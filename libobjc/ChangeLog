--- conflicted
+++ resolved
@@ -1,5 +1,3 @@
-<<<<<<< HEAD
-=======
 2010-11-23  Richard Frith-Macdonald <rfm@gnu.org>
 
 	* sendmsg.c (get_imp): Fixed call to __objc_get_forward_imp to
@@ -859,7 +857,6 @@
 
 	* makefile.dos: Obsolete file removed.
 	
->>>>>>> 155d23aa
 2010-04-02  Ralf Wildenhues  <Ralf.Wildenhues@gmx.de>
 
 	* aclocal.m4: Regenerate.
