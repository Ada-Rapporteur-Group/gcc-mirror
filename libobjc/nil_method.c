--- conflicted
+++ resolved
@@ -1,10 +1,6 @@
 /* GNU Objective C Runtime nil receiver function
-<<<<<<< HEAD
-   Copyright (C) 1993, 1995, 1996, 2002, 2009 Free Software Foundation, Inc.
-=======
    Copyright (C) 1993, 1995, 1996, 2002, 2009, 2010
    Free Software Foundation, Inc.
->>>>>>> 03d20231
    Contributed by Kresten Krab Thorup
 
 This file is part of GCC.
