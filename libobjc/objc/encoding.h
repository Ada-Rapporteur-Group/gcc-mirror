--- conflicted
+++ resolved
@@ -1,10 +1,6 @@
 /* Encoding of types for Objective C.
-<<<<<<< HEAD
-   Copyright (C) 1993, 1997, 2002, 2004, 2009 Free Software Foundation, Inc.
-=======
    Copyright (C) 1993, 1997, 2002, 2004, 2009, 2010
    Free Software Foundation, Inc.
->>>>>>> 03d20231
 
 Author: Kresten Krab Thorup
 
