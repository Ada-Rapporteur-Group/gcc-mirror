--- conflicted
+++ resolved
@@ -1,10 +1,3 @@
-<<<<<<< HEAD
-2012-01-26  Cary Coutant  <ccoutant@google.com>
-
-	* include/dwarf2.h (enum dwarf_form): Update Fission extensions, add
-	wiki reference.
-	(enum dwarf_attribute): Likewise.
-=======
 2011-11-07  Richard Henderson  <rth@redhat.com>
 
 	Merged from transactional-memory.
@@ -21,7 +14,12 @@
 2011-10-21  Marc Glisse  <marc.glisse@inria.fr>
 
 	* ansidecl.h (ENUM_BITFIELD): Always use enum in C++
->>>>>>> 826f62da
+
+2012-01-26  Cary Coutant  <ccoutant@google.com>
+
+	* include/dwarf2.h (enum dwarf_form): Update Fission extensions, add
+	wiki reference.
+	(enum dwarf_attribute): Likewise.
 
 2011-09-28  Doug Evans  <dje@google.com>
 
