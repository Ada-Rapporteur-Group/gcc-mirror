<<<<<<< HEAD
=======
2010-09-09  Jakub Jelinek  <jakub@redhat.com>

	* dwarf2.h (DW_OP_GNU_implicit_pointer): New.

2010-07-06  Ken Werner  <ken.werner@de.ibm.com>

	* floatformat.h (floatformat_ieee_half_big): Add declaration.
	(floatformat_ieee_half_little): Likewise.

2010-06-21  Rafael Espindola  <espindola@google.com>

	* plugin-api.h (ld_plugin_set_extra_library_path): New.
	(ld_plugin_tag): Add LDPT_SET_EXTRA_LIBRARY_PATH.
	(ld_plugin_tv): Add tv_set_extra_library_path.

2010-06-21  Jakub Jelinek  <jakub@redhat.com>

	* dwarf2.h (enum dwarf_type): Add DW_ATE_UTF.

2010-06-18  Rafael Espindola  <espindola@google.com>

	* plugin.h (ld_plugin_add_input_file, ld_plugin_add_input_library):
	Make argument const.

2010-06-08  Tristan Gingold  <gingold@adacore.com>

	* dwarf2.h (enum dwarf_tag): Add DW_TAG_HP_Bliss_field and
	DW_TAG_HP_Bliss_field_set.
	(enum dwarf_attribute): Add DW_AT_HP_prologue, DW_AT_HP_epilogue,
	DW_AT_HP_unit_name, DW_AT_HP_unit_size, DW_AT_HP_widened_byte_size,
	DW_AT_HP_definition_points, DW_AT_HP_default_location and
	DW_AT_HP_is_result_param.
	(enum dwarf_type): Add DW_ATE_HP_VAX_float, DW_ATE_HP_VAX_float_d,
	DW_ATE_HP_packed_decimal, DW_ATE_HP_zoned_decimal, DW_ATE_HP_edited,
	DW_ATE_HP_signed_fixed, DW_ATE_HP_unsigned_fixed,
	DW_ATE_HP_VAX_complex_float and DW_ATE_HP_VAX_complex_float_d.
	(enum dwarf_line_number_x_ops): Add
	DW_LNE_HP_source_file_correlation.
	(enum dwarf_source_language): Add DW_LANG_HP_Bliss,
	DW_LANG_HP_Basic91, DW_LANG_HP_Pascal91, DW_LANG_HP_IMacro,
	DW_LANG_HP_Assembler.

2010-06-08  Laurynas Biveinis  <laurynas.biveinis@gmail.com>

	* splay-tree.h: Update copyright years.
	(splay_tree_s): Document fields.
	(splay_tree_new_typed_alloc): New.

	* hashtab.h: Update copyright years.
	(htab_create_typed_alloc): New.

2010-06-01  Rafael Espindola  <espindola@google.com>

	* plugin-api.h (ld_plugin_tag): Add LDPT_OUTPUT_NAME.

2010-04-26  Pedro Alves  <pedro@codesourcery.com>

	* filenames.h (PATH_SEPARATOR): Delete.

2010-04-23  Pedro Alves  <pedro@codesourcery.com>

	* filenames.h (IS_DIR_SEPARATOR_1): Rename from IS_DIR_SEPARATOR,
	always define it independently of host, add `dos_based' parameter,
	and handle it.
	(PATH_SEPARATOR): Define.
	(HAS_DRIVE_SPEC_1): Rename from HAS_DRIVE_SPEC, always define it
	independently of host, add `dos_based' parameter, and handle it.
	(IS_ABSOLUTE_PATH_1): Rename from IS_ABSOLUTE_PATH, always define
	it independently of host, add `dos_based' parameter, and handle
	it.
	(IS_DOS_DIR_SEPARATOR, IS_DOS_ABSOLUTE_PATH)
	(IS_UNIX_DIR_SEPARATOR, IS_UNIX_ABSOLUTE_PATH)
	(HAS_DOS_DRIVE_SPEC): New.
	(HAS_DRIVE_SPEC): Reimplement on top of HAS_DRIVE_SPEC_1.
	(IS_DIR_SEPARATOR): Reimplement on top of IS_DIR_SEPARATOR_1.
	(IS_ABSOLUTE_PATH): Reimplement on top of IS_ABSOLUTE_PATH_1.
	* libiberty.h (dos_lbasename, unix_lbasename): Declare.

2010-04-20  Nick Clifton  <nickc@redhat.com>

	* sha1.h: Update copyright notice to use GPLv3.

2010-04-14  Doug Evans  <dje@google.com>

	* filenames.h (HAS_DRIVE_SPEC, STRIP_DRIVE_SPEC): New macros.

2010-04-13  Matthias Klose  <doko@ubuntu.com>

	* elf: Remove empty directory.

>>>>>>> 6e7f08ad
2010-04-06  Jakub Jelinek  <jakub@redhat.com>

	* dwarf2.h (DWARF2_Internal_LineInfo): Add li_max_ops_per_insn
	field.

2010-03-23  Joseph Myers  <joseph@codesourcery.com>

	* symcat.h (CONCAT5, CONCAT6, XCONCAT5, XCONCAT6): Define.

2010-01-13  Joel Brobecker  <brobecker@adacore.com>

	Add new DW_AT_use_GNAT_descriptive_type CU attribute.
	* dwarf2.h (dwarf_attribute): Add DW_AT_use_GNAT_descriptive_type.

2010-01-11  Tristan Gingold  <gingold@adacore.com>

	* demangle.h (ada_demangle): Add prototype.

2010-01-05  Rainer Orth  <ro@CeBiTec.Uni-Bielefeld.DE>

	PR bootstrap/41771
	* ansidecl.h: Fix inline test for C99 and Sun Studio cc.

2009-12-29  Joel Brobecker  <brobecker@adacore.com>

	* dwarf2.h (enum dwarf_attribute): Add DW_AT_GNAT_descriptive_type.

2009-11-06  Jonas Maebe  <jonas.maebe@elis.ugent.be>

	Add DWARF attribute value for the "Borland fastcall" calling
	convention.
	* elf/dwarf2.h: Add DW_CC_GNU_borland_fastcall_i386 constant.

2009-10-23  Kai Tietz  <kai.tietz@onevision.com>

	* splay-tree.h (libi_uhostptr_t): Add gcc specific
	__extension__ for long long type case to silent cX9.
	(libi_shostptr_t): Likewise.

2009-10-19  Rafael Avila de Espindola  <espindola@google.com>

	PR40790
	* plugin-api.h: Don't include stdint.h unconditionally.

2009-10-15  Jakub Jelinek  <jakub@redhat.com>

	* include/dwarf2.h (DW_LANG_Python): Add comment that it is
	a DWARF 4 addition.

2009-10-09  Rafael Espindola  <espindola@google.com>

	* plugin-api.h (ld_plugin_add_input_library): Change argument name to
	libname.

2009-10-05  Rafael Espindola  <espindola@google.com>

	* plugin-api.h (ld_plugin_status): Add LDPS_BAD_HANDLE.
	(ld_plugin_get_input_file): New.
	(ld_plugin_release_input_file): New.
	(ld_plugin_add_input_library): New.
	(ld_plugin_message): Mark format const.
	(ld_plugin_level): Add LDPT_GET_INPUT_FILE, LDPT_RELEASE_INPUT_FILE and
	LDPT_ADD_INPUT_LIBRARY.
	(ld_plugin_tv): Add tv_get_input_file, tv_release_input_file and
	tv_add_input_library.

2009-10-04  Jerry Quinn  <jlquinn@optonline.net>

	* plugin-api.h: Fix compile.

2009-10-03  Rafael Espindola  <espindola@google.com>

	* plugin-api.h: New.
	* lto-symtab.h: New.

2009-09-29  Jason Merrill  <jason@redhat.com>

	* demangle.h (enum demangle_component_type): Add
	DEMANGLE_COMPONENT_LAMBDA, DEMANGLE_COMPONENT_DEFAULT_ARG,
	DEMANGLE_COMPONENT_UNNAMED_TYPE.
	(struct demangle_component): Add s_unary_num.

2009-09-25  Dodji Seketeli  <dodji@redhat.com>

	* dwarf2.h (enum dwarf_tag): Rename DW_TAG_template_parameter_pack and
	DW_TAG_formal_parameter_pack into DW_TAG_GNU_template_parameter_pack
	and DW_TAG_formal_parameter_pack until DWARF 5 is out.

2009-09-25  Cary Coutant  <ccoutant@google.com>

	Add rest of new values from DWARF Version 4.
	* dwarf2.h (DW_TAG_rvalue_reference_type, DW_TAG_template_alias):
	New tags.
	(DW_FORM_ref_sig8): New name for DW_FORM_sig8.
	(DW_AT_main_subprogram, DW_AT_data_bit_offset, DW_AT_const_expr,
	DW_AT_enum_class, DW_AT_linkage_name, DW_AT_GNU_guarded_by,
	DW_AT_GNU_pt_guarded_by, DW_AT_GNU_guarded, DW_AT_GNU_pt_guarded,
	DW_AT_GNU_locks_excluded, DW_AT_GNU_exclusive_locks_required,
	DW_AT_GNU_shared_locks_required, DW_AT_GNU_odr_signature): New
	attributes.
	(DW_LANG_Python): New language.

2009-09-22  Dodji Seketeli  <dodji@redhat.com>

	* dwarf2.h (enum dwarf_tag): Add
	DW_TAG_template_parameter_pack and DW_TAG_formal_parameter_pack.

2009-07-24  Ian Lance Taylor  <iant@google.com>

	PR bootstrap/40854
	* libiberty.h (xcrc32): Rename from crc32.

2009-07-24  Ian Lance Taylor  <iant@google.com>

	* libiberty.h (crc32): Declare.

2009-07-20  Cary Coutant  <ccoutant@google.com>
	    Doug Evans  <dje@google.com>

	Add some dwarf4 values.
	* dwarf2.h (enum dwarf_tag): Add DW_TAG_type_unit.
	(enum dwarf_form): Add DW_FORM_sec_offset, DW_FORM_exprloc,
	DW_FORM_flag_present, DW_FORM_sig8.
	(enum dwarf_attribute): Add DW_AT_signature.

2009-07-17  Jan Kratochvil  <jan.kratochvil@redhat.com>

	* demangle.h
	(enum demangle_component_type <DEMANGLE_COMPONENT_GLOBAL_CONSTRUCTORS>)
	(enum demangle_component_type <DEMANGLE_COMPONENT_GLOBAL_DESTRUCTORS>):
	New.

2009-07-09  Jakub Jelinek  <jakub@redhat.com>

	* dwarf2.h (enum dwarf_location_atom): Add DW_OP_implicit_value
	and DW_OP_stack_value.

2009-07-09  Tom Tromey  <tromey@redhat.com>

	* elf/dwarf2.h: Remove, renaming to...
	* dwarf2.h: ... this.

2009-06-29  Tom Tromey  <tromey@redhat.com>

	* elf/dwarf2.h: New file.  Merged with gdb.

2009-06-09  Ian Lance Taylor  <ian@airs.com>

	* ansidecl.h (ATTRIBUTE_UNUSED_LABEL): Define for C++.

2009-06-03  Ian Lance Taylor  <iant@google.com>

	* ansidecl.h (EXPORTED_CONST): Define.

2009-05-31  Ian Lance Taylor  <iant@google.com>

	* ansidecl.h: Add extern "C" when compiling with C++.  Treat C++
	the way we treat an ISO C compiler.  Don't define inline as a
	macro when compiling with C++.
	* dyn-string.h: Add header guard DYN_STRING_H.  Add extern "C"
	when compiling with C++.
	* fibheap.h: Add extern "C" when compiling with C++.

2009-04-22  Taras Glek <tglek@mozilla.com>

	* hashtab.h: Update GTY annotations to new syntax.
	* splay-tree.h: Likewise.

2009-03-17  Jason Merrill  <jason@redhat.com>

	* demangle.h (enum demangle_component_type): Add
	DEMANGLE_COMPONENT_FUNCTION_PARAM.

2008-12-10  Jason Merrill  <jason@redhat.com>

	* demangle.h (enum demangle_component_type): Add 
	DEMANGLE_COMPONENT_FIXED_TYPE.

2008-11-19  Bob Wilson  <bob.wilson@acm.org>
	
	* xtensa-config.h (XCHAL_HAVE_MUL16, XCHAL_HAVE_MUL32, XCHAL_HAVE_DIV32)
	(XCHAL_HAVE_MINMAX, XCHAL_HAVE_SEXT, XCHAL_HAVE_THREADPTR)
	(XCHAL_HAVE_RELEASE_SYNC, XCHAL_HAVE_S32C1I): Change to 1.
	(XCHAL_NUM_AREGS): Change to 32.
	(XCHAL_ICACHE_SIZE, XCHAL_DCACHE_SIZE): Change to 16K.
	(XCHAL_ICACHE_LINESIZE, XCHAL_DCACHE_LINESIZE): Change to 32.
	(XCHAL_ICACHE_LINEWIDTH, XCHAL_DCACHE_LINEWIDTH): Change to 5.
	(XCHAL_DCACHE_IS_WRITEBACK): Change to 1.
	(XCHAL_DEBUGLEVEL): Change to 6.
	
2008-10-21  Alan Modra  <amodra@bigpond.net.au>

	* obstack.h (obstack_finish <!__GNUC__>): Cast result to void *.

2008-10-06  Jason Merrill  <jason@redhat.com>

	* demangle.h (enum demangle_component_type): Add
	DEMANGLE_COMPONENT_PACK_EXPANSION.

2008-09-09  Jason Merrill  <jason@redhat.com>

	* demangle.h (enum demangle_component_type): Add
	DEMANGLE_COMPONENT_DECLTYPE.

2008-07-07  Joel Brobecker  <brobecker@adacore.com>

	* safe-ctype.h: Add #include of ctype.h before redefining
	the ctype.h macros.

2008-07-04  Joel Brobecker  <brobecker@adacore.com>

	* safe-ctype.h: Remove #error when detecting that ctype.h has been
	included. Redefine the various macros provided by ctype.h as
	undefined variables.

2008-06-23  Kaveh R. Ghazi  <ghazi@caip.rutgers.edu>

	* libiberty.h (XALLOCA, XDUP, XALLOCAVEC, XDUPVEC, XALLOCAVAR,
	XDUPVAR, XOBNEWVEC, XOBNEWVAR): New.

2008-03-24  Ian Lance Taylor  <iant@google.com>

	* sha1.h: New file, from gnulib.

	* md5.h: Add extern "C" when compiled with C++.

2008-03-21  Ian Lance Taylor  <iant@google.com>

	* filenames.h: Add extern "C" when compiled with C++.

2008-02-11  Bob Wilson  <bob.wilson@acm.org>

	* xtensa-config.h (XCHAL_HAVE_THREADPTR): Redefine to zero.
	(XCHAL_NUM_AREGS, XCHAL_MAX_INSTRUCTION_SIZE): New.

2008-01-26  David Daney  <ddaney@avtrex.com>

	* demangle.h (demangle_component_type):  Add
	DEMANGLE_COMPONENT_JAVA_RESOURCE,
	DEMANGLE_COMPONENT_COMPOUND_NAME, and
	DEMANGLE_COMPONENT_CHARACTER as new enum values.
	(demangle_component): Add struct s_character to union u.

2007-11-07  Joseph Myers  <joseph@codesourcery.com>
	    Daniel Jacobowitz  <dan@codesourcery.com>

	* floatformat.h (struct floatformat): Add split_half field.
	(floatformat_ibm_long_double): New.

2007-09-06  Tom Tromey  <tromey@redhat.com>

	* libiberty.h (pex_free): Document process killing.

2007-08-31  Douglas Gregor  <doug.gregor@gmail.com>
	
	* demangle.h (enum demangle_component_type): Add
	DEMANGLE_COMPONENT_RVALUE_REFERENCE. 

2007-07-25  Ben Elliston  <bje@au.ibm.com>

	* ternary.h: Remove.

2007-07-18  Bob Wilson  <bob.wilson@acm.org>
	
	* xtensa-config.h (XCHAL_HAVE_THREADPTR): New.
	(XCHAL_HAVE_RELEASE_SYNC, XCHAL_HAVE_S32C1I): New.
	
2007-07-17  Nick Clifton  <nickc@redhat.com>

	* COPYING3: New file.  Contains version 3 of the GNU General
	Public License.

2007-07-12  Kai Tietz   <kai.tietz@onevision.com>

	* splay-tree.h (libi_uhostptr_t, libi_shostptr_t): New types,
	needed for WIN64 when a long is not wide enough for a pointer.
        (splay_tree_key, splay_tree_value): Use the new types.

2007-05-07  Nathan Froyd  <froydnj@codesourcery.com>

	* libiberty.h (writeargv): Declare.

2007-04-25  Mark Mitchell  <mark@codesourcery.com>

	* demangle.h: Change license to LGPL + exception.

2007-03-29  Joel Brobecker  <brobecker@adacore.com>

	* filenames.h (FILENAME_CMP): Adjust define to call filename_cmp
	regardless of the type of file system.

2007-03-06  Jan Hubicka  <jh@suse.cz>
	
	* ansidecl.h (ATTRIBUTE_COLD, ATTRIBUTE_HOT): New.

2007-02-09  Joseph S. Myers  <joseph@codesourcery.com>

	* libiberty.h (pex_write_input): Remove prototype.

2007-01-31  Vladimir Prus  <vladimir@codesourcery.com>
	
	* libiberty.h (PEX_STDERR_TO_PIPE): New define.
	(PEX_BINARY_ERROR): New define.
	(pex_read_err): New function.

2007-01-29  Simon Baldwin <simonb@google.com>

	* demangle.h: New cplus_demangle_print_callback,
	cplus_demangle_v3_callback, and java_demangle_v3_callback function
	prototypes, and demangle_callbackref type definition.

2006-12-06  Nick Clifton  <nickc@redhat.com>

	* ansidecl.h (ATTRIBUTE_PACKED): Define.

2006-11-30  Andrew Stubbs  <andrew.stubbs@st.com>
            J"orn Rennecke <joern.rennecke@st.com>

	PR driver/29931
	* libiberty.h (make_relative_prefix_ignore_links): Declare.

2006-11-27  Bob Wilson  <bob.wilson@acm.org>

	* xtensa-config.h (XSHAL_ABI): New.
	(XTHAL_ABI_WINDOWED, XTHAL_ABI_CALL0): New.

2006-04-11  Jim Blandy  <jimb@codesourcery.com>

	* libiberty.h (pex_input_file, pex_input_pipe): New declarations.

2006-01-18  DJ Delorie  <dj@redhat.com>

	* md5.h: Include ansidecl.h

2006-01-09  Bob Wilson  <bob.wilson@acm.org>

	* xtensa-config.h (XCHAL_HAVE_MUL32_HIGH): Define.

2005-12-30  Bob Wilson  <bob.wilson@acm.org>

	* xtensa-config.h (XCHAL_HAVE_WIDE_BRANCHES): New.

2005-12-10  Terry Laurenzo  <tlaurenzo@gmail.com>

	PR java/9861
	* demangle.h : Add DMGL_RET_POSTFIX define to enable alternative
	output format for return types

2005-10-31  Mark Kettenis  <kettenis@gnu.org>

	* floatformat.h (enum floatformat_byteorders): Add
	floatformat_vax.
	(floatformat_vax_aingle, floatformat_vax_double): Declare.

2005-09-26  Mark Mitchell  <mark@codesourcery.com>

	* libiberty.h (expandargv): New function.

2005-08-17  Mark Kettenis  <kettenis@gnu.org>

	* floatformat.h (struct floatformat): Change type of large
	argument for is_valid member to `const void *'.
	(floatformat_to_double): Change type of second argument to `const
	void *'.
	(floatformat_from_double): Change type of last argument to `void
	*'.
	(floatformat_is_valid): Change type of last argument to `const
	void *'.

2005-07-12  Ben Elliston  <bje@au.ibm.com>

	* xregex2.h (regexec): Qualify this prototype with __extension__
	when compiling with GNU C.

2005-07-03  Steve Ellcey  <sje@cup.hp.com>

	PR other/13906
	* ansidecl.h (ATTRIBUTE_ALIGNED_ALIGNOF): New.
	* md5.h (md5_uintptr): New.
	(md5_ctx): Align buffer field.

2005-06-30  Daniel Berlin  <dberlin@dberlin.org>
	
	* hashtab.h (HTAB_DELETED_ENTRY): New macro.
	(HTAB_EMPTY_ENTRY): New macro.

2005-06-20  Geoffrey Keating  <geoffk@apple.com>

	* libiberty.h (strverscmp): Prototype. 

2005-06-06  Gabriel Dos Reis  <gdr@integrable-solutions.net>

	* libiberty.h (XOBFINISH): New.

2005-06-01  Kaveh R. Ghazi  <ghazi@caip.rutgers.edu>

	* libiberty.h (vsnprintf): Add format attribute.

2005-05-29  Kaveh R. Ghazi  <ghazi@caip.rutgers.edu>

	* ansidecl.h: Add ATTRIBUTE_FPTR_PRINTF.

2005-05-28  Eli Zaretskii  <eliz@gnu.org>

	* libiberty.h: (snprintf) [!HAVE_DECL_SNPRINTF]: Declare if
	needed.
	(vsnprintf) [!HAVE_DECL_VSNPRINTF]: Declare if needed.

2005-05-25  Richard Henderson  <rth@redhat.com>

	* demangle.h (DEMANGLE_COMPONENT_HIDDEN_ALIAS): New.

2005-05-24  Gabriel Dos Reis  <gdr@integrable-solutions.net>

	* libiberty.h (ACONCAT): Properly cast value of alloca().

	* ansidecl.h (ATTRIBUTE_UNUSED_LABEL): Don't define if
	__cplusplus.

2005-05-12  Steve Ellcey  <sje@cup.hp.com>

	libiberty.h: Do not define empty basename prototype.

2005-05-10  Nick Clifton  <nickc@redhat.com>

	* Update the address and phone number of the FSF organization in
	the GPL notices in the following files:
	COPYING, ansidecl.h, bfdlink.h, bout.h, demangle.h, dis-asm.h,
	dyn-string.h, fibheap.h, filenames.h, floatformat.h,
	fnmatch.h, gdbm.h, getopt.h, hashtab.h, hp-symtab.h, ieee.h,
	libiberty.h, md5.h, oasys.h, objalloc.h, obstack.h, os9k.h,
	partition.h, progress.h, safe-ctype.h, sort.h, splay-tree.h,
	symcat.h, ternary.h, xregex2.h, xtensa-config.h,
	xtensa-isa-internal.h, xtensa-isa.h

2005-04-25  Kaveh R. Ghazi  <ghazi@caip.rutgers.edu>

	* libiberty.h (unlock_std_streams): New.

2005-04-19  Kaveh R. Ghazi  <ghazi@caip.rutgers.edu>

	* hashtab.h, libiberty.h, objalloc.h, splay-tree.h, ternary.h:
	Don't use the PTR macro.

	* sort.h: Don't use the PARAMS macro.

2005-04-16  Kaveh R. Ghazi  <ghazi@caip.rutgers.edu>

	* libiberty.h (unlock_stream): New.

2005-04-13  Kaveh R. Ghazi  <ghazi@caip.rutgers.edu>

	* libiberty.h (fopen_unlocked, fdopen_unlocked, freopen_unlocked):
	Remove parameter names.

2005-04-11  Kaveh R. Ghazi  <ghazi@caip.rutgers.edu>

	* libiberty.h (fopen_unlocked, fdopen_unlocked, freopen_unlocked):
	Provide prototypes for new functions.

2005-03-29  Ian Lance Taylor  <ian@airs.com>

	* libiberty.h: Fix indentation.

2005-03-28  Ian Lance Taylor  <ian@airs.com>

	* libiberty.h: Include <stdio.h>.
	(PEX_RECORD_TIMES, PEX_USE_PIPES, PEX_SAVE_TEMPS): Define.
	(PEX_LAST, PEX_SEARCH, PEX_SUFFIX, PEX_STDERR_TO_STDOUT): Define.
	(PEX_BINARY_INPUT, PEX_BINARY_OUTPUT): Define.
	(pex_init, pex_run, pex_read_output): Declare.
	(pex_get_status, pex_get_times, pex_free, pex_one): Declare.
	(struct pex_time): Define.

2005-03-28  Mark Mitchell <mark@codesourcery.com>

	* libiberty.h (ffs): Declare, if necessary.

2005-03-27  Gabriel Dos Reis  <gdr@integrable-solutions.net>

	* xregex2.h (_RE_ARGS): Remove definition and uses.

2005-03-27  Gabriel Dos Reis  <gdr@integreable-solutions.net>

	* ternary.h: Don't use PARAMS anymore.

2005-03-27  Gabriel Dos Reis  <gdr@integrable-solutions.net>

	* partition.h: Remove use of PARAMS.
	* obstack.h: Remove conditional prototypes __STDC__.
	* objalloc.h:  Remove use of PARAMS.
	* splay-tree.h: Likewise.

2005-03-27  Gabriel Dos Reis  <gdr@integrable-solutions.net>

	* md5.h: Remove definition and uses of __P.
	* dyn-string.h: Remove uses of PARAMS.
	* fibheap.h: Likewise.
	* floatformat.h: Likewise.
	* hashtab.h: Likewise.

2005-03-26  Gabriel Dos Reis  <gdr@integrable-solutions.net>

	* demangle.h: Remove uses of PARAMS.

	* libiberty.h (ANSI_PROTOTYPES): Remove guard since
	ANSI_PROTOTYPES is always assumed.
	Remove uses of PARAMS throughout.

2005-03-24  Kaveh R. Ghazi  <ghazi@caip.rutgers.edu>

	* libiberty.h (xstrndup): Declare.

2005-03-22  Kaveh R. Ghazi  <ghazi@caip.rutgers.edu>

	* libiberty.h (make_relative_prefix): Add ATTRIBUTE_MALLOC.

2005-03-09  Mark Mitchell  <mark@codesourcery.com>

	* libiberty.h (gettimeofday): Declare.

2005-03-01  Jan Beulich  <jbeulich@novell.com>

	* libiberty.h: Declare unlink_if_ordinary.

2005-02-14  Paolo Bonzini  <bonzini@gnu.org>

	PR bootstrap/19818
	* ansidecl.h (PARAMS): Guard from redefinition.

2004-12-11  Ben Elliston  <bje@au.ibm.com>

	* fibheap.h (struct fibnode): Only use unsigned long bitfields
	when __GNUC__ is defined and ints are less than 32-bits wide.

2004-10-07  Bob Wilson  <bob.wilson@acm.org>

	* xtensa-config.h (XSHAL_USE_ABSOLUTE_LITERALS,
	XCHAL_HAVE_PREDICTED_BRANCHES, XCHAL_INST_FETCH_WIDTH): New.
	(XCHAL_EXTRA_SA_SIZE, XCHAL_EXTRA_SA_ALIGN): Delete.

2004-09-13  Aaron W. LaFramboise  <aaronavay62@aaronwl.com>

	* libiberty.h (basename): Prototype for __MINGW32__.

2004-09-04  Kaveh R. Ghazi  <ghazi@caip.rutgers.edu>

	* ansidecl.h (ATTRIBUTE_SENTINEL): Define.
	* libiberty.h (concat, reconcat, concat_length, concat_copy,
	concat_copy2): Use ATTRIBUTE_SENTINEL.

2004-08-02  Gabriel Dos Reis  <gdr@integrable-solutions.net>

	* libiberty.h (XDELETE, XDELETEVEC, XRESIZEVEC): Remove any
	const-qualification before disposal.

2004-07-24  Bernardo Innocenti  <bernie@develer.com>

	* ansidecl.h (ARG_UNUSED): New Macro.

2004-07-24  Bernardo Innocenti  <bernie@develer.com>

	* libiberty.h (XNEW, XCNEW, XNEWVEC, XCNEWVEC, XOBNEW): Move here from
	libcpp/internal.h.
	(XDELETE, XRESIZEVEC, XDELETEVEC, XNEWVAR, XCNEWVAR, XRESIZEVAR): New
	macros.

2004-07-21  Paolo Bonzini  <bonzini@gnu.org>

	* ansidecl.h (ATTRIBUTE_PURE): New.

2004-07-13  Bernardo Innocenti  <bernie@develer.com>

	* libiberty.h (ASTRDUP): Add casts required for stricter
	type conversion rules of C++.
	* obstack.h (obstack_free): Likewise.

2004-05-04  Andreas Jaeger  <aj@suse.de>

	* demangle.h: Do not use C++ reserved keyword typename as
	parameter for cplus_demangle_fill_builtin_type.

2004-04-22  Richard Henderson  <rth@redhat.com>

	* hashtab.h (struct htab): Add size_prime_index.

2004-04-13  Jeff Law  <law@redhat.com>

	* hashtab.h (htab_remove_elt_with_hash): Prototype new function.

2004-03-30  Zack Weinberg  <zack@codesourcery.com>

	* hashtab.h, splay-tree.h: Use new shorter form of GTY markers.

2004-02-24  Ian Lance Taylor  <ian@wasabisystems.com>

	* dyn-string.h: Update copyright date.

2004-02-23  Ian Lance Taylor  <ian@wasabisystems.com>

	* dyn-string.h: Remove test of IN_LIBGCC2 and IN_GLIBCPP_V3 and
	the associated #defines.

2004-01-12  Ian Lance Taylor  <ian@wasabisystems.com>

	* demangle.h: Instead of checking ANSI_PROTOTYPES, just include
	"libiberty.h".

	* demangle.h: If ANSI_PROTOTYPES is defined, include <stddef.h>.

	* demangle.h (enum demangle_component_type): Define.
	(struct demangle_operator_info): Declare.
	(struct demangle_builtin_type_info): Declare.
	(struct demangle_component): Define.
	(cplus_demangle_fill_component): Declare.
	(cplus_demangle_fill_name): Declare.
	(cplus_demangle_fill_builtin_type): Declare.
	(cplus_demangle_fill_operator): Declare.
	(cplus_demangle_fill_extended_operator): Declare.
	(cplus_demangle_fill_ctor, cplus_demangle_fill_dtor): Declare.
	(cplus_demangle_v3_components): Declare.
	(cplus_demangle_print): Declare.

For older changes see ChangeLog-9103

Local Variables:
mode: change-log
left-margin: 8
fill-column: 74
version-control: never
End:<|MERGE_RESOLUTION|>--- conflicted
+++ resolved
@@ -1,5 +1,3 @@
-<<<<<<< HEAD
-=======
 2010-09-09  Jakub Jelinek  <jakub@redhat.com>
 
 	* dwarf2.h (DW_OP_GNU_implicit_pointer): New.
@@ -90,7 +88,6 @@
 
 	* elf: Remove empty directory.
 
->>>>>>> 6e7f08ad
 2010-04-06  Jakub Jelinek  <jakub@redhat.com>
 
 	* dwarf2.h (DWARF2_Internal_LineInfo): Add li_max_ops_per_insn
