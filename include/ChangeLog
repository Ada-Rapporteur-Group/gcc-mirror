<<<<<<< HEAD
2012-09-20  Release Manager

	* GCC 4.7.2 released.

2012-06-14  Release Manager

	* GCC 4.7.1 released.

2012-03-22  Release Manager

	* GCC 4.7.0 released.
=======
2012-10-08  Jason Merrill  <jason@redhat.com>

	* demangle.h (enum demangle_component_type): Add
	DEMANGLE_COMPONENT_TLS_INIT and DEMANGLE_COMPONENT_TLS_WRAPPER.

2012-09-18  Florian Weimer  <fweimer@redhat.com>

	PR other/54411
	* objalloc.h (objalloc_alloc): Do not use fast path on wraparound.

2012-09-06  Cary Coutant  <ccoutant@google.com>

	* dwarf2.def: Edit comment.

2012-08-24  Sriraman Tallam  <tmsriram@google.com>

	* plugin-api.h (ld_plugin_allow_unique_segment_for_sections):
	New interface.
	(ld_plugin_unique_segment_for_sections): New interface.
	(LDPT_ALLOW_UNIQUE_SEGMENT_FOR_SECTIONS): New enum val.
	(LDPT_UNIQUE_SEGMENT_FOR_SECTIONS): New enum val.
	(tv_allow_unique_segment_for_sections): New member.
	(tv_unique_segment_for_sections): New member.

2012-07-13  Doug Evans  <dje@google.com>

	* filenames.h: #include "hashtab.h".
	(filename_hash, filename_eq): Declare.

2012-06-18  Doug Evans  <dje@google.com>

	* dwarf2.def (DW_OP): Add DW_OP_GNU_const_index.

2012-06-12  Rafael Ávila de Espíndola <respindola@mozilla.com>

	* plugin-api.h (ld_plugin_output_file_type): Add LDPO_PIE.

2012-06-08  Jakub Jelinek  <jakub@redhat.com>

	* dwarf2.def (DW_FORM_GNU_ref_alt, DW_FORM_GNU_strp_alt): New
	forms.
	* dwarf2.h (enum dwarf_macro_record_type): Add
	DW_MACRO_GNU_define_indirect_alt, DW_MACRO_GNU_undef_indirect_alt
	and DW_MACRO_GNU_transparent_include_alt.

2012-05-23  Doug Evans  <dje@google.com>

	* leb128.h: #include stdint.h, inttypes.h.
	(read_uleb128_to_uint64): Renamed from read_uleb128_to_ull.
	Change to take a uint64_t * argument instead of unsigned long long.
	(read_sleb128_to_uint64): Renamed from read_sleb128_to_ll.
	Change to take an int64_t * argument instead of long long.

2012-05-22  Doug Evans  <dje@google.com>

	* leb128.h: New file.

2012-05-19  Gary Funck  <gary@intrepid.com>

	* dwarf2.def: Update comment re: UPC extensions to reference
	DWARF4 specification.

2012-05-02  Cary Coutant  <ccoutant@google.com>

	* dwarf2.def: Remove DW_FORM_GNU_ref_index,
	replace DW_AT_GNU_ref_base with DW_AT_GNU_ranges_base.

2012-04-28  Doug Evans  <dje@google.com>

	* dwarf2.def (DW_OP): Add DW_OP_GNU_addr_index.

2012-04-27  Tom Tromey  <tromey@redhat.com>

	* dwarf2.h: Wrap function declarations in extern "C".

2012-04-27  Tom Tromey  <tromey@redhat.com>

	* dwarf2.h (enum dwarf_tag, enum dwarf_form, enum dwarf_attribute)
	(enum dwarf_location_atom, enum dwarf_type, enum
	dwarf_call_frame_info): Remove.
	(DW_TAG, DW_TAG_DUP, DW_FORM, DW_AT, DW_AT_DUP, DW_OP)
	(DW_OP_DUP, DW_ATE, DW_ATE_DUP, DW_CFA): New macros.
	Include dwarf2.def.
	(get_DW_TAG_name, get_DW_AT_name, get_DW_FORM_name)
	(get_DW_OP_name, get_DW_ATE_name): Declare.
	* dwarf2.def: New file, from dwarf2.h.

2012-04-10  Tristan Gingold  <gingold@adacore.com>

	* splay-tree.h: Conditionnaly includes stdint.h and inttypes.h
	(libi_uhostptr_t, libi_shostptr_t): Remove, replaced by uintptr_t.
>>>>>>> 747e4b8f

2012-01-26  Cary Coutant  <ccoutant@google.com>

	* dwarf2.h (enum dwarf_form): Add Fission extensions.
	(enum dwarf_attribute): Likewise.

2012-01-06  Jason Merrill  <jason@redhat.com>

	PR c++/6057
	PR c++/48051
	PR c++/50855
	PR c++/51322
	* demangle.h (enum demangle_component_type): Add
	DEMANGLE_COMPONENT_INITIALIZER_LIST, DEMANGLE_COMPONENT_NULLARY.

2011-11-07  Richard Henderson  <rth@redhat.com>

	Merged from transactional-memory.

	* demangle.h (enum gnu_v3_ctor_kinds): Add gnu_v3_object_ctor_group.
	(enum gnu_v3_dtor_kinds): Add gnu_v3_object_dtor_group.
	(DEMANGLE_COMPONENT_TRANSACTION_CLONE): New.
	(DEMANGLE_COMPONENT_NONTRANSACTION_CLONE): New.

2011-10-21  Ulrich Drepper  <drepper@gmail.com>

	* obstack.h [!GNUC] (obstack_free): Avoid cast to int.

2011-10-21  Marc Glisse  <marc.glisse@inria.fr>

	* ansidecl.h (ENUM_BITFIELD): Always use enum in C++

2011-09-28  Doug Evans  <dje@google.com>

	* timeval-utils.h: New file.

	* libiberty.h (countargv): Declare.

2011-09-26  Cary Coutant  <ccoutant@google.com>

	PR lto/47247
	* plugin-api.h (enum ld_plugin_symbol_resolution): Add
	LDPR_PREVAILING_DEF_IRONLY_EXP.
	(enum ld_plugin_tag): Add LDPT_GET_SYMBOLS_V2.

2011-09-23  Cary Coutant  <ccoutant@google.com>

	PR 40831
	* demangle.h (enum demangle_component_type): Add
	DEMANGLE_COMPONENT_CLONE.

2011-07-25  Rainer Orth  <ro@CeBiTec.Uni-Bielefeld.DE>

	* xregex.h (regoff_t): Define.

2011-07-22  Jakub Jelinek  <jakub@redhat.com>

	* dwarf2.h (DW_AT_GNU_macros): New.
	(enum dwarf_macro_record_type): New enum.  Add DW_MACRO_GNU_*.

	PR c++/49756
	* libiberty.h (stack_limit_increase): New prototype.

2011-07-13  Sriraman Tallam  <tmsriram@google.com>
	
	* plugin-api.h
	(ld_plugin_section): New struct.
	(ld_plugin_get_section_count): New typedef.
	(ld_plugin_get_section_type): New typedef.
	(ld_plugin_get_section_name): New typedef.
	(ld_plugin_get_section_contents): New typedef.
	(ld_plugin_update_section_order): New typedef.
	(ld_plugin_allow_section_ordering): New typedef.
	(LDPT_GET_SECTION_COUNT): New enum value.
	(LDPT_GET_SECTION_TYPE): New enum value.
	(LDPT_GET_SECTION_NAME): New enum value.
	(LDPT_GET_SECTION_CONTENTS): New enum value.
	(LDPT_UPDATE_SECTION_ORDER): New enum value.
	(LDPT_ALLOW_SECTION_ORDERING): New enum value.
	(tv_get_section_count): New struct members.
	(tv_get_section_type): New struct members.
	(tv_get_section_name): New struct members.
	(tv_get_section_contents): New struct members.
	(tv_update_section_order): New struct members.
	(tv_allow_section_ordering): New struct members.

2011-07-01  Joel Brobecker  <brobecker@adacore.com>

	* filenames.h (HAVE_CASE_INSENSITIVE_FILE_SYSTEM): Define
	on Darwin, as well as on the systems that use a DOS-like
	filesystem.

2011-06-22  Jakub Jelinek  <jakub@redhat.com>

	PR debug/47858
	* dwarf2.h (enum dwarf_location_atom): Add DW_OP_GNU_parameter_ref.

2011-06-13  Jan Kratochvil  <jan.kratochvil@redhat.com>

	* demangle.h (DMGL_RET_POSTFIX): Extend the comment.
	(DMGL_RET_DROP): New.

2011-04-30  Jakub Jelinek  <jakub@redhat.com>

	* dwarf2.h (DW_OP_GNU_const_type, DW_OP_GNU_regval_type,
	DW_OP_GNU_deref_type, DW_OP_GNU_convert, DW_OP_GNU_reinterpret): New.

2011-04-25  Jan Kratochvil  <jan.kratochvil@redhat.com>

	* ansidecl.h (ENUM_BITFIELD): New, from gcc/system.h.

2011-03-31  Tristan Gingold  <gingold@adacore.com>

	* dwarf2.h (dwarf_line_number_hp_sfc_ops): New enum.

2011-03-24  Mark Wielaard  <mjw@redhat.com>

	* dwarf2.h (dwarf_form): Remove deprecated DW_FORM_sig8 define.

2010-03-23  Rafael Ávila de Espíndola <respindola@mozilla.com>

	* plugin-api.h (ld_plugin_get_view): New.
	(ld_plugin_tag): Add LDPT_GET_VIEW.
	(ld_plugin_tv): Add tv_get_view.

2011-03-16  Jakub Jelinek  <jakub@redhat.com>

	* dwarf2.h (DW_TAG_GNU_call_site, DW_TAG_GNU_call_site_parameter,
	DW_AT_GNU_call_site_value, DW_AT_GNU_call_site_data_value,
	DW_AT_GNU_call_site_target, DW_AT_GNU_call_site_target_clobbered,
	DW_AT_GNU_tail_call, DW_AT_GNU_all_tail_call_sites,
	DW_AT_GNU_all_call_sites,, DW_AT_GNU_all_source_call_sites,
	DW_OP_GNU_entry_value): New.

2011-02-28  Kai Tietz  <kai.tietz@onevision.com>

	* filenames.h (filename_ncmp): New prototype.

2011-02-23  Kai Tietz  <kai.tietz@onevision.com>

	* dwarf2.h (_ELF_DWARF2_H): Renamed to
	_DWARF2_H.
	(DWARF2_External_LineInfo, DWARF2_Internal_LineInfo,
	DWARF2_External_PubNames, DWARF2_Internal_PubNames,
	DWARF2_External_CompUnit, DWARF2_Internal_CompUnit,
	DWARF2_External_ARange, DWARF2_Internal_ARange): Removed.

2011-01-12  Iain Sandoe  <iains@gcc.gnu.org>

	* dwarf2.h: Update value for DW_AT_hi_user.

2010-11-16  Ian Lance Taylor  <iant@google.com>

	* simple-object.h (simple_object_attributes_merge): Declare,
	replacing simple_object_attributes_compare.

2010-11-04  Ian Lance Taylor  <iant@google.com>

	* dwarf2.h (enum dwarf_source_language): Add DW_LANG_Go.

2010-11-02  Ian Lance Taylor  <iant@google.com>

	* simple-object.h: New file.

2010-10-15  Dave Korn  <dave.korn.cygwin@gmail.com> 

	Sync LD plugin patch series (part 1/6) with src/include/.
	* plugin-api.h (LDPT_GNU_LD_VERSION): New ld_plugin_tag enum member.

2010-10-06  Andi Kleen <ak@linux.intel.com>

	* libiberty.h (setproctitle): Add prototype.

2010-09-09  Jakub Jelinek  <jakub@redhat.com>

	* dwarf2.h (DW_OP_GNU_implicit_pointer): New.

2010-07-06  Ken Werner  <ken.werner@de.ibm.com>

	* floatformat.h (floatformat_ieee_half_big): Add declaration.
	(floatformat_ieee_half_little): Likewise.

2010-06-21  Rafael Espindola  <espindola@google.com>

	* plugin-api.h (ld_plugin_set_extra_library_path): New.
	(ld_plugin_tag): Add LDPT_SET_EXTRA_LIBRARY_PATH.
	(ld_plugin_tv): Add tv_set_extra_library_path.

2010-06-21  Jakub Jelinek  <jakub@redhat.com>

	* dwarf2.h (enum dwarf_type): Add DW_ATE_UTF.

2010-06-18  Rafael Espindola  <espindola@google.com>

	* plugin.h (ld_plugin_add_input_file, ld_plugin_add_input_library):
	Make argument const.

2010-06-08  Tristan Gingold  <gingold@adacore.com>

	* dwarf2.h (enum dwarf_tag): Add DW_TAG_HP_Bliss_field and
	DW_TAG_HP_Bliss_field_set.
	(enum dwarf_attribute): Add DW_AT_HP_prologue, DW_AT_HP_epilogue,
	DW_AT_HP_unit_name, DW_AT_HP_unit_size, DW_AT_HP_widened_byte_size,
	DW_AT_HP_definition_points, DW_AT_HP_default_location and
	DW_AT_HP_is_result_param.
	(enum dwarf_type): Add DW_ATE_HP_VAX_float, DW_ATE_HP_VAX_float_d,
	DW_ATE_HP_packed_decimal, DW_ATE_HP_zoned_decimal, DW_ATE_HP_edited,
	DW_ATE_HP_signed_fixed, DW_ATE_HP_unsigned_fixed,
	DW_ATE_HP_VAX_complex_float and DW_ATE_HP_VAX_complex_float_d.
	(enum dwarf_line_number_x_ops): Add
	DW_LNE_HP_source_file_correlation.
	(enum dwarf_source_language): Add DW_LANG_HP_Bliss,
	DW_LANG_HP_Basic91, DW_LANG_HP_Pascal91, DW_LANG_HP_IMacro,
	DW_LANG_HP_Assembler.

2010-06-08  Laurynas Biveinis  <laurynas.biveinis@gmail.com>

	* splay-tree.h: Update copyright years.
	(splay_tree_s): Document fields.
	(splay_tree_new_typed_alloc): New.

	* hashtab.h: Update copyright years.
	(htab_create_typed_alloc): New.

2010-06-01  Rafael Espindola  <espindola@google.com>

	* plugin-api.h (ld_plugin_tag): Add LDPT_OUTPUT_NAME.

2010-04-26  Pedro Alves  <pedro@codesourcery.com>

	* filenames.h (PATH_SEPARATOR): Delete.

2010-04-23  Pedro Alves  <pedro@codesourcery.com>

	* filenames.h (IS_DIR_SEPARATOR_1): Rename from IS_DIR_SEPARATOR,
	always define it independently of host, add `dos_based' parameter,
	and handle it.
	(PATH_SEPARATOR): Define.
	(HAS_DRIVE_SPEC_1): Rename from HAS_DRIVE_SPEC, always define it
	independently of host, add `dos_based' parameter, and handle it.
	(IS_ABSOLUTE_PATH_1): Rename from IS_ABSOLUTE_PATH, always define
	it independently of host, add `dos_based' parameter, and handle
	it.
	(IS_DOS_DIR_SEPARATOR, IS_DOS_ABSOLUTE_PATH)
	(IS_UNIX_DIR_SEPARATOR, IS_UNIX_ABSOLUTE_PATH)
	(HAS_DOS_DRIVE_SPEC): New.
	(HAS_DRIVE_SPEC): Reimplement on top of HAS_DRIVE_SPEC_1.
	(IS_DIR_SEPARATOR): Reimplement on top of IS_DIR_SEPARATOR_1.
	(IS_ABSOLUTE_PATH): Reimplement on top of IS_ABSOLUTE_PATH_1.
	* libiberty.h (dos_lbasename, unix_lbasename): Declare.

2010-04-20  Nick Clifton  <nickc@redhat.com>

	* sha1.h: Update copyright notice to use GPLv3.

2010-04-14  Doug Evans  <dje@google.com>

	* filenames.h (HAS_DRIVE_SPEC, STRIP_DRIVE_SPEC): New macros.

2010-04-13  Matthias Klose  <doko@ubuntu.com>

	* elf: Remove empty directory.

2010-04-06  Jakub Jelinek  <jakub@redhat.com>

	* dwarf2.h (DWARF2_Internal_LineInfo): Add li_max_ops_per_insn
	field.

2010-03-23  Joseph Myers  <joseph@codesourcery.com>

	* symcat.h (CONCAT5, CONCAT6, XCONCAT5, XCONCAT6): Define.

2010-01-13  Joel Brobecker  <brobecker@adacore.com>

	Add new DW_AT_use_GNAT_descriptive_type CU attribute.
	* dwarf2.h (dwarf_attribute): Add DW_AT_use_GNAT_descriptive_type.

2010-01-11  Tristan Gingold  <gingold@adacore.com>

	* demangle.h (ada_demangle): Add prototype.

2010-01-05  Rainer Orth  <ro@CeBiTec.Uni-Bielefeld.DE>

	PR bootstrap/41771
	* ansidecl.h: Fix inline test for C99 and Sun Studio cc.

2009-12-29  Joel Brobecker  <brobecker@adacore.com>

	* dwarf2.h (enum dwarf_attribute): Add DW_AT_GNAT_descriptive_type.

2009-11-06  Jonas Maebe  <jonas.maebe@elis.ugent.be>

	Add DWARF attribute value for the "Borland fastcall" calling
	convention.
	* elf/dwarf2.h: Add DW_CC_GNU_borland_fastcall_i386 constant.

2009-10-23  Kai Tietz  <kai.tietz@onevision.com>

	* splay-tree.h (libi_uhostptr_t): Add gcc specific
	__extension__ for long long type case to silent cX9.
	(libi_shostptr_t): Likewise.

2009-10-19  Rafael Avila de Espindola  <espindola@google.com>

	PR40790
	* plugin-api.h: Don't include stdint.h unconditionally.

2009-10-15  Jakub Jelinek  <jakub@redhat.com>

	* include/dwarf2.h (DW_LANG_Python): Add comment that it is
	a DWARF 4 addition.

2009-10-09  Rafael Espindola  <espindola@google.com>

	* plugin-api.h (ld_plugin_add_input_library): Change argument name to
	libname.

2009-10-05  Rafael Espindola  <espindola@google.com>

	* plugin-api.h (ld_plugin_status): Add LDPS_BAD_HANDLE.
	(ld_plugin_get_input_file): New.
	(ld_plugin_release_input_file): New.
	(ld_plugin_add_input_library): New.
	(ld_plugin_message): Mark format const.
	(ld_plugin_level): Add LDPT_GET_INPUT_FILE, LDPT_RELEASE_INPUT_FILE and
	LDPT_ADD_INPUT_LIBRARY.
	(ld_plugin_tv): Add tv_get_input_file, tv_release_input_file and
	tv_add_input_library.

2009-10-04  Jerry Quinn  <jlquinn@optonline.net>

	* plugin-api.h: Fix compile.

2009-10-03  Rafael Espindola  <espindola@google.com>

	* plugin-api.h: New.
	* lto-symtab.h: New.

2009-09-29  Jason Merrill  <jason@redhat.com>

	* demangle.h (enum demangle_component_type): Add
	DEMANGLE_COMPONENT_LAMBDA, DEMANGLE_COMPONENT_DEFAULT_ARG,
	DEMANGLE_COMPONENT_UNNAMED_TYPE.
	(struct demangle_component): Add s_unary_num.

2009-09-25  Dodji Seketeli  <dodji@redhat.com>

	* dwarf2.h (enum dwarf_tag): Rename DW_TAG_template_parameter_pack and
	DW_TAG_formal_parameter_pack into DW_TAG_GNU_template_parameter_pack
	and DW_TAG_formal_parameter_pack until DWARF 5 is out.

2009-09-25  Cary Coutant  <ccoutant@google.com>

	Add rest of new values from DWARF Version 4.
	* dwarf2.h (DW_TAG_rvalue_reference_type, DW_TAG_template_alias):
	New tags.
	(DW_FORM_ref_sig8): New name for DW_FORM_sig8.
	(DW_AT_main_subprogram, DW_AT_data_bit_offset, DW_AT_const_expr,
	DW_AT_enum_class, DW_AT_linkage_name, DW_AT_GNU_guarded_by,
	DW_AT_GNU_pt_guarded_by, DW_AT_GNU_guarded, DW_AT_GNU_pt_guarded,
	DW_AT_GNU_locks_excluded, DW_AT_GNU_exclusive_locks_required,
	DW_AT_GNU_shared_locks_required, DW_AT_GNU_odr_signature): New
	attributes.
	(DW_LANG_Python): New language.

2009-09-22  Dodji Seketeli  <dodji@redhat.com>

	* dwarf2.h (enum dwarf_tag): Add
	DW_TAG_template_parameter_pack and DW_TAG_formal_parameter_pack.

2009-07-24  Ian Lance Taylor  <iant@google.com>

	PR bootstrap/40854
	* libiberty.h (xcrc32): Rename from crc32.

2009-07-24  Ian Lance Taylor  <iant@google.com>

	* libiberty.h (crc32): Declare.

2009-07-20  Cary Coutant  <ccoutant@google.com>
	    Doug Evans  <dje@google.com>

	Add some dwarf4 values.
	* dwarf2.h (enum dwarf_tag): Add DW_TAG_type_unit.
	(enum dwarf_form): Add DW_FORM_sec_offset, DW_FORM_exprloc,
	DW_FORM_flag_present, DW_FORM_sig8.
	(enum dwarf_attribute): Add DW_AT_signature.

2009-07-17  Jan Kratochvil  <jan.kratochvil@redhat.com>

	* demangle.h
	(enum demangle_component_type <DEMANGLE_COMPONENT_GLOBAL_CONSTRUCTORS>)
	(enum demangle_component_type <DEMANGLE_COMPONENT_GLOBAL_DESTRUCTORS>):
	New.

2009-07-09  Jakub Jelinek  <jakub@redhat.com>

	* dwarf2.h (enum dwarf_location_atom): Add DW_OP_implicit_value
	and DW_OP_stack_value.

2009-07-09  Tom Tromey  <tromey@redhat.com>

	* elf/dwarf2.h: Remove, renaming to...
	* dwarf2.h: ... this.

2009-06-29  Tom Tromey  <tromey@redhat.com>

	* elf/dwarf2.h: New file.  Merged with gdb.

2009-06-09  Ian Lance Taylor  <ian@airs.com>

	* ansidecl.h (ATTRIBUTE_UNUSED_LABEL): Define for C++.

2009-06-03  Ian Lance Taylor  <iant@google.com>

	* ansidecl.h (EXPORTED_CONST): Define.

2009-05-31  Ian Lance Taylor  <iant@google.com>

	* ansidecl.h: Add extern "C" when compiling with C++.  Treat C++
	the way we treat an ISO C compiler.  Don't define inline as a
	macro when compiling with C++.
	* dyn-string.h: Add header guard DYN_STRING_H.  Add extern "C"
	when compiling with C++.
	* fibheap.h: Add extern "C" when compiling with C++.

2009-04-22  Taras Glek <tglek@mozilla.com>

	* hashtab.h: Update GTY annotations to new syntax.
	* splay-tree.h: Likewise.

2009-03-17  Jason Merrill  <jason@redhat.com>

	* demangle.h (enum demangle_component_type): Add
	DEMANGLE_COMPONENT_FUNCTION_PARAM.

2008-12-10  Jason Merrill  <jason@redhat.com>

	* demangle.h (enum demangle_component_type): Add 
	DEMANGLE_COMPONENT_FIXED_TYPE.

2008-11-19  Bob Wilson  <bob.wilson@acm.org>
	
	* xtensa-config.h (XCHAL_HAVE_MUL16, XCHAL_HAVE_MUL32, XCHAL_HAVE_DIV32)
	(XCHAL_HAVE_MINMAX, XCHAL_HAVE_SEXT, XCHAL_HAVE_THREADPTR)
	(XCHAL_HAVE_RELEASE_SYNC, XCHAL_HAVE_S32C1I): Change to 1.
	(XCHAL_NUM_AREGS): Change to 32.
	(XCHAL_ICACHE_SIZE, XCHAL_DCACHE_SIZE): Change to 16K.
	(XCHAL_ICACHE_LINESIZE, XCHAL_DCACHE_LINESIZE): Change to 32.
	(XCHAL_ICACHE_LINEWIDTH, XCHAL_DCACHE_LINEWIDTH): Change to 5.
	(XCHAL_DCACHE_IS_WRITEBACK): Change to 1.
	(XCHAL_DEBUGLEVEL): Change to 6.
	
2008-10-21  Alan Modra  <amodra@bigpond.net.au>

	* obstack.h (obstack_finish <!__GNUC__>): Cast result to void *.

2008-10-06  Jason Merrill  <jason@redhat.com>

	* demangle.h (enum demangle_component_type): Add
	DEMANGLE_COMPONENT_PACK_EXPANSION.

2008-09-09  Jason Merrill  <jason@redhat.com>

	* demangle.h (enum demangle_component_type): Add
	DEMANGLE_COMPONENT_DECLTYPE.

2008-07-07  Joel Brobecker  <brobecker@adacore.com>

	* safe-ctype.h: Add #include of ctype.h before redefining
	the ctype.h macros.

2008-07-04  Joel Brobecker  <brobecker@adacore.com>

	* safe-ctype.h: Remove #error when detecting that ctype.h has been
	included. Redefine the various macros provided by ctype.h as
	undefined variables.

2008-06-23  Kaveh R. Ghazi  <ghazi@caip.rutgers.edu>

	* libiberty.h (XALLOCA, XDUP, XALLOCAVEC, XDUPVEC, XALLOCAVAR,
	XDUPVAR, XOBNEWVEC, XOBNEWVAR): New.

2008-03-24  Ian Lance Taylor  <iant@google.com>

	* sha1.h: New file, from gnulib.

	* md5.h: Add extern "C" when compiled with C++.

2008-03-21  Ian Lance Taylor  <iant@google.com>

	* filenames.h: Add extern "C" when compiled with C++.

2008-02-11  Bob Wilson  <bob.wilson@acm.org>

	* xtensa-config.h (XCHAL_HAVE_THREADPTR): Redefine to zero.
	(XCHAL_NUM_AREGS, XCHAL_MAX_INSTRUCTION_SIZE): New.

2008-01-26  David Daney  <ddaney@avtrex.com>

	* demangle.h (demangle_component_type):  Add
	DEMANGLE_COMPONENT_JAVA_RESOURCE,
	DEMANGLE_COMPONENT_COMPOUND_NAME, and
	DEMANGLE_COMPONENT_CHARACTER as new enum values.
	(demangle_component): Add struct s_character to union u.

2007-11-07  Joseph Myers  <joseph@codesourcery.com>
	    Daniel Jacobowitz  <dan@codesourcery.com>

	* floatformat.h (struct floatformat): Add split_half field.
	(floatformat_ibm_long_double): New.

2007-09-06  Tom Tromey  <tromey@redhat.com>

	* libiberty.h (pex_free): Document process killing.

2007-08-31  Douglas Gregor  <doug.gregor@gmail.com>
	
	* demangle.h (enum demangle_component_type): Add
	DEMANGLE_COMPONENT_RVALUE_REFERENCE. 

2007-07-25  Ben Elliston  <bje@au.ibm.com>

	* ternary.h: Remove.

2007-07-18  Bob Wilson  <bob.wilson@acm.org>
	
	* xtensa-config.h (XCHAL_HAVE_THREADPTR): New.
	(XCHAL_HAVE_RELEASE_SYNC, XCHAL_HAVE_S32C1I): New.
	
2007-07-17  Nick Clifton  <nickc@redhat.com>

	* COPYING3: New file.  Contains version 3 of the GNU General
	Public License.

2007-07-12  Kai Tietz   <kai.tietz@onevision.com>

	* splay-tree.h (libi_uhostptr_t, libi_shostptr_t): New types,
	needed for WIN64 when a long is not wide enough for a pointer.
        (splay_tree_key, splay_tree_value): Use the new types.

2007-05-07  Nathan Froyd  <froydnj@codesourcery.com>

	* libiberty.h (writeargv): Declare.

2007-04-25  Mark Mitchell  <mark@codesourcery.com>

	* demangle.h: Change license to LGPL + exception.

2007-03-29  Joel Brobecker  <brobecker@adacore.com>

	* filenames.h (FILENAME_CMP): Adjust define to call filename_cmp
	regardless of the type of file system.

2007-03-06  Jan Hubicka  <jh@suse.cz>
	
	* ansidecl.h (ATTRIBUTE_COLD, ATTRIBUTE_HOT): New.

2007-02-09  Joseph S. Myers  <joseph@codesourcery.com>

	* libiberty.h (pex_write_input): Remove prototype.

2007-01-31  Vladimir Prus  <vladimir@codesourcery.com>
	
	* libiberty.h (PEX_STDERR_TO_PIPE): New define.
	(PEX_BINARY_ERROR): New define.
	(pex_read_err): New function.

2007-01-29  Simon Baldwin <simonb@google.com>

	* demangle.h: New cplus_demangle_print_callback,
	cplus_demangle_v3_callback, and java_demangle_v3_callback function
	prototypes, and demangle_callbackref type definition.

2006-12-06  Nick Clifton  <nickc@redhat.com>

	* ansidecl.h (ATTRIBUTE_PACKED): Define.

2006-11-30  Andrew Stubbs  <andrew.stubbs@st.com>
            J"orn Rennecke <joern.rennecke@st.com>

	PR driver/29931
	* libiberty.h (make_relative_prefix_ignore_links): Declare.

2006-11-27  Bob Wilson  <bob.wilson@acm.org>

	* xtensa-config.h (XSHAL_ABI): New.
	(XTHAL_ABI_WINDOWED, XTHAL_ABI_CALL0): New.

2006-04-11  Jim Blandy  <jimb@codesourcery.com>

	* libiberty.h (pex_input_file, pex_input_pipe): New declarations.

2006-01-18  DJ Delorie  <dj@redhat.com>

	* md5.h: Include ansidecl.h

2006-01-09  Bob Wilson  <bob.wilson@acm.org>

	* xtensa-config.h (XCHAL_HAVE_MUL32_HIGH): Define.

2005-12-30  Bob Wilson  <bob.wilson@acm.org>

	* xtensa-config.h (XCHAL_HAVE_WIDE_BRANCHES): New.

2005-12-10  Terry Laurenzo  <tlaurenzo@gmail.com>

	PR java/9861
	* demangle.h : Add DMGL_RET_POSTFIX define to enable alternative
	output format for return types

2005-10-31  Mark Kettenis  <kettenis@gnu.org>

	* floatformat.h (enum floatformat_byteorders): Add
	floatformat_vax.
	(floatformat_vax_aingle, floatformat_vax_double): Declare.

2005-09-26  Mark Mitchell  <mark@codesourcery.com>

	* libiberty.h (expandargv): New function.

2005-08-17  Mark Kettenis  <kettenis@gnu.org>

	* floatformat.h (struct floatformat): Change type of large
	argument for is_valid member to `const void *'.
	(floatformat_to_double): Change type of second argument to `const
	void *'.
	(floatformat_from_double): Change type of last argument to `void
	*'.
	(floatformat_is_valid): Change type of last argument to `const
	void *'.

2005-07-12  Ben Elliston  <bje@au.ibm.com>

	* xregex2.h (regexec): Qualify this prototype with __extension__
	when compiling with GNU C.

2005-07-03  Steve Ellcey  <sje@cup.hp.com>

	PR other/13906
	* ansidecl.h (ATTRIBUTE_ALIGNED_ALIGNOF): New.
	* md5.h (md5_uintptr): New.
	(md5_ctx): Align buffer field.

2005-06-30  Daniel Berlin  <dberlin@dberlin.org>
	
	* hashtab.h (HTAB_DELETED_ENTRY): New macro.
	(HTAB_EMPTY_ENTRY): New macro.

2005-06-20  Geoffrey Keating  <geoffk@apple.com>

	* libiberty.h (strverscmp): Prototype. 

2005-06-06  Gabriel Dos Reis  <gdr@integrable-solutions.net>

	* libiberty.h (XOBFINISH): New.

2005-06-01  Kaveh R. Ghazi  <ghazi@caip.rutgers.edu>

	* libiberty.h (vsnprintf): Add format attribute.

2005-05-29  Kaveh R. Ghazi  <ghazi@caip.rutgers.edu>

	* ansidecl.h: Add ATTRIBUTE_FPTR_PRINTF.

2005-05-28  Eli Zaretskii  <eliz@gnu.org>

	* libiberty.h: (snprintf) [!HAVE_DECL_SNPRINTF]: Declare if
	needed.
	(vsnprintf) [!HAVE_DECL_VSNPRINTF]: Declare if needed.

2005-05-25  Richard Henderson  <rth@redhat.com>

	* demangle.h (DEMANGLE_COMPONENT_HIDDEN_ALIAS): New.

2005-05-24  Gabriel Dos Reis  <gdr@integrable-solutions.net>

	* libiberty.h (ACONCAT): Properly cast value of alloca().

	* ansidecl.h (ATTRIBUTE_UNUSED_LABEL): Don't define if
	__cplusplus.

2005-05-12  Steve Ellcey  <sje@cup.hp.com>

	libiberty.h: Do not define empty basename prototype.

2005-05-10  Nick Clifton  <nickc@redhat.com>

	* Update the address and phone number of the FSF organization in
	the GPL notices in the following files:
	COPYING, ansidecl.h, bfdlink.h, bout.h, demangle.h, dis-asm.h,
	dyn-string.h, fibheap.h, filenames.h, floatformat.h,
	fnmatch.h, gdbm.h, getopt.h, hashtab.h, hp-symtab.h, ieee.h,
	libiberty.h, md5.h, oasys.h, objalloc.h, obstack.h, os9k.h,
	partition.h, progress.h, safe-ctype.h, sort.h, splay-tree.h,
	symcat.h, ternary.h, xregex2.h, xtensa-config.h,
	xtensa-isa-internal.h, xtensa-isa.h

2005-04-25  Kaveh R. Ghazi  <ghazi@caip.rutgers.edu>

	* libiberty.h (unlock_std_streams): New.

2005-04-19  Kaveh R. Ghazi  <ghazi@caip.rutgers.edu>

	* hashtab.h, libiberty.h, objalloc.h, splay-tree.h, ternary.h:
	Don't use the PTR macro.

	* sort.h: Don't use the PARAMS macro.

2005-04-16  Kaveh R. Ghazi  <ghazi@caip.rutgers.edu>

	* libiberty.h (unlock_stream): New.

2005-04-13  Kaveh R. Ghazi  <ghazi@caip.rutgers.edu>

	* libiberty.h (fopen_unlocked, fdopen_unlocked, freopen_unlocked):
	Remove parameter names.

2005-04-11  Kaveh R. Ghazi  <ghazi@caip.rutgers.edu>

	* libiberty.h (fopen_unlocked, fdopen_unlocked, freopen_unlocked):
	Provide prototypes for new functions.

2005-03-29  Ian Lance Taylor  <ian@airs.com>

	* libiberty.h: Fix indentation.

2005-03-28  Ian Lance Taylor  <ian@airs.com>

	* libiberty.h: Include <stdio.h>.
	(PEX_RECORD_TIMES, PEX_USE_PIPES, PEX_SAVE_TEMPS): Define.
	(PEX_LAST, PEX_SEARCH, PEX_SUFFIX, PEX_STDERR_TO_STDOUT): Define.
	(PEX_BINARY_INPUT, PEX_BINARY_OUTPUT): Define.
	(pex_init, pex_run, pex_read_output): Declare.
	(pex_get_status, pex_get_times, pex_free, pex_one): Declare.
	(struct pex_time): Define.

2005-03-28  Mark Mitchell <mark@codesourcery.com>

	* libiberty.h (ffs): Declare, if necessary.

2005-03-27  Gabriel Dos Reis  <gdr@integrable-solutions.net>

	* xregex2.h (_RE_ARGS): Remove definition and uses.

2005-03-27  Gabriel Dos Reis  <gdr@integreable-solutions.net>

	* ternary.h: Don't use PARAMS anymore.

2005-03-27  Gabriel Dos Reis  <gdr@integrable-solutions.net>

	* partition.h: Remove use of PARAMS.
	* obstack.h: Remove conditional prototypes __STDC__.
	* objalloc.h:  Remove use of PARAMS.
	* splay-tree.h: Likewise.

2005-03-27  Gabriel Dos Reis  <gdr@integrable-solutions.net>

	* md5.h: Remove definition and uses of __P.
	* dyn-string.h: Remove uses of PARAMS.
	* fibheap.h: Likewise.
	* floatformat.h: Likewise.
	* hashtab.h: Likewise.

2005-03-26  Gabriel Dos Reis  <gdr@integrable-solutions.net>

	* demangle.h: Remove uses of PARAMS.

	* libiberty.h (ANSI_PROTOTYPES): Remove guard since
	ANSI_PROTOTYPES is always assumed.
	Remove uses of PARAMS throughout.

2005-03-24  Kaveh R. Ghazi  <ghazi@caip.rutgers.edu>

	* libiberty.h (xstrndup): Declare.

2005-03-22  Kaveh R. Ghazi  <ghazi@caip.rutgers.edu>

	* libiberty.h (make_relative_prefix): Add ATTRIBUTE_MALLOC.

2005-03-09  Mark Mitchell  <mark@codesourcery.com>

	* libiberty.h (gettimeofday): Declare.

2005-03-01  Jan Beulich  <jbeulich@novell.com>

	* libiberty.h: Declare unlink_if_ordinary.

2005-02-14  Paolo Bonzini  <bonzini@gnu.org>

	PR bootstrap/19818
	* ansidecl.h (PARAMS): Guard from redefinition.

2004-12-11  Ben Elliston  <bje@au.ibm.com>

	* fibheap.h (struct fibnode): Only use unsigned long bitfields
	when __GNUC__ is defined and ints are less than 32-bits wide.

2004-10-07  Bob Wilson  <bob.wilson@acm.org>

	* xtensa-config.h (XSHAL_USE_ABSOLUTE_LITERALS,
	XCHAL_HAVE_PREDICTED_BRANCHES, XCHAL_INST_FETCH_WIDTH): New.
	(XCHAL_EXTRA_SA_SIZE, XCHAL_EXTRA_SA_ALIGN): Delete.

2004-09-13  Aaron W. LaFramboise  <aaronavay62@aaronwl.com>

	* libiberty.h (basename): Prototype for __MINGW32__.

2004-09-04  Kaveh R. Ghazi  <ghazi@caip.rutgers.edu>

	* ansidecl.h (ATTRIBUTE_SENTINEL): Define.
	* libiberty.h (concat, reconcat, concat_length, concat_copy,
	concat_copy2): Use ATTRIBUTE_SENTINEL.

2004-08-02  Gabriel Dos Reis  <gdr@integrable-solutions.net>

	* libiberty.h (XDELETE, XDELETEVEC, XRESIZEVEC): Remove any
	const-qualification before disposal.

2004-07-24  Bernardo Innocenti  <bernie@develer.com>

	* ansidecl.h (ARG_UNUSED): New Macro.

2004-07-24  Bernardo Innocenti  <bernie@develer.com>

	* libiberty.h (XNEW, XCNEW, XNEWVEC, XCNEWVEC, XOBNEW): Move here from
	libcpp/internal.h.
	(XDELETE, XRESIZEVEC, XDELETEVEC, XNEWVAR, XCNEWVAR, XRESIZEVAR): New
	macros.

2004-07-21  Paolo Bonzini  <bonzini@gnu.org>

	* ansidecl.h (ATTRIBUTE_PURE): New.

2004-07-13  Bernardo Innocenti  <bernie@develer.com>

	* libiberty.h (ASTRDUP): Add casts required for stricter
	type conversion rules of C++.
	* obstack.h (obstack_free): Likewise.

2004-05-04  Andreas Jaeger  <aj@suse.de>

	* demangle.h: Do not use C++ reserved keyword typename as
	parameter for cplus_demangle_fill_builtin_type.

2004-04-22  Richard Henderson  <rth@redhat.com>

	* hashtab.h (struct htab): Add size_prime_index.

2004-04-13  Jeff Law  <law@redhat.com>

	* hashtab.h (htab_remove_elt_with_hash): Prototype new function.

2004-03-30  Zack Weinberg  <zack@codesourcery.com>

	* hashtab.h, splay-tree.h: Use new shorter form of GTY markers.

2004-02-24  Ian Lance Taylor  <ian@wasabisystems.com>

	* dyn-string.h: Update copyright date.

2004-02-23  Ian Lance Taylor  <ian@wasabisystems.com>

	* dyn-string.h: Remove test of IN_LIBGCC2 and IN_GLIBCPP_V3 and
	the associated #defines.

2004-01-12  Ian Lance Taylor  <ian@wasabisystems.com>

	* demangle.h: Instead of checking ANSI_PROTOTYPES, just include
	"libiberty.h".

	* demangle.h: If ANSI_PROTOTYPES is defined, include <stddef.h>.

	* demangle.h (enum demangle_component_type): Define.
	(struct demangle_operator_info): Declare.
	(struct demangle_builtin_type_info): Declare.
	(struct demangle_component): Define.
	(cplus_demangle_fill_component): Declare.
	(cplus_demangle_fill_name): Declare.
	(cplus_demangle_fill_builtin_type): Declare.
	(cplus_demangle_fill_operator): Declare.
	(cplus_demangle_fill_extended_operator): Declare.
	(cplus_demangle_fill_ctor, cplus_demangle_fill_dtor): Declare.
	(cplus_demangle_v3_components): Declare.
	(cplus_demangle_print): Declare.

For older changes see ChangeLog-9103

Local Variables:
mode: change-log
left-margin: 8
fill-column: 74
version-control: never
End:<|MERGE_RESOLUTION|>--- conflicted
+++ resolved
@@ -1,16 +1,3 @@
-<<<<<<< HEAD
-2012-09-20  Release Manager
-
-	* GCC 4.7.2 released.
-
-2012-06-14  Release Manager
-
-	* GCC 4.7.1 released.
-
-2012-03-22  Release Manager
-
-	* GCC 4.7.0 released.
-=======
 2012-10-08  Jason Merrill  <jason@redhat.com>
 
 	* demangle.h (enum demangle_component_type): Add
@@ -102,7 +89,6 @@
 
 	* splay-tree.h: Conditionnaly includes stdint.h and inttypes.h
 	(libi_uhostptr_t, libi_shostptr_t): Remove, replaced by uintptr_t.
->>>>>>> 747e4b8f
 
 2012-01-26  Cary Coutant  <ccoutant@google.com>
 
