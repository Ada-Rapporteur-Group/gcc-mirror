/* java.util.GregorianCalendar
   Copyright (C) 1998, 1999, 2001, 2002, 2003, 2004
   Free Software Foundation, Inc.

This file is part of GNU Classpath.

GNU Classpath is free software; you can redistribute it and/or modify
it under the terms of the GNU General Public License as published by
the Free Software Foundation; either version 2, or (at your option)
any later version.

GNU Classpath is distributed in the hope that it will be useful, but
WITHOUT ANY WARRANTY; without even the implied warranty of
MERCHANTABILITY or FITNESS FOR A PARTICULAR PURPOSE.  See the GNU
General Public License for more details.

You should have received a copy of the GNU General Public License
along with GNU Classpath; see the file COPYING.  If not, write to the
Free Software Foundation, Inc., 51 Franklin Street, Fifth Floor, Boston, MA
02110-1301 USA.

Linking this library statically or dynamically with other modules is
making a combined work based on this library.  Thus, the terms and
conditions of the GNU General Public License cover the whole
combination.

As a special exception, the copyright holders of this library give you
permission to link this library with independent modules to produce an
executable, regardless of the license terms of these independent
modules, and to copy and distribute the resulting executable under
terms of your choice, provided that you also meet, for each linked
independent module, the terms and conditions of the license of that
module.  An independent module is a module which is not derived from
or based on this library.  If you modify this library, you may extend
this exception to your version of the library, but you are not
obligated to do so.  If you do not wish to do so, delete this
exception statement from your version. */


package java.util;


/**
 * <p>
 * This class represents the Gregorian calendar, that is used in most
 * countries all over the world.  It does also handle the Julian calendar
 * for dates smaller than the date of the change to the Gregorian calendar.
 * The Gregorian calendar differs from the Julian calendar by a different
 * leap year rule (no leap year every 100 years, except if year is divisible
 * by 400).
 * </p>
 * <p>
 * This change date is different from country to country, and can be changed with
 * <code>setGregorianChange</code>.  The first countries to adopt the Gregorian
 * calendar did so on the 15th of October, 1582.  This date followed October
 * the 4th, 1582 in the Julian calendar system.  The non-existant days that were
 * omitted when the change took place are interpreted as Gregorian dates.
 * </p>
 * <p>
 * Prior to the changeover date, New Year's Day occurred on the 25th of March.
 * However, this class always takes New Year's Day as being the 1st of January.
 * Client code should manually adapt the year value, if required, for dates
 * between January the 1st and March the 24th in years prior to the changeover.
 * </p>
 * <p>
 * Any date infinitely forwards or backwards in time can be represented by
 * this class.  A <em>proleptic</em> calendar system is used, which allows
 * future dates to be created via the existing rules.  This allows meaningful
 * and consistent dates to be produced for all years.  However, dates are only
 * historically accurate following March the 1st, 4AD when the Julian calendar
 * system was adopted.  Prior to this, leap year rules were applied erraticly.
 * </p>
 * <p>
 * There are two eras available for the Gregorian calendar, namely BC and AD.
 * </p>
 * <p>
 * Weeks are defined as a period of seven days, beginning on the first day
 * of the week, as returned by <code>getFirstDayOfWeek()</code>, and ending
 * on the day prior to this.
 * </p>
 * <p>
 * The weeks of the year are numbered from 1 to a possible 53.  The first week
 * of the year is defined as the first week that contains at least the minimum
 * number of days of the first week in the new year (retrieved via
 * <code>getMinimalDaysInFirstWeek()</code>).  All weeks after this are numbered
 * from 2 onwards.
 * </p>
 * <p>
 * For example, take the year 2004.  It began on a Thursday.  The first week
 * of 2004 depends both on where a week begins and how long it must minimally
 * last.  Let's say that the week begins on a Monday and must have a minimum
 * of 5 days.  In this case, the first week begins on Monday, the 5th of January.
 * The first 4 days (Thursday to Sunday) are not eligible, as they are too few
 * to make up the minimum number of days of the first week which must be in
 * the new year.  If the minimum was lowered to 4 days, then the first week
 * would instead begin on Monday, the 29th of December, 2003.  This first week
 * has 4 of its days in the new year, and is now eligible.
 * </p>
 * <p>
 * The weeks of the month are numbered from 0 to a possible 6.  The first week
 * of the month (numbered 1) is a set of days, prior to the first day of the week,
 * which number at least the minimum number of days in a week.  Unlike the first
 * week of the year, the first week of the month only uses days from that particular
 * month.  As a consequence, it may have a variable number of days (from the minimum
 * number required up to a full week of 7) and it need not start on the first day of
 * the week.  It must, however, be following by the first day of the week, as this
 * marks the beginning of week 2.  Any days of the month which occur prior to the
 * first week (because the first day of the week occurs before the minimum number
 * of days is met) are seen as week 0.
 * </p>
 * <p>
 * Again, we will take the example of the year 2004 to demonstrate this.  September
 * 2004 begins on a Wednesday.  Taking our first day of the week as Monday, and the
 * minimum length of the first week as 6, we find that week 1 runs from Monday,
 * the 6th of September to Sunday the 12th.  Prior to the 6th, there are only
 * 5 days (Wednesday through to Sunday).  This is too small a number to meet the
 * minimum, so these are classed as being days in week 0.  Week 2 begins on the
 * 13th, and so on.  This changes if we reduce the minimum to 5.  In this case,
 * week 1 is a truncated week from Wednesday the 1st to Sunday the 5th, and week
 * 0 doesn't exist.  The first seven day week is week 2, starting on the 6th.
 * </p>
 * <p>
 * On using the <code>clear()</code> method, the Gregorian calendar returns
 * to its default value of the 1st of January, 1970 AD 00:00:00 (the epoch).
 * The day of the week is set to the correct day for that particular time.
 * The day is also the first of the month, and the date is in week 0.
 * </p>
 *
 * @see Calendar
 * @see TimeZone
 * @see Calendar#getFirstDayOfWeek()
 * @see Calendar#getMinimalDaysInFirstWeek()
 */
public class GregorianCalendar extends Calendar
{
  /**
   * Constant representing the era BC (Before Christ).
   */
  public static final int BC = 0;

  /**
   * Constant representing the era AD (Anno Domini).
   */
  public static final int AD = 1;

  /**
   * The point at which the Gregorian calendar rules were used.
   * This is locale dependent; the default for most catholic
   * countries is midnight (UTC) on October 5, 1582 (Julian),
   * or October 15, 1582 (Gregorian).
   *
   * @serial the changeover point from the Julian calendar
   *         system to the Gregorian.
   */
  private long gregorianCutover;

  /**
   * For compatability with Sun's JDK.
   */
  static final long serialVersionUID = -8125100834729963327L;

  /**
   * The name of the resource bundle. Used only by getBundle()
   */
  private static final String bundleName = "gnu.java.locale.Calendar";

  /**
   * Days in the epoch. Relative Jan 1, year '0' which is not a leap year.
   * (although there is no year zero, this does not matter.)
   * This is consistent with the formula:
   * = (year-1)*365L + ((year-1) >> 2)
   *
   * Plus the gregorian correction:
   *  Math.floor((year-1) / 400.) - Math.floor((year-1) / 100.);
   * For a correct julian date, the correction is -2 instead.
   *
   * The gregorian cutover in 1582 was 10 days, so by calculating the
   * correction from year zero, we have 15 non-leap days (even centuries)
   * minus 3 leap days (year 400,800,1200) = 12. Subtracting two corrects
   * this to the correct number 10.
   */
  private static final int EPOCH_DAYS = 719162;

  /**
   * Constructs a new GregorianCalender representing the current
   * time, using the default time zone and the default locale.
   */
  public GregorianCalendar()
  {
    this(TimeZone.getDefault(), Locale.getDefault());
  }

  /**
   * Constructs a new GregorianCalender representing the current
   * time, using the specified time zone and the default locale.
   *
   * @param zone a time zone.
   */
  public GregorianCalendar(TimeZone zone)
  {
    this(zone, Locale.getDefault());
  }

  /**
   * Constructs a new GregorianCalender representing the current
   * time, using the default time zone and the specified locale.
   *
   * @param locale a locale.
   */
  public GregorianCalendar(Locale locale)
  {
    this(TimeZone.getDefault(), locale);
  }

  /**
   * Constructs a new GregorianCalender representing the current
   * time with the given time zone and the given locale.
   *
   * @param zone a time zone.
   * @param locale a locale.
   */
  public GregorianCalendar(TimeZone zone, Locale locale)
  {
    this(zone, locale, false);
    setTimeInMillis(System.currentTimeMillis());
    complete();
  }

  /**
   * Common constructor that all constructors should call.
   * @param zone a time zone.
   * @param locale a locale.
   * @param unused unused parameter to make the signature differ from
   * the public constructor (TimeZone, Locale).
   */
  private GregorianCalendar(TimeZone zone, Locale locale, boolean unused)
  {
    super(zone, locale);
    ResourceBundle rb = ResourceBundle.getBundle(bundleName, locale,
                                                 ClassLoader
                                                 .getSystemClassLoader());
    gregorianCutover = ((Date) rb.getObject("gregorianCutOver")).getTime();
  }

  /**
   * Constructs a new GregorianCalendar representing midnight on the
   * given date with the default time zone and locale.
   * @param year corresponds to the YEAR time field.
   * @param month corresponds to the MONTH time field.
   * @param day corresponds to the DAY time field.
   */
  public GregorianCalendar(int year, int month, int day)
  {
    this(TimeZone.getDefault(), Locale.getDefault(), false);
    set(year, month, day);
  }

  /**
   * Constructs a new GregorianCalendar representing midnight on the
   * given date with the default time zone and locale.
   *
   * @param year corresponds to the YEAR time field.
   * @param month corresponds to the MONTH time field.
   * @param day corresponds to the DAY time field.
   * @param hour corresponds to the HOUR_OF_DAY time field.
   * @param minute corresponds to the MINUTE time field.
   */
  public GregorianCalendar(int year, int month, int day, int hour, int minute)
  {
    this(TimeZone.getDefault(), Locale.getDefault(), false);
    set(year, month, day, hour, minute);
  }

  /**
   * Constructs a new GregorianCalendar representing midnight on the
   * given date with the default time zone and locale.
   *
   * @param year corresponds to the YEAR time field.
   * @param month corresponds to the MONTH time field.
   * @param day corresponds to the DAY time field.
   * @param hour corresponds to the HOUR_OF_DAY time field.
   * @param minute corresponds to the MINUTE time field.
   * @param second corresponds to the SECOND time field.
   */
  public GregorianCalendar(int year, int month, int day, int hour, int minute,
                           int second)
  {
    this(TimeZone.getDefault(), Locale.getDefault(), false);
    set(year, month, day, hour, minute, second);
  }

  /**
   * Sets the date of the switch from Julian dates to Gregorian dates.
   * You can use <code>new Date(Long.MAX_VALUE)</code> to use a pure
   * Julian calendar, or <code>Long.MIN_VALUE</code> for a pure Gregorian
   * calendar.
   *
   * @param date the date of the change.
   */
  public void setGregorianChange(Date date)
  {
    gregorianCutover = date.getTime();
  }

  /**
   * Gets the date of the switch from Julian dates to Gregorian dates.
   *
   * @return the date of the change.
   */
  public final Date getGregorianChange()
  {
    return new Date(gregorianCutover);
  }

  /**
   * <p>
   * Determines if the given year is a leap year.  The result is
   * undefined if the Gregorian change took place in 1800, so that
   * the end of February is skipped, and that year is specified.
   * (well...).
   * </p>
   * <p>
   * To specify a year in the BC era, use a negative value calculated
   * as 1 - y, where y is the required year in BC.  So, 1 BC is 0,
   * 2 BC is -1, 3 BC is -2, etc.
   * </p>
   *
   * @param year a year (use a negative value for BC).
   * @return true, if the given year is a leap year, false otherwise.
   */
  public boolean isLeapYear(int year)
  {
    // Only years divisible by 4 can be leap years
    if ((year & 3) != 0)
      return false;

    // Is the leap-day a Julian date? Then it's a leap year
    if (! isGregorian(year, 31 + 29 - 1))
      return true;

    // Apply gregorian rules otherwise
    return ((year % 100) != 0 || (year % 400) == 0);
  }

  /**
   * Retrieves the day of the week corresponding to the specified
   * day of the specified year.
   *
   * @param year the year in which the dayOfYear occurs.
   * @param dayOfYear the day of the year (an integer between 0 and
   *        and 366)
   */
  private int getWeekDay(int year, int dayOfYear)
  {
    boolean greg = isGregorian(year, dayOfYear);
    int day = (int) getLinearDay(year, dayOfYear, greg);

    // The epoch was a thursday.
    int weekday = (day + THURSDAY) % 7;
    if (weekday <= 0)
      weekday += 7;
    return weekday;
  }

  /**
   * Returns the day of the week for the first day of a given month (0..11)
   */
  private int getFirstDayOfMonth(int year, int month)
  {
    int[] dayCount = { 0, 31, 59, 90, 120, 151, 181, 212, 243, 273, 304, 334 };

    if (month > 11)
      {
	year += (month / 12);
	month = month % 12;
      }

    if (month < 0)
      {
	year += (int) month / 12;
	month = month % 12;
	if (month < 0)
	  {
	    month += 12;
	    year--;
	  }
      }

    int dayOfYear = dayCount[month] + 1;
    if (month > 1)
      if (isLeapYear(year))
	dayOfYear++;

    boolean greg = isGregorian(year, dayOfYear);
    int day = (int) getLinearDay(year, dayOfYear, greg);

    // The epoch was a thursday.
    int weekday = (day + THURSDAY) % 7;
    if (weekday <= 0)
      weekday += 7;
    return weekday;
  }

  /**
   * Takes a year, and a (zero based) day of year and determines
   * if it is gregorian or not.
   */
  private boolean isGregorian(int year, int dayOfYear)
  {
    int relativeDay = (year - 1) * 365 + ((year - 1) >> 2) + dayOfYear
                      - EPOCH_DAYS; // gregorian days from 1 to epoch.
    int gregFactor = (int) Math.floor((double) (year - 1) / 400.)
                     - (int) Math.floor((double) (year - 1) / 100.);

    return ((relativeDay + gregFactor) * 60L * 60L * 24L * 1000L >= gregorianCutover);
  }

  /**
   * Check set fields for validity, without leniency.
   *
   * @throws IllegalArgumentException if a field is invalid
   */
  private void nonLeniencyCheck() throws IllegalArgumentException
  {
    int[] month_days = { 31, 28, 31, 30, 31, 30, 31, 31, 30, 31, 30, 31 };
    int year = fields[YEAR];
    int month = fields[MONTH];
    int leap = isLeapYear(year) ? 1 : 0;

    if (isSet[ERA] && fields[ERA] != AD && fields[ERA] != BC)
      throw new IllegalArgumentException("Illegal ERA.");
    if (isSet[YEAR] && fields[YEAR] < 1)
      throw new IllegalArgumentException("Illegal YEAR.");
    if (isSet[MONTH] && (month < 0 || month > 11))
      throw new IllegalArgumentException("Illegal MONTH.");
    if (isSet[WEEK_OF_YEAR])
      {
	int daysInYear = 365 + leap;
	daysInYear += (getFirstDayOfMonth(year, 0) - 1); // pad first week
	int last = getFirstDayOfMonth(year, 11) + 4;
	if (last > 7)
	  last -= 7;
	daysInYear += 7 - last;
	int weeks = daysInYear / 7;
	if (fields[WEEK_OF_YEAR] < 1 || fields[WEEK_OF_YEAR] > weeks)
	  throw new IllegalArgumentException("Illegal WEEK_OF_YEAR.");
      }

    if (isSet[WEEK_OF_MONTH])
      {
	int weeks = (month == 1 && leap == 0) ? 4 : 5;
	if (fields[WEEK_OF_MONTH] < 1 || fields[WEEK_OF_MONTH] > weeks)
	  throw new IllegalArgumentException("Illegal WEEK_OF_MONTH.");
      }

    if (isSet[DAY_OF_MONTH])
      if (fields[DAY_OF_MONTH] < 1
          || fields[DAY_OF_MONTH] > month_days[month]
          + ((month == 1) ? leap : 0))
	throw new IllegalArgumentException("Illegal DAY_OF_MONTH.");

    if (isSet[DAY_OF_YEAR]
        && (fields[DAY_OF_YEAR] < 1 || fields[DAY_OF_YEAR] > 365 + leap))
      throw new IllegalArgumentException("Illegal DAY_OF_YEAR.");

    if (isSet[DAY_OF_WEEK]
        && (fields[DAY_OF_WEEK] < 1 || fields[DAY_OF_WEEK] > 7))
      throw new IllegalArgumentException("Illegal DAY_OF_WEEK.");

    if (isSet[DAY_OF_WEEK_IN_MONTH])
      {
	int weeks = (month == 1 && leap == 0) ? 4 : 5;
	if (fields[DAY_OF_WEEK_IN_MONTH] < -weeks
	    || fields[DAY_OF_WEEK_IN_MONTH] > weeks)
	  throw new IllegalArgumentException("Illegal DAY_OF_WEEK_IN_MONTH.");
      }

    if (isSet[AM_PM] && fields[AM_PM] != AM && fields[AM_PM] != PM)
      throw new IllegalArgumentException("Illegal AM_PM.");
<<<<<<< HEAD
    if (isSet[HOUR] && (fields[HOUR] < 0 || fields[HOUR] > 12))
=======
    if (isSet[HOUR] && (fields[HOUR] < 0 || fields[HOUR] > 11))
>>>>>>> 8c044a9c
      throw new IllegalArgumentException("Illegal HOUR.");
    if (isSet[HOUR_OF_DAY]
        && (fields[HOUR_OF_DAY] < 0 || fields[HOUR_OF_DAY] > 23))
      throw new IllegalArgumentException("Illegal HOUR_OF_DAY.");
    if (isSet[MINUTE] && (fields[MINUTE] < 0 || fields[MINUTE] > 59))
      throw new IllegalArgumentException("Illegal MINUTE.");
    if (isSet[SECOND] && (fields[SECOND] < 0 || fields[SECOND] > 59))
      throw new IllegalArgumentException("Illegal SECOND.");
    if (isSet[MILLISECOND]
        && (fields[MILLISECOND] < 0 || fields[MILLISECOND] > 999))
      throw new IllegalArgumentException("Illegal MILLISECOND.");
    if (isSet[ZONE_OFFSET]
        && (fields[ZONE_OFFSET] < -12 * 60 * 60 * 1000L
        || fields[ZONE_OFFSET] > 12 * 60 * 60 * 1000L))
      throw new IllegalArgumentException("Illegal ZONE_OFFSET.");
    if (isSet[DST_OFFSET]
        && (fields[DST_OFFSET] < -12 * 60 * 60 * 1000L
        || fields[DST_OFFSET] > 12 * 60 * 60 * 1000L))
      throw new IllegalArgumentException("Illegal DST_OFFSET.");
  }

  /**
   * Converts the time field values (<code>fields</code>) to
   * milliseconds since the epoch UTC (<code>time</code>).
   *
   * @throws IllegalArgumentException if any calendar fields
   *         are invalid.
   */
  protected synchronized void computeTime()
  {
    int millisInDay = 0;
    int era = fields[ERA];
    int year = fields[YEAR];
    int month = fields[MONTH];
    int day = fields[DAY_OF_MONTH];

    int minute = fields[MINUTE];
    int second = fields[SECOND];
    int millis = fields[MILLISECOND];
    int[] month_days = { 31, 28, 31, 30, 31, 30, 31, 31, 30, 31, 30, 31 };
    int[] dayCount = { 0, 31, 59, 90, 120, 151, 181, 212, 243, 273, 304, 334 };
    int hour = 0;

    if (! isLenient())
      nonLeniencyCheck();

    if (! isSet[MONTH] && (! isSet[DAY_OF_WEEK] || isSet[WEEK_OF_YEAR]))
<<<<<<< HEAD
      {
	// 5: YEAR + DAY_OF_WEEK + WEEK_OF_YEAR
	if (isSet[WEEK_OF_YEAR])
	  {
	    int first = getFirstDayOfMonth(year, 0);
	    int offs = 1;
	    int daysInFirstWeek = getFirstDayOfWeek() - first;
	    if (daysInFirstWeek <= 0)
	      daysInFirstWeek += 7;

	    if (daysInFirstWeek < getMinimalDaysInFirstWeek())
	      offs += daysInFirstWeek;
	    else
	      offs -= 7 - daysInFirstWeek;
	    month = 0;
	    day = offs + 7 * (fields[WEEK_OF_YEAR] - 1);
	    offs = fields[DAY_OF_WEEK] - getFirstDayOfWeek();

	    if (offs < 0)
	      offs += 7;
	    day += offs;
	  }
	else
	  {
	    // 4:  YEAR + DAY_OF_YEAR
	    month = 0;
	    day = fields[DAY_OF_YEAR];
	  }
      }
    else
      {
	if (isSet[DAY_OF_WEEK])
	  {
	    int first = getFirstDayOfMonth(year, month);

	    // 3: YEAR + MONTH + DAY_OF_WEEK_IN_MONTH + DAY_OF_WEEK
	    if (isSet[DAY_OF_WEEK_IN_MONTH])
	      {
		int offs = fields[DAY_OF_WEEK] - first;
		if (offs < 0)
		  offs += 7;
		day = 1 + 7 * (fields[DAY_OF_WEEK_IN_MONTH] - 1);
		day += offs;
	      }
	    else
	      { // 2: YEAR + MONTH + WEEK_OF_MONTH + DAY_OF_WEEK
		int offs = 1;
		int daysInFirstWeek = getFirstDayOfWeek() - first;
		if (daysInFirstWeek <= 0)
		  daysInFirstWeek += 7;

		if (daysInFirstWeek < getMinimalDaysInFirstWeek())
		  offs += daysInFirstWeek;
		else
		  offs -= 7 - daysInFirstWeek;

		day = offs + 7 * (fields[WEEK_OF_MONTH] - 1);
		offs = fields[DAY_OF_WEEK] - getFirstDayOfWeek();
		if (offs < 0)
		  offs += 7;
		day += offs;
	      }
	  }

	// 1:  YEAR + MONTH + DAY_OF_MONTH
      }
    if (era == BC && year > 0)
      year = 1 - year;

    // rest of code assumes day/month/year set
    // should negative BC years be AD?
    // get the hour (but no check for validity)
    if (isSet[HOUR])
      {
	hour = fields[HOUR];
	if (fields[AM_PM] == PM)
	  if (hour != 12) /* not Noon */
	    hour += 12;
	/* Fix the problem of the status of 12:00 AM (midnight). */
	if (fields[AM_PM] == AM && hour == 12)
	  hour = 0;
      }
    else
      hour = fields[HOUR_OF_DAY];

    // Read the era,year,month,day fields and convert as appropriate.
    // Calculate number of milliseconds into the day
    // This takes care of both h, m, s, ms over/underflows.
    long allMillis = (((hour * 60L) + minute) * 60L + second) * 1000L + millis;
    day += allMillis / (24 * 60 * 60 * 1000L);
    millisInDay = (int) (allMillis % (24 * 60 * 60 * 1000L));

    if (month < 0)
      {
	year += (int) month / 12;
	month = month % 12;
	if (month < 0)
	  {
	    month += 12;
	    year--;
	  }
      }
=======
      {
	// 5: YEAR + DAY_OF_WEEK + WEEK_OF_YEAR
	if (isSet[WEEK_OF_YEAR])
	  {
	    int first = getFirstDayOfMonth(year, 0);
	    int offs = 1;
	    int daysInFirstWeek = getFirstDayOfWeek() - first;
	    if (daysInFirstWeek <= 0)
	      daysInFirstWeek += 7;

	    if (daysInFirstWeek < getMinimalDaysInFirstWeek())
	      offs += daysInFirstWeek;
	    else
	      offs -= 7 - daysInFirstWeek;
	    month = 0;
	    day = offs + 7 * (fields[WEEK_OF_YEAR] - 1);
	    offs = fields[DAY_OF_WEEK] - getFirstDayOfWeek();

	    if (offs < 0)
	      offs += 7;
	    day += offs;
	  }
	else
	  {
	    // 4:  YEAR + DAY_OF_YEAR
	    month = 0;
	    day = fields[DAY_OF_YEAR];
	  }
      }
    else
      {
	if (isSet[DAY_OF_WEEK])
	  {
	    int first = getFirstDayOfMonth(year, month);

	    // 3: YEAR + MONTH + DAY_OF_WEEK_IN_MONTH + DAY_OF_WEEK
	    if (isSet[DAY_OF_WEEK_IN_MONTH])
	      {
		if (fields[DAY_OF_WEEK_IN_MONTH] < 0)
		  {
		    month++;
		    first = getFirstDayOfMonth(year, month);
		    day = 1 + 7 * (fields[DAY_OF_WEEK_IN_MONTH]);
		  }
		else
		  day = 1 + 7 * (fields[DAY_OF_WEEK_IN_MONTH] - 1);

		int offs = fields[DAY_OF_WEEK] - first;
		if (offs < 0)
		  offs += 7;
		day += offs;
	      }
	    else
	      { // 2: YEAR + MONTH + WEEK_OF_MONTH + DAY_OF_WEEK
		int offs = 1;
		int daysInFirstWeek = getFirstDayOfWeek() - first;
		if (daysInFirstWeek <= 0)
		  daysInFirstWeek += 7;

		if (daysInFirstWeek < getMinimalDaysInFirstWeek())
		  offs += daysInFirstWeek;
		else
		  offs -= 7 - daysInFirstWeek;

		day = offs + 7 * (fields[WEEK_OF_MONTH] - 1);
		offs = fields[DAY_OF_WEEK] - getFirstDayOfWeek();
		if (offs <= 0)
		  offs += 7;
		day += offs;
	      }
	  }

	// 1:  YEAR + MONTH + DAY_OF_MONTH
      }
    if (era == BC && year > 0)
      year = 1 - year;

    // rest of code assumes day/month/year set
    // should negative BC years be AD?
    // get the hour (but no check for validity)
    if (isSet[HOUR])
      {
	hour = fields[HOUR];
	if (fields[AM_PM] == PM)
	  hour += 12;
      }
    else
      hour = fields[HOUR_OF_DAY];

    // Read the era,year,month,day fields and convert as appropriate.
    // Calculate number of milliseconds into the day
    // This takes care of both h, m, s, ms over/underflows.
    long allMillis = (((hour * 60L) + minute) * 60L + second) * 1000L + millis;
    day += allMillis / (24 * 60 * 60 * 1000L);
    millisInDay = (int) (allMillis % (24 * 60 * 60 * 1000L));

    if (month < 0)
      {
	year += (int) month / 12;
	month = month % 12;
	if (month < 0)
	  {
	    month += 12;
	    year--;
	  }
      }
>>>>>>> 8c044a9c
    if (month > 11)
      {
	year += (month / 12);
	month = month % 12;
      }

    month_days[1] = isLeapYear(year) ? 29 : 28;

    while (day <= 0)
      {
	if (month == 0)
	  {
	    year--;
	    month_days[1] = isLeapYear(year) ? 29 : 28;
	  }
	month = (month + 11) % 12;
	day += month_days[month];
      }
    while (day > month_days[month])
      {
	day -= (month_days[month]);
	month = (month + 1) % 12;
	if (month == 0)
	  {
	    year++;
	    month_days[1] = isLeapYear(year) ? 29 : 28;
	  }
      }

    // ok, by here we have valid day,month,year,era and millisinday
    int dayOfYear = dayCount[month] + day - 1; // (day starts on 1)
    if (isLeapYear(year) && month > 1)
      dayOfYear++;

    int relativeDay = (year - 1) * 365 + ((year - 1) >> 2) + dayOfYear
                      - EPOCH_DAYS; // gregorian days from 1 to epoch.
    int gregFactor = (int) Math.floor((double) (year - 1) / 400.)
                     - (int) Math.floor((double) (year - 1) / 100.);

    if ((relativeDay + gregFactor) * 60L * 60L * 24L * 1000L >= gregorianCutover)
      relativeDay += gregFactor;
    else
      relativeDay -= 2;

    time = relativeDay * (24 * 60 * 60 * 1000L) + millisInDay;

    // the epoch was a Thursday.
    int weekday = (int) (relativeDay + THURSDAY) % 7;
    if (weekday <= 0)
      weekday += 7;
    fields[DAY_OF_WEEK] = weekday;

    // Time zone corrections.
    TimeZone zone = getTimeZone();
    int rawOffset = isSet[ZONE_OFFSET] ? fields[ZONE_OFFSET]
                                       : zone.getRawOffset();

    int dstOffset = isSet[DST_OFFSET] ? fields[DST_OFFSET]
                                      : (zone.getOffset((year < 0) ? BC : AD,
                                                        (year < 0) ? 1 - year
                                                                   : year,
                                                        month, day, weekday,
                                                        millisInDay)
                                      - zone.getRawOffset());

    time -= rawOffset + dstOffset;

    isTimeSet = true;
  }

  /**
   * Get the linear day in days since the epoch, using the
   * Julian or Gregorian calendar as specified.  If you specify a
   * nonpositive year it is interpreted as BC as following: 0 is 1
   * BC, -1 is 2 BC and so on.
   *
   * @param year the year of the date.
   * @param dayOfYear the day of year of the date; 1 based.
   * @param gregorian <code>true</code>, if we should use the Gregorian rules.
   * @return the days since the epoch, may be negative.
   */
<<<<<<< HEAD
   public long getLinearDay(int year, int dayOfYear, boolean gregorian)
    {
     // The 13 is the number of days, that were omitted in the Gregorian
     // Calender until the epoch.
     // We shift right by 2 instead of dividing by 4, to get correct
     // results for negative years (and this is even more efficient).
     long julianDay = (year - 1) * 365L + ((year - 1) >> 2) + (dayOfYear - 1)
                      - EPOCH_DAYS; // gregorian days from 1 to epoch.
 
=======
  private long getLinearDay(int year, int dayOfYear, boolean gregorian)
  {
    // The 13 is the number of days, that were omitted in the Gregorian
    // Calender until the epoch.
    // We shift right by 2 instead of dividing by 4, to get correct
    // results for negative years (and this is even more efficient).
    long julianDay = (year - 1) * 365L + ((year - 1) >> 2) + (dayOfYear - 1)
                     - EPOCH_DAYS; // gregorian days from 1 to epoch.

>>>>>>> 8c044a9c
    if (gregorian)
      {
	// subtract the days that are missing in gregorian calendar
	// with respect to julian calendar.
	//
	// Okay, here we rely on the fact that the gregorian
	// calendar was introduced in the AD era.  This doesn't work
	// with negative years.
	//
	// The additional leap year factor accounts for the fact that
	// a leap day is not seen on Jan 1 of the leap year.
	int gregOffset = (int) Math.floor((double) (year - 1) / 400.)
	                 - (int) Math.floor((double) (year - 1) / 100.);

	return julianDay + gregOffset;
      }
    else
      julianDay -= 2;
    return julianDay;
  }

  /**
   * Converts the given linear day into era, year, month,
   * day_of_year, day_of_month, day_of_week, and writes the result
   * into the fields array.
   *
   * @param day the linear day.
   * @param gregorian true, if we should use Gregorian rules.
   */
  private void calculateDay(int[] fields, long day, boolean gregorian)
  {
    // the epoch was a Thursday.
    int weekday = (int) (day + THURSDAY) % 7;
    if (weekday <= 0)
      weekday += 7;
    fields[DAY_OF_WEEK] = weekday;

    // get a first approximation of the year.  This may be one 
    // year too big.
    int year = 1970
               + (int) (gregorian
                        ? ((day - 100L) * 400L) / (365L * 400L + 100L - 4L
                        + 1L) : ((day - 100L) * 4L) / (365L * 4L + 1L));
    if (day >= 0)
      year++;

    long firstDayOfYear = getLinearDay(year, 1, gregorian);

    // Now look in which year day really lies.
    if (day < firstDayOfYear)
      {
	year--;
	firstDayOfYear = getLinearDay(year, 1, gregorian);
      }

    day -= firstDayOfYear - 1; // day of year,  one based.

    fields[DAY_OF_YEAR] = (int) day;
    if (year <= 0)
      {
	fields[ERA] = BC;
	fields[YEAR] = 1 - year;
      }
    else
      {
	fields[ERA] = AD;
	fields[YEAR] = year;
      }

    int leapday = isLeapYear(year) ? 1 : 0;
    if (day <= 31 + 28 + leapday)
      {
	fields[MONTH] = (int) day / 32; // 31->JANUARY, 32->FEBRUARY
	fields[DAY_OF_MONTH] = (int) day - 31 * fields[MONTH];
      }
    else
      {
	// A few more magic formulas
	int scaledDay = ((int) day - leapday) * 5 + 8;
	fields[MONTH] = scaledDay / (31 + 30 + 31 + 30 + 31);
	fields[DAY_OF_MONTH] = (scaledDay % (31 + 30 + 31 + 30 + 31)) / 5 + 1;
      }
  }

  /**
   * Converts the milliseconds since the epoch UTC
   * (<code>time</code>) to time fields
   * (<code>fields</code>).
   */
  protected synchronized void computeFields()
  {
    boolean gregorian = (time >= gregorianCutover);

    TimeZone zone = getTimeZone();
    fields[ZONE_OFFSET] = zone.getRawOffset();
    long localTime = time + fields[ZONE_OFFSET];

    long day = localTime / (24 * 60 * 60 * 1000L);
    int millisInDay = (int) (localTime % (24 * 60 * 60 * 1000L));

    if (millisInDay < 0)
      {
	millisInDay += (24 * 60 * 60 * 1000);
	day--;
      }

    calculateDay(fields, day, gregorian);
    fields[DST_OFFSET] = zone.getOffset(fields[ERA], fields[YEAR],
                                        fields[MONTH], fields[DAY_OF_MONTH],
                                        fields[DAY_OF_WEEK], millisInDay)
                         - fields[ZONE_OFFSET];

    millisInDay += fields[DST_OFFSET];
    if (millisInDay >= 24 * 60 * 60 * 1000)
      {
	millisInDay -= 24 * 60 * 60 * 1000;
	calculateDay(fields, ++day, gregorian);
      }

    fields[DAY_OF_WEEK_IN_MONTH] = (fields[DAY_OF_MONTH] + 6) / 7;

    // which day of the week are we (0..6), relative to getFirstDayOfWeek
    int relativeWeekday = (7 + fields[DAY_OF_WEEK] - getFirstDayOfWeek()) % 7;

    fields[WEEK_OF_MONTH] = (fields[DAY_OF_MONTH] - relativeWeekday + 12) / 7;

    int weekOfYear = (fields[DAY_OF_YEAR] - relativeWeekday + 6) / 7;

    // Do the Correction: getMinimalDaysInFirstWeek() is always in the 
    // first week.
    int minDays = getMinimalDaysInFirstWeek();
    int firstWeekday = (7 + getWeekDay(fields[YEAR], minDays)
                       - getFirstDayOfWeek()) % 7;
    if (minDays - firstWeekday < 1)
      weekOfYear++;
    fields[WEEK_OF_YEAR] = weekOfYear;

    int hourOfDay = millisInDay / (60 * 60 * 1000);
    fields[AM_PM] = (hourOfDay < 12) ? AM : PM;
    int hour = hourOfDay % 12;
    fields[HOUR] = hour;
    fields[HOUR_OF_DAY] = hourOfDay;
    millisInDay %= (60 * 60 * 1000);
    fields[MINUTE] = millisInDay / (60 * 1000);
    millisInDay %= (60 * 1000);
    fields[SECOND] = millisInDay / (1000);
    fields[MILLISECOND] = millisInDay % 1000;

    areFieldsSet = isSet[ERA] = isSet[YEAR] = isSet[MONTH] = isSet[WEEK_OF_YEAR] = isSet[WEEK_OF_MONTH] = isSet[DAY_OF_MONTH] = isSet[DAY_OF_YEAR] = isSet[DAY_OF_WEEK] = isSet[DAY_OF_WEEK_IN_MONTH] = isSet[AM_PM] = isSet[HOUR] = isSet[HOUR_OF_DAY] = isSet[MINUTE] = isSet[SECOND] = isSet[MILLISECOND] = isSet[ZONE_OFFSET] = isSet[DST_OFFSET] = true;
  }

  /**
   * Compares the given calendar with this.  An object, o, is
   * equivalent to this if it is also a <code>GregorianCalendar</code>
   * with the same time since the epoch under the same conditions
   * (same change date and same time zone).
   *
   * @param o the object to that we should compare.
   * @return true, if the given object is a calendar, that represents
   * the same time (but doesn't necessarily have the same fields).
   * @throws IllegalArgumentException if one of the fields
   *         <code>ZONE_OFFSET</code> or <code>DST_OFFSET</code> is
   *         specified, if an unknown field is specified or if one
   *         of the calendar fields receives an illegal value when
   *         leniancy is not enabled.
   */
  public boolean equals(Object o)
  {
    if (! (o instanceof GregorianCalendar))
      return false;

    GregorianCalendar cal = (GregorianCalendar) o;
    return (cal.getTimeInMillis() == getTimeInMillis());
  }

  /**
   * Adds the specified amount of time to the given time field.  The
   * amount may be negative to subtract the time.  If the field overflows
   * it does what you expect: Jan, 25 + 10 Days is Feb, 4.
   * @param field one of the time field constants.
   * @param amount the amount of time to add.
   * @exception IllegalArgumentException if <code>field</code> is
   *   <code>ZONE_OFFSET</code>, <code>DST_OFFSET</code>, or invalid; or
   *   if <code>amount</code> contains an out-of-range value and the calendar
   *   is not in lenient mode.
   */
  public void add(int field, int amount)
  {
    switch (field)
      {
      case YEAR:
	complete();
	fields[YEAR] += amount;
	isTimeSet = false;
	break;
      case MONTH:
	complete();
	int months = fields[MONTH] + amount;
	fields[YEAR] += months / 12;
	fields[MONTH] = months % 12;
	if (fields[MONTH] < 0)
	  {
	    fields[MONTH] += 12;
	    fields[YEAR]--;
	  }
	int maxDay = getActualMaximum(DAY_OF_MONTH);
	if (fields[DAY_OF_MONTH] > maxDay)
<<<<<<< HEAD
	  {
	    fields[DAY_OF_MONTH] = maxDay;
	  }
=======
	  fields[DAY_OF_MONTH] = maxDay;
>>>>>>> 8c044a9c
	set(YEAR, fields[YEAR]);
	set(MONTH, fields[MONTH]);
	break;
      case DAY_OF_MONTH:
      case DAY_OF_YEAR:
      case DAY_OF_WEEK:
	if (! isTimeSet)
	  computeTime();
	time += amount * (24 * 60 * 60 * 1000L);
	areFieldsSet = false;
	break;
      case WEEK_OF_YEAR:
      case WEEK_OF_MONTH:
      case DAY_OF_WEEK_IN_MONTH:
	if (! isTimeSet)
	  computeTime();
	time += amount * (7 * 24 * 60 * 60 * 1000L);
	areFieldsSet = false;
	break;
      case AM_PM:
	if (! isTimeSet)
	  computeTime();
	time += amount * (12 * 60 * 60 * 1000L);
	areFieldsSet = false;
	break;
      case HOUR:
      case HOUR_OF_DAY:
	if (! isTimeSet)
	  computeTime();
	time += amount * (60 * 60 * 1000L);
	areFieldsSet = false;
	break;
      case MINUTE:
	if (! isTimeSet)
	  computeTime();
	time += amount * (60 * 1000L);
	areFieldsSet = false;
	break;
      case SECOND:
	if (! isTimeSet)
	  computeTime();
	time += amount * (1000L);
	areFieldsSet = false;
	break;
      case MILLISECOND:
	if (! isTimeSet)
	  computeTime();
	time += amount;
	areFieldsSet = false;
	break;
      case ZONE_OFFSET:
      case DST_OFFSET:default:
	throw new IllegalArgumentException("Invalid or unknown field");
      }
  }

  /**
   * Rolls the specified time field up or down.  This means add one
   * to the specified field, but don't change the other fields.  If
   * the maximum for this field is reached, start over with the
   * minimum value.
   *
   * <strong>Note:</strong> There may be situation, where the other
   * fields must be changed, e.g rolling the month on May, 31.
   * The date June, 31 is automatically converted to July, 1.
   * This requires lenient settings.
   *
   * @param field the time field. One of the time field constants.
   * @param up the direction, true for up, false for down.
   * @throws IllegalArgumentException if one of the fields
   *         <code>ZONE_OFFSET</code> or <code>DST_OFFSET</code> is
   *         specified, if an unknown field is specified or if one
   *         of the calendar fields receives an illegal value when
   *         leniancy is not enabled.
   */
  public void roll(int field, boolean up)
  {
    roll(field, up ? 1 : -1);
  }

  /**
   * Checks that the fields are still within their legal bounds,
   * following use of the <code>roll()</code> method.
   *
   * @param field the field to check.
   * @param delta multipler for alterations to the <code>time</code>.
   * @see #roll(int, boolean)
   * @see #roll(int, int)
   */
  private void cleanUpAfterRoll(int field, int delta)
  {
    switch (field)
      {
      case ERA:
      case YEAR:
      case MONTH:
	// check that day of month is still in correct range
	if (fields[DAY_OF_MONTH] > getActualMaximum(DAY_OF_MONTH))
	  fields[DAY_OF_MONTH] = getActualMaximum(DAY_OF_MONTH);
	isTimeSet = false;
	isSet[WEEK_OF_MONTH] = false;
	isSet[DAY_OF_WEEK] = false;
	isSet[DAY_OF_WEEK_IN_MONTH] = false;
	isSet[DAY_OF_YEAR] = false;
	isSet[WEEK_OF_YEAR] = false;
	break;
      case DAY_OF_MONTH:
	isSet[WEEK_OF_MONTH] = false;
	isSet[DAY_OF_WEEK] = false;
	isSet[DAY_OF_WEEK_IN_MONTH] = false;
	isSet[DAY_OF_YEAR] = false;
	isSet[WEEK_OF_YEAR] = false;
	time += delta * (24 * 60 * 60 * 1000L);
	break;
      case WEEK_OF_MONTH:
	isSet[DAY_OF_MONTH] = false;
	isSet[DAY_OF_WEEK_IN_MONTH] = false;
	isSet[DAY_OF_YEAR] = false;
	isSet[WEEK_OF_YEAR] = false;
	time += delta * (7 * 24 * 60 * 60 * 1000L);
	break;
      case DAY_OF_WEEK_IN_MONTH:
	isSet[DAY_OF_MONTH] = false;
	isSet[WEEK_OF_MONTH] = false;
	isSet[DAY_OF_YEAR] = false;
	isSet[WEEK_OF_YEAR] = false;
	time += delta * (7 * 24 * 60 * 60 * 1000L);
	break;
      case DAY_OF_YEAR:
	isSet[MONTH] = false;
	isSet[DAY_OF_MONTH] = false;
	isSet[WEEK_OF_MONTH] = false;
	isSet[DAY_OF_WEEK_IN_MONTH] = false;
	isSet[DAY_OF_WEEK] = false;
	isSet[WEEK_OF_YEAR] = false;
	time += delta * (24 * 60 * 60 * 1000L);
	break;
      case WEEK_OF_YEAR:
	isSet[MONTH] = false;
	isSet[DAY_OF_MONTH] = false;
	isSet[WEEK_OF_MONTH] = false;
	isSet[DAY_OF_WEEK_IN_MONTH] = false;
	isSet[DAY_OF_YEAR] = false;
	time += delta * (7 * 24 * 60 * 60 * 1000L);
	break;
      case AM_PM:
	isSet[HOUR_OF_DAY] = false;
	time += delta * (12 * 60 * 60 * 1000L);
	break;
      case HOUR:
	isSet[HOUR_OF_DAY] = false;
	time += delta * (60 * 60 * 1000L);
	break;
      case HOUR_OF_DAY:
	isSet[HOUR] = false;
	isSet[AM_PM] = false;
	time += delta * (60 * 60 * 1000L);
	break;
      case MINUTE:
	time += delta * (60 * 1000L);
	break;
      case SECOND:
	time += delta * (1000L);
	break;
      case MILLISECOND:
	time += delta;
	break;
      }
  }

  /**
   * Rolls the specified time field by the given amount.  This means
   * add amount to the specified field, but don't change the other
   * fields.  If the maximum for this field is reached, start over
   * with the minimum value and vice versa for negative amounts.
   *
   * <strong>Note:</strong> There may be situation, where the other
   * fields must be changed, e.g rolling the month on May, 31.
   * The date June, 31 is automatically corrected to June, 30.
   *
   * @param field the time field. One of the time field constants.
   * @param amount the amount by which we should roll.
   * @throws IllegalArgumentException if one of the fields
   *         <code>ZONE_OFFSET</code> or <code>DST_OFFSET</code> is
   *         specified, if an unknown field is specified or if one
   *         of the calendar fields receives an illegal value when
   *         leniancy is not enabled.
   */
  public void roll(int field, int amount)
  {
    switch (field)
      {
      case DAY_OF_WEEK:
	// day of week is special: it rolls automatically
	add(field, amount);
	return;
      case ZONE_OFFSET:
      case DST_OFFSET:
	throw new IllegalArgumentException("Can't roll time zone");
      }
    complete();
    int min = getActualMinimum(field);
    int range = getActualMaximum(field) - min + 1;
    int oldval = fields[field];
    int newval = (oldval - min + range + amount) % range + min;
    if (newval < min)
      newval += range;
    fields[field] = newval;
    cleanUpAfterRoll(field, newval - oldval);
  }

  /**
   * The minimum values for the calendar fields.
   */
  private static final int[] minimums = 
                                        {
                                          BC, 1, 0, 0, 1, 1, 1, SUNDAY, 1, AM,
                                          1, 0, 0, 0, 0, -(12 * 60 * 60 * 1000),
                                          0
                                        };

  /**
   * The maximum values for the calendar fields.
   */
  private static final int[] maximums = 
                                        {
                                          AD, 5000000, 11, 53, 5, 31, 366,
                                          SATURDAY, 5, PM, 12, 23, 59, 59, 999,
                                          +(12 * 60 * 60 * 1000),
                                          (12 * 60 * 60 * 1000)
                                        };

  /**
   * Gets the smallest value that is allowed for the specified field.
   *
   * @param field one of the time field constants.
   * @return the smallest value for the specified field.
   */
  public int getMinimum(int field)
  {
    return minimums[field];
  }

  /**
   * Gets the biggest value that is allowed for the specified field.
   *
   * @param field one of the time field constants.
   * @return the biggest value.
   */
  public int getMaximum(int field)
  {
    return maximums[field];
  }

  /**
   * Gets the greatest minimum value that is allowed for the specified field.
   * This is the largest value returned by the <code>getActualMinimum(int)</code>
   * method.
   *
   * @param field the time field. One of the time field constants.
   * @return the greatest minimum value.
   * @see #getActualMinimum(int)
   */
  public int getGreatestMinimum(int field)
  {
    if (field == WEEK_OF_YEAR)
      return 1;
    return minimums[field];
  }

  /**
   * Gets the smallest maximum value that is allowed for the
   * specified field.  This is the smallest value returned
   * by the <code>getActualMaximum(int)</code>.  For example,
   * this is 28 for DAY_OF_MONTH (as all months have at least
   * 28 days).
   *
   * @param field the time field. One of the time field constants.
   * @return the least maximum value.
   * @see #getActualMaximum(int)
   * @since 1.2
   */
  public int getLeastMaximum(int field)
  {
    switch (field)
      {
      case WEEK_OF_YEAR:
	return 52;
      case DAY_OF_MONTH:
	return 28;
      case DAY_OF_YEAR:
	return 365;
      case DAY_OF_WEEK_IN_MONTH:
      case WEEK_OF_MONTH:
	return 4;
      default:
	return maximums[field];
      }
  }

  /**
   * Gets the actual minimum value that is allowed for the specified field.
   * This value is dependent on the values of the other fields.  Note that
   * this calls <code>complete()</code> if not enough fields are set.  This
   * can have ugly side effects.  The value given depends on the current
   * time used by this instance.
   *
   * @param field the time field. One of the time field constants.
   * @return the actual minimum value.
   * @since 1.2
   */
  public int getActualMinimum(int field)
  {
    if (field == WEEK_OF_YEAR)
      {
	int min = getMinimalDaysInFirstWeek();
	if (min == 0)
	  return 1;
	if (! areFieldsSet || ! isSet[ERA] || ! isSet[YEAR])
	  complete();

	int year = fields[ERA] == AD ? fields[YEAR] : 1 - fields[YEAR];
	int weekday = getWeekDay(year, min);
	if ((7 + weekday - getFirstDayOfWeek()) % 7 >= min - 1)
	  return 1;
	return 0;
      }
    return minimums[field];
  }

  /**
   * Gets the actual maximum value that is allowed for the specified field.
   * This value is dependent on the values of the other fields.  Note that
   * this calls <code>complete()</code> if not enough fields are set.  This
   * can have ugly side effects.  The value given depends on the current time
   * used by this instance; thus, leap years have a maximum day of month value of
   * 29, rather than 28.
   *
   * @param field the time field. One of the time field constants.
   * @return the actual maximum value.
   */
  public int getActualMaximum(int field)
  {
    switch (field)
      {
      case WEEK_OF_YEAR:
        {
	  if (! areFieldsSet || ! isSet[ERA] || ! isSet[YEAR])
	    complete();

	  // This is wrong for the year that contains the gregorian change.
	  // I.e it gives the weeks in the julian year or in the gregorian
	  // year in that case.
	  int year = fields[ERA] == AD ? fields[YEAR] : 1 - fields[YEAR];
	  int lastDay = isLeapYear(year) ? 366 : 365;
	  int weekday = getWeekDay(year, lastDay);
	  int week = (lastDay + 6 - (7 + weekday - getFirstDayOfWeek()) % 7) / 7;

	  int minimalDays = getMinimalDaysInFirstWeek();
	  int firstWeekday = getWeekDay(year, minimalDays);
	  /*
	   * Is there a set of days at the beginning of the year, before the
	   * first day of the week, equal to or greater than the minimum number
	   * of days required in the first week?
	   */
	  if (minimalDays - (7 + firstWeekday - getFirstDayOfWeek()) % 7 < 1)
	    return week + 1; /* Add week 1: firstWeekday through to firstDayOfWeek */
        }
      case DAY_OF_MONTH:
        {
	  if (! areFieldsSet || ! isSet[MONTH])
	    complete();
	  int month = fields[MONTH];

	  // If you change this, you should also change 
	  // SimpleTimeZone.getDaysInMonth();
	  if (month == FEBRUARY)
	    {
	      if (! isSet[YEAR] || ! isSet[ERA])
		complete();
	      int year = fields[ERA] == AD ? fields[YEAR] : 1 - fields[YEAR];
	      return isLeapYear(year) ? 29 : 28;
	    }
	  else if (month < AUGUST)
	    return 31 - (month & 1);
	  else
	    return 30 + (month & 1);
        }
      case DAY_OF_YEAR:
        {
	  if (! areFieldsSet || ! isSet[ERA] || ! isSet[YEAR])
	    complete();
	  int year = fields[ERA] == AD ? fields[YEAR] : 1 - fields[YEAR];
	  return isLeapYear(year) ? 366 : 365;
        }
      case DAY_OF_WEEK_IN_MONTH:
        {
	  // This is wrong for the month that contains the gregorian change.
	  int daysInMonth = getActualMaximum(DAY_OF_MONTH);

	  // That's black magic, I know
	  return (daysInMonth - (fields[DAY_OF_MONTH] - 1) % 7 + 6) / 7;
        }
      case WEEK_OF_MONTH:
        {
	  int daysInMonth = getActualMaximum(DAY_OF_MONTH);
	  int weekday = (daysInMonth - fields[DAY_OF_MONTH]
	                + fields[DAY_OF_WEEK] - SUNDAY) % 7 + SUNDAY;
	  return (daysInMonth + 6 - (7 + weekday - getFirstDayOfWeek()) % 7) / 7;
        }
      default:
	return maximums[field];
      }
  }
}<|MERGE_RESOLUTION|>--- conflicted
+++ resolved
@@ -477,11 +477,7 @@
 
     if (isSet[AM_PM] && fields[AM_PM] != AM && fields[AM_PM] != PM)
       throw new IllegalArgumentException("Illegal AM_PM.");
-<<<<<<< HEAD
-    if (isSet[HOUR] && (fields[HOUR] < 0 || fields[HOUR] > 12))
-=======
     if (isSet[HOUR] && (fields[HOUR] < 0 || fields[HOUR] > 11))
->>>>>>> 8c044a9c
       throw new IllegalArgumentException("Illegal HOUR.");
     if (isSet[HOUR_OF_DAY]
         && (fields[HOUR_OF_DAY] < 0 || fields[HOUR_OF_DAY] > 23))
@@ -529,110 +525,6 @@
       nonLeniencyCheck();
 
     if (! isSet[MONTH] && (! isSet[DAY_OF_WEEK] || isSet[WEEK_OF_YEAR]))
-<<<<<<< HEAD
-      {
-	// 5: YEAR + DAY_OF_WEEK + WEEK_OF_YEAR
-	if (isSet[WEEK_OF_YEAR])
-	  {
-	    int first = getFirstDayOfMonth(year, 0);
-	    int offs = 1;
-	    int daysInFirstWeek = getFirstDayOfWeek() - first;
-	    if (daysInFirstWeek <= 0)
-	      daysInFirstWeek += 7;
-
-	    if (daysInFirstWeek < getMinimalDaysInFirstWeek())
-	      offs += daysInFirstWeek;
-	    else
-	      offs -= 7 - daysInFirstWeek;
-	    month = 0;
-	    day = offs + 7 * (fields[WEEK_OF_YEAR] - 1);
-	    offs = fields[DAY_OF_WEEK] - getFirstDayOfWeek();
-
-	    if (offs < 0)
-	      offs += 7;
-	    day += offs;
-	  }
-	else
-	  {
-	    // 4:  YEAR + DAY_OF_YEAR
-	    month = 0;
-	    day = fields[DAY_OF_YEAR];
-	  }
-      }
-    else
-      {
-	if (isSet[DAY_OF_WEEK])
-	  {
-	    int first = getFirstDayOfMonth(year, month);
-
-	    // 3: YEAR + MONTH + DAY_OF_WEEK_IN_MONTH + DAY_OF_WEEK
-	    if (isSet[DAY_OF_WEEK_IN_MONTH])
-	      {
-		int offs = fields[DAY_OF_WEEK] - first;
-		if (offs < 0)
-		  offs += 7;
-		day = 1 + 7 * (fields[DAY_OF_WEEK_IN_MONTH] - 1);
-		day += offs;
-	      }
-	    else
-	      { // 2: YEAR + MONTH + WEEK_OF_MONTH + DAY_OF_WEEK
-		int offs = 1;
-		int daysInFirstWeek = getFirstDayOfWeek() - first;
-		if (daysInFirstWeek <= 0)
-		  daysInFirstWeek += 7;
-
-		if (daysInFirstWeek < getMinimalDaysInFirstWeek())
-		  offs += daysInFirstWeek;
-		else
-		  offs -= 7 - daysInFirstWeek;
-
-		day = offs + 7 * (fields[WEEK_OF_MONTH] - 1);
-		offs = fields[DAY_OF_WEEK] - getFirstDayOfWeek();
-		if (offs < 0)
-		  offs += 7;
-		day += offs;
-	      }
-	  }
-
-	// 1:  YEAR + MONTH + DAY_OF_MONTH
-      }
-    if (era == BC && year > 0)
-      year = 1 - year;
-
-    // rest of code assumes day/month/year set
-    // should negative BC years be AD?
-    // get the hour (but no check for validity)
-    if (isSet[HOUR])
-      {
-	hour = fields[HOUR];
-	if (fields[AM_PM] == PM)
-	  if (hour != 12) /* not Noon */
-	    hour += 12;
-	/* Fix the problem of the status of 12:00 AM (midnight). */
-	if (fields[AM_PM] == AM && hour == 12)
-	  hour = 0;
-      }
-    else
-      hour = fields[HOUR_OF_DAY];
-
-    // Read the era,year,month,day fields and convert as appropriate.
-    // Calculate number of milliseconds into the day
-    // This takes care of both h, m, s, ms over/underflows.
-    long allMillis = (((hour * 60L) + minute) * 60L + second) * 1000L + millis;
-    day += allMillis / (24 * 60 * 60 * 1000L);
-    millisInDay = (int) (allMillis % (24 * 60 * 60 * 1000L));
-
-    if (month < 0)
-      {
-	year += (int) month / 12;
-	month = month % 12;
-	if (month < 0)
-	  {
-	    month += 12;
-	    year--;
-	  }
-      }
-=======
       {
 	// 5: YEAR + DAY_OF_WEEK + WEEK_OF_YEAR
 	if (isSet[WEEK_OF_YEAR])
@@ -739,7 +631,6 @@
 	    year--;
 	  }
       }
->>>>>>> 8c044a9c
     if (month > 11)
       {
 	year += (month / 12);
@@ -821,17 +712,6 @@
    * @param gregorian <code>true</code>, if we should use the Gregorian rules.
    * @return the days since the epoch, may be negative.
    */
-<<<<<<< HEAD
-   public long getLinearDay(int year, int dayOfYear, boolean gregorian)
-    {
-     // The 13 is the number of days, that were omitted in the Gregorian
-     // Calender until the epoch.
-     // We shift right by 2 instead of dividing by 4, to get correct
-     // results for negative years (and this is even more efficient).
-     long julianDay = (year - 1) * 365L + ((year - 1) >> 2) + (dayOfYear - 1)
-                      - EPOCH_DAYS; // gregorian days from 1 to epoch.
- 
-=======
   private long getLinearDay(int year, int dayOfYear, boolean gregorian)
   {
     // The 13 is the number of days, that were omitted in the Gregorian
@@ -841,7 +721,6 @@
     long julianDay = (year - 1) * 365L + ((year - 1) >> 2) + (dayOfYear - 1)
                      - EPOCH_DAYS; // gregorian days from 1 to epoch.
 
->>>>>>> 8c044a9c
     if (gregorian)
       {
 	// subtract the days that are missing in gregorian calendar
@@ -1049,13 +928,7 @@
 	  }
 	int maxDay = getActualMaximum(DAY_OF_MONTH);
 	if (fields[DAY_OF_MONTH] > maxDay)
-<<<<<<< HEAD
-	  {
-	    fields[DAY_OF_MONTH] = maxDay;
-	  }
-=======
 	  fields[DAY_OF_MONTH] = maxDay;
->>>>>>> 8c044a9c
 	set(YEAR, fields[YEAR]);
 	set(MONTH, fields[MONTH]);
 	break;
