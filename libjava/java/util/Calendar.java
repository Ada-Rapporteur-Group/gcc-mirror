/* Calendar.java --
   Copyright (C) 1998, 1999, 2000, 2001, 2002, 2004, 2005, 2006, 2007
   Free Software Foundation, Inc.

This file is part of GNU Classpath.

GNU Classpath is free software; you can redistribute it and/or modify
it under the terms of the GNU General Public License as published by
the Free Software Foundation; either version 2, or (at your option)
any later version.

GNU Classpath is distributed in the hope that it will be useful, but
WITHOUT ANY WARRANTY; without even the implied warranty of
MERCHANTABILITY or FITNESS FOR A PARTICULAR PURPOSE.  See the GNU
General Public License for more details.

You should have received a copy of the GNU General Public License
along with GNU Classpath; see the file COPYING.  If not, write to the
Free Software Foundation, Inc., 51 Franklin Street, Fifth Floor, Boston, MA
02110-1301 USA.

Linking this library statically or dynamically with other modules is
making a combined work based on this library.  Thus, the terms and
conditions of the GNU General Public License cover the whole
combination.

As a special exception, the copyright holders of this library give you
permission to link this library with independent modules to produce an
executable, regardless of the license terms of these independent
modules, and to copy and distribute the resulting executable under
terms of your choice, provided that you also meet, for each linked
independent module, the terms and conditions of the license of that
module.  An independent module is a module which is not derived from
or based on this library.  If you modify this library, you may extend
this exception to your version of the library, but you are not
obligated to do so.  If you do not wish to do so, delete this
exception statement from your version. */


package java.util;

import java.io.IOException;
import java.io.ObjectInputStream;
import java.io.ObjectOutputStream;
import java.io.Serializable;
<<<<<<< HEAD
import java.lang.reflect.Constructor;
import java.lang.reflect.InvocationTargetException;
=======

import java.lang.reflect.Constructor;
import java.lang.reflect.InvocationTargetException;

import java.text.DateFormatSymbols;
>>>>>>> 751ff693

/**
 * This class is an abstract base class for Calendars, which can be
 * used to convert between <code>Date</code> objects and a set of
 * integer fields which represent <code>YEAR</code>,
 * <code>MONTH</code>, <code>DAY</code>, etc.  The <code>Date</code>
 * object represents a time in milliseconds since the Epoch. <br>
 *
 * This class is locale sensitive.  To get the Object matching the
 * current locale you can use <code>getInstance</code>.  You can even provide
 * a locale or a timezone.  <code>getInstance</code> returns currently
 * a <code>GregorianCalendar</code> for the current date. <br>
 *
 * If you want to convert a date from the Year, Month, Day, DayOfWeek,
 * etc.  Representation to a <code>Date</code>-Object, you can create
 * a new Calendar with <code>getInstance()</code>,
 * <code>clear()</code> all fields, <code>set(int,int)</code> the
 * fields you need and convert it with <code>getTime()</code>. <br>
 *
 * If you want to convert a <code>Date</code>-object to the Calendar
 * representation, create a new Calendar, assign the
 * <code>Date</code>-Object with <code>setTime()</code>, and read the
 * fields with <code>get(int)</code>. <br>
 *
 * When computing the date from time fields, it may happen, that there
 * are either two few fields set, or some fields are inconsistent.  This
 * cases will handled in a calendar specific way.  Missing fields are
 * replaced by the fields of the epoch: 1970 January 1 00:00. <br>
 *
 * To understand, how the day of year is computed out of the fields
 * look at the following table.  It is traversed from top to bottom,
 * and for the first line all fields are set, that line is used to
 * compute the day. <br>
 *
 *
<pre>month + day_of_month
month + week_of_month + day_of_week
month + day_of_week_of_month + day_of_week
day_of_year
day_of_week + week_of_year</pre>
 *
 * The hour_of_day-field takes precedence over the ampm and
 * hour_of_ampm fields. <br>
 *
 * <STRONG>Note:</STRONG> This can differ for non-Gregorian calendar. <br>
 *
 * To convert a calendar to a human readable form and vice versa,  use
 * the <code>java.text.DateFormat</code> class. <br>
 *
 * Other useful things you can do with an calendar, is
 * <code>roll</code>ing fields (that means increase/decrease a
 * specific field by one, propagating overflows), or
 * <code>add</code>ing/substracting a fixed amount to a field.
 *
 * @author Aaron M. Renn (arenn@urbanophile.com)
 * @author Jochen Hoenicke (Jochen.Hoenicke@Informatik.Uni-Oldenburg.de)
 * @author Warren Levy (warrenl@cygnus.com)
 * @author Jeff Sturm (jsturm@one-point.com)
 * @author Tom Tromey (tromey@redhat.com)
 * @author Bryce McKinlay (mckinlay@redhat.com)
 * @author Ingo Proetel (proetel@aicas.com)
 * @author Jerry Quinn (jlquinn@optonline.net)
 * @author Jeroen Frijters (jeroen@frijters.net)
 * @author Noa Resare (noa@resare.com)
 * @author Sven de Marothy (sven@physto.se)
 * @author David Gilbert (david.gilbert@object-refinery.com)
 * @author Olivier Jolly (olivier.jolly@pcedev.com)
 * @author Andrew John Hughes (gnu_andrew@member.fsf.org)
 * @see Date
 * @see GregorianCalendar
 * @see TimeZone
 * @see java.text.DateFormat
 */
public abstract class Calendar
  implements Serializable, Cloneable, Comparable<Calendar>
{
  /**
   * Constant representing the era time field.
   */
  public static final int ERA = 0;

  /**
   * Constant representing the year time field.
   */
  public static final int YEAR = 1;

  /**
   * Constant representing the month time field.  This field
   * should contain one of the JANUARY,...,DECEMBER constants below.
   */
  public static final int MONTH = 2;

  /**
   * Constant representing the week of the year field.
   * @see #setFirstDayOfWeek(int)
   */
  public static final int WEEK_OF_YEAR = 3;

  /**
   * Constant representing the week of the month time field.
   * @see #setFirstDayOfWeek(int)
   */
  public static final int WEEK_OF_MONTH = 4;

  /**
   * Constant representing the day time field, synonym for DAY_OF_MONTH.
   */
  public static final int DATE = 5;

  /**
   * Constant representing the day time field.
   */
  public static final int DAY_OF_MONTH = 5;

  /**
   * Constant representing the day of year time field.  This is
   * 1 for the first day in month.
   */
  public static final int DAY_OF_YEAR = 6;

  /**
   * Constant representing the day of week time field.  This field
   * should contain one of the SUNDAY,...,SATURDAY constants below.
   */
  public static final int DAY_OF_WEEK = 7;

  /**
   * Constant representing the day-of-week-in-month field.  For
   * instance this field contains 2 for the second thursday in a
   * month.  If you give a negative number here, the day will count
   * from the end of the month.
   */
  public static final int DAY_OF_WEEK_IN_MONTH = 8;

  /**
   * Constant representing the part of the day for 12-hour clock.  This
   * should be one of AM or PM.
   */
  public static final int AM_PM = 9;

  /**
   * Constant representing the hour time field for 12-hour clock.
   */
  public static final int HOUR = 10;

  /**
   * Constant representing the hour of day time field for 24-hour clock.
   */
  public static final int HOUR_OF_DAY = 11;

  /**
   * Constant representing the minute of hour time field.
   */
  public static final int MINUTE = 12;

  /**
   * Constant representing the second time field.
   */
  public static final int SECOND = 13;

  /**
   * Constant representing the millisecond time field.
   */
  public static final int MILLISECOND = 14;

  /**
   * Constant representing the time zone offset time field for the
   * time given in the other fields.  It is measured in
   * milliseconds.  The default is the offset of the time zone.
   */
  public static final int ZONE_OFFSET = 15;

  /**
   * Constant representing the daylight saving time offset in
   * milliseconds.  The default is the value given by the time zone.
   */
  public static final int DST_OFFSET = 16;

  /**
   * Number of time fields.
   */
  public static final int FIELD_COUNT = 17;

  /**
   * Constant representing Sunday.
   */
  public static final int SUNDAY = 1;

  /**
   * Constant representing Monday.
   */
  public static final int MONDAY = 2;

  /**
   * Constant representing Tuesday.
   */
  public static final int TUESDAY = 3;

  /**
   * Constant representing Wednesday.
   */
  public static final int WEDNESDAY = 4;

  /**
   * Constant representing Thursday.
   */
  public static final int THURSDAY = 5;

  /**
   * Constant representing Friday.
   */
  public static final int FRIDAY = 6;

  /**
   * Constant representing Saturday.
   */
  public static final int SATURDAY = 7;

  /**
   * Constant representing January.
   */
  public static final int JANUARY = 0;

  /**
   * Constant representing February.
   */
  public static final int FEBRUARY = 1;

  /**
   * Constant representing March.
   */
  public static final int MARCH = 2;

  /**
   * Constant representing April.
   */
  public static final int APRIL = 3;

  /**
   * Constant representing May.
   */
  public static final int MAY = 4;

  /**
   * Constant representing June.
   */
  public static final int JUNE = 5;

  /**
   * Constant representing July.
   */
  public static final int JULY = 6;

  /**
   * Constant representing August.
   */
  public static final int AUGUST = 7;

  /**
   * Constant representing September.
   */
  public static final int SEPTEMBER = 8;

  /**
   * Constant representing October.
   */
  public static final int OCTOBER = 9;

  /**
   * Constant representing November.
   */
  public static final int NOVEMBER = 10;

  /**
   * Constant representing December.
   */
  public static final int DECEMBER = 11;

  /**
   * Constant representing Undecimber. This is an artificial name useful
   * for lunar calendars.
   */
  public static final int UNDECIMBER = 12;

  /**
   * Useful constant for 12-hour clock.
   */
  public static final int AM = 0;

  /**
   * Useful constant for 12-hour clock.
   */
  public static final int PM = 1;

  /**
   * A style specifier for {@link #getDisplayNames(int,int,Locale)}
   * stating that names should be returned in both long and short variants.
   *
   * @since 1.6
   * @see #SHORT
   * @see #LONG
   */
  public static final int ALL_STYLES = 0;

  /**
   * A style specifier for {@link #getDisplayName(int,int,Locale)}
   * and {@link #getDisplayNames(int,int,Locale)} stating that names
   * should be returned in their short variant if applicable.
   *
   * @since 1.6
   */
  public static final int SHORT = 1;

  /**
   * A style specifier for {@link #getDisplayName(int,int,Locale)}
   * and {@link #getDisplayNames(int,int,Locale)} stating that names
   * should be returned in their long variant if applicable.
   *
   * @since 1.6
   */
  public static final int LONG = 2;

  /**
   * The time fields.  The array is indexed by the constants YEAR to
   * DST_OFFSET.
   * @serial
   */
  protected int[] fields = new int[FIELD_COUNT];

  /**
   * The flags which tell if the fields above have a value.
   * @serial
   */
  protected boolean[] isSet = new boolean[FIELD_COUNT];

  /**
   * The time in milliseconds since the epoch.
   * @serial
   */
  protected long time;

  /**
   * Tells if the above field has a valid value.
   * @serial
   */
  protected boolean isTimeSet;

  /**
   * Tells if the fields have a valid value.  This superseeds the isSet
   * array.
   * @serial
   */
  protected boolean areFieldsSet;

  /**
   * The time zone of this calendar.  Used by sub classes to do UTC / local
   * time conversion.  Sub classes can access this field with getTimeZone().
   * @serial
   */
  private TimeZone zone;

  /**
   * Specifies if the date/time interpretation should be lenient.
   * If the flag is set, a date such as "February 30, 1996" will be
   * treated as the 29th day after the February 1.  If this flag
   * is false, such dates will cause an exception.
   * @serial
   */
  private boolean lenient;

  /**
   * Sets what the first day of week is.  This is used for
   * WEEK_OF_MONTH and WEEK_OF_YEAR fields.
   * @serial
   */
  private int firstDayOfWeek;

  /**
   * Sets how many days are required in the first week of the year.
   * If the first day of the year should be the first week you should
   * set this value to 1.  If the first week must be a full week, set
   * it to 7.
   * @serial
   */
  private int minimalDaysInFirstWeek;

  /**
   * Is set to true if DST_OFFSET is explicitly set. In that case
   * it's value overrides the value computed from the current
   * time and the timezone.
   */
  private boolean explicitDSTOffset = false;

  /**
   * The version of the serialized data on the stream.
   * <dl><dt>0 or not present</dt>
   * <dd> JDK 1.1.5 or later.</dd>
   * <dt>1</dt>
   * <dd>JDK 1.1.6 or later.  This always writes a correct `time' value
   * on the stream, as well as the other fields, to be compatible with
   * earlier versions</dd></dl>
   * @since JDK1.1.6
   * @serial
   */
  private int serialVersionOnStream = 1;

  /**
   * XXX - I have not checked the compatibility.  The documentation of
   * the serialized-form is quite hairy...
   */
  static final long serialVersionUID = -1807547505821590642L;

  /**
   * The name of the resource bundle. Used only by getBundle()
   */
  private static final String bundleName = "gnu.java.locale.Calendar";

  /**
   * get resource bundle:
   * The resources should be loaded via this method only. Iff an application
   * uses this method, the resourcebundle is required.
   */
  private static ResourceBundle getBundle(Locale locale)
  {
    return ResourceBundle.getBundle(bundleName, locale,
                                    ClassLoader.getSystemClassLoader());
  }

  /**
   * Constructs a new Calendar with the default time zone and the default
   * locale.
   */
  protected Calendar()
  {
    this(TimeZone.getDefault(), Locale.getDefault());
  }

  /**
   * Constructs a new Calendar with the given time zone and the given
   * locale.
   * @param zone a time zone.
   * @param locale a locale.
   */
  protected Calendar(TimeZone zone, Locale locale)
  {
    this.zone = zone;
    lenient = true;

    ResourceBundle rb = getBundle(locale);

    firstDayOfWeek = ((Integer) rb.getObject("firstDayOfWeek")).intValue();
    minimalDaysInFirstWeek = ((Integer) rb.getObject("minimalDaysInFirstWeek"))
                             .intValue();
    clear();
  }

  /**
   * Creates a calendar representing the actual time, using the default
   * time zone and locale.
   * 
   * @return The new calendar.
   */
  public static synchronized Calendar getInstance()
  {
    return getInstance(TimeZone.getDefault(), Locale.getDefault());
  }

  /**
   * Creates a calendar representing the actual time, using the given
   * time zone and the default locale.
   * 
   * @param zone a time zone (<code>null</code> not permitted).
   * 
   * @return The new calendar.
   * 
   * @throws NullPointerException if <code>zone</code> is <code>null</code>.
   */
  public static synchronized Calendar getInstance(TimeZone zone)
  {
    return getInstance(zone, Locale.getDefault());
  }

  /**
   * Creates a calendar representing the actual time, using the default
   * time zone and the given locale.
   * 
   * @param locale a locale (<code>null</code> not permitted).
   * 
   * @return The new calendar.
   * 
   * @throws NullPointerException if <code>locale</code> is <code>null</code>.
   */
  public static synchronized Calendar getInstance(Locale locale)
  {
    return getInstance(TimeZone.getDefault(), locale);
  }

  /**
   * Cache of locale->calendar-class mappings. This avoids having to do a ResourceBundle
   * lookup for every getInstance call.
   */
<<<<<<< HEAD
  private static HashMap cache = new HashMap();
=======
  private static HashMap<Locale,Class> cache = new HashMap<Locale,Class>();
>>>>>>> 751ff693

  /** Preset argument types for calendar-class constructor lookup.  */
  private static Class[] ctorArgTypes = new Class[]
                                        {
                                          TimeZone.class, Locale.class
                                        };

  /**
   * Creates a calendar representing the actual time, using the given
   * time zone and locale.
   * 
   * @param zone a time zone (<code>null</code> not permitted).
   * @param locale a locale (<code>null</code> not permitted).
   * 
   * @return The new calendar.
   * 
   * @throws NullPointerException if <code>zone</code> or <code>locale</code>
   *     is <code>null</code>.
   */
  public static synchronized Calendar getInstance(TimeZone zone, Locale locale)
  {
<<<<<<< HEAD
    Class calendarClass = (Class) cache.get(locale);
=======
    Class calendarClass = cache.get(locale);
>>>>>>> 751ff693
    Throwable exception = null;

    try
      {
	if (calendarClass == null)
	  {
	    ResourceBundle rb = getBundle(locale);
	    String calendarClassName = rb.getString("calendarClass");

	    if (calendarClassName != null)
	      {
		calendarClass = Class.forName(calendarClassName);
		if (Calendar.class.isAssignableFrom(calendarClass))
		  cache.put(locale, calendarClass);
	      }
	  }

	// GregorianCalendar is by far the most common case. Optimize by 
	// avoiding reflection.
	if (calendarClass == GregorianCalendar.class)
	  return new GregorianCalendar(zone, locale);

	if (Calendar.class.isAssignableFrom(calendarClass))
	  {
	    Constructor ctor = calendarClass.getConstructor(ctorArgTypes);
	    return (Calendar) ctor.newInstance(new Object[] { zone, locale });
	  }
      }
    catch (ClassNotFoundException ex)
      {
	exception = ex;
      }
    catch (IllegalAccessException ex)
      {
	exception = ex;
<<<<<<< HEAD
      }
    catch (NoSuchMethodException ex)
      {
	exception = ex;
      }
=======
      }
    catch (NoSuchMethodException ex)
      {
	exception = ex;
      }
>>>>>>> 751ff693
    catch (InstantiationException ex)
      {
	exception = ex;
      }
    catch (InvocationTargetException ex)
      {
	exception = ex;
      }

    throw new RuntimeException("Error instantiating calendar for locale "
                               + locale, exception);
  }

  /**
   * Gets the set of locales for which a Calendar is available.
   * @exception MissingResourceException if locale data couldn't be found.
   * @return the set of locales.
   */
  public static synchronized Locale[] getAvailableLocales()
  {
    ResourceBundle rb = getBundle(new Locale("", ""));
    return (Locale[]) rb.getObject("availableLocales");
  }

  /**
   * Converts the time field values (<code>fields</code>) to
   * milliseconds since the epoch UTC (<code>time</code>).  Override
   * this method if you write your own Calendar.  */
  protected abstract void computeTime();

  /**
   * Converts the milliseconds since the epoch UTC
   * (<code>time</code>) to time fields
   * (<code>fields</code>). Override this method if you write your
   * own Calendar.
   */
  protected abstract void computeFields();

  /**
   * Converts the time represented by this object to a
   * <code>Date</code>-Object.
   * @return the Date.
   */
  public final Date getTime()
  {
    if (! isTimeSet)
      computeTime();
    return new Date(time);
  }

  /**
   * Sets this Calendar's time to the given Date.  All time fields
   * are invalidated by this method.
   * 
   * @param date  the date (<code>null</code> not permitted).
   * 
   * @throws NullPointerException if <code>date</code> is <code>null</code>.
   */
  public final void setTime(Date date)
  {
    setTimeInMillis(date.getTime());
  }

  /**
   * Returns the time represented by this Calendar.
   * @return the time in milliseconds since the epoch.
   * @specnote This was made public in 1.4.
   */
  public long getTimeInMillis()
  {
    if (! isTimeSet)
      computeTime();
    return time;
  }

  /**
   * Sets this Calendar's time to the given Time.  All time fields
   * are invalidated by this method.
   * @param time the time in milliseconds since the epoch
   * @specnote This was made public in 1.4.
   */
  public void setTimeInMillis(long time)
  {
    clear();
    this.time = time;
    isTimeSet = true;
    computeFields();
  }

  /**
   * Gets the value of the specified field.  They are recomputed
   * if they are invalid.
   * @param field the time field. One of the time field constants.
   * @return the value of the specified field
   * @throws ArrayIndexOutOfBoundsException if the field is outside
   *         the valid range.  The value of field must be >= 0 and
   *         <= <code>FIELD_COUNT</code>.
   * @specnote Not final since JDK 1.4
   */
  public int get(int field)
  {
    // If the requested field is invalid, force all fields to be recomputed.
    if (! isSet[field])
      areFieldsSet = false;
    complete();
    return fields[field];
  }

  /**
   * Gets the value of the specified field. This method doesn't
   * recompute the fields, if they are invalid.
   * @param field the time field. One of the time field constants.
   * @return the value of the specified field, undefined if
   * <code>areFieldsSet</code> or <code>isSet[field]</code> is false.
   * @throws ArrayIndexOutOfBoundsException if the field is outside
   *         the valid range.  The value of field must be >= 0 and
   *         <= <code>FIELD_COUNT</code>.
   */
  protected final int internalGet(int field)
  {
    return fields[field];
  }

  /**
   * Sets the time field with the given value.  This does invalidate
   * the time in milliseconds.
   * @param field the time field. One of the time field constants
   * @param value the value to be set.
   * @throws ArrayIndexOutOfBoundsException if field is outside
   *         the valid range.  The value of field must be >= 0 and
   *         <= <code>FIELD_COUNT</code>.
   * @specnote Not final since JDK 1.4
   */
  public void set(int field, int value)
  {
    if (isTimeSet)
      for (int i = 0; i < FIELD_COUNT; i++)
	isSet[i] = false;
    isTimeSet = false;
    fields[field] = value;
    isSet[field] = true;

    // The five valid date patterns, in order of priority
    // 1  YEAR + MONTH + DAY_OF_MONTH
    // 2  YEAR + MONTH + WEEK_OF_MONTH + DAY_OF_WEEK
    // 3  YEAR + MONTH + DAY_OF_WEEK_IN_MONTH + DAY_OF_WEEK
    // 4  YEAR + DAY_OF_YEAR
    // 5  YEAR + DAY_OF_WEEK + WEEK_OF_YEAR
    switch (field)
      {
      case MONTH: // pattern 1,2 or 3
	isSet[DAY_OF_YEAR] = false;
<<<<<<< HEAD
	isSet[WEEK_OF_YEAR] = false;
	break;
      case DAY_OF_MONTH: // pattern 1
	isSet[YEAR] = true;
	isSet[MONTH] = true;
	isSet[WEEK_OF_MONTH] = true;
	isSet[DAY_OF_WEEK] = false;
	isSet[DAY_OF_WEEK_IN_MONTH] = false;
	isSet[DAY_OF_YEAR] = false;
	isSet[WEEK_OF_YEAR] = false;
	break;
      case WEEK_OF_MONTH: // pattern 2
	if (! isSet[DAY_OF_WEEK])
	  fields[DAY_OF_WEEK] = getFirstDayOfWeek();
	isSet[YEAR] = true;
	isSet[MONTH] = true;
	isSet[DAY_OF_WEEK] = true;
	isSet[DAY_OF_MONTH] = false;
	isSet[DAY_OF_WEEK_IN_MONTH] = false;
	isSet[DAY_OF_YEAR] = false;
	isSet[WEEK_OF_YEAR] = false;
	break;
      case DAY_OF_WEEK_IN_MONTH: // pattern 3
	if (! isSet[DAY_OF_WEEK])
	  fields[DAY_OF_WEEK] = getFirstDayOfWeek();
	isSet[YEAR] = true;
	isSet[MONTH] = true;
	isSet[DAY_OF_WEEK] = true;
	isSet[DAY_OF_YEAR] = false;
	isSet[DAY_OF_MONTH] = false;
	isSet[WEEK_OF_MONTH] = false;
	isSet[WEEK_OF_YEAR] = false;
	break;
      case DAY_OF_YEAR: // pattern 4
	isSet[YEAR] = true;
	isSet[MONTH] = false;
	isSet[WEEK_OF_MONTH] = false;
=======
	isSet[WEEK_OF_YEAR] = false;
	break;
      case DAY_OF_MONTH: // pattern 1
	isSet[YEAR] = true;
	isSet[MONTH] = true;
	isSet[WEEK_OF_MONTH] = true;
	isSet[DAY_OF_WEEK] = false;
	isSet[DAY_OF_WEEK_IN_MONTH] = false;
	isSet[DAY_OF_YEAR] = false;
	isSet[WEEK_OF_YEAR] = false;
	break;
      case WEEK_OF_MONTH: // pattern 2
	if (! isSet[DAY_OF_WEEK])
	  fields[DAY_OF_WEEK] = getFirstDayOfWeek();
	isSet[YEAR] = true;
	isSet[MONTH] = true;
	isSet[DAY_OF_WEEK] = true;
	isSet[DAY_OF_MONTH] = false;
	isSet[DAY_OF_WEEK_IN_MONTH] = false;
	isSet[DAY_OF_YEAR] = false;
	isSet[WEEK_OF_YEAR] = false;
	break;
      case DAY_OF_WEEK_IN_MONTH: // pattern 3
	if (! isSet[DAY_OF_WEEK])
	  fields[DAY_OF_WEEK] = getFirstDayOfWeek();
	isSet[YEAR] = true;
	isSet[MONTH] = true;
	isSet[DAY_OF_WEEK] = true;
	isSet[DAY_OF_YEAR] = false;
	isSet[DAY_OF_MONTH] = false;
	isSet[WEEK_OF_MONTH] = false;
	isSet[WEEK_OF_YEAR] = false;
	break;
      case DAY_OF_YEAR: // pattern 4
	isSet[YEAR] = true;
	isSet[MONTH] = false;
	isSet[WEEK_OF_MONTH] = false;
>>>>>>> 751ff693
	isSet[DAY_OF_MONTH] = false;
	isSet[DAY_OF_WEEK] = false;
	isSet[WEEK_OF_YEAR] = false;
	isSet[DAY_OF_WEEK_IN_MONTH] = false;
	break;
      case WEEK_OF_YEAR: // pattern 5
	if (! isSet[DAY_OF_WEEK])
	  fields[DAY_OF_WEEK] = getFirstDayOfWeek();
	isSet[YEAR] = true;
	isSet[DAY_OF_WEEK] = true;
	isSet[MONTH] = false;
	isSet[DAY_OF_MONTH] = false;
	isSet[WEEK_OF_MONTH] = false;
	isSet[DAY_OF_YEAR] = false;
	isSet[DAY_OF_WEEK_IN_MONTH] = false;
	break;
      case AM_PM:
	isSet[HOUR] = true;
	isSet[HOUR_OF_DAY] = false;
	break;
      case HOUR_OF_DAY:
	isSet[AM_PM] = false;
	isSet[HOUR] = false;
	break;
      case HOUR:
	isSet[AM_PM] = true;
	isSet[HOUR_OF_DAY] = false;
	break;
      case DST_OFFSET:
	explicitDSTOffset = true;
      }

    // May have crossed over a DST boundary.
    if (! explicitDSTOffset && (field != DST_OFFSET && field != ZONE_OFFSET))
      isSet[DST_OFFSET] = false;
  }

  /**
   * Sets the fields for year, month, and date
   * @param year the year.
   * @param month the month, one of the constants JANUARY..UNDICEMBER.
   * @param date the day of the month
   */
  public final void set(int year, int month, int date)
  {
    isTimeSet = false;
    fields[YEAR] = year;
    fields[MONTH] = month;
    fields[DATE] = date;
    isSet[YEAR] = isSet[MONTH] = isSet[DATE] = true;
    isSet[WEEK_OF_YEAR] = false;
    isSet[DAY_OF_YEAR] = false;
    isSet[WEEK_OF_MONTH] = false;
    isSet[DAY_OF_WEEK] = false;
    isSet[DAY_OF_WEEK_IN_MONTH] = false;
    isSet[ERA] = false;

    if (! explicitDSTOffset)
      isSet[DST_OFFSET] = false; // May have crossed a DST boundary.
  }

  /**
   * Sets the fields for year, month, date, hour, and minute
   * @param year the year.
   * @param month the month, one of the constants JANUARY..UNDICEMBER.
   * @param date the day of the month
   * @param hour the hour of day.
   * @param minute the minute.
   */
  public final void set(int year, int month, int date, int hour, int minute)
  {
    set(year, month, date);
    fields[HOUR_OF_DAY] = hour;
    fields[MINUTE] = minute;
    isSet[HOUR_OF_DAY] = isSet[MINUTE] = true;
    isSet[AM_PM] = false;
    isSet[HOUR] = false;
  }

  /**
   * Sets the fields for year, month, date, hour, and minute
   * @param year the year.
   * @param month the month, one of the constants JANUARY..UNDICEMBER.
   * @param date the day of the month
   * @param hour the hour of day.
   * @param minute the minute.
   * @param second the second.
   */
  public final void set(int year, int month, int date, int hour, int minute,
                        int second)
  {
    set(year, month, date, hour, minute);
    fields[SECOND] = second;
    isSet[SECOND] = true;
  }

  /**
   * Clears the values of all the time fields.
   */
  public final void clear()
  {
    isTimeSet = false;
    areFieldsSet = false;
    int zoneOffs = zone.getRawOffset();
    int[] tempFields = 
                       {
                         1, 1970, JANUARY, 1, 1, 1, 1, THURSDAY, 1, AM, 0, 0, 0,
                         0, 0, zoneOffs, 0
                       };
    fields = tempFields;
    for (int i = 0; i < FIELD_COUNT; i++)
      isSet[i] = false;
  }

  /**
   * Clears the values of the specified time field.
   * @param field the time field. One of the time field constants.
   * @throws ArrayIndexOutOfBoundsException if field is outside
   *         the valid range.  The value of field must be >= 0 and
   *         <= <code>FIELD_COUNT</code>.
   */
  public final void clear(int field)
  {
    int[] tempFields = 
                       {
                         1, 1970, JANUARY, 1, 1, 1, 1, THURSDAY, 1, AM, 0, 0, 0,
                         0, 0, zone.getRawOffset(), 0
                       };
    complete();
    isTimeSet = false;
    areFieldsSet = false;
    isSet[field] = false;
    fields[field] = tempFields[field];
  }

  /**
   * Determines if the specified field has a valid value.
   * @return true if the specified field has a value.
   * @throws ArrayIndexOutOfBoundsException if the field is outside
   *         the valid range.  The value of field must be >= 0 and
   *         <= <code>FIELD_COUNT</code>.
   */
  public final boolean isSet(int field)
  {
    return isSet[field];
  }

  /**
   * Fills any unset fields in the time field list
   */
  protected void complete()
  {
    if (! isTimeSet)
      computeTime();
    if (! areFieldsSet)
      computeFields();
  }

  /**
   * Compares the given calendar with this.
   * @param o the object to that we should compare.
   * @return true, if the given object is a calendar, that represents
   * the same time (but doesn't necessary have the same fields).
   */
  public boolean equals(Object o)
  {
    if (! (o instanceof Calendar))
      return false;
    Calendar cal = (Calendar) o;
    if (getTimeInMillis() == ((Calendar) o).getTimeInMillis()
        && cal.getFirstDayOfWeek() == getFirstDayOfWeek()
        && cal.isLenient() == isLenient()
        && cal.getMinimalDaysInFirstWeek() == getMinimalDaysInFirstWeek())
      {
        TimeZone self = getTimeZone();
        TimeZone oth = cal.getTimeZone();
        return self == null ? oth == null : self.equals(oth);
      }
    return false;
  }

  /**
   * Returns a hash code for this calendar.
   * @return a hash code, which fullfits the general contract of
   * <code>hashCode()</code>
   */
  public int hashCode()
  {
    long time = getTimeInMillis();
    int val = (int) ((time & 0xffffffffL) ^ (time >> 32));
    val += (getFirstDayOfWeek() + (isLenient() ? 1230 : 1237)
            + getMinimalDaysInFirstWeek());
    TimeZone self = getTimeZone();
    if (self != null)
      val ^= self.hashCode();
    return val;
  }

  /**
   * Compares the given calendar with this.
   * @param o the object to that we should compare.
   * @return true, if the given object is a calendar, and this calendar
   * represents a smaller time than the calendar o.
   * @exception ClassCastException if o is not an calendar.
   * @since JDK1.2 you don't need to override this method
   */
  public boolean before(Object o)
  {
    return getTimeInMillis() < ((Calendar) o).getTimeInMillis();
  }

  /**
   * Compares the given calendar with this.
   * @param o the object to that we should compare.
   * @return true, if the given object is a calendar, and this calendar
   * represents a bigger time than the calendar o.
   * @exception ClassCastException if o is not an calendar.
   * @since JDK1.2 you don't need to override this method
   */
  public boolean after(Object o)
  {
    return getTimeInMillis() > ((Calendar) o).getTimeInMillis();
  }

  /**
   * Adds the specified amount of time to the given time field.  The
   * amount may be negative to subtract the time.  If the field overflows
   * it does what you expect: Jan, 25 + 10 Days is Feb, 4.
   * @param field the time field. One of the time field constants.
   * @param amount the amount of time.
   * @throws ArrayIndexOutOfBoundsException if the field is outside
   *         the valid range.  The value of field must be >= 0 and
   *         <= <code>FIELD_COUNT</code>.
   */
  public abstract void add(int field, int amount);

  /**
   * Rolls the specified time field up or down.  This means add one
   * to the specified field, but don't change the other fields.  If
   * the maximum for this field is reached, start over with the
   * minimum value.  <br>
   *
   * <strong>Note:</strong> There may be situation, where the other
   * fields must be changed, e.g rolling the month on May, 31.
   * The date June, 31 is automatically converted to July, 1.
   * @param field the time field. One of the time field constants.
   * @param up the direction, true for up, false for down.
   * @throws ArrayIndexOutOfBoundsException if the field is outside
   *         the valid range.  The value of field must be >= 0 and
   *         <= <code>FIELD_COUNT</code>.
   */
  public abstract void roll(int field, boolean up);

  /**
   * Rolls up or down the specified time field by the given amount.
   * A negative amount rolls down.  The default implementation is
   * call <code>roll(int, boolean)</code> for the specified amount.
   *
   * Subclasses should override this method to do more intuitiv things.
   *
   * @param field the time field. One of the time field constants.
   * @param amount the amount to roll by, positive for rolling up,
   * negative for rolling down.
   * @throws ArrayIndexOutOfBoundsException if the field is outside
   *         the valid range.  The value of field must be >= 0 and
   *         <= <code>FIELD_COUNT</code>.
   * @since JDK1.2
   */
  public void roll(int field, int amount)
  {
    while (amount > 0)
      {
	roll(field, true);
	amount--;
      }
    while (amount < 0)
      {
	roll(field, false);
	amount++;
      }
  }

  /**
   * Sets the time zone to the specified value.
   * @param zone the new time zone
   */
  public void setTimeZone(TimeZone zone)
  {
    this.zone = zone;
    computeTime();
    computeFields();
  }

  /**
   * Gets the time zone of this calendar
   * @return the current time zone.
   */
  public TimeZone getTimeZone()
  {
    return zone;
  }

  /**
   * Specifies if the date/time interpretation should be lenient.
   * If the flag is set, a date such as "February 30, 1996" will be
   * treated as the 29th day after the February 1.  If this flag
   * is false, such dates will cause an exception.
   * @param lenient true, if the date should be interpreted linient,
   * false if it should be interpreted strict.
   */
  public void setLenient(boolean lenient)
  {
    this.lenient = lenient;
  }

  /**
   * Tells if the date/time interpretation is lenient.
   * @return true, if the date should be interpreted linient,
   * false if it should be interpreted strict.
   */
  public boolean isLenient()
  {
    return lenient;
  }

  /**
   * Sets what the first day of week is.  This is used for
   * WEEK_OF_MONTH and WEEK_OF_YEAR fields.
   * @param value the first day of week.  One of SUNDAY to SATURDAY.
   */
  public void setFirstDayOfWeek(int value)
  {
    firstDayOfWeek = value;
  }

  /**
   * Gets what the first day of week is.  This is used for
   * WEEK_OF_MONTH and WEEK_OF_YEAR fields.
   * @return the first day of week.  One of SUNDAY to SATURDAY.
   */
  public int getFirstDayOfWeek()
  {
    return firstDayOfWeek;
  }

  /**
   * Sets how many days are required in the first week of the year.
   * If the first day of the year should be the first week you should
   * set this value to 1.  If the first week must be a full week, set
   * it to 7.
   * @param value the minimal days required in the first week.
   */
  public void setMinimalDaysInFirstWeek(int value)
  {
    minimalDaysInFirstWeek = value;
  }

  /**
   * Gets how many days are required in the first week of the year.
   * @return the minimal days required in the first week.
   * @see #setMinimalDaysInFirstWeek
   */
  public int getMinimalDaysInFirstWeek()
  {
    return minimalDaysInFirstWeek;
  }

  /**
   * Gets the smallest value that is allowed for the specified field.
   * @param field the time field. One of the time field constants.
   * @return the smallest value.
   */
  public abstract int getMinimum(int field);

  /**
   * Gets the biggest value that is allowed for the specified field.
   * @param field the time field. One of the time field constants.
   * @return the biggest value.
   */
  public abstract int getMaximum(int field);

  /**
   * Gets the greatest minimum value that is allowed for the specified field.
   * @param field the time field. One of the time field constants.
   * @return the greatest minimum value.
   */
  public abstract int getGreatestMinimum(int field);

  /**
   * Gets the smallest maximum value that is allowed for the
   * specified field.  For example this is 28 for DAY_OF_MONTH.
   * @param field the time field. One of the time field constants.
   * @return the least maximum value.
   */
  public abstract int getLeastMaximum(int field);

  /**
   * Gets the actual minimum value that is allowed for the specified field.
   * This value is dependent on the values of the other fields.
   * @param field the time field. One of the time field constants.
   * @return the actual minimum value.
   * @throws ArrayIndexOutOfBoundsException if the field is outside
   *         the valid range.  The value of field must be >= 0 and
   *         <= <code>FIELD_COUNT</code>.
   * @since jdk1.2
   */
  public int getActualMinimum(int field)
  {
    Calendar tmp = (Calendar) clone(); // To avoid restoring state
    int min = tmp.getGreatestMinimum(field);
    int end = tmp.getMinimum(field);
    tmp.set(field, min);
    for (; min > end; min--)
      {
	tmp.add(field, -1); // Try to get smaller
	if (tmp.get(field) != min - 1)
	  break; // Done if not successful
      }
    return min;
  }

  /**
   * Gets the actual maximum value that is allowed for the specified field.
   * This value is dependent on the values of the other fields.
   * @param field the time field. One of the time field constants.
   * @return the actual maximum value.
   * @throws ArrayIndexOutOfBoundsException if the field is outside
   *         the valid range.  The value of field must be >= 0 and
   *         <= <code>FIELD_COUNT</code>.
   * @since jdk1.2
   */
  public int getActualMaximum(int field)
  {
    Calendar tmp = (Calendar) clone(); // To avoid restoring state
    int max = tmp.getLeastMaximum(field);
    int end = tmp.getMaximum(field);
    tmp.set(field, max);
    for (; max < end; max++)
      {
	tmp.add(field, 1);
	if (tmp.get(field) != max + 1)
	  break;
      }
    return max;
  }

  /**
   * Compares the time of two calendar instances.
   * @param calendar the calendar to which the time should be compared.
   * @return 0 if the two calendars are set to the same time, 
   * less than 0 if the time of this calendar is before that of 
   * <code>cal</code>, or more than 0 if the time of this calendar is after
   * that of <code>cal</code>.
   *
   * @param cal the calendar to compare this instance with.
   * @throws NullPointerException if <code>cal</code> is null.
   * @throws IllegalArgumentException if either calendar has fields set to 
   * invalid values.
   * @since 1.5
   */
  public int compareTo(Calendar cal)
  {
    long t1 = getTimeInMillis();
    long t2 = cal.getTimeInMillis();
    if(t1 == t2)
      return 0;
    if(t1 > t2)
      return 1;
    return -1;
  }

  /**
   * Return a clone of this object.
   */
  public Object clone()
  {
    try
      {
	Calendar cal = (Calendar) super.clone();
	cal.fields = (int[]) fields.clone();
	cal.isSet = (boolean[]) isSet.clone();
	return cal;
      }
    catch (CloneNotSupportedException ex)
      {
	return null;
      }
  }

  private static final String[] fieldNames = 
                                             {
                                               ",ERA=", ",YEAR=", ",MONTH=",
                                               ",WEEK_OF_YEAR=",
                                               ",WEEK_OF_MONTH=",
                                               ",DAY_OF_MONTH=",
                                               ",DAY_OF_YEAR=", ",DAY_OF_WEEK=",
                                               ",DAY_OF_WEEK_IN_MONTH=",
                                               ",AM_PM=", ",HOUR=",
                                               ",HOUR_OF_DAY=", ",MINUTE=",
                                               ",SECOND=", ",MILLISECOND=",
                                               ",ZONE_OFFSET=", ",DST_OFFSET="
                                             };

  /**
   * Returns a string representation of this object.  It is mainly
   * for debugging purposes and its content is implementation
   * specific.
   */
  public String toString()
  {
    StringBuffer sb = new StringBuffer();
    sb.append(getClass().getName()).append('[');
    sb.append("time=");
    if (isTimeSet)
      sb.append(time);
    else
      sb.append("?");
    sb.append(",zone=" + zone);
    sb.append(",areFieldsSet=" + areFieldsSet);
    for (int i = 0; i < FIELD_COUNT; i++)
      {
	sb.append(fieldNames[i]);
	if (isSet[i])
	  sb.append(fields[i]);
	else
	  sb.append("?");
      }
    sb.append(",lenient=").append(lenient);
    sb.append(",firstDayOfWeek=").append(firstDayOfWeek);
    sb.append(",minimalDaysInFirstWeek=").append(minimalDaysInFirstWeek);
    sb.append("]");
    return sb.toString();
  }

  /**
   * Saves the state of the object to the stream.  Ideally we would
   * only write the time field, but we need to be compatible with
   * earlier versions. <br>
   *
   * This doesn't write the JDK1.1 field nextStamp to the stream, as
   * I don't know what it is good for, and because the documentation
   * says, that it could be omitted.  */
  private void writeObject(ObjectOutputStream stream) throws IOException
  {
    if (! isTimeSet)
      computeTime();
    stream.defaultWriteObject();
  }

  /**
   * Reads the object back from stream (deserialization).
   */
  private void readObject(ObjectInputStream stream)
    throws IOException, ClassNotFoundException
  {
    stream.defaultReadObject();
    if (! isTimeSet)
      computeTime();

    if (serialVersionOnStream > 1)
      {
	// This is my interpretation of the serial number:
	// Sun wants to remove all fields from the stream someday
	// and will then increase the serialVersion number again.
	// We prepare to be compatible.
	fields = new int[FIELD_COUNT];
	isSet = new boolean[FIELD_COUNT];
	areFieldsSet = false;
      }
  }

  /**
   * Returns a localised textual representation of the current value
   * of the given field using the specified style.  If there is no
   * applicable textual representation (e.g. the field has a numeric
   * value), then <code>null</code> is returned.  If one does exist,
   * then the value is obtained from {@link #get(int)} and converted
   * appropriately.  For example, if the <code>MONTH</code> field is
   * requested, then <code>get(MONTH)</code> is called.  This is then
   * converted to a textual representation based on its value and
   * the style requested; if the <code>LONG</code> style is requested
   * and the returned value is <code>11</code> from a
   * {@link GregorianCalendar} implementation, then <code>"December"</code>
   * is returned.  By default, a textual representation is available
   * for all fields which have an applicable value obtainable from
   * {@link java.text.DateFormatSymbols}.
   *
   * @param field the calendar field whose textual representation should
   *              be obtained.
   * @param style the style to use; either {@link #LONG} or {@link #SHORT}.
   * @param locale the locale to use for translation.
   * @return the textual representation of the given field in the specified
   *         style, or <code>null</code> if none is applicable.
   * @throws IllegalArgumentException if <code>field</code> or <code>style</code>
   *                                  or invalid, or the calendar is non-lenient
   *                                  and has invalid values.
   * @throws NullPointerException if <code>locale</code> is <code>null</code>.
   * @since 1.6
   */
  public String getDisplayName(int field, int style, Locale locale)
  {
    if (field < 0 || field >= FIELD_COUNT)
      throw new IllegalArgumentException("The field value, " + field +
					 ", is invalid.");
    if (style != SHORT && style != LONG)
      throw new IllegalArgumentException("The style must be either " +
					 "short or long.");
    if (field == YEAR || field == WEEK_OF_YEAR ||
	field == WEEK_OF_MONTH || field == DAY_OF_MONTH ||
	field == DAY_OF_YEAR || field == DAY_OF_WEEK_IN_MONTH ||
	field == HOUR || field == HOUR_OF_DAY || field == MINUTE ||
	field == SECOND || field == MILLISECOND)
      return null;

    int value = get(field);
    DateFormatSymbols syms = DateFormatSymbols.getInstance(locale);
    if (field == ERA)
      return syms.getEras()[value];
    if (field == MONTH)
      if (style == LONG)
	return syms.getMonths()[value];
      else 
	return syms.getShortMonths()[value];
    if (field == DAY_OF_WEEK)
      if (style == LONG)
	return syms.getWeekdays()[value];
      else
	return syms.getShortWeekdays()[value];
    if (field == AM_PM)
      return syms.getAmPmStrings()[value];
    if (field == ZONE_OFFSET)
      if (style == LONG)
	return syms.getZoneStrings()[value][1];
      else
	return syms.getZoneStrings()[value][2];
    if (field == DST_OFFSET)
      if (style == LONG)
	return syms.getZoneStrings()[value][3];
      else
	return syms.getZoneStrings()[value][4];

    throw new InternalError("Failed to resolve field " + field +
			    " with style " + style + " for locale " +
			    locale);
  }

  /**
   * Returns a map linking all specified textual representations
   * of the given field to their numerical values.  The textual
   * representations included are determined by the specified
   * style and locale.  For example, if the style <code>LONG</code>
   * is specified and the German locale, then the map will
   * contain "Montag" to {@link #MONDAY}, "Dienstag" to
   * {@link #TUESDAY}, "Mittwoch" to {@link #WEDNESDAY} and
   * so on.  The default implementation uses the values returned
   * by {@link DateFormatSymbols} so, for example, the style
   * {@link #ALL_STYLES} and the field {@link #MONTH} will return
   * a map filled with the values returned from
   * {@link DateFormatSymbols#getMonths()} and
   * {@link DateFormatSymbols#getShortMonths()}.  If there are
   * no textual representations for a given field (usually because
   * it is purely numeric, such as the year in the
   * {@link GregorianCalendar}), <code>null</code> is returned.
   *
   * @param field the calendar field whose textual representation should
   *              be obtained.
   * @param style the style to use; either {@link #LONG}, {@link #SHORT}
   *              or {@link ALL_STYLES}.
   * @param locale the locale to use for translation.
   * @return a map of the textual representations of the given field in the
   *         specified style to their numeric values, or <code>null</code>
   *         if none is applicable.
   * @throws IllegalArgumentException if <code>field</code> or <code>style</code>
   *                                  or invalid, or the calendar is non-lenient
   *                                  and has invalid values.
   * @throws NullPointerException if <code>locale</code> is <code>null</code>.
   * @since 1.6
   */
  public Map<String,Integer> getDisplayNames(int field, int style, Locale locale)
  {
    if (field < 0 || field >= FIELD_COUNT)
      throw new IllegalArgumentException("The field value, " + field +
					 ", is invalid.");
    if (style != SHORT && style != LONG && style != ALL_STYLES)
      throw new IllegalArgumentException("The style must be either " +
					 "short, long or all styles.");
    if (field == YEAR || field == WEEK_OF_YEAR ||
	field == WEEK_OF_MONTH || field == DAY_OF_MONTH ||
	field == DAY_OF_YEAR || field == DAY_OF_WEEK_IN_MONTH ||
	field == HOUR || field == HOUR_OF_DAY || field == MINUTE ||
	field == SECOND || field == MILLISECOND)
      return null;

    DateFormatSymbols syms = DateFormatSymbols.getInstance(locale);
    Map<String,Integer> map = new HashMap<String,Integer>();
    if (field == ERA)
      {
	String[] eras = syms.getEras();
	for (int a = 0; a < eras.length; ++a)
	  map.put(eras[a], a);
	return map;
      }
    if (field == MONTH)
      {
	if (style == LONG || style == ALL_STYLES)
	  {
	    String[] months = syms.getMonths();
	    for (int a = 0; a < months.length; ++a)
	      map.put(months[a], a);
	  }
	if (style == SHORT || style == ALL_STYLES)
	  {
	    String[] months = syms.getShortMonths();
	    for (int a = 0; a < months.length; ++a)
	      map.put(months[a], a);
	  }
	return map;
      }
    if (field == DAY_OF_WEEK)
      {
	if (style == LONG || style == ALL_STYLES)
	  {
	    String[] weekdays = syms.getWeekdays();
	    for (int a = SUNDAY; a < weekdays.length; ++a)
	      map.put(weekdays[a], a);
	  }
	if (style == SHORT || style == ALL_STYLES)
	  {
	    String[] weekdays = syms.getShortWeekdays();
	    for (int a = SUNDAY; a < weekdays.length; ++a)
	      map.put(weekdays[a], a);
	  }
	return map;
      }
    if (field == AM_PM)
      {
	String[] ampms = syms.getAmPmStrings();
	for (int a = 0; a < ampms.length; ++a)
	  map.put(ampms[a], a);
	return map;
      }
    if (field == ZONE_OFFSET)
      {
	String[][] zones = syms.getZoneStrings();
	for (int a = 0; a < zones.length; ++a)
	  {
	    if (style == LONG || style == ALL_STYLES) 
	      map.put(zones[a][1], a);
	    if (style == SHORT || style == ALL_STYLES)
	      map.put(zones[a][2], a);
	  }
	return map;
      }
    if (field == DST_OFFSET)
      {
	String[][] zones = syms.getZoneStrings();
	for (int a = 0; a < zones.length; ++a)
	  {
	    if (style == LONG || style == ALL_STYLES) 
	      map.put(zones[a][3], a);
	    if (style == SHORT || style == ALL_STYLES)
	      map.put(zones[a][4], a);
	  }
	return map;
      }
    
    throw new InternalError("Failed to resolve field " + field +
			    " with style " + style + " for locale " +
			    locale);
  }

}<|MERGE_RESOLUTION|>--- conflicted
+++ resolved
@@ -43,16 +43,11 @@
 import java.io.ObjectInputStream;
 import java.io.ObjectOutputStream;
 import java.io.Serializable;
-<<<<<<< HEAD
+
 import java.lang.reflect.Constructor;
 import java.lang.reflect.InvocationTargetException;
-=======
-
-import java.lang.reflect.Constructor;
-import java.lang.reflect.InvocationTargetException;
 
 import java.text.DateFormatSymbols;
->>>>>>> 751ff693
 
 /**
  * This class is an abstract base class for Calendars, which can be
@@ -554,11 +549,7 @@
    * Cache of locale->calendar-class mappings. This avoids having to do a ResourceBundle
    * lookup for every getInstance call.
    */
-<<<<<<< HEAD
-  private static HashMap cache = new HashMap();
-=======
   private static HashMap<Locale,Class> cache = new HashMap<Locale,Class>();
->>>>>>> 751ff693
 
   /** Preset argument types for calendar-class constructor lookup.  */
   private static Class[] ctorArgTypes = new Class[]
@@ -580,11 +571,7 @@
    */
   public static synchronized Calendar getInstance(TimeZone zone, Locale locale)
   {
-<<<<<<< HEAD
-    Class calendarClass = (Class) cache.get(locale);
-=======
     Class calendarClass = cache.get(locale);
->>>>>>> 751ff693
     Throwable exception = null;
 
     try
@@ -620,19 +607,11 @@
     catch (IllegalAccessException ex)
       {
 	exception = ex;
-<<<<<<< HEAD
       }
     catch (NoSuchMethodException ex)
       {
 	exception = ex;
       }
-=======
-      }
-    catch (NoSuchMethodException ex)
-      {
-	exception = ex;
-      }
->>>>>>> 751ff693
     catch (InstantiationException ex)
       {
 	exception = ex;
@@ -785,7 +764,6 @@
       {
       case MONTH: // pattern 1,2 or 3
 	isSet[DAY_OF_YEAR] = false;
-<<<<<<< HEAD
 	isSet[WEEK_OF_YEAR] = false;
 	break;
       case DAY_OF_MONTH: // pattern 1
@@ -823,45 +801,6 @@
 	isSet[YEAR] = true;
 	isSet[MONTH] = false;
 	isSet[WEEK_OF_MONTH] = false;
-=======
-	isSet[WEEK_OF_YEAR] = false;
-	break;
-      case DAY_OF_MONTH: // pattern 1
-	isSet[YEAR] = true;
-	isSet[MONTH] = true;
-	isSet[WEEK_OF_MONTH] = true;
-	isSet[DAY_OF_WEEK] = false;
-	isSet[DAY_OF_WEEK_IN_MONTH] = false;
-	isSet[DAY_OF_YEAR] = false;
-	isSet[WEEK_OF_YEAR] = false;
-	break;
-      case WEEK_OF_MONTH: // pattern 2
-	if (! isSet[DAY_OF_WEEK])
-	  fields[DAY_OF_WEEK] = getFirstDayOfWeek();
-	isSet[YEAR] = true;
-	isSet[MONTH] = true;
-	isSet[DAY_OF_WEEK] = true;
-	isSet[DAY_OF_MONTH] = false;
-	isSet[DAY_OF_WEEK_IN_MONTH] = false;
-	isSet[DAY_OF_YEAR] = false;
-	isSet[WEEK_OF_YEAR] = false;
-	break;
-      case DAY_OF_WEEK_IN_MONTH: // pattern 3
-	if (! isSet[DAY_OF_WEEK])
-	  fields[DAY_OF_WEEK] = getFirstDayOfWeek();
-	isSet[YEAR] = true;
-	isSet[MONTH] = true;
-	isSet[DAY_OF_WEEK] = true;
-	isSet[DAY_OF_YEAR] = false;
-	isSet[DAY_OF_MONTH] = false;
-	isSet[WEEK_OF_MONTH] = false;
-	isSet[WEEK_OF_YEAR] = false;
-	break;
-      case DAY_OF_YEAR: // pattern 4
-	isSet[YEAR] = true;
-	isSet[MONTH] = false;
-	isSet[WEEK_OF_MONTH] = false;
->>>>>>> 751ff693
 	isSet[DAY_OF_MONTH] = false;
 	isSet[DAY_OF_WEEK] = false;
 	isSet[WEEK_OF_YEAR] = false;
