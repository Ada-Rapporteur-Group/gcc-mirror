--- conflicted
+++ resolved
@@ -119,24 +119,17 @@
    * The singleton LogManager instance.
    */
   private static LogManager logManager;
-<<<<<<< HEAD
-=======
 
   /**
    * The singleton logging bean.
    */
   private static LoggingMXBean loggingBean;
->>>>>>> c355071f
 
   /**
    * The registered named loggers; maps the name of a Logger to
    * a WeakReference to it.
    */
   private Map loggers;
-<<<<<<< HEAD
-  final Logger rootLogger;
-=======
->>>>>>> c355071f
 
   /**
    * The properties for the logging framework which have been
@@ -157,44 +150,11 @@
    * this case.
    */
   private final PropertyChangeSupport pcs = new PropertyChangeSupport( /* source bean */
-<<<<<<< HEAD
-  LogManager.class);
+                                                                      LogManager.class);
 
   protected LogManager()
   {
-    if (logManager != null)
-      throw new IllegalStateException("there can be only one LogManager; use LogManager.getLogManager()");
-
-    logManager = this;
-    loggers = new java.util.HashMap();
-    rootLogger = new Logger("", null);
-    addLogger(rootLogger);
-
-    /* Make sure that Logger.global has the rootLogger as its parent.
-     *
-     * Logger.global is set during class initialization of Logger,
-     * which may or may not be before this code is being executed.
-     * For example, on the Sun 1.3.1 and 1.4.0 JVMs, Logger.global
-     * has been set before this code is being executed. In contrast,
-     * Logger.global still is null on GCJ 3.2.  Since the LogManager
-     * and Logger classes are mutually dependent, both behaviors are
-     * correct.
-     *
-     * This means that we cannot depend on Logger.global to have its
-     * value when this code executes, although that variable is final.
-     * Since Logger.getLogger will always return the same logger for
-     * the same name, the subsequent line works fine irrespective of
-     * the order in which classes are initialized.
-     */
-    Logger.getLogger("global").setParent(rootLogger);
-    Logger.getLogger("global").setUseParentHandlers(true);
-=======
-                                                                      LogManager.class);
-
-  protected LogManager()
-  {
     loggers = new HashMap();
->>>>>>> c355071f
   }
 
   /**
@@ -210,44 +170,6 @@
     return logManager;
   }
 
-<<<<<<< HEAD
-  static
-    {
-      makeLogManager();
-
-      /* The Javadoc description of the class explains
-       * what is going on here.
-       */
-      Object configurator = createInstance(System.getProperty("java.util.logging.config.class"),
-                                           /* must be instance of */ Object.class);
-
-      try
-        {
-	  if (configurator == null)
-	    getLogManager().readConfiguration();
-        }
-      catch (IOException ex)
-        {
-	  /* FIXME: Is it ok to ignore exceptions here? */
-        }
-    }
-
-  private static LogManager makeLogManager()
-  {
-    String managerClassName;
-    LogManager manager;
-
-    managerClassName = System.getProperty("java.util.logging.manager");
-    manager = (LogManager) createInstance(managerClassName, LogManager.class);
-    if (manager != null)
-      return manager;
-
-    if (managerClassName != null)
-      System.err.println("WARNING: System property \"java.util.logging.manager\""
-                         + " should be the name of a subclass of java.util.logging.LogManager");
-
-    return new LogManager();
-=======
   private static final String MANAGER_PROPERTY = "java.util.logging.manager";
 
   private static LogManager makeLogManager()
@@ -284,7 +206,6 @@
       {
         /* FIXME: Is it ok to ignore exceptions here? */
       }
->>>>>>> c355071f
   }
 
   /**
@@ -397,26 +318,6 @@
      * When adding "foo.bar", the logger "foo.bar.baz" should change
      * its parent to "foo.bar".
      */
-<<<<<<< HEAD
-    if (parent != rootLogger)
-      {
-	for (Iterator iter = loggers.keySet().iterator(); iter.hasNext();)
-	  {
-	    Logger possChild = (Logger) ((WeakReference) loggers.get(iter.next()))
-	                       .get();
-	    if ((possChild == null) || (possChild == logger)
-	        || (possChild.getParent() != parent))
-	      continue;
-
-	    if (! possChild.getName().startsWith(name))
-	      continue;
-
-	    if (possChild.getName().charAt(name.length()) != '.')
-	      continue;
-
-	    possChild.setParent(logger);
-	  }
-=======
     for (Iterator iter = loggers.keySet().iterator(); iter.hasNext();)
       {
 	Logger possChild = (Logger) ((WeakReference) loggers.get(iter.next()))
@@ -432,7 +333,6 @@
 	  continue;
 	
 	possChild.setParent(logger);
->>>>>>> c355071f
       }
 
     return true;
@@ -458,11 +358,7 @@
   {
     String childName = child.getName();
     int childNameLength = childName.length();
-<<<<<<< HEAD
-    Logger best = rootLogger;
-=======
     Logger best = Logger.root;
->>>>>>> c355071f
     int bestNameLength = 0;
 
     Logger cand;
@@ -476,7 +372,6 @@
       {
 	candName = (String) iter.next();
 	candNameLength = candName.length();
-<<<<<<< HEAD
 
 	if (candNameLength > bestNameLength
 	    && childNameLength > candNameLength
@@ -487,18 +382,6 @@
 	    if ((cand == null) || (cand == child))
 	      continue;
 
-=======
-
-	if (candNameLength > bestNameLength
-	    && childNameLength > candNameLength
-	    && childName.startsWith(candName)
-	    && childName.charAt(candNameLength) == '.')
-	  {
-	    cand = (Logger) ((WeakReference) loggers.get(candName)).get();
-	    if ((cand == null) || (cand == child))
-	      continue;
-
->>>>>>> c355071f
 	    bestNameLength = candName.length();
 	    best = cand;
 	  }
@@ -576,16 +459,11 @@
 
 	    if (logger == null)
 	      iter.remove();
-<<<<<<< HEAD
-	    else if (logger != rootLogger)
-	      logger.setLevel(null);
-=======
 	    else if (logger != Logger.root)
 	      {
 	        logger.resetLogger();
 	        logger.setLevel(null);
 	      }
->>>>>>> c355071f
 	  }
       }
 
@@ -624,11 +502,6 @@
     path = System.getProperty("java.util.logging.config.file");
     if ((path == null) || (path.length() == 0))
       {
-<<<<<<< HEAD
-	String url = (System.getProperty("gnu.classpath.home.url")
-	             + "/logging.properties");
-	inputStream = new URL(url).openStream();
-=======
         String url = (System.getProperty("gnu.classpath.home.url")
                       + "/logging.properties");
         try
@@ -647,23 +520,12 @@
               + ".level=INFO \n";
             inputStream = new ByteArrayInputStream(defaultConfig.getBytes());
           }
->>>>>>> c355071f
       }
     else
       inputStream = new java.io.FileInputStream(path);
 
     try
       {
-<<<<<<< HEAD
-	readConfiguration(inputStream);
-      }
-    finally
-      {
-	/* Close the stream in order to save
-	 * resources such as file descriptors.
-	 */
-	inputStream.close();
-=======
         readConfiguration(inputStream);
       }
     finally
@@ -671,7 +533,6 @@
         // Close the stream in order to save
         // resources such as file descriptors.
         inputStream.close();
->>>>>>> c355071f
       }
   }
 
@@ -684,10 +545,7 @@
     checkAccess();
     newProperties = new Properties();
     newProperties.load(inputStream);
-<<<<<<< HEAD
-=======
     reset();
->>>>>>> c355071f
     this.properties = newProperties;
     keys = newProperties.propertyNames();
 
@@ -707,27 +565,9 @@
 	    while (tokenizer.hasMoreTokens())
 	      {
 		String handlerName = tokenizer.nextToken();
-<<<<<<< HEAD
-		try
-		  {
-		    Class handlerClass = Class.forName(handlerName);
-		    getLogger("").addHandler((Handler) handlerClass
-		                             .newInstance());
-		  }
-		catch (ClassCastException ex)
-		  {
-		    System.err.println("[LogManager] class " + handlerName
-		                       + " is not subclass of java.util.logging.Handler");
-		  }
-		catch (Exception ex)
-		  {
-		    //System.out.println("[LogManager.readConfiguration]"+ex);
-		  }
-=======
                 Handler handler = (Handler)
                   createInstance(handlerName, Handler.class, key);
                 Logger.root.addHandler(handler);
->>>>>>> c355071f
 	      }
 	  }
 
@@ -741,16 +581,6 @@
 		logger = Logger.getLogger(loggerName);
 		addLogger(logger);
 	      }
-<<<<<<< HEAD
-	    try
-	      {
-		logger.setLevel(Level.parse(value));
-	      }
-	    catch (Exception _)
-	      {
-		//System.out.println("[LogManager.readConfiguration] "+_);
-	      }
-=======
             Level level = null;
 	    try
               {
@@ -764,7 +594,6 @@
               {
                 logger.setLevel(level);
               }
->>>>>>> c355071f
 	    continue;
 	  }
       }
@@ -856,11 +685,7 @@
   {
     try
       {
-<<<<<<< HEAD
-	return (new Boolean(getLogManager().getProperty(name))).booleanValue();
-=======
 	return (Boolean.valueOf(getLogManager().getProperty(name))).booleanValue();
->>>>>>> c355071f
       }
     catch (Exception ex)
       {
@@ -909,19 +734,6 @@
   {
     String propertyValue = logManager.getProperty(propertyName);
 
-<<<<<<< HEAD
-    try
-      {
-	String propertyValue = logManager.getProperty(propertyName);
-	if (propertyValue != null)
-	  usingClass = Class.forName(propertyValue);
-	if (usingClass != null)
-	  return usingClass;
-      }
-    catch (Exception _)
-      {
-      }
-=======
     if (propertyValue != null)
       try
         {
@@ -931,7 +743,6 @@
         {
           warn(propertyName + " = " + propertyValue, e);
         }
->>>>>>> c355071f
 
     return defaultValue;
   }
@@ -945,14 +756,6 @@
 
     try
       {
-<<<<<<< HEAD
-	Object obj = klass.newInstance();
-	if (ofClass.isInstance(obj))
-	  return obj;
-      }
-    catch (Exception _)
-      {
-=======
         Object obj = klass.newInstance();
         if (ofClass.isInstance(obj))
           return obj;
@@ -964,7 +767,6 @@
     catch (IllegalAccessException e)
       {
         warn(propertyName + " = " + klass.getName(), e);
->>>>>>> c355071f
       }
 
     if (defaultClass == null)
@@ -1009,27 +811,17 @@
   }
 
   /**
-<<<<<<< HEAD
-   * Creates a new instance of a class specified by name.
-=======
    * Creates a new instance of a class specified by name and verifies
    * that it is an instance (or subclass of) a given type.
->>>>>>> c355071f
    *
    * @param className the name of the class of which a new instance
    *        should be created.
    *
-<<<<<<< HEAD
-   * @param ofClass the class to which the new instance should
-   *        be either an instance or an instance of a subclass.
-   *        FIXME: This description is just terrible.
-=======
    * @param type the object created must be an instance of
    * <code>type</code> or any subclass of <code>type</code>
    *
    * @param property the system property to reference in error
    * messages
->>>>>>> c355071f
    *
    * @return the new instance, or <code>null</code> if
    *         <code>className</code> is <code>null</code>, if no class
@@ -1040,33 +832,13 @@
   private static final Object createInstance(String className, Class type,
                                              String property)
   {
-<<<<<<< HEAD
-    Class klass;
-=======
     Class klass = null;
->>>>>>> c355071f
 
     if ((className == null) || (className.length() == 0))
       return null;
 
     try
       {
-<<<<<<< HEAD
-	klass = Class.forName(className);
-	if (! ofClass.isAssignableFrom(klass))
-	  return null;
-
-	return klass.newInstance();
-      }
-    catch (Exception _)
-      {
-	return null;
-      }
-    catch (java.lang.LinkageError _)
-      {
-	return null;
-      }
-=======
         klass = locateClass(className);
         if (type.isAssignableFrom(klass))
           return klass.newInstance();
@@ -1205,6 +977,5 @@
         };
       }
     return loggingBean;
->>>>>>> c355071f
   }
 }