--- conflicted
+++ resolved
@@ -669,8 +669,6 @@
       return (int) file.length();
     }
 
-<<<<<<< HEAD
-=======
     public URL getURL()
     {
       try
@@ -731,7 +729,6 @@
       return core.length;
     }
 
->>>>>>> 8c044a9c
     public URL getURL()
     {
       try
@@ -1161,25 +1158,6 @@
    */
   public String toString()
   {
-<<<<<<< HEAD
-    if (thisString == null)
-      {
-	StringBuffer sb = new StringBuffer();
-	sb.append(this.getClass().getName());
-	sb.append("{urls=[" );
-	URL[] thisURLs = getURLs();
-	for (int i = 0; i < thisURLs.length; i++)
-	  {
-	    sb.append(thisURLs[i]);
-	    if (i < thisURLs.length - 1)
-	      sb.append(',');
-	  }
-	sb.append(']');
-	sb.append(", parent=");
-	sb.append(getParent());
-	sb.append('}');
-	thisString = sb.toString();
-=======
     synchronized (this)
       {
 	if (thisString == null)
@@ -1201,9 +1179,7 @@
 	    thisString = sb.toString();
 	  }
 	return thisString;
->>>>>>> 8c044a9c
       }
-    return thisString;
   }
 
   /**
