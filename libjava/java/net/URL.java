--- conflicted
+++ resolved
@@ -430,12 +430,8 @@
 	authority = context.authority;
       }
     else // Protocol NOT specified in spec. and no context available.
-<<<<<<< HEAD
-      throw new MalformedURLException("Absolute URL required with null context");
-=======
       throw new MalformedURLException("Absolute URL required with null"
 				      + " context: " + spec);
->>>>>>> 8c044a9c
 
     protocol = protocol.trim();
 
@@ -928,14 +924,10 @@
               {
                 throw death;
               }
-<<<<<<< HEAD
-	    catch (Throwable t) { /* ignored */ }
-=======
 	    catch (Throwable t)
 	      {
 		// Ignored.
 	      }
->>>>>>> 8c044a9c
 	  }
 	 while (ph == null && pkgPrefix.hasMoreTokens());
       }
