--- conflicted
+++ resolved
@@ -196,13 +196,7 @@
    */
   public synchronized void mark(int readlimit)
   {
-<<<<<<< HEAD
-    marktarget = marklimit = readlimit;
-    if (marklimit > CHUNKSIZE)
-      marklimit = CHUNKSIZE;
-=======
     marklimit = readlimit;
->>>>>>> 8c044a9c
     markpos = pos;
   }
 
@@ -287,19 +281,6 @@
 	off += remain;
 	len -= remain;
 	totalBytesRead += remain;
-      }
-
-    while (len > 0 && super.available() > 0 && refill())
-      {
-	int remain = Math.min(count - pos, len);
-	System.arraycopy(buf, pos, b, off, remain);
-	pos += remain;
-	off += remain;
-	len -= remain;
-	totalBytesRead += remain;
-
-	if (markpos >= 0 && pos - markpos > marktarget)
-	  markpos = -1;
       }
 
     return totalBytesRead;
@@ -384,11 +365,7 @@
 	markpos = -1;
 	pos = count = 0;
       }
-<<<<<<< HEAD
-    else if (count >= buf.length && count < marktarget)	// BTW, markpos == 0
-=======
     else
->>>>>>> 8c044a9c
       {
 	byte[] newbuf = buf;
 	if (markpos < bufferSize)
@@ -408,6 +385,6 @@
       return false;
 
     count += numread;
-    return numread > 0;
+    return true;
   }
 }