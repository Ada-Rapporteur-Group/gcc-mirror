--- conflicted
+++ resolved
@@ -1,9 +1,5 @@
 /* OutputStreamWriter.java -- Writer that converts chars to bytes
-<<<<<<< HEAD
-   Copyright (C) 1998, 1999, 2000, 2001, 2003, 2005  Free Software Foundation, Inc.
-=======
    Copyright (C) 1998, 1999, 2000, 2001, 2003, 2005, 2006  Free Software Foundation, Inc.
->>>>>>> c355071f
 
 This file is part of GNU Classpath.
 
