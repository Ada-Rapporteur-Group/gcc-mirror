--- conflicted
+++ resolved
@@ -52,12 +52,9 @@
   // on an NTFS disk this wont work (it reports it can be read but cant)
   // Could we use something from the security API?
   DWORD attributes = GetFileAttributes (canon);
-<<<<<<< HEAD
-=======
   // FIXME: handle EXEC
   if (query == EXEC)
     return false;
->>>>>>> 751ff693
   if ((query == EXISTS) || (query == READ))
     return (attributes == 0xffffffff) ? false : true;
   else
@@ -218,8 +215,6 @@
   return ret;
 }
 
-<<<<<<< HEAD
-=======
 jboolean
 java::io::File::setFilePermissions (jboolean enable,
 				    jboolean ownerOnly,
@@ -239,7 +234,6 @@
     return false;
 }
 
->>>>>>> 751ff693
 jboolean
 java::io::File::performMkdir (void)
 {
@@ -285,7 +279,6 @@
       CloseHandle (h);
       return true;
     }
-<<<<<<< HEAD
   else
     {
       if (GetLastError () == ERROR_ALREADY_EXISTS)
@@ -342,64 +335,6 @@
   return retVal;
 }
 
-=======
-  else
-    {
-      if (GetLastError () == ERROR_ALREADY_EXISTS)
-        return false;
-      else
-        throw new IOException (JvNewStringLatin1 ("CreateFile failed"));
-    }
-}
-
-jboolean java::io::File::performSetReadOnly ()
-{
-  JV_TEMP_STRING_WIN32 (canon, getCanonicalPath());
-  if (!canon)
-    return false;
-
-  DWORD attrs = GetFileAttributes (canon);
-  if (attrs != INVALID_FILE_ATTRIBUTES)
-    {
-      if (SetFileAttributes (canon, attrs | FILE_ATTRIBUTE_READONLY) != 0)
-        return true;
-      else
-        return false;
-    }
-  else
-    return false;
-}
-
-jboolean java::io::File::performSetLastModified (jlong time)
-{
-  JV_TEMP_STRING_WIN32 (canon, getCanonicalPath());
-  if (!canon)
-    return false;
-
-  FILETIME modTime;
-  long long mTime100ns = ((long long) time        /* Ha! */
-                          + WIN32_EPOCH_MILLIS) * 10000LL;
-  
-  modTime.dwLowDateTime = (DWORD) mTime100ns;
-  modTime.dwHighDateTime = (DWORD) (mTime100ns >> 32);
-
-  jboolean retVal = false;
-  HANDLE h = CreateFile (canon, FILE_WRITE_ATTRIBUTES, 
-                         FILE_SHARE_READ | FILE_SHARE_WRITE, 
-                         NULL, OPEN_EXISTING, 0, NULL);
-
-  if (h != INVALID_HANDLE_VALUE)
-    {
-      if (SetFileTime (h, NULL, &modTime, &modTime) != 0)
-        retVal = true;
-
-      CloseHandle (h);
-    }
-
-  return retVal;
-}
-
->>>>>>> 751ff693
 JArray<java::io::File*>* java::io::File::performListRoots ()
 {
   DWORD drivesBitmap = GetLogicalDrives ();
