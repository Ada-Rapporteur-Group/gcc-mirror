/* Collator.java -- Perform locale dependent String comparisons.
   Copyright (C) 1998, 1999, 2000, 2001, 2004, 2005, 2007  Free Software Foundation, Inc.

This file is part of GNU Classpath.

GNU Classpath is free software; you can redistribute it and/or modify
it under the terms of the GNU General Public License as published by
the Free Software Foundation; either version 2, or (at your option)
any later version.
 
GNU Classpath is distributed in the hope that it will be useful, but
WITHOUT ANY WARRANTY; without even the implied warranty of
MERCHANTABILITY or FITNESS FOR A PARTICULAR PURPOSE.  See the GNU
General Public License for more details.

You should have received a copy of the GNU General Public License
along with GNU Classpath; see the file COPYING.  If not, write to the
Free Software Foundation, Inc., 51 Franklin Street, Fifth Floor, Boston, MA
02110-1301 USA.

Linking this library statically or dynamically with other modules is
making a combined work based on this library.  Thus, the terms and
conditions of the GNU General Public License cover the whole
combination.

As a special exception, the copyright holders of this library give you
permission to link this library with independent modules to produce an
executable, regardless of the license terms of these independent
modules, and to copy and distribute the resulting executable under
terms of your choice, provided that you also meet, for each linked
independent module, the terms and conditions of the license of that
module.  An independent module is a module which is not derived from
or based on this library.  If you modify this library, you may extend
this exception to your version of the library, but you are not
obligated to do so.  If you do not wish to do so, delete this
exception statement from your version. */


package java.text;

import java.text.spi.CollatorProvider;

import java.util.Comparator;
import java.util.Locale;
import java.util.MissingResourceException;
import java.util.ResourceBundle;
import java.util.ServiceLoader;

/**
 * This class is the abstract superclass of classes which perform 
 * locale dependent <code>String</code> comparisons.  A caller requests
 * an instance of <code>Collator</code> for a particular locale using
 * the <code>getInstance()</code> static method in this class.  That method
 * will return a locale specific subclass of <code>Collator</code> which
 * can be used to perform <code>String</code> comparisons for that locale.
 * If a subclass of <code>Collator</code> cannot be located for a particular
 * locale, a default instance for the current locale will be returned.  
 *
 * In addition to setting the correct locale, there are two additional
 * settings that can be adjusted to affect <code>String</code> comparisons:
 * strength and decomposition.  The strength value determines the level
 * of signficance of character differences required for them to sort
 * differently.  (For example, whether or not capital letters are considered
 * different from lower case letters).  The decomposition value affects how
 * variants of the same character are treated for sorting purposes.  (For
 * example, whether or not an accent is signficant or not).  These settings
 * are described in detail in the documentation for the methods and values
 * that are related to them.
 *
 * @author Tom Tromey (tromey@cygnus.com)
 * @author Aaron M. Renn (arenn@urbanophile.com)
 * @date March 18, 1999
 */
public abstract class Collator implements Comparator<Object>, Cloneable
{
  /**
   * This constant is a strength value which indicates that only primary
   * differences between characters will be considered signficant.  As an
   * example, two completely different English letters such as 'a' and 'b'
   * are considered to have a primary difference.
   */
  public static final int PRIMARY = 0;
  
  /**
   * This constant is a strength value which indicates that only secondary
   * or primary differences between characters will be considered
   * significant.  An example of a secondary difference between characters
   * are instances of the same letter with different accented forms.
   */
  public static final int SECONDARY = 1;
  
  /**
   * This constant is a strength value which indicates that tertiary,
   * secondary, and primary differences will be considered during sorting.
   * An example of a tertiary difference is capitalization of a given letter.
   * This is the default value for the strength setting.
   */
  public static final int TERTIARY = 2;
  
  /**
   * This constant is a strength value which indicates that any difference
   * at all between character values are considered significant.
   */
  public static final int IDENTICAL = 3;
  
  /**
   * This constant indicates that accented characters won't be decomposed
   * when performing comparisons.  This will yield the fastest results, but
   * will only work correctly in call cases for languages which do not
   * use accents such as English.
   */
  public static final int NO_DECOMPOSITION = 0;
  
  /**
   * This constant indicates that only characters which are canonical variants
   * in Unicode 2.0 will be decomposed prior to performing comparisons.  This
   * will cause accented languages to be sorted correctly.  This is the
   * default decomposition value.
   */
  public static final int CANONICAL_DECOMPOSITION = 1;
  
  /**
   * This constant indicates that both canonical variants and compatibility
   * variants in Unicode 2.0 will be decomposed prior to performing
   * comparisons.  This is the slowest mode, but is required to get the
   * correct sorting for certain languages with certain special formats.
   */
  public static final int FULL_DECOMPOSITION = 2;

  /**
   * This method initializes a new instance of <code>Collator</code> to have
   * the default strength (TERTIARY) and decomposition 
   * (CANONICAL_DECOMPOSITION) settings.  This constructor is protected and
   * is for use by subclasses only.  Non-subclass callers should use the
   * static <code>getInstance()</code> methods of this class to instantiate
   * <code>Collation</code> objects for the desired locale.
   */
  protected Collator ()
  {
    strength = TERTIARY;
    decmp = CANONICAL_DECOMPOSITION;
  }

  /**
   * This method compares the two <code>String</code>'s and returns an
   * integer indicating whether or not the first argument is less than,
   * equal to, or greater than the second argument.  The comparison is
   * performed according to the rules of the locale for this 
   * <code>Collator</code> and the strength and decomposition rules in
   * effect.
   *
   * @param source The first object to compare
   * @param target The second object to compare
   *
   * @return A negative integer if str1 &lt; str2, 0 if str1 == str2, or
   * a positive integer if str1 &gt; str2. 
   */
  public abstract int compare (String source, String target);

  /**
   * This method compares the two <code>Object</code>'s and returns an
   * integer indicating whether or not the first argument is less than,
   * equal to, or greater than the second argument.  These two objects
   * must be <code>String</code>'s or an exception will be thrown.
   *
   * @param o1 The first object to compare
   * @param o2 The second object to compare
   *
   * @return A negative integer if obj1 &lt; obj2, 0 if obj1 == obj2, or
   * a positive integer if obj1 &gt; obj2. 
   *
   * @exception ClassCastException If the arguments are not instances
   * of <code>String</code>. 
   */
  public int compare (Object o1, Object o2)
  {
    return compare ((String) o1, (String) o2);
  }

  /**
   * This method tests the specified object for equality against this
   * object.  This will be true if and only if the following conditions are
   * met:
   * <ul>
   * <li>The specified object is not <code>null</code>.</li>
   * <li>The specified object is an instance of <code>Collator</code>.</li>
   * <li>The specified object has the same strength and decomposition
   * settings as this object.</li>
   * </ul>
   *
   * @param obj The <code>Object</code> to test for equality against
   *            this object. 
   *
   * @return <code>true</code> if the specified object is equal to
   * this one, <code>false</code> otherwise.
   */
  public boolean equals (Object obj)
  {
    if (! (obj instanceof Collator))
      return false;
    Collator c = (Collator) obj;
    return decmp == c.decmp && strength == c.strength;
  }

  /**
   * This method tests whether the specified <code>String</code>'s are equal
   * according to the collation rules for the locale of this object and
   * the current strength and decomposition settings.
   *
   * @param source The first <code>String</code> to compare
   * @param target The second <code>String</code> to compare
   *
   * @return <code>true</code> if the two strings are equal,
   * <code>false</code> otherwise. 
   */
  public boolean equals (String source, String target)
  {
    return compare (source, target) == 0;
  }

  /**
   * This method returns a copy of this <code>Collator</code> object.
   *
   * @return A duplicate of this object.
   */
  public Object clone ()
  {
    try
      {
	return super.clone ();
      }
    catch (CloneNotSupportedException _)
      {
	return null;
      }
  }

  /**
   * This method returns an array of <code>Locale</code> objects which is
   * the list of locales for which <code>Collator</code> objects exist.
   *
   * @return The list of locales for which <code>Collator</code>'s exist.
   */
  public static synchronized Locale[] getAvailableLocales ()
  {
    // FIXME
    Locale[] l = new Locale[1];
    l[0] = Locale.US;
    return l;
  }

  /**
   * This method transforms the specified <code>String</code> into a
   * <code>CollationKey</code> for faster comparisons.  This is useful when
   * comparisons against a string might be performed multiple times, such
   * as during a sort operation.
   *
   * @param source The <code>String</code> to convert.
   *
   * @return A <code>CollationKey</code> for the specified <code>String</code>.
   */
  public abstract CollationKey getCollationKey (String source);

  /**
   * This method returns the current decomposition setting for this
   * object.  This * will be one of NO_DECOMPOSITION,
   * CANONICAL_DECOMPOSITION, or * FULL_DECOMPOSITION.  See the
   * documentation for those constants for an * explanation of this
   * setting.
   *
   * @return The current decomposition setting.
   */
  public synchronized int getDecomposition ()
  {
    return decmp;
  }

  /**
   * This method returns an instance of <code>Collator</code> for the
   * default locale.
   *
   * @return A <code>Collator</code> for the default locale.
   */
  public static Collator getInstance ()
  {
    return getInstance (Locale.getDefault());
  }

  /**
   * This method returns an instance of <code>Collator</code> for the
   * specified locale.  If no <code>Collator</code> exists for the desired
   * locale, the fallback procedure described in
   * {@link java.util.spi.LocaleServiceProvider} is invoked.
   *
   * @param loc The desired locale to load a <code>Collator</code> for.
   *
   * @return A <code>Collator</code> for the requested locale
   */
  public static Collator getInstance (Locale loc)
  {
    String pattern;
    try
      {
	ResourceBundle res =
	  ResourceBundle.getBundle("gnu.java.locale.LocaleInformation",
				   loc, ClassLoader.getSystemClassLoader());
	return new RuleBasedCollator(res.getString("collation_rules"));
      }
    catch (MissingResourceException x)
      {
<<<<<<< HEAD
	pattern = "<0<1<2<3<4<5<6<7<8<9<A,a<b,B<c,C<d,D<e,E<f,F<g,G<h,H<i,I<j,J<k,K" +
		"<l,L<m,M<n,N<o,O<p,P<q,Q<r,R<s,S<t,T<u,U<v,V<w,W<x,X<y,Y<z,Z";
=======
	/* This means runtime support for the locale
	 * is not available, so we check providers. */
>>>>>>> 60a98cce
      }
    catch (ParseException x)
      {
	throw (InternalError)new InternalError().initCause(x);
      }
    for (CollatorProvider p : ServiceLoader.load(CollatorProvider.class))
      {
<<<<<<< HEAD
	throw (InternalError)new InternalError().initCause(x);
=======
	for (Locale l : p.getAvailableLocales())
	  {
	    if (l.equals(loc))
	      {
		Collator c = p.getInstance(loc);
		if (c != null)
		  return c;
		break;
	      }
	  }
>>>>>>> 60a98cce
      }
    if (loc.equals(Locale.ROOT))
      {
	try
	  {
	    return new RuleBasedCollator("<0<1<2<3<4<5<6<7<8<9<A,a<b,B<c," +
					 "C<d,D<e,E<f,F<g,G<h,H<i,I<j,J<k,K" +
					 "<l,L<m,M<n,N<o,O<p,P<q,Q<r,R<s,S<t,"+
					 "T<u,U<v,V<w,W<x,X<y,Y<z,Z");
	  }
	catch (ParseException x)
	  {
	    throw (InternalError)new InternalError().initCause(x);
	  }
      }
    // FIXME
    return getInstance(Locale.US);
  }

  /**
   * This method returns the current strength setting for this object.  This
   * will be one of PRIMARY, SECONDARY, TERTIARY, or IDENTICAL.  See the
   * documentation for those constants for an explanation of this setting.
   *
   * @return The current strength setting.
   */
  public synchronized int getStrength ()
  {
    return strength;
  }

  /**
   * This method returns a hash code value for this object.
   *
   * @return A hash value for this object.
   */
  public abstract int hashCode ();

  /**
   * This method sets the decomposition setting for this object to the
   * specified value.  This must be one of NO_DECOMPOSITION,
   * CANONICAL_DECOMPOSITION, or FULL_DECOMPOSITION.  Otherwise an
   * exception will be thrown.  See the documentation for those
   * contants for an explanation of this setting.
   *
   * @param mode The new decomposition setting.
   *
   * @exception IllegalArgumentException If the requested
   * decomposition setting is not valid.
   */
  public synchronized void setDecomposition (int mode)
  {
    if (mode != NO_DECOMPOSITION
	&& mode != CANONICAL_DECOMPOSITION
	&& mode != FULL_DECOMPOSITION)
      throw new IllegalArgumentException ();
    decmp = mode;
  }

  /**
   * This method sets the strength setting for this object to the specified
   * value.  This must be one of PRIMARY, SECONDARY, TERTIARY, or IDENTICAL.
   * Otherwise an exception is thrown. See the documentation for these
   * constants for an explanation of this setting.
   * 
   * @param strength The new strength setting.
   *
   * @exception IllegalArgumentException If the requested strength
   * setting value is not valid.
   */
  public synchronized void setStrength (int strength)
  {
    if (strength != PRIMARY && strength != SECONDARY
	&& strength != TERTIARY && strength != IDENTICAL)
      throw new IllegalArgumentException ();
    this.strength = strength;
  }

  // Decompose a single character and append results to the buffer.
  native final void decomposeCharacter (char c, StringBuffer buf);

  /**
   * This is the current collation decomposition setting.
   */
  int decmp;

  /**
   * This is the current collation strength setting.
   */
  int strength;
}<|MERGE_RESOLUTION|>--- conflicted
+++ resolved
@@ -308,13 +308,8 @@
       }
     catch (MissingResourceException x)
       {
-<<<<<<< HEAD
-	pattern = "<0<1<2<3<4<5<6<7<8<9<A,a<b,B<c,C<d,D<e,E<f,F<g,G<h,H<i,I<j,J<k,K" +
-		"<l,L<m,M<n,N<o,O<p,P<q,Q<r,R<s,S<t,T<u,U<v,V<w,W<x,X<y,Y<z,Z";
-=======
 	/* This means runtime support for the locale
 	 * is not available, so we check providers. */
->>>>>>> 60a98cce
       }
     catch (ParseException x)
       {
@@ -322,9 +317,6 @@
       }
     for (CollatorProvider p : ServiceLoader.load(CollatorProvider.class))
       {
-<<<<<<< HEAD
-	throw (InternalError)new InternalError().initCause(x);
-=======
 	for (Locale l : p.getAvailableLocales())
 	  {
 	    if (l.equals(loc))
@@ -335,7 +327,6 @@
 		break;
 	      }
 	  }
->>>>>>> 60a98cce
       }
     if (loc.equals(Locale.ROOT))
       {
