--- conflicted
+++ resolved
@@ -204,15 +204,6 @@
   private static Charset charsetForName(String charsetName)
   {
     checkName (charsetName);
-<<<<<<< HEAD
-    Charset cs = null;
-    CharsetProvider[] providers = providers2();
-    for (int i = 0; i < providers.length; i++)
-      {
-        cs = providers[i].charsetForName(charsetName);
-        if (cs != null)
-	  break;
-=======
     // Try the default provider first
     // (so we don't need to load external providers unless really necessary)
     // if it is an exotic charset try loading the external providers.
@@ -226,7 +217,6 @@
 	    if (cs != null)
 	      break;
 	  }
->>>>>>> c355071f
       }
     return cs;
   }
@@ -234,14 +224,11 @@
   public static SortedMap availableCharsets()
   {
     TreeMap charsets = new TreeMap(String.CASE_INSENSITIVE_ORDER);
-<<<<<<< HEAD
-=======
     for (Iterator i = provider().charsets(); i.hasNext(); )
       {
 	Charset cs = (Charset) i.next();
 	charsets.put(cs.name(), cs);
       }
->>>>>>> c355071f
 
     CharsetProvider[] providers = providers2();
     for (int j = 0; j < providers.length; j++)
@@ -279,11 +266,7 @@
   /**
    * We need to support multiple providers, reading them from
    * java.nio.charset.spi.CharsetProvider in the resource directory
-<<<<<<< HEAD
-   * META-INF/services.
-=======
    * META-INF/services. This returns the "extra" charset providers.
->>>>>>> c355071f
    */
   private static CharsetProvider[] providers2()
   {
@@ -291,31 +274,10 @@
       {
         try
           {
-<<<<<<< HEAD
-            Enumeration en = ClassLoader.getSystemResources
-	      ("META-INF/services/java.nio.charset.spi.CharsetProvider");
-            LinkedHashSet set = new LinkedHashSet();
-            set.add(provider());
-            while (en.hasMoreElements())
-              {
-                BufferedReader rdr = new BufferedReader(new InputStreamReader
-                  (((URL) (en.nextElement())).openStream()));
-                while (true)
-                  {
-                    String s = rdr.readLine();
-                    if (s == null)
-		      break;
-                    CharsetProvider p =
-		      (CharsetProvider) ((Class.forName(s)).newInstance());
-                    set.add(p);
-                  }
-               }
-=======
             Iterator i = ServiceFactory.lookupProviders(CharsetProvider.class);
             LinkedHashSet set = new LinkedHashSet();
             while (i.hasNext())
               set.add(i.next());
->>>>>>> c355071f
 
             providers = new CharsetProvider[set.size()];
             set.toArray(providers);
