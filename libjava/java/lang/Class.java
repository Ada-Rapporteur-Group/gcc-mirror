/* Class.java -- Representation of a Java class.
   Copyright (C) 1998, 1999, 2000, 2002, 2003, 2004, 2005, 2006, 2007
   Free Software Foundation

This file is part of GNU Classpath.

GNU Classpath is free software; you can redistribute it and/or modify
it under the terms of the GNU General Public License as published by
the Free Software Foundation; either version 2, or (at your option)
any later version.

GNU Classpath is distributed in the hope that it will be useful, but
WITHOUT ANY WARRANTY; without even the implied warranty of
MERCHANTABILITY or FITNESS FOR A PARTICULAR PURPOSE.  See the GNU
General Public License for more details.

You should have received a copy of the GNU General Public License
along with GNU Classpath; see the file COPYING.  If not, write to the
Free Software Foundation, Inc., 51 Franklin Street, Fifth Floor, Boston, MA
02110-1301 USA.

Linking this library statically or dynamically with other modules is
making a combined work based on this library.  Thus, the terms and
conditions of the GNU General Public License cover the whole
combination.

As a special exception, the copyright holders of this library give you
permission to link this library with independent modules to produce an
executable, regardless of the license terms of these independent
modules, and to copy and distribute the resulting executable under
terms of your choice, provided that you also meet, for each linked
independent module, the terms and conditions of the license of that
module.  An independent module is a module which is not derived from
or based on this library.  If you modify this library, you may extend
this exception to your version of the library, but you are not
obligated to do so.  If you do not wish to do so, delete this
exception statement from your version. */

package java.lang;

import gnu.java.lang.reflect.ClassSignatureParser;
import java.io.InputStream;
import java.io.Serializable;
import java.lang.annotation.Annotation;
import java.lang.reflect.Constructor;
import java.lang.reflect.Field;
import java.lang.reflect.GenericDeclaration;
import java.lang.reflect.InvocationTargetException;
import java.lang.reflect.Member;
import java.lang.reflect.Method;
import java.lang.reflect.Type;
import java.lang.reflect.TypeVariable;
import java.net.URL;
<<<<<<< HEAD
import java.security.ProtectionDomain;
import java.util.ArrayList;
import java.util.Arrays;
import java.util.HashSet;
=======
import java.security.AccessController;
import java.security.PrivilegedAction;
import java.security.ProtectionDomain;
import java.util.ArrayList;
import java.util.Arrays;
import java.util.LinkedHashSet;
>>>>>>> 751ff693
import java.util.HashMap;
import java.util.Collection;
import java.lang.reflect.AnnotatedElement;
import java.lang.annotation.Annotation;
import java.lang.annotation.Inherited;
<<<<<<< HEAD
=======
import java.lang.reflect.AccessibleObject;
>>>>>>> 751ff693

/**
 * A Class represents a Java type.  There will never be multiple Class
 * objects with identical names and ClassLoaders. Primitive types, array
 * types, and void also have a Class object.
 *
 * <p>Arrays with identical type and number of dimensions share the same class.
 * The array class ClassLoader is the same as the ClassLoader of the element
 * type of the array (which can be null to indicate the bootstrap classloader).
 * The name of an array class is <code>[&lt;signature format&gt;;</code>.
 * <p> For example,
 * String[]'s class is <code>[Ljava.lang.String;</code>. boolean, byte,
 * short, char, int, long, float and double have the "type name" of
 * Z,B,S,C,I,J,F,D for the purposes of array classes.  If it's a
 * multidimensioned array, the same principle applies:
 * <code>int[][][]</code> == <code>[[[I</code>.
 *
 * <p>There is no public constructor - Class objects are obtained only through
 * the virtual machine, as defined in ClassLoaders.
 *
 * @serialData Class objects serialize specially:
 * <code>TC_CLASS ClassDescriptor</code>. For more serialization information,
 * see {@link ObjectStreamClass}.
 *
 * @author John Keiser
 * @author Eric Blake (ebb9@email.byu.edu)
 * @author Tom Tromey (tromey@cygnus.com)
 * @since 1.0
 * @see ClassLoader
 */
public final class Class<T>
  implements Type, AnnotatedElement, GenericDeclaration, Serializable
{
  /**
   * Class is non-instantiable from Java code; only the VM can create
   * instances of this class.
   */
  private Class ()
  {
  }

  // Initialize the class.
  private native void initializeClass ();

  // finalization
  protected native void finalize () throws Throwable;

  /**
   * Use the classloader of the current class to load, link, and initialize
   * a class. This is equivalent to your code calling
   * <code>Class.forName(name, true, getClass().getClassLoader())</code>.
   *
   * @param name the name of the class to find
   * @return the Class object representing the class
   * @throws ClassNotFoundException if the class was not found by the
   *         classloader
   * @throws LinkageError if linking the class fails
   * @throws ExceptionInInitializerError if the class loads, but an exception
   *         occurs during initialization
   */
  public static native Class<?> forName (String className)
    throws ClassNotFoundException;

  // A private internal method that is called by compiler-generated code.
  private static Class forName (String className, Class caller)
    throws ClassNotFoundException
  {
    return forName(className, true, caller.getClassLoaderInternal());
  }


  /**
   * Use the specified classloader to load and link a class. If the loader
   * is null, this uses the bootstrap class loader (provide the security
   * check succeeds). Unfortunately, this method cannot be used to obtain
   * the Class objects for primitive types or for void, you have to use
   * the fields in the appropriate java.lang wrapper classes.
   *
   * <p>Calls <code>classloader.loadclass(name, initialize)</code>.
   *
   * @param name the name of the class to find
   * @param initialize whether or not to initialize the class at this time
   * @param classloader the classloader to use to find the class; null means
   *        to use the bootstrap class loader
   * @throws ClassNotFoundException if the class was not found by the
   *         classloader
   * @throws LinkageError if linking the class fails
   * @throws ExceptionInInitializerError if the class loads, but an exception
   *         occurs during initialization
   * @throws SecurityException if the <code>classloader</code> argument
   *         is <code>null</code> and the caller does not have the
   *         <code>RuntimePermission("getClassLoader")</code> permission
   * @see ClassLoader
   * @since 1.2
   */
  public static native Class<?> forName (String className, boolean initialize,
					 ClassLoader loader)
    throws ClassNotFoundException;
  
  /**
   * Get all the public member classes and interfaces declared in this
   * class or inherited from superclasses. This returns an array of length
   * 0 if there are no member classes, including for primitive types. A
   * security check may be performed, with
   * <code>checkMemberAccess(this, Member.PUBLIC)</code> as well as
   * <code>checkPackageAccess</code> both having to succeed.
   *
   * @return all public member classes in this class
   * @throws SecurityException if the security check fails
   * @since 1.1
   */
  public Class<?>[] getClasses()
  {
    memberAccessCheck(Member.PUBLIC);
    return internalGetClasses();
  }

  /**
   * Like <code>getClasses()</code> but without the security checks.
   */
  private Class<?>[] internalGetClasses()
  {
    ArrayList<Class> list = new ArrayList<Class>();
    list.addAll(Arrays.asList(getDeclaredClasses(true)));
    Class superClass = getSuperclass();
    if (superClass != null)
      list.addAll(Arrays.asList(superClass.internalGetClasses()));
    return list.toArray(new Class<?>[list.size()]);
  }

  /**
   * Get the ClassLoader that loaded this class.  If the class was loaded
   * by the bootstrap classloader, this method will return null.
   * If there is a security manager, and the caller's class loader is not
   * an ancestor of the requested one, a security check of
   * <code>RuntimePermission("getClassLoader")</code>
   * must first succeed. Primitive types and void return null.
   *
   * @return the ClassLoader that loaded this class
   * @throws SecurityException if the security check fails
   * @see ClassLoader
   * @see RuntimePermission
   */
  public native ClassLoader getClassLoader ();

  // A private internal method that is called by compiler-generated code.
  private final native ClassLoader getClassLoader (Class caller);

  /**
   *  Internal method that circumvents the usual security checks when 
   *  getting the class loader.
   */
  private native ClassLoader getClassLoaderInternal ();
<<<<<<< HEAD

  /**
   * If this is an array, get the Class representing the type of array.
   * Examples: "[[Ljava.lang.String;" would return "[Ljava.lang.String;", and
   * calling getComponentType on that would give "java.lang.String".  If
   * this is not an array, returns null.
   *
   * @return the array type of this class, or null
   * @see Array
   * @since 1.1
   */
  public native Class<?> getComponentType ();

  /**
   * Get a public constructor declared in this class. If the constructor takes
   * no argument, an array of zero elements and null are equivalent for the
   * types argument. A security check may be performed, with
   * <code>checkMemberAccess(this, Member.PUBLIC)</code> as well as
   * <code>checkPackageAccess</code> both having to succeed.
   *
   * @param types the type of each parameter
   * @return the constructor
   * @throws NoSuchMethodException if the constructor does not exist
   * @throws SecurityException if the security check fails
   * @see #getConstructors()
   * @since 1.1
   */
  public native Constructor<T> getConstructor(Class<?>... args)
    throws NoSuchMethodException;

  /**
   * Get all the public constructors of this class. This returns an array of
   * length 0 if there are no constructors, including for primitive types,
   * arrays, and interfaces. It does, however, include the default
   * constructor if one was supplied by the compiler. A security check may
   * be performed, with <code>checkMemberAccess(this, Member.PUBLIC)</code>
   * as well as <code>checkPackageAccess</code> both having to succeed.
   *
   * @return all public constructors in this class
   * @throws SecurityException if the security check fails
   * @since 1.1
   */
  public Constructor<?>[] getConstructors()
  {
    memberAccessCheck(Member.PUBLIC);
    return getDeclaredConstructors(true);
  }

  /**
   * Get a constructor declared in this class. If the constructor takes no
   * argument, an array of zero elements and null are equivalent for the
   * types argument. A security check may be performed, with
   * <code>checkMemberAccess(this, Member.DECLARED)</code> as well as
   * <code>checkPackageAccess</code> both having to succeed.
   *
   * @param types the type of each parameter
   * @return the constructor
   * @throws NoSuchMethodException if the constructor does not exist
   * @throws SecurityException if the security check fails
   * @see #getDeclaredConstructors()
   * @since 1.1
   */
  public native Constructor<T> getDeclaredConstructor(Class<?>... args)
    throws NoSuchMethodException;

  /**
   * Get all the declared member classes and interfaces in this class, but
   * not those inherited from superclasses. This returns an array of length
   * 0 if there are no member classes, including for primitive types. A
   * security check may be performed, with
   * <code>checkMemberAccess(this, Member.DECLARED)</code> as well as
   * <code>checkPackageAccess</code> both having to succeed.
   *
   * @return all declared member classes in this class
   * @throws SecurityException if the security check fails
   * @since 1.1
   */
  public Class<?>[] getDeclaredClasses()
  {
    memberAccessCheck(Member.DECLARED);
    return getDeclaredClasses(false);
  }

  native Class<?>[] getDeclaredClasses (boolean publicOnly);

  /**
   * Get all the declared constructors of this class. This returns an array of
   * length 0 if there are no constructors, including for primitive types,
   * arrays, and interfaces. It does, however, include the default
   * constructor if one was supplied by the compiler. A security check may
   * be performed, with <code>checkMemberAccess(this, Member.DECLARED)</code>
   * as well as <code>checkPackageAccess</code> both having to succeed.
   *
   * @return all constructors in this class
   * @throws SecurityException if the security check fails
   * @since 1.1
   */
  public Constructor<?>[] getDeclaredConstructors()
  {
    memberAccessCheck(Member.DECLARED);
    return getDeclaredConstructors(false);
  }

  native Constructor<?>[] getDeclaredConstructors (boolean publicOnly);

  /**
   * Get a field declared in this class, where name is its simple name. The
   * implicit length field of arrays is not available. A security check may
   * be performed, with <code>checkMemberAccess(this, Member.DECLARED)</code>
   * as well as <code>checkPackageAccess</code> both having to succeed.
   *
   * @param name the name of the field
   * @return the field
   * @throws NoSuchFieldException if the field does not exist
   * @throws SecurityException if the security check fails
   * @see #getDeclaredFields()
   * @since 1.1
   */
  public native Field getDeclaredField(String fieldName)
    throws NoSuchFieldException;

  /**
   * Get all the declared fields in this class, but not those inherited from
   * superclasses. This returns an array of length 0 if there are no fields,
   * including for primitive types. This does not return the implicit length
   * field of arrays. A security check may be performed, with
   * <code>checkMemberAccess(this, Member.DECLARED)</code> as well as
   * <code>checkPackageAccess</code> both having to succeed.
   *
   * @return all declared fields in this class
   * @throws SecurityException if the security check fails
   * @since 1.1
   */
  public Field[] getDeclaredFields()
  {
    memberAccessCheck(Member.DECLARED);
    return getDeclaredFields(false);
  }

=======

  /**
   * If this is an array, get the Class representing the type of array.
   * Examples: "[[Ljava.lang.String;" would return "[Ljava.lang.String;", and
   * calling getComponentType on that would give "java.lang.String".  If
   * this is not an array, returns null.
   *
   * @return the array type of this class, or null
   * @see Array
   * @since 1.1
   */
  public native Class<?> getComponentType ();

  /**
   * Get a public constructor declared in this class. If the constructor takes
   * no argument, an array of zero elements and null are equivalent for the
   * types argument. A security check may be performed, with
   * <code>checkMemberAccess(this, Member.PUBLIC)</code> as well as
   * <code>checkPackageAccess</code> both having to succeed.
   *
   * @param types the type of each parameter
   * @return the constructor
   * @throws NoSuchMethodException if the constructor does not exist
   * @throws SecurityException if the security check fails
   * @see #getConstructors()
   * @since 1.1
   */
  public native Constructor<T> getConstructor(Class<?>... args)
    throws NoSuchMethodException;

  /**
   * Get all the public constructors of this class. This returns an array of
   * length 0 if there are no constructors, including for primitive types,
   * arrays, and interfaces. It does, however, include the default
   * constructor if one was supplied by the compiler. A security check may
   * be performed, with <code>checkMemberAccess(this, Member.PUBLIC)</code>
   * as well as <code>checkPackageAccess</code> both having to succeed.
   *
   * @return all public constructors in this class
   * @throws SecurityException if the security check fails
   * @since 1.1
   */
  public Constructor<?>[] getConstructors()
  {
    memberAccessCheck(Member.PUBLIC);
    return getDeclaredConstructors(true);
  }

  /**
   * Get a constructor declared in this class. If the constructor takes no
   * argument, an array of zero elements and null are equivalent for the
   * types argument. A security check may be performed, with
   * <code>checkMemberAccess(this, Member.DECLARED)</code> as well as
   * <code>checkPackageAccess</code> both having to succeed.
   *
   * @param types the type of each parameter
   * @return the constructor
   * @throws NoSuchMethodException if the constructor does not exist
   * @throws SecurityException if the security check fails
   * @see #getDeclaredConstructors()
   * @since 1.1
   */
  public native Constructor<T> getDeclaredConstructor(Class<?>... args)
    throws NoSuchMethodException;

  /**
   * Get all the declared member classes and interfaces in this class, but
   * not those inherited from superclasses. This returns an array of length
   * 0 if there are no member classes, including for primitive types. A
   * security check may be performed, with
   * <code>checkMemberAccess(this, Member.DECLARED)</code> as well as
   * <code>checkPackageAccess</code> both having to succeed.
   *
   * @return all declared member classes in this class
   * @throws SecurityException if the security check fails
   * @since 1.1
   */
  public Class<?>[] getDeclaredClasses()
  {
    memberAccessCheck(Member.DECLARED);
    return getDeclaredClasses(false);
  }

  native Class<?>[] getDeclaredClasses (boolean publicOnly);

  /**
   * Get all the declared constructors of this class. This returns an array of
   * length 0 if there are no constructors, including for primitive types,
   * arrays, and interfaces. It does, however, include the default
   * constructor if one was supplied by the compiler. A security check may
   * be performed, with <code>checkMemberAccess(this, Member.DECLARED)</code>
   * as well as <code>checkPackageAccess</code> both having to succeed.
   *
   * @return all constructors in this class
   * @throws SecurityException if the security check fails
   * @since 1.1
   */
  public Constructor<?>[] getDeclaredConstructors()
  {
    memberAccessCheck(Member.DECLARED);
    return getDeclaredConstructors(false);
  }

  native Constructor<?>[] getDeclaredConstructors (boolean publicOnly);

  /**
   * Get a field declared in this class, where name is its simple name. The
   * implicit length field of arrays is not available. A security check may
   * be performed, with <code>checkMemberAccess(this, Member.DECLARED)</code>
   * as well as <code>checkPackageAccess</code> both having to succeed.
   *
   * @param name the name of the field
   * @return the field
   * @throws NoSuchFieldException if the field does not exist
   * @throws SecurityException if the security check fails
   * @see #getDeclaredFields()
   * @since 1.1
   */
  public native Field getDeclaredField(String fieldName)
    throws NoSuchFieldException;

  /**
   * Get all the declared fields in this class, but not those inherited from
   * superclasses. This returns an array of length 0 if there are no fields,
   * including for primitive types. This does not return the implicit length
   * field of arrays. A security check may be performed, with
   * <code>checkMemberAccess(this, Member.DECLARED)</code> as well as
   * <code>checkPackageAccess</code> both having to succeed.
   *
   * @return all declared fields in this class
   * @throws SecurityException if the security check fails
   * @since 1.1
   */
  public Field[] getDeclaredFields()
  {
    memberAccessCheck(Member.DECLARED);
    return getDeclaredFields(false);
  }

>>>>>>> 751ff693
  native Field[] getDeclaredFields (boolean publicOnly);

  private native Method _getDeclaredMethod(String methodName, Class[] args);

  /**
   * Get a method declared in this class, where name is its simple name. The
   * implicit methods of Object are not available from arrays or interfaces.
   * Constructors (named "&lt;init&gt;" in the class file) and class initializers
   * (name "&lt;clinit&gt;") are not available.  The Virtual Machine allows
   * multiple methods with the same signature but differing return types; in
   * such a case the most specific return types are favored, then the final
   * choice is arbitrary. If the method takes no argument, an array of zero
   * elements and null are equivalent for the types argument. A security
   * check may be performed, with
   * <code>checkMemberAccess(this, Member.DECLARED)</code> as well as
   * <code>checkPackageAccess</code> both having to succeed.
   *
   * @param methodName the name of the method
   * @param types the type of each parameter
   * @return the method
   * @throws NoSuchMethodException if the method does not exist
   * @throws SecurityException if the security check fails
   * @see #getDeclaredMethods()
   * @since 1.1
   */
  public Method getDeclaredMethod(String methodName, Class<?>... args)
    throws NoSuchMethodException
  {
    memberAccessCheck(Member.DECLARED);
<<<<<<< HEAD

    if ("<init>".equals(methodName) || "<clinit>".equals(methodName))
      throw new NoSuchMethodException(methodName);

=======

    if ("<init>".equals(methodName) || "<clinit>".equals(methodName))
      throw new NoSuchMethodException(methodName);

>>>>>>> 751ff693
    Method match = _getDeclaredMethod(methodName, args);
    if (match == null)
      throw new NoSuchMethodException(methodName);
    return match;
  }

  /**
   * Get all the declared methods in this class, but not those inherited from
   * superclasses. This returns an array of length 0 if there are no methods,
   * including for primitive types. This does include the implicit methods of
   * arrays and interfaces which mirror methods of Object, nor does it
   * include constructors or the class initialization methods. The Virtual
   * Machine allows multiple methods with the same signature but differing
   * return types; all such methods are in the returned array. A security
   * check may be performed, with
   * <code>checkMemberAccess(this, Member.DECLARED)</code> as well as
   * <code>checkPackageAccess</code> both having to succeed.
   *
   * @return all declared methods in this class
   * @throws SecurityException if the security check fails
   * @since 1.1
   */
  public native Method[] getDeclaredMethods();
 
  /**
   * If this is a nested or inner class, return the class that declared it.
   * If not, return null.
   *
   * @return the declaring class of this class
   * @since 1.1
   */
  // This is marked as unimplemented in the JCL book.
  public native Class<?> getDeclaringClass ();

  private native Field getField (String fieldName, int hash)
    throws NoSuchFieldException;

  /**
   * Get a public field declared or inherited in this class, where name is
   * its simple name. If the class contains multiple accessible fields by
   * that name, an arbitrary one is returned. The implicit length field of
   * arrays is not available. A security check may be performed, with
   * <code>checkMemberAccess(this, Member.PUBLIC)</code> as well as
   * <code>checkPackageAccess</code> both having to succeed.
   *
   * @param fieldName the name of the field
   * @return the field
   * @throws NoSuchFieldException if the field does not exist
   * @throws SecurityException if the security check fails
   * @see #getFields()
   * @since 1.1
   */
  public Field getField(String fieldName)
    throws NoSuchFieldException
  {
    memberAccessCheck(Member.PUBLIC);
    Field field = getField(fieldName, fieldName.hashCode());
    if (field == null)
      throw new NoSuchFieldException(fieldName);
    return field;
  }

  /**
   * Get all the public fields declared in this class or inherited from
   * superclasses. This returns an array of length 0 if there are no fields,
   * including for primitive types. This does not return the implicit length
   * field of arrays. A security check may be performed, with
   * <code>checkMemberAccess(this, Member.PUBLIC)</code> as well as
   * <code>checkPackageAccess</code> both having to succeed.
   *
   * @return all public fields in this class
   * @throws SecurityException if the security check fails
   * @since 1.1
   */
  public Field[] getFields()
  {
    memberAccessCheck(Member.PUBLIC);
    return internalGetFields();
  }

  /**
   * Like <code>getFields()</code> but without the security checks.
   */
  private Field[] internalGetFields()
  {
<<<<<<< HEAD
    HashSet set = new HashSet();
=======
    LinkedHashSet set = new LinkedHashSet();
>>>>>>> 751ff693
    set.addAll(Arrays.asList(getDeclaredFields(true)));
    Class[] interfaces = getInterfaces();
    for (int i = 0; i < interfaces.length; i++)
      set.addAll(Arrays.asList(interfaces[i].internalGetFields()));
    Class superClass = getSuperclass();
    if (superClass != null)
      set.addAll(Arrays.asList(superClass.internalGetFields()));
    return (Field[])set.toArray(new Field[set.size()]);
  }

  /**
   * Returns the <code>Package</code> in which this class is defined
   * Returns null when this information is not available from the
   * classloader of this class.
   *
   * @return the package for this class, if it is available
   * @since 1.2
   */
  public Package getPackage()
  {
    ClassLoader cl = getClassLoaderInternal();
    if (cl != null)
      return cl.getPackage(getPackagePortion(getName()));
    else
      return VMClassLoader.getPackage(getPackagePortion(getName()));
  }

  /**
   * Get the interfaces this class <em>directly</em> implements, in the
   * order that they were declared. This returns an empty array, not null,
   * for Object, primitives, void, and classes or interfaces with no direct
   * superinterface. Array types return Cloneable and Serializable.
   *
   * @return the interfaces this class directly implements
   */
  public native Class<?>[] getInterfaces ();
<<<<<<< HEAD

  private final native void getSignature(StringBuffer buffer);
  private static final native String getSignature(Class[] args,
						  boolean is_construtor);

=======

  private final native void getSignature(StringBuffer buffer);
  private static final native String getSignature(Class[] args,
						  boolean is_construtor);

>>>>>>> 751ff693
  public native Method _getMethod(String methodName, Class[] args);

  /**
   * Get a public method declared or inherited in this class, where name is
   * its simple name. The implicit methods of Object are not available from
   * interfaces.  Constructors (named "&lt;init&gt;" in the class file) and class
   * initializers (name "&lt;clinit&gt;") are not available.  The Virtual
   * Machine allows multiple methods with the same signature but differing
   * return types, and the class can inherit multiple methods of the same
   * return type; in such a case the most specific return types are favored,
   * then the final choice is arbitrary. If the method takes no argument, an
   * array of zero elements and null are equivalent for the types argument.
   * A security check may be performed, with
   * <code>checkMemberAccess(this, Member.PUBLIC)</code> as well as
   * <code>checkPackageAccess</code> both having to succeed.
   *
   * @param methodName the name of the method
   * @param types the type of each parameter
   * @return the method
   * @throws NoSuchMethodException if the method does not exist
   * @throws SecurityException if the security check fails
   * @see #getMethods()
   * @since 1.1
   */
  public Method getMethod(String methodName, Class<?>... args)
    throws NoSuchMethodException
  {
    memberAccessCheck(Member.PUBLIC);

    if ("<init>".equals(methodName) || "<clinit>".equals(methodName))
      throw new NoSuchMethodException(methodName);

    Method method = _getMethod(methodName, args);
    if (method == null)
      throw new NoSuchMethodException(methodName);
    return method;
  }

  private native int _getMethods (Method[] result, int offset);
  
  /**
   * Get all the public methods declared in this class or inherited from
   * superclasses. This returns an array of length 0 if there are no methods,
   * including for primitive types. This does not include the implicit
   * methods of interfaces which mirror methods of Object, nor does it
   * include constructors or the class initialization methods. The Virtual
   * Machine allows multiple methods with the same signature but differing
   * return types; all such methods are in the returned array. A security
   * check may be performed, with
   * <code>checkMemberAccess(this, Member.PUBLIC)</code> as well as
   * <code>checkPackageAccess</code> both having to succeed.
   *
   * @return all public methods in this class
   * @throws SecurityException if the security check fails
   * @since 1.1
   */
  public native Method[] getMethods();

  /**
   * Get the modifiers of this class.  These can be decoded using Modifier,
   * and is limited to one of public, protected, or private, and any of
   * final, static, abstract, or interface. An array class has the same
   * public, protected, or private modifier as its component type, and is
   * marked final but not an interface. Primitive types and void are marked
   * public and final, but not an interface.
   *
   * @return the modifiers of this class
   * @see Modifer
   * @since 1.1
   */
  public native int getModifiers ();
  
  /**
   * Get the name of this class, separated by dots for package separators.
   * If the class represents a primitive type, or void, then the
   * name of the type as it appears in the Java programming language
   * is returned.  For instance, <code>Byte.TYPE.getName()</code>
   * returns "byte".
   *
   * Arrays are specially encoded as shown on this table.
   * <pre>
   * array type          [<em>element type</em>
   *                     (note that the element type is encoded per
   *                      this table)
   * boolean             Z
   * byte                B
   * char                C
   * short               S
   * int                 I
   * long                J
   * float               F
   * double              D
   * void                V
   * class or interface, alone: &lt;dotted name&gt;
   * class or interface, as element type: L&lt;dotted name&gt;;
   * </pre>
   *
   * @return the name of this class
   */
  public native String getName ();

  /**
   * Get a resource URL using this class's package using the
   * getClassLoader().getResource() method.  If this class was loaded using
   * the system classloader, ClassLoader.getSystemResource() is used instead.
   *
   * <p>If the name you supply is absolute (it starts with a <code>/</code>),
   * then the leading <code>/</code> is removed and it is passed on to
   * getResource(). If it is relative, the package name is prepended, and
   * <code>.</code>'s are replaced with <code>/</code>.
   *
   * <p>The URL returned is system- and classloader-dependent, and could
   * change across implementations.
   *
   * @param resourceName the name of the resource, generally a path
   * @return the URL to the resource
   * @throws NullPointerException if name is null
   * @since 1.1
   */
  public URL getResource(String resourceName)
  {
    String name = resourcePath(resourceName);
    ClassLoader loader = getClassLoaderInternal();
    if (loader == null)
      return ClassLoader.getSystemResource(name);
    return loader.getResource(name);
  }

  /**
   * Get a resource using this class's package using the
   * getClassLoader().getResourceAsStream() method.  If this class was loaded
   * using the system classloader, ClassLoader.getSystemResource() is used
   * instead.
   *
   * <p>If the name you supply is absolute (it starts with a <code>/</code>),
   * then the leading <code>/</code> is removed and it is passed on to
   * getResource(). If it is relative, the package name is prepended, and
   * <code>.</code>'s are replaced with <code>/</code>.
   *
   * <p>The URL returned is system- and classloader-dependent, and could
   * change across implementations.
   *
   * @param resourceName the name of the resource, generally a path
   * @return an InputStream with the contents of the resource in it, or null
   * @throws NullPointerException if name is null
   * @since 1.1
   */
  public InputStream getResourceAsStream(String resourceName)
  {
    String name = resourcePath(resourceName);
    ClassLoader loader = getClassLoaderInternal();
    if (loader == null)
      return ClassLoader.getSystemResourceAsStream(name);
    return loader.getResourceAsStream(name);
  }

  private String resourcePath(String resourceName)
  {
    if (resourceName.length() > 0)
      {
	if (resourceName.charAt(0) != '/')
	  {
	    String pkg = getPackagePortion(getName());
	    if (pkg.length() > 0)
	      resourceName = pkg.replace('.','/') + '/' + resourceName;
	  }
	else
	  {
	    resourceName = resourceName.substring(1);
	  }
      }
    return resourceName;
  }

  /**
   * Get the signers of this class. This returns null if there are no signers,
   * such as for primitive types or void.
   *
   * @return the signers of this class
   * @since 1.1
   */
  public native Object[] getSigners ();
  
  /**
   * Set the signers of this class.
   *
   * @param signers the signers of this class
   */
  native void setSigners(Object[] signers);

  /**
   * Get the direct superclass of this class.  If this is an interface,
   * Object, a primitive type, or void, it will return null. If this is an
   * array type, it will return Object.
   *
   * @return the direct superclass of this class
   */
  public native Class<? super T> getSuperclass ();
  
  /**
   * Return whether this class is an array type.
   *
   * @return whether this class is an array type
   * @since 1.1
   */
  public native boolean isArray ();
  
  /**
   * Discover whether an instance of the Class parameter would be an
   * instance of this Class as well.  Think of doing
   * <code>isInstance(c.newInstance())</code> or even
   * <code>c.newInstance() instanceof (this class)</code>. While this
   * checks widening conversions for objects, it must be exact for primitive
   * types.
   *
   * @param c the class to check
   * @return whether an instance of c would be an instance of this class
   *         as well
   * @throws NullPointerException if c is null
   * @since 1.1
   */
  public native boolean isAssignableFrom (Class<?> c);
 
  /**
   * Discover whether an Object is an instance of this Class.  Think of it
   * as almost like <code>o instanceof (this class)</code>.
   *
   * @param o the Object to check
   * @return whether o is an instance of this class
   * @since 1.1
   */
  public native boolean isInstance (Object o);
  
  /**
   * Check whether this class is an interface or not.  Array types are not
   * interfaces.
   *
   * @return whether this class is an interface or not
   */
  public native boolean isInterface ();
  
  /**
   * Return whether this class is a primitive type.  A primitive type class
   * is a class representing a kind of "placeholder" for the various
   * primitive types, or void.  You can access the various primitive type
   * classes through java.lang.Boolean.TYPE, java.lang.Integer.TYPE, etc.,
   * or through boolean.class, int.class, etc.
   *
   * @return whether this class is a primitive type
   * @see Boolean#TYPE
   * @see Byte#TYPE
   * @see Character#TYPE
   * @see Short#TYPE
   * @see Integer#TYPE
   * @see Long#TYPE
   * @see Float#TYPE
   * @see Double#TYPE
   * @see Void#TYPE
   * @since 1.1
   */
  public native boolean isPrimitive ();
  
  /**
   * Get a new instance of this class by calling the no-argument constructor.
   * The class is initialized if it has not been already. A security check
   * may be performed, with <code>checkMemberAccess(this, Member.PUBLIC)</code>
   * as well as <code>checkPackageAccess</code> both having to succeed.
   *
   * @return a new instance of this class
   * @throws InstantiationException if there is not a no-arg constructor
   *         for this class, including interfaces, abstract classes, arrays,
   *         primitive types, and void; or if an exception occurred during
   *         the constructor
   * @throws IllegalAccessException if you are not allowed to access the
   *         no-arg constructor because of scoping reasons
   * @throws SecurityException if the security check fails
   * @throws ExceptionInInitializerError if class initialization caused by
   *         this call fails with an exception
   */
  public native T newInstance ()
    throws InstantiationException, IllegalAccessException;

  // We need a native method to retrieve the protection domain, because we
  // can't add fields to java.lang.Class that are accessible from Java.
  private native ProtectionDomain getProtectionDomain0();

  /**
   * Returns the protection domain of this class. If the classloader did not
   * record the protection domain when creating this class the unknown
   * protection domain is returned which has a <code>null</code> code source
   * and all permissions. A security check may be performed, with
   * <code>RuntimePermission("getProtectionDomain")</code>.
   *
   * @return the protection domain
   * @throws SecurityException if the security manager exists and the caller
   * does not have <code>RuntimePermission("getProtectionDomain")</code>.
   * @see RuntimePermission
   * @since 1.2
   */
  public ProtectionDomain getProtectionDomain()
  {
    SecurityManager sm = System.getSecurityManager();
    if (sm != null)
      sm.checkPermission(VMClassLoader.protectionDomainPermission);
    
    ProtectionDomain protectionDomain = getProtectionDomain0();

    if (protectionDomain == null)
      return VMClassLoader.unknownProtectionDomain;
    else
      return protectionDomain;
  }

  /**
   * Return the human-readable form of this Object.  For an object, this
   * is either "interface " or "class " followed by <code>getName()</code>,
   * for primitive types and void it is just <code>getName()</code>.
   *
   * @return the human-readable form of this Object
   */
  public String toString()
  {
    if (isPrimitive())
      return getName();
    return (isInterface() ? "interface " : "class ") + getName();
  }

  /**
   * Returns the desired assertion status of this class, if it were to be
   * initialized at this moment. The class assertion status, if set, is
   * returned; the backup is the default package status; then if there is
   * a class loader, that default is returned; and finally the system default
   * is returned. This method seldom needs calling in user code, but exists
   * for compilers to implement the assert statement. Note that there is no
   * guarantee that the result of this method matches the class's actual
   * assertion status.
   *
   * @return the desired assertion status
   * @see ClassLoader#setClassAssertionStatus(String, boolean)
   * @see ClassLoader#setPackageAssertionStatus(String, boolean)
   * @see ClassLoader#setDefaultAssertionStatus(boolean)
   * @since 1.4
   */
  public boolean desiredAssertionStatus()
  {
    ClassLoader c = getClassLoaderInternal();
    Object status;
    if (c == null)
      return VMClassLoader.defaultAssertionStatus();
    if (c.classAssertionStatus != null)
      synchronized (c)
        {
          status = c.classAssertionStatus.get(getName());
          if (status != null)
            return status.equals(Boolean.TRUE);
        }
    else
      {
        status = ClassLoader.systemClassAssertionStatus.get(getName());
        if (status != null)
          return status.equals(Boolean.TRUE);
      }
    if (c.packageAssertionStatus != null)
      synchronized (c)
        {
          String name = getPackagePortion(getName());
          if ("".equals(name))
            status = c.packageAssertionStatus.get(null);
          else
            do
              {
                status = c.packageAssertionStatus.get(name);
                name = getPackagePortion(name);
              }
            while (! "".equals(name) && status == null);
          if (status != null)
            return status.equals(Boolean.TRUE);
        }
    else
      {
        String name = getPackagePortion(getName());
        if ("".equals(name))
          status = ClassLoader.systemPackageAssertionStatus.get(null);
        else
          do
            {
              status = ClassLoader.systemPackageAssertionStatus.get(name);
              name = getPackagePortion(name);
            }
          while (! "".equals(name) && status == null);
        if (status != null)
          return status.equals(Boolean.TRUE);
      }
    return c.defaultAssertionStatus;
  }

  /**
   * Strip the last portion of the name (after the last dot).
   *
   * @param name the name to get package of
   * @return the package name, or "" if no package
   */
  private static String getPackagePortion(String name)
  {
    int lastInd = name.lastIndexOf('.');
    if (lastInd == -1)
      return "";
    return name.substring(0, lastInd);
  }

  /**
   * Perform security checks common to all of the methods that
   * get members of this Class.
   */
  private void memberAccessCheck(int which)
  {
    SecurityManager sm = System.getSecurityManager();
    if (sm != null)
      {
	sm.checkMemberAccess(this, which);
	Package pkg = getPackage();
	if (pkg != null)
	  sm.checkPackageAccess(pkg.getName());
      }
  }


  /**
   * <p>
   * Casts this class to represent a subclass of the specified class.
   * This method is useful for `narrowing' the type of a class so that
   * the class object, and instances of that class, can match the contract
   * of a more restrictive method.  For example, if this class has the
   * static type of <code>Class&lt;Object&gt;</code>, and a dynamic type of
   * <code>Class&lt;Rectangle&gt;</code>, then, assuming <code>Shape</code> is
   * a superclass of <code>Rectangle</code>, this method can be used on
   * this class with the parameter, <code>Class&lt;Shape&gt;</code>, to retain
   * the same instance but with the type
   * <code>Class&lt;? extends Shape&gt;</code>.
   * </p>
   * <p>
   * If this class can be converted to an instance which is parameterised
   * over a subtype of the supplied type, <code>U</code>, then this method
   * returns an appropriately cast reference to this object.  Otherwise,
   * a <code>ClassCastException</code> is thrown.
   * </p>
   * 
   * @param klass the class object, the parameterized type (<code>U</code>) of
   *              which should be a superclass of the parameterized type of
   *              this instance.
   * @return a reference to this object, appropriately cast.
   * @throws ClassCastException if this class can not be converted to one
   *                            which represents a subclass of the specified
   *                            type, <code>U</code>. 
   * @since 1.5
   */
  public <U> Class<? extends U> asSubclass(Class<U> klass)
  {
    if (! klass.isAssignableFrom(this))
      throw new ClassCastException();
    return (Class<? extends U>) this;
  }

  /**
   * Returns the specified object, cast to this <code>Class</code>' type.
   *
   * @param obj the object to cast
   * @throws ClassCastException  if obj is not an instance of this class
   * @since 1.5
   */
  public T cast(Object obj)
  {
    if (obj != null && ! isInstance(obj))
      throw new ClassCastException();
    return (T) obj;
  }

  /**
   * Returns the enumeration constants of this class, or
   * null if this class is not an <code>Enum</code>.
   *
   * @return an array of <code>Enum</code> constants
   *         associated with this class, or null if this
   *         class is not an <code>enum</code>.
   * @since 1.5
   */
  public T[] getEnumConstants()
  {
    if (isEnum())
      {
	try
	  {
<<<<<<< HEAD
	    return (T[]) getMethod("values").invoke(null);
=======
            Method m = getMethod("values");
            setAccessible(m);
	    return (T[]) m.invoke(null);
>>>>>>> 751ff693
	  }
	catch (NoSuchMethodException exception)
	  {
	    throw new Error("Enum lacks values() method");
	  }
	catch (IllegalAccessException exception)
	  {
	    throw new Error("Unable to access Enum class");
	  }
	catch (InvocationTargetException exception)
	  {
	    throw new
	      RuntimeException("The values method threw an exception",
			       exception);
	  }
      }
    else
      {
	return null;
      }
  }

  /**
   * Returns true if this class is an <code>Enum</code>.
   *
   * @return true if this is an enumeration class.
   * @since 1.5
   */
  public native boolean isEnum();


  /**
   * Returns true if this class is a synthetic class, generated by
   * the compiler.
   *
   * @return true if this is a synthetic class.
   * @since 1.5
   */
  public native boolean isSynthetic();


  /**
   * Returns true if this class is an <code>Annotation</code>.
   *
   * @return true if this is an annotation class.
   * @since 1.5
   */
  public native boolean isAnnotation();


  /**
   * Returns the simple name for this class, as used in the source
   * code.  For normal classes, this is the content returned by
   * <code>getName()</code> which follows the last ".".  Anonymous
   * classes have no name, and so the result of calling this method is
   * "".  The simple name of an array consists of the simple name of
   * its component type, followed by "[]".  Thus, an array with the
   * component type of an anonymous class has a simple name of simply
   * "[]".
   *
   * @return the simple name for this class.
   * @since 1.5
   */
  public String getSimpleName()
  {
    StringBuffer sb = new StringBuffer();
    Class klass = this;
    int arrayCount = 0;
    while (klass.isArray())
      {
	klass = klass.getComponentType();
	++arrayCount;
      }
    if (! klass.isAnonymousClass())
      {
	String fullName = klass.getName();
	sb.append(fullName, fullName.lastIndexOf(".") + 1, fullName.length());
      }
    while (arrayCount-- > 0)
      sb.append("[]");
    return sb.toString();
<<<<<<< HEAD
=======
  }

  /**
   * Returns the class which immediately encloses this class.  If this class
   * is a top-level class, this method returns <code>null</code>.
   *
   * @return the immediate enclosing class, or <code>null</code> if this is
   *         a top-level class.
   * @since 1.5
   */
  public native Class<?> getEnclosingClass();

  /**
   * Returns the constructor which immediately encloses this class.  If
   * this class is a top-level class, or a local or anonymous class
   * immediately enclosed by a type definition, instance initializer
   * or static initializer, then <code>null</code> is returned.
   *
   * @return the immediate enclosing constructor if this class is
   *         declared within a constructor.  Otherwise, <code>null</code>
   *         is returned.
   * @since 1.5
   */
  public native Constructor<T> getEnclosingConstructor();

  /**
   * Returns the method which immediately encloses this class.  If
   * this class is a top-level class, or a local or anonymous class
   * immediately enclosed by a type definition, instance initializer
   * or static initializer, then <code>null</code> is returned.
   *
   * @return the immediate enclosing method if this class is
   *         declared within a method.  Otherwise, <code>null</code>
   *         is returned.
   * @since 1.5
   */
  public native Method getEnclosingMethod();

  private native String getClassSignature();

  /**
   * <p>
   * Returns an array of <code>Type</code> objects which represent the
   * interfaces directly implemented by this class or extended by this
   * interface.
   * </p>
   * <p>
   * If one of the superinterfaces is a parameterized type, then the
   * object returned for this interface reflects the actual type
   * parameters used in the source code.  Type parameters are created
   * using the semantics specified by the <code>ParameterizedType</code>
   * interface, and only if an instance has not already been created.
   * </p>
   * <p>
   * The order of the interfaces in the array matches the order in which
   * the interfaces are declared.  For classes which represent an array,
   * an array of two interfaces, <code>Cloneable</code> and
   * <code>Serializable</code>, is always returned, with the objects in
   * that order.  A class representing a primitive type or void always
   * returns an array of zero size.
   * </p>
   *
   * @return an array of interfaces implemented or extended by this class.
   * @throws GenericSignatureFormatError if the generic signature of one
   *         of the interfaces does not comply with that specified by the Java
   *         Virtual Machine specification, 3rd edition.
   * @throws TypeNotPresentException if any of the superinterfaces refers
   *         to a non-existant type.
   * @throws MalformedParameterizedTypeException if any of the interfaces
   *         refer to a parameterized type that can not be instantiated for
   *         some reason.
   * @since 1.5
   * @see java.lang.reflect.ParameterizedType
   */
  public Type[] getGenericInterfaces()
  {
    if (isPrimitive())
      return new Type[0];

    String sig = getClassSignature();
    if (sig == null)
      return getInterfaces();

    ClassSignatureParser p = new ClassSignatureParser(this, sig);
    return p.getInterfaceTypes();
  }

  /**
   * <p>
   * Returns a <code>Type</code> object representing the direct superclass,
   * whether class, interface, primitive type or void, of this class.
   * If this class is an array class, then a class instance representing
   * the <code>Object</code> class is returned.  If this class is primitive,
   * an interface, or a representation of either the <code>Object</code>
   * class or void, then <code>null</code> is returned.
   * </p>
   * <p>
   * If the superclass is a parameterized type, then the
   * object returned for this interface reflects the actual type
   * parameters used in the source code.  Type parameters are created
   * using the semantics specified by the <code>ParameterizedType</code>
   * interface, and only if an instance has not already been created.
   * </p>
   *
   * @return the superclass of this class.
   * @throws GenericSignatureFormatError if the generic signature of the
   *         class does not comply with that specified by the Java
   *         Virtual Machine specification, 3rd edition.
   * @throws TypeNotPresentException if the superclass refers
   *         to a non-existant type.
   * @throws MalformedParameterizedTypeException if the superclass
   *         refers to a parameterized type that can not be instantiated for
   *         some reason.
   * @since 1.5
   * @see java.lang.reflect.ParameterizedType
   */
  public Type getGenericSuperclass()
  {
    if (isArray())
      return Object.class;

    if (isPrimitive() || isInterface() || this == Object.class)
      return null;

    String sig = getClassSignature();
    if (sig == null)
      return getSuperclass();

    ClassSignatureParser p = new ClassSignatureParser(this, sig);
    return p.getSuperclassType();
  }

  /**
   * Returns an array of <code>TypeVariable</code> objects that represents
   * the type variables declared by this class, in declaration order.
   * An array of size zero is returned if this class has no type
   * variables.
   *
   * @return the type variables associated with this class. 
   * @throws GenericSignatureFormatError if the generic signature does
   *         not conform to the format specified in the Virtual Machine
   *         specification, version 3.
   * @since 1.5
   */
  public TypeVariable<Class<T>>[] getTypeParameters()
  {
    String sig = getClassSignature();
    if (sig == null)
      return (TypeVariable<Class<T>>[])new TypeVariable[0];

    ClassSignatureParser p = new ClassSignatureParser(this, sig);
    return p.getTypeParameters();
  }

  /**
   * Returns this class' annotation for the specified annotation type,
   * or <code>null</code> if no such annotation exists.
   *
   * @param annotationClass the type of annotation to look for.
   * @return this class' annotation for the specified type, or
   *         <code>null</code> if no such annotation exists.
   * @since 1.5
   */
  public <A extends Annotation> A getAnnotation(Class<A> annotationClass)
  {
    A foundAnnotation = null;
    Annotation[] annotations = getAnnotations();
    for (Annotation annotation : annotations)
      if (annotation.annotationType() == annotationClass)
	foundAnnotation = (A) annotation;
    return foundAnnotation;
  }

  /**
   * Returns all annotations associated with this class.  If there are
   * no annotations associated with this class, then a zero-length array
   * will be returned.  The returned array may be modified by the client
   * code, but this will have no effect on the annotation content of this
   * class, and hence no effect on the return value of this method for
   * future callers.
   *
   * @return this class' annotations.
   * @since 1.5
   */
  public Annotation[] getAnnotations()
  {
    HashMap<Class, Annotation> map = new HashMap<Class, Annotation>();
    for (Annotation a : getDeclaredAnnotations())
      map.put((Class) a.annotationType(), a);
    for (Class<? super T> s = getSuperclass();
	 s != null;
	 s = s.getSuperclass())
      {
	for (Annotation a : s.getDeclaredAnnotations())
	  {
	    Class k = (Class) a.annotationType();
	    if (! map.containsKey(k) && k.isAnnotationPresent(Inherited.class))
	      map.put(k, a);
	  }
      }
    Collection<Annotation> v = map.values();
    return v.toArray(new Annotation[v.size()]);
  }

  /**
   * <p>
   * Returns the canonical name of this class, as defined by section
   * 6.7 of the Java language specification.  Each package, top-level class,
   * top-level interface and primitive type has a canonical name.  A member
   * class has a canonical name, if its parent class has one.  Likewise,
   * an array type has a canonical name, if its component type does.
   * Local or anonymous classes do not have canonical names.
   * </p>
   * <p>
   * The canonical name for top-level classes, top-level interfaces and
   * primitive types is always the same as the fully-qualified name.
   * For array types, the canonical name is the canonical name of its
   * component type with `[]' appended.  
   * </p>
   * <p>
   * The canonical name of a member class always refers to the place where
   * the class was defined, and is composed of the canonical name of the
   * defining class and the simple name of the member class, joined by `.'.
   *  For example, if a <code>Person</code> class has an inner class,
   * <code>M</code>, then both its fully-qualified name and canonical name
   * is <code>Person.M</code>.  A subclass, <code>Staff</code>, of
   * <code>Person</code> refers to the same inner class by the fully-qualified
   * name of <code>Staff.M</code>, but its canonical name is still
   * <code>Person.M</code>.
   * </p>
   * <p>
   * Where no canonical name is present, <code>null</code> is returned.
   * </p>
   *
   * @return the canonical name of the class, or <code>null</code> if the
   *         class doesn't have a canonical name.
   * @since 1.5
   */
  public String getCanonicalName()
  {
    if (isArray())
      {
	String componentName = getComponentType().getCanonicalName();
	if (componentName != null)
	  return componentName + "[]";
      }
    if (isMemberClass())
      {
	String memberName = getDeclaringClass().getCanonicalName();
	if (memberName != null)
	  return memberName + "." + getSimpleName();
      }
    if (isLocalClass() || isAnonymousClass())
      return null;
    return getName();
  }

  /**
   * Returns all annotations directly defined by this class.  If there are
   * no annotations associated with this class, then a zero-length array
   * will be returned.  The returned array may be modified by the client
   * code, but this will have no effect on the annotation content of this
   * class, and hence no effect on the return value of this method for
   * future callers.
   *
   * @return the annotations directly defined by this class.
   * @since 1.5
   */
  public Annotation[] getDeclaredAnnotations()
  {
    Annotation[] result = getDeclaredAnnotationsInternal();
    if (result == null)
      result = new Annotation[0];
    return result;
  }

  private native Annotation[] getDeclaredAnnotationsInternal();

  /**
   * Returns true if an annotation for the specified type is associated
   * with this class.  This is primarily a short-hand for using marker
   * annotations.
   *
   * @param annotationClass the type of annotation to look for.
   * @return true if an annotation exists for the specified type.
   * @since 1.5
   */
  public boolean isAnnotationPresent(Class<? extends Annotation> 
				     annotationClass)
  {
    return getAnnotation(annotationClass) != null;
  }

  /**
   * Returns true if this object represents an anonymous class.
   *
   * @return true if this object represents an anonymous class.
   * @since 1.5
   */
  public native boolean isAnonymousClass();

  /**
   * Returns true if this object represents an local class.
   *
   * @return true if this object represents an local class.
   * @since 1.5
   */
  public native boolean isLocalClass();

  /**
   * Returns true if this object represents an member class.
   *
   * @return true if this object represents an member class.
   * @since 1.5
   */
  public native boolean isMemberClass();

  /**
   * Utility method for use by classes in this package.
   */
  static void setAccessible(final AccessibleObject obj)
  {
    AccessController.doPrivileged(new PrivilegedAction()
      {
        public Object run()
          {
            obj.setAccessible(true);
            return null;
          }
      });
>>>>>>> 751ff693
  }

  /**
   * Returns the class which immediately encloses this class.  If this class
   * is a top-level class, this method returns <code>null</code>.
   *
   * @return the immediate enclosing class, or <code>null</code> if this is
   *         a top-level class.
   * @since 1.5
   */
  public native Class<?> getEnclosingClass();

  /**
   * Returns the constructor which immediately encloses this class.  If
   * this class is a top-level class, or a local or anonymous class
   * immediately enclosed by a type definition, instance initializer
   * or static initializer, then <code>null</code> is returned.
   *
   * @return the immediate enclosing constructor if this class is
   *         declared within a constructor.  Otherwise, <code>null</code>
   *         is returned.
   * @since 1.5
   */
  public native Constructor<T> getEnclosingConstructor();

  /**
   * Returns the method which immediately encloses this class.  If
   * this class is a top-level class, or a local or anonymous class
   * immediately enclosed by a type definition, instance initializer
   * or static initializer, then <code>null</code> is returned.
   *
   * @return the immediate enclosing method if this class is
   *         declared within a method.  Otherwise, <code>null</code>
   *         is returned.
   * @since 1.5
   */
  public native Method getEnclosingMethod();

  private native String getClassSignature();

  /**
   * <p>
   * Returns an array of <code>Type</code> objects which represent the
   * interfaces directly implemented by this class or extended by this
   * interface.
   * </p>
   * <p>
   * If one of the superinterfaces is a parameterized type, then the
   * object returned for this interface reflects the actual type
   * parameters used in the source code.  Type parameters are created
   * using the semantics specified by the <code>ParameterizedType</code>
   * interface, and only if an instance has not already been created.
   * </p>
   * <p>
   * The order of the interfaces in the array matches the order in which
   * the interfaces are declared.  For classes which represent an array,
   * an array of two interfaces, <code>Cloneable</code> and
   * <code>Serializable</code>, is always returned, with the objects in
   * that order.  A class representing a primitive type or void always
   * returns an array of zero size.
   * </p>
   *
   * @return an array of interfaces implemented or extended by this class.
   * @throws GenericSignatureFormatError if the generic signature of one
   *         of the interfaces does not comply with that specified by the Java
   *         Virtual Machine specification, 3rd edition.
   * @throws TypeNotPresentException if any of the superinterfaces refers
   *         to a non-existant type.
   * @throws MalformedParameterizedTypeException if any of the interfaces
   *         refer to a parameterized type that can not be instantiated for
   *         some reason.
   * @since 1.5
   * @see java.lang.reflect.ParameterizedType
   */
  public Type[] getGenericInterfaces()
  {
    if (isPrimitive())
      return new Type[0];

    String sig = getClassSignature();
    if (sig == null)
      return getInterfaces();

    ClassSignatureParser p = new ClassSignatureParser(this, sig);
    return p.getInterfaceTypes();
  }

  /**
   * <p>
   * Returns a <code>Type</code> object representing the direct superclass,
   * whether class, interface, primitive type or void, of this class.
   * If this class is an array class, then a class instance representing
   * the <code>Object</code> class is returned.  If this class is primitive,
   * an interface, or a representation of either the <code>Object</code>
   * class or void, then <code>null</code> is returned.
   * </p>
   * <p>
   * If the superclass is a parameterized type, then the
   * object returned for this interface reflects the actual type
   * parameters used in the source code.  Type parameters are created
   * using the semantics specified by the <code>ParameterizedType</code>
   * interface, and only if an instance has not already been created.
   * </p>
   *
   * @return the superclass of this class.
   * @throws GenericSignatureFormatError if the generic signature of the
   *         class does not comply with that specified by the Java
   *         Virtual Machine specification, 3rd edition.
   * @throws TypeNotPresentException if the superclass refers
   *         to a non-existant type.
   * @throws MalformedParameterizedTypeException if the superclass
   *         refers to a parameterized type that can not be instantiated for
   *         some reason.
   * @since 1.5
   * @see java.lang.reflect.ParameterizedType
   */
  public Type getGenericSuperclass()
  {
    if (isArray())
      return Object.class;

    if (isPrimitive() || isInterface() || this == Object.class)
      return null;

    String sig = getClassSignature();
    if (sig == null)
      return getSuperclass();

    ClassSignatureParser p = new ClassSignatureParser(this, sig);
    return p.getSuperclassType();
  }

  /**
   * Returns an array of <code>TypeVariable</code> objects that represents
   * the type variables declared by this class, in declaration order.
   * An array of size zero is returned if this class has no type
   * variables.
   *
   * @return the type variables associated with this class. 
   * @throws GenericSignatureFormatError if the generic signature does
   *         not conform to the format specified in the Virtual Machine
   *         specification, version 3.
   * @since 1.5
   */
  public TypeVariable<Class<T>>[] getTypeParameters()
  {
    String sig = getClassSignature();
    if (sig == null)
      return (TypeVariable<Class<T>>[])new TypeVariable[0];

    ClassSignatureParser p = new ClassSignatureParser(this, sig);
    return p.getTypeParameters();
  }

  /**
   * Returns this class' annotation for the specified annotation type,
   * or <code>null</code> if no such annotation exists.
   *
   * @param annotationClass the type of annotation to look for.
   * @return this class' annotation for the specified type, or
   *         <code>null</code> if no such annotation exists.
   * @since 1.5
   */
  public <A extends Annotation> A getAnnotation(Class<A> annotationClass)
  {
    A foundAnnotation = null;
    Annotation[] annotations = getAnnotations();
    for (Annotation annotation : annotations)
      if (annotation.annotationType() == annotationClass)
	foundAnnotation = (A) annotation;
    return foundAnnotation;
  }

  /**
   * Returns all annotations associated with this class.  If there are
   * no annotations associated with this class, then a zero-length array
   * will be returned.  The returned array may be modified by the client
   * code, but this will have no effect on the annotation content of this
   * class, and hence no effect on the return value of this method for
   * future callers.
   *
   * @return this class' annotations.
   * @since 1.5
   */
  public Annotation[] getAnnotations()
  {
    HashMap<Class, Annotation> map = new HashMap<Class, Annotation>();
    for (Annotation a : getDeclaredAnnotations())
      map.put((Class) a.annotationType(), a);
    for (Class<? super T> s = getSuperclass();
	 s != null;
	 s = s.getSuperclass())
      {
	for (Annotation a : s.getDeclaredAnnotations())
	  {
	    Class k = (Class) a.annotationType();
	    if (! map.containsKey(k) && k.isAnnotationPresent(Inherited.class))
	      map.put(k, a);
	  }
      }
    Collection<Annotation> v = map.values();
    return v.toArray(new Annotation[v.size()]);
  }

  /**
   * <p>
   * Returns the canonical name of this class, as defined by section
   * 6.7 of the Java language specification.  Each package, top-level class,
   * top-level interface and primitive type has a canonical name.  A member
   * class has a canonical name, if its parent class has one.  Likewise,
   * an array type has a canonical name, if its component type does.
   * Local or anonymous classes do not have canonical names.
   * </p>
   * <p>
   * The canonical name for top-level classes, top-level interfaces and
   * primitive types is always the same as the fully-qualified name.
   * For array types, the canonical name is the canonical name of its
   * component type with `[]' appended.  
   * </p>
   * <p>
   * The canonical name of a member class always refers to the place where
   * the class was defined, and is composed of the canonical name of the
   * defining class and the simple name of the member class, joined by `.'.
   *  For example, if a <code>Person</code> class has an inner class,
   * <code>M</code>, then both its fully-qualified name and canonical name
   * is <code>Person.M</code>.  A subclass, <code>Staff</code>, of
   * <code>Person</code> refers to the same inner class by the fully-qualified
   * name of <code>Staff.M</code>, but its canonical name is still
   * <code>Person.M</code>.
   * </p>
   * <p>
   * Where no canonical name is present, <code>null</code> is returned.
   * </p>
   *
   * @return the canonical name of the class, or <code>null</code> if the
   *         class doesn't have a canonical name.
   * @since 1.5
   */
  public String getCanonicalName()
  {
    if (isArray())
      {
	String componentName = getComponentType().getCanonicalName();
	if (componentName != null)
	  return componentName + "[]";
      }
    if (isMemberClass())
      {
	String memberName = getDeclaringClass().getCanonicalName();
	if (memberName != null)
	  return memberName + "." + getSimpleName();
      }
    if (isLocalClass() || isAnonymousClass())
      return null;
    return getName();
  }

  /**
   * Returns all annotations directly defined by this class.  If there are
   * no annotations associated with this class, then a zero-length array
   * will be returned.  The returned array may be modified by the client
   * code, but this will have no effect on the annotation content of this
   * class, and hence no effect on the return value of this method for
   * future callers.
   *
   * @return the annotations directly defined by this class.
   * @since 1.5
   */
  public Annotation[] getDeclaredAnnotations()
  {
    Annotation[] result = getDeclaredAnnotationsInternal();
    if (result == null)
      result = new Annotation[0];
    return result;
  }

  private native Annotation[] getDeclaredAnnotationsInternal();

  /**
   * Returns true if an annotation for the specified type is associated
   * with this class.  This is primarily a short-hand for using marker
   * annotations.
   *
   * @param annotationClass the type of annotation to look for.
   * @return true if an annotation exists for the specified type.
   * @since 1.5
   */
  public boolean isAnnotationPresent(Class<? extends Annotation> 
				     annotationClass)
  {
    return getAnnotation(annotationClass) != null;
  }

  /**
   * Returns true if this object represents an anonymous class.
   *
   * @return true if this object represents an anonymous class.
   * @since 1.5
   */
  public native boolean isAnonymousClass();

  /**
   * Returns true if this object represents an local class.
   *
   * @return true if this object represents an local class.
   * @since 1.5
   */
  public native boolean isLocalClass();

  /**
   * Returns true if this object represents an member class.
   *
   * @return true if this object represents an member class.
   * @since 1.5
   */
  public native boolean isMemberClass();
}<|MERGE_RESOLUTION|>--- conflicted
+++ resolved
@@ -51,28 +51,18 @@
 import java.lang.reflect.Type;
 import java.lang.reflect.TypeVariable;
 import java.net.URL;
-<<<<<<< HEAD
-import java.security.ProtectionDomain;
-import java.util.ArrayList;
-import java.util.Arrays;
-import java.util.HashSet;
-=======
 import java.security.AccessController;
 import java.security.PrivilegedAction;
 import java.security.ProtectionDomain;
 import java.util.ArrayList;
 import java.util.Arrays;
 import java.util.LinkedHashSet;
->>>>>>> 751ff693
 import java.util.HashMap;
 import java.util.Collection;
 import java.lang.reflect.AnnotatedElement;
 import java.lang.annotation.Annotation;
 import java.lang.annotation.Inherited;
-<<<<<<< HEAD
-=======
 import java.lang.reflect.AccessibleObject;
->>>>>>> 751ff693
 
 /**
  * A Class represents a Java type.  There will never be multiple Class
@@ -226,7 +216,6 @@
    *  getting the class loader.
    */
   private native ClassLoader getClassLoaderInternal ();
-<<<<<<< HEAD
 
   /**
    * If this is an array, get the Class representing the type of array.
@@ -366,147 +355,6 @@
     return getDeclaredFields(false);
   }
 
-=======
-
-  /**
-   * If this is an array, get the Class representing the type of array.
-   * Examples: "[[Ljava.lang.String;" would return "[Ljava.lang.String;", and
-   * calling getComponentType on that would give "java.lang.String".  If
-   * this is not an array, returns null.
-   *
-   * @return the array type of this class, or null
-   * @see Array
-   * @since 1.1
-   */
-  public native Class<?> getComponentType ();
-
-  /**
-   * Get a public constructor declared in this class. If the constructor takes
-   * no argument, an array of zero elements and null are equivalent for the
-   * types argument. A security check may be performed, with
-   * <code>checkMemberAccess(this, Member.PUBLIC)</code> as well as
-   * <code>checkPackageAccess</code> both having to succeed.
-   *
-   * @param types the type of each parameter
-   * @return the constructor
-   * @throws NoSuchMethodException if the constructor does not exist
-   * @throws SecurityException if the security check fails
-   * @see #getConstructors()
-   * @since 1.1
-   */
-  public native Constructor<T> getConstructor(Class<?>... args)
-    throws NoSuchMethodException;
-
-  /**
-   * Get all the public constructors of this class. This returns an array of
-   * length 0 if there are no constructors, including for primitive types,
-   * arrays, and interfaces. It does, however, include the default
-   * constructor if one was supplied by the compiler. A security check may
-   * be performed, with <code>checkMemberAccess(this, Member.PUBLIC)</code>
-   * as well as <code>checkPackageAccess</code> both having to succeed.
-   *
-   * @return all public constructors in this class
-   * @throws SecurityException if the security check fails
-   * @since 1.1
-   */
-  public Constructor<?>[] getConstructors()
-  {
-    memberAccessCheck(Member.PUBLIC);
-    return getDeclaredConstructors(true);
-  }
-
-  /**
-   * Get a constructor declared in this class. If the constructor takes no
-   * argument, an array of zero elements and null are equivalent for the
-   * types argument. A security check may be performed, with
-   * <code>checkMemberAccess(this, Member.DECLARED)</code> as well as
-   * <code>checkPackageAccess</code> both having to succeed.
-   *
-   * @param types the type of each parameter
-   * @return the constructor
-   * @throws NoSuchMethodException if the constructor does not exist
-   * @throws SecurityException if the security check fails
-   * @see #getDeclaredConstructors()
-   * @since 1.1
-   */
-  public native Constructor<T> getDeclaredConstructor(Class<?>... args)
-    throws NoSuchMethodException;
-
-  /**
-   * Get all the declared member classes and interfaces in this class, but
-   * not those inherited from superclasses. This returns an array of length
-   * 0 if there are no member classes, including for primitive types. A
-   * security check may be performed, with
-   * <code>checkMemberAccess(this, Member.DECLARED)</code> as well as
-   * <code>checkPackageAccess</code> both having to succeed.
-   *
-   * @return all declared member classes in this class
-   * @throws SecurityException if the security check fails
-   * @since 1.1
-   */
-  public Class<?>[] getDeclaredClasses()
-  {
-    memberAccessCheck(Member.DECLARED);
-    return getDeclaredClasses(false);
-  }
-
-  native Class<?>[] getDeclaredClasses (boolean publicOnly);
-
-  /**
-   * Get all the declared constructors of this class. This returns an array of
-   * length 0 if there are no constructors, including for primitive types,
-   * arrays, and interfaces. It does, however, include the default
-   * constructor if one was supplied by the compiler. A security check may
-   * be performed, with <code>checkMemberAccess(this, Member.DECLARED)</code>
-   * as well as <code>checkPackageAccess</code> both having to succeed.
-   *
-   * @return all constructors in this class
-   * @throws SecurityException if the security check fails
-   * @since 1.1
-   */
-  public Constructor<?>[] getDeclaredConstructors()
-  {
-    memberAccessCheck(Member.DECLARED);
-    return getDeclaredConstructors(false);
-  }
-
-  native Constructor<?>[] getDeclaredConstructors (boolean publicOnly);
-
-  /**
-   * Get a field declared in this class, where name is its simple name. The
-   * implicit length field of arrays is not available. A security check may
-   * be performed, with <code>checkMemberAccess(this, Member.DECLARED)</code>
-   * as well as <code>checkPackageAccess</code> both having to succeed.
-   *
-   * @param name the name of the field
-   * @return the field
-   * @throws NoSuchFieldException if the field does not exist
-   * @throws SecurityException if the security check fails
-   * @see #getDeclaredFields()
-   * @since 1.1
-   */
-  public native Field getDeclaredField(String fieldName)
-    throws NoSuchFieldException;
-
-  /**
-   * Get all the declared fields in this class, but not those inherited from
-   * superclasses. This returns an array of length 0 if there are no fields,
-   * including for primitive types. This does not return the implicit length
-   * field of arrays. A security check may be performed, with
-   * <code>checkMemberAccess(this, Member.DECLARED)</code> as well as
-   * <code>checkPackageAccess</code> both having to succeed.
-   *
-   * @return all declared fields in this class
-   * @throws SecurityException if the security check fails
-   * @since 1.1
-   */
-  public Field[] getDeclaredFields()
-  {
-    memberAccessCheck(Member.DECLARED);
-    return getDeclaredFields(false);
-  }
-
->>>>>>> 751ff693
   native Field[] getDeclaredFields (boolean publicOnly);
 
   private native Method _getDeclaredMethod(String methodName, Class[] args);
@@ -536,17 +384,10 @@
     throws NoSuchMethodException
   {
     memberAccessCheck(Member.DECLARED);
-<<<<<<< HEAD
 
     if ("<init>".equals(methodName) || "<clinit>".equals(methodName))
       throw new NoSuchMethodException(methodName);
 
-=======
-
-    if ("<init>".equals(methodName) || "<clinit>".equals(methodName))
-      throw new NoSuchMethodException(methodName);
-
->>>>>>> 751ff693
     Method match = _getDeclaredMethod(methodName, args);
     if (match == null)
       throw new NoSuchMethodException(methodName);
@@ -632,11 +473,7 @@
    */
   private Field[] internalGetFields()
   {
-<<<<<<< HEAD
-    HashSet set = new HashSet();
-=======
     LinkedHashSet set = new LinkedHashSet();
->>>>>>> 751ff693
     set.addAll(Arrays.asList(getDeclaredFields(true)));
     Class[] interfaces = getInterfaces();
     for (int i = 0; i < interfaces.length; i++)
@@ -673,19 +510,11 @@
    * @return the interfaces this class directly implements
    */
   public native Class<?>[] getInterfaces ();
-<<<<<<< HEAD
 
   private final native void getSignature(StringBuffer buffer);
   private static final native String getSignature(Class[] args,
 						  boolean is_construtor);
 
-=======
-
-  private final native void getSignature(StringBuffer buffer);
-  private static final native String getSignature(Class[] args,
-						  boolean is_construtor);
-
->>>>>>> 751ff693
   public native Method _getMethod(String methodName, Class[] args);
 
   /**
@@ -1178,13 +1007,9 @@
       {
 	try
 	  {
-<<<<<<< HEAD
-	    return (T[]) getMethod("values").invoke(null);
-=======
             Method m = getMethod("values");
             setAccessible(m);
 	    return (T[]) m.invoke(null);
->>>>>>> 751ff693
 	  }
 	catch (NoSuchMethodException exception)
 	  {
@@ -1266,8 +1091,6 @@
     while (arrayCount-- > 0)
       sb.append("[]");
     return sb.toString();
-<<<<<<< HEAD
-=======
   }
 
   /**
@@ -1598,321 +1421,5 @@
             return null;
           }
       });
->>>>>>> 751ff693
-  }
-
-  /**
-   * Returns the class which immediately encloses this class.  If this class
-   * is a top-level class, this method returns <code>null</code>.
-   *
-   * @return the immediate enclosing class, or <code>null</code> if this is
-   *         a top-level class.
-   * @since 1.5
-   */
-  public native Class<?> getEnclosingClass();
-
-  /**
-   * Returns the constructor which immediately encloses this class.  If
-   * this class is a top-level class, or a local or anonymous class
-   * immediately enclosed by a type definition, instance initializer
-   * or static initializer, then <code>null</code> is returned.
-   *
-   * @return the immediate enclosing constructor if this class is
-   *         declared within a constructor.  Otherwise, <code>null</code>
-   *         is returned.
-   * @since 1.5
-   */
-  public native Constructor<T> getEnclosingConstructor();
-
-  /**
-   * Returns the method which immediately encloses this class.  If
-   * this class is a top-level class, or a local or anonymous class
-   * immediately enclosed by a type definition, instance initializer
-   * or static initializer, then <code>null</code> is returned.
-   *
-   * @return the immediate enclosing method if this class is
-   *         declared within a method.  Otherwise, <code>null</code>
-   *         is returned.
-   * @since 1.5
-   */
-  public native Method getEnclosingMethod();
-
-  private native String getClassSignature();
-
-  /**
-   * <p>
-   * Returns an array of <code>Type</code> objects which represent the
-   * interfaces directly implemented by this class or extended by this
-   * interface.
-   * </p>
-   * <p>
-   * If one of the superinterfaces is a parameterized type, then the
-   * object returned for this interface reflects the actual type
-   * parameters used in the source code.  Type parameters are created
-   * using the semantics specified by the <code>ParameterizedType</code>
-   * interface, and only if an instance has not already been created.
-   * </p>
-   * <p>
-   * The order of the interfaces in the array matches the order in which
-   * the interfaces are declared.  For classes which represent an array,
-   * an array of two interfaces, <code>Cloneable</code> and
-   * <code>Serializable</code>, is always returned, with the objects in
-   * that order.  A class representing a primitive type or void always
-   * returns an array of zero size.
-   * </p>
-   *
-   * @return an array of interfaces implemented or extended by this class.
-   * @throws GenericSignatureFormatError if the generic signature of one
-   *         of the interfaces does not comply with that specified by the Java
-   *         Virtual Machine specification, 3rd edition.
-   * @throws TypeNotPresentException if any of the superinterfaces refers
-   *         to a non-existant type.
-   * @throws MalformedParameterizedTypeException if any of the interfaces
-   *         refer to a parameterized type that can not be instantiated for
-   *         some reason.
-   * @since 1.5
-   * @see java.lang.reflect.ParameterizedType
-   */
-  public Type[] getGenericInterfaces()
-  {
-    if (isPrimitive())
-      return new Type[0];
-
-    String sig = getClassSignature();
-    if (sig == null)
-      return getInterfaces();
-
-    ClassSignatureParser p = new ClassSignatureParser(this, sig);
-    return p.getInterfaceTypes();
-  }
-
-  /**
-   * <p>
-   * Returns a <code>Type</code> object representing the direct superclass,
-   * whether class, interface, primitive type or void, of this class.
-   * If this class is an array class, then a class instance representing
-   * the <code>Object</code> class is returned.  If this class is primitive,
-   * an interface, or a representation of either the <code>Object</code>
-   * class or void, then <code>null</code> is returned.
-   * </p>
-   * <p>
-   * If the superclass is a parameterized type, then the
-   * object returned for this interface reflects the actual type
-   * parameters used in the source code.  Type parameters are created
-   * using the semantics specified by the <code>ParameterizedType</code>
-   * interface, and only if an instance has not already been created.
-   * </p>
-   *
-   * @return the superclass of this class.
-   * @throws GenericSignatureFormatError if the generic signature of the
-   *         class does not comply with that specified by the Java
-   *         Virtual Machine specification, 3rd edition.
-   * @throws TypeNotPresentException if the superclass refers
-   *         to a non-existant type.
-   * @throws MalformedParameterizedTypeException if the superclass
-   *         refers to a parameterized type that can not be instantiated for
-   *         some reason.
-   * @since 1.5
-   * @see java.lang.reflect.ParameterizedType
-   */
-  public Type getGenericSuperclass()
-  {
-    if (isArray())
-      return Object.class;
-
-    if (isPrimitive() || isInterface() || this == Object.class)
-      return null;
-
-    String sig = getClassSignature();
-    if (sig == null)
-      return getSuperclass();
-
-    ClassSignatureParser p = new ClassSignatureParser(this, sig);
-    return p.getSuperclassType();
-  }
-
-  /**
-   * Returns an array of <code>TypeVariable</code> objects that represents
-   * the type variables declared by this class, in declaration order.
-   * An array of size zero is returned if this class has no type
-   * variables.
-   *
-   * @return the type variables associated with this class. 
-   * @throws GenericSignatureFormatError if the generic signature does
-   *         not conform to the format specified in the Virtual Machine
-   *         specification, version 3.
-   * @since 1.5
-   */
-  public TypeVariable<Class<T>>[] getTypeParameters()
-  {
-    String sig = getClassSignature();
-    if (sig == null)
-      return (TypeVariable<Class<T>>[])new TypeVariable[0];
-
-    ClassSignatureParser p = new ClassSignatureParser(this, sig);
-    return p.getTypeParameters();
-  }
-
-  /**
-   * Returns this class' annotation for the specified annotation type,
-   * or <code>null</code> if no such annotation exists.
-   *
-   * @param annotationClass the type of annotation to look for.
-   * @return this class' annotation for the specified type, or
-   *         <code>null</code> if no such annotation exists.
-   * @since 1.5
-   */
-  public <A extends Annotation> A getAnnotation(Class<A> annotationClass)
-  {
-    A foundAnnotation = null;
-    Annotation[] annotations = getAnnotations();
-    for (Annotation annotation : annotations)
-      if (annotation.annotationType() == annotationClass)
-	foundAnnotation = (A) annotation;
-    return foundAnnotation;
-  }
-
-  /**
-   * Returns all annotations associated with this class.  If there are
-   * no annotations associated with this class, then a zero-length array
-   * will be returned.  The returned array may be modified by the client
-   * code, but this will have no effect on the annotation content of this
-   * class, and hence no effect on the return value of this method for
-   * future callers.
-   *
-   * @return this class' annotations.
-   * @since 1.5
-   */
-  public Annotation[] getAnnotations()
-  {
-    HashMap<Class, Annotation> map = new HashMap<Class, Annotation>();
-    for (Annotation a : getDeclaredAnnotations())
-      map.put((Class) a.annotationType(), a);
-    for (Class<? super T> s = getSuperclass();
-	 s != null;
-	 s = s.getSuperclass())
-      {
-	for (Annotation a : s.getDeclaredAnnotations())
-	  {
-	    Class k = (Class) a.annotationType();
-	    if (! map.containsKey(k) && k.isAnnotationPresent(Inherited.class))
-	      map.put(k, a);
-	  }
-      }
-    Collection<Annotation> v = map.values();
-    return v.toArray(new Annotation[v.size()]);
-  }
-
-  /**
-   * <p>
-   * Returns the canonical name of this class, as defined by section
-   * 6.7 of the Java language specification.  Each package, top-level class,
-   * top-level interface and primitive type has a canonical name.  A member
-   * class has a canonical name, if its parent class has one.  Likewise,
-   * an array type has a canonical name, if its component type does.
-   * Local or anonymous classes do not have canonical names.
-   * </p>
-   * <p>
-   * The canonical name for top-level classes, top-level interfaces and
-   * primitive types is always the same as the fully-qualified name.
-   * For array types, the canonical name is the canonical name of its
-   * component type with `[]' appended.  
-   * </p>
-   * <p>
-   * The canonical name of a member class always refers to the place where
-   * the class was defined, and is composed of the canonical name of the
-   * defining class and the simple name of the member class, joined by `.'.
-   *  For example, if a <code>Person</code> class has an inner class,
-   * <code>M</code>, then both its fully-qualified name and canonical name
-   * is <code>Person.M</code>.  A subclass, <code>Staff</code>, of
-   * <code>Person</code> refers to the same inner class by the fully-qualified
-   * name of <code>Staff.M</code>, but its canonical name is still
-   * <code>Person.M</code>.
-   * </p>
-   * <p>
-   * Where no canonical name is present, <code>null</code> is returned.
-   * </p>
-   *
-   * @return the canonical name of the class, or <code>null</code> if the
-   *         class doesn't have a canonical name.
-   * @since 1.5
-   */
-  public String getCanonicalName()
-  {
-    if (isArray())
-      {
-	String componentName = getComponentType().getCanonicalName();
-	if (componentName != null)
-	  return componentName + "[]";
-      }
-    if (isMemberClass())
-      {
-	String memberName = getDeclaringClass().getCanonicalName();
-	if (memberName != null)
-	  return memberName + "." + getSimpleName();
-      }
-    if (isLocalClass() || isAnonymousClass())
-      return null;
-    return getName();
-  }
-
-  /**
-   * Returns all annotations directly defined by this class.  If there are
-   * no annotations associated with this class, then a zero-length array
-   * will be returned.  The returned array may be modified by the client
-   * code, but this will have no effect on the annotation content of this
-   * class, and hence no effect on the return value of this method for
-   * future callers.
-   *
-   * @return the annotations directly defined by this class.
-   * @since 1.5
-   */
-  public Annotation[] getDeclaredAnnotations()
-  {
-    Annotation[] result = getDeclaredAnnotationsInternal();
-    if (result == null)
-      result = new Annotation[0];
-    return result;
-  }
-
-  private native Annotation[] getDeclaredAnnotationsInternal();
-
-  /**
-   * Returns true if an annotation for the specified type is associated
-   * with this class.  This is primarily a short-hand for using marker
-   * annotations.
-   *
-   * @param annotationClass the type of annotation to look for.
-   * @return true if an annotation exists for the specified type.
-   * @since 1.5
-   */
-  public boolean isAnnotationPresent(Class<? extends Annotation> 
-				     annotationClass)
-  {
-    return getAnnotation(annotationClass) != null;
-  }
-
-  /**
-   * Returns true if this object represents an anonymous class.
-   *
-   * @return true if this object represents an anonymous class.
-   * @since 1.5
-   */
-  public native boolean isAnonymousClass();
-
-  /**
-   * Returns true if this object represents an local class.
-   *
-   * @return true if this object represents an local class.
-   * @since 1.5
-   */
-  public native boolean isLocalClass();
-
-  /**
-   * Returns true if this object represents an member class.
-   *
-   * @return true if this object represents an member class.
-   * @since 1.5
-   */
-  public native boolean isMemberClass();
+  }
 }