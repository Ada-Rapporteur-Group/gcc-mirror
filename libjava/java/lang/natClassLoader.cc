--- conflicted
+++ resolved
@@ -1,10 +1,6 @@
 // natClassLoader.cc - Implementation of java.lang.ClassLoader native methods.
 
-<<<<<<< HEAD
-/* Copyright (C) 1999, 2000, 2001, 2002, 2003, 2004, 2005  Free Software Foundation
-=======
 /* Copyright (C) 1999, 2000, 2001, 2002, 2003, 2004, 2005, 2006  Free Software Foundation
->>>>>>> c355071f
 
    This file is part of libgcj.
 
@@ -47,15 +43,13 @@
 #include <java/lang/Cloneable.h>
 #include <java/util/HashMap.h>
 #include <gnu/gcj/runtime/BootClassLoader.h>
-<<<<<<< HEAD
+#include <gnu/gcj/runtime/SystemClassLoader.h>
 
 // Size of local hash table.
 #define HASH_LEN 1013
 
 // Hash function for Utf8Consts.
 #define HASH_UTF(Utf) ((Utf)->hash16() % HASH_LEN)
-
-static jclass loaded_classes[HASH_LEN];
 
 // This records classes which will be registered with the system class
 // loader when it is initialized.
@@ -65,6 +59,8 @@
 // initialized the system class loader; it lets us know that we should
 // no longer pay attention to the system abi flag.
 #define SYSTEM_LOADER_INITIALIZED ((jclass) -1)
+
+static jclass loaded_classes[HASH_LEN];
 
 // This is the root of a linked list of classes
 static jclass stack_head;
@@ -75,56 +71,12 @@
 #define BOOTSTRAP_CLASS_LIST_SIZE 20
 static jclass bootstrap_class_list[BOOTSTRAP_CLASS_LIST_SIZE];
 static int bootstrap_index;
-=======
-#include <gnu/gcj/runtime/SystemClassLoader.h>
->>>>>>> c355071f
 
 
  
 
-<<<<<<< HEAD
 jclass
-java::lang::ClassLoader::loadClassFromSig(jstring name)
-{
-  int len = _Jv_GetStringUTFLength (name);
-  char sig[len + 1];
-  _Jv_GetStringUTFRegion (name, 0, name->length(), sig);
-  return _Jv_FindClassFromSignature(sig, this);
-}
-=======
-// This records classes which will be registered with the system class
-// loader when it is initialized.
-static jclass system_class_list;
-
-// This is used as the value of system_class_list after we have
-// initialized the system class loader; it lets us know that we should
-// no longer pay attention to the system abi flag.
-#define SYSTEM_LOADER_INITIALIZED ((jclass) -1)
-
-static jclass loaded_classes[HASH_LEN];
-
-// This is the root of a linked list of classes
-static jclass stack_head;
-
-// While bootstrapping we keep a list of classes we found, so that we
-// can register their packages.  There aren't many of these so we
-// just keep a small buffer here and abort if we overflow.
-#define BOOTSTRAP_CLASS_LIST_SIZE 20
-static jclass bootstrap_class_list[BOOTSTRAP_CLASS_LIST_SIZE];
-static int bootstrap_index;
-
->>>>>>> c355071f
-
--
-
-// This tries to find a class in our built-in cache.  This cache is
-// used only for classes which are linked in to the executable or
-// loaded via dlopen().
-jclass
-<<<<<<< HEAD
-=======
 java::lang::ClassLoader::loadClassFromSig(jstring name)
 {
   int len = _Jv_GetStringUTFLength (name);
@@ -143,7 +95,6 @@
 // used only for classes which are linked in to the executable or
 // loaded via dlopen().
 jclass
->>>>>>> c355071f
 _Jv_FindClassInCache (_Jv_Utf8Const *name)
 {
   JvSynchronize sync (&java::lang::Class::class$);
@@ -206,8 +157,6 @@
     loader = java::lang::VMClassLoader::bootLoader;
   loader->loadedClasses->remove(klass->name->toString());
 }
-<<<<<<< HEAD
-=======
 
 
 // Class registration.
@@ -232,7 +181,6 @@
 // functions of Type 1, and _Jv_NewClassFromInitializer() and
 // _Jv_RegisterNewClasses() are of Type 2.
 
->>>>>>> c355071f
 
 // This function is called many times during startup, before main() is
 // run.  At that point in time we know for certain we are running 
@@ -323,7 +271,6 @@
   // it.
   if (! klass->engine)
     klass->engine = &_Jv_soleCompiledEngine;
-<<<<<<< HEAD
 
   if (system_class_list != SYSTEM_LOADER_INITIALIZED)
     {
@@ -336,20 +283,6 @@
 	}
     }
 
-=======
-
-  if (system_class_list != SYSTEM_LOADER_INITIALIZED)
-    {
-      unsigned long abi = (unsigned long) klass->next_or_version;
-      if (! _Jv_ClassForBootstrapLoader (abi))
-	{
-	  klass->next_or_version = system_class_list;
-	  system_class_list = klass;
-	  return;
-	}
-    }
-
->>>>>>> c355071f
   jint hash = HASH_UTF (klass->name);
 
   // If the class is already registered, don't re-register it.
@@ -401,36 +334,45 @@
 // This is used during initialization to register all compiled-in
 // classes that are not part of the core with the system class loader.
 void
-<<<<<<< HEAD
-_Jv_CopyClassesToSystemLoader (java::lang::ClassLoader *loader)
-=======
 _Jv_CopyClassesToSystemLoader (gnu::gcj::runtime::SystemClassLoader *loader)
->>>>>>> c355071f
 {
   for (jclass klass = system_class_list;
        klass;
        klass = klass->next_or_version)
     {
       klass->loader = loader;
-<<<<<<< HEAD
-      loader->loadedClasses->put(klass->name->toString(), klass);
-=======
       loader->addClass(klass);
->>>>>>> c355071f
     }
   system_class_list = SYSTEM_LOADER_INITIALIZED;
 }
 
-<<<<<<< HEAD
-=======
 // An internal variant of _Jv_FindClass which simply swallows a
 // NoClassDefFoundError or a ClassNotFoundException. This gives the
 // caller a chance to evaluate the situation and behave accordingly.
->>>>>>> c355071f
 jclass
 _Jv_FindClassNoException (_Jv_Utf8Const *name, java::lang::ClassLoader *loader)
 {
-<<<<<<< HEAD
+  jclass klass;
+
+  try
+    {
+      klass = _Jv_FindClass(name, loader);
+    }
+  catch ( java::lang::NoClassDefFoundError *ncdfe )
+    {
+      return NULL;
+    }
+  catch ( java::lang::ClassNotFoundException *cnfe )
+    {
+      return NULL;
+    }
+
+  return klass;
+}
+
+jclass
+_Jv_FindClass (_Jv_Utf8Const *name, java::lang::ClassLoader *loader)
+{
   // See if the class was already loaded by this loader.  This handles
   // initiating loader checks, as we register classes with their
   // initiating loaders.
@@ -443,47 +385,9 @@
   // We might still be bootstrapping the VM, in which case there
   // won't be a bootstrap class loader yet.
   jclass klass = real ? real->findLoadedClass (sname) : NULL;
-=======
-  jclass klass;
->>>>>>> c355071f
-
-  try
-    {
-      klass = _Jv_FindClass(name, loader);
-    }
-  catch ( java::lang::NoClassDefFoundError *ncdfe )
-    {
-<<<<<<< HEAD
-=======
-      return NULL;
-    }
-  catch ( java::lang::ClassNotFoundException *cnfe )
-    {
-      return NULL;
-    }
-
-  return klass;
-}
-
-jclass
-_Jv_FindClass (_Jv_Utf8Const *name, java::lang::ClassLoader *loader)
-{
-  // See if the class was already loaded by this loader.  This handles
-  // initiating loader checks, as we register classes with their
-  // initiating loaders.
-
-  java::lang::ClassLoader *boot = java::lang::VMClassLoader::bootLoader;
-  java::lang::ClassLoader *real = loader;
-  if (! real)
-    real = boot;
-  jstring sname = name->toString();
-  // We might still be bootstrapping the VM, in which case there
-  // won't be a bootstrap class loader yet.
-  jclass klass = real ? real->findLoadedClass (sname) : NULL;
 
   if (! klass)
     {
->>>>>>> c355071f
       if (loader)
 	{
 	  // Load using a user-defined loader, jvmspec 5.3.2.
