--- conflicted
+++ resolved
@@ -241,7 +241,6 @@
       (*_Jv_RegisterClassHook) (klass);
     }
 }
-<<<<<<< HEAD
 
 // This is a version of _Jv_RegisterClasses that takes a count.
 void
@@ -249,15 +248,6 @@
 {
   size_t i;
 
-=======
-
-// This is a version of _Jv_RegisterClasses that takes a count.
-void
-_Jv_RegisterClasses_Counted (const jclass * classes, size_t count)
-{
-  size_t i;
-
->>>>>>> 751ff693
   _Jv_RegisterLibForGc (classes);
 
   for (i = 0; i < count; i++)
@@ -293,9 +283,6 @@
   memcpy (dst, src, len);
   
   new_class->engine = &_Jv_soleIndirectCompiledEngine;
-<<<<<<< HEAD
-  
-=======
 
   /* FIXME:  Way back before the dawn of time, we overloaded the
      SYNTHETIC class access modifier to mean INTERPRETED.  This was a
@@ -306,7 +293,6 @@
      kludge!  */
   new_class->accflags &= ~java::lang::reflect::Modifier::INTERPRETED;
 
->>>>>>> 751ff693
   (*_Jv_RegisterClassHook) (new_class);
   
   return new_class;
