--- conflicted
+++ resolved
@@ -2061,8 +2061,6 @@
   jobject obj = reinterpret_cast<jobject> (method->ncode);
   return reinterpret_cast<jclass> (_Jv_StackTrace::ncodeMap->get (obj));
 }
-<<<<<<< HEAD
-=======
 
 jbyte
 _Jv_GetClassState (jclass klass)
@@ -2081,5 +2079,4 @@
     }
 
   return NULL;
-}
->>>>>>> 1177f497
+}