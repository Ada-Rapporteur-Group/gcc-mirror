--- conflicted
+++ resolved
@@ -672,10 +672,7 @@
   engine->unregister(this);
 }
 
-<<<<<<< HEAD
-=======
 #ifdef INTERPRETER
->>>>>>> 60a98cce
 void
 _Jv_ClosureList::releaseClosures (_Jv_ClosureList **closures)
 {
@@ -697,10 +694,7 @@
   this->next = *closures;
   *closures = this;
 }
-<<<<<<< HEAD
-=======
 #endif
->>>>>>> 60a98cce
 
 // This implements the initialization process for a class.  From Spec
 // section 12.4.2.
@@ -1664,42 +1658,6 @@
   return NULL;
 }
 
-<<<<<<< HEAD
-// The rules for finding proxy methods are different: first we search
-// the interfaces implemented by a proxy, then the methods declared in
-// class Proxy.
-
-java::lang::reflect::Method *
-_Jv_LookupProxyMethod (jclass proxyClass, _Jv_Utf8Const *name,
-		       _Jv_Utf8Const *signature)
-{
-  using namespace java::lang::reflect;
-  jclass declaringClass;
-  _Jv_Method * m;
-
-  for (int i = 0; i < proxyClass->interface_count; i++)
-    {
-      declaringClass = proxyClass->interfaces[i];
-      m = _Jv_GetMethodLocal (declaringClass, name, signature);
-      if (m)
-	break;
-    }
-  if (!m)
-    m = _Jv_LookupDeclaredMethod (&Proxy::class$,
-				  name,
-				  signature,
-				  &declaringClass);
-
-  Method *rmethod = new Method ();
-  rmethod->offset = (char*) m - (char*) declaringClass->methods;
-  rmethod->declaringClass = declaringClass;
-  return rmethod;
-}
-
-
-
-=======
->>>>>>> 60a98cce
 java::lang::reflect::Method *
 _Jv_GetReflectedMethod (jclass klass, _Jv_Utf8Const *name,
 		       _Jv_Utf8Const *signature)
@@ -2112,10 +2070,7 @@
   return klass->state;
 }
 
-<<<<<<< HEAD
-=======
 #ifdef INTERPRETER
->>>>>>> 60a98cce
 jstring
 _Jv_GetInterpClassSourceFile (jclass klass)
 {
@@ -2127,9 +2082,5 @@
     }
 
   return NULL;
-<<<<<<< HEAD
-}
-=======
-}
-#endif
->>>>>>> 60a98cce
+}
+#endif