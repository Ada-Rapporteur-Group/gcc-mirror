--- conflicted
+++ resolved
@@ -1,10 +1,6 @@
 // natClass.cc - Implementation of java.lang.Class native methods.
 
-<<<<<<< HEAD
-/* Copyright (C) 1998, 1999, 2000, 2001, 2002, 2003, 2004, 2005  
-=======
 /* Copyright (C) 1998, 1999, 2000, 2001, 2002, 2003, 2004, 2005, 2006
->>>>>>> c355071f
    Free Software Foundation
 
    This file is part of libgcj.
@@ -120,11 +116,6 @@
   if (s != NULL)
     {
       jclass caller = _Jv_StackTrace::GetCallingClass (&Class::class$);
-<<<<<<< HEAD
-      ClassLoader *caller_loader = NULL;
-      if (caller)
-	caller_loader = caller->getClassLoaderInternal();
-=======
       return getClassLoader (caller);
    }
 
@@ -138,7 +129,6 @@
   if (s != NULL)
     {
       ClassLoader *caller_loader = caller->getClassLoaderInternal();
->>>>>>> c355071f
 
       // If the caller has a non-null class loader, and that loader
       // is not this class' loader or an ancestor thereof, then do a
@@ -642,14 +632,9 @@
 java::lang::Class::isAssignableFrom (jclass klass)
 {
   // Arguments may not have been initialized, given ".class" syntax.
-<<<<<<< HEAD
-  _Jv_InitClass (this);
-  _Jv_InitClass (klass);
-=======
   // This ensures we can at least look at their superclasses.
   _Jv_Linker::wait_for_state (this, JV_STATE_LOADING);
   _Jv_Linker::wait_for_state (klass, JV_STATE_LOADING);
->>>>>>> c355071f
   return _Jv_IsAssignableFrom (klass, this);
 }
 
@@ -658,10 +643,6 @@
 {
   if (! obj)
     return false;
-<<<<<<< HEAD
-  _Jv_InitClass (this);
-=======
->>>>>>> c355071f
   return _Jv_IsAssignableFrom (JV_CLASS (obj), this);
 }
 
@@ -698,14 +679,9 @@
 void
 java::lang::Class::initializeClass (void)
 {
-<<<<<<< HEAD
-  // Short-circuit to avoid needless locking.
-  if (state == JV_STATE_DONE)
-=======
   // Short-circuit to avoid needless locking (expression includes
   // JV_STATE_PHANTOM and JV_STATE_DONE).
   if (state >= JV_STATE_PHANTOM)
->>>>>>> c355071f
     return;
 
   // Step 1.  We introduce a new scope so we can synchronize more
@@ -953,12 +929,8 @@
 }
 
 static void
-<<<<<<< HEAD
-_Jv_AddMethodToCache (jclass klass, _Jv_Method *method)
-=======
 _Jv_AddMethodToCache (jclass klass MAYBE_UNUSED,
 		      _Jv_Method *method MAYBE_UNUSED)
->>>>>>> c355071f
 {
 #ifdef HAVE_TLS
   if (method_cache == NULL)
@@ -1223,11 +1195,6 @@
       if (!klass->isInterface ())
 	return false;
       
-<<<<<<< HEAD
-      int i = klass->method_count;
-      while (--i >= 0)
-	{
-=======
       int max = klass->method_count;
       int offset = 0;
       for (int i = 0; i < max; ++i)
@@ -1236,7 +1203,6 @@
 	  if (klass->methods[i].name->first() == '<')
 	    continue;
 
->>>>>>> c355071f
 	  if (_Jv_equalUtf8Consts (klass->methods[i].name, utf_name)
 	      && _Jv_equalUtf8Consts (klass->methods[i].signature, utf_sig))
 	    {
@@ -1249,31 +1215,6 @@
 
 	      found_class = klass;
 	      // Interface method indexes count from 1.
-<<<<<<< HEAD
-	      index = i+1;
-	      return true;
-	    }
-	}
-    }
-
-  // If we haven't found a match, and this class is an interface, then
-  // check all the superinterfaces.
-  if (search_class->isInterface())
-    {
-      for (int i = 0; i < search_class->interface_count; ++i)
-	{
-	  using namespace java::lang::reflect;
-	  bool found = _Jv_getInterfaceMethod (search_class->interfaces[i], 
-					   found_class, index,
-					   utf_name, utf_sig);
-	  if (found)
-	    return true;
-	}
-    }
-
-  return false;
-}
-=======
 	      index = offset + 1;
 	      return true;
 	    }
@@ -1336,4 +1277,3 @@
   jobject obj = reinterpret_cast<jobject> (method->ncode);
   return reinterpret_cast<jclass> (_Jv_StackTrace::ncodeMap->get (obj));
 }
->>>>>>> c355071f
