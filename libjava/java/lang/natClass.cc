--- conflicted
+++ resolved
@@ -1,10 +1,6 @@
 // natClass.cc - Implementation of java.lang.Class native methods.
 
-<<<<<<< HEAD
-/* Copyright (C) 1998, 1999, 2000, 2001, 2002, 2003, 2004, 2005, 2006  
-=======
 /* Copyright (C) 1998, 1999, 2000, 2001, 2002, 2003, 2004, 2005, 2006
->>>>>>> f8383f28
    Free Software Foundation
 
    This file is part of libgcj.
@@ -1246,31 +1242,11 @@
 }
 
 #ifdef INTERPRETER
-<<<<<<< HEAD
-_Jv_InterpMethod*
-=======
 _Jv_MethodBase *
->>>>>>> f8383f28
 _Jv_FindInterpreterMethod (jclass klass, jmethodID desired_method)
 {
   using namespace java::lang::reflect;
 
-<<<<<<< HEAD
-  _Jv_InterpClass* iclass
-    = reinterpret_cast<_Jv_InterpClass*> (klass->aux_info);
-  _Jv_MethodBase** imethods = _Jv_GetFirstMethod (iclass);
-
-  for (int i = 0; i < JvNumMethods (klass); ++i)
-    {
-      _Jv_MethodBase* imeth = imethods[i];
-      _Jv_ushort accflags = klass->methods[i].accflags;
-      if ((accflags & (Modifier::NATIVE | Modifier::ABSTRACT)) == 0)
-	{
-	  _Jv_InterpMethod* im = reinterpret_cast<_Jv_InterpMethod*> (imeth);
-	  if (im->get_method () == desired_method)
-	    return im;
-	}
-=======
   _Jv_InterpClass *iclass
     = reinterpret_cast<_Jv_InterpClass *> (klass->aux_info);
   _Jv_MethodBase **imethods = _Jv_GetFirstMethod (iclass);
@@ -1280,14 +1256,10 @@
       _Jv_MethodBase *imeth = imethods[i];
       if (imeth->get_method () == desired_method)
 	return imeth;
->>>>>>> f8383f28
     }
 
   return NULL;
 }
-<<<<<<< HEAD
-#endif
-=======
 #endif
 
 // Return Utf8 name of a class. This function is here for code that
@@ -1305,4 +1277,3 @@
   jobject obj = reinterpret_cast<jobject> (method->ncode);
   return reinterpret_cast<jclass> (_Jv_StackTrace::ncodeMap->get (obj));
 }
->>>>>>> f8383f28
