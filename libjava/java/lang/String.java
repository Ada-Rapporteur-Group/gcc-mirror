--- conflicted
+++ resolved
@@ -1319,11 +1319,7 @@
    */
   public synchronized int codePointCount(int start, int end)
   {
-<<<<<<< HEAD
-    if (start < 0 || end >= count || start > end)
-=======
     if (start < 0 || end > count || start > end)
->>>>>>> f8383f28
       throw new StringIndexOutOfBoundsException();
 
     int count = 0;
