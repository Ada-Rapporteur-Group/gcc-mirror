// natPosixProcess.cc - Native side of POSIX process code.

<<<<<<< HEAD
/* Copyright (C) 1998, 1999, 2000, 2002, 2003, 2004, 2005, 2006, 2007  Free Software Foundation
=======
/* Copyright (C) 1998, 1999, 2000, 2002, 2003, 2004, 2005, 2006, 2007
  Free Software Foundation
>>>>>>> 60a98cce

   This file is part of libgcj.

This software is copyrighted work licensed under the terms of the
Libgcj License.  Please consult the file "LIBGCJ_LICENSE" for
details.  */

#include <config.h>

#ifdef HAVE_UNISTD_H
#include <unistd.h>
#endif
#include <errno.h>
#include <fcntl.h>
#include <sys/types.h>
#include <sys/wait.h>
<<<<<<< HEAD
=======
#ifdef HAVE_SYS_TIME_H
#include <sys/time.h>
#endif
>>>>>>> 60a98cce
#ifdef HAVE_SYS_RESOURCE_H
#include <sys/resource.h>
#endif
#include <signal.h>
#include <string.h>
#include <stdlib.h>
#include <stdio.h>
#include <unistd.h>
#include <pthread.h>

#include <posix.h>
#include <posix-threads.h>
#include <jvm.h>

#include <java/lang/PosixProcess$ProcessManager.h>
#include <java/lang/PosixProcess.h>
#include <java/lang/IllegalThreadStateException.h>
#include <java/lang/InternalError.h>
#include <java/lang/InterruptedException.h>
#include <java/lang/NullPointerException.h>
#include <java/lang/Thread.h>
#include <java/io/File.h>
#include <java/io/FileDescriptor.h>
#include <gnu/java/nio/channels/FileChannelImpl.h>
#include <java/io/FileInputStream.h>
#include <java/io/FileOutputStream.h>
#include <java/io/IOException.h>
#include <java/lang/OutOfMemoryError.h>
#include <java/lang/PosixProcess$EOFInputStream.h>

using gnu::java::nio::channels::FileChannelImpl;
using namespace java::lang;

extern char **environ;

static char *
new_string (jstring string)
{
  jsize s = _Jv_GetStringUTFLength (string);
  char *buf = (char *) _Jv_Malloc (s + 1);
  _Jv_GetStringUTFRegion (string, 0, string->length(), buf);
  buf[s] = '\0';
  return buf;
}

static void
cleanup (char **args, char **env, char *path)
{
  if (args != NULL)
    {
      for (int i = 0; args[i] != NULL; ++i)
	_Jv_Free (args[i]);
      _Jv_Free (args);
    }
  if (env != NULL)
    {
      for (int i = 0; env[i] != NULL; ++i)
	_Jv_Free (env[i]);
      _Jv_Free (env);
    }
  if (path != NULL)
    _Jv_Free (path);
}

// This makes our error handling a bit simpler and it lets us avoid
// thread bugs where we close a possibly-reopened file descriptor for
// a second time.
static void
myclose (int &fd)
{
  if (fd != -1)
    close (fd);
  fd = -1;
}

namespace
{
  struct ProcessManagerInternal
  {
    int pipe_ends[2];
    struct sigaction old_sigaction;
  };
}


// There has to be a signal handler in order to be able to
// sigwait() on SIGCHLD.  The information passed is ignored as it
// will be recovered by the waitpid() call.
static void
#ifdef SA_SIGINFO
sigchld_handler (int sig, siginfo_t *si, void *third)
#else
sigchld_handler (int sig)
#endif
{
  if (PosixProcess$ProcessManager::nativeData != NULL)
    {
      ProcessManagerInternal *pmi =
        (ProcessManagerInternal *)PosixProcess$ProcessManager::nativeData;
      char c = 0;
      ::write(pmi->pipe_ends[1], &c, 1);
      if (pmi->old_sigaction.sa_handler != SIG_DFL
          && pmi->old_sigaction.sa_handler != SIG_IGN)
        {
#ifdef SA_SIGINFO
          if ((pmi->old_sigaction.sa_flags & SA_SIGINFO) != 0)
            pmi->old_sigaction.sa_sigaction(sig, si, third);
          else
#endif
            (*pmi->old_sigaction.sa_handler)(sig);
        }
    }
}


// Get ready to enter the main reaper thread loop.
void
java::lang::PosixProcess$ProcessManager::init ()
{
  // The nativeData is static to avoid races installing the signal
  // handler in the case that it is chained.
  if (nativeData == NULL )
    {
      ProcessManagerInternal *pmi =
        (ProcessManagerInternal *)JvAllocBytes(sizeof(ProcessManagerInternal));

      if (0 != ::pipe(pmi->pipe_ends))
        goto error;

      // Make writing non-blocking so that the signal handler will
      // never block.
      int fl = ::fcntl(pmi->pipe_ends[1], F_GETFL);
      ::fcntl(pmi->pipe_ends[1], F_SETFL, fl | O_NONBLOCK);

      nativeData = (::gnu::gcj::RawDataManaged *)pmi;

      // SIGCHLD is blocked in all threads in posix-threads.cc.
      // Setup the SIGCHLD handler.
      struct sigaction sa;
      memset (&sa, 0, sizeof (sa));

#ifdef SA_SIGINFO
      sa.sa_sigaction = sigchld_handler;
      // We only want signals when the things exit.
      sa.sa_flags = SA_NOCLDSTOP | SA_SIGINFO;
#else
      sa.sa_handler = sigchld_handler;
      // We only want signals when the things exit.
      sa.sa_flags = SA_NOCLDSTOP;
#endif

      if (-1 == sigaction (SIGCHLD, &sa, &pmi->old_sigaction))
        goto error;
    }
  // All OK.
  return;

error:
  throw new InternalError (JvNewStringUTF (strerror (errno)));
}

void
java::lang::PosixProcess$ProcessManager::waitForSignal ()
{
  // Wait for SIGCHLD
  _Jv_UnBlockSigchld();
  ProcessManagerInternal *pmi = (ProcessManagerInternal *)nativeData;

  // Try to read multiple (64) notifications in one go.
  char c[64];
 ::read(pmi->pipe_ends[0], c, sizeof (c));

  _Jv_BlockSigchld();

  return;
}

<<<<<<< HEAD
jboolean java::lang::PosixProcess$ProcessManager::reap ()
{
  using namespace java::lang;

  pid_t pid;

  for (;;)
    {
      // Get the return code from a dead child process.
      int status;
      pid = waitpid ((pid_t) - 1, &status, WNOHANG);
      if (pid == -1)
	{
	  if (errno == ECHILD)
	    return false;
	  else
	    goto error;
	}

      if (pid == 0)
        return true;   // No children to wait for.

      // Look up the process in our pid map.
      PosixProcess * process = removeProcessFromMap ((jlong) pid);

      // Note that if process==NULL, then we have an unknown child.
      // This is not common, but can happen, and isn't an error.
      if (process)
	{
	  JvSynchronize sync (process);
	  process->status = WIFEXITED (status) ? WEXITSTATUS (status) : -1;
	  process->state = PosixProcess::STATE_TERMINATED;
          process->processTerminationCleanup();
	  process->notifyAll ();
	}
    }

error:
  throw new InternalError (JvNewStringUTF (strerror (errno)));
=======
jboolean java::lang::PosixProcess$ProcessManager::reap (PosixProcess *p)
{
  pid_t rv;

  // Try to get the return code from the child process.
  int status;
  rv = ::waitpid ((pid_t)p->pid, &status, WNOHANG);
  if (rv == -1)
    throw new InternalError (JvNewStringUTF (strerror (errno)));

  if (rv == 0)
    return false;   // No children to wait for.

  JvSynchronize sync (p);
  p->status = WIFEXITED (status) ? WEXITSTATUS (status) : -1;
  p->state = PosixProcess::STATE_TERMINATED;
  p->processTerminationCleanup();
  p->notifyAll ();
  return true;
>>>>>>> 60a98cce
}

void
java::lang::PosixProcess$ProcessManager::signalReaper ()
{
  ProcessManagerInternal *pmi = (ProcessManagerInternal *)nativeData;
  char c = 0;
  ::write(pmi->pipe_ends[1], &c, 1);
  // Ignore errors.  If EPIPE the reaper has already exited.
}

void
java::lang::PosixProcess::nativeDestroy ()
{
  int c = ::kill ((pid_t) pid, SIGKILL);
  if (c == 0)
    return;
  // kill() failed.
  throw new InternalError (JvNewStringUTF (strerror (errno)));
}

void
java::lang::PosixProcess::nativeSpawn ()
{
  using namespace java::io;

  // Initialize all locals here to make cleanup simpler.
  char **args = NULL;
  char **env = NULL;
  char *path = NULL;
  int inp[2], outp[2], errp[2], msgp[2];
  inp[0] = -1;
  inp[1] = -1;
  outp[0] = -1;
  outp[1] = -1;
  errp[0] = -1;
  errp[1] = -1;
  msgp[0] = -1;
  msgp[1] = -1;
  errorStream = NULL;
  inputStream = NULL;
  outputStream = NULL;

  try
    {
      // Transform arrays to native form.
      args = (char **) _Jv_Malloc ((progarray->length + 1) * sizeof (char *));

      // Initialize so we can gracefully recover.
      jstring *elts = elements (progarray);
      for (int i = 0; i <= progarray->length; ++i)
	args[i] = NULL;

      for (int i = 0; i < progarray->length; ++i)
	args[i] = new_string (elts[i]);
      args[progarray->length] = NULL;

      if (envp)
	{
          bool need_path = true;
          bool need_ld_library_path = true;
          int i;

          // Preserve PATH and LD_LIBRARY_PATH unless specified
          // explicitly.  We need three extra slots.  Potentially PATH
          // and LD_LIBRARY_PATH will be added plus the NULL
          // termination.
	  env = (char **) _Jv_Malloc ((envp->length + 3) * sizeof (char *));
	  elts = elements (envp);

	  // Initialize so we can gracefully recover.
	  for (i = 0; i < envp->length + 3; ++i)
	    env[i] = NULL;

	  for (i = 0; i < envp->length; ++i)
            {
              env[i] = new_string (elts[i]);
              if (!strncmp (env[i], "PATH=", sizeof("PATH=")))
                need_path = false;
              if (!strncmp (env[i], "LD_LIBRARY_PATH=",
                            sizeof("LD_LIBRARY_PATH=")))
                need_ld_library_path = false;
            }

          if (need_path)
            {
	      char *path_val = getenv ("PATH");
              if (path_val)
                {
                  env[i] = (char *) _Jv_Malloc (strlen (path_val) +
                                                sizeof("PATH=") + 1);
                  strcpy (env[i], "PATH=");
                  strcat (env[i], path_val);
                  i++;
                }
            }
          if (need_ld_library_path)
            {
	      char *path_val = getenv ("LD_LIBRARY_PATH");
              if (path_val)
                {
                  env[i] =
                    (char *) _Jv_Malloc (strlen (path_val) +
                                         sizeof("LD_LIBRARY_PATH=") + 1);
                  strcpy (env[i], "LD_LIBRARY_PATH=");
                  strcat (env[i], path_val);
                  i++;
                }
            }
	  env[i] = NULL;
	}

      // We allocate this here because we can't call malloc() after
      // the fork.
      if (dir != NULL)
	path = new_string (dir->getPath ());

      // Create pipes for I/O.  MSGP is for communicating exec()
      // status.  If redirecting stderr to stdout, we don't need to
      // create the ERRP pipe.
      if (pipe (inp) || pipe (outp) || pipe (msgp)
	  || fcntl (msgp[1], F_SETFD, FD_CLOEXEC))
	throw new IOException (JvNewStringUTF (strerror (errno)));
      if (! redirect && pipe (errp))
	throw new IOException (JvNewStringUTF (strerror (errno)));

      // We create the streams before forking.  Otherwise if we had an
      // error while creating the streams we would have run the child
      // with no way to communicate with it.
      if (redirect)
	errorStream = PosixProcess$EOFInputStream::instance;
      else
	errorStream =
	  new FileInputStream (new
			       FileChannelImpl (errp[0],
						FileChannelImpl::READ));
      inputStream =
	new FileInputStream (new
			     FileChannelImpl (inp[0], FileChannelImpl::READ));
      outputStream =
	new FileOutputStream (new FileChannelImpl (outp[1],
						   FileChannelImpl::WRITE));

      // We don't use vfork() because that would cause the local
      // environment to be set by the child.

    // Use temporary for fork result to avoid dirtying an extra page.
    pid_t pid_tmp;
    if ((pid_tmp = fork ()) == -1)
      throw new IOException (JvNewStringUTF (strerror (errno)));

    if (pid_tmp == 0)
	{
	  // Child process, so remap descriptors, chdir and exec.
	  if (envp)
            environ = env;

	  // We ignore errors from dup2 because they should never occur.
	  dup2 (outp[0], 0);
	  dup2 (inp[1], 1);
	  dup2 (redirect ? inp[1] : errp[1], 2);

	  // Use close and not myclose -- we're in the child, and we
	  // aren't worried about the possible race condition.
	  close (inp[0]);
	  close (inp[1]);
	  if (! redirect)
	    {
	      close (errp[0]);
	      close (errp[1]);
	    }
	  close (outp[0]);
	  close (outp[1]);
	  close (msgp[0]);

	  // Change directory.
	  if (path != NULL)
	    {
	      if (chdir (path) != 0)
		{
		  char c = errno;
		  write (msgp[1], &c, 1);
		  _exit (127);
		}
	    }
          // Make sure all file descriptors are closed.  In
          // multi-threaded programs, there is a race between when a
          // descriptor is obtained, when we can set FD_CLOEXEC, and
          // fork().  If the fork occurs before FD_CLOEXEC is set, the
          // descriptor would leak to the execed process if we did not
          // manually close it.  So that is what we do.  Since we
          // close all the descriptors, it is redundant to set
          // FD_CLOEXEC on them elsewhere.
          int max_fd;
#ifdef HAVE_GETRLIMIT
          rlimit rl;
          int rv = getrlimit(RLIMIT_NOFILE, &rl);
          if (rv == 0)
            max_fd = rl.rlim_max - 1;
          else
            max_fd = 1024 - 1;
#else
          max_fd = 1024 - 1;
#endif
          while(max_fd > 2)
            {
              if (max_fd != msgp[1])
                close (max_fd);
              max_fd--;
            }
	  // Make sure that SIGCHLD is unblocked for the new process.
	  sigset_t mask;
	  sigemptyset (&mask);
	  sigaddset (&mask, SIGCHLD);
	  sigprocmask (SIG_UNBLOCK, &mask, NULL);

	  execvp (args[0], args);

	  // Send the parent notification that the exec failed.
	  char c = errno;
	  write (msgp[1], &c, 1);
	  _exit (127);
	}

      // Parent.  Close extra file descriptors and mark ours as
      // close-on-exec.
      pid = (jlong) pid_tmp;

      myclose (outp[0]);
      myclose (inp[1]);
      if (! redirect)
	myclose (errp[1]);
      myclose (msgp[1]);

      char c;
      int r = read (msgp[0], &c, 1);
      if (r == -1)
        throw new IOException (JvNewStringUTF (strerror (errno)));
      else if (r != 0)
        throw new IOException (JvNewStringUTF (strerror (c)));
    }
  catch (java::lang::Throwable *thrown)
    {
      // Do some cleanup we only do on failure.  If a stream object
      // has been created, we must close the stream itself (to avoid
      // duplicate closes when the stream object is collected).
      // Otherwise we simply close the underlying file descriptor.
      // We ignore errors here as they are uninteresting.

      try
	{
	  if (inputStream != NULL)
	    inputStream->close ();
	  else
	    myclose (inp[0]);
	}
      catch (java::lang::Throwable *ignore)
	{
	}

      try
	{
	  if (outputStream != NULL)
	    outputStream->close ();
	  else
	    myclose (outp[1]);
	}
      catch (java::lang::Throwable *ignore)
	{
	}

      try
	{
	  if (errorStream != NULL)
	    errorStream->close ();
	  else if (! redirect)
	    myclose (errp[0]);
	}
      catch (java::lang::Throwable *ignore)
	{
	}

      // These are potentially duplicate, but it doesn't matter due to
      // the use of myclose.
      myclose (outp[0]);
      myclose (inp[1]);
      if (! redirect)
	myclose (errp[1]);
      myclose (msgp[1]);

      exception = thrown;
    }

  myclose (msgp[0]);
  cleanup (args, env, path);
}<|MERGE_RESOLUTION|>--- conflicted
+++ resolved
@@ -1,11 +1,7 @@
 // natPosixProcess.cc - Native side of POSIX process code.
 
-<<<<<<< HEAD
-/* Copyright (C) 1998, 1999, 2000, 2002, 2003, 2004, 2005, 2006, 2007  Free Software Foundation
-=======
 /* Copyright (C) 1998, 1999, 2000, 2002, 2003, 2004, 2005, 2006, 2007
   Free Software Foundation
->>>>>>> 60a98cce
 
    This file is part of libgcj.
 
@@ -22,12 +18,9 @@
 #include <fcntl.h>
 #include <sys/types.h>
 #include <sys/wait.h>
-<<<<<<< HEAD
-=======
 #ifdef HAVE_SYS_TIME_H
 #include <sys/time.h>
 #endif
->>>>>>> 60a98cce
 #ifdef HAVE_SYS_RESOURCE_H
 #include <sys/resource.h>
 #endif
@@ -205,47 +198,6 @@
   return;
 }
 
-<<<<<<< HEAD
-jboolean java::lang::PosixProcess$ProcessManager::reap ()
-{
-  using namespace java::lang;
-
-  pid_t pid;
-
-  for (;;)
-    {
-      // Get the return code from a dead child process.
-      int status;
-      pid = waitpid ((pid_t) - 1, &status, WNOHANG);
-      if (pid == -1)
-	{
-	  if (errno == ECHILD)
-	    return false;
-	  else
-	    goto error;
-	}
-
-      if (pid == 0)
-        return true;   // No children to wait for.
-
-      // Look up the process in our pid map.
-      PosixProcess * process = removeProcessFromMap ((jlong) pid);
-
-      // Note that if process==NULL, then we have an unknown child.
-      // This is not common, but can happen, and isn't an error.
-      if (process)
-	{
-	  JvSynchronize sync (process);
-	  process->status = WIFEXITED (status) ? WEXITSTATUS (status) : -1;
-	  process->state = PosixProcess::STATE_TERMINATED;
-          process->processTerminationCleanup();
-	  process->notifyAll ();
-	}
-    }
-
-error:
-  throw new InternalError (JvNewStringUTF (strerror (errno)));
-=======
 jboolean java::lang::PosixProcess$ProcessManager::reap (PosixProcess *p)
 {
   pid_t rv;
@@ -265,7 +217,6 @@
   p->processTerminationCleanup();
   p->notifyAll ();
   return true;
->>>>>>> 60a98cce
 }
 
 void
