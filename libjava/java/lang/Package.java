/* Package.java -- information about a package
   Copyright (C) 2000, 2001, 2002, 2003, 2005 Free Software Foundation, Inc.

This file is part of GNU Classpath.

GNU Classpath is free software; you can redistribute it and/or modify
it under the terms of the GNU General Public License as published by
the Free Software Foundation; either version 2, or (at your option)
any later version.

GNU Classpath is distributed in the hope that it will be useful, but
WITHOUT ANY WARRANTY; without even the implied warranty of
MERCHANTABILITY or FITNESS FOR A PARTICULAR PURPOSE.  See the GNU
General Public License for more details.

You should have received a copy of the GNU General Public License
along with GNU Classpath; see the file COPYING.  If not, write to the
Free Software Foundation, Inc., 51 Franklin Street, Fifth Floor, Boston, MA
02110-1301 USA.

Linking this library statically or dynamically with other modules is
making a combined work based on this library.  Thus, the terms and
conditions of the GNU General Public License cover the whole
combination.

As a special exception, the copyright holders of this library give you
permission to link this library with independent modules to produce an
executable, regardless of the license terms of these independent
modules, and to copy and distribute the resulting executable under
terms of your choice, provided that you also meet, for each linked
independent module, the terms and conditions of the license of that
module.  An independent module is a module which is not derived from
or based on this library.  If you modify this library, you may extend
this exception to your version of the library, but you are not
obligated to do so.  If you do not wish to do so, delete this
exception statement from your version. */

package java.lang;

import java.net.URL;
import java.util.NoSuchElementException;
import java.util.StringTokenizer;


/**
 * Everything you ever wanted to know about a package. This class makes it
 * possible to attach specification and implementation information to a
 * package as explained in the
 * <a href="http://java.sun.com/products/jdk/1.3/docs/guide/versioning/spec/VersioningSpecification.html#PackageVersionSpecification">Package Versioning Specification</a>
 * section of the
 * <a href="http://java.sun.com/products/jdk/1.3/docs/guide/versioning/spec/VersioningSpecification.html">Product Versioning Specification</a>.
 * It also allows packages to be sealed with respect to the originating URL.
 *
 * <p>The most useful method is the <code>isCompatibleWith()</code> method that
 * compares a desired version of a specification with the version of the
 * specification as implemented by a package. A package is considered
 * compatible with another version if the version of the specification is
 * equal or higher then the requested version. Version numbers are represented
 * as strings of positive numbers separated by dots (e.g. "1.2.0").
 * The first number is called the major number, the second the minor,
 * the third the micro, etc. A version is considered higher then another
 * version if it has a bigger major number then the another version or when
 * the major numbers of the versions are equal if it has a bigger minor number
 * then the other version, etc. (If a version has no minor, micro, etc numbers
 * then they are considered the be 0.)
 *
 * @author Mark Wielaard (mark@klomp.org)
 * @see ClassLoader#definePackage(String, String, String, String, String,
 *      String, String, URL)
 * @since 1.2
 * @status updated to 1.4
 */
public class Package
{
  /** The name of the Package */
  private final String name;

  /** The name if the implementation */
  private final String implTitle;

  /** The vendor that wrote this implementation */
  private final String implVendor;

  /** The version of this implementation */
  private final String implVersion;

  /** The name of the specification */
  private final String specTitle;

  /** The name of the specification designer */
  private final String specVendor;

  /** The version of this specification */
  private final String specVersion;

  /** If sealed the origin of the package classes, otherwise null */
  private final URL sealed;

  /**
   * A package local constructor for the Package class. All parameters except
   * the <code>name</code> of the package may be <code>null</code>.
   * There are no public constructors defined for Package; this is a package
   * local constructor that is used by java.lang.Classloader.definePackage().
   * 
   * @param name The name of the Package
   * @param specTitle The name of the specification
   * @param specVendor The name of the specification designer
   * @param specVersion The version of this specification
   * @param implTitle The name of the implementation
   * @param implVendor The vendor that wrote this implementation
   * @param implVersion The version of this implementation
   * @param sealed If sealed the origin of the package classes
   */
  Package(String name,
	  String specTitle, String specVendor, String specVersion,
	  String implTitle, String implVendor, String implVersion, URL sealed)
  {
    if (name == null)
      throw new IllegalArgumentException("null Package name");

    this.name = name;
    this.implTitle = implTitle;
    this.implVendor = implVendor;
    this.implVersion = implVersion;
    this.specTitle = specTitle;
    this.specVendor = specVendor;
    this.specVersion = specVersion;
    this.sealed = sealed;
  }

  /**
   * Returns the Package name in dot-notation.
   *
   * @return the non-null package name
   */
  public String getName()
  {
    return name;
  }

  /**
   * Returns the name of the specification, or null if unknown.
   *
   * @return the specification title
   */
  public String getSpecificationTitle()
  {
    return specTitle;
  }

  /**
   * Returns the version of the specification, or null if unknown.
   *
   * @return the specification version
   */
  public String getSpecificationVersion()
  {
    return specVersion;
  }

  /**
   * Returns the name of the specification designer, or null if unknown.
   *
   * @return the specification vendor
   */
  public String getSpecificationVendor()
  {
    return specVendor;
  }

  /**
   * Returns the name of the implementation, or null if unknown.
   *
   * @return the implementation title
   */
  public String getImplementationTitle()
  {
    return implTitle;
  }

  /**
   * Returns the version of this implementation, or null if unknown.
   *
   * @return the implementation version
   */
  public String getImplementationVersion()
  {
    return implVersion;
  }

  /**
   * Returns the vendor that wrote this implementation, or null if unknown.
   *
   * @return the implementation vendor
   */
  public String getImplementationVendor()
  {
    return implVendor;
  }

  /**
   * Returns true if this Package is sealed.
   *
   * @return true if the package is sealed
   */
  public boolean isSealed()
  {
    return sealed != null;
  }

  /**
   * Returns true if this Package is sealed and the origin of the classes is
   * the given URL.
   *
   * @param url the URL to test
   * @return true if the package is sealed by this URL
   * @throws NullPointerException if url is null
   */
  public boolean isSealed(URL url)
  {
    return url.equals(sealed);
  }

  /**
   * Checks if the version of the specification is higher or at least as high
   * as the desired version. Comparison is done by sequentially comparing
   * dotted decimal numbers from the parameter and from
   * <code>getSpecificationVersion</code>.
   *
   * @param version the (minimal) desired version of the specification
   *
   * @return true if the version is compatible, false otherwise
   *
   * @Throws NumberFormatException if either version string is invalid
   * @throws NullPointerException if either version string is null
   */
  public boolean isCompatibleWith(String version)
  {
    StringTokenizer versionTokens = new StringTokenizer(version, ".");
    StringTokenizer specTokens = new StringTokenizer(specVersion, ".");
    try
      {
        while (versionTokens.hasMoreElements())
          {
            int vers = Integer.parseInt(versionTokens.nextToken());
            int spec = Integer.parseInt(specTokens.nextToken());
            if (spec < vers)
              return false;
            else if (spec > vers)
              return true;
            // They must be equal, next Token please!
          }
      }
    catch (NoSuchElementException e)
      {
        // This must have been thrown by spec.nextToken() so return false.
        return false;
      }
    // They must have been exactly the same version.
    // Or the specVersion has more subversions. That is also good.
    return true;
  }

  /**
   * Returns the named package if it is known by the callers class loader.
   * It may return null if the package is unknown, when there is no
   * information on that particular package available or when the callers
   * classloader is null.
   *
   * @param name the name of the desired package
   * @return the package by that name in the current ClassLoader
   */
  public static Package getPackage(String name)
  {
    // Get the caller's classloader
<<<<<<< HEAD
    ClassLoader cl = VMSecurityManager.currentClassLoader();
=======
    ClassLoader cl = VMSecurityManager.currentClassLoader(Package.class);
>>>>>>> 8c044a9c
    return cl != null ? cl.getPackage(name) : VMClassLoader.getPackage(name);
  }

  /**
   * Returns all the packages that are known to the callers class loader.
   * It may return an empty array if the classloader of the caller is null.
   *
   * @return an array of all known packages
   */
  public static Package[] getPackages()
  {
    // Get the caller's classloader
    Class c = VMSecurityManager.getClassContext(Package.class)[1];
    ClassLoader cl = c.getClassLoader();
    return cl != null ? cl.getPackages() : VMClassLoader.getPackages();
  }

  /**
   * Returns the hashCode of the name of this package.
   *
   * @return the hash code
   */
  public int hashCode()
  {
    return name.hashCode();
  }

  /**
   * Returns a string representation of this package. It is specified to
   * be <code>"package " + getName() + (getSpecificationTitle() == null
   * ? "" : ", " + getSpecificationTitle()) + (getSpecificationVersion()
   * == null ? "" : ", version " + getSpecificationVersion())</code>.
   *
   * @return the string representation of the package
   */
  public String toString()
  {
    return ("package " + name + (specTitle == null ? "" : ", " + specTitle)
	    + (specVersion == null ? "" : ", version " + specVersion));
  }
} // class Package<|MERGE_RESOLUTION|>--- conflicted
+++ resolved
@@ -273,11 +273,7 @@
   public static Package getPackage(String name)
   {
     // Get the caller's classloader
-<<<<<<< HEAD
-    ClassLoader cl = VMSecurityManager.currentClassLoader();
-=======
     ClassLoader cl = VMSecurityManager.currentClassLoader(Package.class);
->>>>>>> 8c044a9c
     return cl != null ? cl.getPackage(name) : VMClassLoader.getPackage(name);
   }
 
