--- conflicted
+++ resolved
@@ -1,9 +1,5 @@
 /* Runtime.java -- access to the VM process
-<<<<<<< HEAD
-   Copyright (C) 1998, 2002, 2003, 2004, 2005 Free Software Foundation
-=======
    Copyright (C) 1998, 2002, 2003, 2004, 2005, 2006 Free Software Foundation
->>>>>>> c355071f
 
 This file is part of GNU Classpath.
 
