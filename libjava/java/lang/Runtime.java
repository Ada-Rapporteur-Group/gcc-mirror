/* Runtime.java -- access to the VM process
   Copyright (C) 1998, 2002, 2003, 2004, 2005, 2006 Free Software Foundation

This file is part of GNU Classpath.

GNU Classpath is free software; you can redistribute it and/or modify
it under the terms of the GNU General Public License as published by
the Free Software Foundation; either version 2, or (at your option)
any later version.

GNU Classpath is distributed in the hope that it will be useful, but
WITHOUT ANY WARRANTY; without even the implied warranty of
MERCHANTABILITY or FITNESS FOR A PARTICULAR PURPOSE.  See the GNU
General Public License for more details.

You should have received a copy of the GNU General Public License
along with GNU Classpath; see the file COPYING.  If not, write to the
Free Software Foundation, Inc., 51 Franklin Street, Fifth Floor, Boston, MA
02110-1301 USA.

Linking this library statically or dynamically with other modules is
making a combined work based on this library.  Thus, the terms and
conditions of the GNU General Public License cover the whole
combination.

As a special exception, the copyright holders of this library give you
permission to link this library with independent modules to produce an
executable, regardless of the license terms of these independent
modules, and to copy and distribute the resulting executable under
terms of your choice, provided that you also meet, for each linked
independent module, the terms and conditions of the license of that
module.  An independent module is a module which is not derived from
or based on this library.  If you modify this library, you may extend
this exception to your version of the library, but you are not
obligated to do so.  If you do not wish to do so, delete this
exception statement from your version. */


package java.lang;

import gnu.classpath.SystemProperties;

import java.io.File;
import java.io.IOException;
import java.io.InputStream;
import java.io.OutputStream;
import java.util.HashSet;
import java.util.Iterator;
import java.util.Set;
import java.util.StringTokenizer;

/**
 * Runtime represents the Virtual Machine.
 *
 * @author John Keiser
 * @author Eric Blake (ebb9@email.byu.edu)
 * @author Jeroen Frijters
 */
// No idea why this class isn't final, since you can't build a subclass!
public class Runtime
{
  /**
   * The library path, to search when loading libraries. We can also safely use
   * this as a lock for synchronization.
   */
  private final String[] libpath;

  static
  {
    init();
  }

  /**
   * The thread that started the exit sequence. Access to this field must
   * be thread-safe; lock on libpath to avoid deadlock with user code.
   * <code>runFinalization()</code> may want to look at this to see if ALL
   * finalizers should be run, because the virtual machine is about to halt.
   */
  private Thread exitSequence;

  /**
   * All shutdown hooks. This is initialized lazily, and set to null once all
   * shutdown hooks have run. Access to this field must be thread-safe; lock
   * on libpath to avoid deadlock with user code.
   */
  private Set shutdownHooks;

  /** True if we should finalize on exit.  */
  private boolean finalizeOnExit;

  /**
   * The one and only runtime instance.
   */
  private static final Runtime current = new Runtime();

  /**
   * Not instantiable by a user, this should only create one instance.
   */
  private Runtime()
  {
    if (current != null)
      throw new InternalError("Attempt to recreate Runtime");
    
    // We don't use libpath in the libgcj implementation.  We still
    // set it to something to allow the various synchronizations to
    // work.
    libpath = new String[0];
  }

  /**
   * Get the current Runtime object for this JVM. This is necessary to access
   * the many instance methods of this class.
   *
   * @return the current Runtime object
   */
  public static Runtime getRuntime()
  {
    return current;
  }

  /**
   * Exit the Java runtime. This method will either throw a SecurityException
   * or it will never return. The status code is returned to the system; often
   * a non-zero status code indicates an abnormal exit. Of course, there is a
   * security check, <code>checkExit(status)</code>.
   *
   * <p>First, all shutdown hooks are run, in unspecified order, and
   * concurrently. Next, if finalization on exit has been enabled, all pending
   * finalizers are run. Finally, the system calls <code>halt</code>.</p>
   *
   * <p>If this is run a second time after shutdown has already started, there
   * are two actions. If shutdown hooks are still executing, it blocks
   * indefinitely. Otherwise, if the status is nonzero it halts immediately;
   * if it is zero, it blocks indefinitely. This is typically called by
   * <code>System.exit</code>.</p>
   *
   * @param status the status to exit with
   * @throws SecurityException if permission is denied
   * @see #addShutdownHook(Thread)
   * @see #runFinalizersOnExit(boolean)
   * @see #runFinalization()
   * @see #halt(int)
   */
  public void exit(int status)
  {
    SecurityManager sm = SecurityManager.current; // Be thread-safe!
    if (sm != null)
      sm.checkExit(status);
<<<<<<< HEAD

    if (runShutdownHooks())
      halt(status);
=======
    exitNoChecks(status);
  }

  // Accessor to avoid adding a vtable slot.
  static void exitNoChecksAccessor(int status)
  {
    current.exitNoChecks(status);
  }

  // Private since we can't add a vtable slot in 4.1.x.
  private void exitNoChecks(int status)
  {
    if (runShutdownHooks())
      exitInternal(status);
>>>>>>> f8383f28

    // Someone else already called runShutdownHooks().
    // Make sure we are not/no longer in the shutdownHooks set.
    // And wait till the thread that is calling runShutdownHooks() finishes.
    synchronized (libpath)
      {
        if (shutdownHooks != null)
          {
            shutdownHooks.remove(Thread.currentThread());
            // Interrupt the exit sequence thread, in case it was waiting
            // inside a join on our thread.
            exitSequence.interrupt();
            // Shutdown hooks are still running, so we clear status to
	    // make sure we don't halt.
	    status = 0;
          }
      }

    // If exit() is called again after the shutdown hooks have run, but
    // while finalization for exit is going on and the status is non-zero
    // we halt immediately.
    if (status != 0)
<<<<<<< HEAD
      halt(status);
=======
      exitInternal(status);
>>>>>>> f8383f28

    while (true)
      try
        {
          exitSequence.join();
        }
      catch (InterruptedException e)
        {
          // Ignore, we've suspended indefinitely to let all shutdown
          // hooks complete, and to let any non-zero exits through, because
          // this is a duplicate call to exit(0).
        }
  }

  /**
   * On first invocation, run all the shutdown hooks and return true.
   * Any subsequent invocations will simply return false.
   * Note that it is package accessible so that VMRuntime can call it
   * when VM exit is not triggered by a call to Runtime.exit().
   * 
   * @return was the current thread the first one to call this method?
   */
  boolean runShutdownHooks()
  {
    boolean first = false;
    synchronized (libpath) // Synch on libpath, not this, to avoid deadlock.
      {
        if (exitSequence == null)
          {
            first = true;
            exitSequence = Thread.currentThread();
            if (shutdownHooks != null)
              {
                Iterator i = shutdownHooks.iterator();
                while (i.hasNext()) // Start all shutdown hooks.
                  try
                    {
                      ((Thread) i.next()).start();
                    }
                  catch (IllegalThreadStateException e)
                    {
                      i.remove();
                    }
              }
          }
      }
    if (first)
      {
        if (shutdownHooks != null)
          {
            // Check progress of all shutdown hooks. As a hook completes,
            // remove it from the set. If a hook calls exit, it removes
            // itself from the set, then waits indefinitely on the
            // exitSequence thread. Once the set is empty, set it to null to
            // signal all finalizer threads that halt may be called.
            while (true)
              {
                Thread[] hooks;
                synchronized (libpath)
                  {
                    hooks = new Thread[shutdownHooks.size()];
                    shutdownHooks.toArray(hooks);
                  }
                if (hooks.length == 0)
                  break;
                for (int i = 0; i < hooks.length; i++)
                  {
                    try
                      {
                        synchronized (libpath)
                          {
                            if (!shutdownHooks.contains(hooks[i]))
                              continue;
                          }
                        hooks[i].join();
                        synchronized (libpath)
                          {
                            shutdownHooks.remove(hooks[i]);
                          }
                      }
                    catch (InterruptedException x)
                      {
                        // continue waiting on the next thread
                      }
                  }
              }
            synchronized (libpath)
              {
                shutdownHooks = null;
              }
          }
	// Run finalization on all finalizable objects (even if they are
	// still reachable).
        runFinalizationForExit();
      }
    return first;
  }

  /**
   * Register a new shutdown hook. This is invoked when the program exits
   * normally (because all non-daemon threads ended, or because
   * <code>System.exit</code> was invoked), or when the user terminates
   * the virtual machine (such as by typing ^C, or logging off). There is
   * a security check to add hooks,
   * <code>RuntimePermission("shutdownHooks")</code>.
   *
   * <p>The hook must be an initialized, but unstarted Thread. The threads
   * are run concurrently, and started in an arbitrary order; and user
   * threads or daemons may still be running. Once shutdown hooks have
   * started, they must all complete, or else you must use <code>halt</code>,
   * to actually finish the shutdown sequence. Attempts to modify hooks
   * after shutdown has started result in IllegalStateExceptions.</p>
   *
   * <p>It is imperative that you code shutdown hooks defensively, as you
   * do not want to deadlock, and have no idea what other hooks will be
   * running concurrently. It is also a good idea to finish quickly, as the
   * virtual machine really wants to shut down!</p>
   *
   * <p>There are no guarantees that such hooks will run, as there are ways
   * to forcibly kill a process. But in such a drastic case, shutdown hooks
   * would do little for you in the first place.</p>
   *
   * @param hook an initialized, unstarted Thread
   * @throws IllegalArgumentException if the hook is already registered or run
   * @throws IllegalStateException if the virtual machine is already in
   *         the shutdown sequence
   * @throws SecurityException if permission is denied
   * @since 1.3
   * @see #removeShutdownHook(Thread)
   * @see #exit(int)
   * @see #halt(int)
   */
  public void addShutdownHook(Thread hook)
  {
    SecurityManager sm = SecurityManager.current; // Be thread-safe!
    if (sm != null)
      sm.checkPermission(new RuntimePermission("shutdownHooks"));
    if (hook.isAlive() || hook.getThreadGroup() == null)
      throw new IllegalArgumentException("The hook thread " + hook + " must not have been already run or started");
    synchronized (libpath)
      {
        if (exitSequence != null)
          throw new IllegalStateException("The Virtual Machine is exiting. It is not possible anymore to add any hooks");
        if (shutdownHooks == null)
          shutdownHooks = new HashSet(); // Lazy initialization.
        if (! shutdownHooks.add(hook))
          throw new IllegalArgumentException(hook.toString() + " had already been inserted");
      }
  }

  /**
   * De-register a shutdown hook. As when you registered it, there is a
   * security check to remove hooks,
   * <code>RuntimePermission("shutdownHooks")</code>.
   *
   * @param hook the hook to remove
   * @return true if the hook was successfully removed, false if it was not
   *         registered in the first place
   * @throws IllegalStateException if the virtual machine is already in
   *         the shutdown sequence
   * @throws SecurityException if permission is denied
   * @since 1.3
   * @see #addShutdownHook(Thread)
   * @see #exit(int)
   * @see #halt(int)
   */
  public boolean removeShutdownHook(Thread hook)
  {
    SecurityManager sm = SecurityManager.current; // Be thread-safe!
    if (sm != null)
      sm.checkPermission(new RuntimePermission("shutdownHooks"));
    synchronized (libpath)
      {
        if (exitSequence != null)
          throw new IllegalStateException();
        if (shutdownHooks != null)
          return shutdownHooks.remove(hook);
      }
    return false;
  }

  /**
   * Forcibly terminate the virtual machine. This call never returns. It is
   * much more severe than <code>exit</code>, as it bypasses all shutdown
   * hooks and initializers. Use caution in calling this! Of course, there is
   * a security check, <code>checkExit(status)</code>.
   *
   * @param status the status to exit with
   * @throws SecurityException if permission is denied
   * @since 1.3
   * @see #exit(int)
   * @see #addShutdownHook(Thread)
   */
  public void halt(int status)
  {
    SecurityManager sm = SecurityManager.current; // Be thread-safe!
    if (sm != null)
      sm.checkExit(status);
    exitInternal(status);
  }

  /**
   * Tell the VM to run the finalize() method on every single Object before
   * it exits.  Note that the JVM may still exit abnormally and not perform
   * this, so you still don't have a guarantee. And besides that, this is
   * inherently unsafe in multi-threaded code, as it may result in deadlock
   * as multiple threads compete to manipulate objects. This value defaults to
   * <code>false</code>. There is a security check, <code>checkExit(0)</code>.
   *
   * @param finalizeOnExit whether to finalize all Objects on exit
   * @throws SecurityException if permission is denied
   * @see #exit(int)
   * @see #gc()
   * @since 1.1
   * @deprecated never rely on finalizers to do a clean, thread-safe,
   *             mop-up from your code
   */
  public static void runFinalizersOnExit(boolean finalizeOnExit)
  {
    SecurityManager sm = SecurityManager.current; // Be thread-safe!
    if (sm != null)
      sm.checkExit(0);
    current.finalizeOnExit = finalizeOnExit;
  }

  /**
   * Create a new subprocess with the specified command line. Calls
   * <code>exec(cmdline, null, null)</code>. A security check is performed,
   * <code>checkExec</code>.
   *
   * @param cmdline the command to call
   * @return the Process object
   * @throws SecurityException if permission is denied
   * @throws IOException if an I/O error occurs
   * @throws NullPointerException if cmdline is null
   * @throws IndexOutOfBoundsException if cmdline is ""
   */
  public Process exec(String cmdline) throws IOException
  {
    return exec(cmdline, null, null);
  }

  /**
   * Create a new subprocess with the specified command line and environment.
   * If the environment is null, the process inherits the environment of
   * this process. Calls <code>exec(cmdline, env, null)</code>. A security
   * check is performed, <code>checkExec</code>.
   *
   * @param cmdline the command to call
   * @param env the environment to use, in the format name=value
   * @return the Process object
   * @throws SecurityException if permission is denied
   * @throws IOException if an I/O error occurs
   * @throws NullPointerException if cmdline is null, or env has null entries
   * @throws IndexOutOfBoundsException if cmdline is ""
   */
  public Process exec(String cmdline, String[] env) throws IOException
  {
    return exec(cmdline, env, null);
  }

  /**
   * Create a new subprocess with the specified command line, environment, and
   * working directory. If the environment is null, the process inherits the
   * environment of this process. If the directory is null, the process uses
   * the current working directory. This splits cmdline into an array, using
   * the default StringTokenizer, then calls
   * <code>exec(cmdArray, env, dir)</code>. A security check is performed,
   * <code>checkExec</code>.
   *
   * @param cmdline the command to call
   * @param env the environment to use, in the format name=value
   * @param dir the working directory to use
   * @return the Process object
   * @throws SecurityException if permission is denied
   * @throws IOException if an I/O error occurs
   * @throws NullPointerException if cmdline is null, or env has null entries
   * @throws IndexOutOfBoundsException if cmdline is ""
   * @since 1.3
   */
  public Process exec(String cmdline, String[] env, File dir)
    throws IOException
  {
    StringTokenizer t = new StringTokenizer(cmdline);
    String[] cmd = new String[t.countTokens()];
    for (int i = 0; i < cmd.length; i++)
      cmd[i] = t.nextToken();
    return exec(cmd, env, dir);
  }

  /**
   * Create a new subprocess with the specified command line, already
   * tokenized. Calls <code>exec(cmd, null, null)</code>. A security check
   * is performed, <code>checkExec</code>.
   *
   * @param cmd the command to call
   * @return the Process object
   * @throws SecurityException if permission is denied
   * @throws IOException if an I/O error occurs
   * @throws NullPointerException if cmd is null, or has null entries
   * @throws IndexOutOfBoundsException if cmd is length 0
   */
  public Process exec(String[] cmd) throws IOException
  {
    return exec(cmd, null, null);
  }

  /**
   * Create a new subprocess with the specified command line, already
   * tokenized, and specified environment. If the environment is null, the
   * process inherits the environment of this process. Calls
   * <code>exec(cmd, env, null)</code>. A security check is performed,
   * <code>checkExec</code>.
   *
   * @param cmd the command to call
   * @param env the environment to use, in the format name=value
   * @return the Process object
   * @throws SecurityException if permission is denied
   * @throws IOException if an I/O error occurs
   * @throws NullPointerException if cmd is null, or cmd or env has null
   *         entries
   * @throws IndexOutOfBoundsException if cmd is length 0
   */
  public Process exec(String[] cmd, String[] env) throws IOException
  {
    return exec(cmd, env, null);
  }

  /**
   * Create a new subprocess with the specified command line, already
   * tokenized, and the specified environment and working directory. If the
   * environment is null, the process inherits the environment of this
   * process. If the directory is null, the process uses the current working
   * directory. A security check is performed, <code>checkExec</code>.
   *
   * @param cmd the command to call
   * @param env the environment to use, in the format name=value
   * @param dir the working directory to use
   * @return the Process object
   * @throws SecurityException if permission is denied
   * @throws IOException if an I/O error occurs
   * @throws NullPointerException if cmd is null, or cmd or env has null
   *         entries
   * @throws IndexOutOfBoundsException if cmd is length 0
   * @since 1.3
   */
  public Process exec(String[] cmd, String[] env, File dir)
    throws IOException
  {
    SecurityManager sm = SecurityManager.current; // Be thread-safe!
    if (sm != null)
      sm.checkExec(cmd[0]);
    return execInternal(cmd, env, dir);
  }

  /**
   * Returns the number of available processors currently available to the
   * virtual machine. This number may change over time; so a multi-processor
   * program want to poll this to determine maximal resource usage.
   *
   * @return the number of processors available, at least 1
   */
  public native int availableProcessors();

  /**
   * Find out how much memory is still free for allocating Objects on the heap.
   *
   * @return the number of bytes of free memory for more Objects
   */
  public native long freeMemory();

  /**
   * Find out how much memory total is available on the heap for allocating
   * Objects.
   *
   * @return the total number of bytes of memory for Objects
   */
  public native long totalMemory();

  /**
   * Returns the maximum amount of memory the virtual machine can attempt to
   * use. This may be <code>Long.MAX_VALUE</code> if there is no inherent
   * limit (or if you really do have a 8 exabyte memory!).
   *
   * @return the maximum number of bytes the virtual machine will attempt
   *         to allocate
   */
  public native long maxMemory();

  /**
   * Run the garbage collector. This method is more of a suggestion than
   * anything. All this method guarantees is that the garbage collector will
   * have "done its best" by the time it returns. Notice that garbage
   * collection takes place even without calling this method.
   */
  public native void gc();

  /**
   * Run finalization on all Objects that are waiting to be finalized. Again,
   * a suggestion, though a stronger one than {@link #gc()}. This calls the
   * <code>finalize</code> method of all objects waiting to be collected.
   *
   * @see #finalize()
   */
  public native void runFinalization();

  /**
   * Tell the VM to trace every bytecode instruction that executes (print out
   * a trace of it).  No guarantees are made as to where it will be printed,
   * and the VM is allowed to ignore this request.
   *
   * @param on whether to turn instruction tracing on
   */
  public native void traceInstructions(boolean on);

  /**
   * Tell the VM to trace every method call that executes (print out a trace
   * of it).  No guarantees are made as to where it will be printed, and the
   * VM is allowed to ignore this request.
   *
   * @param on whether to turn method tracing on
   */
  public native void traceMethodCalls(boolean on);

  /**
   * Load a native library using the system-dependent filename. This is similar
   * to loadLibrary, except the only name mangling done is inserting "_g"
   * before the final ".so" if the VM was invoked by the name "java_g". There
   * may be a security check, of <code>checkLink</code>.
   *
   * @param filename the file to load
   * @throws SecurityException if permission is denied
   * @throws UnsatisfiedLinkError if the library is not found
   */
  public void load(String filename)
  {
    SecurityManager sm = SecurityManager.current; // Be thread-safe!
    if (sm != null)
      sm.checkLink(filename);
    _load(filename, false);
  }

  /**
   * Load a native library using a system-independent "short name" for the
   * library.  It will be transformed to a correct filename in a
   * system-dependent manner (for example, in Windows, "mylib" will be turned
   * into "mylib.dll").  This is done as follows: if the context that called
   * load has a ClassLoader cl, then <code>cl.findLibrary(libpath)</code> is
   * used to convert the name. If that result was null, or there was no class
   * loader, this searches each directory of the system property
   * <code>java.library.path</code> for a file named
   * <code>System.mapLibraryName(libname)</code>. There may be a security
   * check, of <code>checkLink</code>.
   *
   * @param libname the library to load
   *
   * @throws SecurityException if permission is denied
   * @throws UnsatisfiedLinkError if the library is not found
   *
   * @see System#mapLibraryName(String)
   * @see ClassLoader#findLibrary(String)
   */
  public void loadLibrary(String libname)
  {
    // This is different from the Classpath implementation, but I
    // believe it is more correct.
    SecurityManager sm = SecurityManager.current; // Be thread-safe!
    if (sm != null)
      sm.checkLink(libname);
    _load(libname, true);
  }

  /**
   * Return a localized version of this InputStream, meaning all characters
   * are localized before they come out the other end.
   *
   * @param in the stream to localize
   * @return the localized stream
   * @deprecated <code>InputStreamReader</code> is the preferred way to read
   *             local encodings
   */
  public InputStream getLocalizedInputStream(InputStream in)
  {
    return in;
  }

  /**
   * Return a localized version of this OutputStream, meaning all characters
   * are localized before they are sent to the other end.
   *
   * @param out the stream to localize
   * @return the localized stream
   * @deprecated <code>OutputStreamWriter</code> is the preferred way to write
   *             local encodings
   */
  public OutputStream getLocalizedOutputStream(OutputStream out)
  {
    return out;
  }

  /**
   * Native method that actually shuts down the virtual machine.
   *
   * @param status the status to end the process with
   */
  native void exitInternal(int status);

  /**
   * Load a file. If it has already been loaded, do nothing. The name has
   * already been mapped to a true filename.
   *
   * @param filename the file to load
   * @param do_search True if we should search the load path for the file
   */
  native void _load(String filename, boolean do_search);

  /**
   *This is a helper function for the ClassLoader which can load
   * compiled libraries.  Returns true if library (which is just the
   * base name -- path searching is done by this function) was loaded,
   * false otherwise.
   */
  native boolean loadLibraryInternal(String libname);

  /**
   * A helper for Runtime static initializer which does some internal native
   * initialization.
   */
  private static native void init ();

  /**
   * Run finalizers when exiting.
   */
  private native void runFinalizationForExit();

  /**
   * Map a system-independent "short name" to the full file name, and append
   * it to the path.
   * XXX This method is being replaced by System.mapLibraryName.
   *
   * @param pathname the path
   * @param libname the short version of the library name
   * @return the full filename
   */
  static native String nativeGetLibname(String pathname, String libname);

  /**
   * Execute a process. The command line has already been tokenized, and
   * the environment should contain name=value mappings. If directory is null,
   * use the current working directory; otherwise start the process in that
   * directory.
   *
   * @param cmd the non-null command tokens
   * @param env the non-null environment setup
   * @param dir the directory to use, may be null
   * @return the newly created process
   * @throws NullPointerException if cmd or env have null elements
   * @throws IOException if the exec fails
   */
  native Process execInternal(String[] cmd, String[] env, File dir)
    throws IOException;
} // class Runtime<|MERGE_RESOLUTION|>--- conflicted
+++ resolved
@@ -146,11 +146,6 @@
     SecurityManager sm = SecurityManager.current; // Be thread-safe!
     if (sm != null)
       sm.checkExit(status);
-<<<<<<< HEAD
-
-    if (runShutdownHooks())
-      halt(status);
-=======
     exitNoChecks(status);
   }
 
@@ -165,7 +160,6 @@
   {
     if (runShutdownHooks())
       exitInternal(status);
->>>>>>> f8383f28
 
     // Someone else already called runShutdownHooks().
     // Make sure we are not/no longer in the shutdownHooks set.
@@ -188,11 +182,7 @@
     // while finalization for exit is going on and the status is non-zero
     // we halt immediately.
     if (status != 0)
-<<<<<<< HEAD
-      halt(status);
-=======
       exitInternal(status);
->>>>>>> f8383f28
 
     while (true)
       try
