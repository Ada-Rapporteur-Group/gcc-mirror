/* VMClassLoader.java -- Reference implementation of compiler interface
   Copyright (C) 2004, 2005, 2006 Free Software Foundation

This file is part of GNU Classpath.

GNU Classpath is free software; you can redistribute it and/or modify
it under the terms of the GNU General Public License as published by
the Free Software Foundation; either version 2, or (at your option)
any later version.

GNU Classpath is distributed in the hope that it will be useful, but
WITHOUT ANY WARRANTY; without even the implied warranty of
MERCHANTABILITY or FITNESS FOR A PARTICULAR PURPOSE.  See the GNU
General Public License for more details.

You should have received a copy of the GNU General Public License
along with GNU Classpath; see the file COPYING.  If not, write to the
Free Software Foundation, Inc., 51 Franklin Street, Fifth Floor, Boston, MA
02110-1301 USA.

Linking this library statically or dynamically with other modules is
making a combined work based on this library.  Thus, the terms and
conditions of the GNU General Public License cover the whole
combination.

As a special exception, the copyright holders of this library give you
permission to link this library with independent modules to produce an
executable, regardless of the license terms of these independent
modules, and to copy and distribute the resulting executable under
terms of your choice, provided that you also meet, for each linked
independent module, the terms and conditions of the license of that
module.  An independent module is a module which is not derived from
or based on this library.  If you modify this library, you may extend
this exception to your version of the library, but you are not
obligated to do so.  If you do not wish to do so, delete this
exception statement from your version. */

package java.lang;

import java.io.File;
import java.io.FileOutputStream;
import java.io.InputStreamReader;
import java.security.MessageDigest;
import java.security.ProtectionDomain;
import java.security.NoSuchAlgorithmException;
import java.util.WeakHashMap;
import java.util.HashSet;
import java.util.Enumeration;
import java.util.StringTokenizer;
import java.util.Vector;
import gnu.gcj.runtime.SharedLibHelper;
import gnu.gcj.runtime.PersistentByteMap;
import gnu.java.security.hash.MD5;

/**
 * This class is just a per-VM reflection of java.lang.Compiler.
 * All methods are defined identically.
 */
final class VMCompiler
{
  // True if we want to use gcj-jit.
  public static boolean useCompiler = true;

  // True if we're able to use gcj-jit.
  public static final boolean canUseCompiler;

  // Compiler to use.
  public static String gcjJitCompiler;

  // Compiler options.
  public static String gcjJitCompilerOptions;

  // Temporary directory to use.
  public static String gcjJitTmpdir;

  // This maps a ClassLoader to a set of SharedLibHelper objects that
  // it has used.  We do things this way to ensure that a
  // SharedLibHelper is collected if and only if the ClassLoader is.
  private static WeakHashMap sharedHelperMap = new WeakHashMap();

  private static Vector precompiledMapFiles;

  // We create a single MD5 engine and then clone it whenever we want
  // a new one.

  // We don't use 
  //
  // md5Digest = MessageDigest.getInstance("MD5");
  //
  // here because that loads a great deal of security provider code as
  // interpreted bytecode -- before we're able to use this class to
  // load precompiled classes.

  private static final MD5 md5Digest
    = new gnu.java.security.hash.MD5();

  static
  {
    gcjJitCompiler = System.getProperty("gnu.gcj.jit.compiler");
    if (gcjJitCompiler == null)
      canUseCompiler = false;
    else
      {
	gcjJitCompilerOptions = System.getProperty("gnu.gcj.jit.options",
						   "-g");
	gcjJitTmpdir = System.getProperty("gnu.gcj.jit.cachedir");
	// Note that we *don't* choose java.io.tmpdir as a default --
	// that would allow easy attacks against the VM.
	if (gcjJitTmpdir == null)
	  canUseCompiler = false;
	else
	  canUseCompiler = true;
      }

    String prop = System.getProperty ("gnu.gcj.precompiled.db.path");
    if (prop != null)
      {
	precompiledMapFiles = new Vector();
	// Add the 
	StringTokenizer st
	  = new StringTokenizer (prop,
				 System.getProperty ("path.separator", ":"));
	{
	  while (st.hasMoreElements ()) 
	    {  
	      String e = st.nextToken ();
	      try
		{
		  PersistentByteMap map 
		    = new PersistentByteMap
		    (e, PersistentByteMap.AccessMode.READ_ONLY);
		  precompiledMapFiles.add(map);
		}
	      catch (IllegalArgumentException _)
		{
		  // Not a map file	      
		}
	      catch (java.io.IOException _)
		{
		}
	      catch (java.nio.BufferUnderflowException _)
		{
		  // Invalid map file.
		}
	    }
	}
      }
  }

  /**
   * Don't allow new `Compiler's to be made.
   */
  private VMCompiler()
  {
  }

  private static Class loadSharedLibrary(ClassLoader loader,
					 String fileName,
					 ProtectionDomain domain,
					 String className)
  {
    Class c = null;
    SharedLibHelper helper 
	= SharedLibHelper.findHelper (loader, fileName, domain.getCodeSource(), 
				      domain, false);
    c = helper.findClass (className);
    if (c != null)
      {
	HashSet hs = (HashSet) sharedHelperMap.get(loader);
	if (hs == null)
	  {
	    hs = new HashSet();
	    sharedHelperMap.put(loader, hs);
	  }
	hs.add(helper);
      }
    return c;
  }

  /**
   * Compile a class given the bytes for it.  Returns the Class, or
   * null if compilation failed or otherwise could not be done.
   */
  public static Class compileClass(ClassLoader loader,
				   String name, byte[] data,
				   int offset, int len,
				   ProtectionDomain domain)
  {
    if (precompiledMapFiles == null
	&& (! useCompiler || ! canUseCompiler))
      return null;

    byte digest[];

    try
      {
	MD5 md = (MD5) md5Digest.clone();
	md.update(data);
	digest = md.digest();
<<<<<<< HEAD
      }
    catch (CloneNotSupportedException _)
      {
	// Can't happen.
	return null;
=======
>>>>>>> f8383f28
      }
    catch (NullPointerException _)
      {
	// If md5Digest==null -- but really this should never happen
	// either, since the MD5 digest is in libgcj.
	return null;
      }

    // We use lookaside cache files to determine whether these bytes
    // correspond to a class file that is part of a precompiled DSO.
    if (precompiledMapFiles != null)
      {
	try
	  {
	    Enumeration elements = precompiledMapFiles.elements();
	    while (elements.hasMoreElements())
	      {
		PersistentByteMap map = (PersistentByteMap)elements.nextElement();
		byte[] soName = map.get(digest);
		if (soName != null)
		  return loadSharedLibrary(loader, 
					   new String(soName), 
					   domain, name);
	      }
	  }
	catch (Exception _)
	  {
	  }
	catch (UnknownError _)
	  {
	    // SharedLibHelper will throw UnknownError if the dlopen
	    // fails for some reason.  We ignore it and continue on.
	  }
      }
 
    if (! useCompiler || ! canUseCompiler)
      return null;

    try
      {
	// FIXME: Make sure that the class represented by the
	// bytes in DATA really is the class named in NAME.  Make
	// sure it's not "java.*".
	StringBuffer hexBytes = new StringBuffer(gcjJitTmpdir);
	hexBytes.append(File.separatorChar);
	int digestLength = digest.length;
	for (int i = 0; i < digestLength; ++i)
	  hexBytes.append(Integer.toHexString(digest[i] & 0xff));

	// FIXME: use System.mapLibraryName?
	// I'm thinking we should use that, plus a class specified
	// via a property that determines lookup policy.
	File soFile = new File(hexBytes + ".so");
	if (soFile.isFile())
          return loadSharedLibrary (loader, soFile.toString(), domain,
				    name);

	File classFile = new File(hexBytes + ".class");
	classFile.delete();
	if (classFile.createNewFile() != true)	  
	  return null;

	FileOutputStream f = new FileOutputStream (classFile);
	// FIXME: race condition if bytes change... ?
	f.write(data, offset, len);

	// Invoke the compiler.
	StringBuffer command = new StringBuffer(gcjJitCompiler);
	command.append(" ");
	command.append(classFile);
	command.append(" ");
	command.append(gcjJitCompilerOptions);
	// These options are required.
	command.append(" -findirect-dispatch -fjni -shared -fPIC -o ");
	command.append(soFile);
	Process p = Runtime.getRuntime().exec(command.toString());

	// Read the process' stderr into a string.
	StringBuffer err = new StringBuffer();
	InputStreamReader stderr = new InputStreamReader (p.getErrorStream());
	char[] inBuf = new char[500];
	int bytesRead;
	while ((bytesRead = stderr.read (inBuf)) != -1)
	  err.append(inBuf, 0, bytesRead);

	if (p.waitFor() != 0)
	  {
	    // FIXME: we could log err.toString() somewhere...
	    return null;
	  }

	return loadSharedLibrary(loader, soFile.toString(), domain, name);
      }
    catch (Exception _)
      {
	return null;
      }
  }

  /**
   * Compile the class named by <code>oneClass</code>.
   *
   * @param oneClass the class to compile
   * @return <code>false</code> if no compiler is available or
   *         compilation failed, <code>true</code> if compilation succeeded
   * @throws NullPointerException if oneClass is null
   */
  public static boolean compileClass(Class oneClass)
  {
    // Never succeed.
    return false;
  }

  /**
   * Compile the classes whose name matches <code>classNames</code>.
   *
   * @param classNames the name of classes to compile
   * @return <code>false</code> if no compiler is available or
   *         compilation failed, <code>true</code> if compilation succeeded
   * @throws NullPointerException if classNames is null
   */
  public static boolean compileClasses(String classNames)
  {
    // Note the incredibly lame interface.  Always fail.
    return false;
  }

  /**
   * This method examines the argument and performs an operation
   * according to the compilers documentation.  No specific operation
   * is required.
   *
   * @param arg a compiler-specific argument
   * @return a compiler-specific value, including null
   * @throws NullPointerException if the compiler doesn't like a null arg
   */
  public static Object command(Object arg)
  {
    // Our implementation defines this to a no-op.
    return null;
  }

  /**
   * Calling <code>Compiler.enable()</code> will cause the compiler
   * to resume operation if it was previously disabled; provided that a
   * compiler even exists.
   */
  public static void enable()
  {
    useCompiler = true;
  }

  /**
   * Calling <code>Compiler.disable()</code> will cause the compiler
   * to be suspended; provided that a compiler even exists.
   */
  public static void disable()
  {
    useCompiler = false;
  }
}<|MERGE_RESOLUTION|>--- conflicted
+++ resolved
@@ -197,14 +197,6 @@
 	MD5 md = (MD5) md5Digest.clone();
 	md.update(data);
 	digest = md.digest();
-<<<<<<< HEAD
-      }
-    catch (CloneNotSupportedException _)
-      {
-	// Can't happen.
-	return null;
-=======
->>>>>>> f8383f28
       }
     catch (NullPointerException _)
       {
