// Class.h - Header file for java.lang.Class.  -*- c++ -*-

<<<<<<< HEAD
/* Copyright (C) 1998, 1999, 2000, 2001, 2002, 2003, 2004, 2005  Free Software Foundation
=======
/* Copyright (C) 1998, 1999, 2000, 2001, 2002, 2003, 2004, 2005, 2006  Free Software Foundation
>>>>>>> c355071f

   This file is part of libgcj.

This software is copyrighted work licensed under the terms of the
Libgcj License.  Please consult the file "LIBGCJ_LICENSE" for
details.  */

// Written primary using compiler source and Class.java as guides.
#ifndef __JAVA_LANG_CLASS_H__
#define __JAVA_LANG_CLASS_H__

#pragma interface

#include <stddef.h>
#include <java/lang/Object.h>
#include <java/lang/String.h>
#include <java/net/URL.h>
#include <java/lang/reflect/Modifier.h>
#include <java/security/ProtectionDomain.h>
#include <java/lang/Package.h>
<<<<<<< HEAD
=======

// Avoid including SystemClassLoader.h.
extern "Java"
{
  namespace gnu
  {
    namespace gcj
    {
      namespace runtime
      {
        class SystemClassLoader;
      }
    }
  }
}
>>>>>>> c355071f

// We declare these here to avoid including gcj/cni.h.
extern "C" void _Jv_InitClass (jclass klass);
extern "C" jclass _Jv_NewClassFromInitializer 
   (const char *class_initializer);
extern "C" void _Jv_RegisterNewClasses (char **classes);
extern "C" void _Jv_RegisterClasses (const jclass *classes);
extern "C" void _Jv_RegisterClasses_Counted (const jclass *classes,
					     size_t count);

// This must be predefined with "C" linkage.
extern "C" void *_Jv_LookupInterfaceMethodIdx (jclass klass, jclass iface, 
                                               int meth_idx);
extern "C" void *_Jv_ResolvePoolEntry (jclass this_class, jint index);

// These are the possible values for the `state' field of the class
// structure.  Note that ordering is important here.  Whenever the
// state changes, one should notify all waiters of this class.
enum
{
  JV_STATE_NOTHING = 0,		// Set by compiler.

  JV_STATE_PRELOADING = 1,	// Can do _Jv_FindClass.

  // There is an invariant through libgcj that a class will always be
  // at a state greater than or equal to JV_STATE_LOADING when it is
  // returned by a class loader to user code.  Hence, defineclass.cc
  // installs supers before returning a class, C++-ABI-compiled
  // classes are created with supers installed, and BC-ABI-compiled
  // classes are linked to this state before being returned by their
  // class loader.
  JV_STATE_LOADING = 3,		// Has super installed.
  JV_STATE_READ = 4,		// Has been completely defined.
  JV_STATE_LOADED = 5,		// Has Miranda methods defined.

  JV_STATE_COMPILED = 6,	// This was a compiled class.

  JV_STATE_PREPARED = 7,	// Layout & static init done.
  JV_STATE_LINKED = 9,		// Strings interned.

  JV_STATE_IN_PROGRESS = 10,	// <clinit> running.

  JV_STATE_ERROR = 12,

  JV_STATE_PHANTOM = 13,	// Bytecode is missing. In many cases we can
                                // work around that. If not, throw a
                                // NoClassDefFoundError.

  JV_STATE_DONE = 14,		// Must be last.


};

struct _Jv_Field;
struct _Jv_VTable;
union _Jv_word;
struct _Jv_ArrayVTable;
class _Jv_Linker;
class _Jv_ExecutionEngine;
class _Jv_CompiledEngine;
<<<<<<< HEAD
class _Jv_InterpreterEngine;
=======
class _Jv_IndirectCompiledEngine;
class _Jv_InterpreterEngine;

#ifdef INTERPRETER
class _Jv_ClassReader;
class _Jv_InterpClass;
class _Jv_InterpMethod;
#endif
>>>>>>> c355071f

struct _Jv_Constants
{
  jint size;
  jbyte *tags;
  _Jv_word *data;
};

struct _Jv_Method
{
  // Method name.
  _Jv_Utf8Const *name;
  // Method signature.
  _Jv_Utf8Const *signature;
  // Access flags.
  _Jv_ushort accflags;
  // Method's index in the vtable.
  _Jv_ushort index;
  // Pointer to underlying function.
  void *ncode;
  // NULL-terminated list of exception class names; can be NULL if
  // there are none such.
  _Jv_Utf8Const **throws;

  _Jv_Method *getNextMethod ()
  { return this + 1; }
};

// The table used to resolve interface calls.
struct _Jv_IDispatchTable
{
  // Index into interface's ioffsets.
  jshort iindex;
  jshort itable_length;
  // Class Interface dispatch table.
  void *itable[0];
};

// Used by _Jv_Linker::get_interfaces ()
struct _Jv_ifaces
{
  jclass *list;
  jshort len;
  jshort count;
};

struct _Jv_MethodSymbol
{
  _Jv_Utf8Const *class_name;
  _Jv_Utf8Const *name;
  _Jv_Utf8Const *signature;
};

struct _Jv_OffsetTable
{
  jint state;
  jint offsets[];
};

struct _Jv_AddressTable
{
  jint state;
  void *addresses[];
};

struct _Jv_CatchClass
{
  java::lang::Class **address;
  _Jv_Utf8Const *classname;
};

// Possible values for the assertion_code field in the type assertion table.
enum
{
  JV_ASSERT_END_OF_TABLE = 0,
  JV_ASSERT_TYPES_COMPATIBLE = 1,
  JV_ASSERT_IS_INSTANTIABLE = 2
};

// Entry in the type assertion table, used to validate type constraints
// for binary compatibility.
struct _Jv_TypeAssertion
{
  jint assertion_code;
  _Jv_Utf8Const *op1;
  _Jv_Utf8Const *op2;
};

#define JV_PRIMITIVE_VTABLE ((_Jv_VTable *) -1)

#define JV_CLASS(Obj) ((jclass) (*(_Jv_VTable **) Obj)->clas)

// Forward declarations for friends of java::lang::Class

// Friend functions implemented in natClass.cc.
_Jv_Method *_Jv_GetMethodLocal (jclass klass, _Jv_Utf8Const *name,
				_Jv_Utf8Const *signature);
jboolean _Jv_IsAssignableFrom (jclass, jclass);
jboolean _Jv_IsAssignableFromSlow (jclass, jclass);
jboolean _Jv_InterfaceAssignableFrom (jclass, jclass);

_Jv_Method* _Jv_LookupDeclaredMethod (jclass, _Jv_Utf8Const *, 
				      _Jv_Utf8Const*, jclass * = NULL);
jfieldID JvGetFirstInstanceField (jclass);
jint JvNumInstanceFields (jclass);
jfieldID JvGetFirstStaticField (jclass);
jint JvNumStaticFields (jclass);

jobject _Jv_AllocObject (jclass);
void *_Jv_AllocObj (jint, jclass);
void *_Jv_AllocPtrFreeObj (jint, jclass);
void *_Jv_AllocArray (jint, jclass);

bool _Jv_getInterfaceMethod(jclass, jclass&, int&, 
			    const _Jv_Utf8Const*,
			    const _Jv_Utf8Const*);

jobject _Jv_JNI_ToReflectedField (_Jv_JNIEnv *, jclass, jfieldID,
				  jboolean);
jobject _Jv_JNI_ToReflectedMethod (_Jv_JNIEnv *, jclass, jmethodID,
				   jboolean);
jfieldID _Jv_FromReflectedField (java::lang::reflect::Field *);

jmethodID _Jv_FromReflectedMethod (java::lang::reflect::Method *);
jmethodID _Jv_FromReflectedConstructor (java::lang::reflect::Constructor *);
jint JvNumMethods (jclass);
jmethodID JvGetFirstMethod (jclass);
<<<<<<< HEAD
=======
_Jv_Utf8Const *_Jv_GetClassNameUtf8 (jclass);

#ifdef INTERPRETER
// Finds a desired interpreter method in the given class or NULL if not found
class _Jv_MethodBase;
_Jv_MethodBase *_Jv_FindInterpreterMethod (jclass, jmethodID);
#endif
>>>>>>> c355071f

// Friend classes and functions to implement the ClassLoader
class java::lang::ClassLoader;
class java::lang::VMClassLoader;

class java::io::ObjectOutputStream;
class java::io::ObjectInputStream;
class java::io::ObjectStreamClass;

void _Jv_RegisterClassHookDefault (jclass klass);
void _Jv_RegisterInitiatingLoader (jclass,java::lang::ClassLoader*);
void _Jv_UnregisterInitiatingLoader (jclass,java::lang::ClassLoader*);
void _Jv_UnregisterClass (jclass);
<<<<<<< HEAD
=======
jclass _Jv_FindClassNoException (_Jv_Utf8Const *name,
		      java::lang::ClassLoader *loader);
>>>>>>> c355071f
jclass _Jv_FindClass (_Jv_Utf8Const *name,
		      java::lang::ClassLoader *loader);
jclass _Jv_FindClassInCache (_Jv_Utf8Const *name);
jclass _Jv_PopClass (void);
void _Jv_PushClass (jclass k);
void _Jv_NewArrayClass (jclass element,
			java::lang::ClassLoader *loader,
			_Jv_VTable *array_vtable = 0);
jclass _Jv_NewClass (_Jv_Utf8Const *name, jclass superclass,
		     java::lang::ClassLoader *loader);
void _Jv_InitNewClassFields (jclass klass);

// Friend functions and classes in prims.cc
<<<<<<< HEAD
void _Jv_InitPrimClass (jclass, char *, char, int);
=======
void _Jv_InitPrimClass (jclass, const char *, char, int);
>>>>>>> c355071f
jstring _Jv_GetMethodString (jclass, _Jv_Method *, jclass = NULL);

jboolean _Jv_CheckAccess (jclass self_klass, jclass other_klass,
			  jint flags);
jclass _Jv_GetArrayClass (jclass klass, java::lang::ClassLoader *loader);

jboolean _Jv_IsInterpretedClass (jclass);
jboolean _Jv_IsBinaryCompatibilityABI (jclass);

<<<<<<< HEAD
void _Jv_CopyClassesToSystemLoader (java::lang::ClassLoader *);

#ifdef INTERPRETER
void _Jv_InitField (jobject, jclass, int);

class _Jv_ClassReader;
class _Jv_InterpClass;
class _Jv_InterpMethod;
=======
jboolean _Jv_IsPhantomClass (jclass);

void _Jv_CopyClassesToSystemLoader (gnu::gcj::runtime::SystemClassLoader *);

#ifdef INTERPRETER
void _Jv_InitField (jobject, jclass, int);
>>>>>>> c355071f
#endif

class _Jv_StackTrace;
class _Jv_BytecodeVerifier;
class java::io::VMObjectStreamClass;

void _Jv_sharedlib_register_hook (jclass klass);

<<<<<<< HEAD
=======
/* Find the class that defines the given method. Returns NULL
   if it cannot be found. Searches both interpreted and native
   classes. */
jclass _Jv_GetMethodDeclaringClass (jmethodID method);
>>>>>>> c355071f

class java::lang::Class : public java::lang::Object
{
public:
  static jclass forName (jstring className, jboolean initialize, 
			 java::lang::ClassLoader *loader);
  static jclass forName (jstring className);
  JArray<jclass> *getClasses (void);

  java::lang::ClassLoader *getClassLoader (void);
private:
  java::lang::ClassLoader *getClassLoader (jclass caller);
public:
  // This is an internal method that circumvents the usual security
  // checks when getting the class loader.
  java::lang::ClassLoader *getClassLoaderInternal (void)
  {
    return loader;
  }

  java::lang::reflect::Constructor *getConstructor (JArray<jclass> *);
  JArray<java::lang::reflect::Constructor *> *getConstructors (void);
  java::lang::reflect::Constructor *getDeclaredConstructor (JArray<jclass> *);
  JArray<java::lang::reflect::Constructor *> *getDeclaredConstructors (jboolean);
  java::lang::reflect::Field *getDeclaredField (jstring);
  JArray<java::lang::reflect::Field *> *getDeclaredFields ();
  JArray<java::lang::reflect::Field *> *getDeclaredFields (jboolean);
  java::lang::reflect::Method *getDeclaredMethod (jstring, JArray<jclass> *);
  JArray<java::lang::reflect::Method *> *getDeclaredMethods (void);

  JArray<jclass> *getDeclaredClasses (void);
  JArray<jclass> *getDeclaredClasses (jboolean);
  jclass getDeclaringClass (void);

  java::lang::reflect::Field *getField (jstring);
private:
  JArray<java::lang::reflect::Field *> internalGetFields ();
  java::lang::reflect::Field *getField (jstring, jint);
  jint _getMethods (JArray<java::lang::reflect::Method *> *result,
		    jint offset);
  java::lang::reflect::Field *getPrivateField (jstring);
  java::lang::reflect::Method *getPrivateMethod (jstring, JArray<jclass> *);
  java::security::ProtectionDomain *getProtectionDomain0 ();

  java::lang::reflect::Method *_getMethod (jstring, JArray<jclass> *);
  java::lang::reflect::Method *_getDeclaredMethod (jstring, JArray<jclass> *);

public:
  JArray<java::lang::reflect::Field *> *getFields (void);

  JArray<jclass> *getInterfaces (void);

  void getSignature (java::lang::StringBuffer *buffer);
  static jstring getSignature (JArray<jclass> *, jboolean is_constructor);
  JArray<java::lang::reflect::Method *> *getMethods (void);

  inline jint getModifiers (void)
  {
    return accflags & java::lang::reflect::Modifier::ALL_FLAGS;
  }

  jstring getName (void);

  java::net::URL        *getResource (jstring resourceName);
  java::io::InputStream *getResourceAsStream (jstring resourceName);
  JArray<jobject> *getSigners (void);
  void setSigners(JArray<jobject> *);

  inline jclass getSuperclass (void)
  {
    return superclass;
  }

  inline jclass getInterface (jint n)
  {
    return interfaces[n];
  }

  inline jboolean isArray (void)
    {
      return name->first() == '[';
    }

  inline jclass getComponentType (void)
    {
      return isArray () ? element_type : 0;
    }

  jboolean isAssignableFrom (jclass cls);
  jboolean isInstance (jobject obj);

  inline jboolean isInterface (void)
  {
    return (accflags & java::lang::reflect::Modifier::INTERFACE) != 0;
  }
  
  inline jboolean isPrimitive (void)
    {
      return vtable == JV_PRIMITIVE_VTABLE;
    }

  jobject newInstance (void);
  java::security::ProtectionDomain *getProtectionDomain (void);
  java::lang::Package *getPackage (void);
  jstring toString (void);
  jboolean desiredAssertionStatus (void);

  JArray<java::lang::reflect::TypeVariable *> *getTypeParameters (void);

  java::lang::Class *getEnclosingClass (void);
  java::lang::reflect::Constructor *getEnclosingConstructor (void);
  java::lang::reflect::Method *getEnclosingMethod (void);
  jboolean isEnum (void);

  // FIXME: this probably shouldn't be public.
  jint size (void)
  {
    return size_in_bytes;
  }

  // The index of the first method we declare ourself (as opposed to
  // inheriting).
  inline jint firstMethodIndex (void)
  {
    return vtable_method_count - method_count;
  }
    
  // finalization
  void finalize ();

  // This constructor is used to create Class object for the primitive
  // types. See prims.cc.
  Class ();

  static java::lang::Class class$;

private:   

  void memberAccessCheck (jint flags);

  void initializeClass (void);

  static jstring getPackagePortion (jstring);

  void set_state (jint nstate)
  {
    state = nstate;
    notifyAll ();
  }

  // Friend functions implemented in natClass.cc.
  friend _Jv_Method *::_Jv_GetMethodLocal (jclass klass, _Jv_Utf8Const *name,
					   _Jv_Utf8Const *signature);
  friend jboolean (::_Jv_IsAssignableFrom) (jclass, jclass);
  friend jboolean (::_Jv_IsAssignableFromSlow) (jclass, jclass);
  friend jboolean (::_Jv_InterfaceAssignableFrom) (jclass, jclass);
  friend void *::_Jv_LookupInterfaceMethodIdx (jclass klass, jclass iface, 
					       int method_idx);

  friend void ::_Jv_InitClass (jclass klass);
<<<<<<< HEAD
=======
  friend java::lang::Class* ::_Jv_NewClassFromInitializer (const char *class_initializer);
  friend void _Jv_RegisterNewClasses (void **classes);
>>>>>>> c355071f

  friend _Jv_Method* ::_Jv_LookupDeclaredMethod (jclass, _Jv_Utf8Const *, 
						 _Jv_Utf8Const*, jclass *);
  friend jfieldID (::JvGetFirstInstanceField) (jclass);
  friend jint (::JvNumInstanceFields) (jclass);
  friend jfieldID (::JvGetFirstStaticField) (jclass);
  friend jint (::JvNumStaticFields) (jclass);

  friend jobject (::_Jv_AllocObject) (jclass);
  friend void *::_Jv_AllocObj (jint, jclass);
  friend void *::_Jv_AllocPtrFreeObj (jint, jclass);
  friend void *::_Jv_AllocArray (jint, jclass);

  friend jobject (::_Jv_JNI_ToReflectedField) (_Jv_JNIEnv *, jclass, jfieldID,
					       jboolean);
  friend jobject (::_Jv_JNI_ToReflectedMethod) (_Jv_JNIEnv *, jclass, jmethodID,
						jboolean);
  friend jfieldID (::_Jv_FromReflectedField) (java::lang::reflect::Field *);

  friend jmethodID (::_Jv_FromReflectedMethod) (java::lang::reflect::Method *);
  friend jmethodID (::_Jv_FromReflectedConstructor) (java::lang::reflect::Constructor *);
  friend jint (::JvNumMethods) (jclass);
  friend jmethodID (::JvGetFirstMethod) (jclass);
<<<<<<< HEAD
=======
  friend _Jv_Utf8Const *::_Jv_GetClassNameUtf8 (jclass);
#ifdef INTERPRETER
  friend _Jv_MethodBase *(::_Jv_FindInterpreterMethod) (jclass klass,
							jmethodID desired_method);
#endif
>>>>>>> c355071f

  // Friends classes and functions to implement the ClassLoader
  friend class java::lang::ClassLoader;
  friend class java::lang::VMClassLoader;

  friend class java::io::ObjectOutputStream;
  friend class java::io::ObjectInputStream;
  friend class java::io::ObjectStreamClass;

  friend void ::_Jv_RegisterClasses (const jclass *classes);
  friend void ::_Jv_RegisterClasses_Counted (const jclass *classes, 
					     size_t count);
  friend void ::_Jv_RegisterClassHookDefault (jclass klass);
  friend void ::_Jv_RegisterInitiatingLoader (jclass,java::lang::ClassLoader*);
  friend void ::_Jv_UnregisterInitiatingLoader (jclass,java::lang::ClassLoader*);
  friend void ::_Jv_UnregisterClass (jclass);
<<<<<<< HEAD
=======
  friend jclass (::_Jv_FindClassNoException) (_Jv_Utf8Const *name,
				   java::lang::ClassLoader *loader);
>>>>>>> c355071f
  friend jclass (::_Jv_FindClass) (_Jv_Utf8Const *name,
				   java::lang::ClassLoader *loader);
  friend jclass (::_Jv_FindClassInCache) (_Jv_Utf8Const *name);
  friend jclass (::_Jv_PopClass) (void);
  friend void ::_Jv_PushClass (jclass k);
  friend void ::_Jv_NewArrayClass (jclass element,
				   java::lang::ClassLoader *loader,
				   _Jv_VTable *array_vtable);
  friend jclass (::_Jv_NewClass) (_Jv_Utf8Const *name, jclass superclass,
				  java::lang::ClassLoader *loader);
  friend void ::_Jv_InitNewClassFields (jclass klass);

  // in prims.cc
<<<<<<< HEAD
  friend void ::_Jv_InitPrimClass (jclass, char *, char, int);
=======
  friend void ::_Jv_InitPrimClass (jclass, const char *, char, int);
>>>>>>> c355071f

  friend jstring (::_Jv_GetMethodString) (jclass, _Jv_Method *, jclass);

  friend jboolean (::_Jv_CheckAccess) (jclass self_klass, jclass other_klass,
				   jint flags);
  
  friend bool (::_Jv_getInterfaceMethod) (jclass, jclass&, int&, 
					  const _Jv_Utf8Const*,
					  const _Jv_Utf8Const*);

  friend jclass (::_Jv_GetArrayClass) (jclass klass,
				       java::lang::ClassLoader *loader);

  friend jboolean (::_Jv_IsInterpretedClass) (jclass);
  friend jboolean (::_Jv_IsBinaryCompatibilityABI) (jclass);
<<<<<<< HEAD
=======

  friend jboolean (::_Jv_IsPhantomClass) (jclass);
>>>>>>> c355071f

#ifdef INTERPRETER
  friend void ::_Jv_InitField (jobject, jclass, int);

  friend class ::_Jv_ClassReader;	
  friend class ::_Jv_InterpClass;
  friend class ::_Jv_InterpMethod;
#endif
  friend class ::_Jv_StackTrace;

#ifdef JV_MARKOBJ_DECL
  friend JV_MARKOBJ_DECL;
#endif

  friend class ::_Jv_BytecodeVerifier;
  friend class java::io::VMObjectStreamClass;

  friend class ::_Jv_Linker;
  friend class ::_Jv_ExecutionEngine;
  friend class ::_Jv_CompiledEngine;
<<<<<<< HEAD
  friend class ::_Jv_InterpreterEngine;

  friend void ::_Jv_sharedlib_register_hook (jclass klass);

  friend void *::_Jv_ResolvePoolEntry (jclass this_class, jint index);

  friend void ::_Jv_CopyClassesToSystemLoader (java::lang::ClassLoader *);
=======
  friend class ::_Jv_IndirectCompiledEngine;
  friend class ::_Jv_InterpreterEngine;

  friend void ::_Jv_sharedlib_register_hook (jclass klass);

  friend void *::_Jv_ResolvePoolEntry (jclass this_class, jint index);

  friend void ::_Jv_CopyClassesToSystemLoader (gnu::gcj::runtime::SystemClassLoader *);
>>>>>>> c355071f

  // Chain for class pool.  This also doubles as the ABI version
  // number.  It is only used for this purpose at class registration
  // time, and only for precompiled classes.
  jclass next_or_version;
  // Name of class.
  _Jv_Utf8Const *name;
  // Access flags for class.
  _Jv_ushort accflags;
  // The superclass, or null for Object.
  jclass superclass;
  // Class constants.
  _Jv_Constants constants;
  // Methods.  If this is an array class, then this field holds a
  // pointer to the element type.
  union
  {
    _Jv_Method *methods;
    jclass element_type;
  };
  // Number of methods.  If this class is primitive, this holds the
  // character used to represent this type in a signature.
  jshort method_count;
  // Number of methods in the vtable.
  jshort vtable_method_count;
  // The fields.
  _Jv_Field *fields;
  // Size of instance fields, in bytes.
  jint size_in_bytes;
  // Total number of fields (instance and static).
  jshort field_count;
  // Number of static fields.
  jshort static_field_count;
  // The vtbl for all objects of this class.
  _Jv_VTable *vtable;
  // Virtual method offset table.
  _Jv_OffsetTable *otable;
  // Offset table symbols.
  _Jv_MethodSymbol *otable_syms;
  // Address table
  _Jv_AddressTable *atable;
  _Jv_MethodSymbol *atable_syms;
  // Interface table
  _Jv_AddressTable *itable;
  _Jv_MethodSymbol *itable_syms;
  _Jv_CatchClass *catch_classes;
  // Interfaces implemented by this class.
  jclass *interfaces;
  // The class loader for this class.
  java::lang::ClassLoader *loader;
  // Number of interfaces.
  jshort interface_count;
  // State of this class.
  jbyte state;
  // The thread which has locked this class.  Used during class
  // initialization.
  java::lang::Thread *thread;
  // How many levels of "extends" this class is removed from Object.
  jshort depth;
  // Vector of this class's superclasses, ordered by decreasing depth.
  jclass *ancestors;
  // In a regular class, this field points to the Class Interface Dispatch 
  // Table. In an interface, it points to the ioffsets table.
  union 
  {
    _Jv_IDispatchTable *idt;
    jshort *ioffsets;
  };
  // Pointer to the class that represents an array of this class.
  jclass arrayclass;
  // Security Domain to which this class belongs (or null).
  java::security::ProtectionDomain *protectionDomain;
  // Pointer to the type assertion table for this class.
  _Jv_TypeAssertion *assertion_table;
  // Signers of this class (or null).
  JArray<jobject> *hack_signers;
  // Used by Jv_PopClass and _Jv_PushClass to communicate with StackTrace.
  jclass chain;
  // Additional data, specific to the generator (JIT, native,
  // interpreter) of this class.
  void *aux_info;
  // Execution engine.
  _Jv_ExecutionEngine *engine;
};

// Inline functions that are friends of java::lang::Class

inline void _Jv_InitClass (jclass klass)
{
  if (__builtin_expect (klass->state == JV_STATE_DONE, true))
    return;
  klass->initializeClass ();  
}

// Return array class corresponding to element type KLASS, creating it if
// necessary.
inline jclass
_Jv_GetArrayClass (jclass klass, java::lang::ClassLoader *loader)
{
  extern void _Jv_NewArrayClass (jclass element,
				 java::lang::ClassLoader *loader,
				 _Jv_VTable *array_vtable = 0);
  if (__builtin_expect (!klass->arrayclass, false))
    _Jv_NewArrayClass (klass, loader);
  return klass->arrayclass;
}

#endif /* __JAVA_LANG_CLASS_H__ */<|MERGE_RESOLUTION|>--- conflicted
+++ resolved
@@ -1,10 +1,6 @@
 // Class.h - Header file for java.lang.Class.  -*- c++ -*-
 
-<<<<<<< HEAD
-/* Copyright (C) 1998, 1999, 2000, 2001, 2002, 2003, 2004, 2005  Free Software Foundation
-=======
 /* Copyright (C) 1998, 1999, 2000, 2001, 2002, 2003, 2004, 2005, 2006  Free Software Foundation
->>>>>>> c355071f
 
    This file is part of libgcj.
 
@@ -25,8 +21,6 @@
 #include <java/lang/reflect/Modifier.h>
 #include <java/security/ProtectionDomain.h>
 #include <java/lang/Package.h>
-<<<<<<< HEAD
-=======
 
 // Avoid including SystemClassLoader.h.
 extern "Java"
@@ -42,7 +36,6 @@
     }
   }
 }
->>>>>>> c355071f
 
 // We declare these here to avoid including gcj/cni.h.
 extern "C" void _Jv_InitClass (jclass klass);
@@ -103,9 +96,6 @@
 class _Jv_Linker;
 class _Jv_ExecutionEngine;
 class _Jv_CompiledEngine;
-<<<<<<< HEAD
-class _Jv_InterpreterEngine;
-=======
 class _Jv_IndirectCompiledEngine;
 class _Jv_InterpreterEngine;
 
@@ -114,7 +104,6 @@
 class _Jv_InterpClass;
 class _Jv_InterpMethod;
 #endif
->>>>>>> c355071f
 
 struct _Jv_Constants
 {
@@ -242,8 +231,6 @@
 jmethodID _Jv_FromReflectedConstructor (java::lang::reflect::Constructor *);
 jint JvNumMethods (jclass);
 jmethodID JvGetFirstMethod (jclass);
-<<<<<<< HEAD
-=======
 _Jv_Utf8Const *_Jv_GetClassNameUtf8 (jclass);
 
 #ifdef INTERPRETER
@@ -251,7 +238,6 @@
 class _Jv_MethodBase;
 _Jv_MethodBase *_Jv_FindInterpreterMethod (jclass, jmethodID);
 #endif
->>>>>>> c355071f
 
 // Friend classes and functions to implement the ClassLoader
 class java::lang::ClassLoader;
@@ -265,11 +251,8 @@
 void _Jv_RegisterInitiatingLoader (jclass,java::lang::ClassLoader*);
 void _Jv_UnregisterInitiatingLoader (jclass,java::lang::ClassLoader*);
 void _Jv_UnregisterClass (jclass);
-<<<<<<< HEAD
-=======
 jclass _Jv_FindClassNoException (_Jv_Utf8Const *name,
 		      java::lang::ClassLoader *loader);
->>>>>>> c355071f
 jclass _Jv_FindClass (_Jv_Utf8Const *name,
 		      java::lang::ClassLoader *loader);
 jclass _Jv_FindClassInCache (_Jv_Utf8Const *name);
@@ -283,11 +266,7 @@
 void _Jv_InitNewClassFields (jclass klass);
 
 // Friend functions and classes in prims.cc
-<<<<<<< HEAD
-void _Jv_InitPrimClass (jclass, char *, char, int);
-=======
 void _Jv_InitPrimClass (jclass, const char *, char, int);
->>>>>>> c355071f
 jstring _Jv_GetMethodString (jclass, _Jv_Method *, jclass = NULL);
 
 jboolean _Jv_CheckAccess (jclass self_klass, jclass other_klass,
@@ -297,23 +276,12 @@
 jboolean _Jv_IsInterpretedClass (jclass);
 jboolean _Jv_IsBinaryCompatibilityABI (jclass);
 
-<<<<<<< HEAD
-void _Jv_CopyClassesToSystemLoader (java::lang::ClassLoader *);
+jboolean _Jv_IsPhantomClass (jclass);
+
+void _Jv_CopyClassesToSystemLoader (gnu::gcj::runtime::SystemClassLoader *);
 
 #ifdef INTERPRETER
 void _Jv_InitField (jobject, jclass, int);
-
-class _Jv_ClassReader;
-class _Jv_InterpClass;
-class _Jv_InterpMethod;
-=======
-jboolean _Jv_IsPhantomClass (jclass);
-
-void _Jv_CopyClassesToSystemLoader (gnu::gcj::runtime::SystemClassLoader *);
-
-#ifdef INTERPRETER
-void _Jv_InitField (jobject, jclass, int);
->>>>>>> c355071f
 #endif
 
 class _Jv_StackTrace;
@@ -322,13 +290,10 @@
 
 void _Jv_sharedlib_register_hook (jclass klass);
 
-<<<<<<< HEAD
-=======
 /* Find the class that defines the given method. Returns NULL
    if it cannot be found. Searches both interpreted and native
    classes. */
 jclass _Jv_GetMethodDeclaringClass (jmethodID method);
->>>>>>> c355071f
 
 class java::lang::Class : public java::lang::Object
 {
@@ -489,11 +454,8 @@
 					       int method_idx);
 
   friend void ::_Jv_InitClass (jclass klass);
-<<<<<<< HEAD
-=======
   friend java::lang::Class* ::_Jv_NewClassFromInitializer (const char *class_initializer);
   friend void _Jv_RegisterNewClasses (void **classes);
->>>>>>> c355071f
 
   friend _Jv_Method* ::_Jv_LookupDeclaredMethod (jclass, _Jv_Utf8Const *, 
 						 _Jv_Utf8Const*, jclass *);
@@ -517,14 +479,11 @@
   friend jmethodID (::_Jv_FromReflectedConstructor) (java::lang::reflect::Constructor *);
   friend jint (::JvNumMethods) (jclass);
   friend jmethodID (::JvGetFirstMethod) (jclass);
-<<<<<<< HEAD
-=======
   friend _Jv_Utf8Const *::_Jv_GetClassNameUtf8 (jclass);
 #ifdef INTERPRETER
   friend _Jv_MethodBase *(::_Jv_FindInterpreterMethod) (jclass klass,
 							jmethodID desired_method);
 #endif
->>>>>>> c355071f
 
   // Friends classes and functions to implement the ClassLoader
   friend class java::lang::ClassLoader;
@@ -541,11 +500,8 @@
   friend void ::_Jv_RegisterInitiatingLoader (jclass,java::lang::ClassLoader*);
   friend void ::_Jv_UnregisterInitiatingLoader (jclass,java::lang::ClassLoader*);
   friend void ::_Jv_UnregisterClass (jclass);
-<<<<<<< HEAD
-=======
   friend jclass (::_Jv_FindClassNoException) (_Jv_Utf8Const *name,
 				   java::lang::ClassLoader *loader);
->>>>>>> c355071f
   friend jclass (::_Jv_FindClass) (_Jv_Utf8Const *name,
 				   java::lang::ClassLoader *loader);
   friend jclass (::_Jv_FindClassInCache) (_Jv_Utf8Const *name);
@@ -559,11 +515,7 @@
   friend void ::_Jv_InitNewClassFields (jclass klass);
 
   // in prims.cc
-<<<<<<< HEAD
-  friend void ::_Jv_InitPrimClass (jclass, char *, char, int);
-=======
   friend void ::_Jv_InitPrimClass (jclass, const char *, char, int);
->>>>>>> c355071f
 
   friend jstring (::_Jv_GetMethodString) (jclass, _Jv_Method *, jclass);
 
@@ -579,11 +531,8 @@
 
   friend jboolean (::_Jv_IsInterpretedClass) (jclass);
   friend jboolean (::_Jv_IsBinaryCompatibilityABI) (jclass);
-<<<<<<< HEAD
-=======
 
   friend jboolean (::_Jv_IsPhantomClass) (jclass);
->>>>>>> c355071f
 
 #ifdef INTERPRETER
   friend void ::_Jv_InitField (jobject, jclass, int);
@@ -604,15 +553,6 @@
   friend class ::_Jv_Linker;
   friend class ::_Jv_ExecutionEngine;
   friend class ::_Jv_CompiledEngine;
-<<<<<<< HEAD
-  friend class ::_Jv_InterpreterEngine;
-
-  friend void ::_Jv_sharedlib_register_hook (jclass klass);
-
-  friend void *::_Jv_ResolvePoolEntry (jclass this_class, jint index);
-
-  friend void ::_Jv_CopyClassesToSystemLoader (java::lang::ClassLoader *);
-=======
   friend class ::_Jv_IndirectCompiledEngine;
   friend class ::_Jv_InterpreterEngine;
 
@@ -621,7 +561,6 @@
   friend void *::_Jv_ResolvePoolEntry (jclass this_class, jint index);
 
   friend void ::_Jv_CopyClassesToSystemLoader (gnu::gcj::runtime::SystemClassLoader *);
->>>>>>> c355071f
 
   // Chain for class pool.  This also doubles as the ABI version
   // number.  It is only used for this purpose at class registration
