--- conflicted
+++ resolved
@@ -97,15 +97,9 @@
 class _Jv_ExecutionEngine;
 class _Jv_CompiledEngine;
 class _Jv_IndirectCompiledEngine;
-<<<<<<< HEAD
-class _Jv_InterpreterEngine;
-
-#ifdef INTERPRETER
-=======
 
 #ifdef INTERPRETER
 class _Jv_InterpreterEngine;
->>>>>>> 751ff693
 class _Jv_ClassReader;
 class _Jv_InterpClass;
 class _Jv_InterpMethod;
@@ -278,17 +272,6 @@
 
 jbyte _Jv_GetClassState (jclass);
 
-<<<<<<< HEAD
-// Friend classes and functions to implement the ClassLoader
-class java::lang::ClassLoader;
-class java::lang::VMClassLoader;
-
-class java::io::ObjectOutputStream;
-class java::io::ObjectInputStream;
-class java::io::ObjectStreamClass;
-
-=======
->>>>>>> 751ff693
 void _Jv_RegisterClassHookDefault (jclass klass);
 void _Jv_RegisterInitiatingLoader (jclass,java::lang::ClassLoader*);
 void _Jv_UnregisterInitiatingLoader (jclass,java::lang::ClassLoader*);
@@ -328,10 +311,6 @@
 
 class _Jv_StackTrace;
 class _Jv_BytecodeVerifier;
-<<<<<<< HEAD
-class java::io::VMObjectStreamClass;
-=======
->>>>>>> 751ff693
 
 void _Jv_sharedlib_register_hook (jclass klass);
 
@@ -640,10 +619,7 @@
   friend class ::_Jv_ClassReader;	
   friend class ::_Jv_InterpClass;
   friend class ::_Jv_InterpMethod;
-<<<<<<< HEAD
-=======
   friend class ::_Jv_InterpreterEngine;
->>>>>>> 751ff693
 #endif
   friend class ::_Jv_StackTrace;
 
@@ -658,10 +634,6 @@
   friend class ::_Jv_ExecutionEngine;
   friend class ::_Jv_CompiledEngine;
   friend class ::_Jv_IndirectCompiledEngine;
-<<<<<<< HEAD
-  friend class ::_Jv_InterpreterEngine;
-=======
->>>>>>> 751ff693
   friend class ::_Jv_ClosureList;
 
   friend void ::_Jv_sharedlib_register_hook (jclass klass);
