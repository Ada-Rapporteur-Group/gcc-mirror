--- conflicted
+++ resolved
@@ -97,27 +97,9 @@
 class _Jv_ExecutionEngine;
 class _Jv_CompiledEngine;
 class _Jv_IndirectCompiledEngine;
-<<<<<<< HEAD
-=======
 
 #ifdef INTERPRETER
->>>>>>> 60a98cce
 class _Jv_InterpreterEngine;
-class _Jv_ClassReader;
-class _Jv_InterpClass;
-class _Jv_InterpMethod;
-#endif
-
-class _Jv_ClosureList
-{
-  _Jv_ClosureList *next;
-  void *ptr;
-public:
-  void registerClosure (jclass klass, void *ptr);
-  static void releaseClosures (_Jv_ClosureList **closures);
-};
-
-#ifdef INTERPRETER
 class _Jv_ClassReader;
 class _Jv_InterpClass;
 class _Jv_InterpMethod;
@@ -255,11 +237,6 @@
 java::lang::reflect::Method *_Jv_GetReflectedMethod (jclass klass, 
 						    _Jv_Utf8Const *name,
 						    _Jv_Utf8Const *signature);
-<<<<<<< HEAD
-java::lang::reflect::Method *_Jv_LookupProxyMethod (jclass, _Jv_Utf8Const *,
-						    _Jv_Utf8Const *);
-=======
->>>>>>> 60a98cce
 jfieldID JvGetFirstInstanceField (jclass);
 jint JvNumInstanceFields (jclass);
 jfieldID JvGetFirstStaticField (jclass);
@@ -285,18 +262,6 @@
 jint JvNumMethods (jclass);
 jmethodID JvGetFirstMethod (jclass);
 _Jv_Utf8Const *_Jv_GetClassNameUtf8 (jclass);
-<<<<<<< HEAD
-
-#ifdef INTERPRETER
-// Finds a desired interpreter method in the given class or NULL if not found
-class _Jv_MethodBase;
-_Jv_MethodBase *_Jv_FindInterpreterMethod (jclass, jmethodID);
-jstring _Jv_GetInterpClassSourceFile (jclass);
-#endif
-
-jbyte _Jv_GetClassState (jclass);
-=======
->>>>>>> 60a98cce
 
 #ifdef INTERPRETER
 // Finds a desired interpreter method in the given class or NULL if not found
@@ -571,12 +536,6 @@
   friend java::lang::reflect::Method* ::_Jv_GetReflectedMethod (jclass klass, 
 						    _Jv_Utf8Const *name,
 						    _Jv_Utf8Const *signature);
-<<<<<<< HEAD
-  friend java::lang::reflect::Method *::_Jv_LookupProxyMethod (jclass, _Jv_Utf8Const *,
-							       _Jv_Utf8Const *);
-
-=======
->>>>>>> 60a98cce
   friend jfieldID (::JvGetFirstInstanceField) (jclass);
   friend jint (::JvNumInstanceFields) (jclass);
   friend jfieldID (::JvGetFirstStaticField) (jclass);
@@ -675,10 +634,6 @@
   friend class ::_Jv_ExecutionEngine;
   friend class ::_Jv_CompiledEngine;
   friend class ::_Jv_IndirectCompiledEngine;
-<<<<<<< HEAD
-  friend class ::_Jv_InterpreterEngine;
-=======
->>>>>>> 60a98cce
   friend class ::_Jv_ClosureList;
 
   friend void ::_Jv_sharedlib_register_hook (jclass klass);
