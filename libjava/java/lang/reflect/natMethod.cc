// natMethod.cc - Native code for Method class.

/* Copyright (C) 1998, 1999, 2000, 2001 , 2002, 2003, 2004, 2005, 2006 Free Software Foundation

   This file is part of libgcj.

This software is copyrighted work licensed under the terms of the
Libgcj License.  Please consult the file "LIBGCJ_LICENSE" for
details.  */

#include <config.h>

#include <gcj/cni.h>
#include <jvm.h>
#include <jni.h>
#include <java-stack.h>

#include <java/lang/reflect/Method.h>
#include <java/lang/reflect/Constructor.h>
#include <java/lang/reflect/InvocationTargetException.h>
#include <java/lang/reflect/Modifier.h>

#include <java/lang/Void.h>
#include <java/lang/Byte.h>
#include <java/lang/Boolean.h>
#include <java/lang/Character.h>
#include <java/lang/Short.h>
#include <java/lang/Integer.h>
#include <java/lang/Long.h>
#include <java/lang/Float.h>
#include <java/lang/Double.h>
#include <java/lang/IllegalAccessException.h>
#include <java/lang/IllegalArgumentException.h>
#include <java/lang/IncompatibleClassChangeError.h>
#include <java/lang/NullPointerException.h>
#include <java/lang/ArrayIndexOutOfBoundsException.h>
#include <java/lang/VirtualMachineError.h>
#include <java/lang/Class.h>
#include <gcj/method.h>
#include <gnu/gcj/RawData.h>
#include <java/lang/NoClassDefFoundError.h>

#include <stdlib.h>

#if USE_LIBFFI
#include <ffi.h>
#else
#include <java/lang/UnsupportedOperationException.h>
#endif

typedef JArray< ::java::lang::annotation::Annotation * > * anno_a_t;
typedef JArray< JArray< ::java::lang::annotation::Annotation * > *> * anno_aa_t;



struct cpair
{
  jclass prim;
  jclass wrap;
};

// This is used to determine when a primitive widening conversion is
// allowed.
static cpair primitives[] =
{
#define BOOLEAN 0
  { JvPrimClass (boolean), &java::lang::Boolean::class$ },
  { JvPrimClass (byte), &java::lang::Byte::class$ },
#define SHORT 2
  { JvPrimClass (short), &java::lang::Short::class$ },
#define CHAR 3
  { JvPrimClass (char), &java::lang::Character::class$ },
  { JvPrimClass (int), &java::lang::Integer::class$ },
  { JvPrimClass (long), &java::lang::Long::class$ },
  { JvPrimClass (float), &java::lang::Float::class$ },
  { JvPrimClass (double), &java::lang::Double::class$ },
  { NULL, NULL }
};

static inline jboolean
can_widen (jclass from, jclass to)
{
  int fromx = -1, tox = -1;

  for (int i = 0; primitives[i].prim; ++i)
    {
      if (primitives[i].wrap == from)
	fromx = i;
      if (primitives[i].prim == to)
	tox = i;
    }

  // Can't handle a miss.
  if (fromx == -1 || tox == -1)
    return false;
  // Boolean arguments may not be widened.
  if (fromx == BOOLEAN && tox != BOOLEAN)
    return false;
  // Nothing promotes to char.
  if (tox == CHAR && fromx != CHAR)
    return false;

  return fromx <= tox;
}

#ifdef USE_LIBFFI
static inline ffi_type *
get_ffi_type (jclass klass)
{
  // A special case.
  if (klass == NULL)
    return &ffi_type_pointer;

  ffi_type *r;
  if (klass == JvPrimClass (byte))
    r = &ffi_type_sint8;
  else if (klass == JvPrimClass (short))
    r = &ffi_type_sint16;
  else if (klass == JvPrimClass (int))
    r = &ffi_type_sint32;
  else if (klass == JvPrimClass (long))
    r = &ffi_type_sint64;
  else if (klass == JvPrimClass (float))
    r = &ffi_type_float;
  else if (klass == JvPrimClass (double))
    r = &ffi_type_double;
  else if (klass == JvPrimClass (boolean))
    {
      // On some platforms a bool is a byte, on others an int.
      if (sizeof (jboolean) == sizeof (jbyte))
	r = &ffi_type_sint8;
      else
	{
	  JvAssert (sizeof (jboolean) == sizeof (jint));
	  r = &ffi_type_sint32;
	}
    }
  else if (klass == JvPrimClass (char))
    r = &ffi_type_uint16;
  else
    {
      JvAssert (! klass->isPrimitive());
      r = &ffi_type_pointer;
    }

  return r;
}
#endif // USE_LIBFFI

jobject
java::lang::reflect::Method::invoke (jobject obj, jobjectArray args)
{
  using namespace java::lang::reflect;
  jclass iface = NULL;
  
  if (parameter_types == NULL)
    getType ();
    
  jmethodID meth = _Jv_FromReflectedMethod (this);

  if (Modifier::isStatic(meth->accflags))
    {
      // We have to initialize a static class.  It is safe to do this
      // here and not in _Jv_CallAnyMethodA because JNI initializes a
      // class whenever a method lookup is done.
      _Jv_InitClass (declaringClass);
    }
  else
    {
      jclass objClass = JV_CLASS (obj);
      if (! _Jv_IsAssignableFrom (objClass, declaringClass))
        throw new java::lang::IllegalArgumentException;
<<<<<<< HEAD
    }

  // Check accessibility, if required.
  if (! (Modifier::isPublic (meth->accflags) || this->isAccessible()))
    {
      Class *caller = _Jv_StackTrace::GetCallingClass (&Method::class$);
      if (! _Jv_CheckAccess(caller, declaringClass, meth->accflags))
	throw new IllegalAccessException;
    }

  if (declaringClass->isInterface())
    iface = declaringClass;
  
=======
    }

  // Check accessibility, if required.
  if (! this->isAccessible())
    {
      if (! (Modifier::isPublic (meth->accflags)))
	{
	  Class *caller = _Jv_StackTrace::GetCallingClass (&Method::class$);
	  if (! _Jv_CheckAccess(caller, declaringClass, meth->accflags))
	    throw new IllegalAccessException;
	}
      else
	// Method is public, check to see if class is accessible.
	{
	  jint flags = (declaringClass->accflags
			& (Modifier::PUBLIC
			   | Modifier::PROTECTED
			   | Modifier::PRIVATE));
	  if (flags == 0) // i.e. class is package private
	    {
	      Class *caller = _Jv_StackTrace::GetCallingClass (&Method::class$);
	      if (! _Jv_ClassNameSamePackage (caller->name,
					      declaringClass->name))
		throw new IllegalAccessException;
	    }
	}
    }

  if (declaringClass->isInterface())
    iface = declaringClass;

>>>>>>> 751ff693
  return _Jv_CallAnyMethodA (obj, return_type, meth, false,
			     parameter_types, args, iface);
}

jint
java::lang::reflect::Method::getModifiersInternal ()
<<<<<<< HEAD
{
  return _Jv_FromReflectedMethod (this)->accflags;
}

jstring
java::lang::reflect::Method::getSignature()
{
=======
{
  return _Jv_FromReflectedMethod (this)->accflags;
}

jstring
java::lang::reflect::Method::getSignature()
{
>>>>>>> 751ff693
  return declaringClass->getReflectionSignature (this);
}

jobject
java::lang::reflect::Method::getDefaultValue()
{
  return declaringClass->getMethodDefaultValue(this);
}

anno_a_t
java::lang::reflect::Method::getDeclaredAnnotationsInternal()
{
  return (anno_a_t) declaringClass->getDeclaredAnnotations(this, false);
}

anno_aa_t
java::lang::reflect::Method::getParameterAnnotationsInternal()
{
  return (anno_aa_t) declaringClass->getDeclaredAnnotations(this, true);
}

jstring
java::lang::reflect::Method::getName ()
{
  if (name == NULL)
    name = _Jv_NewStringUtf8Const (_Jv_FromReflectedMethod (this)->name);
  return name;
}

/* Internal method to set return_type and parameter_types fields. */

void
java::lang::reflect::Method::getType ()
{
  _Jv_Method *method = _Jv_FromReflectedMethod (this);
  _Jv_GetTypesFromSignature (method,
			     declaringClass,
			     &parameter_types,
			     &return_type);

  int count = 0;
  if (method->throws != NULL)
    {
      while (method->throws[count] != NULL)
	++count;
    }

  exception_types
    = (JArray<jclass> *) JvNewObjectArray (count, &java::lang::Class::class$,
					   NULL);
  jclass *elts = elements (exception_types);
  for (int i = 0; i < count; ++i)
    elts[i] = _Jv_FindClass (method->throws[i],
			     declaringClass->getClassLoaderInternal ());
}

void
_Jv_GetTypesFromSignature (jmethodID method,
			   jclass declaringClass,
			   JArray<jclass> **arg_types_out,
			   jclass *return_type_out)
{

  _Jv_Utf8Const* sig = method->signature;
  java::lang::ClassLoader *loader = declaringClass->getClassLoaderInternal();
  char *ptr = sig->chars();
  int numArgs = 0;
  /* First just count the number of parameters. */
  // FIXME: should do some validation here, e.g., that there is only
  // one return type.
  for (; ; ptr++)
    {
      switch (*ptr)
	{
	case 0:
	case ')':
	case 'V':
	  break;
	case '[':
	case '(':
	  continue;
	case 'B':
	case 'C':
	case 'D':
	case 'F':
	case 'S':
	case 'I':
	case 'J':
	case 'Z':
	  numArgs++;
	  continue;
	case 'L':
	  numArgs++;
	  do 
	    ptr++;
	  while (*ptr != ';' && ptr[1] != '\0');
	  continue;
	}
      break;
    }

  JArray<jclass> *args = (JArray<jclass> *)
    JvNewObjectArray (numArgs, &java::lang::Class::class$, NULL);
  jclass* argPtr = elements (args);
  for (ptr = sig->chars(); *ptr != '\0'; ptr++)
    {
      if (*ptr == '(')
	continue;
      if (*ptr == ')')
	{
	  argPtr = return_type_out;
	  continue;
	}

      char *end_ptr;
      jclass type = _Jv_FindClassFromSignature (ptr, loader, &end_ptr);
      if (type == NULL)
	// FIXME: This isn't ideal.
	throw new java::lang::NoClassDefFoundError (sig->toString());

      // ARGPTR can be NULL if we are processing the return value of a
      // call from Constructor.
      if (argPtr)
	*argPtr++ = type;

      ptr = end_ptr;
    }
  *arg_types_out = args;
}

// This is a very rough analog of the JNI CallNonvirtual<type>MethodA
// functions.  It handles both Methods and Constructors, and it can
// handle any return type.  In the Constructor case, the `obj'
// argument is unused and should be NULL; also, the `return_type' is
// the class that the constructor will construct.  RESULT is a pointer
// to a `jvalue' (see jni.h); for a void method this should be NULL.
// This function returns an exception (if one was thrown), or NULL if
// the call went ok.
void
_Jv_CallAnyMethodA (jobject obj,
		    jclass return_type,
		    jmethodID meth,
		    jboolean is_constructor,
		    jboolean is_virtual_call,
		    JArray<jclass> *parameter_types,
<<<<<<< HEAD
		    jvalue *args,
=======
		    const jvalue *args,
>>>>>>> 751ff693
		    jvalue *result,
		    jboolean is_jni_call,
		    jclass iface)
{
  using namespace java::lang::reflect;
  
#ifdef USE_LIBFFI
  JvAssert (! is_constructor || ! obj);
  JvAssert (! is_constructor || return_type);

  // See whether call needs an object as the first argument.  A
  // constructor does need a `this' argument, but it is one we create.
  jboolean needs_this = false;
  if (is_constructor
      || ! Modifier::isStatic(meth->accflags))
    needs_this = true;

  int param_count = parameter_types->length;
  if (needs_this)
    ++param_count;

  ffi_type *rtype;
  // A constructor itself always returns void.
  if (is_constructor || return_type == JvPrimClass (void))
    rtype = &ffi_type_void;
  else
    rtype = get_ffi_type (return_type);
  ffi_type **argtypes = (ffi_type **) __builtin_alloca (param_count
							* sizeof (ffi_type *));

  jclass *paramelts = elements (parameter_types);

  // Special case for the `this' argument of a constructor.  Note that
  // the JDK 1.2 docs specify that the new object must be allocated
  // before argument conversions are done.
  if (is_constructor)
    obj = _Jv_AllocObject (return_type);

  const int size_per_arg = sizeof(jvalue);
  ffi_cif cif;

  char *p = (char *) __builtin_alloca (param_count * size_per_arg);
		// Overallocate to get correct alignment.
  void **values = (void **)
			__builtin_alloca (param_count * sizeof (void *));

  int i = 0;
  if (needs_this)
    {
      // The `NULL' type is `Object'.
      argtypes[i] = get_ffi_type (NULL);
      values[i] = p;
      memcpy (p, &obj, sizeof (jobject));
      p += size_per_arg;
      ++i;
    }

  for (int arg = 0; i < param_count; ++i, ++arg)
    {
      int tsize;

      argtypes[i] = get_ffi_type (paramelts[arg]);
      if (paramelts[arg]->isPrimitive())
	tsize = paramelts[arg]->size();
      else
	tsize = sizeof (jobject);

      // Copy appropriate bits from the jvalue into the ffi array.
      // FIXME: we could do this copying all in one loop, above, by
      // over-allocating a bit.
      // How do we do this without breaking big-endian platforms?
      values[i] = p;
      memcpy (p, &args[arg], tsize);
      p += size_per_arg;
    }

  if (ffi_prep_cif (&cif, FFI_DEFAULT_ABI, param_count,
		    rtype, argtypes) != FFI_OK)
    throw new java::lang::VirtualMachineError(JvNewStringLatin1("internal error: ffi_prep_cif failed"));

  using namespace java::lang;
  using namespace java::lang::reflect;

  union
  {
    ffi_arg i;
    jobject o;
    jlong l;
    jfloat f;
    jdouble d;
  } ffi_result;

  switch (rtype->type)
    {
    case FFI_TYPE_VOID:
      break;
    case FFI_TYPE_SINT8:
      result->b = 0;
      break;
    case FFI_TYPE_SINT16:
      result->s = 0;
      break;
    case FFI_TYPE_UINT16:
      result->c = 0;
      break;
    case FFI_TYPE_SINT32:
      result->i = 0;
      break;
    case FFI_TYPE_SINT64:
      result->j = 0;
      break;
    case FFI_TYPE_FLOAT:
      result->f = 0;
      break;
    case FFI_TYPE_DOUBLE:
      result->d = 0;
      break;
    case FFI_TYPE_POINTER:
      result->l = 0;
      break;
    default:
      JvFail ("Unknown ffi_call return type");
      break;
    }

  void *ncode;

  // FIXME: If a vtable index is -1 at this point it is invalid, so we
  // have to use the ncode.  
  //
  // This can happen because methods in final classes don't have
  // vtable entries, but _Jv_isVirtualMethod() doesn't know that.  We
  // could solve this problem by allocating a vtable index for methods
  // in final classes.
  if (is_virtual_call 
      && ! Modifier::isFinal (meth->accflags)
      && (_Jv_ushort)-1 != meth->index)
    {
      _Jv_VTable *vtable = *(_Jv_VTable **) obj;
      if (iface == NULL)
	{
	  if (is_jni_call && Modifier::isAbstract (meth->accflags))
	    {
	      // With JNI we don't know if this is an interface call
	      // or a call to an abstract method.  Look up the method
	      // by name, the slow way.
	      _Jv_Method *concrete_meth
		= _Jv_LookupDeclaredMethod (vtable->clas,
					    meth->name,
					    meth->signature,
					    NULL);
	      if (concrete_meth == NULL
		  || concrete_meth->ncode == NULL
		  || Modifier::isAbstract(concrete_meth->accflags))
		throw new java::lang::IncompatibleClassChangeError
		  (_Jv_GetMethodString (vtable->clas, meth));
	      ncode = concrete_meth->ncode;
	    }
	  else
	    ncode = vtable->get_method (meth->index);
	}
      else
	ncode = _Jv_LookupInterfaceMethodIdx (vtable->clas, iface,
					      meth->index);
    }
  else
    {
      ncode = meth->ncode;
    }

  try
    {
      ffi_call (&cif, (void (*)()) ncode, &ffi_result, values);
    }
  catch (Throwable *ex)
    {
      // For JNI we just throw the real error.  For reflection, we
      // wrap the underlying method's exception in an
      // InvocationTargetException.
      if (! is_jni_call)
	ex = new InvocationTargetException (ex);
      throw ex;
    }

  // Since ffi_call returns integer values promoted to a word, use
  // a narrowing conversion for jbyte, jchar, etc. results.
  // Note that boolean is handled either by the FFI_TYPE_SINT8 or
  // FFI_TYPE_SINT32 case.
  if (is_constructor)
    result->l = obj;
  else
    {
      switch (rtype->type)
	{
	case FFI_TYPE_VOID:
	  break;
	case FFI_TYPE_SINT8:
	  result->b = (jbyte)ffi_result.i;
	  break;
	case FFI_TYPE_SINT16:
	  result->s = (jshort)ffi_result.i;
	  break;
	case FFI_TYPE_UINT16:
	  result->c = (jchar)ffi_result.i;
	  break;
	case FFI_TYPE_SINT32:
	  result->i = (jint)ffi_result.i;
	  break;
	case FFI_TYPE_SINT64:
	  result->j = (jlong)ffi_result.l;
	  break;
	case FFI_TYPE_FLOAT:
	  result->f = (jfloat)ffi_result.f;
	  break;
	case FFI_TYPE_DOUBLE:
	  result->d = (jdouble)ffi_result.d;
	  break;
	case FFI_TYPE_POINTER:
	  result->l = (jobject)ffi_result.o;
	  break;
	default:
	  JvFail ("Unknown ffi_call return type");
	  break;
	}
    }
#else
  throw new java::lang::UnsupportedOperationException(JvNewStringLatin1("reflection not available in this build"));
#endif // USE_LIBFFI
}

// This is another version of _Jv_CallAnyMethodA, but this one does
// more checking and is used by the reflection (and not JNI) code.
jobject
_Jv_CallAnyMethodA (jobject obj,
		    jclass return_type,
		    jmethodID meth,
		    jboolean is_constructor,
		    JArray<jclass> *parameter_types,
		    jobjectArray args,
		    jclass iface)
{
  if (parameter_types->length == 0 && args == NULL)
    {
      // The JDK accepts this, so we do too.
    }
  else if (parameter_types->length != args->length)
    throw new java::lang::IllegalArgumentException;

  int param_count = parameter_types->length;

  jclass *paramelts = elements (parameter_types);
  jobject *argelts = args == NULL ? NULL : elements (args);
  jvalue argvals[param_count];

#define COPY(Where, What, Type) \
  do { \
    Type val = (What); \
    memcpy ((Where), &val, sizeof (Type)); \
  } while (0)

  for (int i = 0; i < param_count; ++i)
    {
      jclass k = argelts[i] ? argelts[i]->getClass() : NULL;
      if (paramelts[i]->isPrimitive())
	{
	  if (! argelts[i]
	      || ! k
	      || ! can_widen (k, paramelts[i]))
	    throw new java::lang::IllegalArgumentException;
	    
	  if (paramelts[i] == JvPrimClass (boolean))
	    COPY (&argvals[i],
		  ((java::lang::Boolean *) argelts[i])->booleanValue(),
		  jboolean);
	  else if (paramelts[i] == JvPrimClass (char))
	    COPY (&argvals[i],
		  ((java::lang::Character *) argelts[i])->charValue(),
		  jchar);
          else
	    {
	      java::lang::Number *num = (java::lang::Number *) argelts[i];
	      if (paramelts[i] == JvPrimClass (byte))
		COPY (&argvals[i], num->byteValue(), jbyte);
	      else if (paramelts[i] == JvPrimClass (short))
		COPY (&argvals[i], num->shortValue(), jshort);
	      else if (paramelts[i] == JvPrimClass (int))
		COPY (&argvals[i], num->intValue(), jint);
	      else if (paramelts[i] == JvPrimClass (long))
		COPY (&argvals[i], num->longValue(), jlong);
	      else if (paramelts[i] == JvPrimClass (float))
		COPY (&argvals[i], num->floatValue(), jfloat);
	      else if (paramelts[i] == JvPrimClass (double))
		COPY (&argvals[i], num->doubleValue(), jdouble);
	    }
	}
      else
	{
	  if (argelts[i] && ! paramelts[i]->isAssignableFrom (k))
	    throw new java::lang::IllegalArgumentException;
	  COPY (&argvals[i], argelts[i], jobject);
	}
    }

  jvalue ret_value;
  _Jv_CallAnyMethodA (obj, return_type, meth, is_constructor,
  		      _Jv_isVirtualMethod (meth),
		      parameter_types, argvals, &ret_value,
		      false, iface);

  jobject r;
#define VAL(Wrapper, Field)  (new Wrapper (ret_value.Field))
  if (is_constructor)
    r = ret_value.l;
  else  if (return_type == JvPrimClass (byte))
    r = VAL (java::lang::Byte, b);
  else if (return_type == JvPrimClass (short))
    r = VAL (java::lang::Short, s);
  else if (return_type == JvPrimClass (int))
    r = VAL (java::lang::Integer, i);
  else if (return_type == JvPrimClass (long))
    r = VAL (java::lang::Long, j);
  else if (return_type == JvPrimClass (float))
    r = VAL (java::lang::Float, f);
  else if (return_type == JvPrimClass (double))
    r = VAL (java::lang::Double, d);
  else if (return_type == JvPrimClass (boolean))
    r = VAL (java::lang::Boolean, z);
  else if (return_type == JvPrimClass (char))
    r = VAL (java::lang::Character, c);
  else if (return_type == JvPrimClass (void))
    r = NULL;
  else
    {
      JvAssert (return_type == NULL || ! return_type->isPrimitive());
      r = ret_value.l;
    }

  return r;
}<|MERGE_RESOLUTION|>--- conflicted
+++ resolved
@@ -171,21 +171,6 @@
       jclass objClass = JV_CLASS (obj);
       if (! _Jv_IsAssignableFrom (objClass, declaringClass))
         throw new java::lang::IllegalArgumentException;
-<<<<<<< HEAD
-    }
-
-  // Check accessibility, if required.
-  if (! (Modifier::isPublic (meth->accflags) || this->isAccessible()))
-    {
-      Class *caller = _Jv_StackTrace::GetCallingClass (&Method::class$);
-      if (! _Jv_CheckAccess(caller, declaringClass, meth->accflags))
-	throw new IllegalAccessException;
-    }
-
-  if (declaringClass->isInterface())
-    iface = declaringClass;
-  
-=======
     }
 
   // Check accessibility, if required.
@@ -217,14 +202,12 @@
   if (declaringClass->isInterface())
     iface = declaringClass;
 
->>>>>>> 751ff693
   return _Jv_CallAnyMethodA (obj, return_type, meth, false,
 			     parameter_types, args, iface);
 }
 
 jint
 java::lang::reflect::Method::getModifiersInternal ()
-<<<<<<< HEAD
 {
   return _Jv_FromReflectedMethod (this)->accflags;
 }
@@ -232,15 +215,6 @@
 jstring
 java::lang::reflect::Method::getSignature()
 {
-=======
-{
-  return _Jv_FromReflectedMethod (this)->accflags;
-}
-
-jstring
-java::lang::reflect::Method::getSignature()
-{
->>>>>>> 751ff693
   return declaringClass->getReflectionSignature (this);
 }
 
@@ -386,11 +360,7 @@
 		    jboolean is_constructor,
 		    jboolean is_virtual_call,
 		    JArray<jclass> *parameter_types,
-<<<<<<< HEAD
-		    jvalue *args,
-=======
 		    const jvalue *args,
->>>>>>> 751ff693
 		    jvalue *result,
 		    jboolean is_jni_call,
 		    jclass iface)
