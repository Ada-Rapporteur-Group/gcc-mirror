--- conflicted
+++ resolved
@@ -286,21 +286,11 @@
   protected synchronized Class loadClass(String name, boolean resolve)
     throws ClassNotFoundException
   {
-<<<<<<< HEAD
-    // Have we already loaded this class?
-    Class c = findLoadedClass(name);
-    if (c != null)
-      return c;
-
-    // Can the class be loaded by a parent?
-    try
-=======
     // Arrays are handled specially.
     Class c;
     if (name.charAt(0) == '[')
       c = loadClassFromSig(name);
     else
->>>>>>> 8c044a9c
       {
 	// Have we already loaded this class?
 	c = findLoadedClass(name);
@@ -327,14 +317,6 @@
 	    c = findClass(name);
 	  }
       }
-<<<<<<< HEAD
-    catch (ClassNotFoundException e)
-      {
-      }
-    // Still not found, we have to do it ourself.
-    c = findClass(name);
-=======
->>>>>>> 8c044a9c
     if (resolve)
       resolveClass(c);
     return c;
