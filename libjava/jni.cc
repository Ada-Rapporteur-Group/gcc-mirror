// jni.cc - JNI implementation, including the jump table.

/* Copyright (C) 1998, 1999, 2000, 2001, 2002, 2003, 2004, 2005, 2006
   Free Software Foundation

   This file is part of libgcj.

This software is copyrighted work licensed under the terms of the
Libgcj License.  Please consult the file "LIBGCJ_LICENSE" for
details.  */

#include <config.h>

#include <stdio.h>
#include <stddef.h>
#include <string.h>

#include <gcj/cni.h>
#include <jvm.h>
#include <java-assert.h>
#include <jni.h>
#ifdef ENABLE_JVMPI
#include <jvmpi.h>
#endif
#include <jvmti.h>

#include <java/lang/Class.h>
#include <java/lang/ClassLoader.h>
#include <java/lang/Throwable.h>
#include <java/lang/ArrayIndexOutOfBoundsException.h>
#include <java/lang/StringIndexOutOfBoundsException.h>
#include <java/lang/StringBuffer.h>
#include <java/lang/UnsatisfiedLinkError.h>
#include <java/lang/InstantiationException.h>
#include <java/lang/NoSuchFieldError.h>
#include <java/lang/NoSuchMethodError.h>
#include <java/lang/reflect/Constructor.h>
#include <java/lang/reflect/Method.h>
#include <java/lang/reflect/Modifier.h>
#include <java/lang/OutOfMemoryError.h>
#include <java/lang/Integer.h>
#include <java/lang/ThreadGroup.h>
#include <java/lang/Thread.h>
#include <java/lang/IllegalAccessError.h>
#include <java/nio/Buffer.h>
#include <java/nio/DirectByteBufferImpl.h>
#include <java/nio/DirectByteBufferImpl$ReadWrite.h>
#include <java/util/IdentityHashMap.h>
#include <gnu/gcj/RawData.h>
#include <java/lang/ClassNotFoundException.h>

#include <gcj/method.h>
#include <gcj/field.h>

#include <java-interp.h>
#include <java-threads.h>

using namespace gcj;

// This enum is used to select different template instantiations in
// the invocation code.
enum invocation_type
{
  normal,
  nonvirtual,
  static_type,
  constructor
};

// Forward declarations.
extern struct JNINativeInterface _Jv_JNIFunctions;
extern struct JNIInvokeInterface _Jv_JNI_InvokeFunctions;

// Number of slots in the default frame.  The VM must allow at least
// 16.
#define FRAME_SIZE 16

// Mark value indicating this is an overflow frame.
#define MARK_NONE    0
// Mark value indicating this is a user frame.
#define MARK_USER    1
// Mark value indicating this is a system frame.
#define MARK_SYSTEM  2

// This structure is used to keep track of local references.
struct _Jv_JNI_LocalFrame
{
  // This is true if this frame object represents a pushed frame (eg
  // from PushLocalFrame).
  int marker;

  // Flag to indicate some locals were allocated.
  int allocated_p;

  // Number of elements in frame.
  int size;

  // Next frame in chain.
  _Jv_JNI_LocalFrame *next;

  // The elements.  These are allocated using the C "struct hack".
  jobject vec[0];
};

// This holds a reference count for all local references.
static java::util::IdentityHashMap *local_ref_table;
// This holds a reference count for all global references.
static java::util::IdentityHashMap *global_ref_table;

// The only VM.
JavaVM *_Jv_the_vm;

#ifdef ENABLE_JVMPI
// The only JVMPI interface description.
static JVMPI_Interface _Jv_JVMPI_Interface;

static jint
jvmpiEnableEvent (jint event_type, void *)
{
  switch (event_type)
    {
    case JVMPI_EVENT_OBJECT_ALLOC:
      _Jv_JVMPI_Notify_OBJECT_ALLOC = _Jv_JVMPI_Interface.NotifyEvent;
      break;

    case JVMPI_EVENT_THREAD_START:
      _Jv_JVMPI_Notify_THREAD_START = _Jv_JVMPI_Interface.NotifyEvent;
      break;

    case JVMPI_EVENT_THREAD_END:
      _Jv_JVMPI_Notify_THREAD_END = _Jv_JVMPI_Interface.NotifyEvent;
      break;

    default:
      return JVMPI_NOT_AVAILABLE;
    }

  return JVMPI_SUCCESS;
}

static jint
jvmpiDisableEvent (jint event_type, void *)
{
  switch (event_type)
    {
    case JVMPI_EVENT_OBJECT_ALLOC:
      _Jv_JVMPI_Notify_OBJECT_ALLOC = NULL;
      break;

    default:
      return JVMPI_NOT_AVAILABLE;
    }

  return JVMPI_SUCCESS;
}
#endif



void
_Jv_JNI_Init (void)
{
  local_ref_table = new java::util::IdentityHashMap;
  global_ref_table = new java::util::IdentityHashMap;

#ifdef ENABLE_JVMPI
  _Jv_JVMPI_Interface.version = 1;
  _Jv_JVMPI_Interface.EnableEvent = &jvmpiEnableEvent;
  _Jv_JVMPI_Interface.DisableEvent = &jvmpiDisableEvent;
  _Jv_JVMPI_Interface.EnableGC = &_Jv_EnableGC;
  _Jv_JVMPI_Interface.DisableGC = &_Jv_DisableGC;
  _Jv_JVMPI_Interface.RunGC = &_Jv_RunGC;
#endif
}

// Tell the GC that a certain pointer is live.
static void
mark_for_gc (jobject obj, java::util::IdentityHashMap *ref_table)
{
  JvSynchronize sync (ref_table);

  using namespace java::lang;
  Integer *refcount = (Integer *) ref_table->get (obj);
  jint val = (refcount == NULL) ? 0 : refcount->intValue ();
  // FIXME: what about out of memory error?
  ref_table->put (obj, new Integer (val + 1));
}

// Unmark a pointer.
static void
unmark_for_gc (jobject obj, java::util::IdentityHashMap *ref_table)
{
  JvSynchronize sync (ref_table);

  using namespace java::lang;
  Integer *refcount = (Integer *) ref_table->get (obj);
  JvAssert (refcount);
  jint val = refcount->intValue () - 1;
  JvAssert (val >= 0);
  if (val == 0)
    ref_table->remove (obj);
  else
    // FIXME: what about out of memory error?
    ref_table->put (obj, new Integer (val));
}

// "Unwrap" some random non-reference type.  This exists to simplify
// other template functions.
template<typename T>
static T
unwrap (T val)
{
  return val;
}

// Unwrap a weak reference, if required.
template<typename T>
static T *
unwrap (T *obj)
{
  using namespace gnu::gcj::runtime;
  // We can compare the class directly because JNIWeakRef is `final'.
  // Doing it this way is much faster.
  if (obj == NULL || obj->getClass () != &JNIWeakRef::class$)
    return obj;
  JNIWeakRef *wr = reinterpret_cast<JNIWeakRef *> (obj);
  return reinterpret_cast<T *> (wr->get ());
}

jobject
_Jv_UnwrapJNIweakReference (jobject obj)
{
  return unwrap (obj);
}



static jobject JNICALL
_Jv_JNI_NewGlobalRef (JNIEnv *, jobject obj)
{
  // This seems weird but I think it is correct.
  obj = unwrap (obj);
  mark_for_gc (obj, global_ref_table);
  return obj;
}

static void JNICALL
_Jv_JNI_DeleteGlobalRef (JNIEnv *, jobject obj)
{
  // This seems weird but I think it is correct.
  obj = unwrap (obj);
  
  // NULL is ok here -- the JNI specification doesn't say so, but this
  // is a no-op.
  if (! obj)
    return;

  unmark_for_gc (obj, global_ref_table);
}

static void JNICALL
_Jv_JNI_DeleteLocalRef (JNIEnv *env, jobject obj)
{
  _Jv_JNI_LocalFrame *frame;

  // This seems weird but I think it is correct.
  obj = unwrap (obj);

  // NULL is ok here -- the JNI specification doesn't say so, but this
  // is a no-op.
  if (! obj)
    return;

  for (frame = env->locals; frame != NULL; frame = frame->next)
    {
      for (int i = 0; i < frame->size; ++i)
	{
	  if (frame->vec[i] == obj)
	    {
	      frame->vec[i] = NULL;
	      unmark_for_gc (obj, local_ref_table);
	      return;
	    }
	}

      // Don't go past a marked frame.
      JvAssert (frame->marker == MARK_NONE);
    }

  JvAssert (0);
}

static jint JNICALL
_Jv_JNI_EnsureLocalCapacity (JNIEnv *env, jint size)
{
  // It is easier to just always allocate a new frame of the requested
  // size.  This isn't the most efficient thing, but for now we don't
  // care.  Note that _Jv_JNI_PushLocalFrame relies on this right now.

  _Jv_JNI_LocalFrame *frame;
  try
    {
      frame = (_Jv_JNI_LocalFrame *) _Jv_Malloc (sizeof (_Jv_JNI_LocalFrame)
						 + size * sizeof (jobject));
    }
  catch (jthrowable t)
    {
      env->ex = t;
      return JNI_ERR;
    }

  frame->marker = MARK_NONE;
  frame->size = size;
  frame->allocated_p = 0;
  memset (&frame->vec[0], 0, size * sizeof (jobject));
  frame->next = env->locals;
  env->locals = frame;

  return 0;
}

static jint JNICALL
_Jv_JNI_PushLocalFrame (JNIEnv *env, jint size)
{
  jint r = _Jv_JNI_EnsureLocalCapacity (env, size);
  if (r < 0)
    return r;

  // The new frame is on top.
  env->locals->marker = MARK_USER;

  return 0;
}

static jobject JNICALL
_Jv_JNI_NewLocalRef (JNIEnv *env, jobject obj)
{
  // This seems weird but I think it is correct.
  obj = unwrap (obj);

  // Try to find an open slot somewhere in the topmost frame.
  _Jv_JNI_LocalFrame *frame = env->locals;
  bool done = false, set = false;
  for (; frame != NULL && ! done; frame = frame->next)
    {
      for (int i = 0; i < frame->size; ++i)
	{
	  if (frame->vec[i] == NULL)
	    {
	      set = true;
	      done = true;
	      frame->vec[i] = obj;
	      frame->allocated_p = 1;
	      break;
	    }
	}

      // If we found a slot, or if the frame we just searched is the
      // mark frame, then we are done.
      if (done || frame == NULL || frame->marker != MARK_NONE)
	break;
    }

  if (! set)
    {
      // No slots, so we allocate a new frame.  According to the spec
      // we could just die here.  FIXME: return value.
      _Jv_JNI_EnsureLocalCapacity (env, 16);
      // We know the first element of the new frame will be ok.
      env->locals->vec[0] = obj;
      env->locals->allocated_p = 1;
    }

  mark_for_gc (obj, local_ref_table);
  return obj;
}

static jobject JNICALL
_Jv_JNI_PopLocalFrame (JNIEnv *env, jobject result, int stop)
{
  _Jv_JNI_LocalFrame *rf = env->locals;

  bool done = false;
  while (rf != NULL && ! done)
    {
      for (int i = 0; i < rf->size; ++i)
	if (rf->vec[i] != NULL)
	  unmark_for_gc (rf->vec[i], local_ref_table);

      // If the frame we just freed is the marker frame, we are done.
      done = (rf->marker == stop);

      _Jv_JNI_LocalFrame *n = rf->next;
      // When N==NULL, we've reached the reusable bottom_locals, and we must
      // not free it.  However, we must be sure to clear all its elements.
      if (n == NULL)
	{
	  if (rf->allocated_p)
	    memset (&rf->vec[0], 0, rf->size * sizeof (jobject));
	  rf->allocated_p = 0;
	  rf = NULL;
	  break;
	}

      _Jv_Free (rf);
      rf = n;
    }

  // Update the local frame information.
  env->locals = rf;

  return result == NULL ? NULL : _Jv_JNI_NewLocalRef (env, result);
}

static jobject JNICALL
_Jv_JNI_PopLocalFrame (JNIEnv *env, jobject result)
{
  return _Jv_JNI_PopLocalFrame (env, result, MARK_USER);
}

// Make sure an array's type is compatible with the type of the
// destination.
template<typename T>
static bool
_Jv_JNI_check_types (JNIEnv *env, JArray<T> *array, jclass K)
{
  jclass klass = array->getClass()->getComponentType();
  if (__builtin_expect (klass != K, false))
    {
      env->ex = new java::lang::IllegalAccessError ();
      return false;
    }
  else
    return true;
}

// Pop a `system' frame from the stack.  This is `extern "C"' as it is
// used by the compiler.
extern "C" void
_Jv_JNI_PopSystemFrame (JNIEnv *env)
{
  // Only enter slow path when we're not at the bottom, or there have been
  // allocations. Usually this is false and we can just null out the locals
  // field.

  if (__builtin_expect ((env->locals->next 
			 || env->locals->allocated_p), false))
    _Jv_JNI_PopLocalFrame (env, NULL, MARK_SYSTEM);
  else
    env->locals = NULL;
  
  if (__builtin_expect (env->ex != NULL, false))
    {
      jthrowable t = env->ex;
      env->ex = NULL;
      throw t;
    }
}

template<typename T> T extract_from_jvalue(jvalue const & t);
template<> jboolean extract_from_jvalue(jvalue const & jv) { return jv.z; }
template<> jbyte    extract_from_jvalue(jvalue const & jv) { return jv.b; }
template<> jchar    extract_from_jvalue(jvalue const & jv) { return jv.c; }
template<> jshort   extract_from_jvalue(jvalue const & jv) { return jv.s; }
template<> jint     extract_from_jvalue(jvalue const & jv) { return jv.i; }
template<> jlong    extract_from_jvalue(jvalue const & jv) { return jv.j; }
template<> jfloat   extract_from_jvalue(jvalue const & jv) { return jv.f; }
template<> jdouble  extract_from_jvalue(jvalue const & jv) { return jv.d; }
template<> jobject  extract_from_jvalue(jvalue const & jv) { return jv.l; }


// This function is used from other template functions.  It wraps the
// return value appropriately; we specialize it so that object returns
// are turned into local references.
template<typename T>
static T
wrap_value (JNIEnv *, T value)
{
  return value;
}

// This specialization is used for jobject, jclass, jstring, jarray,
// etc.
template<typename R, typename T>
static T *
wrap_value (JNIEnv *env, T *value)
{
  return (value == NULL
	  ? value
	  : (T *) _Jv_JNI_NewLocalRef (env, (jobject) value));
}



static jint JNICALL
_Jv_JNI_GetVersion (JNIEnv *)
{
  return JNI_VERSION_1_4;
}

static jclass JNICALL
_Jv_JNI_DefineClass (JNIEnv *env, const char *name, jobject loader,
		     const jbyte *buf, jsize bufLen)
{
  try
    {
      loader = unwrap (loader);

      jstring sname = JvNewStringUTF (name);
      jbyteArray bytes = JvNewByteArray (bufLen);

      jbyte *elts = elements (bytes);
      memcpy (elts, buf, bufLen * sizeof (jbyte));

      java::lang::ClassLoader *l
	= reinterpret_cast<java::lang::ClassLoader *> (loader);

      jclass result = l->defineClass (sname, bytes, 0, bufLen);
      return (jclass) wrap_value (env, result);
    }
  catch (jthrowable t)
    {
      env->ex = t;
      return NULL;
    }
}

static jclass JNICALL
_Jv_JNI_FindClass (JNIEnv *env, const char *name)
{
  // FIXME: assume that NAME isn't too long.
  int len = strlen (name);
  char s[len + 1];
  for (int i = 0; i <= len; ++i)
    s[i] = (name[i] == '/') ? '.' : name[i];

  jclass r = NULL;
  try
    {
      // This might throw an out of memory exception.
      jstring n = JvNewStringUTF (s);

      java::lang::ClassLoader *loader = NULL;
      if (env->klass != NULL)
	loader = env->klass->getClassLoaderInternal ();

      if (loader == NULL)
	{
	  // FIXME: should use getBaseClassLoader, but we don't have that
	  // yet.
	  loader = java::lang::ClassLoader::getSystemClassLoader ();
	}

      r = loader->loadClass (n);
    }
  catch (jthrowable t)
    {
      env->ex = t;
    }

  return (jclass) wrap_value (env, r);
}

static jclass JNICALL
_Jv_JNI_GetSuperclass (JNIEnv *env, jclass clazz)
{
  return (jclass) wrap_value (env, unwrap (clazz)->getSuperclass ());
}

static jboolean JNICALL
_Jv_JNI_IsAssignableFrom (JNIEnv *, jclass clazz1, jclass clazz2)
{
  return unwrap (clazz2)->isAssignableFrom (unwrap (clazz1));
}

static jint JNICALL
_Jv_JNI_Throw (JNIEnv *env, jthrowable obj)
{
  // We check in case the user did some funky cast.
  obj = unwrap (obj);
  JvAssert (obj != NULL && java::lang::Throwable::class$.isInstance (obj));
  env->ex = obj;
  return 0;
}

static jint JNICALL
_Jv_JNI_ThrowNew (JNIEnv *env, jclass clazz, const char *message)
{
  using namespace java::lang::reflect;

  clazz = unwrap (clazz);
  JvAssert (java::lang::Throwable::class$.isAssignableFrom (clazz));

  int r = JNI_OK;
  try
    {
      JArray<jclass> *argtypes
	= (JArray<jclass> *) JvNewObjectArray (1, &java::lang::Class::class$,
					       NULL);

      jclass *elts = elements (argtypes);
      elts[0] = &java::lang::String::class$;

      Constructor *cons = clazz->getConstructor (argtypes);

      jobjectArray values = JvNewObjectArray (1, &java::lang::String::class$,
					      NULL);
      jobject *velts = elements (values);
      velts[0] = JvNewStringUTF (message);

      jobject obj = cons->newInstance (values);

      env->ex = reinterpret_cast<jthrowable> (obj);
    }
  catch (jthrowable t)
    {
      env->ex = t;
      r = JNI_ERR;
    }

  return r;
}

static jthrowable JNICALL
_Jv_JNI_ExceptionOccurred (JNIEnv *env)
{
  return (jthrowable) wrap_value (env, env->ex);
}

static void JNICALL
_Jv_JNI_ExceptionDescribe (JNIEnv *env)
{
  if (env->ex != NULL)
    env->ex->printStackTrace();
}

static void JNICALL
_Jv_JNI_ExceptionClear (JNIEnv *env)
{
  env->ex = NULL;
}

static jboolean JNICALL
_Jv_JNI_ExceptionCheck (JNIEnv *env)
{
  return env->ex != NULL;
}

static void JNICALL
_Jv_JNI_FatalError (JNIEnv *, const char *message)
{
  JvFail (message);
}



static jboolean JNICALL
_Jv_JNI_IsSameObject (JNIEnv *, jobject obj1, jobject obj2)
{
  return unwrap (obj1) == unwrap (obj2);
}

static jobject JNICALL
_Jv_JNI_AllocObject (JNIEnv *env, jclass clazz)
{
  jobject obj = NULL;
  using namespace java::lang::reflect;

  try
    {
      clazz = unwrap (clazz);
      JvAssert (clazz && ! clazz->isArray ());
      if (clazz->isInterface() || Modifier::isAbstract(clazz->getModifiers()))
	env->ex = new java::lang::InstantiationException ();
      else
	obj = _Jv_AllocObject (clazz);
    }
  catch (jthrowable t)
    {
      env->ex = t;
    }

  return wrap_value (env, obj);
}

static jclass JNICALL
_Jv_JNI_GetObjectClass (JNIEnv *env, jobject obj)
{
  obj = unwrap (obj);
  JvAssert (obj);
  return (jclass) wrap_value (env, obj->getClass());
}

static jboolean JNICALL
_Jv_JNI_IsInstanceOf (JNIEnv *, jobject obj, jclass clazz)
{
  return unwrap (clazz)->isInstance(unwrap (obj));
}



//
// This section concerns method invocation.
//

template<jboolean is_static>
static jmethodID JNICALL
_Jv_JNI_GetAnyMethodID (JNIEnv *env, jclass clazz,
			const char *name, const char *sig)
{
  try
    {
      clazz = unwrap (clazz);
      _Jv_InitClass (clazz);

      _Jv_Utf8Const *name_u = _Jv_makeUtf8Const ((char *) name, -1);

      // FIXME: assume that SIG isn't too long.
      int len = strlen (sig);
      char s[len + 1];
      for (int i = 0; i <= len; ++i)
	s[i] = (sig[i] == '/') ? '.' : sig[i];
      _Jv_Utf8Const *sig_u = _Jv_makeUtf8Const ((char *) s, -1);

      JvAssert (! clazz->isPrimitive());

      using namespace java::lang::reflect;

      while (clazz != NULL)
	{
	  jint count = JvNumMethods (clazz);
	  jmethodID meth = JvGetFirstMethod (clazz);

	  for (jint i = 0; i < count; ++i)
	    {
	      if (((is_static && Modifier::isStatic (meth->accflags))
		   || (! is_static && ! Modifier::isStatic (meth->accflags)))
		  && _Jv_equalUtf8Consts (meth->name, name_u)
		  && _Jv_equalUtf8Consts (meth->signature, sig_u))
		return meth;

	      meth = meth->getNextMethod();
	    }

	  clazz = clazz->getSuperclass ();
	}

      java::lang::StringBuffer *name_sig =
        new java::lang::StringBuffer (JvNewStringUTF (name));
      name_sig->append ((jchar) ' ')->append (JvNewStringUTF (s));
      env->ex = new java::lang::NoSuchMethodError (name_sig->toString ());
    }
  catch (jthrowable t)
    {
      env->ex = t;
    }

  return NULL;
}

// This is a helper function which turns a va_list into an array of
// `jvalue's.  It needs signature information in order to do its work.
// The array of values must already be allocated.
static void
array_from_valist (jvalue *values, JArray<jclass> *arg_types, va_list vargs)
{
  jclass *arg_elts = elements (arg_types);
  for (int i = 0; i < arg_types->length; ++i)
    {
      // Here we assume that sizeof(int) >= sizeof(jint), because we
      // use `int' when decoding the varargs.  Likewise for
      // float, and double.  Also we assume that sizeof(jlong) >=
      // sizeof(int), i.e. that jlong values are not further
      // promoted.
      JvAssert (sizeof (int) >= sizeof (jint));
      JvAssert (sizeof (jlong) >= sizeof (int));
      JvAssert (sizeof (double) >= sizeof (jfloat));
      JvAssert (sizeof (double) >= sizeof (jdouble));
      if (arg_elts[i] == JvPrimClass (byte))
	values[i].b = (jbyte) va_arg (vargs, int);
      else if (arg_elts[i] == JvPrimClass (short))
	values[i].s = (jshort) va_arg (vargs, int);
      else if (arg_elts[i] == JvPrimClass (int))
	values[i].i = (jint) va_arg (vargs, int);
      else if (arg_elts[i] == JvPrimClass (long))
	values[i].j = (jlong) va_arg (vargs, jlong);
      else if (arg_elts[i] == JvPrimClass (float))
	values[i].f = (jfloat) va_arg (vargs, double);
      else if (arg_elts[i] == JvPrimClass (double))
	values[i].d = (jdouble) va_arg (vargs, double);
      else if (arg_elts[i] == JvPrimClass (boolean))
	values[i].z = (jboolean) va_arg (vargs, int);
      else if (arg_elts[i] == JvPrimClass (char))
	values[i].c = (jchar) va_arg (vargs, int);
      else
	{
	  // An object.
	  values[i].l = unwrap (va_arg (vargs, jobject));
	}
    }
}

// This can call any sort of method: virtual, "nonvirtual", static, or
// constructor.
template<typename T, invocation_type style>
static T JNICALL
_Jv_JNI_CallAnyMethodV (JNIEnv *env, jobject obj, jclass klass,
			jmethodID id, va_list vargs)
{
  obj = unwrap (obj);
  klass = unwrap (klass);

  jclass decl_class = klass ? klass : obj->getClass ();
  JvAssert (decl_class != NULL);

  jclass return_type;
  JArray<jclass> *arg_types;

  try
    {
      _Jv_GetTypesFromSignature (id, decl_class,
				 &arg_types, &return_type);

      jvalue args[arg_types->length];
      array_from_valist (args, arg_types, vargs);

      // For constructors we need to pass the Class we are instantiating.
      if (style == constructor)
	return_type = klass;

      jvalue result;
      _Jv_CallAnyMethodA (obj, return_type, id,
			  style == constructor,
			  style == normal,
			  arg_types, args, &result);

      return wrap_value (env, extract_from_jvalue<T>(result));
    }
  catch (jthrowable t)
    {
      env->ex = t;
    }

  return wrap_value (env, (T) 0);
}

template<typename T, invocation_type style>
static T JNICALL
_Jv_JNI_CallAnyMethod (JNIEnv *env, jobject obj, jclass klass,
		       jmethodID method, ...)
{
  va_list args;
  T result;

  va_start (args, method);
  result = _Jv_JNI_CallAnyMethodV<T, style> (env, obj, klass, method, args);
  va_end (args);

  return result;
}

template<typename T, invocation_type style>
static T JNICALL
_Jv_JNI_CallAnyMethodA (JNIEnv *env, jobject obj, jclass klass,
			jmethodID id, jvalue *args)
{
  obj = unwrap (obj);
  klass = unwrap (klass);

  jclass decl_class = klass ? klass : obj->getClass ();
  JvAssert (decl_class != NULL);

  jclass return_type;
  JArray<jclass> *arg_types;
  try
    {
      _Jv_GetTypesFromSignature (id, decl_class,
				 &arg_types, &return_type);

      // For constructors we need to pass the Class we are instantiating.
      if (style == constructor)
	return_type = klass;

      // Unwrap arguments as required.  Eww.
      jclass *type_elts = elements (arg_types);
      jvalue arg_copy[arg_types->length];
      for (int i = 0; i < arg_types->length; ++i)
	{
	  if (type_elts[i]->isPrimitive ())
	    arg_copy[i] = args[i];
	  else
	    arg_copy[i].l = unwrap (args[i].l);
	}

      jvalue result;
      _Jv_CallAnyMethodA (obj, return_type, id,
			  style == constructor,
			  style == normal,
			  arg_types, arg_copy, &result);

      return wrap_value (env, extract_from_jvalue<T>(result));
    }
  catch (jthrowable t)
    {
      env->ex = t;
    }

  return wrap_value (env, (T) 0);
}

template<invocation_type style>
static void JNICALL
_Jv_JNI_CallAnyVoidMethodV (JNIEnv *env, jobject obj, jclass klass,
			    jmethodID id, va_list vargs)
{
  obj = unwrap (obj);
  klass = unwrap (klass);

  jclass decl_class = klass ? klass : obj->getClass ();
  JvAssert (decl_class != NULL);

  jclass return_type;
  JArray<jclass> *arg_types;
  try
    {
      _Jv_GetTypesFromSignature (id, decl_class,
				 &arg_types, &return_type);

      jvalue args[arg_types->length];
      array_from_valist (args, arg_types, vargs);

      // For constructors we need to pass the Class we are instantiating.
      if (style == constructor)
	return_type = klass;

      _Jv_CallAnyMethodA (obj, return_type, id,
			  style == constructor,
			  style == normal,
			  arg_types, args, NULL);
    }
  catch (jthrowable t)
    {
      env->ex = t;
    }
}

template<invocation_type style>
static void JNICALL
_Jv_JNI_CallAnyVoidMethod (JNIEnv *env, jobject obj, jclass klass,
			   jmethodID method, ...)
{
  va_list args;

  va_start (args, method);
  _Jv_JNI_CallAnyVoidMethodV<style> (env, obj, klass, method, args);
  va_end (args);
}

template<invocation_type style>
static void JNICALL
_Jv_JNI_CallAnyVoidMethodA (JNIEnv *env, jobject obj, jclass klass,
			    jmethodID id, jvalue *args)
{
  jclass decl_class = klass ? klass : obj->getClass ();
  JvAssert (decl_class != NULL);

  jclass return_type;
  JArray<jclass> *arg_types;
  try
    {
      _Jv_GetTypesFromSignature (id, decl_class,
				 &arg_types, &return_type);

      // Unwrap arguments as required.  Eww.
      jclass *type_elts = elements (arg_types);
      jvalue arg_copy[arg_types->length];
      for (int i = 0; i < arg_types->length; ++i)
	{
	  if (type_elts[i]->isPrimitive ())
	    arg_copy[i] = args[i];
	  else
	    arg_copy[i].l = unwrap (args[i].l);
	}

      _Jv_CallAnyMethodA (obj, return_type, id,
			  style == constructor,
			  style == normal,
			  arg_types, args, NULL);
    }
  catch (jthrowable t)
    {
      env->ex = t;
    }
}

// Functions with this signature are used to implement functions in
// the CallMethod family.
template<typename T>
static T JNICALL
_Jv_JNI_CallMethodV (JNIEnv *env, jobject obj, 
		     jmethodID id, va_list args)
{
  return _Jv_JNI_CallAnyMethodV<T, normal> (env, obj, NULL, id, args);
}

// Functions with this signature are used to implement functions in
// the CallMethod family.
template<typename T>
static T JNICALL
_Jv_JNI_CallMethod (JNIEnv *env, jobject obj, jmethodID id, ...)
{
  va_list args;
  T result;

  va_start (args, id);
  result = _Jv_JNI_CallAnyMethodV<T, normal> (env, obj, NULL, id, args);
  va_end (args);

  return result;
}

// Functions with this signature are used to implement functions in
// the CallMethod family.
template<typename T>
static T JNICALL
_Jv_JNI_CallMethodA (JNIEnv *env, jobject obj, 
		     jmethodID id, jvalue *args)
{
  return _Jv_JNI_CallAnyMethodA<T, normal> (env, obj, NULL, id, args);
}

static void JNICALL
_Jv_JNI_CallVoidMethodV (JNIEnv *env, jobject obj, 
			 jmethodID id, va_list args)
{
  _Jv_JNI_CallAnyVoidMethodV<normal> (env, obj, NULL, id, args);
}

static void JNICALL
_Jv_JNI_CallVoidMethod (JNIEnv *env, jobject obj, jmethodID id, ...)
{
  va_list args;

  va_start (args, id);
  _Jv_JNI_CallAnyVoidMethodV<normal> (env, obj, NULL, id, args);
  va_end (args);
}

static void JNICALL
_Jv_JNI_CallVoidMethodA (JNIEnv *env, jobject obj, 
			 jmethodID id, jvalue *args)
{
  _Jv_JNI_CallAnyVoidMethodA<normal> (env, obj, NULL, id, args);
}

// Functions with this signature are used to implement functions in
// the CallStaticMethod family.
template<typename T>
static T JNICALL
_Jv_JNI_CallStaticMethodV (JNIEnv *env, jclass klass,
			   jmethodID id, va_list args)
{
  JvAssert (((id->accflags) & java::lang::reflect::Modifier::STATIC));
  JvAssert (java::lang::Class::class$.isInstance (unwrap (klass)));

  return _Jv_JNI_CallAnyMethodV<T, static_type> (env, NULL, klass, id, args);
}

// Functions with this signature are used to implement functions in
// the CallStaticMethod family.
template<typename T>
static T JNICALL
_Jv_JNI_CallStaticMethod (JNIEnv *env, jclass klass, 
			  jmethodID id, ...)
{
  va_list args;
  T result;

  JvAssert (((id->accflags) & java::lang::reflect::Modifier::STATIC));
  JvAssert (java::lang::Class::class$.isInstance (unwrap (klass)));

  va_start (args, id);
  result = _Jv_JNI_CallAnyMethodV<T, static_type> (env, NULL, klass,
						   id, args);
  va_end (args);

  return result;
}

// Functions with this signature are used to implement functions in
// the CallStaticMethod family.
template<typename T>
static T JNICALL
_Jv_JNI_CallStaticMethodA (JNIEnv *env, jclass klass, jmethodID id,
			   jvalue *args)
{
  JvAssert (((id->accflags) & java::lang::reflect::Modifier::STATIC));
  JvAssert (java::lang::Class::class$.isInstance (unwrap (klass)));

  return _Jv_JNI_CallAnyMethodA<T, static_type> (env, NULL, klass, id, args);
}

static void JNICALL
_Jv_JNI_CallStaticVoidMethodV (JNIEnv *env, jclass klass, 
			       jmethodID id, va_list args)
{
  _Jv_JNI_CallAnyVoidMethodV<static_type> (env, NULL, klass, id, args);
}

static void JNICALL
_Jv_JNI_CallStaticVoidMethod (JNIEnv *env, jclass klass, 
			      jmethodID id, ...)
{
  va_list args;

  va_start (args, id);
  _Jv_JNI_CallAnyVoidMethodV<static_type> (env, NULL, klass, id, args);
  va_end (args);
}

static void JNICALL
_Jv_JNI_CallStaticVoidMethodA (JNIEnv *env, jclass klass, 
			       jmethodID id, jvalue *args)
{
  _Jv_JNI_CallAnyVoidMethodA<static_type> (env, NULL, klass, id, args);
}

static jobject JNICALL
_Jv_JNI_NewObjectV (JNIEnv *env, jclass klass,
		    jmethodID id, va_list args)
{
  JvAssert (klass && ! klass->isArray ());
  JvAssert (! strcmp (id->name->chars(), "<init>")
	    && id->signature->len() > 2
	    && id->signature->chars()[0] == '('
	    && ! strcmp (&id->signature->chars()[id->signature->len() - 2],
			 ")V"));

  return _Jv_JNI_CallAnyMethodV<jobject, constructor> (env, NULL, klass,
						       id, args);
}

static jobject JNICALL
_Jv_JNI_NewObject (JNIEnv *env, jclass klass, jmethodID id, ...)
{
  JvAssert (klass && ! klass->isArray ());
  JvAssert (! strcmp (id->name->chars(), "<init>")
	    && id->signature->len() > 2
	    && id->signature->chars()[0] == '('
	    && ! strcmp (&id->signature->chars()[id->signature->len() - 2],
			 ")V"));

  va_list args;
  jobject result;

  va_start (args, id);
  result = _Jv_JNI_CallAnyMethodV<jobject, constructor> (env, NULL, klass,
							 id, args);
  va_end (args);

  return result;
}

static jobject JNICALL
_Jv_JNI_NewObjectA (JNIEnv *env, jclass klass, jmethodID id,
		    jvalue *args)
{
  JvAssert (klass && ! klass->isArray ());
  JvAssert (! strcmp (id->name->chars(), "<init>")
	    && id->signature->len() > 2
	    && id->signature->chars()[0] == '('
	    && ! strcmp (&id->signature->chars()[id->signature->len() - 2],
			 ")V"));

  return _Jv_JNI_CallAnyMethodA<jobject, constructor> (env, NULL, klass,
						       id, args);
}



template<typename T>
static T JNICALL
_Jv_JNI_GetField (JNIEnv *env, jobject obj, jfieldID field)
{
  obj = unwrap (obj);
  JvAssert (obj);
  T *ptr = (T *) ((char *) obj + field->getOffset ());
  return wrap_value (env, *ptr);
}

template<typename T>
static void JNICALL
_Jv_JNI_SetField (JNIEnv *, jobject obj, jfieldID field, T value)
{
  obj = unwrap (obj);
  value = unwrap (value);

  JvAssert (obj);
  T *ptr = (T *) ((char *) obj + field->getOffset ());
  *ptr = value;
}

template<jboolean is_static>
static jfieldID JNICALL
_Jv_JNI_GetAnyFieldID (JNIEnv *env, jclass clazz,
		       const char *name, const char *sig)
{
  try
    {
      clazz = unwrap (clazz);

      _Jv_InitClass (clazz);

      _Jv_Utf8Const *a_name = _Jv_makeUtf8Const ((char *) name, -1);

      // FIXME: assume that SIG isn't too long.
      int len = strlen (sig);
      char s[len + 1];
      for (int i = 0; i <= len; ++i)
	s[i] = (sig[i] == '/') ? '.' : sig[i];
      java::lang::ClassLoader *loader = clazz->getClassLoaderInternal ();
      jclass field_class = _Jv_FindClassFromSignature ((char *) s, loader);
      if (! field_class)
	throw new java::lang::ClassNotFoundException(JvNewStringUTF(s));

      while (clazz != NULL)
	{
	  // We acquire the class lock so that fields aren't resolved
	  // while we are running.
	  JvSynchronize sync (clazz);

	  jint count = (is_static
			? JvNumStaticFields (clazz)
			: JvNumInstanceFields (clazz));
	  jfieldID field = (is_static
			    ? JvGetFirstStaticField (clazz)
			    : JvGetFirstInstanceField (clazz));
	  for (jint i = 0; i < count; ++i)
	    {
	      _Jv_Utf8Const *f_name = field->getNameUtf8Const(clazz);

	      // The field might be resolved or it might not be.  It
	      // is much simpler to always resolve it.
	      _Jv_Linker::resolve_field (field, loader);
	      if (_Jv_equalUtf8Consts (f_name, a_name)
		  && field->getClass() == field_class)
		return field;

	      field = field->getNextField ();
	    }

	  clazz = clazz->getSuperclass ();
	}

      env->ex = new java::lang::NoSuchFieldError ();
    }
  catch (jthrowable t)
    {
      env->ex = t;
    }
  return NULL;
}

template<typename T>
static T JNICALL
_Jv_JNI_GetStaticField (JNIEnv *env, jclass, jfieldID field)
{
  T *ptr = (T *) field->u.addr;
  return wrap_value (env, *ptr);
}

template<typename T>
static void JNICALL
_Jv_JNI_SetStaticField (JNIEnv *, jclass, jfieldID field, T value)
{
  value = unwrap (value);
  T *ptr = (T *) field->u.addr;
  *ptr = value;
}

static jstring JNICALL
_Jv_JNI_NewString (JNIEnv *env, const jchar *unichars, jsize len)
{
  try
    {
      jstring r = _Jv_NewString (unichars, len);
      return (jstring) wrap_value (env, r);
    }
  catch (jthrowable t)
    {
      env->ex = t;
      return NULL;
    }
}

static jsize JNICALL
_Jv_JNI_GetStringLength (JNIEnv *, jstring string)
{
  return unwrap (string)->length();
}

static const jchar * JNICALL
_Jv_JNI_GetStringChars (JNIEnv *, jstring string, jboolean *isCopy)
{
  string = unwrap (string);
  jchar *result = _Jv_GetStringChars (string);
  mark_for_gc (string, global_ref_table);
  if (isCopy)
    *isCopy = false;
  return (const jchar *) result;
}

static void JNICALL
_Jv_JNI_ReleaseStringChars (JNIEnv *, jstring string, const jchar *)
{
  unmark_for_gc (unwrap (string), global_ref_table);
}

static jstring JNICALL
_Jv_JNI_NewStringUTF (JNIEnv *env, const char *bytes)
{
  try
    {
      jstring result = JvNewStringUTF (bytes);
      return (jstring) wrap_value (env, result);
    }
  catch (jthrowable t)
    {
      env->ex = t;
      return NULL;
    }
}

static jsize JNICALL
_Jv_JNI_GetStringUTFLength (JNIEnv *, jstring string)
{
  return JvGetStringUTFLength (unwrap (string));
}

static const char * JNICALL
_Jv_JNI_GetStringUTFChars (JNIEnv *env, jstring string, 
			   jboolean *isCopy)
{
  try
    {
      string = unwrap (string);
      if (string == NULL)
	return NULL;
      jsize len = JvGetStringUTFLength (string);
      char *r = (char *) _Jv_Malloc (len + 1);
      JvGetStringUTFRegion (string, 0, string->length(), r);
      r[len] = '\0';

      if (isCopy)
	*isCopy = true;

      return (const char *) r;
    }
  catch (jthrowable t)
    {
      env->ex = t;
      return NULL;
    }
}

static void JNICALL
_Jv_JNI_ReleaseStringUTFChars (JNIEnv *, jstring, const char *utf)
{
  _Jv_Free ((void *) utf);
}

static void JNICALL
_Jv_JNI_GetStringRegion (JNIEnv *env, jstring string, jsize start, 
			 jsize len, jchar *buf)
{
  string = unwrap (string);
  jchar *result = _Jv_GetStringChars (string);
  if (start < 0 || start > string->length ()
      || len < 0 || start + len > string->length ())
    {
      try
	{
	  env->ex = new java::lang::StringIndexOutOfBoundsException ();
	}
      catch (jthrowable t)
	{
	  env->ex = t;
	}
    }
  else
    memcpy (buf, &result[start], len * sizeof (jchar));
}

static void JNICALL
_Jv_JNI_GetStringUTFRegion (JNIEnv *env, jstring str, jsize start,
			    jsize len, char *buf)
{
  str = unwrap (str);
    
  if (start < 0 || start > str->length ()
      || len < 0 || start + len > str->length ())
    {
      try
	{
	  env->ex = new java::lang::StringIndexOutOfBoundsException ();
	}
      catch (jthrowable t)
	{
	  env->ex = t;
	}
    }
  else
    _Jv_GetStringUTFRegion (str, start, len, buf);
}

static const jchar * JNICALL
_Jv_JNI_GetStringCritical (JNIEnv *, jstring str, jboolean *isCopy)
{
  jchar *result = _Jv_GetStringChars (unwrap (str));
  if (isCopy)
    *isCopy = false;
  return result;
}

static void JNICALL
_Jv_JNI_ReleaseStringCritical (JNIEnv *, jstring, const jchar *)
{
  // Nothing.
}

static jsize JNICALL
_Jv_JNI_GetArrayLength (JNIEnv *, jarray array)
{
  return unwrap (array)->length;
}

static jobjectArray JNICALL
_Jv_JNI_NewObjectArray (JNIEnv *env, jsize length, 
			jclass elementClass, jobject init)
{
  try
    {
      elementClass = unwrap (elementClass);
      init = unwrap (init);

      _Jv_CheckCast (elementClass, init);
      jarray result = JvNewObjectArray (length, elementClass, init);
      return (jobjectArray) wrap_value (env, result);
    }
  catch (jthrowable t)
    {
      env->ex = t;
      return NULL;
    }
}

static jobject JNICALL
_Jv_JNI_GetObjectArrayElement (JNIEnv *env, jobjectArray array, 
			       jsize index)
{
  if ((unsigned) index >= (unsigned) array->length)
    _Jv_ThrowBadArrayIndex (index);
  jobject *elts = elements (unwrap (array));
  return wrap_value (env, elts[index]);
}

static void JNICALL
_Jv_JNI_SetObjectArrayElement (JNIEnv *env, jobjectArray array, 
			       jsize index, jobject value)
{
  try
    {
      array = unwrap (array);
      value = unwrap (value);

      _Jv_CheckArrayStore (array, value);
      if ((unsigned) index >= (unsigned) array->length)
	_Jv_ThrowBadArrayIndex (index);
      jobject *elts = elements (array);
      elts[index] = value;
    }
  catch (jthrowable t)
    {
      env->ex = t;
    }
}

template<typename T, jclass K>
static JArray<T> * JNICALL
_Jv_JNI_NewPrimitiveArray (JNIEnv *env, jsize length)
{
  try
    {
      return (JArray<T> *) wrap_value (env, _Jv_NewPrimArray (K, length));
    }
  catch (jthrowable t)
    {
      env->ex = t;
      return NULL;
    }
}

template<typename T, jclass K>
static T * JNICALL
_Jv_JNI_GetPrimitiveArrayElements (JNIEnv *env, JArray<T> *array,
				   jboolean *isCopy)
{
  array = unwrap (array);
  if (! _Jv_JNI_check_types (env, array, K))
    return NULL;
  T *elts = elements (array);
  if (isCopy)
    {
      // We elect never to copy.
      *isCopy = false;
    }
  mark_for_gc (array, global_ref_table);
  return elts;
}

template<typename T, jclass K>
static void JNICALL
_Jv_JNI_ReleasePrimitiveArrayElements (JNIEnv *env, JArray<T> *array,
				       T *, jint /* mode */)
{
  array = unwrap (array);
  _Jv_JNI_check_types (env, array, K);
  // Note that we ignore MODE.  We can do this because we never copy
  // the array elements.  My reading of the JNI documentation is that
  // this is an option for the implementor.
  unmark_for_gc (array, global_ref_table);
}

template<typename T, jclass K>
static void JNICALL
_Jv_JNI_GetPrimitiveArrayRegion (JNIEnv *env, JArray<T> *array,
				 jsize start, jsize len,
				 T *buf)
{
  array = unwrap (array);
  if (! _Jv_JNI_check_types (env, array, K))
    return;

  // The cast to unsigned lets us save a comparison.
  if (start < 0 || len < 0
      || (unsigned long) (start + len) > (unsigned long) array->length)
    {
      try
	{
	  // FIXME: index.
	  env->ex = new java::lang::ArrayIndexOutOfBoundsException ();
	}
      catch (jthrowable t)
	{
	  // Could have thown out of memory error.
	  env->ex = t;
	}
    }
  else
    {
      T *elts = elements (array) + start;
      memcpy (buf, elts, len * sizeof (T));
    }
}

template<typename T, jclass K>
static void JNICALL
_Jv_JNI_SetPrimitiveArrayRegion (JNIEnv *env, JArray<T> *array,
				 jsize start, jsize len, T *buf)
{
  array = unwrap (array);
  if (! _Jv_JNI_check_types (env, array, K))
    return;

  // The cast to unsigned lets us save a comparison.
  if (start < 0 || len < 0
      || (unsigned long) (start + len) > (unsigned long) array->length)
    {
      try
	{
	  // FIXME: index.
	  env->ex = new java::lang::ArrayIndexOutOfBoundsException ();
	}
      catch (jthrowable t)
	{
	  env->ex = t;
	}
    }
  else
    {
      T *elts = elements (array) + start;
      memcpy (elts, buf, len * sizeof (T));
    }
}

static void * JNICALL
_Jv_JNI_GetPrimitiveArrayCritical (JNIEnv *, jarray array,
				   jboolean *isCopy)
{
  array = unwrap (array);
  // FIXME: does this work?
  jclass klass = array->getClass()->getComponentType();
  JvAssert (klass->isPrimitive ());
  char *r = _Jv_GetArrayElementFromElementType (array, klass);
  if (isCopy)
    *isCopy = false;
  return r;
}

static void JNICALL
_Jv_JNI_ReleasePrimitiveArrayCritical (JNIEnv *, jarray, void *, jint)
{
  // Nothing.
}

static jint JNICALL
_Jv_JNI_MonitorEnter (JNIEnv *env, jobject obj)
{
  try
    {
      _Jv_MonitorEnter (unwrap (obj));
      return 0;
    }
  catch (jthrowable t)
    {
      env->ex = t;
    }
  return JNI_ERR;
}

static jint JNICALL
_Jv_JNI_MonitorExit (JNIEnv *env, jobject obj)
{
  try
    {
      _Jv_MonitorExit (unwrap (obj));
      return 0;
    }
  catch (jthrowable t)
    {
      env->ex = t;
    }
  return JNI_ERR;
}

// JDK 1.2
jobject JNICALL
_Jv_JNI_ToReflectedField (JNIEnv *env, jclass cls, jfieldID fieldID,
			  jboolean)
{
  try
    {
      cls = unwrap (cls);
      java::lang::reflect::Field *field = new java::lang::reflect::Field();
      field->declaringClass = cls;
      field->offset = (char*) fieldID - (char *) cls->fields;
      field->name = _Jv_NewStringUtf8Const (fieldID->getNameUtf8Const (cls));
      return wrap_value (env, field);
    }
  catch (jthrowable t)
    {
      env->ex = t;
    }
  return NULL;
}

// JDK 1.2
static jfieldID JNICALL
_Jv_JNI_FromReflectedField (JNIEnv *, jobject f)
{
  using namespace java::lang::reflect;

  f = unwrap (f);
  Field *field = reinterpret_cast<Field *> (f);
  return _Jv_FromReflectedField (field);
}

jobject JNICALL
_Jv_JNI_ToReflectedMethod (JNIEnv *env, jclass klass, jmethodID id,
			   jboolean)
{
  using namespace java::lang::reflect;

  jobject result = NULL;
  klass = unwrap (klass);

  try
    {
      if (_Jv_equalUtf8Consts (id->name, init_name))
	{
	  // A constructor.
	  Constructor *cons = new Constructor ();
	  cons->offset = (char *) id - (char *) &klass->methods;
	  cons->declaringClass = klass;
	  result = cons;
	}
      else
	{
	  Method *meth = new Method ();
	  meth->offset = (char *) id - (char *) &klass->methods;
	  meth->declaringClass = klass;
	  result = meth;
	}
    }
  catch (jthrowable t)
    {
      env->ex = t;
    }

  return wrap_value (env, result);
}

static jmethodID JNICALL
_Jv_JNI_FromReflectedMethod (JNIEnv *, jobject method)
{
  using namespace java::lang::reflect;
  method = unwrap (method);
  if (Method::class$.isInstance (method))
    return _Jv_FromReflectedMethod (reinterpret_cast<Method *> (method));
  return
    _Jv_FromReflectedConstructor (reinterpret_cast<Constructor *> (method));
}

// JDK 1.2.
jweak JNICALL
_Jv_JNI_NewWeakGlobalRef (JNIEnv *env, jobject obj)
{
  using namespace gnu::gcj::runtime;
  JNIWeakRef *ref = NULL;

  try
    {
      // This seems weird but I think it is correct.
      obj = unwrap (obj);
      ref = new JNIWeakRef (obj);
      mark_for_gc (ref, global_ref_table);
    }
  catch (jthrowable t)
    {
      env->ex = t;
    }

  return reinterpret_cast<jweak> (ref);
}

void JNICALL
_Jv_JNI_DeleteWeakGlobalRef (JNIEnv *, jweak obj)
{
  using namespace gnu::gcj::runtime;
  JNIWeakRef *ref = reinterpret_cast<JNIWeakRef *> (obj);
  unmark_for_gc (ref, global_ref_table);
  ref->clear ();
}



// Direct byte buffers.

static jobject JNICALL
_Jv_JNI_NewDirectByteBuffer (JNIEnv *, void *address, jlong length)
{
  using namespace gnu::gcj;
  using namespace java::nio;
  return new DirectByteBufferImpl$ReadWrite
    (reinterpret_cast<RawData *> (address), length);
}

static void * JNICALL
_Jv_JNI_GetDirectBufferAddress (JNIEnv *, jobject buffer)
{
  using namespace java::nio;
  if (! _Jv_IsInstanceOf (buffer, &Buffer::class$))
    return NULL;
  Buffer *tmp = static_cast<Buffer *> (buffer);
  return reinterpret_cast<void *> (tmp->address);
}

static jlong JNICALL
_Jv_JNI_GetDirectBufferCapacity (JNIEnv *, jobject buffer)
{
  using namespace java::nio;
  if (! _Jv_IsInstanceOf (buffer, &Buffer::class$))
    return -1;
  Buffer *tmp = static_cast<Buffer *> (buffer);
  if (tmp->address == NULL)
    return -1;
  return tmp->capacity();
}



struct NativeMethodCacheEntry : public JNINativeMethod
{
  char *className;
};

// Hash table of native methods.
static NativeMethodCacheEntry *nathash;
// Number of slots used.
static int nathash_count = 0;
// Number of slots available.  Must be power of 2.
static int nathash_size = 0;

#define DELETED_ENTRY ((char *) (~0))

// Compute a hash value for a native method descriptor.
static int
hash (const NativeMethodCacheEntry *method)
{
  char *ptr;
  int hash = 0;

  ptr = method->className;
  while (*ptr)
    hash = (31 * hash) + *ptr++;

  ptr = method->name;
  while (*ptr)
    hash = (31 * hash) + *ptr++;

  ptr = method->signature;
  while (*ptr)
    hash = (31 * hash) + *ptr++;

  return hash;
}

// Find the slot where a native method goes.
static NativeMethodCacheEntry *
nathash_find_slot (const NativeMethodCacheEntry *method)
{
  jint h = hash (method);
  int step = (h ^ (h >> 16)) | 1;
  int w = h & (nathash_size - 1);
  int del = -1;

  for (;;)
    {
      NativeMethodCacheEntry *slotp = &nathash[w];
      if (slotp->name == NULL)
	{
	  if (del >= 0)
	    return &nathash[del];
	  else
	    return slotp;
	}
      else if (slotp->name == DELETED_ENTRY)
	del = w;
      else if (! strcmp (slotp->name, method->name)
	       && ! strcmp (slotp->signature, method->signature)
	       && ! strcmp (slotp->className, method->className))
	return slotp;
      w = (w + step) & (nathash_size - 1);
    }
}

// Find a method.  Return NULL if it isn't in the hash table.
static void *
nathash_find (NativeMethodCacheEntry *method)
{
  if (nathash == NULL)
    return NULL;
  NativeMethodCacheEntry *slot = nathash_find_slot (method);
  if (slot->name == NULL || slot->name == DELETED_ENTRY)
    return NULL;
  return slot->fnPtr;
}

static void
natrehash ()
{
  if (nathash == NULL)
    {
      nathash_size = 1024;
      nathash =
	(NativeMethodCacheEntry *) _Jv_AllocBytes (nathash_size
						   * sizeof (NativeMethodCacheEntry));
    }
  else
    {
      int savesize = nathash_size;
      NativeMethodCacheEntry *savehash = nathash;
      nathash_size *= 2;
      nathash =
	(NativeMethodCacheEntry *) _Jv_AllocBytes (nathash_size
						   * sizeof (NativeMethodCacheEntry));

      for (int i = 0; i < savesize; ++i)
	{
	  if (savehash[i].name != NULL && savehash[i].name != DELETED_ENTRY)
	    {
	      NativeMethodCacheEntry *slot = nathash_find_slot (&savehash[i]);
	      *slot = savehash[i];
	    }
	}
    }
}

static void
nathash_add (const NativeMethodCacheEntry *method)
{
  if (3 * nathash_count >= 2 * nathash_size)
    natrehash ();
  NativeMethodCacheEntry *slot = nathash_find_slot (method);
  // If the slot has a real entry in it, then there is no work to do.
  if (slot->name != NULL && slot->name != DELETED_ENTRY)
    return;
  // FIXME: memory leak?
  slot->name = strdup (method->name);
  slot->className = strdup (method->className);
  // This was already strduped in _Jv_JNI_RegisterNatives.
  slot->signature = method->signature;
  slot->fnPtr = method->fnPtr;
}

static jint JNICALL
_Jv_JNI_RegisterNatives (JNIEnv *env, jclass klass,
			 const JNINativeMethod *methods,
			 jint nMethods)
{
  // Synchronize while we do the work.  This must match
  // synchronization in some other functions that manipulate or use
  // the nathash table.
  JvSynchronize sync (global_ref_table);

  NativeMethodCacheEntry dottedMethod;

  // Look at each descriptor given us, and find the corresponding
  // method in the class.
  for (int j = 0; j < nMethods; ++j)
    {
      bool found = false;

      _Jv_Method *imeths = JvGetFirstMethod (klass);
      for (int i = 0; i < JvNumMethods (klass); ++i)
	{
	  _Jv_Method *self = &imeths[i];

	  // Copy this JNINativeMethod and do a slash to dot
	  // conversion on the signature.
	  dottedMethod.name = methods[j].name;
	  // FIXME: we leak a little memory here if the method
	  // is not found.
	  dottedMethod.signature = strdup (methods[j].signature);
	  dottedMethod.fnPtr = methods[j].fnPtr;
	  dottedMethod.className = _Jv_GetClassNameUtf8 (klass)->chars();
	  char *c = dottedMethod.signature;
	  while (*c)
	    {
	      if (*c == '/')
		*c = '.';
	      c++;
	    }

	  if (! strcmp (self->name->chars (), dottedMethod.name)
	      && ! strcmp (self->signature->chars (), dottedMethod.signature))
	    {
	      if (! (self->accflags & java::lang::reflect::Modifier::NATIVE))
		break;

	      // Found a match that is native.
	      found = true;
	      nathash_add (&dottedMethod);

	      break;
	    }
	}

      if (! found)
	{
	  jstring m = JvNewStringUTF (methods[j].name);
	  try
	    {
	      env->ex = new java::lang::NoSuchMethodError (m);
	    }
	  catch (jthrowable t)
	    {
	      env->ex = t;
	    }
	  return JNI_ERR;
	}
    }

  return JNI_OK;
}

static jint JNICALL
_Jv_JNI_UnregisterNatives (JNIEnv *, jclass)
{
  // FIXME -- we could implement this.
  return JNI_ERR;
}



// Add a character to the buffer, encoding properly.
static void
add_char (char *buf, jchar c, int *here)
{
  if (c == '_')
    {
      buf[(*here)++] = '_';
      buf[(*here)++] = '1';
    }
  else if (c == ';')
    {
      buf[(*here)++] = '_';
      buf[(*here)++] = '2';
    }
  else if (c == '[')
    {
      buf[(*here)++] = '_';
      buf[(*here)++] = '3';
    }

  // Also check for `.' here because we might be passed an internal
  // qualified class name like `foo.bar'.
  else if (c == '/' || c == '.')
    buf[(*here)++] = '_';
  else if ((c >= '0' && c <= '9')
	   || (c >= 'a' && c <= 'z')
	   || (c >= 'A' && c <= 'Z'))
    buf[(*here)++] = (char) c;
  else
    {
      // "Unicode" character.
      buf[(*here)++] = '_';
      buf[(*here)++] = '0';
      for (int i = 0; i < 4; ++i)
	{
	  int val = c & 0x0f;
	  buf[(*here) + 3 - i] = (val > 10) ? ('a' + val - 10) : ('0' + val);
	  c >>= 4;
	}
      *here += 4;
    }
}

// Compute a mangled name for a native function.  This computes the
// long name, and also returns an index which indicates where a NUL
// can be placed to create the short name.  This function assumes that
// the buffer is large enough for its results.
static void
mangled_name (jclass klass, _Jv_Utf8Const *func_name,
	      _Jv_Utf8Const *signature, char *buf, int *long_start)
{
  strcpy (buf, "Java_");
  int here = 5;

  // Add fully qualified class name.
  jchar *chars = _Jv_GetStringChars (klass->getName ());
  jint len = klass->getName ()->length ();
  for (int i = 0; i < len; ++i)
    add_char (buf, chars[i], &here);

  // Don't use add_char because we need a literal `_'.
  buf[here++] = '_';

  const unsigned char *fn = (const unsigned char *) func_name->chars ();
  const unsigned char *limit = fn + func_name->len ();
  for (int i = 0; ; ++i)
    {
      int ch = UTF8_GET (fn, limit);
      if (ch < 0)
	break;
      add_char (buf, ch, &here);
    }

  // This is where the long signature begins.
  *long_start = here;
  buf[here++] = '_';
  buf[here++] = '_';

  const unsigned char *sig = (const unsigned char *) signature->chars ();
  limit = sig + signature->len ();
  JvAssert (sig[0] == '(');
  ++sig;
  while (1)
    {
      int ch = UTF8_GET (sig, limit);
      if (ch == ')' || ch < 0)
	break;
      add_char (buf, ch, &here);
    }

  buf[here] = '\0';
}

// Return the current thread's JNIEnv; if one does not exist, create
// it.  Also create a new system frame for use.  This is `extern "C"'
// because the compiler calls it.
extern "C" JNIEnv *
_Jv_GetJNIEnvNewFrame (jclass klass)
{
  JNIEnv *env = _Jv_GetCurrentJNIEnv ();
  if (__builtin_expect (env == NULL, false))
    {
      env = (JNIEnv *) _Jv_MallocUnchecked (sizeof (JNIEnv));
      env->p = &_Jv_JNIFunctions;
      env->klass = klass;
      env->locals = NULL;
      // We set env->ex below.

      // Set up the bottom, reusable frame.
      env->bottom_locals = (_Jv_JNI_LocalFrame *) 
	_Jv_MallocUnchecked (sizeof (_Jv_JNI_LocalFrame)
			     + (FRAME_SIZE
				* sizeof (jobject)));
      
      env->bottom_locals->marker = MARK_SYSTEM;
      env->bottom_locals->size = FRAME_SIZE;
      env->bottom_locals->next = NULL;
      env->bottom_locals->allocated_p = 0;
      memset (&env->bottom_locals->vec[0], 0, 
	      env->bottom_locals->size * sizeof (jobject));

      _Jv_SetCurrentJNIEnv (env);
    }

  // If we're in a simple JNI call (non-nested), we can just reuse the
  // locals frame we allocated many calls ago, back when the env was first
  // built, above.

  if (__builtin_expect (env->locals == NULL, true))
    env->locals = env->bottom_locals;

  else
    {
      // Alternatively, we might be re-entering JNI, in which case we can't
      // reuse the bottom_locals frame, because it is already underneath
      // us. So we need to make a new one.

      _Jv_JNI_LocalFrame *frame
	= (_Jv_JNI_LocalFrame *) _Jv_MallocUnchecked (sizeof (_Jv_JNI_LocalFrame)
						      + (FRAME_SIZE
							 * sizeof (jobject)));
      
      frame->marker = MARK_SYSTEM;
      frame->size = FRAME_SIZE;
      frame->allocated_p = 0;
      frame->next = env->locals;

      memset (&frame->vec[0], 0, 
	      frame->size * sizeof (jobject));

      env->locals = frame;
    }

  env->ex = NULL;

  return env;
}

// Destroy the env's reusable resources. This is called from the thread
// destructor "finalize_native" in natThread.cc
void 
_Jv_FreeJNIEnv (_Jv_JNIEnv *env)
{
  if (env == NULL)
    return;

  if (env->bottom_locals != NULL)
    _Jv_Free (env->bottom_locals);

  _Jv_Free (env);
}

// Return the function which implements a particular JNI method.  If
// we can't find the function, we throw the appropriate exception.
// This is `extern "C"' because the compiler uses it.
extern "C" void *
_Jv_LookupJNIMethod (jclass klass, _Jv_Utf8Const *name,
		     _Jv_Utf8Const *signature, MAYBE_UNUSED int args_size)
{
  int name_length = name->len();
  int sig_length = signature->len();
  char buf[10 + 6 * (name_length + sig_length) + 12];
  int long_start;
  void *function;

  // Synchronize on something convenient.  Right now we use the hash.
  JvSynchronize sync (global_ref_table);

  // First see if we have an override in the hash table.
  strncpy (buf, name->chars (), name_length);
  buf[name_length] = '\0';
  strncpy (buf + name_length + 1, signature->chars (), sig_length);
  buf[name_length + sig_length + 1] = '\0';
  NativeMethodCacheEntry meth;
  meth.name = buf;
  meth.signature = buf + name_length + 1;
  meth.className = _Jv_GetClassNameUtf8(klass)->chars();
  function = nathash_find (&meth);
  if (function != NULL)
    return function;

  // If there was no override, then look in the symbol table.
  buf[0] = '_';
  mangled_name (klass, name, signature, buf + 1, &long_start);
  char c = buf[long_start + 1];
  buf[long_start + 1] = '\0';

  function = _Jv_FindSymbolInExecutable (buf + 1);
#ifdef WIN32
  // On Win32, we use the "stdcall" calling convention (see JNICALL
  // in jni.h).
  // 
  // For a function named 'fooBar' that takes 'nn' bytes as arguments,
  // by default, MinGW GCC exports it as 'fooBar@nn', MSVC exports it
  // as '_fooBar@nn' and Borland C exports it as 'fooBar'. We try to
  // take care of all these variations here.

  char asz_buf[12];    /* '@' + '2147483647' (32-bit INT_MAX) + '\0' */
  char long_nm_sv[11]; /* Ditto, except for the '\0'. */

  if (function == NULL)
    {
      // We have tried searching for the 'fooBar' form (BCC) - now
      // try the others.

      // First, save the part of the long name that will be damaged
      // by appending '@nn'.
      memcpy (long_nm_sv, (buf + long_start + 1 + 1), sizeof (long_nm_sv));

      sprintf (asz_buf, "@%d", args_size);
      strcat (buf, asz_buf);

      // Search for the '_fooBar@nn' form (MSVC).
      function = _Jv_FindSymbolInExecutable (buf);

      if (function == NULL)
        {
          // Search for the 'fooBar@nn' form (MinGW GCC).
          function = _Jv_FindSymbolInExecutable (buf + 1);
        }
    }
#endif /* WIN32 */

  if (function == NULL)
    {
      buf[long_start + 1] = c;
#ifdef WIN32
      // Restore the part of the long name that was damaged by 
      // appending the '@nn'.
      memcpy ((buf + long_start + 1 + 1), long_nm_sv, sizeof (long_nm_sv));
#endif /* WIN32 */
      function = _Jv_FindSymbolInExecutable (buf + 1);
      if (function == NULL)
	{
#ifdef WIN32
          strcat (buf, asz_buf);
          function = _Jv_FindSymbolInExecutable (buf);
          if (function == NULL)
            function = _Jv_FindSymbolInExecutable (buf + 1);

          if (function == NULL)
#endif /* WIN32 */
            {
              jstring str = JvNewStringUTF (name->chars ());
              throw new java::lang::UnsatisfiedLinkError (str);
            }
	}
    }

  return function;
}

#ifdef INTERPRETER

// This function is the stub which is used to turn an ordinary (CNI)
// method call into a JNI call.
void
_Jv_JNIMethod::call (ffi_cif *, void *ret, ffi_raw *args, void *__this)
{
  _Jv_JNIMethod* _this = (_Jv_JNIMethod *) __this;

  JNIEnv *env = _Jv_GetJNIEnvNewFrame (_this->defining_class);

  // FIXME: we should mark every reference parameter as a local.  For
  // now we assume a conservative GC, and we assume that the
  // references are on the stack somewhere.

  // We cache the value that we find, of course, but if we don't find
  // a value we don't cache that fact -- we might subsequently load a
  // library which finds the function in question.
  {
    // Synchronize on a convenient object to ensure sanity in case two
    // threads reach this point for the same function at the same
    // time.
    JvSynchronize sync (global_ref_table);
    if (_this->function == NULL)
      {
        int args_size = sizeof (JNIEnv *) + _this->args_raw_size;

        if (_this->self->accflags & java::lang::reflect::Modifier::STATIC)
          args_size += sizeof (_this->defining_class);

        _this->function = _Jv_LookupJNIMethod (_this->defining_class,
                                               _this->self->name,
                                               _this->self->signature,
                                               args_size);
      }
  }

  JvAssert (_this->args_raw_size % sizeof (ffi_raw) == 0);
  ffi_raw real_args[2 + _this->args_raw_size / sizeof (ffi_raw)];
  int offset = 0;

  // First argument is always the environment pointer.
  real_args[offset++].ptr = env;

  // For a static method, we pass in the Class.  For non-static
  // methods, the `this' argument is already handled.
  if ((_this->self->accflags & java::lang::reflect::Modifier::STATIC))
    real_args[offset++].ptr = _this->defining_class;

  // In libgcj, the callee synchronizes.
  jobject sync = NULL;
  if ((_this->self->accflags & java::lang::reflect::Modifier::SYNCHRONIZED))
    {
      if ((_this->self->accflags & java::lang::reflect::Modifier::STATIC))
	sync = _this->defining_class;
      else
	sync = (jobject) args[0].ptr;
      _Jv_MonitorEnter (sync);
    }

  // Copy over passed-in arguments.
  memcpy (&real_args[offset], args, _this->args_raw_size);

  // The actual call to the JNI function.
#if FFI_NATIVE_RAW_API
  ffi_raw_call (&_this->jni_cif, (void (*)()) _this->function,
		ret, real_args);
#else
  ffi_java_raw_call (&_this->jni_cif, (void (*)()) _this->function,
		     ret, real_args);
#endif

  // We might need to unwrap a JNI weak reference here.
  if (_this->jni_cif.rtype == &ffi_type_pointer)
    {
      _Jv_value *val = (_Jv_value *) ret;
      val->object_value = unwrap (val->object_value);
    }

  if (sync != NULL)
    _Jv_MonitorExit (sync);

  _Jv_JNI_PopSystemFrame (env);
}

#endif /* INTERPRETER */



//
// Invocation API.
//

// An internal helper function.
static jint
_Jv_JNI_AttachCurrentThread (JavaVM *, jstring name, void **penv,
			     void *args, jboolean is_daemon)
{
  JavaVMAttachArgs *attach = reinterpret_cast<JavaVMAttachArgs *> (args);
  java::lang::ThreadGroup *group = NULL;

  if (attach)
    {
      // FIXME: do we really want to support 1.1?
      if (attach->version != JNI_VERSION_1_4
	  && attach->version != JNI_VERSION_1_2
	  && attach->version != JNI_VERSION_1_1)
	return JNI_EVERSION;

      JvAssert (java::lang::ThreadGroup::class$.isInstance (attach->group));
      group = reinterpret_cast<java::lang::ThreadGroup *> (attach->group);
    }

  // Attaching an already-attached thread is a no-op.
  JNIEnv *env = _Jv_GetCurrentJNIEnv ();
  if (env != NULL)
    {
      *penv = reinterpret_cast<void *> (env);
      return 0;
    }

  env = (JNIEnv *) _Jv_MallocUnchecked (sizeof (JNIEnv));
  if (env == NULL)
    return JNI_ERR;
  env->p = &_Jv_JNIFunctions;
  env->ex = NULL;
  env->klass = NULL;
  env->bottom_locals
    = (_Jv_JNI_LocalFrame *) _Jv_MallocUnchecked (sizeof (_Jv_JNI_LocalFrame)
						  + (FRAME_SIZE
						     * sizeof (jobject)));
  env->locals = env->bottom_locals;
  if (env->locals == NULL)
    {
      _Jv_Free (env);
      return JNI_ERR;
    }

  env->locals->allocated_p = 0;
  env->locals->marker = MARK_SYSTEM;
  env->locals->size = FRAME_SIZE;
  env->locals->next = NULL;

  for (int i = 0; i < env->locals->size; ++i)
    env->locals->vec[i] = NULL;

  *penv = reinterpret_cast<void *> (env);

  // This thread might already be a Java thread -- this function might
  // have been called simply to set the new JNIEnv.
  if (_Jv_ThreadCurrent () == NULL)
    {
      try
	{
	  if (is_daemon)
	    _Jv_AttachCurrentThreadAsDaemon (name, group);
	  else
	    _Jv_AttachCurrentThread (name, group);
	}
      catch (jthrowable t)
	{
	  return JNI_ERR;
	}
    }
  _Jv_SetCurrentJNIEnv (env);

  return 0;
}

// This is the one actually used by JNI.
jint JNICALL
_Jv_JNI_AttachCurrentThread (JavaVM *vm, void **penv, void *args)
{
  return _Jv_JNI_AttachCurrentThread (vm, NULL, penv, args, false);
}

static jint JNICALL
_Jv_JNI_AttachCurrentThreadAsDaemon (JavaVM *vm, void **penv, 
				     void *args)
{
  return _Jv_JNI_AttachCurrentThread (vm, NULL, penv, args, true);
}

static jint JNICALL
_Jv_JNI_DestroyJavaVM (JavaVM *vm)
{
  JvAssert (_Jv_the_vm && vm == _Jv_the_vm);

  union
  {
    JNIEnv *env;
    void *env_p;
  };

<<<<<<< HEAD
  union
  {
    JNIEnv *env;
    void *env_p;
  };

=======
>>>>>>> f8383f28
  if (_Jv_ThreadCurrent () != NULL)
    {
      jstring main_name;
      // This sucks.
      try
	{
	  main_name = JvNewStringLatin1 ("main");
	}
      catch (jthrowable t)
	{
	  return JNI_ERR;
	}

      jint r = _Jv_JNI_AttachCurrentThread (vm, main_name, &env_p,
					    NULL, false);
      if (r < 0)
	return r;
    }
  else
    env = _Jv_GetCurrentJNIEnv ();

  _Jv_ThreadWait ();

  // Docs say that this always returns an error code.
  return JNI_ERR;
}

jint JNICALL
_Jv_JNI_DetachCurrentThread (JavaVM *)
{
  jint code = _Jv_DetachCurrentThread ();
  return code  ? JNI_EDETACHED : 0;
}

static jint JNICALL
_Jv_JNI_GetEnv (JavaVM *, void **penv, jint version)
{
  if (_Jv_ThreadCurrent () == NULL)
    {
      *penv = NULL;
      return JNI_EDETACHED;
    }

#ifdef ENABLE_JVMPI
  // Handle JVMPI requests.
  if (version == JVMPI_VERSION_1)
    {
      *penv = (void *) &_Jv_JVMPI_Interface;
      return 0;
    }
#endif

  // Handle JVMTI requests
  if (version == JVMTI_VERSION_1_0)
    {
      *penv = (void *) _Jv_GetJVMTIEnv ();
      return 0;
    }

  // FIXME: do we really want to support 1.1?
  if (version != JNI_VERSION_1_4 && version != JNI_VERSION_1_2
      && version != JNI_VERSION_1_1)
    {
      *penv = NULL;
      return JNI_EVERSION;
    }

  *penv = (void *) _Jv_GetCurrentJNIEnv ();
  return 0;
}

JavaVM *
_Jv_GetJavaVM ()
{
  // FIXME: synchronize
  if (! _Jv_the_vm)
    {
      JavaVM *nvm = (JavaVM *) _Jv_MallocUnchecked (sizeof (JavaVM));
      if (nvm != NULL)
	nvm->functions = &_Jv_JNI_InvokeFunctions;
      _Jv_the_vm = nvm;
    }

  // If this is a Java thread, we want to make sure it has an
  // associated JNIEnv.
  if (_Jv_ThreadCurrent () != NULL)
    {
      void *ignore;
      _Jv_JNI_AttachCurrentThread (_Jv_the_vm, &ignore, NULL);
    }

  return _Jv_the_vm;
}

static jint JNICALL
_Jv_JNI_GetJavaVM (JNIEnv *, JavaVM **vm)
{
  *vm = _Jv_GetJavaVM ();
  return *vm == NULL ? JNI_ERR : JNI_OK;
}



#define RESERVED NULL

struct JNINativeInterface _Jv_JNIFunctions =
{
  RESERVED,
  RESERVED,
  RESERVED,
  RESERVED,
  _Jv_JNI_GetVersion,		// GetVersion
  _Jv_JNI_DefineClass,		// DefineClass
  _Jv_JNI_FindClass,		// FindClass
  _Jv_JNI_FromReflectedMethod,	// FromReflectedMethod
  _Jv_JNI_FromReflectedField,	// FromReflectedField
  _Jv_JNI_ToReflectedMethod,	// ToReflectedMethod
  _Jv_JNI_GetSuperclass,	// GetSuperclass
  _Jv_JNI_IsAssignableFrom,	// IsAssignableFrom
  _Jv_JNI_ToReflectedField,	// ToReflectedField
  _Jv_JNI_Throw,		// Throw
  _Jv_JNI_ThrowNew,		// ThrowNew
  _Jv_JNI_ExceptionOccurred,	// ExceptionOccurred
  _Jv_JNI_ExceptionDescribe,	// ExceptionDescribe
  _Jv_JNI_ExceptionClear,	// ExceptionClear
  _Jv_JNI_FatalError,		// FatalError

  _Jv_JNI_PushLocalFrame,	// PushLocalFrame
  _Jv_JNI_PopLocalFrame,	// PopLocalFrame
  _Jv_JNI_NewGlobalRef,		// NewGlobalRef
  _Jv_JNI_DeleteGlobalRef,	// DeleteGlobalRef
  _Jv_JNI_DeleteLocalRef,	// DeleteLocalRef

  _Jv_JNI_IsSameObject,		// IsSameObject

  _Jv_JNI_NewLocalRef,		// NewLocalRef
  _Jv_JNI_EnsureLocalCapacity,	// EnsureLocalCapacity

  _Jv_JNI_AllocObject,		    // AllocObject
  _Jv_JNI_NewObject,		    // NewObject
  _Jv_JNI_NewObjectV,		    // NewObjectV
  _Jv_JNI_NewObjectA,		    // NewObjectA
  _Jv_JNI_GetObjectClass,	    // GetObjectClass
  _Jv_JNI_IsInstanceOf,		    // IsInstanceOf
  _Jv_JNI_GetAnyMethodID<false>,    // GetMethodID

  _Jv_JNI_CallMethod<jobject>,		// CallObjectMethod
  _Jv_JNI_CallMethodV<jobject>,		// CallObjectMethodV
  _Jv_JNI_CallMethodA<jobject>,		// CallObjectMethodA
  _Jv_JNI_CallMethod<jboolean>,		// CallBooleanMethod
  _Jv_JNI_CallMethodV<jboolean>,	// CallBooleanMethodV
  _Jv_JNI_CallMethodA<jboolean>,	// CallBooleanMethodA
  _Jv_JNI_CallMethod<jbyte>,		// CallByteMethod
  _Jv_JNI_CallMethodV<jbyte>,		// CallByteMethodV
  _Jv_JNI_CallMethodA<jbyte>,		// CallByteMethodA
  _Jv_JNI_CallMethod<jchar>,		// CallCharMethod
  _Jv_JNI_CallMethodV<jchar>,		// CallCharMethodV
  _Jv_JNI_CallMethodA<jchar>,		// CallCharMethodA
  _Jv_JNI_CallMethod<jshort>,		// CallShortMethod
  _Jv_JNI_CallMethodV<jshort>,		// CallShortMethodV
  _Jv_JNI_CallMethodA<jshort>,		// CallShortMethodA
  _Jv_JNI_CallMethod<jint>,		// CallIntMethod
  _Jv_JNI_CallMethodV<jint>,		// CallIntMethodV
  _Jv_JNI_CallMethodA<jint>,		// CallIntMethodA
  _Jv_JNI_CallMethod<jlong>,		// CallLongMethod
  _Jv_JNI_CallMethodV<jlong>,		// CallLongMethodV
  _Jv_JNI_CallMethodA<jlong>,		// CallLongMethodA
  _Jv_JNI_CallMethod<jfloat>,		// CallFloatMethod
  _Jv_JNI_CallMethodV<jfloat>,		// CallFloatMethodV
  _Jv_JNI_CallMethodA<jfloat>,		// CallFloatMethodA
  _Jv_JNI_CallMethod<jdouble>,		// CallDoubleMethod
  _Jv_JNI_CallMethodV<jdouble>,		// CallDoubleMethodV
  _Jv_JNI_CallMethodA<jdouble>,		// CallDoubleMethodA
  _Jv_JNI_CallVoidMethod,		// CallVoidMethod
  _Jv_JNI_CallVoidMethodV,		// CallVoidMethodV
  _Jv_JNI_CallVoidMethodA,		// CallVoidMethodA

  // Nonvirtual method invocation functions follow.
  _Jv_JNI_CallAnyMethod<jobject, nonvirtual>,	// CallNonvirtualObjectMethod
  _Jv_JNI_CallAnyMethodV<jobject, nonvirtual>,	// CallNonvirtualObjectMethodV
  _Jv_JNI_CallAnyMethodA<jobject, nonvirtual>,	// CallNonvirtualObjectMethodA
  _Jv_JNI_CallAnyMethod<jboolean, nonvirtual>,	// CallNonvirtualBooleanMethod
  _Jv_JNI_CallAnyMethodV<jboolean, nonvirtual>,	// CallNonvirtualBooleanMethodV
  _Jv_JNI_CallAnyMethodA<jboolean, nonvirtual>,	// CallNonvirtualBooleanMethodA
  _Jv_JNI_CallAnyMethod<jbyte, nonvirtual>,	// CallNonvirtualByteMethod
  _Jv_JNI_CallAnyMethodV<jbyte, nonvirtual>,	// CallNonvirtualByteMethodV
  _Jv_JNI_CallAnyMethodA<jbyte, nonvirtual>,	// CallNonvirtualByteMethodA
  _Jv_JNI_CallAnyMethod<jchar, nonvirtual>,	// CallNonvirtualCharMethod
  _Jv_JNI_CallAnyMethodV<jchar, nonvirtual>,	// CallNonvirtualCharMethodV
  _Jv_JNI_CallAnyMethodA<jchar, nonvirtual>,	// CallNonvirtualCharMethodA
  _Jv_JNI_CallAnyMethod<jshort, nonvirtual>,	// CallNonvirtualShortMethod
  _Jv_JNI_CallAnyMethodV<jshort, nonvirtual>,	// CallNonvirtualShortMethodV
  _Jv_JNI_CallAnyMethodA<jshort, nonvirtual>,	// CallNonvirtualShortMethodA
  _Jv_JNI_CallAnyMethod<jint, nonvirtual>,	// CallNonvirtualIntMethod
  _Jv_JNI_CallAnyMethodV<jint, nonvirtual>,	// CallNonvirtualIntMethodV
  _Jv_JNI_CallAnyMethodA<jint, nonvirtual>,	// CallNonvirtualIntMethodA
  _Jv_JNI_CallAnyMethod<jlong, nonvirtual>,	// CallNonvirtualLongMethod
  _Jv_JNI_CallAnyMethodV<jlong, nonvirtual>,	// CallNonvirtualLongMethodV
  _Jv_JNI_CallAnyMethodA<jlong, nonvirtual>,	// CallNonvirtualLongMethodA
  _Jv_JNI_CallAnyMethod<jfloat, nonvirtual>,	// CallNonvirtualFloatMethod
  _Jv_JNI_CallAnyMethodV<jfloat, nonvirtual>,	// CallNonvirtualFloatMethodV
  _Jv_JNI_CallAnyMethodA<jfloat, nonvirtual>,	// CallNonvirtualFloatMethodA
  _Jv_JNI_CallAnyMethod<jdouble, nonvirtual>,	// CallNonvirtualDoubleMethod
  _Jv_JNI_CallAnyMethodV<jdouble, nonvirtual>,	// CallNonvirtualDoubleMethodV
  _Jv_JNI_CallAnyMethodA<jdouble, nonvirtual>,	// CallNonvirtualDoubleMethodA
  _Jv_JNI_CallAnyVoidMethod<nonvirtual>,	// CallNonvirtualVoidMethod
  _Jv_JNI_CallAnyVoidMethodV<nonvirtual>,	// CallNonvirtualVoidMethodV
  _Jv_JNI_CallAnyVoidMethodA<nonvirtual>,	// CallNonvirtualVoidMethodA

  _Jv_JNI_GetAnyFieldID<false>,	// GetFieldID
  _Jv_JNI_GetField<jobject>,	// GetObjectField
  _Jv_JNI_GetField<jboolean>,	// GetBooleanField
  _Jv_JNI_GetField<jbyte>,	// GetByteField
  _Jv_JNI_GetField<jchar>,	// GetCharField
  _Jv_JNI_GetField<jshort>,	// GetShortField
  _Jv_JNI_GetField<jint>,	// GetIntField
  _Jv_JNI_GetField<jlong>,	// GetLongField
  _Jv_JNI_GetField<jfloat>,	// GetFloatField
  _Jv_JNI_GetField<jdouble>,	// GetDoubleField
  _Jv_JNI_SetField,		// SetObjectField
  _Jv_JNI_SetField,		// SetBooleanField
  _Jv_JNI_SetField,		// SetByteField
  _Jv_JNI_SetField,		// SetCharField
  _Jv_JNI_SetField,		// SetShortField
  _Jv_JNI_SetField,		// SetIntField
  _Jv_JNI_SetField,		// SetLongField
  _Jv_JNI_SetField,		// SetFloatField
  _Jv_JNI_SetField,		// SetDoubleField
  _Jv_JNI_GetAnyMethodID<true>,	// GetStaticMethodID

  _Jv_JNI_CallStaticMethod<jobject>,	  // CallStaticObjectMethod
  _Jv_JNI_CallStaticMethodV<jobject>,	  // CallStaticObjectMethodV
  _Jv_JNI_CallStaticMethodA<jobject>,	  // CallStaticObjectMethodA
  _Jv_JNI_CallStaticMethod<jboolean>,	  // CallStaticBooleanMethod
  _Jv_JNI_CallStaticMethodV<jboolean>,	  // CallStaticBooleanMethodV
  _Jv_JNI_CallStaticMethodA<jboolean>,	  // CallStaticBooleanMethodA
  _Jv_JNI_CallStaticMethod<jbyte>,	  // CallStaticByteMethod
  _Jv_JNI_CallStaticMethodV<jbyte>,	  // CallStaticByteMethodV
  _Jv_JNI_CallStaticMethodA<jbyte>,	  // CallStaticByteMethodA
  _Jv_JNI_CallStaticMethod<jchar>,	  // CallStaticCharMethod
  _Jv_JNI_CallStaticMethodV<jchar>,	  // CallStaticCharMethodV
  _Jv_JNI_CallStaticMethodA<jchar>,	  // CallStaticCharMethodA
  _Jv_JNI_CallStaticMethod<jshort>,	  // CallStaticShortMethod
  _Jv_JNI_CallStaticMethodV<jshort>,	  // CallStaticShortMethodV
  _Jv_JNI_CallStaticMethodA<jshort>,	  // CallStaticShortMethodA
  _Jv_JNI_CallStaticMethod<jint>,	  // CallStaticIntMethod
  _Jv_JNI_CallStaticMethodV<jint>,	  // CallStaticIntMethodV
  _Jv_JNI_CallStaticMethodA<jint>,	  // CallStaticIntMethodA
  _Jv_JNI_CallStaticMethod<jlong>,	  // CallStaticLongMethod
  _Jv_JNI_CallStaticMethodV<jlong>,	  // CallStaticLongMethodV
  _Jv_JNI_CallStaticMethodA<jlong>,	  // CallStaticLongMethodA
  _Jv_JNI_CallStaticMethod<jfloat>,	  // CallStaticFloatMethod
  _Jv_JNI_CallStaticMethodV<jfloat>,	  // CallStaticFloatMethodV
  _Jv_JNI_CallStaticMethodA<jfloat>,	  // CallStaticFloatMethodA
  _Jv_JNI_CallStaticMethod<jdouble>,	  // CallStaticDoubleMethod
  _Jv_JNI_CallStaticMethodV<jdouble>,	  // CallStaticDoubleMethodV
  _Jv_JNI_CallStaticMethodA<jdouble>,	  // CallStaticDoubleMethodA
  _Jv_JNI_CallStaticVoidMethod,		  // CallStaticVoidMethod
  _Jv_JNI_CallStaticVoidMethodV,	  // CallStaticVoidMethodV
  _Jv_JNI_CallStaticVoidMethodA,	  // CallStaticVoidMethodA

  _Jv_JNI_GetAnyFieldID<true>,	       // GetStaticFieldID
  _Jv_JNI_GetStaticField<jobject>,     // GetStaticObjectField
  _Jv_JNI_GetStaticField<jboolean>,    // GetStaticBooleanField
  _Jv_JNI_GetStaticField<jbyte>,       // GetStaticByteField
  _Jv_JNI_GetStaticField<jchar>,       // GetStaticCharField
  _Jv_JNI_GetStaticField<jshort>,      // GetStaticShortField
  _Jv_JNI_GetStaticField<jint>,	       // GetStaticIntField
  _Jv_JNI_GetStaticField<jlong>,       // GetStaticLongField
  _Jv_JNI_GetStaticField<jfloat>,      // GetStaticFloatField
  _Jv_JNI_GetStaticField<jdouble>,     // GetStaticDoubleField
  _Jv_JNI_SetStaticField,	       // SetStaticObjectField
  _Jv_JNI_SetStaticField,	       // SetStaticBooleanField
  _Jv_JNI_SetStaticField,	       // SetStaticByteField
  _Jv_JNI_SetStaticField,	       // SetStaticCharField
  _Jv_JNI_SetStaticField,	       // SetStaticShortField
  _Jv_JNI_SetStaticField,	       // SetStaticIntField
  _Jv_JNI_SetStaticField,	       // SetStaticLongField
  _Jv_JNI_SetStaticField,	       // SetStaticFloatField
  _Jv_JNI_SetStaticField,	       // SetStaticDoubleField
  _Jv_JNI_NewString,		       // NewString
  _Jv_JNI_GetStringLength,	       // GetStringLength
  _Jv_JNI_GetStringChars,	       // GetStringChars
  _Jv_JNI_ReleaseStringChars,	       // ReleaseStringChars
  _Jv_JNI_NewStringUTF,		       // NewStringUTF
  _Jv_JNI_GetStringUTFLength,	       // GetStringUTFLength
  _Jv_JNI_GetStringUTFChars,	       // GetStringUTFChars
  _Jv_JNI_ReleaseStringUTFChars,       // ReleaseStringUTFChars
  _Jv_JNI_GetArrayLength,	       // GetArrayLength
  _Jv_JNI_NewObjectArray,	       // NewObjectArray
  _Jv_JNI_GetObjectArrayElement,       // GetObjectArrayElement
  _Jv_JNI_SetObjectArrayElement,       // SetObjectArrayElement
  _Jv_JNI_NewPrimitiveArray<jboolean, JvPrimClass (boolean)>,
							    // NewBooleanArray
  _Jv_JNI_NewPrimitiveArray<jbyte, JvPrimClass (byte)>,	    // NewByteArray
  _Jv_JNI_NewPrimitiveArray<jchar, JvPrimClass (char)>,	    // NewCharArray
  _Jv_JNI_NewPrimitiveArray<jshort, JvPrimClass (short)>,   // NewShortArray
  _Jv_JNI_NewPrimitiveArray<jint, JvPrimClass (int)>,	    // NewIntArray
  _Jv_JNI_NewPrimitiveArray<jlong, JvPrimClass (long)>,	    // NewLongArray
  _Jv_JNI_NewPrimitiveArray<jfloat, JvPrimClass (float)>,   // NewFloatArray
  _Jv_JNI_NewPrimitiveArray<jdouble, JvPrimClass (double)>, // NewDoubleArray
  _Jv_JNI_GetPrimitiveArrayElements<jboolean, JvPrimClass (boolean)>,	    
					    // GetBooleanArrayElements
  _Jv_JNI_GetPrimitiveArrayElements<jbyte, JvPrimClass (byte)>,	 
					    // GetByteArrayElements
  _Jv_JNI_GetPrimitiveArrayElements<jchar, JvPrimClass (char)>,
					    // GetCharArrayElements
  _Jv_JNI_GetPrimitiveArrayElements<jshort, JvPrimClass (short)>,	    
					    // GetShortArrayElements
  _Jv_JNI_GetPrimitiveArrayElements<jint, JvPrimClass (int)>,		    
					    // GetIntArrayElements
  _Jv_JNI_GetPrimitiveArrayElements<jlong, JvPrimClass (long)>,		    
					    // GetLongArrayElements
  _Jv_JNI_GetPrimitiveArrayElements<jfloat, JvPrimClass (float)>,	    
					    // GetFloatArrayElements
  _Jv_JNI_GetPrimitiveArrayElements<jdouble, JvPrimClass (double)>,	    
					    // GetDoubleArrayElements
  _Jv_JNI_ReleasePrimitiveArrayElements<jboolean, JvPrimClass (boolean)>,    
					    // ReleaseBooleanArrayElements
  _Jv_JNI_ReleasePrimitiveArrayElements<jbyte, JvPrimClass (byte)>,    
					    // ReleaseByteArrayElements
  _Jv_JNI_ReleasePrimitiveArrayElements<jchar, JvPrimClass (char)>,    
					    // ReleaseCharArrayElements
  _Jv_JNI_ReleasePrimitiveArrayElements<jshort, JvPrimClass (short)>,	 
					    // ReleaseShortArrayElements
  _Jv_JNI_ReleasePrimitiveArrayElements<jint, JvPrimClass (int)>,    
					    // ReleaseIntArrayElements
  _Jv_JNI_ReleasePrimitiveArrayElements<jlong, JvPrimClass (long)>,    
					    // ReleaseLongArrayElements
  _Jv_JNI_ReleasePrimitiveArrayElements<jfloat, JvPrimClass (float)>,	 
					    // ReleaseFloatArrayElements
  _Jv_JNI_ReleasePrimitiveArrayElements<jdouble, JvPrimClass (double)>,	   
					    // ReleaseDoubleArrayElements
  _Jv_JNI_GetPrimitiveArrayRegion<jboolean, JvPrimClass (boolean)>,	    
					    // GetBooleanArrayRegion
  _Jv_JNI_GetPrimitiveArrayRegion<jbyte, JvPrimClass (byte)>,	    
					    // GetByteArrayRegion
  _Jv_JNI_GetPrimitiveArrayRegion<jchar, JvPrimClass (char)>,	    
					    // GetCharArrayRegion
  _Jv_JNI_GetPrimitiveArrayRegion<jshort, JvPrimClass (short)>,	    
					    // GetShortArrayRegion
  _Jv_JNI_GetPrimitiveArrayRegion<jint, JvPrimClass (int)>,	    
					    // GetIntArrayRegion
  _Jv_JNI_GetPrimitiveArrayRegion<jlong, JvPrimClass (long)>,	    
					    // GetLongArrayRegion
  _Jv_JNI_GetPrimitiveArrayRegion<jfloat, JvPrimClass (float)>,	    
					    // GetFloatArrayRegion
  _Jv_JNI_GetPrimitiveArrayRegion<jdouble, JvPrimClass (double)>,	    
					    // GetDoubleArrayRegion
  _Jv_JNI_SetPrimitiveArrayRegion<jboolean, JvPrimClass (boolean)>,	    
					    // SetBooleanArrayRegion
  _Jv_JNI_SetPrimitiveArrayRegion<jbyte, JvPrimClass (byte)>,	    
					    // SetByteArrayRegion
  _Jv_JNI_SetPrimitiveArrayRegion<jchar, JvPrimClass (char)>,	    
					    // SetCharArrayRegion
  _Jv_JNI_SetPrimitiveArrayRegion<jshort, JvPrimClass (short)>,	    
					    // SetShortArrayRegion
  _Jv_JNI_SetPrimitiveArrayRegion<jint, JvPrimClass (int)>,	    
					    // SetIntArrayRegion
  _Jv_JNI_SetPrimitiveArrayRegion<jlong, JvPrimClass (long)>,	    
					    // SetLongArrayRegion
  _Jv_JNI_SetPrimitiveArrayRegion<jfloat, JvPrimClass (float)>,	    
					    // SetFloatArrayRegion
  _Jv_JNI_SetPrimitiveArrayRegion<jdouble, JvPrimClass (double)>,	    
					    // SetDoubleArrayRegion
  _Jv_JNI_RegisterNatives,		    // RegisterNatives
  _Jv_JNI_UnregisterNatives,		    // UnregisterNatives
  _Jv_JNI_MonitorEnter,			    // MonitorEnter
  _Jv_JNI_MonitorExit,			    // MonitorExit
  _Jv_JNI_GetJavaVM,			    // GetJavaVM

  _Jv_JNI_GetStringRegion,		    // GetStringRegion
  _Jv_JNI_GetStringUTFRegion,		    // GetStringUTFRegion
  _Jv_JNI_GetPrimitiveArrayCritical,	    // GetPrimitiveArrayCritical
  _Jv_JNI_ReleasePrimitiveArrayCritical,    // ReleasePrimitiveArrayCritical
  _Jv_JNI_GetStringCritical,		    // GetStringCritical
  _Jv_JNI_ReleaseStringCritical,	    // ReleaseStringCritical

  _Jv_JNI_NewWeakGlobalRef,		    // NewWeakGlobalRef
  _Jv_JNI_DeleteWeakGlobalRef,		    // DeleteWeakGlobalRef

  _Jv_JNI_ExceptionCheck,		    // ExceptionCheck

  _Jv_JNI_NewDirectByteBuffer,		    // NewDirectByteBuffer
  _Jv_JNI_GetDirectBufferAddress,	    // GetDirectBufferAddress
  _Jv_JNI_GetDirectBufferCapacity	    // GetDirectBufferCapacity
};

struct JNIInvokeInterface _Jv_JNI_InvokeFunctions =
{
  RESERVED,
  RESERVED,
  RESERVED,

  _Jv_JNI_DestroyJavaVM,
  _Jv_JNI_AttachCurrentThread,
  _Jv_JNI_DetachCurrentThread,
  _Jv_JNI_GetEnv,
  _Jv_JNI_AttachCurrentThreadAsDaemon
};<|MERGE_RESOLUTION|>--- conflicted
+++ resolved
@@ -2469,15 +2469,6 @@
     void *env_p;
   };
 
-<<<<<<< HEAD
-  union
-  {
-    JNIEnv *env;
-    void *env_p;
-  };
-
-=======
->>>>>>> f8383f28
   if (_Jv_ThreadCurrent () != NULL)
     {
       jstring main_name;
