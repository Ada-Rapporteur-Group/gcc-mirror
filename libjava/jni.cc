--- conflicted
+++ resolved
@@ -2100,7 +2100,6 @@
 
   if (__builtin_expect (env->locals == NULL, true))
     env->locals = env->bottom_locals;
-<<<<<<< HEAD
 
   else
     {
@@ -2108,15 +2107,6 @@
       // reuse the bottom_locals frame, because it is already underneath
       // us. So we need to make a new one.
 
-=======
-
-  else
-    {
-      // Alternatively, we might be re-entering JNI, in which case we can't
-      // reuse the bottom_locals frame, because it is already underneath
-      // us. So we need to make a new one.
-
->>>>>>> 8c044a9c
       _Jv_JNI_LocalFrame *frame
 	= (_Jv_JNI_LocalFrame *) _Jv_MallocUnchecked (sizeof (_Jv_JNI_LocalFrame)
 						      + (FRAME_SIZE
