--- conflicted
+++ resolved
@@ -1,10 +1,6 @@
 // jni.cc - JNI implementation, including the jump table.
 
-<<<<<<< HEAD
-/* Copyright (C) 1998, 1999, 2000, 2001, 2002, 2003, 2004, 2005
-=======
 /* Copyright (C) 1998, 1999, 2000, 2001, 2002, 2003, 2004, 2005, 2006
->>>>>>> c355071f
    Free Software Foundation
 
    This file is part of libgcj.
@@ -1885,13 +1881,8 @@
     {
       nathash_size = 1024;
       nathash =
-<<<<<<< HEAD
-	(JNINativeMethod *) _Jv_AllocBytes (nathash_size
-					    * sizeof (JNINativeMethod));
-=======
 	(NativeMethodCacheEntry *) _Jv_AllocBytes (nathash_size
 						   * sizeof (NativeMethodCacheEntry));
->>>>>>> c355071f
     }
   else
     {
@@ -1899,13 +1890,8 @@
       NativeMethodCacheEntry *savehash = nathash;
       nathash_size *= 2;
       nathash =
-<<<<<<< HEAD
-	(JNINativeMethod *) _Jv_AllocBytes (nathash_size
-					    * sizeof (JNINativeMethod));
-=======
 	(NativeMethodCacheEntry *) _Jv_AllocBytes (nathash_size
 						   * sizeof (NativeMethodCacheEntry));
->>>>>>> c355071f
 
       for (int i = 0; i < savesize; ++i)
 	{
@@ -1929,10 +1915,7 @@
     return;
   // FIXME: memory leak?
   slot->name = strdup (method->name);
-<<<<<<< HEAD
-=======
   slot->className = strdup (method->className);
->>>>>>> c355071f
   // This was already strduped in _Jv_JNI_RegisterNatives.
   slot->signature = method->signature;
   slot->fnPtr = method->fnPtr;
@@ -1948,11 +1931,7 @@
   // the nathash table.
   JvSynchronize sync (global_ref_table);
 
-<<<<<<< HEAD
-  JNINativeMethod dottedMethod;
-=======
   NativeMethodCacheEntry dottedMethod;
->>>>>>> c355071f
 
   // Look at each descriptor given us, and find the corresponding
   // method in the class.
@@ -1968,16 +1947,11 @@
 	  // Copy this JNINativeMethod and do a slash to dot
 	  // conversion on the signature.
 	  dottedMethod.name = methods[j].name;
-<<<<<<< HEAD
-	  dottedMethod.signature = strdup (methods[j].signature);
-	  dottedMethod.fnPtr = methods[j].fnPtr;
-=======
 	  // FIXME: we leak a little memory here if the method
 	  // is not found.
 	  dottedMethod.signature = strdup (methods[j].signature);
 	  dottedMethod.fnPtr = methods[j].fnPtr;
 	  dottedMethod.className = _Jv_GetClassNameUtf8 (klass)->chars();
->>>>>>> c355071f
 	  char *c = dottedMethod.signature;
 	  while (*c)
 	    {
@@ -2566,75 +2540,6 @@
   return 0;
 }
 
-<<<<<<< HEAD
-jint JNICALL
-JNI_GetDefaultJavaVMInitArgs (void *args)
-{
-  jint version = * (jint *) args;
-  // Here we only support 1.2 and 1.4.
-  if (version != JNI_VERSION_1_2 && version != JNI_VERSION_1_4)
-    return JNI_EVERSION;
-
-  JavaVMInitArgs *ia = reinterpret_cast<JavaVMInitArgs *> (args);
-  ia->version = JNI_VERSION_1_4;
-  ia->nOptions = 0;
-  ia->options = NULL;
-  ia->ignoreUnrecognized = true;
-
-  return 0;
-}
-
-jint JNICALL
-JNI_CreateJavaVM (JavaVM **vm, void **penv, void *args)
-{
-  JvAssert (! the_vm);
-
-  jint version = * (jint *) args;
-  // We only support 1.2 and 1.4.
-  if (version != JNI_VERSION_1_2 && version != JNI_VERSION_1_4)
-    return JNI_EVERSION;
-
-  JvVMInitArgs* vm_args = reinterpret_cast<JvVMInitArgs *> (args);
-
-  jint result = _Jv_CreateJavaVM (vm_args);
-  if (result)
-    return result;
-
-  // FIXME: synchronize
-  JavaVM *nvm = (JavaVM *) _Jv_MallocUnchecked (sizeof (JavaVM));
-  if (nvm == NULL)
-    return JNI_ERR;
-  nvm->functions = &_Jv_JNI_InvokeFunctions;
-
-  jint r =_Jv_JNI_AttachCurrentThread (nvm, penv, NULL);
-  if (r < 0)
-    return r;
-
-  the_vm = nvm;
-  *vm = the_vm;
-
-  return 0;
-}
-
-jint JNICALL
-JNI_GetCreatedJavaVMs (JavaVM **vm_buffer, jsize buf_len, jsize *n_vms)
-{
-  if (buf_len <= 0)
-    return JNI_ERR;
-
-  // We only support a single VM.
-  if (the_vm != NULL)
-    {
-      vm_buffer[0] = the_vm;
-      *n_vms = 1;
-    }
-  else
-    *n_vms = 0;
-  return 0;
-}
-
-=======
->>>>>>> c355071f
 JavaVM *
 _Jv_GetJavaVM ()
 {
