// jni.cc - JNI implementation, including the jump table.

/* Copyright (C) 1998, 1999, 2000, 2001, 2002, 2003, 2004, 2005, 2006, 2007, 2008
   Free Software Foundation

   This file is part of libgcj.

This software is copyrighted work licensed under the terms of the
Libgcj License.  Please consult the file "LIBGCJ_LICENSE" for
details.  */

#include <config.h>

#include <stdio.h>
#include <stddef.h>
#include <string.h>

#include <gcj/cni.h>
#include <jvm.h>
#include <java-assert.h>
#include <jni.h>
#ifdef ENABLE_JVMPI
#include <jvmpi.h>
#endif
#ifdef INTERPRETER
#include <jvmti.h>
#include "jvmti-int.h"
#endif
#include <java/lang/Class.h>
#include <java/lang/ClassLoader.h>
#include <java/lang/Throwable.h>
#include <java/lang/ArrayIndexOutOfBoundsException.h>
#include <java/lang/StringIndexOutOfBoundsException.h>
#include <java/lang/StringBuffer.h>
#include <java/lang/UnsatisfiedLinkError.h>
#include <java/lang/InstantiationException.h>
#include <java/lang/NoSuchFieldError.h>
#include <java/lang/NoSuchMethodError.h>
#include <java/lang/reflect/Constructor.h>
#include <java/lang/reflect/Method.h>
#include <java/lang/reflect/Modifier.h>
#include <java/lang/OutOfMemoryError.h>
#include <java/lang/Integer.h>
#include <java/lang/ThreadGroup.h>
#include <java/lang/Thread.h>
#include <java/lang/IllegalAccessError.h>
#include <java/nio/Buffer.h>
#include <java/nio/DirectByteBufferImpl.h>
#include <java/nio/DirectByteBufferImpl$ReadWrite.h>
#include <java/util/IdentityHashMap.h>
#include <gnu/gcj/RawData.h>
#include <java/lang/ClassNotFoundException.h>

#include <gcj/method.h>
#include <gcj/field.h>

#include <java-interp.h>
#include <java-threads.h>

using namespace gcj;

// This enum is used to select different template instantiations in
// the invocation code.
enum invocation_type
{
  normal,
  nonvirtual,
  static_type,
  constructor
};

// Forward declarations.
extern struct JNINativeInterface_ _Jv_JNIFunctions;
extern struct JNIInvokeInterface_ _Jv_JNI_InvokeFunctions;

// Number of slots in the default frame.  The VM must allow at least
// 16.
#define FRAME_SIZE 16

// Mark value indicating this is an overflow frame.
#define MARK_NONE    0
// Mark value indicating this is a user frame.
#define MARK_USER    1
// Mark value indicating this is a system frame.
#define MARK_SYSTEM  2

// This structure is used to keep track of local references.
struct _Jv_JNI_LocalFrame
{
  // This is one of the MARK_ constants.
  unsigned char marker;

  // Flag to indicate some locals were allocated.
  bool allocated_p;

  // Number of elements in frame.
  int size;

  // The class loader of the JNI method that allocated this frame.
  ::java::lang::ClassLoader *loader;

  // Next frame in chain.
  _Jv_JNI_LocalFrame *next;

  // The elements.  These are allocated using the C "struct hack".
  jobject vec[0];
};

// This holds a reference count for all local references.
static java::util::IdentityHashMap *local_ref_table;
// This holds a reference count for all global references.
static java::util::IdentityHashMap *global_ref_table;

// The only VM.
JavaVM *_Jv_the_vm;

#ifdef ENABLE_JVMPI
// The only JVMPI interface description.
static JVMPI_Interface _Jv_JVMPI_Interface;

static jint
jvmpiEnableEvent (jint event_type, void *)
{
  switch (event_type)
    {
    case JVMPI_EVENT_OBJECT_ALLOC:
      _Jv_JVMPI_Notify_OBJECT_ALLOC = _Jv_JVMPI_Interface.NotifyEvent;
      break;

    case JVMPI_EVENT_THREAD_START:
      _Jv_JVMPI_Notify_THREAD_START = _Jv_JVMPI_Interface.NotifyEvent;
      break;

    case JVMPI_EVENT_THREAD_END:
      _Jv_JVMPI_Notify_THREAD_END = _Jv_JVMPI_Interface.NotifyEvent;
      break;

    default:
      return JVMPI_NOT_AVAILABLE;
    }

  return JVMPI_SUCCESS;
}

static jint
jvmpiDisableEvent (jint event_type, void *)
{
  switch (event_type)
    {
    case JVMPI_EVENT_OBJECT_ALLOC:
      _Jv_JVMPI_Notify_OBJECT_ALLOC = NULL;
      break;

    default:
      return JVMPI_NOT_AVAILABLE;
    }

  return JVMPI_SUCCESS;
}
#endif



void
_Jv_JNI_Init (void)
{
  local_ref_table = new java::util::IdentityHashMap;
  global_ref_table = new java::util::IdentityHashMap;

#ifdef ENABLE_JVMPI
  _Jv_JVMPI_Interface.version = 1;
  _Jv_JVMPI_Interface.EnableEvent = &jvmpiEnableEvent;
  _Jv_JVMPI_Interface.DisableEvent = &jvmpiDisableEvent;
  _Jv_JVMPI_Interface.EnableGC = &_Jv_EnableGC;
  _Jv_JVMPI_Interface.DisableGC = &_Jv_DisableGC;
  _Jv_JVMPI_Interface.RunGC = &_Jv_RunGC;
#endif
}

// Tell the GC that a certain pointer is live.
static void
mark_for_gc (jobject obj, java::util::IdentityHashMap *ref_table)
{
  JvSynchronize sync (ref_table);

  using namespace java::lang;
  Integer *refcount = (Integer *) ref_table->get (obj);
  jint val = (refcount == NULL) ? 0 : refcount->intValue ();
  // FIXME: what about out of memory error?
  ref_table->put (obj, new Integer (val + 1));
}

// Unmark a pointer.
static void
unmark_for_gc (jobject obj, java::util::IdentityHashMap *ref_table)
{
  JvSynchronize sync (ref_table);

  using namespace java::lang;
  Integer *refcount = (Integer *) ref_table->get (obj);
  JvAssert (refcount);
  jint val = refcount->intValue () - 1;
  JvAssert (val >= 0);
  if (val == 0)
    ref_table->remove (obj);
  else
    // FIXME: what about out of memory error?
    ref_table->put (obj, new Integer (val));
}

// "Unwrap" some random non-reference type.  This exists to simplify
// other template functions.
template<typename T>
static T
unwrap (T val)
{
  return val;
}

// Unwrap a weak reference, if required.
template<typename T>
static T *
unwrap (T *obj)
{
  using namespace gnu::gcj::runtime;
  // We can compare the class directly because JNIWeakRef is `final'.
  // Doing it this way is much faster.
  if (obj == NULL || obj->getClass () != &JNIWeakRef::class$)
    return obj;
  JNIWeakRef *wr = reinterpret_cast<JNIWeakRef *> (obj);
  return reinterpret_cast<T *> (wr->get ());
}

jobject
_Jv_UnwrapJNIweakReference (jobject obj)
{
  return unwrap (obj);
}



static jobject JNICALL
_Jv_JNI_NewGlobalRef (JNIEnv *, jobject obj)
{
  // This seems weird but I think it is correct.
  obj = unwrap (obj);
  mark_for_gc (obj, global_ref_table);
  return obj;
}

static void JNICALL
_Jv_JNI_DeleteGlobalRef (JNIEnv *, jobject obj)
{
  // This seems weird but I think it is correct.
  obj = unwrap (obj);
  
  // NULL is ok here -- the JNI specification doesn't say so, but this
  // is a no-op.
  if (! obj)
    return;

  unmark_for_gc (obj, global_ref_table);
}

static void JNICALL
_Jv_JNI_DeleteLocalRef (JNIEnv *env, jobject obj)
{
  _Jv_JNI_LocalFrame *frame;

  // This seems weird but I think it is correct.
  obj = unwrap (obj);

  // NULL is ok here -- the JNI specification doesn't say so, but this
  // is a no-op.
  if (! obj)
    return;

  for (frame = env->locals; frame != NULL; frame = frame->next)
    {
      for (int i = 0; i < frame->size; ++i)
	{
	  if (frame->vec[i] == obj)
	    {
	      frame->vec[i] = NULL;
	      unmark_for_gc (obj, local_ref_table);
	      return;
	    }
	}

      // Don't go past a marked frame.
      JvAssert (frame->marker == MARK_NONE);
    }

  JvAssert (0);
}

static jint JNICALL
_Jv_JNI_EnsureLocalCapacity (JNIEnv *env, jint size)
{
  // It is easier to just always allocate a new frame of the requested
  // size.  This isn't the most efficient thing, but for now we don't
  // care.  Note that _Jv_JNI_PushLocalFrame relies on this right now.

  _Jv_JNI_LocalFrame *frame;
  try
    {
      frame = (_Jv_JNI_LocalFrame *) _Jv_Malloc (sizeof (_Jv_JNI_LocalFrame)
						 + size * sizeof (jobject));
    }
  catch (jthrowable t)
    {
      env->ex = t;
      return JNI_ERR;
    }

  frame->marker = MARK_NONE;
  frame->size = size;
  frame->allocated_p = false;
  memset (&frame->vec[0], 0, size * sizeof (jobject));
  frame->loader = env->locals->loader;
  frame->next = env->locals;
  env->locals = frame;

  return 0;
}

static jint JNICALL
_Jv_JNI_PushLocalFrame (JNIEnv *env, jint size)
{
  jint r = _Jv_JNI_EnsureLocalCapacity (env, size);
  if (r < 0)
    return r;

  // The new frame is on top.
  env->locals->marker = MARK_USER;

  return 0;
}

static jobject JNICALL
_Jv_JNI_NewLocalRef (JNIEnv *env, jobject obj)
{
  // This seems weird but I think it is correct.
  obj = unwrap (obj);

  // Try to find an open slot somewhere in the topmost frame.
  _Jv_JNI_LocalFrame *frame = env->locals;
  bool done = false, set = false;
  for (; frame != NULL && ! done; frame = frame->next)
    {
      for (int i = 0; i < frame->size; ++i)
	{
	  if (frame->vec[i] == NULL)
	    {
	      set = true;
	      done = true;
	      frame->vec[i] = obj;
	      frame->allocated_p = true;
	      break;
	    }
	}

      // If we found a slot, or if the frame we just searched is the
      // mark frame, then we are done.
      if (done || frame == NULL || frame->marker != MARK_NONE)
	break;
    }

  if (! set)
    {
      // No slots, so we allocate a new frame.  According to the spec
      // we could just die here.  FIXME: return value.
      _Jv_JNI_EnsureLocalCapacity (env, 16);
      // We know the first element of the new frame will be ok.
      env->locals->vec[0] = obj;
      env->locals->allocated_p = true;
    }

  mark_for_gc (obj, local_ref_table);
  return obj;
}

static jobject JNICALL
_Jv_JNI_PopLocalFrame (JNIEnv *env, jobject result, int stop)
{
  _Jv_JNI_LocalFrame *rf = env->locals;

  bool done = false;
  while (rf != NULL && ! done)
    {
      for (int i = 0; i < rf->size; ++i)
	if (rf->vec[i] != NULL)
	  unmark_for_gc (rf->vec[i], local_ref_table);

      // If the frame we just freed is the marker frame, we are done.
      done = (rf->marker == stop);

      _Jv_JNI_LocalFrame *n = rf->next;
      // When N==NULL, we've reached the reusable bottom_locals, and we must
      // not free it.  However, we must be sure to clear all its elements.
      if (n == NULL)
	{
	  if (rf->allocated_p)
	    memset (&rf->vec[0], 0, rf->size * sizeof (jobject));
	  rf->allocated_p = false;
	  rf = NULL;
	  break;
	}

      _Jv_Free (rf);
      rf = n;
    }

  // Update the local frame information.
  env->locals = rf;

  return result == NULL ? NULL : _Jv_JNI_NewLocalRef (env, result);
}

static jobject JNICALL
_Jv_JNI_PopLocalFrame (JNIEnv *env, jobject result)
{
  return _Jv_JNI_PopLocalFrame (env, result, MARK_USER);
}

// Make sure an array's type is compatible with the type of the
// destination.
template<typename T>
static bool
_Jv_JNI_check_types (JNIEnv *env, JArray<T> *array, jclass K)
{
  jclass klass = array->getClass()->getComponentType();
  if (__builtin_expect (klass != K, false))
    {
      env->ex = new java::lang::IllegalAccessError ();
      return false;
    }
  else
    return true;
}

// Pop a `system' frame from the stack.  This is `extern "C"' as it is
// used by the compiler.
extern "C" void
_Jv_JNI_PopSystemFrame (JNIEnv *env)
{
  // Only enter slow path when we're not at the bottom, or there have been
  // allocations. Usually this is false and we can just null out the locals
  // field.

  if (__builtin_expect ((env->locals->next 
			 || env->locals->allocated_p), false))
    _Jv_JNI_PopLocalFrame (env, NULL, MARK_SYSTEM);
  else
    env->locals = NULL;

#ifdef INTERPRETER
  if (__builtin_expect (env->ex != NULL, false))
    {
      jthrowable t = env->ex;
      env->ex = NULL;
      if (JVMTI_REQUESTED_EVENT (Exception))
	_Jv_ReportJVMTIExceptionThrow (t);
      throw t;
    }
#endif
}

template<typename T> T extract_from_jvalue(jvalue const & t);
template<> jboolean extract_from_jvalue(jvalue const & jv) { return jv.z; }
template<> jbyte    extract_from_jvalue(jvalue const & jv) { return jv.b; }
template<> jchar    extract_from_jvalue(jvalue const & jv) { return jv.c; }
template<> jshort   extract_from_jvalue(jvalue const & jv) { return jv.s; }
template<> jint     extract_from_jvalue(jvalue const & jv) { return jv.i; }
template<> jlong    extract_from_jvalue(jvalue const & jv) { return jv.j; }
template<> jfloat   extract_from_jvalue(jvalue const & jv) { return jv.f; }
template<> jdouble  extract_from_jvalue(jvalue const & jv) { return jv.d; }
template<> jobject  extract_from_jvalue(jvalue const & jv) { return jv.l; }


// This function is used from other template functions.  It wraps the
// return value appropriately; we specialize it so that object returns
// are turned into local references.
template<typename T>
static T
wrap_value (JNIEnv *, T value)
{
  return value;
}

// This specialization is used for jobject, jclass, jstring, jarray,
// etc.
template<typename R, typename T>
static T *
wrap_value (JNIEnv *env, T *value)
{
  return (value == NULL
	  ? value
	  : (T *) _Jv_JNI_NewLocalRef (env, (jobject) value));
}



static jint JNICALL
_Jv_JNI_GetVersion (JNIEnv *)
{
  return JNI_VERSION_1_4;
}

static jclass JNICALL
_Jv_JNI_DefineClass (JNIEnv *env, const char *name, jobject loader,
		     const jbyte *buf, jsize bufLen)
{
  try
    {
      loader = unwrap (loader);

      jstring sname = JvNewStringUTF (name);
      jbyteArray bytes = JvNewByteArray (bufLen);

      jbyte *elts = elements (bytes);
      memcpy (elts, buf, bufLen * sizeof (jbyte));

      java::lang::ClassLoader *l
	= reinterpret_cast<java::lang::ClassLoader *> (loader);

      jclass result = l->defineClass (sname, bytes, 0, bufLen);
      return (jclass) wrap_value (env, result);
    }
  catch (jthrowable t)
    {
      env->ex = t;
      return NULL;
    }
}

static jclass JNICALL
_Jv_JNI_FindClass (JNIEnv *env, const char *name)
{
  // FIXME: assume that NAME isn't too long.
  int len = strlen (name);
  char s[len + 1];
  for (int i = 0; i <= len; ++i)
    s[i] = (name[i] == '/') ? '.' : name[i];

  jclass r = NULL;
  try
    {
      // This might throw an out of memory exception.
      jstring n = JvNewStringUTF (s);

      java::lang::ClassLoader *loader = NULL;
      if (env->locals->loader != NULL)
	loader = env->locals->loader;

      if (loader == NULL)
	{
	  // FIXME: should use getBaseClassLoader, but we don't have that
	  // yet.
	  loader = java::lang::ClassLoader::getSystemClassLoader ();
	}

      r = loader->loadClass (n);
      _Jv_InitClass (r);
    }
  catch (jthrowable t)
    {
      env->ex = t;
    }

  return (jclass) wrap_value (env, r);
}

static jclass JNICALL
_Jv_JNI_GetSuperclass (JNIEnv *env, jclass clazz)
{
  return (jclass) wrap_value (env, unwrap (clazz)->getSuperclass ());
}

static jboolean JNICALL
_Jv_JNI_IsAssignableFrom (JNIEnv *, jclass clazz1, jclass clazz2)
{
  return unwrap (clazz2)->isAssignableFrom (unwrap (clazz1));
}

static jint JNICALL
_Jv_JNI_Throw (JNIEnv *env, jthrowable obj)
{
  // We check in case the user did some funky cast.
  obj = unwrap (obj);
  JvAssert (obj != NULL && java::lang::Throwable::class$.isInstance (obj));
  env->ex = obj;
  return 0;
}

static jint JNICALL
_Jv_JNI_ThrowNew (JNIEnv *env, jclass clazz, const char *message)
{
  using namespace java::lang::reflect;

  clazz = unwrap (clazz);
  JvAssert (java::lang::Throwable::class$.isAssignableFrom (clazz));

  int r = JNI_OK;
  try
    {
      JArray<jclass> *argtypes
	= (JArray<jclass> *) JvNewObjectArray (1, &java::lang::Class::class$,
					       NULL);

      jclass *elts = elements (argtypes);
      elts[0] = &java::lang::String::class$;

      Constructor *cons = clazz->getConstructor (argtypes);

      jobjectArray values = JvNewObjectArray (1, &java::lang::String::class$,
					      NULL);
      jobject *velts = elements (values);
      velts[0] = JvNewStringUTF (message);

      jobject obj = cons->newInstance (values);

      env->ex = reinterpret_cast<jthrowable> (obj);
    }
  catch (jthrowable t)
    {
      env->ex = t;
      r = JNI_ERR;
    }

  return r;
}

static jthrowable JNICALL
_Jv_JNI_ExceptionOccurred (JNIEnv *env)
{
  return (jthrowable) wrap_value (env, env->ex);
}

static void JNICALL
_Jv_JNI_ExceptionDescribe (JNIEnv *env)
{
  if (env->ex != NULL)
    env->ex->printStackTrace();
}

static void JNICALL
_Jv_JNI_ExceptionClear (JNIEnv *env)
{
  env->ex = NULL;
}

static jboolean JNICALL
_Jv_JNI_ExceptionCheck (JNIEnv *env)
{
  return env->ex != NULL;
}

static void JNICALL
_Jv_JNI_FatalError (JNIEnv *, const char *message)
{
  JvFail (message);
}



static jboolean JNICALL
_Jv_JNI_IsSameObject (JNIEnv *, jobject obj1, jobject obj2)
{
  return unwrap (obj1) == unwrap (obj2);
}

static jobject JNICALL
_Jv_JNI_AllocObject (JNIEnv *env, jclass clazz)
{
  jobject obj = NULL;
  using namespace java::lang::reflect;

  try
    {
      clazz = unwrap (clazz);
      JvAssert (clazz && ! clazz->isArray ());
      if (clazz->isInterface() || Modifier::isAbstract(clazz->getModifiers()))
	env->ex = new java::lang::InstantiationException ();
      else
	obj = _Jv_AllocObject (clazz);
    }
  catch (jthrowable t)
    {
      env->ex = t;
    }

  return wrap_value (env, obj);
}

static jclass JNICALL
_Jv_JNI_GetObjectClass (JNIEnv *env, jobject obj)
{
  obj = unwrap (obj);
  JvAssert (obj);
  return (jclass) wrap_value (env, obj->getClass());
}

static jboolean JNICALL
_Jv_JNI_IsInstanceOf (JNIEnv *, jobject obj, jclass clazz)
{
  return unwrap (clazz)->isInstance(unwrap (obj));
}



//
// This section concerns method invocation.
//

template<jboolean is_static>
static jmethodID JNICALL
_Jv_JNI_GetAnyMethodID (JNIEnv *env, jclass clazz,
			const char *name, const char *sig)
{
  try
    {
      clazz = unwrap (clazz);
      _Jv_InitClass (clazz);

      _Jv_Utf8Const *name_u = _Jv_makeUtf8Const ((char *) name, -1);

      // FIXME: assume that SIG isn't too long.
      int len = strlen (sig);
      char s[len + 1];
      for (int i = 0; i <= len; ++i)
	s[i] = (sig[i] == '/') ? '.' : sig[i];
      _Jv_Utf8Const *sig_u = _Jv_makeUtf8Const ((char *) s, -1);

      JvAssert (! clazz->isPrimitive());

      using namespace java::lang::reflect;

      while (clazz != NULL)
	{
	  jint count = JvNumMethods (clazz);
	  jmethodID meth = JvGetFirstMethod (clazz);

	  for (jint i = 0; i < count; ++i)
	    {
	      if (((is_static && Modifier::isStatic (meth->accflags))
		   || (! is_static && ! Modifier::isStatic (meth->accflags)))
		  && _Jv_equalUtf8Consts (meth->name, name_u)
		  && _Jv_equalUtf8Consts (meth->signature, sig_u))
		return meth;

	      meth = meth->getNextMethod();
	    }

	  clazz = clazz->getSuperclass ();
	}

      java::lang::StringBuffer *name_sig =
        new java::lang::StringBuffer (JvNewStringUTF (name));
      name_sig->append ((jchar) ' ');
      name_sig->append (JvNewStringUTF (s));
      env->ex = new java::lang::NoSuchMethodError (name_sig->toString ());
    }
  catch (jthrowable t)
    {
      env->ex = t;
    }

  return NULL;
}

// This is a helper function which turns a va_list into an array of
// `jvalue's.  It needs signature information in order to do its work.
// The array of values must already be allocated.
static void
array_from_valist (jvalue *values, JArray<jclass> *arg_types, va_list vargs)
{
  jclass *arg_elts = elements (arg_types);
  for (int i = 0; i < arg_types->length; ++i)
    {
      // Here we assume that sizeof(int) >= sizeof(jint), because we
      // use `int' when decoding the varargs.  Likewise for
      // float, and double.  Also we assume that sizeof(jlong) >=
      // sizeof(int), i.e. that jlong values are not further
      // promoted.
      JvAssert (sizeof (int) >= sizeof (jint));
      JvAssert (sizeof (jlong) >= sizeof (int));
      JvAssert (sizeof (double) >= sizeof (jfloat));
      JvAssert (sizeof (double) >= sizeof (jdouble));
      if (arg_elts[i] == JvPrimClass (byte))
	values[i].b = (jbyte) va_arg (vargs, int);
      else if (arg_elts[i] == JvPrimClass (short))
	values[i].s = (jshort) va_arg (vargs, int);
      else if (arg_elts[i] == JvPrimClass (int))
	values[i].i = (jint) va_arg (vargs, int);
      else if (arg_elts[i] == JvPrimClass (long))
	values[i].j = (jlong) va_arg (vargs, jlong);
      else if (arg_elts[i] == JvPrimClass (float))
	values[i].f = (jfloat) va_arg (vargs, double);
      else if (arg_elts[i] == JvPrimClass (double))
	values[i].d = (jdouble) va_arg (vargs, double);
      else if (arg_elts[i] == JvPrimClass (boolean))
	values[i].z = (jboolean) va_arg (vargs, int);
      else if (arg_elts[i] == JvPrimClass (char))
	values[i].c = (jchar) va_arg (vargs, int);
      else
	{
	  // An object.
	  values[i].l = unwrap (va_arg (vargs, jobject));
	}
    }
}

// This can call any sort of method: virtual, "nonvirtual", static, or
// constructor.
template<typename T, invocation_type style>
static T JNICALL
_Jv_JNI_CallAnyMethodV (JNIEnv *env, jobject obj, jclass klass,
			jmethodID id, va_list vargs)
{
  obj = unwrap (obj);
  klass = unwrap (klass);

  jclass decl_class = klass ? klass : obj->getClass ();
  JvAssert (decl_class != NULL);

  jclass return_type;
  JArray<jclass> *arg_types;

  try
    {
      _Jv_GetTypesFromSignature (id, decl_class,
				 &arg_types, &return_type);

      jvalue args[arg_types->length];
      array_from_valist (args, arg_types, vargs);

      // For constructors we need to pass the Class we are instantiating.
      if (style == constructor)
	return_type = klass;

      jvalue result;
      _Jv_CallAnyMethodA (obj, return_type, id,
			  style == constructor,
			  style == normal,
			  arg_types, args, &result);

      return wrap_value (env, extract_from_jvalue<T>(result));
    }
  catch (jthrowable t)
    {
      env->ex = t;
    }

  return wrap_value (env, (T) 0);
}

template<typename T, invocation_type style>
static T JNICALL
_Jv_JNI_CallAnyMethod (JNIEnv *env, jobject obj, jclass klass,
		       jmethodID method, ...)
{
  va_list args;
  T result;

  va_start (args, method);
  result = _Jv_JNI_CallAnyMethodV<T, style> (env, obj, klass, method, args);
  va_end (args);

  return result;
}

template<typename T, invocation_type style>
static T JNICALL
_Jv_JNI_CallAnyMethodA (JNIEnv *env, jobject obj, jclass klass,
			jmethodID id, const jvalue *args)
{
  obj = unwrap (obj);
  klass = unwrap (klass);

  jclass decl_class = klass ? klass : obj->getClass ();
  JvAssert (decl_class != NULL);

  jclass return_type;
  JArray<jclass> *arg_types;
  try
    {
      _Jv_GetTypesFromSignature (id, decl_class,
				 &arg_types, &return_type);

      // For constructors we need to pass the Class we are instantiating.
      if (style == constructor)
	return_type = klass;

      // Unwrap arguments as required.  Eww.
      jclass *type_elts = elements (arg_types);
      jvalue arg_copy[arg_types->length];
      for (int i = 0; i < arg_types->length; ++i)
	{
	  if (type_elts[i]->isPrimitive ())
	    arg_copy[i] = args[i];
	  else
	    arg_copy[i].l = unwrap (args[i].l);
	}

      jvalue result;
      _Jv_CallAnyMethodA (obj, return_type, id,
			  style == constructor,
			  style == normal,
			  arg_types, arg_copy, &result);

      return wrap_value (env, extract_from_jvalue<T>(result));
    }
  catch (jthrowable t)
    {
      env->ex = t;
    }

  return wrap_value (env, (T) 0);
}

template<invocation_type style>
static void JNICALL
_Jv_JNI_CallAnyVoidMethodV (JNIEnv *env, jobject obj, jclass klass,
			    jmethodID id, va_list vargs)
{
  obj = unwrap (obj);
  klass = unwrap (klass);

  jclass decl_class = klass ? klass : obj->getClass ();
  JvAssert (decl_class != NULL);

  jclass return_type;
  JArray<jclass> *arg_types;
  try
    {
      _Jv_GetTypesFromSignature (id, decl_class,
				 &arg_types, &return_type);

      jvalue args[arg_types->length];
      array_from_valist (args, arg_types, vargs);

      // For constructors we need to pass the Class we are instantiating.
      if (style == constructor)
	return_type = klass;

      _Jv_CallAnyMethodA (obj, return_type, id,
			  style == constructor,
			  style == normal,
			  arg_types, args, NULL);
    }
  catch (jthrowable t)
    {
      env->ex = t;
    }
}

template<invocation_type style>
static void JNICALL
_Jv_JNI_CallAnyVoidMethod (JNIEnv *env, jobject obj, jclass klass,
			   jmethodID method, ...)
{
  va_list args;

  va_start (args, method);
  _Jv_JNI_CallAnyVoidMethodV<style> (env, obj, klass, method, args);
  va_end (args);
}

template<invocation_type style>
static void JNICALL
_Jv_JNI_CallAnyVoidMethodA (JNIEnv *env, jobject obj, jclass klass,
			    jmethodID id, const jvalue *args)
{
  jclass decl_class = klass ? klass : obj->getClass ();
  JvAssert (decl_class != NULL);

  jclass return_type;
  JArray<jclass> *arg_types;
  try
    {
      _Jv_GetTypesFromSignature (id, decl_class,
				 &arg_types, &return_type);

      // Unwrap arguments as required.  Eww.
      jclass *type_elts = elements (arg_types);
      jvalue arg_copy[arg_types->length];
      for (int i = 0; i < arg_types->length; ++i)
	{
	  if (type_elts[i]->isPrimitive ())
	    arg_copy[i] = args[i];
	  else
	    arg_copy[i].l = unwrap (args[i].l);
	}

      _Jv_CallAnyMethodA (obj, return_type, id,
			  style == constructor,
			  style == normal,
			  arg_types, args, NULL);
    }
  catch (jthrowable t)
    {
      env->ex = t;
    }
}

// Functions with this signature are used to implement functions in
// the CallMethod family.
template<typename T>
static T JNICALL
_Jv_JNI_CallMethodV (JNIEnv *env, jobject obj, 
		     jmethodID id, va_list args)
{
  return _Jv_JNI_CallAnyMethodV<T, normal> (env, obj, NULL, id, args);
}

// Functions with this signature are used to implement functions in
// the CallMethod family.
template<typename T>
static T JNICALL
_Jv_JNI_CallMethod (JNIEnv *env, jobject obj, jmethodID id, ...)
{
  va_list args;
  T result;

  va_start (args, id);
  result = _Jv_JNI_CallAnyMethodV<T, normal> (env, obj, NULL, id, args);
  va_end (args);

  return result;
}

// Functions with this signature are used to implement functions in
// the CallMethod family.
template<typename T>
static T JNICALL
_Jv_JNI_CallMethodA (JNIEnv *env, jobject obj, 
		     jmethodID id, const jvalue *args)
{
  return _Jv_JNI_CallAnyMethodA<T, normal> (env, obj, NULL, id, args);
}

static void JNICALL
_Jv_JNI_CallVoidMethodV (JNIEnv *env, jobject obj, 
			 jmethodID id, va_list args)
{
  _Jv_JNI_CallAnyVoidMethodV<normal> (env, obj, NULL, id, args);
}

static void JNICALL
_Jv_JNI_CallVoidMethod (JNIEnv *env, jobject obj, jmethodID id, ...)
{
  va_list args;

  va_start (args, id);
  _Jv_JNI_CallAnyVoidMethodV<normal> (env, obj, NULL, id, args);
  va_end (args);
}

static void JNICALL
_Jv_JNI_CallVoidMethodA (JNIEnv *env, jobject obj, 
			 jmethodID id, const jvalue *args)
{
  _Jv_JNI_CallAnyVoidMethodA<normal> (env, obj, NULL, id, args);
}

// Functions with this signature are used to implement functions in
// the CallStaticMethod family.
template<typename T>
static T JNICALL
_Jv_JNI_CallStaticMethodV (JNIEnv *env, jclass klass,
			   jmethodID id, va_list args)
{
  JvAssert (((id->accflags) & java::lang::reflect::Modifier::STATIC));
  JvAssert (java::lang::Class::class$.isInstance (unwrap (klass)));

  return _Jv_JNI_CallAnyMethodV<T, static_type> (env, NULL, klass, id, args);
}

// Functions with this signature are used to implement functions in
// the CallStaticMethod family.
template<typename T>
static T JNICALL
_Jv_JNI_CallStaticMethod (JNIEnv *env, jclass klass, 
			  jmethodID id, ...)
{
  va_list args;
  T result;

  JvAssert (((id->accflags) & java::lang::reflect::Modifier::STATIC));
  JvAssert (java::lang::Class::class$.isInstance (unwrap (klass)));

  va_start (args, id);
  result = _Jv_JNI_CallAnyMethodV<T, static_type> (env, NULL, klass,
						   id, args);
  va_end (args);

  return result;
}

// Functions with this signature are used to implement functions in
// the CallStaticMethod family.
template<typename T>
static T JNICALL
_Jv_JNI_CallStaticMethodA (JNIEnv *env, jclass klass, jmethodID id,
			   const jvalue *args)
{
  JvAssert (((id->accflags) & java::lang::reflect::Modifier::STATIC));
  JvAssert (java::lang::Class::class$.isInstance (unwrap (klass)));

  return _Jv_JNI_CallAnyMethodA<T, static_type> (env, NULL, klass, id, args);
}

static void JNICALL
_Jv_JNI_CallStaticVoidMethodV (JNIEnv *env, jclass klass, 
			       jmethodID id, va_list args)
{
  _Jv_JNI_CallAnyVoidMethodV<static_type> (env, NULL, klass, id, args);
}

static void JNICALL
_Jv_JNI_CallStaticVoidMethod (JNIEnv *env, jclass klass, 
			      jmethodID id, ...)
{
  va_list args;

  va_start (args, id);
  _Jv_JNI_CallAnyVoidMethodV<static_type> (env, NULL, klass, id, args);
  va_end (args);
}

static void JNICALL
_Jv_JNI_CallStaticVoidMethodA (JNIEnv *env, jclass klass, 
			       jmethodID id, const jvalue *args)
{
  _Jv_JNI_CallAnyVoidMethodA<static_type> (env, NULL, klass, id, args);
}

static jobject JNICALL
_Jv_JNI_NewObjectV (JNIEnv *env, jclass klass,
		    jmethodID id, va_list args)
{
  JvAssert (klass && ! klass->isArray ());
  JvAssert (! strcmp (id->name->chars(), "<init>")
	    && id->signature->len() > 2
	    && id->signature->chars()[0] == '('
	    && ! strcmp (&id->signature->chars()[id->signature->len() - 2],
			 ")V"));

  return _Jv_JNI_CallAnyMethodV<jobject, constructor> (env, NULL, klass,
						       id, args);
}

static jobject JNICALL
_Jv_JNI_NewObject (JNIEnv *env, jclass klass, jmethodID id, ...)
{
  JvAssert (klass && ! klass->isArray ());
  JvAssert (! strcmp (id->name->chars(), "<init>")
	    && id->signature->len() > 2
	    && id->signature->chars()[0] == '('
	    && ! strcmp (&id->signature->chars()[id->signature->len() - 2],
			 ")V"));

  va_list args;
  jobject result;

  va_start (args, id);
  result = _Jv_JNI_CallAnyMethodV<jobject, constructor> (env, NULL, klass,
							 id, args);
  va_end (args);

  return result;
}

static jobject JNICALL
_Jv_JNI_NewObjectA (JNIEnv *env, jclass klass, jmethodID id,
		    const jvalue *args)
{
  JvAssert (klass && ! klass->isArray ());
  JvAssert (! strcmp (id->name->chars(), "<init>")
	    && id->signature->len() > 2
	    && id->signature->chars()[0] == '('
	    && ! strcmp (&id->signature->chars()[id->signature->len() - 2],
			 ")V"));

  return _Jv_JNI_CallAnyMethodA<jobject, constructor> (env, NULL, klass,
						       id, args);
}



template<typename T>
static T JNICALL
_Jv_JNI_GetField (JNIEnv *env, jobject obj, jfieldID field)
{
  obj = unwrap (obj);
  JvAssert (obj);
  T *ptr = (T *) ((char *) obj + field->getOffset ());
  return wrap_value (env, *ptr);
}

template<typename T>
static void JNICALL
_Jv_JNI_SetField (JNIEnv *, jobject obj, jfieldID field, T value)
{
  obj = unwrap (obj);
  value = unwrap (value);

  JvAssert (obj);
  T *ptr = (T *) ((char *) obj + field->getOffset ());
  *ptr = value;
}

template<jboolean is_static>
static jfieldID JNICALL
_Jv_JNI_GetAnyFieldID (JNIEnv *env, jclass clazz,
		       const char *name, const char *sig)
{
  try
    {
      clazz = unwrap (clazz);

      _Jv_InitClass (clazz);

      _Jv_Utf8Const *a_name = _Jv_makeUtf8Const ((char *) name, -1);

      // FIXME: assume that SIG isn't too long.
      int len = strlen (sig);
      char s[len + 1];
      for (int i = 0; i <= len; ++i)
	s[i] = (sig[i] == '/') ? '.' : sig[i];
      java::lang::ClassLoader *loader = clazz->getClassLoaderInternal ();
      jclass field_class = _Jv_FindClassFromSignature ((char *) s, loader);
      if (! field_class)
	throw new java::lang::ClassNotFoundException(JvNewStringUTF(s));

      while (clazz != NULL)
	{
	  // We acquire the class lock so that fields aren't resolved
	  // while we are running.
	  JvSynchronize sync (clazz);

	  jint count = (is_static
			? JvNumStaticFields (clazz)
			: JvNumInstanceFields (clazz));
	  jfieldID field = (is_static
			    ? JvGetFirstStaticField (clazz)
			    : JvGetFirstInstanceField (clazz));
	  for (jint i = 0; i < count; ++i)
	    {
	      _Jv_Utf8Const *f_name = field->getNameUtf8Const(clazz);

	      // The field might be resolved or it might not be.  It
	      // is much simpler to always resolve it.
	      _Jv_Linker::resolve_field (field, loader);
	      if (_Jv_equalUtf8Consts (f_name, a_name)
		  && field->getClass() == field_class)
		return field;

	      field = field->getNextField ();
	    }

	  clazz = clazz->getSuperclass ();
	}

      env->ex = new java::lang::NoSuchFieldError ();
    }
  catch (jthrowable t)
    {
      env->ex = t;
    }
  return NULL;
}

template<typename T>
static T JNICALL
_Jv_JNI_GetStaticField (JNIEnv *env, jclass, jfieldID field)
{
  T *ptr = (T *) field->u.addr;
  return wrap_value (env, *ptr);
}

template<typename T>
static void JNICALL
_Jv_JNI_SetStaticField (JNIEnv *, jclass, jfieldID field, T value)
{
  value = unwrap (value);
  T *ptr = (T *) field->u.addr;
  *ptr = value;
}

static jstring JNICALL
_Jv_JNI_NewString (JNIEnv *env, const jchar *unichars, jsize len)
{
  try
    {
      jstring r = _Jv_NewString (unichars, len);
      return (jstring) wrap_value (env, r);
    }
  catch (jthrowable t)
    {
      env->ex = t;
      return NULL;
    }
}

static jsize JNICALL
_Jv_JNI_GetStringLength (JNIEnv *, jstring string)
{
  return unwrap (string)->length();
}

static const jchar * JNICALL
_Jv_JNI_GetStringChars (JNIEnv *, jstring string, jboolean *isCopy)
{
  string = unwrap (string);
  jchar *result = _Jv_GetStringChars (string);
  mark_for_gc (string, global_ref_table);
  if (isCopy)
    *isCopy = false;
  return (const jchar *) result;
}

static void JNICALL
_Jv_JNI_ReleaseStringChars (JNIEnv *, jstring string, const jchar *)
{
  unmark_for_gc (unwrap (string), global_ref_table);
}

static jstring JNICALL
_Jv_JNI_NewStringUTF (JNIEnv *env, const char *bytes)
{
  try
    {
      // For compatibility with the JDK.
      if (!bytes)
	return NULL;
      jstring result = JvNewStringUTF (bytes);
      return (jstring) wrap_value (env, result);
    }
  catch (jthrowable t)
    {
      env->ex = t;
      return NULL;
    }
}

static jsize JNICALL
_Jv_JNI_GetStringUTFLength (JNIEnv *, jstring string)
{
  return JvGetStringUTFLength (unwrap (string));
}

static const char * JNICALL
_Jv_JNI_GetStringUTFChars (JNIEnv *env, jstring string, 
			   jboolean *isCopy)
{
  try
    {
      string = unwrap (string);
      if (string == NULL)
	return NULL;
      jsize len = JvGetStringUTFLength (string);
      char *r = (char *) _Jv_Malloc (len + 1);
      JvGetStringUTFRegion (string, 0, string->length(), r);
      r[len] = '\0';

      if (isCopy)
	*isCopy = true;

      return (const char *) r;
    }
  catch (jthrowable t)
    {
      env->ex = t;
      return NULL;
    }
}

static void JNICALL
_Jv_JNI_ReleaseStringUTFChars (JNIEnv *, jstring, const char *utf)
{
  _Jv_Free ((void *) utf);
}

static void JNICALL
_Jv_JNI_GetStringRegion (JNIEnv *env, jstring string, jsize start, 
			 jsize len, jchar *buf)
{
  string = unwrap (string);
  jchar *result = _Jv_GetStringChars (string);
  if (start < 0 || start > string->length ()
      || len < 0 || start + len > string->length ())
    {
      try
	{
	  env->ex = new java::lang::StringIndexOutOfBoundsException ();
	}
      catch (jthrowable t)
	{
	  env->ex = t;
	}
    }
  else
    memcpy (buf, &result[start], len * sizeof (jchar));
}

static void JNICALL
_Jv_JNI_GetStringUTFRegion (JNIEnv *env, jstring str, jsize start,
			    jsize len, char *buf)
{
  str = unwrap (str);
    
  if (start < 0 || start > str->length ()
      || len < 0 || start + len > str->length ())
    {
      try
	{
	  env->ex = new java::lang::StringIndexOutOfBoundsException ();
	}
      catch (jthrowable t)
	{
	  env->ex = t;
	}
    }
  else
    _Jv_GetStringUTFRegion (str, start, len, buf);
}

static const jchar * JNICALL
_Jv_JNI_GetStringCritical (JNIEnv *, jstring str, jboolean *isCopy)
{
  jchar *result = _Jv_GetStringChars (unwrap (str));
  if (isCopy)
    *isCopy = false;
  return result;
}

static void JNICALL
_Jv_JNI_ReleaseStringCritical (JNIEnv *, jstring, const jchar *)
{
  // Nothing.
}

static jsize JNICALL
_Jv_JNI_GetArrayLength (JNIEnv *, jarray array)
{
  return unwrap (array)->length;
}

static jobjectArray JNICALL
_Jv_JNI_NewObjectArray (JNIEnv *env, jsize length, 
			jclass elementClass, jobject init)
{
  try
    {
      elementClass = unwrap (elementClass);
      init = unwrap (init);

      _Jv_CheckCast (elementClass, init);
      jarray result = JvNewObjectArray (length, elementClass, init);
      return (jobjectArray) wrap_value (env, result);
    }
  catch (jthrowable t)
    {
      env->ex = t;
      return NULL;
    }
}

static jobject JNICALL
_Jv_JNI_GetObjectArrayElement (JNIEnv *env, jobjectArray array, 
			       jsize index)
{
  if ((unsigned) index >= (unsigned) array->length)
    _Jv_ThrowBadArrayIndex (index);
  jobject *elts = elements (unwrap (array));
  return wrap_value (env, elts[index]);
}

static void JNICALL
_Jv_JNI_SetObjectArrayElement (JNIEnv *env, jobjectArray array, 
			       jsize index, jobject value)
{
  try
    {
      array = unwrap (array);
      value = unwrap (value);

      _Jv_CheckArrayStore (array, value);
      if ((unsigned) index >= (unsigned) array->length)
	_Jv_ThrowBadArrayIndex (index);
      jobject *elts = elements (array);
      elts[index] = value;
    }
  catch (jthrowable t)
    {
      env->ex = t;
    }
}

template<typename T, jclass K>
static JArray<T> * JNICALL
_Jv_JNI_NewPrimitiveArray (JNIEnv *env, jsize length)
{
  try
    {
      return (JArray<T> *) wrap_value (env, _Jv_NewPrimArray (K, length));
    }
  catch (jthrowable t)
    {
      env->ex = t;
      return NULL;
    }
}

template<typename T, jclass K>
static T * JNICALL
_Jv_JNI_GetPrimitiveArrayElements (JNIEnv *env, JArray<T> *array,
				   jboolean *isCopy)
{
  array = unwrap (array);
  if (! _Jv_JNI_check_types (env, array, K))
    return NULL;
  T *elts = elements (array);
  if (isCopy)
    {
      // We elect never to copy.
      *isCopy = false;
    }
  mark_for_gc (array, global_ref_table);
  return elts;
}

template<typename T, jclass K>
static void JNICALL
_Jv_JNI_ReleasePrimitiveArrayElements (JNIEnv *env, JArray<T> *array,
				       T *, jint /* mode */)
{
  array = unwrap (array);
  _Jv_JNI_check_types (env, array, K);
  // Note that we ignore MODE.  We can do this because we never copy
  // the array elements.  My reading of the JNI documentation is that
  // this is an option for the implementor.
  unmark_for_gc (array, global_ref_table);
}

template<typename T, jclass K>
static void JNICALL
_Jv_JNI_GetPrimitiveArrayRegion (JNIEnv *env, JArray<T> *array,
				 jsize start, jsize len,
				 T *buf)
{
  array = unwrap (array);
  if (! _Jv_JNI_check_types (env, array, K))
    return;

  // The cast to unsigned lets us save a comparison.
  if (start < 0 || len < 0
      || (unsigned long) (start + len) > (unsigned long) array->length)
    {
      try
	{
	  // FIXME: index.
	  env->ex = new java::lang::ArrayIndexOutOfBoundsException ();
	}
      catch (jthrowable t)
	{
	  // Could have thown out of memory error.
	  env->ex = t;
	}
    }
  else
    {
      T *elts = elements (array) + start;
      memcpy (buf, elts, len * sizeof (T));
    }
}

template<typename T, jclass K>
static void JNICALL
_Jv_JNI_SetPrimitiveArrayRegion (JNIEnv *env, JArray<T> *array,
				 jsize start, jsize len, const T *buf)
{
  array = unwrap (array);
  if (! _Jv_JNI_check_types (env, array, K))
    return;

  // The cast to unsigned lets us save a comparison.
  if (start < 0 || len < 0
      || (unsigned long) (start + len) > (unsigned long) array->length)
    {
      try
	{
	  // FIXME: index.
	  env->ex = new java::lang::ArrayIndexOutOfBoundsException ();
	}
      catch (jthrowable t)
	{
	  env->ex = t;
	}
    }
  else
    {
      T *elts = elements (array) + start;
      memcpy (elts, buf, len * sizeof (T));
    }
}

static void * JNICALL
_Jv_JNI_GetPrimitiveArrayCritical (JNIEnv *, jarray array,
				   jboolean *isCopy)
{
  array = unwrap (array);
  // FIXME: does this work?
  jclass klass = array->getClass()->getComponentType();
  JvAssert (klass->isPrimitive ());
  char *r = _Jv_GetArrayElementFromElementType (array, klass);
  if (isCopy)
    *isCopy = false;
  return r;
}

static void JNICALL
_Jv_JNI_ReleasePrimitiveArrayCritical (JNIEnv *, jarray, void *, jint)
{
  // Nothing.
}

static jint JNICALL
_Jv_JNI_MonitorEnter (JNIEnv *env, jobject obj)
{
  try
    {
      _Jv_MonitorEnter (unwrap (obj));
      return 0;
    }
  catch (jthrowable t)
    {
      env->ex = t;
    }
  return JNI_ERR;
}

static jint JNICALL
_Jv_JNI_MonitorExit (JNIEnv *env, jobject obj)
{
  try
    {
      _Jv_MonitorExit (unwrap (obj));
      return 0;
    }
  catch (jthrowable t)
    {
      env->ex = t;
    }
  return JNI_ERR;
}

// JDK 1.2
jobject JNICALL
_Jv_JNI_ToReflectedField (JNIEnv *env, jclass cls, jfieldID fieldID,
			  jboolean)
{
  try
    {
      cls = unwrap (cls);
      java::lang::reflect::Field *field = new java::lang::reflect::Field();
      field->declaringClass = cls;
      field->offset = (char*) fieldID - (char *) cls->fields;
      field->name = _Jv_NewStringUtf8Const (fieldID->getNameUtf8Const (cls));
      return wrap_value (env, field);
    }
  catch (jthrowable t)
    {
      env->ex = t;
    }
  return NULL;
}

// JDK 1.2
static jfieldID JNICALL
_Jv_JNI_FromReflectedField (JNIEnv *, jobject f)
{
  using namespace java::lang::reflect;

  f = unwrap (f);
  Field *field = reinterpret_cast<Field *> (f);
  return _Jv_FromReflectedField (field);
}

jobject JNICALL
_Jv_JNI_ToReflectedMethod (JNIEnv *env, jclass klass, jmethodID id,
			   jboolean)
{
  using namespace java::lang::reflect;

  jobject result = NULL;
  klass = unwrap (klass);

  try
    {
      if (_Jv_equalUtf8Consts (id->name, init_name))
	{
	  // A constructor.
	  Constructor *cons = new Constructor ();
	  cons->offset = (char *) id - (char *) &klass->methods;
	  cons->declaringClass = klass;
	  result = cons;
	}
      else
	{
	  Method *meth = new Method ();
	  meth->offset = (char *) id - (char *) &klass->methods;
	  meth->declaringClass = klass;
	  result = meth;
	}
    }
  catch (jthrowable t)
    {
      env->ex = t;
    }

  return wrap_value (env, result);
}

static jmethodID JNICALL
_Jv_JNI_FromReflectedMethod (JNIEnv *, jobject method)
{
  using namespace java::lang::reflect;
  method = unwrap (method);
  if (Method::class$.isInstance (method))
    return _Jv_FromReflectedMethod (reinterpret_cast<Method *> (method));
  return
    _Jv_FromReflectedConstructor (reinterpret_cast<Constructor *> (method));
}

// JDK 1.2.
jweak JNICALL
_Jv_JNI_NewWeakGlobalRef (JNIEnv *env, jobject obj)
{
  using namespace gnu::gcj::runtime;
  JNIWeakRef *ref = NULL;

  try
    {
      // This seems weird but I think it is correct.
      obj = unwrap (obj);
      ref = new JNIWeakRef (obj);
      mark_for_gc (ref, global_ref_table);
    }
  catch (jthrowable t)
    {
      env->ex = t;
    }

  return reinterpret_cast<jweak> (ref);
}

void JNICALL
_Jv_JNI_DeleteWeakGlobalRef (JNIEnv *, jweak obj)
{
  // JDK compatibility.
  if (obj == NULL)
    return;

  using namespace gnu::gcj::runtime;
  JNIWeakRef *ref = reinterpret_cast<JNIWeakRef *> (obj);
  unmark_for_gc (ref, global_ref_table);
  ref->clear ();
}



// Direct byte buffers.

static jobject JNICALL
_Jv_JNI_NewDirectByteBuffer (JNIEnv *, void *address, jlong length)
{
  using namespace gnu::gcj;
  using namespace java::nio;
  return new DirectByteBufferImpl$ReadWrite
    (reinterpret_cast<RawData *> (address), length);
}

static void * JNICALL
_Jv_JNI_GetDirectBufferAddress (JNIEnv *, jobject buffer)
{
  using namespace java::nio;
  if (! _Jv_IsInstanceOf (buffer, &Buffer::class$))
    return NULL;
  Buffer *tmp = static_cast<Buffer *> (buffer);
  return reinterpret_cast<void *> (tmp->address);
}

static jlong JNICALL
_Jv_JNI_GetDirectBufferCapacity (JNIEnv *, jobject buffer)
{
  using namespace java::nio;
  if (! _Jv_IsInstanceOf (buffer, &Buffer::class$))
    return -1;
  Buffer *tmp = static_cast<Buffer *> (buffer);
  if (tmp->address == NULL)
    return -1;
  return tmp->capacity();
}

static jobjectRefType JNICALL
_Jv_JNI_GetObjectRefType (JNIEnv *, jobject object)
{
  JvFail("GetObjectRefType not implemented");
  return JNIInvalidRefType;
}



struct NativeMethodCacheEntry : public JNINativeMethod
{
  char *className;
};

// Hash table of native methods.
static NativeMethodCacheEntry *nathash;
// Number of slots used.
static int nathash_count = 0;
// Number of slots available.  Must be power of 2.
static int nathash_size = 0;

#define DELETED_ENTRY ((char *) (~0))

// Compute a hash value for a native method descriptor.
static int
hash (const NativeMethodCacheEntry *method)
{
  char *ptr;
  int hash = 0;

  ptr = method->className;
  while (*ptr)
    hash = (31 * hash) + *ptr++;

  ptr = method->name;
  while (*ptr)
    hash = (31 * hash) + *ptr++;

  ptr = method->signature;
  while (*ptr)
    hash = (31 * hash) + *ptr++;

  return hash;
}

// Find the slot where a native method goes.
static NativeMethodCacheEntry *
nathash_find_slot (const NativeMethodCacheEntry *method)
{
  jint h = hash (method);
  int step = (h ^ (h >> 16)) | 1;
  int w = h & (nathash_size - 1);
  int del = -1;

  for (;;)
    {
      NativeMethodCacheEntry *slotp = &nathash[w];
      if (slotp->name == NULL)
	{
	  if (del >= 0)
	    return &nathash[del];
	  else
	    return slotp;
	}
      else if (slotp->name == DELETED_ENTRY)
	del = w;
      else if (! strcmp (slotp->name, method->name)
	       && ! strcmp (slotp->signature, method->signature)
	       && ! strcmp (slotp->className, method->className))
	return slotp;
      w = (w + step) & (nathash_size - 1);
    }
}

// Find a method.  Return NULL if it isn't in the hash table.
static void *
nathash_find (NativeMethodCacheEntry *method)
{
  if (nathash == NULL)
    return NULL;
  NativeMethodCacheEntry *slot = nathash_find_slot (method);
  if (slot->name == NULL || slot->name == DELETED_ENTRY)
    return NULL;
  return slot->fnPtr;
}

static void
natrehash ()
{
  if (nathash == NULL)
    {
      nathash_size = 1024;
      nathash =
	(NativeMethodCacheEntry *) _Jv_AllocBytes (nathash_size
						   * sizeof (NativeMethodCacheEntry));
    }
  else
    {
      int savesize = nathash_size;
      NativeMethodCacheEntry *savehash = nathash;
      nathash_size *= 2;
      nathash =
	(NativeMethodCacheEntry *) _Jv_AllocBytes (nathash_size
						   * sizeof (NativeMethodCacheEntry));

      for (int i = 0; i < savesize; ++i)
	{
	  if (savehash[i].name != NULL && savehash[i].name != DELETED_ENTRY)
	    {
	      NativeMethodCacheEntry *slot = nathash_find_slot (&savehash[i]);
	      *slot = savehash[i];
	    }
	}
    }
}

static void
nathash_add (const NativeMethodCacheEntry *method)
{
  if (3 * nathash_count >= 2 * nathash_size)
    natrehash ();
  NativeMethodCacheEntry *slot = nathash_find_slot (method);
  // If the slot has a real entry in it, then there is no work to do.
  if (slot->name != NULL && slot->name != DELETED_ENTRY)
    return;
  // FIXME: memory leak?
  slot->name = strdup (method->name);
  slot->className = strdup (method->className);
  // This was already strduped in _Jv_JNI_RegisterNatives.
  slot->signature = method->signature;
  slot->fnPtr = method->fnPtr;
}

static jint JNICALL
_Jv_JNI_RegisterNatives (JNIEnv *env, jclass klass,
			 const JNINativeMethod *methods,
			 jint nMethods)
{
  // Synchronize while we do the work.  This must match
  // synchronization in some other functions that manipulate or use
  // the nathash table.
  JvSynchronize sync (global_ref_table);

  NativeMethodCacheEntry dottedMethod;

  // Look at each descriptor given us, and find the corresponding
  // method in the class.
  for (int j = 0; j < nMethods; ++j)
    {
      bool found = false;

      _Jv_Method *imeths = JvGetFirstMethod (klass);
      for (int i = 0; i < JvNumMethods (klass); ++i)
	{
	  _Jv_Method *self = &imeths[i];

	  // Copy this JNINativeMethod and do a slash to dot
	  // conversion on the signature.
	  dottedMethod.name = methods[j].name;
	  // FIXME: we leak a little memory here if the method
	  // is not found.
	  dottedMethod.signature = strdup (methods[j].signature);
	  dottedMethod.fnPtr = methods[j].fnPtr;
	  dottedMethod.className = _Jv_GetClassNameUtf8 (klass)->chars();
	  char *c = dottedMethod.signature;
	  while (*c)
	    {
	      if (*c == '/')
		*c = '.';
	      c++;
	    }

	  if (! strcmp (self->name->chars (), dottedMethod.name)
	      && ! strcmp (self->signature->chars (), dottedMethod.signature))
	    {
	      if (! (self->accflags & java::lang::reflect::Modifier::NATIVE))
		break;

	      // Found a match that is native.
	      found = true;
	      nathash_add (&dottedMethod);

	      break;
	    }
	}

      if (! found)
	{
	  jstring m = JvNewStringUTF (methods[j].name);
	  try
	    {
	      env->ex = new java::lang::NoSuchMethodError (m);
	    }
	  catch (jthrowable t)
	    {
	      env->ex = t;
	    }
	  return JNI_ERR;
	}
    }

  return JNI_OK;
}

static jint JNICALL
_Jv_JNI_UnregisterNatives (JNIEnv *, jclass)
{
  // FIXME -- we could implement this.
  return JNI_ERR;
}



// Add a character to the buffer, encoding properly.
static void
add_char (char *buf, jchar c, int *here)
{
  if (c == '_')
    {
      buf[(*here)++] = '_';
      buf[(*here)++] = '1';
    }
  else if (c == ';')
    {
      buf[(*here)++] = '_';
      buf[(*here)++] = '2';
    }
  else if (c == '[')
    {
      buf[(*here)++] = '_';
      buf[(*here)++] = '3';
    }

  // Also check for `.' here because we might be passed an internal
  // qualified class name like `foo.bar'.
  else if (c == '/' || c == '.')
    buf[(*here)++] = '_';
  else if ((c >= '0' && c <= '9')
	   || (c >= 'a' && c <= 'z')
	   || (c >= 'A' && c <= 'Z'))
    buf[(*here)++] = (char) c;
  else
    {
      // "Unicode" character.
      buf[(*here)++] = '_';
      buf[(*here)++] = '0';
      for (int i = 0; i < 4; ++i)
	{
	  int val = c & 0x0f;
	  buf[(*here) + 3 - i] = (val > 10) ? ('a' + val - 10) : ('0' + val);
	  c >>= 4;
	}
      *here += 4;
    }
}

// Compute a mangled name for a native function.  This computes the
// long name, and also returns an index which indicates where a NUL
// can be placed to create the short name.  This function assumes that
// the buffer is large enough for its results.
static void
mangled_name (jclass klass, _Jv_Utf8Const *func_name,
	      _Jv_Utf8Const *signature, char *buf, int *long_start)
{
  strcpy (buf, "Java_");
  int here = 5;

  // Add fully qualified class name.
  jchar *chars = _Jv_GetStringChars (klass->getName ());
  jint len = klass->getName ()->length ();
  for (int i = 0; i < len; ++i)
    add_char (buf, chars[i], &here);

  // Don't use add_char because we need a literal `_'.
  buf[here++] = '_';

  const unsigned char *fn = (const unsigned char *) func_name->chars ();
  const unsigned char *limit = fn + func_name->len ();
  for (int i = 0; ; ++i)
    {
      int ch = UTF8_GET (fn, limit);
      if (ch < 0)
	break;
      add_char (buf, ch, &here);
    }

  // This is where the long signature begins.
  *long_start = here;
  buf[here++] = '_';
  buf[here++] = '_';

  const unsigned char *sig = (const unsigned char *) signature->chars ();
  limit = sig + signature->len ();
  JvAssert (sig[0] == '(');
  ++sig;
  while (1)
    {
      int ch = UTF8_GET (sig, limit);
      if (ch == ')' || ch < 0)
	break;
      add_char (buf, ch, &here);
    }

  buf[here] = '\0';
}

JNIEnv *
_Jv_GetJNIEnvNewFrameWithLoader (::java::lang::ClassLoader *loader)
{
  JNIEnv *env = _Jv_GetCurrentJNIEnv ();
  if (__builtin_expect (env == NULL, false))
    {
      env = (JNIEnv *) _Jv_MallocUnchecked (sizeof (JNIEnv));
<<<<<<< HEAD
      env->p = &_Jv_JNIFunctions;
=======
      env->functions = &_Jv_JNIFunctions;
>>>>>>> 42bae686
      env->locals = NULL;
      // We set env->ex below.

      // Set up the bottom, reusable frame.
      env->bottom_locals = (_Jv_JNI_LocalFrame *) 
	_Jv_MallocUnchecked (sizeof (_Jv_JNI_LocalFrame)
			     + (FRAME_SIZE
				* sizeof (jobject)));

      env->bottom_locals->marker = MARK_SYSTEM;
      env->bottom_locals->size = FRAME_SIZE;
      env->bottom_locals->next = NULL;
      env->bottom_locals->allocated_p = false;
      // We set the klass field below.
      memset (&env->bottom_locals->vec[0], 0, 
	      env->bottom_locals->size * sizeof (jobject));

      _Jv_SetCurrentJNIEnv (env);
    }

  // If we're in a simple JNI call (non-nested), we can just reuse the
  // locals frame we allocated many calls ago, back when the env was first
  // built, above.

  if (__builtin_expect (env->locals == NULL, true))
    {
      env->locals = env->bottom_locals;
      env->locals->loader = loader;
    }
  else
    {
      // Alternatively, we might be re-entering JNI, in which case we can't
      // reuse the bottom_locals frame, because it is already underneath
      // us. So we need to make a new one.
      _Jv_JNI_LocalFrame *frame
	= (_Jv_JNI_LocalFrame *) _Jv_MallocUnchecked (sizeof (_Jv_JNI_LocalFrame)
						      + (FRAME_SIZE
							 * sizeof (jobject)));

      frame->marker = MARK_SYSTEM;
      frame->size = FRAME_SIZE;
      frame->allocated_p = false;
      frame->next = env->locals;
      frame->loader = loader;

      memset (&frame->vec[0], 0, 
	      frame->size * sizeof (jobject));

      env->locals = frame;
    }

  env->ex = NULL;

  return env;
}

// Return the current thread's JNIEnv; if one does not exist, create
// it.  Also create a new system frame for use.  This is `extern "C"'
// because the compiler calls it.
extern "C" JNIEnv *
_Jv_GetJNIEnvNewFrame (jclass klass)
{
  return _Jv_GetJNIEnvNewFrameWithLoader (klass->getClassLoaderInternal());
}

// Destroy the env's reusable resources. This is called from the thread
// destructor "finalize_native" in natThread.cc
void 
_Jv_FreeJNIEnv (_Jv_JNIEnv *env)
{
  if (env == NULL)
    return;

  if (env->bottom_locals != NULL)
    _Jv_Free (env->bottom_locals);

  _Jv_Free (env);
}

// Return the function which implements a particular JNI method.  If
// we can't find the function, we throw the appropriate exception.
// This is `extern "C"' because the compiler uses it.
extern "C" void *
_Jv_LookupJNIMethod (jclass klass, _Jv_Utf8Const *name,
		     _Jv_Utf8Const *signature, MAYBE_UNUSED int args_size)
{
  int name_length = name->len();
  int sig_length = signature->len();
  char buf[10 + 6 * (name_length + sig_length) + 12];
  int long_start;
  void *function;

  // Synchronize on something convenient.  Right now we use the hash.
  JvSynchronize sync (global_ref_table);

  // First see if we have an override in the hash table.
  strncpy (buf, name->chars (), name_length);
  buf[name_length] = '\0';
  strncpy (buf + name_length + 1, signature->chars (), sig_length);
  buf[name_length + sig_length + 1] = '\0';
  NativeMethodCacheEntry meth;
  meth.name = buf;
  meth.signature = buf + name_length + 1;
  meth.className = _Jv_GetClassNameUtf8(klass)->chars();
  function = nathash_find (&meth);
  if (function != NULL)
    return function;

  // If there was no override, then look in the symbol table.
  buf[0] = '_';
  mangled_name (klass, name, signature, buf + 1, &long_start);
  char c = buf[long_start + 1];
  buf[long_start + 1] = '\0';

  function = _Jv_FindSymbolInExecutable (buf + 1);
#ifdef WIN32
  // On Win32, we use the "stdcall" calling convention (see JNICALL
  // in jni.h).
  // 
  // For a function named 'fooBar' that takes 'nn' bytes as arguments,
  // by default, MinGW GCC exports it as 'fooBar@nn', MSVC exports it
  // as '_fooBar@nn' and Borland C exports it as 'fooBar'. We try to
  // take care of all these variations here.

  char asz_buf[12];    /* '@' + '2147483647' (32-bit INT_MAX) + '\0' */
  char long_nm_sv[11]; /* Ditto, except for the '\0'. */

  if (function == NULL)
    {
      // We have tried searching for the 'fooBar' form (BCC) - now
      // try the others.

      // First, save the part of the long name that will be damaged
      // by appending '@nn'.
      memcpy (long_nm_sv, (buf + long_start + 1 + 1), sizeof (long_nm_sv));

      sprintf (asz_buf, "@%d", args_size);
      strcat (buf, asz_buf);

      // Search for the '_fooBar@nn' form (MSVC).
      function = _Jv_FindSymbolInExecutable (buf);

      if (function == NULL)
        {
          // Search for the 'fooBar@nn' form (MinGW GCC).
          function = _Jv_FindSymbolInExecutable (buf + 1);
        }
    }
#endif /* WIN32 */

  if (function == NULL)
    {
      buf[long_start + 1] = c;
#ifdef WIN32
      // Restore the part of the long name that was damaged by 
      // appending the '@nn'.
      memcpy ((buf + long_start + 1 + 1), long_nm_sv, sizeof (long_nm_sv));
#endif /* WIN32 */
      function = _Jv_FindSymbolInExecutable (buf + 1);
      if (function == NULL)
	{
#ifdef WIN32
          strcat (buf, asz_buf);
          function = _Jv_FindSymbolInExecutable (buf);
          if (function == NULL)
            function = _Jv_FindSymbolInExecutable (buf + 1);

          if (function == NULL)
#endif /* WIN32 */
            {
              jstring str = JvNewStringUTF (name->chars ());
              throw new java::lang::UnsatisfiedLinkError (str);
            }
	}
    }

  return function;
}

#ifdef INTERPRETER

// This function is the stub which is used to turn an ordinary (CNI)
// method call into a JNI call.
void
_Jv_JNIMethod::call (ffi_cif *, void *ret, INTERP_FFI_RAW_TYPE *args,
		     void *__this)
{
  _Jv_JNIMethod* _this = (_Jv_JNIMethod *) __this;

  JNIEnv *env = _Jv_GetJNIEnvNewFrame (_this->defining_class);

  // FIXME: we should mark every reference parameter as a local.  For
  // now we assume a conservative GC, and we assume that the
  // references are on the stack somewhere.

  // We cache the value that we find, of course, but if we don't find
  // a value we don't cache that fact -- we might subsequently load a
  // library which finds the function in question.
  {
    // Synchronize on a convenient object to ensure sanity in case two
    // threads reach this point for the same function at the same
    // time.
    JvSynchronize sync (global_ref_table);
    if (_this->function == NULL)
      {
        int args_size = sizeof (JNIEnv *) + _this->args_raw_size;

        if (_this->self->accflags & java::lang::reflect::Modifier::STATIC)
          args_size += sizeof (_this->defining_class);

        _this->function = _Jv_LookupJNIMethod (_this->defining_class,
                                               _this->self->name,
                                               _this->self->signature,
                                               args_size);
      }
  }

  JvAssert (_this->args_raw_size % sizeof (INTERP_FFI_RAW_TYPE) == 0);
  INTERP_FFI_RAW_TYPE
      real_args[2 + _this->args_raw_size / sizeof (INTERP_FFI_RAW_TYPE)];
  int offset = 0;

  // First argument is always the environment pointer.
  real_args[offset++].ptr = env;

  // For a static method, we pass in the Class.  For non-static
  // methods, the `this' argument is already handled.
  if ((_this->self->accflags & java::lang::reflect::Modifier::STATIC))
    real_args[offset++].ptr = _this->defining_class;

  // In libgcj, the callee synchronizes.
  jobject sync = NULL;
  if ((_this->self->accflags & java::lang::reflect::Modifier::SYNCHRONIZED))
    {
      if ((_this->self->accflags & java::lang::reflect::Modifier::STATIC))
	sync = _this->defining_class;
      else
	sync = (jobject) args[0].ptr;
      _Jv_MonitorEnter (sync);
    }

  // Copy over passed-in arguments.
  memcpy (&real_args[offset], args, _this->args_raw_size);
  
  // Add a frame to the composite (interpreted + JNI) call stack
  java::lang::Thread *thread = java::lang::Thread::currentThread();
  _Jv_NativeFrame nat_frame (_this, thread);

  // The actual call to the JNI function.
#if FFI_NATIVE_RAW_API
  ffi_raw_call (&_this->jni_cif, (void (*)()) _this->function,
		ret, real_args);
#else
  ffi_java_raw_call (&_this->jni_cif, (void (*)()) _this->function,
		     ret, real_args);
#endif

  // We might need to unwrap a JNI weak reference here.
  if (_this->jni_cif.rtype == &ffi_type_pointer)
    {
      _Jv_value *val = (_Jv_value *) ret;
      val->object_value = unwrap (val->object_value);
    }

  if (sync != NULL)
    _Jv_MonitorExit (sync);

  _Jv_JNI_PopSystemFrame (env);
}

#endif /* INTERPRETER */



//
// Invocation API.
//

// An internal helper function.
static jint
_Jv_JNI_AttachCurrentThread (JavaVM *, jstring name, void **penv,
			     void *args, jboolean is_daemon)
{
  JavaVMAttachArgs *attach = reinterpret_cast<JavaVMAttachArgs *> (args);
  java::lang::ThreadGroup *group = NULL;

  if (attach)
    {
      // FIXME: do we really want to support 1.1?
      if (attach->version != JNI_VERSION_1_4
	  && attach->version != JNI_VERSION_1_2
	  && attach->version != JNI_VERSION_1_1)
	return JNI_EVERSION;

      JvAssert (java::lang::ThreadGroup::class$.isInstance (attach->group));
      group = reinterpret_cast<java::lang::ThreadGroup *> (attach->group);
    }

  // Attaching an already-attached thread is a no-op.
  JNIEnv *env = _Jv_GetCurrentJNIEnv ();
  if (env != NULL)
    {
      *penv = reinterpret_cast<void *> (env);
      return 0;
    }

  env = (JNIEnv *) _Jv_MallocUnchecked (sizeof (JNIEnv));
  if (env == NULL)
    return JNI_ERR;
  env->functions = &_Jv_JNIFunctions;
  env->ex = NULL;
  env->bottom_locals
    = (_Jv_JNI_LocalFrame *) _Jv_MallocUnchecked (sizeof (_Jv_JNI_LocalFrame)
						  + (FRAME_SIZE
						     * sizeof (jobject)));
  env->locals = env->bottom_locals;
  if (env->locals == NULL)
    {
      _Jv_Free (env);
      return JNI_ERR;
    }

  env->locals->allocated_p = false;
  env->locals->marker = MARK_SYSTEM;
  env->locals->size = FRAME_SIZE;
  env->locals->loader = NULL;
  env->locals->next = NULL;

  for (int i = 0; i < env->locals->size; ++i)
    env->locals->vec[i] = NULL;

  *penv = reinterpret_cast<void *> (env);

  // This thread might already be a Java thread -- this function might
  // have been called simply to set the new JNIEnv.
  if (_Jv_ThreadCurrent () == NULL)
    {
      try
	{
	  if (is_daemon)
	    _Jv_AttachCurrentThreadAsDaemon (name, group);
	  else
	    _Jv_AttachCurrentThread (name, group);
	}
      catch (jthrowable t)
	{
	  return JNI_ERR;
	}
    }
  _Jv_SetCurrentJNIEnv (env);

  return 0;
}

// This is the one actually used by JNI.
jint JNICALL
_Jv_JNI_AttachCurrentThread (JavaVM *vm, void **penv, void *args)
{
  return _Jv_JNI_AttachCurrentThread (vm, NULL, penv, args, false);
}

static jint JNICALL
_Jv_JNI_AttachCurrentThreadAsDaemon (JavaVM *vm, void **penv, 
				     void *args)
{
  return _Jv_JNI_AttachCurrentThread (vm, NULL, penv, args, true);
}

static jint JNICALL
_Jv_JNI_DestroyJavaVM (JavaVM *vm)
{
  JvAssert (_Jv_the_vm && vm == _Jv_the_vm);

  union
  {
    JNIEnv *env;
    void *env_p;
  };

  if (_Jv_ThreadCurrent () != NULL)
    {
      jstring main_name;
      // This sucks.
      try
	{
	  main_name = JvNewStringLatin1 ("main");
	}
      catch (jthrowable t)
	{
	  return JNI_ERR;
	}

      jint r = _Jv_JNI_AttachCurrentThread (vm, main_name, &env_p,
					    NULL, false);
      if (r < 0)
	return r;
    }
  else
    env = _Jv_GetCurrentJNIEnv ();

  _Jv_ThreadWait ();

  // Docs say that this always returns an error code.
  return JNI_ERR;
}

jint JNICALL
_Jv_JNI_DetachCurrentThread (JavaVM *)
{
  jint code = _Jv_DetachCurrentThread ();
  return code  ? JNI_EDETACHED : 0;
}

static jint JNICALL
_Jv_JNI_GetEnv (JavaVM *, void **penv, jint version)
{
  if (_Jv_ThreadCurrent () == NULL)
    {
      *penv = NULL;
      return JNI_EDETACHED;
    }

#ifdef ENABLE_JVMPI
  // Handle JVMPI requests.
  if (version == JVMPI_VERSION_1)
    {
      *penv = (void *) &_Jv_JVMPI_Interface;
      return 0;
    }
#endif

#ifdef INTERPRETER
  // Handle JVMTI requests
  if (version == JVMTI_VERSION_1_0)
    {
      *penv = (void *) _Jv_GetJVMTIEnv ();
      return 0;
    }
#endif

  // FIXME: do we really want to support 1.1?
  if (version != JNI_VERSION_1_4 && version != JNI_VERSION_1_2
      && version != JNI_VERSION_1_1)
    {
      *penv = NULL;
      return JNI_EVERSION;
    }

  *penv = (void *) _Jv_GetCurrentJNIEnv ();
  return 0;
}

JavaVM *
_Jv_GetJavaVM ()
{
  // FIXME: synchronize
  if (! _Jv_the_vm)
    {
      JavaVM *nvm = (JavaVM *) _Jv_MallocUnchecked (sizeof (JavaVM));
      if (nvm != NULL)
	nvm->functions = &_Jv_JNI_InvokeFunctions;
      _Jv_the_vm = nvm;
    }

  // If this is a Java thread, we want to make sure it has an
  // associated JNIEnv.
  if (_Jv_ThreadCurrent () != NULL)
    {
      void *ignore;
      _Jv_JNI_AttachCurrentThread (_Jv_the_vm, &ignore, NULL);
    }

  return _Jv_the_vm;
}

static jint JNICALL
_Jv_JNI_GetJavaVM (JNIEnv *, JavaVM **vm)
{
  *vm = _Jv_GetJavaVM ();
  return *vm == NULL ? JNI_ERR : JNI_OK;
}



#define RESERVED NULL

struct JNINativeInterface_ _Jv_JNIFunctions =
{
  RESERVED,
  RESERVED,
  RESERVED,
  RESERVED,
  _Jv_JNI_GetVersion,		// GetVersion
  _Jv_JNI_DefineClass,		// DefineClass
  _Jv_JNI_FindClass,		// FindClass
  _Jv_JNI_FromReflectedMethod,	// FromReflectedMethod
  _Jv_JNI_FromReflectedField,	// FromReflectedField
  _Jv_JNI_ToReflectedMethod,	// ToReflectedMethod
  _Jv_JNI_GetSuperclass,	// GetSuperclass
  _Jv_JNI_IsAssignableFrom,	// IsAssignableFrom
  _Jv_JNI_ToReflectedField,	// ToReflectedField
  _Jv_JNI_Throw,		// Throw
  _Jv_JNI_ThrowNew,		// ThrowNew
  _Jv_JNI_ExceptionOccurred,	// ExceptionOccurred
  _Jv_JNI_ExceptionDescribe,	// ExceptionDescribe
  _Jv_JNI_ExceptionClear,	// ExceptionClear
  _Jv_JNI_FatalError,		// FatalError

  _Jv_JNI_PushLocalFrame,	// PushLocalFrame
  _Jv_JNI_PopLocalFrame,	// PopLocalFrame
  _Jv_JNI_NewGlobalRef,		// NewGlobalRef
  _Jv_JNI_DeleteGlobalRef,	// DeleteGlobalRef
  _Jv_JNI_DeleteLocalRef,	// DeleteLocalRef

  _Jv_JNI_IsSameObject,		// IsSameObject

  _Jv_JNI_NewLocalRef,		// NewLocalRef
  _Jv_JNI_EnsureLocalCapacity,	// EnsureLocalCapacity

  _Jv_JNI_AllocObject,		    // AllocObject
  _Jv_JNI_NewObject,		    // NewObject
  _Jv_JNI_NewObjectV,		    // NewObjectV
  _Jv_JNI_NewObjectA,		    // NewObjectA
  _Jv_JNI_GetObjectClass,	    // GetObjectClass
  _Jv_JNI_IsInstanceOf,		    // IsInstanceOf
  _Jv_JNI_GetAnyMethodID<false>,    // GetMethodID

  _Jv_JNI_CallMethod<jobject>,		// CallObjectMethod
  _Jv_JNI_CallMethodV<jobject>,		// CallObjectMethodV
  _Jv_JNI_CallMethodA<jobject>,		// CallObjectMethodA
  _Jv_JNI_CallMethod<jboolean>,		// CallBooleanMethod
  _Jv_JNI_CallMethodV<jboolean>,	// CallBooleanMethodV
  _Jv_JNI_CallMethodA<jboolean>,	// CallBooleanMethodA
  _Jv_JNI_CallMethod<jbyte>,		// CallByteMethod
  _Jv_JNI_CallMethodV<jbyte>,		// CallByteMethodV
  _Jv_JNI_CallMethodA<jbyte>,		// CallByteMethodA
  _Jv_JNI_CallMethod<jchar>,		// CallCharMethod
  _Jv_JNI_CallMethodV<jchar>,		// CallCharMethodV
  _Jv_JNI_CallMethodA<jchar>,		// CallCharMethodA
  _Jv_JNI_CallMethod<jshort>,		// CallShortMethod
  _Jv_JNI_CallMethodV<jshort>,		// CallShortMethodV
  _Jv_JNI_CallMethodA<jshort>,		// CallShortMethodA
  _Jv_JNI_CallMethod<jint>,		// CallIntMethod
  _Jv_JNI_CallMethodV<jint>,		// CallIntMethodV
  _Jv_JNI_CallMethodA<jint>,		// CallIntMethodA
  _Jv_JNI_CallMethod<jlong>,		// CallLongMethod
  _Jv_JNI_CallMethodV<jlong>,		// CallLongMethodV
  _Jv_JNI_CallMethodA<jlong>,		// CallLongMethodA
  _Jv_JNI_CallMethod<jfloat>,		// CallFloatMethod
  _Jv_JNI_CallMethodV<jfloat>,		// CallFloatMethodV
  _Jv_JNI_CallMethodA<jfloat>,		// CallFloatMethodA
  _Jv_JNI_CallMethod<jdouble>,		// CallDoubleMethod
  _Jv_JNI_CallMethodV<jdouble>,		// CallDoubleMethodV
  _Jv_JNI_CallMethodA<jdouble>,		// CallDoubleMethodA
  _Jv_JNI_CallVoidMethod,		// CallVoidMethod
  _Jv_JNI_CallVoidMethodV,		// CallVoidMethodV
  _Jv_JNI_CallVoidMethodA,		// CallVoidMethodA

  // Nonvirtual method invocation functions follow.
  _Jv_JNI_CallAnyMethod<jobject, nonvirtual>,	// CallNonvirtualObjectMethod
  _Jv_JNI_CallAnyMethodV<jobject, nonvirtual>,	// CallNonvirtualObjectMethodV
  _Jv_JNI_CallAnyMethodA<jobject, nonvirtual>,	// CallNonvirtualObjectMethodA
  _Jv_JNI_CallAnyMethod<jboolean, nonvirtual>,	// CallNonvirtualBooleanMethod
  _Jv_JNI_CallAnyMethodV<jboolean, nonvirtual>,	// CallNonvirtualBooleanMethodV
  _Jv_JNI_CallAnyMethodA<jboolean, nonvirtual>,	// CallNonvirtualBooleanMethodA
  _Jv_JNI_CallAnyMethod<jbyte, nonvirtual>,	// CallNonvirtualByteMethod
  _Jv_JNI_CallAnyMethodV<jbyte, nonvirtual>,	// CallNonvirtualByteMethodV
  _Jv_JNI_CallAnyMethodA<jbyte, nonvirtual>,	// CallNonvirtualByteMethodA
  _Jv_JNI_CallAnyMethod<jchar, nonvirtual>,	// CallNonvirtualCharMethod
  _Jv_JNI_CallAnyMethodV<jchar, nonvirtual>,	// CallNonvirtualCharMethodV
  _Jv_JNI_CallAnyMethodA<jchar, nonvirtual>,	// CallNonvirtualCharMethodA
  _Jv_JNI_CallAnyMethod<jshort, nonvirtual>,	// CallNonvirtualShortMethod
  _Jv_JNI_CallAnyMethodV<jshort, nonvirtual>,	// CallNonvirtualShortMethodV
  _Jv_JNI_CallAnyMethodA<jshort, nonvirtual>,	// CallNonvirtualShortMethodA
  _Jv_JNI_CallAnyMethod<jint, nonvirtual>,	// CallNonvirtualIntMethod
  _Jv_JNI_CallAnyMethodV<jint, nonvirtual>,	// CallNonvirtualIntMethodV
  _Jv_JNI_CallAnyMethodA<jint, nonvirtual>,	// CallNonvirtualIntMethodA
  _Jv_JNI_CallAnyMethod<jlong, nonvirtual>,	// CallNonvirtualLongMethod
  _Jv_JNI_CallAnyMethodV<jlong, nonvirtual>,	// CallNonvirtualLongMethodV
  _Jv_JNI_CallAnyMethodA<jlong, nonvirtual>,	// CallNonvirtualLongMethodA
  _Jv_JNI_CallAnyMethod<jfloat, nonvirtual>,	// CallNonvirtualFloatMethod
  _Jv_JNI_CallAnyMethodV<jfloat, nonvirtual>,	// CallNonvirtualFloatMethodV
  _Jv_JNI_CallAnyMethodA<jfloat, nonvirtual>,	// CallNonvirtualFloatMethodA
  _Jv_JNI_CallAnyMethod<jdouble, nonvirtual>,	// CallNonvirtualDoubleMethod
  _Jv_JNI_CallAnyMethodV<jdouble, nonvirtual>,	// CallNonvirtualDoubleMethodV
  _Jv_JNI_CallAnyMethodA<jdouble, nonvirtual>,	// CallNonvirtualDoubleMethodA
  _Jv_JNI_CallAnyVoidMethod<nonvirtual>,	// CallNonvirtualVoidMethod
  _Jv_JNI_CallAnyVoidMethodV<nonvirtual>,	// CallNonvirtualVoidMethodV
  _Jv_JNI_CallAnyVoidMethodA<nonvirtual>,	// CallNonvirtualVoidMethodA

  _Jv_JNI_GetAnyFieldID<false>,	// GetFieldID
  _Jv_JNI_GetField<jobject>,	// GetObjectField
  _Jv_JNI_GetField<jboolean>,	// GetBooleanField
  _Jv_JNI_GetField<jbyte>,	// GetByteField
  _Jv_JNI_GetField<jchar>,	// GetCharField
  _Jv_JNI_GetField<jshort>,	// GetShortField
  _Jv_JNI_GetField<jint>,	// GetIntField
  _Jv_JNI_GetField<jlong>,	// GetLongField
  _Jv_JNI_GetField<jfloat>,	// GetFloatField
  _Jv_JNI_GetField<jdouble>,	// GetDoubleField
  _Jv_JNI_SetField,		// SetObjectField
  _Jv_JNI_SetField,		// SetBooleanField
  _Jv_JNI_SetField,		// SetByteField
  _Jv_JNI_SetField,		// SetCharField
  _Jv_JNI_SetField,		// SetShortField
  _Jv_JNI_SetField,		// SetIntField
  _Jv_JNI_SetField,		// SetLongField
  _Jv_JNI_SetField,		// SetFloatField
  _Jv_JNI_SetField,		// SetDoubleField
  _Jv_JNI_GetAnyMethodID<true>,	// GetStaticMethodID

  _Jv_JNI_CallStaticMethod<jobject>,	  // CallStaticObjectMethod
  _Jv_JNI_CallStaticMethodV<jobject>,	  // CallStaticObjectMethodV
  _Jv_JNI_CallStaticMethodA<jobject>,	  // CallStaticObjectMethodA
  _Jv_JNI_CallStaticMethod<jboolean>,	  // CallStaticBooleanMethod
  _Jv_JNI_CallStaticMethodV<jboolean>,	  // CallStaticBooleanMethodV
  _Jv_JNI_CallStaticMethodA<jboolean>,	  // CallStaticBooleanMethodA
  _Jv_JNI_CallStaticMethod<jbyte>,	  // CallStaticByteMethod
  _Jv_JNI_CallStaticMethodV<jbyte>,	  // CallStaticByteMethodV
  _Jv_JNI_CallStaticMethodA<jbyte>,	  // CallStaticByteMethodA
  _Jv_JNI_CallStaticMethod<jchar>,	  // CallStaticCharMethod
  _Jv_JNI_CallStaticMethodV<jchar>,	  // CallStaticCharMethodV
  _Jv_JNI_CallStaticMethodA<jchar>,	  // CallStaticCharMethodA
  _Jv_JNI_CallStaticMethod<jshort>,	  // CallStaticShortMethod
  _Jv_JNI_CallStaticMethodV<jshort>,	  // CallStaticShortMethodV
  _Jv_JNI_CallStaticMethodA<jshort>,	  // CallStaticShortMethodA
  _Jv_JNI_CallStaticMethod<jint>,	  // CallStaticIntMethod
  _Jv_JNI_CallStaticMethodV<jint>,	  // CallStaticIntMethodV
  _Jv_JNI_CallStaticMethodA<jint>,	  // CallStaticIntMethodA
  _Jv_JNI_CallStaticMethod<jlong>,	  // CallStaticLongMethod
  _Jv_JNI_CallStaticMethodV<jlong>,	  // CallStaticLongMethodV
  _Jv_JNI_CallStaticMethodA<jlong>,	  // CallStaticLongMethodA
  _Jv_JNI_CallStaticMethod<jfloat>,	  // CallStaticFloatMethod
  _Jv_JNI_CallStaticMethodV<jfloat>,	  // CallStaticFloatMethodV
  _Jv_JNI_CallStaticMethodA<jfloat>,	  // CallStaticFloatMethodA
  _Jv_JNI_CallStaticMethod<jdouble>,	  // CallStaticDoubleMethod
  _Jv_JNI_CallStaticMethodV<jdouble>,	  // CallStaticDoubleMethodV
  _Jv_JNI_CallStaticMethodA<jdouble>,	  // CallStaticDoubleMethodA
  _Jv_JNI_CallStaticVoidMethod,		  // CallStaticVoidMethod
  _Jv_JNI_CallStaticVoidMethodV,	  // CallStaticVoidMethodV
  _Jv_JNI_CallStaticVoidMethodA,	  // CallStaticVoidMethodA

  _Jv_JNI_GetAnyFieldID<true>,	       // GetStaticFieldID
  _Jv_JNI_GetStaticField<jobject>,     // GetStaticObjectField
  _Jv_JNI_GetStaticField<jboolean>,    // GetStaticBooleanField
  _Jv_JNI_GetStaticField<jbyte>,       // GetStaticByteField
  _Jv_JNI_GetStaticField<jchar>,       // GetStaticCharField
  _Jv_JNI_GetStaticField<jshort>,      // GetStaticShortField
  _Jv_JNI_GetStaticField<jint>,	       // GetStaticIntField
  _Jv_JNI_GetStaticField<jlong>,       // GetStaticLongField
  _Jv_JNI_GetStaticField<jfloat>,      // GetStaticFloatField
  _Jv_JNI_GetStaticField<jdouble>,     // GetStaticDoubleField
  _Jv_JNI_SetStaticField,	       // SetStaticObjectField
  _Jv_JNI_SetStaticField,	       // SetStaticBooleanField
  _Jv_JNI_SetStaticField,	       // SetStaticByteField
  _Jv_JNI_SetStaticField,	       // SetStaticCharField
  _Jv_JNI_SetStaticField,	       // SetStaticShortField
  _Jv_JNI_SetStaticField,	       // SetStaticIntField
  _Jv_JNI_SetStaticField,	       // SetStaticLongField
  _Jv_JNI_SetStaticField,	       // SetStaticFloatField
  _Jv_JNI_SetStaticField,	       // SetStaticDoubleField
  _Jv_JNI_NewString,		       // NewString
  _Jv_JNI_GetStringLength,	       // GetStringLength
  _Jv_JNI_GetStringChars,	       // GetStringChars
  _Jv_JNI_ReleaseStringChars,	       // ReleaseStringChars
  _Jv_JNI_NewStringUTF,		       // NewStringUTF
  _Jv_JNI_GetStringUTFLength,	       // GetStringUTFLength
  _Jv_JNI_GetStringUTFChars,	       // GetStringUTFChars
  _Jv_JNI_ReleaseStringUTFChars,       // ReleaseStringUTFChars
  _Jv_JNI_GetArrayLength,	       // GetArrayLength
  _Jv_JNI_NewObjectArray,	       // NewObjectArray
  _Jv_JNI_GetObjectArrayElement,       // GetObjectArrayElement
  _Jv_JNI_SetObjectArrayElement,       // SetObjectArrayElement
  _Jv_JNI_NewPrimitiveArray<jboolean, JvPrimClass (boolean)>,
							    // NewBooleanArray
  _Jv_JNI_NewPrimitiveArray<jbyte, JvPrimClass (byte)>,	    // NewByteArray
  _Jv_JNI_NewPrimitiveArray<jchar, JvPrimClass (char)>,	    // NewCharArray
  _Jv_JNI_NewPrimitiveArray<jshort, JvPrimClass (short)>,   // NewShortArray
  _Jv_JNI_NewPrimitiveArray<jint, JvPrimClass (int)>,	    // NewIntArray
  _Jv_JNI_NewPrimitiveArray<jlong, JvPrimClass (long)>,	    // NewLongArray
  _Jv_JNI_NewPrimitiveArray<jfloat, JvPrimClass (float)>,   // NewFloatArray
  _Jv_JNI_NewPrimitiveArray<jdouble, JvPrimClass (double)>, // NewDoubleArray
  _Jv_JNI_GetPrimitiveArrayElements<jboolean, JvPrimClass (boolean)>,	    
					    // GetBooleanArrayElements
  _Jv_JNI_GetPrimitiveArrayElements<jbyte, JvPrimClass (byte)>,	 
					    // GetByteArrayElements
  _Jv_JNI_GetPrimitiveArrayElements<jchar, JvPrimClass (char)>,
					    // GetCharArrayElements
  _Jv_JNI_GetPrimitiveArrayElements<jshort, JvPrimClass (short)>,	    
					    // GetShortArrayElements
  _Jv_JNI_GetPrimitiveArrayElements<jint, JvPrimClass (int)>,		    
					    // GetIntArrayElements
  _Jv_JNI_GetPrimitiveArrayElements<jlong, JvPrimClass (long)>,		    
					    // GetLongArrayElements
  _Jv_JNI_GetPrimitiveArrayElements<jfloat, JvPrimClass (float)>,	    
					    // GetFloatArrayElements
  _Jv_JNI_GetPrimitiveArrayElements<jdouble, JvPrimClass (double)>,	    
					    // GetDoubleArrayElements
  _Jv_JNI_ReleasePrimitiveArrayElements<jboolean, JvPrimClass (boolean)>,    
					    // ReleaseBooleanArrayElements
  _Jv_JNI_ReleasePrimitiveArrayElements<jbyte, JvPrimClass (byte)>,    
					    // ReleaseByteArrayElements
  _Jv_JNI_ReleasePrimitiveArrayElements<jchar, JvPrimClass (char)>,    
					    // ReleaseCharArrayElements
  _Jv_JNI_ReleasePrimitiveArrayElements<jshort, JvPrimClass (short)>,	 
					    // ReleaseShortArrayElements
  _Jv_JNI_ReleasePrimitiveArrayElements<jint, JvPrimClass (int)>,    
					    // ReleaseIntArrayElements
  _Jv_JNI_ReleasePrimitiveArrayElements<jlong, JvPrimClass (long)>,    
					    // ReleaseLongArrayElements
  _Jv_JNI_ReleasePrimitiveArrayElements<jfloat, JvPrimClass (float)>,	 
					    // ReleaseFloatArrayElements
  _Jv_JNI_ReleasePrimitiveArrayElements<jdouble, JvPrimClass (double)>,	   
					    // ReleaseDoubleArrayElements
  _Jv_JNI_GetPrimitiveArrayRegion<jboolean, JvPrimClass (boolean)>,	    
					    // GetBooleanArrayRegion
  _Jv_JNI_GetPrimitiveArrayRegion<jbyte, JvPrimClass (byte)>,	    
					    // GetByteArrayRegion
  _Jv_JNI_GetPrimitiveArrayRegion<jchar, JvPrimClass (char)>,	    
					    // GetCharArrayRegion
  _Jv_JNI_GetPrimitiveArrayRegion<jshort, JvPrimClass (short)>,	    
					    // GetShortArrayRegion
  _Jv_JNI_GetPrimitiveArrayRegion<jint, JvPrimClass (int)>,	    
					    // GetIntArrayRegion
  _Jv_JNI_GetPrimitiveArrayRegion<jlong, JvPrimClass (long)>,	    
					    // GetLongArrayRegion
  _Jv_JNI_GetPrimitiveArrayRegion<jfloat, JvPrimClass (float)>,	    
					    // GetFloatArrayRegion
  _Jv_JNI_GetPrimitiveArrayRegion<jdouble, JvPrimClass (double)>,	    
					    // GetDoubleArrayRegion
  _Jv_JNI_SetPrimitiveArrayRegion<jboolean, JvPrimClass (boolean)>,	    
					    // SetBooleanArrayRegion
  _Jv_JNI_SetPrimitiveArrayRegion<jbyte, JvPrimClass (byte)>,	    
					    // SetByteArrayRegion
  _Jv_JNI_SetPrimitiveArrayRegion<jchar, JvPrimClass (char)>,	    
					    // SetCharArrayRegion
  _Jv_JNI_SetPrimitiveArrayRegion<jshort, JvPrimClass (short)>,	    
					    // SetShortArrayRegion
  _Jv_JNI_SetPrimitiveArrayRegion<jint, JvPrimClass (int)>,	    
					    // SetIntArrayRegion
  _Jv_JNI_SetPrimitiveArrayRegion<jlong, JvPrimClass (long)>,	    
					    // SetLongArrayRegion
  _Jv_JNI_SetPrimitiveArrayRegion<jfloat, JvPrimClass (float)>,	    
					    // SetFloatArrayRegion
  _Jv_JNI_SetPrimitiveArrayRegion<jdouble, JvPrimClass (double)>,	    
					    // SetDoubleArrayRegion
  _Jv_JNI_RegisterNatives,		    // RegisterNatives
  _Jv_JNI_UnregisterNatives,		    // UnregisterNatives
  _Jv_JNI_MonitorEnter,			    // MonitorEnter
  _Jv_JNI_MonitorExit,			    // MonitorExit
  _Jv_JNI_GetJavaVM,			    // GetJavaVM

  _Jv_JNI_GetStringRegion,		    // GetStringRegion
  _Jv_JNI_GetStringUTFRegion,		    // GetStringUTFRegion
  _Jv_JNI_GetPrimitiveArrayCritical,	    // GetPrimitiveArrayCritical
  _Jv_JNI_ReleasePrimitiveArrayCritical,    // ReleasePrimitiveArrayCritical
  _Jv_JNI_GetStringCritical,		    // GetStringCritical
  _Jv_JNI_ReleaseStringCritical,	    // ReleaseStringCritical

  _Jv_JNI_NewWeakGlobalRef,		    // NewWeakGlobalRef
  _Jv_JNI_DeleteWeakGlobalRef,		    // DeleteWeakGlobalRef

  _Jv_JNI_ExceptionCheck,		    // ExceptionCheck

  _Jv_JNI_NewDirectByteBuffer,		    // NewDirectByteBuffer
  _Jv_JNI_GetDirectBufferAddress,	    // GetDirectBufferAddress
  _Jv_JNI_GetDirectBufferCapacity,	    // GetDirectBufferCapacity

  _Jv_JNI_GetObjectRefType		    // GetObjectRefType
};

struct JNIInvokeInterface_ _Jv_JNI_InvokeFunctions =
{
  RESERVED,
  RESERVED,
  RESERVED,

  _Jv_JNI_DestroyJavaVM,
  _Jv_JNI_AttachCurrentThread,
  _Jv_JNI_DetachCurrentThread,
  _Jv_JNI_GetEnv,
  _Jv_JNI_AttachCurrentThreadAsDaemon
};<|MERGE_RESOLUTION|>--- conflicted
+++ resolved
@@ -2127,11 +2127,7 @@
   if (__builtin_expect (env == NULL, false))
     {
       env = (JNIEnv *) _Jv_MallocUnchecked (sizeof (JNIEnv));
-<<<<<<< HEAD
-      env->p = &_Jv_JNIFunctions;
-=======
       env->functions = &_Jv_JNIFunctions;
->>>>>>> 42bae686
       env->locals = NULL;
       // We set env->ex below.
 
