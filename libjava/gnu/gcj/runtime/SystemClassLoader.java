--- conflicted
+++ resolved
@@ -22,13 +22,10 @@
     super(new URL[0], parent);
   }
 
-<<<<<<< HEAD
-=======
   // This holds all the "native" classes linked into the executable
   // and registered with this loader.
   private HashMap nativeClasses = new HashMap();
 
->>>>>>> f8383f28
   // This is called to register a native class which was linked into
   // the application but which is registered with the system class
   // loader after the VM is initialized.
@@ -45,11 +42,6 @@
 	// precompiled manifest.
 	definePackage(packageName, null, null, null, null, null, null, null);
       }
-<<<<<<< HEAD
-    loadedClasses.put(className, klass);
-  }
-
-=======
       
     // Use reflection to access the package-private "loadedClasses" field.
     nativeClasses.put(className, klass);
@@ -57,7 +49,6 @@
 
   protected native Class findClass(String name);
 
->>>>>>> f8383f28
   // We add the URLs to the system class loader late.  The reason for
   // this is that during bootstrap we don't want to parse URLs or
   // create URL connections, since that will result in circularities
