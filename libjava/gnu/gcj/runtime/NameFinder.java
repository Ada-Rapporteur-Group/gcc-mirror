/* NameFinder.java -- Translates addresses to StackTraceElements.
   Copyright (C) 2002, 2004 Free Software Foundation, Inc.

   This file is part of libgcj.

This software is copyrighted work licensed under the terms of the
Libgcj License.  Please consult the file "LIBGCJ_LICENSE" for
details.  */

package gnu.gcj.runtime;

import gnu.classpath.Configuration;
import gnu.gcj.RawData;

import java.lang.StringBuffer;

import java.io.BufferedReader;
import java.io.BufferedWriter;
import java.io.InputStreamReader;
import java.io.OutputStreamWriter;
import java.io.IOException;
import java.io.File;
import java.util.Iterator;
import java.util.HashMap;


/**
 * Lookup addresses (represented as longs) to find source & line number info.
 *
 * The following system property is available (defaults to true):
 * <li>
<<<<<<< HEAD
 * <ul><code>gnu.gcj.runtime.NameFinder.demangle</code>
 *     Whether names should be demangled.</ul>
 * <ul><code>gnu.gcj.runtime.NameFinder.sanitize</code></ul>
 *     Whether calls to initialize exceptions and starting the runtime system
 *     should be removed from the stack trace. Only done when names are
 *     demangled.</ul>
 * <ul><code>gnu.gcj.runtime.NameFinder.remove_unknown</code>
 *     Whether calls to unknown functions (class and method names are unknown)
 *     should be removed from the stack trace. Only done when the stack is
 *     sanitized.</ul>
 * <ul><code>gnu.gcj.runtime.NameFinder.remove_internal</code>
 *     Whether runtime internal calls (methods in the internal _Jv_* classes
 *     and functions starting with 'ffi_') should be removed from the stack
 *     trace. Only done when the stack is sanitized.</ul>
=======
>>>>>>> 8c044a9c
 * <ul><code>gnu.gcj.runtime.NameFinder.use_addr2line</code>
 *     Whether an external process, addr2line, should be used to look up
 *     source file and line number info. Throwable.printStackTrace() will
 *     be faster if this property is set to 'false'.
 * </ul>
 * </li>
 *
 * <code>close()</code> should be called to get rid of all resources.
 *
 * This class is used from <code>java.lang.VMThrowable</code>.
 *
 * @author Mark Wielaard (mark@klomp.org)
 */
public class NameFinder
{
<<<<<<< HEAD
  // Set these to false when not needed.
  private static final boolean demangle
	  = Boolean.valueOf(System.getProperty
		("gnu.gcj.runtime.NameFinder.demangle", "true")
	    ).booleanValue();
  private static final boolean sanitize
	  = Boolean.valueOf(System.getProperty
		("gnu.gcj.runtime.NameFinder.sanitize", "true")
	    ).booleanValue();
  private static final boolean remove_unknown
	  = Boolean.valueOf(System.getProperty
		("gnu.gcj.runtime.NameFinder.remove_unknown", "true")
	    ).booleanValue();

  // The remove_interpreter name is an old 3.3/3.4 (deprecated) synonym.
  private static final boolean remove_internal
	  = (Boolean.valueOf(System.getProperty
		("gnu.gcj.runtime.NameFinder.remove_internal", "true")
			     ).booleanValue()
	     ||
	     Boolean.valueOf(System.getProperty
		("gnu.gcj.runtime.NameFinder.remove_interpreter", "true")
                             ).booleanValue()
	     );

  private static final boolean use_addr2line
	  = Boolean.valueOf(System.getProperty
		("gnu.gcj.runtime.NameFinder.use_addr2line", "true")
	    ).booleanValue();

  /**
   * The name of the currently running executable.
   */
  private final String executable;

  /**
   * Process used for demangling names.
   */
  private Process cppfilt;

  private BufferedWriter cppfiltOut;
  private BufferedReader cppfiltIn;

=======
>>>>>>> 8c044a9c
  /**
   * The name of the binary to look up.
   */
  private String binaryFile;
  private String sourceFile;
  private int lineNum;
  private HashMap procs = new HashMap();

  private static final boolean use_addr2line
          = Boolean.valueOf(System.getProperty
                ("gnu.gcj.runtime.NameFinder.use_addr2line", "true")
            ).booleanValue();

  class Addr2Line
  {
    Process proc;
    BufferedWriter out;
    BufferedReader in;

    Addr2Line(String binaryFile)
    {
      try
      {
	String[] exec = new String[] {"addr2line", "-e", binaryFile};
	Runtime runtime = Runtime.getRuntime();
	proc = runtime.exec(exec);
      }
      catch (IOException ioe)
      {
      }

      if (proc != null)
      {
	in = new BufferedReader(new InputStreamReader(proc.getInputStream()));
	out = new BufferedWriter(new OutputStreamWriter(proc.getOutputStream()));
      }
    }
    
    void close()
    {
      try
      {
	if (in != null)
	  in.close();
	if (out != null)
	  out.close();
      }
      catch (IOException x) {}
      if (proc != null)
	proc.destroy();
    }
  }

  /**
   * Create a new NameFinder to lookup names in binaryFile. Call close to get rid of any 
   * resources created while using the <code>lookup</code> methods.
   */
  public NameFinder()
  {
  }

  /**
   * Returns the source file name if lookup() was successful. If the source file could not be 
   * determined, the binary name will be returned instead.
   */
  public String getSourceFile()
  {
<<<<<<< HEAD
    StackTraceElement[] stack;

    String className = t.getClass().getName();
    String consName;
    int lastDot = className.lastIndexOf('.');
    if (lastDot == -1)
      consName = className + '(';
    else
      consName = className.substring(lastDot + 1) + '(';

    int unknown = 0;
    int internal = 0;
    int last_throw = -1;
    int length = elements.length;
    int end = length-1;
    for (int i = 0; i < length; i++)
      {
	String CName = elements[i].getClassName();
	String MName = elements[i].getMethodName();
	if ((CName == null && MName != null && MName.startsWith("_Jv_Throw"))
	  ||
	   (CName != null
	    && (CName.equals(className)
		|| CName.equals("java.lang.Throwable")
		|| CName.equals("java.lang.VMThrowable"))
	    && MName != null
	    && (MName.startsWith(consName)
		|| MName.startsWith("Throwable(")
		|| MName.startsWith("fillInStackTrace("))))
	  {
	    last_throw = i;
	    // Reset counting of unknown and internal frames.
	    unknown = 0;
	    internal = 0;
	  }
	else if (remove_unknown && CName == null 
		 && (MName == null || MName.startsWith("0x")))
	  unknown++;
	else if (remove_internal
		 && ((CName == null
		      && MName != null && MName.startsWith("ffi_"))
		     || (CName != null && CName.startsWith("_Jv_"))
		     || (CName == null && MName != null
			 && MName.startsWith("_Jv_"))))
	  internal++;
	else if (("java.lang.Thread".equals(CName)
		  || "gnu.java.lang.MainThread".equals(CName))
		 && "run()".equals(MName))
	  {
	    end = i;
	    break;
	  }
      }
    int begin = last_throw+1;

    // Now filter out everything at the start and the end that is not part
    // of the "normal" user program including any elements that are internal
    // calls or have no usefull information whatsoever.
    // Unless that means we filter out all info.
    int nr_elements = end - begin - unknown - internal + 1;
    if ((begin > 0 || end < length-1 || unknown > 0 || internal > 0)
	&& nr_elements > 0)
      {
	stack = new StackTraceElement[nr_elements];
	int pos =0;
	for (int i=begin; i<=end; i++)
	  {
	    String MName = elements[i].getMethodName();
	    String CName = elements[i].getClassName();
	    if (remove_unknown && CName == null 
		 && (MName == null || MName.startsWith("0x")))
	      ; // Skip unknown frame
	    else if (remove_internal
		     && ((CName == null
			  && MName != null && MName.startsWith("ffi_"))
			 || (CName != null && CName.startsWith("_Jv_"))
			 || (CName == null && MName != null
			     && MName.startsWith("_Jv_"))))
	      ; // Skip internal runtime frame
	    else
	      {
		// Null Class or Method name in elements are not allowed.
		if (MName == null || CName == null)
		  {
		    MName = MName == null ? "" : MName;
		    CName = CName == null ? "" : CName;
		    stack[pos] = newElement(elements[i].getFileName(),
					    elements[i].getLineNumber(),
					    CName, MName,
					    elements[i].isNativeMethod());
		  }
		else
		  stack[pos] = elements[i];
		pos++;
	      }
	  }
      }
=======
    String file;
    if (sourceFile != null)
      file = sourceFile;
>>>>>>> 8c044a9c
    else
      file = binaryFile;
    
    return file.substring(file.lastIndexOf(File.separator) + 1, file.length());
  }

  /**
<<<<<<< HEAD
   * Native helper method to create a StackTraceElement. Needed to work
   * around normal Java access restrictions.
   */
  native static private StackTraceElement newElement(String fileName,
						     int lineNumber,
						     String className,
						     String methName,
						     boolean isNative);

  /**
   * Creates a StackTraceElement given a string and a filename.
   * Splits the given string into the class and method part.
   * The string name will be a demangled to a fully qualified java method
   * string. The string file will be decomposed into a file name and possibly
   * a line number. The name should never be null, but the file may be if it
   * is unknown.
   */
  private StackTraceElement createStackTraceElement(String name, String file)
=======
   * If lookup() was successful, returns the line number of addr. If the line number could not
   * be determined, -1 is returned.
   */  
  public int getLineNum()
>>>>>>> 8c044a9c
  {
    return lineNum;
  }
  
  public void lookup (String file, long addr)
  {
    binaryFile = file;
    sourceFile = null;
    lineNum = -1;
    
    if (! use_addr2line)
      return;
    Addr2Line addr2line = (Addr2Line) procs.get(file);
    if (addr2line == null)
      {
      addr2line = new Addr2Line(file);
      procs.put(file, addr2line);
      }
    
    if (addr2line.proc == null)      
      return;
    
    String hexAddr = "0x" + Long.toHexString(addr);
    String name;

    try
      {
      addr2line.out.write(hexAddr);
      addr2line.out.newLine();
      addr2line.out.flush();
      String result = addr2line.in.readLine();

      if (result.indexOf("??") == -1)
	{
	  int split = result.lastIndexOf(':');
	  sourceFile = result.substring(0, split);
	  String lineNumStr = result.substring(split + 1, result.length());
	  lineNum = Integer.parseInt (lineNumStr);
	}
      }
    catch (IOException ioe)
      {
      addr2line = null;
      }
    catch (NumberFormatException x)
      {
      }
  }

  /**
   * Returns human readable method name and aguments given a method type
   * signature as known to the interpreter and a classname.
   */
  public static String demangleInterpreterMethod(String m, String cn)
  {
    int index = 0;
    int length = m.length();
    StringBuffer sb = new StringBuffer(length);

    // Figure out the real method name
    if (m.startsWith("<init>"))
      {
	String className;
	int i = cn.lastIndexOf('.');
	if (i < 0)
	  className = cn;
	else
	  className = cn.substring(i + 1);
	sb.append(className);
	index += 7;
      }
    else
      {
	int i = m.indexOf('(');
	if (i > 0)
	  {
	    sb.append(m.substring(0,i));
	    index += i + 1;
	  }
      }

    sb.append('(');

    // Demangle the type arguments
    int arrayDepth = 0;
    char c = (index < length) ? m.charAt(index) : ')';
    while (c != ')')      
      {
	String type;
	switch(c)
	{
          case 'B':
            type = "byte";
	    break;
          case 'C':
            type = "char";
	    break;
          case 'D':
            type = "double";
	    break;
          case 'F':
            type = "float";
	    break;
          case 'I':
            type = "int";
	    break;
          case 'J':
            type = "long";
	    break;
          case 'S':
            type = "short";
	    break;
          case 'Z':
            type = "boolean";
	    break;
          case 'L':
	    int i = m.indexOf(';', index);
	    if (i > 0)
	      {
		type = m.substring(index+1, i);
		index = i;
	      }
	    else
	      type = "<unknown ref>";
	    break;
          case '[':
	    type = "";
	    arrayDepth++;
	    break;
          default:
	    type = "<unknown " + c + '>';
	}
	sb.append(type);

	// Handle arrays
	if (c != '[' && arrayDepth > 0)
	  while (arrayDepth > 0)
	    {
	      sb.append("[]");
	      arrayDepth--;
	    }

	index++;
	char nc = (index < length) ? m.charAt(index) : ')';
	if (c != '[' && nc  != ')')
	  sb.append(", ");
	c = nc;
      }

    // Stop. We are not interested in the return type.
    sb.append(')');
    return sb.toString();
  }

  /**
   * Releases all resources used by this NameFinder.
   */
  public void close()
  {
    Iterator itr = procs.values().iterator();
    while (itr.hasNext())
      {
        Addr2Line proc = (Addr2Line) itr.next();
        proc.close();
      }
  }
}<|MERGE_RESOLUTION|>--- conflicted
+++ resolved
@@ -29,23 +29,6 @@
  *
  * The following system property is available (defaults to true):
  * <li>
-<<<<<<< HEAD
- * <ul><code>gnu.gcj.runtime.NameFinder.demangle</code>
- *     Whether names should be demangled.</ul>
- * <ul><code>gnu.gcj.runtime.NameFinder.sanitize</code></ul>
- *     Whether calls to initialize exceptions and starting the runtime system
- *     should be removed from the stack trace. Only done when names are
- *     demangled.</ul>
- * <ul><code>gnu.gcj.runtime.NameFinder.remove_unknown</code>
- *     Whether calls to unknown functions (class and method names are unknown)
- *     should be removed from the stack trace. Only done when the stack is
- *     sanitized.</ul>
- * <ul><code>gnu.gcj.runtime.NameFinder.remove_internal</code>
- *     Whether runtime internal calls (methods in the internal _Jv_* classes
- *     and functions starting with 'ffi_') should be removed from the stack
- *     trace. Only done when the stack is sanitized.</ul>
-=======
->>>>>>> 8c044a9c
  * <ul><code>gnu.gcj.runtime.NameFinder.use_addr2line</code>
  *     Whether an external process, addr2line, should be used to look up
  *     source file and line number info. Throwable.printStackTrace() will
@@ -61,52 +44,6 @@
  */
 public class NameFinder
 {
-<<<<<<< HEAD
-  // Set these to false when not needed.
-  private static final boolean demangle
-	  = Boolean.valueOf(System.getProperty
-		("gnu.gcj.runtime.NameFinder.demangle", "true")
-	    ).booleanValue();
-  private static final boolean sanitize
-	  = Boolean.valueOf(System.getProperty
-		("gnu.gcj.runtime.NameFinder.sanitize", "true")
-	    ).booleanValue();
-  private static final boolean remove_unknown
-	  = Boolean.valueOf(System.getProperty
-		("gnu.gcj.runtime.NameFinder.remove_unknown", "true")
-	    ).booleanValue();
-
-  // The remove_interpreter name is an old 3.3/3.4 (deprecated) synonym.
-  private static final boolean remove_internal
-	  = (Boolean.valueOf(System.getProperty
-		("gnu.gcj.runtime.NameFinder.remove_internal", "true")
-			     ).booleanValue()
-	     ||
-	     Boolean.valueOf(System.getProperty
-		("gnu.gcj.runtime.NameFinder.remove_interpreter", "true")
-                             ).booleanValue()
-	     );
-
-  private static final boolean use_addr2line
-	  = Boolean.valueOf(System.getProperty
-		("gnu.gcj.runtime.NameFinder.use_addr2line", "true")
-	    ).booleanValue();
-
-  /**
-   * The name of the currently running executable.
-   */
-  private final String executable;
-
-  /**
-   * Process used for demangling names.
-   */
-  private Process cppfilt;
-
-  private BufferedWriter cppfiltOut;
-  private BufferedReader cppfiltIn;
-
-=======
->>>>>>> 8c044a9c
   /**
    * The name of the binary to look up.
    */
@@ -174,109 +111,9 @@
    */
   public String getSourceFile()
   {
-<<<<<<< HEAD
-    StackTraceElement[] stack;
-
-    String className = t.getClass().getName();
-    String consName;
-    int lastDot = className.lastIndexOf('.');
-    if (lastDot == -1)
-      consName = className + '(';
-    else
-      consName = className.substring(lastDot + 1) + '(';
-
-    int unknown = 0;
-    int internal = 0;
-    int last_throw = -1;
-    int length = elements.length;
-    int end = length-1;
-    for (int i = 0; i < length; i++)
-      {
-	String CName = elements[i].getClassName();
-	String MName = elements[i].getMethodName();
-	if ((CName == null && MName != null && MName.startsWith("_Jv_Throw"))
-	  ||
-	   (CName != null
-	    && (CName.equals(className)
-		|| CName.equals("java.lang.Throwable")
-		|| CName.equals("java.lang.VMThrowable"))
-	    && MName != null
-	    && (MName.startsWith(consName)
-		|| MName.startsWith("Throwable(")
-		|| MName.startsWith("fillInStackTrace("))))
-	  {
-	    last_throw = i;
-	    // Reset counting of unknown and internal frames.
-	    unknown = 0;
-	    internal = 0;
-	  }
-	else if (remove_unknown && CName == null 
-		 && (MName == null || MName.startsWith("0x")))
-	  unknown++;
-	else if (remove_internal
-		 && ((CName == null
-		      && MName != null && MName.startsWith("ffi_"))
-		     || (CName != null && CName.startsWith("_Jv_"))
-		     || (CName == null && MName != null
-			 && MName.startsWith("_Jv_"))))
-	  internal++;
-	else if (("java.lang.Thread".equals(CName)
-		  || "gnu.java.lang.MainThread".equals(CName))
-		 && "run()".equals(MName))
-	  {
-	    end = i;
-	    break;
-	  }
-      }
-    int begin = last_throw+1;
-
-    // Now filter out everything at the start and the end that is not part
-    // of the "normal" user program including any elements that are internal
-    // calls or have no usefull information whatsoever.
-    // Unless that means we filter out all info.
-    int nr_elements = end - begin - unknown - internal + 1;
-    if ((begin > 0 || end < length-1 || unknown > 0 || internal > 0)
-	&& nr_elements > 0)
-      {
-	stack = new StackTraceElement[nr_elements];
-	int pos =0;
-	for (int i=begin; i<=end; i++)
-	  {
-	    String MName = elements[i].getMethodName();
-	    String CName = elements[i].getClassName();
-	    if (remove_unknown && CName == null 
-		 && (MName == null || MName.startsWith("0x")))
-	      ; // Skip unknown frame
-	    else if (remove_internal
-		     && ((CName == null
-			  && MName != null && MName.startsWith("ffi_"))
-			 || (CName != null && CName.startsWith("_Jv_"))
-			 || (CName == null && MName != null
-			     && MName.startsWith("_Jv_"))))
-	      ; // Skip internal runtime frame
-	    else
-	      {
-		// Null Class or Method name in elements are not allowed.
-		if (MName == null || CName == null)
-		  {
-		    MName = MName == null ? "" : MName;
-		    CName = CName == null ? "" : CName;
-		    stack[pos] = newElement(elements[i].getFileName(),
-					    elements[i].getLineNumber(),
-					    CName, MName,
-					    elements[i].isNativeMethod());
-		  }
-		else
-		  stack[pos] = elements[i];
-		pos++;
-	      }
-	  }
-      }
-=======
     String file;
     if (sourceFile != null)
       file = sourceFile;
->>>>>>> 8c044a9c
     else
       file = binaryFile;
     
@@ -284,31 +121,10 @@
   }
 
   /**
-<<<<<<< HEAD
-   * Native helper method to create a StackTraceElement. Needed to work
-   * around normal Java access restrictions.
-   */
-  native static private StackTraceElement newElement(String fileName,
-						     int lineNumber,
-						     String className,
-						     String methName,
-						     boolean isNative);
-
-  /**
-   * Creates a StackTraceElement given a string and a filename.
-   * Splits the given string into the class and method part.
-   * The string name will be a demangled to a fully qualified java method
-   * string. The string file will be decomposed into a file name and possibly
-   * a line number. The name should never be null, but the file may be if it
-   * is unknown.
-   */
-  private StackTraceElement createStackTraceElement(String name, String file)
-=======
    * If lookup() was successful, returns the line number of addr. If the line number could not
    * be determined, -1 is returned.
    */  
   public int getLineNum()
->>>>>>> 8c044a9c
   {
     return lineNum;
   }
