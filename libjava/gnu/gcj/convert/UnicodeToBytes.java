<<<<<<< HEAD
/* Copyright (C) 1999, 2000, 2001, 2003, 2005  Free Software Foundation
=======
/* Copyright (C) 1999, 2000, 2001, 2003, 2005, 2006  Free Software Foundation
>>>>>>> f8383f28

   This file is part of libgcj.

This software is copyrighted work licensed under the terms of the
Libgcj License.  Please consult the file "LIBGCJ_LICENSE" for
details.  */

package gnu.gcj.convert; 

import java.nio.charset.Charset;

public abstract class UnicodeToBytes extends IOConverter
{
  /** Buffer to emit bytes to.
   * The locations buf[count] ... buf[buf.length-1] are available. */
  public byte[] buf;
  public int count;

  // The name of the default encoding.
  static String defaultEncoding;

  /* These keep a small cache of encoders for reuse.  The array holds
     the actual encoders.  The currCachePos is the next value we are
     going to replace in the cache.  We don't just throw the data away
     if the cache is full, because if the cache filled up with stuff we
     don't need then the cache would be worthless.  We instead
     circulate through the cache the implement kind of an LRU
     algorithm. */
  private static final int CACHE_SIZE = 4;  // A power of 2 for speed
  private static UnicodeToBytes[] encoderCache
    = new UnicodeToBytes[CACHE_SIZE];
  private static int currCachePos = 0;

  public abstract String getName();

  public static UnicodeToBytes getDefaultEncoder()
  {
    try
      {
	synchronized (UnicodeToBytes.class)
	  {
	    if (defaultEncoding == null)
	      {
		String encoding
		  = canonicalize (System.getProperty("file.encoding",
						     "8859_1"));
		String className = "gnu.gcj.convert.Output_" + encoding;
		try
		  {
		    Class defaultEncodingClass = Class.forName(className);
		    defaultEncoding = encoding;
		  }
		catch (ClassNotFoundException ex)
		  {
		    throw new NoClassDefFoundError("missing default encoding "
						   + encoding + " (class "
						   + className
						   + " not found)");
		  }
	      }
	  }

	return getEncoder (defaultEncoding);
      }
    catch (Throwable ex)
      {
	return new Output_8859_1();
      }
  }

  /** Get a char-stream->byte-stream converter given an encoding name. */
  public static UnicodeToBytes getEncoder (String encoding)
    throws java.io.UnsupportedEncodingException
  {
    /* First hunt in our cache to see if we have a encoder that is
       already allocated. */
    String canonicalEncoding = canonicalize(encoding);
    synchronized (UnicodeToBytes.class)
      {
	int i;
	for (i = 0; i < encoderCache.length; ++i)
	  {
	    if (encoderCache[i] != null
		&& canonicalEncoding.equals(encoderCache[i].getName ()))
	      {
		UnicodeToBytes rv = encoderCache[i];
		encoderCache[i] = null;
		return rv;
	    }
	  }
      }

    String className = "gnu.gcj.convert.Output_" + canonicalEncoding;
    Class encodingClass;
    try 
      { 
	encodingClass = Class.forName(className); 
	return (UnicodeToBytes) encodingClass.newInstance();
      } 
    catch (Throwable ex) 
      { 
	try
          {
	    // We pass the original name to iconv and let it handle
	    // its own aliasing.  Note that we intentionally prefer
	    // iconv over nio.
	    return new Output_iconv (encoding);
          }
        catch (Throwable _)
          {
            // Ignore, and try the next method.
          }
	try
	  {
            // Try using finding java.nio.charset.Charset and using
            // the adaptor.  Use the original name as Charsets have
            // their own canonical names.
            return new CharsetToBytesAdaptor(Charset.forName(encoding));
	  }
	catch (Throwable _)
	  {
	    // Put the original exception in the throwable.
	    throw new java.io.UnsupportedEncodingException(encoding + " ("
							   + ex + ')');
	  }
      }
  }

  public final void setOutput(byte[] buffer, int count)
  {
    this.buf = buffer;
    this.count = count;
  }

  /** Convert chars to bytes.
    * Converted bytes are written to buf, starting at count.
    * @param inbuffer source of characters to convert
    * @param inpos index of initial character in inbuffer to convert
    * @param inlength number of characters to convert
    * @return number of chars converted
    * Also, this.count is increment by the number of bytes converted.
    */
  public abstract int write (char[] inbuffer, int inpos, int inlength);

  /** Convert chars to bytes.
    * Converted bytes are written to buf, starting at count.
    * @param str source of characters to convert
    * @param inpos index of initial character in str to convert
    * @param inlength number of characters to convert
    * @param work if non-null, a buffer than can be used
    * @return number of chars converted
    * Also, this.count is increment by the number of bytes converted.
    */
  public int write (String str, int inpos, int inlength, char[] work)
  {
    if (work == null)
      work = new char[inlength];
    int srcEnd = inpos + (inlength > work.length ? work.length : inlength);
    str.getChars(inpos, srcEnd, work, 0);
    return write(work, 0, srcEnd - inpos);
  }

  /**
   * Returns true when the converter has consumed some bytes that are
   * not yet converted to characters because further continuation
   * bytes are needed.  Defaults to false, should be overridden by
   * decoders that internally store some bytes.
   */
  public boolean havePendingBytes()
  {
    return false;
  }

  /**
   * Users should call this method when the input is coming to an
   * end.  This signals that the next write (which might be
   * zero-length) ought to flush any internal state.
   */
  public void setFinished()
  {
  }

  /** Indicate that the converter is resuable.
   * This class keeps track of converters on a per-encoding basis.
   * When done with an encoder you may call this method to indicate
   * that it can be reused later.
   */
  public void done ()
  {
    synchronized (UnicodeToBytes.class)
      {
	this.buf = null;
	this.count = 0;

	encoderCache[currCachePos] = this;
	currCachePos = (currCachePos + 1) % CACHE_SIZE;
      }
  }
}<|MERGE_RESOLUTION|>--- conflicted
+++ resolved
@@ -1,8 +1,4 @@
-<<<<<<< HEAD
-/* Copyright (C) 1999, 2000, 2001, 2003, 2005  Free Software Foundation
-=======
 /* Copyright (C) 1999, 2000, 2001, 2003, 2005, 2006  Free Software Foundation
->>>>>>> f8383f28
 
    This file is part of libgcj.
 
