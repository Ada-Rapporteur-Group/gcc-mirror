/* Copyright (C) 2004, 2005  Free Software Foundation

   This file is part of libgcj.

This software is copyrighted work licensed under the terms of the
Libgcj License.  Please consult the file "LIBGCJ_LICENSE" for
details.  */

package gnu.gcj.tools.gcj_dbtool;


import gnu.gcj.runtime.PersistentByteMap;
import java.io.*;
import java.nio.channels.*;
import java.util.*;
import java.util.jar.*;
import java.security.MessageDigest;

public class Main
{
  static private boolean verbose = false;

  public static void main (String[] s)
  {
    boolean fileListFromStdin = false;
    char filenameSeparator = ' ';

    insist (s.length >= 1);
<<<<<<< HEAD
=======

    if (s[0].equals("-") ||
	s[0].equals("-0"))
      {
	if (s[0].equals("-0"))
	  filenameSeparator = (char)0;
	fileListFromStdin = true;
	String[] newArgs = new String[s.length - 1];
	System.arraycopy(s, 1, newArgs, 0, s.length - 1);
	s = newArgs;
      }

>>>>>>> 8c044a9c
    if (s[0].equals("-v") || s[0].equals("--version"))
      {
	insist (s.length == 1);
	System.out.println("gcj-dbtool ("
			   + System.getProperty("java.vm.name")
			   + ") "
			   + System.getProperty("java.vm.version"));
	System.out.println();
	System.out.println("Copyright 2005 Free Software Foundation, Inc.");
	System.out.println("This is free software; see the source for copying conditions.  There is NO");
	System.out.println("warranty; not even for MERCHANTABILITY or FITNESS FOR A PARTICULAR PURPOSE.");
	return;
      }
    if (s[0].equals("--help"))
      {
	usage(System.out);
	return;
      }

    if (s[0].equals("-n"))
      {
	// Create a new database.
	insist (s.length >= 2 && s.length <= 3);

	int capacity = 32749;

	if (s.length == 3)
	  {	    
	    capacity = Integer.parseInt(s[2]);

	    if (capacity <= 2)
	      {
		usage(System.err);
		System.exit(1);
	      }
	  }
	    
	try
	  {
	    PersistentByteMap b 
	      = PersistentByteMap.emptyPersistentByteMap(new File(s[1]), 
							 capacity, capacity*32);
	  }
	catch (Exception e)
	  {
	    System.err.println ("error: could not create " 
				+ s[1] + ": " + e.toString());
	    System.exit(2);
	  }
	return;
      }

    if (s[0].equals("-a") || s[0].equals("-f"))
      {
	// Add a jar file to a database, creating it if necessary.
	// Copies the database, adds the jar file to the copy, and
	// then renames the new database over the old.
	try
	  {
	    insist (s.length == 4);
	    File database = new File(s[1]);
	    database = database.getAbsoluteFile();
	    File jar = new File(s[2]);	
	    PersistentByteMap map; 
	    if (database.isFile())
	      map = new PersistentByteMap(database, 
					  PersistentByteMap.AccessMode.READ_ONLY);
	    else
	      map = PersistentByteMap.emptyPersistentByteMap(database, 
							     100, 100*32);
	    File soFile = new File(s[3]);
	    if (! s[0].equals("-f") && ! soFile.isFile())
	      throw new IllegalArgumentException(s[3] + " is not a file");
 	    map = addJar(jar, map, soFile);
	  }
	catch (Exception e)
	  {
	    System.err.println ("error: could not update " + s[1] 
				+ ": " + e.toString());
	    System.exit(2);
	  }
	return;
      }

    if (s[0].equals("-t"))
      {
	// Test
	try
	  {
	    insist (s.length == 2);
	    PersistentByteMap b 
	      = new PersistentByteMap(new File(s[1]),
				      PersistentByteMap.AccessMode.READ_ONLY);
	    Iterator iterator = b.iterator(PersistentByteMap.ENTRIES);
	
	    while (iterator.hasNext())
	      {
		PersistentByteMap.MapEntry entry 
		  = (PersistentByteMap.MapEntry)iterator.next();
		byte[] key = (byte[])entry.getKey();
		byte[] value = (byte[])b.get(key);
		if (! Arrays.equals (value, (byte[])entry.getValue()))
		  {
		    String err 
		      = ("Key " + bytesToString(key) + " at bucket " 
			 + entry.getBucket());
		  
		    throw new RuntimeException(err);
		  }
	      }
	  }
	catch (Exception e)
	  {
	    e.printStackTrace();
	    System.exit(3);
	  }
	return;
      }
	 
    if (s[0].equals("-m"))
      {
	// Merge databases.
<<<<<<< HEAD
	insist (s.length >= 3);
=======
	insist (s.length >= 3
		|| fileListFromStdin && s.length == 2);
>>>>>>> 8c044a9c
	try
	  {
	    File database = new File(s[1]);
	    database = database.getAbsoluteFile();
	    File temp = File.createTempFile(database.getName(), "", 
					    database.getParentFile());
	    	
	    int newSize = 0;
	    int newStringTableSize = 0;
<<<<<<< HEAD
	    PersistentByteMap[] sourceMaps = new PersistentByteMap[s.length - 2];
	    // Scan all the input files, calculating worst case string
	    // table and hash table use.
	    for (int i = 2; i < s.length; i++)
	      {
		PersistentByteMap b 
		  = new PersistentByteMap(new File(s[i]),
					  PersistentByteMap.AccessMode.READ_ONLY);
		newSize += b.size();
		newStringTableSize += b.stringTableSize();
		sourceMaps[i - 2] = b;
	      }
=======
	    Fileset files = getFiles(s, 2, fileListFromStdin, 
				     filenameSeparator);
	    PersistentByteMap[] sourceMaps 
	      = new PersistentByteMap[files.size()];

	    // Scan all the input files, calculating worst case string
	    // table and hash table use.
	    {
	      Iterator it = files.iterator();
	      int i = 0;
	      while (it.hasNext())
		{
		  PersistentByteMap b 
		    = new PersistentByteMap((File)it.next(),
					    PersistentByteMap.AccessMode.READ_ONLY);
		  newSize += b.size();
		  newStringTableSize += b.stringTableSize();
		  sourceMaps[i++] = b;
		}
	    }
>>>>>>> 8c044a9c
	    
	    newSize *= 1.5; // Scaling the new size by 1.5 results in
			    // fewer collisions.
	    PersistentByteMap map 
	      = PersistentByteMap.emptyPersistentByteMap
<<<<<<< HEAD
	        (temp, newSize, newStringTableSize);
=======
	      (temp, newSize, newStringTableSize);
>>>>>>> 8c044a9c

	    for (int i = 0; i < sourceMaps.length; i++)
	      {
		if (verbose)
		  System.err.println("adding " + sourceMaps[i].size() 
				     + " elements from "
				     + sourceMaps[i].getFile());
		map.putAll(sourceMaps[i]);
	      }
	    map.close();
	    temp.renameTo(database);
	  }
	catch (Exception e)
	  {
	    e.printStackTrace();
	    System.exit(3);
	  }
	return;
      }

    if (s[0].equals("-l"))
      {
	// List a database.
	insist (s.length == 2);
	try
	  {
	    PersistentByteMap b 
	      = new PersistentByteMap(new File(s[1]),
				      PersistentByteMap.AccessMode.READ_ONLY);

	    System.out.println ("Capacity: " + b.capacity());
	    System.out.println ("Size: " + b.size());
	    System.out.println ();

	    System.out.println ("Elements: ");
	    Iterator iterator = b.iterator(PersistentByteMap.ENTRIES);
    
	    while (iterator.hasNext())
	      {
		PersistentByteMap.MapEntry entry 
		  = (PersistentByteMap.MapEntry)iterator.next();
		byte[] digest = (byte[])entry.getKey();
		System.out.print ("[" + entry.getBucket() + "] " 
				  + bytesToString(digest)
				  + " -> ");
		System.out.println (new String((byte[])entry.getValue()));
	      }
	  }
	catch (Exception e)
	  {
	    System.err.println ("error: could not list " 
				+ s[1] + ": " + e.toString());
	    System.exit(2);
	  }
	return;
      }

    if (s[0].equals("-d"))
      {
	// For testing only: fill the byte map with random data.
	insist (s.length == 2);
	try
	  {    
	    MessageDigest md = MessageDigest.getInstance("MD5");
	    PersistentByteMap b 
	      = new PersistentByteMap(new File(s[1]), 
				      PersistentByteMap.AccessMode.READ_WRITE);
	    int N = b.capacity();
	    byte[] bytes = new byte[1];
	    byte digest[] = md.digest(bytes);
	    for (int i = 0; i < N; i++)
	      {
		digest = md.digest(digest);
		b.put(digest, digest);
	      }
	  }
	catch (Exception e)
	  {
	    e.printStackTrace();
	    System.exit(3);
	  }	    
	return;
      }
<<<<<<< HEAD
    
=======

    if (s[0].equals("-p"))
      {
	insist (s.length == 1 || s.length == 2);
	String result;
	
	if (s.length == 1)
	  result = System.getProperty("gnu.gcj.precompiled.db.path", "");
	else 
	  result = (s[1] 
		    + (s[1].endsWith(File.separator) ? "" : File.separator)
		    + getDbPathTail ());

	System.out.println (result);
	return;
      }

>>>>>>> 8c044a9c
    usage(System.err);
    System.exit(1);	    
  }

  private static native String getDbPathTail ();
    
  private static void insist(boolean ok)
  {
    if (! ok)
      {
	usage(System.err);
	System.exit(1);
      }	    
  }

  private static void usage(PrintStream out)
  {
    out.println
      ("gcj-dbtool: Manipulate gcj map database files\n"
       + "\n"
       + "  Usage: \n"
       + "    gcj-dbtool -n file.gcjdb [size]     - Create a new gcj map database\n"
       + "    gcj-dbtool -a file.gcjdb file.jar file.so\n"
<<<<<<< HEAD
       + "            - Add the contents of file.jar to a new gcj map database\n"
       + "    gcj-dbtool -t file.gcjdb            - Test a gcj map database\n"
       + "    gcj-dbtool -l file.gcjdb            - List a gcj map database\n"
       + "    gcj-dbtool -m dest.gcjdb [source.gcjdb]...\n"
       + "             - Merge gcj map databases into dest\n"
       + "               Replaces dest\n"
       + "               To add to dest, include dest in the list of sources");
=======
       + "            - Add the contents of file.jar to a gcj map database\n"
       + "    gcj-dbtool -f file.gcjdb file.jar file.so\n"
       + "            - Add the contents of file.jar to a gcj map database\n"
       + "    gcj-dbtool -t file.gcjdb            - Test a gcj map database\n"
       + "    gcj-dbtool -l file.gcjdb            - List a gcj map database\n"
       + "    gcj-dbtool [-][-0] -m dest.gcjdb [source.gcjdb]...\n"
       + "            - Merge gcj map databases into dest\n"
       + "              Replaces dest\n"
       + "              To add to dest, include dest in the list of sources\n"
       + "              If the first arg is -, read the list from stdin\n"
       + "              If the first arg is -0, filenames separated by nul\n"
       + "    gcj-dbtool -p [LIBDIR]              - Print default database name"
       );
>>>>>>> 8c044a9c
  }

  // Add a jar to a map.  This copies the map first and returns a
  // different map that contains the data.  The original map is
  // closed.

  private static PersistentByteMap 
  addJar(File f, PersistentByteMap b, File soFile)
    throws Exception
  {
    MessageDigest md = MessageDigest.getInstance("MD5");

    JarFile jar = new JarFile (f);

    int count = 0;
    {
      Enumeration entries = jar.entries();      
      while (entries.hasMoreElements())
	{
	  JarEntry classfile = (JarEntry)entries.nextElement();
	  if (classfile.getName().endsWith(".class"))
	    count++;
	}
    }

    if (verbose)
      System.err.println("adding " + count + " elements from "
			 + f + " to " + b.getFile());
    
    // Maybe resize the destination map.  We're allowing plenty of
    // extra space by using a loadFactor of 2.  
    b = resizeMap(b, (b.size() + count) * 2, true);

    Enumeration entries = jar.entries();

    byte[] soFileName = soFile.getCanonicalPath().getBytes("UTF-8");
    while (entries.hasMoreElements())
      {
	JarEntry classfile = (JarEntry)entries.nextElement();
	if (classfile.getName().endsWith(".class"))
	  {
	    InputStream str = jar.getInputStream(classfile);
	    int length = (int) classfile.getSize();
	    if (length == -1)
	      throw new EOFException();

	    byte[] data = new byte[length];
	    int pos = 0;
	    while (length - pos > 0)
	      {
		int len = str.read(data, pos, length - pos);
		if (len == -1)
		  throw new EOFException("Not enough data reading from: "
					 + classfile.getName());
		pos += len;
	      }
	    b.put(md.digest(data), soFileName);
	  }
      }
    return b;
  }    

  // Resize a map by creating a new one with the same data and
  // renaming it.  If close is true, close the original map.

  static PersistentByteMap resizeMap(PersistentByteMap m, int newCapacity, boolean close)
    throws IOException, IllegalAccessException
  {
    newCapacity = Math.max(m.capacity(), newCapacity);
    File name = m.getFile();
    File copy = File.createTempFile(name.getName(), "", name.getParentFile());
    try
      {
	PersistentByteMap dest 
	  = PersistentByteMap.emptyPersistentByteMap
	  (copy, newCapacity, newCapacity*32);
	dest.putAll(m);
	dest.force();
	if (close)
	  m.close();
	copy.renameTo(name);
	return dest;
      }
    catch (Exception e)
      {
	copy.delete();
      }
    return null;
  }
    
	 
  static String bytesToString(byte[] b)
  {
    StringBuffer hexBytes = new StringBuffer();
    int length = b.length;
    for (int i = 0; i < length; ++i)
      hexBytes.append(Integer.toHexString(b[i] & 0xff));
    return hexBytes.toString();
  }


  // Return a Fileset, either from a String array or from System.in,
  // depending on fileListFromStdin.
  private static final Fileset getFiles(String[] s, int startPos,
					boolean fileListFromStdin,
					char separator)
  {
    if (fileListFromStdin)
      return new Fileset(System.in, separator);
    else
      return new Fileset(s, startPos, s.length);
  }
}

// Parse a stream into tokens.  The separator can be any char, and
// space is equivalent to any whitepace character.
class Tokenizer
{
  final Reader r;
  final char separator;

  Tokenizer(Reader r, char separator)
  {
    this.r = r;
    this.separator = separator;
  }

  boolean isSeparator(int c)
  {
    if (Character.isWhitespace(separator))
      return Character.isWhitespace((char)c);
    else
      return c == separator;
  }

  // Parse a token from the input stream.  Return the empty string
  // when the stream is exhausted.
  String nextToken ()
  {
    StringBuffer buf = new StringBuffer();
    int c;
    try
      {
	while ((c = r.read()) != -1)
	  {
	    if (! isSeparator(c))
	      {
		buf.append((char)c);
		break;
	      }
	  }
	while ((c = r.read()) != -1)
	  {
	    if (isSeparator(c))
	      break;
	    else
	      buf.append((char)c);
	  }
      }
    catch (java.io.IOException e)
      {
      }
    return buf.toString();
  }
}

// A Fileset is a container for a set of files; it can be created
// either from a string array or from an input stream, given a
// separator character.
class Fileset
{
  LinkedHashSet files = new LinkedHashSet();
  
  Fileset (String[] s, int start, int end)
  {
    for (int i = start; i < end; i++)
      {
	files.add(new File(s[i]));
      }
  }

  Fileset (InputStream is, char separator)
  {
    Reader r = new BufferedReader(new InputStreamReader(is));
    Tokenizer st = new Tokenizer(r, separator);
    String name;
    while (! "".equals(name = st.nextToken()))
      files.add(new File(name));
  }

  Iterator iterator()
  {
    return files.iterator();
  }

  int size()
  {
    return files.size();
  }
}<|MERGE_RESOLUTION|>--- conflicted
+++ resolved
@@ -26,8 +26,6 @@
     char filenameSeparator = ' ';
 
     insist (s.length >= 1);
-<<<<<<< HEAD
-=======
 
     if (s[0].equals("-") ||
 	s[0].equals("-0"))
@@ -40,7 +38,6 @@
 	s = newArgs;
       }
 
->>>>>>> 8c044a9c
     if (s[0].equals("-v") || s[0].equals("--version"))
       {
 	insist (s.length == 1);
@@ -163,12 +160,8 @@
     if (s[0].equals("-m"))
       {
 	// Merge databases.
-<<<<<<< HEAD
-	insist (s.length >= 3);
-=======
 	insist (s.length >= 3
 		|| fileListFromStdin && s.length == 2);
->>>>>>> 8c044a9c
 	try
 	  {
 	    File database = new File(s[1]);
@@ -178,20 +171,6 @@
 	    	
 	    int newSize = 0;
 	    int newStringTableSize = 0;
-<<<<<<< HEAD
-	    PersistentByteMap[] sourceMaps = new PersistentByteMap[s.length - 2];
-	    // Scan all the input files, calculating worst case string
-	    // table and hash table use.
-	    for (int i = 2; i < s.length; i++)
-	      {
-		PersistentByteMap b 
-		  = new PersistentByteMap(new File(s[i]),
-					  PersistentByteMap.AccessMode.READ_ONLY);
-		newSize += b.size();
-		newStringTableSize += b.stringTableSize();
-		sourceMaps[i - 2] = b;
-	      }
-=======
 	    Fileset files = getFiles(s, 2, fileListFromStdin, 
 				     filenameSeparator);
 	    PersistentByteMap[] sourceMaps 
@@ -212,17 +191,12 @@
 		  sourceMaps[i++] = b;
 		}
 	    }
->>>>>>> 8c044a9c
 	    
 	    newSize *= 1.5; // Scaling the new size by 1.5 results in
 			    // fewer collisions.
 	    PersistentByteMap map 
 	      = PersistentByteMap.emptyPersistentByteMap
-<<<<<<< HEAD
-	        (temp, newSize, newStringTableSize);
-=======
 	      (temp, newSize, newStringTableSize);
->>>>>>> 8c044a9c
 
 	    for (int i = 0; i < sourceMaps.length; i++)
 	      {
@@ -306,9 +280,6 @@
 	  }	    
 	return;
       }
-<<<<<<< HEAD
-    
-=======
 
     if (s[0].equals("-p"))
       {
@@ -326,7 +297,6 @@
 	return;
       }
 
->>>>>>> 8c044a9c
     usage(System.err);
     System.exit(1);	    
   }
@@ -350,15 +320,6 @@
        + "  Usage: \n"
        + "    gcj-dbtool -n file.gcjdb [size]     - Create a new gcj map database\n"
        + "    gcj-dbtool -a file.gcjdb file.jar file.so\n"
-<<<<<<< HEAD
-       + "            - Add the contents of file.jar to a new gcj map database\n"
-       + "    gcj-dbtool -t file.gcjdb            - Test a gcj map database\n"
-       + "    gcj-dbtool -l file.gcjdb            - List a gcj map database\n"
-       + "    gcj-dbtool -m dest.gcjdb [source.gcjdb]...\n"
-       + "             - Merge gcj map databases into dest\n"
-       + "               Replaces dest\n"
-       + "               To add to dest, include dest in the list of sources");
-=======
        + "            - Add the contents of file.jar to a gcj map database\n"
        + "    gcj-dbtool -f file.gcjdb file.jar file.so\n"
        + "            - Add the contents of file.jar to a gcj map database\n"
@@ -372,7 +333,6 @@
        + "              If the first arg is -0, filenames separated by nul\n"
        + "    gcj-dbtool -p [LIBDIR]              - Print default database name"
        );
->>>>>>> 8c044a9c
   }
 
   // Add a jar to a map.  This copies the map first and returns a
