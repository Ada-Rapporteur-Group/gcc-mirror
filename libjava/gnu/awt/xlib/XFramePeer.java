--- conflicted
+++ resolved
@@ -196,8 +196,6 @@
    */
   public void setBoundsPrivate (int x, int y, int width, int height)
   {
-<<<<<<< HEAD
-=======
     // TODO: Implement this.
     throw new UnsupportedOperationException("Not yet implemented.");
   }
@@ -206,7 +204,6 @@
   {
     // TODO: Implement this.
     throw new UnsupportedOperationException("Not yet implemented.");
->>>>>>> 751ff693
   }
 
   /**
@@ -223,8 +220,6 @@
   {
     return false;
   }
-<<<<<<< HEAD
-=======
 
   public void setAlwaysOnTop(boolean alwaysOnTop)
   {
@@ -250,5 +245,4 @@
   {
     throw new UnsupportedOperationException("not implemented yet");	
   }
->>>>>>> 751ff693
 }