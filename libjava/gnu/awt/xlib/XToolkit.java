/* Copyright (C) 2000, 2002, 2003, 2005  Free Software Foundation

   This file is part of libgcj.

This software is copyrighted work licensed under the terms of the
Libgcj License.  Please consult the file "LIBGCJ_LICENSE" for
details.  */

package gnu.awt.xlib;

import java.awt.*;
import java.awt.dnd.*;
import java.awt.dnd.peer.*;
import java.awt.font.*;
import java.awt.im.*;
import java.awt.peer.*;
import java.awt.image.ImageProducer;
import java.awt.image.ImageObserver;
import java.net.*;
import java.awt.datatransfer.Clipboard;
import java.io.InputStream;
import java.text.AttributedString;
import java.util.Map;
import java.util.Properties;
import gnu.gcj.xlib.Display;
import gnu.gcj.xlib.Screen;
import gnu.gcj.xlib.Visual;
import gnu.java.awt.ClasspathToolkit;
import gnu.java.awt.EmbeddedWindow;
import gnu.java.awt.peer.ClasspathFontPeer;
import gnu.java.awt.peer.ClasspathTextLayoutPeer;
<<<<<<< HEAD
=======
import gnu.java.awt.peer.EmbeddedWindowPeer;
>>>>>>> 8c044a9c

public class XToolkit extends ClasspathToolkit
{
  static XToolkit INSTANCE;
  
  Display display;

  EventQueue queue;
  XEventLoop eventLoop;

  XGraphicsConfiguration defaultConfig;

  public XToolkit()
  {
    INSTANCE = this;
    display = new Display();
    synchronized (display)
      {
	queue = new XEventQueue(display);
	eventLoop = new XEventLoop(display, queue);
      }
  }

  public void flushIfIdle()
  {
    eventLoop.flushIfIdle();
  }

  protected ButtonPeer createButton(Button frontend)
  {
    // FIXME: Stubbed out, needs Swing:
    /*
    XCanvasPeer realPeer = new XCanvasPeer(frontend);
    SButtonPeer sbPeer = new SButtonPeer(frontend, realPeer);
    return sbPeer;
    */
    return null;
  }
    
  protected TextFieldPeer createTextField(TextField frontend)
  {
    return null; // FIXME
  }
    
  protected LabelPeer createLabel(Label frontend) 
  {
    return null; // FIXME
  }
    
  protected ListPeer createList(List frontend) 
  {
    return null; // FIXME
  }
  
  protected CheckboxPeer createCheckbox(Checkbox frontend) 
  {
    return null; // FIXME
  }
    
  protected ScrollbarPeer createScrollbar(Scrollbar frontend) 
  {
    return null; // FIXME
  }
  
  protected ScrollPanePeer createScrollPane(ScrollPane frontend) 
  {
    return null; // FIXME
  }
  
  protected TextAreaPeer createTextArea(TextArea frontend) 
  {
    return null; // FIXME
  }
  
  protected ChoicePeer createChoice(Choice frontend) 
  {
    return null; // FIXME
  }
  
  protected FramePeer createFrame(Frame frontend) {
    return new XFramePeer(frontend);
  }

  protected CanvasPeer createCanvas(Canvas frontend) {
    XCanvasPeer peer = new XCanvasPeer(frontend);
    return peer;
  }
  
  protected PanelPeer createPanel(Panel frontend) {
    return new XPanelPeer(frontend);
  }

  protected WindowPeer createWindow(Window frontend) 
  {
    return null; // FIXME
  }
    
  protected DialogPeer createDialog(Dialog frontend) 
  {
    return null; // FIXME
  }
  
  protected MenuBarPeer createMenuBar(MenuBar frontend) 
  {
    return null; // FIXME
  }
  
  protected MenuPeer createMenu(Menu frontend) 
  {
    return null; // FIXME
  }
  
  protected PopupMenuPeer createPopupMenu(PopupMenu frontend) 
  {
    return null; // FIXME
  }
  
  protected MenuItemPeer createMenuItem(MenuItem frontend) 
  {
    return null; // FIXME
  }
  
  protected FileDialogPeer createFileDialog(FileDialog frontend) 
  {
    return null; // FIXME
  }
  
  protected CheckboxMenuItemPeer
      createCheckboxMenuItem(CheckboxMenuItem frontend) 
  {
    return null; // FIXME
  }

  protected java.awt.peer.FontPeer getFontPeer(String name, int style) 
  {
    return new XFontPeer (name,style);
  }

  public Dimension getScreenSize()
  { 
    throw new UnsupportedOperationException("not implemented yet");
  }

  public int getScreenResolution()
  {
    throw new UnsupportedOperationException("not implemented yet");
  }
  
  public java.awt.image.ColorModel getColorModel()
  {
    return getDefaultXGraphicsConfiguration().getColorModel();
  }

  public String[] getFontList()
  {
    throw new UnsupportedOperationException("not implemented yet");
  }

  public FontMetrics getFontMetrics(Font font)
  {
    return getDefaultXGraphicsConfiguration().getXFontMetrics(font);
  }

  public void sync()
  {
    flushIfIdle ();
    // FIXME: should instead wait for eventLoop to go idle
    // (perhaps send a dummy event there and block till it makes
    // it through the queue)
  }
    
  public Image getImage(String filename)
  {
    return createImage(filename);
  }
  
  public Image getImage(URL url)
  {
    throw new UnsupportedOperationException("not implemented yet");
  }

  public Image createImage(String filename)
  {
    // FIXME: Stubbed out. We need a proper image I/O API.

    /*
    BufferedImage jpeg;
    FileInputStream fis = openFile(filename);
    if (fis == null)
      return null;
    
    BasicRasterImageConsumer consumer = new BasicRasterImageConsumer();
    JPEGImageDecoder jid = new JPEGImageDecoder(fis);

    jid.startProduction(consumer);
    jpeg = consumer.getImage();
    
    int w = jpeg.getWidth();
    int h = jpeg.getHeight();
    
    BufferedImage img =
      getDefaultXGraphicsConfiguration().createCompatibleImage(w, h);
    
    Renderers renderers = Renderers.getInstance();
    
    RasterOp renderer = renderers.createRenderer(jpeg.getColorModel(),
						 jpeg.getSampleModel(),
						 img.getColorModel(),
						 img.getSampleModel());
	
    if (renderer == null)
      {
	throw new UnsupportedOperationException("couldn't find renderer");
      }

    renderer.filter(jpeg.getRaster(), img.getRaster());
    
    return img;
    */

    return null;
  }

  public Image createImage(URL url)
  {
    throw new UnsupportedOperationException("not implemented yet");
  }

  public boolean prepareImage(Image image,
			      int width,
			      int height,
			      ImageObserver observer)
  {
    throw new UnsupportedOperationException("not implemented yet");
  }
  
  public int checkImage(Image image,
			int width,
			int height,
			ImageObserver observer)
  {
    throw new UnsupportedOperationException("not implemented yet");
  }
  
  public Image createImage(ImageProducer producer)
  {
    throw new UnsupportedOperationException("not implemented yet");
  }

  public Image createImage(byte[] imagedata,
			   int imageoffset,
			   int imagelength)
  {
    throw new UnsupportedOperationException("not implemented yet");
  }

  /*
    public PrintJob getPrintJob(Frame frame,
				String jobtitle,
				Properties props);
  */

  public void beep()
  {
    throw new UnsupportedOperationException("not implemented yet");
  }

  public Clipboard getSystemClipboard() 
  {
    return null; // FIXME
  }
    
  protected EventQueue getSystemEventQueueImpl()
  {
    return queue;
  }
    
  public PrintJob getPrintJob (Frame frame, String title, Properties props)
  {
    return null;		// FIXME
  }

  XGraphicsConfiguration getDefaultXGraphicsConfiguration()
  {
    if (defaultConfig == null)
      {
	Screen screen = display.getDefaultScreen();
	Visual visual = screen.getRootVisual();
	defaultConfig = new XGraphicsConfiguration(visual);

	// ASSERT:
	if (!defaultConfig.getVisual().getScreen().equals(screen))
	  {
	    String msg = "screen of graphics configuration is not " +
	      "default screen";
	    throw new Error(msg);
	  }
      }
    
    return defaultConfig;
  }

  public DragSourceContextPeer
    createDragSourceContextPeer(DragGestureEvent dge)
    throws InvalidDnDOperationException
  {
    throw new UnsupportedOperationException("not implemented");  
  }

  public DragGestureRecognizer
    createDragGestureRecognizer(Class abstractRecognizerClass,
				DragSource ds, Component c,
				int srcActions, DragGestureListener dgl)
  {
    throw new UnsupportedOperationException("not implemented");
  }

    
  public Map mapInputMethodHighlight(InputMethodHighlight highlight)
  {
    throw new UnsupportedOperationException("not implemented");
  }
  
  /** Returns a shared instance of the local, platform-specific
   * graphics environment.
   *
   * <p>This method is specific to GNU Classpath. It gets called by
   * the Classpath implementation of {@link
   * GraphicsEnvironment.getLocalGraphcisEnvironment()}.
   */
  public GraphicsEnvironment getLocalGraphicsEnvironment ()
  {
    throw new java.lang.UnsupportedOperationException ();
  }
  
  /** Acquires an appropriate {@link ClasspathFontPeer}, for use in
   * classpath's implementation of {@link java.awt.Font}.
   *
   * @param name The logical name of the font. This may be either a face
   * name or a logical font name, or may even be null. A default
   * implementation of name decoding is provided in
   * {@link ClasspathFontPeer}, but may be overridden in other toolkits.
   *
   * @param attrs Any extra {@link java.awt.font.TextAttribute} attributes
   * this font peer should have, such as size, weight, family name, or
   * transformation.
   */
  public ClasspathFontPeer getClasspathFontPeer (String name, Map attrs)
  {
    int style = Font.PLAIN;
    float size = 12;

    if (attrs.containsKey (TextAttribute.WEIGHT))
      {
        Float weight = (Float) attrs.get (TextAttribute.WEIGHT);
        if (weight.floatValue () >= TextAttribute.WEIGHT_BOLD.floatValue ())
          style += Font.BOLD;
      }

    if (attrs.containsKey (TextAttribute.POSTURE))
      {
        Float posture = (Float) attrs.get (TextAttribute.POSTURE);
        if (posture.floatValue () >= TextAttribute.POSTURE_OBLIQUE.floatValue ())
          style += Font.ITALIC;
      }

    if (attrs.containsKey (TextAttribute.SIZE))
      {
        Float fsize = (Float) attrs.get (TextAttribute.SIZE);
        size = fsize.floatValue ();
      }

    return new XFontPeer (name,style,size);
  }

  public ClasspathTextLayoutPeer 
  getClasspathTextLayoutPeer (AttributedString str, FontRenderContext frc)
  {
    throw new Error("not implemented");
  }
  
  /** Creates a font, reading the glyph definitions from a stream.
   *
   * <p>This method provides the platform-specific implementation for
   * the static factory method {@link Font#createFont(int,
   * java.io.InputStream)}.
   *
   * @param format the format of the font data, such as {@link
   * Font#TRUETYPE_FONT}. An implementation may ignore this argument
   * if it is able to automatically recognize the font format from the
   * provided data.
   *
   * @param stream an input stream from where the font data is read
   * in. The stream will be advanced to the position after the font
   * data, but not closed.
   *
   * @throws IllegalArgumentException if <code>format</code> is
   * not supported.
   *
   * @throws FontFormatException if <code>stream</code> does not
   * contain data in the expected format, or if required tables are
   * missing from a font.
   *
   * @throws IOException if a problem occurs while reading in the
   * contents of <code>stream</code>.
   */
  public Font createFont (int format, InputStream stream)
  {
    throw new java.lang.UnsupportedOperationException ();
  }

  public RobotPeer createRobot (GraphicsDevice screen) throws AWTException
  {
    throw new java.lang.UnsupportedOperationException ();
  }

<<<<<<< HEAD
  boolean interrupted;

  public boolean nativeQueueEmpty() 
  { 
    return eventLoop.isIdle(); 
=======
  public EmbeddedWindowPeer createEmbeddedWindow (EmbeddedWindow w)
  {
    throw new java.lang.UnsupportedOperationException ();
  }

  public boolean nativeQueueEmpty() 
  {
    // Tell EventQueue the native queue is empty, because XEventLoop
    // separately ensures that native events are posted to AWT.
    return true;
>>>>>>> 8c044a9c
  }

  public void wakeNativeQueue() 
  {
<<<<<<< HEAD
    interrupted = true;
    eventLoop.interrupt();
  }

  public void iterateNativeQueue(java.awt.EventQueue locked, boolean block) 
  {
    interrupted = false;
    while (!interrupted)
      eventLoop.postNextEvent(block);
=======
    // Not implemented, because the native queue is always awake.
    // (i.e. it's polled in a thread separate from the AWT dispatch thread)
  }

  /** Checks the native event queue for events.  If blocking, waits until an
   * event is available before returning, unless interrupted by
   * wakeNativeQueue.  If non-blocking, returns immediately even if no
   * event is available.
   *
   * @param locked The calling EventQueue
   * @param block If true, waits for a native event before returning
   */
  public void iterateNativeQueue(java.awt.EventQueue locked, boolean block) 
  {
    // There is nothing to do here except block, because XEventLoop 
    // iterates the queue in a dedicated thread.
    if (block)
    {
      try
      {
        queue.wait ();
      }
      catch (InterruptedException ie)
      {
        // InterruptedException intentionally ignored
      }
    }
>>>>>>> 8c044a9c
  }; 
}<|MERGE_RESOLUTION|>--- conflicted
+++ resolved
@@ -29,10 +29,7 @@
 import gnu.java.awt.EmbeddedWindow;
 import gnu.java.awt.peer.ClasspathFontPeer;
 import gnu.java.awt.peer.ClasspathTextLayoutPeer;
-<<<<<<< HEAD
-=======
 import gnu.java.awt.peer.EmbeddedWindowPeer;
->>>>>>> 8c044a9c
 
 public class XToolkit extends ClasspathToolkit
 {
@@ -449,13 +446,6 @@
     throw new java.lang.UnsupportedOperationException ();
   }
 
-<<<<<<< HEAD
-  boolean interrupted;
-
-  public boolean nativeQueueEmpty() 
-  { 
-    return eventLoop.isIdle(); 
-=======
   public EmbeddedWindowPeer createEmbeddedWindow (EmbeddedWindow w)
   {
     throw new java.lang.UnsupportedOperationException ();
@@ -466,22 +456,10 @@
     // Tell EventQueue the native queue is empty, because XEventLoop
     // separately ensures that native events are posted to AWT.
     return true;
->>>>>>> 8c044a9c
   }
 
   public void wakeNativeQueue() 
   {
-<<<<<<< HEAD
-    interrupted = true;
-    eventLoop.interrupt();
-  }
-
-  public void iterateNativeQueue(java.awt.EventQueue locked, boolean block) 
-  {
-    interrupted = false;
-    while (!interrupted)
-      eventLoop.postNextEvent(block);
-=======
     // Not implemented, because the native queue is always awake.
     // (i.e. it's polled in a thread separate from the AWT dispatch thread)
   }
@@ -509,6 +487,5 @@
         // InterruptedException intentionally ignored
       }
     }
->>>>>>> 8c044a9c
   }; 
 }