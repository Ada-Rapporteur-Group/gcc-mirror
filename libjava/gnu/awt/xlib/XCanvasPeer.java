--- conflicted
+++ resolved
@@ -471,8 +471,6 @@
     return false;
   }
 
-<<<<<<< HEAD
-=======
   public boolean requestFocus (Component source, boolean b1, 
                                boolean b2, long x,
 			       CausedFocusEvent.Cause cause)
@@ -480,7 +478,6 @@
     return false;
   }
 
->>>>>>> 751ff693
   public boolean isObscured ()
   {
     return false;
