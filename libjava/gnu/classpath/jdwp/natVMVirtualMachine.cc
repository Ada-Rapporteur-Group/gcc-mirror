// natVMVirtualMachine.cc - native support for VMVirtualMachine

/* Copyright (C) 2006, 2007 Free Software Foundation

   This file is part of libgcj.

This software is copyrighted work licensed under the terms of the
Libgcj License. Please consult the file "LIBGCJ_LICENSE" for
details. */

#include <config.h>
#include <gcj/cni.h>
#include <java-assert.h>
#include <java-interp.h>
#include <jvm.h>
#include <jvmti.h>

#include <java/lang/Class.h>
#include <java/lang/ClassLoader.h>
#include <java/lang/Integer.h>
#include <java/lang/String.h>
<<<<<<< HEAD
#include <java/lang/StringBuffer.h>
=======
#include <java/lang/StringBuilder.h>
>>>>>>> 1177f497
#include <java/lang/Thread.h>
#include <java/nio/ByteBuffer.h>
#include <java/nio/ByteBufferImpl.h>
#include <java/util/ArrayList.h>
<<<<<<< HEAD
=======
#include <java/util/Collection.h>
>>>>>>> 1177f497
#include <java/util/Hashtable.h>
#include <java/util/Iterator.h>

#include <gnu/classpath/jdwp/Jdwp.h>
#include <gnu/classpath/jdwp/JdwpConstants$StepDepth.h>
#include <gnu/classpath/jdwp/JdwpConstants$StepSize.h>
#include <gnu/classpath/jdwp/VMFrame.h>
#include <gnu/classpath/jdwp/VMMethod.h>
#include <gnu/classpath/jdwp/VMVirtualMachine.h>
#include <gnu/classpath/jdwp/event/BreakpointEvent.h>
#include <gnu/classpath/jdwp/event/ClassPrepareEvent.h>
#include <gnu/classpath/jdwp/event/EventManager.h>
#include <gnu/classpath/jdwp/event/EventRequest.h>
<<<<<<< HEAD
#include <gnu/classpath/jdwp/exception/JdwpInternalErrorException.h>
=======
#include <gnu/classpath/jdwp/event/SingleStepEvent.h>
#include <gnu/classpath/jdwp/event/ThreadEndEvent.h>
#include <gnu/classpath/jdwp/event/ThreadStartEvent.h>
#include <gnu/classpath/jdwp/event/VmDeathEvent.h>
#include <gnu/classpath/jdwp/event/VmInitEvent.h>
#include <gnu/classpath/jdwp/event/filters/IEventFilter.h>
#include <gnu/classpath/jdwp/event/filters/LocationOnlyFilter.h>
#include <gnu/classpath/jdwp/event/filters/StepFilter.h>
#include <gnu/classpath/jdwp/exception/InvalidFrameException.h>
#include <gnu/classpath/jdwp/exception/InvalidLocationException.h>
#include <gnu/classpath/jdwp/exception/InvalidMethodException.h>
#include <gnu/classpath/jdwp/exception/JdwpInternalErrorException.h>
#include <gnu/classpath/jdwp/id/ThreadId.h>
#include <gnu/classpath/jdwp/util/Location.h>
>>>>>>> 1177f497
#include <gnu/classpath/jdwp/util/MethodResult.h>
#include <gnu/gcj/jvmti/Breakpoint.h>
#include <gnu/gcj/jvmti/BreakpointManager.h>

using namespace java::lang;
using namespace gnu::classpath::jdwp::event;
using namespace gnu::classpath::jdwp::util;

// Stepping information
struct step_info
{
  jint size;   // See gnu.classpath.jdwp.JdwpConstants.StepSize
  jint depth;  // See gnu.classpath.jdwp.JdwpConstants.StepDepth
  int stack_depth;  // stack depth at start of stepping
  jmethodID method; // method in which we are stepping
};

// Forward declarations
static jvmtiError get_linetable (jvmtiEnv *, jmethodID, jint *,
				 jvmtiLineNumberEntry **);
static Location *get_request_location (EventRequest *);
static gnu::classpath::jdwp::event::filters::StepFilter *
get_request_step_filter (EventRequest *);
static void handle_single_step (jvmtiEnv *, struct step_info *, jthread,
				jmethodID, jlocation);
static void JNICALL jdwpBreakpointCB (jvmtiEnv *, JNIEnv *, jthread,
				      jmethodID, jlocation);
static void JNICALL jdwpClassPrepareCB (jvmtiEnv *, JNIEnv *, jthread, jclass);
static void JNICALL jdwpSingleStepCB (jvmtiEnv *, JNIEnv *, jthread,
				      jmethodID, jlocation);
static void JNICALL jdwpThreadEndCB (jvmtiEnv *, JNIEnv *, jthread);
static void JNICALL jdwpThreadStartCB (jvmtiEnv *, JNIEnv *, jthread);
static void JNICALL jdwpVMDeathCB (jvmtiEnv *, JNIEnv *);
static void JNICALL jdwpVMInitCB (jvmtiEnv *, JNIEnv *, jthread);
static void throw_jvmti_error (jvmtiError);

#define DEFINE_CALLBACK(Cb,Event) Cb.Event = jdwp ## Event ## CB
#define DISABLE_EVENT(Event,Thread)					\
  _jdwp_jvmtiEnv->SetEventNotificationMode (JVMTI_DISABLE,		\
					    JVMTI_EVENT_ ## Event, Thread)
#define ENABLE_EVENT(Event,Thread)					\
  _jdwp_jvmtiEnv->SetEventNotificationMode (JVMTI_ENABLE,		\
					    JVMTI_EVENT_ ## Event, Thread)
// JVMTI environment
static jvmtiEnv *_jdwp_jvmtiEnv;

jvmtiEnv *
_Jv_GetJDWP_JVMTIEnv (void)
{
  return _jdwp_jvmtiEnv;
}

void
gnu::classpath::jdwp::VMVirtualMachine::initialize ()
{
  _jdwp_suspend_counts = new ::java::util::Hashtable ();
<<<<<<< HEAD
=======
  _stepping_threads = new ::java::util::Hashtable ();

>>>>>>> 1177f497
  JavaVM *vm = _Jv_GetJavaVM ();
  union
  {
    void *ptr;
    jvmtiEnv *env;
  } foo;
  vm->GetEnv (&(foo.ptr), JVMTI_VERSION_1_0);
  _jdwp_jvmtiEnv = foo.env;

  // Wait for VM_INIT to do more initialization
  jvmtiEventCallbacks callbacks;
  DEFINE_CALLBACK (callbacks, VMInit);
  _jdwp_jvmtiEnv->SetEventCallbacks (&callbacks, sizeof (callbacks));
  ENABLE_EVENT (VM_INIT, NULL);
}

void
gnu::classpath::jdwp::VMVirtualMachine::suspendThread (Thread *thread)
{
  jint value;
  Integer *count;
  {
    JvSynchronize dummy (_jdwp_suspend_counts);
    count = reinterpret_cast<Integer *> (_jdwp_suspend_counts->get (thread));
    if (count == NULL)
      {
	// New -- suspend thread
	value = 0;
      }
    else
      {
	// Thread already suspended
	value = count->intValue ();
      }

    count = Integer::valueOf (++value);
    _jdwp_suspend_counts->put (thread, count);
  }

  if (value == 1)
    {
      // Suspend the thread
      jvmtiError err = _jdwp_jvmtiEnv->SuspendThread (thread);
      if (err != JVMTI_ERROR_NONE)
	{
<<<<<<< HEAD
	  using namespace gnu::classpath::jdwp::exception;
	  char *reason;
	  _jdwp_jvmtiEnv->GetErrorName (err, &reason);
	  ::java::lang::String *txt
	      = JvNewStringLatin1 ("could not suspend thread: ");
	  ::java::lang::StringBuffer *msg
	      = new ::java::lang::StringBuffer (txt);
=======
	  using namespace gnu::gcj::runtime;
	  using namespace gnu::classpath::jdwp::exception;
	  char *reason;
	  _jdwp_jvmtiEnv->GetErrorName (err, &reason);
	  String *txt = JvNewStringLatin1 ("could not suspend thread: ");
	  StringBuilder *msg = new StringBuilder (txt);
>>>>>>> 1177f497
	  msg->append (JvNewStringLatin1 (reason));
	  _jdwp_jvmtiEnv->Deallocate ((unsigned char *) reason);
	  throw new JdwpInternalErrorException (msg->toString ());
	}
    }
}

void
gnu::classpath::jdwp::VMVirtualMachine::resumeThread (Thread *thread)
{
  jint value;
  {
    JvSynchronize dummy (_jdwp_suspend_counts);
    Integer *count
      = reinterpret_cast<Integer *> (_jdwp_suspend_counts->get (thread));
    if (count == NULL)
      {
	// Thread not suspended: ThreadReference.Resume says to ignore it.
	return;
      }
    else
      {
	// Decrement suspend count
	value = count->intValue () - 1;
      }

    if (value == 0)
      {
	// Thread will be resumed, remove from table
	_jdwp_suspend_counts->remove (thread);
      }
    else
      {
	// Thread stays suspended: record new suspend count
	count = Integer::valueOf (value);
	_jdwp_suspend_counts->put (thread, count);
      }
  }

  if (value == 0)
    {
      jvmtiError err = _jdwp_jvmtiEnv->ResumeThread (thread);
      if (err != JVMTI_ERROR_NONE)
	{
<<<<<<< HEAD
	  using namespace gnu::classpath::jdwp::exception;
	  char *reason;
	  _jdwp_jvmtiEnv->GetErrorName (err, &reason);
	  ::java::lang::String *txt 
	      = JvNewStringLatin1 ("could not resume thread: ");
	  ::java::lang::StringBuffer *msg
	      = new ::java::lang::StringBuffer (txt);
=======
	  using namespace gnu::gcj::runtime;
	  using namespace gnu::classpath::jdwp::exception;
	  char *reason;
	  _jdwp_jvmtiEnv->GetErrorName (err, &reason);
	  String *txt = JvNewStringLatin1 ("could not resume thread: ");
	  StringBuilder *msg = new StringBuilder (txt);
>>>>>>> 1177f497
	  msg->append (JvNewStringLatin1 (reason));
	  _jdwp_jvmtiEnv->Deallocate ((unsigned char *) reason);
	  throw new JdwpInternalErrorException (msg->toString ());
	}
    }
}

jint
gnu::classpath::jdwp::VMVirtualMachine::getSuspendCount (Thread *thread)
{
  jint suspensions = 0;
  Integer *count
    = reinterpret_cast<Integer *> (_jdwp_suspend_counts->get (thread));
  if (count != NULL)
    suspensions = count->intValue ();
  return suspensions;
}

void
gnu::classpath::jdwp::VMVirtualMachine::registerEvent (EventRequest *request)
{
  switch (request->getEventKind ())
    {
    case EventRequest::EVENT_SINGLE_STEP:
      {
	Thread *thread;
	filters::StepFilter *filter = get_request_step_filter (request);
	if (filter == NULL)
	  {
	    // No filter specified: report every step in every
	    // thread.
	    thread = NULL;
	  }
	else
	  {
	    // Add stepping information to list of stepping threads
	    thread = filter->getThread ()->getThread ();
	    _Jv_InterpFrame *frame
	      = reinterpret_cast<_Jv_InterpFrame *> (thread->interp_frame);
	    struct step_info *sinfo
	      = (struct step_info *) JvAllocBytes (sizeof (struct step_info));
	    sinfo->size = filter->getSize ();
	    sinfo->depth = filter->getDepth ();
	    sinfo->stack_depth = frame->depth ();
	    sinfo->method = frame->self->get_method ();
	    _stepping_threads->put (thread, (jobject) sinfo);
	  }

	ENABLE_EVENT (SINGLE_STEP, thread);
      }
      break;

    case EventRequest::EVENT_BREAKPOINT:
      {
	using namespace ::gnu::gcj::jvmti;
	Location *loc = get_request_location (request);
	if (loc == NULL)
	  {
	    using namespace gnu::classpath::jdwp::exception;
	    throw new InvalidLocationException ();
	  }

	jlong method = loc->getMethod ()->getId ();
	jlocation index = loc->getIndex ();
	Breakpoint  *bp = BreakpointManager::getBreakpoint (method, index);
	if (bp == NULL)
	  {
	    // Breakpoint not in interpreter yet
	    bp = BreakpointManager::newBreakpoint (method, index);
	  }
	else
	  {
	    // Ignore the duplicate
	  }
      }
      break;

    case EventRequest::EVENT_FRAME_POP:
      break;

    case EventRequest::EVENT_EXCEPTION:
      break;

    case EventRequest::EVENT_USER_DEFINED:
      break;

    case EventRequest::EVENT_THREAD_START:
      break;

    case EventRequest::EVENT_THREAD_END:
      break;

    case EventRequest::EVENT_CLASS_PREPARE:
      break;

    case EventRequest::EVENT_CLASS_LOAD:
      break;

    case EventRequest::EVENT_CLASS_UNLOAD:
      break;

    case EventRequest::EVENT_FIELD_ACCESS:
      break;

    case EventRequest::EVENT_FIELD_MODIFY:
      break;

    case EventRequest::EVENT_METHOD_ENTRY:
      break;

    case EventRequest::EVENT_METHOD_EXIT:
      break;

    case EventRequest::EVENT_VM_INIT:
      break;

    case EventRequest::EVENT_VM_DEATH:
      break;
    }
}

void
gnu::classpath::jdwp::VMVirtualMachine::unregisterEvent (EventRequest *request)
{
  switch (request->getEventKind ())
    {
    case EventRequest::EVENT_SINGLE_STEP:
      {
	Thread *thread;
	filters::StepFilter *filter = get_request_step_filter (request);
	if (filter == NULL)
	  thread = NULL;
	else
	  {
	    thread = filter->getThread ()->getThread ();
	    _stepping_threads->remove (thread);
	  }

	DISABLE_EVENT (SINGLE_STEP, thread);
      }
      break;

    case EventRequest::EVENT_BREAKPOINT:
      {
	using namespace gnu::gcj::jvmti;
	::java::util::Collection *breakpoints;
	EventManager *em = EventManager::getDefault ();
	breakpoints = em->getRequests (EventRequest::EVENT_BREAKPOINT);

	// Check for duplicates
	int matches = 0;
	Location *the_location = get_request_location (request);

	// This should not be possible: we REQUIRE a Location
	// to install a breakpoint
	JvAssert (the_location != NULL);

	::java::util::Iterator *iter = breakpoints->iterator ();
	while (iter->hasNext ())
	  {
	    EventRequest *er
	      = reinterpret_cast<EventRequest *> (iter->next ());
	    Location *loc = get_request_location (er);
	    JvAssert (loc != NULL);
	    if (loc->equals (the_location) && ++matches == 2)
	      {
		// Short-circuit: already more than one breakpoint
		return;
	      }
	  }

	if (matches == 0)
	  {
	    using namespace gnu::classpath::jdwp::exception;
	    jstring msg
	      = JvNewStringLatin1 ("attempt to remove unknown breakpoint");
	    throw new JdwpInternalErrorException (msg);
	  }

	jlong methodId = the_location->getMethod ()->getId ();
	BreakpointManager::deleteBreakpoint (methodId,
					     the_location->getIndex ());
      }
      break;

    case EventRequest::EVENT_FRAME_POP:
      break;

    case EventRequest::EVENT_EXCEPTION:
      break;

    case EventRequest::EVENT_USER_DEFINED:
      break;

    case EventRequest::EVENT_THREAD_START:
      break;

    case EventRequest::EVENT_THREAD_END:
      break;

    case EventRequest::EVENT_CLASS_PREPARE:
      break;

    case EventRequest::EVENT_CLASS_LOAD:
      break;

    case EventRequest::EVENT_CLASS_UNLOAD:
      break;

    case EventRequest::EVENT_FIELD_ACCESS:
      break;

    case EventRequest::EVENT_FIELD_MODIFY:
      break;

    case EventRequest::EVENT_METHOD_ENTRY:
      break;

    case EventRequest::EVENT_METHOD_EXIT:
      break;

    case EventRequest::EVENT_VM_INIT:
      break;

    case EventRequest::EVENT_VM_DEATH:
      break;
    }
}

void
gnu::classpath::jdwp::VMVirtualMachine::clearEvents (MAYBE_UNUSED jbyte kind)
{
}

java::util::Collection *
gnu::classpath::jdwp::VMVirtualMachine::getAllLoadedClasses (void)
{
  using namespace ::java::util;
  return (Collection *) new ArrayList ();
}

jint
gnu::classpath::jdwp::VMVirtualMachine::
getClassStatus (jclass klass)
{
  jint flags = 0;
  jvmtiError err = _jdwp_jvmtiEnv->GetClassStatus (klass, &flags);
  if (err != JVMTI_ERROR_NONE)
    throw_jvmti_error (err);

  using namespace gnu::classpath::jdwp::event;
  jint status = 0;
  if (flags & JVMTI_CLASS_STATUS_VERIFIED)
    status |= ClassPrepareEvent::STATUS_VERIFIED;
  if (flags & JVMTI_CLASS_STATUS_PREPARED)
    status |= ClassPrepareEvent::STATUS_PREPARED;
  if (flags & JVMTI_CLASS_STATUS_ERROR)
    status |= ClassPrepareEvent::STATUS_ERROR;
  if (flags & JVMTI_CLASS_STATUS_INITIALIZED)
    status |= ClassPrepareEvent::STATUS_INITIALIZED;

  return status;
}

JArray<gnu::classpath::jdwp::VMMethod *> *
gnu::classpath::jdwp::VMVirtualMachine::
getAllClassMethods (jclass klass)
{
  jint count;
  jmethodID *methods;
  jvmtiError err = _jdwp_jvmtiEnv->GetClassMethods (klass, &count, &methods);
  if (err != JVMTI_ERROR_NONE)
    throw_jvmti_error (err);

  JArray<VMMethod *> *result
    = (JArray<VMMethod *> *) JvNewObjectArray (count,
					       &VMMethod::class$, NULL);
  VMMethod **rmeth = elements (result);
  for (int i = 0; i < count; ++i)
    {
      jlong id = reinterpret_cast<jlong> (methods[i]);
      rmeth[i] = getClassMethod (klass, id);
    }

  _jdwp_jvmtiEnv->Deallocate ((unsigned char *) methods);
  return result;
}

gnu::classpath::jdwp::VMMethod *
gnu::classpath::jdwp::VMVirtualMachine::
getClassMethod (jclass klass, jlong id)
{
  jmethodID method = reinterpret_cast<jmethodID> (id);
  _Jv_MethodBase *bmeth = _Jv_FindInterpreterMethod (klass, method);
  if (bmeth != NULL)
    return new gnu::classpath::jdwp::VMMethod (klass, id);

  throw new gnu::classpath::jdwp::exception::InvalidMethodException (id);
}

java::util::ArrayList *
gnu::classpath::jdwp::VMVirtualMachine::getFrames (Thread *thread, jint start,
                                                   jint length)
{
  jint frame_count = getFrameCount (thread);
  ::java::util::ArrayList *frame_list;
  
  // Calculate the max number of frames to be returned.
  jint num_frames = frame_count - start;
  
  // Check if num_frames is valid.
  if (num_frames < 0)
    num_frames = 0;
  
  // Check if there are more than length frames left after start.
  // If length ios -1 return all remaining frames.
  if (length != -1 && num_frames > length)
    num_frames = length;
     
  frame_list = new ::java::util::ArrayList (num_frames);
  
  _Jv_Frame *vm_frame = reinterpret_cast<_Jv_Frame *> (thread->frame);
  
  // Take start frames off the top of the stack
  while (vm_frame != NULL && start > 0)
    {
      start--;
      vm_frame = vm_frame->next;
    }
  
  // Use as a counter for the number of frames returned.
  num_frames = 0;
  
  while (vm_frame != NULL && (num_frames < length || length == -1))
    {  
      jlong frameId = reinterpret_cast<jlong> (vm_frame);
      
      VMFrame *frame = getFrame (thread, frameId);
      frame_list->add (frame);
      vm_frame = vm_frame->next;
      num_frames++;
    }
  
  return frame_list;
}

gnu::classpath::jdwp::VMFrame *
gnu::classpath::jdwp::VMVirtualMachine::
getFrame (Thread *thread, jlong frameID)
{
  using namespace gnu::classpath::jdwp::exception;
  
  _Jv_Frame *vm_frame = (_Jv_Frame *) thread->frame;
  jint depth = 0;
  _Jv_Frame *frame = reinterpret_cast<_Jv_Frame *> (frameID); 
  
  // We need to find the stack depth of the frame, so search through the call
  // stack to find it.  This also checks for a valid frameID.
  while (vm_frame != frame)
    {
      vm_frame = vm_frame->next;
      depth++;
      if (vm_frame == NULL)
        throw new InvalidFrameException (frameID);
    }
  
  Location *loc = NULL;
  jvmtiFrameInfo info;
  jvmtiError jerr;
  jint num_frames;
  jclass klass;
  
  // Get the info for the frame of interest
  jerr = _jdwp_jvmtiEnv->GetStackTrace (thread, depth, 1, &info, &num_frames);
   
  if (jerr != JVMTI_ERROR_NONE)
    throw_jvmti_error (jerr);
  
  jerr = _jdwp_jvmtiEnv->GetMethodDeclaringClass (info.method, &klass);
      
  if (jerr != JVMTI_ERROR_NONE)
    throw_jvmti_error (jerr);

  VMMethod *meth 
    = getClassMethod (klass, reinterpret_cast<jlong> (info.method));
  
  if (info.location == -1)
    loc = new Location (meth, 0);
  else
    loc = new Location (meth, info.location);
  
  return new VMFrame (thread, reinterpret_cast<jlong> (vm_frame), loc); 
}

jint
gnu::classpath::jdwp::VMVirtualMachine::
getFrameCount (Thread *thread)
{
  jint frame_count;
  
  jvmtiError jerr = _jdwp_jvmtiEnv->GetFrameCount (thread, &frame_count);
  
  if (jerr != JVMTI_ERROR_NONE)
    throw_jvmti_error (jerr);
  
  return frame_count;
}

jint
gnu::classpath::jdwp::VMVirtualMachine::
getThreadStatus (MAYBE_UNUSED Thread *thread)
{
  return 0;
}

java::util::ArrayList *
gnu::classpath::jdwp::VMVirtualMachine::
getLoadRequests (MAYBE_UNUSED ClassLoader *cl)
{
  return new ::java::util::ArrayList ();
}

MethodResult *
gnu::classpath::jdwp::VMVirtualMachine::
executeMethod (MAYBE_UNUSED jobject obj, MAYBE_UNUSED Thread *thread,
	       MAYBE_UNUSED jclass clazz, MAYBE_UNUSED reflect::Method *method,
	       MAYBE_UNUSED jobjectArray values,
	       MAYBE_UNUSED jboolean nonVirtual)
{
  return NULL;
}

jstring
gnu::classpath::jdwp::VMVirtualMachine::
getSourceFile (jclass clazz)
{
  return _Jv_GetInterpClassSourceFile (clazz);
}

void
gnu::classpath::jdwp::VMVirtualMachine::
redefineClasses (MAYBE_UNUSED JArray<jclass> *types,
		 MAYBE_UNUSED JArray<jbyteArray> *bytecodes)
{
}

void
gnu::classpath::jdwp::VMVirtualMachine::
setDefaultStratum (MAYBE_UNUSED jstring stratum)
{
}

jstring
gnu::classpath::jdwp::VMVirtualMachine::
getSourceDebugExtension (MAYBE_UNUSED jclass klass)
{
  return NULL;
}

jbyteArray
gnu::classpath::jdwp::VMVirtualMachine::
getBytecodes (MAYBE_UNUSED gnu::classpath::jdwp::VMMethod *method)
{
  return NULL;
}

gnu::classpath::jdwp::util::MonitorInfo *
gnu::classpath::jdwp::VMVirtualMachine::
getMonitorInfo (MAYBE_UNUSED jobject obj)
{
  return NULL;
}

jobjectArray
gnu::classpath::jdwp::VMVirtualMachine::
getOwnedMonitors (MAYBE_UNUSED ::java::lang::Thread *thread)
{
  return NULL;
}

jobject
gnu::classpath::jdwp::VMVirtualMachine::
getCurrentContendedMonitor (MAYBE_UNUSED ::java::lang::Thread *thread)
{
  return NULL;
}

void
gnu::classpath::jdwp::VMVirtualMachine::
popFrames (MAYBE_UNUSED ::java::lang::Thread *thread,
	   MAYBE_UNUSED jlong frameId)
{
}

// A simple caching function used while single-stepping
static jvmtiError
get_linetable (jvmtiEnv *env, jmethodID method, jint *count_ptr,
	       jvmtiLineNumberEntry **table_ptr)
{
  static jint last_count = 0;
  static jvmtiLineNumberEntry *last_table = NULL;
  static jmethodID last_method = 0;

  if (method == last_method)
    {
      *count_ptr = last_count;
      *table_ptr = last_table;
      return JVMTI_ERROR_NONE;
    }

  jvmtiError err;
  jint count;
  jvmtiLineNumberEntry *table;
  err = env->GetLineNumberTable (method, &count, &table);
  if (err != JVMTI_ERROR_NONE)
    {
      // Keep last table in cache
      return err;
    }

  env->Deallocate ((unsigned char *) last_table);
  last_table = *table_ptr = table;
  last_count = *count_ptr = count;
  return JVMTI_ERROR_NONE;
}

static gnu::classpath::jdwp::event::filters::StepFilter *
get_request_step_filter (EventRequest *request)
{
  ::java::util::Collection *filters = request->getFilters ();
  ::java::util::Iterator *iter = filters->iterator ();
  filters::StepFilter *filter = NULL;
  while (iter->hasNext ())
    {
      using namespace gnu::classpath::jdwp::event::filters;
      IEventFilter *next = (IEventFilter *) iter->next ();
      if (next->getClass () == &StepFilter::class$)
	{
	  filter = reinterpret_cast<StepFilter *> (next);
	  break;
	}
    }

  return filter;
}

static Location *
get_request_location (EventRequest *request)
{
  Location *loc = NULL;
  ::java::util::Collection *filters = request->getFilters ();
  ::java::util::Iterator *iter = filters->iterator ();
  while (iter->hasNext ())
    {
      using namespace gnu::classpath::jdwp::event::filters;
      IEventFilter *filter = (IEventFilter *) iter->next ();
      if (filter->getClass () == &LocationOnlyFilter::class$)
	{
	  LocationOnlyFilter *lof
	    = reinterpret_cast<LocationOnlyFilter *> (filter);
	  loc = lof->getLocation ();
	}
    }

  return loc;
}

static void
handle_single_step (jvmtiEnv *env, struct step_info *sinfo, jthread thread,
		    jmethodID method, jlocation location)
{
  using namespace gnu::classpath::jdwp;

  if (sinfo == NULL || sinfo->size == JdwpConstants$StepSize::MIN)
    {
      // Stop now
      goto send_notification;
    }
  else
    {
      // Check if we're on a new source line
      /* This is a little inefficient when we're stepping OVER,
	 but this must be done when stepping INTO. */
      jint count;
      jvmtiLineNumberEntry *table;
      if (get_linetable (env, method, &count, &table) == JVMTI_ERROR_NONE)
	{
	  jint i;
	  for (i = 0; i < count; ++i)
	    {
	      if (table[i].start_location == location)
		{
		  // This is the start of a new line -- stop
		  goto send_notification;
		}
	    }

	  // Not at a new source line -- just keep stepping
	  return;
	}
      else
	{
	  /* Something went wrong: either "absent information"
	     or "out of memory" ("invalid method id" and "native
	     method" aren't possible -- those are validated before
	     single stepping is enabled).

	     Do what gdb does: just keep going. */
	  return;
	}
    }

 send_notification:
  jclass klass;
  jvmtiError err = env->GetMethodDeclaringClass (method, &klass);
  if (err != JVMTI_ERROR_NONE)
    {
      fprintf (stderr, "libgcj: internal error: could not find class for method while single stepping -- continuing\n");
      return;
    }

  VMMethod *vmmethod = new VMMethod (klass, reinterpret_cast<jlong> (method));
  Location *loc = new Location (vmmethod, location);
  JvAssert (thread->frame.frame_type == frame_interpreter);
  _Jv_InterpFrame *iframe
    = reinterpret_cast<_Jv_InterpFrame *> (thread->interp_frame);  
  jobject instance = iframe->get_this_ptr ();
  event::SingleStepEvent *event
    = new event::SingleStepEvent (thread, loc, instance);
  Jdwp::notify (event);
}

static void
throw_jvmti_error (jvmtiError err)
{
  char *error;
  jstring msg;
  if (_jdwp_jvmtiEnv->GetErrorName (err, &error) == JVMTI_ERROR_NONE)
    {
      msg = JvNewStringLatin1 (error);
      _jdwp_jvmtiEnv->Deallocate ((unsigned char *) error);
    }
  else
    msg = JvNewStringLatin1 ("out of memory");

  using namespace gnu::classpath::jdwp::exception;
  throw new JdwpInternalErrorException (msg);
}

static void JNICALL
jdwpBreakpointCB (jvmtiEnv *env, MAYBE_UNUSED JNIEnv *jni_env,
		  jthread thread, jmethodID method, jlocation location)
{
  jclass klass;
  jvmtiError err;
  err = env->GetMethodDeclaringClass (method, &klass);
  JvAssert (err == JVMTI_ERROR_NONE);

  using namespace gnu::classpath::jdwp;

  jlong methodId = reinterpret_cast<jlong> (method);
  VMMethod *meth = VMVirtualMachine::getClassMethod (klass, methodId);
  Location *loc = new Location (meth, location);
  JvAssert (thread->frame.frame_type == frame_interpreter);
  _Jv_InterpFrame *iframe
    = reinterpret_cast<_Jv_InterpFrame *> (thread->interp_frame);
  jobject instance = iframe->get_this_ptr ();
  event::BreakpointEvent *event
    = new event::BreakpointEvent (thread, loc, instance);
  Jdwp::notify (event);
}

static void JNICALL
jdwpClassPrepareCB (MAYBE_UNUSED jvmtiEnv *env, MAYBE_UNUSED JNIEnv *jni_env,
		    jthread thread, jclass klass)
{
  using namespace gnu::classpath::jdwp;

  jint status = VMVirtualMachine::getClassStatus (klass);
  event::ClassPrepareEvent *event
    = new event::ClassPrepareEvent (thread, klass, status);
  Jdwp::notify (event);
}

static void JNICALL
jdwpSingleStepCB (jvmtiEnv *env, JNIEnv *jni_env, jthread thread,
		  jmethodID method, jlocation location)
{
  jobject si =
    gnu::classpath::jdwp::VMVirtualMachine::_stepping_threads->get (thread);
  struct step_info *sinfo = reinterpret_cast<struct step_info *> (si);

  if (sinfo == NULL)
    {
      // no step filter for this thread - simply report it
      handle_single_step (env, NULL, thread, method, location);
    }
  else
    {
      // A step filter exists for this thread
      using namespace gnu::classpath::jdwp;

      _Jv_InterpFrame *frame
	= reinterpret_cast<_Jv_InterpFrame *> (thread->interp_frame);

      switch (sinfo->depth)
	{
	case JdwpConstants$StepDepth::INTO:
	  /* This is the easy case. We ignore the method and
	     simply stop at either the next insn, or the next source
	     line. */
	  handle_single_step (env, sinfo, thread, method, location);
	  break;

	case JdwpConstants$StepDepth::OVER:
	  /* This is also a pretty easy case. We just make sure that
	     the methods are the same and that we are at the same
	     stack depth, but we should also stop on the next
	     insn/line if the stack depth is LESS THAN it was when
	     we started stepping. */
	  if (method == sinfo->method)
	    {
	      // Still in the same method -- must be at same stack depth
	      // to avoid confusion with recursive methods.
	      if (frame->depth () == sinfo->stack_depth)
		handle_single_step (env, sinfo, thread, method, location);
	    }
	  else if (frame->depth () < sinfo->stack_depth)
	    {
	      // The method in which we were stepping was popped off
	      // the stack. We simply need to stop at the next insn/line.
	      handle_single_step (env, sinfo, thread, method, location);
	    }
	  break;

	case JdwpConstants$StepDepth::OUT:
	  // All we need to do is check the stack depth
	  if (sinfo->stack_depth > frame->depth ())
	    handle_single_step (env, sinfo, thread, method, location);
	  break;

	default:
	  /* This should not happen. The JDWP back-end should have
	     validated the StepFilter. */
	  fprintf (stderr,
		   "libgcj: unknown step depth while single stepping\n");
	  return;
	}
    }
}

static void JNICALL
jdwpThreadEndCB (MAYBE_UNUSED jvmtiEnv *env, MAYBE_UNUSED JNIEnv *jni_env,
		 jthread thread)
{
  using namespace gnu::classpath::jdwp::event;

  ThreadEndEvent *e = new ThreadEndEvent (thread);
  gnu::classpath::jdwp::Jdwp::notify (e);
}

static void JNICALL
jdwpThreadStartCB (MAYBE_UNUSED jvmtiEnv *env, MAYBE_UNUSED JNIEnv *jni_env,
		   jthread thread)
{
  using namespace gnu::classpath::jdwp::event;

  ThreadStartEvent *e = new ThreadStartEvent (thread);
  gnu::classpath::jdwp::Jdwp::notify (e);
}

static void JNICALL
jdwpVMDeathCB (MAYBE_UNUSED jvmtiEnv *env, MAYBE_UNUSED JNIEnv *jni_env)
{
  using namespace gnu::classpath::jdwp::event;
  gnu::classpath::jdwp::Jdwp::notify (new VmDeathEvent ());
}

static void JNICALL
jdwpVMInitCB (MAYBE_UNUSED jvmtiEnv *env, MAYBE_UNUSED JNIEnv *jni_env,
	      jthread thread)
{
  // The VM is now initialized, add our callbacks
  jvmtiEventCallbacks callbacks;
  DEFINE_CALLBACK (callbacks, Breakpoint);
  DEFINE_CALLBACK (callbacks, ClassPrepare);
  DEFINE_CALLBACK (callbacks, SingleStep);
  DEFINE_CALLBACK (callbacks, ThreadEnd);
  DEFINE_CALLBACK (callbacks, ThreadStart);
  DEFINE_CALLBACK (callbacks, VMDeath);
  _jdwp_jvmtiEnv->SetEventCallbacks (&callbacks, sizeof (callbacks));

  // Enable callbacks
  ENABLE_EVENT (BREAKPOINT, NULL);
  ENABLE_EVENT (CLASS_PREPARE, NULL);
  // SingleStep is enabled only when needed
  ENABLE_EVENT (THREAD_END, NULL);
  ENABLE_EVENT (THREAD_START, NULL);
  ENABLE_EVENT (VM_DEATH, NULL);

  // Send JDWP VMInit
  using namespace gnu::classpath::jdwp::event;
  gnu::classpath::jdwp::Jdwp::notify (new VmInitEvent (thread));
}<|MERGE_RESOLUTION|>--- conflicted
+++ resolved
@@ -19,19 +19,12 @@
 #include <java/lang/ClassLoader.h>
 #include <java/lang/Integer.h>
 #include <java/lang/String.h>
-<<<<<<< HEAD
-#include <java/lang/StringBuffer.h>
-=======
 #include <java/lang/StringBuilder.h>
->>>>>>> 1177f497
 #include <java/lang/Thread.h>
 #include <java/nio/ByteBuffer.h>
 #include <java/nio/ByteBufferImpl.h>
 #include <java/util/ArrayList.h>
-<<<<<<< HEAD
-=======
 #include <java/util/Collection.h>
->>>>>>> 1177f497
 #include <java/util/Hashtable.h>
 #include <java/util/Iterator.h>
 
@@ -45,9 +38,6 @@
 #include <gnu/classpath/jdwp/event/ClassPrepareEvent.h>
 #include <gnu/classpath/jdwp/event/EventManager.h>
 #include <gnu/classpath/jdwp/event/EventRequest.h>
-<<<<<<< HEAD
-#include <gnu/classpath/jdwp/exception/JdwpInternalErrorException.h>
-=======
 #include <gnu/classpath/jdwp/event/SingleStepEvent.h>
 #include <gnu/classpath/jdwp/event/ThreadEndEvent.h>
 #include <gnu/classpath/jdwp/event/ThreadStartEvent.h>
@@ -62,7 +52,6 @@
 #include <gnu/classpath/jdwp/exception/JdwpInternalErrorException.h>
 #include <gnu/classpath/jdwp/id/ThreadId.h>
 #include <gnu/classpath/jdwp/util/Location.h>
->>>>>>> 1177f497
 #include <gnu/classpath/jdwp/util/MethodResult.h>
 #include <gnu/gcj/jvmti/Breakpoint.h>
 #include <gnu/gcj/jvmti/BreakpointManager.h>
@@ -119,11 +108,8 @@
 gnu::classpath::jdwp::VMVirtualMachine::initialize ()
 {
   _jdwp_suspend_counts = new ::java::util::Hashtable ();
-<<<<<<< HEAD
-=======
   _stepping_threads = new ::java::util::Hashtable ();
 
->>>>>>> 1177f497
   JavaVM *vm = _Jv_GetJavaVM ();
   union
   {
@@ -169,22 +155,12 @@
       jvmtiError err = _jdwp_jvmtiEnv->SuspendThread (thread);
       if (err != JVMTI_ERROR_NONE)
 	{
-<<<<<<< HEAD
-	  using namespace gnu::classpath::jdwp::exception;
-	  char *reason;
-	  _jdwp_jvmtiEnv->GetErrorName (err, &reason);
-	  ::java::lang::String *txt
-	      = JvNewStringLatin1 ("could not suspend thread: ");
-	  ::java::lang::StringBuffer *msg
-	      = new ::java::lang::StringBuffer (txt);
-=======
 	  using namespace gnu::gcj::runtime;
 	  using namespace gnu::classpath::jdwp::exception;
 	  char *reason;
 	  _jdwp_jvmtiEnv->GetErrorName (err, &reason);
 	  String *txt = JvNewStringLatin1 ("could not suspend thread: ");
 	  StringBuilder *msg = new StringBuilder (txt);
->>>>>>> 1177f497
 	  msg->append (JvNewStringLatin1 (reason));
 	  _jdwp_jvmtiEnv->Deallocate ((unsigned char *) reason);
 	  throw new JdwpInternalErrorException (msg->toString ());
@@ -229,22 +205,12 @@
       jvmtiError err = _jdwp_jvmtiEnv->ResumeThread (thread);
       if (err != JVMTI_ERROR_NONE)
 	{
-<<<<<<< HEAD
-	  using namespace gnu::classpath::jdwp::exception;
-	  char *reason;
-	  _jdwp_jvmtiEnv->GetErrorName (err, &reason);
-	  ::java::lang::String *txt 
-	      = JvNewStringLatin1 ("could not resume thread: ");
-	  ::java::lang::StringBuffer *msg
-	      = new ::java::lang::StringBuffer (txt);
-=======
 	  using namespace gnu::gcj::runtime;
 	  using namespace gnu::classpath::jdwp::exception;
 	  char *reason;
 	  _jdwp_jvmtiEnv->GetErrorName (err, &reason);
 	  String *txt = JvNewStringLatin1 ("could not resume thread: ");
 	  StringBuilder *msg = new StringBuilder (txt);
->>>>>>> 1177f497
 	  msg->append (JvNewStringLatin1 (reason));
 	  _jdwp_jvmtiEnv->Deallocate ((unsigned char *) reason);
 	  throw new JdwpInternalErrorException (msg->toString ());
