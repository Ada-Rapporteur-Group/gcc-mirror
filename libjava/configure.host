--- conflicted
+++ resolved
@@ -106,12 +106,9 @@
 	# the .text section of libgcj.so is 30k larger, and the .eh_frame
 	# section is 1.4M smaller.
 	libgcj_flags="${libgcj_flags} -ffloat-store -fomit-frame-pointer"
-<<<<<<< HEAD
-=======
 	# On Solaris we have defined 'sun' which later conflicts with 
 	# namespace usage. So to work this away we use the below undefine.
 	libgcj_flags="${libgcj_flags} -Usun"
->>>>>>> 60a98cce
 	libgcj_interpreter=yes
 	libgcj_cxxflags=
 	libgcj_cflags=
@@ -349,11 +346,7 @@
 esac
 
 case "${host}" in
-<<<<<<< HEAD
-  *linux*|*-kfreebsd*-gnu)
-=======
   *linux*|*-kfreebsd*-gnu|gnu*)
->>>>>>> 60a98cce
     use_libgcj_bc=yes
   ;;
   *)
