--- conflicted
+++ resolved
@@ -14,10 +14,7 @@
 #include <config.h>
 
 #include "posix.h"
-<<<<<<< HEAD
-=======
 #include "posix-threads.h"
->>>>>>> 751ff693
 
 // If we're using the Boehm GC, then we need to override some of the
 // thread primitives.  This is fairly gross.
@@ -477,8 +474,8 @@
   // Do nothing.
 }
 
-static void
-block_sigchld()
+void
+_Jv_BlockSigchld()
 {
   sigset_t mask;
   sigemptyset (&mask);
@@ -489,17 +486,6 @@
 }
 
 void
-_Jv_BlockSigchld()
-{
-  sigset_t mask;
-  sigemptyset (&mask);
-  sigaddset (&mask, SIGCHLD);
-  int c = pthread_sigmask (SIG_BLOCK, &mask, NULL);
-  if (c != 0)
-    JvFail (strerror (c));
-}
-
-void
 _Jv_UnBlockSigchld()
 {
   sigset_t mask;
@@ -528,11 +514,7 @@
 
   // Block SIGCHLD here to ensure that any non-Java threads inherit the new 
   // signal mask.
-<<<<<<< HEAD
-  block_sigchld();
-=======
   _Jv_BlockSigchld();
->>>>>>> 751ff693
 
   // Check/set the thread stack size.
   size_t min_ss = 32 * 1024;
@@ -612,11 +594,7 @@
       }
 # endif
   // Block SIGCHLD which is used in natPosixProcess.cc.
-<<<<<<< HEAD
-  block_sigchld();
-=======
   _Jv_BlockSigchld();
->>>>>>> 751ff693
 }
 
 void
@@ -664,11 +642,7 @@
 
   // Block SIGCHLD which is used in natPosixProcess.cc.
   // The current mask is inherited by the child thread.
-<<<<<<< HEAD
-  block_sigchld();
-=======
   _Jv_BlockSigchld();
->>>>>>> 751ff693
 
   param.sched_priority = thread->getPriority();
 
