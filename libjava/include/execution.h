--- conflicted
+++ resolved
@@ -24,10 +24,7 @@
   bool (*need_resolve_string_fields) ();
   void (*verify) (jclass);
   void (*allocate_static_fields) (jclass, int, int);
-<<<<<<< HEAD
-=======
   void (*allocate_field_initializers) (jclass);
->>>>>>> f8383f28
   void (*create_ncode) (jclass);
   _Jv_ResolvedMethod *(*resolve_method) (_Jv_Method *, jclass,
 					 jboolean);
@@ -60,9 +57,6 @@
     return NULL;
   }
 
-<<<<<<< HEAD
-  static void do_allocate_static_fields (jclass, int, int)
-=======
   static void do_allocate_static_fields (jclass,
 					 int,
 					 int)
@@ -70,7 +64,6 @@
   }
 
   static void do_allocate_field_initializers (jclass)
->>>>>>> f8383f28
   {
   }
 
