--- conflicted
+++ resolved
@@ -1,11 +1,7 @@
 // -*- c++ -*-
 // no-threads.h - Defines for using no threads.
 
-<<<<<<< HEAD
-/* Copyright (C) 1998, 1999, 2004  Free Software Foundation
-=======
 /* Copyright (C) 1998, 1999, 2004, 2006  Free Software Foundation
->>>>>>> c355071f
 
    This file is part of libgcj.
 
