// sh-signal.h - Catch runtime signals and turn them into exceptions
// on a SuperH based Linux system.

/* Copyright (C) 2004, 2006  Free Software Foundation

   This file is part of libgcj.

This software is copyrighted work licensed under the terms of the
Libgcj License.  Please consult the file "LIBGCJ_LICENSE" for
details.  */


#ifndef JAVA_SIGNAL_H
#define JAVA_SIGNAL_H 1

#include <signal.h>
#include <sys/syscall.h>

#define HANDLE_SEGV 1
#define HANDLE_FPE 1

/* The third parameter to the signal handler points to something with
 * this structure defined in asm/ucontext.h, but the name clashes with
 * struct ucontext from sys/ucontext.h so this private copy is used.  */
typedef struct _sig_ucontext {
  unsigned long uc_flags;
  struct _sig_ucontext *uc_link;
  stack_t uc_stack;
  struct sigcontext uc_mcontext;
  sigset_t uc_sigmask;
} sig_ucontext_t;

#define SIGNAL_HANDLER(_name)						\
  static void _name (int , siginfo_t *, sig_ucontext_t *_uc)

<<<<<<< HEAD
/* SH either leaves PC pointing at a faulting instruction or the
   following instruction, depending on the signal.  SEGV always does
   the former, so we adjust the saved PC to point to the following
   instruction. This is what the handler in libgcc expects.  */

#ifdef __SH5__
#define MAKE_THROW_FRAME(_exception)					\
do									\
  {									\
    volatile struct sigcontext *_sc = &_uc->uc_mcontext;		\
    _sc->sc_pc += 4;							\
  }									\
while (0)
#else
#define MAKE_THROW_FRAME(_exception)					\
do									\
  {									\
    volatile struct sigcontext *_sc = &_uc->uc_mcontext;		\
    _sc->sc_pc += 2;							\
  }									\
while (0)
#endif
=======
#define MAKE_THROW_FRAME(_exception)
>>>>>>> c355071f

/* For an explanation why we cannot simply use sigaction to
   install the handlers, see i386-signal.h.  */

/* We use kernel_old_sigaction here because we're calling the kernel
   directly rather than via glibc.  The sigaction structure that the
   syscall uses is a different shape from the one in userland and not
   visible to us in a header file so we define it here.  */

struct kernel_old_sigaction {
  void (*k_sa_handler) (int, siginfo_t *, sig_ucontext_t *);
  unsigned long k_sa_mask;
  unsigned long k_sa_flags;
  void (*k_sa_restorer) (void);
};

#define INIT_SEGV							\
do									\
  {									\
    struct kernel_old_sigaction kact;					\
    kact.k_sa_handler = catch_segv;					\
    kact.k_sa_mask = 0;							\
    kact.k_sa_flags = SA_SIGINFO | SA_NODEFER;				\
    syscall (SYS_sigaction, SIGSEGV, &kact, NULL);			\
  }									\
while (0)  

#define INIT_FPE							\
do									\
  {									\
    struct kernel_old_sigaction kact;					\
    kact.k_sa_handler = catch_fpe;					\
    kact.k_sa_mask = 0;							\
    kact.k_sa_flags = SA_SIGINFO | SA_NODEFER;				\
    syscall (SYS_sigaction, SIGFPE, &kact, NULL);			\
  }									\
while (0)

#endif /* JAVA_SIGNAL_H */<|MERGE_RESOLUTION|>--- conflicted
+++ resolved
@@ -33,32 +33,7 @@
 #define SIGNAL_HANDLER(_name)						\
   static void _name (int , siginfo_t *, sig_ucontext_t *_uc)
 
-<<<<<<< HEAD
-/* SH either leaves PC pointing at a faulting instruction or the
-   following instruction, depending on the signal.  SEGV always does
-   the former, so we adjust the saved PC to point to the following
-   instruction. This is what the handler in libgcc expects.  */
-
-#ifdef __SH5__
-#define MAKE_THROW_FRAME(_exception)					\
-do									\
-  {									\
-    volatile struct sigcontext *_sc = &_uc->uc_mcontext;		\
-    _sc->sc_pc += 4;							\
-  }									\
-while (0)
-#else
-#define MAKE_THROW_FRAME(_exception)					\
-do									\
-  {									\
-    volatile struct sigcontext *_sc = &_uc->uc_mcontext;		\
-    _sc->sc_pc += 2;							\
-  }									\
-while (0)
-#endif
-=======
 #define MAKE_THROW_FRAME(_exception)
->>>>>>> c355071f
 
 /* For an explanation why we cannot simply use sigaction to
    install the handlers, see i386-signal.h.  */
