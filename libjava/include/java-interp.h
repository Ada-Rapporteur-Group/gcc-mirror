// java-interp.h - Header file for the bytecode interpreter.  -*- c++ -*-

/* Copyright (C) 1999, 2000, 2001, 2002, 2003, 2004, 2005, 2006, 2007  Free Software Foundation

   This file is part of libgcj.

This software is copyrighted work licensed under the terms of the
Libgcj License.  Please consult the file "LIBGCJ_LICENSE" for
details.  */

#ifndef __JAVA_INTERP_H__
#define __JAVA_INTERP_H__

#include <jvm.h>
#include <java-cpool.h>
#include <gnu/gcj/runtime/NameFinder.h>
<<<<<<< HEAD
=======

enum _Jv_FrameType
{
  frame_native,
  frame_interpreter,
  frame_proxy
};
>>>>>>> 751ff693

#ifdef INTERPRETER

#pragma interface

#include <java/lang/Class.h>
#include <java/lang/ClassLoader.h>
#include <java/lang/reflect/Modifier.h>
#include <java/lang/Thread.h>
#include <gnu/gcj/RawData.h>

// Define this to get the direct-threaded interpreter.  If undefined,
// we revert to a basic bytecode interpreter.  The former is faster
// but uses more memory.
#define DIRECT_THREADED

#include <ffi.h>

struct _Jv_ResolvedMethod;

void _Jv_InitInterpreter ();
void _Jv_DefineClass (jclass, jbyteArray, jint, jint,
		      java::security::ProtectionDomain *,
		      _Jv_Utf8Const **);

void _Jv_InitField (jobject, jclass, int);
void * _Jv_AllocMethodInvocation (jsize size);
int  _Jv_count_arguments (_Jv_Utf8Const *signature,
			  jboolean staticp = true);
void _Jv_VerifyMethod (_Jv_InterpMethod *method);
void _Jv_CompileMethod (_Jv_InterpMethod* method);
int _Jv_init_cif (_Jv_Utf8Const* signature,
		  int arg_count,
		  jboolean staticp,
		  ffi_cif *cif,
		  ffi_type **arg_types,
		  ffi_type **rtype_p);

/* the interpreter is written in C++, primarily because it makes it easy for
 * the entire thing to be "friend" with class Class. */

class _Jv_InterpClass;
class _Jv_InterpMethod;

// Before a method is "compiled" we store values as the bytecode PC,
// an int.  Afterwards we store them as pointers into the prepared
// code itself.
union _Jv_InterpPC
{
  int i;
  void *p;
};

class _Jv_InterpException
{
  _Jv_InterpPC start_pc;
  _Jv_InterpPC end_pc;
  _Jv_InterpPC handler_pc;
  _Jv_InterpPC handler_type;

  friend class _Jv_ClassReader;
  friend class _Jv_InterpMethod;
  friend class _Jv_BytecodeVerifier;
};

// Base class for method representations.  Subclasses are interpreted
// and JNI methods.
class _Jv_MethodBase
{
protected:
  // The class which defined this method.
  jclass defining_class;

  // The method description.
  _Jv_Method *self;

  // Size of raw arguments.
  _Jv_ushort args_raw_size;

  friend class _Jv_InterpreterEngine;

public:
  _Jv_Method *get_method ()
  {
    return self;
  }
};

// The type of the PC depends on whether we're doing direct threading
// or a more ordinary bytecode interpreter.
#ifdef DIRECT_THREADED
// Slot in the "compiled" form of the bytecode.
union insn_slot
{
  // Address of code.
  void *insn;
  // An integer value used by an instruction.
  jint int_val;
  // A pointer value used by an instruction.
  void *datum;
};

typedef insn_slot *pc_t;
#else
typedef unsigned char *pc_t;
#endif


// This structure holds the bytecode pc and corresponding source code
// line number.  An array (plus length field) of this structure is put
// in each _Jv_InterpMethod and used to resolve the (internal) program
// counter of the interpreted method to an actual java source file
// line.
struct  _Jv_LineTableEntry
{
  union
  {
    pc_t pc;
    int bytecode_pc;
  };
  int line;
};

// This structure holds local variable information.
<<<<<<< HEAD
// The pc value is the first pc where the variable must have a value and it
// must continue to have a value until (start_pc + length).
// The name is the variable name, and the descriptor contains type information.
// The slot is the index in the local variable array of this method, long and
// double occupy slot and slot+1.
struct _Jv_LocalVarTableEntry
{
  int bytecode_start_pc;
  int length;
  char *name;
  char *descriptor;
=======
// Like _Jv_LineTableEntry above, it is remapped when the method is
// compiled for direct threading.
struct _Jv_LocalVarTableEntry
{
  // First PC value at which variable is live
  union
  {
    pc_t pc;
    int bytecode_pc;
  };

  // length of visibility of variable
  int length;

  // variable name
  char *name;

  // type description
  char *descriptor;

  // stack slot number (long and double occupy slot and slot + 1)
>>>>>>> 751ff693
  int slot;
};

class _Jv_InterpMethod : public _Jv_MethodBase
{
  // Breakpoint instruction
  static pc_t breakpoint_insn;
#ifdef DIRECT_THREADED
  static insn_slot bp_insn_slot;
#else
  static unsigned char bp_insn_opcode;
#endif

  _Jv_ushort       max_stack;
  _Jv_ushort       max_locals;
  int              code_length;

  _Jv_ushort       exc_count;
  bool             is_15;

  // Length of the line_table - when this is zero then line_table is NULL.
  int line_table_len;  
  _Jv_LineTableEntry *line_table;
  
  // The local variable table length and the table itself
  int local_var_table_len;
  _Jv_LocalVarTableEntry *local_var_table;

  pc_t prepared;
  int number_insn_slots;

  unsigned char* bytecode () 
  {
    return 
      ((unsigned char*)this) 
      + ROUND((sizeof (_Jv_InterpMethod)
	       + exc_count*sizeof (_Jv_InterpException)), 4);
  }

  _Jv_InterpException * exceptions ()
  {
    return (_Jv_InterpException*) (this+1);
  }

  static size_t size (int exc_count, int code_length)
  {
    return 
      ROUND ((sizeof (_Jv_InterpMethod) 
	      + (exc_count * sizeof (_Jv_InterpException))), 4)
      + code_length;
  }

  // return the method's invocation pointer (a stub).
  void *ncode (jclass);
  void compile (const void * const *);

<<<<<<< HEAD
  static void run_normal (ffi_cif*, void*, ffi_raw*, void*);
  static void run_synch_object (ffi_cif*, void*, ffi_raw*, void*);
  static void run_class (ffi_cif*, void*, ffi_raw*, void*);
  static void run_synch_class (ffi_cif*, void*, ffi_raw*, void*);
  
  static void run_normal_debug (ffi_cif*, void*, ffi_raw*, void*);
  static void run_synch_object_debug (ffi_cif*, void*, ffi_raw*, void*);
  static void run_class_debug (ffi_cif*, void*, ffi_raw*, void*);
  static void run_synch_class_debug (ffi_cif*, void*, ffi_raw*, void*);

  static void run (void *, ffi_raw *, _Jv_InterpMethod *);
  static void run_debug (void *, ffi_raw *, _Jv_InterpMethod *);
=======
#if FFI_NATIVE_RAW_API
#  define INTERP_FFI_RAW_TYPE ffi_raw
#else
#  define INTERP_FFI_RAW_TYPE ffi_java_raw
#endif

  static void run_normal (ffi_cif*, void*, INTERP_FFI_RAW_TYPE*, void*);
  static void run_synch_object (ffi_cif*, void*, INTERP_FFI_RAW_TYPE*, void*);
  static void run_class (ffi_cif*, void*, INTERP_FFI_RAW_TYPE*, void*);
  static void run_synch_class (ffi_cif*, void*, INTERP_FFI_RAW_TYPE*, void*);
  
  static void run_normal_debug (ffi_cif*, void*, INTERP_FFI_RAW_TYPE*, void*);
  static void run_synch_object_debug (ffi_cif*, void*, INTERP_FFI_RAW_TYPE*,
				      void*);
  static void run_class_debug (ffi_cif*, void*, INTERP_FFI_RAW_TYPE*, void*);
  static void run_synch_class_debug (ffi_cif*, void*, INTERP_FFI_RAW_TYPE*,
				     void*);

  static void run (void *, INTERP_FFI_RAW_TYPE *, _Jv_InterpMethod *);
  static void run_debug (void *, INTERP_FFI_RAW_TYPE *, _Jv_InterpMethod *);
>>>>>>> 751ff693
  

  
  // Returns source file line number for given PC value, or -1 if line
  // number info is unavailable.
  int get_source_line(pc_t mpc);

   public:

  // Convenience function for indexing bytecode PC/insn slots in
  // line tables for JDWP
  jlong insn_index (pc_t pc);
  
  // Helper function used to check if there is a handler for an exception
  // present at this code index
  jboolean check_handler (pc_t *pc, _Jv_InterpMethod *meth,
                     java::lang::Throwable *ex);
   
  /* Get the line table for this method.
   * start  is the lowest index in the method
   * end    is the  highest index in the method
   * line_numbers is an array to hold the list of source line numbers
   * code_indices is an array to hold the corresponding list of code indices
   */
  void get_line_table (jlong& start, jlong& end, jintArray& line_numbers,
		       jlongArray& code_indices);
  
  int get_max_locals ()
  {
    return static_cast<int> (max_locals);
  }
  
  /* Get info for a local variable of this method.
   * If there is no loca_var_table for this method it will return -1.
   * table_slot  indicates which slot in the local_var_table to get, if there is
   * no variable at this location it will return 0.
   * Otherwise, it will return the number of table slots after the selected
   * slot, indexed from 0.
   * 
   * Example: there are 5 slots in the table, you request slot 0 so it will
   * return 4.
   */
  int get_local_var_table (char **name, char **sig, char **generic_sig,
                           jlong *startloc, jint *length, jint *slot,
                           int table_slot);

  /* Installs a break instruction at the given code index. Returns
     the pc_t of the breakpoint or NULL if index is invalid. */
  pc_t install_break (jlong index);

  // Gets the instruction at the given index
  pc_t get_insn (jlong index);

  /* Writes the given instruction at the given code index. Returns
     the insn or NULL if index is invalid. */
  pc_t set_insn (jlong index, pc_t insn);

<<<<<<< HEAD
=======
  // Is the given location in this method a breakpoint?
  bool breakpoint_at (jlong index);

>>>>>>> 751ff693
#ifdef DIRECT_THREADED
  friend void _Jv_CompileMethod (_Jv_InterpMethod*);
#endif
  
  friend class _Jv_ClassReader;
  friend class _Jv_BytecodeVerifier;
  friend class _Jv_StackTrace;
  friend class _Jv_InterpreterEngine;

#ifdef JV_MARKOBJ_DECL
  friend JV_MARKOBJ_DECL;
#endif
};

class _Jv_InterpClass
{
  _Jv_MethodBase **interpreted_methods;
  _Jv_ushort     *field_initializers;
  jstring source_file_name;
  _Jv_ClosureList **closures;

  friend class _Jv_ClassReader;
  friend class _Jv_InterpMethod;
  friend class _Jv_StackTrace;
  friend class _Jv_InterpreterEngine;

  friend void  _Jv_InitField (jobject, jclass, int);
#ifdef JV_MARKOBJ_DECL
  friend JV_MARKOBJ_DECL;
#endif

  friend _Jv_MethodBase ** _Jv_GetFirstMethod (_Jv_InterpClass *klass);
  friend jstring _Jv_GetInterpClassSourceFile (jclass);
};

extern inline _Jv_MethodBase **
_Jv_GetFirstMethod (_Jv_InterpClass *klass)
{
  return klass->interpreted_methods;
}

struct _Jv_ResolvedMethod
{
  jint            stack_item_count;	
  jclass          klass;
  _Jv_Method*     method;

  // a resolved method holds the cif in-line, so that _Jv_MarkObj just needs
  // to mark the resolved method to hold on to the cif.  Some memory could be
  // saved by keeping a cache of cif's, since many will be the same.
  ffi_cif         cif;
  ffi_type *      arg_types[0];
};

class _Jv_JNIMethod : public _Jv_MethodBase
{
  // The underlying function.  If NULL we have to look for the
  // function.
  void *function;

  // This is the CIF used by the JNI function.
  ffi_cif jni_cif;

  // These are the argument types used by the JNI function.
  ffi_type **jni_arg_types;

  // This function is used when making a JNI call from the interpreter.
  static void call (ffi_cif *, void *, INTERP_FFI_RAW_TYPE *, void *);

  void *ncode (jclass);

  friend class _Jv_ClassReader;
  friend class _Jv_InterpreterEngine;

#ifdef JV_MARKOBJ_DECL
  friend JV_MARKOBJ_DECL;
#endif

public:
  // FIXME: this is ugly.
  void set_function (void *f)
  {
    function = f;
  }
};

<<<<<<< HEAD
enum _Jv_FrameType
{
  frame_native,
  frame_interpreter,
  frame_proxy
};

=======
>>>>>>> 751ff693
//  The composite call stack as represented by a linked list of frames
class _Jv_Frame
{
public:
  java::lang::Thread *thread;

  union
  {
    _Jv_MethodBase *self;
    void *meth;
    _Jv_Method *proxyMethod;
  };
  
  //The full list of frames, JNI and interpreted
  _Jv_Frame *next;
  _Jv_FrameType frame_type;
  
  _Jv_Frame (_Jv_MethodBase *s, java::lang::Thread *thr, _Jv_FrameType type)
  {
    self = s;
    frame_type = type;
    next = (_Jv_Frame *) thr->frame;
    thr->frame = (gnu::gcj::RawData *) this;
    thread = thr;
  }

  ~_Jv_Frame ()
  {
    thread->frame = (gnu::gcj::RawData *) next;
  }

  int depth ()
  {
    int depth = 0;
    struct _Jv_Frame *f;
    for (f = this; f != NULL; f = f->next)
      ++depth;

    return depth;
  }
};

// An interpreted frame in the call stack
class _Jv_InterpFrame : public _Jv_Frame
{
public:
  
  // Keep the purely interpreted list around so as not to break backtraces
  _Jv_InterpFrame *next_interp;
  
  union
  {
    pc_t pc;
    jclass proxyClass;
  };
<<<<<<< HEAD
=======
  
  // Pointer to the actual pc value.
  pc_t *pc_ptr;
>>>>>>> 751ff693

  //Debug info for local variables.
  _Jv_word *locals;
  char *locals_type;

  // Object pointer for this frame ("this")
  jobject obj_ptr;

<<<<<<< HEAD
  _Jv_InterpFrame (void *meth, java::lang::Thread *thr, jclass proxyCls = NULL)
=======
  _Jv_InterpFrame (void *meth, java::lang::Thread *thr, jclass proxyCls = NULL,
                   pc_t *pc = NULL)
>>>>>>> 751ff693
  : _Jv_Frame (reinterpret_cast<_Jv_MethodBase *> (meth), thr,
	             frame_interpreter)
  {
    next_interp = (_Jv_InterpFrame *) thr->interp_frame;
    proxyClass = proxyCls;
    thr->interp_frame = (gnu::gcj::RawData *) this;
    obj_ptr = NULL;
<<<<<<< HEAD
=======
    pc_ptr = pc;
>>>>>>> 751ff693
  }

  ~_Jv_InterpFrame ()
  {
    thread->interp_frame = (gnu::gcj::RawData *) next_interp;
  }

  jobject get_this_ptr ()
  {
    return obj_ptr;
<<<<<<< HEAD
  } 
=======
  }
  
  pc_t get_pc ()
  {
    pc_t pc;
    
    // If the PC_PTR is NULL, we are not debugging.
    if (pc_ptr == NULL)
      pc = 0;
    else
      pc = *pc_ptr - 1;
    
    return pc;
  }
>>>>>>> 751ff693
};

// A native frame in the call stack really just a placeholder
class _Jv_NativeFrame : public _Jv_Frame
{
public:

  _Jv_NativeFrame (_Jv_JNIMethod *s, java::lang::Thread *thr)
  : _Jv_Frame (s, thr, frame_native)
  {
  }
};

#endif /* INTERPRETER */

#endif /* __JAVA_INTERP_H__ */<|MERGE_RESOLUTION|>--- conflicted
+++ resolved
@@ -14,8 +14,6 @@
 #include <jvm.h>
 #include <java-cpool.h>
 #include <gnu/gcj/runtime/NameFinder.h>
-<<<<<<< HEAD
-=======
 
 enum _Jv_FrameType
 {
@@ -23,7 +21,6 @@
   frame_interpreter,
   frame_proxy
 };
->>>>>>> 751ff693
 
 #ifdef INTERPRETER
 
@@ -148,19 +145,6 @@
 };
 
 // This structure holds local variable information.
-<<<<<<< HEAD
-// The pc value is the first pc where the variable must have a value and it
-// must continue to have a value until (start_pc + length).
-// The name is the variable name, and the descriptor contains type information.
-// The slot is the index in the local variable array of this method, long and
-// double occupy slot and slot+1.
-struct _Jv_LocalVarTableEntry
-{
-  int bytecode_start_pc;
-  int length;
-  char *name;
-  char *descriptor;
-=======
 // Like _Jv_LineTableEntry above, it is remapped when the method is
 // compiled for direct threading.
 struct _Jv_LocalVarTableEntry
@@ -182,7 +166,6 @@
   char *descriptor;
 
   // stack slot number (long and double occupy slot and slot + 1)
->>>>>>> 751ff693
   int slot;
 };
 
@@ -239,20 +222,6 @@
   void *ncode (jclass);
   void compile (const void * const *);
 
-<<<<<<< HEAD
-  static void run_normal (ffi_cif*, void*, ffi_raw*, void*);
-  static void run_synch_object (ffi_cif*, void*, ffi_raw*, void*);
-  static void run_class (ffi_cif*, void*, ffi_raw*, void*);
-  static void run_synch_class (ffi_cif*, void*, ffi_raw*, void*);
-  
-  static void run_normal_debug (ffi_cif*, void*, ffi_raw*, void*);
-  static void run_synch_object_debug (ffi_cif*, void*, ffi_raw*, void*);
-  static void run_class_debug (ffi_cif*, void*, ffi_raw*, void*);
-  static void run_synch_class_debug (ffi_cif*, void*, ffi_raw*, void*);
-
-  static void run (void *, ffi_raw *, _Jv_InterpMethod *);
-  static void run_debug (void *, ffi_raw *, _Jv_InterpMethod *);
-=======
 #if FFI_NATIVE_RAW_API
 #  define INTERP_FFI_RAW_TYPE ffi_raw
 #else
@@ -273,7 +242,6 @@
 
   static void run (void *, INTERP_FFI_RAW_TYPE *, _Jv_InterpMethod *);
   static void run_debug (void *, INTERP_FFI_RAW_TYPE *, _Jv_InterpMethod *);
->>>>>>> 751ff693
   
 
   
@@ -331,12 +299,9 @@
      the insn or NULL if index is invalid. */
   pc_t set_insn (jlong index, pc_t insn);
 
-<<<<<<< HEAD
-=======
   // Is the given location in this method a breakpoint?
   bool breakpoint_at (jlong index);
 
->>>>>>> 751ff693
 #ifdef DIRECT_THREADED
   friend void _Jv_CompileMethod (_Jv_InterpMethod*);
 #endif
@@ -423,16 +388,6 @@
   }
 };
 
-<<<<<<< HEAD
-enum _Jv_FrameType
-{
-  frame_native,
-  frame_interpreter,
-  frame_proxy
-};
-
-=======
->>>>>>> 751ff693
 //  The composite call stack as represented by a linked list of frames
 class _Jv_Frame
 {
@@ -488,12 +443,9 @@
     pc_t pc;
     jclass proxyClass;
   };
-<<<<<<< HEAD
-=======
   
   // Pointer to the actual pc value.
   pc_t *pc_ptr;
->>>>>>> 751ff693
 
   //Debug info for local variables.
   _Jv_word *locals;
@@ -502,12 +454,8 @@
   // Object pointer for this frame ("this")
   jobject obj_ptr;
 
-<<<<<<< HEAD
-  _Jv_InterpFrame (void *meth, java::lang::Thread *thr, jclass proxyCls = NULL)
-=======
   _Jv_InterpFrame (void *meth, java::lang::Thread *thr, jclass proxyCls = NULL,
                    pc_t *pc = NULL)
->>>>>>> 751ff693
   : _Jv_Frame (reinterpret_cast<_Jv_MethodBase *> (meth), thr,
 	             frame_interpreter)
   {
@@ -515,10 +463,7 @@
     proxyClass = proxyCls;
     thr->interp_frame = (gnu::gcj::RawData *) this;
     obj_ptr = NULL;
-<<<<<<< HEAD
-=======
     pc_ptr = pc;
->>>>>>> 751ff693
   }
 
   ~_Jv_InterpFrame ()
@@ -529,9 +474,6 @@
   jobject get_this_ptr ()
   {
     return obj_ptr;
-<<<<<<< HEAD
-  } 
-=======
   }
   
   pc_t get_pc ()
@@ -546,7 +488,6 @@
     
     return pc;
   }
->>>>>>> 751ff693
 };
 
 // A native frame in the call stack really just a placeholder
