// java-interp.h - Header file for the bytecode interpreter.  -*- c++ -*-

/* Copyright (C) 1999, 2000, 2001, 2002, 2003, 2004, 2005, 2006, 2007  Free Software Foundation

   This file is part of libgcj.

This software is copyrighted work licensed under the terms of the
Libgcj License.  Please consult the file "LIBGCJ_LICENSE" for
details.  */

#ifndef __JAVA_INTERP_H__
#define __JAVA_INTERP_H__

#include <jvm.h>
#include <java-cpool.h>
#include <gnu/gcj/runtime/NameFinder.h>

#ifdef INTERPRETER

#pragma interface

#include <java/lang/Class.h>
#include <java/lang/ClassLoader.h>
#include <java/lang/reflect/Modifier.h>
#include <java/lang/Thread.h>
#include <gnu/gcj/RawData.h>

// Define this to get the direct-threaded interpreter.  If undefined,
// we revert to a basic bytecode interpreter.  The former is faster
// but uses more memory.
#define DIRECT_THREADED

#include <ffi.h>

struct _Jv_ResolvedMethod;

void _Jv_InitInterpreter ();
void _Jv_DefineClass (jclass, jbyteArray, jint, jint,
		      java::security::ProtectionDomain *,
		      _Jv_Utf8Const **);

void _Jv_InitField (jobject, jclass, int);
void * _Jv_AllocMethodInvocation (jsize size);
int  _Jv_count_arguments (_Jv_Utf8Const *signature,
			  jboolean staticp = true);
void _Jv_VerifyMethod (_Jv_InterpMethod *method);
void _Jv_CompileMethod (_Jv_InterpMethod* method);
int _Jv_init_cif (_Jv_Utf8Const* signature,
		  int arg_count,
		  jboolean staticp,
		  ffi_cif *cif,
		  ffi_type **arg_types,
		  ffi_type **rtype_p);

/* the interpreter is written in C++, primarily because it makes it easy for
 * the entire thing to be "friend" with class Class. */

class _Jv_InterpClass;
class _Jv_InterpMethod;

// Before a method is "compiled" we store values as the bytecode PC,
// an int.  Afterwards we store them as pointers into the prepared
// code itself.
union _Jv_InterpPC
{
  int i;
  void *p;
};

class _Jv_InterpException
{
  _Jv_InterpPC start_pc;
  _Jv_InterpPC end_pc;
  _Jv_InterpPC handler_pc;
  _Jv_InterpPC handler_type;

  friend class _Jv_ClassReader;
  friend class _Jv_InterpMethod;
  friend class _Jv_BytecodeVerifier;
};

// Base class for method representations.  Subclasses are interpreted
// and JNI methods.
class _Jv_MethodBase
{
protected:
  // The class which defined this method.
  jclass defining_class;

  // The method description.
  _Jv_Method *self;

  // Size of raw arguments.
  _Jv_ushort args_raw_size;

  friend class _Jv_InterpreterEngine;

public:
  _Jv_Method *get_method ()
  {
    return self;
  }
};

// The type of the PC depends on whether we're doing direct threading
// or a more ordinary bytecode interpreter.
#ifdef DIRECT_THREADED
// Slot in the "compiled" form of the bytecode.
union insn_slot
{
  // Address of code.
  void *insn;
  // An integer value used by an instruction.
  jint int_val;
  // A pointer value used by an instruction.
  void *datum;
};

typedef insn_slot *pc_t;
#else
typedef unsigned char *pc_t;
#endif


// This structure holds the bytecode pc and corresponding source code
// line number.  An array (plus length field) of this structure is put
// in each _Jv_InterpMethod and used to resolve the (internal) program
// counter of the interpreted method to an actual java source file
// line.
struct  _Jv_LineTableEntry
{
  union
  {
    pc_t pc;
    int bytecode_pc;
  };
  int line;
};

// This structure holds local variable information.
// The pc value is the first pc where the variable must have a value and it
// must continue to have a value until (start_pc + length).
// The name is the variable name, and the descriptor contains type information.
// The slot is the index in the local variable array of this method, long and
// double occupy slot and slot+1.
struct _Jv_LocalVarTableEntry
{
  int bytecode_start_pc;
  int length;
  char *name;
  char *descriptor;
  int slot;
};

class _Jv_InterpMethod : public _Jv_MethodBase
{
  // Breakpoint instruction
  static pc_t breakpoint_insn;
#ifdef DIRECT_THREADED
  static insn_slot bp_insn_slot;
#else
  static unsigned char bp_insn_opcode;
#endif

  _Jv_ushort       max_stack;
  _Jv_ushort       max_locals;
  int              code_length;

  _Jv_ushort       exc_count;
  bool             is_15;

  // Length of the line_table - when this is zero then line_table is NULL.
  int line_table_len;  
  _Jv_LineTableEntry *line_table;
  
  // The local variable table length and the table itself
  int local_var_table_len;
  _Jv_LocalVarTableEntry *local_var_table;

  pc_t prepared;
  int number_insn_slots;

  unsigned char* bytecode () 
  {
    return 
      ((unsigned char*)this) 
      + ROUND((sizeof (_Jv_InterpMethod)
	       + exc_count*sizeof (_Jv_InterpException)), 4);
  }

  _Jv_InterpException * exceptions ()
  {
    return (_Jv_InterpException*) (this+1);
  }

  static size_t size (int exc_count, int code_length)
  {
    return 
      ROUND ((sizeof (_Jv_InterpMethod) 
	      + (exc_count * sizeof (_Jv_InterpException))), 4)
      + code_length;
  }

  // return the method's invocation pointer (a stub).
  void *ncode (jclass);
  void compile (const void * const *);

  static void run_normal (ffi_cif*, void*, ffi_raw*, void*);
  static void run_synch_object (ffi_cif*, void*, ffi_raw*, void*);
  static void run_class (ffi_cif*, void*, ffi_raw*, void*);
  static void run_synch_class (ffi_cif*, void*, ffi_raw*, void*);
  
  static void run_normal_debug (ffi_cif*, void*, ffi_raw*, void*);
  static void run_synch_object_debug (ffi_cif*, void*, ffi_raw*, void*);
  static void run_class_debug (ffi_cif*, void*, ffi_raw*, void*);
  static void run_synch_class_debug (ffi_cif*, void*, ffi_raw*, void*);

  static void run (void *, ffi_raw *, _Jv_InterpMethod *);
  static void run_debug (void *, ffi_raw *, _Jv_InterpMethod *);
  

  
  // Returns source file line number for given PC value, or -1 if line
  // number info is unavailable.
  int get_source_line(pc_t mpc);

<<<<<<< HEAD
=======
   public:

>>>>>>> 1177f497
  // Convenience function for indexing bytecode PC/insn slots in
  // line tables for JDWP
  jlong insn_index (pc_t pc);
  
  // Helper function used to check if there is a handler for an exception
  // present at this code index
  jboolean check_handler (pc_t *pc, _Jv_InterpMethod *meth,
                     java::lang::Throwable *ex);
   
  /* Get the line table for this method.
   * start  is the lowest index in the method
   * end    is the  highest index in the method
   * line_numbers is an array to hold the list of source line numbers
   * code_indices is an array to hold the corresponding list of code indices
   */
  void get_line_table (jlong& start, jlong& end, jintArray& line_numbers,
		       jlongArray& code_indices);
  
  int get_max_locals ()
  {
    return static_cast<int> (max_locals);
  }
  
  /* Get info for a local variable of this method.
   * If there is no loca_var_table for this method it will return -1.
   * table_slot  indicates which slot in the local_var_table to get, if there is
   * no variable at this location it will return 0.
   * Otherwise, it will return the number of table slots after the selected
   * slot, indexed from 0.
   * 
   * Example: there are 5 slots in the table, you request slot 0 so it will
   * return 4.
   */
  int get_local_var_table (char **name, char **sig, char **generic_sig,
                           jlong *startloc, jint *length, jint *slot,
                           int table_slot);

  /* Installs a break instruction at the given code index. Returns
     the pc_t of the breakpoint or NULL if index is invalid. */
  pc_t install_break (jlong index);

  // Gets the instruction at the given index
  pc_t get_insn (jlong index);

  /* Writes the given instruction at the given code index. Returns
     the insn or NULL if index is invalid. */
  pc_t set_insn (jlong index, pc_t insn);

  /* Installs a break instruction at the given code index. Returns
     the pc_t of the breakpoint or NULL if index is invalid. */
  pc_t install_break (jlong index);

  // Gets the instruction at the given index
  pc_t get_insn (jlong index);

  /* Writes the given instruction at the given code index. Returns
     the insn or NULL if index is invalid. */
  pc_t set_insn (jlong index, pc_t insn);

#ifdef DIRECT_THREADED
  friend void _Jv_CompileMethod (_Jv_InterpMethod*);
#endif
  
  friend class _Jv_ClassReader;
  friend class _Jv_BytecodeVerifier;
  friend class _Jv_StackTrace;
  friend class _Jv_InterpreterEngine;

#ifdef JV_MARKOBJ_DECL
  friend JV_MARKOBJ_DECL;
#endif
};

class _Jv_InterpClass
{
  _Jv_MethodBase **interpreted_methods;
  _Jv_ushort     *field_initializers;
  jstring source_file_name;
  _Jv_ClosureList **closures;

  friend class _Jv_ClassReader;
  friend class _Jv_InterpMethod;
  friend class _Jv_StackTrace;
  friend class _Jv_InterpreterEngine;

  friend void  _Jv_InitField (jobject, jclass, int);
#ifdef JV_MARKOBJ_DECL
  friend JV_MARKOBJ_DECL;
#endif

  friend _Jv_MethodBase ** _Jv_GetFirstMethod (_Jv_InterpClass *klass);
  friend jstring _Jv_GetInterpClassSourceFile (jclass);
};

extern inline _Jv_MethodBase **
_Jv_GetFirstMethod (_Jv_InterpClass *klass)
{
  return klass->interpreted_methods;
}

struct _Jv_ResolvedMethod
{
  jint            stack_item_count;	
  jclass          klass;
  _Jv_Method*     method;

  // a resolved method holds the cif in-line, so that _Jv_MarkObj just needs
  // to mark the resolved method to hold on to the cif.  Some memory could be
  // saved by keeping a cache of cif's, since many will be the same.
  ffi_cif         cif;
  ffi_type *      arg_types[0];
};

class _Jv_JNIMethod : public _Jv_MethodBase
{
  // The underlying function.  If NULL we have to look for the
  // function.
  void *function;

  // This is the CIF used by the JNI function.
  ffi_cif jni_cif;

  // These are the argument types used by the JNI function.
  ffi_type **jni_arg_types;

  // This function is used when making a JNI call from the interpreter.
  static void call (ffi_cif *, void *, ffi_raw *, void *);

  void *ncode (jclass);

  friend class _Jv_ClassReader;
  friend class _Jv_InterpreterEngine;

#ifdef JV_MARKOBJ_DECL
  friend JV_MARKOBJ_DECL;
#endif

public:
  // FIXME: this is ugly.
  void set_function (void *f)
  {
    function = f;
  }
};

enum _Jv_FrameType
{
  frame_native,
  frame_interpreter,
  frame_proxy
};

//  The composite call stack as represented by a linked list of frames
class _Jv_Frame
{
public:
  java::lang::Thread *thread;

  union
  {
    _Jv_MethodBase *self;
    void *meth;
    _Jv_Method *proxyMethod;
  };
  
  //The full list of frames, JNI and interpreted
  _Jv_Frame *next;
  _Jv_FrameType frame_type;
  
  _Jv_Frame (_Jv_MethodBase *s, java::lang::Thread *thr, _Jv_FrameType type)
  {
    self = s;
    frame_type = type;
    next = (_Jv_Frame *) thr->frame;
    thr->frame = (gnu::gcj::RawData *) this;
    thread = thr;
  }

  ~_Jv_Frame ()
  {
    thread->frame = (gnu::gcj::RawData *) next;
  }

  int depth ()
  {
    int depth = 0;
    struct _Jv_Frame *f;
    for (f = this; f != NULL; f = f->next)
      ++depth;

    return depth;
  }
};

// An interpreted frame in the call stack
class _Jv_InterpFrame : public _Jv_Frame
{
public:
  
  // Keep the purely interpreted list around so as not to break backtraces
  _Jv_InterpFrame *next_interp;
  
  union
  {
    pc_t pc;
    jclass proxyClass;
  };

  //Debug info for local variables.
  _Jv_word *locals;
  char *locals_type;

  // Object pointer for this frame ("this")
  jobject obj_ptr;

  _Jv_InterpFrame (void *meth, java::lang::Thread *thr, jclass proxyCls = NULL)
  : _Jv_Frame (reinterpret_cast<_Jv_MethodBase *> (meth), thr,
	             frame_interpreter)
  {
    next_interp = (_Jv_InterpFrame *) thr->interp_frame;
    proxyClass = proxyCls;
    thr->interp_frame = (gnu::gcj::RawData *) this;
    obj_ptr = NULL;
  }

  ~_Jv_InterpFrame ()
  {
    thread->interp_frame = (gnu::gcj::RawData *) next_interp;
  }

  jobject get_this_ptr ()
  {
    return obj_ptr;
  } 
};

// A native frame in the call stack really just a placeholder
class _Jv_NativeFrame : public _Jv_Frame
{
public:

  _Jv_NativeFrame (_Jv_JNIMethod *s, java::lang::Thread *thr)
  : _Jv_Frame (s, thr, frame_native)
  {
  }
};

#endif /* INTERPRETER */

#endif /* __JAVA_INTERP_H__ */<|MERGE_RESOLUTION|>--- conflicted
+++ resolved
@@ -224,11 +224,8 @@
   // number info is unavailable.
   int get_source_line(pc_t mpc);
 
-<<<<<<< HEAD
-=======
    public:
 
->>>>>>> 1177f497
   // Convenience function for indexing bytecode PC/insn slots in
   // line tables for JDWP
   jlong insn_index (pc_t pc);
@@ -277,17 +274,6 @@
      the insn or NULL if index is invalid. */
   pc_t set_insn (jlong index, pc_t insn);
 
-  /* Installs a break instruction at the given code index. Returns
-     the pc_t of the breakpoint or NULL if index is invalid. */
-  pc_t install_break (jlong index);
-
-  // Gets the instruction at the given index
-  pc_t get_insn (jlong index);
-
-  /* Writes the given instruction at the given code index. Returns
-     the insn or NULL if index is invalid. */
-  pc_t set_insn (jlong index, pc_t insn);
-
 #ifdef DIRECT_THREADED
   friend void _Jv_CompileMethod (_Jv_InterpMethod*);
 #endif
