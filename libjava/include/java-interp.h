--- conflicted
+++ resolved
@@ -152,11 +152,7 @@
   int line_table_len;  
   _Jv_LineTableEntry *line_table;
 
-<<<<<<< HEAD
-  void *prepared;
-=======
   pc_t prepared;
->>>>>>> f8383f28
   int number_insn_slots;
 
   unsigned char* bytecode () 
@@ -203,26 +199,6 @@
   // number info is unavailable.
   int get_source_line(pc_t mpc);
 
-<<<<<<< HEAD
-#ifdef DIRECT_THREADED
-  // Convenience function for indexing bytecode PC/insn slots in
-  // line tables for JDWP
-  jlong insn_index (pc_t pc);
-#endif
-
- public:
-  static void dump_object(jobject o);
-
-  /* Get the line table for this method.
-   * start  is the lowest index in the method
-   * end    is the  highest index in the method
-   * line_numbers is an array to hold the list of source line numbers
-   * code_indices is an array to hold the corresponding list of code indices
-   */
-  void get_line_table (jlong& start, jlong& end, jintArray& line_numbers,
-		       jlongArray& code_indices);
-
-=======
   // Convenience function for indexing bytecode PC/insn slots in
   // line tables for JDWP
   jlong insn_index (pc_t pc);
@@ -249,7 +225,6 @@
      the insn or NULL if index is invalid. */
   pc_t set_insn (jlong index, pc_t insn);
 
->>>>>>> f8383f28
 #ifdef DIRECT_THREADED
   friend void _Jv_CompileMethod (_Jv_InterpMethod*);
 #endif
