# Makefile.in generated by automake 1.9.6 from Makefile.am.
# @configure_input@

# Copyright (C) 1994, 1995, 1996, 1997, 1998, 1999, 2000, 2001, 2002,
# 2003, 2004, 2005  Free Software Foundation, Inc.
# This Makefile.in is free software; the Free Software Foundation
# gives unlimited permission to copy and/or distribute it,
# with or without modifications, as long as this notice is preserved.

# This program is distributed in the hope that it will be useful,
# but WITHOUT ANY WARRANTY, to the extent permitted by law; without
# even the implied warranty of MERCHANTABILITY or FITNESS FOR A
# PARTICULAR PURPOSE.

@SET_MAKE@

srcdir = @srcdir@
top_srcdir = @top_srcdir@
VPATH = @srcdir@
pkgdatadir = $(datadir)/@PACKAGE@
pkglibdir = $(libdir)/@PACKAGE@
pkgincludedir = $(includedir)/@PACKAGE@
top_builddir = ..
am__cd = CDPATH="$${ZSH_VERSION+.}$(PATH_SEPARATOR)" && cd
INSTALL = @INSTALL@
install_sh_DATA = $(install_sh) -c -m 644
install_sh_PROGRAM = $(install_sh) -c
install_sh_SCRIPT = $(install_sh) -c
INSTALL_HEADER = $(INSTALL_DATA)
transform = $(program_transform_name)
NORMAL_INSTALL = :
PRE_INSTALL = :
POST_INSTALL = :
NORMAL_UNINSTALL = :
PRE_UNINSTALL = :
POST_UNINSTALL = :
build_triplet = @build@
host_triplet = @host@
target_triplet = @target@
subdir = include
DIST_COMMON = $(srcdir)/Makefile.am $(srcdir)/Makefile.in \
	$(srcdir)/config.h.in $(tool_include__HEADERS)
ACLOCAL_M4 = $(top_srcdir)/aclocal.m4
am__aclocal_m4_deps = $(top_srcdir)/../config/acx.m4 \
	$(top_srcdir)/../config/depstand.m4 \
	$(top_srcdir)/../config/enable.m4 \
	$(top_srcdir)/../config/gxx-include-dir.m4 \
	$(top_srcdir)/../config/iconv.m4 \
	$(top_srcdir)/../config/lcmessage.m4 \
	$(top_srcdir)/../config/ld-symbolic.m4 \
	$(top_srcdir)/../config/lead-dot.m4 \
	$(top_srcdir)/../config/lib-ld.m4 \
	$(top_srcdir)/../config/lib-link.m4 \
	$(top_srcdir)/../config/lib-prefix.m4 \
	$(top_srcdir)/../config/multi.m4 \
	$(top_srcdir)/../config/no-executables.m4 \
	$(top_srcdir)/../config/tls.m4 \
	$(top_srcdir)/../config/unwind_ipinfo.m4 \
	$(top_srcdir)/../libtool.m4 $(top_srcdir)/mingwld.m4 \
	$(top_srcdir)/pkg.m4 $(top_srcdir)/shlibpath.m4 \
	$(top_srcdir)/configure.ac
am__configure_deps = $(am__aclocal_m4_deps) $(CONFIGURE_DEPENDENCIES) \
	$(ACLOCAL_M4)
CONFIG_HEADER = config.h $(top_builddir)/gcj/libgcj-config.h
CONFIG_CLEAN_FILES = platform.h java-gc.h java-threads.h java-signal.h \
	java-signal-aux.h
SOURCES =
DIST_SOURCES =
am__vpath_adj_setup = srcdirstrip=`echo "$(srcdir)" | sed 's|.|.|g'`;
am__vpath_adj = case $$p in \
    $(srcdir)/*) f=`echo "$$p" | sed "s|^$$srcdirstrip/||"`;; \
    *) f=$$p;; \
  esac;
am__strip_dir = `echo $$p | sed -e 's|^.*/||'`;
am__installdirs = "$(DESTDIR)$(tool_include_dir)"
tool_include_HEADERS_INSTALL = $(INSTALL_HEADER)
HEADERS = $(tool_include__HEADERS)
ETAGS = etags
CTAGS = ctags
DISTFILES = $(DIST_COMMON) $(DIST_SOURCES) $(TEXINFOS) $(EXTRA_DIST)
ACLOCAL = @ACLOCAL@
ALLOCA = @ALLOCA@
AMDEP_FALSE = @AMDEP_FALSE@
AMDEP_TRUE = @AMDEP_TRUE@
AMTAR = @AMTAR@
ANONVERSCRIPT_FALSE = @ANONVERSCRIPT_FALSE@
ANONVERSCRIPT_TRUE = @ANONVERSCRIPT_TRUE@
AR = @AR@
AS = @AS@
AUTOCONF = @AUTOCONF@
AUTOHEADER = @AUTOHEADER@
AUTOMAKE = @AUTOMAKE@
AWK = @AWK@
BACKTRACESPEC = @BACKTRACESPEC@
BUILD_ECJ1_FALSE = @BUILD_ECJ1_FALSE@
BUILD_ECJ1_TRUE = @BUILD_ECJ1_TRUE@
CC = @CC@
CCDEPMODE = @CCDEPMODE@
CFLAGS = @CFLAGS@
CHECKREFSPEC = @CHECKREFSPEC@
CLASSPATH_SEPARATOR = @CLASSPATH_SEPARATOR@
CPP = @CPP@
CPPFLAGS = @CPPFLAGS@
CXX = @CXX@
CXXCPP = @CXXCPP@
CXXDEPMODE = @CXXDEPMODE@
CXXFLAGS = @CXXFLAGS@
CYGPATH_W = @CYGPATH_W@
DEFS = @DEFS@
DEPDIR = @DEPDIR@
DIRLTDL = @DIRLTDL@
DIVIDESPEC = @DIVIDESPEC@
ECHO_C = @ECHO_C@
ECHO_N = @ECHO_N@
ECHO_T = @ECHO_T@
ECJ_BUILD_JAR = @ECJ_BUILD_JAR@
ECJ_JAR = @ECJ_JAR@
EGREP = @EGREP@
ENABLE_SHARED_FALSE = @ENABLE_SHARED_FALSE@
ENABLE_SHARED_TRUE = @ENABLE_SHARED_TRUE@
EXCEPTIONSPEC = @EXCEPTIONSPEC@
EXEEXT = @EXEEXT@
GCC_UNWIND_INCLUDE = @GCC_UNWIND_INCLUDE@
GCDEPS = @GCDEPS@
GCINCS = @GCINCS@
GCJ = @GCJ@
GCJDEPMODE = @GCJDEPMODE@
GCJFLAGS = @GCJFLAGS@
GCJH = @GCJH@
GCJVERSION = @GCJVERSION@
GCJ_FOR_ECJX = @GCJ_FOR_ECJX@
GCLIBS = @GCLIBS@
GCSPEC = @GCSPEC@
GCTESTSPEC = @GCTESTSPEC@
GLIB_CFLAGS = @GLIB_CFLAGS@
GLIB_LIBS = @GLIB_LIBS@
<<<<<<< HEAD
=======
GREP = @GREP@
>>>>>>> 29c07800
GTK_CFLAGS = @GTK_CFLAGS@
GTK_LIBS = @GTK_LIBS@
HASH_SYNC_SPEC = @HASH_SYNC_SPEC@
IEEESPEC = @IEEESPEC@
INCLTDL = @INCLTDL@
INSTALL_DATA = @INSTALL_DATA@
INSTALL_ECJ_JAR_FALSE = @INSTALL_ECJ_JAR_FALSE@
INSTALL_ECJ_JAR_TRUE = @INSTALL_ECJ_JAR_TRUE@
INSTALL_PROGRAM = @INSTALL_PROGRAM@
INSTALL_SCRIPT = @INSTALL_SCRIPT@
INSTALL_STRIP_PROGRAM = @INSTALL_STRIP_PROGRAM@
INTERPRETER = @INTERPRETER@
JAR = @JAR@
JAVA_HOME = @JAVA_HOME@
JAVA_HOME_SET_FALSE = @JAVA_HOME_SET_FALSE@
JAVA_HOME_SET_TRUE = @JAVA_HOME_SET_TRUE@
JAVA_MAINTAINER_MODE_FALSE = @JAVA_MAINTAINER_MODE_FALSE@
JAVA_MAINTAINER_MODE_TRUE = @JAVA_MAINTAINER_MODE_TRUE@
JC1GCSPEC = @JC1GCSPEC@
LD = @LD@
LDFLAGS = @LDFLAGS@
LD_FINISH_STATIC_SPEC = @LD_FINISH_STATIC_SPEC@
LD_START_STATIC_SPEC = @LD_START_STATIC_SPEC@
LIBART_CFLAGS = @LIBART_CFLAGS@
LIBART_LIBS = @LIBART_LIBS@
LIBFFI = @LIBFFI@
LIBFFIINCS = @LIBFFIINCS@
LIBGCJDEBUG = @LIBGCJDEBUG@
LIBGCJTESTSPEC = @LIBGCJTESTSPEC@
LIBGCJ_CFLAGS = @LIBGCJ_CFLAGS@
LIBGCJ_CXXFLAGS = @LIBGCJ_CXXFLAGS@
LIBGCJ_JAVAFLAGS = @LIBGCJ_JAVAFLAGS@
LIBGCJ_LD_SYMBOLIC = @LIBGCJ_LD_SYMBOLIC@
LIBGCJ_LD_SYMBOLIC_FUNCTIONS = @LIBGCJ_LD_SYMBOLIC_FUNCTIONS@
LIBGCJ_SPEC = @LIBGCJ_SPEC@
LIBICONV = @LIBICONV@
LIBLTDL = @LIBLTDL@
LIBOBJS = @LIBOBJS@
LIBS = @LIBS@
LIBTOOL = @LIBTOOL@
LN_S = @LN_S@
LTLIBICONV = @LTLIBICONV@
LTLIBOBJS = @LTLIBOBJS@
MAINT = @MAINT@
MAINTAINER_MODE_FALSE = @MAINTAINER_MODE_FALSE@
MAINTAINER_MODE_TRUE = @MAINTAINER_MODE_TRUE@
MAKEINFO = @MAKEINFO@
NATIVE_FALSE = @NATIVE_FALSE@
NATIVE_TRUE = @NATIVE_TRUE@
NEEDS_DATA_START_FALSE = @NEEDS_DATA_START_FALSE@
NEEDS_DATA_START_TRUE = @NEEDS_DATA_START_TRUE@
OBJEXT = @OBJEXT@
PACKAGE = @PACKAGE@
PACKAGE_BUGREPORT = @PACKAGE_BUGREPORT@
PACKAGE_NAME = @PACKAGE_NAME@
PACKAGE_STRING = @PACKAGE_STRING@
PACKAGE_TARNAME = @PACKAGE_TARNAME@
PACKAGE_VERSION = @PACKAGE_VERSION@
PATH_SEPARATOR = @PATH_SEPARATOR@
PERL = @PERL@
PKG_CONFIG = @PKG_CONFIG@
PLATFORM = @PLATFORM@
RANLIB = @RANLIB@
SET_MAKE = @SET_MAKE@
SHELL = @SHELL@
STRIP = @STRIP@
SYSDEP_SOURCES = @SYSDEP_SOURCES@
SYSTEMSPEC = @SYSTEMSPEC@
SYS_ZLIBS = @SYS_ZLIBS@
TESTSUBDIR_FALSE = @TESTSUBDIR_FALSE@
TESTSUBDIR_TRUE = @TESTSUBDIR_TRUE@
THREADCXXFLAGS = @THREADCXXFLAGS@
THREADDEPS = @THREADDEPS@
THREADINCS = @THREADINCS@
THREADLDFLAGS = @THREADLDFLAGS@
THREADLIBS = @THREADLIBS@
THREADSPEC = @THREADSPEC@
THREADSTARTFILESPEC = @THREADSTARTFILESPEC@
TOOLKIT = @TOOLKIT@
UNZIP = @UNZIP@
USE_LIBGCJ_BC_FALSE = @USE_LIBGCJ_BC_FALSE@
USE_LIBGCJ_BC_TRUE = @USE_LIBGCJ_BC_TRUE@
USING_BOEHMGC_FALSE = @USING_BOEHMGC_FALSE@
USING_BOEHMGC_TRUE = @USING_BOEHMGC_TRUE@
USING_DARWIN_CRT_FALSE = @USING_DARWIN_CRT_FALSE@
USING_DARWIN_CRT_TRUE = @USING_DARWIN_CRT_TRUE@
USING_GCC_FALSE = @USING_GCC_FALSE@
USING_GCC_TRUE = @USING_GCC_TRUE@
USING_NOGC_FALSE = @USING_NOGC_FALSE@
USING_NOGC_TRUE = @USING_NOGC_TRUE@
USING_NO_THREADS_FALSE = @USING_NO_THREADS_FALSE@
USING_NO_THREADS_TRUE = @USING_NO_THREADS_TRUE@
USING_POSIX_PLATFORM_FALSE = @USING_POSIX_PLATFORM_FALSE@
USING_POSIX_PLATFORM_TRUE = @USING_POSIX_PLATFORM_TRUE@
USING_POSIX_THREADS_FALSE = @USING_POSIX_THREADS_FALSE@
USING_POSIX_THREADS_TRUE = @USING_POSIX_THREADS_TRUE@
USING_WIN32_PLATFORM_FALSE = @USING_WIN32_PLATFORM_FALSE@
USING_WIN32_PLATFORM_TRUE = @USING_WIN32_PLATFORM_TRUE@
USING_WIN32_THREADS_FALSE = @USING_WIN32_THREADS_FALSE@
USING_WIN32_THREADS_TRUE = @USING_WIN32_THREADS_TRUE@
VERSION = @VERSION@
XLIB_AWT_FALSE = @XLIB_AWT_FALSE@
XLIB_AWT_TRUE = @XLIB_AWT_TRUE@
<<<<<<< HEAD
=======
XMKMF = @XMKMF@
>>>>>>> 29c07800
X_AWT_FALSE = @X_AWT_FALSE@
X_AWT_TRUE = @X_AWT_TRUE@
X_CFLAGS = @X_CFLAGS@
X_EXTRA_LIBS = @X_EXTRA_LIBS@
X_LIBS = @X_LIBS@
X_PRE_LIBS = @X_PRE_LIBS@
ZINCS = @ZINCS@
ZIP = @ZIP@
ZLIBS = @ZLIBS@
ZLIBSPEC = @ZLIBSPEC@
ZLIBTESTSPEC = @ZLIBTESTSPEC@
ac_ct_CC = @ac_ct_CC@
ac_ct_CXX = @ac_ct_CXX@
<<<<<<< HEAD
ac_ct_GCJ = @ac_ct_GCJ@
ac_ct_LD = @ac_ct_LD@
ac_ct_RANLIB = @ac_ct_RANLIB@
ac_ct_STRIP = @ac_ct_STRIP@
=======
>>>>>>> 29c07800
am__fastdepCC_FALSE = @am__fastdepCC_FALSE@
am__fastdepCC_TRUE = @am__fastdepCC_TRUE@
am__fastdepCXX_FALSE = @am__fastdepCXX_FALSE@
am__fastdepCXX_TRUE = @am__fastdepCXX_TRUE@
am__fastdepGCJ_FALSE = @am__fastdepGCJ_FALSE@
am__fastdepGCJ_TRUE = @am__fastdepGCJ_TRUE@
am__include = @am__include@
am__leading_dot = @am__leading_dot@
am__quote = @am__quote@
am__tar = @am__tar@
am__untar = @am__untar@
bindir = @bindir@
build = @build@
build_alias = @build_alias@
build_cpu = @build_cpu@
build_libsubdir = @build_libsubdir@
build_os = @build_os@
build_subdir = @build_subdir@
build_vendor = @build_vendor@
datadir = @datadir@
datarootdir = @datarootdir@
dbexecdir = @dbexecdir@
docdir = @docdir@
dvidir = @dvidir@
exec_prefix = @exec_prefix@
extra_ldflags_libjava = @extra_ldflags_libjava@
gxx_include_dir = @gxx_include_dir@
here = @here@
host = @host@
host_alias = @host_alias@
host_cpu = @host_cpu@
host_exeext = @host_exeext@
host_os = @host_os@
host_subdir = @host_subdir@
host_vendor = @host_vendor@
htmldir = @htmldir@
includedir = @includedir@
infodir = @infodir@
install_sh = @install_sh@
libdir = @libdir@
libexecdir = @libexecdir@
libstdcxx_incdir = @libstdcxx_incdir@
localedir = @localedir@
localstatedir = @localstatedir@
mandir = @mandir@
mkdir_p = @mkdir_p@
mkinstalldirs = @mkinstalldirs@
multi_basedir = @multi_basedir@
oldincludedir = @oldincludedir@
pdfdir = @pdfdir@
prefix = @prefix@
program_transform_name = @program_transform_name@
psdir = @psdir@
sbindir = @sbindir@
sharedstatedir = @sharedstatedir@
subdirs = @subdirs@
sysconfdir = @sysconfdir@
target = @target@
target_alias = @target_alias@
target_cpu = @target_cpu@

# autoconf2.13's target_alias
target_noncanonical = @target_noncanonical@
target_os = @target_os@
target_subdir = @target_subdir@
target_vendor = @target_vendor@
toolexecdir = @toolexecdir@
toolexeclibdir = @toolexeclibdir@
toolexecmainlibdir = @toolexecmainlibdir@
AUTOMAKE_OPTIONS = foreign

# May be used by various substitution variables.
gcc_version := $(shell cat $(top_srcdir)/../gcc/BASE-VER)
tool_include_dir = $(libdir)/gcc/$(target_noncanonical)/$(gcc_version)/include
tool_include__HEADERS = jni_md.h ../classpath/include/jawt.h \
	../classpath/include/jawt_md.h jvmpi.h ../classpath/include/jni.h

all: config.h
	$(MAKE) $(AM_MAKEFLAGS) all-am

.SUFFIXES:
$(srcdir)/Makefile.in: @MAINTAINER_MODE_TRUE@ $(srcdir)/Makefile.am  $(am__configure_deps)
	@for dep in $?; do \
	  case '$(am__configure_deps)' in \
	    *$$dep*) \
	      cd $(top_builddir) && $(MAKE) $(AM_MAKEFLAGS) am--refresh \
		&& exit 0; \
	      exit 1;; \
	  esac; \
	done; \
	echo ' cd $(top_srcdir) && $(AUTOMAKE) --foreign  include/Makefile'; \
	cd $(top_srcdir) && \
	  $(AUTOMAKE) --foreign  include/Makefile
.PRECIOUS: Makefile
Makefile: $(srcdir)/Makefile.in $(top_builddir)/config.status
	@case '$?' in \
	  *config.status*) \
	    cd $(top_builddir) && $(MAKE) $(AM_MAKEFLAGS) am--refresh;; \
	  *) \
	    echo ' cd $(top_builddir) && $(SHELL) ./config.status $(subdir)/$@ $(am__depfiles_maybe)'; \
	    cd $(top_builddir) && $(SHELL) ./config.status $(subdir)/$@ $(am__depfiles_maybe);; \
	esac;

$(top_builddir)/config.status: $(top_srcdir)/configure $(CONFIG_STATUS_DEPENDENCIES)
	cd $(top_builddir) && $(MAKE) $(AM_MAKEFLAGS) am--refresh

$(top_srcdir)/configure: @MAINTAINER_MODE_TRUE@ $(am__configure_deps)
	cd $(top_builddir) && $(MAKE) $(AM_MAKEFLAGS) am--refresh
$(ACLOCAL_M4): @MAINTAINER_MODE_TRUE@ $(am__aclocal_m4_deps)
	cd $(top_builddir) && $(MAKE) $(AM_MAKEFLAGS) am--refresh

config.h: stamp-h1
	@if test ! -f $@; then \
	  rm -f stamp-h1; \
	  $(MAKE) stamp-h1; \
	else :; fi

stamp-h1: $(srcdir)/config.h.in $(top_builddir)/config.status
	@rm -f stamp-h1
	cd $(top_builddir) && $(SHELL) ./config.status include/config.h
$(srcdir)/config.h.in: @MAINTAINER_MODE_TRUE@ $(am__configure_deps) 
	cd $(top_srcdir) && $(AUTOHEADER)
	rm -f stamp-h1
	touch $@

distclean-hdr:
	-rm -f config.h stamp-h1

mostlyclean-libtool:
	-rm -f *.lo

clean-libtool:
	-rm -rf .libs _libs

distclean-libtool:
	-rm -f libtool
uninstall-info-am:
install-tool_include_HEADERS: $(tool_include__HEADERS)
	@$(NORMAL_INSTALL)
	test -z "$(tool_include_dir)" || $(mkdir_p) "$(DESTDIR)$(tool_include_dir)"
	@list='$(tool_include__HEADERS)'; for p in $$list; do \
	  if test -f "$$p"; then d=; else d="$(srcdir)/"; fi; \
	  f=$(am__strip_dir) \
	  echo " $(tool_include_HEADERS_INSTALL) '$$d$$p' '$(DESTDIR)$(tool_include_dir)/$$f'"; \
	  $(tool_include_HEADERS_INSTALL) "$$d$$p" "$(DESTDIR)$(tool_include_dir)/$$f"; \
	done

uninstall-tool_include_HEADERS:
	@$(NORMAL_UNINSTALL)
	@list='$(tool_include__HEADERS)'; for p in $$list; do \
	  f=$(am__strip_dir) \
	  echo " rm -f '$(DESTDIR)$(tool_include_dir)/$$f'"; \
	  rm -f "$(DESTDIR)$(tool_include_dir)/$$f"; \
	done

ID: $(HEADERS) $(SOURCES) $(LISP) $(TAGS_FILES)
	list='$(SOURCES) $(HEADERS) $(LISP) $(TAGS_FILES)'; \
	unique=`for i in $$list; do \
	    if test -f "$$i"; then echo $$i; else echo $(srcdir)/$$i; fi; \
	  done | \
	  $(AWK) '    { files[$$0] = 1; } \
	       END { for (i in files) print i; }'`; \
	mkid -fID $$unique
tags: TAGS

TAGS:  $(HEADERS) $(SOURCES) config.h.in $(TAGS_DEPENDENCIES) \
		$(TAGS_FILES) $(LISP)
	tags=; \
	here=`pwd`; \
	list='$(SOURCES) $(HEADERS) config.h.in $(LISP) $(TAGS_FILES)'; \
	unique=`for i in $$list; do \
	    if test -f "$$i"; then echo $$i; else echo $(srcdir)/$$i; fi; \
	  done | \
	  $(AWK) '    { files[$$0] = 1; } \
	       END { for (i in files) print i; }'`; \
	if test -z "$(ETAGS_ARGS)$$tags$$unique"; then :; else \
	  test -n "$$unique" || unique=$$empty_fix; \
	  $(ETAGS) $(ETAGSFLAGS) $(AM_ETAGSFLAGS) $(ETAGS_ARGS) \
	    $$tags $$unique; \
	fi
ctags: CTAGS
CTAGS:  $(HEADERS) $(SOURCES) config.h.in $(TAGS_DEPENDENCIES) \
		$(TAGS_FILES) $(LISP)
	tags=; \
	here=`pwd`; \
	list='$(SOURCES) $(HEADERS) config.h.in $(LISP) $(TAGS_FILES)'; \
	unique=`for i in $$list; do \
	    if test -f "$$i"; then echo $$i; else echo $(srcdir)/$$i; fi; \
	  done | \
	  $(AWK) '    { files[$$0] = 1; } \
	       END { for (i in files) print i; }'`; \
	test -z "$(CTAGS_ARGS)$$tags$$unique" \
	  || $(CTAGS) $(CTAGSFLAGS) $(AM_CTAGSFLAGS) $(CTAGS_ARGS) \
	     $$tags $$unique

GTAGS:
	here=`$(am__cd) $(top_builddir) && pwd` \
	  && cd $(top_srcdir) \
	  && gtags -i $(GTAGS_ARGS) $$here

distclean-tags:
	-rm -f TAGS ID GTAGS GRTAGS GSYMS GPATH tags

distdir: $(DISTFILES)
	$(mkdir_p) $(distdir)/../classpath/include
	@srcdirstrip=`echo "$(srcdir)" | sed 's|.|.|g'`; \
	topsrcdirstrip=`echo "$(top_srcdir)" | sed 's|.|.|g'`; \
	list='$(DISTFILES)'; for file in $$list; do \
	  case $$file in \
	    $(srcdir)/*) file=`echo "$$file" | sed "s|^$$srcdirstrip/||"`;; \
	    $(top_srcdir)/*) file=`echo "$$file" | sed "s|^$$topsrcdirstrip/|$(top_builddir)/|"`;; \
	  esac; \
	  if test -f $$file || test -d $$file; then d=.; else d=$(srcdir); fi; \
	  dir=`echo "$$file" | sed -e 's,/[^/]*$$,,'`; \
	  if test "$$dir" != "$$file" && test "$$dir" != "."; then \
	    dir="/$$dir"; \
	    $(mkdir_p) "$(distdir)$$dir"; \
	  else \
	    dir=''; \
	  fi; \
	  if test -d $$d/$$file; then \
	    if test -d $(srcdir)/$$file && test $$d != $(srcdir); then \
	      cp -pR $(srcdir)/$$file $(distdir)$$dir || exit 1; \
	    fi; \
	    cp -pR $$d/$$file $(distdir)$$dir || exit 1; \
	  else \
	    test -f $(distdir)/$$file \
	    || cp -p $$d/$$file $(distdir)/$$file \
	    || exit 1; \
	  fi; \
	done
check-am: all-am
check: check-am
all-am: Makefile $(HEADERS) config.h
installdirs:
	for dir in "$(DESTDIR)$(tool_include_dir)"; do \
	  test -z "$$dir" || $(mkdir_p) "$$dir"; \
	done
install: install-am
install-exec: install-exec-am
install-data: install-data-am
uninstall: uninstall-am

install-am: all-am
	@$(MAKE) $(AM_MAKEFLAGS) install-exec-am install-data-am

installcheck: installcheck-am
install-strip:
	$(MAKE) $(AM_MAKEFLAGS) INSTALL_PROGRAM="$(INSTALL_STRIP_PROGRAM)" \
	  install_sh_PROGRAM="$(INSTALL_STRIP_PROGRAM)" INSTALL_STRIP_FLAG=-s \
	  `test -z '$(STRIP)' || \
	    echo "INSTALL_PROGRAM_ENV=STRIPPROG='$(STRIP)'"` install
mostlyclean-generic:

clean-generic:

distclean-generic:
	-test -z "$(CONFIG_CLEAN_FILES)" || rm -f $(CONFIG_CLEAN_FILES)

maintainer-clean-generic:
	@echo "This command is intended for maintainers to use"
	@echo "it deletes files that may require special tools to rebuild."
clean: clean-am

clean-am: clean-generic clean-libtool mostlyclean-am

distclean: distclean-am
	-rm -f Makefile
distclean-am: clean-am distclean-generic distclean-hdr \
	distclean-libtool distclean-tags

dvi: dvi-am

dvi-am:

html: html-am

info: info-am

info-am:

install-data-am: install-tool_include_HEADERS

install-exec-am:

install-info: install-info-am

install-man:

installcheck-am:

maintainer-clean: maintainer-clean-am
	-rm -f Makefile
maintainer-clean-am: distclean-am maintainer-clean-generic

mostlyclean: mostlyclean-am

mostlyclean-am: mostlyclean-generic mostlyclean-libtool

pdf: pdf-am

pdf-am:

ps: ps-am

ps-am:

uninstall-am: uninstall-info-am uninstall-tool_include_HEADERS

.PHONY: CTAGS GTAGS all all-am check check-am clean clean-generic \
	clean-libtool ctags distclean distclean-generic distclean-hdr \
	distclean-libtool distclean-tags distdir dvi dvi-am html \
	html-am info info-am install install-am install-data \
	install-data-am install-exec install-exec-am install-info \
	install-info-am install-man install-strip \
	install-tool_include_HEADERS installcheck installcheck-am \
	installdirs maintainer-clean maintainer-clean-generic \
	mostlyclean mostlyclean-generic mostlyclean-libtool pdf pdf-am \
	ps ps-am tags uninstall uninstall-am uninstall-info-am \
	uninstall-tool_include_HEADERS

# Tell versions [3.59,3.63) of GNU make to not export all variables.
# Otherwise a system limit (for SysV at least) may be exceeded.
.NOEXPORT:<|MERGE_RESOLUTION|>--- conflicted
+++ resolved
@@ -134,10 +134,7 @@
 GCTESTSPEC = @GCTESTSPEC@
 GLIB_CFLAGS = @GLIB_CFLAGS@
 GLIB_LIBS = @GLIB_LIBS@
-<<<<<<< HEAD
-=======
 GREP = @GREP@
->>>>>>> 29c07800
 GTK_CFLAGS = @GTK_CFLAGS@
 GTK_LIBS = @GTK_LIBS@
 HASH_SYNC_SPEC = @HASH_SYNC_SPEC@
@@ -241,10 +238,7 @@
 VERSION = @VERSION@
 XLIB_AWT_FALSE = @XLIB_AWT_FALSE@
 XLIB_AWT_TRUE = @XLIB_AWT_TRUE@
-<<<<<<< HEAD
-=======
 XMKMF = @XMKMF@
->>>>>>> 29c07800
 X_AWT_FALSE = @X_AWT_FALSE@
 X_AWT_TRUE = @X_AWT_TRUE@
 X_CFLAGS = @X_CFLAGS@
@@ -258,13 +252,6 @@
 ZLIBTESTSPEC = @ZLIBTESTSPEC@
 ac_ct_CC = @ac_ct_CC@
 ac_ct_CXX = @ac_ct_CXX@
-<<<<<<< HEAD
-ac_ct_GCJ = @ac_ct_GCJ@
-ac_ct_LD = @ac_ct_LD@
-ac_ct_RANLIB = @ac_ct_RANLIB@
-ac_ct_STRIP = @ac_ct_STRIP@
-=======
->>>>>>> 29c07800
 am__fastdepCC_FALSE = @am__fastdepCC_FALSE@
 am__fastdepCC_TRUE = @am__fastdepCC_TRUE@
 am__fastdepCXX_FALSE = @am__fastdepCXX_FALSE@
