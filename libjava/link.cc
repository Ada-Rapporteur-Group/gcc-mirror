// link.cc - Code for linking and resolving classes and pool entries.

/* Copyright (C) 1999, 2000, 2001, 2002, 2003, 2004, 2005, 2006, 2007 Free Software Foundation

   This file is part of libgcj.

This software is copyrighted work licensed under the terms of the
Libgcj License.  Please consult the file "LIBGCJ_LICENSE" for
details.  */

/* Author: Kresten Krab Thorup <krab@gnu.org>  */

#include <config.h>
#include <platform.h>

#include <stdio.h>

#ifdef USE_LIBFFI
#include <ffi.h>
#endif

#include <java-interp.h>

// Set GC_DEBUG before including gc.h!
#ifdef LIBGCJ_GC_DEBUG
# define GC_DEBUG
#endif
#include <gc.h>

#include <jvm.h>
#include <gcj/cni.h>
#include <string.h>
#include <limits.h>
#include <java-cpool.h>
#include <execution.h>
<<<<<<< HEAD
#include <jvmti.h>
#include "jvmti-int.h"
=======
#ifdef INTERPRETER
#include <jvmti.h>
#include "jvmti-int.h"
#endif
>>>>>>> 60a98cce
#include <java/lang/Class.h>
#include <java/lang/String.h>
#include <java/lang/StringBuffer.h>
#include <java/lang/Thread.h>
#include <java/lang/InternalError.h>
#include <java/lang/VirtualMachineError.h>
#include <java/lang/VerifyError.h>
#include <java/lang/NoSuchFieldError.h>
#include <java/lang/NoSuchMethodError.h>
#include <java/lang/ClassFormatError.h>
#include <java/lang/IllegalAccessError.h>
#include <java/lang/InternalError.h>
#include <java/lang/AbstractMethodError.h>
#include <java/lang/NoClassDefFoundError.h>
#include <java/lang/IncompatibleClassChangeError.h>
#include <java/lang/VerifyError.h>
#include <java/lang/VMClassLoader.h>
#include <java/lang/reflect/Modifier.h>
#include <java/security/CodeSource.h>

using namespace gcj;

template<typename T>
struct aligner
{
  char c;
  T field;
};

#define ALIGNOF(TYPE) (offsetof (aligner<TYPE>, field))

// This returns the alignment of a type as it would appear in a
// structure.  This can be different from the alignment of the type
// itself.  For instance on x86 double is 8-aligned but struct{double}
// is 4-aligned.
int
_Jv_Linker::get_alignment_from_class (jclass klass)
{
  if (klass == JvPrimClass (byte))
    return ALIGNOF (jbyte);
  else if (klass == JvPrimClass (short))
    return ALIGNOF (jshort);
  else if (klass == JvPrimClass (int)) 
    return ALIGNOF (jint);
  else if (klass == JvPrimClass (long))
    return ALIGNOF (jlong);
  else if (klass == JvPrimClass (boolean))
    return ALIGNOF (jboolean);
  else if (klass == JvPrimClass (char))
    return ALIGNOF (jchar);
  else if (klass == JvPrimClass (float))
    return ALIGNOF (jfloat);
  else if (klass == JvPrimClass (double))
    return ALIGNOF (jdouble);
  else
    return ALIGNOF (jobject);
}

void
_Jv_Linker::resolve_field (_Jv_Field *field, java::lang::ClassLoader *loader)
{
  if (! field->isResolved ())
    {
      _Jv_Utf8Const *sig = (_Jv_Utf8Const *) field->type;
      jclass type = _Jv_FindClassFromSignature (sig->chars(), loader);
      if (type == NULL)
	throw new java::lang::NoClassDefFoundError(field->name->toString());
      field->type = type;
      field->flags &= ~_Jv_FIELD_UNRESOLVED_FLAG;
    }
}

// A helper for find_field that knows how to recursively search
// superclasses and interfaces.
_Jv_Field *
_Jv_Linker::find_field_helper (jclass search, _Jv_Utf8Const *name,
			       _Jv_Utf8Const *type_name, jclass type,
			       jclass *declarer)
{
  while (search)
    {
      // From 5.4.3.2.  First search class itself.
      for (int i = 0; i < search->field_count; ++i)
	{
	  _Jv_Field *field = &search->fields[i];
	  if (! _Jv_equalUtf8Consts (field->name, name))
	    continue;

          // Checks for the odd situation where we were able to retrieve the
          // field's class from signature but the resolution of the field itself
          // failed which means a different class was resolved.
          if (type != NULL)
            {
              try
                {
                  resolve_field (field, search->loader);
                }
              catch (java::lang::Throwable *exc)
                {
                  java::lang::LinkageError *le = new java::lang::LinkageError
	            (JvNewStringLatin1 
                      ("field type mismatch with different loaders"));

                  le->initCause(exc);

                  throw le;
                }
            }

	  // Note that we compare type names and not types.  This is
	  // bizarre, but we do it because we want to find a field
	  // (and terminate the search) if it has the correct
	  // descriptor -- but then later reject it if the class
	  // loader check results in different classes.  We can't just
	  // pass in the descriptor and check that way, because when
	  // the field is already resolved there is no easy way to
	  // find its descriptor again.
	  if ((field->isResolved ()
               ? _Jv_equalUtf8Classnames (type_name, field->type->name)
               : _Jv_equalUtf8Classnames (type_name,
                                          (_Jv_Utf8Const *) field->type)))
	    {
	      *declarer = search;
	      return field;
	    }
	}

      // Next search direct interfaces.
      for (int i = 0; i < search->interface_count; ++i)
	{
	  _Jv_Field *result = find_field_helper (search->interfaces[i], name,
						 type_name, type, declarer);
	  if (result)
	    return result;
	}

      // Now search superclass.
      search = search->superclass;
    }

  return NULL;
}

bool
_Jv_Linker::has_field_p (jclass search, _Jv_Utf8Const *field_name)
{
  for (int i = 0; i < search->field_count; ++i)
    {
      _Jv_Field *field = &search->fields[i];
      if (_Jv_equalUtf8Consts (field->name, field_name))
	return true;
    }
  return false;
}

// Find a field.
// KLASS is the class that is requesting the field.
// OWNER is the class in which the field should be found.
// FIELD_TYPE_NAME is the type descriptor for the field.
// Fill FOUND_CLASS with the address of the class in which the field
// is actually declared.
// This function does the class loader type checks, and
// also access checks.  Returns the field, or throws an
// exception on error.
_Jv_Field *
_Jv_Linker::find_field (jclass klass, jclass owner,
			jclass *found_class,
			_Jv_Utf8Const *field_name,
			_Jv_Utf8Const *field_type_name)
{
  // FIXME: this allocates a _Jv_Utf8Const each time.  We should make
  // it cheaper.
  // Note: This call will resolve the primitive type names ("Z", "B", ...) to
  // their Java counterparts ("boolean", "byte", ...) if accessed via
  // field_type->name later.  Using these variants of the type name is in turn
  // important for the find_field_helper function.  However if the class
  // resolution failed then we can only use the already given type name.
  jclass field_type 
    = _Jv_FindClassFromSignatureNoException (field_type_name->chars(),
                                             klass->loader);

  _Jv_Field *the_field
    = find_field_helper (owner, field_name,
                         (field_type
                           ? field_type->name :
                             field_type_name ),
                           field_type, found_class);

  if (the_field == 0)
    {
      java::lang::StringBuffer *sb = new java::lang::StringBuffer();
      sb->append(JvNewStringLatin1("field "));
      sb->append(owner->getName());
      sb->append(JvNewStringLatin1("."));
      sb->append(_Jv_NewStringUTF(field_name->chars()));
      sb->append(JvNewStringLatin1(" was not found."));
      throw new java::lang::NoSuchFieldError (sb->toString());
    }

  // Accept it when the field's class could not be resolved.
  if (field_type == NULL)
    // Silently ignore that we were not able to retrieve the type to make it
    // possible to run code which does not access this field.
    return the_field;

  if (_Jv_CheckAccess (klass, *found_class, the_field->flags))
    {
      // Note that the field returned by find_field_helper is always
      // resolved.  There's no point checking class loaders here,
      // since we already did the work to look up all the types.
      // FIXME: being lazy here would be nice.
      if (the_field->type != field_type)
	throw new java::lang::LinkageError
	  (JvNewStringLatin1 
	   ("field type mismatch with different loaders"));
    }
  else
    {
      java::lang::StringBuffer *sb
	= new java::lang::StringBuffer ();
      sb->append(klass->getName());
      sb->append(JvNewStringLatin1(": "));
      sb->append((*found_class)->getName());
      sb->append(JvNewStringLatin1("."));
      sb->append(_Jv_NewStringUtf8Const (field_name));
      throw new java::lang::IllegalAccessError(sb->toString());
    }

  return the_field;
}

_Jv_Method *
_Jv_Linker::resolve_method_entry (jclass klass, jclass &found_class,
				  int class_index, int name_and_type_index,
				  bool init, bool is_iface)
{
  _Jv_Constants *pool = &klass->constants;
  jclass owner = resolve_pool_entry (klass, class_index).clazz;

  if (init && owner != klass)
    _Jv_InitClass (owner);

  _Jv_ushort name_index, type_index;
  _Jv_loadIndexes (&pool->data[name_and_type_index],
		   name_index,
		   type_index);

  _Jv_Utf8Const *method_name = pool->data[name_index].utf8;
  _Jv_Utf8Const *method_signature = pool->data[type_index].utf8;

  _Jv_Method *the_method = 0;
  found_class = 0;

  // We're going to cache a pointer to the _Jv_Method object
  // when we find it.  So, to ensure this doesn't get moved from
  // beneath us, we first put all the needed Miranda methods
  // into the target class.
  wait_for_state (klass, JV_STATE_LOADED);

  // First search the class itself.
  the_method = search_method_in_class (owner, klass,
				       method_name, method_signature);

  if (the_method != 0)
    {
      found_class = owner;
      goto end_of_method_search;
    }

  // If we are resolving an interface method, search the
  // interface's superinterfaces (A superinterface is not an
  // interface's superclass - a superinterface is implemented by
  // the interface).
  if (is_iface)
    {
      _Jv_ifaces ifaces;
      ifaces.count = 0;
      ifaces.len = 4;
      ifaces.list = (jclass *) _Jv_Malloc (ifaces.len
					   * sizeof (jclass *));

      get_interfaces (owner, &ifaces);

      for (int i = 0; i < ifaces.count; i++)
	{
	  jclass cls = ifaces.list[i];
	  the_method = search_method_in_class (cls, klass, method_name, 
					       method_signature);
	  if (the_method != 0)
	    {
	      found_class = cls;
	      break;
	    }
	}

      _Jv_Free (ifaces.list);

      if (the_method != 0)
	goto end_of_method_search;
    }

  // Finally, search superclasses. 
  the_method = (search_method_in_superclasses 
		(owner->getSuperclass (), klass, method_name, 
		 method_signature, &found_class));
  

 end_of_method_search:
  if (the_method == 0)
    {
      java::lang::StringBuffer *sb = new java::lang::StringBuffer();
      sb->append(JvNewStringLatin1("method "));
      sb->append(owner->getName());
      sb->append(JvNewStringLatin1("."));
      sb->append(_Jv_NewStringUTF(method_name->chars()));
      sb->append(JvNewStringLatin1(" with signature "));
      sb->append(_Jv_NewStringUTF(method_signature->chars()));
      sb->append(JvNewStringLatin1(" was not found."));
      throw new java::lang::NoSuchMethodError (sb->toString());
    }

  // if (found_class->loader != klass->loader), then we
  // must actually check that the types of arguments
  // correspond.  That is, for each argument type, and
  // the return type, doing _Jv_FindClassFromSignature
  // with either loader should produce the same result,
  // i.e., exactly the same jclass object. JVMS 5.4.3.3
  if (found_class->loader != klass->loader)
    {
      JArray<jclass> *found_args, *klass_args;
      jclass found_return, klass_return;

      _Jv_GetTypesFromSignature (the_method,
				 found_class,
				 &found_args,
				 &found_return);
      _Jv_GetTypesFromSignature (the_method,
				 klass,
				 &klass_args,
				 &klass_return);

      jclass *found_arg = elements (found_args);
      jclass *klass_arg = elements (klass_args);

      for (int i = 0; i < found_args->length; i++)
	{
	  if (*(found_arg++) != *(klass_arg++))
	    throw new java::lang::LinkageError (JvNewStringLatin1 
	      ("argument type mismatch with different loaders"));
	}
      if (found_return != klass_return)
	throw new java::lang::LinkageError (JvNewStringLatin1
	  ("return type mismatch with different loaders"));
    }
  
  return the_method;
}

_Jv_word
_Jv_Linker::resolve_pool_entry (jclass klass, int index, bool lazy)
{
  using namespace java::lang::reflect;

  if (GC_base (klass) && klass->constants.data
      && ! GC_base (klass->constants.data))
    {
      jsize count = klass->constants.size;
      if (count)
	{
	  _Jv_word* constants
	    = (_Jv_word*) _Jv_AllocRawObj (count * sizeof (_Jv_word));
	  memcpy ((void*)constants,
		  (void*)klass->constants.data,
		  count * sizeof (_Jv_word));
	  klass->constants.data = constants;
	}
    }

  _Jv_Constants *pool = &klass->constants;

  if ((pool->tags[index] & JV_CONSTANT_ResolvedFlag) != 0)
    return pool->data[index];

  switch (pool->tags[index] & ~JV_CONSTANT_LazyFlag)
    {
    case JV_CONSTANT_Class:
      {
	_Jv_Utf8Const *name = pool->data[index].utf8;

	jclass found;
	if (name->first() == '[')
	  found = _Jv_FindClassFromSignatureNoException (name->chars(),
		                                         klass->loader);
        else
	  found = _Jv_FindClassNoException (name, klass->loader);

        // If the class could not be loaded a phantom class is created. Any
        // function that deals with such a class but cannot do something useful
        // with it should just throw a NoClassDefFoundError with the class'
        // name.
	if (! found)
	  {
	    if (lazy)
	      {
		found = _Jv_NewClass(name, NULL, NULL);
		found->state = JV_STATE_PHANTOM;
		pool->tags[index] |= JV_CONSTANT_ResolvedFlag;
		pool->data[index].clazz = found;
		break;
	      }
	    else
	      throw new java::lang::NoClassDefFoundError (name->toString());
	  }

	// Check accessibility, but first strip array types as
	// _Jv_ClassNameSamePackage can't handle arrays.
	jclass check;
	for (check = found;
	     check && check->isArray();
	     check = check->getComponentType())
	  ;
	if ((found->accflags & Modifier::PUBLIC) == Modifier::PUBLIC
	    || (_Jv_ClassNameSamePackage (check->name,
					  klass->name)))
	  {
	    pool->data[index].clazz = found;
	    pool->tags[index] |= JV_CONSTANT_ResolvedFlag;
	  }
	else
	  {
	    java::lang::StringBuffer *sb = new java::lang::StringBuffer ();
	    sb->append(klass->getName());
	    sb->append(JvNewStringLatin1(" can't access class "));
	    sb->append(found->getName());
	    throw new java::lang::IllegalAccessError(sb->toString());
	  }
      }
      break;

    case JV_CONSTANT_String:
      {
	jstring str;
	str = _Jv_NewStringUtf8Const (pool->data[index].utf8);
	pool->data[index].o = str;
	pool->tags[index] |= JV_CONSTANT_ResolvedFlag;
      }
      break;

    case JV_CONSTANT_Fieldref:
      {
	_Jv_ushort class_index, name_and_type_index;
	_Jv_loadIndexes (&pool->data[index],
			 class_index,
			 name_and_type_index);
	jclass owner = (resolve_pool_entry (klass, class_index, true)).clazz;

        // If a phantom class was resolved our field reference is
        // unusable because of the missing class.
        if (owner->state == JV_STATE_PHANTOM)
          throw new java::lang::NoClassDefFoundError(owner->getName());

	// We don't initialize 'owner', but we do make sure that its
	// fields exist.
	wait_for_state (owner, JV_STATE_PREPARED);

	_Jv_ushort name_index, type_index;
	_Jv_loadIndexes (&pool->data[name_and_type_index],
			 name_index,
			 type_index);

	_Jv_Utf8Const *field_name = pool->data[name_index].utf8;
	_Jv_Utf8Const *field_type_name = pool->data[type_index].utf8;

	jclass found_class = 0;
	_Jv_Field *the_field = find_field (klass, owner, 
					   &found_class,
					   field_name,
					   field_type_name);
	// Initialize the field's declaring class, not its qualifying
	// class.
	_Jv_InitClass (found_class);
	pool->data[index].field = the_field;
	pool->tags[index] |= JV_CONSTANT_ResolvedFlag;
      }
      break;

    case JV_CONSTANT_Methodref:
    case JV_CONSTANT_InterfaceMethodref:
      {
	_Jv_ushort class_index, name_and_type_index;
	_Jv_loadIndexes (&pool->data[index],
			 class_index,
			 name_and_type_index);

	_Jv_Method *the_method;
	jclass found_class;
	the_method = resolve_method_entry (klass, found_class,
					   class_index, name_and_type_index,
					   true,
					   pool->tags[index] == JV_CONSTANT_InterfaceMethodref);
      
	pool->data[index].rmethod
	  = klass->engine->resolve_method(the_method,
					  found_class,
					  ((the_method->accflags
					    & Modifier::STATIC) != 0));
	pool->tags[index] |= JV_CONSTANT_ResolvedFlag;
      }
      break;
    }
  return pool->data[index];
}

// This function is used to lazily locate superclasses and
// superinterfaces.  This must be called with the class lock held.
void
_Jv_Linker::resolve_class_ref (jclass klass, jclass *classref)
{
  jclass ret = *classref;

  // If superclass looks like a constant pool entry, resolve it now.
  if (ret && (uaddr) ret < (uaddr) klass->constants.size)
    {
      if (klass->state < JV_STATE_LINKED)
	{
	  _Jv_Utf8Const *name = klass->constants.data[(uaddr) *classref].utf8;
	  ret = _Jv_FindClass (name, klass->loader);
	  if (! ret)
	    {
	      throw new java::lang::NoClassDefFoundError (name->toString());
	    }
	}
      else
	ret = klass->constants.data[(uaddr) classref].clazz;
      *classref = ret;
    }
}

// Find a method declared in the cls that is referenced from klass and
// perform access checks if CHECK_PERMS is true.
_Jv_Method *
_Jv_Linker::search_method_in_class (jclass cls, jclass klass, 
				    _Jv_Utf8Const *method_name, 
				    _Jv_Utf8Const *method_signature,
				    bool check_perms)
{
  using namespace java::lang::reflect;

  for (int i = 0;  i < cls->method_count;  i++)
    {
      _Jv_Method *method = &cls->methods[i];
      if (   (!_Jv_equalUtf8Consts (method->name,
				    method_name))
	  || (!_Jv_equalUtf8Consts (method->signature,
				    method_signature)))
	continue;

      if (!check_perms || _Jv_CheckAccess (klass, cls, method->accflags))
	return method;
      else
	{
	  java::lang::StringBuffer *sb = new java::lang::StringBuffer();
	  sb->append(klass->getName());
	  sb->append(JvNewStringLatin1(": "));
	  sb->append(cls->getName());
	  sb->append(JvNewStringLatin1("."));
	  sb->append(_Jv_NewStringUTF(method_name->chars()));
	  sb->append(_Jv_NewStringUTF(method_signature->chars()));
	  throw new java::lang::IllegalAccessError (sb->toString());
	}
    }
  return 0;
}

// Like search_method_in_class, but work our way up the superclass
// chain.
_Jv_Method *
_Jv_Linker::search_method_in_superclasses (jclass cls, jclass klass, 
					   _Jv_Utf8Const *method_name, 
					   _Jv_Utf8Const *method_signature,
					   jclass *found_class, bool check_perms)
{
  _Jv_Method *the_method = NULL;

  for ( ; cls != 0; cls = cls->getSuperclass ())
    {
      the_method = search_method_in_class (cls, klass, method_name,
					   method_signature, check_perms);
      if (the_method != 0)
	{
	  if (found_class)
	    *found_class = cls;
	  break;
	}
    }
  
  return the_method;
}

#define INITIAL_IOFFSETS_LEN 4
#define INITIAL_IFACES_LEN 4

static _Jv_IDispatchTable null_idt = {SHRT_MAX, 0, {}};

// Generate tables for constant-time assignment testing and interface
// method lookup. This implements the technique described by Per Bothner
// <per@bothner.com> on the java-discuss mailing list on 1999-09-02:
// http://gcc.gnu.org/ml/java/1999-q3/msg00377.html
void
_Jv_Linker::prepare_constant_time_tables (jclass klass)
{  
  if (klass->isPrimitive () || klass->isInterface ())
    return;

  // Short-circuit in case we've been called already.
  if ((klass->idt != NULL) || klass->depth != 0)
    return;

  // Calculate the class depth and ancestor table. The depth of a class 
  // is how many "extends" it is removed from Object. Thus the depth of 
  // java.lang.Object is 0, but the depth of java.io.FilterOutputStream 
  // is 2. Depth is defined for all regular and array classes, but not 
  // interfaces or primitive types.
   
  jclass klass0 = klass;
  jboolean has_interfaces = 0;
  while (klass0 != &java::lang::Object::class$)
    {
      has_interfaces += klass0->interface_count;
      klass0 = klass0->superclass;
      klass->depth++;
    }

  // We do class member testing in constant time by using a small table 
  // of all the ancestor classes within each class. The first element is 
  // a pointer to the current class, and the rest are pointers to the 
  // classes ancestors, ordered from the current class down by decreasing 
  // depth. We do not include java.lang.Object in the table of ancestors, 
  // since it is redundant.  Note that the classes pointed to by
  // 'ancestors' will always be reachable by other paths.

  klass->ancestors = (jclass *) _Jv_AllocBytes (klass->depth
						* sizeof (jclass));
  klass0 = klass;
  for (int index = 0; index < klass->depth; index++)
    {
      klass->ancestors[index] = klass0;
      klass0 = klass0->superclass;
    }

  if ((klass->accflags & java::lang::reflect::Modifier::ABSTRACT) != 0)
    return;

  // Optimization: If class implements no interfaces, use a common
  // predefined interface table.
  if (!has_interfaces)
    {
      klass->idt = &null_idt;
      return;
    }

  _Jv_ifaces ifaces;
  ifaces.count = 0;
  ifaces.len = INITIAL_IFACES_LEN;
  ifaces.list = (jclass *) _Jv_Malloc (ifaces.len * sizeof (jclass *));

  int itable_size = get_interfaces (klass, &ifaces);

  if (ifaces.count > 0)
    {
      // The classes pointed to by the itable will always be reachable
      // via other paths.
      int idt_bytes = sizeof (_Jv_IDispatchTable) + (itable_size 
						     * sizeof (void *));
      klass->idt = (_Jv_IDispatchTable *) _Jv_AllocBytes (idt_bytes);
      klass->idt->itable_length = itable_size;

      jshort *itable_offsets = 
	(jshort *) _Jv_Malloc (ifaces.count * sizeof (jshort));

      generate_itable (klass, &ifaces, itable_offsets);

      jshort cls_iindex = find_iindex (ifaces.list, itable_offsets,
				       ifaces.count);

      for (int i = 0; i < ifaces.count; i++)
	{
	  ifaces.list[i]->ioffsets[cls_iindex] = itable_offsets[i];
	}

      klass->idt->iindex = cls_iindex;	    

      _Jv_Free (ifaces.list);
      _Jv_Free (itable_offsets);
    }
  else 
    {
      klass->idt->iindex = SHRT_MAX;
    }
}

// Return index of item in list, or -1 if item is not present.
inline jshort
_Jv_Linker::indexof (void *item, void **list, jshort list_len)
{
  for (int i=0; i < list_len; i++)
    {
      if (list[i] == item)
        return i;
    }
  return -1;
}

// Find all unique interfaces directly or indirectly implemented by klass.
// Returns the size of the interface dispatch table (itable) for klass, which 
// is the number of unique interfaces plus the total number of methods that 
// those interfaces declare. May extend ifaces if required.
jshort
_Jv_Linker::get_interfaces (jclass klass, _Jv_ifaces *ifaces)
{
  jshort result = 0;
  
  for (int i = 0; i < klass->interface_count; i++)
    {
      jclass iface = klass->interfaces[i];

      /* Make sure interface is linked.  */
      wait_for_state(iface, JV_STATE_LINKED);

      if (indexof (iface, (void **) ifaces->list, ifaces->count) == -1)
        {
	  if (ifaces->count + 1 >= ifaces->len)
	    {
	      /* Resize ifaces list */
	      ifaces->len = ifaces->len * 2;
	      ifaces->list
		= (jclass *) _Jv_Realloc (ifaces->list,
					  ifaces->len * sizeof(jclass));
	    }
	  ifaces->list[ifaces->count] = iface;
	  ifaces->count++;

	  result += get_interfaces (klass->interfaces[i], ifaces);
	}
    }

  if (klass->isInterface())
    {
      // We want to add 1 plus the number of interface methods here.
      // But, we take special care to skip <clinit>.
      ++result;
      for (int i = 0; i < klass->method_count; ++i)
	{
	  if (klass->methods[i].name->first() != '<')
	    ++result;
	}
    }
  else if (klass->superclass)
    result += get_interfaces (klass->superclass, ifaces);
  return result;
}

// Fill out itable in klass, resolving method declarations in each ifaces.
// itable_offsets is filled out with the position of each iface in itable,
// such that itable[itable_offsets[n]] == ifaces.list[n].
void
_Jv_Linker::generate_itable (jclass klass, _Jv_ifaces *ifaces,
			       jshort *itable_offsets)
{
  void **itable = klass->idt->itable;
  jshort itable_pos = 0;

  for (int i = 0; i < ifaces->count; i++)
    { 
      jclass iface = ifaces->list[i];
      itable_offsets[i] = itable_pos;
      itable_pos = append_partial_itable (klass, iface, itable, itable_pos);

      /* Create ioffsets table for iface */
      if (iface->ioffsets == NULL)
	{
	  // The first element of ioffsets is its length (itself included).
	  jshort *ioffsets = (jshort *) _Jv_AllocBytes (INITIAL_IOFFSETS_LEN
							* sizeof (jshort));
	  ioffsets[0] = INITIAL_IOFFSETS_LEN;
	  for (int i = 1; i < INITIAL_IOFFSETS_LEN; i++)
	    ioffsets[i] = -1;

	  iface->ioffsets = ioffsets;
	}
    }
}

// Format method name for use in error messages.
jstring
_Jv_GetMethodString (jclass klass, _Jv_Method *meth,
		     jclass derived)
{
  using namespace java::lang;
  StringBuffer *buf = new StringBuffer (klass->name->toString());
  buf->append (jchar ('.'));
  buf->append (meth->name->toString());
  buf->append ((jchar) ' ');
  buf->append (meth->signature->toString());
  if (derived)
    {
      buf->append(JvNewStringLatin1(" in "));
      buf->append(derived->name->toString());
    }
  return buf->toString();
}

void
_Jv_ThrowNoSuchMethodError ()
{
  throw new java::lang::NoSuchMethodError;
}

<<<<<<< HEAD
#if defined USE_LIBFFI && FFI_CLOSURES
=======
#if defined USE_LIBFFI && FFI_CLOSURES && defined(INTERPRETER)
>>>>>>> 60a98cce
// A function whose invocation is prepared using libffi. It gets called
// whenever a static method of a missing class is invoked. The data argument
// holds a reference to a String denoting the missing class.
// The prepared function call is stored in a class' atable.
void
_Jv_ThrowNoClassDefFoundErrorTrampoline(ffi_cif *,
                                        void *,
                                        void **,
                                        void *data)
{
  throw new java::lang::NoClassDefFoundError(
    _Jv_NewStringUtf8Const((_Jv_Utf8Const *) data));
}
#else
// A variant of the NoClassDefFoundError throwing method that can
// be used without libffi.
void
_Jv_ThrowNoClassDefFoundError()
{
  throw new java::lang::NoClassDefFoundError();
}
#endif

// Throw a NoSuchFieldError.  Called by compiler-generated code when
// an otable entry is zero.  OTABLE_INDEX is the index in the caller's
// otable that refers to the missing field.  This index may be used to
// print diagnostic information about the field.
void
_Jv_ThrowNoSuchFieldError (int /* otable_index */)
{
  throw new java::lang::NoSuchFieldError;
}

// This is put in empty vtable slots.
void
_Jv_ThrowAbstractMethodError ()
{
  throw new java::lang::AbstractMethodError();
}

// Each superinterface of a class (i.e. each interface that the class
// directly or indirectly implements) has a corresponding "Partial
// Interface Dispatch Table" whose size is (number of methods + 1) words.
// The first word is a pointer to the interface (i.e. the java.lang.Class
// instance for that interface).  The remaining words are pointers to the
// actual methods that implement the methods declared in the interface,
// in order of declaration.
//
// Append partial interface dispatch table for "iface" to "itable", at
// position itable_pos.
// Returns the offset at which the next partial ITable should be appended.
jshort
_Jv_Linker::append_partial_itable (jclass klass, jclass iface,
				   void **itable, jshort pos)
{
  using namespace java::lang::reflect;

  itable[pos++] = (void *) iface;
  _Jv_Method *meth;
  
  for (int j=0; j < iface->method_count; j++)
    {
      // Skip '<clinit>' here.
      if (iface->methods[j].name->first() == '<')
	continue;

      meth = NULL;
      for (jclass cl = klass; cl; cl = cl->getSuperclass())
        {
	  meth = _Jv_GetMethodLocal (cl, iface->methods[j].name,
				     iface->methods[j].signature);
		 
	  if (meth)
	    break;
	}

      if (meth)
        {
	  if ((meth->accflags & Modifier::STATIC) != 0)
	    throw new java::lang::IncompatibleClassChangeError
	      (_Jv_GetMethodString (klass, meth));
	  if ((meth->accflags & Modifier::PUBLIC) == 0)
	    throw new java::lang::IllegalAccessError
	      (_Jv_GetMethodString (klass, meth));

 	  if ((meth->accflags & Modifier::ABSTRACT) != 0)
	    itable[pos] = (void *) &_Jv_ThrowAbstractMethodError;
	  else
	    itable[pos] = meth->ncode;
	}
      else
        {
	  // The method doesn't exist in klass. Binary compatibility rules
	  // permit this, so we delay the error until runtime using a pointer
	  // to a method which throws an exception.
	  itable[pos] = (void *) _Jv_ThrowNoSuchMethodError;
	}
      pos++;
    }
    
  return pos;
}

static _Jv_Mutex_t iindex_mutex;
static bool iindex_mutex_initialized = false;

// We need to find the correct offset in the Class Interface Dispatch 
// Table for a given interface. Once we have that, invoking an interface 
// method just requires combining the Method's index in the interface 
// (known at compile time) to get the correct method.  Doing a type test 
// (cast or instanceof) is the same problem: Once we have a possible Partial 
// Interface Dispatch Table, we just compare the first element to see if it 
// matches the desired interface. So how can we find the correct offset?  
// Our solution is to keep a vector of candiate offsets in each interface 
// (ioffsets), and in each class we have an index (idt->iindex) used to
// select the correct offset from ioffsets.
//
// Calculate and return iindex for a new class. 
// ifaces is a vector of num interfaces that the class implements.
// offsets[j] is the offset in the interface dispatch table for the
// interface corresponding to ifaces[j].
// May extend the interface ioffsets if required.
jshort
_Jv_Linker::find_iindex (jclass *ifaces, jshort *offsets, jshort num)
{
  int i;
  int j;
  
  // Acquire a global lock to prevent itable corruption in case of multiple 
  // classes that implement an intersecting set of interfaces being linked
  // simultaneously. We can assume that the mutex will be initialized
  // single-threaded.
  if (! iindex_mutex_initialized)
    {
      _Jv_MutexInit (&iindex_mutex);
      iindex_mutex_initialized = true;
    }
  
  _Jv_MutexLock (&iindex_mutex);
  
  for (i=1;; i++)  /* each potential position in ioffsets */
    {
      for (j=0;; j++)  /* each iface */
        {
	  if (j >= num)
	    goto found;
	  if (i >= ifaces[j]->ioffsets[0])
	    continue;
	  int ioffset = ifaces[j]->ioffsets[i];
	  /* We can potentially share this position with another class. */
	  if (ioffset >= 0 && ioffset != offsets[j])
	    break; /* Nope. Try next i. */	  
	}
    }
  found:
  for (j = 0; j < num; j++)
    {
      int len = ifaces[j]->ioffsets[0];
      if (i >= len) 
	{
	  // Resize ioffsets.
	  int newlen = 2 * len;
	  if (i >= newlen)
	    newlen = i + 3;

	  jshort *old_ioffsets = ifaces[j]->ioffsets;
	  jshort *new_ioffsets = (jshort *) _Jv_AllocBytes (newlen
							    * sizeof(jshort));
	  memcpy (&new_ioffsets[1], &old_ioffsets[1],
		  (len - 1) * sizeof (jshort));
	  new_ioffsets[0] = newlen;

	  while (len < newlen)
	    new_ioffsets[len++] = -1;
	  
	  ifaces[j]->ioffsets = new_ioffsets;
	}
      ifaces[j]->ioffsets[i] = offsets[j];
    }

  _Jv_MutexUnlock (&iindex_mutex);

  return i;
}

<<<<<<< HEAD
#if defined USE_LIBFFI && FFI_CLOSURES
=======
#if defined USE_LIBFFI && FFI_CLOSURES && defined(INTERPRETER)
>>>>>>> 60a98cce
// We use a structure of this type to store the closure that
// represents a missing method.
struct method_closure
{
  // This field must come first, since the address of this field will
  // be the same as the address of the overall structure.  This is due
  // to disabling interior pointers in the GC.
  ffi_closure closure;
  _Jv_ClosureList list;
  ffi_cif cif;
  ffi_type *arg_types[1];
};

void *
_Jv_Linker::create_error_method (_Jv_Utf8Const *class_name, jclass klass)
{
  void *code;
  method_closure *closure
    = (method_closure *)ffi_closure_alloc (sizeof (method_closure), &code);

  closure->arg_types[0] = &ffi_type_void;

  // Initializes the cif and the closure.  If that worked the closure
  // is returned and can be used as a function pointer in a class'
  // atable.
  if (   ffi_prep_cif (&closure->cif,
                       FFI_DEFAULT_ABI,
                       1,
                       &ffi_type_void,
		       closure->arg_types) == FFI_OK
      && ffi_prep_closure_loc (&closure->closure,
			       &closure->cif,
			       _Jv_ThrowNoClassDefFoundErrorTrampoline,
			       class_name,
			       code) == FFI_OK)
    {
      closure->list.registerClosure (klass, closure);
      return code;
    }
  else
    {
      ffi_closure_free (closure);
      java::lang::StringBuffer *buffer = new java::lang::StringBuffer();
      buffer->append(JvNewStringLatin1("Error setting up FFI closure"
				       " for static method of"
				       " missing class: "));
      buffer->append (_Jv_NewStringUtf8Const(class_name));
      throw new java::lang::InternalError(buffer->toString());
    }
}
#else
void *
_Jv_Linker::create_error_method (_Jv_Utf8Const *, jclass)
{
  // Codepath for platforms which do not support (or want) libffi.
  // You have to accept that it is impossible to provide the name
  // of the missing class then.
  return (void *) _Jv_ThrowNoClassDefFoundError;
}
#endif // USE_LIBFFI && FFI_CLOSURES

// Functions for indirect dispatch (symbolic virtual binding) support.

// There are three tables, atable otable and itable.  atable is an
// array of addresses, and otable is an array of offsets, and these
// are used for static and virtual members respectively.  itable is an
// array of pairs {address, index} where each address is a pointer to
// an interface.

// {a,o,i}table_syms is an array of _Jv_MethodSymbols.  Each such
// symbol is a tuple of {classname, member name, signature}.

// Set this to true to enable debugging of indirect dispatch tables/linking.
static bool debug_link = false;

// link_symbol_table() scans these two arrays and fills in the
// corresponding atable and otable with the addresses of static
// members and the offsets of virtual members.

// The offset (in bytes) for each resolved method or field is placed
// at the corresponding position in the virtual method offset table
// (klass->otable). 

// This must be called while holding the class lock.

void
_Jv_Linker::link_symbol_table (jclass klass)
{
  int index = 0;
  _Jv_MethodSymbol sym;
  if (klass->otable == NULL
      || klass->otable->state != 0)
    goto atable;
   
  klass->otable->state = 1;

  if (debug_link)
    fprintf (stderr, "Fixing up otable in %s:\n", klass->name->chars());
  for (index = 0;
       (sym = klass->otable_syms[index]).class_name != NULL;
       ++index)
    {
      jclass target_class = _Jv_FindClass (sym.class_name, klass->loader);
      _Jv_Method *meth = NULL;            

      _Jv_Utf8Const *signature = sym.signature;
      uaddr special;
      maybe_adjust_signature (signature, special);

      if (target_class == NULL)
	throw new java::lang::NoClassDefFoundError 
	  (_Jv_NewStringUTF (sym.class_name->chars()));

      // We're looking for a field or a method, and we can tell
      // which is needed by looking at the signature.
      if (signature->first() == '(' && signature->len() >= 2)
	{
	  // Looks like someone is trying to invoke an interface method
	  if (target_class->isInterface())
	    {
	      using namespace java::lang;
	      StringBuffer *sb = new StringBuffer();
	      sb->append(JvNewStringLatin1("found interface "));
	      sb->append(target_class->getName());
	      sb->append(JvNewStringLatin1(" when searching for a class"));
	      throw new VerifyError(sb->toString());
	    }

 	  // If the target class does not have a vtable_method_count yet, 
	  // then we can't tell the offsets for its methods, so we must lay 
	  // it out now.
	  wait_for_state(target_class, JV_STATE_PREPARED);

	  try
	    {
	      meth = (search_method_in_superclasses 
		      (target_class, klass, sym.name, signature, 
		       NULL, special == 0));
	    }
	  catch (::java::lang::IllegalAccessError *e)
	    {
	    }

	  // Every class has a throwNoSuchMethodErrorIndex method that
	  // it inherits from java.lang.Object.  Find its vtable
	  // offset.
	  static int throwNoSuchMethodErrorIndex;
	  if (throwNoSuchMethodErrorIndex == 0)
	    {
	      Utf8Const* name 
		= _Jv_makeUtf8Const ("throwNoSuchMethodError", 
				     strlen ("throwNoSuchMethodError"));
	      _Jv_Method* meth
		= _Jv_LookupDeclaredMethod (&java::lang::Object::class$, 
					    name, gcj::void_signature);
	      throwNoSuchMethodErrorIndex 
		= _Jv_VTable::idx_to_offset (meth->index);
	    }
	  
	  // If we don't find a nonstatic method, insert the
	  // vtable index of Object.throwNoSuchMethodError().
	  // This defers the missing method error until an attempt
	  // is made to execute it.	  
	  {
	    int offset;
	    
	    if (meth != NULL)
	      offset = _Jv_VTable::idx_to_offset (meth->index);
	    else
	      offset = throwNoSuchMethodErrorIndex;		    
	    
	    if (offset == -1)
	      JvFail ("Bad method index");
	    JvAssert (meth->index < target_class->vtable_method_count);
	    
	    klass->otable->offsets[index] = offset;
	  }

	  if (debug_link)
	    fprintf (stderr, "  offsets[%d] = %d (class %s@%p : %s(%s))\n",
		     (int)index,
		     (int)klass->otable->offsets[index],
		     (const char*)target_class->name->chars(),
		     target_class,
		     (const char*)sym.name->chars(),
		     (const char*)signature->chars());
	  continue;
	}

      // Try fields.
      {
	wait_for_state(target_class, JV_STATE_PREPARED);
	jclass found_class;
	_Jv_Field *the_field = NULL;
	try
	  {
	    the_field = find_field (klass, target_class, &found_class,
				    sym.name, signature);
	    if ((the_field->flags & java::lang::reflect::Modifier::STATIC))
	      throw new java::lang::IncompatibleClassChangeError;
	    else
	      klass->otable->offsets[index] = the_field->u.boffset;
	  }
	catch (java::lang::NoSuchFieldError *err)
	  {
	    klass->otable->offsets[index] = 0;
	  }
      }
    }

 atable:
  if (klass->atable == NULL || klass->atable->state != 0)
    goto itable;

  klass->atable->state = 1;

  for (index = 0;
       (sym = klass->atable_syms[index]).class_name != NULL;
       ++index)
    {
      jclass target_class =
        _Jv_FindClassNoException (sym.class_name, klass->loader);

      _Jv_Method *meth = NULL;            

      _Jv_Utf8Const *signature = sym.signature;
      uaddr special;
      maybe_adjust_signature (signature, special);

      // ??? Setting this pointer to null will at least get us a
      // NullPointerException
      klass->atable->addresses[index] = NULL;

      bool use_error_method = false;

      // If the target class is missing we prepare a function call
      // that throws a NoClassDefFoundError and store the address of
      // that newly prepared method in the atable. The user can run
      // code in classes where the missing class is part of the
      // execution environment as long as it is never referenced.
      if (target_class == NULL)
	use_error_method = true;
      // We're looking for a static field or a static method, and we
      // can tell which is needed by looking at the signature.
      else if (signature->first() == '(' && signature->len() >= 2)
	{
 	  // If the target class does not have a vtable_method_count yet, 
	  // then we can't tell the offsets for its methods, so we must lay 
	  // it out now.
	  wait_for_state (target_class, JV_STATE_PREPARED);

	  // Interface methods cannot have bodies.
	  if (target_class->isInterface())
	    {
	      using namespace java::lang;
	      StringBuffer *sb = new StringBuffer();
	      sb->append(JvNewStringLatin1("class "));
	      sb->append(target_class->getName());
	      sb->append(JvNewStringLatin1(" is an interface: "
					   "class expected"));
	      throw new VerifyError(sb->toString());
	    }

	  try
	    {
	      meth = (search_method_in_superclasses 
		      (target_class, klass, sym.name, signature, 
		       NULL, special == 0));
	    }
	  catch (::java::lang::IllegalAccessError *e)
	    {
	    }

	  if (meth != NULL)
	    {
	      if (meth->ncode) // Maybe abstract?
		{
		  klass->atable->addresses[index] = meth->ncode;
		  if (debug_link)
		    fprintf (stderr, "  addresses[%d] = %p (class %s@%p : %s(%s))\n",
			     index,
			     &klass->atable->addresses[index],
			     (const char*)target_class->name->chars(),
			     klass,
			     (const char*)sym.name->chars(),
			     (const char*)signature->chars());
		}
	    }
	  else
	    use_error_method = true;

	  if (use_error_method)
	    klass->atable->addresses[index]
	      = create_error_method(sym.class_name, klass);

	  continue;
	}


      // Try fields only if the target class exists.
      if (target_class != NULL)
      {
	wait_for_state(target_class, JV_STATE_PREPARED);
	jclass found_class;
	_Jv_Field *the_field = find_field (klass, target_class, &found_class,
					   sym.name, signature);
	if ((the_field->flags & java::lang::reflect::Modifier::STATIC))
	  klass->atable->addresses[index] = the_field->u.addr;
	else
	  throw new java::lang::IncompatibleClassChangeError;
      }
    }

 itable:
  if (klass->itable == NULL
      || klass->itable->state != 0)
    return;

  klass->itable->state = 1;

  for (index = 0;
       (sym = klass->itable_syms[index]).class_name != NULL; 
       ++index)
    {
      jclass target_class = _Jv_FindClass (sym.class_name, klass->loader);

      _Jv_Utf8Const *signature = sym.signature;
      uaddr special;
      maybe_adjust_signature (signature, special);

      jclass cls;
      int i;

      wait_for_state(target_class, JV_STATE_LOADED);
      bool found = _Jv_getInterfaceMethod (target_class, cls, i,
					   sym.name, signature);

      if (found)
	{
	  klass->itable->addresses[index * 2] = cls;
	  klass->itable->addresses[index * 2 + 1] = (void *)(unsigned long) i;
	  if (debug_link)
	    {
	      fprintf (stderr, "  interfaces[%d] = %p (interface %s@%p : %s(%s))\n",
		       index,
		       klass->itable->addresses[index * 2],
		       (const char*)cls->name->chars(),
		       cls,
		       (const char*)sym.name->chars(),
		       (const char*)signature->chars());
	      fprintf (stderr, "            [%d] = offset %d\n",
		       index + 1,
		       (int)(unsigned long)klass->itable->addresses[index * 2 + 1]);
	    }

	}
      else
	throw new java::lang::IncompatibleClassChangeError;
    }

}

// For each catch_record in the list of caught classes, fill in the
// address field.
void 
_Jv_Linker::link_exception_table (jclass self)
{
  struct _Jv_CatchClass *catch_record = self->catch_classes;
  if (!catch_record || catch_record->classname)
    return;  
  catch_record++;
  while (catch_record->classname)
    {
      try
	{
	  jclass target_class
	    = _Jv_FindClass (catch_record->classname,  
			     self->getClassLoaderInternal ());
	  *catch_record->address = target_class;
	}
      catch (::java::lang::Throwable *t)
	{
	  // FIXME: We need to do something better here.
	  *catch_record->address = 0;
	}
      catch_record++;
    }
  self->catch_classes->classname = (_Jv_Utf8Const *)-1;
}
  
// Set itable method indexes for members of interface IFACE.
void
_Jv_Linker::layout_interface_methods (jclass iface)
{
  if (! iface->isInterface())
    return;

  // itable indexes start at 1. 
  // FIXME: Static initalizers currently get a NULL placeholder entry in the
  // itable so they are also assigned an index here.
  for (int i = 0; i < iface->method_count; i++)
    iface->methods[i].index = i + 1;
}

// Prepare virtual method declarations in KLASS, and any superclasses
// as required, by determining their vtable index, setting
// method->index, and finally setting the class's vtable_method_count.
// Must be called with the lock for KLASS held.
void
_Jv_Linker::layout_vtable_methods (jclass klass)
{
  if (klass->vtable != NULL || klass->isInterface() 
      || klass->vtable_method_count != -1)
    return;

  jclass superclass = klass->getSuperclass();

  if (superclass != NULL && superclass->vtable_method_count == -1)
    {
      JvSynchronize sync (superclass);
      layout_vtable_methods (superclass);
    }

  int index = (superclass == NULL ? 0 : superclass->vtable_method_count);

  for (int i = 0; i < klass->method_count; ++i)
    {
      _Jv_Method *meth = &klass->methods[i];
      _Jv_Method *super_meth = NULL;

      if (! _Jv_isVirtualMethod (meth))
	continue;

      if (superclass != NULL)
	{
	  jclass declarer;
	  super_meth = _Jv_LookupDeclaredMethod (superclass, meth->name,
						 meth->signature, &declarer);
	  // See if this method actually overrides the other method
	  // we've found.
	  if (super_meth)
	    {
	      if (! _Jv_isVirtualMethod (super_meth)
		  || ! _Jv_CheckAccess (klass, declarer,
					super_meth->accflags))
		super_meth = NULL;
	      else if ((super_meth->accflags
			& java::lang::reflect::Modifier::FINAL) != 0)
		{
		  using namespace java::lang;
		  StringBuffer *sb = new StringBuffer();
		  sb->append(JvNewStringLatin1("method "));
		  sb->append(_Jv_GetMethodString(klass, meth));
		  sb->append(JvNewStringLatin1(" overrides final method "));
		  sb->append(_Jv_GetMethodString(declarer, super_meth));
		  throw new VerifyError(sb->toString());
		}
	    }
	}

      if (super_meth)
        meth->index = super_meth->index;
      else
	meth->index = index++;
    }

  klass->vtable_method_count = index;
}

// Set entries in VTABLE for virtual methods declared in KLASS.
void
_Jv_Linker::set_vtable_entries (jclass klass, _Jv_VTable *vtable)
{
  for (int i = klass->method_count - 1; i >= 0; i--)
    {
      using namespace java::lang::reflect;

      _Jv_Method *meth = &klass->methods[i];
      if (meth->index == (_Jv_ushort) -1)
	continue;
      if ((meth->accflags & Modifier::ABSTRACT))
	// FIXME: it might be nice to have a libffi trampoline here,
	// so we could pass in the method name and other information.
	vtable->set_method(meth->index,
			   (void *) &_Jv_ThrowAbstractMethodError);
      else
	vtable->set_method(meth->index, meth->ncode);
    }
}

// Allocate and lay out the virtual method table for KLASS.  This will
// also cause vtables to be generated for any non-abstract
// superclasses, and virtual method layout to occur for any abstract
// superclasses.  Must be called with monitor lock for KLASS held.
void
_Jv_Linker::make_vtable (jclass klass)
{
  using namespace java::lang::reflect;  

  // If the vtable exists, or for interface classes, do nothing.  All
  // other classes, including abstract classes, need a vtable.
  if (klass->vtable != NULL || klass->isInterface())
    return;

  // Ensure all the `ncode' entries are set.
  klass->engine->create_ncode(klass);

  // Class must be laid out before we can create a vtable. 
  if (klass->vtable_method_count == -1)
    layout_vtable_methods (klass);

  // Allocate the new vtable.
  _Jv_VTable *vtable = _Jv_VTable::new_vtable (klass->vtable_method_count);
  klass->vtable = vtable;

  // Copy the vtable of the closest superclass.
  jclass superclass = klass->superclass;
  {
    JvSynchronize sync (superclass);
    make_vtable (superclass);
  }
  for (int i = 0; i < superclass->vtable_method_count; ++i)
    vtable->set_method (i, superclass->vtable->get_method (i));

  // Set the class pointer and GC descriptor.
  vtable->clas = klass;
  vtable->gc_descr = _Jv_BuildGCDescr (klass);

  // For each virtual declared in klass, set new vtable entry or
  // override an old one.
  set_vtable_entries (klass, vtable);

  // Note that we don't check for abstract methods here.  We used to,
  // but there is a JVMS clarification that indicates that a check
  // here would be too eager.  And, a simple test case confirms this.
}

// Lay out the class, allocating space for static fields and computing
// offsets of instance fields.  The class lock must be held by the
// caller.
void
_Jv_Linker::ensure_fields_laid_out (jclass klass)
{  
  if (klass->size_in_bytes != -1)
    return;

  // Compute the alignment for this type by searching through the
  // superclasses and finding the maximum required alignment.  We
  // could consider caching this in the Class.
  int max_align = __alignof__ (java::lang::Object);
  jclass super = klass->getSuperclass();
  while (super != NULL)
    {
      // Ensure that our super has its super installed before
      // recursing.
      wait_for_state(super, JV_STATE_LOADING);
      ensure_fields_laid_out(super);
      int num = JvNumInstanceFields (super);
      _Jv_Field *field = JvGetFirstInstanceField (super);
      while (num > 0)
	{
	  int field_align = get_alignment_from_class (field->type);
	  if (field_align > max_align)
	    max_align = field_align;
	  ++field;
	  --num;
	}
      super = super->getSuperclass();
    }

  int instance_size;
  // This is the size of the 'static' non-reference fields.
  int non_reference_size = 0;
  // This is the size of the 'static' reference fields.  We count
  // these separately to make it simpler for the GC to scan them.
  int reference_size = 0;

  // Although java.lang.Object is never interpreted, an interface can
  // have a null superclass.  Note that we have to lay out an
  // interface because it might have static fields.
  if (klass->superclass)
    instance_size = klass->superclass->size();
  else
    instance_size = java::lang::Object::class$.size();

  klass->engine->allocate_field_initializers (klass); 

  for (int i = 0; i < klass->field_count; i++)
    {
      int field_size;
      int field_align;

      _Jv_Field *field = &klass->fields[i];

      if (! field->isRef ())
	{
	  // It is safe to resolve the field here, since it's a
	  // primitive class, which does not cause loading to happen.
	  resolve_field (field, klass->loader);
	  field_size = field->type->size ();
	  field_align = get_alignment_from_class (field->type);
	}
      else 
	{
	  field_size = sizeof (jobject);
	  field_align = __alignof__ (jobject);
	}

      field->bsize = field_size;

      if ((field->flags & java::lang::reflect::Modifier::STATIC))
	{
	  if (field->u.addr == NULL)
	    {
	      // This computes an offset into a region we'll allocate
	      // shortly, and then adds this offset to the start
	      // address.
	      if (field->isRef())
		{
		  reference_size = ROUND (reference_size, field_align);
		  field->u.boffset = reference_size;
		  reference_size += field_size;
		}
	      else
		{
		  non_reference_size = ROUND (non_reference_size, field_align);
		  field->u.boffset = non_reference_size;
		  non_reference_size += field_size;
		}
	    }
	}
      else
	{
	  instance_size      = ROUND (instance_size, field_align);
	  field->u.boffset   = instance_size;
	  instance_size     += field_size;
	  if (field_align > max_align)
	    max_align = field_align;
	}
    }

  if (reference_size != 0 || non_reference_size != 0)
    klass->engine->allocate_static_fields (klass, reference_size,
					   non_reference_size);

  // Set the instance size for the class.  Note that first we round it
  // to the alignment required for this object; this keeps us in sync
  // with our current ABI.
  instance_size = ROUND (instance_size, max_align);
  klass->size_in_bytes = instance_size;
}

// This takes the class to state JV_STATE_LINKED.  The class lock must
// be held when calling this.
void
_Jv_Linker::ensure_class_linked (jclass klass)
{
  if (klass->state >= JV_STATE_LINKED)
    return;

  int state = klass->state;
  try
    {
      // Short-circuit, so that mutually dependent classes are ok.
      klass->state = JV_STATE_LINKED;

      _Jv_Constants *pool = &klass->constants;

      // Compiled classes require that their class constants be
      // resolved here.  However, interpreted classes need their
      // constants to be resolved lazily.  If we resolve an
      // interpreted class' constants eagerly, we can end up with
      // spurious IllegalAccessErrors when the constant pool contains
      // a reference to a class we can't access.  This can validly
      // occur in an obscure case involving the InnerClasses
      // attribute.
      if (! _Jv_IsInterpretedClass (klass))
	{
	  // Resolve class constants first, since other constant pool
	  // entries may rely on these.
	  for (int index = 1; index < pool->size; ++index)
	    {
	      if (pool->tags[index] == JV_CONSTANT_Class)
                // Lazily resolve the entries.
		resolve_pool_entry (klass, index, true);
	    }
	}

      // Resolve the remaining constant pool entries.
      for (int index = 1; index < pool->size; ++index)
	{
	  if (pool->tags[index] == JV_CONSTANT_String)
	    {
	      jstring str;

	      str = _Jv_NewStringUtf8Const (pool->data[index].utf8);
	      pool->data[index].o = str;
	      pool->tags[index] |= JV_CONSTANT_ResolvedFlag;
	    }
	}

      if (klass->engine->need_resolve_string_fields())
	{
	  jfieldID f = JvGetFirstStaticField (klass);
	  for (int n = JvNumStaticFields (klass); n > 0; --n)
	    {
	      int mod = f->getModifiers ();
	      // If we have a static String field with a non-null initial
	      // value, we know it points to a Utf8Const.

              // Finds out whether we have to initialize a String without the
              // need to resolve the field.
              if ((f->isResolved()
                   ? (f->type == &java::lang::String::class$)
                   : _Jv_equalUtf8Classnames((_Jv_Utf8Const *) f->type,
                                             java::lang::String::class$.name))
		  && (mod & java::lang::reflect::Modifier::STATIC) != 0)
		{
		  jstring *strp = (jstring *) f->u.addr;
		  if (*strp)
		    *strp = _Jv_NewStringUtf8Const ((_Jv_Utf8Const *) *strp);
		}
	      f = f->getNextField ();
	    }
	}

      klass->notifyAll ();

      _Jv_PushClass (klass);
    }
  catch (java::lang::Throwable *t)
    {
      klass->state = state;
      throw t;
    }
}

// This ensures that symbolic superclass and superinterface references
// are resolved for the indicated class.  This must be called with the
// class lock held.
void
_Jv_Linker::ensure_supers_installed (jclass klass)
{
  resolve_class_ref (klass, &klass->superclass);
  // An interface won't have a superclass.
  if (klass->superclass)
    wait_for_state (klass->superclass, JV_STATE_LOADING);

  for (int i = 0; i < klass->interface_count; ++i)
    {
      resolve_class_ref (klass, &klass->interfaces[i]);
      wait_for_state (klass->interfaces[i], JV_STATE_LOADING);
    }
}

// This adds missing `Miranda methods' to a class.
void
_Jv_Linker::add_miranda_methods (jclass base, jclass iface_class)
{
  // Note that at this point, all our supers, and the supers of all
  // our superclasses and superinterfaces, will have been installed.

  for (int i = 0; i < iface_class->interface_count; ++i)
    {
      jclass interface = iface_class->interfaces[i];

      for (int j = 0; j < interface->method_count; ++j)
	{
 	  _Jv_Method *meth = &interface->methods[j];
	  // Don't bother with <clinit>.
	  if (meth->name->first() == '<')
	    continue;
	  _Jv_Method *new_meth = _Jv_LookupDeclaredMethod (base, meth->name,
							   meth->signature);
	  if (! new_meth)
	    {
	      // We assume that such methods are very unlikely, so we
	      // just reallocate the method array each time one is
	      // found.  This greatly simplifies the searching --
	      // otherwise we have to make sure that each such method
	      // found is really unique among all superinterfaces.
	      int new_count = base->method_count + 1;
	      _Jv_Method *new_m
		= (_Jv_Method *) _Jv_AllocRawObj (sizeof (_Jv_Method)
						  * new_count);
	      memcpy (new_m, base->methods,
		      sizeof (_Jv_Method) * base->method_count);

	      // Add new method.
	      new_m[base->method_count] = *meth;
	      new_m[base->method_count].index = (_Jv_ushort) -1;
	      new_m[base->method_count].accflags
		|= java::lang::reflect::Modifier::INVISIBLE;

	      base->methods = new_m;
	      base->method_count = new_count;
	    }
	}

      wait_for_state (interface, JV_STATE_LOADED);
      add_miranda_methods (base, interface);
    }
}

// This ensures that the class' method table is "complete".  This must
// be called with the class lock held.
void
_Jv_Linker::ensure_method_table_complete (jclass klass)
{
  if (klass->vtable != NULL)
    return;

  // We need our superclass to have its own Miranda methods installed.
  if (! klass->isInterface())
    wait_for_state (klass->getSuperclass (), JV_STATE_LOADED);

  // A class might have so-called "Miranda methods".  This is a method
  // that is declared in an interface and not re-declared in an
  // abstract class.  Some compilers don't emit declarations for such
  // methods in the class; this will give us problems since we expect
  // a declaration for any method requiring a vtable entry.  We handle
  // this here by searching for such methods and constructing new
  // internal declarations for them.  Note that we do this
  // unconditionally, and not just for abstract classes, to correctly
  // account for cases where a class is modified to be concrete and
  // still incorrectly inherits an abstract method.
  int pre_count = klass->method_count;
  add_miranda_methods (klass, klass);

  // Let the execution engine know that we've added methods.
  if (klass->method_count != pre_count)
    klass->engine->post_miranda_hook(klass);
}

// Verify a class.  Must be called with class lock held.
void
_Jv_Linker::verify_class (jclass klass)
{
  klass->engine->verify(klass);
}

// Check the assertions contained in the type assertion table for KLASS.
// This is the equivilent of bytecode verification for native, BC-ABI code.
void
_Jv_Linker::verify_type_assertions (jclass klass)
{
  if (debug_link)
    fprintf (stderr, "Evaluating type assertions for %s:\n",
	     klass->name->chars());

  if (klass->assertion_table == NULL)
    return;

  for (int i = 0;; i++)
    {
      int assertion_code = klass->assertion_table[i].assertion_code;
      _Jv_Utf8Const *op1 = klass->assertion_table[i].op1;
      _Jv_Utf8Const *op2 = klass->assertion_table[i].op2;
      
      if (assertion_code == JV_ASSERT_END_OF_TABLE)
        return;
      else if (assertion_code == JV_ASSERT_TYPES_COMPATIBLE)
        {
	  if (debug_link)
	    {
	      fprintf (stderr, "  code=%i, operand A=%s B=%s\n",
		       assertion_code, op1->chars(), op2->chars());
	    }
	
	  // The operands are class signatures. op1 is the source, 
	  // op2 is the target.
	  jclass cl1 = _Jv_FindClassFromSignature (op1->chars(), 
	    klass->getClassLoaderInternal());
	  jclass cl2 = _Jv_FindClassFromSignature (op2->chars(),
	    klass->getClassLoaderInternal());
	    
	  // If the class doesn't exist, ignore the assertion. An exception
	  // will be thrown later if an attempt is made to actually 
	  // instantiate the class.
	  if (cl1 == NULL || cl2 == NULL)
	    continue;

          if (! _Jv_IsAssignableFromSlow (cl1, cl2))
	    {
	      jstring s = JvNewStringUTF ("Incompatible types: In class ");
	      s = s->concat (klass->getName());
	      s = s->concat (JvNewStringUTF (": "));
	      s = s->concat (cl1->getName());
	      s = s->concat (JvNewStringUTF (" is not assignable to "));
	      s = s->concat (cl2->getName());
	      throw new java::lang::VerifyError (s);
	    }
	}
      else if (assertion_code == JV_ASSERT_IS_INSTANTIABLE)
        {
	  // TODO: Implement this.
	}
      // Unknown assertion codes are ignored, for forwards-compatibility.
    }
}
   
void
_Jv_Linker::print_class_loaded (jclass klass)
{
  char *codesource = NULL;
  if (klass->protectionDomain != NULL)
    {
      java::security::CodeSource *cs
	= klass->protectionDomain->getCodeSource();
      if (cs != NULL)
	{
	  jstring css = cs->toString();
	  int len = JvGetStringUTFLength(css);
	  codesource = (char *) _Jv_AllocBytes(len + 1);
	  JvGetStringUTFRegion(css, 0, css->length(), codesource);
	  codesource[len] = '\0';
	}
    }
  if (codesource == NULL)
    codesource = (char *) "<no code source>";

  const char *abi;
  if (_Jv_IsInterpretedClass (klass))
    abi = "bytecode";
  else if (_Jv_IsBinaryCompatibilityABI (klass))
    abi = "BC-compiled";
  else
    abi = "pre-compiled";

  fprintf (stderr, "[Loaded (%s) %s from %s]\n", abi, klass->name->chars(),
	   codesource);
}

// FIXME: mention invariants and stuff.
void
_Jv_Linker::wait_for_state (jclass klass, int state)
{
  if (klass->state >= state)
    return;

  java::lang::Thread *self = java::lang::Thread::currentThread();

  {
    JvSynchronize sync (klass);

    // This is similar to the strategy for class initialization.  If we
    // already hold the lock, just leave.
    while (klass->state <= state
	   && klass->thread 
	   && klass->thread != self)
      klass->wait ();
<<<<<<< HEAD

    java::lang::Thread *save = klass->thread;
    klass->thread = self;

=======

    java::lang::Thread *save = klass->thread;
    klass->thread = self;

>>>>>>> 60a98cce
    // Allocate memory for static fields and constants.
    if (GC_base (klass) && klass->fields && ! GC_base (klass->fields))
      {
	jsize count = klass->field_count;
	if (count)
	  {
	    _Jv_Field* fields 
	      = (_Jv_Field*) _Jv_AllocRawObj (count * sizeof (_Jv_Field));
	    memcpy ((void*)fields,
		    (void*)klass->fields,
		    count * sizeof (_Jv_Field));
	    klass->fields = fields;
	  }
      }
      
  // Print some debugging info if requested.  Interpreted classes are
  // handled in defineclass, so we only need to handle the two
  // pre-compiled cases here.
  if ((klass->state == JV_STATE_COMPILED
	  || klass->state == JV_STATE_PRELOADING)
      && ! _Jv_IsInterpretedClass (klass))
    {
      if (gcj::verbose_class_flag)
	print_class_loaded (klass);
      ++gcj::loadedClasses;
    }

    try
      {
	if (state >= JV_STATE_LOADING && klass->state < JV_STATE_LOADING)
	  {
	    ensure_supers_installed (klass);
	    klass->set_state(JV_STATE_LOADING);
	  }

	if (state >= JV_STATE_LOADED && klass->state < JV_STATE_LOADED)
	  {
	    ensure_method_table_complete (klass);
	    klass->set_state(JV_STATE_LOADED);
	  }

	if (state >= JV_STATE_PREPARED && klass->state < JV_STATE_PREPARED)
	  {
	    ensure_fields_laid_out (klass);
	    make_vtable (klass);
	    layout_interface_methods (klass);
	    prepare_constant_time_tables (klass);
	    klass->set_state(JV_STATE_PREPARED);
	  }

	if (state >= JV_STATE_LINKED && klass->state < JV_STATE_LINKED)
	  {
	    if (gcj::verifyClasses)
	      verify_class (klass);

	    ensure_class_linked (klass);
	    link_exception_table (klass);
	    link_symbol_table (klass);
	    klass->set_state(JV_STATE_LINKED);
	  }
      }
    catch (java::lang::Throwable *exc)
      {
	klass->thread = save;
	klass->set_state(JV_STATE_ERROR);
	throw exc;
      }
<<<<<<< HEAD

    klass->thread = save;

    if (klass->state == JV_STATE_ERROR)
      throw new java::lang::LinkageError;
  }

=======

    klass->thread = save;

    if (klass->state == JV_STATE_ERROR)
      throw new java::lang::LinkageError;
  }

#ifdef INTERPRETER
>>>>>>> 60a98cce
  if (__builtin_expect (klass->state == JV_STATE_LINKED, false)
      && state >= JV_STATE_LINKED
      && JVMTI_REQUESTED_EVENT (ClassPrepare))
    {
      JNIEnv *jni_env = _Jv_GetCurrentJNIEnv ();
      _Jv_JVMTI_PostEvent (JVMTI_EVENT_CLASS_PREPARE, self, jni_env,
			   klass);
    }
<<<<<<< HEAD
=======
#endif
>>>>>>> 60a98cce
}<|MERGE_RESOLUTION|>--- conflicted
+++ resolved
@@ -33,15 +33,10 @@
 #include <limits.h>
 #include <java-cpool.h>
 #include <execution.h>
-<<<<<<< HEAD
-#include <jvmti.h>
-#include "jvmti-int.h"
-=======
 #ifdef INTERPRETER
 #include <jvmti.h>
 #include "jvmti-int.h"
 #endif
->>>>>>> 60a98cce
 #include <java/lang/Class.h>
 #include <java/lang/String.h>
 #include <java/lang/StringBuffer.h>
@@ -860,11 +855,7 @@
   throw new java::lang::NoSuchMethodError;
 }
 
-<<<<<<< HEAD
-#if defined USE_LIBFFI && FFI_CLOSURES
-=======
 #if defined USE_LIBFFI && FFI_CLOSURES && defined(INTERPRETER)
->>>>>>> 60a98cce
 // A function whose invocation is prepared using libffi. It gets called
 // whenever a static method of a missing class is invoked. The data argument
 // holds a reference to a String denoting the missing class.
@@ -1050,11 +1041,7 @@
   return i;
 }
 
-<<<<<<< HEAD
-#if defined USE_LIBFFI && FFI_CLOSURES
-=======
 #if defined USE_LIBFFI && FFI_CLOSURES && defined(INTERPRETER)
->>>>>>> 60a98cce
 // We use a structure of this type to store the closure that
 // represents a missing method.
 struct method_closure
@@ -2006,17 +1993,10 @@
 	   && klass->thread 
 	   && klass->thread != self)
       klass->wait ();
-<<<<<<< HEAD
 
     java::lang::Thread *save = klass->thread;
     klass->thread = self;
 
-=======
-
-    java::lang::Thread *save = klass->thread;
-    klass->thread = self;
-
->>>>>>> 60a98cce
     // Allocate memory for static fields and constants.
     if (GC_base (klass) && klass->fields && ! GC_base (klass->fields))
       {
@@ -2084,7 +2064,6 @@
 	klass->set_state(JV_STATE_ERROR);
 	throw exc;
       }
-<<<<<<< HEAD
 
     klass->thread = save;
 
@@ -2092,16 +2071,7 @@
       throw new java::lang::LinkageError;
   }
 
-=======
-
-    klass->thread = save;
-
-    if (klass->state == JV_STATE_ERROR)
-      throw new java::lang::LinkageError;
-  }
-
 #ifdef INTERPRETER
->>>>>>> 60a98cce
   if (__builtin_expect (klass->state == JV_STATE_LINKED, false)
       && state >= JV_STATE_LINKED
       && JVMTI_REQUESTED_EVENT (ClassPrepare))
@@ -2110,8 +2080,5 @@
       _Jv_JVMTI_PostEvent (JVMTI_EVENT_CLASS_PREPARE, self, jni_env,
 			   klass);
     }
-<<<<<<< HEAD
-=======
 #endif
->>>>>>> 60a98cce
 }