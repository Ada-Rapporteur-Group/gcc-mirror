--- conflicted
+++ resolved
@@ -932,8 +932,6 @@
     ;;
 esac
 
-<<<<<<< HEAD
-=======
 LIBMATHSPEC=
 # extra LD Flags which are required for targets
 case "${host}" in
@@ -944,7 +942,6 @@
      ;;
 esac
 
->>>>>>> 03d20231
 # Check for --no-merge-exidx-entries, an ARM-specific linker option.
 AC_CACHE_CHECK([for --no-merge-exidx-entries], [libgcj_cv_exidx],
   [saved_ldflags="$LDFLAGS"
@@ -1858,19 +1855,6 @@
 # Needed for substituting into aot-compile*
 python_mod_dir_expanded="${expanded_prefix}${with_python_dir}"
 
-<<<<<<< HEAD
-if test "x${with_python_dir}" = "x"
-then
-  # Needed for installing Python modules during make install.
-  python_mod_dir="\${prefix}/share/python"
-  # Needed for substituting into aot-compile*
-  python_mod_dir_expanded="${expanded_prefix}/share/python"
-else
-  python_mod_dir="\${prefix}${with_python_dir}"
-  python_mod_dir_expanded="${expanded_prefix}${with_python_dir}"
-fi
-=======
->>>>>>> 03d20231
 AC_MSG_RESULT(Python modules dir: ${python_mod_dir_expanded});
 AC_SUBST(python_mod_dir)
 AC_SUBST(python_mod_dir_expanded)
