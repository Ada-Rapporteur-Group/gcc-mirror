--- conflicted
+++ resolved
@@ -1555,8 +1555,6 @@
 # For _Unwind_GetIPInfo.
 GCC_CHECK_UNWIND_GETIPINFO
 
-<<<<<<< HEAD
-=======
 # See if linker supports anonymous version scripts.
 AC_CACHE_CHECK([whether ld supports anonymous version scripts],
   [libjava_cv_anon_version_script],
@@ -1570,7 +1568,6 @@
   ])
 AM_CONDITIONAL(ANONVERSCRIPT, test "$libjava_cv_anon_version_script" = yes)
 
->>>>>>> 1177f497
 # Check if linker supports static linking on a per library basis
 LD_START_STATIC_SPEC=
 LD_FINISH_STATIC_SPEC=
