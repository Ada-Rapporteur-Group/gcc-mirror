// defineclass.cc - defining a class from .class format.

/* Copyright (C) 1999, 2000, 2001, 2002, 2003, 2004, 2005, 2006, 2007
   Free Software Foundation

   This file is part of libgcj.

This software is copyrighted work licensed under the terms of the
Libgcj License.  Please consult the file "LIBGCJ_LICENSE" for
details.  */

/* 
   Author: Kresten Krab Thorup <krab@gnu.org> 

   Written using the online versions of Java Language Specification (1st
   ed.) and The Java Virtual Machine Specification (2nd ed.). 

   Future work may include reading (and handling) attributes which are
   currently being ignored ("InnerClasses", "LineNumber", etc...).  
*/

#include <config.h>

#include <java-interp.h>

#include <stdlib.h>
#include <stdio.h>
#include <java-cpool.h>
#include <gcj/cni.h>
#include <execution.h>

#include <java/lang/Class.h>
#include <java/lang/Float.h>
#include <java/lang/Double.h>
#include <java/lang/Character.h>
#include <java/lang/LinkageError.h>
#include <java/lang/InternalError.h>
#include <java/lang/ClassFormatError.h>
#include <java/lang/NoClassDefFoundError.h>
#include <java/lang/ClassCircularityError.h>
#include <java/lang/IncompatibleClassChangeError.h>
#include <java/lang/reflect/Modifier.h>
#include <java/lang/reflect/Field.h>
#include <java/lang/reflect/Method.h>
#include <java/security/ProtectionDomain.h>
#include <java/io/DataOutputStream.h>
#include <java/io/ByteArrayOutputStream.h>

using namespace gcj;

#ifdef INTERPRETER

// these go in some separate functions, to avoid having _Jv_InitClass
// inserted all over the place.
static void throw_internal_error (const char *msg)
	__attribute__ ((__noreturn__));
static void throw_no_class_def_found_error (jstring msg)
	__attribute__ ((__noreturn__));
static void throw_no_class_def_found_error (const char *msg)
	__attribute__ ((__noreturn__));
static void throw_class_format_error (jstring msg)
	__attribute__ ((__noreturn__));
static void throw_incompatible_class_change_error (jstring msg)
	__attribute__ ((__noreturn__));
static void throw_class_circularity_error (jstring msg)
	__attribute__ ((__noreturn__));

/**
 * We define class reading using a class.  It is practical, since then
 * the entire class-reader can be a friend of class Class (it needs to
 * write all it's different structures); but also because this makes it
 * easy to make class definition reentrant, and thus two threads can be
 * defining classes at the same time.   This class (_Jv_ClassReader) is
 * never exposed outside this file, so we don't have to worry about
 * public or private members here.
 */

struct _Jv_ClassReader
{

  // do verification?  Currently, there is no option to disable this.
  // This flag just controls the verificaiton done by the class loader;
  // i.e., checking the integrity of the constant pool; and it is
  // allways on.  You always want this as far as I can see, but it also
  // controls weither identifiers and type descriptors/signatures are
  // verified as legal.  This could be somewhat more expensive since it
  // will call Character.isJavaIdentifier{Start,Part} for each character
  // in any identifier (field name or method name) it comes by.  Thus,
  // it might be useful to turn off this verification for classes that
  // come from a trusted source.  However, for GCJ, trusted classes are
  // most likely to be linked in.

  bool verify;

  // original input data.
  jbyteArray input_data;
  jint input_offset;

  // input data.
  unsigned char     *bytes;
  int                len;

  // current input position
  int                pos;

  // the constant pool data
  int pool_count;
  unsigned char     *tags;
  unsigned int      *offsets;

  // the class to define (see java-interp.h)
  jclass	   def;

  // the classes associated interpreter data.
  _Jv_InterpClass  *def_interp;

  // The name we found.
  _Jv_Utf8Const **found_name;

  // True if this is a 1.5 class file.
  bool             is_15;

  // Buffer holding extra reflection data.
  ::java::io::ByteArrayOutputStream *reflection_data;
  ::java::io::DataOutputStream *data_stream;


  /* check that the given number of input bytes are available */
  inline void check (int num)
  {
    if (pos + num > len)
      throw_class_format_error ("Premature end of data");
  }

  /* skip a given number of bytes in input */
  inline void skip (int num)
  {
    check (num);
    pos += num;
  }
  
  /* read an unsigned 1-byte unit */
  inline static jint get1u (unsigned char* bytes)
  {
    return bytes[0];
  }
  
  /* read an unsigned 1-byte unit */
  inline jint read1u ()
  {
    skip (1);
    return get1u (bytes+pos-1);
  }
  
  /* read an unsigned 2-byte unit */
  inline static jint get2u (unsigned char *bytes)
  {
    return (((jint)bytes[0]) << 8) | ((jint)bytes[1]);
  }
  
  /* read an unsigned 2-byte unit */
  inline jint read2u ()
  {
    skip (2);  
    return get2u (bytes+pos-2);
  }
  
  /* read a 4-byte unit */
  static jint get4 (unsigned char *bytes)
  {
    return (((jint)bytes[0]) << 24)
         | (((jint)bytes[1]) << 16)
         | (((jint)bytes[2]) << 8)
         | (((jint)bytes[3]) << 0);
  }

  /* read a 4-byte unit, (we don't do that quite so often) */
  inline jint read4 ()
  {
    skip (4);  
    return get4 (bytes+pos-4);
  }

  /* read a 8-byte unit */
  static jlong get8 (unsigned char* bytes)
  {
    return (((jlong)bytes[0]) << 56)
         | (((jlong)bytes[1]) << 48)
         | (((jlong)bytes[2]) << 40)
         | (((jlong)bytes[3]) << 32) 
         | (((jlong)bytes[4]) << 24)
         | (((jlong)bytes[5]) << 16)
         | (((jlong)bytes[6]) << 8)
         | (((jlong)bytes[7]) << 0);
  }

  /* read a 8-byte unit */
  inline jlong read8 ()
  {
    skip (8);  
    return get8 (bytes+pos-8);
  }

  inline void check_tag (int index, char expected_tag)
  {
    if (index < 0
	|| index > pool_count
	|| tags[index] != expected_tag)
      throw_class_format_error ("erroneous constant pool tag");
  }

  inline void verify_identifier (_Jv_Utf8Const* name)
  {
    if (! _Jv_VerifyIdentifier (name))
      throw_class_format_error ("erroneous identifier");
  }

  inline void verify_classname (unsigned char* ptr, _Jv_ushort length)
  {
    if (! _Jv_VerifyClassName (ptr, length))
      throw_class_format_error ("erroneous class name");
  }

  inline void verify_classname (_Jv_Utf8Const *name)
  {
    if (! _Jv_VerifyClassName (name))
      throw_class_format_error ("erroneous class name");
  }

  inline void verify_field_signature (_Jv_Utf8Const *sig)
  {
    if (! _Jv_VerifyFieldSignature (sig))
      throw_class_format_error ("erroneous type descriptor");
  }

  inline void verify_method_signature (_Jv_Utf8Const *sig)
  {
    if (! _Jv_VerifyMethodSignature (sig))
      throw_class_format_error ("erroneous type descriptor");
  }

  ::java::io::DataOutputStream *get_reflection_stream ()
  {
    if (reflection_data == NULL)
      {
	reflection_data = new ::java::io::ByteArrayOutputStream();
	data_stream = new ::java::io::DataOutputStream(reflection_data);
      }
    return data_stream;
  }

  _Jv_ClassReader (jclass klass, jbyteArray data, jint offset, jint length,
		   java::security::ProtectionDomain *pd,
		   _Jv_Utf8Const **name_result)
  {
    if (klass == 0 || length < 0 || offset+length > data->length)
      throw_internal_error ("arguments to _Jv_DefineClass");

    verify = true;
    input_data = data;
    input_offset = offset;
    bytes  = (unsigned char*) (elements (data)+offset);
    len    = length;
    pos    = 0;
    is_15  = false;

    def    = klass;
    found_name = name_result;
    reflection_data = NULL;
    data_stream = NULL;

    def->size_in_bytes = -1;
    def->vtable_method_count = -1;
    def->engine = &_Jv_soleInterpreterEngine;
    def->protectionDomain = pd;
  }

  /** and here goes the parser members defined out-of-line */
  void parse ();
  void read_constpool ();
  void prepare_pool_entry (int index, unsigned char tag,
			   bool rewrite = true);
  void read_fields ();
  void read_methods ();
  void read_one_class_attribute ();
  void read_one_method_attribute (int method);
  void read_one_code_attribute (int method);
  void read_one_field_attribute (int field, bool *);
  void throw_class_format_error (const char *msg);

  void handleEnclosingMethod(int);
  void handleGenericSignature(jv_attr_type, unsigned short, int);
  void handleAnnotationElement();
  void handleAnnotation();
  void handleAnnotations();
  void handleMemberAnnotations(jv_attr_type, int, int);
  void handleAnnotationDefault(int, int);
  void handleParameterAnnotations(int, int);
  void finish_reflection_data ();

  /** check an utf8 entry, without creating a Utf8Const object */
  bool is_attribute_name (int index, const char *name);
  
  /** return the value of a utf8 entry in the passed array */
  int pool_Utf8_to_char_arr (int index, char **entry);

  /** here goes the class-loader members defined out-of-line */
  void handleConstantPool ();
  void handleClassBegin (int, int, int);
  void handleInterfacesBegin (int);
  void handleInterface (int, int);
  void handleFieldsBegin (int);
  void handleField (int, int, int, int, int *);
  void handleConstantValueAttribute (int, int, bool *);
  void handleMethodsBegin (int);
  void handleMethod (int, int, int, int);
  void handleMethodsEnd ();
  void handleCodeAttribute (int, int, int, int, int, int);
  void handleExceptionTableEntry (int, int, int, int, int, int);

  void checkExtends (jclass sub, jclass super);
  void checkImplements (jclass sub, jclass super);

  /*
   * FIXME: we should keep a hash table of utf8-strings, since many will
   * be the same.  It's a little tricky, however, because the hash table
   * needs to interact gracefully with the garbage collector.  Much
   * memory is to be saved by this, however!  perhaps the improvement
   * could be implemented in prims.cc (_Jv_makeUtf8Const), since it
   * computes the hash value anyway.
   */
};

// Note that *NAME_RESULT will only be set if the class is registered
// with the class loader.  This is how the caller can know whether
// unregistration is require.
void
_Jv_DefineClass (jclass klass, jbyteArray data, jint offset, jint length,
		 java::security::ProtectionDomain *pd,
		 _Jv_Utf8Const **name_result)
{
  _Jv_ClassReader reader (klass, data, offset, length, pd, name_result);
  reader.parse();

  /* that's it! */
}


/** This section defines the parsing/scanning of the class data */

// Major and minor version numbers for various releases.
#define MAJOR_1_1 45
#define MINOR_1_1  3
#define MAJOR_1_2 46
#define MINOR_1_2  0
#define MAJOR_1_3 47
#define MINOR_1_3  0
#define MAJOR_1_4 48
#define MINOR_1_4  0
#define MAJOR_1_5 49
#define MINOR_1_5  0

void
_Jv_ClassReader::parse ()
{
  int magic = read4 ();
  if (magic != (int) 0xCAFEBABE)
    throw_class_format_error ("bad magic number");

  int minor_version = read2u ();
  int major_version = read2u ();
  if (major_version < MAJOR_1_1 || major_version > MAJOR_1_5
      || (major_version == MAJOR_1_5 && minor_version > MINOR_1_5))
    throw_class_format_error ("unrecognized class file version");
  is_15 = (major_version == MAJOR_1_5);

  pool_count = read2u ();

  read_constpool ();

  int access_flags = read2u ();
  int this_class = read2u ();
  int super_class = read2u ();

  check_tag (this_class, JV_CONSTANT_Class);
  if (super_class != 0) 
    check_tag (super_class, JV_CONSTANT_Class);

  handleClassBegin (access_flags, this_class, super_class);

  // Allocate our aux_info here, after the name is set, to fulfill our
  // contract with the collector interface.
  def->aux_info = (void *) _Jv_AllocRawObj (sizeof (_Jv_InterpClass));
  def_interp = (_Jv_InterpClass *) def->aux_info;

  int interfaces_count = read2u (); 

  handleInterfacesBegin (interfaces_count);

  for (int i = 0; i < interfaces_count; i++)
    {
      int iface = read2u ();
      check_tag (iface, JV_CONSTANT_Class);
      handleInterface (i, iface);
    }
  
  read_fields ();
  read_methods ();
  
  int attributes_count = read2u ();
  
  for (int i = 0; i < attributes_count; i++)
    {
      read_one_class_attribute ();
    }

  if (pos != len)
    throw_class_format_error ("unused data before end of file");

  finish_reflection_data ();

  // Tell everyone we're done.
  def->state = JV_STATE_READ;
  if (gcj::verbose_class_flag)
    _Jv_Linker::print_class_loaded (def);
  ++gcj::loadedClasses;
  def->notifyAll ();
}

void
_Jv_ClassReader::finish_reflection_data ()
{
  if (data_stream == NULL)
    return;
  data_stream->writeByte(JV_DONE_ATTR);
  data_stream->flush();
  int nbytes = reflection_data->count;
  unsigned char *new_bytes = (unsigned char *) _Jv_AllocBytes (nbytes);
  memcpy (new_bytes, elements (reflection_data->buf), nbytes);
  def->reflection_data = new_bytes;
}

void
_Jv_ClassReader::handleEnclosingMethod (int len)
{
  if (len != 4)
    throw_class_format_error ("invalid EnclosingMethod attribute");
  // FIXME: only allow one...

  int class_index = read2u();
  check_tag (class_index, JV_CONSTANT_Class);
  prepare_pool_entry (class_index, JV_CONSTANT_Class);

  int method_index = read2u();
  // Zero is ok and means no enclosing method.
  if (method_index != 0)
    {
      check_tag (method_index, JV_CONSTANT_NameAndType);
      prepare_pool_entry (method_index, JV_CONSTANT_NameAndType);
    }

  ::java::io::DataOutputStream *stream = get_reflection_stream ();
  stream->writeByte(JV_CLASS_ATTR);
  stream->writeInt(5);
  stream->writeByte(JV_ENCLOSING_METHOD_KIND);
  stream->writeShort(class_index);
  stream->writeShort(method_index);
}

void
_Jv_ClassReader::handleGenericSignature (jv_attr_type type,
					 unsigned short index,
					 int len)
{
  if (len != 2)
    throw_class_format_error ("invalid Signature attribute");

  int cpool_idx = read2u();
  check_tag (cpool_idx, JV_CONSTANT_Utf8);
  prepare_pool_entry (cpool_idx, JV_CONSTANT_Utf8, false);

  ::java::io::DataOutputStream *stream = get_reflection_stream ();
  stream->writeByte(type);
  int attrlen = 3;
  if (type != JV_CLASS_ATTR)
    attrlen += 2;
  stream->writeInt(attrlen);
  if (type != JV_CLASS_ATTR)
    stream->writeShort(index);
  stream->writeByte(JV_SIGNATURE_KIND);
  stream->writeShort(cpool_idx);
}

void
_Jv_ClassReader::handleAnnotationElement()
{
  int tag = read1u();
  switch (tag)
    {
    case 'B':
    case 'C':
    case 'S':
    case 'Z':
    case 'I':
      {
	int index = read2u();
	check_tag (index, JV_CONSTANT_Integer);
	prepare_pool_entry (index, JV_CONSTANT_Integer);
      }
      break;
    case 'D':
      {
	int index = read2u();
	check_tag (index, JV_CONSTANT_Double);
	prepare_pool_entry (index, JV_CONSTANT_Double);
      }
      break;
    case 'F':
      {
	int index = read2u();
	check_tag (index, JV_CONSTANT_Float);
	prepare_pool_entry (index, JV_CONSTANT_Float);
      }
      break;
    case 'J':
      {
	int index = read2u();
	check_tag (index, JV_CONSTANT_Long);
	prepare_pool_entry (index, JV_CONSTANT_Long);
      }
      break;
    case 's':
      {
	int index = read2u();
	// Despite what the JVM spec says, compilers generate a Utf8
	// constant here, not a String.
	check_tag (index, JV_CONSTANT_Utf8);
	prepare_pool_entry (index, JV_CONSTANT_Utf8, false);
      }
      break;

    case 'e':
      {
	int type_name_index = read2u();
	int const_name_index = read2u ();
	check_tag (type_name_index, JV_CONSTANT_Utf8);
	prepare_pool_entry (type_name_index, JV_CONSTANT_Utf8);
	check_tag (const_name_index, JV_CONSTANT_Utf8);
	prepare_pool_entry (const_name_index, JV_CONSTANT_Utf8, false);
      }
      break;
    case 'c':
      {
	int index = read2u();
	check_tag (index, JV_CONSTANT_Utf8);
	prepare_pool_entry (index, JV_CONSTANT_Utf8);
      }
      break;
    case '@':
      handleAnnotation();
      break;
    case '[':
      {
	int n_array_elts = read2u ();
	for (int i = 0; i < n_array_elts; ++i)
	  handleAnnotationElement();
      }
      break;
    default:
      throw_class_format_error ("invalid annotation element");
    }
}

void
_Jv_ClassReader::handleAnnotation()
{
  int type_index = read2u();
  check_tag (type_index, JV_CONSTANT_Utf8);
  prepare_pool_entry (type_index, JV_CONSTANT_Utf8);

  int npairs = read2u();
  for (int i = 0; i < npairs; ++i)
    {
      int name_index = read2u();
      check_tag (name_index, JV_CONSTANT_Utf8);
      prepare_pool_entry (name_index, JV_CONSTANT_Utf8, false);
      handleAnnotationElement();
    }
}

void
_Jv_ClassReader::handleAnnotations()
{
  int num = read2u();
  while (num--)
    handleAnnotation();
}

void
_Jv_ClassReader::handleMemberAnnotations(jv_attr_type member_type,
					 int member_index,
					 int len)
{
  // We're going to copy the bytes in verbatim.  But first we want to
  // make sure the attribute is well-formed, and we want to prepare
  // the constant pool.  So, we save our starting point.
  int orig_pos = pos;

  handleAnnotations();
  // FIXME: check that we read all LEN bytes?

  ::java::io::DataOutputStream *stream = get_reflection_stream ();
  stream->writeByte(member_type);
  int newLen = len + 1;
  if (member_type != JV_CLASS_ATTR)
    newLen += 2;
  stream->writeInt(newLen);
  stream->writeByte(JV_ANNOTATIONS_KIND);
  if (member_type != JV_CLASS_ATTR)
    stream->writeShort(member_index);
  // Write the data as-is.
  stream->write(input_data, input_offset + orig_pos, len);
}

void
_Jv_ClassReader::handleAnnotationDefault(int member_index, int len)
{
  int orig_pos = pos;
  handleAnnotationElement();

  ::java::io::DataOutputStream *stream = get_reflection_stream ();
  stream->writeByte(JV_METHOD_ATTR);
  stream->writeInt(len + 3);
  stream->writeByte(JV_ANNOTATION_DEFAULT_KIND);
  stream->writeShort(member_index);
  stream->write(input_data, input_offset + orig_pos, len);
}

void
_Jv_ClassReader::handleParameterAnnotations(int member_index, int len)
{
  int orig_pos = pos;

  int n_params = read1u();
  for (int i = 0; i < n_params; ++i)
    handleAnnotations();

  ::java::io::DataOutputStream *stream = get_reflection_stream ();
  stream->writeByte(JV_METHOD_ATTR);
  stream->writeInt(len + 3);
  stream->writeByte(JV_PARAMETER_ANNOTATIONS_KIND);
  stream->writeShort(member_index);
  stream->write(input_data, input_offset + orig_pos, len);
}

void _Jv_ClassReader::read_constpool ()
{
  tags    = (unsigned char*) _Jv_AllocBytes (pool_count);
  offsets = (unsigned int *) _Jv_AllocBytes (sizeof (int) * pool_count) ;

  /** first, we scan the constant pool, collecting tags and offsets */
  tags[0]   = JV_CONSTANT_Undefined;
  offsets[0] = pos;
  for (int c = 1; c < pool_count; c++)
    {
      tags[c]    = read1u ();
      offsets[c] = pos;

      switch (tags[c])
	{
	case JV_CONSTANT_String:
	case JV_CONSTANT_Class:
	  skip (2);
	  break;

	case JV_CONSTANT_Fieldref:
	case JV_CONSTANT_Methodref:
	case JV_CONSTANT_InterfaceMethodref:
	case JV_CONSTANT_NameAndType:
	case JV_CONSTANT_Integer:
	case JV_CONSTANT_Float:
	  skip (4);
	  break;

	case JV_CONSTANT_Double:
	case JV_CONSTANT_Long:
	  skip (8);
	  tags[++c] = JV_CONSTANT_Undefined;
	  break;
	    
	case JV_CONSTANT_Utf8:
	  {		    
	    int len = read2u ();
	    skip (len);
	  }
	  break;

	case JV_CONSTANT_Unicode:
	  throw_class_format_error ("unicode not supported");
	  break;

	default:
	  throw_class_format_error ("erroneous constant pool tag");
	}
    }

  handleConstantPool ();
}


void _Jv_ClassReader::read_fields ()
{
  int fields_count = read2u ();
  handleFieldsBegin (fields_count);

  // We want to sort the fields so that static fields come first,
  // followed by instance fields.  We do this before parsing the
  // fields so that we can have the new indices available when
  // creating the annotation data structures.

  // Allocate this on the heap in case there are a large number of
  // fields.
  int *fieldmap = (int *) _Jv_AllocBytes (fields_count * sizeof (int));
  int save_pos = pos;
  int static_count = 0, instance_count = -1;
  for (int i = 0; i < fields_count; ++i)
    {
      using namespace java::lang::reflect;

      int access_flags = read2u ();
      skip (4);
      int attributes_count = read2u ();

      if ((access_flags & Modifier::STATIC) != 0) 
	fieldmap[i] = static_count++;
      else
	fieldmap[i] = instance_count--;

      for (int j = 0; j < attributes_count; ++j)
	{
	  skip (2);
	  int length = read4 ();
	  skip (length);
	}
    }
  pos = save_pos;

  // In the loop above, instance fields are represented by negative
  // numbers.  Here we rewrite these to be proper offsets.
  for (int i = 0; i < fields_count; ++i)
    {
      if (fieldmap[i] < 0)
	fieldmap[i] = static_count - 1 - fieldmap[i];
    }
  def->static_field_count = static_count;

  for (int i = 0; i < fields_count; i++)
    {
      int access_flags     = read2u ();
      int name_index       = read2u ();
      int descriptor_index = read2u ();
      int attributes_count = read2u ();

      check_tag (name_index, JV_CONSTANT_Utf8);
      prepare_pool_entry (name_index, JV_CONSTANT_Utf8);

      check_tag (descriptor_index, JV_CONSTANT_Utf8);
      prepare_pool_entry (descriptor_index, JV_CONSTANT_Utf8);

      handleField (i, access_flags, name_index, descriptor_index, fieldmap);

      bool found_value = false;
      for (int j = 0; j < attributes_count; j++)
	{
	  read_one_field_attribute (fieldmap[i], &found_value);
	}
    }
}

bool
_Jv_ClassReader::is_attribute_name (int index, const char *name)
{
  check_tag (index, JV_CONSTANT_Utf8);
  int len = get2u (bytes+offsets[index]);
  if (len != (int) strlen (name))
    return false;
  else
    return !memcmp (bytes+offsets[index]+2, name, len);
}

// Get a UTF8 value from the constant pool and turn it into a garbage
// collected char array.
int _Jv_ClassReader::pool_Utf8_to_char_arr (int index, char** entry)
{
  check_tag (index, JV_CONSTANT_Utf8);
  int len = get2u (bytes + offsets[index]);
  *entry = reinterpret_cast<char *> (_Jv_AllocBytes (len + 1));
  (*entry)[len] = '\0';
  memcpy (*entry, bytes + offsets[index] + 2, len);
  return len + 1;
}

void _Jv_ClassReader::read_one_field_attribute (int field_index,
						bool *found_value)
{
  int name = read2u ();
  int length = read4 ();

  if (is_attribute_name (name, "ConstantValue"))
    {
      int cv = read2u ();

      if (cv < pool_count 
	  && cv > 0
	  && (tags[cv] == JV_CONSTANT_Integer
	      || tags[cv] == JV_CONSTANT_Float
	      || tags[cv] == JV_CONSTANT_Long
	      || tags[cv] == JV_CONSTANT_Double
	      || tags[cv] == JV_CONSTANT_String))
	{
	  handleConstantValueAttribute (field_index, cv, found_value);
	}
      else
	{
	  throw_class_format_error ("erroneous ConstantValue attribute");
	}

      if (length != 2) 
	throw_class_format_error ("erroneous ConstantValue attribute");
    }
  else if (is_attribute_name (name, "Signature"))
    handleGenericSignature(JV_FIELD_ATTR, field_index, length);
  else if (is_attribute_name (name, "RuntimeVisibleAnnotations"))
    handleMemberAnnotations(JV_FIELD_ATTR, field_index, length);
  else
    skip (length);
}

void _Jv_ClassReader::read_methods ()
{
  int methods_count = read2u ();
  
  handleMethodsBegin (methods_count);
  
  for (int i = 0; i < methods_count; i++)
    {
      int access_flags     = read2u ();
      int name_index       = read2u ();
      int descriptor_index = read2u ();
      int attributes_count = read2u ();
      
      check_tag (name_index, JV_CONSTANT_Utf8);
      prepare_pool_entry (name_index, JV_CONSTANT_Utf8);

      check_tag (descriptor_index, JV_CONSTANT_Utf8);
      prepare_pool_entry (descriptor_index, JV_CONSTANT_Utf8);

      handleMethod (i, access_flags, name_index,
		    descriptor_index);

      for (int j = 0; j < attributes_count; j++)
	{
	  read_one_method_attribute (i);
	}
    }
  
  handleMethodsEnd ();
}

void _Jv_ClassReader::read_one_method_attribute (int method_index) 
{
  int name = read2u ();
  int length = read4 ();

  if (is_attribute_name (name, "Exceptions"))
    {
      _Jv_Method *method = reinterpret_cast<_Jv_Method *>
	(&def->methods[method_index]);
      if (method->throws != NULL)
	throw_class_format_error ("only one Exceptions attribute allowed per method");

      int num_exceptions = read2u ();
      _Jv_Utf8Const **exceptions =
	(_Jv_Utf8Const **) _Jv_AllocBytes ((num_exceptions + 1)
					   * sizeof (_Jv_Utf8Const *));

      int out = 0;
      _Jv_word *pool_data = def->constants.data;
      for (int i = 0; i < num_exceptions; ++i)
	{
	  int ndx = read2u ();
	  // JLS 2nd Ed. 4.7.5 requires that the tag not be 0.
	  if (ndx != 0)
	    {
	      check_tag (ndx, JV_CONSTANT_Class);
	      exceptions[out++] = pool_data[ndx].utf8; 
	    }
	}
      exceptions[out] = NULL;
      method->throws = exceptions;
    }

  else if (is_attribute_name (name, "Code"))
    {
      int start_off = pos;
      int max_stack = read2u ();
      int max_locals = read2u ();
      int code_length = read4 ();

      int code_start = pos;
      skip (code_length);
      int exception_table_length = read2u ();

      handleCodeAttribute (method_index, 
			   max_stack, max_locals,
			   code_start, code_length,
			   exception_table_length);
      

      for (int i = 0; i < exception_table_length; i++)
	{
	  int start_pc   = read2u ();
	  int end_pc     = read2u ();
	  int handler_pc = read2u ();
	  int catch_type = read2u ();

	  if (start_pc > end_pc
	      || start_pc < 0
	      // END_PC can be equal to CODE_LENGTH.
	      // See JVM Spec 4.7.4.
	      || end_pc > code_length
	      || handler_pc >= code_length)
	    throw_class_format_error ("erroneous exception handler info");

	  if (! (tags[catch_type] == JV_CONSTANT_Class
		 || tags[catch_type] == 0))
	    {
	      throw_class_format_error ("erroneous exception handler info");
	    }

	  handleExceptionTableEntry (method_index,
				     i,
				     start_pc,
				     end_pc,
				     handler_pc, 
				     catch_type);

	}

      int attributes_count = read2u ();

      for (int i = 0; i < attributes_count; i++)
	{
	  read_one_code_attribute (method_index);
	}

      if ((pos - start_off) != length)
	throw_class_format_error ("code attribute too short");
    }
  else if (is_attribute_name (name, "Signature"))
    handleGenericSignature(JV_METHOD_ATTR, method_index, length);
  else if (is_attribute_name (name, "RuntimeVisibleAnnotations"))
    handleMemberAnnotations(JV_METHOD_ATTR, method_index, length);
  else if (is_attribute_name (name, "RuntimeVisibleParameterAnnotations"))
    handleParameterAnnotations(method_index, length);
  else if (is_attribute_name (name, "AnnotationDefault"))
    handleAnnotationDefault(method_index, length);
  else
    {
      /* ignore unknown attributes */
      skip (length);
    }
}

void _Jv_ClassReader::read_one_code_attribute (int method_index) 
{
  int name = read2u ();
  int length = read4 ();
  if (is_attribute_name (name, "LineNumberTable"))
    {
      _Jv_InterpMethod *method = reinterpret_cast<_Jv_InterpMethod *>
	(def_interp->interpreted_methods[method_index]);
      if (method->line_table != NULL)
	throw_class_format_error ("Method already has LineNumberTable");

      int table_len = read2u ();
      _Jv_LineTableEntry* table
	= (_Jv_LineTableEntry *) _Jv_AllocBytes (table_len
						 * sizeof (_Jv_LineTableEntry));
      for (int i = 0; i < table_len; i++)
       {
	 table[i].bytecode_pc = read2u ();
	 table[i].line = read2u ();
       }
      method->line_table_len = table_len;
      method->line_table = table;
    }
  else if (is_attribute_name (name, "LocalVariableTable"))
    {
      _Jv_InterpMethod *method = reinterpret_cast<_Jv_InterpMethod *>
	                       (def_interp->interpreted_methods[method_index]);
      if (method->local_var_table != NULL)
        throw_class_format_error ("Method already has LocalVariableTable");
	
      int table_len = read2u ();
      _Jv_LocalVarTableEntry *table 
        = reinterpret_cast<_Jv_LocalVarTableEntry *>
            (_Jv_AllocRawObj (table_len * sizeof (_Jv_LocalVarTableEntry)));
                               
      for (int i = 0; i < table_len; i++)
        {
<<<<<<< HEAD
          table[i].bytecode_start_pc = read2u ();
          table[i].length = read2u ();
          int len;
          len = pool_Utf8_to_char_arr (read2u (), &table[i].name);
          len = pool_Utf8_to_char_arr (read2u (), &table[i].descriptor);
=======
          table[i].bytecode_pc = read2u ();
          table[i].length = read2u ();
          pool_Utf8_to_char_arr (read2u (), &table[i].name);
          pool_Utf8_to_char_arr (read2u (), &table[i].descriptor);
>>>>>>> 60a98cce
          table[i].slot = read2u ();
          
          if (table[i].slot > method->max_locals || table[i].slot < 0)
            throw_class_format_error ("Malformed Local Variable Table: Invalid Slot");
        }
	    
      method->local_var_table_len = table_len;
      method->local_var_table = table;
    }
  else
    {
      /* ignore unknown code attributes */
      skip (length);
    }
}

void _Jv_ClassReader::read_one_class_attribute () 
{
  int name = read2u ();
  int length = read4 ();
  if (is_attribute_name (name, "SourceFile"))
    {
      int source_index = read2u ();
      check_tag (source_index, JV_CONSTANT_Utf8);
      prepare_pool_entry (source_index, JV_CONSTANT_Utf8, false);
      def_interp->source_file_name = _Jv_NewStringUtf8Const
	(def->constants.data[source_index].utf8);
    }
  else if (is_attribute_name (name, "Signature"))
    handleGenericSignature(JV_CLASS_ATTR, 0, length);
  else if (is_attribute_name (name, "EnclosingMethod"))
    handleEnclosingMethod(length);
  else if (is_attribute_name (name, "RuntimeVisibleAnnotations"))
    handleMemberAnnotations(JV_CLASS_ATTR, 0, length);
  else if (is_attribute_name (name, "InnerClasses"))
    {
      ::java::io::DataOutputStream *stream = get_reflection_stream ();
      stream->writeByte(JV_CLASS_ATTR);
      stream->writeInt(length + 1);
      stream->writeByte(JV_INNER_CLASSES_KIND);
      stream->write(input_data, input_offset + pos, length);
      skip (length);
    }
  else
    {
      /* Currently, we ignore most class attributes. */
     skip (length);
    }
}




/* this section defines the semantic actions of the parser */

void _Jv_ClassReader::handleConstantPool ()
{
  /** now, we actually define the class' constant pool */

  jbyte *pool_tags = (jbyte*) _Jv_AllocBytes (pool_count);
  _Jv_word *pool_data
    = (_Jv_word*) _Jv_AllocRawObj (pool_count * sizeof (_Jv_word));

  def->constants.tags = pool_tags;
  def->constants.data = pool_data;
  def->constants.size = pool_count;

  // Here we make a pass to collect the strings!   We do this, because
  // internally in the GCJ runtime, classes are encoded with .'s not /'s. 
  // Therefore, we first collect the strings, and then translate the rest
  // of the utf8-entries (thus not representing strings) from /-notation
  // to .-notation.
  for (int i = 1; i < pool_count; i++)
    {
      if (tags[i] == JV_CONSTANT_String)
	{
	  unsigned char* str_data = bytes + offsets [i];
	  int utf_index = get2u (str_data);
	  check_tag (utf_index, JV_CONSTANT_Utf8);
	  unsigned char *utf_data = bytes + offsets[utf_index];
	  int len = get2u (utf_data);
	  pool_data[i].utf8 = _Jv_makeUtf8Const ((char*)(utf_data+2), len);
	  pool_tags[i] = JV_CONSTANT_String;
	}
      else
	{
	  pool_tags[i] = JV_CONSTANT_Undefined;
	}
    }

  // and now, we scan everything else but strings & utf8-entries.  This
  // leaves out those utf8-entries which are not used; which will be left
  // with a tag of JV_CONSTANT_Undefined in the class definition.
  for (int index = 1; index < pool_count; index++)
    {
      switch (tags[index])
	{
	case JV_CONSTANT_Undefined:
	case JV_CONSTANT_String:
	case JV_CONSTANT_Utf8:
	  continue;
	  
	default:
	  prepare_pool_entry (index, tags[index]);
	}
    }  
  
}

/* this is a recursive procedure, which will prepare pool entries as needed.
   Which is how we avoid initializing those entries which go unused. 
   
   REWRITE is true iff this pool entry is the Utf8 representation of a
   class name or a signature.
*/

void
_Jv_ClassReader::prepare_pool_entry (int index, unsigned char this_tag,
				     bool rewrite)
{
  /* these two, pool_data and pool_tags, point into the class
     structure we are currently defining */

  unsigned char *pool_tags = (unsigned char*) def->constants.tags;
  _Jv_word      *pool_data = def->constants.data;

  /* this entry was already prepared */
  if (pool_tags[index] == this_tag)
    return;

  /* this_data points to the constant-pool information for the current
     constant-pool entry */

  unsigned char *this_data = bytes + offsets[index];

  switch (this_tag)
    {
    case JV_CONSTANT_Utf8: 
      {
	int len = get2u (this_data);
	char *s = ((char*) this_data)+2;
	pool_tags[index] = JV_CONSTANT_Utf8;

	if (! rewrite)
	  {
	    pool_data[index].utf8 = _Jv_makeUtf8Const (s, len);
	    break;
	  }

	// If REWRITE is set, it is because some other tag needs this
	// utf8-entry for type information: it is a class or a
	// signature.  Thus, we translate /'s to .'s in order to
	// accomondate gcj's internal representation.
	char *buffer = (char*) __builtin_alloca (len);
	for (int i = 0; i < len; i++)
	  {
	    if (s[i] == '/')
	      buffer[i] = '.';
	    else
	      buffer[i] = s[i];
	  }
	pool_data[index].utf8 = _Jv_makeUtf8Const (buffer, len);
      }
      break;
	    
    case JV_CONSTANT_Class:      
      {
	int utf_index = get2u (this_data);
	check_tag (utf_index, JV_CONSTANT_Utf8);
	prepare_pool_entry (utf_index, JV_CONSTANT_Utf8);

	if (verify)
	  verify_classname (pool_data[utf_index].utf8);
		
	pool_data[index].utf8 = pool_data[utf_index].utf8;
	pool_tags[index] = JV_CONSTANT_Class;
      }
      break;
	    
    case JV_CONSTANT_String:
      // already handled before... 
      break;
	    
    case JV_CONSTANT_Fieldref:
    case JV_CONSTANT_Methodref:
    case JV_CONSTANT_InterfaceMethodref:
      {
	int class_index = get2u (this_data);
	int nat_index = get2u (this_data+2);

	check_tag (class_index, JV_CONSTANT_Class);
	prepare_pool_entry (class_index, JV_CONSTANT_Class);	    

	check_tag (nat_index, JV_CONSTANT_NameAndType);
	prepare_pool_entry (nat_index, JV_CONSTANT_NameAndType);

	// here, verify the signature and identifier name
	if (verify)
	{
	  _Jv_ushort name_index, type_index;
	  _Jv_loadIndexes (&pool_data[nat_index],
			   name_index, type_index);

	  if (this_tag == JV_CONSTANT_Fieldref)
	    verify_field_signature (pool_data[type_index].utf8);
	  else
	    verify_method_signature (pool_data[type_index].utf8);

	  _Jv_Utf8Const* name = pool_data[name_index].utf8;

	  if (this_tag != JV_CONSTANT_Fieldref
	      && (   _Jv_equalUtf8Consts (name, clinit_name)
		  || _Jv_equalUtf8Consts (name, init_name)))
	    /* ignore */;
	  else
	    verify_identifier (pool_data[name_index].utf8);
	}
	    
	_Jv_storeIndexes (&pool_data[index], class_index, nat_index);
	pool_tags[index] = this_tag;
      }
      break;
	    
    case JV_CONSTANT_NameAndType:
      {
	_Jv_ushort name_index = get2u (this_data);
	_Jv_ushort type_index = get2u (this_data+2);

	check_tag (name_index, JV_CONSTANT_Utf8);
	prepare_pool_entry (name_index, JV_CONSTANT_Utf8, false);
	check_tag (type_index, JV_CONSTANT_Utf8);
	prepare_pool_entry (type_index, JV_CONSTANT_Utf8);

	_Jv_storeIndexes (&pool_data[index], name_index, type_index);
	pool_tags[index] = JV_CONSTANT_NameAndType;
      }
      break;
	    
    case JV_CONSTANT_Float:
      {
	jfloat f = java::lang::Float::intBitsToFloat ((jint) get4 (this_data));
	_Jv_storeFloat (&pool_data[index], f);
	pool_tags[index] = JV_CONSTANT_Float;
      }
      break;
	    
    case JV_CONSTANT_Integer:
      {
	int i = get4 (this_data);
	_Jv_storeInt (&pool_data[index], i);
	pool_tags[index] = JV_CONSTANT_Integer;
      }
      break;
	    
    case JV_CONSTANT_Double:
      {
	jdouble d
	  = java::lang::Double::longBitsToDouble ((jlong) get8 (this_data));
	_Jv_storeDouble (&pool_data[index], d);
	pool_tags[index] = JV_CONSTANT_Double;
      }
      break;
	    
    case JV_CONSTANT_Long:
      {
	jlong i = get8 (this_data);
	_Jv_storeLong (&pool_data[index], i);
	pool_tags[index] = JV_CONSTANT_Long;
      }
      break;
	    
    default:
      throw_class_format_error ("erroneous constant pool tag");
    }
}


void
_Jv_ClassReader::handleClassBegin (int access_flags, int this_class, int super_class)
{
  using namespace java::lang::reflect;

  unsigned char *pool_tags = (unsigned char*) def->constants.tags;
  _Jv_word      *pool_data = def->constants.data;

  check_tag (this_class, JV_CONSTANT_Class);
  _Jv_Utf8Const *loadedName = pool_data[this_class].utf8;

  // was ClassLoader.defineClass called with an expected class name?
  if (def->name == 0)
    {
      jclass orig = def->loader->findLoadedClass(loadedName->toString());

      if (orig == 0)
	{
	  def->name = loadedName;
	}
      else
	{
	  jstring msg = JvNewStringUTF ("anonymous "
					"class data denotes "
					"existing class ");
	  msg = msg->concat (orig->getName ());

	  throw_no_class_def_found_error (msg);
	}
    }

  // assert that the loaded class has the expected name, 5.3.5
  else if (! _Jv_equalUtf8Consts (loadedName, def->name))
    {
      jstring msg = JvNewStringUTF ("loaded class ");
      msg = msg->concat (def->getName ());
      msg = msg->concat (_Jv_NewStringUTF (" was in fact named "));
      jstring klass_name = loadedName->toString();
      msg = msg->concat (klass_name);

      throw_no_class_def_found_error (msg);
    }

  def->accflags = access_flags | java::lang::reflect::Modifier::INTERPRETED;
  pool_data[this_class].clazz = def;
  pool_tags[this_class] = JV_CONSTANT_ResolvedClass;

  if (super_class == 0)
    {
      // Note that this is ok if we are defining java.lang.Object.
      // But there is no way to have this class be interpreted.
      throw_class_format_error ("no superclass reference");
    }

  def->state = JV_STATE_PRELOADING;

  // Register this class with its defining loader as well (despite the
  // name of the function we're calling), so that super class lookups
  // work properly.  If there is an error, our caller will unregister
  // this class from the class loader.  Also, we don't need to hold a
  // lock here, as our caller has acquired it.
  _Jv_RegisterInitiatingLoader (def, def->loader);

  // Note that we found a name so that unregistration can happen if
  // needed.
  *found_name = def->name;

  if (super_class != 0)
    {
      // Load the superclass.
      check_tag (super_class, JV_CONSTANT_Class);
      _Jv_Utf8Const* super_name = pool_data[super_class].utf8; 

      // Load the superclass using our defining loader.
      jclass the_super = _Jv_FindClass (super_name, def->loader);

      // This will establish that we are allowed to be a subclass,
      // and check for class circularity error.
      checkExtends (def, the_super);

      // Note: for an interface we will find Object as the
      // superclass.  We still check it above to ensure class file
      // validity, but we simply assign `null' to the actual field in
      // this case.
      def->superclass = (((access_flags & Modifier::INTERFACE))
			 ? NULL : the_super);
      pool_data[super_class].clazz = the_super;
      pool_tags[super_class] = JV_CONSTANT_ResolvedClass;
    }

  // Now we've come past the circularity problem, we can 
  // now say that we're loading.

  def->state = JV_STATE_LOADING;
  def->notifyAll ();
}

///// Implements the checks described in sect. 5.3.5.3
void
_Jv_ClassReader::checkExtends (jclass sub, jclass super)
{
  using namespace java::lang::reflect;

  _Jv_Linker::wait_for_state (super, JV_STATE_LOADING);

  // Having an interface or a final class as a superclass is no good.
  if ((super->accflags & (Modifier::INTERFACE | Modifier::FINAL)) != 0)
    {
      throw_incompatible_class_change_error (sub->getName ());
    }

  // If the super class is not public, we need to check some more.
  if ((super->accflags & Modifier::PUBLIC) == 0)
    {
      // With package scope, the classes must have the same class
      // loader.
      if (   sub->loader != super->loader
	  || !_Jv_ClassNameSamePackage (sub->name, super->name))
	{
	  throw_incompatible_class_change_error (sub->getName ());
	}
    } 

  for (; super != 0; super = super->getSuperclass ())
    {
      if (super == sub)
	throw_class_circularity_error (sub->getName ());
    }
}



void _Jv_ClassReader::handleInterfacesBegin (int count)
{
  def->interfaces = (jclass*) _Jv_AllocRawObj (count*sizeof (jclass));
  def->interface_count = count;
}

void _Jv_ClassReader::handleInterface (int if_number, int offset)
{
  _Jv_word       * pool_data = def->constants.data;
  unsigned char  * pool_tags = (unsigned char*) def->constants.tags;

  jclass the_interface;

  if (pool_tags[offset] == JV_CONSTANT_Class)
    {
      _Jv_Utf8Const* name = pool_data[offset].utf8;
      the_interface =  _Jv_FindClass (name, def->loader);
    }
  else if (pool_tags[offset] == JV_CONSTANT_ResolvedClass)
    {
      the_interface = pool_data[offset].clazz;
    }
  else
    {
      throw_no_class_def_found_error ("erroneous constant pool tag");
    }

  // checks the validity of the_interface, and that we are in fact
  // allowed to implement that interface.
  checkImplements (def, the_interface);
  
  pool_data[offset].clazz = the_interface;
  pool_tags[offset] = JV_CONSTANT_ResolvedClass;
  
  def->interfaces[if_number] = the_interface;
}

void
_Jv_ClassReader::checkImplements (jclass sub, jclass super)
{
  using namespace java::lang::reflect;

  // well, it *must* be an interface
  if ((super->accflags & Modifier::INTERFACE) == 0)
    {
      throw_incompatible_class_change_error (sub->getName ());
    }

  // if it has package scope, it must also be defined by the 
  // same loader.
  if ((super->accflags & Modifier::PUBLIC) == 0)
    {
      if (    sub->loader != super->loader
	  || !_Jv_ClassNameSamePackage (sub->name, super->name))
	{
	  throw_incompatible_class_change_error (sub->getName ());
	}
    } 

  // FIXME: add interface circularity check here
  if (sub == super)
    {
      throw_class_circularity_error (sub->getName ());
    }		
}

void _Jv_ClassReader::handleFieldsBegin (int count)
{
  def->fields = (_Jv_Field*) _Jv_AllocRawObj (count * sizeof (_Jv_Field));
  def->field_count = count;
  def_interp->field_initializers
    = (_Jv_ushort*) _Jv_AllocRawObj (count * sizeof (_Jv_ushort));
  for (int i = 0; i < count; i++)
    def_interp->field_initializers[i] = (_Jv_ushort) 0;
}

void _Jv_ClassReader::handleField (int field_no,
				   int flags,
				   int name,
				   int desc,
				   int *fieldmap)
{
  using namespace java::lang::reflect;

  _Jv_word *pool_data = def->constants.data;

  _Jv_Field *field = &def->fields[fieldmap[field_no]];
  _Jv_Utf8Const *field_name = pool_data[name].utf8;

  field->name      = field_name;

  // Ignore flags we don't know about.  
  field->flags = flags & (Field::FIELD_MODIFIERS
			  | Modifier::SYNTHETIC
			  | Modifier::ENUM);

  _Jv_Utf8Const* sig = pool_data[desc].utf8;

  if (verify)
    {
      verify_identifier (field_name);

      for (int i = 0; i < field_no; ++i)
	{
	  if (_Jv_equalUtf8Consts (field_name, def->fields[fieldmap[i]].name)
	      && _Jv_equalUtf8Consts (sig,
				      // We know the other fields are
				      // unresolved.
				      (_Jv_Utf8Const *) def->fields[i].type))
	    throw_class_format_error ("duplicate field name");
	}

      // At most one of PUBLIC, PRIVATE, or PROTECTED is allowed.
      if (1 < ( ((field->flags & Modifier::PUBLIC) ? 1 : 0)
		+((field->flags & Modifier::PRIVATE) ? 1 : 0)
		+((field->flags & Modifier::PROTECTED) ? 1 : 0)))
	throw_class_format_error ("erroneous field access flags");

      // FIXME: JVM spec S4.5: Verify ACC_FINAL and ACC_VOLATILE are not 
      // both set. Verify modifiers for interface fields.
      
    }

  if (verify)
    verify_field_signature (sig);

  // field->type is really a jclass, but while it is still
  // unresolved we keep an _Jv_Utf8Const* instead.
  field->type       = (jclass) sig;
  field->flags     |= _Jv_FIELD_UNRESOLVED_FLAG;
  field->u.boffset  = 0;
}


void _Jv_ClassReader::handleConstantValueAttribute (int field_index, 
						    int value,
						    bool *found_value)
{
  using namespace java::lang::reflect;

  _Jv_Field *field = &def->fields[field_index];

  if ((field->flags & (Modifier::STATIC
		       | Modifier::FINAL
		       | Modifier::PRIVATE)) == 0)
    {
      // Ignore, as per vmspec #4.7.2
      return;
    }

  // do not allow multiple constant fields!
  if (*found_value)
    throw_class_format_error ("field has multiple ConstantValue attributes");

  *found_value = true;
  def_interp->field_initializers[field_index] = value;

  /* type check the initializer */
  
  if (value <= 0 || value >= pool_count)
    throw_class_format_error ("erroneous ConstantValue attribute");

  /* FIXME: do the rest */
}

void
_Jv_ClassReader::handleMethodsBegin (int count)
{
  def->methods = (_Jv_Method *) _Jv_AllocRawObj (sizeof (_Jv_Method) * count);

  def_interp->interpreted_methods
    = (_Jv_MethodBase **) _Jv_AllocRawObj (sizeof (_Jv_MethodBase *)
					   * count);

  for (int i = 0; i < count; i++)
    {
      def_interp->interpreted_methods[i] = 0;
      def->methods[i].index = (_Jv_ushort) -1;
    }

  def->method_count = count;
}


void _Jv_ClassReader::handleMethod 
    (int mth_index, int accflags, int name, int desc)
{ 
  using namespace java::lang::reflect;

  _Jv_word *pool_data = def->constants.data;
  _Jv_Method *method = &def->methods[mth_index];

  check_tag (name, JV_CONSTANT_Utf8);
  prepare_pool_entry (name, JV_CONSTANT_Utf8, false);
  method->name = pool_data[name].utf8;

  check_tag (desc, JV_CONSTANT_Utf8);
  prepare_pool_entry (desc, JV_CONSTANT_Utf8);
  method->signature = pool_data[desc].utf8;

  // ignore unknown flags
  method->accflags = accflags & (Method::METHOD_MODIFIERS
				 | Modifier::BRIDGE
				 | Modifier::SYNTHETIC
				 | Modifier::VARARGS);

  // Initialize...
  method->ncode = 0;
  method->throws = NULL;
  
  if (verify)
    {
      if (_Jv_equalUtf8Consts (method->name, clinit_name)
	  || _Jv_equalUtf8Consts (method->name, init_name))
	/* ignore */;
      else
	verify_identifier (method->name);

      verify_method_signature (method->signature);

      for (int i = 0; i < mth_index; ++i)
	{
	  if (_Jv_equalUtf8Consts (method->name, def->methods[i].name)
	      && _Jv_equalUtf8Consts (method->signature,
				      def->methods[i].signature))
	    throw_class_format_error ("duplicate method");
	}

      // At most one of PUBLIC, PRIVATE, or PROTECTED is allowed.
      if (1 < ( ((method->accflags & Modifier::PUBLIC) ? 1 : 0)
		+((method->accflags & Modifier::PRIVATE) ? 1 : 0)
		+((method->accflags & Modifier::PROTECTED) ? 1 : 0)))
	throw_class_format_error ("erroneous method access flags");

      // FIXME: JVM spec S4.6: if ABSTRACT modifier is set, verify other 
      // flags are not set. Verify flags for interface methods.  Verify
      // modifiers for initializers. 
    }
}

void _Jv_ClassReader::handleCodeAttribute
  (int method_index, int max_stack, int max_locals, 
   int code_start, int code_length, int exc_table_length)
{
  int size = _Jv_InterpMethod::size (exc_table_length, code_length);
  _Jv_InterpMethod *method = 
    (_Jv_InterpMethod*) (_Jv_AllocRawObj (size));

  method->max_stack      = max_stack;
  method->max_locals     = max_locals;
  method->code_length    = code_length;
  method->exc_count      = exc_table_length;
  method->is_15          = is_15;
  method->defining_class = def;
  method->self           = &def->methods[method_index];
  method->prepared       = NULL;
  method->line_table_len = 0;
  method->line_table     = NULL;


  // grab the byte code!
  memcpy ((void*) method->bytecode (),
	  (void*) (bytes+code_start),
	  code_length);

  def_interp->interpreted_methods[method_index] = method;

  if ((method->self->accflags & java::lang::reflect::Modifier::STATIC))
    {
      // Precompute the ncode field for a static method.  This lets us
      // call a static method of an interpreted class from precompiled
      // code without first resolving the class (that will happen
      // during class initialization instead).
      method->self->ncode = method->ncode (def);
    }
}

void _Jv_ClassReader::handleExceptionTableEntry
  (int method_index, int exc_index, 
   int start_pc, int end_pc, int handler_pc, int catch_type)
{
  _Jv_InterpMethod *method = reinterpret_cast<_Jv_InterpMethod *>
    (def_interp->interpreted_methods[method_index]);
  _Jv_InterpException *exc = method->exceptions ();

  exc[exc_index].start_pc.i     = start_pc;
  exc[exc_index].end_pc.i       = end_pc;
  exc[exc_index].handler_pc.i   = handler_pc;
  exc[exc_index].handler_type.i = catch_type;
}

void _Jv_ClassReader::handleMethodsEnd ()
{
  using namespace java::lang::reflect;

  for (int i = 0; i < def->method_count; i++)
    {
      _Jv_Method *method = &def->methods[i];
      if ((method->accflags & Modifier::NATIVE) != 0)
	{
	  if (def_interp->interpreted_methods[i] != 0)
	    throw_class_format_error ("code provided for native method");
	  else
	    {
	      _Jv_JNIMethod *m = (_Jv_JNIMethod *)
		_Jv_AllocRawObj (sizeof (_Jv_JNIMethod));
	      m->defining_class = def;
	      m->self = method;
	      m->function = NULL;
	      def_interp->interpreted_methods[i] = m;

	      if ((method->accflags & Modifier::STATIC))
		{
		  // Precompute the ncode field for a static method.
		  // This lets us call a static method of an
		  // interpreted class from precompiled code without
		  // first resolving the class (that will happen
		  // during class initialization instead).
		  method->ncode = m->ncode (def);
		}
	    }
	}
      else if ((method->accflags & Modifier::ABSTRACT) != 0)
	{
	  if (def_interp->interpreted_methods[i] != 0)
	    throw_class_format_error ("code provided for abstract method");
	  method->ncode = (void *) &_Jv_ThrowAbstractMethodError;
	}
      else
	{
	  if (def_interp->interpreted_methods[i] == 0)
	    throw_class_format_error ("method with no code");
	}
    }
}

void _Jv_ClassReader::throw_class_format_error (const char *msg)
{
  jstring str;
  if (def->name != NULL)
    {
      jsize mlen = strlen (msg);
      unsigned char* data = (unsigned char*) def->name->chars();
      int ulen = def->name->len();
      unsigned char* limit = data + ulen;
      jsize nlen = _Jv_strLengthUtf8 ((char *) data, ulen);
      jsize len = nlen + mlen + 3;
      str = JvAllocString(len);
      jchar *chrs = JvGetStringChars(str);
      while (data < limit)
	*chrs++ = UTF8_GET(data, limit);
      *chrs++ = ' ';
      *chrs++ = '(';
      for (;;)
	{
	  char c = *msg++;
	  if (c == 0)
	    break;
	  *chrs++ = c & 0xFFFF;
	}
      *chrs++ = ')';
    }
  else
    str = JvNewStringLatin1 (msg);
  ::throw_class_format_error (str);
}

/** Here we define the exceptions that can be thrown */

static void
throw_no_class_def_found_error (jstring msg)
{
  throw (msg
	 ? new java::lang::NoClassDefFoundError (msg)
	 : new java::lang::NoClassDefFoundError);
}

static void
throw_no_class_def_found_error (const char *msg)
{
  throw_no_class_def_found_error (JvNewStringLatin1 (msg));
}

static void
throw_class_format_error (jstring msg)
{
  throw (msg
	 ? new java::lang::ClassFormatError (msg)
	 : new java::lang::ClassFormatError);
}

static void
throw_internal_error (const char *msg)
{
  throw new java::lang::InternalError (JvNewStringLatin1 (msg));
}

static void
throw_incompatible_class_change_error (jstring msg)
{
  throw new java::lang::IncompatibleClassChangeError (msg);
}

static void
throw_class_circularity_error (jstring msg)
{
  throw new java::lang::ClassCircularityError (msg);
}

#endif /* INTERPRETER */



/** This section takes care of verifying integrity of identifiers,
    signatures, field ddescriptors, and class names */

#define UTF8_PEEK(PTR, LIMIT) \
  ({ unsigned char* xxkeep = (PTR); \
     int xxch = UTF8_GET(PTR,LIMIT); \
     PTR = xxkeep; xxch; })

/* Verify one element of a type descriptor or signature.  */
static unsigned char*
_Jv_VerifyOne (unsigned char* ptr, unsigned char* limit, bool void_ok)
{
  if (ptr >= limit)
    return 0;

  int ch = UTF8_GET (ptr, limit);

  switch (ch)
    {
    case 'V':
      if (! void_ok)
	return 0;

    case 'S': case 'B': case 'I': case 'J':
    case 'Z': case 'C': case 'F': case 'D': 
      break;

    case 'L':
      {
	unsigned char *start = ptr, *end;
	do
	  {
	    if (ptr > limit)
	      return 0;

	    end = ptr;

	    if ((ch = UTF8_GET (ptr, limit)) == -1)
	      return 0;

	  }
	while (ch != ';');
	if (! _Jv_VerifyClassName (start, (unsigned short) (end-start)))
	  return 0;
      }
      break;

    case '[':
      return _Jv_VerifyOne (ptr, limit, false);
      break;

    default:
      return 0;
    }

  return ptr;
}

/* Verification and loading procedures.  */
bool
_Jv_VerifyFieldSignature (_Jv_Utf8Const*sig)
{
  unsigned char* ptr = (unsigned char*) sig->chars();
  unsigned char* limit = ptr + sig->len();

  ptr = _Jv_VerifyOne (ptr, limit, false);

  return ptr == limit;
}

bool
_Jv_VerifyMethodSignature (_Jv_Utf8Const*sig)
{
  unsigned char* ptr = (unsigned char*) sig->chars();
  unsigned char* limit = ptr + sig->len();

  if (ptr == limit || UTF8_GET(ptr,limit) != '(')
    return false;

  while (ptr && UTF8_PEEK (ptr, limit) != ')')
    ptr = _Jv_VerifyOne (ptr, limit, false);

  if (! ptr || UTF8_GET (ptr, limit) != ')')
    return false;

  // get the return type
  ptr = _Jv_VerifyOne (ptr, limit, true);

  return ptr == limit;
}

/* We try to avoid calling the Character methods all the time, in
   fact, they will only be called for non-standard things. */
static __inline__ int 
is_identifier_start (int c)
{
  unsigned int ch = (unsigned)c;

  if ((ch - 0x41U) < 29U) 		/* A ... Z */
    return 1;
  if ((ch - 0x61U) < 29U) 		/* a ... z */
    return 1;
  if (ch == 0x5FU)       		/* _ */
    return 1;

  return java::lang::Character::isJavaIdentifierStart ((jchar) ch);
}

static __inline__ int 
is_identifier_part (int c)
{
  unsigned int ch = (unsigned)c;

  if ((ch - 0x41U) < 29U) 		/* A ... Z */
    return 1;
  if ((ch - 0x61U) < 29U) 		/* a ... z */
    return 1;
  if ((ch - 0x30) < 10U)       		/* 0 .. 9 */
    return 1;
  if (ch == 0x5FU || ch == 0x24U)       /* _ $ */
    return 1;

  return java::lang::Character::isJavaIdentifierStart ((jchar) ch);
}

bool
_Jv_VerifyIdentifier (_Jv_Utf8Const* name)
{
  unsigned char *ptr   = (unsigned char*) name->chars();
  unsigned char *limit = (unsigned char*) name->limit();
  int ch;

  if ((ch = UTF8_GET (ptr, limit))==-1
      || ! is_identifier_start (ch))
    return false;

  while (ptr != limit)
    {
      if ((ch = UTF8_GET (ptr, limit))==-1
	  || ! is_identifier_part (ch))
	return false;
    }
  return true;
}

bool
_Jv_VerifyClassName (unsigned char* ptr, _Jv_ushort length)
{
  unsigned char *limit = ptr+length;
  int ch;

  if ('[' == UTF8_PEEK (ptr, limit))
    {
      unsigned char *end = _Jv_VerifyOne (++ptr, limit, false);
      // _Jv_VerifyOne must leave us looking at the terminating nul
      // byte.
      if (! end || *end)
	return false;
      else
        return true;
    }

 next_level:
  for (;;) {
    if ((ch = UTF8_GET (ptr, limit))==-1)
      return false;
    if (! is_identifier_start (ch))
      return false;
    for (;;) {
      if (ptr == limit)
	return true;
      else if ((ch = UTF8_GET (ptr, limit))==-1)
	return false;
      else if (ch == '.')
	goto next_level;
      else if (! is_identifier_part (ch))
	return false;
    }
  }
}

bool
_Jv_VerifyClassName (_Jv_Utf8Const *name)
{
  return _Jv_VerifyClassName ((unsigned char*)name->chars(), name->len());
}

/* Returns true, if NAME1 and NAME2 represent classes in the same
   package.  Neither NAME2 nor NAME2 may name an array type.  */
bool
_Jv_ClassNameSamePackage (_Jv_Utf8Const *name1, _Jv_Utf8Const *name2)
{
  unsigned char* ptr1 = (unsigned char*) name1->chars();
  unsigned char* limit1 = (unsigned char*) name1->limit();

  unsigned char* last1 = ptr1;

  // scan name1, and find the last occurrence of '.'
  while (ptr1 < limit1) {
    int ch1 = UTF8_GET (ptr1, limit1);

    if (ch1 == '.')
      last1 = ptr1;

    else if (ch1 == -1)
      return false;
  }

  // Now the length of NAME1's package name is LEN.
  int len = last1 - (unsigned char*) name1->chars();

  // If this is longer than NAME2, then we're off.
  if (len > name2->len())
    return false;

  // Then compare the first len bytes for equality.
  if (memcmp ((void*) name1->chars(), (void*) name2->chars(), len) == 0)
    {
      // Check that there are no .'s after position LEN in NAME2.

      unsigned char* ptr2 = (unsigned char*) name2->chars() + len;
      unsigned char* limit2 = (unsigned char*) name2->limit();

      while (ptr2 < limit2)
	{
	  int ch2 = UTF8_GET (ptr2, limit2);
	  if (ch2 == -1 || ch2 == '.')
	    return false;
	}
      return true;
    }
  return false;
}<|MERGE_RESOLUTION|>--- conflicted
+++ resolved
@@ -1010,18 +1010,10 @@
                                
       for (int i = 0; i < table_len; i++)
         {
-<<<<<<< HEAD
-          table[i].bytecode_start_pc = read2u ();
-          table[i].length = read2u ();
-          int len;
-          len = pool_Utf8_to_char_arr (read2u (), &table[i].name);
-          len = pool_Utf8_to_char_arr (read2u (), &table[i].descriptor);
-=======
           table[i].bytecode_pc = read2u ();
           table[i].length = read2u ();
           pool_Utf8_to_char_arr (read2u (), &table[i].name);
           pool_Utf8_to_char_arr (read2u (), &table[i].descriptor);
->>>>>>> 60a98cce
           table[i].slot = read2u ();
           
           if (table[i].slot > method->max_locals || table[i].slot < 0)
