<<<<<<< HEAD
2007-10-07  Release Manager

	* GCC 4.2.2 released.

2007-07-19  Release Manager

	* GCC 4.2.1 released.

2007-05-13  Release Manager

	* GCC 4.2.0 released.
=======
2009-04-21  Release Manager

	* GCC 4.4.0 released.

2008-06-17  Ralf Wildenhues  <Ralf.Wildenhues@gmx.de>

	* Makefile.in: Regenerate.
	* configure: Regenerate.

2008-04-18  Paolo Bonzini  <bonzini@gnu.org>

	PR bootstrap/35457
	* aclocal.m4: Regenerate.
	* configure: Regenerate.
>>>>>>> 42bae686

2007-01-16  Jack Howarth  <howarth@bromo.med.uc.edu>

	* Makefile.am: Add ACLOCAL_AMFLAGS to use multi.m4.
	* configure.ac: Use multi.m4 from aclocal rather than
	custom code.
	* aclocal.m4: Regenerate.
	* configure: Regenerate.
	* Makefile.in: Regenerate.

2006-06-05  Tom Tromey  <tromey@redhat.com>

	PR gcc/27818:
	* Makefile.in: Rebuilt.
	* Makefile.am (install-data-local): Define conditionally.

2006-04-08  Andreas Tobler  <a.tobler@schweiz.ch>

	* configure: Rebuilt.

2006-04-06  Andreas Tobler  <a.tobler@schweiz.ch>

	* acinclude.m4 (AC_LTDL_SHLIBEXT): Add GCJ LOCAL marker to indicate
	GCJ specific stuff.

2006-03-30  Tom Tromey  <tromey@redhat.com>

	* aclocal.m4, configure, Makefile.in: Rebuilt.
	* configure.ac: Use AM_MAINTAINER_MODE.

2006-03-29  Andreas Tobler  <a.tobler@schweiz.ch>

	* acinclude.m4: Restore the situation that we don't build modules on
	darwin.
	* configure: Regenerated.

2006-03-28  Tom Tromey  <tromey@redhat.com>

	PR libgcj/26441:
	* Merged libltdl 1.5.16 from vendor branch.

2004-11-24  Kelley Cook  <kcook@gcc.gnu.org>

	* Makefile.in: Regenrate with Automake 1.9.3.
	* aclocal.m4: Likewise.
	* configure: Regenerate.

2004-06-15  Paolo Bonzini  <bonzini@gnu.org>

	* Makefile.in: Regenerate with Automake 1.8.5.
	* aclocal.m4: Likewise.
	* configure: Regenerate.

2004-05-03  Andreas Tobler  <a.tobler@schweiz.ch>

	* acinclude.m4: Replace -W with more speaking -Wextra.
	* aclocal.m4: Regenerate.
	* configure: Regenerate.

2004-03-10  Kelley Cook  <kcook@gcc.gnu.org>

	* configure.ac: Bump AC_PREREQ to 2.59.
	* configure: Regenerate.
	* config-h.in: Regenerate.

2004-02-22  Zack Weinberg <zack@codesourcery.com>
	    Nathanael Nerode <neroden@twcny.rr.com>
	    Alexandre Oliva <aoliva@redhat.com>

	* config.sub, config.guess: Replace with forwarding scripts
	which invoke the master copies in the top level.

2004-02-20  Andrew Cagney  <cagney@redhat.com>

	* config.guess: Update from version 2003-10-07 to 2004-02-16.
	* config.sub: Update from version 2003-10-07 to 2004-02-16.

2003-08-07  Rainer Orth  <ro@TechFak.Uni-Bielefeld.DE>

	* configure.in: Don't initialize GCINCS to boehm-gc/include.
	* Regenerate.

2002-04-28  Mark Mitchell  <mark@codesourcery.com>

	* .cvsignore: Remove files that are present in CVS.

2001-07-02  Tom Tromey  <tromey@redhat.com>

	* configure: Rebuilt.
	* configure.in: Added aux-dir hacks to satisfy automake and
	in-tree builds.

2001-05-21  Bryce McKinlay  <bryce@waitaki.otago.ac.nz>

	* configure.in: Use correct include dir for new Boehm GC.
	* configure: Rebuilt.

2000-09-10  Alexandre Oliva  <aoliva@redhat.com>

	* Updated from libtool multi-language branch.

2000-02-14  Tom Tromey  <tromey@cygnus.com>

	* ltdl.c: If HAVE_BOEHM_GC defined, includ gc.h.
	* Makefile.in: Rebuilt.
	* Makefile.am (INCLUDES): New macro.
	* config.h.in, configure: Rebuilt.
	* acconfig.h (HAVE_BOEHM_GC): Define.
	* configure.in: Handle --enable-java-gc.
<|MERGE_RESOLUTION|>--- conflicted
+++ resolved
@@ -1,16 +1,3 @@
-<<<<<<< HEAD
-2007-10-07  Release Manager
-
-	* GCC 4.2.2 released.
-
-2007-07-19  Release Manager
-
-	* GCC 4.2.1 released.
-
-2007-05-13  Release Manager
-
-	* GCC 4.2.0 released.
-=======
 2009-04-21  Release Manager
 
 	* GCC 4.4.0 released.
@@ -25,7 +12,6 @@
 	PR bootstrap/35457
 	* aclocal.m4: Regenerate.
 	* configure: Regenerate.
->>>>>>> 42bae686
 
 2007-01-16  Jack Howarth  <howarth@bromo.med.uc.edu>
 
