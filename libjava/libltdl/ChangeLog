<<<<<<< HEAD
=======
2006-06-05  Tom Tromey  <tromey@redhat.com>

	PR gcc/27818:
	* Makefile.in: Rebuilt.
	* Makefile.am (install-data-local): Define conditionally.

2006-04-08  Andreas Tobler  <a.tobler@schweiz.ch>

	* configure: Rebuilt.

2006-04-06  Andreas Tobler  <a.tobler@schweiz.ch>

	* acinclude.m4 (AC_LTDL_SHLIBEXT): Add GCJ LOCAL marker to indicate
	GCJ specific stuff.

>>>>>>> f8383f28
2006-03-30  Tom Tromey  <tromey@redhat.com>

	* aclocal.m4, configure, Makefile.in: Rebuilt.
	* configure.ac: Use AM_MAINTAINER_MODE.

2006-03-29  Andreas Tobler  <a.tobler@schweiz.ch>

	* acinclude.m4: Restore the situation that we don't build modules on
	darwin.
	* configure: Regenerated.

2006-03-28  Tom Tromey  <tromey@redhat.com>

	PR libgcj/26441:
	* Merged libltdl 1.5.16 from vendor branch.

2004-11-24  Kelley Cook  <kcook@gcc.gnu.org>

	* Makefile.in: Regenrate with Automake 1.9.3.
	* aclocal.m4: Likewise.
	* configure: Regenerate.

2004-06-15  Paolo Bonzini  <bonzini@gnu.org>

	* Makefile.in: Regenerate with Automake 1.8.5.
	* aclocal.m4: Likewise.
	* configure: Regenerate.

2004-05-03  Andreas Tobler  <a.tobler@schweiz.ch>

	* acinclude.m4: Replace -W with more speaking -Wextra.
	* aclocal.m4: Regenerate.
	* configure: Regenerate.

2004-03-10  Kelley Cook  <kcook@gcc.gnu.org>

	* configure.ac: Bump AC_PREREQ to 2.59.
	* configure: Regenerate.
	* config-h.in: Regenerate.

2004-02-22  Zack Weinberg <zack@codesourcery.com>
	    Nathanael Nerode <neroden@twcny.rr.com>
	    Alexandre Oliva <aoliva@redhat.com>

	* config.sub, config.guess: Replace with forwarding scripts
	which invoke the master copies in the top level.

2004-02-20  Andrew Cagney  <cagney@redhat.com>

	* config.guess: Update from version 2003-10-07 to 2004-02-16.
	* config.sub: Update from version 2003-10-07 to 2004-02-16.

2003-08-07  Rainer Orth  <ro@TechFak.Uni-Bielefeld.DE>

	* configure.in: Don't initialize GCINCS to boehm-gc/include.
	* Regenerate.

2002-04-28  Mark Mitchell  <mark@codesourcery.com>

	* .cvsignore: Remove files that are present in CVS.

2001-07-02  Tom Tromey  <tromey@redhat.com>

	* configure: Rebuilt.
	* configure.in: Added aux-dir hacks to satisfy automake and
	in-tree builds.

2001-05-21  Bryce McKinlay  <bryce@waitaki.otago.ac.nz>

	* configure.in: Use correct include dir for new Boehm GC.
	* configure: Rebuilt.

2000-09-10  Alexandre Oliva  <aoliva@redhat.com>

	* Updated from libtool multi-language branch.

2000-02-14  Tom Tromey  <tromey@cygnus.com>

	* ltdl.c: If HAVE_BOEHM_GC defined, includ gc.h.
	* Makefile.in: Rebuilt.
	* Makefile.am (INCLUDES): New macro.
	* config.h.in, configure: Rebuilt.
	* acconfig.h (HAVE_BOEHM_GC): Define.
	* configure.in: Handle --enable-java-gc.
<|MERGE_RESOLUTION|>--- conflicted
+++ resolved
@@ -1,5 +1,3 @@
-<<<<<<< HEAD
-=======
 2006-06-05  Tom Tromey  <tromey@redhat.com>
 
 	PR gcc/27818:
@@ -15,7 +13,6 @@
 	* acinclude.m4 (AC_LTDL_SHLIBEXT): Add GCJ LOCAL marker to indicate
 	GCJ specific stuff.
 
->>>>>>> f8383f28
 2006-03-30  Tom Tromey  <tromey@redhat.com>
 
 	* aclocal.m4, configure, Makefile.in: Rebuilt.
