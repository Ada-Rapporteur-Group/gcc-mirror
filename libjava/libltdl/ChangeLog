--- conflicted
+++ resolved
@@ -1,5 +1,3 @@
-<<<<<<< HEAD
-=======
 2006-06-05  Tom Tromey  <tromey@redhat.com>
 
 	PR gcc/27818:
@@ -31,7 +29,6 @@
 	PR libgcj/26441:
 	* Merged libltdl 1.5.16 from vendor branch.
 
->>>>>>> c355071f
 2004-11-24  Kelley Cook  <kcook@gcc.gnu.org>
 
 	* Makefile.in: Regenrate with Automake 1.9.3.
