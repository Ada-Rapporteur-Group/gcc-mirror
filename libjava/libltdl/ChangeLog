<<<<<<< HEAD
=======
2011-02-13  Ralf Wildenhues  <Ralf.Wildenhues@gmx.de>

	* acinclude.m4 (AC_LIBTOOL_PROG_LD_SHLIBS)
	(AC_LIBTOOL_SYS_DYNAMIC_LINKER): Remove handling
	of freebsd1* which soon would incorrectly match FreeBSD 10.0.
	* configure: Regenerate.

>>>>>>> 03d20231
2010-05-04  Ralf Wildenhues  <Ralf.Wildenhues@gmx.de>

	PR other/43620
	* Makefile.am (AUTOMAKE_OPTIONS): Add no-dist.
	* Makefile.in: Regenerate.

2010-04-02  Ralf Wildenhues  <Ralf.Wildenhues@gmx.de>

	* Makefile.in: Regenerate.
	* aclocal.m4: Regenerate.

2009-12-22  Ralf Wildenhues  <Ralf.Wildenhues@gmx.de>

	* configure.ac: Disable libtool support for unused languages,
	to avoid precious FFLAGS recheck cache consistency failure.
	* aclocal.m4: Regenerate.
	* configure: Regenerate.
	* Makefile.in: Regenerate.

2009-12-07  Jakub Jelinek  <jakub@redhat.com>

	* acinclude.m4: Regenerated to pick:
	2007-06-22 Ralf Wildenhues <Ralf.Wildenhues@gmx.de>

	* libtool.m4 (AC_LIBTOOL_SYS_DYNAMIC_LINKER) [linux]:
	Ignore lines in ld.so.conf starting with 'hwcap '.

	* configure: Regenerated.

	2009-11-24  Peter O'Gorman  <peter@pogma.com>

	Backport of libltdl changes from the 2.2.6b release.
	* ltdl.c: Backport changes.

2009-09-22  Dave Korn  <dave.korn.cygwin@gmail.com>

	* ltdl.h (LT_SCOPE): Change conditional to avoid breaking
	auto-export during libgcj DLL linking.
	* Makefile.am (libltdl_la_LDFLAGS): Remove -bindir switch.
	* Makefile.in: Regenerate.

2009-08-24  Ralf Wildenhues  <Ralf.Wildenhues@gmx.de>

	* configure.ac (AC_PREREQ): Bump to 2.64.  Remove FIXME.

2009-08-22  Ralf Wildenhues  <Ralf.Wildenhues@gmx.de>

	* Makefile.in: Regenerate.
	* aclocal.m4: Regenerate.
	* config-h.in: Regenerate.
	* configure: Regenerate.

2009-08-20  Dave Korn  <dave.korn.cygwin@gmail.com>

	* Makefile.am (libltdl_la_LDFLAGS): Add -bindir flag.
	* Makefile.in: Regenerate.

2008-06-17  Ralf Wildenhues  <Ralf.Wildenhues@gmx.de>

	* Makefile.in: Regenerate.
	* configure: Regenerate.

2008-04-18  Paolo Bonzini  <bonzini@gnu.org>

	PR bootstrap/35457
	* aclocal.m4: Regenerate.
	* configure: Regenerate.

2007-01-16  Jack Howarth  <howarth@bromo.med.uc.edu>

	* Makefile.am: Add ACLOCAL_AMFLAGS to use multi.m4.
	* configure.ac: Use multi.m4 from aclocal rather than
	custom code.
	* aclocal.m4: Regenerate.
	* configure: Regenerate.
	* Makefile.in: Regenerate.

2006-06-05  Tom Tromey  <tromey@redhat.com>

	PR gcc/27818:
	* Makefile.in: Rebuilt.
	* Makefile.am (install-data-local): Define conditionally.

2006-04-08  Andreas Tobler  <a.tobler@schweiz.ch>

	* configure: Rebuilt.

2006-04-06  Andreas Tobler  <a.tobler@schweiz.ch>

	* acinclude.m4 (AC_LTDL_SHLIBEXT): Add GCJ LOCAL marker to indicate
	GCJ specific stuff.

2006-03-30  Tom Tromey  <tromey@redhat.com>

	* aclocal.m4, configure, Makefile.in: Rebuilt.
	* configure.ac: Use AM_MAINTAINER_MODE.

2006-03-29  Andreas Tobler  <a.tobler@schweiz.ch>

	* acinclude.m4: Restore the situation that we don't build modules on
	darwin.
	* configure: Regenerated.

2006-03-28  Tom Tromey  <tromey@redhat.com>

	PR libgcj/26441:
	* Merged libltdl 1.5.16 from vendor branch.

2004-11-24  Kelley Cook  <kcook@gcc.gnu.org>

	* Makefile.in: Regenrate with Automake 1.9.3.
	* aclocal.m4: Likewise.
	* configure: Regenerate.

2004-06-15  Paolo Bonzini  <bonzini@gnu.org>

	* Makefile.in: Regenerate with Automake 1.8.5.
	* aclocal.m4: Likewise.
	* configure: Regenerate.

2004-05-03  Andreas Tobler  <a.tobler@schweiz.ch>

	* acinclude.m4: Replace -W with more speaking -Wextra.
	* aclocal.m4: Regenerate.
	* configure: Regenerate.

2004-03-10  Kelley Cook  <kcook@gcc.gnu.org>

	* configure.ac: Bump AC_PREREQ to 2.59.
	* configure: Regenerate.
	* config-h.in: Regenerate.

2004-02-22  Zack Weinberg <zack@codesourcery.com>
	    Nathanael Nerode <neroden@twcny.rr.com>
	    Alexandre Oliva <aoliva@redhat.com>

	* config.sub, config.guess: Replace with forwarding scripts
	which invoke the master copies in the top level.

2004-02-20  Andrew Cagney  <cagney@redhat.com>

	* config.guess: Update from version 2003-10-07 to 2004-02-16.
	* config.sub: Update from version 2003-10-07 to 2004-02-16.

2003-08-07  Rainer Orth  <ro@TechFak.Uni-Bielefeld.DE>

	* configure.in: Don't initialize GCINCS to boehm-gc/include.
	* Regenerate.

2002-04-28  Mark Mitchell  <mark@codesourcery.com>

	* .cvsignore: Remove files that are present in CVS.

2001-07-02  Tom Tromey  <tromey@redhat.com>

	* configure: Rebuilt.
	* configure.in: Added aux-dir hacks to satisfy automake and
	in-tree builds.

2001-05-21  Bryce McKinlay  <bryce@waitaki.otago.ac.nz>

	* configure.in: Use correct include dir for new Boehm GC.
	* configure: Rebuilt.

2000-09-10  Alexandre Oliva  <aoliva@redhat.com>

	* Updated from libtool multi-language branch.

2000-02-14  Tom Tromey  <tromey@cygnus.com>

	* ltdl.c: If HAVE_BOEHM_GC defined, includ gc.h.
	* Makefile.in: Rebuilt.
	* Makefile.am (INCLUDES): New macro.
	* config.h.in, configure: Rebuilt.
	* acconfig.h (HAVE_BOEHM_GC): Define.
	* configure.in: Handle --enable-java-gc.
<|MERGE_RESOLUTION|>--- conflicted
+++ resolved
@@ -1,5 +1,3 @@
-<<<<<<< HEAD
-=======
 2011-02-13  Ralf Wildenhues  <Ralf.Wildenhues@gmx.de>
 
 	* acinclude.m4 (AC_LIBTOOL_PROG_LD_SHLIBS)
@@ -7,7 +5,6 @@
 	of freebsd1* which soon would incorrectly match FreeBSD 10.0.
 	* configure: Regenerate.
 
->>>>>>> 03d20231
 2010-05-04  Ralf Wildenhues  <Ralf.Wildenhues@gmx.de>
 
 	PR other/43620
