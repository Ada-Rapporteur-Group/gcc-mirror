#include <gcj/cni.h>

#include <jvm.h>
#include <jvmti.h>
#include <stdio.h>

#include "jvmti-int.h"
#include "events.h"

void
print_events ()
{
#define DO(X)					\
  do						\
    {						\
      if (JVMTI_REQUESTED_EVENT (X))		\
	printf (#X ",");			\
    }						\
  while (0)

  printf ("RequestedEvents: ");
  DO (VMInit);
  DO (VMDeath);
  DO (ThreadStart);
  DO (ThreadEnd);
  DO (ClassFileLoadHook);
  DO (ClassLoad);
  DO (ClassPrepare);
  DO (VMStart);
  DO (Exception);
  DO (ExceptionCatch);
  DO (SingleStep);
  DO (FramePop);
  DO (Breakpoint);
  DO (FieldAccess);
  DO (FieldModification);
  DO (MethodEntry);
  DO (MethodExit);
  DO (NativeMethodBind);
  DO (CompiledMethodLoad);
  DO (CompiledMethodUnload);
  DO (DynamicCodeGenerated);
  DO (DataDumpRequest);
  DO (MonitorWait);
  DO (MonitorWaited);
  DO (MonitorContendedEnter);
  DO (MonitorContendedEntered);
  DO (GarbageCollectionStart);
  DO (GarbageCollectionFinish);
  DO (ObjectFree);
  DO (VMObjectAlloc);
  printf ("\n");
#undef DO
}

static void
VMInitCB (jvmtiEnv *env, JNIEnv *jni_env, jthread thread)
{
  printf ("VMInitCB jni_env=%#llx thread=%#llx\n",
	  (unsigned long long) jni_env, (unsigned long long) thread);
}

static void
VMDeathCB (jvmtiEnv *env, JNIEnv *jni_env)
{
  printf ("VMDeathCB jni_env=%#llx\n", (unsigned long long) jni_env);
}

static void
ThreadStartCB (jvmtiEnv *env, JNIEnv *jni_env, jthread thread)
{
  printf ("ThreadStartCB jni_env=%#llx thread=%#llx\n",
	  (unsigned long long) jni_env, (unsigned long long) thread);
}

static void
ThreadEndCB (jvmtiEnv *env, JNIEnv *jni_env, jthread thread)
{
  printf ("ThreadEndCB jni_env=%#llx thread=%#llx\n",
	  (unsigned long long) jni_env, (unsigned long long) thread);
}

static void
ClassFileLoadHookCB (jvmtiEnv *env, JNIEnv *jni_env,
		     jclass class_being_redefined, jobject loader,
		     const char *name, jobject protection_domain,
		     jint class_data_len, const unsigned char *class_data,
		     jint *new_class_data_len, unsigned char **new_class_data)
{
  printf ("ClassFileLoadHookCB jni_env=%#llx class_being_redefined=%#llx"
	  " loader=%#llx", (unsigned long long) jni_env, (unsigned long long)
	  class_being_redefined, (unsigned long long) loader);
  printf (" name=%s protection_domain=%#llx class_data_len=%d class_data=%#llx",
	  name, (unsigned long long) protection_domain, (int) class_data_len,
	  (unsigned long long) class_data);
  printf (" new_class_data_len=%#llx new_class_data=%#llx\n",
	  (unsigned long long) new_class_data_len, (unsigned long long)
	  new_class_data);
}

static void
ClassLoadCB (jvmtiEnv *env, JNIEnv *jni_env, jthread thread, jclass klass)
{
  printf ("ClassLoadCB jni_env=%#llx thread=%#llx klass=%#llx\n",
	  (unsigned long long) jni_env, (unsigned long long) thread,
	  (unsigned long long) klass);
}

static void
ClassPrepareCB (jvmtiEnv *env, JNIEnv *jni_env, jthread thread, jclass klass)
{
  printf ("ClassPrepareCB jni_env=%#llx thread=%#llx klass=%#llx\n",
	  (unsigned long long)jni_env, (unsigned long long) thread,
	  (unsigned long long) klass);
}

static void
VMStartCB (jvmtiEnv *env, JNIEnv *jni_env)
{
  printf ("VMStartCB jni_env=%#llx\n", (unsigned long long) jni_env);
}

static void
ExceptionCB (jvmtiEnv *env, JNIEnv *jni_env, jthread thread, jmethodID method,
	     jlocation location, jobject exception, jmethodID catch_method,
	     jlocation catch_location)
{
  printf ("ExceptionCB jni_env=%#llx thread=%#llx method=%#llx location=%#llx",
	  (unsigned long long) jni_env, (unsigned long long) thread,
	  (unsigned long long) method, (unsigned long long) location);
  printf (" exception=%#llx catch_method=%#llx catch_location=%#llx\n",
	  (unsigned long long) exception, (unsigned long long) catch_method,
	  (unsigned long long) catch_location);
}

static void
ExceptionCatchCB (jvmtiEnv *env, JNIEnv *jni_env, jthread thread,
		  jmethodID method, jlocation location, jobject exception)
{
  printf ("ExceptionCatchCB jni_env=%#llx thread=%#llx method=%#llx"
	  " location=%#llx",
	  (unsigned long long) jni_env, (unsigned long long) thread,
	  (unsigned long long) method, (unsigned long long) location);
  printf (" exception=%#llx\n", (unsigned long long) exception);
}

static void
SingleStepCB (jvmtiEnv *env, JNIEnv *jni_env, jthread thread, jmethodID method,
	      jlocation location)
{
  printf ("SingleStepCB jni_env=%#llx thread=%#llx method=%#llx"
	  " location=%#llx\n",
	  (unsigned long long) jni_env, (unsigned long long) thread,
	  (unsigned long long) method, (unsigned long long) location);
}

static void
FramePopCB (jvmtiEnv *env, JNIEnv *jni_env, jthread thread, jmethodID method,
	    jboolean was_popped_by_exception)
{
  printf ("FramePopCB jni_env=%#llx thread=%#llx method=%#llx",
	  (unsigned long long) jni_env, (unsigned long long) thread,
	  (unsigned long long) method);
  printf (" was_pooped_by_exception=%d\n", (was_popped_by_exception ?
					    1 : 0));
}

static void
BreakpointCB (jvmtiEnv *env, JNIEnv *jni_env, jthread thread, jmethodID method,
	      jlocation location)
{
  printf ("BreakpointCB  jni_env=%#llx thread=%#llx method=%#llx"
	  " location=%#llx\n", (unsigned long long) jni_env,
	  (unsigned long long) thread, (unsigned long long) method,
	  (unsigned long long) location);
}

static void
FieldAccessCB (jvmtiEnv *env, JNIEnv *jni_env, jthread thread,
	       jmethodID method, jlocation location, jclass field_klass,
	       jobject object, jfieldID field)
{
  printf ("FieldAccessCB jni_env=%#llx thread=%#llx method=%#llx"
	  " location=%#llx", (unsigned long long) jni_env, (unsigned long long)
	  thread, (unsigned long long) method, (unsigned long long) location);
  printf (" field_klass=%#llx object=%#llx field=%#llx\n", (unsigned long long)
	  field_klass, (unsigned long long) object, (unsigned long long) field);
}

static void
FieldModificationCB (jvmtiEnv *env, JNIEnv *jni_env, jthread thread,
		     jmethodID method, jlocation location, jclass field_klass,
		     jobject object, jfieldID field, char signature_type,
		     jvalue new_value)

{
  printf ("FieldModificationCB  jni_env=%#llx thread=%#llx method=%#llx"
	  " location=%#llx", (unsigned long long) jni_env, (unsigned long long)
	  thread, (unsigned long long) method, (unsigned long long) location);
  printf (" field_klass=%#llx object=%#llx field=%#llx signature_type=%c",
	  (unsigned long long) field_klass, (unsigned long long) object,
	  (unsigned long long) field, signature_type);
<<<<<<< HEAD
  printf (" new_value=%d\n", (int) new_value.i);
=======
  printf (" new_value=%#llx\n", (unsigned long long) new_value.l);
>>>>>>> 42bae686
}

static void
MethodEntryCB (jvmtiEnv *env, JNIEnv *jni_env, jthread thread,
	       jmethodID method)
{
  printf ("MethodEntryCB jni_env=%#llx thread=%#llx method=%#llx\n",
	  (unsigned long long) jni_env, (unsigned long long) thread,
	  (unsigned long long) method);
}

static void
MethodExitCB (jvmtiEnv *env, JNIEnv *jni_env, jthread thread,
	      jmethodID method, jboolean was_popped_by_exception,
	      jvalue return_value)
{
  printf ("MethodExitCB jni_env=%#llx thread=%#llx method=%#llx",
	  (unsigned long long) jni_env, (unsigned long long) thread,
	  (unsigned long long) method);
  printf (" was_popped_by_exception=%d return_value=%d\n",
	  (was_popped_by_exception) ? 1 : 0, (int) return_value.i);
}

static void
NativeMethodBindCB (jvmtiEnv *env, JNIEnv *jni_env, jthread thread,
		    jmethodID method, void *address, void **new_address_ptr)
{
  printf ("NativeMethodBindCB jni_env=%#llx thread=%#llx method=%#llx",
	  (unsigned long long) jni_env, (unsigned long long) thread,
	  (unsigned long long) method);
  printf (" address=%#llx new_address_ptr=%#llx\n", (unsigned long long)
	  address, (unsigned long long) new_address_ptr);
}

static void
CompiledMethodLoadCB (jvmtiEnv *env, jmethodID method, jint code_size,
		      const void *code_addr, jint map_length,
		      const jvmtiAddrLocationMap *map,
		      const void *compile_info)
{
  printf ("CompiledMethodLoadCB method=%#llx code_size=%#llx code_addr=%#llx",
	  (unsigned long long) method, (unsigned long long) code_size,
	  (unsigned long long) code_addr);
  printf (" map_length=%d map=%#llx compile_info=%#llx\n", (int) map_length,
	  (unsigned long long) map, (unsigned long long) compile_info);
}

static void
CompiledMethodUnloadCB (jvmtiEnv *env, jmethodID method, const void *code_addr)
{
  printf ("CompiledMethodUnloadCB method=%#llx code_addr=%#llx\n",
	  (unsigned long long) method, (unsigned long long) code_addr);
}

static void
DynamicCodeGeneratedCB (jvmtiEnv *env, const char *name, const void *address,
			jint length)
{
  printf ("DynamicCodeGeneratedCB name=%s address=%#llx length=%d\n", name,
	  (unsigned long long) address, (int) length);
}

static void
DataDumpRequestCB (jvmtiEnv *env)
{
  printf ("DataDumpRequestCB\n");
}

static void
MonitorWaitCB (jvmtiEnv *env, JNIEnv *jni_env, jthread thread, jobject object,
	       jlong timeout)
{
  printf ("MonitorWaitCB jni_env=%#llx thread=%#llx object=%#llx timeout=%ld\n",
	  (unsigned long long) jni_env, (unsigned long long) thread,
	  (unsigned long long) object, (long) timeout);
}

static void
MonitorWaitedCB (jvmtiEnv *env, JNIEnv *jni_env, jthread thread,
		 jobject object, jboolean timed_out)
{
  printf ("MonitorWaitedCB jni_env=%#llx thread=%#llx object=%#llx"
	  " timed_out=%d\n", (unsigned long long) jni_env, (unsigned long long)
	  thread, (unsigned long long) object, (timed_out) ? 1 : 0);
}

static void
MonitorContendedEnterCB (jvmtiEnv *env, JNIEnv *jni_env, jthread thread,
			 jobject object)
{
  printf ("MonitorContendedEnterCB jni_env=%#llx thread=%#llx object=%#llx\n",
	  (unsigned long long) jni_env, (unsigned long long) thread,
	  (unsigned long long) object);
}

static void
MonitorContendedEnteredCB (jvmtiEnv *env, JNIEnv *jni_env, jthread thread,
			   jobject object)
{
  printf ("MonitorContendedEnteredCB jni_env=%#llx thread=%#llx object=%#llx\n",
	  (unsigned long long) jni_env, (unsigned long long) thread,
	  (unsigned long long) object);
}

static void
GarbageCollectionStartCB (jvmtiEnv *env)
{
  printf ("GarbageCollectionStartCB\n");
}

static void
GarbageCollectionFinishCB (jvmtiEnv *env)
{
  printf ("GarbageCollectionFinishCB\n");
}

static void
ObjectFreeCB (jvmtiEnv *env, jlong tag)
{
  printf ("ObjectFreeCB tag=%ld\n", (long) tag);
}

static void
VMObjectAllocCB (jvmtiEnv *env, JNIEnv *jni_env, jthread thread,
		 jobject object, jclass object_klass, jlong size)
{
  printf ("VMObjectAllocCB jni_env=%#llx thread=%#llx object=%#llx",
	  (unsigned long long) jni_env, (unsigned long long) thread,
	  (unsigned long long) object);
  printf (" object_klass=%#llx size=%ld\n", (unsigned long long) object_klass,
	  (long) size);
}

static void
do_enable_tests ()
{
  printf ("- enable tests -\n");
  JavaVM *vm = _Jv_GetJavaVM ();
  jvmtiEnv *env[3];
  int i;
  for (i = 0; i < 3; ++i)
    {
      vm->GetEnv (reinterpret_cast<void **> (&env[i]), JVMTI_VERSION_1_0);
      printf ("created JVMTI environment #%d\n", i);
    }

  jvmtiEventCallbacks callbacks;
  memset (&callbacks, 0, sizeof (jvmtiEventCallbacks));

  printf ("setting callbacks for envs\n");
  callbacks.VMInit = VMInitCB;
  env[0]->SetEventCallbacks (&callbacks, sizeof (callbacks));
  callbacks.VMDeath = VMDeathCB;
  env[1]->SetEventCallbacks (&callbacks, sizeof (callbacks));
  callbacks.ThreadEnd = ThreadEndCB;
  env[2]->SetEventCallbacks (&callbacks, sizeof (callbacks));
  print_events ();

  printf ("enable VM_INIT for env0, env1, env2\n");
  env[0]->SetEventNotificationMode (JVMTI_ENABLE, JVMTI_EVENT_VM_INIT, NULL);
  env[1]->SetEventNotificationMode (JVMTI_ENABLE, JVMTI_EVENT_VM_INIT, NULL);
  env[2]->SetEventNotificationMode (JVMTI_ENABLE, JVMTI_EVENT_VM_INIT, NULL);
  print_events ();

  printf ("enable VM_DEATH for env1,env2\n");
  env[1]->SetEventNotificationMode (JVMTI_ENABLE, JVMTI_EVENT_VM_DEATH, NULL);
  env[2]->SetEventNotificationMode (JVMTI_ENABLE, JVMTI_EVENT_VM_DEATH, NULL);
  print_events ();

  /* Used to use a non-NULL event thread, but that causes problems
     when SetEventNotificationMode tries to validate the thread. */
  printf ("enable THREAD_END for env2\n");
  env[2]->SetEventNotificationMode (JVMTI_ENABLE, JVMTI_EVENT_THREAD_END,
				    NULL);
  print_events ();

  printf ("disposing of env1\n");
  env[1]->DisposeEnvironment ();
  print_events ();

  printf ("disposing of env0\n");
  env[0]->DisposeEnvironment ();
  print_events ();

  printf ("disable VMInit in env2\n");
  env[2]->SetEventNotificationMode (JVMTI_DISABLE, JVMTI_EVENT_VM_INIT, NULL);
  print_events ();

  printf ("clear VMDeath callback in env2\n");
  callbacks.VMDeath = NULL;
  env[2]->SetEventCallbacks (&callbacks, sizeof (callbacks));
  print_events ();

  printf ("sending VMInit\n");
  _Jv_JVMTI_PostEvent (JVMTI_EVENT_VM_INIT, (jthread) 0x1234,
		       (JNIEnv *) 0x5678);

  printf ("sending ThreadEnd\n");
  _Jv_JVMTI_PostEvent (JVMTI_EVENT_THREAD_END, (jthread) 0x1234,
		       (JNIEnv *) 0x5678);

  /* See comment above re: SetEventNotificationMode and validity
     checking
  printf ("sending ThreadEnd (no match)\n");
  _Jv_JVMTI_PostEvent (JVMTI_EVENT_THREAD_END, (jthread) 0x4321,
		       (JNIEnv *) 0x5678);
  */

  printf ("sending VMDeath\n");
  _Jv_JVMTI_PostEvent (JVMTI_EVENT_VM_DEATH, (jthread) NULL,
		       (JNIEnv *) 0x5678);

  printf ("disposing of env2\n");
  env[2]->DisposeEnvironment ();
  print_events ();
}

static void
do_callback_arg_tests ()
{
  printf ("- callback arg tests -\n");
  JavaVM *vm = _Jv_GetJavaVM ();
  jvmtiEnv *env;
  vm->GetEnv (reinterpret_cast<void **> (&env), JVMTI_VERSION_1_0);

  // Define all the callbacks
#define DEFINE(Event) callbacks.Event = Event ## CB;
  jvmtiEventCallbacks callbacks;
  DEFINE(VMInit);
  DEFINE(VMDeath);
  DEFINE(ThreadStart);
  DEFINE(ThreadEnd);
  DEFINE(ClassFileLoadHook);
  DEFINE(ClassLoad);
  DEFINE(ClassPrepare);
  DEFINE(VMStart);
  DEFINE(Exception);
  DEFINE(ExceptionCatch);
  DEFINE(SingleStep);
  DEFINE(FramePop);
  DEFINE(Breakpoint);
  DEFINE(FieldAccess);
  DEFINE(FieldModification);
  DEFINE(MethodEntry);
  DEFINE(MethodExit);
  DEFINE(NativeMethodBind);
  DEFINE(CompiledMethodLoad);
  DEFINE(CompiledMethodUnload);
  DEFINE(DynamicCodeGenerated);
  DEFINE(DataDumpRequest);
  DEFINE(MonitorWait);
  DEFINE(MonitorWaited);
  DEFINE(MonitorContendedEnter);
  DEFINE(MonitorContendedEntered);
  DEFINE(GarbageCollectionStart);
  DEFINE(GarbageCollectionFinish);
  DEFINE(ObjectFree);
  DEFINE(VMObjectAlloc);
#undef DEFINE
  env->SetEventCallbacks (&callbacks, sizeof (callbacks));

  // Enable all the callbacks
#define ENABLE(Event)							\
  env->SetEventNotificationMode (JVMTI_ENABLE, JVMTI_EVENT_ ## Event, NULL)
  ENABLE (VM_INIT);
  ENABLE (VM_DEATH);
  ENABLE (THREAD_START);
  ENABLE (THREAD_END);
  ENABLE (CLASS_FILE_LOAD_HOOK);
  ENABLE (CLASS_LOAD);
  ENABLE (CLASS_PREPARE);
  ENABLE (VM_START);
  ENABLE (EXCEPTION);
  ENABLE (EXCEPTION_CATCH);
  ENABLE (SINGLE_STEP);
  ENABLE (FRAME_POP);
  ENABLE (BREAKPOINT);
  ENABLE (FIELD_ACCESS);
  ENABLE (FIELD_MODIFICATION);
  ENABLE (METHOD_ENTRY);
  ENABLE (METHOD_EXIT);
  ENABLE (NATIVE_METHOD_BIND);
  ENABLE (COMPILED_METHOD_LOAD);
  ENABLE (COMPILED_METHOD_UNLOAD);
  ENABLE (DYNAMIC_CODE_GENERATED);
  ENABLE (DATA_DUMP_REQUEST);
  ENABLE (MONITOR_WAIT);
  ENABLE (MONITOR_WAITED);
  ENABLE (MONITOR_CONTENDED_ENTER);
  ENABLE (MONITOR_CONTENDED_ENTERED);
  ENABLE (GARBAGE_COLLECTION_START);
  ENABLE (GARBAGE_COLLECTION_FINISH);
  ENABLE (OBJECT_FREE);
  ENABLE (VM_OBJECT_ALLOC);

  // All events should now be enabled.
  print_events ();

  _Jv_JVMTI_PostEvent (JVMTI_EVENT_VM_INIT, (jthread) 0x2, (JNIEnv *) 0x1);
  _Jv_JVMTI_PostEvent (JVMTI_EVENT_VM_DEATH, (jthread) 0x2, (JNIEnv *) 0x1);
  _Jv_JVMTI_PostEvent (JVMTI_EVENT_THREAD_START, (jthread) 0x2,
		       (JNIEnv *) 0x1);
  _Jv_JVMTI_PostEvent (JVMTI_EVENT_THREAD_END, (jthread) 0x2,
		       (JNIEnv *) 0x1);
  _Jv_JVMTI_PostEvent (JVMTI_EVENT_CLASS_FILE_LOAD_HOOK, (jthread) 0xb00,
		       (JNIEnv *) 0x1, (jclass) 0x2, (jobject) 0x3,
		       "4", (jobject) 0x5, (jint) 6,
		       (const unsigned char *) 0x7, (jint *) 0x8,
		       (unsigned char **) 0x9);
  _Jv_JVMTI_PostEvent (JVMTI_EVENT_CLASS_LOAD, (jthread) 0x2, (JNIEnv *) 0x1,
		       (jclass) 0x3);
  _Jv_JVMTI_PostEvent (JVMTI_EVENT_CLASS_PREPARE, (jthread) 0x2,
		       (JNIEnv *) 0x1, (jclass) 0x3);
  _Jv_JVMTI_PostEvent (JVMTI_EVENT_VM_START, (jthread) 0xb00, (JNIEnv *) 0x1);
  _Jv_JVMTI_PostEvent (JVMTI_EVENT_EXCEPTION, (jthread) 0x2, (JNIEnv *) 0x1,
		       (jmethodID) 0x3, (jlocation) 0x4, (jobject) 0x5,
		       (jmethodID) 0x6, (jlocation) 0x7);
  _Jv_JVMTI_PostEvent (JVMTI_EVENT_EXCEPTION_CATCH, (jthread) 0x2,
		       (JNIEnv *) 0x1, (jmethodID) 0x3, (jlocation) 0x4,
		       (jobject) 0x5);
  _Jv_JVMTI_PostEvent (JVMTI_EVENT_SINGLE_STEP, (jthread) 0x2, (JNIEnv *) 0x1,
		       (jmethodID) 0x3, (jlocation) 0x4);
  _Jv_JVMTI_PostEvent (JVMTI_EVENT_FRAME_POP, (jthread) 0x2, (JNIEnv *) 0x1,
		       (jmethodID) 0x3, 4);
  _Jv_JVMTI_PostEvent (JVMTI_EVENT_BREAKPOINT, (jthread) 0x2, (JNIEnv *) 0x1,
		       (jmethodID) 0x3, (jlocation) 0x4);
  _Jv_JVMTI_PostEvent (JVMTI_EVENT_FIELD_ACCESS, (jthread) 0x2,
		       (JNIEnv *) 0x1, (jmethodID) 0x3, (jlocation) 0x4,
		       (jclass) 0x5, (jobject) 0x6, (jfieldID) 0x7);
  jvalue value;
  value.l = (jobject) 0x9;
  _Jv_JVMTI_PostEvent (JVMTI_EVENT_FIELD_MODIFICATION, (jthread) 0x2,
		       (JNIEnv *) 0x1, (jmethodID) 0x3, (jlocation) 0x4,
		       (jclass) 0x5, (jobject) 0x6, (jfieldID) 0x7,
		       (int) '8', value);
  _Jv_JVMTI_PostEvent (JVMTI_EVENT_METHOD_ENTRY, (jthread) 0x2,
		       (JNIEnv *) 0x1, (jmethodID) 0x3);
  jvalue value2;
  value2.i = 5;
  _Jv_JVMTI_PostEvent (JVMTI_EVENT_METHOD_EXIT, (jthread) 0x2,
		       (JNIEnv *) 0x1, (jmethodID) 0x3, 4, value2);
  _Jv_JVMTI_PostEvent (JVMTI_EVENT_NATIVE_METHOD_BIND, (jthread) 0x2,
		       (JNIEnv *) 0x1, (jmethodID) 0x3, (void *) 0x4,
		       (void **) 0x5);
  _Jv_JVMTI_PostEvent (JVMTI_EVENT_COMPILED_METHOD_LOAD, (jthread) 0xb00,
		       (jmethodID) 0x1, (jint) 2, (const void *) 0x3,
		       (jint) 4, (const jvmtiAddrLocationMap *) 0x5,
		       (const void *) 0x6);
  _Jv_JVMTI_PostEvent (JVMTI_EVENT_COMPILED_METHOD_UNLOAD, (jthread) 0xb00,
		       (jmethodID) 0x1, (const void *) 0x2);
  _Jv_JVMTI_PostEvent (JVMTI_EVENT_DYNAMIC_CODE_GENERATED, (jthread) 0xb00,
		       "1", (const void *) 0x2, (jint) 3);
  _Jv_JVMTI_PostEvent (JVMTI_EVENT_DATA_DUMP_REQUEST, (jthread) 0xb00);
  _Jv_JVMTI_PostEvent (JVMTI_EVENT_MONITOR_WAIT, (jthread) 0x2,
		       (JNIEnv *) 0x1, (jobject) 0x3, (jlong) 4);
  _Jv_JVMTI_PostEvent (JVMTI_EVENT_MONITOR_WAITED, (jthread) 0x2,
		       (JNIEnv *) 0x1, (jobject) 0x3, (int) 4);
  _Jv_JVMTI_PostEvent (JVMTI_EVENT_MONITOR_CONTENDED_ENTER, (jthread) 0x2,
		       (JNIEnv *) 0x1, (jobject) 0x3);
  _Jv_JVMTI_PostEvent (JVMTI_EVENT_MONITOR_CONTENDED_ENTERED, (jthread) 0x2,
		       (JNIEnv *) 0x1, (jobject) 0x3);
  _Jv_JVMTI_PostEvent (JVMTI_EVENT_GARBAGE_COLLECTION_START, (jthread) 0xb00);
  _Jv_JVMTI_PostEvent (JVMTI_EVENT_GARBAGE_COLLECTION_FINISH, (jthread) 0xb00);
  _Jv_JVMTI_PostEvent (JVMTI_EVENT_OBJECT_FREE, (jthread) 0xb00, (jlong) 1);
  _Jv_JVMTI_PostEvent (JVMTI_EVENT_VM_OBJECT_ALLOC, (jthread) 0x2,
		       (JNIEnv *) 0x1, (jobject) 0x3, (jclass) 0x4,
		       (jlong) 5);
}

void
events::do_events_tests ()
{
  do_enable_tests ();
  do_callback_arg_tests ();
}<|MERGE_RESOLUTION|>--- conflicted
+++ resolved
@@ -200,11 +200,7 @@
   printf (" field_klass=%#llx object=%#llx field=%#llx signature_type=%c",
 	  (unsigned long long) field_klass, (unsigned long long) object,
 	  (unsigned long long) field, signature_type);
-<<<<<<< HEAD
-  printf (" new_value=%d\n", (int) new_value.i);
-=======
   printf (" new_value=%#llx\n", (unsigned long long) new_value.l);
->>>>>>> 42bae686
 }
 
 static void
