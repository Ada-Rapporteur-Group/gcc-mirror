<<<<<<< HEAD
# Copyright (C) 1998, 1999, 2000, 2001, 2002, 2003, 2004, 2006 Free Software Foundation
=======
# Copyright (C) 1998, 1999, 2000, 2001, 2002, 2003, 2004, 2006, 2007 Free Software Foundation
>>>>>>> 751ff693

proc load_gcc_lib { filename } {
    global srcdir
    load_file $srcdir/../../gcc/testsuite/lib/$filename
}

load_lib libgloss.exp
load_gcc_lib target-libpath.exp

# GCJ_UNDER_TEST is the compiler under test.

global tmpdir

if ![info exists tmpdir] {
    set tmpdir "/tmp"
}

# This is like `prune_warnings', but it also prunes away a warning
# from the bytecode front end that we don't care about.
proc libjava_prune_warnings {text} {
    set text [prune_warnings $text]
    set tlist [split $text \n]
    set len [llength $tlist]
    for {set i [expr {$len - 1}]} {$i >= 2} {incr i -1} {
	if {[string match "*unreachable bytecode*" [lindex $tlist $i]]} {
	    # Delete this line, all other unreachable warnings and the previous
	    # two lines containing the method and class.
	    set j [expr {$i - 1}]
	    while {[string match "*unreachable bytecode*" [lindex $tlist $j]]} {
		incr j -1
	    }
	    incr j -1
	    set tlist [lreplace $tlist $j $i]
	    set i $j
	}
    }
    return [join $tlist \n]
}

# This is like `target_compile' but it does some surgery to work
# around stupid DejaGNU bugs.  In particular DejaGNU has very poor
# quoting, so for instance a `$' will be re-evaluated at spawn time.
# We don't want that.
proc libjava_tcompile {source destfile type options} {
    # This strange-looking expression really does quote the `$'.
    regsub -all -- {\$} $source {\$} source
    regsub -all -- {\$} $destfile {\$} destfile
    return [target_compile $source $destfile $type $options]
}

# Read an `xfail' file if it exists.  Returns a list of xfail tokens.
proc libjava_read_xfail {file} {
    if {! [file exists $file]} {
	return ""
    }
    set fd [open $file r]
    set tokens [string trim [read $fd]]
    close $fd
    return $tokens
}

# Find a particular executable.  FIXME: this relies on DejaGnu
# internals.  These should probably be exposed in a better way.
proc libjava_find_program {prog} {
    global tool_root_dir

    set file [lookfor_file $tool_root_dir $prog]
    if { $file == "" } {
	set file [lookfor_file $tool_root_dir gcc/$prog];
    }
    if {$file == ""} {
	set file $prog
    }
    return $file
}

# Find `gcjh'.
proc find_gcjh {} {
    return [libjava_find_program gjavah]
}

proc find_javac {} {
    global SUN_JAVAC GCJ_UNDER_TEST env libgcj_jar
    # If JDK doesn't run on your platform but some other
    # JDK-compatible javac does, you may set SUN_JAVAC to point to it.
    # One of the most important properties of a SUN_JAVAC is that it
    # must create class-files even for classes that have not been
    # specified in the command line, but that were needed to compile
    # those that have.  For example, Pizza won't do it, but you can
    # use `kaffe sun.tools.javac.Main', if you have Sun's classes.zip
    # in the kaffe's default search path.
    if {![info exists SUN_JAVAC]} {
	if {[info exists env(SUN_JAVAC)]} {
	    set SUN_JAVAC $env(SUN_JAVAC)
	} else {
	    set SUN_JAVAC "$GCJ_UNDER_TEST -C -I$libgcj_jar"
	}
    }
    return $SUN_JAVAC
}

proc bytecompile_file { file objdir {classpath {}} } {
    global env
    set dirname [file dirname $file]

    set javac [find_javac]
    if {$classpath != ""} then {
        set env(CLASSPATH) $classpath
    }
    set here [pwd]
    cd $dirname
    send_log "byte compile: $javac -g [list $file] -d $objdir 2>@ stdout\n"
    if {[catch {
	set q [eval exec "$javac -g [list $file] -d $objdir 2>@ stdout"]
    } msg]} then {
	send_log "couldn't compile $file: $msg\n"
	set r 0
    } else {
	set r 1
    }
    cd $here
    return $r
}

set libjava_initialized 0

#
# Build the status wrapper library as needed.
#
proc libjava_init { args } {
    global wrapper_file;
    global wrap_compile_flags;
    global libjava_initialized libjava_uses_threads
    global GCJ_UNDER_TEST
    global TOOL_EXECUTABLE
    global env objdir
    global env libgcj_jar
    global tool_root_dir
    global libjava_libgcc_s_path
    global target_triplet
    global libjava_version

    # We set LC_ALL and LANG to C so that we get the same error messages as expected.
    setenv LC_ALL C
    setenv LANG C

    if { $libjava_initialized == 1 } { return; }

    if ![info exists GCJ_UNDER_TEST] {
	if [info exists TOOL_EXECUTABLE] {
	    set GCJ_UNDER_TEST $TOOL_EXECUTABLE;
	} else {
	    if [info exists env(GCJ)] {
		set GCJ_UNDER_TEST $env(GCJ)
	    } else {
		set GCJ_UNDER_TEST "[find_gcj]"
	    }
	}
    }

    # Find the libgcj jar file.

    # FIXME: This finds libgcj.spec for the default multilib.
    # If thread models differ between multilibs, this has to be moved
    # to libjava_arguments
    set specdir [libjava_find_spec]

    set text [eval exec "$GCJ_UNDER_TEST -B$specdir -v 2>@ stdout"]
    regexp " version \[^\n\r\]*" $text version
    set libjava_version [lindex $version 1]

    verbose "version: $libjava_version"

    set libgcj_jar [glob $objdir/../libgcj-$libjava_version.jar]
    verbose "jar file is $libgcj_jar"

    # The -B is so we find libgcj.spec.
    regexp -- "Thread model: (\[^\n\]+)\n" $text ignore model
    set libjava_uses_threads [expr {! ($model == "no"
				       || $model == "none"
				       || $model == "single")}]

    # Always set encoding used by gcj.
    append GCJ_UNDER_TEST " --encoding=UTF-8"

    set wrapper_file "";
    set wrap_compile_flags "";
    if [target_info exists needs_status_wrapper] {
	set result [build_wrapper "testglue.o"];
	if { $result != "" } {
	    set wrapper_file [lindex $result 0];
	    set wrap_compile_flags [lindex $result 1];
	} else {
	    warning "Status wrapper failed to build."
	}
    }

    # Finally, add the gcc build directory so that we can find the
    # shared libgcc.  This, like much of dejagnu, is hideous.
    set libjava_libgcc_s_path {}

    if { [istarget "*-*-darwin*"] } {
	set so_extension "dylib"
    } else {
	set so_extension "so"
    }
    set gccdir [lookfor_file $tool_root_dir gcc/libgcc_s.${so_extension}]
    if {$gccdir != ""} {
	set gccdir [file dirname $gccdir]
	lappend libjava_libgcc_s_path $gccdir
	verbose "libjava_libgcc_s_path = $libjava_libgcc_s_path"
	set compiler ${gccdir}/xgcc
	if { [is_remote host] == 0 && [which $compiler] != 0 } {
	    foreach i "[exec $compiler --print-multi-lib]" {
		set mldir ""
		regexp -- "\[a-z0-9=_/\.-\]*;" $i mldir
		set mldir [string trimright $mldir "\;@"]
		if { "$mldir" == "." } {
		    continue
		}
		if { [llength [glob -nocomplain ${gccdir}/${mldir}/libgcc_s*.${so_extension}.*]] >= 1 } {
		    lappend libjava_libgcc_s_path "${gccdir}/${mldir}"
		}
	    }
	}
    }

    set libjava_initialized 1
}

# Find a library.  We know where libtool puts the actual libraries,
# and we look there.  The implementation is fairly hacky.  We can't
# compile with -nodefaultlibs, because that will also eliminate the
# system libraries we need.  In order to have gcj still work, it must
# find the appropriate libraries so we must add -L options for their
# paths.  However we can't simply use those libraries; we still need
# libtool for linking.
# Don't return the the lib${name}.la files here, since this causes the
# libraries to be linked twice: once as lib${name}.so/dylib and another time
# via gcj's implicit -l${name}.  This is both unnecessary and causes the
# Solaris ld to warn: attempted multiple inclusion of file.  This warning
# is not ignored by the dejagnu framework and cannot be disabled.
proc libjava_find_lib {dir name} {
    global base_dir
    set gp [get_multilibs]
    foreach extension {so dll dylib sl a} {
	foreach sub {.libs _libs} {
	    if {$gp != ""} {
		if {[file exists $gp/$dir/$sub/lib${name}.${extension}]} then {
		    # Just return the `-L' option.  The library itself
		    # will be picked up via the spec file.
		    return "-L$gp/$dir/$sub"
		}
	    }
	    # Just return the `-L' option.  The library itself will be
	    # picked up via the spec file.
	    set lib [findfile \
		       $base_dir/../../$dir/$sub/lib${name}.${extension} \
		       "-L$base_dir/../../$dir/$sub" \
		       ""]
	    if {$lib != ""} {
		return $lib
	    }
	}
    }
    return ""
}

# Find libgcj.spec.  We need to use the file corresponding to the multilib
# under test since they might differ.  Append a trailing slash since this
# is used with -B.
proc libjava_find_spec {} {
    global objdir
    return "$objdir/../"
}

# Find `gij'.  Return empty string if not found.
proc libjava_find_gij {} {
    global base_dir objdir

    set gijdir [lookfor_file [get_multilibs] libjava];
    # Fall back if get_multilibs fails.
    if {$gijdir == ""} {
      set gijdir "$objdir/.."
    }
    if {! [file exists $gijdir/gij]} {
	return ""
    }
    return $gijdir/gij
}

# Remove a bunch of files.
proc gcj_cleanup {args} {
    foreach file $args {
	if {[string match *.o $file]} {
	    verbose "removing [file rootname $file].lo"
	    file delete -force [file rootname $file].lo
	}
	file delete -force -- $file
	verbose "removing $file"
    }
    # It is simplest to do this instead of trying to figure out what
    # bits in .libs ought to be removed.
    catch {system "rm -rf .libs"}
}

# Compute arguments needed for compiler.  MODE is a libtool mode:
# either compile or link.
proc libjava_arguments {{mode compile}} {
    global base_dir
    global LIBJAVA
    global srcdir subdir objdir
    global TOOL_OPTIONS
    global GCJ_UNDER_TEST
    global tmpdir
    global runtests
    global env
    global tool_root_dir
    global libgcj_jar
    global libjava_libgcc_s_path
    global libjava_ld_library_path
    global ld_library_path
    global target_triplet

    if [info exists LIBJAVA] {
	set libjava $LIBJAVA;
    } else {
	set libjava [libjava_find_lib libjava gcj]
    }

    verbose "using LIBJAVA = $libjava" 2
    set args ""

    # Basically we want to build up a colon separated path list from
    # the value of $libjava.

    set lpath "."
    foreach dir [list $libjava] {
	foreach item [split $dir " "] {
	    switch -glob -- $item {
		"-L*" {
		    lappend lpath [string range $item 2 end]
		}
	    }
	}
    }

    set lpath [concat $lpath $libjava_libgcc_s_path]
    verbose "lpath = $lpath ; libgcc_s_path = $libjava_libgcc_s_path"
    set ld_library_path [join $lpath :]
    set libjava_ld_library_path "$ld_library_path"

    # That's enough to make things work for the normal case.
    # If we wanted to handle an arbitrary value of libjava,
    # then we'd have to do a lot more work.

    set_ld_library_path_env_vars
    if [info exists env(LD_LIBRARY_PATH)] {
	verbose "LD_LIBRARY_PATH = $env(LD_LIBRARY_PATH)"
    }

    # Determine CLASSPATH separator
    if { [string match "i?86-pc-mingw32*" $target_triplet] } {
	set sep ";"
    } else {
	set sep ":"
    }

    # Set the CLASSPATH environment variable
    global env
    set env(CLASSPATH) \
	[join [list . $srcdir/$subdir $objdir $libgcj_jar] $sep]
    verbose "CLASSPATH is $env(CLASSPATH)"

    # Disable all warnings, as ecj is rather chatty.
    lappend args "additional_flags=-w"

    if {$mode == "link"} {
	global wrapper_file wrap_compile_flags
	lappend args "additional_flags=$wrap_compile_flags"
<<<<<<< HEAD
=======

	if { [string match "linux" $target_triplet] } {
	    lappend args "additional_flags=-specs=libgcj-test.spec"
	}

>>>>>>> 751ff693
	lappend args "libs=$wrapper_file"
	lappend args "libs=$libjava"
	lappend args debug
    }

    if { [target_info needs_status_wrapper]!="" && [info exists gluefile] } {
	lappend args "libs=${gluefile}"
	lappend args "ldflags=$wrap_flags"
    }

    if [info exists TOOL_OPTIONS] {
	lappend args "additional_flags=$TOOL_OPTIONS"
    }

    # Determine libgcj.spec corresponding to multilib under test.
    set specdir [libjava_find_spec]

    # Search for libtool.  We need it to link.
    set found_compiler 0
    set d [absolute $objdir]
    foreach x {. .. ../.. ../../..} {
	if {[file exists $d/$x/libtool]} then {
	    # We have to run silently to avoid DejaGNU lossage.
	    lappend args \
	      "compiler=$d/$x/libtool --silent --tag=GCJ --mode=$mode $GCJ_UNDER_TEST -B$specdir"
	    set found_compiler 1
	    break
	}
    }
    if {! $found_compiler} {
	# Append -B$specdir so that we find libgcj.spec before it
	# is installed.
	lappend args "compiler=$GCJ_UNDER_TEST -B$specdir"
    }

    # Avoid libtool wrapper scripts when possible.
    # but not if libtool warnings results in FAILs
    if {$mode == "link"} {
	if {! [istarget "*-*-cygwin*"] && ! [istarget "*-*-mingw*"] } {
	    lappend args "additional_flags=-no-install"
	}
	if { [istarget "*-*-darwin*"] } {
	    lappend args "additional_flags=-bind_at_load"
	    lappend args "additional_flags=-multiply_defined suppress"
	}
<<<<<<< HEAD
=======
	if { [istarget "*-*-darwin9*"] } {
	    lappend args "additional_flags=-Wl,-allow_stack_execute"
	}

>>>>>>> 751ff693
    }

    return $args
}

# Link a bunch of objects into a program.  MAIN is the name of the
# class holding `main'.  Return 0 on failure.
proc gcj_link {program main files {options {}}} {
    set arguments [libjava_arguments link]
    if {[llength $options]} {
	eval lappend arguments $options
    }
    lappend arguments "additional_flags=--main=$main"
    set x [libjava_prune_warnings \
	     [libjava_tcompile $files $program executable $arguments]]
    if {$x != ""} {
	verbose "link failure: $x" 2
	fail "linking $program"
	setup_xfail "*-*-*"
	fail "running $program"
	return 0
    }

    pass "linking $program"
    return 1
}

# Invoke the program and see what happens.  Return 0 on failure.
proc gcj_invoke {program expectFile ld_library_additions} {
  global env
  global libjava_ld_library_path
  global ld_library_path

  set ld_library_path "$libjava_ld_library_path"
  if {[llength $ld_library_additions] > 0} {
    append ld_library_path :[join $ld_library_additions :]
  }

  set_ld_library_path_env_vars
  if [info exists env(LD_LIBRARY_PATH)] {
    verbose "LD_LIBRARY_PATH=$env(LD_LIBRARY_PATH)"
  }

  set result [libjava_load ./$program]
  set status [lindex $result 0]
  set output [lindex $result 1]

  # Restore setting
  restore_ld_library_path_env_vars

  if {$status != "pass"} {
    verbose "got $output"
    fail "$program run"
    untested "$program output"
    return 0
  }

  set id [open $expectFile r]
  set expected [read $id]
  close $id

  if {! [string compare $output $expected]} {
    pass "$program output"
    return 1
  } else {
    fail "$program output"
    return 0
  }
}

<<<<<<< HEAD
proc exec_gij {jarfile expectFile ld_library_additions} {
=======
proc exec_gij {jarfile expectFile {ld_library_additions {}} {addl_flags {}}} {
>>>>>>> 751ff693
  global env
  global libjava_ld_library_path
  global ld_library_path

  set ld_library_path "$libjava_ld_library_path"
  if {[llength $ld_library_additions] > 0} {
  append ld_library_path :[join $ld_library_additions :]
  }
	
  set_ld_library_path_env_vars
  if [info exists env(LD_LIBRARY_PATH)] {
    verbose "LD_LIBRARY_PATH=$env(LD_LIBRARY_PATH)"
  }
  
  set gij [libjava_find_gij]
  set classname [file rootname [file tail $jarfile]]
  
<<<<<<< HEAD
  puts "LD_LIBRARY_PATH=. $gij -cp $jarfile $classname"
	
  set result [libjava_load $gij "-cp $jarfile $classname"]
=======
  puts "LD_LIBRARY_PATH=. $gij -cp $jarfile $addl_flags $classname"
	
  set result [libjava_load $gij "-cp $jarfile $addl_flags $classname"]
>>>>>>> 751ff693
  set status [lindex $result 0]
  set output [lindex $result 1]

  restore_ld_library_path_env_vars

  if {$status != "pass"} {
    verbose "got $output"
    fail "$classname run"
    untested "$classname output"
    return 0
  }

  set id [open $expectFile r]
  set expected [read $id]
  close $id

  if {! [string compare $output $expected]} {
    pass "$classname output"
    return 1
  } else {
    fail "$classname output"
    return 0
  }
}

# Invoke a program and check its output.  EXECUTABLE is the program;
# ARGS are the arguments to the program.  Returns 1 if tests passed
# (or things were left untested), 0 otherwise.
proc libjava_invoke {errname testName optName executable inpfile resultfile
		      ld_library_additions args} {
    global env
    global libjava_ld_library_path
    global ld_library_path

    set ld_library_path "$libjava_ld_library_path"
    if {[llength $ld_library_additions] > 0} {
	append ld_library_path :[join $ld_library_additions :]
    }

    set_ld_library_path_env_vars
    if [info exists env(LD_LIBRARY_PATH)] {
	verbose "LD_LIBRARY_PATH=$env(LD_LIBRARY_PATH)"
    }

    upvar $optName opts

    if {[info exists opts(no-exec)]} {
	if {[info exists opts(need-threads)]} {
	    # This means we wanted to try to run it but we couldn't
	    # because threads aren't supported.  So we have to
	    # generate an `untested'.
	    untested "$errname execution - $testName"
	    untested "$errname output - $testName"
	}
	return 1
    }

<<<<<<< HEAD
=======
    send_log "invoke: $executable $args $inpfile\n"

>>>>>>> 751ff693
    set result [libjava_load $executable $args "$inpfile"]
    set status [lindex $result 0]
    set output [lindex $result 1]

    # Restore LD_LIBRARY_PATH setting.
    restore_ld_library_path_env_vars

    if {[info exists opts(xfail-exec)]} then {
	setup_xfail *-*-*
    }
    $status "$errname execution - $testName"
    if { $status != "pass" } {
	untested "$errname output - $testName"
	return 0
    }

    verbose "resultfile is $resultfile"
    set id [open $resultfile r]
    set expected ""
    append expected [read $id]
    regsub -all "\r" "$output" "" output
    regsub "\n*$" $expected "" expected
    regsub "\n*$" $output "" output
    regsub "^\n*" $expected "" expected
    regsub "^\n*" $output "" output
    regsub -all "\[ \t\]\[ \t\]*" $expected " " expected
    regsub -all "\[ \t\]*\n\n*" $expected "\n" expected
    regsub -all "\[ \t\]\[ \t\]*" $output " " output
    regsub -all "\[ \t\]*\n\n*" $output "\n" output
    verbose "expected is $expected"
    verbose "actual is $output"
    set passed 0
    if {[info exists opts(regexp_match)]} {
	if [regexp $expected $output] {
	    set passed 1
	}
    } else {
	if { $expected == $output } {
	    set passed 1
	}
    }
    if {[info exists opts(xfail-output)]} {
	setup_xfail *-*-*
    }
    if { $passed == 1 } {
	pass "$errname output - $testName"
    } else {
	fail "$errname output - $testName"
    }
    close $id

    return $passed
}

#
# Run the test specified by srcfile and resultfile. compile_args and
# exec_args are options telling this proc how to work.
#
proc test_libjava_from_source { options srcfile compile_args inpfile resultfile exec_args } {
    global base_dir
    global srcdir subdir objdir
    global TOOL_OPTIONS
    global GCJ_UNDER_TEST
    global tmpdir
    global runtests

    # Make opts into an array.
    set opts(_) x
    unset opts(_)
    foreach item $exec_args {
	set opts($item) x
    }

    # If we need threads and we don't have them then set the `no-exec'
    # flag.  This is case is also handled specially later.
    if {[info exists opts(need-threads)]} {
	global libjava_uses_threads
	if {! $libjava_uses_threads} {
	    set opts(no-exec) x
	}
    }

    set errname [file rootname [file tail $srcfile]]
    if {! [runtest_file_p $runtests $errname]} {
        return
    }

    if {[info exists opts(no-link)]} {
	set mode compile
    } else {
	set mode link
    }
    set args [libjava_arguments $mode]
    if {! [info exists opts(no-link)]} {
	# Add the --main flag
	lappend args "additional_flags=--main=[file rootname [file tail $srcfile]]"
	if { $compile_args != "" } {
	    lappend args "additional_flags=$compile_args"
	}
    }

    regsub "^.*/(\[^/.\]+)\[.\]\[^/]*$" "$srcfile" "\\1" out
    set executable "${objdir}/$out"
    if {[info exists opts(no-link)]} {
	append executable ".o"
	set target object
    } else {
        # DOS/win32 targets default to .exe if no suffix is given
        # We then try to delete a file that doesn't exist.  It is
        # simpler to add the suffix everywhere.
        append executable ".exe"
	set target executable
    }
    if { $compile_args != "" } {
	set errname "$errname $compile_args"
    }

    set removeList [list $executable]

    set x [libjava_prune_warnings \
	     [libjava_tcompile $srcfile "$executable" $target $args]]
    if {[info exists opts(xfail-gcj)]} {
	setup_xfail *-*-*
    }
    if { $x != "" } {
	verbose "target_compile failed: $x" 2

	if {[info exists opts(shouldfail)]} {
	    pass "$errname compilation from source"
	    eval gcj_cleanup $removeList
	    return
	}

	fail "$errname compilation from source"
	if {[info exists opts(xfail-gcj)]
	    || ! [info exists opts(no-exec)]
	    || [info exists opts(need-threads)]} {
	    untested "$errname execution from source compiled test"
	    untested "$errname output from source compiled test"
	}
	return
    }
    if {[info exists opts(shouldfail)]} {
	fail "$errname compilation from source"
	return
    }
    pass "$errname compilation from source"

    # Set up the options the way they are expected by libjava_invoke.
    if {[info exists opts(xfail-source-output)]} {
	set opts(xfail-output) x
    }
    if {[libjava_invoke $errname "source compiled test" opts $executable \
	   $inpfile $resultfile ""]} {
	# Everything ok, so clean up.
	eval gcj_cleanup $removeList
    }
}

#
# Run the test specified by srcfile and resultfile. compile_args and
# exec_args are options telling this proc how to work.
#   `no-link'     don't try to link the program
#   `no-exec'     don't try to run the test
#   `xfail-gcj'   compilation from source will fail
#   `xfail-javac' compilation with javac will fail
#   `xfail-gcjC'  compilation with gcj -C will fail
#   `shouldfail'  compilation from source is supposed to fail
#                 This is different from xfail, which marks a known
#                 failure that we just haven't fixed.
#                 A compilation marked this way should fail with any
#                 front end.
#   `xfail-byte'  compilation from bytecode will fail
#   `xfail-exec'  exec will fail
#   `xfail-output'
#                 output will be wrong
#   `xfail-byte-output'
#                 output will be wrong when compiled from bytecode
#   `xfail-source-output'
#                 output will be wrong when compiled from source code
#   `need-threads'
#                 test relies on thread support
#
proc test_libjava { options srcfile compile_args inpfile resultfile exec_args } {
    test_libjava_from_source $options $srcfile $compile_args $inpfile $resultfile $exec_args

    # Test BC-ABI compilation.
    set compile_args_bcabi $compile_args
    lappend compile_args_bcabi "-findirect-dispatch"
    test_libjava_from_source $options $srcfile $compile_args_bcabi $inpfile $resultfile $exec_args
}

#
# libjava_version -- extract and print the version number of libjavap
#
proc default_libjava_version {} {
}

proc default_libjava_start { } {
}

# Local Variables:
# tcl-indent-level:4
# End:<|MERGE_RESOLUTION|>--- conflicted
+++ resolved
@@ -1,8 +1,4 @@
-<<<<<<< HEAD
-# Copyright (C) 1998, 1999, 2000, 2001, 2002, 2003, 2004, 2006 Free Software Foundation
-=======
 # Copyright (C) 1998, 1999, 2000, 2001, 2002, 2003, 2004, 2006, 2007 Free Software Foundation
->>>>>>> 751ff693
 
 proc load_gcc_lib { filename } {
     global srcdir
@@ -383,14 +379,11 @@
     if {$mode == "link"} {
 	global wrapper_file wrap_compile_flags
 	lappend args "additional_flags=$wrap_compile_flags"
-<<<<<<< HEAD
-=======
 
 	if { [string match "linux" $target_triplet] } {
 	    lappend args "additional_flags=-specs=libgcj-test.spec"
 	}
 
->>>>>>> 751ff693
 	lappend args "libs=$wrapper_file"
 	lappend args "libs=$libjava"
 	lappend args debug
@@ -436,13 +429,10 @@
 	    lappend args "additional_flags=-bind_at_load"
 	    lappend args "additional_flags=-multiply_defined suppress"
 	}
-<<<<<<< HEAD
-=======
 	if { [istarget "*-*-darwin9*"] } {
 	    lappend args "additional_flags=-Wl,-allow_stack_execute"
 	}
 
->>>>>>> 751ff693
     }
 
     return $args
@@ -513,11 +503,7 @@
   }
 }
 
-<<<<<<< HEAD
-proc exec_gij {jarfile expectFile ld_library_additions} {
-=======
 proc exec_gij {jarfile expectFile {ld_library_additions {}} {addl_flags {}}} {
->>>>>>> 751ff693
   global env
   global libjava_ld_library_path
   global ld_library_path
@@ -535,15 +521,9 @@
   set gij [libjava_find_gij]
   set classname [file rootname [file tail $jarfile]]
   
-<<<<<<< HEAD
-  puts "LD_LIBRARY_PATH=. $gij -cp $jarfile $classname"
-	
-  set result [libjava_load $gij "-cp $jarfile $classname"]
-=======
   puts "LD_LIBRARY_PATH=. $gij -cp $jarfile $addl_flags $classname"
 	
   set result [libjava_load $gij "-cp $jarfile $addl_flags $classname"]
->>>>>>> 751ff693
   set status [lindex $result 0]
   set output [lindex $result 1]
 
@@ -601,11 +581,8 @@
 	return 1
     }
 
-<<<<<<< HEAD
-=======
     send_log "invoke: $executable $args $inpfile\n"
 
->>>>>>> 751ff693
     set result [libjava_load $executable $args "$inpfile"]
     set status [lindex $result 0]
     set output [lindex $result 1]
