<<<<<<< HEAD
# Copyright (C) 1998, 1999, 2000, 2001, 2002, 2003, 2004, 2006 Free Software Foundation
=======
# Copyright (C) 1998, 1999, 2000, 2001, 2002, 2003, 2004, 2006, 2007 Free Software Foundation
>>>>>>> 60a98cce

proc load_gcc_lib { filename } {
    global srcdir
    load_file $srcdir/../../gcc/testsuite/lib/$filename
}

load_lib libgloss.exp
load_gcc_lib target-libpath.exp

# GCJ_UNDER_TEST is the compiler under test.

global tmpdir

if ![info exists tmpdir] {
    set tmpdir "/tmp"
}

# This is like `prune_warnings', but it also prunes away a warning
# from the bytecode front end that we don't care about.
proc libjava_prune_warnings {text} {
    set text [prune_warnings $text]
    set tlist [split $text \n]
    set len [llength $tlist]
    for {set i [expr {$len - 1}]} {$i >= 2} {incr i -1} {
	if {[string match "*unreachable bytecode*" [lindex $tlist $i]]} {
	    # Delete this line, all other unreachable warnings and the previous
	    # two lines containing the method and class.
	    set j [expr {$i - 1}]
	    while {[string match "*unreachable bytecode*" [lindex $tlist $j]]} {
		incr j -1
	    }
	    incr j -1
	    set tlist [lreplace $tlist $j $i]
	    set i $j
	}
    }
    return [join $tlist \n]
}

# This is like `target_compile' but it does some surgery to work
# around stupid DejaGNU bugs.  In particular DejaGNU has very poor
# quoting, so for instance a `$' will be re-evaluated at spawn time.
# We don't want that.
proc libjava_tcompile {source destfile type options} {
    # This strange-looking expression really does quote the `$'.
    regsub -all -- {\$} $source {\$} source
    regsub -all -- {\$} $destfile {\$} destfile
    return [target_compile $source $destfile $type $options]
}

# Read an `xfail' file if it exists.  Returns a list of xfail tokens.
proc libjava_read_xfail {file} {
    if {! [file exists $file]} {
	return ""
    }
    set fd [open $file r]
    set tokens [string trim [read $fd]]
    close $fd
    return $tokens
}

# Find a particular executable.  FIXME: this relies on DejaGnu
# internals.  These should probably be exposed in a better way.
proc libjava_find_program {prog} {
    global tool_root_dir

    set file [lookfor_file $tool_root_dir $prog]
    if { $file == "" } {
	set file [lookfor_file $tool_root_dir gcc/$prog];
    }
    if {$file == ""} {
	set file $prog
    }
    return $file
}

# Find `gcjh'.
proc find_gcjh {} {
    return [libjava_find_program gjavah]
}

proc find_javac {} {
    global SUN_JAVAC GCJ_UNDER_TEST env libgcj_jar
    # If JDK doesn't run on your platform but some other
    # JDK-compatible javac does, you may set SUN_JAVAC to point to it.
    # One of the most important properties of a SUN_JAVAC is that it
    # must create class-files even for classes that have not been
    # specified in the command line, but that were needed to compile
    # those that have.  For example, Pizza won't do it, but you can
    # use `kaffe sun.tools.javac.Main', if you have Sun's classes.zip
    # in the kaffe's default search path.
    if {![info exists SUN_JAVAC]} {
	if {[info exists env(SUN_JAVAC)]} {
	    set SUN_JAVAC $env(SUN_JAVAC)
	} else {
	    set SUN_JAVAC "$GCJ_UNDER_TEST -C -I$libgcj_jar"
	}
    }
    return $SUN_JAVAC
}

proc bytecompile_file { file objdir {classpath {}} } {
    global env
    set dirname [file dirname $file]

    set javac [find_javac]
    if {$classpath != ""} then {
        set env(CLASSPATH) $classpath
    }
    set here [pwd]
    cd $dirname
    send_log "byte compile: $javac -g [list $file] -d $objdir 2>@ stdout\n"
    if {[catch {
	set q [eval exec "$javac -g [list $file] -d $objdir 2>@ stdout"]
    } msg]} then {
	send_log "couldn't compile $file: $msg\n"
	set r 0
    } else {
	set r 1
    }
    cd $here
    return $r
}

set libjava_initialized 0

#
# Build the status wrapper library as needed.
#
proc libjava_init { args } {
    global wrapper_file;
    global wrap_compile_flags;
    global libjava_initialized libjava_uses_threads
    global GCJ_UNDER_TEST
    global TOOL_EXECUTABLE
    global env objdir
    global env libgcj_jar
    global tool_root_dir
    global libjava_libgcc_s_path
    global target_triplet
    global libjava_version

    # We set LC_ALL and LANG to C so that we get the same error messages as expected.
    setenv LC_ALL C
    setenv LANG C

    if { $libjava_initialized == 1 } { return; }

    if ![info exists GCJ_UNDER_TEST] {
	if [info exists TOOL_EXECUTABLE] {
	    set GCJ_UNDER_TEST $TOOL_EXECUTABLE;
	} else {
	    if [info exists env(GCJ)] {
		set GCJ_UNDER_TEST $env(GCJ)
	    } else {
		set GCJ_UNDER_TEST "[find_gcj]"
	    }
	}
    }

    # Find the libgcj jar file.

    # FIXME: This finds libgcj.spec for the default multilib.
    # If thread models differ between multilibs, this has to be moved
    # to libjava_arguments
    set specdir [libjava_find_spec]

    set text [eval exec "$GCJ_UNDER_TEST -B$specdir -v 2>@ stdout"]
    regexp " version \[^\n\r\]*" $text version
    set libjava_version [lindex $version 1]

    verbose "version: $libjava_version"

    set libgcj_jar [glob $objdir/../libgcj-$libjava_version.jar]
    verbose "jar file is $libgcj_jar"

    # The -B is so we find libgcj.spec.
    regexp -- "Thread model: (\[^\n\]+)\n" $text ignore model
    set libjava_uses_threads [expr {! ($model == "no"
				       || $model == "none"
				       || $model == "single")}]

    # Always set encoding used by gcj.
    append GCJ_UNDER_TEST " --encoding=UTF-8"

    set wrapper_file "";
    set wrap_compile_flags "";
    if [target_info exists needs_status_wrapper] {
	set result [build_wrapper "testglue.o"];
	if { $result != "" } {
	    set wrapper_file [lindex $result 0];
	    set wrap_compile_flags [lindex $result 1];
	} else {
	    warning "Status wrapper failed to build."
	}
    }

    # Finally, add the gcc build directory so that we can find the
    # shared libgcc.  This, like much of dejagnu, is hideous.
    set libjava_libgcc_s_path {}

    if { [istarget "*-*-darwin*"] } {
	set so_extension "dylib"
    } else {
	set so_extension "so"
    }
    set gccdir [lookfor_file $tool_root_dir gcc/libgcc_s.${so_extension}]
    if {$gccdir != ""} {
	set gccdir [file dirname $gccdir]
	lappend libjava_libgcc_s_path $gccdir
	verbose "libjava_libgcc_s_path = $libjava_libgcc_s_path"
	set compiler ${gccdir}/xgcc
	if { [is_remote host] == 0 && [which $compiler] != 0 } {
	    foreach i "[exec $compiler --print-multi-lib]" {
		set mldir ""
		regexp -- "\[a-z0-9=_/\.-\]*;" $i mldir
		set mldir [string trimright $mldir "\;@"]
		if { "$mldir" == "." } {
		    continue
		}
		if { [llength [glob -nocomplain ${gccdir}/${mldir}/libgcc_s*.${so_extension}.*]] >= 1 } {
		    lappend libjava_libgcc_s_path "${gccdir}/${mldir}"
		}
	    }
	}
    }

    set libjava_initialized 1
}

# Find a library.  We know where libtool puts the actual libraries,
# and we look there.  The implementation is fairly hacky.  We can't
# compile with -nodefaultlibs, because that will also eliminate the
# system libraries we need.  In order to have gcj still work, it must
# find the appropriate libraries so we must add -L options for their
# paths.  However we can't simply use those libraries; we still need
# libtool for linking.
# Don't return the the lib${name}.la files here, since this causes the
# libraries to be linked twice: once as lib${name}.so/dylib and another time
# via gcj's implicit -l${name}.  This is both unnecessary and causes the
# Solaris ld to warn: attempted multiple inclusion of file.  This warning
# is not ignored by the dejagnu framework and cannot be disabled.
proc libjava_find_lib {dir name} {
    global base_dir
    set gp [get_multilibs]
    foreach extension {so dll dylib sl a} {
	foreach sub {.libs _libs} {
	    if {$gp != ""} {
		if {[file exists $gp/$dir/$sub/lib${name}.${extension}]} then {
		    # Just return the `-L' option.  The library itself
		    # will be picked up via the spec file.
		    return "-L$gp/$dir/$sub"
		}
	    }
	    # Just return the `-L' option.  The library itself will be
	    # picked up via the spec file.
	    set lib [findfile \
		       $base_dir/../../$dir/$sub/lib${name}.${extension} \
		       "-L$base_dir/../../$dir/$sub" \
		       ""]
	    if {$lib != ""} {
		return $lib
	    }
	}
    }
    return ""
}

# Find libgcj.spec.  We need to use the file corresponding to the multilib
# under test since they might differ.  Append a trailing slash since this
# is used with -B.
proc libjava_find_spec {} {
    global objdir
    return "$objdir/../"
}

# Find `gij'.  Return empty string if not found.
proc libjava_find_gij {} {
    global base_dir objdir

    set gijdir [lookfor_file [get_multilibs] libjava];
    # Fall back if get_multilibs fails.
    if {$gijdir == ""} {
      set gijdir "$objdir/.."
    }
    if {! [file exists $gijdir/gij]} {
	return ""
    }
    return $gijdir/gij
}

# Remove a bunch of files.
proc gcj_cleanup {args} {
    foreach file $args {
	if {[string match *.o $file]} {
	    verbose "removing [file rootname $file].lo"
	    file delete -force [file rootname $file].lo
	}
	file delete -force -- $file
	verbose "removing $file"
    }
    # It is simplest to do this instead of trying to figure out what
    # bits in .libs ought to be removed.
    catch {system "rm -rf .libs"}
}

# Compute arguments needed for compiler.  MODE is a libtool mode:
# either compile or link.
proc libjava_arguments {{mode compile}} {
    global base_dir
    global LIBJAVA
    global srcdir subdir objdir
    global TOOL_OPTIONS
    global GCJ_UNDER_TEST
    global tmpdir
    global runtests
    global env
    global tool_root_dir
    global libgcj_jar
    global libjava_libgcc_s_path
    global libjava_ld_library_path
    global ld_library_path
    global target_triplet

    if [info exists LIBJAVA] {
	set libjava $LIBJAVA;
    } else {
	set libjava [libjava_find_lib libjava gcj]
    }

    verbose "using LIBJAVA = $libjava" 2
    set args ""

    # Basically we want to build up a colon separated path list from
    # the value of $libjava.

    set lpath "."
    foreach dir [list $libjava] {
	foreach item [split $dir " "] {
	    switch -glob -- $item {
		"-L*" {
		    lappend lpath [string range $item 2 end]
		}
	    }
	}
    }

    set lpath [concat $lpath $libjava_libgcc_s_path]
    verbose "lpath = $lpath ; libgcc_s_path = $libjava_libgcc_s_path"
    set ld_library_path [join $lpath :]
    set libjava_ld_library_path "$ld_library_path"

    # That's enough to make things work for the normal case.
    # If we wanted to handle an arbitrary value of libjava,
    # then we'd have to do a lot more work.

    set_ld_library_path_env_vars
    if [info exists env(LD_LIBRARY_PATH)] {
	verbose "LD_LIBRARY_PATH = $env(LD_LIBRARY_PATH)"
    }

    # Determine CLASSPATH separator
    if { [string match "i?86-pc-mingw32*" $target_triplet] } {
	set sep ";"
    } else {
	set sep ":"
    }

    # Set the CLASSPATH environment variable
    global env
    set env(CLASSPATH) \
	[join [list . $srcdir/$subdir $objdir $libgcj_jar] $sep]
    verbose "CLASSPATH is $env(CLASSPATH)"

    # Disable all warnings, as ecj is rather chatty.
    lappend args "additional_flags=-w"

    if {$mode == "link"} {
	global wrapper_file wrap_compile_flags
	lappend args "additional_flags=$wrap_compile_flags"
	lappend args "libs=$wrapper_file"
	lappend args "libs=$libjava"
	lappend args debug
    }

    if { [target_info needs_status_wrapper]!="" && [info exists gluefile] } {
	lappend args "libs=${gluefile}"
	lappend args "ldflags=$wrap_flags"
    }

    if [info exists TOOL_OPTIONS] {
	lappend args "additional_flags=$TOOL_OPTIONS"
    }

    # Determine libgcj.spec corresponding to multilib under test.
    set specdir [libjava_find_spec]

    # Search for libtool.  We need it to link.
    set found_compiler 0
    set d [absolute $objdir]
    foreach x {. .. ../.. ../../..} {
	if {[file exists $d/$x/libtool]} then {
	    # We have to run silently to avoid DejaGNU lossage.
	    lappend args \
	      "compiler=$d/$x/libtool --silent --tag=GCJ --mode=$mode $GCJ_UNDER_TEST -B$specdir"
	    set found_compiler 1
	    break
	}
    }
    if {! $found_compiler} {
	# Append -B$specdir so that we find libgcj.spec before it
	# is installed.
	lappend args "compiler=$GCJ_UNDER_TEST -B$specdir"
    }

    # Avoid libtool wrapper scripts when possible.
    # but not if libtool warnings results in FAILs
    if {$mode == "link"} {
	if {! [istarget "*-*-cygwin*"] && ! [istarget "*-*-mingw*"] } {
	    lappend args "additional_flags=-no-install"
	}
	if { [istarget "*-*-darwin*"] } {
	    lappend args "additional_flags=-bind_at_load"
	    lappend args "additional_flags=-multiply_defined suppress"
	}
    }

    return $args
}

# Link a bunch of objects into a program.  MAIN is the name of the
# class holding `main'.  Return 0 on failure.
proc gcj_link {program main files {options {}}} {
    set arguments [libjava_arguments link]
    if {[llength $options]} {
	eval lappend arguments $options
    }
    lappend arguments "additional_flags=--main=$main"
    set x [libjava_prune_warnings \
	     [libjava_tcompile $files $program executable $arguments]]
    if {$x != ""} {
	verbose "link failure: $x" 2
	fail "linking $program"
	setup_xfail "*-*-*"
	fail "running $program"
	return 0
    }

    pass "linking $program"
    return 1
}

# Invoke the program and see what happens.  Return 0 on failure.
proc gcj_invoke {program expectFile ld_library_additions} {
  global env
  global libjava_ld_library_path
  global ld_library_path

  set ld_library_path "$libjava_ld_library_path"
  if {[llength $ld_library_additions] > 0} {
    append ld_library_path :[join $ld_library_additions :]
  }

  set_ld_library_path_env_vars
  if [info exists env(LD_LIBRARY_PATH)] {
    verbose "LD_LIBRARY_PATH=$env(LD_LIBRARY_PATH)"
  }

  set result [libjava_load ./$program]
  set status [lindex $result 0]
  set output [lindex $result 1]

  # Restore setting
  restore_ld_library_path_env_vars

  if {$status != "pass"} {
    verbose "got $output"
    fail "$program run"
    untested "$program output"
    return 0
  }

  set id [open $expectFile r]
  set expected [read $id]
  close $id

  if {! [string compare $output $expected]} {
    pass "$program output"
    return 1
  } else {
    fail "$program output"
    return 0
  }
}

<<<<<<< HEAD
proc exec_gij {jarfile expectFile ld_library_additions} {
=======
proc exec_gij {jarfile expectFile {ld_library_additions {}} {addl_flags {}}} {
>>>>>>> 60a98cce
  global env
  global libjava_ld_library_path
  global ld_library_path

  set ld_library_path "$libjava_ld_library_path"
  if {[llength $ld_library_additions] > 0} {
  append ld_library_path :[join $ld_library_additions :]
  }
	
  set_ld_library_path_env_vars
  if [info exists env(LD_LIBRARY_PATH)] {
    verbose "LD_LIBRARY_PATH=$env(LD_LIBRARY_PATH)"
  }
  
  set gij [libjava_find_gij]
  set classname [file rootname [file tail $jarfile]]
  
<<<<<<< HEAD
  puts "LD_LIBRARY_PATH=. $gij -cp $jarfile $classname"
	
  set result [libjava_load $gij "-cp $jarfile $classname"]
=======
  puts "LD_LIBRARY_PATH=. $gij -cp $jarfile $addl_flags $classname"
	
  set result [libjava_load $gij "-cp $jarfile $addl_flags $classname"]
>>>>>>> 60a98cce
  set status [lindex $result 0]
  set output [lindex $result 1]

  restore_ld_library_path_env_vars

  if {$status != "pass"} {
    verbose "got $output"
    fail "$classname run"
    untested "$classname output"
    return 0
  }

  set id [open $expectFile r]
  set expected [read $id]
  close $id

  if {! [string compare $output $expected]} {
    pass "$classname output"
    return 1
  } else {
    fail "$classname output"
    return 0
  }
}

# Invoke a program and check its output.  EXECUTABLE is the program;
# ARGS are the arguments to the program.  Returns 1 if tests passed
# (or things were left untested), 0 otherwise.
proc libjava_invoke {errname testName optName executable inpfile resultfile
		      ld_library_additions args} {
    global env
    global libjava_ld_library_path
    global ld_library_path

    set ld_library_path "$libjava_ld_library_path"
    if {[llength $ld_library_additions] > 0} {
	append ld_library_path :[join $ld_library_additions :]
    }

    set_ld_library_path_env_vars
    if [info exists env(LD_LIBRARY_PATH)] {
	verbose "LD_LIBRARY_PATH=$env(LD_LIBRARY_PATH)"
    }

    upvar $optName opts

    if {[info exists opts(no-exec)]} {
	if {[info exists opts(need-threads)]} {
	    # This means we wanted to try to run it but we couldn't
	    # because threads aren't supported.  So we have to
	    # generate an `untested'.
	    untested "$errname execution - $testName"
	    untested "$errname output - $testName"
	}
	return 1
    }

    send_log "invoke: $executable $args $inpfile\n"

    set result [libjava_load $executable $args "$inpfile"]
    set status [lindex $result 0]
    set output [lindex $result 1]

    # Restore LD_LIBRARY_PATH setting.
    restore_ld_library_path_env_vars

    if {[info exists opts(xfail-exec)]} then {
	setup_xfail *-*-*
    }
    $status "$errname execution - $testName"
    if { $status != "pass" } {
	untested "$errname output - $testName"
	return 0
    }

    verbose "resultfile is $resultfile"
    set id [open $resultfile r]
    set expected ""
    append expected [read $id]
    regsub -all "\r" "$output" "" output
    regsub "\n*$" $expected "" expected
    regsub "\n*$" $output "" output
    regsub "^\n*" $expected "" expected
    regsub "^\n*" $output "" output
    regsub -all "\[ \t\]\[ \t\]*" $expected " " expected
    regsub -all "\[ \t\]*\n\n*" $expected "\n" expected
    regsub -all "\[ \t\]\[ \t\]*" $output " " output
    regsub -all "\[ \t\]*\n\n*" $output "\n" output
    verbose "expected is $expected"
    verbose "actual is $output"
    set passed 0
    if {[info exists opts(regexp_match)]} {
	if [regexp $expected $output] {
	    set passed 1
	}
    } else {
	if { $expected == $output } {
	    set passed 1
	}
    }
    if {[info exists opts(xfail-output)]} {
	setup_xfail *-*-*
    }
    if { $passed == 1 } {
	pass "$errname output - $testName"
    } else {
	fail "$errname output - $testName"
    }
    close $id

    return $passed
}

#
# Run the test specified by srcfile and resultfile. compile_args and
# exec_args are options telling this proc how to work.
#
proc test_libjava_from_source { options srcfile compile_args inpfile resultfile exec_args } {
    global base_dir
    global srcdir subdir objdir
    global TOOL_OPTIONS
    global GCJ_UNDER_TEST
    global tmpdir
    global runtests

    # Make opts into an array.
    set opts(_) x
    unset opts(_)
    foreach item $exec_args {
	set opts($item) x
    }

    # If we need threads and we don't have them then set the `no-exec'
    # flag.  This is case is also handled specially later.
    if {[info exists opts(need-threads)]} {
	global libjava_uses_threads
	if {! $libjava_uses_threads} {
	    set opts(no-exec) x
	}
    }

    set errname [file rootname [file tail $srcfile]]
    if {! [runtest_file_p $runtests $errname]} {
        return
    }

    if {[info exists opts(no-link)]} {
	set mode compile
    } else {
	set mode link
    }
    set args [libjava_arguments $mode]
    if {! [info exists opts(no-link)]} {
	# Add the --main flag
	lappend args "additional_flags=--main=[file rootname [file tail $srcfile]]"
	if { $compile_args != "" } {
	    lappend args "additional_flags=$compile_args"
	}
    }

    regsub "^.*/(\[^/.\]+)\[.\]\[^/]*$" "$srcfile" "\\1" out
    set executable "${objdir}/$out"
    if {[info exists opts(no-link)]} {
	append executable ".o"
	set target object
    } else {
        # DOS/win32 targets default to .exe if no suffix is given
        # We then try to delete a file that doesn't exist.  It is
        # simpler to add the suffix everywhere.
        append executable ".exe"
	set target executable
    }
    if { $compile_args != "" } {
	set errname "$errname $compile_args"
    }

    set removeList [list $executable]

    set x [libjava_prune_warnings \
	     [libjava_tcompile $srcfile "$executable" $target $args]]
    if {[info exists opts(xfail-gcj)]} {
	setup_xfail *-*-*
    }
    if { $x != "" } {
	verbose "target_compile failed: $x" 2

	if {[info exists opts(shouldfail)]} {
	    pass "$errname compilation from source"
	    eval gcj_cleanup $removeList
	    return
	}

	fail "$errname compilation from source"
	if {[info exists opts(xfail-gcj)]
	    || ! [info exists opts(no-exec)]
	    || [info exists opts(need-threads)]} {
	    untested "$errname execution from source compiled test"
	    untested "$errname output from source compiled test"
	}
	return
    }
    if {[info exists opts(shouldfail)]} {
	fail "$errname compilation from source"
	return
    }
    pass "$errname compilation from source"

    # Set up the options the way they are expected by libjava_invoke.
    if {[info exists opts(xfail-source-output)]} {
	set opts(xfail-output) x
    }
    if {[libjava_invoke $errname "source compiled test" opts $executable \
	   $inpfile $resultfile ""]} {
	# Everything ok, so clean up.
	eval gcj_cleanup $removeList
    }
}

#
# Run the test specified by srcfile and resultfile. compile_args and
# exec_args are options telling this proc how to work.
#   `no-link'     don't try to link the program
#   `no-exec'     don't try to run the test
#   `xfail-gcj'   compilation from source will fail
#   `xfail-javac' compilation with javac will fail
#   `xfail-gcjC'  compilation with gcj -C will fail
#   `shouldfail'  compilation from source is supposed to fail
#                 This is different from xfail, which marks a known
#                 failure that we just haven't fixed.
#                 A compilation marked this way should fail with any
#                 front end.
#   `xfail-byte'  compilation from bytecode will fail
#   `xfail-exec'  exec will fail
#   `xfail-output'
#                 output will be wrong
#   `xfail-byte-output'
#                 output will be wrong when compiled from bytecode
#   `xfail-source-output'
#                 output will be wrong when compiled from source code
#   `need-threads'
#                 test relies on thread support
#
proc test_libjava { options srcfile compile_args inpfile resultfile exec_args } {
    test_libjava_from_source $options $srcfile $compile_args $inpfile $resultfile $exec_args

    # Test BC-ABI compilation.
    set compile_args_bcabi $compile_args
    lappend compile_args_bcabi "-findirect-dispatch"
    test_libjava_from_source $options $srcfile $compile_args_bcabi $inpfile $resultfile $exec_args
}

#
# libjava_version -- extract and print the version number of libjavap
#
proc default_libjava_version {} {
}

proc default_libjava_start { } {
}

# Local Variables:
# tcl-indent-level:4
# End:<|MERGE_RESOLUTION|>--- conflicted
+++ resolved
@@ -1,8 +1,4 @@
-<<<<<<< HEAD
-# Copyright (C) 1998, 1999, 2000, 2001, 2002, 2003, 2004, 2006 Free Software Foundation
-=======
 # Copyright (C) 1998, 1999, 2000, 2001, 2002, 2003, 2004, 2006, 2007 Free Software Foundation
->>>>>>> 60a98cce
 
 proc load_gcc_lib { filename } {
     global srcdir
@@ -498,11 +494,7 @@
   }
 }
 
-<<<<<<< HEAD
-proc exec_gij {jarfile expectFile ld_library_additions} {
-=======
 proc exec_gij {jarfile expectFile {ld_library_additions {}} {addl_flags {}}} {
->>>>>>> 60a98cce
   global env
   global libjava_ld_library_path
   global ld_library_path
@@ -520,15 +512,9 @@
   set gij [libjava_find_gij]
   set classname [file rootname [file tail $jarfile]]
   
-<<<<<<< HEAD
-  puts "LD_LIBRARY_PATH=. $gij -cp $jarfile $classname"
-	
-  set result [libjava_load $gij "-cp $jarfile $classname"]
-=======
   puts "LD_LIBRARY_PATH=. $gij -cp $jarfile $addl_flags $classname"
 	
   set result [libjava_load $gij "-cp $jarfile $addl_flags $classname"]
->>>>>>> 60a98cce
   set status [lindex $result 0]
   set output [lindex $result 1]
 
