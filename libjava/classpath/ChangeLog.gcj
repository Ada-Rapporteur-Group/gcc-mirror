<<<<<<< HEAD
=======
2013-02-21  Jakub Jelinek  <jakub@redhat.com>

	PR bootstrap/56258
	* doc/cp-tools.texinfo (Virtual Machine Options): Use just
	one @gccoptlist instead of 3 separate ones.

2013-01-03  Jakub Jelinek  <jakub@redhat.com>

	* gnu/java/rmi/registry/RegistryImpl.java (version): Update
	copyright notice dates.
	* tools/gnu/classpath/tools/orbd/Main.java (run): Likewise.

2012-12-03  Matthias Klose  <doko@ubuntu.com>

	* configure.ac (AM_INIT_AUTOMAKE): Call with no-dist.
	* m4/lib-ld.m4, m4/lib-link.m4,m4/lib-prefix.m4: New.

2012-05-16  H.J. Lu  <hongjiu.lu@intel.com>

	* configure: Regenerated.

2012-01-01  Jakub Jelinek  <jakub@redhat.com>

	* gnu/java/rmi/registry/RegistryImpl.java (version): Update
	copyright notice dates.
	* tools/gnu/classpath/tools/orbd/Main.java (run): Likewise.

2011-11-29  Andreas Tobler  <andreast@fgznet.ch>

	* config.rpath (ld_shlibs): Fix detection of FreeBSD-10 and up.
	(libname_spec): Likewise.
	* configure: Regenerate with autoconf -I ../../.

>>>>>>> 2b62c97f
2011-02-13  Ralf Wildenhues  <Ralf.Wildenhues@gmx.de>

	* config.rpath, ltcf-c.sh, ltcf-gcj.sh, ltconfig: Remove
	handling of freebsd1* which soon would match FreeBSD 10.0.
	* configure: Regenerate.

2011-01-31  Alexandre Oliva  <aoliva@redhat.com>

	* configure.ac (GCJ_JAVAC): Run false rather than no.
	* configure: Rebuilt.

2011-01-03  Jakub Jelinek  <jakub@redhat.com>

	* gnu/java/rmi/registry/RegistryImpl.java (version): Update
	copyright notice dates.
	* tools/gnu/classpath/tools/orbd/Main.java (run): Likewise.

2010-06-21  Jan Kratochvil  <jan.kratochvil@redhat.com>

	* doc/Makefile.am (POD2MAN): Provide --date from ChangeLog.
	* doc/Makefile.in: Regenerate.

2010-04-07  Jakub Jelinek  <jakub@redhat.com>

	* native/jni/midi-alsa/gnu_javax_sound_midi_alsa_AlsaPortDevice.c
	(Java_gnu_javax_sound_midi_alsa_AlsaPortDevice_run_1receiver_1thread_1):
	Avoid set but not used warning.

2010-01-09  Jakub Jelinek  <jakub@redhat.com>

	* gnu/java/rmi/registry/RegistryImpl.java (version): Update
	copyright notice dates.
	* tools/gnu/classpath/tools/orbd/Main.java (run): Likewise.

2009-07-01  Jakub Jelinek  <jakub@redhat.com>

	* gnu/javax/swing/text/html/parser/HTML_401F.java (defineElements):
	Split this huge method into...
	(defineElements1, defineElements2, defineElements3, defineElements4,
	defineElements5, defineElements6): ... these smaller methods.

2009-06-16  Matthias Klose  <doko@ubuntu.com>

	* tools/gnu/classpath/tools/gjdoc/Main.java (getGjdocVersion): Use
	gnu.classpath.Configuration.CLASSPATH_VERSION as version number.
	* tools/gnu/classpath/tools/doclets/htmldoclet/HtmlDoclet.java
	(getDocletVersion): Likewise.
	* tools/classes/gnu/classpath/tools/gjdoc/Main*.class: Regenerate.
	* tools/classes/gnu/classpath/tools/doclets/htmldoclet/HtmlDoclet*.class:
 	Regenerate.

2009-03-16  Matthias Klose  <doko@ubuntu.com>

	* configure.ac: Detect xulrunner-1.9.
	* configure: Regenerate.

2009-02-03  Jakub Jelinek  <jakub@redhat.com>

	* gnu/java/rmi/registry/RegistryImpl.java (version): Update
	copyright notice dates.
	* tools/gnu/classpath/tools/orbd/Main.java (run): Likewise.

2008-12-18  Ralf Wildenhues  <Ralf.Wildenhues@gmx.de>

	* configure: Regenerate.

2008-11-12  Jakub Jelinek  <jakub@redhat.com>

	PR libgcj/33764
	* configure.ac (INSTALL_BINARIES): New AM_CONDITIONAL.
	* tools/Makefile.am: If not INSTALL_BINARIES, use noinst_PROGRAMS
	instead of bin_PROGRAMS for binaries.
	* configure: Regenerated.
	* tools/Makefile.in: Regenerated.

2008-11-10  Andrew Haley  <aph@redhat.com>

	* native/jni/gtk-peer/gnu_java_awt_peer_gtk_CairoGraphics2D.c 
	(Java_gnu_java_awt_peer_gtk_CairoGraphics2D_cairoDrawGlyphVector): 
	Remove bogus gdk_threads_leave ();

2008-10-23  Jakub Jelinek  <jakub@redhat.com>

	PR java/37893
	* tools/Makefile.am (tools.zip): Generate *.lst files always, not
	just in JAVA_MAINTAINER_MODE.
	* tools/Makefile.in: Regenerated.

2008-10-21  Matthias Klose  <doko@ubuntu.com>

	* classpath/tools/gnu/classpath/tools/gjdoc/expr/Java*: Move from ...
	* classpath/tools/generated/gnu/classpath/tools/gjdoc/expr/ ... here.
	* Update .class files.
	
2008-10-21  Andrew John Hughes  <gnu_andrew@member.fsf.org>

	* tools/Makefile.am:
	Always generate parser in the srcdir.

2008-10-21  Matthias Klose  <doko@ubuntu.com>

	* doc/Makefile.am (MAINTAINERCLEANFILES): Add gjdoc.1.
	* doc/Makefile.in: Regenerate.

2008-10-20  Matthias Klose  <doko@ubuntu.com>

	* configure.ac: Fix path name in check for generated gjdoc parser files.
	* configure: Regenerate.

2008-10-20  Matthias Klose  <doko@ubuntu.com>

	* configure.ac: Don't check for working java, if not configured
        with --enable-java-maintainer-mode.
	* configure: Regenerate.

2008-10-19  Matthias Klose  <doko@ubuntu.com>

	* m4/ac_prog_java.m4: Revert previous change.
	* m4/ac_prog_javac.m4: Apply it here.
	* configure: Regenerate.

2008-10-19  Matthias Klose  <doko@ubuntu.com>

	* m4/ac_prog_javac.m4: Don't check for working javac, if not configured
	with --enable-java-maintainer-mode.
	* configure: Regenerate.
	* Makefile.in, */Makefile.in: Regenerate.

2008-09-30  Matthias Klose  <doko@ubuntu.com>

	* m4/ac_prog_antlr.m4: Check for cantlr binary as well.

2008-09-29  Matthias Klose  <doko@ubuntu.com>

	* m4/ac_prog_antlr.m4: Check for antlr binary as well.

2008-09-28  Matthias Klose  <doko@ubuntu.com>

	* PR libgcj/37636. Revert:
	2008-02-20  Matthias Klose  <doko@ubuntu.com>

	* tools/Makefile.am ($(TOOLS_ZIP)): Revert part of previous change,
	Do copy resource files in JAVA_MAINTAINER_MODE only.
	* tools/Makefile.in: Regenerate.

2008-09-14  Matthias Klose  <doko@ubuntu.com>

	* m4/ac_prog_javac_works.m4, m4/ac_prog_javac.m4, m4/acinclude.m4:
	Revert local changes.
	* m4/ac_prog_antlr.m4: Check for an runantlr binary.
	* tools/Makefile.am, lib/Makefile.am: Revert local changes (JCOMPILER).
	* tools/Makefile.am: Remove USE_JAVAC_FLAGS, pass ANTLR_JAR in
	GLIBJ_CLASSPATH.

2008-09-14  Matthias Klose  <doko@ubuntu.com>

	Revert:
	Daniel Frampton  <zyridium at zyridium.net>

	* AUTHORS: Added.
	* java/lang/InheritableThreadLocal.java,
	* java/lang/Thread.java,
	* java/lang/ThreadLocal.java:
	Modified to use java.lang.ThreadLocalMap.
	* java/lang/ThreadLocalMap.java:
	New cheaper ThreadLocal-specific WeakHashMap.

2008-08-15  Matthias Klose  <doko@ubuntu.com>

	* m4/acinclude.m4 (CLASSPATH_JAVAC_MEM_CHECK): Remove unknown
	args for javac.

2008-08-17  Mark Wielaard  <mark@klomp.org>

	* gnu/java/awt/peer/gtk/CairoGraphics2D.java: Always loadLibrary
	gtk-peer.
	* gnu/java/awt/peer/gtk/GdkFontPeer.java: Likewise.
	* gnu/java/awt/peer/gtk/GdkPixbufDecoder.java: Likewise.
	* gnu/java/awt/peer/gtk/GdkGraphicsEnvironment.java: Likewise.
	* gnu/java/awt/peer/gtk/GtkToolkit.java: Likewise.
	* gnu/java/awt/peer/gtk/GdkScreenGraphicsDevice.java: Likewise.
	* gnu/java/awt/peer/gtk/*.class: Rebuilt.

2008-06-28  Matthias Klose  <doko@ubuntu.com>

	* m4/ac_prog_javac.m4: Disable check for JAVAC, when
	not configured with --enable-java-maintainer-mode.
	* aclocal.m4, configure: Regenerate.
	* native/jni/gstreamer-peer/Makefile.am: Do not link with
	libclasspathnative.
	* native/jni/gstreamer-peer/Makefile.in: Regenerate.
	* tools/Makefile.am, lib/Makefile.am: Use JAVAC for setting
	JCOMPILER, drop flags not understood by gcj.

2008-06-24  Tom Tromey  <tromey@redhat.com>

	PR libgcj/32198:
	* tools/gnu/classpath/tools/rmic/SourceGiopRmicCompiler.java
	(compile): Reverse isAssignableFrom test.
	* tools/gnu/classpath/tools/rmic/SourceGiopRmicCompiler.class:
	Rebuilt.

2008-04-18  Paolo Bonzini  <bonzini@gnu.org>

	PR bootstrap/35457
	* aclocal.m4: Regenerate.
	* configure: Regenerate.

2008-04-18  Ralf Wildenhues  <Ralf.Wildenhues@gmx.de>

	* lib/gen-classlist.sh.in: Avoid grepping each omission, by
	building an awk script with a hash for literal files, and
	awk regular expressions for the rest.
	* configure.ac: Call AC_PROG_AWK.
	* configure: Regenerate.

	* m4/gcc_attribute.m4 (GCC_ATTRIBUTE): Fix cache variable name.
	* tools/Makefile.am (gappletviewer, gjarsigner, gkeytool, gjar)
	(gnative2ascii, gserialver, gjavah, grmiregistry, gtnameserv)
	(gorbd, grmid, grmic) [!CREATE_WRAPPERS]: Add stub dependencies
	for these scripts, to trick automake into hiding the respective
	rules for the programs below the CREATE_WRAPPERS conditional.
	* aclocal.m4: Regenerate.
	* configure: Likewise.
	* Makefile.in: Likewise.
	* native/jni/Makefile.in: Likewise.
	* native/jni/classpath/Makefile.in: Likewise.
	* native/jni/gstreamer-peer/Makefile.in: Likewise.
	* native/jni/midi-dssi/Makefile.in: Likewise.
	* native/jni/gconf-peer/Makefile.in: Likewise.
	* native/jni/java-io/Makefile.in: Likewise.
	* native/jni/native-lib/Makefile.in: Likewise.
	* native/jni/java-util/Makefile.in: Likewise.
	* native/jni/java-lang/Makefile.in: Likewise.
	* native/jni/midi-alsa/Makefile.in: Likewise.
	* native/jni/java-nio/Makefile.in: Likewise.
	* native/jni/java-net/Makefile.in: Likewise.
	* native/jni/xmlj/Makefile.in: Likewise.
	* native/jni/qt-peer/Makefile.in: Likewise.
	* native/jni/gtk-peer/Makefile.in: Likewise.
	* native/Makefile.in: Likewise.
	* native/jawt/Makefile.in: Likewise.
	* native/fdlibm/Makefile.in: Likewise.
	* native/plugin/Makefile.in: Likewise.
	* resource/Makefile.in: Likewise.
	* scripts/Makefile.in: Likewise.
	* tools/Makefile.in: Likewise.
	* doc/Makefile.in: Likewise.
	* doc/api/Makefile.in: Likewise.
	* lib/Makefile.in: Likewise.
	* external/Makefile.in: Likewise.
	* external/jsr166/Makefile.in: Likewise.
	* external/sax/Makefile.in: Likewise.
	* external/w3c_dom/Makefile.in: Likewise.
	* external/relaxngDatatype/Makefile.in: Likewise.
	* include/Makefile.in: Likewise.
	* examples/Makefile.in: Likewise.

2008-04-17  Tom Tromey  <tromey@redhat.com>

	PR libgcj/35950:
	* tools/gnu/classpath/tools/jar/Entry.java: New version from
	Classpath.
	* tools/classes/gnu/classpath/tools/jar/Entry.class: Update.

2008-03-10  Jim Meyering  <meyering@redhat.com>

	Don't leak upon failed realloc.
	* native/jni/classpath/jcl.c (JCL_realloc): Upon failed realloc,
	free the original buffer before throwing the exception.

2008-03-09  Ralf Wildenhues  <Ralf.Wildenhues@gmx.de>

	* doc/cp-hacking.texinfo: Fix spacing after periods.
	* doc/cp-tools.texinfo: Likewise.
	* doc/cp-vmintegration.texinfo: Likewise.

	* doc/cp-hacking.texinfo: Fix some typos.
	* doc/cp-tools.texinfo: Likewise.
	* doc/cp-vmintegration.texinfo: Likewise.

2008-03-02  Jakub Jelinek  <jakub@redhat.com>

	* gnu/java/rmi/registry/RegistryImpl.java (version): Update
	copyright notice dates.
	* tools/gnu/classpath/tools/orbd/Main.java (run): Likewise.

2008-02-20  Matthias Klose  <doko@ubuntu.com>

	* tools/Makefile.am ($(TOOLS_ZIP)): Revert part of previous change,
	Do copy resource files in JAVA_MAINTAINER_MODE only.
	* tools/Makefile.in: Regenerate.

2008-02-18  Jakub Jelinek  <jakub@redhat.com>

	* doc/cp-tools.texinfo (@direntry): Prefix info name with cp-.
	* doc/cp-hacking.texinfo (@direntry): Likewise.
	* doc/cp-vmintegration.texinfo (@direntry): Likewise.

2008-02-06  Matthias Klose  <doko@ubuntu.com>

	* tools/Makefile.am ($(TOOLS_ZIP)): Copy over rmic template files.
	Copy resource files independent of JAVA_MAINTAINER_MODE.
	* tools/Makefile.in: Regenerate.

2008-01-28  Tom Tromey  <tromey@redhat.com>

	* tools/classes/gnu/classpath/tools/native2ascii/Native2ASCII$3.class:
	Added.

2008-01-27  Bernhard Fischer  <rep.dot.nop@gmail.com>

	* java/util/SimpleTimeZone.java (SimpleTimeZone): Fix typo in comment.
	* gnu/CORBA/GIOP/v1_2/RequestHeader.java (RequestHeader): Fix typo in
	exception message.

2008-01-27  Ralf Wildenhues  <Ralf.Wildenhues@gmx.de>

	* doc/README.jaxp: Fix typos.

2007-09-04  Matthias Klose  <doko@ubuntu.com>

	* configure.ac: Append libgcj soversion to nativeexeclibdir.
	* configure: Regenerate.

2007-08-04  Matthias Klose  <doko@ubuntu.com>

	* java/util/EnumMap.java (clone): Add cast.

2007-07-12  Matthias Klose  <doko@ubuntu.com>

	* lib/jazzlib, tools/gnu/classpath/tools/rmi: Remove empty directories.

2007-06-07  Matthias Klose  <doko@ubuntu.com>

	PR libgcj/32227
	* include/config-int.h: Delete, it is a generated file.

2007-06-04  Matthias Klose  <doko@ubuntu.com>

	* m4/acinclude.m4: Accept GCJ and JIKES.
	* configure: Regenerate.

2007-05-31  Matthias Klose  <doko@ubuntu.com>

	* javax/management/NotificationBroadcasterSupport.java
	(getNotificationInfo): Add cast.
	* native/jni/qt-peer/Makefile.am (AM_CXXFLAGS): Add libstdc++ include
	directories.
	* native/jni/qt-peer/Makefile.in: Regenerate.

2007-05-30  H.J. Lu  <hongjiu.lu@intel.com>

	PR libjava/32098
	* configure.ac: Add AC_CONFIG_AUX_DIR(../..).
	* aclocal.m4: Regenerated.
	* configure: Likewise.
	* Makefile.in: Likewise.

2007-04-25  Andrew Haley  <aph@redhat.com>

	* java/io/ObjectStreamClass.java (ensureFieldsSet): New method.
	(setFields): call ensureFieldsSet.
	(fieldsSet): New field.
	* java/io/ObjectOutputStream.java (writeFields): Call
	osc.ensureFieldsSet().

	* java/io/ObjectInputStream.java (parseContent): Assign the handle
	for a PROXYCLASSDESC immediately after reading the marker.

2007-03-19  Matthias Klose  <doko@ubuntu.com>

	* configure.ac: New configure option
	--enable-generated-files-in-srcdir.
	* doc/Makefile.am: Add support to generate files in srcdir,
	install the cp-tools documentation in info format.
	* configure: Regenerate.
	* native/jni/classpath/Makefile.in, native/jni/midi-dssi/Makefile.in,
	native/jni/Makefile.in, native/jni/gconf-peer/Makefile.in,
	native/jni/java-io/Makefile.in, native/jni/native-lib/Makefile.in,
	native/jni/java-util/Makefile.in, native/jni/java-lang/Makefile.in,
	native/jni/midi-alsa/Makefile.in, native/jni/java-nio/Makefile.in,
	native/jni/java-net/Makefile.in, native/jni/xmlj/Makefile.in,
	native/jni/qt-peer/Makefile.in, native/jni/gtk-peer/Makefile.in,
	native/Makefile.in, native/jawt/Makefile.in, native/fdlibm/Makefile.in,
	native/plugin/Makefile.in, resource/Makefile.in, scripts/Makefile.in,
	tools/Makefile.in, doc/Makefile.in, doc/api/Makefile.in,
	lib/Makefile.in, external/Makefile.in, external/sax/Makefile.in,
	external/w3c_dom/Makefile.in, external/jsr166/Makefile.in,
	external/relaxngDatatype/Makefile.in, include/Makefile.in,
	examples/Makefile.in: Regenerate.

2007-03-09  Gary Benson  <gbenson@redhat.com>
	    Chris Burdess  <dog@gnu.org>

	PR classpath/30831
	* gnu/xml/dom/ls/SAXEventSink.java: Only set extended document
	properties when reader is available.

2007-03-08  Gary Benson  <gbenson@redhat.com>

	PR classpath/30983:
	* gnu/xml/dom/ls/DomLSParser.java (getInputSource):
	Do not use the entity resolver to resolve the top-level document.

2007-03-07  Gary Benson  <gbenson@redhat.com>

	PR classpath/30906:
	* resource/META-INF/services/org.w3c.dom.DOMImplementationSourceList:
	New file.

2007-03-06  Matthias Klose  <doko@ubuntu.com>

	* doc/Makefile.am(gkeytool.pod): Don't use sed -i.
	* doc/Makefile.in: Regenerate.

2007-03-06  Tom Tromey  <tromey@redhat.com>

	* tools/gnu/classpath/tools/javah/Main.java (getName): New
	method.
	(getParser): Now protected.  Use getName.  Add '-v' alias for
	--verbose.
	(postParse): New method.
	(run): Now protected.  Use postParse.
	* tools/gnu/classpath/tools/javah/GcjhMain.java: New file.
	* tools/Makefile.in: Rebuilt.
	* tools/Makefile.am: Remove vm-tools.lst before creating it.

2007-03-05  Matthias Klose  <doko@ubuntu.com>

	* doc/Makefile.am(man_MANS): Add $(TOOLS_MANFILES).
	* doc/Makefile.in: Regenerate.

2007-02-26  Jakub Jelinek  <jakub@redhat.com>

	* java/util/TimeZone.java (getDefaultDisplayName): Don't
	check if TimeZone is instanceof SimpleTimeZone.

2007-02-21  Gary Benson  <gbenson@redhat.com>

	* java/util/GregorianCalendar.java,
	(add): Don't set fields directly anymore. Use set()

2007-02-20  Matthias Klose  <doko@ubuntu.com>

	* Merge doc update from classpath HEAD.
	* doc/texi2pod.pl: Not imported.
	* doc/Makefile.am: Use GCC's texi2pod.pl
	* doc/Makefile.in: Regenerate.

2007-02-20  Gary Benson  <gbenson@redhat.com>

	* javax/management/MBeanServer.java: Updated.
	* javax/management/MBeanServerConnection.java: Likewise.
	* javax/management/ObjectName.java: Likewise.
	* javax/management/StandardMBean.java: Likewise.

2007-02-15  David Daney  <ddaney@avtrex.com>

	* tools/Makefile.am (TOOLS_ZIP): Add classes from vm-tools-packages.
	* tools/Makefile.in: Regenerated.

2007-02-15  Gary Benson  <gbenson@redhat.com>

	* javax/management/AttributeList.java: Updated.
	* javax/management/MBeanServerDelegate.java: Likewise.
	* javax/management/MBeanServerFactory.java: Likewise.
	* javax/management/StandardMBean.java: Likewise.

2007-02-15  Gary Benson  <gbenson@redhat.com>

	* gnu/javax/management/Server.java
	(registerMBean): Always register objects that implement the
	MBeanRegistration interface, and check the name returned by
	preRegister before using it.

2007-02-15  Gary Benson  <gbenson@redhat.com>

	* javax/management/ObjectName.java:
	(getKeyPropertyList()): Remove cast and call
	to UnmodifiableMap.

2007-02-14  Gary Benson  <gbenson@redhat.com>

	* javax/management/ObjectName.java
	(toString): Return this item's canonical name.

2007-02-12  Tom Tromey  <tromey@redhat.com>

	* java/util/Collections.java (UnmodifiableMap.toArray): Imported
	changes from Classpath.

2007-02-09  Gary Benson  <gbenson@redhat.com>

	* javax/management/ObjectName.java
	(quote): Initialize StringBuilder correctly.

2007-02-08  Gary Benson  <gbenson@redhat.com>

	* javax/management/MBeanServerFactory.java
	(servers): Initialize.
	(createMBeanServer): Don't initialize servers.

2007-01-31  Tom Tromey  <tromey@redhat.com>

	* tools/Makefile.in: Rebuilt.
	* tools/Makefile.am (noinst_SCRIPTS): Renamed from bin_SCRIPTS.
	(noinst_DATA): Renamed from TOOLS_DATA.

2007-01-20  Matthias Klose  <doko@debian.org>

	* native/jni/gtk-peer/Makefile.am, native/jawt/Makefile.am: Install
	into nativeexeclibdir instead of gcjversionedlibdir.
	* native/jni/gtk-peer/Makefile.in, native/jawt/Makefile.in: Regenerate.

2007-01-16  Jack Howarth  <howarth@bromo.med.uc.edu>

	* configure.ac: Use multi.m4 from aclocal rather than
	custom code.  Use multi_basedir instead libgcj_basedir.
	* aclocal.m4: Regenerate.
	* configure: Regenerate.
	* Makefile.in: Regenerate.

2007-01-10  Matthias Klose  <doko@debian.org>

	Readd missing chunks from r116332:

	* m4/acinclude.m4 (CLASSPATH_TOOLEXECLIBDIR): New macro.
	* resource/Makefile.am (loggingdir): Define to
	toolexeclibdir.
	(securitydir): Likewise.
	* configure.ac: Call CLASSPATH_TOOLEXECLIBDIR.
	Set default nativeexeclibdir using toolexeclibdir.

	Readd missing chunks from r115839:

	* native/jni/gtk-peer/Makefile.am (libgtkpeer_la_LDFLAGS):
	Add -avoid-version.
	* native/jawt/Makefile.am (libjawt_la_LDFLAGS): Add -avoid-version.

	* configure, Makefile.in, doc/Makefile.in, doc/api/Makefile.in,
	examples/Makefile.in, external/Makefile.in,
	external/jsr166/Makefile.in, external/relaxngDatatype/Makefile.in,
	external/sax/Makefile.in, external/w3c_dom/Makefile.in,
	include/Makefile.in, lib/Makefile.in, native/Makefile.in,
	native/fdlibm/Makefile.in, native/jawt/Makefile.in,
	native/jni/Makefile.in, native/jni/classpath/Makefile.in,
	native/jni/gconf-peer/Makefile.in, native/jni/gtk-peer/Makefile.in
	native/jni/java-io/Makefile.in, native/jni/java-lang/Makefile.in,
	native/jni/java-net/Makefile.in, native/jni/java-nio/Makefile.in,
	native/jni/java-util/Makefile.in, native/jni/midi-alsa/Makefile.in,
	native/jni/midi-dssi/Makefile.in, native/jni/native-lib/Makefile.in,
	native/jni/qt-peer/Makefile.in, native/jni/xmlj/Makefile.in,
	native/plugin/Makefile.in, resource/Makefile.in, scripts/Makefile.in,
	tools/Makefile.in: Regenerate

2007-01-10  Matthias Klose  <doko@debian.org>

	* resource/gnu/regexp, tools/gnu/classpath/tools/rmi/rmic,
	tools/gnu/classpath/tools/rmi/rmid, tools/gnu/classpath/tools/giop,
	doc/www.gnu.org, doc/unicode, testsuite, testsuite/java.sun.awt,
	testsuite/javax.swing.text.html.parser, testsuite/java.lang,
	testsuite/java.opstack, testsuite/java.sun.tools, testsuite/java.text,
	testsuite/scheme, testsuite/config, testsuite/java.net, testsuite/lib,
	testsuite/java.io, testsuite/java.util, native/target,
	native/testsuite, native/vmi, org/omg/CORBA/SendingContext,
	gnu/regexp, test, compat: Remove empty directories.

2006-12-23  Andreas Tobler <a.tobler@schweiz.org>

	* classpath/tools/Makefile.am: Replace cp -a with a more portable
	cp -pR.
	* classpath/tools/Makefile.in: Regenerate.

2006-12-18  Tom Tromey  <tromey@redhat.com>

	* tools/Makefile.in: Rebuilt.
	* tools/Makefile.am (GLIBJ_CLASSPATH): Look in srcdir.

2006-12-18  Tom Tromey  <tromey@redhat.com>

	* tools/Makefile.in: Rebuilt.
	* tools/Makefile.am ($(TOOLS_ZIP)): Put classes in srcdir.
	* tools/asm, tools/classes: Check in .class files.

2006-12-18  Gary Benson  <gbenson@redhat.com>

	* tools/Makefile.am: Fix typo.
	* tools/Makefile.in: Rebuilt.

2006-12-15  Andrew Haley  <aph@redhat.com>

	* tools/Makefile.am (TOOLS_ZIP): Pass -g -w to javac.
	Create all-classes.lst that contains all source filenames.
	Delete asm.lst.

2006-12-15  Tom Tromey  <tromey@redhat.com>

	* configure, lib/Makefile.in: Rebuilt.
	* lib/Makefile.am (compile-classes): Use JAVA_MAINTAINER_MODE.
	* configure.ac: Added --enable-java-maintainer-mode.

2006-12-12  Tom Tromey  <tromey@redhat.com>

	* Makefile.in, tools/Makefile.in: Rebuilt.
	* Makefile.am (SUBDIRS): Removed gcj-local change.
	(DIST_SUBDIRS): Likewise.
	* tools/Makefile.am (JCOMPILER): Use gcj, not gcjx.
	(GLIBJ_BOOTCLASSPATH): Find core classes in srcdir.

2006-12-11  Tom Tromey  <tromey@redhat.com>

	* Merged in Classpath from libgcj-import-20061211.

2006-10-17  Tom Tromey  <tromey@redhat.com>

	* sun/reflect/annotation/AnnotationInvocationHandler.java
	(invoke): Clone array values before return.
	(create): New method.
	(arrayClone): Likewise.

2006-10-12  Tom Tromey  <tromey@redhat.com>

	* lib/Makefile.in: Rebuilt.
	* lib/Makefile.am (JAVAC): Put classes in srcdir.
	(compile-classes): Conditional on MAINTAINER_MODE.

2006-07-18  Tom Tromey  <tromey@redhat.com>

	* lib/Makefile.in: Rebuilt.
	* lib/Makefile.am (JAVAC): Add -w, -g, and --encoding.

2006-07-06  Tom Tromey  <tromey@redhat.com>

	* lib/Makefile.in: Rebuilt.
	* lib/Makefile.am (JAVAC): Define when FOUND_GCJ is true.
	(compile-classes): Remove special case for gcj.

2006-06-23  Tom Tromey  <tromey@redhat.com>

	* Imported Classpath generics 0.91, presesrving local changes.

2006-06-09  Tom Tromey  <tromey@redhat.com>

	* lib/Makefile.gcj (GCJF): Added -g and -ftarget=1.5.

2006-05-30  Thomas Fitzsimmons  <fitzsim@redhat.com>

	* native/jni/gtk-peer/Makefile.am (gcc_version): New variable.
	(gcjversionedlibdir): Likewise.
	(libgtkpeer_la_LDFLAGS): Likewise.
	Install libgtkpeer.so in GCJ versioned library directory.
	* native/jawt/Makefile.am (gcc_version): New variable.
	(gcjversionedlibdir): Likewise.
	(libjawt_la_LDFLAGS): Likewise.
	Rename libjawtgnu.so libjawt.so.  Install libjawt.so in GCJ
	versioned library directory.
	* gnu/java/awt/peer/gtk/GdkFontPeer.java (static): Call
	System.loadLibrary unconditionally.
	* gnu/java/awt/peer/gtk/GdkPixbufDecoder.java: Likewise.
	* gnu/java/awt/peer/gtk/GdkGraphics2D.java: Likewise.
	* gnu/java/awt/peer/gtk/GdkGraphics.java: Likewise.
	* gnu/java/awt/peer/gtk/GtkToolkit.java: Likewise.
	* gnu/java/awt/peer/gtk/GdkTextLayout.java: Likewise.

2006-05-19  Andreas Tobler  <a.tobler@schweiz.ch>

	* include/config-int.h: Delete, it is a generated file.

2006-04-05  Tom Tromey  <tromey@redhat.com>

	PR libgcj/26625:
	* lib/Makefile.in: Rebuilt.
	* lib/Makefile.am (compile-classes): Touch the output file.

2006-04-04  Tom Tromey  <tromey@redhat.com>

	* lib/gen-classlist.sh.in: Correct handle generated files.

2006-04-04  Mark Wielaard  <mark@klomp.org>

	* lib/gen-classlist.sh.in: Use classes.tmp, not classes.2
	as temporary file name.

2006-04-04  Tom Tromey  <tromey@redhat.com>

	* lib/split-for-gcj.sh: Updated for multi-field format.
	* lib/Makefile.am (CLEANFILES): Added classes.2.
	* lib/gen-classlist.sh.in (GCJ): Removed.  Create classes.1 and
	classes.2 using multiple fields.

2006-04-03  Bernhard Rosenkraenzer  <bero@arklinux.org>

	PR gcc/26901:
	* Makefile.in: Rebuilt.
	* Makefile.am (SUBDIRS): Remove 'tools'.
	(DIST_SUBDIRS): Likewise.

2006-03-16  Tom Tromey  <tromey@redhat.com>

	PR libgcj/26706:
	* aclocal.m4, configure: Rebuilt.
	* configure.ac (GCC_NO_EXECUTABLES): Moved earlier.

2006-03-15  Tom Tromey  <tromey@redhat.com>

	PR libgcj/26688:
	* lib/Makefile.in: Rebuilt.
	* lib/Makefile.am (propertydirs): Ignore .svn directories.
	(metafiles): Likewise.

2006-03-10  Tom Tromey  <tromey@redhat.com>

	For PR libgcj/25713:
	* java/util/zip/InflaterInputStream.java (read): Replaced with
	libgcj implementation.

2006-03-08  Tom Tromey  <tromey@redhat.com>

	PR libgcj/24183:
	* native/jni/xmlj/Makefile.in: Rebuilt.
	* native/jni/xmlj/Makefile.am (nativelib_LTLIBRARIES): Renamed
	(reverted local patch).

2006-01-16  Mark Wielaard  <mark@klomp.org>

	* native/fdlibm/namespace.h: Empty for gcj.

2006-01-14  Anthony Green  <green@redhat.com>

	* java/net/ServerSocket.java (accept): Remove bogus
	security check.
	(implAccept): Add FIXME comment.

2006-01-06  Tom Tromey  <tromey@redhat.com>

	PR libgcj/23499:
	* lib/Makefile.in: Rebuilt.
	* lib/Makefile.am (glibj_DATA): Commented out.

2005-12-01  Anthony Green  <green@redhat.com>

	PR bootstrap/25207
	* configure.ac: Make sure we have an alsa library in addition to
	the headers.  This extra test is required for systems with
	multilibs.
	* configure: Rebuilt.

2005-10-03  Tom Tromey  <tromey@redhat.com>

	* native/jawt/Makefile.in: Rebuilt.
	* native/jawt/Makefile.am (noinst_LTLIBRARIES): Renamed.
	* native/jni/xmlj/Makefile.in: Rebuilt.
	* native/jni/xmlj/Makefile.am (noinst_LTLIBRARIES): Renamed.
	* native/jni/qt-peer/Makefile.in: Rebuilt.
	* native/jni/qt-peer/Makefile.am (noinst_LTLIBRARIES): Renamed.
	* native/jni/gtk-peer/Makefile.in: Rebuilt.
	* native/jni/gtk-peer/Makefile.am (noinst_LTLIBRARIES): Renamed.

2005-10-03  Tom Tromey  <tromey@redhat.com>

	PR libgcj/24057:
	* include/Makefile.in: Rebuilt.
	* include/Makefile.am: Don't install headers.

2005-09-30  Tom Tromey  <tromey@redhat.com>

	PR libgcj/24051:
	* Makefile.in: Rebuilt.
	* Makefile.am (ACLOCAL_AMFLAGS): Added -I ../../config
	* configure: Rebuilt.
	* configure.ac: Use GCC_NO_EXECUTABLES

2005-09-23  Tom Tromey  <tromey@redhat.com>

	* native/jawt/.cvsignore: Likewise.
	* native/jni/qt-peer/.cvsignore
	* native/jawt/Makefile.in: Added.
	* native/jni/qt-peer/Makefile.in: Likewise.

2005-09-23  Tom Tromey  <tromey@redhat.com>

	Imported Classpath 0.18.

2005-08-23  Tom Tromey  <tromey@redhat.com>

	* configure: Rebuilt.
	* configure.ac: Fixed typo.

2005-08-22  Tom Tromey  <tromey@redhat.com>

	PR libgcj/23498:
	* doc/Makefile.am (info_TEXINFOS): Commented out.
	* doc/Makefile.in: Rebuilt.

2005-08-22  Kelley Cook  <kcook@gcc.gnu.org>

	* Makefile.am (ACLOCAL_AMFLAGS): New.
	* Makefile.in: Regenerate.
	
2005-08-22  Tom Tromey  <tromey@redhat.com>

	PR libgcj/23498:
	* doc/Makefile.am (info_TEXINFOS): Commented out.
	* doc/Makefile.in: Rebuilt.

2005-08-11  Rainer Orth  <ro@TechFak.Uni-Bielefeld.DE>

	* lib/split-for-gcj.sh: Don't use unportable %{parameter%word}.
	Don't use unportable !.

2005-07-15  Tom Tromey  <tromey@redhat.com>

	* ChangeLog.gcj, Makefile.in, aclocal.m4, config.guess,
	config.sub, configure, ltmain.sh, doc/Makefile.in,
	doc/api/Makefile.in, examples/Makefile.in, external/Makefile.in,
	external/sax/Makefile.in, external/w3c_dom/Makefile.in,
	include/Makefile.in, include/config.h.in, include/jni.h,
	lib/Makefile.in, native/Makefile.in, native/fdlibm/Makefile.in,
	native/jni/Makefile.in, native/jni/classpath/Makefile.in,
	native/jni/gtk-peer/Makefile.in, native/jni/java-io/Makefile.in,
	native/jni/java-lang/Makefile.in, native/jni/java-net/Makefile.in,
	native/jni/java-nio/Makefile.in, native/jni/java-util/Makefile.in,
	native/jni/xmlj/Makefile.in, native/target/Makefile.in,
	native/target/Linux/Makefile.in,
	native/target/generic/Makefile.in, resource/Makefile.in,
	scripts/Makefile.in: Added.
	* native/fdlibm/.cvsignore, native/jni/xmlj/.cvsignore,
	native/jni/java-util/.cvsignore, native/jni/classpath/.cvsignore,
	native/jni/java-net/.cvsignore, native/jni/java-io/.cvsignore,
	native/jni/.cvsignore, native/jni/java-lang/.cvsignore,
	native/jni/gtk-peer/.cvsignore, native/jni/java-nio/.cvsignore,
	native/testsuite/.cvsignore, native/.cvsignore,
	native/vmi/.cvsignore, native/target/.cvsignore,
	native/target/generic/.cvsignore, native/target/Linux/.cvsignore,
	include/.cvsignore, doc/api/.cvsignore,
	doc/www.gnu.org/faq/.cvsignore,
	doc/www.gnu.org/downloads/.cvsignore,
	doc/www.gnu.org/docs/.cvsignore, doc/www.gnu.org/.cvsignore,
	doc/www.gnu.org/events/.cvsignore,
	doc/www.gnu.org/announce/.cvsignore, doc/.cvsignore,
	resource/.cvsignore, external/w3c_dom/.cvsignore,
	external/sax/.cvsignore, external/.cvsignore,
	java/util/.cvsignore, .cvsignore, test/java.net/.cvsignore,
	test/java.io/.cvsignore, test/.cvsignore,
	test/java.util/.cvsignore, test/gnu.java.lang.reflect/.cvsignore,
	test/java.lang.reflect/.cvsignore, examples/.cvsignore,
	lib/.cvsignore, gnu/classpath/.cvsignore, gnu/test/.cvsignore,
	compat/java.net/.cvsignore, compat/.cvsignore, vm/.cvsignore,
	vm/reference/.cvsignore, scripts/.cvsignore: Updated.<|MERGE_RESOLUTION|>--- conflicted
+++ resolved
@@ -1,5 +1,3 @@
-<<<<<<< HEAD
-=======
 2013-02-21  Jakub Jelinek  <jakub@redhat.com>
 
 	PR bootstrap/56258
@@ -33,7 +31,6 @@
 	(libname_spec): Likewise.
 	* configure: Regenerate with autoconf -I ../../.
 
->>>>>>> 2b62c97f
 2011-02-13  Ralf Wildenhues  <Ralf.Wildenhues@gmx.de>
 
 	* config.rpath, ltcf-c.sh, ltcf-gcj.sh, ltconfig: Remove
