--- conflicted
+++ resolved
@@ -1,12 +1,9 @@
-<<<<<<< HEAD
-=======
 2011-02-13  Ralf Wildenhues  <Ralf.Wildenhues@gmx.de>
 
 	* config.rpath, ltcf-c.sh, ltcf-gcj.sh, ltconfig: Remove
 	handling of freebsd1* which soon would match FreeBSD 10.0.
 	* configure: Regenerate.
 
->>>>>>> 67b73e13
 2011-01-31  Alexandre Oliva  <aoliva@redhat.com>
 
 	* configure.ac (GCJ_JAVAC): Run false rather than no.
