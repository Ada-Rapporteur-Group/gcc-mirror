--- conflicted
+++ resolved
@@ -1,10 +1,6 @@
 <!DOCTYPE HTML PUBLIC "-//W3C//DTD HTML 3.2 Final//EN">
 <!-- package.html - describes classes in javax.print.event package.
-<<<<<<< HEAD
-   Copyright (C) 2003, 2005 Free Software Foundation, Inc.
-=======
    Copyright (C) 2003, 2005, 2006 Free Software Foundation, Inc.
->>>>>>> f8383f28
 
 This file is part of GNU Classpath.
 
@@ -44,9 +40,6 @@
 <head><title>GNU Classpath - javax.print.event</title></head>
 
 <body>
-<<<<<<< HEAD
-<p>Provides events and listeners to be used with the Java Print Service API.</p>
-=======
 Provides events and listeners to be used with the Java Print Service API.
 <p>
 The provided listeners are used to register with print services and/or
@@ -56,7 +49,6 @@
 common task the <a href="PrintJobAdapter.html">PrintJobAdapter</a> class 
 is provided.
 </p>
->>>>>>> f8383f28
 <p>
 <b>Since:</b> 1.4
 </p>
