/* JRootPane.java --
   Copyright (C) 2002, 2004  Free Software Foundation, Inc.

This file is part of GNU Classpath.

GNU Classpath is free software; you can redistribute it and/or modify
it under the terms of the GNU General Public License as published by
the Free Software Foundation; either version 2, or (at your option)
any later version.

GNU Classpath is distributed in the hope that it will be useful, but
WITHOUT ANY WARRANTY; without even the implied warranty of
MERCHANTABILITY or FITNESS FOR A PARTICULAR PURPOSE.  See the GNU
General Public License for more details.

You should have received a copy of the GNU General Public License
along with GNU Classpath; see the file COPYING.  If not, write to the
Free Software Foundation, Inc., 51 Franklin Street, Fifth Floor, Boston, MA
02110-1301 USA.

Linking this library statically or dynamically with other modules is
making a combined work based on this library.  Thus, the terms and
conditions of the GNU General Public License cover the whole
combination.

As a special exception, the copyright holders of this library give you
permission to link this library with independent modules to produce an
executable, regardless of the license terms of these independent
modules, and to copy and distribute the resulting executable under
terms of your choice, provided that you also meet, for each linked
independent module, the terms and conditions of the license of that
module.  An independent module is a module which is not derived from
or based on this library.  If you modify this library, you may extend
this exception to your version of the library, but you are not
obligated to do so.  If you do not wish to do so, delete this
exception statement from your version. */


package javax.swing;

import java.awt.BorderLayout;
import java.awt.Component;
import java.awt.Container;
import java.awt.Dimension;
import java.awt.IllegalComponentStateException;
import java.awt.Insets;
import java.awt.LayoutManager;
import java.awt.LayoutManager2;
import java.awt.Rectangle;
import java.io.Serializable;

import javax.accessibility.Accessible;
<<<<<<< HEAD
=======
import javax.accessibility.AccessibleContext;
>>>>>>> f8383f28
import javax.accessibility.AccessibleRole;
import javax.swing.plaf.RootPaneUI;

/**
 * This class is where JComponents are added to. Unlike awt where you could
 * just say frame.add(), with swing you need to say frame.getRootPane()
 * (which delivers an instance of this class) and add your components to
 * that. It is implemented by several 'layers' (pane() should be read as
 * plane()) each on top of the others where you can add components to.
 * (getContentPane(), getGlassPane(), getLayeredPane())
 *
 * @author Ronald Veldema (rveldema@cs.vu.nl)
 */
public class JRootPane extends JComponent implements Accessible
{
  //  The class used to obtain the accessible role for this object.
  protected class AccessibleJRootPane extends AccessibleJComponent
  {
    /**
     * For compatability with Sun's JDK
     */
    private static final long serialVersionUID = 1082432482784468088L;

    /**
     * Creates a new <code>AccessibleJRootPane</code> object.
     */
    protected AccessibleJRootPane()
    {
      // Nothing to do here.
    }

    /**
     * DOCUMENT ME!
     *
     * @return DOCUMENT ME!
     */
    public AccessibleRole getAccessibleRole()
    {
      return AccessibleRole.ROOT_PANE;
    }
  }

  // Custom Layout Manager for JRootPane. It positions contentPane and 
  // menuBar withing its layeredPane.
  protected class RootLayout implements LayoutManager2, Serializable
  {
    /** DOCUMENT ME! */
    private static final long serialVersionUID = -4100116998559815027L;

    /**
     * The cached layout info for the glass pane.
     */
    private Rectangle glassPaneBounds;

    /**
     * The cached layout info for the layered pane.
     */
    private Rectangle layeredPaneBounds;

    /**
     * The cached layout info for the content pane.
     */
    private Rectangle contentPaneBounds;

    /**
     * The cached layout info for the menu bar.
     */
    private Rectangle menuBarBounds;

    /**
     * Creates a new <code>RootLayout</code> object.
     */
    protected RootLayout()
    {
      // Nothing to do here. 
    }

    /**
     * DOCUMENT ME!
     *
     * @param comp DOCUMENT ME!
     * @param constraints DOCUMENT ME!
     */
    public void addLayoutComponent(Component comp, Object constraints)
    {
      // Nothing to do here.
    }

    /**
     * DOCUMENT ME!
     *
     * @param name DOCUMENT ME!
     * @param comp DOCUMENT ME!
     */
    public void addLayoutComponent(String name, Component comp)
    {
      // Nothing to do here.
    }

    /**
     * DOCUMENT ME!
     *
     * @param target DOCUMENT ME!
     *
     * @return DOCUMENT ME!
     */
    public float getLayoutAlignmentX(Container target)
    {
      return 0.0F;
    }

    /**
     * DOCUMENT ME!
     *
     * @param target DOCUMENT ME!
     *
     * @return DOCUMENT ME!
     */
    public float getLayoutAlignmentY(Container target)
    {
      return 0.0F;
    }

    /**
     * DOCUMENT ME!
     *
     * @param target DOCUMENT ME!
     */
    public void invalidateLayout(Container target)
    {
      synchronized (this)
        {
          glassPaneBounds = null;
          layeredPaneBounds = null;
          contentPaneBounds = null;
          menuBarBounds = null;
        }
    }

    /**
     * DOCUMENT ME!
     *
     * @param c DOCUMENT ME!
     */
    public void layoutContainer(Container c)
    {
      if (glassPaneBounds == null || layeredPaneBounds == null
          || contentPaneBounds == null || menuBarBounds == null)
        {
          Insets i = getInsets();
          int containerWidth = c.getBounds().width - i.left - i.right;
          int containerHeight = c.getBounds().height - i.top - i.bottom;

          // 1. the glassPane fills entire viewable region (bounds - insets).
          // 2. the layeredPane filles entire viewable region.
          // 3. the menuBar is positioned at the upper edge of layeredPane.
          // 4. the contentPane fills viewable region minus menuBar, if present.
      

          // +-------------------------------+
          // |  JLayeredPane                 |
          // |  +--------------------------+ |
          // |  | menuBar                  | |
          // |  +--------------------------+ |
          // |  +--------------------------+ |
          // |  |contentPane               | |
          // |  |                          | |
          // |  |                          | |
          // |  |                          | |
          // |  +--------------------------+ |
          // +-------------------------------+

          if (menuBar != null)
            {
              Dimension menuBarSize = menuBar.getPreferredSize();
              if (menuBarSize.height > containerHeight)
                menuBarSize.height = containerHeight;
              menuBarBounds = new Rectangle(0, 0, containerWidth,
                                            menuBarSize.height);
              contentPaneBounds = new Rectangle(0, menuBarSize.height,
                                                containerWidth,
                                         containerHeight - menuBarSize.height);
            }
          else
            contentPaneBounds = new Rectangle(0, 0, containerWidth,
                                              containerHeight);
              
          glassPaneBounds = new Rectangle(i.left, i.top, containerWidth, containerHeight);
          layeredPaneBounds = new Rectangle(i.left, i.top, containerWidth, containerHeight);
        }

      glassPane.setBounds(glassPaneBounds);
      layeredPane.setBounds(layeredPaneBounds);
      if (menuBar != null)
        menuBar.setBounds(menuBarBounds);
      getContentPane().setBounds(contentPaneBounds);
    }

    /**
     * DOCUMENT ME!
     *
     * @param target DOCUMENT ME!
     *
     * @return DOCUMENT ME!
     */
    public Dimension maximumLayoutSize(Container target)
    {
      return preferredLayoutSize(target);
    }

    /**
     * DOCUMENT ME!
     *
     * @param target DOCUMENT ME!
     *
     * @return DOCUMENT ME!
     */
    public Dimension minimumLayoutSize(Container target)
    {
      return preferredLayoutSize(target);
    }

    /**
     * DOCUMENT ME!
     *
     * @param c DOCUMENT ME!
     *
     * @return DOCUMENT ME!
     */
    public Dimension preferredLayoutSize(Container c)
    {
      Dimension prefSize = new Dimension();
      Insets i = getInsets();
      prefSize = new Dimension(i.left + i.right, i.top + i.bottom);
      Dimension contentPrefSize = getContentPane().getPreferredSize();
      prefSize.width += contentPrefSize.width;
      prefSize.height += contentPrefSize.height;
      if (menuBar != null)
        {
          Dimension menuBarSize = menuBar.getPreferredSize();
          if (menuBarSize.width > contentPrefSize.width)
            prefSize.width += menuBarSize.width - contentPrefSize.width;
          prefSize.height += menuBarSize.height;
        }
      return prefSize;
    }

    /**
     * DOCUMENT ME!
     *
     * @param comp DOCUMENT ME!
     */
    public void removeLayoutComponent(Component comp)
    {
      // Nothing to do here.
    }
  }

  /** DOCUMENT ME! */
  private static final long serialVersionUID = 8690748000348575668L;

  public static final int NONE = 0;
  public static final int FRAME = 1;
  public static final int PLAIN_DIALOG = 2;
  public static final int INFORMATION_DIALOG = 3;
  public static final int ERROR_DIALOG = 4;
  public static final int COLOR_CHOOSER_DIALOG = 5;
  public static final int FILE_CHOOSER_DIALOG = 6;
  public static final int QUESTION_DIALOG = 7;
  public static final int WARNING_DIALOG = 8;
          
  /** DOCUMENT ME! */
  protected Component glassPane;

  /** DOCUMENT ME! */
  protected JLayeredPane layeredPane;

  /** DOCUMENT ME! */
  protected JMenuBar menuBar;

  /** DOCUMENT ME! */
  protected Container contentPane;

  protected JButton defaultButton;

  /**
   * This field is unused since JDK1.3. To override the default action you
   * should modify the JRootPane's ActionMap.
   *
   * @deprecated since JDK1.3
   *
   * @specnote the specs indicate that the type of this field is
   *           a package private inner class
   *           javax.swing.JRootPane.DefaultAction. I assume that the closest
   *           public superclass is javax.swing.Action.
   */
  protected Action defaultPressAction;

  /**
   * This field is unused since JDK1.3. To override the default action you
   * should modify the JRootPane's ActionMap.
   *
   * @deprecated since JDK1.3
   *
   * @specnote the specs indicate that the type of this field is
   *           a package private inner class
   *           javax.swing.JRootPane.DefaultAction. I assume that the closest
   *           public superclass is javax.swing.Action.
   */
  protected Action defaultReleaseAction;

  /**
   * @since 1.4
   */
  private int windowDecorationStyle = NONE;
  
  /**
   * DOCUMENT ME!
   *
   * @param m DOCUMENT ME!
   */
  public void setJMenuBar(JMenuBar m)
  {
    JLayeredPane jlPane = getLayeredPane();
    if (menuBar != null)
      jlPane.remove(menuBar);
    menuBar = m;
    if (menuBar != null)
      jlPane.add(menuBar, JLayeredPane.FRAME_CONTENT_LAYER);
  }

  /**
   * @deprecated Replaced by <code>setJMenuBar()</code>
   */
  public void setMenuBar(JMenuBar m)
  {
    setJMenuBar(m);
  }

  /**
   * DOCUMENT ME!
   *
   * @return DOCUMENT ME!
   */
  public JMenuBar getJMenuBar()
  {
    return menuBar;
  }

  /**
   * @deprecated Replaced by <code>getJMenuBar()</code>
   */
  public JMenuBar getMenuBar()
  {
    return getJMenuBar();
  }

  /**
   * DOCUMENT ME!
   *
   * @return DOCUMENT ME!
   */
  public boolean isValidateRoot()
  {
    return true;
  }

  /**
   * DOCUMENT ME!
   *
   * @return DOCUMENT ME!
   */
  public Container getContentPane()
  {
    if (contentPane == null)
      setContentPane(createContentPane());
    return contentPane;
  }

  /**
   * Sets the JRootPane's content pane.  The content pane should typically be
   * opaque for painting to work properly.  This method also 
   * removes the old content pane from the layered pane.
   *
   * @param p the Container that will be the content pane
   * @throws IllegalComponentStateException if p is null
   */
  public void setContentPane(Container p)
  {
    if (p == null)
      throw new IllegalComponentStateException ("cannot " +
            "have a null content pane");
    else
      {
        if (contentPane != null && contentPane.getParent() == layeredPane)
          layeredPane.remove(contentPane);
        contentPane = p;
        getLayeredPane().add(contentPane, JLayeredPane.FRAME_CONTENT_LAYER);
      }
  }

  /**
   * DOCUMENT ME!
   *
   * @param comp DOCUMENT ME!
   * @param constraints DOCUMENT ME!
   * @param index DOCUMENT ME!
   */
  protected void addImpl(Component comp, Object constraints, int index)
  {
    super.addImpl(comp, constraints, index);
  }

  /**
   * DOCUMENT ME!
   *
   * @return DOCUMENT ME!
   */
  public Component getGlassPane()
  {
    if (glassPane == null)
      setGlassPane(createGlassPane());
    return glassPane;
  }

  /**
   * DOCUMENT ME!
   *
   * @param f DOCUMENT ME!
   */
  public void setGlassPane(Component f)
  {
    if (glassPane != null)
      remove(glassPane);

    glassPane = f;

    glassPane.setVisible(false);
    add(glassPane, 0);
  }

  /**
   * DOCUMENT ME!
   *
   * @return DOCUMENT ME!
   */
  public JLayeredPane getLayeredPane()
  {
    if (layeredPane == null)
      setLayeredPane(createLayeredPane());
    return layeredPane;
  }

  /**
   * DOCUMENT ME!
   *
   * @param f DOCUMENT ME!
   */
  public void setLayeredPane(JLayeredPane f)
  {
    if (layeredPane != null)
      remove(layeredPane);

    layeredPane = f;
    add(f, -1);
  }

  /**
   * Creates a new <code>JRootPane</code> object.
   */
  public JRootPane()
  {
    setLayout(createRootLayout());
    getGlassPane();
    getLayeredPane();
    getContentPane();
    setOpaque(true);
    updateUI();
  }

  /**
   * DOCUMENT ME!
   *
   * @return DOCUMENT ME!
   */
  protected LayoutManager createRootLayout()
  {
    return new RootLayout();
  }

  /**
   * DOCUMENT ME!
   *
   * @return DOCUMENT ME!
   */
  protected Container createContentPane()
  {
    JPanel p = new JPanel();
    p.setName(this.getName() + ".contentPane");
    p.setLayout(new BorderLayout());
    return p;
  }

  /**
   * DOCUMENT ME!
   *
   * @return DOCUMENT ME!
   */
  protected Component createGlassPane()
  {
    JPanel p = new JPanel();
    p.setName(this.getName() + ".glassPane");
    p.setVisible(false);
    p.setOpaque(false);
    return p;
  }

  /**
   * DOCUMENT ME!
   *
   * @return DOCUMENT ME!
   */
  protected JLayeredPane createLayeredPane()
  {
    JLayeredPane l = new JLayeredPane();
    l.setLayout(null);
    return l;
  }

  /**
   * DOCUMENT ME!
   *
   * @return DOCUMENT ME!
   */
  public RootPaneUI getUI()
  {
    return (RootPaneUI) ui;
  }

  /**
   * DOCUMENT ME!
   *
   * @param ui DOCUMENT ME!
   */
  public void setUI(RootPaneUI ui)
  {
    super.setUI(ui);
  }

  /**
   * DOCUMENT ME!
   */
  public void updateUI()
  {
    setUI((RootPaneUI) UIManager.getUI(this));
  }

  /**
   * DOCUMENT ME!
   *
   * @return DOCUMENT ME!
   */
  public String getUIClassID()
  {
    return "RootPaneUI";
  }

  public JButton getDefaultButton()
  {
    return defaultButton;
  }
  
  public void setDefaultButton(JButton newButton)
  {
    // We only change the default button if the new button is defaultCapable
    // or null and the old and new button are different objects.
    if (defaultButton != newButton
        && (newButton == null || newButton.isDefaultCapable()))
      {
        JButton oldButton = defaultButton;
        defaultButton = newButton;
        firePropertyChange("defaultButton", oldButton, newButton);
      }
  }

  /**
   * @since 1.4
   */
  public int getWindowDecorationStyle()
  {
    return windowDecorationStyle;
  }

  /**
   * @since 1.4
   */
  public void setWindowDecorationStyle(int style)
  {
    if (style != NONE
        && style != FRAME
        && style != INFORMATION_DIALOG
        && style != ERROR_DIALOG
        && style != COLOR_CHOOSER_DIALOG
        && style != FILE_CHOOSER_DIALOG
        && style != QUESTION_DIALOG
        && style != WARNING_DIALOG
        && style != PLAIN_DIALOG)
      throw new IllegalArgumentException("invalid style");
    
    int oldStyle = windowDecorationStyle;
    windowDecorationStyle = style;
    firePropertyChange("windowDecorationStyle", oldStyle, style);
  }

  /**
   * This returns <code>true</code> if the <code>glassPane</code> is not
   * visible because then the root pane can guarantee to tile its children
   * (the only other direct child is a JLayeredPane which must figure its
   * <code>optimizeDrawingEnabled</code> state on its own).
   *
   * @return <code>true</code> if the <code>glassPane</code> is not
   *         visible
   */
  public boolean isOptimizedDrawingEnable()
  {
    return ! glassPane.isVisible();
  }
<<<<<<< HEAD
=======

  /**
   * Returns the accessible context for this JRootPane. This will be
   * an instance of {@link AccessibleJRootPane}.
   *
   * @return the accessible context for this JRootPane
   */
  public AccessibleContext getAccessibleContext()
  {
    if (accessibleContext == null)
      accessibleContext = new AccessibleJRootPane();
    return accessibleContext;
  }
>>>>>>> f8383f28
}<|MERGE_RESOLUTION|>--- conflicted
+++ resolved
@@ -50,10 +50,7 @@
 import java.io.Serializable;
 
 import javax.accessibility.Accessible;
-<<<<<<< HEAD
-=======
 import javax.accessibility.AccessibleContext;
->>>>>>> f8383f28
 import javax.accessibility.AccessibleRole;
 import javax.swing.plaf.RootPaneUI;
 
@@ -681,8 +678,6 @@
   {
     return ! glassPane.isVisible();
   }
-<<<<<<< HEAD
-=======
 
   /**
    * Returns the accessible context for this JRootPane. This will be
@@ -696,5 +691,4 @@
       accessibleContext = new AccessibleJRootPane();
     return accessibleContext;
   }
->>>>>>> f8383f28
 }