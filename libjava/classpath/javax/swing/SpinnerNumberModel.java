--- conflicted
+++ resolved
@@ -110,14 +110,6 @@
   }
 
   /**
-<<<<<<< HEAD
-   * Creates a <code>SpinnerNumberModel</code> with the given attributes.
-   *
-   * @param value the initial value.
-   * @param minimum the minimum value (<code>null</code> permitted).
-   * @param maximum the maximum value (<code>null</code> permitted).
-   * @param stepSize the step size.
-=======
    * Creates a <code>SpinnerNumberModel</code> with the given attributes.  The
    * caller should ensure that both <code>minimum</code> and 
    * <code>maximum</code> are serializable.
@@ -126,7 +118,6 @@
    * @param minimum the minimum value (<code>null</code> permitted).
    * @param maximum the maximum value (<code>null</code> permitted).
    * @param stepSize the step size  (<code>null</code> not permitted).
->>>>>>> f8383f28
    *
    * @throws IllegalArgumentException if minimum &lt;= value &lt;= maximum
    *         does not hold
@@ -182,18 +173,12 @@
   }
 
   /**
-<<<<<<< HEAD
-   * Returns the current value.
-   *
-   * @return The current value.
-=======
    * Returns the current value, which for this class is always an instance of
    * {@link Number}.
    *
    * @return The current value.
    * 
    * @see #getNumber()
->>>>>>> f8383f28
    */
   public Object getValue()
   {
@@ -278,11 +263,8 @@
    * Returns the minimum value, or <code>null</code> if there is no minimum.
    * 
    * @return The minimum value.
-<<<<<<< HEAD
-=======
    * 
    * @see #setMinimum(Comparable)
->>>>>>> f8383f28
    */
   public Comparable getMinimum()
   {
@@ -295,18 +277,12 @@
    * <code>null</code> value is interpreted as "no minimum value".  No check
    * is made to ensure that the new minimum is less than or equal to the 
    * current value, the caller is responsible for ensuring that this 
-<<<<<<< HEAD
-   * relationship holds.
-   * 
-   * @param newMinimum  the new minimum value (<code>null</code> permitted).
-=======
    * relationship holds.  In addition, the caller should ensure that
    * <code>newMinimum</code> is {@link Serializable}.
    * 
    * @param newMinimum  the new minimum value (<code>null</code> permitted).
    * 
    * @see #getMinimum()
->>>>>>> f8383f28
    */
   public void setMinimum(Comparable newMinimum)
   {
@@ -321,12 +297,9 @@
    * Returns the maximum value, or <code>null</code> if there is no maximum.
    * 
    * @return The maximum value.
-<<<<<<< HEAD
-=======
    * 
    * @see #getMinimum()
    * @see #setMaximum(Comparable)
->>>>>>> f8383f28
    */
   public Comparable getMaximum()
   {
@@ -339,18 +312,12 @@
    * <code>null</code> value is interpreted as "no maximum value".  No check
    * is made to ensure that the new maximum is greater than or equal to the 
    * current value, the caller is responsible for ensuring that this 
-<<<<<<< HEAD
-   * relationship holds.
-   * 
-   * @param newMaximum  the new maximum (<code>null</code> permitted).
-=======
    * relationship holds. In addition, the caller should ensure that
    * <code>newMaximum</code> is {@link Serializable}.
    * 
    * @param newMaximum  the new maximum (<code>null</code> permitted).
    * 
    * @see #getMaximum()
->>>>>>> f8383f28
    */
   public void setMaximum(Comparable newMaximum)
   {
@@ -364,11 +331,7 @@
   /**
    * Returns the step size.
    * 
-<<<<<<< HEAD
-   * @return The step size.
-=======
    * @return The step size (never <code>null</code>).
->>>>>>> f8383f28
    */
   public Number getStepSize()
   {
