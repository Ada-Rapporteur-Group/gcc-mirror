--- conflicted
+++ resolved
@@ -420,11 +420,7 @@
     // however, tests show that the actual fired property name is 'width'
     // and even Sun's API docs say that this constant field is obsolete and
     // not used.
-<<<<<<< HEAD
-    firePropertyChange("width", oldWidth, width);
-=======
     changeSupport.firePropertyChange("width", oldWidth, width);
->>>>>>> f8383f28
   }
 
   /**
@@ -461,12 +457,8 @@
     else
       this.preferredWidth = preferredWidth;
 
-<<<<<<< HEAD
-    firePropertyChange("preferredWidth", oldPrefWidth, this.preferredWidth);
-=======
     changeSupport.firePropertyChange("preferredWidth", oldPrefWidth, 
                                      this.preferredWidth);
->>>>>>> f8383f28
   }
 
   /**
