/* DefaultListSelectionModel.java --
   Copyright (C) 2002, 2004, 2005 Free Software Foundation, Inc.

This file is part of GNU Classpath.

GNU Classpath is free software; you can redistribute it and/or modify
it under the terms of the GNU General Public License as published by
the Free Software Foundation; either version 2, or (at your option)
any later version.

GNU Classpath is distributed in the hope that it will be useful, but
WITHOUT ANY WARRANTY; without even the implied warranty of
MERCHANTABILITY or FITNESS FOR A PARTICULAR PURPOSE.  See the GNU
General Public License for more details.

You should have received a copy of the GNU General Public License
along with GNU Classpath; see the file COPYING.  If not, write to the
Free Software Foundation, Inc., 51 Franklin Street, Fifth Floor, Boston, MA
02110-1301 USA.

Linking this library statically or dynamically with other modules is
making a combined work based on this library.  Thus, the terms and
conditions of the GNU General Public License cover the whole
combination.

As a special exception, the copyright holders of this library give you
permission to link this library with independent modules to produce an
executable, regardless of the license terms of these independent
modules, and to copy and distribute the resulting executable under
terms of your choice, provided that you also meet, for each linked
independent module, the terms and conditions of the license of that
module.  An independent module is a module which is not derived from
or based on this library.  If you modify this library, you may extend
this exception to your version of the library, but you are not
obligated to do so.  If you do not wish to do so, delete this
exception statement from your version. */


package javax.swing;

import java.io.Serializable;
import java.util.BitSet;
import java.util.EventListener;

import javax.swing.event.EventListenerList;
import javax.swing.event.ListSelectionEvent;
import javax.swing.event.ListSelectionListener;

/**
 * The default implementation of {@link ListSelectionModel},
 * which is used by {@link javax.swing.JList} and
 * similar classes to manage the selection status of a number of data
 * elements.
 *
 * <p>The class is organized <em>abstractly</em> as a set of intervals of
 * integers. Each interval indicates an inclusive range of indices in a
 * list -- held by some other object and unknown to this class -- which is
 * considered "selected". There are various accessors for querying and
 * modifying the set of intervals, with simplified forms accepting a single
 * index, representing an interval with only one element. </p>
 */
public class DefaultListSelectionModel implements Cloneable,
                                                  ListSelectionModel,
                                                  Serializable
{
  private static final long serialVersionUID = -5718799865110415860L;

  /** The list of ListSelectionListeners subscribed to this selection model. */
  protected EventListenerList listenerList = new EventListenerList();


  /** 
   * The current list selection mode. Must be one of the numeric constants
   * <code>SINGLE_SELECTION</code>, <code>SINGLE_INTERVAL_SELECTION</code>
   * or <code>MULTIPLE_INTERVAL_SELECTION</code> from {@link
   * ListSelectionModel}. The default value is
   * <code>MULTIPLE_INTERVAL_SELECTION</code>.
   */
  int selectionMode = MULTIPLE_INTERVAL_SELECTION;

  /**
   * The index of the "lead" of the most recent selection. The lead is the
   * second argument in any call to {@link #setSelectionInterval}, {@link
   * #addSelectionInterval} or {@link #removeSelectionInterval}. Generally
   * the lead refers to the most recent position a user dragged their mouse
   * over.
   */
  int leadSelectionIndex = -1;

  /**
   * The index of the "anchor" of the most recent selection. The anchor is
   * the first argument in any call to {@link #setSelectionInterval},
   * {@link #addSelectionInterval} or {@link
   * #removeSelectionInterval}. Generally the anchor refers to the first
   * recent position a user clicks when they begin to drag their mouse over
   * a list.
   *
   * @see #getAnchorSelectionIndex
   * @see #setAnchorSelectionIndex
   */
  int anchorSelectionIndex = -1;

  /**
   * controls the range of indices provided in any {@link
   * ListSelectionEvent} fired by the selectionModel. Let
   * <code>[A,L]</code> be the range of indices between {@link
   * #anchorSelectionIndex} and {@link #leadSelectionIndex} inclusive, and
   * let <code>[i0,i1]</code> be the range of indices changed in a given
   * call which generates a {@link ListSelectionEvent}. Then when this
   * property is <code>true</code>, the {@link ListSelectionEvent} contains
   * the range <code>[A,L] union [i0,i1]</code>; when <code>false</code> it
   * will contain only <code>[i0,i1]</code>. The default is
   * <code>true</code>.
   *
   * @see #isLeadAnchorNotificationEnabled
   * @see #setLeadAnchorNotificationEnabled
   */
  protected boolean leadAnchorNotificationEnabled = true;

  /**
   * Whether the selection is currently "adjusting". Any {@link
   * ListSelectionEvent} events constructed in response to changes in this
   * list selection model will have their {@link
   * ListSelectionEvent#isAdjusting} field set to this value.
   *
   * @see #getValueIsAdjusting
   * @see #setValueIsAdjusting
   */
  boolean valueIsAdjusting = false;


  /** 
   * The current set of "intervals", represented simply by a {@link
   * java.util.BitSet}. A set bit indicates a selected index, whereas a
   * cleared bit indicates a non-selected index.
   */
  BitSet sel = new BitSet();

  /**
   * A variable to store the previous value of sel.
   * Used to make sure we only fireValueChanged when the BitSet
   * actually does change.
   */
  Object oldSel;

  /**
   * Whether this call of setLeadSelectionInterval was called locally
   * from addSelectionInterval
   */
  boolean setLeadCalledFromAdd = false;

  /**
   * Returns the selection mode, which is one of {@link #SINGLE_SELECTION}, 
   * {@link #SINGLE_INTERVAL_SELECTION} and 
   * {@link #MULTIPLE_INTERVAL_SELECTION}.  The default value is
   * {@link #MULTIPLE_INTERVAL_SELECTION}.
   * 
   * @return The selection mode.
   * 
   * @see #setSelectionMode(int)
   */
  public int getSelectionMode()
  {
    return selectionMode;
  }

  /**
   * Sets the value of the {@link #selectionMode} property.
   *
   * @param mode The new value of the property
   */
  public void setSelectionMode(int mode)
  {
    if (mode < ListSelectionModel.SINGLE_SELECTION 
        || mode > ListSelectionModel.MULTIPLE_INTERVAL_SELECTION)
      throw new IllegalArgumentException("Unrecognised mode: " + mode);
    selectionMode = mode;
  }

  /**
   * Gets the value of the {@link #anchorSelectionIndex} property.
   * 
   * @return The current property value
   *
   * @see #setAnchorSelectionIndex
   */
  public int getAnchorSelectionIndex()
  {
    return anchorSelectionIndex;
  }

  /**
   * Sets the value of the {@link #anchorSelectionIndex} property.
   * 
   * @param index The new property value
   *
   * @see #getAnchorSelectionIndex
   */
  public void setAnchorSelectionIndex(int index)
  {
    if (anchorSelectionIndex != index)
      {
        int old = anchorSelectionIndex;
        anchorSelectionIndex = index;
        if (leadAnchorNotificationEnabled)
          fireValueChanged(index, old);
      }
  }
  
  /**
   * Gets the value of the {@link #leadSelectionIndex} property.
   * 
   * @return The current property value
   *
   * @see #setLeadSelectionIndex
   */
  public int getLeadSelectionIndex()
  {
    return leadSelectionIndex;
  }

  /**
   * <p>Sets the value of the {@link #anchorSelectionIndex} property. As a
   * side effect, alters the selection status of two ranges of indices. Let
   * <code>OL</code> be the old lead selection index, <code>NL</code> be
   * the new lead selection index, and <code>A</code> be the anchor
   * selection index. Then if <code>A</code> is a valid selection index,
   * one of two things happens depending on the seleciton status of
   * <code>A</code>:</p>
   *
   * <ul>
   *
   * <li><code>isSelectedIndex(A) == true</code>: set <code>[A,OL]</code>
   * to <em>deselected</em>, then set <code>[A,NL]</code> to
   * <em>selected</em>.</li>
   *
   * <li><code>isSelectedIndex(A) == false</code>: set <code>[A,OL]</code>
   * to <em>selected</em>, then set <code>[A,NL]</code> to
   * <em>deselected</em>.</li>
   *
   * </ul>
   *
   * <p>This method generates at most a single {@link ListSelectionEvent}
   * despite changing multiple ranges. The range of values provided to the
   * {@link ListSelectionEvent} includes only the minimum range of values
   * which changed selection status between the beginning and end of the
   * method.</p>
   * 
   * @param leadIndex The new property value
   *
   * @see #getAnchorSelectionIndex
   */
  public void setLeadSelectionIndex(int leadIndex)
  {
    // Only set the lead selection index to < 0 if anchorSelectionIndex < 0.
    if (leadIndex < 0)
      {
        if (anchorSelectionIndex < 0)
          leadSelectionIndex = -1;
        else
          return;
      }

    // Only touch the lead selection index if the anchor is >= 0.
    if (anchorSelectionIndex < 0)
      return;

    if (selectionMode == SINGLE_SELECTION)
      setSelectionInterval (leadIndex, leadIndex);
    
    int oldLeadIndex = leadSelectionIndex;
    if (oldLeadIndex == -1)
      oldLeadIndex = leadIndex;
    if (setLeadCalledFromAdd == false)
      oldSel = sel.clone();
    leadSelectionIndex = leadIndex;

    if (anchorSelectionIndex == -1)
      return;    
    
    int R1 = Math.min(anchorSelectionIndex, oldLeadIndex);
    int R2 = Math.max(anchorSelectionIndex, oldLeadIndex);
    int S1 = Math.min(anchorSelectionIndex, leadIndex);
    int S2 = Math.max(anchorSelectionIndex, leadIndex);

    int lo = Math.min(R1, S1);
    int hi = Math.max(R2, S2);

    if (isSelectedIndex(anchorSelectionIndex))
      {
        sel.clear(R1, R2+1);
        sel.set(S1, S2+1);
      }
    else
      {
        sel.set(R1, R2+1);
        sel.clear(S1, S2+1);
      }    

    int beg = sel.nextSetBit(0), end = -1;
    for(int i=beg; i >= 0; i=sel.nextSetBit(i+1)) 
      end = i;
    
    BitSet old = (BitSet) oldSel;
    
    // The new and previous lead location requires repainting.
    old.set(oldLeadIndex, !sel.get(oldLeadIndex));
    old.set(leadSelectionIndex, !sel.get(leadSelectionIndex));
    
    fireDifference(sel, old);
  }

  /**
   * Moves the lead selection index to <code>leadIndex</code> without 
   * changing the selection values.
   * 
   * If leadAnchorNotificationEnabled is true, send a notification covering the
   * old and new lead cells.
   * 
   * @param leadIndex the new lead selection index
   * @since 1.5
   */
  public void moveLeadSelectionIndex (int leadIndex)
  {
    if (leadSelectionIndex == leadIndex)
      return;
    
    leadSelectionIndex = leadIndex;
    if (isLeadAnchorNotificationEnabled())
      fireValueChanged(Math.min(leadSelectionIndex, leadIndex),
                       Math.max(leadSelectionIndex, leadIndex));
  }
  
  /**
   * Gets the value of the {@link #leadAnchorNotificationEnabled} property.
   * 
   * @return The current property value
   *
   * @see #setLeadAnchorNotificationEnabled
   */
  public boolean isLeadAnchorNotificationEnabled()
  {
    return leadAnchorNotificationEnabled;
  }

  /**
   * Sets the value of the {@link #leadAnchorNotificationEnabled} property.
   * 
   * @param l The new property value
   *
   * @see #isLeadAnchorNotificationEnabled
   */
  public void setLeadAnchorNotificationEnabled(boolean l)
  {
    leadAnchorNotificationEnabled = l;
  }

  /**
   * Gets the value of the {@link #valueIsAdjusting} property.
   *
   * @return The current property value
   *
   * @see #setValueIsAdjusting
   */
  public boolean getValueIsAdjusting()
  {
    return valueIsAdjusting;
  }

  /**
   * Sets the value of the {@link #valueIsAdjusting} property.
   *
   * @param v The new property value
   *
   * @see #getValueIsAdjusting
   */
  public void setValueIsAdjusting(boolean v)
  {
    valueIsAdjusting = v;
  }

  /**
   * Determines whether the selection is empty.
   *
   * @return <code>true</code> if the selection is empty, otherwise
   * <code>false</code>
   */
  public boolean isSelectionEmpty()
  {
    return sel.isEmpty();
  }

  /**
   * Gets the smallest index which is currently a member of a selection
   * interval.
   *
   * @return The least integer <code>i</code> such that <code>i >=
   *     0</code> and <code>i</code> is a member of a selected interval, or
   *     <code>-1</code> if there are no selected intervals
   *
   * @see #getMaxSelectionIndex
   */
  public int getMinSelectionIndex()
  {
    if (isSelectionEmpty())
      return -1;
    
    return sel.nextSetBit(0);
  }

  /**
   * Gets the largest index which is currently a member of a selection
   * interval.
   *
   * @return The greatest integer <code>i</code> such that <code>i >=
   *     0</code> and <code>i</code> is a member of a selected interval, or
   *     <code>-1</code> if there are no selected intervals
   *
   * @see #getMinSelectionIndex
   */
  public int getMaxSelectionIndex()
  {
    if (isSelectionEmpty())
      return -1;

    int mx = -1;
    for(int i=sel.nextSetBit(0); i >= 0; i=sel.nextSetBit(i+1)) 
      { 
        mx = i;
      }
    return mx;
  }

  /**
   * Determines whether a particular index is a member of a selection
   * interval.
   *
   * @param a The index to search for
   *
   * @return <code>true</code> if the index is a member of a selection interval,
   *     otherwise <code>false</code>
   */
  public boolean isSelectedIndex(int a)
  {
    // TODO: Probably throw an exception here?
    if (a >= sel.length() || a < 0)
      return false;
    return sel.get(a);
  }

  /**
   * If the {@link #selectionMode} property is equal to
   * <code>SINGLE_SELECTION</code> equivalent to calling
   * <code>setSelectionInterval(index1, index2)</code>; 
   * If the {@link #selectionMode} property is equal to 
   * <code>SINGLE_INTERVAL_SELECTION</code> and the interval being
   * added is not adjacent to an already selected interval,
   * equivalent to <code>setSelectionInterval(index1, index2)</code>.
   * Otherwise adds the range <code>[index0, index1]</code> 
   * to the selection interval set.
   *
   * @param index0 The beginning of the range of indices to select
   * @param index1 The end of the range of indices to select
   *
   * @see #setSelectionInterval
   * @see #removeSelectionInterval
   */
  public void addSelectionInterval(int index0, int index1) 
  {
    if (index0 == -1 || index1 == -1)
      return;
    
<<<<<<< HEAD
=======
    if (selectionMode == SINGLE_SELECTION)
      setSelectionInterval(index0, index1);
    else
    {
>>>>>>> f8383f28
    int lo = Math.min(index0, index1);
    int hi = Math.max(index0, index1);
    oldSel = sel.clone();

<<<<<<< HEAD
    if (selectionMode == SINGLE_SELECTION)
      setSelectionInterval(index0, index1);
=======
>>>>>>> f8383f28

    // COMPAT: Like Sun (but not like IBM), we allow calls to 
    // addSelectionInterval when selectionMode is
    // SINGLE_SELECTION_INTERVAL iff the interval being added
    // is adjacent to an already selected interval
    if (selectionMode == SINGLE_INTERVAL_SELECTION)
      if (!(isSelectedIndex(index0) || 
            isSelectedIndex(index1) || 
            isSelectedIndex(Math.max(lo-1,0)) || 
            isSelectedIndex(Math.min(hi+1,sel.size()))))
        sel.clear();    

    // We have to update the anchorSelectionIndex and leadSelectionIndex
    // variables
    
    // The next if statements breaks down to "if this selection is adjacent
    // to the previous selection and going in the same direction"
    if ((isSelectedIndex(leadSelectionIndex)) 
        && ((index0 - 1 == leadSelectionIndex 
             && (index1 >= index0) 
             && (leadSelectionIndex >= anchorSelectionIndex))
            || (index0 + 1 == leadSelectionIndex && (index1 <= index0) 
                && (leadSelectionIndex <= anchorSelectionIndex)))
        && (anchorSelectionIndex != -1 || leadSelectionIndex != -1))
      {
        // setting setLeadCalledFromAdd to true tells setLeadSelectionIndex
        //   not to update oldSel
        setLeadCalledFromAdd = true;
        setLeadSelectionIndex(index1);
        setLeadCalledFromAdd = false;
      }
    else
      {
        leadSelectionIndex = index1;
        anchorSelectionIndex = index0;
        sel.set(lo, hi+1);
        fireDifference(sel, (BitSet) oldSel);
      }
    }
  }


  /**
   * Deselects all indices in the inclusive range
   * <code>[index0,index1]</code>.
   *
   * @param index0 The beginning of the range of indices to deselect
   * @param index1 The end of the range of indices to deselect
   *
   * @see #addSelectionInterval
   * @see #setSelectionInterval
   */
  public void removeSelectionInterval(int index0,
                                      int index1)
  {
    if (index0 == -1 || index1 == -1)
      return;
    
    oldSel = sel.clone();
    int lo = Math.min(index0, index1);
    int hi = Math.max(index0, index1);
    
    // if selectionMode is SINGLE_INTERVAL_SELECTION and removing the interval
    //   (index0,index1) would leave two disjoint selection intervals, remove all
    //   selected indices from lo to the last selected index
    if (getMinSelectionIndex() > 0 && getMinSelectionIndex() < lo && 
        selectionMode == SINGLE_INTERVAL_SELECTION)
      hi = sel.size() - 1;

    sel.clear(lo, hi+1); 
    //update anchorSelectionIndex and leadSelectionIndex variables
    //TODO: will probably need MouseDragged to test properly and know if this works
    setAnchorSelectionIndex(index0);
    leadSelectionIndex = index1;
    
    fireDifference(sel, (BitSet) oldSel);
  }

  /**
   * Removes all intervals in the selection set.
   */
  public void clearSelection()
  {
    // Find the selected interval.
    int from = sel.nextSetBit(0);
    if (from < 0)
      return; // Empty selection - nothing to do.
    int to = from;
    
    int i;

    for (i = from; i>=0; i=sel.nextSetBit(i+1))
      to = i;
    
    sel.clear();
    fireValueChanged(from, to, valueIsAdjusting);
  }
  
  /**
   * Fire the change event, covering the difference between the two sets.
   * 
   * @param current the current set
   * @param x the previous set, the object will be reused.
   */
  private void fireDifference(BitSet current, BitSet x)
  {
<<<<<<< HEAD
    if (index0 == -1 || index1 == -1)
      return;
    
    oldSel = sel.clone();
    sel.clear();
    if (selectionMode == SINGLE_SELECTION)
      index0 = index1;
=======
    x.xor(current);
    int from = x.nextSetBit(0);
    if (from < 0)
      return; // No difference.
    int to = from;
    int i;
>>>>>>> f8383f28

    for (i = from; i >= 0; i = x.nextSetBit(i+1))
      to = i;

    fireValueChanged(from, to, valueIsAdjusting);
  }
  
  /**
   * Clears the current selection and marks a given interval as "selected". If
   * the current selection mode is <code>SINGLE_SELECTION</code> only the
   * index <code>index2</code> is selected.
   * 
   * @param anchor  the anchor selection index.
   * @param lead  the lead selection index.
   */
  public void setSelectionInterval(int anchor, int lead)
  {
    if (anchor == -1 || lead == -1)
      return;
    if (selectionMode == SINGLE_SELECTION)
      {
        int lo = lead;
        int hi = lead;
        int selected = sel.nextSetBit(0);
        if (selected == lead)
          return;  // the selection is not changing
        if (selected >= 0)
          {
            lo = Math.min(lo, selected);
            hi = Math.max(hi, selected);
          }
        if (anchorSelectionIndex >= 0)
          {
            lo = Math.min(lo, anchorSelectionIndex);
            hi = Math.max(hi, anchorSelectionIndex);
          }
        sel.clear();
        sel.set(lead);
        leadSelectionIndex = lead;
        anchorSelectionIndex = lead;
        fireValueChanged(lo, hi);
      }
    else if (selectionMode == SINGLE_INTERVAL_SELECTION)
      {
        // determine the current interval
        int first = sel.nextSetBit(0);
        int last = first;
        if (first >= 0)
          last += (sel.cardinality() - 1);
        
        // update the selection
        int lo = Math.min(anchor, lead);
        int hi = Math.max(anchor, lead);
        if (lo == first && hi == last)
          return;  // selected interval is not being changed
        sel.clear();
        sel.set(lo, hi + 1);
        
        // include the old selection in the event range
        if (first >= 0)
          lo = Math.min(lo, first);
        if (last >= 0)
          hi = Math.max(hi, last);
        if (anchorSelectionIndex >= 0)
          {
            lo = Math.min(lo, anchorSelectionIndex);
            hi = Math.max(hi, anchorSelectionIndex);
          }
        anchorSelectionIndex = anchor;
        leadSelectionIndex = lead;
        fireValueChanged(lo, hi);
      }    
    else
    {
      BitSet oldSel = (BitSet) sel.clone();
      sel.clear();
      if (selectionMode == SINGLE_SELECTION)
        anchor = lead;

      int lo = Math.min(anchor, lead);
      int hi = Math.max(anchor, lead);
      sel.set(lo, hi+1);
      // update the anchorSelectionIndex and leadSelectionIndex variables
      setAnchorSelectionIndex(anchor);
      leadSelectionIndex = lead;
    
      fireDifference(sel, oldSel);
    }
  }

  /**
   * Inserts a number of indices either before or after a particular
   * position in the set of indices. Renumbers all indices after the
   * inserted range. The new indices in the inserted range are not
   * selected. This method is typically called to synchronize the selection
   * model with an inserted range of elements in a {@link ListModel}.
   *
   * @param index The position to insert indices at
   * @param length The number of indices to insert
   * @param before Indicates whether to insert the indices before the index
   *     or after it
   */
  public void insertIndexInterval(int index,
                                  int length,
                                  boolean before)
  {
    if (!before)
      {        
        index++;
        length--;
      }
    BitSet tmp = sel.get(index, sel.size());
    sel.clear(index, sel.size());
    int n = tmp.size();
    for (int i = 0; i < n; ++i)
      sel.set(index + length + i, tmp.get(i));
  }

  /**
   * Removes a range from the set of indices. Renumbers all indices after
   * the removed range. This method is typically called to synchronize the
   * selection model with a deleted range of elements in a {@link
   * ListModel}.
   *
   * @param index0 The first index to remove (inclusive)
   * @param index1 The last index to remove (inclusive)
   */
  public void removeIndexInterval(int index0,
                                  int index1)
  {
    int lo = Math.min(index0, index1);
    int hi = Math.max(index0, index1);

    BitSet tmp = sel.get(hi, sel.size());
    sel.clear(lo, sel.size());
    int n = tmp.size();
    for (int i = 0; i < n; ++i)
      sel.set(lo + i, tmp.get(i));
  }

  /**
   * Fires a {@link ListSelectionEvent} to all the listeners of type {@link
   * ListSelectionListener} registered with this selection model to
   * indicate that a series of adjustment has just ended.
   *
   * The values of {@link #getMinSelectionIndex} and
   * {@link #getMaxSelectionIndex} are used in the {@link ListSelectionEvent}
   * that gets fired.
   *
   * @param isAdjusting <code>true</code> if this is the final change
   *     in a series of adjustments, <code>false/code> otherwise
   */
  protected void fireValueChanged(boolean isAdjusting)
  {
    fireValueChanged(getMinSelectionIndex(), getMaxSelectionIndex(),
                     isAdjusting);
  }

  /**
   * Fires a {@link ListSelectionEvent} to all the listeners of type {@link
   * ListSelectionListener} registered with this selection model.
   *
   * @param firstIndex The low index of the changed range
   * @param lastIndex The high index of the changed range
   */
  protected void fireValueChanged(int firstIndex, int lastIndex)
  {
    fireValueChanged(firstIndex, lastIndex, getValueIsAdjusting());
  }
  
  /**
   * Fires a {@link ListSelectionEvent} to all the listeners of type {@link
   * ListSelectionListener} registered with this selection model.
   *
   * @param firstIndex The low index of the changed range
   * @param lastIndex The high index of the changed range
   * @param isAdjusting Whether this change is part of a seqence of adjustments
   *     made to the selection, such as during interactive scrolling
   */
  protected void fireValueChanged(int firstIndex, int lastIndex,
				  boolean isAdjusting)
  {
    ListSelectionEvent evt = new ListSelectionEvent(this, firstIndex,
                                                    lastIndex, isAdjusting);
    ListSelectionListener[] listeners = getListSelectionListeners();
    for (int i = 0; i < listeners.length; ++i)
      listeners[i].valueChanged(evt);
  }

  /**
   * Adds a listener.
   *
   * @param listener The listener to add
   *
   * @see #removeListSelectionListener
   * @see #getListSelectionListeners
   */
  public void addListSelectionListener(ListSelectionListener listener)
  {
    listenerList.add(ListSelectionListener.class, listener);
  }

  /**
   * Removes a registered listener.
   *
   * @param listener The listener to remove
   *
   * @see #addListSelectionListener
   * @see #getListSelectionListeners
   */
  public void removeListSelectionListener(ListSelectionListener listener)
  {
    listenerList.remove(ListSelectionListener.class, listener);
  }

  /**
   * Returns an array of all registerers listeners.
   *
   * @param listenerType The type of listener to retrieve
   *
   * @return The array
   *
   * @see #getListSelectionListeners
   * @since 1.3
   */
  public EventListener[] getListeners(Class listenerType)
  {
    return listenerList.getListeners(listenerType);
  }

  /**
   * Returns an array of all registerd list selection listeners.
   *
   * @return the array
   *
   * @see #addListSelectionListener
   * @see #removeListSelectionListener
   * @see #getListeners
   * @since 1.4
   */
  public ListSelectionListener[] getListSelectionListeners()
  {
    return (ListSelectionListener[]) getListeners(ListSelectionListener.class);
  }

  /**
   * Returns a clone of this object.
   * <code>listenerList</code> don't gets duplicated.
   *
   * @return the cloned object
   *
   * @throws CloneNotSupportedException if an error occurs
   */
  public Object clone()
    throws CloneNotSupportedException
  {
    DefaultListSelectionModel model =
      (DefaultListSelectionModel) super.clone();
    model.sel = (BitSet) sel.clone();
    model.listenerList = new EventListenerList();
    return model;
  }
}<|MERGE_RESOLUTION|>--- conflicted
+++ resolved
@@ -470,22 +470,14 @@
     if (index0 == -1 || index1 == -1)
       return;
     
-<<<<<<< HEAD
-=======
     if (selectionMode == SINGLE_SELECTION)
       setSelectionInterval(index0, index1);
     else
     {
->>>>>>> f8383f28
     int lo = Math.min(index0, index1);
     int hi = Math.max(index0, index1);
     oldSel = sel.clone();
 
-<<<<<<< HEAD
-    if (selectionMode == SINGLE_SELECTION)
-      setSelectionInterval(index0, index1);
-=======
->>>>>>> f8383f28
 
     // COMPAT: Like Sun (but not like IBM), we allow calls to 
     // addSelectionInterval when selectionMode is
@@ -592,22 +584,12 @@
    */
   private void fireDifference(BitSet current, BitSet x)
   {
-<<<<<<< HEAD
-    if (index0 == -1 || index1 == -1)
-      return;
-    
-    oldSel = sel.clone();
-    sel.clear();
-    if (selectionMode == SINGLE_SELECTION)
-      index0 = index1;
-=======
     x.xor(current);
     int from = x.nextSetBit(0);
     if (from < 0)
       return; // No difference.
     int to = from;
     int i;
->>>>>>> f8383f28
 
     for (i = from; i >= 0; i = x.nextSetBit(i+1))
       to = i;
