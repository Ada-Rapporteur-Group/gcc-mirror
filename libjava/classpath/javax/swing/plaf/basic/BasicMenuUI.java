/* BasicMenuUI.java
   Copyright (C) 2002, 2004, 2005  Free Software Foundation, Inc.

This file is part of GNU Classpath.

GNU Classpath is free software; you can redistribute it and/or modify
it under the terms of the GNU General Public License as published by
the Free Software Foundation; either version 2, or (at your option)
any later version.

GNU Classpath is distributed in the hope that it will be useful, but
WITHOUT ANY WARRANTY; without even the implied warranty of
MERCHANTABILITY or FITNESS FOR A PARTICULAR PURPOSE.  See the GNU
General Public License for more details.

You should have received a copy of the GNU General Public License
along with GNU Classpath; see the file COPYING.  If not, write to the
Free Software Foundation, Inc., 51 Franklin Street, Fifth Floor, Boston, MA
02110-1301 USA.

Linking this library statically or dynamically with other modules is
making a combined work based on this library.  Thus, the terms and
conditions of the GNU General Public License cover the whole
combination.

As a special exception, the copyright holders of this library give you
permission to link this library with independent modules to produce an
executable, regardless of the license terms of these independent
modules, and to copy and distribute the resulting executable under
terms of your choice, provided that you also meet, for each linked
independent module, the terms and conditions of the license of that
module.  An independent module is a module which is not derived from
or based on this library.  If you modify this library, you may extend
this exception to your version of the library, but you are not
obligated to do so.  If you do not wish to do so, delete this
exception statement from your version. */


package javax.swing.plaf.basic;

<<<<<<< HEAD
=======
import gnu.classpath.NotImplementedException;

>>>>>>> f8383f28
import java.awt.Component;
import java.awt.Dimension;
import java.awt.event.MouseEvent;
import java.beans.PropertyChangeListener;

import javax.swing.JComponent;
import javax.swing.JMenu;
import javax.swing.JMenuBar;
import javax.swing.JPopupMenu;
import javax.swing.LookAndFeel;
import javax.swing.MenuSelectionManager;
import javax.swing.UIDefaults;
import javax.swing.UIManager;
import javax.swing.event.ChangeEvent;
import javax.swing.event.ChangeListener;
import javax.swing.event.MenuDragMouseEvent;
import javax.swing.event.MenuDragMouseListener;
import javax.swing.event.MenuEvent;
import javax.swing.event.MenuKeyEvent;
import javax.swing.event.MenuKeyListener;
import javax.swing.event.MenuListener;
import javax.swing.event.MouseInputListener;
import javax.swing.plaf.ComponentUI;

/**
 * UI Delegate for JMenu
 */
public class BasicMenuUI extends BasicMenuItemUI
{
  protected ChangeListener changeListener;

  /* MenuListener listens to MenuEvents fired by JMenu */
  protected MenuListener menuListener;

  /* PropertyChangeListner that listens to propertyChangeEvents occuring in JMenu*/
  protected PropertyChangeListener propertyChangeListener;

  /**
   * Creates a new BasicMenuUI object.
   */
  public BasicMenuUI()
  {
    mouseInputListener = createMouseInputListener((JMenu) menuItem);
    menuListener = createMenuListener((JMenu) menuItem);
    propertyChangeListener = createPropertyChangeListener((JMenu) menuItem);
  }

  /**
   * This method creates a new ChangeListener.
   *
   * @return A new ChangeListener.
   */
  protected ChangeListener createChangeListener(JComponent c)
  {
    return new ChangeHandler((JMenu) c, this);
  }

  /**
   * This method creates new MenuDragMouseListener to listen to mouse dragged events
   * occuring in the Menu
   *
   * @param c the menu to listen to
   *
   * @return The MenuDrageMouseListener
   */
  protected MenuDragMouseListener createMenuDragMouseListener(JComponent c)
  {
    return new MenuDragMouseHandler();
  }

  /**
   * This method creates new MenuDragKeyListener to listen to key events
   *
   * @param c the menu to listen to
   *
   * @return The MenuKeyListener
   */
  protected MenuKeyListener createMenuKeyListener(JComponent c)
  {
    return new MenuKeyHandler();
  }

  /**
   * This method creates new MenuListener to listen to menu events
   * occuring in the Menu
   *
   * @param c the menu to listen to
   *
   * @return The MenuListener
   */
  protected MenuListener createMenuListener(JComponent c)
  {
    return new MenuHandler();
  }

  /**
   * This method creates new MouseInputListener to listen to mouse input events
   * occuring in the Menu
   *
   * @param c the menu to listen to
   *
   * @return The MouseInputListener
   */
  protected MouseInputListener createMouseInputListener(JComponent c)
  {
    return new MouseInputHandler();
  }

  /**
   * This method creates newPropertyChangeListener to listen to property changes
   * occuring in the Menu
   *
   * @param c the menu to listen to
   *
   * @return The PropertyChangeListener
   */
  protected PropertyChangeListener createPropertyChangeListener(JComponent c)
  {
    return new PropertyChangeHandler();
  }

  /**
   * This method creates a new BasicMenuUI.
   *
   * @param c The JComponent to create a UI for.
   *
   * @return A new BasicMenuUI.
   */
  public static ComponentUI createUI(JComponent c)
  {
    return new BasicMenuUI();
  }

  /**
   * Get the component's maximum size.
   *
   * @param c The JComponent for which to get maximum size
   *
   * @return The maximum size of the component
   */
  public Dimension getMaximumSize(JComponent c)
  {
    return c.getPreferredSize();
  }

  /**
   * Returns the prefix for entries in the {@link UIDefaults} table.
   *
   * @return "Menu"
   */
  protected String getPropertyPrefix()
  {
    return "Menu";
  }

  /**
   * Initializes any default properties that this UI has from the defaults for
   * the Basic look and feel.
   */
  protected void installDefaults()
  {
    LookAndFeel.installBorder(menuItem, "Menu.border");
    LookAndFeel.installColorsAndFont(menuItem, "Menu.background",
                                     "Menu.foreground", "Menu.font");
    menuItem.setMargin(UIManager.getInsets("Menu.margin"));
    acceleratorFont = UIManager.getFont("Menu.acceleratorFont");
    acceleratorForeground = UIManager.getColor("Menu.acceleratorForeground");
    acceleratorSelectionForeground = UIManager.getColor("Menu.acceleratorSelectionForeground");
    selectionBackground = UIManager.getColor("Menu.selectionBackground");
    selectionForeground = UIManager.getColor("Menu.selectionForeground");
    arrowIcon = UIManager.getIcon("Menu.arrowIcon");
    oldBorderPainted = UIManager.getBoolean("Menu.borderPainted");
  }

  /**
   * Installs any keyboard actions. The list of keys that need to be bound are
   * listed in Basic look and feel's defaults.
   *
   */
  protected void installKeyboardActions()
  {
    super.installKeyboardActions();
  }

  /**
   * Creates and registers all the listeners for this UI delegate.
   */
  protected void installListeners()
  {
    super.installListeners();
    ((JMenu) menuItem).addMenuListener(menuListener);
  }

  protected void setupPostTimer(JMenu menu)
  throws NotImplementedException
  {
    // TODO: Implement this properly.
  }

  /**
   * This method uninstalls the defaults and sets any objects created during
   * install to null
   */
  protected void uninstallDefaults()
  {
    menuItem.setBackground(null);
    menuItem.setBorder(null);
    menuItem.setFont(null);
    menuItem.setForeground(null);
    menuItem.setMargin(null);
    acceleratorFont = null;
    acceleratorForeground = null;
    acceleratorSelectionForeground = null;
    selectionBackground = null;
    selectionForeground = null;
    arrowIcon = null;
  }

  /**
   * Uninstalls any keyboard actions. The list of keys used  are listed in
   * Basic look and feel's defaults.
   */
  protected void uninstallKeyboardActions()
  {
    super.installKeyboardActions();
  }

  /**
   * Unregisters all the listeners that this UI delegate was using. In
   * addition, it will also null any listeners that it was using.
   */
  protected void uninstallListeners()
  {
    super.uninstallListeners();
    ((JMenu) menuItem).removeMenuListener(menuListener);
  }

  /**
   * This class is used by menus to handle mouse events occuring in the
   * menu.
   */
  protected class MouseInputHandler implements MouseInputListener
  {
    public void mouseClicked(MouseEvent e)
    {
      MenuSelectionManager manager = MenuSelectionManager.defaultManager();
      manager.processMouseEvent(e);
    }

    public void mouseDragged(MouseEvent e)
    {
      MenuSelectionManager manager = MenuSelectionManager.defaultManager();
      manager.processMouseEvent(e);
    }

    private boolean popupVisible()
    {
      JMenuBar mb = (JMenuBar) ((JMenu) menuItem).getParent();
      // check if mb.isSelected because if no menus are selected
      // we don't have to look through the list for popup menus
      if (!mb.isSelected())
        return false;
      for (int i = 0; i < mb.getMenuCount(); i++)
      {
         JMenu m = mb.getMenu(i);
        if (m != null && m.isPopupMenuVisible())
          return true;
      }
      return false;
    }

    public void mouseEntered(MouseEvent e)
    {
      /* When mouse enters menu item, it should be considered selected

       if (i) if this menu is a submenu in some other menu
          (ii) or if this menu is in a menu bar and some other menu in a 
          menu bar was just selected and has its popup menu visible. 
               (If nothing was selected, menu should be pressed before
               it will be selected)
      */
      JMenu menu = (JMenu) menuItem;

      // NOTE: the following if used to require !menu.isArmed but I could find
      // no reason for this and it was preventing some JDK-compatible behaviour.
      // Specifically, if a menu is selected but its popup menu not visible,
      // and then another menu is selected whose popup menu IS visible, when
      // the mouse is moved over the first menu, its popup menu should become
      // visible.

      if (! menu.isTopLevelMenu() || popupVisible())
        {
	  // set new selection and forward this event to MenuSelectionManager
	  MenuSelectionManager manager = MenuSelectionManager.defaultManager();
	  manager.setSelectedPath(getPath());
	  manager.processMouseEvent(e);
        }
    }

    public void mouseExited(MouseEvent e)
    {
      MenuSelectionManager manager = MenuSelectionManager.defaultManager();
      manager.processMouseEvent(e);
    }

    public void mouseMoved(MouseEvent e)
    {
<<<<<<< HEAD
      // TODO: What should be done here, if anything?
=======
      // Nothing to do here.
>>>>>>> f8383f28
    }

    public void mousePressed(MouseEvent e)
    {
      MenuSelectionManager manager = MenuSelectionManager.defaultManager();
      JMenu menu = (JMenu) menuItem;
      manager.processMouseEvent(e);

      // Menu should be displayed when the menu is pressed only if 
      // it is top-level menu
      if (menu.isTopLevelMenu())
        {
	  if (menu.getPopupMenu().isVisible())
	    // If menu is visible and menu button was pressed.. 
	    // then need to cancel the menu
	    manager.clearSelectedPath();
	  else
	    {
	      // Display the menu
	      int x = 0;
	      int y = menu.getHeight();

	      manager.setSelectedPath(getPath());

	      JMenuBar mb = (JMenuBar) menu.getParent();

	      // set selectedIndex of the selectionModel of a menuBar
	      mb.getSelectionModel().setSelectedIndex(mb.getComponentIndex(menu));
	    }
        }
    }

    public void mouseReleased(MouseEvent e)
    {
      MenuSelectionManager manager = MenuSelectionManager.defaultManager();
      manager.processMouseEvent(e);
    }
  }

  /**
   * This class handles MenuEvents fired by the JMenu
   */
  private class MenuHandler implements MenuListener
  {
    /**
     * This method is called when menu is cancelled. The menu is cancelled
     * when its popup menu is closed without selection. It clears selected index
     * in the selectionModel of the menu parent.
     *
     * @param e The MenuEvent.
     */
    public void menuCanceled(MenuEvent e)
    {
      menuDeselected(e);
    }

    /**
     * This method is called when menu is deselected. It clears selected index
     * in the selectionModel of the menu parent.
     *
     * @param e The MenuEvent.
     */
    public void menuDeselected(MenuEvent e)
    {
      JMenu menu = (JMenu) menuItem;
      if (menu.getParent() != null)
        {
          if (menu.isTopLevelMenu())
            ((JMenuBar) menu.getParent()).getSelectionModel().clearSelection();
          else
            ((JPopupMenu) menu.getParent()).getSelectionModel().clearSelection();
        }
    }

    /**
     * This method is called when menu is selected.  It sets selected index
     * in the selectionModel of the menu parent.
     *
     * @param e The MenuEvent.
     */
    public void menuSelected(MenuEvent e)
    {
      JMenu menu = (JMenu) menuItem;
      if (menu.isTopLevelMenu())
	((JMenuBar) menu.getParent()).setSelected(menu);
      else
	((JPopupMenu) menu.getParent()).setSelected(menu);
    }
  }

  /**
   * Obsolete as of JDK1.4.
   */
  public class ChangeHandler implements ChangeListener
  {
    /**
     * Not used.
     */
    public boolean isSelected;

    /**
     * Not used.
     */
    public JMenu menu;

    /**
     * Not used.
     */
    public BasicMenuUI ui;

    /**
     * Not used.
     */
    public Component wasFocused;

    /**
     * Not used.
     */
    public ChangeHandler(JMenu m, BasicMenuUI ui)
    {
<<<<<<< HEAD
      // TODO: Implement this properly.
=======
      menu = m;
      this.ui = ui;
>>>>>>> f8383f28
    }

<<<<<<< HEAD
  /**
   * @deprecated
   */
  public class ChangeHandler implements ChangeListener
  {
    /**
     * Not used.
     */
    public boolean isSelected;

    /**
     * Not used.
     */
    public JMenu menu;

    /**
     * Not used.
     */
    public BasicMenuUI ui;

    /**
     * Not used.
     */
    public Component wasFocused;

    /**
     * Not used.
     */
    public ChangeHandler(JMenu m, BasicMenuUI ui)
    {
      // Not used.
    }

=======
>>>>>>> f8383f28
    /**
     * Not used.
     */
    public void stateChanged(ChangeEvent e)
    {
      // Not used.
    }
  }

  /**
   * This class handles mouse dragged events occuring in the menu.
   */
  private class MenuDragMouseHandler implements MenuDragMouseListener
  {
    /**
     * This method is invoked when mouse is dragged over the menu item.
     *
     * @param e The MenuDragMouseEvent
     */
    public void menuDragMouseDragged(MenuDragMouseEvent e)
    {
      MenuSelectionManager manager = MenuSelectionManager.defaultManager();
      manager.setSelectedPath(e.getPath());
    }

    /**
     * This method is invoked when mouse enters the menu item while it is
     * being dragged.
     *
     * @param e The MenuDragMouseEvent
     */
    public void menuDragMouseEntered(MenuDragMouseEvent e)
    {
      MenuSelectionManager manager = MenuSelectionManager.defaultManager();
      manager.setSelectedPath(e.getPath());
    }

    /**
     * This method is invoked when mouse exits the menu item while
     * it is being dragged
     *
     * @param e The MenuDragMouseEvent
     */
    public void menuDragMouseExited(MenuDragMouseEvent e)
    {
<<<<<<< HEAD
      // TODO: What should be done here, if anything?
=======
      // Nothing to do here.
>>>>>>> f8383f28
    }

    /**
     * This method is invoked when mouse was dragged and released
     * inside the menu item.
     *
     * @param e The MenuDragMouseEvent
     */
    public void menuDragMouseReleased(MenuDragMouseEvent e)
    {
<<<<<<< HEAD
      // TODO: What should be done here, if anything?
=======
      // Nothing to do here.
>>>>>>> f8383f28
    }
  }

  /**
   * This class handles key events occuring when menu item is visible on the
   * screen.
   */
  private class MenuKeyHandler implements MenuKeyListener
  {
    /**
     * This method is invoked when key has been pressed
     *
     * @param e A {@link MenuKeyEvent}.
     */
    public void menuKeyPressed(MenuKeyEvent e)
    {
<<<<<<< HEAD
      // TODO: What should be done here, if anything?
=======
      // Nothing to do here.
>>>>>>> f8383f28
    }

    /**
     * This method is invoked when key has been pressed
     *
     * @param e A {@link MenuKeyEvent}.
     */
    public void menuKeyReleased(MenuKeyEvent e)
    {
<<<<<<< HEAD
      // TODO: What should be done here, if anything?
=======
      // Nothing to do here.
>>>>>>> f8383f28
    }

    /**
     * This method is invoked when key has been typed
     * It handles the mnemonic key for the menu item.
     *
     * @param e A {@link MenuKeyEvent}.
     */
    public void menuKeyTyped(MenuKeyEvent e)
    throws NotImplementedException
    {
      // TODO: What should be done here, if anything?
    }
  }
}<|MERGE_RESOLUTION|>--- conflicted
+++ resolved
@@ -38,11 +38,8 @@
 
 package javax.swing.plaf.basic;
 
-<<<<<<< HEAD
-=======
 import gnu.classpath.NotImplementedException;
 
->>>>>>> f8383f28
 import java.awt.Component;
 import java.awt.Dimension;
 import java.awt.event.MouseEvent;
@@ -350,11 +347,7 @@
 
     public void mouseMoved(MouseEvent e)
     {
-<<<<<<< HEAD
-      // TODO: What should be done here, if anything?
-=======
       // Nothing to do here.
->>>>>>> f8383f28
     }
 
     public void mousePressed(MouseEvent e)
@@ -475,50 +468,10 @@
      */
     public ChangeHandler(JMenu m, BasicMenuUI ui)
     {
-<<<<<<< HEAD
-      // TODO: Implement this properly.
-=======
       menu = m;
       this.ui = ui;
->>>>>>> f8383f28
-    }
-
-<<<<<<< HEAD
-  /**
-   * @deprecated
-   */
-  public class ChangeHandler implements ChangeListener
-  {
-    /**
-     * Not used.
-     */
-    public boolean isSelected;
-
-    /**
-     * Not used.
-     */
-    public JMenu menu;
-
-    /**
-     * Not used.
-     */
-    public BasicMenuUI ui;
-
-    /**
-     * Not used.
-     */
-    public Component wasFocused;
-
-    /**
-     * Not used.
-     */
-    public ChangeHandler(JMenu m, BasicMenuUI ui)
-    {
-      // Not used.
-    }
-
-=======
->>>>>>> f8383f28
+    }
+
     /**
      * Not used.
      */
@@ -564,11 +517,7 @@
      */
     public void menuDragMouseExited(MenuDragMouseEvent e)
     {
-<<<<<<< HEAD
-      // TODO: What should be done here, if anything?
-=======
       // Nothing to do here.
->>>>>>> f8383f28
     }
 
     /**
@@ -579,11 +528,7 @@
      */
     public void menuDragMouseReleased(MenuDragMouseEvent e)
     {
-<<<<<<< HEAD
-      // TODO: What should be done here, if anything?
-=======
       // Nothing to do here.
->>>>>>> f8383f28
     }
   }
 
@@ -600,11 +545,7 @@
      */
     public void menuKeyPressed(MenuKeyEvent e)
     {
-<<<<<<< HEAD
-      // TODO: What should be done here, if anything?
-=======
       // Nothing to do here.
->>>>>>> f8383f28
     }
 
     /**
@@ -614,11 +555,7 @@
      */
     public void menuKeyReleased(MenuKeyEvent e)
     {
-<<<<<<< HEAD
-      // TODO: What should be done here, if anything?
-=======
       // Nothing to do here.
->>>>>>> f8383f28
     }
 
     /**
