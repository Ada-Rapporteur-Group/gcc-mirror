--- conflicted
+++ resolved
@@ -61,10 +61,7 @@
 import java.util.Enumeration;
 
 import javax.swing.AbstractAction;
-<<<<<<< HEAD
-=======
 import javax.swing.ActionMap;
->>>>>>> f8383f28
 import javax.swing.BoundedRangeModel;
 import javax.swing.InputMap;
 import javax.swing.JComponent;
@@ -521,34 +518,6 @@
     }
   }
 
-  /**
-   * This class is no longer used as of JDK1.3.
-   */
-  public class ActionScroller extends AbstractAction
-  {
-    /**
-     * Not used.
-     *
-     * @param slider not used
-     * @param dir not used
-     * @param block not used
-     */
-    public ActionScroller(JSlider slider, int dir, boolean block)
-    {
-      // Not used.
-    }
-
-    /**
-     * Not used.
-     *
-     * @param event not used
-     */
-    public void actionPerformed(ActionEvent event)
-    {
-      // Not used.
-    }
-  }
-
   /** Listener for changes from the model. */
   protected ChangeListener changeListener;
 
@@ -2062,7 +2031,7 @@
   public void paintThumb(Graphics g)
   {
     Color saved_color = g.getColor();
-    
+
     Point a = new Point(thumbRect.x, thumbRect.y);
     Point b = new Point(a);
     Point c = new Point(a);
