--- conflicted
+++ resolved
@@ -70,9 +70,6 @@
   
   public void propertyChange(PropertyChangeEvent e)
   {
-<<<<<<< HEAD
-    // TODO: What should be done here, if anything?
-=======
     // Store the TextLayout for this in a client property for speed-up
     // painting of the label.
     String property = e.getPropertyName();
@@ -90,7 +87,6 @@
         TextLayout layout = new TextLayout(text, b.getFont(), frc);
         b.putClientProperty(BasicGraphicsUtils.CACHED_TEXT_LAYOUT, layout);
       }
->>>>>>> f8383f28
   }
   
   protected void checkOpacity(AbstractButton b) 
