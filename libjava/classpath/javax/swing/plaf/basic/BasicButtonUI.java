--- conflicted
+++ resolved
@@ -156,12 +156,8 @@
     LookAndFeel.installColorsAndFont(b, prefix + "background",
                                      prefix + "foreground", prefix + "font");
     LookAndFeel.installBorder(b, prefix + "border");
-<<<<<<< HEAD
-    b.setMargin(UIManager.getInsets(prefix + "margin"));
-=======
     if (b.getMargin() == null || b.getMargin() instanceof UIResource)
       b.setMargin(UIManager.getInsets(prefix + "margin"));
->>>>>>> f8383f28
     b.setIconTextGap(UIManager.getInt(prefix + "textIconGap"));
     b.setInputMap(JComponent.WHEN_FOCUSED, 
                   (InputMap) UIManager.get(prefix + "focusInputMap"));
@@ -176,18 +172,12 @@
   {
     if (b.getFont() instanceof UIResource)
       b.setFont(null);
-<<<<<<< HEAD
-    b.setForeground(null);
-    b.setBackground(null);
-    b.setBorder(null);
-=======
     if (b.getForeground() instanceof UIResource)
       b.setForeground(null);
     if (b.getBackground() instanceof UIResource)
       b.setBackground(null);
     if (b.getBorder() instanceof UIResource)
       b.setBorder(null);
->>>>>>> f8383f28
     b.setIconTextGap(defaultTextIconGap);
     if (b.getMargin() instanceof UIResource)
       b.setMargin(null);
@@ -452,25 +442,17 @@
     if (b.isEnabled())
       {
         g.setColor(b.getForeground());
-<<<<<<< HEAD
-        g.drawString(text, textRect.x, textRect.y + fm.getAscent());
-=======
         // FIXME: Underline mnemonic.
         BasicGraphicsUtils.drawString(b, g, text, -1, textRect.x,
                                       textRect.y + fm.getAscent());
->>>>>>> f8383f28
       }
     else
       {
         String prefix = getPropertyPrefix();
         g.setColor(UIManager.getColor(prefix + "disabledText"));
-<<<<<<< HEAD
-        g.drawString(text, textRect.x, textRect.y + fm.getAscent());
-=======
         // FIXME: Underline mnemonic.
         BasicGraphicsUtils.drawString(b, g, text, -1, textRect.x,
                                       textRect.y + fm.getAscent());
->>>>>>> f8383f28
       }
   } 
 }