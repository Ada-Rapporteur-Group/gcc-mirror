--- conflicted
+++ resolved
@@ -59,17 +59,10 @@
 import javax.swing.ActionMap;
 import javax.swing.InputMap;
 import javax.swing.JComponent;
-<<<<<<< HEAD
-import javax.swing.KeyStroke;
-import javax.swing.LookAndFeel;
-import javax.swing.SwingConstants;
-import javax.swing.SwingUtilities;
-=======
 import javax.swing.LookAndFeel;
 import javax.swing.SwingConstants;
 import javax.swing.SwingUtilities;
 import javax.swing.TransferHandler;
->>>>>>> f8383f28
 import javax.swing.UIManager;
 import javax.swing.event.DocumentEvent;
 import javax.swing.event.DocumentListener;
@@ -90,7 +83,6 @@
 import javax.swing.text.JTextComponent;
 import javax.swing.text.Keymap;
 import javax.swing.text.Position;
-import javax.swing.text.Utilities;
 import javax.swing.text.View;
 import javax.swing.text.ViewFactory;
 
@@ -425,9 +417,6 @@
       if (event.getPropertyName().equals("document"))
         {
           // Document changed.
-<<<<<<< HEAD
-	      modelChanged();
-=======
           Object oldValue = event.getOldValue();
           if (oldValue != null)
             {
@@ -441,7 +430,6 @@
               newDoc.addDocumentListener(documentHandler);
             }
           modelChanged();
->>>>>>> f8383f28
         }
 
       BasicTextUI.this.propertyChange(event);
@@ -463,12 +451,9 @@
      */
     public void changedUpdate(DocumentEvent ev)
     {
-<<<<<<< HEAD
-=======
       // Updates are forwarded to the View even if 'getVisibleEditorRect'
       // method returns null. This means the View classes have to be
       // aware of that possibility.
->>>>>>> f8383f28
       rootView.changedUpdate(ev, getVisibleEditorRect(),
                              rootView.getViewFactory());
     }
@@ -480,12 +465,9 @@
      */
     public void insertUpdate(DocumentEvent ev)
     {
-<<<<<<< HEAD
-=======
       // Updates are forwarded to the View even if 'getVisibleEditorRect'
       // method returns null. This means the View classes have to be
       // aware of that possibility.
->>>>>>> f8383f28
       rootView.insertUpdate(ev, getVisibleEditorRect(),
                             rootView.getViewFactory());
     }
@@ -497,12 +479,9 @@
      */
     public void removeUpdate(DocumentEvent ev)
     {
-<<<<<<< HEAD
-=======
       // Updates are forwarded to the View even if 'getVisibleEditorRect'
       // method returns null. This means the View classes have to be
       // aware of that possibility.
->>>>>>> f8383f28
       rootView.removeUpdate(ev, getVisibleEditorRect(),
                             rootView.getViewFactory());
     }
@@ -533,18 +512,6 @@
   DocumentHandler documentHandler = new DocumentHandler();
 
   /**
-   * The standard background color. This is the color which is used to paint
-   * text in enabled text components.
-   */
-  Color background;
-
-  /**
-   * The inactive background color. This is the color which is used to paint
-   * text in disabled text components.
-   */
-  Color inactiveBackground;
-
-  /**
    * Creates a new <code>BasicTextUI</code> instance.
    */
   public BasicTextUI()
@@ -591,33 +558,22 @@
   public void installUI(final JComponent c)
   {
     textComponent = (JTextComponent) c;
-<<<<<<< HEAD
-=======
     installDefaults();
     textComponent.addPropertyChangeListener(updateHandler);
->>>>>>> f8383f28
     Document doc = textComponent.getDocument();
     if (doc == null)
       {
         doc = getEditorKit(textComponent).createDefaultDocument();
         textComponent.setDocument(doc);
       }
-<<<<<<< HEAD
-    installDefaults();
-=======
     else
       {
         doc.addDocumentListener(documentHandler);
         modelChanged();
       }
 
->>>>>>> f8383f28
     installListeners();
     installKeyboardActions();
-
-    // We need to trigger this so that the view hierarchy gets initialized.
-    modelChanged();
-
   }
 
   /**
@@ -679,24 +635,6 @@
     if (highlighter == null || highlighter instanceof UIResource)
       textComponent.setHighlighter(createHighlighter());
 
-<<<<<<< HEAD
-    String prefix = getPropertyPrefix();
-    LookAndFeel.installColorsAndFont(textComponent, prefix + ".background",
-                                     prefix + ".foreground", prefix + ".font");
-    LookAndFeel.installBorder(textComponent, prefix + ".border");
-    textComponent.setMargin(UIManager.getInsets(prefix + ".margin"));
-
-    caret.setBlinkRate(UIManager.getInt(prefix + ".caretBlinkRate"));
-
-    // Fetch the colors for enabled/disabled text components.
-    background = UIManager.getColor(prefix + ".background");
-    inactiveBackground = UIManager.getColor(prefix + ".inactiveBackground");
-    textComponent.setDisabledTextColor
-                         (UIManager.getColor(prefix + ".inactiveForeground"));
-    textComponent.setSelectedTextColor(UIManager.getColor(prefix + ".selectionForeground"));
-    textComponent.setSelectionColor(UIManager.getColor(prefix + ".selectionBackground"));    
-=======
->>>>>>> f8383f28
   }
 
   /**
@@ -758,21 +696,6 @@
   protected void installListeners()
   {
     textComponent.addFocusListener(focuslistener);
-<<<<<<< HEAD
-    textComponent.addPropertyChangeListener(updateHandler);
-    installDocumentListeners();
-  }
-
-  /**
-   * Installs the document listeners on the textComponent's model.
-   */
-  private void installDocumentListeners()
-  {
-    Document doc = textComponent.getDocument();
-    if (doc != null)
-      doc.addDocumentListener(documentHandler);
-=======
->>>>>>> f8383f28
   }
 
   /**
@@ -799,35 +722,6 @@
    */
   protected Keymap createKeymap()
   {
-<<<<<<< HEAD
-    // FIXME: It seems to me that this method implementation is wrong. It seems
-    // to fetch the focusInputMap and transform it to the KeyBinding/Keymap
-    // implemenation. I would think that it should be done the other way,
-    // fetching the keybindings (from prefix + ".bindings") and transform
-    // it to the newer InputMap/ActionMap implementation.
-    JTextComponent.KeyBinding[] bindings = null;
-    String prefix = getPropertyPrefix();
-    InputMapUIResource m = (InputMapUIResource) UIManager.get(prefix + ".focusInputMap");
-    if (m != null)
-      {
-        KeyStroke[] keys = m.keys();
-        int len = keys.length;
-        bindings = new JTextComponent.KeyBinding[len];
-        for (int i = 0; i < len; i++)
-          {
-            KeyStroke curr = keys[i];
-            bindings[i] = new JTextComponent.KeyBinding(curr,
-                                                        (String) m.get(curr));
-          }
-      }
-    if (bindings == null)
-      bindings = new JTextComponent.KeyBinding[0];
-
-    Keymap km = JTextComponent.addKeymap(getKeymapName(), 
-                                         JTextComponent.getKeymap(JTextComponent.DEFAULT_KEYMAP));    
-    JTextComponent.loadKeymap(km, bindings, textComponent.getActions());
-    return km;    
-=======
     String keymapName = getKeymapName();
     Keymap keymap = JTextComponent.getKeymap(keymapName);
     if (keymap == null)
@@ -845,7 +739,6 @@
           }
       }
     return keymap;
->>>>>>> f8383f28
   }
 
   /**
@@ -853,46 +746,6 @@
    */
   protected void installKeyboardActions()
   {
-<<<<<<< HEAD
-    // load key bindings for the older interface
-    Keymap km = JTextComponent.getKeymap(getKeymapName());
-    if (km == null)
-      km = createKeymap();
-    textComponent.setKeymap(km);
-
-    // load any bindings for the newer InputMap / ActionMap interface
-    SwingUtilities.replaceUIInputMap(textComponent, JComponent.WHEN_FOCUSED,
-                                     getInputMap(JComponent.WHEN_FOCUSED));
-    SwingUtilities.replaceUIActionMap(textComponent, createActionMap());
-    
-    ActionMap parentActionMap = new ActionMapUIResource();
-    Action[] actions = textComponent.getActions();
-    for (int j = 0; j < actions.length; j++)
-      {
-        Action currAction = actions[j];
-        parentActionMap.put(currAction.getValue(Action.NAME), currAction);
-      }
-    
-    SwingUtilities.replaceUIActionMap(textComponent, parentActionMap);
-  }
-  
-  /**
-   * Creates an ActionMap to be installed on the text component.
-   * 
-   * @return an ActionMap to be installed on the text component
-   */
-  ActionMap createActionMap()
-  {
-    Action[] actions = textComponent.getActions();
-    ActionMap am = new ActionMapUIResource();
-    for (int i = 0; i < actions.length; ++i)
-      {
-        String name = (String) actions[i].getValue(Action.NAME);
-        if (name != null)
-          am.put(name, actions[i]);
-      }
-    return am;
-=======
     // This is only there for backwards compatibility.
     textComponent.setKeymap(createKeymap());
 
@@ -900,7 +753,6 @@
     SwingUtilities.replaceUIInputMap(textComponent, JComponent.WHEN_FOCUSED,
                                      getInputMap());
     SwingUtilities.replaceUIActionMap(textComponent, getActionMap());
->>>>>>> f8383f28
   }
   
   /**
@@ -916,19 +768,6 @@
     // .actionMap entry in the UIManager, one gets installed after a text
     // component of that type has been loaded.
     String prefix = getPropertyPrefix();
-<<<<<<< HEAD
-    switch (condition)
-      {
-      case JComponent.WHEN_IN_FOCUSED_WINDOW:
-        // FIXME: is this the right string? nobody seems to use it.
-        return (InputMap) UIManager.get(prefix + ".windowInputMap"); 
-      case JComponent.WHEN_ANCESTOR_OF_FOCUSED_COMPONENT:
-        return (InputMap) UIManager.get(prefix + ".ancestorInputMap");
-      default:
-      case JComponent.WHEN_FOCUSED:
-        return (InputMap) UIManager.get(prefix + ".focusInputMap");
-      }
-=======
     String amName = prefix + ".actionMap";
     ActionMap am = (ActionMap) UIManager.get(amName);
     if (am == null)
@@ -986,7 +825,6 @@
     if (shared != null)
       im.setParent(shared);
     return im;
->>>>>>> f8383f28
   }
 
   /**
@@ -1021,9 +859,7 @@
    */
   protected void uninstallListeners()
   {
-    textComponent.removePropertyChangeListener(updateHandler);
     textComponent.removeFocusListener(focuslistener);
-    textComponent.getDocument().removeDocumentListener(documentHandler);
   }
 
   /**
@@ -1225,85 +1061,6 @@
   public void damageRange(JTextComponent t, int p0, int p1,
                           Position.Bias firstBias, Position.Bias secondBias)
   {
-<<<<<<< HEAD
-    try
-      {
-        // Limit p0 and p1 to sane values to prevent unfriendly
-        // BadLocationExceptions. This makes it possible for the highlighter
-        // to send us illegal values which can happen when a large number
-        // of selected characters are removed (eg. by pressing delete
-        // or backspace).
-        // The reference implementation does not throw an exception, too.
-        p0 = Math.min(p0, t.getDocument().getLength());
-        p1 = Math.min(p1, t.getDocument().getLength());
-
-        Rectangle l1 = modelToView(t, p0, firstBias);
-        Rectangle l2 = modelToView(t, p1, secondBias);
-        if (l1.y == l2.y)
-          t.repaint(l1.union(l2));
-        else
-          {
-            // The two rectangles lie on different lines and we need a
-            // different algorithm to calculate the damaged area:
-            // 1. The line of p0 is damaged from the position of p0
-            // to the right border.
-            // 2. All lines between the ones where p0 and p1 lie on
-            // are completely damaged. Use the allocation area to find
-            // out the bounds.
-            // 3. The final line is damaged from the left bound to the
-            // position of p1.
-            Insets insets = t.getInsets();
-
-            // Damage first line until the end.
-            l1.width = insets.right + t.getWidth() - l1.x;
-            t.repaint(l1);
-            
-            // Note: Utilities.getPositionBelow() may return the offset
-            // that was put in. In that case there is no next line and
-            // we should stop searching for one.
-            
-            int posBelow = Utilities.getPositionBelow(t, p0, l1.x);
-            if (posBelow < p1 && posBelow != -1 && posBelow != p0)
-              {
-                // Take the rectangle of the offset we just found and grow it
-                // to the maximum width. Retain y because this is our start
-                // height.
-                Rectangle grow = modelToView(t, posBelow);
-                grow.x = insets.left;
-                grow.width = t.getWidth() + insets.right;
-                
-                // Find further lines which have to be damaged completely.
-                int nextPosBelow = posBelow;
-                while (nextPosBelow < p1 && nextPosBelow != -1 && posBelow != nextPosBelow)
-                  {
-                    posBelow = nextPosBelow;
-                    nextPosBelow = Utilities.getPositionBelow(t, posBelow, l1.x);
-                  }
-                // Now posBelow is an offset on the last line which has to be damaged
-                // completely. (newPosBelow is on the same line as p1)
-                 
-                // Retrieve the rectangle of posBelow and use its y and height
-                // value to calculate the final height of the multiple line
-                // spanning rectangle.
-                Rectangle end = modelToView(t, posBelow);
-                grow.height = end.y + end.height - grow.y;
-                
-                // Mark that area as damage.
-                t.repaint(grow);
-              }
-            
-            // Damage last line from its beginning to the position of p1.
-            l2.width += l2.x;
-            l2.x = insets.left;
-            t.repaint(l2);
-          }
-      }
-    catch (BadLocationException ex)
-      {
-        AssertionError err = new AssertionError("Unexpected bad location");
-        err.initCause(ex);
-        throw err;
-=======
     Rectangle alloc = getVisibleEditorRect();
     if (alloc != null)
       {
@@ -1333,7 +1090,6 @@
             if (doc instanceof AbstractDocument)
               ((AbstractDocument) doc).readUnlock();
           }
->>>>>>> f8383f28
       }
   }
 
@@ -1532,7 +1288,7 @@
 
     // Return null if the component has no valid size.
     if (width <= 0 || height <= 0)
-      return new Rectangle(0, 0, 0, 0);
+      return null;
 	
     Insets insets = textComponent.getInsets();
     return new Rectangle(insets.left, insets.top,
