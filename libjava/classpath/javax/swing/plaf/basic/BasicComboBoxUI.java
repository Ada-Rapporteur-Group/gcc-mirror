/* BasicComboBoxUI.java --
   Copyright (C) 2004, 2005, 2006,  Free Software Foundation, Inc.

This file is part of GNU Classpath.

GNU Classpath is free software; you can redistribute it and/or modify
it under the terms of the GNU General Public License as published by
the Free Software Foundation; either version 2, or (at your option)
any later version.

GNU Classpath is distributed in the hope that it will be useful, but
WITHOUT ANY WARRANTY; without even the implied warranty of
MERCHANTABILITY or FITNESS FOR A PARTICULAR PURPOSE.  See the GNU
General Public License for more details.

You should have received a copy of the GNU General Public License
along with GNU Classpath; see the file COPYING.  If not, write to the
Free Software Foundation, Inc., 51 Franklin Street, Fifth Floor, Boston, MA
02110-1301 USA.

Linking this library statically or dynamically with other modules is
making a combined work based on this library.  Thus, the terms and
conditions of the GNU General Public License cover the whole
combination.

As a special exception, the copyright holders of this library give you
permission to link this library with independent modules to produce an
executable, regardless of the license terms of these independent
modules, and to copy and distribute the resulting executable under
terms of your choice, provided that you also meet, for each linked
independent module, the terms and conditions of the license of that
module.  An independent module is a module which is not derived from
or based on this library.  If you modify this library, you may extend
this exception to your version of the library, but you are not
obligated to do so.  If you do not wish to do so, delete this
exception statement from your version. */


package javax.swing.plaf.basic;

import java.awt.Color;
import java.awt.Component;
import java.awt.Container;
import java.awt.Dimension;
import java.awt.Font;
<<<<<<< HEAD
import java.awt.FontMetrics;
=======
>>>>>>> f8383f28
import java.awt.Graphics;
import java.awt.Insets;
import java.awt.LayoutManager;
import java.awt.Rectangle;
import java.awt.event.FocusEvent;
import java.awt.event.FocusListener;
import java.awt.event.ItemEvent;
import java.awt.event.ItemListener;
import java.awt.event.KeyAdapter;
import java.awt.event.KeyEvent;
import java.awt.event.KeyListener;
import java.awt.event.MouseListener;
import java.awt.event.MouseMotionListener;
import java.beans.PropertyChangeEvent;
import java.beans.PropertyChangeListener;

import javax.accessibility.Accessible;
import javax.accessibility.AccessibleContext;
import javax.swing.CellRendererPane;
import javax.swing.ComboBoxEditor;
import javax.swing.ComboBoxModel;
import javax.swing.DefaultListCellRenderer;
import javax.swing.InputMap;
import javax.swing.JButton;
import javax.swing.JComboBox;
import javax.swing.JComponent;
import javax.swing.JList;
import javax.swing.ListCellRenderer;
import javax.swing.LookAndFeel;
import javax.swing.SwingUtilities;
import javax.swing.UIManager;
import javax.swing.event.ListDataEvent;
import javax.swing.event.ListDataListener;
import javax.swing.plaf.ComboBoxUI;
import javax.swing.plaf.ComponentUI;
import javax.swing.plaf.UIResource;

/**
 * A UI delegate for the {@link JComboBox} component.
 *
 * @author Olga Rodimina
 * @author Robert Schuster
 */
public class BasicComboBoxUI extends ComboBoxUI
{
  /**
   * The arrow button that is displayed in the right side of JComboBox. This
   * button is used to hide and show combo box's list of items.
   */
  protected JButton arrowButton;

  /**
   * The combo box represented by this UI delegate.
   */
  protected JComboBox comboBox;

  /**
   * The component that is responsible for displaying/editing the selected 
   * item of the combo box. 
   * 
   * @see BasicComboBoxEditor#getEditorComponent()
   */
  protected Component editor;

  /**
   * A listener listening to focus events occurring in the {@link JComboBox}.
   */
  protected FocusListener focusListener;

  /**
   * A flag indicating whether JComboBox currently has the focus.
   */
  protected boolean hasFocus;

  /**
   * A listener listening to item events fired by the {@link JComboBox}.
   */
  protected ItemListener itemListener;

  /**
   * A listener listening to key events that occur while {@link JComboBox} has
   * the focus.
   */
  protected KeyListener keyListener;

  /**
<<<<<<< HEAD
   * A listener listening to mouse events occuring in the {@link JComboBox}.
   */
  private MouseListener mouseListener;

  /**
=======
>>>>>>> f8383f28
   * List used when rendering selected item of the combo box. The selection
   * and foreground colors for combo box renderer are configured from this
   * list.
   */
  protected JList listBox;

  /**
   * ListDataListener listening to JComboBox model
   */
  protected ListDataListener listDataListener;

  /**
   * Popup list containing the combo box's menu items.
   */
  protected ComboPopup popup;
  
  protected KeyListener popupKeyListener;
  
  protected MouseListener popupMouseListener;
  
  protected MouseMotionListener popupMouseMotionListener;

  /**
   * Listener listening to changes in the bound properties of JComboBox
   */
  protected PropertyChangeListener propertyChangeListener;

<<<<<<< HEAD
  /** 
   * The button background. 
   * @see #installDefaults()
   */
  private Color buttonBackground;
  
  /** 
   * The button shadow. 
   * @see #installDefaults()
   */
  private Color buttonShadow;
  
  /**
   * The button dark shadow.
   * @see #installDefaults()
   */
  private Color buttonDarkShadow;

  /**
   * The button highlight.
   * @see #installDefaults()
   */
  private Color buttonHighlight;

  /* Size of the largest item in the comboBox
   * This is package-private to avoid an accessor method.
   */
  Dimension displaySize;

  // FIXME: This field isn't used anywhere at this moment.
=======
  /* Size of the largest item in the comboBox
   * This is package-private to avoid an accessor method.
   */
  Dimension displaySize = new Dimension();

  /**
   * Used to render the combo box values.
   */
>>>>>>> f8383f28
  protected CellRendererPane currentValuePane;

  /**
   * The current minimum size if isMinimumSizeDirty is false.
   * Setup by getMinimumSize() and invalidated by the various listeners.
   */
  protected Dimension cachedMinimumSize;

  /**
   * Indicates whether or not the cachedMinimumSize field is valid or not.
   */
  protected boolean isMinimumSizeDirty = true;

  /**
   * Creates a new <code>BasicComboBoxUI</code> object.
   */
  public BasicComboBoxUI()
  {
<<<<<<< HEAD
    // Nothing to do here.
=======
    currentValuePane = new CellRendererPane();
    cachedMinimumSize = new Dimension();
>>>>>>> f8383f28
  }

  /**
   * A factory method to create a UI delegate for the given 
   * {@link JComponent}, which should be a {@link JComboBox}.
   *
   * @param c The {@link JComponent} a UI is being created for.
   *
   * @return A UI delegate for the {@link JComponent}.
   */
  public static ComponentUI createUI(JComponent c)
  {
    return new BasicComboBoxUI();
  }

  /**
   * Installs the UI for the given {@link JComponent}.
   *
   * @param c  the JComponent to install a UI for.
   * 
   * @see #uninstallUI(JComponent)
   */
  public void installUI(JComponent c)
  {
    super.installUI(c);

    if (c instanceof JComboBox)
      {
<<<<<<< HEAD
        comboBox = (JComboBox) c;
        comboBox.setOpaque(true);
        comboBox.setLayout(createLayoutManager());
        installDefaults();
        installComponents();
        installListeners();
        installKeyboardActions();
=======
        isMinimumSizeDirty = true;
        comboBox = (JComboBox) c;
        installDefaults();

        // Set editor and renderer for the combo box. Editor is used
        // only if combo box becomes editable, otherwise renderer is used
        // to paint the selected item; combobox is not editable by default.
        ListCellRenderer renderer = comboBox.getRenderer();
        if (renderer == null || renderer instanceof UIResource)
          comboBox.setRenderer(createRenderer());

        ComboBoxEditor currentEditor = comboBox.getEditor();
        if (currentEditor == null || currentEditor instanceof UIResource)
          {
            currentEditor = createEditor();
            comboBox.setEditor(currentEditor);
          } 
        editor = currentEditor.getEditorComponent();

        installComponents();
        installListeners();
        if (arrowButton != null)
          configureArrowButton();
        if (editor != null)
          configureEditor();
        comboBox.setLayout(createLayoutManager());
        comboBox.setFocusable(true);
        installKeyboardActions();
        comboBox.putClientProperty(BasicLookAndFeel.DONT_CANCEL_POPUP,
                                   Boolean.TRUE);
>>>>>>> f8383f28
      }
  }

  /**
   * Uninstalls the UI for the given {@link JComponent}.
   *
   * @param c The JComponent that is having this UI removed.
   * 
   * @see #installUI(JComponent)
   */
  public void uninstallUI(JComponent c)
  {
    setPopupVisible(comboBox, false);
    popup.uninstallingUI();
    uninstallKeyboardActions();
    comboBox.setLayout(null);
    uninstallComponents();
    uninstallListeners();
    uninstallDefaults();
    comboBox = null;
  }

  /**
   * Installs the defaults that are defined in the {@link BasicLookAndFeel} 
   * for this {@link JComboBox}.
   * 
   * @see #uninstallDefaults()
   */
  protected void installDefaults()
  {
    LookAndFeel.installColorsAndFont(comboBox, "ComboBox.background",
                                     "ComboBox.foreground", "ComboBox.font");
<<<<<<< HEAD
    
    // fetch the button color scheme
    buttonBackground = UIManager.getColor("ComboBox.buttonBackground");
    buttonShadow = UIManager.getColor("ComboBox.buttonShadow");
    buttonDarkShadow = UIManager.getColor("ComboBox.buttonDarkShadow");
    buttonHighlight = UIManager.getColor("ComboBox.buttonHighlight");
=======
    LookAndFeel.installBorder(comboBox, "ComboBox.border");
>>>>>>> f8383f28
  }

  /**
   * Creates and installs the listeners for this UI.
   * 
   * @see #uninstallListeners()
   */
  protected void installListeners()
  {
    // install combo box's listeners
    propertyChangeListener = createPropertyChangeListener();
    comboBox.addPropertyChangeListener(propertyChangeListener);

    focusListener = createFocusListener();
    editor.addFocusListener(focusListener);

    itemListener = createItemListener();
    comboBox.addItemListener(itemListener);

    keyListener = createKeyListener();
    comboBox.addKeyListener(keyListener);

<<<<<<< HEAD
    mouseListener = createMouseListener();
    arrowButton.addMouseListener(mouseListener);

    // install listeners that listen to combo box model
    listDataListener = createListDataListener();
    comboBox.getModel().addListDataListener(listDataListener);
=======
    // install listeners that listen to combo box model
    listDataListener = createListDataListener();
    comboBox.getModel().addListDataListener(listDataListener);

    // Install mouse and key listeners from the popup.
    popupMouseListener = popup.getMouseListener();
    comboBox.addMouseListener(popupMouseListener);

    popupMouseMotionListener = popup.getMouseMotionListener();
    comboBox.addMouseMotionListener(popupMouseMotionListener);

    popupKeyListener = popup.getKeyListener();
    comboBox.addKeyListener(popupKeyListener);
>>>>>>> f8383f28
  }

  /**
   * Uninstalls the defaults and sets any objects created during
   * install to <code>null</code>.
   * 
   * @see #installDefaults()
   */
  protected void uninstallDefaults()
  {
    if (comboBox.getFont() instanceof UIResource)
      comboBox.setFont(null);

    if (comboBox.getForeground() instanceof UIResource)
      comboBox.setForeground(null);
    
    if (comboBox.getBackground() instanceof UIResource)
      comboBox.setBackground(null);

<<<<<<< HEAD
    buttonBackground = null;
    buttonShadow = null;
    buttonDarkShadow = null;
    buttonHighlight = null;
=======
    LookAndFeel.uninstallBorder(comboBox);
>>>>>>> f8383f28
  }

  /**
   * Detaches all the listeners we attached in {@link #installListeners}.
   * 
   * @see #installListeners()
   */
  protected void uninstallListeners()
  {
    comboBox.removePropertyChangeListener(propertyChangeListener);
    propertyChangeListener = null;

    comboBox.removeFocusListener(focusListener);
    listBox.removeFocusListener(focusListener);
    focusListener = null;

    comboBox.removeItemListener(itemListener);
    itemListener = null;

    comboBox.removeKeyListener(keyListener);
    keyListener = null;

<<<<<<< HEAD
    arrowButton.removeMouseListener(mouseListener);
    mouseListener = null;

    comboBox.getModel().removeListDataListener(listDataListener);
    listDataListener = null;
=======
    comboBox.getModel().removeListDataListener(listDataListener);
    listDataListener = null;

    if (popupMouseListener != null)
      comboBox.removeMouseListener(popupMouseListener);
    popupMouseListener = null;

    if (popupMouseMotionListener != null)
      comboBox.removeMouseMotionListener(popupMouseMotionListener);
    popupMouseMotionListener = null;

    if (popupKeyListener != null)
      comboBox.removeKeyListener(popupKeyListener);
    popupKeyListener = null;
>>>>>>> f8383f28
  }

  /**
   * Creates the popup that will contain list of combo box's items.
   *
   * @return popup containing list of combo box's items
   */
  protected ComboPopup createPopup()
  {
    return new BasicComboPopup(comboBox);
  }

  /**
   * Creates a {@link KeyListener} to listen to key events.
   *
   * @return KeyListener that listens to key events.
   */
  protected KeyListener createKeyListener()
  {
    return new KeyHandler();
  }

  /**
<<<<<<< HEAD
   * Creates a {@link MouseListener} that will listen to mouse events occurring
   * in the combo box.
   *
   * @return the MouseListener
   */
  private MouseListener createMouseListener()
  {
    return new MouseHandler();
  }

  /**
=======
>>>>>>> f8383f28
   * Creates the {@link FocusListener} that will listen to changes in this
   * JComboBox's focus.
   *
   * @return the FocusListener.
   */
  protected FocusListener createFocusListener()
  {
    return new FocusHandler();
  }

  /**
   * Creates a {@link ListDataListener} to listen to the combo box's data model.
   *
   * @return The new listener.
   */
  protected ListDataListener createListDataListener()
  {
    return new ListDataHandler();
  }

  /**
   * Creates an {@link ItemListener} that will listen to the changes in
   * the JComboBox's selection.
   *
   * @return The ItemListener
   */
  protected ItemListener createItemListener()
  {
    return new ItemHandler();
  }

  /**
   * Creates a {@link PropertyChangeListener} to listen to the changes in
   * the JComboBox's bound properties.
   *
   * @return The PropertyChangeListener
   */
  protected PropertyChangeListener createPropertyChangeListener()
  {
    return new PropertyChangeHandler();
  }

  /**
   * Creates and returns a layout manager for the combo box.  Subclasses can 
   * override this method to provide a different layout.
   *
   * @return a layout manager for the combo box.
   */
  protected LayoutManager createLayoutManager()
  {
    return new ComboBoxLayoutManager();
  }

  /**
   * Creates a component that will be responsible for rendering the
   * selected component in the combo box.
   *
   * @return A renderer for the combo box.
   */
  protected ListCellRenderer createRenderer()
  {
    return new BasicComboBoxRenderer.UIResource();
  }

  /**
   * Creates the component that will be responsible for displaying/editing
   * the selected item in the combo box. This editor is used only when combo 
   * box is editable.
   *
   * @return A new component that will be responsible for displaying/editing
   *         the selected item in the combo box.
   */
  protected ComboBoxEditor createEditor()
  {
    return new BasicComboBoxEditor.UIResource();
  }

  /**
   * Installs the components for this JComboBox. ArrowButton, main
   * part of combo box (upper part) and popup list of items are created and
   * configured here.
   */
  protected void installComponents()
  {
    // create drop down list of items
    popup = createPopup();
    listBox = popup.getList();

<<<<<<< HEAD
    // set editor and renderer for the combo box. Editor is used
    // only if combo box becomes editable, otherwise renderer is used
    // to paint the selected item; combobox is not editable by default. 
    comboBox.setRenderer(createRenderer());

    // create and install arrow button
    arrowButton = createArrowButton();
    configureArrowButton();
    comboBox.add(arrowButton);

    ComboBoxEditor currentEditor = comboBox.getEditor();
    if (currentEditor == null || currentEditor instanceof UIResource)
      {
        currentEditor = createEditor();
        comboBox.setEditor(currentEditor);
      } 
    editor = currentEditor.getEditorComponent();
=======
    // create and install arrow button
    arrowButton = createArrowButton();
    comboBox.add(arrowButton);

    if (comboBox.isEditable())
      addEditor();
>>>>>>> f8383f28

    comboBox.add(currentValuePane);
  }

  /**
   * Uninstalls components from this {@link JComboBox}.
   * 
   * @see #installComponents()
   */
  protected void uninstallComponents()
  {
    // uninstall arrow button
    unconfigureArrowButton();
    comboBox.remove(arrowButton);
    arrowButton = null;

    popup = null;

    if (comboBox.getRenderer() instanceof UIResource)
      comboBox.setRenderer(null);

    // if the editor is not an instanceof UIResource, it was not set by the
    // UI delegate, so don't clear it...
    ComboBoxEditor currentEditor = comboBox.getEditor();
    if (currentEditor instanceof UIResource)
      {
        comboBox.setEditor(null);
        editor = null;
      }
  }

  /**
   * Adds the current editor to the combo box.
   */
  public void addEditor()
  {
    removeEditor();
    editor = comboBox.getEditor().getEditorComponent();
    comboBox.add(editor);
  }

  /**
   * Removes the current editor from the combo box.
   */
  public void removeEditor()
  {
    if (editor != null)
      {
        unconfigureEditor();
        comboBox.remove(editor);
      }
  }

  /**
   * Configures the editor for this combo box.
   */
  protected void configureEditor()
  {
    editor.setFont(comboBox.getFont());
<<<<<<< HEAD
    comboBox.getEditor().setItem(comboBox.getSelectedItem());
    // FIXME: Need to implement. Set font and add listeners.
  }

  /**
   * Unconfigures the editor for this combo nox.  This method is not implemented.
=======
    if (popupKeyListener != null)
      editor.addKeyListener(popupKeyListener);
    if (keyListener != null)
      editor.addKeyListener(keyListener);
    comboBox.configureEditor(comboBox.getEditor(),
                             comboBox.getSelectedItem());
  }

  /**
   * Unconfigures the editor for this combo box. 
>>>>>>> f8383f28
   */
  protected void unconfigureEditor()
  {
    if (popupKeyListener != null)
      editor.removeKeyListener(popupKeyListener);
    if (keyListener != null)
      editor.removeKeyListener(keyListener);
  }

  /**
   * Configures the arrow button.
   * 
   * @see #configureArrowButton()
   */
  public void configureArrowButton()
  {
<<<<<<< HEAD
    arrowButton.setEnabled(comboBox.isEnabled());
    arrowButton.setFont(comboBox.getFont());
    arrowButton.setFocusable(false);
=======
    if (arrowButton != null)
      {
        arrowButton.setEnabled(comboBox.isEnabled());
        arrowButton.setFocusable(false);
        if (popupMouseListener != null)
          arrowButton.addMouseListener(popupMouseListener);
        if (popupMouseMotionListener != null)
          arrowButton.addMouseMotionListener(popupMouseMotionListener);
        
        // Mark the button as not closing the popup, we handle this ourselves.
        arrowButton.putClientProperty(BasicLookAndFeel.DONT_CANCEL_POPUP,
                                      Boolean.TRUE);
      }
>>>>>>> f8383f28
  }

  /**
   * Unconfigures the arrow button.
   * 
   * @see #configureArrowButton()
   *
   * @specnote The specification says this method is implementation specific
   *           and should not be used or overridden.
   */
  public void unconfigureArrowButton()
  {
<<<<<<< HEAD
    // Nothing to do here yet.
=======
    if (arrowButton != null)
      {
        if (popupMouseListener != null)
          arrowButton.removeMouseListener(popupMouseListener);
        if (popupMouseMotionListener != null)
          arrowButton.removeMouseMotionListener(popupMouseMotionListener);
      }
>>>>>>> f8383f28
  }

  /**
   * Creates an arrow button for this {@link JComboBox}.  The arrow button is
   * displayed at the right end of the combo box and is used to display/hide
   * the drop down list of items.
   *
   * @return A new button.
   */
  protected JButton createArrowButton()
  {
    return new BasicArrowButton(BasicArrowButton.SOUTH, buttonBackground, 
            buttonShadow, buttonDarkShadow, buttonHighlight);
  }

  /**
   * Returns <code>true</code> if the popup is visible, and <code>false</code>
   * otherwise.
   *
   * @param c The JComboBox to check
   *
   * @return <code>true</code> if popup part of the JComboBox is visible and 
   *         <code>false</code> otherwise.
   */
  public boolean isPopupVisible(JComboBox c)
  {
    return popup.isVisible();
  }

  /**
   * Displays/hides the {@link JComboBox}'s list of items on the screen.
   *
   * @param c The combo box, for which list of items should be
   *        displayed/hidden
   * @param v true if show popup part of the jcomboBox and false to hide.
   */
  public void setPopupVisible(JComboBox c, boolean v)
  {
    if (v)
      popup.show();
    else
      popup.hide();

    if (comboBox.isEditable())
      editor.requestFocus();
    else
      comboBox.requestFocus();
  }

  /**
   * JComboBox is focus traversable if it is editable and not otherwise.
   *
   * @param c combo box for which to check whether it is focus traversable
   *
   * @return true if focus tranversable and false otherwise
   */
  public boolean isFocusTraversable(JComboBox c)
  {
    if (!comboBox.isEditable())
      return true;

    return false;
  }

  /**
   * Paints given menu item using specified graphics context
   *
   * @param g The graphics context used to paint this combo box
   * @param c comboBox which needs to be painted.
   */
  public void paint(Graphics g, JComponent c)
  {
<<<<<<< HEAD
    Rectangle rect = rectangleForCurrentValue();
    paintCurrentValueBackground(g, rect, hasFocus);
    paintCurrentValue(g, rect, hasFocus);
=======
    hasFocus = comboBox.hasFocus();
    if (! comboBox.isEditable())
      {
        Rectangle rect = rectangleForCurrentValue();
        paintCurrentValueBackground(g, rect, hasFocus);
        paintCurrentValue(g, rect, hasFocus);
      }
>>>>>>> f8383f28
  }

  /**
   * Returns preferred size for the combo box.
   *
   * @param c comboBox for which to get preferred size
   *
   * @return The preferred size for the given combo box
   */
  public Dimension getPreferredSize(JComponent c)
  {
<<<<<<< HEAD
    // note:  overriding getMinimumSize() (for example in the MetalComboBoxUI 
    // class) affects the getPreferredSize() result, so it seems logical that
    // this method is implemented by delegating to the getMinimumSize() method
=======
>>>>>>> f8383f28
    return getMinimumSize(c);
  }

  /**
   * Returns the minimum size for this {@link JComboBox} for this
   * look and feel. Also makes sure cachedMinimimSize is setup correctly.
   *
   * @param c The {@link JComponent} to find the minimum size for.
   *
   * @return The dimensions of the minimum size.
   */
  public Dimension getMinimumSize(JComponent c)
  {
    if (isMinimumSizeDirty)
      {
<<<<<<< HEAD
	Dimension d = getDisplaySize();
	int arrowButtonWidth = d.height;
	cachedMinimumSize = new Dimension(d.width + arrowButtonWidth,
					  d.height);
	isMinimumSizeDirty = false;
=======
        Insets i = getInsets();
        Dimension d = getDisplaySize();
        d.width += i.left + i.right + d.height;
        cachedMinimumSize = new Dimension(d.width, d.height + i.top + i.bottom);
        isMinimumSizeDirty = false;
>>>>>>> f8383f28
      }
    return new Dimension(cachedMinimumSize);
  }

  /** The value returned by the getMaximumSize() method. */
  private static final Dimension MAXIMUM_SIZE = new Dimension(32767, 32767);
  
  /**
   * Returns the maximum size for this {@link JComboBox} for this
   * look and feel.
   *
   * @param c The {@link JComponent} to find the maximum size for
   *
   * @return The maximum size (<code>Dimension(32767, 32767)</code>).
   */
  public Dimension getMaximumSize(JComponent c)
  {
<<<<<<< HEAD
    return MAXIMUM_SIZE;
=======
    return new Dimension(32767, 32767);
>>>>>>> f8383f28
  }

  /**
   * Returns the number of accessible children of the combobox.
   *
   * @param c the component (combobox) to check, ignored
   *
   * @return the number of accessible children of the combobox
   */
  public int getAccessibleChildrenCount(JComponent c)
  {
    int count = 1;
    if (comboBox.isEditable())
      count = 2;
    return count;
  }

  /**
   * Returns the accessible child with the specified index.
   *
   * @param c the component, this is ignored
   * @param i the index of the accessible child to return
   */
  public Accessible getAccessibleChild(JComponent c, int i)
  {
    Accessible child = null;
    switch (i)
    {
      case 0: // The popup.
        if (popup instanceof Accessible)
          {
            AccessibleContext ctx = ((Accessible) popup).getAccessibleContext();
            ctx.setAccessibleParent(comboBox);
            child = (Accessible) popup;
          }
        break;
      case 1: // The editor, if any.
        if (comboBox.isEditable() && editor instanceof Accessible)
          {
            AccessibleContext ctx =
              ((Accessible) editor).getAccessibleContext();
            ctx.setAccessibleParent(comboBox);
            child = (Accessible) editor;
          }
        break;
    }
    return child;
  }

  /**
   * Returns true if the specified key is a navigation key and false otherwise
   *
   * @param keyCode a key for which to check whether it is navigation key or
   *        not.
   *
   * @return true if the specified key is a navigation key and false otherwis
   */
  protected boolean isNavigationKey(int keyCode)
  {
    return keyCode == KeyEvent.VK_UP || keyCode == KeyEvent.VK_DOWN
           || keyCode == KeyEvent.VK_LEFT || keyCode == KeyEvent.VK_RIGHT
           || keyCode == KeyEvent.VK_ENTER || keyCode == KeyEvent.VK_ESCAPE
           || keyCode == KeyEvent.VK_TAB;
  }

  /**
   * Selects next possible item relative to the current selection
   * to be next selected item in the combo box.
   */
  protected void selectNextPossibleValue()
  {
    int index = comboBox.getSelectedIndex();
    if (index != comboBox.getItemCount() - 1)
      comboBox.setSelectedIndex(index + 1);
  }

  /**
   * Selects previous item relative to current selection to be
   * next selected item.
   */
  protected void selectPreviousPossibleValue()
  {
    int index = comboBox.getSelectedIndex();
    if (index > 0)
      comboBox.setSelectedIndex(index - 1);
  }

  /**
   * Displays combo box popup if the popup is not currently shown
   * on the screen and hides it if it is currently shown
   */
  protected void toggleOpenClose()
  {
    setPopupVisible(comboBox, ! isPopupVisible(comboBox));
  }

  /**
   * Returns the bounds in which comboBox's selected item will be
   * displayed.
   *
   * @return rectangle bounds in which comboBox's selected Item will be
   *         displayed
   */
  protected Rectangle rectangleForCurrentValue()
  {
<<<<<<< HEAD
    Rectangle cbBounds = SwingUtilities.getLocalBounds(comboBox);
    Rectangle abBounds = arrowButton.getBounds();   
    Rectangle rectForCurrentValue = new Rectangle(cbBounds.x, cbBounds.y,
      cbBounds.width - abBounds.width, cbBounds.height);
    return rectForCurrentValue;
=======
    int w = comboBox.getWidth();
    int h = comboBox.getHeight();
    Insets i = comboBox.getInsets();
    int arrowSize = h - (i.top + i.bottom);
    if (arrowButton != null)
      arrowSize = arrowButton.getWidth();
    return new Rectangle(i.left, i.top, w - (i.left + i.right + arrowSize),
                         h - (i.top + i.left));
>>>>>>> f8383f28
  }

  /**
   * Returns the insets of the current border.
   *
   * @return Insets representing space between combo box and its border
   */
  protected Insets getInsets()
  {
    return comboBox.getInsets();
  }

  /**
   * Paints currently selected value in the main part of the combo
   * box (part without popup).
   *
   * @param g graphics context
   * @param bounds Rectangle representing the size of the area in which
   *        selected item should be drawn
   * @param hasFocus true if combo box has focus and false otherwise
   */
  public void paintCurrentValue(Graphics g, Rectangle bounds, boolean hasFocus)
  {
    Object currentValue = comboBox.getSelectedItem();
    boolean isPressed = arrowButton.getModel().isPressed();

    /* Gets the component to be drawn for the current value.
     * If there is currently no selected item we will take an empty
     * String as replacement.
     */
    ListCellRenderer renderer = comboBox.getRenderer();
    if (comboBox.getSelectedIndex() != -1)
      {
<<<<<<< HEAD
	Object currentValue = comboBox.getSelectedItem();
	boolean isPressed = arrowButton.getModel().isPressed();

	/* Gets the component to be drawn for the current value.
	 * If there is currently no selected item we will take an empty
	 * String as replacement.
	 */
        Component comp = comboBox.getRenderer().getListCellRendererComponent(
                listBox, (currentValue != null ? currentValue : ""), -1,
                isPressed, hasFocus);
        if (! comboBox.isEnabled())
          {
            comp.setBackground(UIManager.getColor(
                                               "ComboBox.disabledBackground"));
            comp.setForeground(UIManager.getColor(
                                               "ComboBox.disabledForeground"));
            comp.setEnabled(false);
          }
        comp.setBounds(0, 0, bounds.width, bounds.height);
        comp.setFont(comboBox.getFont());
        comp.paint(g);
        
        comboBox.revalidate();
=======
        Component comp;
        if (hasFocus && ! isPopupVisible(comboBox))
          {
            comp = renderer.getListCellRendererComponent(listBox,
                comboBox.getSelectedItem(), -1, true, false);
          }
        else
          {
            comp = renderer.getListCellRendererComponent(listBox,
                comboBox.getSelectedItem(), -1, false, false);
            Color bg = UIManager.getColor("ComboBox.disabledForeground");
            comp.setBackground(bg);
          }
        comp.setFont(comboBox.getFont());
        if (hasFocus && ! isPopupVisible(comboBox))
          {
            comp.setForeground(listBox.getSelectionForeground());
            comp.setBackground(listBox.getSelectionBackground());
          }
        else if (comboBox.isEnabled())
          {
            comp.setForeground(comboBox.getForeground());
            comp.setBackground(comboBox.getBackground());
          }
        else
          {
            Color fg = UIManager.getColor("ComboBox.disabledForeground");
            comp.setForeground(fg);
            Color bg = UIManager.getColor("ComboBox.disabledBackground");
            comp.setBackground(bg);
          }
        currentValuePane.paintComponent(g, comp, comboBox, bounds.x, bounds.y,
                                        bounds.width, bounds.height);
>>>>>>> f8383f28
      }
  }

  /**
   * Paints the background of part of the combo box, where currently
   * selected value is displayed. If the combo box has focus this method
   * should also paint focus rectangle around the combo box.
   *
   * @param g graphics context
   * @param bounds Rectangle representing the size of the largest item  in the
   *        comboBox
   * @param hasFocus true if combo box has fox and false otherwise
   */
  public void paintCurrentValueBackground(Graphics g, Rectangle bounds,
                                          boolean hasFocus)
  {
    Color saved = g.getColor();
    if (comboBox.isEnabled())
      g.setColor(UIManager.getColor("UIManager.background"));
    else
      g.setColor(UIManager.getColor("UIManager.disabledBackground"));
    g.fillRect(bounds.x, bounds.y, bounds.width, bounds.height);
    g.setColor(saved);
  }

  private static final ListCellRenderer DEFAULT_RENDERER
    = new DefaultListCellRenderer();

  /**
   * Returns the default size for the display area of a combo box that does 
   * not contain any elements.  This method returns the width and height of
   * a single space in the current font, plus a margin of 1 pixel. 
   *
   * @return The default display size.
   * 
   * @see #getDisplaySize()
   */
  protected Dimension getDefaultSize()
  {
<<<<<<< HEAD
    // There is nothing in the spec to say how this method should be
    // implemented...so I've done some guessing, written some Mauve tests,
    // and written something that gives dimensions that are close to the 
    // reference implementation.
    FontMetrics fm = comboBox.getFontMetrics(comboBox.getFont());
    int w = fm.charWidth(' ') + 2;
    int h = fm.getHeight() + 2;
    return new Dimension(w, h);
=======
    Component comp = DEFAULT_RENDERER.getListCellRendererComponent(listBox,
        " ", -1, false, false);
    currentValuePane.add(comp);
    comp.setFont(comboBox.getFont());
    Dimension d = comp.getPreferredSize();
    currentValuePane.remove(comp);
    return d;
>>>>>>> f8383f28
  }

  /**
   * Returns the size of the display area for the combo box. This size will be 
   * the size of the combo box, not including the arrowButton.
   *
   * @return The size of the display area for the combo box.
   */
  protected Dimension getDisplaySize()
  {
<<<<<<< HEAD
    if (!comboBox.isEditable()) 
      {
        Object prototype = comboBox.getPrototypeDisplayValue();
        if (prototype != null)
          {
            // calculate result based on prototype
            ListCellRenderer renderer = comboBox.getRenderer();
            Component comp = renderer.getListCellRendererComponent(listBox, 
                prototype, -1, false, false);
            Dimension compSize = comp.getPreferredSize();
            compSize.width += 2;  // add 1 pixel margin around area
            compSize.height += 2;
            return compSize;
          }
        else
          {
            ComboBoxModel model = comboBox.getModel();
            int numItems = model.getSize();

            // if combo box doesn't have any items then simply
            // return its default size
            if (numItems == 0)
              {
                displaySize = getDefaultSize();
                return displaySize;
              }

            Dimension size = new Dimension(0, 0);

            // ComboBox's display size should be equal to the 
            // size of the largest item in the combo box. 
            ListCellRenderer renderer = comboBox.getRenderer();

            for (int i = 0; i < numItems; i++)
              {
                Object item = model.getElementAt(i);
                Component comp = renderer.getListCellRendererComponent(listBox, 
                    item, -1, false, false);

                Dimension compSize = comp.getPreferredSize();
                if (compSize.width + 2 > size.width)
                  size.width = compSize.width + 2;
                if (compSize.height + 2 > size.height)
                  size.height = compSize.height + 2;
              }
            displaySize = size;
            return displaySize;
          }
      }
    else // an editable combo,  
      {
        Component comp = comboBox.getEditor().getEditorComponent();
        Dimension prefSize = comp.getPreferredSize();
        int width = prefSize.width;
        int height = prefSize.height + 2;
        Object prototype = comboBox.getPrototypeDisplayValue();
        if (prototype != null)
          {
            FontMetrics fm = comboBox.getFontMetrics(comboBox.getFont());
            width = Math.max(width, fm.stringWidth(prototype.toString()) + 2);
          }
        displaySize = new Dimension(width, height);
        return displaySize;
      }
=======
    Dimension dim = new Dimension();
    ListCellRenderer renderer = comboBox.getRenderer();
    if (renderer == null)
      {
        renderer = DEFAULT_RENDERER;
      }
    
    Object prototype = comboBox.getPrototypeDisplayValue();
    if (prototype != null)
      {
        Component comp = renderer.getListCellRendererComponent(listBox, 
            prototype, -1, false, false);
        currentValuePane.add(comp);
        comp.setFont(comboBox.getFont());
        Dimension renderSize = comp.getPreferredSize();
        currentValuePane.remove(comp);
        dim.height = renderSize.height;
        dim.width = renderSize.width;
      }
    else
      {
        ComboBoxModel model = comboBox.getModel();
        int size = model.getSize();
        if (size > 0)
          {
            for (int i = 0; i < size; ++i)
              {
                Component comp = renderer.getListCellRendererComponent(listBox, 
                    model.getElementAt(i), -1, false, false);
                currentValuePane.add(comp);
                comp.setFont(comboBox.getFont());
                Dimension renderSize = comp.getPreferredSize();
                currentValuePane.remove(comp);
                dim.width = Math.max(dim.width, renderSize.width);
                dim.height = Math.max(dim.height, renderSize.height);
              }
          }
        else
          {
            dim = getDefaultSize();
            if (comboBox.isEditable())
              dim.width = 100;
          }
      }
    if (comboBox.isEditable())
      {
        Dimension editSize = editor.getPreferredSize();
        dim.width = Math.max(dim.width, editSize.width);
        dim.height = Math.max(dim.height, editSize.height);
      }
    displaySize.setSize(dim.width, dim.height);
    return dim;
>>>>>>> f8383f28
  }

  /**
   * Installs the keyboard actions for the {@link JComboBox} as specified
   * by the look and feel.
   */
  protected void installKeyboardActions()
  {
    SwingUtilities.replaceUIInputMap(comboBox,
        JComponent.WHEN_ANCESTOR_OF_FOCUSED_COMPONENT,
        (InputMap) UIManager.get("ComboBox.ancestorInputMap"));
    // Install any action maps here.
  }
  
  /**
   * Uninstalls the keyboard actions for the {@link JComboBox} there were
   * installed by in {@link #installListeners}.
   */
  protected void uninstallKeyboardActions()
  {
    SwingUtilities.replaceUIInputMap(comboBox,
        JComponent.WHEN_ANCESTOR_OF_FOCUSED_COMPONENT, null);
    // Uninstall any action maps here.
  }

  /**
   * A {@link LayoutManager} used to position the sub-components of the
   * {@link JComboBox}.
   * 
   * @see BasicComboBoxUI#createLayoutManager()
   */
  public class ComboBoxLayoutManager implements LayoutManager
  {
    /**
     * Creates a new ComboBoxLayoutManager object.
     */
    public ComboBoxLayoutManager()
    {
      // Nothing to do here.
    }

    /**
     * Adds a component to the layout.  This method does nothing, since the
     * layout manager doesn't need to track the components.
     * 
     * @param name  the name to associate the component with (ignored).
     * @param comp  the component (ignored).
     */
    public void addLayoutComponent(String name, Component comp)
    {
      // Do nothing
    }

    /**
     * Removes a component from the layout.  This method does nothing, since
     * the layout manager doesn't need to track the components.
     * 
     * @param comp  the component.
     */
    public void removeLayoutComponent(Component comp)
    {
      // Do nothing
    }

    /**
     * Returns preferred layout size of the JComboBox.
     *
     * @param parent  the Container for which the preferred size should be 
     *                calculated.
     *
     * @return The preferred size for the given container
     */
    public Dimension preferredLayoutSize(Container parent)
    {
<<<<<<< HEAD
      return getPreferredSize((JComponent) parent);
=======
      return parent.getPreferredSize();
>>>>>>> f8383f28
    }

    /**
     * Returns the minimum layout size.
     * 
     * @param parent  the container.
     * 
     * @return The minimum size.
     */
    public Dimension minimumLayoutSize(Container parent)
    {
      return parent.getMinimumSize();
    }

    /**
     * Arranges the components in the container.  It puts arrow
     * button right end part of the comboBox. If the comboBox is editable
     * then editor is placed to the left of arrow  button, starting from the
     * beginning.
     *
     * @param parent Container that should be layed out.
     */
    public void layoutContainer(Container parent)
    {
      // Position editor component to the left of arrow button if combo box is 
      // editable
<<<<<<< HEAD
      int arrowSize = comboBox.getHeight();
      int editorWidth = comboBox.getBounds().width - arrowSize;

      if (comboBox.isEditable())
        editor.setBounds(0, 0, editorWidth, comboBox.getBounds().height);
      
      arrowButton.setBounds(editorWidth, 0, arrowSize, arrowSize);
      comboBox.revalidate();
=======
      Insets i = getInsets();
      int arrowSize = comboBox.getHeight() - (i.top + i.bottom);
      int editorWidth = comboBox.getBounds().width - arrowSize;

      if (arrowButton != null)
        arrowButton.setBounds(comboBox.getWidth() - (i.right + arrowSize),
                              i.top, arrowSize, arrowSize);
      if (editor != null)
        editor.setBounds(rectangleForCurrentValue());
>>>>>>> f8383f28
    }
  }

  /**
   * Handles focus changes occuring in the combo box. This class is
   * responsible for repainting combo box whenever focus is gained or lost
   * and also for hiding popup list of items whenever combo box loses its
   * focus.
   */
  public class FocusHandler extends Object implements FocusListener
  {
    /**
     * Creates a new FocusHandler object.
     */
    public FocusHandler()
    {
      // Nothing to do here.
    }

    /**
     * Invoked when combo box gains focus. It repaints main
     * part of combo box accordingly.
     *
     * @param e the FocusEvent
     */
    public void focusGained(FocusEvent e)
    {
      // Lets assume every change invalidates the minimumsize.
      isMinimumSizeDirty = true;

      hasFocus = true;
      comboBox.repaint();
    }

    /**
     * Invoked when the combo box loses focus.  It repaints the main part
     * of the combo box accordingly and hides the popup list of items.
     *
     * @param e the FocusEvent
     */
    public void focusLost(FocusEvent e)
    {
      // Lets assume every change invalidates the minimumsize.
      isMinimumSizeDirty = true;

      hasFocus = false;
<<<<<<< HEAD
      setPopupVisible(comboBox, false);
=======
      if (! e.isTemporary() && comboBox.isLightWeightPopupEnabled())
        setPopupVisible(comboBox, false);
>>>>>>> f8383f28
      comboBox.repaint();
    }
  }

  /**
   * Handles {@link ItemEvent}s fired by the {@link JComboBox} when its 
   * selected item changes.
   */
  public class ItemHandler extends Object implements ItemListener
  {
    /**
     * Creates a new ItemHandler object.
     */
    public ItemHandler()
    {
      // Nothing to do here.
    }

    /**
     * Invoked when selected item becomes deselected or when
     * new item becomes selected.
     *
     * @param e the ItemEvent representing item's state change.
     */
    public void itemStateChanged(ItemEvent e)
    {
<<<<<<< HEAD
      // Lets assume every change invalidates the minimumsize.
      isMinimumSizeDirty = true;

      if (e.getStateChange() == ItemEvent.SELECTED && comboBox.isEditable())
        comboBox.getEditor().setItem(e.getItem());
=======
      ComboBoxModel model = comboBox.getModel();
      Object v = model.getSelectedItem();
      if (editor != null)
        comboBox.configureEditor(comboBox.getEditor(), v);
>>>>>>> f8383f28
      comboBox.repaint();
    }
  }

  /**
   * KeyHandler handles key events occuring while JComboBox has focus.
   */
  public class KeyHandler extends KeyAdapter
  {
    public KeyHandler()
    {
      // Nothing to do here.
    }

    /**
     * Invoked whenever key is pressed while JComboBox is in focus.
     */
    public void keyPressed(KeyEvent e)
    {
      if (comboBox.getModel().getSize() != 0 && comboBox.isEnabled())
        {
          if (! isNavigationKey(e.getKeyCode()))
            {
              if (! comboBox.isEditable())
                if (comboBox.selectWithKeyChar(e.getKeyChar()))
                  e.consume();
            }
          else
            {
              if (e.getKeyCode() == KeyEvent.VK_UP && comboBox.isPopupVisible())
                selectPreviousPossibleValue();
              else if (e.getKeyCode() == KeyEvent.VK_DOWN)
                {
                  if (comboBox.isPopupVisible())
                    selectNextPossibleValue();
                  else
                    comboBox.showPopup();
                }
              else if (e.getKeyCode() == KeyEvent.VK_ENTER
                       || e.getKeyCode() == KeyEvent.VK_ESCAPE)
                popup.hide();
            }
        }
    }
  }

  /**
   * Handles the changes occurring in the JComboBox's data model.
   */
  public class ListDataHandler extends Object implements ListDataListener
  {
    /**
     * Creates a new ListDataHandler object.
     */
    public ListDataHandler()
    {
      // Nothing to do here.
    }

    /**
     * Invoked if the content's of JComboBox's data model are changed.
     *
     * @param e ListDataEvent describing the change.
     */
    public void contentsChanged(ListDataEvent e)
    {
<<<<<<< HEAD
      // if the item is selected or deselected

      // Lets assume every change invalidates the minimumsize.
      isMinimumSizeDirty = true;
=======
      if (e.getIndex0() != -1 || e.getIndex1() != -1)
        {
          isMinimumSizeDirty = true;
          comboBox.revalidate();
        }
      if (editor != null)
        comboBox.configureEditor(comboBox.getEditor(),
            comboBox.getSelectedItem());
      comboBox.repaint();
>>>>>>> f8383f28
    }

    /**
     * Invoked when items are added to the JComboBox's data model.
     *
     * @param e ListDataEvent describing the change.
     */
    public void intervalAdded(ListDataEvent e)
    {
<<<<<<< HEAD
      // Lets assume every change invalidates the minimumsize.
      isMinimumSizeDirty = true;

      ComboBoxModel model = comboBox.getModel();
      ListCellRenderer renderer = comboBox.getRenderer();

      if (displaySize == null)
        displaySize = getDisplaySize();
      if (displaySize.width < getDefaultSize().width)
        displaySize.width = getDefaultSize().width;
      if (displaySize.height < getDefaultSize().height)
        displaySize.height = getDefaultSize().height;

      comboBox.repaint();
=======
      int start = e.getIndex0();
      int end = e.getIndex1();
      if (start == 0 && comboBox.getItemCount() - (end - start + 1) == 0)
        contentsChanged(e);
      else if (start != -1  || end != -1)
        {
          ListCellRenderer renderer = comboBox.getRenderer();
          ComboBoxModel model = comboBox.getModel();
          int w = displaySize.width;
          int h = displaySize.height;
          // TODO: Optimize using prototype here.
          for (int i = start; i <= end; ++i)
            {
              Component comp = renderer.getListCellRendererComponent(listBox,
                  model.getElementAt(i), -1, false, false);
              currentValuePane.add(comp);
              comp.setFont(comboBox.getFont());
              Dimension dim = comp.getPreferredSize();
              w = Math.max(w, dim.width);
              h = Math.max(h, dim.height);
              currentValuePane.remove(comp);
            }
          if (displaySize.width < w || displaySize.height < h)
            {
              if (displaySize.width < w)
                displaySize.width = w;
              if (displaySize.height < h)
                displaySize.height = h;
              comboBox.revalidate();
              if (editor != null)
                {
                  comboBox.configureEditor(comboBox.getEditor(),
                                           comboBox.getSelectedItem());
                }
            }
        }
      
>>>>>>> f8383f28
    }

    /**
     * Invoked when items are removed from the JComboBox's
     * data model.
     *
     * @param e ListDataEvent describing the change.
     */
    public void intervalRemoved(ListDataEvent e)
    {
<<<<<<< HEAD
      // Lets assume every change invalidates the minimumsize.
      isMinimumSizeDirty = true;

      // recalculate display size of the JComboBox.
      displaySize = getDisplaySize();
      comboBox.repaint();
=======
      contentsChanged(e);
>>>>>>> f8383f28
    }
  }

  /**
   * Handles {@link PropertyChangeEvent}s fired by the {@link JComboBox}.
   */
  public class PropertyChangeHandler extends Object
    implements PropertyChangeListener
  {
    /**
     * Creates a new instance.
     */
    public PropertyChangeHandler()
    {
      // Nothing to do here.
    }

    /**
     * Invoked whenever bound property of JComboBox changes.
     * 
     * @param e  the event.
     */
    public void propertyChange(PropertyChangeEvent e)
    {
      // Lets assume every change invalidates the minimumsize.
      isMinimumSizeDirty = true;

      if (e.getPropertyName().equals("enabled"))
        {
          arrowButton.setEnabled(comboBox.isEnabled());

          if (comboBox.isEditable())
            comboBox.getEditor().getEditorComponent().setEnabled(
                comboBox.isEnabled());
        }
      else if (e.getPropertyName().equals("editable"))
        {
          if (comboBox.isEditable())
            {
              configureEditor();
              addEditor();
            }
          else
            {
              unconfigureEditor();
              removeEditor();
            }

          comboBox.revalidate();
          comboBox.repaint();
        }
      else if (e.getPropertyName().equals("dataModel"))
        {
          // remove ListDataListener from old model and add it to new model
          ComboBoxModel oldModel = (ComboBoxModel) e.getOldValue();
          if (oldModel != null)
            oldModel.removeListDataListener(listDataListener);

          if ((ComboBoxModel) e.getNewValue() != null)
            comboBox.getModel().addListDataListener(listDataListener);
        }
      else if (e.getPropertyName().equals("font"))
        {
          Font font = (Font) e.getNewValue();
          editor.setFont(font);
          listBox.setFont(font);
          arrowButton.setFont(font);
          comboBox.revalidate();
          comboBox.repaint();
        }

<<<<<<< HEAD
      // FIXME: Need to handle changes in other bound properties.	
    }
  }

  /**
   * A handler for mouse events occurring in the combo box.  An instance of 
   * this class is returned by the <code>createMouseListener()</code> method.
   */
  private class MouseHandler extends MouseAdapter
  {
    /**
     * Invoked when mouse is pressed over the combo box. It toggles the 
     * visibility of the popup list.
     *
     * @param e  the event
     */
    public void mousePressed(MouseEvent e)
    {
      if (comboBox.isEnabled())
        toggleOpenClose();
=======
      // FIXME: Need to handle changes in other bound properties.       
>>>>>>> f8383f28
    }
  }
}<|MERGE_RESOLUTION|>--- conflicted
+++ resolved
@@ -43,10 +43,6 @@
 import java.awt.Container;
 import java.awt.Dimension;
 import java.awt.Font;
-<<<<<<< HEAD
-import java.awt.FontMetrics;
-=======
->>>>>>> f8383f28
 import java.awt.Graphics;
 import java.awt.Insets;
 import java.awt.LayoutManager;
@@ -133,14 +129,6 @@
   protected KeyListener keyListener;
 
   /**
-<<<<<<< HEAD
-   * A listener listening to mouse events occuring in the {@link JComboBox}.
-   */
-  private MouseListener mouseListener;
-
-  /**
-=======
->>>>>>> f8383f28
    * List used when rendering selected item of the combo box. The selection
    * and foreground colors for combo box renderer are configured from this
    * list.
@@ -168,47 +156,14 @@
    */
   protected PropertyChangeListener propertyChangeListener;
 
-<<<<<<< HEAD
-  /** 
-   * The button background. 
-   * @see #installDefaults()
-   */
-  private Color buttonBackground;
-  
-  /** 
-   * The button shadow. 
-   * @see #installDefaults()
-   */
-  private Color buttonShadow;
-  
-  /**
-   * The button dark shadow.
-   * @see #installDefaults()
-   */
-  private Color buttonDarkShadow;
-
-  /**
-   * The button highlight.
-   * @see #installDefaults()
-   */
-  private Color buttonHighlight;
-
   /* Size of the largest item in the comboBox
    * This is package-private to avoid an accessor method.
    */
-  Dimension displaySize;
-
-  // FIXME: This field isn't used anywhere at this moment.
-=======
-  /* Size of the largest item in the comboBox
-   * This is package-private to avoid an accessor method.
-   */
   Dimension displaySize = new Dimension();
 
   /**
    * Used to render the combo box values.
    */
->>>>>>> f8383f28
   protected CellRendererPane currentValuePane;
 
   /**
@@ -227,12 +182,8 @@
    */
   public BasicComboBoxUI()
   {
-<<<<<<< HEAD
-    // Nothing to do here.
-=======
     currentValuePane = new CellRendererPane();
     cachedMinimumSize = new Dimension();
->>>>>>> f8383f28
   }
 
   /**
@@ -261,15 +212,6 @@
 
     if (c instanceof JComboBox)
       {
-<<<<<<< HEAD
-        comboBox = (JComboBox) c;
-        comboBox.setOpaque(true);
-        comboBox.setLayout(createLayoutManager());
-        installDefaults();
-        installComponents();
-        installListeners();
-        installKeyboardActions();
-=======
         isMinimumSizeDirty = true;
         comboBox = (JComboBox) c;
         installDefaults();
@@ -300,7 +242,6 @@
         installKeyboardActions();
         comboBox.putClientProperty(BasicLookAndFeel.DONT_CANCEL_POPUP,
                                    Boolean.TRUE);
->>>>>>> f8383f28
       }
   }
 
@@ -333,16 +274,7 @@
   {
     LookAndFeel.installColorsAndFont(comboBox, "ComboBox.background",
                                      "ComboBox.foreground", "ComboBox.font");
-<<<<<<< HEAD
-    
-    // fetch the button color scheme
-    buttonBackground = UIManager.getColor("ComboBox.buttonBackground");
-    buttonShadow = UIManager.getColor("ComboBox.buttonShadow");
-    buttonDarkShadow = UIManager.getColor("ComboBox.buttonDarkShadow");
-    buttonHighlight = UIManager.getColor("ComboBox.buttonHighlight");
-=======
     LookAndFeel.installBorder(comboBox, "ComboBox.border");
->>>>>>> f8383f28
   }
 
   /**
@@ -357,25 +289,17 @@
     comboBox.addPropertyChangeListener(propertyChangeListener);
 
     focusListener = createFocusListener();
-    editor.addFocusListener(focusListener);
+    comboBox.addFocusListener(focusListener);
 
     itemListener = createItemListener();
     comboBox.addItemListener(itemListener);
 
     keyListener = createKeyListener();
     comboBox.addKeyListener(keyListener);
-
-<<<<<<< HEAD
-    mouseListener = createMouseListener();
-    arrowButton.addMouseListener(mouseListener);
 
     // install listeners that listen to combo box model
     listDataListener = createListDataListener();
     comboBox.getModel().addListDataListener(listDataListener);
-=======
-    // install listeners that listen to combo box model
-    listDataListener = createListDataListener();
-    comboBox.getModel().addListDataListener(listDataListener);
 
     // Install mouse and key listeners from the popup.
     popupMouseListener = popup.getMouseListener();
@@ -386,7 +310,6 @@
 
     popupKeyListener = popup.getKeyListener();
     comboBox.addKeyListener(popupKeyListener);
->>>>>>> f8383f28
   }
 
   /**
@@ -406,14 +329,7 @@
     if (comboBox.getBackground() instanceof UIResource)
       comboBox.setBackground(null);
 
-<<<<<<< HEAD
-    buttonBackground = null;
-    buttonShadow = null;
-    buttonDarkShadow = null;
-    buttonHighlight = null;
-=======
     LookAndFeel.uninstallBorder(comboBox);
->>>>>>> f8383f28
   }
 
   /**
@@ -436,13 +352,6 @@
     comboBox.removeKeyListener(keyListener);
     keyListener = null;
 
-<<<<<<< HEAD
-    arrowButton.removeMouseListener(mouseListener);
-    mouseListener = null;
-
-    comboBox.getModel().removeListDataListener(listDataListener);
-    listDataListener = null;
-=======
     comboBox.getModel().removeListDataListener(listDataListener);
     listDataListener = null;
 
@@ -457,7 +366,6 @@
     if (popupKeyListener != null)
       comboBox.removeKeyListener(popupKeyListener);
     popupKeyListener = null;
->>>>>>> f8383f28
   }
 
   /**
@@ -481,20 +389,6 @@
   }
 
   /**
-<<<<<<< HEAD
-   * Creates a {@link MouseListener} that will listen to mouse events occurring
-   * in the combo box.
-   *
-   * @return the MouseListener
-   */
-  private MouseListener createMouseListener()
-  {
-    return new MouseHandler();
-  }
-
-  /**
-=======
->>>>>>> f8383f28
    * Creates the {@link FocusListener} that will listen to changes in this
    * JComboBox's focus.
    *
@@ -583,32 +477,12 @@
     popup = createPopup();
     listBox = popup.getList();
 
-<<<<<<< HEAD
-    // set editor and renderer for the combo box. Editor is used
-    // only if combo box becomes editable, otherwise renderer is used
-    // to paint the selected item; combobox is not editable by default. 
-    comboBox.setRenderer(createRenderer());
-
-    // create and install arrow button
-    arrowButton = createArrowButton();
-    configureArrowButton();
-    comboBox.add(arrowButton);
-
-    ComboBoxEditor currentEditor = comboBox.getEditor();
-    if (currentEditor == null || currentEditor instanceof UIResource)
-      {
-        currentEditor = createEditor();
-        comboBox.setEditor(currentEditor);
-      } 
-    editor = currentEditor.getEditorComponent();
-=======
     // create and install arrow button
     arrowButton = createArrowButton();
     comboBox.add(arrowButton);
 
     if (comboBox.isEditable())
       addEditor();
->>>>>>> f8383f28
 
     comboBox.add(currentValuePane);
   }
@@ -668,14 +542,6 @@
   protected void configureEditor()
   {
     editor.setFont(comboBox.getFont());
-<<<<<<< HEAD
-    comboBox.getEditor().setItem(comboBox.getSelectedItem());
-    // FIXME: Need to implement. Set font and add listeners.
-  }
-
-  /**
-   * Unconfigures the editor for this combo nox.  This method is not implemented.
-=======
     if (popupKeyListener != null)
       editor.addKeyListener(popupKeyListener);
     if (keyListener != null)
@@ -686,7 +552,6 @@
 
   /**
    * Unconfigures the editor for this combo box. 
->>>>>>> f8383f28
    */
   protected void unconfigureEditor()
   {
@@ -703,11 +568,6 @@
    */
   public void configureArrowButton()
   {
-<<<<<<< HEAD
-    arrowButton.setEnabled(comboBox.isEnabled());
-    arrowButton.setFont(comboBox.getFont());
-    arrowButton.setFocusable(false);
-=======
     if (arrowButton != null)
       {
         arrowButton.setEnabled(comboBox.isEnabled());
@@ -721,7 +581,6 @@
         arrowButton.putClientProperty(BasicLookAndFeel.DONT_CANCEL_POPUP,
                                       Boolean.TRUE);
       }
->>>>>>> f8383f28
   }
 
   /**
@@ -734,9 +593,6 @@
    */
   public void unconfigureArrowButton()
   {
-<<<<<<< HEAD
-    // Nothing to do here yet.
-=======
     if (arrowButton != null)
       {
         if (popupMouseListener != null)
@@ -744,7 +600,6 @@
         if (popupMouseMotionListener != null)
           arrowButton.removeMouseMotionListener(popupMouseMotionListener);
       }
->>>>>>> f8383f28
   }
 
   /**
@@ -756,8 +611,7 @@
    */
   protected JButton createArrowButton()
   {
-    return new BasicArrowButton(BasicArrowButton.SOUTH, buttonBackground, 
-            buttonShadow, buttonDarkShadow, buttonHighlight);
+    return new BasicArrowButton(BasicArrowButton.SOUTH);
   }
 
   /**
@@ -787,11 +641,6 @@
       popup.show();
     else
       popup.hide();
-
-    if (comboBox.isEditable())
-      editor.requestFocus();
-    else
-      comboBox.requestFocus();
   }
 
   /**
@@ -817,11 +666,6 @@
    */
   public void paint(Graphics g, JComponent c)
   {
-<<<<<<< HEAD
-    Rectangle rect = rectangleForCurrentValue();
-    paintCurrentValueBackground(g, rect, hasFocus);
-    paintCurrentValue(g, rect, hasFocus);
-=======
     hasFocus = comboBox.hasFocus();
     if (! comboBox.isEditable())
       {
@@ -829,7 +673,6 @@
         paintCurrentValueBackground(g, rect, hasFocus);
         paintCurrentValue(g, rect, hasFocus);
       }
->>>>>>> f8383f28
   }
 
   /**
@@ -841,12 +684,6 @@
    */
   public Dimension getPreferredSize(JComponent c)
   {
-<<<<<<< HEAD
-    // note:  overriding getMinimumSize() (for example in the MetalComboBoxUI 
-    // class) affects the getPreferredSize() result, so it seems logical that
-    // this method is implemented by delegating to the getMinimumSize() method
-=======
->>>>>>> f8383f28
     return getMinimumSize(c);
   }
 
@@ -862,26 +699,15 @@
   {
     if (isMinimumSizeDirty)
       {
-<<<<<<< HEAD
-	Dimension d = getDisplaySize();
-	int arrowButtonWidth = d.height;
-	cachedMinimumSize = new Dimension(d.width + arrowButtonWidth,
-					  d.height);
-	isMinimumSizeDirty = false;
-=======
         Insets i = getInsets();
         Dimension d = getDisplaySize();
         d.width += i.left + i.right + d.height;
         cachedMinimumSize = new Dimension(d.width, d.height + i.top + i.bottom);
         isMinimumSizeDirty = false;
->>>>>>> f8383f28
       }
     return new Dimension(cachedMinimumSize);
   }
 
-  /** The value returned by the getMaximumSize() method. */
-  private static final Dimension MAXIMUM_SIZE = new Dimension(32767, 32767);
-  
   /**
    * Returns the maximum size for this {@link JComboBox} for this
    * look and feel.
@@ -892,11 +718,7 @@
    */
   public Dimension getMaximumSize(JComponent c)
   {
-<<<<<<< HEAD
-    return MAXIMUM_SIZE;
-=======
     return new Dimension(32767, 32767);
->>>>>>> f8383f28
   }
 
   /**
@@ -1002,13 +824,6 @@
    */
   protected Rectangle rectangleForCurrentValue()
   {
-<<<<<<< HEAD
-    Rectangle cbBounds = SwingUtilities.getLocalBounds(comboBox);
-    Rectangle abBounds = arrowButton.getBounds();   
-    Rectangle rectForCurrentValue = new Rectangle(cbBounds.x, cbBounds.y,
-      cbBounds.width - abBounds.width, cbBounds.height);
-    return rectForCurrentValue;
-=======
     int w = comboBox.getWidth();
     int h = comboBox.getHeight();
     Insets i = comboBox.getInsets();
@@ -1017,7 +832,6 @@
       arrowSize = arrowButton.getWidth();
     return new Rectangle(i.left, i.top, w - (i.left + i.right + arrowSize),
                          h - (i.top + i.left));
->>>>>>> f8383f28
   }
 
   /**
@@ -1051,31 +865,6 @@
     ListCellRenderer renderer = comboBox.getRenderer();
     if (comboBox.getSelectedIndex() != -1)
       {
-<<<<<<< HEAD
-	Object currentValue = comboBox.getSelectedItem();
-	boolean isPressed = arrowButton.getModel().isPressed();
-
-	/* Gets the component to be drawn for the current value.
-	 * If there is currently no selected item we will take an empty
-	 * String as replacement.
-	 */
-        Component comp = comboBox.getRenderer().getListCellRendererComponent(
-                listBox, (currentValue != null ? currentValue : ""), -1,
-                isPressed, hasFocus);
-        if (! comboBox.isEnabled())
-          {
-            comp.setBackground(UIManager.getColor(
-                                               "ComboBox.disabledBackground"));
-            comp.setForeground(UIManager.getColor(
-                                               "ComboBox.disabledForeground"));
-            comp.setEnabled(false);
-          }
-        comp.setBounds(0, 0, bounds.width, bounds.height);
-        comp.setFont(comboBox.getFont());
-        comp.paint(g);
-        
-        comboBox.revalidate();
-=======
         Component comp;
         if (hasFocus && ! isPopupVisible(comboBox))
           {
@@ -1109,7 +898,6 @@
           }
         currentValuePane.paintComponent(g, comp, comboBox, bounds.x, bounds.y,
                                         bounds.width, bounds.height);
->>>>>>> f8383f28
       }
   }
 
@@ -1149,16 +937,6 @@
    */
   protected Dimension getDefaultSize()
   {
-<<<<<<< HEAD
-    // There is nothing in the spec to say how this method should be
-    // implemented...so I've done some guessing, written some Mauve tests,
-    // and written something that gives dimensions that are close to the 
-    // reference implementation.
-    FontMetrics fm = comboBox.getFontMetrics(comboBox.getFont());
-    int w = fm.charWidth(' ') + 2;
-    int h = fm.getHeight() + 2;
-    return new Dimension(w, h);
-=======
     Component comp = DEFAULT_RENDERER.getListCellRendererComponent(listBox,
         " ", -1, false, false);
     currentValuePane.add(comp);
@@ -1166,7 +944,6 @@
     Dimension d = comp.getPreferredSize();
     currentValuePane.remove(comp);
     return d;
->>>>>>> f8383f28
   }
 
   /**
@@ -1177,72 +954,6 @@
    */
   protected Dimension getDisplaySize()
   {
-<<<<<<< HEAD
-    if (!comboBox.isEditable()) 
-      {
-        Object prototype = comboBox.getPrototypeDisplayValue();
-        if (prototype != null)
-          {
-            // calculate result based on prototype
-            ListCellRenderer renderer = comboBox.getRenderer();
-            Component comp = renderer.getListCellRendererComponent(listBox, 
-                prototype, -1, false, false);
-            Dimension compSize = comp.getPreferredSize();
-            compSize.width += 2;  // add 1 pixel margin around area
-            compSize.height += 2;
-            return compSize;
-          }
-        else
-          {
-            ComboBoxModel model = comboBox.getModel();
-            int numItems = model.getSize();
-
-            // if combo box doesn't have any items then simply
-            // return its default size
-            if (numItems == 0)
-              {
-                displaySize = getDefaultSize();
-                return displaySize;
-              }
-
-            Dimension size = new Dimension(0, 0);
-
-            // ComboBox's display size should be equal to the 
-            // size of the largest item in the combo box. 
-            ListCellRenderer renderer = comboBox.getRenderer();
-
-            for (int i = 0; i < numItems; i++)
-              {
-                Object item = model.getElementAt(i);
-                Component comp = renderer.getListCellRendererComponent(listBox, 
-                    item, -1, false, false);
-
-                Dimension compSize = comp.getPreferredSize();
-                if (compSize.width + 2 > size.width)
-                  size.width = compSize.width + 2;
-                if (compSize.height + 2 > size.height)
-                  size.height = compSize.height + 2;
-              }
-            displaySize = size;
-            return displaySize;
-          }
-      }
-    else // an editable combo,  
-      {
-        Component comp = comboBox.getEditor().getEditorComponent();
-        Dimension prefSize = comp.getPreferredSize();
-        int width = prefSize.width;
-        int height = prefSize.height + 2;
-        Object prototype = comboBox.getPrototypeDisplayValue();
-        if (prototype != null)
-          {
-            FontMetrics fm = comboBox.getFontMetrics(comboBox.getFont());
-            width = Math.max(width, fm.stringWidth(prototype.toString()) + 2);
-          }
-        displaySize = new Dimension(width, height);
-        return displaySize;
-      }
-=======
     Dimension dim = new Dimension();
     ListCellRenderer renderer = comboBox.getRenderer();
     if (renderer == null)
@@ -1295,7 +1006,6 @@
       }
     displaySize.setSize(dim.width, dim.height);
     return dim;
->>>>>>> f8383f28
   }
 
   /**
@@ -1370,11 +1080,7 @@
      */
     public Dimension preferredLayoutSize(Container parent)
     {
-<<<<<<< HEAD
-      return getPreferredSize((JComponent) parent);
-=======
       return parent.getPreferredSize();
->>>>>>> f8383f28
     }
 
     /**
@@ -1401,16 +1107,6 @@
     {
       // Position editor component to the left of arrow button if combo box is 
       // editable
-<<<<<<< HEAD
-      int arrowSize = comboBox.getHeight();
-      int editorWidth = comboBox.getBounds().width - arrowSize;
-
-      if (comboBox.isEditable())
-        editor.setBounds(0, 0, editorWidth, comboBox.getBounds().height);
-      
-      arrowButton.setBounds(editorWidth, 0, arrowSize, arrowSize);
-      comboBox.revalidate();
-=======
       Insets i = getInsets();
       int arrowSize = comboBox.getHeight() - (i.top + i.bottom);
       int editorWidth = comboBox.getBounds().width - arrowSize;
@@ -1420,7 +1116,6 @@
                               i.top, arrowSize, arrowSize);
       if (editor != null)
         editor.setBounds(rectangleForCurrentValue());
->>>>>>> f8383f28
     }
   }
 
@@ -1448,9 +1143,6 @@
      */
     public void focusGained(FocusEvent e)
     {
-      // Lets assume every change invalidates the minimumsize.
-      isMinimumSizeDirty = true;
-
       hasFocus = true;
       comboBox.repaint();
     }
@@ -1463,16 +1155,9 @@
      */
     public void focusLost(FocusEvent e)
     {
-      // Lets assume every change invalidates the minimumsize.
-      isMinimumSizeDirty = true;
-
       hasFocus = false;
-<<<<<<< HEAD
-      setPopupVisible(comboBox, false);
-=======
       if (! e.isTemporary() && comboBox.isLightWeightPopupEnabled())
         setPopupVisible(comboBox, false);
->>>>>>> f8383f28
       comboBox.repaint();
     }
   }
@@ -1499,18 +1184,10 @@
      */
     public void itemStateChanged(ItemEvent e)
     {
-<<<<<<< HEAD
-      // Lets assume every change invalidates the minimumsize.
-      isMinimumSizeDirty = true;
-
-      if (e.getStateChange() == ItemEvent.SELECTED && comboBox.isEditable())
-        comboBox.getEditor().setItem(e.getItem());
-=======
       ComboBoxModel model = comboBox.getModel();
       Object v = model.getSelectedItem();
       if (editor != null)
         comboBox.configureEditor(comboBox.getEditor(), v);
->>>>>>> f8383f28
       comboBox.repaint();
     }
   }
@@ -1577,12 +1254,6 @@
      */
     public void contentsChanged(ListDataEvent e)
     {
-<<<<<<< HEAD
-      // if the item is selected or deselected
-
-      // Lets assume every change invalidates the minimumsize.
-      isMinimumSizeDirty = true;
-=======
       if (e.getIndex0() != -1 || e.getIndex1() != -1)
         {
           isMinimumSizeDirty = true;
@@ -1592,7 +1263,6 @@
         comboBox.configureEditor(comboBox.getEditor(),
             comboBox.getSelectedItem());
       comboBox.repaint();
->>>>>>> f8383f28
     }
 
     /**
@@ -1602,22 +1272,6 @@
      */
     public void intervalAdded(ListDataEvent e)
     {
-<<<<<<< HEAD
-      // Lets assume every change invalidates the minimumsize.
-      isMinimumSizeDirty = true;
-
-      ComboBoxModel model = comboBox.getModel();
-      ListCellRenderer renderer = comboBox.getRenderer();
-
-      if (displaySize == null)
-        displaySize = getDisplaySize();
-      if (displaySize.width < getDefaultSize().width)
-        displaySize.width = getDefaultSize().width;
-      if (displaySize.height < getDefaultSize().height)
-        displaySize.height = getDefaultSize().height;
-
-      comboBox.repaint();
-=======
       int start = e.getIndex0();
       int end = e.getIndex1();
       if (start == 0 && comboBox.getItemCount() - (end - start + 1) == 0)
@@ -1655,7 +1309,6 @@
             }
         }
       
->>>>>>> f8383f28
     }
 
     /**
@@ -1666,16 +1319,7 @@
      */
     public void intervalRemoved(ListDataEvent e)
     {
-<<<<<<< HEAD
-      // Lets assume every change invalidates the minimumsize.
-      isMinimumSizeDirty = true;
-
-      // recalculate display size of the JComboBox.
-      displaySize = getDisplaySize();
-      comboBox.repaint();
-=======
       contentsChanged(e);
->>>>>>> f8383f28
     }
   }
 
@@ -1747,30 +1391,7 @@
           comboBox.repaint();
         }
 
-<<<<<<< HEAD
-      // FIXME: Need to handle changes in other bound properties.	
-    }
-  }
-
-  /**
-   * A handler for mouse events occurring in the combo box.  An instance of 
-   * this class is returned by the <code>createMouseListener()</code> method.
-   */
-  private class MouseHandler extends MouseAdapter
-  {
-    /**
-     * Invoked when mouse is pressed over the combo box. It toggles the 
-     * visibility of the popup list.
-     *
-     * @param e  the event
-     */
-    public void mousePressed(MouseEvent e)
-    {
-      if (comboBox.isEnabled())
-        toggleOpenClose();
-=======
       // FIXME: Need to handle changes in other bound properties.       
->>>>>>> f8383f28
     }
   }
 }