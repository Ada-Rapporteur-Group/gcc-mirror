/* BasicComboPopup.java --
   Copyright (C) 2004, 2005  Free Software Foundation, Inc.

This file is part of GNU Classpath.

GNU Classpath is free software; you can redistribute it and/or modify
it under the terms of the GNU General Public License as published by
the Free Software Foundation; either version 2, or (at your option)
any later version.

GNU Classpath is distributed in the hope that it will be useful, but
WITHOUT ANY WARRANTY; without even the implied warranty of
MERCHANTABILITY or FITNESS FOR A PARTICULAR PURPOSE.  See the GNU
General Public License for more details.

You should have received a copy of the GNU General Public License
along with GNU Classpath; see the file COPYING.  If not, write to the
Free Software Foundation, Inc., 51 Franklin Street, Fifth Floor, Boston, MA
02110-1301 USA.

Linking this library statically or dynamically with other modules is
making a combined work based on this library.  Thus, the terms and
conditions of the GNU General Public License cover the whole
combination.

As a special exception, the copyright holders of this library give you
permission to link this library with independent modules to produce an
executable, regardless of the license terms of these independent
modules, and to copy and distribute the resulting executable under
terms of your choice, provided that you also meet, for each linked
independent module, the terms and conditions of the license of that
module.  An independent module is a module which is not derived from
or based on this library.  If you modify this library, you may extend
this exception to your version of the library, but you are not
obligated to do so.  If you do not wish to do so, delete this
exception statement from your version. */


package javax.swing.plaf.basic;

import java.awt.Color;
import java.awt.Component;
import java.awt.Dimension;
import java.awt.Insets;
import java.awt.Point;
import java.awt.Rectangle;
import java.awt.event.ItemEvent;
import java.awt.event.ItemListener;
import java.awt.event.KeyAdapter;
import java.awt.event.KeyEvent;
import java.awt.event.KeyListener;
import java.awt.event.MouseAdapter;
import java.awt.event.MouseEvent;
import java.awt.event.MouseListener;
import java.awt.event.MouseMotionAdapter;
import java.awt.event.MouseMotionListener;
import java.beans.PropertyChangeEvent;
import java.beans.PropertyChangeListener;

import javax.swing.BorderFactory;
import javax.swing.ComboBoxModel;
import javax.swing.JComboBox;
import javax.swing.JList;
import javax.swing.JPopupMenu;
import javax.swing.JScrollBar;
import javax.swing.JScrollPane;
import javax.swing.ListCellRenderer;
import javax.swing.ListSelectionModel;
import javax.swing.MenuSelectionManager;
import javax.swing.SwingConstants;
import javax.swing.SwingUtilities;
import javax.swing.Timer;
import javax.swing.UIManager;
import javax.swing.event.ListDataEvent;
import javax.swing.event.ListDataListener;
import javax.swing.event.ListSelectionEvent;
import javax.swing.event.ListSelectionListener;
import javax.swing.event.PopupMenuEvent;
import javax.swing.event.PopupMenuListener;

/**
 * UI Delegate for ComboPopup
 *
 * @author Olga Rodimina
 */
public class BasicComboPopup extends JPopupMenu implements ComboPopup
{
  /* Timer for autoscrolling */
  protected Timer autoscrollTimer;

  /** ComboBox associated with this popup */
  protected JComboBox comboBox;

  /** FIXME: Need to document */
  protected boolean hasEntered;

  /**
   * Indicates whether the scroll bar located in popup menu with comboBox's
   * list of items is currently autoscrolling. This happens when mouse event
   * originated in the combo box and is dragged outside of its bounds
   */
  protected boolean isAutoScrolling;

  /** ItemListener listening to the selection changes in the combo box */
  protected ItemListener itemListener;

  /** This listener is not used */
  protected KeyListener keyListener;

  /** JList which is used to display item is the combo box */
  protected JList list;

  /** This listener is not used */
  protected ListDataListener listDataListener;

  /**
   * MouseListener listening to mouse events occuring in the  combo box's
   * list.
   */
  protected MouseListener listMouseListener;

  /**
   * MouseMotionListener listening to mouse motion events occuring  in the
   * combo box's list
   */
  protected MouseMotionListener listMouseMotionListener;

  /** This listener is not used */
  protected ListSelectionListener listSelectionListener;

  /** MouseListener listening to mouse events occuring in the combo box */
  protected MouseListener mouseListener;

  /**
   * MouseMotionListener listening to mouse motion events occuring in the
   * combo box
   */
  protected MouseMotionListener mouseMotionListener;

  /**
   * PropertyChangeListener listening to changes occuring in the bound
   * properties of the combo box
   */
  protected PropertyChangeListener propertyChangeListener;

  /** direction for scrolling down list of combo box's items */
  protected static final int SCROLL_DOWN = 1;

  /** direction for scrolling up list of combo box's items */
  protected static final int SCROLL_UP = 0;

  /** Indicates auto scrolling direction */
  protected int scrollDirection;

  /** JScrollPane that contains list portion of the combo box */
  protected JScrollPane scroller;

  /** This field is not used */
  protected boolean valueIsAdjusting;

  /**
   * Creates a new BasicComboPopup object.
   *
   * @param comboBox the combo box with which this popup should be associated
   */
  public BasicComboPopup(JComboBox comboBox)
  {
    this.comboBox = comboBox;
    mouseListener = createMouseListener();
    mouseMotionListener = createMouseMotionListener();
    keyListener = createKeyListener();

    list = createList();
    configureList();
    scroller = createScroller();
    configureScroller();
    configurePopup();
    installComboBoxListeners();
    installKeyboardActions();
  }

  /**
   * This method displays drow down list of combo box items on the screen.
   */
  public void show()
  {
    Dimension size = comboBox.getSize();
    size.height = getPopupHeightForRowCount(comboBox.getMaximumRowCount());
    Insets i = getInsets();
    size.width -= i.left + i.right;
    Rectangle bounds = computePopupBounds(0, comboBox.getBounds().height,
                                          size.width, size.height);

    scroller.setMaximumSize(bounds.getSize());
    scroller.setPreferredSize(bounds.getSize());
    scroller.setMinimumSize(bounds.getSize());
    list.invalidate();

<<<<<<< HEAD
    scroller.setPreferredSize(new Dimension(cbBounds.width, popupHeight));
    pack();

    // Highlight selected item in the combo box's drop down list
    if (comboBox.getSelectedIndex() != -1)
      list.setSelectedIndex(comboBox.getSelectedIndex());

    //scroll scrollbar s.t. selected item is visible
    JScrollBar scrollbar = scroller.getVerticalScrollBar();
    int selectedIndex = comboBox.getSelectedIndex();
    if (selectedIndex > comboBox.getMaximumRowCount())
      scrollbar.setValue(getPopupHeightForRowCount(selectedIndex));

    // We put the autoclose-registration inside an InvocationEvent, so that
    // the same event that triggered this show() call won't hide the popup
    // immediately.
    SwingUtilities.invokeLater
    (new Runnable()
     {
       public void run()
       {
         // Register this popup to be autoclosed when user clicks outside the
         // popup.
         BasicLookAndFeel laf = (BasicLookAndFeel) UIManager.getLookAndFeel();
         laf.registerForAutoClose(BasicComboPopup.this);
       }});

    // location specified is relative to comboBox
    super.show(comboBox, 0, cbBounds.height);

=======
    syncListSelection();

    list.ensureIndexIsVisible(list.getSelectedIndex());
    setLightWeightPopupEnabled(comboBox.isLightWeightPopupEnabled());
    show(comboBox, bounds.x, bounds.y);
>>>>>>> f8383f28
  }

  /**
   * This method hides drop down list of items
   */
  public void hide()
  {
    MenuSelectionManager menuSelectionManager =
      MenuSelectionManager.defaultManager();
    javax.swing.MenuElement[] menuElements =
      menuSelectionManager.getSelectedPath();
    for (int i = 0; i < menuElements.length; i++)
      {
        if (menuElements[i] == this)
          {
            menuSelectionManager.clearSelectedPath();
            break;
          }
      }
    comboBox.repaint();
  }

  /**
   * Return list cointaining JComboBox's items
   *
   * @return list cointaining JComboBox's items
   */
  public JList getList()
  {
    return list;
  }

  /**
   * Returns MouseListener that is listening to mouse events occuring in the
   * combo box.
   *
   * @return MouseListener
   */
  public MouseListener getMouseListener()
  {
    return mouseListener;
  }

  /**
   * Returns MouseMotionListener that is listening to mouse  motion events
   * occuring in the combo box.
   *
   * @return MouseMotionListener
   */
  public MouseMotionListener getMouseMotionListener()
  {
    return mouseMotionListener;
  }

  /**
   * Returns KeyListener listening to key events occuring in the combo box.
   * This method returns null because KeyHandler is not longer used.
   *
   * @return KeyListener
   */
  public KeyListener getKeyListener()
  {
    return keyListener;
  }

  /**
   * This method uninstalls the UI for the  given JComponent.
   */
  public void uninstallingUI()
  {
    uninstallComboBoxModelListeners(comboBox.getModel());
    uninstallListeners();
    uninstallKeyboardActions();
  }

  /**
   * This method uninstalls listeners that were listening to changes occuring
   * in the comb box's data model
   *
   * @param model data model for the combo box from which to uninstall
   *        listeners
   */
  protected void uninstallComboBoxModelListeners(ComboBoxModel model)
  {
    model.removeListDataListener(listDataListener);
  }

  /**
   * This method uninstalls keyboard actions installed by the UI.
   */
  protected void uninstallKeyboardActions()
  {
    // Nothing to do here.
  }

  /**
   * This method fires PopupMenuEvent indicating that combo box's popup list
   * of items will become visible
   */
  protected void firePopupMenuWillBecomeVisible()
  {
    PopupMenuListener[] ll = comboBox.getPopupMenuListeners();

    for (int i = 0; i < ll.length; i++)
      ll[i].popupMenuWillBecomeVisible(new PopupMenuEvent(comboBox));
  }

  /**
   * This method fires PopupMenuEvent indicating that combo box's popup list
   * of items will become invisible.
   */
  protected void firePopupMenuWillBecomeInvisible()
  {
    PopupMenuListener[] ll = comboBox.getPopupMenuListeners();

    for (int i = 0; i < ll.length; i++)
      ll[i].popupMenuWillBecomeInvisible(new PopupMenuEvent(comboBox));
  }

  /**
   * This method fires PopupMenuEvent indicating that combo box's popup list
   * of items was closed without selection.
   */
  protected void firePopupMenuCanceled()
  {
    PopupMenuListener[] ll = comboBox.getPopupMenuListeners();

    for (int i = 0; i < ll.length; i++)
      ll[i].popupMenuCanceled(new PopupMenuEvent(comboBox));
  }

  /**
   * Creates MouseListener to listen to mouse events occuring in the combo
   * box. Note that this listener doesn't listen to mouse events occuring in
   * the popup portion of the combo box, it only listens to main combo box
   * part.
   *
   * @return new MouseMotionListener that listens to mouse events occuring in
   *         the combo box
   */
  protected MouseListener createMouseListener()
  {
    return new InvocationMouseHandler();
  }

  /**
   * Create Mouse listener that listens to mouse dragging events occuring in
   * the combo box. This listener is responsible for changing the selection
   * in the combo box list to the component over which mouse is being
   * currently dragged
   *
   * @return new MouseMotionListener that listens to mouse dragging events
   *         occuring in the combo box
   */
  protected MouseMotionListener createMouseMotionListener()
  {
    return new InvocationMouseMotionHandler();
  }

  /**
   * KeyListener created in this method is not used anymore.
   *
   * @return KeyListener that does nothing
   */
  protected KeyListener createKeyListener()
  {
    return new InvocationKeyHandler();
  }

  /**
   * ListSelectionListener created in this method is not used anymore
   *
   * @return ListSelectionListener that does nothing
   */
  protected ListSelectionListener createListSelectionListener()
  {
    return new ListSelectionHandler();
  }

  /**
   * Creates ListDataListener. This method returns null, because
   * ListDataHandler class is obsolete and is no longer used.
   *
   * @return null
   */
  protected ListDataListener createListDataListener()
  {
    return null;
  }

  /**
   * This method creates ListMouseListener to listen to mouse events occuring
   * in the combo box's item list.
   *
   * @return MouseListener to listen to mouse events occuring in the combo
   *         box's items list.
   */
  protected MouseListener createListMouseListener()
  {
    return new ListMouseHandler();
  }

  /**
   * Creates ListMouseMotionlistener to listen to mouse motion events occuring
   * in the combo box's list. This listener is responsible for highlighting
   * items in the list when mouse is moved over them.
   *
   * @return MouseMotionListener that handles mouse motion events occuring in
   *         the list of the combo box.
   */
  protected MouseMotionListener createListMouseMotionListener()
  {
    return new ListMouseMotionHandler();
  }

  /**
   * Creates PropertyChangeListener to handle changes in the JComboBox's bound
   * properties.
   *
   * @return PropertyChangeListener to handle changes in the JComboBox's bound
   *         properties.
   */
  protected PropertyChangeListener createPropertyChangeListener()
  {
    return new PropertyChangeHandler();
  }

  /**
   * Creates new ItemListener that will listen to ItemEvents occuring in the
   * combo box.
   *
   * @return ItemListener to listen to ItemEvents occuring in the combo box.
   */
  protected ItemListener createItemListener()
  {
    return new ItemHandler();
  }

  /**
   * Creates JList that will be used to display items in the combo box.
   *
   * @return JList that will be used to display items in the combo box.
   */
  protected JList createList()
  {
    JList l = new JList(comboBox.getModel());
    return l;
  }

  /**
   * This method configures the list of comboBox's items by setting  default
   * properties and installing listeners.
   */
  protected void configureList()
  {
<<<<<<< HEAD
    list.setModel(comboBox.getModel());
    list.setVisibleRowCount(comboBox.getMaximumRowCount());
    list.setFocusable(false);
=======
    list.setFont(comboBox.getFont());
    list.setForeground(comboBox.getForeground());
    list.setBackground(comboBox.getBackground());
    Color sfg = UIManager.getColor("ComboBox.selectionForeground");
    list.setSelectionForeground(sfg);
    Color sbg = UIManager.getColor("ComboBox.selectionBackground");
    list.setSelectionBackground(sbg);
    list.setBorder(null);
    list.setCellRenderer(comboBox.getRenderer());
    list.setFocusable(false);
    syncListSelection();
    list.setSelectionMode(ListSelectionModel.SINGLE_INTERVAL_SELECTION);
>>>>>>> f8383f28
    installListListeners();
  }

  /**
   * This method installs list listeners.
   */
  protected void installListListeners()
  {
    // mouse listener listening to mouse events occuring in the 
    // combo box's list of items.
    listMouseListener = createListMouseListener();
    list.addMouseListener(listMouseListener);

    // mouse listener listening to mouse motion events occuring in the
    // combo box's list of items
    listMouseMotionListener = createListMouseMotionListener();
    list.addMouseMotionListener(listMouseMotionListener);

    listSelectionListener = createListSelectionListener();
    list.addListSelectionListener(listSelectionListener);
  }

  /**
   * This method creates scroll pane that will contain the list of comboBox's
   * items inside of it.
   *
   * @return JScrollPane
   */
  protected JScrollPane createScroller()
  {
    return new JScrollPane(list, JScrollPane.VERTICAL_SCROLLBAR_AS_NEEDED,
                           JScrollPane.HORIZONTAL_SCROLLBAR_NEVER);
  }

  /**
   * This method configures scroll pane to contain list of comboBox's  items
   */
  protected void configureScroller()
  {
    scroller.setBorder(null);
<<<<<<< HEAD
    scroller.getViewport().setView(list);
    scroller.setHorizontalScrollBarPolicy(JScrollPane.HORIZONTAL_SCROLLBAR_NEVER);
=======
    scroller.setFocusable(false);
    scroller.getVerticalScrollBar().setFocusable(false);
>>>>>>> f8383f28
  }

  /**
   * This method configures popup menu that will be used to display Scrollpane
   * with list of items inside of it.
   */
  protected void configurePopup()
  {
<<<<<<< HEAD
    setBorder(BorderFactory.createLineBorder(Color.BLACK));
    // initialize list that will be used to display combo box's items
    this.list = createList();
    ((JLabel) list.getCellRenderer()).setHorizontalAlignment(SwingConstants.LEFT);
    configureList();

    // initialize scroller. Add list to the scroller.	
    scroller = createScroller();
    configureScroller();

    // add scroller with list inside of it to JPopupMenu
    super.add(scroller);
=======
    setBorderPainted(true);
    setBorder(BorderFactory.createLineBorder(Color.BLACK));
    setOpaque(false);
    add(scroller);
    setFocusable(false);
>>>>>>> f8383f28
  }

  /*
   * This method installs listeners that will listen to changes occuring
   * in the combo box.
   */
  protected void installComboBoxListeners()
  {
    // item listener listenening to selection events in the combo box
    itemListener = createItemListener();
    comboBox.addItemListener(itemListener);

    propertyChangeListener = createPropertyChangeListener();
    comboBox.addPropertyChangeListener(propertyChangeListener);

    installComboBoxModelListeners(comboBox.getModel());
  }

  /**
   * This method installs listeners that will listen to changes occuring in
   * the comb box's data model
   *
   * @param model data model for the combo box for which to install listeners
   */
  protected void installComboBoxModelListeners(ComboBoxModel model)
  {
    // list data listener to listen for ListDataEvents in combo box.
    // This listener is now obsolete and nothing is done here
    listDataListener = createListDataListener();
    comboBox.getModel().addListDataListener(listDataListener);
  }

  /**
   * Installs the keyboard actions.
   */
  protected void installKeyboardActions()
  {
    // Nothing to do here
  }

  /**
   * This method always returns false to indicate that  items in the combo box
   * list are not focus traversable.
   *
   * @return false
   */
  public boolean isFocusTraversable()
  {
    return false;
  }

  /**
   * This method start scrolling combo box's list of items  either up or down
   * depending on the specified 'direction'
   *
   * @param direction of the scrolling.
   */
  protected void startAutoScrolling(int direction)
  {
    // FIXME: add timer
    isAutoScrolling = true;

    if (direction == SCROLL_UP)
      autoScrollUp();
    else
      autoScrollDown();
  }

  /**
   * This method stops scrolling the combo box's list of items
   */
  protected void stopAutoScrolling()
  {
    // FIXME: add timer
    isAutoScrolling = false;
  }

  /**
   * This method scrolls up list of combo box's items up and highlights that
   * just became visible.
   */
  protected void autoScrollUp()
  {
    // scroll up the scroll bar to make the item above visible    
    JScrollBar scrollbar = scroller.getVerticalScrollBar();
    int scrollToNext = list.getScrollableUnitIncrement(super.getBounds(),
                                                       SwingConstants.VERTICAL,
                                                       SCROLL_UP);

    scrollbar.setValue(scrollbar.getValue() - scrollToNext);

    // If we haven't reached the begging of the combo box's list of items, 
    // then highlight next element above currently highlighted element	
    if (list.getSelectedIndex() != 0)
      list.setSelectedIndex(list.getSelectedIndex() - 1);
  }

  /**
   * This method scrolls down list of combo box's and highlights item in the
   * list that just became visible.
   */
  protected void autoScrollDown()
  {
    // scroll scrollbar down to make next item visible    
    JScrollBar scrollbar = scroller.getVerticalScrollBar();
    int scrollToNext = list.getScrollableUnitIncrement(super.getBounds(),
                                                       SwingConstants.VERTICAL,
                                                       SCROLL_DOWN);
    scrollbar.setValue(scrollbar.getValue() + scrollToNext);

    // If we haven't reached the end of the combo box's list of items
    // then highlight next element below currently highlighted element
    if (list.getSelectedIndex() + 1 != comboBox.getItemCount())
      list.setSelectedIndex(list.getSelectedIndex() + 1);
  }

  /**
   * This method helps to delegate focus to the right component in the
   * JComboBox. If the comboBox is editable then focus is sent to
   * ComboBoxEditor, otherwise it is delegated to JComboBox.
   *
   * @param e MouseEvent
   */
  protected void delegateFocus(MouseEvent e)
  {
    if (comboBox.isEditable())
      comboBox.getEditor().getEditorComponent().requestFocus();
    else
      comboBox.requestFocus();
  }

  /**
   * This method displays combo box popup if the popup is  not currently shown
   * on the screen and hides it if it is  currently visible
   */
  protected void togglePopup()
  {
    if (isVisible())
      hide();
    else
      show();
  }

  /**
   * DOCUMENT ME!
   *
   * @param e DOCUMENT ME!
   *
   * @return DOCUMENT ME!
   */
  protected MouseEvent convertMouseEvent(MouseEvent e)
  {
    Point point = SwingUtilities.convertPoint((Component) e.getSource(),
                                              e.getPoint(), list);
    MouseEvent newEvent = new MouseEvent((Component) e.getSource(),
                                        e.getID(), e.getWhen(),
                                        e.getModifiers(), point.x, point.y,
                                        e.getModifiers(),
                                        e.isPopupTrigger());
    return newEvent;
  }

  /**
   * Returns required height of the popup such that number of items visible in
   * it are equal to the maximum row count.  By default
   * comboBox.maximumRowCount=8
   *
   * @param maxRowCount number of maximum visible rows in the  combo box's
   *        popup list of items
   *
   * @return height of the popup required to fit number of items  equal to
   *         JComboBox.maximumRowCount.
   */
  protected int getPopupHeightForRowCount(int maxRowCount)
  {
    int totalHeight = 0;
    ListCellRenderer rend = list.getCellRenderer();

    if (comboBox.getItemCount() < maxRowCount)
      maxRowCount = comboBox.getItemCount();

    for (int i = 0; i < maxRowCount; i++)
      {
	Component comp = rend.getListCellRendererComponent(list,
	                                                   comboBox.getModel()
	                                                           .getElementAt(i),
	                                                   -1, false, false);
	Dimension dim = comp.getPreferredSize();
	totalHeight += dim.height;
      }

    return totalHeight == 0 ? 100 : totalHeight;
  }

  /**
   * DOCUMENT ME!
   *
   * @param px DOCUMENT ME!
   * @param py DOCUMENT ME!
   * @param pw DOCUMENT ME!
   * @param ph DOCUMENT ME!
   *
   * @return DOCUMENT ME!
   */
  protected Rectangle computePopupBounds(int px, int py, int pw, int ph)
  {
    return new Rectangle(px, py, pw, ph);
  }

  /**
   * This method changes the selection in the list to the item over which  the
   * mouse is currently located.
   *
   * @param anEvent MouseEvent
   * @param shouldScroll DOCUMENT ME!
   */
  protected void updateListBoxSelectionForEvent(MouseEvent anEvent,
                                                boolean shouldScroll)
  {
<<<<<<< HEAD
    // TODO: We need to handle the shouldScroll parameter somehow.
    int index = list.locationToIndex(anEvent.getPoint());
    // Check for valid index.
    if (index >= 0)
      list.setSelectedIndex(index);
=======
    Point point = anEvent.getPoint();
    if (list != null)
      {
        int index = list.locationToIndex(point);
        if (index == -1)
          {
            if (point.y < 0)
              index = 0;
            else
              index = comboBox.getModel().getSize() - 1;
          }
        if (list.getSelectedIndex() != index)
          {
            list.setSelectedIndex(index);
            if (shouldScroll)
              list.ensureIndexIsVisible(index);
          }
      }
>>>>>>> f8383f28
  }

  /**
   * InvocationMouseHandler is a listener that listens to mouse events
   * occuring in the combo box. Note that this listener doesn't listen to
   * mouse events occuring in the popup portion of the combo box, it only
   * listens to main combo box part(area that displays selected item).  This
   * listener is responsible for showing and hiding popup portion  of the
   * combo box.
   */
  protected class InvocationMouseHandler extends MouseAdapter
  {
    /**
     * Creates a new InvocationMouseHandler object.
     */
    protected InvocationMouseHandler()
    {
      // Nothing to do here.
    }

    /**
     * This method is invoked whenever mouse is being pressed over the main
     * part of the combo box. This method will show popup if  the popup is
     * not shown on the screen right now, and it will hide popup otherwise.
     *
     * @param e MouseEvent that should be handled
     */
    public void mousePressed(MouseEvent e)
    {
<<<<<<< HEAD
      if (comboBox.isEnabled())
        togglePopup();
=======
      if (SwingUtilities.isLeftMouseButton(e) && comboBox.isEnabled())
        {
          delegateFocus(e);
          togglePopup();
        }
>>>>>>> f8383f28
    }

    /**
     * This method is invoked whenever mouse event was originated in the combo
     * box and released either in the combBox list of items or in the combo
     * box itself.
     *
     * @param e MouseEvent that should be handled
     */
    public void mouseReleased(MouseEvent e)
    {
      Component component = (Component) e.getSource();
      Dimension size = component.getSize();
      Rectangle bounds = new Rectangle(0, 0, size.width - 1, size.height - 1);
      // If mouse was released inside the bounds of combo box then do nothing,
      // Otherwise if mouse was released inside the list of combo box items
      // then change selection and close popup
      if (! bounds.contains(e.getPoint()))
        {
<<<<<<< HEAD
          // List model contains the item over which mouse is released,
          // since it is updated every time the mouse is moved over a different
          // item in the list. Now that the mouse is released we need to
          // update model of the combo box as well. 	  
          comboBox.setSelectedIndex(list.getSelectedIndex());

          if (isAutoScrolling)
            stopAutoScrolling();
=======
          MouseEvent convEvent = convertMouseEvent(e);
          Point point = convEvent.getPoint();
          Rectangle visRect = new Rectangle();
          list.computeVisibleRect(visRect);
          if (visRect.contains(point))
            {
              updateListBoxSelectionForEvent(convEvent, false);
              comboBox.setSelectedIndex(list.getSelectedIndex());
            }
>>>>>>> f8383f28
          hide();
        }
      hasEntered = false;
      stopAutoScrolling();
    }
  }

  /**
   * InvocationMouseMotionListener is a mouse listener that listens to mouse
   * dragging events occuring in the combo box.
   */
  protected class InvocationMouseMotionHandler extends MouseMotionAdapter
  {
    /**
     * Creates a new InvocationMouseMotionHandler object.
     */
    protected InvocationMouseMotionHandler()
    {
      // Nothing to do here.
    }

    /**
     * This method is responsible for highlighting item in the drop down list
     * over which the mouse is currently being dragged.
     */
    public void mouseDragged(MouseEvent e)
    {
      if (isVisible())
        {
          MouseEvent convEvent = convertMouseEvent(e);
          Rectangle visRect = new Rectangle();
          list.computeVisibleRect(visRect);
          if (convEvent.getPoint().y >= visRect.y
              && (convEvent.getPoint().y <= visRect.y + visRect.height - 1))
            {
              hasEntered = true;
              if (isAutoScrolling)
                stopAutoScrolling();
              Point point = convEvent.getPoint();
              if (visRect.contains(point))
                {
                  valueIsAdjusting = true;
                  updateListBoxSelectionForEvent(convEvent, false);
                  valueIsAdjusting = false;
                }
            }
          else if (hasEntered)
            {
              int dir = convEvent.getPoint().y < visRect.y ? SCROLL_UP
                                                           : SCROLL_DOWN;
              if (isAutoScrolling && scrollDirection != dir)
                {
                  stopAutoScrolling();
                  startAutoScrolling(dir);
                }
              else if (!isAutoScrolling)
                startAutoScrolling(dir);
            }
          else if (e.getPoint().y < 0)
            {
              hasEntered = true;
              startAutoScrolling(SCROLL_UP);
            }
        }
    }
  }

  /**
   * ItemHandler is an item listener that listens to selection events occuring
   * in the combo box. FIXME: should specify here what it does when item is
   * selected or deselected in the combo box list.
   */
  protected class ItemHandler extends Object implements ItemListener
  {
    /**
     * Creates a new ItemHandler object.
     */
    protected ItemHandler()
    {
      // Nothing to do here.
    }

    /**
     * This method responds to the selection events occuring in the combo box.
     *
     * @param e ItemEvent specifying the combo box's selection
     */
    public void itemStateChanged(ItemEvent e)
    {
<<<<<<< HEAD
      // TODO: What should be done here?
=======
      if (e.getStateChange() == ItemEvent.SELECTED && ! valueIsAdjusting)
        {
          valueIsAdjusting = true;
          syncListSelection();
          valueIsAdjusting = false;
          list.ensureIndexIsVisible(comboBox.getSelectedIndex());
        }
>>>>>>> f8383f28
    }
  }

  /**
   * ListMouseHandler is a listener that listens to mouse events occuring in
   * the combo box's list of items. This class is responsible for hiding
   * popup portion of the combo box if the mouse is released inside the combo
   * box's list.
   */
  protected class ListMouseHandler extends MouseAdapter
  {
    protected ListMouseHandler()
    {
      // Nothing to do here.
    }

    public void mousePressed(MouseEvent e)
    {
<<<<<<< HEAD
      // TODO: What should be do here?
=======
      // Nothing to do here.
>>>>>>> f8383f28
    }

    public void mouseReleased(MouseEvent anEvent)
    {
<<<<<<< HEAD
      int index = list.locationToIndex(anEvent.getPoint());
      // Check for valid index.
      if (index >= 0)
        comboBox.setSelectedIndex(index);
=======
      comboBox.setSelectedIndex(list.getSelectedIndex());
>>>>>>> f8383f28
      hide();
    }
  }

  /**
   * ListMouseMotionHandler listens to mouse motion events occuring in the
   * combo box's list. This class is responsible for highlighting items in
   * the list when mouse is moved over them
   */
  protected class ListMouseMotionHandler extends MouseMotionAdapter
  {
    protected ListMouseMotionHandler()
    {
      // Nothing to do here.
    }

    public void mouseMoved(MouseEvent anEvent)
    {
<<<<<<< HEAD
      updateListBoxSelectionForEvent(anEvent, false);
=======
      Point point = anEvent.getPoint();
      Rectangle visRect = new Rectangle();
      list.computeVisibleRect(visRect);
      if (visRect.contains(point))
        {
          valueIsAdjusting = true;
          updateListBoxSelectionForEvent(anEvent, false);
          valueIsAdjusting = false;
        }
>>>>>>> f8383f28
    }
  }

  /**
   * This class listens to changes occuring in the bound properties of the
   * combo box
   */
  protected class PropertyChangeHandler extends Object
    implements PropertyChangeListener
  {
    protected PropertyChangeHandler()
    {
      // Nothing to do here.
    }

    public void propertyChange(PropertyChangeEvent e)
    {
      if (e.getPropertyName().equals("renderer"))
        {
	  list.setCellRenderer(comboBox.getRenderer());
	  if (isVisible())
	    hide();
        }
      if (e.getPropertyName().equals("model"))
        {
          ComboBoxModel oldModel = (ComboBoxModel) e.getOldValue();
          uninstallComboBoxModelListeners(oldModel);
          ComboBoxModel newModel = (ComboBoxModel) e.getNewValue();
          list.setModel(newModel);
          installComboBoxModelListeners(newModel);
          if (comboBox.getItemCount() > 0)
            comboBox.setSelectedIndex(0);
          if (isVisible())
            hide();
        }
    }
  }

  // ------ private helper methods --------------------

  /**
   * This method uninstalls listeners installed by the UI
   */
  private void uninstallListeners()
  {
    uninstallComboBoxListeners();
    uninstallComboBoxModelListeners(comboBox.getModel());
  }

  /**
   * This method uninstalls Listeners registered with combo boxes list of
   * items
   */
  private void uninstallListListeners()
  {
    list.removeMouseListener(listMouseListener);
    listMouseListener = null;

    list.removeMouseMotionListener(listMouseMotionListener);
    listMouseMotionListener = null;
  }

  /**
   * This method uninstalls listeners listening to combo box  associated with
   * this popup menu
   */
  private void uninstallComboBoxListeners()
  {
    comboBox.removeItemListener(itemListener);
    itemListener = null;

    comboBox.removePropertyChangeListener(propertyChangeListener);
    propertyChangeListener = null;
  }

  void syncListSelection()
  {
    int index = comboBox.getSelectedIndex();
    if (index == -1)
      list.clearSelection();
    else
      list.setSelectedIndex(index);
  }

  // --------------------------------------------------------------------
  //  The following classes are here only for backwards API compatibility
  //  They aren't used.
  // --------------------------------------------------------------------

  /**
   * This class is not used any more.
   */
  public class ListDataHandler extends Object implements ListDataListener
  {
    public ListDataHandler()
    {
      // Nothing to do here.
    }

    public void contentsChanged(ListDataEvent e)
    {
      // Nothing to do here.
    }

    public void intervalAdded(ListDataEvent e)
    {
      // Nothing to do here.
    }

    public void intervalRemoved(ListDataEvent e)
    {
      // Nothing to do here.
    }
  }

  /**
   * This class is not used anymore
   */
  protected class ListSelectionHandler extends Object
    implements ListSelectionListener
  {
    protected ListSelectionHandler()
    {
      // Nothing to do here.
    }

    public void valueChanged(ListSelectionEvent e)
    {
      // Nothing to do here.
    }
  }

  /**
   * This class is not used anymore
   */
  public class InvocationKeyHandler extends KeyAdapter
  {
    public InvocationKeyHandler()
    {
      // Nothing to do here.
    }

    public void keyReleased(KeyEvent e)
    {
      // Nothing to do here.
    }
  }
}<|MERGE_RESOLUTION|>--- conflicted
+++ resolved
@@ -196,44 +196,11 @@
     scroller.setMinimumSize(bounds.getSize());
     list.invalidate();
 
-<<<<<<< HEAD
-    scroller.setPreferredSize(new Dimension(cbBounds.width, popupHeight));
-    pack();
-
-    // Highlight selected item in the combo box's drop down list
-    if (comboBox.getSelectedIndex() != -1)
-      list.setSelectedIndex(comboBox.getSelectedIndex());
-
-    //scroll scrollbar s.t. selected item is visible
-    JScrollBar scrollbar = scroller.getVerticalScrollBar();
-    int selectedIndex = comboBox.getSelectedIndex();
-    if (selectedIndex > comboBox.getMaximumRowCount())
-      scrollbar.setValue(getPopupHeightForRowCount(selectedIndex));
-
-    // We put the autoclose-registration inside an InvocationEvent, so that
-    // the same event that triggered this show() call won't hide the popup
-    // immediately.
-    SwingUtilities.invokeLater
-    (new Runnable()
-     {
-       public void run()
-       {
-         // Register this popup to be autoclosed when user clicks outside the
-         // popup.
-         BasicLookAndFeel laf = (BasicLookAndFeel) UIManager.getLookAndFeel();
-         laf.registerForAutoClose(BasicComboPopup.this);
-       }});
-
-    // location specified is relative to comboBox
-    super.show(comboBox, 0, cbBounds.height);
-
-=======
     syncListSelection();
 
     list.ensureIndexIsVisible(list.getSelectedIndex());
     setLightWeightPopupEnabled(comboBox.isLightWeightPopupEnabled());
     show(comboBox, bounds.x, bounds.y);
->>>>>>> f8383f28
   }
 
   /**
@@ -489,11 +456,6 @@
    */
   protected void configureList()
   {
-<<<<<<< HEAD
-    list.setModel(comboBox.getModel());
-    list.setVisibleRowCount(comboBox.getMaximumRowCount());
-    list.setFocusable(false);
-=======
     list.setFont(comboBox.getFont());
     list.setForeground(comboBox.getForeground());
     list.setBackground(comboBox.getBackground());
@@ -506,7 +468,6 @@
     list.setFocusable(false);
     syncListSelection();
     list.setSelectionMode(ListSelectionModel.SINGLE_INTERVAL_SELECTION);
->>>>>>> f8383f28
     installListListeners();
   }
 
@@ -547,13 +508,8 @@
   protected void configureScroller()
   {
     scroller.setBorder(null);
-<<<<<<< HEAD
-    scroller.getViewport().setView(list);
-    scroller.setHorizontalScrollBarPolicy(JScrollPane.HORIZONTAL_SCROLLBAR_NEVER);
-=======
     scroller.setFocusable(false);
     scroller.getVerticalScrollBar().setFocusable(false);
->>>>>>> f8383f28
   }
 
   /**
@@ -562,26 +518,11 @@
    */
   protected void configurePopup()
   {
-<<<<<<< HEAD
-    setBorder(BorderFactory.createLineBorder(Color.BLACK));
-    // initialize list that will be used to display combo box's items
-    this.list = createList();
-    ((JLabel) list.getCellRenderer()).setHorizontalAlignment(SwingConstants.LEFT);
-    configureList();
-
-    // initialize scroller. Add list to the scroller.	
-    scroller = createScroller();
-    configureScroller();
-
-    // add scroller with list inside of it to JPopupMenu
-    super.add(scroller);
-=======
     setBorderPainted(true);
     setBorder(BorderFactory.createLineBorder(Color.BLACK));
     setOpaque(false);
     add(scroller);
     setFocusable(false);
->>>>>>> f8383f28
   }
 
   /*
@@ -801,13 +742,6 @@
   protected void updateListBoxSelectionForEvent(MouseEvent anEvent,
                                                 boolean shouldScroll)
   {
-<<<<<<< HEAD
-    // TODO: We need to handle the shouldScroll parameter somehow.
-    int index = list.locationToIndex(anEvent.getPoint());
-    // Check for valid index.
-    if (index >= 0)
-      list.setSelectedIndex(index);
-=======
     Point point = anEvent.getPoint();
     if (list != null)
       {
@@ -826,7 +760,6 @@
               list.ensureIndexIsVisible(index);
           }
       }
->>>>>>> f8383f28
   }
 
   /**
@@ -856,16 +789,11 @@
      */
     public void mousePressed(MouseEvent e)
     {
-<<<<<<< HEAD
-      if (comboBox.isEnabled())
-        togglePopup();
-=======
       if (SwingUtilities.isLeftMouseButton(e) && comboBox.isEnabled())
         {
           delegateFocus(e);
           togglePopup();
         }
->>>>>>> f8383f28
     }
 
     /**
@@ -885,16 +813,6 @@
       // then change selection and close popup
       if (! bounds.contains(e.getPoint()))
         {
-<<<<<<< HEAD
-          // List model contains the item over which mouse is released,
-          // since it is updated every time the mouse is moved over a different
-          // item in the list. Now that the mouse is released we need to
-          // update model of the combo box as well. 	  
-          comboBox.setSelectedIndex(list.getSelectedIndex());
-
-          if (isAutoScrolling)
-            stopAutoScrolling();
-=======
           MouseEvent convEvent = convertMouseEvent(e);
           Point point = convEvent.getPoint();
           Rectangle visRect = new Rectangle();
@@ -904,7 +822,6 @@
               updateListBoxSelectionForEvent(convEvent, false);
               comboBox.setSelectedIndex(list.getSelectedIndex());
             }
->>>>>>> f8383f28
           hide();
         }
       hasEntered = false;
@@ -994,9 +911,6 @@
      */
     public void itemStateChanged(ItemEvent e)
     {
-<<<<<<< HEAD
-      // TODO: What should be done here?
-=======
       if (e.getStateChange() == ItemEvent.SELECTED && ! valueIsAdjusting)
         {
           valueIsAdjusting = true;
@@ -1004,7 +918,6 @@
           valueIsAdjusting = false;
           list.ensureIndexIsVisible(comboBox.getSelectedIndex());
         }
->>>>>>> f8383f28
     }
   }
 
@@ -1023,23 +936,12 @@
 
     public void mousePressed(MouseEvent e)
     {
-<<<<<<< HEAD
-      // TODO: What should be do here?
-=======
-      // Nothing to do here.
->>>>>>> f8383f28
+      // Nothing to do here.
     }
 
     public void mouseReleased(MouseEvent anEvent)
     {
-<<<<<<< HEAD
-      int index = list.locationToIndex(anEvent.getPoint());
-      // Check for valid index.
-      if (index >= 0)
-        comboBox.setSelectedIndex(index);
-=======
       comboBox.setSelectedIndex(list.getSelectedIndex());
->>>>>>> f8383f28
       hide();
     }
   }
@@ -1058,9 +960,6 @@
 
     public void mouseMoved(MouseEvent anEvent)
     {
-<<<<<<< HEAD
-      updateListBoxSelectionForEvent(anEvent, false);
-=======
       Point point = anEvent.getPoint();
       Rectangle visRect = new Rectangle();
       list.computeVisibleRect(visRect);
@@ -1070,7 +969,6 @@
           updateListBoxSelectionForEvent(anEvent, false);
           valueIsAdjusting = false;
         }
->>>>>>> f8383f28
     }
   }
 
