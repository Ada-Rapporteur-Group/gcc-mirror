--- conflicted
+++ resolved
@@ -52,10 +52,7 @@
 import java.awt.event.ComponentAdapter;
 import java.awt.event.ComponentEvent;
 import java.awt.event.ComponentListener;
-<<<<<<< HEAD
-=======
 import java.awt.geom.AffineTransform;
->>>>>>> f8383f28
 import java.beans.PropertyChangeEvent;
 import java.beans.PropertyChangeListener;
 
@@ -123,53 +120,7 @@
           startAnimationTimer();
         else
           stopAnimationTimer();
-<<<<<<< HEAD
     }
-  }
-
-  /**
-   * Receives notification when the progressbar is becoming visible or
-   * invisible and starts/stops the animation timer accordingly.
-   *
-   * @author Roman Kennke (kennke@aicas.com)
-   */
-  private class AncestorHandler implements AncestorListener
-  {
-
-    /**
-     * Receives notification when the progressbar is becoming visible. This
-     * starts the animation timer if the progressbar is indeterminate.
-     *
-     * @param event the ancestor event
-     */
-    public void ancestorAdded(AncestorEvent event)
-    {
-      if (progressBar.isIndeterminate())
-        startAnimationTimer();
-    }
-
-    /**
-     * Receives notification when the progressbar is becoming invisible. This
-     * stops the animation timer if the progressbar is indeterminate.
-     *
-     * @param event the ancestor event
-     */
-    public void ancestorRemoved(AncestorEvent event)
-    {
-      stopAnimationTimer();
-    }
-
-    /**
-     * Receives notification when an ancestor has been moved. We don't need to
-     * do anything here.
-     */
-    public void ancestorMoved(AncestorEvent event)
-    {
-      // Nothing to do here.
-=======
->>>>>>> f8383f28
-    }
-    
   }
 
   /**
@@ -433,11 +384,7 @@
       }
 
     int index = getAnimationIndex();
-<<<<<<< HEAD
-    if (animationIndex > (numFrames) / 2)
-=======
     if (animationIndex > numFrames / 2)
->>>>>>> f8383f28
       index = numFrames - getAnimationIndex();
 
     if (progressBar.getOrientation() == JProgressBar.HORIZONTAL)
@@ -582,21 +529,12 @@
       stringWidth = fm.stringWidth(progressBar.getString());
     Insets i = progressBar.getInsets();
     int prefHeight = Math.max(200 - i.left - i.right, stringWidth);
-<<<<<<< HEAD
 
     int stringHeight = 0;
     if (str != null)
       stringHeight = fm.getHeight();
     int prefWidth = Math.max(16 - i.top - i.bottom, stringHeight);
 
-=======
-
-    int stringHeight = 0;
-    if (str != null)
-      stringHeight = fm.getHeight();
-    int prefWidth = Math.max(16 - i.top - i.bottom, stringHeight);
-
->>>>>>> f8383f28
     return new Dimension(prefWidth, prefHeight);
   }
 
@@ -733,12 +671,8 @@
 	else
 	  {
 	    g.setColor(c.getForeground());
-<<<<<<< HEAD
-	    g.fillRect(vr.x, vr.y + vr.height - amountFull, vr.width, amountFull);
-=======
 	    g.fillRect(vr.x, vr.y + vr.height - amountFull, vr.width, 
                        amountFull);
->>>>>>> f8383f28
 	  }
 
     if (progressBar.isStringPainted() && !progressBar.getString().equals(""))
@@ -793,33 +727,12 @@
   protected void paintString(Graphics g, int x, int y, int width, int height,
                              int amountFull, Insets b)
   {
-<<<<<<< HEAD
-    // FIXME: We do not support vertical text painting because Java2D is needed
-    // for this.
-    if (progressBar.getOrientation() == JProgressBar.VERTICAL)
-      return;
-
-    // We want to place in the exact center of the bar.
-=======
     String str = progressBar.getString();
     int full = getAmountFull(b, width, height);
->>>>>>> f8383f28
     Point placement = getStringPlacement(g, progressBar.getString(),
                                          x + b.left, y + b.top, 
                                          width - b.left - b.right,
                                          height - b.top - b.bottom);
-<<<<<<< HEAD
-
-    Color savedColor = g.getColor();
-    Shape savedClip = g.getClip();
-    FontMetrics fm = g.getFontMetrics(progressBar.getFont());
-    int full = getAmountFull(b, width, height);
-    String str = progressBar.getString();
-
-    // We draw this string two times with different clips so that the text
-    // over the filled area is painted with selectionForeground and over
-    // the clear area with selectionBackground.
-=======
     Color savedColor = g.getColor();
     Shape savedClip = g.getClip();
     FontMetrics fm = g.getFontMetrics(progressBar.getFont());
@@ -830,7 +743,6 @@
         g.setFont(progressBar.getFont().deriveFont(rotate));
       }
     
->>>>>>> f8383f28
     g.setColor(getSelectionForeground());
     g.setClip(0, 0, full + b.left, height);
     g.drawString(str, placement.x, placement.y + fm.getAscent());
