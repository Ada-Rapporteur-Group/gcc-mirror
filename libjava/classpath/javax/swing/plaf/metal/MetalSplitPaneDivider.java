--- conflicted
+++ resolved
@@ -42,19 +42,12 @@
 import java.awt.Container;
 import java.awt.Dimension;
 import java.awt.Graphics;
-<<<<<<< HEAD
-import java.awt.Insets;
-=======
->>>>>>> f8383f28
 import java.awt.LayoutManager;
 import java.awt.Point;
 
 import javax.swing.JSplitPane;
 import javax.swing.SwingConstants;
-<<<<<<< HEAD
-=======
 import javax.swing.UIManager;
->>>>>>> f8383f28
 import javax.swing.border.Border;
 import javax.swing.plaf.basic.BasicArrowButton;
 import javax.swing.plaf.basic.BasicSplitPaneDivider;
@@ -102,15 +95,12 @@
   {
     Dimension s = getSize();
 
-<<<<<<< HEAD
-=======
     if (splitPane.hasFocus())
       {
         g.setColor(UIManager.getColor("SplitPane.dividerFocusColor"));
         g.fillRect(0, 0, s.width, s.height);
       }
     
->>>>>>> f8383f28
     // Paint border if one exists.
     Border border = getBorder();
     if (border != null)
@@ -174,13 +164,8 @@
               if ((c1 instanceof BasicArrowButton)
                   && (c2 instanceof BasicArrowButton))
                 {
-<<<<<<< HEAD
-                  lb = ((BasicArrowButton) c1);
-                  rb = ((BasicArrowButton) c2);
-=======
                   lb = (BasicArrowButton) c1;
                   rb = (BasicArrowButton) c2;
->>>>>>> f8383f28
                 }
             }
           if (rb != null && lb != null)
