--- conflicted
+++ resolved
@@ -59,19 +59,11 @@
   }
 
   /**
-<<<<<<< HEAD
-   * Returns a shared instance of <code>MetalDesktopIconUI</code>.
-=======
    * Returns a new <code>MetalDesktopIconUI</code> instance.
->>>>>>> f8383f28
    *
    * @param component  the component (ignored).
    *
-<<<<<<< HEAD
-   * @return A shared instance of <code>MetalDesktopIconUI</code>.
-=======
    * @return A new <code>MetalDesktopIconUI</code> instance.
->>>>>>> f8383f28
    */
   public static ComponentUI createUI(JComponent component)
   {
