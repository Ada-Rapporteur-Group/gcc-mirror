/* MetalInternalFrameTitlePane.java
   Copyright (C) 2005 Free Software Foundation, Inc.

This file is part of GNU Classpath.

GNU Classpath is free software; you can redistribute it and/or modify
it under the terms of the GNU General Public License as published by
the Free Software Foundation; either version 2, or (at your option)
any later version.

GNU Classpath is distributed in the hope that it will be useful, but
WITHOUT ANY WARRANTY; without even the implied warranty of
MERCHANTABILITY or FITNESS FOR A PARTICULAR PURPOSE.  See the GNU
General Public License for more details.

You should have received a copy of the GNU General Public License
along with GNU Classpath; see the file COPYING.  If not, write to the
Free Software Foundation, Inc., 51 Franklin Street, Fifth Floor, Boston, MA
02110-1301 USA.

Linking this library statically or dynamically with other modules is
making a combined work based on this library.  Thus, the terms and
conditions of the GNU General Public License cover the whole
combination.

As a special exception, the copyright holders of this library give you
permission to link this library with independent modules to produce an
executable, regardless of the license terms of these independent
modules, and to copy and distribute the resulting executable under
terms of your choice, provided that you also meet, for each linked
independent module, the terms and conditions of the license of that
module.  An independent module is a module which is not derived from
or based on this library.  If you modify this library, you may extend
this exception to your version of the library, but you are not
obligated to do so.  If you do not wish to do so, delete this
exception statement from your version. */


package javax.swing.plaf.metal;

import java.awt.Color;
import java.awt.Component;
import java.awt.Container;
import java.awt.Dimension;
import java.awt.Graphics;
import java.awt.Insets;
import java.awt.LayoutManager;
import java.awt.Rectangle;
import java.beans.PropertyChangeEvent;
import java.beans.PropertyChangeListener;

import javax.swing.Icon;
import javax.swing.JInternalFrame;
import javax.swing.JLabel;
import javax.swing.JMenu;
import javax.swing.SwingConstants;
import javax.swing.SwingUtilities;
import javax.swing.UIManager;
import javax.swing.plaf.basic.BasicInternalFrameTitlePane;


/**
 * The title pane for a {@link JInternalFrame} (see 
 * {@link MetalInternalFrameUI#createNorthPane(JInternalFrame)}).  This can 
 * be displayed in two styles: one for regular internal frames, and the other 
 * for "palette" style internal frames.
 */
public class MetalInternalFrameTitlePane extends BasicInternalFrameTitlePane 
{
 
  /**
   * A property change handler that listens for changes to the 
   * <code>JInternalFrame.isPalette</code> property and updates the title
   * pane as appropriate.
   */
  class MetalInternalFrameTitlePanePropertyChangeHandler
    extends PropertyChangeHandler
  {
    /**
     * Creates a new handler.
     */
    public MetalInternalFrameTitlePanePropertyChangeHandler()
    {
      super();
    }
    
    /**
     * Handles <code>JInternalFrame.isPalette</code> property changes, with all
     * other property changes being passed to the superclass.
     * 
     * @param e  the event.
     */
    public void propertyChange(PropertyChangeEvent e)
    {
      String propName = e.getPropertyName();
<<<<<<< HEAD
      if (propName.equals("JInternalFrame.isPalette"))
=======
      if (e.getPropertyName().equals(JInternalFrame.FRAME_ICON_PROPERTY))
        {
          title.setIcon(frame.getFrameIcon());
        }
      else if (propName.equals("JInternalFrame.isPalette"))
>>>>>>> f8383f28
        {
          if (e.getNewValue().equals(Boolean.TRUE))
            setPalette(true);
          else
            setPalette(false);
        }
      else
        super.propertyChange(e);
    }
  }

  /**
   * A layout manager for the title pane.
   * 
   * @see #createLayout()
   */
  private class MetalTitlePaneLayout implements LayoutManager
  {
    /**
     * Creates a new <code>TitlePaneLayout</code> object.
     */
    public MetalTitlePaneLayout()
    {
      // Do nothing.
    }

    /**
     * Adds a Component to the Container.
     *
     * @param name The name to reference the added Component by.
     * @param c The Component to add.
     */
    public void addLayoutComponent(String name, Component c)
    {
      // Do nothing.
    }

    /**
     * This method is called to lay out the children of the Title Pane.
     *
     * @param c The Container to lay out.
     */
    public void layoutContainer(Container c)
    {

      Dimension size = c.getSize();
      Insets insets = c.getInsets();
      int width = size.width - insets.left - insets.right;
      int height = size.height - insets.top - insets.bottom;


      int loc = width - insets.right - 1;
      int top = insets.top + 2;
      int buttonHeight = height - 4;
      if (closeButton.isVisible())
        {
          int buttonWidth = closeIcon.getIconWidth();
          loc -= buttonWidth + 2;
          closeButton.setBounds(loc, top, buttonWidth, buttonHeight);
          loc -= 6;
        }

      if (maxButton.isVisible())
        {
          int buttonWidth = maxIcon.getIconWidth();
          loc -= buttonWidth + 4;
          maxButton.setBounds(loc, top, buttonWidth, buttonHeight);
        }

      if (iconButton.isVisible())
        {
          int buttonWidth = minIcon.getIconWidth();
          loc -= buttonWidth + 4;
          iconButton.setBounds(loc, top, buttonWidth, buttonHeight);
          loc -= 2;
        }

      Dimension titlePreferredSize = title.getPreferredSize();
      title.setBounds(insets.left + 5, insets.top, 
              Math.min(titlePreferredSize.width, loc - insets.left - 10), 
              height);

    }

    /**
     * This method returns the minimum size of the given Container given the
     * children that it has.
     *
     * @param c The Container to get a minimum size for.
     *
     * @return The minimum size of the Container.
     */
    public Dimension minimumLayoutSize(Container c)
    {
      return preferredLayoutSize(c);
    }

    /**
     * Returns the preferred size of the given Container taking
     * into account the children that it has.
     *
     * @param c The Container to lay out.
     *
     * @return The preferred size of the Container.
     */
    public Dimension preferredLayoutSize(Container c)
    {
      if (isPalette)
        return new Dimension(paletteTitleHeight, paletteTitleHeight);
      else
        return new Dimension(22, 22);
    }

    /**
     * Removes a Component from the Container.
     *
     * @param c The Component to remove.
     */
    public void removeLayoutComponent(Component c)
    {
      // Nothing to do here.
    }
  }

  /** A flag indicating whether the title pane uses the palette style. */
  protected boolean isPalette;
  
  /** 
   * The icon used for the close button - this is fetched from the look and
   * feel defaults using the key <code>InternalFrame.paletteCloseIcon</code>. 
   */
  protected Icon paletteCloseIcon;
<<<<<<< HEAD
  
  /**
   * The height of the title pane when <code>isPalette</code> is 
   * <code>true</code>.  This value is fetched from the look and feel defaults 
   * using the key <code>InternalFrame.paletteTitleHeight</code>.
   */
  protected int paletteTitleHeight;
   
  /** The label used to display the title for the internal frame. */
  JLabel title;
  
  /**
=======
  
  /**
   * The height of the title pane when <code>isPalette</code> is 
   * <code>true</code>.  This value is fetched from the look and feel defaults 
   * using the key <code>InternalFrame.paletteTitleHeight</code>.
   */
  protected int paletteTitleHeight;
   
  /** The label used to display the title for the internal frame. */
  JLabel title;
  
  /**
>>>>>>> f8383f28
   * Creates a new title pane for the specified frame.
   * 
   * @param f  the internal frame.
   */
  public MetalInternalFrameTitlePane(JInternalFrame f)
  {
    super(f);
    isPalette = false;
  }
  
  /**
   * Fetches the colors used in the title pane.
   */
  protected void installDefaults()
  {
    super.installDefaults();
    selectedTextColor = MetalLookAndFeel.getControlTextColor();
    selectedTitleColor = MetalLookAndFeel.getWindowTitleBackground();
    notSelectedTextColor = MetalLookAndFeel.getInactiveControlTextColor();
    notSelectedTitleColor = MetalLookAndFeel.getWindowTitleInactiveBackground();
    
    paletteTitleHeight = UIManager.getInt("InternalFrame.paletteTitleHeight");
    paletteCloseIcon = UIManager.getIcon("InternalFrame.paletteCloseIcon");
    minIcon = MetalIconFactory.getInternalFrameAltMaximizeIcon(16);
<<<<<<< HEAD
    
=======

>>>>>>> f8383f28
    title = new JLabel(frame.getTitle(), 
            MetalIconFactory.getInternalFrameDefaultMenuIcon(), 
            SwingConstants.LEFT);
  }
  
  /**
   * Clears the colors used for the title pane.
   */
  protected void uninstallDefaults()
  {  
    super.uninstallDefaults();
    selectedTextColor = null;
    selectedTitleColor = null;
    notSelectedTextColor = null;
    notSelectedTitleColor = null;
    paletteCloseIcon = null;
    minIcon = null;
    title = null;
  }
  
  /**
   * Calls the super class to create the buttons, then calls
   * <code>setBorderPainted(false)</code> and 
   * <code>setContentAreaFilled(false)</code> for each button.
   */
  protected void createButtons()
  { 
    super.createButtons();
    closeButton.setBorderPainted(false);
    closeButton.setContentAreaFilled(false);
    iconButton.setBorderPainted(false);
    iconButton.setContentAreaFilled(false);
    maxButton.setBorderPainted(false);
    maxButton.setContentAreaFilled(false);
  }
  
  /**
   * Overridden to do nothing.
   */
  protected void addSystemMenuItems(JMenu systemMenu)
  {
    // do nothing
  }
  
  /**
   * Overridden to do nothing.
   */
  protected void showSystemMenu()
  {
      // do nothing    
  }
  
  /**
   * Adds the sub components of the title pane.
   */
  protected void addSubComponents()
  {
    // FIXME:  this method is probably overridden to only add the required 
    // buttons
    add(title);
    add(closeButton);
    add(iconButton);
    add(maxButton);
  }

  /**
<<<<<<< HEAD
   * Creates a new instance of {@link MetalTitlePaneLayout}.
   * 
   * @return A new instance of {@link MetalTitlePaneLayout}.
=======
   * Creates a new instance of <code>MetalTitlePaneLayout</code> (not part of
   * the public API).
   * 
   * @return A new instance of <code>MetalTitlePaneLayout</code>.
>>>>>>> f8383f28
   */
  protected LayoutManager createLayout()
  {
    return new MetalTitlePaneLayout();
  }
  
  /**
   * Draws the title pane in the palette style.
   * 
   * @param g  the graphics device.
   * 
   * @see #paintComponent(Graphics)
   */
  public void paintPalette(Graphics g)
  {
    Color savedColor = g.getColor();
    Rectangle b = SwingUtilities.getLocalBounds(this);

    if (UIManager.get("InternalFrame.activeTitleGradient") != null
        && frame.isSelected())
      {
        MetalUtils.paintGradient(g, b.x, b.y, b.width, b.height,
                                 SwingConstants.VERTICAL,
                                 "InternalFrame.activeTitleGradient");
      }
    MetalUtils.fillMetalPattern(this, g, b.x + 4, b.y + 2, b.width 
            - paletteCloseIcon.getIconWidth() - 13, b.height - 5,
            MetalLookAndFeel.getPrimaryControlHighlight(), 
            MetalLookAndFeel.getBlack());
    
    // draw a line separating the title pane from the frame content
    Dimension d = getSize();
    g.setColor(MetalLookAndFeel.getPrimaryControlDarkShadow());
    g.drawLine(0, d.height - 1, d.width - 1, d.height - 1);
    
    g.setColor(savedColor);
  }

  /**
   * Paints a representation of the current state of the internal frame.
   * 
   * @param g  the graphics device.
   */
  public void paintComponent(Graphics g)
  {
    Color savedColor = g.getColor();
    if (isPalette)
      paintPalette(g);
    else
      {
        paintTitleBackground(g);
        paintChildren(g);
        Dimension d = getSize();
        if (frame.isSelected())
          g.setColor(MetalLookAndFeel.getPrimaryControlDarkShadow());
        else
          g.setColor(MetalLookAndFeel.getControlDarkShadow());
        
        // put a dot in each of the top corners
        g.drawLine(0, 0, 0, 0);
        g.drawLine(d.width - 1, 0, d.width - 1, 0);
        
        g.drawLine(0, d.height - 1, d.width - 1, d.height - 1);
        
        // draw the metal pattern
        if (UIManager.get("InternalFrame.activeTitleGradient") != null
            && frame.isSelected())
          {
            MetalUtils.paintGradient(g, 0, 0, getWidth(), getHeight(),
                                     SwingConstants.VERTICAL,
                                     "InternalFrame.activeTitleGradient");
          }

        Rectangle b = title.getBounds();
        int startX = b.x + b.width + 5;
        int endX = startX;
        if (iconButton.isVisible())
          endX = Math.max(iconButton.getX(), endX);
        else if (maxButton.isVisible()) 
          endX = Math.max(maxButton.getX(), endX);
        else if (closeButton.isVisible())
          endX = Math.max(closeButton.getX(), endX);
        endX -= 7;
        if (endX > startX)
<<<<<<< HEAD
          MetalUtils.fillMetalPattern(this, g, startX, 3, endX - startX, getHeight() - 6, Color.white, Color.gray);
=======
          MetalUtils.fillMetalPattern(this, g, startX, 3, endX - startX, 
              getHeight() - 6, Color.white, Color.gray);
>>>>>>> f8383f28
      }
    g.setColor(savedColor);
  }
  
  /**
   * Sets the flag that controls whether the title pane is drawn in the 
   * palette style or the regular style.
   *  
   * @param b  the new value of the flag.
   */
  public void setPalette(boolean b)
  {
    isPalette = b;
    title.setVisible(!isPalette);
    iconButton.setVisible(!isPalette && frame.isIconifiable());
    maxButton.setVisible(!isPalette && frame.isMaximizable());
    if (isPalette)
      closeButton.setIcon(paletteCloseIcon);
    else
      closeButton.setIcon(closeIcon);
  }
  
  /**
   * Creates and returns a property change handler for the title pane.
   * 
   * @return The property change handler.
   */
  protected PropertyChangeListener createPropertyChangeListener()
  {
    return new MetalInternalFrameTitlePanePropertyChangeHandler();   
  }
}
<|MERGE_RESOLUTION|>--- conflicted
+++ resolved
@@ -93,15 +93,11 @@
     public void propertyChange(PropertyChangeEvent e)
     {
       String propName = e.getPropertyName();
-<<<<<<< HEAD
-      if (propName.equals("JInternalFrame.isPalette"))
-=======
       if (e.getPropertyName().equals(JInternalFrame.FRAME_ICON_PROPERTY))
         {
           title.setIcon(frame.getFrameIcon());
         }
       else if (propName.equals("JInternalFrame.isPalette"))
->>>>>>> f8383f28
         {
           if (e.getNewValue().equals(Boolean.TRUE))
             setPalette(true);
@@ -234,7 +230,6 @@
    * feel defaults using the key <code>InternalFrame.paletteCloseIcon</code>. 
    */
   protected Icon paletteCloseIcon;
-<<<<<<< HEAD
   
   /**
    * The height of the title pane when <code>isPalette</code> is 
@@ -247,20 +242,6 @@
   JLabel title;
   
   /**
-=======
-  
-  /**
-   * The height of the title pane when <code>isPalette</code> is 
-   * <code>true</code>.  This value is fetched from the look and feel defaults 
-   * using the key <code>InternalFrame.paletteTitleHeight</code>.
-   */
-  protected int paletteTitleHeight;
-   
-  /** The label used to display the title for the internal frame. */
-  JLabel title;
-  
-  /**
->>>>>>> f8383f28
    * Creates a new title pane for the specified frame.
    * 
    * @param f  the internal frame.
@@ -285,11 +266,7 @@
     paletteTitleHeight = UIManager.getInt("InternalFrame.paletteTitleHeight");
     paletteCloseIcon = UIManager.getIcon("InternalFrame.paletteCloseIcon");
     minIcon = MetalIconFactory.getInternalFrameAltMaximizeIcon(16);
-<<<<<<< HEAD
-    
-=======
-
->>>>>>> f8383f28
+
     title = new JLabel(frame.getTitle(), 
             MetalIconFactory.getInternalFrameDefaultMenuIcon(), 
             SwingConstants.LEFT);
@@ -356,16 +333,10 @@
   }
 
   /**
-<<<<<<< HEAD
-   * Creates a new instance of {@link MetalTitlePaneLayout}.
-   * 
-   * @return A new instance of {@link MetalTitlePaneLayout}.
-=======
    * Creates a new instance of <code>MetalTitlePaneLayout</code> (not part of
    * the public API).
    * 
    * @return A new instance of <code>MetalTitlePaneLayout</code>.
->>>>>>> f8383f28
    */
   protected LayoutManager createLayout()
   {
@@ -450,12 +421,8 @@
           endX = Math.max(closeButton.getX(), endX);
         endX -= 7;
         if (endX > startX)
-<<<<<<< HEAD
-          MetalUtils.fillMetalPattern(this, g, startX, 3, endX - startX, getHeight() - 6, Color.white, Color.gray);
-=======
           MetalUtils.fillMetalPattern(this, g, startX, 3, endX - startX, 
               getHeight() - 6, Color.white, Color.gray);
->>>>>>> f8383f28
       }
     g.setColor(savedColor);
   }
