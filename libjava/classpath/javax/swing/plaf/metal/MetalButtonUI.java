--- conflicted
+++ resolved
@@ -39,25 +39,17 @@
 package javax.swing.plaf.metal;
 
 import java.awt.Color;
-<<<<<<< HEAD
-=======
 import java.awt.Component;
->>>>>>> f8383f28
 import java.awt.Font;
 import java.awt.FontMetrics;
 import java.awt.Graphics;
 import java.awt.Rectangle;
 
 import javax.swing.AbstractButton;
-<<<<<<< HEAD
-import javax.swing.JButton;
-import javax.swing.JComponent;
-=======
 import javax.swing.ButtonModel;
 import javax.swing.JButton;
 import javax.swing.JComponent;
 import javax.swing.JToolBar;
->>>>>>> f8383f28
 import javax.swing.SwingConstants;
 import javax.swing.UIManager;
 import javax.swing.plaf.ComponentUI;
@@ -131,12 +123,8 @@
    * 
    * @return A new instance of <code>MetalButtonUI</code>.
    */
-<<<<<<< HEAD
-  public static ComponentUI createUI(JComponent c) {
-=======
   public static ComponentUI createUI(JComponent c) 
   {
->>>>>>> f8383f28
     return new MetalButtonUI();
   }
 
@@ -162,106 +150,6 @@
     super.uninstallDefaults(button);
     button.setRolloverEnabled(false);
   }
-<<<<<<< HEAD
-
-  /**
-   * Returns a button listener for the specified button.
-   * 
-   * @param button  the button.
-   * 
-   * @return A button listener.
-   */
-  protected BasicButtonListener createButtonListener(AbstractButton button) 
-  {
-    return new MetalButtonListener(button);
-  }    
-
-  /**
-   * Paints the background of the button to indicate that it is in the "pressed"
-   * state.
-   * 
-   * @param g  the graphics context.
-   * @param b  the button.
-   */
-  protected void paintButtonPressed(Graphics g, AbstractButton b) 
-  { 
-    if (b.isContentAreaFilled())
-    {
-      Rectangle area = b.getVisibleRect();
-      g.setColor(selectColor);
-      g.fillRect(area.x, area.y, area.width, area.height);
-    }
-  }
-    
-  /** 
-   * Paints the focus rectangle around the button text and/or icon.
-   * 
-   * @param g  the graphics context.
-   * @param b  the button.
-   * @param viewRect  the button bounds.
-   * @param textRect  the text bounds.
-   * @param iconRect  the icon bounds.
-   */
-  protected void paintFocus(Graphics g, AbstractButton b, Rectangle viewRect,
-          Rectangle textRect, Rectangle iconRect) {
-    if (b.isEnabled() && b.hasFocus() && b.isFocusPainted())
-    {
-      Color savedColor = g.getColor();
-      g.setColor(getFocusColor());
-      Rectangle focusRect = iconRect.union(textRect);
-      g.drawRect(focusRect.x - 1, focusRect.y,
-                 focusRect.width + 1, focusRect.height);
-      g.setColor(savedColor);
-    }
-  }
-    
-  /**
-   * Paints the button text.
-   * 
-   * @param g  the graphics context.
-   * @param c  the button.
-   * @param textRect  the text bounds.
-   * @param text  the text to display.
-   */
-  protected void paintText(Graphics g, JComponent c, Rectangle textRect,
-          String text) 
-  {
-    AbstractButton b = (AbstractButton) c;
-    Font f = b.getFont();
-    g.setFont(f);
-    FontMetrics fm = g.getFontMetrics(f);
-
-    if (b.isEnabled())
-      {
-        g.setColor(b.getForeground());
-        g.drawString(text, textRect.x, textRect.y + fm.getAscent());
-      }
-    else
-      {
-        g.setColor(getDisabledTextColor());
-        g.drawString(text, textRect.x, textRect.y + fm.getAscent());
-      }  
-  }
-
-  /**
-   * If the property <code>Button.gradient</code> is set, then a gradient is
-   * painted as background, otherwise the normal superclass behaviour is
-   * called.
-   */
-  public void update(Graphics g, JComponent c)
-  {
-    AbstractButton b = (AbstractButton) c;
-    if (b.isOpaque() && UIManager.get(getPropertyPrefix() + "gradient") != null
-        && !b.getModel().isPressed() && b.isEnabled())
-      {
-        MetalUtils.paintGradient(g, 0, 0, c.getWidth(), c.getHeight(),
-                                 SwingConstants.VERTICAL,
-                                 getPropertyPrefix() + "gradient");
-        paint(g, c);
-      }
-    else
-      super.update(g, c);
-=======
 
   /**
    * Returns a button listener for the specified button.
@@ -407,6 +295,5 @@
   private boolean isDrawingGradient(String uiKey)
   {
     return (UIManager.get(uiKey) != null);
->>>>>>> f8383f28
   }
 }