/* MetalScrollBarUI.java
   Copyright (C) 2005 Free Software Foundation, Inc.

This file is part of GNU Classpath.

GNU Classpath is free software; you can redistribute it and/or modify
it under the terms of the GNU General Public License as published by
the Free Software Foundation; either version 2, or (at your option)
any later version.

GNU Classpath is distributed in the hope that it will be useful, but
WITHOUT ANY WARRANTY; without even the implied warranty of
MERCHANTABILITY or FITNESS FOR A PARTICULAR PURPOSE.  See the GNU
General Public License for more details.

You should have received a copy of the GNU General Public License
along with GNU Classpath; see the file COPYING.  If not, write to the
Free Software Foundation, Inc., 51 Franklin Street, Fifth Floor, Boston, MA
02110-1301 USA.

Linking this library statically or dynamically with other modules is
making a combined work based on this library.  Thus, the terms and
conditions of the GNU General Public License cover the whole
combination.

As a special exception, the copyright holders of this library give you
permission to link this library with independent modules to produce an
executable, regardless of the license terms of these independent
modules, and to copy and distribute the resulting executable under
terms of your choice, provided that you also meet, for each linked
independent module, the terms and conditions of the license of that
module.  An independent module is a module which is not derived from
or based on this library.  If you modify this library, you may extend
this exception to your version of the library, but you are not
obligated to do so.  If you do not wish to do so, delete this
exception statement from your version. */


package javax.swing.plaf.metal;

import java.awt.Color;
import java.awt.Dimension;
import java.awt.Graphics;
import java.awt.Insets;
import java.awt.Rectangle;
import java.beans.PropertyChangeEvent;
import java.beans.PropertyChangeListener;

import javax.swing.JButton;
import javax.swing.JComponent;
import javax.swing.JScrollBar;
import javax.swing.SwingConstants;
import javax.swing.UIManager;
import javax.swing.plaf.ComponentUI;
import javax.swing.plaf.basic.BasicScrollBarUI;

/**
 * A UI delegate for the {@link JScrollBar} component.
 */
public class MetalScrollBarUI extends BasicScrollBarUI
{
  
  /**
   * A property change handler for the UI delegate that monitors for
   * changes to the "JScrollBar.isFreeStanding" property, and updates
   * the buttons and track rendering as appropriate.
   */
  class MetalScrollBarPropertyChangeHandler 
    extends BasicScrollBarUI.PropertyChangeHandler
  {
    /**
     * Creates a new handler.
     * 
     * @see #createPropertyChangeListener()
     */
    public MetalScrollBarPropertyChangeHandler()
    {
      // Nothing to do here.
    }
    
    /**
     * Handles a property change event.  If the event name is
     * <code>JSlider.isFreeStanding</code>, this method updates the 
     * delegate, otherwise the event is passed up to the super class.
     * 
     * @param e  the property change event.
     */
    public void propertyChange(PropertyChangeEvent e)
    {
      if (e.getPropertyName().equals(FREE_STANDING_PROP))
        {
          Boolean prop = (Boolean) e.getNewValue();
<<<<<<< HEAD
          isFreeStanding = (prop == null ? true : prop.booleanValue());
	  if (increaseButton != null)
	    increaseButton.setFreeStanding(isFreeStanding);
	  if (decreaseButton != null)
	    decreaseButton.setFreeStanding(isFreeStanding);
        }
      else
	super.propertyChange(e);
=======
          isFreeStanding = prop == null ? true : prop.booleanValue();
          if (increaseButton != null)
            increaseButton.setFreeStanding(isFreeStanding);
          if (decreaseButton != null)
            decreaseButton.setFreeStanding(isFreeStanding);
        }
      else
        super.propertyChange(e);
>>>>>>> f8383f28
    }
  }
  
  /** The name for the 'free standing' property. */
  public static final String FREE_STANDING_PROP = "JScrollBar.isFreeStanding";

  /** The minimum thumb size for a scroll bar that is not free standing. */
  private static final Dimension MIN_THUMB_SIZE = new Dimension(15, 15);

  /** The minimum thumb size for a scroll bar that is free standing. */
  private static final Dimension MIN_THUMB_SIZE_FREE_STANDING 
    = new Dimension(17, 17);
  
  /** The button that increases the value in the scroll bar. */
  protected MetalScrollButton increaseButton;
  
  /** The button that decreases the value in the scroll bar. */
  protected MetalScrollButton decreaseButton;
  
  /** 
   * The scroll bar width. 
   */
  protected int scrollBarWidth;
  
  /** 
   * A flag that indicates whether the scroll bar is "free standing", which 
   * means it has complete borders and can be used anywhere in the UI.  A 
   * scroll bar which is not free standing has borders missing from one
   * side, and relies on being part of another container with its own borders
   * to look right visually. */
  protected boolean isFreeStanding = true;
  
  /** 
   * The color for the scroll bar shadow (this is read from the UIDefaults in 
   * the installDefaults() method).
   */
  Color scrollBarShadowColor;
  
  /**
   * Constructs a new instance of <code>MetalScrollBarUI</code>, with no
   * specific initialisation.
   */
  public MetalScrollBarUI()
  {
    super();
  }

  /**
   * Returns a new instance of <code>MetalScrollBarUI</code>.
   *
   * @param component the component for which we return an UI instance
   *
   * @return An instance of MetalScrollBarUI
   */
  public static ComponentUI createUI(JComponent component)
  {
    return new MetalScrollBarUI();
  }

  /**
   * Installs the defaults.
   */
  protected void installDefaults()
  {    
    // need to initialise isFreeStanding before calling the super class, 
    // so that the value is set when createIncreaseButton() and 
    // createDecreaseButton() are called (unless there is somewhere earlier
    // that we can do this).
    Boolean prop = (Boolean) scrollbar.getClientProperty(FREE_STANDING_PROP);
<<<<<<< HEAD
    isFreeStanding = (prop == null ? true : prop.booleanValue());
=======
    isFreeStanding = prop == null ? true : prop.booleanValue();
>>>>>>> f8383f28
    scrollBarShadowColor = UIManager.getColor("ScrollBar.shadow");
    super.installDefaults();
  }
    
  /**
   * Creates a property change listener for the delegate to use.  This
   * overrides the method to provide a custom listener for the 
   * {@link MetalLookAndFeel} that can handle the 
   * <code>JScrollBar.isFreeStanding</code> property.
   * 
   * @return A property change listener.
   */
  protected PropertyChangeListener createPropertyChangeListener()
  {
    return new MetalScrollBarPropertyChangeHandler();
  }
  
  /**
   * Creates a new button to use as the control at the lower end of the
   * {@link JScrollBar}.
   * 
   * @param orientation  the orientation of the button ({@link #NORTH},
   *                     {@link #SOUTH}, {@link #EAST} or {@link #WEST}).
   * 
   * @return The button.
   */
  protected JButton createDecreaseButton(int orientation)
  {
    scrollBarWidth = UIManager.getInt("ScrollBar.width");
    decreaseButton = new MetalScrollButton(orientation, scrollBarWidth, 
            isFreeStanding);
    return decreaseButton;
  }

  /**
   * Creates a new button to use as the control at the upper end of the
   * {@link JScrollBar}.
   * 
   * @param orientation  the orientation of the button ({@link #NORTH},
   *                     {@link #SOUTH}, {@link #EAST} or {@link #WEST}).
   * 
   * @return The button.
   */
  protected JButton createIncreaseButton(int orientation)
  {
    scrollBarWidth = UIManager.getInt("ScrollBar.width");
    increaseButton = new MetalScrollButton(orientation, scrollBarWidth, 
            isFreeStanding);
    return increaseButton;
  }
  
  /**
   * Paints the track for the scrollbar.
   * 
   * @param g  the graphics device.
   * @param c  the component.
   * @param trackBounds  the track bounds.
   */
  protected void paintTrack(Graphics g, JComponent c, Rectangle trackBounds)
  {
    g.setColor(MetalLookAndFeel.getControl());
    g.fillRect(trackBounds.x, trackBounds.y, trackBounds.width, 
            trackBounds.height);
    if (scrollbar.getOrientation() == HORIZONTAL) 
      paintTrackHorizontal(g, c, trackBounds.x, trackBounds.y, 
          trackBounds.width, trackBounds.height);
    else 
      paintTrackVertical(g, c, trackBounds.x, trackBounds.y, 
          trackBounds.width, trackBounds.height);
    
  }
  
  /**
   * Paints the track for a horizontal scrollbar.
   * 
   * @param g  the graphics device.
   * @param c  the component.
   * @param x  the x-coordinate for the track bounds.
   * @param y  the y-coordinate for the track bounds.
   * @param w  the width for the track bounds.
   * @param h  the height for the track bounds.
   */
  private void paintTrackHorizontal(Graphics g, JComponent c, 
      int x, int y, int w, int h)
  {
    if (c.isEnabled())
      {
        g.setColor(MetalLookAndFeel.getControlDarkShadow());
        g.drawLine(x, y, x, y + h - 1);
        g.drawLine(x, y, x + w - 1, y);
        g.drawLine(x + w - 1, y, x + w - 1, y + h - 1);
        
        g.setColor(scrollBarShadowColor);
        g.drawLine(x + 1, y + 1, x + 1, y + h - 1);
        g.drawLine(x + 1, y + 1, x + w - 2, y + 1);
        
        if (isFreeStanding) 
          {
            g.setColor(MetalLookAndFeel.getControlDarkShadow());
            g.drawLine(x, y + h - 2, x + w - 1, y + h - 2);
            g.setColor(scrollBarShadowColor);
            g.drawLine(x, y + h - 1, x + w - 1, y + h - 1);
          }
      }
    else
      {
        g.setColor(MetalLookAndFeel.getControlDisabled());
        if (isFreeStanding)
          g.drawRect(x, y, w - 1, h - 1);
        else
          {
            g.drawLine(x, y, x + w - 1, y);
            g.drawLine(x, y, x, y + h - 1);
            g.drawLine(x + w - 1, y, x + w - 1, y + h - 1);
          }
      }
  }
    
  /**
   * Paints the track for a vertical scrollbar.
   * 
   * @param g  the graphics device.
   * @param c  the component.
   * @param x  the x-coordinate for the track bounds.
   * @param y  the y-coordinate for the track bounds.
   * @param w  the width for the track bounds.
   * @param h  the height for the track bounds.
   */
  private void paintTrackVertical(Graphics g, JComponent c, 
      int x, int y, int w, int h)
  {
    if (c.isEnabled())
      {
        g.setColor(MetalLookAndFeel.getControlDarkShadow());
        g.drawLine(x, y, x, y + h - 1);
        g.drawLine(x, y, x + w - 1, y);
        g.drawLine(x, y + h - 1, x + w - 1, y + h - 1);
        
        g.setColor(scrollBarShadowColor);
        g.drawLine(x + 1, y + 1, x + w - 1, y + 1);
        g.drawLine(x + 1, y + 1, x + 1, y + h - 2);
        
        if (isFreeStanding) 
          {
            g.setColor(MetalLookAndFeel.getControlDarkShadow());
            g.drawLine(x + w - 2, y, x + w - 2, y + h - 1);
            g.setColor(MetalLookAndFeel.getControlHighlight());
            g.drawLine(x + w - 1, y, x + w - 1, y + h - 1);
          }
      }
    else
      {
        g.setColor(MetalLookAndFeel.getControlDisabled());
        if (isFreeStanding)
          g.drawRect(x, y, w - 1, h - 1);
        else
          {
            g.drawLine(x, y, x + w - 1, y);
            g.drawLine(x, y, x, y + h - 1);
            g.drawLine(x, y + h - 1, x + w - 1, y + h - 1);
          }
      }
  }

  /**
   * Paints the slider button of the ScrollBar.
   *
   * @param g the Graphics context to use
   * @param c the JComponent on which we paint
   * @param thumbBounds the rectangle that is the slider button
   */
  protected void paintThumb(Graphics g, JComponent c, Rectangle thumbBounds)
  {
    // a disabled scrollbar has no thumb in the metal look and feel
    if (!c.isEnabled())
      return;
    if (scrollbar.getOrientation() == HORIZONTAL)
      paintThumbHorizontal(g, c, thumbBounds);
    else 
      paintThumbVertical(g, c, thumbBounds);

<<<<<<< HEAD
    // draw the pattern
    MetalUtils.fillMetalPattern(c, g, thumbBounds.x + 3, thumbBounds.y + 3,
            thumbBounds.width - 6, thumbBounds.height - 6,
            thumbHighlightColor, thumbLightShadowColor);
=======
    // Draw the pattern when the theme is not Ocean.
    if (! (MetalLookAndFeel.getCurrentTheme() instanceof OceanTheme))
      {
        MetalUtils.fillMetalPattern(c, g, thumbBounds.x + 3, thumbBounds.y + 3,
                                    thumbBounds.width - 6,
                                    thumbBounds.height - 6,
                                    thumbHighlightColor,
                                    thumbLightShadowColor);
      }
>>>>>>> f8383f28
  }

  /**
   * Paints the thumb for a horizontal scroll bar.
   * 
   * @param g  the graphics device.
   * @param c  the scroll bar component.
   * @param thumbBounds  the thumb bounds.
   */
  private void paintThumbHorizontal(Graphics g, JComponent c, 
          Rectangle thumbBounds) 
  {
    int x = thumbBounds.x;
    int y = thumbBounds.y;
    int w = thumbBounds.width;
    int h = thumbBounds.height;
    
<<<<<<< HEAD
    // first we fill the background
    g.setColor(thumbColor);
    if (isFreeStanding)
      g.fillRect(x, y, w, h - 1);
    else
      g.fillRect(x, y, w, h);
    
=======
    // First we fill the background.
    MetalTheme theme = MetalLookAndFeel.getCurrentTheme();
    if (theme instanceof OceanTheme
        && UIManager.get("ScrollBar.gradient") != null)
      {
        MetalUtils.paintGradient(g, x + 2, y + 2, w - 4, h - 2,
                                 SwingConstants.VERTICAL,
                                 "ScrollBar.gradient");
      }
    else
      {
        g.setColor(thumbColor);
        if (isFreeStanding)
          g.fillRect(x, y, w, h - 1);
        else
          g.fillRect(x, y, w, h);
      }

>>>>>>> f8383f28
    // then draw the dark box
    g.setColor(thumbLightShadowColor);
    if (isFreeStanding)
      g.drawRect(x, y, w - 1, h - 2);
    else
      {
        g.drawLine(x, y, x + w - 1, y);
        g.drawLine(x, y, x, y + h - 1);
<<<<<<< HEAD
        g.drawLine(x + w - 1, y, x + w - 1, y + h -1);
=======
        g.drawLine(x + w - 1, y, x + w - 1, y + h - 1);
>>>>>>> f8383f28
      }
    
    // then the highlight
    g.setColor(thumbHighlightColor);
    if (isFreeStanding)
      {
        g.drawLine(x + 1, y + 1, x + w - 3, y + 1);
        g.drawLine(x + 1, y + 1, x + 1, y + h - 3);
      }
    else
      {
        g.drawLine(x + 1, y + 1, x + w - 3, y + 1);
        g.drawLine(x + 1, y + 1, x + 1, y + h - 1);
      }
    
    // draw the shadow line
    g.setColor(UIManager.getColor("ScrollBar.shadow"));
    g.drawLine(x + w, y + 1, x + w, y + h - 1);

<<<<<<< HEAD
=======
    // For the OceanTheme, draw the 3 lines in the middle.
    if (theme instanceof OceanTheme)
      {
        g.setColor(thumbLightShadowColor);
        int middle = x + w / 2;
        g.drawLine(middle - 2, y + 4, middle - 2, y + h - 5);
        g.drawLine(middle, y + 4, middle, y + h - 5);
        g.drawLine(middle + 2, y + 4, middle + 2, y + h - 5);
        g.setColor(UIManager.getColor("ScrollBar.highlight"));
        g.drawLine(middle - 1, y + 5, middle - 1, y + h - 4);
        g.drawLine(middle + 1, y + 5, middle + 1, y + h - 4);
        g.drawLine(middle + 3, y + 5, middle + 3, y + h - 4);
      }
>>>>>>> f8383f28
  }
  
  /**
   * Paints the thumb for a vertical scroll bar.
   * 
   * @param g  the graphics device.
   * @param c  the scroll bar component.
   * @param thumbBounds  the thumb bounds.
   */
  private void paintThumbVertical(Graphics g, JComponent c, 
          Rectangle thumbBounds)
  {
    int x = thumbBounds.x;
    int y = thumbBounds.y;
    int w = thumbBounds.width;
    int h = thumbBounds.height;
    
<<<<<<< HEAD
    // first we fill the background
    g.setColor(thumbColor);
    if (isFreeStanding)
      g.fillRect(x, y, w - 1, h);
    else
      g.fillRect(x, y, w, h);
     
=======
    // First we fill the background.
    MetalTheme theme = MetalLookAndFeel.getCurrentTheme();
    if (theme instanceof OceanTheme
        && UIManager.get("ScrollBar.gradient") != null)
      {
        MetalUtils.paintGradient(g, x + 2, y + 2, w - 2, h - 4,
                                 SwingConstants.HORIZONTAL,
                                 "ScrollBar.gradient");
      }
    else
      {
        g.setColor(thumbColor);
        if (isFreeStanding)
          g.fillRect(x, y, w - 1, h);
        else
          g.fillRect(x, y, w, h);
      }

>>>>>>> f8383f28
    // then draw the dark box
    g.setColor(thumbLightShadowColor);
    if (isFreeStanding)
      g.drawRect(x, y, w - 2, h - 1);
    else
      {
        g.drawLine(x, y, x + w - 1, y);
        g.drawLine(x, y, x, y + h - 1);
        g.drawLine(x, y + h - 1, x + w - 1, y + h - 1);
      }
    
    // then the highlight
    g.setColor(thumbHighlightColor);
    if (isFreeStanding)
      {
        g.drawLine(x + 1, y + 1, x + w - 3, y + 1);
        g.drawLine(x + 1, y + 1, x + 1, y + h - 3);
      }
    else
      {
        g.drawLine(x + 1, y + 1, x + w - 1, y + 1);
        g.drawLine(x + 1, y + 1, x + 1, y + h - 3);
      }
    
    // draw the shadow line
    g.setColor(UIManager.getColor("ScrollBar.shadow"));
    g.drawLine(x + 1, y + h, x + w - 2, y + h);
<<<<<<< HEAD
=======

    // For the OceanTheme, draw the 3 lines in the middle.
    if (theme instanceof OceanTheme)
      {
        g.setColor(thumbLightShadowColor);
        int middle = y + h / 2;
        g.drawLine(x + 4, middle - 2, x + w - 5, middle - 2);
        g.drawLine(x + 4, middle, x + w - 5, middle);
        g.drawLine(x + 4, middle + 2, x + w - 5, middle + 2);
        g.setColor(UIManager.getColor("ScrollBar.highlight"));
        g.drawLine(x + 5, middle - 1, x + w - 4, middle - 1);
        g.drawLine(x + 5, middle + 1, x + w - 4, middle + 1);
        g.drawLine(x + 5, middle + 3, x + w - 4, middle + 3);
      }
>>>>>>> f8383f28
  }
  
  /**
   * Returns the minimum thumb size.  For a free standing scroll bar the 
   * minimum size is <code>17 x 17</code> pixels, whereas for a non free 
   * standing scroll bar the minimum size is <code>15 x 15</code> pixels.
   *
   * @return The minimum thumb size.
   */
  protected Dimension getMinimumThumbSize()
  {
    Dimension retVal;
    if (scrollbar != null)
      {
        if (isFreeStanding)
          retVal = MIN_THUMB_SIZE_FREE_STANDING;
        else
          retVal = MIN_THUMB_SIZE;
      }
    else
      retVal = new Dimension(0, 0);
    return retVal;
  }

  /**
   * Returns the <code>preferredSize</code> for the specified scroll bar.
   * For a vertical scrollbar the height is the sum of the preferred heights
   * of the buttons plus <code>30</code>. The width is fetched from the
   * <code>UIManager</code> property <code>ScrollBar.width</code>.
   *
   * For horizontal scrollbars the width is the sum of the preferred widths
   * of the buttons plus <code>30</code>. The height is fetched from the
   * <code>UIManager</code> property <code>ScrollBar.height</code>.
   *
   * @param c the scrollbar for which to calculate the preferred size
   *
   * @return the <code>preferredSize</code> for the specified scroll bar
   */
  public Dimension getPreferredSize(JComponent c)
  {
    int height;
    int width;
    height = width = 0;

    if (scrollbar.getOrientation() == SwingConstants.HORIZONTAL)
      {
        width += incrButton.getPreferredSize().getWidth();
        width += decrButton.getPreferredSize().getWidth();
        width += 30;
        height = UIManager.getInt("ScrollBar.width");
      }
    else
      {
        height += incrButton.getPreferredSize().getHeight();
        height += decrButton.getPreferredSize().getHeight();
        height += 30;
        width = UIManager.getInt("ScrollBar.width");
      }

    Insets insets = scrollbar.getInsets();

    height += insets.top + insets.bottom;
    width += insets.left + insets.right;

    return new Dimension(width, height);
  } 
}
<|MERGE_RESOLUTION|>--- conflicted
+++ resolved
@@ -90,16 +90,6 @@
       if (e.getPropertyName().equals(FREE_STANDING_PROP))
         {
           Boolean prop = (Boolean) e.getNewValue();
-<<<<<<< HEAD
-          isFreeStanding = (prop == null ? true : prop.booleanValue());
-	  if (increaseButton != null)
-	    increaseButton.setFreeStanding(isFreeStanding);
-	  if (decreaseButton != null)
-	    decreaseButton.setFreeStanding(isFreeStanding);
-        }
-      else
-	super.propertyChange(e);
-=======
           isFreeStanding = prop == null ? true : prop.booleanValue();
           if (increaseButton != null)
             increaseButton.setFreeStanding(isFreeStanding);
@@ -108,7 +98,6 @@
         }
       else
         super.propertyChange(e);
->>>>>>> f8383f28
     }
   }
   
@@ -178,11 +167,7 @@
     // createDecreaseButton() are called (unless there is somewhere earlier
     // that we can do this).
     Boolean prop = (Boolean) scrollbar.getClientProperty(FREE_STANDING_PROP);
-<<<<<<< HEAD
-    isFreeStanding = (prop == null ? true : prop.booleanValue());
-=======
     isFreeStanding = prop == null ? true : prop.booleanValue();
->>>>>>> f8383f28
     scrollBarShadowColor = UIManager.getColor("ScrollBar.shadow");
     super.installDefaults();
   }
@@ -364,12 +349,6 @@
     else 
       paintThumbVertical(g, c, thumbBounds);
 
-<<<<<<< HEAD
-    // draw the pattern
-    MetalUtils.fillMetalPattern(c, g, thumbBounds.x + 3, thumbBounds.y + 3,
-            thumbBounds.width - 6, thumbBounds.height - 6,
-            thumbHighlightColor, thumbLightShadowColor);
-=======
     // Draw the pattern when the theme is not Ocean.
     if (! (MetalLookAndFeel.getCurrentTheme() instanceof OceanTheme))
       {
@@ -379,7 +358,6 @@
                                     thumbHighlightColor,
                                     thumbLightShadowColor);
       }
->>>>>>> f8383f28
   }
 
   /**
@@ -397,15 +375,6 @@
     int w = thumbBounds.width;
     int h = thumbBounds.height;
     
-<<<<<<< HEAD
-    // first we fill the background
-    g.setColor(thumbColor);
-    if (isFreeStanding)
-      g.fillRect(x, y, w, h - 1);
-    else
-      g.fillRect(x, y, w, h);
-    
-=======
     // First we fill the background.
     MetalTheme theme = MetalLookAndFeel.getCurrentTheme();
     if (theme instanceof OceanTheme
@@ -424,7 +393,6 @@
           g.fillRect(x, y, w, h);
       }
 
->>>>>>> f8383f28
     // then draw the dark box
     g.setColor(thumbLightShadowColor);
     if (isFreeStanding)
@@ -433,11 +401,7 @@
       {
         g.drawLine(x, y, x + w - 1, y);
         g.drawLine(x, y, x, y + h - 1);
-<<<<<<< HEAD
-        g.drawLine(x + w - 1, y, x + w - 1, y + h -1);
-=======
         g.drawLine(x + w - 1, y, x + w - 1, y + h - 1);
->>>>>>> f8383f28
       }
     
     // then the highlight
@@ -457,8 +421,6 @@
     g.setColor(UIManager.getColor("ScrollBar.shadow"));
     g.drawLine(x + w, y + 1, x + w, y + h - 1);
 
-<<<<<<< HEAD
-=======
     // For the OceanTheme, draw the 3 lines in the middle.
     if (theme instanceof OceanTheme)
       {
@@ -472,7 +434,6 @@
         g.drawLine(middle + 1, y + 5, middle + 1, y + h - 4);
         g.drawLine(middle + 3, y + 5, middle + 3, y + h - 4);
       }
->>>>>>> f8383f28
   }
   
   /**
@@ -490,15 +451,6 @@
     int w = thumbBounds.width;
     int h = thumbBounds.height;
     
-<<<<<<< HEAD
-    // first we fill the background
-    g.setColor(thumbColor);
-    if (isFreeStanding)
-      g.fillRect(x, y, w - 1, h);
-    else
-      g.fillRect(x, y, w, h);
-     
-=======
     // First we fill the background.
     MetalTheme theme = MetalLookAndFeel.getCurrentTheme();
     if (theme instanceof OceanTheme
@@ -517,7 +469,6 @@
           g.fillRect(x, y, w, h);
       }
 
->>>>>>> f8383f28
     // then draw the dark box
     g.setColor(thumbLightShadowColor);
     if (isFreeStanding)
@@ -545,8 +496,6 @@
     // draw the shadow line
     g.setColor(UIManager.getColor("ScrollBar.shadow"));
     g.drawLine(x + 1, y + h, x + w - 2, y + h);
-<<<<<<< HEAD
-=======
 
     // For the OceanTheme, draw the 3 lines in the middle.
     if (theme instanceof OceanTheme)
@@ -561,7 +510,6 @@
         g.drawLine(x + 5, middle + 1, x + w - 4, middle + 1);
         g.drawLine(x + 5, middle + 3, x + w - 4, middle + 3);
       }
->>>>>>> f8383f28
   }
   
   /**
