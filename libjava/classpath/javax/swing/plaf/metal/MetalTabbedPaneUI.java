--- conflicted
+++ resolved
@@ -129,8 +129,6 @@
    * The color for a highlighted selected tab.
    */
   protected Color selectHighlight;
-<<<<<<< HEAD
-=======
 
   /**
    * The background color used for the tab area.
@@ -144,50 +142,37 @@
    * Indicates if the tabs are having their background filled.
    */
   private boolean tabsOpaque;
->>>>>>> f8383f28
-
-  /**
-   * The background color used for the tab area.
-   */
-  protected Color tabAreaBackground;
-
-  /** The graphics to draw the highlight below the tab. */
-  private Graphics hg;
+
+  /**
+   * Constructs a new instance of MetalTabbedPaneUI.
+   */
+  public MetalTabbedPaneUI()
+  {
+    super();
+  }
+
+  /**
+   * Returns an instance of MetalTabbedPaneUI.
+   *
+   * @param component the component for which we return an UI instance
+   *
+   * @return an instance of MetalTabbedPaneUI
+   */
+  public static ComponentUI createUI(JComponent component)
+  {
+    return new MetalTabbedPaneUI();
+  }
   
   /**
-   * Constructs a new instance of MetalTabbedPaneUI.
-   */
-  public MetalTabbedPaneUI()
-  {
-    super();
-  }
-
-  /**
-   * Returns an instance of MetalTabbedPaneUI.
-   *
-   * @param component the component for which we return an UI instance
-   *
-   * @return an instance of MetalTabbedPaneUI
-   */
-  public static ComponentUI createUI(JComponent component)
-  {
-    return new MetalTabbedPaneUI();
-  }
-  
-  /**
    * Creates and returns an instance of {@link TabbedPaneLayout}.
    * 
    * @return A layout manager used by this UI delegate.
    */
   protected LayoutManager createLayoutManager()
   {
-<<<<<<< HEAD
-    return super.createLayoutManager();
-=======
     return (tabPane.getTabLayoutPolicy() == JTabbedPane.WRAP_TAB_LAYOUT)
            ? new MetalTabbedPaneUI.TabbedPaneLayout()
            : super.createLayoutManager();
->>>>>>> f8383f28
   }
   
   /**
@@ -243,13 +228,6 @@
   protected void paintTopTabBorder(int tabIndex, Graphics g, int x, int y,
       int w, int h, int btm, int rght, boolean isSelected)
   {
-<<<<<<< HEAD
-    int currentRun = getRunForTab(tabPane.getTabCount(), tabIndex);
-    if (shouldFillGap(currentRun, tabIndex, x, y))
-      {
-        g.translate(x, y);
-        g.setColor(getColorForGap(currentRun, x, y));
-=======
     int tabCount = tabPane.getTabCount();
     int currentRun = getRunForTab(tabCount, tabIndex);
     int right = w - 1;
@@ -260,26 +238,10 @@
       {
         g.translate(x, y);
         g.setColor(getColorForGap(currentRun, x, y + 1));
->>>>>>> f8383f28
         g.fillRect(1, 0, 5, 3);
         g.fillRect(1, 3, 2, 2);
         g.translate(-x, -y);
       }
-<<<<<<< HEAD
-    
-    if (isSelected)
-    {
-      g.setColor(MetalLookAndFeel.getControlHighlight());
-      g.drawLine(x + 1, y + h, x + 1, y + 6);      
-      g.drawLine(x + 1, y + 6, x + 6, y + 1);
-      g.drawLine(x + 6, y + 1, x + w - 1, y + 1);
-    }
-    g.setColor(MetalLookAndFeel.getControlDarkShadow());
-    g.drawLine(x, y + h - 1, x, y + 6);
-    g.drawLine(x, y + 6, x + 6, y);
-    g.drawLine(x + 6, y, x + w, y);
-    g.drawLine(x + w, y, x + w, y + h - 1);
-=======
 
     g.translate(x, y);
 
@@ -343,7 +305,6 @@
       }
 
     g.translate(-x, -y);
->>>>>>> f8383f28
   }
   
   /**
@@ -602,38 +563,16 @@
   protected void paintBottomTabBorder(int tabIndex, Graphics g, int x, int y,
       int w, int h, int btm, int rght, boolean isSelected)
   {
-<<<<<<< HEAD
-    int currentRun = getRunForTab(tabPane.getTabCount(), tabIndex);
-=======
     int bottom = h - 1;
     int right = w - 1;
 
     int tabCount = tabPane.getTabCount();
     int currentRun = getRunForTab(tabCount, tabIndex);
     // Paint gap if necessary.
->>>>>>> f8383f28
     if (shouldFillGap(currentRun, tabIndex, x, y))
       {
         g.translate(x, y);
         g.setColor(getColorForGap(currentRun, x, y));
-<<<<<<< HEAD
-        g.fillRect(1, h - 5, 3, 5);
-        g.fillRect(4, h - 2, 2, 2);
-        g.translate(-x, -y);
-      }
-    
-    if (isSelected)
-    {
-      g.setColor(MetalLookAndFeel.getControlHighlight());
-      g.drawLine(x + 1, y, x + 1, y + h - 7);      
-      g.drawLine(x + 1, y + h - 7, x + 7, y + h - 1);
-    }
-    g.setColor(MetalLookAndFeel.getControlDarkShadow());
-    g.drawLine(x, y, x, y + h - 7);
-    g.drawLine(x, y + h - 7, x + 6, y + h - 1);
-    g.drawLine(x + 6, y + h - 1, x + w, y + h - 1);
-    g.drawLine(x + w, y + h - 1, x + w, y);
-=======
         g.fillRect(1, bottom - 4, 3, 5);
         g.fillRect(4, bottom - 1, 2, 2);
         g.translate(-x, -y);
@@ -714,7 +653,6 @@
       }
 
     g.translate(-x, -y);
->>>>>>> f8383f28
   }
 
   /**
@@ -734,35 +672,6 @@
       int tabIndex, int x, int y, int w, int h, boolean isSelected)
   {
     if (isSelected)
-<<<<<<< HEAD
-      g.setColor(UIManager.getColor("TabbedPane.selected"));
-    else
-      {
-        // This is only present in the OceanTheme, so we must check if it
-        // is actually there
-        Color background = UIManager.getColor("TabbedPane.unselectedBackground");
-        if (background == null)
-          background = UIManager.getColor("TabbedPane.background");
-        g.setColor(background);
-      }
-    int[] px, py;
-    if (tabPlacement == TOP) 
-      {
-        px = new int[] {x + 6, x + w - 1, x + w -1, x + 2, x + 2};
-        py = new int[] {y + 2, y + 2, y + h - 1, y + h -1, y + 6};
-      }
-    else if (tabPlacement == LEFT)
-      {
-        px = new int[] {x + 6, x + w - 1, x + w -1, x + 2, x + 2};
-        py = new int[] {y + 2, y + 2, y + h - 1, y + h -1, y + 6};
-      }
-    else if (tabPlacement == BOTTOM)
-      {
-        px = new int[] {x + 2, x + w - 1, x + w -1, x + 8, x + 2};
-        py = new int[] {y, y, y + h - 1, y + h -1, y + h - 7};
-      }
-    else if (tabPlacement == RIGHT)
-=======
       g.setColor(selectColor);
     else
       g.setColor(getUnselectedBackground(tabIndex));
@@ -805,7 +714,6 @@
                                      boolean isSelected)
   {
     if (tabPane.hasFocus() && isSelected)
->>>>>>> f8383f28
       {
         Rectangle rect = rects[tabIndex];
 
@@ -884,14 +792,6 @@
         
         g.translate(-rect.x, -rect.y);
       }
-<<<<<<< HEAD
-    else 
-      throw new AssertionError("Unrecognised 'tabPlacement' argument.");
-    g.fillPolygon(px, py, 5);
-    hg = g;
-    paintHighlightBelowTab();
-=======
->>>>>>> f8383f28
   }
   
   /**
@@ -921,10 +821,6 @@
     selectColor = UIManager.getColor("TabbedPane.selected");
     selectHighlight = UIManager.getColor("TabbedPane.selectHighlight");
     tabAreaBackground = UIManager.getColor("TabbedPane.tabAreaBackground");
-<<<<<<< HEAD
-    minTabWidth = 0;
-  }
-=======
     tabsOpaque = UIManager.getBoolean("TabbedPane.tabsOpaque");
     minTabWidth = 0;
   }
@@ -1369,82 +1265,5 @@
   {
     return 0;
   }
->>>>>>> f8383f28
   
-  /**
-   * Returns the color for the gap.
-   * 
-   * @param currentRun - The current run to return the color for
-   * @param x - The x position of the current run
-   * @param y - The y position of the current run
-   * 
-   * @return the color for the gap in the current run.
-   */
-  protected Color getColorForGap(int currentRun, int x, int y)
-  {
-    int index = tabForCoordinate(tabPane, x, y);
-    int selected = tabPane.getSelectedIndex();
-    if (selected == index)
-      return selectColor;
-    return tabAreaBackground;
-  }
-  
-  /**
-   * Returns true if the gap should be filled in.
-   * 
-   * @param currentRun - The current run
-   * @param tabIndex - The current tab
-   * @param x - The x position of the tab
-   * @param y - The y position of the tab
-   * 
-   * @return true if the gap at the current run should be filled 
-   */
-  protected boolean shouldFillGap(int currentRun, int tabIndex, int x, int y)
-  {
-    // As far as I can tell, the gap is never filled in.
-    return false;
-  }
-  
-  /**
-   * Paints the highlight below the tab, if there is one.
-   */
-  protected void paintHighlightBelowTab()
-  {
-    int selected = tabPane.getSelectedIndex();
-    int tabPlacement = tabPane.getTabPlacement();
-    Rectangle bounds = getTabBounds(tabPane, selected);
-    
-    hg.setColor(selectColor);
-    int x = bounds.x;
-    int y = bounds.y;
-    int w = bounds.width;
-    int h = bounds.height;
-
-    if (tabPlacement == TOP) 
-        hg.fillRect(x, y + h - 2, w, 30);
-    else if (tabPlacement == LEFT)
-        hg.fillRect(x + w - 1, y, 20, h);
-    else if (tabPlacement == BOTTOM)
-        hg.fillRect(x, y - h + 2, w, 30);
-    else if (tabPlacement == RIGHT)
-        hg.fillRect(x - 18, y, 20, h);
-    else 
-      throw new AssertionError("Unrecognised 'tabPlacement' argument.");
-    hg = null;
-  }
-  
-  /**
-   * Returns true if we should rotate the tab runs. 
-   * 
-   * @param tabPlacement - The current tab placement.
-   * @param selectedRun - The selected run.
-   * 
-   * @return true if the tab runs should be rotated.
-   */
-  protected boolean shouldRotateTabRuns(int tabPlacement,
-                                        int selectedRun)
-  {
-    // false because tab runs are not rotated in the MetalLookAndFeel
-    return false;
-  }
 }