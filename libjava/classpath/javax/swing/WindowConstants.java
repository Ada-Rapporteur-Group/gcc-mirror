--- conflicted
+++ resolved
@@ -51,40 +51,23 @@
 public interface WindowConstants
 {
   /**
-<<<<<<< HEAD
-   * DO_NOTHING_ON_CLOSE
-=======
    * Do nothing when the container is closed.
->>>>>>> f8383f28
    */
   int DO_NOTHING_ON_CLOSE = 0;
 
   /**
-<<<<<<< HEAD
-   * HIDE_ON_CLOSE
-=======
    * Hide the container when it is closed.
->>>>>>> f8383f28
    */
   int HIDE_ON_CLOSE = 1;
 
   /**
-<<<<<<< HEAD
-   * DISPOSE_ON_CLOSE
-=======
    * Dispose the container when it is closed.
    * 
    * @see Window#dispose()
->>>>>>> f8383f28
    */
   int DISPOSE_ON_CLOSE = 2;
 
   /**
-<<<<<<< HEAD
-   * EXIT_ON_CLOSE
-   */
-  int EXIT_ON_CLOSE =3;
-=======
    * Exit the application when the container is closed.
    * 
    * @see System#exit(int)
@@ -92,6 +75,5 @@
    * @since 1.4
    */
   int EXIT_ON_CLOSE = 3;
->>>>>>> f8383f28
 
 }