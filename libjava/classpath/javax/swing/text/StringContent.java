--- conflicted
+++ resolved
@@ -178,13 +178,9 @@
   }
 
   /**
-<<<<<<< HEAD
-   * Creates a new instance containing the string "\n".
-=======
    * Creates a new instance containing the string "\n".  This is equivalent
    * to calling {@link #StringContent(int)} with an <code>initialLength</code>
    * of 10.
->>>>>>> f8383f28
    */
   public StringContent()
   {
