--- conflicted
+++ resolved
@@ -50,19 +50,12 @@
 {
   /** The serialization UID (compatible with JDK1.5). */
   private static final long serialVersionUID = 8267656273837665219L;
-<<<<<<< HEAD
-
-  /** An empty attribute set. */
-  public static final AttributeSet EMPTY = new SimpleAttributeSet();
-
-=======
 
   /**
    * An empty attribute set.
    */
   public static final AttributeSet EMPTY = new EmptyAttributeSet();
 
->>>>>>> f8383f28
   /** Storage for the attributes. */
   Hashtable tab;
 
