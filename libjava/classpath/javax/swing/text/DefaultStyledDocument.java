--- conflicted
+++ resolved
@@ -868,7 +868,6 @@
                   added = new Element[] { res[1] };
                   ret = res[1];
                 }
-<<<<<<< HEAD
               else
                 {
                   ret = createBranchElement(par, null);
@@ -1054,14 +1053,6 @@
 
               Edit edit = getEditForParagraphAndIndex(paragraph, index);
               edit.addAddedElement(leaf);
-
-              if (end != toRec.getEndOffset())
-                {
-                  recreateLeaves(end, toRec, onlyContent);
-                  
-                  if (onlyContent)
-                    edit.addRemovedElement(target);
-                }
             }
           else
             paragraph.replace(0, 0, new Element[] { leaf });
@@ -1374,505 +1365,6 @@
           lastFractured = rightFracturedLeaf;
         }
       else
-=======
-              else
-                {
-                  ret = createBranchElement(par, null);
-                  added = new Element[] { ret, res[1] };
-                }
-              index++;
-            }
-          else
-            {
-              removed = new Element[] { current };
-              if (res[1] instanceof BranchElement)
-                {
-                  ret = res[1];
-                  added = new Element[] { res[0], res[1] };
-                }
-              else
-                {
-                  ret = createBranchElement(par, null);
-                  added = new Element[] { res[0], ret, res[1] };
-                }
-            }
-
-          e.addAddedElements(added);
-          e.addRemovedElements(removed);
-        }
-      else
-        {
-          ret = createBranchElement(par, null);
-          e.addAddedElement(ret);
-        }
-      return ret;
-    }
-    
-    /**
-     * Inserts the first tag into the document.
-     * 
-     * @param data -
-     *          the data to be inserted.
-     */
-    private void insertFirstContentTag(ElementSpec[] data)
-    {
-      ElementSpec first = data[0];
-      BranchElement paragraph = (BranchElement) elementStack.peek();
-      int index = paragraph.getElementIndex(pos);
-      Element current = paragraph.getElement(index);
-      int newEndOffset = pos + first.length;
-      boolean onlyContent = data.length == 1;
-      Edit edit = getEditForParagraphAndIndex(paragraph, index);
-      switch (first.getDirection())
-        {
-        case ElementSpec.JoinPreviousDirection:
-          if (current.getEndOffset() != newEndOffset && !onlyContent)
-            {
-              Element newEl1 = createLeafElement(paragraph,
-                                                 current.getAttributes(),
-                                                 current.getStartOffset(),
-                                                 newEndOffset);
-              edit.addAddedElement(newEl1);
-              edit.addRemovedElement(current);
-              offset = newEndOffset;
-            }
-          break;
-        case ElementSpec.JoinNextDirection:
-          if (pos != 0)
-            {
-              Element newEl1 = createLeafElement(paragraph,
-                                                 current.getAttributes(),
-                                                 current.getStartOffset(),
-                                                 pos);
-              edit.addAddedElement(newEl1);
-              Element next = paragraph.getElement(index + 1);
-
-              if (onlyContent)
-                newEl1 = createLeafElement(paragraph, next.getAttributes(),
-                                           pos, next.getEndOffset());
-              else
-                {
-                  newEl1 = createLeafElement(paragraph, next.getAttributes(),
-                                           pos, newEndOffset);
-                  pos = newEndOffset;
-                }
-              edit.addAddedElement(newEl1);
-              edit.addRemovedElement(current);
-              edit.addRemovedElement(next);
-            }
-          break;
-        default:
-          if (current.getStartOffset() != pos)
-            {
-              Element newEl = createLeafElement(paragraph,
-                                                current.getAttributes(),
-                                                current.getStartOffset(),
-                                                pos);
-              edit.addAddedElement(newEl);
-            }
-          edit.addRemovedElement(current);
-          Element newEl1 = createLeafElement(paragraph, first.getAttributes(),
-                                             pos, newEndOffset);
-          edit.addAddedElement(newEl1);
-          if (current.getEndOffset() != endOffset)
-            recreateLeaves(newEndOffset, paragraph, onlyContent);
-          else
-            offset = newEndOffset;
-          break;
-        }
-    }
-
-    /**
-     * Inserts a content element into the document structure.
-     * 
-     * @param tag -
-     *          the element spec
-     */
-    private void insertContentTag(ElementSpec tag)
-    {
-      BranchElement paragraph = (BranchElement) elementStack.peek();
-      int len = tag.getLength();
-      int dir = tag.getDirection();
-      AttributeSet tagAtts = tag.getAttributes();
-      
-      if (dir == ElementSpec.JoinNextDirection)
-        {
-          int index = paragraph.getElementIndex(pos);
-          Element target = paragraph.getElement(index);
-          Edit edit = getEditForParagraphAndIndex(paragraph, index);
-          
-          if (paragraph.getStartOffset() > pos)
-            {
-              Element first = paragraph.getElement(0);
-              Element newEl = createLeafElement(paragraph,
-                                                first.getAttributes(), pos,
-                                                first.getEndOffset());
-              edit.addAddedElement(newEl);
-              edit.addRemovedElement(first);
-            }
-          else if (paragraph.getElementCount() > (index + 1)
-                   && (pos == target.getStartOffset() && !target.equals(lastFractured)))
-            {
-              Element next = paragraph.getElement(index + 1);
-              Element newEl = createLeafElement(paragraph,
-                                                next.getAttributes(), pos,
-                                                next.getEndOffset());
-              edit.addAddedElement(newEl);
-              edit.addRemovedElement(next);
-              edit.addRemovedElement(target);
-            }
-          else
-            {
-              BranchElement parent = (BranchElement) paragraph.getParentElement();
-              int i = parent.getElementIndex(pos);
-              BranchElement next = (BranchElement) parent.getElement(i + 1);
-              AttributeSet atts = tag.getAttributes();
-              
-              if (next != null)
-                {
-                  Element nextLeaf = next.getElement(0);
-                  Edit e = getEditForParagraphAndIndex(next, 0);   
-                  Element newEl2 = createLeafElement(next, atts, pos, nextLeaf.getEndOffset());
-                  e.addAddedElement(newEl2);
-                  e.addRemovedElement(nextLeaf);
-                }
-            }
-        }
-      else 
-        {
-          int end = pos + len;
-          Element leaf = createLeafElement(paragraph, tag.getAttributes(), pos, end);
-          
-          // Check for overlap with other leaves/branches
-          if (paragraph.getElementCount() > 0)
-            {
-              int index = paragraph.getElementIndex(pos);
-              Element target = paragraph.getElement(index);
-              boolean onlyContent = target.isLeaf();
-              
-              BranchElement toRec = paragraph;
-              if (!onlyContent)
-                toRec = (BranchElement) target;
-
-              // Check if we should place the leaf before or after target
-              if (pos > target.getStartOffset())
-                index++;
-
-              Edit edit = getEditForParagraphAndIndex(paragraph, index);
-              edit.addAddedElement(leaf);
-            }
-          else
-            paragraph.replace(0, 0, new Element[] { leaf });
-        }
-                            
-      pos += len;
-    }
-
-    /**
-     * This method fractures the child at offset.
-     * 
-     * @param data
-     *          the ElementSpecs used for the entire insertion
-     */
-    private void createFracture(ElementSpec[] data)
-    {
-      BranchElement paragraph = (BranchElement) elementStack.peek();
-      int index = paragraph.getElementIndex(offset);
-      Element child = paragraph.getElement(index);
-      Edit edit = getEditForParagraphAndIndex(paragraph, index);
-      AttributeSet atts = child.getAttributes();
-      
-      if (offset != 0)
-        {
-          Element newEl1 = createLeafElement(paragraph, atts,
-                                             child.getStartOffset(), offset);
-          edit.addAddedElement(newEl1);
-          edit.addRemovedElement(child);
-        }
-    }
-
-    /**
-     * Recreates a specified part of a the tree after a new leaf
-     * has been inserted.
-     * 
-     * @param start - where to start recreating from
-     * @param paragraph - the paragraph to recreate
-     * @param onlyContent - true if this is the only content
-     */
-    private void recreateLeaves(int start, BranchElement paragraph, boolean onlyContent)
-    {
-      int index = paragraph.getElementIndex(start);
-      Element child = paragraph.getElement(index);
-      AttributeSet atts = child.getAttributes();
-      
-      if (!onlyContent)
-        {
-          BranchElement newBranch = (BranchElement) createBranchElement(paragraph,
-                                                                        atts);
-          Element newLeaf = createLeafElement(newBranch, atts, start, 
-                                              child.getEndOffset());
-          newBranch.replace(0, 0, new Element[] { newLeaf });
-          
-          BranchElement parent = (BranchElement) paragraph.getParentElement();
-          int parSize = parent.getElementCount();
-          Edit edit = getEditForParagraphAndIndex(parent, parSize);
-          edit.addAddedElement(newBranch);
-            
-          int paragraphSize = paragraph.getElementCount();
-          Element[] removed = new Element[paragraphSize - (index + 1)];
-          int s = 0;
-          for (int j = index + 1; j < paragraphSize; j++)
-            removed[s++] = paragraph.getElement(j);
-          
-          edit = getEditForParagraphAndIndex(paragraph, index);
-          edit.addRemovedElements(removed);
-          Element[] added = recreateAfterFracture(removed, newBranch, 0, child.getEndOffset());
-          newBranch.replace(1, 0, added);
-          
-          lastFractured = newLeaf;
-          pos = newBranch.getEndOffset();
-        }
-      else
-        {
-          Element newLeaf = createLeafElement(paragraph, atts, start, 
-                                              child.getEndOffset());
-          Edit edit = getEditForParagraphAndIndex(paragraph, index);
-          edit.addAddedElement(newLeaf);
-        }
-    }
-    
-    /**
-     * Splits an element if <code>offset</code> is not already at its
-     * boundary.
-     * 
-     * @param el
-     *          the Element to possibly split
-     * @param offset
-     *          the offset at which to possibly split
-     * @param space
-     *          the amount of space to create between the splitted parts
-     * @param editIndex 
-     *          the index of the edit to use
-     * @return An array of elements which represent the split result. This array
-     *         has two elements, the two parts of the split. The first element
-     *         might be null, which means that the element which should be
-     *         splitted can remain in place. The second element might also be
-     *         null, which means that the offset is already at an element
-     *         boundary and the element doesn't need to be splitted.
-     */
-    private Element[] split(Element el, int offset, int space, int editIndex)
-    {
-      // If we are at an element boundary, then return an empty array.
-      if ((offset == el.getStartOffset() || offset == el.getEndOffset())
-          && space == 0 && el.isLeaf())
-        return new Element[2];
-
-      // If the element is an instance of BranchElement, then we
-      // recursivly
-      // call this method to perform the split.
-      Element[] res = new Element[2];
-      if (el instanceof BranchElement)
-        {
-          int index = el.getElementIndex(offset);
-          Element child = el.getElement(index);
-          Element[] result = split(child, offset, space, editIndex);
-          Element[] removed;
-          Element[] added;
-          Element[] newAdded;
-
-          int count = el.getElementCount();
-          if (result[1] != null)
-            {
-              // This is the case when we can keep the first element.
-              if (result[0] == null)
-                {
-                  removed = new Element[count - index - 1];
-                  newAdded = new Element[count - index - 1];
-                  added = new Element[] {};
-
-                }
-              // This is the case when we may not keep the first
-              // element.
-              else
-                {
-                  removed = new Element[count - index];
-                  newAdded = new Element[count - index];
-                  added = new Element[] { result[0] };
-                }
-              newAdded[0] = result[1];
-              for (int i = index; i < count; i++)
-                {
-                  Element el2 = el.getElement(i);
-                  int ind = i - count + removed.length;
-                  removed[ind] = el2;
-                  if (ind != 0)
-                    newAdded[ind] = el2;
-                }
-              
-              Edit edit = getEditForParagraphAndIndex((BranchElement) el, editIndex);
-              edit.addRemovedElements(removed);
-              edit.addAddedElements(added);
-              
-              BranchElement newPar =
-                (BranchElement) createBranchElement(el.getParentElement(),
-                                                    el.getAttributes());
-              newPar.replace(0, 0, newAdded);
-              res = new Element[] { null, newPar };
-            }
-          else
-            {
-              removed = new Element[count - index];
-              for (int i = index; i < count; ++i)
-                removed[i - index] = el.getElement(i);
-              
-              Edit edit = getEditForParagraphAndIndex((BranchElement) el, editIndex);
-              edit.addRemovedElements(removed);
-              
-              BranchElement newPar = (BranchElement) createBranchElement(el.getParentElement(),
-                                                                         el.getAttributes());
-              newPar.replace(0, 0, removed);
-              res = new Element[] { null, newPar };
-            }
-        }
-      else if (el instanceof LeafElement)
-        {
-          BranchElement par = (BranchElement) el.getParentElement();
-          Element el1 = createLeafElement(par, el.getAttributes(),
-                                          el.getStartOffset(), offset);
-
-          Element el2 = createLeafElement(par, el.getAttributes(), 
-                                          offset + space,
-                                          el.getEndOffset());
-          res = new Element[] { el1, el2 };
-        }
-      return res;
-    }
-
-    /**
-     * Inserts a fracture into the document structure.
-     * 
-     * @param tag -
-     *          the element spec.
-     */
-    private void insertFracture(ElementSpec tag)
-    {
-      // insert the fracture at offset.
-      BranchElement parent = (BranchElement) elementStack.peek();
-      int parentIndex = parent.getElementIndex(pos);
-      AttributeSet parentAtts = parent.getAttributes();
-      Element toFracture = parent.getElement(parentIndex);
-      int parSize = parent.getElementCount();
-      Edit edit = getEditForParagraphAndIndex(parent, parentIndex);
-      Element frac = toFracture;
-      int leftIns = 0;
-      int indexOfFrac = toFracture.getElementIndex(pos);
-      int size = toFracture.getElementCount();
-
-      // gets the leaf that falls along the fracture
-      frac = toFracture.getElement(indexOfFrac);
-      while (!frac.isLeaf())
-        frac = frac.getElement(frac.getElementIndex(pos));
-
-      AttributeSet atts = frac.getAttributes();
-      int fracStart = frac.getStartOffset();
-      int fracEnd = frac.getEndOffset();
-      if (pos >= fracStart && pos < fracEnd)
-        {
-          // recreate left-side of branch and all its children before offset
-          // add the fractured leaves to the right branch
-          BranchElement rightBranch =
-            (BranchElement) createBranchElement(parent, parentAtts);
-          
-          // Check if left branch has already been edited. If so, we only
-          // need to create the right branch.
-          BranchElement leftBranch = null;
-          Element[] added = null;
-          if (edit.added.size() > 0 || edit.removed.size() > 0)
-            {
-              added = new Element[] { rightBranch };
-              
-              // don't try to remove left part of tree
-              parentIndex++;
-            }
-          else
-            {
-              leftBranch =
-                (BranchElement) createBranchElement(parent, parentAtts);
-              added = new Element[] { leftBranch, rightBranch };
-
-              // add fracture to leftBranch
-              if (fracStart != pos)
-                {
-                  Element leftFracturedLeaf =
-                    createLeafElement(leftBranch, atts, fracStart, pos);
-                  leftBranch.replace(leftIns, 0,
-                                     new Element[] { leftFracturedLeaf });
-                }
-            }
-
-          if (!toFracture.isLeaf())
-            {
-              // add all non-fracture elements to the branches
-              if (indexOfFrac > 0 && leftBranch != null)
-                {
-                  Element[] add = new Element[indexOfFrac];
-                  for (int i = 0; i < indexOfFrac; i++)
-                    add[i] = toFracture.getElement(i);
-                  leftIns = add.length;
-                  leftBranch.replace(0, 0, add);
-                }
-
-              int count = size - indexOfFrac - 1;
-              if (count > 0)
-                {
-                  Element[] add = new Element[count];
-                  int j = 0;
-                  int i = indexOfFrac + 1;
-                  while (j < count)
-                    add[j++] = toFracture.getElement(i++);
-                  rightBranch.replace(0, 0, add);
-                }
-            }
-          
-          // add to fracture to rightBranch          
-          // Check if we can join the right frac leaf with the next leaf
-          int rm = 0;
-          int end = fracEnd;
-          Element next = rightBranch.getElement(0);
-          if (next != null && next.isLeaf()
-              && next.getAttributes().isEqual(atts))
-            {
-              end = next.getEndOffset();
-              rm = 1;
-            }
-
-          Element rightFracturedLeaf = createLeafElement(rightBranch, atts,
-                                                         pos, end);
-          rightBranch.replace(0, rm, new Element[] { rightFracturedLeaf });
-
-          // recreate those elements after parentIndex and add/remove all
-          // new/old elements to parent
-          int remove = parSize - parentIndex;
-          Element[] removed = new Element[0];
-          Element[] added2 = new Element[0];
-          if (remove > 0)
-            {
-              removed = new Element[remove];
-              int s = 0;
-              for (int j = parentIndex; j < parSize; j++)
-                removed[s++] = parent.getElement(j);
-              edit.addRemovedElements(removed);
-              added2 = recreateAfterFracture(removed, parent, 1,
-                                            rightBranch.getEndOffset());
-            }
-          
-          edit.addAddedElements(added);
-          edit.addAddedElements(added2);
-          elementStack.push(rightBranch);
-          lastFractured = rightFracturedLeaf;
-        }
-      else
->>>>>>> f8383f28
         fracNotCreated = true;
     }
 
@@ -2110,7 +1602,6 @@
       this.index = i;
       addRemovedElements(removed);
       addAddedElements(added);
-<<<<<<< HEAD
     }
   }
 
@@ -2141,38 +1632,6 @@
   }
 
   /**
-=======
-    }
-  }
-
-  /**
-   * An element type for sections. This is a simple BranchElement with a unique
-   * name.
-   */
-  protected class SectionElement extends BranchElement
-  {
-    /**
-     * Creates a new SectionElement.
-     */
-    public SectionElement()
-    {
-      super(null, null);
-    }
-
-    /**
-     * Returns the name of the element. This method always returns
-     * &quot;section&quot;.
-     * 
-     * @return the name of the element
-     */
-    public String getName()
-    {
-      return SectionElementName;
-    }
-  }
-
-  /**
->>>>>>> f8383f28
    * Receives notification when any of the document's style changes and calls
    * {@link DefaultStyledDocument#styleChanged(Style)}.
    * 
@@ -2466,7 +1925,6 @@
     if (length == 0)
       return;
     try
-<<<<<<< HEAD
       {
         // Must obtain a write lock for this method. writeLock() and
         // writeUnlock() should always be in try/finally block to make
@@ -2507,48 +1965,6 @@
       }
     finally
       {
-=======
-      {
-        // Must obtain a write lock for this method. writeLock() and
-        // writeUnlock() should always be in try/finally block to make
-        // sure that locking happens in a balanced manner.
-        writeLock();
-        DefaultDocumentEvent ev = new DefaultDocumentEvent(offset,
-                                                           length,
-                                                           DocumentEvent.EventType.CHANGE);
-
-        // Modify the element structure so that the interval begins at an
-        // element
-        // start and ends at an element end.
-        buffer.change(offset, length, ev);
-
-        Element root = getDefaultRootElement();
-        // Visit all paragraph elements within the specified interval
-        int end = offset + length;
-        Element curr;
-        for (int pos = offset; pos < end;)
-          {
-            // Get the CharacterElement at offset pos.
-            curr = getCharacterElement(pos);
-            if (pos == curr.getEndOffset())
-              break;
-
-            MutableAttributeSet a = (MutableAttributeSet) curr.getAttributes();
-            ev.addEdit(new AttributeUndoableEdit(curr, attributes, replace));
-            // If replace is true, remove all the old attributes.
-            if (replace)
-              a.removeAttributes(a);
-            // Add all the new attributes.
-            a.addAttributes(attributes);
-            // Increment pos so we can check the next CharacterElement.
-            pos = curr.getEndOffset();
-          }
-        fireChangedUpdate(ev);
-        fireUndoableEditUpdate(new UndoableEditEvent(this, ev));
-      }
-    finally
-      {
->>>>>>> f8383f28
         writeUnlock();
       }
   }
@@ -2569,7 +1985,6 @@
     if (el == null)
       return;
     try
-<<<<<<< HEAD
       {
         writeLock();
         if (el instanceof AbstractElement)
@@ -2591,29 +2006,6 @@
       }
     finally
       {
-=======
-      {
-        writeLock();
-        if (el instanceof AbstractElement)
-          {
-            AbstractElement ael = (AbstractElement) el;
-            ael.setResolveParent(style);
-            int start = el.getStartOffset();
-            int end = el.getEndOffset();
-            DefaultDocumentEvent ev = new DefaultDocumentEvent(start,
-                                                               end - start,
-                                                               DocumentEvent.EventType.CHANGE);
-            fireChangedUpdate(ev);
-            fireUndoableEditUpdate(new UndoableEditEvent(this, ev));
-          }
-        else
-          throw new AssertionError(
-                                   "paragraph elements are expected to be"
-                                       + "instances of AbstractDocument.AbstractElement");
-      }
-    finally
-      {
->>>>>>> f8383f28
         writeUnlock();
       }
   }
@@ -2633,7 +2025,6 @@
    */
   public void setParagraphAttributes(int offset, int length,
                                      AttributeSet attributes, boolean replace)
-<<<<<<< HEAD
   {
     try
       {
@@ -2878,252 +2269,6 @@
    */
   public Enumeration getStyleNames()
   {
-=======
-  {
-    try
-      {
-        // Must obtain a write lock for this method. writeLock() and
-        // writeUnlock() should always be in try/finally blocks to make
-        // sure that locking occurs in a balanced manner.
-        writeLock();
-
-        // Create a DocumentEvent to use for changedUpdate().
-        DefaultDocumentEvent ev = new DefaultDocumentEvent(offset,
-                                                           length,
-                                                           DocumentEvent.EventType.CHANGE);
-
-        // Have to iterate through all the _paragraph_ elements that are
-        // contained or partially contained in the interval
-        // (offset, offset + length).
-        Element rootElement = getDefaultRootElement();
-        int startElement = rootElement.getElementIndex(offset);
-        int endElement = rootElement.getElementIndex(offset + length - 1);
-        if (endElement < startElement)
-          endElement = startElement;
-
-        for (int i = startElement; i <= endElement; i++)
-          {
-            Element par = rootElement.getElement(i);
-            MutableAttributeSet a = (MutableAttributeSet) par.getAttributes();
-            // Add the change to the DocumentEvent.
-            ev.addEdit(new AttributeUndoableEdit(par, attributes, replace));
-            // If replace is true remove the old attributes.
-            if (replace)
-              a.removeAttributes(a);
-            // Add the new attributes.
-            a.addAttributes(attributes);
-          }
-        fireChangedUpdate(ev);
-        fireUndoableEditUpdate(new UndoableEditEvent(this, ev));
-      }
-    finally
-      {
-        writeUnlock();
-      }
-  }
-
-  /**
-   * Called in response to content insert actions. This is used to update the
-   * element structure.
-   * 
-   * @param ev
-   *          the <code>DocumentEvent</code> describing the change
-   * @param attr
-   *          the attributes for the change
-   */
-  protected void insertUpdate(DefaultDocumentEvent ev, AttributeSet attr)
-  {
-    super.insertUpdate(ev, attr);
-    // If the attribute set is null, use an empty attribute set.
-    if (attr == null)
-      attr = SimpleAttributeSet.EMPTY;
-    int offset = ev.getOffset();
-    int length = ev.getLength();
-    int endOffset = offset + length;
-    AttributeSet paragraphAttributes = getParagraphElement(endOffset).getAttributes();
-    Segment txt = new Segment();
-    try
-      {
-        getText(offset, length, txt);
-      }
-    catch (BadLocationException ex)
-      {
-        AssertionError ae = new AssertionError("Unexpected bad location");
-        ae.initCause(ex);
-        throw ae;
-      }
-
-    int len = 0;
-    Vector specs = new Vector();
-    ElementSpec finalStartTag = null;
-    short finalStartDirection = ElementSpec.OriginateDirection;
-    boolean prevCharWasNewline = false;
-    Element prev = getCharacterElement(offset);
-    Element next = getCharacterElement(endOffset);
-    Element prevParagraph = getParagraphElement(offset);
-    Element paragraph = getParagraphElement(endOffset);
-
-    int segmentEnd = txt.offset + txt.count;
-
-    // Check to see if we're inserting immediately after a newline.
-    if (offset > 0)
-      {
-        try
-          {
-            String s = getText(offset - 1, 1);
-            if (s.equals("\n"))
-              {
-                finalStartDirection = handleInsertAfterNewline(specs, offset,
-                                                               endOffset,
-                                                               prevParagraph,
-                                                               paragraph,
-                                                               paragraphAttributes);
-
-                prevCharWasNewline = true;
-                // Find the final start tag from the ones just created.
-                for (int i = 0; i < specs.size(); i++)
-                  if (((ElementSpec) specs.get(i)).getType() == ElementSpec.StartTagType)
-                    finalStartTag = (ElementSpec) specs.get(i);
-              }
-          }
-        catch (BadLocationException ble)
-          {
-            // This shouldn't happen.
-            AssertionError ae = new AssertionError();
-            ae.initCause(ble);
-            throw ae;
-          }
-      }
-
-    for (int i = txt.offset; i < segmentEnd; ++i)
-      {
-        len++;
-        if (txt.array[i] == '\n')
-          {
-            // Add the ElementSpec for the content.
-            specs.add(new ElementSpec(attr, ElementSpec.ContentType, len));
-
-            // Add ElementSpecs for the newline.
-            specs.add(new ElementSpec(null, ElementSpec.EndTagType));
-            finalStartTag = new ElementSpec(paragraphAttributes,
-                                            ElementSpec.StartTagType);
-            specs.add(finalStartTag);
-            len = 0;
-          }
-      }
-
-    // Create last element if last character hasn't been a newline.
-    if (len > 0)
-      specs.add(new ElementSpec(attr, ElementSpec.ContentType, len));
-
-    // Set the direction of the last spec of type StartTagType.
-    // If we are inserting after a newline then this value comes from
-    // handleInsertAfterNewline.
-    if (finalStartTag != null)
-      {
-        if (prevCharWasNewline)
-          finalStartTag.setDirection(finalStartDirection);
-        else if (prevParagraph.getEndOffset() != endOffset)
-          finalStartTag.setDirection(ElementSpec.JoinFractureDirection);
-        else
-          {
-            // If there is an element AFTER this one, then set the
-            // direction to JoinNextDirection.
-            Element parent = prevParagraph.getParentElement();
-            int index = parent.getElementIndex(offset);
-            if (index + 1 < parent.getElementCount()
-                && !parent.getElement(index + 1).isLeaf())
-              finalStartTag.setDirection(ElementSpec.JoinNextDirection);
-          }
-      }
-
-    // If we are at the last index, then check if we could probably be
-    // joined with the next element.
-    // This means:
-    // - we must be a ContentTag
-    // - if there is a next Element, we must have the same attributes
-    // - if there is no next Element, but one will be created,
-    // we must have the same attributes as the higher-level run.
-    ElementSpec last = (ElementSpec) specs.lastElement();
-    if (last.getType() == ElementSpec.ContentType)
-      {
-        Element currentRun = prevParagraph.getElement(prevParagraph.getElementIndex(offset));
-        if (currentRun.getEndOffset() == endOffset)
-          {
-            if (endOffset < getLength() && next.getAttributes().isEqual(attr)
-                && last.getType() == ElementSpec.ContentType)
-              last.setDirection(ElementSpec.JoinNextDirection);
-          }
-        else
-          {
-            if (finalStartTag != null
-                && finalStartTag.getDirection() == ElementSpec.JoinFractureDirection
-                && currentRun.getAttributes().isEqual(attr))
-              {
-                last.setDirection(ElementSpec.JoinNextDirection);
-              }
-          }
-      }
-
-    // If we are at the first new element, then check if it could be
-    // joined with the previous element.
-    ElementSpec first = (ElementSpec) specs.firstElement();
-    if (prev.getAttributes().isEqual(attr)
-        && first.getType() == ElementSpec.ContentType)
-      first.setDirection(ElementSpec.JoinPreviousDirection);
-
-    ElementSpec[] elSpecs = (ElementSpec[]) specs.toArray(new ElementSpec[specs.size()]);
-    buffer.insert(offset, length, elSpecs, ev);
-  }
-
-  /**
-   * A helper method to set up the ElementSpec buffer for the special case of an
-   * insertion occurring immediately after a newline.
-   * 
-   * @param specs
-   *          the ElementSpec buffer to initialize.
-   */
-  short handleInsertAfterNewline(Vector specs, int offset, int endOffset,
-                                 Element prevParagraph, Element paragraph,
-                                 AttributeSet a)
-  {
-    if (prevParagraph.getParentElement() == paragraph.getParentElement())
-      {
-        specs.add(new ElementSpec(a, ElementSpec.EndTagType));
-        specs.add(new ElementSpec(a, ElementSpec.StartTagType));
-        if (paragraph.getStartOffset() != endOffset)
-          return ElementSpec.JoinFractureDirection;
-        // If there is an Element after this one, use JoinNextDirection.
-        Element parent = paragraph.getParentElement();
-        if (parent.getElementCount() > (parent.getElementIndex(offset) + 1))
-          return ElementSpec.JoinNextDirection;
-      }
-    return ElementSpec.OriginateDirection;
-  }
-
-  /**
-   * Updates the document structure in response to text removal. This is
-   * forwarded to the {@link ElementBuffer} of this document. Any changes to the
-   * document structure are added to the specified document event and sent to
-   * registered listeners.
-   * 
-   * @param ev
-   *          the document event that records the changes to the document
-   */
-  protected void removeUpdate(DefaultDocumentEvent ev)
-  {
-    super.removeUpdate(ev);
-    buffer.remove(ev.getOffset(), ev.getLength(), ev);
-  }
-
-  /**
-   * Returns an enumeration of all style names.
-   * 
-   * @return an enumeration of all style names
-   */
-  public Enumeration getStyleNames()
-  {
->>>>>>> f8383f28
     StyleContext context = (StyleContext) getAttributeContext();
     return context.getStyleNames();
   }
