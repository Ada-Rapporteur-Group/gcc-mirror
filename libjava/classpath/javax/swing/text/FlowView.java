--- conflicted
+++ resolved
@@ -159,22 +159,6 @@
     }
 
     /**
-<<<<<<< HEAD
-     * Lays out one row of the flow view. This is called by {@link #layout}
-     * to fill one row with child views until the available span is exhausted.
-     *
-     * The default implementation fills the row by calling
-     * {@link #createView(FlowView, int, int, int)} until the available space
-     * is exhausted, a forced break is encountered or there are no more views
-     * in the logical view. If the available space is exhausted,
-     * {@link #adjustRow(FlowView, int, int, int)} is called to fit the row
-     * into the available span.
-     *
-     * @param fv the flow view for which we perform the layout
-     * @param rowIndex the index of the row
-     * @param pos the model position for the beginning of the row
-     *
-=======
      * Lays out one row of the flow view. This is called by {@link #layout} to
      * fill one row with child views until the available span is exhausted. The
      * default implementation fills the row by calling
@@ -187,7 +171,6 @@
      * @param fv the flow view for which we perform the layout
      * @param rowIndex the index of the row
      * @param pos the model position for the beginning of the row
->>>>>>> f8383f28
      * @return the start position of the next row
      */
     protected int layoutRow(FlowView fv, int rowIndex, int pos)
@@ -203,42 +186,13 @@
       if (span == 0)
         span = Integer.MAX_VALUE;
 
-<<<<<<< HEAD
-      while (span > 0)
-        {
-          if (logicalView.getViewIndex(offset, Position.Bias.Forward) == -1)
-=======
       Row: while (span > 0)
         {
           if (logicalView.getViewIndex(offset, Position.Bias.Forward) == - 1)
->>>>>>> f8383f28
             break;
           View view = createView(fv, offset, span, rowIndex);
           if (view == null)
             break;
-<<<<<<< HEAD
-          int viewSpan = (int) view.getPreferredSpan(axis);
-          row.append(view);
-          int breakWeight = view.getBreakWeight(axis, x, span);
-          if (breakWeight >= View.ForcedBreakWeight)
-            break;
-          x += viewSpan;
-          span -= viewSpan;
-          offset += (view.getEndOffset() - view.getStartOffset());
-        }
-      if (span < 0)
-        {
-          int flowStart = fv.getFlowStart(axis);
-          int flowSpan = fv.getFlowSpan(axis);
-          adjustRow(fv, rowIndex, flowSpan, flowStart);
-          int rowViewCount = row.getViewCount();
-          if (rowViewCount > 0)
-            offset = row.getView(rowViewCount - 1).getEndOffset();
-          else
-            offset = -1;
-        }
-      return offset != pos ? offset : -1;
-=======
 
           int viewSpan = (int) view.getPreferredSpan(axis);
           int breakWeight = view.getBreakWeight(axis, x, span);
@@ -265,7 +219,6 @@
         }
 
       return offset != pos ? offset : - 1;
->>>>>>> f8383f28
     }
 
     /**
@@ -646,14 +599,6 @@
   protected SizeRequirements calculateMinorAxisRequirements(int axis,
                                                             SizeRequirements r)
   {
-<<<<<<< HEAD
-    // We need to call super here so that the alignment is properly
-    // calculated.
-    SizeRequirements res = super.calculateMinorAxisRequirements(axis, r);
-    res.minimum = (int) layoutPool.getMinimumSpan(axis);
-    res.preferred = (int) layoutPool.getPreferredSpan(axis);
-    res.maximum = (int) layoutPool.getMaximumSpan(axis);
-=======
     SizeRequirements res = r;
     if (res == null)
       res = new SizeRequirements();
@@ -662,7 +607,6 @@
                              (int) layoutPool.getMinimumSpan(axis));
     res.maximum = Integer.MAX_VALUE;
     res.alignment = 0.5F;
->>>>>>> f8383f28
     return res;
   }
 }