--- conflicted
+++ resolved
@@ -542,12 +542,9 @@
                                          KeyEvent e, int condition,
                                          boolean pressed)
   {
-<<<<<<< HEAD
-=======
     if (menuElement == null)
       return false;
 
->>>>>>> f8383f28
     // First check the menuElement itself, if it's a JComponent
     if (menuElement instanceof JComponent
         && ((JComponent) menuElement).processKeyBinding(ks, e, condition,
