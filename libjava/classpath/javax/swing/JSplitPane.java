/* JSplitPane.java -- 
   Copyright (C) 2004, 2006,  Free Software Foundation, Inc.

This file is part of GNU Classpath.

GNU Classpath is free software; you can redistribute it and/or modify
it under the terms of the GNU General Public License as published by
the Free Software Foundation; either version 2, or (at your option)
any later version.

GNU Classpath is distributed in the hope that it will be useful, but
WITHOUT ANY WARRANTY; without even the implied warranty of
MERCHANTABILITY or FITNESS FOR A PARTICULAR PURPOSE.  See the GNU
General Public License for more details.

You should have received a copy of the GNU General Public License
along with GNU Classpath; see the file COPYING.  If not, write to the
Free Software Foundation, Inc., 51 Franklin Street, Fifth Floor, Boston, MA
02110-1301 USA.

Linking this library statically or dynamically with other modules is
making a combined work based on this library.  Thus, the terms and
conditions of the GNU General Public License cover the whole
combination.

As a special exception, the copyright holders of this library give you
permission to link this library with independent modules to produce an
executable, regardless of the license terms of these independent
modules, and to copy and distribute the resulting executable under
terms of your choice, provided that you also meet, for each linked
independent module, the terms and conditions of the license of that
module.  An independent module is a module which is not derived from
or based on this library.  If you modify this library, you may extend
this exception to your version of the library, but you are not
obligated to do so.  If you do not wish to do so, delete this
exception statement from your version. */


package javax.swing;

import java.awt.Component;
import java.awt.Graphics;
import java.beans.PropertyChangeEvent;

import javax.accessibility.Accessible;
import javax.accessibility.AccessibleContext;
import javax.accessibility.AccessibleRole;
import javax.accessibility.AccessibleState;
import javax.accessibility.AccessibleStateSet;
import javax.accessibility.AccessibleValue;
import javax.swing.plaf.SplitPaneUI;

/**
 * This class implements JSplitPane. It is used to divide two components. By
 * dragging the SplitPane's divider, the user can resize the two components.
 * Note that the divider cannot resize a component to smaller than it's
 * minimum size.
 */
public class JSplitPane extends JComponent implements Accessible
{

  /**
   * Provides the accessibility features for the <code>JSplitPane</code>
   * component.
   */
  // FIXME: This inner class is a complete stub and must be implemented
  // properly.
  protected class AccessibleJSplitPane extends JComponent.AccessibleJComponent
    implements AccessibleValue
  {
  private static final long serialVersionUID = -1788116871416305366L;
  
    /**
     * Creates a new <code>AccessibleJSplitPane</code> instance.
     */
    protected AccessibleJSplitPane()
    {
      // Nothing to do here.
    }

    /**
     * Returns a set containing the current state of the {@link JSplitPane} 
     * component.
     *
     * @return The accessible state set.
     */
    public AccessibleStateSet getAccessibleStateSet()
    {
      AccessibleStateSet result = super.getAccessibleStateSet();
      if (getOrientation() == HORIZONTAL_SPLIT)
        {
          result.add(AccessibleState.HORIZONTAL);
        }
      else if (getOrientation() == VERTICAL_SPLIT)
        {
          result.add(AccessibleState.VERTICAL);
        }
      return result;
    }

    /**
     * Returns the accessible role for the <code>JSplitPane</code> component.
     *
     * @return {@link AccessibleRole#SPLIT_PANE}.
     */
    public AccessibleRole getAccessibleRole()
    {
      return AccessibleRole.SPLIT_PANE;
    }

    /**
     * Returns an object that provides access to the current, minimum and 
     * maximum values for the {@link JSplitPane}.  Since this class implements 
     * {@link AccessibleValue}, it returns itself.
     *
     * @return The accessible value.
     */
    public AccessibleValue getAccessibleValue()
    {
      return this;
    }

    /**
     * Returns the current divider location for the {@link JSplitPane} 
     * component, as an {@link Integer}.
     *
     * @return The current divider location.
     */
    public Number getCurrentAccessibleValue()
    {
      return new Integer(getDividerLocation());
    }

    /**
     * Sets the divider location for the {@link JSplitPane} component and sends 
     * a {@link PropertyChangeEvent} (with the property name 
     * {@link AccessibleContext#ACCESSIBLE_VALUE_PROPERTY}) to all registered
     * listeners.  If the supplied value is <code>null</code>, this method 
     * does nothing and returns <code>false</code>.
     *
     * @param value  the new divider location (<code>null</code> permitted).
     *
     * @return <code>true</code> if the divider location value is updated, and 
     *     <code>false</code> otherwise.
     */
    public boolean setCurrentAccessibleValue(Number value)
    {
      if (value == null)
        return false;
      Number oldValue = getCurrentAccessibleValue();
      setDividerLocation(value.intValue());
      firePropertyChange(AccessibleContext.ACCESSIBLE_VALUE_PROPERTY, oldValue, 
                         new Integer(value.intValue()));
      return true;
    }

    /**
     * Returns the minimum divider location for the {@link JSplitPane} 
     * component, as an {@link Integer}.
     *
     * @return The minimum divider location.
     */
    public Number getMinimumAccessibleValue()
    {
      return new Integer(getMinimumDividerLocation());
    }

    /**
     * Returns the maximum divider location for the {@link JSplitPane} 
     * component, as an {@link Integer}.
     *
     * @return The maximum divider location.
     */
    public Number getMaximumAccessibleValue()
    {
      return new Integer(getMaximumDividerLocation());
    }
  }

  private static final long serialVersionUID = -5634142046175988380L;
  
  /** The constraints string used to add components to the bottom. */
  public static final String BOTTOM = "bottom";

  /** The property fired when the continuousLayout property changes. */
  public static final String CONTINUOUS_LAYOUT_PROPERTY = "continuousLayout";

  /** The property fired when the divider property changes. */
  public static final String DIVIDER = "divider";

  /** The property fired when the divider location property changes. */
  public static final String DIVIDER_LOCATION_PROPERTY = "dividerLocation";

  /** The property fired when the divider size property changes. */
  public static final String DIVIDER_SIZE_PROPERTY = "dividerSize";

  /**
   * The value of the orientation when the components are split horizontally.
   */
  public static final int HORIZONTAL_SPLIT = 1;

  /** The property fired when the last divider location property changes. */
  public static final String LAST_DIVIDER_LOCATION_PROPERTY = 
    "lastDividerLocation";

  /** The constraints string used to add components to the left. */
  public static final String LEFT = "left";

  /** The property fired when the one touch expandable property changes. */
  public static final String ONE_TOUCH_EXPANDABLE_PROPERTY = 
    "oneTouchExpandable";

  /** The property fired when the orientation property changes. */
  public static final String ORIENTATION_PROPERTY = "orientation";

  /** The property fired when the resize weight property changes. */
  public static final String RESIZE_WEIGHT_PROPERTY = "resizeWeight";

  /** The constraints string used to add components to the right. */
  public static final String RIGHT = "right";

  /** The constraints string used to add components to the top. */
  public static final String TOP = "top";

  /** The value of the orientation when the components are split vertically. */
  public static final int VERTICAL_SPLIT = 0;

  /** Whether the JSplitPane uses continuous layout. */
  protected boolean continuousLayout;

  /** Whether the JSplitPane uses one touch expandable buttons. */
  protected boolean oneTouchExpandable = false;

  // This is the master dividerSize variable and sets the 
  // BasicSplitPaneDivider one accordingly

  /** The size of the divider. */
  protected int dividerSize = 10;

  /** The last location of the divider given by the UI. */
  protected int lastDividerLocation;

  /** The orientation of the JSplitPane. */
  protected int orientation;

  /** The component on the top or left. */
  protected Component leftComponent;

  /** The component on the right or bottom. */
  protected Component rightComponent;

  /** Determines how extra space should be allocated. */
  private transient double resizeWeight;

  /**
   * Indicates if the dividerSize property has been set by a client program or
   * by the UI.
   *
   * @see #setUIProperty(String, Object)
   * @see LookAndFeel#installProperty(JComponent, String, Object)
   */
  private boolean clientDividerSizeSet = false;

  /**
   * Indicates if the oneTouchExpandable property has been set by a client
   * program or by the UI.
   *
   * @see #setUIProperty(String, Object)
   * @see LookAndFeel#installProperty(JComponent, String, Object)
   */
  private boolean clientOneTouchExpandableSet = false;

  /**
   * Creates a new JSplitPane object with the given orientation, layout mode,
   * and left and right components.
   *
   * @param newOrientation The orientation to use.
   * @param newContinuousLayout The layout mode to use.
   * @param newLeftComponent The left component.
   * @param newRightComponent The right component.
   *
   * @throws IllegalArgumentException DOCUMENT ME!
   */
  public JSplitPane(int newOrientation, boolean newContinuousLayout,
                    Component newLeftComponent, Component newRightComponent)
  {
    if (newOrientation != HORIZONTAL_SPLIT && newOrientation != VERTICAL_SPLIT)
      throw new IllegalArgumentException("orientation is invalid.");
    orientation = newOrientation;
    continuousLayout = newContinuousLayout;
    setLeftComponent(newLeftComponent);
    setRightComponent(newRightComponent);

    updateUI();
  }

  /**
   * Creates a new JSplitPane object using nonContinuousLayout mode, the given
   * orientation and left and right components.
   *
   * @param newOrientation The orientation to use.
   * @param newLeftComponent The left component.
   * @param newRightComponent The right component.
   */
  public JSplitPane(int newOrientation, Component newLeftComponent,
                    Component newRightComponent)
  {
    this(newOrientation, false, newLeftComponent, newRightComponent);
  }

  /**
   * Creates a new JSplitPane object with the given layout mode and
   * orientation.
   *
   * @param newOrientation The orientation to use.
   * @param newContinuousLayout The layout mode to use.
   */
  public JSplitPane(int newOrientation, boolean newContinuousLayout)
  {
    this(newOrientation, newContinuousLayout, null, null);
  }

  /**
   * Creates a new JSplitPane object using a nonContinuousLayout mode and the
   * given orientation.
   *
   * @param newOrientation The orientation to use.
   */
  public JSplitPane(int newOrientation)
  {
    this(newOrientation, false, null, null);
  }

  /**
   * Creates a new JSplitPane object using HORIZONTAL_SPLIT and a
   * nonContinuousLayout mode.
   */
  public JSplitPane()
  {
    this(HORIZONTAL_SPLIT, false, new JButton("left button"),
         new JButton("right button"));
  }

  /**
   * This method adds a component to the JSplitPane. The constraints object is
   * a string that identifies where this component should go. If the
   * constraints is not a known one, it will throw an
   * IllegalArgumentException. The valid constraints are LEFT, TOP, RIGHT,
   * BOTTOM and DIVIDER.
   *
   * @param comp The component to add.
   * @param constraints The constraints string to use.
   * @param index Where to place to component in the list of components.
   *
   * @throws IllegalArgumentException When the constraints is not a known 
   * identifier.
   */
  protected void addImpl(Component comp, Object constraints, int index)
  {
    int left = 0;
    int right = 1;
    int div = 2;
    int place;
    if (constraints == null)
      {
        if (leftComponent == null)
          constraints = LEFT;
        else if (rightComponent == null)
          constraints = RIGHT;
      }

    if (constraints instanceof String)
      {
        String placement = (String) constraints;

        if (placement.equals(BOTTOM) || placement.equals(RIGHT))
          {
            if (rightComponent != null)
              remove(rightComponent);
            rightComponent = comp;
          }
        else if (placement.equals(LEFT) || placement.equals(TOP))
          {
            if (leftComponent != null)
              remove(leftComponent);
            leftComponent = comp;
          }
        else if (placement.equals(DIVIDER))
          constraints = null;
        else
          throw new 
            IllegalArgumentException("Constraints is not a known identifier.");

        // If no dividerLocation has been set, then we need to trigger an
        // initial layout.
        if (getDividerLocation() != -1)
          resetToPreferredSizes();

        super.addImpl(comp, constraints, index);
      }
  }

  /**
   * Returns the object that provides accessibility features for this
   * <code>JSplitPane</code> component.
   *
   * @return The accessible context (an instance of 
   *     {@link AccessibleJSplitPane}).
   */
  public AccessibleContext getAccessibleContext()
  {
    if (accessibleContext == null)
      accessibleContext = new AccessibleJSplitPane();
    
    return accessibleContext;
  }

  /**
   * This method returns the bottom component.
   *
   * @return The bottom component.
   */
  public Component getBottomComponent()
  {
    return rightComponent;
  }

  /**
   * This method returns the location of the divider. This method is passed to
   * the UI.
   *
   * @return The location of the divider.
   */
  public int getDividerLocation()
  {
    if (ui != null)
      return ((SplitPaneUI) ui).getDividerLocation(this);
    else
      return -1;
  }

  /**
   * This method returns the size of the divider.
   *
   * @return The size of the divider.
   */
  public int getDividerSize()
  {
    return dividerSize;
  }

  /**
   * This method returns the last divider location.
   *
   * @return The last divider location.
   */
  public int getLastDividerLocation()
  {
    return lastDividerLocation;
  }

  /**
   * This method returns the left component.
   *
   * @return The left component.
   */
  public Component getLeftComponent()
  {
    return leftComponent;
  }

  /**
   * This method returns the maximum divider location. This method is passed
   * to  the UI.
   *
   * @return DOCUMENT ME!
   */
  public int getMaximumDividerLocation()
  {
    if (ui != null)
      return ((SplitPaneUI) ui).getMaximumDividerLocation(this);
    else
      return -1;
  }

  /**
   * This method returns the minimum divider location. This method is passed
   * to the UI.
   *
   * @return The minimum divider location.
   */
  public int getMinimumDividerLocation()
  {
    if (ui != null)
      return ((SplitPaneUI) ui).getMinimumDividerLocation(this);
    else
      return -1;
  }

  /**
   * This method returns the orientation that the JSplitPane is using.
   *
   * @return The current orientation.
   */
  public int getOrientation()
  {
    return orientation;
  }

  /**
   * This method returns the current resize weight.
   *
   * @return The current resize weight.
   */
  public double getResizeWeight()
  {
    return resizeWeight;
  }

  /**
   * This method returns the right component.
   *
   * @return The right component.
   */
  public Component getRightComponent()
  {
    return rightComponent;
  }

  /**
   * This method returns the top component.
   *
   * @return The top component.
   */
  public Component getTopComponent()
  {
    return leftComponent;
  }

  /**
   * This method returns the UI.
   *
   * @return The UI.
   */
  public SplitPaneUI getUI()
  {
    return (SplitPaneUI) ui;
  }

  /**
   * This method returns true if the JSplitPane is using a continuousLayout.
   *
   * @return True if using a continuousLayout.
   */
  public boolean isContinuousLayout()
  {
    return continuousLayout;
  }

  /**
   * This method returns true if the divider has one touch expandable buttons.
   *
   * @return True if one touch expandable is used.
   */
  public boolean isOneTouchExpandable()
  {
    return oneTouchExpandable;
  }

  /**
   * This method returns true.
   *
   * @return true.
   */
  public boolean isValidateRoot()
  {
    return true;
  }

  /**
   * This method overrides JComponent's paintChildren so the UI can be
   * messaged when the children have finished painting.
   *
   * @param g The Graphics object to paint with.
   */
  protected void paintChildren(Graphics g)
  {
    super.paintChildren(g);
    if (ui != null)
      ((SplitPaneUI) ui).finishedPaintingChildren(this, g);
  }

  /**
   * Returns an implementation-dependent string describing the attributes of
   * this <code>JSplitPane</code>.
   *
   * @return A string describing the attributes of this <code>JSplitPane</code>
   *         (never <code>null</code>).
   */
  protected String paramString()
  {
    // FIXME: the next line can be restored once PR27208 is fixed
    String superParamStr = ""; //super.paramString();
    StringBuffer sb = new StringBuffer();
    sb.append(",continuousLayout=").append(isContinuousLayout());
    sb.append(",dividerSize=").append(getDividerSize());
    sb.append(",lastDividerLocation=").append(getLastDividerLocation());
    sb.append(",oneTouchExpandable=").append(isOneTouchExpandable());
    sb.append(",orientation=");
    if (orientation == HORIZONTAL_SPLIT)
      sb.append("HORIZONTAL_SPLIT");
    else
      sb.append("VERTICAL_SPLIT");
    return superParamStr + sb.toString();
  }

  /**
   * This method removes the given component from the JSplitPane.
   *
   * @param component The Component to remove.
   */
  public void remove(Component component)
  {
    if (component == leftComponent)
      leftComponent = null;
    else if (component == rightComponent)
      rightComponent = null;
    super.remove(component);
  }

  /**
   * This method removes the component at the given index.
   *
   * @param index The index of the component to remove.
   */
  public void remove(int index)
  {
    Component component = getComponent(index);
    if (component == leftComponent)
      leftComponent = null;
    else if (component == rightComponent)
      rightComponent = null;
    super.remove(index);
  }

  /**
   * This method removes all components from the JSplitPane.
   */
  public void removeAll()
  {
    leftComponent = null;
    rightComponent = null;
    super.removeAll();
  }

  /**
   * This method resets all children of the JSplitPane to their preferred
   * sizes.
   */
  public void resetToPreferredSizes()
  {
    if (ui != null)
      ((SplitPaneUI) ui).resetToPreferredSizes(this);
  }

  /**
   * This method sets the bottom component.
   *
   * @param comp The Component to be placed at the bottom.
   */
  public void setBottomComponent(Component comp)
  {
    if (comp != null)
      add(comp, BOTTOM);
    else
      add(new JButton("right button"), BOTTOM);
  }

  /**
   * This method sets the layout mode for the JSplitPane.
   *
   * @param newContinuousLayout Whether the JSplitPane is in continuousLayout
   *        mode.
   */
  public void setContinuousLayout(boolean newContinuousLayout)
  {
    if (newContinuousLayout != continuousLayout)
      {
        boolean oldValue = continuousLayout;
        continuousLayout = newContinuousLayout;
        firePropertyChange(CONTINUOUS_LAYOUT_PROPERTY, oldValue,
                           continuousLayout);
      }
  }

  /**
   * This method sets the location of the divider. A value of 0 sets the
   * divider to the farthest left. A value of 1 sets the divider to the
   * farthest right.
   *
   * @param proportionalLocation A double that describes the location of the
   *        divider.
   *
   * @throws IllegalArgumentException if <code>proportionalLocation</code> is
   *     not in the range from 0.0 to 1.0 inclusive.
   */
  public void setDividerLocation(double proportionalLocation)
  {
    if (proportionalLocation > 1 || proportionalLocation < 0)
      throw new IllegalArgumentException
        ("proportion has to be between 0 and 1.");

    int max = ((orientation == HORIZONTAL_SPLIT) ? getWidth() : getHeight())
              - getDividerSize();
    setDividerLocation((int) (proportionalLocation * max));
  }

  /**
   * This method sets the location of the divider.
   * 
   * @param location The location of the divider. The negative value forces to
   *          compute the new location from the preferred sizes of the split
   *          pane components.
   */
  public void setDividerLocation(int location)
  {
    if (ui != null && location != getDividerLocation())
      {
<<<<<<< HEAD
        int oldLocation = getDividerLocation();
        ((SplitPaneUI) ui).setDividerLocation(this, location);
        firePropertyChange(DIVIDER_LOCATION_PROPERTY, oldLocation, location);
=======
        int oldLocation = getDividerLocation();        
        if (location < 0)
          ((SplitPaneUI) ui).resetToPreferredSizes(this);
        else
            ((SplitPaneUI) ui).setDividerLocation(this, location);
        
        firePropertyChange(DIVIDER_LOCATION_PROPERTY, oldLocation, 
                           getDividerLocation());
>>>>>>> f8383f28
      }
  }

  /**
   * This method sets the size of the divider.
   *
   * @param newSize The size of the divider.
   */
  public void setDividerSize(int newSize)
  {
    clientDividerSizeSet = true;
    if (newSize != dividerSize)
      {
        int oldSize = dividerSize;
        dividerSize = newSize;
        firePropertyChange(DIVIDER_SIZE_PROPERTY, oldSize, dividerSize);
      }
  }

  // This doesn't appear to do anything when set from user side.
  // so it probably is only used from the UI side to change the
  // lastDividerLocation var.

  /**
   * This method sets the last location of the divider.
   *
   * @param newLastLocation The last location of the divider.
   */
  public void setLastDividerLocation(int newLastLocation)
  {
    if (newLastLocation != lastDividerLocation)
      {
        int oldValue = lastDividerLocation;
        lastDividerLocation = newLastLocation;
        firePropertyChange(LAST_DIVIDER_LOCATION_PROPERTY, oldValue,
                           lastDividerLocation);
      }
  }

  /**
   * This method sets the left component.
   *
   * @param comp The left component.
   */
  public void setLeftComponent(Component comp)
  {    
    if (comp != null)
      add(comp, LEFT);
    else
      remove (leftComponent);
  }

  /**
   * This method sets whether the divider has one touch expandable buttons.
   * The one touch expandable buttons can expand the size of either component
   * to the maximum allowed size.
   *
   * @param newValue Whether the divider will have one touch expandable
   *        buttons.
   */
  public void setOneTouchExpandable(boolean newValue)
  {
    clientOneTouchExpandableSet = true;
    if (newValue != oneTouchExpandable)
      {
        boolean oldValue = oneTouchExpandable;
        oneTouchExpandable = newValue;
        firePropertyChange(ONE_TOUCH_EXPANDABLE_PROPERTY, oldValue,
                           oneTouchExpandable);
      }
  }

  /**
   * Sets the orientation for the <code>JSplitPane</code> and sends a 
   * {@link PropertyChangeEvent} (with the property name 
   * {@link #ORIENTATION_PROPERTY}) to all registered listeners.
   *
   * @param orientation  the orientation (either {@link #HORIZONTAL_SPLIT}
   * or {@link #VERTICAL_SPLIT}).
   *
   * @throws IllegalArgumentException if <code>orientation</code> is not one of
   *     the listed values.
   */
  public void setOrientation(int orientation)
  {
    if (orientation != HORIZONTAL_SPLIT && orientation != VERTICAL_SPLIT)
      throw new IllegalArgumentException
        ("orientation must be one of VERTICAL_SPLIT, HORIZONTAL_SPLIT");
    if (orientation != this.orientation)
      {
        int oldOrientation = this.orientation;
        this.orientation = orientation;
        firePropertyChange(ORIENTATION_PROPERTY, oldOrientation,
                           this.orientation);
      }
  }

  /**
   * This method determines how extra space will be distributed among the left
   * and right components. A value of 0 will allocate all extra space to the
   * right component. A value of 1 indicates that all extra space will go to
   * the left component. A value in between 1 and 0 will split the space
   * accordingly.
   *
   * @param value The resize weight.
   */
  public void setResizeWeight(double value)
  {
    if (value < 0.0 || value > 1.0)
      throw new IllegalArgumentException("Value outside permitted range.");
    if (this.resizeWeight != value)
      { 
        double old = resizeWeight;
        resizeWeight = value;
        firePropertyChange(RESIZE_WEIGHT_PROPERTY, old, value);
      }
  }

  /**
   * This method sets the right component.
   *
   * @param comp The right component.
   */
  public void setRightComponent(Component comp)
  {
    if (comp != null)
      add(comp, RIGHT);
    else
      remove (rightComponent);
  }

  /**
   * This method sets the top component.
   *
   * @param comp The top component.
   */
  public void setTopComponent(Component comp)
  {
    if (comp != null)
      add(comp, TOP);
    else
      add(new JButton("left button"), TOP);
  }

  /**
   * This method sets the UI used by the JSplitPane.
   *
   * @param ui The UI to use.
   */
  public void setUI(SplitPaneUI ui)
  {
    super.setUI(ui);
  }

  /**
   * This method resets the UI to the one specified by the current Look and
   * Feel.
   */
  public void updateUI()
  {
    setUI((SplitPaneUI) UIManager.getUI(this));
  }

  /**
   * This method returns a string identifier to determine which UI class it
   * needs.
   *
   * @return A string that identifies it's UI class.
   */
  public String getUIClassID()
  {
    return "SplitPaneUI";
  }

  /**
   * Helper method for
   * {@link LookAndFeel#installProperty(JComponent, String, Object)}.
   * 
   * @param propertyName the name of the property
   * @param value the value of the property
   *
   * @throws IllegalArgumentException if the specified property cannot be set
   *         by this method
   * @throws ClassCastException if the property value does not match the
   *         property type
   * @throws NullPointerException if <code>c</code> or
   *         <code>propertyValue</code> is <code>null</code>
   */
  void setUIProperty(String propertyName, Object value)
  {
    if (propertyName.equals("dividerSize"))
      {
        if (! clientDividerSizeSet)
          {
            setDividerSize(((Integer) value).intValue());
            clientDividerSizeSet = false;
          }
      }
    else if (propertyName.equals("oneTouchExpandable"))
      {
        if (! clientOneTouchExpandableSet)
          {
            setOneTouchExpandable(((Boolean) value).booleanValue());
            clientOneTouchExpandableSet = false;
          }
      }
    else
      {
        super.setUIProperty(propertyName, value);
      }
  }
}<|MERGE_RESOLUTION|>--- conflicted
+++ resolved
@@ -63,8 +63,6 @@
    * Provides the accessibility features for the <code>JSplitPane</code>
    * component.
    */
-  // FIXME: This inner class is a complete stub and must be implemented
-  // properly.
   protected class AccessibleJSplitPane extends JComponent.AccessibleJComponent
     implements AccessibleValue
   {
@@ -726,11 +724,6 @@
   {
     if (ui != null && location != getDividerLocation())
       {
-<<<<<<< HEAD
-        int oldLocation = getDividerLocation();
-        ((SplitPaneUI) ui).setDividerLocation(this, location);
-        firePropertyChange(DIVIDER_LOCATION_PROPERTY, oldLocation, location);
-=======
         int oldLocation = getDividerLocation();        
         if (location < 0)
           ((SplitPaneUI) ui).resetToPreferredSizes(this);
@@ -739,7 +732,6 @@
         
         firePropertyChange(DIVIDER_LOCATION_PROPERTY, oldLocation, 
                            getDividerLocation());
->>>>>>> f8383f28
       }
   }
 
