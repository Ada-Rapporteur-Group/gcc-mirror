--- conflicted
+++ resolved
@@ -144,10 +144,7 @@
     super(text, icon);
     setModel(new JToggleButton.ToggleButtonModel());
     model.setSelected(selected);
-<<<<<<< HEAD
-=======
     setFocusable(false);
->>>>>>> f8383f28
   }
 
   /**
