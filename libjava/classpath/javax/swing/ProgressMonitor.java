--- conflicted
+++ resolved
@@ -1,9 +1,5 @@
 /* ProgressMonitor.java --
-<<<<<<< HEAD
-   Copyright (C) 2002, 2004, 2005 Free Software Foundation, Inc.
-=======
    Copyright (C) 2002, 2004, 2005, 2006, Free Software Foundation, Inc.
->>>>>>> f8383f28
 
 This file is part of GNU Classpath.
 
@@ -42,15 +38,10 @@
 package javax.swing;
 
 import java.awt.Component;
-<<<<<<< HEAD
-import java.awt.event.ActionListener;
-import java.awt.event.ActionEvent;
-=======
 import java.awt.event.ActionEvent;
 import java.awt.event.ActionListener;
 
 import javax.accessibility.AccessibleContext;
->>>>>>> f8383f28
 
 /**
  * <p>Using this class you can easily monitor tasks where you cannot
@@ -73,15 +64,12 @@
  */
 public class ProgressMonitor
 {
-<<<<<<< HEAD
-=======
   
   /**
    * The accessible content for this component
    */
   protected AccessibleContext accessibleContext;
   
->>>>>>> f8383f28
   /**
    * parentComponent
    */
@@ -120,12 +108,6 @@
   boolean canceled;
 
   /**
-<<<<<<< HEAD
-   * Constructor ProgressMonitor
-   * @param component The parent component of the progress dialog or <code>null</code>.
-   * @param message A constant message object which works in the way it does in <code>JOptionPane</code>.
-   * @param note A string message which can be changed while the operation goes on.
-=======
    * Creates a new <code>ProgressMonitor</code> instance.  This is used to 
    * monitor a task and pops up a dialog if the task is taking a long time to 
    * run.
@@ -136,7 +118,6 @@
    *                in {@link JOptionPane}.
    * @param note A string message which can be changed while the operation goes
    *             on.
->>>>>>> f8383f28
    * @param minimum The minimum value for the operation (start value).
    * @param maximum The maximum value for the operation (end value).
    */
@@ -161,20 +142,12 @@
    */
   public void close()
   {
-<<<<<<< HEAD
-    if ( progressDialog != null )
-=======
     if (progressDialog != null)
->>>>>>> f8383f28
       {
         progressDialog.setVisible(false);
       }
 
-<<<<<<< HEAD
-    if ( timer != null )
-=======
     if (timer != null)
->>>>>>> f8383f28
       {
         timer.stop();
         timer = null;
@@ -200,11 +173,7 @@
     // Initializes and starts a timer with a task
     // which measures the duration and displays
     // a progress dialog if neccessary.
-<<<<<<< HEAD
-    if ( timer == null && progressDialog == null )
-=======
     if (timer == null && progressDialog == null)
->>>>>>> f8383f28
       {
         timer = new Timer(25, null);
         timer.addActionListener(new TimerListener());
@@ -213,11 +182,7 @@
 
     // Cancels timer and hides progress dialog if the
     // maximum value is reached.
-<<<<<<< HEAD
-    if ( progressBar != null && this.progress >= progressBar.getMaximum() )
-=======
     if (progressBar != null && this.progress >= progressBar.getMaximum())
->>>>>>> f8383f28
       {
         // The reason for using progressBar.getMaximum() instead of max is that
         // we want to prevent that changes to the value have any effect after the
@@ -227,16 +192,10 @@
 
   }
 
-<<<<<<< HEAD
-  /** Returns the minimum or start value of the operation.
-   *
-   * @returns Minimum or start value of the operation.
-=======
   /** 
    * Returns the minimum or start value of the operation.
    *
    * @return Minimum or start value of the operation.
->>>>>>> f8383f28
    */
   public int getMinimum()
   {
@@ -263,11 +222,7 @@
   /**
    * Return the maximum or end value of your operation.
    *
-<<<<<<< HEAD
-   * @returns Maximum or end value.
-=======
    * @return Maximum or end value.
->>>>>>> f8383f28
    */
   public int getMaximum()
   {
@@ -288,11 +243,7 @@
   /**
    * Returns whether the user canceled the operation.
    *
-<<<<<<< HEAD
-   * @returns Whether the operation was canceled.
-=======
    * @return Whether the operation was canceled.
->>>>>>> f8383f28
    */
   public boolean isCanceled()
   {
@@ -307,11 +258,7 @@
    * until the ProgressMonitor should decide whether
    * a progress dialog is to be shown or not.
    *
-<<<<<<< HEAD
-   * @returns The duration in milliseconds.
-=======
    * @return The duration in milliseconds.
->>>>>>> f8383f28
    */
   public int getMillisToDecideToPopup()
   {
@@ -334,17 +281,12 @@
   }
 
   /**
-<<<<<<< HEAD
-   * getMillisToPopup
-   * @returns int
-=======
    * Returns the number of milliseconds to wait before displaying the progress
    * dialog.  The default value is 2000.
    * 
    * @return The number of milliseconds.
    * 
    * @see #setMillisToPopup(int)
->>>>>>> f8383f28
    */
   public int getMillisToPopup()
   {
@@ -352,17 +294,12 @@
   }
 
   /**
-<<<<<<< HEAD
-   * setMillisToPopup
-   * @param time TODO
-=======
    * Sets the number of milliseconds to wait before displaying the progress
    * dialog.
    * 
    * @param time  the number of milliseconds.
    * 
    * @see #getMillisToPopup()
->>>>>>> f8383f28
    */
   public void setMillisToPopup(int time)
   {
@@ -372,11 +309,7 @@
   /**
    * Returns a message which is shown in the progress dialog.
    *
-<<<<<<< HEAD
-   * @returns The changeable message visible in the progress dialog.
-=======
    * @return The changeable message visible in the progress dialog.
->>>>>>> f8383f28
    */
   public String getNote()
   {
@@ -393,11 +326,7 @@
    */
   public void setNote(String note)
   {
-<<<<<<< HEAD
-    if ( noteLabel != null )
-=======
     if (noteLabel != null)
->>>>>>> f8383f28
       {
         noteLabel.setText(note);
       }
@@ -407,12 +336,8 @@
       }
   }
 
-<<<<<<< HEAD
-  /** Internal method that creates the progress dialog.
-=======
   /** 
    * Internal method that creates the progress dialog.
->>>>>>> f8383f28
    */
   void createDialog()
   {
@@ -476,16 +401,6 @@
     {
        long now = System.currentTimeMillis();
 
-<<<<<<< HEAD
-       if ( first )
-       {
-         if (( now - timestamp ) > millisToDecideToPopup )
-         {
-           first = false;
-           long expected = ( now - timestamp ) * ( max - min ) / ( progress - min );
-
-           if ( expected > millisToPopup )
-=======
        if (first)
        {
          if ((now - timestamp) > millisToDecideToPopup)
@@ -498,7 +413,6 @@
 	     (now - timestamp) * (max - min) / (progress - min);
 
            if (expected > millisToPopup)
->>>>>>> f8383f28
            {
              createDialog();
            }
@@ -510,22 +424,14 @@
            return;
          }
        }
-<<<<<<< HEAD
-       else if ( progressDialog != null )
-=======
        else if (progressDialog != null)
->>>>>>> f8383f28
        {
          // The progress dialog is being displayed. We now calculate
          // whether setting the progress bar to the current progress
          // value would result in a visual difference. 
          int delta = progress - progressBar.getValue();
 
-<<<<<<< HEAD
-         if ( ( delta * progressBar.getWidth() / (max - min) ) > 0 )
-=======
          if ((delta * progressBar.getWidth() / (max - min)) > 0)
->>>>>>> f8383f28
          {
            // At least one pixel would change.
            progressBar.setValue(progress);
@@ -541,9 +447,6 @@
       timestamp = now;
     }
   }
-<<<<<<< HEAD
-
-=======
   
   /**
    * Gets the accessible context.
@@ -554,5 +457,4 @@
   {
     return accessibleContext;
   }
->>>>>>> f8383f28
 }