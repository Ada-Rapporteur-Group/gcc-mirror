--- conflicted
+++ resolved
@@ -43,11 +43,8 @@
 import java.awt.HeadlessException;
 import java.awt.event.ActionEvent;
 import java.awt.event.ActionListener;
-<<<<<<< HEAD
-=======
 import java.awt.event.WindowEvent;
 import java.awt.event.WindowAdapter;
->>>>>>> f8383f28
 import java.beans.PropertyChangeEvent;
 import java.io.File;
 import java.util.ArrayList;
@@ -55,10 +52,6 @@
 import javax.accessibility.Accessible;
 import javax.accessibility.AccessibleContext;
 import javax.accessibility.AccessibleRole;
-<<<<<<< HEAD
-import javax.swing.JDialog;
-=======
->>>>>>> f8383f28
 import javax.swing.filechooser.FileFilter;
 import javax.swing.filechooser.FileSystemView;
 import javax.swing.filechooser.FileView;
@@ -360,11 +353,7 @@
    * The file selection mode.
    * @see #setFileSelectionMode(int) 
    */
-<<<<<<< HEAD
-  private int fileSelectionMode = FILES_AND_DIRECTORIES;
-=======
   private int fileSelectionMode = FILES_ONLY;
->>>>>>> f8383f28
 
   /** 
    * The file view.
@@ -1593,19 +1582,6 @@
   }
 
   /**
-<<<<<<< HEAD
-   * Returns the accessible context.
-   *
-   * @return The accessible context.
-   */
-  public AccessibleContext getAccessibleContext()
-  {
-    return new AccessibleJFileChooser();
-  }
-
-  /**
-   * Accessibility support for JFileChooser
-=======
    * Returns the object that provides accessibility features for this
    * <code>JFileChooser</code> component.
    *
@@ -1622,31 +1598,24 @@
   /**
    * Provides the accessibility features for the <code>JFileChooser</code>
    * component.
->>>>>>> f8383f28
    */
   protected class AccessibleJFileChooser 
     extends JComponent.AccessibleJComponent
   {
-<<<<<<< HEAD
-=======
     /**
      * Creates a new instance of <code>AccessibleJFileChooser</code>.
      */
->>>>>>> f8383f28
     protected AccessibleJFileChooser()
     {
       // Nothing to do here.
     }
     
-<<<<<<< HEAD
-=======
     /**
      * Returns the accessible role for the <code>JFileChooser</code> 
      * component.
      *
      * @return {@link AccessibleRole#FILE_CHOOSER}.
      */
->>>>>>> f8383f28
     public AccessibleRole getAccessibleRole()
     {
       return AccessibleRole.FILE_CHOOSER;
