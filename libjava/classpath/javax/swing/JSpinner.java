--- conflicted
+++ resolved
@@ -106,13 +106,10 @@
       add(ftf);
       ftf.setValue(spinner.getValue());
       ftf.addPropertyChangeListener(this);
-<<<<<<< HEAD
-=======
       if (getComponentOrientation().isLeftToRight())
 	ftf.setHorizontalAlignment(JTextField.RIGHT);
       else
 	ftf.setHorizontalAlignment(JTextField.LEFT);
->>>>>>> f8383f28
       spinner.addChangeListener(this);
     }
 
