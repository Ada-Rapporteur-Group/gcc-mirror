--- conflicted
+++ resolved
@@ -50,26 +50,6 @@
  */
 public interface TreeCellRenderer
 {
-<<<<<<< HEAD
-
-  /**
-   * getTreeCellRendererComponent
-   * @param tree TODO
-   * @param value TODO
-   * @param selected TODO
-   * @param expanded TODO
-   * @param leaf TODO
-   * @param row TODO
-   * @param hasFocus TODO
-   * @returns TODO
-   */
-  Component getTreeCellRendererComponent(JTree tree, Object value,
-                                         boolean selected, boolean expanded,
-                                         boolean leaf, int row,
-                                         boolean hasFocus);
-
-
-=======
   /**
    * Returns a component that has been configured to display one element (or 
    * node) in a {@link JTree} component.  The arguments to this method are used
@@ -90,5 +70,4 @@
                                          boolean leaf, int row,
                                          boolean hasFocus);
 
->>>>>>> f8383f28
 }