/* TitledBorder.java -- 
<<<<<<< HEAD
   Copyright (C) 2003, 2004, 2005  Free Software Foundation, Inc.
=======
   Copyright (C) 2003, 2004, 2005, 2006,  Free Software Foundation, Inc.
>>>>>>> f8383f28

This file is part of GNU Classpath.

GNU Classpath is free software; you can redistribute it and/or modify
it under the terms of the GNU General Public License as published by
the Free Software Foundation; either version 2, or (at your option)
any later version.

GNU Classpath is distributed in the hope that it will be useful, but
WITHOUT ANY WARRANTY; without even the implied warranty of
MERCHANTABILITY or FITNESS FOR A PARTICULAR PURPOSE.  See the GNU
General Public License for more details.

You should have received a copy of the GNU General Public License
along with GNU Classpath; see the file COPYING.  If not, write to the
Free Software Foundation, Inc., 51 Franklin Street, Fifth Floor, Boston, MA
02110-1301 USA.

Linking this library statically or dynamically with other modules is
making a combined work based on this library.  Thus, the terms and
conditions of the GNU General Public License cover the whole
combination.

As a special exception, the copyright holders of this library give you
permission to link this library with independent modules to produce an
executable, regardless of the license terms of these independent
modules, and to copy and distribute the resulting executable under
terms of your choice, provided that you also meet, for each linked
independent module, the terms and conditions of the license of that
module.  An independent module is a module which is not derived from
or based on this library.  If you modify this library, you may extend
this exception to your version of the library, but you are not
obligated to do so.  If you do not wish to do so, delete this
exception statement from your version. */


package javax.swing.border;

import java.awt.Color;
import java.awt.Component;
import java.awt.Dimension;
import java.awt.Font;
import java.awt.FontMetrics;
import java.awt.Graphics;
import java.awt.Insets;
<<<<<<< HEAD
import java.awt.Shape;
import java.awt.font.FontRenderContext;
import java.awt.font.LineMetrics;
import java.awt.geom.AffineTransform;
=======
import java.awt.Point;
import java.awt.Rectangle;
>>>>>>> f8383f28

import javax.swing.SwingUtilities;
import javax.swing.UIManager;


/**
 * A border that paints a title on top of another border.
 *
 * @author Sascha Brawer (brawer@dandelis.ch)
 */
public class TitledBorder extends AbstractBorder
{
  /**
   * A value for the <code>titlePosition</code> property that vertically
   * positions the title text at the default vertical position, which
   * is in the middle of the top line of the border.
   *
   * @see #getTitlePosition()
   * @see #setTitlePosition(int)
   */
  public static final int DEFAULT_POSITION = 0;


  /**
   * A value for the <code>titlePosition</code> property that vertically
   * positions the title text above the top line of the border.
   *
   * @see #getTitlePosition()
   * @see #setTitlePosition(int)
   */
  public static final int ABOVE_TOP = 1;


  /**
   * A value for the <code>titlePosition</code> property that vertically
   * positions the title text at the middle of the top line
   * of the border.
   *
   * @see #getTitlePosition()
   * @see #setTitlePosition(int)
   */
  public static final int TOP = 2;


  /**
   * A value for the <code>titlePosition</code> property that vertically
   * positions the title text below the top line of the border.
   *
   * @see #getTitlePosition()
   * @see #setTitlePosition(int)
   */
  public static final int BELOW_TOP = 3;


  /**
   * A value for the <code>titlePosition</code> property that vertically
   * positions the title text above the bottom line of the border.
   *
   * @see #getTitlePosition()
   * @see #setTitlePosition(int)
   */
  public static final int ABOVE_BOTTOM = 4;


  /**
   * A value for the <code>titlePosition</code> property that vertically
   * positions the title text at the center of the bottom line
   * of the border.
   *
   * @see #getTitlePosition()
   * @see #setTitlePosition(int)
   */
  public static final int BOTTOM = 5;


  /**
   * A value for the <code>titlePosition</code> property that vertically
   * positions the title text below the bottom line of the border.
   *
   * @see #getTitlePosition()
   * @see #setTitlePosition(int)
   */
  public static final int BELOW_BOTTOM = 6;


  /**
   * A value for the <code>titleJustification</code> property that
   * horizontally aligns the title text with either the left or the
   * right edge of the border, depending on the orientation of the
   * component nested into the border. If the component orientation
   * is left-to-right, the title text is aligned with the left edge;
   * otherwise, it is aligned with the right edge.  This is the same
   * behavior as with {@link #LEADING}.
   *
   * @see #getTitleJustification()
   * @see #setTitleJustification(int)
   * @see java.awt.ComponentOrientation#isLeftToRight()
   */
  public static final int DEFAULT_JUSTIFICATION = 0;


  /**
   * A value for the <code>titleJustification</code> property that
   * horizontally aligns the title text with the left-hand edge of
   * the border.
   *
   * @see #getTitleJustification()
   * @see #setTitleJustification(int)
   */
  public static final int LEFT = 1;


  /**
   * A value for the <code>titleJustification</code> property that
   * horizontally aligns the title text with the center of the border.
   *
   * @see #getTitleJustification()
   * @see #setTitleJustification(int)
   */
  public static final int CENTER = 2;


  /**
   * A value for the <code>titleJustification</code> property that
   * horizontally aligns the title text with the right-hand edge of
   * the border.
   *
   * @see #getTitleJustification()
   * @see #setTitleJustification(int)
   */
  public static final int RIGHT = 3;


  /**
   * A value for the <code>titleJustification</code> property that
   * horizontally aligns the title text with either the left or the
   * right edge of the border, depending on the orientation of the
   * component nested into the border. If the component orientation
   * is left-to-right, the title text is aligned with the left edge;
   * otherwise, it is aligned with the right edge. This is the same
   * behavior as with {@link #DEFAULT_JUSTIFICATION}.
   *
   * @see #getTitleJustification()
   * @see #setTitleJustification(int)
   * @see java.awt.ComponentOrientation#isLeftToRight()
   */
  public static final int LEADING = 4;


  /**
   * A value for the <code>titleJustification</code> property that
   * horizontally aligns the title text with either the right or the
   * left edge of the border, depending on the orientation of the
   * component nested into the border. If the component orientation
   * is left-to-right, the title text is aligned with the right edge;
   * otherwise, it is aligned with the left edge.
   *
   * @see #getTitleJustification()
   * @see #setTitleJustification(int)
   * @see java.awt.ComponentOrientation#isLeftToRight()
   */
  public static final int TRAILING = 5;


  /**
   * The number of pixels between the inside of {@link #border}
   * and the bordered component.
   */
  protected static final int EDGE_SPACING = 2;


  /**
   * The number of pixels between the outside of this TitledBorder
   * and the beginning (if left-aligned) or end (if right-aligned)
   * of the title text.
   */
  protected static final int TEXT_INSET_H = 5;


  /**
   * The number of pixels between the title text and {@link #border}.
   * This value is only relevant if the title text does not intersect
   * {@link #border}. No intersection occurs if {@link #titlePosition}
   * is one of {@link #ABOVE_TOP}, {@link #BELOW_TOP}, {@link #ABOVE_BOTTOM},
   * or {@link #BELOW_BOTTOM}.
   */
  protected static final int TEXT_SPACING = 2;


  /**
   * Determined using the <code>serialver</code> tool of Apple/Sun JDK 1.3.1
   * on MacOS X 10.1.5.
   */
  static final long serialVersionUID = 8012999415147721601L;
  

  /**
   * The title, or <code>null</code> to display no title.
   */
  protected String title;


  /**
   * The border underneath the title. If this value is
   * <code>null</code>, the border will be retrieved from the {@link
   * javax.swing.UIManager}&#x2019;s defaults table using the key
   * <code>TitledBorder.border</code>.
   */
  protected Border border;

  
  /**
   * The vertical position of the title text relative to the border,
   * which is one of {@link #ABOVE_TOP}, {@link #TOP}, {@link
   * #BELOW_TOP}, {@link #ABOVE_BOTTOM}, {@link #BOTTOM}, {@link
   * #BELOW_BOTTOM}, or {@link #DEFAULT_POSITION}.
   */
  protected int titlePosition;


  /**
   * The horizontal alignment of the title text in relation to the
   * border, which is one of {@link #LEFT}, {@link #CENTER}, {@link
   * #RIGHT}, {@link #LEADING}, {@link #TRAILING}, or {@link
   * #DEFAULT_JUSTIFICATION}.
   */
  protected int titleJustification;


  /**
   * The font for displaying the title text. If this value is
   * <code>null</code>, the font will be retrieved from the {@link
   * javax.swing.UIManager}&#x2019;s defaults table using the key
   * <code>TitledBorder.font</code>.
   */
  protected Font titleFont;


  /**
   * The color for displaying the title text. If this value is
   * <code>null</code>, the color will be retrieved from the {@link
   * javax.swing.UIManager}&#x2019;s defaults table using the key
   * <code>TitledBorder.titleColor</code>.
   */
  protected Color titleColor;


  /**
   * Constructs a TitledBorder given the text of its title.
   *
   * @param title the title text, or <code>null</code> to use no title text.
   */
  public TitledBorder(String title)
  {
    this(/* border */ null,
         title, LEADING, TOP,
         /* titleFont */ null, /* titleColor */ null);
  }


  /**
   * Constructs an initially untitled TitledBorder given another border.
   *
   * @param border the border underneath the title, or <code>null</code>
   *        to use a default from the current look and feel.
   */
  public TitledBorder(Border border)
  {
    this(border, /* title */ "", LEADING, TOP,
         /* titleFont */ null, /* titleColor */ null);
  }
  

  /**
   * Constructs a TitledBorder given its border and title text.
   *
   * @param border the border underneath the title, or <code>null</code>
   *        to use a default from the current look and feel.
   *
   * @param title the title text, or <code>null</code> to use no title
   *        text.
   */
  public TitledBorder(Border border, String title)
  {
    this(border, title, LEADING, TOP,
         /* titleFont */ null, /* titleColor */ null);
  }
  

  /**
   * Constructs a TitledBorder given its border, title text, horizontal
   * alignment, and vertical position.
   *
   * @param border the border underneath the title, or <code>null</code>
   *        to use a default from the current look and feel.
   *
   * @param title the title text, or <code>null</code> to use no title
   *        text.
   *
   * @param titleJustification the horizontal alignment of the title
   *        text in relation to the border. The value must be one of
   *        {@link #LEFT}, {@link #CENTER}, {@link #RIGHT}, {@link #LEADING},
   *        {@link #TRAILING}, or {@link #DEFAULT_JUSTIFICATION}.
   
   * @param titlePosition the vertical position of the title text
   *        in relation to the border. The value must be one of
   *        {@link #ABOVE_TOP}, {@link #TOP}, {@link #BELOW_TOP},
   *        {@link #ABOVE_BOTTOM}, {@link #BOTTOM}, {@link #BELOW_BOTTOM},
   *        or {@link #DEFAULT_POSITION}.
   *
   * @throws IllegalArgumentException if <code>titleJustification</code>
   *         or <code>titlePosition</code> have an unsupported value.
   */
  public TitledBorder(Border border, String title, int titleJustification,
                      int titlePosition)
  {
    this(border, title, titleJustification, titlePosition,
         /* titleFont */ null, /* titleColor */ null);
  }
  

  /**
   * Constructs a TitledBorder given its border, title text, horizontal
   * alignment, vertical position, and font.
   *
   * @param border the border underneath the title, or <code>null</code>
   *        to use a default from the current look and feel.
   *
   * @param title the title text, or <code>null</code> to use no title
   *        text.
   *
   * @param titleJustification the horizontal alignment of the title
   *        text in relation to the border. The value must be one of
   *        {@link #LEFT}, {@link #CENTER}, {@link #RIGHT}, {@link #LEADING},
   *        {@link #TRAILING}, or {@link #DEFAULT_JUSTIFICATION}.
   *
   * @param titlePosition the vertical position of the title text
   *        in relation to the border. The value must be one of
   *        {@link #ABOVE_TOP}, {@link #TOP}, {@link #BELOW_TOP},
   *        {@link #ABOVE_BOTTOM}, {@link #BOTTOM}, {@link #BELOW_BOTTOM},
   *        or {@link #DEFAULT_POSITION}.
   *
   * @param titleFont the font for the title text, or <code>null</code>
   *        to use a default from the current look and feel.
   *
   * @throws IllegalArgumentException if <code>titleJustification</code>
   *         or <code>titlePosition</code> have an unsupported value.
   */
  public TitledBorder(Border border, String title, int titleJustification,
                      int titlePosition, Font titleFont)
  {
    this(border, title, titleJustification, titlePosition, titleFont,
         /* titleColor */ null);
  }
  

  /**
   * Constructs a TitledBorder given its border, title text, horizontal
   * alignment, vertical position, font, and color.
   *
   * @param border the border underneath the title, or <code>null</code>
   *        to use a default from the current look and feel.
   *
   * @param title the title text, or <code>null</code> to use no title
   *        text.
   *
   * @param titleJustification the horizontal alignment of the title
   *        text in relation to the border. The value must be one of
   *        {@link #LEFT}, {@link #CENTER}, {@link #RIGHT}, {@link #LEADING},
   *        {@link #TRAILING}, or {@link #DEFAULT_JUSTIFICATION}.
   *
   * @param titlePosition the vertical position of the title text
   *        in relation to the border. The value must be one of
   *        {@link #ABOVE_TOP}, {@link #TOP}, {@link #BELOW_TOP},
   *        {@link #ABOVE_BOTTOM}, {@link #BOTTOM}, {@link #BELOW_BOTTOM},
   *        or {@link #DEFAULT_POSITION}.
   *
   * @param titleFont the font for the title text, or <code>null</code>
   *        to use a default from the current look and feel.
   *
   * @param titleColor the color for the title text, or <code>null</code>
   *        to use a default from the current look and feel.
   *
   * @throws IllegalArgumentException if <code>titleJustification</code>
   *         or <code>titlePosition</code> have an unsupported value.
   */
  public TitledBorder(Border border, String title, int titleJustification,
                      int titlePosition, Font titleFont, Color titleColor)
  {
    this.border = border;
    this.title = title;

    /* Invoking the setter methods ensures that the newly constructed
     * TitledBorder has valid property values.
     */
    setTitleJustification(titleJustification);
    setTitlePosition(titlePosition);

    this.titleFont = titleFont;
    this.titleColor = titleColor;
  }
  
  
  /**
   * Paints the border and the title text.
   *
   * @param c the component whose border is to be painted.
   * @param g the graphics for painting.
   * @param x the horizontal position for painting the border.
   * @param y the vertical position for painting the border.
   * @param width the width of the available area for painting the border.
   * @param height the height of the available area for painting the border.
   */
  public void paintBorder(Component c, Graphics  g, 
                          int x, int y, int width, int height)
  {
    Rectangle borderRect = new Rectangle(x + EDGE_SPACING, y + EDGE_SPACING,
                                         width - (EDGE_SPACING * 2),
                                         height - (EDGE_SPACING * 2));
    Point textLoc = new Point();

    // Save color and font.
    Color savedColor = g.getColor();
    Font savedFont = g.getFont();

    // The font metrics.
    Font font = getFont(c);
    g.setFont(font);
    FontMetrics fm = c.getFontMetrics(font);

    layoutBorderWithTitle(c, fm, borderRect, textLoc);
    paintBorderWithTitle(c, g, x, y, width, height, borderRect, textLoc, fm);

    g.setColor(getTitleColor());
    g.drawString(getTitle(), textLoc.x, textLoc.y);
    g.setFont(savedFont);
    g.setColor(savedColor);
  }

  /**
   * Calculates the bounding box of the inner border and the location of the
   * title string.
   *
   * @param c the component on which to paint the border
   * @param fm the font metrics
   * @param borderRect output parameter, holds the bounding box of the inner
   *        border on method exit
   * @param textLoc output parameter, holds the location of the title text
   *        on method exit
   */
  private void layoutBorderWithTitle(Component c, FontMetrics fm,
                                     Rectangle borderRect,
                                     Point textLoc)
  {
    Border b = getBorder();

    // The font metrics.
    int fontHeight = fm.getHeight();
    int fontDescent = fm.getDescent();
    int fontAscent = fm.getAscent();
    int titleWidth = fm.stringWidth(getTitle());

    // The base insets.
    Insets insets;
    if (b == null)
      insets = new Insets(0, 0, 0, 0);
    else
      insets = b.getBorderInsets(c);

<<<<<<< HEAD
      /**
       * Paints the entire border.
       */
      public void paint(Graphics g)
      {
        if (b != null)
          b.paintBorder(c, g, x, y, width, height);
      }
=======
    // The offset of the border rectangle, dependend on the title placement.
    int offset;
>>>>>>> f8383f28

    // Layout border and text vertically.
    int titlePosition = getTitlePosition();
    switch (titlePosition)
    {
      case ABOVE_BOTTOM:
        textLoc.y = borderRect.y + borderRect.height - insets.bottom
                     - fontDescent - TEXT_SPACING;
        break;
      case BOTTOM:
        borderRect.height -= fontHeight / 2;
        textLoc.y = borderRect.y + borderRect.height - fontDescent
                     + (fontAscent + fontDescent - insets.bottom) / 2;
        break;
      case BELOW_BOTTOM:
        borderRect.height -=  fontHeight;
        textLoc.y = borderRect.y + borderRect.height + fontAscent
                     + TEXT_SPACING;
        break;
      case ABOVE_TOP:
        offset = fontAscent + fontDescent
                 + Math.max(EDGE_SPACING, TEXT_SPACING * 2) - EDGE_SPACING;
        borderRect.y += offset;
        borderRect.height -= offset;
        textLoc.y = borderRect.y - (fontDescent + TEXT_SPACING);
        break;
      case BELOW_TOP:
        textLoc.y = borderRect.y + insets.top + fontAscent + TEXT_SPACING;
        break;
      case TOP:
      case DEFAULT_POSITION:
      default:
        offset = Math.max(0, ((fontAscent / 2) + TEXT_SPACING) - EDGE_SPACING);
        borderRect.y += offset;
        borderRect.height -= offset;
        textLoc.y = borderRect.y - fontDescent
                     + (insets.top + fontAscent + fontDescent) / 2;
        break;
    }

    // Layout border and text horizontally.
    int justification = getTitleJustification();
    // Adjust justification for LEADING and TRAILING depending on the direction
    // of the component.
    if (c.getComponentOrientation().isLeftToRight())
      {
        if (justification == LEADING || justification == DEFAULT_JUSTIFICATION)
          justification = LEFT;
        else if (justification == TRAILING)
          justification = RIGHT;
      }
    else
      {
<<<<<<< HEAD
        int stripeHeight;

        stripeHeight = holeY - y;
        if (stripeHeight > 0)
          paint(g, x, y, width, stripeHeight);   // patch #1 in the image above

        stripeHeight = holeHeight;
        if (stripeHeight > 0)
        {
          paint(g, x, holeY, holeX - x, stripeHeight);  // patches #2 and #3
          paint(g, holeX + holeWidth, holeY, x + width - (holeX + holeWidth), stripeHeight);
        }

        stripeHeight = height - (holeY - y + holeHeight);
        if (stripeHeight > 0)
          paint(g, x, y + height - stripeHeight, width, stripeHeight); // #4
      }
    };

    BorderPainter bp;
    int textX, textY, borderWidth, borderHeight;

    borderWidth = width - (mes.outerSpacing.left + mes.outerSpacing.right);
    borderHeight = height - (mes.outerSpacing.top + mes.outerSpacing.bottom);
    bp = new BorderPainter(c, getBorder(),
                           x + mes.outerSpacing.left, y + mes.outerSpacing.top,
                           borderWidth, borderHeight);
=======
        if (justification == LEADING || justification == DEFAULT_JUSTIFICATION)
          justification = RIGHT;
        else if (justification == TRAILING)
          justification = LEFT;
      }
>>>>>>> f8383f28

    switch (justification)
    {
<<<<<<< HEAD
    case LEFT:
      textX = x + EDGE_SPACING + TEXT_INSET_H;
      break;

    case CENTER:
      textX = x + (borderWidth - mes.textWidth) / 2;
      break;

    case RIGHT:
      textX = x + borderWidth - (mes.textWidth + TEXT_INSET_H);
      break;

    default:
      throw new IllegalStateException();
=======
      case CENTER:
        textLoc.x = borderRect.x + (borderRect.width - titleWidth) / 2;
        break;
      case RIGHT:
        textLoc.x = borderRect.x + borderRect.width - titleWidth
                     - TEXT_INSET_H - insets.right;
        break;
      case LEFT:
      default:
        textLoc.x = borderRect.x + TEXT_INSET_H + insets.left;
>>>>>>> f8383f28
    }
  }

<<<<<<< HEAD
    switch (titlePosition)
    {
    case ABOVE_TOP:
      textY = y + EDGE_SPACING;
      break;

    case TOP:
    case DEFAULT_POSITION:
    default:
      textY = y + mes.outerSpacing.top + mes.borderInsets.top - mes.textAscent
              + mes.lineHeight;
      break;

    case BELOW_TOP:
      textY = y + mes.outerSpacing.top + mes.borderInsets.top + TEXT_SPACING;
      break;

    case ABOVE_BOTTOM:
      textY = y + height - mes.outerSpacing.bottom - mes.borderInsets.bottom
        - TEXT_SPACING - (mes.textAscent + mes.textDescent);
      break;

    case BOTTOM:
    case BELOW_BOTTOM:
      textY = y + height - (mes.textAscent + mes.textDescent);
      break;
    }
=======
  /**
   * Paints the border with the title.
   *
   * @param c the component to paint on
   * @param g the graphics context used for paintin
   * @param x the upper left corner of the whole border
   * @param y the upper left corner of the whole border
   * @param width the width of the whole border
   * @param height the width of the whole border
   * @param borderRect the bounding box of the inner border
   * @param textLoc the location of the border title
   * @param fm the font metrics of the title
   */
  private void paintBorderWithTitle(Component c, Graphics g, int x, int y,
                                    int width, int height,
                                    Rectangle borderRect, Point textLoc,
                                    FontMetrics fm)
  {
    Border b = getBorder();
    int fontDescent = fm.getDescent();
    int fontAscent = fm.getAscent();
    int titleWidth = fm.stringWidth(getTitle());
>>>>>>> f8383f28

    if (b != null)
      {
        // Paint border in segments, when the title is painted above the
        // border.
        if (((titlePosition == TOP || titlePosition == DEFAULT_POSITION)
            && (borderRect.y > textLoc.y - fontAscent))
            || (titlePosition == BOTTOM
                && borderRect.y + borderRect.height < textLoc.y + fontDescent))
          {
            Rectangle clip = new Rectangle();
            Rectangle saved = g.getClipBounds();

            // Paint border left from the text.
            clip.setBounds(saved);
            SwingUtilities.computeIntersection(x, y, textLoc.x - x - 1,
                                               height, clip);
            if (! clip.isEmpty())
              {
                g.setClip(clip);
                b.paintBorder(c, g, borderRect.x, borderRect.y,
                              borderRect.width,
                              borderRect.height);
              }
            // Paint border right from the text.
            clip.setBounds(saved);
            SwingUtilities.computeIntersection(textLoc.x + titleWidth + 1, y,
                x + width - (textLoc.x + titleWidth + 1), height, clip);
            if (! clip.isEmpty())
              {
                g.setClip(clip);
                b.paintBorder(c, g, borderRect.x, borderRect.y,
                              borderRect.width,
                              borderRect.height);
              }

            if (titlePosition == TOP || titlePosition == DEFAULT_POSITION)
              {
                // Paint border below the text.
                clip.setBounds(saved);
                SwingUtilities.computeIntersection(textLoc.x - 1,
                                                   textLoc.y + fontDescent,
                                                   titleWidth + 2,
                                                   y + height - textLoc.y - fontDescent,
                                                   clip);
                if (! clip.isEmpty())
                  {
                    g.setClip(clip);
                    b.paintBorder(c, g, borderRect.x, borderRect.y,
                                  borderRect.width,
                                  borderRect.height);
                  }
	                
              }
            else
              {
                // Paint border above the text.
                clip.setBounds(saved);
                SwingUtilities.computeIntersection(textLoc.x - 1, y,
                                                   titleWidth + 2,
                                                   textLoc.y - fontDescent - y,
                                                   clip);
                if (! clip.isEmpty())
                  {
                    g.setClip(clip);
                    b.paintBorder(c, g, borderRect.x, borderRect.y,
                                  borderRect.width,
                                  borderRect.height);
                  }
	                
              }
            g.setClip(saved);
          }
        else
          {
            b.paintBorder(c, g, borderRect.x, borderRect.y, borderRect.width,
                          borderRect.height);
          }
      }
<<<<<<< HEAD
      finally
      {
        g.setFont(oldFont);
        g.setColor(oldColor);
      }
      bp.paintExcept(g, textX, textY,
                     mes.textWidth, mes.textAscent + mes.textDescent);
    }
=======
>>>>>>> f8383f28
  }

  /**
   * Measures the width of this border.
   *
   * @param c the component whose border is to be measured.
   *
   * @return an Insets object whose <code>left</code>, <code>right</code>,
   *         <code>top</code> and <code>bottom</code> fields indicate the
   *         width of the border at the respective edge.
   *
   * @see #getBorderInsets(java.awt.Component, java.awt.Insets)
   */
  public Insets getBorderInsets(Component c)
  {
    return getBorderInsets(c, new Insets(0, 0, 0, 0));
  }
  

  /**
   * Measures the width of this border, storing the results into a
   * pre-existing Insets object.
   *
   * @param insets an Insets object for holding the result values.
   *        After invoking this method, the <code>left</code>,
   *        <code>right</code>, <code>top</code> and
   *        <code>bottom</code> fields indicate the width of the
   *        border at the respective edge.
   *
   * @return the same object that was passed for <code>insets</code>.
   *
   * @see #getBorderInsets(Component)
   */
  public Insets getBorderInsets(Component c, Insets insets)
  {
    // Initialize insets with the insets from our border.
    Border border = getBorder();
    if (border != null)
      {
        if (border instanceof AbstractBorder)
          {
            AbstractBorder aBorder = (AbstractBorder) border;
            aBorder.getBorderInsets(c, insets);
          }
        else
          {
            Insets i = border.getBorderInsets(c);
            insets.top = i.top;
            insets.bottom = i.bottom;
            insets.left = i.left;
            insets.right = i.right;
          }
      }
    else
      {
        insets.top = 0;
        insets.bottom = 0;
        insets.left = 0;
        insets.right = 0;
      }

    // Add spacing.
    insets.top += EDGE_SPACING + TEXT_SPACING;
    insets.bottom += EDGE_SPACING + TEXT_SPACING;
    insets.left += EDGE_SPACING + TEXT_SPACING;
    insets.right += EDGE_SPACING + TEXT_SPACING;

    String title = getTitle();
    if (c != null && title != null && !title.equals(""))
      {
        Font font = getFont(c);
        FontMetrics fm = c.getFontMetrics(font);
        int ascent = fm.getAscent();
        int descent = fm.getDescent();
        int height = fm.getHeight();
        switch (getTitlePosition())
        {
          case ABOVE_BOTTOM:
            insets.bottom += ascent + descent + TEXT_SPACING;
            break;
          case BOTTOM:
            insets.bottom += ascent + descent;
            break;
          case BELOW_BOTTOM:
            insets.bottom += height;
            break;
          case ABOVE_TOP:
            insets.top += ascent + descent +
                          Math.max(EDGE_SPACING, TEXT_SPACING * 2)
                          - EDGE_SPACING;
            break;
          case BELOW_TOP:
            insets.top += ascent + descent + TEXT_SPACING;
            break;
          case TOP:
          case DEFAULT_POSITION:
          default:
            insets.top += ascent + descent;
        }
      }
    return insets;
  }
  
  
  /**
   * Returns <code>false</code>, indicating that there are pixels inside
   * the area of this border where the background shines through.
   *
   * @return <code>false</code>.
   */
  public boolean isBorderOpaque()
  {
    /* Note that the AbstractBorder.isBorderOpaque would also return
     * false, so there is actually no need to override the inherited
     * implementation. However, GNU Classpath strives for exact
     * compatibility with the Sun reference implementation, which
     * overrides isBorderOpaque for unknown reasons.
     */
    return false;
  }


  /**
   * Returns the text of the title.
   *
   * @return the title text, or <code>null</code> if no title is
   *         displayed.
   */
  public String getTitle()
  {
    return title;
  }


  /**
   * Retrieves the border underneath the title. If no border has been
   * set, or if it has been set to<code>null</code>, the current
   * {@link javax.swing.LookAndFeel} will be asked for a border
   * using the key <code>TitledBorder.border</code>.
   *
   * @return a border, or <code>null</code> if the current LookAndFeel
   *         does not provide a border for the key
   *         <code>TitledBorder.border</code>.
   *
   * @see javax.swing.UIManager#getBorder(Object)
   */
  public Border getBorder()
  {
    if (border != null)
      return border;

    return UIManager.getBorder("TitledBorder.border");
  }


  /**
   * Returns the vertical position of the title text in relation
   * to the border.
   *
   * @return one of the values {@link #ABOVE_TOP}, {@link #TOP},
   *         {@link #BELOW_TOP}, {@link #ABOVE_BOTTOM}, {@link #BOTTOM},
   *         {@link #BELOW_BOTTOM}, or {@link #DEFAULT_POSITION}.
   */
  public int getTitlePosition()
  {
    return titlePosition;
  }


  /**
   * Returns the horizontal alignment of the title text in relation to
   * the border.
   *
   * @return one of the values {@link #LEFT}, {@link #CENTER}, {@link
   *         #RIGHT}, {@link #LEADING}, {@link #TRAILING}, or {@link
   *         #DEFAULT_JUSTIFICATION}.
   */
  public int getTitleJustification()
  {
    return titleJustification;
  }


  /**
   * Retrieves the font for displaying the title text. If no font has
   * been set, or if it has been set to<code>null</code>, the current
   * {@link javax.swing.LookAndFeel} will be asked for a font
   * using the key <code>TitledBorder.font</code>.
   *
   * @return a font, or <code>null</code> if the current LookAndFeel
   *         does not provide a font for the key
   *         <code>TitledBorder.font</code>.
   *
   * @see javax.swing.UIManager#getFont(Object)
   */
  public Font getTitleFont()
  {
    if (titleFont != null)
      return titleFont;

    return UIManager.getFont("TitledBorder.font");
  }


  /**
   * Retrieves the color for displaying the title text. If no color has
   * been set, or if it has been set to<code>null</code>, the current
   * {@link javax.swing.LookAndFeel} will be asked for a color
   * using the key <code>TitledBorder.titleColor</code>.
   *
   * @return a color, or <code>null</code> if the current LookAndFeel
   *         does not provide a color for the key
   *         <code>TitledBorder.titleColor</code>.
   *
   * @see javax.swing.UIManager#getColor(Object)
   */
  public Color getTitleColor()
  {
    if (titleColor != null)
      return titleColor;

    return UIManager.getColor("TitledBorder.titleColor");
  }


  /**
   * Sets the text of the title.
   *
   * @param title the new title text, or <code>null</code> for displaying
   *        no text at all.
   */
  public void setTitle(String title)
  {
    // Swing borders are not JavaBeans, thus no need to fire an event.
    this.title = title;
  }


  /**
   * Sets the border underneath the title.
   *
   * @param border a border, or <code>null</code> to use the
   *        border that is supplied by the current LookAndFeel.
   *
   * @see #getBorder()
   */
  public void setBorder(Border border)
  {
    // Swing borders are not JavaBeans, thus no need to fire an event.
    this.border = border;
  }


  /**
   * Sets the vertical position of the title text in relation
   * to the border.
   *
   * @param titlePosition one of the values {@link #ABOVE_TOP},
   *        {@link #TOP}, {@link #BELOW_TOP}, {@link #ABOVE_BOTTOM},
   *        {@link #BOTTOM}, {@link #BELOW_BOTTOM},
   *        or {@link #DEFAULT_POSITION}.
   *
   * @throws IllegalArgumentException if an unsupported value is passed
   *         for <code>titlePosition</code>.
   */
  public void setTitlePosition(int titlePosition)
  {
    if ((titlePosition < DEFAULT_POSITION) || (titlePosition > BELOW_BOTTOM))
      throw new IllegalArgumentException(titlePosition 
          + " is not a valid title position.");

    // Swing borders are not JavaBeans, thus no need to fire an event.
    this.titlePosition = titlePosition;
  }


  /**
   * Sets the horizontal alignment of the title text in relation to the border.
   *
   * @param titleJustification the new alignment, which must be one of
   *        {@link #LEFT}, {@link #CENTER}, {@link #RIGHT}, {@link #LEADING},
   *        {@link #TRAILING}, or {@link #DEFAULT_JUSTIFICATION}.
   *
   * @throws IllegalArgumentException if an unsupported value is passed
   *         for <code>titleJustification</code>.
   */
  public void setTitleJustification(int titleJustification)
  {
    if ((titleJustification < DEFAULT_JUSTIFICATION)
        || (titleJustification > TRAILING))
      throw new IllegalArgumentException(titleJustification 
          + " is not a valid title justification.");

    // Swing borders are not JavaBeans, thus no need to fire an event.
    this.titleJustification = titleJustification;
  }


  /**
   * Sets the font for displaying the title text.
   *
   * @param titleFont the font, or <code>null</code> to use the font
   *        provided by the current {@link javax.swing.LookAndFeel}.
   *
   * @see #getTitleFont()
   */
  public void setTitleFont(Font titleFont)
  {
    // Swing borders are not JavaBeans, thus no need to fire an event.
    this.titleFont = titleFont;
  }


  /**
   * Sets the color for displaying the title text.
   *
   * @param titleColor the color, or <code>null</code> to use the color
   *        provided by the current {@link javax.swing.LookAndFeel}.
   *
   * @see #getTitleColor()
   */
  public void setTitleColor(Color titleColor)
  {
    // Swing borders are not JavaBeans, thus no need to fire an event.
    this.titleColor = titleColor;
  }


  /**
   * Calculates the minimum size needed for displaying the border
   * and its title.
   *
   * @param c the Component for which this TitledBorder constitutes
   *        a border.
   *        
   * @return The minimum size.
   */
  public Dimension getMinimumSize(Component c)
  {
    Insets i = getBorderInsets(c);
    Dimension minSize = new Dimension(i.left + i.right, i.top + i.bottom);
    Font font = getFont(c);
    FontMetrics fm = c.getFontMetrics(font);
    int titleWidth = fm.stringWidth(getTitle());
    switch (getTitlePosition())
    {
      case ABOVE_TOP:
      case BELOW_BOTTOM:
        minSize.width = Math.max(minSize.width, titleWidth);
        break;
      case BELOW_TOP:
      case ABOVE_BOTTOM:
      case TOP:
      case BOTTOM:
      case DEFAULT_POSITION:
      default:
        minSize.width += titleWidth;
    }
    return minSize;
  }


  /**
   * Returns the font that is used for displaying the title text for
   * a given Component.
   *
   * @param c the Component for which this TitledBorder is the border.
   *
   * @return The font returned by {@link #getTitleFont()}, or a fallback
   *         if {@link #getTitleFont()} returned <code>null</code>.
   */
  protected Font getFont(Component c)
  {
    Font f;

    f = getTitleFont();
    if (f != null)
      return f;

    return new Font("Dialog", Font.PLAIN, 12);
  }

<<<<<<< HEAD

  /**
   * Returns the horizontal alignment of the title text in relation to
   * the border, mapping the component-dependent alignment constants
   * {@link #LEADING}, {@link #TRAILING} and {@link #DEFAULT_JUSTIFICATION}
   * to the correct value according to the embedded component&#x2019;s
   * orientation.
   *
   * @param c the Component for which this TitledBorder is the border.
   *
   * @return one of the values {@link #LEFT}, {@link #CENTER}, or {@link
   *         #RIGHT}.
   */
  private int getRealTitleJustification(Component c)
  {
    switch (titleJustification)
    {
    case DEFAULT_JUSTIFICATION:
    case LEADING:
      if ((c == null) || c.getComponentOrientation().isLeftToRight())
        return LEFT;
      else
        return RIGHT;

    case TRAILING:
      if ((c == null) || c.getComponentOrientation().isLeftToRight())
        return RIGHT;
      else
        return LEFT;

    default:
      return titleJustification;
    }
  }


  /**
   * Performs various measurements for the current state of this TitledBorder
   * and the given Component.
   */
  private Measurements getMeasurements(Component c)
  {
    Measurements m = new Measurements();
    FontMetrics fmet;

    m.font = getFont(c);
    fmet = c.getFontMetrics(m.font);
    m.border = getBorder();
    if (m.border != null)
      m.borderInsets = m.border.getBorderInsets(c);
    else
      m.borderInsets = new Insets(0, 0, 0, 0);

    if (title != null)
    {
      m.trimmedText = title.trim();
      if (m.trimmedText.length() == 0)
        m.trimmedText = null;
    }
    
    if (m.trimmedText != null)
      {
        m.textAscent = fmet.getAscent();
        m.textDescent = fmet.getDescent() + fmet.getLeading();

        FontRenderContext frc = new FontRenderContext(new AffineTransform(), 
            false, false);
        LineMetrics lmet = m.font.getLineMetrics(m.trimmedText, 0,
            m.trimmedText.length(), frc);
        m.lineHeight = (int) lmet.getStrikethroughOffset();
        
        // Fallback in case that LineMetrics is not available/working.
        if (m.lineHeight == 0)
          m.lineHeight = (int) (0.3333 * (double) m.textAscent);
        m.textWidth = fmet.stringWidth(m.trimmedText) + 3;
      }
    else
      {
        m.textAscent = 0;
        m.textDescent = 0;
      }

    m.innerSpacing = new Insets(EDGE_SPACING, EDGE_SPACING, EDGE_SPACING, 
            EDGE_SPACING);
    m.outerSpacing = new Insets(EDGE_SPACING, EDGE_SPACING, EDGE_SPACING, 
            EDGE_SPACING);

    switch (titlePosition)
    {
    case ABOVE_TOP:
      m.outerSpacing.top += m.textAscent + m.textDescent + TEXT_SPACING;
      break;

    case TOP:
      m.outerSpacing.top += m.textDescent + m.lineHeight;
      m.innerSpacing.top += m.textAscent - m.lineHeight;
      break;
      
    case BELOW_TOP:
      m.innerSpacing.top += m.textAscent + m.textDescent + TEXT_SPACING;
      break;

    case ABOVE_BOTTOM:
      m.innerSpacing.bottom += m.textAscent + m.textDescent + TEXT_SPACING;
      break;

    case BOTTOM:
      m.innerSpacing.bottom += Math.max(m.textAscent - m.lineHeight, 0);
      m.outerSpacing.bottom += m.textDescent + m.lineHeight;
      break;

    case BELOW_BOTTOM:
      m.outerSpacing.bottom += m.textAscent + m.textDescent;
      break;

    default:
      m.outerSpacing.top += m.textAscent;
    }

    return m;
  }


  /**
   * A private helper class for holding the result of measuring the
   * distances of a TitledBorder.  While it would be possible to cache
   * these objects, it does not seem to be worth the effort. Note that
   * invalidating the cache would be tricky, especially since there is
   * no notification mechanism that would inform the cache when
   * border has changed, so it would return different insets.
   */
  private static class Measurements
  {
    /**
     * The font used for displaying the title text. Note that it can
     * well be that the TitledBorder&#x2019;s font is <code>null</code>,
     * which means that the font is to be retrieved from the current
     * LookAndFeel. In this case, this <code>font</code> field will
     * contain the result of the retrieval. Therefore, it is safe
     * to assume that this <code>font</code> field will never have
     * a <code>null</code> value.
     */
    Font font;


    /**
     * The number of pixels between the base line and the top of the
     * text box.
     */
    int textAscent;


    /**
     * The number of pixels between the base line and the bottom of
     * the text box.
     */
    int textDescent;

    /**
     * The number of pixels between the base line and the height where
     * a strike-through would be drawn.
     */
    int lineHeight;

    /**
     * The title text after removing leading and trailing white space
     * characters. If the title consists only of white space, the
     * value of <code>trimmedText</code> will be <code>null</code>.
     */
    String trimmedText;


    /**
     * The width of the trimmed title text in pixels.
     */
    int textWidth;


    /**
     * The border that constitutes the interior border
     * underneath the title text.
     */
    Border border;


    /**
     * The distance between the TitledBorder and the interior border.
     */
    Insets outerSpacing;
    
    /**
     * The width of the interior border, as returned by
     * <code>border.getBorderInsets()</code>.
     */
    Insets borderInsets;

    
    /**
     * The distance between the interior border and the nested
     * Component for which this TitledBorder is a border.
     */
    Insets innerSpacing;


    /**
     * Determines the insets of the nested component when it has a
     * TitledBorder as its border. Used by {@link
     * TitledBorder#getBorderInsets(Component, Insets)}.
     *
     * @param i an Insets object for storing the results into, or
     *        <code>null</code> to cause the creation of a
     *        new instance.
     *
     * @return the <code>i</code> object, or a new Insets object
     *         if <code>null</code> was passed for <code>i</code>.
     */
    public Insets getContentInsets(Insets i)
    {
      if (i == null)
        i = new Insets(0, 0, 0, 0);
      i.left = outerSpacing.left + borderInsets.left + innerSpacing.left;
      i.right = outerSpacing.right + borderInsets.right + innerSpacing.right;
      i.top = outerSpacing.top + borderInsets.top + innerSpacing.top;
      i.bottom = outerSpacing.bottom + borderInsets.bottom + innerSpacing.bottom;
      return i;
    }


    /**
     * Calculates the minimum size needed for displaying the border
     * and its title. Used by {@link TitledBorder#getMinimumSize(Component)}.
     */
    public Dimension getMinimumSize()
    {
      int width;
      Insets insets;

      insets = getContentInsets(null);
      width = Math.max(insets.left + insets.right, textWidth + 2 
              * TEXT_INSET_H);
      return new Dimension(width, insets.top + insets.bottom);
    }
  }
=======
>>>>>>> f8383f28
}<|MERGE_RESOLUTION|>--- conflicted
+++ resolved
@@ -1,9 +1,5 @@
 /* TitledBorder.java -- 
-<<<<<<< HEAD
-   Copyright (C) 2003, 2004, 2005  Free Software Foundation, Inc.
-=======
    Copyright (C) 2003, 2004, 2005, 2006,  Free Software Foundation, Inc.
->>>>>>> f8383f28
 
 This file is part of GNU Classpath.
 
@@ -49,15 +45,8 @@
 import java.awt.FontMetrics;
 import java.awt.Graphics;
 import java.awt.Insets;
-<<<<<<< HEAD
-import java.awt.Shape;
-import java.awt.font.FontRenderContext;
-import java.awt.font.LineMetrics;
-import java.awt.geom.AffineTransform;
-=======
 import java.awt.Point;
 import java.awt.Rectangle;
->>>>>>> f8383f28
 
 import javax.swing.SwingUtilities;
 import javax.swing.UIManager;
@@ -527,19 +516,8 @@
     else
       insets = b.getBorderInsets(c);
 
-<<<<<<< HEAD
-      /**
-       * Paints the entire border.
-       */
-      public void paint(Graphics g)
-      {
-        if (b != null)
-          b.paintBorder(c, g, x, y, width, height);
-      }
-=======
     // The offset of the border rectangle, dependend on the title placement.
     int offset;
->>>>>>> f8383f28
 
     // Layout border and text vertically.
     int titlePosition = getTitlePosition();
@@ -593,60 +571,14 @@
       }
     else
       {
-<<<<<<< HEAD
-        int stripeHeight;
-
-        stripeHeight = holeY - y;
-        if (stripeHeight > 0)
-          paint(g, x, y, width, stripeHeight);   // patch #1 in the image above
-
-        stripeHeight = holeHeight;
-        if (stripeHeight > 0)
-        {
-          paint(g, x, holeY, holeX - x, stripeHeight);  // patches #2 and #3
-          paint(g, holeX + holeWidth, holeY, x + width - (holeX + holeWidth), stripeHeight);
-        }
-
-        stripeHeight = height - (holeY - y + holeHeight);
-        if (stripeHeight > 0)
-          paint(g, x, y + height - stripeHeight, width, stripeHeight); // #4
-      }
-    };
-
-    BorderPainter bp;
-    int textX, textY, borderWidth, borderHeight;
-
-    borderWidth = width - (mes.outerSpacing.left + mes.outerSpacing.right);
-    borderHeight = height - (mes.outerSpacing.top + mes.outerSpacing.bottom);
-    bp = new BorderPainter(c, getBorder(),
-                           x + mes.outerSpacing.left, y + mes.outerSpacing.top,
-                           borderWidth, borderHeight);
-=======
         if (justification == LEADING || justification == DEFAULT_JUSTIFICATION)
           justification = RIGHT;
         else if (justification == TRAILING)
           justification = LEFT;
       }
->>>>>>> f8383f28
 
     switch (justification)
     {
-<<<<<<< HEAD
-    case LEFT:
-      textX = x + EDGE_SPACING + TEXT_INSET_H;
-      break;
-
-    case CENTER:
-      textX = x + (borderWidth - mes.textWidth) / 2;
-      break;
-
-    case RIGHT:
-      textX = x + borderWidth - (mes.textWidth + TEXT_INSET_H);
-      break;
-
-    default:
-      throw new IllegalStateException();
-=======
       case CENTER:
         textLoc.x = borderRect.x + (borderRect.width - titleWidth) / 2;
         break;
@@ -657,39 +589,9 @@
       case LEFT:
       default:
         textLoc.x = borderRect.x + TEXT_INSET_H + insets.left;
->>>>>>> f8383f28
     }
   }
 
-<<<<<<< HEAD
-    switch (titlePosition)
-    {
-    case ABOVE_TOP:
-      textY = y + EDGE_SPACING;
-      break;
-
-    case TOP:
-    case DEFAULT_POSITION:
-    default:
-      textY = y + mes.outerSpacing.top + mes.borderInsets.top - mes.textAscent
-              + mes.lineHeight;
-      break;
-
-    case BELOW_TOP:
-      textY = y + mes.outerSpacing.top + mes.borderInsets.top + TEXT_SPACING;
-      break;
-
-    case ABOVE_BOTTOM:
-      textY = y + height - mes.outerSpacing.bottom - mes.borderInsets.bottom
-        - TEXT_SPACING - (mes.textAscent + mes.textDescent);
-      break;
-
-    case BOTTOM:
-    case BELOW_BOTTOM:
-      textY = y + height - (mes.textAscent + mes.textDescent);
-      break;
-    }
-=======
   /**
    * Paints the border with the title.
    *
@@ -712,7 +614,6 @@
     int fontDescent = fm.getDescent();
     int fontAscent = fm.getAscent();
     int titleWidth = fm.stringWidth(getTitle());
->>>>>>> f8383f28
 
     if (b != null)
       {
@@ -792,17 +693,6 @@
                           borderRect.height);
           }
       }
-<<<<<<< HEAD
-      finally
-      {
-        g.setFont(oldFont);
-        g.setColor(oldColor);
-      }
-      bp.paintExcept(g, textX, textY,
-                     mes.textWidth, mes.textAscent + mes.textDescent);
-    }
-=======
->>>>>>> f8383f28
   }
 
   /**
@@ -1185,250 +1075,4 @@
     return new Font("Dialog", Font.PLAIN, 12);
   }
 
-<<<<<<< HEAD
-
-  /**
-   * Returns the horizontal alignment of the title text in relation to
-   * the border, mapping the component-dependent alignment constants
-   * {@link #LEADING}, {@link #TRAILING} and {@link #DEFAULT_JUSTIFICATION}
-   * to the correct value according to the embedded component&#x2019;s
-   * orientation.
-   *
-   * @param c the Component for which this TitledBorder is the border.
-   *
-   * @return one of the values {@link #LEFT}, {@link #CENTER}, or {@link
-   *         #RIGHT}.
-   */
-  private int getRealTitleJustification(Component c)
-  {
-    switch (titleJustification)
-    {
-    case DEFAULT_JUSTIFICATION:
-    case LEADING:
-      if ((c == null) || c.getComponentOrientation().isLeftToRight())
-        return LEFT;
-      else
-        return RIGHT;
-
-    case TRAILING:
-      if ((c == null) || c.getComponentOrientation().isLeftToRight())
-        return RIGHT;
-      else
-        return LEFT;
-
-    default:
-      return titleJustification;
-    }
-  }
-
-
-  /**
-   * Performs various measurements for the current state of this TitledBorder
-   * and the given Component.
-   */
-  private Measurements getMeasurements(Component c)
-  {
-    Measurements m = new Measurements();
-    FontMetrics fmet;
-
-    m.font = getFont(c);
-    fmet = c.getFontMetrics(m.font);
-    m.border = getBorder();
-    if (m.border != null)
-      m.borderInsets = m.border.getBorderInsets(c);
-    else
-      m.borderInsets = new Insets(0, 0, 0, 0);
-
-    if (title != null)
-    {
-      m.trimmedText = title.trim();
-      if (m.trimmedText.length() == 0)
-        m.trimmedText = null;
-    }
-    
-    if (m.trimmedText != null)
-      {
-        m.textAscent = fmet.getAscent();
-        m.textDescent = fmet.getDescent() + fmet.getLeading();
-
-        FontRenderContext frc = new FontRenderContext(new AffineTransform(), 
-            false, false);
-        LineMetrics lmet = m.font.getLineMetrics(m.trimmedText, 0,
-            m.trimmedText.length(), frc);
-        m.lineHeight = (int) lmet.getStrikethroughOffset();
-        
-        // Fallback in case that LineMetrics is not available/working.
-        if (m.lineHeight == 0)
-          m.lineHeight = (int) (0.3333 * (double) m.textAscent);
-        m.textWidth = fmet.stringWidth(m.trimmedText) + 3;
-      }
-    else
-      {
-        m.textAscent = 0;
-        m.textDescent = 0;
-      }
-
-    m.innerSpacing = new Insets(EDGE_SPACING, EDGE_SPACING, EDGE_SPACING, 
-            EDGE_SPACING);
-    m.outerSpacing = new Insets(EDGE_SPACING, EDGE_SPACING, EDGE_SPACING, 
-            EDGE_SPACING);
-
-    switch (titlePosition)
-    {
-    case ABOVE_TOP:
-      m.outerSpacing.top += m.textAscent + m.textDescent + TEXT_SPACING;
-      break;
-
-    case TOP:
-      m.outerSpacing.top += m.textDescent + m.lineHeight;
-      m.innerSpacing.top += m.textAscent - m.lineHeight;
-      break;
-      
-    case BELOW_TOP:
-      m.innerSpacing.top += m.textAscent + m.textDescent + TEXT_SPACING;
-      break;
-
-    case ABOVE_BOTTOM:
-      m.innerSpacing.bottom += m.textAscent + m.textDescent + TEXT_SPACING;
-      break;
-
-    case BOTTOM:
-      m.innerSpacing.bottom += Math.max(m.textAscent - m.lineHeight, 0);
-      m.outerSpacing.bottom += m.textDescent + m.lineHeight;
-      break;
-
-    case BELOW_BOTTOM:
-      m.outerSpacing.bottom += m.textAscent + m.textDescent;
-      break;
-
-    default:
-      m.outerSpacing.top += m.textAscent;
-    }
-
-    return m;
-  }
-
-
-  /**
-   * A private helper class for holding the result of measuring the
-   * distances of a TitledBorder.  While it would be possible to cache
-   * these objects, it does not seem to be worth the effort. Note that
-   * invalidating the cache would be tricky, especially since there is
-   * no notification mechanism that would inform the cache when
-   * border has changed, so it would return different insets.
-   */
-  private static class Measurements
-  {
-    /**
-     * The font used for displaying the title text. Note that it can
-     * well be that the TitledBorder&#x2019;s font is <code>null</code>,
-     * which means that the font is to be retrieved from the current
-     * LookAndFeel. In this case, this <code>font</code> field will
-     * contain the result of the retrieval. Therefore, it is safe
-     * to assume that this <code>font</code> field will never have
-     * a <code>null</code> value.
-     */
-    Font font;
-
-
-    /**
-     * The number of pixels between the base line and the top of the
-     * text box.
-     */
-    int textAscent;
-
-
-    /**
-     * The number of pixels between the base line and the bottom of
-     * the text box.
-     */
-    int textDescent;
-
-    /**
-     * The number of pixels between the base line and the height where
-     * a strike-through would be drawn.
-     */
-    int lineHeight;
-
-    /**
-     * The title text after removing leading and trailing white space
-     * characters. If the title consists only of white space, the
-     * value of <code>trimmedText</code> will be <code>null</code>.
-     */
-    String trimmedText;
-
-
-    /**
-     * The width of the trimmed title text in pixels.
-     */
-    int textWidth;
-
-
-    /**
-     * The border that constitutes the interior border
-     * underneath the title text.
-     */
-    Border border;
-
-
-    /**
-     * The distance between the TitledBorder and the interior border.
-     */
-    Insets outerSpacing;
-    
-    /**
-     * The width of the interior border, as returned by
-     * <code>border.getBorderInsets()</code>.
-     */
-    Insets borderInsets;
-
-    
-    /**
-     * The distance between the interior border and the nested
-     * Component for which this TitledBorder is a border.
-     */
-    Insets innerSpacing;
-
-
-    /**
-     * Determines the insets of the nested component when it has a
-     * TitledBorder as its border. Used by {@link
-     * TitledBorder#getBorderInsets(Component, Insets)}.
-     *
-     * @param i an Insets object for storing the results into, or
-     *        <code>null</code> to cause the creation of a
-     *        new instance.
-     *
-     * @return the <code>i</code> object, or a new Insets object
-     *         if <code>null</code> was passed for <code>i</code>.
-     */
-    public Insets getContentInsets(Insets i)
-    {
-      if (i == null)
-        i = new Insets(0, 0, 0, 0);
-      i.left = outerSpacing.left + borderInsets.left + innerSpacing.left;
-      i.right = outerSpacing.right + borderInsets.right + innerSpacing.right;
-      i.top = outerSpacing.top + borderInsets.top + innerSpacing.top;
-      i.bottom = outerSpacing.bottom + borderInsets.bottom + innerSpacing.bottom;
-      return i;
-    }
-
-
-    /**
-     * Calculates the minimum size needed for displaying the border
-     * and its title. Used by {@link TitledBorder#getMinimumSize(Component)}.
-     */
-    public Dimension getMinimumSize()
-    {
-      int width;
-      Insets insets;
-
-      insets = getContentInsets(null);
-      width = Math.max(insets.left + insets.right, textWidth + 2 
-              * TEXT_INSET_H);
-      return new Dimension(width, insets.top + insets.bottom);
-    }
-  }
-=======
->>>>>>> f8383f28
 }