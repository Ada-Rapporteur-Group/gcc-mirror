/* FileFilter.java --
<<<<<<< HEAD
   Copyright (C) 2002, 2005 Free Software Foundation, Inc.
=======
   Copyright (C) 2002, 2005, 2006, Free Software Foundation, Inc.
>>>>>>> f8383f28

This file is part of GNU Classpath.

GNU Classpath is free software; you can redistribute it and/or modify
it under the terms of the GNU General Public License as published by
the Free Software Foundation; either version 2, or (at your option)
any later version.

GNU Classpath is distributed in the hope that it will be useful, but
WITHOUT ANY WARRANTY; without even the implied warranty of
MERCHANTABILITY or FITNESS FOR A PARTICULAR PURPOSE.  See the GNU
General Public License for more details.

You should have received a copy of the GNU General Public License
along with GNU Classpath; see the file COPYING.  If not, write to the
Free Software Foundation, Inc., 51 Franklin Street, Fifth Floor, Boston, MA
02110-1301 USA.

Linking this library statically or dynamically with other modules is
making a combined work based on this library.  Thus, the terms and
conditions of the GNU General Public License cover the whole
combination.

As a special exception, the copyright holders of this library give you
permission to link this library with independent modules to produce an
executable, regardless of the license terms of these independent
modules, and to copy and distribute the resulting executable under
terms of your choice, provided that you also meet, for each linked
independent module, the terms and conditions of the license of that
module.  An independent module is a module which is not derived from
or based on this library.  If you modify this library, you may extend
this exception to your version of the library, but you are not
obligated to do so.  If you do not wish to do so, delete this
exception statement from your version. */


package javax.swing.filechooser;

import java.io.File;

import javax.swing.JFileChooser;

/**
 * The base class for filters that control the visibility of files in the
 * {@link JFileChooser} component.
 * 
 * @see JFileChooser#addChoosableFileFilter(FileFilter)
 * 
 * @author	Andrew Selkirk
 */
public abstract class FileFilter 
{

  /**
   * Default constructor.
   */
  public FileFilter()
  {
    // Nothing to do here.
  }

  /**
   * Returns <code>true</code> if the specified file matches the filter, and
   * <code>false</code> otherwise.
   * 
   * @param file  the file.
   * 
<<<<<<< HEAD
   * @returns A boolean.
=======
   * @return A boolean.
>>>>>>> f8383f28
   */
  public abstract boolean accept(File file);

  /**
   * Returns a description of the files that will be selected by the filter 
   * (for example, "Java source files").  This description will usually be 
   * displayed on the {@link JFileChooser} component, often in a combo box that
   * is used to select the appropriate filter (in cases where more than one
   * filter is available).
   * 
<<<<<<< HEAD
   * @returns A description of the filter.
=======
   * @return A description of the filter.
>>>>>>> f8383f28
   */
  public abstract String getDescription();

}<|MERGE_RESOLUTION|>--- conflicted
+++ resolved
@@ -1,9 +1,5 @@
 /* FileFilter.java --
-<<<<<<< HEAD
-   Copyright (C) 2002, 2005 Free Software Foundation, Inc.
-=======
    Copyright (C) 2002, 2005, 2006, Free Software Foundation, Inc.
->>>>>>> f8383f28
 
 This file is part of GNU Classpath.
 
@@ -71,11 +67,7 @@
    * 
    * @param file  the file.
    * 
-<<<<<<< HEAD
-   * @returns A boolean.
-=======
    * @return A boolean.
->>>>>>> f8383f28
    */
   public abstract boolean accept(File file);
 
@@ -86,11 +78,7 @@
    * is used to select the appropriate filter (in cases where more than one
    * filter is available).
    * 
-<<<<<<< HEAD
-   * @returns A description of the filter.
-=======
    * @return A description of the filter.
->>>>>>> f8383f28
    */
   public abstract String getDescription();
 
