/* RepaintManager.java --
   Copyright (C) 2002, 2004, 2005  Free Software Foundation, Inc.

This file is part of GNU Classpath.

GNU Classpath is free software; you can redistribute it and/or modify
it under the terms of the GNU General Public License as published by
the Free Software Foundation; either version 2, or (at your option)
any later version.

GNU Classpath is distributed in the hope that it will be useful, but
WITHOUT ANY WARRANTY; without even the implied warranty of
MERCHANTABILITY or FITNESS FOR A PARTICULAR PURPOSE.  See the GNU
General Public License for more details.

You should have received a copy of the GNU General Public License
along with GNU Classpath; see the file COPYING.  If not, write to the
Free Software Foundation, Inc., 51 Franklin Street, Fifth Floor, Boston, MA
02110-1301 USA.

Linking this library statically or dynamically with other modules is
making a combined work based on this library.  Thus, the terms and
conditions of the GNU General Public License cover the whole
combination.

As a special exception, the copyright holders of this library give you
permission to link this library with independent modules to produce an
executable, regardless of the license terms of these independent
modules, and to copy and distribute the resulting executable under
terms of your choice, provided that you also meet, for each linked
independent module, the terms and conditions of the license of that
module.  An independent module is a module which is not derived from
or based on this library.  If you modify this library, you may extend
this exception to your version of the library, but you are not
obligated to do so.  If you do not wish to do so, delete this
exception statement from your version. */


package javax.swing;

import java.awt.Component;
import java.awt.Dimension;
import java.awt.Graphics;
import java.awt.Image;
import java.awt.Rectangle;
import java.awt.Window;
import java.awt.image.VolatileImage;
import java.util.ArrayList;
<<<<<<< HEAD
import java.util.Collections;
import java.util.Comparator;
import java.util.HashMap;
=======
import java.util.HashMap;
import java.util.HashSet;
>>>>>>> f8383f28
import java.util.Iterator;
import java.util.Map;
import java.util.Set;
import java.util.WeakHashMap;

/**
 * <p>The repaint manager holds a set of dirty regions, invalid components,
 * and a double buffer surface.  The dirty regions and invalid components
 * are used to coalesce multiple revalidate() and repaint() calls in the
 * component tree into larger groups to be refreshed "all at once"; the
 * double buffer surface is used by root components to paint
 * themselves.</p>
 *
 * <p>See <a
 * href="http://java.sun.com/products/jfc/tsc/articles/painting/index.html">this
 * document</a> for more details.</p>
 *
 * @author Roman Kennke (kennke@aicas.com)
 * @author Graydon Hoare (graydon@redhat.com)
 * @author Audrius Meskauskas (audriusa@bioinformatics.org)
 */
public class RepaintManager
{
  /**
   * The current repaint managers, indexed by their ThreadGroups.
   */
<<<<<<< HEAD
  private static WeakHashMap currentRepaintManagers;
=======
  static WeakHashMap currentRepaintManagers;
>>>>>>> f8383f28

  /**
   * A rectangle object to be reused in damaged regions calculation.
   */
  private static Rectangle rectCache = new Rectangle();

  /**
   * <p>A helper class which is placed into the system event queue at
   * various times in order to facilitate repainting and layout. There is
   * typically only one of these objects active at any time. When the
   * {@link RepaintManager} is told to queue a repaint, it checks to see if
   * a {@link RepaintWorker} is "live" in the system event queue, and if
   * not it inserts one using {@link SwingUtilities#invokeLater}.</p>
   *
   * <p>When the {@link RepaintWorker} comes to the head of the system
   * event queue, its {@link RepaintWorker#run} method is executed by the
   * swing paint thread, which revalidates all invalid components and
   * repaints any damage in the swing scene.</p>
   */
  private class RepaintWorker
    implements Runnable
  {

    boolean live;

    public RepaintWorker()
    {
      live = false;
    }

    public synchronized void setLive(boolean b) 
    {
      live = b;
    }

    public synchronized boolean isLive()
    {
      return live;
    }

    public void run()
    {
      try
        {
          ThreadGroup threadGroup = Thread.currentThread().getThreadGroup();
          RepaintManager rm =
            (RepaintManager) currentRepaintManagers.get(threadGroup);
          rm.validateInvalidComponents();
          rm.paintDirtyRegions();
        }
      finally
        {
          setLive(false);
        }
<<<<<<< HEAD
    }

  }

  /**
   * Compares two components using their depths in the component hierarchy.
   * A component with a lesser depth (higher level components) are sorted
   * before components with a deeper depth (low level components). This is used
   * to order paint requests, so that the higher level components are painted
   * before the low level components get painted.
   *
   * @author Roman Kennke (kennke@aicas.com)
   */
  private class ComponentComparator implements Comparator
  {

    /**
     * Compares two components.
     *
     * @param o1 the first component
     * @param o2 the second component
     *
     * @return a negative integer, if <code>o1</code> is bigger in than
     *         <code>o2</code>, zero, if both are at the same size and a
     *         positive integer, if <code>o1</code> is smaller than
     *         <code>o2</code> 
     */
    public int compare(Object o1, Object o2)
    {
      if (o1 instanceof JComponent && o2 instanceof JComponent)
        {
          JComponent c1 = (JComponent) o1;
          Rectangle d1 = (Rectangle) dirtyComponents.get(c1);
          JComponent c2 = (JComponent) o2;
          Rectangle d2 = (Rectangle) dirtyComponents.get(c2);
          return d2.width * d2.height - d1.width * d1.height;
        }
      throw new ClassCastException("This comparator can only be used with "
                                   + "JComponents");
=======
>>>>>>> f8383f28
    }

  }

  /** 
   * A table storing the dirty regions of components.  The keys of this
   * table are components, the values are rectangles. Each component maps
   * to exactly one rectangle.  When more regions are marked as dirty on a
   * component, they are union'ed with the existing rectangle.
   *
   * This is package private to avoid a synthetic accessor method in inner
   * class.
   *
   * @see #addDirtyRegion
   * @see #getDirtyRegion
   * @see #isCompletelyDirty
   * @see #markCompletelyClean
   * @see #markCompletelyDirty
   */
<<<<<<< HEAD
  HashMap dirtyComponents;

  /**
   * The comparator used for ordered inserting into the repaintOrder list. 
   */
  private transient Comparator comparator;
=======
  private HashMap dirtyComponents;

  /**
   * The dirtyComponents which is used in paintDiryRegions to avoid unnecessary
   * locking.
   */
  private HashMap dirtyComponentsWork;
>>>>>>> f8383f28

  /**
   * A single, shared instance of the helper class. Any methods which mark
   * components as invalid or dirty eventually activate this instance. It
   * is added to the event queue if it is not already active, otherwise
   * reused.
   *
   * @see #addDirtyRegion
   * @see #addInvalidComponent
   */
  private RepaintWorker repaintWorker;

  /** 
   * The set of components which need revalidation, in the "layout" sense.
   * There is no additional information about "what kind of layout" they
   * need (as there is with dirty regions), so it is just a vector rather
   * than a table.
   *
   * @see #addInvalidComponent
   * @see #removeInvalidComponent
   * @see #validateInvalidComponents
   */
  private ArrayList invalidComponents;

  /** 
   * Whether or not double buffering is enabled on this repaint
   * manager. This is merely a hint to clients; the RepaintManager will
   * always return an offscreen buffer when one is requested.
   * 
   * @see #isDoubleBufferingEnabled
   * @see #setDoubleBufferingEnabled
   */
  private boolean doubleBufferingEnabled;

  /**
   * The offscreen buffers. This map holds one offscreen buffer per
   * Window/Applet and releases them as soon as the Window/Applet gets garbage
   * collected.
<<<<<<< HEAD
   */
  private WeakHashMap offscreenBuffers;

  /**
   * Indicates if the RepaintManager is currently repainting an area.
   */
  private boolean repaintUnderway;

  /**
   * This holds buffer commit requests when the RepaintManager is working.
   * This maps Component objects (the top level components) to Rectangle
   * objects (the area of the corresponding buffer that must be blitted on
   * the component).
   */
=======
   */
  private WeakHashMap offscreenBuffers;

  /**
   * Indicates if the RepaintManager is currently repainting an area.
   */
  private boolean repaintUnderway;

  /**
   * This holds buffer commit requests when the RepaintManager is working.
   * This maps Component objects (the top level components) to Rectangle
   * objects (the area of the corresponding buffer that must be blitted on
   * the component).
   */
>>>>>>> f8383f28
  private HashMap commitRequests;

  /**
   * The maximum width and height to allocate as a double buffer. Requests
   * beyond this size are ignored.
   *
   * @see #paintDirtyRegions
   * @see #getDoubleBufferMaximumSize
   * @see #setDoubleBufferMaximumSize
   */
  private Dimension doubleBufferMaximumSize;
<<<<<<< HEAD


=======


>>>>>>> f8383f28
  /**
   * Create a new RepaintManager object.
   */
  public RepaintManager()
  {
    dirtyComponents = new HashMap();
<<<<<<< HEAD
=======
    dirtyComponentsWork = new HashMap();
>>>>>>> f8383f28
    invalidComponents = new ArrayList();
    repaintWorker = new RepaintWorker();
    doubleBufferMaximumSize = new Dimension(2000,2000);
    doubleBufferingEnabled = true;
    offscreenBuffers = new WeakHashMap();
    repaintUnderway = false;
    commitRequests = new HashMap();
  }

  /**
   * Returns the <code>RepaintManager</code> for the current thread's
   * thread group. The default implementation ignores the
   * <code>component</code> parameter and returns the same repaint manager
   * for all components.
   *
   * @param component a component to look up the manager of
   *
   * @return the current repaint manager for the calling thread's thread group
   *         and the specified component
   *
   * @see #setCurrentManager
   */
  public static RepaintManager currentManager(Component component)
  {
    if (currentRepaintManagers == null)
      currentRepaintManagers = new WeakHashMap();
    ThreadGroup threadGroup = Thread.currentThread().getThreadGroup();
    RepaintManager currentManager =
      (RepaintManager) currentRepaintManagers.get(threadGroup);
    if (currentManager == null)
      {
        currentManager = new RepaintManager();
        currentRepaintManagers.put(threadGroup, currentManager);
      }
    return currentManager;
  }

  /**
   * Returns the <code>RepaintManager</code> for the current thread's
   * thread group. The default implementation ignores the
   * <code>component</code> parameter and returns the same repaint manager
   * for all components.
   *
   * This method is only here for backwards compatibility with older versions
   * of Swing and simply forwards to {@link #currentManager(Component)}.
   *
   * @param component a component to look up the manager of
   *
   * @return the current repaint manager for the calling thread's thread group
   *         and the specified component
   *
   * @see #setCurrentManager
   */
  public static RepaintManager currentManager(JComponent component)
  {
    return currentManager((Component)component);
  }

  /**
   * Sets the repaint manager for the calling thread's thread group.
   *
   * @param manager the repaint manager to set for the current thread's thread
   *        group
   *
   * @see #currentManager(Component)
   */
  public static void setCurrentManager(RepaintManager manager)
  {
    if (currentRepaintManagers == null)
      currentRepaintManagers = new WeakHashMap();

    ThreadGroup threadGroup = Thread.currentThread().getThreadGroup();
    currentRepaintManagers.put(threadGroup, manager);
  }

  /**
   * Add a component to the {@link #invalidComponents} vector. If the
   * {@link #repaintWorker} class is not active, insert it in the system
   * event queue.
   *
   * @param component The component to add
   *
   * @see #removeInvalidComponent
   */
  public void addInvalidComponent(JComponent component)
  {
<<<<<<< HEAD
    Component ancestor = component;
=======
    Component validateRoot = null;
    Component c = component;
    while (c != null)
      {
        // Special cases we don't bother validating are when the invalidated
        // component (or any of it's ancestors) is inside a CellRendererPane
        // or if it doesn't have a peer yet (== not displayable).
        if (c instanceof CellRendererPane || ! c.isDisplayable())
          return;
        if (c instanceof JComponent && ((JComponent) c).isValidateRoot())
          {
            validateRoot = c;
            break;
          }
>>>>>>> f8383f28

        c = c.getParent();
      }

    // If we didn't find a validate root, then we don't validate.
    if (validateRoot == null)
      return;

    // Make sure the validate root and all of it's ancestors are visible.
    c = validateRoot;
    while (c != null)
      {
        if (! c.isVisible() || ! c.isDisplayable())
          return;
        c = c.getParent();
      }

    if (invalidComponents.contains(validateRoot))
      return;

<<<<<<< HEAD
    synchronized (invalidComponents)
      {
        invalidComponents.add(component);
      }
=======
    //synchronized (invalidComponents)
    //  {
        invalidComponents.add(validateRoot);
    //  }
>>>>>>> f8383f28

    if (! repaintWorker.isLive())
      {
        repaintWorker.setLive(true);
        SwingUtilities.invokeLater(repaintWorker);
      }
  }

  /**
   * Remove a component from the {@link #invalidComponents} vector.
   *
   * @param component The component to remove
   *
   * @see #addInvalidComponent
   */
  public void removeInvalidComponent(JComponent component)
  {
    synchronized (invalidComponents)
      {
        invalidComponents.remove(component);
      }
  }

  /**
   * Add a region to the set of dirty regions for a specified component.
   * This involves union'ing the new region with any existing dirty region
   * associated with the component. If the {@link #repaintWorker} class
   * is not active, insert it in the system event queue.
   *
   * @param component The component to add a dirty region for
   * @param x The left x coordinate of the new dirty region
   * @param y The top y coordinate of the new dirty region
   * @param w The width of the new dirty region
   * @param h The height of the new dirty region
   *
   * @see #addDirtyRegion
   * @see #getDirtyRegion
   * @see #isCompletelyDirty
   * @see #markCompletelyClean
   * @see #markCompletelyDirty
   */
  public void addDirtyRegion(JComponent component, int x, int y,
                             int w, int h)
  {
    if (w <= 0 || h <= 0 || !component.isShowing())
      return;

<<<<<<< HEAD
=======
    Component parent = component.getParent();
    
>>>>>>> f8383f28
    component.computeVisibleRect(rectCache);
    SwingUtilities.computeIntersection(x, y, w, h, rectCache);

    if (! rectCache.isEmpty())
      {
        if (dirtyComponents.containsKey(component))
          {
            SwingUtilities.computeUnion(rectCache.x, rectCache.y,
                                        rectCache.width, rectCache.height,
                                   (Rectangle) dirtyComponents.get(component));
          }
        else
          {
            synchronized (dirtyComponents)
              {
                dirtyComponents.put(component, rectCache.getBounds());
              }
          }

        if (! repaintWorker.isLive())
          {
            repaintWorker.setLive(true);
            SwingUtilities.invokeLater(repaintWorker);
          }
      }
  }

  /**
   * Get the dirty region associated with a component, or <code>null</code>
   * if the component has no dirty region.
   *
   * @param component The component to get the dirty region of
   *
   * @return The dirty region of the component
   *
   * @see #dirtyComponents
   * @see #addDirtyRegion
   * @see #isCompletelyDirty
   * @see #markCompletelyClean
   * @see #markCompletelyDirty
   */
  public Rectangle getDirtyRegion(JComponent component)
  {
    Rectangle dirty = (Rectangle) dirtyComponents.get(component);
    if (dirty == null)
      dirty = new Rectangle();
    return dirty;
  }
  
  /**
   * Mark a component as dirty over its entire bounds.
   *
   * @param component The component to mark as dirty
   *
   * @see #dirtyComponents
   * @see #addDirtyRegion
   * @see #getDirtyRegion
   * @see #isCompletelyDirty
   * @see #markCompletelyClean
   */
  public void markCompletelyDirty(JComponent component)
  {
<<<<<<< HEAD
    Rectangle r = component.getBounds();
    addDirtyRegion(component, r.x, r.y, r.width, r.height);
    component.isCompletelyDirty = true;
=======
    addDirtyRegion(component, 0, 0, Integer.MAX_VALUE, Integer.MAX_VALUE);
>>>>>>> f8383f28
  }

  /**
   * Remove all dirty regions for a specified component
   *
   * @param component The component to mark as clean
   *
   * @see #dirtyComponents
   * @see #addDirtyRegion
   * @see #getDirtyRegion
   * @see #isCompletelyDirty
   * @see #markCompletelyDirty
   */
  public void markCompletelyClean(JComponent component)
  {
    synchronized (dirtyComponents)
      {
        dirtyComponents.remove(component);
      }
<<<<<<< HEAD
    component.isCompletelyDirty = false;
=======
>>>>>>> f8383f28
  }

  /**
   * Return <code>true</code> if the specified component is completely
   * contained within its dirty region, otherwise <code>false</code>
   *
   * @param component The component to check for complete dirtyness
   *
   * @return Whether the component is completely dirty
   *
   * @see #dirtyComponents
   * @see #addDirtyRegion
   * @see #getDirtyRegion
   * @see #isCompletelyDirty
   * @see #markCompletelyClean
   */
  public boolean isCompletelyDirty(JComponent component)
  {
<<<<<<< HEAD
    if (! dirtyComponents.containsKey(component))
      return false;
    return component.isCompletelyDirty;
=======
    boolean dirty = false;
    Rectangle r = getDirtyRegion(component);
    if(r.width == Integer.MAX_VALUE && r.height == Integer.MAX_VALUE)
      dirty = true;
    return dirty;
>>>>>>> f8383f28
  }

  /**
   * Validate all components which have been marked invalid in the {@link
   * #invalidComponents} vector.
   */
  public void validateInvalidComponents()
  {
    // We don't use an iterator here because that would fail when there are
    // components invalidated during the validation of others, which happens
    // quite frequently. Instead we synchronize the access a little more.
    while (invalidComponents.size() > 0)
      {
        Component comp;
        synchronized (invalidComponents)
          {
            comp = (Component) invalidComponents.remove(0);
          }
        // Validate the validate component.
        if (! (comp.isVisible() && comp.isShowing()))
          continue;
        comp.validate();
      }
  }

  /**
   * Repaint all regions of all components which have been marked dirty in the
   * {@link #dirtyComponents} table.
   */
  public void paintDirtyRegions()
  {
    // Short cicuit if there is nothing to paint.
    if (dirtyComponents.size() == 0)
      return;

<<<<<<< HEAD
    synchronized (dirtyComponents)
      {
        // We sort the components by their size here. This way we have a good
        // chance that painting the bigger components also paints the smaller
        // components and we don't need to paint them twice.
        ArrayList repaintOrder = new ArrayList(dirtyComponents.size());
        repaintOrder.addAll(dirtyComponents.keySet());
        if (comparator == null)
          comparator = new ComponentComparator();
        Collections.sort(repaintOrder, comparator);
        repaintUnderway = true;
        for (Iterator i = repaintOrder.iterator(); i.hasNext();)
          {
            JComponent comp = (JComponent) i.next();
            // If a component is marked completely clean in the meantime, then skip
            // it.
            Rectangle damaged = (Rectangle) dirtyComponents.get(comp);
            if (damaged == null || damaged.isEmpty())
              continue;
            comp.paintImmediately(damaged);
            dirtyComponents.remove(comp);
          }
        repaintUnderway = false;
        commitRemainingBuffers();
=======
    // Swap dirtyRegions with dirtyRegionsWork to avoid locking.
    synchronized (dirtyComponents)
      {
        HashMap swap = dirtyComponents;
        dirtyComponents = dirtyComponentsWork;
        dirtyComponentsWork = swap;
      }

    // Compile a set of repaint roots.
    HashSet repaintRoots = new HashSet();
    Set components = dirtyComponentsWork.keySet();
    for (Iterator i = components.iterator(); i.hasNext();)
      {
        JComponent dirty = (JComponent) i.next();
        compileRepaintRoots(dirtyComponentsWork, dirty, repaintRoots);
      }

    repaintUnderway = true;
    for (Iterator i = repaintRoots.iterator(); i.hasNext();)
      {
        JComponent comp = (JComponent) i.next();
        Rectangle damaged = (Rectangle) dirtyComponentsWork.remove(comp);
        if (damaged == null || damaged.isEmpty())
          continue;
        comp.paintImmediately(damaged);
      }
    dirtyComponentsWork.clear();
    repaintUnderway = false;
    commitRemainingBuffers();
  }
  
  /**
   * Compiles a list of components that really get repainted. This is called
   * once for each component in the dirtyComponents HashMap, each time with
   * another <code>dirty</code> parameter. This searches up the component
   * hierarchy of <code>dirty</code> to find the highest parent that is also
   * marked dirty and merges the dirty regions.
   *
   * @param dirtyRegions the dirty regions 
   * @param dirty the component for which to find the repaint root
   * @param roots the list to which new repaint roots get appended
   */
  private void compileRepaintRoots(HashMap dirtyRegions, JComponent dirty,
                                   HashSet roots)
  {
    Component current = dirty;
    Component root = dirty;

    // Search the highest component that is also marked dirty.
    Component parent;
    while (true)
      {
        parent = current.getParent();
        if (parent == null || !(parent instanceof JComponent))
          break;

        current = parent;
        // We can skip to the next up when this parent is not dirty.
        if (dirtyRegions.containsKey(parent))
          {
            root = current;
          }
      }

    // Merge the rectangles of the root and the requested component if
    // the are different.
    if (root != dirty)
      {
        Rectangle dirtyRect = (Rectangle) dirtyRegions.get(dirty);
        dirtyRect = SwingUtilities.convertRectangle(dirty, dirtyRect, root);
        Rectangle rootRect = (Rectangle) dirtyRegions.get(root);
        SwingUtilities.computeUnion(dirtyRect.x, dirtyRect.y, dirtyRect.width,
                                    dirtyRect.height, rootRect);
>>>>>>> f8383f28
      }

    // Adds the root to the roots set.
    roots.add(root);
  }

  /**
   * Get an offscreen buffer for painting a component's image. This image
   * may be smaller than the proposed dimensions, depending on the value of
   * the {@link #doubleBufferMaximumSize} property.
   *
   * @param component The component to return an offscreen buffer for
   * @param proposedWidth The proposed width of the offscreen buffer
   * @param proposedHeight The proposed height of the offscreen buffer
   *
   * @return A shared offscreen buffer for painting
   */
  public Image getOffscreenBuffer(Component component, int proposedWidth,
                                  int proposedHeight)
  {
<<<<<<< HEAD
    Component root = SwingUtilities.getRoot(component);
=======
    Component root = SwingUtilities.getWindowAncestor(component);
>>>>>>> f8383f28
    Image buffer = (Image) offscreenBuffers.get(root);
    if (buffer == null 
        || buffer.getWidth(null) < proposedWidth 
        || buffer.getHeight(null) < proposedHeight)
<<<<<<< HEAD
      {
        int width = Math.max(proposedWidth, root.getWidth());
        width = Math.min(doubleBufferMaximumSize.width, width);
        int height = Math.max(proposedHeight, root.getHeight());
        height = Math.min(doubleBufferMaximumSize.height, height);
        buffer = component.createImage(width, height);
        offscreenBuffers.put(root, buffer);
      }
    return buffer;
  }

  /**
   * Blits the back buffer of the specified root component to the screen. If
   * the RepaintManager is currently working on a paint request, the commit
   * requests are queued up and committed at once when the paint request is
   * done (by {@link #commitRemainingBuffers}). This is package private because
   * it must get called by JComponent.
   *
   * @param root the component, either a Window or an Applet instance
   * @param area the area to paint on screen
   */
  void commitBuffer(Component root, Rectangle area)
  {
    // We synchronize on dirtyComponents here because that is what
    // paintDirtyRegions also synchronizes on while painting.
    synchronized (dirtyComponents)
      {
        // If the RepaintManager is not currently painting, then directly
        // blit the requested buffer on the screen.
        if (! repaintUnderway)
          {
            Graphics g = root.getGraphics();
            Image buffer = (Image) offscreenBuffers.get(root);
            Rectangle clip = g.getClipBounds();
            if (clip != null)
              area = SwingUtilities.computeIntersection(clip.x, clip.y,
                                                        clip.width, clip.height,
                                                        area);
            int dx1 = area.x;
            int dy1 = area.y;
            int dx2 = area.x + area.width;
            int dy2 = area.y + area.height;
            // Make sure we have a sane clip at this point.
            g.clipRect(area.x, area.y, area.width, area.height);

            // Make sure the coordinates are inside the buffer, everything else
            // might lead to problems.
            // TODO: This code should not really be necessary, however, in fact
            // we have two issues here:
            // 1. We shouldn't get repaint requests in areas outside the buffer
            //    region in the first place. This still happens for example
            //    when a component is inside a JViewport, and the component has
            //    a size that would reach beyond the window size.
            // 2. Graphics.drawImage() should not behave strange when trying
            //    to draw regions outside the image.
            int bufferWidth = buffer.getWidth(root);
            int bufferHeight = buffer.getHeight(root);
            dx1 = Math.min(bufferWidth, dx1);
            dy1 = Math.min(bufferHeight, dy1);
            dx2 = Math.min(bufferWidth, dx2);
            dy2 = Math.min(bufferHeight, dy2);
            g.drawImage(buffer, dx1, dy1, dx2, dy2,
                                dx1, dy1, dx2, dy2, root);
            g.dispose();
          }
        // Otherwise queue this request up, until all the RepaintManager work
        // is done.
        else
          {
            if (commitRequests.containsKey(root))
              SwingUtilities.computeUnion(area.x, area.y, area.width,
                                          area.height,
                                         (Rectangle) commitRequests.get(root));
            else
              commitRequests.put(root, area);
          }
      }
  }

  /**
   * Commits the queued up back buffers to screen all at once.
   */
  private void commitRemainingBuffers()
  {
    // We synchronize on dirtyComponents here because that is what
    // paintDirtyRegions also synchronizes on while painting.
    synchronized (dirtyComponents)
      {
=======
      {
        int width = Math.max(proposedWidth, root.getWidth());
        width = Math.min(doubleBufferMaximumSize.width, width);
        int height = Math.max(proposedHeight, root.getHeight());
        height = Math.min(doubleBufferMaximumSize.height, height);
        buffer = root.createImage(width, height);
        offscreenBuffers.put(root, buffer);
      }
    return buffer;
  }

  /**
   * Blits the back buffer of the specified root component to the screen. If
   * the RepaintManager is currently working on a paint request, the commit
   * requests are queued up and committed at once when the paint request is
   * done (by {@link #commitRemainingBuffers}). This is package private because
   * it must get called by JComponent.
   *
   * @param comp the component to be painted
   * @param area the area to paint on screen, in comp coordinates
   */
  void commitBuffer(Component comp, Rectangle area)
  {
    // Determine the component that we finally paint the buffer upon.
    // We need to paint on the nearest heavyweight component, so that Swing
    // hierarchies inside (non-window) heavyweights get painted correctly.
    // Otherwise we would end up blitting the backbuffer behind the heavyweight
    // which is wrong.
    Component root = getHeavyweightParent(comp);
    // FIXME: Optimize this.
    Rectangle rootRect = SwingUtilities.convertRectangle(comp, area, root);

    // We synchronize on dirtyComponents here because that is what
    // paintDirtyRegions also synchronizes on while painting.
    synchronized (dirtyComponents)
      {
        // If the RepaintManager is not currently painting, then directly
        // blit the requested buffer on the screen.
        if (true || ! repaintUnderway)
          {
            blitBuffer(root, rootRect);
          }

        // Otherwise queue this request up, until all the RepaintManager work
        // is done.
        else
          {
            if (commitRequests.containsKey(root))
              SwingUtilities.computeUnion(rootRect.x, rootRect.y,
                                          rootRect.width, rootRect.height,
                                         (Rectangle) commitRequests.get(root));
            else
              commitRequests.put(root, rootRect);
          }
      }
  }

  /**
   * Copies the buffer to the screen. Note that the root component here is
   * not necessarily the component with which the offscreen buffer is
   * associated. The offscreen buffers are always allocated for the toplevel
   * windows. However, painted is performed on lower-level heavyweight
   * components too, if they contain Swing components.
   *
   * @param root the heavyweight component to blit upon
   * @param rootRect the rectangle in the root component's coordinate space
   */
  private void blitBuffer(Component root, Rectangle rootRect)
  {
    if (! root.isShowing())
      return;

    // Find the Window from which we use the backbuffer.
    Component bufferRoot = root;
    Rectangle bufferRect = rootRect.getBounds();
    if (!(bufferRoot instanceof Window))
      {
        bufferRoot = SwingUtilities.getWindowAncestor(bufferRoot);
        SwingUtilities.convertRectangleToAncestor(root, rootRect, bufferRoot);
      }

    Graphics g = root.getGraphics();
    Image buffer = (Image) offscreenBuffers.get(bufferRoot);

    // Make sure we have a sane clip at this point.
    g.clipRect(rootRect.x, rootRect.y, rootRect.width, rootRect.height);
    g.drawImage(buffer, rootRect.x - bufferRect.x, rootRect.y - bufferRect.y,
                root);
    g.dispose();

  }

  /**
   * Finds and returns the nearest heavyweight parent for the specified
   * component. If the component isn't contained inside a heavyweight parent,
   * this returns null.
   *
   * @param comp the component
   *
   * @return the nearest heavyweight parent for the specified component or
   *         null if the component has no heavyweight ancestor
   */
  private Component getHeavyweightParent(Component comp)
  {
    while (comp != null && comp.isLightweight())
      comp = comp.getParent();
    return comp;
  }

  /**
   * Commits the queued up back buffers to screen all at once.
   */
  private void commitRemainingBuffers()
  {
    // We synchronize on dirtyComponents here because that is what
    // paintDirtyRegions also synchronizes on while painting.
    synchronized (dirtyComponents)
      {
>>>>>>> f8383f28
        Set entrySet = commitRequests.entrySet();
        Iterator i = entrySet.iterator();
        while (i.hasNext())
          {
            Map.Entry entry = (Map.Entry) i.next();
            Component root = (Component) entry.getKey();
            Rectangle area = (Rectangle) entry.getValue();
<<<<<<< HEAD
            commitBuffer(root, area);
=======
            blitBuffer(root, area);
>>>>>>> f8383f28
            i.remove();
          }
      }
  }

  /**
   * Creates and returns a volatile offscreen buffer for the specified
   * component that can be used as a double buffer. The returned image
   * is a {@link VolatileImage}. Its size will be <code>(proposedWidth,
   * proposedHeight)</code> except when the maximum double buffer size
   * has been set in this RepaintManager.
   *
   * @param comp the Component for which to create a volatile buffer
   * @param proposedWidth the proposed width of the buffer
   * @param proposedHeight the proposed height of the buffer
   *
   * @since 1.4
   *
   * @see VolatileImage
   */
  public Image getVolatileOffscreenBuffer(Component comp, int proposedWidth,
                                          int proposedHeight)
  {
    Component root = SwingUtilities.getWindowAncestor(comp);
    Image buffer = (Image) offscreenBuffers.get(root);
    if (buffer == null 
        || buffer.getWidth(null) < proposedWidth 
        || buffer.getHeight(null) < proposedHeight
        || !(buffer instanceof VolatileImage))
      {
        int width = Math.max(proposedWidth, root.getWidth());
        width = Math.min(doubleBufferMaximumSize.width, width);
        int height = Math.max(proposedHeight, root.getHeight());
        height = Math.min(doubleBufferMaximumSize.height, height);
        buffer = root.createVolatileImage(width, height);
        if (buffer != null)
          offscreenBuffers.put(root, buffer);
      }
    return buffer;
  }
  

  /**
   * Get the value of the {@link #doubleBufferMaximumSize} property.
   *
   * @return The current value of the property
   *
   * @see #setDoubleBufferMaximumSize
   */
  public Dimension getDoubleBufferMaximumSize()
  {
    return doubleBufferMaximumSize;
  }

  /**
   * Set the value of the {@link #doubleBufferMaximumSize} property.
   *
   * @param size The new value of the property
   *
   * @see #getDoubleBufferMaximumSize
   */
  public void setDoubleBufferMaximumSize(Dimension size)
  {
    doubleBufferMaximumSize = size;
  }

  /**
   * Set the value of the {@link #doubleBufferingEnabled} property.
   *
   * @param buffer The new value of the property
   *
   * @see #isDoubleBufferingEnabled
   */
  public void setDoubleBufferingEnabled(boolean buffer)
  {
    doubleBufferingEnabled = buffer;
  }

  /**
   * Get the value of the {@link #doubleBufferingEnabled} property.
   *
   * @return The current value of the property
   *
   * @see #setDoubleBufferingEnabled
   */
  public boolean isDoubleBufferingEnabled()
  {
    return doubleBufferingEnabled;
  }
  
  public String toString()
  {
    return "RepaintManager";
  }
}<|MERGE_RESOLUTION|>--- conflicted
+++ resolved
@@ -46,14 +46,8 @@
 import java.awt.Window;
 import java.awt.image.VolatileImage;
 import java.util.ArrayList;
-<<<<<<< HEAD
-import java.util.Collections;
-import java.util.Comparator;
-import java.util.HashMap;
-=======
 import java.util.HashMap;
 import java.util.HashSet;
->>>>>>> f8383f28
 import java.util.Iterator;
 import java.util.Map;
 import java.util.Set;
@@ -80,11 +74,7 @@
   /**
    * The current repaint managers, indexed by their ThreadGroups.
    */
-<<<<<<< HEAD
-  private static WeakHashMap currentRepaintManagers;
-=======
   static WeakHashMap currentRepaintManagers;
->>>>>>> f8383f28
 
   /**
    * A rectangle object to be reused in damaged regions calculation.
@@ -139,48 +129,6 @@
         {
           setLive(false);
         }
-<<<<<<< HEAD
-    }
-
-  }
-
-  /**
-   * Compares two components using their depths in the component hierarchy.
-   * A component with a lesser depth (higher level components) are sorted
-   * before components with a deeper depth (low level components). This is used
-   * to order paint requests, so that the higher level components are painted
-   * before the low level components get painted.
-   *
-   * @author Roman Kennke (kennke@aicas.com)
-   */
-  private class ComponentComparator implements Comparator
-  {
-
-    /**
-     * Compares two components.
-     *
-     * @param o1 the first component
-     * @param o2 the second component
-     *
-     * @return a negative integer, if <code>o1</code> is bigger in than
-     *         <code>o2</code>, zero, if both are at the same size and a
-     *         positive integer, if <code>o1</code> is smaller than
-     *         <code>o2</code> 
-     */
-    public int compare(Object o1, Object o2)
-    {
-      if (o1 instanceof JComponent && o2 instanceof JComponent)
-        {
-          JComponent c1 = (JComponent) o1;
-          Rectangle d1 = (Rectangle) dirtyComponents.get(c1);
-          JComponent c2 = (JComponent) o2;
-          Rectangle d2 = (Rectangle) dirtyComponents.get(c2);
-          return d2.width * d2.height - d1.width * d1.height;
-        }
-      throw new ClassCastException("This comparator can only be used with "
-                                   + "JComponents");
-=======
->>>>>>> f8383f28
     }
 
   }
@@ -200,14 +148,6 @@
    * @see #markCompletelyClean
    * @see #markCompletelyDirty
    */
-<<<<<<< HEAD
-  HashMap dirtyComponents;
-
-  /**
-   * The comparator used for ordered inserting into the repaintOrder list. 
-   */
-  private transient Comparator comparator;
-=======
   private HashMap dirtyComponents;
 
   /**
@@ -215,7 +155,6 @@
    * locking.
    */
   private HashMap dirtyComponentsWork;
->>>>>>> f8383f28
 
   /**
    * A single, shared instance of the helper class. Any methods which mark
@@ -254,7 +193,6 @@
    * The offscreen buffers. This map holds one offscreen buffer per
    * Window/Applet and releases them as soon as the Window/Applet gets garbage
    * collected.
-<<<<<<< HEAD
    */
   private WeakHashMap offscreenBuffers;
 
@@ -269,22 +207,6 @@
    * objects (the area of the corresponding buffer that must be blitted on
    * the component).
    */
-=======
-   */
-  private WeakHashMap offscreenBuffers;
-
-  /**
-   * Indicates if the RepaintManager is currently repainting an area.
-   */
-  private boolean repaintUnderway;
-
-  /**
-   * This holds buffer commit requests when the RepaintManager is working.
-   * This maps Component objects (the top level components) to Rectangle
-   * objects (the area of the corresponding buffer that must be blitted on
-   * the component).
-   */
->>>>>>> f8383f28
   private HashMap commitRequests;
 
   /**
@@ -296,23 +218,15 @@
    * @see #setDoubleBufferMaximumSize
    */
   private Dimension doubleBufferMaximumSize;
-<<<<<<< HEAD
-
-
-=======
-
-
->>>>>>> f8383f28
+
+
   /**
    * Create a new RepaintManager object.
    */
   public RepaintManager()
   {
     dirtyComponents = new HashMap();
-<<<<<<< HEAD
-=======
     dirtyComponentsWork = new HashMap();
->>>>>>> f8383f28
     invalidComponents = new ArrayList();
     repaintWorker = new RepaintWorker();
     doubleBufferMaximumSize = new Dimension(2000,2000);
@@ -399,9 +313,6 @@
    */
   public void addInvalidComponent(JComponent component)
   {
-<<<<<<< HEAD
-    Component ancestor = component;
-=======
     Component validateRoot = null;
     Component c = component;
     while (c != null)
@@ -416,7 +327,6 @@
             validateRoot = c;
             break;
           }
->>>>>>> f8383f28
 
         c = c.getParent();
       }
@@ -437,17 +347,10 @@
     if (invalidComponents.contains(validateRoot))
       return;
 
-<<<<<<< HEAD
-    synchronized (invalidComponents)
-      {
-        invalidComponents.add(component);
-      }
-=======
     //synchronized (invalidComponents)
     //  {
         invalidComponents.add(validateRoot);
     //  }
->>>>>>> f8383f28
 
     if (! repaintWorker.isLive())
       {
@@ -495,11 +398,8 @@
     if (w <= 0 || h <= 0 || !component.isShowing())
       return;
 
-<<<<<<< HEAD
-=======
     Component parent = component.getParent();
     
->>>>>>> f8383f28
     component.computeVisibleRect(rectCache);
     SwingUtilities.computeIntersection(x, y, w, h, rectCache);
 
@@ -562,13 +462,7 @@
    */
   public void markCompletelyDirty(JComponent component)
   {
-<<<<<<< HEAD
-    Rectangle r = component.getBounds();
-    addDirtyRegion(component, r.x, r.y, r.width, r.height);
-    component.isCompletelyDirty = true;
-=======
     addDirtyRegion(component, 0, 0, Integer.MAX_VALUE, Integer.MAX_VALUE);
->>>>>>> f8383f28
   }
 
   /**
@@ -588,10 +482,6 @@
       {
         dirtyComponents.remove(component);
       }
-<<<<<<< HEAD
-    component.isCompletelyDirty = false;
-=======
->>>>>>> f8383f28
   }
 
   /**
@@ -610,17 +500,11 @@
    */
   public boolean isCompletelyDirty(JComponent component)
   {
-<<<<<<< HEAD
-    if (! dirtyComponents.containsKey(component))
-      return false;
-    return component.isCompletelyDirty;
-=======
     boolean dirty = false;
     Rectangle r = getDirtyRegion(component);
     if(r.width == Integer.MAX_VALUE && r.height == Integer.MAX_VALUE)
       dirty = true;
     return dirty;
->>>>>>> f8383f28
   }
 
   /**
@@ -656,32 +540,6 @@
     if (dirtyComponents.size() == 0)
       return;
 
-<<<<<<< HEAD
-    synchronized (dirtyComponents)
-      {
-        // We sort the components by their size here. This way we have a good
-        // chance that painting the bigger components also paints the smaller
-        // components and we don't need to paint them twice.
-        ArrayList repaintOrder = new ArrayList(dirtyComponents.size());
-        repaintOrder.addAll(dirtyComponents.keySet());
-        if (comparator == null)
-          comparator = new ComponentComparator();
-        Collections.sort(repaintOrder, comparator);
-        repaintUnderway = true;
-        for (Iterator i = repaintOrder.iterator(); i.hasNext();)
-          {
-            JComponent comp = (JComponent) i.next();
-            // If a component is marked completely clean in the meantime, then skip
-            // it.
-            Rectangle damaged = (Rectangle) dirtyComponents.get(comp);
-            if (damaged == null || damaged.isEmpty())
-              continue;
-            comp.paintImmediately(damaged);
-            dirtyComponents.remove(comp);
-          }
-        repaintUnderway = false;
-        commitRemainingBuffers();
-=======
     // Swap dirtyRegions with dirtyRegionsWork to avoid locking.
     synchronized (dirtyComponents)
       {
@@ -755,7 +613,6 @@
         Rectangle rootRect = (Rectangle) dirtyRegions.get(root);
         SwingUtilities.computeUnion(dirtyRect.x, dirtyRect.y, dirtyRect.width,
                                     dirtyRect.height, rootRect);
->>>>>>> f8383f28
       }
 
     // Adds the root to the roots set.
@@ -776,105 +633,11 @@
   public Image getOffscreenBuffer(Component component, int proposedWidth,
                                   int proposedHeight)
   {
-<<<<<<< HEAD
-    Component root = SwingUtilities.getRoot(component);
-=======
     Component root = SwingUtilities.getWindowAncestor(component);
->>>>>>> f8383f28
     Image buffer = (Image) offscreenBuffers.get(root);
     if (buffer == null 
         || buffer.getWidth(null) < proposedWidth 
         || buffer.getHeight(null) < proposedHeight)
-<<<<<<< HEAD
-      {
-        int width = Math.max(proposedWidth, root.getWidth());
-        width = Math.min(doubleBufferMaximumSize.width, width);
-        int height = Math.max(proposedHeight, root.getHeight());
-        height = Math.min(doubleBufferMaximumSize.height, height);
-        buffer = component.createImage(width, height);
-        offscreenBuffers.put(root, buffer);
-      }
-    return buffer;
-  }
-
-  /**
-   * Blits the back buffer of the specified root component to the screen. If
-   * the RepaintManager is currently working on a paint request, the commit
-   * requests are queued up and committed at once when the paint request is
-   * done (by {@link #commitRemainingBuffers}). This is package private because
-   * it must get called by JComponent.
-   *
-   * @param root the component, either a Window or an Applet instance
-   * @param area the area to paint on screen
-   */
-  void commitBuffer(Component root, Rectangle area)
-  {
-    // We synchronize on dirtyComponents here because that is what
-    // paintDirtyRegions also synchronizes on while painting.
-    synchronized (dirtyComponents)
-      {
-        // If the RepaintManager is not currently painting, then directly
-        // blit the requested buffer on the screen.
-        if (! repaintUnderway)
-          {
-            Graphics g = root.getGraphics();
-            Image buffer = (Image) offscreenBuffers.get(root);
-            Rectangle clip = g.getClipBounds();
-            if (clip != null)
-              area = SwingUtilities.computeIntersection(clip.x, clip.y,
-                                                        clip.width, clip.height,
-                                                        area);
-            int dx1 = area.x;
-            int dy1 = area.y;
-            int dx2 = area.x + area.width;
-            int dy2 = area.y + area.height;
-            // Make sure we have a sane clip at this point.
-            g.clipRect(area.x, area.y, area.width, area.height);
-
-            // Make sure the coordinates are inside the buffer, everything else
-            // might lead to problems.
-            // TODO: This code should not really be necessary, however, in fact
-            // we have two issues here:
-            // 1. We shouldn't get repaint requests in areas outside the buffer
-            //    region in the first place. This still happens for example
-            //    when a component is inside a JViewport, and the component has
-            //    a size that would reach beyond the window size.
-            // 2. Graphics.drawImage() should not behave strange when trying
-            //    to draw regions outside the image.
-            int bufferWidth = buffer.getWidth(root);
-            int bufferHeight = buffer.getHeight(root);
-            dx1 = Math.min(bufferWidth, dx1);
-            dy1 = Math.min(bufferHeight, dy1);
-            dx2 = Math.min(bufferWidth, dx2);
-            dy2 = Math.min(bufferHeight, dy2);
-            g.drawImage(buffer, dx1, dy1, dx2, dy2,
-                                dx1, dy1, dx2, dy2, root);
-            g.dispose();
-          }
-        // Otherwise queue this request up, until all the RepaintManager work
-        // is done.
-        else
-          {
-            if (commitRequests.containsKey(root))
-              SwingUtilities.computeUnion(area.x, area.y, area.width,
-                                          area.height,
-                                         (Rectangle) commitRequests.get(root));
-            else
-              commitRequests.put(root, area);
-          }
-      }
-  }
-
-  /**
-   * Commits the queued up back buffers to screen all at once.
-   */
-  private void commitRemainingBuffers()
-  {
-    // We synchronize on dirtyComponents here because that is what
-    // paintDirtyRegions also synchronizes on while painting.
-    synchronized (dirtyComponents)
-      {
-=======
       {
         int width = Math.max(proposedWidth, root.getWidth());
         width = Math.min(doubleBufferMaximumSize.width, width);
@@ -993,7 +756,6 @@
     // paintDirtyRegions also synchronizes on while painting.
     synchronized (dirtyComponents)
       {
->>>>>>> f8383f28
         Set entrySet = commitRequests.entrySet();
         Iterator i = entrySet.iterator();
         while (i.hasNext())
@@ -1001,11 +763,7 @@
             Map.Entry entry = (Map.Entry) i.next();
             Component root = (Component) entry.getKey();
             Rectangle area = (Rectangle) entry.getValue();
-<<<<<<< HEAD
-            commitBuffer(root, area);
-=======
             blitBuffer(root, area);
->>>>>>> f8383f28
             i.remove();
           }
       }
