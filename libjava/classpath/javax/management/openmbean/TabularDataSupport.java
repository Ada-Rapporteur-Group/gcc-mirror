/* TabularDataSupport.java -- Tables of composite data structures.
   Copyright (C) 2006, 2007 Free Software Foundation, Inc.

This file is part of GNU Classpath.

GNU Classpath is free software; you can redistribute it and/or modify
it under the terms of the GNU General Public License as published by
the Free Software Foundation; either version 2, or (at your option)
any later version.

GNU Classpath is distributed in the hope that it will be useful, but
WITHOUT ANY WARRANTY; without even the implied warranty of
MERCHANTABILITY or FITNESS FOR A PARTICULAR PURPOSE.  See the GNU
General Public License for more details.

You should have received a copy of the GNU General Public License
along with GNU Classpath; see the file COPYING.  If not, write to the
Free Software Foundation, Inc., 51 Franklin Street, Fifth Floor, Boston, MA
02110-1301 USA.

Linking this library statically or dynamically with other modules is
making a combined work based on this library.  Thus, the terms and
conditions of the GNU General Public License cover the whole
combination.

As a special exception, the copyright holders of this library give you
permission to link this library with independent modules to produce an
executable, regardless of the license terms of these independent
modules, and to copy and distribute the resulting executable under
terms of your choice, provided that you also meet, for each linked
independent module, the terms and conditions of the license of that
module.  An independent module is a module which is not derived from
or based on this library.  If you modify this library, you may extend
this exception to your version of the library, but you are not
obligated to do so.  If you do not wish to do so, delete this
exception statement from your version. */

package javax.management.openmbean;

import java.io.Serializable;

import java.util.ArrayList;
import java.util.Collection;
import java.util.HashMap;
import java.util.Iterator;
import java.util.List;
import java.util.Map;
import java.util.Set;

/**
 * Provides an implementation of the {@link TabularData}
 * interface using a {@link java.util.HashMap}.
 *
 * @author Andrew John Hughes (gnu_andrew@member.fsf.org)
 * @since 1.5
 */
public class TabularDataSupport
  implements TabularData, Serializable, Cloneable, Map<Object,Object>
{

  /**
   * Compatible with JDK 1.5
   */
  private static final long serialVersionUID = 5720150593236309827L;

  /**
   * Mapping of rows to column values.
   *
   * @serial the map of rows to column values.
   */
  private HashMap<Object,Object> dataMap;

  /**
   * The tabular type which represents this tabular data instance.
   *
   * @serial the type information for this instance.
   */
  private TabularType tabularType;

  /**
   * Constructs a new empty {@link TabularDataSupport} with the
   * specified type.  The type may not be null.  This constructor
   * simply calls the other, with the default initial capacity of
   * <code>101</code> and default load factor of <code>0.75</code>.
   *
   * @param type the tabular type of this tabular data instance.
   * @throws IllegalArgumentException if <code>type</code> is
   *                                  <code>null</code>.
   */
  public TabularDataSupport(TabularType type)
  {
    this(type, 101, 0.75f);
  }

  /**
   * Constructs a new empty {@link TabularDataSupport} with the
   * specified type and the supplied initial capacity and load factor
   * being used for the underlying {@link java.util.HashMap}.  The
   * type may not be null and the initial capacity and load factor
   * must be positive.
   *
   * @param type the tabular type of this tabular data instance.
   * @param cap the initial capacity of the underlying map.
   * @param lf the load factor of the underlying map.
   * @throws IllegalArgumentException if <code>type</code> is
   *                                  <code>null</code>, or
   *                                  <code>cap</code> or
   *                                  <code>lf</code> are
   *                                  negative.
   */
  public TabularDataSupport(TabularType type, int cap, float lf)
  {
    if (type == null)
      throw new IllegalArgumentException("The type may not be null.");
    tabularType = type;
    dataMap = new HashMap<Object,Object>(cap, lf);
  }

  /**
   * Calculates the index the specified {@link CompositeData} value
   * would have, if it was to be added to this {@link TabularData}
   * instance.  This method includes a check that the type of the
   * given value is the same as the row type of this instance, but not
   * a check for existing instances of the given value.  The value
   * must also not be <code>null</code>.  Possible indices are
   * selected by the {@link TabularType#getIndexNames()} method of
   * this instance's tabular type.  The returned indices are the
   * values of the fields in the supplied {@link CompositeData}
   * instance that match the names given in the {@link TabularType}.
   *
   * @param val the {@link CompositeData} value whose index should
   *            be calculated.
   * @return the index the value would take on, if it were to be added.
   * @throws NullPointerException if the value is <code>null</code>.
   * @throws InvalidOpenTypeException if the value does not match the
   *                                  row type of this instance.
   */
  public Object[] calculateIndex(CompositeData val)
  {
    if (!(val.getCompositeType().equals(tabularType.getRowType())))
      throw new InvalidOpenTypeException("The type of the given value " +
<<<<<<< HEAD
					 "does not match the row type " +
					 "of this instance.");
=======
                                         "does not match the row type " +
                                         "of this instance.");
>>>>>>> 3082eeb7
    List<String> indexNames = tabularType.getIndexNames();
    List<String> matchingIndicies = new ArrayList<String>(indexNames.size());
    for (String name : indexNames)
      matchingIndicies.add(val.get(name).toString());
    return matchingIndicies.toArray();
  }

  /**
   * Removes all {@link CompositeData} values from the table.
   */
  public void clear()
  {
    dataMap.clear();
  }

  /**
   * Returns a shallow clone of the information, as obtained by the
   * {@link Object} implementation of {@link Object#clone()}.  The map
   * is also cloned, but it still references the same objects.
   *
   * @return a shallow clone of this {@link TabularDataSupport}.
   */
  @SuppressWarnings("unchecked")
  public Object clone()
  {
    TabularDataSupport clone = null;
    try
      {
<<<<<<< HEAD
	clone = (TabularDataSupport) super.clone();
	clone.setMap((HashMap<Object,Object>) dataMap.clone());
=======
        clone = (TabularDataSupport) super.clone();
        clone.setMap((HashMap<Object,Object>) dataMap.clone());
>>>>>>> 3082eeb7
      }
    catch (CloneNotSupportedException e)
      {
        /* This won't happen as we implement Cloneable */
      }
    return clone;
  }

  /**
   * Returns true iff this instance of the {@link TabularData} class
   * contains a {@link CompositeData} value at the specified index.
   * The method returns <code>false</code> if the given key can
   * not be cast to an {@link java.lang.Object} array; otherwise
   * it returns the result of {@link #containsKey(java.lang.Object[])}.
   *
   *
   * @param key the key to test for.
   * @return true if the key maps to a {@link CompositeData} value.
   */
  public boolean containsKey(Object key)
  {
    if (key instanceof Object[])
      return containsKey((Object[]) key);
    else
      return false;
  }

  /**
   * Returns true iff this instance of the {@link TabularData} class
   * contains a {@link CompositeData} value at the specified index.
   * In any other circumstance, including if the given key
   * is <code>null</code> or of the incorrect type, according to
   * the {@link TabularType} of this instance, this method returns
   * false.
   *
   * @param key the key to test for.
   * @return true if the key maps to a {@link CompositeData} value.
   */
  public boolean containsKey(Object[] key)
  {
    if (key == null)
      return false;
    if (!(isKeyValid(key)))
      return false;
    return dataMap.containsKey(key);
  }

  /**
   * Returns true iff this instance of the {@link TabularData} class
   * contains the specified {@link CompositeData} value.  If the given
   * value is not an instance of {@link CompositeData}, this method
   * simply returns false.
   *
   * @param val the value to test for.
   * @return true if the value exists.
   */
  public boolean containsValue(Object val)
  {
    if (val instanceof CompositeData)
      return containsValue((CompositeData) val);
    else
      return false;
  }

  /**
   * Returns true iff this instance of the {@link TabularData} class
   * contains the specified {@link CompositeData} value.
   * In any other circumstance, including if the given value
   * is <code>null</code> or of the incorrect type, according to
   * the {@link TabularType} of this instance, this method returns
   * false.
   *
   * @param val the value to test for.
   * @return true if the value exists.
   */
  public boolean containsValue(CompositeData val)
  {
    if (val == null)
      return false;
    if (!(val.getCompositeType().equals(tabularType.getRowType())))
      return false;
    return dataMap.containsValue(val);
  }

  /**
   * <p>
   * Returns a set view of the mappings in this Map.  Each element in the
   * set is a Map.Entry.  The set is backed by the map, so that changes in
   * one show up in the other.  Modifications made while an iterator is
   * in progress cause undefined behavior.  If the set supports removal,
   * these methods remove the underlying mapping from the map:
   * <code>Iterator.remove</code>, <code>Set.remove</code>,
   * <code>removeAll</code>, <code>retainAll</code>, and <code>clear</code>.
   * Element addition, via <code>add</code> or <code>addAll</code>, is
   * not supported via this set.
   * </p>
   * <p>
   * <strong>Note</strong>: using the
   * {@link java.util.Map.Entry#setValue(Object) will cause corruption of
   * the index to row mappings.
   * </p>
   *
   * @return the set view of all mapping entries
   * @see java.util.Map.Entry
   */
  public Set<Map.Entry<Object,Object>> entrySet()
  {
    return dataMap.entrySet();
  }

  /**
   * Compares the specified object with this object for equality.
   * The object is judged equivalent if it is non-null, and also
   * an instance of {@link TabularData} with the same row type,
   * and {@link CompositeData} values.  The two compared instances may
   * be equivalent even if they represent different implementations
   * of {@link TabularData}.
   *
   * @param obj the object to compare for equality.
   * @return true if <code>obj</code> is equal to <code>this</code>.
   */
  public boolean equals(Object obj)
  {
    if (!(obj instanceof TabularData))
      return false;
    TabularData data = (TabularData) obj;
    return tabularType.equals(data.getTabularType()) &&
      dataMap.values().equals(data.values());
  }

  /**
   * Retrieves the value for the specified key by simply
   * calling <code>get((Object[]) key)</code>.
   *
   * @param key the key whose value should be returned.
   * @return the matching {@link CompositeData} value, or
   *         <code>null</code> if one does not exist.
   * @throws NullPointerException if the key is <code>null</code>.
   * @throws ClassCastException if the key is not an instance
   *                            of <code>Object[]</code>.
   * @throws InvalidKeyException if the key does not match
   *                             the {@link TabularType} of this
   *                             instance.
   */
  public Object get(Object key)
  {
    return get((Object[]) key);
  }

  /**
   * Retrieves the {@link CompositeData} value for the specified
   * key, or <code>null</code> if no such mapping exists.
   *
   * @param key the key whose value should be returned.
   * @return the matching {@link CompositeData} value, or
   *         <code>null</code> if one does not exist.
   * @throws NullPointerException if the key is <code>null</code>.
   * @throws InvalidKeyException if the key does not match
   *                             the {@link TabularType} of this
   *                             instance.
   */
  public CompositeData get(Object[] key)
  {
    if (!(isKeyValid(key)))
      throw new InvalidKeyException("The key does not match the " +
                                    "tabular type of this instance.");
    return (CompositeData) dataMap.get(key);
  }

  /**
   * Returns the tabular type which corresponds to this instance
   * of {@link TabularData}.
   *
   * @return the tabular type for this instance.
   */
  public TabularType getTabularType()
  {
    return tabularType;
  }

  /**
   * Returns the hash code of the composite data type.  This is
   * computed as the sum of the hash codes of each value, together
   * with the hash code of the tabular type.  These are the same
   * elements of the type that are compared as part of the {@link
   * #equals(java.lang.Object)} method, thus ensuring that the
   * hashcode is compatible with the equality test.
   *
   * @return the hash code of this instance.
   */
  public int hashCode()
  {
    return tabularType.hashCode() + dataMap.values().hashCode();
  }

  /**
   * Returns true if this {@link TabularData} instance
   * contains no {@link CompositeData} values.
   *
   * @return true if the instance is devoid of rows.
   */
  public boolean isEmpty()
  {
    return dataMap.isEmpty();
  }

  /**
   * Returns true if the given key is valid for the
   * @link{TabularType} of this instance.
   *
   * @return true if the key is valid.
   * @throws NullPointerException if <code>key</code>
   *                              is null.
   */
  private boolean isKeyValid(Object[] key)
  {
    Iterator<String> it = tabularType.getIndexNames().iterator();
    CompositeType rowType = tabularType.getRowType();
    for (int a = 0; it.hasNext(); ++a)
      {
<<<<<<< HEAD
	OpenType<?> type = rowType.getType(it.next());
	if (!(type.isValue(key[a])))
	  return false;
=======
        OpenType<?> type = rowType.getType(it.next());
        if (!(type.isValue(key[a])))
          return false;
>>>>>>> 3082eeb7
      }
    return true;
  }

  /**
   * Returns a set view of the keys in this Map.  The set is backed by the
   * map, so that changes in one show up in the other.  Modifications made
   * while an iterator is in progress cause undefined behavior.  If the set
   * supports removal, these methods remove the underlying mapping from
   * the map: <code>Iterator.remove</code>, <code>Set.remove</code>,
   * <code>removeAll</code>, <code>retainAll</code>, and <code>clear</code>.
   * Element addition, via <code>add</code> or <code>addAll</code>, is
   * not supported via this set.
   *
   * @return the set view of all keys
   */
  public Set<Object> keySet()
  {
    return dataMap.keySet();
  }

  /**
   * Adds the specified {@link CompositeData} value to the
   * table.  The value must be non-null, of the same type
   * as the row type of this instance, and must not have
   * the same index as an existing value.  The index is
   * calculated using the index names of the
   * {@link TabularType} for this instance.
   *
   * @param val the {@link CompositeData} value to add.
   * @throws NullPointerException if <code>val</code> is
   *                              <code>null</code>.
   * @throws InvalidOpenTypeException if the type of the
   *                                  given value does not
   *                                  match the row type.
   * @throws KeyAlreadyExistsException if the value has the
   *                                   same calculated index
   *                                   as an existing value.
   */
  public void put(CompositeData val)
  {
    Object[] key = calculateIndex(val);
    if (dataMap.containsKey(key))
      throw new KeyAlreadyExistsException("A value with this index " +
                                          "already exists.");
    dataMap.put(key, val);
  }

  /**
   * Adds the specified {@link CompositeData} value to the
   * table, ignoring the supplied key, by simply calling
   * <code>put((CompositeData) val)</code>.
   *
   * @param key ignored.
   * @param val the {@link CompositeData} value to add.
   * @return the {@link CompositeData} value.
   * @throws NullPointerException if <code>val</code> is
   *                              <code>null</code>.
   * @throws InvalidOpenTypeException if the type of the
   *                                  given value does not
   *                                  match the row type.
   * @throws KeyAlreadyExistsException if the value has the
   *                                   same calculated index
   *                                   as an existing value.
   */
  public Object put(Object key, Object val)
  {
    put((CompositeData) val);
    return val;
  }

  /**
   * Adds each of the specified {@link CompositeData} values
   * to the table.  Each element of the array must meet the
   * conditions given for the {@link #put(CompositeData)}
   * method.  In addition, the index of each value in the
   * array must be distinct from the index of the other
   * values in the array, as well as from the existing values
   * in the table.  The operation should be atomic; if one
   * value can not be added, then none of the values should
   * be.  If the array is <code>null</code> or empty, the
   * method simply returns.
   *
   * @param vals the {@link CompositeData} values to add.
   * @throws NullPointerException if a value from the array is
   *                              <code>null</code>.
   * @throws InvalidOpenTypeException if the type of a
   *                                  given value does not
   *                                  match the row type.
   * @throws KeyAlreadyExistsException if a value has the
   *                                   same calculated index
   *                                   as an existing value or
   *                                   of one of the other
   *                                   specified values.
   */
  public void putAll(CompositeData[] vals)
  {
    if (vals == null || vals.length == 0)
      return;
    Map<Object,Object> mapToAdd = new HashMap<Object,Object>(vals.length);
    for (int a = 0; a < vals.length; ++a)
      {
        Object[] key = calculateIndex(vals[a]);
        if (dataMap.containsKey(key))
          throw new KeyAlreadyExistsException("Element " + a + ": A " +
                                              "value with this index " +
                                              "already exists.");
        mapToAdd.put(key, vals[a]);
      }
    dataMap.putAll(mapToAdd);
  }

  /**
   * Converts each value from the specified map to a member of an
   * array of {@link CompositeData} values and adds them using {@link
   * #put(CompositeData[])}, if possible.  As in {@link
   * #put(Object,Object)}, the keys are simply ignored.  This method
   * is useful for adding the {@link CompositeData} values from a
   * different {@link TabularData} instance, which uses the same
   * {@link TabularType} but a different selection of index names, to
   * this one.  If the map is <code>null</code> or empty, the method
   * simply returns.
   *
   * @param m the map to add.  Only the values are used and must
   *          all be instances of {@link CompositeData}.
   * @throws NullPointerException if a value from the map is
   *                              <code>null</code>.
   * @throws ClassCastException if a value from the map is not
   *                            an instance of {@link CompositeData}.
   * @throws InvalidOpenTypeException if the type of the
   *                                  given value does not
   *                                  match the row type.
   * @throws KeyAlreadyExistsException if the value has the
   *                                   same calculated index
   *                                   as an existing value or
   *                                   of one of the other
   *                                   specified values.
   */
  public void putAll(Map<?,?> m)
  {
    if (m == null || m.size() == 0)
      return;
    Collection<?> vals = m.values();
    CompositeData[] data = new CompositeData[vals.size()];
    Iterator<?> it = vals.iterator();
    for (int a = 0; it.hasNext(); ++a)
      {
        data[a] = (CompositeData) it.next();
      }
    putAll(data);
  }

  /**
   * Removes the value for the specified key by simply
   * calling <code>remove((Object[]) key)</code>.
   *
   * @param key the key whose value should be removed.
   * @return the removed value, or <code>null</code> if
   *         there is no value for the given key.
   * @throws NullPointerException if the key is <code>null</code>.
   * @throws ClassCastException if the key is not an instance
   *                            of <code>Object[]</code>.
   * @throws InvalidOpenTypeException if the key does not match
   *                                  the {@link TabularType} of this
   *                                  instance.
   */
  public Object remove(Object key)
  {
    return remove((Object[]) key);
  }

  /**
   * Removes the {@link CompositeData} value located at the
   * specified index.  <code>null</code> is returned if the
   * value does not exist.  Otherwise, the removed value is
   * returned.
   *
   * @param key the key of the value to remove.
   * @return the removed value, or <code>null</code> if
   *         there is no value for the given key.
   * @throws NullPointerException if the key is <code>null</code>.
   * @throws InvalidOpenTypeException if the key does not match
   *                                  the {@link TabularType} of this
   *                                  instance.
   */
  public CompositeData remove(Object[] key)
  {
    if (!(isKeyValid(key)))
      throw new InvalidKeyException("The key does not match the " +
                                    "tabular type of this instance.");
    return (CompositeData) dataMap.remove(key);
  }

  /**
   * Private method to set the internal {@link java.util.Map}
   * instance (used in cloning).
   *
   * @param map the new map used.
   */
  private void setMap(HashMap<Object,Object> map)
  {
    dataMap = map;
  }

  /**
   * Returns the number of {@link CompositeData} values or rows
   * in the table.
   *
   * @return the number of rows in the table.
   */
  public int size()
  {
    return dataMap.size();
  }

  /**
   * Returns a textual representation of this instance.  This
   * is constructed using the class name
   * (<code>javax.management.openmbean.TabularDataSupport</code>)
   * and the result of calling <code>toString()</code> on the
   * tabular type and underlying hash map instance.
   *
   * @return a {@link java.lang.String} representation of the
   *         object.
   */
  public String toString()
  {
    return getClass().getName()
      + "[tabularType=" + tabularType
      + ",dataMap=" + dataMap
      + "]";
  }

  /**
   * Returns a collection (or bag) view of the values in this Map.  The
   * collection is backed by the map, so that changes in one show up in
   * the other.  Modifications made while an iterator is in progress cause
   * undefined behavior.  If the collection supports removal, these methods
   * remove the underlying mapping from the map: <code>Iterator.remove</code>,
   * <code>Collection.remove</code>, <code>removeAll</code>,
   * <code>retainAll</code>, and <code>clear</code>. Element addition, via
   * <code>add</code> or <code>addAll</code>, is not supported via this
   * collection.
   *
   * @return the collection view of all values
   */
  public Collection<Object> values()
  {
    return dataMap.values();
  }

}<|MERGE_RESOLUTION|>--- conflicted
+++ resolved
@@ -139,13 +139,8 @@
   {
     if (!(val.getCompositeType().equals(tabularType.getRowType())))
       throw new InvalidOpenTypeException("The type of the given value " +
-<<<<<<< HEAD
-					 "does not match the row type " +
-					 "of this instance.");
-=======
                                          "does not match the row type " +
                                          "of this instance.");
->>>>>>> 3082eeb7
     List<String> indexNames = tabularType.getIndexNames();
     List<String> matchingIndicies = new ArrayList<String>(indexNames.size());
     for (String name : indexNames)
@@ -174,13 +169,8 @@
     TabularDataSupport clone = null;
     try
       {
-<<<<<<< HEAD
-	clone = (TabularDataSupport) super.clone();
-	clone.setMap((HashMap<Object,Object>) dataMap.clone());
-=======
         clone = (TabularDataSupport) super.clone();
         clone.setMap((HashMap<Object,Object>) dataMap.clone());
->>>>>>> 3082eeb7
       }
     catch (CloneNotSupportedException e)
       {
@@ -401,15 +391,9 @@
     CompositeType rowType = tabularType.getRowType();
     for (int a = 0; it.hasNext(); ++a)
       {
-<<<<<<< HEAD
-	OpenType<?> type = rowType.getType(it.next());
-	if (!(type.isValue(key[a])))
-	  return false;
-=======
         OpenType<?> type = rowType.getType(it.next());
         if (!(type.isValue(key[a])))
           return false;
->>>>>>> 3082eeb7
       }
     return true;
   }
