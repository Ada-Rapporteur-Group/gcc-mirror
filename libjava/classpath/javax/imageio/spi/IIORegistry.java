--- conflicted
+++ resolved
@@ -45,10 +45,7 @@
 import java.util.HashSet;
 import java.util.Iterator;
 
-<<<<<<< HEAD
-=======
 import gnu.java.awt.ClasspathToolkit;
->>>>>>> 60a98cce
 import gnu.javax.imageio.bmp.BMPImageReaderSpi;
 import gnu.javax.imageio.bmp.BMPImageWriterSpi;
 import gnu.javax.imageio.gif.GIFImageReaderSpi;
@@ -95,6 +92,8 @@
     registerServiceProvider(new BMPImageWriterSpi());
 
     Toolkit toolkit = Toolkit.getDefaultToolkit();
+    if (toolkit instanceof ClasspathToolkit)
+      ((ClasspathToolkit)toolkit).registerImageIOSpis(this);
     
     registerApplicationClasspathSpis();
   }
