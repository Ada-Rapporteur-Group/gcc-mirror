--- conflicted
+++ resolved
@@ -103,11 +103,7 @@
   protected float compressionQuality;
   
   /**
-<<<<<<< HEAD
-   * Contains the name of the available compression types.
-=======
    * Contains the name of the current compression type.
->>>>>>> f8383f28
    */
   protected String compressionType;
   
