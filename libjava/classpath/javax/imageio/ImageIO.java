--- conflicted
+++ resolved
@@ -1016,11 +1016,7 @@
    * The image data will be cached in the current cache directory if
    * caching is enabled.
    *
-<<<<<<< HEAD
-   * @param input an object to which to write image data
-=======
    * @param output an object to which to write image data
->>>>>>> f8383f28
    *
    * @return an ImageOutputStream that can send data to output, or
    * null
