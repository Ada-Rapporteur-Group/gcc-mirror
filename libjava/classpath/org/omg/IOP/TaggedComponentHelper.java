--- conflicted
+++ resolved
@@ -136,24 +136,9 @@
   {
     TaggedComponent value = new TaggedComponent();
     value.tag = input.read_long();
-<<<<<<< HEAD
-    value.component_data = new byte[input.read_long()];
-    try
-      {
-        input.read(value.component_data);
-      }
-    catch (IOException e)
-      {
-        MARSHAL m = new MARSHAL();
-        m.minor = Minor.Encapsulation;
-        m.initCause(e);
-        throw m;
-      }
-=======
     int length = input.read_long();
     value.component_data = new byte[length];
     input.read_octet_array(value.component_data, 0, length);
->>>>>>> 60a98cce
     return value;
   }
 
@@ -169,21 +154,6 @@
   {
     output.write_long(value.tag);
     output.write_long(value.component_data.length);
-<<<<<<< HEAD
-
-    try
-      {
-        output.write(value.component_data);
-      }
-    catch (IOException e)
-      {
-        MARSHAL m = new MARSHAL();
-        m.minor = Minor.Encapsulation;
-        m.initCause(e);
-        throw m;
-      }
-=======
     output.write_octet_array(value.component_data, 0, value.component_data.length);
->>>>>>> 60a98cce
   }
 }