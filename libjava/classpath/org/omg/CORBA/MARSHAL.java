--- conflicted
+++ resolved
@@ -281,11 +281,7 @@
    * Creates a MARSHAL with the default minor code of 0, completion state
    * COMPLETED_NO and the given explaining message.
    * 
-<<<<<<< HEAD
-   * @param reasom the explaining message.
-=======
    * @param message the explaining message.
->>>>>>> f8383f28
    */
   public MARSHAL(String message)
   {
