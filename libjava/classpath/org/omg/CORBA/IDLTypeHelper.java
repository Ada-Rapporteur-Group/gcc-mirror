--- conflicted
+++ resolved
@@ -76,19 +76,8 @@
    */
   public static TypeCode type()
   {
-<<<<<<< HEAD
-    if (typeCode == null)
-      {
-        typeCode =
-          OrbRestricted.Singleton.create_interface_tc(IDLTypeHelper.id(),
-                                                       "IDLType"
-                                                      );
-      }
-    return typeCode;
-=======
     return OrbRestricted.Singleton.create_interface_tc(IDLTypeHelper.id(),
                                                        "IDLType");
->>>>>>> f8383f28
   }
 
   /**
