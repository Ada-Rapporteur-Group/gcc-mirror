--- conflicted
+++ resolved
@@ -74,22 +74,6 @@
    */
   public static TypeCode type()
   {
-<<<<<<< HEAD
-    if (typeCode == null)
-      {
-        String[] members =
-          new String[]
-          {
-            "SET_OVERRIDE" ,"ADD_OVERRIDE" 
-          };
-
-        typeCode =
-          OrbRestricted.Singleton.create_enum_tc(id(), "SetOverrideType",
-                                                  members
-                                                 );
-      }
-    return typeCode;
-=======
     String[] members =
       new String[]
                  {
@@ -100,7 +84,6 @@
     OrbRestricted.Singleton.create_enum_tc(id(), "SetOverrideType",
                                            members
     );
->>>>>>> f8383f28
   }
 
   /**
