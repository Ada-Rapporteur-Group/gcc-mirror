/* DefinitionKindHelper.java --
   Copyright (C) 2005 Free Software Foundation, Inc.

This file is part of GNU Classpath.

GNU Classpath is free software; you can redistribute it and/or modify
it under the terms of the GNU General Public License as published by
the Free Software Foundation; either version 2, or (at your option)
any later version.

GNU Classpath is distributed in the hope that it will be useful, but
WITHOUT ANY WARRANTY; without even the implied warranty of
MERCHANTABILITY or FITNESS FOR A PARTICULAR PURPOSE.  See the GNU
General Public License for more details.

You should have received a copy of the GNU General Public License
along with GNU Classpath; see the file COPYING.  If not, write to the
Free Software Foundation, Inc., 51 Franklin Street, Fifth Floor, Boston, MA
02110-1301 USA.

Linking this library statically or dynamically with other modules is
making a combined work based on this library.  Thus, the terms and
conditions of the GNU General Public License cover the whole
combination.

As a special exception, the copyright holders of this library give you
permission to link this library with independent modules to produce an
executable, regardless of the license terms of these independent
modules, and to copy and distribute the resulting executable under
terms of your choice, provided that you also meet, for each linked
independent module, the terms and conditions of the license of that
module.  An independent module is a module which is not derived from
or based on this library.  If you modify this library, you may extend
this exception to your version of the library, but you are not
obligated to do so.  If you do not wish to do so, delete this
exception statement from your version. */


package org.omg.CORBA;

import gnu.CORBA.DefinitionKindHolder;
import gnu.CORBA.OrbRestricted;
import gnu.CORBA.gnuAny;
import gnu.CORBA.typecodes.PrimitiveTypeCode;

import org.omg.CORBA.TypeCodePackage.BadKind;
import org.omg.CORBA.portable.InputStream;
import org.omg.CORBA.portable.OutputStream;

/**
 * A helper operations for the definition kind.
 *
 * @author Audrius Meskauskas, Lithuania (AudriusA@Bioinformatics.org)
 */
public abstract class DefinitionKindHelper
{
  /**
   * Insert the definition kind into the given Any.
   */
  public static void insert(Any a, DefinitionKind that)
  {
    a.insert_Streamable(new DefinitionKindHolder(that));
  }

  /**
   * Extract the definition kind from the given Any.
   */
  public static DefinitionKind extract(Any a)
  {
    return ((DefinitionKindHolder) a.extract_Streamable()).value;
  }

  /**
   * Get the definition kind typecode (enumeration, named "DefinitionKind").
   * The member names are listed as defined by java 1.4 specification.
   * The names, defined in OMG specification only (like dk_Home or
   * dk_Event) are not listed.
   */
  public static TypeCode type()
  {
<<<<<<< HEAD
    if (typeCode == null)
      {
        String[] members =
          new String[]
          {
            "dk_none", "dk_all", "dk_Attribute", "dk_Constant", "dk_Exception",
            "dk_Interface", "dk_Module", "dk_Operation", "dk_Typedef",
            "dk_Alias", "dk_Struct", "dk_Union", "dk_Enum", "dk_Primitive",
            "dk_String", "dk_Sequence", "dk_Array", "dk_Repository",
            "dk_Wstring", "dk_Fixed", "dk_Value", "dk_ValueBox",
            "dk_ValueMember", "dk_Native"
          };

        typeCode =
          OrbRestricted.Singleton.create_enum_tc(id(), "DefinitionKind",
                                                  members
                                                 );
      }
    return typeCode;
=======
    String[] members =
      new String[]
                 {
                  "dk_none", "dk_all", "dk_Attribute", "dk_Constant", "dk_Exception",
                  "dk_Interface", "dk_Module", "dk_Operation", "dk_Typedef",
                  "dk_Alias", "dk_Struct", "dk_Union", "dk_Enum", "dk_Primitive",
                  "dk_String", "dk_Sequence", "dk_Array", "dk_Repository",
                  "dk_Wstring", "dk_Fixed", "dk_Value", "dk_ValueBox",
                  "dk_ValueMember", "dk_Native"
                 };
    
    return
    OrbRestricted.Singleton.create_enum_tc(id(), "DefinitionKind",
                                           members
    );
>>>>>>> f8383f28
  }

  /**
   * Get the definition kind repository id.
   *
   * @return "IDL:omg.org/CORBA/DefinitionKind:1.0", always.
   */
  public static String id()
  {
    return "IDL:omg.org/CORBA/DefinitionKind:1.0";
  }

  /**
   * Read the definitin kind (as int) from the CDR intput stream.
   *
   * @param istream a stream to read from.
   */
  public static DefinitionKind read(InputStream istream)
  {
    return DefinitionKind.from_int(istream.read_long());
  }

  /**
   * Write the definition kind (as int) to the CDR output stream.
   *
   * @param ostream a stream to write into.
   * @param value a value to write.
   */
  public static void write(OutputStream ostream, DefinitionKind value)
  {
    ostream.write_long(value.value());
  }
}<|MERGE_RESOLUTION|>--- conflicted
+++ resolved
@@ -78,27 +78,6 @@
    */
   public static TypeCode type()
   {
-<<<<<<< HEAD
-    if (typeCode == null)
-      {
-        String[] members =
-          new String[]
-          {
-            "dk_none", "dk_all", "dk_Attribute", "dk_Constant", "dk_Exception",
-            "dk_Interface", "dk_Module", "dk_Operation", "dk_Typedef",
-            "dk_Alias", "dk_Struct", "dk_Union", "dk_Enum", "dk_Primitive",
-            "dk_String", "dk_Sequence", "dk_Array", "dk_Repository",
-            "dk_Wstring", "dk_Fixed", "dk_Value", "dk_ValueBox",
-            "dk_ValueMember", "dk_Native"
-          };
-
-        typeCode =
-          OrbRestricted.Singleton.create_enum_tc(id(), "DefinitionKind",
-                                                  members
-                                                 );
-      }
-    return typeCode;
-=======
     String[] members =
       new String[]
                  {
@@ -114,7 +93,6 @@
     OrbRestricted.Singleton.create_enum_tc(id(), "DefinitionKind",
                                            members
     );
->>>>>>> f8383f28
   }
 
   /**
