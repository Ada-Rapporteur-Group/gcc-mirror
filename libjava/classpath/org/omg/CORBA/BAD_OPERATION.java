/* BAD_OPERATION.java --
   Copyright (C) 2005, 2006 Free Software Foundation, Inc.

This file is part of GNU Classpath.

GNU Classpath is free software; you can redistribute it and/or modify
it under the terms of the GNU General Public License as published by
the Free Software Foundation; either version 2, or (at your option)
any later version.

GNU Classpath is distributed in the hope that it will be useful, but
WITHOUT ANY WARRANTY; without even the implied warranty of
MERCHANTABILITY or FITNESS FOR A PARTICULAR PURPOSE.  See the GNU
General Public License for more details.

You should have received a copy of the GNU General Public License
along with GNU Classpath; see the file COPYING.  If not, write to the
Free Software Foundation, Inc., 51 Franklin Street, Fifth Floor, Boston, MA
02110-1301 USA.

Linking this library statically or dynamically with other modules is
making a combined work based on this library.  Thus, the terms and
conditions of the GNU General Public License cover the whole
combination.

As a special exception, the copyright holders of this library give you
permission to link this library with independent modules to produce an
executable, regardless of the license terms of these independent
modules, and to copy and distribute the resulting executable under
terms of your choice, provided that you also meet, for each linked
independent module, the terms and conditions of the license of that
module.  An independent module is a module which is not derived from
or based on this library.  If you modify this library, you may extend
this exception to your version of the library, but you are not
obligated to do so.  If you do not wish to do so, delete this
exception statement from your version. */


package org.omg.CORBA;

import java.io.Serializable;

/**
 * Means that the object exists but does not support the operation that was
 * invoked on it.
 * 
 * In GNU Classpath, this exception may have the following Minor codes:
 * 
 * <table border="1">
 * <tr>
 * <th>Hex</th>
 * <th>Dec</th>
 * <th>Minor</th>
 * <th>Name</th>
 * <th>Case</th>
 * </tr>
 * <tr>
 * <td>47430000</td>
 * <td>1195573248 </td>
 * <td>0</td>
 * <td>Method</td>
 * <td> The remote side requested to invoke the method that is not available on
 * that target (client and server probably disagree in the object definition).
 * This code is set when the problem arises in the Classpath core; the idlj and
 * rmic may generate the user code that sets 0x0 or other value.</td>
 * </tr>
 * <tr>
 * <td>47430009</td>
 * <td>1195573257</td>
 * <td>9</td>
 * <td>Any</td>
 * <td> Attempt to extract from the Any value of the different type that was
 * stored into that Any. </td>
 * </tr>
 * <tr>
 * <td>4743000a</td>
 * <td>1195573258</td>
 * <td>10</td>
 * <td>Activation</td>
 * <td>Failed to activate the inactive object due any reason.</td>
 * </tr>
 * <tr>
 * <td>4743000b</td>
 * <td>1195573259</td>
 * <td>11</td>
 * <td>Policy</td>
 * <td> The policies, applying to ORB or POA prevent the requested operation.
 * </td>
 * </tr>
 * <tr>
 * <td>4743000c</td>
 * <td>1195573260</td>
 * <td>12</td>
 * <td>Socket</td>
 * <td> Socket related errors like failure to open socket on the expected port.</td>
 * </tr>
 * <tr>
 * <td>4743000e</td>
 * <td>1195573262</td>
 * <td>14</td>
 * <td>Enumeration</td>
 * <td> The passed value for enumeration is outside the valid range for that
 * enumeration. </td>
 * </tr>
 * <tr>
 * <td>4743000f</td>
 * <td>1195573263</td>
 * <td>15</td>
 * <td>PolicyType</td>
 * <td> The passed policy code is outside the valid range of the possible
 * policies for the given policy type. </td>
 * </tr>
 * </table>
 * 
 * @author Audrius Meskauskas (AudriusA@Bioinformatics.org)
 */
public final class BAD_OPERATION
  extends SystemException
  implements Serializable
{
  /**
   * Use serialVersionUID for interoperability.
   */
  private static final long serialVersionUID = 1654621651720499682L;

  /**
   * Creates a BAD_OPERATION with the default minor code of 0, completion state
   * COMPLETED_NO and the given explaining message.
   * 
<<<<<<< HEAD
   * @param reasom the explaining message.
=======
   * @param message the explaining message.
>>>>>>> f8383f28
   */
  public BAD_OPERATION(String message)
  {
    super(message, 0, CompletionStatus.COMPLETED_NO);
  }

  /**
   * Creates BAD_OPERATION with the default minor code of 0 and a completion
   * state COMPLETED_NO.
   */
  public BAD_OPERATION()
  {
    super("", 0, CompletionStatus.COMPLETED_NO);
  }

  /**
   * Creates a BAD_OPERATION exception with the specified minor code and
   * completion status.
   * 
   * @param minor additional error code.
   * @param completed the method completion status.
   */
  public BAD_OPERATION(int minor, CompletionStatus completed)
  {
    super("", minor, completed);
  }

  /**
   * Created BAD_OPERATION exception, providing full information.
   * 
   * @param reason explaining message.
   * @param minor additional error code (the "minor").
   * @param completed the method completion status.
   */
  public BAD_OPERATION(String reason, int minor, CompletionStatus completed)
  {
    super(reason, minor, completed);
  }
}<|MERGE_RESOLUTION|>--- conflicted
+++ resolved
@@ -127,11 +127,7 @@
    * Creates a BAD_OPERATION with the default minor code of 0, completion state
    * COMPLETED_NO and the given explaining message.
    * 
-<<<<<<< HEAD
-   * @param reasom the explaining message.
-=======
    * @param message the explaining message.
->>>>>>> f8383f28
    */
   public BAD_OPERATION(String message)
   {
