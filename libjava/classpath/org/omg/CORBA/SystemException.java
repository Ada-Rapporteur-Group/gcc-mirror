--- conflicted
+++ resolved
@@ -1,9 +1,5 @@
 /* SystemException.java --
-<<<<<<< HEAD
- Copyright (C) 2005 Free Software Foundation, Inc.
-=======
  Copyright (C) 2005, 2006 Free Software Foundation, Inc.
->>>>>>> f8383f28
 
  This file is part of GNU Classpath.
 
