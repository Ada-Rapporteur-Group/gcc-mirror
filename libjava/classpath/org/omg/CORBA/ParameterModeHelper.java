/* ParameterModeHelper.java --
   Copyright (C) 2005 Free Software Foundation, Inc.

This file is part of GNU Classpath.

GNU Classpath is free software; you can redistribute it and/or modify
it under the terms of the GNU General Public License as published by
the Free Software Foundation; either version 2, or (at your option)
any later version.

GNU Classpath is distributed in the hope that it will be useful, but
WITHOUT ANY WARRANTY; without even the implied warranty of
MERCHANTABILITY or FITNESS FOR A PARTICULAR PURPOSE.  See the GNU
General Public License for more details.

You should have received a copy of the GNU General Public License
along with GNU Classpath; see the file COPYING.  If not, write to the
Free Software Foundation, Inc., 51 Franklin Street, Fifth Floor, Boston, MA
02110-1301 USA.

Linking this library statically or dynamically with other modules is
making a combined work based on this library.  Thus, the terms and
conditions of the GNU General Public License cover the whole
combination.

As a special exception, the copyright holders of this library give you
permission to link this library with independent modules to produce an
executable, regardless of the license terms of these independent
modules, and to copy and distribute the resulting executable under
terms of your choice, provided that you also meet, for each linked
independent module, the terms and conditions of the license of that
module.  An independent module is a module which is not derived from
or based on this library.  If you modify this library, you may extend
this exception to your version of the library, but you are not
obligated to do so.  If you do not wish to do so, delete this
exception statement from your version. */


package org.omg.CORBA;

import gnu.CORBA.OrbRestricted;

import org.omg.CORBA.portable.InputStream;
import org.omg.CORBA.portable.OutputStream;

/**
 * A helper operations for a method parameter modes.
 * A method parameter can pass the value (PARAM_IN), be used as a placeholder
 * to return the value (PARAM_OUT) or both pass the data and be used as a
 * placeholder to return the changed value (PARAM_INOUT).
 *
 * @author Audrius Meskauskas, Lithuania (AudriusA@Bioinformatics.org)
 */
public abstract class ParameterModeHelper
{
  /**
   * Insert the parameter mode into the given Any.
   */
  public static void insert(Any any, ParameterMode that)
  {
    any.insert_Streamable(new ParameterModeHolder(that));
  }

  /**
   * Extract the parameter mode from the given Any.
   */
  public static ParameterMode extract(Any any)
  {
    return ((ParameterModeHolder) any.extract_Streamable()).value;
  }

  /**
   * Get the parameter mode typecode (enumeration, named "ParameterMode").
   * The typecode states that the enumeration can obtain one of
   * the following values: PARAM_IN ,PARAM_OUT ,PARAM_INOUT .
   */
  public static TypeCode type()
  {
        String[] members =
          new String[] { "PARAM_IN", "PARAM_OUT", "PARAM_INOUT" };

<<<<<<< HEAD
        typeCode =
          OrbRestricted.Singleton.create_enum_tc(id(), "ParameterMode", members);
      }
    return typeCode;
=======
        return
          OrbRestricted.Singleton.create_enum_tc(id(), "ParameterMode", members);
>>>>>>> f8383f28
  }

  /**
   * Get the parameter mode repository id.
   *
   * @return "IDL:omg.org/CORBA/ParameterMode:1.0", always.
   */
  public static String id()
  {
    return "IDL:omg.org/CORBA/ParameterMode:1.0";
  }

  /**
   * Read the enumeration value (as int) from the CDR intput stream.
   *
   * @param istream a stream to read from.
   */
  public static ParameterMode read(InputStream istream)
  {
    return ParameterMode.from_int(istream.read_long());
  }

  /**
   * Write the enumeration value (as int) to the CDR output stream.
   *
   * @param ostream a stream to write into.
   * @param value a value to write.
   */
  public static void write(OutputStream ostream, ParameterMode value)
  {
    ostream.write_long(value.value());
  }
}<|MERGE_RESOLUTION|>--- conflicted
+++ resolved
@@ -79,15 +79,8 @@
         String[] members =
           new String[] { "PARAM_IN", "PARAM_OUT", "PARAM_INOUT" };
 
-<<<<<<< HEAD
-        typeCode =
-          OrbRestricted.Singleton.create_enum_tc(id(), "ParameterMode", members);
-      }
-    return typeCode;
-=======
         return
           OrbRestricted.Singleton.create_enum_tc(id(), "ParameterMode", members);
->>>>>>> f8383f28
   }
 
   /**
