<<<<<<< HEAD
=======
New in release 0.99 (XXX XX, XXXX)

>>>>>>> 3082eeb7
New in release 0.98 (Feb 05, 2009)

* Native support for BigInteger is now provided using the GMP
library.  A new option, --enable/disable-gmp is provided, and
the option is enabled by default if GMP is found.
* Classpath now makes use of a new StringBuilder implementation
internally called CPStringBuilder.  In addition to being
unsynchronised, like StringBuilder, this also avoids copying the
array when toString or substring is called.  While StringBuffer/Builder
always retain their own array, which is only altered during resizing,
CPStringBuilder gives away its array when the result is generated
by toString()/substring() and starts afresh.  The default capacity of
CPStringBuilder can also be configured using the
gnu.classpath.cpstringbuilder.capacity property. (PR21869)
* gjdoc is now built as part of tools.zip.
* Import of the Java Activation Framework from ClasspathX to provide
javax.activation (part of 1.6).
* Preliminary version of java.util.Scanner (PR30436)
* Reduce cost of ThreadLocal(s) to improve Jython performance (PR33690)
* Updated to use CLDR 1.5.1 (PR35237)
* Many bug fixes including:
  - PR22851: zoneStrings in gnu/java/locale/LocaleInformation*
  - PR31895: setCurrency(Currency) does not actually change the currency.
  - PR32028: Make fails at gjdoc
  - PR34840: Mismatch between Sun and Classpath's java.lang.Appendable
  - PR35487: gcj causes ConcurrentModificationException during tomcat5
  - PR35690: javax.tools.FileObject.toUri is in wrong case
  - PR36085: java.util.regex escape-sequence handling 
  - PR36147: Apache Tomcat fails to read descriptors using GNU XML
  - PR36219: gnu.xml.transform.SortKey isn't subclass
  - PR36220: NPEs in gnu.xml.transform.* clone methods 
  - PR36221: DomDOMException running SPEC jvm 2008 xml.transform
  - PR36477: OOME in CPStringBuilder when running Eclipse
  - PR36522: Policy file is not read at all
  - PR36636: gjar -u doesn't work
  - PR36637: --without-fastjar doesn't wor
  - PR36677: Omission bug in JDWP VirtualMachineCommandSet 
  - PR38417: gnu.java.security.util.PRNG produces easily predictable values
  - PR38473: Segmentation fault in retrieving font outline decomposition 
  - PR38861: Support XULRunner 1.9.1.
  - PR38912: XMLParser not interning element names 

Runtime interface changes:

  * VMSecureRandom has moved to gnu.java.security.jce.prng.VMSecureRandom
  as part of the fix for PR38417.
  * gnu.java.lang.VMCPStringBuilder has been added and should be added to
  avoid the inefficency of reflection when creating non-copied String objects.

Bug fixes in release 0.97.2 (Jun 06, 2007)

* Include headers in the release tarball.
* Allow the building of tools to be optional.
* Only check for a Java compiler when required.
* Allow VMOperatingSystemMXBeanImpl to compile on Solaris.
* Documentation typo fixes
* Fix memory leak in native/jni/classpath/jcl.c
* Web page updates (PR classpath/22883)
* Fixes to pass the JSR166 TCK
* Use awk to construct the classlist on building
* Fix deadlock in Logger (PR classpath/35974)
* Fix regression in java.lang.String (PR classpath/35482)
* Allow Classpath tools to handle @file options.
* Allow parseInt to handle a + prefix correctly.
* Remove use of 1.5 language constructs in the VM layer.

Bug fixes in release 0.97.1 (Mar 11, 2007)

* Include documentation for JSR166 (java.util.concurrent)
* Fix STaX API compatability.
* Include the tools properties file in the release tarball.

New in release 0.97 (Feb 22, 2007)

Build changes:

* A copy of javah (to produce C header files from Java source code)
is now required to generate the files in include.
* The javac check has been changed so that it attempts to find ecj,
javac and gcj (in that order).  You may override this by using
JAVAC=<preferred javac>

Runtime interface changes:

* Removed VMFloat.floatToIntBits amd VMDouble.doubleToLongBits.
* Added new getParameterAnnotations() methods in Constructor and Method.

New in release 0.96.1 (Oct 16, 2007)

* Small compile, configure and build fixes.

New in release 0.96 (Oct 15, 2007)

* New experimental GStreamer javax.sound peer (see README.gstreamer)
* The JNI interface has been updated to 1.6
* Better support for the OpenJDK javac compiler
* Support for using javah via tools.zip and com.sun.tools.javah.Main
* Much improved Escher AWT peers
* Many bug fixes including improvements to AWT and Swing support

Runtime interface changes:

* Add VMFloat.toString(float) and VMFloat.parseFloat(String). Default
  implementations are the same as previous behavior.
* Add new default implementations of VMMemoryMXBean.getHeapUsage()
  and VMMemoryMXBean.getNonHeapUsage() via iteration over the memory
  pools of the appropriate type.

New in release 0.95 (Apr 23, 2007)

* Full merge of 1.5 generics work.
* Added 1.6 java.util.ServiceLoader support.
* The ASM library is now included.  A separate copy is no longer
  needed.  gjavah works out of the box now.
* The setReadTimeout and getReadTimeout methods have been added to
  java.net.URLConnection.  They are now fully implemented for http URLs.
* The java.lang.management implementation now includes the new features
  added in 1.6
* java.util.TimeZone now reads time zone information from the system
  zoneinfo files (see also runtime interface changes below).
* The collection classes have been updated to support all the 1.6
  additions.
* java.util.spi 1.6 package has been added and is used in java.text.
* Bootstrappable with OpenJDK javac compiler
  (use configure --with-javac).
* Large speedups (and locking behaviour updated) in Graphics2D cairo
  and freetype support.
* Better detection of browser plugin mechanism for mozilla, iceweasel,
  firefox on various platforms.
* Inclusion of generic javadoc classes in tools.zip to support more
  javadoc processing tools.
* Added documentation for command lines options for the included GNU
  Classpath Tools gjar, gjavah, gnative2ascii, gorbd, grmid,
  grmiregistry, gserialver and gtnameserv.

Runtime interface changes:

* gnu.java.lang.management.VMThreadMXBeanImpl has gained three new
  optional native methods to allow the 1.6 version of the threading
  bean to be supported.  One (getMonitorInfo) fills in information
  about object monitor locks held by a thread and is only required
  if the monitoring of object monitor locks is supported by the VM.
  The other two (findDeadlockedThreads and getLockInfo) are related
  to ownable synchronizers (part of the java.util.concurrent suite)
  and only required if monitoring of locks relating to these is
  supported by the VM.
* java.util.VMTimeZone and java.util.TimeZone have been refactored
  to simplify the reference implementation.  VMTimeZone.readtzFile()
  and VMTimeZone.skipFully() have been removed, and a new method
  VMTimeZone.readSysconfigClockFile() has been introduced.
* VMs need to set the system property "gnu.java.util.zoneinfo.dir"
  to point to the directory where zoneinfo files live.  In libgcj
  this is set to the value of the TZDATA environment variable, or
  "/usr/share/zoneinfo" if this is not set.
* VMFile has been extended to support new 1.6 methods (canExecute,
  setReadable, setWritable, setExecutable).

New in release 0.93 (Dec 8, 2006)

* CORBA objects that exist on the same virtual machine and only are connected
  to another ORB are now accessed directly and no longer via network. It is
  the same feature that RMI implementation provides. These faster calls should
  be completely transparent, as the parameters are cloned, where required. 
  Currently the direct calls are only possible for the non-deprecated objects
  that are connected to the ORB via POA.
* The 'javah' tool has been added.  It requires the ASM library
  (see asm.objectweb.org); it can be enabled with the --with-asm
  option to configure
* Added the rmi and corbaname URL context factories for JNDI.
* Fixes in the JNDI InitialContext now allows to plug-in user implementation.
* Removed currentClassLoader method from
  vm/reference/java/io/ObjectInputStream.java.
* Added firstNonNullClassLoader method to
  vm/reference/gnu/classpath/VMStackWalker.java. VMs are encouraged to
  provide a more efficient implementation.
* Added aton method to vm/reference/java/net/VMInetAddress.java.
* NetworkInterface has been implemented for systems that provide the
  `getifaddrs' function.
* java.nio.channels.Selector implementations have been added that use
  the kqueue notification mechanism on Mac OS X and *BSD, and that use
  the epoll notification mechanism on Linux 2.6.
* java.nio has been refactored to support more non-blocking operations
  natively. Blocking IO classes have been refactored to call
  non-blocking classes. Non-blocking accepts, connects, and
  scatter-gather IO should now be better supported.
* HTML support for Swing has been greatly enhanced.

Runtime interface changes:

* java.net.VMNetworkInterface and java.net.NetworkInterface have been
  updated to keep native-modified state in the former, and to simplify
  the native code in our reference implementation.
* gnu.java.nio.VMChannel has been expanded to better support native
  non-blocking IO. Most native state data (such as file descriptor
  integers) has been abstracted away into private state in the runtime
  interface.
* gnu.java.nio.VMPipe has been similarly changed.
* gnu.java.net.VMPlainSocketImpl has been changed to remove some
  functionality now provided by VMChannel; datagram socket-specific
  methods have also been moved here, deprecating VMPlainDatagramSocketImpl.
* gnu.java.net.VMPlainDatagramSocketImpl removed.

New in release 0.92 (Aug 9, 2006)

* GConf is used as a backend for java.util.prefs. GNU Classpath 
  thanks to Mario Torre for this contribution!
* libjawtgnu.so has been renamed libjawt.so for binary compatibility.
  libjawt.so should be installed in a VM-specific directory rather
  than directly in /usr/lib.  Proprietary VMs put their libjawt.so
  implementations in VM-specific directories but search /usr/lib first.
  If GNU Classpath's libjawt.so is installed in /usr/lib it will create
  problems for people who use a proprietary VM to run AWT Native
  Interface applications.
* The GdkGraphics2D backend has been made the default.  There is no
  longer an explicit dependency on Cairo, the --enable-gtk-cairo
  configure option is gone, and GTK 2.8 or higher is now required to
  build the GTK peers.
* A Mozilla plugin, 'gcjwebplugin', is now included.  It introduces a
  dependency on the Mozilla plugin support headers and libraries.
* New java implementations of png and gif imageio readers and writers.
* A tools.texinfo document has been created and now includes
  documentation about:
  * appletviewer
  * gcjwebplugin
  * jarsigner
  * keytool
* Several new tools are now included:
  * appletviewer
  * jar
  * native2ascii
  * serialver
  * keytool
  * jarsigner
  A new configure option --enable-tool-wrappers causes wrapper
  binaries to be built for VMs that support the JNI Invocation API.
* We've imported the JSR 166 (concurrency) reference implementation.
* javax.sound.midi providers have been added to read and
  write standard MIDI files.
* A javax.sound.sampled .au and .wav file readers have been added.
* New Java Virtual Machine Tool Interface header, jvmti.h. 
* AWT peers for X Windows based on Escher (a pure java X protocol
  implementation) have been added. So far it supports AWT 1.1 style
  Graphics, image loading via ImageIO (PNG, GIF and BMP images in this
  release), top level components as well as mouse and keyboard input.
  It is capable of running many Swing applications. Graphics2D and
  AWT widgets are not yet supported with this peer set.
* GConf based util.peers backend (see the --enable-gconf-peer and
  --enable-default-preferences-peer configure options).
* Support for batch importing trusted certificates for use with ssl
  connections (see script/import-cacerts.sh).
* NIO scatter-gather channel support.

Runtime interface changes:

* A new class, VMURLConnection, is used to implement
  URLConnection.guessContentTypeFromStream.  The reference
  implementation uses libmagic (and falls back to doing nothing if
  libmagic is not available).
* The method gnu.java.io.PlatformHelper.toCanonicalForm() has been
  replaced with a JNI implementation of VMFile.toCanonicalForm() for
  GNU/Posix systems.
* A new class, VMRuntimeMXBeanImpl, is used to implement
  the low-level support of the runtime management bean.
  VMs should use it to supply the input arguments and start
  time of the VM.  In addition, one of sun.boot.class.path
  or java.boot.class.path should be defined by the VM to
  support the optional boot class path access functionality.
* The Unsafe class was moved back to the place expected by the JSR 166
  reference implementation.  We've also added a couple other new VM
  classes to support the JSR 166 code -- sun.reflect.Reflection and
  sun.reflect.misc.ReflectUtil.
* Another new class, VMClassLoadingMXBeanImpl, is used to implement
  the low-level support of the class loading management bean.
  VMs need to supply it with information about how many classes
  are currently loaded, how many have been unloaded and whether
  verbose class loading output is on or off.  Provision should also
  be made for the latter to be toggled at runtime.
* VMThreadMXBeanImpl is used to implement the low-level support
  of the thread management bean.  Providing this interface requires
  providing a fair amount of information about threads, including
  optional time and contention monitoring, and instances of the
  new ThreadInfo class in java.lang.management.  getState() has also
  been added to the VMThread interface; this is required by the bean
  as well as java.lang.Thread.
* VMMemoryMXBeanImpl is used to implement the low-level support
  of the memory management bean.  Providing this interface requires
  providing information about the levels of heap and non-heap memory,
  and the number of objects eligible for garbage collection.
* VMCompilationMXBeanImpl is used to allow for optional compilation
  time support for Just-In-Time compilers.
* VMMemoryPoolMXBeanImpl is used to implement the low-level support
  of the memory pool beans.  Providing this interface requires
  providing memory usage statistics for each supported bean.
* VMManagementFactory provides the names of the memory pools,
  memory managers and garbage collectors maintained by the virtual
  machine.  These are used to create the beans by the ManagementFactory.
* VMMemoryManagerMXBeanImpl and VMGarbageCollectorMXBeanImpl provide
  low-level support for memory managers (including the specific subclass
  of garbage collecting memory managers).  The interfaces for these
  require no more than enumerating the number of collections and the
  time spent (for garbage collectors) and a relationship to the memory
  pools (for all), along with a validity check.

New in release 0.91 (May 15, 2006)

* Experimental activation (java.rmi.activation) support, including RMI
  activation daemon and persistent naming service tools.
* Experimental printing support: The API implementation of the javax.print 
  packages has been finished and work on the printing provider implementation
  started. Currently supported features from the Java Print Service API are 
  print service discovery (CUPS registered printers), single document print 
  jobs and support for client-formatted print data. An example application
  (see: examples/gnu/classpath/examples/print/Demo) has been added to show 
  the API usage for service discovery and printing of files.
* The GTKToolkit now gives access to the both the system clipboard and
  system selection.
* Custom mouse cursor support has been added to the gtk+ peers. And cursors
  can now also be set on light-weight components.
* Free Swing improvements: Support for OceanTheme has been mostly completed
  and turned on as default Metal theme. X11-style Copy and Paste behavior in
  text components with the middle mouse button. Support cursor changes on
  various components when resizing. Support for Look and Feel window
  decorations has been added.
* Updated locale data information to CLDR 1.3.
* Various bugs in Classpath's SecureRandom implementations have been
  fixed; that class now respects the "securerandom.source" security
  property and the "java.security.egd" system property.
* Support for assistive technologies has been added to AWT and Swing.

Runtime interface changes:

* A new class, VMArray, is now available which separates the native
  array creation method from java.lang.reflect.Array.  
* A new class, gnu.classpath.Unsafe, is provided for handling the
  new low-level operations required by java.util.concurrent.
* The reference implementations of Method, Constructor, and Field
  now have a new native getModifiersInternal() method.  The public
  getModifiers() method in each case has been rewritten in terms of
  this method.
* The reference implementation of VMThread has been updated to handle
  the new Thread.UncaughtExceptionHandler support.
* A new class, java.security.VMSecureRandom, is now available that is
  used to generate random numbers for seeding cryptographically-secure
  pseudo-random number generators.
* VMClass and the reference implementations of Method, Constructor and Field
  now include a number of 1.5 methods imported from the generics branch.
  These are all optional (in the sense that the methods associated with them
  merely fail on use if the VM doesn't provide them, rather than the
  VM failing altogether), but VMs should aim to support them where possible.
* The implementation of java.lang.instrument has been merged to the main
  branch from the generics branch.
* The VM interfaces of the main branch and the generics branch are now
  consistent with one another.  As a result, the main branch includes an
  additional environ() function in VMSystem and an additional argument has
  been added to nativeSpawn() in VMProcess.
* Annotation support is now available in the main branch, if the VM supports
  it. The VM should implement VMClass.getDeclaredAnnotations,
  Constructor.getAnnotation, Constructor.getDeclaredAnnotations,
  Field.getAnnotation, Field.getDeclaredAnnotations, Method.getAnnotation and
  Method.getDeclaredAnnotations.
* java.lang.Package now has a new constructor that takes the defining
  ClassLoader as an extra argument. If you use a custom version of
  VMClassLoader, please switch it to use this constructor.
* The reference implementation of VMClassLoader.getBootPackages() now
  reads the META-INF/INDEX.LIST resource using the java.boot.class.path
  system property.

New in release 0.90 (March 6, 2006)

* Free Swing improvements: JTable columns are rearrangeable and
  resizeable with mouse. Painting and scrolling are now much
  faster. Plain text components now support highlighting and
  copy+paste to the system clipboard. Support for styled text has been
  improved, including some very basic HTML support. JFileChooser is
  now usable. Global event dispatching has been implemented. Memory
  consumption of Swing components has been reduced. Lots of general
  bugfixes. Added new system property to turn off Graphics2D use in
  Swing, even if Graphics2D is available: gnu.javax.swing.noGraphics2D

* AWT. Improved support for mixing "lightweight" and "heavyweight"
  Components in Containers. Better support for dynamically updated
  menus. Better 1.0 event model support for Scrollbars. Better class
  documentation of gtk+ awt peers.

* GNU Crypto and Jessie have been merged into GNU Classpath; this
  provides Classpath with a wide array of cryptographic algorithms
  (ciphers, message digests, etc.) and implementations of SSL version
  3 and TLS version 1. These roughly complement the public
  `java.security.' `javax.crypto,' and `javax.net.ssl' packages, and
  are service providers implementing the underlying algorithms.
 
* Updated HTTP and FTP URLConnection protocol handlers. HTTPS support
  out of the box.

* Unicode 4.0.0 is supported. Character now includes support for using
  ether a char or an int to identify code points.

* More correct handling of Object methods and serialization support
  for Proxy and abstract classes.

* The new folder tools includes GIOP and RMI stub and tie source code
  generators, IOR parser and both transient and persistent GIOP naming
  services.

* Added experimental support for dynamic creation of the RMI stubs
  using proxy classes. The rmic compiler is no longer required (unless
  for research and specific stubs).

* XML validaton support for RELAX NG and W3C XML schema namespace
  URIs. RELAX NG pluggable XML schema datatype library API and an
  implementation for XML Schema Datatypes
  (http://www.w3.org/TR/xmlschema-2/).

* Updated StAX implementaton to be compatible with final JSWDP 2.0.

* The default back end for java.util.prefs has been changed.  The new
  default is capable of saving and restoring preferences to and from
  the file system.

* javax.imageio.plugins.bmp implementation.

* Added --enable-collections configure option which builds
  "collections.jar", a 1.1 VM compatibility jar.

* gnu.regexp updated from GNU/Posix syntax to support util.regex
  syntax including various Unicode blocks, categories and properties.

Runtime interface changes:

* A new class, VMMath, is now available which separates the native
  mathematical functions from java.lang.Math.  The previous fdlibm
  implementation now forms the reference material for this class.

* Updated VMObjectInputStream class to return Thread context class
  loader if no other class loader is found.

* Updated documentation on InstrumentationImpl in vmintegration guide.

New in release 0.20 (Jan 13, 2006)

* New StAX pull parser and SAX-over-StAX driver. Lots of DOM, SAX/StAX,
  XPath and XSLT improvements.  Support for XInclude and XML Base added.
  Conformance is now regularly tested against various test-suites at
  http://builder.classpath.org/xml/ See also doc/README.jaxp.

* Full beans XMLEncoder implementation.

* javax.sound.sampled implementation.

* javax.print.attribute and javax.print.event implementated.

* Lots of new datatransfer, print swing and swing.text work and optimization.

* Additional 1.5 support. Including new (separate) generic branch release.

* SecurityManager cleanups and start of review of all Permission checks
  (includes adding lots of new checks to the Mauve test-suite).

* Buildable on cygwin.

* Fully buildable as "in-workspace" library-plus-vm inside (native) Eclipse
  see http://developer.classpath.org/mediation/ClasspathHackingWithEclipse

* Full example that shows a real world CORBA and Free Swing implementation.
  See examples/gnu/classpath/examples/CORBA/swing/README.html

* A list of bug fixes can be found at:
http://gcc.gnu.org/bugzilla/buglist.cgi?product=classpath&target_milestone=0.20

Runtime interface changes:

* New method VMStackWalker.getClassLoader() was added to avoid an infinite
  loop between getCallingClassLoader() and Class.getClassLoader().

* The included fdlibm implementation has seen several cleanups to handle
  new architectures and namespacing issues (in particular for ppc, darwin
  and non-C99 compilers). Please double check any arithmetic test against
  new platforms/runtimes.

* The gnu.java.net.Plain[Datagram]Socket implementations have been
  turned into VM reference classes with JNI/Posix implementations.

New in release 0.19 (Nov 2, 2005)

* The Swing RepaintManager has been reworked for more efficient painting,
  especially for large GUIs.

* The Swing layout manager OverlayLayout has been implemented, the BoxLayout
  has been rewritten to make use of the SizeRequirements utility class and
  caching for more efficient layout.

* Improved accessibility support for Swing.

* The java.net.HttpURLConnection implementation no longer buffers the
  entire response body in memory.  This means that response bodies
  larger than available memory can now be handled.

* The Andrew Watson, Vice President and Technical Director of the Object
  Management Group, has officially assigned us 20 bit Vendor Minor Code Id: 
  0x47430 ("GC") that will mark remote Classpath - specific system exceptions.
  Obtaining the VMCID means that GNU Classpath now is a recogniseable type of
  node in a highly interoperable CORBA world. 

* Classpath now includes the first working draft to support the RMI over
  IIOP protocol. The current implementation is capable for remote invocations,
  transferring various Serializables and Externalizables via RMI-IIOP protocol.
  It can flatten graphs and, at least for the simple cases, is interoperable
  with Sun's jdk 1.5.

* Qt4 configury switches for OS-X. Additional to the --enable-qt-peer, OS-X
  users with a Qt4 installation can build the qt-peers with the argument
  --with-qt4dir=<Qt4-installation-dir>.

* Significant progress has been made in the implementation of the 
  javax.swing.plaf.metal.* package, with most UI delegates in a working state
  now.  Please test this with your own applications and provide feedback that 
  will help us to improve this package.

* The GUI demo (gnu.classpath.examples.swing.Demo) has been extended to 
  highlight various features in our free-swing implementation. And includes
  a look and feel switcher (Metal default, Ocean or GNU).

Runtime interface changes:

* Changed implementation of VMClassLoader.getPackage(s) : new method
  VMClassLoader.getBootPackages should be implemented by the vm, and sould
  return a string array of boot package names ("java.lang", "java.net", ...).
  Feedback from vm implementors for usability and relevance of the
  getBootPackages method would be greatly appreciated.
  
New in release 0.18 (Sep 6, 2005)

* GNU JAWT implementation, the AWT Native Interface, which allows direct
  access to native screen resources from within a Canvas's paint method.
  GNU Classpath Examples comes with a Demo, see examples/README.
* awt.datatransfer updated to 1.5 with supports for FlavorEvents.
  The gtk+ awt peers now allow copy/paste of text, images, uris/files
  and serialized objects with other applications and tracking
  clipboard change events with gtk+ 2.6 (for gtk+ 2.4 only text and
  serialized objects are supported). A GNU Classpath Examples
  datatransfer Demo was added to show the new functionality.
* org.omg.PortableInterceptor and related functionality in other packages
  is now implemented:
    - The sever and client interceptors work as required since 1.4.
    - The IOR interceptor works as needed for 1.5. 
* The org.omg.DynamicAny package is completed and passes the prepared tests.
* The Portable Object Adapter should now support the output of the
  recent IDL to java compilers. These compilers now generate servants and 
  not CORBA objects as before, making the output depended on the existing 
  POA implementation. Completing POA means that such code can already be 
  tried to run on Classpath. Our POA is tested for the following usager
  scenarios:
    - POA converts servant to the CORBA object.
    - Servant provides to the CORBA object.
    - POA activates new CORBA object with the given Object Id (byte array) 
      that is later accessible for the servant.
    - During the first call, the ServantActivator provides servant for this 
      and all subsequent calls on the current object.
    - During each call, the ServantLocator provides servant for this call
      only.
    - ServantLocator or ServantActivator forwards call to another server.
    - POA has a single servant, responsible for all objects.
    - POA has a default servant, but some objects are explicitly connected 
      to they specific servants.
  The POA is verified using tests from the former cost.omg.org.      
* The javax.swing.plaf.multi.* package is now implemented.
* Editing and several key actions for JTree and JTable were implemented.
* Lots of icons and look and feel improvements for Free Swing basic and
  metal themes were added.  Try running the GNU Classpath Swing Demo in
  examples (gnu.classpath.examples.swing.Demo) with:
  -Dswing.defaultlaf=javax.swing.plaf.basic.BasicLookAndFeel
  -Dswing.defaultlaf=javax.swing.plaf.metal.MetalLookAndFeel
* Start of styled text capabilites for java.swing.text.
* NIO FileChannel.map implementation, fast bulk put implementation for
  DirectByteBuffer (speeds up this method 10x).
* Split gtk+ awt peers event handling in two threads and improve gdk lock
  handling (solves several AWT lock ups).
* Speed up awt Image loading.
* Updated TimeZone data against Olson tzdata2005l.
* Make zip and jar UTF-8 "clean".
* "native" code  builds and compiles (warning free) on Darwin and Solaris.

Runtime interface changes:

* All native resource "pointers" in the VM interface classes are now exposed
  as gnu.classpath.Pointer objects. This might impact runtimes that
  optimize and support java.nio.DirectByteBuffers. Creating these classes
  and accessing the contents as void * pointers for the native reference JNI
  implementation is done through the JCL_NewRawDataObject and JCL_GetRawData
  functions.
* Simplified the Class/VMClass interface.
* Removed loadedClasses map from ClassLoader. It's now the VMs responsibility
  to manage the list of defined and loaded classes for each class loader.
* Moved native methods from java.lang.reflect.Proxy to VMProxy.
* Added hook to VMClassLoader to allow VM to do class caching.

New Untested/Disabled Features:

  The following new features are included, but not ready for production
  yet. They are explicitly disabled and not supported. But if you want
  to help with the development of these new features we are interested
  in feedback. You will have to explicitly enable them to try them out
  (and they will most likely contain bugs). If you are interested in any
  of these then please join the mailing-list and follow development in
  CVS.

* QT4 AWT peers, enable by giving configure --enable-qt-peer.
* JDWP framework, enable by deleting the jdwp references from
  lib/standard.omit and vm/reference/standard.omit. No default
  implementation is provided. Work is being done on gcj/gij integration.
* StAX java.xml.stream, enable by deleting the gnu.xml.stream and
  java.xml.stream references in lib/standard.omit.

New in release 0.17 (Jul 15, 2005)

* gnu.xml fix for nodes created outside a namespace context.
* Add support for output indenting and cdata-section-elements output
  instruction in xml.transform.
* xml.xpath corrections for cases where elements/attributes might have
  been created in non-namespace-aware mode. Corrections to handling of
  XSL variables and minor conformance updates.
* DefaultMutableTreeNode preorder, postorder, depthFirst and breadthFirst
  traversal enumerations implemented.
* JInternalFrame colors and titlebar draw properly.
* JTree is working up to par (icons, selection and keyboard traversal).
* JMenus were made more compatible in visual and programmatic behavior.
* JTable changeSelection and multiple selections implemented.
* JButton and JToggleButton change states work properly now.
* JFileChooser fixes.
* revalidate and repaint fixes which make Free Swing much more responsive.
* Correctly handle system call interrupts and timeouts in native nio
  and net functions.
* MetalIconFactory implemented.
* Handle image loading errors correctly for gdkpixbuf and MediaTracker.
* Added Tree World to GNU Classpath examples Free Swing demo.
* FileChannel.lock() and FileChannel.force() implemented.
* java.util.logging.FileHandler now rotates files.
* Better handle GDK lock. Properly prefix gtkpeer native functions (cp_gtk).
* Corba bug fixes and documentation updates.
* Updated gcj build infrastructure.
* Documentation fixes all over the place.
  See http://developer.classpath.org/doc/
* VM Integration Guide updates with a full section on VM/Classpath hooks.

New in release 0.16 (Jun 30, 2005)

* Better GTK scrollbar peer implementation when using GTK >= 2.6.
* GdkGraphics2D has been updated to use Cairo 0.5.x APIs.
* BufferedImage and GtkImage rewrites. All image drawing operations
  should now work correctly (flipping requires gtk+ >= 2.6)
* Future Graphics2D, Image and Text work is documented at:
  http://developer.classpath.org/mediation/ClasspathGraphicsImagesText
* Free Swing Top-Level Compatibility. JFrame, JDialog, JApplet,
  JInternalFrame, and JWindow are now 1.5 compatible in the sense that you
  can call add() and setLayout() directly on them, which will have the same
  effect as calling getContentPane().add() and getContentPane().setLayout().
* The JTree interface has been completed. JTrees now recognizes mouse clicks
  and selections work, but the visual implementation is not yet complete.
  Work on expansion and collapsing of the tree nodes is being implemented.
* BoxLayout works properly now.
* Fixed GrayFilter to actually work.
* Metal SplitPane implemented.
* Lots of free swing text and editor stuff work now.

* When gtk+ 2.6 or higher is installed the default log handler will produce
  stack traces whenever a WARNING, CRITICAL or ERROR message is produced.

* The CORBA implementation is now a working prototype that should support
  features up till 1.3 inclusive. 
  We would invite groups writing CORBA dependent applications to
  try Classpath implementation, reporting any possible bugs.

  The CORBA prototype is interoperable with Sun's implementation v 1.4,
  transferring object references, primitive types, narrow and wide 
  strings, arrays, structures, trees, abstract interfaces and 
  value types (feature of CORBA 2.3) between these two platforms. 
  The remote exceptions are transferred and handled correctly.
  The stringified object references (IORs) from various sources are
  parsed as required. 
  The transient (for current session) and permanent (till jre restart)
  redirections work. 
  Both Little and Big Endian encoded messages are accepted. 
  The implementation is verified using tests from the former cost.omg.org.
  The current release includes working examples (see the examples directory),
  demonstrating the client-server communication, using either CORBA Request
  or IDL-based  stub (usually generated by a IDL to java compiler).
  These examples also show how to use the Classpath CORBA naming service.
  The IDL to java compiler is not yet written, but as our library must be 
  compatible, it naturally accepts the output of other idlj implementations.

* New --with-vm-classes configure option, and new 'build' setting
  for --with-glibj. (Only for integrators.)

Runtime interface changes:

* Start of a generic JDWP framework in gnu/classpath/jdwp.
  This is unfinished, but feedback (at classpath@gnu.org) from runtime
  hackers is greatly appreciated. Although most of the work is currently
  being done around gcj/gij we want this framework to be as VM neutral as
  possible. Early design is described in:
  http://gcc.gnu.org/ml/java/2005-05/msg00260.html
* Native method VMClass.getModifiers() now takes an additional
  boolean parameter.
* Deprecated native method VMClassLoader.defineClass(ClassLoader,
  String, byte[], int, int) has been replaced by
  VMClassLoader.defineClass(ClassLoader, String, byte[], int, int,
  ProtectionDomain)
* VMClassLoader.loadClass(String name, boolean resolve) is now native,
  replacing the former version which just returned null.
* Deprecated native method VMClassLoader.getPrimitiveClass(String) has
  been replaced by new native method VMClassLoader.getPrimitiveClass(char).
* Previously empty implementations of methods VMThread.countStackFrames(),
  VMThrowable.fillInStackTrace(), and VMThrowable.getStackTrace() have
  been removed; these methods are now native methods.
* Fields "exceptionTypes" and "parameterTypes" have been removed from
  Contructor.java and getExceptionTypes() and getParameterTypes() are
  now native methods.

New in release 0.15 (Apr 29, 2005)

* The old character encoding framework (gnu.java.io.EncodingManager)
has been replaced by a system based completely on nio.charset
providers. Many converters have been added, both the io, lang and nio
frameworks now use the same set of converters and the whole character
stream framework (Readers and Writers) have been optimized. For some
workloads this leads to 2x till 20x speedups.

The default charsets supported are:

  Cp424, Cp437, Cp737, Cp775, Cp850, Cp852, Cp855, Cp857, Cp860, Cp861,
  Cp862, Cp863, Cp864, Cp865, Cp866, Cp869, Cp874, ISO_8859_1, ISO_8859_13,
  ISO_8859_15, ISO_8859_2, ISO_8859_3, ISO_8859_4, ISO_8859_5, ISO_8859_6,
  ISO_8859_7, ISO_8859_8, ISO_8859_9, KOI_8, MS874, MacCentralEurope,
  MacCroatian, MacCyrillic, MacDingbat, MacGreek, MacIceland, MacRoman,
  MacRomania, MacSymbol, MacThai, MacTurkish, US_ASCII, UTF_16, UTF_16BE,
  UTF_16Decoder, UTF_16Encoder, UTF_16LE, UTF_8, UnicodeLittle, Windows1250,
  Windows1251, Windows1252, Windows1253, Windows1254, Windows1255,
  Windows1256, Windows1257, Windows1258.

Many more encoding are supported through the new IconvProvider
depending on the platform iconv support. GNU libiconv is recommended.
The IconvProvider is currently not enabled by default. To enable it
define the system property gnu.classpath.nio.charset.provider.iconv=true.
Some runtimes might choose to enable this by default by setting it
through VMSystemProperties. We would like to get feedback on whether
enabling or disabling the IconvProvider by default results in the
highest speedups.

* Free swing metal and pluggable look and feels have been improved.
The GNU Classpath free swing example can now be run with different
"skins" by setting the system property swing.defaultlaf to the GNU,
Basic or Metal look and feel.

* Some of the org.omg.CORBA classes and packages have now been
implemented. The Savannah bug tracker contains additional tasks for
which we are seeking help.

* Fixed compatibility problems in the java.beans which affected
Eclipse's Visual Editor Project.

* New completely lock free (Inheritable)ThreadLocal implementation.

* javax.swing.text.rtf framework added which can handle simple (plain)
text tokens.

* Support for parsing html files into Level 2 Document Object Model
(org.w3c.dom.html2 and javax.swing.text.html.parser). And a start of
javax.swing.text.html framework added.

Runtime interface changes:

* jni.h changed to better support compiling runtimes implementing jni;
  see VM integration guide for details.
* New --enable-default-toolkit option to configure can be used to set
  the fully qualified class name of the default AWT toolkit to use.
  If not given, the old default of gnu.java.awt.peerk.gtk.GtkToolkit
  is used.
* New --disable-core-jni option can be used to disable building the
  "core" JNI libraries.  This is primarily useful if your VM can use the
  Gtk peers but not the core JNI libraries.
* New system property "gnu.classpath.boot.library.path" can be specified
  to define the location of the JNI libraries. It is by all means meant
  ONLY for VM implementors and GNU Classpath hackers. See the hacking
  guide for more information.
* The helper methods currentLoader() and allocateObject() for
  java.io.ObjectInputStream have been moved to a VMObjectInputStream class.
  Reference implementations are provided.
* java.net.InetAddress now uses VMInetAddress for runtime/platform
  specific methods getLocalHostname(), getHostByAddr() and
  getHostByName(). java.net.NetworkInterface now uses VMNetworkInterface
  for runtime/platform specific getInterfaces() support. Default
  (Posix/GNU JNI) implementations are provided.
* VMClass has a new method getModifiers(Class, boolean) which can be
  used to get the real modifiers for an inner class or the ones
  specified by the InnerClasses attribute.
* All (possible) runtime specific methods of Object and Double are now
  in VMObject and VMDouble. Where possible generic reference
  implementations are provided.
* The reference implementation of VMClassLoader now handles zip files
  on the boot loader class path in getResources().

Other changes:

New in release 0.14 (Feb 25, 2005)

* Character encoders and decoders have been added for:
  iso-8859-6 (arabic), iso-8859-7 (greek), iso-8859-8 (hebrew),
  iso-8859-9 (latin-5), iso-8859-13, iso-8859-15 (latin-9), cp1047 (ebcdic),
  ebcdic-xml-us,ascii, windows-1250, windows-1252, UTF-16BE (Big Endian),
  UTF-16LE (Little Endian), UTF-32BE (Big Endian), UTF-32LE (Little Endian).
* Full documentation for all classes can be generated (again) by using
  the --with-gjdoc configure option.
* javax.awt.imageio support through gdkpixbuf.

Runtime interface changes:

* VMSecurityManager has been replaced by gnu.classpath.VMStackWalker.
  currentClassLoader() is no longer needed, and there are also two new
  methods with non-native implementations. VM implementors are encouraged
  to provide more efficient versions.
* VMRuntime.nativeLoad() now takes an additional ClassLoader parameter.

New in release 0.13 (Jan 6, 2005)

* The http url protocol handler has been replaced with a full HTTP/1.1
  version from GNU inetlib.
* A new ftp url protocol handler has been added also from GNU inetlib.
* java.beans has been updated to 1.4 including support for XMLEncoder
  and XMLDecoder.
* The java.util.Locale support is now based on the Common Locale Data
  Repository (CLDR) Project (see http://www.unicode.org/cldr/).
  GNU Classpath provides support for more than 250 locales now.
  This new support is experimental and the GNU Classpath hackers are
  working together with runtime developers and the unicode consortium
  to improve them in the future.
  If your runtime misdetects your locale or if the default locale gives
  problems please try running with -Duser.language=en and -Duser.region=US
  to fall back on a known good locale.
* Added implementations of javax.xml (JAXP 1.3), org.xml.sax (SAX2) and
  org.w3c.dom (DOM Level 3) interfaces. It is possible to switch between
  different implementations AElfred2, GNU DOM, GNU XSL, libxmlj SAX,
  libxmlj DOM and libxmlj XSL by setting different system properties.
  Also provided is a preliminary XPath 1.0 implementation.
  The libxmlj versions are build around libxml2 and libxslt and have to
  be enabled during build time by the --enable-xmlj configure flag.
  The current support is equal to the last released GNU JAXP 1.3 release.
  These packages will be maintained as part of the GNU Classpath core classes
  in the future. For more information, conformance results and documentation
  on selecting different implementations see doc/README.jaxp.
* More AWT accessible support.
* AWT gtk+ peers component layout, dialog placement, keyboard focus
  handling and text positioning have been improved.
* ImageIO interfaces are more complete.
* JList, JTable and JTree have been hugely improved.
* java.awt.Robot support with GdkRobot in the gtk+ awt peers.
  Needs XTest Extension (libXtst) XServer support.
* New --disable-examples configure argument.

Runtime interface changes:

* Added a new method (VMRuntime.enableShutdownHooks) that enables the VM
  to lazily register an exit handler.
* The java.lang.Class constructor now automatically sets the protection
  domain for array classes, based on the protection domain of the component
  type class.
* New gnu.classpath.VMSystemProperties class. This replaces the
  system properties initialization in VMRuntime. Note that it is
  now the VMs responsibility to set one additional property:
  gnu.cpu.endian should be set to "big" or "little".
* VMRuntime.nativeGetLibname() has been renamed to VMRuntime.mapLibraryName()
  and has only one argument, the name of the library.
* String and StringBuffer now call VMSystem.arraycopy() directly and don't
  go through java.lang.System. Be careful to not initialize java.lang.System
  early in the bootstrap sequence in your VM runtime interface classes.
* Some (wrong) documentation about the behavior of VMThread.sleep(0, 0)
  has been updated. Also, VMThread.sleep() now has a default non-native
  implementation, but it is a generic implementation that ignores the
  nano-seconds argument. Runtime hackers are encouraged to provide a more
  efficient version.
* There is prelimenary support for nio direct byte buffers.
  See VMDirectByteBuffer. Please contact the GNU Classpath mailinglist when
  you add support for this to your runtime.

New in release 0.12 (Nov 14, 2004)

* GNU Classpath's JAR implementation now has preliminary support for
  signed entries, for so called "signed JAR" file support. Signed JAR
  files are one of the key security features of managed runtimes, and
  allows code to run privileged given unforgeable proofs of identity.
* A much improved version of X.509 certificates has been added,
  including a robust certificate path checking algorithm. Also
  included is an implementation of the RSA signature scheme.
* Full java.awt.color implementation, with all standard ICC profiles,
  except for PhotoYCC color space.
* java.beans 1.4 updates and bug fixes.
* java.awt.image support updated to 1.4.
* Improved build process. Uses less memory with gcj and C code is
  buildable with -Werror on most platform. Please configure with
  --enable-Werror and report any remaining issues.
* Big-endian (PowerPC) fixes for native awt GTK+ peers.
* Checkstyle support, see scripts/checkstyle-config.xml.
* Better AWT focus management fro GTK+ peers.
* Much faster and better fonts support
  (for both gdk Graphics and cairo Graphics2D)
* AWT Choice fixes for hidden components.
* HTTP Connection Handler fixes for POST support.
* Much fuller collection documentation.
* Lots of Calendar bug fixes.
* More javax.imageio support.
* Better AWT Help MenuBar support.
* Lookahead support for regular expressions.
* Serialization object stream fixes for multiple ClassLoader scenarios.
* Swing TabbedPane, ColorChooser and ComboBox improvements.
* Start of JTree functionality.
* Improved Eclipse 3 support for GNU Classpath based runtimes.

Runtime interface Changes:

* New --enable-java-lang-system-explicit-initialization configuration
  option. (Warning, will be replaced in next release, please consult
  the mailinglist.)
* The reference implementation of VMClassLoader has default
  implementations for getResource(s) and provides support for a new
  default getSystemClassLoader implementation.

New in release 0.11 (Sep 13, 2004)

* javax.swing.Spring and SpringLayout support.
* Added pluggable look and feel support for BasicTextFieldUI and
  BasicToolBarSeparatorUI.
* java.swing.text support for (Default and Layered) Highlighter, FieldView,
  PlainView, TabExpander and TabableView added.
* Start of JTable and JTree implementation.
* Internal Swing frames work.
* JMenu and JPopupMenu work.
* New gtk+ AWT FileDialog peer now based on gtk+2.4 or higher.
* java.awt.image LookupTables and kernel support.
* Improved java.awt.image.BufferedImage support.
* AWT 1.0 event model support.
* GNU Classpath now comes with some example programs (see examples/README).
* New javax.crypto, javax.crypto.interfaces, javax.crypto.spec, javax.net,
  javax.net.ssl, javax.security.auth, javax.security.auth.callback,
  javax.security.auth.login, javax.security.auth.x500, javax.security.sasl
  and org.ietf.jgss packages are now officially part of GNU Classpath.
  Extra crypto algorithms can be obtained from the GNU Crypto project,
  a full TLS implementation is provided by the Jessie project.
  http://www.gnu.org/software/gnu-crypto/
  http://www.nongnu.org/jessie/
* Frame.setIconImage() support.
* AWT GDKGraphics scaling.
* New configure flag --enable-gtk-cairo to build Graphics2D implementation
  build on cairo and pangoft2.  Enabled at runtime by defining the system
  property gnu.java.awt.peer.gtk.Graphics=Graphics2D.
* javax.swing.JSpinner implemented.
* Extensive documentation update for java.util collection classes.
* java.awt.geom completed. Area, Arc2D, Ellipse2D and Line2D implemented.
* GNU JAXP is no longer included with GNU Classpath. Runtime, compiler and
  tool integrators are encouraged to directly integrate GNU JAXP.
  This release has been tested against GNU JAXP 1.1.
  http://www.gnu.org/software/classpathx/jaxp/jaxp.html
* JColorChooser, JComboBox and JTextField implemented, including example
  uses in GNU Classpath Examples swing Demo.

Runtime interface Changes:

* java.lang.Compiler now uses the new java.lang.VMCompiler; there is
  a reference implementation that most VMs can use.
* java.lang.VMSystem has a new getenv(String) method and a reference C/JNI
  implementation that should work on most Posix like systems.
* java.util.TimeZone has been split into a platform independent class and
  a platform dependent class VMTimeZone.  GNU Classpath comes with a generic
  way to get at the default time zone for Posix/GNU-like platforms.
* [VM]AccessController improvements.  In particular it handles
  `doPrivileged' calls better, and allows for recursive `doPrivileged'
  calls in the same Thread. (see vm/reference/java/security/)

New in release 0.10 (Jul 9, 2004)

* java.net.URL now uses application classloader to load URLStreamHandlers
  and reuses URLStreamHandlers when URL is reset (but protocol isn't changed).
* java.io.File.deleteOnExit() implementation.
* java.text multiple new features and bug fixes
  (only 2 out of the 1000+ java.text Mauve tests now fail).
* Better (non-black) default AWT System colors.
* AWT lists use GTK treeviews.
* Proper AWT focus management has been implemented.
* Swing menus and scrollpanes are beginning to work.
* Swing splitpanes, dialogs and internal frames were added.
* Swing repainting / double buffering was redone.
* Font management and Pango DPI conversion fixes.
* A lot of AWT imaging and event bugs have been picked out.
* More of javax.swing.text has been implemented.
* javax.swing.Timer has been reimplemented.
* java.security.AccessController has been implemented
  (see runtime section).
* The default java.lang.SecurityManager now uses AccessController.
* New java.beans.Statement and Expression implementations.
* Small FileChannel implementation speed improvement for traditional
  JNI based systems.
* Regenerated all included JNI header files with gcjh (3.5 CVS),
  removes extra extern modifier and allows stricter compiler warning.
* More C code cleanups (-Wmissing-declarations, -Wmissing-prototypes and
  -Wstring-prototypes) and jni.h fixes (a few funtion prototype fixes,
  made it compilable with C++ compilers and jni.h got renamed from jni.h.in).
* Double.toString() and Float.toString() now work properly on 64-bit 
  PowerPC systems.
* PPC Darwin, arm, x86-64 and s/390 JNI C code compilation fixes.
* Build system refactored and removed old Japhar specific support.
* The gnu.java.awt.EmbeddedWindow class has been improved, and now
  supports embedding AWT windows in other top-level X windows.
  This functionality is required by gcjwebplugin.
* gcjwebplugin, an applet viewer that can be embedded into several web
  browsers, has been extensively tested with this release of classpath.
  (See http://www.nongnu.org/gcjwebplugin/)
* Runtime environments based on GNU Classpath 0.10 should be able to
  start up Eclipse 3.0 out of the box now.

Runtime interface Changes:

* VMProcess.destroy() default implementation fixes.
* Fixed the "portable native sync" code; it had been broken since
  Classpath release 0.06, when we upgraded to GTK+2.    
  Classpath's AWT peers use GTK+.  GTK+ uses GLIB.  GLIB by default uses
  the platform's native threading model -- pthreads in most cases.
  If the Java runtime doesn't use the native threading model, then you should
  specify --portable-native-sync when configuring Classpath, so that GLIB will
  use the Java threading primitives instead.  (For a superior alternative,
  see below.)
* The VM can set the system property
  gnu.classpath.awt.gtk.portable.native.sync instead of using the
  --portable-native-sync configure-type option.
  See doc/vmintegration.texinfo for details.
* We intend that the next release of GNU Classpath will require the VM 
  to provide JNI 1.2.  Classpath currently uses only JNI 1.1, except for 
  one JNI 1.2 function: GetEnv(), in the JNI Invocation API. 
  If this poses problems, please raise them on the classpath mailing list.
* The reference implementation of VMThread.holdsLock(Object) now has
  a default implementation written in java. For efficiency and to
  prevent spurious wakeups a real 'native' runtime version can be supplied.
* There is a new java.security.VMAccessController class that runtimes need
  to implement to properly support SecurityManagers. The default
  implementation that comes with GNU Classpath makes sure that ANY attempt
  to access a protected resource is denied when a SecurityManager is
  installed. Which is pretty secure, but also no very useful.
  Please see the documentation in
  vm/reference/java/security/VMAccessController.java,
  and please give feedback on the GNU Classpath mailinglist whether or not
  the current AccessController framework is flexible enough.

New in release 0.09 (May 2, 2004)

* Includes updated GNU JAXP version from 2004-02-01.
* Native C code is now -ansi -pedantic (C89) clean and (almost) -Wall clean.
* java.io is now implemented by delegating most tasks directly to java.nio.
* Reworked/Optimized implementations of java.nio.Buffer and subclasses.
* New javax.print, javax.print.attribute[.standard] and javax.print.event
  packages and classes.
* java.text attributed iterators support.
* New javax.imageio, javax.imageio.event and javax.imageio.spi packages and
  classes.
* GNU Classpath can now load service providers that are described via
  META-INF/services/* resources in extension JARs. This is useful for
  implementing the various APIs that are supposed to be extensible via
  custom plugins. For details, please see the documentation of
  gnu.classpath.ServiceFactory.
  Application developers are strongly discouraged from calling glibj
  internal packages.  Instead, they might want invoke the newly implemented
  javax.imageio.spi.ServiceRegistry.lookupProviders, which is a standard 
  method for loading plug-ins.
* New developers wanting to help the GNU Classpath project might want to
  review the greatly expanded Hacker Guide included in the doc directory
  or online at http://www.gnu.org/software/classpath/docs/hacking.html
  Also the FAQ has been expanded. And when working from CVS you can now use
  a simple autogen.sh script to get all autotools magic done automagically.
* New configure option --with-glibj which defines how to install the glibj
  class files as zip, as flat directory files or both (zip|flat|both)
  [default=zip].  When working with multiple runtimes some of which might
  not support bootstrap classes in zip files the --with-glibj=both option
  is recommended (this does take extra disc space).
* Two big code drops from the libgcj gui branch updating various java.awt
  and javax.swing classes.
* Multiple java.net.InetAdress fixes and java.rmi fixes.
* ServerSocket.accept() now restarts listening when system call interrupted.
* Much cleanups to make standard API doc valid XHTML (not completed yet).
* A scan for unused variables and non-static invocation of static methods
  turned up a couple of subtle bugs which have now all been fixed.
* The Mauve testsuite has been cleaned up considerable and lots of issues
  in the GNU Classpath core class implementation have been fixed.

VM Interface changes:

* java.lang.Class/VMClass interface was changed. The interface now no
  longer requires an instance of VMClass for each Class instance. Instead
  the field vmdata in Class is now of type Object.
* GNU Classpath now assumes that JNI calls SetXField can modify final
  fields. This was previously used silently for System.in/out/err and should
  be considered as a feature now.
* A new VMProcess and a sample JNI C implementation are now provided to
  make Runtime.exec() work out of the box on some systems.  This requires
  a small change to VMRuntime.exec() when a runtime wants to use it as the
  default java.lang.Process implementation.
* The implementation of most of java.io through java.nio moved serveral
  runtime specific I/O methods. Most methods do have a generic default native
  C JNI implementation in native/jni/java-nio.
* Runtime support methods for java.io.File have been moved to VMFile which
  also comes with a default JNI C implementation.
* To support the new service provider mechanism runtimes must make sure that
  extension JARs are made accessible via the default context class loader.

New in release 0.08 (2004/12/03)

* java.util.regexp implementation through gnu.regexp wrappers.
* java.net.URI implementation.
* Working implementation of javax.swing.undo.
* java.awt.geom.CubicCurve2D/QuadCurve2D: Can now solve cubic and quadratic
  equations; implementation adapted from the GNU Scientific Library.
* Lots of java.awt and gtk+ peer improvements. Also more Swing work. Start
  of EmbeddedWindow support.
* BufferedReader speed improvements.
* Improved useabilty of java.text implementation for several applications.
* ObjectInputStream is much faster and more compatible with other
  implementations.
* Fix handling of alias methods, where a method has been deprecated in
  favour of a new one with the same funtion but a different name.
  (See Deprecated Methods section in the GNU Classpath Hacking Guide.)
* javax.print.attribute.standard added.
* Lots of java.nio, java.net, java.io
* Depend on autoconf 2.59+ and automake 1.7+, GCJ 3.3+, jikes 1.18+.

VM Interface changes:
* Split native methods in java.lang.Runtime into java.lang.VMRuntime.
* Resources are now also loaded/needed through the bootstrap classloader
  (gnu.regexp needs MessageBundle included in glibj.zip

Fixed Classpath bugs:
  #6095 java.awt.geom.QuadCurve2D.solveQuadratic sometimes gives
        wrong results
  #7099 EventListenerList.getListenerCount should accept null argument
  #7104 EventListenerList.add does not work
  #7105 EventListenerList.remove does not work
  #7107 DefaultBoundedRangeModel.setValue and friends should not throw
  And lots more.

New in release 0.07 (2003/30/11)

* Works with libtool 1.5 (and 1.4.3).
* java.awt gtk+ peers now depend on gtk+ 2.2.x and uses pango.
  Lots and lots improvements on the peers.
* java.awt.geom.CubicCurve2D, java.awt.geom.QuadCurve2D:
  Subdivision and flatness calculation implemented.
* java.awt.geom.FlatteningPathIterator: Working implementation.
* gnu.java.awt.BitwiseXORComposite helper class.
* New rmic compilers (jikes, kjc) support.
* java.text bug fixing and 1.4 updates (Currency).
* Hashtable and HashMap function more similar to other implementations.
* javax.naming and java.beans classloader fixes.
* URL parsing, URLConnection, protocol and (needed) permission fixes.
* More java.nio implementation
  (API complete, but implementation not finished yet).
* Lots of java.net code cleanup.
* Improved documentation.
* Numerous bug fixes in almost every package, and lots of updates for
  1.4 functionality.
* Fixed Classpath bugs:
  #2944 Incorrect synchronization in java.util.logging.ErrorManager
  #6075 java.awt.geom.GeneralPath.getCurrentPoint returns wrong results
  #6076 java.awt.geom.GeneralPath constructor sometimes hangs
  #6089 java.awt.geom.GeneralPath.getPathIterator does not work
  [...]

VM Interface changes:

* Thread has been split in a VM-independent Thread class and a VM-dependent
  VMThread class.

New in release 0.06 (2003/22/08)

* Update java.awt peers to GTK+2.
* java.awt.GridBagLayout implementation.
* javax.swing.border implementation.
* java.security and java.security.cert updated to 1.4 spec.
* New JNI native target code layer. See native/target/readme.txt.
* --enable-regen-headers configure flag for automatic jni .h file generation.
* Removed workaround for gcj 3.2 and lower, gcj 3.3+ or jikes 1.18+ is now
  needed for compiling.
* Lots of improvements and/or new classes for java.awt, java.awt.dnd,
  java.awt.font, java.awt.geom, java.awt.image, java.io, java.math, java.net,
  java.nio, java.rmi, java.text, java.util, javax.swing, javax.swing.plaf,
  javax.swing.text.

VM Interface changes:

* VMClassLoader.loadClass(), the bootstrap classloader called by
  Class.forName() and ClassLoader.loadClass(), may now return null when
  a class is not found instead of throwing a new ClassNotFoundException.
  This is a performance optimization in some cases. This also changes
  the Class.forName() reference code.
* Native methods in Class have been moved to VMClass.  A few additional
  methods are also available in VMClass to provide optional performance
  improvements.
* A VM can now supply its own String.intern() strategy through the
  VMString class. The supplied VMString reference class implements the
  original WeakHashMap strategy.
* Float and Double to/from bits conversion functions can now be supplied by
  the VM through VMFloat and VMDouble. Default JNI conversion methods are
  supplied.

New in release 0.05 (2003/02/15)
* Supports free Java VMs Jikes RVM and Kissme out of the box, perhaps others.
* Supports GNU Crypto 1.1 as the official provider of cryptographic primitives
  and tools for GNU Classpath, available separately from 
  http://www.gnu.org/software/classpathx/crypto/crypto.html. 
* Supports GNU Classpath Tools sub-project of GNU Classpath, official provider
  of standard tools such as gjdoc, a javadoc replacement, and others.  Future
  releases of GNU Classpath will begin to include these tools, available
  separately from http://www.gnu.org/software/cp-tools/.
* Java primitives can be used to support AWT native threading, see 
  the --enable-portable-native-sync configure option which may become the
  default in a future release.
* Include file jni.h has been updated to the 1.4 specification.
* VM specific internal types for jobject, jfieldID, and jmethodID are
  supported in jni.h.  More details can be found by reading the comment
  in include/jni.h.in.  By default the old definitions are used instead.
* New VM helper class java.io.VMObjectStreamClass which should provide
  the hasClassInitializer() method. Previously ObjectStreamClass used
  Class.getDeclaredMethod("<clinit>") but according to the spec this
  should always throw NoSuchMethodException for class initialization methods.
  A JNI reference implementation is provided as
  vm/reference/java-io/java_io_VMObjectStreamClass.c
* There have been numerous infrastructure improvements
  * Configure option --enable-gjdoc to generate javadoc-like output 
  * Gjdoc output is included with distribution, see doc/api/html/
  * DESTDIR fully supported for install and uninstall
* Runtime.execInternal contract changed to allow for null `env'
  and to accept `dir' argument.
* VMObject.getClass() removed. It was never used.
* java.lang.Throwable is now a 'normal' GNU Classpath class that uses the
  VM specific java.lang.VMThrowable to get at the VM state and (if needed)
  the StackTraceElements for a particular exception. A default implementation
  (that does nothing) is provided in vm/reference/java/lang/VMThrowable.java.
* The vm/reference classes from the gnu.vm.stack and their counterparts
  ExecutionStack and StackFrame in gnu.java.lang have been removed since they
  are not actually part of the VM interface anyway.
* The GPLed com.sun.javadoc classes have been moved to the gjdoc application
  from the GNU Classpath Tools project. See for more information the homepage
  at: <http://www.gnu.org/software/cp-tools/>.

New in release 0.04 (2002/05/05)
* Additional configure options to disable zip creation and installation as
  well as disable gtk peer native compilation.
* Addition of java.nio, java.util.logging, and javax.swing.
* Integration of most or all of the ORP patches to date, the purpose of 
  which are to make it possible to use JBOSS with ORP and Classpath.  This
  is still in a testing phase however.
* Significant changes in the reference VM interface that may require
  support from the JVMs.
* Lots of bugfixes.

New in release 0.03 (2002/02/08)
* More merges with libgcj have been performed including java.math which now
  provides a pure Java implementation of that package.
  Current status at <http://gcc.gnu.org/java/libgcj-classpath-compare.html>
* A pure Java implementation (Jazzlib) of java.util.zip is available.
* Added the java.rmi implementation that Transvirtual donated to the FSF.
* Includes jni.h now, eliminating the need to specify a particular VM
  via configure.
* No proprietary classes or programs are required to compile.
  Compiles out of the box with jikes or gcj.
* Separation of compiling Java source and native libraries through the 
  configure mechanism.  If given no arguments, configure will setup the
  subsequent build to only produce Java bytecode (.class files).  More
  information is available in INSTALLING.
* Support for compiling in a separate directory, as an example you may
  cd classpath-0.03; mkdir build; cd build; ../configure; make
* Works with Orp 1.0.9 out of the box. Build instructions can be found at
  <http://www.gnu.org/software/classpath/doc/orp.html>
* Lots of bugfixes that were found by using Classpath with the gcj, Orp,
  SableVM, KissMe and Jaos VMs. Please use our bugdatabase at
  <http://savannah.gnu.org/support/?group_id=85>
* Lots of updates to make Classpath more compliant with the 1.2, 1.3 and 1.4
  API specification. The current status can be found at
  <http://www.gnu.org/software/classpath/status.html>
* All files are now distributed under the same terms. Added clarification to
  GPL exception.

New in release 0.02 (2001/01/06)
* Support for printing exceptions with Japhar 0.09 + patch included in
  resource/japhar-0.09.patch.1.
* Typos, assorted bugfixes.

New in release 0.01 (2000/11/20)
* More packages are included now, though many remain untested.
* Support for Japhar 0.09 included.

New in release 0.00 (1999/02/01)
* First official development release of clean room class library for Java
* Following packages included:
	-- java.beans
	-- java.io
	-- java.lang
	-- java.lang.reflect
	-- java.math
	-- java.net
	-- java.security (partial and non-functioning)
	-- java.security.acl
	-- java.security.interfaces
	-- java.util
* Code is mostly Java 2 (see JDK 1.2) compatible with some functionality
  missing and/or untested.
* Support for Japhar (http://www.japhar.org/) virtual machine is included.
  Requires the current Japhar from CVS.
* Extensive javadoc comments for public API included
* Licensed under the GNU Library General Public License (see COPYING.LIB)
* Does not depend on any non-free code - developed in a "clean room"
  environment.
<|MERGE_RESOLUTION|>--- conflicted
+++ resolved
@@ -1,8 +1,5 @@
-<<<<<<< HEAD
-=======
 New in release 0.99 (XXX XX, XXXX)
 
->>>>>>> 3082eeb7
 New in release 0.98 (Feb 05, 2009)
 
 * Native support for BigInteger is now provided using the GMP
