--- conflicted
+++ resolved
@@ -59,11 +59,8 @@
 import java.awt.image.ImageProducer;
 import java.awt.image.VolatileImage;
 
-<<<<<<< HEAD
-=======
 import sun.awt.CausedFocusEvent;
 
->>>>>>> 60a98cce
 /**
  * Defines the methods that a component peer is required to implement.
  */
@@ -269,11 +266,7 @@
   /**
    * Requests that this component receives the focus. This is called from
    * {@link Component#requestFocus()}.
-<<<<<<< HEAD
-   * 
-=======
-   *
->>>>>>> 60a98cce
+   *
    * @specnote Part of the earlier 1.1 API, apparently replaced by argument 
    *           form of the same method.
    */
