--- conflicted
+++ resolved
@@ -38,14 +38,6 @@
 
 package java.awt.datatransfer;
 
-<<<<<<< HEAD
-import gnu.classpath.NotImplementedException;
-
-import java.util.ArrayList;
-import java.util.HashMap;
-import java.util.List;
-import java.util.Map;
-=======
 import java.awt.Toolkit;
 import java.io.File;
 import java.io.FileInputStream;
@@ -61,7 +53,6 @@
 import java.util.List;
 import java.util.Map;
 import java.util.Properties;
->>>>>>> 60a98cce
 import java.util.WeakHashMap;
 
 /**
@@ -90,23 +81,15 @@
    * This map maps native <code>String</code>s to lists of 
    * <code>DataFlavor</code>s
    */
-<<<<<<< HEAD
-  private HashMap nativeToFlavorMap = new HashMap();
-=======
   private HashMap<String,List<DataFlavor>> nativeToFlavorMap =
     new HashMap<String,List<DataFlavor>>();
->>>>>>> 60a98cce
   
   /**
    * This map maps <code>DataFlavor</code>s to lists of native 
    * <code>String</code>s
    */
-<<<<<<< HEAD
-  private HashMap flavorToNativeMap = new HashMap();
-=======
   private HashMap<DataFlavor, List<String>> flavorToNativeMap =
     new HashMap<DataFlavor, List<String>>();
->>>>>>> 60a98cce
   
   /**
    * Private constructor.
@@ -372,12 +355,7 @@
    * specified native and a DataFlavor whose MIME type is a decoded 
    * version of the native.
    */ 
-<<<<<<< HEAD
-  public List<DataFlavor> getFlavorsForNative (String nat)
-    throws NotImplementedException
-=======
   public List<DataFlavor> getFlavorsForNative(String nat)
->>>>>>> 60a98cce
   {
     List<DataFlavor> ret = new ArrayList<DataFlavor>();
     if (nat == null)
@@ -402,9 +380,6 @@
   }
 
   public List<String> getNativesForFlavor (DataFlavor flav)
-<<<<<<< HEAD
-    throws NotImplementedException
-=======
   {
     List<String> ret = new ArrayList<String>();
     if (flav == null)
@@ -572,7 +547,6 @@
    */
   public synchronized void setFlavorsForNative(String nativeStr,
                                                DataFlavor[] flavors) 
->>>>>>> 60a98cce
   {
     if ((nativeStr == null) || (flavors == null))
       throw new NullPointerException();
@@ -583,160 +557,5 @@
         addFlavorForUnencodedNative(nativeStr, flavors[i]);
       }
   }
-  
-  /**
-   * Adds a mapping from a single <code>String</code> native to a single
-   * <code>DataFlavor</code>. Unlike <code>getFlavorsForNative</code>, the
-   * mapping will only be established in one direction, and the native will
-   * not be encoded. To establish a two-way mapping, call
-   * <code>addUnencodedNativeForFlavor</code> as well. The new mapping will
-   * be of lower priority than any existing mapping.
-   * This method has no effect if a mapping from the specified
-   * <code>String</code> native to the specified or equal
-   * <code>DataFlavor</code> already exists.
-   *
-   * @param nativeStr the <code>String</code> native key for the mapping
-   * @param flavor the <code>DataFlavor</code> value for the mapping
-   * @throws NullPointerException if nat or flav is <code>null</code>
-   *
-   * @see #addUnencodedNativeForFlavor
-   * @since 1.4
-   */
-  public synchronized void addFlavorForUnencodedNative(String nativeStr, 
-                                                       DataFlavor flavor)
-  {
-    if ((nativeStr == null) || (flavor == null))
-      throw new NullPointerException();
-    List flavors = (List) nativeToFlavorMap.get(nativeStr);
-    if (flavors == null) 
-      {
-        flavors = new ArrayList();
-        nativeToFlavorMap.put(nativeStr, flavors);
-      }
-    else
-      {
-        if (! flavors.contains(flavor))
-          flavors.add(flavor);
-      }
-  }
-  
-  /**
-   * Adds a mapping from the specified <code>DataFlavor</code> (and all
-   * <code>DataFlavor</code>s equal to the specified <code>DataFlavor</code>)
-   * to the specified <code>String</code> native.
-   * Unlike <code>getNativesForFlavor</code>, the mapping will only be
-   * established in one direction, and the native will not be encoded. To
-   * establish a two-way mapping, call
-   * <code>addFlavorForUnencodedNative</code> as well. The new mapping will 
-   * be of lower priority than any existing mapping.
-   * This method has no effect if a mapping from the specified or equal
-   * <code>DataFlavor</code> to the specified <code>String</code> native
-   * already exists.
-   *
-   * @param flavor the <code>DataFlavor</code> key for the mapping
-   * @param nativeStr the <code>String</code> native value for the mapping
-   * @throws NullPointerException if flav or nat is <code>null</code>
-   *
-   * @see #addFlavorForUnencodedNative
-   * @since 1.4
-   */
-  public synchronized void addUnencodedNativeForFlavor(DataFlavor flavor,
-                                                       String nativeStr) 
-  {
-    if ((nativeStr == null) || (flavor == null))
-      throw new NullPointerException();
-    List natives = (List) flavorToNativeMap.get(flavor);
-    if (natives == null) 
-      {
-        natives = new ArrayList();
-        flavorToNativeMap.put(flavor, natives);
-      }
-    else
-      {
-        if (! natives.contains(nativeStr))
-          natives.add(nativeStr);
-      }
-  }
-  
-  /**
-   * Discards the current mappings for the specified <code>DataFlavor</code>
-   * and all <code>DataFlavor</code>s equal to the specified
-   * <code>DataFlavor</code>, and creates new mappings to the 
-   * specified <code>String</code> natives.
-   * Unlike <code>getNativesForFlavor</code>, the mappings will only be
-   * established in one direction, and the natives will not be encoded. To
-   * establish two-way mappings, call <code>setFlavorsForNative</code>
-   * as well. The first native in the array will represent the highest
-   * priority mapping. Subsequent natives will represent mappings of
-   * decreasing priority.
-   * <p>
-   * If the array contains several elements that reference equal
-   * <code>String</code> natives, this method will establish new mappings
-   * for the first of those elements and ignore the rest of them.
-   * <p> 
-   * It is recommended that client code not reset mappings established by the
-   * data transfer subsystem. This method should only be used for
-   * application-level mappings.
-   *
-   * @param flavor the <code>DataFlavor</code> key for the mappings
-   * @param natives the <code>String</code> native values for the mappings
-   * @throws NullPointerException if flav or natives is <code>null</code>
-   *         or if natives contains <code>null</code> elements
-   *
-   * @see #setFlavorsForNative
-   * @since 1.4
-   */
-  public synchronized void setNativesForFlavor(DataFlavor flavor,
-                                               String[] natives) 
-  {
-    if ((natives == null) || (flavor == null))
-      throw new NullPointerException();
-    
-    flavorToNativeMap.remove(flavor);
-    for (int i = 0; i < natives.length; i++) 
-      {
-        addUnencodedNativeForFlavor(flavor, natives[i]);
-      }
-  }
-  
-  /**
-   * Discards the current mappings for the specified <code>String</code>
-   * native, and creates new mappings to the specified
-   * <code>DataFlavor</code>s. Unlike <code>getFlavorsForNative</code>, the
-   * mappings will only be established in one direction, and the natives need
-   * not be encoded. To establish two-way mappings, call
-   * <code>setNativesForFlavor</code> as well. The first
-   * <code>DataFlavor</code> in the array will represent the highest priority
-   * mapping. Subsequent <code>DataFlavor</code>s will represent mappings of
-   * decreasing priority.
-   * <p>
-   * If the array contains several elements that reference equal
-   * <code>DataFlavor</code>s, this method will establish new mappings
-   * for the first of those elements and ignore the rest of them.
-   * <p>
-   * It is recommended that client code not reset mappings established by the
-   * data transfer subsystem. This method should only be used for
-   * application-level mappings.
-   *
-   * @param nativeStr the <code>String</code> native key for the mappings
-   * @param flavors the <code>DataFlavor</code> values for the mappings
-   * @throws NullPointerException if nat or flavors is <code>null</code>
-   *         or if flavors contains <code>null</code> elements
-   *
-   * @see #setNativesForFlavor
-   * @since 1.4
-   */
-  public synchronized void setFlavorsForNative(String nativeStr,
-                                               DataFlavor[] flavors) 
-  {
-    if ((nativeStr == null) || (flavors == null))
-      throw new NullPointerException();
-    
-    nativeToFlavorMap.remove(nativeStr);
-    for (int i = 0; i < flavors.length; i++) 
-      {
-        addFlavorForUnencodedNative(nativeStr, flavors[i]);
-      }
-  }
 
 } // class SystemFlavorMap