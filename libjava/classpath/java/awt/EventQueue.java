/* EventQueue.java --
   Copyright (C) 1999, 2000, 2001, 2002, 2003, 2005  Free Software Foundation

This file is part of GNU Classpath.

GNU Classpath is free software; you can redistribute it and/or modify
it under the terms of the GNU General Public License as published by
the Free Software Foundation; either version 2, or (at your option)
any later version.

GNU Classpath is distributed in the hope that it will be useful, but
WITHOUT ANY WARRANTY; without even the implied warranty of
MERCHANTABILITY or FITNESS FOR A PARTICULAR PURPOSE.  See the GNU
General Public License for more details.

You should have received a copy of the GNU General Public License
along with GNU Classpath; see the file COPYING.  If not, write to the
Free Software Foundation, Inc., 51 Franklin Street, Fifth Floor, Boston, MA
02110-1301 USA.

Linking this library statically or dynamically with other modules is
making a combined work based on this library.  Thus, the terms and
conditions of the GNU General Public License cover the whole
combination.

As a special exception, the copyright holders of this library give you
permission to link this library with independent modules to produce an
executable, regardless of the license terms of these independent
modules, and to copy and distribute the resulting executable under
terms of your choice, provided that you also meet, for each linked
independent module, the terms and conditions of the license of that
module.  An independent module is a module which is not derived from
or based on this library.  If you modify this library, you may extend
this exception to your version of the library, but you are not
obligated to do so.  If you do not wish to do so, delete this
exception statement from your version. */


package java.awt;

import gnu.java.awt.LowPriorityEvent;
import gnu.java.awt.peer.NativeEventLoopRunningEvent;

import java.awt.event.ActionEvent;
import java.awt.event.InputEvent;
import java.awt.event.InputMethodEvent;
import java.awt.event.InvocationEvent;
import java.awt.event.PaintEvent;
import java.awt.peer.ComponentPeer;
import java.awt.peer.LightweightPeer;
import java.lang.reflect.InvocationTargetException;
import java.util.EmptyStackException;

/* Written using on-line Java 2 Platform Standard Edition v1.3 API 
 * Specification, as well as "The Java Class Libraries", 2nd edition 
 * (Addison-Wesley, 1998).
 * Status:  Believed complete, but untested.
 */

/**
 * This class manages a queue of <code>AWTEvent</code> objects that
 * are posted to it.  The AWT system uses only one event queue for all
 * events.
 *
 * @author Bryce McKinlay
 * @author Aaron M. Renn (arenn@urbanophile.com)
 */
public class EventQueue
{
  /**
   * Indicates events that are processed with normal priority. This is normally
   * all events except PaintEvents.
   */
  private static final int NORM_PRIORITY = 0;

  /**
   * Indicates events that are processed with lowes priority. This is normally
   * all PaintEvents and LowPriorityEvents.
   */
  private static final int LOW_PRIORITY = 1;

  /**
   * Implements the actual queue. EventQueue has 2 internal queues for
   * different priorities:
   * 1 PaintEvents are always dispatched with low priority.
   * 2. All other events are dispatched with normal priority.
   *
   * This makes sure that the actual painting (output) is performed _after_ all
   * available input has been processed and that the paint regions are
   * coalesced as much as possible.
   */
  private class Queue
  {
    /**
     * The first item in the queue. This is where events are popped from.
     */
    AWTEvent queueHead;

    /**
     * The last item. This is where events are posted to.
     */
    AWTEvent queueTail;
  }

  /**
   * The three internal event queues.
   *
   * @see Queue
   */
  private Queue[] queues;

  private EventQueue next;
  private EventQueue prev;
  private AWTEvent currentEvent;
  private long lastWhen = System.currentTimeMillis();

  private EventDispatchThread dispatchThread = new EventDispatchThread(this);
  private boolean nativeLoopRunning = false;

  private boolean isShutdown ()
  {
    // This is the exact self-shutdown condition specified in J2SE:
    // http://java.sun.com/j2se/1.4.2/docs/api/java/awt/doc-files/AWTThreadIssues.html

    if (nativeLoopRunning)
      return false;

    if (peekEvent() != null)
      return false;

<<<<<<< HEAD
    Frame[] frames = Frame.getFrames();
    for (int i = 0; i < frames.length; ++i)
      if (frames[i].isDisplayable())
        return false;
=======
    if (Frame.hasDisplayableFrames())
      return false;
>>>>>>> 60a98cce

    return true;
  }

  /**
   * Initializes a new instance of <code>EventQueue</code>.
   */
  public EventQueue()
  {
    queues = new Queue[2];
    queues[NORM_PRIORITY] = new Queue();
    queues[LOW_PRIORITY] = new Queue();
  }

  /**
   * Returns the next event in the queue.  This method will block until
   * an event is available or until the thread is interrupted.
   *
   * @return The next event in the queue.
   *
   * @exception InterruptedException If this thread is interrupted while
   * waiting for an event to be posted to the queue.
   */
  public synchronized AWTEvent getNextEvent()
    throws InterruptedException
  {
    if (next != null)
      return next.getNextEvent();

    AWTEvent res = getNextEventImpl(true);

    while (res == null)
      {
        if (isShutdown())
          {
            // Explicitly set dispathThread to null.  If we don't do
            // this, there is a race condition where dispatchThread
            // can be != null even after the event dispatch thread has
            // stopped running.  If that happens, then the
            // dispatchThread == null check in postEventImpl will
            // fail, and a new event dispatch thread will not be
            // created, leaving invokeAndWaits waiting indefinitely.
            dispatchThread = null;

            // Interrupt the event dispatch thread.
            throw new InterruptedException();
          }

        wait();
        res = getNextEventImpl(true);
      }

    return res;
  }

  /**
   * Fetches and possibly removes the next event from the internal queues.
   * This method returns immediately. When all queues are empty, this returns
   * <code>null</code>:
   *
   * @param remove <true> when the event should be removed from the queue,
   *        <code>false</code> otherwise
   *
   * @return the next event or <code>null</code> when all internal queues
   *         are empty
   */
  private AWTEvent getNextEventImpl(boolean remove)
  {
    AWTEvent next = null;
    for (int i = 0; i < queues.length && next == null; i++)
      {
        Queue q = queues[i];
        if (q.queueHead != null)
          {
            // Got an event, remove it.
            next = q.queueHead;
            if (remove)
              {
                // Unlink event from the queue.
                q.queueHead = next.queueNext;
                if (q.queueHead == null)
                  q.queueTail = null;
                next.queueNext = null;
              }
          }
      }
    return next;
  }

  /**
   * Returns the next event in the queue without removing it from the queue.
   * This method will block until an event is available or until the thread
   * is interrupted.
   *
   * @return The next event in the queue.
   * @specnote Does not block. Returns null if there are no events on the 
   *            queue. 
   */ 
  public synchronized AWTEvent peekEvent()
  {
    if (next != null)
      return next.peekEvent();

    return getNextEventImpl(false);
  }

  /**
   * Returns the next event in the queue that has the specified id
   * without removing it from the queue.
   * This method will block until an event is available or until the thread
   * is interrupted.
   *
   * @param id The event id to return.
   *
   * @return The next event in the queue.
   *
   * @specnote Does not block. Returns null if there are no matching events 
   *            on the queue. 
   */ 
  public synchronized AWTEvent peekEvent(int id)
  {
    if (next != null)
      return next.peekEvent(id);

    AWTEvent evt = null;
    for (int i = 0; i < queues.length && evt == null; i++)
      {
        Queue q = queues[i];
        evt = q.queueHead;
        while (evt != null && evt.id != id)
          evt = evt.queueNext;
        // At this point we either have found an event (evt != null -> exit
        // for loop), or we have found no event (evt == null -> search next
        // internal queue).
      }
    return evt;
  }

  /**
   * Posts a new event to the queue.
   *
   * @param evt The event to post to the queue.
   *
   * @exception NullPointerException If event is null.
   */
  public void postEvent(AWTEvent evt)
  {
    postEventImpl(evt);
  }

  /**
   * Sorts events to their priority and calls
   * {@link #postEventImpl(AWTEvent, int)}.
   *
   * @param evt the event to post
   */
  private synchronized final void postEventImpl(AWTEvent evt)
  {
    int priority = NORM_PRIORITY;
    if (evt instanceof PaintEvent || evt instanceof LowPriorityEvent)
      priority = LOW_PRIORITY;
    // TODO: Maybe let Swing RepaintManager events also be processed with
    // low priority.
    if (evt instanceof NativeEventLoopRunningEvent)
      {
        nativeLoopRunning = ((NativeEventLoopRunningEvent) evt).isRunning();
        notify();
        return;
      }
    postEventImpl(evt, priority);
  }

  /**
   * Actually performs the event posting. This is needed because the
   * RI doesn't use the public postEvent() method when transferring events
   * between event queues in push() and pop().
   * 
   * @param evt the event to post
   * @param priority the priority of the event
   */
  private final void postEventImpl(AWTEvent evt, int priority)
  {
    if (evt == null)
      throw new NullPointerException();

    if (next != null)
      {
        next.postEvent(evt);
        return;
      }

    Object source = evt.getSource();

    Queue q = queues[priority];
    if (source instanceof Component)
      {
        // For PaintEvents, ask the ComponentPeer to coalesce the event
        // when the component is heavyweight.
        Component comp = (Component) source;
        ComponentPeer peer = comp.peer;
        if (peer != null && evt instanceof PaintEvent
            && ! (peer instanceof LightweightPeer))
          peer.coalescePaintEvent((PaintEvent) evt);

        // Check for any events already on the queue with the same source
        // and ID.
        AWTEvent previous = null;
        for (AWTEvent qevt = q.queueHead; qevt != null; qevt = qevt.queueNext)
          {
            Object src = qevt.getSource();
            if (qevt.id == evt.id && src == comp)
              {
                // If there are, call coalesceEvents on the source component 
                // to see if they can be combined.
                Component srccmp = (Component) src;
                AWTEvent coalescedEvt = srccmp.coalesceEvents(qevt, evt);
                if (coalescedEvt != null)
                  {
                    // Yes. Replace the existing event with the combined event.
                    if (qevt != coalescedEvt)
                      {
                        if (previous != null)
                          {
                            assert previous.queueNext == qevt;
                            previous.queueNext = coalescedEvt;
                          }
                        else
                          {
                            assert q.queueHead == qevt;
                            q.queueHead = coalescedEvt;
                          }
                        coalescedEvt.queueNext = qevt.queueNext;
                        if (q.queueTail == qevt)
                          q.queueTail = coalescedEvt;
                        qevt.queueNext = null;
                      }
                    return;
                  }
              }
            previous = qevt;
          }
      }

    if (q.queueHead == null)
      {
        // We have an empty queue. Set this event both as head and as tail.
        q.queueHead = evt;
        q.queueTail = evt;
      }
    else
      {
        // Note: queueTail should not be null here.
        q.queueTail.queueNext = evt;
        q.queueTail = evt;
      }

    if (dispatchThread == null || !dispatchThread.isAlive())
      {
        dispatchThread = new EventDispatchThread(this);
        dispatchThread.start();
      }

    notify();
  }

  /**
   * Causes runnable to have its run method called in the dispatch thread of the
   * EventQueue. This will happen after all pending events are processed. The
   * call blocks until this has happened. This method will throw an Error if
   * called from the event dispatcher thread.
   *
   * @exception InterruptedException If another thread has interrupted
   * this thread.
   * @exception InvocationTargetException If an exception is thrown when running
   * runnable.
   *
   * @since 1.2
   */
  public static void invokeAndWait(Runnable runnable)
    throws InterruptedException, InvocationTargetException
  {
    if (isDispatchThread ())
      throw new Error("Can't call invokeAndWait from event dispatch thread");

    EventQueue eq = Toolkit.getDefaultToolkit().getSystemEventQueue(); 
    Object notifyObject = new Object();

    InvocationEvent ie =
      new InvocationEvent(eq, runnable, notifyObject, true);

    synchronized (notifyObject)
      {
        eq.postEvent(ie);
        notifyObject.wait();
      }

    Exception exception;

    if ((exception = ie.getException()) != null)
      throw new InvocationTargetException(exception);
  }

  /**
   * This arranges for runnable to have its run method called in the
   * dispatch thread of the EventQueue.  This will happen after all
   * pending events are processed.
   *
   * @since 1.2
   */
  public static void invokeLater(Runnable runnable)
  {
    EventQueue eq = Toolkit.getDefaultToolkit().getSystemEventQueue(); 

    InvocationEvent ie = 
      new InvocationEvent(eq, runnable, null, false);

    eq.postEvent(ie);
  }

  /**
   * Return true if the current thread is the current AWT event dispatch
   * thread.
   */
  public static boolean isDispatchThread()
  {
    EventQueue eq = Toolkit.getDefaultToolkit().getSystemEventQueue();
    
    /* Find last EventQueue in chain */ 
    while (eq.next != null)
      eq = eq.next;

    return (Thread.currentThread() == eq.dispatchThread);
  }

  /**
   * Return the event currently being dispatched by the event
   * dispatch thread.  If the current thread is not the event
   * dispatch thread, this method returns null.
   *
   * @since 1.4
   */
  public static AWTEvent getCurrentEvent()
  {
    EventQueue eq = Toolkit.getDefaultToolkit().getSystemEventQueue(); 
    Thread ct = Thread.currentThread();
    
    /* Find out if this thread is the dispatch thread for any of the
       EventQueues in the chain */ 
    while (ct != eq.dispatchThread)
      {
        // Try next EventQueue, if any
        if (eq.next == null)
           return null;  // Not an event dispatch thread
        eq = eq.next;
      }

    return eq.currentEvent;
  }

  /**
   * Allows a custom EventQueue implementation to replace this one. 
   * All pending events are transferred to the new queue. Calls to postEvent,
   * getNextEvent, and peekEvent and others are forwarded to the pushed queue
   * until it is removed with a pop().
   *
   * @exception NullPointerException if newEventQueue is null.
   */
  public synchronized void push(EventQueue newEventQueue)
  {
    if (newEventQueue == null)
      throw new NullPointerException ();

    /* Make sure we are at the top of the stack because callers can
       only get a reference to the one at the bottom using
       Toolkit.getDefaultToolkit().getSystemEventQueue() */
    if (next != null)
      {
        next.push (newEventQueue);
        return;
      }

    /* Make sure we have a live dispatch thread to drive the queue */
    if (dispatchThread == null)
      dispatchThread = new EventDispatchThread(this);

    synchronized (newEventQueue)
      {
        // The RI transfers the events without calling the new eventqueue's
        // push(), but using getNextEvent().
        while (peekEvent() != null)
          {
            try
              {
                newEventQueue.postEventImpl(getNextEvent());
              }
            catch (InterruptedException ex)
              {
                // What should we do with this?
                ex.printStackTrace();
              }
          }
        newEventQueue.prev = this;
      }

    next = newEventQueue;
  }

  /** Transfer any pending events from this queue back to the parent queue that
    * was previously push()ed. Event dispatch from this queue is suspended.
    *
    * @exception EmptyStackException If no previous push was made on this
    * EventQueue.
    */
  protected void pop() throws EmptyStackException
  {
    /* The order is important here, we must get the prev lock first,
       or deadlock could occur as callers usually get here following
       prev's next pointer, and thus obtain prev's lock before trying
       to get this lock. */
    EventQueue previous = prev;
    if (previous == null)
      throw new EmptyStackException();
    synchronized (previous)
      {
        synchronized (this)
          {
            EventQueue nextQueue = next;
            if (nextQueue != null)
              {
                nextQueue.pop();
              }
            else
              {
                previous.next = null;

                // The RI transfers the events without calling the new eventqueue's
                // push(), so this should be OK and most effective.
                while (peekEvent() != null)
                  {
                    try
                      {
                        previous.postEventImpl(getNextEvent());
                      }
                    catch (InterruptedException ex)
                      {
                        // What should we do with this?
                        ex.printStackTrace();
                      }
                  }
                prev = null;
                // Tell our EventDispatchThread that it can end
                // execution.
                if (dispatchThread != null)
                  {
                    dispatchThread.interrupt();
                    dispatchThread = null;
                  }
              }
          }
      }
  }

  /**
   * Dispatches an event. The manner in which the event is dispatched depends
   * upon the type of the event and the type of the event's source object.
   *
   * @exception NullPointerException If event is null.
   */
  protected void dispatchEvent(AWTEvent evt)
  {
    currentEvent = evt;

    if (evt instanceof InputEvent)
      lastWhen = ((InputEvent) evt).getWhen();
    else if (evt instanceof ActionEvent)
      lastWhen = ((ActionEvent) evt).getWhen();
    else if (evt instanceof InvocationEvent)
      lastWhen = ((InvocationEvent) evt).getWhen();

    if (evt instanceof ActiveEvent)
      {
        ActiveEvent active_evt = (ActiveEvent) evt;
        active_evt.dispatch();
      }
    else
      {
        Object source = evt.getSource();

        if (source instanceof Component)
          {
            Component srccmp = (Component) source;
            srccmp.dispatchEvent(evt);
          }
        else if (source instanceof MenuComponent)
          {
            MenuComponent srccmp = (MenuComponent) source;
            srccmp.dispatchEvent(evt);
          }
      }
  }

  /**
   * Returns the timestamp of the most recent event that had a timestamp, or
   * the initialization time of the event queue if no events have been fired.
   * At present, only <code>InputEvent</code>s, <code>ActionEvent</code>s,
   * <code>InputMethodEvent</code>s, and <code>InvocationEvent</code>s have
   * timestamps, but this may be added to other events in future versions.
   * If this is called by the event dispatching thread, it can be any
   * (sequential) value, but to other threads, the safest bet is to return
   * System.currentTimeMillis().
   *
   * @return the most recent timestamp
   * @see InputEvent#getWhen()
   * @see ActionEvent#getWhen()
   * @see InvocationEvent#getWhen()
   * @see InputMethodEvent#getWhen()
   * @since 1.4
   */
  public static long getMostRecentEventTime()
  {
    EventQueue eq = Toolkit.getDefaultToolkit().getSystemEventQueue(); 
    if (Thread.currentThread() != eq.dispatchThread)
      return System.currentTimeMillis();
    return eq.lastWhen;
  }
}<|MERGE_RESOLUTION|>--- conflicted
+++ resolved
@@ -128,15 +128,8 @@
     if (peekEvent() != null)
       return false;
 
-<<<<<<< HEAD
-    Frame[] frames = Frame.getFrames();
-    for (int i = 0; i < frames.length; ++i)
-      if (frames[i].isDisplayable())
-        return false;
-=======
     if (Frame.hasDisplayableFrames())
       return false;
->>>>>>> 60a98cce
 
     return true;
   }
