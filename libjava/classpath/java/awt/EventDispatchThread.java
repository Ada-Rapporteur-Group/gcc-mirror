--- conflicted
+++ resolved
@@ -73,12 +73,9 @@
         // Ignore and use default.
       }
     setPriority(priority);
-<<<<<<< HEAD
-=======
 
     // Make sure that an event dispatch thread is never a daemon thread.
     setDaemon(false);
->>>>>>> 60a98cce
   }
 
   public void run()
