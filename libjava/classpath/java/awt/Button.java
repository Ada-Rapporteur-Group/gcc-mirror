--- conflicted
+++ resolved
@@ -98,11 +98,7 @@
   protected class AccessibleAWTButton extends AccessibleAWTComponent
     implements AccessibleAction, AccessibleValue
   {
-<<<<<<< HEAD
-    public static final long serialVersionUID = -5932203980244017102L;
-=======
     private static final long serialVersionUID = -5932203980244017102L;
->>>>>>> f8383f28
 
     protected AccessibleAWTButton()
     {
