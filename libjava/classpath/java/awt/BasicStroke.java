/* BasicStroke.java -- 
   Copyright (C) 2002, 2003, 2004, 2005, 2006  Free Software Foundation, Inc.

This file is part of GNU Classpath.

GNU Classpath is free software; you can redistribute it and/or modify
it under the terms of the GNU General Public License as published by
the Free Software Foundation; either version 2, or (at your option)
any later version.

GNU Classpath is distributed in the hope that it will be useful, but
WITHOUT ANY WARRANTY; without even the implied warranty of
MERCHANTABILITY or FITNESS FOR A PARTICULAR PURPOSE.  See the GNU
General Public License for more details.

You should have received a copy of the GNU General Public License
along with GNU Classpath; see the file COPYING.  If not, write to the
Free Software Foundation, Inc., 51 Franklin Street, Fifth Floor, Boston, MA
02110-1301 USA.

Linking this library statically or dynamically with other modules is
making a combined work based on this library.  Thus, the terms and
conditions of the GNU General Public License cover the whole
combination.

As a special exception, the copyright holders of this library give you
permission to link this library with independent modules to produce an
executable, regardless of the license terms of these independent
modules, and to copy and distribute the resulting executable under
terms of your choice, provided that you also meet, for each linked
independent module, the terms and conditions of the license of that
module.  An independent module is a module which is not derived from
or based on this library.  If you modify this library, you may extend
this exception to your version of the library, but you are not
obligated to do so.  If you do not wish to do so, delete this
exception statement from your version. */


package java.awt;

import gnu.java.awt.java2d.CubicSegment;
import gnu.java.awt.java2d.LineSegment;
import gnu.java.awt.java2d.QuadSegment;
import gnu.java.awt.java2d.Segment;

import java.awt.geom.GeneralPath;
import java.awt.geom.PathIterator;
import java.awt.geom.Point2D;
import java.util.Arrays;

/**
 * A general purpose {@link Stroke} implementation that can represent a wide
 * variety of line styles for use with subclasses of {@link Graphics2D}.
 * <p>
 * The line cap and join styles can be set using the options illustrated 
 * here:
 * <p>
 * <img src="doc-files/capjoin.png" width="350" height="180"
 * alt="Illustration of line cap and join styles" />
 * <p>
 * A dash array can be used to specify lines with alternating opaque and
 * transparent sections.
 */
public class BasicStroke implements Stroke
{
  /** 
   * Indicates a mitered line join style. See the class overview for an
   * illustration.
   */
  public static final int JOIN_MITER = 0;
  
  /** 
   * Indicates a rounded line join style. See the class overview for an
   * illustration.
   */
  public static final int JOIN_ROUND = 1;
  
  /** 
   * Indicates a bevelled line join style. See the class overview for an
   * illustration.
   */
  public static final int JOIN_BEVEL = 2;

  /** 
   * Indicates a flat line cap style. See the class overview for an
   * illustration.
   */
  public static final int CAP_BUTT = 0;
  
  /** 
   * Indicates a rounded line cap style. See the class overview for an
   * illustration.
   */
  public static final int CAP_ROUND = 1;
  
  /** 
   * Indicates a square line cap style. See the class overview for an
   * illustration.
   */
  public static final int CAP_SQUARE = 2;

  /** The stroke width. */
  private final float width;
  
  /** The line cap style. */
  private final int cap;
  
  /** The line join style. */
  private final int join;
  
  /** The miter limit. */
  private final float limit;
  
  /** The dash array. */
  private final float[] dash;
  
  /** The dash phase. */
  private final float phase;

  // The inner and outer paths of the stroke
  private Segment start, end;

  /**
   * Creates a new <code>BasicStroke</code> instance with the given attributes.
   *
   * @param width  the line width (>= 0.0f).
   * @param cap  the line cap style (one of {@link #CAP_BUTT}, 
   *             {@link #CAP_ROUND} or {@link #CAP_SQUARE}).
   * @param join  the line join style (one of {@link #JOIN_ROUND}, 
   *              {@link #JOIN_BEVEL}, or {@link #JOIN_MITER}).
   * @param miterlimit  the limit to trim the miter join. The miterlimit must be
   * greater than or equal to 1.0f.
   * @param dash The array representing the dashing pattern. There must be at
   * least one non-zero entry.
   * @param dashPhase is negative and dash is not null.
   *
   * @throws IllegalArgumentException If one input parameter doesn't meet
   * its needs.
   */
  public BasicStroke(float width, int cap, int join, float miterlimit,
                     float[] dash, float dashPhase)
  {
    if (width < 0.0f )
      throw new IllegalArgumentException("width " + width + " < 0");
    else if (cap < CAP_BUTT || cap > CAP_SQUARE)
      throw new IllegalArgumentException("cap " + cap + " out of range ["
					 + CAP_BUTT + ".." + CAP_SQUARE + "]");
    else if (miterlimit < 1.0f && join == JOIN_MITER)
      throw new IllegalArgumentException("miterlimit " + miterlimit
					 + " < 1.0f while join == JOIN_MITER");
    else if (join < JOIN_MITER || join > JOIN_BEVEL)
      throw new IllegalArgumentException("join " + join + " out of range ["
					 + JOIN_MITER + ".." + JOIN_BEVEL
					 + "]");
    else if (dashPhase < 0.0f && dash != null)
      throw new IllegalArgumentException("dashPhase " + dashPhase
					 + " < 0.0f while dash != null");
    else if (dash != null)
      if (dash.length == 0)
	throw new IllegalArgumentException("dash.length is 0");
      else
	{
	  boolean allZero = true;
	  
	  for ( int i = 0; i < dash.length; ++i)
	    {
	      if (dash[i] != 0.0f)
		{
		  allZero = false;
		  break;
		}
	    }
	  
	  if (allZero)
	    throw new IllegalArgumentException("all dashes are 0.0f");
	}

    this.width = width;
    this.cap = cap;
    this.join = join;
    limit = miterlimit;
    this.dash = dash == null ? null : (float[]) dash.clone();
    phase = dashPhase;
  }

  /**
   * Creates a new <code>BasicStroke</code> instance with the given attributes.
   *
   * @param width  the line width (>= 0.0f).
   * @param cap  the line cap style (one of {@link #CAP_BUTT}, 
   *             {@link #CAP_ROUND} or {@link #CAP_SQUARE}).
   * @param join  the line join style (one of {@link #JOIN_ROUND}, 
   *              {@link #JOIN_BEVEL}, or {@link #JOIN_MITER}).
   * @param miterlimit the limit to trim the miter join. The miterlimit must be
   * greater than or equal to 1.0f.
   * 
   * @throws IllegalArgumentException If one input parameter doesn't meet
   * its needs.
   */
  public BasicStroke(float width, int cap, int join, float miterlimit)
  {
    this(width, cap, join, miterlimit, null, 0);
  }

  /**
   * Creates a new <code>BasicStroke</code> instance with the given attributes.
   * The miter limit defaults to <code>10.0</code>.
   *
   * @param width  the line width (>= 0.0f).
   * @param cap  the line cap style (one of {@link #CAP_BUTT}, 
   *             {@link #CAP_ROUND} or {@link #CAP_SQUARE}).
   * @param join  the line join style (one of {@link #JOIN_ROUND}, 
   *              {@link #JOIN_BEVEL}, or {@link #JOIN_MITER}).
   * 
   * @throws IllegalArgumentException If one input parameter doesn't meet
   * its needs.
   */
  public BasicStroke(float width, int cap, int join)
  {
    this(width, cap, join, 10, null, 0);
  }

  /**
   * Creates a new <code>BasicStroke</code> instance with the given line
   * width.  The default values are:
   * <ul>
   * <li>line cap style: {@link #CAP_SQUARE};</li>
   * <li>line join style: {@link #JOIN_MITER};</li>
   * <li>miter limit: <code>10.0f</code>.
   * </ul>
   * 
   * @param width  the line width (>= 0.0f).
   * 
   * @throws IllegalArgumentException If <code>width</code> is negative.
   */
  public BasicStroke(float width)
  {
    this(width, CAP_SQUARE, JOIN_MITER, 10, null, 0);
  }

  /**
   * Creates a new <code>BasicStroke</code> instance.  The default values are:
   * <ul>
   * <li>line width: <code>1.0f</code>;</li>
   * <li>line cap style: {@link #CAP_SQUARE};</li>
   * <li>line join style: {@link #JOIN_MITER};</li>
   * <li>miter limit: <code>10.0f</code>.
   * </ul>
   */
  public BasicStroke()
  {
    this(1, CAP_SQUARE, JOIN_MITER, 10, null, 0);
  }
  
  /**
   * Creates a shape representing the stroked outline of the given shape.
   * THIS METHOD IS NOT YET IMPLEMENTED.
   * 
   * @param s  the shape.
   */
  public Shape createStrokedShape(Shape s)
  {
<<<<<<< HEAD
    // FIXME: Implement this
    throw new Error("not implemented");
=======
    PathIterator pi = s.getPathIterator(null);

    if( dash == null )
      return solidStroke( pi );

    return dashedStroke( pi );
>>>>>>> f8383f28
  }

  /**
   * Returns the line width.
   * 
   * @return The line width.
   */
  public float getLineWidth()
  {
    return width;
  }

  /**
   * Returns a code indicating the line cap style (one of {@link #CAP_BUTT},
   * {@link #CAP_ROUND}, {@link #CAP_SQUARE}).
   * 
   * @return A code indicating the line cap style.
   */
  public int getEndCap()
  {
    return cap;
  }

  /**
   * Returns a code indicating the line join style (one of {@link #JOIN_BEVEL},
   * {@link #JOIN_MITER} or {@link #JOIN_ROUND}).
   * 
   * @return A code indicating the line join style.
   */
  public int getLineJoin()
  {
    return join;
  }

  /**
   * Returns the miter limit.
   * 
   * @return The miter limit.
   */
  public float getMiterLimit()
  {
    return limit;
  }

  /**
   * Returns the dash array, which defines the length of alternate opaque and 
   * transparent sections in lines drawn with this stroke.  If 
   * <code>null</code>, a continuous line will be drawn.
   * 
   * @return The dash array (possibly <code>null</code>).
   */
  public float[] getDashArray()
  {
    return dash;
  }

  /**
   * Returns the dash phase for the stroke.  This is the offset from the start
   * of a path at which the pattern defined by {@link #getDashArray()} is 
   * rendered.
   * 
   * @return The dash phase.
   */
  public float getDashPhase()
  {
    return phase;
  }

  /**
   * Returns the hash code for this object. The hash is calculated by
   * xoring the hash, cap, join, limit, dash array and phase values
   * (converted to <code>int</code> first with
   * <code>Float.floatToIntBits()</code> if the value is a
   * <code>float</code>).
   * 
   * @return The hash code.
   */
  public int hashCode()
  {
    int hash = Float.floatToIntBits(width);
    hash ^= cap;
    hash ^= join;
    hash ^= Float.floatToIntBits(limit);
   
    if (dash != null)
      for (int i = 0; i < dash.length; i++)
	hash ^=  Float.floatToIntBits(dash[i]);

    hash ^= Float.floatToIntBits(phase);

    return hash;
  }

  /**
   * Compares this <code>BasicStroke</code> for equality with an arbitrary 
   * object.  This method returns <code>true</code> if and only if:
   * <ul>
<<<<<<< HEAD
   * <li><code>o</code> is an instanceof <code>BasicStroke</code>;<li>
=======
   * <li><code>o</code> is an instanceof <code>BasicStroke</code>;</li>
>>>>>>> f8383f28
   * <li>this object has the same width, line cap style, line join style,
   * miter limit, dash array and dash phase as <code>o</code>.</li>
   * </ul>
   * 
   * @param o  the object (<code>null</code> permitted).
   * 
   * @return <code>true</code> if this stroke is equal to <code>o</code> and
   *         <code>false</code> otherwise.
   */
  public boolean equals(Object o)
  {
    if (! (o instanceof BasicStroke))
      return false;
    BasicStroke s = (BasicStroke) o;
    return width == s.width && cap == s.cap && join == s.join
      && limit == s.limit && Arrays.equals(dash, s.dash) && phase == s.phase;
  }
<<<<<<< HEAD
} 
=======

  private Shape solidStroke(PathIterator pi)
  {
    double[] coords = new double[6];
    double x, y, x0, y0;
    boolean pathOpen = false;
    GeneralPath output = new GeneralPath( );
    Segment[] p;
    x = x0 = y = y0 = 0;

    while( !pi.isDone() )
      {
        switch( pi.currentSegment(coords) )
          {
          case PathIterator.SEG_MOVETO:
            x0 = x = coords[0];
            y0 = y = coords[1];
            if( pathOpen )
              {
                capEnds();              
                convertPath(output, start);
                start = end = null;
                pathOpen = false;
              }
            break;

          case PathIterator.SEG_LINETO:
            p = (new LineSegment(x, y, coords[0], coords[1])).
              getDisplacedSegments(width/2.0);
            if( !pathOpen )
              {
                start = p[0];
                end = p[1];
                pathOpen = true;
              }
            else
              addSegments(p);

            x = coords[0];
            y = coords[1];
            break;

          case PathIterator.SEG_QUADTO:
            p = (new QuadSegment(x, y, coords[0], coords[1], coords[2], 
                                 coords[3])).getDisplacedSegments(width/2.0);
            if( !pathOpen )
              {
                start = p[0];
                end = p[1];
                pathOpen = true;
              }
            else
              addSegments(p);

            x = coords[2];
            y = coords[3];
            break;

          case PathIterator.SEG_CUBICTO:
            p = new CubicSegment(x, y, coords[0], coords[1],
                                 coords[2], coords[3],
                                 coords[4], coords[5]).getDisplacedSegments(width/2.0);
            if( !pathOpen )
              {
                start = p[0];
                end = p[1];
                pathOpen = true;
              }
            else
              addSegments(p);

            x = coords[4];
            y = coords[5];
            break;

          case PathIterator.SEG_CLOSE:
            if (x == x0 && y == y0)
              {
                joinSegments(new Segment[] { start.first, end.first });
              }
            else
              {
                p = (new LineSegment(x, y, x0, y0)).getDisplacedSegments(width / 2.0);
                addSegments(p);
              }
            convertPath(output, start);
            convertPath(output, end);
            start = end = null;
            pathOpen = false;
            output.setWindingRule(GeneralPath.WIND_EVEN_ODD);
            break;
          }
        pi.next();
      }

    if( pathOpen )
      {
        capEnds();
        convertPath(output, start);
      }
    return output;
  }

  private Shape dashedStroke(PathIterator pi)
  {
    GeneralPath out = new GeneralPath();
    return out;
  }

  /**
   * Cap the ends of the path (joining the start and end list of segments)
   */
  private void capEnds()
  {
    Segment returnPath = end.last;

    end.reverseAll(); // reverse the path.
    end = null;
    capEnd(start, returnPath);
    start.last = returnPath.last;
    end = null;

    capEnd(start, start);
  }

  /**
   * Append the Segments in s to the GeneralPath p
   */
  private void convertPath(GeneralPath p, Segment s)
  {
    Segment v = s;
    p.moveTo((float)s.P1.getX(), (float)s.P1.getY());

    do
      {
        if(v instanceof LineSegment)
          p.lineTo((float)v.P2.getX(), (float)v.P2.getY());
        else if(v instanceof QuadSegment)
          p.quadTo((float)((QuadSegment)v).cp.getX(),
                   (float)((QuadSegment)v).cp.getY(),
                   (float)v.P2.getX(), 
                   (float)v.P2.getY());
        else if(v instanceof CubicSegment)
          p.curveTo((float)((CubicSegment)v).cp1.getX(),
                    (float)((CubicSegment)v).cp1.getY(),
                    (float)((CubicSegment)v).cp2.getX(),
                    (float)((CubicSegment)v).cp2.getY(),
                    (float)v.P2.getX(), 
                    (float)v.P2.getY());
        v = v.next;
      } while(v != s && v != null);

    p.closePath();
  }
  
  /**
   * Add the segments to start and end (the inner and outer edges of the stroke) 
   */
  private void addSegments(Segment[] segments)
  {
    joinSegments(segments);
    start.add(segments[0]);
    end.add(segments[1]);
  }

  private void joinSegments(Segment[] segments)
  {
    double[] p0 = start.last.cp2();
    double[] p1 = new double[]{start.last.P2.getX(), start.last.P2.getY()};
    double[] p2 = new double[]{segments[0].first.P1.getX(), segments[0].first.P1.getY()};
    double[] p3 = segments[0].cp1();
    Point2D p;

    p = lineIntersection(p0[0],p0[1],p1[0],p1[1],
                                 p2[0],p2[1],p3[0],p3[1], false);

    double det = (p1[0] - p0[0])*(p3[1] - p2[1]) - 
      (p3[0] - p2[0])*(p1[1] - p0[1]);

    if( det > 0 )
      {
        // start and segment[0] form the 'inner' part of a join, 
        // connect the overlapping segments
        joinInnerSegments(start, segments[0], p);
        joinOuterSegments(end, segments[1], p);
      }
    else
      {
        // end and segment[1] form the 'inner' part 
        joinInnerSegments(end, segments[1], p);
        joinOuterSegments(start, segments[0], p);
      }
  }

  /**
   * Make a cap between a and b segments, 
   * where a-->b is the direction of iteration.
   */
  private void capEnd(Segment a, Segment b)
  {
    double[] p0, p1;
    double dx, dy, l;
    Point2D c1,c2;

    switch( cap )
      {
      case CAP_BUTT:
        a.add(new LineSegment(a.last.P2, b.P1));
        break;

      case CAP_SQUARE:
        p0 = a.last.cp2();
        p1 = new double[]{a.last.P2.getX(), a.last.P2.getY()};
        dx = p1[0] - p0[0];
        dy = p1[1] - p0[1];
        l = Math.sqrt(dx * dx + dy * dy);
        dx = 0.5*width*dx/l;
        dy = 0.5*width*dy/l;
        c1 = new Point2D.Double(p1[0] + dx, p1[1] + dy);
        c2 = new Point2D.Double(b.P1.getX() + dx, b.P1.getY() + dy);
        a.add(new LineSegment(a.last.P2, c1));
        a.add(new LineSegment(c1, c2));
        a.add(new LineSegment(c2, b.P1));
        break;

      case CAP_ROUND:
        p0 = a.last.cp2();
        p1 = new double[]{a.last.P2.getX(), a.last.P2.getY()};
        dx = p1[0] - p0[0];
        dy = p1[1] - p0[1];
        l = Math.sqrt(dx * dx + dy * dy);
        dx = (2.0/3.0)*width*dx/l;
        dy = (2.0/3.0)*width*dy/l;
        c1 = new Point2D.Double(p1[0] + dx, p1[1] + dy);
        c2 = new Point2D.Double(b.P1.getX() + dx, b.P1.getY() + dy);
        a.add(new CubicSegment(a.last.P2, c1, c2, b.P1));
        break;
      }
    a.add(b);
  }

  /**
   * Returns the intersection of two lines, or null if there isn't one.
   * @param infinite - true if the lines should be regarded as infinite, false
   * if the intersection must be within the given segments.
   * @return a Point2D or null.
   */
  private Point2D lineIntersection(double X1, double Y1, 
                                   double X2, double Y2, 
                                   double X3, double Y3, 
                                   double X4, double Y4,
                                   boolean infinite)
  {
    double x1 = X1;
    double y1 = Y1;
    double rx = X2 - x1;
    double ry = Y2 - y1;

    double x2 = X3;
    double y2 = Y3;
    double sx = X4 - x2;
    double sy = Y4 - y2;

    double determinant = sx * ry - sy * rx;
    double nom = (sx * (y2 - y1) + sy * (x1 - x2));

    // lines can be considered parallel.
    if (Math.abs(determinant) < 1E-6)
      return null;

    nom = nom / determinant;

    // check if lines are within the bounds
    if(!infinite && (nom > 1.0 || nom < 0.0))
      return null;

    return new Point2D.Double(x1 + nom * rx, y1 + nom * ry);
  }

  /**
   * Join a and b segments, where a-->b is the direction of iteration.
   *
   * insideP is the inside intersection point of the join, needed for
   * calculating miter lengths.
   */
  private void joinOuterSegments(Segment a, Segment b, Point2D insideP)
  {
    double[] p0, p1;
    double dx, dy, l;
    Point2D c1,c2;

    switch( join )
      {
      case JOIN_MITER:
        p0 = a.last.cp2();
        p1 = new double[]{a.last.P2.getX(), a.last.P2.getY()};
        double[] p2 = new double[]{b.P1.getX(), b.P1.getY()};
        double[] p3 = b.cp1();
        Point2D p = lineIntersection(p0[0],p0[1],p1[0],p1[1],p2[0],p2[1],p3[0],p3[1], true);
        if( p == null || insideP == null )
          a.add(new LineSegment(a.last.P2, b.P1));
        else if((p.distance(insideP)/width) < limit)
          {
            a.add(new LineSegment(a.last.P2, p));
            a.add(new LineSegment(p, b.P1));
          } 
        else
          {
            // outside miter limit, do a bevel join.
            a.add(new LineSegment(a.last.P2, b.P1));
          }
        break;

      case JOIN_ROUND:
        p0 = a.last.cp2();
        p1 = new double[]{a.last.P2.getX(), a.last.P2.getY()};
        dx = p1[0] - p0[0];
        dy = p1[1] - p0[1];
        l = Math.sqrt(dx * dx + dy * dy);
        dx = 0.5*width*dx/l;
        dy = 0.5*width*dy/l;
        c1 = new Point2D.Double(p1[0] + dx, p1[1] + dy);

        p0 = new double[]{b.P1.getX(), b.P1.getY()};
        p1 = b.cp1();

        dx = p0[0] - p1[0]; // backwards direction.
        dy = p0[1] - p1[1];
        l = Math.sqrt(dx * dx + dy * dy);
        dx = 0.5*width*dx/l;
        dy = 0.5*width*dy/l;
        c2 = new Point2D.Double(p0[0] + dx, p0[1] + dy);
        a.add(new CubicSegment(a.last.P2, c1, c2, b.P1));
        break;

      case JOIN_BEVEL:
        a.add(new LineSegment(a.last.P2, b.P1));
        break;
      }
  }

  /**
   * Join a and b segments, removing any overlap
   */
  private void joinInnerSegments(Segment a, Segment b, Point2D p)
  {
    double[] p0 = a.last.cp2();
    double[] p1 = new double[] { a.last.P2.getX(), a.last.P2.getY() };
    double[] p2 = new double[] { b.P1.getX(), b.P1.getY() };
    double[] p3 = b.cp1();

    if (p == null)
      {
        // Dodgy.
        a.add(new LineSegment(a.last.P2, b.P1));
        p = new Point2D.Double((b.P1.getX() + a.last.P2.getX()) / 2.0,
                               (b.P1.getY() + a.last.P2.getY()) / 2.0);
      }
    else
      // This assumes segments a and b are single segments, which is
      // incorrect - if they are a linked list of segments (ie, passed in
      // from a flattening operation), this produces strange results!!
      a.last.P2 = b.P1 = p;
  }
}
>>>>>>> f8383f28
<|MERGE_RESOLUTION|>--- conflicted
+++ resolved
@@ -260,17 +260,12 @@
    */
   public Shape createStrokedShape(Shape s)
   {
-<<<<<<< HEAD
-    // FIXME: Implement this
-    throw new Error("not implemented");
-=======
     PathIterator pi = s.getPathIterator(null);
 
     if( dash == null )
       return solidStroke( pi );
 
     return dashedStroke( pi );
->>>>>>> f8383f28
   }
 
   /**
@@ -368,11 +363,7 @@
    * Compares this <code>BasicStroke</code> for equality with an arbitrary 
    * object.  This method returns <code>true</code> if and only if:
    * <ul>
-<<<<<<< HEAD
-   * <li><code>o</code> is an instanceof <code>BasicStroke</code>;<li>
-=======
    * <li><code>o</code> is an instanceof <code>BasicStroke</code>;</li>
->>>>>>> f8383f28
    * <li>this object has the same width, line cap style, line join style,
    * miter limit, dash array and dash phase as <code>o</code>.</li>
    * </ul>
@@ -390,9 +381,6 @@
     return width == s.width && cap == s.cap && join == s.join
       && limit == s.limit && Arrays.equals(dash, s.dash) && phase == s.phase;
   }
-<<<<<<< HEAD
-} 
-=======
 
   private Shape solidStroke(PathIterator pi)
   {
@@ -757,5 +745,4 @@
       // from a flattening operation), this produces strange results!!
       a.last.P2 = b.P1 = p;
   }
-}
->>>>>>> f8383f28
+}