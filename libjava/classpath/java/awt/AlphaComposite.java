--- conflicted
+++ resolved
@@ -162,11 +162,7 @@
    * Return an <code>AlphaComposite</code> similar to <code>this</code>,
    * that uses the specified rule. If <code>rule</code> is the same as
    * <code>this.rule</code>, then <code>this</code> is returned.
-<<<<<<< HEAD
-   * 
-=======
-   *
->>>>>>> 3082eeb7
+   *
    * @since 1.6
    */
   public AlphaComposite derive(int rule)
@@ -176,25 +172,14 @@
     else
       return AlphaComposite.getInstance(rule, this.getAlpha());
   }
-<<<<<<< HEAD
-  
+
   /**
    * Return an <code>AlphaComposite</code> similar to <code>this</code>,
    * that uses the specified <code>alpha</code>.
-   * 
+   *
    * If <code>alph</code> is the same as <code>this.alpha</code>,
    * then <code>this</code> is returned.
-   * 
-=======
-
-  /**
-   * Return an <code>AlphaComposite</code> similar to <code>this</code>,
-   * that uses the specified <code>alpha</code>.
-   *
-   * If <code>alph</code> is the same as <code>this.alpha</code>,
-   * then <code>this</code> is returned.
-   *
->>>>>>> 3082eeb7
+   *
    * @since 1.6
    */
   public AlphaComposite derive(float alpha)
@@ -204,38 +189,22 @@
       else
         return AlphaComposite.getInstance(this.getRule(), alpha);
   }
-<<<<<<< HEAD
-  
-=======
-
->>>>>>> 3082eeb7
+
   public float getAlpha()
   {
     return alpha;
   }
-<<<<<<< HEAD
-  
-=======
-
->>>>>>> 3082eeb7
+
   public int getRule()
   {
     return rule;
   }
-<<<<<<< HEAD
-  
-=======
-
->>>>>>> 3082eeb7
+
   public int hashCode()
   {
     return 31 * Float.floatToIntBits(alpha) + rule;
   }
-<<<<<<< HEAD
-  
-=======
-
->>>>>>> 3082eeb7
+
   public boolean equals(Object o)
   {
     if (! (o instanceof AlphaComposite))
