--- conflicted
+++ resolved
@@ -402,15 +402,11 @@
     // FIXME: need a mauve test for this method
     if (modifiersEx != 0)
       s.append(",extModifiers=").append(getModifiersExText(modifiersEx));
-<<<<<<< HEAD
-    return s.append(",clickCount=").append(clickCount).toString();
-=======
     
     s.append(",clickCount=").append(clickCount);
     s.append(",consumed=").append(consumed);
     
     return s.toString();
->>>>>>> f8383f28
   }
 
   /**
