/* Dialog.java -- An AWT dialog box
 Copyright (C) 1999, 2000, 2001, 2002, 2005, 2006  
 Free Software Foundation, Inc.

 This file is part of GNU Classpath.

 GNU Classpath is free software; you can redistribute it and/or modify
 it under the terms of the GNU General Public License as published by
 the Free Software Foundation; either version 2, or (at your option)
 any later version.

 GNU Classpath is distributed in the hope that it will be useful, but
 WITHOUT ANY WARRANTY; without even the implied warranty of
 MERCHANTABILITY or FITNESS FOR A PARTICULAR PURPOSE.  See the GNU
 General Public License for more details.

 You should have received a copy of the GNU General Public License
 along with GNU Classpath; see the file COPYING.  If not, write to the
 Free Software Foundation, Inc., 51 Franklin Street, Fifth Floor, Boston, MA
 02110-1301 USA.

 Linking this library statically or dynamically with other modules is
 making a combined work based on this library.  Thus, the terms and
 conditions of the GNU General Public License cover the whole
 combination.

 As a special exception, the copyright holders of this library give you
 permission to link this library with independent modules to produce an
 executable, regardless of the license terms of these independent
 modules, and to copy and distribute the resulting executable under
 terms of your choice, provided that you also meet, for each linked
 independent module, the terms and conditions of the license of that
 module.  An independent module is a module which is not derived from
 or based on this library.  If you modify this library, you may extend
 this exception to your version of the library, but you are not
 obligated to do so.  If you do not wish to do so, delete this
 exception statement from your version. */


package java.awt;

import java.awt.peer.DialogPeer;

import javax.accessibility.AccessibleContext;
import javax.accessibility.AccessibleRole;
import javax.accessibility.AccessibleState;
import javax.accessibility.AccessibleStateSet;

/**
 * <code>Dialog</code> provides a top-level window normally used to receive 
 * user input in applications.
 * <p>
 * A dialog always has another top-level window as owner and is only visible
 * if this owner is visible to the user. The default layout of dialogs is the 
 * <code>BorderLayout</code>. Dialogs can be modal (blocks user input to other
 * components) or non-modal (user input in other components are allowed).
 * </p> 
 * 
 * @author Aaron M. Renn (arenn@urbanophile.com)
 * @author Tom Tromey (tromey@redhat.com)
 */
public class Dialog extends Window
{
  // Serialization constant
  private static final long serialVersionUID = 5920926903803293709L;

  /**
   * @serial Indicates whether or not this dialog box is modal.
   */
  private boolean modal;

  /**
   * @serial Indicates whether or not this dialog box is resizable.
   */
  private boolean resizable = true;

  /**
   * @serial The title string for this dialog box, which can be
   *         <code>null</code>.
   */
  private String title;

  /**
   * This field indicates whether the dialog is undecorated or not.
   */
  private boolean undecorated = false;

  /**
   * Indicates that we are blocked for modality in show
   */
  private boolean blocked = false;

  /**
   * Secondary EventQueue to handle AWT events while we are blocked for 
   * modality in show.
   */
  private EventQueue eq2 = null;

  /**
   * Initializes a new instance of <code>Dialog</code> with the specified
   * parent, that is resizable and not modal, and which has no title.
   * 
   * @param parent The parent frame of this dialog box.
   * @exception IllegalArgumentException If the owner's GraphicsConfiguration 
   * is not from a screen device, or if owner is null. This exception is 
   * always thrown when GraphicsEnvironment.isHeadless() returns true.
   */
  public Dialog(Frame parent)
  {
    this(parent, "", false);
  }

  /**
   * Initializes a new instance of <code>Dialog</code> with the specified
   * parent and modality, that is resizable and which has no title.
   * 
   * @param parent The parent frame of this dialog box.
   * @param modal <code>true</code> if this dialog box is modal,
   * <code>false</code> otherwise.
   * 
   * @exception IllegalArgumentException If the owner's GraphicsConfiguration
   * is not from a screen device, or if owner is null. This exception is 
   * always thrown when GraphicsEnvironment.isHeadless() returns true.
   */
  public Dialog(Frame parent, boolean modal)
  {
    this(parent, "", modal);
  }

  /**
   * Initializes a new instance of <code>Dialog</code> with the specified
   * parent, that is resizable and not modal, and which has the specified 
   * title.
   * 
   * @param parent The parent frame of this dialog box.
   * @param title The title string for this dialog box.
   * 
   * @exception IllegalArgumentException If the owner's GraphicsConfiguration
   * is not from a screen device, or if owner is null. This exceptionnis 
   * always thrown when GraphicsEnvironment.isHeadless() returns true.
   */
  public Dialog(Frame parent, String title)
  {
    this(parent, title, false);
  }

  /**
   * Initializes a new instance of <code>Dialog</code> with the specified,
   * parent, title, and modality, that is resizable.
   * 
   * @param parent The parent frame of this dialog box.
   * @param title The title string for this dialog box.
   * @param modal <code>true</code> if this dialog box is modal,
   * <code>false</code> otherwise.
   *          
   * @exception IllegalArgumentException If owner is null or
   *              GraphicsEnvironment.isHeadless() returns true.
   */
  public Dialog(Frame parent, String title, boolean modal)
  {
    this(parent, title, modal, parent.getGraphicsConfiguration());
  }

  /**
   * Initializes a new instance of <code>Dialog</code> with the specified,
   * parent, title, modality and <code>GraphicsConfiguration</code>, that is
   * resizable.
   * 
   * @param parent The parent frame of this dialog box.
   * @param title The title string for this dialog box.
   * @param modal <code>true</code> if this dialog box is modal,
   * <code>false</code> otherwise.
   * @param gc The <code>GraphicsConfiguration</code> object to use. If 
   * <code>null</code> the <code>GraphicsConfiguration</code> of the target 
   * frame is used.
   * 
   * @exception IllegalArgumentException If owner is null, the
   *              GraphicsConfiguration is not a screen device or
   *              GraphicsEnvironment.isHeadless() returns true.
   * @since 1.4
   */
  public Dialog(Frame parent, String title, boolean modal,
                GraphicsConfiguration gc)
  {
    super(parent, (gc == null) ? parent.getGraphicsConfiguration() : gc);

    // A null title is equivalent to an empty title
    this.title = (title != null) ? title : "";
    this.modal = modal;
    visible = false;

    setLayout(new BorderLayout());
  }

  /**
   * Initializes a new instance of <code>Dialog</code> with the specified,
   * parent, that is resizable.
   * 
   * @param owner The parent frame of this dialog box.
   * 
   * @exception IllegalArgumentException If parent is null. This exception is
   * always thrown when GraphicsEnvironment.isHeadless() returns true.
   * 
   * @since 1.2
   */
  public Dialog(Dialog owner)
  {
    this(owner, "", false, owner.getGraphicsConfiguration());
  }

  /**
   * Initializes a new instance of <code>Dialog</code> with the specified,
   * parent and title, that is resizable.
   * 
   * @param owner The parent frame of this dialog box.
   * @param title The title string for this dialog box.
   * 
   * @exception IllegalArgumentException If parent is null. This exception is
   *              always thrown when GraphicsEnvironment.isHeadless() returns
   *              true.
   * @since 1.2
   */
  public Dialog(Dialog owner, String title)
  {
    this(owner, title, false, owner.getGraphicsConfiguration());
  }

  /**
   * Initializes a new instance of <code>Dialog</code> with the specified,
   * parent, title and modality, that is resizable.
   * 
   * @param owner The parent frame of this dialog box.
   * @param title The title string for this dialog box.
   * @param modal <code>true</code> if this dialog box is modal,
   * <code>false</code> otherwise.
   * 
   * @exception IllegalArgumentException If parent is null. This exception is
   * always thrown when GraphicsEnvironment.isHeadless() returns true.
   * @since 1.2
   */
  public Dialog(Dialog owner, String title, boolean modal)
  {
    this(owner, title, modal, owner.getGraphicsConfiguration());
  }

  /**
   * Initializes a new instance of <code>Dialog</code> with the specified,
   * parent, title, modality and <code>GraphicsConfiguration</code>, that is
   * resizable.
   * 
   * @param parent The parent frame of this dialog box.
   * @param title The title string for this dialog box.
   * @param modal <code>true</code> if this dialog box is modal,
   * <code>false</code> otherwise.
   * @param gc The <code>GraphicsConfiguration</code> object to use. If 
   * <code>null</code> the <code>GraphicsConfiguration</code> of the target 
   * frame is used.
   * 
   * @exception IllegalArgumentException If parent is null, the
   * GraphicsConfiguration is not a screen device or 
   * GraphicsEnvironment.isHeadless() returns true.
   * 
   * @since 1.4
   */
  public Dialog(Dialog parent, String title, boolean modal,
                GraphicsConfiguration gc)
  {
    super(parent, (gc == null) ? parent.getGraphicsConfiguration() : gc);

    // A null title is equivalent to an empty title
    this.title = (title != null) ? title : "";
    this.modal = modal;
    visible = false;

    setLayout(new BorderLayout());
  }

  /**
   * Returns the title of this dialog box.
   * 
   * @return The title of this dialog box.
   */
  public String getTitle()
  {
    return title;
  }

  /**
   * Sets the title of this dialog box to the specified string.
   * 
   * @param title the new title. If <code>null</code> an empty
   * title will be set.
   */
  public synchronized void setTitle(String title)
  {
    // A null title is equivalent to an empty title
    this.title = (title != null) ? title : "";

    if (peer != null)
      {
        DialogPeer d = (DialogPeer) peer;
        d.setTitle(title);
      }
  }

  /**
   * Tests whether or not this dialog box is modal.
   * 
   * @return <code>true</code> if this dialog box is modal, <code>false</code>
   * otherwise.
   */
  public boolean isModal()
  {
    return modal;
  }

  /**
   * Changes the modality of this dialog box. This can only be done before the
   * peer is created.
   * 
   * @param modal <code>true</code> to make this dialog box modal,
   * <code>false</code> to make it non-modal. 
   */
  public void setModal(boolean modal)
  {
    this.modal = modal;
  }

  /**
   * Tests whether or not this dialog box is resizable.
   * 
   * @return <code>true</code> if this dialog is resizable,
   * <code>false</code> otherwise.
   */
  public boolean isResizable()
  {
    return resizable;
  }

  /**
   * Changes the resizability of this dialog box.
   * 
   * @param resizable <code>true</code> to make this dialog resizable,
   * <code>false</code> to make it non-resizable.
   */
  public synchronized void setResizable(boolean resizable)
  {
    this.resizable = resizable;
    if (peer != null)
      {
        DialogPeer d = (DialogPeer) peer;
        d.setResizable(resizable);
      }
  }

  /**
   * Creates this object's native peer.
   */
  public synchronized void addNotify()
  {
    if (peer == null)
      peer = getToolkit().createDialog(this);
    super.addNotify();
  }

  /**
   * Makes this dialog visible and brings it to the front. If the dialog is
   * modal and is not already visible, this call will not return until the
   * dialog is hidden by someone calling hide or dispose. If this is the event
   * dispatching thread we must ensure that another event thread runs while the
   * one which invoked this method is blocked.
   * 
   * @deprecated Use {@link Component#setVisible(boolean)} instead.
   */
  public synchronized void show()
  {
    super.show();

    if (isModal())
      {
        // If already shown (and blocked) just return
        if (blocked)
          return;

        /*
         * If show is called in the dispatch thread for a modal dialog it will
         * block so we must run another thread so the events keep being
         * dispatched.
         */
        if (EventQueue.isDispatchThread())
          {
            EventQueue eq = Toolkit.getDefaultToolkit().getSystemEventQueue();
            eq2 = new EventQueue();
            eq.push(eq2);
          }

        try
          {
            blocked = true;
            wait();
            blocked = false;
          }
        catch (InterruptedException e)
          {
            blocked = false;
          }

        if (eq2 != null)
          {
            eq2.pop();
            eq2 = null;
          }
      }
  }

  /**
   * Hides the Dialog and then causes show() to return if it is currently
   * blocked.
   * 
   * @deprecated Use {@link Component#setVisible(boolean)} instead.
   */
  public synchronized void hide()
  {
    if (blocked)
      {
        notifyAll();
      }

    super.hide();
  }

  /**
   * Disposes the Dialog and then causes show() to return if it is currently
   * blocked.
   */
  public synchronized void dispose()
  {
    if (blocked)
      {
        notifyAll();
      }

    super.dispose();
  }

  /**
   * Returns a debugging string for this component.
   * 
   * @return A debugging string for this component.
   */
  protected String paramString()
  {
    return "title+" + title + ",modal=" + modal + ",resizable=" + resizable
            + "," + super.paramString();
  }

  /**
   * Returns whether this frame is undecorated or not.
   * 
   * @return <code>true</code> if this dialog is undecorated,
   * <code>false</code> otherwise.
   * 
   * @since 1.4
   */
  public boolean isUndecorated()
  {
    return undecorated;
  }

  /**
   * Disables or enables decorations for this frame. This method can only be
   * called while the frame is not displayable.
   * 
   * @param undecorated <code>true</code> to disable dialog decorations,
   * <code>false</code> otherwise.
   * 
   * @exception IllegalComponentStateException If this frame is displayable.
   * @since 1.4
   */
  public void setUndecorated(boolean undecorated)
  {
    if (isDisplayable())
      throw new IllegalComponentStateException();

    this.undecorated = undecorated;
  }

  /**
   * Accessibility support for <code>Dialog</code>.
   */
  protected class AccessibleAWTDialog
      extends AccessibleAWTWindow
  {
    private static final long serialVersionUID = 4837230331833941201L;

<<<<<<< HEAD
=======
    /**
     * Gets the role of this object.
     * @return AccessibleRole.DIALOG 
     */
>>>>>>> f8383f28
    public AccessibleRole getAccessibleRole()
    {
      return AccessibleRole.DIALOG;
    }

    /**
     * Gets the state set of this object.
     * @return The current state of this dialog.
     */
    public AccessibleStateSet getAccessibleStateSet()
    {
      AccessibleStateSet states = super.getAccessibleStateSet();
      if (isResizable())
        states.add(AccessibleState.RESIZABLE);
      if (isModal())
        states.add(AccessibleState.MODAL);
      return states;
    }
  }

  /**
   * Gets the AccessibleContext associated with this <code>Dialog</code>. The
   * context is created, if necessary.
   * 
   * @return the associated context
   */
  public AccessibleContext getAccessibleContext()
  {
    /* Create the context if this is the first request */
    if (accessibleContext == null)
      accessibleContext = new AccessibleAWTDialog();
    return accessibleContext;
  }

}<|MERGE_RESOLUTION|>--- conflicted
+++ resolved
@@ -493,13 +493,10 @@
   {
     private static final long serialVersionUID = 4837230331833941201L;
 
-<<<<<<< HEAD
-=======
     /**
      * Gets the role of this object.
      * @return AccessibleRole.DIALOG 
      */
->>>>>>> f8383f28
     public AccessibleRole getAccessibleRole()
     {
       return AccessibleRole.DIALOG;
