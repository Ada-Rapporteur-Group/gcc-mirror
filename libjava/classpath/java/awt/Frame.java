/* Frame.java -- AWT toplevel window
   Copyright (C) 1999, 2000, 2002, 2004, 2005, 2006
   Free Software Foundation, Inc.

This file is part of GNU Classpath.

GNU Classpath is free software; you can redistribute it and/or modify
it under the terms of the GNU General Public License as published by
the Free Software Foundation; either version 2, or (at your option)
any later version.

GNU Classpath is distributed in the hope that it will be useful, but
WITHOUT ANY WARRANTY; without even the implied warranty of
MERCHANTABILITY or FITNESS FOR A PARTICULAR PURPOSE.  See the GNU
General Public License for more details.

You should have received a copy of the GNU General Public License
along with GNU Classpath; see the file COPYING.  If not, write to the
Free Software Foundation, Inc., 51 Franklin Street, Fifth Floor, Boston, MA
02110-1301 USA.

Linking this library statically or dynamically with other modules is
making a combined work based on this library.  Thus, the terms and
conditions of the GNU General Public License cover the whole
combination.

As a special exception, the copyright holders of this library give you
permission to link this library with independent modules to produce an
executable, regardless of the license terms of these independent
modules, and to copy and distribute the resulting executable under
terms of your choice, provided that you also meet, for each linked
independent module, the terms and conditions of the license of that
module.  An independent module is a module which is not derived from
or based on this library.  If you modify this library, you may extend
this exception to your version of the library, but you are not
obligated to do so.  If you do not wish to do so, delete this
exception statement from your version. */


package java.awt;

import java.awt.peer.FramePeer;
import java.lang.ref.WeakReference;
import java.util.ArrayList;
import java.util.Iterator;
import java.util.Vector;

import javax.accessibility.AccessibleContext;
import javax.accessibility.AccessibleRole;
import javax.accessibility.AccessibleState;
import javax.accessibility.AccessibleStateSet;

/**
  * This class is a top-level window with a title bar and window
  * decorations.
  *
  * @author Aaron M. Renn (arenn@urbanophile.com)
  */
public class Frame extends Window implements MenuContainer
{

  /**
   * Constant for the default cursor.
   *
   * @deprecated Replaced by <code>Cursor.DEFAULT_CURSOR</code> instead.
   */
  public static final int DEFAULT_CURSOR = Cursor.DEFAULT_CURSOR;

  /**
   * Constant for a cross-hair cursor.
   *
   * @deprecated Use <code>Cursor.CROSSHAIR_CURSOR</code> instead.
   */
  public static final int CROSSHAIR_CURSOR = Cursor.CROSSHAIR_CURSOR;

  /**
   * Constant for a cursor over a text field.
   *
   * @deprecated Use <code>Cursor.TEXT_CURSOR</code> instead.
   */
  public static final int TEXT_CURSOR = Cursor.TEXT_CURSOR;

  /**
   * Constant for a cursor to display while waiting for an action to complete.
   *
   * @deprecated Use <code>Cursor.WAIT_CURSOR</code>.
   */
  public static final int WAIT_CURSOR = Cursor.WAIT_CURSOR;

  /**
   * Cursor used over SW corner of window decorations.
   *
   * @deprecated Use <code>Cursor.SW_RESIZE_CURSOR</code> instead.
   */
  public static final int SW_RESIZE_CURSOR = Cursor.SW_RESIZE_CURSOR;

  /**
   * Cursor used over SE corner of window decorations.
   * @deprecated Use <code>Cursor.SE_RESIZE_CURSOR</code> instead.
   */
  public static final int SE_RESIZE_CURSOR = Cursor.SE_RESIZE_CURSOR;

  /**
   * Cursor used over NW corner of window decorations.
   *
   * @deprecated Use <code>Cursor.NW_RESIZE_CURSOR</code> instead.
   */
  public static final int NW_RESIZE_CURSOR = Cursor.NW_RESIZE_CURSOR;

  /**
   * Cursor used over NE corner of window decorations.
   *
   * @deprecated Use <code>Cursor.NE_RESIZE_CURSOR</code> instead.
   */
  public static final int NE_RESIZE_CURSOR = Cursor.NE_RESIZE_CURSOR;

  /**
   * Cursor used over N edge of window decorations.
   *
   * @deprecated Use <code>Cursor.N_RESIZE_CURSOR</code> instead.
   */
  public static final int N_RESIZE_CURSOR = Cursor.N_RESIZE_CURSOR;

  /**
   * Cursor used over S edge of window decorations.
   *
   * @deprecated Use <code>Cursor.S_RESIZE_CURSOR</code> instead.
   */
  public static final int S_RESIZE_CURSOR = Cursor.S_RESIZE_CURSOR;

  /**
   * Cursor used over E edge of window decorations.
   *
   * @deprecated Use <code>Cursor.E_RESIZE_CURSOR</code> instead.
   */
  public static final int E_RESIZE_CURSOR = Cursor.E_RESIZE_CURSOR;

  /**
   * Cursor used over W edge of window decorations.
   *
   * @deprecated Use <code>Cursor.W_RESIZE_CURSOR</code> instead.
   */
  public static final int W_RESIZE_CURSOR = Cursor.W_RESIZE_CURSOR;

  /**
   * Constant for a hand cursor.
   *
   * @deprecated Use <code>Cursor.HAND_CURSOR</code> instead.
   */
  public static final int HAND_CURSOR = Cursor.HAND_CURSOR;

  /**
   * Constant for a cursor used during window move operations.
   *
   * @deprecated Use <code>Cursor.MOVE_CURSOR</code> instead.
   */
  public static final int MOVE_CURSOR = Cursor.MOVE_CURSOR;

  public static final int ICONIFIED = 1;
  public static final int MAXIMIZED_BOTH = 6;
  public static final int MAXIMIZED_HORIZ = 2;
  public static final int MAXIMIZED_VERT = 4;
  public static final int NORMAL = 0;

//Serialization version constant
  private static final long serialVersionUID = 2673458971256075116L;

  /**
   * @serial The version of the class data being serialized
   * FIXME: what is this value?
   */
  private int frameSerializedDataVersion;

  /**
   * @serial Image used as the icon when this frame is minimized.
   */
  private Image icon;

  /**
   * @serial Constant used by the JDK Motif peer set.  Not used in
   * this implementation.
   */
  private boolean mbManagement;

  /**
   * @serial The menu bar for this frame.
   */
  private MenuBar menuBar;

  /**
   * @serial A list of other top-level windows owned by this window.
   */
  Vector ownedWindows = new Vector();

  /**
   * @serial Indicates whether or not this frame is resizable.
   */
  private boolean resizable = true;

  /**
   * @serial The state of this frame.
   * // FIXME: What are the values here?
   * This is package-private to avoid an accessor method.
   */
  int state;

  /**
   * @serial The title of the frame.
   */
  private String title = "";

  /**
   * Maximized bounds for this frame.
   */
  private Rectangle maximizedBounds;

  /**
   * This field indicates whether the frame is undecorated or not.
   */
  private boolean undecorated = false;

  /*
   * The number used to generate the name returned by getName.
   */
  private static transient long next_frame_number;

  /**
   * Initializes a new instance of <code>Frame</code> that is not visible
   * and has no title.
   */
  public Frame()
  {
    this("");
    noteFrame(this);
  }

  /**
   * Initializes a new instance of <code>Frame</code> that is not visible
   * and has the specified title.
   *
   * @param title the title of this frame
   */
  public Frame(String title)
  {
    super();
    this.title = title;
    // Top-level frames are initially invisible.
    visible = false;
    noteFrame(this);
  }

  public Frame(GraphicsConfiguration gc)
  {
    super(gc);
    visible = false;
    noteFrame(this);
  }

  public Frame(String title, GraphicsConfiguration gc)
  {
    super(gc);
    setTitle(title);
    visible = false;
    noteFrame(this);
  }

  /**
   * Returns this frame's title string.
   *
   * @return this frame's title string
   */
  public String getTitle()
  {
    return title;
  }

  /**
   * Sets this frame's title to the specified value.
   *
   * @param title the new frame title
   */
  public synchronized void setTitle(String title)
  {
    this.title = title;
    if (peer != null)
      ((FramePeer) peer).setTitle(title);
  }

  /**
   * Returns this frame's icon.
   *
   * @return this frame's icon, or <code>null</code> if this frame does not
   *         have an icon
   */
  public Image getIconImage()
  {
    return icon;
  }

  /**
   * Sets this frame's icon to the specified value.
   *
   * @icon the new icon for this frame
   */
  public synchronized void setIconImage(Image icon)
  {
    this.icon = icon;
    if (peer != null)
      ((FramePeer) peer).setIconImage(icon);
  }

  /**
   * Returns this frame's menu bar.
   *
   * @return this frame's menu bar, or <code>null</code> if this frame
   *         does not have a menu bar
   */
  public MenuBar getMenuBar()
  {
    return menuBar;
  }

  /**
   * Sets this frame's menu bar. Removes any existing menu bar. If the
   * given menu bar is part of another frame it will be removed from
   * that frame.
   *
   * @param menuBar the new menu bar for this frame
   */
  public synchronized void setMenuBar(MenuBar menuBar)
  {
    if (this.menuBar != null)
      remove(this.menuBar);

    this.menuBar = menuBar;
    if (menuBar != null)
      {
	MenuContainer parent = menuBar.getParent();
	if (parent != null)
	  parent.remove(menuBar);
	menuBar.setParent(this);

	if (peer != null)
	  {
	    if (menuBar != null)
	      menuBar.addNotify();
	    invalidateTree();
	    ((FramePeer) peer).setMenuBar(menuBar);
	  }
      }
  }

  /**
   * Tests whether or not this frame is resizable.  This will be 
   * <code>true</code> by default.
   *
   * @return <code>true</code> if this frame is resizable, <code>false</code>
   *         otherwise
   */
  public boolean isResizable()
  {
    return resizable;
  }

  /**
   * Sets the resizability of this frame to the specified value.
   *
   * @param resizable <code>true</code> to make the frame resizable,
   * <code>false</code> to make it non-resizable
   */
  public synchronized void setResizable(boolean resizable)
  {
    this.resizable = resizable;
    if (peer != null)
      ((FramePeer) peer).setResizable(resizable);
  }

  /**
   * Returns the cursor type of the cursor for this window.  This will
   * be one of the constants in this class.
   *
   * @return the cursor type for this frame
   *
   * @deprecated Use <code>Component.getCursor()</code> instead.
   */
  public int getCursorType()
  {
    return getCursor().getType();
  }

  /**
   * Sets the cursor for this window to the specified type.  The specified
   * type should be one of the constants in this class.
   *
   * @param type the cursor type
   *
   * @deprecated Use <code>Component.setCursor(Cursor)</code> instead.
   */
  public void setCursor(int type)
  {
    setCursor(new Cursor(type));
  }

  /**
   * Removes the specified menu component from this frame. If it is
   * the current MenuBar it is removed from the frame. If it is a
   * Popup it is removed from this component. If it is any other menu
   * component it is ignored.
   *
   * @param menu the menu component to remove
   */
  public void remove(MenuComponent menu)
  {
    if (menu == menuBar)
      {
	if (menuBar != null)
	  {
	    if (peer != null)
	      {
		((FramePeer) peer).setMenuBar(null);
		menuBar.removeNotify();
	      }
	    menuBar.setParent(null);
	  }
	menuBar = null;
      }
    else
      super.remove(menu);
  }

  public void addNotify()
  {
    if (menuBar != null)
      menuBar.addNotify();
    if (peer == null)
      peer = getToolkit ().createFrame (this);

    super.addNotify();
  }

  public void removeNotify()
  {
    if (menuBar != null)
      menuBar.removeNotify();
    super.removeNotify();
  }

  /**
   * Returns a debugging string describing this window.
   *
   * @return a debugging string describing this window
   */
  protected String paramString()
  {
    String title = getTitle();

    String resizable = "";
    if (isResizable ())
      resizable = ",resizable";

    String state = "";
    switch (getState ())
      {
      case NORMAL:
        state = ",normal";
        break;
      case ICONIFIED:
        state = ",iconified";
        break;
      case MAXIMIZED_BOTH:
        state = ",maximized-both";
        break;
      case MAXIMIZED_HORIZ:
        state = ",maximized-horiz";
        break;
      case MAXIMIZED_VERT:
        state = ",maximized-vert";
        break;
      }

    return super.paramString () + ",title=" + title + resizable + state;
  }

  private static ArrayList weakFrames = new ArrayList();

  private static void noteFrame(Frame f)
  {
    weakFrames.add(new WeakReference(f));
  }

  public static Frame[] getFrames()
  {
    int n = 0;
    synchronized (weakFrames)
    {
      Iterator i = weakFrames.iterator();
      while (i.hasNext())
        {
          WeakReference wr = (WeakReference) i.next();
          if (wr.get() != null)
            ++n;
        }
      if (n == 0)
        return new Frame[0];
      else
        {
          Frame[] frames = new Frame[n];
          n = 0;
          i = weakFrames.iterator();
          while (i.hasNext())
            {
              WeakReference wr = (WeakReference) i.next();
              if (wr.get() != null)
                frames[n++] = (Frame) wr.get();
            }
          return frames;
        }
    }
  }

  public void setState(int state)
  {
    int current_state = getExtendedState ();

    if (state == NORMAL
        && (current_state & ICONIFIED) != 0)
      setExtendedState(current_state | ICONIFIED);
    
    if (state == ICONIFIED
        && (current_state & ~ICONIFIED) == 0)
      setExtendedState(current_state & ~ICONIFIED);
  }

  public int getState()
  {
    // FIXME: State might have changed in the peer... Must check.
    return (state & ICONIFIED) != 0 ? ICONIFIED : NORMAL;
  }

  /**
   * @since 1.4
   */
  public void setExtendedState(int state)
  {
    this.state = state;
  }

  /**
   * @since 1.4
   */
  public int getExtendedState()
  {
    return state;
  }

  /**
   * @since 1.4
   */
  public void setMaximizedBounds(Rectangle maximizedBounds)
  {
    this.maximizedBounds = maximizedBounds;
  }

  /**
   * Returns the maximized bounds of this frame.
   *
   * @return the maximized rectangle, may be null
   *
   * @since 1.4
   */
  public Rectangle getMaximizedBounds()
  {
    return maximizedBounds;
  }

  /**
   * Returns whether this frame is undecorated or not.
   * 
   * @since 1.4
   */
  public boolean isUndecorated()
  {
    return undecorated;
  }

  /**
   * Disables or enables decorations for this frame. This method can only be
   * called while the frame is not displayable.
   * 
   * @throws IllegalComponentStateException if this frame is displayable
   * 
   * @since 1.4
   */
  public void setUndecorated(boolean undecorated)
  {
    if (isDisplayable())
      throw new IllegalComponentStateException();

    this.undecorated = undecorated;
  }

  /**
   * Generate a unique name for this frame.
   *
   * @return a unique name for this frame
   */
  String generateName()
  {
    return "frame" + getUniqueLong();
  }

  private static synchronized long getUniqueLong()
  {
    return next_frame_number++;
  }
  
  /**
   * Accessibility support for <code>Frame</code>.
   */
  protected class AccessibleAWTFrame extends AccessibleAWTWindow
  {
    private static final long serialVersionUID = -6172960752956030250L;

<<<<<<< HEAD
=======
    /**
     * Gets the role of this object.
     * @return AccessibleRole.FRAME
     */
>>>>>>> f8383f28
    public AccessibleRole getAccessibleRole()
    {
      return AccessibleRole.FRAME;
    }
    
    /**
     * Gets the state set of this object.
     * @return The current state of this frame.
     */
    public AccessibleStateSet getAccessibleStateSet()
    {
      AccessibleStateSet states = super.getAccessibleStateSet();
      if (isResizable())
        states.add(AccessibleState.RESIZABLE);
      if ((state & ICONIFIED) != 0)
        states.add(AccessibleState.ICONIFIED);
      return states;
    }
  }
  
  /**
   * Gets the AccessibleContext associated with this <code>Frame</code>.
   * The context is created, if necessary.
   *
   * @return the associated context
   */
  public AccessibleContext getAccessibleContext()
  {
    // Create the context if this is the first request.
    if (accessibleContext == null)
      accessibleContext = new AccessibleAWTFrame();
    return accessibleContext;
  }
}<|MERGE_RESOLUTION|>--- conflicted
+++ resolved
@@ -621,13 +621,10 @@
   {
     private static final long serialVersionUID = -6172960752956030250L;
 
-<<<<<<< HEAD
-=======
     /**
      * Gets the role of this object.
      * @return AccessibleRole.FRAME
      */
->>>>>>> f8383f28
     public AccessibleRole getAccessibleRole()
     {
       return AccessibleRole.FRAME;
