--- conflicted
+++ resolved
@@ -485,48 +485,6 @@
     return super.paramString () + ",title=" + title + resizable + state;
   }
 
-<<<<<<< HEAD
-  private static ArrayList weakFrames = new ArrayList();
-
-  private static void noteFrame(Frame f)
-  {
-    synchronized (weakFrames)
-      {
-        weakFrames.add(new WeakReference(f));
-      }
-  }
-
-  public static Frame[] getFrames()
-  {
-    int n = 0;
-    synchronized (weakFrames)
-    {
-      Iterator i = weakFrames.iterator();
-      while (i.hasNext())
-        {
-          WeakReference wr = (WeakReference) i.next();
-          if (wr.get() != null)
-            ++n;
-        }
-      if (n == 0)
-        return new Frame[0];
-      else
-        {
-          Frame[] frames = new Frame[n];
-          n = 0;
-          i = weakFrames.iterator();
-          while (i.hasNext())
-            {
-              WeakReference wr = (WeakReference) i.next();
-              if (wr.get() != null)
-                frames[n++] = (Frame) wr.get();
-            }
-          return frames;
-        }
-    }
-  }
-
-=======
   /**
    * The list of active frames. GC'ed frames get removed in noteFrame().
    */
@@ -595,7 +553,6 @@
       }
   }
 
->>>>>>> 60a98cce
   public void setState(int state)
   {
     int current_state = getExtendedState ();
