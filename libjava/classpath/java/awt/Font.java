--- conflicted
+++ resolved
@@ -534,97 +534,6 @@
                                new StringCharacterIterator(new String (text)),
                                start, limit);
   }
-<<<<<<< HEAD
-
-  /**
-   * Checks how much of a given sequence of text can be mapped to glyphs in
-   * this font.
-   *
-   * @param i Iterator over the text to check.
-   * @param start Position of first character to check in <code>i</code>.
-   * @param limit Position of last character to check in <code>i</code>.
-   *
-   * @return The index of the first character in the indicated range which
-   * cannot be converted to a glyph by this font, or <code>-1</code> if all
-   * characters can be mapped to glyphs.
-   *
-   * @since 1.2
-   *
-   * @throws IndexOutOfBoundsException if the range [start, limit] is
-   * invalid in <code>i</code>.
-   */
-  public int canDisplayUpTo(CharacterIterator i, int start, int limit)
-  {
-    return peer.canDisplayUpTo(this, i, start, limit);    
-  }
-
-  /**
-   * Creates a new font with point size 1 and {@link #PLAIN} style,
-   * reading font data from the provided input stream. The resulting font
-   * can have further fonts derived from it using its
-   * <code>deriveFont</code> method.
-   *
-   * @param fontFormat Integer code indicating the format the font data is
-   * in.Currently this can only be {@link #TRUETYPE_FONT}.
-   * @param is {@link InputStream} from which font data will be read. This
-   * stream is not closed after font data is extracted.
-   *
-   * @return A new {@link Font} of the format indicated.
-   *
-   * @throws IllegalArgumentException if <code>fontType</code> is not
-   * recognized.
-   * @throws FontFormatException if data in InputStream is not of format
-   * indicated.
-   * @throws IOException if insufficient data is present on InputStream.
-   *
-   * @since 1.3
-   */
-  public static Font createFont (int fontFormat, InputStream is)
-    throws FontFormatException, IOException
-  {
-    return tk().createFont(fontFormat, is);
-  }
-
-  /**
-   * Maps characters to glyphs in a one-to-one relationship, returning a new
-   * {@link GlyphVector} with a mapped glyph for each input character. This
-   * sort of mapping is often sufficient for some scripts such as Roman, but
-   * is inappropriate for scripts with special shaping or contextual layout
-   * requirements such as Arabic, Indic, Hebrew or Thai.
-   *
-   * @param ctx The rendering context used for precise glyph placement.
-   * @param str The string to convert to Glyphs.
-   *
-   * @return A new {@link GlyphVector} containing glyphs mapped from str,
-   * through the font's cmap table.
-   *
-   * @see #layoutGlyphVector(FontRenderContext, char[], int, int, int)
-   */
-  public GlyphVector createGlyphVector(FontRenderContext ctx, String str)
-  {
-    return peer.createGlyphVector(this, ctx, new StringCharacterIterator(str));
-  }
-
-  /**
-   * Maps characters to glyphs in a one-to-one relationship, returning a new
-   * {@link GlyphVector} with a mapped glyph for each input character. This
-   * sort of mapping is often sufficient for some scripts such as Roman, but
-   * is inappropriate for scripts with special shaping or contextual layout
-   * requirements such as Arabic, Indic, Hebrew or Thai.
-   *
-   * @param ctx The rendering context used for precise glyph placement.
-   * @param i Iterator over the text to convert to glyphs.
-   *
-   * @return A new {@link GlyphVector} containing glyphs mapped from str,
-   * through the font's cmap table.
-   *
-   * @see #layoutGlyphVector(FontRenderContext, char[], int, int, int)
-   */
-  public GlyphVector createGlyphVector(FontRenderContext ctx,
-                                       CharacterIterator i)
-  {
-    return peer.createGlyphVector(this, ctx, i);
-=======
 
   /**
    * Checks how much of a given sequence of text can be mapped to glyphs in
@@ -701,7 +610,6 @@
     if( file == null )
       throw new NullPointerException("Null file argument");
     return tk().createFont(fontFormat, new FileInputStream( file ));
->>>>>>> f8383f28
   }
 
   /**
@@ -712,31 +620,13 @@
    * requirements such as Arabic, Indic, Hebrew or Thai.
    *
    * @param ctx The rendering context used for precise glyph placement.
-<<<<<<< HEAD
-   * @param chars Array of characters to convert to glyphs.
-=======
    * @param str The string to convert to Glyphs.
->>>>>>> f8383f28
    *
    * @return A new {@link GlyphVector} containing glyphs mapped from str,
    * through the font's cmap table.
    *
    * @see #layoutGlyphVector(FontRenderContext, char[], int, int, int)
    */
-<<<<<<< HEAD
-  public GlyphVector createGlyphVector(FontRenderContext ctx, char[] chars)
-  {
-    return peer.createGlyphVector(this, ctx,
-                               new StringCharacterIterator(new String(chars)));
-  }
-
-  /**
-   * Extracts a sequence of glyphs from a font, returning a new {@link
-   * GlyphVector} with a mapped glyph for each input glyph code. 
-   *
-   * @param ctx The rendering context used for precise glyph placement.
-   * @param glyphCodes Array of characters to convert to glyphs.
-=======
   public GlyphVector createGlyphVector(FontRenderContext ctx, String str)
   {
     return peer.createGlyphVector(this, ctx, new StringCharacterIterator(str));
@@ -751,13 +641,50 @@
    *
    * @param ctx The rendering context used for precise glyph placement.
    * @param i Iterator over the text to convert to glyphs.
->>>>>>> f8383f28
    *
    * @return A new {@link GlyphVector} containing glyphs mapped from str,
    * through the font's cmap table.
    *
    * @see #layoutGlyphVector(FontRenderContext, char[], int, int, int)
-<<<<<<< HEAD
+   */
+  public GlyphVector createGlyphVector(FontRenderContext ctx,
+                                       CharacterIterator i)
+  {
+    return peer.createGlyphVector(this, ctx, i);
+  }
+
+  /**
+   * Maps characters to glyphs in a one-to-one relationship, returning a new
+   * {@link GlyphVector} with a mapped glyph for each input character. This
+   * sort of mapping is often sufficient for some scripts such as Roman, but
+   * is inappropriate for scripts with special shaping or contextual layout
+   * requirements such as Arabic, Indic, Hebrew or Thai.
+   *
+   * @param ctx The rendering context used for precise glyph placement.
+   * @param chars Array of characters to convert to glyphs.
+   *
+   * @return A new {@link GlyphVector} containing glyphs mapped from str,
+   * through the font's cmap table.
+   *
+   * @see #layoutGlyphVector(FontRenderContext, char[], int, int, int)
+   */
+  public GlyphVector createGlyphVector(FontRenderContext ctx, char[] chars)
+  {
+    return peer.createGlyphVector(this, ctx,
+                               new StringCharacterIterator(new String(chars)));
+  }
+
+  /**
+   * Extracts a sequence of glyphs from a font, returning a new {@link
+   * GlyphVector} with a mapped glyph for each input glyph code. 
+   *
+   * @param ctx The rendering context used for precise glyph placement.
+   * @param glyphCodes Array of characters to convert to glyphs.
+   *
+   * @return A new {@link GlyphVector} containing glyphs mapped from str,
+   * through the font's cmap table.
+   *
+   * @see #layoutGlyphVector(FontRenderContext, char[], int, int, int)
    *
    * @specnote This method is documented to perform character-to-glyph
    * conversions, in the Sun documentation, but its second parameter name is
@@ -799,62 +726,10 @@
   public Font deriveFont(float size)
   {
     return peer.deriveFont(this, size);
-=======
-   */
-  public GlyphVector createGlyphVector(FontRenderContext ctx,
-                                       CharacterIterator i)
-  {
-    return peer.createGlyphVector(this, ctx, i);
-  }
-
-  /**
-   * Maps characters to glyphs in a one-to-one relationship, returning a new
-   * {@link GlyphVector} with a mapped glyph for each input character. This
-   * sort of mapping is often sufficient for some scripts such as Roman, but
-   * is inappropriate for scripts with special shaping or contextual layout
-   * requirements such as Arabic, Indic, Hebrew or Thai.
-   *
-   * @param ctx The rendering context used for precise glyph placement.
-   * @param chars Array of characters to convert to glyphs.
-   *
-   * @return A new {@link GlyphVector} containing glyphs mapped from str,
-   * through the font's cmap table.
-   *
-   * @see #layoutGlyphVector(FontRenderContext, char[], int, int, int)
-   */
-  public GlyphVector createGlyphVector(FontRenderContext ctx, char[] chars)
-  {
-    return peer.createGlyphVector(this, ctx,
-                               new StringCharacterIterator(new String(chars)));
-  }
-
-  /**
-   * Extracts a sequence of glyphs from a font, returning a new {@link
-   * GlyphVector} with a mapped glyph for each input glyph code. 
-   *
-   * @param ctx The rendering context used for precise glyph placement.
-   * @param glyphCodes Array of characters to convert to glyphs.
-   *
-   * @return A new {@link GlyphVector} containing glyphs mapped from str,
-   * through the font's cmap table.
-   *
-   * @see #layoutGlyphVector(FontRenderContext, char[], int, int, int)
-   *
-   * @specnote This method is documented to perform character-to-glyph
-   * conversions, in the Sun documentation, but its second parameter name is
-   * "glyphCodes" and it is not clear to me why it would exist if its
-   * purpose was to transport character codes inside integers. I assume it
-   * is mis-documented in the Sun documentation.
-   */
-  public GlyphVector createGlyphVector(FontRenderContext ctx, int[] glyphCodes)
-  {
-    return peer.createGlyphVector(this, ctx, glyphCodes);
->>>>>>> f8383f28
   }
 
   /**
    * Produces a new {@link Font} based on the current font, adjusted to a
-<<<<<<< HEAD
    * new style.
    *
    * @param style The style of the newly created font.
@@ -866,25 +741,10 @@
   public Font deriveFont(int style)
   {
     return peer.deriveFont(this, style);
-=======
-   * new size and style.
-   *
-   * @param style The style of the newly created font.
-   * @param size The size of the newly created font.
-   *
-   * @return A clone of the current font, with the specified size and style.
-   *
-   * @since 1.2
-   */
-  public Font deriveFont(int style, float size)
-  {
-    return peer.deriveFont(this, style, size);
->>>>>>> f8383f28
   }
 
   /**
    * Produces a new {@link Font} based on the current font, adjusted to a
-<<<<<<< HEAD
    * new style and subjected to a new affine transformation.
    *
    * @param style The style of the newly created font.
@@ -913,61 +773,17 @@
    * @param a The transformation to apply.
    *
    * @return A clone of the current font, with the specified transform.
-=======
-   * new size.
-   *
-   * @param size The size of the newly created font.
-   *
-   * @return A clone of the current font, with the specified size.
-   *
-   * @since 1.2
-   */
-  public Font deriveFont(float size)
-  {
-    return peer.deriveFont(this, size);
-  }
-
-  /**
-   * Produces a new {@link Font} based on the current font, adjusted to a
-   * new style.
-   *
-   * @param style The style of the newly created font.
-   *
-   * @return A clone of the current font, with the specified style.
-   *
-   * @since 1.2
-   */
-  public Font deriveFont(int style)
-  {
-    return peer.deriveFont(this, style);
-  }
-
-  /**
-   * Produces a new {@link Font} based on the current font, adjusted to a
-   * new style and subjected to a new affine transformation.
-   *
-   * @param style The style of the newly created font.
-   * @param a The transformation to apply.
-   *
-   * @return A clone of the current font, with the specified style and
-   * transform.
->>>>>>> f8383f28
    *
    * @throws IllegalArgumentException If transformation is
    * <code>null</code>.
    *
    * @since 1.2
    */
-<<<<<<< HEAD
   public Font deriveFont(AffineTransform a)
-=======
-  public Font deriveFont(int style, AffineTransform a)
->>>>>>> f8383f28
   {
     if (a == null)
       throw new IllegalArgumentException("Affine transformation is null");
 
-<<<<<<< HEAD
     return peer.deriveFont(this, a);
   }
 
@@ -1001,62 +817,6 @@
   }
 
   /**
-=======
-    return peer.deriveFont(this, style, a);
-  }
-
-  /**
-   * Produces a new {@link Font} based on the current font, subjected
-   * to a new affine transformation.
-   *
-   * @param a The transformation to apply.
-   *
-   * @return A clone of the current font, with the specified transform.
-   *
-   * @throws IllegalArgumentException If transformation is
-   * <code>null</code>.
-   *
-   * @since 1.2
-   */
-  public Font deriveFont(AffineTransform a)
-  {
-    if (a == null)
-      throw new IllegalArgumentException("Affine transformation is null");
-
-    return peer.deriveFont(this, a);
-  }
-
-  /**
-   * Produces a new {@link Font} based on the current font, adjusted to a
-   * new set of attributes.
-   *
-   * @param attributes Attributes of the newly created font.
-   *
-   * @return A clone of the current font, with the specified attributes.
-   *
-   * @since 1.2
-   */
-  public Font deriveFont(Map attributes)
-  {
-    return peer.deriveFont(this, attributes);
-  }
-
-  /**
-   * Returns a map of chracter attributes which this font currently has set.
-   *
-   * @return A map of chracter attributes which this font currently has set.
-   *
-   * @see #getAvailableAttributes()
-   * @see java.text.AttributedCharacterIterator.Attribute
-   * @see java.awt.font.TextAttribute
-   */
-  public Map getAttributes()
-  {
-    return peer.getAttributes(this);
-  }
-
-  /**
->>>>>>> f8383f28
    * Returns an array of chracter attribute keys which this font understands. 
    *
    * @return An array of chracter attribute keys which this font understands.
@@ -1290,11 +1050,7 @@
    */
   public int getNumGlyphs()
   {
-<<<<<<< HEAD
-    return peer.getMissingGlyphCode(this);
-=======
     return peer.getNumGlyphs(this);
->>>>>>> f8383f28
   }
 
   /**
