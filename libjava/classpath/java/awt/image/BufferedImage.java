/* BufferedImage.java --
<<<<<<< HEAD
   Copyright (C) 2000, 2002, 2003, 2004, 2005  Free Software Foundation
=======
   Copyright (C) 2000, 2002, 2003, 2004, 2005, 2006,  Free Software Foundation
>>>>>>> f8383f28

This file is part of GNU Classpath.

GNU Classpath is free software; you can redistribute it and/or modify
it under the terms of the GNU General Public License as published by
the Free Software Foundation; either version 2, or (at your option)
any later version.

GNU Classpath is distributed in the hope that it will be useful, but
WITHOUT ANY WARRANTY; without even the implied warranty of
MERCHANTABILITY or FITNESS FOR A PARTICULAR PURPOSE.  See the GNU
General Public License for more details.

You should have received a copy of the GNU General Public License
along with GNU Classpath; see the file COPYING.  If not, write to the
Free Software Foundation, Inc., 51 Franklin Street, Fifth Floor, Boston, MA
02110-1301 USA.

Linking this library statically or dynamically with other modules is
making a combined work based on this library.  Thus, the terms and
conditions of the GNU General Public License cover the whole
combination.

As a special exception, the copyright holders of this library give you
permission to link this library with independent modules to produce an
executable, regardless of the license terms of these independent
modules, and to copy and distribute the resulting executable under
terms of your choice, provided that you also meet, for each linked
independent module, the terms and conditions of the license of that
module.  An independent module is a module which is not derived from
or based on this library.  If you modify this library, you may extend
this exception to your version of the library, but you are not
obligated to do so.  If you do not wish to do so, delete this
exception statement from your version. */


package java.awt.image;

import gnu.java.awt.ComponentDataBlitOp;

import java.awt.Graphics;
import java.awt.Graphics2D;
import java.awt.GraphicsEnvironment;
import java.awt.Image;
import java.awt.Point;
import java.awt.Rectangle;
import java.awt.Transparency;
import java.awt.color.ColorSpace;
import java.util.Hashtable;
import java.util.Vector;

/**
 * A buffered image always starts at coordinates (0, 0).
 *
 * The buffered image is not subdivided into multiple tiles. Instead,
 * the image consists of one large tile (0,0) with the width and
 * height of the image. This tile is always considered to be checked
 * out.
 * 
 * @author Rolf W. Rasmussen (rolfwr@ii.uib.no)
 */
public class BufferedImage extends Image
  implements WritableRenderedImage, Transparency
{
  public static final int TYPE_CUSTOM         =  0,
                          TYPE_INT_RGB        =  1,
                          TYPE_INT_ARGB       =  2,
                          TYPE_INT_ARGB_PRE   =  3,
                          TYPE_INT_BGR        =  4,
                          TYPE_3BYTE_BGR      =  5,
                          TYPE_4BYTE_ABGR     =  6,
                          TYPE_4BYTE_ABGR_PRE =  7,
                          TYPE_USHORT_565_RGB =  8,
                          TYPE_USHORT_555_RGB =  9,
                          TYPE_BYTE_GRAY      = 10,
                          TYPE_USHORT_GRAY    = 11,
                          TYPE_BYTE_BINARY    = 12,
                          TYPE_BYTE_INDEXED   = 13;
  
  static final int[] bits3 = { 8, 8, 8 };
  static final int[] bits4 = { 8, 8, 8, 8 };
  static final int[] bits1byte = { 8 };
  static final int[] bits1ushort = { 16 };
  
  static final int[] masks_int = { 0x00ff0000,
				   0x0000ff00,
				   0x000000ff,
				   DataBuffer.TYPE_INT };
  static final int[] masks_565 = { 0xf800,
				   0x07e0,
				   0x001f,
				   DataBuffer.TYPE_USHORT};
  static final int[] masks_555 = { 0x7c00,
				   0x03e0,
				   0x001f,
				   DataBuffer.TYPE_USHORT};

  Vector observers;
  
  /**
   * Creates a new <code>BufferedImage</code> with the specified width, height
   * and type.  Valid <code>type</code> values are:
   * 
   * <ul>
   *   <li>{@link #TYPE_INT_RGB}</li>
   *   <li>{@link #TYPE_INT_ARGB}</li>
   *   <li>{@link #TYPE_INT_ARGB_PRE}</li>
   *   <li>{@link #TYPE_INT_BGR}</li>
   *   <li>{@link #TYPE_3BYTE_BGR}</li>
   *   <li>{@link #TYPE_4BYTE_ABGR}</li>
   *   <li>{@link #TYPE_4BYTE_ABGR_PRE}</li>
   *   <li>{@link #TYPE_USHORT_565_RGB}</li>
   *   <li>{@link #TYPE_USHORT_555_RGB}</li>
   *   <li>{@link #TYPE_BYTE_GRAY}</li>
   *   <li>{@link #TYPE_USHORT_GRAY}</li>
   *   <li>{@link #TYPE_BYTE_BINARY}</li>
   *   <li>{@link #TYPE_BYTE_INDEXED}</li>
   * </ul>
   * 
   * @param w  the width (must be > 0).
   * @param h  the height (must be > 0).
   * @param type  the image type (see the list of valid types above).
   * 
   * @throws IllegalArgumentException if <code>w</code> or <code>h</code> is
   *     less than or equal to zero.
   * @throws IllegalArgumentException if <code>type</code> is not one of the
   *     specified values.
   */
  public BufferedImage(int w, int h, int type)
  {
    ColorModel cm = null;
    
    boolean alpha = false;
    boolean premultiplied = false;
    switch (type)
      {
      case TYPE_4BYTE_ABGR_PRE:
      case TYPE_INT_ARGB_PRE:
	premultiplied = true;
	// fall through
      case TYPE_INT_ARGB:
      case TYPE_4BYTE_ABGR:
	alpha = true;
      }
	
    ColorSpace cs = ColorSpace.getInstance(ColorSpace.CS_sRGB);
    switch (type)
      {
      case TYPE_INT_RGB:
      case TYPE_INT_ARGB:
      case TYPE_INT_ARGB_PRE:
      case TYPE_USHORT_565_RGB:
      case TYPE_USHORT_555_RGB:
	int[] masks = null;
	switch (type)
	  {
	  case TYPE_INT_RGB:
	  case TYPE_INT_ARGB:
	  case TYPE_INT_ARGB_PRE:
	    masks = masks_int;
	    break;
	  case TYPE_USHORT_565_RGB:
	    masks = masks_565;
	    break;
	  case TYPE_USHORT_555_RGB:
	    masks = masks_555;
	    break;
	  }
	
	cm = new DirectColorModel(cs,
				  32, // 32 bits in an int
				  masks[0], // r
				  masks[1], // g
				  masks[2], // b
				  alpha ? 0xff000000 : 0,
				  premultiplied,
				  masks[3] // data type
				  );
	break;
	
      case TYPE_INT_BGR:
	String msg =
	  "FIXME: Programmer is confused. Why (and how) does a " +
	  "TYPE_INT_BGR image use ComponentColorModel to store " +
	  "8-bit values? Is data type TYPE_INT or TYPE_BYTE. What " +
	  "is the difference between TYPE_INT_BGR and TYPE_3BYTE_BGR?";
	throw new UnsupportedOperationException(msg);
	
      case TYPE_3BYTE_BGR:
      case TYPE_4BYTE_ABGR:
      case TYPE_4BYTE_ABGR_PRE:
      case TYPE_BYTE_GRAY:
      case TYPE_USHORT_GRAY:
	int[] bits = null;
	int dataType = DataBuffer.TYPE_BYTE;
	switch (type) {
	case TYPE_3BYTE_BGR:
	  bits = bits3;
	  break;
	case TYPE_4BYTE_ABGR:
	case TYPE_4BYTE_ABGR_PRE:
	  bits = bits4;
	  break;
        case TYPE_BYTE_GRAY:
          bits = bits1byte;
          cs = ColorSpace.getInstance(ColorSpace.CS_GRAY);
          break;
        case TYPE_USHORT_GRAY:
          bits = bits1ushort;
          cs = ColorSpace.getInstance(ColorSpace.CS_GRAY);
          dataType = DataBuffer.TYPE_USHORT;
          break;
	}
	cm = new ComponentColorModel(cs, bits, alpha, premultiplied,
				     alpha ?
				     Transparency.TRANSLUCENT:
				     Transparency.OPAQUE,
				     dataType);
	break;
      case TYPE_BYTE_BINARY:
	byte[] vals = { 0, (byte) 0xff };
	cm = new IndexColorModel(8, 2, vals, vals, vals);
	break;
      case TYPE_BYTE_INDEXED:
	String msg2 = "type not implemented yet";
	throw new UnsupportedOperationException(msg2);
	// FIXME: build color-cube and create color model
      default:
        throw new IllegalArgumentException("Unknown image type " + type);
      }
    
    init(cm,
	 cm.createCompatibleWritableRaster(w, h),
	 premultiplied,
	 null, // no properties
	 type
	 );
  }

  public BufferedImage(int w, int h, int type,
		       IndexColorModel indexcolormodel)
  {
    if ((type != TYPE_BYTE_BINARY) && (type != TYPE_BYTE_INDEXED))
      throw new IllegalArgumentException("type must be binary or indexed");

    init(indexcolormodel,
	 indexcolormodel.createCompatibleWritableRaster(w, h),
	 false, // not premultiplied (guess)
	 null, // no properties
	 type);
  }

  public BufferedImage(ColorModel colormodel, 
		       WritableRaster writableraster,
		       boolean premultiplied,
		       Hashtable properties)
  {
    init(colormodel, writableraster, premultiplied, properties,
	 TYPE_CUSTOM);
    // TODO: perhaps try to identify type?
  }
 
  WritableRaster raster;
  ColorModel colorModel;
  Hashtable properties;
  boolean isPremultiplied;
  int type;
  
  private void init(ColorModel cm,
		    WritableRaster writableraster,
		    boolean premultiplied,
		    Hashtable properties,
		    int type)
  {
    raster = writableraster;
    colorModel = cm;
    this.properties = properties;
    isPremultiplied = premultiplied;
    this.type = type;
  }
    
  //public void addTileObserver(TileObserver tileobserver) {}
  
  public void coerceData(boolean premultiplied)
  {
    colorModel = colorModel.coerceData(raster, premultiplied);
  }

  public WritableRaster copyData(WritableRaster dest)
  {
    if (dest == null)
      dest = raster.createCompatibleWritableRaster(getMinX(), getMinY(),
                                                   getWidth(),getHeight());

    int x = dest.getMinX();
    int y = dest.getMinY();
    int w = dest.getWidth();
    int h = dest.getHeight();
    
    // create a src child that has the right bounds...
    WritableRaster src =
      raster.createWritableChild(x, y, w, h, x, y,
				 null  // same bands
				 );
    if (src.getSampleModel () instanceof ComponentSampleModel
        && dest.getSampleModel () instanceof ComponentSampleModel)
      // Refer to ComponentDataBlitOp for optimized data blitting:
      ComponentDataBlitOp.INSTANCE.filter(src, dest);
    else
      {
        // slower path
        int samples[] = src.getPixels (x, y, w, h, (int [])null);
        dest.setPixels (x, y, w, h, samples);
      }
    return dest;
  }

  public Graphics2D createGraphics()
  {
    GraphicsEnvironment env;
    env = GraphicsEnvironment.getLocalGraphicsEnvironment ();
    return env.createGraphics (this);
  }

  public void flush() {
  }
  
  public WritableRaster getAlphaRaster()
  {
    return colorModel.getAlphaRaster(raster);
  }
  
  public ColorModel getColorModel()
  {
    return colorModel;
  }
  
  public Raster getData()
  {
    return copyData(null);
    /* TODO: this might be optimized by returning the same
       raster (not writable) as long as image data doesn't change. */
  }

  public Raster getData(Rectangle rectangle)
  {
    WritableRaster dest =
      raster.createCompatibleWritableRaster(rectangle);
    return copyData(dest);
  }
  
  public Graphics getGraphics()
  {
    return createGraphics();
  }

  public int getHeight()
  {
    return raster.getHeight();
  }
  
  public int getHeight(ImageObserver imageobserver)
  {
    return getHeight();
  }
    
  public int getMinTileX()
  {
    return 0;
  }
  
  public int getMinTileY()
  {
    return 0;
  }

  public int getMinX()
  {
    return 0; 
  }

  public int getMinY() 
  {
    return 0;
  }
  
  public int getNumXTiles()
  {
    return 1;
  }

  public int getNumYTiles()
  {
	return 1;
  }

  /**
   * Returns the value of the specified property, or 
   * {@link Image#UndefinedProperty} if the property is not defined.
   * 
   * @param string  the property key (<code>null</code> not permitted).
   * 
   * @return The property value.
   * 
   * @throws NullPointerException if <code>string</code> is <code>null</code>.
   */
  public Object getProperty(String string)
  {
    if (string == null)
      throw new NullPointerException("The property name cannot be null.");
    Object result = Image.UndefinedProperty;
    if (properties != null)
      {
        Object v = properties.get(string);
        if (v != null)
          result = v;
      }
    return result;
  }

  public Object getProperty(String string, ImageObserver imageobserver)
  {
    return getProperty(string);
  }

  /**
   * Returns <code>null</code> always.
   * 
   * @return <code>null</code> always.
   */
  public String[] getPropertyNames()
  {
    // This method should always return null, see:
    // http://bugs.sun.com/bugdatabase/view_bug.do?bug_id=4640609
    return null;
  }

  public int getRGB(int x, int y)
  {
    Object rgbElem = raster.getDataElements(x, y,
					    null // create as needed
					    );
    return colorModel.getRGB(rgbElem);
  }
    
  public int[] getRGB(int startX, int startY, int w, int h,
		      int[] rgbArray,
		      int offset, int scanlineStride)
  {
    if (rgbArray == null)
    {
      /*
	000000000000000000
	00000[#######-----   [ = start
	-----########-----   ] = end
	-----#######]00000
	000000000000000000  */
      int size = (h-1)*scanlineStride + w;
      rgbArray = new int[size];
    }
	
    int endX = startX + w;
    int endY = startY + h;
    
    /* *TODO*:
       Opportunity for optimization by examining color models...
       
       Perhaps wrap the rgbArray up in a WritableRaster with packed
       sRGB color model and perform optimized rendering into the
       array. */

    Object rgbElem = null;
    for (int y=startY; y<endY; y++)
      {
	int xoffset = offset;
	for (int x=startX; x<endX; x++)
	  {
	    int rgb;
	    rgbElem = raster.getDataElements(x, y, rgbElem);
	    rgb = colorModel.getRGB(rgbElem);
	    rgbArray[xoffset++] = rgb;
	  }
	offset += scanlineStride;
      }
    return rgbArray;
  }

  public WritableRaster getRaster()
  {
    return raster;
  }
  
  public SampleModel getSampleModel()
  {
    return raster.getSampleModel();
  }
    
  public ImageProducer getSource()
  {
    return new ImageProducer() {
        
	Vector consumers = new Vector();

        public void addConsumer(ImageConsumer ic)
        {
	  if(!consumers.contains(ic))
	    consumers.add(ic);
        }

        public boolean isConsumer(ImageConsumer ic)
        {
          return consumers.contains(ic);
        }

        public void removeConsumer(ImageConsumer ic)
        {
	  consumers.remove(ic);
        }

        public void startProduction(ImageConsumer ic)
        {
          int x = 0;
          int y = 0;
          int width = getWidth();
          int height = getHeight();
          int stride = width;
          int offset = 0;
          int[] pixels = getRGB(x, y, 
                                width, height, 
                                (int[])null, offset, stride);
          // We already convert the color to RGB in the getRGB call, so
          // we pass a simple RGB color model to the consumers.
          ColorModel model = new DirectColorModel(32, 0xff0000, 0xff00, 0xff,
                                                  0xff000000);

          consumers.add(ic);

	  for(int i=0;i<consumers.size();i++)
            {
              ImageConsumer c = (ImageConsumer) consumers.elementAt(i);
              c.setHints(ImageConsumer.SINGLEPASS);
              c.setDimensions(getWidth(), getHeight());
              c.setPixels(x, y, width, height, model, pixels, offset, stride);
              c.imageComplete(ImageConsumer.STATICIMAGEDONE);
            }
        }

        public void requestTopDownLeftRightResend(ImageConsumer ic)
        {
          startProduction(ic);
        }

      };
  }
  
  public Vector getSources()
  {
    return null;
  }
  
  public BufferedImage getSubimage(int x, int y, int w, int h)
  {
    WritableRaster subRaster = 
      getRaster().createWritableChild(x, y, w, h, 0, 0, null);
    
    return new BufferedImage(getColorModel(),
			     subRaster,
			     isPremultiplied,
			     properties);
  }

  public Raster getTile(int tileX, int tileY)
  {
    return getWritableTile(tileX, tileY);
  }
    
  public int getTileGridXOffset()
  {
    return 0; // according to javadocs
  }

  public int getTileGridYOffset()
  {
    return 0; // according to javadocs
  }

  public int getTileHeight()
  {
    return getHeight(); // image is one big tile
  }

  public int getTileWidth()
  {
    return getWidth(); // image is one big tile
  }

  public int getType()
  {
    return type;
  }

  public int getWidth()
  {
    return raster.getWidth();
  }

  public int getWidth(ImageObserver imageobserver)
  {
    return getWidth();
  }

  public WritableRaster getWritableTile(int tileX, int tileY)
  {
    isTileWritable(tileX, tileY);  // for exception
    return raster;
  }

  private static final Point[] tileIndices = { new Point() };
    
  public Point[] getWritableTileIndices()
  {
    return tileIndices;
  }

  public boolean hasTileWriters()
  {
    return true;
  }
  
  public boolean isAlphaPremultiplied()
  {
    return isPremultiplied;
  }

  public boolean isTileWritable(int tileX, int tileY)
  {
    if ((tileX != 0) || (tileY != 0))
      throw new ArrayIndexOutOfBoundsException("only tile is (0,0)");
    return true;
  }

  public void releaseWritableTile(int tileX, int tileY)
  {
    isTileWritable(tileX, tileY);  // for exception
  }

  //public void removeTileObserver(TileObserver tileobserver) {}

  public void setData(Raster src)
  {
    int x = src.getMinX();
    int y = src.getMinY();
    int w = src.getWidth();
    int h = src.getHeight();
    
    // create a dest child that has the right bounds...
    WritableRaster dest =
      raster.createWritableChild(x, y, w, h, x, y,
				 null  // same bands
				 );

    if (src.getSampleModel () instanceof ComponentSampleModel
        && dest.getSampleModel () instanceof ComponentSampleModel)

      // Refer to ComponentDataBlitOp for optimized data blitting:
      ComponentDataBlitOp.INSTANCE.filter(src, dest);
    else
      {
        // slower path
        int samples[] = src.getPixels (x, y, w, h, (int [])null);
        dest.setPixels (x, y, w, h, samples);
      }
  }

  public void setRGB(int x, int y, int argb)
  {
    Object rgbElem = colorModel.getDataElements(argb, null);
    raster.setDataElements(x, y, rgbElem);
  }
  
  public void setRGB(int startX, int startY, int w, int h,
		     int[] argbArray, int offset, int scanlineStride)
  {
    int endX = startX + w;
    int endY = startY + h;
    
    Object rgbElem = null;
    for (int y=startY; y<endY; y++)
      {
	int xoffset = offset;
	for (int x=startX; x<endX; x++)
	  {
	    int argb = argbArray[xoffset++];
	    rgbElem = colorModel.getDataElements(argb, rgbElem);
	    raster.setDataElements(x, y, rgbElem);
	  }
	offset += scanlineStride;    
      }
  }
    
  public String toString()
  {
    StringBuffer buf;

    buf = new StringBuffer(/* estimated length */ 120);
    buf.append("BufferedImage@");
    buf.append(Integer.toHexString(hashCode()));
    buf.append(": type=");
    buf.append(type);
    buf.append(' ');
    buf.append(colorModel);
    buf.append(' ');
    buf.append(raster);

    return buf.toString();
  }


  /**
   * Adds a tile observer. If the observer is already present, it receives
   * multiple notifications.
   *
   * @param to The TileObserver to add.
   */
  public void addTileObserver (TileObserver to)
  {
    if (observers == null)
      observers = new Vector ();
	
    observers.add (to);
  }
	
  /**
   * Removes a tile observer. If the observer was not registered,
   * nothing happens. If the observer was registered for multiple
   * notifications, it is now registered for one fewer notification.
   *
   * @param to The TileObserver to remove.
   */
  public void removeTileObserver (TileObserver to)
  {
    if (observers == null)
      return;
	
    observers.remove (to);
  }

  /**
   * Return the transparency type.
   *
   * @return One of {@link #OPAQUE}, {@link #BITMASK}, or {@link #TRANSLUCENT}.
   * @see Transparency#getTransparency()
   * @since 1.5
   */
  public int getTransparency()
  {
    return colorModel.getTransparency();
  }
}<|MERGE_RESOLUTION|>--- conflicted
+++ resolved
@@ -1,9 +1,5 @@
 /* BufferedImage.java --
-<<<<<<< HEAD
-   Copyright (C) 2000, 2002, 2003, 2004, 2005  Free Software Foundation
-=======
    Copyright (C) 2000, 2002, 2003, 2004, 2005, 2006,  Free Software Foundation
->>>>>>> f8383f28
 
 This file is part of GNU Classpath.
 
