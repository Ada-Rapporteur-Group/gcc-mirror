--- conflicted
+++ resolved
@@ -69,11 +69,7 @@
   protected int[] bankIndices;
   
   /** 
-<<<<<<< HEAD
-   * Number of bands in the image described.
-=======
    * The number of bands in the image.
->>>>>>> f8383f28
    * @specnote This field shadows the protected numBands in SampleModel.
    */
   protected int numBands;
@@ -196,13 +192,8 @@
         || (bandOffsets.length != bankIndices.length))
       throw new IllegalArgumentException();
     
-<<<<<<< HEAD
-    this.bandOffsets = bandOffsets;
-    this.bankIndices = bankIndices;
-=======
     this.bandOffsets = (int[]) bandOffsets.clone();
     this.bankIndices = (int[]) bankIndices.clone();
->>>>>>> f8383f28
     this.numBands = bandOffsets.length;
 
     this.numBanks = 0;
