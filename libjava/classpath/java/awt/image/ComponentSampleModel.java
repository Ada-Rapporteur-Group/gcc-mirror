/* Copyright (C) 2000, 2002, 2006,  Free Software Foundation

This file is part of GNU Classpath.

GNU Classpath is free software; you can redistribute it and/or modify
it under the terms of the GNU General Public License as published by
the Free Software Foundation; either version 2, or (at your option)
any later version.

GNU Classpath is distributed in the hope that it will be useful, but
WITHOUT ANY WARRANTY; without even the implied warranty of
MERCHANTABILITY or FITNESS FOR A PARTICULAR PURPOSE.  See the GNU
General Public License for more details.

You should have received a copy of the GNU General Public License
along with GNU Classpath; see the file COPYING.  If not, write to the
Free Software Foundation, Inc., 51 Franklin Street, Fifth Floor, Boston, MA
02110-1301 USA.

Linking this library statically or dynamically with other modules is
making a combined work based on this library.  Thus, the terms and
conditions of the GNU General Public License cover the whole
combination.

As a special exception, the copyright holders of this library give you
permission to link this library with independent modules to produce an
executable, regardless of the license terms of these independent
modules, and to copy and distribute the resulting executable under
terms of your choice, provided that you also meet, for each linked
independent module, the terms and conditions of the license of that
module.  An independent module is a module which is not derived from
or based on this library.  If you modify this library, you may extend
this exception to your version of the library, but you are not
obligated to do so.  If you do not wish to do so, delete this
exception statement from your version. */

package java.awt.image;

<<<<<<< HEAD
import gnu.java.awt.Buffers;

import java.util.Arrays;

/* FIXME: This class does not yet support data type TYPE_SHORT */
=======
import java.util.Arrays;
>>>>>>> 60a98cce

/**
 * ComponentSampleModel supports a flexible organization of pixel samples in
 * memory, permitting pixel samples to be interleaved by band, by scanline,
 * and by pixel.
 *
 * A DataBuffer for this sample model has K banks of data.  Pixels have N
 * samples, so there are N bands in the DataBuffer.  Each band is completely
 * contained in one bank of data, but a bank may contain more than one band.
 * Each pixel sample is stored in a single data element.
 *
 * Within a bank, each band begins at an offset stored in bandOffsets.  The
 * banks containing the band is given by bankIndices.  Within the bank, there
 * are three dimensions - band, pixel, and scanline.  The dimension ordering
 * is controlled by bandOffset, pixelStride, and scanlineStride, which means
 * that any combination of interleavings is supported.
 *
 * @author Rolf W. Rasmussen (rolfwr@ii.uib.no)
 */
public class ComponentSampleModel extends SampleModel
{
  /** The offsets to the first sample for each band. */
  protected int[] bandOffsets;
  
  /** The indices of the bank used to store each band in a data buffer. */
  protected int[] bankIndices;
  
  /** 
   * The number of bands in the image.
   * @specnote This field shadows the protected numBands in SampleModel.
   */
  protected int numBands;
  
  /** Used when creating data buffers. */
  protected int numBanks;

  /** 
   * The number of data elements between a sample in one row and the 
   * corresponding sample in the next row.
   */
  protected int scanlineStride;
  
  /**
   * The number of data elements between a sample for one pixel and the 
   * corresponding sample for the next pixel in the same row.
   */
  protected int pixelStride;
<<<<<<< HEAD
  
  private boolean tightPixelPacking = false;
  
=======

>>>>>>> 60a98cce
  /**
   * Creates a new sample model that assumes that all bands are stored in a 
   * single bank of the {@link DataBuffer}.
   * <p>
   * Note that the <code>bandOffsets</code> array is copied to internal storage
   * to prevent subsequent changes to the array from affecting this object.
   * 
   * @param dataType  the data type (one of {@link DataBuffer#TYPE_BYTE},
   *   {@link DataBuffer#TYPE_USHORT}, {@link DataBuffer#TYPE_SHORT},
   *   {@link DataBuffer#TYPE_INT}, {@link DataBuffer#TYPE_FLOAT} or 
   *   {@link DataBuffer#TYPE_DOUBLE}).
   * @param w  the width in pixels.
   * @param h  the height in pixels.
   * @param pixelStride  the number of data elements in the step from a sample
   *   in one pixel to the corresponding sample in the next pixel.
   * @param scanlineStride  the number of data elements in the step from a 
   *   sample in a pixel to the corresponding sample in the pixel in the next
   *   row.
   * @param bandOffsets  the offset to the first element for each band, with 
   *   the size of the array defining the number of bands (<code>null</code>
   *   not permitted).
   *   
   * @throws IllegalArgumentException if <code>dataType</code> is not one of
   *   the specified values.
   * @throws IllegalArgumentException if <code>w</code> is less than or equal
   *   to zero.
   * @throws IllegalArgumentException if <code>h</code> is less than or equal 
   *   to zero.
   * @throws IllegalArgumentException if <code>w * h</code> exceeds
   *   {@link Integer#MAX_VALUE}.
   * @throws IllegalArgumentException if <code>pixelStride</code> is negative.
   * @throws IllegalArgumentException if <code>scanlineStride</code> is less 
   *   than or equal to zero.
   * @throws IllegalArgumentException if <code>bandOffsets</code> has zero 
   *   length.
   */
  public ComponentSampleModel(int dataType,
                              int w, int h,
                              int pixelStride,
                              int scanlineStride,
                              int[] bandOffsets)
  {
    this(dataType, w, h, pixelStride, scanlineStride,
         new int[bandOffsets.length], bandOffsets);
  }
    
  /**
   * Creates a new sample model that assumes that all bands are stored in a 
   * single bank of the {@link DataBuffer}.
   * 
   * @param dataType  the data type (one of {@link DataBuffer#TYPE_BYTE},
   *   {@link DataBuffer#TYPE_USHORT}, {@link DataBuffer#TYPE_SHORT},
   *   {@link DataBuffer#TYPE_INT}, {@link DataBuffer#TYPE_FLOAT} or 
   *   {@link DataBuffer#TYPE_DOUBLE}).
   * @param w  the width in pixels.
   * @param h  the height in pixels.
   * @param pixelStride  the number of data elements in the step from a sample
   *   in one pixel to the corresponding sample in the next pixel.
   * @param scanlineStride  the number of data elements in the step from a 
   *   sample in a pixel to the corresponding sample in the pixel in the next
   *   row.
   * @param bankIndices  the index of the bank in which each band is stored 
   *   (<code>null</code> not permitted).  This array is copied to internal
   *   storage so that subsequent updates to the array do not affect the sample 
   *   model.
   * @param bandOffsets  the offset to the first element for each band, with 
   *   the size of the array defining the number of bands (<code>null</code>
   *   not permitted).  This array is copied to internal storage so that 
   *   subsequent updates to the array do not affect the sample model.
   *   
   * @throws IllegalArgumentException if <code>dataType</code> is not one of
   *   the specified values.
   * @throws IllegalArgumentException if <code>w</code> is less than or equal
   *   to zero.
   * @throws IllegalArgumentException if <code>h</code> is less than or equal 
   *   to zero.
   * @throws IllegalArgumentException if <code>w * h</code> exceeds
   *   {@link Integer#MAX_VALUE}.
   * @throws IllegalArgumentException if <code>pixelStride</code> is negative.
   * @throws IllegalArgumentException if <code>scanlineStride</code> is less 
   *   than or equal to zero.
   * @throws IllegalArgumentException if <code>bandOffsets</code> has zero 
   *   length.
   */
  public ComponentSampleModel(int dataType,
                              int w, int h,
                              int pixelStride,
                              int scanlineStride,
                              int[] bankIndices,
                              int[] bandOffsets)
  {
    super(dataType, w, h, bandOffsets.length);
    
    // super permits DataBuffer.TYPE_UNDEFINED but this class doesn't...
    if (dataType == DataBuffer.TYPE_UNDEFINED)
      throw new IllegalArgumentException("Unsupported dataType.");
    
    if ((pixelStride < 0) || (scanlineStride < 0) || (bandOffsets.length < 1) 
        || (bandOffsets.length != bankIndices.length))
      throw new IllegalArgumentException();
    
    this.bandOffsets = (int[]) bandOffsets.clone();
    this.bankIndices = (int[]) bankIndices.clone();
    this.numBands = bandOffsets.length;

    this.numBanks = 0;
    for (int b = 0; b < bankIndices.length; b++)
      this.numBanks = Math.max(this.numBanks, bankIndices[b] + 1);

    this.scanlineStride = scanlineStride;
    this.pixelStride = pixelStride;

<<<<<<< HEAD
    // See if we can use some speedups

    /* FIXME: May these checks should be reserved for the
       PixelInterleavedSampleModel? */
        
    if (pixelStride == numBands)
      {
        tightPixelPacking = true;
        for (int b = 0; b < numBands; b++) {
          if ((bandOffsets[b] != b) || (bankIndices[b] != 0))
            {
              tightPixelPacking = false;
              break;
            }
        }
      }
=======
>>>>>>> 60a98cce
  }             

  /**
   * Creates a new sample model that is compatible with this one, but with the
   * specified dimensions.
   * 
   * @param w  the width (must be greater than zero).
   * @param h  the height (must be greater than zero).
   * 
   * @return A new sample model.
   */
  public SampleModel createCompatibleSampleModel(int w, int h)
  {
    return new ComponentSampleModel(dataType, w, h, pixelStride,
                                    scanlineStride, bankIndices,
                                    bandOffsets);
  }

  /**
   * Creates a new sample model that provides access to a subset of the bands
   * that this sample model supports.
   * 
   * @param bands  the bands (<code>null</code> not permitted).
   * 
   * @return The new sample model.
   */
  public SampleModel createSubsetSampleModel(int[] bands)
  {
    int numBands = bands.length;
    
    int[] bankIndices = new int[numBands];
    int[] bandOffsets = new int[numBands];
    for (int b = 0; b < numBands; b++)
      {
        bankIndices[b] = this.bankIndices[bands[b]];
        bandOffsets[b] = this.bandOffsets[bands[b]];
      }

    return new ComponentSampleModel(dataType, width, height, pixelStride,
                                    scanlineStride, bankIndices,
                                    bandOffsets);
  }

  /**
   * Creates a new data buffer that is compatible with this sample model.
   * 
   * @return The new data buffer.
   */
  public DataBuffer createDataBuffer()
  {
    // Maybe this value should be precalculated in the constructor?
    int highestOffset = 0;
    for (int b = 0; b < numBands; b++)
      highestOffset = Math.max(highestOffset, bandOffsets[b]);    
    int size = pixelStride * (width - 1) + scanlineStride * (height - 1) 
        + highestOffset + 1;
<<<<<<< HEAD
    
    return Buffers.createBuffer(getDataType(), size, numBanks);
=======

    DataBuffer buffer = null;
    switch (getTransferType())
      {
      case DataBuffer.TYPE_BYTE:
        buffer = new DataBufferByte(size, numBanks);
        break;
      case DataBuffer.TYPE_SHORT:
        buffer = new DataBufferShort(size, numBanks);
        break;
      case DataBuffer.TYPE_USHORT:
        buffer = new DataBufferUShort(size, numBanks);
        break;
      case DataBuffer.TYPE_INT:
        buffer = new DataBufferInt(size, numBanks);
        break;
      case DataBuffer.TYPE_FLOAT:
        buffer = new DataBufferFloat(size, numBanks);
        break;
      case DataBuffer.TYPE_DOUBLE:
        buffer = new DataBufferDouble(size, numBanks);
        break;
      }
    return buffer;
>>>>>>> 60a98cce
  }

  /**
   * Returns the offset of the sample in band 0 for the pixel at location
   * <code>(x, y)</code>.  This offset can be used to read a sample value from
   * a {@link DataBuffer}.
   * 
   * @param x  the x-coordinate.
   * @param y  the y-coordinate.
   * 
   * @return The offset.
   * 
   * @see #getOffset(int, int, int)
   */
  public int getOffset(int x, int y)
  {
    return getOffset(x, y, 0);
  }

  /**
   * Returns the offset of the sample in band <code>b</code> for the pixel at
   * location <code>(x, y)</code>.  This offset can be used to read a sample
   * value from a {@link DataBuffer}.
   * 
   * @param x  the x-coordinate.
   * @param y  the y-coordinate.
   * @param b  the band index.
   * 
   * @return The offset.
   */
  public int getOffset(int x, int y, int b)
  {
    return bandOffsets[b] + pixelStride * x + scanlineStride * y;
  }

  /**
   * Returns the size in bits for each sample (one per band).  For this sample
   * model, each band has the same sample size and this is determined by the
   * data type for the sample model.
   * 
   * @return The sample sizes.
   * 
   * @see SampleModel#getDataType()
   */
  public final int[] getSampleSize()
  {
    int size = DataBuffer.getDataTypeSize(getDataType());
    int[] sizes = new int[numBands];

    java.util.Arrays.fill(sizes, size);
    return sizes;
  }

  /**
   * Returns the size in bits for the samples in the specified band.  In this
   * class, the sample size is the same for every band and is determined from 
   * the data type for the model.
   * 
   * @param band  the band index (ignored here).
   * 
   * @return The sample size in bits.
   * 
   * @see SampleModel#getDataType()
   */
  public final int getSampleSize(int band)
  {
    return DataBuffer.getDataTypeSize(getDataType());
  }

  /**
   * Returns the indices of the bank(s) in the {@link DataBuffer} used to 
   * store the samples for each band.  The returned array is a copy, so that
   * altering it will not impact the sample model.
   * 
   * @return The bank indices.
   */
  public final int[] getBankIndices()
  {
    return (int[]) bankIndices.clone();
  }

  /**
   * Returns the offsets to the first sample in each band.  The returned array
   * is a copy, so that altering it will not impact the sample model.
   * 
   * @return The offsets.
   */
  public final int[] getBandOffsets()
  {
    return (int[]) bandOffsets.clone();
  }

  /**
   * Returns the distance (in terms of element indices) between the sample for
   * one pixel and the corresponding sample for the equivalent pixel in the 
   * next row.  This is used in the calculation of the element offset for
   * retrieving samples from a {@link DataBuffer}.
   * 
   * @return The distance between pixel samples in consecutive rows.
   */
  public final int getScanlineStride()
  {
    return scanlineStride;
  }

  /**
   * Returns the distance (in terms of element indices) between the sample for 
   * one pixel and the corresponding sample for the next pixel in a row.  This 
   * is used in the calculation of the element offset for retrieving samples 
   * from a {@link DataBuffer}.
   * 
   * @return The distance between pixel samples in the same row.
   */
  public final int getPixelStride()
  {
    return pixelStride;
  }

  /**
   * Returns the number of data elements used to store the samples for one 
   * pixel.  In this model, this is the same as the number of bands.
   * 
   * @return The number of data elements used to store the samples for one 
   *   pixel.
   */
  public final int getNumDataElements()
  {
    return numBands;
  }

  /**
   * Returns the samples for the pixel at location <code>(x, y)</code> in
   * a primitive array (the array type is determined by the data type for 
   * this model).  The <code>obj</code> argument provides an option to supply
   * an existing array to hold the result, if this is <code>null</code> a new
   * array will be allocated.
   * 
   * @param x  the x-coordinate.
   * @param y  the y-coordinate.
   * @param obj  a primitive array that, if not <code>null</code>, will be 
   *   used to store and return the sample values.
   * @param data  the data buffer (<code>null</code> not permitted).
   * 
   * @return An array of sample values for the specified pixel.
   */
  public Object getDataElements(int x, int y, Object obj, DataBuffer data)
  {
<<<<<<< HEAD
    int xyOffset = pixelStride * x + scanlineStride * y;
    
    int[] totalBandDataOffsets = new int[numBands];
    
    /* Notice that band and bank offsets are different. Band offsets
       are managed by the sample model, and bank offsets are managed
       by the data buffer. Both must be accounted for. */
    
    /* FIXME: For single pixels, it is probably easier to simple
       call getElem instead of calculating the bank offset ourself.
       
       On the other hand, then we need to push the value through
       the int type returned by the getElem method.  */
    
    int[] bankOffsets = data.getOffsets();
    
    for (int b = 0; b < numBands; b++)
      {
        totalBandDataOffsets[b] = bandOffsets[b] + bankOffsets[bankIndices[b]] 
                                  + xyOffset;
      }
        
    try
      {
        switch (getTransferType())
          {
          case DataBuffer.TYPE_BYTE:
            DataBufferByte inByte = (DataBufferByte) data;
            byte[] outByte = (byte[]) obj;
            if (outByte == null) 
              outByte = new byte[numBands];
                
            for (int b = 0; b < numBands; b++)
              {
                int dOffset = totalBandDataOffsets[b];
                outByte[b] = inByte.getData(bankIndices[b])[dOffset];
              }
            return outByte;
                
          case DataBuffer.TYPE_USHORT:
            DataBufferUShort inUShort = (DataBufferUShort) data;
            short[] outUShort = (short[]) obj;
            if (outUShort == null) 
              outUShort = new short[numBands];
                
            for (int b = 0; b < numBands; b++)
              {
                int dOffset = totalBandDataOffsets[b];
                outUShort[b] = inUShort.getData(bankIndices[b])[dOffset];
              }
            return outUShort;

          case DataBuffer.TYPE_SHORT:
            DataBufferShort inShort = (DataBufferShort) data;
            short[] outShort = (short[]) obj;
            if (outShort == null) 
              outShort = new short[numBands];
                
            for (int b = 0; b < numBands; b++)
              {
                int dOffset = totalBandDataOffsets[b];
                outShort[b] = inShort.getData(bankIndices[b])[dOffset];
              }
            return outShort;

          case DataBuffer.TYPE_INT:
            DataBufferInt inInt = (DataBufferInt) data;
            int[] outInt = (int[]) obj;
            if (outInt == null) 
              outInt = new int[numBands];
                
            for (int b = 0; b < numBands; b++)
              {
                int dOffset = totalBandDataOffsets[b];
                outInt[b] = inInt.getData(bankIndices[b])[dOffset];
              }
            return outInt;

          case DataBuffer.TYPE_FLOAT:
            DataBufferFloat inFloat = (DataBufferFloat) data;
            float[] outFloat = (float[]) obj;
            if (outFloat == null) 
              outFloat = new float[numBands];

            for (int b = 0; b < numBands; b++)
              {
                int dOffset = totalBandDataOffsets[b];
                outFloat[b] = inFloat.getData(bankIndices[b])[dOffset];
              }
            return outFloat;
            
          case DataBuffer.TYPE_DOUBLE:
            DataBufferDouble inDouble = (DataBufferDouble) data;
            double[] outDouble = (double[]) obj;
            if (outDouble == null) 
              outDouble = new double[numBands];

            for (int b = 0; b < numBands; b++)
              {
                int dOffset = totalBandDataOffsets[b];
                outDouble[b] = inDouble.getData(bankIndices[b])[dOffset];
              }
            return outDouble;
            
          default:
              throw new IllegalStateException("unknown transfer type " 
                                              + getTransferType());
          }
      }
    catch (ArrayIndexOutOfBoundsException aioobe)
      {
        String msg = "While reading data elements, " +
          "x=" + x + ", y=" + y +", " + ", xyOffset=" + xyOffset +
          ", data.getSize()=" + data.getSize() + ": " + aioobe;
        throw new ArrayIndexOutOfBoundsException(msg);
      }
  }

  /**
   * Returns the samples for the pixels in the region defined by 
   * <code>(x, y, w, h)</code> in a primitive array (the array type is 
   * determined by the data type for this model).  The <code>obj</code> 
   * argument provides an option to supply an existing array to hold the 
   * result, if this is <code>null</code> a new array will be allocated.
   * 
   * @param x  the x-coordinate.
   * @param y  the y-coordinate.
   * @param w  the width.
   * @param h  the height.
   * @param obj  a primitive array that, if not <code>null</code>, will be 
   *   used to store and return the sample values.
   * @param data  the data buffer (<code>null</code> not permitted).
   * 
   * @return An array of sample values for the specified pixels.
   * 
   * @see #setDataElements(int, int, int, int, Object, DataBuffer)
   */
  public Object getDataElements(int x, int y, int w, int h, Object obj,
                                DataBuffer data)
  {
    if (!tightPixelPacking)
      {
        return super.getDataElements(x, y, w, h, obj, data);
      }

    // using get speedup
    
    // We can copy whole rows
    int rowSize = w * numBands;
    int dataSize = rowSize * h;
    
    DataBuffer transferBuffer = Buffers.createBuffer(getTransferType(), obj, 
                                                     dataSize);
    obj = Buffers.getData(transferBuffer);

    int inOffset = pixelStride * x + scanlineStride * y + data.getOffset(); 
                                           // Assumes only one band is used

    /* We don't add band offsets since we assume that bands have
       offsets 0, 1, 2, ... */

    // See if we can copy everything in one go
    if (scanlineStride == rowSize)
      {
        // Collapse scan lines:
        rowSize *= h;
        // We ignore scanlineStride since it won't be of any use
        h = 1;
      }

    int outOffset = 0;
    Object inArray = Buffers.getData(data);
    for (int yd = 0; yd < h; yd++)
      {
        System.arraycopy(inArray, inOffset, obj, outOffset, rowSize);
        inOffset  += scanlineStride;
        outOffset += rowSize;
=======
    int type = getTransferType();
    int numDataEls = getNumDataElements();
    int offset = y * scanlineStride + x * pixelStride;
    switch (type)
      {
      case DataBuffer.TYPE_BYTE:
        byte[] bData;
        if (obj == null)
          bData = new byte[numDataEls];
        else
          bData = (byte[]) obj;
        for (int i = 0; i < numDataEls; i++)
          {
            bData[i] = (byte) data.getElem(bankIndices[i],
                                           offset + bandOffsets[i]);
          }
        obj = bData;
        break;
      case DataBuffer.TYPE_SHORT:
      case DataBuffer.TYPE_USHORT:
        short[] sData;
        if (obj == null)
          sData = new short[numDataEls];
        else
          sData = (short[]) obj;
        for (int i = 0; i < numDataEls; i++)
          {
            sData[i] = (short) data.getElem(bankIndices[i],
                                            offset + bandOffsets[i]);
          }
        obj = sData;
        break;
      case DataBuffer.TYPE_INT:
        int[] iData;
        if (obj == null)
          iData = new int[numDataEls];
        else
          iData = (int[]) obj;
        for (int i = 0; i < numDataEls; i++)
          {
            iData[i] = data.getElem(bankIndices[i], offset + bandOffsets[i]);
          }
        obj = iData;
        break;
      case DataBuffer.TYPE_FLOAT:
        float[] fData;
        if (obj == null)
          fData = new float[numDataEls];
        else
          fData = (float[]) obj;
        for (int i = 0; i < numDataEls; i++)
          {
            fData[i] = data.getElemFloat(bankIndices[i],
                                         offset + bandOffsets[i]);
          }
        obj = fData;
        break;
      case DataBuffer.TYPE_DOUBLE:
        double[] dData;
        if (obj == null)
          dData = new double[numDataEls];
        else
          dData = (double[]) obj;
        for (int i = 0; i < numDataEls; i++)
          {
            dData[i] = data.getElemDouble(bankIndices[i],
                                          offset + bandOffsets[i]);
          }
        obj = dData;
        break;
>>>>>>> 60a98cce
      }
    return obj;
  }

<<<<<<< HEAD
  /**
   * Sets the samples for the pixels in the region defined by 
   * <code>(x, y, w, h)</code> from a supplied primitive array (the array type 
   * must be consistent with the data type for this model).  
   * 
   * @param x  the x-coordinate.
   * @param y  the y-coordinate.
   * @param w  the width.
   * @param h  the height.
   * @param obj  a primitive array containing the sample values.
   * @param data  the data buffer (<code>null</code> not permitted).
   * 
   * @see #getDataElements(int, int, int, int, Object, DataBuffer)
   */
  public void setDataElements(int x, int y, int w, int h,
                              Object obj, DataBuffer data)
  {
    if (!tightPixelPacking)
      {
        super.setDataElements(x, y, w, h, obj, data);
        return;
      }

    // using set speedup, we can copy whole rows
    int rowSize = w * numBands;
    int dataSize = rowSize * h;
    
    DataBuffer transferBuffer 
        = Buffers.createBufferFromData(getTransferType(), obj, dataSize);

    int[] bankOffsets = data.getOffsets();

    int outOffset = pixelStride * x + scanlineStride * y + bankOffsets[0]; 
                                                // same assumptions as in get...

    // See if we can copy everything in one go
    if (scanlineStride == rowSize)
      {
        // Collapse scan lines:
        rowSize *= h;
        h = 1;
      }

    int inOffset = 0;
    Object outArray = Buffers.getData(data);
    for (int yd = 0; yd < h; yd++)
      {
        System.arraycopy(obj, inOffset, outArray, outOffset, rowSize);
        outOffset += scanlineStride;
        inOffset += rowSize;
      }
  }
=======
>>>>>>> 60a98cce

  /**
   * Returns all the samples for the pixel at location <code>(x, y)</code>
   * stored in the specified data buffer.
   * 
   * @param x  the x-coordinate.
   * @param y  the y-coordinate.
   * @param iArray  an array that will be populated with the sample values and
   *   returned as the result.  The size of this array should be equal to the 
   *   number of bands in the model.  If the array is <code>null</code>, a new
   *   array is created.
   * @param data  the data buffer (<code>null</code> not permitted).
   * 
   * @return The samples for the specified pixel.
   * 
   * @see #setPixel(int, int, int[], DataBuffer)
   */
  public int[] getPixel(int x, int y, int[] iArray, DataBuffer data)
  {
    if (x < 0 || x >= width || y < 0 || y >= height)
      throw new ArrayIndexOutOfBoundsException("Pixel (" + x + ", " + y 
                                               + ") is out of bounds.");
    int offset = pixelStride * x + scanlineStride * y;
    if (iArray == null)
      iArray = new int[numBands];
    for (int b = 0; b < numBands; b++)
      {
        iArray[b] = data.getElem(bankIndices[b], offset + bandOffsets[b]);
      }
    return iArray;
  }

  /**
   * Returns the samples for all the pixels in a rectangular region.
   * 
   * @param x  the x-coordinate.
   * @param y  the y-coordinate.
   * @param w  the width.
   * @param h  the height.
   * @param iArray  an array that if non-<code>null</code> will be populated 
   *   with the sample values and returned as the result.
   * @param data  the data buffer (<code>null</code> not permitted).
   * 
   * @return The samples for all the pixels in the rectangle.
   */
  public int[] getPixels(int x, int y, int w, int h, int[] iArray,
                         DataBuffer data)
  {
    int offset = pixelStride * x + scanlineStride * y;
    if (iArray == null) 
      iArray = new int[numBands * w * h];
    int outOffset = 0;
    for (y = 0; y < h; y++)
      {
        int lineOffset = offset;
        for (x = 0; x < w; x++)
          {
            for (int b = 0; b < numBands; b++)
              {
                iArray[outOffset++] 
                    = data.getElem(bankIndices[b], lineOffset+bandOffsets[b]);
              }
            lineOffset += pixelStride;
          }
        offset += scanlineStride;
      }
    return iArray;
  }
 
  /**
   * Returns the sample for band <code>b</code> of the pixel at 
   * <code>(x, y)</code> that is stored in the specified data buffer.
   * 
   * @param x  the x-coordinate.
   * @param y  the y-coordinate.
   * @param b  the band index.
   * @param data  the data buffer (<code>null</code> not permitted).
   * 
   * @return The sample value.
   * 
   * @throws ArrayIndexOutOfBoundsException if <code>(x, y)</code> is outside 
   *     the bounds <code>[0, 0, width, height]</code>.
   *     
   * @see #setSample(int, int, int, int, DataBuffer)
   */
  public int getSample(int x, int y, int b, DataBuffer data)
  {
    if (x < 0 || x >= width || y < 0 || y >= height)
      throw new ArrayIndexOutOfBoundsException("Sample (" + x + ", " + y 
                                               + ") is out of bounds.");
    return data.getElem(bankIndices[b], getOffset(x, y, b));
  }

  /**
   * Sets the samples for the pixel at location <code>(x, y)</code> from the 
   * supplied primitive array (the array type must be consistent with the data 
   * type for this model).
   * 
   * @param x  the x-coordinate.
   * @param y  the y-coordinate.
   * @param obj  a primitive array containing the pixel's sample values.
   * @param data  the data buffer (<code>null</code> not permitted).
   * 
   * @see #setDataElements(int, int, Object, DataBuffer)
   */
  public void setDataElements(int x, int y, Object obj, DataBuffer data)
  {
<<<<<<< HEAD
    int offset = pixelStride * x + scanlineStride * y;
    int[] totalBandDataOffsets = new int[numBands];
    int[] bankOffsets = data.getOffsets();
    for (int b = 0; b < numBands; b++)
      totalBandDataOffsets[b] = bandOffsets[b] + bankOffsets[bankIndices[b]] 
                                + offset;

    switch (getTransferType())
      {
      case DataBuffer.TYPE_BYTE:
        {
          DataBufferByte out = (DataBufferByte) data;
          byte[] in = (byte[]) obj;
          
          for (int b = 0; b < numBands; b++)
            out.getData(bankIndices[b])[totalBandDataOffsets[b]] = in[b];
          
          return;
        }
      case DataBuffer.TYPE_USHORT:
        {
          DataBufferUShort out = (DataBufferUShort) data;
          short[] in = (short[]) obj;
          
          for (int b = 0; b < numBands; b++)
            out.getData(bankIndices[b])[totalBandDataOffsets[b]] = in[b];
          
          return;
        }
      case DataBuffer.TYPE_SHORT:
        {
          DataBufferShort out = (DataBufferShort) data;
          short[] in = (short[]) obj;
          
          for (int b = 0; b < numBands; b++)
            out.getData(bankIndices[b])[totalBandDataOffsets[b]] = in[b];
          
          return;
        }
      case DataBuffer.TYPE_INT:
        {
          DataBufferInt out = (DataBufferInt) data;
          int[] in = (int[]) obj;
          
          for (int b = 0; b < numBands; b++)
            out.getData(bankIndices[b])[totalBandDataOffsets[b]] = in[b];
          
          return;
        }
      case DataBuffer.TYPE_FLOAT:
        {
          DataBufferFloat out = (DataBufferFloat) data;
          float[] in = (float[]) obj;
          
          for (int b = 0; b < numBands; b++)
            out.getData(bankIndices[b])[totalBandDataOffsets[b]] = in[b];
          
          return;
        }
      case DataBuffer.TYPE_DOUBLE:
        {
          DataBufferDouble out = (DataBufferDouble) data;
          double[] in = (double[]) obj;
          
          for (int b = 0; b < numBands; b++)
            out.getData(bankIndices[b])[totalBandDataOffsets[b]] = in[b];
          
          return;
        }
      default:
        throw new UnsupportedOperationException("transfer type not " +
                                                "implemented");
=======
    int type = getTransferType();
    int numDataEls = getNumDataElements();
    int offset = y * scanlineStride + x * pixelStride;
    switch (type)
      {
      case DataBuffer.TYPE_BYTE:
        byte[] bData = (byte[]) obj;
        for (int i = 0; i < numDataEls; i++)
          {
            data.setElem(bankIndices[i], offset + bandOffsets[i],
                         ((int) bData[i]) & 0xFF);
          }
        break;
      case DataBuffer.TYPE_SHORT:
      case DataBuffer.TYPE_USHORT:
        short[] sData = (short[]) obj;
        for (int i = 0; i < numDataEls; i++)
          {
            data.setElem(bankIndices[i], offset + bandOffsets[i],
                         ((int) sData[i]) & 0xFFFF);
          }
        break;
      case DataBuffer.TYPE_INT:
        int[] iData = (int[]) obj;
        for (int i = 0; i < numDataEls; i++)
          {
            data.setElem(bankIndices[i], offset + bandOffsets[i], iData[i]);
          }
        break;
      case DataBuffer.TYPE_FLOAT:
        float[] fData = (float[]) obj;
        for (int i = 0; i < numDataEls; i++)
          {
            data.setElemFloat(bankIndices[i], offset + bandOffsets[i],
                              fData[i]);
          }
        break;
      case DataBuffer.TYPE_DOUBLE:
        double[] dData = (double[]) obj;
        for (int i = 0; i < numDataEls; i++)
          {
            data.setElemDouble(bankIndices[i], offset + bandOffsets[i],
                               dData[i]);
          }
        break;
>>>>>>> 60a98cce
      }
  }
  
  /**
   * Sets the sample values for the pixel at location <code>(x, y)</code>
   * stored in the specified data buffer.
   * 
   * @param x  the x-coordinate.
   * @param y  the y-coordinate.
   * @param iArray  the pixel sample values (<code>null</code> not permitted).
   * @param data  the data buffer (<code>null</code> not permitted).
   * 
   * @see #getPixel(int, int, int[], DataBuffer)
   */
  public void setPixel(int x, int y, int[] iArray, DataBuffer data)
  {
    int offset = pixelStride * x + scanlineStride * y;
    for (int b = 0; b < numBands; b++)
      data.setElem(bankIndices[b], offset + bandOffsets[b], iArray[b]);
  }
    
  /**
   * Sets the sample value for band <code>b</code> of the pixel at location
   * <code>(x, y)</code> in the specified data buffer.
   * 
   * @param x  the x-coordinate.
   * @param y  the y-coordinate.
   * @param b  the band index.
   * @param s  the sample value.
   * @param data  the data buffer (<code>null</code> not permitted).
   * 
   * @see #getSample(int, int, int, DataBuffer)
   */
  public void setSample(int x, int y, int b, int s, DataBuffer data)
  {
    data.setElem(bankIndices[b], getOffset(x, y, b), s);
  }
  
  /**
   * Tests this sample model for equality with an arbitrary object.  Returns
   * <code>true</code> if and only if:
   * <ul>
   * <li><code>obj</code> is not <code>null</code>;</li>
   * <li><code>obj</code> is an instance of <code>ComponentSampleModel</code>;
   *   </li>
   * <li>both models have the same values for the <code>dataType</code>,
   *   <code>width</code>, <code>height</code>, <code>pixelStride</code>,
   *   <code>scanlineStride</code>, <code>bandOffsets</code> and
   *   <code>bankIndices</code> fields.</li>
   * </ul>
   * 
   * @param obj  the object to test (<code>null</code> permitted).
   * 
   * @return <code>true</code> if this sample model is equal to 
   *   <code>obj</code>, and <code>false</code> otherwise.
   */
  public boolean equals(Object obj)
  {
    if (obj == null)
      return false;
    if (! (obj instanceof ComponentSampleModel))
      return false;
    ComponentSampleModel that = (ComponentSampleModel) obj;
    if (this.dataType != that.dataType)
      return false;
    if (this.width != that.width)
      return false;
    if (this.height != that.height)
      return false;
    if (this.pixelStride != that.pixelStride)
      return false;
    if (this.scanlineStride != that.scanlineStride)
      return false;
    if (! Arrays.equals(this.bandOffsets, that.bandOffsets))
      return false;
    if (! Arrays.equals(this.bankIndices, that.bankIndices))
      return false;
    // couldn't find any difference, so...
    return true;
  }
  
  /**
   * Returns a hash code for this sample model.
   * 
   * @return The hash code.
   */
  public int hashCode()
  {
    // this computation is based on the method described in Chapter 3
    // of Joshua Bloch's Effective Java...
    int result = 17;
    result = 37 * result + dataType;
    result = 37 * result + width;
    result = 37 * result + height;
    result = 37 * result + pixelStride;
    result = 37 * result + scanlineStride;
    for (int i = 0; i < bandOffsets.length; i++)
      result = 37 * result + bandOffsets[i];
    for (int i = 0; i < bankIndices.length; i++)
      result = 37 * result + bankIndices[i];
    return result;
  }
}<|MERGE_RESOLUTION|>--- conflicted
+++ resolved
@@ -36,15 +36,7 @@
 
 package java.awt.image;
 
-<<<<<<< HEAD
-import gnu.java.awt.Buffers;
-
 import java.util.Arrays;
-
-/* FIXME: This class does not yet support data type TYPE_SHORT */
-=======
-import java.util.Arrays;
->>>>>>> 60a98cce
 
 /**
  * ComponentSampleModel supports a flexible organization of pixel samples in
@@ -92,13 +84,7 @@
    * corresponding sample for the next pixel in the same row.
    */
   protected int pixelStride;
-<<<<<<< HEAD
-  
-  private boolean tightPixelPacking = false;
-  
-=======
-
->>>>>>> 60a98cce
+
   /**
    * Creates a new sample model that assumes that all bands are stored in a 
    * single bank of the {@link DataBuffer}.
@@ -211,25 +197,6 @@
     this.scanlineStride = scanlineStride;
     this.pixelStride = pixelStride;
 
-<<<<<<< HEAD
-    // See if we can use some speedups
-
-    /* FIXME: May these checks should be reserved for the
-       PixelInterleavedSampleModel? */
-        
-    if (pixelStride == numBands)
-      {
-        tightPixelPacking = true;
-        for (int b = 0; b < numBands; b++) {
-          if ((bandOffsets[b] != b) || (bankIndices[b] != 0))
-            {
-              tightPixelPacking = false;
-              break;
-            }
-        }
-      }
-=======
->>>>>>> 60a98cce
   }             
 
   /**
@@ -286,10 +253,6 @@
       highestOffset = Math.max(highestOffset, bandOffsets[b]);    
     int size = pixelStride * (width - 1) + scanlineStride * (height - 1) 
         + highestOffset + 1;
-<<<<<<< HEAD
-    
-    return Buffers.createBuffer(getDataType(), size, numBanks);
-=======
 
     DataBuffer buffer = null;
     switch (getTransferType())
@@ -314,7 +277,6 @@
         break;
       }
     return buffer;
->>>>>>> 60a98cce
   }
 
   /**
@@ -462,185 +424,6 @@
    */
   public Object getDataElements(int x, int y, Object obj, DataBuffer data)
   {
-<<<<<<< HEAD
-    int xyOffset = pixelStride * x + scanlineStride * y;
-    
-    int[] totalBandDataOffsets = new int[numBands];
-    
-    /* Notice that band and bank offsets are different. Band offsets
-       are managed by the sample model, and bank offsets are managed
-       by the data buffer. Both must be accounted for. */
-    
-    /* FIXME: For single pixels, it is probably easier to simple
-       call getElem instead of calculating the bank offset ourself.
-       
-       On the other hand, then we need to push the value through
-       the int type returned by the getElem method.  */
-    
-    int[] bankOffsets = data.getOffsets();
-    
-    for (int b = 0; b < numBands; b++)
-      {
-        totalBandDataOffsets[b] = bandOffsets[b] + bankOffsets[bankIndices[b]] 
-                                  + xyOffset;
-      }
-        
-    try
-      {
-        switch (getTransferType())
-          {
-          case DataBuffer.TYPE_BYTE:
-            DataBufferByte inByte = (DataBufferByte) data;
-            byte[] outByte = (byte[]) obj;
-            if (outByte == null) 
-              outByte = new byte[numBands];
-                
-            for (int b = 0; b < numBands; b++)
-              {
-                int dOffset = totalBandDataOffsets[b];
-                outByte[b] = inByte.getData(bankIndices[b])[dOffset];
-              }
-            return outByte;
-                
-          case DataBuffer.TYPE_USHORT:
-            DataBufferUShort inUShort = (DataBufferUShort) data;
-            short[] outUShort = (short[]) obj;
-            if (outUShort == null) 
-              outUShort = new short[numBands];
-                
-            for (int b = 0; b < numBands; b++)
-              {
-                int dOffset = totalBandDataOffsets[b];
-                outUShort[b] = inUShort.getData(bankIndices[b])[dOffset];
-              }
-            return outUShort;
-
-          case DataBuffer.TYPE_SHORT:
-            DataBufferShort inShort = (DataBufferShort) data;
-            short[] outShort = (short[]) obj;
-            if (outShort == null) 
-              outShort = new short[numBands];
-                
-            for (int b = 0; b < numBands; b++)
-              {
-                int dOffset = totalBandDataOffsets[b];
-                outShort[b] = inShort.getData(bankIndices[b])[dOffset];
-              }
-            return outShort;
-
-          case DataBuffer.TYPE_INT:
-            DataBufferInt inInt = (DataBufferInt) data;
-            int[] outInt = (int[]) obj;
-            if (outInt == null) 
-              outInt = new int[numBands];
-                
-            for (int b = 0; b < numBands; b++)
-              {
-                int dOffset = totalBandDataOffsets[b];
-                outInt[b] = inInt.getData(bankIndices[b])[dOffset];
-              }
-            return outInt;
-
-          case DataBuffer.TYPE_FLOAT:
-            DataBufferFloat inFloat = (DataBufferFloat) data;
-            float[] outFloat = (float[]) obj;
-            if (outFloat == null) 
-              outFloat = new float[numBands];
-
-            for (int b = 0; b < numBands; b++)
-              {
-                int dOffset = totalBandDataOffsets[b];
-                outFloat[b] = inFloat.getData(bankIndices[b])[dOffset];
-              }
-            return outFloat;
-            
-          case DataBuffer.TYPE_DOUBLE:
-            DataBufferDouble inDouble = (DataBufferDouble) data;
-            double[] outDouble = (double[]) obj;
-            if (outDouble == null) 
-              outDouble = new double[numBands];
-
-            for (int b = 0; b < numBands; b++)
-              {
-                int dOffset = totalBandDataOffsets[b];
-                outDouble[b] = inDouble.getData(bankIndices[b])[dOffset];
-              }
-            return outDouble;
-            
-          default:
-              throw new IllegalStateException("unknown transfer type " 
-                                              + getTransferType());
-          }
-      }
-    catch (ArrayIndexOutOfBoundsException aioobe)
-      {
-        String msg = "While reading data elements, " +
-          "x=" + x + ", y=" + y +", " + ", xyOffset=" + xyOffset +
-          ", data.getSize()=" + data.getSize() + ": " + aioobe;
-        throw new ArrayIndexOutOfBoundsException(msg);
-      }
-  }
-
-  /**
-   * Returns the samples for the pixels in the region defined by 
-   * <code>(x, y, w, h)</code> in a primitive array (the array type is 
-   * determined by the data type for this model).  The <code>obj</code> 
-   * argument provides an option to supply an existing array to hold the 
-   * result, if this is <code>null</code> a new array will be allocated.
-   * 
-   * @param x  the x-coordinate.
-   * @param y  the y-coordinate.
-   * @param w  the width.
-   * @param h  the height.
-   * @param obj  a primitive array that, if not <code>null</code>, will be 
-   *   used to store and return the sample values.
-   * @param data  the data buffer (<code>null</code> not permitted).
-   * 
-   * @return An array of sample values for the specified pixels.
-   * 
-   * @see #setDataElements(int, int, int, int, Object, DataBuffer)
-   */
-  public Object getDataElements(int x, int y, int w, int h, Object obj,
-                                DataBuffer data)
-  {
-    if (!tightPixelPacking)
-      {
-        return super.getDataElements(x, y, w, h, obj, data);
-      }
-
-    // using get speedup
-    
-    // We can copy whole rows
-    int rowSize = w * numBands;
-    int dataSize = rowSize * h;
-    
-    DataBuffer transferBuffer = Buffers.createBuffer(getTransferType(), obj, 
-                                                     dataSize);
-    obj = Buffers.getData(transferBuffer);
-
-    int inOffset = pixelStride * x + scanlineStride * y + data.getOffset(); 
-                                           // Assumes only one band is used
-
-    /* We don't add band offsets since we assume that bands have
-       offsets 0, 1, 2, ... */
-
-    // See if we can copy everything in one go
-    if (scanlineStride == rowSize)
-      {
-        // Collapse scan lines:
-        rowSize *= h;
-        // We ignore scanlineStride since it won't be of any use
-        h = 1;
-      }
-
-    int outOffset = 0;
-    Object inArray = Buffers.getData(data);
-    for (int yd = 0; yd < h; yd++)
-      {
-        System.arraycopy(inArray, inOffset, obj, outOffset, rowSize);
-        inOffset  += scanlineStride;
-        outOffset += rowSize;
-=======
     int type = getTransferType();
     int numDataEls = getNumDataElements();
     int offset = y * scanlineStride + x * pixelStride;
@@ -711,66 +494,10 @@
           }
         obj = dData;
         break;
->>>>>>> 60a98cce
       }
     return obj;
   }
 
-<<<<<<< HEAD
-  /**
-   * Sets the samples for the pixels in the region defined by 
-   * <code>(x, y, w, h)</code> from a supplied primitive array (the array type 
-   * must be consistent with the data type for this model).  
-   * 
-   * @param x  the x-coordinate.
-   * @param y  the y-coordinate.
-   * @param w  the width.
-   * @param h  the height.
-   * @param obj  a primitive array containing the sample values.
-   * @param data  the data buffer (<code>null</code> not permitted).
-   * 
-   * @see #getDataElements(int, int, int, int, Object, DataBuffer)
-   */
-  public void setDataElements(int x, int y, int w, int h,
-                              Object obj, DataBuffer data)
-  {
-    if (!tightPixelPacking)
-      {
-        super.setDataElements(x, y, w, h, obj, data);
-        return;
-      }
-
-    // using set speedup, we can copy whole rows
-    int rowSize = w * numBands;
-    int dataSize = rowSize * h;
-    
-    DataBuffer transferBuffer 
-        = Buffers.createBufferFromData(getTransferType(), obj, dataSize);
-
-    int[] bankOffsets = data.getOffsets();
-
-    int outOffset = pixelStride * x + scanlineStride * y + bankOffsets[0]; 
-                                                // same assumptions as in get...
-
-    // See if we can copy everything in one go
-    if (scanlineStride == rowSize)
-      {
-        // Collapse scan lines:
-        rowSize *= h;
-        h = 1;
-      }
-
-    int inOffset = 0;
-    Object outArray = Buffers.getData(data);
-    for (int yd = 0; yd < h; yd++)
-      {
-        System.arraycopy(obj, inOffset, outArray, outOffset, rowSize);
-        outOffset += scanlineStride;
-        inOffset += rowSize;
-      }
-  }
-=======
->>>>>>> 60a98cce
 
   /**
    * Returns all the samples for the pixel at location <code>(x, y)</code>
@@ -878,80 +605,6 @@
    */
   public void setDataElements(int x, int y, Object obj, DataBuffer data)
   {
-<<<<<<< HEAD
-    int offset = pixelStride * x + scanlineStride * y;
-    int[] totalBandDataOffsets = new int[numBands];
-    int[] bankOffsets = data.getOffsets();
-    for (int b = 0; b < numBands; b++)
-      totalBandDataOffsets[b] = bandOffsets[b] + bankOffsets[bankIndices[b]] 
-                                + offset;
-
-    switch (getTransferType())
-      {
-      case DataBuffer.TYPE_BYTE:
-        {
-          DataBufferByte out = (DataBufferByte) data;
-          byte[] in = (byte[]) obj;
-          
-          for (int b = 0; b < numBands; b++)
-            out.getData(bankIndices[b])[totalBandDataOffsets[b]] = in[b];
-          
-          return;
-        }
-      case DataBuffer.TYPE_USHORT:
-        {
-          DataBufferUShort out = (DataBufferUShort) data;
-          short[] in = (short[]) obj;
-          
-          for (int b = 0; b < numBands; b++)
-            out.getData(bankIndices[b])[totalBandDataOffsets[b]] = in[b];
-          
-          return;
-        }
-      case DataBuffer.TYPE_SHORT:
-        {
-          DataBufferShort out = (DataBufferShort) data;
-          short[] in = (short[]) obj;
-          
-          for (int b = 0; b < numBands; b++)
-            out.getData(bankIndices[b])[totalBandDataOffsets[b]] = in[b];
-          
-          return;
-        }
-      case DataBuffer.TYPE_INT:
-        {
-          DataBufferInt out = (DataBufferInt) data;
-          int[] in = (int[]) obj;
-          
-          for (int b = 0; b < numBands; b++)
-            out.getData(bankIndices[b])[totalBandDataOffsets[b]] = in[b];
-          
-          return;
-        }
-      case DataBuffer.TYPE_FLOAT:
-        {
-          DataBufferFloat out = (DataBufferFloat) data;
-          float[] in = (float[]) obj;
-          
-          for (int b = 0; b < numBands; b++)
-            out.getData(bankIndices[b])[totalBandDataOffsets[b]] = in[b];
-          
-          return;
-        }
-      case DataBuffer.TYPE_DOUBLE:
-        {
-          DataBufferDouble out = (DataBufferDouble) data;
-          double[] in = (double[]) obj;
-          
-          for (int b = 0; b < numBands; b++)
-            out.getData(bankIndices[b])[totalBandDataOffsets[b]] = in[b];
-          
-          return;
-        }
-      default:
-        throw new UnsupportedOperationException("transfer type not " +
-                                                "implemented");
-=======
     int type = getTransferType();
     int numDataEls = getNumDataElements();
     int offset = y * scanlineStride + x * pixelStride;
@@ -997,7 +650,6 @@
                                dData[i]);
           }
         break;
->>>>>>> 60a98cce
       }
   }
   
