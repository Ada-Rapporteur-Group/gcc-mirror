--- conflicted
+++ resolved
@@ -49,20 +49,13 @@
    * @since 1.5
    */
   public static final BigDecimal ZERO = 
-<<<<<<< HEAD
-    new BigDecimal (BigInteger.valueOf (0), 0);
-=======
     new BigDecimal (BigInteger.ZERO, 0);
->>>>>>> f8383f28
 
   /**
    * The constant one as a BigDecimal with scale zero.
    * @since 1.5
    */
   public static final BigDecimal ONE = 
-<<<<<<< HEAD
-    new BigDecimal (BigInteger.valueOf (1), 0);
-=======
     new BigDecimal (BigInteger.ONE, 0);
 
   /**
@@ -71,14 +64,6 @@
    */
   public static final BigDecimal TEN = 
     new BigDecimal (BigInteger.TEN, 0);
->>>>>>> f8383f28
-
-  /**
-   * The constant ten as a BigDecimal with scale zero.
-   * @since 1.5
-   */
-  public static final BigDecimal TEN = 
-    new BigDecimal (BigInteger.valueOf (10), 0);
 
   public static final int ROUND_UP = 0;
   public static final int ROUND_DOWN = 1;
