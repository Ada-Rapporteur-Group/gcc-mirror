/* MarshalledObject.java --
   Copyright (c) 1996, 1997, 1998, 1999, 2004, 2006 
   Free Software Foundation, Inc.

This file is part of GNU Classpath.

GNU Classpath is free software; you can redistribute it and/or modify
it under the terms of the GNU General Public License as published by
the Free Software Foundation; either version 2, or (at your option)
any later version.
 
GNU Classpath is distributed in the hope that it will be useful, but
WITHOUT ANY WARRANTY; without even the implied warranty of
MERCHANTABILITY or FITNESS FOR A PARTICULAR PURPOSE.  See the GNU
General Public License for more details.

You should have received a copy of the GNU General Public License
along with GNU Classpath; see the file COPYING.  If not, write to the
Free Software Foundation, Inc., 51 Franklin Street, Fifth Floor, Boston, MA
02110-1301 USA.

Linking this library statically or dynamically with other modules is
making a combined work based on this library.  Thus, the terms and
conditions of the GNU General Public License cover the whole
combination.

As a special exception, the copyright holders of this library give you
permission to link this library with independent modules to produce an
executable, regardless of the license terms of these independent
modules, and to copy and distribute the resulting executable under
terms of your choice, provided that you also meet, for each linked
independent module, the terms and conditions of the license of that
module.  An independent module is a module which is not derived from
or based on this library.  If you modify this library, you may extend
this exception to your version of the library, but you are not
obligated to do so.  If you do not wish to do so, delete this
exception statement from your version. */


package java.rmi;

import gnu.java.rmi.RMIMarshalledObjectInputStream;
import gnu.java.rmi.RMIMarshalledObjectOutputStream;

import java.io.ByteArrayOutputStream;
import java.io.IOException;
import java.io.Serializable;

/**
 * A <code>MarshalledObject</code> consists of a serialized object which is
 * marshalled according to the RMI specification.
 * <p>
 * An object passed to the constructor is serialized and tagged with the needed
 * URL to retrieve its class definition for remote usage. If the object is a 
 * remote reference its stub is serialized instead. The instance of this 
 * marshalled object can be later retrieved by its <code>get()</code> method.
 * </p>
 *
 * @author unknown
 */
<<<<<<< HEAD
public final class MarshalledObject
=======
public final class MarshalledObject<T>
>>>>>>> 60a98cce
  implements Serializable
{
  // The following fields are from Java API Documentation "Serialized form"
  private static final long serialVersionUID = 8988374069173025854L;

  byte[] objBytes;
  byte[] locBytes;
  int hash;

  /**
   * Constructs a <code>MarshalledObject</code> from the given object.
   * 
   * @param obj the object to marshal
   * @throws IOException if an I/O error during serialization occurs.
   */
<<<<<<< HEAD
  public MarshalledObject(Object obj) throws IOException
=======
  public MarshalledObject(T obj) throws IOException
>>>>>>> 60a98cce
  {
    ByteArrayOutputStream objStream = new ByteArrayOutputStream();
    RMIMarshalledObjectOutputStream stream = 
      new RMIMarshalledObjectOutputStream(objStream);
    stream.writeObject(obj);
    stream.flush();
    objBytes = objStream.toByteArray();
    locBytes = stream.getLocBytes();

    // The following algorithm of calculating hashCode is similar to String
    hash = 0;
    for (int i = 0; i < objBytes.length; i++)
      hash = hash * 31 + objBytes[i];
    
    if (locBytes != null)
      for (int i = 0; i < locBytes.length; i++)
        hash = hash * 31 + locBytes[i];
  }

  /**
   * Checks if the given object is equal to this marshalled object.
   * 
   * <p>Marshalled objects are considered equal if they contain the
   * same serialized object. Codebase annotations where the class 
   * definition can be downloaded are ignored in the equals test.</p>
   *
   * @param obj the object to compare.   
   * @return <code>true</code> if equal, <code>false</code> otherwise.
   */
  public boolean equals(Object obj)
  {
    if (! (obj instanceof MarshalledObject))
      return false;

    // hashCode even differs, don't do the time-consuming comparisons
    if (obj.hashCode() != hash)
      return false;

    MarshalledObject aobj = (MarshalledObject) obj;
    if (objBytes == null || aobj.objBytes == null)
      return objBytes == aobj.objBytes;
    if (objBytes.length != aobj.objBytes.length)
      return false;
    for (int i = 0; i < objBytes.length; i++)
      {
        if (objBytes[i] != aobj.objBytes[i])
          return false;
      }
    // Ignore comparison of locBytes(annotation)
    return true;
  }

  /**
   * Constructs and returns a copy of the internal serialized object.
   * 
   * @return The deserialized object.
   * 
   * @throws IOException if an I/O exception occurs during deserialization.
   * @throws ClassNotFoundException if the class of the deserialized object 
   * cannot be found.
   */
<<<<<<< HEAD
  public Object get() throws IOException, ClassNotFoundException
=======
  public T get() throws IOException, ClassNotFoundException
>>>>>>> 60a98cce
  {
    if (objBytes == null)
      return null;
    
    RMIMarshalledObjectInputStream stream = 
      new RMIMarshalledObjectInputStream(objBytes, locBytes);
<<<<<<< HEAD
    return stream.readObject();
=======
    return (T) stream.readObject();
>>>>>>> 60a98cce
  }

  public int hashCode()
  {
    return hash;
  }

}<|MERGE_RESOLUTION|>--- conflicted
+++ resolved
@@ -58,11 +58,7 @@
  *
  * @author unknown
  */
-<<<<<<< HEAD
-public final class MarshalledObject
-=======
 public final class MarshalledObject<T>
->>>>>>> 60a98cce
   implements Serializable
 {
   // The following fields are from Java API Documentation "Serialized form"
@@ -78,11 +74,7 @@
    * @param obj the object to marshal
    * @throws IOException if an I/O error during serialization occurs.
    */
-<<<<<<< HEAD
-  public MarshalledObject(Object obj) throws IOException
-=======
   public MarshalledObject(T obj) throws IOException
->>>>>>> 60a98cce
   {
     ByteArrayOutputStream objStream = new ByteArrayOutputStream();
     RMIMarshalledObjectOutputStream stream = 
@@ -144,22 +136,14 @@
    * @throws ClassNotFoundException if the class of the deserialized object 
    * cannot be found.
    */
-<<<<<<< HEAD
-  public Object get() throws IOException, ClassNotFoundException
-=======
   public T get() throws IOException, ClassNotFoundException
->>>>>>> 60a98cce
   {
     if (objBytes == null)
       return null;
     
     RMIMarshalledObjectInputStream stream = 
       new RMIMarshalledObjectInputStream(objBytes, locBytes);
-<<<<<<< HEAD
-    return stream.readObject();
-=======
     return (T) stream.readObject();
->>>>>>> 60a98cce
   }
 
   public int hashCode()
