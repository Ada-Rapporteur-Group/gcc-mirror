--- conflicted
+++ resolved
@@ -314,12 +314,8 @@
    * @throws UnknownObjectException if such object is not registered
    * @throws RemoteException on remote call (to monitor) error
    */
-<<<<<<< HEAD
-  protected void activeObject(ActivationID id, MarshalledObject mObject)
-=======
   protected void activeObject(ActivationID id,
 			      MarshalledObject<? extends Remote> mObject)
->>>>>>> 60a98cce
       throws ActivationException, UnknownObjectException, RemoteException
   {
     if (monitor!=null)
