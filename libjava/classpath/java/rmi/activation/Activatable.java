--- conflicted
+++ resolved
@@ -103,11 +103,7 @@
    * @throws ActivationException if the activation failed
    * @throws RemoteException if the remote call failed.
    */
-<<<<<<< HEAD
-  protected Activatable(String codebase, MarshalledObject data,
-=======
   protected Activatable(String codebase, MarshalledObject<?> data,
->>>>>>> 60a98cce
                         boolean restart, int port) throws ActivationException,
       RemoteException
   {
@@ -137,11 +133,7 @@
    * @throws ActivationException if the activation failed
    * @throws RemoteException if the remote call failed.
    */
-<<<<<<< HEAD
-  protected Activatable(String codebase, MarshalledObject data,
-=======
   protected Activatable(String codebase, MarshalledObject<?> data,
->>>>>>> 60a98cce
                         boolean restart, int port, RMIClientSocketFactory csf,
                         RMIServerSocketFactory ssf) throws ActivationException,
       RemoteException
@@ -322,11 +314,7 @@
    * @throws RemoteException if the registration or export fails
    */
   public static ActivationID exportObject(Remote obj, String location,
-<<<<<<< HEAD
-                                          MarshalledObject data,
-=======
                                           MarshalledObject<?> data,
->>>>>>> 60a98cce
                                           boolean restart, int port)
       throws ActivationException, RemoteException
   {
