--- conflicted
+++ resolved
@@ -199,11 +199,7 @@
   /**
    * The group initialization data.
    */
-<<<<<<< HEAD
-  final MarshalledObject data;
-=======
   final MarshalledObject<?> data;
->>>>>>> 60a98cce
   
   /**
    * The path to the group jre and the parameters of this jre, may be
@@ -256,11 +252,7 @@
    *          options.
    */
   public ActivationGroupDesc(String aClassName, String aLocation,
-<<<<<<< HEAD
-                             MarshalledObject aData, Properties aProperties,
-=======
                              MarshalledObject<?> aData, Properties aProperties,
->>>>>>> 60a98cce
                              ActivationGroupDesc.CommandEnvironment environment)
   {
     className = aClassName;
@@ -296,11 +288,7 @@
    * 
    * @return the group intialization data in the marshalled form.
    */
-<<<<<<< HEAD
-  public MarshalledObject getData()
-=======
   public MarshalledObject<?> getData()
->>>>>>> 60a98cce
   {
     return data;
   }
