--- conflicted
+++ resolved
@@ -409,7 +409,6 @@
 
  	  break;
  	}
-<<<<<<< HEAD
 	
        case TC_RESET:
  	if(dump) dumpElementln("RESET");
@@ -425,23 +424,6 @@
  	  clearHandles();
  	  throw new WriteAbortedException("Exception thrown during writing of stream", e);
  	}
-	
-=======
-	
-       case TC_RESET:
- 	if(dump) dumpElementln("RESET");
- 	clearHandles();
- 	ret_val = readObject();
- 	break;
-	
-       case TC_EXCEPTION:
- 	{
- 	  if(dump) dumpElement("EXCEPTION=");
- 	  Exception e = (Exception)readObject();
- 	  if(dump) dumpElementln(e.toString());
- 	  clearHandles();
- 	  throw new WriteAbortedException("Exception thrown during writing of stream", e);
- 	}
 
        case TC_ENUM:
 	 {
@@ -459,7 +441,6 @@
 	   break;
 	 }
 
->>>>>>> f8383f28
        default:
  	throw new IOException("Unknown marker on stream: " + marker);
       }
