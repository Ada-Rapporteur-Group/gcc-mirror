--- conflicted
+++ resolved
@@ -300,11 +300,7 @@
 	  //   TC_PROXYCLASSDESC newHandle proxyClassDescInfo
 	  // i.e. we have to assign the handle immediately after
 	  // reading the marker.
-<<<<<<< HEAD
- 	  int handle = assignNewHandle("Dummy proxy");
-=======
  	  int handle = assignNewHandle("Dummy proxy",shared);
->>>>>>> 99c9c69a
 /* END GCJ LOCAL */
 
  	  int n_intf = this.realInputStream.readInt();
@@ -335,11 +331,7 @@
                 }
             }
 /* GCJ LOCAL */
-<<<<<<< HEAD
-	  rememberHandle(osc,handle);
-=======
 	  rememberHandle(osc,shared,handle);
->>>>>>> 99c9c69a
 /* END GCJ LOCAL */
  	  
  	  if (!is_consumed)
