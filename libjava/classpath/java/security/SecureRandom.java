--- conflicted
+++ resolved
@@ -40,10 +40,7 @@
 
 import gnu.classpath.SystemProperties;
 import gnu.java.security.Engine;
-<<<<<<< HEAD
-=======
 import gnu.java.security.action.GetSecurityPropertyAction;
->>>>>>> f8383f28
 import gnu.java.security.jce.prng.Sha160RandomSpi;
 
 import java.io.IOException;
@@ -144,10 +141,7 @@
 
     // Nothing found. Fall back to SHA1PRNG
     secureRandomSpi = new Sha160RandomSpi();
-<<<<<<< HEAD
-=======
     algorithm = "Sha160";
->>>>>>> f8383f28
   }
 
   /**
