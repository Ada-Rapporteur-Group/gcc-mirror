/* SignatureSpi.java --- Signature Service Provider Interface
   Copyright (C) 1999, 2003, Free Software Foundation, Inc.

This file is part of GNU Classpath.

GNU Classpath is free software; you can redistribute it and/or modify
it under the terms of the GNU General Public License as published by
the Free Software Foundation; either version 2, or (at your option)
any later version.

GNU Classpath is distributed in the hope that it will be useful, but
WITHOUT ANY WARRANTY; without even the implied warranty of
MERCHANTABILITY or FITNESS FOR A PARTICULAR PURPOSE.  See the GNU
General Public License for more details.

You should have received a copy of the GNU General Public License
along with GNU Classpath; see the file COPYING.  If not, write to the
Free Software Foundation, Inc., 51 Franklin Street, Fifth Floor, Boston, MA
02110-1301 USA.

Linking this library statically or dynamically with other modules is
making a combined work based on this library.  Thus, the terms and
conditions of the GNU General Public License cover the whole
combination.

As a special exception, the copyright holders of this library give you
permission to link this library with independent modules to produce an
executable, regardless of the license terms of these independent
modules, and to copy and distribute the resulting executable under
terms of your choice, provided that you also meet, for each linked
independent module, the terms and conditions of the license of that
module.  An independent module is a module which is not derived from
or based on this library.  If you modify this library, you may extend
this exception to your version of the library, but you are not
obligated to do so.  If you do not wish to do so, delete this
exception statement from your version. */

package java.security;

import java.nio.ByteBuffer;
import java.security.spec.AlgorithmParameterSpec;

/**
 * <code>SignatureSpi</code> defines the Service Provider Interface (SPI) for
 * the {@link Signature} class. The signature class provides an interface to a
 * digital signature algorithm. Digital signatures are used for authentication
 * and integrity of data.
 *
 * @author Mark Benvenuto (ivymccough@worldnet.att.net)
 * @since 1.2
 * @see Signature
 */
public abstract class SignatureSpi
{
  /** Source of randomness. */
  protected SecureRandom appRandom;

  /**
   * Creates a new instance of <code>SignatureSpi</code>.
   */
  public SignatureSpi()
  {
    appRandom = null;
  }

  /**
   * Initializes this instance with the public key for verification purposes.
   * 
   * @param publicKey
   *          the public key to verify with.
   * @throws InvalidKeyException
   *           if the key is invalid.
   */
  protected abstract void engineInitVerify(PublicKey publicKey)
    throws InvalidKeyException;

  /**
   * Initializes this instance with the private key for signing purposes.
   * 
   * @param privateKey
   *          the private key to sign with.
   * @throws InvalidKeyException
   *           if the key is invalid.
   */
  protected abstract void engineInitSign(PrivateKey privateKey)
    throws InvalidKeyException;

  /**
   * Initializes this instance with the private key and source of randomness for
   * signing purposes.
   * 
   * <p>This method cannot be abstract for backward compatibility reasons.</p>
   * 
   * @param privateKey
   *          the private key to sign with.
   * @param random
   *          the {@link SecureRandom} to use.
   * @throws InvalidKeyException
   *           if the key is invalid.
   * @since 1.2
   */
  protected void engineInitSign(PrivateKey privateKey, SecureRandom random)
    throws InvalidKeyException
  {
    appRandom = random;
    engineInitSign(privateKey);
  }

  /**
   * Updates the data to be signed or verified with the specified byte.
   * 
   * @param b
   *          byte to update with.
   * @throws SignatureException
   *           if the engine is not properly initialized.
   */
  protected abstract void engineUpdate(byte b) throws SignatureException;

  /**
   * Updates the data to be signed or verified with the specified bytes.
   * 
   * @param b
   *          the array of bytes to use.
   * @param off
   *          the offset to start at in the array.
   * @param len
   *          the number of the bytes to use from the array.
   * @throws SignatureException
   *           if the engine is not properly initialized.
   */
  protected abstract void engineUpdate(byte[] b, int off, int len)
    throws SignatureException;

  /**
   * Update this signature with the {@link java.nio.Buffer#remaining()}
   * bytes of the given buffer.
   * 
   * @param input The input buffer.
<<<<<<< HEAD
   * @throws SignatureException
   */
  protected void engineUpdate(ByteBuffer input) throws SignatureException
=======
   * @throws IllegalStateException if the engine is not properly initialized.
   */
  protected void engineUpdate(ByteBuffer input)
>>>>>>> 60a98cce
  {
    byte[] buf = new byte[4096];
    while (input.hasRemaining())
      {
        int l = Math.min(input.remaining(), buf.length);
        input.get(buf, 0, l);
<<<<<<< HEAD
        engineUpdate(buf, 0, l);
=======
        try
          {
            engineUpdate(buf, 0, l);
          }
        catch (SignatureException se)
          {
            throw new IllegalStateException(se);
          }
>>>>>>> 60a98cce
      }
  }
  
  /**
   * Returns the signature bytes of all the data fed to this instance. The
   * format of the output depends on the underlying signature algorithm.
   * 
   * @return the signature bytes.
   * @throws SignatureException
   *           if the engine is not properly initialized.
   */
  protected abstract byte[] engineSign() throws SignatureException;

  /**
   * Generates signature bytes of all the data fed to this instance and stores
   * the result in the designated array. The format of the output depends on
   * the underlying signature algorithm.
   * 
   * <p>This method cannot be abstract for backward compatibility reasons.
   * After calling this method, the signature is reset to its initial state and
   * can be used to generate additional signatures.</p>
   * 
   * <p><b>IMPLEMENTATION NOTE:</b>: Neither this method nor the GNU provider
   * will return partial digests. If <code>len</code> is less than the
   * signature length, this method will throw a {@link SignatureException}. If
   * it is greater than or equal then it is ignored.</p>
   * 
   * @param outbuf
   *          the array of bytes to store the result in.
   * @param offset
   *          the offset to start at in the array.
   * @param len
   *          the number of the bytes to use in the array.
   * @return the real number of bytes used.
   * @throws SignatureException
   *           if the engine is not properly initialized.
   * @since 1.2
   */
  protected int engineSign(byte[] outbuf, int offset, int len)
    throws SignatureException
  {
    byte[] tmp = engineSign();
    if (tmp.length > len)
      throw new SignatureException("Invalid Length");

    System.arraycopy(outbuf, offset, tmp, 0, tmp.length);
    return tmp.length;
  }

  /**
   * Verifies a designated signature.
   * 
   * @param sigBytes
   *          the signature bytes to verify.
   * @return <code>true</code> if verified, <code>false</code> otherwise.
   * @throws SignatureException
   *           if the engine is not properly initialized or if it is the wrong
   *           signature.
   */
  protected abstract boolean engineVerify(byte[] sigBytes)
    throws SignatureException;

  /**
   * Convenience method which calls the method with the same name and one
   * argument after copying the designated bytes into a temporary byte array.
   * Subclasses may override this method for performance reasons.
   * 
   * @param sigBytes
   *          the array of bytes to use.
   * @param offset
   *          the offset to start from in the array of bytes.
   * @param length
   *          the number of bytes to use, starting at offset.
   * @return <code>true</code> if verified, <code>false</code> otherwise.
   * @throws SignatureException
   *           if the engine is not properly initialized.
   */
  protected boolean engineVerify(byte[] sigBytes, int offset, int length)
    throws SignatureException
  {
    byte[] tmp = new byte[length];
    System.arraycopy(sigBytes, offset, tmp, 0, length);
    return engineVerify(tmp);
  }

  /**
   * Sets the specified algorithm parameter to the specified value.
   * 
   * @param param
   *          the parameter name.
   * @param value
   *          the parameter value.
   * @throws InvalidParameterException
   *           if the parameter invalid, the parameter is already set and
   *           cannot be changed, a security exception occured, etc.
   * @deprecated use the other setParameter.
   */
  protected abstract void engineSetParameter(String param, Object value)
    throws InvalidParameterException;

  /**
   * Sets the signature engine with the specified {@link AlgorithmParameterSpec}.
   * 
   * <p>This method cannot be abstract for backward compatibility reasons. By
   * default it always throws {@link UnsupportedOperationException} unless
   * overridden.</p>
   * 
   * @param params
   *          the parameters.
   * @throws InvalidParameterException
   *           if the parameter is invalid, the parameter is already set and
   *           cannot be changed, a security exception occured, etc.
   */
  protected void engineSetParameter(AlgorithmParameterSpec params)
    throws InvalidAlgorithmParameterException
  {
    throw new UnsupportedOperationException();
  }

  /**
   * The default implementaion of this method always throws a
   * {@link UnsupportedOperationException}. It MUST be overridden by concrete
   * implementations to return the appropriate {@link AlgorithmParameters} for
   * this signature engine (or <code>null</code> when that engine does not use
   * any parameters.
   * 
   * @return the parameters used with this signature engine, or
   *         <code>null</code> if it does not use any parameters.
   * @throws UnsupportedOperationException
   *           always.
   */
  protected AlgorithmParameters engineGetParameters()
  {
    throw new UnsupportedOperationException();
  }

  /**
   * Returns the value for the specified algorithm parameter.
   * 
   * @param param
   *          the parameter name.
   * @return the parameter value.
   * @throws InvalidParameterException
   *           if the parameter is invalid.
   * @deprecated use the other getParameter
   */
  protected abstract Object engineGetParameter(String param)
    throws InvalidParameterException;

  /**
   * Returns a clone of this instance.
   * 
   * @return a clone of this instance.
   * @throws CloneNotSupportedException
   *           if the implementation does not support cloning.
   */
  public Object clone() throws CloneNotSupportedException
  {
    return super.clone();
  }
}<|MERGE_RESOLUTION|>--- conflicted
+++ resolved
@@ -136,24 +136,15 @@
    * bytes of the given buffer.
    * 
    * @param input The input buffer.
-<<<<<<< HEAD
-   * @throws SignatureException
-   */
-  protected void engineUpdate(ByteBuffer input) throws SignatureException
-=======
    * @throws IllegalStateException if the engine is not properly initialized.
    */
   protected void engineUpdate(ByteBuffer input)
->>>>>>> 60a98cce
   {
     byte[] buf = new byte[4096];
     while (input.hasRemaining())
       {
         int l = Math.min(input.remaining(), buf.length);
         input.get(buf, 0, l);
-<<<<<<< HEAD
-        engineUpdate(buf, 0, l);
-=======
         try
           {
             engineUpdate(buf, 0, l);
@@ -162,7 +153,6 @@
           {
             throw new IllegalStateException(se);
           }
->>>>>>> 60a98cce
       }
   }
   
