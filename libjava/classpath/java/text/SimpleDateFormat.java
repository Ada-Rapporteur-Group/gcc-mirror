--- conflicted
+++ resolved
@@ -243,11 +243,7 @@
    * in the array of localized pattern characters.  In the
    * U.S. locale, this is 'Z'.  The value is the offset of the current
    * time from GMT e.g. -0500 would be five hours prior to GMT.
-<<<<<<< HEAD
-   */  
-=======
-   */
->>>>>>> 03d20231
+   */
   private static final int RFC822_TIMEZONE_FIELD = 23;
 
   /**
@@ -908,29 +904,6 @@
     boolean is2DigitYear = false;
     try
       {
-<<<<<<< HEAD
-	for (; fmt_index < fmt_max; ++fmt_index)
-	  {
-	    char ch = pattern.charAt(fmt_index);
-	    if (ch == '\'')
-	      {
-		if (fmt_index < fmt_max - 1
-		    && pattern.charAt(fmt_index + 1) == '\'')
-		  {
-		    if (! expect (dateStr, pos, ch))
-		      return null;
-		    ++fmt_index;
-		  }
-		else
-		  quote_start = quote_start < 0 ? fmt_index : -1;
-		continue;
-	      }
-	    
-	    if (quote_start != -1
-		|| ((ch < 'a' || ch > 'z')
-		    && (ch < 'A' || ch > 'Z')))
-	      {
-=======
         for (; fmt_index < fmt_max; ++fmt_index)
           {
             char ch = pattern.charAt(fmt_index);
@@ -952,7 +925,6 @@
                 || ((ch < 'a' || ch > 'z')
                     && (ch < 'A' || ch > 'Z')))
               {
->>>>>>> 03d20231
                 if (quote_start == -1 && ch == ' ')
                   {
                     // A single unquoted space in the pattern may match
