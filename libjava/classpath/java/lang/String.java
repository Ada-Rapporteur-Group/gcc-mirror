--- conflicted
+++ resolved
@@ -1820,11 +1820,7 @@
    */
   public synchronized int codePointCount(int start, int end)
   {
-<<<<<<< HEAD
-    if (start < 0 || end >= count || start > end)
-=======
     if (start < 0 || end > count || start > end)
->>>>>>> f8383f28
       throw new StringIndexOutOfBoundsException();
 
     start += offset;
