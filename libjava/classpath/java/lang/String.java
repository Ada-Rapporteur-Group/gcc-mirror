/* String.java -- immutable character sequences; the object of string literals
   Copyright (C) 1998, 1999, 2000, 2001, 2002, 2003, 2004, 2005
   Free Software Foundation, Inc.

This file is part of GNU Classpath.

GNU Classpath is free software; you can redistribute it and/or modify
it under the terms of the GNU General Public License as published by
the Free Software Foundation; either version 2, or (at your option)
any later version.

GNU Classpath is distributed in the hope that it will be useful, but
WITHOUT ANY WARRANTY; without even the implied warranty of
MERCHANTABILITY or FITNESS FOR A PARTICULAR PURPOSE.  See the GNU
General Public License for more details.

You should have received a copy of the GNU General Public License
along with GNU Classpath; see the file COPYING.  If not, write to the
Free Software Foundation, Inc., 51 Franklin Street, Fifth Floor, Boston, MA
02110-1301 USA.

Linking this library statically or dynamically with other modules is
making a combined work based on this library.  Thus, the terms and
conditions of the GNU General Public License cover the whole
combination.

As a special exception, the copyright holders of this library give you
permission to link this library with independent modules to produce an
executable, regardless of the license terms of these independent
modules, and to copy and distribute the resulting executable under
terms of your choice, provided that you also meet, for each linked
independent module, the terms and conditions of the license of that
module.  An independent module is a module which is not derived from
or based on this library.  If you modify this library, you may extend
this exception to your version of the library, but you are not
obligated to do so.  If you do not wish to do so, delete this
exception statement from your version. */


package java.lang;

import gnu.java.lang.CharData;

import java.io.Serializable;
import java.io.UnsupportedEncodingException;
import java.nio.ByteBuffer;
import java.nio.CharBuffer;
import java.nio.charset.CharacterCodingException;
import java.nio.charset.Charset;
import java.nio.charset.CharsetDecoder;
import java.nio.charset.CharsetEncoder;
import java.nio.charset.CodingErrorAction;
import java.nio.charset.IllegalCharsetNameException;
import java.nio.charset.UnsupportedCharsetException;
import java.text.Collator;
import java.util.Comparator;
import java.util.Formatter;
import java.util.Locale;
import java.util.regex.Matcher;
import java.util.regex.Pattern;
import java.util.regex.PatternSyntaxException;

/**
 * Strings represent an immutable set of characters.  All String literals
 * are instances of this class, and two string literals with the same contents
 * refer to the same String object.
 *
 * <p>This class also includes a number of methods for manipulating the
 * contents of strings (of course, creating a new object if there are any
 * changes, as String is immutable). Case mapping relies on Unicode 3.0.0
 * standards, where some character sequences have a different number of
 * characters in the uppercase version than the lower case.
 *
 * <p>Strings are special, in that they are the only object with an overloaded
 * operator. When you use '+' with at least one String argument, both
 * arguments have String conversion performed on them, and another String (not
 * guaranteed to be unique) results.
 *
 * <p>String is special-cased when doing data serialization - rather than
 * listing the fields of this class, a String object is converted to a string
 * literal in the object stream.
 *
 * @author Paul N. Fisher
 * @author Eric Blake (ebb9@email.byu.edu)
 * @author Per Bothner (bothner@cygnus.com)
 * @author Tom Tromey (tromey@redhat.com)
 * @author Andrew John Hughes (gnu_andrew@member.fsf.org)
 * @since 1.0
 * @status updated to 1.4; but could use better data sharing via offset field
 */
public final class String
  implements Serializable, Comparable<String>, CharSequence
{
  // WARNING: String is a CORE class in the bootstrap cycle. See the comments
  // in vm/reference/java/lang/Runtime for implications of this fact.

  /**
   * This is probably not necessary because this class is special cased already
   * but it will avoid showing up as a discrepancy when comparing SUIDs.
   */
  private static final long serialVersionUID = -6849794470754667710L;

  /**
   * Stores unicode multi-character uppercase expansion table.
   * @see #toUpperCase(Locale)
   * @see CharData#UPPER_EXPAND
   */
  private static final char[] upperExpand
	= zeroBasedStringValue(CharData.UPPER_EXPAND);

  /**
   * Stores unicode multi-character uppercase special casing table.
   * @see #upperCaseExpansion(char)
   * @see CharData#UPPER_SPECIAL
   */
  private static final char[] upperSpecial
	  = zeroBasedStringValue(CharData.UPPER_SPECIAL);
  
  /**
   * Characters which make up the String.
   * Package access is granted for use by StringBuffer.
   */
  final char[] value;

  /**
   * Holds the number of characters in value.  This number is generally
   * the same as value.length, but can be smaller because substrings and
   * StringBuffers can share arrays. Package visible for use by trusted code.
   */
  final int count;

  /**
   * Caches the result of hashCode().  If this value is zero, the hashcode
   * is considered uncached (even if 0 is the correct hash value).
   */
  private int cachedHashCode;

  /**
   * Holds the starting position for characters in value[].  Since
   * substring()'s are common, the use of offset allows the operation
   * to perform in O(1). Package access is granted for use by StringBuffer.
   */
  final int offset;

  /**
   * An implementation for {@link #CASE_INSENSITIVE_ORDER}.
   * This must be {@link Serializable}. The class name is dictated by
   * compatibility with Sun's JDK.
   */
  private static final class CaseInsensitiveComparator
    implements Comparator<String>, Serializable
  {
    /**
     * Compatible with JDK 1.2.
     */
    private static final long serialVersionUID = 8575799808933029326L;

    /**
     * The default private constructor generates unnecessary overhead.
     */
    CaseInsensitiveComparator() {}

    /**
     * Compares to Strings, using
     * <code>String.compareToIgnoreCase(String)</code>.
     *
     * @param o1 the first string
     * @param o2 the second string
     * @return &lt; 0, 0, or &gt; 0 depending on the case-insensitive
     *         comparison of the two strings.
     * @throws NullPointerException if either argument is null
     * @throws ClassCastException if either argument is not a String
     * @see #compareToIgnoreCase(String)
     */
    public int compare(String o1, String o2)
    {
      return o1.compareToIgnoreCase(o2);
    }
  } // class CaseInsensitiveComparator

  /**
   * A Comparator that uses <code>String.compareToIgnoreCase(String)</code>.
   * This comparator is {@link Serializable}. Note that it ignores Locale,
   * for that, you want a Collator.
   *
   * @see Collator#compare(String, String)
   * @since 1.2
   */
  public static final Comparator<String> CASE_INSENSITIVE_ORDER
    = new CaseInsensitiveComparator();

  /**
   * Creates an empty String (length 0). Unless you really need a new object,
   * consider using <code>""</code> instead.
   */
  public String()
  {
    value = "".value;
    offset = 0;
    count = 0;
  }

  /**
   * Copies the contents of a String to a new String. Since Strings are
   * immutable, only a shallow copy is performed.
   *
   * @param str String to copy
   * @throws NullPointerException if value is null
   */
  public String(String str)
  {
    value = str.value;
    offset = str.offset;
    count = str.count;
    cachedHashCode = str.cachedHashCode;
  }

  /**
   * Creates a new String using the character sequence of the char array.
   * Subsequent changes to data do not affect the String.
   *
   * @param data char array to copy
   * @throws NullPointerException if data is null
   */
  public String(char[] data)
  {
    this(data, 0, data.length, false);
  }

  /**
   * Creates a new String using the character sequence of a subarray of
   * characters. The string starts at offset, and copies count chars.
   * Subsequent changes to data do not affect the String.
   *
   * @param data char array to copy
   * @param offset position (base 0) to start copying out of data
   * @param count the number of characters from data to copy
   * @throws NullPointerException if data is null
   * @throws IndexOutOfBoundsException if (offset &lt; 0 || count &lt; 0
   *         || offset + count &lt; 0 (overflow)
   *         || offset + count &gt; data.length)
   *         (while unspecified, this is a StringIndexOutOfBoundsException)
   */
  public String(char[] data, int offset, int count)
  {
    this(data, offset, count, false);
  }

  /**
   * Creates a new String using an 8-bit array of integer values, starting at
   * an offset, and copying up to the count. Each character c, using
   * corresponding byte b, is created in the new String as if by performing:
   *
   * <pre>
   * c = (char) (((hibyte &amp; 0xff) &lt;&lt; 8) | (b &amp; 0xff))
   * </pre>
   *
   * @param ascii array of integer values
   * @param hibyte top byte of each Unicode character
   * @param offset position (base 0) to start copying out of ascii
   * @param count the number of characters from ascii to copy
   * @throws NullPointerException if ascii is null
   * @throws IndexOutOfBoundsException if (offset &lt; 0 || count &lt; 0
   *         || offset + count &lt; 0 (overflow)
   *         || offset + count &gt; ascii.length)
   *         (while unspecified, this is a StringIndexOutOfBoundsException)
   * @see #String(byte[])
   * @see #String(byte[], String)
   * @see #String(byte[], int, int)
   * @see #String(byte[], int, int, String)
   * @deprecated use {@link #String(byte[], int, int, String)} to perform
   *             correct encoding
   */
  public String(byte[] ascii, int hibyte, int offset, int count)
  {
    if (offset < 0)
      throw new StringIndexOutOfBoundsException("offset: " + offset);
    if (count < 0)
      throw new StringIndexOutOfBoundsException("count: " + count);
    // equivalent to: offset + count < 0 || offset + count > ascii.length
    if (ascii.length - offset < count)
      throw new StringIndexOutOfBoundsException("offset + count: "
						+ (offset + count));
    value = new char[count];
    this.offset = 0;
    this.count = count;
    hibyte <<= 8;
    offset += count;
    while (--count >= 0)
      value[count] = (char) (hibyte | (ascii[--offset] & 0xff));
  }

  /**
   * Creates a new String using an 8-bit array of integer values. Each
   * character c, using corresponding byte b, is created in the new String
   * as if by performing:
   *
   * <pre>
   * c = (char) (((hibyte &amp; 0xff) &lt;&lt; 8) | (b &amp; 0xff))
   * </pre>
   *
   * @param ascii array of integer values
   * @param hibyte top byte of each Unicode character
   * @throws NullPointerException if ascii is null
   * @see #String(byte[])
   * @see #String(byte[], String)
   * @see #String(byte[], int, int)
   * @see #String(byte[], int, int, String)
   * @see #String(byte[], int, int, int)
   * @deprecated use {@link #String(byte[], String)} to perform
   *             correct encoding
   */
  public String(byte[] ascii, int hibyte)
  {
    this(ascii, hibyte, 0, ascii.length);
  }

  /**
   * Creates a new String using the portion of the byte array starting at the
   * offset and ending at offset + count. Uses the specified encoding type
   * to decode the byte array, so the resulting string may be longer or
   * shorter than the byte array. For more decoding control, use
   * {@link java.nio.charset.CharsetDecoder}, and for valid character sets,
   * see {@link java.nio.charset.Charset}. The behavior is not specified if
   * the decoder encounters invalid characters; this implementation throws
   * an Error.
   *
   * @param data byte array to copy
   * @param offset the offset to start at
   * @param count the number of bytes in the array to use
   * @param encoding the name of the encoding to use
   * @throws NullPointerException if data or encoding is null
   * @throws IndexOutOfBoundsException if offset or count is incorrect
   *         (while unspecified, this is a StringIndexOutOfBoundsException)
   * @throws UnsupportedEncodingException if encoding is not found
   * @throws Error if the decoding fails
   * @since 1.1
   */
  public String(byte[] data, int offset, int count, String encoding)
    throws UnsupportedEncodingException
  {
    if (offset < 0)
      throw new StringIndexOutOfBoundsException("offset: " + offset);
    if (count < 0)
      throw new StringIndexOutOfBoundsException("count: " + count);
    // equivalent to: offset + count < 0 || offset + count > data.length
    if (data.length - offset < count)
      throw new StringIndexOutOfBoundsException("offset + count: "
						+ (offset + count));
    try 
      {
        CharsetDecoder csd = Charset.forName(encoding).newDecoder();
	csd.onMalformedInput(CodingErrorAction.REPLACE);
	csd.onUnmappableCharacter(CodingErrorAction.REPLACE);
	CharBuffer cbuf = csd.decode(ByteBuffer.wrap(data, offset, count));
 	if(cbuf.hasArray())
 	  {
 	    value = cbuf.array();
	    this.offset = cbuf.position();
	    this.count = cbuf.remaining();
 	  } else {
	    // Doubt this will happen. But just in case.
	    value = new char[cbuf.remaining()];
	    cbuf.get(value);
	    this.offset = 0;
	    this.count = value.length;
	  }
      } catch(CharacterCodingException e){
	  throw new UnsupportedEncodingException("Encoding: "+encoding+
						 " not found.");	  
      } catch(IllegalCharsetNameException e){
	  throw new UnsupportedEncodingException("Encoding: "+encoding+
						 " not found.");
      } catch(UnsupportedCharsetException e){
	  throw new UnsupportedEncodingException("Encoding: "+encoding+
						 " not found.");
      }    
  }

  /**
   * Creates a new String using the byte array. Uses the specified encoding
   * type to decode the byte array, so the resulting string may be longer or
   * shorter than the byte array. For more decoding control, use
   * {@link java.nio.charset.CharsetDecoder}, and for valid character sets,
   * see {@link java.nio.charset.Charset}. The behavior is not specified if
   * the decoder encounters invalid characters; this implementation throws
   * an Error.
   *
   * @param data byte array to copy
   * @param encoding the name of the encoding to use
   * @throws NullPointerException if data or encoding is null
   * @throws UnsupportedEncodingException if encoding is not found
   * @throws Error if the decoding fails
   * @see #String(byte[], int, int, String)
   * @since 1.1
   */
  public String(byte[] data, String encoding)
    throws UnsupportedEncodingException
  {
    this(data, 0, data.length, encoding);
  }

  /**
   * Creates a new String using the portion of the byte array starting at the
   * offset and ending at offset + count. Uses the encoding of the platform's
   * default charset, so the resulting string may be longer or shorter than
   * the byte array. For more decoding control, use
   * {@link java.nio.charset.CharsetDecoder}.  The behavior is not specified
   * if the decoder encounters invalid characters; this implementation throws
   * an Error.
   *
   * @param data byte array to copy
   * @param offset the offset to start at
   * @param count the number of bytes in the array to use
   * @throws NullPointerException if data is null
   * @throws IndexOutOfBoundsException if offset or count is incorrect
   * @throws Error if the decoding fails
   * @see #String(byte[], int, int, String)
   * @since 1.1
   */
  public String(byte[] data, int offset, int count)
  {
    if (offset < 0)
      throw new StringIndexOutOfBoundsException("offset: " + offset);
    if (count < 0)
      throw new StringIndexOutOfBoundsException("count: " + count);
    // equivalent to: offset + count < 0 || offset + count > data.length
    if (data.length - offset < count)
      throw new StringIndexOutOfBoundsException("offset + count: "
						+ (offset + count));
    int o, c;
    char[] v;
    String encoding;
    try 
	{
	  encoding = System.getProperty("file.encoding");
	  CharsetDecoder csd = Charset.forName(encoding).newDecoder();
	  csd.onMalformedInput(CodingErrorAction.REPLACE);
	  csd.onUnmappableCharacter(CodingErrorAction.REPLACE);
	  CharBuffer cbuf = csd.decode(ByteBuffer.wrap(data, offset, count));
	  if(cbuf.hasArray())
	    {
              v = cbuf.array();
	      o = cbuf.position();
	      c = cbuf.remaining();
	    } else {
	      // Doubt this will happen. But just in case.
	      v = new char[cbuf.remaining()];
	      cbuf.get(v);
	      o = 0;
	      c = v.length;
	    }
	} catch(Exception ex){
	    // If anything goes wrong (System property not set,
	    // NIO provider not available, etc)
	    // Default to the 'safe' encoding ISO8859_1
	    v = new char[count];
	    o = 0;
	    c = count;
	    for (int i=0;i<count;i++)
	      v[i] = (char)data[offset+i];
	}
    this.value = v;
    this.offset = o;
    this.count = c;
  }

  /**
   * Creates a new String using the byte array. Uses the encoding of the
   * platform's default charset, so the resulting string may be longer or
   * shorter than the byte array. For more decoding control, use
   * {@link java.nio.charset.CharsetDecoder}.  The behavior is not specified
   * if the decoder encounters invalid characters; this implementation throws
   * an Error.
   *
   * @param data byte array to copy
   * @throws NullPointerException if data is null
   * @throws Error if the decoding fails
   * @see #String(byte[], int, int)
   * @see #String(byte[], int, int, String)
   * @since 1.1
   */
  public String(byte[] data)
  {
    this(data, 0, data.length);
  }

  /**
   * Creates a new String using the character sequence represented by
   * the StringBuffer. Subsequent changes to buf do not affect the String.
   *
   * @param buffer StringBuffer to copy
   * @throws NullPointerException if buffer is null
   */
  public String(StringBuffer buffer)
  {
    synchronized (buffer)
      {
        offset = 0;
        count = buffer.count;
        // Share unless buffer is 3/4 empty.
        if ((count << 2) < buffer.value.length)
          {
            value = new char[count];
            VMSystem.arraycopy(buffer.value, 0, value, 0, count);
          }
        else
          {
            buffer.shared = true;
            value = buffer.value;
          }
      }
  }

  /**
   * Creates a new String using the character sequence represented by
   * the StringBuilder. Subsequent changes to buf do not affect the String.
   *
   * @param buffer StringBuilder to copy
   * @throws NullPointerException if buffer is null
   */
  public String(StringBuilder buffer)
  {
    this(buffer.value, 0, buffer.count);
  }

  /**
   * Special constructor which can share an array when safe to do so.
   *
   * @param data the characters to copy
   * @param offset the location to start from
   * @param count the number of characters to use
   * @param dont_copy true if the array is trusted, and need not be copied
   * @throws NullPointerException if chars is null
   * @throws StringIndexOutOfBoundsException if bounds check fails
   */
  String(char[] data, int offset, int count, boolean dont_copy)
  {
    if (offset < 0)
      throw new StringIndexOutOfBoundsException("offset: " + offset);
    if (count < 0)
      throw new StringIndexOutOfBoundsException("count: " + count);
    // equivalent to: offset + count < 0 || offset + count > data.length
    if (data.length - offset < count)
      throw new StringIndexOutOfBoundsException("offset + count: "
						+ (offset + count));
    if (dont_copy)
      {
        value = data;
        this.offset = offset;
      }
    else
      {
        value = new char[count];
        VMSystem.arraycopy(data, offset, value, 0, count);
        this.offset = 0;
      }
    this.count = count;
  }

  /**
   * Creates a new String containing the characters represented in the
   * given subarray of Unicode code points.
   * @param codePoints the entire array of code points
   * @param offset the start of the subarray
   * @param count the length of the subarray
   * 
   * @throws IllegalArgumentException if an invalid code point is found
   * in the codePoints array
   * @throws IndexOutOfBoundsException if offset is negative or offset + count
   * is greater than the length of the array.
   */
  public String(int[] codePoints, int offset, int count)
  {
    // FIXME: This implementation appears to give correct internal
    // representation of the String because: 
    //   - length() is correct
    //   - getting a char[] from toCharArray() and testing 
    //     Character.codePointAt() on all the characters in that array gives
    //     the appropriate results
    // however printing the String gives incorrect results.  This may be 
    // due to printing method errors (such as incorrectly looping through
    // the String one char at a time rather than one "character" at a time.
    
    if (offset < 0)
      throw new IndexOutOfBoundsException();
    int end = offset + count;
    int pos = 0;
    // This creates a char array that is long enough for all of the code
    // points to represent supplementary characters.  This is more than likely
    // a waste of storage, so we use it only temporarily and then copy the 
    // used portion into the value array.
    char[] temp = new char[2 * codePoints.length];
    for (int i = offset; i < end; i++)
      {
        pos += Character.toChars(codePoints[i], temp, pos);        
      }
    this.count = pos;
    this.value = new char[pos];
    System.arraycopy(temp, 0, value, 0, pos);
    this.offset = 0;
  }
  
  /**
   * Returns the number of characters contained in this String.
   *
   * @return the length of this String
   */
  public int length()
  {
    return count;
  }

  /**
   * Returns the character located at the specified index within this String.
   *
   * @param index position of character to return (base 0)
   * @return character located at position index
   * @throws IndexOutOfBoundsException if index &lt; 0 || index &gt;= length()
   *         (while unspecified, this is a StringIndexOutOfBoundsException)
   */
  public char charAt(int index)
  {
    if (index < 0 || index >= count)
      throw new StringIndexOutOfBoundsException(index);
    return value[offset + index];
  }

  /**
   * Get the code point at the specified index.  This is like #charAt(int),
   * but if the character is the start of a surrogate pair, and the
   * following character completes the pair, then the corresponding
   * supplementary code point is returned.
   * @param index the index of the codepoint to get, starting at 0
   * @return the codepoint at the specified index
   * @throws IndexOutOfBoundsException if index is negative or &gt;= length()
   * @since 1.5
   */
  public synchronized int codePointAt(int index)
  {
    // Use the CharSequence overload as we get better range checking
    // this way.
    return Character.codePointAt(this, index);
  }

  /**
   * Get the code point before the specified index.  This is like
   * #codePointAt(int), but checks the characters at <code>index-1</code> and
   * <code>index-2</code> to see if they form a supplementary code point.
   * @param index the index just past the codepoint to get, starting at 0
   * @return the codepoint at the specified index
   * @throws IndexOutOfBoundsException if index is negative or &gt;= length()
   *         (while unspecified, this is a StringIndexOutOfBoundsException)
   * @since 1.5
   */
  public synchronized int codePointBefore(int index)
  {
    // Use the CharSequence overload as we get better range checking
    // this way.
    return Character.codePointBefore(this, index);
  }

  /**
   * Copies characters from this String starting at a specified start index,
   * ending at a specified stop index, to a character array starting at
   * a specified destination begin index.
   *
   * @param srcBegin index to begin copying characters from this String
   * @param srcEnd index after the last character to be copied from this String
   * @param dst character array which this String is copied into
   * @param dstBegin index to start writing characters into dst
   * @throws NullPointerException if dst is null
   * @throws IndexOutOfBoundsException if any indices are out of bounds
   *         (while unspecified, source problems cause a
   *         StringIndexOutOfBoundsException, and dst problems cause an
   *         ArrayIndexOutOfBoundsException)
   */
  public void getChars(int srcBegin, int srcEnd, char dst[], int dstBegin)
  {
    if (srcBegin < 0 || srcBegin > srcEnd || srcEnd > count)
      throw new StringIndexOutOfBoundsException();
    VMSystem.arraycopy(value, srcBegin + offset,
                     dst, dstBegin, srcEnd - srcBegin);
  }

  /**
   * Copies the low byte of each character from this String starting at a
   * specified start index, ending at a specified stop index, to a byte array
   * starting at a specified destination begin index.
   *
   * @param srcBegin index to being copying characters from this String
   * @param srcEnd index after the last character to be copied from this String
   * @param dst byte array which each low byte of this String is copied into
   * @param dstBegin index to start writing characters into dst
   * @throws NullPointerException if dst is null and copy length is non-zero
   * @throws IndexOutOfBoundsException if any indices are out of bounds
   *         (while unspecified, source problems cause a
   *         StringIndexOutOfBoundsException, and dst problems cause an
   *         ArrayIndexOutOfBoundsException)
   * @see #getBytes()
   * @see #getBytes(String)
   * @deprecated use {@link #getBytes()}, which uses a char to byte encoder
   */
  public void getBytes(int srcBegin, int srcEnd, byte dst[], int dstBegin)
  {
    if (srcBegin < 0 || srcBegin > srcEnd || srcEnd > count)
      throw new StringIndexOutOfBoundsException();
    int i = srcEnd - srcBegin;
    srcBegin += offset;
    while (--i >= 0)
      dst[dstBegin++] = (byte) value[srcBegin++];
  }

  /**
   * Converts the Unicode characters in this String to a byte array. Uses the
   * specified encoding method, so the result may be longer or shorter than
   * the String. For more encoding control, use
   * {@link java.nio.charset.CharsetEncoder}, and for valid character sets,
   * see {@link java.nio.charset.Charset}. Unsupported characters get
   * replaced by an encoding specific byte.
   *
   * @param enc encoding name
   * @return the resulting byte array
   * @throws NullPointerException if enc is null
   * @throws UnsupportedEncodingException if encoding is not supported
   * @since 1.1
   */
  public byte[] getBytes(String enc) throws UnsupportedEncodingException
  {
    try 
      {
	CharsetEncoder cse = Charset.forName(enc).newEncoder();
	cse.onMalformedInput(CodingErrorAction.REPLACE);
	cse.onUnmappableCharacter(CodingErrorAction.REPLACE);
	ByteBuffer bbuf = cse.encode(CharBuffer.wrap(value, offset, count));
	if(bbuf.hasArray())
	  return bbuf.array();
	
	// Doubt this will happen. But just in case.
	byte[] bytes = new byte[bbuf.remaining()];
	bbuf.get(bytes);
	return bytes;
      } 
    catch(IllegalCharsetNameException e)
      {
	throw new UnsupportedEncodingException("Encoding: " + enc
					       + " not found.");
      } 
    catch(UnsupportedCharsetException e)
      {
	throw new UnsupportedEncodingException("Encoding: " + enc
					       + " not found.");
      } 
    catch(CharacterCodingException e)
      {
	// This shouldn't ever happen.
	throw (InternalError) new InternalError().initCause(e);
      }	  
  }

  /**
   * Converts the Unicode characters in this String to a byte array. Uses the
   * encoding of the platform's default charset, so the result may be longer
   * or shorter than the String. For more encoding control, use
   * {@link java.nio.charset.CharsetEncoder}. Unsupported characters get
   * replaced by an encoding specific byte.
   *
   * @return the resulting byte array, or null on a problem
   * @since 1.1
   */
  public byte[] getBytes()
  { 
      try 
	  {
	      return getBytes(System.getProperty("file.encoding"));
	  } catch(Exception e) {
	      // XXX - Throw an error here? 
	      // For now, default to the 'safe' encoding.
	      byte[] bytes = new byte[count];
	      for(int i=0;i<count;i++)
		  bytes[i] = (byte)((value[offset+i] <= 0xFF)?
				    value[offset+i]:'?');
	      return bytes;
      }
  }

  /**
   * Predicate which compares anObject to this. This is true only for Strings
   * with the same character sequence.
   *
   * @param anObject the object to compare
   * @return true if anObject is semantically equal to this
   * @see #compareTo(String)
   * @see #equalsIgnoreCase(String)
   */
  public boolean equals(Object anObject)
  {
    if (! (anObject instanceof String))
      return false;
    String str2 = (String) anObject;
    if (count != str2.count)
      return false;
    if (value == str2.value && offset == str2.offset)
      return true;
    int i = count;
    int x = offset;
    int y = str2.offset;
    while (--i >= 0)
      if (value[x++] != str2.value[y++])
        return false;
    return true;
  }

  /**
   * Compares the given StringBuffer to this String. This is true if the
   * StringBuffer has the same content as this String at this moment.
   *
   * @param buffer the StringBuffer to compare to
   * @return true if StringBuffer has the same character sequence
   * @throws NullPointerException if the given StringBuffer is null
   * @since 1.4
   */
  public boolean contentEquals(StringBuffer buffer)
  {
    synchronized (buffer)
      {
        if (count != buffer.count)
          return false;
        if (value == buffer.value)
          return true; // Possible if shared.
        int i = count;
        int x = offset + count;
        while (--i >= 0)
          if (value[--x] != buffer.value[i])
            return false;
        return true;
      }
  }

  /**
   * Compares the given CharSequence to this String. This is true if
   * the CharSequence has the same content as this String at this
   * moment.
   *
   * @param seq the CharSequence to compare to
   * @return true if CharSequence has the same character sequence
   * @throws NullPointerException if the given CharSequence is null
   * @since 1.5
   */
  public boolean contentEquals(CharSequence seq)
  {
    if (seq.length() != count)
      return false;
    for (int i = 0; i < count; ++i)
      if (value[offset + i] != seq.charAt(i))
	return false;
    return true;
  }

  /**
   * Compares a String to this String, ignoring case. This does not handle
   * multi-character capitalization exceptions; instead the comparison is
   * made on a character-by-character basis, and is true if:<br><ul>
   * <li><code>c1 == c2</code></li>
   * <li><code>Character.toUpperCase(c1)
   *     == Character.toUpperCase(c2)</code></li>
   * <li><code>Character.toLowerCase(c1)
   *     == Character.toLowerCase(c2)</code></li>
   * </ul>
   *
   * @param anotherString String to compare to this String
   * @return true if anotherString is equal, ignoring case
   * @see #equals(Object)
   * @see Character#toUpperCase(char)
   * @see Character#toLowerCase(char)
   */
  public boolean equalsIgnoreCase(String anotherString)
  {
    if (anotherString == null || count != anotherString.count)
      return false;
    int i = count;
    int x = offset;
    int y = anotherString.offset;
    while (--i >= 0)
      {
        char c1 = value[x++];
        char c2 = anotherString.value[y++];
        // Note that checking c1 != c2 is redundant, but avoids method calls.
        if (c1 != c2
            && Character.toUpperCase(c1) != Character.toUpperCase(c2)
            && Character.toLowerCase(c1) != Character.toLowerCase(c2))
          return false;
      }
    return true;
  }

  /**
   * Compares this String and another String (case sensitive,
   * lexicographically). The result is less than 0 if this string sorts
   * before the other, 0 if they are equal, and greater than 0 otherwise.
   * After any common starting sequence is skipped, the result is
   * <code>this.charAt(k) - anotherString.charAt(k)</code> if both strings
   * have characters remaining, or
   * <code>this.length() - anotherString.length()</code> if one string is
   * a subsequence of the other.
   *
   * @param anotherString the String to compare against
   * @return the comparison
   * @throws NullPointerException if anotherString is null
   */
  public int compareTo(String anotherString)
  {
    int i = Math.min(count, anotherString.count);
    int x = offset;
    int y = anotherString.offset;
    while (--i >= 0)
      {
        int result = value[x++] - anotherString.value[y++];
        if (result != 0)
          return result;
      }
    return count - anotherString.count;
  }

  /**
   * Compares this String and another String (case insensitive). This
   * comparison is <em>similar</em> to equalsIgnoreCase, in that it ignores
   * locale and multi-characater capitalization, and compares characters
   * after performing
   * <code>Character.toLowerCase(Character.toUpperCase(c))</code> on each
   * character of the string. This is unsatisfactory for locale-based
   * comparison, in which case you should use {@link java.text.Collator}.
   *
   * @param str the string to compare against
   * @return the comparison
   * @see Collator#compare(String, String)
   * @since 1.2
   */
  public int compareToIgnoreCase(String str)
  {
    int i = Math.min(count, str.count);
    int x = offset;
    int y = str.offset;
    while (--i >= 0)
      {
        int result = Character.toLowerCase(Character.toUpperCase(value[x++]))
          - Character.toLowerCase(Character.toUpperCase(str.value[y++]));
        if (result != 0)
          return result;
      }
    return count - str.count;
  }  

  /**
   * Predicate which determines if this String matches another String
   * starting at a specified offset for each String and continuing
   * for a specified length. Indices out of bounds are harmless, and give
   * a false result.
   *
   * @param toffset index to start comparison at for this String
   * @param other String to compare region to this String
   * @param ooffset index to start comparison at for other
   * @param len number of characters to compare
   * @return true if regions match (case sensitive)
   * @throws NullPointerException if other is null
   */
  public boolean regionMatches(int toffset, String other, int ooffset, int len)
  {
    return regionMatches(false, toffset, other, ooffset, len);
  }

  /**
   * Predicate which determines if this String matches another String
   * starting at a specified offset for each String and continuing
   * for a specified length, optionally ignoring case. Indices out of bounds
   * are harmless, and give a false result. Case comparisons are based on
   * <code>Character.toLowerCase()</code> and
   * <code>Character.toUpperCase()</code>, not on multi-character
   * capitalization expansions.
   *
   * @param ignoreCase true if case should be ignored in comparision
   * @param toffset index to start comparison at for this String
   * @param other String to compare region to this String
   * @param ooffset index to start comparison at for other
   * @param len number of characters to compare
   * @return true if regions match, false otherwise
   * @throws NullPointerException if other is null
   */
  public boolean regionMatches(boolean ignoreCase, int toffset,
                               String other, int ooffset, int len)
  {
    if (toffset < 0 || ooffset < 0 || toffset + len > count
        || ooffset + len > other.count)
      return false;
    toffset += offset;
    ooffset += other.offset;
    while (--len >= 0)
      {
        char c1 = value[toffset++];
        char c2 = other.value[ooffset++];
        // Note that checking c1 != c2 is redundant when ignoreCase is true,
        // but it avoids method calls.
        if (c1 != c2
            && (! ignoreCase
                || (Character.toLowerCase(c1) != Character.toLowerCase(c2)
                    && (Character.toUpperCase(c1)
                        != Character.toUpperCase(c2)))))
          return false;
      }
    return true;
  }

  /**
   * Predicate which determines if this String contains the given prefix,
   * beginning comparison at toffset. The result is false if toffset is
   * negative or greater than this.length(), otherwise it is the same as
   * <code>this.substring(toffset).startsWith(prefix)</code>.
   *
   * @param prefix String to compare
   * @param toffset offset for this String where comparison starts
   * @return true if this String starts with prefix
   * @throws NullPointerException if prefix is null
   * @see #regionMatches(boolean, int, String, int, int)
   */
  public boolean startsWith(String prefix, int toffset)
  {
    return regionMatches(false, toffset, prefix, 0, prefix.count);
  }

  /**
   * Predicate which determines if this String starts with a given prefix.
   * If the prefix is an empty String, true is returned.
   *
   * @param prefix String to compare
   * @return true if this String starts with the prefix
   * @throws NullPointerException if prefix is null
   * @see #startsWith(String, int)
   */
  public boolean startsWith(String prefix)
  {
    return regionMatches(false, 0, prefix, 0, prefix.count);
  }

  /**
   * Predicate which determines if this String ends with a given suffix.
   * If the suffix is an empty String, true is returned.
   *
   * @param suffix String to compare
   * @return true if this String ends with the suffix
   * @throws NullPointerException if suffix is null
   * @see #regionMatches(boolean, int, String, int, int)
   */
  public boolean endsWith(String suffix)
  {
    return regionMatches(false, count - suffix.count, suffix, 0, suffix.count);
  }

  /**
   * Computes the hashcode for this String. This is done with int arithmetic,
   * where ** represents exponentiation, by this formula:<br>
   * <code>s[0]*31**(n-1) + s[1]*31**(n-2) + ... + s[n-1]</code>.
   *
   * @return hashcode value of this String
   */
  public int hashCode()
  {
    if (cachedHashCode != 0)
      return cachedHashCode;

    // Compute the hash code using a local variable to be reentrant.
    int hashCode = 0;
    int limit = count + offset;
    for (int i = offset; i < limit; i++)
      hashCode = hashCode * 31 + value[i];
    return cachedHashCode = hashCode;
  }

  /**
   * Finds the first instance of a character in this String.
   *
   * @param ch character to find
   * @return location (base 0) of the character, or -1 if not found
   */
  public int indexOf(int ch)
  {
    return indexOf(ch, 0);
  }

  /**
   * Finds the first instance of a character in this String, starting at
   * a given index.  If starting index is less than 0, the search
   * starts at the beginning of this String.  If the starting index
   * is greater than the length of this String, -1 is returned.
   *
   * @param ch character to find
   * @param fromIndex index to start the search
   * @return location (base 0) of the character, or -1 if not found
   */
  public int indexOf(int ch, int fromIndex)
  {
    if ((char) ch != ch)
      return -1;
    if (fromIndex < 0)
      fromIndex = 0;
    int i = fromIndex + offset;
    for ( ; fromIndex < count; fromIndex++)
      if (value[i++] == ch)
        return fromIndex;
    return -1;
  }

  /**
   * Finds the last instance of a character in this String.
   *
   * @param ch character to find
   * @return location (base 0) of the character, or -1 if not found
   */
  public int lastIndexOf(int ch)
  {
    return lastIndexOf(ch, count - 1);
  }

  /**
   * Finds the last instance of a character in this String, starting at
   * a given index.  If starting index is greater than the maximum valid
   * index, then the search begins at the end of this String.  If the
   * starting index is less than zero, -1 is returned.
   *
   * @param ch character to find
   * @param fromIndex index to start the search
   * @return location (base 0) of the character, or -1 if not found
   */
  public int lastIndexOf(int ch, int fromIndex)
  {
    if ((char) ch != ch)
      return -1;
    if (fromIndex >= count)
      fromIndex = count - 1;
    int i = fromIndex + offset;
    for ( ; fromIndex >= 0; fromIndex--)
      if (value[i--] == ch)
        return fromIndex;
    return -1;
  }

  /**
   * Finds the first instance of a String in this String.
   *
   * @param str String to find
   * @return location (base 0) of the String, or -1 if not found
   * @throws NullPointerException if str is null
   */
  public int indexOf(String str)
  {
    return indexOf(str, 0);
  }

  /**
   * Finds the first instance of a String in this String, starting at
   * a given index.  If starting index is less than 0, the search
   * starts at the beginning of this String.  If the starting index
   * is greater than the length of this String, -1 is returned.
   *
   * @param str String to find
   * @param fromIndex index to start the search
   * @return location (base 0) of the String, or -1 if not found
   * @throws NullPointerException if str is null
   */
  public int indexOf(String str, int fromIndex)
  {
    if (fromIndex < 0)
      fromIndex = 0;
    int limit = count - str.count;
    for ( ; fromIndex <= limit; fromIndex++)
      if (regionMatches(fromIndex, str, 0, str.count))
        return fromIndex;
    return -1;
  }

  /**
   * Finds the last instance of a String in this String.
   *
   * @param str String to find
   * @return location (base 0) of the String, or -1 if not found
   * @throws NullPointerException if str is null
   */
  public int lastIndexOf(String str)
  {
    return lastIndexOf(str, count - str.count);
  }

  /**
   * Finds the last instance of a String in this String, starting at
   * a given index.  If starting index is greater than the maximum valid
   * index, then the search begins at the end of this String.  If the
   * starting index is less than zero, -1 is returned.
   *
   * @param str String to find
   * @param fromIndex index to start the search
   * @return location (base 0) of the String, or -1 if not found
   * @throws NullPointerException if str is null
   */
  public int lastIndexOf(String str, int fromIndex)
  {
    fromIndex = Math.min(fromIndex, count - str.count);
    for ( ; fromIndex >= 0; fromIndex--)
      if (regionMatches(fromIndex, str, 0, str.count))
        return fromIndex;
    return -1;
  }

  /**
   * Creates a substring of this String, starting at a specified index
   * and ending at the end of this String.
   *
   * @param begin index to start substring (base 0)
   * @return new String which is a substring of this String
   * @throws IndexOutOfBoundsException if begin &lt; 0 || begin &gt; length()
   *         (while unspecified, this is a StringIndexOutOfBoundsException)
   */
  public String substring(int begin)
  {
    return substring(begin, count);
  }

  /**
   * Creates a substring of this String, starting at a specified index
   * and ending at one character before a specified index.
   *
   * @param beginIndex index to start substring (inclusive, base 0)
   * @param endIndex index to end at (exclusive)
   * @return new String which is a substring of this String
   * @throws IndexOutOfBoundsException if begin &lt; 0 || end &gt; length()
   *         || begin &gt; end (while unspecified, this is a
   *         StringIndexOutOfBoundsException)
   */
  public String substring(int beginIndex, int endIndex)
  {
    if (beginIndex < 0 || endIndex > count || beginIndex > endIndex)
      throw new StringIndexOutOfBoundsException();
    if (beginIndex == 0 && endIndex == count)
      return this;
    int len = endIndex - beginIndex;
    // Package constructor avoids an array copy.
    return new String(value, beginIndex + offset, len,
                      (len << 2) >= value.length);
  }

  /**
   * Creates a substring of this String, starting at a specified index
   * and ending at one character before a specified index. This behaves like
   * <code>substring(begin, end)</code>.
   *
   * @param begin index to start substring (inclusive, base 0)
   * @param end index to end at (exclusive)
   * @return new String which is a substring of this String
   * @throws IndexOutOfBoundsException if begin &lt; 0 || end &gt; length()
   *         || begin &gt; end
   * @since 1.4
   */
  public CharSequence subSequence(int begin, int end)
  {
    return substring(begin, end);
  }

  /**
   * Concatenates a String to this String. This results in a new string unless
   * one of the two originals is "".
   *
   * @param str String to append to this String
   * @return newly concatenated String
   * @throws NullPointerException if str is null
   */
  public String concat(String str)
  {
    if (str.count == 0)
      return this;
    if (count == 0)
      return str;
    char[] newStr = new char[count + str.count];
    VMSystem.arraycopy(value, offset, newStr, 0, count);
    VMSystem.arraycopy(str.value, str.offset, newStr, count, str.count);
    // Package constructor avoids an array copy.
    return new String(newStr, 0, newStr.length, true);
  }

  /**
   * Replaces every instance of a character in this String with a new
   * character. If no replacements occur, this is returned.
   *
   * @param oldChar the old character to replace
   * @param newChar the new character
   * @return new String with all instances of oldChar replaced with newChar
   */
  public String replace(char oldChar, char newChar)
  {
    if (oldChar == newChar)
      return this;
    int i = count;
    int x = offset - 1;
    while (--i >= 0)
      if (value[++x] == oldChar)
        break;
    if (i < 0)
      return this;
    char[] newStr = (char[]) value.clone();
    newStr[x] = newChar;
    while (--i >= 0)
      if (value[++x] == oldChar)
        newStr[x] = newChar;
    // Package constructor avoids an array copy.
    return new String(newStr, offset, count, true);
  }

  /**
   * Test if this String matches a regular expression. This is shorthand for
   * <code>{@link Pattern}.matches(regex, this)</code>.
   *
   * @param regex the pattern to match
   * @return true if the pattern matches
   * @throws NullPointerException if regex is null
   * @throws PatternSyntaxException if regex is invalid
   * @see Pattern#matches(String, CharSequence)
   * @since 1.4
   */
  public boolean matches(String regex)
  {
    return Pattern.matches(regex, this);
  }

  /**
   * Replaces the first substring match of the regular expression with a
   * given replacement. This is shorthand for <code>{@link Pattern}
   *   .compile(regex).matcher(this).replaceFirst(replacement)</code>.
   *
   * @param regex the pattern to match
   * @param replacement the replacement string
   * @return the modified string
   * @throws NullPointerException if regex or replacement is null
   * @throws PatternSyntaxException if regex is invalid
   * @see #replaceAll(String, String)
   * @see Pattern#compile(String)
   * @see Pattern#matcher(CharSequence)
   * @see Matcher#replaceFirst(String)
   * @since 1.4
   */
  public String replaceFirst(String regex, String replacement)
  {
    return Pattern.compile(regex).matcher(this).replaceFirst(replacement);
  }

  /**
   * Replaces all matching substrings of the regular expression with a
   * given replacement. This is shorthand for <code>{@link Pattern}
   *   .compile(regex).matcher(this).replaceAll(replacement)</code>.
   *
   * @param regex the pattern to match
   * @param replacement the replacement string
   * @return the modified string
   * @throws NullPointerException if regex or replacement is null
   * @throws PatternSyntaxException if regex is invalid
   * @see #replaceFirst(String, String)
   * @see Pattern#compile(String)
   * @see Pattern#matcher(CharSequence)
   * @see Matcher#replaceAll(String)
   * @since 1.4
   */
  public String replaceAll(String regex, String replacement)
  {
    return Pattern.compile(regex).matcher(this).replaceAll(replacement);
  }

  /**
   * Split this string around the matches of a regular expression. Each
   * element of the returned array is the largest block of characters not
   * terminated by the regular expression, in the order the matches are found.
   *
   * <p>The limit affects the length of the array. If it is positive, the
   * array will contain at most n elements (n - 1 pattern matches). If
   * negative, the array length is unlimited, but there can be trailing empty
   * entries. if 0, the array length is unlimited, and trailing empty entries
   * are discarded.
   *
   * <p>For example, splitting "boo:and:foo" yields:<br>
   * <table border=0>
   * <th><td>Regex</td> <td>Limit</td> <td>Result</td></th>
   * <tr><td>":"</td>   <td>2</td>  <td>{ "boo", "and:foo" }</td></tr>
   * <tr><td>":"</td>   <td>t</td>  <td>{ "boo", "and", "foo" }</td></tr>
   * <tr><td>":"</td>   <td>-2</td> <td>{ "boo", "and", "foo" }</td></tr>
   * <tr><td>"o"</td>   <td>5</td>  <td>{ "b", "", ":and:f", "", "" }</td></tr>
   * <tr><td>"o"</td>   <td>-2</td> <td>{ "b", "", ":and:f", "", "" }</td></tr>
   * <tr><td>"o"</td>   <td>0</td>  <td>{ "b", "", ":and:f" }</td></tr>
   * </table>
   *
   * <p>This is shorthand for
   * <code>{@link Pattern}.compile(regex).split(this, limit)</code>.
   *
   * @param regex the pattern to match
   * @param limit the limit threshold
   * @return the array of split strings
   * @throws NullPointerException if regex or replacement is null
   * @throws PatternSyntaxException if regex is invalid
   * @see Pattern#compile(String)
   * @see Pattern#split(CharSequence, int)
   * @since 1.4
   */
  public String[] split(String regex, int limit)
  {
    return Pattern.compile(regex).split(this, limit);
  }

  /**
   * Split this string around the matches of a regular expression. Each
   * element of the returned array is the largest block of characters not
   * terminated by the regular expression, in the order the matches are found.
   * The array length is unlimited, and trailing empty entries are discarded,
   * as though calling <code>split(regex, 0)</code>.
   *
   * @param regex the pattern to match
   * @return the array of split strings
   * @throws NullPointerException if regex or replacement is null
   * @throws PatternSyntaxException if regex is invalid
   * @see #split(String, int)
   * @see Pattern#compile(String)
   * @see Pattern#split(CharSequence, int)
   * @since 1.4
   */
  public String[] split(String regex)
  {
    return Pattern.compile(regex).split(this, 0);
  }

  /**
   * Lowercases this String according to a particular locale. This uses
   * Unicode's special case mappings, as applied to the given Locale, so the
   * resulting string may be a different length.
   *
   * @param loc locale to use
   * @return new lowercased String, or this if no characters were lowercased
   * @throws NullPointerException if loc is null
   * @see #toUpperCase(Locale)
   * @since 1.1
   */
  public String toLowerCase(Locale loc)
  {
    // First, see if the current string is already lower case.
    boolean turkish = "tr".equals(loc.getLanguage());
    int i = count;
    int x = offset - 1;
    while (--i >= 0)
      {
        char ch = value[++x];
        if ((turkish && ch == '\u0049')
            || ch != Character.toLowerCase(ch))
          break;
      }
    if (i < 0)
      return this;

    // Now we perform the conversion. Fortunately, there are no multi-character
    // lowercase expansions in Unicode 3.0.0.
    char[] newStr = (char[]) value.clone();
    do
      {
        char ch = value[x];
        // Hardcoded special case.
        newStr[x++] = (turkish && ch == '\u0049') ? '\u0131'
          : Character.toLowerCase(ch);
      }
    while (--i >= 0);
    // Package constructor avoids an array copy.
    return new String(newStr, offset, count, true);
  }

  /**
   * Lowercases this String. This uses Unicode's special case mappings, as
   * applied to the platform's default Locale, so the resulting string may
   * be a different length.
   *
   * @return new lowercased String, or this if no characters were lowercased
   * @see #toLowerCase(Locale)
   * @see #toUpperCase()
   */
  public String toLowerCase()
  {
    return toLowerCase(Locale.getDefault());
  }

  /**
   * Uppercases this String according to a particular locale. This uses
   * Unicode's special case mappings, as applied to the given Locale, so the
   * resulting string may be a different length.
   *
   * @param loc locale to use
   * @return new uppercased String, or this if no characters were uppercased
   * @throws NullPointerException if loc is null
   * @see #toLowerCase(Locale)
   * @since 1.1
   */
  public String toUpperCase(Locale loc)
  {
    // First, see how many characters we have to grow by, as well as if the
    // current string is already upper case.
    boolean turkish = "tr".equals(loc.getLanguage());
    int expand = 0;
    boolean unchanged = true;
    int i = count;
    int x = i + offset;
    while (--i >= 0)
      {
        char ch = value[--x];
        expand += upperCaseExpansion(ch);
        unchanged = (unchanged && expand == 0
                     && ! (turkish && ch == '\u0069')
                     && ch == Character.toUpperCase(ch));
      }
    if (unchanged)
      return this;

    // Now we perform the conversion.
    i = count;
    if (expand == 0)
      {
        char[] newStr = (char[]) value.clone();
        while (--i >= 0)
          {
            char ch = value[x];
            // Hardcoded special case.
            newStr[x++] = (turkish && ch == '\u0069') ? '\u0130'
              : Character.toUpperCase(ch);
          }
        // Package constructor avoids an array copy.
        return new String(newStr, offset, count, true);
      }

    // Expansion is necessary.
    char[] newStr = new char[count + expand];
    int j = 0;
    while (--i >= 0)
      {
        char ch = value[x++];
        // Hardcoded special case.
        if (turkish && ch == '\u0069')
          {
            newStr[j++] = '\u0130';
            continue;
          }
        expand = upperCaseExpansion(ch);
        if (expand > 0)
          {
            int index = upperCaseIndex(ch);
            while (expand-- >= 0)
              newStr[j++] = upperExpand[index++];
          }
        else
          newStr[j++] = Character.toUpperCase(ch);
      }
    // Package constructor avoids an array copy.
    return new String(newStr, 0, newStr.length, true);
  }

  /**
   * Uppercases this String. This uses Unicode's special case mappings, as
   * applied to the platform's default Locale, so the resulting string may
   * be a different length.
   *
   * @return new uppercased String, or this if no characters were uppercased
   * @see #toUpperCase(Locale)
   * @see #toLowerCase()
   */
  public String toUpperCase()
  {
    return toUpperCase(Locale.getDefault());
  }

  /**
   * Trims all characters less than or equal to <code>'\u0020'</code>
   * (<code>' '</code>) from the beginning and end of this String. This
   * includes many, but not all, ASCII control characters, and all
   * {@link Character#isWhitespace(char)}.
   *
   * @return new trimmed String, or this if nothing trimmed
   */
  public String trim()
  {
    int limit = count + offset;
    if (count == 0 || (value[offset] > '\u0020'
                       && value[limit - 1] > '\u0020'))
      return this;
    int begin = offset;
    do
      if (begin == limit)
        return "";
    while (value[begin++] <= '\u0020');
    
    int end = limit;
    while (value[--end] <= '\u0020')
      ;
    return substring(begin - offset - 1, end - offset + 1);
  }

  /**
   * Returns this, as it is already a String!
   *
   * @return this
   */
  public String toString()
  {
    return this;
  }

  /**
   * Copies the contents of this String into a character array. Subsequent
   * changes to the array do not affect the String.
   *
   * @return character array copying the String
   */
  public char[] toCharArray()
  {
    if (count == value.length)
      return (char[]) value.clone();

    char[] copy = new char[count];
    VMSystem.arraycopy(value, offset, copy, 0, count);
    return copy;
  }

  /**
   * Returns a String representation of an Object. This is "null" if the
   * object is null, otherwise it is <code>obj.toString()</code> (which
   * can be null).
   *
   * @param obj the Object
   * @return the string conversion of obj
   */
  public static String valueOf(Object obj)
  {
    return obj == null ? "null" : obj.toString();
  }

  /**
   * Returns a String representation of a character array. Subsequent
   * changes to the array do not affect the String.
   *
   * @param data the character array
   * @return a String containing the same character sequence as data
   * @throws NullPointerException if data is null
   * @see #valueOf(char[], int, int)
   * @see #String(char[])
   */
  public static String valueOf(char[] data)
  {
    return valueOf (data, 0, data.length);
  }

  /**
   * Returns a String representing the character sequence of the char array,
   * starting at the specified offset, and copying chars up to the specified
   * count. Subsequent changes to the array do not affect the String.
   *
   * @param data character array
   * @param offset position (base 0) to start copying out of data
   * @param count the number of characters from data to copy
   * @return String containing the chars from data[offset..offset+count]
   * @throws NullPointerException if data is null
   * @throws IndexOutOfBoundsException if (offset &lt; 0 || count &lt; 0
   *         || offset + count &gt; data.length)
   *         (while unspecified, this is a StringIndexOutOfBoundsException)
   * @see #String(char[], int, int)
   */
  public static String valueOf(char[] data, int offset, int count)
  {
    return new String(data, offset, count, false);
  }

  /**
   * Returns a String representing the character sequence of the char array,
   * starting at the specified offset, and copying chars up to the specified
   * count. Subsequent changes to the array do not affect the String.
   *
   * @param data character array
   * @param offset position (base 0) to start copying out of data
   * @param count the number of characters from data to copy
   * @return String containing the chars from data[offset..offset+count]
   * @throws NullPointerException if data is null
   * @throws IndexOutOfBoundsException if (offset &lt; 0 || count &lt; 0
   *         || offset + count &lt; 0 (overflow)
   *         || offset + count &lt; 0 (overflow)
   *         || offset + count &gt; data.length)
   *         (while unspecified, this is a StringIndexOutOfBoundsException)
   * @see #String(char[], int, int)
   */
  public static String copyValueOf(char[] data, int offset, int count)
  {
    return new String(data, offset, count, false);
  }

  /**
   * Returns a String representation of a character array. Subsequent
   * changes to the array do not affect the String.
   *
   * @param data the character array
   * @return a String containing the same character sequence as data
   * @throws NullPointerException if data is null
   * @see #copyValueOf(char[], int, int)
   * @see #String(char[])
   */
  public static String copyValueOf(char[] data)
  {
    return copyValueOf (data, 0, data.length);
  }

  /**
   * Returns a String representing a boolean.
   *
   * @param b the boolean
   * @return "true" if b is true, else "false"
   */
  public static String valueOf(boolean b)
  {
    return b ? "true" : "false";
  }

  /**
   * Returns a String representing a character.
   *
   * @param c the character
   * @return String containing the single character c
   */
  public static String valueOf(char c)
  {
    // Package constructor avoids an array copy.
    return new String(new char[] { c }, 0, 1, true);
  }

  /**
   * Returns a String representing an integer.
   *
   * @param i the integer
   * @return String containing the integer in base 10
   * @see Integer#toString(int)
   */
  public static String valueOf(int i)
  {
    // See Integer to understand why we call the two-arg variant.
    return Integer.toString(i, 10);
  }

  /**
   * Returns a String representing a long.
   *
   * @param l the long
   * @return String containing the long in base 10
   * @see Long#toString(long)
   */
  public static String valueOf(long l)
  {
    return Long.toString(l);
  }

  /**
   * Returns a String representing a float.
   *
   * @param f the float
   * @return String containing the float
   * @see Float#toString(float)
   */
  public static String valueOf(float f)
  {
    return Float.toString(f);
  }

  /**
   * Returns a String representing a double.
   *
   * @param d the double
   * @return String containing the double
   * @see Double#toString(double)
   */
  public static String valueOf(double d)
  {
    return Double.toString(d);
  }


  /** @since 1.5 */
  public static String format(Locale locale, String format, Object... args)
  {
    Formatter f = new Formatter(locale);
    return f.format(format, args).toString();
  }

  /** @since 1.5 */
  public static String format(String format, Object... args)
  {
    return format(Locale.getDefault(), format, args);
  }

  /**
   * If two Strings are considered equal, by the equals() method, 
   * then intern() will return the same String instance. ie. 
   * if (s1.equals(s2)) then (s1.intern() == s2.intern()). 
   * All string literals and string-valued constant expressions 
   * are already interned.
   *
   * @return the interned String
   */
  public String intern()
  {
    return VMString.intern(this);
  }

  /**
   * Return the number of code points between two indices in the
   * <code>String</code>.  An unpaired surrogate counts as a
   * code point for this purpose.  Characters outside the indicated
   * range are not examined, even if the range ends in the middle of a
   * surrogate pair.
   *
   * @param start the starting index
   * @param end one past the ending index
   * @return the number of code points
   * @since 1.5
   */
  public synchronized int codePointCount(int start, int end)
  {
    if (start < 0 || end > count || start > end)
      throw new StringIndexOutOfBoundsException();

    start += offset;
    end += offset;
    int count = 0;
    while (start < end)
      {
	char base = value[start];
	if (base < Character.MIN_HIGH_SURROGATE
	    || base > Character.MAX_HIGH_SURROGATE
	    || start == end
	    || start == count
	    || value[start + 1] < Character.MIN_LOW_SURROGATE
	    || value[start + 1] > Character.MAX_LOW_SURROGATE)
	  {
	    // Nothing.
	  }
	else
	  {
	    // Surrogate pair.
	    ++start;
	  }
	++start;
	++count;
      }
    return count;
  }

  /**
   * Helper function used to detect which characters have a multi-character
   * uppercase expansion. Note that this is only used in locations which
   * track one-to-many capitalization (java.lang.Character does not do this).
   * As of Unicode 3.0.0, the result is limited in the range 0 to 2, as the
   * longest uppercase expansion is three characters (a growth of 2 from the
   * lowercase character).
   *
   * @param ch the char to check
   * @return the number of characters to add when converting to uppercase
   * @see CharData#DIRECTION
   * @see CharData#UPPER_SPECIAL
   * @see #toUpperCase(Locale)
   */
  private static int upperCaseExpansion(char ch)
  {
    return Character.direction[0][Character.readCodePoint((int)ch) >> 7] & 3;
  }

  /**
   * Helper function used to locate the offset in upperExpand given a
   * character with a multi-character expansion. The binary search is
   * optimized under the assumption that this method will only be called on
   * characters which exist in upperSpecial.
   *
   * @param ch the char to check
   * @return the index where its expansion begins
   * @see CharData#UPPER_SPECIAL
   * @see CharData#UPPER_EXPAND
   * @see #toUpperCase(Locale)
   */
  private static int upperCaseIndex(char ch)
  {
    // Simple binary search for the correct character.
    int low = 0;
    int hi = upperSpecial.length - 2;
    int mid = ((low + hi) >> 2) << 1;
    char c = upperSpecial[mid];
    while (ch != c)
      {
        if (ch < c)
          hi = mid - 2;
        else
          low = mid + 2;
        mid = ((low + hi) >> 2) << 1;
        c = upperSpecial[mid];
      }
    return upperSpecial[mid + 1];
  }

  /**
   * Returns the value array of the given string if it is zero based or a
   * copy of it that is zero based (stripping offset and making length equal
   * to count). Used for accessing the char[]s of gnu.java.lang.CharData.
   * Package private for use in Character.
   */
  static char[] zeroBasedStringValue(String s)
  {
    char[] value;

    if (s.offset == 0 && s.count == s.value.length)
      value = s.value;
    else
      {
	int count = s.count;
	value = new char[count];
	VMSystem.arraycopy(s.value, s.offset, value, 0, count);
      }

    return value;
  }
  
  /**
   * Returns true iff this String contains the sequence of Characters
   * described in s.
   * @param s the CharSequence
   * @return true iff this String contains s
   * 
   * @since 1.5
   */
  public boolean contains (CharSequence s)
  {
    return this.indexOf(s.toString()) != -1;
  }
  
  /**
   * Returns a string that is this string with all instances of the sequence
   * represented by <code>target</code> replaced by the sequence in 
   * <code>replacement</code>.
   * @param target the sequence to be replaced
   * @param replacement the sequence used as the replacement
   * @return the string constructed as above
   */
  public String replace (CharSequence target, CharSequence replacement)
  {
    String targetString = target.toString();
    String replaceString = replacement.toString();
    int targetLength = target.length();
    int replaceLength = replacement.length();
    
    int startPos = this.indexOf(targetString);
    StringBuilder result = new StringBuilder(this);    
    while (startPos != -1)
      {
        // Replace the target with the replacement
        result.replace(startPos, startPos + targetLength, replaceString);

        // Search for a new occurrence of the target
        startPos = result.indexOf(targetString, startPos + replaceLength);
      }
    return result.toString();
  }
  
  /**
   * Return the index into this String that is offset from the given index by 
   * <code>codePointOffset</code> code points.
   * @param index the index at which to start
   * @param codePointOffset the number of code points to offset
   * @return the index into this String that is <code>codePointOffset</code>
   * code points offset from <code>index</code>.
   * 
   * @throws IndexOutOfBoundsException if index is negative or larger than the
   * length of this string.
   * @throws IndexOutOfBoundsException if codePointOffset is positive and the
   * substring starting with index has fewer than codePointOffset code points.
   * @throws IndexOutOfBoundsException if codePointOffset is negative and the
   * substring ending with index has fewer than (-codePointOffset) code points.
   * @since 1.5
   */
  public int offsetByCodePoints(int index, int codePointOffset)
  {
    if (index < 0 || index > count)
      throw new IndexOutOfBoundsException();
    
    return Character.offsetByCodePoints(value, offset, count, offset + index,
                                        codePointOffset);
  }
<<<<<<< HEAD
=======

  /**
   * Returns true if, and only if, {@link #length()}
   * is <code>0</code>.
   *
   * @return true if the length of the string is zero.
   * @since 1.6
   */
  public boolean isEmpty()
  {
    return count == 0;
  }

>>>>>>> 60a98cce
}<|MERGE_RESOLUTION|>--- conflicted
+++ resolved
@@ -1990,8 +1990,6 @@
     return Character.offsetByCodePoints(value, offset, count, offset + index,
                                         codePointOffset);
   }
-<<<<<<< HEAD
-=======
 
   /**
    * Returns true if, and only if, {@link #length()}
@@ -2005,5 +2003,4 @@
     return count == 0;
   }
 
->>>>>>> 60a98cce
 }