/* java.lang.Math -- common mathematical functions, native allowed (VMMath)
   Copyright (C) 1998, 2001, 2002, 2003, 2006 Free Software Foundation, Inc.

This file is part of GNU Classpath.

GNU Classpath is free software; you can redistribute it and/or modify
it under the terms of the GNU General Public License as published by
the Free Software Foundation; either version 2, or (at your option)
any later version.

GNU Classpath is distributed in the hope that it will be useful, but
WITHOUT ANY WARRANTY; without even the implied warranty of
MERCHANTABILITY or FITNESS FOR A PARTICULAR PURPOSE.  See the GNU
General Public License for more details.

You should have received a copy of the GNU General Public License
along with GNU Classpath; see the file COPYING.  If not, write to the
Free Software Foundation, Inc., 51 Franklin Street, Fifth Floor, Boston, MA
02110-1301 USA.

Linking this library statically or dynamically with other modules is
making a combined work based on this library.  Thus, the terms and
conditions of the GNU General Public License cover the whole
combination.

As a special exception, the copyright holders of this library give you
permission to link this library with independent modules to produce an
executable, regardless of the license terms of these independent
modules, and to copy and distribute the resulting executable under
terms of your choice, provided that you also meet, for each linked
independent module, the terms and conditions of the license of that
module.  An independent module is a module which is not derived from
or based on this library.  If you modify this library, you may extend
this exception to your version of the library, but you are not
obligated to do so.  If you do not wish to do so, delete this
exception statement from your version. */


package java.lang;

import gnu.classpath.Configuration;

import java.util.Random;

/**
 * Helper class containing useful mathematical functions and constants.
 * <P>
 *
 * Note that angles are specified in radians.  Conversion functions are
 * provided for your convenience.
 *
 * @author Paul Fisher
 * @author John Keiser
 * @author Eric Blake (ebb9@email.byu.edu)
 * @author Andrew John Hughes (gnu_andrew@member.fsf.org)
 * @since 1.0
 */
public final class Math
{

  // FIXME - This is here because we need to load the "javalang" system
  // library somewhere late in the bootstrap cycle. We cannot do this
  // from VMSystem or VMRuntime since those are used to actually load
  // the library. This is mainly here because historically Math was
  // late enough in the bootstrap cycle to start using System after it
  // was initialized (called from the java.util classes).
  static
  {
    if (Configuration.INIT_LOAD_LIBRARY)
      {
        System.loadLibrary("javalang");
      }
  }

  /**
   * Math is non-instantiable
   */
  private Math()
  {
  }

  /**
   * A random number generator, initialized on first use.
   */
  private static Random rand;

  /**
   * The most accurate approximation to the mathematical constant <em>e</em>:
   * <code>2.718281828459045</code>. Used in natural log and exp.
   *
   * @see #log(double)
   * @see #exp(double)
   */
  public static final double E = 2.718281828459045;

  /**
   * The most accurate approximation to the mathematical constant <em>pi</em>:
   * <code>3.141592653589793</code>. This is the ratio of a circle's diameter
   * to its circumference.
   */
  public static final double PI = 3.141592653589793;

  /**
   * Take the absolute value of the argument.
   * (Absolute value means make it positive.)
   * <P>
   *
   * Note that the the largest negative value (Integer.MIN_VALUE) cannot
   * be made positive.  In this case, because of the rules of negation in
   * a computer, MIN_VALUE is what will be returned.
   * This is a <em>negative</em> value.  You have been warned.
   *
   * @param i the number to take the absolute value of
   * @return the absolute value
   * @see Integer#MIN_VALUE
   */
  public static int abs(int i)
  {
    return (i < 0) ? -i : i;
  }

  /**
   * Take the absolute value of the argument.
   * (Absolute value means make it positive.)
   * <P>
   *
   * Note that the the largest negative value (Long.MIN_VALUE) cannot
   * be made positive.  In this case, because of the rules of negation in
   * a computer, MIN_VALUE is what will be returned.
   * This is a <em>negative</em> value.  You have been warned.
   *
   * @param l the number to take the absolute value of
   * @return the absolute value
   * @see Long#MIN_VALUE
   */
  public static long abs(long l)
  {
    return (l < 0) ? -l : l;
  }

  /**
   * Take the absolute value of the argument.
   * (Absolute value means make it positive.)
   * <P>
   *
   * This is equivalent, but faster than, calling
   * <code>Float.intBitsToFloat(0x7fffffff & Float.floatToIntBits(a))</code>.
   *
   * @param f the number to take the absolute value of
   * @return the absolute value
   */
  public static float abs(float f)
  {
    return (f <= 0) ? 0 - f : f;
  }

  /**
   * Take the absolute value of the argument.
   * (Absolute value means make it positive.)
   *
   * This is equivalent, but faster than, calling
   * <code>Double.longBitsToDouble(Double.doubleToLongBits(a)
   *       &lt;&lt; 1) &gt;&gt;&gt; 1);</code>.
   *
   * @param d the number to take the absolute value of
   * @return the absolute value
   */
  public static double abs(double d)
  {
    return (d <= 0) ? 0 - d : d;
  }

  /**
   * Return whichever argument is smaller.
   *
   * @param a the first number
   * @param b a second number
   * @return the smaller of the two numbers
   */
  public static int min(int a, int b)
  {
    return (a < b) ? a : b;
  }

  /**
   * Return whichever argument is smaller.
   *
   * @param a the first number
   * @param b a second number
   * @return the smaller of the two numbers
   */
  public static long min(long a, long b)
  {
    return (a < b) ? a : b;
  }

  /**
   * Return whichever argument is smaller. If either argument is NaN, the
   * result is NaN, and when comparing 0 and -0, -0 is always smaller.
   *
   * @param a the first number
   * @param b a second number
   * @return the smaller of the two numbers
   */
  public static float min(float a, float b)
  {
    // this check for NaN, from JLS 15.21.1, saves a method call
    if (a != a)
      return a;
    // no need to check if b is NaN; < will work correctly
    // recall that -0.0 == 0.0, but [+-]0.0 - [+-]0.0 behaves special
    if (a == 0 && b == 0)
      return -(-a - b);
    return (a < b) ? a : b;
  }

  /**
   * Return whichever argument is smaller. If either argument is NaN, the
   * result is NaN, and when comparing 0 and -0, -0 is always smaller.
   *
   * @param a the first number
   * @param b a second number
   * @return the smaller of the two numbers
   */
  public static double min(double a, double b)
  {
    // this check for NaN, from JLS 15.21.1, saves a method call
    if (a != a)
      return a;
    // no need to check if b is NaN; < will work correctly
    // recall that -0.0 == 0.0, but [+-]0.0 - [+-]0.0 behaves special
    if (a == 0 && b == 0)
      return -(-a - b);
    return (a < b) ? a : b;
  }

  /**
   * Return whichever argument is larger.
   *
   * @param a the first number
   * @param b a second number
   * @return the larger of the two numbers
   */
  public static int max(int a, int b)
  {
    return (a > b) ? a : b;
  }

  /**
   * Return whichever argument is larger.
   *
   * @param a the first number
   * @param b a second number
   * @return the larger of the two numbers
   */
  public static long max(long a, long b)
  {
    return (a > b) ? a : b;
  }

  /**
   * Return whichever argument is larger. If either argument is NaN, the
   * result is NaN, and when comparing 0 and -0, 0 is always larger.
   *
   * @param a the first number
   * @param b a second number
   * @return the larger of the two numbers
   */
  public static float max(float a, float b)
  {
    // this check for NaN, from JLS 15.21.1, saves a method call
    if (a != a)
      return a;
    // no need to check if b is NaN; > will work correctly
    // recall that -0.0 == 0.0, but [+-]0.0 - [+-]0.0 behaves special
    if (a == 0 && b == 0)
      return a - -b;
    return (a > b) ? a : b;
  }

  /**
   * Return whichever argument is larger. If either argument is NaN, the
   * result is NaN, and when comparing 0 and -0, 0 is always larger.
   *
   * @param a the first number
   * @param b a second number
   * @return the larger of the two numbers
   */
  public static double max(double a, double b)
  {
    // this check for NaN, from JLS 15.21.1, saves a method call
    if (a != a)
      return a;
    // no need to check if b is NaN; > will work correctly
    // recall that -0.0 == 0.0, but [+-]0.0 - [+-]0.0 behaves special
    if (a == 0 && b == 0)
      return a - -b;
    return (a > b) ? a : b;
  }

  /**
   * The trigonometric function <em>sin</em>. The sine of NaN or infinity is
   * NaN, and the sine of 0 retains its sign. This is accurate within 1 ulp,
   * and is semi-monotonic.
   *
   * @param a the angle (in radians)
   * @return sin(a)
   */
  public static double sin(double a)
  {
    return VMMath.sin(a);
  }

  /**
   * The trigonometric function <em>cos</em>. The cosine of NaN or infinity is
   * NaN. This is accurate within 1 ulp, and is semi-monotonic.
   *
   * @param a the angle (in radians)
   * @return cos(a)
   */
  public static double cos(double a)
  {
    return VMMath.cos(a);
  }

  /**
   * The trigonometric function <em>tan</em>. The tangent of NaN or infinity
   * is NaN, and the tangent of 0 retains its sign. This is accurate within 1
   * ulp, and is semi-monotonic.
   *
   * @param a the angle (in radians)
   * @return tan(a)
   */
  public static double tan(double a)
  {
    return VMMath.tan(a);
  }

  /**
   * The trigonometric function <em>arcsin</em>. The range of angles returned
   * is -pi/2 to pi/2 radians (-90 to 90 degrees). If the argument is NaN or
   * its absolute value is beyond 1, the result is NaN; and the arcsine of
   * 0 retains its sign. This is accurate within 1 ulp, and is semi-monotonic.
   *
   * @param a the sin to turn back into an angle
   * @return arcsin(a)
   */
  public static double asin(double a)
  {
    return VMMath.asin(a);
  }

  /**
   * The trigonometric function <em>arccos</em>. The range of angles returned
   * is 0 to pi radians (0 to 180 degrees). If the argument is NaN or
   * its absolute value is beyond 1, the result is NaN. This is accurate
   * within 1 ulp, and is semi-monotonic.
   *
   * @param a the cos to turn back into an angle
   * @return arccos(a)
   */
  public static double acos(double a)
  {
    return VMMath.acos(a);
  }

  /**
   * The trigonometric function <em>arcsin</em>. The range of angles returned
   * is -pi/2 to pi/2 radians (-90 to 90 degrees). If the argument is NaN, the
   * result is NaN; and the arctangent of 0 retains its sign. This is accurate
   * within 1 ulp, and is semi-monotonic.
   *
   * @param a the tan to turn back into an angle
   * @return arcsin(a)
   * @see #atan2(double, double)
   */
  public static double atan(double a)
  {
    return VMMath.atan(a);
  }

  /**
   * A special version of the trigonometric function <em>arctan</em>, for
   * converting rectangular coordinates <em>(x, y)</em> to polar
   * <em>(r, theta)</em>. This computes the arctangent of x/y in the range
   * of -pi to pi radians (-180 to 180 degrees). Special cases:<ul>
   * <li>If either argument is NaN, the result is NaN.</li>
   * <li>If the first argument is positive zero and the second argument is
   * positive, or the first argument is positive and finite and the second
   * argument is positive infinity, then the result is positive zero.</li>
   * <li>If the first argument is negative zero and the second argument is
   * positive, or the first argument is negative and finite and the second
   * argument is positive infinity, then the result is negative zero.</li>
   * <li>If the first argument is positive zero and the second argument is
   * negative, or the first argument is positive and finite and the second
   * argument is negative infinity, then the result is the double value
   * closest to pi.</li>
   * <li>If the first argument is negative zero and the second argument is
   * negative, or the first argument is negative and finite and the second
   * argument is negative infinity, then the result is the double value
   * closest to -pi.</li>
   * <li>If the first argument is positive and the second argument is
   * positive zero or negative zero, or the first argument is positive
   * infinity and the second argument is finite, then the result is the
   * double value closest to pi/2.</li>
   * <li>If the first argument is negative and the second argument is
   * positive zero or negative zero, or the first argument is negative
   * infinity and the second argument is finite, then the result is the
   * double value closest to -pi/2.</li>
   * <li>If both arguments are positive infinity, then the result is the
   * double value closest to pi/4.</li>
   * <li>If the first argument is positive infinity and the second argument
   * is negative infinity, then the result is the double value closest to
   * 3*pi/4.</li>
   * <li>If the first argument is negative infinity and the second argument
   * is positive infinity, then the result is the double value closest to
   * -pi/4.</li>
   * <li>If both arguments are negative infinity, then the result is the
   * double value closest to -3*pi/4.</li>
   *
   * </ul><p>This is accurate within 2 ulps, and is semi-monotonic. To get r,
   * use sqrt(x*x+y*y).
   *
   * @param y the y position
   * @param x the x position
   * @return <em>theta</em> in the conversion of (x, y) to (r, theta)
   * @see #atan(double)
   */
  public static double atan2(double y, double x)
  {
    return VMMath.atan2(y,x);
  }

  /**
   * Take <em>e</em><sup>a</sup>.  The opposite of <code>log()</code>. If the
   * argument is NaN, the result is NaN; if the argument is positive infinity,
   * the result is positive infinity; and if the argument is negative
   * infinity, the result is positive zero. This is accurate within 1 ulp,
   * and is semi-monotonic.
   *
   * @param a the number to raise to the power
   * @return the number raised to the power of <em>e</em>
   * @see #log(double)
   * @see #pow(double, double)
   */
  public static double exp(double a)
  {
    return VMMath.exp(a);
  }

  /**
   * Take ln(a) (the natural log).  The opposite of <code>exp()</code>. If the
   * argument is NaN or negative, the result is NaN; if the argument is
   * positive infinity, the result is positive infinity; and if the argument
   * is either zero, the result is negative infinity. This is accurate within
   * 1 ulp, and is semi-monotonic.
   *
   * <p>Note that the way to get log<sub>b</sub>(a) is to do this:
   * <code>ln(a) / ln(b)</code>.
   *
   * @param a the number to take the natural log of
   * @return the natural log of <code>a</code>
   * @see #exp(double)
   */
  public static double log(double a)
  {
    return VMMath.log(a);
  }

  /**
   * Take a square root. If the argument is NaN or negative, the result is
   * NaN; if the argument is positive infinity, the result is positive
   * infinity; and if the result is either zero, the result is the same.
   * This is accurate within the limits of doubles.
   *
   * <p>For a cube root, use <code>cbrt</code>.  For other roots, use
   * <code>pow(a, 1 / rootNumber)</code>.</p>
   *
   * @param a the numeric argument
   * @return the square root of the argument
   * @see #cbrt(double)
   * @see #pow(double, double)
   */
  public static double sqrt(double a)
  {
    return VMMath.sqrt(a);
  }

  /**
   * Raise a number to a power. Special cases:<ul>
   * <li>If the second argument is positive or negative zero, then the result
   * is 1.0.</li>
   * <li>If the second argument is 1.0, then the result is the same as the
   * first argument.</li>
   * <li>If the second argument is NaN, then the result is NaN.</li>
   * <li>If the first argument is NaN and the second argument is nonzero,
   * then the result is NaN.</li>
   * <li>If the absolute value of the first argument is greater than 1 and
   * the second argument is positive infinity, or the absolute value of the
   * first argument is less than 1 and the second argument is negative
   * infinity, then the result is positive infinity.</li>
   * <li>If the absolute value of the first argument is greater than 1 and
   * the second argument is negative infinity, or the absolute value of the
   * first argument is less than 1 and the second argument is positive
   * infinity, then the result is positive zero.</li>
   * <li>If the absolute value of the first argument equals 1 and the second
   * argument is infinite, then the result is NaN.</li>
   * <li>If the first argument is positive zero and the second argument is
   * greater than zero, or the first argument is positive infinity and the
   * second argument is less than zero, then the result is positive zero.</li>
   * <li>If the first argument is positive zero and the second argument is
   * less than zero, or the first argument is positive infinity and the
   * second argument is greater than zero, then the result is positive
   * infinity.</li>
   * <li>If the first argument is negative zero and the second argument is
   * greater than zero but not a finite odd integer, or the first argument is
   * negative infinity and the second argument is less than zero but not a
   * finite odd integer, then the result is positive zero.</li>
   * <li>If the first argument is negative zero and the second argument is a
   * positive finite odd integer, or the first argument is negative infinity
   * and the second argument is a negative finite odd integer, then the result
   * is negative zero.</li>
   * <li>If the first argument is negative zero and the second argument is
   * less than zero but not a finite odd integer, or the first argument is
   * negative infinity and the second argument is greater than zero but not a
   * finite odd integer, then the result is positive infinity.</li>
   * <li>If the first argument is negative zero and the second argument is a
   * negative finite odd integer, or the first argument is negative infinity
   * and the second argument is a positive finite odd integer, then the result
   * is negative infinity.</li>
   * <li>If the first argument is less than zero and the second argument is a
   * finite even integer, then the result is equal to the result of raising
   * the absolute value of the first argument to the power of the second
   * argument.</li>
   * <li>If the first argument is less than zero and the second argument is a
   * finite odd integer, then the result is equal to the negative of the
   * result of raising the absolute value of the first argument to the power
   * of the second argument.</li>
   * <li>If the first argument is finite and less than zero and the second
   * argument is finite and not an integer, then the result is NaN.</li>
   * <li>If both arguments are integers, then the result is exactly equal to
   * the mathematical result of raising the first argument to the power of
   * the second argument if that result can in fact be represented exactly as
   * a double value.</li>
   *
   * </ul><p>(In the foregoing descriptions, a floating-point value is
   * considered to be an integer if and only if it is a fixed point of the
   * method {@link #ceil(double)} or, equivalently, a fixed point of the
   * method {@link #floor(double)}. A value is a fixed point of a one-argument
   * method if and only if the result of applying the method to the value is
   * equal to the value.) This is accurate within 1 ulp, and is semi-monotonic.
   *
   * @param a the number to raise
   * @param b the power to raise it to
   * @return a<sup>b</sup>
   */
  public static double pow(double a, double b)
  {
    return VMMath.pow(a,b);
  }

  /**
   * Get the IEEE 754 floating point remainder on two numbers. This is the
   * value of <code>x - y * <em>n</em></code>, where <em>n</em> is the closest
   * double to <code>x / y</code> (ties go to the even n); for a zero
   * remainder, the sign is that of <code>x</code>. If either argument is NaN,
   * the first argument is infinite, or the second argument is zero, the result
   * is NaN; if x is finite but y is infinite, the result is x. This is
   * accurate within the limits of doubles.
   *
   * @param x the dividend (the top half)
   * @param y the divisor (the bottom half)
   * @return the IEEE 754-defined floating point remainder of x/y
   * @see #rint(double)
   */
  public static double IEEEremainder(double x, double y)
  {
    return VMMath.IEEEremainder(x,y);
  }

  /**
   * Take the nearest integer that is that is greater than or equal to the
   * argument. If the argument is NaN, infinite, or zero, the result is the
   * same; if the argument is between -1 and 0, the result is negative zero.
   * Note that <code>Math.ceil(x) == -Math.floor(-x)</code>.
   *
   * @param a the value to act upon
   * @return the nearest integer &gt;= <code>a</code>
   */
  public static double ceil(double a)
  {
    return VMMath.ceil(a);
  }

  /**
   * Take the nearest integer that is that is less than or equal to the
   * argument. If the argument is NaN, infinite, or zero, the result is the
   * same. Note that <code>Math.ceil(x) == -Math.floor(-x)</code>.
   *
   * @param a the value to act upon
   * @return the nearest integer &lt;= <code>a</code>
   */
  public static double floor(double a)
  {
    return VMMath.floor(a);
  }

  /**
   * Take the nearest integer to the argument.  If it is exactly between
   * two integers, the even integer is taken. If the argument is NaN,
   * infinite, or zero, the result is the same.
   *
   * @param a the value to act upon
   * @return the nearest integer to <code>a</code>
   */
  public static double rint(double a)
  {
    return VMMath.rint(a);
  }

  /**
   * Take the nearest integer to the argument.  This is equivalent to
   * <code>(int) Math.floor(a + 0.5f)</code>. If the argument is NaN, the result
   * is 0; otherwise if the argument is outside the range of int, the result
   * will be Integer.MIN_VALUE or Integer.MAX_VALUE, as appropriate.
   *
   * @param a the argument to round
   * @return the nearest integer to the argument
   * @see Integer#MIN_VALUE
   * @see Integer#MAX_VALUE
   */
  public static int round(float a)
  {
    // this check for NaN, from JLS 15.21.1, saves a method call
    if (a != a)
      return 0;
    return (int) floor(a + 0.5f);
  }

  /**
   * Take the nearest long to the argument.  This is equivalent to
   * <code>(long) Math.floor(a + 0.5)</code>. If the argument is NaN, the
   * result is 0; otherwise if the argument is outside the range of long, the
   * result will be Long.MIN_VALUE or Long.MAX_VALUE, as appropriate.
   *
   * @param a the argument to round
   * @return the nearest long to the argument
   * @see Long#MIN_VALUE
   * @see Long#MAX_VALUE
   */
  public static long round(double a)
  {
    // this check for NaN, from JLS 15.21.1, saves a method call
    if (a != a)
      return 0;
    return (long) floor(a + 0.5d);
  }

  /**
   * Get a random number.  This behaves like Random.nextDouble(), seeded by
   * System.currentTimeMillis() when first called. In other words, the number
   * is from a pseudorandom sequence, and lies in the range [+0.0, 1.0).
   * This random sequence is only used by this method, and is threadsafe,
   * although you may want your own random number generator if it is shared
   * among threads.
   *
   * @return a random number
   * @see Random#nextDouble()
   * @see System#currentTimeMillis()
   */
  public static synchronized double random()
  {
    if (rand == null)
      rand = new Random();
    return rand.nextDouble();
  }

  /**
   * Convert from degrees to radians. The formula for this is
   * radians = degrees * (pi/180); however it is not always exact given the
   * limitations of floating point numbers.
   *
   * @param degrees an angle in degrees
   * @return the angle in radians
   * @since 1.2
   */
  public static double toRadians(double degrees)
  {
    return (degrees * PI) / 180;
  }

  /**
   * Convert from radians to degrees. The formula for this is
   * degrees = radians * (180/pi); however it is not always exact given the
   * limitations of floating point numbers.
   *
   * @param rads an angle in radians
   * @return the angle in degrees
   * @since 1.2
   */
  public static double toDegrees(double rads)
  {
    return (rads * 180) / PI;
  }

  /**
   * <p>
   * Take a cube root. If the argument is <code>NaN</code>, an infinity or
   * zero, then the original value is returned.  The returned result is
   * within 1 ulp of the exact result.  For a finite value, <code>x</code>,
   * the cube root of <code>-x</code> is equal to the negation of the cube root
   * of <code>x</code>. 
   * </p>
   * <p>
   * For a square root, use <code>sqrt</code>.  For other roots, use
   * <code>pow(a, 1 / rootNumber)</code>.
   * </p>
   *
   * @param a the numeric argument
   * @return the cube root of the argument
   * @see #sqrt(double)
   * @see #pow(double, double)
   * @since 1.5
   */
  public static double cbrt(double a)
  {
    return VMMath.cbrt(a);
  }

  /**
   * <p>
   * Returns the hyperbolic cosine of the given value.  For a value,
   * <code>x</code>, the hyperbolic cosine is <code>(e<sup>x</sup> + 
   * e<sup>-x</sup>)/2</code>
   * with <code>e</code> being <a href="#E">Euler's number</a>.  The returned
   * result is within 2.5 ulps of the exact result.
   * </p>
   * <p>
   * If the supplied value is <code>NaN</code>, then the original value is
   * returned.  For either infinity, positive infinity is returned.
   * The hyperbolic cosine of zero is 1.0.
   * </p>
   * 
   * @param a the numeric argument
   * @return the hyperbolic cosine of <code>a</code>.
   * @since 1.5
   */
  public static double cosh(double a)
  {
    return VMMath.cosh(a);
  }

  /**
   * <p>
   * Returns <code>e<sup>a</sup> - 1.  For values close to 0, the
   * result of <code>expm1(a) + 1</code> tend to be much closer to the
   * exact result than simply <code>exp(x)</code>.  The result is within
   * 1 ulp of the exact result, and results are semi-monotonic.  For finite
   * inputs, the returned value is greater than or equal to -1.0.  Once
   * a result enters within half a ulp of this limit, the limit is returned.
   * </p>   
   * <p>
   * For <code>NaN</code>, positive infinity and zero, the original value
   * is returned.  Negative infinity returns a result of -1.0 (the limit).
   * </p>
   * 
   * @param a the numeric argument
   * @return <code>e<sup>a</sup> - 1</code>
   * @since 1.5
   */
  public static double expm1(double a)
  {
    return VMMath.expm1(a);
  }

  /**
   * <p>
   * Returns the hypotenuse, <code>a<sup>2</sup> + b<sup>2</sup></code>,
   * without intermediate overflow or underflow.  The returned result is
   * within 1 ulp of the exact result.  If one parameter is held constant,
   * then the result in the other parameter is semi-monotonic.
   * </p>
   * <p>
   * If either of the arguments is an infinity, then the returned result
   * is positive infinity.  Otherwise, if either argument is <code>NaN</code>,
   * then <code>NaN</code> is returned.
   * </p>
   * 
   * @param a the first parameter.
   * @param b the second parameter.
   * @return the hypotenuse matching the supplied parameters.
   * @since 1.5
   */
  public static double hypot(double a, double b)
  {
    return VMMath.hypot(a,b);
  }

  /**
   * <p>
   * Returns the base 10 logarithm of the supplied value.  The returned
   * result is within 1 ulp of the exact result, and the results are
   * semi-monotonic.
   * </p>
   * <p>
   * Arguments of either <code>NaN</code> or less than zero return
   * <code>NaN</code>.  An argument of positive infinity returns positive
   * infinity.  Negative infinity is returned if either positive or negative
   * zero is supplied.  Where the argument is the result of
   * <code>10<sup>n</sup</code>, then <code>n</code> is returned.
   * </p>
   *
   * @param a the numeric argument.
   * @return the base 10 logarithm of <code>a</code>.
   * @since 1.5
   */
  public static double log10(double a)
  {
    return VMMath.log10(a);
  }

  /**
   * <p>
   * Returns the natural logarithm resulting from the sum of the argument,
   * <code>a</code> and 1.  For values close to 0, the
   * result of <code>log1p(a)</code> tend to be much closer to the
   * exact result than simply <code>log(1.0+a)</code>.  The returned
   * result is within 1 ulp of the exact result, and the results are
   * semi-monotonic.
   * </p>
   * <p>
   * Arguments of either <code>NaN</code> or less than -1 return
   * <code>NaN</code>.  An argument of positive infinity or zero
   * returns the original argument.  Negative infinity is returned from an
   * argument of -1.
   * </p>
   *
   * @param a the numeric argument.
   * @return the natural logarithm of <code>a</code> + 1.
   * @since 1.5
   */
  public static double log1p(double a)
  {
    return VMMath.log1p(a);
  }

  /**
   * <p>
   * Returns the sign of the argument as follows:
   * </p>
   * <ul>
   * <li>If <code>a</code> is greater than zero, the result is 1.0.</li>
   * <li>If <code>a</code> is less than zero, the result is -1.0.</li>
   * <li>If <code>a</code> is <code>NaN</code>, the result is <code>NaN</code>.
   * <li>If <code>a</code> is positive or negative zero, the result is the
   * same.</li>
   * </ul>
   * 
   * @param a the numeric argument.
   * @return the sign of the argument.
   * @since 1.5.
   */
  public static double signum(double a)
  {
    if (Double.isNaN(a))
      return Double.NaN;
    if (a > 0)
      return 1.0;
    if (a < 0)
      return -1.0;
    return a;
  }

  /**
   * <p>
   * Returns the sign of the argument as follows:
   * </p>
   * <ul>
   * <li>If <code>a</code> is greater than zero, the result is 1.0f.</li>
   * <li>If <code>a</code> is less than zero, the result is -1.0f.</li>
   * <li>If <code>a</code> is <code>NaN</code>, the result is <code>NaN</code>.
   * <li>If <code>a</code> is positive or negative zero, the result is the
   * same.</li>
   * </ul>
   * 
   * @param a the numeric argument.
   * @return the sign of the argument.
   * @since 1.5.
   */
  public static float signum(float a)
  {
    if (Float.isNaN(a))
      return Float.NaN;
    if (a > 0)
      return 1.0f;
    if (a < 0)
      return -1.0f;
    return a;
  }

  /**
   * <p>
   * Returns the hyperbolic sine of the given value.  For a value,
   * <code>x</code>, the hyperbolic sine is <code>(e<sup>x</sup> - 
   * e<sup>-x</sup>)/2</code>
   * with <code>e</code> being <a href="#E">Euler's number</a>.  The returned
   * result is within 2.5 ulps of the exact result.
   * </p>
   * <p>
   * If the supplied value is <code>NaN</code>, an infinity or a zero, then the
   * original value is returned.
   * </p>
   * 
   * @param a the numeric argument
   * @return the hyperbolic sine of <code>a</code>.
   * @since 1.5
   */
  public static double sinh(double a)
  {
    return VMMath.sinh(a);
  }

  /**
   * <p>
   * Returns the hyperbolic tangent of the given value.  For a value,
   * <code>x</code>, the hyperbolic tangent is <code>(e<sup>x</sup> - 
   * e<sup>-x</sup>)/(e<sup>x</sup> + e<sup>-x</sup>)</code>
   * (i.e. <code>sinh(a)/cosh(a)</code>)
   * with <code>e</code> being <a href="#E">Euler's number</a>.  The returned
   * result is within 2.5 ulps of the exact result.  The absolute value
   * of the exact result is always less than 1.  Computed results are thus
   * less than or equal to 1 for finite arguments, with results within
   * half a ulp of either positive or negative 1 returning the appropriate
   * limit value (i.e. as if the argument was an infinity).
   * </p>
   * <p>
   * If the supplied value is <code>NaN</code> or zero, then the original
   * value is returned.  Positive infinity returns +1.0 and negative infinity
   * returns -1.0.
   * </p>
   * 
   * @param a the numeric argument
   * @return the hyperbolic tangent of <code>a</code>.
   * @since 1.5
   */
  public static double tanh(double a)
  {
    return VMMath.tanh(a);
  }

<<<<<<< HEAD
=======
  /**
   * Return the ulp for the given double argument.  The ulp is the
   * difference between the argument and the next larger double.  Note
   * that the sign of the double argument is ignored, that is,
   * ulp(x) == ulp(-x).  If the argument is a NaN, then NaN is returned.
   * If the argument is an infinity, then +Inf is returned.  If the
   * argument is zero (either positive or negative), then
   * {@link Double#MIN_VALUE} is returned.
   * @param d the double whose ulp should be returned
   * @return the difference between the argument and the next larger double
   * @since 1.5
   */
  public static double ulp(double d)
  {
    if (Double.isNaN(d))
      return d;
    if (Double.isInfinite(d))
      return Double.POSITIVE_INFINITY;
    // This handles both +0.0 and -0.0.
    if (d == 0.0)
      return Double.MIN_VALUE;
    long bits = Double.doubleToLongBits(d);
    final int mantissaBits = 52;
    final int exponentBits = 11;
    final long mantMask = (1L << mantissaBits) - 1;
    long mantissa = bits & mantMask;
    final long expMask = (1L << exponentBits) - 1;
    long exponent = (bits >>> mantissaBits) & expMask;

    // Denormal number, so the answer is easy.
    if (exponent == 0)
      {
        long result = (exponent << mantissaBits) | 1L;
        return Double.longBitsToDouble(result);
      }

    // Conceptually we want to have '1' as the mantissa.  Then we would
    // shift the mantissa over to make a normal number.  If this underflows
    // the exponent, we will make a denormal result.
    long newExponent = exponent - mantissaBits;
    long newMantissa;
    if (newExponent > 0)
      newMantissa = 0;
    else
      {
        newMantissa = 1L << -(newExponent - 1);
        newExponent = 0;
      }
    return Double.longBitsToDouble((newExponent << mantissaBits) | newMantissa);
  }

  /**
   * Return the ulp for the given float argument.  The ulp is the
   * difference between the argument and the next larger float.  Note
   * that the sign of the float argument is ignored, that is,
   * ulp(x) == ulp(-x).  If the argument is a NaN, then NaN is returned.
   * If the argument is an infinity, then +Inf is returned.  If the
   * argument is zero (either positive or negative), then
   * {@link Float#MIN_VALUE} is returned.
   * @param f the float whose ulp should be returned
   * @return the difference between the argument and the next larger float
   * @since 1.5
   */
  public static float ulp(float f)
  {
    if (Float.isNaN(f))
      return f;
    if (Float.isInfinite(f))
      return Float.POSITIVE_INFINITY;
    // This handles both +0.0 and -0.0.
    if (f == 0.0)
      return Float.MIN_VALUE;
    int bits = Float.floatToIntBits(f);
    final int mantissaBits = 23;
    final int exponentBits = 8;
    final int mantMask = (1 << mantissaBits) - 1;
    int mantissa = bits & mantMask;
    final int expMask = (1 << exponentBits) - 1;
    int exponent = (bits >>> mantissaBits) & expMask;

    // Denormal number, so the answer is easy.
    if (exponent == 0)
      {
        int result = (exponent << mantissaBits) | 1;
        return Float.intBitsToFloat(result);
      }

    // Conceptually we want to have '1' as the mantissa.  Then we would
    // shift the mantissa over to make a normal number.  If this underflows
    // the exponent, we will make a denormal result.
    int newExponent = exponent - mantissaBits;
    int newMantissa;
    if (newExponent > 0)
      newMantissa = 0;
    else
      {
        newMantissa = 1 << -(newExponent - 1);
        newExponent = 0;
      }
    return Float.intBitsToFloat((newExponent << mantissaBits) | newMantissa);
  }
>>>>>>> f8383f28
}<|MERGE_RESOLUTION|>--- conflicted
+++ resolved
@@ -948,8 +948,6 @@
     return VMMath.tanh(a);
   }
 
-<<<<<<< HEAD
-=======
   /**
    * Return the ulp for the given double argument.  The ulp is the
    * difference between the argument and the next larger double.  Note
@@ -1051,5 +1049,4 @@
       }
     return Float.intBitsToFloat((newExponent << mantissaBits) | newMantissa);
   }
->>>>>>> f8383f28
 }