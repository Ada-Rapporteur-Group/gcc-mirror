--- conflicted
+++ resolved
@@ -45,10 +45,7 @@
 import java.io.Serializable;
 import java.lang.annotation.Annotation;
 import java.lang.annotation.Inherited;
-<<<<<<< HEAD
-=======
 import java.lang.reflect.AccessibleObject;
->>>>>>> 60a98cce
 import java.lang.reflect.AnnotatedElement;
 import java.lang.reflect.Constructor;
 import java.lang.reflect.Field;
@@ -1393,13 +1390,9 @@
       {
 	try
 	  {
-<<<<<<< HEAD
-	    return (T[]) getMethod("values").invoke(null);
-=======
             Method m = getMethod("values");
             setAccessible(m);
 	    return (T[]) m.invoke(null);
->>>>>>> 60a98cce
 	  }
 	catch (NoSuchMethodException exception)
 	  {
@@ -1789,9 +1782,6 @@
     return VMClass.isMemberClass(this);
   }
 
-<<<<<<< HEAD
-
-=======
   /**
    * Utility method for use by classes in this package.
    */
@@ -1806,5 +1796,4 @@
           }
       });
   }
->>>>>>> 60a98cce
 }