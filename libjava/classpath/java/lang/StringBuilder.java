--- conflicted
+++ resolved
@@ -1063,11 +1063,7 @@
     if (count < value.length)
       {
         char[] newValue = new char[count];
-<<<<<<< HEAD
-        System.arraycopy(value, 0, newValue, 0, count);
-=======
         VMSystem.arraycopy(value, 0, newValue, 0, count);
->>>>>>> f8383f28
         value = newValue;
       }
   }
