/* StringBuilder.java -- Unsynchronized growable strings
   Copyright (C) 1998, 1999, 2000, 2001, 2002, 2003, 2004, 2005, 2008
   Free Software Foundation, Inc.

This file is part of GNU Classpath.

GNU Classpath is free software; you can redistribute it and/or modify
it under the terms of the GNU General Public License as published by
the Free Software Foundation; either version 2, or (at your option)
any later version.

GNU Classpath is distributed in the hope that it will be useful, but
WITHOUT ANY WARRANTY; without even the implied warranty of
MERCHANTABILITY or FITNESS FOR A PARTICULAR PURPOSE.  See the GNU
General Public License for more details.

You should have received a copy of the GNU General Public License
along with GNU Classpath; see the file COPYING.  If not, write to the
Free Software Foundation, Inc., 51 Franklin Street, Fifth Floor, Boston, MA
02110-1301 USA.

Linking this library statically or dynamically with other modules is
making a combined work based on this library.  Thus, the terms and
conditions of the GNU General Public License cover the whole
combination.

As a special exception, the copyright holders of this library give you
permission to link this library with independent modules to produce an
executable, regardless of the license terms of these independent
modules, and to copy and distribute the resulting executable under
terms of your choice, provided that you also meet, for each linked
independent module, the terms and conditions of the license of that
module.  An independent module is a module which is not derived from
or based on this library.  If you modify this library, you may extend
this exception to your version of the library, but you are not
obligated to do so.  If you do not wish to do so, delete this
exception statement from your version. */

package java.lang;

import java.io.Serializable;

/**
 * <code>StringBuilder</code> represents a changeable <code>String</code>.
 * It provides the operations required to modify the
 * <code>StringBuilder</code>, including insert, replace, delete, append,
 * and reverse. It like <code>StringBuffer</code>, but is not
 * synchronized.  It is ideal for use when it is known that the
 * object will only be used from a single thread.
 *
 * <p><code>StringBuilder</code>s are variable-length in nature, so even if
 * you initialize them to a certain size, they can still grow larger than
 * that. <em>Capacity</em> indicates the number of characters the
 * <code>StringBuilder</code> can have in it before it has to grow (growing
 * the char array is an expensive operation involving <code>new</code>).
 *
 * <p>Incidentally, compilers often implement the String operator "+"
 * by using a <code>StringBuilder</code> operation:<br>
 * <code>a + b</code><br>
 * is the same as<br>
 * <code>new StringBuilder().append(a).append(b).toString()</code>.
 *
 * <p>Classpath's StringBuilder is capable of sharing memory with Strings for
 * efficiency.  This will help when a StringBuilder is converted to a String
 * and the StringBuilder is not changed after that (quite common when
 * performing string concatenation).
 *
 * @author Paul Fisher
 * @author John Keiser
 * @author Tom Tromey
 * @author Eric Blake (ebb9@email.byu.edu)
 * @see String
 * @see StringBuffer
 *
 * @since 1.5
 */
public final class StringBuilder
  extends AbstractStringBuffer
  implements Serializable, CharSequence, Appendable
{
  // Implementation note: if you change this class, you usually will
  // want to change StringBuffer as well.

  /**
   * For compatability with Sun's JDK
   */
  private static final long serialVersionUID = 4383685877147921099L;

  /**
   * Create a new StringBuilder with default capacity 16.
   */
  public StringBuilder()
  {
    super();
  }

  /**
   * Create an empty <code>StringBuilder</code> with the specified initial
   * capacity.
   *
   * @param capacity the initial capacity
   * @throws NegativeArraySizeException if capacity is negative
   */
  public StringBuilder(int capacity)
  {
    super(capacity);
  }

  /**
   * Create a new <code>StringBuilder</code> with the characters in the
   * specified <code>String</code>. Initial capacity will be the size of the
   * String plus 16.
   *
   * @param str the <code>String</code> to convert
   * @throws NullPointerException if str is null
   */
  public StringBuilder(String str)
  {
    super(str);
  }

  /**
   * Create a new <code>StringBuilder</code> with the characters in the
   * specified <code>CharSequence</code>. Initial capacity will be the
   * length of the sequence plus 16; if the sequence reports a length
   * less than or equal to 0, then the initial capacity will be 16.
   *
   * @param seq the initializing <code>CharSequence</code>
   * @throws NullPointerException if str is null
   */
  public StringBuilder(CharSequence seq)
  {
    super(seq);
  }

  /**
   * Get the length of the <code>String</code> this <code>StringBuilder</code>
   * would create. Not to be confused with the <em>capacity</em> of the
   * <code>StringBuilder</code>.
   *
   * @return the length of this <code>StringBuilder</code>
   * @see #capacity()
   * @see #setLength(int)
   */
  public int length()
  {
    return count;
  }

  /**
   * Get the total number of characters this <code>StringBuilder</code> can
   * support before it must be grown.  Not to be confused with <em>length</em>.
   *
   * @return the capacity of this <code>StringBuilder</code>
   * @see #length()
   * @see #ensureCapacity(int)
   */
  public int capacity()
  {
    return value.length;
  }

  /**
   * Append the <code>String</code> value of the argument to this
   * <code>StringBuilder</code>. Uses <code>String.valueOf()</code> to convert
   * to <code>String</code>.
   *
   * @param obj the <code>Object</code> to convert and append
   * @return this <code>StringBuilder</code>
   * @see String#valueOf(Object)
   * @see #append(String)
   */
  public StringBuilder append(Object obj)
  {
    super.append(obj);
    return this;
  }

  /**
   * Append the <code>String</code> to this <code>StringBuilder</code>. If
   * str is null, the String "null" is appended.
   *
   * @param str the <code>String</code> to append
   * @return this <code>StringBuilder</code>
   */
  public StringBuilder append(String str)
  {
    super.append(str);
    return this;
  }

  /**
   * Append the <code>StringBuilder</code> value of the argument to this
   * <code>StringBuilder</code>. This behaves the same as
   * <code>append((Object) stringBuffer)</code>, except it is more efficient.
   *
   * @param stringBuffer the <code>StringBuilder</code> to convert and append
   * @return this <code>StringBuilder</code>
   * @see #append(Object)
   */
  public StringBuilder append(StringBuffer stringBuffer)
  {
    super.append(stringBuffer);
    return this;
  }

  /**
   * Append the <code>char</code> array to this <code>StringBuilder</code>.
   * This is similar (but more efficient) than
   * <code>append(new String(data))</code>, except in the case of null.
   *
   * @param data the <code>char[]</code> to append
   * @return this <code>StringBuilder</code>
   * @throws NullPointerException if <code>str</code> is <code>null</code>
   * @see #append(char[], int, int)
   */
  public StringBuilder append(char[] data)
  {
    super.append(data, 0, data.length);
    return this;
  }

  /**
   * Append part of the <code>char</code> array to this
   * <code>StringBuilder</code>. This is similar (but more efficient) than
   * <code>append(new String(data, offset, count))</code>, except in the case
   * of null.
   *
   * @param data the <code>char[]</code> to append
   * @param offset the start location in <code>str</code>
   * @param count the number of characters to get from <code>str</code>
   * @return this <code>StringBuilder</code>
   * @throws NullPointerException if <code>str</code> is <code>null</code>
   * @throws IndexOutOfBoundsException if offset or count is out of range
   *         (while unspecified, this is a StringIndexOutOfBoundsException)
   */
  public StringBuilder append(char[] data, int offset, int count)
  {
    super.append(data, offset, count);
    return this;
  }

  /**
   * Append the <code>String</code> value of the argument to this
   * <code>StringBuilder</code>. Uses <code>String.valueOf()</code> to convert
   * to <code>String</code>.
   *
   * @param bool the <code>boolean</code> to convert and append
   * @return this <code>StringBuilder</code>
   * @see String#valueOf(boolean)
   */
  public StringBuilder append(boolean bool)
  {
    super.append(bool);
    return this;
  }

  /**
   * Append the <code>char</code> to this <code>StringBuilder</code>.
   *
   * @param ch the <code>char</code> to append
   * @return this <code>StringBuilder</code>
   */
  public StringBuilder append(char ch)
  {
    super.append(ch);
    return this;
  }

  /**
   * Append the characters in the <code>CharSequence</code> to this
   * buffer.
   *
   * @param seq the <code>CharSequence</code> providing the characters
   * @return this <code>StringBuilder</code>
   */
  public StringBuilder append(CharSequence seq)
  {
    super.append(seq, 0, seq.length());
    return this;
  }

  /**
   * Append some characters from the <code>CharSequence</code> to this
   * buffer.  If the argument is null, the four characters "null" are
   * appended.
   *
   * @param seq the <code>CharSequence</code> providing the characters
   * @param start the starting index
   * @param end one past the final index
   * @return this <code>StringBuilder</code>
   */
  public StringBuilder append(CharSequence seq, int start,
<<<<<<< HEAD
			      int end)
=======
                              int end)
>>>>>>> 3082eeb7
  {
    super.append(seq, start, end);
    return this;
  }

  /**
   * Append the <code>String</code> value of the argument to this
   * <code>StringBuilder</code>. Uses <code>String.valueOf()</code> to convert
   * to <code>String</code>.
   *
   * @param inum the <code>int</code> to convert and append
   * @return this <code>StringBuilder</code>
   * @see String#valueOf(int)
   */
  // This is native in libgcj, for efficiency.
  public StringBuilder append(int inum)
  {
    super.append(inum);
    return this;
  }

  /**
   * Append the <code>String</code> value of the argument to this
   * <code>StringBuilder</code>. Uses <code>String.valueOf()</code> to convert
   * to <code>String</code>.
   *
   * @param lnum the <code>long</code> to convert and append
   * @return this <code>StringBuilder</code>
   * @see String#valueOf(long)
   */
  public StringBuilder append(long lnum)
  {
    super.append(lnum);
    return this;
  }

  /**
   * Append the <code>String</code> value of the argument to this
   * <code>StringBuilder</code>. Uses <code>String.valueOf()</code> to convert
   * to <code>String</code>.
   *
   * @param fnum the <code>float</code> to convert and append
   * @return this <code>StringBuilder</code>
   * @see String#valueOf(float)
   */
  public StringBuilder append(float fnum)
  {
    super.append(fnum);
    return this;
  }

  /**
   * Append the <code>String</code> value of the argument to this
   * <code>StringBuilder</code>. Uses <code>String.valueOf()</code> to convert
   * to <code>String</code>.
   *
   * @param dnum the <code>double</code> to convert and append
   * @return this <code>StringBuilder</code>
   * @see String#valueOf(double)
   */
  public StringBuilder append(double dnum)
  {
    super.append(dnum);
    return this;
  }

  /**
   * Append the code point to this <code>StringBuilder</code>.
   * This is like #append(char), but will append two characters
   * if a supplementary code point is given.
   *
   * @param code the code point to append
   * @return this <code>StringBuilder</code>
   * @see Character#toChars(int, char[], int)
   * @since 1.5
   */
  public StringBuilder appendCodePoint(int code)
  {
    super.appendCodePoint(code);
    return this;
  }

  /**
   * Delete characters from this <code>StringBuilder</code>.
   * <code>delete(10, 12)</code> will delete 10 and 11, but not 12. It is
   * harmless for end to be larger than length().
   *
   * @param start the first character to delete
   * @param end the index after the last character to delete
   * @return this <code>StringBuilder</code>
   * @throws StringIndexOutOfBoundsException if start or end are out of bounds
   */
  public StringBuilder delete(int start, int end)
  {
    super.delete(start, end);
    return this;
  }

  /**
   * Delete a character from this <code>StringBuilder</code>.
   *
   * @param index the index of the character to delete
   * @return this <code>StringBuilder</code>
   * @throws StringIndexOutOfBoundsException if index is out of bounds
   */
  public StringBuilder deleteCharAt(int index)
  {
    super.deleteCharAt(index);
    return this;
  }

  /**
   * Replace characters between index <code>start</code> (inclusive) and
   * <code>end</code> (exclusive) with <code>str</code>. If <code>end</code>
   * is larger than the size of this StringBuilder, all characters after
   * <code>start</code> are replaced.
   *
   * @param start the beginning index of characters to delete (inclusive)
   * @param end the ending index of characters to delete (exclusive)
   * @param str the new <code>String</code> to insert
   * @return this <code>StringBuilder</code>
   * @throws StringIndexOutOfBoundsException if start or end are out of bounds
   * @throws NullPointerException if str is null
   */
  public StringBuilder replace(int start, int end, String str)
  {
    super.replace(start, end, str);
    return this;
  }

  /**
   * Creates a substring of this StringBuilder, starting at a specified index
   * and ending at the end of this StringBuilder.
   *
   * @param beginIndex index to start substring (base 0)
   * @return new String which is a substring of this StringBuilder
   * @throws StringIndexOutOfBoundsException if beginIndex is out of bounds
   * @see #substring(int, int)
   */
  public String substring(int beginIndex)
  {
    return substring(beginIndex, count);
  }

  /**
   * Creates a substring of this StringBuilder, starting at a specified index
   * and ending at one character before a specified index. This is implemented
   * the same as <code>substring(beginIndex, endIndex)</code>, to satisfy
   * the CharSequence interface.
   *
   * @param beginIndex index to start at (inclusive, base 0)
   * @param endIndex index to end at (exclusive)
   * @return new String which is a substring of this StringBuilder
   * @throws IndexOutOfBoundsException if beginIndex or endIndex is out of
   *         bounds
   * @see #substring(int, int)
   */
  public CharSequence subSequence(int beginIndex, int endIndex)
  {
    return substring(beginIndex, endIndex);
  }

  /**
   * Creates a substring of this StringBuilder, starting at a specified index
   * and ending at one character before a specified index.
   *
   * @param beginIndex index to start at (inclusive, base 0)
   * @param endIndex index to end at (exclusive)
   * @return new String which is a substring of this StringBuilder
   * @throws StringIndexOutOfBoundsException if beginIndex or endIndex is out
   *         of bounds
   */
  public String substring(int beginIndex, int endIndex)
  {
    int len = endIndex - beginIndex;
    if (beginIndex < 0 || endIndex > count || endIndex < beginIndex)
      throw new StringIndexOutOfBoundsException();
    if (len == 0)
      return "";
    return new String(value, beginIndex, len);
  }

  /**
   * Insert a subarray of the <code>char[]</code> argument into this
   * <code>StringBuilder</code>.
   *
   * @param offset the place to insert in this buffer
   * @param str the <code>char[]</code> to insert
   * @param str_offset the index in <code>str</code> to start inserting from
   * @param len the number of characters to insert
   * @return this <code>StringBuilder</code>
   * @throws NullPointerException if <code>str</code> is <code>null</code>
   * @throws StringIndexOutOfBoundsException if any index is out of bounds
   */
  public StringBuilder insert(int offset,
                              char[] str, int str_offset, int len)
  {
    super.insert(offset, str, str_offset, len);
    return this;
  }

  /**
   * Insert the <code>String</code> value of the argument into this
   * <code>StringBuilder</code>. Uses <code>String.valueOf()</code> to convert
   * to <code>String</code>.
   *
   * @param offset the place to insert in this buffer
   * @param obj the <code>Object</code> to convert and insert
   * @return this <code>StringBuilder</code>
   * @exception StringIndexOutOfBoundsException if offset is out of bounds
   * @see String#valueOf(Object)
   */
  public StringBuilder insert(int offset, Object obj)
  {
    super.insert(offset, obj);
    return this;
  }

  /**
   * Insert the <code>String</code> argument into this
   * <code>StringBuilder</code>. If str is null, the String "null" is used
   * instead.
   *
   * @param offset the place to insert in this buffer
   * @param str the <code>String</code> to insert
   * @return this <code>StringBuilder</code>
   * @throws StringIndexOutOfBoundsException if offset is out of bounds
   */
  public StringBuilder insert(int offset, String str)
  {
    super.insert(offset, str);
    return this;
  }

  /**
   * Insert the <code>CharSequence</code> argument into this
   * <code>StringBuilder</code>.  If the sequence is null, the String
   * "null" is used instead.
   *
   * @param offset the place to insert in this buffer
   * @param sequence the <code>CharSequence</code> to insert
   * @return this <code>StringBuilder</code>
   * @throws IndexOutOfBoundsException if offset is out of bounds
   */
  public StringBuilder insert(int offset, CharSequence sequence)
  {
    super.insert(offset, sequence);
    return this;
  }

  /**
   * Insert a subsequence of the <code>CharSequence</code> argument into this
   * <code>StringBuilder</code>.  If the sequence is null, the String
   * "null" is used instead.
   *
   * @param offset the place to insert in this buffer
   * @param sequence the <code>CharSequence</code> to insert
   * @param start the starting index of the subsequence
   * @param end one past the ending index of the subsequence
   * @return this <code>StringBuilder</code>
   * @throws IndexOutOfBoundsException if offset, start,
   * or end are out of bounds
   */
  public StringBuilder insert(int offset, CharSequence sequence,
<<<<<<< HEAD
			      int start, int end)
=======
                              int start, int end)
>>>>>>> 3082eeb7
  {
    super.insert(offset, sequence, start, end);
    return this;
  }

  /**
   * Insert the <code>char[]</code> argument into this
   * <code>StringBuilder</code>.
   *
   * @param offset the place to insert in this buffer
   * @param data the <code>char[]</code> to insert
   * @return this <code>StringBuilder</code>
   * @throws NullPointerException if <code>data</code> is <code>null</code>
   * @throws StringIndexOutOfBoundsException if offset is out of bounds
   * @see #insert(int, char[], int, int)
   */
  public StringBuilder insert(int offset, char[] data)
  {
    super.insert(offset, data);
    return this;
  }

  /**
   * Insert the <code>String</code> value of the argument into this
   * <code>StringBuilder</code>. Uses <code>String.valueOf()</code> to convert
   * to <code>String</code>.
   *
   * @param offset the place to insert in this buffer
   * @param bool the <code>boolean</code> to convert and insert
   * @return this <code>StringBuilder</code>
   * @throws StringIndexOutOfBoundsException if offset is out of bounds
   * @see String#valueOf(boolean)
   */
  public StringBuilder insert(int offset, boolean bool)
  {
    super.insert(offset, bool);
    return this;
  }

  /**
   * Insert the <code>char</code> argument into this <code>StringBuilder</code>.
   *
   * @param offset the place to insert in this buffer
   * @param ch the <code>char</code> to insert
   * @return this <code>StringBuilder</code>
   * @throws StringIndexOutOfBoundsException if offset is out of bounds
   */
  public StringBuilder insert(int offset, char ch)
  {
    super.insert(offset, ch);
    return this;
  }

  /**
   * Insert the <code>String</code> value of the argument into this
   * <code>StringBuilder</code>. Uses <code>String.valueOf()</code> to convert
   * to <code>String</code>.
   *
   * @param offset the place to insert in this buffer
   * @param inum the <code>int</code> to convert and insert
   * @return this <code>StringBuilder</code>
   * @throws StringIndexOutOfBoundsException if offset is out of bounds
   * @see String#valueOf(int)
   */
  public StringBuilder insert(int offset, int inum)
  {
    super.insert(offset, inum);
    return this;
  }

  /**
   * Insert the <code>String</code> value of the argument into this
   * <code>StringBuilder</code>. Uses <code>String.valueOf()</code> to convert
   * to <code>String</code>.
   *
   * @param offset the place to insert in this buffer
   * @param lnum the <code>long</code> to convert and insert
   * @return this <code>StringBuilder</code>
   * @throws StringIndexOutOfBoundsException if offset is out of bounds
   * @see String#valueOf(long)
   */
  public StringBuilder insert(int offset, long lnum)
  {
    super.insert(offset, lnum);
    return this;
  }

  /**
   * Insert the <code>String</code> value of the argument into this
   * <code>StringBuilder</code>. Uses <code>String.valueOf()</code> to convert
   * to <code>String</code>.
   *
   * @param offset the place to insert in this buffer
   * @param fnum the <code>float</code> to convert and insert
   * @return this <code>StringBuilder</code>
   * @throws StringIndexOutOfBoundsException if offset is out of bounds
   * @see String#valueOf(float)
   */
  public StringBuilder insert(int offset, float fnum)
  {
    super.insert(offset, fnum);
    return this;
  }

  /**
   * Insert the <code>String</code> value of the argument into this
   * <code>StringBuilder</code>. Uses <code>String.valueOf()</code> to convert
   * to <code>String</code>.
   *
   * @param offset the place to insert in this buffer
   * @param dnum the <code>double</code> to convert and insert
   * @return this <code>StringBuilder</code>
   * @throws StringIndexOutOfBoundsException if offset is out of bounds
   * @see String#valueOf(double)
   */
  public StringBuilder insert(int offset, double dnum)
  {
    super.insert(offset, dnum);
    return this;
  }

  /**
   * Reverse the characters in this StringBuilder. The same sequence of
   * characters exists, but in the reverse index ordering.
   *
   * @return this <code>StringBuilder</code>
   */
  public StringBuilder reverse()
  {
    super.reverse();
    return this;
  }

  /**
   * Convert this <code>StringBuilder</code> to a <code>String</code>. The
   * String is composed of the characters currently in this StringBuilder. Note
   * that the result is a copy, and that future modifications to this buffer
   * do not affect the String.
   *
   * @return the characters in this StringBuilder
   */
  public String toString()
  {
    return new String(this);
  }

}<|MERGE_RESOLUTION|>--- conflicted
+++ resolved
@@ -291,11 +291,7 @@
    * @return this <code>StringBuilder</code>
    */
   public StringBuilder append(CharSequence seq, int start,
-<<<<<<< HEAD
-			      int end)
-=======
                               int end)
->>>>>>> 3082eeb7
   {
     super.append(seq, start, end);
     return this;
@@ -560,11 +556,7 @@
    * or end are out of bounds
    */
   public StringBuilder insert(int offset, CharSequence sequence,
-<<<<<<< HEAD
-			      int start, int end)
-=======
                               int start, int end)
->>>>>>> 3082eeb7
   {
     super.insert(offset, sequence, start, end);
     return this;
