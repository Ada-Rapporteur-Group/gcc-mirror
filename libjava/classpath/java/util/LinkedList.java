--- conflicted
+++ resolved
@@ -74,11 +74,7 @@
  * @status Complete to 1.6
  */
 public class LinkedList<T> extends AbstractSequentialList<T>
-<<<<<<< HEAD
-  implements List<T>, Queue<T>, Cloneable, Serializable
-=======
   implements List<T>, Deque<T>, Cloneable, Serializable
->>>>>>> 60a98cce
 {
   /**
    * Compatible with JDK 1.2.
@@ -714,13 +710,10 @@
   }
 
   /**
-<<<<<<< HEAD
-=======
    * Adds the specified element to the end of the list.
    *
    * @param value the value to add.
    * @return true.
->>>>>>> 60a98cce
    * @since 1.5
    */
   public boolean offer(T value)
@@ -729,14 +722,11 @@
   }
 
   /**
-<<<<<<< HEAD
-=======
    * Returns the first element of the list without removing
    * it.
    *
    * @return the first element of the list.
    * @throws NoSuchElementException if the list is empty.
->>>>>>> 60a98cce
    * @since 1.5
    */
   public T element()
@@ -745,14 +735,11 @@
   }
 
   /**
-<<<<<<< HEAD
-=======
    * Returns the first element of the list without removing
    * it.
    *
    * @return the first element of the list, or <code>null</code>
    *         if the list is empty.
->>>>>>> 60a98cce
    * @since 1.5
    */
   public T peek()
@@ -763,13 +750,10 @@
   }
 
   /**
-<<<<<<< HEAD
-=======
    * Removes and returns the first element of the list.
    *
    * @return the first element of the list, or <code>null</code>
    *         if the list is empty.
->>>>>>> 60a98cce
    * @since 1.5
    */
   public T poll()
@@ -780,13 +764,10 @@
   }
 
   /**
-<<<<<<< HEAD
-=======
    * Removes and returns the first element of the list.
    *
    * @return the first element of the list.
    * @throws NoSuchElementException if the list is empty.
->>>>>>> 60a98cce
    * @since 1.5
    */
   public T remove()
