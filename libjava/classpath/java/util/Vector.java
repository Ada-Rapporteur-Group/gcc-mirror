--- conflicted
+++ resolved
@@ -925,8 +925,6 @@
     // with no effort on our part.
     if (index >= elementCount)
       raiseBoundsError(index, " >= ");
-<<<<<<< HEAD
-=======
   }
 
   /**
@@ -942,24 +940,8 @@
     // (separate common from uncommon code at method boundaries when trivial to
     // do so).
     throw new ArrayIndexOutOfBoundsException(index + operator + elementCount);
->>>>>>> 3082eeb7
-  }
-
-  /**
-   * Raise the ArrayIndexOfOutBoundsException.
-   *
-   * @param index the index of the access
-   * @param operator the operator to include in the error message
-   * @throws IndexOutOfBoundsException unconditionally
-   */
-  private void raiseBoundsError(int index, String operator)
-  {
-    // Implementaion note: put in a separate method to make the JITs job easier
-    // (separate common from uncommon code at method boundaries when trivial to
-    // do so).
-    throw new ArrayIndexOutOfBoundsException(index + operator + elementCount);
-  }
-  
+  }
+
   /**
    * Serializes this object to the given stream.
    *
