/* TreeSet.java -- a class providing a TreeMap-backed SortedSet
   Copyright (C) 1999, 2000, 2001, 2004, 2005 Free Software Foundation, Inc.

This file is part of GNU Classpath.

GNU Classpath is free software; you can redistribute it and/or modify
it under the terms of the GNU General Public License as published by
the Free Software Foundation; either version 2, or (at your option)
any later version.

GNU Classpath is distributed in the hope that it will be useful, but
WITHOUT ANY WARRANTY; without even the implied warranty of
MERCHANTABILITY or FITNESS FOR A PARTICULAR PURPOSE.  See the GNU
General Public License for more details.

You should have received a copy of the GNU General Public License
along with GNU Classpath; see the file COPYING.  If not, write to the
Free Software Foundation, Inc., 51 Franklin Street, Fifth Floor, Boston, MA
02110-1301 USA.

Linking this library statically or dynamically with other modules is
making a combined work based on this library.  Thus, the terms and
conditions of the GNU General Public License cover the whole
combination.

As a special exception, the copyright holders of this library give you
permission to link this library with independent modules to produce an
executable, regardless of the license terms of these independent
modules, and to copy and distribute the resulting executable under
terms of your choice, provided that you also meet, for each linked
independent module, the terms and conditions of the license of that
module.  An independent module is a module which is not derived from
or based on this library.  If you modify this library, you may extend
this exception to your version of the library, but you are not
obligated to do so.  If you do not wish to do so, delete this
exception statement from your version. */


package java.util;

import java.io.IOException;
import java.io.ObjectInputStream;
import java.io.ObjectOutputStream;
import java.io.Serializable;

/**
 * This class provides a TreeMap-backed implementation of the SortedSet
 * interface. The elements will be sorted according to their <i>natural
 * order</i>, or according to the provided <code>Comparator</code>.<p>
 *
 * Most operations are O(log n), but there is so much overhead that this
 * makes small sets expensive. Note that the ordering must be <i>consistent
 * with equals</i> to correctly implement the Set interface. If this
 * condition is violated, the set is still well-behaved, but you may have
 * suprising results when comparing it to other sets.<p>
 *
 * This implementation is not synchronized. If you need to share this between
 * multiple threads, do something like:<br>
 * <code>SortedSet s
 *       = Collections.synchronizedSortedSet(new TreeSet(...));</code><p>
 *
 * The iterators are <i>fail-fast</i>, meaning that any structural
 * modification, except for <code>remove()</code> called on the iterator
 * itself, cause the iterator to throw a
 * <code>ConcurrentModificationException</code> rather than exhibit
 * non-deterministic behavior.
 *
 * @author Jon Zeppieri
 * @author Bryce McKinlay
 * @author Eric Blake (ebb9@email.byu.edu)
 * @author Tom Tromey (tromey@redhat.com)
 * @author Andrew John Hughes (gnu_andrew@member.fsf.org)
 * @see Collection
 * @see Set
 * @see HashSet
 * @see LinkedHashSet
 * @see Comparable
 * @see Comparator
 * @see Collections#synchronizedSortedSet(SortedSet)
 * @see TreeMap
 * @since 1.2
 * @status updated to 1.6
 */
public class TreeSet<T> extends AbstractSet<T>
<<<<<<< HEAD
  implements SortedSet<T>, Cloneable, Serializable
=======
  implements NavigableSet<T>, Cloneable, Serializable
>>>>>>> 60a98cce
{
  /**
   * Compatible with JDK 1.2.
   */
  private static final long serialVersionUID = -2479143000061671589L;

  /**
   * The NavigableMap which backs this Set.
   */
  // Not final because of readObject. This will always be one of TreeMap or
  // TreeMap.SubMap, which both extend AbstractMap.
<<<<<<< HEAD
  private transient SortedMap<T, String> map;
=======
  private transient NavigableMap<T, String> map;
>>>>>>> 60a98cce

  /**
   * Construct a new TreeSet whose backing TreeMap using the "natural"
   * ordering of keys. Elements that are not mutually comparable will cause
   * ClassCastExceptions down the road.
   *
   * @see Comparable
   */
  public TreeSet()
  {
    map = new TreeMap<T, String>();
  }

  /**
   * Construct a new TreeSet whose backing TreeMap uses the supplied
   * Comparator. Elements that are not mutually comparable will cause
   * ClassCastExceptions down the road.
   *
   * @param comparator the Comparator this Set will use
   */
  public TreeSet(Comparator<? super T> comparator)
  {
    map = new TreeMap<T, String>(comparator);
  }

  /**
   * Construct a new TreeSet whose backing TreeMap uses the "natural"
   * orering of the keys and which contains all of the elements in the
   * supplied Collection. This runs in n*log(n) time.
   *
   * @param collection the new Set will be initialized with all
   *        of the elements in this Collection
   * @throws ClassCastException if the elements of the collection are not
   *         comparable
   * @throws NullPointerException if the collection is null
   * @see Comparable
   */
  public TreeSet(Collection<? extends T> collection)
  {
    map = new TreeMap<T, String>();
    addAll(collection);
  }

  /**
   * Construct a new TreeSet, using the same key ordering as the supplied
   * SortedSet and containing all of the elements in the supplied SortedSet.
   * This constructor runs in linear time.
   *
   * @param sortedSet the new TreeSet will use this SortedSet's comparator
   *        and will initialize itself with all its elements
   * @throws NullPointerException if sortedSet is null
   */
  public TreeSet(SortedSet<T> sortedSet)
  {
    Iterator<T> itr;

    map = new TreeMap<T, String>
      ((Comparator<? super T>)sortedSet.comparator());
    itr = ((SortedSet<T>) sortedSet).iterator();
    ((TreeMap<T, String>) map).putKeysLinear(itr, sortedSet.size());
  }

  /**
   * This private constructor is used to implement the subSet() calls around
   * a backing TreeMap.SubMap.
   *
   * @param backingMap the submap
   */
<<<<<<< HEAD
  private TreeSet(SortedMap<T,String> backingMap)
=======
  private TreeSet(NavigableMap<T,String> backingMap)
>>>>>>> 60a98cce
  {
    map = backingMap;
  }

  /**
   * Adds the spplied Object to the Set if it is not already in the Set;
   * returns true if the element is added, false otherwise.
   *
   * @param obj the Object to be added to this Set
   * @throws ClassCastException if the element cannot be compared with objects
   *         already in the set
   */
  public boolean add(T obj)
  {
    return map.put(obj, "") == null;
  }

  /**
   * Adds all of the elements in the supplied Collection to this TreeSet.
   *
   * @param c The collection to add
   * @return true if the Set is altered, false otherwise
   * @throws NullPointerException if c is null
   * @throws ClassCastException if an element in c cannot be compared with
   *         objects already in the set
   */
  public boolean addAll(Collection<? extends T> c)
  {
    boolean result = false;
    int pos = c.size();
    Iterator<? extends T> itr = c.iterator();
    while (--pos >= 0)
      result |= (map.put(itr.next(), "") == null);
    return result;
  }

  /**
   * Removes all elements in this Set.
   */
  public void clear()
  {
    map.clear();
  }

  /**
   * Returns a shallow copy of this Set. The elements are not cloned.
   *
   * @return the cloned set
   */
  public Object clone()
  {
    TreeSet<T> copy = null;
    try
      {
        copy = (TreeSet<T>) super.clone();
        // Map may be either TreeMap or TreeMap.SubMap, hence the ugly casts.
<<<<<<< HEAD
        copy.map = (SortedMap<T, String>) ((AbstractMap<T, String>) map).clone();
=======
        copy.map = (NavigableMap<T, String>) ((AbstractMap<T, String>) map).clone();
>>>>>>> 60a98cce
      }
    catch (CloneNotSupportedException x)
      {
        // Impossible result.
      }
    return copy;
  }

  /**
   * Returns this Set's comparator.
   *
   * @return the comparator, or null if the set uses natural ordering
   */
  public Comparator<? super T> comparator()
  {
    return map.comparator();
  }

  /**
   * Returns true if this Set contains the supplied Object, false otherwise.
   *
   * @param obj the Object to check for
   * @return true if it is in the set
   * @throws ClassCastException if obj cannot be compared with objects
   *         already in the set
   */
  public boolean contains(Object obj)
  {
    return map.containsKey(obj);
  }

  /**
   * Returns the first (by order) element in this Set.
   *
   * @return the first element
   * @throws NoSuchElementException if the set is empty
   */
  public T first()
  {
    return map.firstKey();
  }

  /**
   * Returns a view of this Set including all elements less than
   * <code>to</code>. The returned set is backed by the original, so changes
   * in one appear in the other. The subset will throw an
   * {@link IllegalArgumentException} for any attempt to access or add an
   * element beyond the specified cutoff. The returned set does not include
   * the endpoint; if you want inclusion, pass the successor element or
   * call {@link #headSet(T,boolean)}.  This call is equivalent to
   * <code>headSet(to, false)</code>.
   *
   * @param to the (exclusive) cutoff point
   * @return a view of the set less than the cutoff
   * @throws ClassCastException if <code>to</code> is not compatible with
   *         the comparator (or is not Comparable, for natural ordering)
   * @throws NullPointerException if to is null, but the comparator does not
   *         tolerate null elements
   */
  public SortedSet<T> headSet(T to)
<<<<<<< HEAD
  {
    return new TreeSet<T>(map.headMap(to));
=======
  {
    return headSet(to, false);
  }

  /**
   * Returns a view of this Set including all elements less than
   * (or equal to, if <code>inclusive</code> is true) <code>to</code>.
   * The returned set is backed by the original, so changes
   * in one appear in the other. The subset will throw an
   * {@link IllegalArgumentException} for any attempt to access or add an
   * element beyond the specified cutoff. 
   *
   * @param to the cutoff point
   * @param inclusive true if <code>to</code> should be included.
   * @return a view of the set for the specified range.
   * @throws ClassCastException if <code>to</code> is not compatible with
   *         the comparator (or is not Comparable, for natural ordering)
   * @throws NullPointerException if to is null, but the comparator does not
   *         tolerate null elements
   */
  public NavigableSet<T> headSet(T to, boolean inclusive)
  {
    return new TreeSet<T>(map.headMap(to, inclusive));
>>>>>>> 60a98cce
  }

  /**
   * Returns true if this Set has size 0, false otherwise.
   *
   * @return true if the set is empty
   */
  public boolean isEmpty()
  {
    return map.isEmpty();
  }

  /**
   * Returns in Iterator over the elements in this TreeSet, which traverses
   * in ascending order.
   *
   * @return an iterator
   */
  public Iterator<T> iterator()
  {
    return map.keySet().iterator();
  }

  /**
   * Returns the last (by order) element in this Set.
   *
   * @return the last element
   * @throws NoSuchElementException if the set is empty
   */
  public T last()
  {
    return map.lastKey();
  }

  /**
   * If the supplied Object is in this Set, it is removed, and true is
   * returned; otherwise, false is returned.
   *
   * @param obj the Object to remove from this Set
   * @return true if the set was modified
   * @throws ClassCastException if obj cannot be compared to set elements
   */
  public boolean remove(Object obj)
  {
    return map.remove(obj) != null;
  }

  /**
   * Returns the number of elements in this Set
   *
   * @return the set size
   */
  public int size()
  {
    return map.size();
  }

  /**
   * Returns a view of this Set including all elements greater or equal to
   * <code>from</code> and less than <code>to</code> (a half-open interval).
   * The returned set is backed by the original, so changes in one appear in
   * the other. The subset will throw an {@link IllegalArgumentException}
   * for any attempt to access or add an element beyond the specified cutoffs.
   * The returned set includes the low endpoint but not the high; if you want
   * to reverse this behavior on either end, pass in the successor element
   * or call {@link #subSet(T,boolean,T,boolean)}.  This is equivalent to
   * calling <code>subSet(from,true,to,false)</code>.
   *
   * @param from the (inclusive) low cutoff point
   * @param to the (exclusive) high cutoff point
   * @return a view of the set between the cutoffs
   * @throws ClassCastException if either cutoff is not compatible with
   *         the comparator (or is not Comparable, for natural ordering)
   * @throws NullPointerException if from or to is null, but the comparator
   *         does not tolerate null elements
   * @throws IllegalArgumentException if from is greater than to
   */
  public SortedSet<T> subSet(T from, T to)
<<<<<<< HEAD
  {
    return new TreeSet<T>(map.subMap(from, to));
=======
  {
    return subSet(from, true, to, false);
  }

  /**
   * Returns a view of this Set including all elements greater than (or equal to,
   * if <code>fromInclusive</code> is true</code> <code>from</code> and less than
   * (or equal to, if <code>toInclusive</code> is true) <code>to</code>.
   * The returned set is backed by the original, so changes in one appear in
   * the other. The subset will throw an {@link IllegalArgumentException}
   * for any attempt to access or add an element beyond the specified cutoffs.
   *
   * @param from the low cutoff point
   * @param fromInclusive true if <code>from</code> should be included.
   * @param to the high cutoff point
   * @param toInclusive true if <code>to</code> should be included.
   * @return a view of the set for the specified range.
   * @throws ClassCastException if either cutoff is not compatible with
   *         the comparator (or is not Comparable, for natural ordering)
   * @throws NullPointerException if from or to is null, but the comparator
   *         does not tolerate null elements
   * @throws IllegalArgumentException if from is greater than to
   */
  public NavigableSet<T> subSet(T from, boolean fromInclusive,
				T to, boolean toInclusive)
  {
    return new TreeSet<T>(map.subMap(from, fromInclusive,
				     to, toInclusive));
>>>>>>> 60a98cce
  }

  /**
   * Returns a view of this Set including all elements greater or equal to
   * <code>from</code>. The returned set is backed by the original, so
   * changes in one appear in the other. The subset will throw an
   * {@link IllegalArgumentException} for any attempt to access or add an
   * element beyond the specified cutoff. The returned set includes the
   * endpoint; if you want to exclude it, pass in the successor element
   * or call {@link #tailSet(T,boolean)}.  This is equivalent to calling
   * <code>tailSet(from, true)</code>.
   *
   * @param from the (inclusive) low cutoff point
   * @return a view of the set above the cutoff
   * @throws ClassCastException if <code>from</code> is not compatible with
   *         the comparator (or is not Comparable, for natural ordering)
   * @throws NullPointerException if from is null, but the comparator
   *         does not tolerate null elements
   */
  public SortedSet<T> tailSet(T from)
<<<<<<< HEAD
  {
    return new TreeSet<T>(map.tailMap(from));
=======
  {
    return tailSet(from, true);
  }

  /**
   * Returns a view of this Set including all elements greater (or equal to,
   * if <code>inclusive</code> is true) <code>from</code>. The returned set
   * is backed by the original, so changes in one appear in the other. The
   * subset will throw an {@link IllegalArgumentException} for any attempt
   * to access or add an element beyond the specified cutoff.
   *
   * @param from the low cutoff point.
   * @param inclusive true if <code>from</code> should be included.
   * @return a view of the set for the specified range.
   * @throws ClassCastException if <code>from</code> is not compatible with
   *         the comparator (or is not Comparable, for natural ordering)
   * @throws NullPointerException if from is null, but the comparator
   *         does not tolerate null elements
   */
  public NavigableSet<T> tailSet(T from, boolean inclusive)
  {
    return new TreeSet<T>(map.tailMap(from, inclusive));
>>>>>>> 60a98cce
  }

  /**
   * Serializes this object to the given stream.
   *
   * @param s the stream to write to
   * @throws IOException if the underlying stream fails
   * @serialData the <i>comparator</i> (Object), followed by the set size
   *             (int), the the elements in sorted order (Object)
   */
  private void writeObject(ObjectOutputStream s) throws IOException
  {
    s.defaultWriteObject();
    Iterator<T> itr = map.keySet().iterator();
    int pos = map.size();
    s.writeObject(map.comparator());
    s.writeInt(pos);
    while (--pos >= 0)
      s.writeObject(itr.next());
  }

  /**
   * Deserializes this object from the given stream.
   *
   * @param s the stream to read from
   * @throws ClassNotFoundException if the underlying stream fails
   * @throws IOException if the underlying stream fails
   * @serialData the <i>comparator</i> (Object), followed by the set size
   *             (int), the the elements in sorted order (Object)
   */
  private void readObject(ObjectInputStream s)
    throws IOException, ClassNotFoundException
  {
    s.defaultReadObject();
    Comparator<? super T> comparator = (Comparator<? super T>) s.readObject();
    int size = s.readInt();
    map = new TreeMap<T, String>(comparator);
    ((TreeMap<T, String>) map).putFromObjStream(s, size, false);
<<<<<<< HEAD
=======
  }

  /**
   * Returns the least or lowest element in the set greater than or
   * equal to the given element, or <code>null</code> if there is
   * no such element.
   *
   * @param e the element relative to the returned element.
   * @return the least element greater than or equal
   *         to the given element, or <code>null</code> if there is
   *         no such element.
   * @throws ClassCastException if the specified element can not
   *                            be compared with those in the map.
   * @throws NullPointerException if the element is <code>null</code>
   *                              and this set either uses natural
   *                              ordering or a comparator that does
   *                              not permit null elements.
   * @since 1.6
   */
  public T ceiling(T e)
  {
    return map.ceilingKey(e);
>>>>>>> 60a98cce
  }

  /**
   * Returns an iterator over the elements of this set in descending
   * order.  This is equivalent to calling
   * <code>descendingSet().iterator()</code>.
   *
   * @return an iterator over the elements in descending order.
   * @since 1.6
   */
  public Iterator<T> descendingIterator()
  {
    return descendingSet().iterator();
  }

  /**
   * Returns a view of the set in reverse order.  The descending set
   * is backed by the original set, so that changes affect both sets.
   * Any changes occurring to either set while an iteration is taking
   * place (with the exception of a {@link Iterator#remove()} operation)
   * result in undefined behaviour from the iteration.  The ordering
   * of the descending set is the same as for a set with a
   * {@link Comparator} given by {@link Collections#reverseOrder()},
   * and calling {@link #descendingSet()} on the descending set itself
   * results in a view equivalent to the original set.
   *
   * @return a reverse order view of the set.
   * @since 1.6
   */
  public NavigableSet<T> descendingSet()
  {
    return map.descendingKeySet();
  }

  /**
   * Returns the greatest or highest element in the set less than or
   * equal to the given element, or <code>null</code> if there is
   * no such element.
   *
   * @param e the element relative to the returned element.
   * @return the greatest element less than or equal
   *         to the given element, or <code>null</code> if there is
   *         no such element.
   * @throws ClassCastException if the specified element can not
   *                            be compared with those in the map.
   * @throws NullPointerException if the element is <code>null</code>
   *                              and this set either uses natural
   *                              ordering or a comparator that does
   *                              not permit null elements.
   * @since 1.6
   */
  public T floor(T e)
  {
    return map.floorKey(e);
  }

  /**
   * Returns the least or lowest element in the set strictly greater
   * than the given element, or <code>null</code> if there is
   * no such element.
   *
   * @param e the element relative to the returned element.
   * @return the least element greater than 
   *         the given element, or <code>null</code> if there is
   *         no such element.
   * @throws ClassCastException if the specified element can not
   *                            be compared with those in the map.
   * @throws NullPointerException if the element is <code>null</code>
   *                              and this set either uses natural
   *                              ordering or a comparator that does
   *                              not permit null elements.
   * @since 1.6
   */
  public T higher(T e)
  {
    return map.higherKey(e);
  }

  /**
   * Returns the greatest or highest element in the set strictly less
   * than the given element, or <code>null</code> if there is
   * no such element.
   *
   * @param e the element relative to the returned element.
   * @return the greatest element less than 
   *         the given element, or <code>null</code> if there is
   *         no such element.
   * @throws ClassCastException if the specified element can not
   *                            be compared with those in the map.
   * @throws NullPointerException if the element is <code>null</code>
   *                              and this set either uses natural
   *                              ordering or a comparator that does
   *                              not permit null elements.
   * @since 1.6
   */
  public T lower(T e)
  {
    return map.lowerKey(e);
  }

  /**
   * Removes and returns the least or lowest element in the set,
   * or <code>null</code> if the map is empty.
   *
   * @return the removed first element, or <code>null</code> if the
   *         map is empty.
   * @since 1.6
   */
  public T pollFirst()
  {
    return map.pollFirstEntry().getKey();
  }

  /**
   * Removes and returns the greatest or highest element in the set,
   * or <code>null</code> if the map is empty.
   *
   * @return the removed last element, or <code>null</code> if the
   *         map is empty.
   * @since 1.6
   */
  public T pollLast()
  {
    return map.pollLastEntry().getKey();
  }

}<|MERGE_RESOLUTION|>--- conflicted
+++ resolved
@@ -82,11 +82,7 @@
  * @status updated to 1.6
  */
 public class TreeSet<T> extends AbstractSet<T>
-<<<<<<< HEAD
-  implements SortedSet<T>, Cloneable, Serializable
-=======
   implements NavigableSet<T>, Cloneable, Serializable
->>>>>>> 60a98cce
 {
   /**
    * Compatible with JDK 1.2.
@@ -98,11 +94,7 @@
    */
   // Not final because of readObject. This will always be one of TreeMap or
   // TreeMap.SubMap, which both extend AbstractMap.
-<<<<<<< HEAD
-  private transient SortedMap<T, String> map;
-=======
   private transient NavigableMap<T, String> map;
->>>>>>> 60a98cce
 
   /**
    * Construct a new TreeSet whose backing TreeMap using the "natural"
@@ -171,11 +163,7 @@
    *
    * @param backingMap the submap
    */
-<<<<<<< HEAD
-  private TreeSet(SortedMap<T,String> backingMap)
-=======
   private TreeSet(NavigableMap<T,String> backingMap)
->>>>>>> 60a98cce
   {
     map = backingMap;
   }
@@ -232,11 +220,7 @@
       {
         copy = (TreeSet<T>) super.clone();
         // Map may be either TreeMap or TreeMap.SubMap, hence the ugly casts.
-<<<<<<< HEAD
-        copy.map = (SortedMap<T, String>) ((AbstractMap<T, String>) map).clone();
-=======
         copy.map = (NavigableMap<T, String>) ((AbstractMap<T, String>) map).clone();
->>>>>>> 60a98cce
       }
     catch (CloneNotSupportedException x)
       {
@@ -297,10 +281,6 @@
    *         tolerate null elements
    */
   public SortedSet<T> headSet(T to)
-<<<<<<< HEAD
-  {
-    return new TreeSet<T>(map.headMap(to));
-=======
   {
     return headSet(to, false);
   }
@@ -324,7 +304,6 @@
   public NavigableSet<T> headSet(T to, boolean inclusive)
   {
     return new TreeSet<T>(map.headMap(to, inclusive));
->>>>>>> 60a98cce
   }
 
   /**
@@ -403,10 +382,6 @@
    * @throws IllegalArgumentException if from is greater than to
    */
   public SortedSet<T> subSet(T from, T to)
-<<<<<<< HEAD
-  {
-    return new TreeSet<T>(map.subMap(from, to));
-=======
   {
     return subSet(from, true, to, false);
   }
@@ -435,7 +410,6 @@
   {
     return new TreeSet<T>(map.subMap(from, fromInclusive,
 				     to, toInclusive));
->>>>>>> 60a98cce
   }
 
   /**
@@ -456,10 +430,6 @@
    *         does not tolerate null elements
    */
   public SortedSet<T> tailSet(T from)
-<<<<<<< HEAD
-  {
-    return new TreeSet<T>(map.tailMap(from));
-=======
   {
     return tailSet(from, true);
   }
@@ -482,7 +452,6 @@
   public NavigableSet<T> tailSet(T from, boolean inclusive)
   {
     return new TreeSet<T>(map.tailMap(from, inclusive));
->>>>>>> 60a98cce
   }
 
   /**
@@ -521,8 +490,6 @@
     int size = s.readInt();
     map = new TreeMap<T, String>(comparator);
     ((TreeMap<T, String>) map).putFromObjStream(s, size, false);
-<<<<<<< HEAD
-=======
   }
 
   /**
@@ -545,7 +512,6 @@
   public T ceiling(T e)
   {
     return map.ceilingKey(e);
->>>>>>> 60a98cce
   }
 
   /**
