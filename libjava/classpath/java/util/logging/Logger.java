/* Logger.java -- a class for logging messages
<<<<<<< HEAD
   Copyright (C) 2002, 2004, 2006 Free Software Foundation, Inc.
=======
   Copyright (C) 2002, 2004, 2006, 2007 Free Software Foundation, Inc.
>>>>>>> 60a98cce

This file is part of GNU Classpath.

GNU Classpath is free software; you can redistribute it and/or modify
it under the terms of the GNU General Public License as published by
the Free Software Foundation; either version 2, or (at your option)
any later version.

GNU Classpath is distributed in the hope that it will be useful, but
WITHOUT ANY WARRANTY; without even the implied warranty of
MERCHANTABILITY or FITNESS FOR A PARTICULAR PURPOSE.  See the GNU
General Public License for more details.

You should have received a copy of the GNU General Public License
along with GNU Classpath; see the file COPYING.  If not, write to the
Free Software Foundation, Inc., 51 Franklin Street, Fifth Floor, Boston, MA
02110-1301 USA.

Linking this library statically or dynamically with other modules is
making a combined work based on this library.  Thus, the terms and
conditions of the GNU General Public License cover the whole
combination.

As a special exception, the copyright holders of this library give you
permission to link this library with independent modules to produce an
executable, regardless of the license terms of these independent
modules, and to copy and distribute the resulting executable under
terms of your choice, provided that you also meet, for each linked
independent module, the terms and conditions of the license of that
module.  An independent module is a module which is not derived from
or based on this library.  If you modify this library, you may extend
this exception to your version of the library, but you are not
obligated to do so.  If you do not wish to do so, delete this
exception statement from your version. */


package java.util.logging;

import java.util.List;
import java.util.MissingResourceException;
import java.util.ResourceBundle;
import java.security.AccessController;
import java.security.PrivilegedAction;

/**
 * A Logger is used for logging information about events. Usually, there
 * is a seprate logger for each subsystem or component, although there
 * is a shared instance for components that make only occasional use of
 * the logging framework.
 *
 * <p>It is common to name a logger after the name of a corresponding
 * Java package.  Loggers are organized into a hierarchical namespace;
 * for example, the logger <code>"org.gnu.foo"</code> is the
 * <em>parent</em> of logger <code>"org.gnu.foo.bar"</code>.
 *
 * <p>A logger for a named subsystem can be obtained through {@link
 * java.util.logging.Logger#getLogger(java.lang.String)}.  However,
 * only code which has been granted the permission to control the
 * logging infrastructure will be allowed to customize that logger.
 * Untrusted code can obtain a private, anonymous logger through
 * {@link #getAnonymousLogger()} if it wants to perform any
 * modifications to the logger.
 *
 * <p>FIXME: Write more documentation.
 *
 * @author Sascha Brawer (brawer@acm.org)
 */
public class Logger
{

  static final Logger root = new Logger("", null);

  /**
   * A logger provided to applications that make only occasional use
   * of the logging framework, typically early prototypes.  Serious
   * products are supposed to create and use their own Loggers, so
   * they can be controlled individually.
   */
  public static final Logger global;

  static
    {
      // Our class might be initialized from an unprivileged context
      global = (Logger) AccessController.doPrivileged
	(new PrivilegedAction()
	  {
	    public Object run()
	    {
	      return getLogger("global");
	    }
	  });
    }


  /**
   * The name of the Logger, or <code>null</code> if the logger is
   * anonymous.
   *
   * <p>A previous version of the GNU Classpath implementation granted
   * untrusted code the permission to control any logger whose name
   * was null.  However, test code revealed that the Sun J2SE 1.4
   * reference implementation enforces the security control for any
   * logger that was not created through getAnonymousLogger, even if
   * it has a null name.  Therefore, a separate flag {@link
   * Logger#anonymous} was introduced.
   */
  private final String name;


  /**
   * The name of the resource bundle used for localization.
   *
   * <p>This variable cannot be declared as <code>final</code>
   * because its value can change as a result of calling
   * getLogger(String,String).
   */
  private String resourceBundleName;


  /**
   * The resource bundle used for localization.
   *
   * <p>This variable cannot be declared as <code>final</code>
   * because its value can change as a result of calling
   * getLogger(String,String).
   */
  private ResourceBundle resourceBundle;

  private Filter filter;

  private final List handlerList = new java.util.ArrayList(4);
  private Handler[] handlers = new Handler[0];

  /**
   * Indicates whether or not this logger is anonymous.  While
   * a LoggingPermission is required for any modifications to
   * a normal logger, untrusted code can obtain an anonymous logger
   * and modify it according to its needs.
   *
   * <p>A previous version of the GNU Classpath implementation
   * granted access to every logger whose name was null.
   * However, test code revealed that the Sun J2SE 1.4 reference
   * implementation enforces the security control for any logger
   * that was not created through getAnonymousLogger, even
   * if it has a null name.
   */
  private boolean anonymous;


  private boolean useParentHandlers;

  private Level level;

  private Logger parent;

  /**
   * Constructs a Logger for a subsystem.  Most applications do not
   * need to create new Loggers explicitly; instead, they should call
   * the static factory methods
   * {@link #getLogger(java.lang.String,java.lang.String) getLogger}
   * (with ResourceBundle for localization) or
   * {@link #getLogger(java.lang.String) getLogger} (without
   * ResourceBundle), respectively.
   *
   * @param name the name for the logger, for example "java.awt"
   *             or "com.foo.bar". The name should be based on
   *             the name of the package issuing log records
   *             and consist of dot-separated Java identifiers.
   *
   * @param resourceBundleName the name of a resource bundle
   *        for localizing messages, or <code>null</code>
   *	    to indicate that messages do not need to be localized.
   *
   * @throws java.util.MissingResourceException if
   *         <code>resourceBundleName</code> is not <code>null</code>
   *         and no such bundle could be located.
   */
  protected Logger(String name, String resourceBundleName)
    throws MissingResourceException
  {
    this.name = name;
    this.resourceBundleName = resourceBundleName;

    if (resourceBundleName == null)
      resourceBundle = null;
    else
      resourceBundle = ResourceBundle.getBundle(resourceBundleName);

    level = null;

    /* This is null when the root logger is being constructed,
     * and the root logger afterwards.
     */
    parent = root;

    useParentHandlers = (parent != null);
  }



  /**
   * Finds a registered logger for a subsystem, or creates one in
   * case no logger has been registered yet.
   *
   * @param name the name for the logger, for example "java.awt"
   *             or "com.foo.bar". The name should be based on
   *             the name of the package issuing log records
   *             and consist of dot-separated Java identifiers.
   *
   * @throws IllegalArgumentException if a logger for the subsystem
   *         identified by <code>name</code> has already been created,
   *         but uses a a resource bundle for localizing messages.
   *
   * @throws NullPointerException if <code>name</code> is
   *         <code>null</code>.
   *
   * @return a logger for the subsystem specified by <code>name</code>
   *         that does not localize messages.
   */
  public static Logger getLogger(String name)
  {
    return getLogger(name, null);
  }

    
  /**
   * Finds a registered logger for a subsystem, or creates one in case
   * no logger has been registered yet.
   *
   * <p>If a logger with the specified name has already been
   * registered, the behavior depends on the resource bundle that is
   * currently associated with the existing logger.
   *
   * <ul><li>If the existing logger uses the same resource bundle as
   * specified by <code>resourceBundleName</code>, the existing logger
   * is returned.</li>
   *
   * <li>If the existing logger currently does not localize messages,
   * the existing logger is modified to use the bundle specified by
   * <code>resourceBundleName</code>.  The existing logger is then
   * returned.  Therefore, all subsystems currently using this logger
   * will produce localized messages from now on.</li>
   *
   * <li>If the existing logger already has an associated resource
   * bundle, but a different one than specified by
   * <code>resourceBundleName</code>, an
   * <code>IllegalArgumentException</code> is thrown.</li></ul>
   *
   * @param name the name for the logger, for example "java.awt"
   *             or "org.gnu.foo". The name should be based on
   *             the name of the package issuing log records
   *             and consist of dot-separated Java identifiers.
   *
   * @param resourceBundleName the name of a resource bundle
   *        for localizing messages, or <code>null</code>
   *	    to indicate that messages do not need to be localized.
   *
   * @return a logger for the subsystem specified by <code>name</code>.
   *
   * @throws java.util.MissingResourceException if
   *         <code>resourceBundleName</code> is not <code>null</code>
   *         and no such bundle could be located.   
   *
   * @throws IllegalArgumentException if a logger for the subsystem
   *         identified by <code>name</code> has already been created,
   *         but uses a different resource bundle for localizing
   *         messages.
   *
   * @throws NullPointerException if <code>name</code> is
   *         <code>null</code>.
   */
  public static Logger getLogger(String name, String resourceBundleName)
  {
    LogManager lm = LogManager.getLogManager();
    Logger     result;

    if (name == null)
      throw new NullPointerException();

    /* Without synchronized(lm), it could happen that another thread
     * would create a logger between our calls to getLogger and
     * addLogger.  While addLogger would indicate this by returning
     * false, we could not be sure that this other logger was still
     * existing when we called getLogger a second time in order
     * to retrieve it -- note that LogManager is only allowed to
     * keep weak references to registered loggers, so Loggers
     * can be garbage collected at any time in general, and between
     * our call to addLogger and our second call go getLogger
     * in particular.
     *
     * Of course, we assume here that LogManager.addLogger etc.
     * are synchronizing on the global LogManager object. There
     * is a comment in the implementation of LogManager.addLogger
     * referring to this comment here, so that any change in
     * the synchronization of LogManager will be reflected here.
     */
    synchronized (lm)
    {
      result = lm.getLogger(name);
      if (result == null)
      {
	boolean couldBeAdded;

	result = new Logger(name, resourceBundleName);
	couldBeAdded = lm.addLogger(result);
	if (!couldBeAdded)
	  throw new IllegalStateException("cannot register new logger");
      }
      else
      {
	/* The logger already exists. Make sure it uses
	 * the same resource bundle for localizing messages.
	 */
	String existingBundleName = result.getResourceBundleName();

	/* The Sun J2SE 1.4 reference implementation will return the
	 * registered logger object, even if it does not have a resource
	 * bundle associated with it. However, it seems to change the
	 * resourceBundle of the registered logger to the bundle
	 * whose name was passed to getLogger.
	 */
	if ((existingBundleName == null) && (resourceBundleName != null))
	{
	  /* If ResourceBundle.getBundle throws an exception, the
	   * existing logger will be unchanged.  This would be
	   * different if the assignment to resourceBundleName
	   * came first.
	   */
	  result.resourceBundle = ResourceBundle.getBundle(resourceBundleName);
	  result.resourceBundleName = resourceBundleName;
	  return result;
	}

	if ((existingBundleName != resourceBundleName)
	    && ((existingBundleName == null)
		|| !existingBundleName.equals(resourceBundleName)))
	{
	  throw new IllegalArgumentException();
	}
      }
    }

    return result;
  }

  
  /**
   * Creates a new, unnamed logger.  Unnamed loggers are not
   * registered in the namespace of the LogManager, and no special
   * security permission is required for changing their state.
   * Therefore, untrusted applets are able to modify their private
   * logger instance obtained through this method.
   *
   * <p>The parent of the newly created logger will the the root
   * logger, from which the level threshold and the handlers are
   * inherited.
   */
  public static Logger getAnonymousLogger()
  {
    return getAnonymousLogger(null);
  }


  /**
   * Creates a new, unnamed logger.  Unnamed loggers are not
   * registered in the namespace of the LogManager, and no special
   * security permission is required for changing their state.
   * Therefore, untrusted applets are able to modify their private
   * logger instance obtained through this method.
   *
   * <p>The parent of the newly created logger will the the root
   * logger, from which the level threshold and the handlers are
   * inherited.
   *
   * @param resourceBundleName the name of a resource bundle
   *        for localizing messages, or <code>null</code>
   *	    to indicate that messages do not need to be localized.
   *
   * @throws java.util.MissingResourceException if
   *         <code>resourceBundleName</code> is not <code>null</code>
   *         and no such bundle could be located.
   */
  public static Logger getAnonymousLogger(String resourceBundleName)
    throws MissingResourceException
  {
    Logger  result;

    result = new Logger(null, resourceBundleName);
    result.anonymous = true;
    return result;
  }


  /**
   * Returns the name of the resource bundle that is being used for
   * localizing messages.
   *
   * @return the name of the resource bundle used for localizing messages,
   *         or <code>null</code> if the parent's resource bundle
   *         is used for this purpose.
   */
  public synchronized String getResourceBundleName()
  {
    return resourceBundleName;
  }


  /**
   * Returns the resource bundle that is being used for localizing
   * messages.
   *
   * @return the resource bundle used for localizing messages,
   *         or <code>null</code> if the parent's resource bundle
   *         is used for this purpose.
   */
  public synchronized ResourceBundle getResourceBundle()
  {
    return resourceBundle;
  }


  /**
   * Returns the severity level threshold for this <code>Handler</code>.
   * All log records with a lower severity level will be discarded;
   * a log record of the same or a higher level will be published
   * unless an installed <code>Filter</code> decides to discard it.
   *
   * @return the severity level below which all log messages will be
   *         discarded, or <code>null</code> if the logger inherits
   *         the threshold from its parent.
   */
  public synchronized Level getLevel()
  {
    return level;
  }


  /**
   * Returns whether or not a message of the specified level
   * would be logged by this logger.
   *
   * @throws NullPointerException if <code>level</code>
   *         is <code>null</code>.
   */
  public synchronized boolean isLoggable(Level level)
  {
    if (this.level != null)
      return this.level.intValue() <= level.intValue();

    if (parent != null)
      return parent.isLoggable(level);
    else
      return false;
  }


  /**
   * Sets the severity level threshold for this <code>Handler</code>.
   * All log records with a lower severity level will be discarded
   * immediately.  A log record of the same or a higher level will be
   * published unless an installed <code>Filter</code> decides to
   * discard it.
   *
   * @param level the severity level below which all log messages
   *              will be discarded, or <code>null</code> to
   *              indicate that the logger should inherit the
   *              threshold from its parent.
   *
   * @throws SecurityException if this logger is not anonymous, a
   *     security manager exists, and the caller is not granted
   *     the permission to control the logging infrastructure by
   *     having LoggingPermission("control").  Untrusted code can
   *     obtain an anonymous logger through the static factory method
   *     {@link #getAnonymousLogger(java.lang.String) getAnonymousLogger}.
   */
  public synchronized void setLevel(Level level)
  {
    /* An application is allowed to control an anonymous logger
     * without having the permission to control the logging
     * infrastructure.
     */
    if (!anonymous)
      LogManager.getLogManager().checkAccess();

    this.level = level;
  }


  public synchronized Filter getFilter()
  {
    return filter;
  }


  /**
   * @throws SecurityException if this logger is not anonymous, a
   *     security manager exists, and the caller is not granted
   *     the permission to control the logging infrastructure by
   *     having LoggingPermission("control").  Untrusted code can
   *     obtain an anonymous logger through the static factory method
   *     {@link #getAnonymousLogger(java.lang.String) getAnonymousLogger}.
   */
  public synchronized void setFilter(Filter filter)
    throws SecurityException
  {
    /* An application is allowed to control an anonymous logger
     * without having the permission to control the logging
     * infrastructure.
     */
    if (!anonymous)
      LogManager.getLogManager().checkAccess();

    this.filter = filter;
  }




  /**
   * Returns the name of this logger.
   *
   * @return the name of this logger, or <code>null</code> if
   *         the logger is anonymous.
   */
  public String getName()
  {
    /* Note that the name of a logger cannot be changed during
     * its lifetime, so no synchronization is needed.
     */
    return name;
  }


  /**
   * Passes a record to registered handlers, provided the record
   * is considered as loggable both by {@link #isLoggable(Level)}
   * and a possibly installed custom {@link #setFilter(Filter) filter}.
   *
   * <p>If the logger has been configured to use parent handlers,
   * the record will be forwarded to the parent of this logger
   * in addition to being processed by the handlers registered with
   * this logger.
   *
   * <p>The other logging methods in this class are convenience methods
   * that merely create a new LogRecord and pass it to this method.
   * Therefore, subclasses usually just need to override this single
   * method for customizing the logging behavior.
   *
   * @param record the log record to be inspected and possibly forwarded.
   */
  public synchronized void log(LogRecord record)
  {
    if (!isLoggable(record.getLevel()))
      return;

    if ((filter != null) && !filter.isLoggable(record))
      return;

    /* If no logger name has been set for the log record,
     * use the name of this logger.
     */
    if (record.getLoggerName() == null)
      record.setLoggerName(name);

    /* Avoid that some other thread is changing the logger hierarchy
     * while we are traversing it.
     */
    synchronized (LogManager.getLogManager())
    {
      Logger curLogger = this;

      do
      {
        /* The Sun J2SE 1.4 reference implementation seems to call the
	 * filter only for the logger whose log method is called,
	 * never for any of its parents.  Also, parent loggers publish
	 * log record whatever their level might be.  This is pretty
	 * weird, but GNU Classpath tries to be as compatible as
	 * possible to the reference implementation.
	 */
        for (int i = 0; i < curLogger.handlers.length; i++)
          curLogger.handlers[i].publish(record);

	if (curLogger.getUseParentHandlers() == false)
	  break;
	
	curLogger = curLogger.getParent();
      }
      while (parent != null);
    }
  }


  public void log(Level level, String message)
  {
    if (isLoggable(level))
      log(level, message, (Object[]) null);
  }


  public synchronized void log(Level level,
			       String message,
			       Object param)
  {
    if (isLoggable(level))
      {
        StackTraceElement caller = getCallerStackFrame();
        logp(level,
             caller != null ? caller.getClassName() : "<unknown>",
             caller != null ? caller.getMethodName() : "<unknown>",
             message,
             param);
      }
  }


  public synchronized void log(Level level,
			       String message,
			       Object[] params)
  {
    if (isLoggable(level))
      {
        StackTraceElement caller = getCallerStackFrame();
        logp(level,
             caller != null ? caller.getClassName() : "<unknown>",
             caller != null ? caller.getMethodName() : "<unknown>",
             message,
             params);
      }
  }


  public synchronized void log(Level level,
			       String message,
			       Throwable thrown)
  {
    if (isLoggable(level))
      {
        StackTraceElement caller = getCallerStackFrame();    
        logp(level,
             caller != null ? caller.getClassName() : "<unknown>",
             caller != null ? caller.getMethodName() : "<unknown>",
             message,
             thrown);
      }
  }


  public synchronized void logp(Level level,
				String sourceClass,
				String sourceMethod,
				String message)
  {
    logp(level, sourceClass, sourceMethod, message,
	 (Object[]) null);
  }


  public synchronized void logp(Level level,
				String sourceClass,
				String sourceMethod,
				String message,
				Object param)
  {
    logp(level, sourceClass, sourceMethod, message,
	 new Object[] { param });
  }


  private synchronized ResourceBundle findResourceBundle()
  {
    if (resourceBundle != null)
      return resourceBundle;

    if (parent != null)
      return parent.findResourceBundle();

    return null;
  }


  private synchronized void logImpl(Level level,
				    String sourceClass,
				    String sourceMethod,
				    String message,
				    Object[] params)
  {
    LogRecord rec = new LogRecord(level, message);

    rec.setResourceBundle(findResourceBundle());
    rec.setSourceClassName(sourceClass);
    rec.setSourceMethodName(sourceMethod);
    rec.setParameters(params);

    log(rec);
  }


  public synchronized void logp(Level level,
				String sourceClass,
				String sourceMethod,
				String message,
				Object[] params)
  {
    logImpl(level, sourceClass, sourceMethod, message, params);
  }


  public synchronized void logp(Level level,
				String sourceClass,
				String sourceMethod,
				String message,
				Throwable thrown)
  {
    LogRecord rec = new LogRecord(level, message);

    rec.setResourceBundle(resourceBundle);
    rec.setSourceClassName(sourceClass);
    rec.setSourceMethodName(sourceMethod);
    rec.setThrown(thrown);

    log(rec);
  }


  public synchronized void logrb(Level level,
				 String sourceClass,
				 String sourceMethod,
				 String bundleName,
				 String message)
  {
    logrb(level, sourceClass, sourceMethod, bundleName,
	  message, (Object[]) null);
  }


  public synchronized void logrb(Level level,
				 String sourceClass,
				 String sourceMethod,
				 String bundleName,
				 String message,
				 Object param)
  {
    logrb(level, sourceClass, sourceMethod, bundleName,
	  message, new Object[] { param });
  }


  public synchronized void logrb(Level level,
				 String sourceClass,
				 String sourceMethod,
				 String bundleName,
				 String message,
				 Object[] params)
  {
    LogRecord rec = new LogRecord(level, message);

    rec.setResourceBundleName(bundleName);
    rec.setSourceClassName(sourceClass);
    rec.setSourceMethodName(sourceMethod);
    rec.setParameters(params);

    log(rec);
  }


  public synchronized void logrb(Level level,
				 String sourceClass,
				 String sourceMethod,
				 String bundleName,
				 String message,
				 Throwable thrown)
  {
    LogRecord rec = new LogRecord(level, message);

    rec.setResourceBundleName(bundleName);
    rec.setSourceClassName(sourceClass);
    rec.setSourceMethodName(sourceMethod);
    rec.setThrown(thrown);

    log(rec);
  }


  public synchronized void entering(String sourceClass,
				    String sourceMethod)
  {
    if (isLoggable(Level.FINER))
      logp(Level.FINER, sourceClass, sourceMethod, "ENTRY");
  }


  public synchronized void entering(String sourceClass,
				    String sourceMethod,
				    Object param)
  {
    if (isLoggable(Level.FINER))
      logp(Level.FINER, sourceClass, sourceMethod, "ENTRY {0}", param);
  }


  public synchronized void entering(String sourceClass,
				    String sourceMethod,
				    Object[] params)
  {
    if (isLoggable(Level.FINER))
    {
      StringBuffer buf = new StringBuffer(80);
      buf.append("ENTRY");
      for (int i = 0; i < params.length; i++)
      {
	buf.append(" {");
	buf.append(i);
	buf.append('}');
      }
      
      logp(Level.FINER, sourceClass, sourceMethod, buf.toString(), params);
    }
  }


  public synchronized void exiting(String sourceClass,
				   String sourceMethod)
  {
    if (isLoggable(Level.FINER))
      logp(Level.FINER, sourceClass, sourceMethod, "RETURN");
  }

   
  public synchronized void exiting(String sourceClass,
				   String sourceMethod,
				   Object result)
  {
    if (isLoggable(Level.FINER))
      logp(Level.FINER, sourceClass, sourceMethod, "RETURN {0}", result);
  }

 
  public synchronized void throwing(String sourceClass,
				    String sourceMethod,
				    Throwable thrown)
  {
    if (isLoggable(Level.FINER))
      logp(Level.FINER, sourceClass, sourceMethod, "THROW", thrown);
  }


  /**
   * Logs a message with severity level SEVERE, indicating a serious
   * failure that prevents normal program execution.  Messages at this
   * level should be understandable to an inexperienced, non-technical
   * end user.  Ideally, they explain in simple words what actions the
   * user can take in order to resolve the problem.
   *
   * @see Level#SEVERE
   *
   * @param message the message text, also used as look-up key if the
   *                logger is localizing messages with a resource
   *                bundle.  While it is possible to pass
   *                <code>null</code>, this is not recommended, since
   *                a logging message without text is unlikely to be
   *                helpful.
   */
  public synchronized void severe(String message)
  {
    if (isLoggable(Level.SEVERE))
      log(Level.SEVERE, message);
  }


  /**
   * Logs a message with severity level WARNING, indicating a
   * potential problem that does not prevent normal program execution.
   * Messages at this level should be understandable to an
   * inexperienced, non-technical end user.  Ideally, they explain in
   * simple words what actions the user can take in order to resolve
   * the problem.
   *
   * @see Level#WARNING
   *
   * @param message the message text, also used as look-up key if the
   *                logger is localizing messages with a resource
   *                bundle.  While it is possible to pass
   *                <code>null</code>, this is not recommended, since
   *                a logging message without text is unlikely to be
   *                helpful.
   */
  public synchronized void warning(String message)
  {
    if (isLoggable(Level.WARNING))
      log(Level.WARNING, message);
  }


  /**
   * Logs a message with severity level INFO.  {@link Level#INFO} is
   * intended for purely informational messages that do not indicate
   * error or warning situations. In the default logging
   * configuration, INFO messages will be written to the system
   * console.  For this reason, the INFO level should be used only for
   * messages that are important to end users and system
   * administrators.  Messages at this level should be understandable
   * to an inexperienced, non-technical user.
   *
   * @param message the message text, also used as look-up key if the
   *                logger is localizing messages with a resource
   *                bundle.  While it is possible to pass
   *                <code>null</code>, this is not recommended, since
   *                a logging message without text is unlikely to be
   *                helpful.
   */
  public synchronized void info(String message)
  {
    if (isLoggable(Level.INFO))
      log(Level.INFO, message);
  }


  /**
   * Logs a message with severity level CONFIG.  {@link Level#CONFIG} is
   * intended for static configuration messages, for example about the
   * windowing environment, the operating system version, etc.
   *
   * @param message the message text, also used as look-up key if the
   *     logger is localizing messages with a resource bundle.  While
   *     it is possible to pass <code>null</code>, this is not
   *     recommended, since a logging message without text is unlikely
   *     to be helpful.
   */
  public synchronized void config(String message)
  {
    if (isLoggable(Level.CONFIG))
      log(Level.CONFIG, message);
  }


  /**
   * Logs a message with severity level FINE.  {@link Level#FINE} is
   * intended for messages that are relevant for developers using
   * the component generating log messages. Examples include minor,
   * recoverable failures, or possible inefficiencies.
   *
   * @param message the message text, also used as look-up key if the
   *                logger is localizing messages with a resource
   *                bundle.  While it is possible to pass
   *                <code>null</code>, this is not recommended, since
   *                a logging message without text is unlikely to be
   *                helpful.
   */
  public synchronized void fine(String message)
  {
    if (isLoggable(Level.FINE))
      log(Level.FINE, message);
  }


  /**
   * Logs a message with severity level FINER.  {@link Level#FINER} is
   * intended for rather detailed tracing, for example entering a
   * method, returning from a method, or throwing an exception.
   *
   * @param message the message text, also used as look-up key if the
   *                logger is localizing messages with a resource
   *                bundle.  While it is possible to pass
   *                <code>null</code>, this is not recommended, since
   *                a logging message without text is unlikely to be
   *                helpful.
   */
  public synchronized void finer(String message)
  {
    if (isLoggable(Level.FINER))
      log(Level.FINER, message);
  }


  /**
   * Logs a message with severity level FINEST.  {@link Level#FINEST}
   * is intended for highly detailed tracing, for example reaching a
   * certain point inside the body of a method.
   *
   * @param message the message text, also used as look-up key if the
   *                logger is localizing messages with a resource
   *                bundle.  While it is possible to pass
   *                <code>null</code>, this is not recommended, since
   *                a logging message without text is unlikely to be
   *                helpful.
   */
  public synchronized void finest(String message)
  {
    if (isLoggable(Level.FINEST))
      log(Level.FINEST, message);
  }


  /**
   * Adds a handler to the set of handlers that get notified
   * when a log record is to be published.
   *
   * @param handler the handler to be added.
   *
   * @throws NullPointerException if <code>handler</code>
   *     is <code>null</code>.
   *
   * @throws SecurityException if this logger is not anonymous, a
   *     security manager exists, and the caller is not granted
   *     the permission to control the logging infrastructure by
   *     having LoggingPermission("control").  Untrusted code can
   *     obtain an anonymous logger through the static factory method
   *     {@link #getAnonymousLogger(java.lang.String) getAnonymousLogger}.
   */
  public synchronized void addHandler(Handler handler)
    throws SecurityException
  {
    if (handler == null)
      throw new NullPointerException();

    /* An application is allowed to control an anonymous logger
     * without having the permission to control the logging
     * infrastructure.
     */
    if (!anonymous)
      LogManager.getLogManager().checkAccess();

    if (!handlerList.contains(handler))
    {
      handlerList.add(handler);
      handlers = getHandlers();
    }
  }


  /**
   * Removes a handler from the set of handlers that get notified
   * when a log record is to be published.
   *
   * @param handler the handler to be removed.
   *
   * @throws SecurityException if this logger is not anonymous, a
   *     security manager exists, and the caller is not granted the
   *     permission to control the logging infrastructure by having
   *     LoggingPermission("control").  Untrusted code can obtain an
   *     anonymous logger through the static factory method {@link
   *     #getAnonymousLogger(java.lang.String) getAnonymousLogger}.
   *
   * @throws NullPointerException if <code>handler</code>
   *     is <code>null</code>.
   */
  public synchronized void removeHandler(Handler handler)
    throws SecurityException
  {
    /* An application is allowed to control an anonymous logger
     * without having the permission to control the logging
     * infrastructure.
     */
    if (!anonymous)
      LogManager.getLogManager().checkAccess();

    if (handler == null)
      throw new NullPointerException();

    handlerList.remove(handler);
    handlers = getHandlers();
  }


  /**
   * Returns the handlers currently registered for this Logger.
   * When a log record has been deemed as being loggable,
   * it will be passed to all registered handlers for
   * publication.  In addition, if the logger uses parent handlers
   * (see {@link #getUseParentHandlers() getUseParentHandlers}
   * and {@link #setUseParentHandlers(boolean) setUseParentHandlers},
   * the log record will be passed to the parent's handlers.
   */
  public synchronized Handler[] getHandlers()
  {
    /* We cannot return our internal handlers array
     * because we do not have any guarantee that the
     * caller would not change the array entries.
     */
    return (Handler[]) handlerList.toArray(new Handler[handlerList.size()]);
  }


  /**
   * Returns whether or not this Logger forwards log records to
   * handlers registered for its parent loggers.
   *
   * @return <code>false</code> if this Logger sends log records
   *         merely to Handlers registered with itself;
   *         <code>true</code> if this Logger sends log records
   *         not only to Handlers registered with itself, but also
   *         to those Handlers registered with parent loggers.
   */
  public synchronized boolean getUseParentHandlers()
  {
    return useParentHandlers;
  }


  /**
   * Sets whether or not this Logger forwards log records to
   * handlers registered for its parent loggers.
   *
   * @param useParentHandlers <code>false</code> to let this
   *         Logger send log records merely to Handlers registered
   *         with itself; <code>true</code> to let this Logger
   *         send log records not only to Handlers registered
   *         with itself, but also to those Handlers registered with
   *         parent loggers.
   *
   * @throws SecurityException if this logger is not anonymous, a
   *     security manager exists, and the caller is not granted
   *     the permission to control the logging infrastructure by
   *     having LoggingPermission("control").  Untrusted code can
   *     obtain an anonymous logger through the static factory method
   *     {@link #getAnonymousLogger(java.lang.String) getAnonymousLogger}.
   *
   */
  public synchronized void setUseParentHandlers(boolean useParentHandlers)
  {
    /* An application is allowed to control an anonymous logger
     * without having the permission to control the logging
     * infrastructure.
     */
    if (!anonymous)
      LogManager.getLogManager().checkAccess();

    this.useParentHandlers = useParentHandlers;
  }


  /**
   * Returns the parent of this logger.  By default, the parent is
   * assigned by the LogManager by inspecting the logger's name.
   *
   * @return the parent of this logger (as detemined by the LogManager
   *     by inspecting logger names), the root logger if no other
   *     logger has a name which is a prefix of this logger's name, or
   *     <code>null</code> for the root logger.
   */
  public synchronized Logger getParent()
  {
    return parent;
  }


  /**
   * Sets the parent of this logger.  Usually, applications do not
   * call this method directly.  Instead, the LogManager will ensure
   * that the tree of loggers reflects the hierarchical logger
   * namespace.  Basically, this method should not be public at all,
   * but the GNU implementation follows the API specification.
   *
   * @throws NullPointerException if <code>parent</code> is
   *     <code>null</code>.
   *
   * @throws SecurityException if this logger is not anonymous, a
   *     security manager exists, and the caller is not granted
   *     the permission to control the logging infrastructure by
   *     having LoggingPermission("control").  Untrusted code can
   *     obtain an anonymous logger through the static factory method
   *     {@link #getAnonymousLogger(java.lang.String) getAnonymousLogger}.
   */
  public synchronized void setParent(Logger parent)
  {
<<<<<<< HEAD
    /* Throw a new NullPointerException if parent is null. */
    parent.getClass();
=======
    if (parent == null)
      throw new NullPointerException();
>>>>>>> 60a98cce

    if (this == root)
        throw new IllegalArgumentException(
          "the root logger can only have a null parent");

    /* An application is allowed to control an anonymous logger
     * without having the permission to control the logging
     * infrastructure.
     */
    if (!anonymous)
      LogManager.getLogManager().checkAccess();

    this.parent = parent;
  }
  
  /**
   * Gets the StackTraceElement of the first class that is not this class.
   * That should be the initial caller of a logging method.
   * @return caller of the initial logging method or null if unknown.
   */
  private StackTraceElement getCallerStackFrame()
  {
    Throwable t = new Throwable();
    StackTraceElement[] stackTrace = t.getStackTrace();
    int index = 0;

    // skip to stackentries until this class
    while(index < stackTrace.length
	  && !stackTrace[index].getClassName().equals(getClass().getName()))
      index++;

    // skip the stackentries of this class
    while(index < stackTrace.length
	  && stackTrace[index].getClassName().equals(getClass().getName()))
      index++;

    return index < stackTrace.length ? stackTrace[index] : null;
  }
  
  /**
   * Reset and close handlers attached to this logger. This function is package
   * private because it must only be available to the LogManager.
   */
  void resetLogger()
  {
    for (int i = 0; i < handlers.length; i++)
      {
        handlers[i].close();
        handlerList.remove(handlers[i]);
      }
    handlers = getHandlers();
  }
}<|MERGE_RESOLUTION|>--- conflicted
+++ resolved
@@ -1,9 +1,5 @@
 /* Logger.java -- a class for logging messages
-<<<<<<< HEAD
-   Copyright (C) 2002, 2004, 2006 Free Software Foundation, Inc.
-=======
    Copyright (C) 2002, 2004, 2006, 2007 Free Software Foundation, Inc.
->>>>>>> 60a98cce
 
 This file is part of GNU Classpath.
 
@@ -1170,13 +1166,8 @@
    */
   public synchronized void setParent(Logger parent)
   {
-<<<<<<< HEAD
-    /* Throw a new NullPointerException if parent is null. */
-    parent.getClass();
-=======
     if (parent == null)
       throw new NullPointerException();
->>>>>>> 60a98cce
 
     if (this == root)
         throw new IllegalArgumentException(
