/* Attributes.java -- Represents attribute name/value pairs from a Manifest
   Copyright (C) 2000, 2002, 2005 Free Software Foundation, Inc.

This file is part of GNU Classpath.

GNU Classpath is free software; you can redistribute it and/or modify
it under the terms of the GNU General Public License as published by
the Free Software Foundation; either version 2, or (at your option)
any later version.

GNU Classpath is distributed in the hope that it will be useful, but
WITHOUT ANY WARRANTY; without even the implied warranty of
MERCHANTABILITY or FITNESS FOR A PARTICULAR PURPOSE.  See the GNU
General Public License for more details.

You should have received a copy of the GNU General Public License
along with GNU Classpath; see the file COPYING.  If not, write to the
Free Software Foundation, Inc., 51 Franklin Street, Fifth Floor, Boston, MA
02110-1301 USA.

Linking this library statically or dynamically with other modules is
making a combined work based on this library.  Thus, the terms and
conditions of the GNU General Public License cover the whole
combination.

As a special exception, the copyright holders of this library give you
permission to link this library with independent modules to produce an
executable, regardless of the license terms of these independent
modules, and to copy and distribute the resulting executable under
terms of your choice, provided that you also meet, for each linked
independent module, the terms and conditions of the license of that
module.  An independent module is a module which is not derived from
or based on this library.  If you modify this library, you may extend
this exception to your version of the library, but you are not
obligated to do so.  If you do not wish to do so, delete this
exception statement from your version. */

package java.util.jar;

import gnu.java.util.jar.JarUtils;

import java.util.Collection;
import java.util.Hashtable;
import java.util.Map;
import java.util.Set;

/**
 * Represents attribute name/value pairs from a Manifest as a Map.
 * The names of an attribute are represented by the
 * <code>Attributes.Name</code> class and should confirm to the restrictions
 * described in that class. Note that the Map interface that Attributes
 * implements allows you to put names and values into the attribute that don't
 * follow these restriction (and are not really Atrribute.Names, but if you do
 * that it might cause undefined behaviour later).
 * <p>
 * If you use the constants defined in the inner class Name then you can be
 * sure that you always access the right attribute names. This makes
 * manipulating the Attributes more or less type safe.
 * <p>
 * Most of the methods are wrappers to implement the Map interface. The really
 * useful and often used methods are <code>getValue(Name)</code> and
 * <code>getValue(String)</code>. If you actually want to set attributes you
 * may want to use the <code>putValue(String, String)</code> method
 * (sorry there is no public type safe <code>putValue(Name, String)</code>
 * method).
 *
 * @see java.util.jar.Attributes.Name
 * @author Mark Wielaard (mark@klomp.org)
 */
public class Attributes
  implements Cloneable, java.util.Map // Fully qualified for jikes 1.22
{

  // Fields

  /**
   * The map that holds all the attribute name/value pairs. In this
   * implementation it is actually a Hashtable, but that can be different in
   * other implementations.
   */
  protected Map map;

  // Inner class

  /**
   * Represents a name of a Manifest Attribute. Defines a couple of well
   * know names for the general main attributes, stand alone application
   * attributes, applet attributes, extension identification attributes,
   * package versioning and sealing attributes, file contents attributes,
   * bean objects attribute and signing attributes. See the 
   * 
   * <p>The characters of a Name must obey the following restrictions:</p>
   * 
   * <ul>
   * <li>Must contain at least one character</li>
   * <li>The first character must be alphanumeric (a-z, A-Z, 0-9)</li>
   * <li>All other characters must be alphanumeric, a '-' or a '_'</li>
   * </ul>
   * 
   * <p>When comparing Names (with <code>equals</code>) all characters are
   * converted to lowercase. But you can get the original case sensitive
   * string with the <code>toString()</code> method.</p>
   *
   * <p>Most important attributes have a constant defined in this
   * class. Some other attributes used in Manifest files are:
   * <ul>
   * <li> "Created-By" - General main attribute, tool and version
   * that created this Manifest file.</li>
   * <li> "Java-Bean" - Bean objects attribute, whether the entry is a Bean.
   * Value is either "true" or "false".</li>
   * <li> "Magic" - Signing attribute, application specific signing attribute.
   * Must be understood by the manifest parser when present to validate the
   * jar (entry).</li>
   * </ul>
   *
   * @since 1.2
   * @author Mark Wielaard (mark@klomp.org)
   */
  public static class Name
  {
    // General Main Attributes

    /**
     * General main attribute -
     * the version of this Manifest file.
     */
    public static final Name MANIFEST_VERSION = new Name(JarUtils.MANIFEST_VERSION);
    
    /**
     * General main attribute -
     * the version of the jar file signature.
     */
    public static final Name SIGNATURE_VERSION = new Name(JarUtils.SIGNATURE_VERSION);
    
    /**
     * General main attribute -
     * (relative) file paths of the libraries/classpaths that the Classes in
     * this jar file depend on. Paths are separated by spaces.
     */
    public static final Name CLASS_PATH = new Name("Class-Path");

    /**
     * Stand alone application attribute -
     * the entry (without the .class ending) that is the main
     * class of this jar file.
     */
    public static final Name MAIN_CLASS = new Name("Main-Class");

    /**
     * Applet attribute -
     * a list of extension libraries that the applet in this
     * jar file depends on.
     * For every named extension there should be some Attributes in the
     * Manifest manifest file with the following Names:
     * <ul>
     * <li> &lt;extension&gt;-Extension-Name:
     * unique name of the extension</li>
     * <li> &lt;extension&gt;-Specification-Version:
     * minimum specification version</li>
     * <li> &lt;extension&gt;-Implementation-Version:
     * minimum implementation version</li>
     * <li> &lt;extension&gt;-Implementation-Vendor-Id:
     * unique id of implementation vendor</li>
     * <li> &lt;extension&gt;-Implementation-URL:
     * where the latest version of the extension library can be found</li>
     * </ul>
     */
    public static final Name EXTENSION_LIST = new Name("Extension-List");

    /**
     * Extension identification attribute -
     * the name if the extension library contained in the jar.
     */
    public static final Name EXTENSION_NAME = new Name("Extension-Name");
    
    /**
     * Extension identification attribute -
     * synonym for <code>EXTENSTION_NAME</code>.
     */
    public static final Name EXTENSION_INSTALLATION = EXTENSION_NAME;

    // Package versioning and sealing attributes
    
    /**
     * Package versioning -
     * name of extension library contained in this jar.
     */
    public static final Name IMPLEMENTATION_TITLE
      = new Name("Implementation-Title");
    
    /**
     * Package versioning -
     * version of the extension library contained in this jar.
     */
    public static final Name IMPLEMENTATION_VERSION
      = new Name("Implementation-Version");
    
    /**
     * Package versioning -
     * name of extension library creator contained in this jar.
     */
    public static final Name IMPLEMENTATION_VENDOR
      = new Name("Implementation-Vendor");
    
    /**
     * Package versioning -
     * unique id of extension library creator.
     */
    public static final Name IMPLEMENTATION_VENDOR_ID
      = new Name("Implementation-Vendor-Id");
    
    /**
     * Package versioning -
     * location where this implementation can be downloaded.
     */
    public static final Name IMPLEMENTATION_URL
      = new Name("Implementation-URL");
    
    /**
     * Package versioning -
     * title of the specification contained in this jar.
     */
    public static final Name SPECIFICATION_TITLE
      = new Name("Specification-Title");

    /**
     * Package versioning -
     * version of the specification contained in this jar.
     */
    public static final Name SPECIFICATION_VERSION
      = new Name("Specification-Version");

    /**
     * Package versioning -
     * organisation that maintains the specification contains in this
     * jar.
     */
    public static final Name SPECIFICATION_VENDOR
      = new Name("Specification-Vendor");

    /**
     * Package sealing -
     * whether (all) package(s) is(/are) sealed. Value is either "true"
     * or "false".
     */
    public static final Name SEALED = new Name("Sealed");

    /**
     * File contents attribute -
     * Mime type and subtype for the jar entry.
     */
    public static final Name CONTENT_TYPE = new Name("Content-Type");

    /** The (lowercase) String representation of this Name */
    private final String name;

    /** The original String given to the constructor */
    private final String origName;

    // Constructor

    /**
     * Creates a new Name from the given String.
     * Throws an IllegalArgumentException if the given String is empty or
     * contains any illegal Name characters.
     * 
     * @param name the name of the new Name
     * @exception IllegalArgumentException if name isn't a valid String
     * representation of a Name
     * @exception NullPointerException if name is null
     */
    public Name(String name) throws IllegalArgumentException,
      NullPointerException
    {
      // name must not be null
      // this will throw a NullPointerException if it is
      char chars[] = name.toCharArray();

      // there must be at least one character
      if (chars.length == 0)
	throw new
	  IllegalArgumentException
	  ("There must be at least one character in a name");

      // first character must be alphanum
      char c = chars[0];
      if (!((c >= 'a' && c <= 'z') ||
	    (c >= 'A' && c <= 'Z') || (c >= '0' && c <= '9')))
	throw new
	  IllegalArgumentException("First character must be alphanum");

      // all other characters must be alphanums, '-' or '_'
      for (int i = 1; i < chars.length; i++)
	{
	  c = chars[i];
	  if (!((c >= 'a' && c <= 'z') ||
		(c >= 'A' && c <= 'Z') ||
		(c >= '0' && c <= '9') || (c == '-') || (c == '_')))
	    throw new
	      IllegalArgumentException
	      ("Characters must be alphanums, '-' or '_'");
	}

      // Still here? Then convert to lower case and be done.
      // Store the original name for toString();
      this.origName = name;
      this.name = name.toLowerCase();
    }

    /**
     * Returns the hash code of the (lowercase) String representation of
     * this Name.
     */
    public int hashCode()
    {
      return name.hashCode();
    }

    /**
     * Checks if another object is equal to this Name object.
     * Another object is equal to this Name object if it is an instance of
     * Name and the (lowercase) string representation of the name is equal.
     */
    public boolean equals(Object o)
    {
      // Quick and dirty check
      if (name == o)
	return true;

      try
	{
	  // Note that the constructor already converts the strings to
	  // lowercase.
	  String otherName = ((Name) o).name;
	  return name.equals(otherName);
	}
      catch (ClassCastException cce)
	{
	  return false;
	}
      catch (NullPointerException npe)
	{
	  return false;
	}
    }

    /**
     * Returns the string representation of this Name as given to the
     * constructor (not neccesarily the lower case representation).
     */
    public String toString()
    {
      return origName;
    }
  }

  // Constructors

  /**
   * Creates an empty Attributes map.
   */
  public Attributes()
  {
    map = new Hashtable();
  }

  /**
   * Creates an empty Attributes map with the given initial size.
   * @param size the initial size of the underlying map
   */
  public Attributes(int size)
  {
    map = new Hashtable(size);
  }

  /**
   * Creates an Attributes map with the initial values taken from another
   * Attributes map.
   * @param attr Attributes map to take the initial values from
   */
  public Attributes(Attributes attr)
  {
    map = new Hashtable(attr.map);
  }

  // Methods

  /**
   * Gets the value of an attribute name given as a String.
   *
   * @param name a String describing the Name to look for
   * @return the value gotten from the map of null when not found
   */
  public String getValue(String name)
  {
    return (String) get(new Name(name));
  }

  /**
   * Gets the value of the given attribute name.
   *
   * @param name the Name to look for
   * @return the value gotten from the map of null when not found
   */
  public String getValue(Name name)
  {
    return (String) get(name);
  }

  /**
   * Stores an attribute name (represented by a String) and value in this
   * Attributes map.
   * When the (case insensitive string) name already exists the value is
   * replaced and the old value is returned.
   *
   * @param name a (case insensitive) String representation of the attribite
   * name to add/replace
   * @param value the (new) value of the attribute name
   * @returns the old value of the attribute name or null if it didn't exist
   * yet
   */
  public String putValue(String name, String value)
  {
    return putValue(new Name(name), value);
  }

  /**
   * Stores an attribute name (represented by a String) and value in this
   * Attributes map.
   * When the name already exists the value is replaced and the old value
   * is returned.
   *
   * @param name the attribite name to add/replace
   * @param value the (new) value of the attribute name
   * @returns the old value of the attribute name or null if it didn't exist
   * yet
   */
<<<<<<< HEAD
  public String putValue(Name name, String value)
=======
  private String putValue(Name name, String value)
>>>>>>> f8383f28
  {
    return (String) put(name, value);
  }

  // Methods from Cloneable interface

  /**
   * Return a clone of this attribute map.
   */
  public Object clone()
  {
    return new Attributes(this);
  }

  // Methods from Map interface

  /**
   * Removes all attributes.
   */
  public void clear()
  {
    map.clear();
  }

  /**
   * Checks to see if there is an attribute with the specified name.
   * XXX - what if the object is a String?
   *
   * @param attrName the name of the attribute to check
   * @return true if there is an attribute with the specified name, false
   * otherwise
   */
  public boolean containsKey(Object attrName)
  {
    return map.containsKey(attrName);
  }

  /**
   * Checks to see if there is an attribute name with the specified value.
   *
   * @param attrValue the value of a attribute to check
   * @return true if there is an attribute name with the specified value,
   * false otherwise
   */
  public boolean containsValue(Object attrValue)
  {
    return map.containsValue(attrValue);
  }

  /**
   * Gives a Set of attribute name and values pairs as MapEntries.
   * @see java.util.Map.Entry
   * @see java.util.Map#entrySet()
   *
   * @return a set of attribute name value pairs
   */
  public Set entrySet()
  {
    return map.entrySet();
  }

  /**
   * Checks to see if two Attributes are equal. The supplied object must be
   * a real instance of Attributes and contain the same attribute name/value
   * pairs.
   *
   * @param o another Attribute object which should be checked for equality
   * @return true if the object is an instance of Attributes and contains the
   * same name/value pairs, false otherwise
   */
  public boolean equals(Object o)
  {
    // quick and dirty check
    if (this == o)
      return true;

    try
      {
	return map.equals(((Attributes) o).map);
      }
    catch (ClassCastException cce)
      {
	return false;
      }
    catch (NullPointerException npe)
      {
	return false;
      }
  }

  /**
   * Gets the value of a specified attribute name.
   * XXX - what if the object is a String?
   *
   * @param attrName the name of the attribute we want the value of
   * @return the value of the specified attribute name or null when there is
   * no such attribute name
   */
  public Object get(Object attrName)
  {
    return map.get(attrName);
  }

  /**
   * Returns the hashcode of the attribute name/value map.
   */
  public int hashCode()
  {
    return map.hashCode();
  }

  /**
   * Returns true if there are no attributes set, false otherwise.
   */
  public boolean isEmpty()
  {
    return map.isEmpty();
  }

  /**
   * Gives a Set of all the values of defined attribute names.
   */
  public Set keySet()
  {
    return map.keySet();
  }

  /**
   * Adds or replaces a attribute name/value pair.
   * XXX - What if the name is a string? What if the name is neither a Name
   * nor a String? What if the value is not a string?
   *
   * @param name the name of the attribute
   * @param value the (new) value of the attribute
   * @return the old value of the attribute or null when there was no old
   * attribute with this name
   */
  public Object put(Object name, Object value)
  {
    return map.put(name, value);
  }

  /**
   * Adds or replaces all attribute name/value pairs from another
   * Attributes object to this one. The supplied Map must be an instance of
   * Attributes.
   *
   * @param attr the Attributes object to merge with this one
   * @exception ClassCastException if the supplied map is not an instance of
   * Attributes
   */
  public void putAll(Map attr)
  {
    if (!(attr instanceof Attributes))
      {
	throw new
	  ClassCastException("Supplied Map is not an instance of Attributes");
      }
    map.putAll(attr);
  }

  /**
   * Remove a attribute name/value pair.
   * XXX - What if the name is a String?
   *
   * @param name the name of the attribute name/value pair to remove
   * @return the old value of the attribute or null if the attribute didn't
   * exist
   */
  public Object remove(Object name)
  {
    return map.remove(name);
  }

  /**
   * Returns the number of defined attribute name/value pairs.
   */
  public int size()
  {
    return map.size();
  }

  /**
   * Returns all the values of the defined attribute name/value pairs as a
   * Collection.
   */
  public Collection values()
  {
    return map.values();
  }
}<|MERGE_RESOLUTION|>--- conflicted
+++ resolved
@@ -435,11 +435,7 @@
    * @returns the old value of the attribute name or null if it didn't exist
    * yet
    */
-<<<<<<< HEAD
-  public String putValue(Name name, String value)
-=======
   private String putValue(Name name, String value)
->>>>>>> f8383f28
   {
     return (String) put(name, value);
   }
