/* ZipFile.java --
   Copyright (C) 2001, 2002, 2003, 2004, 2005, 2006
   Free Software Foundation, Inc.

This file is part of GNU Classpath.

GNU Classpath is free software; you can redistribute it and/or modify
it under the terms of the GNU General Public License as published by
the Free Software Foundation; either version 2, or (at your option)
any later version.

GNU Classpath is distributed in the hope that it will be useful, but
WITHOUT ANY WARRANTY; without even the implied warranty of
MERCHANTABILITY or FITNESS FOR A PARTICULAR PURPOSE.  See the GNU
General Public License for more details.

You should have received a copy of the GNU General Public License
along with GNU Classpath; see the file COPYING.  If not, write to the
Free Software Foundation, Inc., 51 Franklin Street, Fifth Floor, Boston, MA
02110-1301 USA.

Linking this library statically or dynamically with other modules is
making a combined work based on this library.  Thus, the terms and
conditions of the GNU General Public License cover the whole
combination.

As a special exception, the copyright holders of this library give you
permission to link this library with independent modules to produce an
executable, regardless of the license terms of these independent
modules, and to copy and distribute the resulting executable under
terms of your choice, provided that you also meet, for each linked
independent module, the terms and conditions of the license of that
module.  An independent module is a module which is not derived from
or based on this library.  If you modify this library, you may extend
this exception to your version of the library, but you are not
obligated to do so.  If you do not wish to do so, delete this
exception statement from your version. */


package java.util.zip;

import gnu.java.util.EmptyEnumeration;

import java.io.EOFException;
import java.io.File;
import java.io.FileNotFoundException;
import java.io.IOException;
import java.io.InputStream;
import java.io.RandomAccessFile;
import java.io.UnsupportedEncodingException;
import java.util.Enumeration;
import java.util.Iterator;
import java.util.LinkedHashMap;

/**
 * This class represents a Zip archive.  You can ask for the contained
 * entries, or get an input stream for a file entry.  The entry is
 * automatically decompressed.
 *
 * This class is thread safe:  You can open input streams for arbitrary
 * entries in different threads.
 *
 * @author Jochen Hoenicke
 * @author Artur Biesiadowski
 */
public class ZipFile implements ZipConstants
{

  /**
   * Mode flag to open a zip file for reading.
   */
  public static final int OPEN_READ = 0x1;

  /**
   * Mode flag to delete a zip file after reading.
   */
  public static final int OPEN_DELETE = 0x4;

  /**
   * This field isn't defined in the JDK's ZipConstants, but should be.
   */
  static final int ENDNRD =  4;

  // Name of this zip file.
  private final String name;

  // File from which zip entries are read.
  private final RandomAccessFile raf;

  // The entries of this zip file when initialized and not yet closed.
  private LinkedHashMap entries;

  private boolean closed = false;


  /**
   * Helper function to open RandomAccessFile and throw the proper
   * ZipException in case opening the file fails.
   *
   * @param name the file name, or null if file is provided
   *
   * @param file the file, or null if name is provided
   *
   * @return the newly open RandomAccessFile, never null
   */
  private RandomAccessFile openFile(String name, 
                                    File file) 
    throws ZipException, IOException
  {                                       
    try 
      {
        return 
          (name != null)
          ? new RandomAccessFile(name, "r")
          : new RandomAccessFile(file, "r");
      }
    catch (FileNotFoundException f)
      { 
        ZipException ze = new ZipException(f.getMessage());
        ze.initCause(f);
        throw ze;
      }
  }


  /**
   * Opens a Zip file with the given name for reading.
   * @exception IOException if a i/o error occured.
   * @exception ZipException if the file doesn't contain a valid zip
   * archive.  
   */
  public ZipFile(String name) throws ZipException, IOException
  {
    this.raf = openFile(name,null);
    this.name = name;
    checkZipFile();
  }

  /**
   * Opens a Zip file reading the given File.
   * @exception IOException if a i/o error occured.
   * @exception ZipException if the file doesn't contain a valid zip
   * archive.  
   */
  public ZipFile(File file) throws ZipException, IOException
  {
    this.raf = openFile(null,file);
    this.name = file.getPath();
    checkZipFile();
  }

  /**
   * Opens a Zip file reading the given File in the given mode.
   *
   * If the OPEN_DELETE mode is specified, the zip file will be deleted at
   * some time moment after it is opened. It will be deleted before the zip
   * file is closed or the Virtual Machine exits.
   * 
   * The contents of the zip file will be accessible until it is closed.
   *
   * @since JDK1.3
   * @param mode Must be one of OPEN_READ or OPEN_READ | OPEN_DELETE
   *
   * @exception IOException if a i/o error occured.
   * @exception ZipException if the file doesn't contain a valid zip
   * archive.  
   */
  public ZipFile(File file, int mode) throws ZipException, IOException
  {
    if (mode != OPEN_READ && mode != (OPEN_READ | OPEN_DELETE))
      throw new IllegalArgumentException("invalid mode");
    if ((mode & OPEN_DELETE) != 0)
      file.deleteOnExit();
    this.raf = openFile(null,file);
    this.name = file.getPath();
    checkZipFile();
  }

  private void checkZipFile() throws ZipException
  {
    boolean valid = false;

    try 
      {
        byte[] buf = new byte[4];
        raf.readFully(buf);
        int sig = buf[0] & 0xFF
                | ((buf[1] & 0xFF) << 8)
                | ((buf[2] & 0xFF) << 16)
                | ((buf[3] & 0xFF) << 24);
        valid = sig == LOCSIG;
      }
    catch (IOException _)
      {
      } 

    if (!valid)
      {
        try
          {
	    raf.close();
          }
        catch (IOException _)
          {
          }
	throw new ZipException("Not a valid zip file");
      }
  }

  /**
   * Checks if file is closed and throws an exception.
   */
  private void checkClosed()
  {
    if (closed)
      throw new IllegalStateException("ZipFile has closed: " + name);
  }

  /**
   * Read the central directory of a zip file and fill the entries
   * array.  This is called exactly once when first needed. It is called
   * while holding the lock on <code>raf</code>.
   *
   * @exception IOException if a i/o error occured.
   * @exception ZipException if the central directory is malformed 
   */
  private void readEntries() throws ZipException, IOException
  {
    /* Search for the End Of Central Directory.  When a zip comment is 
     * present the directory may start earlier.
     * Note that a comment has a maximum length of 64K, so that is the
     * maximum we search backwards.
     */
    PartialInputStream inp = new PartialInputStream(raf, 4096);
    long pos = raf.length() - ENDHDR;
    long top = Math.max(0, pos - 65536);
    do
      {
	if (pos < top)
	  throw new ZipException
	    ("central directory not found, probably not a zip file: " + name);
	inp.seek(pos--);
      }
    while (inp.readLeInt() != ENDSIG);
    
    if (inp.skip(ENDTOT - ENDNRD) != ENDTOT - ENDNRD)
      throw new EOFException(name);
    int count = inp.readLeShort();
    if (inp.skip(ENDOFF - ENDSIZ) != ENDOFF - ENDSIZ)
      throw new EOFException(name);
    int centralOffset = inp.readLeInt();

<<<<<<< HEAD
    entries = new HashMap(count+count/2);
=======
    entries = new LinkedHashMap(count+count/2);
>>>>>>> f8383f28
    inp.seek(centralOffset);
    
    for (int i = 0; i < count; i++)
      {
	if (inp.readLeInt() != CENSIG)
	  throw new ZipException("Wrong Central Directory signature: " + name);

        inp.skip(6);
	int method = inp.readLeShort();
	int dostime = inp.readLeInt();
	int crc = inp.readLeInt();
	int csize = inp.readLeInt();
	int size = inp.readLeInt();
	int nameLen = inp.readLeShort();
	int extraLen = inp.readLeShort();
	int commentLen = inp.readLeShort();
        inp.skip(8);
	int offset = inp.readLeInt();
	String name = inp.readString(nameLen);

	ZipEntry entry = new ZipEntry(name);
	entry.setMethod(method);
	entry.setCrc(crc & 0xffffffffL);
	entry.setSize(size & 0xffffffffL);
	entry.setCompressedSize(csize & 0xffffffffL);
	entry.setDOSTime(dostime);
	if (extraLen > 0)
	  {
	    byte[] extra = new byte[extraLen];
	    inp.readFully(extra);
	    entry.setExtra(extra);
	  }
	if (commentLen > 0)
	  {
            entry.setComment(inp.readString(commentLen));
	  }
	entry.offset = offset;
	entries.put(name, entry);
      }
  }

  /**
   * Closes the ZipFile.  This also closes all input streams given by
   * this class.  After this is called, no further method should be
   * called.
   * 
   * @exception IOException if a i/o error occured.
   */
  public void close() throws IOException
  {
    RandomAccessFile raf = this.raf;
    if (raf == null)
      return;

    synchronized (raf)
      {
	closed = true;
	entries = null;
	raf.close();
      }
  }

  /**
   * Calls the <code>close()</code> method when this ZipFile has not yet
   * been explicitly closed.
   */
  protected void finalize() throws IOException
  {
    if (!closed && raf != null) close();
  }

  /**
   * Returns an enumeration of all Zip entries in this Zip file.
   *
   * @exception IllegalStateException when the ZipFile has already been closed
   */
  public Enumeration entries()
  {
    checkClosed();
    
    try
      {
	return new ZipEntryEnumeration(getEntries().values().iterator());
      }
    catch (IOException ioe)
      {
	return EmptyEnumeration.getInstance();
      }
  }

  /**
   * Checks that the ZipFile is still open and reads entries when necessary.
   *
   * @exception IllegalStateException when the ZipFile has already been closed.
   * @exception IOException when the entries could not be read.
   */
  private LinkedHashMap getEntries() throws IOException
  {
    synchronized(raf)
      {
	checkClosed();

	if (entries == null)
	  readEntries();

	return entries;
      }
  }

  /**
   * Searches for a zip entry in this archive with the given name.
   *
   * @param name the name. May contain directory components separated by
   * slashes ('/').
   * @return the zip entry, or null if no entry with that name exists.
   *
   * @exception IllegalStateException when the ZipFile has already been closed
   */
  public ZipEntry getEntry(String name)
  {
    checkClosed();

    try
      {
	LinkedHashMap entries = getEntries();
	ZipEntry entry = (ZipEntry) entries.get(name);
        // If we didn't find it, maybe it's a directory.
        if (entry == null && !name.endsWith("/"))
            entry = (ZipEntry) entries.get(name + '/');
	return entry != null ? new ZipEntry(entry, name) : null;
      }
    catch (IOException ioe)
      {
	return null;
      }
  }

  /**
   * Creates an input stream reading the given zip entry as
   * uncompressed data.  Normally zip entry should be an entry
   * returned by getEntry() or entries().
   *
   * This implementation returns null if the requested entry does not
   * exist.  This decision is not obviously correct, however, it does
   * appear to mirror Sun's implementation, and it is consistant with
   * their javadoc.  On the other hand, the old JCL book, 2nd Edition,
   * claims that this should return a "non-null ZIP entry".  We have
   * chosen for now ignore the old book, as modern versions of Ant (an
   * important application) depend on this behaviour.  See discussion
   * in this thread:
   * http://gcc.gnu.org/ml/java-patches/2004-q2/msg00602.html
   *
   * @param entry the entry to create an InputStream for.
   * @return the input stream, or null if the requested entry does not exist.
   *
   * @exception IllegalStateException when the ZipFile has already been closed
   * @exception IOException if a i/o error occured.
   * @exception ZipException if the Zip archive is malformed.  
   */
  public InputStream getInputStream(ZipEntry entry) throws IOException
  {
    checkClosed();

    LinkedHashMap entries = getEntries();
    String name = entry.getName();
    ZipEntry zipEntry = (ZipEntry) entries.get(name);
    if (zipEntry == null)
      return null;

    PartialInputStream inp = new PartialInputStream(raf, 1024);
    inp.seek(zipEntry.offset);

    if (inp.readLeInt() != LOCSIG)
      throw new ZipException("Wrong Local header signature: " + name);

    inp.skip(4);

    if (zipEntry.getMethod() != inp.readLeShort())
      throw new ZipException("Compression method mismatch: " + name);

    inp.skip(16);

    int nameLen = inp.readLeShort();
    int extraLen = inp.readLeShort();
    inp.skip(nameLen + extraLen);

    inp.setLength(zipEntry.getCompressedSize());

    int method = zipEntry.getMethod();
    switch (method)
      {
      case ZipOutputStream.STORED:
	return inp;
      case ZipOutputStream.DEFLATED:
<<<<<<< HEAD
	return new InflaterInputStream(inp, new Inflater(true));
=======
        inp.addDummyByte();
        final Inflater inf = new Inflater(true);
        final int sz = (int) entry.getSize();
        return new InflaterInputStream(inp, inf)
        {
          public int available() throws IOException
          {
            if (sz == -1)
              return super.available();
            if (super.available() != 0)
              return sz - inf.getTotalOut();
            return 0;
          }
        };
>>>>>>> f8383f28
      default:
	throw new ZipException("Unknown compression method " + method);
      }
  }
  
  /**
   * Returns the (path) name of this zip file.
   */
  public String getName()
  {
    return name;
  }

  /**
   * Returns the number of entries in this zip file.
   *
   * @exception IllegalStateException when the ZipFile has already been closed
   */
  public int size()
  {
    checkClosed();
    
    try
      {
	return getEntries().size();
      }
    catch (IOException ioe)
      {
	return 0;
      }
  }
  
  private static class ZipEntryEnumeration implements Enumeration
  {
    private final Iterator elements;

    public ZipEntryEnumeration(Iterator elements)
    {
      this.elements = elements;
    }

    public boolean hasMoreElements()
    {
      return elements.hasNext();
    }

    public Object nextElement()
    {
      /* We return a clone, just to be safe that the user doesn't
       * change the entry.  
       */
      return ((ZipEntry)elements.next()).clone();
    }
  }

  private static final class PartialInputStream extends InputStream
  {
    private final RandomAccessFile raf;
    private final byte[] buffer;
    private long bufferOffset;
    private int pos;
    private long end;
<<<<<<< HEAD
=======
    // We may need to supply an extra dummy byte to our reader.
    // See Inflater.  We use a count here to simplify the logic
    // elsewhere in this class.  Note that we ignore the dummy
    // byte in methods where we know it is not needed.
    private int dummyByteCount;
>>>>>>> f8383f28

    public PartialInputStream(RandomAccessFile raf, int bufferSize)
      throws IOException
    {
      this.raf = raf;
      buffer = new byte[bufferSize];
      bufferOffset = -buffer.length;
      pos = buffer.length;
      end = raf.length();
    }

    void setLength(long length)
    {
      end = bufferOffset + pos + length;
    }

    private void fillBuffer() throws IOException
    {
      synchronized (raf)
        {
<<<<<<< HEAD
          raf.seek(bufferOffset);
          raf.readFully(buffer, 0, (int) Math.min(buffer.length, end - bufferOffset));
=======
          long len = end - bufferOffset;
          if (len == 0 && dummyByteCount > 0)
            {
              buffer[0] = 0;
              dummyByteCount = 0;
            }
          else
            {
              raf.seek(bufferOffset);
              raf.readFully(buffer, 0, (int) Math.min(buffer.length, len));
            }
>>>>>>> f8383f28
        }
    }
    
    public int available()
    {
      long amount = end - (bufferOffset + pos);
      if (amount > Integer.MAX_VALUE)
	return Integer.MAX_VALUE;
      return (int) amount;
    }
    
    public int read() throws IOException
    {
<<<<<<< HEAD
      if (bufferOffset + pos >= end)
=======
      if (bufferOffset + pos >= end + dummyByteCount)
>>>>>>> f8383f28
	return -1;
      if (pos == buffer.length)
        {
          bufferOffset += buffer.length;
          pos = 0;
          fillBuffer();
        }
<<<<<<< HEAD
=======
      
>>>>>>> f8383f28
      return buffer[pos++] & 0xFF;
    }

    public int read(byte[] b, int off, int len) throws IOException
    {
<<<<<<< HEAD
      if (len > end - (bufferOffset + pos))
	{
	  len = (int) (end - (bufferOffset + pos));
=======
      if (len > end + dummyByteCount - (bufferOffset + pos))
	{
	  len = (int) (end + dummyByteCount - (bufferOffset + pos));
>>>>>>> f8383f28
	  if (len == 0)
	    return -1;
	}

      int totalBytesRead = Math.min(buffer.length - pos, len);
      System.arraycopy(buffer, pos, b, off, totalBytesRead);
      pos += totalBytesRead;
      off += totalBytesRead;
      len -= totalBytesRead;

      while (len > 0)
        {
          bufferOffset += buffer.length;
          pos = 0;
          fillBuffer();
          int remain = Math.min(buffer.length, len);
          System.arraycopy(buffer, pos, b, off, remain);
          pos += remain;
          off += remain;
          len -= remain;
          totalBytesRead += remain;
        }
<<<<<<< HEAD

=======
      
>>>>>>> f8383f28
      return totalBytesRead;
    }

    public long skip(long amount) throws IOException
    {
      if (amount < 0)
	return 0;
      if (amount > end - (bufferOffset + pos))
	amount = end - (bufferOffset + pos);
      seek(bufferOffset + pos + amount);
      return amount;
    }

    void seek(long newpos) throws IOException
    {
      long offset = newpos - bufferOffset;
      if (offset >= 0 && offset <= buffer.length)
        {
          pos = (int) offset;
        }
      else
        {
          bufferOffset = newpos;
          pos = 0;
          fillBuffer();
        }
    }

    void readFully(byte[] buf) throws IOException
    {
      if (read(buf, 0, buf.length) != buf.length)
        throw new EOFException();
    }

    void readFully(byte[] buf, int off, int len) throws IOException
    {
      if (read(buf, off, len) != len)
        throw new EOFException();
    }

    int readLeShort() throws IOException
    {
      int b0 = read();
      int b1 = read();
      if (b1 == -1)
        throw new EOFException();
      return (b0 & 0xff) | (b1 & 0xff) << 8;
    }

    int readLeInt() throws IOException
    {
      int b0 = read();
      int b1 = read();
      int b2 = read();
      int b3 = read();
      if (b3 == -1)
        throw new EOFException();
      return ((b0 & 0xff) | (b1 & 0xff) << 8)
            | ((b2 & 0xff) | (b3 & 0xff) << 8) << 16;
    }

    String readString(int length) throws IOException
    {
      if (length > end - (bufferOffset + pos))
        throw new EOFException();

      try
        {
          if (buffer.length - pos >= length)
            {
              String s = new String(buffer, pos, length, "UTF-8");
              pos += length;
              return s;
            }
          else
            {
              byte[] b = new byte[length];
              readFully(b);
              return new String(b, 0, length, "UTF-8");
            }
        }
      catch (UnsupportedEncodingException uee)
        {
          throw new AssertionError(uee);
        }
    }
<<<<<<< HEAD
=======

    public void addDummyByte()
    {
      dummyByteCount = 1;
    }
>>>>>>> f8383f28
  }
}<|MERGE_RESOLUTION|>--- conflicted
+++ resolved
@@ -250,11 +250,7 @@
       throw new EOFException(name);
     int centralOffset = inp.readLeInt();
 
-<<<<<<< HEAD
-    entries = new HashMap(count+count/2);
-=======
     entries = new LinkedHashMap(count+count/2);
->>>>>>> f8383f28
     inp.seek(centralOffset);
     
     for (int i = 0; i < count; i++)
@@ -449,9 +445,6 @@
       case ZipOutputStream.STORED:
 	return inp;
       case ZipOutputStream.DEFLATED:
-<<<<<<< HEAD
-	return new InflaterInputStream(inp, new Inflater(true));
-=======
         inp.addDummyByte();
         final Inflater inf = new Inflater(true);
         final int sz = (int) entry.getSize();
@@ -466,7 +459,6 @@
             return 0;
           }
         };
->>>>>>> f8383f28
       default:
 	throw new ZipException("Unknown compression method " + method);
       }
@@ -529,14 +521,11 @@
     private long bufferOffset;
     private int pos;
     private long end;
-<<<<<<< HEAD
-=======
     // We may need to supply an extra dummy byte to our reader.
     // See Inflater.  We use a count here to simplify the logic
     // elsewhere in this class.  Note that we ignore the dummy
     // byte in methods where we know it is not needed.
     private int dummyByteCount;
->>>>>>> f8383f28
 
     public PartialInputStream(RandomAccessFile raf, int bufferSize)
       throws IOException
@@ -557,10 +546,6 @@
     {
       synchronized (raf)
         {
-<<<<<<< HEAD
-          raf.seek(bufferOffset);
-          raf.readFully(buffer, 0, (int) Math.min(buffer.length, end - bufferOffset));
-=======
           long len = end - bufferOffset;
           if (len == 0 && dummyByteCount > 0)
             {
@@ -572,7 +557,6 @@
               raf.seek(bufferOffset);
               raf.readFully(buffer, 0, (int) Math.min(buffer.length, len));
             }
->>>>>>> f8383f28
         }
     }
     
@@ -586,11 +570,7 @@
     
     public int read() throws IOException
     {
-<<<<<<< HEAD
-      if (bufferOffset + pos >= end)
-=======
       if (bufferOffset + pos >= end + dummyByteCount)
->>>>>>> f8383f28
 	return -1;
       if (pos == buffer.length)
         {
@@ -598,24 +578,15 @@
           pos = 0;
           fillBuffer();
         }
-<<<<<<< HEAD
-=======
       
->>>>>>> f8383f28
       return buffer[pos++] & 0xFF;
     }
 
     public int read(byte[] b, int off, int len) throws IOException
     {
-<<<<<<< HEAD
-      if (len > end - (bufferOffset + pos))
-	{
-	  len = (int) (end - (bufferOffset + pos));
-=======
       if (len > end + dummyByteCount - (bufferOffset + pos))
 	{
 	  len = (int) (end + dummyByteCount - (bufferOffset + pos));
->>>>>>> f8383f28
 	  if (len == 0)
 	    return -1;
 	}
@@ -638,11 +609,7 @@
           len -= remain;
           totalBytesRead += remain;
         }
-<<<<<<< HEAD
-
-=======
       
->>>>>>> f8383f28
       return totalBytesRead;
     }
 
@@ -729,13 +696,10 @@
           throw new AssertionError(uee);
         }
     }
-<<<<<<< HEAD
-=======
 
     public void addDummyByte()
     {
       dummyByteCount = 1;
     }
->>>>>>> f8383f28
   }
 }