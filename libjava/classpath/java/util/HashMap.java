--- conflicted
+++ resolved
@@ -380,19 +380,11 @@
    */
   public void putAll(Map<? extends K, ? extends V> m)
   {
-<<<<<<< HEAD
-    Map<K,V> addMap;
-
-    addMap = (Map<K,V>) m;
-    for (Map.Entry<K,V> e : addMap.entrySet())
-      {
-=======
     final Map<K,V> addMap = (Map<K,V>) m;
     final Iterator<Map.Entry<K,V>> it = addMap.entrySet().iterator();
     while (it.hasNext())
       {
 	final Map.Entry<K,V> e = it.next();
->>>>>>> 60a98cce
         // Optimize in case the Entry is one of our own.
         if (e instanceof AbstractMap.SimpleEntry)
           {
@@ -718,18 +710,10 @@
    */
   void putAllInternal(Map<? extends K, ? extends V> m)
   {
-<<<<<<< HEAD
-    Map<K,V> addMap;
-
-    addMap = (Map<K,V>) m;
-    size = 0;
-    for (Map.Entry<K,V> e : addMap.entrySet())
-=======
     final Map<K,V> addMap = (Map<K,V>) m;
     final Iterator<Map.Entry<K,V>> it = addMap.entrySet().iterator();
     size = 0;
     while (it.hasNext())
->>>>>>> 60a98cce
       {
 	final Map.Entry<K,V> e = it.next();
         size++;
