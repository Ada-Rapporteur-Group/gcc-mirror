/* Collections.java -- Utility class with methods to operate on collections
   Copyright (C) 1998, 1999, 2000, 2001, 2002, 2004, 2005, 2006
   Free Software Foundation, Inc.

This file is part of GNU Classpath.

GNU Classpath is free software; you can redistribute it and/or modify
it under the terms of the GNU General Public License as published by
the Free Software Foundation; either version 2, or (at your option)
any later version.

GNU Classpath is distributed in the hope that it will be useful, but
WITHOUT ANY WARRANTY; without even the implied warranty of
MERCHANTABILITY or FITNESS FOR A PARTICULAR PURPOSE.  See the GNU
General Public License for more details.

You should have received a copy of the GNU General Public License
along with GNU Classpath; see the file COPYING.  If not, write to the
Free Software Foundation, Inc., 51 Franklin Street, Fifth Floor, Boston, MA
02110-1301 USA.

Linking this library statically or dynamically with other modules is
making a combined work based on this library.  Thus, the terms and
conditions of the GNU General Public License cover the whole
combination.

As a special exception, the copyright holders of this library give you
permission to link this library with independent modules to produce an
executable, regardless of the license terms of these independent
modules, and to copy and distribute the resulting executable under
terms of your choice, provided that you also meet, for each linked
independent module, the terms and conditions of the license of that
module.  An independent module is a module which is not derived from
or based on this library.  If you modify this library, you may extend
this exception to your version of the library, but you are not
obligated to do so.  If you do not wish to do so, delete this
exception statement from your version. */


package java.util;

import java.io.Serializable;

/**
 * Utility class consisting of static methods that operate on, or return
 * Collections. Contains methods to sort, search, reverse, fill and shuffle
 * Collections, methods to facilitate interoperability with legacy APIs that
 * are unaware of collections, a method to return a list which consists of
 * multiple copies of one element, and methods which "wrap" collections to give
 * them extra properties, such as thread-safety and unmodifiability.
 * <p>
 *
 * All methods which take a collection throw a {@link NullPointerException} if
 * that collection is null. Algorithms which can change a collection may, but
 * are not required, to throw the {@link UnsupportedOperationException} that
 * the underlying collection would throw during an attempt at modification.
 * For example,
 * <code>Collections.singleton("").addAll(Collections.EMPTY_SET)</code>
 * does not throw a exception, even though addAll is an unsupported operation
 * on a singleton; the reason for this is that addAll did not attempt to
 * modify the set.
 *
 * @author Original author unknown
 * @author Eric Blake (ebb9@email.byu.edu)
 * @see Collection
 * @see Set
 * @see List
 * @see Map
 * @see Arrays
 * @since 1.2
 * @status updated to 1.4
 */
public class Collections
{
  /**
   * Constant used to decide cutoff for when a non-RandomAccess list should
   * be treated as sequential-access. Basically, quadratic behavior is
   * acceptable for small lists when the overhead is so small in the first
   * place. I arbitrarily set it to 16, so it may need some tuning.
   */
  private static final int LARGE_LIST_SIZE = 16;

  /**
   * Determines if a list should be treated as a sequential-access one.
   * Rather than the old method of JDK 1.3 of assuming only instanceof
   * AbstractSequentialList should be sequential, this uses the new method
   * of JDK 1.4 of assuming anything that does NOT implement RandomAccess
   * and exceeds a large (unspecified) size should be sequential.
   *
   * @param l the list to check
   * @return <code>true</code> if it should be treated as sequential-access
   */
  private static boolean isSequential(List l)
  {
    return ! (l instanceof RandomAccess) && l.size() > LARGE_LIST_SIZE;
  }

  /**
   * This class is non-instantiable.
   */
  private Collections()
  {
  }

  /**
   * An immutable, serializable, empty Set.
   * @see Serializable
   */
  public static final Set EMPTY_SET = new EmptySet();

  /**
   * The implementation of {@link #EMPTY_SET}. This class name is required
   * for compatibility with Sun's JDK serializability.
   *
   * @author Eric Blake (ebb9@email.byu.edu)
   */
  private static final class EmptySet extends AbstractSet
    implements Serializable
  {
    /**
     * Compatible with JDK 1.4.
     */
    private static final long serialVersionUID = 1582296315990362920L;

    /**
     * A private constructor adds overhead.
     */
    EmptySet()
    {
    }

    /**
     * The size: always 0!
     * @return 0.
     */
    public int size()
    {
      return 0;
    }

    /**
     * Returns an iterator that does not iterate.
     * @return A non-iterating iterator.
     */
    // This is really cheating! I think it's perfectly valid, though.
    public Iterator iterator()
    {
      return EMPTY_LIST.iterator();
    }

    // The remaining methods are optional, but provide a performance
    // advantage by not allocating unnecessary iterators in AbstractSet.
    /**
     * The empty set never contains anything.
     * @param o The object to search for.
     * @return <code>false</code>.
     */
    public boolean contains(Object o)
    {
      return false;
    }

    /**
     * This is true only if the given collection is also empty.
     * @param c The collection of objects which are to be compared
     *          against the members of this set.
     * @return <code>true</code> if c is empty.
     */
    public boolean containsAll(Collection c)
    {
      return c.isEmpty();
    }

    /**
     * Equal only if the other set is empty.
     * @param o The object to compare with this set.
     * @return <code>true</code> if o is an empty instance of <code>Set</code>.
     */
    public boolean equals(Object o)
    {
      return o instanceof Set && ((Set) o).isEmpty();
    }

    /**
     * The hashcode is always 0.
     * @return 0.
     */
    public int hashCode()
    {
      return 0;
    }

    /**
     * Always succeeds with a <code>false</code> result.
     * @param o The object to remove.
     * @return <code>false</code>.
     */
    public boolean remove(Object o)
    {
      return false;
    }

    /**
     * Always succeeds with a <code>false</code> result.
     * @param c The collection of objects which should
     *          all be removed from this set.
     * @return <code>false</code>.
     */
    public boolean removeAll(Collection c)
    {
      return false;
    }

    /**
     * Always succeeds with a <code>false</code> result.
     * @param c The collection of objects which should
     *          all be retained within this set.
     * @return <code>false</code>.
     */
    public boolean retainAll(Collection c)
    {
      return false;
    }

    /**
     * The array is always empty.
     * @return A new array with a size of 0.
     */
    public Object[] toArray()
    {
      return new Object[0];
    }

    /**
     * We don't even need to use reflection!
     * @param a An existing array, which can be empty.
     * @return The original array with any existing
     *         initial element set to null.
     */
    public Object[] toArray(Object[] a)
    {
      if (a.length > 0)
        a[0] = null;
      return a;
    }

    /**
     * The string never changes.
     *
     * @return the string "[]".
     */
    public String toString()
    {
      return "[]";
    }
  } // class EmptySet

  /**
   * An immutable, serializable, empty List, which implements RandomAccess.
   * @see Serializable
   * @see RandomAccess
   */
  public static final List EMPTY_LIST = new EmptyList();

  /**
   * The implementation of {@link #EMPTY_LIST}. This class name is required
   * for compatibility with Sun's JDK serializability.
   *
   * @author Eric Blake (ebb9@email.byu.edu)
   */
  private static final class EmptyList extends AbstractList
    implements Serializable, RandomAccess
  {
    /**
     * Compatible with JDK 1.4.
     */
    private static final long serialVersionUID = 8842843931221139166L;

    /**
     * A private constructor adds overhead.
     */
    EmptyList()
    {
    }

    /**
     * The size is always 0.
     * @return 0.
     */
    public int size()
    {
      return 0;
    }

    /**
     * No matter the index, it is out of bounds.  This
     * method never returns, throwing an exception instead.
     *
     * @param index The index of the element to retrieve.
     * @return the object at the specified index.
     * @throws IndexOutOfBoundsException as any given index
     *         is outside the bounds of an empty array.
     */
    public Object get(int index)
    {
      throw new IndexOutOfBoundsException();
    }

    // The remaining methods are optional, but provide a performance
    // advantage by not allocating unnecessary iterators in AbstractList.
    /**
     * Never contains anything.
     * @param o The object to search for.
     * @return <code>false</code>.
     */
    public boolean contains(Object o)
    {
      return false;
    }

    /**
     * This is true only if the given collection is also empty.
     * @param c The collection of objects, which should be compared
     *          against the members of this list.
     * @return <code>true</code> if c is also empty. 
     */
    public boolean containsAll(Collection c)
    {
      return c.isEmpty();
    }

    /**
     * Equal only if the other list is empty.
     * @param o The object to compare against this list.
     * @return <code>true</code> if o is also an empty instance of
     *         <code>List</code>.
     */
    public boolean equals(Object o)
    {
      return o instanceof List && ((List) o).isEmpty();
    }

    /**
     * The hashcode is always 1.
     * @return 1.
     */
    public int hashCode()
    {
      return 1;
    }

    /**
     * Returns -1.
     * @param o The object to search for.
     * @return -1.
     */
    public int indexOf(Object o)
    {
      return -1;
    }

    /**
     * Returns -1.
     * @param o The object to search for.
     * @return -1.
     */
    public int lastIndexOf(Object o)
    {
      return -1;
    }

    /**
     * Always succeeds with <code>false</code> result.
     * @param o The object to remove.
     * @return -1.
     */
    public boolean remove(Object o)
    {
      return false;
    }

    /**
     * Always succeeds with <code>false</code> result.
     * @param c The collection of objects which should
     *          all be removed from this list.
     * @return <code>false</code>.
     */
    public boolean removeAll(Collection c)
    {
      return false;
    }

    /**
     * Always succeeds with <code>false</code> result.
     * @param c The collection of objects which should
     *          all be retained within this list.
     * @return <code>false</code>.
     */
    public boolean retainAll(Collection c)
    {
      return false;
    }

    /**
     * The array is always empty.
     * @return A new array with a size of 0.
     */
    public Object[] toArray()
    {
      return new Object[0];
    }

    /**
     * We don't even need to use reflection!
     * @param a An existing array, which can be empty.
     * @return The original array with any existing
     *         initial element set to null.
     */
    public Object[] toArray(Object[] a)
    {
      if (a.length > 0)
        a[0] = null;
      return a;
    }

    /**
     * The string never changes.
     *
     * @return the string "[]".
     */
    public String toString()
    {
      return "[]";
    }
  } // class EmptyList

  /**
   * An immutable, serializable, empty Map.
   * @see Serializable
   */
  public static final Map EMPTY_MAP = new EmptyMap();

  /**
   * The implementation of {@link #EMPTY_MAP}. This class name is required
   * for compatibility with Sun's JDK serializability.
   *
   * @author Eric Blake (ebb9@email.byu.edu)
   */
  private static final class EmptyMap extends AbstractMap
    implements Serializable
  {
    /**
     * Compatible with JDK 1.4.
     */
    private static final long serialVersionUID = 6428348081105594320L;

    /**
     * A private constructor adds overhead.
     */
    EmptyMap()
    {
    }

    /**
     * There are no entries.
     * @return The empty set.
     */
    public Set entrySet()
    {
      return EMPTY_SET;
    }

    // The remaining methods are optional, but provide a performance
    // advantage by not allocating unnecessary iterators in AbstractMap.
    /**
     * No entries!
     * @param key The key to search for.
     * @return <code>false</code>.
     */
    public boolean containsKey(Object key)
    {
      return false;
    }

    /**
     * No entries!
     * @param value The value to search for.
     * @return <code>false</code>.
     */
    public boolean containsValue(Object value)
    {
      return false;
    }

    /**
     * Equal to all empty maps.
     * @param o The object o to compare against this map.
     * @return <code>true</code> if o is also an empty instance of
     *         <code>Map</code>.
     */
    public boolean equals(Object o)
    {
      return o instanceof Map && ((Map) o).isEmpty();
    }

    /**
     * No mappings, so this returns null.
     * @param o The key of the object to retrieve.
     * @return null. 
     */
    public Object get(Object o)
    {
      return null;
    }

    /**
     * The hashcode is always 0.
     * @return 0.
     */
    public int hashCode()
    {
      return 0;
    }

    /**
     * No entries.
     * @return The empty set.
     */
    public Set keySet()
    {
      return EMPTY_SET;
    }

    /**
     * Remove always succeeds, with null result.
     * @param o The key of the mapping to remove.
     * @return null, as there is never a mapping for o.
     */
    public Object remove(Object o)
    {
      return null;
    }

    /**
     * Size is always 0.
     * @return 0.
     */
    public int size()
    {
      return 0;
    }

    /**
     * No entries. Technically, EMPTY_SET, while more specific than a general
     * Collection, will work. Besides, that's what the JDK uses!
     * @return The empty set.
     */
    public Collection values()
    {
      return EMPTY_SET;
    }

    /**
     * The string never changes.
     *
     * @return the string "[]".
     */
    public String toString()
    {
      return "[]";
    }
  } // class EmptyMap


  /**
   * Compare two objects with or without a Comparator. If c is null, uses the
   * natural ordering. Slightly slower than doing it inline if the JVM isn't
   * clever, but worth it for removing a duplicate of the search code.
   * Note: This code is also used in Arrays (for sort as well as search).
   */
  static final int compare(Object o1, Object o2, Comparator c)
  {
    return c == null ? ((Comparable) o1).compareTo(o2) : c.compare(o1, o2);
  }

  /**
   * Perform a binary search of a List for a key, using the natural ordering of
   * the elements. The list must be sorted (as by the sort() method) - if it is
   * not, the behavior of this method is undefined, and may be an infinite
   * loop. Further, the key must be comparable with every item in the list. If
   * the list contains the key more than once, any one of them may be found.
   * <p>
   *
   * This algorithm behaves in log(n) time for {@link RandomAccess} lists,
   * and uses a linear search with O(n) link traversals and log(n) comparisons
   * with {@link AbstractSequentialList} lists. Note: although the
   * specification allows for an infinite loop if the list is unsorted, it will
   * not happen in this (Classpath) implementation.
   *
   * @param l the list to search (must be sorted)
   * @param key the value to search for
   * @return the index at which the key was found, or -n-1 if it was not
   *         found, where n is the index of the first value higher than key or
   *         a.length if there is no such value
   * @throws ClassCastException if key could not be compared with one of the
   *         elements of l
   * @throws NullPointerException if a null element has compareTo called
   * @see #sort(List)
   */
  public static int binarySearch(List l, Object key)
  {
    return binarySearch(l, key, null);
  }

  /**
   * Perform a binary search of a List for a key, using a supplied Comparator.
   * The list must be sorted (as by the sort() method with the same Comparator)
   * - if it is not, the behavior of this method is undefined, and may be an
   * infinite loop. Further, the key must be comparable with every item in the
   * list. If the list contains the key more than once, any one of them may be
   * found. If the comparator is null, the elements' natural ordering is used.
   * <p>
   *
   * This algorithm behaves in log(n) time for {@link RandomAccess} lists,
   * and uses a linear search with O(n) link traversals and log(n) comparisons
   * with {@link AbstractSequentialList} lists. Note: although the
   * specification allows for an infinite loop if the list is unsorted, it will
   * not happen in this (Classpath) implementation.
   *
   * @param l the list to search (must be sorted)
   * @param key the value to search for
   * @param c the comparator by which the list is sorted
   * @return the index at which the key was found, or -n-1 if it was not
   *         found, where n is the index of the first value higher than key or
   *         a.length if there is no such value
   * @throws ClassCastException if key could not be compared with one of the
   *         elements of l
   * @throws NullPointerException if a null element is compared with natural
   *         ordering (only possible when c is null)
   * @see #sort(List, Comparator)
   */
  public static int binarySearch(List l, Object key, Comparator c)
  {
    int pos = 0;
    int low = 0;
    int hi = l.size() - 1;

    // We use a linear search with log(n) comparisons using an iterator
    // if the list is sequential-access.
    if (isSequential(l))
      {
	ListIterator itr = l.listIterator();
        int i = 0;
	Object o = itr.next(); // Assumes list is not empty (see isSequential)
	boolean forward = true;
        while (low <= hi)
          {
            pos = (low + hi) >>> 1;
            if (i < pos)
	      {
		if (!forward)
		  itr.next(); // Changing direction first.
		for ( ; i != pos; i++, o = itr.next());
		forward = true;
	      }
            else
	      {
		if (forward)
		  itr.previous(); // Changing direction first.
		for ( ; i != pos; i--, o = itr.previous());
		forward = false;
	      }
	    final int d = compare(o, key, c);
	    if (d == 0)
              return pos;
	    else if (d > 0)
              hi = pos - 1;
	    else
              // This gets the insertion point right on the last loop
              low = ++pos;
          }
      }
    else
      {
	while (low <= hi)
	  {
<<<<<<< HEAD
	    pos = (low + hi) >> 1;
=======
	    pos = (low + hi) >>> 1;
>>>>>>> f8383f28
	    final int d = compare(l.get(pos), key, c);
	    if (d == 0)
              return pos;
	    else if (d > 0)
              hi = pos - 1;
	    else
              // This gets the insertion point right on the last loop
              low = ++pos;
	  }
      }

    // If we failed to find it, we do the same whichever search we did.
    return -pos - 1;
  }

  /**
   * Copy one list to another. If the destination list is longer than the
   * source list, the remaining elements are unaffected. This method runs in
   * linear time.
   *
   * @param dest the destination list
   * @param source the source list
   * @throws IndexOutOfBoundsException if the destination list is shorter
   *         than the source list (the destination will be unmodified)
   * @throws UnsupportedOperationException if dest.listIterator() does not
   *         support the set operation
   */
  public static void copy(List dest, List source)
  {
    int pos = source.size();
    if (dest.size() < pos)
      throw new IndexOutOfBoundsException("Source does not fit in dest");

    Iterator i1 = source.iterator();
    ListIterator i2 = dest.listIterator();

    while (--pos >= 0)
      {
        i2.next();
        i2.set(i1.next());
      }
  }

  /**
   * Returns an Enumeration over a collection. This allows interoperability
   * with legacy APIs that require an Enumeration as input.
   *
   * @param c the Collection to iterate over
   * @return an Enumeration backed by an Iterator over c
   */
  public static Enumeration enumeration(Collection c)
  {
    final Iterator i = c.iterator();
    return new Enumeration()
    {
      /**
       * Returns <code>true</code> if there are more elements to
       * be enumerated.
       *
       * @return The result of <code>hasNext()</code>
       *         called on the underlying iterator.
       */
      public final boolean hasMoreElements()
      {
	return i.hasNext();
      }

      /**
       * Returns the next element to be enumerated.
       *
       * @return The result of <code>next()</code>
       *         called on the underlying iterator.
       */
      public final Object nextElement()
      {
	return i.next();
      }
    };
  }

  /**
   * Replace every element of a list with a given value. This method runs in
   * linear time.
   *
   * @param l the list to fill.
   * @param val the object to vill the list with.
   * @throws UnsupportedOperationException if l.listIterator() does not
   *         support the set operation.
   */
  public static void fill(List l, Object val)
  {
    ListIterator itr = l.listIterator();
    for (int i = l.size() - 1; i >= 0; --i)
      {
	itr.next();
	itr.set(val);
      }
  }

  /**
   * Returns the starting index where the specified sublist first occurs
   * in a larger list, or -1 if there is no matching position. If
   * <code>target.size() &gt; source.size()</code>, this returns -1,
   * otherwise this implementation uses brute force, checking for
   * <code>source.sublist(i, i + target.size()).equals(target)</code>
   * for all possible i.
   *
   * @param source the list to search
   * @param target the sublist to search for
   * @return the index where found, or -1
   * @since 1.4
   */
  public static int indexOfSubList(List source, List target)
  {
    int ssize = source.size();
    for (int i = 0, j = target.size(); j <= ssize; i++, j++)
      if (source.subList(i, j).equals(target))
        return i;
    return -1;
  }

  /**
   * Returns the starting index where the specified sublist last occurs
   * in a larger list, or -1 if there is no matching position. If
   * <code>target.size() &gt; source.size()</code>, this returns -1,
   * otherwise this implementation uses brute force, checking for
   * <code>source.sublist(i, i + target.size()).equals(target)</code>
   * for all possible i.
   *
   * @param source the list to search
   * @param target the sublist to search for
   * @return the index where found, or -1
   * @since 1.4
   */
  public static int lastIndexOfSubList(List source, List target)
  {
    int ssize = source.size();
    for (int i = ssize - target.size(), j = ssize; i >= 0; i--, j--)
      if (source.subList(i, j).equals(target))
        return i;
    return -1;
  }

  /**
   * Returns an ArrayList holding the elements visited by a given
   * Enumeration. This method exists for interoperability between legacy
   * APIs and the new Collection API.
   *
   * @param e the enumeration to put in a list
   * @return a list containing the enumeration elements
   * @see ArrayList
   * @since 1.4
   */
  public static ArrayList list(Enumeration e)
  {
    ArrayList l = new ArrayList();
    while (e.hasMoreElements())
      l.add(e.nextElement());
    return l;
  }

  /**
   * Find the maximum element in a Collection, according to the natural
   * ordering of the elements. This implementation iterates over the
   * Collection, so it works in linear time.
   *
   * @param c the Collection to find the maximum element of
   * @return the maximum element of c
   * @exception NoSuchElementException if c is empty
   * @exception ClassCastException if elements in c are not mutually comparable
   * @exception NullPointerException if null.compareTo is called
   */
  public static Object max(Collection c)
  {
    return max(c, null);
  }

  /**
   * Find the maximum element in a Collection, according to a specified
   * Comparator. This implementation iterates over the Collection, so it
   * works in linear time.
   *
   * @param c the Collection to find the maximum element of
   * @param order the Comparator to order the elements by, or null for natural
   *        ordering
   * @return the maximum element of c
   * @throws NoSuchElementException if c is empty
   * @throws ClassCastException if elements in c are not mutually comparable
   * @throws NullPointerException if null is compared by natural ordering
   *        (only possible when order is null)
   */
  public static Object max(Collection c, Comparator order)
  {
    Iterator itr = c.iterator();
    Object max = itr.next(); // throws NoSuchElementException
    int csize = c.size();
    for (int i = 1; i < csize; i++)
      {
	Object o = itr.next();
	if (compare(max, o, order) < 0)
	  max = o;
      }
    return max;
  }

  /**
   * Find the minimum element in a Collection, according to the natural
   * ordering of the elements. This implementation iterates over the
   * Collection, so it works in linear time.
   *
   * @param c the Collection to find the minimum element of
   * @return the minimum element of c
   * @throws NoSuchElementException if c is empty
   * @throws ClassCastException if elements in c are not mutually comparable
   * @throws NullPointerException if null.compareTo is called
   */
  public static Object min(Collection c)
  {
    return min(c, null);
  }

  /**
   * Find the minimum element in a Collection, according to a specified
   * Comparator. This implementation iterates over the Collection, so it
   * works in linear time.
   *
   * @param c the Collection to find the minimum element of
   * @param order the Comparator to order the elements by, or null for natural
   *        ordering
   * @return the minimum element of c
   * @throws NoSuchElementException if c is empty
   * @throws ClassCastException if elements in c are not mutually comparable
   * @throws NullPointerException if null is compared by natural ordering
   *        (only possible when order is null)
   */
  public static Object min(Collection c, Comparator order)
  {
    Iterator itr = c.iterator();
    Object min = itr.next();	// throws NoSuchElementExcception
    int csize = c.size();
    for (int i = 1; i < csize; i++)
      {
	Object o = itr.next();
	if (compare(min, o, order) > 0)
	  min = o;
      }
    return min;
  }

  /**
   * Creates an immutable list consisting of the same object repeated n times.
   * The returned object is tiny, consisting of only a single reference to the
   * object and a count of the number of elements. It is Serializable, and
   * implements RandomAccess. You can use it in tandem with List.addAll for
   * fast list construction.
   *
   * @param n the number of times to repeat the object
   * @param o the object to repeat
   * @return a List consisting of n copies of o
   * @throws IllegalArgumentException if n &lt; 0
   * @see List#addAll(Collection)
   * @see Serializable
   * @see RandomAccess
   */
  public static List nCopies(final int n, final Object o)
  {
    return new CopiesList(n, o);
  }

  /**
   * The implementation of {@link #nCopies(int, Object)}. This class name
   * is required for compatibility with Sun's JDK serializability.
   *
   * @author Eric Blake (ebb9@email.byu.edu)
   */
  private static final class CopiesList extends AbstractList
    implements Serializable, RandomAccess
  {
    /**
     * Compatible with JDK 1.4.
     */
    private static final long serialVersionUID = 2739099268398711800L;

    /**
     * The count of elements in this list.
     * @serial the list size
     */
    private final int n;

    /**
     * The repeated list element.
     * @serial the list contents
     */
    private final Object element;

    /**
     * Constructs the list.
     *
     * @param n the count
     * @param o the object
     * @throws IllegalArgumentException if n &lt; 0
     */
    CopiesList(int n, Object o)
    {
      if (n < 0)
	throw new IllegalArgumentException();
      this.n = n;
      element = o;
    }

    /**
     * The size is fixed.
     * @return The size of the list.
     */
    public int size()
    {
      return n;
    }

    /**
     * The same element is returned.
     * @param index The index of the element to be returned (irrelevant
     *        as the list contains only copies of <code>element</code>).
     * @return The element used by this list.
     */
    public Object get(int index)
    {
      if (index < 0 || index >= n)
        throw new IndexOutOfBoundsException();
      return element;
    }

    // The remaining methods are optional, but provide a performance
    // advantage by not allocating unnecessary iterators in AbstractList.
    /**
     * This list only contains one element.
     * @param o The object to search for.
     * @return <code>true</code> if o is the element used by this list.
     */
    public boolean contains(Object o)
    {
      return n > 0 && equals(o, element);
    }

    /**
     * The index is either 0 or -1.
     * @param o The object to find the index of.
     * @return 0 if <code>o == element</code>, -1 if not.
     */
    public int indexOf(Object o)
    {
      return (n > 0 && equals(o, element)) ? 0 : -1;
    }

    /**
     * The index is either n-1 or -1.
     * @param o The object to find the last index of.
     * @return The last index in the list if <code>o == element</code>,
     *         -1 if not.
     */
    public int lastIndexOf(Object o)
    {
      return equals(o, element) ? n - 1 : -1;
    }

    /**
     * A subList is just another CopiesList.
     * @param from The starting bound of the sublist.
     * @param to The ending bound of the sublist.
     * @return A list of copies containing <code>from - to</code>
     *         elements, all of which are equal to the element
     *         used by this list.
     */
    public List subList(int from, int to)
    {
      if (from < 0 || to > n)
        throw new IndexOutOfBoundsException();
      return new CopiesList(to - from, element);
    }

    /**
     * The array is easy.
     * @return An array of size n filled with copies of
     *         the element used by this list.
     */
    public Object[] toArray()
    {
      Object[] a = new Object[n];
      Arrays.fill(a, element);
      return a;
    }

    /**
     * The string is easy to generate.
     * @return A string representation of the list.
     */
    public String toString()
    {
      StringBuffer r = new StringBuffer("{");
      for (int i = n - 1; --i > 0; )
        r.append(element).append(", ");
      r.append(element).append("}");
      return r.toString();
    }
  } // class CopiesList

  /**
   * Replace all instances of one object with another in the specified list.
   * The list does not change size. An element e is replaced if
   * <code>oldval == null ? e == null : oldval.equals(e)</code>.
   *
   * @param list the list to iterate over
   * @param oldval the element to replace
   * @param newval the new value for the element
   * @return <code>true</code> if a replacement occurred.
   * @throws UnsupportedOperationException if the list iterator does not allow
   *         for the set operation
   * @throws ClassCastException if newval is of a type which cannot be added
   *         to the list
   * @throws IllegalArgumentException if some other aspect of newval stops
   *         it being added to the list
   * @since 1.4
   */
  public static boolean replaceAll(List list, Object oldval, Object newval)
  {
    ListIterator itr = list.listIterator();
    boolean replace_occured = false;
    for (int i = list.size(); --i >= 0; )
      if (AbstractCollection.equals(oldval, itr.next()))
        {
          itr.set(newval);
          replace_occured = true;
        }
    return replace_occured;
  }

  /**
   * Reverse a given list. This method works in linear time.
   *
   * @param l the list to reverse
   * @throws UnsupportedOperationException if l.listIterator() does not
   *         support the set operation
   */
  public static void reverse(List l)
  {
    ListIterator i1 = l.listIterator();
    int pos1 = 1;
    int pos2 = l.size();
    ListIterator i2 = l.listIterator(pos2);
    while (pos1 < pos2)
      {
	Object o = i1.next();
	i1.set(i2.previous());
	i2.set(o);
	++pos1;
	--pos2;
      }
  }

  /**
   * Get a comparator that implements the reverse of natural ordering. In
   * other words, this sorts Comparable objects opposite of how their
   * compareTo method would sort. This makes it easy to sort into reverse
   * order, by simply passing Collections.reverseOrder() to the sort method.
   * The return value of this method is Serializable.
   *
   * @return a comparator that imposes reverse natural ordering
   * @see Comparable
   * @see Serializable
   */
  public static Comparator reverseOrder()
  {
    return rcInstance;
  }

  /**
   * The object for {@link #reverseOrder()}.
   */
  private static final ReverseComparator rcInstance = new ReverseComparator();

  /**
   * The implementation of {@link #reverseOrder()}. This class name
   * is required for compatibility with Sun's JDK serializability.
   *
   * @author Eric Blake (ebb9@email.byu.edu)
   */
  private static final class ReverseComparator
    implements Comparator, Serializable
  {
    /**
     * Compatible with JDK 1.4.
     */
    private static final long serialVersionUID = 7207038068494060240L;

    /**
     * A private constructor adds overhead.
     */
    ReverseComparator()
    {
    }

    /**
     * Compare two objects in reverse natural order.
     *
     * @param a the first object
     * @param b the second object
     * @return &lt;, ==, or &gt; 0 according to b.compareTo(a)
     */
    public int compare(Object a, Object b)
    {
      return ((Comparable) b).compareTo(a);
    }
  }

  /**
   * Rotate the elements in a list by a specified distance. After calling this
   * method, the element now at index <code>i</code> was formerly at index
   * <code>(i - distance) mod list.size()</code>. The list size is unchanged.
   * <p>
   *
   * For example, suppose a list contains <code>[t, a, n, k, s]</code>. After
   * either <code>Collections.rotate(l, 4)</code> or
   * <code>Collections.rotate(l, -1)</code>, the new contents are
   * <code>[s, t, a, n, k]</code>. This can be applied to sublists to rotate
   * just a portion of the list. For example, to move element <code>a</code>
   * forward two positions in the original example, use
   * <code>Collections.rotate(l.subList(1, 3+1), -1)</code>, which will
   * result in <code>[t, n, k, a, s]</code>.
   * <p>
   *
   * If the list is small or implements {@link RandomAccess}, the
   * implementation exchanges the first element to its destination, then the
   * displaced element, and so on until a circuit has been completed. The
   * process is repeated if needed on the second element, and so forth, until
   * all elements have been swapped.  For large non-random lists, the
   * implementation breaks the list into two sublists at index
   * <code>-distance mod size</code>, calls {@link #reverse(List)} on the
   * pieces, then reverses the overall list.
   *
   * @param list the list to rotate
   * @param distance the distance to rotate by; unrestricted in value
   * @throws UnsupportedOperationException if the list does not support set
   * @since 1.4
   */
  public static void rotate(List list, int distance)
  {
    int size = list.size();
    if (size == 0)
      return;
    distance %= size;
    if (distance == 0)
      return;
    if (distance < 0)
      distance += size;

    if (isSequential(list))
      {
        reverse(list);
        reverse(list.subList(0, distance));
        reverse(list.subList(distance, size));
      }
    else
      {
        // Determine the least common multiple of distance and size, as there
        // are (distance / LCM) loops to cycle through.
        int a = size;
        int lcm = distance;
        int b = a % lcm;
        while (b != 0)
          {
            a = lcm;
            lcm = b;
            b = a % lcm;
          }

        // Now, make the swaps. We must take the remainder every time through
        // the inner loop so that we don't overflow i to negative values.
        while (--lcm >= 0)
          {
            Object o = list.get(lcm);
            for (int i = lcm + distance; i != lcm; i = (i + distance) % size)
              o = list.set(i, o);
            list.set(lcm, o);
          }
      }
  }

  /**
   * Shuffle a list according to a default source of randomness. The algorithm
   * used iterates backwards over the list, swapping each element with an
   * element randomly selected from the elements in positions less than or
   * equal to it (using r.nextInt(int)).
   * <p>
   *
   * This algorithm would result in a perfectly fair shuffle (that is, each
   * element would have an equal chance of ending up in any position) if r were
   * a perfect source of randomness. In practice the results are merely very
   * close to perfect.
   * <p>
   *
   * This method operates in linear time. To do this on large lists which do
   * not implement {@link RandomAccess}, a temporary array is used to acheive
   * this speed, since it would be quadratic access otherwise.
   *
   * @param l the list to shuffle
   * @throws UnsupportedOperationException if l.listIterator() does not
   *         support the set operation
   */
  public static void shuffle(List l)
  {
    if (defaultRandom == null)
      {
        synchronized (Collections.class)
	{
	  if (defaultRandom == null)
            defaultRandom = new Random();
	}
      }
    shuffle(l, defaultRandom);
  }

  /**
   * Cache a single Random object for use by shuffle(List). This improves
   * performance as well as ensuring that sequential calls to shuffle() will
   * not result in the same shuffle order occurring: the resolution of
   * System.currentTimeMillis() is not sufficient to guarantee a unique seed.
   */
  private static Random defaultRandom = null;

  /**
   * Shuffle a list according to a given source of randomness. The algorithm
   * used iterates backwards over the list, swapping each element with an
   * element randomly selected from the elements in positions less than or
   * equal to it (using r.nextInt(int)).
   * <p>
   *
   * This algorithm would result in a perfectly fair shuffle (that is, each
   * element would have an equal chance of ending up in any position) if r were
   * a perfect source of randomness. In practise (eg if r = new Random()) the
   * results are merely very close to perfect.
   * <p>
   *
   * This method operates in linear time. To do this on large lists which do
   * not implement {@link RandomAccess}, a temporary array is used to acheive
   * this speed, since it would be quadratic access otherwise.
   *
   * @param l the list to shuffle
   * @param r the source of randomness to use for the shuffle
   * @throws UnsupportedOperationException if l.listIterator() does not
   *         support the set operation
   */
  public static void shuffle(List l, Random r)
  {
    int lsize = l.size();
    ListIterator i = l.listIterator(lsize);
    boolean sequential = isSequential(l);
    Object[] a = null; // stores a copy of the list for the sequential case

    if (sequential)
      a = l.toArray();

    for (int pos = lsize - 1; pos > 0; --pos)
      {
	// Obtain a random position to swap with. pos + 1 is used so that the
	// range of the random number includes the current position.
	int swap = r.nextInt(pos + 1);

	// Swap the desired element.
	Object o;
        if (sequential)
          {
            o = a[swap];
            a[swap] = i.previous();
          }
        else
          o = l.set(swap, i.previous());

	i.set(o);
      }
  }


  /**
   * Obtain an immutable Set consisting of a single element. The return value
   * of this method is Serializable.
   *
   * @param o the single element
   * @return an immutable Set containing only o
   * @see Serializable
   */
  public static Set singleton(Object o)
  {
    return new SingletonSet(o);
  }

  /**
   * The implementation of {@link #singleton(Object)}. This class name
   * is required for compatibility with Sun's JDK serializability.
   *
   * @author Eric Blake (ebb9@email.byu.edu)
   */
  private static final class SingletonSet extends AbstractSet
    implements Serializable
  {
    /**
     * Compatible with JDK 1.4.
     */
    private static final long serialVersionUID = 3193687207550431679L;


    /**
     * The single element; package visible for use in nested class.
     * @serial the singleton
     */
    final Object element;

    /**
     * Construct a singleton.
     * @param o the element
     */
    SingletonSet(Object o)
    {
      element = o;
    }

    /**
     * The size: always 1!
     * @return 1.
     */
    public int size()
    {
      return 1;
    }

    /**
     * Returns an iterator over the lone element.
     */
    public Iterator iterator()
    {
      return new Iterator()
      {
	/**
	 * Flag to indicate whether or not the element has
	 * been retrieved.
	 */
        private boolean hasNext = true;

	/**
	 * Returns <code>true</code> if elements still remain to be
	 * iterated through.
	 *
	 * @return <code>true</code> if the element has not yet been returned.
	 */
        public boolean hasNext()
        {
          return hasNext;
        }

	/**
	 * Returns the element.
	 *
	 * @return The element used by this singleton.
	 * @throws NoSuchElementException if the object
	 *         has already been retrieved.
	 */ 
        public Object next()
        {
          if (hasNext)
          {
            hasNext = false;
            return element;
          }
          else
            throw new NoSuchElementException();
        }

	/**
	 * Removes the element from the singleton.
	 * As this set is immutable, this will always
	 * throw an exception.
	 *
	 * @throws UnsupportedOperationException as the
	 *         singleton set doesn't support
	 *         <code>remove()</code>.
	 */
        public void remove()
        {
          throw new UnsupportedOperationException();
        }
      };
    }

    // The remaining methods are optional, but provide a performance
    // advantage by not allocating unnecessary iterators in AbstractSet.
    /**
     * The set only contains one element.
     *
     * @param o The object to search for.
     * @return <code>true</code> if o == the element of the singleton.
     */
    public boolean contains(Object o)
    {
      return equals(o, element);
    }

    /**
     * This is true if the other collection only contains the element.
     *
     * @param c A collection to compare against this singleton.
     * @return <code>true</code> if c only contains either no elements or
     *         elements equal to the element in this singleton.
     */
    public boolean containsAll(Collection c)
    {
      Iterator i = c.iterator();
      int pos = c.size();
      while (--pos >= 0)
        if (! equals(i.next(), element))
          return false;
      return true;
    }

    /**
     * The hash is just that of the element.
     * 
     * @return The hashcode of the element.
     */
    public int hashCode()
    {
      return hashCode(element);
    }

    /**
     * Returning an array is simple.
     *
     * @return An array containing the element.
     */
    public Object[] toArray()
    {
      return new Object[] {element};
    }

    /**
     * Obvious string.
     *
     * @return The string surrounded by enclosing
     *         square brackets.
     */
    public String toString()
    {
      return "[" + element + "]";
    }
  } // class SingletonSet

  /**
   * Obtain an immutable List consisting of a single element. The return value
   * of this method is Serializable, and implements RandomAccess.
   *
   * @param o the single element
   * @return an immutable List containing only o
   * @see Serializable
   * @see RandomAccess
   * @since 1.3
   */
  public static List singletonList(Object o)
  {
    return new SingletonList(o);
  }

  /**
   * The implementation of {@link #singletonList(Object)}. This class name
   * is required for compatibility with Sun's JDK serializability.
   *
   * @author Eric Blake (ebb9@email.byu.edu)
   */
  private static final class SingletonList extends AbstractList
    implements Serializable, RandomAccess
  {
    /**
     * Compatible with JDK 1.4.
     */
    private static final long serialVersionUID = 3093736618740652951L;

    /**
     * The single element.
     * @serial the singleton
     */
    private final Object element;

    /**
     * Construct a singleton.
     * @param o the element
     */
    SingletonList(Object o)
    {
      element = o;
    }

    /**
     * The size: always 1!
     * @return 1.
     */
    public int size()
    {
      return 1;
    }

    /**
     * Only index 0 is valid.
     * @param index The index of the element
     *        to retrieve.
     * @return The singleton's element if the
     *         index is 0.
     * @throws IndexOutOfBoundsException if
     *         index is not 0.
     */
    public Object get(int index)
    {
      if (index == 0)
        return element;
      throw new IndexOutOfBoundsException();
    }

    // The remaining methods are optional, but provide a performance
    // advantage by not allocating unnecessary iterators in AbstractList.
    /**
     * The set only contains one element.
     *
     * @param o The object to search for.
     * @return <code>true</code> if o == the singleton element.
     */
    public boolean contains(Object o)
    {
      return equals(o, element);
    }

    /**
     * This is true if the other collection only contains the element.
     *
     * @param c A collection to compare against this singleton.
     * @return <code>true</code> if c only contains either no elements or
     *         elements equal to the element in this singleton.
     */
    public boolean containsAll(Collection c)
    {
      Iterator i = c.iterator();
      int pos = c.size();
      while (--pos >= 0)
        if (! equals(i.next(), element))
          return false;
      return true;
    }

    /**
     * Speed up the hashcode computation.
     *
     * @return The hashcode of the list, based
     *         on the hashcode of the singleton element.
     */
    public int hashCode()
    {
      return 31 + hashCode(element);
    }

    /**
     * Either the list has it or not.
     *
     * @param o The object to find the first index of.
     * @return 0 if o is the singleton element, -1 if not.
     */
    public int indexOf(Object o)
    {
      return equals(o, element) ? 0 : -1;
    }

    /**
     * Either the list has it or not.
     *
     * @param o The object to find the last index of.
     * @return 0 if o is the singleton element, -1 if not.
     */
    public int lastIndexOf(Object o)
    {
      return equals(o, element) ? 0 : -1;
    }

    /**
     * Sublists are limited in scope.
     * 
     * @param from The starting bound for the sublist.
     * @param to The ending bound for the sublist.
     * @return Either an empty list if both bounds are
     *         0 or 1, or this list if the bounds are 0 and 1.
     * @throws IllegalArgumentException if <code>from > to</code>
     * @throws IndexOutOfBoundsException if either bound is greater
     *         than 1.
     */
    public List subList(int from, int to)
    {
      if (from == to && (to == 0 || to == 1))
        return EMPTY_LIST;
      if (from == 0 && to == 1)
        return this;
      if (from > to)
        throw new IllegalArgumentException();
      throw new IndexOutOfBoundsException();
    }

    /**
     * Returning an array is simple.
     *
     * @return An array containing the element.
     */
    public Object[] toArray()
    {
      return new Object[] {element};
    }

    /**
     * Obvious string.
     *
     * @return The string surrounded by enclosing
     *         square brackets. 
     */
    public String toString()
    {
      return "[" + element + "]";
    }
  } // class SingletonList

  /**
   * Obtain an immutable Map consisting of a single key-value pair.
   * The return value of this method is Serializable.
   *
   * @param key the single key
   * @param value the single value
   * @return an immutable Map containing only the single key-value pair
   * @see Serializable
   * @since 1.3
   */
  public static Map singletonMap(Object key, Object value)
  {
    return new SingletonMap(key, value);
  }

  /**
   * The implementation of {@link #singletonMap(Object, Object)}. This class
   * name is required for compatibility with Sun's JDK serializability.
   *
   * @author Eric Blake (ebb9@email.byu.edu)
   */
  private static final class SingletonMap extends AbstractMap
    implements Serializable
  {
    /**
     * Compatible with JDK 1.4.
     */
    private static final long serialVersionUID = -6979724477215052911L;

    /**
     * The single key.
     * @serial the singleton key
     */
    private final Object k;

    /**
     * The corresponding value.
     * @serial the singleton value
     */
    private final Object v;

    /**
     * Cache the entry set.
     */
    private transient Set entries;

    /**
     * Construct a singleton.
     * @param key the key
     * @param value the value
     */
    SingletonMap(Object key, Object value)
    {
      k = key;
      v = value;
    }

    /**
     * There is a single immutable entry.
     *
     * @return A singleton containing the map entry.
     */
    public Set entrySet()
    {
      if (entries == null)
        entries = singleton(new AbstractMap.BasicMapEntry(k, v)
        {
	  /**
	   * Sets the value of the map entry to the supplied value.
	   * An exception is always thrown, as the map is immutable.
	   *
	   * @param o The new value.
	   * @return The old value.
	   * @throws UnsupportedOperationException as setting the value
	   *         is not supported.
	   */
          public Object setValue(Object o)
          {
            throw new UnsupportedOperationException();
          }
        });
      return entries;
    }

    // The remaining methods are optional, but provide a performance
    // advantage by not allocating unnecessary iterators in AbstractMap.
    /**
     * Single entry.
     *
     * @param key The key to look for.
     * @return <code>true</code> if the key is the same as the one used by
     *         this map.
     */
    public boolean containsKey(Object key)
    {
      return equals(key, k);
    }

    /**
     * Single entry.
     *
     * @param value The value to look for.
     * @return <code>true</code> if the value is the same as the one used by
     *         this map.
     */
    public boolean containsValue(Object value)
    {
      return equals(value, v);
    }

    /**
     * Single entry.
     *
     * @param key The key of the value to be retrieved.
     * @return The singleton value if the key is the same as the
     *         singleton key, null otherwise.
     */
    public Object get(Object key)
    {
      return equals(key, k) ? v : null;
    }

    /**
     * Calculate the hashcode directly.
     *
     * @return The hashcode computed from the singleton key
     *         and the singleton value.
     */
    public int hashCode()
    {
      return hashCode(k) ^ hashCode(v);
    }

    /**
     * Return the keyset.
     *
     * @return A singleton containing the key.
     */
    public Set keySet()
    {
      if (keys == null)
        keys = singleton(k);
      return keys;
    }

    /**
     * The size: always 1!
     *
     * @return 1.
     */
    public int size()
    {
      return 1;
    }

    /**
     * Return the values. Technically, a singleton, while more specific than
     * a general Collection, will work. Besides, that's what the JDK uses!
     *
     * @return A singleton containing the value.
     */
    public Collection values()
    {
      if (values == null)
        values = singleton(v);
      return values;
    }

    /**
     * Obvious string.
     *
     * @return A string containing the string representations of the key
     *         and its associated value.
     */
    public String toString()
    {
      return "{" + k + "=" + v + "}";
    }
  } // class SingletonMap

  /**
   * Sort a list according to the natural ordering of its elements. The list
   * must be modifiable, but can be of fixed size. The sort algorithm is
   * precisely that used by Arrays.sort(Object[]), which offers guaranteed
   * nlog(n) performance. This implementation dumps the list into an array,
   * sorts the array, and then iterates over the list setting each element from
   * the array.
   *
   * @param l the List to sort
   * @throws ClassCastException if some items are not mutually comparable
   * @throws UnsupportedOperationException if the List is not modifiable
   * @throws NullPointerException if some element is null
   * @see Arrays#sort(Object[])
   */
  public static void sort(List l)
  {
    sort(l, null);
  }

  /**
   * Sort a list according to a specified Comparator. The list must be
   * modifiable, but can be of fixed size. The sort algorithm is precisely that
   * used by Arrays.sort(Object[], Comparator), which offers guaranteed
   * nlog(n) performance. This implementation dumps the list into an array,
   * sorts the array, and then iterates over the list setting each element from
   * the array.
   *
   * @param l the List to sort
   * @param c the Comparator specifying the ordering for the elements, or
   *        null for natural ordering
   * @throws ClassCastException if c will not compare some pair of items
   * @throws UnsupportedOperationException if the List is not modifiable
   * @throws NullPointerException if null is compared by natural ordering
   *        (only possible when c is null)
   * @see Arrays#sort(Object[], Comparator)
   */
  public static void sort(List l, Comparator c)
  {
    Object[] a = l.toArray();
    Arrays.sort(a, c);
    ListIterator i = l.listIterator();
    for (int pos = 0, alen = a.length;  pos < alen;  pos++)
      {
        i.next();
        i.set(a[pos]);
      }
  }

  /**
   * Swaps the elements at the specified positions within the list. Equal
   * positions have no effect.
   *
   * @param l the list to work on
   * @param i the first index to swap
   * @param j the second index
   * @throws UnsupportedOperationException if list.set is not supported
   * @throws IndexOutOfBoundsException if either i or j is &lt; 0 or &gt;=
   *         list.size()
   * @since 1.4
   */
  public static void swap(List l, int i, int j)
  {
    l.set(i, l.set(j, l.get(i)));
  }


  /**
   * Returns a synchronized (thread-safe) collection wrapper backed by the
   * given collection. Notice that element access through the iterators
   * is thread-safe, but if the collection can be structurally modified
   * (adding or removing elements) then you should synchronize around the
   * iteration to avoid non-deterministic behavior:<br>
   * <pre>
   * Collection c = Collections.synchronizedCollection(new Collection(...));
   * ...
   * synchronized (c)
   *   {
   *     Iterator i = c.iterator();
   *     while (i.hasNext())
   *       foo(i.next());
   *   }
   * </pre><p>
   *
   * Since the collection might be a List or a Set, and those have incompatible
   * equals and hashCode requirements, this relies on Object's implementation
   * rather than passing those calls on to the wrapped collection. The returned
   * Collection implements Serializable, but can only be serialized if
   * the collection it wraps is likewise Serializable.
   *
   * @param c the collection to wrap
   * @return a synchronized view of the collection
   * @see Serializable
   */
  public static Collection synchronizedCollection(Collection c)
  {
    return new SynchronizedCollection(c);
  }

  /**
   * The implementation of {@link #synchronizedCollection(Collection)}. This
   * class name is required for compatibility with Sun's JDK serializability.
   * Package visible, so that collections such as the one for
   * Hashtable.values() can specify which object to synchronize on.
   *
   * @author Eric Blake (ebb9@email.byu.edu)
   */
  static class SynchronizedCollection
    implements Collection, Serializable
  {
    /**
     * Compatible with JDK 1.4.
     */
    private static final long serialVersionUID = 3053995032091335093L;

    /**
     * The wrapped collection. Package visible for use by subclasses.
     * @serial the real collection
     */
    final Collection c;

    /**
     * The object to synchronize on.  When an instance is created via public
     * methods, it will be this; but other uses like SynchronizedMap.values()
     * must specify another mutex. Package visible for use by subclasses.
     * @serial the lock
     */
    final Object mutex;

    /**
     * Wrap a given collection.
     * @param c the collection to wrap
     * @throws NullPointerException if c is null
     */
    SynchronizedCollection(Collection c)
    {
      this.c = c;
      mutex = this;
      if (c == null)
        throw new NullPointerException();
    }

    /**
     * Called only by trusted code to specify the mutex as well as the
     * collection.
     * @param sync the mutex
     * @param c the collection
     */
    SynchronizedCollection(Object sync, Collection c)
    {
      this.c = c;
      mutex = sync;
    }

    /**
     * Adds the object to the underlying collection, first
     * obtaining a lock on the mutex.
     *
     * @param o The object to add.
     * @return <code>true</code> if the collection was modified as a result
     *         of this action.
     * @throws UnsupportedOperationException if this collection does not
     *         support the add operation.
     * @throws ClassCastException if o cannot be added to this collection due
     *         to its type.
     * @throws NullPointerException if o is null and this collection doesn't
     *         support the addition of null values.
     * @throws IllegalArgumentException if o cannot be added to this
     *         collection for some other reason.
     */
    public boolean add(Object o)
    {
      synchronized (mutex)
        {
          return c.add(o);
        }
    }

    /**
     * Adds the objects in col to the underlying collection, first
     * obtaining a lock on the mutex.
     *
     * @param col The collection to take the new objects from.
     * @return <code>true</code> if the collection was modified as a result
     *          of this action.
     * @throws UnsupportedOperationException if this collection does not
     *         support the addAll operation.
     * @throws ClassCastException if some element of col cannot be added to this
     *         collection due to its type.
     * @throws NullPointerException if some element of col is null and this
     *         collection does not support the addition of null values.
     * @throws NullPointerException if col itself is null.
     * @throws IllegalArgumentException if some element of col cannot be added
     *         to this collection for some other reason.
     */
    public boolean addAll(Collection col)
    {
      synchronized (mutex)
        {
          return c.addAll(col);
        }
    }

    /**
     * Removes all objects from the underlying collection,
     * first obtaining a lock on the mutex.
     *
     * @throws UnsupportedOperationException if this collection does not
     *         support the clear operation.
     */
    public void clear()
    {
      synchronized (mutex)
        {
          c.clear();
        }
    }

    /**
     * Checks for the existence of o within the underlying
     * collection, first obtaining a lock on the mutex.
     *
     * @param o the element to look for.
     * @return <code>true</code> if this collection contains at least one
     *         element e such that <code>o == null ? e == null : o.equals(e)</code>.
     * @throws ClassCastException if the type of o is not a valid type for this
     *         collection.
     * @throws NullPointerException if o is null and this collection doesn't
     *         support null values.
     */
    public boolean contains(Object o)
    {
      synchronized (mutex)
        {
          return c.contains(o);
        }
    }

    /**
     * Checks for the existence of each object in cl
     * within the underlying collection, first obtaining
     * a lock on the mutex.
     *
     * @param c1 the collection to test for.
     * @return <code>true</code> if for every element o in c, contains(o)
     *         would return <code>true</code>.
     * @throws ClassCastException if the type of any element in cl is not a valid
     *         type for this collection.
     * @throws NullPointerException if some element of cl is null and this
     *         collection does not support null values.
     * @throws NullPointerException if cl itself is null.
     */
    public boolean containsAll(Collection c1)
    {
      synchronized (mutex)
        {
          return c.containsAll(c1);
        }
    }

    /**
     * Returns <code>true</code> if there are no objects in the underlying
     * collection.  A lock on the mutex is obtained before the
     * check is performed.
     *
     * @return <code>true</code> if this collection contains no elements.
     */
    public boolean isEmpty()
    {
      synchronized (mutex)
        {
          return c.isEmpty();
        }
    }

    /**
     * Returns a synchronized iterator wrapper around the underlying
     * collection's iterator.  A lock on the mutex is obtained before
     * retrieving the collection's iterator.
     *
     * @return An iterator over the elements in the underlying collection,
     *         which returns each element in any order.
     */
    public Iterator iterator()
    {
      synchronized (mutex)
        {
          return new SynchronizedIterator(mutex, c.iterator());
        }
    }

    /**
     * Removes the specified object from the underlying collection,
     * first obtaining a lock on the mutex.
     *
     * @param o The object to remove.
     * @return <code>true</code> if the collection changed as a result of this call, that is,
     *         if the collection contained at least one occurrence of o.
     * @throws UnsupportedOperationException if this collection does not
     *         support the remove operation.
     * @throws ClassCastException if the type of o is not a valid type
     *         for this collection.
     * @throws NullPointerException if o is null and the collection doesn't
     *         support null values.
     */
    public boolean remove(Object o)
    {
      synchronized (mutex)
        {
          return c.remove(o);
        }
    }

    /**
     * Removes all elements, e, of the underlying
     * collection for which <code>col.contains(e)</code>
     * returns <code>true</code>.  A lock on the mutex is obtained
     * before the operation proceeds.
     *
     * @param col The collection of objects to be removed.
     * @return <code>true</code> if this collection was modified as a result of this call.
     * @throws UnsupportedOperationException if this collection does not
     *   support the removeAll operation.
     * @throws ClassCastException if the type of any element in c is not a valid
     *   type for this collection.
     * @throws NullPointerException if some element of c is null and this
     *   collection does not support removing null values.
     * @throws NullPointerException if c itself is null.
     */
    public boolean removeAll(Collection col)
    {
      synchronized (mutex)
        {
          return c.removeAll(col);
        }
    }

    /**
     * Retains all elements, e, of the underlying
     * collection for which <code>col.contains(e)</code>
     * returns <code>true</code>.  That is, every element that doesn't
     * exist in col is removed.  A lock on the mutex is obtained
     * before the operation proceeds.
     *
     * @param col The collection of objects to be removed.
     * @return <code>true</code> if this collection was modified as a result of this call.
     * @throws UnsupportedOperationException if this collection does not
     *   support the removeAll operation.
     * @throws ClassCastException if the type of any element in c is not a valid
     *   type for this collection.
     * @throws NullPointerException if some element of c is null and this
     *   collection does not support removing null values.
     * @throws NullPointerException if c itself is null.
     */
    public boolean retainAll(Collection col)
    {
      synchronized (mutex)
        {
          return c.retainAll(col);
        }
    }

    /**
     * Retrieves the size of the underlying collection.
     * A lock on the mutex is obtained before the collection
     * is accessed.
     *
     * @return The size of the collection.
     */
    public int size()
    {
      synchronized (mutex)
        {
          return c.size();
        }
    }

    /**
     * Returns an array containing each object within the underlying
     * collection.  A lock is obtained on the mutex before the collection
     * is accessed.
     *
     * @return An array of objects, matching the collection in size.  The
     *         elements occur in any order.
     */
    public Object[] toArray()
    {
      synchronized (mutex)
        {
          return c.toArray();
        }
    }

    /**
     * Copies the elements in the underlying collection to the supplied
     * array.  If <code>a.length < size()</code>, a new array of the
     * same run-time type is created, with a size equal to that of
     * the collection.  If <code>a.length > size()</code>, then the
     * elements from 0 to <code>size() - 1</code> contain the elements
     * from this collection.  The following element is set to null
     * to indicate the end of the collection objects.  However, this
     * only makes a difference if null is not a permitted value within
     * the collection.
     * Before the copying takes place, a lock is obtained on the mutex.
     *
     * @param a An array to copy elements to.
     * @return An array containing the elements of the underlying collection.
     * @throws ArrayStoreException if the type of any element of the
     *         collection is not a subtype of the element type of a.
     */
    public Object[] toArray(Object[] a)
    {
      synchronized (mutex)
        {
          return c.toArray(a);
        }
    }

    /**
     * Returns a string representation of the underlying collection.
     * A lock is obtained on the mutex before the string is created.
     *
     * @return A string representation of the collection.
     */
    public String toString()
    {
      synchronized (mutex)
        {
          return c.toString();
        }
    }
  } // class SynchronizedCollection

  /**
   * The implementation of the various iterator methods in the
   * synchronized classes. These iterators must "sync" on the same object
   * as the collection they iterate over.
   *
   * @author Eric Blake (ebb9@email.byu.edu)
   */
  private static class SynchronizedIterator implements Iterator
  {
    /**
     * The object to synchronize on. Package visible for use by subclass.
     */
    final Object mutex;

    /**
     * The wrapped iterator.
     */
    private final Iterator i;

    /**
     * Only trusted code creates a wrapper, with the specified sync.
     * @param sync the mutex
     * @param i the wrapped iterator
     */
    SynchronizedIterator(Object sync, Iterator i)
    {
      this.i = i;
      mutex = sync;
    }

    /**
     * Retrieves the next object in the underlying collection.
     * A lock is obtained on the mutex before the collection is accessed.
     * 
     * @return The next object in the collection.
     * @throws NoSuchElementException if there are no more elements
     */
    public Object next()
    {
      synchronized (mutex)
        {
          return i.next();
        }
    }

    /**
     * Returns <code>true</code> if objects can still be retrieved from the iterator
     * using <code>next()</code>.  A lock is obtained on the mutex before
     * the collection is accessed.
     *
     * @return <code>true</code> if at least one element is still to be returned by
     *         <code>next()</code>.
     */
    public boolean hasNext()
    {
      synchronized (mutex)
        {
          return i.hasNext();
        }
    }

    /**
     * Removes the object that was last returned by <code>next()</code>
     * from the underlying collection.  Only one call to this method is
     * allowed per call to the <code>next()</code> method, and it does
     * not affect the value that will be returned by <code>next()</code>.
     * Thus, if element n was retrieved from the collection by
     * <code>next()</code>, it is this element that gets removed.
     * Regardless of whether this takes place or not, element n+1 is
     * still returned on the subsequent <code>next()</code> call.
     *
     * @throws IllegalStateException if next has not yet been called or remove
     *         has already been called since the last call to next.
     * @throws UnsupportedOperationException if this Iterator does not support
     *         the remove operation.
     */
    public void remove()
    {
      synchronized (mutex)
        {
          i.remove();
        }
    }
  } // class SynchronizedIterator

  /**
   * Returns a synchronized (thread-safe) list wrapper backed by the
   * given list. Notice that element access through the iterators
   * is thread-safe, but if the list can be structurally modified
   * (adding or removing elements) then you should synchronize around the
   * iteration to avoid non-deterministic behavior:<br>
   * <pre>
   * List l = Collections.synchronizedList(new List(...));
   * ...
   * synchronized (l)
   *   {
   *     Iterator i = l.iterator();
   *     while (i.hasNext())
   *       foo(i.next());
   *   }
   * </pre><p>
   *
   * The returned List implements Serializable, but can only be serialized if
   * the list it wraps is likewise Serializable. In addition, if the wrapped
   * list implements RandomAccess, this does too.
   *
   * @param l the list to wrap
   * @return a synchronized view of the list
   * @see Serializable
   * @see RandomAccess
   */
  public static List synchronizedList(List l)
  {
    if (l instanceof RandomAccess)
      return new SynchronizedRandomAccessList(l);
    return new SynchronizedList(l);
  }

  /**
   * The implementation of {@link #synchronizedList(List)} for sequential
   * lists. This class name is required for compatibility with Sun's JDK
   * serializability. Package visible, so that lists such as Vector.subList()
   * can specify which object to synchronize on.
   *
   * @author Eric Blake (ebb9@email.byu.edu)
   */
  static class SynchronizedList extends SynchronizedCollection
    implements List
  {
    /**
     * Compatible with JDK 1.4.
     */
    private static final long serialVersionUID = -7754090372962971524L;

    /**
     * The wrapped list; stored both here and in the superclass to avoid
     * excessive casting. Package visible for use by subclass.
     * @serial the wrapped list
     */
    final List list;

    /**
     * Wrap a given list.
     * @param l the list to wrap
     * @throws NullPointerException if l is null
     */
    SynchronizedList(List l)
    {
      super(l);
      list = l;
    }

    /**
     * Called only by trusted code to specify the mutex as well as the list.
     * @param sync the mutex
     * @param l the list
     */
    SynchronizedList(Object sync, List l)
    {
      super(sync, l);
      list = l;
    }

  /**
   * Insert an element into the underlying list at a given position (optional
   * operation).  This shifts all existing elements from that position to the
   * end one index to the right. This version of add has no return, since it is
   * assumed to always succeed if there is no exception.  Before the
   * addition takes place, a lock is obtained on the mutex.
   *
   * @param index the location to insert the item
   * @param o the object to insert
   * @throws UnsupportedOperationException if this list does not support the
   *         add operation
   * @throws IndexOutOfBoundsException if index &lt; 0 || index &gt; size()
   * @throws ClassCastException if o cannot be added to this list due to its
   *         type
   * @throws IllegalArgumentException if o cannot be added to this list for
   *         some other reason
   * @throws NullPointerException if o is null and this list doesn't support
   *         the addition of null values.
   */
    public void add(int index, Object o)
    {
      synchronized (mutex)
        {
          list.add(index, o);
        }
    }

  /**
   * Add the contents of a collection to the underlying list at the given
   * index (optional operation).  If the list imposes restraints on what 
   * can be inserted, such as no null elements, this should be documented.
   * A lock is obtained on the mutex before any of the elements are added.
   *
   * @param index the index at which to insert
   * @param c the collection to add
   * @return <code>true</code>, as defined by Collection for a modified list
   * @throws UnsupportedOperationException if this list does not support the
   *         add operation
   * @throws ClassCastException if o cannot be added to this list due to its
   *         type
   * @throws IllegalArgumentException if o cannot be added to this list for
   *         some other reason
   * @throws NullPointerException if o is null and this list doesn't support
   *         the addition of null values.
   */
    public boolean addAll(int index, Collection c)
    {
      synchronized (mutex)
        {
          return list.addAll(index, c);
        }
    }

   /**
    * Tests whether the underlying list is equal to the supplied object.
    * The object is deemed to be equal if it is also a <code>List</code>
    * of equal size and with the same elements (i.e. each element, e1,
    * in list, l1, and each element, e2, in l2, must return <code>true</code> for
    * <code>e1 == null ? e2 == null : e1.equals(e2)</code>.  Before the
    * comparison is made, a lock is obtained on the mutex.
    *
    * @param o The object to test for equality with the underlying list.
    * @return <code>true</code> if o is equal to the underlying list under the above
    *         definition.
    */
    public boolean equals(Object o)
    {
      synchronized (mutex)
        {
          return list.equals(o);
        }
    }

    /**
     * Retrieves the object at the specified index.  A lock
     * is obtained on the mutex before the list is accessed.
     *
     * @param index the index of the element to be returned
     * @return the element at index index in this list
     * @throws IndexOutOfBoundsException if index &lt; 0 || index &gt;= size()
     */
    public Object get(int index)
    {
      synchronized (mutex)
        {
          return list.get(index);
        }
    }

    /**
     * Obtains a hashcode for the underlying list, first obtaining
     * a lock on the mutex.  The calculation of the hashcode is
     * detailed in the documentation for the <code>List</code>
     * interface.
     *
     * @return The hashcode of the underlying list.
     * @see List#hashCode()
     */
    public int hashCode()
    {
      synchronized (mutex)
        {
          return list.hashCode();
        }
    }

    /**
     * Obtain the first index at which a given object is to be found in the
     * underlying list.  A lock is obtained on the mutex before the list is
     * accessed.
     *
     * @param o the object to search for
     * @return the least integer n such that <code>o == null ? get(n) == null :
     *         o.equals(get(n))</code>, or -1 if there is no such index.
     * @throws ClassCastException if the type of o is not a valid
     *         type for this list.
     * @throws NullPointerException if o is null and this
     *         list does not support null values.
     */

    public int indexOf(Object o)
    {
      synchronized (mutex)
        {
          return list.indexOf(o);
        }
    }

    /**
     * Obtain the last index at which a given object is to be found in this
     * underlying list.  A lock is obtained on the mutex before the list
     * is accessed.
     *
     * @return the greatest integer n such that <code>o == null ? get(n) == null
     *         : o.equals(get(n))</code>, or -1 if there is no such index.
     * @throws ClassCastException if the type of o is not a valid
     *         type for this list.
     * @throws NullPointerException if o is null and this
     *         list does not support null values.
     */
    public int lastIndexOf(Object o)
    {
      synchronized (mutex)
        {
          return list.lastIndexOf(o);
        }
    }

    /**
     * Retrieves a synchronized wrapper around the underlying list's
     * list iterator.  A lock is obtained on the mutex before the
     * list iterator is retrieved.
     *
     * @return A list iterator over the elements in the underlying list.
     *         The list iterator allows additional list-specific operations
     *         to be performed, in addition to those supplied by the
     *         standard iterator.
     */
    public ListIterator listIterator()
    {
      synchronized (mutex)
        {
          return new SynchronizedListIterator(mutex, list.listIterator());
        }
    }

    /**
     * Retrieves a synchronized wrapper around the underlying list's
     * list iterator.  A lock is obtained on the mutex before the
     * list iterator is retrieved.  The iterator starts at the
     * index supplied, leading to the element at that index being
     * the first one returned by <code>next()</code>.  Calling
     * <code>previous()</code> from this initial position returns
     * index - 1.
     *
     * @param index the position, between 0 and size() inclusive, to begin the
     *        iteration from
     * @return A list iterator over the elements in the underlying list.
     *         The list iterator allows additional list-specific operations
     *         to be performed, in addition to those supplied by the
     *         standard iterator.
     * @throws IndexOutOfBoundsException if index &lt; 0 || index &gt; size()
     */
    public ListIterator listIterator(int index)
    {
      synchronized (mutex)
        {
          return new SynchronizedListIterator(mutex, list.listIterator(index));
        }
    }

    /**
     * Remove the element at a given position in the underlying list (optional
     * operation).  All remaining elements are shifted to the left to fill the gap.
     * A lock on the mutex is obtained before the element is removed.
     *
     * @param index the position within the list of the object to remove
     * @return the object that was removed
     * @throws UnsupportedOperationException if this list does not support the
     *         remove operation
     * @throws IndexOutOfBoundsException if index &lt; 0 || index &gt;= size()
     */
    public Object remove(int index)
    {
      synchronized (mutex)
        {
          return list.remove(index);
        }
    }

  /**
   * Replace an element of the underlying list with another object (optional
   * operation).  A lock is obtained on the mutex before the element is
   * replaced.
   *
   * @param index the position within this list of the element to be replaced
   * @param o the object to replace it with
   * @return the object that was replaced
   * @throws UnsupportedOperationException if this list does not support the
   *         set operation.
   * @throws IndexOutOfBoundsException if index &lt; 0 || index &gt;= size()
   * @throws ClassCastException if o cannot be added to this list due to its
   *         type
   * @throws IllegalArgumentException if o cannot be added to this list for
   *         some other reason
   * @throws NullPointerException if o is null and this
   *         list does not support null values.
   */
    public Object set(int index, Object o)
    {
      synchronized (mutex)
        {
          return list.set(index, o);
        }
    }

    /**
     * Obtain a List view of a subsection of the underlying list, from fromIndex
     * (inclusive) to toIndex (exclusive). If the two indices are equal, the
     * sublist is empty. The returned list should be modifiable if and only
     * if this list is modifiable. Changes to the returned list should be
     * reflected in this list. If this list is structurally modified in
     * any way other than through the returned list, the result of any subsequent
     * operations on the returned list is undefined.  A lock is obtained
     * on the mutex before the creation of the sublist.  The returned list
     * is also synchronized, using the same mutex.
     *
     * @param fromIndex the index that the returned list should start from
     *        (inclusive)
     * @param toIndex the index that the returned list should go to (exclusive)
     * @return a List backed by a subsection of this list
     * @throws IndexOutOfBoundsException if fromIndex &lt; 0
     *         || toIndex &gt; size() || fromIndex &gt; toIndex
     */
    public List subList(int fromIndex, int toIndex)
    {
      synchronized (mutex)
        {
          return new SynchronizedList(mutex, list.subList(fromIndex, toIndex));
        }
    }
  } // class SynchronizedList

  /**
   * The implementation of {@link #synchronizedList(List)} for random-access
   * lists. This class name is required for compatibility with Sun's JDK
   * serializability.
   *
   * @author Eric Blake (ebb9@email.byu.edu)
   */
  private static final class SynchronizedRandomAccessList
    extends SynchronizedList implements RandomAccess
  {
    /**
     * Compatible with JDK 1.4.
     */
    private static final long serialVersionUID = 1530674583602358482L;

    /**
     * Wrap a given list.
     * @param l the list to wrap
     * @throws NullPointerException if l is null
     */
    SynchronizedRandomAccessList(List l)
    {
      super(l);
    }

    /**
     * Called only by trusted code to specify the mutex as well as the
     * collection.
     * @param sync the mutex
     * @param l the list
     */
    SynchronizedRandomAccessList(Object sync, List l)
    {
      super(sync, l);
    }

    /**
     * Obtain a List view of a subsection of the underlying list, from fromIndex
     * (inclusive) to toIndex (exclusive). If the two indices are equal, the
     * sublist is empty. The returned list should be modifiable if and only
     * if this list is modifiable. Changes to the returned list should be
     * reflected in this list. If this list is structurally modified in
     * any way other than through the returned list, the result of any subsequent
     * operations on the returned list is undefined.    A lock is obtained
     * on the mutex before the creation of the sublist.  The returned list
     * is also synchronized, using the same mutex.  Random accessibility
     * is also extended to the new list.
     *
     * @param fromIndex the index that the returned list should start from
     *        (inclusive)
     * @param toIndex the index that the returned list should go to (exclusive)
     * @return a List backed by a subsection of this list
     * @throws IndexOutOfBoundsException if fromIndex &lt; 0
     *         || toIndex &gt; size() || fromIndex &gt; toIndex
     */
    public List subList(int fromIndex, int toIndex)
    {
      synchronized (mutex)
        {
          return new SynchronizedRandomAccessList(mutex,
                                                  list.subList(fromIndex,
                                                               toIndex));
        }
    }
  } // class SynchronizedRandomAccessList

  /**
   * The implementation of {@link SynchronizedList#listIterator()}. This
   * iterator must "sync" on the same object as the list it iterates over.
   *
   * @author Eric Blake (ebb9@email.byu.edu)
   */
  private static final class SynchronizedListIterator
    extends SynchronizedIterator implements ListIterator
  {
    /**
     * The wrapped iterator, stored both here and in the superclass to
     * avoid excessive casting.
     */
    private final ListIterator li;

    /**
     * Only trusted code creates a wrapper, with the specified sync.
     * @param sync the mutex
     * @param li the wrapped iterator
     */
    SynchronizedListIterator(Object sync, ListIterator li)
    {
      super(sync, li);
      this.li = li;
    }

    /**
     * Insert an element into the underlying list at the current position of
     * the iterator (optional operation). The element is inserted in between
     * the element that would be returned by <code>previous()</code> and the
     * element that would be returned by <code>next()</code>. After the
     * insertion, a subsequent call to next is unaffected, but
     * a call to previous returns the item that was added. The values returned
     * by nextIndex() and previousIndex() are incremented.  A lock is obtained
     * on the mutex before the addition takes place.
     *
     * @param o the object to insert into the list
     * @throws ClassCastException if the object is of a type which cannot be added
     *         to this list.
     * @throws IllegalArgumentException if some other aspect of the object stops
     *         it being added to this list.
     * @throws UnsupportedOperationException if this ListIterator does not
     *         support the add operation.
     */
    public void add(Object o)
    {
      synchronized (mutex)
        {
          li.add(o);
        }
    }

    /**
     * Tests whether there are elements remaining in the underlying list
     * in the reverse direction. In other words, <code>previous()</code>
     * will not fail with a NoSuchElementException.  A lock is obtained
     * on the mutex before the check takes place.
     *
     * @return <code>true</code> if the list continues in the reverse direction
     */
    public boolean hasPrevious()
    {
      synchronized (mutex)
        {
          return li.hasPrevious();
        }
    }

    /**
      * Find the index of the element that would be returned by a call to
      * <code>next()</code>.  If hasNext() returns <code>false</code>, this
      * returns the list size.  A lock is obtained on the mutex before the
      * query takes place.
      *
      * @return the index of the element that would be returned by next()
      */
    public int nextIndex()
    {
      synchronized (mutex)
        {
          return li.nextIndex();
        }
    }

    /**
     * Obtain the previous element from the underlying list. Repeated
     * calls to previous may be used to iterate backwards over the entire list,
     * or calls to next and previous may be used together to go forwards and
     * backwards. Alternating calls to next and previous will return the same
     * element.  A lock is obtained on the mutex before the object is retrieved.
     *
     * @return the next element in the list in the reverse direction
     * @throws NoSuchElementException if there are no more elements
     */
    public Object previous()
    {
      synchronized (mutex)
        {
          return li.previous();
        }
    }

    /**
     * Find the index of the element that would be returned by a call to
     * previous. If hasPrevious() returns <code>false</code>, this returns -1.
     * A lock is obtained on the mutex before the query takes place.
     *
     * @return the index of the element that would be returned by previous()
     */
    public int previousIndex()
    {
      synchronized (mutex)
        {
          return li.previousIndex();
        }
    }

    /**
     * Replace the element last returned by a call to <code>next()</code> or
     * <code>previous()</code> with a given object (optional operation).  This
     * method may only be called if neither <code>add()</code> nor
     * <code>remove()</code> have been called since the last call to
     * <code>next()</code> or <code>previous</code>.  A lock is obtained
     * on the mutex before the list is modified.
     *
     * @param o the object to replace the element with
     * @throws ClassCastException the object is of a type which cannot be added
     *         to this list
     * @throws IllegalArgumentException some other aspect of the object stops
     *         it being added to this list
     * @throws IllegalStateException if neither next or previous have been
     *         called, or if add or remove has been called since the last call
     *         to next or previous
     * @throws UnsupportedOperationException if this ListIterator does not
     *         support the set operation
     */
    public void set(Object o)
    {
      synchronized (mutex)
        {
          li.set(o);
        }
    }
  } // class SynchronizedListIterator

  /**
   * Returns a synchronized (thread-safe) map wrapper backed by the given
   * map. Notice that element access through the collection views and their
   * iterators are thread-safe, but if the map can be structurally modified
   * (adding or removing elements) then you should synchronize around the
   * iteration to avoid non-deterministic behavior:<br>
   * <pre>
   * Map m = Collections.synchronizedMap(new Map(...));
   * ...
   * Set s = m.keySet(); // safe outside a synchronized block
   * synchronized (m) // synch on m, not s
   *   {
   *     Iterator i = s.iterator();
   *     while (i.hasNext())
   *       foo(i.next());
   *   }
   * </pre><p>
   *
   * The returned Map implements Serializable, but can only be serialized if
   * the map it wraps is likewise Serializable.
   *
   * @param m the map to wrap
   * @return a synchronized view of the map
   * @see Serializable
   */
  public static Map synchronizedMap(Map m)
  {
    return new SynchronizedMap(m);
  }

  /**
   * The implementation of {@link #synchronizedMap(Map)}. This
   * class name is required for compatibility with Sun's JDK serializability.
   *
   * @author Eric Blake (ebb9@email.byu.edu)
   */
  private static class SynchronizedMap implements Map, Serializable
  {
    /**
     * Compatible with JDK 1.4.
     */
    private static final long serialVersionUID = 1978198479659022715L;

    /**
     * The wrapped map.
     * @serial the real map
     */
    private final Map m;

    /**
     * The object to synchronize on.  When an instance is created via public
     * methods, it will be this; but other uses like
     * SynchronizedSortedMap.subMap() must specify another mutex. Package
     * visible for use by subclass.
     * @serial the lock
     */
    final Object mutex;

    /**
     * Cache the entry set.
     */
    private transient Set entries;

    /**
     * Cache the key set.
     */
    private transient Set keys;

    /**
     * Cache the value collection.
     */
    private transient Collection values;

    /**
     * Wrap a given map.
     * @param m the map to wrap
     * @throws NullPointerException if m is null
     */
    SynchronizedMap(Map m)
    {
      this.m = m;
      mutex = this;
      if (m == null)
        throw new NullPointerException();
    }

    /**
     * Called only by trusted code to specify the mutex as well as the map.
     * @param sync the mutex
     * @param m the map
     */
    SynchronizedMap(Object sync, Map m)
    {
      this.m = m;
      mutex = sync;
    }

    /**
     * Clears all the entries from the underlying map.  A lock is obtained
     * on the mutex before the map is cleared.
     *
     * @throws UnsupportedOperationException if clear is not supported
     */
    public void clear()
    {
      synchronized (mutex)
        {
          m.clear();
        }
    }

    /**
     * Returns <code>true</code> if the underlying map contains a entry for the given key.
     * A lock is obtained on the mutex before the map is queried.
     *
     * @param key the key to search for.
     * @return <code>true</code> if the underlying map contains the key.
     * @throws ClassCastException if the key is of an inappropriate type.
     * @throws NullPointerException if key is <code>null</code> but the map
     *         does not permit null keys.
     */
    public boolean containsKey(Object key)
    {
      synchronized (mutex)
        {
          return m.containsKey(key);
        }
    }

  /**
   * Returns <code>true</code> if the underlying map contains at least one entry with the
   * given value.  In other words, returns <code>true</code> if a value v exists where
   * <code>(value == null ? v == null : value.equals(v))</code>. This usually
   * requires linear time.  A lock is obtained on the mutex before the map
   * is queried.
   *
   * @param value the value to search for
   * @return <code>true</code> if the map contains the value
   * @throws ClassCastException if the type of the value is not a valid type
   *         for this map.
   * @throws NullPointerException if the value is null and the map doesn't
   *         support null values.
   */
    public boolean containsValue(Object value)
    {
      synchronized (mutex)
        {
          return m.containsValue(value);
        }
    }

    // This is one of the ickiest cases of nesting I've ever seen. It just
    // means "return a SynchronizedSet, except that the iterator() method
    // returns an SynchronizedIterator whose next() method returns a
    // synchronized wrapper around its normal return value".
    public Set entrySet()
    {
      // Define this here to spare some nesting.
      class SynchronizedMapEntry implements Map.Entry
      {
        final Map.Entry e;
        SynchronizedMapEntry(Object o)
        {
          e = (Map.Entry) o;
        }

	/**
	 * Returns <code>true</code> if the object, o, implements <code>Map.Entry</code>
	 * with the same key and value as the underlying entry.  A lock is
	 * obtained on the mutex before the comparison takes place.
	 *
	 * @param o The object to compare with this entry.
	 * @return <code>true</code> if o is equivalent to the underlying map entry.
	 */
        public boolean equals(Object o)
        {
          synchronized (mutex)
            {
              return e.equals(o);
            }
        }

	/**
	 * Returns the key used in the underlying map entry.  A lock is obtained
	 * on the mutex before the key is retrieved.
	 *
	 * @return The key of the underlying map entry.
	 */
        public Object getKey()
        {
          synchronized (mutex)
            {
              return e.getKey();
            }
        }

	/**
	 * Returns the value used in the underlying map entry.  A lock is obtained
	 * on the mutex before the value is retrieved.
	 *
	 * @return The value of the underlying map entry.
	 */
        public Object getValue()
        {
          synchronized (mutex)
            {
              return e.getValue();
            }
        }

	/**
	 * Computes the hash code for the underlying map entry.
	 * This computation is described in the documentation for the
	 * <code>Map</code> interface.  A lock is obtained on the mutex
	 * before the underlying map is accessed.
	 *
	 * @return The hash code of the underlying map entry.
	 * @see Map#hashCode()
	 */
        public int hashCode()
        {
          synchronized (mutex)
            {
              return e.hashCode();
            }
        }

	/**
	 * Replaces the value in the underlying map entry with the specified
	 * object (optional operation).  A lock is obtained on the mutex
	 * before the map is altered.  The map entry, in turn, will alter
	 * the underlying map object.  The operation is undefined if the
	 * <code>remove()</code> method of the iterator has been called
	 * beforehand.
	 *
	 * @param value the new value to store
	 * @return the old value
	 * @throws UnsupportedOperationException if the operation is not supported.
	 * @throws ClassCastException if the value is of the wrong type.
	 * @throws IllegalArgumentException if something about the value
	 *         prevents it from existing in this map.
	 * @throws NullPointerException if the map forbids null values.
	 */
        public Object setValue(Object value)
        {
          synchronized (mutex)
            {
              return e.setValue(value);
            }
        }

	/**
	 * Returns a textual representation of the underlying map entry.
	 * A lock is obtained on the mutex before the entry is accessed.
	 *
	 * @return The contents of the map entry in <code>String</code> form.
	 */
        public String toString()
        {
          synchronized (mutex)
            {
              return e.toString();
            }
        }
      } // class SynchronizedMapEntry

      // Now the actual code.
      if (entries == null)
        synchronized (mutex)
          {
            entries = new SynchronizedSet(mutex, m.entrySet())
            {
	      /**
	       * Returns an iterator over the set.  The iterator has no specific order,
	       * unless further specified.  A lock is obtained on the set's mutex
	       * before the iterator is created.  The created iterator is also
	       * thread-safe.
	       *
	       * @return A synchronized set iterator.
	       */
	      public Iterator iterator()
              {
                synchronized (super.mutex)
                  {
                    return new SynchronizedIterator(super.mutex, c.iterator())
                    {
		      /**
		       * Retrieves the next map entry from the iterator.
		       * A lock is obtained on the iterator's mutex before
		       * the entry is created.  The new map entry is enclosed in
		       * a thread-safe wrapper.
		       *
		       * @return A synchronized map entry.
		       */
                      public Object next()
                      {
                        synchronized (super.mutex)
                          {
                            return new SynchronizedMapEntry(super.next());
                          }
                      }
                    };
                  }
              }
            };
          }
      return entries;
    }

    /**
     * Returns <code>true</code> if the object, o, is also an instance
     * of <code>Map</code> and contains an equivalent
     * entry set to that of the underlying map.  A lock
     * is obtained on the mutex before the objects are
     * compared.
     *
     * @param o The object to compare.
     * @return <code>true</code> if o and the underlying map are equivalent.
     */
    public boolean equals(Object o)
    {
      synchronized (mutex)
        {
          return m.equals(o);
        }
    }

    /**
     * Returns the value associated with the given key, or null
     * if no such mapping exists.  An ambiguity exists with maps
     * that accept null values as a return value of null could
     * be due to a non-existent mapping or simply a null value
     * for that key.  To resolve this, <code>containsKey</code>
     * should be used.  A lock is obtained on the mutex before
     * the value is retrieved from the underlying map.
     *
     * @param key The key of the required mapping.
     * @return The value associated with the given key, or
     *         null if no such mapping exists.
     * @throws ClassCastException if the key is an inappropriate type.
     * @throws NullPointerException if this map does not accept null keys.
     */
    public Object get(Object key)
    {
      synchronized (mutex)
        {
          return m.get(key);
        }
    }

    /**
     * Calculates the hash code of the underlying map as the
     * sum of the hash codes of all entries.  A lock is obtained
     * on the mutex before the hash code is computed.
     *
     * @return The hash code of the underlying map.
     */
    public int hashCode()
    {
      synchronized (mutex)
        {
          return m.hashCode();
        }
    }

    /**
     * Returns <code>true</code> if the underlying map contains no entries.
     * A lock is obtained on the mutex before the map is examined.
     *
     * @return <code>true</code> if the map is empty.
     */
    public boolean isEmpty()
    {
      synchronized (mutex)
        {
          return m.isEmpty();
        }
    }

    /**
     * Returns a thread-safe set view of the keys in the underlying map.  The
     * set is backed by the map, so that changes in one show up in the other.
     * Modifications made while an iterator is in progress cause undefined
     * behavior.  If the set supports removal, these methods remove the
     * underlying mapping from the map: <code>Iterator.remove</code>,
     * <code>Set.remove</code>, <code>removeAll</code>, <code>retainAll</code>,
     * and <code>clear</code>.  Element addition, via <code>add</code> or
     * <code>addAll</code>, is not supported via this set.  A lock is obtained
     * on the mutex before the set is created.
     *
     * @return A synchronized set containing the keys of the underlying map.
     */
    public Set keySet()
    {
      if (keys == null)
        synchronized (mutex)
          {
            keys = new SynchronizedSet(mutex, m.keySet());
          }
      return keys;
    }

    /**
     * Associates the given key to the given value (optional operation). If the
     * underlying map already contains the key, its value is replaced. Be aware
     * that in a map that permits <code>null</code> values, a null return does not
     * always imply that the mapping was created.  A lock is obtained on the mutex
     * before the modification is made.
     *
     * @param key the key to map.
     * @param value the value to be mapped.
     * @return the previous value of the key, or null if there was no mapping
     * @throws UnsupportedOperationException if the operation is not supported
     * @throws ClassCastException if the key or value is of the wrong type
     * @throws IllegalArgumentException if something about this key or value
     *         prevents it from existing in this map
     * @throws NullPointerException if either the key or the value is null,
     *         and the map forbids null keys or values
     * @see #containsKey(Object)
     */
    public Object put(Object key, Object value)
    {
      synchronized (mutex)
        {
          return m.put(key, value);
        }
    }

    /**
     * Copies all entries of the given map to the underlying one (optional
     * operation). If the map already contains a key, its value is replaced.
     * A lock is obtained on the mutex before the operation proceeds.
     *
     * @param map the mapping to load into this map
     * @throws UnsupportedOperationException if the operation is not supported
     * @throws ClassCastException if a key or value is of the wrong type
     * @throws IllegalArgumentException if something about a key or value
     *         prevents it from existing in this map
     * @throws NullPointerException if the map forbids null keys or values, or
     *         if <code>m</code> is null.
     * @see #put(Object, Object)
     */
    public void putAll(Map map)
    {
      synchronized (mutex)
        {
          m.putAll(map);
        }
    }

    /**
     * Removes the mapping for the key, o, if present (optional operation). If
     * the key is not present, this returns null. Note that maps which permit
     * null values may also return null if the key was removed.  A prior
     * <code>containsKey()</code> check is required to avoid this ambiguity.
     * Before the mapping is removed, a lock is obtained on the mutex.
     *
     * @param o the key to remove
     * @return the value the key mapped to, or null if not present
     * @throws UnsupportedOperationException if deletion is unsupported
     * @throws NullPointerException if the key is null and this map doesn't
     *         support null keys.
     * @throws ClassCastException if the type of the key is not a valid type
     *         for this map.
     */
    public Object remove(Object o)
    {
      synchronized (mutex)
        {
          return m.remove(o);
        }
    }

    /**
     * Retrieves the size of the underlying map.  A lock
     * is obtained on the mutex before access takes place.
     * Maps with a size greater than <code>Integer.MAX_VALUE</code>
     * return <code>Integer.MAX_VALUE</code> instead.
     *
     * @return The size of the underlying map.
     */
    public int size()
    {
      synchronized (mutex)
        {
          return m.size();
        }
    }

    /**
     * Returns a textual representation of the underlying
     * map.  A lock is obtained on the mutex before the map
     * is accessed.
     *
     * @return The map in <code>String</code> form.
     */
    public String toString()
    {
      synchronized (mutex)
        {
          return m.toString();
        }
    }

    /**
     * Returns a synchronized collection view of the values in the underlying
     * map.  The collection is backed by the map, so that changes in one show up in
     * the other.  Modifications made while an iterator is in progress cause
     * undefined behavior.  If the collection supports removal, these methods
     * remove the underlying mapping from the map: <code>Iterator.remove</code>,
     * <code>Collection.remove</code>, <code>removeAll</code>,
     * <code>retainAll</code>, and <code>clear</code>. Element addition, via
     * <code>add</code> or <code>addAll</code>, is not supported via this
     * collection.  A lock is obtained on the mutex before the collection
     * is created.
     * 
     * @return the collection of all values in the underlying map.
     */
    public Collection values()
    {
      if (values == null)
        synchronized (mutex)
          {
            values = new SynchronizedCollection(mutex, m.values());
          }
      return values;
    }
  } // class SynchronizedMap

  /**
   * Returns a synchronized (thread-safe) set wrapper backed by the given
   * set. Notice that element access through the iterator is thread-safe, but
   * if the set can be structurally modified (adding or removing elements)
   * then you should synchronize around the iteration to avoid
   * non-deterministic behavior:<br>
   * <pre>
   * Set s = Collections.synchronizedSet(new Set(...));
   * ...
   * synchronized (s)
   *   {
   *     Iterator i = s.iterator();
   *     while (i.hasNext())
   *       foo(i.next());
   *   }
   * </pre><p>
   *
   * The returned Set implements Serializable, but can only be serialized if
   * the set it wraps is likewise Serializable.
   *
   * @param s the set to wrap
   * @return a synchronized view of the set
   * @see Serializable
   */
  public static Set synchronizedSet(Set s)
  {
    return new SynchronizedSet(s);
  }

  /**
   * The implementation of {@link #synchronizedSet(Set)}. This class
   * name is required for compatibility with Sun's JDK serializability.
   * Package visible, so that sets such as Hashtable.keySet()
   * can specify which object to synchronize on.
   *
   * @author Eric Blake (ebb9@email.byu.edu)
   */
  static class SynchronizedSet extends SynchronizedCollection
    implements Set
  {
    /**
     * Compatible with JDK 1.4.
     */
    private static final long serialVersionUID = 487447009682186044L;

    /**
     * Wrap a given set.
     * @param s the set to wrap
     * @throws NullPointerException if s is null
     */
    SynchronizedSet(Set s)
    {
      super(s);
    }

    /**
     * Called only by trusted code to specify the mutex as well as the set.
     * @param sync the mutex
     * @param s the set
     */
    SynchronizedSet(Object sync, Set s)
    {
      super(sync, s);
    }

    /**
     * Returns <code>true</code> if the object, o, is a <code>Set</code>
     * of the same size as the underlying set, and contains
     * each element, e, which occurs in the underlying set.
     * A lock is obtained on the mutex before the comparison
     * takes place.
     *
     * @param o The object to compare against.
     * @return <code>true</code> if o is an equivalent set.
     */
    public boolean equals(Object o)
    {
      synchronized (mutex)
        {
          return c.equals(o);
        }
    }

    /**
     * Computes the hash code for the underlying set as the
     * sum of the hash code of all elements within the set.
     * A lock is obtained on the mutex before the computation
     * occurs.
     *
     * @return The hash code for the underlying set.
     */
    public int hashCode()
    {
      synchronized (mutex)
        {
          return c.hashCode();
        }
    }
  } // class SynchronizedSet

  /**
   * Returns a synchronized (thread-safe) sorted map wrapper backed by the
   * given map. Notice that element access through the collection views,
   * subviews, and their iterators are thread-safe, but if the map can be
   * structurally modified (adding or removing elements) then you should
   * synchronize around the iteration to avoid non-deterministic behavior:<br>
   * <pre>
   * SortedMap m = Collections.synchronizedSortedMap(new SortedMap(...));
   * ...
   * Set s = m.keySet(); // safe outside a synchronized block
   * SortedMap m2 = m.headMap(foo); // safe outside a synchronized block
   * Set s2 = m2.keySet(); // safe outside a synchronized block
   * synchronized (m) // synch on m, not m2, s or s2
   *   {
   *     Iterator i = s.iterator();
   *     while (i.hasNext())
   *       foo(i.next());
   *     i = s2.iterator();
   *     while (i.hasNext())
   *       bar(i.next());
   *   }
   * </pre><p>
   *
   * The returned SortedMap implements Serializable, but can only be
   * serialized if the map it wraps is likewise Serializable.
   *
   * @param m the sorted map to wrap
   * @return a synchronized view of the sorted map
   * @see Serializable
   */
  public static SortedMap synchronizedSortedMap(SortedMap m)
  {
    return new SynchronizedSortedMap(m);
  }

  /**
   * The implementation of {@link #synchronizedSortedMap(SortedMap)}. This
   * class name is required for compatibility with Sun's JDK serializability.
   *
   * @author Eric Blake (ebb9@email.byu.edu)
   */
  private static final class SynchronizedSortedMap extends SynchronizedMap
    implements SortedMap
  {
    /**
     * Compatible with JDK 1.4.
     */
    private static final long serialVersionUID = -8798146769416483793L;

    /**
     * The wrapped map; stored both here and in the superclass to avoid
     * excessive casting.
     * @serial the wrapped map
     */
    private final SortedMap sm;

    /**
     * Wrap a given map.
     * @param sm the map to wrap
     * @throws NullPointerException if sm is null
     */
    SynchronizedSortedMap(SortedMap sm)
    {
      super(sm);
      this.sm = sm;
    }

    /**
     * Called only by trusted code to specify the mutex as well as the map.
     * @param sync the mutex
     * @param sm the map
     */
    SynchronizedSortedMap(Object sync, SortedMap sm)
    {
      super(sync, sm);
      this.sm = sm;
    }

    /**
     * Returns the comparator used in sorting the underlying map, or null if
     * it is the keys' natural ordering.  A lock is obtained on the mutex
     * before the comparator is retrieved.
     *
     * @return the sorting comparator.
     */
    public Comparator comparator()
    {
      synchronized (mutex)
        {
          return sm.comparator();
        }
    }

    /**
     * Returns the first, lowest sorted, key from the underlying map.
     * A lock is obtained on the mutex before the map is accessed.
     *
     * @return the first key.
     * @throws NoSuchElementException if this map is empty.
     */
    public Object firstKey()
    {
      synchronized (mutex)
        {
          return sm.firstKey();
        }
    }

    /**
     * Returns a submap containing the keys from the first
     * key (as returned by <code>firstKey()</code>) to
     * the key before that specified.  The submap supports all
     * operations supported by the underlying map and all actions
     * taking place on the submap are also reflected in the underlying
     * map.  A lock is obtained on the mutex prior to submap creation.
     * This operation is equivalent to <code>subMap(firstKey(), toKey)</code>.
     * The submap retains the thread-safe status of this map.
     *
     * @param toKey the exclusive upper range of the submap.
     * @return a submap from <code>firstKey()</code> to the
     *         the key preceding toKey.
     * @throws ClassCastException if toKey is not comparable to the underlying
     *         map's contents.
     * @throws IllegalArgumentException if toKey is outside the map's range.
     * @throws NullPointerException if toKey is null. but the map does not allow
     *         null keys.
     */
    public SortedMap headMap(Object toKey)
    {
      synchronized (mutex)
        {
          return new SynchronizedSortedMap(mutex, sm.headMap(toKey));
        }
    }

    /**
     * Returns the last, highest sorted, key from the underlying map.
     * A lock is obtained on the mutex before the map is accessed.
     *
     * @return the last key.
     * @throws NoSuchElementException if this map is empty.
     */
    public Object lastKey()
    {
      synchronized (mutex)
        {
          return sm.lastKey();
        }
    }

    /**
     * Returns a submap containing the keys from fromKey to
     * the key before toKey.  The submap supports all
     * operations supported by the underlying map and all actions
     * taking place on the submap are also reflected in the underlying
     * map.  A lock is obtained on the mutex prior to submap creation.
     * The submap retains the thread-safe status of this map.
     *
     * @param fromKey the inclusive lower range of the submap.
     * @param toKey the exclusive upper range of the submap.
     * @return a submap from fromKey to the key preceding toKey.
     * @throws ClassCastException if fromKey or toKey is not comparable
     *         to the underlying map's contents.
     * @throws IllegalArgumentException if fromKey or toKey is outside the map's
     *         range.
     * @throws NullPointerException if fromKey or toKey is null. but the map does
     *         not allow  null keys.
     */
    public SortedMap subMap(Object fromKey, Object toKey)
    {
      synchronized (mutex)
        {
          return new SynchronizedSortedMap(mutex, sm.subMap(fromKey, toKey));
        }
    }

    /**
     * Returns a submap containing all the keys from fromKey onwards.
     * The submap supports all operations supported by the underlying
     * map and all actions taking place on the submap are also reflected
     * in the underlying map.  A lock is obtained on the mutex prior to
     * submap creation.  The submap retains the thread-safe status of
     * this map.
     *
     * @param fromKey the inclusive lower range of the submap.
     * @return a submap from fromKey to <code>lastKey()</code>.
     * @throws ClassCastException if fromKey is not comparable to the underlying
     *         map's contents.
     * @throws IllegalArgumentException if fromKey is outside the map's range.
     * @throws NullPointerException if fromKey is null. but the map does not allow
     *         null keys.
     */
    public SortedMap tailMap(Object fromKey)
    {
      synchronized (mutex)
        {
          return new SynchronizedSortedMap(mutex, sm.tailMap(fromKey));
        }
    }
  } // class SynchronizedSortedMap

  /**
   * Returns a synchronized (thread-safe) sorted set wrapper backed by the
   * given set. Notice that element access through the iterator and through
   * subviews are thread-safe, but if the set can be structurally modified
   * (adding or removing elements) then you should synchronize around the
   * iteration to avoid non-deterministic behavior:<br>
   * <pre>
   * SortedSet s = Collections.synchronizedSortedSet(new SortedSet(...));
   * ...
   * SortedSet s2 = s.headSet(foo); // safe outside a synchronized block
   * synchronized (s) // synch on s, not s2
   *   {
   *     Iterator i = s2.iterator();
   *     while (i.hasNext())
   *       foo(i.next());
   *   }
   * </pre><p>
   *
   * The returned SortedSet implements Serializable, but can only be
   * serialized if the set it wraps is likewise Serializable.
   *
   * @param s the sorted set to wrap
   * @return a synchronized view of the sorted set
   * @see Serializable
   */
  public static SortedSet synchronizedSortedSet(SortedSet s)
  {
    return new SynchronizedSortedSet(s);
  }

  /**
   * The implementation of {@link #synchronizedSortedSet(SortedSet)}. This
   * class name is required for compatibility with Sun's JDK serializability.
   *
   * @author Eric Blake (ebb9@email.byu.edu)
   */
  private static final class SynchronizedSortedSet extends SynchronizedSet
    implements SortedSet
  {
    /**
     * Compatible with JDK 1.4.
     */
    private static final long serialVersionUID = 8695801310862127406L;

    /**
     * The wrapped set; stored both here and in the superclass to avoid
     * excessive casting.
     * @serial the wrapped set
     */
    private final SortedSet ss;

    /**
     * Wrap a given set.
     * @param ss the set to wrap
     * @throws NullPointerException if ss is null
     */
    SynchronizedSortedSet(SortedSet ss)
    {
      super(ss);
      this.ss = ss;
    }

    /**
     * Called only by trusted code to specify the mutex as well as the set.
     * @param sync the mutex
     * @param ss the set
     */
    SynchronizedSortedSet(Object sync, SortedSet ss)
    {
      super(sync, ss);
      this.ss = ss;
    }

    /**
     * Returns the comparator used in sorting the underlying set, or null if
     * it is the elements' natural ordering.  A lock is obtained on the mutex
     * before the comparator is retrieved.
     *
     * @return the sorting comparator.
     */
    public Comparator comparator()
    {
      synchronized (mutex)
        {
          return ss.comparator();
        }
    }

    /**
     * Returns the first, lowest sorted, element from the underlying set.
     * A lock is obtained on the mutex before the set is accessed.
     *
     * @return the first element.
     * @throws NoSuchElementException if this set is empty.
     */
    public Object first()
    {
      synchronized (mutex)
        {
          return ss.first();
        }
    }

    /**
     * Returns a subset containing the element from the first
     * element (as returned by <code>first()</code>) to
     * the element before that specified.  The subset supports all
     * operations supported by the underlying set and all actions
     * taking place on the subset are also reflected in the underlying
     * set.  A lock is obtained on the mutex prior to subset creation.
     * This operation is equivalent to <code>subSet(first(), toElement)</code>.
     * The subset retains the thread-safe status of this set.
     *
     * @param toElement the exclusive upper range of the subset.
     * @return a subset from <code>first()</code> to the
     *         the element preceding toElement.
     * @throws ClassCastException if toElement is not comparable to the underlying
     *         set's contents.
     * @throws IllegalArgumentException if toElement is outside the set's range.
     * @throws NullPointerException if toElement is null. but the set does not allow
     *         null elements.
     */
    public SortedSet headSet(Object toElement)
    {
      synchronized (mutex)
        {
          return new SynchronizedSortedSet(mutex, ss.headSet(toElement));
        }
    }

    /**
     * Returns the last, highest sorted, element from the underlying set.
     * A lock is obtained on the mutex before the set is accessed.
     *
     * @return the last element.
     * @throws NoSuchElementException if this set is empty.
     */
    public Object last()
    {
      synchronized (mutex)
        {
          return ss.last();
        }
    }

    /**
     * Returns a subset containing the elements from fromElement to
     * the element before toElement.  The subset supports all
     * operations supported by the underlying set and all actions
     * taking place on the subset are also reflected in the underlying
     * set.  A lock is obtained on the mutex prior to subset creation.
     * The subset retains the thread-safe status of this set.
     *
     * @param fromElement the inclusive lower range of the subset.
     * @param toElement the exclusive upper range of the subset.
     * @return a subset from fromElement to the element preceding toElement.
     * @throws ClassCastException if fromElement or toElement is not comparable
     *         to the underlying set's contents.
     * @throws IllegalArgumentException if fromElement or toElement is outside the set's
     *         range.
     * @throws NullPointerException if fromElement or toElement is null. but the set does
     *         not allow null elements.
     */
    public SortedSet subSet(Object fromElement, Object toElement)
    {
      synchronized (mutex)
        {
          return new SynchronizedSortedSet(mutex,
                                           ss.subSet(fromElement, toElement));
        }
    }

    /**
     * Returns a subset containing all the elements from fromElement onwards.
     * The subset supports all operations supported by the underlying
     * set and all actions taking place on the subset are also reflected
     * in the underlying set.  A lock is obtained on the mutex prior to
     * subset creation.  The subset retains the thread-safe status of
     * this set.
     *
     * @param fromElement the inclusive lower range of the subset.
     * @return a subset from fromElement to <code>last()</code>.
     * @throws ClassCastException if fromElement is not comparable to the underlying
     *         set's contents.
     * @throws IllegalArgumentException if fromElement is outside the set's range.
     * @throws NullPointerException if fromElement is null. but the set does not allow
     *         null elements.
     */
    public SortedSet tailSet(Object fromElement)
    {
      synchronized (mutex)
        {
          return new SynchronizedSortedSet(mutex, ss.tailSet(fromElement));
        }
    }
  } // class SynchronizedSortedSet


  /**
   * Returns an unmodifiable view of the given collection. This allows
   * "read-only" access, although changes in the backing collection show up
   * in this view. Attempts to modify the collection directly or via iterators
   * will fail with {@link UnsupportedOperationException}.  Although this view
   * prevents changes to the structure of the collection and its elements, the values
   * referenced by the objects in the collection can still be modified.
   * <p>
   *
   * Since the collection might be a List or a Set, and those have incompatible
   * equals and hashCode requirements, this relies on Object's implementation
   * rather than passing those calls on to the wrapped collection. The returned
   * Collection implements Serializable, but can only be serialized if
   * the collection it wraps is likewise Serializable.
   *
   * @param c the collection to wrap
   * @return a read-only view of the collection
   * @see Serializable
   */
  public static Collection unmodifiableCollection(Collection c)
  {
    return new UnmodifiableCollection(c);
  }

  /**
   * The implementation of {@link #unmodifiableCollection(Collection)}. This
   * class name is required for compatibility with Sun's JDK serializability.
   *
   * @author Eric Blake (ebb9@email.byu.edu)
   */
  private static class UnmodifiableCollection
    implements Collection, Serializable
  {
    /**
     * Compatible with JDK 1.4.
     */
    private static final long serialVersionUID = 1820017752578914078L;

    /**
     * The wrapped collection. Package visible for use by subclasses.
     * @serial the real collection
     */
    final Collection c;

    /**
     * Wrap a given collection.
     * @param c the collection to wrap
     * @throws NullPointerException if c is null
     */
    UnmodifiableCollection(Collection c)
    {
      this.c = c;
      if (c == null)
        throw new NullPointerException();
    }

    /**
     * Blocks the addition of elements to the underlying collection.
     * This method never returns, throwing an exception instead.
     *
     * @param o the object to add.
     * @return <code>true</code> if the collection was modified as a result of this action.
     * @throws UnsupportedOperationException as an unmodifiable collection does not
     *         support the add operation.
     */
    public boolean add(Object o)
    {
      throw new UnsupportedOperationException();
    }

    /**
     * Blocks the addition of a collection of elements to the underlying
     * collection.  This method never returns, throwing an exception instead.
     *
     * @param c the collection to add.
     * @return <code>true</code> if the collection was modified as a result of this action.
     * @throws UnsupportedOperationException as an unmodifiable collection does not
     *         support the <code>addAll</code> operation.
     */
    public boolean addAll(Collection c)
    {
      throw new UnsupportedOperationException();
    }

    /**
     * Blocks the clearing of the underlying collection.  This method never
     * returns, throwing an exception instead.
     *
     * @throws UnsupportedOperationException as an unmodifiable collection does
     *         not support the <code>clear()</code> operation.
     */
    public void clear()
    {
      throw new UnsupportedOperationException();
    }

    /**
     * Test whether the underlying collection contains a given object as one of its
     * elements.
     *
     * @param o the element to look for.
     * @return <code>true</code> if the underlying collection contains at least
     *         one element e such that
     *         <code>o == null ? e == null : o.equals(e)</code>.
     * @throws ClassCastException if the type of o is not a valid type for the
     *         underlying collection.
     * @throws NullPointerException if o is null and the underlying collection
     *         doesn't support null values.
     */
    public boolean contains(Object o)
    {
      return c.contains(o);
    }

    /**
     * Test whether the underlying collection contains every element in a given
     * collection.
     *
     * @param c1 the collection to test for.
     * @return <code>true</code> if for every element o in c, contains(o) would
     *         return <code>true</code>.
     * @throws ClassCastException if the type of any element in c is not a valid
     *   type for the underlying collection.
     * @throws NullPointerException if some element of c is null and the underlying
     *   collection does not support null values.
     * @throws NullPointerException if c itself is null.
     */
    public boolean containsAll(Collection c1)
    {
      return c.containsAll(c1);
    }

    /**
     * Tests whether the underlying collection is empty, that is,
     * if size() == 0.
     *
     * @return <code>true</code> if this collection contains no elements.
     */
    public boolean isEmpty()
    {
      return c.isEmpty();
    }

    /**
     * Obtain an Iterator over the underlying collection, which maintains
     * its unmodifiable nature.
     *
     * @return an UnmodifiableIterator over the elements of the underlying
     *         collection, in any order.
     */
    public Iterator iterator()
    {
      return new UnmodifiableIterator(c.iterator());
    }

    /**
     * Blocks the removal of an object from the underlying collection.
     * This method never returns, throwing an exception instead.
     *
     * @param o The object to remove.
     * @return <code>true</code> if the object was removed (i.e. the underlying
     *         collection returned 1 or more instances of o).
     * @throws UnsupportedOperationException as an unmodifiable collection
     *         does not support the <code>remove()</code> operation.
     */
    public boolean remove(Object o)
    {
      throw new UnsupportedOperationException();
    }

    /**
     * Blocks the removal of a collection of objects from the underlying
     * collection.  This method never returns, throwing an exception
     * instead.
     *
     * @param c The collection of objects to remove.
     * @return <code>true</code> if the collection was modified.
     * @throws UnsupportedOperationException as an unmodifiable collection
     *         does not support the <code>removeAll()</code> operation.
     */
    public boolean removeAll(Collection c)
    {
      throw new UnsupportedOperationException();
    }

    /**
     * Blocks the removal of all elements from the underlying collection,
     * except those in the supplied collection.  This method never returns,
     * throwing an exception instead.
     *
     * @param c The collection of objects to retain.
     * @return <code>true</code> if the collection was modified.
     * @throws UnsupportedOperationException as an unmodifiable collection
     *         does not support the <code>retainAll()</code> operation.
     */
    public boolean retainAll(Collection c)
    {
      throw new UnsupportedOperationException();
    }

    /**
     * Retrieves the number of elements in the underlying collection.
     *
     * @return the number of elements in the collection.
     */
    public int size()
    {
      return c.size();
    }

    /**
     * Copy the current contents of the underlying collection into an array.
     *
     * @return an array of type Object[] with a length equal to the size of the
     *         underlying collection and containing the elements currently in
     *         the underlying collection, in any order.
     */
    public Object[] toArray()
    {
      return c.toArray();
    }

    /**
     * Copy the current contents of the underlying collection into an array.  If
     * the array passed as an argument has length less than the size of the
     * underlying collection, an array of the same run-time type as a, with a length
     * equal to the size of the underlying collection, is allocated using reflection.
     * Otherwise, a itself is used.  The elements of the underlying collection are
     * copied into it, and if there is space in the array, the following element is
     * set to null. The resultant array is returned.
     * Note: The fact that the following element is set to null is only useful
     * if it is known that this collection does not contain any null elements.
     *
     * @param a the array to copy this collection into.
     * @return an array containing the elements currently in the underlying
     *         collection, in any order.
     * @throws ArrayStoreException if the type of any element of the
     *         collection is not a subtype of the element type of a.
     */
    public Object[] toArray(Object[] a)
    {
      return c.toArray(a);
    }

    /**
     * A textual representation of the unmodifiable collection.
     *
     * @return The unmodifiable collection in the form of a <code>String</code>.
     */
    public String toString()
    {
      return c.toString();
    }
  } // class UnmodifiableCollection

  /**
   * The implementation of the various iterator methods in the
   * unmodifiable classes.
   *
   * @author Eric Blake (ebb9@email.byu.edu)
   */
  private static class UnmodifiableIterator implements Iterator
  {
    /**
     * The wrapped iterator.
     */
    private final Iterator i;

    /**
     * Only trusted code creates a wrapper.
     * @param i the wrapped iterator
     */
    UnmodifiableIterator(Iterator i)
    {
      this.i = i;
    }

    /**
     * Obtains the next element in the underlying collection.
     *
     * @return the next element in the collection.
     * @throws NoSuchElementException if there are no more elements.
     */
    public Object next()
    {
      return i.next();
    }
    /**
     * Tests whether there are still elements to be retrieved from the
     * underlying collection by <code>next()</code>.  When this method
     * returns <code>true</code>, an exception will not be thrown on calling
     * <code>next()</code>.
     *
     * @return <code>true</code> if there is at least one more element in the underlying
     *         collection.
     */
    public boolean hasNext()
    {
      return i.hasNext();
    }

    /**
     * Blocks the removal of elements from the underlying collection by the
     * iterator.
     *
     * @throws UnsupportedOperationException as an unmodifiable collection
     *         does not support the removal of elements by its iterator.
     */
    public void remove()
    {
      throw new UnsupportedOperationException();
    }
  } // class UnmodifiableIterator

  /**
   * Returns an unmodifiable view of the given list. This allows
   * "read-only" access, although changes in the backing list show up
   * in this view. Attempts to modify the list directly, via iterators, or
   * via sublists, will fail with {@link UnsupportedOperationException}.
   * Although this view prevents changes to the structure of the list and
   * its elements, the values referenced by the objects in the list can
   * still be modified.   
   * <p>
   *
   * The returned List implements Serializable, but can only be serialized if
   * the list it wraps is likewise Serializable. In addition, if the wrapped
   * list implements RandomAccess, this does too.
   *
   * @param l the list to wrap
   * @return a read-only view of the list
   * @see Serializable
   * @see RandomAccess
   */
  public static List unmodifiableList(List l)
  {
    if (l instanceof RandomAccess)
      return new UnmodifiableRandomAccessList(l);
    return new UnmodifiableList(l);
  }

  /**
   * The implementation of {@link #unmodifiableList(List)} for sequential
   * lists. This class name is required for compatibility with Sun's JDK
   * serializability.
   *
   * @author Eric Blake (ebb9@email.byu.edu)
   */
  private static class UnmodifiableList extends UnmodifiableCollection
    implements List
  {
    /**
     * Compatible with JDK 1.4.
     */
    private static final long serialVersionUID = -283967356065247728L;


    /**
     * The wrapped list; stored both here and in the superclass to avoid
     * excessive casting. Package visible for use by subclass.
     * @serial the wrapped list
     */
    final List list;

    /**
     * Wrap a given list.
     * @param l the list to wrap
     * @throws NullPointerException if l is null
     */
    UnmodifiableList(List l)
    {
      super(l);
      list = l;
    }

    /**
     * Blocks the addition of an element to the underlying
     * list at a specific index.  This method never returns,
     * throwing an exception instead.
     *
     * @param index The index at which to place the new element.
     * @param o the object to add.
     * @throws UnsupportedOperationException as an unmodifiable
     *         list doesn't support the <code>add()</code> operation.
     */
    public void add(int index, Object o)
    {
      throw new UnsupportedOperationException();
    }

    /**
     * Blocks the addition of a collection of elements to the
     * underlying list at a specific index.  This method never
     * returns, throwing an exception instead.
     *
     * @param index The index at which to place the new element.
     * @param c the collections of objects to add.
     * @throws UnsupportedOperationException as an unmodifiable
     *         list doesn't support the <code>addAll()</code> operation.
     */
    public boolean addAll(int index, Collection c)
    {
      throw new UnsupportedOperationException();
    }

    /**
     * Returns <code>true</code> if the object, o, is an instance of
     * <code>List</code> with the same size and elements
     * as the underlying list.
     *
     * @param o The object to compare.
     * @return <code>true</code> if o is equivalent to the underlying list.
     */
    public boolean equals(Object o)
    {
      return list.equals(o);
    }

    /**
     * Retrieves the element at a given index in the underlying list.
     *
     * @param index the index of the element to be returned
     * @return the element at index index in this list
     * @throws IndexOutOfBoundsException if index &lt; 0 || index &gt;= size()
     */
    public Object get(int index)
    {
      return list.get(index);
    }

    /**
     * Computes the hash code for the underlying list.
     * The exact computation is described in the documentation
     * of the <code>List</code> interface.
     *
     * @return The hash code of the underlying list.
     * @see List#hashCode()
     */
    public int hashCode()
    {
      return list.hashCode();
    }

    /**
     * Obtain the first index at which a given object is to be found in the
     * underlying list.
     *
     * @param o the object to search for
     * @return the least integer n such that <code>o == null ? get(n) == null :
     *         o.equals(get(n))</code>, or -1 if there is no such index.
     * @throws ClassCastException if the type of o is not a valid
     *         type for the underlying list.
     * @throws NullPointerException if o is null and the underlying
     *         list does not support null values.
     */
    public int indexOf(Object o)
    {
      return list.indexOf(o);
    }

    /**
     * Obtain the last index at which a given object is to be found in the
     * underlying list.
     *
     * @return the greatest integer n such that <code>o == null ? get(n) == null
     *         : o.equals(get(n))</code>, or -1 if there is no such index.
     * @throws ClassCastException if the type of o is not a valid
     *         type for the underlying list.
     * @throws NullPointerException if o is null and the underlying
     *         list does not support null values.
     */
    public int lastIndexOf(Object o)
    {
      return list.lastIndexOf(o);
    }

  /**
   * Obtains a list iterator over the underlying list, starting at the beginning
   * and maintaining the unmodifiable nature of this list.
   *
   * @return a <code>UnmodifiableListIterator</code> over the elements of the
   *         underlying list, in order, starting at the beginning.
   */
    public ListIterator listIterator()
    {
      return new UnmodifiableListIterator(list.listIterator());
    }

  /**
   * Obtains a list iterator over the underlying list, starting at the specified
   * index and maintaining the unmodifiable nature of this list.  An initial call
   * to <code>next()</code> will retrieve the element at the specified index,
   * and an initial call to <code>previous()</code> will retrieve the element
   * at index - 1.
   *
   *
   * @param index the position, between 0 and size() inclusive, to begin the
   *        iteration from.
   * @return a <code>UnmodifiableListIterator</code> over the elements of the
   *         underlying list, in order, starting at the specified index.
   * @throws IndexOutOfBoundsException if index &lt; 0 || index &gt; size()
   */
    public ListIterator listIterator(int index)
    {
      return new UnmodifiableListIterator(list.listIterator(index));
    }

    /**
     * Blocks the removal of the element at the specified index.
     * This method never returns, throwing an exception instead.
     *
     * @param index The index of the element to remove.
     * @return the removed element.
     * @throws UnsupportedOperationException as an unmodifiable
     *         list does not support the <code>remove()</code>
     *         operation.
     */
    public Object remove(int index)
    {
      throw new UnsupportedOperationException();
    }

    /**
     * Blocks the replacement of the element at the specified index.
     * This method never returns, throwing an exception instead.
     *
     * @param index The index of the element to replace.
     * @param o The new object to place at the specified index.
     * @return the replaced element.
     * @throws UnsupportedOperationException as an unmodifiable
     *         list does not support the <code>set()</code>
     *         operation.
     */
    public Object set(int index, Object o)
    {
      throw new UnsupportedOperationException();
    }

    /**
     * Obtain a List view of a subsection of the underlying list, from
     * fromIndex (inclusive) to toIndex (exclusive). If the two indices
     * are equal, the sublist is empty. The returned list will be
     * unmodifiable, like this list.  Changes to the elements of the
     * returned list will be reflected in the underlying list. No structural
     * modifications can take place in either list.
     *
     * @param fromIndex the index that the returned list should start from
     *        (inclusive).
     * @param toIndex the index that the returned list should go to (exclusive).
     * @return a List backed by a subsection of the underlying list.
     * @throws IndexOutOfBoundsException if fromIndex &lt; 0
     *         || toIndex &gt; size() || fromIndex &gt; toIndex.
     */
    public List subList(int fromIndex, int toIndex)
    {
      return unmodifiableList(list.subList(fromIndex, toIndex));
    }
  } // class UnmodifiableList

  /**
   * The implementation of {@link #unmodifiableList(List)} for random-access
   * lists. This class name is required for compatibility with Sun's JDK
   * serializability.
   *
   * @author Eric Blake (ebb9@email.byu.edu)
   */
  private static final class UnmodifiableRandomAccessList
    extends UnmodifiableList implements RandomAccess
  {
    /**
     * Compatible with JDK 1.4.
     */
    private static final long serialVersionUID = -2542308836966382001L;

    /**
     * Wrap a given list.
     * @param l the list to wrap
     * @throws NullPointerException if l is null
     */
    UnmodifiableRandomAccessList(List l)
    {
      super(l);
    }
  } // class UnmodifiableRandomAccessList

  /**
   * The implementation of {@link UnmodifiableList#listIterator()}.
   *
   * @author Eric Blake (ebb9@email.byu.edu)
   */
  private static final class UnmodifiableListIterator
    extends UnmodifiableIterator implements ListIterator
  {
    /**
     * The wrapped iterator, stored both here and in the superclass to
     * avoid excessive casting.
     */
    private final ListIterator li;

    /**
     * Only trusted code creates a wrapper.
     * @param li the wrapped iterator
     */
    UnmodifiableListIterator(ListIterator li)
    {
      super(li);
      this.li = li;
    }

    /**
     * Blocks the addition of an object to the list underlying this iterator.
     * This method never returns, throwing an exception instead.
     *
     * @param o The object to add.
     * @throws UnsupportedOperationException as the iterator of an unmodifiable
     *         list does not support the <code>add()</code> operation.
     */
    public void add(Object o)
    {
      throw new UnsupportedOperationException();
    }

    /**
     * Tests whether there are still elements to be retrieved from the
     * underlying collection by <code>previous()</code>.  When this method
     * returns <code>true</code>, an exception will not be thrown on calling
     * <code>previous()</code>.
     *
     * @return <code>true</code> if there is at least one more element prior to the
     *         current position in the underlying list.
     */
    public boolean hasPrevious()
    {
      return li.hasPrevious();
    }

    /**
     * Find the index of the element that would be returned by a call to next.
     * If <code>hasNext()</code> returns <code>false</code>, this returns the list size.
     *
     * @return the index of the element that would be returned by
     *         <code>next()</code>.
     */
    public int nextIndex()
    {
      return li.nextIndex();
    }

    /**
     * Obtains the previous element in the underlying list.
     *
     * @return the previous element in the list.
     * @throws NoSuchElementException if there are no more prior elements.
     */
    public Object previous()
    {
      return li.previous();
    }

    /**
     * Find the index of the element that would be returned by a call to
     * previous. If <code>hasPrevious()</code> returns <code>false</code>,
     * this returns -1.
     *
     * @return the index of the element that would be returned by
     *         <code>previous()</code>.
     */
    public int previousIndex()
    {
      return li.previousIndex();
    }

    /**
     * Blocks the replacement of an element in the list underlying this
     * iterator.  This method never returns, throwing an exception instead.
     *
     * @param o The new object to replace the existing one.
     * @throws UnsupportedOperationException as the iterator of an unmodifiable
     *         list does not support the <code>set()</code> operation.
     */
    public void set(Object o)
    {
      throw new UnsupportedOperationException();
    }
  } // class UnmodifiableListIterator

  /**
   * Returns an unmodifiable view of the given map. This allows "read-only"
   * access, although changes in the backing map show up in this view.
   * Attempts to modify the map directly, or via collection views or their
   * iterators will fail with {@link UnsupportedOperationException}.
   * Although this view prevents changes to the structure of the map and its
   * entries, the values referenced by the objects in the map can still be
   * modified.   
   * <p>
   *
   * The returned Map implements Serializable, but can only be serialized if
   * the map it wraps is likewise Serializable.
   *
   * @param m the map to wrap
   * @return a read-only view of the map
   * @see Serializable
   */
  public static Map unmodifiableMap(Map m)
  {
    return new UnmodifiableMap(m);
  }

  /**
   * The implementation of {@link #unmodifiableMap(Map)}. This
   * class name is required for compatibility with Sun's JDK serializability.
   *
   * @author Eric Blake (ebb9@email.byu.edu)
   */
  private static class UnmodifiableMap implements Map, Serializable
  {
    /**
     * Compatible with JDK 1.4.
     */
    private static final long serialVersionUID = -1034234728574286014L;

    /**
     * The wrapped map.
     * @serial the real map
     */
    private final Map m;

    /**
     * Cache the entry set.
     */
    private transient Set entries;

    /**
     * Cache the key set.
     */
    private transient Set keys;

    /**
     * Cache the value collection.
     */
    private transient Collection values;

    /**
     * Wrap a given map.
     * @param m the map to wrap
     * @throws NullPointerException if m is null
     */
    UnmodifiableMap(Map m)
    {
      this.m = m;
      if (m == null)
        throw new NullPointerException();
    }

    /**
     * Blocks the clearing of entries from the underlying map.
     * This method never returns, throwing an exception instead.
     *
     * @throws UnsupportedOperationException as an unmodifiable
     *         map does not support the <code>clear()</code> operation.
     */
    public void clear()
    {
      throw new UnsupportedOperationException();
    }

    /**
     * Returns <code>true</code> if the underlying map contains a mapping for
     * the given key.
     *
     * @param key the key to search for
     * @return <code>true</code> if the map contains the key
     * @throws ClassCastException if the key is of an inappropriate type
     * @throws NullPointerException if key is <code>null</code> but the map
     *         does not permit null keys
     */
    public boolean containsKey(Object key)
    {
      return m.containsKey(key);
    }

    /**
     * Returns <code>true</code> if the underlying map contains at least one mapping with
     * the given value.  In other words, it returns <code>true</code> if a value v exists where
     * <code>(value == null ? v == null : value.equals(v))</code>. This usually
     * requires linear time.
     *
     * @param value the value to search for
     * @return <code>true</code> if the map contains the value
     * @throws ClassCastException if the type of the value is not a valid type
     *         for this map.
     * @throws NullPointerException if the value is null and the map doesn't
     *         support null values.
     */
    public boolean containsValue(Object value)
    {
      return m.containsValue(value);
    }

    /**
     * Returns a unmodifiable set view of the entries in the underlying map.
     * Each element in the set is a unmodifiable variant of <code>Map.Entry</code>.
     * The set is backed by the map, so that changes in one show up in the other.
     * Modifications made while an iterator is in progress cause undefined
     * behavior.  These modifications are again limited to the values of
     * the objects.
     *
     * @return the unmodifiable set view of all mapping entries.
     * @see Map.Entry
     */
    public Set entrySet()
    {
      if (entries == null)
        entries = new UnmodifiableEntrySet(m.entrySet());
      return entries;
    }

    /**
     * The implementation of {@link UnmodifiableMap#entrySet()}. This class
     * name is required for compatibility with Sun's JDK serializability.
     *
     * @author Eric Blake (ebb9@email.byu.edu)
     */
    private static final class UnmodifiableEntrySet extends UnmodifiableSet
      implements Serializable
    {
      // Unmodifiable implementation of Map.Entry used as return value for
      // UnmodifiableEntrySet accessors (iterator, toArray, toArray(Object[]))
      private static final class UnmodifiableMapEntry
          implements Map.Entry
      {
        private final Map.Entry e;

        private UnmodifiableMapEntry(Map.Entry e)
        {
          super();
          this.e = e;
        }

        /**
         * Returns <code>true</code> if the object, o, is also a map entry
         * with an identical key and value.
         * 
         * @param o the object to compare.
         * @return <code>true</code> if o is an equivalent map entry.
         */
        public boolean equals(Object o)
        {
          return e.equals(o);
        }

        /**
         * Returns the key of this map entry.
         * 
         * @return the key.
         */
        public Object getKey()
        {
          return e.getKey();
        }

        /**
         * Returns the value of this map entry.
         * 
         * @return the value.
         */
        public Object getValue()
        {
          return e.getValue();
        }

        /**
         * Computes the hash code of this map entry. The computation is
         * described in the <code>Map</code> interface documentation.
         * 
         * @return the hash code of this entry.
         * @see Map#hashCode()
         */
        public int hashCode()
        {
          return e.hashCode();
        }

        /**
         * Blocks the alteration of the value of this map entry. This method
         * never returns, throwing an exception instead.
         * 
         * @param value The new value.
         * @throws UnsupportedOperationException as an unmodifiable map entry
         *           does not support the <code>setValue()</code> operation.
         */
        public Object setValue(Object value)
        {
          throw new UnsupportedOperationException();
        }

        /**
         * Returns a textual representation of the map entry.
         * 
         * @return The map entry as a <code>String</code>.
         */
        public String toString()
        {
          return e.toString();
        }
      }

      /**
       * Compatible with JDK 1.4.
       */
      private static final long serialVersionUID = 7854390611657943733L;

      /**
       * Wrap a given set.
       * @param s the set to wrap
       */
      UnmodifiableEntrySet(Set s)
      {
        super(s);
      }

      // The iterator must return unmodifiable map entries.
      public Iterator iterator()
      {
        return new UnmodifiableIterator(c.iterator())
	{
	  /**
	   * Obtains the next element from the underlying set of
	   * map entries.
	   *
	   * @return the next element in the collection.
	   * @throws NoSuchElementException if there are no more elements.
	   */
          public Object next()
          {
            final Map.Entry e = (Map.Entry) super.next();
            return new UnmodifiableMapEntry(e);
          }
	};
      }

      // The array returned is an array of UnmodifiableMapEntry instead of
      // Map.Entry
      public Object[] toArray()
      {
        Object[] mapEntryResult = super.toArray();
        UnmodifiableMapEntry result[] = null;

        if (mapEntryResult != null)
          {
            result = new UnmodifiableMapEntry[mapEntryResult.length];
            for (int i = 0; i < mapEntryResult.length; i++)
              {
                Map.Entry r = (Map.Entry) mapEntryResult[i];
                result[i] = new UnmodifiableMapEntry(r);
              }
          }
        return result;
      }

      // The array returned is an array of UnmodifiableMapEntry instead of
      // Map.Entry
      public Object[] toArray(Object[] array)
      {
        super.toArray(array);

        if (array != null)
          {
            for (int i = 0; i < array.length; i++)
              {
                array[i] = new UnmodifiableMapEntry((Map.Entry) array[i]);
              }
          }
        return array;
      }
      
    } // class UnmodifiableEntrySet

    /**
     * Returns <code>true</code> if the object, o, is also an instance
     * of <code>Map</code> with an equal set of map entries.
     *
     * @param o The object to compare.
     * @return <code>true</code> if o is an equivalent map.
     */
    public boolean equals(Object o)
    {
      return m.equals(o);
    }

    /**
     * Returns the value associated with the supplied key or
     * null if no such mapping exists.  An ambiguity can occur
     * if null values are accepted by the underlying map.
     * In this case, <code>containsKey()</code> can be used
     * to separate the two possible cases of a null result.
     *
     * @param key The key to look up.
     * @return the value associated with the key, or null if key not in map.
     * @throws ClassCastException if the key is an inappropriate type.
     * @throws NullPointerException if this map does not accept null keys.
     * @see #containsKey(Object)
     */
    public Object get(Object key)
    {
      return m.get(key);
    }

    /**
     * Blocks the addition of a new entry to the underlying map.
     * This method never returns, throwing an exception instead.
     *
     * @param key The new key.
     * @param value The new value.
     * @return the previous value of the key, or null if there was no mapping.
     * @throws UnsupportedOperationException as an unmodifiable
     *         map does not support the <code>put()</code> operation.
     */
    public Object put(Object key, Object value)
    {
      throw new UnsupportedOperationException();
    }

    /**
     * Computes the hash code for the underlying map, as the sum
     * of the hash codes of all entries.
     *
     * @return The hash code of the underlying map.
     * @see Map.Entry#hashCode()
     */
    public int hashCode()
    {
      return m.hashCode();
    }

    /**
     * Returns <code>true</code> if the underlying map contains no entries.
     *
     * @return <code>true</code> if the map is empty.
     */
    public boolean isEmpty()
    {
      return m.isEmpty();
    }

    /**
     * Returns a unmodifiable set view of the keys in the underlying map.
     * The set is backed by the map, so that changes in one show up in the other.
     * Modifications made while an iterator is in progress cause undefined
     * behavior.  These modifications are again limited to the values of
     * the keys.
     *
     * @return the set view of all keys.
     */
    public Set keySet()
    {
      if (keys == null)
        keys = new UnmodifiableSet(m.keySet());
      return keys;
    }

    /**
     * Blocks the addition of the entries in the supplied map.
     * This method never returns, throwing an exception instead.
     *
     * @param m The map, the entries of which should be added
     *          to the underlying map.
     * @throws UnsupportedOperationException as an unmodifiable
     *         map does not support the <code>putAll</code> operation.
     */
    public void putAll(Map m)
    {
      throw new UnsupportedOperationException();
    }

    /**
     * Blocks the removal of an entry from the map.
     * This method never returns, throwing an exception instead.
     *
     * @param o The key of the entry to remove.
     * @return The value the key was associated with, or null
     *         if no such mapping existed.  Null is also returned
     *         if the removed entry had a null key.
     * @throws UnsupportedOperationException as an unmodifiable
     *         map does not support the <code>remove</code> operation.
     */
    public Object remove(Object o)
    {
      throw new UnsupportedOperationException();
    }


    /**
     * Returns the number of key-value mappings in the underlying map.
     * If there are more than Integer.MAX_VALUE mappings, Integer.MAX_VALUE
     * is returned.
     *
     * @return the number of mappings.
     */
    public int size()
    {
      return m.size();
    }

    /**
     * Returns a textual representation of the map.
     *
     * @return The map in the form of a <code>String</code>.
     */
    public String toString()
    {
      return m.toString();
    }

    /**
     * Returns a unmodifiable collection view of the values in the underlying map.
     * The collection is backed by the map, so that changes in one show up in the other.
     * Modifications made while an iterator is in progress cause undefined
     * behavior.  These modifications are again limited to the values of
     * the keys.
     *
     * @return the collection view of all values.
     */
    public Collection values()
    {
      if (values == null)
        values = new UnmodifiableCollection(m.values());
      return values;
    }
  } // class UnmodifiableMap

  /**
   * Returns an unmodifiable view of the given set. This allows
   * "read-only" access, although changes in the backing set show up
   * in this view. Attempts to modify the set directly or via iterators
   * will fail with {@link UnsupportedOperationException}.
   * Although this view prevents changes to the structure of the set and its
   * entries, the values referenced by the objects in the set can still be
   * modified.   
   * <p>
   *
   * The returned Set implements Serializable, but can only be serialized if
   * the set it wraps is likewise Serializable.
   *
   * @param s the set to wrap
   * @return a read-only view of the set
   * @see Serializable
   */
  public static Set unmodifiableSet(Set s)
  {
    return new UnmodifiableSet(s);
  }

  /**
   * The implementation of {@link #unmodifiableSet(Set)}. This class
   * name is required for compatibility with Sun's JDK serializability.
   *
   * @author Eric Blake (ebb9@email.byu.edu)
   */
  private static class UnmodifiableSet extends UnmodifiableCollection
    implements Set
  {
    /**
     * Compatible with JDK 1.4.
     */
    private static final long serialVersionUID = -9215047833775013803L;

    /**
     * Wrap a given set.
     * @param s the set to wrap
     * @throws NullPointerException if s is null
     */
    UnmodifiableSet(Set s)
    {
      super(s);
    }

    /**
     * Returns <code>true</code> if the object, o, is also an instance of
     * <code>Set</code> of the same size and with the same entries.
     *
     * @return <code>true</code> if o is an equivalent set.
     */
    public boolean equals(Object o)
    {
      return c.equals(o);
    }

    /**
     * Computes the hash code of this set, as the sum of the
     * hash codes of all elements within the set.
     *
     * @return the hash code of the set.
     */ 
    public int hashCode()
    {
      return c.hashCode();
    }
  } // class UnmodifiableSet

  /**
   * Returns an unmodifiable view of the given sorted map. This allows
   * "read-only" access, although changes in the backing map show up in this
   * view. Attempts to modify the map directly, via subviews, via collection
   * views, or iterators, will fail with {@link UnsupportedOperationException}.
   * Although this view prevents changes to the structure of the map and its
   * entries, the values referenced by the objects in the map can still be
   * modified.   
   * <p>
   *
   * The returned SortedMap implements Serializable, but can only be
   * serialized if the map it wraps is likewise Serializable.
   *
   * @param m the map to wrap
   * @return a read-only view of the map
   * @see Serializable
   */
  public static SortedMap unmodifiableSortedMap(SortedMap m)
  {
    return new UnmodifiableSortedMap(m);
  }

  /**
   * The implementation of {@link #unmodifiableSortedMap(SortedMap)}. This
   * class name is required for compatibility with Sun's JDK serializability.
   *
   * @author Eric Blake (ebb9@email.byu.edu)
   */
  private static class UnmodifiableSortedMap extends UnmodifiableMap
    implements SortedMap
  {
    /**
     * Compatible with JDK 1.4.
     */
    private static final long serialVersionUID = -8806743815996713206L;

    /**
     * The wrapped map; stored both here and in the superclass to avoid
     * excessive casting.
     * @serial the wrapped map
     */
    private final SortedMap sm;

    /**
     * Wrap a given map.
     * @param sm the map to wrap
     * @throws NullPointerException if sm is null
     */
    UnmodifiableSortedMap(SortedMap sm)
    {
      super(sm);
      this.sm = sm;
    }

    /**
     * Returns the comparator used in sorting the underlying map,
     * or null if it is the keys' natural ordering.
     *
     * @return the sorting comparator.
     */
    public Comparator comparator()
    {
      return sm.comparator();
    }

    /**
     * Returns the first (lowest sorted) key in the map.
     *
     * @return the first key.
     * @throws NoSuchElementException if this map is empty.
     */
    public Object firstKey()
    {
      return sm.firstKey();
    }

    /**
     * Returns a unmodifiable view of the portion of the map strictly less
     * than toKey. The view is backed by the underlying map, so changes in
     * one show up in the other.  The submap supports all optional operations
     * of the original.  This operation is equivalent to
     * <code>subMap(firstKey(), toKey)</code>.
     * <p>
     *
     * The returned map throws an IllegalArgumentException any time a key is
     * used which is out of the range of toKey. Note that the endpoint, toKey,
     * is not included; if you want this value to be included, pass its successor
     * object in to toKey.  For example, for Integers, you could request
     * <code>headMap(new Integer(limit.intValue() + 1))</code>.
     *
     * @param toKey the exclusive upper range of the submap.
     * @return the submap.
     * @throws ClassCastException if toKey is not comparable to the map contents.
     * @throws IllegalArgumentException if this is a subMap, and toKey is out
     *         of range.
     * @throws NullPointerException if toKey is null but the map does not allow
     *         null keys.
     */
    public SortedMap headMap(Object toKey)
    {
      return new UnmodifiableSortedMap(sm.headMap(toKey));
    }

    /**
     * Returns the last (highest sorted) key in the map.
     *
     * @return the last key.
     * @throws NoSuchElementException if this map is empty.
     */
    public Object lastKey()
    {
      return sm.lastKey();
    }

    /**
     * Returns a unmodifiable view of the portion of the map greater than or
     * equal to fromKey, and strictly less than toKey. The view is backed by
     * the underlying map, so changes in one show up in the other. The submap
     * supports all optional operations of the original.
     * <p>
     *
     * The returned map throws an IllegalArgumentException any time a key is
     * used which is out of the range of fromKey and toKey. Note that the
     * lower endpoint is included, but the upper is not; if you want to
     * change the inclusion or exclusion of an endpoint, pass its successor
     * object in instead.  For example, for Integers, you could request
     * <code>subMap(new Integer(lowlimit.intValue() + 1),
     * new Integer(highlimit.intValue() + 1))</code> to reverse
     * the inclusiveness of both endpoints.
     *
     * @param fromKey the inclusive lower range of the submap.
     * @param toKey the exclusive upper range of the submap.
     * @return the submap.
     * @throws ClassCastException if fromKey or toKey is not comparable to
     *         the map contents.
     * @throws IllegalArgumentException if this is a subMap, and fromKey or
     *         toKey is out of range.
     * @throws NullPointerException if fromKey or toKey is null but the map
     *         does not allow null keys.
     */
    public SortedMap subMap(Object fromKey, Object toKey)
    {
      return new UnmodifiableSortedMap(sm.subMap(fromKey, toKey));
    }

    /**
     * Returns a unmodifiable view of the portion of the map greater than or
     * equal to fromKey. The view is backed by the underlying map, so changes
     * in one show up in the other. The submap supports all optional operations
     * of the original.
     * <p>
     *
     * The returned map throws an IllegalArgumentException any time a key is
     * used which is out of the range of fromKey. Note that the endpoint, fromKey, is
     * included; if you do not want this value to be included, pass its successor object in
     * to fromKey.  For example, for Integers, you could request
     * <code>tailMap(new Integer(limit.intValue() + 1))</code>.
     *
     * @param fromKey the inclusive lower range of the submap
     * @return the submap
     * @throws ClassCastException if fromKey is not comparable to the map
     *         contents
     * @throws IllegalArgumentException if this is a subMap, and fromKey is out
     *         of range
     * @throws NullPointerException if fromKey is null but the map does not allow
     *         null keys
     */
    public SortedMap tailMap(Object fromKey)
    {
      return new UnmodifiableSortedMap(sm.tailMap(fromKey));
    }
  } // class UnmodifiableSortedMap

  /**
   * Returns an unmodifiable view of the given sorted set. This allows
   * "read-only" access, although changes in the backing set show up
   * in this view. Attempts to modify the set directly, via subsets, or via
   * iterators, will fail with {@link UnsupportedOperationException}.
   * Although this view prevents changes to the structure of the set and its
   * entries, the values referenced by the objects in the set can still be
   * modified.   
   * <p>
   *
   * The returns SortedSet implements Serializable, but can only be
   * serialized if the set it wraps is likewise Serializable.
   *
   * @param s the set to wrap
   * @return a read-only view of the set
   * @see Serializable
   */
  public static SortedSet unmodifiableSortedSet(SortedSet s)
  {
    return new UnmodifiableSortedSet(s);
  }

  /**
   * The implementation of {@link #synchronizedSortedMap(SortedMap)}. This
   * class name is required for compatibility with Sun's JDK serializability.
   *
   * @author Eric Blake (ebb9@email.byu.edu)
   */
  private static class UnmodifiableSortedSet extends UnmodifiableSet
    implements SortedSet
  {
    /**
     * Compatible with JDK 1.4.
     */
    private static final long serialVersionUID = -4929149591599911165L;

    /**
     * The wrapped set; stored both here and in the superclass to avoid
     * excessive casting.
     * @serial the wrapped set
     */
    private SortedSet ss;

    /**
     * Wrap a given set.
     * @param ss the set to wrap
     * @throws NullPointerException if ss is null
     */
    UnmodifiableSortedSet(SortedSet ss)
    {
      super(ss);
      this.ss = ss;
    }

    /**
     * Returns the comparator used in sorting the underlying set,
     * or null if it is the elements' natural ordering.
     *
     * @return the sorting comparator
     */
    public Comparator comparator()
    {
      return ss.comparator();
    }

    /**
     * Returns the first (lowest sorted) element in the underlying
     * set.
     *
     * @return the first element.
     * @throws NoSuchElementException if the set is empty.
     */
    public Object first()
    {
      return ss.first();
    }

    /**
     * Returns a unmodifiable view of the portion of the set strictly
     * less than toElement. The view is backed by the underlying set,
     * so changes in one show up in the other.  The subset supports
     * all optional operations of the original.  This operation
     * is equivalent to <code>subSet(first(), toElement)</code>.
     * <p>
     *
     * The returned set throws an IllegalArgumentException any time an element is
     * used which is out of the range of toElement. Note that the endpoint, toElement,
     * is not included; if you want this value included, pass its successor object in to
     * toElement.  For example, for Integers, you could request
     * <code>headSet(new Integer(limit.intValue() + 1))</code>.
     *
     * @param toElement the exclusive upper range of the subset
     * @return the subset.
     * @throws ClassCastException if toElement is not comparable to the set
     *         contents.
     * @throws IllegalArgumentException if this is a subSet, and toElement is out
     *         of range.
     * @throws NullPointerException if toElement is null but the set does not
     *         allow null elements.
     */
    public SortedSet headSet(Object toElement)
    {
      return new UnmodifiableSortedSet(ss.headSet(toElement));
    }

    /**
     * Returns the last (highest sorted) element in the underlying
     * set.
     *
     * @return the last element.
     * @throws NoSuchElementException if the set is empty.
     */
    public Object last()
    {
      return ss.last();
    }

    /**
     * Returns a unmodifiable view of the portion of the set greater than or
     * equal to fromElement, and strictly less than toElement. The view is backed by
     * the underlying set, so changes in one show up in the other. The subset
     * supports all optional operations of the original.
     * <p>
     *
     * The returned set throws an IllegalArgumentException any time an element is
     * used which is out of the range of fromElement and toElement. Note that the
     * lower endpoint is included, but the upper is not; if you want to
     * change the inclusion or exclusion of an endpoint, pass its successor
     * object in instead.  For example, for Integers, you can request
     * <code>subSet(new Integer(lowlimit.intValue() + 1),
     * new Integer(highlimit.intValue() + 1))</code> to reverse
     * the inclusiveness of both endpoints.
     *
     * @param fromElement the inclusive lower range of the subset.
     * @param toElement the exclusive upper range of the subset.
     * @return the subset.
     * @throws ClassCastException if fromElement or toElement is not comparable
     *         to the set contents.
     * @throws IllegalArgumentException if this is a subSet, and fromElement or
     *         toElement is out of range.
     * @throws NullPointerException if fromElement or toElement is null but the
     *         set does not allow null elements.
     */
    public SortedSet subSet(Object fromElement, Object toElement)
    {
      return new UnmodifiableSortedSet(ss.subSet(fromElement, toElement));
    }

    /**
     * Returns a unmodifiable view of the portion of the set greater than or equal to
     * fromElement. The view is backed by the underlying set, so changes in one show up
     * in the other. The subset supports all optional operations of the original.
     * <p>
     *
     * The returned set throws an IllegalArgumentException any time an element is
     * used which is out of the range of fromElement. Note that the endpoint,
     * fromElement, is included; if you do not want this value to be included, pass its
     * successor object in to fromElement.  For example, for Integers, you could request
     * <code>tailSet(new Integer(limit.intValue() + 1))</code>.
     *
     * @param fromElement the inclusive lower range of the subset
     * @return the subset.
     * @throws ClassCastException if fromElement is not comparable to the set
     *         contents.
     * @throws IllegalArgumentException if this is a subSet, and fromElement is
     *         out of range.
     * @throws NullPointerException if fromElement is null but the set does not
     *         allow null elements.
     */
    public SortedSet tailSet(Object fromElement)
    {
      return new UnmodifiableSortedSet(ss.tailSet(fromElement));
    }
  } // class UnmodifiableSortedSet
} // class Collections<|MERGE_RESOLUTION|>--- conflicted
+++ resolved
@@ -685,11 +685,7 @@
       {
 	while (low <= hi)
 	  {
-<<<<<<< HEAD
-	    pos = (low + hi) >> 1;
-=======
 	    pos = (low + hi) >>> 1;
->>>>>>> f8383f28
 	    final int d = compare(l.get(pos), key, c);
 	    if (d == 0)
               return pos;
