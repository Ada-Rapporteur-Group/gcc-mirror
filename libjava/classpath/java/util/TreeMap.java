/* TreeMap.java -- a class providing a basic Red-Black Tree data structure,
   mapping Object --> Object
   Copyright (C) 1998, 1999, 2000, 2001, 2002, 2004, 2005, 2006  Free Software Foundation, Inc.

This file is part of GNU Classpath.

GNU Classpath is free software; you can redistribute it and/or modify
it under the terms of the GNU General Public License as published by
the Free Software Foundation; either version 2, or (at your option)
any later version.

GNU Classpath is distributed in the hope that it will be useful, but
WITHOUT ANY WARRANTY; without even the implied warranty of
MERCHANTABILITY or FITNESS FOR A PARTICULAR PURPOSE.  See the GNU
General Public License for more details.

You should have received a copy of the GNU General Public License
along with GNU Classpath; see the file COPYING.  If not, write to the
Free Software Foundation, Inc., 51 Franklin Street, Fifth Floor, Boston, MA
02110-1301 USA.

Linking this library statically or dynamically with other modules is
making a combined work based on this library.  Thus, the terms and
conditions of the GNU General Public License cover the whole
combination.

As a special exception, the copyright holders of this library give you
permission to link this library with independent modules to produce an
executable, regardless of the license terms of these independent
modules, and to copy and distribute the resulting executable under
terms of your choice, provided that you also meet, for each linked
independent module, the terms and conditions of the license of that
module.  An independent module is a module which is not derived from
or based on this library.  If you modify this library, you may extend
this exception to your version of the library, but you are not
obligated to do so.  If you do not wish to do so, delete this
exception statement from your version. */


package java.util;

import java.io.IOException;
import java.io.ObjectInputStream;
import java.io.ObjectOutputStream;
import java.io.Serializable;

/**
 * This class provides a red-black tree implementation of the SortedMap
 * interface.  Elements in the Map will be sorted by either a user-provided
 * Comparator object, or by the natural ordering of the keys.
 *
 * The algorithms are adopted from Corman, Leiserson, and Rivest's
 * <i>Introduction to Algorithms.</i>  TreeMap guarantees O(log n)
 * insertion and deletion of elements.  That being said, there is a large
 * enough constant coefficient in front of that "log n" (overhead involved
 * in keeping the tree balanced), that TreeMap may not be the best choice
 * for small collections. If something is already sorted, you may want to
 * just use a LinkedHashMap to maintain the order while providing O(1) access.
 *
 * TreeMap is a part of the JDK1.2 Collections API.  Null keys are allowed
 * only if a Comparator is used which can deal with them; natural ordering
 * cannot cope with null.  Null values are always allowed. Note that the
 * ordering must be <i>consistent with equals</i> to correctly implement
 * the Map interface. If this condition is violated, the map is still
 * well-behaved, but you may have suprising results when comparing it to
 * other maps.<p>
 *
 * This implementation is not synchronized. If you need to share this between
 * multiple threads, do something like:<br>
 * <code>SortedMap m
 *       = Collections.synchronizedSortedMap(new TreeMap(...));</code><p>
 *
 * The iterators are <i>fail-fast</i>, meaning that any structural
 * modification, except for <code>remove()</code> called on the iterator
 * itself, cause the iterator to throw a
 * <code>ConcurrentModificationException</code> rather than exhibit
 * non-deterministic behavior.
 *
 * @author Jon Zeppieri
 * @author Bryce McKinlay
 * @author Eric Blake (ebb9@email.byu.edu)
 * @author Andrew John Hughes (gnu_andrew@member.fsf.org)
 * @see Map
 * @see HashMap
 * @see Hashtable
 * @see LinkedHashMap
 * @see Comparable
 * @see Comparator
 * @see Collection
 * @see Collections#synchronizedSortedMap(SortedMap)
 * @since 1.2
 * @status updated to 1.6
 */
public class TreeMap<K, V> extends AbstractMap<K, V>
<<<<<<< HEAD
  implements SortedMap<K, V>, Cloneable, Serializable
=======
  implements NavigableMap<K, V>, Cloneable, Serializable
>>>>>>> 60a98cce
{
  // Implementation note:
  // A red-black tree is a binary search tree with the additional properties
  // that all paths to a leaf node visit the same number of black nodes,
  // and no red node has red children. To avoid some null-pointer checks,
  // we use the special node nil which is always black, has no relatives,
  // and has key and value of null (but is not equal to a mapping of null).

  /**
   * Compatible with JDK 1.2.
   */
  private static final long serialVersionUID = 919286545866124006L;

  /**
   * Color status of a node. Package visible for use by nested classes.
   */
  static final int RED = -1,
                   BLACK = 1;

  /**
   * Sentinal node, used to avoid null checks for corner cases and make the
   * delete rebalance code simpler. The rebalance code must never assign
   * the parent, left, or right of nil, but may safely reassign the color
   * to be black. This object must never be used as a key in a TreeMap, or
   * it will break bounds checking of a SubMap.
   */
  static final Node nil = new Node(null, null, BLACK);
  static
    {
      // Nil is self-referential, so we must initialize it after creation.
      nil.parent = nil;
      nil.left = nil;
      nil.right = nil;
    }

  /**
   * The root node of this TreeMap.
   */
  private transient Node root;

  /**
   * The size of this TreeMap. Package visible for use by nested classes.
   */
  transient int size;

  /**
   * The cache for {@link #entrySet()}.
   */
  private transient Set<Map.Entry<K,V>> entries;
<<<<<<< HEAD
=======

  /**
   * The cache for {@link #descendingMap()}.
   */
  private transient NavigableMap<K,V> descendingMap;

  /**
   * The cache for {@link #navigableKeySet()}.
   */
  private transient NavigableSet<K> nKeys;
>>>>>>> 60a98cce

  /**
   * Counts the number of modifications this TreeMap has undergone, used
   * by Iterators to know when to throw ConcurrentModificationExceptions.
   * Package visible for use by nested classes.
   */
  transient int modCount;

  /**
   * This TreeMap's comparator, or null for natural ordering.
   * Package visible for use by nested classes.
   * @serial the comparator ordering this tree, or null
   */
  final Comparator<? super K> comparator;

  /**
   * Class to represent an entry in the tree. Holds a single key-value pair,
   * plus pointers to parent and child nodes.
   *
   * @author Eric Blake (ebb9@email.byu.edu)
   */
  private static final class Node<K, V> extends AbstractMap.SimpleEntry<K, V>
  {
    // All fields package visible for use by nested classes.
    /** The color of this node. */
    int color;

    /** The left child node. */
    Node<K, V> left = nil;
    /** The right child node. */
    Node<K, V> right = nil;
    /** The parent node. */
    Node<K, V> parent = nil;

    /**
     * Simple constructor.
     * @param key the key
     * @param value the value
     */
    Node(K key, V value, int color)
    {
      super(key, value);
      this.color = color;
    }
  }

  /**
   * Instantiate a new TreeMap with no elements, using the keys' natural
   * ordering to sort. All entries in the map must have a key which implements
   * Comparable, and which are <i>mutually comparable</i>, otherwise map
   * operations may throw a {@link ClassCastException}. Attempts to use
   * a null key will throw a {@link NullPointerException}.
   *
   * @see Comparable
   */
  public TreeMap()
  {
    this((Comparator) null);
  }

  /**
   * Instantiate a new TreeMap with no elements, using the provided comparator
   * to sort. All entries in the map must have keys which are mutually
   * comparable by the Comparator, otherwise map operations may throw a
   * {@link ClassCastException}.
   *
   * @param c the sort order for the keys of this map, or null
   *        for the natural order
   */
  public TreeMap(Comparator<? super K> c)
  {
    comparator = c;
    fabricateTree(0);
  }

  /**
   * Instantiate a new TreeMap, initializing it with all of the elements in
   * the provided Map.  The elements will be sorted using the natural
   * ordering of the keys. This algorithm runs in n*log(n) time. All entries
   * in the map must have keys which implement Comparable and are mutually
   * comparable, otherwise map operations may throw a
   * {@link ClassCastException}.
   *
   * @param map a Map, whose entries will be put into this TreeMap
   * @throws ClassCastException if the keys in the provided Map are not
   *         comparable
   * @throws NullPointerException if map is null
   * @see Comparable
   */
  public TreeMap(Map<? extends K, ? extends V> map)
  {
    this((Comparator) null);
    putAll(map);
  }

  /**
   * Instantiate a new TreeMap, initializing it with all of the elements in
   * the provided SortedMap.  The elements will be sorted using the same
   * comparator as in the provided SortedMap. This runs in linear time.
   *
   * @param sm a SortedMap, whose entries will be put into this TreeMap
   * @throws NullPointerException if sm is null
   */
  public TreeMap(SortedMap<K, ? extends V> sm)
  {
    this(sm.comparator());
    int pos = sm.size();
    Iterator itr = sm.entrySet().iterator();

    fabricateTree(pos);
    Node node = firstNode();

    while (--pos >= 0)
      {
        Map.Entry me = (Map.Entry) itr.next();
        node.key = me.getKey();
        node.value = me.getValue();
        node = successor(node);
      }
  }

  /**
   * Clears the Map so it has no keys. This is O(1).
   */
  public void clear()
  {
    if (size > 0)
      {
        modCount++;
        root = nil;
        size = 0;
      }
  }

  /**
   * Returns a shallow clone of this TreeMap. The Map itself is cloned,
   * but its contents are not.
   *
   * @return the clone
   */
  public Object clone()
  {
    TreeMap copy = null;
    try
      {
        copy = (TreeMap) super.clone();
      }
    catch (CloneNotSupportedException x)
      {
      }
    copy.entries = null;
    copy.fabricateTree(size);

    Node node = firstNode();
    Node cnode = copy.firstNode();

    while (node != nil)
      {
        cnode.key = node.key;
        cnode.value = node.value;
        node = successor(node);
        cnode = copy.successor(cnode);
      }
    return copy;
  }

  /**
   * Return the comparator used to sort this map, or null if it is by
   * natural order.
   *
   * @return the map's comparator
   */
  public Comparator<? super K> comparator()
  {
    return comparator;
  }

  /**
   * Returns true if the map contains a mapping for the given key.
   *
   * @param key the key to look for
   * @return true if the key has a mapping
   * @throws ClassCastException if key is not comparable to map elements
   * @throws NullPointerException if key is null and the comparator is not
   *         tolerant of nulls
   */
  public boolean containsKey(Object key)
  {
    return getNode((K) key) != nil;
  }

  /**
   * Returns true if the map contains at least one mapping to the given value.
   * This requires linear time.
   *
   * @param value the value to look for
   * @return true if the value appears in a mapping
   */
  public boolean containsValue(Object value)
  {
    Node node = firstNode();
    while (node != nil)
      {
        if (equals(value, node.value))
          return true;
        node = successor(node);
      }
    return false;
  }

  /**
   * Returns a "set view" of this TreeMap's entries. The set is backed by
   * the TreeMap, so changes in one show up in the other.  The set supports
   * element removal, but not element addition.<p>
   *
   * Note that the iterators for all three views, from keySet(), entrySet(),
   * and values(), traverse the TreeMap in sorted sequence.
   *
   * @return a set view of the entries
   * @see #keySet()
   * @see #values()
   * @see Map.Entry
   */
  public Set<Map.Entry<K,V>> entrySet()
  {
    if (entries == null)
      // Create an AbstractSet with custom implementations of those methods
      // that can be overriden easily and efficiently.
<<<<<<< HEAD
      entries = new AbstractSet<Map.Entry<K,V>>()
      {
        public int size()
        {
          return size;
        }

        public Iterator<Map.Entry<K,V>> iterator()
        {
          return new TreeIterator(ENTRIES);
        }

        public void clear()
        {
          TreeMap.this.clear();
        }

        public boolean contains(Object o)
        {
          if (! (o instanceof Map.Entry))
            return false;
          Map.Entry<K,V> me = (Map.Entry<K,V>) o;
          Node<K,V> n = getNode(me.getKey());
          return n != nil && AbstractSet.equals(me.getValue(), n.value);
      }

        public boolean remove(Object o)
        {
          if (! (o instanceof Map.Entry))
            return false;
          Map.Entry<K,V> me = (Map.Entry<K,V>) o;
          Node<K,V> n = getNode(me.getKey());
          if (n != nil && AbstractSet.equals(me.getValue(), n.value))
            {
              removeNode(n);
              return true;
            }
          return false;
        }
      };
=======
      entries = new NavigableEntrySet();
>>>>>>> 60a98cce
    return entries;
  }

  /**
   * Returns the first (lowest) key in the map.
   *
   * @return the first key
   * @throws NoSuchElementException if the map is empty
   */
  public K firstKey()
  {
    if (root == nil)
      throw new NoSuchElementException();
    return firstNode().key;
  }

  /**
   * Return the value in this TreeMap associated with the supplied key,
   * or <code>null</code> if the key maps to nothing.  NOTE: Since the value
   * could also be null, you must use containsKey to see if this key
   * actually maps to something.
   *
   * @param key the key for which to fetch an associated value
   * @return what the key maps to, if present
   * @throws ClassCastException if key is not comparable to elements in the map
   * @throws NullPointerException if key is null but the comparator does not
   *         tolerate nulls
   * @see #put(Object, Object)
   * @see #containsKey(Object)
   */
  public V get(Object key)
  {
    // Exploit fact that nil.value == null.
    return getNode((K) key).value;
  }

  /**
   * Returns a view of this Map including all entries with keys less than
   * <code>toKey</code>. The returned map is backed by the original, so changes
   * in one appear in the other. The submap will throw an
   * {@link IllegalArgumentException} for any attempt to access or add an
   * element beyond the specified cutoff. The returned map does not include
   * the endpoint; if you want inclusion, pass the successor element
   * or call <code>headMap(toKey, true)</code>.  This is equivalent to
   * calling <code>headMap(toKey, false)</code>.
   *
   * @param toKey the (exclusive) cutoff point
   * @return a view of the map less than the cutoff
   * @throws ClassCastException if <code>toKey</code> is not compatible with
   *         the comparator (or is not Comparable, for natural ordering)
   * @throws NullPointerException if toKey is null, but the comparator does not
   *         tolerate null elements
   */
  public SortedMap<K, V> headMap(K toKey)
<<<<<<< HEAD
  {
    return new SubMap((K)(Object)nil, toKey);
=======
  {
    return headMap(toKey, false);
  }

  /**
   * Returns a view of this Map including all entries with keys less than
   * (or equal to, if <code>inclusive</code> is true) <code>toKey</code>.
   * The returned map is backed by the original, so changes in one appear
   * in the other. The submap will throw an {@link IllegalArgumentException}
   * for any attempt to access or add an element beyond the specified cutoff. 
   *
   * @param toKey the cutoff point
   * @param inclusive true if the cutoff point should be included.
   * @return a view of the map less than (or equal to, if <code>inclusive</code>
   *         is true) the cutoff.
   * @throws ClassCastException if <code>toKey</code> is not compatible with
   *         the comparator (or is not Comparable, for natural ordering)
   * @throws NullPointerException if toKey is null, but the comparator does not
   *         tolerate null elements
   */
  public NavigableMap<K, V> headMap(K toKey, boolean inclusive)
  {
    return new SubMap((K)(Object)nil, inclusive 
		      ? successor(getNode(toKey)).key : toKey);
>>>>>>> 60a98cce
  }

  /**
   * Returns a "set view" of this TreeMap's keys. The set is backed by the
   * TreeMap, so changes in one show up in the other.  The set supports
   * element removal, but not element addition.
   *
   * @return a set view of the keys
   * @see #values()
   * @see #entrySet()
   */
  public Set<K> keySet()
  {
    if (keys == null)
      // Create an AbstractSet with custom implementations of those methods
      // that can be overriden easily and efficiently.
<<<<<<< HEAD
      keys = new AbstractSet<K>()
      {
        public int size()
        {
          return size;
        }

        public Iterator<K> iterator()
        {
          return new TreeIterator(KEYS);
        }

        public void clear()
        {
          TreeMap.this.clear();
        }

        public boolean contains(Object o)
        {
          return containsKey(o);
        }

        public boolean remove(Object key)
        {
          Node<K,V> n = getNode((K) key);
          if (n == nil)
            return false;
          removeNode(n);
          return true;
        }
      };
=======
      keys = new KeySet();
>>>>>>> 60a98cce
    return keys;
  }

  /**
   * Returns the last (highest) key in the map.
   *
   * @return the last key
   * @throws NoSuchElementException if the map is empty
   */
  public K lastKey()
  {
    if (root == nil)
      throw new NoSuchElementException("empty");
    return lastNode().key;
  }

  /**
   * Puts the supplied value into the Map, mapped by the supplied key.
   * The value may be retrieved by any object which <code>equals()</code>
   * this key. NOTE: Since the prior value could also be null, you must
   * first use containsKey if you want to see if you are replacing the
   * key's mapping.
   *
   * @param key the key used to locate the value
   * @param value the value to be stored in the Map
   * @return the prior mapping of the key, or null if there was none
   * @throws ClassCastException if key is not comparable to current map keys
   * @throws NullPointerException if key is null, but the comparator does
   *         not tolerate nulls
   * @see #get(Object)
   * @see Object#equals(Object)
   */
  public V put(K key, V value)
  {
    Node<K,V> current = root;
    Node<K,V> parent = nil;
    int comparison = 0;

    // Find new node's parent.
    while (current != nil)
      {
        parent = current;
        comparison = compare(key, current.key);
        if (comparison > 0)
          current = current.right;
        else if (comparison < 0)
          current = current.left;
        else // Key already in tree.
          return current.setValue(value);
      }

    // Set up new node.
    Node n = new Node(key, value, RED);
    n.parent = parent;

    // Insert node in tree.
    modCount++;
    size++;
    if (parent == nil)
      {
        // Special case inserting into an empty tree.
        root = n;
        return null;
      }
    if (comparison > 0)
      parent.right = n;
    else
      parent.left = n;

    // Rebalance after insert.
    insertFixup(n);
    return null;
  }

  /**
   * Copies all elements of the given map into this TreeMap.  If this map
   * already has a mapping for a key, the new mapping replaces the current
   * one.
   *
   * @param m the map to be added
   * @throws ClassCastException if a key in m is not comparable with keys
   *         in the map
   * @throws NullPointerException if a key in m is null, and the comparator
   *         does not tolerate nulls
   */
  public void putAll(Map<? extends K, ? extends V> m)
  {
    Iterator itr = m.entrySet().iterator();
    int pos = m.size();
    while (--pos >= 0)
      {
        Map.Entry<K,V> e = (Map.Entry<K,V>) itr.next();
        put(e.getKey(), e.getValue());
      }
  }

  /**
   * Removes from the TreeMap and returns the value which is mapped by the
   * supplied key. If the key maps to nothing, then the TreeMap remains
   * unchanged, and <code>null</code> is returned. NOTE: Since the value
   * could also be null, you must use containsKey to see if you are
   * actually removing a mapping.
   *
   * @param key the key used to locate the value to remove
   * @return whatever the key mapped to, if present
   * @throws ClassCastException if key is not comparable to current map keys
   * @throws NullPointerException if key is null, but the comparator does
   *         not tolerate nulls
   */
  public V remove(Object key)
  {
    Node<K, V> n = getNode((K)key);
    if (n == nil)
      return null;
    // Note: removeNode can alter the contents of n, so save value now.
    V result = n.value;
    removeNode(n);
    return result;
  }

  /**
   * Returns the number of key-value mappings currently in this Map.
   *
   * @return the size
   */
  public int size()
  {
    return size;
  }

  /**
   * Returns a view of this Map including all entries with keys greater or
   * equal to <code>fromKey</code> and less than <code>toKey</code> (a
   * half-open interval). The returned map is backed by the original, so
   * changes in one appear in the other. The submap will throw an
   * {@link IllegalArgumentException} for any attempt to access or add an
   * element beyond the specified cutoffs. The returned map includes the low
   * endpoint but not the high; if you want to reverse this behavior on
   * either end, pass in the successor element or call
   * {@link #subMap(K,boolean,K,boolean)}.  This call is equivalent to
   * <code>subMap(fromKey, true, toKey, false)</code>.
   *
   * @param fromKey the (inclusive) low cutoff point
   * @param toKey the (exclusive) high cutoff point
   * @return a view of the map between the cutoffs
   * @throws ClassCastException if either cutoff is not compatible with
   *         the comparator (or is not Comparable, for natural ordering)
   * @throws NullPointerException if fromKey or toKey is null, but the
   *         comparator does not tolerate null elements
   * @throws IllegalArgumentException if fromKey is greater than toKey
   */
  public SortedMap<K, V> subMap(K fromKey, K toKey)
<<<<<<< HEAD
=======
  {
    return subMap(fromKey, true, toKey, false);
  }

  /**
   * Returns a view of this Map including all entries with keys greater (or
   * equal to, if <code>fromInclusive</code> is true) <code>fromKey</code> and
   * less than (or equal to, if <code>toInclusive</code> is true)
   * <code>toKey</code>. The returned map is backed by the original, so
   * changes in one appear in the other. The submap will throw an
   * {@link IllegalArgumentException} for any attempt to access or add an
   * element beyond the specified cutoffs. 
   *
   * @param fromKey the low cutoff point
   * @param fromInclusive true if the low cutoff point should be included.
   * @param toKey the high cutoff point
   * @param toInclusive true if the high cutoff point should be included.
   * @return a view of the map for the specified range.
   * @throws ClassCastException if either cutoff is not compatible with
   *         the comparator (or is not Comparable, for natural ordering)
   * @throws NullPointerException if fromKey or toKey is null, but the
   *         comparator does not tolerate null elements
   * @throws IllegalArgumentException if fromKey is greater than toKey
   */
  public NavigableMap<K, V> subMap(K fromKey, boolean fromInclusive,
				   K toKey, boolean toInclusive)
>>>>>>> 60a98cce
  {
    return new SubMap(fromInclusive ? fromKey : successor(getNode(fromKey)).key,
		      toInclusive ? successor(getNode(toKey)).key : toKey);
  }

  /**
   * Returns a view of this Map including all entries with keys greater or
   * equal to <code>fromKey</code>. The returned map is backed by the
   * original, so changes in one appear in the other. The submap will throw an
   * {@link IllegalArgumentException} for any attempt to access or add an
   * element beyond the specified cutoff. The returned map includes the
   * endpoint; if you want to exclude it, pass in the successor element.
   * This is equivalent to calling <code>tailMap(fromKey, true)</code>.
   *
   * @param fromKey the (inclusive) low cutoff point
   * @return a view of the map above the cutoff
   * @throws ClassCastException if <code>fromKey</code> is not compatible with
   *         the comparator (or is not Comparable, for natural ordering)
   * @throws NullPointerException if fromKey is null, but the comparator
   *         does not tolerate null elements
   */
  public SortedMap<K, V> tailMap(K fromKey)
<<<<<<< HEAD
  {
    return new SubMap(fromKey, (K)(Object)nil);
=======
  {
    return tailMap(fromKey, true);
  }

  /**
   * Returns a view of this Map including all entries with keys greater or
   * equal to <code>fromKey</code>. The returned map is backed by the
   * original, so changes in one appear in the other. The submap will throw an
   * {@link IllegalArgumentException} for any attempt to access or add an
   * element beyond the specified cutoff. The returned map includes the
   * endpoint; if you want to exclude it, pass in the successor element.
   *
   * @param fromKey the low cutoff point
   * @param inclusive true if the cutoff point should be included.
   * @return a view of the map above the cutoff
   * @throws ClassCastException if <code>fromKey</code> is not compatible with
   *         the comparator (or is not Comparable, for natural ordering)
   * @throws NullPointerException if fromKey is null, but the comparator
   *         does not tolerate null elements
   */
  public NavigableMap<K, V> tailMap(K fromKey, boolean inclusive)
  {
    return new SubMap(inclusive ? fromKey : successor(getNode(fromKey)).key,
		      (K)(Object)nil);
>>>>>>> 60a98cce
  }

  /**
   * Returns a "collection view" (or "bag view") of this TreeMap's values.
   * The collection is backed by the TreeMap, so changes in one show up
   * in the other.  The collection supports element removal, but not element
   * addition.
   *
   * @return a bag view of the values
   * @see #keySet()
   * @see #entrySet()
   */
  public Collection<V> values()
  {
    if (values == null)
      // We don't bother overriding many of the optional methods, as doing so
      // wouldn't provide any significant performance advantage.
      values = new AbstractCollection<V>()
      {
        public int size()
        {
          return size;
        }

        public Iterator<V> iterator()
        {
          return new TreeIterator(VALUES);
        }

        public void clear()
        {
          TreeMap.this.clear();
        }
      };
    return values;
  }

  /**
   * Compares two elements by the set comparator, or by natural ordering.
   * Package visible for use by nested classes.
   *
   * @param o1 the first object
   * @param o2 the second object
   * @throws ClassCastException if o1 and o2 are not mutually comparable,
   *         or are not Comparable with natural ordering
   * @throws NullPointerException if o1 or o2 is null with natural ordering
   */
  final int compare(K o1, K o2)
  {
    return (comparator == null
            ? ((Comparable) o1).compareTo(o2)
            : comparator.compare(o1, o2));
  }

  /**
   * Maintain red-black balance after deleting a node.
   *
   * @param node the child of the node just deleted, possibly nil
   * @param parent the parent of the node just deleted, never nil
   */
  private void deleteFixup(Node<K,V> node, Node<K,V> parent)
  {
    // if (parent == nil)
    //   throw new InternalError();
    // If a black node has been removed, we need to rebalance to avoid
    // violating the "same number of black nodes on any path" rule. If
    // node is red, we can simply recolor it black and all is well.
    while (node != root && node.color == BLACK)
      {
        if (node == parent.left)
          {
            // Rebalance left side.
            Node<K,V> sibling = parent.right;
            // if (sibling == nil)
            //   throw new InternalError();
            if (sibling.color == RED)
              {
                // Case 1: Sibling is red.
                // Recolor sibling and parent, and rotate parent left.
                sibling.color = BLACK;
                parent.color = RED;
                rotateLeft(parent);
                sibling = parent.right;
              }

            if (sibling.left.color == BLACK && sibling.right.color == BLACK)
              {
                // Case 2: Sibling has no red children.
                // Recolor sibling, and move to parent.
                sibling.color = RED;
                node = parent;
                parent = parent.parent;
              }
            else
              {
                if (sibling.right.color == BLACK)
                  {
                    // Case 3: Sibling has red left child.
                    // Recolor sibling and left child, rotate sibling right.
                    sibling.left.color = BLACK;
                    sibling.color = RED;
                    rotateRight(sibling);
                    sibling = parent.right;
                  }
                // Case 4: Sibling has red right child. Recolor sibling,
                // right child, and parent, and rotate parent left.
                sibling.color = parent.color;
                parent.color = BLACK;
                sibling.right.color = BLACK;
                rotateLeft(parent);
                node = root; // Finished.
              }
          }
        else
          {
            // Symmetric "mirror" of left-side case.
            Node<K,V> sibling = parent.left;
            // if (sibling == nil)
            //   throw new InternalError();
            if (sibling.color == RED)
              {
                // Case 1: Sibling is red.
                // Recolor sibling and parent, and rotate parent right.
                sibling.color = BLACK;
                parent.color = RED;
                rotateRight(parent);
                sibling = parent.left;
              }

            if (sibling.right.color == BLACK && sibling.left.color == BLACK)
              {
                // Case 2: Sibling has no red children.
                // Recolor sibling, and move to parent.
                sibling.color = RED;
                node = parent;
                parent = parent.parent;
              }
            else
              {
                if (sibling.left.color == BLACK)
                  {
                    // Case 3: Sibling has red right child.
                    // Recolor sibling and right child, rotate sibling left.
                    sibling.right.color = BLACK;
                    sibling.color = RED;
                    rotateLeft(sibling);
                    sibling = parent.left;
                  }
                // Case 4: Sibling has red left child. Recolor sibling,
                // left child, and parent, and rotate parent right.
                sibling.color = parent.color;
                parent.color = BLACK;
                sibling.left.color = BLACK;
                rotateRight(parent);
                node = root; // Finished.
              }
          }
      }
    node.color = BLACK;
  }

  /**
   * Construct a perfectly balanced tree consisting of n "blank" nodes. This
   * permits a tree to be generated from pre-sorted input in linear time.
   *
   * @param count the number of blank nodes, non-negative
   */
  private void fabricateTree(final int count)
  {
    if (count == 0)
      {
	root = nil;
	size = 0;
	return;
      }

    // We color every row of nodes black, except for the overflow nodes.
    // I believe that this is the optimal arrangement. We construct the tree
    // in place by temporarily linking each node to the next node in the row,
    // then updating those links to the children when working on the next row.

    // Make the root node.
    root = new Node(null, null, BLACK);
    size = count;
    Node row = root;
    int rowsize;

    // Fill each row that is completely full of nodes.
    for (rowsize = 2; rowsize + rowsize <= count; rowsize <<= 1)
      {
        Node parent = row;
        Node last = null;
        for (int i = 0; i < rowsize; i += 2)
          {
            Node left = new Node(null, null, BLACK);
            Node right = new Node(null, null, BLACK);
            left.parent = parent;
            left.right = right;
            right.parent = parent;
            parent.left = left;
            Node next = parent.right;
            parent.right = right;
            parent = next;
            if (last != null)
              last.right = left;
            last = right;
          }
        row = row.left;
      }

    // Now do the partial final row in red.
    int overflow = count - rowsize;
    Node parent = row;
    int i;
    for (i = 0; i < overflow; i += 2)
      {
        Node left = new Node(null, null, RED);
        Node right = new Node(null, null, RED);
        left.parent = parent;
        right.parent = parent;
        parent.left = left;
        Node next = parent.right;
        parent.right = right;
        parent = next;
      }
    // Add a lone left node if necessary.
    if (i - overflow == 0)
      {
        Node left = new Node(null, null, RED);
        left.parent = parent;
        parent.left = left;
        parent = parent.right;
        left.parent.right = nil;
      }
    // Unlink the remaining nodes of the previous row.
    while (parent != nil)
      {
        Node next = parent.right;
        parent.right = nil;
        parent = next;
      }
  }

  /**
   * Returns the first sorted node in the map, or nil if empty. Package
   * visible for use by nested classes.
   *
   * @return the first node
   */
  final Node<K, V> firstNode()
  {
    // Exploit fact that nil.left == nil.
    Node node = root;
    while (node.left != nil)
      node = node.left;
    return node;
  }

  /**
   * Return the TreeMap.Node associated with key, or the nil node if no such
   * node exists in the tree. Package visible for use by nested classes.
   *
   * @param key the key to search for
   * @return the node where the key is found, or nil
   */
  final Node<K, V> getNode(K key)
  {
    Node<K,V> current = root;
    while (current != nil)
      {
        int comparison = compare(key, current.key);
        if (comparison > 0)
          current = current.right;
        else if (comparison < 0)
          current = current.left;
        else
          return current;
      }
    return current;
  }

  /**
   * Find the "highest" node which is &lt; key. If key is nil, return last
   * node. Package visible for use by nested classes.
   *
   * @param key the upper bound, exclusive
   * @return the previous node
   */
  final Node<K,V> highestLessThan(K key)
<<<<<<< HEAD
=======
  {
    return highestLessThan(key, false);
  }

  /**
   * Find the "highest" node which is &lt; (or equal to,
   * if <code>equal</code> is true) key. If key is nil,
   * return last node. Package visible for use by nested
   * classes.
   *
   * @param key the upper bound, exclusive
   * @param equal true if the key should be returned if found.
   * @return the previous node
   */
  final Node<K,V> highestLessThan(K key, boolean equal)
>>>>>>> 60a98cce
  {
    if (key == nil)
      return lastNode();

    Node<K,V> last = nil;
    Node<K,V> current = root;
    int comparison = 0;

    while (current != nil)
      {
        last = current;
        comparison = compare(key, current.key);
        if (comparison > 0)
          current = current.right;
        else if (comparison < 0)
          current = current.left;
        else // Exact match.
          return (equal ? last : predecessor(last));
      }
    return comparison < 0 ? predecessor(last) : last;
  }

  /**
   * Maintain red-black balance after inserting a new node.
   *
   * @param n the newly inserted node
   */
  private void insertFixup(Node<K,V> n)
  {
    // Only need to rebalance when parent is a RED node, and while at least
    // 2 levels deep into the tree (ie: node has a grandparent). Remember
    // that nil.color == BLACK.
    while (n.parent.color == RED && n.parent.parent != nil)
      {
        if (n.parent == n.parent.parent.left)
          {
            Node uncle = n.parent.parent.right;
            // Uncle may be nil, in which case it is BLACK.
            if (uncle.color == RED)
              {
                // Case 1. Uncle is RED: Change colors of parent, uncle,
                // and grandparent, and move n to grandparent.
                n.parent.color = BLACK;
                uncle.color = BLACK;
                uncle.parent.color = RED;
                n = uncle.parent;
              }
            else
              {
                if (n == n.parent.right)
                  {
                    // Case 2. Uncle is BLACK and x is right child.
                    // Move n to parent, and rotate n left.
                    n = n.parent;
                    rotateLeft(n);
                  }
                // Case 3. Uncle is BLACK and x is left child.
                // Recolor parent, grandparent, and rotate grandparent right.
                n.parent.color = BLACK;
                n.parent.parent.color = RED;
                rotateRight(n.parent.parent);
              }
          }
        else
          {
            // Mirror image of above code.
            Node uncle = n.parent.parent.left;
            // Uncle may be nil, in which case it is BLACK.
            if (uncle.color == RED)
              {
                // Case 1. Uncle is RED: Change colors of parent, uncle,
                // and grandparent, and move n to grandparent.
                n.parent.color = BLACK;
                uncle.color = BLACK;
                uncle.parent.color = RED;
                n = uncle.parent;
              }
            else
              {
                if (n == n.parent.left)
                {
                    // Case 2. Uncle is BLACK and x is left child.
                    // Move n to parent, and rotate n right.
                    n = n.parent;
                    rotateRight(n);
                  }
                // Case 3. Uncle is BLACK and x is right child.
                // Recolor parent, grandparent, and rotate grandparent left.
                n.parent.color = BLACK;
                n.parent.parent.color = RED;
                rotateLeft(n.parent.parent);
              }
          }
      }
    root.color = BLACK;
  }

  /**
   * Returns the last sorted node in the map, or nil if empty.
   *
   * @return the last node
   */
  private Node<K,V> lastNode()
  {
    // Exploit fact that nil.right == nil.
    Node node = root;
    while (node.right != nil)
      node = node.right;
    return node;
  }

  /**
   * Find the "lowest" node which is &gt;= key. If key is nil, return either
   * nil or the first node, depending on the parameter first.  Package visible
   * for use by nested classes.
   *
   * @param key the lower bound, inclusive
   * @param first true to return the first element instead of nil for nil key
   * @return the next node
   */
  final Node<K,V> lowestGreaterThan(K key, boolean first)
  {
    return lowestGreaterThan(key, first, true);
  }

  /**
   * Find the "lowest" node which is &gt; (or equal to, if <code>equal</code>
   * is true) key. If key is nil, return either nil or the first node, depending
   * on the parameter first.  Package visible for use by nested classes.
   *
   * @param key the lower bound, inclusive
   * @param first true to return the first element instead of nil for nil key
   * @param equal true if the key should be returned if found.
   * @return the next node
   */
<<<<<<< HEAD
  final Node<K,V> lowestGreaterThan(K key, boolean first)
=======
  final Node<K,V> lowestGreaterThan(K key, boolean first, boolean equal)
>>>>>>> 60a98cce
  {
    if (key == nil)
      return first ? firstNode() : nil;

    Node<K,V> last = nil;
    Node<K,V> current = root;
    int comparison = 0;

    while (current != nil)
      {
        last = current;
        comparison = compare(key, current.key);
        if (comparison > 0)
          current = current.right;
        else if (comparison < 0)
          current = current.left;
        else
          return (equal ? current : successor(current));
      }
    return comparison > 0 ? successor(last) : last;
  }

  /**
   * Return the node preceding the given one, or nil if there isn't one.
   *
   * @param node the current node, not nil
   * @return the prior node in sorted order
   */
  private Node<K,V> predecessor(Node<K,V> node)
  {
    if (node.left != nil)
      {
        node = node.left;
        while (node.right != nil)
          node = node.right;
        return node;
      }

    Node parent = node.parent;
    // Exploit fact that nil.left == nil and node is non-nil.
    while (node == parent.left)
      {
        node = parent;
        parent = node.parent;
      }
    return parent;
  }

  /**
   * Construct a tree from sorted keys in linear time. Package visible for
   * use by TreeSet.
   *
   * @param s the stream to read from
   * @param count the number of keys to read
   * @param readValues true to read values, false to insert "" as the value
   * @throws ClassNotFoundException if the underlying stream fails
   * @throws IOException if the underlying stream fails
   * @see #readObject(ObjectInputStream)
   * @see TreeSet#readObject(ObjectInputStream)
   */
  final void putFromObjStream(ObjectInputStream s, int count,
                              boolean readValues)
    throws IOException, ClassNotFoundException
  {
    fabricateTree(count);
    Node node = firstNode();

    while (--count >= 0)
      {
        node.key = s.readObject();
        node.value = readValues ? s.readObject() : "";
        node = successor(node);
      }
  }

  /**
   * Construct a tree from sorted keys in linear time, with values of "".
   * Package visible for use by TreeSet, which uses a value type of String.
   *
   * @param keys the iterator over the sorted keys
   * @param count the number of nodes to insert
   * @see TreeSet#TreeSet(SortedSet)
   */
  final void putKeysLinear(Iterator<K> keys, int count)
  {
    fabricateTree(count);
    Node<K,V> node = firstNode();

    while (--count >= 0)
      {
        node.key = keys.next();
        node.value = (V) "";
        node = successor(node);
      }
  }

  /**
   * Deserializes this object from the given stream.
   *
   * @param s the stream to read from
   * @throws ClassNotFoundException if the underlying stream fails
   * @throws IOException if the underlying stream fails
   * @serialData the <i>size</i> (int), followed by key (Object) and value
   *             (Object) pairs in sorted order
   */
  private void readObject(ObjectInputStream s)
    throws IOException, ClassNotFoundException
  {
    s.defaultReadObject();
    int size = s.readInt();
    putFromObjStream(s, size, true);
  }

  /**
   * Remove node from tree. This will increment modCount and decrement size.
   * Node must exist in the tree. Package visible for use by nested classes.
   *
   * @param node the node to remove
   */
  final void removeNode(Node<K,V> node)
  {
    Node<K,V> splice;
    Node<K,V> child;

    modCount++;
    size--;

    // Find splice, the node at the position to actually remove from the tree.
    if (node.left == nil)
      {
        // Node to be deleted has 0 or 1 children.
        splice = node;
        child = node.right;
      }
    else if (node.right == nil)
      {
        // Node to be deleted has 1 child.
        splice = node;
        child = node.left;
      }
    else
      {
        // Node has 2 children. Splice is node's predecessor, and we swap
        // its contents into node.
        splice = node.left;
        while (splice.right != nil)
          splice = splice.right;
        child = splice.left;
        node.key = splice.key;
        node.value = splice.value;
      }

    // Unlink splice from the tree.
    Node parent = splice.parent;
    if (child != nil)
      child.parent = parent;
    if (parent == nil)
      {
        // Special case for 0 or 1 node remaining.
        root = child;
        return;
      }
    if (splice == parent.left)
      parent.left = child;
    else
      parent.right = child;

    if (splice.color == BLACK)
      deleteFixup(child, parent);
  }

  /**
   * Rotate node n to the left.
   *
   * @param node the node to rotate
   */
  private void rotateLeft(Node<K,V> node)
  {
    Node child = node.right;
    // if (node == nil || child == nil)
    //   throw new InternalError();

    // Establish node.right link.
    node.right = child.left;
    if (child.left != nil)
      child.left.parent = node;

    // Establish child->parent link.
    child.parent = node.parent;
    if (node.parent != nil)
      {
        if (node == node.parent.left)
          node.parent.left = child;
        else
          node.parent.right = child;
      }
    else
      root = child;

    // Link n and child.
    child.left = node;
    node.parent = child;
  }

  /**
   * Rotate node n to the right.
   *
   * @param node the node to rotate
   */
  private void rotateRight(Node<K,V> node)
  {
    Node child = node.left;
    // if (node == nil || child == nil)
    //   throw new InternalError();

    // Establish node.left link.
    node.left = child.right;
    if (child.right != nil)
      child.right.parent = node;

    // Establish child->parent link.
    child.parent = node.parent;
    if (node.parent != nil)
      {
        if (node == node.parent.right)
          node.parent.right = child;
        else
          node.parent.left = child;
      }
    else
      root = child;

    // Link n and child.
    child.right = node;
    node.parent = child;
  }

  /**
   * Return the node following the given one, or nil if there isn't one.
   * Package visible for use by nested classes.
   *
   * @param node the current node, not nil
   * @return the next node in sorted order
   */
  final Node<K,V> successor(Node<K,V> node)
  {
    if (node.right != nil)
      {
        node = node.right;
        while (node.left != nil)
          node = node.left;
        return node;
      }

    Node<K,V> parent = node.parent;
    // Exploit fact that nil.right == nil and node is non-nil.
    while (node == parent.right)
      {
        node = parent;
        parent = parent.parent;
      }
    return parent;
  }

  /**
   * Serializes this object to the given stream.
   *
   * @param s the stream to write to
   * @throws IOException if the underlying stream fails
   * @serialData the <i>size</i> (int), followed by key (Object) and value
   *             (Object) pairs in sorted order
   */
  private void writeObject(ObjectOutputStream s) throws IOException
  {
    s.defaultWriteObject();

    Node node = firstNode();
    s.writeInt(size);
    while (node != nil)
      {
        s.writeObject(node.key);
        s.writeObject(node.value);
        node = successor(node);
      }
  }

  /**
   * Iterate over TreeMap's entries. This implementation is parameterized
   * to give a sequential view of keys, values, or entries.
   *
   * @author Eric Blake (ebb9@email.byu.edu)
   */
  private final class TreeIterator implements Iterator
  {
    /**
     * The type of this Iterator: {@link #KEYS}, {@link #VALUES},
     * or {@link #ENTRIES}.
     */
    private final int type;
    /** The number of modifications to the backing Map that we know about. */
    private int knownMod = modCount;
    /** The last Entry returned by a next() call. */
    private Node last;
    /** The next entry that should be returned by next(). */
    private Node next;
    /**
     * The last node visible to this iterator. This is used when iterating
     * on a SubMap.
     */
    private final Node max;

    /**
     * Construct a new TreeIterator with the supplied type.
     * @param type {@link #KEYS}, {@link #VALUES}, or {@link #ENTRIES}
     */
    TreeIterator(int type)
    {
      this(type, firstNode(), nil);
    }

    /**
     * Construct a new TreeIterator with the supplied type. Iteration will
     * be from "first" (inclusive) to "max" (exclusive).
     *
     * @param type {@link #KEYS}, {@link #VALUES}, or {@link #ENTRIES}
     * @param first where to start iteration, nil for empty iterator
     * @param max the cutoff for iteration, nil for all remaining nodes
     */
    TreeIterator(int type, Node first, Node max)
    {
      this.type = type;
      this.next = first;
      this.max = max;
    }

    /**
     * Returns true if the Iterator has more elements.
     * @return true if there are more elements
     */
    public boolean hasNext()
    {
      return next != max;
    }

    /**
     * Returns the next element in the Iterator's sequential view.
     * @return the next element
     * @throws ConcurrentModificationException if the TreeMap was modified
     * @throws NoSuchElementException if there is none
     */
    public Object next()
    {
      if (knownMod != modCount)
        throw new ConcurrentModificationException();
      if (next == max)
        throw new NoSuchElementException();
      last = next;
      next = successor(last);

      if (type == VALUES)
        return last.value;
      else if (type == KEYS)
        return last.key;
      return last;
    }

    /**
     * Removes from the backing TreeMap the last element which was fetched
     * with the <code>next()</code> method.
     * @throws ConcurrentModificationException if the TreeMap was modified
     * @throws IllegalStateException if called when there is no last element
     */
    public void remove()
    {
      if (last == null)
        throw new IllegalStateException();
      if (knownMod != modCount)
        throw new ConcurrentModificationException();

      removeNode(last);
      last = null;
      knownMod++;
    }
  } // class TreeIterator

  /**
   * Implementation of {@link #subMap(Object, Object)} and other map
   * ranges. This class provides a view of a portion of the original backing
   * map, and throws {@link IllegalArgumentException} for attempts to
   * access beyond that range.
   *
   * @author Eric Blake (ebb9@email.byu.edu)
   */
<<<<<<< HEAD
  private final class SubMap<SK extends K,SV extends V>
    extends AbstractMap<SK,SV>
    implements SortedMap<SK,SV>
=======
  private final class SubMap
    extends AbstractMap<K,V>
    implements NavigableMap<K,V>
>>>>>>> 60a98cce
  {
    /**
     * The lower range of this view, inclusive, or nil for unbounded.
     * Package visible for use by nested classes.
     */
<<<<<<< HEAD
    final SK minKey;
=======
    final K minKey;
>>>>>>> 60a98cce

    /**
     * The upper range of this view, exclusive, or nil for unbounded.
     * Package visible for use by nested classes.
     */
<<<<<<< HEAD
    final SK maxKey;
=======
    final K maxKey;
>>>>>>> 60a98cce

    /**
     * The cache for {@link #entrySet()}.
     */
<<<<<<< HEAD
    private Set<Map.Entry<SK,SV>> entries;
=======
    private Set<Map.Entry<K,V>> entries;

    /**
     * The cache for {@link #descendingMap()}.
     */
    private NavigableMap<K,V> descendingMap;

    /**
     * The cache for {@link #navigableKeySet()}.
     */
    private NavigableSet<K> nKeys;
>>>>>>> 60a98cce

    /**
     * Create a SubMap representing the elements between minKey (inclusive)
     * and maxKey (exclusive). If minKey is nil, SubMap has no lower bound
     * (headMap). If maxKey is nil, the SubMap has no upper bound (tailMap).
     *
     * @param minKey the lower bound
     * @param maxKey the upper bound
     * @throws IllegalArgumentException if minKey &gt; maxKey
     */
<<<<<<< HEAD
    SubMap(SK minKey, SK maxKey)
=======
    SubMap(K minKey, K maxKey)
>>>>>>> 60a98cce
    {
      if (minKey != nil && maxKey != nil && compare((K) minKey, (K) maxKey) > 0)
        throw new IllegalArgumentException("fromKey > toKey");
      this.minKey = minKey;
      this.maxKey = maxKey;
    }

    /**
     * Check if "key" is in within the range bounds for this SubMap. The
     * lower ("from") SubMap range is inclusive, and the upper ("to") bound
     * is exclusive. Package visible for use by nested classes.
     *
     * @param key the key to check
     * @return true if the key is in range
     */
<<<<<<< HEAD
    boolean keyInRange(SK key)
=======
    boolean keyInRange(K key)
>>>>>>> 60a98cce
    {
      return ((minKey == nil || compare((K) key, (K) minKey) >= 0)
              && (maxKey == nil || compare((K) key, (K) maxKey) < 0));
    }

    public Entry<K,V> ceilingEntry(K key)
    {
      Entry<K,V> n = TreeMap.this.ceilingEntry(key);
      if (n != null && keyInRange(n.getKey()))
	return n;
      return null;
    }

    public K ceilingKey(K key)
    {
      K found = TreeMap.this.ceilingKey(key);
      if (keyInRange(found))
	return found;
      else
	return null;
    }

    public NavigableSet<K> descendingKeySet()
    {
      return descendingMap().navigableKeySet();
    }

    public NavigableMap<K,V> descendingMap()
    {
      if (descendingMap == null)
	descendingMap = new DescendingMap(this);
      return descendingMap;
    }
    
    public void clear()
    {
      Node next = lowestGreaterThan(minKey, true);
      Node max = lowestGreaterThan(maxKey, false);
      while (next != max)
        {
          Node current = next;
          next = successor(current);
          removeNode(current);
        }
    }

<<<<<<< HEAD
    public Comparator<? super SK> comparator()
=======
    public Comparator<? super K> comparator()
>>>>>>> 60a98cce
    {
      return comparator;
    }

    public boolean containsKey(Object key)
    {
<<<<<<< HEAD
      return keyInRange((SK) key) && TreeMap.this.containsKey(key);
=======
      return keyInRange((K) key) && TreeMap.this.containsKey(key);
>>>>>>> 60a98cce
    }

    public boolean containsValue(Object value)
    {
      Node node = lowestGreaterThan(minKey, true);
      Node max = lowestGreaterThan(maxKey, false);
      while (node != max)
        {
          if (equals(value, node.getValue()))
            return true;
          node = successor(node);
        }
      return false;
    }

<<<<<<< HEAD
    public Set<Map.Entry<SK,SV>> entrySet()
=======
    public Set<Map.Entry<K,V>> entrySet()
>>>>>>> 60a98cce
    {
      if (entries == null)
        // Create an AbstractSet with custom implementations of those methods
        // that can be overriden easily and efficiently.
<<<<<<< HEAD
        entries = new AbstractSet<Map.Entry<SK,SV>>()
        {
          public int size()
          {
            return SubMap.this.size();
          }

          public Iterator<Map.Entry<SK,SV>> iterator()
          {
            Node first = lowestGreaterThan(minKey, true);
            Node max = lowestGreaterThan(maxKey, false);
            return new TreeIterator(ENTRIES, first, max);
          }

          public void clear()
          {
            SubMap.this.clear();
          }

          public boolean contains(Object o)
          {
            if (! (o instanceof Map.Entry))
              return false;
            Map.Entry<SK,SV> me = (Map.Entry<SK,SV>) o;
            SK key = me.getKey();
            if (! keyInRange(key))
              return false;
            Node<K,V> n = getNode((K) key);
            return n != nil && AbstractSet.equals(me.getValue(), n.value);
          }

          public boolean remove(Object o)
          {
            if (! (o instanceof Map.Entry))
              return false;
            Map.Entry<SK,SV> me = (Map.Entry<SK,SV>) o;
            SK key = me.getKey();
            if (! keyInRange(key))
              return false;
            Node<K,V> n = getNode((K) key);
            if (n != nil && AbstractSet.equals(me.getValue(), n.value))
              {
                removeNode(n);
                return true;
              }
            return false;
          }
        };
      return entries;
    }

    public SK firstKey()
    {
      Node<SK,SV> node = (Node<SK,SV>) lowestGreaterThan(minKey, true);
=======
        entries = new SubMap.NavigableEntrySet();
      return entries;
    }

    public Entry<K,V> firstEntry()
    {
      Node<K,V> node = lowestGreaterThan(minKey, true);
>>>>>>> 60a98cce
      if (node == nil || ! keyInRange(node.key))
	return null;
      return node;
    }

    public K firstKey()
    {
      Entry<K,V> e = firstEntry();
      if (e == null)
        throw new NoSuchElementException();
      return e.getKey();
    }

    public Entry<K,V> floorEntry(K key)
    {
      Entry<K,V> n = TreeMap.this.floorEntry(key);
      if (n != null && keyInRange(n.getKey()))
	return n;
      return null;
    }

    public K floorKey(K key)
    {
      K found = TreeMap.this.floorKey(key);
      if (keyInRange(found))
	return found;
      else
	return null;
    }

<<<<<<< HEAD
    public SV get(Object key)
    {
      if (keyInRange((SK) key))
        return (SV) TreeMap.this.get(key);
      return null;
    }

    public SortedMap<SK,SV> headMap(SK toKey)
=======
    public V get(Object key)
    {
      if (keyInRange((K) key))
        return TreeMap.this.get(key);
      return null;
    }

    public SortedMap<K,V> headMap(K toKey)
>>>>>>> 60a98cce
    {
      return headMap(toKey, false);
    }

    public NavigableMap<K,V> headMap(K toKey, boolean inclusive)
    {
      if (!keyInRange(toKey))
        throw new IllegalArgumentException("Key outside submap range");
      return new SubMap(minKey, (inclusive ? 
				 successor(getNode(toKey)).key : toKey));
    }

<<<<<<< HEAD
    public Set<SK> keySet()
=======
    public Set<K> keySet()
>>>>>>> 60a98cce
    {
      if (this.keys == null)
        // Create an AbstractSet with custom implementations of those methods
        // that can be overriden easily and efficiently.
<<<<<<< HEAD
        this.keys = new AbstractSet()
        {
          public int size()
          {
            return SubMap.this.size();
          }

          public Iterator<SK> iterator()
          {
            Node first = lowestGreaterThan(minKey, true);
            Node max = lowestGreaterThan(maxKey, false);
            return new TreeIterator(KEYS, first, max);
          }
=======
        this.keys = new SubMap.KeySet();
      return this.keys;
    }
>>>>>>> 60a98cce

    public Entry<K,V> higherEntry(K key)
    {
      Entry<K,V> n = TreeMap.this.higherEntry(key);
      if (n != null && keyInRange(n.getKey()))
	return n;
      return null;
    }

<<<<<<< HEAD
          public boolean contains(Object o)
          {
            if (! keyInRange((SK) o))
              return false;
            return getNode((K) o) != nil;
          }

          public boolean remove(Object o)
          {
            if (! keyInRange((SK) o))
              return false;
            Node n = getNode((K) o);
            if (n != nil)
              {
                removeNode(n);
                return true;
              }
            return false;
          }
        };
      return this.keys;
    }

    public SK lastKey()
    {
      Node<SK,SV> node = (Node<SK,SV>) highestLessThan(maxKey);
      if (node == nil || ! keyInRange(node.key))
        throw new NoSuchElementException();
      return (SK) node.key;
    }

    public SV put(SK key, SV value)
=======
    public K higherKey(K key)
    {
      K found = TreeMap.this.higherKey(key);
      if (keyInRange(found))
	return found;
      else
	return null;
    }

    public Entry<K,V> lastEntry()
    {
      return lowerEntry(maxKey);
    }

    public K lastKey()
    {
      Entry<K,V> e = lastEntry();
      if (e == null)
        throw new NoSuchElementException();
      return e.getKey();
    }

    public Entry<K,V> lowerEntry(K key)
    {
      Entry<K,V> n = TreeMap.this.lowerEntry(key);
      if (n != null && keyInRange(n.getKey()))
	return n;
      return null;
    }

    public K lowerKey(K key)
    {
      K found = TreeMap.this.lowerKey(key);
      if (keyInRange(found))
	return found;
      else
	return null;
    }

    public NavigableSet<K> navigableKeySet()
    {
      if (this.nKeys == null)
        // Create an AbstractSet with custom implementations of those methods
        // that can be overriden easily and efficiently.
        this.nKeys = new SubMap.NavigableKeySet();
      return this.nKeys;    
    }

    public Entry<K,V> pollFirstEntry()
    {
      Entry<K,V> e = firstEntry();
      if (e != null)
	removeNode((Node<K,V>) e);
      return e;
    }

    public Entry<K,V> pollLastEntry()
    {
      Entry<K,V> e = lastEntry();
      if (e != null)
	removeNode((Node<K,V>) e);
      return e;
    }

    public V put(K key, V value)
>>>>>>> 60a98cce
    {
      if (! keyInRange(key))
        throw new IllegalArgumentException("Key outside range");
      return (SV) TreeMap.this.put(key, value);
    }

<<<<<<< HEAD
    public SV remove(Object key)
    {
      if (keyInRange((SK)key))
        return (SV) TreeMap.this.remove(key);
=======
    public V remove(Object key)
    {
      if (keyInRange((K)key))
        return TreeMap.this.remove(key);
>>>>>>> 60a98cce
      return null;
    }

    public int size()
    {
      Node node = lowestGreaterThan(minKey, true);
      Node max = lowestGreaterThan(maxKey, false);
      int count = 0;
      while (node != max)
        {
          count++;
          node = successor(node);
        }
      return count;
    }

<<<<<<< HEAD
    public SortedMap<SK, SV> subMap(SK fromKey, SK toKey)
=======
    public SortedMap<K,V> subMap(K fromKey, K toKey)
    {
      return subMap(fromKey, true, toKey, false);
    }

    public NavigableMap<K,V> subMap(K fromKey, boolean fromInclusive,
				    K toKey, boolean toInclusive)
>>>>>>> 60a98cce
    {
      if (! keyInRange(fromKey) || ! keyInRange(toKey))
        throw new IllegalArgumentException("key outside range");
      return new SubMap(fromInclusive ? fromKey : successor(getNode(fromKey)).key, 
			toInclusive ? successor(getNode(toKey)).key : toKey);
    }

<<<<<<< HEAD
    public SortedMap<SK, SV> tailMap(SK fromKey)
=======
    public SortedMap<K, V> tailMap(K fromKey)
    {
      return tailMap(fromKey, true);
    }
    
    public NavigableMap<K,V> tailMap(K fromKey, boolean inclusive)
>>>>>>> 60a98cce
    {
      if (! keyInRange(fromKey))
        throw new IllegalArgumentException("key outside range");
      return new SubMap(inclusive ? fromKey : successor(getNode(fromKey)).key,
			maxKey);
    }

<<<<<<< HEAD
    public Collection<SV> values()
=======
    public Collection<V> values()
>>>>>>> 60a98cce
    {
      if (this.values == null)
        // Create an AbstractCollection with custom implementations of those
        // methods that can be overriden easily and efficiently.
        this.values = new AbstractCollection()
        {
          public int size()
          {
            return SubMap.this.size();
          }

<<<<<<< HEAD
          public Iterator<SV> iterator()
=======
          public Iterator<V> iterator()
>>>>>>> 60a98cce
          {
            Node first = lowestGreaterThan(minKey, true);
            Node max = lowestGreaterThan(maxKey, false);
            return new TreeIterator(VALUES, first, max);
          }

          public void clear()
          {
            SubMap.this.clear();
          }
        };
      return this.values;
    }
    
    private class KeySet
      extends AbstractSet<K>
    {
      public int size()
      {
	return SubMap.this.size();
      }
      
      public Iterator<K> iterator()
      {
	Node first = lowestGreaterThan(minKey, true);
	Node max = lowestGreaterThan(maxKey, false);
	return new TreeIterator(KEYS, first, max);
      }
      
      public void clear()
      {
	SubMap.this.clear();
      }
      
      public boolean contains(Object o)
      {
	if (! keyInRange((K) o))
	  return false;
	return getNode((K) o) != nil;
      }
      
      public boolean remove(Object o)
      {
	if (! keyInRange((K) o))
	  return false;
	Node n = getNode((K) o);
	if (n != nil)
	  {
	    removeNode(n);
	    return true;
	  }
	return false;
      }
      
    } // class SubMap.KeySet

    private final class NavigableKeySet
      extends KeySet
      implements NavigableSet<K>
    {

      public K ceiling(K k)
      {
	return SubMap.this.ceilingKey(k);
      }
      
      public Comparator<? super K> comparator()
      {
	return comparator;
      }
      
      public Iterator<K> descendingIterator()
      {
	return descendingSet().iterator();
      }
      
      public NavigableSet<K> descendingSet()
      {
	return new DescendingSet(this);
      }
      
      public K first()
      {
	return SubMap.this.firstKey();
      }
      
      public K floor(K k)
      {
	return SubMap.this.floorKey(k);
      }
      
      public SortedSet<K> headSet(K to)
      {
	return headSet(to, false);
      }

      public NavigableSet<K> headSet(K to, boolean inclusive)
      {
	return SubMap.this.headMap(to, inclusive).navigableKeySet();
      }

      public K higher(K k)
      {
	return SubMap.this.higherKey(k);
      }

      public K last()
      {
	return SubMap.this.lastKey();
      }

      public K lower(K k)
      {
	return SubMap.this.lowerKey(k);
      }

      public K pollFirst()
      {
	return SubMap.this.pollFirstEntry().getKey();
      }

      public K pollLast()
      {
	return SubMap.this.pollLastEntry().getKey();
      }

      public SortedSet<K> subSet(K from, K to)
      {
	return subSet(from, true, to, false);
      }
      
      public NavigableSet<K> subSet(K from, boolean fromInclusive,
				    K to, boolean toInclusive)
      {
	return SubMap.this.subMap(from, fromInclusive,
				  to, toInclusive).navigableKeySet();
      }

      public SortedSet<K> tailSet(K from)
      {
	return tailSet(from, true);
      }
      
      public NavigableSet<K> tailSet(K from, boolean inclusive)
      {
	return SubMap.this.tailMap(from, inclusive).navigableKeySet();
      }
      
  } // class SubMap.NavigableKeySet

  /**
   * Implementation of {@link #entrySet()}.
   */
  private class EntrySet
    extends AbstractSet<Entry<K,V>>
  {
    
    public int size()
    {
      return SubMap.this.size();
    }
    
    public Iterator<Map.Entry<K,V>> iterator()
    {
      Node first = lowestGreaterThan(minKey, true);
      Node max = lowestGreaterThan(maxKey, false);
      return new TreeIterator(ENTRIES, first, max);
    }
    
    public void clear()
    {
      SubMap.this.clear();
    }
    
    public boolean contains(Object o)
    {
      if (! (o instanceof Map.Entry))
	return false;
      Map.Entry<K,V> me = (Map.Entry<K,V>) o;
      K key = me.getKey();
      if (! keyInRange(key))
	return false;
      Node<K,V> n = getNode(key);
      return n != nil && AbstractSet.equals(me.getValue(), n.value);
    }
    
    public boolean remove(Object o)
    {
      if (! (o instanceof Map.Entry))
	return false;
      Map.Entry<K,V> me = (Map.Entry<K,V>) o;
      K key = me.getKey();
      if (! keyInRange(key))
	return false;
      Node<K,V> n = getNode(key);
      if (n != nil && AbstractSet.equals(me.getValue(), n.value))
	{
	  removeNode(n);
	  return true;
	}
      return false;
    }
  } // class SubMap.EntrySet
    
    private final class NavigableEntrySet
      extends EntrySet
      implements NavigableSet<Entry<K,V>>
    {

      public Entry<K,V> ceiling(Entry<K,V> e)
      {
	return SubMap.this.ceilingEntry(e.getKey());
      }
      
      public Comparator<? super Entry<K,V>> comparator()
      {
	return new Comparator<Entry<K,V>>()
	  {
	    public int compare(Entry<K,V> t1, Entry<K,V> t2)
	      {
		return comparator.compare(t1.getKey(), t2.getKey());
	      }
	  };
      }
      
      public Iterator<Entry<K,V>> descendingIterator()
      {
	return descendingSet().iterator();
      }
      
      public NavigableSet<Entry<K,V>> descendingSet()
      {
	return new DescendingSet(this);
      }
      
      public Entry<K,V> first()
      {
	return SubMap.this.firstEntry();
      }
      
      public Entry<K,V> floor(Entry<K,V> e)
      {
	return SubMap.this.floorEntry(e.getKey());
      }
      
      public SortedSet<Entry<K,V>> headSet(Entry<K,V> to)
      {
	return headSet(to, false);
      }

      public NavigableSet<Entry<K,V>> headSet(Entry<K,V> to, boolean inclusive)
      {
	return (NavigableSet<Entry<K,V>>)
	  SubMap.this.headMap(to.getKey(), inclusive).entrySet();
      }

      public Entry<K,V> higher(Entry<K,V> e)
      {
	return SubMap.this.higherEntry(e.getKey());
      }

      public Entry<K,V> last()
      {
	return SubMap.this.lastEntry();
      }

      public Entry<K,V> lower(Entry<K,V> e)
      {
	return SubMap.this.lowerEntry(e.getKey());
      }

      public Entry<K,V> pollFirst()
      {
	return SubMap.this.pollFirstEntry();
      }

      public Entry<K,V> pollLast()
      {
	return SubMap.this.pollLastEntry();
      }

      public SortedSet<Entry<K,V>> subSet(Entry<K,V> from, Entry<K,V> to)
      {
	return subSet(from, true, to, false);
      }
      
      public NavigableSet<Entry<K,V>> subSet(Entry<K,V> from, boolean fromInclusive,
					     Entry<K,V> to, boolean toInclusive)
      {
	return (NavigableSet<Entry<K,V>>)
	  SubMap.this.subMap(from.getKey(), fromInclusive,
			     to.getKey(), toInclusive).entrySet();
      }

      public SortedSet<Entry<K,V>> tailSet(Entry<K,V> from)
      {
	return tailSet(from, true);
      }
      
      public NavigableSet<Entry<K,V>> tailSet(Entry<K,V> from, boolean inclusive)
      {
	return (NavigableSet<Entry<K,V>>)
	  SubMap.this.tailMap(from.getKey(), inclusive).navigableKeySet();
      }
      
  } // class SubMap.NavigableEntrySet

} // class SubMap  

  /**
   * Returns the entry associated with the least or lowest key
   * that is greater than or equal to the specified key, or
   * <code>null</code> if there is no such key.
   *
   * @param key the key relative to the returned entry.
   * @return the entry with the least key greater than or equal
   *         to the given key, or <code>null</code> if there is
   *         no such key.
   * @throws ClassCastException if the specified key can not
   *                            be compared with those in the map.
   * @throws NullPointerException if the key is <code>null</code>
   *                              and this map either uses natural
   *                              ordering or a comparator that does
   *                              not permit null keys.
   * @since 1.6
   */
  public Entry<K,V> ceilingEntry(K key)
  {
    Node<K,V> n = lowestGreaterThan(key, false);
    return (n == nil) ? null : n;
  }

  /**
   * Returns the the least or lowest key that is greater than
   * or equal to the specified key, or <code>null</code> if
   * there is no such key.
   *
   * @param key the key relative to the returned entry.
   * @return the least key greater than or equal to the given key,
   *         or <code>null</code> if there is no such key.
   * @throws ClassCastException if the specified key can not
   *                            be compared with those in the map.
   * @throws NullPointerException if the key is <code>null</code>
   *                              and this map either uses natural
   *                              ordering or a comparator that does
   *                              not permit null keys.
   * @since 1.6
   */
  public K ceilingKey(K key)
  {
    Entry<K,V> e = ceilingEntry(key);
    return (e == null) ? null : e.getKey();
  }

  /**
   * Returns a reverse ordered {@link NavigableSet} view of this
   * map's keys. The set is backed by the {@link TreeMap}, so changes
   * in one show up in the other.  The set supports element removal,
   * but not element addition.
   *
   * @return a reverse ordered set view of the keys.
   * @since 1.6
   * @see #descendingMap()
   */
  public NavigableSet<K> descendingKeySet()
  {
    return descendingMap().navigableKeySet();
  }

  /**
   * Returns a view of the map in reverse order.  The descending map
   * is backed by the original map, so that changes affect both maps.
   * Any changes occurring to either map while an iteration is taking
   * place (with the exception of a {@link Iterator#remove()} operation)
   * result in undefined behaviour from the iteration.  The ordering
   * of the descending map is the same as for a map with a
   * {@link Comparator} given by {@link Collections#reverseOrder()},
   * and calling {@link #descendingMap()} on the descending map itself
   * results in a view equivalent to the original map.
   *
   * @return a reverse order view of the map.
   * @since 1.6
   */
  public NavigableMap<K,V> descendingMap()
  {
    if (descendingMap == null)
      descendingMap = new DescendingMap<K,V>(this);
    return descendingMap;
  }

  /**
   * Returns the entry associated with the least or lowest key
   * in the map, or <code>null</code> if the map is empty.
   *
   * @return the lowest entry, or <code>null</code> if the map
   *         is empty.
   * @since 1.6
   */
  public Entry<K,V> firstEntry()
  {
    Node<K,V> n = firstNode();
    return (n == nil) ? null : n;
  }

  /**
   * Returns the entry associated with the greatest or highest key
   * that is less than or equal to the specified key, or
   * <code>null</code> if there is no such key.
   *
   * @param key the key relative to the returned entry.
   * @return the entry with the greatest key less than or equal
   *         to the given key, or <code>null</code> if there is
   *         no such key.
   * @throws ClassCastException if the specified key can not
   *                            be compared with those in the map.
   * @throws NullPointerException if the key is <code>null</code>
   *                              and this map either uses natural
   *                              ordering or a comparator that does
   *                              not permit null keys.
   * @since 1.6
   */
  public Entry<K,V> floorEntry(K key)
  {
    Node<K,V> n = highestLessThan(key, true);
    return (n == nil) ? null : n;
  }

  /**
   * Returns the the greatest or highest key that is less than
   * or equal to the specified key, or <code>null</code> if
   * there is no such key.
   *
   * @param key the key relative to the returned entry.
   * @return the greatest key less than or equal to the given key,
   *         or <code>null</code> if there is no such key.
   * @throws ClassCastException if the specified key can not
   *                            be compared with those in the map.
   * @throws NullPointerException if the key is <code>null</code>
   *                              and this map either uses natural
   *                              ordering or a comparator that does
   *                              not permit null keys.
   * @since 1.6
   */
  public K floorKey(K key)
  {
    Entry<K,V> e = floorEntry(key);
    return (e == null) ? null : e.getKey();
  }

  /**
   * Returns the entry associated with the least or lowest key
   * that is strictly greater than the specified key, or
   * <code>null</code> if there is no such key.
   *
   * @param key the key relative to the returned entry.
   * @return the entry with the least key greater than 
   *         the given key, or <code>null</code> if there is
   *         no such key.
   * @throws ClassCastException if the specified key can not
   *                            be compared with those in the map.
   * @throws NullPointerException if the key is <code>null</code>
   *                              and this map either uses natural
   *                              ordering or a comparator that does
   *                              not permit null keys.
   * @since 1.6
   */
  public Entry<K,V> higherEntry(K key)
  {
    Node<K,V> n = lowestGreaterThan(key, false, false);
    return (n == nil) ? null : n;
  }

  /**
   * Returns the the least or lowest key that is strictly
   * greater than the specified key, or <code>null</code> if
   * there is no such key.
   *
   * @param key the key relative to the returned entry.
   * @return the least key greater than the given key,
   *         or <code>null</code> if there is no such key.
   * @throws ClassCastException if the specified key can not
   *                            be compared with those in the map.
   * @throws NullPointerException if the key is <code>null</code>
   *                              and this map either uses natural
   *                              ordering or a comparator that does
   *                              not permit null keys.
   * @since 1.6
   */
  public K higherKey(K key)
  {
    Entry<K,V> e = higherEntry(key);
    return (e == null) ? null : e.getKey();
  }

  /**
   * Returns the entry associated with the greatest or highest key
   * in the map, or <code>null</code> if the map is empty.
   *
   * @return the highest entry, or <code>null</code> if the map
   *         is empty.
   * @since 1.6
   */
  public Entry<K,V> lastEntry()
  {
    Node<K,V> n = lastNode();
    return (n == nil) ? null : n;
  }

  /**
   * Returns the entry associated with the greatest or highest key
   * that is strictly less than the specified key, or
   * <code>null</code> if there is no such key.
   *
   * @param key the key relative to the returned entry.
   * @return the entry with the greatest key less than 
   *         the given key, or <code>null</code> if there is
   *         no such key.
   * @throws ClassCastException if the specified key can not
   *                            be compared with those in the map.
   * @throws NullPointerException if the key is <code>null</code>
   *                              and this map either uses natural
   *                              ordering or a comparator that does
   *                              not permit null keys.
   * @since 1.6
   */
  public Entry<K,V> lowerEntry(K key)
  {
    Node<K,V> n = highestLessThan(key);
    return (n == nil) ? null : n;
  }

  /**
   * Returns the the greatest or highest key that is strictly
   * less than the specified key, or <code>null</code> if
   * there is no such key.
   *
   * @param key the key relative to the returned entry.
   * @return the greatest key less than the given key,
   *         or <code>null</code> if there is no such key.
   * @throws ClassCastException if the specified key can not
   *                            be compared with those in the map.
   * @throws NullPointerException if the key is <code>null</code>
   *                              and this map either uses natural
   *                              ordering or a comparator that does
   *                              not permit null keys.
   * @since 1.6
   */
  public K lowerKey(K key)
  {
    Entry<K,V> e = lowerEntry(key);
    return (e == null) ? null : e.getKey();
  }

  /**
   * Returns a {@link NavigableSet} view of this map's keys. The set is
   * backed by the {@link TreeMap}, so changes in one show up in the other.
   * Any changes occurring to either while an iteration is taking
   * place (with the exception of a {@link Iterator#remove()} operation)
   * result in undefined behaviour from the iteration.  The ordering
   * The set supports element removal, but not element addition.
   *
   * @return a {@link NavigableSet} view of the keys.
   * @since 1.6
   */
  public NavigableSet<K> navigableKeySet()
  {
    if (nKeys == null)
      nKeys = new NavigableKeySet();
    return nKeys;
  }

  /**
   * Removes and returns the entry associated with the least
   * or lowest key in the map, or <code>null</code> if the map
   * is empty.
   *
   * @return the removed first entry, or <code>null</code> if the
   *         map is empty.
   * @since 1.6
   */
  public Entry<K,V> pollFirstEntry()
  {
    Entry<K,V> e = firstEntry();
    if (e != null)
      removeNode((Node<K,V>)e);
    return e;
  }

  /**
   * Removes and returns the entry associated with the greatest
   * or highest key in the map, or <code>null</code> if the map
   * is empty.
   *
   * @return the removed last entry, or <code>null</code> if the
   *         map is empty.
   * @since 1.6
   */
  public Entry<K,V> pollLastEntry()
  {
    Entry<K,V> e = lastEntry();
    if (e != null)
      removeNode((Node<K,V>)e);
    return e;    
  }

  /**
   * Implementation of {@link #descendingMap()} and associated
   * derivatives. This class provides a view of the
   * original backing map in reverse order, and throws
   * {@link IllegalArgumentException} for attempts to
   * access beyond that range.
   *
   * @author Andrew John Hughes (gnu_andrew@member.fsf.org)
   */
  private static final class DescendingMap<DK,DV>
    implements NavigableMap<DK,DV>
  {

    /**
     * The cache for {@link #entrySet()}.
     */
    private Set<Map.Entry<DK,DV>> entries;

    /**
     * The cache for {@link #keySet()}.
     */
    private Set<DK> keys;

    /**
     * The cache for {@link #navigableKeySet()}.
     */
    private NavigableSet<DK> nKeys;

    /**
     * The cache for {@link #values()}.
     */
    private Collection<DV> values;

    /**
     * The backing {@link NavigableMap}.
     */
    private NavigableMap<DK,DV> map;

    /**
     * Create a {@link DescendingMap} around the specified
     * map.
     *
     * @param map the map to wrap.
     */
    public DescendingMap(NavigableMap<DK,DV> map)
    {
      this.map = map;
    }
      
    public Map.Entry<DK,DV> ceilingEntry(DK key)
    {
      return map.floorEntry(key);
    }

    public DK ceilingKey(DK key)
    {
      return map.floorKey(key);
    }

    public void clear()
    {
      map.clear();
    }

    public Comparator<? super DK> comparator()
    {
      return Collections.reverseOrder(map.comparator());
    }

    public boolean containsKey(Object o)
    {
      return map.containsKey(o);
    }
    
    public boolean containsValue(Object o)
    {
      return map.containsValue(o);
    }

    public NavigableSet<DK> descendingKeySet()
    {
      return descendingMap().navigableKeySet();
    }

    public NavigableMap<DK,DV> descendingMap()
    {
      return map;
    }

    public Set<Entry<DK,DV>> entrySet()
    {
      if (entries == null)
	entries =
	  new DescendingSet<Entry<DK,DV>>((NavigableSet<Entry<DK,DV>>)
					  map.entrySet());
      return entries;
    }

    public boolean equals(Object o)
    {
      return map.equals(o);
    }

    public Entry<DK,DV> firstEntry()
    {
      return map.lastEntry();
    }

    public DK firstKey()
    {
      return map.lastKey();
    }

    public Entry<DK,DV> floorEntry(DK key)
    {
      return map.ceilingEntry(key);
    }

    public DK floorKey(DK key)
    {
      return map.ceilingKey(key);
    }

    public DV get(Object key)
    {
      return map.get(key);
    }

    public int hashCode()
    {
      return map.hashCode();
    }

    public SortedMap<DK,DV> headMap(DK toKey)
    {
      return headMap(toKey, false);
    }

    public NavigableMap<DK,DV> headMap(DK toKey, boolean inclusive)
    {
      return new DescendingMap(map.tailMap(toKey, inclusive));
    }

    public Entry<DK,DV> higherEntry(DK key)
    {
      return map.lowerEntry(key);
    }

    public DK higherKey(DK key)
    {
      return map.lowerKey(key);
    }

    public Set<DK> keySet()
    {
      if (keys == null)
	keys = new DescendingSet<DK>(map.navigableKeySet());
      return keys;
    }

    public boolean isEmpty()
    {
      return map.isEmpty();
    }

    public Entry<DK,DV> lastEntry()
    {
      return map.firstEntry();
    }

    public DK lastKey()
    {
      return map.firstKey();
    }

    public Entry<DK,DV> lowerEntry(DK key)
    {
      return map.higherEntry(key);
    }

    public DK lowerKey(DK key)
    {
      return map.higherKey(key);
    }

    public NavigableSet<DK> navigableKeySet()
    {
      if (nKeys == null)
	nKeys = new DescendingSet<DK>(map.navigableKeySet());
      return nKeys;
    }

    public Entry<DK,DV> pollFirstEntry()
    {
      return pollLastEntry();
    }

    public Entry<DK,DV> pollLastEntry()
    {
      return pollFirstEntry();
    }

    public DV put(DK key, DV value)
    {
      return map.put(key, value);
    }

    public void putAll(Map<? extends DK, ? extends DV> m)
    {
      map.putAll(m);
    }

    public DV remove(Object key)
    {
      return map.remove(key);
    }

    public int size()
    {
      return map.size();
    }

    public SortedMap<DK,DV> subMap(DK fromKey, DK toKey)
    {
      return subMap(fromKey, true, toKey, false);
    }

    public NavigableMap<DK,DV> subMap(DK fromKey, boolean fromInclusive,
				      DK toKey, boolean toInclusive)
    {
      return new DescendingMap(map.subMap(fromKey, fromInclusive,
					  toKey, toInclusive));
    }

    public SortedMap<DK,DV> tailMap(DK fromKey)
    {
      return tailMap(fromKey, true);
    }

    public NavigableMap<DK,DV> tailMap(DK fromKey, boolean inclusive)
    {
      return new DescendingMap(map.headMap(fromKey, inclusive));
    }

    public String toString()
    {
      StringBuilder r = new StringBuilder("{");
      final Iterator<Entry<DK,DV>> it = entrySet().iterator();
      while (it.hasNext())
      {
	final Entry<DK,DV> e = it.next();
        r.append(e.getKey());
        r.append('=');
        r.append(e.getValue());
	r.append(", ");
      }
      r.replace(r.length() - 2, r.length(), "}");
      return r.toString();
    }

    public Collection<DV> values()
    {
      if (values == null)
        // Create an AbstractCollection with custom implementations of those
        // methods that can be overriden easily and efficiently.
        values = new AbstractCollection()
	  {
	    public int size()
	    {
	      return size();
	    }
	    
	    public Iterator<DV> iterator()
	    {
	      return new Iterator<DV>()
		{	  
		  /** The last Entry returned by a next() call. */
		  private Entry<DK,DV> last;
		  
		  /** The next entry that should be returned by next(). */
		  private Entry<DK,DV> next = firstEntry();
		  
		  public boolean hasNext()
		  {
		    return next != null;
		  }

		  public DV next()
		  {
		    if (next == null)
		      throw new NoSuchElementException();
		    last = next;
		    next = higherEntry(last.getKey());
		    
		    return last.getValue();
		  }

		  public void remove()
		  {
		    if (last == null)
		      throw new IllegalStateException();
		    
		    DescendingMap.this.remove(last.getKey());
		    last = null;
		  }
		};
	    }
	    
	    public void clear()
	    {
	      clear();
	    }
	  };
      return values;
    }

  } // class DescendingMap

  /**
   * Implementation of {@link #keySet()}.
   */
  private class KeySet
    extends AbstractSet<K>
  {

    public int size()
    {
      return size;
    }

    public Iterator<K> iterator()
    {
      return new TreeIterator(KEYS);
    }

    public void clear()
    {
      TreeMap.this.clear();
    }
    
    public boolean contains(Object o)
    {
      return containsKey(o);
    }
    
    public boolean remove(Object key)
    {
      Node<K,V> n = getNode((K) key);
      if (n == nil)
	return false;
      removeNode(n);
      return true;
    }
  } // class KeySet

  /**
   * Implementation of {@link #navigableKeySet()}.
   *
   * @author Andrew John Hughes (gnu_andrew@member.fsf.org)
   */
  private final class NavigableKeySet
    extends KeySet
    implements NavigableSet<K>
  {

    public K ceiling(K k)
    {
      return ceilingKey(k);
    }

    public Comparator<? super K> comparator()
    {
      return comparator;
    }

    public Iterator<K> descendingIterator()
    {
      return descendingSet().iterator();
    }

    public NavigableSet<K> descendingSet()
    {
      return new DescendingSet<K>(this);
    }

    public K first()
    {
      return firstKey();
    }

    public K floor(K k)
    {
      return floorKey(k);
    }

    public SortedSet<K> headSet(K to)
    {
      return headSet(to, false);
    }

    public NavigableSet<K> headSet(K to, boolean inclusive)
    {
      return headMap(to, inclusive).navigableKeySet();
    }

    public K higher(K k)
    {
      return higherKey(k);
    }

    public K last()
    {
      return lastKey();
    }

    public K lower(K k)
    {
      return lowerKey(k);
    }

    public K pollFirst()
    {
      return pollFirstEntry().getKey();
    }

    public K pollLast()
    {
      return pollLastEntry().getKey();
    }

    public SortedSet<K> subSet(K from, K to)
    {
      return subSet(from, true, to, false);
    }

    public NavigableSet<K> subSet(K from, boolean fromInclusive,
				  K to, boolean toInclusive)
    {
      return subMap(from, fromInclusive,
		    to, toInclusive).navigableKeySet();
    }

    public SortedSet<K> tailSet(K from)
    {
      return tailSet(from, true);
    }

    public NavigableSet<K> tailSet(K from, boolean inclusive)
    {
      return tailMap(from, inclusive).navigableKeySet();
    }


  } // class NavigableKeySet

  /**
   * Implementation of {@link #descendingSet()} and associated
   * derivatives. This class provides a view of the
   * original backing set in reverse order, and throws
   * {@link IllegalArgumentException} for attempts to
   * access beyond that range.
   *
   * @author Andrew John Hughes (gnu_andrew@member.fsf.org)
   */
  private static final class DescendingSet<D>
    implements NavigableSet<D>
  {

    /**
     * The backing {@link NavigableSet}.
     */
    private NavigableSet<D> set;

    /**
     * Create a {@link DescendingSet} around the specified
     * set.
     *
     * @param map the set to wrap.
     */
    public DescendingSet(NavigableSet<D> set)
    {
      this.set = set;
    }
    
    public boolean add(D e)
    {
      return set.add(e);
    }

    public boolean addAll(Collection<? extends D> c)
    {
      return set.addAll(c);
    }

    public D ceiling(D e)
    {
      return set.floor(e);
    }

    public void clear()
    {
      set.clear();
    }

    public Comparator<? super D> comparator()
    {
      return Collections.reverseOrder(set.comparator());
    }

    public boolean contains(Object o)
    {
      return set.contains(o);
    }

    public boolean containsAll(Collection<?> c)
    {
      return set.containsAll(c);
    }

    public Iterator<D> descendingIterator()
    {
      return descendingSet().iterator();
    }

    public NavigableSet<D> descendingSet()
    {
      return set;
    }

    public boolean equals(Object o)
    {
      return set.equals(o);
    }

    public D first()
    {
      return set.last();
    }

    public D floor(D e)
    {
      return set.ceiling(e);
    }

    public int hashCode()
    {
      return set.hashCode();
    }

    public SortedSet<D> headSet(D to)
    {
      return headSet(to, false);
    }

    public NavigableSet<D> headSet(D to, boolean inclusive)
    {
      return new DescendingSet(set.tailSet(to, inclusive));
    }

    public D higher(D e)
    {
      return set.lower(e);
    }

    public boolean isEmpty()
    {
      return set.isEmpty();
    }

    public Iterator<D> iterator()
    {
      return new Iterator<D>()
	{
	  	  
	  /** The last element returned by a next() call. */
	  private D last;
		  
	  /** The next element that should be returned by next(). */
	  private D next = first();
		  
	  public boolean hasNext()
	  {
	    return next != null;
	  }

	  public D next()
	  {
	    if (next == null)
	      throw new NoSuchElementException();
	    last = next;
	    next = higher(last);
		    
	    return last;
	  }

	  public void remove()
	  {
	    if (last == null)
	      throw new IllegalStateException();
	    
	    DescendingSet.this.remove(last);
	    last = null;
	  }
	};
    }

    public D last()
    {
      return set.first();
    }

    public D lower(D e)
    {
      return set.higher(e);
    }

    public D pollFirst()
    {
      return set.pollLast();
    }

    public D pollLast()
    {
      return set.pollFirst();
    }

    public boolean remove(Object o)
    {
      return set.remove(o);
    }

    public boolean removeAll(Collection<?> c)
    {
      return set.removeAll(c);
    }

    public boolean retainAll(Collection<?> c)
    {
      return set.retainAll(c);
    }

    public int size()
    {
      return set.size();
    }

    public SortedSet<D> subSet(D from, D to)
    {
      return subSet(from, true, to, false);
    }

    public NavigableSet<D> subSet(D from, boolean fromInclusive,
				  D to, boolean toInclusive)
    {
      return new DescendingSet(set.subSet(from, fromInclusive,
					  to, toInclusive));
    }

    public SortedSet<D> tailSet(D from)
    {
      return tailSet(from, true);
    }

    public NavigableSet<D> tailSet(D from, boolean inclusive)
    {
      return new DescendingSet(set.headSet(from, inclusive));
    }

    public Object[] toArray()
    {
      D[] array = (D[]) set.toArray();
      Arrays.sort(array, comparator());
      return array;
    }

    public <T> T[] toArray(T[] a)
    {
      T[] array = set.toArray(a);
      Arrays.sort(array, (Comparator<? super T>) comparator());
      return array;
    }

    public String toString()
    {
      StringBuilder r = new StringBuilder("[");
      final Iterator<D> it = iterator();
      while (it.hasNext())
      {
	final D o = it.next();
	if (o == this)
	  r.append("<this>");
	else
	  r.append(o);
	r.append(", ");
      }
      r.replace(r.length() - 2, r.length(), "]");
      return r.toString();
    }

  } // class DescendingSet

  private class EntrySet
    extends AbstractSet<Entry<K,V>>
  {
    public int size()
    {
      return size;
    }
    
    public Iterator<Map.Entry<K,V>> iterator()
    {
      return new TreeIterator(ENTRIES);
    }
    
    public void clear()
    {
      TreeMap.this.clear();
    }

    public boolean contains(Object o)
    {
      if (! (o instanceof Map.Entry))
	return false;
      Map.Entry<K,V> me = (Map.Entry<K,V>) o;
      Node<K,V> n = getNode(me.getKey());
      return n != nil && AbstractSet.equals(me.getValue(), n.value);
    }
    
    public boolean remove(Object o)
    {
      if (! (o instanceof Map.Entry))
	return false;
      Map.Entry<K,V> me = (Map.Entry<K,V>) o;
      Node<K,V> n = getNode(me.getKey());
      if (n != nil && AbstractSet.equals(me.getValue(), n.value))
	{
	  removeNode(n);
	  return true;
	}
      return false;
    }
  }
  
  private final class NavigableEntrySet
    extends EntrySet
    implements NavigableSet<Entry<K,V>>
  {
    
    public Entry<K,V> ceiling(Entry<K,V> e)
    {
      return ceilingEntry(e.getKey());
    }
      
    public Comparator<? super Entry<K,V>> comparator()
    {
      return new Comparator<Entry<K,V>>()
	{
	  public int compare(Entry<K,V> t1, Entry<K,V> t2)
	  {
	    return comparator.compare(t1.getKey(), t2.getKey());
	  }
	};
    }
    
    public Iterator<Entry<K,V>> descendingIterator()
    {
      return descendingSet().iterator();
    }
    
    public NavigableSet<Entry<K,V>> descendingSet()
    {
      return new DescendingSet(this);
    }
    
    public Entry<K,V> first()
    {
      return firstEntry();
    }
      
    public Entry<K,V> floor(Entry<K,V> e)
    {
      return floorEntry(e.getKey());
    }
      
    public SortedSet<Entry<K,V>> headSet(Entry<K,V> to)
    {
      return headSet(to, false);
    }

    public NavigableSet<Entry<K,V>> headSet(Entry<K,V> to, boolean inclusive)
    {
      return (NavigableSet<Entry<K,V>>) headMap(to.getKey(), inclusive).entrySet();
    }
    
    public Entry<K,V> higher(Entry<K,V> e)
    {
      return higherEntry(e.getKey());
    }

    public Entry<K,V> last()
    {
      return lastEntry();
    }

    public Entry<K,V> lower(Entry<K,V> e)
    {
      return lowerEntry(e.getKey());
    }

    public Entry<K,V> pollFirst()
    {
      return pollFirstEntry();
    }

    public Entry<K,V> pollLast()
    {
      return pollLastEntry();
    }

    public SortedSet<Entry<K,V>> subSet(Entry<K,V> from, Entry<K,V> to)
    {
      return subSet(from, true, to, false);
    }
    
    public NavigableSet<Entry<K,V>> subSet(Entry<K,V> from, boolean fromInclusive,
					   Entry<K,V> to, boolean toInclusive)
    {
      return (NavigableSet<Entry<K,V>>) subMap(from.getKey(), fromInclusive,
					       to.getKey(), toInclusive).entrySet();
    }

    public SortedSet<Entry<K,V>> tailSet(Entry<K,V> from)
    {
      return tailSet(from, true);
    }
    
    public NavigableSet<Entry<K,V>> tailSet(Entry<K,V> from, boolean inclusive)
    {
      return (NavigableSet<Entry<K,V>>) tailMap(from.getKey(), inclusive).navigableKeySet();
    }
    
  } // class NavigableEntrySet

} // class TreeMap<|MERGE_RESOLUTION|>--- conflicted
+++ resolved
@@ -92,11 +92,7 @@
  * @status updated to 1.6
  */
 public class TreeMap<K, V> extends AbstractMap<K, V>
-<<<<<<< HEAD
-  implements SortedMap<K, V>, Cloneable, Serializable
-=======
   implements NavigableMap<K, V>, Cloneable, Serializable
->>>>>>> 60a98cce
 {
   // Implementation note:
   // A red-black tree is a binary search tree with the additional properties
@@ -146,8 +142,6 @@
    * The cache for {@link #entrySet()}.
    */
   private transient Set<Map.Entry<K,V>> entries;
-<<<<<<< HEAD
-=======
 
   /**
    * The cache for {@link #descendingMap()}.
@@ -158,7 +152,6 @@
    * The cache for {@link #navigableKeySet()}.
    */
   private transient NavigableSet<K> nKeys;
->>>>>>> 60a98cce
 
   /**
    * Counts the number of modifications this TreeMap has undergone, used
@@ -387,50 +380,7 @@
     if (entries == null)
       // Create an AbstractSet with custom implementations of those methods
       // that can be overriden easily and efficiently.
-<<<<<<< HEAD
-      entries = new AbstractSet<Map.Entry<K,V>>()
-      {
-        public int size()
-        {
-          return size;
-        }
-
-        public Iterator<Map.Entry<K,V>> iterator()
-        {
-          return new TreeIterator(ENTRIES);
-        }
-
-        public void clear()
-        {
-          TreeMap.this.clear();
-        }
-
-        public boolean contains(Object o)
-        {
-          if (! (o instanceof Map.Entry))
-            return false;
-          Map.Entry<K,V> me = (Map.Entry<K,V>) o;
-          Node<K,V> n = getNode(me.getKey());
-          return n != nil && AbstractSet.equals(me.getValue(), n.value);
-      }
-
-        public boolean remove(Object o)
-        {
-          if (! (o instanceof Map.Entry))
-            return false;
-          Map.Entry<K,V> me = (Map.Entry<K,V>) o;
-          Node<K,V> n = getNode(me.getKey());
-          if (n != nil && AbstractSet.equals(me.getValue(), n.value))
-            {
-              removeNode(n);
-              return true;
-            }
-          return false;
-        }
-      };
-=======
       entries = new NavigableEntrySet();
->>>>>>> 60a98cce
     return entries;
   }
 
@@ -485,10 +435,6 @@
    *         tolerate null elements
    */
   public SortedMap<K, V> headMap(K toKey)
-<<<<<<< HEAD
-  {
-    return new SubMap((K)(Object)nil, toKey);
-=======
   {
     return headMap(toKey, false);
   }
@@ -513,7 +459,6 @@
   {
     return new SubMap((K)(Object)nil, inclusive 
 		      ? successor(getNode(toKey)).key : toKey);
->>>>>>> 60a98cce
   }
 
   /**
@@ -530,41 +475,7 @@
     if (keys == null)
       // Create an AbstractSet with custom implementations of those methods
       // that can be overriden easily and efficiently.
-<<<<<<< HEAD
-      keys = new AbstractSet<K>()
-      {
-        public int size()
-        {
-          return size;
-        }
-
-        public Iterator<K> iterator()
-        {
-          return new TreeIterator(KEYS);
-        }
-
-        public void clear()
-        {
-          TreeMap.this.clear();
-        }
-
-        public boolean contains(Object o)
-        {
-          return containsKey(o);
-        }
-
-        public boolean remove(Object key)
-        {
-          Node<K,V> n = getNode((K) key);
-          if (n == nil)
-            return false;
-          removeNode(n);
-          return true;
-        }
-      };
-=======
       keys = new KeySet();
->>>>>>> 60a98cce
     return keys;
   }
 
@@ -717,8 +628,6 @@
    * @throws IllegalArgumentException if fromKey is greater than toKey
    */
   public SortedMap<K, V> subMap(K fromKey, K toKey)
-<<<<<<< HEAD
-=======
   {
     return subMap(fromKey, true, toKey, false);
   }
@@ -745,7 +654,6 @@
    */
   public NavigableMap<K, V> subMap(K fromKey, boolean fromInclusive,
 				   K toKey, boolean toInclusive)
->>>>>>> 60a98cce
   {
     return new SubMap(fromInclusive ? fromKey : successor(getNode(fromKey)).key,
 		      toInclusive ? successor(getNode(toKey)).key : toKey);
@@ -768,10 +676,6 @@
    *         does not tolerate null elements
    */
   public SortedMap<K, V> tailMap(K fromKey)
-<<<<<<< HEAD
-  {
-    return new SubMap(fromKey, (K)(Object)nil);
-=======
   {
     return tailMap(fromKey, true);
   }
@@ -796,7 +700,6 @@
   {
     return new SubMap(inclusive ? fromKey : successor(getNode(fromKey)).key,
 		      (K)(Object)nil);
->>>>>>> 60a98cce
   }
 
   /**
@@ -1086,8 +989,6 @@
    * @return the previous node
    */
   final Node<K,V> highestLessThan(K key)
-<<<<<<< HEAD
-=======
   {
     return highestLessThan(key, false);
   }
@@ -1103,7 +1004,6 @@
    * @return the previous node
    */
   final Node<K,V> highestLessThan(K key, boolean equal)
->>>>>>> 60a98cce
   {
     if (key == nil)
       return lastNode();
@@ -1239,11 +1139,7 @@
    * @param equal true if the key should be returned if found.
    * @return the next node
    */
-<<<<<<< HEAD
-  final Node<K,V> lowestGreaterThan(K key, boolean first)
-=======
   final Node<K,V> lowestGreaterThan(K key, boolean first, boolean equal)
->>>>>>> 60a98cce
   {
     if (key == nil)
       return first ? firstNode() : nil;
@@ -1637,42 +1533,25 @@
    *
    * @author Eric Blake (ebb9@email.byu.edu)
    */
-<<<<<<< HEAD
-  private final class SubMap<SK extends K,SV extends V>
-    extends AbstractMap<SK,SV>
-    implements SortedMap<SK,SV>
-=======
   private final class SubMap
     extends AbstractMap<K,V>
     implements NavigableMap<K,V>
->>>>>>> 60a98cce
   {
     /**
      * The lower range of this view, inclusive, or nil for unbounded.
      * Package visible for use by nested classes.
      */
-<<<<<<< HEAD
-    final SK minKey;
-=======
     final K minKey;
->>>>>>> 60a98cce
 
     /**
      * The upper range of this view, exclusive, or nil for unbounded.
      * Package visible for use by nested classes.
      */
-<<<<<<< HEAD
-    final SK maxKey;
-=======
     final K maxKey;
->>>>>>> 60a98cce
 
     /**
      * The cache for {@link #entrySet()}.
      */
-<<<<<<< HEAD
-    private Set<Map.Entry<SK,SV>> entries;
-=======
     private Set<Map.Entry<K,V>> entries;
 
     /**
@@ -1684,7 +1563,6 @@
      * The cache for {@link #navigableKeySet()}.
      */
     private NavigableSet<K> nKeys;
->>>>>>> 60a98cce
 
     /**
      * Create a SubMap representing the elements between minKey (inclusive)
@@ -1695,13 +1573,9 @@
      * @param maxKey the upper bound
      * @throws IllegalArgumentException if minKey &gt; maxKey
      */
-<<<<<<< HEAD
-    SubMap(SK minKey, SK maxKey)
-=======
     SubMap(K minKey, K maxKey)
->>>>>>> 60a98cce
-    {
-      if (minKey != nil && maxKey != nil && compare((K) minKey, (K) maxKey) > 0)
+    {
+      if (minKey != nil && maxKey != nil && compare(minKey, maxKey) > 0)
         throw new IllegalArgumentException("fromKey > toKey");
       this.minKey = minKey;
       this.maxKey = maxKey;
@@ -1715,14 +1589,10 @@
      * @param key the key to check
      * @return true if the key is in range
      */
-<<<<<<< HEAD
-    boolean keyInRange(SK key)
-=======
     boolean keyInRange(K key)
->>>>>>> 60a98cce
-    {
-      return ((minKey == nil || compare((K) key, (K) minKey) >= 0)
-              && (maxKey == nil || compare((K) key, (K) maxKey) < 0));
+    {
+      return ((minKey == nil || compare(key, minKey) >= 0)
+              && (maxKey == nil || compare(key, maxKey) < 0));
     }
 
     public Entry<K,V> ceilingEntry(K key)
@@ -1766,22 +1636,14 @@
         }
     }
 
-<<<<<<< HEAD
-    public Comparator<? super SK> comparator()
-=======
     public Comparator<? super K> comparator()
->>>>>>> 60a98cce
     {
       return comparator;
     }
 
     public boolean containsKey(Object key)
     {
-<<<<<<< HEAD
-      return keyInRange((SK) key) && TreeMap.this.containsKey(key);
-=======
       return keyInRange((K) key) && TreeMap.this.containsKey(key);
->>>>>>> 60a98cce
     }
 
     public boolean containsValue(Object value)
@@ -1797,71 +1659,11 @@
       return false;
     }
 
-<<<<<<< HEAD
-    public Set<Map.Entry<SK,SV>> entrySet()
-=======
     public Set<Map.Entry<K,V>> entrySet()
->>>>>>> 60a98cce
     {
       if (entries == null)
         // Create an AbstractSet with custom implementations of those methods
         // that can be overriden easily and efficiently.
-<<<<<<< HEAD
-        entries = new AbstractSet<Map.Entry<SK,SV>>()
-        {
-          public int size()
-          {
-            return SubMap.this.size();
-          }
-
-          public Iterator<Map.Entry<SK,SV>> iterator()
-          {
-            Node first = lowestGreaterThan(minKey, true);
-            Node max = lowestGreaterThan(maxKey, false);
-            return new TreeIterator(ENTRIES, first, max);
-          }
-
-          public void clear()
-          {
-            SubMap.this.clear();
-          }
-
-          public boolean contains(Object o)
-          {
-            if (! (o instanceof Map.Entry))
-              return false;
-            Map.Entry<SK,SV> me = (Map.Entry<SK,SV>) o;
-            SK key = me.getKey();
-            if (! keyInRange(key))
-              return false;
-            Node<K,V> n = getNode((K) key);
-            return n != nil && AbstractSet.equals(me.getValue(), n.value);
-          }
-
-          public boolean remove(Object o)
-          {
-            if (! (o instanceof Map.Entry))
-              return false;
-            Map.Entry<SK,SV> me = (Map.Entry<SK,SV>) o;
-            SK key = me.getKey();
-            if (! keyInRange(key))
-              return false;
-            Node<K,V> n = getNode((K) key);
-            if (n != nil && AbstractSet.equals(me.getValue(), n.value))
-              {
-                removeNode(n);
-                return true;
-              }
-            return false;
-          }
-        };
-      return entries;
-    }
-
-    public SK firstKey()
-    {
-      Node<SK,SV> node = (Node<SK,SV>) lowestGreaterThan(minKey, true);
-=======
         entries = new SubMap.NavigableEntrySet();
       return entries;
     }
@@ -1869,7 +1671,6 @@
     public Entry<K,V> firstEntry()
     {
       Node<K,V> node = lowestGreaterThan(minKey, true);
->>>>>>> 60a98cce
       if (node == nil || ! keyInRange(node.key))
 	return null;
       return node;
@@ -1900,16 +1701,6 @@
 	return null;
     }
 
-<<<<<<< HEAD
-    public SV get(Object key)
-    {
-      if (keyInRange((SK) key))
-        return (SV) TreeMap.this.get(key);
-      return null;
-    }
-
-    public SortedMap<SK,SV> headMap(SK toKey)
-=======
     public V get(Object key)
     {
       if (keyInRange((K) key))
@@ -1918,7 +1709,6 @@
     }
 
     public SortedMap<K,V> headMap(K toKey)
->>>>>>> 60a98cce
     {
       return headMap(toKey, false);
     }
@@ -1931,34 +1721,14 @@
 				 successor(getNode(toKey)).key : toKey));
     }
 
-<<<<<<< HEAD
-    public Set<SK> keySet()
-=======
     public Set<K> keySet()
->>>>>>> 60a98cce
     {
       if (this.keys == null)
         // Create an AbstractSet with custom implementations of those methods
         // that can be overriden easily and efficiently.
-<<<<<<< HEAD
-        this.keys = new AbstractSet()
-        {
-          public int size()
-          {
-            return SubMap.this.size();
-          }
-
-          public Iterator<SK> iterator()
-          {
-            Node first = lowestGreaterThan(minKey, true);
-            Node max = lowestGreaterThan(maxKey, false);
-            return new TreeIterator(KEYS, first, max);
-          }
-=======
         this.keys = new SubMap.KeySet();
       return this.keys;
     }
->>>>>>> 60a98cce
 
     public Entry<K,V> higherEntry(K key)
     {
@@ -1968,40 +1738,6 @@
       return null;
     }
 
-<<<<<<< HEAD
-          public boolean contains(Object o)
-          {
-            if (! keyInRange((SK) o))
-              return false;
-            return getNode((K) o) != nil;
-          }
-
-          public boolean remove(Object o)
-          {
-            if (! keyInRange((SK) o))
-              return false;
-            Node n = getNode((K) o);
-            if (n != nil)
-              {
-                removeNode(n);
-                return true;
-              }
-            return false;
-          }
-        };
-      return this.keys;
-    }
-
-    public SK lastKey()
-    {
-      Node<SK,SV> node = (Node<SK,SV>) highestLessThan(maxKey);
-      if (node == nil || ! keyInRange(node.key))
-        throw new NoSuchElementException();
-      return (SK) node.key;
-    }
-
-    public SV put(SK key, SV value)
-=======
     public K higherKey(K key)
     {
       K found = TreeMap.this.higherKey(key);
@@ -2067,24 +1803,16 @@
     }
 
     public V put(K key, V value)
->>>>>>> 60a98cce
     {
       if (! keyInRange(key))
         throw new IllegalArgumentException("Key outside range");
-      return (SV) TreeMap.this.put(key, value);
-    }
-
-<<<<<<< HEAD
-    public SV remove(Object key)
-    {
-      if (keyInRange((SK)key))
-        return (SV) TreeMap.this.remove(key);
-=======
+      return TreeMap.this.put(key, value);
+    }
+
     public V remove(Object key)
     {
       if (keyInRange((K)key))
         return TreeMap.this.remove(key);
->>>>>>> 60a98cce
       return null;
     }
 
@@ -2101,9 +1829,6 @@
       return count;
     }
 
-<<<<<<< HEAD
-    public SortedMap<SK, SV> subMap(SK fromKey, SK toKey)
-=======
     public SortedMap<K,V> subMap(K fromKey, K toKey)
     {
       return subMap(fromKey, true, toKey, false);
@@ -2111,7 +1836,6 @@
 
     public NavigableMap<K,V> subMap(K fromKey, boolean fromInclusive,
 				    K toKey, boolean toInclusive)
->>>>>>> 60a98cce
     {
       if (! keyInRange(fromKey) || ! keyInRange(toKey))
         throw new IllegalArgumentException("key outside range");
@@ -2119,16 +1843,12 @@
 			toInclusive ? successor(getNode(toKey)).key : toKey);
     }
 
-<<<<<<< HEAD
-    public SortedMap<SK, SV> tailMap(SK fromKey)
-=======
     public SortedMap<K, V> tailMap(K fromKey)
     {
       return tailMap(fromKey, true);
     }
     
     public NavigableMap<K,V> tailMap(K fromKey, boolean inclusive)
->>>>>>> 60a98cce
     {
       if (! keyInRange(fromKey))
         throw new IllegalArgumentException("key outside range");
@@ -2136,11 +1856,7 @@
 			maxKey);
     }
 
-<<<<<<< HEAD
-    public Collection<SV> values()
-=======
     public Collection<V> values()
->>>>>>> 60a98cce
     {
       if (this.values == null)
         // Create an AbstractCollection with custom implementations of those
@@ -2152,11 +1868,7 @@
             return SubMap.this.size();
           }
 
-<<<<<<< HEAD
-          public Iterator<SV> iterator()
-=======
           public Iterator<V> iterator()
->>>>>>> 60a98cce
           {
             Node first = lowestGreaterThan(minKey, true);
             Node max = lowestGreaterThan(maxKey, false);
