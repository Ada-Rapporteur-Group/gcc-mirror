/* CopyOnWriteArrayList.java
   Copyright (C) 2006 Free Software Foundation

This file is part of GNU Classpath.

GNU Classpath is free software; you can redistribute it and/or modify
it under the terms of the GNU General Public License as published by
the Free Software Foundation; either version 2, or (at your option)
any later version.

GNU Classpath is distributed in the hope that it will be useful, but
WITHOUT ANY WARRANTY; without even the implied warranty of
MERCHANTABILITY or FITNESS FOR A PARTICULAR PURPOSE.  See the GNU
General Public License for more details.

You should have received a copy of the GNU General Public License
along with GNU Classpath; see the file COPYING.  If not, write to the
Free Software Foundation, Inc., 51 Franklin Street, Fifth Floor, Boston, MA
02110-1301 USA.

Linking this library statically or dynamically with other modules is
making a combined work based on this library.  Thus, the terms and
conditions of the GNU General Public License cover the whole
combination.

As a special exception, the copyright holders of this library give you
permission to link this library with independent modules to produce an
executable, regardless of the license terms of these independent
modules, and to copy and distribute the resulting executable under
terms of your choice, provided that you also meet, for each linked
independent module, the terms and conditions of the license of that
module.  An independent module is a module which is not derived from
or based on this library.  If you modify this library, you may extend
this exception to your version of the library, but you are not
obligated to do so.  If you do not wish to do so, delete this
exception statement from your version. */

package java.util.concurrent;

import java.io.IOException;
import java.io.ObjectInputStream;
import java.io.ObjectOutputStream;
import java.io.Serializable;

import java.lang.reflect.Array;

import java.util.AbstractList;
import java.util.Arrays;
import java.util.Collection;
import java.util.ConcurrentModificationException;
import java.util.Iterator;
import java.util.List;
import java.util.ListIterator;
import java.util.NoSuchElementException;
import java.util.RandomAccess;

/**
 * A thread-safe implementation of an ArrayList. A CopyOnWriteArrayList is
 * as special ArrayList which performs copies of the underlying storage
 * each time a write (<code>remove</code>, <code>add</code> etc..) operation
 * is performed.<br />
 * <br />
 * The update operation in this class run usually in <code>O(n)</code> or worse,
 * but traversal operations are fast and efficient, especially when running in
 * a multi-thread environment without the need to design complex synchronize
 * mechanisms.<br />
 * <br />
 * <code>Iterator</code>s in this class work on a snapshot of the backing store
 * at the moment the iterator itself was created, hence the iterator will not
 * reflect changes in the underlying storage. Thus, update operation on the
 * <code>Iterator</code>s are not supported, but as interferences from other
 * threads are impossible, no <code>ConcurrentModificationException</code>
 * will be ever thrown from within the <code>Iterator</code>.
 * <br /><br />
 * This class is especially useful when used with event handling, like the
 * following code demonstrates:<br />
 * <code><pre>
 *
 * CopyOnWriteArrayList<EventListener> listeners =
 *   new CopyOnWriteArrayList<EventListener>();
 *
 * [...]
 *
 * for (final EventListener listener : listeners)
 *   {
 *     Runnable dispatcher = new Runnable() {
 *       public void run()
 *       {
 *         listener.preferenceChange(event);
 *       }
 *     };
 *
 *     Executor executor = Executors.newSingleThreadExecutor();
 *     executor.execute(dispatcher);
 *   }
 * </pre></code>
 *
 * @since 1.5
 */
public class CopyOnWriteArrayList<E>
  implements List<E>, RandomAccess, Cloneable, Serializable
{
  /**
   *
   */
  private static final long serialVersionUID = 8673264195747942595L;

  /**
   * Where the data is stored.
   */
  private transient E[] data;

  /**
   * Construct a new ArrayList with the default capacity (16).
   */
  public CopyOnWriteArrayList()
  {
    data = (E[]) new Object[0];
  }

  /**
   * Construct a new ArrayList, and initialize it with the elements in the
   * supplied Collection. The initial capacity is 110% of the Collection's size.
   *
   * @param c
   *          the collection whose elements will initialize this list
   * @throws NullPointerException
   *           if c is null
   */
  public CopyOnWriteArrayList(Collection< ? extends E> c)
  {
    // FIXME ... correct?  use c.toArray()
    data = (E[]) new Object[c.size()];
    int index = 0;
    for (E value : c)
      data[index++] = value;
  }

  /**
   * Construct a new ArrayList, and initialize it with the elements in the
   * supplied array.
   *
   * @param array
   *          the array used to initialize this list
   * @throws NullPointerException
   *           if array is null
   */
  public CopyOnWriteArrayList(E[] array)
  {
    data = (E[]) array.clone();
  }

  /**
   * Returns the number of elements in this list.
   *
   * @return the list size
   */
  public int size()
  {
    return data.length;
  }

  /**
   * Checks if the list is empty.
   *
   * @return true if there are no elements
   */
  public boolean isEmpty()
  {
    return data.length == 0;
  }

  /**
   * Returns true if element is in this ArrayList.
   *
   * @param e
   *          the element whose inclusion in the List is being tested
   * @return true if the list contains e
   */
  public boolean contains(Object e)
  {
    return indexOf(e) != -1;
  }

  /**
   * Tests whether this collection contains all the elements in a given
   * collection. This implementation iterates over the given collection,
   * testing whether each element is contained in this collection. If any one
   * is not, false is returned. Otherwise true is returned.
   *
   * @param c the collection to test against
   * @return true if this collection contains all the elements in the given
   *         collection
   * @throws NullPointerException if the given collection is null
   * @see #contains(Object)
   */
  public boolean containsAll(Collection<?> c)
  {
    Iterator<?> itr = c.iterator();
    int pos = c.size();
    while (--pos >= 0)
      if (!contains(itr.next()))
        return false;
    return true;
  }

  /**
   * Returns the lowest index at which element appears in this List, or -1 if it
   * does not appear.
   *
   * @param e
   *          the element whose inclusion in the List is being tested
   * @return the index where e was found
   */
  public int indexOf(Object e)
  {
    E[] data = this.data;
    for (int i = 0; i < data.length; i++)
      if (equals(e, data[i]))
        return i;
    return -1;
  }

  /**
   * Return the lowest index greater equal <code>index</code> at which
   * <code>e</code> appears in this List, or -1 if it does not
   * appear.
   *
   * @param e the element whose inclusion in the list is being tested
   * @param index the index at which the search begins
   * @return the index where <code>e</code> was found
   */
  public int indexOf(E e, int index)
  {
    E[] data = this.data;

    for (int i = index; i < data.length; i++)
      if (equals(e, data[i]))
        return i;
    return -1;
  }

  /**
   * Returns the highest index at which element appears in this List, or -1 if
   * it does not appear.
   *
   * @param e
   *          the element whose inclusion in the List is being tested
   * @return the index where e was found
   */
  public int lastIndexOf(Object e)
  {
    E[] data = this.data;
    for (int i = data.length - 1; i >= 0; i--)
      if (equals(e, data[i]))
        return i;
    return -1;
  }

  /**
   * Returns the highest index lesser equal <code>index</code> at
   * which <code>e</code> appears in this List, or -1 if it does not
   * appear.
   *
   * @param e the element whose inclusion in the list is being tested
   * @param index the index at which the search begins
   * @return the index where <code>e</code> was found
   */
  public int lastIndexOf(E e, int index)
  {
    E[] data = this.data;

    for (int i = index; i >= 0; i--)
      if (equals(e, data[i]))
        return i;
    return -1;
  }

  /**
   * Creates a shallow copy of this ArrayList (elements are not cloned).
   *
   * @return the cloned object
   */
  public Object clone()
  {
    CopyOnWriteArrayList<E> clone = null;
    try
      {
        clone = (CopyOnWriteArrayList<E>) super.clone();
      }
    catch (CloneNotSupportedException e)
      {
        // Impossible to get here.
      }
    return clone;
  }

  /**
   * Returns an Object array containing all of the elements in this ArrayList.
   * The array is independent of this list.
   *
   * @return an array representation of this list
   */
  public Object[] toArray()
  {
    E[] data = this.data;
    E[] array = (E[]) new Object[data.length];
    System.arraycopy(data, 0, array, 0, data.length);
    return array;
  }

  /**
   * Returns an Array whose component type is the runtime component type of the
   * passed-in Array. The returned Array is populated with all of the elements
   * in this ArrayList. If the passed-in Array is not large enough to store all
   * of the elements in this List, a new Array will be created and returned; if
   * the passed-in Array is <i>larger</i> than the size of this List, then
   * size() index will be set to null.
   *
   * @param a
   *          the passed-in Array
   * @return an array representation of this list
   * @throws ArrayStoreException
   *           if the runtime type of a does not allow an element in this list
   * @throws NullPointerException
   *           if a is null
   */
  public <T> T[] toArray(T[] a)
  {
    E[] data = this.data;
    if (a.length < data.length)
      a = (T[]) Array.newInstance(a.getClass().getComponentType(), data.length);
    else if (a.length > data.length)
      a[data.length] = null;
    System.arraycopy(data, 0, a, 0, data.length);
    return a;
  }

  /**
   * Retrieves the element at the user-supplied index.
   *
   * @param index
   *          the index of the element we are fetching
   * @throws IndexOutOfBoundsException
   *           if index &lt; 0 || index &gt;= size()
   */
  public E get(int index)
  {
    return data[index];
  }

  /**
   * Sets the element at the specified index. The new element, e, can be an
   * object of any type or null.
   *
   * @param index
   *          the index at which the element is being set
   * @param e
   *          the element to be set
   * @return the element previously at the specified index
   * @throws IndexOutOfBoundsException
   *           if index &lt; 0 || index &gt;= 0
   */
  public synchronized E set(int index, E e)
  {
    E result = data[index];
    E[] newData = (E[]) data.clone();
    newData[index] = e;
    data = newData;
    return result;
  }

  /**
   * Appends the supplied element to the end of this list. The element, e, can
   * be an object of any type or null.
   *
   * @param e
   *          the element to be appended to this list
   * @return true, the add will always succeed
   */
  public synchronized boolean add(E e)
  {
    E[] data = this.data;
    E[] newData = (E[]) new Object[data.length + 1];
    System.arraycopy(data, 0, newData, 0, data.length);
    newData[data.length] = e;
    this.data = newData;
    return true;
  }

  /**
   * Adds the supplied element at the specified index, shifting all elements
   * currently at that index or higher one to the right. The element, e, can be
   * an object of any type or null.
   *
   * @param index
   *          the index at which the element is being added
   * @param e
   *          the item being added
   * @throws IndexOutOfBoundsException
   *           if index &lt; 0 || index &gt; size()
   */
  public synchronized void add(int index, E e)
  {
    E[] data = this.data;
    E[] newData = (E[]) new Object[data.length + 1];
    System.arraycopy(data, 0, newData, 0, index);
    newData[index] = e;
    System.arraycopy(data, index, newData, index + 1, data.length - index);
    this.data = newData;
  }

  /**
   * Removes the element at the user-supplied index.
   *
   * @param index
   *          the index of the element to be removed
   * @return the removed Object
   * @throws IndexOutOfBoundsException
   *           if index &lt; 0 || index &gt;= size()
   */
  public synchronized E remove(int index)
  {
    if (index < 0 || index >= this.size())
      throw new IndexOutOfBoundsException("index = " +  index);

    E[] snapshot = this.data;
    E[] newData = (E[]) new Object[snapshot.length - 1];

    E result = snapshot[index];

    if (index > 0)
      System.arraycopy(snapshot, 0, newData, 0, index);

    System.arraycopy(snapshot, index + 1, newData, index,
                     snapshot.length - index - 1);

    this.data = newData;

    return result;
  }

  /**
   * Remove the first occurrence, if any, of the given object from this list,
   * returning <code>true</code> if the object was removed, <code>false</code>
   * otherwise.
   *
   * @param element the object to be removed.
   * @return true if element was removed, false otherwise. false means also that
   * the underlying storage was unchanged after this operation concluded.
   */
  public synchronized boolean remove(Object element)
  {
    E[] snapshot = this.data;
    int len = snapshot.length;

    if (len == 0)
      return false;

    E[] newData = (E[]) new Object[len - 1];
<<<<<<< HEAD
    
=======

>>>>>>> b56a5220
    // search the element to remove while filling the backup array
    // this way we can run this method in O(n)
    int elementIndex = -1;
    for (int i = 0; i < snapshot.length; i++)
      {
        if (equals(element, snapshot[i]))
          {
            elementIndex = i;
            break;
          }

        if (i < newData.length)
          newData[i] = snapshot[i];
      }

    if (elementIndex < 0)
      return false;

    System.arraycopy(snapshot, elementIndex + 1, newData, elementIndex,
                     snapshot.length - elementIndex - 1);
    this.data = newData;

    return true;
  }

  /**
   * Removes all the elements contained in the given collection.
   * This method removes the elements that are contained in both
   * this list and in the given collection.
   *
   * @param c the collection containing the elements to be removed from this
   * list.
   * @return true if at least one element was removed, indicating that
   * the list internal storage changed as a result, false otherwise.
   */
  public synchronized boolean removeAll(Collection<?> c)
  {
    if (c.size() == 0)
      return false;

    E [] snapshot = this.data;
    E [] storage = (E[]) new Object[this.data.length];
    boolean changed = false;

    int length = 0;
    for (E element : snapshot)
      {
        // copy all the elements, including null values
        // if the collection can hold it
        // FIXME: slow operation
        if (c.contains(element))
          changed = true;
        else
          storage[length++] = element;
      }

    if (!changed)
      return false;

    E[] newData = (E[]) new Object[length];
    System.arraycopy(storage, 0, newData, 0, length);

    this.data = newData;

    return true;
  }

  /**
   * Removes all the elements that are not in the passed collection.
   * If the collection is void, this method has the same effect of
   * <code>clear()</code>.
   * Please, note that this method is extremely slow (unless the argument has
   * <code>size == 0</code>) and has bad performance is both space and time
   * usage.
   *
   * @param c the collection containing the elements to be retained by this
   * list.
   * @return true the list internal storage changed as a result of this
   * operation, false otherwise.
   */
  public synchronized boolean retainAll(Collection<?> c)
  {
    // if the given collection does not contain elements
    // we remove all the elements from our storage
    if (c.size() == 0)
      {
        this.clear();
        return true;
      }

    E [] snapshot = this.data;
    E [] storage = (E[]) new Object[this.data.length];

    int length = 0;
    for (E element : snapshot)
      {
        if (c.contains(element))
          storage[length++] = element;
      }

    // means we retained all the elements previously in our storage
    // we are running already slow here, but at least we avoid copying
    // another array and changing the internal storage
    if (length == snapshot.length)
      return false;

    E[] newData = (E[]) new Object[length];
    System.arraycopy(storage, 0, newData, 0, length);

    this.data = newData;

    return true;
  }

  /**
   * Removes all elements from this List
   */
  public synchronized void clear()
  {
    data = (E[]) new Object[0];
  }

  /**
   * Add each element in the supplied Collection to this List. It is undefined
   * what happens if you modify the list while this is taking place; for
   * example, if the collection contains this list. c can contain objects of any
   * type, as well as null values.
   *
   * @param c
   *          a Collection containing elements to be added to this List
   * @return true if the list was modified, in other words c is not empty
   * @throws NullPointerException
   *           if c is null
   */
  public synchronized boolean addAll(Collection< ? extends E> c)
  {
    return addAll(data.length, c);
  }

  /**
   * Add all elements in the supplied collection, inserting them beginning at
   * the specified index. c can contain objects of any type, as well as null
   * values.
   *
   * @param index
   *          the index at which the elements will be inserted
   * @param c
   *          the Collection containing the elements to be inserted
   * @throws IndexOutOfBoundsException
   *           if index &lt; 0 || index &gt; 0
   * @throws NullPointerException
   *           if c is null
   */
  public synchronized boolean addAll(int index, Collection< ? extends E> c)
  {
    if (index < 0 || index > this.size())
      throw new IndexOutOfBoundsException("index = " +  index);

    int csize = c.size();
    if (csize == 0)
      return false;

    E[] data = this.data;
    Iterator<? extends E> itr = c.iterator();

    E[] newData = (E[]) new Object[data.length + csize];

    // avoid this call at all if we were asked to put the elements at the
    // beginning of our storage
    if (index != 0)
      System.arraycopy(data, 0, newData, 0, index);

    int itemsLeft = index;

    for (E value : c)
      newData[index++] = value;

    // now copy the remaining elements
    System.arraycopy(data, itemsLeft, newData, 0, data.length - itemsLeft);

    this.data = newData;

    return true;
  }

  /**
   * Adds an element if the list does not contains it already.
   *
   * @param val the element to add to the list.
   * @return true if the element was added, false otherwise.
   */
  public synchronized boolean addIfAbsent(E val)
  {
    if (contains(val))
      return false;
    add(val);
    return true;
  }

  /**
   * Adds all the element from the given collection that are not already
   * in this list.
   *
   * @param c the Collection containing the elements to be inserted
   * @return true the list internal storage changed as a result of this
   * operation, false otherwise.
   */
  public synchronized int addAllAbsent(Collection<? extends E> c)
  {
    int size = c.size();
    if (size == 0)
      return 0;

    E [] snapshot = this.data;
    E [] storage = (E[]) new Object[size];

    size = 0;
    for (E val : c)
      {
        if (!this.contains(val))
          storage[size++] = val;
      }

    if (size == 0)
      return 0;

    // append storage to data
    E [] newData = (E[]) new Object[snapshot.length + size];

    System.arraycopy(snapshot, 0, newData, 0, snapshot.length);
    System.arraycopy(storage, 0, newData, snapshot.length, size);

    this.data = newData;

    return size;
  }

  public String toString()
  {
    return Arrays.toString(this.data);
  }

  public boolean equals(Object o)
  {
    if (o == null)
      return false;

    if (this == o)
      return true;

    // let's see if 'o' is a list, if so, we need to compare the elements
    // as returned by the iterator
    if (o instanceof List)
      {
        List<?> source = (List<?>) o;

        if (source.size() != this.size())
          return false;

        Iterator<?> sourceIterator = source.iterator();
        for (E element : this)
          {
            if (!element.equals(sourceIterator.next()))
              return false;
          }

        return true;
      }

    return false;
  }

  public int hashCode()
  {
    // see http://java.sun.com/6/docs/api/java/util/List.html#hashcode()
    int hashcode = 1;
    for (E element : this)
      {
        hashcode = 31 * hashcode + (element == null ? 0 : element.hashCode());
      }
    return hashcode;
  }

  /**
   * Return an Iterator containing the elements of this list.
   * The Iterator uses a snapshot of the state of the internal storage
   * at the moment this method is called and does <strong>not</strong> support
   * update operations, so no synchronization is needed to traverse the
   * iterator.
   *
   * @return an Iterator containing the elements of this list in sequence.
   */
  public Iterator<E> iterator()
  {
    return new Iterator<E>()
    {
      E [] iteratorData = CopyOnWriteArrayList.this.data;
      int currentElement = 0;

      public boolean hasNext()
      {
        return (currentElement < iteratorData.length);
      }

      public E next()
      {
        return iteratorData[currentElement++];
      }

      public void remove()
      {
        throw new UnsupportedOperationException("updating of elements in " +
                                                "iterators is not supported " +
                                                "by this class");
      }
    };
  }

  /**
   * Return a ListIterator containing the elements of this list.
   * The Iterator uses a snapshot of the state of the internal storage
   * at the moment this method is called and does <strong>not</strong> support
   * update operations, so no synchronization is needed to traverse the
   * iterator.
   *
   * @return a ListIterator containing the elements of this list in sequence.
   */
  public ListIterator<E> listIterator()
  {
    return listIterator(0);
  }

  /**
   * Return a ListIterator over the elements of this list starting at
   * the specified index.  An initial call to {@code next()} will thus
   * return the element at {@code index}, while an initial call to
   * {@code previous()} will return the element at {@code index-1}.  The
   * Iterator uses a snapshot of the state of the internal storage
   * at the moment this method is called and does <strong>not</strong> support
   * update operations, so no synchronization is needed to traverse the
   * iterator.
   *
   * @param index the index at which to start iterating.
   * @return a ListIterator containing the elements of this list in sequence.
   */
  public ListIterator<E> listIterator(final int index)
  {
    if (index < 0 || index > size())
      throw new IndexOutOfBoundsException("Index: " + index + ", Size:"
                                          + size());

    return new ListIterator<E>()
    {
      E [] iteratorData = CopyOnWriteArrayList.this.data;
      int currentElement = index;

      public void add(E o)
      {
        throw new UnsupportedOperationException("updating of elements in " +
                                                "iterators is not supported " +
                                                "by this class");
      }

      public boolean hasNext()
      {
        return (currentElement < iteratorData.length);
      }

      public boolean hasPrevious()
      {
        return (currentElement > 0);
      }

      public E next()
      {
        if (hasNext() == false)
          throw new java.util.NoSuchElementException();

        return iteratorData[currentElement++];
      }

      public int nextIndex()
      {
        return (currentElement + 1);
      }

      public E previous()
      {
        if (hasPrevious() == false)
          throw new java.util.NoSuchElementException();

        return iteratorData[--currentElement];
      }

      public int previousIndex()
      {
        return (currentElement - 1);
      }

      public void remove()
      {
        throw new UnsupportedOperationException("updating of elements in " +
                                                "iterators is not supported " +
                                                "by this class");
      }

      public void set(E o)
      {
        throw new UnsupportedOperationException("updating of elements in " +
                                                "iterators is not supported " +
                                                "by this class");
      }

    };
  }

  /**
   * Obtain a List view of a subsection of this list, from fromIndex
   * (inclusive) to toIndex (exclusive). If the two indices are equal, the
   * sublist is empty. The returned list should be modifiable if and only
   * if this list is modifiable. Changes to the returned list should be
   * reflected in this list. If this list is structurally modified in
   * any way other than through the returned list, the result of any subsequent
   * operations on the returned list is undefined.
   * <p>
   *
   * This implementation returns a subclass of AbstractList. It stores, in
   * private fields, the offset and size of the sublist, and the expected
   * modCount of the backing list. If the backing list implements RandomAccess,
   * the sublist will also.
   * <p>
   *
   * The subclass's <code>set(int, Object)</code>, <code>get(int)</code>,
   * <code>add(int, Object)</code>, <code>remove(int)</code>,
   * <code>addAll(int, Collection)</code> and
   * <code>removeRange(int, int)</code> methods all delegate to the
   * corresponding methods on the backing abstract list, after
   * bounds-checking the index and adjusting for the offset. The
   * <code>addAll(Collection c)</code> method merely returns addAll(size, c).
   * The <code>listIterator(int)</code> method returns a "wrapper object"
   * over a list iterator on the backing list, which is created with the
   * corresponding method on the backing list. The <code>iterator()</code>
   * method merely returns listIterator(), and the <code>size()</code> method
   * merely returns the subclass's size field.
   * <p>
   *
   * All methods first check to see if the actual modCount of the backing
   * list is equal to its expected value, and throw a
   * ConcurrentModificationException if it is not.
   *
   * @param fromIndex the index that the returned list should start from
   *        (inclusive)
   * @param toIndex the index that the returned list should go to (exclusive)
   * @return a List backed by a subsection of this list
   * @throws IndexOutOfBoundsException if fromIndex &lt; 0
   *         || toIndex &gt; size()
   * @throws IndexOutOfBoundsException if fromIndex &gt; toIndex
   * @see ConcurrentModificationException
   * @see RandomAccess
   */
  public synchronized List<E> subList(int fromIndex, int toIndex)
  {
    // This follows the specification of AbstractList, but is inconsistent
    // with the one in List. Don't you love Sun's inconsistencies?
    if (fromIndex > toIndex)
      throw new IndexOutOfBoundsException(fromIndex + " > " + toIndex);
    if (fromIndex < 0 || toIndex > size())
      throw new IndexOutOfBoundsException();

    if (this instanceof RandomAccess)
      return new RandomAccessSubList<E>(this, fromIndex, toIndex);
    return new SubList<E>(this, fromIndex, toIndex);
  }

  /**
   * This class follows the implementation requirements set forth in
   * {@link AbstractList#subList(int, int)}. It matches Sun's implementation
   * by using a non-public top-level class in the same package.
   *
   * @author Original author unknown
   * @author Eric Blake (ebb9@email.byu.edu)
   */
  private static class SubList<E>
    extends AbstractList<E>
  {
    // Package visible, for use by iterator.
    /** The original list. */
    final CopyOnWriteArrayList<E> backingList;
    /** The index of the first element of the sublist. */
    final int offset;
    /** The size of the sublist. */
    int size;
    /** The backing data */
    E[] data;

    /**
     * Construct the sublist.
     *
     * @param backing the list this comes from
     * @param fromIndex the lower bound, inclusive
     * @param toIndex the upper bound, exclusive
     */
    SubList(CopyOnWriteArrayList<E> backing, int fromIndex, int toIndex)
    {
      backingList = backing;
      data = backing.data;
      offset = fromIndex;
      size = toIndex - fromIndex;
    }

    /**
     * This method checks the two modCount fields to ensure that there has
     * not been a concurrent modification, returning if all is okay.
     *
     * @throws ConcurrentModificationException if the backing list has been
     *         modified externally to this sublist
     */
    // This can be inlined. Package visible, for use by iterator.
    void checkMod()
    {
      if (data != backingList.data)
        throw new ConcurrentModificationException();
    }

    /**
     * This method checks that a value is between 0 and size (inclusive). If
     * it is not, an exception is thrown.
     *
     * @param index the value to check
     * @throws IndexOutOfBoundsException if index &lt; 0 || index &gt; size()
     */
    // This will get inlined, since it is private.
    private void checkBoundsInclusive(int index)
    {
      if (index < 0 || index > size)
        throw new IndexOutOfBoundsException("Index: " + index +
                                            ", Size:" + size);
    }

    /**
     * This method checks that a value is between 0 (inclusive) and size
     * (exclusive). If it is not, an exception is thrown.
     *
     * @param index the value to check
     * @throws IndexOutOfBoundsException if index &lt; 0 || index &gt;= size()
     */
    // This will get inlined, since it is private.
    private void checkBoundsExclusive(int index)
    {
      if (index < 0 || index >= size)
        throw new IndexOutOfBoundsException("Index: " + index +
                                            ", Size:" + size);
    }

    /**
     * Specified by AbstractList.subList to return the private field size.
     *
     * @return the sublist size
     * @throws ConcurrentModificationException if the backing list has been
     *         modified externally to this sublist
     */
    public int size()
    {
      synchronized (backingList)
        {
          checkMod();
          return size;
        }
    }

    public void clear()
    {
      synchronized (backingList)
        {
          E[] snapshot = backingList.data;
          E[] newData = (E[]) new Object[snapshot.length - size];

          int toIndex = size + offset;

          System.arraycopy(snapshot, 0, newData, 0, offset);
          System.arraycopy(snapshot, toIndex, newData, offset,
                           snapshot.length - toIndex);

          backingList.data = newData;
          this.data = backingList.data;
          this.size = 0;
        }
    }

    /**
     * Specified by AbstractList.subList to delegate to the backing list.
     *
     * @param index the location to modify
     * @param o the new value
     * @return the old value
     * @throws ConcurrentModificationException if the backing list has been
     *         modified externally to this sublist
     * @throws UnsupportedOperationException if the backing list does not
     *         support the set operation
     * @throws IndexOutOfBoundsException if index &lt; 0 || index &gt;= size()
     * @throws ClassCastException if o cannot be added to the backing list due
     *         to its type
     * @throws IllegalArgumentException if o cannot be added to the backing list
     *         for some other reason
     */
    public E set(int index, E o)
    {
      synchronized (backingList)
        {
          checkMod();
          checkBoundsExclusive(index);

          E el =  backingList.set(index + offset, o);
          this.data = backingList.data;

          return el;
        }
    }

    /**
     * Specified by AbstractList.subList to delegate to the backing list.
     *
     * @param index the location to get from
     * @return the object at that location
     * @throws ConcurrentModificationException if the backing list has been
     *         modified externally to this sublist
     * @throws IndexOutOfBoundsException if index &lt; 0 || index &gt;= size()
     */
    public E get(int index)
    {
      synchronized (backingList)
      {
        checkMod();
        checkBoundsExclusive(index);

        return backingList.get(index + offset);
      }
    }

    /**
     * Specified by AbstractList.subList to delegate to the backing list.
     *
     * @param index the index to insert at
     * @param o the object to add
     * @throws ConcurrentModificationException if the backing list has been
     *         modified externally to this sublist
     * @throws IndexOutOfBoundsException if index &lt; 0 || index &gt; size()
     * @throws UnsupportedOperationException if the backing list does not
     *         support the add operation.
     * @throws ClassCastException if o cannot be added to the backing list due
     *         to its type.
     * @throws IllegalArgumentException if o cannot be added to the backing
     *         list for some other reason.
     */
    public void add(int index, E o)
    {
      synchronized (backingList)
      {
        checkMod();
        checkBoundsInclusive(index);

        backingList.add(index + offset, o);

        this.data = backingList.data;
        size++;
      }
    }

    /**
     * Specified by AbstractList.subList to delegate to the backing list.
     *
     * @param index the index to remove
     * @return the removed object
     * @throws ConcurrentModificationException if the backing list has been
     *         modified externally to this sublist
     * @throws IndexOutOfBoundsException if index &lt; 0 || index &gt;= size()
     * @throws UnsupportedOperationException if the backing list does not
     *         support the remove operation
     */
    public E remove(int index)
    {
      synchronized (backingList)
      {
        checkMod();
        checkBoundsExclusive(index);
        E o = backingList.remove(index + offset);

        this.data = backingList.data;
        size--;

        return o;
      }
    }

    /**
     * Specified by AbstractList.subList to delegate to the backing list.
     *
     * @param index the location to insert at
     * @param c the collection to insert
     * @return true if this list was modified, in other words, c is non-empty
     * @throws ConcurrentModificationException if the backing list has been
     *         modified externally to this sublist
     * @throws IndexOutOfBoundsException if index &lt; 0 || index &gt; size()
     * @throws UnsupportedOperationException if this list does not support the
     *         addAll operation
     * @throws ClassCastException if some element of c cannot be added to this
     *         list due to its type
     * @throws IllegalArgumentException if some element of c cannot be added
     *         to this list for some other reason
     * @throws NullPointerException if the specified collection is null
     */
    public boolean addAll(int index, Collection<? extends E> c)
    {
      synchronized (backingList)
      {
        checkMod();
        checkBoundsInclusive(index);
        int csize = c.size();
        boolean result = backingList.addAll(offset + index, c);

        this.data = backingList.data;
        size += csize;

        return result;
      }
    }

    /**
     * Specified by AbstractList.subList to return addAll(size, c).
     *
     * @param c the collection to insert
     * @return true if this list was modified, in other words, c is non-empty
     * @throws ConcurrentModificationException if the backing list has been
     *         modified externally to this sublist
     * @throws UnsupportedOperationException if this list does not support the
     *         addAll operation
     * @throws ClassCastException if some element of c cannot be added to this
     *         list due to its type
     * @throws IllegalArgumentException if some element of c cannot be added
     *         to this list for some other reason
     * @throws NullPointerException if the specified collection is null
     */
    public boolean addAll(Collection<? extends E> c)
    {
      synchronized (backingList)
      {
        return addAll(size, c);
      }
    }

    /**
     * Specified by AbstractList.subList to return listIterator().
     *
     * @return an iterator over the sublist
     */
    public Iterator<E> iterator()
    {
      return listIterator();
    }

    /**
     * Specified by AbstractList.subList to return a wrapper around the
     * backing list's iterator.
     *
     * @param index the start location of the iterator
     * @return a list iterator over the sublist
     * @throws ConcurrentModificationException if the backing list has been
     *         modified externally to this sublist
     * @throws IndexOutOfBoundsException if the value is out of range
     */
    public ListIterator<E> listIterator(final int index)
    {
      checkMod();
      checkBoundsInclusive(index);

      return new ListIterator<E>()
      {
        private final ListIterator<E> i =
          backingList.listIterator(index + offset);
        private int position = index;

        /**
         * Tests to see if there are any more objects to
         * return.
         *
         * @return True if the end of the list has not yet been
         *         reached.
         */
        public boolean hasNext()
        {
          return position < size;
        }

        /**
         * Tests to see if there are objects prior to the
         * current position in the list.
         *
         * @return True if objects exist prior to the current
         *         position of the iterator.
         */
        public boolean hasPrevious()
        {
          return position > 0;
        }

        /**
         * Retrieves the next object from the list.
         *
         * @return The next object.
         * @throws NoSuchElementException if there are no
         *         more objects to retrieve.
         * @throws ConcurrentModificationException if the
         *         list has been modified elsewhere.
         */
        public E next()
        {
          if (position == size)
            throw new NoSuchElementException();
          position++;
          return i.next();
        }

        /**
         * Retrieves the previous object from the list.
         *
         * @return The next object.
         * @throws NoSuchElementException if there are no
         *         previous objects to retrieve.
         * @throws ConcurrentModificationException if the
         *         list has been modified elsewhere.
         */
        public E previous()
        {
          if (position == 0)
            throw new NoSuchElementException();
          position--;
          return i.previous();
        }

        /**
         * Returns the index of the next element in the
         * list, which will be retrieved by <code>next()</code>
         *
         * @return The index of the next element.
         */
        public int nextIndex()
        {
          return i.nextIndex() - offset;
        }

        /**
         * Returns the index of the previous element in the
         * list, which will be retrieved by <code>previous()</code>
         *
         * @return The index of the previous element.
         */
        public int previousIndex()
        {
          return i.previousIndex() - offset;
        }

        /**
         * Removes the last object retrieved by <code>next()</code>
         * from the list, if the list supports object removal.
         *
         * @throws IllegalStateException if the iterator is positioned
         *         before the start of the list or the last object has already
         *         been removed.
         * @throws UnsupportedOperationException if the list does
         *         not support removing elements.
         */
        public void remove()
        {
          throw new UnsupportedOperationException("Modification not supported " +
              "on CopyOnWriteArrayList iterators");
        }

        /**
         * Replaces the last object retrieved by <code>next()</code>
         * or <code>previous</code> with o, if the list supports object
         * replacement and an add or remove operation has not already
         * been performed.
         *
         * @throws IllegalStateException if the iterator is positioned
         *         before the start of the list or the last object has already
         *         been removed.
         * @throws UnsupportedOperationException if the list doesn't support
         *         the addition or removal of elements.
         * @throws ClassCastException if the type of o is not a valid type
         *         for this list.
         * @throws IllegalArgumentException if something else related to o
         *         prevents its addition.
         * @throws ConcurrentModificationException if the list
         *         has been modified elsewhere.
         */
        public void set(E o)
        {
          throw new UnsupportedOperationException("Modification not supported " +
              "on CopyOnWriteArrayList iterators");
        }

        /**
         * Adds the supplied object before the element that would be returned
         * by a call to <code>next()</code>, if the list supports addition.
         *
         * @param o The object to add to the list.
         * @throws UnsupportedOperationException if the list doesn't support
         *         the addition of new elements.
         * @throws ClassCastException if the type of o is not a valid type
         *         for this list.
         * @throws IllegalArgumentException if something else related to o
         *         prevents its addition.
         * @throws ConcurrentModificationException if the list
         *         has been modified elsewhere.
         */
        public void add(E o)
        {
          throw new UnsupportedOperationException("Modification not supported " +
              "on CopyOnWriteArrayList iterators");
        }
      };
    }
  } // class SubList

  /**
   * This class is a RandomAccess version of SubList, as required by
   * {@link AbstractList#subList(int, int)}.
   *
   * @author Eric Blake (ebb9@email.byu.edu)
   */
  private static final class RandomAccessSubList<E> extends SubList<E>
    implements RandomAccess
  {
    /**
     * Construct the sublist.
     *
     * @param backing the list this comes from
     * @param fromIndex the lower bound, inclusive
     * @param toIndex the upper bound, exclusive
     */
    RandomAccessSubList(CopyOnWriteArrayList<E> backing, int fromIndex, int toIndex)
    {
      super(backing, fromIndex, toIndex);
    }
  } // class RandomAccessSubList

  /**
   * Serializes this object to the given stream.
   *
   * @param s
   *          the stream to write to
   * @throws IOException
   *           if the underlying stream fails
   * @serialData the size field (int), the length of the backing array (int),
   *             followed by its elements (Objects) in proper order.
   */
  private void writeObject(ObjectOutputStream s) throws IOException
  {
    // The 'size' field.
    s.defaultWriteObject();
    // We serialize unused list entries to preserve capacity.
    int len = data.length;
    s.writeInt(len);
    // it would be more efficient to just write "size" items,
    // this need readObject read "size" items too.
    for (int i = 0; i < data.length; i++)
      s.writeObject(data[i]);
  }

  /**
   * Deserializes this object from the given stream.
   *
   * @param s
   *          the stream to read from
   * @throws ClassNotFoundException
   *           if the underlying stream fails
   * @throws IOException
   *           if the underlying stream fails
   * @serialData the size field (int), the length of the backing array (int),
   *             followed by its elements (Objects) in proper order.
   */
  private void readObject(ObjectInputStream s) throws IOException,
      ClassNotFoundException
  {
    // the `size' field.
    s.defaultReadObject();
    int capacity = s.readInt();
    data = (E[]) new Object[capacity];
    for (int i = 0; i < capacity; i++)
      data[i] = (E) s.readObject();
  }

  static final boolean equals(Object o1, Object o2)
  {
    return o1 == null ? o2 == null : o1.equals(o2);
  }

  Object[] getArray()
  {
    return data;
  }
}<|MERGE_RESOLUTION|>--- conflicted
+++ resolved
@@ -458,11 +458,7 @@
       return false;
 
     E[] newData = (E[]) new Object[len - 1];
-<<<<<<< HEAD
-    
-=======
-
->>>>>>> b56a5220
+
     // search the element to remove while filling the backup array
     // this way we can run this method in O(n)
     int elementIndex = -1;
