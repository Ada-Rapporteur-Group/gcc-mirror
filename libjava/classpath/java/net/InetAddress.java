--- conflicted
+++ resolved
@@ -44,10 +44,6 @@
 import java.io.ObjectOutputStream;
 import java.io.ObjectStreamException;
 import java.io.Serializable;
-<<<<<<< HEAD
-import java.util.StringTokenizer;
-=======
->>>>>>> f8383f28
 
 /**
  * This class models an Internet address.  It does not have a public
@@ -70,14 +66,6 @@
   private static final long serialVersionUID = 3286316764910316507L;
 
   /**
-<<<<<<< HEAD
-   * The special IP address INADDR_ANY.
-   */
-  private static InetAddress inaddr_any;
-
-  /**
-=======
->>>>>>> f8383f28
    * Dummy InetAddress, used to bind socket to any (all) network interfaces.
    */
   static InetAddress ANY_IF;
@@ -108,15 +96,8 @@
    * Stores static localhost address object.
    */
   static InetAddress LOCALHOST;
-<<<<<<< HEAD
-
   static
   {
-    // precompute the ANY_IF address
-=======
-  static
-  {
->>>>>>> f8383f28
     try
       {
 	LOCALHOST = getByAddress("localhost", new byte[] {127, 0, 0, 1});
@@ -145,20 +126,6 @@
   String hostName;
 
   /**
-<<<<<<< HEAD
-   * The field 'family' seems to be the AF_ value.
-   * FIXME: Much of the code in the other java.net classes does not make
-   * use of this family field.  A better implementation would be to make
-   * use of getaddrinfo() and have other methods just check the family
-   * field rather than examining the length of the address each time.
-   */
-  int family;
-
-  /**
-   * Initializes this object's addr instance variable from the passed in
-   * byte array.  Note that this constructor is protected and is called
-   * only by static methods in this class.
-=======
    * Needed for serialization.
    */
   private int family;
@@ -171,7 +138,6 @@
    * are serialized as InetAddresses.  As such, there are only two
    * places where it is appropriate to invoke this constructor: within
    * subclasses constructors and within Inet4Address.writeReplace().
->>>>>>> f8383f28
    *
    * @param ipaddr The IP number of this address as an array of bytes
    * @param hostname The hostname of this IP address.
@@ -181,12 +147,7 @@
   {
     addr = (null == ipaddr) ? null : (byte[]) ipaddr.clone();
     hostName = hostname;
-<<<<<<< HEAD
-    
-    family = 2; /* AF_INET */
-=======
     this.family = family;
->>>>>>> f8383f28
   }
 
   /**
@@ -615,21 +576,6 @@
     if (hostname == null || hostname.length() == 0)
       return new InetAddress[] {LOCALHOST};
 
-<<<<<<< HEAD
-    if (hostname != null)
-      hostname = hostname.trim();
-
-    // Default to current host if necessary
-    if (hostname == null || hostname.equals(""))
-      {
-	addresses = new InetAddress[1];
-	addresses[0] = LOCALHOST;
-	return addresses;
-      }
-
-    // Not in cache, try the lookup
-    byte[][] iplist = VMInetAddress.getHostByName(hostname);
-=======
     // Check if hostname is an IP address
     InetAddress address = getByLiteral(hostname);
     if (address != null)
@@ -639,7 +585,6 @@
     SecurityManager sm = System.getSecurityManager();
     if (sm != null)
       sm.checkConnect(hostname, -1);
->>>>>>> f8383f28
 
     // Resolve the hostname
     byte[][] iplist = ResolverCache.getHostByName(hostname);
@@ -648,44 +593,12 @@
 
     InetAddress[] addresses = new InetAddress[iplist.length];
     for (int i = 0; i < iplist.length; i++)
-<<<<<<< HEAD
-      {
-	if (iplist[i].length != 4)
-	  throw new UnknownHostException(hostname);
-
-	addresses[i] = new Inet4Address(iplist[i], hostname);
-      }
-=======
       addresses[i] = getByAddress(hostname, iplist[i]);
->>>>>>> f8383f28
 
     return addresses;
   }
 
   /**
-<<<<<<< HEAD
-   * Returns the special address INADDR_ANY used for binding to a local
-   * port on all IP addresses hosted by a the local host.
-   *
-   * @return An InetAddress object representing INDADDR_ANY
-   *
-   * @exception UnknownHostException If an error occurs
-   */
-  static InetAddress getInaddrAny() throws UnknownHostException
-  {
-    if (inaddr_any == null)
-      {
-	byte[] tmp = VMInetAddress.lookupInaddrAny();
-	inaddr_any = new Inet4Address(tmp, null);
-	inaddr_any.hostName = inaddr_any.getHostName();
-      }
-
-    return inaddr_any;
-  }
-
-  /**
-=======
->>>>>>> f8383f28
    * Returns an InetAddress object representing the address of the current
    * host.
    *
