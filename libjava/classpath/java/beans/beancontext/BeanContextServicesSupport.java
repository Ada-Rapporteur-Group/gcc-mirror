/* BeanContextServicesSupport.java --
   Copyright (C) 2003, 2005  Free Software Foundation, Inc.

This file is part of GNU Classpath.

GNU Classpath is free software; you can redistribute it and/or modify
it under the terms of the GNU General Public License as published by
the Free Software Foundation; either version 2, or (at your option)
any later version.

GNU Classpath is distributed in the hope that it will be useful, but
WITHOUT ANY WARRANTY; without even the implied warranty of
MERCHANTABILITY or FITNESS FOR A PARTICULAR PURPOSE.  See the GNU
General Public License for more details.

You should have received a copy of the GNU General Public License
along with GNU Classpath; see the file COPYING.  If not, write to the
Free Software Foundation, Inc., 51 Franklin Street, Fifth Floor, Boston, MA
02110-1301 USA.

Linking this library statically or dynamically with other modules is
making a combined work based on this library.  Thus, the terms and
conditions of the GNU General Public License cover the whole
combination.

As a special exception, the copyright holders of this library give you
permission to link this library with independent modules to produce an
executable, regardless of the license terms of these independent
modules, and to copy and distribute the resulting executable under
terms of your choice, provided that you also meet, for each linked
independent module, the terms and conditions of the license of that
module.  An independent module is a module which is not derived from
or based on this library.  If you modify this library, you may extend
this exception to your version of the library, but you are not
obligated to do so.  If you do not wish to do so, delete this
exception statement from your version. */


package java.beans.beancontext;

import gnu.classpath.NotImplementedException;

import java.io.IOException;
import java.io.ObjectInputStream;
import java.io.ObjectOutputStream;
import java.io.Serializable;
import java.util.ArrayList;
import java.util.HashMap;
import java.util.Iterator;
import java.util.Locale;
import java.util.TooManyListenersException;

/**
 * @author Michael Koch
 * @since 1.2
 */
public class BeanContextServicesSupport
  extends BeanContextSupport
  implements BeanContextServices
{
  private static final long serialVersionUID = -8494482757288719206L;
  
  protected class BCSSChild
    extends BeanContextSupport.BCSChild
  {
    private static final long serialVersionUID = -3263851306889194873L;
<<<<<<< HEAD
=======

    BCSSChild(Object targetChild, Object peer)
    {
      super(targetChild, peer);
    }
>>>>>>> f8383f28
  }

  protected class BCSSProxyServiceProvider
    implements BeanContextServiceProvider,
    BeanContextServiceRevokedListener
  {
    private static final long serialVersionUID = 7078212910685744490L;

    private BCSSProxyServiceProvider()
    {
    }

    public Iterator getCurrentServiceSelectors (BeanContextServices bcs,
                                                Class serviceClass)
      throws NotImplementedException
    {
      throw new Error ("Not implemented");
    }

    public Object getService (BeanContextServices bcs,
                              Object requestor,
                              Class serviceClass,
                              Object serviceSelector)
      throws NotImplementedException
    {
      throw new Error ("Not implemented");
    }

    public void releaseService (BeanContextServices bcs,
                                Object requestor,
                                Object service)
      throws NotImplementedException
    {
      throw new Error ("Not implemented");
    }

    public void serviceRevoked (BeanContextServiceRevokedEvent bcsre)
      throws NotImplementedException
    {
      throw new Error ("Not implemented");
    }
  }

  protected static class BCSSServiceProvider
    implements Serializable
  {
    private static final long serialVersionUID = 861278251667444782L;

    protected BeanContextServiceProvider serviceProvider;

    private BCSSServiceProvider()
    {
    }

    protected BeanContextServiceProvider getServiceProvider()
    {
      return serviceProvider;
    }
  }

  protected transient ArrayList bcsListeners;

  protected transient BCSSProxyServiceProvider proxy;

  protected transient int serializable;

  protected transient HashMap services;

  public BeanContextServicesSupport ()
  {
    super();
  }

  public BeanContextServicesSupport (BeanContextServices peer)
  {
    super(peer);
  }

  public BeanContextServicesSupport(BeanContextServices peer, Locale locale)
  {
    super(peer, locale);
  }

  public BeanContextServicesSupport(BeanContextServices peer, Locale locale,
                                    boolean dtime)
  {
    super(peer, locale, dtime);
  }

  public BeanContextServicesSupport(BeanContextServices peer, Locale locale,
                                    boolean dtime, boolean visible)
  {
    super(peer, locale, dtime, visible);
  }

  public void addBeanContextServicesListener
    (BeanContextServicesListener listener)
  {
    synchronized (bcsListeners)
      {
        if (! bcsListeners.contains(listener))
          bcsListeners.add(listener);
      }
  }

  public boolean addService (Class serviceClass,
                             BeanContextServiceProvider bcsp)
  {
    return addService(serviceClass, bcsp, true);
  }

  protected boolean addService (Class serviceClass,
                                BeanContextServiceProvider bcsp,
                                boolean fireEvent)
  {
    synchronized (services)
      {
        if (services.containsKey(serviceClass))
          return false;
        services.put(serviceClass, bcsp);
        if (bcsp instanceof Serializable)
          ++serializable;
        fireServiceAdded(serviceClass);
        return true;
      }
  }
  
  protected void bcsPreDeserializationHook (ObjectInputStream ois)
    throws ClassNotFoundException, IOException, NotImplementedException
  {
    throw new Error ("Not implemented");
  }

  protected void bcsPreSerializationHook (ObjectOutputStream oos) 
    throws IOException, NotImplementedException
  {
    throw new Error ("Not implemented");
  }
  
  protected void childJustRemovedHook (Object child,
                                       BeanContextSupport.BCSChild bcsc)
    throws NotImplementedException
  {
    throw new Error ("Not implemented");
  }

  protected BeanContextSupport.BCSChild createBCSChild (Object targetChild,
                                                        Object peer)
  {
    return new BCSSChild(targetChild, peer);
  }

  protected BeanContextServicesSupport.BCSSServiceProvider
  createBCSSServiceProvider (Class sc, BeanContextServiceProvider bcsp)
    throws NotImplementedException
  {
    throw new Error ("Not implemented");
  }

  protected final void fireServiceAdded (BeanContextServiceAvailableEvent bcssae)
  {
    synchronized (bcsListeners)
      {
        int size = bcsListeners.size();
        for (int i = 0; i < size; ++i)
          {
            BeanContextServicesListener bcsl
              = (BeanContextServicesListener) bcsListeners.get(i);
            bcsl.serviceAvailable(bcssae);
          }
      }
  }

  protected final void fireServiceAdded (Class serviceClass)
  {
    fireServiceAdded(new BeanContextServiceAvailableEvent(this,
                                                          serviceClass));
  }

  protected final void fireServiceRevoked(BeanContextServiceRevokedEvent event)
  {
    synchronized (bcsListeners)
      {
        int size = bcsListeners.size();
        for (int i = 0; i < size; ++i)
          {
            BeanContextServicesListener bcsl
              = (BeanContextServicesListener) bcsListeners.get(i);
            bcsl.serviceRevoked(event);
          }
      }
  }

  protected final void fireServiceRevoked (Class serviceClass,
                                           boolean revokeNow)
  {
    fireServiceRevoked(new BeanContextServiceRevokedEvent(this, serviceClass,
                                                          revokeNow));
  }

  public BeanContextServices getBeanContextServicesPeer ()
    throws NotImplementedException
  {
    throw new Error ("Not implemented");
  }

  protected static final BeanContextServicesListener
  getChildBeanContextServicesListener (Object child)
    throws NotImplementedException
  {
    throw new Error ("Not implemented");
  }

  public Iterator getCurrentServiceClasses ()
  {
    synchronized (services)
      {
        return services.keySet().iterator();
      }
  }

  public Iterator getCurrentServiceSelectors (Class serviceClass)
  {
    synchronized (services)
      {
        // FIXME: what if service does not exist?  Must write a test.
        BeanContextServiceProvider bcsp
          = (BeanContextServiceProvider) services.get(serviceClass);
        return bcsp.getCurrentServiceSelectors(this, serviceClass);
      }
  }

  public Object getService (BeanContextChild child, Object requestor,
                            Class serviceClass, Object serviceSelector,
                            BeanContextServiceRevokedListener bcsrl)
    throws TooManyListenersException, NotImplementedException
  {
    throw new Error ("Not implemented");
  }

  public boolean hasService (Class serviceClass)
  {
    synchronized (services)
      {
        return services.containsKey(serviceClass);
      }
  }

  public void initialize ()
  {
    super.initialize();

    bcsListeners = new ArrayList();
    services = new HashMap();
  }

  protected  void initializeBeanContextResources ()
    throws NotImplementedException
  {
    throw new Error ("Not implemented");
  }

  protected  void releaseBeanContextResources ()
    throws NotImplementedException
  {
    throw new Error ("Not implemented");
  }

  public void releaseService (BeanContextChild child, Object requestor,
                              Object service)
    throws NotImplementedException
  {
    throw new Error ("Not implemented");
  }

  public void removeBeanContextServicesListener
    (BeanContextServicesListener listener)
  {
    synchronized (bcsListeners)
      {
        int index = bcsListeners.indexOf(listener);
        if (index > -1)
          bcsListeners.remove(index);
      }
  }

  public void revokeService (Class serviceClass, BeanContextServiceProvider bcsp,
                             boolean revokeCurrentServicesNow)
    throws NotImplementedException
  {
    throw new Error ("Not implemented");
  }

  public void serviceAvailable (BeanContextServiceAvailableEvent bcssae)
  {
    synchronized (services)
      {
        Class klass = bcssae.getServiceClass();
        if (services.containsKey(klass))
          return;
        Iterator it = bcsChildren();
        while (it.hasNext())
          {
            Object obj = it.next();
            if (obj instanceof BeanContextServices)
              ((BeanContextServices) obj).serviceAvailable(bcssae);
          }
      }
  }

  public void serviceRevoked (BeanContextServiceRevokedEvent bcssre)
  {
    synchronized (services)
      {
        Class klass = bcssre.getServiceClass();
        if (services.containsKey(klass))
          return;
        Iterator it = bcsChildren();
        while (it.hasNext())
          {
            Object obj = it.next();
            if (obj instanceof BeanContextServices)
              ((BeanContextServices) obj).serviceRevoked(bcssre);
          }
      }
  }
}<|MERGE_RESOLUTION|>--- conflicted
+++ resolved
@@ -64,14 +64,11 @@
     extends BeanContextSupport.BCSChild
   {
     private static final long serialVersionUID = -3263851306889194873L;
-<<<<<<< HEAD
-=======
 
     BCSSChild(Object targetChild, Object peer)
     {
       super(targetChild, peer);
     }
->>>>>>> f8383f28
   }
 
   protected class BCSSProxyServiceProvider
