dnl Process this file with autoconf to produce a configure script.

dnl -----------------------------------------------------------
dnl Turning off cache for debug reasons
dnl -----------------------------------------------------------
dnl define([AC_CACHE_LOAD], )dnl
dnl define([AC_CACHE_SAVE], )dnl

<<<<<<< HEAD
AC_INIT([GNU Classpath],[0.98],[classpath@gnu.org],[classpath])
=======
AC_INIT([GNU Classpath],[0.99-pre],[classpath@gnu.org],[classpath])
>>>>>>> 3082eeb7
AC_CONFIG_SRCDIR(java/lang/System.java)
AC_CONFIG_MACRO_DIR([m4])

dnl GCJ LOCAL
AC_CONFIG_AUX_DIR(../..)
dnl END GCJ LOCAL

AC_CANONICAL_TARGET

dnl GCJ LOCAL
AC_ARG_ENABLE(java-maintainer-mode,
	AS_HELP_STRING([--enable-java-maintainer-mode],
	[allow rebuilding of .class and .h files]))
AM_CONDITIONAL(JAVA_MAINTAINER_MODE, test "$enable_java_maintainer_mode" = yes)
dnl END GCJ LOCAL

dnl GCJ LOCAL
# We would like to our source tree to be readonly.  However when releases or
# pre-releases are generated, the man pages need to be included as they are
# converted from the texi files via perl which we don't require end users to
# have installed.
# Therefore we have --enable-generated-files-in-srcdir to do just that.

AC_MSG_CHECKING([whether to place generated files in the source directory])
  dnl generated-files-in-srcdir is disabled by default
  AC_ARG_ENABLE(generated-files-in-srcdir, 
[  --enable-generated-files-in-srcdir
                          put copies of generated files in source dir
                          intended for creating source tarballs for users
                          without texinfo, perl, bison or flex.],
      generated_files_in_srcdir=$enableval,
      generated_files_in_srcdir=no)

AC_MSG_RESULT($generated_files_in_srcdir)
AM_CONDITIONAL(GENINSRC, test x$generated_files_in_srcdir = xyes)
dnl END GCJ LOCAL

# Find the rest of the source tree framework.
AM_ENABLE_MULTILIB(, ../..)

AM_CONDITIONAL(INSTALL_BINARIES, test -z "${with_multisubdir}")

dnl -----------------------------------------------------------
dnl Fold all IA-32 CPU architectures into "x86"
dnl -----------------------------------------------------------
if expr ${target_cpu} : '.*86' > /dev/null; then target_cpu=x86; fi

dnl -----------------------------------------------------------
dnl We will not track/change lib version until we reach version 1.0
dnl at which time we'll have to be more anal about such things
dnl -----------------------------------------------------------
AC_SUBST(LIBVERSION, "0:0:0")
case "$host_os" in
     darwin*)
	cp_module=""
	;;
	*)
	cp_module="-module"
	;;
esac

CLASSPATH_MODULE="${cp_module} -version-info ${LIBVERSION} -no-undefined"
AC_SUBST(CLASSPATH_MODULE)

CLASSPATH_CONVENIENCE="-no-undefined"
AC_SUBST(CLASSPATH_CONVENIENCE)

AC_PREREQ(2.64)
AM_INIT_AUTOMAKE([1.9.0 gnu std-options tar-ustar -Wno-portability])
AC_CONFIG_HEADERS([include/config.h])
AC_PREFIX_DEFAULT(/usr/local/classpath)

dnl GCC LOCAL
GCC_NO_EXECUTABLES

dnl -----------------------------------------------------------
dnl Enable collections.jar (disabled by default)
dnl -----------------------------------------------------------
AC_ARG_ENABLE([collections],
              [AS_HELP_STRING(--enable-collections,create collections.jar [default=no])],
              [case x"${enableval}" in
                xyes) COMPILE_COLLECTIONS=yes; COLLECTIONS_PREFIX="\"gnu/java/util/collections\"" ;;
                xno) COMPILE_COLLECTIONS=no ;;
		x) COMPILE_COLLECTIONS=yes; COLLECTIONS_PREFIX="\"gnu/java/util/collections\"" ;;
                *) COMPILE_COLLECTIONS=yes; COLLECTIONS_PREFIX="\"${enableval}\"" ;;
              esac],
              [COMPILE_COLLECTIONS=no])
AM_CONDITIONAL(CREATE_COLLECTIONS, test "x${COMPILE_COLLECTIONS}" = xyes)

dnl -----------------------------------------------------------
dnl Enable JNI libraries (enabled by default)
dnl -----------------------------------------------------------
AC_ARG_ENABLE([jni],
              [AS_HELP_STRING(--enable-jni,compile JNI source [default=yes])],
              [case "${enableval}" in 
                yes) COMPILE_JNI=yes; COMPILE_JAVA=yes ;;
                no) COMPILE_JNI=no ;;
                *) COMPILE_JNI=yes; COMPILE_JAVA=yes ;;
              esac],
              [COMPILE_JNI=yes])
AM_CONDITIONAL(CREATE_JNI_LIBRARIES, test "x${COMPILE_JNI}" = xyes)

dnl -----------------------------------------------------------
dnl Enable core JNI libraries (enabled by default)
dnl -----------------------------------------------------------
AC_ARG_ENABLE([core-jni],
              [AS_HELP_STRING(--enable-core-jni,
	                      compile JNI sources for core [default=yes])],
              [case "${enableval}" in 
                yes) COMPILE_CORE_JNI=yes; COMPILE_JAVA=yes ;;
                no) COMPILE_CORE_JNI=no ;;
                *) COMPILE_CORE_JNI=yes; COMPILE_JAVA=yes ;;
              esac],
              [COMPILE_CORE_JNI=yes])
AM_CONDITIONAL(CREATE_CORE_JNI_LIBRARIES, test "x${COMPILE_CORE_JNI}" = xyes)

dnl -----------------------------------------------------------
dnl Default Preference Backend
dnl -----------------------------------------------------------
AC_ARG_ENABLE([default-preferences-peer],
              [AS_HELP_STRING([--enable-default-preferences-peer@<:@=peer type or class name@:>@],
                              [specify one of: "gconf" [default] for a GConf based backend, "file" for a file based one, "memory" for a transient one, or a fully qualified class name implementing java.util.prefs.PreferencesFactory])],
              [case "${enableval}" in 
                file) DEFAULT_PREFS_PEER=gnu.java.util.prefs.FileBasedFactory  ;;
                gconf|yes|true) DEFAULT_PREFS_PEER=gnu.java.util.prefs.GConfBasedFactory  ;;
                memory) DEFAULT_PREFS_PEER=gnu.java.util.prefs.MemoryBasedFactory  ;;
                no|false) AC_MSG_ERROR(bad value '${enableval}' for --enable-default-preferences-peer) ;;
                *) DEFAULT_PREFS_PEER=${enableval} ;;
              esac],
              [DEFAULT_PREFS_PEER=gnu.java.util.prefs.GConfBasedFactory])
dnl AC_SUBST(DEFAULT_PREFS_PEER)

dnl -----------------------------------------------------------
dnl GConf native peer (enabled by default)
dnl -----------------------------------------------------------
AC_ARG_ENABLE([gconf-peer],
              [AS_HELP_STRING(--disable-gconf-peer,compile GConf native peers (disabled by --disable-jni) [default=yes])],
              [case "${enableval}" in
                yes) COMPILE_GCONF_PEER=yes ;;
                no) COMPILE_GCONF_PEER=no ;;
                *) COMPILE_GCONF_PEER=yes ;;
              esac],
              [COMPILE_GCONF_PEER=yes])
AM_CONDITIONAL(CREATE_GCONF_PEER_LIBRARIES, test "x${COMPILE_GCONF_PEER}" = xyes)

dnl -----------------------------------------------------------
dnl GConf native peer error checking
dnl -----------------------------------------------------------
AC_ARG_ENABLE([gconf-peers],,AC_MSG_ERROR([No --enable-gconf-peers (or --disable-gconf-peers) option; you want --enable-gconf-peer]))

dnl ------------------------------------------------------------
dnl GStreamer based sound provider backend (disabled by default)
dnl ------------------------------------------------------------
AC_ARG_ENABLE([gstreamer-peer],
              [AS_HELP_STRING(--enable-gstreamer-peer,compile GStreamer native peers (disabled by --disable-jni) [default=no])],
              [case "${enableval}" in
                yes) COMPILE_GSTREAMER_PEER=yes ;;
                no) COMPILE_GSTREAMER_PEER=no ;;
                *) COMPILE_GSTREAMER_PEER=default ;;
              esac],
              [COMPILE_GSTREAMER_PEER=default])
AM_CONDITIONAL(CREATE_GSTREAMER_PEER_LIBRARIES, test "x${COMPILE_GSTREAMER_PEER}" = xyes)

dnl -----------------------------------------------------------
dnl GStreamer native peer error checking
dnl -----------------------------------------------------------
AC_ARG_ENABLE([gstreamer-peers],,AC_MSG_ERROR([No --enable-gstreamer-peers (or --disable-gstreamer-peers) option; you want --enable-gstreamer-peer]))

dnl ------------------------------------------------------------
dnl Whether to compile with -Werror or not (disabled by default)
dnl ------------------------------------------------------------
AC_ARG_ENABLE([Werror],
              [AS_HELP_STRING(--enable-Werror,whether to compile C code with -Werror which turns any compiler warning into a compilation failure [default=no])],
              [case "${enableval}" in
                yes) ENABLE_WERROR=yes ;;
                no) ENABLE_WERROR=no ;;
                *) ENABLE_WERROR=default ;;
              esac],
              [ENABLE_WERROR=default])

dnl -----------------------------------------------------------
dnl Default AWT toolkit
dnl -----------------------------------------------------------
AC_ARG_ENABLE(default-toolkit,
  AS_HELP_STRING([--enable-default-toolkit],
                 [fully qualified class name of default AWT toolkit]))
default_toolkit=$enable_default_toolkit
if test "$default_toolkit" = ""; then
   default_toolkit=gnu.java.awt.peer.gtk.GtkToolkit
fi
AC_SUBST(default_toolkit)

dnl -----------------------------------------------------------
dnl Native libxml/xslt library (disabled by default)
dnl -----------------------------------------------------------
AC_ARG_ENABLE([xmlj],
              [AS_HELP_STRING(--enable-xmlj,compile native libxml/xslt library [default=no])],
              [case "${enableval}" in
                yes) COMPILE_XMLJ=yes ;;
                no) COMPILE_XMLJ=no ;;
                *) COMPILE_XMLJ=no ;;
              esac],
              [COMPILE_XMLJ=no])
AM_CONDITIONAL(CREATE_XMLJ_LIBRARY, test "x${COMPILE_XMLJ}" = xyes)

dnl -----------------------------------------------------------
dnl ALSA code (enabled by default)
dnl -----------------------------------------------------------
AC_ARG_ENABLE([alsa],
              [AS_HELP_STRING(--disable-alsa,compile ALSA providers (enable by --enable-alsa) [default=yes])],
              [case "${enableval}" in
                yes) COMPILE_ALSA=yes ;;
                no) COMPILE_ALSA=no ;;
                *) COMPILE_ALSA=yes ;;
              esac],
	      [AC_CHECK_HEADERS([alsa/asoundlib.h],
				[AC_CHECK_LIB([asound], [snd_seq_open], COMPILE_ALSA=yes,COMPILE_ALSA=no)],
				COMPILE_ALSA=no)])
AM_CONDITIONAL(CREATE_ALSA_LIBRARIES, test "x${COMPILE_ALSA}" = xyes)

dnl -----------------------------------------------------------
dnl DSSI code (enabled by default)
dnl -----------------------------------------------------------
AC_ARG_ENABLE([dssi],
              [AS_HELP_STRING(--disable-dssi,compile DSSI providers (enable by --enable-dssi) [default=yes])],
              [case "${enableval}" in
                yes) COMPILE_DSSI=yes ;;
                no) COMPILE_DSSI=no ;;
                *) COMPILE_DSSI=yes ;;
              esac],
              [COMPILE_DSSI=no
	       AC_CHECK_HEADERS([dssi.h], [
	         AC_CHECK_HEADERS([jack/jack.h],COMPILE_DSSI=yes)])])
AM_CONDITIONAL(CREATE_DSSI_LIBRARIES, test "x${COMPILE_DSSI}" = xyes)

dnl -----------------------------------------------------------
dnl GTK native peer (enabled by default)
dnl -----------------------------------------------------------
AC_ARG_ENABLE([gtk-peer],
              [AS_HELP_STRING(--disable-gtk-peer,compile GTK native peers (disabled by --disable-jni) [default=yes])],
              [case "${enableval}" in
                yes) COMPILE_GTK_PEER=yes ;;
                no) COMPILE_GTK_PEER=no ;;
                *) COMPILE_GTK_PEER=yes ;;
              esac],
              [COMPILE_GTK_PEER=yes])
AM_CONDITIONAL(CREATE_GTK_PEER_LIBRARIES, test "x${COMPILE_GTK_PEER}" = xyes)

dnl -----------------------------------------------------------
dnl GTK native peer error checking 
dnl -----------------------------------------------------------
AC_ARG_ENABLE([gtk-peers],,AC_MSG_ERROR([No --enable-gtk-peers (or --disable-gtk-peers) option; you want --enable-gtk-peer]))

dnl -----------------------------------------------------------
dnl Qt native peer (disabled by default)
dnl -----------------------------------------------------------
AC_ARG_ENABLE([qt-peer],
              [AS_HELP_STRING(--enable-qt-peer,compile Qt4 native peers (disabled by --disable-jni) [default=no])],
              [case "${enableval}" in
                yes) COMPILE_QT_PEER=yes ;;
                no) COMPILE_QT_PEER=no ;;
                *) COMPILE_QT_PEER=yes ;;
              esac],
              [COMPILE_QT_PEER=no])
AM_CONDITIONAL(CREATE_QT_PEER_LIBRARIES, test "x${COMPILE_QT_PEER}" = xyes)

dnl -----------------------------------------------------------
dnl Plugin (disabled by default)
dnl -----------------------------------------------------------
AC_ARG_ENABLE([plugin],
              [AS_HELP_STRING(--disable-plugin,compile gcjwebplugin (disabled by --disable-plugin) [default=yes])],
              [case "${enableval}" in
                yes) COMPILE_PLUGIN=yes ;;
                no) COMPILE_PLUGIN=no ;;
                *) COMPILE_PLUGIN=yes ;;
              esac],
              [COMPILE_PLUGIN=no])
AM_CONDITIONAL(CREATE_PLUGIN, test "x${COMPILE_PLUGIN}" = xyes)

dnl -----------------------------------------------------------
dnl Native java.math.BigInteger (enabled by default)
dnl -----------------------------------------------------------
AC_ARG_ENABLE([gmp],
              [AS_HELP_STRING(--enable-gmp,
                              compile native java.math.BigInteger library (disabled by --disable-gmp) [default=yes])],
              [case "${enableval}" in
                yes|true) COMPILE_GMP=yes ;;
                no|false) COMPILE_GMP=no ;;
                *) COMPILE_GMP=yes ;;
              esac],
              [COMPILE_GMP=yes])

dnl -----------------------------------------------------------
dnl GJDoc (enabled by default)
dnl -----------------------------------------------------------
AC_ARG_ENABLE([gjdoc],
              [AS_HELP_STRING(--disable-gjdoc,compile GJDoc (disabled by --disable-gjdoc) [default=yes])],
              [case "${enableval}" in
                yes) COMPILE_GJDOC=yes ;;
                no) COMPILE_GJDOC=no ;;
                *) COMPILE_GJDOC=yes ;;
              esac],
              [COMPILE_GJDOC=yes])
AM_CONDITIONAL(CREATE_GJDOC, test "x${COMPILE_GJDOC}" = xyes)

dnl GCJ LOCAL: Calculates and substitutes toolexeclibdir.  $libdir is
dnl defined to the same value for all multilibs.  We define toolexeclibdir
dnl so that we can refer to the multilib installation directories from
dnl classpath's build files.
dnl -----------------------------------------------------------
CLASSPATH_TOOLEXECLIBDIR

dnl -----------------------------------------------------------
dnl Sets the native libraries installation dir
dnl -----------------------------------------------------------
dnl GCJ LOCAL: default to ${toolexeclibdir}/gcj-${gcc_version}-${libgcj_soversion}
AC_ARG_WITH([native-libdir],
	    [AS_HELP_STRING(--with-native-libdir,sets the installation directory for native libraries [default='${libdir}/${PACKAGE}'])],
	    [
	     nativeexeclibdir=${withval}
	    ],
	    [
	     nativeexeclibdir='${toolexeclibdir}/gcj-'`cat ${srcdir}/../../gcc/BASE-VER`-`awk -F: '/^[[^#]].*:/ { print $1 }' ${srcdir}/../libtool-version`
	    ])

AC_SUBST(nativeexeclibdir)

dnl -----------------------------------------------------------
dnl Sets the Java library installation dir.
dnl -----------------------------------------------------------
AC_ARG_WITH([glibj-dir],
	    [AS_HELP_STRING(--with-glibj-dir,sets the installation directory for glibj.zip [default='${libdir}/${PACKAGE}'])],
	    [
	     glibjdir=${withval}
	    ],
	    [
	     glibjdir='${datadir}/${PACKAGE}'
	    ])

AC_SUBST(glibjdir)

dnl -----------------------------------------------------------
dnl Sets the Antlr jar to use for compiling gjdoc
dnl -----------------------------------------------------------
AC_ARG_WITH([antlr-jar],
            [AS_HELP_STRING([--with-antlr-jar=file],[Use ANTLR from the specified jar file])],
            [
             ANTLR_JAR=$withval
            ],
            [
             ANTLR_JAR="$ANTLR_JAR"
            ])

dnl -----------------------------------------------------------
dnl Regenerate headers at build time (enabled if not found)
dnl -----------------------------------------------------------
AC_MSG_CHECKING([whether to regenerate the headers])
AC_ARG_ENABLE([regen-headers],
              [AS_HELP_STRING(--enable-regen-headers,automatically regenerate JNI headers [default=yes if headers don't exist])],
              [case "${enableval}" in
                yes) REGENERATE_JNI_HEADERS=yes ;;
                no) REGENERATE_JNI_HEADERS=no ;;
                *) REGENERATE_JNI_HEADERS=yes ;;
              esac],
              [if test -e ${srcdir}/include/java_lang_VMSystem.h; then
			REGENERATE_JNI_HEADERS=no ;
		   else
			REGENERATE_JNI_HEADERS=yes ;
	       fi])
AC_MSG_RESULT(${REGENERATE_JNI_HEADERS})
AM_CONDITIONAL(CREATE_JNI_HEADERS, test "x${REGENERATE_JNI_HEADERS}" = xyes)

dnl ------------------------------------------------------------------------
dnl Regenerate GJDoc parser at build time (enabled if not found)
dnl ------------------------------------------------------------------------
AC_MSG_CHECKING([whether to regenerate the GJDoc parser])
AC_ARG_ENABLE([regen-gjdoc-parser],
              [AS_HELP_STRING(--enable-regen-gjdoc-parser,automatically regenerate the GJDoc parser [default=yes if generated source doesn't exist])],
              [case "${enableval}" in
                yes) REGENERATE_GJDOC_PARSER=yes ;;
                no) REGENERATE_GJDOC_PARSER=no ;;
                *) REGENERATE_GJDOC_PARSER=yes ;;
              esac],
              [if test -e ${srcdir}/tools/generated/gnu/classpath/tools/gjdoc/expr/JavaLexer.java; then
			REGENERATE_GJDOC_PARSER=no ;
		   else
			REGENERATE_GJDOC_PARSER=yes ;
	       fi])
AC_MSG_RESULT(${REGENERATE_GJDOC_PARSER})
AM_CONDITIONAL(CREATE_GJDOC_PARSER, test "x${REGENERATE_GJDOC_PARSER}" = xyes)

dnl -----------------------------------------------------------
dnl Enable tool wrapper binaries (disabled by default)
dnl -----------------------------------------------------------
AC_ARG_ENABLE([tool-wrappers],
              [AS_HELP_STRING(--enable-tool-wrappers,create tool wrapper binaries [default=no])],
              [case x"${enableval}" in
                xyes)
                  COMPILE_WRAPPERS=yes;
                  AC_CHECK_HEADERS([ltdl.h],, [AC_MSG_ERROR(cannot find ltdl.h)])
                  AC_CHECK_LIB(ltdl, lt_dlopen,, [AC_MSG_ERROR(cannot find libltdl)])
                  ;;
                xno) COMPILE_WRAPPERS=no ;;
		x) COMPILE_WRAPPERS=yes ;;
                *) COMPILE_WRAPPERS=yes ;;
              esac],
              [COMPILE_WRAPPERS=no])
AM_CONDITIONAL(CREATE_WRAPPERS, test "x${COMPILE_WRAPPERS}" = xyes)

AC_PROG_LN_S
AC_PROG_INSTALL

dnl -----------------------------------------------------------
dnl Checks for programs.
dnl -----------------------------------------------------------

dnl Initialize libtool
AC_DISABLE_STATIC
LT_INIT
AC_PROG_AWK
AC_PROG_CC
AM_PROG_CC_C_O
AC_PROG_CPP
AC_PROG_CXX

# Handle -Werror default case.
if test "$ENABLE_WERROR" = default; then
  case "$host_os" in
    *linux*)
      if test "$GCC" = yes; then
        ENABLE_WERROR=yes
      fi
      ;;
  esac
fi

if test "x${COMPILE_COLLECTIONS}" = xyes; then
  AC_PATH_PROG(PERL, [perl])
  AC_SUBST(PERL)
  AC_SUBST(COLLECTIONS_PREFIX)
  AC_CONFIG_FILES([lib/mkcollections.pl])
  AC_CONFIG_COMMANDS([mkcollections.pl],[chmod 755 lib/mkcollections.pl])
fi

if test "x${COMPILE_JNI}" = xyes; then
  GCC_ATTRIBUTE_UNUSED

  AC_HEADER_STDC

  dnl Checking sizeof void * is needed for fdlibm to work properly on ppc64, 
  dnl at least. 
  AC_COMPILE_CHECK_SIZEOF(void *)

  dnl Checking for endianess.
  AC_C_BIGENDIAN_CROSS
  
  dnl We check for sys/filio.h because Solaris 2.5 defines FIONREAD there.
  dnl On that system, sys/ioctl.h will not include sys/filio.h unless
  dnl BSD_COMP is defined; just including sys/filio.h is simpler.
  dnl Check for crt_externs.h on Darwin.
  dnl Check for netinet/in_systm.h, netinet/ip.h and net/if.h for Windows CE.
  dnl Check for sys/loadavg.h for getloadavg() on Solaris 9.
  dnl Check for sys/sockio.h for SIOCGIFFLAGS on OpenSolaris.
  AC_CHECK_HEADERS([unistd.h sys/types.h sys/config.h sys/ioctl.h \
		    asm/ioctls.h \
		    inttypes.h stdint.h utime.h sys/utime.h sys/filio.h \
		    sys/time.h \
		    sys/select.h \
		    crt_externs.h \
                    fcntl.h \
		    sys/mman.h \
		    magic.h \
                    sys/event.h sys/epoll.h \
		    ifaddrs.h \
		    netinet/in_systm.h netinet/ip.h net/if.h \
		    sys/loadavg.h sys/sockio.h])

  AC_EGREP_HEADER(uint32_t, stdint.h, AC_DEFINE(HAVE_INT32_DEFINED, 1, [Define to 1 if you have uint32_t]))
  AC_EGREP_HEADER(uint32_t, inttypes.h, AC_DEFINE(HAVE_INT32_DEFINED, 1, [Define to 1 if you have uint32_t]))
  AC_EGREP_HEADER(u_int32_t, sys/types.h, AC_DEFINE(HAVE_BSD_INT32_DEFINED, 1, [Define to 1 if you have BSD u_int32_t]))
  AC_EGREP_HEADER(u_int32_t, sys/config.h, AC_DEFINE(HAVE_BSD_INT32_DEFINED, 1, [Define to 1 if you have BSD u_int32_t]))

  AC_SEARCH_LIBS([inet_pton],[nsl])
  AC_CHECK_LIB([socket], [gethostname]) 
  AC_CHECK_FUNCS([ftruncate fsync select \
		  gethostname socket strerror fork pipe execve open close \
		  lseek fstat read readv write writev htonl memset htons connect \
		  getsockname getpeername bind listen accept \
		  recvfrom send sendto setsockopt getsockopt time mktime \
		  gethostbyname_r localtime_r \
		  strerror_r \
                  fcntl \
		  statvfs \  
		  mmap munmap mincore msync madvise getpagesize sysconf \
		  lstat readlink \
 		  inet_aton inet_addr inet_pton \
		  getifaddrs kqueue kevent epoll_create \
                  getloadavg])

  LIBMAGIC=
  AC_CHECK_LIB(magic, magic_open, LIBMAGIC=-lmagic)
  AC_SUBST(LIBMAGIC)

  AC_MSG_CHECKING([whether struct sockaddr_in6 is in netinet/in.h])
  AC_COMPILE_IFELSE([AC_LANG_PROGRAM([[#include <netinet/in.h>]], [[struct sockaddr_in6 addr6;]])],
                    [AC_DEFINE(HAVE_INET6, 1,
                     [Define if inet6 structures are defined in netinet/in.h.])
                     AC_MSG_RESULT(yes)],
                    [AC_MSG_RESULT(no)])

  AC_HEADER_TIME
  AC_STRUCT_TM
  AC_STRUCT_TIMEZONE

  AC_MSG_CHECKING([for tm_gmtoff in struct tm])
  AC_COMPILE_IFELSE([AC_LANG_PROGRAM([[#include <time.h>]],[[struct tm tim; tim.tm_gmtoff = 0;]])],
  [AC_DEFINE(STRUCT_TM_HAS_GMTOFF, 1, [Define if struct tm has tm_gmtoff field.])
   AC_MSG_RESULT(yes)],
  [AC_MSG_RESULT(no)
   AC_MSG_CHECKING([for global timezone variable])
   dnl FIXME: we don't want a link check here because that won't work
   dnl when cross-compiling.  So instead we make an assumption that
   dnl the header file will mention timezone if it exists.
   dnl Don't find the win32 function timezone
   AC_COMPILE_IFELSE([AC_LANG_PROGRAM([[#include <time.h>]], [[void i(){long z2 = 2*timezone;}]])],
     [AC_DEFINE(HAVE_TIMEZONE, 1, [Define if global 'timezone' exists.])
      AC_MSG_RESULT(yes)],
     [AC_MSG_RESULT(no)
       AC_MSG_CHECKING([for global _timezone variable])
       dnl FIXME: As above, don't want link check
       AC_COMPILE_IFELSE([AC_LANG_PROGRAM([[#include <time.h>]], [[long z2 = _timezone;]])],
         [AC_DEFINE(HAVE_UNDERSCORE_TIMEZONE, 1,
            [Define if your platform has the global _timezone variable.])
          AC_MSG_RESULT(yes)],
          [AC_MSG_RESULT(no)])])])

  AC_C_CONST
  AC_C_INLINE
  AC_C_ATTRIBUTE
  AX_FUNC_WHICH_GETHOSTBYNAME_R

  dnl See if we HAVE_ICONV, how ICONV_CONST is set and LTLIBICONV
  AM_ICONV

  dnl When using gcc we want warnings, lots of warnings :-)
  if test "x${GCC}" = xyes; then
    dnl We want ISO C90 ansi, but with longlong (jlong) support
    dnl and modern POSIX and BSD C library functions/prototypes.

    dnl Warning flags for (almost) everybody.
    dnl Should probably be configurable
    WARNING_CFLAGS='-W -Wall -Wmissing-declarations -Wwrite-strings -Wmissing-prototypes -Wno-long-long'
    AC_SUBST(WARNING_CFLAGS)

    dnl CFLAGS that are used for all native code.  We want to compile
    dnl everything with unwinder data so that backtrace() will always
    dnl work.
    EXTRA_CFLAGS='-fexceptions -fasynchronous-unwind-tables'
    AC_SUBST(EXTRA_CFLAGS)

    dnl Strict warning flags which not every module uses.
    dnl Should probably be configurable.
    STRICT_WARNING_CFLAGS='-Wstrict-prototypes -pedantic'
    AC_SUBST(STRICT_WARNING_CFLAGS)

    dnl Whether or not to add -Werror, also not used by all modueles.
    dnl Can be configured by --disable-Werror
    ERROR_CFLAGS=
    if test "x${ENABLE_WERROR}" = xyes; then
       ERROR_CFLAGS='-Werror'
    fi
    AC_SUBST(ERROR_CFLAGS)
  fi

  dnl Check for libxml and libxslt libraries (when xmlj is enabled).
  if test "x${COMPILE_XMLJ}" = xyes; then
    PKG_CHECK_MODULES(XML, libxml-2.0 >= 2.6.8)
    PKG_CHECK_MODULES(XSLT, libxslt >= 1.1.11)
    AC_SUBST(XML_LIBS)
    AC_SUBST(XML_CFLAGS)
    AC_SUBST(XSLT_LIBS)
    AC_SUBST(XSLT_CFLAGS)
  fi

  dnl Check for AWT related gthread/gtk
  if test "x${COMPILE_GTK_PEER}" = xyes; then
    AC_PATH_XTRA
    if test "$no_x" = yes; then
        AC_MSG_ERROR([GTK+ peers requested but no X library available])
    fi
    dnl Check if we can link against the XTest library and set
    dnl HAVE_XTEST accordingly.
    AC_CHECK_LIB([Xtst], [XTestQueryExtension],
                 [AC_DEFINE(HAVE_XTEST, 1, [Define to 1 if you have libXtst.])[XTEST_LIBS="$XTEST_LIBS -X11 -lXtst"]],
                 [true],
                 [${X_LIBS}])


    PKG_CHECK_MODULES(GTK, gtk+-2.0 >= 2.8 gthread-2.0 >= 2.2 gdk-pixbuf-2.0)
    PKG_CHECK_MODULES(FREETYPE2, freetype2)
    PKG_CHECK_MODULES(PANGOFT2, pangoft2)
    PKG_CHECK_MODULES(CAIRO, cairo >= 1.1.8)
    dnl Check if we can link against the XRender library and set
    dnl HAVE_XRENDER accordingly.
    AC_CHECK_LIB([Xrender], [XRenderQueryExtension],
		 [AC_DEFINE(HAVE_XRENDER, 1, [Define to 1 if you have libXrender.])[X_EXTRA_LIBS="$X_EXTRA_LIBS -lXrender"]],
		 [true],
		 [${X_LIBS}])

    dnl Check if we can link against the XRandR library and set
    dnl HAVE_XRANDR accordingly.
    AC_CHECK_LIB([Xrandr], [XRRQueryExtension],
                 [AC_DEFINE(HAVE_XRANDR, 1, [Define to 1 if you have libXrandr.])[X_EXTRA_LIBS="$X_EXTRA_LIBS -lXrandr"]],
                 [true],
                 [${X_LIBS}])

    AC_SUBST(GTK_CFLAGS)
    AC_SUBST(GTK_LIBS)
    AC_SUBST(FREETYPE2_LIBS)
    AC_SUBST(FREETYPE2_CFLAGS)
    AC_SUBST(PANGOFT2_LIBS)
    AC_SUBST(PANGOFT2_CFLAGS)
    AC_SUBST(XTEST_LIBS)
  fi

  dnl gconf-peer
  if  test "x${COMPILE_GCONF_PEER}" = xyes; then
    PKG_CHECK_MODULES(GCONF, gconf-2.0 >= 2.6.0)
    AC_SUBST(GCONF_CFLAGS)
    AC_SUBST(GCONF_LIBS)
    dnl we also need gdk for locking
    PKG_CHECK_MODULES(GDK, gdk-2.0 >= 2.8)
    AC_SUBST(GDK_CFLAGS)
    AC_SUBST(GDK_LIBS)
    dnl check if the config value was given form the command line,
    dnl if not, overwrite the default if we have the gconf backend
    dnl compiled in
    USE_GCONF_PREFS_PEER=$enable_default_preferences_peer
    if test "$USE_GCONF_PREFS_PEER" = ""; then
      DEFAULT_PREFS_PEER=gnu.java.util.prefs.GConfBasedFactory
    fi
  fi

  dnl gstreamer-peer
  if  test "x${COMPILE_GSTREAMER_PEER}" = xyes; then
    GST_MAJORMINOR=0.10
    GST_REQUIRED=0.10.10

    dnl gstreamer
    PKG_CHECK_MODULES(GSTREAMER, gstreamer-$GST_MAJORMINOR >= $GST_REQUIRED)
    AC_SUBST(GSTREAMER_CFLAGS)
    AC_SUBST(GSTREAMER_LIBS)

    dnl gstreamer-base
    PKG_CHECK_MODULES(GSTREAMER_BASE,
                      gstreamer-base-$GST_MAJORMINOR >= $GST_REQUIRED)
    AC_SUBST(GSTREAMER_BASE_CFLAGS)
    AC_SUBST(GSTREAMER_BASE_LIBS)

    dnl gstreamer-plugin-base
    PKG_CHECK_MODULES(GSTREAMER_PLUGINS_BASE,
                      gstreamer-plugins-base-$GST_MAJORMINOR >= $GST_REQUIRED)
    AC_SUBST(GSTREAMER_PLUGINS_BASE_CFLAGS)
    AC_SUBST(GSTREAMER_PLUGINS_BASE_LIBS)

	GST_PLUGIN_LDFLAGS='-module -avoid-version -Wno-unused-parameter -no-undefined'
	AC_SUBST(GST_PLUGIN_LDFLAGS)

    PKG_CHECK_MODULES(GDK, gdk-2.0 >= 2.8)
    AC_SUBST(GDK_CFLAGS)
    AC_SUBST(GDK_LIBS)
	
	dnl set the gstreamer based file reader, writer and mixer
	GSTREAMER_FILE_READER=gnu.javax.sound.sampled.gstreamer.io.GstAudioFileReader
	GSTREAMER_MIXER_PROVIDER=gnu.javax.sound.sampled.gstreamer.GStreamerMixerProvider
  fi
  dnl add the gstreamer resources 
  AC_SUBST(GSTREAMER_FILE_READER)
  AC_SUBST(GSTREAMER_MIXER_PROVIDER)

  dnl Check for AWT related Qt4
  if test "x${COMPILE_QT_PEER}" = xyes; then
    PKG_CHECK_MODULES(QT, QtCore QtGui >= 4.1.0, HAVE_QT4="yes", HAVE_QT4="no")
    if test "x$HAVE_QT4" = "xyes"; then
      dnl Check needed because in some cases the QtGui includedir
      dnl doesn't contain the subsystem dir.
      QT_INCLUDE_DIR=`$PKG_CONFIG --variable=includedir QtGui`
      EXTRA_QT_INCLUDE_DIR="$QT_INCLUDE_DIR/Qt"
      AC_CHECK_FILE([$QT_INCLUDE_DIR/QWidget],
      AC_MSG_NOTICE([No extra QT_INCLUDE_DIR needed]),
      AC_CHECK_FILE([$EXTRA_QT_INCLUDE_DIR/QWidget],
	QT_CFLAGS="$QT_CFLAGS -I$EXTRA_QT_INCLUDE_DIR",
	AC_MSG_WARN([QWidget not found])))
	AC_CHECK_PROG(MOC, [moc], [moc])
	AC_CHECK_PROG(MOC, [moc-qt4], [moc-qt4])
    fi
    if test "x$HAVE_QT4" = "xno"; then
      AC_MSG_NOTICE([Looking for QT_CFLAGS and QT_LIBS without pkg-config])
      case "$host_os" in
  	darwin*)
  	  AC_ARG_WITH([qt4dir],
  	    [AS_HELP_STRING([--with-qt4dir=DIR],
  	    [Qt4 installation directory used for OS-X.
  	    For other systems use pkg-config.])],
  	    [QT4DIR=$withval]
  	    )
  	  if test x"$QT4DIR" = x ; then
  	    AC_MSG_ERROR([*** No path for Qt4 --with-qt4dir option given])
  	  fi
  	  AC_MSG_RESULT([QT4DIR... $QT4DIR])
  	  AC_CHECK_PROG(MOC, [moc], [$QT4DIR/bin/moc], [], $QT4DIR/bin)
  	  if test x"$MOC" = x; then
  	    AC_MSG_ERROR([*** This is not the right Qt installation])
  	  fi
  	  QT_CFLAGS="-F$QT4DIR/lib -I$QT4DIR/lib/QtCore.framework/Headers"
  	  QT_CFLAGS="$QT_CFLAGS -I$QT4DIR/lib/QtGui.framework/Headers"
  	  QT_LIBS="-Xlinker -F$QT4DIR/lib -Xlinker -framework -Xlinker QtCore"
  	  QT_LIBS="$QT_LIBS -Xlinker -framework -Xlinker QtGui"
  	  ;;
  	*)
  	  AC_MSG_ERROR([*** Please check PKG_CONFIG_PATH or the version
  	  of your installed Qt4 installation.])
  	  ;;
      esac
    fi
    AC_MSG_NOTICE([Set QT_CFLAGS... $QT_CFLAGS])
    AC_SUBST(QT_CFLAGS)
    AC_SUBST(QT_LIBS)
  fi
  dnl **********************************************************************
  dnl Check for MSG_NOSIGNAL
  dnl **********************************************************************
  AC_MSG_CHECKING(for MSG_NOSIGNAL)
  AC_COMPILE_IFELSE([AC_LANG_PROGRAM([[#include <sys/socket.h>]], [[ int f = MSG_NOSIGNAL; ]])],[ AC_MSG_RESULT(yes)
     AC_DEFINE(HAVE_MSG_NOSIGNAL, 1,
     	       [Define this symbol if you have MSG_NOSIGNAL]) ],[ AC_MSG_RESULT(no)
  ])
 dnl **********************************************************************
 dnl Check for SO_NOSIGPIPE (Darwin equivalent for MSG_NOSIGNAL)
 dnl **********************************************************************
 AC_MSG_CHECKING(for SO_NOSIGPIPE )
 AC_COMPILE_IFELSE([AC_LANG_PROGRAM([[#include <sys/socket.h>]], [[ int f = SO_NOSIGPIPE; ]])],[ AC_MSG_RESULT(yes)
    AC_DEFINE(HAVE_SO_NOSIGPIPE, 1,
    	      [Define this symbol if you have SO_NOSIGPIPE]) ],[ AC_MSG_RESULT(no)
 ])
  dnl **********************************************************************
  dnl Check for MSG_WAITALL
  dnl **********************************************************************
  AC_MSG_CHECKING(for MSG_WAITALL)
  AC_COMPILE_IFELSE([AC_LANG_PROGRAM([[#include <sys/socket.h>]], [[ int f = MSG_WAITALL; ]])],[ AC_MSG_RESULT(yes)
     AC_DEFINE(HAVE_MSG_WAITALL, 1,
     	       [Define this symbol if you have MSG_WAITALL]) ],[ AC_MSG_RESULT(no)
  ])

  dnl Check for plugin support headers and libraries.
  if test "x${COMPILE_PLUGIN}" = xyes; then
    PKG_CHECK_MODULES(MOZILLA, mozilla-plugin libxul-unstable, [MOZILLA_FOUND=yes], [MOZILLA_FOUND=no])
    if test "x${MOZILLA_FOUND}" = xno; then
      PKG_CHECK_MODULES(MOZILLA, mozilla-plugin, [MOZILLA_FOUND=yes], [MOZILLA_FOUND=no])
    fi
    if test "x${MOZILLA_FOUND}" = xno; then
      PKG_CHECK_MODULES(MOZILLA, firefox-plugin firefox-xpcom, [MOZILLA_FOUND=yes], [MOZILLA_FOUND=no])
    fi
    if test "x${MOZILLA_FOUND}" = xno; then
      PKG_CHECK_MODULES(MOZILLA, xulrunner-plugin xulrunner-xpcom, [MOZILLA_FOUND=yes], [MOZILLA_FOUND=no])
    fi
    if test "x${MOZILLA_FOUND}" = xno; then
      PKG_CHECK_MODULES(MOZILLA, mozilla-firefox-plugin mozilla-firefox-xpcom, [MOZILLA_FOUND=yes], [MOZILLA_FOUND=no])
    fi
    if test "x${MOZILLA_FOUND}" = xno; then
      PKG_CHECK_MODULES(MOZILLA, seamonkey-plugin seamonkey-xpcom, [MOZILLA_FOUND=yes], [MOZILLA_FOUND=no])
    fi
    if test "x${MOZILLA_FOUND}" = xno; then
      PKG_CHECK_MODULES(MOZILLA, iceape-plugin iceape-xpcom, [MOZILLA_FOUND=yes], [MOZILLA_FOUND=no])
    fi
    if test "x${MOZILLA_FOUND}" = xno; then
      AC_MSG_ERROR([Couldn't find plugin support headers and libraries, try --disable-plugin])
    fi

    PKG_CHECK_MODULES(GLIB, glib-2.0)
    PKG_CHECK_MODULES(GTK, gtk+-2.0 >= 2.8 gthread-2.0 >= 2.2 gdk-pixbuf-2.0)

    AC_SUBST(MOZILLA_CFLAGS)
    AC_SUBST(MOZILLA_LIBS)
    AC_SUBST(GLIB_CFLAGS)
    AC_SUBST(GLIB_LIBS)
    AC_SUBST(GTK_CFLAGS)
    AC_SUBST(GTK_LIBS)

    AC_SUBST(PLUGIN_DIR, $HOME/.mozilla/plugins/)
  fi

  dnl Check for GNU MP library and header file
  dnl for GNU MP versions >= 4.2 use __gmpz_combit; otherwise look for
  dnl __gmpz_mul_si for earlier versions (>= 3.1).
  dnl IMPORTANT: if you decide to look for __gmpz_combit, don't forget to
  dnl change the name of the corresponding ac_ variable on lines 860...
<<<<<<< HEAD
  if test "x${COMPILE_GMP}" = xyes; then
    AC_CHECK_LIB(gmp, __gmpz_mul_si,
      [GMP_CFLAGS=-I/usr/include
       GMP_LIBS=-lgmp ],
=======
  AC_ARG_WITH(gmp, [  --with-gmp=PATH         specify prefix directory for the installed GMP package.
                          Equivalent to --with-gmp-include=PATH/include
                          plus --with-gmp-lib=PATH/lib])
  AC_ARG_WITH(gmp_include, [  --with-gmp-include=PATH specify directory for installed GMP include files])
  AC_ARG_WITH(gmp_lib, [  --with-gmp-lib=PATH     specify directory for the installed GMP library])

  if test "x$with_gmp" != x; then
    gmplibs=-lgmp
    gmpinc=
    gmplibs="-L$with_gmp/lib $gmplibs"
    gmpinc="-I$with_gmp/include $gmpinc"
    if test "x$with_gmp_include" != x; then
      gmpinc="-I$with_gmp_include $gmpinc"
    fi
    if test "x$with_gmp_lib" != x; then
      gmplibs="-L$with_gmp_lib $gmplibs"
    fi
  else
    gmplibs="-lgmp"
    gmpinc="-I/usr/include"
  fi

  if test "x${COMPILE_GMP}" = xyes; then
    AC_MSG_CHECKING([for GMP directories])
    if test "x$with_gmp" != x; then
       gmplibs="-L$with_gmp/lib -lgmp"
       gmpinc="-I$with_gmp/include"
       if test "x$with_gmp_include" != x; then
       	  gmpinc="-I$with_gmp_include $gmpinc"
       fi
       if test "x$with_gmp_lib" != x; then
       	  gmplibs="-L$with_gmp_lib $gmplibs"
       fi
    else
        with_gmp="/usr"
	gmplibs="-lgmp"
    	gmpinc="-I/usr/include"
    fi
    AC_MSG_RESULT([prefix=$with_gmp, libs=$gmplibs, inc=$gmpinc])
    AC_CHECK_LIB(gmp, __gmpz_mul_si,
      [GMP_CFLAGS="$gmpinc"
       GMP_LIBS="$gmplibs" ],
>>>>>>> 3082eeb7
      [GMP_CFLAGS=
       GMP_LIBS= ])
    AC_SUBST(GMP_CFLAGS)
    AC_SUBST(GMP_LIBS)

    AC_CHECK_HEADERS([gmp.h])
  fi

else
  COMPILE_GMP=no
fi

if test "x${REGENERATE_JNI_HEADERS}" = xyes; then
  CLASSPATH_WITH_JAVAH
fi

dnl ----------------------------------------------------------- 
dnl Add the include files for the native abstraction layer.
dnl Used by AM_CPPFLAGS in the different modules.
dnl -----------------------------------------------------------
CLASSPATH_INCLUDES="-I\$(top_srcdir)/include -I\$(top_srcdir)/native/jni/classpath -I\$(top_srcdir)/native/jni/native-lib"
AC_SUBST(CLASSPATH_INCLUDES)

dnl -----------------------------------------------------------
if test "x${COMPILE_JNI}" = xyes; then
  AC_MSG_CHECKING(jni_md.h support)
  if test -f ${srcdir}/include/jni_md-${target_cpu}-${target_os}.h; then
    AC_MSG_RESULT(yes)
  else
    target_cpu=x86
    target_os=linux-gnu 
    AC_MSG_WARN(no, using x86-linux-gnu)
  fi
  ac_sources="include/jni_md-${target_cpu}-${target_os}.h"
  ac_dests="include/jni_md.h"
  while test -n "$ac_sources"; do
    set $ac_dests; ac_dest=$1; shift; ac_dests=$*
    set $ac_sources; ac_source=$1; shift; ac_sources=$*
    ac_config_links_1="$ac_config_links_1 $ac_dest:$ac_source"
  done
  AC_CONFIG_LINKS([$ac_config_links_1])
fi

CLASSPATH_WITH_CLASSLIB

dnl -----------------------------------------------------------
dnl Initialize maintainer mode
dnl -----------------------------------------------------------
AM_MAINTAINER_MODE

dnl -----------------------------------------------------------
dnl Enable debugging statements at compile time.  By default
dnl these statements should be optimized out of the bytecode
dnl produced by an optimizing Java compiler and not hinder 
dnl performance because debugging is turned off by default.
dnl -----------------------------------------------------------
AC_ARG_ENABLE([debug],
              [AS_HELP_STRING(--enable-debug,enable runtime debugging code)],
              [case "${enableval}" in 
                yes) 
              	LIBDEBUG="true"
                AC_DEFINE(DEBUG, 1, [Define to 1 if you want native library runtime debugging code enabled]) 
              	;;
                no)   LIBDEBUG="false" ;;
                *) 	AC_MSG_ERROR(bad value ${enableval} for --enable-debug) ;;
              esac],
              [LIBDEBUG="false"])
AC_SUBST(LIBDEBUG)

dnl -----------------------------------------------------------
dnl Enable execution of all static initializer loadLibrary() 
dnl calls at compile time.  By default most people will not
dnl want to disable this, but some VMs (gcj) don't need or want 
dnl them.
dnl -----------------------------------------------------------
AC_ARG_ENABLE([load-library],
              [AS_HELP_STRING(--enable-load-library,enable to use JNI native methods [default=yes])],
              [case "${enableval}" in 
                yes) INIT_LOAD_LIBRARY="true" ;;
                no) INIT_LOAD_LIBRARY="false" ;;
                *) AC_MSG_ERROR(bad value ${enableval} for --enable-load-library) ;;
              esac],
              [INIT_LOAD_LIBRARY="true"])
AC_SUBST(INIT_LOAD_LIBRARY)


dnl -----------------------------------------------------------
dnl Specify the jar file containing the Eclipse Java Compiler.  If
dnl this option is not specified then the com.sun.tools.javac
dnl implementation will not be included in tools.zip.
dnl -----------------------------------------------------------
dnl GCJ LOCAL: default to $multi_basedir/ecj.jar
dnl In the default case where $multi_basedir/ecj.jar is found
dnl $(jardir)/ecj.jar will not expand properly in GNU Classpath's
dnl gnu/classpath/Configuration.java.  That is OK though since libjava's
dnl gnu/classpath/Configuration.java overrides GNU Classpath's and
dnl ECJ_JAR_FILE will be properly expanded in libjava's
dnl gnu/classpath/natConfiguration.cc.
AC_ARG_WITH([ecj-jar],
  	    [AS_HELP_STRING([--with-ecj-jar=ABS.PATH],
  	    [specify jar file containing the Eclipse Java Compiler])],
  	    [ECJ_JAR=$withval],
	    [if test -f $multi_basedir/ecj.jar; then
	       ECJ_JAR='$(jardir)/ecj.jar'
	     fi])
AC_SUBST(ECJ_JAR)

dnl -----------------------------------------------------------
dnl Should the VM explicitly run class initialization subfunctions for
dnl java.lang.System?   (default is false -- the subfunctions will be run 
dnl automatically by the class initializer)
dnl -----------------------------------------------------------
AC_ARG_ENABLE([java-lang-system-explicit-initialization],
              [AS_HELP_STRING(--enable-java-lang-system-explicit-initialization,will the VM explicitly invoke java.lang.System's static initialization methods [default=no])],
              [case "${enableval}" in 
                yes|true) JAVA_LANG_SYSTEM_EXPLICIT_INITIALIZATION="true" ;;
                no|false) JAVA_LANG_SYSTEM_EXPLICIT_INITIALIZATION="false" ;;
                *) AC_MSG_ERROR(bad value ${enableval} for --enable-java-lang-system-explicit-initialization) ;;
              esac],
              [JAVA_LANG_SYSTEM_EXPLICIT_INITIALIZATION="false"])
AC_SUBST(JAVA_LANG_SYSTEM_EXPLICIT_INITIALIZATION)


dnl -----------------------------------------------------------
dnl avoiding automake complaints
dnl -----------------------------------------------------------
REMOVE=""
AC_SUBST(REMOVE)

dnl -----------------------------------------------------------
dnl This is probably useless.
dnl -----------------------------------------------------------
AC_PATH_PROG(MKDIR, mkdir)
AC_PATH_PROG(CP, cp)
AC_PATH_PROG(DATE, date)

dnl -----------------------------------------------------------
dnl According to the GNU coding guide, we shouldn't require find, 
dnl and zip, however GNU provides both so it should be okay 
dnl -----------------------------------------------------------
AC_PATH_PROG(FIND, find)

dnl -----------------------------------------------------------
dnl Specify what to install (install only glibj.zip by default)
dnl -----------------------------------------------------------
CLASSPATH_WITH_GLIBJ

dnl -----------------------------------------------------------
dnl Enable API documentation generation (disabled by default)
dnl -----------------------------------------------------------
CLASSPATH_WITH_GJDOC

dnl -----------------------------------------------------------
dnl Whether to use jay to regenerate parsers.
dnl -----------------------------------------------------------
REGEN_WITH_JAY

dnl -----------------------------------------------------------
dnl This sets the build-time default, which can now be overridden 
dnl by setting the system property gnu.classpath.awt.gtk.portable.native.sync
dnl to "true" or "false".
dnl -----------------------------------------------------------
AC_ARG_ENABLE([portable-native-sync],
              [AS_HELP_STRING(--enable-portable-native-sync,synchronize VM threads portably)],
              [case "${enableval}" in 
                yes) 
                     AC_DEFINE(PORTABLE_NATIVE_SYNC, 1, [Define if you want to synchronize VM threads portably by default; undef otherwise])
                     ;;
                no)  ;;
                *)   
                     AC_MSG_ERROR(bad value ${enableval} for --enable-portable-native-sync) 
                     ;;
              esac],
              [])

AX_CREATE_STDINT_H([include/config-int.h])

dnl -----------------------------------------------------------------------
dnl                    Support for using a prebuilt class library
dnl -----------------------------------------------------------------------
AC_ARG_WITH([glibj_zip],
            AS_HELP_STRING([--with-glibj-zip=ABS.PATH],
                           [use prebuilt glibj.zip class library]))

case "$with_glibj_zip" in
"")
        use_glibj_zip=false
        ;;
"no" )
        use_glibj_zip=false
        ;;
"yes")
        AC_MSG_ERROR([Please suply an absolute path to a prebuilt glibj.zip])
        ;;
*)
        use_glibj_zip=true
        PATH_TO_GLIBJ_ZIP=$with_glibj_zip
	;;
esac;

AM_CONDITIONAL(USE_PREBUILT_GLIBJ_ZIP, test x$use_glibj_zip = xtrue)
AC_SUBST(PATH_TO_GLIBJ_ZIP)

if test "x${TOOLSDIR}" != x; then
  dnl GCJ LOCAL
  if test "x${COMPILE_WRAPPERS}" = xno && test "x${enable_java_maintainer_mode}" = xyes; then
<<<<<<< HEAD
    AC_PROG_JAVA
=======
    AC_PROG_JAVA_WORKS
>>>>>>> 3082eeb7
  fi
  dnl END GCJ LOCAL
  if test "x${COMPILE_GJDOC}" = xyes; then
    AC_LIB_ANTLR
    dnl GCJ LOCAL
    if test "x${REGENERATE_GJDOC_PARSER}" = xyes && test "x${enable_java_maintainer_mode}" = xyes; then
    dnl END GCJ LOCAL
	AC_PROG_ANTLR(2,7,1)
    fi
  fi
fi


# Check for javac if we need to build either the class library,
# the examples or the tools
if test "x${use_glibj_zip}" = xfalse || \
   test "x${EXAMPLESDIR}" != x || \
   test "x${TOOLSDIR}" != x && \
   test "x${build_class_files}" != xno && \
   test "${enable_java_maintainer_mode}" = yes; then dnl GCJ_LOCAL
	AC_PROG_JAVAC_WORKS
  	CLASSPATH_JAVAC_MEM_CHECK
else
   AM_CONDITIONAL(GCJ_JAVAC, false)
fi

dnl -----------------------------------------------------------
dnl Build with Escher based X peers.
dnl -----------------------------------------------------------
AC_ARG_WITH([escher],
	 AS_HELP_STRING([--with-escher=ABS.PATH],
	                [specify path to escher dir or JAR for X peers]))
case "$with_escher" in
"")
        use_escher=false
        ;;
"no")
        use_escher=false
        ;;
"yes")
        AC_MSG_ERROR([Please supply an absolute path to Escher library])
        ;;
*)
        use_escher=true
        PATH_TO_ESCHER=$with_escher
        ;;
esac

AM_CONDITIONAL(USE_ESCHER, test x$use_escher = xtrue)
AC_SUBST(PATH_TO_ESCHER)

dnl -----------------------------------------------------------
dnl Check if local socket support should be included.
dnl -----------------------------------------------------------
AC_ARG_ENABLE([local-sockets],
              [AS_HELP_STRING(--enable-local-sockets,enables local (AF_LOCAL) socket API [default: no])],
              [case "${enableval}" in
                yes)
                  ENABLE_LOCAL_SOCKETS=yes
                  ;;
                *)
                  ENABLE_LOCAL_SOCKETS=no
                  ;;
               esac],
              [])
if test "x$ENABLE_LOCAL_SOCKETS" = "xyes"
then
  AC_CHECK_HEADER([sys/un.h])
  AC_CHECK_FUNCS([read write bind listen accept shutdown], [],
                 AC_MSG_ERROR([networking support not available]))
  AC_DEFINE(ENABLE_LOCAL_SOCKETS, [1], [Define to enable support for local sockets.])
fi
AM_CONDITIONAL(ENABLE_LOCAL_SOCKETS, test "x$ENABLE_LOCAL_SOCKETS" = "xyes")

dnl -----------------------------------------------------------
dnl Add the default preference peer
dnl -----------------------------------------------------------
AC_SUBST(DEFAULT_PREFS_PEER)

dnl -----------------------------------------------------------
dnl Set GNU MP related params
dnl -----------------------------------------------------------
WANT_NATIVE_BIG_INTEGER=false
if test "x${COMPILE_GMP}" = xyes; then
  if test "x${ac_cv_lib_gmp___gmpz_mul_si}" = xyes; then
    if test "x${ac_cv_header_gmp_h}" = xyes; then
      WANT_NATIVE_BIG_INTEGER=true
      AC_DEFINE(WITH_GNU_MP, 1, [Define to 1 if gmp is usable])
    else
      COMPILE_GMP=no
    fi
  else
    COMPILE_GMP=no
  fi
fi
AC_SUBST(WANT_NATIVE_BIG_INTEGER)
AM_CONDITIONAL(CREATE_GMPBI_LIBRARY, test "x${COMPILE_GMP}" = xyes)

dnl -----------------------------------------------------------
dnl output files
dnl -----------------------------------------------------------
AC_CONFIG_FILES([Makefile
doc/Makefile
doc/api/Makefile
external/Makefile
external/sax/Makefile
external/w3c_dom/Makefile
external/relaxngDatatype/Makefile
external/jsr166/Makefile
gnu/classpath/Configuration.java
gnu/java/security/Configuration.java
include/Makefile
native/Makefile
native/fdlibm/Makefile
native/jawt/Makefile
native/jni/Makefile
native/jni/classpath/Makefile
native/jni/java-io/Makefile
native/jni/java-lang/Makefile
native/jni/java-math/Makefile
native/jni/java-net/Makefile
native/jni/java-nio/Makefile
native/jni/java-util/Makefile
native/jni/gtk-peer/Makefile
native/jni/gconf-peer/Makefile
native/jni/gstreamer-peer/Makefile
native/jni/qt-peer/Makefile
native/jni/xmlj/Makefile
native/jni/midi-alsa/Makefile
native/jni/midi-dssi/Makefile
native/jni/native-lib/Makefile
native/plugin/Makefile
resource/Makefile
resource/META-INF/services/java.util.prefs.PreferencesFactory
resource/META-INF/services/javax.sound.sampled.spi.AudioFileReader
resource/META-INF/services/javax.sound.sampled.spi.MixerProvider
scripts/Makefile
scripts/classpath.spec
lib/Makefile
lib/gen-classlist.sh
lib/copy-vmresources.sh
scripts/check_jni_methods.sh
tools/Makefile
examples/Makefile
examples/Makefile.jawt
examples/Makefile.java2d])

CLASSPATH_COND_IF([CREATE_WRAPPERS], [test "x${COMPILE_WRAPPERS}" = xyes], [],
[AC_CONFIG_FILES([tools/gappletviewer
tools/gjarsigner
tools/gkeytool
tools/gjar
tools/gnative2ascii
tools/gserialver
tools/grmiregistry
tools/gtnameserv
tools/gorbd
tools/grmid
tools/grmic
tools/gjavah])

AC_CONFIG_COMMANDS([gappletviewer],[chmod 755 tools/gappletviewer])
AC_CONFIG_COMMANDS([gjarsigner],[chmod 755 tools/gjarsigner])
AC_CONFIG_COMMANDS([gkeytool],[chmod 755 tools/gkeytool])
AC_CONFIG_COMMANDS([gjar],[chmod 755 tools/gjar])
AC_CONFIG_COMMANDS([gnative2ascii],[chmod 755 tools/gnative2ascii])
AC_CONFIG_COMMANDS([gserialver],[chmod 755 tools/gserialver])
AC_CONFIG_COMMANDS([grmiregistry],[chmod 755 tools/grmiregistry])
AC_CONFIG_COMMANDS([gtnameserv],[chmod 755 tools/gtnameserv])
AC_CONFIG_COMMANDS([gorbd],[chmod 755 tools/gorbd])
AC_CONFIG_COMMANDS([grmid],[chmod 755 tools/grmid])
AC_CONFIG_COMMANDS([grmic],[chmod 755 tools/grmic])
AC_CONFIG_COMMANDS([gjavah], [chmod 755 tools/gjavah])
])

if test "x${COMPILE_GJDOC}" = xyes
then
AC_CONFIG_FILES([tools/gjdoc])
AC_CONFIG_COMMANDS([gjdoc], [chmod 755 tools/gjdoc])
fi

AC_CONFIG_COMMANDS([gen-classlist],[chmod 755 lib/gen-classlist.sh])
AC_CONFIG_COMMANDS([copy-vmresources],[chmod 755 lib/copy-vmresources.sh])
AC_OUTPUT

# Create standard.omit based on decisions we just made.
cat ${srcdir}/lib/standard.omit.in > lib/standard.omit
if test x$use_escher != xtrue; then
   echo gnu/java/awt/peer/x/.*java$ >> lib/standard.omit
fi

if test "x${COMPILE_PLUGIN}" = "xyes" ; then
  AC_MSG_WARN([You have enabled the browser plugin.  Please note that this is no longer maintained as part of GNU Classpath; development has moved to the IcedTea project.])
fi<|MERGE_RESOLUTION|>--- conflicted
+++ resolved
@@ -6,11 +6,7 @@
 dnl define([AC_CACHE_LOAD], )dnl
 dnl define([AC_CACHE_SAVE], )dnl
 
-<<<<<<< HEAD
-AC_INIT([GNU Classpath],[0.98],[classpath@gnu.org],[classpath])
-=======
 AC_INIT([GNU Classpath],[0.99-pre],[classpath@gnu.org],[classpath])
->>>>>>> 3082eeb7
 AC_CONFIG_SRCDIR(java/lang/System.java)
 AC_CONFIG_MACRO_DIR([m4])
 
@@ -808,12 +804,6 @@
   dnl __gmpz_mul_si for earlier versions (>= 3.1).
   dnl IMPORTANT: if you decide to look for __gmpz_combit, don't forget to
   dnl change the name of the corresponding ac_ variable on lines 860...
-<<<<<<< HEAD
-  if test "x${COMPILE_GMP}" = xyes; then
-    AC_CHECK_LIB(gmp, __gmpz_mul_si,
-      [GMP_CFLAGS=-I/usr/include
-       GMP_LIBS=-lgmp ],
-=======
   AC_ARG_WITH(gmp, [  --with-gmp=PATH         specify prefix directory for the installed GMP package.
                           Equivalent to --with-gmp-include=PATH/include
                           plus --with-gmp-lib=PATH/lib])
@@ -856,7 +846,6 @@
     AC_CHECK_LIB(gmp, __gmpz_mul_si,
       [GMP_CFLAGS="$gmpinc"
        GMP_LIBS="$gmplibs" ],
->>>>>>> 3082eeb7
       [GMP_CFLAGS=
        GMP_LIBS= ])
     AC_SUBST(GMP_CFLAGS)
@@ -1063,11 +1052,7 @@
 if test "x${TOOLSDIR}" != x; then
   dnl GCJ LOCAL
   if test "x${COMPILE_WRAPPERS}" = xno && test "x${enable_java_maintainer_mode}" = xyes; then
-<<<<<<< HEAD
-    AC_PROG_JAVA
-=======
     AC_PROG_JAVA_WORKS
->>>>>>> 3082eeb7
   fi
   dnl END GCJ LOCAL
   if test "x${COMPILE_GJDOC}" = xyes; then
