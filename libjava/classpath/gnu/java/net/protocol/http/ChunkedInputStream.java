/* ChunkedInputStream.java --
   Copyright (C) 2004, 2006 Free Software Foundation, Inc.

This file is part of GNU Classpath.

GNU Classpath is free software; you can redistribute it and/or modify
it under the terms of the GNU General Public License as published by
the Free Software Foundation; either version 2, or (at your option)
any later version.
 
GNU Classpath is distributed in the hope that it will be useful, but
WITHOUT ANY WARRANTY; without even the implied warranty of
MERCHANTABILITY or FITNESS FOR A PARTICULAR PURPOSE.  See the GNU
General Public License for more details.

You should have received a copy of the GNU General Public License
along with GNU Classpath; see the file COPYING.  If not, write to the
Free Software Foundation, Inc., 51 Franklin Street, Fifth Floor, Boston, MA
02110-1301 USA.

Linking this library statically or dynamically with other modules is
making a combined work based on this library.  Thus, the terms and
conditions of the GNU General Public License cover the whole
combination.

As a special exception, the copyright holders of this library give you
permission to link this library with independent modules to produce an
executable, regardless of the license terms of these independent
modules, and to copy and distribute the resulting executable under
terms of your choice, provided that you also meet, for each linked
independent module, the terms and conditions of the license of that
module.  An independent module is a module which is not derived from
or based on this library.  If you modify this library, you may extend
this exception to your version of the library, but you are not
obligated to do so.  If you do not wish to do so, delete this
exception statement from your version. */


package gnu.java.net.protocol.http;

import java.io.IOException;
import java.io.InputStream;
import java.net.ProtocolException;


//
// Note that we rely on the implemtation of skip() in the super class
// (InputStream) calling our read methods to account for chunk headers
// while skipping.
//


/**
 * Input stream wrapper for the "chunked" transfer-coding.
 *
 * @author Chris Burdess (dog@gnu.org)
 */
public class ChunkedInputStream
  extends InputStream
{
  Headers headers;

  /** The underlying stream. */
  private InputStream in;

<<<<<<< HEAD
  Headers headers;

  /** The underlying stream. */
  private InputStream in;

=======
>>>>>>> 60a98cce
  /** Size of the chunk we're reading.  */
  int size;
  /** Number of bytes we've read in this chunk.  */
  int count;
  /**
   * True when we should read meta-information, false when we should
   * read data.
   */
  boolean meta;
  /** True when we've hit EOF.  */
  boolean eof;

  /**
   * Constructor.
   * @param in the response socket input stream
   * @param headers the headers to receive additional header lines
   */
  public ChunkedInputStream(InputStream in, Headers headers)
  {
    this.in = in;
    this.headers = headers;
    size = -1;
    count = 0;
    meta = true;
  }

  public int read()
    throws IOException
  {
    byte[] buf = new byte[1];
    int len = read(buf, 0, 1);
    if (len == -1)
      {
        return -1;
      }
    return 0xff & buf[0];
  }

  public synchronized int read(byte[] buffer, int offset, int length)
    throws IOException
  {
    if (eof)
      {
        return -1;
      }
    if (meta)
      {
        // Read chunk header
        int c, last = 0;
        boolean seenSemi = false;
        StringBuilder buf = new StringBuilder();
        do
          {
            c = in.read();
            if (c == 0x3b) // ;
              {
                seenSemi = true;
              }
            else if (c == 0x0a && last == 0x0d) // CRLF
              {
                try
                  {
                    size = Integer.parseInt(buf.toString(), 16);
                  }
                catch (NumberFormatException nfe)
                  {
                    IOException ioe = new IOException("Bad chunk header");
                    ioe.initCause(nfe);
                    // Unrecoverable.  Don't try to read more.
                    in.close();
                    throw ioe;
                  }
                break;
              }
            else if (!seenSemi && c >= 0x30)
              {
                buf.append ((char) c);
              }
            last = c;
          }
        while(c != -1);
        count = 0;
        meta = false;
      }
    if (size == 0)
      {
        // Read trailer
        headers.parse(in);
        eof = true;
        return -1;
      }
    else
      {
	int canRead = Math.min(size - count, length);
	int len = in.read(buffer, offset, canRead);
	if (len == -1)
	  {
	    // This is an error condition but it isn't clear what we
	    // should do with it.
	    eof = true;
	    return -1;
	  }
        count += len;
        if (count == size)
          {
            // Read CRLF
            int c1 = in.read();
            int c2 = in.read();
            if (c1 == -1 || c2 == -1)
              {
                // EOF before CRLF: bad, but ignore
                eof = true;
                return -1;
              }
            if (c1 != 0x0d || c2 != 0x0a)
              {
                throw new ProtocolException("expecting CRLF: " + c1 + "," + c2);
              }
            meta = true;
          }
        return len;
      }
  }

  /**
   * This method returns the number of bytes that can be read from
   * this stream before a read might block.  Even if the underlying
   * InputStream has data available past the end of the current chunk,
   * we have no way of knowing how large the next chunk header will
   * be. So we cannot report available data past the current chunk.
   *
   * @return The number of bytes that can be read before a read might
   * block
   *
   * @exception IOException If an error occurs
   */
  public int available() throws IOException
  {
    if (meta)
      return 0;
    
    return Math.min(in.available(), size - count);
  }

  /**
   * This method closes the ChunkedInputStream by closing the underlying
   * InputStream.
   * 
   * @exception IOException If an error occurs
   */
  public void close() throws IOException
  {
    in.close();
  }
  
}
<|MERGE_RESOLUTION|>--- conflicted
+++ resolved
@@ -63,14 +63,6 @@
   /** The underlying stream. */
   private InputStream in;
 
-<<<<<<< HEAD
-  Headers headers;
-
-  /** The underlying stream. */
-  private InputStream in;
-
-=======
->>>>>>> 60a98cce
   /** Size of the chunk we're reading.  */
   int size;
   /** Number of bytes we've read in this chunk.  */
