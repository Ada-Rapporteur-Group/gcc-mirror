--- conflicted
+++ resolved
@@ -188,11 +188,7 @@
 	else if (field.equals("last-modified"))
 	  {
 	    // Both creating and manipulating dateFormat need synchronization.
-<<<<<<< HEAD
-	    synchronized (this.getClass())
-=======
 	    synchronized (Connection.class)
->>>>>>> f8383f28
 	      {
 		if (dateFormat == null)
 		  dateFormat = new SimpleDateFormat
