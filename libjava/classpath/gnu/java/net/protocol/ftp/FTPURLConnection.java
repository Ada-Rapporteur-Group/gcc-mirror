--- conflicted
+++ resolved
@@ -50,10 +50,7 @@
 import java.net.URL;
 import java.net.URLConnection;
 import java.security.AccessController;
-<<<<<<< HEAD
-=======
 import java.util.ArrayList;
->>>>>>> 60a98cce
 import java.util.HashMap;
 import java.util.List;
 import java.util.Map;
@@ -117,11 +114,7 @@
       {
         username = "anonymous";
         GetLocalHostAction a = new GetLocalHostAction();
-<<<<<<< HEAD
-        InetAddress localhost =(InetAddress) AccessController.doPrivileged(a);
-=======
         InetAddress localhost = AccessController.doPrivileged(a);
->>>>>>> 60a98cce
         password = SystemProperties.getProperty("user.name") + "@" +
           ((localhost == null) ? "localhost" : localhost.getHostName());
       }
