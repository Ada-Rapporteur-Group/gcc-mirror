/* FileURLConnection.java -- URLConnection class for "file" protocol
   Copyright (C) 1998, 1999, 2003 Free Software Foundation, Inc.

This file is part of GNU Classpath.

GNU Classpath is free software; you can redistribute it and/or modify
it under the terms of the GNU General Public License as published by
the Free Software Foundation; either version 2, or (at your option)
any later version.
 
GNU Classpath is distributed in the hope that it will be useful, but
WITHOUT ANY WARRANTY; without even the implied warranty of
MERCHANTABILITY or FITNESS FOR A PARTICULAR PURPOSE.  See the GNU
General Public License for more details.

You should have received a copy of the GNU General Public License
along with GNU Classpath; see the file COPYING.  If not, write to the
Free Software Foundation, Inc., 51 Franklin Street, Fifth Floor, Boston, MA
02110-1301 USA.

Linking this library statically or dynamically with other modules is
making a combined work based on this library.  Thus, the terms and
conditions of the GNU General Public License cover the whole
combination.

As a special exception, the copyright holders of this library give you
permission to link this library with independent modules to produce an
executable, regardless of the license terms of these independent
modules, and to copy and distribute the resulting executable under
terms of your choice, provided that you also meet, for each linked
independent module, the terms and conditions of the license of that
module.  An independent module is a module which is not derived from
or based on this library.  If you modify this library, you may extend
this exception to your version of the library, but you are not
obligated to do so.  If you do not wish to do so, delete this
exception statement from your version. */

package gnu.java.net.protocol.file;

import gnu.classpath.SystemProperties;

import java.io.BufferedInputStream;
import java.io.BufferedOutputStream;
import java.io.ByteArrayInputStream;
import java.io.ByteArrayOutputStream;
import java.io.File;
import java.io.FileInputStream;
import java.io.FileOutputStream;
import java.io.FilePermission;
import java.io.IOException;
import java.io.InputStream;
import java.io.OutputStream;
import java.io.OutputStreamWriter;
import java.io.Writer;
import java.net.ProtocolException;
import java.net.URL;
import java.net.URLConnection;
import java.security.Permission;
import java.text.SimpleDateFormat;
import java.util.Date;
import java.util.Locale;
import java.net.MalformedURLException;

/**
 * This subclass of java.net.URLConnection models a URLConnection via
 * the "file" protocol.
 *
 * @author Aaron M. Renn (arenn@urbanophile.com)
 * @author Nic Ferrier (nferrier@tapsellferrier.co.uk)
 * @author Warren Levy (warrenl@cygnus.com)
 */
public class Connection extends URLConnection
{
  /**
   * Default permission for a file
   */
  private static final String DEFAULT_PERMISSION = "read";

  private static class StaticData
  {
    /**
     * HTTP-style DateFormat, used to format the last-modified header.
     */
    static SimpleDateFormat dateFormat
      = new SimpleDateFormat("EEE, dd MMM yyyy hh:mm:ss 'GMT'",
                             new Locale ("En", "Us", "Unix"));

    static String lineSeparator =
      SystemProperties.getProperty("line.separator");
  }

  
  /**
   * This is a File object for this connection
   */
  private File file;

  /**
   * If a directory, contains a list of files in the directory.
   */
  private byte[] directoryListing;

  /**
   * InputStream if we are reading from the file
   */
  private InputStream inputStream;

  /**
   * OutputStream if we are writing to the file
   */
  private OutputStream outputStream;
  
  /**
   * FilePermission to read the file
   */
  private FilePermission permission;

  /**
   * Calls superclass constructor to initialize.
   */
  public Connection(URL url)
  {
    super (url);

    permission = new FilePermission(getURL().getFile(), DEFAULT_PERMISSION);
  }
  
  /**
   * Unquote "%" + hex quotes characters
   *
   * @param str The string to unquote or null.
   *
   * @return The unquoted string or null if str was null.
   *
   * @exception MalformedURLException If the given string contains invalid
   * escape sequences.
   *
   */
  public static String unquote(String str) throws MalformedURLException
  {
    if (str == null)
      return null;

    final int MAX_BYTES_PER_UTF_8_CHAR = 3;
    byte[] buf = new byte[str.length()*MAX_BYTES_PER_UTF_8_CHAR];
    int pos = 0;
    for (int i = 0; i < str.length(); i++)
      {
	char c = str.charAt(i);
	if (c == '%')
	  {
	    if (i + 2 >= str.length())
	      throw new MalformedURLException(str + " : Invalid quoted character");
	    int hi = Character.digit(str.charAt(++i), 16);
	    int lo = Character.digit(str.charAt(++i), 16);
	    if (lo < 0 || hi < 0)
	      throw new MalformedURLException(str + " : Invalid quoted character");
	    buf[pos++] = (byte) (hi * 16 + lo);
	  }
 	else if (c > 127) {
	    try {
		byte [] c_as_bytes = Character.toString(c).getBytes("utf-8");
<<<<<<< HEAD
		System.arraycopy(c_as_bytes, 0, buf, pos, c_as_bytes.length);
=======
		final int c_length = c_as_bytes.length;
		System.arraycopy(c_as_bytes, 0, buf, pos, c_length);
		pos += c_length;
>>>>>>> f8383f28
	    }
	    catch (java.io.UnsupportedEncodingException x2) {
		throw (Error) new InternalError().initCause(x2);
	    }
	}    
	else
	  buf[pos++] = (byte) c;
      }
    try
      {
	return new String(buf, 0, pos, "utf-8");
      }
    catch (java.io.UnsupportedEncodingException x2)
      {
	throw (Error) new InternalError().initCause(x2);
      }
  }

  /**
   * "Connects" to the file by opening it.
   */
  public void connect() throws IOException
  {
    // Call is ignored if already connected.
    if (connected)
      return;
    
    // If not connected, then file needs to be openned.
    file = new File (unquote(getURL().getFile()));

    if (! file.isDirectory())
      {
	if (doInput)
	  inputStream = new BufferedInputStream(new FileInputStream(file));
    
	if (doOutput)
	  outputStream = new BufferedOutputStream(new FileOutputStream(file));
      }
    else
      {
	if (doInput)
	  {
            inputStream = new ByteArrayInputStream(getDirectoryListing());
	  }

	if (doOutput)
	  throw new ProtocolException
	    ("file: protocol does not support output on directories");
      }
    
    connected = true;
  }

  /**
   * Populates the <code>directoryListing</code> field with a byte array
   * containing a representation of the directory listing.
   */
  byte[] getDirectoryListing()
    throws IOException
  {
    if (directoryListing == null)
      {
        ByteArrayOutputStream sink = new ByteArrayOutputStream();
        // NB uses default character encoding for this system
        Writer writer = new OutputStreamWriter(sink);
    
        String[] files = file.list();
    
        for (int i = 0; i < files.length; i++)
          {
            writer.write(files[i]);
            writer.write(StaticData.lineSeparator);
          }

        directoryListing = sink.toByteArray();
      }
    return directoryListing;  
  }
  
  /**
   * Opens the file for reading and returns a stream for it.
   *
   * @return An InputStream for this connection.
   *
   * @exception IOException If an error occurs
   */
  public InputStream getInputStream()
    throws IOException
  {
    if (!doInput)
      throw new ProtocolException("Can't open InputStream if doInput is false");
    
    if (!connected)
      connect();
    
    return inputStream;
  }

  /**
   * Opens the file for writing and returns a stream for it.
   *
   * @return An OutputStream for this connection.
   *
   * @exception IOException If an error occurs.
   */
  public OutputStream getOutputStream()
    throws IOException
  {
    if (!doOutput)
      throw new
	ProtocolException("Can't open OutputStream if doOutput is false");

    if (!connected)
      connect();
    
    return outputStream;
  }

  /**
   * Get the last modified time of the resource.
   *
   * @return the time since epoch that the resource was modified.
   */
  public long getLastModified()
  {
    try
      {
	if (!connected)
	  connect();

	return file.lastModified();
      }
    catch (IOException e)
      {
	return -1;
      }
  }
  
  /**
   *  Get an http-style header field. Just handle a few common ones. 
   */
  public String getHeaderField(String field)
  {
    try
      {
	if (!connected)
	  connect();

	if (field.equals("content-type"))
          return guessContentTypeFromName(file.getName());
	else if (field.equals("content-length"))
          {
            if (file.isDirectory())
              {
                return Integer.toString(getContentLength());
              }
            return Long.toString(file.length());
          }
	else if (field.equals("last-modified"))
	  {
	    synchronized (StaticData.dateFormat)
	      {
        	return StaticData.dateFormat.format(
                        new Date(file.lastModified()));
	      }
	  }
      }
    catch (IOException e)
      {
        // Fall through.
      }
    return null;
  }

  /**
   * Get the length of content.
   *
   * @return the length of the content.
   */
  public int getContentLength()
  {
    try
      {
	if (!connected)
	  connect();
        
        if (file.isDirectory())
          {
            return getDirectoryListing().length;
          }
	return (int) file.length();
      }
    catch (IOException e)
      {
	return -1;
      }
  }
  
  /**
   * This method returns a <code>Permission</code> object representing the
   * permissions required to access this URL.  This method returns a
   * <code>java.io.FilePermission</code> for the file's path with a read
   * permission.
   *
   * @return A Permission object
   */
  public Permission getPermission() throws IOException
  {
    return permission;
  }
}<|MERGE_RESOLUTION|>--- conflicted
+++ resolved
@@ -160,13 +160,9 @@
  	else if (c > 127) {
 	    try {
 		byte [] c_as_bytes = Character.toString(c).getBytes("utf-8");
-<<<<<<< HEAD
-		System.arraycopy(c_as_bytes, 0, buf, pos, c_as_bytes.length);
-=======
 		final int c_length = c_as_bytes.length;
 		System.arraycopy(c_as_bytes, 0, buf, pos, c_length);
 		pos += c_length;
->>>>>>> f8383f28
 	    }
 	    catch (java.io.UnsupportedEncodingException x2) {
 		throw (Error) new InternalError().initCause(x2);
