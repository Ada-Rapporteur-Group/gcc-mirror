--- conflicted
+++ resolved
@@ -230,19 +230,11 @@
 
   public DERValue getDerValue()
   {
-<<<<<<< HEAD
-    List ext = new ArrayList (3);
-    ext.add (new DERValue (DER.OBJECT_IDENTIFIER, oid));
-    ext.add (new DERValue (DER.BOOLEAN, Boolean.valueOf (critical)));
-    ext.add (new DERValue (DER.OCTET_STRING, value.getEncoded()));
-    return new DERValue (DER.CONSTRUCTED|DER.SEQUENCE, ext);
-=======
     List<DERValue> ext = new ArrayList<DERValue>(3);
     ext.add(new DERValue(DER.OBJECT_IDENTIFIER, oid));
     ext.add(new DERValue(DER.BOOLEAN, Boolean.valueOf(critical)));
     ext.add(new DERValue(DER.OCTET_STRING, value.getEncoded()));
     return new DERValue(DER.CONSTRUCTED|DER.SEQUENCE, ext);
->>>>>>> 60a98cce
   }
 
   // Own methods.
