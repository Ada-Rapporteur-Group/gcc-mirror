--- conflicted
+++ resolved
@@ -46,8 +46,6 @@
 import java.util.LinkedList;
 import java.util.List;
 
-import javax.security.auth.x500.X500Principal;
-
 public class GeneralNames
 {
 
@@ -67,67 +65,11 @@
     if (!nameList.isConstructed())
       throw new IOException("malformed GeneralNames");
     int len = 0;
-    int i = 0;
     while (len < nameList.getLength())
       {
         DERValue name = der.read();
-<<<<<<< HEAD
-        List namePair = new ArrayList(2);
-        int tagClass = name.getTagClass();
-        if (tagClass != DER.CONTEXT)
-          throw new IOException("malformed GeneralName: Tag class is " + tagClass);
-        namePair.add(Integer.valueOf(name.getTag()));
-        DERValue val = null;
-        switch (name.getTag())
-          {
-          case RFC822_NAME:
-          case DNS_NAME:
-          case X400_ADDRESS:
-          case URI:
-            namePair.add(new String((byte[]) name.getValue()));
-            break;
-
-          case OTHER_NAME:
-            // MUST return the encoded bytes of the OID/OctetString sequence
-            byte[] anotherName = name.getEncoded();
-            anotherName[0] = (byte) (DER.CONSTRUCTED|DER.SEQUENCE);
-            namePair.add(anotherName);
-            // DERReader goes back on Constructed things so we need to skip over them
-            DERValue skip = der.read(); // skip OID
-            skip = der.read(); // skip Octet String
-            break;
-            
-          case EDI_PARTY_NAME:
-            namePair.add(name.getValue());
-            break;
-
-          case DIRECTORY_NAME:
-            byte[] b = name.getEncoded();
-            b[0] = (byte) (DER.CONSTRUCTED|DER.SEQUENCE);
-            DERReader r = new DERReader (b);
-            r.read ();
-            namePair.add(new X500Principal(r.read ().getEncoded ()).toString());
-            break;
-
-          case IP_ADDRESS:
-            namePair.add(InetAddress.getByAddress((byte[]) name.getValue())
-                         .getHostAddress());
-            break;
-
-          case REGISTERED_ID:
-            byte[] bb = name.getEncoded();
-            bb[0] = (byte) DER.OBJECT_IDENTIFIER;
-            namePair.add(new OID(bb).toString());
-            break;
-
-          default:
-            throw new IOException("unknown tag " + name.getTag());
-          }
-        names.add(namePair);
-=======
         GeneralName generalName = new GeneralName(name.getEncoded());
         names.add(generalName);
->>>>>>> 60a98cce
         len += name.getEncodedLength();
       }
   }
