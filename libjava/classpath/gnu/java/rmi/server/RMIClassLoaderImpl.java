/* RMIClassLoaderImpl.java -- FIXME: briefly describe file purpose
   Copyright (C) 2005, 2006 Free Software Foundation, Inc.

This file is part of GNU Classpath.

GNU Classpath is free software; you can redistribute it and/or modify
it under the terms of the GNU General Public License as published by
the Free Software Foundation; either version 2, or (at your option)
any later version.

GNU Classpath is distributed in the hope that it will be useful, but
WITHOUT ANY WARRANTY; without even the implied warranty of
MERCHANTABILITY or FITNESS FOR A PARTICULAR PURPOSE.  See the GNU
General Public License for more details.

You should have received a copy of the GNU General Public License
along with GNU Classpath; see the file COPYING.  If not, write to the
Free Software Foundation, Inc., 51 Franklin Street, Fifth Floor, Boston, MA
02110-1301 USA.

Linking this library statically or dynamically with other modules is
making a combined work based on this library.  Thus, the terms and
conditions of the GNU General Public License cover the whole
combination.

As a special exception, the copyright holders of this library give you
permission to link this library with independent modules to produce an
executable, regardless of the license terms of these independent
modules, and to copy and distribute the resulting executable under
terms of your choice, provided that you also meet, for each linked
independent module, the terms and conditions of the license of that
module.  An independent module is a module which is not derived from
or based on this library.  If you modify this library, you may extend
this exception to your version of the library, but you are not
obligated to do so.  If you do not wish to do so, delete this
exception statement from your version. */


package gnu.java.rmi.server;

import gnu.java.lang.CPStringBuilder;

import java.lang.reflect.Proxy;
import java.net.MalformedURLException;
import java.net.URL;
import java.net.URLClassLoader;
import java.rmi.server.RMIClassLoaderSpi;
import java.util.ArrayList;
import java.util.Hashtable;
import java.util.Map;
import java.util.StringTokenizer;

/**
 * The default implementation of {@link java.rmi.server.RMIClassLoaderSpi}.
 *
 * @author Roman Kennke (kennke@aicas.com)
 */
public class RMIClassLoaderImpl extends RMIClassLoaderSpi
{
  private static class MyClassLoader extends URLClassLoader
  {
    // Package-private to avoid a trampoline constructor.
    MyClassLoader (URL[] urls, ClassLoader parent, String annotation)
    {
      super (urls, parent);
      this.annotation = annotation;
    }

    public static String urlToAnnotation (URL[] urls)
    {
      if (urls.length == 0)
        return null;

      CPStringBuilder annotation = new CPStringBuilder (64 * urls.length);

      for (int i = 0; i < urls.length; i++)
      {
        annotation.append (urls [i].toExternalForm());
        annotation.append (' ');
      }

      return annotation.toString();
    }

    public final String getClassAnnotation()
    {
      return annotation;
    }

    private final String annotation;
  }

  /**
   * This class is used to identify a cached classloader by its codebase and
   * the context classloader that is its parent.
   */
  private static class CacheKey
  {
     private String mCodeBase;
     private ClassLoader mContextClassLoader;

     public CacheKey (String theCodebase, ClassLoader theContextClassLoader)
     {
       mCodeBase = theCodebase;
       mContextClassLoader = theContextClassLoader;
     }

    /**
     * @return true if the codebase and the context classloader are equal
     */
    public boolean equals (Object theOther)
    {
      if (theOther instanceof CacheKey)
      {
        CacheKey key = (CacheKey) theOther;

        return (equals (this.mCodeBase,key.mCodeBase)
                && equals (this.mContextClassLoader, key.mContextClassLoader));
        }
      return false;
    }

    /**
     * Test if the two objects are equal or both null.
     * @param theOne
     * @param theOther
     * @return
     */
    private boolean equals (Object theOne, Object theOther)
    {
      return theOne != null ? theOne.equals (theOther) : theOther == null;
    }

    /**
     * @return hashCode
     */
    public int hashCode()
    {
      return ((mCodeBase != null           ? mCodeBase.hashCode()           :  0)
              ^(mContextClassLoader != null ? mContextClassLoader.hashCode() : -1));
    }

    public String toString()
    {
      return "[" + mCodeBase + "," + mContextClassLoader + "]";
    }

  }

  private static RMIClassLoaderImpl instance = null;

  private static Map cacheLoaders; //map annotations to loaders
  private static Map cacheAnnotations; //map loaders to annotations
  //class loader for defaultAnnotation
  private static MyClassLoader defaultClassLoader;

  //defaultAnnotation is got from system property
  // "java.rmi.server.defaultAnnotation"
  private static String defaultAnnotation;

  //URL object for defaultAnnotation
  private static URL defaultCodebase;

  static
  {
    // 89 is a nice prime number for Hashtable initial capacity
    cacheLoaders = new Hashtable (89);
    cacheAnnotations = new Hashtable (89);

    defaultAnnotation = System.getProperty ("java.rmi.server.defaultAnnotation");

    try
      {
        if (defaultAnnotation != null)
          defaultCodebase = new URL (defaultAnnotation);
      }
    catch (Exception _)
      {
        defaultCodebase = null;
      }

    if (defaultCodebase != null)
      {
        defaultClassLoader = new MyClassLoader (new URL[] { defaultCodebase }, null,
                                               defaultAnnotation);
        // XXX using getContextClassLoader here *cannot* be right
        cacheLoaders.put (new CacheKey (defaultAnnotation,
                                        Thread.currentThread().getContextClassLoader()),
                                        defaultClassLoader);
      }
    }

  /**
   * This is a singleton class and may only be instantiated once from within
   * the {@link #getInstance} method.
   */
  private RMIClassLoaderImpl()
  {
  }

  /**
   * Returns an instance of RMIClassLoaderImpl.
   *
   * @return an instance of RMIClassLoaderImpl
   */
  public static RMIClassLoaderSpi getInstance()
  {
    if (instance == null)
      instance = new RMIClassLoaderImpl();
    return instance;
  }

  public Class loadClass(String codeBase, String name,
                         ClassLoader defaultLoader)
    throws MalformedURLException, ClassNotFoundException
  {
    try
      {
        if (defaultLoader != null)
            return Class.forName(name, false, defaultLoader);
      }
    catch (ClassNotFoundException e)
      {
      }

    return Class.forName(name, false, getClassLoader(codeBase));
  }

  public Class loadProxyClass(String codeBase, String[] interfaces,
                              ClassLoader defaultLoader)
      throws MalformedURLException, ClassNotFoundException
  {
    Class clss[] = new Class[interfaces.length];

    for (int i = 0; i < interfaces.length; i++)
      {
        clss[i] = loadClass(codeBase, interfaces[i], defaultLoader);
      }

    // Chain all class loaders (they may differ).
    ArrayList loaders = new ArrayList(clss.length);
    ClassLoader loader = null;
    for (int i = 0; i < clss.length; i++)
      {
        loader = clss[i].getClassLoader();
        if (! loaders.contains(loader))
          {
            loaders.add(0, loader);
          }
      }
    if (loaders.size() > 1)
      {
        loader = new CombinedClassLoader(loaders);
      }

    try
      {
        return Proxy.getProxyClass(loader, clss);
      }
    catch (IllegalArgumentException e)
      {
        throw new ClassNotFoundException(null, e);
      }
  }

  /**
   * Gets a classloader for the given codebase and with the current
   * context classloader as parent.
   *
   * @param codebase
   *
   * @return a classloader for the given codebase
   *
   * @throws MalformedURLException if the codebase contains a malformed URL
   */
  public ClassLoader getClassLoader(String codebase)
    throws MalformedURLException
  {
    if (codebase == null || codebase.length() == 0)
      return Thread.currentThread().getContextClassLoader();

    ClassLoader loader;
    CacheKey loaderKey = new CacheKey
    (codebase, Thread.currentThread().getContextClassLoader());
    loader = (ClassLoader) cacheLoaders.get (loaderKey);

    if (loader == null)
      {
        //create an entry in cacheLoaders mapping a loader to codebases.
        // codebases are separated by " "
        StringTokenizer tok = new StringTokenizer (codebase, " ");
        ArrayList urls = new ArrayList();

        while (tok.hasMoreTokens())
          urls.add (new URL(tok.nextToken()));

        loader = new MyClassLoader((URL[]) urls.toArray(new URL [urls.size()]),
                                 Thread.currentThread().getContextClassLoader(),
                                 codebase);
        cacheLoaders.put (loaderKey, loader);
      }

    return loader;
  }

  /**
   * Returns a string representation of the network location where a remote
   * endpoint can get the class-definition of the given class.
   *
   * @param cl
   *
   * @return a space seperated list of URLs where the class-definition
   * of cl may be found
   */
  public String getClassAnnotation(Class cl)
  {
    ClassLoader loader = cl.getClassLoader();

    if (loader == null
        || loader == ClassLoader.getSystemClassLoader())
      {
        return System.getProperty ("java.rmi.server.codebase");
      }

    if (loader instanceof MyClassLoader)
      {
        return ((MyClassLoader) loader).getClassAnnotation();
      }

    String s = (String) cacheAnnotations.get (loader);

    if (s != null)
      return s;

    if (loader instanceof URLClassLoader)
      {
        URL[] urls = ((URLClassLoader) loader).getURLs();

        if (urls.length == 0)
          return null;
<<<<<<< HEAD
        
        CPStringBuilder annotation = new CPStringBuilder (64 * urls.length);
        
=======

        CPStringBuilder annotation = new CPStringBuilder (64 * urls.length);

>>>>>>> 3082eeb7
        for (int i = 0; i < urls.length; i++)
          {
            annotation.append (urls [i].toExternalForm());
            annotation.append (' ');
          }

        s = annotation.toString();
        cacheAnnotations.put (loader, s);
        return s;
      }

    return System.getProperty ("java.rmi.server.codebase");
  }
}<|MERGE_RESOLUTION|>--- conflicted
+++ resolved
@@ -338,15 +338,9 @@
 
         if (urls.length == 0)
           return null;
-<<<<<<< HEAD
-        
+
         CPStringBuilder annotation = new CPStringBuilder (64 * urls.length);
-        
-=======
-
-        CPStringBuilder annotation = new CPStringBuilder (64 * urls.length);
-
->>>>>>> 3082eeb7
+
         for (int i = 0; i < urls.length; i++)
           {
             annotation.append (urls [i].toExternalForm());
