/* gnu/regexp/RETokenAny.java
   Copyright (C) 2006 Free Software Foundation, Inc.

This file is part of GNU Classpath.

GNU Classpath is free software; you can redistribute it and/or modify
it under the terms of the GNU General Public License as published by
the Free Software Foundation; either version 2, or (at your option)
any later version.

GNU Classpath is distributed in the hope that it will be useful, but
WITHOUT ANY WARRANTY; without even the implied warranty of
MERCHANTABILITY or FITNESS FOR A PARTICULAR PURPOSE.  See the GNU
General Public License for more details.

You should have received a copy of the GNU General Public License
along with GNU Classpath; see the file COPYING.  If not, write to the
Free Software Foundation, Inc., 51 Franklin Street, Fifth Floor, Boston, MA
02110-1301 USA.

Linking this library statically or dynamically with other modules is
making a combined work based on this library.  Thus, the terms and
conditions of the GNU General Public License cover the whole
combination.

As a special exception, the copyright holders of this library give you
permission to link this library with independent modules to produce an
executable, regardless of the license terms of these independent
modules, and to copy and distribute the resulting executable under
terms of your choice, provided that you also meet, for each linked
independent module, the terms and conditions of the license of that
module.  An independent module is a module which is not derived from
or based on this library.  If you modify this library, you may extend
this exception to your version of the library, but you are not
obligated to do so.  If you do not wish to do so, delete this
exception statement from your version. */


package gnu.java.util.regex;

import gnu.java.lang.CPStringBuilder;

final class RETokenAny extends REToken
{
  /** True if '.' can match a newline (RE_DOT_NEWLINE) */
  private boolean newline;

  /** True if '.' can't match a null (RE_DOT_NOT_NULL) */
  private boolean matchNull;

    RETokenAny (int subIndex, boolean newline, boolean matchNull)
  {
    super (subIndex);
    this.newline = newline;
    this.matchNull = matchNull;
  }

  int getMinimumLength ()
  {
    return 1;
  }

  int getMaximumLength ()
  {
    return 1;
  }

  REMatch matchThis (CharIndexed input, REMatch mymatch)
  {
    char ch = input.charAt (mymatch.index);
    boolean retval = matchOneChar (ch);
    if (retval)
      {
<<<<<<< HEAD
	++mymatch.index;
	return mymatch;
=======
        ++mymatch.index;
        return mymatch;
>>>>>>> 3082eeb7
      }
    return null;
  }

  boolean matchOneChar (char ch)
  {
    if ((ch == CharIndexed.OUT_OF_BOUNDS)
<<<<<<< HEAD
	|| (!newline && (ch == '\n')) || (matchNull && (ch == 0)))
      {
	return false;
=======
        || (!newline && (ch == '\n')) || (matchNull && (ch == 0)))
      {
        return false;
>>>>>>> 3082eeb7
      }
    return true;
  }

  boolean returnsFixedLengthMatches ()
  {
    return true;
  }

  int findFixedLengthMatches (CharIndexed input, REMatch mymatch, int max)
  {
    int index = mymatch.index;
    int numRepeats = 0;
    while (true)
      {
<<<<<<< HEAD
	if (numRepeats >= max)
	  break;
	char ch = input.charAt (index++);
	if (!matchOneChar (ch))
	  break;
	numRepeats++;
=======
        if (numRepeats >= max)
          break;
        char ch = input.charAt (index++);
        if (!matchOneChar (ch))
          break;
        numRepeats++;
>>>>>>> 3082eeb7
      }
    return numRepeats;
  }

  void dump (CPStringBuilder os)
  {
    os.append ('.');
  }
}<|MERGE_RESOLUTION|>--- conflicted
+++ resolved
@@ -71,13 +71,8 @@
     boolean retval = matchOneChar (ch);
     if (retval)
       {
-<<<<<<< HEAD
-	++mymatch.index;
-	return mymatch;
-=======
         ++mymatch.index;
         return mymatch;
->>>>>>> 3082eeb7
       }
     return null;
   }
@@ -85,15 +80,9 @@
   boolean matchOneChar (char ch)
   {
     if ((ch == CharIndexed.OUT_OF_BOUNDS)
-<<<<<<< HEAD
-	|| (!newline && (ch == '\n')) || (matchNull && (ch == 0)))
-      {
-	return false;
-=======
         || (!newline && (ch == '\n')) || (matchNull && (ch == 0)))
       {
         return false;
->>>>>>> 3082eeb7
       }
     return true;
   }
@@ -109,21 +98,12 @@
     int numRepeats = 0;
     while (true)
       {
-<<<<<<< HEAD
-	if (numRepeats >= max)
-	  break;
-	char ch = input.charAt (index++);
-	if (!matchOneChar (ch))
-	  break;
-	numRepeats++;
-=======
         if (numRepeats >= max)
           break;
         char ch = input.charAt (index++);
         if (!matchOneChar (ch))
           break;
         numRepeats++;
->>>>>>> 3082eeb7
       }
     return numRepeats;
   }
