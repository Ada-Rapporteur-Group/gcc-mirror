/* gnu/regexp/REToken.java
   Copyright (C) 2006 Free Software Foundation, Inc.

This file is part of GNU Classpath.

GNU Classpath is free software; you can redistribute it and/or modify
it under the terms of the GNU General Public License as published by
the Free Software Foundation; either version 2, or (at your option)
any later version.

GNU Classpath is distributed in the hope that it will be useful, but
WITHOUT ANY WARRANTY; without even the implied warranty of
MERCHANTABILITY or FITNESS FOR A PARTICULAR PURPOSE.  See the GNU
General Public License for more details.

You should have received a copy of the GNU General Public License
along with GNU Classpath; see the file COPYING.  If not, write to the
Free Software Foundation, Inc., 51 Franklin Street, Fifth Floor, Boston, MA
02110-1301 USA.

Linking this library statically or dynamically with other modules is
making a combined work based on this library.  Thus, the terms and
conditions of the GNU General Public License cover the whole
combination.

As a special exception, the copyright holders of this library give you
permission to link this library with independent modules to produce an
executable, regardless of the license terms of these independent
modules, and to copy and distribute the resulting executable under
terms of your choice, provided that you also meet, for each linked
independent module, the terms and conditions of the license of that
module.  An independent module is a module which is not derived from
or based on this library.  If you modify this library, you may extend
this exception to your version of the library, but you are not
obligated to do so.  If you do not wish to do so, delete this
exception statement from your version. */

package gnu.java.util.regex;

import gnu.java.lang.CPStringBuilder;

import java.io.Serializable;

abstract class REToken implements Serializable, Cloneable
{

  protected REToken next = null;
  protected REToken uncle = null;
  protected int subIndex;
  protected boolean unicodeAware = true;

  public Object clone ()
  {
    try
    {
      REToken copy = (REToken) super.clone ();
        return copy;
    }
    catch (CloneNotSupportedException e)
    {
<<<<<<< HEAD
      throw new Error ();	// doesn't happen
=======
      throw new Error ();       // doesn't happen
>>>>>>> 3082eeb7
    }
  }

  protected REToken (int subIndex)
  {
    this.subIndex = subIndex;
  }

  int getMinimumLength ()
  {
    return 0;
  }

  int getMaximumLength ()
  {
    return Integer.MAX_VALUE;
  }

  void setUncle (REToken anUncle)
  {
    uncle = anUncle;
  }

    /** Returns true if the match succeeded, false if it failed. */
  boolean match (CharIndexed input, REMatch mymatch)
  {
    return match (input, mymatch, false);
  }
  boolean matchFake (CharIndexed input, REMatch mymatch)
  {
    return match (input, mymatch, true);
  }

  private boolean match (CharIndexed input, REMatch mymatch, boolean fake)
  {
    if (!fake)
      {
<<<<<<< HEAD
	setHitEnd (input, mymatch);
=======
        setHitEnd (input, mymatch);
>>>>>>> 3082eeb7
      }
    REMatch m = matchThis (input, mymatch);
    if (m == null)
      return false;
    if (next (input, m))
      {
<<<<<<< HEAD
	mymatch.assignFrom (m);
	return true;
=======
        mymatch.assignFrom (m);
        return true;
>>>>>>> 3082eeb7
      }
    return false;
  }

    /** Sets whether the matching occurs at the end of input */
  void setHitEnd (CharIndexed input, REMatch mymatch)
  {
    input.setHitEnd (mymatch);
  }

    /** Returns true if the match succeeded, false if it failed.
      * The matching is done against this REToken only. Chained
      * tokens are not checked.
      * This method is used to define the default match method.
      * Simple subclasses of REToken, for example, such that
      * matches only one character, should implement this method.
      * Then the default match method will work.  But complicated
      * subclasses of REToken, which needs a special match method,
      * do not have to implement this method.
      */
  REMatch matchThis (CharIndexed input, REMatch mymatch)
  {
    throw new
      UnsupportedOperationException
      ("This REToken does not have a matchThis method");
  }

    /** Returns true if the rest of the tokens match, false if they fail. */
  protected boolean next (CharIndexed input, REMatch mymatch)
  {
    REToken nextToken = getNext ();
    if (nextToken == null)
      return true;
    return nextToken.match (input, mymatch);
  }

    /** Returns the next REToken chained to this REToken. */
  REToken getNext ()
  {
    return (next != null ? next : uncle);
  }

    /** Finds a match at the position specified by the given REMatch.
      * If necessary, adds a BacktrackStack.Backtrack object to backtrackStack
      * of the REmatch found this time so that another possible match
      * may be found when backtrack is called.
      * By default, nothing is added to the backtrackStack.
      * @param input Input character sequence.
      * @param mymatch Position at which a match should be found
      * @return REMatch object if a match was found, null otherwise.
      */
  REMatch findMatch (CharIndexed input, REMatch mymatch)
  {
    boolean b = match (input, mymatch);
    if (b)
      return mymatch;
    return null;
  }

  boolean returnsFixedLengthMatches ()
  {
    return false;
  }

  int findFixedLengthMatches (CharIndexed input, REMatch mymatch, int max)
  {
    throw new
      UnsupportedOperationException
      ("This token does not support findFixedLengthMatches");
  }

    /**
      * Backtrack to another possibility.
      * Ordinary REToken cannot do anything if this method is called.
      */
  REMatch backtrack (CharIndexed input, REMatch mymatch, Object param)
  {
    throw new IllegalStateException ("This token cannot be backtracked to");
  }

  boolean chain (REToken token)
  {
    next = token;
<<<<<<< HEAD
    return true;		// Token was accepted
=======
    return true;                // Token was accepted
>>>>>>> 3082eeb7
  }

  abstract void dump (CPStringBuilder os);

  void dumpAll (CPStringBuilder os)
  {
    dump (os);
    if (next != null)
      next.dumpAll (os);
  }

  public String toString ()
  {
    CPStringBuilder os = new CPStringBuilder ();
    dump (os);
    return os.toString ();
  }

  /**
    * Converts the character argument to lowercase.
    * @param ch the character to be converted.
    * @param unicodeAware If true, use java.lang.Character#toLowerCase;
    * otherwise, only US-ASCII charactes can be converted.
    * @return the lowercase equivalent of the character, if any;
    * otherwise, the character itself.
    */
  public static char toLowerCase (char ch, boolean unicodeAware)
  {
    if (unicodeAware)
      return Character.toLowerCase (ch);
    if (ch >= 'A' && ch <= 'Z')
      return (char) (ch + 'a' - 'A');
    return ch;
  }

  /**
    * Converts the character argument to uppercase.
    * @param ch the character to be converted.
    * @param unicodeAware If true, use java.lang.Character#toUpperCase;
    * otherwise, only US-ASCII charactes can be converted.
    * @return the uppercase equivalent of the character, if any;
    * otherwise, the character itself.
    */
  public static char toUpperCase (char ch, boolean unicodeAware)
  {
    if (unicodeAware)
      return Character.toUpperCase (ch);
    if (ch >= 'a' && ch <= 'z')
      return (char) (ch + 'A' - 'a');
    return ch;
  }

}<|MERGE_RESOLUTION|>--- conflicted
+++ resolved
@@ -58,11 +58,7 @@
     }
     catch (CloneNotSupportedException e)
     {
-<<<<<<< HEAD
-      throw new Error ();	// doesn't happen
-=======
       throw new Error ();       // doesn't happen
->>>>>>> 3082eeb7
     }
   }
 
@@ -100,24 +96,15 @@
   {
     if (!fake)
       {
-<<<<<<< HEAD
-	setHitEnd (input, mymatch);
-=======
         setHitEnd (input, mymatch);
->>>>>>> 3082eeb7
       }
     REMatch m = matchThis (input, mymatch);
     if (m == null)
       return false;
     if (next (input, m))
       {
-<<<<<<< HEAD
-	mymatch.assignFrom (m);
-	return true;
-=======
         mymatch.assignFrom (m);
         return true;
->>>>>>> 3082eeb7
       }
     return false;
   }
@@ -201,11 +188,7 @@
   boolean chain (REToken token)
   {
     next = token;
-<<<<<<< HEAD
-    return true;		// Token was accepted
-=======
     return true;                // Token was accepted
->>>>>>> 3082eeb7
   }
 
   abstract void dump (CPStringBuilder os);
