/* GdkPixbufDecoder.java -- Image data decoding object
   Copyright (C) 2003, 2004, 2005, 2006  Free Software Foundation, Inc.

This file is part of GNU Classpath.

GNU Classpath is free software; you can redistribute it and/or modify
it under the terms of the GNU General Public License as published by
the Free Software Foundation; either version 2, or (at your option)
any later version.

GNU Classpath is distributed in the hope that it will be useful, but
WITHOUT ANY WARRANTY; without even the implied warranty of
MERCHANTABILITY or FITNESS FOR A PARTICULAR PURPOSE.  See the GNU
General Public License for more details.

You should have received a copy of the GNU General Public License
along with GNU Classpath; see the file COPYING.  If not, write to the
Free Software Foundation, Inc., 51 Franklin Street, Fifth Floor, Boston, MA
02110-1301 USA.

Linking this library statically or dynamically with other modules is
making a combined work based on this library.  Thus, the terms and
conditions of the GNU General Public License cover the whole
combination.

As a special exception, the copyright holders of this library give you
permission to link this library with independent modules to produce an
executable, regardless of the license terms of these independent
modules, and to copy and distribute the resulting executable under
terms of your choice, provided that you also meet, for each linked
independent module, the terms and conditions of the license of that
module.  An independent module is a module which is not derived from
or based on this library.  If you modify this library, you may extend
this exception to your version of the library, but you are not
obligated to do so.  If you do not wish to do so, delete this
exception statement from your version. */


package gnu.java.awt.peer.gtk;

import java.awt.image.BufferedImage;
import java.awt.image.ColorModel;
import java.awt.image.DirectColorModel;
import java.awt.image.ImageConsumer;
import java.awt.image.Raster;
import java.awt.image.RenderedImage;
import java.io.DataInput;
import java.io.DataOutput;
import java.io.IOException;
import java.io.InputStream;
import java.net.URL;
import java.util.ArrayList;
import java.util.Hashtable;
import java.util.Iterator;
import java.util.Locale;
import java.util.Vector;

import javax.imageio.IIOImage;
import javax.imageio.ImageReadParam;
import javax.imageio.ImageReader;
import javax.imageio.ImageTypeSpecifier;
import javax.imageio.ImageWriteParam;
import javax.imageio.ImageWriter;
import javax.imageio.metadata.IIOMetadata;
import javax.imageio.spi.IIORegistry;
import javax.imageio.spi.ImageReaderSpi;
import javax.imageio.spi.ImageWriterSpi;
import javax.imageio.stream.ImageInputStream;
import javax.imageio.stream.ImageOutputStream;

import gnu.classpath.Pointer;

public class GdkPixbufDecoder extends gnu.java.awt.image.ImageDecoder
{
  static 
  {
    System.loadLibrary("gtkpeer");

    initStaticState ();
  }
  
  /**
   * Lock that should be held for all gdkpixbuf operations. We don't use
   * the global gdk_threads_enter/leave functions since gdkpixbuf
   * operations can be done in parallel to drawing and manipulating gtk
   * widgets.
   */
  static Object pixbufLock = new Object();

  static native void initStaticState();
  private final int native_state = GtkGenericPeer.getUniqueInteger ();

  // initState() has been called, but pumpDone() has not yet been called.
  private boolean needsClose = false;

  // the current set of ImageConsumers for this decoder
  Vector curr;

  /**
   * The pointer to the native pixbuf loader.
   *
   * This field is manipulated by native code. Don't change or remove
   * without adjusting the native code.
   */
  private Pointer nativeDecoder;

  // interface to GdkPixbuf
  // These native functions should be called with the pixbufLock held.
  native void initState ();
  native void pumpBytes (byte[] bytes, int len) throws IOException;
  native void pumpDone () throws IOException;
  native void finish (boolean needsClose);

  /**
   * Converts given image to bytes.
   * Will call the GdkPixbufWriter for each chunk.
   */
  static native void streamImage(int[] bytes, String format,
                                 int width, int height,
                                 boolean hasAlpha, GdkPixbufWriter writer);

  // gdk-pixbuf provids data in RGBA format
  static final ColorModel cm = new DirectColorModel (32, 0xff000000, 
                                                     0x00ff0000, 
                                                     0x0000ff00, 
                                                     0x000000ff);
  public GdkPixbufDecoder (DataInput datainput)
  {
    super (datainput);
  }

  public GdkPixbufDecoder (InputStream in)
  {
    super (in);
  }

  public GdkPixbufDecoder (String filename)
  {
    super (filename);
  }
  
  public GdkPixbufDecoder (URL url)
  {
    super (url);
  }

  public GdkPixbufDecoder (byte[] imagedata, int imageoffset, int imagelength)
  {
    super (imagedata, imageoffset, imagelength);
  }

  // called back by native side: area_prepared_cb
  void areaPrepared (int width, int height)
  {

    if (curr == null)
      return;

    for (int i = 0; i < curr.size (); i++)
      {
        ImageConsumer ic = (ImageConsumer) curr.elementAt (i);
        ic.setDimensions (width, height);
        ic.setColorModel (cm);
        ic.setHints (ImageConsumer.RANDOMPIXELORDER);
      }
  }
  
  // called back by native side: area_updated_cb
  void areaUpdated (int x, int y, int width, int height, 
                    int pixels[], int scansize)
  {
    if (curr == null)
      return;
    
    for (int i = 0; i < curr.size (); i++)
      {
        ImageConsumer ic = (ImageConsumer) curr.elementAt (i);
        ic.setPixels (x, y, width, height, cm, pixels, 0, scansize);
      }
  }
  
  // called from an async image loader of one sort or another, this method
  // repeatedly reads bytes from the input stream and passes them through a
  // GdkPixbufLoader using the native method pumpBytes. pumpBytes in turn
  // decodes the image data and calls back areaPrepared and areaUpdated on
  // this object, feeding back decoded pixel blocks, which we pass to each
  // of the ImageConsumers in the provided Vector.

  public void produce (Vector v, InputStream is) throws IOException
  {
    curr = v;

    byte bytes[] = new byte[4096];
    int len = 0;
    synchronized(pixbufLock)
      {
<<<<<<< HEAD
	initState();
=======
        initState();
>>>>>>> 60a98cce
      }
    needsClose = true;

    // Note: We don't want the pixbufLock while reading from the InputStream.
    while ((len = is.read (bytes)) != -1)
      {
<<<<<<< HEAD
	synchronized(pixbufLock)
	  {
	    pumpBytes (bytes, len);
	  }
=======
        synchronized(pixbufLock)
          {
            pumpBytes (bytes, len);
          }
>>>>>>> 60a98cce
      }

    synchronized(pixbufLock)
      {
<<<<<<< HEAD
	pumpDone();
=======
        pumpDone();
>>>>>>> 60a98cce
      }

    needsClose = false;
    
    for (int i = 0; i < curr.size (); i++)
      {
        ImageConsumer ic = (ImageConsumer) curr.elementAt (i);
        ic.imageComplete (ImageConsumer.STATICIMAGEDONE);
      }

    curr = null;
  }

  public void finalize()
  {
    synchronized(pixbufLock)
      {
<<<<<<< HEAD
	finish(needsClose);
=======
        finish(needsClose);
>>>>>>> 60a98cce
      }
  }


  public static class ImageFormatSpec
  {
    public String name;
    public boolean writable = false;    
    public ArrayList<String> mimeTypes = new ArrayList<String>();
    public ArrayList<String> extensions = new ArrayList<String>();

    public ImageFormatSpec(String name, boolean writable)
    {
      this.name = name;
      this.writable = writable;
    }

    public synchronized void addMimeType(String m)
    {
      mimeTypes.add(m);
    }

    public synchronized void addExtension(String e)
    {
      extensions.add(e);
    }    
  }

  static ArrayList<ImageFormatSpec> imageFormatSpecs;

  public static ImageFormatSpec registerFormat(String name, boolean writable) 
  {
    ImageFormatSpec ifs = new ImageFormatSpec(name, writable);
    synchronized(GdkPixbufDecoder.class)
      {
        if (imageFormatSpecs == null)
          imageFormatSpecs = new ArrayList<ImageFormatSpec>();
        imageFormatSpecs.add(ifs);
      }
    return ifs;
  }

  static String[] getFormatNames(boolean writable)
  {
    ArrayList<String> names = new ArrayList<String>();
    synchronized (imageFormatSpecs) 
      {
        Iterator<ImageFormatSpec> i = imageFormatSpecs.iterator();
        while (i.hasNext())
          {
            ImageFormatSpec ifs = i.next();
            if (writable && !ifs.writable)
              continue;
            names.add(ifs.name);

            /* 
             * In order to make the filtering code work, we need to register
             * this type under every "format name" likely to be used as a synonym.
             * This generally means "all the extensions people might use". 
             */

            Iterator<String> j = ifs.extensions.iterator();
            while (j.hasNext())
              names.add(j.next());
          }
      }
    return names.toArray(new String[names.size()]);
  }

  static String[] getFormatExtensions(boolean writable)
  {
    ArrayList<String> extensions = new ArrayList<String>();
    synchronized (imageFormatSpecs) 
      {
        Iterator<ImageFormatSpec> i = imageFormatSpecs.iterator();
        while (i.hasNext())
          {
            ImageFormatSpec ifs = i.next();
            if (writable && !ifs.writable)
              continue;
            Iterator<String> j = ifs.extensions.iterator();
            while (j.hasNext())
              extensions.add(j.next());
          }
      }
    return extensions.toArray(new String[extensions.size()]);
  }

  static String[] getFormatMimeTypes(boolean writable)
  {
    ArrayList<String> mimeTypes = new ArrayList<String>();
    synchronized (imageFormatSpecs) 
      {
        Iterator<ImageFormatSpec> i = imageFormatSpecs.iterator();
        while (i.hasNext())
          {
            ImageFormatSpec ifs = i.next();
            if (writable && !ifs.writable)
              continue;
            Iterator<String> j = ifs.mimeTypes.iterator();
            while (j.hasNext())
              mimeTypes.add(j.next());
          }
      }
    return mimeTypes.toArray(new String[mimeTypes.size()]);
  }

  
  static String findFormatName(Object ext, boolean needWritable)
  {
    if (ext == null)
      return null;

    if (!(ext instanceof String))
      throw new IllegalArgumentException("extension is not a string");

    String str = (String) ext;

    Iterator<ImageFormatSpec> i = imageFormatSpecs.iterator();
    while (i.hasNext())
      {
        ImageFormatSpec ifs = i.next();

        if (needWritable && !ifs.writable)
          continue;

        if (ifs.name.equals(str))
          return str;

        Iterator<String> j = ifs.extensions.iterator(); 
        while (j.hasNext())
          {
            String extension = j.next();
            if (extension.equals(str))
              return ifs.name;
          }

        j = ifs.mimeTypes.iterator(); 
        while (j.hasNext())
          {
            String mimeType = j.next();
            if (mimeType.equals(str))
              return ifs.name;
          }
      }      
    throw new IllegalArgumentException("unknown extension '" + str + "'");
  }

  private static GdkPixbufReaderSpi readerSpi;
  private static GdkPixbufWriterSpi writerSpi;

  public static synchronized GdkPixbufReaderSpi getReaderSpi()
  {
    if (readerSpi == null)
      readerSpi = new GdkPixbufReaderSpi();
    return readerSpi;
  }

  public static synchronized GdkPixbufWriterSpi getWriterSpi()
  {
    if (writerSpi == null)
      writerSpi = new GdkPixbufWriterSpi();
    return writerSpi;
  }

  public static void registerSpis(IIORegistry reg) 
  {
    reg.registerServiceProvider(getReaderSpi(), ImageReaderSpi.class);
    reg.registerServiceProvider(getWriterSpi(), ImageWriterSpi.class);
  }

  public static class GdkPixbufWriterSpi extends ImageWriterSpi
  {
    public GdkPixbufWriterSpi() 
    {      
      super("GdkPixbuf", "2.x",
            GdkPixbufDecoder.getFormatNames(true), 
            GdkPixbufDecoder.getFormatExtensions(true), 
            GdkPixbufDecoder.getFormatMimeTypes(true),
            "gnu.java.awt.peer.gtk.GdkPixbufDecoder$GdkPixbufWriter",
            new Class[] { ImageOutputStream.class },
            new String[] { "gnu.java.awt.peer.gtk.GdkPixbufDecoder$GdkPixbufReaderSpi" },
            false, null, null, null, null,
            false, null, null, null, null);
    }

    public boolean canEncodeImage(ImageTypeSpecifier ts)
    {
      return true;
    }

    public ImageWriter createWriterInstance(Object ext)
    {
      return new GdkPixbufWriter(this, ext);
    }

    public String getDescription(java.util.Locale loc)
    {
      return "GdkPixbuf Writer SPI";
    }

  }

  public static class GdkPixbufReaderSpi extends ImageReaderSpi
  {
    public GdkPixbufReaderSpi() 
    { 
      super("GdkPixbuf", "2.x",
            GdkPixbufDecoder.getFormatNames(false), 
            GdkPixbufDecoder.getFormatExtensions(false), 
            GdkPixbufDecoder.getFormatMimeTypes(false),
            "gnu.java.awt.peer.gtk.GdkPixbufDecoder$GdkPixbufReader",
            new Class[] { ImageInputStream.class },
            new String[] { "gnu.java.awt.peer.gtk.GdkPixbufDecoder$GdkPixbufWriterSpi" },
            false, null, null, null, null,
            false, null, null, null, null);
    }

    public boolean canDecodeInput(Object obj) 
    { 
      return true; 
    }

    public ImageReader createReaderInstance(Object ext)
    {
      return new GdkPixbufReader(this, ext);
    }

    public String getDescription(Locale loc)
    {
      return "GdkPixbuf Reader SPI";
    }
  }

  private static class GdkPixbufWriter
    extends ImageWriter implements Runnable
  {
    String ext;
    public GdkPixbufWriter(GdkPixbufWriterSpi ownerSpi, Object ext)
    {
      super(ownerSpi);
      this.ext = findFormatName(ext, true);
    }

    public IIOMetadata convertImageMetadata (IIOMetadata inData,
                                             ImageTypeSpecifier imageType,
                                             ImageWriteParam param)
    {
      return null;
    }

    public IIOMetadata convertStreamMetadata (IIOMetadata inData,
                                              ImageWriteParam param)
    {
      return null;
    }

    public IIOMetadata getDefaultImageMetadata (ImageTypeSpecifier imageType, 
                                                ImageWriteParam param)
    {
      return null;
    }

    public IIOMetadata getDefaultStreamMetadata (ImageWriteParam param)
    {
      return null;
    }

  public void write (IIOMetadata streamMetadata, IIOImage i, ImageWriteParam param)
    throws IOException
    {
      RenderedImage image = i.getRenderedImage();
      Raster ras = image.getData();
      int width = ras.getWidth();
      int height = ras.getHeight();
      ColorModel model = image.getColorModel();
      int[] pixels = CairoGraphics2D.findSimpleIntegerArray (image.getColorModel(), ras);
      
      if (pixels == null)
        {
<<<<<<< HEAD
	  BufferedImage img;
	  if(model != null && model.hasAlpha())
	    img = CairoSurface.getBufferedImage(width, height);
	  img = new BufferedImage(width, height, BufferedImage.TYPE_INT_RGB);
=======
          BufferedImage img;
          if(model != null && model.hasAlpha())
            img = CairoSurface.getBufferedImage(width, height);
          img = new BufferedImage(width, height, BufferedImage.TYPE_INT_RGB);
>>>>>>> 60a98cce
          int[] pix = new int[4];
          for (int y = 0; y < height; ++y)
            for (int x = 0; x < width; ++x)
              img.setRGB(x, y, model.getRGB(ras.getPixel(x, y, pix)));
          pixels = CairoGraphics2D.findSimpleIntegerArray (img.getColorModel(), 
                                                         img.getRaster());
          model = img.getColorModel();
        }

      Thread workerThread = new Thread(this, "GdkPixbufWriter");
      workerThread.start();
      processImageStarted(1);
      synchronized(pixbufLock)
<<<<<<< HEAD
	{
	  streamImage(pixels, this.ext, width, height, model.hasAlpha(), 
		      this);
	}
=======
        {
          streamImage(pixels, this.ext, width, height, model.hasAlpha(), 
                      this);
        }
>>>>>>> 60a98cce
      synchronized(data)
        {
          data.add(DATADONE);
          data.notifyAll();
        }

      while (workerThread.isAlive())
        {
<<<<<<< HEAD
	  try
	    {
	      workerThread.join();
	    }
	  catch (InterruptedException ioe)
	    {
	      // Ignored.
	    }
        }

      if (exception != null)
	throw exception;
=======
          try
            {
              workerThread.join();
            }
          catch (InterruptedException ioe)
            {
              // Ignored.
            }
        }

      if (exception != null)
        throw exception;
>>>>>>> 60a98cce

      processImageComplete();
    }    

    /**
     * Object marking end of data from native streamImage code.
     */
    private static final Object DATADONE = new Object();

    /**
     * Holds the data gotten from the native streamImage code.
     * A worker thread will pull data out.
     * Needs to be synchronized for access.
     * The special object DATADONE is added when all data has been delivered.
     */
<<<<<<< HEAD
    private ArrayList data = new ArrayList();
=======
    private ArrayList<Object> data = new ArrayList<Object>();
>>>>>>> 60a98cce

    /**
     * Holds any IOException thrown by the run method that needs
     * to be rethrown by the write method.
     */
    private IOException exception;

    /** Callback for streamImage native code. **/
    private void write(byte[] bs)
    {
      synchronized(data)
        {
          data.add(bs);
          data.notifyAll();
        }
    }

    public void run()
    {
      boolean done = false;
      while (!done)
        {
          synchronized(data)
            {
              while (data.isEmpty())
                {
                  try
                    {
                      data.wait();
                    }
                  catch (InterruptedException ie)
                    {
                      /* ignore */
                    }
                }

              Object o = data.remove(0);
              if (o == DATADONE)
                done = true;
              else
                {
                  DataOutput out = (DataOutput) getOutput();
                  try
                    {
                      out.write((byte[]) o);
                    }
                  catch (IOException ioe)
                    {
                      // We are only interested in the first exception.
                      if (exception == null)
                        exception = ioe;
                    }
                }
            }
        }
    }
  }

  private static class GdkPixbufReader 
    extends ImageReader
    implements ImageConsumer
  {
    // ImageConsumer parts
    GdkPixbufDecoder dec;
    BufferedImage bufferedImage;
    ColorModel defaultModel;
    int width;
    int height;
    String ext;
    
    public GdkPixbufReader(GdkPixbufReaderSpi ownerSpi, Object ext)
    {
      super(ownerSpi);
      this.ext = findFormatName(ext, false);
    }

    public GdkPixbufReader(GdkPixbufReaderSpi ownerSpi, Object ext,
                           GdkPixbufDecoder d)
    {
      this(ownerSpi, ext);
      dec = d;
    }

    public void setDimensions(int w, int h)
    {
      processImageStarted(1);
      width = w;
      height = h;
    }
    
    public void setProperties(Hashtable props) {}

    public void setColorModel(ColorModel model) 
    {
      defaultModel = model;
    }

    public void setHints(int flags) {}

    public void setPixels(int x, int y, int w, int h, 
                          ColorModel model, byte[] pixels, 
                          int offset, int scansize)
    {
    }      

    public void setPixels(int x, int y, int w, int h, 
                          ColorModel model, int[] pixels, 
                          int offset, int scansize)
    {
      if (model == null)
        model = defaultModel;
      
      if (bufferedImage == null)
        {
<<<<<<< HEAD
	  if(model != null && model.hasAlpha())
	    bufferedImage = new BufferedImage (width, height, BufferedImage.TYPE_INT_ARGB);
	  else
	    bufferedImage = new BufferedImage (width, height, BufferedImage.TYPE_INT_RGB);
=======
          if(model != null && model.hasAlpha())
            bufferedImage = new BufferedImage (width, height,
                                               BufferedImage.TYPE_INT_ARGB);
          else
            bufferedImage = new BufferedImage (width, height,
                                               BufferedImage.TYPE_INT_RGB);
>>>>>>> 60a98cce
        }

      int pixels2[];
      if (model != null)
        {
          pixels2 = new int[pixels.length];
          for (int yy = 0; yy < h; yy++)
            for (int xx = 0; xx < w; xx++)
              {
                int i = yy * scansize + xx;
                pixels2[i] = model.getRGB (pixels[i]);
              }
        }
      else
        pixels2 = pixels;

      bufferedImage.setRGB (x, y, w, h, pixels2, offset, scansize);
      processImageProgress(y / (height == 0 ? 1 : height));
    }

    public void imageComplete(int status) 
    {
      processImageComplete();
    }

    public BufferedImage getBufferedImage()
    {
      if (bufferedImage == null && dec != null)
        dec.startProduction (this);
      return bufferedImage;
    }

    // ImageReader parts

    public int getNumImages(boolean allowSearch)
      throws IOException
    {
      return 1;
    }

    public IIOMetadata getImageMetadata(int i) 
    {
      return null;
    }

    public IIOMetadata getStreamMetadata()
      throws IOException
    {
      return null;
    }

    public Iterator<ImageTypeSpecifier> getImageTypes(int imageIndex)
      throws IOException
    {
      BufferedImage img = getBufferedImage();
      Vector<ImageTypeSpecifier> vec = new Vector<ImageTypeSpecifier>();
      vec.add(new ImageTypeSpecifier(img));
      return vec.iterator();
    }
    
    public int getHeight(int imageIndex)
      throws IOException
    {
      return getBufferedImage().getHeight();
    }

    public int getWidth(int imageIndex)
      throws IOException
    {
      return getBufferedImage().getWidth();
    }

    public void setInput(Object input,
                         boolean seekForwardOnly,
                         boolean ignoreMetadata)
    {
      super.setInput(input, seekForwardOnly, ignoreMetadata);
      Object get = getInput();
      if (get instanceof InputStream)
        dec = new GdkPixbufDecoder((InputStream) get);
      else if (get instanceof DataInput)
        dec = new GdkPixbufDecoder((DataInput) get);
      else
<<<<<<< HEAD
	throw new IllegalArgumentException("input object not supported: "
					   + get);
=======
        throw new IllegalArgumentException("input object not supported: "
                                           + get);
>>>>>>> 60a98cce
    }

    public BufferedImage read(int imageIndex, ImageReadParam param)
      throws IOException
    {
      return getBufferedImage ();
    }
  }
}<|MERGE_RESOLUTION|>--- conflicted
+++ resolved
@@ -194,37 +194,22 @@
     int len = 0;
     synchronized(pixbufLock)
       {
-<<<<<<< HEAD
-	initState();
-=======
         initState();
->>>>>>> 60a98cce
       }
     needsClose = true;
 
     // Note: We don't want the pixbufLock while reading from the InputStream.
     while ((len = is.read (bytes)) != -1)
       {
-<<<<<<< HEAD
-	synchronized(pixbufLock)
-	  {
-	    pumpBytes (bytes, len);
-	  }
-=======
         synchronized(pixbufLock)
           {
             pumpBytes (bytes, len);
           }
->>>>>>> 60a98cce
       }
 
     synchronized(pixbufLock)
       {
-<<<<<<< HEAD
-	pumpDone();
-=======
         pumpDone();
->>>>>>> 60a98cce
       }
 
     needsClose = false;
@@ -242,11 +227,7 @@
   {
     synchronized(pixbufLock)
       {
-<<<<<<< HEAD
-	finish(needsClose);
-=======
         finish(needsClose);
->>>>>>> 60a98cce
       }
   }
 
@@ -527,17 +508,10 @@
       
       if (pixels == null)
         {
-<<<<<<< HEAD
-	  BufferedImage img;
-	  if(model != null && model.hasAlpha())
-	    img = CairoSurface.getBufferedImage(width, height);
-	  img = new BufferedImage(width, height, BufferedImage.TYPE_INT_RGB);
-=======
           BufferedImage img;
           if(model != null && model.hasAlpha())
             img = CairoSurface.getBufferedImage(width, height);
           img = new BufferedImage(width, height, BufferedImage.TYPE_INT_RGB);
->>>>>>> 60a98cce
           int[] pix = new int[4];
           for (int y = 0; y < height; ++y)
             for (int x = 0; x < width; ++x)
@@ -551,17 +525,10 @@
       workerThread.start();
       processImageStarted(1);
       synchronized(pixbufLock)
-<<<<<<< HEAD
-	{
-	  streamImage(pixels, this.ext, width, height, model.hasAlpha(), 
-		      this);
-	}
-=======
         {
           streamImage(pixels, this.ext, width, height, model.hasAlpha(), 
                       this);
         }
->>>>>>> 60a98cce
       synchronized(data)
         {
           data.add(DATADONE);
@@ -570,20 +537,6 @@
 
       while (workerThread.isAlive())
         {
-<<<<<<< HEAD
-	  try
-	    {
-	      workerThread.join();
-	    }
-	  catch (InterruptedException ioe)
-	    {
-	      // Ignored.
-	    }
-        }
-
-      if (exception != null)
-	throw exception;
-=======
           try
             {
               workerThread.join();
@@ -596,7 +549,6 @@
 
       if (exception != null)
         throw exception;
->>>>>>> 60a98cce
 
       processImageComplete();
     }    
@@ -612,11 +564,7 @@
      * Needs to be synchronized for access.
      * The special object DATADONE is added when all data has been delivered.
      */
-<<<<<<< HEAD
-    private ArrayList data = new ArrayList();
-=======
     private ArrayList<Object> data = new ArrayList<Object>();
->>>>>>> 60a98cce
 
     /**
      * Holds any IOException thrown by the run method that needs
@@ -731,19 +679,12 @@
       
       if (bufferedImage == null)
         {
-<<<<<<< HEAD
-	  if(model != null && model.hasAlpha())
-	    bufferedImage = new BufferedImage (width, height, BufferedImage.TYPE_INT_ARGB);
-	  else
-	    bufferedImage = new BufferedImage (width, height, BufferedImage.TYPE_INT_RGB);
-=======
           if(model != null && model.hasAlpha())
             bufferedImage = new BufferedImage (width, height,
                                                BufferedImage.TYPE_INT_ARGB);
           else
             bufferedImage = new BufferedImage (width, height,
                                                BufferedImage.TYPE_INT_RGB);
->>>>>>> 60a98cce
         }
 
       int pixels2[];
@@ -827,13 +768,8 @@
       else if (get instanceof DataInput)
         dec = new GdkPixbufDecoder((DataInput) get);
       else
-<<<<<<< HEAD
-	throw new IllegalArgumentException("input object not supported: "
-					   + get);
-=======
         throw new IllegalArgumentException("input object not supported: "
                                            + get);
->>>>>>> 60a98cce
     }
 
     public BufferedImage read(int imageIndex, ImageReadParam param)
