--- conflicted
+++ resolved
@@ -355,13 +355,8 @@
                                   int g2, int b2, int a2, boolean cyclic);
   
   protected native void setPaintPixels(long pointer, int[] pixels, int w,
-<<<<<<< HEAD
-                                       int h, int stride, boolean repeat,
-                                       int x, int y);
-=======
                                      int h, int stride, boolean repeat,
                                      int x, int y);
->>>>>>> 99c9c69a
 
   /**
    * Set the current transform matrix
@@ -469,11 +464,6 @@
   protected native void cairoClip(long pointer);
 
   /** 
-<<<<<<< HEAD
-   * Save clip
-   */
-  protected native void cairoResetClip(long pointer);
-=======
    * Clear clip
    */
   protected native void cairoResetClip(long pointer);
@@ -483,7 +473,6 @@
    */
   protected native void cairoSetAntialias(long pointer, boolean aa);
 
->>>>>>> 99c9c69a
 
   ///////////////////////// TRANSFORMS ///////////////////////////////////
   /**
