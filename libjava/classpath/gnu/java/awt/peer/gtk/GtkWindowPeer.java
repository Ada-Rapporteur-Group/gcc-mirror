/* GtkWindowPeer.java -- Implements WindowPeer with GTK
   Copyright (C) 1998, 1999, 2002, 2005, 2006  Free Software Foundation, Inc.

This file is part of GNU Classpath.

GNU Classpath is free software; you can redistribute it and/or modify
it under the terms of the GNU General Public License as published by
the Free Software Foundation; either version 2, or (at your option)
any later version.

GNU Classpath is distributed in the hope that it will be useful, but
WITHOUT ANY WARRANTY; without even the implied warranty of
MERCHANTABILITY or FITNESS FOR A PARTICULAR PURPOSE.  See the GNU
General Public License for more details.

You should have received a copy of the GNU General Public License
along with GNU Classpath; see the file COPYING.  If not, write to the
Free Software Foundation, Inc., 51 Franklin Street, Fifth Floor, Boston, MA
02110-1301 USA.

Linking this library statically or dynamically with other modules is
making a combined work based on this library.  Thus, the terms and
conditions of the GNU General Public License cover the whole
combination.

As a special exception, the copyright holders of this library give you
permission to link this library with independent modules to produce an
executable, regardless of the license terms of these independent
modules, and to copy and distribute the resulting executable under
terms of your choice, provided that you also meet, for each linked
independent module, the terms and conditions of the license of that
module.  An independent module is a module which is not derived from
or based on this library.  If you modify this library, you may extend
this exception to your version of the library, but you are not
obligated to do so.  If you do not wish to do so, delete this
exception statement from your version. */


package gnu.java.awt.peer.gtk;

import gnu.java.awt.ComponentReshapeEvent;

import java.awt.Component;
import java.awt.Font;
import java.awt.Frame;
import java.awt.Graphics;
import java.awt.KeyboardFocusManager;
import java.awt.Rectangle;
import java.awt.Window;
import java.awt.event.ComponentEvent;
import java.awt.event.FocusEvent;
import java.awt.event.PaintEvent;
import java.awt.event.WindowEvent;
import java.awt.peer.WindowPeer;

public class GtkWindowPeer extends GtkContainerPeer
  implements WindowPeer
{
  protected static final int GDK_WINDOW_TYPE_HINT_NORMAL = 0;
  protected static final int GDK_WINDOW_TYPE_HINT_DIALOG = 1;
  protected static final int GDK_WINDOW_TYPE_HINT_MENU = 2;
  protected static final int GDK_WINDOW_TYPE_HINT_TOOLBAR = 3;
  protected static final int GDK_WINDOW_TYPE_HINT_SPLASHSCREEN = 4;
  protected static final int GDK_WINDOW_TYPE_HINT_UTILITY = 5;
  protected static final int GDK_WINDOW_TYPE_HINT_DOCK = 6;
  protected static final int GDK_WINDOW_TYPE_HINT_DESKTOP = 7;

  protected int windowState = Frame.NORMAL;

  // Cached awt window component location, width and height.
  private int x, y, width, height;

  native void gtkWindowSetTitle (String title);
  native void gtkWindowSetResizable (boolean resizable);
  native void gtkWindowSetModal (boolean modal);
  native void gtkWindowSetAlwaysOnTop ( boolean alwaysOnTop );
  native boolean gtkWindowHasFocus();
  native void realize ();

  public void dispose()
  {
    super.dispose();
    GtkMainThread.destroyWindow();
  }

  /** Returns the cached width of the AWT window component. */
  int getX ()
  {
    return x;
  }

  /** Returns the cached width of the AWT window component. */
  int getY ()
  {
    return y;
  }

  /** Returns the cached width of the AWT window component. */
  int getWidth ()
  {
    return width;
  }

  /** Returns the cached height of the AWT window component. */
  int getHeight ()
  {
    return height;
  }

  native void create (int type, boolean decorated, GtkWindowPeer parent);

  void create (int type, boolean decorated)
  {
    Window window = (Window) awtComponent;
    GtkWindowPeer parent_peer = null;
    Component parent = awtComponent.getParent();
    x = awtComponent.getX();
    y = awtComponent.getY();
    height = awtComponent.getHeight();
    width = awtComponent.getWidth();
    
    if (!window.isFocusableWindow())
      type = GDK_WINDOW_TYPE_HINT_MENU;
    
    if (parent != null)
      parent_peer = (GtkWindowPeer) awtComponent.getParent().getPeer();
    
    create (type, decorated, parent_peer);
  }

  void create ()
  {
    // Create a normal undecorated window.
    create (GDK_WINDOW_TYPE_HINT_NORMAL, false);
  }

  void setParent ()
  {
    setVisible (awtComponent.isVisible ());
    setEnabled (awtComponent.isEnabled ());
  }

  void setVisibleAndEnabled ()
  {
  }

  public native void setVisibleNative (boolean b);
  public native void setVisibleNativeUnlocked (boolean b);

  native void connectSignals ();

  public GtkWindowPeer (Window window)
  {
    super (window);
    // Set reasonable font for the window.
    window.setFont(new Font("Dialog", Font.PLAIN, 12));
  }

  public native void toBack();
  public native void toFront();

  native void nativeSetBounds (int x, int y, int width, int height);
  native void nativeSetBoundsUnlocked (int x, int y, int width, int height);
  native void nativeSetLocation (int x, int y);
  native void nativeSetLocationUnlocked (int x, int y);

  // Called from show.
  protected void setLocation (int x, int y)
  {
    nativeSetLocation (x, y);
  }

  public void setBounds (int x, int y, int width, int height)
  {
<<<<<<< HEAD
    if (x != getX()
	|| y != getY()
	|| width != getWidth()
	|| height != getHeight())
      {
	this.x = x;
	this.y = y;
	this.width = width;
	this.height = height;
	
	nativeSetBounds (x, y,
			 width - insets.left - insets.right,
			 height - insets.top - insets.bottom);
=======
    if (x != getX()	|| y != getY() || width != getWidth() 
        || height != getHeight())
      {
        this.x = x;
        this.y = y;
        this.width = width;
        this.height = height;
	
        nativeSetBounds (x, y,
                         width - insets.left - insets.right,
                         height - insets.top - insets.bottom);
>>>>>>> 60a98cce
      }
  }

  public void setTitle (String title)
  {
    gtkWindowSetTitle (title);
  }

  // Called from setResizable
  protected native void setSize (int width, int height);
  
  /**
   * Needed by both GtkFramePeer and GtkDialogPeer subclasses, so
   * implemented here. But never actually called on a GtkWindowPeer
   * itself.
   */
  public void setResizable (boolean resizable)
  {
    // Call setSize; otherwise when resizable is changed from true to
    // false the window will shrink to the dimensions it had before it
    // was resizable.
    x = awtComponent.getX();
    y = awtComponent.getY();
    width = awtComponent.getWidth();
    height = awtComponent.getHeight();
    setSize (width - insets.left - insets.right,
<<<<<<< HEAD
	     height - insets.top - insets.bottom);
=======
             height - insets.top - insets.bottom);
>>>>>>> 60a98cce
    gtkWindowSetResizable (resizable);
  }

  protected void postInsetsChangedEvent (int top, int left,
					 int bottom, int right)
  {
    insets.top = top;
    insets.left = left;
    insets.bottom = bottom;
    insets.right = right;
  }

  // called back by native side: window_configure_cb
  // only called from GTK thread
  protected void postConfigureEvent (int x, int y, int width, int height)
  {
    int frame_x = x - insets.left;
    int frame_y = y - insets.top;
    int frame_width = width + insets.left + insets.right;
    int frame_height = height + insets.top + insets.bottom;

    // Update the component's knowledge about the size.
    // Important: Please look at the big comment in ComponentReshapeEvent
    // to learn why we did it this way. If you change this code, make
    // sure that the peer->AWT bounds update still works.
    // (for instance: http://gcc.gnu.org/bugzilla/show_bug.cgi?id=29448 )

    // We do this befor we post the ComponentEvent, because (in Window)
    // we invalidate() / revalidate() when a ComponentEvent is seen,
    // and the AWT must already know about the new size then.
    if (frame_x != this.x || frame_y != this.y || frame_width != this.width
        || frame_height != this.height)
      {
        ComponentReshapeEvent ev = new ComponentReshapeEvent(awtComponent,
                                                             frame_x,
                                                             frame_y,
                                                             frame_width,
                                                             frame_height);
        awtComponent.dispatchEvent(ev);
      }

<<<<<<< HEAD
    if (frame_width != getWidth()
	|| frame_height != getHeight())
      {
	this.width = frame_width;
	this.height = frame_height;
	q().postEvent(new ComponentEvent(awtComponent,
					 ComponentEvent.COMPONENT_RESIZED));
      }

    if (frame_x != getX()
	|| frame_y != getY())
      {
	this.x = frame_x;
	this.y = frame_y;
	q().postEvent(new ComponentEvent(awtComponent,
					 ComponentEvent.COMPONENT_MOVED));
=======
    if (frame_width != getWidth() || frame_height != getHeight())
      {
        this.width = frame_width;
        this.height = frame_height;
        q().postEvent(new ComponentEvent(awtComponent,
                                         ComponentEvent.COMPONENT_RESIZED));
      }

    if (frame_x != getX() || frame_y != getY())
      {
        this.x = frame_x;
        this.y = frame_y;
        q().postEvent(new ComponentEvent(awtComponent,
                                         ComponentEvent.COMPONENT_MOVED));
>>>>>>> 60a98cce
      }

  }

  public void show ()
  {
    x = awtComponent.getX();
    y = awtComponent.getY();
    width = awtComponent.getWidth();
    height = awtComponent.getHeight();
    setLocation(x, y);
    setVisible (true);
  }

  void postWindowEvent (int id, Window opposite, int newState)
  {
    if (id == WindowEvent.WINDOW_STATE_CHANGED)
      {
<<<<<<< HEAD
	if (windowState != newState)
	  {
=======
        if (windowState != newState)
          {
>>>>>>> 60a98cce
            // Post old styleWindowEvent with WINDOW_ICONIFIED or
            // WINDOW_DEICONIFIED if appropriate.
            if ((windowState & Frame.ICONIFIED) != 0
                && (newState & Frame.ICONIFIED) == 0)
              q().postEvent(new WindowEvent((Window) awtComponent,
                                            WindowEvent.WINDOW_DEICONIFIED,
                                            opposite, 0, 0));
            else if ((windowState & Frame.ICONIFIED) == 0
                && (newState & Frame.ICONIFIED) != 0)
              q().postEvent(new WindowEvent((Window) awtComponent,
                                            WindowEvent.WINDOW_ICONIFIED,
                                            opposite, 0, 0));
            // Post new-style WindowStateEvent.
<<<<<<< HEAD
	    q().postEvent (new WindowEvent ((Window) awtComponent, id,
                                            opposite, windowState, newState));
	    windowState = newState;
	  }
=======
            q().postEvent (new WindowEvent ((Window) awtComponent, id,
                                            opposite, windowState, newState));
            windowState = newState;
          }
>>>>>>> 60a98cce
      }
    else
      q().postEvent (new WindowEvent ((Window) awtComponent, id, opposite));
  }

  /**
   * Update the always-on-top status of the native window.
   */
  public void updateAlwaysOnTop()
  {
    gtkWindowSetAlwaysOnTop( ((Window)awtComponent).isAlwaysOnTop() );
<<<<<<< HEAD
  }

  protected void postExposeEvent (int x, int y, int width, int height)
  {
    // Translate GTK co-ordinates, which do not include a window
    // frame's insets, to AWT co-ordinates, which do include a window
    // frame's insets.  GtkWindowPeer should always have all-zero
    // insets but GtkFramePeer and GtkDialogPeer insets will be
    // non-zero.
    q().postEvent (new PaintEvent (awtComponent, PaintEvent.PAINT,
                                   new Rectangle (x + insets.left, 
                                                  y + insets.top, 
                                                  width, height)));
  }

=======
  }

  protected void postExposeEvent (int x, int y, int width, int height)
  {
    // Translate GTK co-ordinates, which do not include a window
    // frame's insets, to AWT co-ordinates, which do include a window
    // frame's insets.  GtkWindowPeer should always have all-zero
    // insets but GtkFramePeer and GtkDialogPeer insets will be
    // non-zero.
    q().postEvent (new PaintEvent (awtComponent, PaintEvent.PAINT,
                                   new Rectangle (x + insets.left, 
                                                  y + insets.top, 
                                                  width, height)));
  }

>>>>>>> 60a98cce
  public boolean requestWindowFocus()
  {
    // TODO Auto-generated method stub
    return false;
  }

  public boolean requestFocus (Component request, boolean temporary, 
                               boolean allowWindowFocus, long time)
  {
    assert request == awtComponent || isLightweightDescendant(request);
    boolean retval = false;
    if (gtkWindowHasFocus())
      {
        KeyboardFocusManager kfm =
          KeyboardFocusManager.getCurrentKeyboardFocusManager();
        Component currentFocus = kfm.getFocusOwner();
        if (currentFocus == request)
          // Nothing to do in this trivial case.
          retval = true;
        else
          {
            // Requested component is a lightweight descendant of this one
            // or the actual heavyweight.
            // Since this (native) component is already focused, we simply
            // change the actual focus and be done.
            postFocusEvent(FocusEvent.FOCUS_GAINED, temporary);
            retval = true;
          }
      }
    else
      {
        if (allowWindowFocus)
          {
            retval = requestWindowFocus();
          }
      }
    return retval;
  }

  public Graphics getGraphics ()
  {
    Graphics g = super.getGraphics ();
    // Translate AWT co-ordinates, which include a window frame's
    // insets, to GTK co-ordinates, which do not include a window
    // frame's insets.  GtkWindowPeer should always have all-zero
    // insets but GtkFramePeer and GtkDialogPeer insets will be
    // non-zero.
    g.translate (-insets.left, -insets.top);
    return g;
  }

  protected void postMouseEvent(int id, long when, int mods, int x, int y, 
<<<<<<< HEAD
				int clickCount, boolean popupTrigger)
=======
                                int clickCount, boolean popupTrigger)
>>>>>>> 60a98cce
  {
    // Translate AWT co-ordinates, which include a window frame's
    // insets, to GTK co-ordinates, which do not include a window
    // frame's insets.  GtkWindowPeer should always have all-zero
    // insets but GtkFramePeer and GtkDialogPeer insets will be
    // non-zero.
    super.postMouseEvent (id, when, mods, 
<<<<<<< HEAD
			  x + insets.left, y + insets.top, 
			  clickCount, popupTrigger);
=======
                          x + insets.left, y + insets.top, 
                          clickCount, popupTrigger);
>>>>>>> 60a98cce
  }

  // We override this to keep it in sync with our internal
  // representation.
  public Rectangle getBounds()
  {
    return new Rectangle(x, y, width, height);
  }
<<<<<<< HEAD
=======

  public void updateIconImages()
  {
    // TODO: Implement properly.
  }

  public void updateMinimumSize()
  {
    // TODO: Implement properly.
  }

  public void setModalBlocked(java.awt.Dialog d, boolean b)
  {
    // TODO: Implement properly.
  }

  public void updateFocusableWindowState()
  {
    // TODO: Implement properly.
  }

  public void setAlwaysOnTop(boolean b)
  {
    // TODO: Implement properly.
  }
>>>>>>> 60a98cce
}<|MERGE_RESOLUTION|>--- conflicted
+++ resolved
@@ -172,21 +172,6 @@
 
   public void setBounds (int x, int y, int width, int height)
   {
-<<<<<<< HEAD
-    if (x != getX()
-	|| y != getY()
-	|| width != getWidth()
-	|| height != getHeight())
-      {
-	this.x = x;
-	this.y = y;
-	this.width = width;
-	this.height = height;
-	
-	nativeSetBounds (x, y,
-			 width - insets.left - insets.right,
-			 height - insets.top - insets.bottom);
-=======
     if (x != getX()	|| y != getY() || width != getWidth() 
         || height != getHeight())
       {
@@ -198,7 +183,6 @@
         nativeSetBounds (x, y,
                          width - insets.left - insets.right,
                          height - insets.top - insets.bottom);
->>>>>>> 60a98cce
       }
   }
 
@@ -225,11 +209,7 @@
     width = awtComponent.getWidth();
     height = awtComponent.getHeight();
     setSize (width - insets.left - insets.right,
-<<<<<<< HEAD
-	     height - insets.top - insets.bottom);
-=======
              height - insets.top - insets.bottom);
->>>>>>> 60a98cce
     gtkWindowSetResizable (resizable);
   }
 
@@ -271,24 +251,6 @@
         awtComponent.dispatchEvent(ev);
       }
 
-<<<<<<< HEAD
-    if (frame_width != getWidth()
-	|| frame_height != getHeight())
-      {
-	this.width = frame_width;
-	this.height = frame_height;
-	q().postEvent(new ComponentEvent(awtComponent,
-					 ComponentEvent.COMPONENT_RESIZED));
-      }
-
-    if (frame_x != getX()
-	|| frame_y != getY())
-      {
-	this.x = frame_x;
-	this.y = frame_y;
-	q().postEvent(new ComponentEvent(awtComponent,
-					 ComponentEvent.COMPONENT_MOVED));
-=======
     if (frame_width != getWidth() || frame_height != getHeight())
       {
         this.width = frame_width;
@@ -303,7 +265,6 @@
         this.y = frame_y;
         q().postEvent(new ComponentEvent(awtComponent,
                                          ComponentEvent.COMPONENT_MOVED));
->>>>>>> 60a98cce
       }
 
   }
@@ -322,13 +283,8 @@
   {
     if (id == WindowEvent.WINDOW_STATE_CHANGED)
       {
-<<<<<<< HEAD
-	if (windowState != newState)
-	  {
-=======
         if (windowState != newState)
           {
->>>>>>> 60a98cce
             // Post old styleWindowEvent with WINDOW_ICONIFIED or
             // WINDOW_DEICONIFIED if appropriate.
             if ((windowState & Frame.ICONIFIED) != 0
@@ -342,17 +298,10 @@
                                             WindowEvent.WINDOW_ICONIFIED,
                                             opposite, 0, 0));
             // Post new-style WindowStateEvent.
-<<<<<<< HEAD
-	    q().postEvent (new WindowEvent ((Window) awtComponent, id,
-                                            opposite, windowState, newState));
-	    windowState = newState;
-	  }
-=======
             q().postEvent (new WindowEvent ((Window) awtComponent, id,
                                             opposite, windowState, newState));
             windowState = newState;
           }
->>>>>>> 60a98cce
       }
     else
       q().postEvent (new WindowEvent ((Window) awtComponent, id, opposite));
@@ -364,7 +313,6 @@
   public void updateAlwaysOnTop()
   {
     gtkWindowSetAlwaysOnTop( ((Window)awtComponent).isAlwaysOnTop() );
-<<<<<<< HEAD
   }
 
   protected void postExposeEvent (int x, int y, int width, int height)
@@ -380,23 +328,6 @@
                                                   width, height)));
   }
 
-=======
-  }
-
-  protected void postExposeEvent (int x, int y, int width, int height)
-  {
-    // Translate GTK co-ordinates, which do not include a window
-    // frame's insets, to AWT co-ordinates, which do include a window
-    // frame's insets.  GtkWindowPeer should always have all-zero
-    // insets but GtkFramePeer and GtkDialogPeer insets will be
-    // non-zero.
-    q().postEvent (new PaintEvent (awtComponent, PaintEvent.PAINT,
-                                   new Rectangle (x + insets.left, 
-                                                  y + insets.top, 
-                                                  width, height)));
-  }
-
->>>>>>> 60a98cce
   public boolean requestWindowFocus()
   {
     // TODO Auto-generated method stub
@@ -449,11 +380,7 @@
   }
 
   protected void postMouseEvent(int id, long when, int mods, int x, int y, 
-<<<<<<< HEAD
-				int clickCount, boolean popupTrigger)
-=======
                                 int clickCount, boolean popupTrigger)
->>>>>>> 60a98cce
   {
     // Translate AWT co-ordinates, which include a window frame's
     // insets, to GTK co-ordinates, which do not include a window
@@ -461,13 +388,8 @@
     // insets but GtkFramePeer and GtkDialogPeer insets will be
     // non-zero.
     super.postMouseEvent (id, when, mods, 
-<<<<<<< HEAD
-			  x + insets.left, y + insets.top, 
-			  clickCount, popupTrigger);
-=======
                           x + insets.left, y + insets.top, 
                           clickCount, popupTrigger);
->>>>>>> 60a98cce
   }
 
   // We override this to keep it in sync with our internal
@@ -476,8 +398,6 @@
   {
     return new Rectangle(x, y, width, height);
   }
-<<<<<<< HEAD
-=======
 
   public void updateIconImages()
   {
@@ -503,5 +423,4 @@
   {
     // TODO: Implement properly.
   }
->>>>>>> 60a98cce
 }