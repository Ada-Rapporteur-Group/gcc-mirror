--- conflicted
+++ resolved
@@ -46,11 +46,8 @@
 import java.awt.Window;
 import java.util.ArrayList;
 
-<<<<<<< HEAD
-=======
 import gnu.classpath.Pointer;
 
->>>>>>> 60a98cce
 class GdkScreenGraphicsDevice extends GraphicsDevice
 {
   private final int native_state = GtkGenericPeer.getUniqueInteger ();
@@ -81,7 +78,6 @@
    * to be called.
    */
   X11DisplayMode[] displayModes;
-<<<<<<< HEAD
 
   /** The non-changeable display mode of this <code>GdkScreenGraphicsDevice
    * </code>. This field gets initialized by the {@link #init()} method. If it
@@ -91,25 +87,6 @@
    * method must be called. 
    */
   DisplayMode fixedDisplayMode;
-  
-  static
-  {
-    System.loadLibrary("gtkpeer");
-
-    initStaticState ();
-  }
-  
-  static native void initStaticState();
-=======
-
-  /** The non-changeable display mode of this <code>GdkScreenGraphicsDevice
-   * </code>. This field gets initialized by the {@link #init()} method. If it
-   * is still <code>null</code> afterwards, the XRandR extension is available
-   * and display mode changes are possible. If it is non-null XRandR is not
-   * available, no display mode changes are possible and no other native
-   * method must be called. 
-   */
-  DisplayMode fixedDisplayMode;
 
   /**
    * The pointer to the native screen resource.
@@ -127,7 +104,6 @@
   }
   
   static native void initIDs();
->>>>>>> 60a98cce
   
   GdkScreenGraphicsDevice (GdkGraphicsEnvironment e)
   {
@@ -222,11 +198,7 @@
           displayModes = nativeGetDisplayModes(env);
       }
     
-<<<<<<< HEAD
-    ArrayList list = new ArrayList();
-=======
     ArrayList<DisplayMode> list = new ArrayList<DisplayMode>();
->>>>>>> 60a98cce
     for(int i=0;i<displayModes.length;i++)
       for(int j=0;j<displayModes[i].rates.length;j++)
         list.add(new DisplayMode(displayModes[i].width,
@@ -234,11 +206,7 @@
                                  DisplayMode.BIT_DEPTH_MULTI,
                                  displayModes[i].rates[j]));
     
-<<<<<<< HEAD
-    return (DisplayMode[]) list.toArray(new DisplayMode[list.size()]);
-=======
     return list.toArray(new DisplayMode[list.size()]);
->>>>>>> 60a98cce
   }
   
   native X11DisplayMode[] nativeGetDisplayModes(GdkGraphicsEnvironment env);
