/* DomElement.java --
   Copyright (C) 1999,2000,2001,2004 Free Software Foundation, Inc.

This file is part of GNU Classpath.

GNU Classpath is free software; you can redistribute it and/or modify
it under the terms of the GNU General Public License as published by
the Free Software Foundation; either version 2, or (at your option)
any later version.

GNU Classpath is distributed in the hope that it will be useful, but
WITHOUT ANY WARRANTY; without even the implied warranty of
MERCHANTABILITY or FITNESS FOR A PARTICULAR PURPOSE.  See the GNU
General Public License for more details.

You should have received a copy of the GNU General Public License
along with GNU Classpath; see the file COPYING.  If not, write to the
Free Software Foundation, Inc., 51 Franklin Street, Fifth Floor, Boston, MA
02110-1301 USA.

Linking this library statically or dynamically with other modules is
making a combined work based on this library.  Thus, the terms and
conditions of the GNU General Public License cover the whole
combination.

As a special exception, the copyright holders of this library give you
permission to link this library with independent modules to produce an
executable, regardless of the license terms of these independent
modules, and to copy and distribute the resulting executable under
terms of your choice, provided that you also meet, for each linked
independent module, the terms and conditions of the license of that
module.  An independent module is a module which is not derived from
or based on this library.  If you modify this library, you may extend
this exception to your version of the library, but you are not
obligated to do so.  If you do not wish to do so, delete this
exception statement from your version. */

package gnu.xml.dom;

import java.util.HashSet;
import java.util.Set;
import javax.xml.XMLConstants;

import org.w3c.dom.Attr;
import org.w3c.dom.DOMException;
import org.w3c.dom.Element;
import org.w3c.dom.NamedNodeMap;
import org.w3c.dom.Node;
import org.w3c.dom.TypeInfo;

/**
 * <p> "Element" implementation.
 *
 * @author David Brownell
 * @author <a href='mailto:dog@gnu.org'>Chris Burdess</a>
 */
public class DomElement
  extends DomNsNode
  implements Element
{

  /**
   * User-defined ID attributes.
   * Used by DomAttr.isId and DomDocument.getElementById
   */
  Set userIdAttrs;

  // Attributes are VERY expensive in DOM, and not just for
  // this implementation.  Avoid creating them.
  private DomNamedNodeMap attributes;

  // xml:space cache
  String xmlSpace = "";

  /**
   * Constructs an Element node associated with the specified document.
   *
   * <p>This constructor should only be invoked by a Document as part
   * of its createElement functionality, or through a subclass which is
   * similarly used in a "Sub-DOM" style layer.
   *
   * @param owner The document with which this node is associated
   * @param namespaceURI Combined with the local part of the name,
   *    this is used to uniquely identify a type of element
   * @param name Name of this element, which may include a prefix
   */
  protected DomElement(DomDocument owner, String namespaceURI, String name)
  {
    super(ELEMENT_NODE, owner, namespaceURI, name);
  }

  /**
   * <p>
   * Constructs an Element node associated with the specified document.
   * This constructor should only be invoked by a Document as part
   * of its createElement functionality, or through a subclass which is
   * similarly used in a "Sub-DOM" style layer.
   * </p>
   * <p>
   * With this constructor, the prefix and local part are given explicitly
   * rather than being computed.  This allows them to be explicitly set to
<<<<<<< HEAD
   * {@code null} as required by {@link Document#createElement(String)}.   
=======
   * {@code null} as required by {@link Document#createElement(String)}.
>>>>>>> 3082eeb7
   * </p>
   *
   * @param owner The document with which this node is associated
   * @param namespaceURI Combined with the local part of the name,
<<<<<<< HEAD
   *	this is used to uniquely identify a type of element
=======
   *    this is used to uniquely identify a type of element
>>>>>>> 3082eeb7
   * @param name Name of this element, which may include a prefix
   * @param prefix the namespace prefix of the name.  May be {@code null}.
   * @param localName the local part of the name.  May be {@code null}.
   */
  protected DomElement(DomDocument owner, String namespaceURI, String name,
<<<<<<< HEAD
		       String prefix, String localName)
=======
                       String prefix, String localName)
>>>>>>> 3082eeb7
  {
    super(ELEMENT_NODE, owner, namespaceURI, name, prefix, localName);
  }

  /**
   * <b>DOM L1</b>
   * Returns the element's attributes
   */
  public NamedNodeMap getAttributes()
  {
    if (attributes == null)
      {
        attributes = new DomNamedNodeMap(this, Node.ATTRIBUTE_NODE);
      }
    return attributes;
  }

  /**
   * <b>DOM L2></b>
   * Returns true iff this is an element node with attributes.
   */
  public boolean hasAttributes()
  {
    return attributes != null && attributes.length != 0;
  }

  /**
   * Shallow clone of the element, except that associated
   * attributes are (deep) cloned.
   */
  public Object clone()
  {
    DomElement node = (DomElement) super.clone();

    if (attributes != null)
      {
        node.attributes = new DomNamedNodeMap(node, Node.ATTRIBUTE_NODE);
        for (DomNode ctx = attributes.first; ctx != null; ctx = ctx.next)
          {
            node.attributes.setNamedItem(ctx.cloneNode(true), true, true);
          }
      }
    return node;
  }

  void setOwner(DomDocument doc)
  {
    if (attributes != null)
      {
        for (DomNode ctx = attributes.first; ctx != null; ctx = ctx.next)
          {
            ctx.setOwner(doc);
          }
      }
    super.setOwner(doc);
  }

  /**
   * Marks this element, its children, and its associated attributes as
   * readonly.
   */
  public void makeReadonly()
  {
    super.makeReadonly();
    if (attributes != null)
      {
        attributes.makeReadonly();
      }
  }

  /**
   * <b>DOM L1</b>
   * Returns the element name (same as getNodeName).
   */
  final public String getTagName()
  {
    return getNodeName();
  }

  /**
   * <b>DOM L1</b>
   * Returns the value of the specified attribute, or an
   * empty string.
   */
  public String getAttribute(String name)
  {
    if ("xml:space" == name) // NB only works on interned string
      {
        // Use cached value
        return xmlSpace;
      }
    Attr attr = getAttributeNode(name);
    return (attr == null) ? "" : attr.getValue();
  }

  /**
   * <b>DOM L2</b>
   * Returns true if the element has an attribute with the
   * specified name (specified or DTD defaulted).
   */
  public boolean hasAttribute(String name)
  {
    return getAttributeNode(name) != null;
  }

  /**
   * <b>DOM L2</b>
   * Returns true if the element has an attribute with the
   * specified name (specified or DTD defaulted).
   */
  public boolean hasAttributeNS(String namespaceURI, String local)
  {
    return getAttributeNodeNS(namespaceURI, local) != null;
  }

  /**
   * <b>DOM L2</b>
   * Returns the value of the specified attribute, or an
   * empty string.
   */
  public String getAttributeNS(String namespaceURI, String local)
  {
    Attr attr = getAttributeNodeNS(namespaceURI, local);
    return (attr == null) ? "" : attr.getValue();
  }

  /**
   * <b>DOM L1</b>
   * Returns the appropriate attribute node; the name is the
   * nodeName property of the attribute.
   */
  public Attr getAttributeNode(String name)
  {
    return (attributes == null) ? null :
      (Attr) attributes.getNamedItem(name);
  }

  /**
   * <b>DOM L2</b>
   * Returns the appropriate attribute node; the name combines
   * the namespace name and the local part.
   */
  public Attr getAttributeNodeNS(String namespace, String localPart)
  {
    return (attributes == null) ? null :
      (Attr) attributes.getNamedItemNS(namespace, localPart);
  }

  /**
   * <b>DOM L1</b>
   * Modifies an existing attribute to have the specified value,
   * or creates a new one with that value.  The name used is the
   * nodeName value.
   */
  public void setAttribute(String name, String value)
  {
    Attr attr = getAttributeNode(name);
    if (attr != null)
      {
        attr.setNodeValue(value);
        ((DomAttr) attr).setSpecified(true);
        return;
      }
    attr = owner.createAttribute(name);
    attr.setNodeValue(value);
    setAttributeNode(attr);
  }

  /**
   * <b>DOM L2</b>
   * Modifies an existing attribute to have the specified value,
   * or creates a new one with that value.
   */
  public void setAttributeNS(String uri, String aname, String value)
  {
    if (("xmlns".equals (aname) || aname.startsWith ("xmlns:"))
        && !XMLConstants.XMLNS_ATTRIBUTE_NS_URI.equals (uri))
      {
        throw new DomDOMException(DOMException.NAMESPACE_ERR,
                        "setting xmlns attribute to illegal value", this, 0);
      }

    Attr attr = getAttributeNodeNS(uri, aname);
    if (attr != null)
      {
        attr.setNodeValue(value);
        return;
      }
    attr = owner.createAttributeNS(uri, aname);
    attr.setNodeValue(value);
    setAttributeNodeNS(attr);
  }

  /**
   * <b>DOM L1</b>
   * Stores the specified attribute, optionally overwriting any
   * existing one with that name.
   */
  public Attr setAttributeNode(Attr attr)
  {
    return (Attr) getAttributes().setNamedItem(attr);
  }

  /**
   * <b>DOM L2</b>
   * Stores the specified attribute, optionally overwriting any
   * existing one with that name.
   */
  public Attr setAttributeNodeNS(Attr attr)
  {
    return (Attr) getAttributes().setNamedItemNS(attr);
  }

  /**
   * <b>DOM L1</b>
   * Removes the appropriate attribute node.
   * If there is no such node, this is (bizarrely enough) a NOP so you
   * won't see exceptions if your code deletes non-existent attributes.
   *
   * <p>Note that since there is no portable way for DOM to record
   * DTD information, default values for attributes will never be
   * provided automatically.
   */
  public void removeAttribute(String name)
  {
    if (attributes == null)
      {
        return;
      }

    try
      {
        attributes.removeNamedItem(name);
      }
    catch (DomDOMException e)
      {
        if (e.code != DOMException.NOT_FOUND_ERR)
          {
            throw e;
          }
      }
  }

  /**
   * <b>DOM L1</b>
   * Removes the appropriate attribute node; the name is the
   * nodeName property of the attribute.
   *
   * <p>Note that since there is no portable way for DOM to record
   * DTD information, default values for attributes will never be
   * provided automatically.
   */
  public Attr removeAttributeNode(Attr node)
  {
    if (attributes == null)
      {
        throw new DomDOMException(DOMException.NOT_FOUND_ERR, null, node, 0);
      }
    return (Attr) attributes.removeNamedItem(node.getNodeName());
  }

  /**
   * <b>DOM L2</b>
   * Removes the appropriate attribute node; the name combines
   * the namespace name and the local part.
   *
   * <p>Note that since there is no portable way for DOM to record
   * DTD information, default values for attributes will never be
   * provided automatically.
   */
  public void removeAttributeNS(String namespace, String localPart)
  {
    if (attributes == null)
      {
        throw new DomDOMException(DOMException.NOT_FOUND_ERR, localPart, null, 0);
      }
    attributes.removeNamedItemNS (namespace, localPart);
  }

  // DOM Level 3 methods

  public String lookupPrefix(String namespaceURI)
  {
    if (namespaceURI == null)
      {
        return null;
      }
    String namespace = getNamespaceURI();
    if (namespace != null && namespace.equals(namespaceURI))
      {
        return getPrefix();
      }
    if (attributes != null)
      {
        for (DomNode ctx = attributes.first; ctx != null; ctx = ctx.next)
          {
            if (XMLConstants.XMLNS_ATTRIBUTE_NS_URI
                .equals(ctx.getNamespaceURI()))
              {
                String value = ctx.getNodeValue();
                if (value.equals(namespaceURI))
                  {
                    return ctx.getLocalName();
                  }
              }
          }
      }
    return super.lookupPrefix(namespaceURI);
  }

  public boolean isDefaultNamespace(String namespaceURI)
  {
    String namespace = getNamespaceURI();
    if (namespace != null && namespace.equals(namespaceURI))
      {
        return getPrefix() == null;
      }
    if (attributes != null)
      {
        for (DomNode ctx = attributes.first; ctx != null; ctx = ctx.next)
          {
            if (XMLConstants.XMLNS_ATTRIBUTE_NS_URI
                .equals(ctx.getNamespaceURI()))
              {
                String qName = ctx.getNodeName();
                return (XMLConstants.XMLNS_ATTRIBUTE.equals(qName));
              }
          }
      }
    return super.isDefaultNamespace(namespaceURI);
  }

  public String lookupNamespaceURI(String prefix)
  {
    String namespace = getNamespaceURI();
    if (namespace != null && equal(prefix, getPrefix()))
      {
        return namespace;
      }
    if (attributes != null)
      {
        for (DomNode ctx = attributes.first; ctx != null; ctx = ctx.next)
          {
            if (XMLConstants.XMLNS_ATTRIBUTE_NS_URI
                .equals(ctx.getNamespaceURI()))
              {
                if (prefix == null)
                  {
                    if (XMLConstants.XMLNS_ATTRIBUTE.equals(ctx.getNodeName()))
                      {
                        return ctx.getNodeValue();
                      }
                  }
                else
                  {
                    if (prefix.equals(ctx.getLocalName()))
                      {
                        return ctx.getNodeValue();
                      }
                  }
              }
          }
      }
    return super.lookupNamespaceURI(prefix);
  }

  public String getBaseURI()
  {
    if (attributes != null)
      {
        Node xmlBase =
          attributes.getNamedItemNS(XMLConstants.XML_NS_URI, "base");
        if (xmlBase != null)
          {
            return xmlBase.getNodeValue();
          }
      }
    return super.getBaseURI();
  }

  public TypeInfo getSchemaTypeInfo()
  {
    // DTD implementation
    DomDoctype doctype = (DomDoctype) owner.getDoctype();
    if (doctype != null)
      {
        return doctype.getElementTypeInfo(getNodeName());
      }
    // TODO XML Schema implementation
    return null;
  }

  public void setIdAttribute(String name, boolean isId)
  {
    NamedNodeMap attrs = getAttributes();
    Attr attr = (Attr) attrs.getNamedItem(name);
    setIdAttributeNode(attr, isId);
  }

  public void setIdAttributeNode(Attr attr, boolean isId)
  {
    if (readonly)
      {
        throw new DomDOMException(DOMException.NO_MODIFICATION_ALLOWED_ERR);
      }
    if (attr == null || attr.getOwnerElement() != this)
      {
        throw new DomDOMException(DOMException.NOT_FOUND_ERR);
      }
    if (isId)
      {
        if (userIdAttrs == null)
          {
            userIdAttrs = new HashSet();
          }
        userIdAttrs.add(attr);
      }
    else if (userIdAttrs != null)
      {
        userIdAttrs.remove(attr);
        if (userIdAttrs.isEmpty())
          {
            userIdAttrs = null;
          }
      }
  }

  public void setIdAttributeNS(String namespaceURI, String localName,
                               boolean isId)
  {
    NamedNodeMap attrs = getAttributes();
    Attr attr = (Attr) attrs.getNamedItemNS(namespaceURI, localName);
    setIdAttributeNode(attr, isId);
  }

  public boolean isEqualNode(Node arg)
  {
    if (!super.isEqualNode(arg))
      return false;
    getAttributes();
    NamedNodeMap argAttrs = arg.getAttributes();
    int len = argAttrs.getLength();
    if (argAttrs == null || (len != attributes.length))
      return false;
    for (int i = 0; i < len; i++)
      {
        Node argCtx = argAttrs.item(i);
        // Don't compare namespace nodes
        if (XMLConstants.XMLNS_ATTRIBUTE_NS_URI
            .equals(argCtx.getNamespaceURI()))
          continue;
        // Find corresponding attribute node
        DomNode ctx = attributes.first;
        for (; ctx != null; ctx = ctx.next)
          {
            if (XMLConstants.XMLNS_ATTRIBUTE_NS_URI
                .equals(ctx.getNamespaceURI()))
              continue;
            if (!ctx.isEqualNode(argCtx))
              continue;
            break;
          }
        if (ctx == null)
          return false; // not found
      }
    return true;
  }

}<|MERGE_RESOLUTION|>--- conflicted
+++ resolved
@@ -99,30 +99,18 @@
    * <p>
    * With this constructor, the prefix and local part are given explicitly
    * rather than being computed.  This allows them to be explicitly set to
-<<<<<<< HEAD
-   * {@code null} as required by {@link Document#createElement(String)}.   
-=======
    * {@code null} as required by {@link Document#createElement(String)}.
->>>>>>> 3082eeb7
    * </p>
    *
    * @param owner The document with which this node is associated
    * @param namespaceURI Combined with the local part of the name,
-<<<<<<< HEAD
-   *	this is used to uniquely identify a type of element
-=======
    *    this is used to uniquely identify a type of element
->>>>>>> 3082eeb7
    * @param name Name of this element, which may include a prefix
    * @param prefix the namespace prefix of the name.  May be {@code null}.
    * @param localName the local part of the name.  May be {@code null}.
    */
   protected DomElement(DomDocument owner, String namespaceURI, String name,
-<<<<<<< HEAD
-		       String prefix, String localName)
-=======
                        String prefix, String localName)
->>>>>>> 3082eeb7
   {
     super(ELEMENT_NODE, owner, namespaceURI, name, prefix, localName);
   }
