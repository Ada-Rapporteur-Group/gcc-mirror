--- conflicted
+++ resolved
@@ -66,30 +66,18 @@
     this.arg = arg;
   }
 
-<<<<<<< HEAD
-  @Override 
-=======
   @Override
->>>>>>> 3082eeb7
   public Object evaluate(Node context, int pos, int len)
   {
     Object val = arg.evaluate(context, pos, len);
     double sum = 0.0d;
     if (val instanceof Collection)
       {
-<<<<<<< HEAD
-	/* Suppression is safe, as we know context produces
-	   Collection<Node> */
-	@SuppressWarnings("unchecked")
-	  Collection<Node> nodes = (Collection<Node>) val;
-	for (Node node : nodes)
-=======
         /* Suppression is safe, as we know context produces
            Collection<Node> */
         @SuppressWarnings("unchecked")
           Collection<Node> nodes = (Collection<Node>) val;
         for (Node node : nodes)
->>>>>>> 3082eeb7
           {
             String s = stringValue(node);
             sum += _number(context, s);
