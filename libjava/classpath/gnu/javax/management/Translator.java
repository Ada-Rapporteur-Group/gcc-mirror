--- conflicted
+++ resolved
@@ -135,30 +135,6 @@
     if (jtype instanceof List || jtype instanceof Set ||
         jtype instanceof SortedSet)
       {
-<<<<<<< HEAD
-	if (jtype instanceof SortedSet)
-	  {
-	    ParameterizedType ptype = (ParameterizedType) type;
-	    Class<?> elemClass = (Class<?>) ptype.getActualTypeArguments()[0];
-	    if (!Comparable.class.isAssignableFrom(elemClass))
-	      throw new IllegalArgumentException(jtype + " has a " +
-						 "non-comparable element " +
-						 "type, " + elemClass);
-	    if (((SortedSet<?>) jtype).comparator() != null)
-	      throw new IllegalArgumentException(jtype + " does not " +
-						 "use natural ordering.");
-	  }
-	Collection<?> elems = (Collection<?>) jtype;
-	int numElems = elems.size();
-	Object[] celems = new Object[numElems];
-	Iterator<?> i = elems.iterator();
-	for (int a = 0; a < numElems; ++a)
-	  {
-	    Object elem = i.next();
-	    celems[a] = fromJava(elem, elem.getClass());
-	  }
-	return makeArraySpecific(celems);
-=======
         if (jtype instanceof SortedSet)
           {
             ParameterizedType ptype = (ParameterizedType) type;
@@ -181,67 +157,11 @@
             celems[a] = fromJava(elem, elem.getClass());
           }
         return makeArraySpecific(celems);
->>>>>>> 3082eeb7
       }
     if (jtype instanceof Enum)
       return ((Enum<?>) jtype).name();
     if (jtype instanceof Map || jtype instanceof SortedMap)
       {
-<<<<<<< HEAD
-	int lparam = tName.indexOf("<");
-	int comma = tName.indexOf(",", lparam);
-	int rparam = tName.indexOf(">", comma);
-	String key = tName.substring(lparam + 1, comma).trim();
-	String value = tName.substring(comma + 1, rparam).trim();
-	String typeName = null;
-	if (jtype instanceof Map)
-	  typeName = "java.util.Map" + tName.substring(lparam);
-	else
-	  {
-	    Class<?> keyClass = Class.forName(key);
-	    if (!Comparable.class.isAssignableFrom(keyClass))
-	      throw new IllegalArgumentException(jtype + " has a " +
-						 "non-comparable element " +
-						 "type, " + keyClass);
-	    if (((SortedMap<?,?>) jtype).comparator() != null)
-	      throw new IllegalArgumentException(jtype + " does not " +
-						 "use natural ordering.");
-	    typeName = "java.util.SortedMap" + tName.substring(lparam);
-	  }
-	OpenType<?> k = translate(key).getOpenType();
-	OpenType<?> v = translate(value).getOpenType(); 
-	CompositeType rowType = new CompositeType(typeName, typeName,
-						  new String[] { "key", "value" },
-						  new String[] { "Map key", "Map value"},
-						  new OpenType[] {k,v});
-	TabularType tabType = new TabularType(typeName, typeName, rowType,
-					      new String[]{"key"});
-	TabularData data = new TabularDataSupport(tabType);
-	for (Map.Entry<?,?> entry : ((Map<?,?>) jtype).entrySet())
-	  {
-	    try 
-	      {
-		data.put(new CompositeDataSupport(rowType,
-						  new String[] { 
-						    "key", 
-						    "value" 
-						  },
-						  new Object[] { 
-						    entry.getKey(),
-						    entry.getValue()
-						  }));
-	      }
-	    catch (OpenDataException e)
-	      {
-		throw (InternalError) (new InternalError("A problem occurred " +
-							 "converting the map " +
-							 "to a composite data " +
-							 "structure.").initCause(e));
-	      }
-	  }
-	return data;
-      }	
-=======
         int lparam = tName.indexOf("<");
         int comma = tName.indexOf(",", lparam);
         int rparam = tName.indexOf(">", comma);
@@ -295,7 +215,6 @@
           }
         return data;
       }
->>>>>>> 3082eeb7
     if (JMX.isMXBeanInterface(jclass))
       {
         try
@@ -338,32 +257,6 @@
     Class<?> returnType = method.getReturnType();
     if (returnType.isEnum())
       {
-<<<<<<< HEAD
-	String ename = (String) otype;
-	Enum<?>[] constants = (Enum[]) returnType.getEnumConstants();
-	for (Enum<?> c : constants)
-	  if (c.name().equals(ename))
-	    return c;
-      }
-    if (List.class.isAssignableFrom(returnType))
-      {
-	Object[] elems = (Object[]) otype;
-	List<Object> l = new ArrayList<Object>(elems.length);
-	for (Object elem : elems)
-	  l.add(elem);
-	return l;
-      }
-    if (Map.class.isAssignableFrom(returnType))
-      {
-	TabularData data = (TabularData) otype;
-	Map<Object,Object> m = new HashMap<Object,Object>(data.size());
-	for (Object val : data.values())
-	  {
-	    CompositeData vals = (CompositeData) val;
-	    m.put(vals.get("key"), vals.get("value"));
-	  }
-	return m;
-=======
         String ename = (String) otype;
         Enum<?>[] constants = (Enum[]) returnType.getEnumConstants();
         for (Enum<?> c : constants)
@@ -388,7 +281,6 @@
             m.put(vals.get("key"), vals.get("value"));
           }
         return m;
->>>>>>> 3082eeb7
       }
     try
       {
@@ -505,34 +397,6 @@
                                                SimpleType.VOID);
     if (type.startsWith("java.util.Map"))
       {
-<<<<<<< HEAD
-	int lparam = type.indexOf("<");
-	int comma = type.indexOf(",", lparam);
-	int rparam = type.indexOf(">", comma);
-	String key = type.substring(lparam + 1, comma).trim();
-	OpenType<?> k = translate(key).getOpenType();
-	OpenType<?> v = translate(type.substring(comma + 1, rparam).trim()).getOpenType(); 
- 	CompositeType ctype = new CompositeType(Map.class.getName(), Map.class.getName(),
-						new String[] { "key", "value" },
-						new String[] { "Map key", "Map value"},
-						new OpenType[] { k, v});
-	TabularType ttype = new TabularType(key, key, ctype,
-					    new String[] { "key" });
-	return new OpenMBeanParameterInfoSupport("TransParam",
-						 "Translated parameter",
-						 ttype);
-      }
-    if (type.startsWith("java.util.List"))
-      {
-	int lparam = type.indexOf("<");
-	int rparam = type.indexOf(">");
-       	OpenType<?> e = translate(type.substring(lparam + 1, rparam).trim()).getOpenType();
-	return new OpenMBeanParameterInfoSupport("TransParam",
-						 "Translated parameter",
-						 new ArrayType<OpenType<?>>(1, e)
-						 );
-      }	
-=======
         int lparam = type.indexOf("<");
         int comma = type.indexOf(",", lparam);
         int rparam = type.indexOf(">", comma);
@@ -559,7 +423,6 @@
                                                  new ArrayType<OpenType<?>>(1, e)
                                                  );
       }
->>>>>>> 3082eeb7
     Class<?> c;
     try
       {
@@ -587,19 +450,11 @@
         int depth;
         for (depth = 0; c.getName().charAt(depth) == '['; ++depth)
           ;
-<<<<<<< HEAD
-	OpenType<?> ot = getTypeFromClass(c.getComponentType());
-	return new OpenMBeanParameterInfoSupport("TransParam",
-						 "Translated parameter",
-						 new ArrayType<OpenType<?>>(depth, ot)
-						 );
-=======
         OpenType<?> ot = getTypeFromClass(c.getComponentType());
         return new OpenMBeanParameterInfoSupport("TransParam",
                                                  "Translated parameter",
                                                  new ArrayType<OpenType<?>>(depth, ot)
                                                  );
->>>>>>> 3082eeb7
       }
     Method[] methods = c.getDeclaredMethods();
     List<String> names = new ArrayList<String>();
