--- conflicted
+++ resolved
@@ -97,11 +97,7 @@
       {
         out.print(Type.getReturnType(meth.desc));
         out.print(" ");
-<<<<<<< HEAD
-	out.printName(realMethodName);
-=======
         out.printName(realMethodName);
->>>>>>> 3082eeb7
       }
     else
       {
