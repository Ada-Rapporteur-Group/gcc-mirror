--- conflicted
+++ resolved
@@ -43,10 +43,6 @@
 import java.nio.ByteBuffer;
 import java.util.HashSet;
 import java.util.Set;
-<<<<<<< HEAD
-import java.util.Vector;
-=======
->>>>>>> 60a98cce
 
 /**
  * This class models a network interface on the host computer.  A network
@@ -61,20 +57,12 @@
 final class VMNetworkInterface
 {
   String name;
-<<<<<<< HEAD
-  Set addresses;
-=======
   Set<InetAddress> addresses;
->>>>>>> 60a98cce
 
   VMNetworkInterface(String name)
   {
     this.name = name;
-<<<<<<< HEAD
-    addresses = new HashSet();
-=======
     addresses = new HashSet<InetAddress>();
->>>>>>> 60a98cce
   }
   
   /**
@@ -83,11 +71,7 @@
    */
   public VMNetworkInterface()
   {
-<<<<<<< HEAD
-    addresses = new HashSet();
-=======
     addresses = new HashSet<InetAddress>();
->>>>>>> 60a98cce
     try
       {
         addresses.add(InetAddress.getByName("0.0.0.0"));
