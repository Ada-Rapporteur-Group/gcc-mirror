#ifndef __CLASSPATH_IEEEFP_H__
#define __CLASSPATH_IEEEFP_H__

#ifndef __IEEE_BIG_ENDIAN
#ifndef __IEEE_LITTLE_ENDIAN

#ifdef __alpha__
#define __IEEE_LITTLE_ENDIAN
#endif

#if defined(__arm__) || defined(__thumb__)
/* ARM traditionally used big-endian words; and within those words the
   byte ordering was big or little endian depending upon the target.  
   Modern floating-point formats are naturally ordered; in this case
   __VFP_FP__ will be defined, even if soft-float.  */
#ifdef __VFP_FP__
#ifdef __ARMEL__
#define __IEEE_LITTLE_ENDIAN
#else
#define __IEEE_BIG_ENDIAN
#endif
#else
#define __IEEE_BIG_ENDIAN
#ifdef __ARMEL__
#define __IEEE_BYTES_LITTLE_ENDIAN
#endif
#endif
#endif

#ifdef __hppa__
#define __IEEE_BIG_ENDIAN
#endif

#if defined (__sparc) || defined (__sparc__)
#define __IEEE_BIG_ENDIAN
#endif

#ifdef __m32r__
#ifdef __LITTLE_ENDIAN__
#define __IEEE_LITTLE_ENDIAN
#else
#define __IEEE_BIG_ENDIAN
#endif
#endif

#if defined(__m68k__) || defined(__mc68000__)
#define __IEEE_BIG_ENDIAN
#endif

#if defined (__H8300__) || defined (__H8300H__)
#define __IEEE_BIG_ENDIAN
#define __SMALL_BITFIELDS
#define _DOUBLE_IS_32BITS
#endif

#ifdef __H8500__
#define __IEEE_BIG_ENDIAN
#define __SMALL_BITFIELDS
#define _DOUBLE_IS_32BITS
#endif

#ifdef __sh__
#ifdef __LITTLE_ENDIAN__
#define __IEEE_LITTLE_ENDIAN
#else
#define __IEEE_BIG_ENDIAN
#endif

#ifdef __SH3E__
#define _DOUBLE_IS_32BITS
#endif
#endif

#ifdef _AM29K
#define __IEEE_BIG_ENDIAN
#endif

#ifdef __i386__
#define __IEEE_LITTLE_ENDIAN
#endif

#ifdef __x86_64__
#define __IEEE_LITTLE_ENDIAN
#endif

#ifdef __i960__
#define __IEEE_LITTLE_ENDIAN
#endif

#ifdef __MIPSEL__
#define __IEEE_LITTLE_ENDIAN
#endif

#ifdef __MIPSEB__
#define __IEEE_BIG_ENDIAN
#endif

#ifdef __pj__
#ifdef __pjl__
#define __IEEE_LITTLE_ENDIAN
#else
#define __IEEE_BIG_ENDIAN
#endif
#endif

/* necv70 was __IEEE_LITTLE_ENDIAN. */

#ifdef __W65__
#define __IEEE_LITTLE_ENDIAN
#define __SMALL_BITFIELDS
#define _DOUBLE_IS_32BITS
#endif

#if defined(__Z8001__) || defined(__Z8002__)
#define __IEEE_BIG_ENDIAN
#endif

#ifdef __m88k__
#define __IEEE_BIG_ENDIAN
#endif

#ifdef __v800
#define __IEEE_LITTLE_ENDIAN
#endif

<<<<<<< HEAD
#if defined (__PPC__) || defined (__ppc__) || defined (__powerpc__) || defined (__ppc64__)
=======
#if defined (__PPC__) || defined (__ppc__) || defined (__powerpc__) || defined (__ppc64__) || defined (_POWER) || defined (_IBMR2)
>>>>>>> f8383f28
#if (defined(_BIG_ENDIAN) && _BIG_ENDIAN) || (defined(_AIX) && _AIX) || defined (__BIG_ENDIAN__)|| defined (__APPLE__)
#define __IEEE_BIG_ENDIAN
#else
#if (defined(_LITTLE_ENDIAN) && _LITTLE_ENDIAN) || (defined(__sun__) && __sun__) || (defined(__WIN32__) && __WIN32__)
#define __IEEE_LITTLE_ENDIAN
#endif
#endif
#endif

#ifdef __fr30__
#define __IEEE_BIG_ENDIAN
#endif

#ifdef __mcore__
#define __IEEE_BIG_ENDIAN
#endif


#ifdef __ia64__
#ifdef __BIG_ENDIAN__
#define __IEEE_BIG_ENDIAN
#else
#define __IEEE_LITTLE_ENDIAN
#endif
#endif

#ifdef __s390__
#define __IEEE_BIG_ENDIAN
#endif

#ifndef __IEEE_BIG_ENDIAN
#ifndef __IEEE_LITTLE_ENDIAN
#error Endianess not declared!!
#endif /* not __IEEE_LITTLE_ENDIAN */
#endif /* not __IEEE_BIG_ENDIAN */

#endif /* not __IEEE_LITTLE_ENDIAN */
#endif /* not __IEEE_BIG_ENDIAN */

#endif /* __CLASSPATH_IEEEFP_H__ */<|MERGE_RESOLUTION|>--- conflicted
+++ resolved
@@ -123,11 +123,7 @@
 #define __IEEE_LITTLE_ENDIAN
 #endif
 
-<<<<<<< HEAD
-#if defined (__PPC__) || defined (__ppc__) || defined (__powerpc__) || defined (__ppc64__)
-=======
 #if defined (__PPC__) || defined (__ppc__) || defined (__powerpc__) || defined (__ppc64__) || defined (_POWER) || defined (_IBMR2)
->>>>>>> f8383f28
 #if (defined(_BIG_ENDIAN) && _BIG_ENDIAN) || (defined(_AIX) && _AIX) || defined (__BIG_ENDIAN__)|| defined (__APPLE__)
 #define __IEEE_BIG_ENDIAN
 #else
