--- conflicted
+++ resolved
@@ -29,16 +29,10 @@
 endif
 
 SUBDIRS = classpath $(JNIDIRS) \
-<<<<<<< HEAD
-  $(ALSADIR) $(DSSIDIR) $(GTKDIR) $(CLASSPATH_QT_PEER_DIR) $(XMLJDIR)
-DIST_SUBDIRS = classpath java-io java-lang java-net java-nio java-util \
-               gtk-peer qt-peer xmlj midi-alsa midi-dssi
-=======
   $(ALSADIR) $(DSSIDIR) $(GTKDIR) $(CLASSPATH_QT_PEER_DIR) $(XMLJDIR) \
   $(CLASSPATH_GCONF_PEER_DIR)
 DIST_SUBDIRS = classpath java-io java-lang java-net java-nio java-util \
                gtk-peer gconf-peer qt-peer xmlj midi-alsa midi-dssi
->>>>>>> f8383f28
 
 all-local:
 	cd $(top_srcdir) && $(SHELL) ./scripts/check_jni_methods.sh