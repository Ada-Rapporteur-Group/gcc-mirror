<<<<<<< HEAD
nativelib_LTLIBRARIES = libjavaio.la 
=======
nativeexeclib_LTLIBRARIES = libjavaio.la 
>>>>>>> f8383f28

libjavaio_la_SOURCES = 	java_io_VMFile.c \
			java_io_VMObjectInputStream.c \
			java_io_VMObjectStreamClass.c

libjavaio_la_LIBADD = $(top_builddir)/native/jni/classpath/jcl.lo

AM_LDFLAGS = @CLASSPATH_MODULE@
AM_CPPFLAGS = @CLASSPATH_INCLUDES@
AM_CFLAGS = @WARNING_CFLAGS@ @STRICT_WARNING_CFLAGS@ @ERROR_CFLAGS@<|MERGE_RESOLUTION|>--- conflicted
+++ resolved
@@ -1,8 +1,4 @@
-<<<<<<< HEAD
-nativelib_LTLIBRARIES = libjavaio.la 
-=======
 nativeexeclib_LTLIBRARIES = libjavaio.la 
->>>>>>> f8383f28
 
 libjavaio_la_SOURCES = 	java_io_VMFile.c \
 			java_io_VMObjectInputStream.c \
