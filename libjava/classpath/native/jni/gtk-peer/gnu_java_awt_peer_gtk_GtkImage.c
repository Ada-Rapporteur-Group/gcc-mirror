/* gtkimage.c
   Copyright (C) 2005, 2006 Free Software Foundation, Inc.

This file is part of GNU Classpath.

GNU Classpath is free software; you can redistribute it and/or modify
it under the terms of the GNU General Public License as published by
the Free Software Foundation; either version 2, or (at your option)
any later version.

GNU Classpath is distributed in the hope that it will be useful, but
WITHOUT ANY WARRANTY; without even the implied warranty of
MERCHANTABILITY or FITNESS FOR A PARTICULAR PURPOSE.  See the GNU
General Public License for more details.

You should have received a copy of the GNU General Public License
along with GNU Classpath; see the file COPYING.  If not, write to the
Free Software Foundation, Inc., 51 Franklin Street, Fifth Floor, Boston, MA
02110-1301 USA.

Linking this library statically or dynamically with other modules is
making a combined work based on this library.  Thus, the terms and
conditions of the GNU General Public License cover the whole
combination.

As a special exception, the copyright holders of this library give you
permission to link this library with independent modules to produce an
executable, regardless of the license terms of these independent
modules, and to copy and distribute the resulting executable under
terms of your choice, provided that you also meet, for each linked
independent module, the terms and conditions of the license of that
module.  An independent module is a module which is not derived from
or based on this library.  If you modify this library, you may extend
this exception to your version of the library, but you are not
obligated to do so.  If you do not wish to do so, delete this
exception statement from your version. */

#include "jcl.h"
#include "gtkpeer.h"
#include <cairo-xlib.h>
#include <gdk/gdkx.h>

#include "gnu_java_awt_peer_gtk_GtkImage.h"

/* The constant fields in java.awt.Image */   
#define SCALE_DEFAULT      1
#define SCALE_FAST         2
#define SCALE_SMOOTH       4
#define SCALE_REPLICATE    8 
#define SCALE_AREA_AVERAGING  16

/* local stuff */
static GdkInterpType mapHints(jint hints);
static void createRawData (JNIEnv * env, jobject obj, void *ptr);
static void setWidthHeight (JNIEnv * env, jobject obj, int width, int height);

/**
 * Loads a pixbuf from a file.
 */
JNIEXPORT jboolean JNICALL
Java_gnu_java_awt_peer_gtk_GtkImage_loadPixbuf
  (JNIEnv *env, jobject obj, jstring name)
{
  const char *filename;
  int width, height;
  GdkPixbuf *pixbuf;

  /* Don't use the JCL convert function because it throws an exception
     on failure */
  filename = (*env)->GetStringUTFChars (env, name, 0);

  if (filename == NULL)
    return JNI_FALSE;

  pixbuf = gdk_pixbuf_new_from_file (filename, NULL);
  if (pixbuf == NULL)
    {
      (*env)->ReleaseStringUTFChars (env, name, filename);
      return JNI_FALSE;
    }

  width =  gdk_pixbuf_get_width (pixbuf);
  height = gdk_pixbuf_get_height (pixbuf);
  
  createRawData (env, obj, pixbuf);
  setWidthHeight(env, obj, width, height);
  (*env)->ReleaseStringUTFChars (env, name, filename);

  return JNI_TRUE;
}

/*
 * Creates the image from an array of java bytes.
 */
JNIEXPORT jboolean JNICALL
Java_gnu_java_awt_peer_gtk_GtkImage_loadImageFromData
  (JNIEnv *env, jobject obj, jbyteArray data)
{
  jbyte *src;
  GdkPixbuf* pixbuf;
  GdkPixbufLoader* loader;
  int len;
  int width;
  int height;

  src = (*env)->GetByteArrayElements (env, data, NULL);
  len = (*env)->GetArrayLength (env, data);

  loader = gdk_pixbuf_loader_new ();

  gdk_pixbuf_loader_write (loader, (guchar *)src, len, NULL);
  gdk_pixbuf_loader_close (loader, NULL);

  (*env)->ReleaseByteArrayElements (env, data, src, 0);

  pixbuf = gdk_pixbuf_loader_get_pixbuf (loader);

  if (pixbuf == NULL)
    {
      g_object_unref (loader);
      createRawData (env, obj, NULL);
      return JNI_FALSE;
    }

  g_object_ref (pixbuf);
  g_object_unref (loader);

  width =  gdk_pixbuf_get_width (pixbuf);
  height = gdk_pixbuf_get_height (pixbuf);

  createRawData (env, obj, pixbuf);
  setWidthHeight(env, obj, width, height);

  return JNI_TRUE;
}

JNIEXPORT void JNICALL
Java_gnu_java_awt_peer_gtk_GtkImage_createFromPixbuf
(JNIEnv *env, jobject obj)
{
  int width, heigth;
  GdkPixbuf *pixbuf = cp_gtk_image_get_pixbuf (env, obj);
  width =  gdk_pixbuf_get_width (pixbuf);
  heigth = gdk_pixbuf_get_height (pixbuf);
  setWidthHeight(env, obj, width, heigth);
}

/**
 * Returns a copy of the pixel data as a java array.
 */
JNIEXPORT jintArray JNICALL 
Java_gnu_java_awt_peer_gtk_GtkImage_getPixels(JNIEnv *env, jobject obj)
{
  GdkPixbuf *pixbuf;
  int width, height, rowstride;
  guchar *pixeldata;
  jintArray result_array;
  jint *result_array_iter, *dst;
  int i,j;

  gdk_threads_enter ();

  pixbuf = cp_gtk_image_get_pixbuf (env, obj);
  width =  gdk_pixbuf_get_width (pixbuf);
  height = gdk_pixbuf_get_height (pixbuf);
  rowstride = gdk_pixbuf_get_rowstride (pixbuf);

  result_array = (*env)->NewIntArray (env, (width * height));
  if (result_array == NULL)
    {
      gdk_threads_leave ();
      return NULL;
    }

  dst = result_array_iter = 
    (*env)->GetIntArrayElements (env, result_array, NULL);


  pixeldata = gdk_pixbuf_get_pixels (pixbuf);

  g_assert (gdk_pixbuf_get_bits_per_sample (pixbuf) == 8);

  if (gdk_pixbuf_get_has_alpha (pixbuf))
    {
      for(i = 0 ; i < height; i++)
	{
	  memcpy(dst, (void *)pixeldata, width * 4);
	  dst += width;
	  pixeldata += rowstride;
	}
    } else {

    /* Add a default alpha value of 0xFF to the pixeldata without alpha
       information and keep it in the same format as the pixeldata with alpha
       information. On Little Endian systems: AABBGGRR and on Big Endian
       systems: RRGGBBAA.  */

      for(i = 0; i < height; i++)
	{
	  for(j = 0; j < width; j++)

#ifndef WORDS_BIGENDIAN
	    dst[j] = 0xFF000000
	      | (pixeldata[j*3 + 2] & 0xFF) << 16
	      | (pixeldata[j*3 + 1] & 0xFF) << 8
	      | (pixeldata[j*3] & 0xFF);
#else
	    dst[j] = (pixeldata[j*3] & 0xFF) << 24
	      | (pixeldata[j*3 + 1] & 0xFF) << 16
	      | (pixeldata[j*3 + 2] & 0xFF) << 8
	      | 0xFF;
#endif
	  dst += width;
	  pixeldata += rowstride;
	}
    }
  
  (*env)->ReleaseIntArrayElements (env, result_array, result_array_iter, 0);
    
  gdk_threads_leave ();
  return result_array;
}

/**
 * Returns a copy of the pixel data as a java array.
 * (GdkPixbuf only)
 */
JNIEXPORT void JNICALL 
Java_gnu_java_awt_peer_gtk_GtkImage_setPixels(JNIEnv *env, jobject obj,
					      jintArray pixels)
{
  GdkPixbuf *pixbuf = cp_gtk_image_get_pixbuf (env, obj);
  int width, height, rowstride;
  guchar *pixeldata;
  jint *src_array_iter, *src;
  int i;

  width =  gdk_pixbuf_get_width (pixbuf);
  height = gdk_pixbuf_get_height (pixbuf);
  rowstride = gdk_pixbuf_get_rowstride (pixbuf);

  src = src_array_iter = 
    (*env)->GetIntArrayElements (env, pixels, NULL);

  pixeldata = gdk_pixbuf_get_pixels (pixbuf);
  for(i = 0 ; i < height; i++)
    {
      memcpy((void *)pixeldata, (void *)src, width * 4);
      src += width;
      pixeldata += rowstride;
    }

  (*env)->ReleaseIntArrayElements (env, pixels, src_array_iter, 0);
}

/**
 * Allocates a Gtk Pixbuf 
 */
JNIEXPORT void JNICALL
Java_gnu_java_awt_peer_gtk_GtkImage_createPixbuf(JNIEnv *env, jobject obj)
{
  int width, height;
  jclass cls;
  jfieldID field;

  cls = (*env)->GetObjectClass (env, obj);
  field = (*env)->GetFieldID (env, cls, "width", "I");
  g_assert (field != 0);
  width = (*env)->GetIntField (env, obj, field);

  field = (*env)->GetFieldID (env, cls, "height", "I");
  g_assert (field != 0);
  height = (*env)->GetIntField (env, obj, field);

  createRawData (env, obj, gdk_pixbuf_new (GDK_COLORSPACE_RGB, 
					   TRUE,
					   8,
					   width,
					   height));
}

/**
 * Allocates a Gtk Pixbuf 
 */
JNIEXPORT void JNICALL
Java_gnu_java_awt_peer_gtk_GtkImage_initFromBuffer(JNIEnv *env, jobject obj,
						   jlong bufferPointer)
{
<<<<<<< HEAD
  gdk_threads_enter ();
  if (offScreen (env, obj) == JNI_FALSE)
    gdk_pixbuf_unref ((GdkPixbuf *)getData (env, obj));
  else
    g_object_unref ((GdkPixmap *)getData (env, obj));
=======
  int width, height;
  jclass cls;
  jfieldID field;
  GdkPixbuf *pixbuf;
  const guchar *bp = JLONG_TO_PTR(const guchar, bufferPointer);

  g_assert(bp != NULL);
  cls = (*env)->GetObjectClass( env, obj );
  field = (*env)->GetFieldID( env, cls, "width", "I" );
  g_assert( field != 0 );
  width = (*env)->GetIntField( env, obj, field );

  field = (*env)->GetFieldID( env, cls, "height", "I" );
  g_assert( field != 0 );
  height = (*env)->GetIntField( env, obj, field );

  pixbuf = gdk_pixbuf_new_from_data( bp,
				     GDK_COLORSPACE_RGB, TRUE, 8,
				     width, height, width * 4, NULL, NULL );
  g_assert( pixbuf != NULL );
  createRawData( env, obj, pixbuf );
}
>>>>>>> f8383f28

/**
 * Frees the Gtk Pixbuf.
 */
JNIEXPORT void JNICALL
Java_gnu_java_awt_peer_gtk_GtkImage_freePixbuf(JNIEnv *env, jobject obj)
{
  gdk_pixbuf_unref (cp_gtk_image_get_pixbuf (env, obj));
}

/**
 * Sets this to a scaled version of the original pixbuf
 * width and height of the destination GtkImage must be set.
 */
JNIEXPORT void JNICALL 
Java_gnu_java_awt_peer_gtk_GtkImage_createScaledPixbuf(JNIEnv *env, 
						       jobject destination, 
						       jobject source,
						       jint hints)
{
  GdkPixbuf* dst;
  int width, height;
  jclass cls;
  jfieldID field;

  GdkPixbuf *pixbuf;

  cls = (*env)->GetObjectClass (env, destination);
  field = (*env)->GetFieldID (env, cls, "width", "I");
  g_assert (field != 0);
  width = (*env)->GetIntField (env, destination, field);

  field = (*env)->GetFieldID (env, cls, "height", "I");
  g_assert (field != 0);
  height = (*env)->GetIntField (env, destination, field);

  pixbuf = cp_gtk_image_get_pixbuf (env, source);

  dst = gdk_pixbuf_scale_simple(pixbuf,
				width, height,
				mapHints(hints));

  createRawData (env, destination, (void *)dst);
}

/**
 * Used by GtkFramePeer
 */
GdkPixbuf *cp_gtk_image_get_pixbuf (JNIEnv *env, jobject obj)
{
  jclass cls;
  jfieldID data_fid;
  jobject data;

  cls = (*env)->GetObjectClass (env, obj);
  data_fid = (*env)->GetFieldID (env, cls, "pixbuf", 
				 "Lgnu/classpath/Pointer;");
  g_assert (data_fid != 0);
  data = (*env)->GetObjectField (env, obj, data_fid);

  return (GdkPixbuf *)JCL_GetRawData (env, data);
}

/**
 * Maps java.awt.Image scaling hints to the native GDK ones.
 */
static GdkInterpType mapHints(jint hints)
{
  switch ( hints ) 
    {
      /* For FAST, we use the nearest-neighbor. Fastest and lowest quality. */
    case SCALE_FAST:
    case SCALE_REPLICATE:
      return GDK_INTERP_NEAREST;

      /* Hyperbolic for smooth. Slowest too. */
    case SCALE_SMOOTH:
      return GDK_INTERP_HYPER;
      
      /* the inbetweenish method */
    case SCALE_AREA_AVERAGING:
      return GDK_INTERP_TILES;

      /* default to bilinear */
    }
  return GDK_INTERP_BILINEAR;
}

/* Sets the width and height fields of a GtkImage object. */
static void setWidthHeight (JNIEnv * env, jobject obj, int width, int height)
{
  jclass cls;
  jfieldID field;
  
  cls = (*env)->GetObjectClass (env, obj);
  g_assert (cls != 0);
  field = (*env)->GetFieldID (env, cls, "width", "I");
  g_assert (field != 0);
  (*env)->SetIntField (env, obj, field, (jint)width);
   
  field = (*env)->GetFieldID (env, cls, "height", "I");
  g_assert (field != 0);
  (*env)->SetIntField (env, obj, field, (jint)height);
}

/* Store and get the pixbuf pointer */
static void
createRawData (JNIEnv * env, jobject obj, void *ptr)
{
  jclass cls;
  jobject data;
  jfieldID data_fid;

  cls = (*env)->GetObjectClass (env, obj);
  data_fid = (*env)->GetFieldID (env, cls, "pixbuf", 
				 "Lgnu/classpath/Pointer;");
  g_assert (data_fid != 0);

  data = JCL_NewRawDataObject (env, ptr);

  (*env)->SetObjectField (env, obj, data_fid, data);
}
<|MERGE_RESOLUTION|>--- conflicted
+++ resolved
@@ -286,13 +286,6 @@
 Java_gnu_java_awt_peer_gtk_GtkImage_initFromBuffer(JNIEnv *env, jobject obj,
 						   jlong bufferPointer)
 {
-<<<<<<< HEAD
-  gdk_threads_enter ();
-  if (offScreen (env, obj) == JNI_FALSE)
-    gdk_pixbuf_unref ((GdkPixbuf *)getData (env, obj));
-  else
-    g_object_unref ((GdkPixmap *)getData (env, obj));
-=======
   int width, height;
   jclass cls;
   jfieldID field;
@@ -315,7 +308,6 @@
   g_assert( pixbuf != NULL );
   createRawData( env, obj, pixbuf );
 }
->>>>>>> f8383f28
 
 /**
  * Frees the Gtk Pixbuf.
