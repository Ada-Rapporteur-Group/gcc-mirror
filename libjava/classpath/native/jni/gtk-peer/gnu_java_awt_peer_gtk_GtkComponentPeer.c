/* gtkcomponentpeer.c -- Native implementation of GtkComponentPeer
   Copyright (C) 1998, 1999, 2002, 2004, 2006 Free Software Foundation, Inc.

This file is part of GNU Classpath.

GNU Classpath is free software; you can redistribute it and/or modify
it under the terms of the GNU General Public License as published by
the Free Software Foundation; either version 2, or (at your option)
any later version.

GNU Classpath is distributed in the hope that it will be useful, but
WITHOUT ANY WARRANTY; without even the implied warranty of
MERCHANTABILITY or FITNESS FOR A PARTICULAR PURPOSE.  See the GNU
General Public License for more details.

You should have received a copy of the GNU General Public License
along with GNU Classpath; see the file COPYING.  If not, write to the
Free Software Foundation, Inc., 51 Franklin Street, Fifth Floor, Boston, MA
02110-1301 USA.

Linking this library statically or dynamically with other modules is
making a combined work based on this library.  Thus, the terms and
conditions of the GNU General Public License cover the whole
combination.

As a special exception, the copyright holders of this library give you
permission to link this library with independent modules to produce an
executable, regardless of the license terms of these independent
modules, and to copy and distribute the resulting executable under
terms of your choice, provided that you also meet, for each linked
independent module, the terms and conditions of the license of that
module.  An independent module is a module which is not derived from
or based on this library.  If you modify this library, you may extend
this exception to your version of the library, but you are not
obligated to do so.  If you do not wish to do so, delete this
exception statement from your version. */


#include "gtkpeer.h"
#include "gnu_java_awt_peer_gtk_GtkComponentPeer.h"

#include <gtk/gtkprivate.h>

#define AWT_DEFAULT_CURSOR 0
#define AWT_CROSSHAIR_CURSOR 1
#define AWT_TEXT_CURSOR 2
#define AWT_WAIT_CURSOR 3
#define AWT_SW_RESIZE_CURSOR 4
#define AWT_SE_RESIZE_CURSOR 5
#define AWT_NW_RESIZE_CURSOR 6
#define AWT_NE_RESIZE_CURSOR 7
#define AWT_N_RESIZE_CURSOR 8
#define AWT_S_RESIZE_CURSOR 9
#define AWT_W_RESIZE_CURSOR 10
#define AWT_E_RESIZE_CURSOR 11
#define AWT_HAND_CURSOR 12
#define AWT_MOVE_CURSOR 13

/* FIXME: use gtk-double-click-time, gtk-double-click-distance */
#define MULTI_CLICK_TIME   250
/* as opposed to a MULTI_PASS_TIME :) */

#define AWT_MOUSE_CLICKED  500
#define AWT_MOUSE_PRESSED  501
#define AWT_MOUSE_RELEASED 502
#define AWT_MOUSE_MOVED    503
#define AWT_MOUSE_ENTERED  504
#define AWT_MOUSE_EXITED   505
#define AWT_MOUSE_DRAGGED  506
#define AWT_MOUSE_WHEEL    507

#define AWT_WHEEL_UNIT_SCROLL 0

#define AWT_FOCUS_GAINED 1004
#define AWT_FOCUS_LOST 1005

static GtkWidget *find_fg_color_widget (GtkWidget *widget);
static GtkWidget *find_bg_color_widget (GtkWidget *widget);
static GtkWidget *get_widget (GtkWidget *widget);

static jmethodID postMouseEventID;
static jmethodID postMouseWheelEventID;
static jmethodID postExposeEventID;
static jmethodID postFocusEventID;

void
cp_gtk_component_init_jni (void)
 {
  jclass gtkcomponentpeer;

  gtkcomponentpeer = (*cp_gtk_gdk_env())->FindClass (cp_gtk_gdk_env(),
                                     "gnu/java/awt/peer/gtk/GtkComponentPeer");

  postMouseEventID = (*cp_gtk_gdk_env())->GetMethodID (cp_gtk_gdk_env(), gtkcomponentpeer,
                                               "postMouseEvent", "(IJIIIIZ)V");

  postMouseWheelEventID = (*cp_gtk_gdk_env())->GetMethodID (cp_gtk_gdk_env(),
						        gtkcomponentpeer,
						        "postMouseWheelEvent",
							"(IJIIIIZIII)V");

  postExposeEventID = (*cp_gtk_gdk_env())->GetMethodID (cp_gtk_gdk_env(), gtkcomponentpeer,
                                                 "postExposeEvent", "(IIII)V");

  postFocusEventID = (*cp_gtk_gdk_env())->GetMethodID (cp_gtk_gdk_env(), gtkcomponentpeer,
                                                "postFocusEvent", "(IZ)V");
}

static gboolean component_button_press_cb (GtkWidget *widget,
                                           GdkEventButton *event,
                                           jobject peer);
static gboolean component_button_release_cb (GtkWidget *widget,
                                             GdkEventButton *event,
                                             jobject peer);
static gboolean component_motion_notify_cb (GtkWidget *widget,
                                            GdkEventMotion *event,
                                            jobject peer);
static gboolean component_scroll_cb (GtkWidget *widget,
				     GdkEventScroll *event,
				     jobject peer);
static gboolean component_enter_notify_cb (GtkWidget *widget,
                                           GdkEventCrossing *event,
                                           jobject peer);
static gboolean component_leave_notify_cb (GtkWidget *widget,
                                           GdkEventCrossing *event,
                                           jobject peer);
static gboolean component_expose_cb (GtkWidget *widget,
                                     GdkEventExpose *event,
                                     jobject peer);
static gboolean component_focus_in_cb (GtkWidget *widget,
                                       GdkEventFocus *event,
                                       jobject peer);
static gboolean component_focus_out_cb (GtkWidget *widget,
                                        GdkEventFocus *event,
                                        jobject peer);

static jint
button_to_awt_mods (int button)
{
  switch (button)
    {
    case 1:
      return AWT_BUTTON1_DOWN_MASK | AWT_BUTTON1_MASK;
    case 2:
      return AWT_BUTTON2_DOWN_MASK | AWT_BUTTON2_MASK;
    case 3:
      return AWT_BUTTON3_DOWN_MASK | AWT_BUTTON3_MASK;
    }

  return 0;
}

jint
cp_gtk_state_to_awt_mods (guint state)
{
  jint result = 0;

  if (state & GDK_SHIFT_MASK)
    result |= (AWT_SHIFT_DOWN_MASK | AWT_SHIFT_MASK);
  if (state & GDK_CONTROL_MASK)
    result |= (AWT_CTRL_DOWN_MASK | AWT_CTRL_MASK);
  if (state & GDK_MOD1_MASK)
    result |= (AWT_ALT_DOWN_MASK | AWT_ALT_MASK);

  return result;
}

static jint
state_to_awt_mods_with_button_states (guint state)
{
  jint result = 0;

  if (state & GDK_SHIFT_MASK)
    result |= AWT_SHIFT_DOWN_MASK | AWT_SHIFT_MASK;
  if (state & GDK_CONTROL_MASK)
    result |= AWT_CTRL_DOWN_MASK | AWT_CTRL_MASK;
  if (state & GDK_MOD1_MASK)
    result |= AWT_ALT_DOWN_MASK | AWT_ALT_MASK;
  if (state & GDK_BUTTON1_MASK)
    result |= AWT_BUTTON1_DOWN_MASK | AWT_BUTTON1_MASK;
  if (state & GDK_BUTTON2_MASK)
    result |= AWT_BUTTON2_DOWN_MASK;
  if (state & GDK_BUTTON3_MASK)
    result |= AWT_BUTTON3_DOWN_MASK;

  return result;
}

JNIEXPORT void JNICALL 
Java_gnu_java_awt_peer_gtk_GtkComponentPeer_gtkWidgetSetCursor 
  (JNIEnv *env, jobject obj, jint type, jobject image, jint x, jint y) 
{
  gdk_threads_enter ();

  Java_gnu_java_awt_peer_gtk_GtkComponentPeer_gtkWidgetSetCursorUnlocked
    (env, obj, type, image, x, y);

  gdk_threads_leave ();
}

JNIEXPORT void JNICALL 
Java_gnu_java_awt_peer_gtk_GtkComponentPeer_gtkWidgetSetCursorUnlocked
  (JNIEnv *env, jobject obj, jint type, jobject image, jint x, jint y) 
{
  void *ptr;
  GtkWidget *widget;
  GdkWindow *win;
  GdkCursorType gdk_cursor_type;
  GdkCursor *gdk_cursor;

  ptr = gtkpeer_get_widget (env, obj);

  switch (type)
    {
    case AWT_CROSSHAIR_CURSOR:
      gdk_cursor_type = GDK_CROSSHAIR;
      break;
    case AWT_TEXT_CURSOR:
      gdk_cursor_type = GDK_XTERM;
      break;
    case AWT_WAIT_CURSOR:
      gdk_cursor_type = GDK_WATCH;
      break;
    case AWT_SW_RESIZE_CURSOR:
      gdk_cursor_type = GDK_BOTTOM_LEFT_CORNER;
      break;
    case AWT_SE_RESIZE_CURSOR:
      gdk_cursor_type = GDK_BOTTOM_RIGHT_CORNER;
      break;
    case AWT_NW_RESIZE_CURSOR:
      gdk_cursor_type = GDK_TOP_LEFT_CORNER;
      break;
    case AWT_NE_RESIZE_CURSOR:
      gdk_cursor_type = GDK_TOP_RIGHT_CORNER;
      break;
    case AWT_N_RESIZE_CURSOR:
      gdk_cursor_type = GDK_TOP_SIDE;
      break;
    case AWT_S_RESIZE_CURSOR:
      gdk_cursor_type = GDK_BOTTOM_SIDE;
      break;
    case AWT_W_RESIZE_CURSOR:
      gdk_cursor_type = GDK_LEFT_SIDE;
      break;
    case AWT_E_RESIZE_CURSOR:
      gdk_cursor_type = GDK_RIGHT_SIDE;
      break;
    case AWT_HAND_CURSOR:
      gdk_cursor_type = GDK_HAND2;
      break;
    case AWT_MOVE_CURSOR:
      gdk_cursor_type = GDK_FLEUR;
      break;
    default:
      gdk_cursor_type = GDK_LEFT_PTR;
    }
      
  widget = get_widget(GTK_WIDGET(ptr));
  
  win = widget->window;
  if ((widget->window) == NULL)
    win = GTK_WIDGET(ptr)->window;
    
  if (image == NULL)
    gdk_cursor = gdk_cursor_new (gdk_cursor_type);
  else
    gdk_cursor
      = gdk_cursor_new_from_pixbuf (gdk_drawable_get_display (win),
				    cp_gtk_image_get_pixbuf (env, image),
				    x, y);

  gdk_window_set_cursor (win, gdk_cursor);
  gdk_cursor_unref (gdk_cursor);

  /* Make sure the cursor is replaced on screen. */
  gdk_flush();
}

JNIEXPORT void JNICALL
Java_gnu_java_awt_peer_gtk_GtkComponentPeer_gtkWidgetSetParent
  (JNIEnv *env, jobject obj, jobject parent)
{
  void *ptr;
  void *parent_ptr;
  GtkWidget *widget;
  GtkWidget *parent_widget;

  gdk_threads_enter ();

<<<<<<< HEAD
  ptr = NSA_GET_PTR (env, obj);
  parent_ptr = NSA_GET_PTR (env, parent);
=======
  ptr = gtkpeer_get_widget (env, obj);
  parent_ptr = gtkpeer_get_widget (env, parent);
>>>>>>> 60a98cce
  
  widget = GTK_WIDGET (ptr);
  parent_widget = get_widget(GTK_WIDGET (parent_ptr));

  if (widget->parent == NULL)
    {
      if (GTK_IS_WINDOW (parent_widget))
	{
	  GList *children = gtk_container_get_children
	    (GTK_CONTAINER (parent_widget));

          if (GTK_IS_MENU_BAR (children->data))
            gtk_fixed_put (GTK_FIXED (children->next->data), widget, 0, 0);
          else
            gtk_fixed_put (GTK_FIXED (children->data), widget, 0, 0);
        }
      else
        if (GTK_IS_SCROLLED_WINDOW (parent_widget))
          {
            gtk_scrolled_window_add_with_viewport 
              (GTK_SCROLLED_WINDOW (parent_widget), widget);
            gtk_viewport_set_shadow_type (GTK_VIEWPORT (widget->parent), 
                                          GTK_SHADOW_NONE);

          }
        else
          {
            if (widget->parent == NULL)
              gtk_fixed_put (GTK_FIXED (parent_widget), widget, 0, 0);
          }
    }

  gdk_threads_leave ();
}

JNIEXPORT void JNICALL
Java_gnu_java_awt_peer_gtk_GtkComponentPeer_gtkWidgetSetSensitive
  (JNIEnv *env, jobject obj, jboolean sensitive)
{
  void *ptr;

  gdk_threads_enter ();

  ptr = gtkpeer_get_widget (env, obj);

  gtk_widget_set_sensitive (get_widget(GTK_WIDGET (ptr)), sensitive);

  gdk_threads_leave ();
}

JNIEXPORT jboolean JNICALL
Java_gnu_java_awt_peer_gtk_GtkComponentPeer_gtkWidgetHasFocus
(JNIEnv *env, jobject obj)
{
  void *ptr;
  jboolean retval;

  gdk_threads_enter ();

<<<<<<< HEAD
  gtk_widget_set_sensitive (get_widget(GTK_WIDGET (ptr)), sensitive);
=======
  ptr = gtkpeer_get_widget (env, obj);
  
  retval = GTK_WIDGET_HAS_FOCUS((GTK_WIDGET (ptr)));
>>>>>>> 60a98cce

  gdk_threads_leave ();

  return retval;
}

JNIEXPORT jboolean JNICALL
Java_gnu_java_awt_peer_gtk_GtkComponentPeer_gtkWidgetCanFocus
(JNIEnv *env, jobject obj)
{
  void *ptr;
  jboolean retval;

  gdk_threads_enter ();

  ptr = gtkpeer_get_widget (env, obj);
  
  retval = GTK_WIDGET_CAN_FOCUS((GTK_WIDGET (ptr)));

  gdk_threads_leave ();

  return retval;
}

JNIEXPORT jboolean JNICALL
Java_gnu_java_awt_peer_gtk_GtkComponentPeer_gtkWidgetHasFocus
(JNIEnv *env, jobject obj)
{
  void *ptr;
  jboolean retval;

  gdk_threads_enter ();

  ptr = NSA_GET_PTR (env, obj);
  
  retval = GTK_WIDGET_HAS_FOCUS((GTK_WIDGET (ptr)));

  gdk_threads_leave ();

  return retval;
}

JNIEXPORT jboolean JNICALL
Java_gnu_java_awt_peer_gtk_GtkComponentPeer_gtkWidgetCanFocus
(JNIEnv *env, jobject obj)
{
  void *ptr;
  jboolean retval;

  gdk_threads_enter ();

  ptr = NSA_GET_PTR (env, obj);
  
  retval = GTK_WIDGET_CAN_FOCUS((GTK_WIDGET (ptr)));

  gdk_threads_leave ();

  return retval;
}

JNIEXPORT void JNICALL
Java_gnu_java_awt_peer_gtk_GtkComponentPeer_gtkWidgetRequestFocus
  (JNIEnv *env, jobject obj)
{
  void *ptr;

  gdk_threads_enter ();

  ptr = gtkpeer_get_widget (env, obj);
  
  gtk_widget_grab_focus (get_widget(GTK_WIDGET (ptr)));

  gdk_threads_leave ();
}

/*
 * Translate a Java KeyEvent object into a GdkEventKey event, then
 * pass it to the GTK main loop for processing.
 */
JNIEXPORT void JNICALL
Java_gnu_java_awt_peer_gtk_GtkComponentPeer_gtkWidgetDispatchKeyEvent
  (JNIEnv *env, jobject obj, jint id, jlong when, jint mods,
   jint keyCode, jint keyLocation)
{
  void *ptr;
  GdkEvent *event = NULL;
  GdkKeymapKey *keymap_keys = NULL;
  gint n_keys = 0;
  guint lookup_keyval = 0;

  gdk_threads_enter ();

  ptr = gtkpeer_get_widget (env, obj);

  if (id == AWT_KEY_PRESSED)
    event = gdk_event_new (GDK_KEY_PRESS);
  else if (id == AWT_KEY_RELEASED)
    event = gdk_event_new (GDK_KEY_RELEASE);
  else
    {
      gdk_threads_leave ();
      /* Don't send AWT KEY_TYPED events to GTK. */
      return;
    }

  if (GTK_IS_BUTTON (ptr))
    event->key.window = GTK_BUTTON (get_widget(GTK_WIDGET (ptr)))->event_window;
  else if (GTK_IS_SCROLLED_WINDOW (get_widget(GTK_WIDGET (ptr))))
    event->key.window = GTK_WIDGET (GTK_SCROLLED_WINDOW (get_widget(GTK_WIDGET (ptr)))->container.child)->window;
  else
    event->key.window = get_widget(GTK_WIDGET (ptr))->window;

  event->key.send_event = 0;
  event->key.time = (guint32) when;

  if (mods & AWT_SHIFT_DOWN_MASK)
    event->key.state |= GDK_SHIFT_MASK;
  if (mods & AWT_CTRL_DOWN_MASK)
    event->key.state |= GDK_CONTROL_MASK;
  if (mods & AWT_ALT_DOWN_MASK)
    event->key.state |= GDK_MOD1_MASK;

  /* This hack is needed because the AWT has no notion of num lock.
     It infers numlock state from the only Java virtual keys that are
     affected by it. */
  if (keyCode == VK_NUMPAD9
      || keyCode == VK_NUMPAD8
      || keyCode == VK_NUMPAD7
      || keyCode == VK_NUMPAD6
      || keyCode == VK_NUMPAD5
      || keyCode == VK_NUMPAD4
      || keyCode == VK_NUMPAD3
      || keyCode == VK_NUMPAD2
      || keyCode == VK_NUMPAD1
      || keyCode == VK_NUMPAD0
      || keyCode == VK_DECIMAL)
    event->key.state |= GDK_MOD2_MASK;

  /* These values don't need to be filled in since GTK doesn't use
     them. */
  event->key.length = 0;
  event->key.string = NULL;

  lookup_keyval = cp_gtk_awt_keycode_to_keysym (keyCode, keyLocation);

  if (!gdk_keymap_get_entries_for_keyval (gdk_keymap_get_default (),
                                          lookup_keyval,
                                          &keymap_keys,
                                          &n_keys))
    {
      /* No matching keymap entry was found. */
      g_printerr ("No matching keymap entries were found\n");
      gdk_threads_leave ();
      return;
    }

  /* Note: if n_keys > 1 then there are multiple hardware keycodes
     that translate to lookup_keyval.  We arbitrarily choose the first
     hardware keycode from the list returned by
     gdk_keymap_get_entries_for_keyval. */

  event->key.hardware_keycode = keymap_keys[0].keycode;
  event->key.group =  keymap_keys[0].group;

  g_free (keymap_keys);

  if (!gdk_keymap_translate_keyboard_state (gdk_keymap_get_default (),
                                            event->key.hardware_keycode,
                                            event->key.state,
                                            event->key.group,
                                            &event->key.keyval,
                                            NULL, NULL, NULL))
    {
      /* No matching keyval was found. */
      g_printerr ("No matching keyval was found\n");
      gdk_threads_leave ();
      return;
    }

  /*  keyevent = (GdkEventKey *) event; */
  /*  g_printerr ("generated event: sent: %d  time: %d  state: %d  keyval: %d  length: %d  string: %s  hardware_keycode: %d  group: %d\n", keyevent->send_event, keyevent->time, keyevent->state, keyevent->keyval, keyevent->length, keyevent->string, keyevent->hardware_keycode, keyevent->group); */

  /* We already received the original key event on the window itself,
     so we don't want to resend it. */
  if (!GTK_IS_WINDOW (ptr))
    {
      if (GTK_IS_SCROLLED_WINDOW (get_widget(GTK_WIDGET (ptr))))
        gtk_widget_event (GTK_WIDGET (GTK_SCROLLED_WINDOW (get_widget(GTK_WIDGET (ptr)))->container.child), event);
      else
        gtk_widget_event (get_widget(GTK_WIDGET (ptr)), event);
    }

  gdk_threads_leave ();
}

/*
 * Find the origin of a widget's window.
 */
JNIEXPORT void JNICALL 
Java_gnu_java_awt_peer_gtk_GtkComponentPeer_gtkWindowGetLocationOnScreen
  (JNIEnv * env, jobject obj, jintArray jpoint)
{
  void *ptr;
  jint *point;

  gdk_threads_enter ();

<<<<<<< HEAD
  ptr = NSA_GET_PTR (env, obj);
=======
  ptr = gtkpeer_get_widget (env, obj);
>>>>>>> 60a98cce
  point = (*env)->GetIntArrayElements (env, jpoint, 0);

  gdk_window_get_root_origin (get_widget(GTK_WIDGET (ptr))->window, point, point+1);

  (*env)->ReleaseIntArrayElements(env, jpoint, point, 0);

  gdk_threads_leave ();
}

/*
 * Find the origin of a widget
 */
JNIEXPORT void JNICALL 
Java_gnu_java_awt_peer_gtk_GtkComponentPeer_gtkWidgetGetLocationOnScreen
  (JNIEnv * env, jobject obj, jintArray jpoint)
{
  void *ptr;
  jint *point;
  GtkWidget *widget;

  gdk_threads_enter ();

  ptr = gtkpeer_get_widget (env, obj);
  point = (*env)->GetIntArrayElements (env, jpoint, 0);

  widget = get_widget(GTK_WIDGET (ptr));
  while(gtk_widget_get_parent(widget) != NULL)
    widget = gtk_widget_get_parent(widget);
  gdk_window_get_position (GTK_WIDGET(widget)->window, point, point+1);

  *point += GTK_WIDGET(ptr)->allocation.x;
  *(point+1) += GTK_WIDGET(ptr)->allocation.y;

  (*env)->ReleaseIntArrayElements(env, jpoint, point, 0);

  gdk_threads_leave ();
}

/*
 * Find this widget's current size.
 */
JNIEXPORT void JNICALL 
Java_gnu_java_awt_peer_gtk_GtkComponentPeer_gtkWidgetGetDimensions
  (JNIEnv *env, jobject obj, jintArray jdims)
{
  void *ptr;
  jint *dims;
  GtkRequisition requisition;

  gdk_threads_enter ();

  ptr = gtkpeer_get_widget (env, obj);

  dims = (*env)->GetIntArrayElements (env, jdims, 0);  
  dims[0] = dims[1] = 0;

  gtk_widget_size_request (get_widget(GTK_WIDGET (ptr)), &requisition);

  dims[0] = requisition.width;
  dims[1] = requisition.height;

  (*env)->ReleaseIntArrayElements (env, jdims, dims, 0);

  gdk_threads_leave ();
}

/*
 * Find this widget's preferred size.
 */
JNIEXPORT void JNICALL 
Java_gnu_java_awt_peer_gtk_GtkComponentPeer_gtkWidgetGetPreferredDimensions
  (JNIEnv *env, jobject obj, jintArray jdims)
{
  void *ptr;
  jint *dims;
  GtkRequisition current_req;
  GtkRequisition natural_req;

  gdk_threads_enter ();

  ptr = gtkpeer_get_widget (env, obj);

  dims = (*env)->GetIntArrayElements (env, jdims, 0);  
  dims[0] = dims[1] = 0;

  /* Widgets that extend GtkWindow such as GtkFileChooserDialog may have
     a default size.  These values seem more useful then the natural
     requisition values, particularly for GtkFileChooserDialog. */
  if (GTK_IS_WINDOW (get_widget(GTK_WIDGET (ptr))))
    {
      gint width, height;
      gtk_window_get_default_size (GTK_WINDOW (get_widget(GTK_WIDGET (ptr))), &width, &height);

      dims[0] = width;
      dims[1] = height;
    }
  else
    {
      /* Save the widget's current size request. */
      gtk_widget_size_request (get_widget(GTK_WIDGET (ptr)), &current_req);

      /* Get the widget's "natural" size request. */
      gtk_widget_set_size_request (get_widget(GTK_WIDGET (ptr)), -1, -1);
      gtk_widget_size_request (get_widget(GTK_WIDGET (ptr)), &natural_req);

      /* Reset the widget's size request. */
      gtk_widget_set_size_request (get_widget(GTK_WIDGET (ptr)),
			           current_req.width, current_req.height);

      dims[0] = natural_req.width;
      dims[1] = natural_req.height;
    }

  (*env)->ReleaseIntArrayElements (env, jdims, dims, 0);

  gdk_threads_leave ();
}

JNIEXPORT void JNICALL
Java_gnu_java_awt_peer_gtk_GtkComponentPeer_setNativeBounds
  (JNIEnv *env, jobject obj, jint x, jint y, jint width, jint height)
{
  GtkWidget *widget;
  void *ptr;

  gdk_threads_enter ();

  ptr = gtkpeer_get_widget (env, obj);

  widget = GTK_WIDGET (ptr);

  /* We assume that -1 is a width or height and not a request for the
     widget's natural size. */
  width = width < 0 ? 0 : width;
  height = height < 0 ? 0 : height;

  if (!(width == 0 && height == 0))
    {
      gtk_widget_set_size_request (widget, width, height);
      /* The GTK_IS_FIXED check here prevents gtk_fixed_move being
         called when our parent is a GtkScrolledWindow.  In that
         case though, moving the child widget is invalid since a
         ScrollPane only has one child and that child is always
         located at (0, 0) in viewport coordinates. */
      if (widget->parent != NULL && GTK_IS_FIXED (widget->parent))
        gtk_fixed_move (GTK_FIXED (widget->parent), widget, x, y);
    }

  gdk_threads_leave ();
}

JNIEXPORT jintArray JNICALL 
Java_gnu_java_awt_peer_gtk_GtkComponentPeer_gtkWidgetGetBackground
  (JNIEnv *env, jobject obj)
{
  void *ptr;
  jintArray array;
  int *rgb;
  GdkColor bg;

  gdk_threads_enter ();

  ptr = gtkpeer_get_widget (env, obj);

  bg = GTK_WIDGET (ptr)->style->bg[GTK_STATE_NORMAL];

  array = (*env)->NewIntArray (env, 3);

  rgb = (*env)->GetIntArrayElements (env, array, NULL);
  /* convert color data from 16 bit values down to 8 bit values */
  rgb[0] = bg.red   >> 8;
  rgb[1] = bg.green >> 8;
  rgb[2] = bg.blue  >> 8;
  (*env)->ReleaseIntArrayElements (env, array, rgb, 0);

  gdk_threads_leave ();

  return array;
}

JNIEXPORT jintArray JNICALL 
Java_gnu_java_awt_peer_gtk_GtkComponentPeer_gtkWidgetGetForeground
  (JNIEnv *env, jobject obj)
{
  void *ptr;
  jintArray array;
  jint *rgb;
  GdkColor fg;

  gdk_threads_enter ();

  ptr = gtkpeer_get_widget (env, obj);

  fg = get_widget(GTK_WIDGET (ptr))->style->fg[GTK_STATE_NORMAL];

  array = (*env)->NewIntArray (env, 3);

  rgb = (*env)->GetIntArrayElements (env, array, NULL);
  /* convert color data from 16 bit values down to 8 bit values */
  rgb[0] = fg.red   >> 8;
  rgb[1] = fg.green >> 8;
  rgb[2] = fg.blue  >> 8;
  (*env)->ReleaseIntArrayElements (env, array, rgb, 0);

  gdk_threads_leave ();

  return array;
}

JNIEXPORT void JNICALL 
Java_gnu_java_awt_peer_gtk_GtkComponentPeer_gtkWidgetSetBackground
  (JNIEnv *env, jobject obj, jint red, jint green, jint blue)
{
  GdkColor normal_color;
  GdkColor active_color;
  GtkWidget *widget;
  void *ptr;

  gdk_threads_enter ();

  ptr = gtkpeer_get_widget (env, obj);

  normal_color.red = (red / 255.0) * 65535;
  normal_color.green = (green / 255.0) * 65535;
  normal_color.blue = (blue / 255.0) * 65535;

  /* This calculation only approximates the active colors produced by
     Sun's AWT. */
  active_color.red = 0.85 * (red / 255.0) * 65535;
  active_color.green = 0.85 * (green / 255.0) * 65535;
  active_color.blue = 0.85 * (blue / 255.0) * 65535;

  widget = find_bg_color_widget (GTK_WIDGET (ptr));

  gtk_widget_modify_bg (widget, GTK_STATE_NORMAL, &normal_color);
  gtk_widget_modify_bg (widget, GTK_STATE_ACTIVE, &active_color);
  gtk_widget_modify_bg (widget, GTK_STATE_PRELIGHT, &normal_color);

  gdk_threads_leave ();
}

JNIEXPORT void JNICALL 
Java_gnu_java_awt_peer_gtk_GtkComponentPeer_gtkWidgetSetForeground
  (JNIEnv *env, jobject obj, jint red, jint green, jint blue)
{
  GdkColor color;
  GtkWidget *widget;
  void *ptr;

  gdk_threads_enter ();

  ptr = gtkpeer_get_widget (env, obj);

  color.red = (red / 255.0) * 65535;
  color.green = (green / 255.0) * 65535;
  color.blue = (blue / 255.0) * 65535;

  widget = find_fg_color_widget (GTK_WIDGET (ptr));

  gtk_widget_modify_fg (widget, GTK_STATE_NORMAL, &color);
  gtk_widget_modify_fg (widget, GTK_STATE_ACTIVE, &color);
  gtk_widget_modify_fg (widget, GTK_STATE_PRELIGHT, &color);

  gdk_threads_leave ();
}

JNIEXPORT void JNICALL
Java_gnu_java_awt_peer_gtk_GtkComponentPeer_realize (JNIEnv *env, jobject obj)
{
  void *ptr;

  gdk_threads_enter ();

<<<<<<< HEAD
  ptr = NSA_GET_PTR (env, obj);
=======
  ptr = gtkpeer_get_widget (env, obj);
>>>>>>> 60a98cce

  gtk_widget_realize (GTK_WIDGET (ptr));

  gdk_threads_leave ();
}

JNIEXPORT void JNICALL
Java_gnu_java_awt_peer_gtk_GtkComponentPeer_setVisibleNative
  (JNIEnv *env, jobject obj, jboolean visible)
{
  gdk_threads_enter();

  Java_gnu_java_awt_peer_gtk_GtkComponentPeer_setVisibleNativeUnlocked
    (env, obj, visible);

  gdk_threads_leave();
}

JNIEXPORT void JNICALL
Java_gnu_java_awt_peer_gtk_GtkComponentPeer_setVisibleNativeUnlocked
  (JNIEnv *env, jobject obj, jboolean visible)
{
  void *ptr;

  ptr = gtkpeer_get_widget (env, obj);

  if (visible)
    gtk_widget_show (GTK_WIDGET (ptr));
  else
    gtk_widget_hide (GTK_WIDGET (ptr));
}

JNIEXPORT jboolean JNICALL 
Java_gnu_java_awt_peer_gtk_GtkComponentPeer_isEnabled 
  (JNIEnv *env, jobject obj)
{
  void *ptr;
  jboolean ret_val;
  
  gdk_threads_enter ();

<<<<<<< HEAD
  ptr = NSA_GET_PTR (env, obj);
=======
  ptr = gtkpeer_get_widget (env, obj);
>>>>>>> 60a98cce

  ret_val = GTK_WIDGET_IS_SENSITIVE (get_widget(GTK_WIDGET (ptr)));

  gdk_threads_leave ();

  return ret_val;
}

JNIEXPORT jboolean JNICALL 
Java_gnu_java_awt_peer_gtk_GtkComponentPeer_modalHasGrab
  (JNIEnv *env __attribute__((unused)), jclass clazz __attribute__((unused)))
{
  GtkWidget *widget;
  jboolean retval;

  gdk_threads_enter ();

  widget = gtk_grab_get_current ();
  retval = (widget && GTK_IS_WINDOW (widget) && GTK_WINDOW (widget)->modal);

  gdk_threads_leave ();

  return retval;
}

JNIEXPORT void JNICALL
Java_gnu_java_awt_peer_gtk_GtkComponentPeer_connectSignals
  (JNIEnv *env, jobject obj)
{
  void *ptr;
  jobject gref;

  gdk_threads_enter ();

  ptr = gtkpeer_get_widget (env, obj);
  gref = gtkpeer_get_global_ref (env, obj);

  cp_gtk_component_connect_signals (ptr, gref);

  gdk_threads_leave ();
}

JNIEXPORT void JNICALL
Java_gnu_java_awt_peer_gtk_GtkComponentPeer_setNativeEventMask
  (JNIEnv *env, jobject obj)
{
  void *ptr;

  gdk_threads_enter ();

  ptr = gtkpeer_get_widget (env, obj);

  gtk_widget_add_events (get_widget(GTK_WIDGET (ptr)),
                         GDK_POINTER_MOTION_MASK
			 | GDK_BUTTON_MOTION_MASK
			 | GDK_BUTTON_PRESS_MASK
			 | GDK_BUTTON_RELEASE_MASK
			 | GDK_KEY_PRESS_MASK
			 | GDK_KEY_RELEASE_MASK
			 | GDK_ENTER_NOTIFY_MASK
			 | GDK_LEAVE_NOTIFY_MASK
			 | GDK_STRUCTURE_MASK
			 | GDK_KEY_PRESS_MASK
                         | GDK_FOCUS_CHANGE_MASK);

  gdk_threads_leave ();
}

static GtkWidget *
get_widget (GtkWidget *widget)
{
  GtkWidget *w;

  if (GTK_IS_EVENT_BOX (widget))
    w = gtk_bin_get_child (GTK_BIN(widget));
  else
    w = widget;

  return w;
}

/* FIXME: these functions should be implemented by overridding the
   appropriate GtkComponentPeer methods. */
static GtkWidget *
find_fg_color_widget (GtkWidget *widget)
{
  GtkWidget *fg_color_widget;

  if (GTK_IS_EVENT_BOX (widget)
      || (GTK_IS_BUTTON (widget)
	  && !GTK_IS_COMBO_BOX (widget)))
    fg_color_widget = gtk_bin_get_child (GTK_BIN(widget));
  else
    fg_color_widget = widget;

  return fg_color_widget;
}

static GtkWidget *
find_bg_color_widget (GtkWidget *widget)
{
  GtkWidget *bg_color_widget;

  bg_color_widget = widget;

  return bg_color_widget;
}

void
cp_gtk_component_connect_expose_signals (GObject *ptr, jobject gref)
{
  g_signal_connect (G_OBJECT (ptr), "expose-event",
                    G_CALLBACK (component_expose_cb), gref);
}

void
cp_gtk_component_connect_focus_signals (GObject *ptr, jobject gref)
{
  g_signal_connect (G_OBJECT (ptr), "focus-in-event",
                    G_CALLBACK (component_focus_in_cb), gref);
 
  g_signal_connect (G_OBJECT (ptr), "focus-out-event",
                    G_CALLBACK (component_focus_out_cb), gref);
}

void
cp_gtk_component_connect_mouse_signals (GObject *ptr, jobject gref)
{
  g_signal_connect (G_OBJECT (ptr), "button-press-event",
                    G_CALLBACK (component_button_press_cb), gref);
 
  g_signal_connect (G_OBJECT (ptr), "button-release-event",
                    G_CALLBACK (component_button_release_cb), gref);
 
  g_signal_connect (G_OBJECT (ptr), "enter-notify-event",
                    G_CALLBACK (component_enter_notify_cb), gref);
 
  g_signal_connect (G_OBJECT (ptr), "leave-notify-event",
                    G_CALLBACK (component_leave_notify_cb), gref);

  g_signal_connect (G_OBJECT (ptr), "motion-notify-event",
<<<<<<< HEAD
                    G_CALLBACK (component_motion_notify_cb), *gref);

  g_signal_connect (G_OBJECT (ptr), "scroll-event",
                    G_CALLBACK (component_scroll_cb), *gref);
=======
                    G_CALLBACK (component_motion_notify_cb), gref);

  g_signal_connect (G_OBJECT (ptr), "scroll-event",
                    G_CALLBACK (component_scroll_cb), gref);
>>>>>>> 60a98cce
}

void
cp_gtk_component_connect_signals (GObject *ptr, jobject gref)
{
  cp_gtk_component_connect_expose_signals (ptr, gref);
  cp_gtk_component_connect_focus_signals (ptr, gref);
  cp_gtk_component_connect_mouse_signals (ptr, gref);
}

/* These variables are used to keep track of click counts.  The AWT
   allows more than a triple click to occur but GTK doesn't report
   more-than-triple clicks.  Also used for keeping track of scroll events.*/
static jint click_count = 1;
static guint32 button_click_time = 0;
static GdkWindow *button_window = NULL;
static guint button_number_direction = -1;
static int hasBeenDragged;

static gboolean
component_button_press_cb (GtkWidget *widget __attribute__((unused)),
                           GdkEventButton *event,
                           jobject peer)
{
  /* Ignore double and triple click events. */
  if (event->type == GDK_2BUTTON_PRESS
      || event->type == GDK_3BUTTON_PRESS)
    return FALSE;

  if ((event->time < (button_click_time + MULTI_CLICK_TIME))
      && (event->window == button_window)
      && (event->button == button_number_direction))
    click_count++;
  else
    click_count = 1;
      
  button_click_time = event->time;
  button_window = event->window;
  button_number_direction = event->button;

  (*cp_gtk_gdk_env())->CallVoidMethod (cp_gtk_gdk_env(), peer,
                                postMouseEventID,
                                AWT_MOUSE_PRESSED, 
                                (jlong)event->time,
                                cp_gtk_state_to_awt_mods (event->state)
                                | button_to_awt_mods (event->button),
                                (jint)event->x,
                                (jint)event->y, 
                                click_count, 
                                (event->button == 3) ? JNI_TRUE :
                                JNI_FALSE);

  hasBeenDragged = FALSE;

  return FALSE;
}

static gboolean
component_button_release_cb (GtkWidget *widget __attribute__((unused)),
                             GdkEventButton *event,
                             jobject peer)
{
  int width, height;

  (*cp_gtk_gdk_env())->CallVoidMethod (cp_gtk_gdk_env(), peer,
                                postMouseEventID,
                                AWT_MOUSE_RELEASED, 
                                (jlong)event->time,
                                cp_gtk_state_to_awt_mods (event->state)
                                | button_to_awt_mods (event->button),
                                (jint)event->x,
                                (jint)event->y, 
                                click_count,
                                JNI_FALSE);

  /* Generate an AWT click event only if the release occured in the
     window it was pressed in, and the mouse has not been dragged since
     the last time it was pressed. */
  gdk_drawable_get_size (event->window, &width, &height);
  if (! hasBeenDragged
      && event->x >= 0
      && event->y >= 0
      && event->x <= width 
      && event->y <= height)
    {
      (*cp_gtk_gdk_env())->CallVoidMethod (cp_gtk_gdk_env(), peer,
                                    postMouseEventID,
                                    AWT_MOUSE_CLICKED, 
                                    (jlong)event->time,
                                    cp_gtk_state_to_awt_mods (event->state)
                                    | button_to_awt_mods (event->button),
                                    (jint)event->x,
                                    (jint)event->y, 
                                    click_count,
                                    JNI_FALSE);
    }
  return FALSE;
}
 
static gboolean
component_motion_notify_cb (GtkWidget *widget __attribute__((unused)),
                            GdkEventMotion *event,
                            jobject peer)
{
  if (event->state & (GDK_BUTTON1_MASK
                      | GDK_BUTTON2_MASK
                      | GDK_BUTTON3_MASK
                      | GDK_BUTTON4_MASK
                      | GDK_BUTTON5_MASK))
    {
      (*cp_gtk_gdk_env())->CallVoidMethod (cp_gtk_gdk_env(), peer,
                                    postMouseEventID,
                                    AWT_MOUSE_DRAGGED,
                                    (jlong)event->time,
                                    state_to_awt_mods_with_button_states (event->state),
                                    (jint)event->x,
                                    (jint)event->y,
                                    0,
                                    JNI_FALSE);

      hasBeenDragged = TRUE;
    }
  else
    {
      (*cp_gtk_gdk_env())->CallVoidMethod (cp_gtk_gdk_env(), peer, postMouseEventID,
                                    AWT_MOUSE_MOVED,
                                    (jlong)event->time,
                                    cp_gtk_state_to_awt_mods (event->state),
                                    (jint)event->x,
                                    (jint)event->y,
                                    0,
                                    JNI_FALSE);
    }
  return FALSE;
}

static gboolean
component_scroll_cb (GtkWidget *widget __attribute__((unused)),
		     GdkEventScroll *event,
		     jobject peer)
{
  int rotation;
  /** Record click count for specific direction. */
  if ((event->time < (button_click_time + MULTI_CLICK_TIME))
      && (event->window == button_window)
      && (event->direction == button_number_direction))
    click_count++;
  else
    click_count = 1;
      
  button_click_time = event->time;
  button_window = event->window;
  button_number_direction = event->direction;

  if (event->direction == GDK_SCROLL_UP
      || event->direction == GDK_SCROLL_LEFT)
    rotation = -1;
  else
    rotation = 1;

  (*cp_gtk_gdk_env())->CallVoidMethod (cp_gtk_gdk_env(), peer,
				       postMouseWheelEventID,
				       AWT_MOUSE_WHEEL, 
				       (jlong)event->time,
				       cp_gtk_state_to_awt_mods (event->state),
				       (jint)event->x,
				       (jint)event->y, 
				       click_count, 
				       JNI_FALSE,
				       AWT_WHEEL_UNIT_SCROLL,
				       1 /* amount */,
				       rotation);
  return FALSE;
}

static gboolean
component_enter_notify_cb (GtkWidget *widget __attribute__((unused)),
                           GdkEventCrossing *event,
                           jobject peer)
{
  /* We are not interested in enter events that are due to
     grab/ungrab and not to actually crossing boundaries */
  if (event->mode == GDK_CROSSING_NORMAL)
    {
      (*cp_gtk_gdk_env())->CallVoidMethod (cp_gtk_gdk_env(), peer, postMouseEventID,
                                    AWT_MOUSE_ENTERED, 
                                    (jlong)event->time,
                                    state_to_awt_mods_with_button_states (event->state), 
                                    (jint)event->x,
                                    (jint)event->y, 
                                    0,
                                    JNI_FALSE);
    }
  return FALSE;
}

static gboolean
component_leave_notify_cb (GtkWidget *widget __attribute__((unused)),
                           GdkEventCrossing *event,
                           jobject peer)
{
  /* We are not interested in leave events that are due to
     grab/ungrab and not to actually crossing boundaries */
  if (event->mode == GDK_CROSSING_NORMAL)
    {
      (*cp_gtk_gdk_env())->CallVoidMethod (cp_gtk_gdk_env(), peer,
                                    postMouseEventID,
                                    AWT_MOUSE_EXITED, 
                                    (jlong)event->time,
                                    state_to_awt_mods_with_button_states (event->state),
                                    (jint)event->x,
                                    (jint)event->y, 
                                    0,
                                    JNI_FALSE);
    }
  return FALSE;
}

static gboolean
component_expose_cb (GtkWidget *widget __attribute__((unused)),
                     GdkEventExpose *event,
                     jobject peer)
{
  (*cp_gtk_gdk_env())->CallVoidMethod (cp_gtk_gdk_env(), peer,
                                postExposeEventID,
                                (jint)event->area.x,
                                (jint)event->area.y,
                                (jint)event->area.width,
                                (jint)event->area.height);

  return FALSE;
}

static gboolean
component_focus_in_cb (GtkWidget *widget __attribute((unused)),
                       GdkEventFocus *event __attribute((unused)),
                       jobject peer)
{
  (*cp_gtk_gdk_env())->CallVoidMethod (cp_gtk_gdk_env(), peer,
                                postFocusEventID,
                                AWT_FOCUS_GAINED,
                                JNI_FALSE);

  return FALSE;
}

static gboolean
component_focus_out_cb (GtkWidget *widget __attribute((unused)),
                        GdkEventFocus *event __attribute((unused)),
                        jobject peer)
{
  (*cp_gtk_gdk_env())->CallVoidMethod (cp_gtk_gdk_env(), peer,
                                postFocusEventID,
                                AWT_FOCUS_LOST,
                                JNI_FALSE);

  return FALSE;
}<|MERGE_RESOLUTION|>--- conflicted
+++ resolved
@@ -287,13 +287,8 @@
 
   gdk_threads_enter ();
 
-<<<<<<< HEAD
-  ptr = NSA_GET_PTR (env, obj);
-  parent_ptr = NSA_GET_PTR (env, parent);
-=======
   ptr = gtkpeer_get_widget (env, obj);
   parent_ptr = gtkpeer_get_widget (env, parent);
->>>>>>> 60a98cce
   
   widget = GTK_WIDGET (ptr);
   parent_widget = get_widget(GTK_WIDGET (parent_ptr));
@@ -353,13 +348,9 @@
 
   gdk_threads_enter ();
 
-<<<<<<< HEAD
-  gtk_widget_set_sensitive (get_widget(GTK_WIDGET (ptr)), sensitive);
-=======
   ptr = gtkpeer_get_widget (env, obj);
   
   retval = GTK_WIDGET_HAS_FOCUS((GTK_WIDGET (ptr)));
->>>>>>> 60a98cce
 
   gdk_threads_leave ();
 
@@ -376,42 +367,6 @@
   gdk_threads_enter ();
 
   ptr = gtkpeer_get_widget (env, obj);
-  
-  retval = GTK_WIDGET_CAN_FOCUS((GTK_WIDGET (ptr)));
-
-  gdk_threads_leave ();
-
-  return retval;
-}
-
-JNIEXPORT jboolean JNICALL
-Java_gnu_java_awt_peer_gtk_GtkComponentPeer_gtkWidgetHasFocus
-(JNIEnv *env, jobject obj)
-{
-  void *ptr;
-  jboolean retval;
-
-  gdk_threads_enter ();
-
-  ptr = NSA_GET_PTR (env, obj);
-  
-  retval = GTK_WIDGET_HAS_FOCUS((GTK_WIDGET (ptr)));
-
-  gdk_threads_leave ();
-
-  return retval;
-}
-
-JNIEXPORT jboolean JNICALL
-Java_gnu_java_awt_peer_gtk_GtkComponentPeer_gtkWidgetCanFocus
-(JNIEnv *env, jobject obj)
-{
-  void *ptr;
-  jboolean retval;
-
-  gdk_threads_enter ();
-
-  ptr = NSA_GET_PTR (env, obj);
   
   retval = GTK_WIDGET_CAN_FOCUS((GTK_WIDGET (ptr)));
 
@@ -567,11 +522,7 @@
 
   gdk_threads_enter ();
 
-<<<<<<< HEAD
-  ptr = NSA_GET_PTR (env, obj);
-=======
-  ptr = gtkpeer_get_widget (env, obj);
->>>>>>> 60a98cce
+  ptr = gtkpeer_get_widget (env, obj);
   point = (*env)->GetIntArrayElements (env, jpoint, 0);
 
   gdk_window_get_root_origin (get_widget(GTK_WIDGET (ptr))->window, point, point+1);
@@ -845,11 +796,7 @@
 
   gdk_threads_enter ();
 
-<<<<<<< HEAD
-  ptr = NSA_GET_PTR (env, obj);
-=======
-  ptr = gtkpeer_get_widget (env, obj);
->>>>>>> 60a98cce
+  ptr = gtkpeer_get_widget (env, obj);
 
   gtk_widget_realize (GTK_WIDGET (ptr));
 
@@ -891,11 +838,7 @@
   
   gdk_threads_enter ();
 
-<<<<<<< HEAD
-  ptr = NSA_GET_PTR (env, obj);
-=======
-  ptr = gtkpeer_get_widget (env, obj);
->>>>>>> 60a98cce
+  ptr = gtkpeer_get_widget (env, obj);
 
   ret_val = GTK_WIDGET_IS_SENSITIVE (get_widget(GTK_WIDGET (ptr)));
 
@@ -1037,17 +980,10 @@
                     G_CALLBACK (component_leave_notify_cb), gref);
 
   g_signal_connect (G_OBJECT (ptr), "motion-notify-event",
-<<<<<<< HEAD
-                    G_CALLBACK (component_motion_notify_cb), *gref);
-
-  g_signal_connect (G_OBJECT (ptr), "scroll-event",
-                    G_CALLBACK (component_scroll_cb), *gref);
-=======
                     G_CALLBACK (component_motion_notify_cb), gref);
 
   g_signal_connect (G_OBJECT (ptr), "scroll-event",
                     G_CALLBACK (component_scroll_cb), gref);
->>>>>>> 60a98cce
 }
 
 void
