--- conflicted
+++ resolved
@@ -57,15 +57,6 @@
 jstring cp_gtk_imageTarget;
 jstring cp_gtk_filesTarget;
 
-<<<<<<< HEAD
-/* Simple id to keep track of the selection we are currently managing. */
-static gint current_selection = 0;
-
-/* Whether we "own" the clipboard. And may clear it. */
-static int owner = 0;
-
-=======
->>>>>>> f8383f28
 static jclass gtk_clipboard_class;
 
 static jmethodID setSystemContentsID;
@@ -304,15 +295,6 @@
 clipboard_clear_func (GtkClipboard *clipboard,
 		      gpointer user_data __attribute__((unused)))
 {
-<<<<<<< HEAD
-  if (owner && GPOINTER_TO_INT(user_data) == current_selection)
-    {
-      JNIEnv *env = cp_gtk_gdk_env();
-      owner = 0;
-      (*env)->CallStaticVoidMethod (env, gtk_clipboard_class,
-				    setSystemContentsID);
-    }
-=======
   JNIEnv *env = cp_gtk_gdk_env();
   if (clipboard == cp_gtk_clipboard)
     (*env)->CallVoidMethod (env, cp_gtk_clipboard_instance,
@@ -321,7 +303,6 @@
     (*env)->CallVoidMethod (env, cp_gtk_selection_instance,
                             setSystemContentsID, JNI_TRUE);
 
->>>>>>> f8383f28
 }
 
 JNIEXPORT void JNICALL
@@ -401,15 +382,7 @@
 
       /* Set the targets plus callback functions and ask for the clipboard
 	 to be stored when the application exists if supported. */
-<<<<<<< HEAD
-      current_selection++;
-      if (gtk_clipboard_set_with_data (cp_gtk_clipboard, targets, n,
-				       clipboard_get_func,
-				       clipboard_clear_func,
-				       GINT_TO_POINTER(current_selection)))
-=======
       if ((*env)->IsSameObject(env, instance, cp_gtk_clipboard_instance))
->>>>>>> f8383f28
 	{
 	  if (gtk_clipboard_set_with_data (cp_gtk_clipboard, targets, n,
 					   clipboard_get_func,
