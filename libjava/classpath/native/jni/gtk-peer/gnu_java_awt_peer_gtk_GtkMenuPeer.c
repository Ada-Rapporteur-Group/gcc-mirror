--- conflicted
+++ resolved
@@ -168,11 +168,6 @@
 
   menu = gtk_menu_item_get_submenu(GTK_MENU_ITEM(ptr));
 
-<<<<<<< HEAD
-  menu = gtk_menu_item_get_submenu(GTK_MENU_ITEM(ptr));
-
-=======
->>>>>>> 60a98cce
   list = gtk_container_get_children (GTK_CONTAINER (menu));
   list = g_list_nth (list, index);
   gtk_container_remove (GTK_CONTAINER (menu), GTK_WIDGET (list->data));
