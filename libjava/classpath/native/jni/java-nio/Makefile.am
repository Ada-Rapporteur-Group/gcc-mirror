--- conflicted
+++ resolved
@@ -1,8 +1,4 @@
-<<<<<<< HEAD
-nativelib_LTLIBRARIES = libjavanio.la
-=======
 nativeexeclib_LTLIBRARIES = libjavanio.la
->>>>>>> f8383f28
 
 libjavanio_la_SOURCES = gnu_java_nio_VMPipe.c \
 			gnu_java_nio_VMChannel.c \
