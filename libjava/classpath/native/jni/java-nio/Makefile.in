--- conflicted
+++ resolved
@@ -40,16 +40,10 @@
 subdir = native/jni/java-nio
 DIST_COMMON = $(srcdir)/Makefile.am $(srcdir)/Makefile.in
 ACLOCAL_M4 = $(top_srcdir)/aclocal.m4
-<<<<<<< HEAD
-am__aclocal_m4_deps = $(top_srcdir)/../../libtool.m4 \
-	$(top_srcdir)/m4/acattribute.m4 $(top_srcdir)/m4/accross.m4 \
-	$(top_srcdir)/m4/acinclude.m4 \
-=======
 am__aclocal_m4_deps = $(top_srcdir)/../../config/depstand.m4 \
 	$(top_srcdir)/../../config/lead-dot.m4 \
 	$(top_srcdir)/../../libtool.m4 $(top_srcdir)/m4/acattribute.m4 \
 	$(top_srcdir)/m4/accross.m4 $(top_srcdir)/m4/acinclude.m4 \
->>>>>>> f8383f28
 	$(top_srcdir)/m4/ax_create_stdint_h.m4 \
 	$(top_srcdir)/m4/iconv.m4 $(top_srcdir)/m4/lib-ld.m4 \
 	$(top_srcdir)/m4/lib-link.m4 $(top_srcdir)/m4/lib-prefix.m4 \
@@ -65,15 +59,9 @@
     *) f=$$p;; \
   esac;
 am__strip_dir = `echo $$p | sed -e 's|^.*/||'`;
-<<<<<<< HEAD
-am__installdirs = "$(DESTDIR)$(nativelibdir)"
-nativelibLTLIBRARIES_INSTALL = $(INSTALL)
-LTLIBRARIES = $(nativelib_LTLIBRARIES)
-=======
 am__installdirs = "$(DESTDIR)$(nativeexeclibdir)"
 nativeexeclibLTLIBRARIES_INSTALL = $(INSTALL)
 LTLIBRARIES = $(nativeexeclib_LTLIBRARIES)
->>>>>>> f8383f28
 am__DEPENDENCIES_1 =
 libjavanio_la_DEPENDENCIES =  \
 	$(top_builddir)/native/jni/classpath/jcl.lo \
@@ -132,11 +120,8 @@
 CREATE_CORE_JNI_LIBRARIES_TRUE = @CREATE_CORE_JNI_LIBRARIES_TRUE@
 CREATE_DSSI_LIBRARIES_FALSE = @CREATE_DSSI_LIBRARIES_FALSE@
 CREATE_DSSI_LIBRARIES_TRUE = @CREATE_DSSI_LIBRARIES_TRUE@
-<<<<<<< HEAD
-=======
 CREATE_GCONF_PEER_LIBRARIES_FALSE = @CREATE_GCONF_PEER_LIBRARIES_FALSE@
 CREATE_GCONF_PEER_LIBRARIES_TRUE = @CREATE_GCONF_PEER_LIBRARIES_TRUE@
->>>>>>> f8383f28
 CREATE_GTK_PEER_LIBRARIES_FALSE = @CREATE_GTK_PEER_LIBRARIES_FALSE@
 CREATE_GTK_PEER_LIBRARIES_TRUE = @CREATE_GTK_PEER_LIBRARIES_TRUE@
 CREATE_JNI_HEADERS_FALSE = @CREATE_JNI_HEADERS_FALSE@
@@ -242,11 +227,8 @@
 PANGOFT2_CFLAGS = @PANGOFT2_CFLAGS@
 PANGOFT2_LIBS = @PANGOFT2_LIBS@
 PATH_SEPARATOR = @PATH_SEPARATOR@
-<<<<<<< HEAD
-=======
 PATH_TO_ESCHER = @PATH_TO_ESCHER@
 PATH_TO_GLIBJ_ZIP = @PATH_TO_GLIBJ_ZIP@
->>>>>>> f8383f28
 PERL = @PERL@
 PKG_CONFIG = @PKG_CONFIG@
 PLUGIN_DIR = @PLUGIN_DIR@
@@ -319,11 +301,7 @@
 localstatedir = @localstatedir@
 mandir = @mandir@
 mkdir_p = @mkdir_p@
-<<<<<<< HEAD
-nativelibdir = @nativelibdir@
-=======
 nativeexeclibdir = @nativeexeclibdir@
->>>>>>> f8383f28
 oldincludedir = @oldincludedir@
 prefix = @prefix@
 program_transform_name = @program_transform_name@
@@ -337,11 +315,7 @@
 target_vendor = @target_vendor@
 toolexeclibdir = @toolexeclibdir@
 vm_classes = @vm_classes@
-<<<<<<< HEAD
-nativelib_LTLIBRARIES = libjavanio.la
-=======
 nativeexeclib_LTLIBRARIES = libjavanio.la
->>>>>>> f8383f28
 libjavanio_la_SOURCES = gnu_java_nio_VMPipe.c \
 			gnu_java_nio_VMChannel.c \
 			gnu_java_nio_VMSelector.c \
@@ -390,30 +364,6 @@
 	cd $(top_builddir) && $(MAKE) $(AM_MAKEFLAGS) am--refresh
 $(ACLOCAL_M4): @MAINTAINER_MODE_TRUE@ $(am__aclocal_m4_deps)
 	cd $(top_builddir) && $(MAKE) $(AM_MAKEFLAGS) am--refresh
-<<<<<<< HEAD
-install-nativelibLTLIBRARIES: $(nativelib_LTLIBRARIES)
-	@$(NORMAL_INSTALL)
-	test -z "$(nativelibdir)" || $(mkdir_p) "$(DESTDIR)$(nativelibdir)"
-	@list='$(nativelib_LTLIBRARIES)'; for p in $$list; do \
-	  if test -f $$p; then \
-	    f=$(am__strip_dir) \
-	    echo " $(LIBTOOL) --mode=install $(nativelibLTLIBRARIES_INSTALL) $(INSTALL_STRIP_FLAG) '$$p' '$(DESTDIR)$(nativelibdir)/$$f'"; \
-	    $(LIBTOOL) --mode=install $(nativelibLTLIBRARIES_INSTALL) $(INSTALL_STRIP_FLAG) "$$p" "$(DESTDIR)$(nativelibdir)/$$f"; \
-	  else :; fi; \
-	done
-
-uninstall-nativelibLTLIBRARIES:
-	@$(NORMAL_UNINSTALL)
-	@set -x; list='$(nativelib_LTLIBRARIES)'; for p in $$list; do \
-	  p=$(am__strip_dir) \
-	  echo " $(LIBTOOL) --mode=uninstall rm -f '$(DESTDIR)$(nativelibdir)/$$p'"; \
-	  $(LIBTOOL) --mode=uninstall rm -f "$(DESTDIR)$(nativelibdir)/$$p"; \
-	done
-
-clean-nativelibLTLIBRARIES:
-	-test -z "$(nativelib_LTLIBRARIES)" || rm -f $(nativelib_LTLIBRARIES)
-	@list='$(nativelib_LTLIBRARIES)'; for p in $$list; do \
-=======
 install-nativeexeclibLTLIBRARIES: $(nativeexeclib_LTLIBRARIES)
 	@$(NORMAL_INSTALL)
 	test -z "$(nativeexeclibdir)" || $(mkdir_p) "$(DESTDIR)$(nativeexeclibdir)"
@@ -436,18 +386,13 @@
 clean-nativeexeclibLTLIBRARIES:
 	-test -z "$(nativeexeclib_LTLIBRARIES)" || rm -f $(nativeexeclib_LTLIBRARIES)
 	@list='$(nativeexeclib_LTLIBRARIES)'; for p in $$list; do \
->>>>>>> f8383f28
 	  dir="`echo $$p | sed -e 's|/[^/]*$$||'`"; \
 	  test "$$dir" != "$$p" || dir=.; \
 	  echo "rm -f \"$${dir}/so_locations\""; \
 	  rm -f "$${dir}/so_locations"; \
 	done
 libjavanio.la: $(libjavanio_la_OBJECTS) $(libjavanio_la_DEPENDENCIES) 
-<<<<<<< HEAD
-	$(LINK) -rpath $(nativelibdir) $(libjavanio_la_LDFLAGS) $(libjavanio_la_OBJECTS) $(libjavanio_la_LIBADD) $(LIBS)
-=======
 	$(LINK) -rpath $(nativeexeclibdir) $(libjavanio_la_LDFLAGS) $(libjavanio_la_OBJECTS) $(libjavanio_la_LIBADD) $(LIBS)
->>>>>>> f8383f28
 
 mostlyclean-compile:
 	-rm -f *.$(OBJEXT)
@@ -574,11 +519,7 @@
 check: check-am
 all-am: Makefile $(LTLIBRARIES)
 installdirs:
-<<<<<<< HEAD
-	for dir in "$(DESTDIR)$(nativelibdir)"; do \
-=======
 	for dir in "$(DESTDIR)$(nativeexeclibdir)"; do \
->>>>>>> f8383f28
 	  test -z "$$dir" || $(mkdir_p) "$$dir"; \
 	done
 install: install-am
@@ -607,11 +548,7 @@
 	@echo "it deletes files that may require special tools to rebuild."
 clean: clean-am
 
-<<<<<<< HEAD
-clean-am: clean-generic clean-libtool clean-nativelibLTLIBRARIES \
-=======
 clean-am: clean-generic clean-libtool clean-nativeexeclibLTLIBRARIES \
->>>>>>> f8383f28
 	mostlyclean-am
 
 distclean: distclean-am
@@ -630,13 +567,9 @@
 
 info-am:
 
-install-data-am: install-nativelibLTLIBRARIES
-
-<<<<<<< HEAD
-install-exec-am:
-=======
+install-data-am:
+
 install-exec-am: install-nativeexeclibLTLIBRARIES
->>>>>>> f8383f28
 
 install-info: install-info-am
 
@@ -662,35 +595,20 @@
 
 ps-am:
 
-<<<<<<< HEAD
-uninstall-am: uninstall-info-am uninstall-nativelibLTLIBRARIES
-
-.PHONY: CTAGS GTAGS all all-am check check-am clean clean-generic \
-	clean-libtool clean-nativelibLTLIBRARIES ctags distclean \
-=======
 uninstall-am: uninstall-info-am uninstall-nativeexeclibLTLIBRARIES
 
 .PHONY: CTAGS GTAGS all all-am check check-am clean clean-generic \
 	clean-libtool clean-nativeexeclibLTLIBRARIES ctags distclean \
->>>>>>> f8383f28
 	distclean-compile distclean-generic distclean-libtool \
 	distclean-tags distdir dvi dvi-am html html-am info info-am \
 	install install-am install-data install-data-am install-exec \
 	install-exec-am install-info install-info-am install-man \
-<<<<<<< HEAD
-	install-nativelibLTLIBRARIES install-strip installcheck \
-=======
 	install-nativeexeclibLTLIBRARIES install-strip installcheck \
->>>>>>> f8383f28
 	installcheck-am installdirs maintainer-clean \
 	maintainer-clean-generic mostlyclean mostlyclean-compile \
 	mostlyclean-generic mostlyclean-libtool pdf pdf-am ps ps-am \
 	tags uninstall uninstall-am uninstall-info-am \
-<<<<<<< HEAD
-	uninstall-nativelibLTLIBRARIES
-=======
 	uninstall-nativeexeclibLTLIBRARIES
->>>>>>> f8383f28
 
 # Tell versions [3.59,3.63) of GNU make to not export all variables.
 # Otherwise a system limit (for SysV at least) may be exceeded.
