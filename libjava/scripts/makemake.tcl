#!/usr/bin/tclsh

# Helper to enforce array-ness.
proc makearray {name} {
  upvar $name ary
  set ary(_) 1
  unset ary(_)
}

global is_verbose
set is_verbose 0

# Verbose printer.
proc verbose {text} {
  global is_verbose
  if {$is_verbose} {
    puts stderr $text
  }
}

# This maps a name to its style:
# * bc    objects in this package and all its sub-packages
#         are to be compiled with the BC ABI.  It is an error
#         for sub-packages to also appear in the map.
# * package
#         objects in this package (and possibly sub-packages,
#         if they do not appear in the map) will be compiled en masse
#         from source into a single object, using the C++ ABI.
# * ordinary
#         objects in this package (and possibly sub-packages
#         if they do not appear in the map) will be compiled one at
#         a time into separate .o files.
# * ignore
#         objects in this package are not used.  Note however that
#         most ignored files are actually handled by listing them in
#         'standard.omit'
#
# If a package does not appear in the map, the default is 'package'.
global package_map
set package_map(.) package

# These are ignored in Classpath.
set package_map(gnu/test) ignore
set package_map(gnu/javax/swing/plaf/gtk) ignore

set package_map(gnu/java/awt/peer/swing) bc

set package_map(gnu/xml) bc
set package_map(javax/imageio) bc
set package_map(javax/xml) bc
set package_map(gnu/java/beans) bc
set package_map(gnu/java/util/prefs/gconf) bc
set package_map(gnu/java/awt/peer/gtk) bc
set package_map(gnu/java/awt/dnd/peer/gtk) bc
set package_map(gnu/java/awt/peer/qt) bc
set package_map(gnu/javax/sound/midi) bc
set package_map(org/xml) bc
set package_map(org/w3c) bc
set package_map(org/relaxng) bc
set package_map(javax/rmi) bc
set package_map(org/omg) bc
set package_map(gnu/CORBA) bc
set package_map(gnu/javax/rmi) bc

# This is handled specially by the Makefile.
# We still want it byte-compiled so it isn't in the .omit file.
set package_map(gnu/gcj/tools/gcj_dbtool/Main.java) ignore

# These are handled specially.  If we list Class.java with other files
# in java.lang, we hit a compiler bug.
set package_map(java/lang/Class.java) ignore
set package_map(java/lang/Object.java) ignore

# More special cases.  These end up in their own library.
# Note that if we BC-compile AWT we must update these as well.
set package_map(gnu/gcj/xlib) package
set package_map(gnu/awt/xlib) package

# Some BC ABI packages have classes which must not be compiled BC.
# This maps such packages to a grep expression for excluding such
# classes.
global exclusion_map
makearray exclusion_map
# set exclusion_map(java/awt) AWTPermission

# This maps a package name to a list of corresponding .java file base
# names.  The package name will either appear as a key in package_map,
# or it will be '.' for the default.
global name_map
makearray name_map

# This maps a java file base name, like 'java/lang/Object.java', to
# the source directory in which it resides.  We keep a layer of
# indirection here so that we can override sources in Classpath with
# our own sources.
global dir_map
makearray dir_map

# An entry in this map means that all .properties files in the
# corresponding directory should be ignored.
global properties_map
makearray properties_map

# logging.properties is installed and is editable.
set properties_map(java/util/logging) _
# We haven't merged locale resources yet.
set properties_map(gnu/java/locale) _


# List of all properties files.
set properties_files {}

# List of all '@' files that we are going to compile.
set package_files {}

# List of all header file variables.
set header_vars {}

# List of all BC object files.
set bc_objects {}

# List of regexps for matching ignored files.
set ignore_rx_list {}


# Return true if a given file should be ignored.
# The argument is the path name including the package part.
proc ignore_file_p {file} {
  global ignore_rx_list
  foreach rx $ignore_rx_list {
    if {[regexp -- $rx $file]} {
      verbose "ignoring $file for $rx"
      return 1
    }
  }
  return 0
}

# Read a '.omit' file and update the internal data structures.
proc read_omit_file {name} {
  global ignore_rx_list
  set fd [open $name r]
  while {! [eof $fd]} {
    set line [gets $fd]

    # Classpath's entries bogusly start with "../".
    if {[string match ../* $line]} {
      set line [string range $line 3 end]
    }

    if {$line != ""} {
      lappend ignore_rx_list $line
    }
  }
  close $fd
}

# Classify a single source file.
proc classify_source_file {basedir file} {
  global package_map name_map dir_map

  if {[ignore_file_p $file]} {
    return
  }

  set seen [info exists dir_map($file)]
  set dir_map($file) $basedir
  set pkg $file
  while {1} {
    if {[info exists package_map($pkg)]} {
      # If the entry is 'package', then set up a new entry for the
      # file's package.
      if {$package_map($pkg) == "package"} {
	set pkg [file dirname $file]
	set package_map($pkg) package
      }
      verbose "classify succeeded: $file -> $pkg"
      if {! $seen} {
	lappend name_map($pkg) $file
      }
      return
    }
    set pkg [file dirname $pkg]
  }
  error "can't happen"
}

# Scan a directory and its subdirectories for .java source files or
# .properties files.  Note that we keep basedir and subdir separate so
# we can properly update our global data structures.
proc scan_directory {basedir subdir} {
  global dir_map properties_map properties_files

  set subdirs {}
  set files {}
  set here [pwd]
  cd $basedir/$subdir
  foreach file [lsort [glob -nocomplain *]] {
    if {[string match *.java $file]} {
      lappend files $subdir/$file
    } elseif {[string match *.properties $file]} {
      if {! [info exists properties_map($subdir)]} {
	# We assume there aren't any overrides.
	lappend properties_files $basedir/$subdir/$file
      }
    } elseif {[file isdirectory $file]} {
      lappend subdirs $subdir/$file
    } elseif {$subdir == "META-INF/services"} {
      # All service files are included as properties.
      lappend properties_files $basedir/$subdir/$file
    }
  }
  cd $here

  # Recurse first, so that we don't create new packages too eagerly.
  foreach dir $subdirs {
    scan_directory $basedir $dir
  }

  foreach file $files {
    classify_source_file $basedir $file
  }
}

# Scan known packages beneath the base directory for .java source
# files.
proc scan_packages {basedir} {
  foreach subdir {gnu java javax org META-INF} {
    if {[file exists $basedir/$subdir]} {
      scan_directory $basedir $subdir
    }
  }
}

# Emit a rule for a 'bc' package.
proc emit_bc_rule {package} {
  global package_map exclusion_map bc_objects

  if {$package == "."} {
    set pkgname ordinary
  } else {
    set pkgname $package
  }
  set varname [join [split $pkgname /] _]_source_files
  set loname [join [split $pkgname /] -].lo
  set tname [join [split $pkgname /] -].list

  puts "$loname: \$($varname)"
  # Create a temporary list file and then compile it.  This works
  # around the libtool problem mentioned in PR 21058.  classpath was
  # built first, so the class files are to be found there.
  set omit ""
  if {[info exists exclusion_map($package)]} {
    set omit "| grep -v $exclusion_map($package)"
  }
  puts  "\t@find classpath/lib/$package -name '*.class'${omit} > $tname"
  puts "\t\$(LTGCJCOMPILE) -fjni -findirect-dispatch -fno-indirect-classes -c -o $loname @$tname"
  puts "\t@rm -f $tname"
  puts ""

  lappend bc_objects $loname
}

# Emit a rule for a 'package' package.
proc emit_package_rule {package} {
  global package_map exclusion_map package_files

  if {$package == "."} {
    set pkgname ordinary
  } else {
    set pkgname $package
  }
  set varname [join [split $pkgname /] _]_source_files
  set base $pkgname
  set lname $base.list
  set dname $base.deps

  # A rule to make the phony file we are going to compile.
  puts "$lname: \$($varname)"
  puts "\t@\$(mkinstalldirs) \$(dir \$@)"
  puts "\t@for file in \$($varname); do \\"
  puts "\t  if test -f \$(srcdir)/\$\$file; then \\"
  puts "\t    echo \$(srcdir)/\$\$file; \\"
  puts "\t  else echo \$\$file; fi; \\"
  puts "\tdone > $lname"
  puts ""
  puts "-include $dname"
  puts ""
  puts ""

  if {$pkgname != "gnu/gcj/xlib" && $pkgname != "gnu/awt/xlib"} {
    lappend package_files $lname
  }
}

# Emit a source file variable for a package, and corresponding header
# file variable, if needed.
proc emit_source_var {package} {
  global package_map name_map dir_map header_vars

  if {$package == "."} {
    set pkgname ordinary
  } else {
    set pkgname $package
  }
  set uname [join [split $pkgname /] _]
  set varname ${uname}_source_files
  puts -nonewline "$varname ="

  makearray dirs
  foreach base [lsort $name_map($package)] {
    # Terminate previous line.
    puts " \\"
    # Having files start with './' is ugly and confuses the automake
    # "dirstamp" code; see automake PR 461.
    set ndir $dir_map($base)/
    if {$ndir == "./"} {
      set ndir ""
    }
    puts -nonewline "${ndir}${base}"
    set dirs($dir_map($base)) 1
  }
  puts ""
  puts ""

  if {$package_map($package) != "bc"} {
    # Ugly code to build up the appropriate patsubst.
    set result "\$(patsubst %.java,%.h,\$($varname))"
    foreach dir [lsort [array names dirs]] {
      if {$dir != "."} {
	set result "\$(patsubst $dir/%,%,$result)"
      }
    }

    if {$package == "." || $package == "java/lang"} {
      # Ugly hack.
      set result "\$(filter-out java/lang/Object.h java/lang/Class.h,$result)"
    }

    puts "${uname}_header_files = $result"
    puts ""
    if {$pkgname != "gnu/gcj/xlib" && $pkgname != "gnu/awt/xlib"} {
      lappend header_vars "${uname}_header_files"
    }
  }
}

# Pretty-print a Makefile variable.
proc pp_var {name valueList {pre ""} {post ""}} {
  puts ""
  puts -nonewline "$name ="
  foreach val $valueList {
    puts " \\"
    puts -nonewline "  ${pre}${val}${post}"
  }
  puts ""
}

global argv
if {[llength $argv] > 0 && [lindex $argv 0] == "-verbose"} {
  set is_verbose 1
}

# Read the proper .omit files.
read_omit_file standard.omit.in
read_omit_file classpath/lib/standard.omit

# Scan classpath first.
scan_packages classpath
scan_packages classpath/external/sax
scan_packages classpath/external/w3c_dom
scan_packages classpath/external/relaxngDatatype
<<<<<<< HEAD
=======
# Resource files.
scan_packages classpath/resource
>>>>>>> f8383f28
# Now scan our own files; this will correctly override decisions made
# when scanning classpath.
scan_packages .
# Files created by the build.
classify_source_file . java/lang/ConcreteProcess.java
classify_source_file classpath gnu/java/locale/LocaleData.java
classify_source_file classpath gnu/classpath/Configuration.java
classify_source_file classpath gnu/java/security/Configuration.java

puts "## This file was automatically generated by scripts/makemake.tcl"
puts "## Do not edit!"
puts ""

foreach package [lsort [array names package_map]] {
  if {$package_map($package) == "ignore"} {
    continue
  }
  if {! [info exists name_map($package)]} {
    continue
  }

  emit_source_var $package

  if {$package_map($package) == "bc"} {
    emit_bc_rule $package
  } elseif {$package_map($package) == "ordinary"} {
    # Nothing in particular to do here.
  } elseif {$package_map($package) == "package"} {
    emit_package_rule $package
  } else {
    error "unrecognized type: $package_map($package)"
  }
}

pp_var all_packages_source_files $package_files
pp_var ordinary_header_files $header_vars "\$(" ")"
pp_var bc_objects $bc_objects
pp_var property_files $properties_files<|MERGE_RESOLUTION|>--- conflicted
+++ resolved
@@ -370,11 +370,8 @@
 scan_packages classpath/external/sax
 scan_packages classpath/external/w3c_dom
 scan_packages classpath/external/relaxngDatatype
-<<<<<<< HEAD
-=======
 # Resource files.
 scan_packages classpath/resource
->>>>>>> f8383f28
 # Now scan our own files; this will correctly override decisions made
 # when scanning classpath.
 scan_packages .
