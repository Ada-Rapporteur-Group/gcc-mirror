--- conflicted
+++ resolved
@@ -38,18 +38,6 @@
 #endif
 
 #ifndef DISABLE_GETENV_PROPERTIES
-<<<<<<< HEAD
-#ifdef __GLIBC__
-/* glibc 2.15+ provides even for C++ inline optimized ::isspace etc.
-   Unfortunately those inlines are throw (), and call a function pointer
-   (which is throw () too, but with -fnon-call-exceptions this results
-   in a __cxa_call_unexpected call.  This macro disables the optimized
-   version.  */
-#define __NO_CTYPE 1
-#endif
-#include <ctype.h>
-=======
->>>>>>> c3b0c721
 #include <java-props.h>
 #define PROCESS_GCJ_PROPERTIES process_gcj_properties()
 #else
