--- conflicted
+++ resolved
@@ -223,15 +223,9 @@
 #define PEEKI(I)  (locals+(I))->i
 #define PEEKA(I)  (locals+(I))->o
 
-<<<<<<< HEAD
-#define POKEI(I,V)  	\
-DEBUG_LOCALS_INSN(I,'i'); \
-((locals+(I))->i = (V))
-=======
 #define POKEI(I,V)				\
   DEBUG_LOCALS_INSN(I,'i');			\
   ((locals+(I))->i = (V))
->>>>>>> 1177f497
 
 
 #define BINOPI(OP) { \
@@ -1387,8 +1381,6 @@
 
   return -1;
 }
-<<<<<<< HEAD
-=======
 
 // Method to check if an exception is caught at some location in a method
 // (meth).  Returns true if this method (meth) contains a catch block for the
@@ -1434,7 +1426,6 @@
   return false;
 }
 
->>>>>>> 1177f497
 
 void
 _Jv_InterpMethod::get_line_table (jlong& start, jlong& end,
@@ -1484,8 +1475,6 @@
 #endif // !DIRECT_THREADED
 }
 
-<<<<<<< HEAD
-=======
 int 
 _Jv_InterpMethod::get_local_var_table (char **name, char **sig, 
                                        char **generic_sig, jlong *startloc,
@@ -1510,7 +1499,6 @@
   return local_var_table_len - table_slot -1;
 }
 
->>>>>>> 1177f497
 pc_t
 _Jv_InterpMethod::install_break (jlong index)
 {
