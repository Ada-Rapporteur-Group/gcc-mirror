--- conflicted
+++ resolved
@@ -906,421 +906,9 @@
 void
 _Jv_InterpMethod::run (void *retp, ffi_raw *args, _Jv_InterpMethod *meth)
 {
-<<<<<<< HEAD
-  using namespace java::lang::reflect;
-
-  // FRAME_DESC registers this particular invocation as the top-most
-  // interpreter frame.  This lets the stack tracing code (for
-  // Throwable) print information about the method being interpreted
-  // rather than about the interpreter itself.  FRAME_DESC has a
-  // destructor so it cleans up automatically when the interpreter
-  // returns.
-  java::lang::Thread *thread = java::lang::Thread::currentThread();
-  _Jv_InterpFrame frame_desc (meth, thread);
-
-  _Jv_word stack[meth->max_stack];
-  _Jv_word *sp = stack;
-
-  _Jv_word locals[meth->max_locals];
-
-#define INSN_LABEL(op) &&insn_##op
-
-  static const void *const insn_target[] = 
-  {
-    INSN_LABEL(nop),
-    INSN_LABEL(aconst_null),
-    INSN_LABEL(iconst_m1),
-    INSN_LABEL(iconst_0),
-    INSN_LABEL(iconst_1),
-    INSN_LABEL(iconst_2),
-    INSN_LABEL(iconst_3),
-    INSN_LABEL(iconst_4),
-    INSN_LABEL(iconst_5),
-    INSN_LABEL(lconst_0),
-    INSN_LABEL(lconst_1),
-    INSN_LABEL(fconst_0),
-    INSN_LABEL(fconst_1),
-    INSN_LABEL(fconst_2),
-    INSN_LABEL(dconst_0),
-    INSN_LABEL(dconst_1),
-    INSN_LABEL(bipush),
-    INSN_LABEL(sipush),
-    INSN_LABEL(ldc),
-    INSN_LABEL(ldc_w),
-    INSN_LABEL(ldc2_w),
-    INSN_LABEL(iload),
-    INSN_LABEL(lload),
-    INSN_LABEL(fload),
-    INSN_LABEL(dload),
-    INSN_LABEL(aload),
-    INSN_LABEL(iload_0),
-    INSN_LABEL(iload_1),
-    INSN_LABEL(iload_2),
-    INSN_LABEL(iload_3),
-    INSN_LABEL(lload_0),
-    INSN_LABEL(lload_1),
-    INSN_LABEL(lload_2),
-    INSN_LABEL(lload_3),
-    INSN_LABEL(fload_0),
-    INSN_LABEL(fload_1),
-    INSN_LABEL(fload_2),
-    INSN_LABEL(fload_3),
-    INSN_LABEL(dload_0),
-    INSN_LABEL(dload_1),
-    INSN_LABEL(dload_2),
-    INSN_LABEL(dload_3),
-    INSN_LABEL(aload_0),
-    INSN_LABEL(aload_1),
-    INSN_LABEL(aload_2),
-    INSN_LABEL(aload_3),
-    INSN_LABEL(iaload),
-    INSN_LABEL(laload),
-    INSN_LABEL(faload),
-    INSN_LABEL(daload),
-    INSN_LABEL(aaload),
-    INSN_LABEL(baload),
-    INSN_LABEL(caload),
-    INSN_LABEL(saload),
-    INSN_LABEL(istore),
-    INSN_LABEL(lstore),
-    INSN_LABEL(fstore),
-    INSN_LABEL(dstore),
-    INSN_LABEL(astore),
-    INSN_LABEL(istore_0),
-    INSN_LABEL(istore_1),
-    INSN_LABEL(istore_2),
-    INSN_LABEL(istore_3),
-    INSN_LABEL(lstore_0),
-    INSN_LABEL(lstore_1),
-    INSN_LABEL(lstore_2),
-    INSN_LABEL(lstore_3),
-    INSN_LABEL(fstore_0),
-    INSN_LABEL(fstore_1),
-    INSN_LABEL(fstore_2),
-    INSN_LABEL(fstore_3),
-    INSN_LABEL(dstore_0),
-    INSN_LABEL(dstore_1),
-    INSN_LABEL(dstore_2),
-    INSN_LABEL(dstore_3),
-    INSN_LABEL(astore_0),
-    INSN_LABEL(astore_1),
-    INSN_LABEL(astore_2),
-    INSN_LABEL(astore_3),
-    INSN_LABEL(iastore),
-    INSN_LABEL(lastore),
-    INSN_LABEL(fastore),
-    INSN_LABEL(dastore),
-    INSN_LABEL(aastore),
-    INSN_LABEL(bastore),
-    INSN_LABEL(castore),
-    INSN_LABEL(sastore),
-    INSN_LABEL(pop),
-    INSN_LABEL(pop2),
-    INSN_LABEL(dup),
-    INSN_LABEL(dup_x1),
-    INSN_LABEL(dup_x2),
-    INSN_LABEL(dup2),
-    INSN_LABEL(dup2_x1),
-    INSN_LABEL(dup2_x2),
-    INSN_LABEL(swap),
-    INSN_LABEL(iadd),
-    INSN_LABEL(ladd),
-    INSN_LABEL(fadd),
-    INSN_LABEL(dadd),
-    INSN_LABEL(isub),
-    INSN_LABEL(lsub),
-    INSN_LABEL(fsub),
-    INSN_LABEL(dsub),
-    INSN_LABEL(imul),
-    INSN_LABEL(lmul),
-    INSN_LABEL(fmul),
-    INSN_LABEL(dmul),
-    INSN_LABEL(idiv),
-    INSN_LABEL(ldiv),
-    INSN_LABEL(fdiv),
-    INSN_LABEL(ddiv),
-    INSN_LABEL(irem),
-    INSN_LABEL(lrem),
-    INSN_LABEL(frem),
-    INSN_LABEL(drem),
-    INSN_LABEL(ineg),
-    INSN_LABEL(lneg),
-    INSN_LABEL(fneg),
-    INSN_LABEL(dneg),
-    INSN_LABEL(ishl),
-    INSN_LABEL(lshl),
-    INSN_LABEL(ishr),
-    INSN_LABEL(lshr),
-    INSN_LABEL(iushr),
-    INSN_LABEL(lushr),
-    INSN_LABEL(iand),
-    INSN_LABEL(land),
-    INSN_LABEL(ior),
-    INSN_LABEL(lor),
-    INSN_LABEL(ixor),
-    INSN_LABEL(lxor),
-    INSN_LABEL(iinc),
-    INSN_LABEL(i2l),
-    INSN_LABEL(i2f),
-    INSN_LABEL(i2d),
-    INSN_LABEL(l2i),
-    INSN_LABEL(l2f),
-    INSN_LABEL(l2d),
-    INSN_LABEL(f2i),
-    INSN_LABEL(f2l),
-    INSN_LABEL(f2d),
-    INSN_LABEL(d2i),
-    INSN_LABEL(d2l),
-    INSN_LABEL(d2f),
-    INSN_LABEL(i2b),
-    INSN_LABEL(i2c),
-    INSN_LABEL(i2s),
-    INSN_LABEL(lcmp),
-    INSN_LABEL(fcmpl),
-    INSN_LABEL(fcmpg),
-    INSN_LABEL(dcmpl),
-    INSN_LABEL(dcmpg),
-    INSN_LABEL(ifeq),
-    INSN_LABEL(ifne),
-    INSN_LABEL(iflt),
-    INSN_LABEL(ifge),
-    INSN_LABEL(ifgt),
-    INSN_LABEL(ifle),
-    INSN_LABEL(if_icmpeq),
-    INSN_LABEL(if_icmpne),
-    INSN_LABEL(if_icmplt),
-    INSN_LABEL(if_icmpge),
-    INSN_LABEL(if_icmpgt),
-    INSN_LABEL(if_icmple),
-    INSN_LABEL(if_acmpeq),
-    INSN_LABEL(if_acmpne),
-    INSN_LABEL(goto), 
-    INSN_LABEL(jsr),
-    INSN_LABEL(ret),
-    INSN_LABEL(tableswitch),
-    INSN_LABEL(lookupswitch),
-    INSN_LABEL(ireturn),
-    INSN_LABEL(lreturn),
-    INSN_LABEL(freturn),
-    INSN_LABEL(dreturn),
-    INSN_LABEL(areturn),
-    INSN_LABEL(return),
-    INSN_LABEL(getstatic),
-    INSN_LABEL(putstatic),
-    INSN_LABEL(getfield),
-    INSN_LABEL(putfield),
-    INSN_LABEL(invokevirtual),
-    INSN_LABEL(invokespecial),
-    INSN_LABEL(invokestatic),
-    INSN_LABEL(invokeinterface),
-    0, /* Unused.  */
-    INSN_LABEL(new),
-    INSN_LABEL(newarray),
-    INSN_LABEL(anewarray),
-    INSN_LABEL(arraylength),
-    INSN_LABEL(athrow),
-    INSN_LABEL(checkcast),
-    INSN_LABEL(instanceof),
-    INSN_LABEL(monitorenter),
-    INSN_LABEL(monitorexit),
-#ifdef DIRECT_THREADED
-    0, // wide
-#else
-    INSN_LABEL(wide),
-#endif
-    INSN_LABEL(multianewarray),
-    INSN_LABEL(ifnull),
-    INSN_LABEL(ifnonnull),
-    INSN_LABEL(goto_w),
-    INSN_LABEL(jsr_w),
-#ifdef DIRECT_THREADED
-    INSN_LABEL (ldc_class)
-#else
-    0
-#endif
-  };
-
-  pc_t pc;
-
-#ifdef DIRECT_THREADED
-
-#define NEXT_INSN goto *((pc++)->insn)
-#define INTVAL() ((pc++)->int_val)
-#define AVAL() ((pc++)->datum)
-
-#define GET1S() INTVAL ()
-#define GET2S() INTVAL ()
-#define GET1U() INTVAL ()
-#define GET2U() INTVAL ()
-#define AVAL1U() AVAL ()
-#define AVAL2U() AVAL ()
-#define AVAL2UP() AVAL ()
-#define SKIP_GOTO ++pc
-#define GOTO_VAL() (insn_slot *) pc->datum
-#define PCVAL(unionval) unionval.p
-#define AMPAMP(label) &&label
-
-  // Compile if we must. NOTE: Double-check locking.
-  if (meth->prepared == NULL)
-    {
-      _Jv_MutexLock (&compile_mutex);
-      if (meth->prepared == NULL)
-	meth->compile (insn_target);
-      _Jv_MutexUnlock (&compile_mutex);
-    }
-
-  // If we're only compiling, stop here
-  if (args == NULL)
-    return;
-
-  pc = (insn_slot *) meth->prepared;
-
-#else
-
-#define NEXT_INSN goto *(insn_target[*pc++])
-
-#define GET1S() get1s (pc++)
-#define GET2S() (pc += 2, get2s (pc- 2))
-#define GET1U() get1u (pc++)
-#define GET2U() (pc += 2, get2u (pc - 2))
-  // Note that these could be more efficient when not handling 'ldc
-  // class'.
-#define AVAL1U()						\
-  ({ int index = get1u (pc++);					\
-      resolve_pool_entry (meth->defining_class, index).o; })
-#define AVAL2U()						\
-  ({ int index = get2u (pc); pc += 2;				\
-      resolve_pool_entry (meth->defining_class, index).o; })
-  // Note that we don't need to resolve the pool entry here as class
-  // constants are never wide.
-#define AVAL2UP() ({ int index = get2u (pc); pc += 2; &pool_data[index]; })
-#define SKIP_GOTO pc += 2
-#define GOTO_VAL() pc - 1 + get2s (pc)
-#define PCVAL(unionval) unionval.i
-#define AMPAMP(label) NULL
-
-  pc = bytecode ();
-
-#endif /* DIRECT_THREADED */
-
-#define TAKE_GOTO pc = GOTO_VAL ()
-
-  /* Go straight at it!  the ffi raw format matches the internal
-     stack representation exactly.  At least, that's the idea.
-  */
-  memcpy ((void*) locals, (void*) args, meth->args_raw_size);
-
-  _Jv_word *pool_data = meth->defining_class->constants.data;
-
-  /* These three are temporaries for common code used by several
-     instructions.  */
-  void (*fun)();
-  _Jv_ResolvedMethod* rmeth;
-  int tmpval;
-
-  try
-    {
-      // We keep nop around.  It is used if we're interpreting the
-      // bytecodes and not doing direct threading.
-    insn_nop:
-      NEXT_INSN;
-
-      /* The first few instructions here are ordered according to their
-	 frequency, in the hope that this will improve code locality a
-	 little.  */
-
-    insn_aload_0:		// 0x2a
-      LOADA (0);
-      NEXT_INSN;
-
-    insn_iload:		// 0x15
-      LOADI (GET1U ());
-      NEXT_INSN;
-
-    insn_iload_1:		// 0x1b
-      LOADI (1);
-      NEXT_INSN;
-
-    insn_invokevirtual:	// 0xb6
-      {
-	int index = GET2U ();
-
-	/* _Jv_Linker::resolve_pool_entry returns immediately if the
-	 * value already is resolved.  If we want to clutter up the
-	 * code here to gain a little performance, then we can check
-	 * the corresponding bit JV_CONSTANT_ResolvedFlag in the tag
-	 * directly.  For now, I don't think it is worth it.  */
-
-	SAVE_PC();
-	rmeth = (_Jv_Linker::resolve_pool_entry (meth->defining_class,
-						   index)).rmethod;
-
-	sp -= rmeth->stack_item_count;
-	// We don't use NULLCHECK here because we can't rely on that
-	// working if the method is final.  So instead we do an
-	// explicit test.
-	if (! sp[0].o)
-	  {
-	    //printf("invokevirtual pc = %p/%i\n", pc, meth->get_pc_val(pc));
-	    throw new java::lang::NullPointerException;
-	  }
-
-	if (rmeth->vtable_index == -1)
-	  {
-	    // final methods do not appear in the vtable,
-	    // if it does not appear in the superclass.
-	    fun = (void (*)()) rmeth->method->ncode;
-	  }
-	else
-	  {
-	    jobject rcv = sp[0].o;
-	    _Jv_VTable *table = *(_Jv_VTable**) rcv;
-	    fun = (void (*)()) table->get_method (rmeth->vtable_index);
-	  }
-
-#ifdef DIRECT_THREADED
-	// Rewrite instruction so that we use a faster pre-resolved
-	// method.
-	pc[-2].insn = &&invokevirtual_resolved;
-	pc[-1].datum = rmeth;
-#endif /* DIRECT_THREADED */
-      }
-      goto perform_invoke;
-
-#ifdef DIRECT_THREADED
-    invokevirtual_resolved:
-      {
-	rmeth = (_Jv_ResolvedMethod *) AVAL ();
-	sp -= rmeth->stack_item_count;
-	// We don't use NULLCHECK here because we can't rely on that
-	// working if the method is final.  So instead we do an
-	// explicit test.
-	if (! sp[0].o)
-	  {
-	    SAVE_PC();
-	    throw new java::lang::NullPointerException;
-	  }
-
-	if (rmeth->vtable_index == -1)
-	  {
-	    // final methods do not appear in the vtable,
-	    // if it does not appear in the superclass.
-	    fun = (void (*)()) rmeth->method->ncode;
-	  }
-	else
-	  {
-	    jobject rcv = sp[0].o;
-	    _Jv_VTable *table = *(_Jv_VTable**) rcv;
-	    fun = (void (*)()) table->get_method (rmeth->vtable_index);
-	  }
-      }
-      goto perform_invoke;
-#endif /* DIRECT_THREADED */
-=======
 #undef DEBUG
 #undef DEBUG_LOCALS_INSN
 #define DEBUG_LOCALS_INSN(s, t) do {} while(0)
->>>>>>> f8383f28
 
 #include "interpret-run.cc"
 }
@@ -1503,2012 +1091,6 @@
   return ptr;
 }
 
-<<<<<<< HEAD
-    insn_aload_1:
-      LOADA(1);
-      NEXT_INSN;
-
-    insn_aload_2:
-      LOADA(2);
-      NEXT_INSN;
-
-    insn_aload_3:
-      LOADA(3);
-      NEXT_INSN;
-
-    insn_iaload:
-      {
-	jint index = POPI();
-	jintArray arr = (jintArray) POPA();
-	NULLARRAYCHECK (arr);
-	ARRAYBOUNDSCHECK (arr, index);
-	PUSHI( elements(arr)[index] );
-      }
-      NEXT_INSN;
-
-    insn_laload:
-      {
-	jint index = POPI();
-	jlongArray arr = (jlongArray) POPA();
-	NULLARRAYCHECK (arr);
-	ARRAYBOUNDSCHECK (arr, index);
-	PUSHL( elements(arr)[index] );
-      }
-      NEXT_INSN;
-
-    insn_faload:
-      {
-	jint index = POPI();
-	jfloatArray arr = (jfloatArray) POPA();
-	NULLARRAYCHECK (arr);
-	ARRAYBOUNDSCHECK (arr, index);
-	PUSHF( elements(arr)[index] );
-      }
-      NEXT_INSN;
-
-    insn_daload:
-      {
-	jint index = POPI();
-	jdoubleArray arr = (jdoubleArray) POPA();
-	NULLARRAYCHECK (arr);
-	ARRAYBOUNDSCHECK (arr, index);
-	PUSHD( elements(arr)[index] );
-      }
-      NEXT_INSN;
-
-    insn_aaload:
-      {
-	jint index = POPI();
-	jobjectArray arr = (jobjectArray) POPA();
-	NULLARRAYCHECK (arr);
-	ARRAYBOUNDSCHECK (arr, index);
-	PUSHA( elements(arr)[index] );
-      }
-      NEXT_INSN;
-
-    insn_baload:
-      {
-	jint index = POPI();
-	jbyteArray arr = (jbyteArray) POPA();
-	NULLARRAYCHECK (arr);
-	ARRAYBOUNDSCHECK (arr, index);
-	PUSHI( elements(arr)[index] );
-      }
-      NEXT_INSN;
-
-    insn_caload:
-      {
-	jint index = POPI();
-	jcharArray arr = (jcharArray) POPA();
-	NULLARRAYCHECK (arr);
-	ARRAYBOUNDSCHECK (arr, index);
-	PUSHI( elements(arr)[index] );
-      }
-      NEXT_INSN;
-
-    insn_saload:
-      {
-	jint index = POPI();
-	jshortArray arr = (jshortArray) POPA();
-	NULLARRAYCHECK (arr);
-	ARRAYBOUNDSCHECK (arr, index);
-	PUSHI( elements(arr)[index] );
-      }
-      NEXT_INSN;
-
-    insn_istore:
-      STOREI (GET1U ());
-      NEXT_INSN;
-
-    insn_lstore:
-      STOREL (GET1U ());
-      NEXT_INSN;
-
-    insn_fstore:
-      STOREF (GET1U ());
-      NEXT_INSN;
-
-    insn_dstore:
-      STORED (GET1U ());
-      NEXT_INSN;
-
-    insn_astore:
-      STOREA (GET1U ());
-      NEXT_INSN;
-
-    insn_istore_0:
-      STOREI (0);
-      NEXT_INSN;
-
-    insn_istore_1:
-      STOREI (1);
-      NEXT_INSN;
-
-    insn_istore_2:
-      STOREI (2);
-      NEXT_INSN;
-
-    insn_istore_3:
-      STOREI (3);
-      NEXT_INSN;
-
-    insn_lstore_0:
-      STOREL (0);
-      NEXT_INSN;
-
-    insn_lstore_1:
-      STOREL (1);
-      NEXT_INSN;
-
-    insn_lstore_2:
-      STOREL (2);
-      NEXT_INSN;
-
-    insn_lstore_3:
-      STOREL (3);
-      NEXT_INSN;
-
-    insn_fstore_0:
-      STOREF (0);
-      NEXT_INSN;
-
-    insn_fstore_1:
-      STOREF (1);
-      NEXT_INSN;
-
-    insn_fstore_2:
-      STOREF (2);
-      NEXT_INSN;
-
-    insn_fstore_3:
-      STOREF (3);
-      NEXT_INSN;
-
-    insn_dstore_0:
-      STORED (0);
-      NEXT_INSN;
-
-    insn_dstore_1:
-      STORED (1);
-      NEXT_INSN;
-
-    insn_dstore_2:
-      STORED (2);
-      NEXT_INSN;
-
-    insn_dstore_3:
-      STORED (3);
-      NEXT_INSN;
-
-    insn_astore_0:
-      STOREA(0);
-      NEXT_INSN;
-
-    insn_astore_1:
-      STOREA(1);
-      NEXT_INSN;
-
-    insn_astore_2:
-      STOREA(2);
-      NEXT_INSN;
-
-    insn_astore_3:
-      STOREA(3);
-      NEXT_INSN;
-
-    insn_iastore:
-      {
-	jint value = POPI();
-	jint index  = POPI();
-	jintArray arr = (jintArray) POPA();
-	NULLARRAYCHECK (arr);
-	ARRAYBOUNDSCHECK (arr, index);
-	elements(arr)[index] = value;
-      }
-      NEXT_INSN;
-
-    insn_lastore:
-      {
-	jlong value = POPL();
-	jint index  = POPI();
-	jlongArray arr = (jlongArray) POPA();
-	NULLARRAYCHECK (arr);
-	ARRAYBOUNDSCHECK (arr, index);
-	elements(arr)[index] = value;
-      }
-      NEXT_INSN;
-
-    insn_fastore:
-      {
-	jfloat value = POPF();
-	jint index  = POPI();
-	jfloatArray arr = (jfloatArray) POPA();
-	NULLARRAYCHECK (arr);
-	ARRAYBOUNDSCHECK (arr, index);
-	elements(arr)[index] = value;
-      }
-      NEXT_INSN;
-
-    insn_dastore:
-      {
-	jdouble value = POPD();
-	jint index  = POPI();
-	jdoubleArray arr = (jdoubleArray) POPA();
-	NULLARRAYCHECK (arr);
-	ARRAYBOUNDSCHECK (arr, index);
-	elements(arr)[index] = value;
-      }
-      NEXT_INSN;
-
-    insn_aastore:
-      {
-	jobject value = POPA();
-	jint index  = POPI();
-	jobjectArray arr = (jobjectArray) POPA();
-	NULLARRAYCHECK (arr);
-	ARRAYBOUNDSCHECK (arr, index);
-	_Jv_CheckArrayStore (arr, value);
-	elements(arr)[index] = value;
-      }
-      NEXT_INSN;
-
-    insn_bastore:
-      {
-	jbyte value = (jbyte) POPI();
-	jint index  = POPI();
-	jbyteArray arr = (jbyteArray) POPA();
-	NULLARRAYCHECK (arr);
-	ARRAYBOUNDSCHECK (arr, index);
-	elements(arr)[index] = value;
-      }
-      NEXT_INSN;
-
-    insn_castore:
-      {
-	jchar value = (jchar) POPI();
-	jint index  = POPI();
-	jcharArray arr = (jcharArray) POPA();
-	NULLARRAYCHECK (arr);
-	ARRAYBOUNDSCHECK (arr, index);
-	elements(arr)[index] = value;
-      }
-      NEXT_INSN;
-
-    insn_sastore:
-      {
-	jshort value = (jshort) POPI();
-	jint index  = POPI();
-	jshortArray arr = (jshortArray) POPA();
-	NULLARRAYCHECK (arr);
-	ARRAYBOUNDSCHECK (arr, index);
-	elements(arr)[index] = value;
-      }
-      NEXT_INSN;
-
-    insn_pop:
-      sp -= 1;
-      NEXT_INSN;
-
-    insn_pop2:
-      sp -= 2;
-      NEXT_INSN;
-
-    insn_dup:
-      sp[0] = sp[-1];
-      sp += 1;
-      NEXT_INSN;
-
-    insn_dup_x1:
-      dupx (sp, 1, 1); sp+=1;
-      NEXT_INSN;
-
-    insn_dup_x2:
-      dupx (sp, 1, 2); sp+=1;
-      NEXT_INSN;
-
-    insn_dup2:
-      sp[0] = sp[-2];
-      sp[1] = sp[-1];
-      sp += 2;
-      NEXT_INSN;
-
-    insn_dup2_x1:
-      dupx (sp, 2, 1); sp+=2;
-      NEXT_INSN;
-
-    insn_dup2_x2:
-      dupx (sp, 2, 2); sp+=2;
-      NEXT_INSN;
-
-    insn_swap:
-      {
-	jobject tmp1 = POPA();
-	jobject tmp2 = POPA();
-	PUSHA (tmp1);
-	PUSHA (tmp2);
-      }
-      NEXT_INSN;
-
-    insn_iadd:
-      BINOPI(+);
-      NEXT_INSN;
-
-    insn_ladd:
-      BINOPL(+);
-      NEXT_INSN;
-
-    insn_fadd:
-      BINOPF(+);
-      NEXT_INSN;
-
-    insn_dadd:
-      BINOPD(+);
-      NEXT_INSN;
-
-    insn_isub:
-      BINOPI(-);
-      NEXT_INSN;
-
-    insn_lsub:
-      BINOPL(-);
-      NEXT_INSN;
-
-    insn_fsub:
-      BINOPF(-);
-      NEXT_INSN;
-
-    insn_dsub:
-      BINOPD(-);
-      NEXT_INSN;
-
-    insn_imul:
-      BINOPI(*);
-      NEXT_INSN;
-
-    insn_lmul:
-      BINOPL(*);
-      NEXT_INSN;
-
-    insn_fmul:
-      BINOPF(*);
-      NEXT_INSN;
-
-    insn_dmul:
-      BINOPD(*);
-      NEXT_INSN;
-
-    insn_idiv:
-      {
-	jint value2 = POPI();
-	jint value1 = POPI();
-	jint res = _Jv_divI (value1, value2);
-	PUSHI (res);
-      }
-      NEXT_INSN;
-
-    insn_ldiv:
-      {
-	jlong value2 = POPL();
-	jlong value1 = POPL();
-	jlong res = _Jv_divJ (value1, value2);
-	PUSHL (res);
-      }
-      NEXT_INSN;
-
-    insn_fdiv:
-      {
-	jfloat value2 = POPF();
-	jfloat value1 = POPF();
-	jfloat res = value1 / value2;
-	PUSHF (res);
-      }
-      NEXT_INSN;
-
-    insn_ddiv:
-      {
-	jdouble value2 = POPD();
-	jdouble value1 = POPD();
-	jdouble res = value1 / value2;
-	PUSHD (res);
-      }
-      NEXT_INSN;
-
-    insn_irem:
-      {
-	jint value2 = POPI();
-	jint value1 =  POPI();
-	jint res = _Jv_remI (value1, value2);
-	PUSHI (res);
-      }
-      NEXT_INSN;
-
-    insn_lrem:
-      {
-	jlong value2 = POPL();
-	jlong value1 = POPL();
-	jlong res = _Jv_remJ (value1, value2);
-	PUSHL (res);
-      }
-      NEXT_INSN;
-
-    insn_frem:
-      {
-	jfloat value2 = POPF();
-	jfloat value1 = POPF();
-	jfloat res    = __ieee754_fmod (value1, value2);
-	PUSHF (res);
-      }
-      NEXT_INSN;
-
-    insn_drem:
-      {
-	jdouble value2 = POPD();
-	jdouble value1 = POPD();
-	jdouble res    = __ieee754_fmod (value1, value2);
-	PUSHD (res);
-      }
-      NEXT_INSN;
-
-    insn_ineg:
-      {
-	jint value = POPI();
-	PUSHI (value * -1);
-      }
-      NEXT_INSN;
-
-    insn_lneg:
-      {
-	jlong value = POPL();
-	PUSHL (value * -1);
-      }
-      NEXT_INSN;
-
-    insn_fneg:
-      {
-	jfloat value = POPF();
-	PUSHF (value * -1);
-      }
-      NEXT_INSN;
-
-    insn_dneg:
-      {
-	jdouble value = POPD();
-	PUSHD (value * -1);
-      }
-      NEXT_INSN;
-
-    insn_ishl:
-      {
-	jint shift = (POPI() & 0x1f);
-	jint value = POPI();
-	PUSHI (value << shift);
-      }
-      NEXT_INSN;
-
-    insn_lshl:
-      {
-	jint shift = (POPI() & 0x3f);
-	jlong value = POPL();
-	PUSHL (value << shift);
-      }
-      NEXT_INSN;
-
-    insn_ishr:
-      {
-	jint shift = (POPI() & 0x1f);
-	jint value = POPI();
-	PUSHI (value >> shift);
-      }
-      NEXT_INSN;
-
-    insn_lshr:
-      {
-	jint shift = (POPI() & 0x3f);
-	jlong value = POPL();
-	PUSHL (value >> shift);
-      }
-      NEXT_INSN;
-
-    insn_iushr:
-      {
-	jint shift = (POPI() & 0x1f);
-	_Jv_uint value = (_Jv_uint) POPI();
-	PUSHI ((jint) (value >> shift));
-      }
-      NEXT_INSN;
-
-    insn_lushr:
-      {
-	jint shift = (POPI() & 0x3f);
-	_Jv_ulong value = (_Jv_ulong) POPL();
-	PUSHL ((jlong) (value >> shift));
-      }
-      NEXT_INSN;
-
-    insn_iand:
-      BINOPI (&);
-      NEXT_INSN;
-
-    insn_land:
-      BINOPL (&);
-      NEXT_INSN;
-
-    insn_ior:
-      BINOPI (|);
-      NEXT_INSN;
-
-    insn_lor:
-      BINOPL (|);
-      NEXT_INSN;
-
-    insn_ixor:
-      BINOPI (^);
-      NEXT_INSN;
-
-    insn_lxor:
-      BINOPL (^);
-      NEXT_INSN;
-
-    insn_iinc:
-      {
-	jint index  = GET1U ();
-	jint amount = GET1S ();
-	locals[index].i += amount;
-      }
-      NEXT_INSN;
-
-    insn_i2l:
-      {jlong value = POPI(); PUSHL (value);}
-      NEXT_INSN;
-
-    insn_i2f:
-      {jfloat value = POPI(); PUSHF (value);}
-      NEXT_INSN;
-
-    insn_i2d:
-      {jdouble value = POPI(); PUSHD (value);}
-      NEXT_INSN;
-
-    insn_l2i:
-      {jint value = POPL(); PUSHI (value);}
-      NEXT_INSN;
-
-    insn_l2f:
-      {jfloat value = POPL(); PUSHF (value);}
-      NEXT_INSN;
-
-    insn_l2d:
-      {jdouble value = POPL(); PUSHD (value);}
-      NEXT_INSN;
-
-    insn_f2i:
-      {
-	using namespace java::lang;
-	jint value = convert (POPF (), Integer::MIN_VALUE, Integer::MAX_VALUE);
-	PUSHI(value);
-      }
-      NEXT_INSN;
-
-    insn_f2l:
-      {
-	using namespace java::lang;
-	jlong value = convert (POPF (), Long::MIN_VALUE, Long::MAX_VALUE);
-	PUSHL(value);
-      }
-      NEXT_INSN;
-
-    insn_f2d:
-      { jdouble value = POPF (); PUSHD(value); }
-      NEXT_INSN;
-
-    insn_d2i:
-      {
-	using namespace java::lang;
-	jint value = convert (POPD (), Integer::MIN_VALUE, Integer::MAX_VALUE);
-	PUSHI(value);
-      }
-      NEXT_INSN;
-
-    insn_d2l:
-      {
-	using namespace java::lang;
-	jlong value = convert (POPD (), Long::MIN_VALUE, Long::MAX_VALUE);
-	PUSHL(value);
-      }
-      NEXT_INSN;
-
-    insn_d2f:
-      { jfloat value = POPD (); PUSHF(value); }
-      NEXT_INSN;
-
-    insn_i2b:
-      { jbyte value = POPI (); PUSHI(value); }
-      NEXT_INSN;
-
-    insn_i2c:
-      { jchar value = POPI (); PUSHI(value); }
-      NEXT_INSN;
-
-    insn_i2s:
-      { jshort value = POPI (); PUSHI(value); }
-      NEXT_INSN;
-
-    insn_lcmp:
-      {
-	jlong value2 = POPL ();
-	jlong value1 = POPL ();
-	if (value1 > value2)
-	  { PUSHI (1); }
-	else if (value1 == value2)
-	  { PUSHI (0); }
-	else
-	  { PUSHI (-1); }
-      }
-      NEXT_INSN;
-
-    insn_fcmpl:
-      tmpval = -1;
-      goto fcmp;
-
-    insn_fcmpg:
-      tmpval = 1;
-
-    fcmp:
-      {
-	jfloat value2 = POPF ();
-	jfloat value1 = POPF ();
-	if (value1 > value2)
-	  PUSHI (1);
-	else if (value1 == value2)
-	  PUSHI (0);
-	else if (value1 < value2)
-	  PUSHI (-1);
-	else
-	  PUSHI (tmpval);
-      }
-      NEXT_INSN;
-
-    insn_dcmpl:
-      tmpval = -1;
-      goto dcmp;
-
-    insn_dcmpg:
-      tmpval = 1;
-
-    dcmp:
-      {
-	jdouble value2 = POPD ();
-	jdouble value1 = POPD ();
-	if (value1 > value2)
-	  PUSHI (1);
-	else if (value1 == value2)
-	  PUSHI (0);
-	else if (value1 < value2)
-	  PUSHI (-1);
-	else
-	  PUSHI (tmpval);
-      }
-      NEXT_INSN;
-
-    insn_ifeq:
-      {
-	if (POPI() == 0)
-	  TAKE_GOTO;
-	else
-	  SKIP_GOTO;
-      }
-      NEXT_INSN;
-
-    insn_ifne:
-      {
-	if (POPI() != 0)
-	  TAKE_GOTO;
-	else
-	  SKIP_GOTO;
-      }
-      NEXT_INSN;
-
-    insn_iflt:
-      {
-	if (POPI() < 0)
-	  TAKE_GOTO;
-	else
-	  SKIP_GOTO;
-      }
-      NEXT_INSN;
-
-    insn_ifge:
-      {
-	if (POPI() >= 0)
-	  TAKE_GOTO;
-	else
-	  SKIP_GOTO;
-      }
-      NEXT_INSN;
-
-    insn_ifgt:
-      {
-	if (POPI() > 0)
-	  TAKE_GOTO;
-	else
-	  SKIP_GOTO;
-      }
-      NEXT_INSN;
-
-    insn_ifle:
-      {
-	if (POPI() <= 0)
-	  TAKE_GOTO;
-	else
-	  SKIP_GOTO;
-      }
-      NEXT_INSN;
-
-    insn_if_icmpeq:
-      {
-	jint value2 = POPI();
-	jint value1 = POPI();
-	if (value1 == value2)
-	  TAKE_GOTO;
-	else
-	  SKIP_GOTO;
-      }
-      NEXT_INSN;
-
-    insn_if_icmpne:
-      {
-	jint value2 = POPI();
-	jint value1 = POPI();
-	if (value1 != value2)
-	  TAKE_GOTO;
-	else
-	  SKIP_GOTO;
-      }
-      NEXT_INSN;
-
-    insn_if_icmplt:
-      {
-	jint value2 = POPI();
-	jint value1 = POPI();
-	if (value1 < value2)
-	  TAKE_GOTO;
-	else
-	  SKIP_GOTO;
-      }
-      NEXT_INSN;
-
-    insn_if_icmpge:
-      {
-	jint value2 = POPI();
-	jint value1 = POPI();
-	if (value1 >= value2)
-	  TAKE_GOTO;
-	else
-	  SKIP_GOTO;
-      }
-      NEXT_INSN;
-
-    insn_if_icmpgt:
-      {
-	jint value2 = POPI();
-	jint value1 = POPI();
-	if (value1 > value2)
-	  TAKE_GOTO;
-	else
-	  SKIP_GOTO;
-      }
-      NEXT_INSN;
-
-    insn_if_icmple:
-      {
-	jint value2 = POPI();
-	jint value1 = POPI();
-	if (value1 <= value2)
-	  TAKE_GOTO;
-	else
-	  SKIP_GOTO;
-      }
-      NEXT_INSN;
-
-    insn_if_acmpeq:
-      {
-	jobject value2 = POPA();
-	jobject value1 = POPA();
-	if (value1 == value2)
-	  TAKE_GOTO;
-	else
-	  SKIP_GOTO;
-      }
-      NEXT_INSN;
-
-    insn_if_acmpne:
-      {
-	jobject value2 = POPA();
-	jobject value1 = POPA();
-	if (value1 != value2)
-	  TAKE_GOTO;
-	else
-	  SKIP_GOTO;
-      }
-      NEXT_INSN;
-
-    insn_goto_w:
-#ifndef DIRECT_THREADED
-      // For direct threaded, goto and goto_w are the same.
-      pc = pc - 1 + get4 (pc);
-      NEXT_INSN;
-#endif /* DIRECT_THREADED */
-    insn_goto:
-      TAKE_GOTO;
-      NEXT_INSN;
-
-    insn_jsr_w:
-#ifndef DIRECT_THREADED
-      // For direct threaded, jsr and jsr_w are the same.
-      {
-	pc_t next = pc - 1 + get4 (pc);
-	pc += 4;
-	PUSHA ((jobject) pc);
-	pc = next;
-      }
-      NEXT_INSN;
-#endif /* DIRECT_THREADED */
-    insn_jsr:
-      {
-	pc_t next = GOTO_VAL();
-	SKIP_GOTO;
-	PUSHA ((jobject) pc);
-	pc = next;
-      }
-      NEXT_INSN;
-
-    insn_ret:
-      {
-	jint index = GET1U ();
-	pc = (pc_t) PEEKA (index);
-      }
-      NEXT_INSN;
-
-    insn_tableswitch:
-      {
-#ifdef DIRECT_THREADED
-	void *def = (pc++)->datum;
-
-	int index = POPI();
-
-	jint low = INTVAL ();
-	jint high = INTVAL ();
-
-	if (index < low || index > high)
-	  pc = (insn_slot *) def;
-	else
-	  pc = (insn_slot *) ((pc + index - low)->datum);
-#else
-	pc_t base_pc = pc - 1;
-	int index = POPI ();
-
-	pc_t base = (pc_t) bytecode ();
-	while ((pc - base) % 4 != 0)
-	  ++pc;
-
-	jint def = get4 (pc);
-	jint low = get4 (pc + 4);
-	jint high = get4 (pc + 8);
-	if (index < low || index > high)
-	  pc = base_pc + def;
-	else
-	  pc = base_pc + get4 (pc + 4 * (index - low + 3));
-#endif /* DIRECT_THREADED */
-      }
-      NEXT_INSN;
-
-    insn_lookupswitch:
-      {
-#ifdef DIRECT_THREADED
-	void *def = (pc++)->insn;
-
-	int index = POPI();
-
-	jint npairs = INTVAL ();
-
-	int max = npairs - 1;
-	int min = 0;
-
-	// Simple binary search...
-	while (min < max)
-	  {
-	    int half = (min + max) / 2;
-	    int match = pc[2 * half].int_val;
-
-	    if (index == match)
-	      {
-		// Found it.
-		pc = (insn_slot *) pc[2 * half + 1].datum;
-		NEXT_INSN;
-	      }
-	    else if (index < match)
-	      // We can use HALF - 1 here because we check again on
-	      // loop exit.
-	      max = half - 1;
-	    else
-	      // We can use HALF + 1 here because we check again on
-	      // loop exit.
-	      min = half + 1;
-	  }
-	if (index == pc[2 * min].int_val)
-	  pc = (insn_slot *) pc[2 * min + 1].datum;
-	else
-	  pc = (insn_slot *) def;
-#else
-	unsigned char *base_pc = pc-1;
-	int index = POPI();
-
-	unsigned char* base = bytecode ();
-	while ((pc-base) % 4 != 0)
-	  ++pc;
-
-	jint def     = get4 (pc);
-	jint npairs  = get4 (pc+4);
-
-	int max = npairs-1;
-	int min = 0;
-
-	// Simple binary search...
-	while (min < max)
-	  {
-	    int half = (min+max)/2;
-	    int match = get4 (pc+ 4*(2 + 2*half));
-
-	    if (index == match)
-	      min = max = half;
-	    else if (index < match)
-	      // We can use HALF - 1 here because we check again on
-	      // loop exit.
-	      max = half - 1;
-	    else
-	      // We can use HALF + 1 here because we check again on
-	      // loop exit.
-	      min = half + 1;
-	  }
-
-	if (index == get4 (pc+ 4*(2 + 2*min)))
-	  pc = base_pc + get4 (pc+ 4*(2 + 2*min + 1));
-	else
-	  pc = base_pc + def;    
-#endif /* DIRECT_THREADED */
-      }
-      NEXT_INSN;
-
-    insn_areturn:
-      *(jobject *) retp = POPA ();
-      return;
-
-    insn_lreturn:
-      *(jlong *) retp = POPL ();
-      return;
-
-    insn_freturn:
-      *(jfloat *) retp = POPF ();
-      return;
-
-    insn_dreturn:
-      *(jdouble *) retp = POPD ();
-      return;
-
-    insn_ireturn:
-      *(jint *) retp = POPI ();
-      return;
-
-    insn_return:
-      return;
-
-    insn_getstatic:
-      {
-	jint fieldref_index = GET2U ();
-        SAVE_PC(); // Constant pool resolution could throw.
-	_Jv_Linker::resolve_pool_entry (meth->defining_class, fieldref_index);
-	_Jv_Field *field = pool_data[fieldref_index].field;
-
-	if ((field->flags & Modifier::STATIC) == 0)
-	  throw_incompatible_class_change_error 
-	    (JvNewStringLatin1 ("field no longer static"));
-
-	jclass type = field->type;
-
-	// We rewrite the instruction once we discover what it refers
-	// to.
-	void *newinsn = NULL;
-	if (type->isPrimitive ())
-	  {
-	    switch (type->size_in_bytes)
-	      {
-	      case 1:
-		PUSHI (*field->u.byte_addr);
-		newinsn = AMPAMP (getstatic_resolved_1);
-		break;
-
-	      case 2:
-		if (type == JvPrimClass (char))
-		  {
-		    PUSHI (*field->u.char_addr);
-		    newinsn = AMPAMP (getstatic_resolved_char);
-		  }
-		else
-		  {
-		    PUSHI (*field->u.short_addr);
-		    newinsn = AMPAMP (getstatic_resolved_short);
-		  }
-		break;
-
-	      case 4:
-	        PUSHI(*field->u.int_addr);
-		newinsn = AMPAMP (getstatic_resolved_4);
-		break;
-
-	      case 8:
-	        PUSHL(*field->u.long_addr);
-		newinsn = AMPAMP (getstatic_resolved_8);
-		break;
-	      }
-	  }
-	else
-	  {
-	    PUSHA(*field->u.object_addr);
-	    newinsn = AMPAMP (getstatic_resolved_obj);
-	  }
-
-#ifdef DIRECT_THREADED
-	pc[-2].insn = newinsn;
-	pc[-1].datum = field->u.addr;
-#endif /* DIRECT_THREADED */
-      }
-      NEXT_INSN;
-
-#ifdef DIRECT_THREADED
-    getstatic_resolved_1:
-      PUSHI (*(jbyte *) AVAL ());
-      NEXT_INSN;
-
-    getstatic_resolved_char:
-      PUSHI (*(jchar *) AVAL ());
-      NEXT_INSN;
-
-    getstatic_resolved_short:
-      PUSHI (*(jshort *) AVAL ());
-      NEXT_INSN;
-
-    getstatic_resolved_4:
-      PUSHI (*(jint *) AVAL ());
-      NEXT_INSN;
-
-    getstatic_resolved_8:
-      PUSHL (*(jlong *) AVAL ());
-      NEXT_INSN;
-
-    getstatic_resolved_obj:
-      PUSHA (*(jobject *) AVAL ());
-      NEXT_INSN;
-#endif /* DIRECT_THREADED */
-
-    insn_getfield:
-      {
-	jint fieldref_index = GET2U ();
-	_Jv_Linker::resolve_pool_entry (meth->defining_class, fieldref_index);
-	_Jv_Field *field = pool_data[fieldref_index].field;
-
-	if ((field->flags & Modifier::STATIC) != 0)
-	  throw_incompatible_class_change_error 
-	    (JvNewStringLatin1 ("field is static"));
-
-	jclass type = field->type;
-	jint field_offset = field->u.boffset;
-	if (field_offset > 0xffff)
-	  throw new java::lang::VirtualMachineError;
-
-	jobject obj   = POPA();
-	NULLCHECK(obj);
-
-	void *newinsn = NULL;
-	_Jv_value *val = (_Jv_value *) ((char *)obj + field_offset);
-	if (type->isPrimitive ())
-	  {
-	    switch (type->size_in_bytes)
-	      {
-	      case 1:
-	        PUSHI (val->byte_value);
-		newinsn = AMPAMP (getfield_resolved_1);
-		break;
-
-	      case 2:
-		if (type == JvPrimClass (char))
-		  {
-		    PUSHI (val->char_value);
-		    newinsn = AMPAMP (getfield_resolved_char);
-		  }
-		else
-		  {
-		    PUSHI (val->short_value);
-		    newinsn = AMPAMP (getfield_resolved_short);
-		  }
-		break;
-
-	      case 4:
-		PUSHI (val->int_value);
-		newinsn = AMPAMP (getfield_resolved_4);
-		break;
-
-	      case 8:
-	        PUSHL (val->long_value);
-		newinsn = AMPAMP (getfield_resolved_8);
-		break;
-	      }
-	  }
-	else
-	  {
-	    PUSHA (val->object_value);
-	    newinsn = AMPAMP (getfield_resolved_obj);
-	  }
-
-#ifdef DIRECT_THREADED
-	pc[-2].insn = newinsn;
-	pc[-1].int_val = field_offset;
-#endif /* DIRECT_THREADED */
-      }
-      NEXT_INSN;
-
-#ifdef DIRECT_THREADED
-    getfield_resolved_1:
-      {
-	char *obj = (char *) POPA ();
-	NULLCHECK (obj);
-	PUSHI (*(jbyte *) (obj + INTVAL ()));
-      }
-      NEXT_INSN;
-
-    getfield_resolved_char:
-      {
-	char *obj = (char *) POPA ();
-	NULLCHECK (obj);
-	PUSHI (*(jchar *) (obj + INTVAL ()));
-      }
-      NEXT_INSN;
-
-    getfield_resolved_short:
-      {
-	char *obj = (char *) POPA ();
-	NULLCHECK (obj);
-	PUSHI (*(jshort *) (obj + INTVAL ()));
-      }
-      NEXT_INSN;
-
-    getfield_resolved_4:
-      {
-	char *obj = (char *) POPA ();
-	NULLCHECK (obj);
-	PUSHI (*(jint *) (obj + INTVAL ()));
-      }
-      NEXT_INSN;
-
-    getfield_resolved_8:
-      {
-	char *obj = (char *) POPA ();
-	NULLCHECK (obj);
-	PUSHL (*(jlong *) (obj + INTVAL ()));
-      }
-      NEXT_INSN;
-
-    getfield_resolved_obj:
-      {
-	char *obj = (char *) POPA ();
-	NULLCHECK (obj);
-	PUSHA (*(jobject *) (obj + INTVAL ()));
-      }
-      NEXT_INSN;
-#endif /* DIRECT_THREADED */
-
-    insn_putstatic:
-      {
-	jint fieldref_index = GET2U ();
-	_Jv_Linker::resolve_pool_entry (meth->defining_class, fieldref_index);
-	_Jv_Field *field = pool_data[fieldref_index].field;
-
-	jclass type = field->type;
-
-	// ResolvePoolEntry cannot check this
-	if ((field->flags & Modifier::STATIC) == 0)
-	  throw_incompatible_class_change_error 
-	    (JvNewStringLatin1 ("field no longer static"));
-
-	void *newinsn = NULL;
-	if (type->isPrimitive ())
-	  {
-	    switch (type->size_in_bytes) 
-	      {
-	      case 1:
-		{
-		  jint value = POPI();
-		  *field->u.byte_addr = value;
-		  newinsn = AMPAMP (putstatic_resolved_1);
-		  break;
-		}
-
-	      case 2:
-		{
-		  jint value = POPI();
-		  *field->u.char_addr = value;
-		  newinsn = AMPAMP (putstatic_resolved_2);
-		  break;
-		}
-
-	      case 4:
-		{
-		  jint value = POPI();
-		  *field->u.int_addr = value;
-		  newinsn = AMPAMP (putstatic_resolved_4);
-		  break;
-		}
-
-	      case 8:
-		{
-		  jlong value = POPL();
-		  *field->u.long_addr = value;
-		  newinsn = AMPAMP (putstatic_resolved_8);
-		  break;
-		}
-	      }
-	  }
-	else
-	  {
-	    jobject value = POPA();
-	    *field->u.object_addr = value;
-	    newinsn = AMPAMP (putstatic_resolved_obj);
-	  }
-
-#ifdef DIRECT_THREADED
-	pc[-2].insn = newinsn;
-	pc[-1].datum = field->u.addr;
-#endif /* DIRECT_THREADED */
-      }
-      NEXT_INSN;
-
-#ifdef DIRECT_THREADED
-    putstatic_resolved_1:
-      *(jbyte *) AVAL () = POPI ();
-      NEXT_INSN;
-
-    putstatic_resolved_2:
-      *(jchar *) AVAL () = POPI ();
-      NEXT_INSN;
-
-    putstatic_resolved_4:
-      *(jint *) AVAL () = POPI ();
-      NEXT_INSN;
-
-    putstatic_resolved_8:
-      *(jlong *) AVAL () = POPL ();
-      NEXT_INSN;
-
-    putstatic_resolved_obj:
-      *(jobject *) AVAL () = POPA ();
-      NEXT_INSN;
-#endif /* DIRECT_THREADED */
-
-    insn_putfield:
-      {
-	jint fieldref_index = GET2U ();
-	_Jv_Linker::resolve_pool_entry (meth->defining_class, fieldref_index);
-	_Jv_Field *field = pool_data[fieldref_index].field;
-
-	jclass type = field->type;
-
-	if ((field->flags & Modifier::STATIC) != 0)
-	  throw_incompatible_class_change_error 
-	    (JvNewStringLatin1 ("field is static"));
-
-	jint field_offset = field->u.boffset;
-	if (field_offset > 0xffff)
-	  throw new java::lang::VirtualMachineError;
-
-	void *newinsn = NULL;
-	if (type->isPrimitive ())
-	  {
-	    switch (type->size_in_bytes) 
-	      {
-	      case 1:
-		{
-		  jint    value = POPI();
-		  jobject obj   = POPA();
-		  NULLCHECK(obj);
-		  *(jbyte*) ((char*)obj + field_offset) = value;
-		  newinsn = AMPAMP (putfield_resolved_1);
-		  break;
-		}
-
-	      case 2:
-		{
-		  jint    value = POPI();
-		  jobject obj   = POPA();
-		  NULLCHECK(obj);
-		  *(jchar*) ((char*)obj + field_offset) = value;
-		  newinsn = AMPAMP (putfield_resolved_2);
-		  break;
-		}
-
-	      case 4:
-		{
-		  jint    value = POPI();
-		  jobject obj   = POPA();
-		  NULLCHECK(obj);
-		  *(jint*) ((char*)obj + field_offset) = value;
-		  newinsn = AMPAMP (putfield_resolved_4);
-		  break;
-		}
-
-	      case 8:
-		{
-		  jlong   value = POPL();
-		  jobject obj   = POPA();
-		  NULLCHECK(obj);
-		  *(jlong*) ((char*)obj + field_offset) = value;
-		  newinsn = AMPAMP (putfield_resolved_8);
-		  break;
-		}
-	      }
-	  }
-	else
-	  {
-	    jobject value = POPA();
-	    jobject obj   = POPA();
-	    NULLCHECK(obj);
-	    *(jobject*) ((char*)obj + field_offset) = value;
-	    newinsn = AMPAMP (putfield_resolved_obj);
-	  }
-
-#ifdef DIRECT_THREADED
-	pc[-2].insn = newinsn;
-	pc[-1].int_val = field_offset;
-#endif /* DIRECT_THREADED */
-      }
-      NEXT_INSN;
-
-#ifdef DIRECT_THREADED
-    putfield_resolved_1:
-      {
-	jint val = POPI ();
-	char *obj = (char *) POPA ();
-	NULLCHECK (obj);
-	*(jbyte *) (obj + INTVAL ()) = val;
-      }
-      NEXT_INSN;
-
-    putfield_resolved_2:
-      {
-	jint val = POPI ();
-	char *obj = (char *) POPA ();
-	NULLCHECK (obj);
-	*(jchar *) (obj + INTVAL ()) = val;
-      }
-      NEXT_INSN;
-
-    putfield_resolved_4:
-      {
-	jint val = POPI ();
-	char *obj = (char *) POPA ();
-	NULLCHECK (obj);
-	*(jint *) (obj + INTVAL ()) = val;
-      }
-      NEXT_INSN;
-
-    putfield_resolved_8:
-      {
-	jlong val = POPL ();
-	char *obj = (char *) POPA ();
-	NULLCHECK (obj);
-	*(jlong *) (obj + INTVAL ()) = val;
-      }
-      NEXT_INSN;
-
-    putfield_resolved_obj:
-      {
-	jobject val = POPA ();
-	char *obj = (char *) POPA ();
-	NULLCHECK (obj);
-	*(jobject *) (obj + INTVAL ()) = val;
-      }
-      NEXT_INSN;
-#endif /* DIRECT_THREADED */
-
-    insn_invokespecial:
-      {
-	int index = GET2U ();
-
-	rmeth = (_Jv_Linker::resolve_pool_entry (meth->defining_class,
-						   index)).rmethod;
-
-	sp -= rmeth->stack_item_count;
-
-	// We don't use NULLCHECK here because we can't rely on that
-	// working for <init>.  So instead we do an explicit test.
-	if (! sp[0].o)
-	  {
-	    SAVE_PC();
-	    throw new java::lang::NullPointerException;
-	  }
-
-	fun = (void (*)()) rmeth->method->ncode;
-
-#ifdef DIRECT_THREADED
-	// Rewrite instruction so that we use a faster pre-resolved
-	// method.
-	pc[-2].insn = &&invokespecial_resolved;
-	pc[-1].datum = rmeth;
-#endif /* DIRECT_THREADED */
-      }
-      goto perform_invoke;
-
-#ifdef DIRECT_THREADED
-    invokespecial_resolved:
-      {
-	rmeth = (_Jv_ResolvedMethod *) AVAL ();
-	sp -= rmeth->stack_item_count;
-	// We don't use NULLCHECK here because we can't rely on that
-	// working for <init>.  So instead we do an explicit test.
-	if (! sp[0].o)
-	  {
-	    SAVE_PC();
-	    throw new java::lang::NullPointerException;
-	  }
-	fun = (void (*)()) rmeth->method->ncode;
-      }
-      goto perform_invoke;
-#endif /* DIRECT_THREADED */
-
-    insn_invokestatic:
-      {
-	int index = GET2U ();
-
-	rmeth = (_Jv_Linker::resolve_pool_entry (meth->defining_class,
-						   index)).rmethod;
-
-	sp -= rmeth->stack_item_count;
-
-	fun = (void (*)()) rmeth->method->ncode;
-
-#ifdef DIRECT_THREADED
-	// Rewrite instruction so that we use a faster pre-resolved
-	// method.
-	pc[-2].insn = &&invokestatic_resolved;
-	pc[-1].datum = rmeth;
-#endif /* DIRECT_THREADED */
-      }
-      goto perform_invoke;
-
-#ifdef DIRECT_THREADED
-    invokestatic_resolved:
-      {
-	rmeth = (_Jv_ResolvedMethod *) AVAL ();
-	sp -= rmeth->stack_item_count;
-	fun = (void (*)()) rmeth->method->ncode;
-      }
-      goto perform_invoke;
-#endif /* DIRECT_THREADED */
-
-    insn_invokeinterface:
-      {
-	int index = GET2U ();
-
-	rmeth = (_Jv_Linker::resolve_pool_entry (meth->defining_class,
-						   index)).rmethod;
-
-	sp -= rmeth->stack_item_count;
-
-	jobject rcv = sp[0].o;
-
-	NULLCHECK (rcv);
-
-	fun = (void (*)())
-	  _Jv_LookupInterfaceMethod (rcv->getClass (),
-				     rmeth->method->name,
-				     rmeth->method->signature);
-
-#ifdef DIRECT_THREADED
-	// Rewrite instruction so that we use a faster pre-resolved
-	// method.
-	pc[-2].insn = &&invokeinterface_resolved;
-	pc[-1].datum = rmeth;
-#else
-	// Skip dummy bytes.
-	pc += 2;
-#endif /* DIRECT_THREADED */
-      }
-      goto perform_invoke;
-
-#ifdef DIRECT_THREADED
-    invokeinterface_resolved:
-      {
-	rmeth = (_Jv_ResolvedMethod *) AVAL ();
-	sp -= rmeth->stack_item_count;
-	jobject rcv = sp[0].o;
-	NULLCHECK (rcv);
-	fun = (void (*)())
-	  _Jv_LookupInterfaceMethod (rcv->getClass (),
-				     rmeth->method->name,
-				     rmeth->method->signature);
-      }
-      goto perform_invoke;
-#endif /* DIRECT_THREADED */
-
-    insn_new:
-      {
-	int index = GET2U ();
-	jclass klass = (_Jv_Linker::resolve_pool_entry (meth->defining_class,
-							  index)).clazz;
-	/* VM spec, section 3.11.5 */
-	if ((klass->getModifiers() & Modifier::ABSTRACT)
-	    || klass->isInterface())
-	  throw new java::lang::InstantiationException;
-	jobject res = _Jv_AllocObject (klass);
-	PUSHA (res);
-
-#ifdef DIRECT_THREADED
-	pc[-2].insn = &&new_resolved;
-	pc[-1].datum = klass;
-#endif /* DIRECT_THREADED */
-      }
-      NEXT_INSN;
-
-#ifdef DIRECT_THREADED
-    new_resolved:
-      {
-	jclass klass = (jclass) AVAL ();
-	jobject res = _Jv_AllocObject (klass);
-	PUSHA (res);
-      }
-      NEXT_INSN;
-#endif /* DIRECT_THREADED */
-
-    insn_newarray:
-      {
-	int atype = GET1U ();
-	int size  = POPI();
-	jobject result = _Jv_NewArray (atype, size);
-	PUSHA (result);
-      }
-      NEXT_INSN;
-
-    insn_anewarray:
-      {
-	int index = GET2U ();
-	jclass klass = (_Jv_Linker::resolve_pool_entry (meth->defining_class,
-							  index)).clazz;
-	int size  = POPI();
-	jobject result = _Jv_NewObjectArray (size, klass, 0);
-	PUSHA (result);
-
-#ifdef DIRECT_THREADED
-	pc[-2].insn = &&anewarray_resolved;
-	pc[-1].datum = klass;
-#endif /* DIRECT_THREADED */
-      }
-      NEXT_INSN;
-
-#ifdef DIRECT_THREADED
-    anewarray_resolved:
-      {
-	jclass klass = (jclass) AVAL ();
-	int size = POPI ();
-	jobject result = _Jv_NewObjectArray (size, klass, 0);
-	PUSHA (result);
-      }
-      NEXT_INSN;
-#endif /* DIRECT_THREADED */
-
-    insn_arraylength:
-      {
-	__JArray *arr = (__JArray*)POPA();
-	NULLARRAYCHECK (arr);
-	PUSHI (arr->length);
-      }
-      NEXT_INSN;
-
-    insn_athrow:
-      {
-	jobject value = POPA();
-	throw static_cast<jthrowable>(value);
-      }
-      NEXT_INSN;
-
-    insn_checkcast:
-      {
-        SAVE_PC();
-	jobject value = POPA();
-	jint index = GET2U ();
-	jclass to = (_Jv_Linker::resolve_pool_entry (meth->defining_class,
-						       index)).clazz;
-
-	value = (jobject) _Jv_CheckCast (to, value);
-
-	PUSHA (value);
-
-#ifdef DIRECT_THREADED
-	pc[-2].insn = &&checkcast_resolved;
-	pc[-1].datum = to;
-#endif /* DIRECT_THREADED */
-      }
-      NEXT_INSN;
-
-#ifdef DIRECT_THREADED
-    checkcast_resolved:
-      {
-        SAVE_PC();
-	jobject value = POPA ();
-	jclass to = (jclass) AVAL ();
-	value = (jobject) _Jv_CheckCast (to, value);
-	PUSHA (value);
-      }
-      NEXT_INSN;
-#endif /* DIRECT_THREADED */
-
-    insn_instanceof:
-      {
-        SAVE_PC();
-	jobject value = POPA();
-	jint index = GET2U ();
-	jclass to = (_Jv_Linker::resolve_pool_entry (meth->defining_class,
-						       index)).clazz;
-	PUSHI (to->isInstance (value));
-
-#ifdef DIRECT_THREADED
-	pc[-2].insn = &&instanceof_resolved;
-	pc[-1].datum = to;
-#endif /* DIRECT_THREADED */
-      }
-      NEXT_INSN;
-
-#ifdef DIRECT_THREADED
-    instanceof_resolved:
-      {
-	jobject value = POPA ();
-	jclass to = (jclass) AVAL ();
-	PUSHI (to->isInstance (value));
-      }
-      NEXT_INSN;
-#endif /* DIRECT_THREADED */
-
-    insn_monitorenter:
-      {
-	jobject value = POPA();
-	NULLCHECK(value);
-	_Jv_MonitorEnter (value);
-      }
-      NEXT_INSN;
-
-    insn_monitorexit:
-      {
-	jobject value = POPA();
-	NULLCHECK(value);
-	_Jv_MonitorExit (value);
-      }
-      NEXT_INSN;
-
-    insn_ifnull:
-      {
-	jobject val = POPA();
-	if (val == NULL)
-	  TAKE_GOTO;
-	else
-	  SKIP_GOTO;
-      }
-      NEXT_INSN;
-
-    insn_ifnonnull:
-      {
-	jobject val = POPA();
-	if (val != NULL)
-	  TAKE_GOTO;
-	else
-	  SKIP_GOTO;
-      }
-      NEXT_INSN;
-
-    insn_multianewarray:
-      {
-	int kind_index = GET2U ();
-	int dim        = GET1U ();
-
-	jclass type    
-	  = (_Jv_Linker::resolve_pool_entry (meth->defining_class,
-					       kind_index)).clazz;
-	jint *sizes    = (jint*) __builtin_alloca (sizeof (jint)*dim);
-
-	for (int i = dim - 1; i >= 0; i--)
-	  {
-	    sizes[i] = POPI ();
-	  }
-
-	jobject res    = _Jv_NewMultiArray (type,dim, sizes);
-
-	PUSHA (res);
-      }
-      NEXT_INSN;
-
-#ifndef DIRECT_THREADED
-    insn_wide:
-      {
-	jint the_mod_op = get1u (pc++);
-	jint wide       = get2u (pc); pc += 2;
-
-	switch (the_mod_op)
-	  {
-	  case op_istore:
-	    STOREI (wide);
-	    NEXT_INSN;
-
-	  case op_fstore:
-	    STOREF (wide);
-	    NEXT_INSN;
-
-	  case op_astore:
-	    STOREA (wide);
-	    NEXT_INSN;
-
-	  case op_lload:
-	    LOADL (wide);
-	    NEXT_INSN;
-
-	  case op_dload:
-	    LOADD (wide);
-	    NEXT_INSN;
-
-	  case op_iload:
-	    LOADI (wide);
-	    NEXT_INSN;
-
-	  case op_fload:
-	    LOADF (wide);
-	    NEXT_INSN;
-
-	  case op_aload:
-	    LOADA (wide);
-	    NEXT_INSN;
-
-	  case op_lstore:
-	    STOREL (wide);
-	    NEXT_INSN;
-
-	  case op_dstore:
-	    STORED (wide);
-	    NEXT_INSN;
-
-	  case op_ret:
-	    pc = (unsigned char*) PEEKA (wide);
-	    NEXT_INSN;
-
-	  case op_iinc:
-	    {
-	      jint amount = get2s (pc); pc += 2;
-	      jint value = PEEKI (wide);
-	      POKEI (wide, value+amount);
-	    }
-	    NEXT_INSN;
-
-	  default:
-	    throw_internal_error ("illegal bytecode modified by wide");
-	  }
-
-      }
-#endif /* DIRECT_THREADED */
-    }
-  catch (java::lang::Throwable *ex)
-    {
-#ifdef DIRECT_THREADED
-      void *logical_pc = (void *) ((insn_slot *) pc - 1);
-#else
-      int logical_pc = pc - 1 - bytecode ();
-#endif
-      _Jv_InterpException *exc = meth->exceptions ();
-      jclass exc_class = ex->getClass ();
-
-      for (int i = 0; i < meth->exc_count; i++)
-	{
-	  if (PCVAL (exc[i].start_pc) <= logical_pc
-	      && logical_pc < PCVAL (exc[i].end_pc))
-	    {
-#ifdef DIRECT_THREADED
-	      jclass handler = (jclass) exc[i].handler_type.p;
-#else
-	      jclass handler = NULL;
-	      if (exc[i].handler_type.i != 0)
-		handler = (_Jv_Linker::resolve_pool_entry (defining_class,
-							     exc[i].handler_type.i)).clazz;
-#endif /* DIRECT_THREADED */
-
-	      if (handler == NULL || handler->isAssignableFrom (exc_class))
-		{
-#ifdef DIRECT_THREADED
-		  pc = (insn_slot *) exc[i].handler_pc.p;
-#else
-		  pc = bytecode () + exc[i].handler_pc.i;
-#endif /* DIRECT_THREADED */
-		  sp = stack;
-		  sp++->o = ex; // Push exception.
-		  NEXT_INSN;
-		}
-	    }
-	}
-
-      // No handler, so re-throw.
-      throw ex;
-    }
-}
-
-static void
-throw_internal_error (const char *msg)
-{
-  throw new java::lang::InternalError (JvNewStringLatin1 (msg));
-}
-
-static void 
-throw_incompatible_class_change_error (jstring msg)
-{
-  throw new java::lang::IncompatibleClassChangeError (msg);
-}
-
-#ifndef HANDLE_SEGV
-static java::lang::NullPointerException *null_pointer_exc;
-static void 
-throw_null_pointer_exception ()
-{
-  if (null_pointer_exc == NULL)
-    null_pointer_exc = new java::lang::NullPointerException;
-
-  throw null_pointer_exc;
-}
-#endif
-
-/* Look up source code line number for given bytecode (or direct threaded
-   interpreter) PC. */
-int
-_Jv_InterpMethod::get_source_line(pc_t mpc)
-{
-  int line = line_table_len > 0 ? line_table[0].line : -1;
-  for (int i = 1; i < line_table_len; i++)
-    if (line_table[i].pc > mpc)
-      break;
-    else
-      line = line_table[i].line;
-
-  return line;
-}
-
-/** Do static initialization for fields with a constant initializer */
-void
-_Jv_InitField (jobject obj, jclass klass, int index)
-{
-  using namespace java::lang::reflect;
-
-  if (obj != 0 && klass == 0)
-    klass = obj->getClass ();
-
-  if (!_Jv_IsInterpretedClass (klass))
-    return;
-
-  _Jv_InterpClass *iclass = (_Jv_InterpClass*)klass->aux_info;
-
-  _Jv_Field * field = (&klass->fields[0]) + index;
-
-  if (index > klass->field_count)
-    throw_internal_error ("field out of range");
-
-  int init = iclass->field_initializers[index];
-  if (init == 0)
-    return;
-
-  _Jv_Constants *pool = &klass->constants;
-  int tag = pool->tags[init];
-
-  if (! field->isResolved ())
-    throw_internal_error ("initializing unresolved field");
-
-  if (obj==0 && ((field->flags & Modifier::STATIC) == 0))
-    throw_internal_error ("initializing non-static field with no object");
-
-  void *addr = 0;
-
-  if ((field->flags & Modifier::STATIC) != 0)
-    addr = (void*) field->u.addr;
-  else
-    addr = (void*) (((char*)obj) + field->u.boffset);
-
-  switch (tag)
-    {
-    case JV_CONSTANT_String:
-      {
-	jstring str;
-	str = _Jv_NewStringUtf8Const (pool->data[init].utf8);
-	pool->data[init].string = str;
-	pool->tags[init] = JV_CONSTANT_ResolvedString;
-      }
-      /* fall through */
-
-    case JV_CONSTANT_ResolvedString:
-      if (! (field->type == &java::lang::String::class$
- 	     || field->type == &java::lang::Class::class$))
-	throw_class_format_error ("string initialiser to non-string field");
-
-      *(jstring*)addr = pool->data[init].string;
-      break;
-
-    case JV_CONSTANT_Integer:
-      {
-	int value = pool->data[init].i;
-
-	if (field->type == JvPrimClass (boolean))
-	  *(jboolean*)addr = (jboolean)value;
-	
-	else if (field->type == JvPrimClass (byte))
-	  *(jbyte*)addr = (jbyte)value;
-	
-	else if (field->type == JvPrimClass (char))
-	  *(jchar*)addr = (jchar)value;
-
-	else if (field->type == JvPrimClass (short))
-	  *(jshort*)addr = (jshort)value;
-	
-	else if (field->type == JvPrimClass (int))
-	  *(jint*)addr = (jint)value;
-
-	else
-	  throw_class_format_error ("erroneous field initializer");
-      }  
-      break;
-
-    case JV_CONSTANT_Long:
-      if (field->type != JvPrimClass (long))
-	throw_class_format_error ("erroneous field initializer");
-
-      *(jlong*)addr = _Jv_loadLong (&pool->data[init]);
-      break;
-
-    case JV_CONSTANT_Float:
-      if (field->type != JvPrimClass (float))
-	throw_class_format_error ("erroneous field initializer");
-
-      *(jfloat*)addr = pool->data[init].f;
-      break;
-
-    case JV_CONSTANT_Double:
-      if (field->type != JvPrimClass (double))
-	throw_class_format_error ("erroneous field initializer");
-
-      *(jdouble*)addr = _Jv_loadDouble (&pool->data[init]);
-      break;
-
-    default:
-      throw_class_format_error ("erroneous field initializer");
-    }
-}
-
-inline static unsigned char*
-skip_one_type (unsigned char* ptr)
-{
-  int ch = *ptr++;
-
-  while (ch == '[')
-    { 
-      ch = *ptr++;
-    }
-  
-  if (ch == 'L')
-    {
-      do { ch = *ptr++; } while (ch != ';');
-    }
-
-  return ptr;
-}
-
-=======
->>>>>>> f8383f28
 static ffi_type*
 get_ffi_type_from_signature (unsigned char* ptr)
 {
@@ -3744,20 +1326,12 @@
   return self->ncode;
 }
 
-<<<<<<< HEAD
-#ifdef DIRECT_THREADED
-=======
->>>>>>> f8383f28
 /* Find the index of the given insn in the array of insn slots
    for this method. Returns -1 if not found. */
 jlong
 _Jv_InterpMethod::insn_index (pc_t pc)
 {
   jlong left = 0;
-<<<<<<< HEAD
-  jlong right = number_insn_slots;
-  insn_slot* slots = reinterpret_cast<insn_slot*> (prepared);
-=======
 #ifdef DIRECT_THREADED
   jlong right = number_insn_slots;
   pc_t insns = prepared;
@@ -3765,22 +1339,14 @@
   jlong right = code_length;
   pc_t insns = bytecode ();
 #endif
->>>>>>> f8383f28
 
   while (right >= 0)
     {
       jlong mid = (left + right) / 2;
-<<<<<<< HEAD
-      if (&slots[mid] == pc)
-	return mid;
-
-      if (pc < &slots[mid])
-=======
       if (&insns[mid] == pc)
 	return mid;
 
       if (pc < &insns[mid])
->>>>>>> f8383f28
 	right = mid - 1;
       else
         left = mid + 1;
@@ -3788,10 +1354,6 @@
 
   return -1;
 }
-<<<<<<< HEAD
-#endif // DIRECT_THREADED
-=======
->>>>>>> f8383f28
 
 void
 _Jv_InterpMethod::get_line_table (jlong& start, jlong& end,
@@ -3841,8 +1403,6 @@
 #endif // !DIRECT_THREADED
 }
 
-<<<<<<< HEAD
-=======
 pc_t
 _Jv_InterpMethod::install_break (jlong index)
 {
@@ -3889,7 +1449,6 @@
   return &code[index];
 }
 
->>>>>>> f8383f28
 void *
 _Jv_JNIMethod::ncode ()
 {
