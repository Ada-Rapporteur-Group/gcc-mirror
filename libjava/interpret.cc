--- conflicted
+++ resolved
@@ -39,20 +39,9 @@
 
 #include <jvmti.h>
 #include "jvmti-int.h"
-<<<<<<< HEAD
-
-#include <gnu/classpath/jdwp/Jdwp.h>
+
 #include <gnu/gcj/jvmti/Breakpoint.h>
 #include <gnu/gcj/jvmti/BreakpointManager.h>
-#include <gnu/gcj/jvmti/ExceptionEvent.h>
-=======
->>>>>>> 751ff693
-
-#include <gnu/gcj/jvmti/Breakpoint.h>
-#include <gnu/gcj/jvmti/BreakpointManager.h>
-
-// Execution engine for interpreted code.
-_Jv_InterpreterEngine _Jv_soleInterpreterEngine;
 
 // Execution engine for interpreted code.
 _Jv_InterpreterEngine _Jv_soleInterpreterEngine;
@@ -73,8 +62,6 @@
 static void throw_class_format_error (const char *msg)
 	__attribute__ ((__noreturn__));
 
-<<<<<<< HEAD
-=======
 static void find_catch_location (jthrowable, jthread, jmethodID *, jlong *);
 
 // A macro to facilitate JVMTI exception reporting
@@ -85,7 +72,6 @@
   }							\
   while (0)
 
->>>>>>> 751ff693
 #ifdef DIRECT_THREADED
 // Lock to ensure that methods are not compiled concurrently.
 // We could use a finer-grained lock here, however it is not safe to use
@@ -192,53 +178,6 @@
 # define LOADD(I)  LOADL(I)
 #endif
 
-<<<<<<< HEAD
-#define STOREA(I)               \
-  do {                          \
-    DEBUG_LOCALS_INSN (I, 'o'); \
-    locals[I].o = (--sp)->o;    \
-  } while (0)
-#define STOREI(I)               \
-  do {                          \
-    DEBUG_LOCALS_INSN (I, 'i'); \
-    locals[I].i = (--sp)->i;    \
-  } while (0)
-#define STOREF(I)               \
-  do {                          \
-    DEBUG_LOCALS_INSN (I, 'f'); \
-    locals[I].f = (--sp)->f;    \
-  } while (0)
-#if SIZEOF_VOID_P == 8
-# define STOREL(I)                   \
-  do {                               \
-    DEBUG_LOCALS_INSN (I, 'l');      \
-    DEBUG_LOCALS_INSN (I + 1, 'x');  \
-    (sp -= 2, locals[I].l = sp->l);  \
-  } while (0)
-# define STORED(I)                   \
-  do {                               \
-    DEBUG_LOCALS_INSN (I, 'd');      \
-    DEBUG_LOCALS_INSN (I + 1, 'x');  \
-    (sp -= 2, locals[I].d = sp->d);  \
-  } while (0)
-
-#else
-# define STOREL(I)                   \
-  do {                               \
-    DEBUG_LOCALS_INSN (I, 'l');      \
-    DEBUG_LOCALS_INSN (I + 1, 'x');  \
-    jint __idx = (I);                \
-    locals[__idx+1].ia[0] = (--sp)->ia[0];  \
-    locals[__idx].ia[0] = (--sp)->ia[0];    \
-  } while (0)
-# define STORED(I)                   \
-  do {                               \
-    DEBUG_LOCALS_INSN (I, 'd');      \
-    DEBUG_LOCALS_INSN (I + 1, 'x');  \
-    jint __idx = (I);                \
-    locals[__idx+1].ia[0] = (--sp)->ia[0];  \
-    locals[__idx].ia[0] = (--sp)->ia[0];    \
-=======
 #define STOREA(I)			\
   do					\
     {					\
@@ -300,18 +239,12 @@
     DEBUG_LOCALS_INSN (__idx + 1, 'x');		\
     locals[__idx + 1].ia[0] = (--sp)->ia[0];	\
     locals[__idx].ia[0] = (--sp)->ia[0];	\
->>>>>>> 751ff693
   } while (0)
 #endif
 
 #define PEEKI(I)  (locals+(I))->i
 #define PEEKA(I)  (locals+(I))->o
 
-<<<<<<< HEAD
-#define POKEI(I,V)				\
-  DEBUG_LOCALS_INSN(I,'i');			\
-  ((locals+(I))->i = (V))
-=======
 #define POKEI(I,V)			\
   do					\
     {					\
@@ -320,7 +253,6 @@
       ((locals + __idx)->i = (V));	\
     }					\
   while (0)
->>>>>>> 751ff693
 
 
 #define BINOPI(OP) { \
@@ -414,11 +346,7 @@
 void
 _Jv_InterpMethod::run_normal (ffi_cif *,
 			      void *ret,
-<<<<<<< HEAD
-			      ffi_raw *args,
-=======
 			      INTERP_FFI_RAW_TYPE *args,
->>>>>>> 751ff693
 			      void *__this)
 {
   _Jv_InterpMethod *_this = (_Jv_InterpMethod *) __this;
@@ -428,11 +356,7 @@
 void
 _Jv_InterpMethod::run_normal_debug (ffi_cif *,
 				    void *ret,
-<<<<<<< HEAD
-				    ffi_raw *args,
-=======
 				    INTERP_FFI_RAW_TYPE *args,
->>>>>>> 751ff693
 				    void *__this)
 {
   _Jv_InterpMethod *_this = (_Jv_InterpMethod *) __this;
@@ -442,11 +366,7 @@
 void
 _Jv_InterpMethod::run_synch_object (ffi_cif *,
 				    void *ret,
-<<<<<<< HEAD
-				    ffi_raw *args,
-=======
 				    INTERP_FFI_RAW_TYPE *args,
->>>>>>> 751ff693
 				    void *__this)
 {
   _Jv_InterpMethod *_this = (_Jv_InterpMethod *) __this;
@@ -460,11 +380,7 @@
 void
 _Jv_InterpMethod::run_synch_object_debug (ffi_cif *,
 					  void *ret,
-<<<<<<< HEAD
-					  ffi_raw *args,
-=======
 					  INTERP_FFI_RAW_TYPE *args,
->>>>>>> 751ff693
 					  void *__this)
 {
   _Jv_InterpMethod *_this = (_Jv_InterpMethod *) __this;
@@ -478,11 +394,7 @@
 void
 _Jv_InterpMethod::run_class (ffi_cif *,
 			     void *ret,
-<<<<<<< HEAD
-			     ffi_raw *args,
-=======
 			     INTERP_FFI_RAW_TYPE *args,
->>>>>>> 751ff693
 			     void *__this)
 {
   _Jv_InterpMethod *_this = (_Jv_InterpMethod *) __this;
@@ -493,11 +405,7 @@
 void
 _Jv_InterpMethod::run_class_debug (ffi_cif *,
 				   void *ret,
-<<<<<<< HEAD
-				   ffi_raw *args,
-=======
 				   INTERP_FFI_RAW_TYPE *args,
->>>>>>> 751ff693
 				   void *__this)
 {
   _Jv_InterpMethod *_this = (_Jv_InterpMethod *) __this;
@@ -508,11 +416,7 @@
 void
 _Jv_InterpMethod::run_synch_class (ffi_cif *,
 				   void *ret,
-<<<<<<< HEAD
-				   ffi_raw *args,
-=======
 				   INTERP_FFI_RAW_TYPE *args,
->>>>>>> 751ff693
 				   void *__this)
 {
   _Jv_InterpMethod *_this = (_Jv_InterpMethod *) __this;
@@ -527,11 +431,7 @@
 void
 _Jv_InterpMethod::run_synch_class_debug (ffi_cif *,
 					 void *ret,
-<<<<<<< HEAD
-					 ffi_raw *args,
-=======
 					 INTERP_FFI_RAW_TYPE *args,
->>>>>>> 751ff693
 					 void *__this)
 {
   _Jv_InterpMethod *_this = (_Jv_InterpMethod *) __this;
@@ -1015,7 +915,6 @@
 	    }
 	}
     }
-<<<<<<< HEAD
 
   // Now update exceptions.
   _Jv_InterpException *exc = exceptions ();
@@ -1046,6 +945,25 @@
 
   prepared = insns;
 
+  // Now remap the variable table for this method.
+  for (int i = 0; i < local_var_table_len; ++i)
+    {
+      int start_byte = local_var_table[i].bytecode_pc;
+      if (start_byte < 0 || start_byte >= code_length)
+	start_byte = 0;
+      jlocation start =  pc_mapping[start_byte];
+
+      int end_byte = start_byte + local_var_table[i].length;
+      if (end_byte < 0)
+	end_byte = 0;
+      jlocation end = ((end_byte >= code_length)
+		       ? number_insn_slots
+		       : pc_mapping[end_byte]);
+
+      local_var_table[i].pc = &insns[start];
+      local_var_table[i].length = end - start + 1;
+    }
+  
   if (breakpoint_insn == NULL)
     {
       bp_insn_slot.insn = const_cast<void *> (insn_targets[op_breakpoint]);
@@ -1057,7 +975,8 @@
 /* Run the given method.
    When args is NULL, don't run anything -- just compile it. */
 void
-_Jv_InterpMethod::run (void *retp, ffi_raw *args, _Jv_InterpMethod *meth)
+_Jv_InterpMethod::run (void *retp, INTERP_FFI_RAW_TYPE *args,
+		       _Jv_InterpMethod *meth)
 {
 #undef DEBUG
 #undef DEBUG_LOCALS_INSN
@@ -1067,7 +986,8 @@
 }
 
 void
-_Jv_InterpMethod::run_debug (void *retp, ffi_raw *args, _Jv_InterpMethod *meth)
+_Jv_InterpMethod::run_debug (void *retp, INTERP_FFI_RAW_TYPE *args,
+			     _Jv_InterpMethod *meth)
 {
 #define DEBUG
 #undef DEBUG_LOCALS_INSN
@@ -1084,19 +1004,25 @@
 static void
 throw_internal_error (const char *msg)
 {
-  throw new java::lang::InternalError (JvNewStringLatin1 (msg));
+  jthrowable t = new java::lang::InternalError (JvNewStringLatin1 (msg));
+  REPORT_EXCEPTION (t);
+  throw t;
 }
 
 static void 
 throw_incompatible_class_change_error (jstring msg)
 {
-  throw new java::lang::IncompatibleClassChangeError (msg);
+  jthrowable t = new java::lang::IncompatibleClassChangeError (msg);
+  REPORT_EXCEPTION (t);
+  throw t;
 }
 
 static void 
 throw_null_pointer_exception ()
 {
-  throw new java::lang::NullPointerException;
+  jthrowable t = new java::lang::NullPointerException;
+  REPORT_EXCEPTION (t);
+  throw t;
 }
 
 /* Look up source code line number for given bytecode (or direct threaded
@@ -1382,421 +1308,6 @@
   return item_count;
 }
 
-#if FFI_NATIVE_RAW_API
-#   define FFI_PREP_RAW_CLOSURE ffi_prep_raw_closure_loc
-#   define FFI_RAW_SIZE ffi_raw_size
-#else
-#   define FFI_PREP_RAW_CLOSURE ffi_prep_java_raw_closure_loc
-#   define FFI_RAW_SIZE ffi_java_raw_size
-#endif
-
-/* we put this one here, and not in interpret.cc because it
- * calls the utility routines _Jv_count_arguments 
- * which are static to this module.  The following struct defines the
- * layout we use for the stubs, it's only used in the ncode method. */
-
-typedef struct {
-  ffi_raw_closure  closure;
-  _Jv_ClosureList list;
-  ffi_cif   cif;
-  ffi_type *arg_types[0];
-} ncode_closure;
-
-typedef void (*ffi_closure_fun) (ffi_cif*,void*,ffi_raw*,void*);
-=======
-
-  // Now update exceptions.
-  _Jv_InterpException *exc = exceptions ();
-  for (int i = 0; i < exc_count; ++i)
-    {
-      exc[i].start_pc.p = &insns[pc_mapping[exc[i].start_pc.i]];
-      exc[i].end_pc.p = &insns[pc_mapping[exc[i].end_pc.i]];
-      exc[i].handler_pc.p = &insns[pc_mapping[exc[i].handler_pc.i]];
-      // FIXME: resolve_pool_entry can throw - we shouldn't be doing this
-      // during compilation.
-      jclass handler
-	= (_Jv_Linker::resolve_pool_entry (defining_class,
-					     exc[i].handler_type.i)).clazz;
-      exc[i].handler_type.p = handler;
-    }
-
-  // Translate entries in the LineNumberTable from bytecode PC's to direct
-  // threaded interpreter instruction values.
-  for (int i = 0; i < line_table_len; i++)
-    {
-      int byte_pc = line_table[i].bytecode_pc;
-      // It isn't worth throwing an exception if this table is
-      // corrupted, but at the same time we don't want a crash.
-      if (byte_pc < 0 || byte_pc >= code_length)
-	byte_pc = 0;
-      line_table[i].pc = &insns[pc_mapping[byte_pc]];
-    }  
-
-  prepared = insns;
-
-  // Now remap the variable table for this method.
-  for (int i = 0; i < local_var_table_len; ++i)
-    {
-      int start_byte = local_var_table[i].bytecode_pc;
-      if (start_byte < 0 || start_byte >= code_length)
-	start_byte = 0;
-      jlocation start =  pc_mapping[start_byte];
-
-      int end_byte = start_byte + local_var_table[i].length;
-      if (end_byte < 0)
-	end_byte = 0;
-      jlocation end = ((end_byte >= code_length)
-		       ? number_insn_slots
-		       : pc_mapping[end_byte]);
-
-      local_var_table[i].pc = &insns[start];
-      local_var_table[i].length = end - start + 1;
-    }
-  
-  if (breakpoint_insn == NULL)
-    {
-      bp_insn_slot.insn = const_cast<void *> (insn_targets[op_breakpoint]);
-      breakpoint_insn = &bp_insn_slot;
-    }
-}
-#endif /* DIRECT_THREADED */
-
-/* Run the given method.
-   When args is NULL, don't run anything -- just compile it. */
-void
-_Jv_InterpMethod::run (void *retp, INTERP_FFI_RAW_TYPE *args,
-		       _Jv_InterpMethod *meth)
-{
-#undef DEBUG
-#undef DEBUG_LOCALS_INSN
-#define DEBUG_LOCALS_INSN(s, t) do {} while (0)
-
-#include "interpret-run.cc"
-}
-
-void
-_Jv_InterpMethod::run_debug (void *retp, INTERP_FFI_RAW_TYPE *args,
-			     _Jv_InterpMethod *meth)
-{
-#define DEBUG
-#undef DEBUG_LOCALS_INSN
-#define DEBUG_LOCALS_INSN(s, t)  \
-  do    \
-    {   \
-      frame_desc.locals_type[s] = t;  \
-    }   \
-  while (0)
-
-#include "interpret-run.cc"
-}
-
-static void
-throw_internal_error (const char *msg)
-{
-  jthrowable t = new java::lang::InternalError (JvNewStringLatin1 (msg));
-  REPORT_EXCEPTION (t);
-  throw t;
-}
-
-static void 
-throw_incompatible_class_change_error (jstring msg)
-{
-  jthrowable t = new java::lang::IncompatibleClassChangeError (msg);
-  REPORT_EXCEPTION (t);
-  throw t;
-}
-
-static void 
-throw_null_pointer_exception ()
-{
-  jthrowable t = new java::lang::NullPointerException;
-  REPORT_EXCEPTION (t);
-  throw t;
-}
-
-/* Look up source code line number for given bytecode (or direct threaded
-   interpreter) PC. */
-int
-_Jv_InterpMethod::get_source_line(pc_t mpc)
-{
-  int line = line_table_len > 0 ? line_table[0].line : -1;
-  for (int i = 1; i < line_table_len; i++)
-    if (line_table[i].pc > mpc)
-      break;
-    else
-      line = line_table[i].line;
-
-  return line;
-}
-
-/** Do static initialization for fields with a constant initializer */
-void
-_Jv_InitField (jobject obj, jclass klass, int index)
-{
-  using namespace java::lang::reflect;
-
-  if (obj != 0 && klass == 0)
-    klass = obj->getClass ();
-
-  if (!_Jv_IsInterpretedClass (klass))
-    return;
-
-  _Jv_InterpClass *iclass = (_Jv_InterpClass*)klass->aux_info;
-
-  _Jv_Field * field = (&klass->fields[0]) + index;
-
-  if (index > klass->field_count)
-    throw_internal_error ("field out of range");
-
-  int init = iclass->field_initializers[index];
-  if (init == 0)
-    return;
-
-  _Jv_Constants *pool = &klass->constants;
-  int tag = pool->tags[init];
-
-  if (! field->isResolved ())
-    throw_internal_error ("initializing unresolved field");
-
-  if (obj==0 && ((field->flags & Modifier::STATIC) == 0))
-    throw_internal_error ("initializing non-static field with no object");
-
-  void *addr = 0;
-
-  if ((field->flags & Modifier::STATIC) != 0)
-    addr = (void*) field->u.addr;
-  else
-    addr = (void*) (((char*)obj) + field->u.boffset);
-
-  switch (tag)
-    {
-    case JV_CONSTANT_String:
-      {
-	jstring str;
-	str = _Jv_NewStringUtf8Const (pool->data[init].utf8);
-	pool->data[init].string = str;
-	pool->tags[init] = JV_CONSTANT_ResolvedString;
-      }
-      /* fall through */
-
-    case JV_CONSTANT_ResolvedString:
-      if (! (field->type == &java::lang::String::class$
- 	     || field->type == &java::lang::Class::class$))
-	throw_class_format_error ("string initialiser to non-string field");
-
-      *(jstring*)addr = pool->data[init].string;
-      break;
-
-    case JV_CONSTANT_Integer:
-      {
-	int value = pool->data[init].i;
-
-	if (field->type == JvPrimClass (boolean))
-	  *(jboolean*)addr = (jboolean)value;
-	
-	else if (field->type == JvPrimClass (byte))
-	  *(jbyte*)addr = (jbyte)value;
-	
-	else if (field->type == JvPrimClass (char))
-	  *(jchar*)addr = (jchar)value;
-
-	else if (field->type == JvPrimClass (short))
-	  *(jshort*)addr = (jshort)value;
-	
-	else if (field->type == JvPrimClass (int))
-	  *(jint*)addr = (jint)value;
-
-	else
-	  throw_class_format_error ("erroneous field initializer");
-      }  
-      break;
-
-    case JV_CONSTANT_Long:
-      if (field->type != JvPrimClass (long))
-	throw_class_format_error ("erroneous field initializer");
-
-      *(jlong*)addr = _Jv_loadLong (&pool->data[init]);
-      break;
-
-    case JV_CONSTANT_Float:
-      if (field->type != JvPrimClass (float))
-	throw_class_format_error ("erroneous field initializer");
-
-      *(jfloat*)addr = pool->data[init].f;
-      break;
-
-    case JV_CONSTANT_Double:
-      if (field->type != JvPrimClass (double))
-	throw_class_format_error ("erroneous field initializer");
-
-      *(jdouble*)addr = _Jv_loadDouble (&pool->data[init]);
-      break;
-
-    default:
-      throw_class_format_error ("erroneous field initializer");
-    }
-}
-
-inline static unsigned char*
-skip_one_type (unsigned char* ptr)
-{
-  int ch = *ptr++;
-
-  while (ch == '[')
-    { 
-      ch = *ptr++;
-    }
-  
-  if (ch == 'L')
-    {
-      do { ch = *ptr++; } while (ch != ';');
-    }
-
-  return ptr;
-}
-
-static ffi_type*
-get_ffi_type_from_signature (unsigned char* ptr)
-{
-  switch (*ptr) 
-    {
-    case 'L':
-    case '[':
-      return &ffi_type_pointer;
-      break;
-
-    case 'Z':
-      // On some platforms a bool is a byte, on others an int.
-      if (sizeof (jboolean) == sizeof (jbyte))
-	return &ffi_type_sint8;
-      else
-	{
-	  JvAssert (sizeof (jbyte) == sizeof (jint));
-	  return &ffi_type_sint32;
-	}
-      break;
-
-    case 'B':
-      return &ffi_type_sint8;
-      break;
-      
-    case 'C':
-      return &ffi_type_uint16;
-      break;
-	  
-    case 'S': 
-      return &ffi_type_sint16;
-      break;
-	  
-    case 'I':
-      return &ffi_type_sint32;
-      break;
-	  
-    case 'J':
-      return &ffi_type_sint64;
-      break;
-	  
-    case 'F':
-      return &ffi_type_float;
-      break;
-	  
-    case 'D':
-      return &ffi_type_double;
-      break;
-
-    case 'V':
-      return &ffi_type_void;
-      break;
-    }
-
-  throw_internal_error ("unknown type in signature");
-}
-
-/* this function yields the number of actual arguments, that is, if the
- * function is non-static, then one is added to the number of elements
- * found in the signature */
-
-int 
-_Jv_count_arguments (_Jv_Utf8Const *signature,
-		     jboolean staticp)
-{
-  unsigned char *ptr = (unsigned char*) signature->chars();
-  int arg_count = staticp ? 0 : 1;
-
-  /* first, count number of arguments */
-
-  // skip '('
-  ptr++;
-
-  // count args
-  while (*ptr != ')')
-    {
-      ptr = skip_one_type (ptr);
-      arg_count += 1;
-    }
-
-  return arg_count;
-}
-
-/* This beast will build a cif, given the signature.  Memory for
- * the cif itself and for the argument types must be allocated by the
- * caller.
- */
-
-int 
-_Jv_init_cif (_Jv_Utf8Const* signature,
-	      int arg_count,
-	      jboolean staticp,
-	      ffi_cif *cif,
-	      ffi_type **arg_types,
-	      ffi_type **rtype_p)
-{
-  unsigned char *ptr = (unsigned char*) signature->chars();
-
-  int arg_index = 0;		// arg number
-  int item_count = 0;		// stack-item count
-
-  // setup receiver
-  if (!staticp)
-    {
-      arg_types[arg_index++] = &ffi_type_pointer;
-      item_count += 1;
-    }
-
-  // skip '('
-  ptr++;
-
-  // assign arg types
-  while (*ptr != ')')
-    {
-      arg_types[arg_index++] = get_ffi_type_from_signature (ptr);
-
-      if (*ptr == 'J' || *ptr == 'D')
-	item_count += 2;
-      else
-	item_count += 1;
-
-      ptr = skip_one_type (ptr);
-    }
-
-  // skip ')'
-  ptr++;
-  ffi_type *rtype = get_ffi_type_from_signature (ptr);
-
-  ptr = skip_one_type (ptr);
-  if (ptr != (unsigned char*)signature->chars() + signature->len())
-    throw_internal_error ("did not find end of signature");
-
-  if (ffi_prep_cif (cif, FFI_DEFAULT_ABI,
-		    arg_count, rtype, arg_types) != FFI_OK)
-    throw_internal_error ("ffi_prep_cif failed");
-
-  if (rtype_p != NULL)
-    *rtype_p = rtype;
-
-  return item_count;
-}
-
 /* we put this one here, and not in interpret.cc because it
  * calls the utility routines _Jv_count_arguments 
  * which are static to this module.  The following struct defines the
@@ -1823,7 +1334,6 @@
 } ncode_closure;
 typedef void (*ffi_closure_fun) (ffi_cif*,void*,ffi_java_raw*,void*);
 #endif
->>>>>>> 751ff693
 
 void *
 _Jv_InterpMethod::ncode (jclass klass)
@@ -2029,15 +1539,11 @@
                                        char **generic_sig, jlong *startloc,
                                        jint *length, jint *slot, 
                                        int table_slot)
-<<<<<<< HEAD
-{  	
-=======
 {
 #ifdef DIRECT_THREADED
   _Jv_CompileMethod (this);
 #endif
 
->>>>>>> 751ff693
   if (local_var_table == NULL)
     return -2;
   if (table_slot >= local_var_table_len)
@@ -2048,13 +1554,15 @@
       *sig = local_var_table[table_slot].descriptor;
       *generic_sig = local_var_table[table_slot].descriptor;
 
-<<<<<<< HEAD
-      *startloc = static_cast<jlong> 
-                    (local_var_table[table_slot].bytecode_start_pc);
+#ifdef DIRECT_THREADED
+      *startloc = insn_index (local_var_table[table_slot].pc);
+#else
+      *startloc = static_cast<jlong> (local_var_table[table_slot].bytecode_pc);
+#endif
       *length = static_cast<jint> (local_var_table[table_slot].length);
       *slot = static_cast<jint> (local_var_table[table_slot].slot);
     }
-  return local_var_table_len - table_slot -1;
+  return local_var_table_len - table_slot - 1;
 }
 
 pc_t
@@ -2101,6 +1609,23 @@
 #endif // !DIRECT_THREADED
 
   return &code[index];
+}
+
+bool
+_Jv_InterpMethod::breakpoint_at (jlong index)
+{
+  pc_t insn = get_insn (index);
+  if (insn != NULL)
+    {
+#ifdef DIRECT_THREADED
+      return (insn->insn == breakpoint_insn->insn);
+#else
+      pc_t code = reinterpret_cast<pc_t> (bytecode ());
+      return (code[index] == breakpoint_insn);
+#endif
+    }
+
+  return false;
 }
 
 void *
@@ -2171,158 +1696,6 @@
 static void
 throw_class_format_error (jstring msg)
 {
-  throw (msg
-	 ? new java::lang::ClassFormatError (msg)
-	 : new java::lang::ClassFormatError);
-}
-
-static void
-throw_class_format_error (const char *msg)
-{
-  throw_class_format_error (JvNewStringLatin1 (msg));
-=======
-#ifdef DIRECT_THREADED
-      *startloc = insn_index (local_var_table[table_slot].pc);
-#else
-      *startloc = static_cast<jlong> (local_var_table[table_slot].bytecode_pc);
-#endif
-      *length = static_cast<jint> (local_var_table[table_slot].length);
-      *slot = static_cast<jint> (local_var_table[table_slot].slot);
-    }
-  return local_var_table_len - table_slot - 1;
-}
-
-pc_t
-_Jv_InterpMethod::install_break (jlong index)
-{
-  return set_insn (index, breakpoint_insn);
-}
-
-pc_t
-_Jv_InterpMethod::get_insn (jlong index)
-{
-  pc_t code;
-
-#ifdef DIRECT_THREADED
-  if (index >= number_insn_slots || index < 0)
-    return NULL;
-
-  code = prepared;
-#else // !DIRECT_THREADED
-  if (index >= code_length || index < 0)
-    return NULL;
-
-  code = reinterpret_cast<pc_t> (bytecode ());
-#endif // !DIRECT_THREADED
-
-  return &code[index];
-}
-
-pc_t
-_Jv_InterpMethod::set_insn (jlong index, pc_t insn)
-{
-#ifdef DIRECT_THREADED
-  if (index >= number_insn_slots || index < 0)
-    return NULL;
-
-  pc_t code = prepared;
-  code[index].insn = insn->insn;
-#else // !DIRECT_THREADED
-  if (index >= code_length || index < 0)
-    return NULL;
-
-  pc_t code = reinterpret_cast<pc_t> (bytecode ());
-  code[index] = *insn;
-#endif // !DIRECT_THREADED
-
-  return &code[index];
-}
-
-bool
-_Jv_InterpMethod::breakpoint_at (jlong index)
-{
-  pc_t insn = get_insn (index);
-  if (insn != NULL)
-    {
-#ifdef DIRECT_THREADED
-      return (insn->insn == breakpoint_insn->insn);
-#else
-      pc_t code = reinterpret_cast<pc_t> (bytecode ());
-      return (code[index] == breakpoint_insn);
-#endif
-    }
-
-  return false;
-}
-
-void *
-_Jv_JNIMethod::ncode (jclass klass)
-{
-  using namespace java::lang::reflect;
-
-  if (self->ncode != 0)
-    return self->ncode;
-
-  jboolean staticp = (self->accflags & Modifier::STATIC) != 0;
-  int arg_count = _Jv_count_arguments (self->signature, staticp);
-
-  void *code;
-  ncode_closure *closure =
-    (ncode_closure*)ffi_closure_alloc (sizeof (ncode_closure)
-				       + arg_count * sizeof (ffi_type*),
-				       &code);
-  closure->list.registerClosure (klass, closure);
-
-  ffi_type *rtype;
-  _Jv_init_cif (self->signature,
-		arg_count,
-		staticp,
-		&closure->cif,
-		&closure->arg_types[0],
-		&rtype);
-
-  ffi_closure_fun fun;
-
-  args_raw_size = FFI_RAW_SIZE (&closure->cif);
-
-  // Initialize the argument types and CIF that represent the actual
-  // underlying JNI function.
-  int extra_args = 1;
-  if ((self->accflags & Modifier::STATIC))
-    ++extra_args;
-  jni_arg_types = (ffi_type **) _Jv_AllocBytes ((extra_args + arg_count)
-						* sizeof (ffi_type *));
-  int offset = 0;
-  jni_arg_types[offset++] = &ffi_type_pointer;
-  if ((self->accflags & Modifier::STATIC))
-    jni_arg_types[offset++] = &ffi_type_pointer;
-  memcpy (&jni_arg_types[offset], &closure->arg_types[0],
-	  arg_count * sizeof (ffi_type *));
-
-  if (ffi_prep_cif (&jni_cif, _Jv_platform_ffi_abi,
-		    extra_args + arg_count, rtype,
-		    jni_arg_types) != FFI_OK)
-    throw_internal_error ("ffi_prep_cif failed for JNI function");
-
-  JvAssert ((self->accflags & Modifier::NATIVE) != 0);
-
-  // FIXME: for now we assume that all native methods for
-  // interpreted code use JNI.
-  fun = (ffi_closure_fun) &_Jv_JNIMethod::call;
-
-  FFI_PREP_RAW_CLOSURE (&closure->closure,
-			&closure->cif, 
-			fun,
-			(void*) this,
-			code);
-
-  self->ncode = code;
-  return self->ncode;
-}
-
-static void
-throw_class_format_error (jstring msg)
-{
   jthrowable t = (msg
 	 ? new java::lang::ClassFormatError (msg)
 	 : new java::lang::ClassFormatError);
@@ -2398,7 +1771,6 @@
   _Jv_JVMTI_PostEvent (JVMTI_EVENT_EXCEPTION, thread,
 		       _Jv_GetCurrentJNIEnv (), throw_meth, throw_loc,
 		       ex, catch_method, catch_loc);
->>>>>>> 751ff693
 }
 
 @@ -2565,10 +1937,4 @@
       _Jv_InterpMethod::run (NULL, NULL, method);
     }
 }
-<<<<<<< HEAD
-#endif // DIRECT_THREADED
-
-#endif // INTERPRETER
-=======
-#endif // DIRECT_THREADED
->>>>>>> 751ff693
+#endif // DIRECT_THREADED