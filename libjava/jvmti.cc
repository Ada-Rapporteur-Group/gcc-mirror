--- conflicted
+++ resolved
@@ -45,13 +45,10 @@
 
 namespace JVMTI
 {
-<<<<<<< HEAD
-=======
   // Is JVMTI enabled? (i.e., any jvmtiEnv created?)
   bool enabled;
 
   // Event notifications
->>>>>>> 1177f497
   bool VMInit = false;
   bool VMDeath = false;
   bool ThreadStart = false;
@@ -176,19 +173,10 @@
   using namespace java::lang;
 
   THREAD_DEFAULT_TO_CURRENT (thread);
-<<<<<<< HEAD
- 
-  Thread *t = reinterpret_cast<Thread *> (thread);
-  THREAD_CHECK_VALID (t);
-  THREAD_CHECK_IS_ALIVE (t);
-
-  _Jv_Thread_t *data = _Jv_ThreadGetData (t);
-=======
   THREAD_CHECK_VALID (thread);
   THREAD_CHECK_IS_ALIVE (thread);
 
   _Jv_Thread_t *data = _Jv_ThreadGetData (thread);
->>>>>>> 1177f497
   _Jv_SuspendThread (data);
   return JVMTI_ERROR_NONE;
 }
@@ -199,19 +187,10 @@
   using namespace java::lang;
 
   THREAD_DEFAULT_TO_CURRENT (thread);
-<<<<<<< HEAD
-
-  Thread *t = reinterpret_cast<Thread *> (thread);
-  THREAD_CHECK_VALID (t);
-  THREAD_CHECK_IS_ALIVE (t);
-
-  _Jv_Thread_t *data = _Jv_ThreadGetData (t);
-=======
   THREAD_CHECK_VALID (thread);
   THREAD_CHECK_IS_ALIVE (thread);
 
   _Jv_Thread_t *data = _Jv_ThreadGetData (thread);
->>>>>>> 1177f497
   _Jv_ResumeThread (data);
   return JVMTI_ERROR_NONE;
 }
@@ -226,12 +205,6 @@
   if (thread == NULL)
     return JVMTI_ERROR_INVALID_THREAD;
 
-<<<<<<< HEAD
-  Thread *real_thread = reinterpret_cast<Thread *> (thread);
-  THREAD_CHECK_VALID (real_thread);
-  THREAD_CHECK_IS_ALIVE (real_thread);
-  real_thread->interrupt();
-=======
   THREAD_CHECK_VALID (thread);
   THREAD_CHECK_IS_ALIVE (thread);
   thread->interrupt();
@@ -544,7 +517,6 @@
    
   _Jv_Frame *frame = reinterpret_cast<_Jv_Frame *> (thread->frame);
   (*frame_count) = frame->depth ();
->>>>>>> 1177f497
   return JVMTI_ERROR_NONE;
 }
 
@@ -979,8 +951,6 @@
 }
 
 static jvmtiError JNICALL
-<<<<<<< HEAD
-=======
 _Jv_JVMTI_GetLocalVariableTable (MAYBE_UNUSED jvmtiEnv *env, jmethodID method,
                                  jint *num_locals,
                                  jvmtiLocalVariableEntry **locals)
@@ -1063,7 +1033,6 @@
 }
 
 static jvmtiError JNICALL
->>>>>>> 1177f497
 _Jv_JVMTI_IsMethodNative (MAYBE_UNUSED jvmtiEnv *env, jmethodID method,
 			  jboolean *result)
 {
@@ -1093,8 +1062,6 @@
 }
 
 static jvmtiError JNICALL
-<<<<<<< HEAD
-=======
 _Jv_JVMTI_GetMaxLocals (jvmtiEnv *env, jmethodID method, jint *max_locals)
 {
   REQUIRE_PHASE (env, JVMTI_PHASE_START | JVMTI_PHASE_LIVE);
@@ -1164,7 +1131,6 @@
 }
 
 static jvmtiError JNICALL
->>>>>>> 1177f497
 _Jv_JVMTI_GetMethodDeclaringClass (MAYBE_UNUSED jvmtiEnv *env,
 				   jmethodID method,
 				   jclass *declaring_class_ptr)
@@ -1510,7 +1476,6 @@
    and it is enabled in the environment. */
 static void
 check_enabled_event (jvmtiEvent type)
-<<<<<<< HEAD
 {
   bool *enabled;
   int offset;
@@ -1655,18 +1620,24 @@
 
   int index = EVENT_INDEX (type); // safe since caller checks this
 
-  JvSynchronize dummy (_envListLock);
-  struct jvmti_env_list *e;
-  FOREACH_ENVIRONMENT (e)
-    {
-      char *addr
-	= reinterpret_cast<char *> (&e->env->callbacks) + offset;
-      void **callback = reinterpret_cast<void **> (addr);
-      if (e->env->enabled[index] && *callback != NULL)
-	{
-	  *enabled = true;
-	  return;
-	}
+  if (_jvmtiEnvironments != NULL)
+    {
+      _envListLock->readLock ()->lock ();
+      struct jvmti_env_list *e;
+      FOREACH_ENVIRONMENT (e)
+	{
+	  char *addr
+	    = reinterpret_cast<char *> (&e->env->callbacks) + offset;
+	  void **callback = reinterpret_cast<void **> (addr);
+	  if (e->env->enabled[index] && *callback != NULL)
+	    {
+	      *enabled = true;
+	      _envListLock->readLock ()->unlock ();
+	      return;
+	    }
+	}
+
+      _envListLock->readLock ()->unlock ();
     }
 
   *enabled = false;
@@ -1715,10 +1686,8 @@
 
   if (event_thread != NULL)
     {
-      using namespace java::lang;
-      Thread *t = reinterpret_cast<Thread *> (event_thread);
-      THREAD_CHECK_VALID (t);
-      THREAD_CHECK_IS_ALIVE (t);
+      THREAD_CHECK_VALID (event_thread);
+      THREAD_CHECK_IS_ALIVE (event_thread);
     }
 
   bool enabled;
@@ -2022,525 +1991,7 @@
   RESERVED,			// reserved1
   _Jv_JVMTI_SetEventNotificationMode, // SetEventNotificationMode
   RESERVED,			// reserved3
-  UNIMPLEMENTED,		// GetAllThreads
-=======
-{
-  bool *enabled;
-  int offset;
-
-#define GET_OFFSET(Event)				\
-  do							\
-    {							\
-      enabled = &JVMTI::Event;				\
-      offset = offsetof (jvmtiEventCallbacks, Event);	\
-    }							\
-  while (0)
-
-  switch (type)
-    {
-    case JVMTI_EVENT_VM_INIT:
-      GET_OFFSET (VMInit);
-      break;
-
-    case JVMTI_EVENT_VM_DEATH:
-      GET_OFFSET (VMDeath);
-      break;
-
-    case JVMTI_EVENT_THREAD_START:
-      GET_OFFSET (ThreadStart);
-      break;
-
-    case JVMTI_EVENT_THREAD_END:
-      GET_OFFSET (ThreadEnd);
-      break;
-
-    case JVMTI_EVENT_CLASS_FILE_LOAD_HOOK:
-      GET_OFFSET (ClassFileLoadHook);
-      break;
-
-    case JVMTI_EVENT_CLASS_LOAD:
-      GET_OFFSET (ClassLoad);
-      break;
-
-    case JVMTI_EVENT_CLASS_PREPARE:
-      GET_OFFSET (ClassPrepare);
-      break;
-
-    case JVMTI_EVENT_VM_START:
-      GET_OFFSET (VMStart);
-      break;
-
-    case JVMTI_EVENT_EXCEPTION:
-      GET_OFFSET (Exception);
-      break;
-
-    case JVMTI_EVENT_EXCEPTION_CATCH:
-      GET_OFFSET (ExceptionCatch);
-      break;
-
-    case JVMTI_EVENT_SINGLE_STEP:
-      GET_OFFSET (SingleStep);
-      break;
-
-    case JVMTI_EVENT_FRAME_POP:
-      GET_OFFSET (FramePop);
-      break;
-
-    case JVMTI_EVENT_BREAKPOINT:
-      GET_OFFSET (Breakpoint);
-      break;
-
-    case JVMTI_EVENT_FIELD_ACCESS:
-      GET_OFFSET (FieldAccess);
-      break;
-
-    case JVMTI_EVENT_FIELD_MODIFICATION:
-      GET_OFFSET (FieldModification);
-      break;
-
-    case JVMTI_EVENT_METHOD_ENTRY:
-      GET_OFFSET (MethodEntry);
-      break;
-
-    case JVMTI_EVENT_METHOD_EXIT:
-      GET_OFFSET (MethodExit);
-      break;
-
-    case JVMTI_EVENT_NATIVE_METHOD_BIND:
-      GET_OFFSET (NativeMethodBind);
-      break;
-
-    case JVMTI_EVENT_COMPILED_METHOD_LOAD:
-      GET_OFFSET (CompiledMethodLoad);
-      break;
-
-    case JVMTI_EVENT_COMPILED_METHOD_UNLOAD:
-      GET_OFFSET (CompiledMethodUnload);
-      break;
-
-    case JVMTI_EVENT_DYNAMIC_CODE_GENERATED:
-      GET_OFFSET (DynamicCodeGenerated);
-      break;
-
-    case JVMTI_EVENT_DATA_DUMP_REQUEST:
-      GET_OFFSET (DataDumpRequest);
-      break;
-
-    case JVMTI_EVENT_MONITOR_WAIT:
-      GET_OFFSET (MonitorWait);
-      break;
-
-    case JVMTI_EVENT_MONITOR_WAITED:
-      GET_OFFSET (MonitorWaited);
-      break;
-
-    case JVMTI_EVENT_MONITOR_CONTENDED_ENTER:
-      GET_OFFSET (MonitorContendedEnter);
-      break;
-
-    case JVMTI_EVENT_MONITOR_CONTENDED_ENTERED:
-      GET_OFFSET (MonitorContendedEntered);
-      break;
-
-    case JVMTI_EVENT_GARBAGE_COLLECTION_START:
-      GET_OFFSET (GarbageCollectionStart);
-      break;
-
-    case JVMTI_EVENT_GARBAGE_COLLECTION_FINISH:
-      GET_OFFSET (GarbageCollectionFinish);
-      break;
-
-    case JVMTI_EVENT_OBJECT_FREE:
-      GET_OFFSET (ObjectFree);
-      break;
-
-    case JVMTI_EVENT_VM_OBJECT_ALLOC:
-      GET_OFFSET (VMObjectAlloc);
-      break;
-
-    default:
-      fprintf (stderr,
-	       "libgcj: check_enabled_event for unknown JVMTI event (%d)\n",
-	       (int) type);
-      return;
-    }
-#undef GET_OFFSET
-
-  int index = EVENT_INDEX (type); // safe since caller checks this
-
-  if (_jvmtiEnvironments != NULL)
-    {
-      _envListLock->readLock ()->lock ();
-      struct jvmti_env_list *e;
-      FOREACH_ENVIRONMENT (e)
-	{
-	  char *addr
-	    = reinterpret_cast<char *> (&e->env->callbacks) + offset;
-	  void **callback = reinterpret_cast<void **> (addr);
-	  if (e->env->enabled[index] && *callback != NULL)
-	    {
-	      *enabled = true;
-	      _envListLock->readLock ()->unlock ();
-	      return;
-	    }
-	}
-
-      _envListLock->readLock ()->unlock ();
-    }
-
-  *enabled = false;
-}
-
-static void
-check_enabled_events ()
-{
-  check_enabled_event (JVMTI_EVENT_VM_INIT);
-  check_enabled_event (JVMTI_EVENT_VM_DEATH);
-  check_enabled_event (JVMTI_EVENT_THREAD_START);
-  check_enabled_event (JVMTI_EVENT_THREAD_END);
-  check_enabled_event (JVMTI_EVENT_CLASS_FILE_LOAD_HOOK);
-  check_enabled_event (JVMTI_EVENT_CLASS_LOAD);
-  check_enabled_event (JVMTI_EVENT_CLASS_PREPARE);
-  check_enabled_event (JVMTI_EVENT_VM_START);
-  check_enabled_event (JVMTI_EVENT_EXCEPTION);
-  check_enabled_event (JVMTI_EVENT_EXCEPTION_CATCH);
-  check_enabled_event (JVMTI_EVENT_SINGLE_STEP);
-  check_enabled_event (JVMTI_EVENT_FRAME_POP);
-  check_enabled_event (JVMTI_EVENT_BREAKPOINT);
-  check_enabled_event (JVMTI_EVENT_FIELD_ACCESS);
-  check_enabled_event (JVMTI_EVENT_FIELD_MODIFICATION);
-  check_enabled_event (JVMTI_EVENT_METHOD_ENTRY);
-  check_enabled_event (JVMTI_EVENT_METHOD_EXIT);
-  check_enabled_event (JVMTI_EVENT_NATIVE_METHOD_BIND);
-  check_enabled_event (JVMTI_EVENT_COMPILED_METHOD_LOAD);
-  check_enabled_event (JVMTI_EVENT_COMPILED_METHOD_UNLOAD);
-  check_enabled_event (JVMTI_EVENT_DYNAMIC_CODE_GENERATED);
-  check_enabled_event (JVMTI_EVENT_DATA_DUMP_REQUEST);
-  check_enabled_event (JVMTI_EVENT_MONITOR_WAIT);
-  check_enabled_event (JVMTI_EVENT_MONITOR_WAITED);
-  check_enabled_event (JVMTI_EVENT_MONITOR_CONTENDED_ENTER);
-  check_enabled_event (JVMTI_EVENT_MONITOR_CONTENDED_ENTERED);
-  check_enabled_event (JVMTI_EVENT_GARBAGE_COLLECTION_START);
-  check_enabled_event (JVMTI_EVENT_GARBAGE_COLLECTION_FINISH);
-  check_enabled_event (JVMTI_EVENT_OBJECT_FREE);
-  check_enabled_event (JVMTI_EVENT_VM_OBJECT_ALLOC);
-}
-
-static jvmtiError JNICALL
-_Jv_JVMTI_SetEventNotificationMode (jvmtiEnv *env, jvmtiEventMode mode,
-				    jvmtiEvent type, jthread event_thread, ...)
-{
-  REQUIRE_PHASE (env, JVMTI_PHASE_ONLOAD | JVMTI_PHASE_LIVE);
-
-  if (event_thread != NULL)
-    {
-      THREAD_CHECK_VALID (event_thread);
-      THREAD_CHECK_IS_ALIVE (event_thread);
-    }
-
-  bool enabled;
-  switch (mode)
-    {
-    case JVMTI_DISABLE:
-      enabled = false;
-      break;
-    case JVMTI_ENABLE:
-      enabled = true;
-      break;
-
-    default:
-      return JVMTI_ERROR_ILLEGAL_ARGUMENT;
-    }
-
-  switch (type)
-    {
-    case JVMTI_EVENT_VM_INIT:
-    case JVMTI_EVENT_VM_DEATH:
-    case JVMTI_EVENT_THREAD_START:
-    case JVMTI_EVENT_VM_START:
-    case JVMTI_EVENT_COMPILED_METHOD_LOAD:
-    case JVMTI_EVENT_COMPILED_METHOD_UNLOAD:
-    case JVMTI_EVENT_DYNAMIC_CODE_GENERATED:
-    case JVMTI_EVENT_DATA_DUMP_REQUEST:
-      ILLEGAL_ARGUMENT (event_thread != NULL);
-      break;
-
-    case JVMTI_EVENT_THREAD_END:
-    case JVMTI_EVENT_CLASS_FILE_LOAD_HOOK:
-    case JVMTI_EVENT_CLASS_LOAD:
-    case JVMTI_EVENT_CLASS_PREPARE:
-    case JVMTI_EVENT_EXCEPTION:
-    case JVMTI_EVENT_EXCEPTION_CATCH:
-    case JVMTI_EVENT_SINGLE_STEP:
-    case JVMTI_EVENT_FRAME_POP:
-    case JVMTI_EVENT_BREAKPOINT:
-    case JVMTI_EVENT_FIELD_ACCESS:
-    case JVMTI_EVENT_FIELD_MODIFICATION:
-    case JVMTI_EVENT_METHOD_ENTRY:
-    case JVMTI_EVENT_METHOD_EXIT:
-    case JVMTI_EVENT_NATIVE_METHOD_BIND:
-    case JVMTI_EVENT_MONITOR_WAIT:
-    case JVMTI_EVENT_MONITOR_WAITED:
-    case JVMTI_EVENT_MONITOR_CONTENDED_ENTER:
-    case JVMTI_EVENT_MONITOR_CONTENDED_ENTERED:
-    case JVMTI_EVENT_GARBAGE_COLLECTION_START:
-    case JVMTI_EVENT_GARBAGE_COLLECTION_FINISH:
-    case JVMTI_EVENT_OBJECT_FREE:
-    case JVMTI_EVENT_VM_OBJECT_ALLOC:
-      break;
-
-    default:
-      return JVMTI_ERROR_INVALID_EVENT_TYPE;
-    }
-
-  env->thread[EVENT_INDEX(type)] = event_thread;
-  env->enabled[EVENT_INDEX(type)] = enabled;
-  check_enabled_event (type);
-  return JVMTI_ERROR_NONE;
-}
-
-static jvmtiError JNICALL
-_Jv_JVMTI_SetEventCallbacks (jvmtiEnv *env,
-			     const jvmtiEventCallbacks *callbacks,
-			     jint size_of_callbacks)
-{
-  REQUIRE_PHASE (env, JVMTI_PHASE_ONLOAD | JVMTI_PHASE_LIVE);
-  ILLEGAL_ARGUMENT (size_of_callbacks < 0);
-
-  // Copy the list of callbacks into the environment
-  memcpy (&env->callbacks, callbacks, sizeof (jvmtiEventCallbacks));
-
-  /* Check which events are now enabeld (JVMTI makes no requirements
-     about the order in which SetEventCallbacks and SetEventNotifications
-     are called. So we must check all events here. */
-  check_enabled_events ();
-
-  return JVMTI_ERROR_NONE;
-}
-
-static jvmtiError JNICALL
-_Jv_JVMTI_GetErrorName (MAYBE_UNUSED jvmtiEnv *env, jvmtiError error,
-			char **name_ptr)
-{
-  NULL_CHECK (name_ptr);
-
-  const char *name;
-  switch (error)
-    {
-    case JVMTI_ERROR_NONE:
-      name = "none";
-      break;
-
-    case JVMTI_ERROR_NULL_POINTER:
-      name = "null pointer";
-      break;
-
-    case JVMTI_ERROR_OUT_OF_MEMORY:
-      name = "out of memory";
-      break;
-
-    case JVMTI_ERROR_ACCESS_DENIED:
-      name = "access denied";
-      break;
-
-    case JVMTI_ERROR_WRONG_PHASE:
-      name = "wrong phase";
-      break;
-
-    case JVMTI_ERROR_INTERNAL:
-      name = "internal error";
-      break;
-
-    case JVMTI_ERROR_UNATTACHED_THREAD:
-      name = "unattached thread";
-      break;
-
-    case JVMTI_ERROR_INVALID_ENVIRONMENT:
-      name = "invalid environment";
-      break;
-
-    case JVMTI_ERROR_INVALID_PRIORITY:
-      name = "invalid priority";
-      break;
-
-    case JVMTI_ERROR_THREAD_NOT_SUSPENDED:
-      name = "thread not suspended";
-      break;
-
-    case JVMTI_ERROR_THREAD_SUSPENDED:
-      name = "thread suspended";
-      break;
-
-    case JVMTI_ERROR_THREAD_NOT_ALIVE:
-      name = "thread not alive";
-      break;
-
-    case JVMTI_ERROR_CLASS_NOT_PREPARED:
-      name = "class not prepared";
-      break;
-
-    case JVMTI_ERROR_NO_MORE_FRAMES:
-      name = "no more frames";
-      break;
-
-    case JVMTI_ERROR_OPAQUE_FRAME:
-      name = "opaque frame";
-      break;
-
-    case JVMTI_ERROR_DUPLICATE:
-      name = "duplicate";
-      break;
-
-    case JVMTI_ERROR_NOT_FOUND:
-      name = "not found";
-      break;
-
-    case JVMTI_ERROR_NOT_MONITOR_OWNER:
-      name = "not monitor owner";
-      break;
-
-    case JVMTI_ERROR_INTERRUPT:
-      name = "interrupted";
-      break;
-
-    case JVMTI_ERROR_UNMODIFIABLE_CLASS:
-      name = "unmodifiable class";
-      break;
-
-    case JVMTI_ERROR_NOT_AVAILABLE:
-      name = "not available";
-      break;
-
-    case JVMTI_ERROR_ABSENT_INFORMATION:
-      name = "absent information";
-      break;
-
-    case JVMTI_ERROR_INVALID_EVENT_TYPE:
-      name = "invalid event type";
-      break;
-
-    case JVMTI_ERROR_NATIVE_METHOD:
-      name = "native method";
-      break;
-
-    case JVMTI_ERROR_INVALID_THREAD:
-      name = "invalid thread";
-      break;
-
-    case JVMTI_ERROR_INVALID_THREAD_GROUP:
-      name = "invalid thread group";
-      break;
-
-    case JVMTI_ERROR_INVALID_OBJECT:
-      name = "invalid object";
-      break;
-
-    case JVMTI_ERROR_INVALID_CLASS:
-      name = "invalid class";
-      break;
-
-    case JVMTI_ERROR_INVALID_METHODID:
-      name = "invalid method ID";
-      break;
-
-    case JVMTI_ERROR_INVALID_LOCATION:
-      name = "invalid location";
-      break;
-
-    case JVMTI_ERROR_INVALID_FIELDID:
-      name = "invalid field ID";
-      break;
-
-    case JVMTI_ERROR_TYPE_MISMATCH:
-      name = "type mismatch";
-      break;
-
-    case JVMTI_ERROR_INVALID_SLOT:
-      name = "invalid slot";
-      break;
-
-    case JVMTI_ERROR_INVALID_MONITOR:
-      name = "invalid monitor";
-      break;
-
-    case JVMTI_ERROR_INVALID_CLASS_FORMAT:
-      name = "invalid class format";
-      break;
-
-    case JVMTI_ERROR_CIRCULAR_CLASS_DEFINITION:
-      name = "circular class definition";
-      break;
-
-    case JVMTI_ERROR_UNSUPPORTED_REDEFINITION_METHOD_ADDED:
-      name = "unsupported redefinition: method added";
-      break;
-
-    case JVMTI_ERROR_UNSUPPORTED_REDEFINITION_SCHEMA_CHANGED:
-      name = "unsupported redefinition: schema changed";
-      break;
-
-    case JVMTI_ERROR_INVALID_TYPESTATE:
-      name = "invalid type state";
-      break;
-
-    case JVMTI_ERROR_FAILS_VERIFICATION:
-      name = "fails verification";
-      break;
-
-    case JVMTI_ERROR_UNSUPPORTED_REDEFINITION_HIERARCHY_CHANGED:
-      name = "unsupported redefinition: hierarchy changed";
-      break;
-
-    case JVMTI_ERROR_UNSUPPORTED_REDEFINITION_METHOD_DELETED:
-      name = "unsupported redefinition: method deleted";
-      break;
-
-    case JVMTI_ERROR_UNSUPPORTED_VERSION:
-      name = "unsupported version";
-      break;
-
-    case JVMTI_ERROR_NAMES_DONT_MATCH:
-      name = "names do not match";
-      break;
-
-    case JVMTI_ERROR_UNSUPPORTED_REDEFINITION_CLASS_MODIFIERS_CHANGED:
-      name = "unsupported redefinition: class modifiers changed";
-      break;
-
-    case JVMTI_ERROR_UNSUPPORTED_REDEFINITION_METHOD_MODIFIERS_CHANGED:
-      name = "unsupported redefinition: method modifiers changed";
-      break;
-
-    case JVMTI_ERROR_MUST_POSSESS_CAPABILITY:
-      name = "must possess capability";
-      break;
-
-    case JVMTI_ERROR_ILLEGAL_ARGUMENT:
-      name = "illegal argument";
-      break;
-
-    default:
-      return JVMTI_ERROR_ILLEGAL_ARGUMENT;
-    }
-
-  *name_ptr = (char *) _Jv_MallocUnchecked (strlen (name) + 1);
-  if (*name_ptr == NULL)
-    return JVMTI_ERROR_OUT_OF_MEMORY;
-
-  strcpy (*name_ptr, name);
-  return JVMTI_ERROR_NONE;
-}
-
-#define RESERVED NULL
-#define UNIMPLEMENTED NULL
-
-struct _Jv_jvmtiEnv _Jv_JVMTI_Interface =
-{
-  RESERVED,			// reserved1
-  _Jv_JVMTI_SetEventNotificationMode, // SetEventNotificationMode
-  RESERVED,			// reserved3
   _Jv_JVMTI_GetAllThreads,		// GetAllThreads
->>>>>>> 1177f497
   _Jv_JVMTI_SuspendThread,	// SuspendThread
   _Jv_JVMTI_ResumeThread,	// ResumeThread
   UNIMPLEMENTED,		// StopThread
@@ -2600,21 +2051,12 @@
   UNIMPLEMENTED,		// GetFieldDeclaringClass
   _Jv_JVMTI_GetFieldModifiers,	// GetFieldModifiers
   _Jv_JVMTI_IsFieldSynthetic,	// IsFieldSynthetic
-<<<<<<< HEAD
-  UNIMPLEMENTED,		// GetMethodName
-  _Jv_JVMTI_GetMethodDeclaringClass,  // GetMethodDeclaringClass
-  _Jv_JVMTI_GetMethodModifiers,	// GetMethodModifers
-  RESERVED,			// reserved67
-  UNIMPLEMENTED,		// GetMaxLocals
-  UNIMPLEMENTED,		// GetArgumentsSize
-=======
   _Jv_JVMTI_GetMethodName,	// GetMethodName
   _Jv_JVMTI_GetMethodDeclaringClass,  // GetMethodDeclaringClass
   _Jv_JVMTI_GetMethodModifiers,	// GetMethodModifers
   RESERVED,			// reserved67
   _Jv_JVMTI_GetMaxLocals,		// GetMaxLocals
   _Jv_JVMTI_GetArgumentsSize,		// GetArgumentsSize
->>>>>>> 1177f497
   _Jv_JVMTI_GetLineNumberTable,	// GetLineNumberTable
   UNIMPLEMENTED,		// GetMethodLocation
   _Jv_JVMTI_GetLocalVariableTable,		// GetLocalVariableTable
@@ -2736,12 +2178,8 @@
 _Jv_JVMTI_Init ()
 {
   _jvmtiEnvironments = NULL;
-<<<<<<< HEAD
-  _envListLock = new java::lang::Object ();
-=======
   _envListLock
     = new java::util::concurrent::locks::ReentrantReadWriteLock ();
->>>>>>> 1177f497
 
   // No environments, so this should set all JVMTI:: members to false
   check_enabled_events ();
@@ -3105,11 +2543,7 @@
   va_list args;
   va_start (args, event_thread);
 
-<<<<<<< HEAD
-  JvSynchronize dummy (_envListLock);
-=======
   _envListLock->readLock ()->lock ();
->>>>>>> 1177f497
   struct jvmti_env_list *e;
   FOREACH_ENVIRONMENT (e)
     {
@@ -3125,10 +2559,6 @@
 	  post_event (e->env, type, event_thread, args);
 	}
     }
-<<<<<<< HEAD
-
-=======
   _envListLock->readLock ()->unlock ();
->>>>>>> 1177f497
   va_end (args);
 }