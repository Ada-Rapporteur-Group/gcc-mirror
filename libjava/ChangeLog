--- conflicted
+++ resolved
@@ -1,4 +1,7 @@
-<<<<<<< HEAD
+2015-01-21  Matthias Klose  <doko@ubuntu.com>
+
+	* libtool-version: Bump soversion.
+
 2010-06-30  Jakub Jelinek  <jakub@redhat.com>
 
 	* configure.ac (toolexeclibdir, dbexecdir): Canonicalize /lib/../lib
@@ -7,11 +10,6 @@
 
 	* configure.host (slow_pthread_self): Set to empty unconditionally
 	on Linux targets.
-=======
-2015-01-21  Matthias Klose  <doko@ubuntu.com>
-
-	* libtool-version: Bump soversion.
->>>>>>> f78a6ae4
 
 2015-01-13  Jakub Jelinek  <jakub@redhat.com>
 
