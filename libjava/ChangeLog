--- conflicted
+++ resolved
@@ -1,4 +1,9 @@
-<<<<<<< HEAD
+2011-01-03  Jakub Jelinek  <jakub@redhat.com>
+
+	* gnu/gcj/convert/Convert.java (version): Update copyright notice
+	dates.
+	* gnu/gcj/tools/gcj_dbtool/Main.java (main): Likewise.
+
 2010-06-30  Jakub Jelinek  <jakub@redhat.com>
 
 	* configure.ac (toolexeclibdir, dbexecdir): Canonicalize /lib/../lib
@@ -7,13 +12,6 @@
 
 	* configure.host (slow_pthread_self): Set to empty unconditionally
 	on Linux targets.
-=======
-2011-01-03  Jakub Jelinek  <jakub@redhat.com>
-
-	* gnu/gcj/convert/Convert.java (version): Update copyright notice
-	dates.
-	* gnu/gcj/tools/gcj_dbtool/Main.java (main): Likewise.
->>>>>>> 844ba455
  
 Copyright (C) 2011 Free Software Foundation, Inc.
