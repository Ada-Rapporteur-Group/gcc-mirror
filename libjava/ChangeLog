--- conflicted
+++ resolved
@@ -1,9 +1,3 @@
-<<<<<<< HEAD
-2013-04-16  Andreas Schwab  <schwab@suse.de>
-
-	* configure.host: Add support for aarch64.
-	* sysdep/aarch64/locks.h: New file.
-=======
 2014-04-01  Dominique d'Humieres <dominiq@lps.ens.fr>
 
 	Backport from mainline
@@ -16,7 +10,11 @@
 
 	* java/lang/natObject.cc (_Jv_MonitorEnter): Add missing parenthesis
 	around comparison with (address | LOCKED) in JvAssert.
->>>>>>> f150e9af
+
+2013-04-16  Andreas Schwab  <schwab@suse.de>
+
+	* configure.host: Add support for aarch64.
+	* sysdep/aarch64/locks.h: New file.
 
 2013-10-16  Release Manager
 
