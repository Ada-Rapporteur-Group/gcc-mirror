<<<<<<< HEAD
2010-06-30  Jakub Jelinek  <jakub@redhat.com>

	* configure.ac (toolexeclibdir, dbexecdir): Canonicalize /lib/../lib
	to /lib.
	* configure: Rebuilt.

	* configure.host (slow_pthread_self): Set to empty unconditionally
	on Linux targets.
=======
2016-04-27  Release Manager

	* GCC 6.1.0 released.
>>>>>>> c619dbb0

2016-01-04  Jakub Jelinek  <jakub@redhat.com>

	* classpath/gnu/java/rmi/registry/RegistryImpl.java (version): Update
	copyright notice dates.
	* classpath/tools/gnu/classpath/tools/orbd/Main.java (run): Ditto.
	* gnu/gcj/convert/Convert.java (version): Update copyright notice
	dates.
	* gnu/gcj/tools/gcj_dbtool/Main.java (main): Ditto.

2016-01-03  Matthias Klose  <doko@ubuntu.com>

	* libtool-version: Bump soversion.
	* include/jvm.h (GCJ_CXX_ABI_VERSION): Don't encode __GNUC_MINOR__.

Copyright (C) 2016 Free Software Foundation, Inc.

Copying and distribution of this file, with or without modification,
are permitted in any medium without royalty provided the copyright
notice and this notice are preserved.<|MERGE_RESOLUTION|>--- conflicted
+++ resolved
@@ -1,4 +1,7 @@
-<<<<<<< HEAD
+2016-04-27  Release Manager
+
+	* GCC 6.1.0 released.
+
 2010-06-30  Jakub Jelinek  <jakub@redhat.com>
 
 	* configure.ac (toolexeclibdir, dbexecdir): Canonicalize /lib/../lib
@@ -7,11 +10,6 @@
 
 	* configure.host (slow_pthread_self): Set to empty unconditionally
 	on Linux targets.
-=======
-2016-04-27  Release Manager
-
-	* GCC 6.1.0 released.
->>>>>>> c619dbb0
 
 2016-01-04  Jakub Jelinek  <jakub@redhat.com>
 
