--- conflicted
+++ resolved
@@ -56,13 +56,8 @@
   bool constant_p () const;
   bool undefined_p () const;
   bool varying_p () const;
-<<<<<<< HEAD
-  void set_varying (tree);
+  void set_varying (tree type);
   void set_undefined (tree = NULL);
-=======
-  void set_varying (tree type);
-  void set_undefined ();
->>>>>>> 97ecc8d5
 
   void union_ (const value_range_base *);
   void intersect (const value_range_base *);
@@ -85,7 +80,6 @@
 
   /* Support machinery for irange.  */
   static const unsigned int m_max_pairs = 2;
-  static bool supports_type_p (tree type);
   static bool supports_ssa_p (tree ssa);
   static bool supports_p (tree expr);
   void cast (tree);
@@ -95,8 +89,6 @@
   wide_int upper_bound (unsigned) const;
   wide_int upper_bound () const;
   void invert ();
-  void dump () const;
-  value_range_base normalize_symbolics () const;
   void union_ (const value_range_base &);
   void intersect (const value_range_base &);
 
@@ -156,11 +148,7 @@
   bool equal_p (const value_range &, bool ignore_equivs) const;
 
   /* Types of value ranges.  */
-<<<<<<< HEAD
   void set_undefined (tree = NULL);
-=======
-  void set_undefined ();
->>>>>>> 97ecc8d5
   void set_varying (tree);
 
   /* Equivalence bitmap methods.  */
@@ -315,7 +303,6 @@
   return NULL;
 }
 
-<<<<<<< HEAD
 // Return true if SSA is a valid ssa_name for value_range to operate on.
 // Otherwise return FALSE.
 
@@ -340,8 +327,6 @@
   return supports_type_p (TREE_TYPE (expr));
 }
 
-=======
->>>>>>> 97ecc8d5
 extern void register_edge_assert_for (tree, edge, enum tree_code,
 				      tree, tree, vec<assert_info> &);
 extern bool stmt_interesting_for_vrp (gimple *);
