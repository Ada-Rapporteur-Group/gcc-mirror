/* Support routines for Value Range Propagation (VRP).
   Copyright (C) 2016-2020 Free Software Foundation, Inc.

This file is part of GCC.

GCC is free software; you can redistribute it and/or modify
it under the terms of the GNU General Public License as published by
the Free Software Foundation; either version 3, or (at your option)
any later version.

GCC is distributed in the hope that it will be useful,
but WITHOUT ANY WARRANTY; without even the implied warranty of
MERCHANTABILITY or FITNESS FOR A PARTICULAR PURPOSE.  See the
GNU General Public License for more details.

You should have received a copy of the GNU General Public License
along with GCC; see the file COPYING3.  If not see
<http://www.gnu.org/licenses/>.  */

#ifndef GCC_TREE_VRP_H
#define GCC_TREE_VRP_H

#include "value-range.h"

<<<<<<< HEAD
/* Note value_range_equiv cannot currently be used with GC memory,
   only value_range is fully set up for this.  */
class GTY((user)) value_range_equiv : public value_range
{
 public:
  value_range_equiv ();
  value_range_equiv (const value_range &);
  /* Deep-copies equiv bitmap argument.  */
  value_range_equiv (tree, tree, bitmap = NULL, value_range_kind = VR_RANGE);

  /* Shallow-copies equiv bitmap.  */
  value_range_equiv (const value_range_equiv &) /* = delete */;
  /* Shallow-copies equiv bitmap.  */
  value_range_equiv& operator=(const value_range_equiv &) /* = delete */;

  /* Move equiv bitmap from source range.  */
  void move (value_range_equiv *);

  /* Leaves equiv bitmap alone.  */
  void update (tree, tree, value_range_kind = VR_RANGE);
  /* Deep-copies equiv bitmap argument.  */
  void set (tree, tree, bitmap = NULL, value_range_kind = VR_RANGE);
  void set (tree);

  bool operator== (const value_range_equiv &) const /* = delete */;
  bool operator!= (const value_range_equiv &) const /* = delete */;
  void intersect (const value_range_equiv *);
  void union_ (const value_range_equiv *);
  virtual void intersect (const vrange &);
  virtual void union_ (const vrange &);
  bool equal_p (const value_range_equiv &, bool ignore_equivs) const;

  /* Types of value ranges.  */
  void set_undefined ();
  void set_varying (tree);

  /* Equivalence bitmap methods.  */
  bitmap equiv () const;
  void equiv_clear ();
  void equiv_add (const_tree, const value_range_equiv *,
		  bitmap_obstack * = NULL);

  /* Misc methods.  */
  void deep_copy (const value_range_equiv *);
  void dump (FILE *) const;
  void dump () const;

 private:
  /* Deep-copies bitmap argument.  */
  void set_equiv (bitmap);
  void check ();

  /* Set of SSA names whose value ranges are equivalent to this one.
     This set is only valid when TYPE is VR_RANGE or VR_ANTI_RANGE.  */
  bitmap m_equiv;
};

inline
value_range_equiv::value_range_equiv ()
  : value_range ()
{
  m_discriminator = VRANGE_KIND_INT_WITH_EQUIVS;
  m_equiv = NULL;
}

inline bitmap
value_range_equiv::equiv () const
{
  return m_equiv;
}

extern void dump_value_range (FILE *, const value_range_equiv *);

=======
>>>>>>> 56638b9b
struct assert_info
{
  /* Predicate code for the ASSERT_EXPR.  Must be COMPARISON_CLASS_P.  */
  enum tree_code comp_code;

  /* Name to register the assert for.  */
  tree name;

  /* Value being compared against.  */
  tree val;

  /* Expression to compare.  */
  tree expr;

  bool gori_computable_p;
};

extern void register_edge_assert_for (tree, edge, enum tree_code,
				      tree, tree, vec<assert_info> &);
extern bool stmt_interesting_for_vrp (gimple *);
extern bool infer_value_range (gimple *, tree, tree_code *, tree *);

extern bool range_int_cst_p (const value_range *);

extern int compare_values (tree, tree);
extern int compare_values_warnv (tree, tree, bool *);
extern int operand_less_p (tree, tree);

void range_fold_unary_expr (value_range *, enum tree_code, tree type,
			    const value_range *, tree op0_type);
void range_fold_binary_expr (value_range *, enum tree_code, tree type,
			     const value_range *, const value_range *);

extern enum value_range_kind intersect_range_with_nonzero_bits
  (enum value_range_kind, wide_int *, wide_int *, const wide_int &, signop);

extern bool find_case_label_range (gswitch *, tree, tree, size_t *, size_t *);
extern bool find_case_label_index (gswitch *, size_t, tree, size_t *);
extern bool overflow_comparison_p (tree_code, tree, tree, bool, tree *);
extern tree get_single_symbol (tree, bool *, tree *);
extern void maybe_set_nonzero_bits (edge, tree);
extern value_range_kind determine_value_range (tree, wide_int *, wide_int *);

template <>
template <>
inline bool
is_a_helper <const value_range_equiv *>::test (const vrange *p)
{
  return p && p->m_discriminator == VRANGE_KIND_INT_WITH_EQUIVS;
}

template <>
template <>
inline bool
is_a_helper <value_range_equiv *>::test (vrange *p)
{
  return p && p->m_discriminator == VRANGE_KIND_INT_WITH_EQUIVS;
}

#endif /* GCC_TREE_VRP_H */<|MERGE_RESOLUTION|>--- conflicted
+++ resolved
@@ -22,82 +22,6 @@
 
 #include "value-range.h"
 
-<<<<<<< HEAD
-/* Note value_range_equiv cannot currently be used with GC memory,
-   only value_range is fully set up for this.  */
-class GTY((user)) value_range_equiv : public value_range
-{
- public:
-  value_range_equiv ();
-  value_range_equiv (const value_range &);
-  /* Deep-copies equiv bitmap argument.  */
-  value_range_equiv (tree, tree, bitmap = NULL, value_range_kind = VR_RANGE);
-
-  /* Shallow-copies equiv bitmap.  */
-  value_range_equiv (const value_range_equiv &) /* = delete */;
-  /* Shallow-copies equiv bitmap.  */
-  value_range_equiv& operator=(const value_range_equiv &) /* = delete */;
-
-  /* Move equiv bitmap from source range.  */
-  void move (value_range_equiv *);
-
-  /* Leaves equiv bitmap alone.  */
-  void update (tree, tree, value_range_kind = VR_RANGE);
-  /* Deep-copies equiv bitmap argument.  */
-  void set (tree, tree, bitmap = NULL, value_range_kind = VR_RANGE);
-  void set (tree);
-
-  bool operator== (const value_range_equiv &) const /* = delete */;
-  bool operator!= (const value_range_equiv &) const /* = delete */;
-  void intersect (const value_range_equiv *);
-  void union_ (const value_range_equiv *);
-  virtual void intersect (const vrange &);
-  virtual void union_ (const vrange &);
-  bool equal_p (const value_range_equiv &, bool ignore_equivs) const;
-
-  /* Types of value ranges.  */
-  void set_undefined ();
-  void set_varying (tree);
-
-  /* Equivalence bitmap methods.  */
-  bitmap equiv () const;
-  void equiv_clear ();
-  void equiv_add (const_tree, const value_range_equiv *,
-		  bitmap_obstack * = NULL);
-
-  /* Misc methods.  */
-  void deep_copy (const value_range_equiv *);
-  void dump (FILE *) const;
-  void dump () const;
-
- private:
-  /* Deep-copies bitmap argument.  */
-  void set_equiv (bitmap);
-  void check ();
-
-  /* Set of SSA names whose value ranges are equivalent to this one.
-     This set is only valid when TYPE is VR_RANGE or VR_ANTI_RANGE.  */
-  bitmap m_equiv;
-};
-
-inline
-value_range_equiv::value_range_equiv ()
-  : value_range ()
-{
-  m_discriminator = VRANGE_KIND_INT_WITH_EQUIVS;
-  m_equiv = NULL;
-}
-
-inline bitmap
-value_range_equiv::equiv () const
-{
-  return m_equiv;
-}
-
-extern void dump_value_range (FILE *, const value_range_equiv *);
-
-=======
->>>>>>> 56638b9b
 struct assert_info
 {
   /* Predicate code for the ASSERT_EXPR.  Must be COMPARISON_CLASS_P.  */
@@ -141,20 +65,4 @@
 extern void maybe_set_nonzero_bits (edge, tree);
 extern value_range_kind determine_value_range (tree, wide_int *, wide_int *);
 
-template <>
-template <>
-inline bool
-is_a_helper <const value_range_equiv *>::test (const vrange *p)
-{
-  return p && p->m_discriminator == VRANGE_KIND_INT_WITH_EQUIVS;
-}
-
-template <>
-template <>
-inline bool
-is_a_helper <value_range_equiv *>::test (vrange *p)
-{
-  return p && p->m_discriminator == VRANGE_KIND_INT_WITH_EQUIVS;
-}
-
 #endif /* GCC_TREE_VRP_H */