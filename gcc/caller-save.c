--- conflicted
+++ resolved
@@ -1,11 +1,7 @@
 /* Save and restore call-clobbered registers which are live across a call.
    Copyright (C) 1989, 1992, 1994, 1995, 1997, 1998, 1999, 2000,
-<<<<<<< HEAD
-   2001, 2002, 2003, 2004, 2005, 2006, 2007, 2008 Free Software Foundation, Inc.
-=======
    2001, 2002, 2003, 2004, 2005, 2006, 2007, 2008, 2009
    Free Software Foundation, Inc.
->>>>>>> a0daa400
 
 This file is part of GCC.
 
@@ -102,12 +98,9 @@
 static HARD_REG_SET referenced_regs;
 
 
-<<<<<<< HEAD
 typedef void refmarker_fn (rtx *loc, enum machine_mode mode, int hardregno,
 			   void *mark_arg);
 
-=======
->>>>>>> a0daa400
 static int reg_save_code (int, enum machine_mode);
 static int reg_restore_code (int, enum machine_mode);
 
@@ -118,14 +111,9 @@
 static int saved_hard_reg_compare_func (const void *, const void *);
 
 static void mark_set_regs (rtx, const_rtx, void *);
-<<<<<<< HEAD
 static void mark_referenced_regs (rtx *, refmarker_fn *mark, void *mark_arg);
 static refmarker_fn mark_reg_as_referenced;
 static refmarker_fn replace_reg_with_saved_mem;
-=======
-static void add_stored_regs (rtx, const_rtx, void *);
-static void mark_referenced_regs (rtx);
->>>>>>> a0daa400
 static int insert_save (struct insn_chain *, int, int, HARD_REG_SET *,
 			enum machine_mode *);
 static int insert_restore (struct insn_chain *, int, int, int,
@@ -468,11 +456,7 @@
 	    SET_HARD_REG_BIT (hard_regs_used, r);
       }
 
-<<<<<<< HEAD
-  if (flag_ira && optimize && flag_ira_share_save_slots)
-=======
   if (optimize && flag_ira_share_save_slots)
->>>>>>> a0daa400
     {
       rtx insn, slot;
       struct insn_chain *chain, *next;
@@ -1373,60 +1357,6 @@
       /* ??? It would be nice if we could exclude the already / still saved
 	 registers from the live sets.  */
       COPY_REG_SET (&new_chain->live_throughout, &chain->live_throughout);
-<<<<<<< HEAD
-      /* Registers that die in CHAIN->INSN still live in the new insn.
-	 Likewise for those which are autoincremented or autodecremented.  */
-      for (link = REG_NOTES (chain->insn); link; link = XEXP (link, 1))
-	{
-	  enum reg_note kind = REG_NOTE_KIND (link);
-	  if (kind == REG_DEAD || kind == REG_INC)
-	    {
-	      rtx reg = XEXP (link, 0);
-	      int regno, i;
-
-	      gcc_assert (REG_P (reg));
-	      regno = REGNO (reg);
-	      if (regno >= FIRST_PSEUDO_REGISTER)
-		regno = reg_renumber[regno];
-	      if (regno < 0)
-		continue;
-	      for (i = hard_regno_nregs[regno][GET_MODE (reg)] - 1;
-		   i >= 0; i--)
-		SET_REGNO_REG_SET (&new_chain->live_throughout, regno + i);
-	    }
-	}
-
-      /* If CHAIN->INSN is a call, then the registers which contain
-	 the arguments to the function are live in the new insn.  */
-      if (CALL_P (chain->insn))
-	{
-	  for (link = CALL_INSN_FUNCTION_USAGE (chain->insn);
-	       link != NULL_RTX;
-	       link = XEXP (link, 1))
-	    {
-	      rtx arg = XEXP (link, 0);
-
-	      if (GET_CODE (arg) == USE)
-		{
-		  rtx reg = XEXP (arg, 0);
-
-		  if (REG_P (reg))
-		    {
-		      int i, regno = REGNO (reg);
-
-		      /* Registers in CALL_INSN_FUNCTION_USAGE are always
-			 hard registers.  */
-		      gcc_assert (regno < FIRST_PSEUDO_REGISTER);
-
-		      for (i = hard_regno_nregs[regno][GET_MODE (reg)] - 1;
-			   i >= 0; i--)
-			SET_REGNO_REG_SET (&new_chain->live_throughout, regno + i);
-		    }
-		}
-	    }
-	  
-	}
-=======
       note_uses (&PATTERN (chain->insn), add_used_regs,
 		 &new_chain->live_throughout);
       /* If CHAIN->INSN is a call, then the registers which contain
@@ -1437,7 +1367,6 @@
 	     link = XEXP (link, 1))
 	  note_uses (&XEXP (link, 0), add_used_regs,
 		     &new_chain->live_throughout);
->>>>>>> a0daa400
 
       CLEAR_REG_SET (&new_chain->dead_or_set);
       if (chain->insn == BB_HEAD (BASIC_BLOCK (chain->block)))
