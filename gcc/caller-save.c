--- conflicted
+++ resolved
@@ -1,10 +1,6 @@
 /* Save and restore call-clobbered registers which are live across a call.
    Copyright (C) 1989, 1992, 1994, 1995, 1997, 1998, 1999, 2000,
-<<<<<<< HEAD
-   2001, 2002, 2003, 2004, 2005, 2006, 2007, 2008, 2009, 2010
-=======
    2001, 2002, 2003, 2004, 2005, 2006, 2007, 2008, 2009, 2010, 2011
->>>>>>> 03d20231
    Free Software Foundation, Inc.
 
 This file is part of GCC.
@@ -44,24 +40,6 @@
 #include "output.h"
 #include "ggc.h"
 
-<<<<<<< HEAD
-/* True if caller-save has been initialized.  */
-bool caller_save_initialized_p;
-
-/* Call used hard registers which can not be saved because there is no
-   insn for this.  */
-HARD_REG_SET no_caller_save_reg_set;
-
-#ifndef MAX_MOVE_MAX
-#define MAX_MOVE_MAX MOVE_MAX
-#endif
-
-#ifndef MIN_UNITS_PER_WORD
-#define MIN_UNITS_PER_WORD UNITS_PER_WORD
-#endif
-
-=======
->>>>>>> 03d20231
 #define MOVE_MAX_WORDS (MOVE_MAX / UNITS_PER_WORD)
 
 #define regno_save_mode \
@@ -451,48 +429,6 @@
   reg_set_iterator rsi;
 
   CLEAR_HARD_REG_SET (hard_regs_used);
-<<<<<<< HEAD
-  for (i = FIRST_PSEUDO_REGISTER; i < max_regno; i++)
-    if (reg_renumber[i] >= 0 && REG_N_CALLS_CROSSED (i) > 0)
-      {
-	unsigned int regno = reg_renumber[i];
-	unsigned int endregno
-	  = end_hard_regno (GET_MODE (regno_reg_rtx[i]), regno);
-	for (r = regno; r < endregno; r++)
-	  if (call_used_regs[r])
-	    SET_HARD_REG_BIT (hard_regs_used, r);
-      }
-
-  if (optimize && flag_ira_share_save_slots)
-    {
-      rtx insn, slot;
-      struct insn_chain *chain, *next;
-      char *saved_reg_conflicts;
-      unsigned int regno;
-      int next_k, freq;
-      struct saved_hard_reg *saved_reg, *saved_reg2, *saved_reg3;
-      int call_saved_regs_num;
-      struct saved_hard_reg *call_saved_regs[FIRST_PSEUDO_REGISTER];
-      HARD_REG_SET hard_regs_to_save, used_regs, this_insn_sets;
-      reg_set_iterator rsi;
-      int best_slot_num;
-      int prev_save_slots_num;
-      rtx prev_save_slots[FIRST_PSEUDO_REGISTER];
-
-      initiate_saved_hard_regs ();
-      /* Create hard reg saved regs.  */
-      for (chain = reload_insn_chain; chain != 0; chain = next)
-	{
-	  insn = chain->insn;
-	  next = chain->next;
-	  if (!CALL_P (insn)
-	      || find_reg_note (insn, REG_NORETURN, NULL))
-	    continue;
-	  freq = REG_FREQ_FROM_BB (BLOCK_FOR_INSN (insn));
-	  REG_SET_TO_HARD_REG_SET (hard_regs_to_save,
-				   &chain->live_throughout);
-	  COPY_HARD_REG_SET (used_regs, call_used_reg_set);
-=======
 
   /* Find every CALL_INSN and record which hard regs are live across the
      call into HARD_REG_MAP and HARD_REGS_USED.  */
@@ -539,7 +475,6 @@
 	{
 	  int r = reg_renumber[regno];
 	  int bound;
->>>>>>> 03d20231
 
 	  if (r < 0)
 	    continue;
@@ -555,30 +490,6 @@
 		 SET_HARD_REG_BIT (hard_regs_to_save, r);
 		 SET_HARD_REG_BIT (hard_regs_used, r);
 	      }
-<<<<<<< HEAD
-	  /* Look through all live pseudos, mark their hard registers.  */
-	  EXECUTE_IF_SET_IN_REG_SET
-	    (&chain->live_throughout, FIRST_PSEUDO_REGISTER, regno, rsi)
-	    {
-	      int r = reg_renumber[regno];
-	      int bound;
-
-	      if (r < 0)
-		continue;
-
-	      bound = r + hard_regno_nregs[r][PSEUDO_REGNO_MODE (regno)];
-	      for (; r < bound; r++)
-		if (TEST_HARD_REG_BIT (used_regs, r))
-		  {
-		    if (hard_reg_map[r] != NULL)
-		      hard_reg_map[r]->call_freq += freq;
-		    else
-		      saved_reg = new_saved_hard_reg (r, freq);
-		    SET_HARD_REG_BIT (hard_regs_to_save, r);
-		  }
-	    }
-=======
->>>>>>> 03d20231
 	}
     }
 
@@ -958,14 +869,10 @@
 	     remain saved.  If the last insn in the block is a JUMP_INSN, put
 	     the restore before the insn, otherwise, put it after the insn.  */
 
-<<<<<<< HEAD
-	  if (DEBUG_INSN_P (insn) && last && last->block == chain->block)
-=======
 	  if (n_regs_saved
 	      && DEBUG_INSN_P (insn)
 	      && last
 	      && last->block == chain->block)
->>>>>>> 03d20231
 	    {
 	      rtx ins, prev;
 	      basic_block bb = BLOCK_FOR_INSN (insn);
