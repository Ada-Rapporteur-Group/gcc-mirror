--- conflicted
+++ resolved
@@ -40,24 +40,6 @@
 #include "output.h"
 #include "ggc.h"
 
-<<<<<<< HEAD
-/* True if caller-save has been initialized.  */
-bool caller_save_initialized_p;
-
-/* Call used hard registers which can not be saved because there is no
-   insn for this.  */
-HARD_REG_SET no_caller_save_reg_set;
-
-#ifndef MAX_MOVE_MAX
-#define MAX_MOVE_MAX MOVE_MAX
-#endif
-
-#ifndef MIN_UNITS_PER_WORD
-#define MIN_UNITS_PER_WORD UNITS_PER_WORD
-#endif
-
-=======
->>>>>>> 155d23aa
 #define MOVE_MAX_WORDS (MOVE_MAX / UNITS_PER_WORD)
 
 #define regno_save_mode \
