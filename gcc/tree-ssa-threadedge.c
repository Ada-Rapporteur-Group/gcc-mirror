/* SSA Jump Threading
   Copyright (C) 2005-2015 Free Software Foundation, Inc.
   Contributed by Jeff Law  <law@redhat.com>

This file is part of GCC.

GCC is free software; you can redistribute it and/or modify
it under the terms of the GNU General Public License as published by
the Free Software Foundation; either version 3, or (at your option)
any later version.

GCC is distributed in the hope that it will be useful,
but WITHOUT ANY WARRANTY; without even the implied warranty of
MERCHANTABILITY or FITNESS FOR A PARTICULAR PURPOSE.  See the
GNU General Public License for more details.

You should have received a copy of the GNU General Public License
along with GCC; see the file COPYING3.  If not see
<http://www.gnu.org/licenses/>.  */

#include "config.h"
#include "system.h"
#include "coretypes.h"
#include "backend.h"
#include "tree.h"
#include "gimple.h"
#include "predict.h"
#include "ssa.h"
#include "fold-const.h"
#include "cfgloop.h"
#include "gimple-iterator.h"
#include "tree-cfg.h"
#include "tree-ssa-threadupdate.h"
#include "params.h"
#include "tree-ssa-scopedtables.h"
#include "tree-ssa-threadedge.h"
#include "tree-ssa-threadbackward.h"
#include "tree-ssa-dom.h"
#include "gimple-fold.h"

/* To avoid code explosion due to jump threading, we limit the
   number of statements we are going to copy.  This variable
   holds the number of statements currently seen that we'll have
   to copy as part of the jump threading process.  */
static int stmt_count;

/* Array to record value-handles per SSA_NAME.  */
vec<tree> ssa_name_values;

typedef tree (pfn_simplify) (gimple *, gimple *, class avail_exprs_stack *);

/* Set the value for the SSA name NAME to VALUE.  */

void
set_ssa_name_value (tree name, tree value)
{
  if (SSA_NAME_VERSION (name) >= ssa_name_values.length ())
    ssa_name_values.safe_grow_cleared (SSA_NAME_VERSION (name) + 1);
  if (value && TREE_OVERFLOW_P (value))
    value = drop_tree_overflow (value);
  ssa_name_values[SSA_NAME_VERSION (name)] = value;
}

/* Initialize the per SSA_NAME value-handles array.  Returns it.  */
void
threadedge_initialize_values (void)
{
  gcc_assert (!ssa_name_values.exists ());
  ssa_name_values.create (num_ssa_names);
}

/* Free the per SSA_NAME value-handle array.  */
void
threadedge_finalize_values (void)
{
  ssa_name_values.release ();
}

/* Return TRUE if we may be able to thread an incoming edge into
   BB to an outgoing edge from BB.  Return FALSE otherwise.  */

bool
potentially_threadable_block (basic_block bb)
{
  gimple_stmt_iterator gsi;

  /* Special case.  We can get blocks that are forwarders, but are
     not optimized away because they forward from outside a loop
     to the loop header.   We want to thread through them as we can
     sometimes thread to the loop exit, which is obviously profitable.
     the interesting case here is when the block has PHIs.  */
  if (gsi_end_p (gsi_start_nondebug_bb (bb))
      && !gsi_end_p (gsi_start_phis (bb)))
    return true;

  /* If BB has a single successor or a single predecessor, then
     there is no threading opportunity.  */
  if (single_succ_p (bb) || single_pred_p (bb))
    return false;

  /* If BB does not end with a conditional, switch or computed goto,
     then there is no threading opportunity.  */
  gsi = gsi_last_bb (bb);
  if (gsi_end_p (gsi)
      || ! gsi_stmt (gsi)
      || (gimple_code (gsi_stmt (gsi)) != GIMPLE_COND
	  && gimple_code (gsi_stmt (gsi)) != GIMPLE_GOTO
	  && gimple_code (gsi_stmt (gsi)) != GIMPLE_SWITCH))
    return false;

  return true;
}

/* Return the LHS of any ASSERT_EXPR where OP appears as the first
   argument to the ASSERT_EXPR and in which the ASSERT_EXPR dominates
   BB.  If no such ASSERT_EXPR is found, return OP.  */

static tree
lhs_of_dominating_assert (tree op, basic_block bb, gimple *stmt)
{
  imm_use_iterator imm_iter;
  gimple *use_stmt;
  use_operand_p use_p;

  FOR_EACH_IMM_USE_FAST (use_p, imm_iter, op)
    {
      use_stmt = USE_STMT (use_p);
      if (use_stmt != stmt
          && gimple_assign_single_p (use_stmt)
          && TREE_CODE (gimple_assign_rhs1 (use_stmt)) == ASSERT_EXPR
          && TREE_OPERAND (gimple_assign_rhs1 (use_stmt), 0) == op
	  && dominated_by_p (CDI_DOMINATORS, bb, gimple_bb (use_stmt)))
	{
	  return gimple_assign_lhs (use_stmt);
	}
    }
  return op;
}

/* Record temporary equivalences created by PHIs at the target of the
   edge E.  Record unwind information for the equivalences onto STACK.

   If a PHI which prevents threading is encountered, then return FALSE
   indicating we should not thread this edge, else return TRUE.

   If SRC_MAP/DST_MAP exist, then mark the source and destination SSA_NAMEs
   of any equivalences recorded.  We use this to make invalidation after
   traversing back edges less painful.  */

static bool
record_temporary_equivalences_from_phis (edge e, const_and_copies *const_and_copies)
{
  gphi_iterator gsi;

  /* Each PHI creates a temporary equivalence, record them.
     These are context sensitive equivalences and will be removed
     later.  */
  for (gsi = gsi_start_phis (e->dest); !gsi_end_p (gsi); gsi_next (&gsi))
    {
      gphi *phi = gsi.phi ();
      tree src = PHI_ARG_DEF_FROM_EDGE (phi, e);
      tree dst = gimple_phi_result (phi);

      /* If the desired argument is not the same as this PHI's result
	 and it is set by a PHI in E->dest, then we can not thread
	 through E->dest.  */
      if (src != dst
	  && TREE_CODE (src) == SSA_NAME
	  && gimple_code (SSA_NAME_DEF_STMT (src)) == GIMPLE_PHI
	  && gimple_bb (SSA_NAME_DEF_STMT (src)) == e->dest)
	return false;

      /* We consider any non-virtual PHI as a statement since it
	 count result in a constant assignment or copy operation.  */
      if (!virtual_operand_p (dst))
	stmt_count++;

      const_and_copies->record_const_or_copy (dst, src);
    }
  return true;
}

/* Valueize hook for gimple_fold_stmt_to_constant_1.  */

static tree
threadedge_valueize (tree t)
{
  if (TREE_CODE (t) == SSA_NAME)
    {
      tree tem = SSA_NAME_VALUE (t);
      if (tem)
	return tem;
    }
  return t;
}

/* Try to simplify each statement in E->dest, ultimately leading to
   a simplification of the COND_EXPR at the end of E->dest.

   Record unwind information for temporary equivalences onto STACK.

   Use SIMPLIFY (a pointer to a callback function) to further simplify
   statements using pass specific information.

   We might consider marking just those statements which ultimately
   feed the COND_EXPR.  It's not clear if the overhead of bookkeeping
   would be recovered by trying to simplify fewer statements.

   If we are able to simplify a statement into the form
   SSA_NAME = (SSA_NAME | gimple invariant), then we can record
   a context sensitive equivalence which may help us simplify
   later statements in E->dest.  */

static gimple *
record_temporary_equivalences_from_stmts_at_dest (edge e,
    const_and_copies *const_and_copies,
    avail_exprs_stack *avail_exprs_stack,
    pfn_simplify simplify)
{
  gimple *stmt = NULL;
  gimple_stmt_iterator gsi;
  int max_stmt_count;

  max_stmt_count = PARAM_VALUE (PARAM_MAX_JUMP_THREAD_DUPLICATION_STMTS);

  /* Walk through each statement in the block recording equivalences
     we discover.  Note any equivalences we discover are context
     sensitive (ie, are dependent on traversing E) and must be unwound
     when we're finished processing E.  */
  for (gsi = gsi_start_bb (e->dest); !gsi_end_p (gsi); gsi_next (&gsi))
    {
      tree cached_lhs = NULL;

      stmt = gsi_stmt (gsi);

      /* Ignore empty statements and labels.  */
      if (gimple_code (stmt) == GIMPLE_NOP
	  || gimple_code (stmt) == GIMPLE_LABEL
	  || is_gimple_debug (stmt))
	continue;

      /* If the statement has volatile operands, then we assume we
	 can not thread through this block.  This is overly
	 conservative in some ways.  */
      if (gimple_code (stmt) == GIMPLE_ASM
	  && gimple_asm_volatile_p (as_a <gasm *> (stmt)))
	return NULL;

      /* If the statement is a unique builtin, we can not thread
	 through here.  */
<<<<<<< HEAD
      if (gimple_code (stmt) == GIMPLE_CALL)
	{
	  gcall *call = as_a <gcall *> (stmt);

	  if (gimple_call_internal_p (call)
	      && gimple_call_internal_unique_p (call))
	    return NULL;
	}
=======
      if (gimple_code (stmt) == GIMPLE_CALL
	  && gimple_call_internal_p (stmt)
	  && gimple_call_internal_unique_p (stmt))
	return NULL;
>>>>>>> a0e701d8

      /* If duplicating this block is going to cause too much code
	 expansion, then do not thread through this block.  */
      stmt_count++;
      if (stmt_count > max_stmt_count)
	return NULL;

      /* If this is not a statement that sets an SSA_NAME to a new
	 value, then do not try to simplify this statement as it will
	 not simplify in any way that is helpful for jump threading.  */
      if ((gimple_code (stmt) != GIMPLE_ASSIGN
           || TREE_CODE (gimple_assign_lhs (stmt)) != SSA_NAME)
          && (gimple_code (stmt) != GIMPLE_CALL
              || gimple_call_lhs (stmt) == NULL_TREE
              || TREE_CODE (gimple_call_lhs (stmt)) != SSA_NAME))
	continue;

      /* The result of __builtin_object_size depends on all the arguments
	 of a phi node. Temporarily using only one edge produces invalid
	 results. For example

	 if (x < 6)
	   goto l;
	 else
	   goto l;

	 l:
	 r = PHI <&w[2].a[1](2), &a.a[6](3)>
	 __builtin_object_size (r, 0)

	 The result of __builtin_object_size is defined to be the maximum of
	 remaining bytes. If we use only one edge on the phi, the result will
	 change to be the remaining bytes for the corresponding phi argument.

	 Similarly for __builtin_constant_p:

	 r = PHI <1(2), 2(3)>
	 __builtin_constant_p (r)

	 Both PHI arguments are constant, but x ? 1 : 2 is still not
	 constant.  */

      if (is_gimple_call (stmt))
	{
	  tree fndecl = gimple_call_fndecl (stmt);
	  if (fndecl
	      && (DECL_FUNCTION_CODE (fndecl) == BUILT_IN_OBJECT_SIZE
		  || DECL_FUNCTION_CODE (fndecl) == BUILT_IN_CONSTANT_P))
	    continue;
	}

      /* At this point we have a statement which assigns an RHS to an
	 SSA_VAR on the LHS.  We want to try and simplify this statement
	 to expose more context sensitive equivalences which in turn may
	 allow us to simplify the condition at the end of the loop.

	 Handle simple copy operations as well as implied copies from
	 ASSERT_EXPRs.  */
      if (gimple_assign_single_p (stmt)
          && TREE_CODE (gimple_assign_rhs1 (stmt)) == SSA_NAME)
	cached_lhs = gimple_assign_rhs1 (stmt);
      else if (gimple_assign_single_p (stmt)
               && TREE_CODE (gimple_assign_rhs1 (stmt)) == ASSERT_EXPR)
	cached_lhs = TREE_OPERAND (gimple_assign_rhs1 (stmt), 0);
      else
	{
	  /* A statement that is not a trivial copy or ASSERT_EXPR.
	     Try to fold the new expression.  Inserting the
	     expression into the hash table is unlikely to help.  */
	  /* ???  The DOM callback below can be changed to setting
	     the mprts_hook around the call to thread_across_edge,
	     avoiding the use substitution.  The VRP hook should be
	     changed to properly valueize operands itself using
	     SSA_NAME_VALUE in addition to its own lattice.  */
	  cached_lhs = gimple_fold_stmt_to_constant_1 (stmt,
						       threadedge_valueize);
          if (!cached_lhs
              || (TREE_CODE (cached_lhs) != SSA_NAME
                  && !is_gimple_min_invariant (cached_lhs)))
	    {
	      /* We're going to temporarily copy propagate the operands
		 and see if that allows us to simplify this statement.  */
	      tree *copy;
	      ssa_op_iter iter;
	      use_operand_p use_p;
	      unsigned int num, i = 0;

	      num = NUM_SSA_OPERANDS (stmt, SSA_OP_ALL_USES);
	      copy = XALLOCAVEC (tree, num);

	      /* Make a copy of the uses & vuses into USES_COPY, then cprop into
		 the operands.  */
	      FOR_EACH_SSA_USE_OPERAND (use_p, stmt, iter, SSA_OP_ALL_USES)
		{
		  tree tmp = NULL;
		  tree use = USE_FROM_PTR (use_p);

		  copy[i++] = use;
		  if (TREE_CODE (use) == SSA_NAME)
		    tmp = SSA_NAME_VALUE (use);
		  if (tmp)
		    SET_USE (use_p, tmp);
		}

	      cached_lhs = (*simplify) (stmt, stmt, avail_exprs_stack);

	      /* Restore the statement's original uses/defs.  */
	      i = 0;
	      FOR_EACH_SSA_USE_OPERAND (use_p, stmt, iter, SSA_OP_ALL_USES)
		SET_USE (use_p, copy[i++]);
	    }
	}

      /* Record the context sensitive equivalence if we were able
	 to simplify this statement.  */
      if (cached_lhs
	  && (TREE_CODE (cached_lhs) == SSA_NAME
	      || is_gimple_min_invariant (cached_lhs)))
	const_and_copies->record_const_or_copy (gimple_get_lhs (stmt),
						cached_lhs);
    }
  return stmt;
}

/* Once we have passed a backedge in the CFG when threading, we do not want to
   utilize edge equivalences for simplification purpose.  They are no longer
   necessarily valid.  We use this callback rather than the ones provided by
   DOM/VRP to achieve that effect.  */
static tree
dummy_simplify (gimple *stmt1 ATTRIBUTE_UNUSED, gimple *stmt2 ATTRIBUTE_UNUSED,
		class avail_exprs_stack *avail_exprs_stack ATTRIBUTE_UNUSED)
{
  return NULL_TREE;
}

/* Simplify the control statement at the end of the block E->dest.

   To avoid allocating memory unnecessarily, a scratch GIMPLE_COND
   is available to use/clobber in DUMMY_COND.

   Use SIMPLIFY (a pointer to a callback function) to further simplify
   a condition using pass specific information.

   Return the simplified condition or NULL if simplification could
   not be performed. 

   The available expression table is referenced via AVAIL_EXPRS_STACK.  */

static tree
simplify_control_stmt_condition (edge e,
				 gimple *stmt,
				 class avail_exprs_stack *avail_exprs_stack,
				 gcond *dummy_cond,
				 pfn_simplify simplify,
				 bool handle_dominating_asserts)
{
  tree cond, cached_lhs;
  enum gimple_code code = gimple_code (stmt);

  /* For comparisons, we have to update both operands, then try
     to simplify the comparison.  */
  if (code == GIMPLE_COND)
    {
      tree op0, op1;
      enum tree_code cond_code;

      op0 = gimple_cond_lhs (stmt);
      op1 = gimple_cond_rhs (stmt);
      cond_code = gimple_cond_code (stmt);

      /* Get the current value of both operands.  */
      if (TREE_CODE (op0) == SSA_NAME)
	{
	  for (int i = 0; i < 2; i++)
	    {
	      if (TREE_CODE (op0) == SSA_NAME
		  && SSA_NAME_VALUE (op0))
		op0 = SSA_NAME_VALUE (op0);
	      else
		break;
	    }
	}

      if (TREE_CODE (op1) == SSA_NAME)
	{
	  for (int i = 0; i < 2; i++)
	    {
	      if (TREE_CODE (op1) == SSA_NAME
		  && SSA_NAME_VALUE (op1))
		op1 = SSA_NAME_VALUE (op1);
	      else
		break;
	    }
	}

      if (handle_dominating_asserts)
	{
	  /* Now see if the operand was consumed by an ASSERT_EXPR
	     which dominates E->src.  If so, we want to replace the
	     operand with the LHS of the ASSERT_EXPR.  */
	  if (TREE_CODE (op0) == SSA_NAME)
	    op0 = lhs_of_dominating_assert (op0, e->src, stmt);

	  if (TREE_CODE (op1) == SSA_NAME)
	    op1 = lhs_of_dominating_assert (op1, e->src, stmt);
	}

      /* We may need to canonicalize the comparison.  For
	 example, op0 might be a constant while op1 is an
	 SSA_NAME.  Failure to canonicalize will cause us to
	 miss threading opportunities.  */
      if (tree_swap_operands_p (op0, op1, false))
	{
	  cond_code = swap_tree_comparison (cond_code);
	  std::swap (op0, op1);
	}

      /* Stuff the operator and operands into our dummy conditional
	 expression.  */
      gimple_cond_set_code (dummy_cond, cond_code);
      gimple_cond_set_lhs (dummy_cond, op0);
      gimple_cond_set_rhs (dummy_cond, op1);

      /* We absolutely do not care about any type conversions
         we only care about a zero/nonzero value.  */
      fold_defer_overflow_warnings ();

      cached_lhs = fold_binary (cond_code, boolean_type_node, op0, op1);
      if (cached_lhs)
	while (CONVERT_EXPR_P (cached_lhs))
          cached_lhs = TREE_OPERAND (cached_lhs, 0);

      fold_undefer_overflow_warnings ((cached_lhs
                                       && is_gimple_min_invariant (cached_lhs)),
				      stmt, WARN_STRICT_OVERFLOW_CONDITIONAL);

      /* If we have not simplified the condition down to an invariant,
	 then use the pass specific callback to simplify the condition.  */
      if (!cached_lhs
          || !is_gimple_min_invariant (cached_lhs))
        cached_lhs = (*simplify) (dummy_cond, stmt, avail_exprs_stack);

      /* If we were testing an integer/pointer against a constant, then
	 we can use the FSM code to trace the value of the SSA_NAME.  If
	 a value is found, then the condition will collapse to a constant.

	 Return the SSA_NAME we want to trace back rather than the full
	 expression and give the FSM threader a chance to find its value.  */
      if (cached_lhs == NULL)
	{
	  /* Recover the original operands.  They may have been simplified
	     using context sensitive equivalences.  Those context sensitive
	     equivalences may not be valid on paths found by the FSM optimizer.  */
	  tree op0 = gimple_cond_lhs (stmt);
	  tree op1 = gimple_cond_rhs (stmt);

	  if ((INTEGRAL_TYPE_P (TREE_TYPE (op0))
	       || POINTER_TYPE_P (TREE_TYPE (op0)))
	      && TREE_CODE (op0) == SSA_NAME
	      && TREE_CODE (op1) == INTEGER_CST)
	    return op0;
	}

      return cached_lhs;
    }

  if (code == GIMPLE_SWITCH)
    cond = gimple_switch_index (as_a <gswitch *> (stmt));
  else if (code == GIMPLE_GOTO)
    cond = gimple_goto_dest (stmt);
  else
    gcc_unreachable ();

  /* We can have conditionals which just test the state of a variable
     rather than use a relational operator.  These are simpler to handle.  */
  if (TREE_CODE (cond) == SSA_NAME)
    {
      tree original_lhs = cond;
      cached_lhs = cond;

      /* Get the variable's current value from the equivalence chains.

	 It is possible to get loops in the SSA_NAME_VALUE chains
	 (consider threading the backedge of a loop where we have
	 a loop invariant SSA_NAME used in the condition).  */
      if (cached_lhs)
	{
	  for (int i = 0; i < 2; i++)
	    {
	      if (TREE_CODE (cached_lhs) == SSA_NAME
		  && SSA_NAME_VALUE (cached_lhs))
		cached_lhs = SSA_NAME_VALUE (cached_lhs);
	      else
		break;
	    }
	}

      /* If we're dominated by a suitable ASSERT_EXPR, then
	 update CACHED_LHS appropriately.  */
      if (handle_dominating_asserts && TREE_CODE (cached_lhs) == SSA_NAME)
	cached_lhs = lhs_of_dominating_assert (cached_lhs, e->src, stmt);

      /* If we haven't simplified to an invariant yet, then use the
	 pass specific callback to try and simplify it further.  */
      if (cached_lhs && ! is_gimple_min_invariant (cached_lhs))
        cached_lhs = (*simplify) (stmt, stmt, avail_exprs_stack);

      /* We couldn't find an invariant.  But, callers of this
	 function may be able to do something useful with the
	 unmodified destination.  */
      if (!cached_lhs)
	cached_lhs = original_lhs;
    }
  else
    cached_lhs = NULL;

  return cached_lhs;
}

/* Copy debug stmts from DEST's chain of single predecessors up to
   SRC, so that we don't lose the bindings as PHI nodes are introduced
   when DEST gains new predecessors.  */
void
propagate_threaded_block_debug_into (basic_block dest, basic_block src)
{
  if (!MAY_HAVE_DEBUG_STMTS)
    return;

  if (!single_pred_p (dest))
    return;

  gcc_checking_assert (dest != src);

  gimple_stmt_iterator gsi = gsi_after_labels (dest);
  int i = 0;
  const int alloc_count = 16; // ?? Should this be a PARAM?

  /* Estimate the number of debug vars overridden in the beginning of
     DEST, to tell how many we're going to need to begin with.  */
  for (gimple_stmt_iterator si = gsi;
       i * 4 <= alloc_count * 3 && !gsi_end_p (si); gsi_next (&si))
    {
      gimple *stmt = gsi_stmt (si);
      if (!is_gimple_debug (stmt))
	break;
      i++;
    }

  auto_vec<tree, alloc_count> fewvars;
  hash_set<tree> *vars = NULL;

  /* If we're already starting with 3/4 of alloc_count, go for a
     hash_set, otherwise start with an unordered stack-allocated
     VEC.  */
  if (i * 4 > alloc_count * 3)
    vars = new hash_set<tree>;

  /* Now go through the initial debug stmts in DEST again, this time
     actually inserting in VARS or FEWVARS.  Don't bother checking for
     duplicates in FEWVARS.  */
  for (gimple_stmt_iterator si = gsi; !gsi_end_p (si); gsi_next (&si))
    {
      gimple *stmt = gsi_stmt (si);
      if (!is_gimple_debug (stmt))
	break;

      tree var;

      if (gimple_debug_bind_p (stmt))
	var = gimple_debug_bind_get_var (stmt);
      else if (gimple_debug_source_bind_p (stmt))
	var = gimple_debug_source_bind_get_var (stmt);
      else
	gcc_unreachable ();

      if (vars)
	vars->add (var);
      else
	fewvars.quick_push (var);
    }

  basic_block bb = dest;

  do
    {
      bb = single_pred (bb);
      for (gimple_stmt_iterator si = gsi_last_bb (bb);
	   !gsi_end_p (si); gsi_prev (&si))
	{
	  gimple *stmt = gsi_stmt (si);
	  if (!is_gimple_debug (stmt))
	    continue;

	  tree var;

	  if (gimple_debug_bind_p (stmt))
	    var = gimple_debug_bind_get_var (stmt);
	  else if (gimple_debug_source_bind_p (stmt))
	    var = gimple_debug_source_bind_get_var (stmt);
	  else
	    gcc_unreachable ();

	  /* Discard debug bind overlaps.  ??? Unlike stmts from src,
	     copied into a new block that will precede BB, debug bind
	     stmts in bypassed BBs may actually be discarded if
	     they're overwritten by subsequent debug bind stmts, which
	     might be a problem once we introduce stmt frontier notes
	     or somesuch.  Adding `&& bb == src' to the condition
	     below will preserve all potentially relevant debug
	     notes.  */
	  if (vars && vars->add (var))
	    continue;
	  else if (!vars)
	    {
	      int i = fewvars.length ();
	      while (i--)
		if (fewvars[i] == var)
		  break;
	      if (i >= 0)
		continue;

	      if (fewvars.length () < (unsigned) alloc_count)
		fewvars.quick_push (var);
	      else
		{
		  vars = new hash_set<tree>;
		  for (i = 0; i < alloc_count; i++)
		    vars->add (fewvars[i]);
		  fewvars.release ();
		  vars->add (var);
		}
	    }

	  stmt = gimple_copy (stmt);
	  /* ??? Should we drop the location of the copy to denote
	     they're artificial bindings?  */
	  gsi_insert_before (&gsi, stmt, GSI_NEW_STMT);
	}
    }
  while (bb != src && single_pred_p (bb));

  if (vars)
    delete vars;
  else if (fewvars.exists ())
    fewvars.release ();
}

/* See if TAKEN_EDGE->dest is a threadable block with no side effecs (ie, it
   need not be duplicated as part of the CFG/SSA updating process).

   If it is threadable, add it to PATH and VISITED and recurse, ultimately
   returning TRUE from the toplevel call.   Otherwise do nothing and
   return false.

   DUMMY_COND, HANDLE_DOMINATING_ASSERTS and SIMPLIFY are used to
   try and simplify the condition at the end of TAKEN_EDGE->dest. 

   The available expression table is referenced via AVAIL_EXPRS_STACK.  */

static bool
thread_around_empty_blocks (edge taken_edge,
			    gcond *dummy_cond,
			    class avail_exprs_stack *avail_exprs_stack,
			    bool handle_dominating_asserts,
			    pfn_simplify simplify,
			    bitmap visited,
			    vec<jump_thread_edge *> *path,
			    bool *backedge_seen_p)
{
  basic_block bb = taken_edge->dest;
  gimple_stmt_iterator gsi;
  gimple *stmt;
  tree cond;

  /* The key property of these blocks is that they need not be duplicated
     when threading.  Thus they can not have visible side effects such
     as PHI nodes.  */
  if (!gsi_end_p (gsi_start_phis (bb)))
    return false;

  /* Skip over DEBUG statements at the start of the block.  */
  gsi = gsi_start_nondebug_bb (bb);

  /* If the block has no statements, but does have a single successor, then
     it's just a forwarding block and we can thread through it trivially.

     However, note that just threading through empty blocks with single
     successors is not inherently profitable.  For the jump thread to
     be profitable, we must avoid a runtime conditional.

     By taking the return value from the recursive call, we get the
     desired effect of returning TRUE when we found a profitable jump
     threading opportunity and FALSE otherwise.

     This is particularly important when this routine is called after
     processing a joiner block.  Returning TRUE too aggressively in
     that case results in pointless duplication of the joiner block.  */
  if (gsi_end_p (gsi))
    {
      if (single_succ_p (bb))
	{
	  taken_edge = single_succ_edge (bb);
	  if (!bitmap_bit_p (visited, taken_edge->dest->index))
	    {
	      jump_thread_edge *x
		= new jump_thread_edge (taken_edge, EDGE_NO_COPY_SRC_BLOCK);
	      path->safe_push (x);
	      bitmap_set_bit (visited, taken_edge->dest->index);
	      *backedge_seen_p |= ((taken_edge->flags & EDGE_DFS_BACK) != 0);
	      if (*backedge_seen_p)
		simplify = dummy_simplify;
	      return thread_around_empty_blocks (taken_edge,
						 dummy_cond,
						 avail_exprs_stack,
						 handle_dominating_asserts,
						 simplify,
						 visited,
						 path,
						 backedge_seen_p);
	    }
	}

      /* We have a block with no statements, but multiple successors?  */
      return false;
    }

  /* The only real statements this block can have are a control
     flow altering statement.  Anything else stops the thread.  */
  stmt = gsi_stmt (gsi);
  if (gimple_code (stmt) != GIMPLE_COND
      && gimple_code (stmt) != GIMPLE_GOTO
      && gimple_code (stmt) != GIMPLE_SWITCH)
    return false;

  /* If we have traversed a backedge, then we do not want to look
     at certain expressions in the table that can not be relied upon.
     Luckily the only code that looked at those expressions is the
     SIMPLIFY callback, which we replace if we can no longer use it.  */
  if (*backedge_seen_p)
    simplify = dummy_simplify;

  /* Extract and simplify the condition.  */
  cond = simplify_control_stmt_condition (taken_edge, stmt,
					  avail_exprs_stack, dummy_cond,
					  simplify, handle_dominating_asserts);

  /* If the condition can be statically computed and we have not already
     visited the destination edge, then add the taken edge to our thread
     path.  */
  if (cond && is_gimple_min_invariant (cond))
    {
      taken_edge = find_taken_edge (bb, cond);

      if (bitmap_bit_p (visited, taken_edge->dest->index))
	return false;
      bitmap_set_bit (visited, taken_edge->dest->index);

      jump_thread_edge *x
	= new jump_thread_edge (taken_edge, EDGE_NO_COPY_SRC_BLOCK);
      path->safe_push (x);
      *backedge_seen_p |= ((taken_edge->flags & EDGE_DFS_BACK) != 0);
      if (*backedge_seen_p)
	simplify = dummy_simplify;

      thread_around_empty_blocks (taken_edge,
				  dummy_cond,
				  avail_exprs_stack,
				  handle_dominating_asserts,
				  simplify,
				  visited,
				  path,
				  backedge_seen_p);
      return true;
    }

  return false;
}

/* We are exiting E->src, see if E->dest ends with a conditional
   jump which has a known value when reached via E.

   E->dest can have arbitrary side effects which, if threading is
   successful, will be maintained.

   Special care is necessary if E is a back edge in the CFG as we
   may have already recorded equivalences for E->dest into our
   various tables, including the result of the conditional at
   the end of E->dest.  Threading opportunities are severely
   limited in that case to avoid short-circuiting the loop
   incorrectly.

   DUMMY_COND is a shared cond_expr used by condition simplification as scratch,
   to avoid allocating memory.

   HANDLE_DOMINATING_ASSERTS is true if we should try to replace operands of
   the simplified condition with left-hand sides of ASSERT_EXPRs they are
   used in.

   STACK is used to undo temporary equivalences created during the walk of
   E->dest.

   SIMPLIFY is a pass-specific function used to simplify statements.

   Our caller is responsible for restoring the state of the expression
   and const_and_copies stacks.

   Positive return value is success.  Zero return value is failure, but
   the block can still be duplicated as a joiner in a jump thread path,
   negative indicates the block should not be duplicated and thus is not
   suitable for a joiner in a jump threading path.  */

static int
thread_through_normal_block (edge e,
			     gcond *dummy_cond,
			     bool handle_dominating_asserts,
			     const_and_copies *const_and_copies,
			     avail_exprs_stack *avail_exprs_stack,
			     pfn_simplify simplify,
			     vec<jump_thread_edge *> *path,
			     bitmap visited,
			     bool *backedge_seen_p)
{
  /* If we have seen a backedge, then we rely solely on the FSM threader
     to find jump threads.  */
  if (*backedge_seen_p)
    return 0;

  /* We want to record any equivalences created by traversing E.  */
  if (!handle_dominating_asserts)
    record_temporary_equivalences (e, const_and_copies, avail_exprs_stack);

  /* PHIs create temporary equivalences.
     Note that if we found a PHI that made the block non-threadable, then
     we need to bubble that up to our caller in the same manner we do
     when we prematurely stop processing statements below.  */
  if (!record_temporary_equivalences_from_phis (e, const_and_copies))
    return -1;

  /* Now walk each statement recording any context sensitive
     temporary equivalences we can detect.  */
  gimple *stmt
    = record_temporary_equivalences_from_stmts_at_dest (e, const_and_copies,
							avail_exprs_stack,
							simplify);

  /* There's two reasons STMT might be null, and distinguishing
     between them is important.

     First the block may not have had any statements.  For example, it
     might have some PHIs and unconditionally transfer control elsewhere.
     Such blocks are suitable for jump threading, particularly as a
     joiner block.

     The second reason would be if we did not process all the statements
     in the block (because there were too many to make duplicating the
     block profitable.   If we did not look at all the statements, then
     we may not have invalidated everything needing invalidation.  Thus
     we must signal to our caller that this block is not suitable for
     use as a joiner in a threading path.  */
  if (!stmt)
    {
      /* First case.  The statement simply doesn't have any instructions, but
	 does have PHIs.  */
      if (gsi_end_p (gsi_start_nondebug_bb (e->dest))
	  && !gsi_end_p (gsi_start_phis (e->dest)))
	return 0;

      /* Second case.  */
      return -1;
    }

  /* If we stopped at a COND_EXPR or SWITCH_EXPR, see if we know which arm
     will be taken.  */
  if (gimple_code (stmt) == GIMPLE_COND
      || gimple_code (stmt) == GIMPLE_GOTO
      || gimple_code (stmt) == GIMPLE_SWITCH)
    {
      tree cond;

      /* Extract and simplify the condition.  */
      cond = simplify_control_stmt_condition (e, stmt, avail_exprs_stack,
					      dummy_cond, simplify,
					      handle_dominating_asserts);

      if (!cond)
	return 0;

      if (is_gimple_min_invariant (cond))
	{
	  edge taken_edge = find_taken_edge (e->dest, cond);
	  basic_block dest = (taken_edge ? taken_edge->dest : NULL);

	  /* DEST could be NULL for a computed jump to an absolute
	     address.  */
	  if (dest == NULL
	      || dest == e->dest
	      || bitmap_bit_p (visited, dest->index))
	    return 0;

	  /* Only push the EDGE_START_JUMP_THREAD marker if this is
	     first edge on the path.  */
	  if (path->length () == 0)
	    {
              jump_thread_edge *x
	        = new jump_thread_edge (e, EDGE_START_JUMP_THREAD);
	      path->safe_push (x);
	      *backedge_seen_p |= ((e->flags & EDGE_DFS_BACK) != 0);
	    }

	  jump_thread_edge *x
	    = new jump_thread_edge (taken_edge, EDGE_COPY_SRC_BLOCK);
	  path->safe_push (x);
	  *backedge_seen_p |= ((taken_edge->flags & EDGE_DFS_BACK) != 0);
	  if (*backedge_seen_p)
	    simplify = dummy_simplify;

	  /* See if we can thread through DEST as well, this helps capture
	     secondary effects of threading without having to re-run DOM or
	     VRP.

	     We don't want to thread back to a block we have already
 	     visited.  This may be overly conservative.  */
	  bitmap_set_bit (visited, dest->index);
	  bitmap_set_bit (visited, e->dest->index);
	  thread_around_empty_blocks (taken_edge,
				      dummy_cond,
				      avail_exprs_stack,
				      handle_dominating_asserts,
				      simplify,
				      visited,
				      path,
				      backedge_seen_p);
	  return 1;
	}
    }
  return 0;
}

/* We are exiting E->src, see if E->dest ends with a conditional
   jump which has a known value when reached via E.

   Special care is necessary if E is a back edge in the CFG as we
   may have already recorded equivalences for E->dest into our
   various tables, including the result of the conditional at
   the end of E->dest.  Threading opportunities are severely
   limited in that case to avoid short-circuiting the loop
   incorrectly.

   Note it is quite common for the first block inside a loop to
   end with a conditional which is either always true or always
   false when reached via the loop backedge.  Thus we do not want
   to blindly disable threading across a loop backedge.

   DUMMY_COND is a shared cond_expr used by condition simplification as scratch,
   to avoid allocating memory.

   HANDLE_DOMINATING_ASSERTS is true if we should try to replace operands of
   the simplified condition with left-hand sides of ASSERT_EXPRs they are
   used in.

   CONST_AND_COPIES is used to undo temporary equivalences created during the
   walk of E->dest.

   The available expression table is referenced vai AVAIL_EXPRS_STACK.

   SIMPLIFY is a pass-specific function used to simplify statements.  */

void
thread_across_edge (gcond *dummy_cond,
		    edge e,
		    bool handle_dominating_asserts,
		    class const_and_copies *const_and_copies,
		    class avail_exprs_stack *avail_exprs_stack,
		    tree (*simplify) (gimple *, gimple *,
				      class avail_exprs_stack *))
{
  bitmap visited = BITMAP_ALLOC (NULL);
  bool backedge_seen;

  stmt_count = 0;

  vec<jump_thread_edge *> *path = new vec<jump_thread_edge *> ();
  bitmap_clear (visited);
  bitmap_set_bit (visited, e->src->index);
  bitmap_set_bit (visited, e->dest->index);
  backedge_seen = ((e->flags & EDGE_DFS_BACK) != 0);
  if (backedge_seen)
    simplify = dummy_simplify;

  int threaded = thread_through_normal_block (e, dummy_cond,
					      handle_dominating_asserts,
					      const_and_copies,
					      avail_exprs_stack,
					      simplify, path,
					      visited, &backedge_seen);
  if (threaded > 0)
    {
      propagate_threaded_block_debug_into (path->last ()->e->dest,
					   e->dest);
      const_and_copies->pop_to_marker ();
      BITMAP_FREE (visited);
      register_jump_thread (path);
      return;
    }
  else
    {
      /* Negative and zero return values indicate no threading was possible,
	 thus there should be no edges on the thread path and no need to walk
	 through the vector entries.  */
      gcc_assert (path->length () == 0);
      path->release ();
      delete path;

      find_jump_threads_backwards (e);

      /* A negative status indicates the target block was deemed too big to
	 duplicate.  Just quit now rather than trying to use the block as
	 a joiner in a jump threading path.

	 This prevents unnecessary code growth, but more importantly if we
	 do not look at all the statements in the block, then we may have
	 missed some invalidations if we had traversed a backedge!  */
      if (threaded < 0)
	{
	  BITMAP_FREE (visited);
	  const_and_copies->pop_to_marker ();
	  return;
	}
    }

 /* We were unable to determine what out edge from E->dest is taken.  However,
    we might still be able to thread through successors of E->dest.  This
    often occurs when E->dest is a joiner block which then fans back out
    based on redundant tests.

    If so, we'll copy E->dest and redirect the appropriate predecessor to
    the copy.  Within the copy of E->dest, we'll thread one or more edges
    to points deeper in the CFG.

    This is a stopgap until we have a more structured approach to path
    isolation.  */
  {
    edge taken_edge;
    edge_iterator ei;
    bool found;

    /* If E->dest has abnormal outgoing edges, then there's no guarantee
       we can safely redirect any of the edges.  Just punt those cases.  */
    FOR_EACH_EDGE (taken_edge, ei, e->dest->succs)
      if (taken_edge->flags & EDGE_ABNORMAL)
	{
	  const_and_copies->pop_to_marker ();
	  BITMAP_FREE (visited);
	  return;
	}

    /* Look at each successor of E->dest to see if we can thread through it.  */
    FOR_EACH_EDGE (taken_edge, ei, e->dest->succs)
      {
	/* Push a fresh marker so we can unwind the equivalences created
	   for each of E->dest's successors.  */
	const_and_copies->push_marker ();
	if (avail_exprs_stack)
	  avail_exprs_stack->push_marker ();

	/* Avoid threading to any block we have already visited.  */
	bitmap_clear (visited);
	bitmap_set_bit (visited, e->src->index);
	bitmap_set_bit (visited, e->dest->index);
	bitmap_set_bit (visited, taken_edge->dest->index);
        vec<jump_thread_edge *> *path = new vec<jump_thread_edge *> ();

	/* Record whether or not we were able to thread through a successor
	   of E->dest.  */
        jump_thread_edge *x = new jump_thread_edge (e, EDGE_START_JUMP_THREAD);
	path->safe_push (x);

        x = new jump_thread_edge (taken_edge, EDGE_COPY_SRC_JOINER_BLOCK);
	path->safe_push (x);
	found = false;
	backedge_seen = ((e->flags & EDGE_DFS_BACK) != 0);
	backedge_seen |= ((taken_edge->flags & EDGE_DFS_BACK) != 0);
	if (backedge_seen)
	  simplify = dummy_simplify;
	found = thread_around_empty_blocks (taken_edge,
					    dummy_cond,
					    avail_exprs_stack,
					    handle_dominating_asserts,
					    simplify,
					    visited,
					    path,
					    &backedge_seen);

	if (backedge_seen)
	  simplify = dummy_simplify;

	if (!found)
	  found = thread_through_normal_block (path->last ()->e, dummy_cond,
					       handle_dominating_asserts,
					       const_and_copies,
					       avail_exprs_stack,
					       simplify, path,
					       visited, &backedge_seen) > 0;

	/* If we were able to thread through a successor of E->dest, then
	   record the jump threading opportunity.  */
	if (found)
	  {
	    propagate_threaded_block_debug_into (path->last ()->e->dest,
						 taken_edge->dest);
	    register_jump_thread (path);
	  }
	else
	  {
	    find_jump_threads_backwards (path->last ()->e);
	    delete_jump_thread_path (path);
	  }

	/* And unwind the equivalence table.  */
	if (avail_exprs_stack)
	  avail_exprs_stack->pop_to_marker ();
	const_and_copies->pop_to_marker ();
      }
    BITMAP_FREE (visited);
  }

  const_and_copies->pop_to_marker ();
}<|MERGE_RESOLUTION|>--- conflicted
+++ resolved
@@ -248,21 +248,10 @@
 
       /* If the statement is a unique builtin, we can not thread
 	 through here.  */
-<<<<<<< HEAD
-      if (gimple_code (stmt) == GIMPLE_CALL)
-	{
-	  gcall *call = as_a <gcall *> (stmt);
-
-	  if (gimple_call_internal_p (call)
-	      && gimple_call_internal_unique_p (call))
-	    return NULL;
-	}
-=======
       if (gimple_code (stmt) == GIMPLE_CALL
 	  && gimple_call_internal_p (stmt)
 	  && gimple_call_internal_unique_p (stmt))
 	return NULL;
->>>>>>> a0e701d8
 
       /* If duplicating this block is going to cause too much code
 	 expansion, then do not thread through this block.  */
