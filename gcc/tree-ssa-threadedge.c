--- conflicted
+++ resolved
@@ -278,7 +278,6 @@
   for (gsi = gsi_start_bb (e->dest); !gsi_end_p (gsi); gsi_next (&gsi))
     {
       tree cached_lhs = NULL;
-      tree rhs;
 
       stmt = gsi_stmt (gsi);
 
@@ -308,8 +307,6 @@
               || TREE_CODE (gimple_call_lhs (stmt)) != SSA_NAME))
 	continue;
 
-      rhs = GIMPLE_STMT_OPERAND (stmt, 1);
-
       /* The result of __builtin_object_size depends on all the arguments
 	 of a phi node. Temporarily using only one edge produces invalid
 	 results. For example
@@ -327,9 +324,9 @@
 	 remaining bytes. If we use only one edge on the phi, the result will
 	 change to be the remaining bytes for the corresponding phi argument. */
 
-      if (TREE_CODE (rhs) == CALL_EXPR)
-	{
-	  tree fndecl = get_callee_fndecl (rhs);
+      if (gimple_code (stmt) == GIMPLE_CALL)
+	{
+	  tree fndecl = gimple_call_fndecl (stmt);
 	  if (fndecl && DECL_FUNCTION_CODE (fndecl) == BUILT_IN_OBJECT_SIZE)
 	    continue;
 	}
@@ -341,19 +338,12 @@
 
 	 Handle simple copy operations as well as implied copies from
 	 ASSERT_EXPRs.  */
-<<<<<<< HEAD
       if (gimple_assign_single_p (stmt)
           && TREE_CODE (gimple_assign_rhs1 (stmt)) == SSA_NAME)
 	cached_lhs = gimple_assign_rhs1 (stmt);
       else if (gimple_assign_single_p (stmt)
                && TREE_CODE (gimple_assign_rhs1 (stmt)) == ASSERT_EXPR)
 	cached_lhs = TREE_OPERAND (gimple_assign_rhs1 (stmt), 0);
-=======
-      if (TREE_CODE (rhs) == SSA_NAME)
-	cached_lhs = rhs;
-      else if (TREE_CODE (rhs) == ASSERT_EXPR)
-	cached_lhs = TREE_OPERAND (rhs, 0);
->>>>>>> 2de4b319
       else
 	{
 	  /* A statement that is not a trivial copy or ASSERT_EXPR.
