/* Set up combined include path for the preprocessor.
   Copyright (C) 2003, 2004, 2005, 2006, 2007, 2008
   Free Software Foundation, Inc.

   This program is free software; you can redistribute it and/or modify it
   under the terms of the GNU General Public License as published by the
   Free Software Foundation; either version 3, or (at your option) any
   later version.

   This program is distributed in the hope that it will be useful,
   but WITHOUT ANY WARRANTY; without even the implied warranty of
   MERCHANTABILITY or FITNESS FOR A PARTICULAR PURPOSE.  See the
   GNU General Public License for more details.

   You should have received a copy of the GNU General Public License
   along with this program; see the file COPYING3.  If not see
   <http://www.gnu.org/licenses/>.  */

extern void split_quote_chain (void);
extern void add_path (char *, int, int, bool);
extern void register_include_chains (cpp_reader *, const char *,
				     const char *, const char *,
				     int, int, int);
extern void add_cpp_dir_path (struct cpp_dir *, int);
<<<<<<< HEAD
extern void get_include_chains (cpp_dir **quotes, cpp_dir **brackets);
extern void clear_include_chains (void);
=======
extern struct cpp_dir *get_added_cpp_dirs (int);
>>>>>>> 826f62da

struct target_c_incpath_s {
  /* Do extra includes processing.  STDINC is false iff -nostdinc was given.  */
  void (*extra_pre_includes) (const char *, const char *, int);
  void (*extra_includes) (const char *, const char *, int);
};

extern struct target_c_incpath_s target_c_incpath;

enum { QUOTE = 0, BRACKET, SYSTEM, AFTER };<|MERGE_RESOLUTION|>--- conflicted
+++ resolved
@@ -22,12 +22,9 @@
 				     const char *, const char *,
 				     int, int, int);
 extern void add_cpp_dir_path (struct cpp_dir *, int);
-<<<<<<< HEAD
 extern void get_include_chains (cpp_dir **quotes, cpp_dir **brackets);
 extern void clear_include_chains (void);
-=======
 extern struct cpp_dir *get_added_cpp_dirs (int);
->>>>>>> 826f62da
 
 struct target_c_incpath_s {
   /* Do extra includes processing.  STDINC is false iff -nostdinc was given.  */
