--- conflicted
+++ resolved
@@ -444,11 +444,7 @@
 sem_function::param_used_p (unsigned int i)
 {
   if (ipa_node_params_sum == NULL)
-<<<<<<< HEAD
-    return false;
-=======
     return true;
->>>>>>> ef55d00e
 
   struct ipa_node_params *parms_info = IPA_NODE_REF (get_node ());
 
