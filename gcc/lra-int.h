/* Local Register Allocator (LRA) intercommunication header file.
   Copyright (C) 2010-2018 Free Software Foundation, Inc.
   Contributed by Vladimir Makarov <vmakarov@redhat.com>.

This file is part of GCC.

GCC is free software; you can redistribute it and/or modify it under
the terms of the GNU General Public License as published by the Free
Software Foundation; either version 3, or (at your option) any later
version.

GCC is distributed in the hope that it will be useful, but WITHOUT ANY
WARRANTY; without even the implied warranty of MERCHANTABILITY or
FITNESS FOR A PARTICULAR PURPOSE.  See the GNU General Public License
for more details.

You should have received a copy of the GNU General Public License
along with GCC; see the file COPYING3.	If not see
<http://www.gnu.org/licenses/>.	 */

#ifndef GCC_LRA_INT_H
#define GCC_LRA_INT_H

#define lra_assert(c) gcc_checking_assert (c)

/* The parameter used to prevent infinite reloading for an insn.  Each
   insn operands might require a reload and, if it is a memory, its
   base and index registers might require a reload too.	 */
#define LRA_MAX_INSN_RELOADS (MAX_RECOG_OPERANDS * 3)

typedef struct lra_live_range *lra_live_range_t;

/* The structure describes program points where a given pseudo lives.
   The live ranges can be used to find conflicts with other pseudos.
   If the live ranges of two pseudos are intersected, the pseudos are
   in conflict.	 */
struct lra_live_range
{
  /* Pseudo regno whose live range is described by given
     structure.	 */
  int regno;
  /* Program point range.  */
  int start, finish;
  /* Next structure describing program points where the pseudo
     lives.  */
  lra_live_range_t next;
  /* Pointer to structures with the same start.	 */
  lra_live_range_t start_next;
};

typedef struct lra_copy *lra_copy_t;

/* Copy between pseudos which affects assigning hard registers.	 */
struct lra_copy
{
  /* True if regno1 is the destination of the copy.  */
  bool regno1_dest_p;
  /* Execution frequency of the copy.  */
  int freq;
  /* Pseudos connected by the copy.  REGNO1 < REGNO2.  */
  int regno1, regno2;
  /* Next copy with correspondingly REGNO1 and REGNO2.	*/
  lra_copy_t regno1_next, regno2_next;
};

/* Common info about a register (pseudo or hard register).  */
struct lra_reg
{
  /* Bitmap of UIDs of insns (including debug insns) referring the
     reg.  */
  bitmap_head insn_bitmap;
  /* The following fields are defined only for pseudos.	 */
  /* Hard registers with which the pseudo conflicts.  */
  HARD_REG_SET conflict_hard_regs;
  /* Call used registers with which the pseudo conflicts, taking into account
     the registers used by functions called from calls which cross the
     pseudo.  */
  HARD_REG_SET actual_call_used_reg_set;
  /* We assign hard registers to reload pseudos which can occur in few
     places.  So two hard register preferences are enough for them.
     The following fields define the preferred hard registers.	If
     there are no such hard registers the first field value is
     negative.	If there is only one preferred hard register, the 2nd
     field is negative.	 */
  int preferred_hard_regno1, preferred_hard_regno2;
  /* Profits to use the corresponding preferred hard registers.	 If
     the both hard registers defined, the first hard register has not
     less profit than the second one.  */
  int preferred_hard_regno_profit1, preferred_hard_regno_profit2;
#ifdef STACK_REGS
  /* True if the pseudo should not be assigned to a stack register.  */
  bool no_stack_p;
#endif
  /* True if the pseudo crosses a call.	 It is setup in lra-lives.c
     and used to check that the pseudo crossing a call did not get a
     call used hard register.  */
  bool call_p;
  /* Number of references and execution frequencies of the register in
     *non-debug* insns.	 */
  int nrefs, freq;
  int last_reload;
  /* rtx used to undo the inheritance.  It can be non-null only
     between subsequent inheritance and undo inheritance passes.  */
  rtx restore_rtx;
  /* Value holding by register.	 If the pseudos have the same value
     they do not conflict.  */
  int val;
  /* Offset from relative eliminate register to pesudo reg.  */
  poly_int64 offset;
  /* These members are set up in lra-lives.c and updated in
     lra-coalesce.c.  */
  /* The biggest size mode in which each pseudo reg is referred in
     whole function (possibly via subreg).  */
  machine_mode biggest_mode;
  /* Live ranges of the pseudo.	 */
  lra_live_range_t live_ranges;
  /* This member is set up in lra-lives.c for subsequent
     assignments.  */
  lra_copy_t copies;
};

/* References to the common info about each register.  */
extern struct lra_reg *lra_reg_info;

extern HARD_REG_SET hard_regs_spilled_into;

/* Static info about each insn operand (common for all insns with the
   same ICODE).	 Warning: if the structure definition is changed, the
   initializer for debug_operand_data in lra.c should be changed
   too.	 */
struct lra_operand_data
{
  /* The machine description constraint string of the operand.	*/
  const char *constraint;
  /* Alternatives for which early_clobber can be true.  */
  alternative_mask early_clobber_alts;
  /* It is taken only from machine description (which is different
     from recog_data.operand_mode) and can be of VOIDmode.  */
  ENUM_BITFIELD(machine_mode) mode : 16;
  /* The type of the operand (in/out/inout).  */
  ENUM_BITFIELD (op_type) type : 8;
  /* Through if accessed through STRICT_LOW.  */
  unsigned int strict_low : 1;
  /* True if the operand is an operator.  */
  unsigned int is_operator : 1;
  /* True if there is an early clobber alternative for this operand.
     This field is set up every time when corresponding
     operand_alternative in lra_static_insn_data is set up.  */
  unsigned int early_clobber : 1;
  /* True if the operand is an address.  */
  unsigned int is_address : 1;
};

/* Info about register occurrence in an insn.  */
struct lra_insn_reg
{
  /* Alternatives for which early_clobber can be true.  */
  alternative_mask early_clobber_alts;
  /* The biggest mode through which the insn refers to the register
     occurrence (remember the register can be accessed through a
     subreg in the insn).  */
  ENUM_BITFIELD(machine_mode) biggest_mode : 16;
  /* The type of the corresponding operand which is the register.  */
  ENUM_BITFIELD (op_type) type : 8;
  /* True if the reg is accessed through a subreg and the subreg is
     just a part of the register.  */
  unsigned int subreg_p : 1;
  /* True if there is an early clobber alternative for this
     operand.  */
  unsigned int early_clobber : 1;
  /* The corresponding regno of the register.  */
  int regno;
  /* Next reg info of the same insn.  */
  struct lra_insn_reg *next;
};

/* Static part (common info for insns with the same ICODE) of LRA
   internal insn info. It exists in at most one exemplar for each
   non-negative ICODE. There is only one exception. Each asm insn has
   own structure.  Warning: if the structure definition is changed,
   the initializer for debug_insn_static_data in lra.c should be
   changed too.  */
struct lra_static_insn_data
{
  /* Static info about each insn operand.  */
  struct lra_operand_data *operand;
  /* Each duplication refers to the number of the corresponding
     operand which is duplicated.  */
  int *dup_num;
  /* The number of an operand marked as commutative, -1 otherwise.  */
  int commutative;
  /* Number of operands, duplications, and alternatives of the
     insn.  */
  char n_operands;
  char n_dups;
  char n_alternatives;
  /* Insns in machine description (or clobbers in asm) may contain
     explicit hard regs which are not operands.	 The following list
     describes such hard registers.  */
  struct lra_insn_reg *hard_regs;
  /* Array [n_alternatives][n_operand] of static constraint info for
     given operand in given alternative.  This info can be changed if
     the target reg info is changed.  */
  const struct operand_alternative *operand_alternative;
};

/* Negative insn alternative numbers used for special cases.  */
#define LRA_UNKNOWN_ALT -1
#define LRA_NON_CLOBBERED_ALT -2

/* LRA internal info about an insn (LRA internal insn
   representation).  */
struct lra_insn_recog_data
{
  /* The insn code.  */
  int icode;
  /* The alternative should be used for the insn, LRA_UNKNOWN_ALT if
     unknown, or we should assume any alternative, or the insn is a
     debug insn.  LRA_NON_CLOBBERED_ALT means ignoring any earlier
     clobbers for the insn.  */
  int used_insn_alternative;
  /* SP offset before the insn relative to one at the func start.  */
  poly_int64 sp_offset;
  /* The insn itself.  */
  rtx_insn *insn;
  /* Common data for insns with the same ICODE.  Asm insns (their
     ICODE is negative) do not share such structures.  */
  struct lra_static_insn_data *insn_static_data;
  /* Two arrays of size correspondingly equal to the operand and the
     duplication numbers: */
  rtx **operand_loc; /* The operand locations, NULL if no operands.  */
  rtx **dup_loc; /* The dup locations, NULL if no dups.	 */
  /* Number of hard registers implicitly used/clobbered in given call
     insn.  The value can be NULL or points to array of the hard
     register numbers ending with a negative value.  To differ
     clobbered and used hard regs, clobbered hard regs are incremented
     by FIRST_PSEUDO_REGISTER.  */
  int *arg_hard_regs;
  /* Cached value of get_preferred_alternatives.  */
  alternative_mask preferred_alternatives;
  /* The following member value is always NULL for a debug insn.  */
  struct lra_insn_reg *regs;
};

typedef struct lra_insn_recog_data *lra_insn_recog_data_t;

/* Whether the clobber is used temporary in LRA.  */
#define LRA_TEMP_CLOBBER_P(x) \
  (RTL_FLAG_CHECK1 ("TEMP_CLOBBER_P", (x), CLOBBER)->unchanging)

/* Cost factor for each additional reload and maximal cost reject for
   insn reloads.  One might ask about such strange numbers.  Their
   values occurred historically from former reload pass.  */
#define LRA_LOSER_COST_FACTOR 6
#define LRA_MAX_REJECT 600

/* Maximum allowed number of assignment pass iterations after the
   latest spill pass when any former reload pseudo was spilled.  It is
   for preventing LRA cycling in a bug case.  */
#define LRA_MAX_ASSIGNMENT_ITERATION_NUMBER 30

/* The maximal number of inheritance/split passes in LRA.  It should
   be more 1 in order to perform caller saves transformations and much
   less MAX_CONSTRAINT_ITERATION_NUMBER to prevent LRA to do as many
   as permitted constraint passes in some complicated cases.  The
   first inheritance/split pass has a biggest impact on generated code
   quality.  Each subsequent affects generated code in less degree.
   For example, the 3rd pass does not change generated SPEC2000 code
   at all on x86-64.  */
#define LRA_MAX_INHERITANCE_PASSES 2

#if LRA_MAX_INHERITANCE_PASSES <= 0 \
    || LRA_MAX_INHERITANCE_PASSES >= LRA_MAX_ASSIGNMENT_ITERATION_NUMBER - 8
#error wrong LRA_MAX_INHERITANCE_PASSES value
#endif

/* Analogous macro to the above one but for rematerialization.  */
#define LRA_MAX_REMATERIALIZATION_PASSES 2

#if LRA_MAX_REMATERIALIZATION_PASSES <= 0 \
    || LRA_MAX_REMATERIALIZATION_PASSES >= LRA_MAX_ASSIGNMENT_ITERATION_NUMBER - 8
#error wrong LRA_MAX_REMATERIALIZATION_PASSES value
#endif

/* lra.c: */

extern FILE *lra_dump_file;

extern bool lra_reg_spill_p;

extern HARD_REG_SET lra_no_alloc_regs;

extern int lra_insn_recog_data_len;
extern lra_insn_recog_data_t *lra_insn_recog_data;

extern int lra_curr_reload_num;

extern void lra_dump_bitmap_with_title (const char *, bitmap, int);
extern hashval_t lra_rtx_hash (rtx x);
extern void lra_push_insn (rtx_insn *);
extern void lra_push_insn_by_uid (unsigned int);
extern void lra_push_insn_and_update_insn_regno_info (rtx_insn *);
extern rtx_insn *lra_pop_insn (void);
extern unsigned int lra_insn_stack_length (void);

extern rtx lra_create_new_reg_with_unique_value (machine_mode, rtx,
						 enum reg_class, const char *);
extern void lra_set_regno_unique_value (int);
extern void lra_invalidate_insn_data (rtx_insn *);
extern void lra_set_insn_deleted (rtx_insn *);
extern void lra_delete_dead_insn (rtx_insn *);
extern void lra_emit_add (rtx, rtx, rtx);
extern void lra_emit_move (rtx, rtx);
extern void lra_update_dups (lra_insn_recog_data_t, signed char *);

extern void lra_process_new_insns (rtx_insn *, rtx_insn *, rtx_insn *,
				   const char *);

extern bool lra_substitute_pseudo (rtx *, int, rtx, bool, bool);
extern bool lra_substitute_pseudo_within_insn (rtx_insn *, int, rtx, bool);

extern lra_insn_recog_data_t lra_set_insn_recog_data (rtx_insn *);
extern lra_insn_recog_data_t lra_update_insn_recog_data (rtx_insn *);
extern void lra_set_used_insn_alternative (rtx_insn *, int);
extern void lra_set_used_insn_alternative_by_uid (int, int);

extern void lra_invalidate_insn_regno_info (rtx_insn *);
extern void lra_update_insn_regno_info (rtx_insn *);
extern struct lra_insn_reg *lra_get_insn_regs (int);

extern void lra_free_copies (void);
extern void lra_create_copy (int, int, int);
extern lra_copy_t lra_get_copy (int);
extern bool lra_former_scratch_p (int);
extern bool lra_former_scratch_operand_p (rtx_insn *, int);
extern void lra_register_new_scratch_op (rtx_insn *, int);

extern int lra_new_regno_start;
extern int lra_constraint_new_regno_start;
extern int lra_bad_spill_regno_start;
extern bitmap_head lra_inheritance_pseudos;
extern bitmap_head lra_split_regs;
extern bitmap_head lra_subreg_reload_pseudos;
extern bitmap_head lra_optional_reload_pseudos;

/* lra-constraints.c: */

extern void lra_init_equiv (void);
extern int lra_constraint_offset (int, machine_mode);

extern int lra_constraint_iter;
extern bool lra_risky_transformations_p;
extern int lra_inheritance_iter;
extern int lra_undo_inheritance_iter;
extern bool lra_constrain_insn (rtx_insn *);
extern bool lra_constraints (bool);
extern void lra_constraints_init (void);
extern void lra_constraints_finish (void);
extern bool spill_hard_reg_in_range (int, enum reg_class, rtx_insn *, rtx_insn *);
extern void lra_inheritance (void);
extern bool lra_undo_inheritance (void);

/* lra-lives.c: */

extern int lra_live_max_point;
extern int *lra_point_freq;

extern int lra_hard_reg_usage[FIRST_PSEUDO_REGISTER];

extern int lra_live_range_iter;
extern void lra_create_live_ranges (bool, bool);
extern lra_live_range_t lra_copy_live_range_list (lra_live_range_t);
extern lra_live_range_t lra_merge_live_ranges (lra_live_range_t,
					       lra_live_range_t);
extern bool lra_intersected_live_ranges_p (lra_live_range_t,
					   lra_live_range_t);
extern void lra_print_live_range_list (FILE *, lra_live_range_t);
extern void debug (lra_live_range &ref);
extern void debug (lra_live_range *ptr);
extern void lra_debug_live_range_list (lra_live_range_t);
extern void lra_debug_pseudo_live_ranges (int);
extern void lra_debug_live_ranges (void);
extern void lra_clear_live_ranges (void);
extern void lra_live_ranges_init (void);
extern void lra_live_ranges_finish (void);
extern void lra_setup_reload_pseudo_preferenced_hard_reg (int, int, int);

/* lra-assigns.c: */

extern int lra_assignment_iter;
extern int lra_assignment_iter_after_spill;
extern void lra_setup_reg_renumber (int, int, bool);
extern bool lra_assign (bool &);
extern bool lra_split_hard_reg_for (void);

/* lra-coalesce.c: */

extern int lra_coalesce_iter;
extern bool lra_coalesce (void);

/* lra-spills.c:  */

extern bool lra_need_for_spills_p (void);
extern void lra_spill (void);
extern void lra_final_code_change (void);

/* lra-remat.c:  */

extern int lra_rematerialization_iter;
extern bool lra_remat (void);

/* lra-elimination.c: */

extern void lra_debug_elim_table (void);
extern int lra_get_elimination_hard_regno (int);
extern rtx lra_eliminate_regs_1 (rtx_insn *, rtx, machine_mode,
				 bool, bool, poly_int64, bool);
extern void eliminate_regs_in_insn (rtx_insn *insn, bool, bool, poly_int64);
extern void lra_eliminate (bool, bool);

extern void lra_eliminate_reg_if_possible (rtx *);



/* Return the hard register which given pseudo REGNO assigned to.
   Negative value means that the register got memory or we don't know
   allocation yet.  */
static inline int
lra_get_regno_hard_regno (int regno)
{
  resize_reg_info ();
  return reg_renumber[regno];
}

/* Change class of pseudo REGNO to NEW_CLASS.  Print info about it
   using TITLE.  Output a new line if NL_P.  */
static void inline
lra_change_class (int regno, enum reg_class new_class,
		  const char *title, bool nl_p)
{
  lra_assert (regno >= FIRST_PSEUDO_REGISTER);
  if (lra_dump_file != NULL)
    fprintf (lra_dump_file, "%s class %s for r%d",
	     title, reg_class_names[new_class], regno);
  setup_reg_classes (regno, new_class, NO_REGS, new_class);
  if (lra_dump_file != NULL && nl_p)
    fprintf (lra_dump_file, "\n");
}

/* Update insn operands which are duplication of NOP operand.  The
   insn is represented by its LRA internal representation ID.  */
static inline void
lra_update_dup (lra_insn_recog_data_t id, int nop)
{
  int i;
  struct lra_static_insn_data *static_id = id->insn_static_data;

  for (i = 0; i < static_id->n_dups; i++)
    if (static_id->dup_num[i] == nop)
      *id->dup_loc[i] = *id->operand_loc[nop];
}

/* Process operator duplications in insn with ID.  We do it after the
   operands processing.	 Generally speaking, we could do this probably
   simultaneously with operands processing because a common practice
   is to enumerate the operators after their operands.	*/
static inline void
lra_update_operator_dups (lra_insn_recog_data_t id)
{
  int i;
  struct lra_static_insn_data *static_id = id->insn_static_data;

  for (i = 0; i < static_id->n_dups; i++)
    {
      int ndup = static_id->dup_num[i];

      if (static_id->operand[ndup].is_operator)
	*id->dup_loc[i] = *id->operand_loc[ndup];
    }
}

/* Return info about INSN.  Set up the info if it is not done yet.  */
static inline lra_insn_recog_data_t
lra_get_insn_recog_data (rtx_insn *insn)
{
  lra_insn_recog_data_t data;
  unsigned int uid = INSN_UID (insn);

  if (lra_insn_recog_data_len > (int) uid
      && (data = lra_insn_recog_data[uid]) != NULL)
    {
      /* Check that we did not change insn without updating the insn
	 info.	*/
      lra_assert (data->insn == insn
		  && (INSN_CODE (insn) < 0
		      || data->icode == INSN_CODE (insn)));
      return data;
    }
  return lra_set_insn_recog_data (insn);
}

/* Update offset from pseudos with VAL by INCR.  */
static inline void
lra_update_reg_val_offset (int val, poly_int64 incr)
{
  int i;

  for (i = FIRST_PSEUDO_REGISTER; i < max_reg_num (); i++)
    {
      if (lra_reg_info[i].val == val)
        lra_reg_info[i].offset += incr;
    }
}

/* Return true if register content is equal to VAL with OFFSET.  */
static inline bool
lra_reg_val_equal_p (int regno, int val, poly_int64 offset)
{
  if (lra_reg_info[regno].val == val
<<<<<<< HEAD
      && must_eq (lra_reg_info[regno].offset, offset))
=======
      && known_eq (lra_reg_info[regno].offset, offset))
>>>>>>> 70783a86
    return true;

  return false;
}

/* Assign value of register FROM to TO.  */
static inline void
lra_assign_reg_val (int from, int to)
{
  lra_reg_info[to].val = lra_reg_info[from].val;
  lra_reg_info[to].offset = lra_reg_info[from].offset;
}

#endif /* GCC_LRA_INT_H */<|MERGE_RESOLUTION|>--- conflicted
+++ resolved
@@ -518,11 +518,7 @@
 lra_reg_val_equal_p (int regno, int val, poly_int64 offset)
 {
   if (lra_reg_info[regno].val == val
-<<<<<<< HEAD
-      && must_eq (lra_reg_info[regno].offset, offset))
-=======
       && known_eq (lra_reg_info[regno].offset, offset))
->>>>>>> 70783a86
     return true;
 
   return false;
