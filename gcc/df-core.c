--- conflicted
+++ resolved
@@ -965,7 +965,6 @@
    BLOCK_IN_POSTORDER is array of size N_BLOCKS specifying postorder in BBs and
    BBINDEX_TO_POSTORDER is array mapping back BB->index to postorder possition.
    PENDING will be freed.
-<<<<<<< HEAD
 
    The worklists are bitmaps indexed by postorder positions.  
 
@@ -973,15 +972,6 @@
    worklists (we are processing WORKLIST and storing new BBs to visit in
    PENDING).
 
-=======
-
-   The worklists are bitmaps indexed by postorder positions.  
-
-   The function implements standard algorithm for dataflow solving with two
-   worklists (we are processing WORKLIST and storing new BBs to visit in
-   PENDING).
-
->>>>>>> 155d23aa
    As an optimization we maintain ages when BB was changed (stored in bb->aux)
    and when it was last visited (stored in last_visit_age).  This avoids need
    to re-do confluence function for edges to basic blocks whose source
@@ -1438,29 +1428,6 @@
     }
 }
 
-
-/* Grow the bb_info array.  */
-
-void
-df_grow_bb_info (struct dataflow *dflow)
-{
-  unsigned int new_size = last_basic_block + 1;
-  if (dflow->block_info_size < new_size)
-    {
-      new_size += new_size / 4;
-      dflow->block_info
-         = (void *)XRESIZEVEC (char, (char *)dflow->block_info,
-			       new_size
-			       * dflow->problem->block_info_elt_size);
-      memset ((char *)dflow->block_info
-	      + dflow->block_info_size
-	      * dflow->problem->block_info_elt_size,
-	      0,
-	      (new_size - dflow->block_info_size)
-	      * dflow->problem->block_info_elt_size);
-      dflow->block_info_size = new_size;
-    }
-}
 
 /* Grow the bb_info array.  */
 
