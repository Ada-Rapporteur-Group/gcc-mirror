# Copyright (C) 2009, 2010 Free Software Foundation, Inc.

# This program is free software; you can redistribute it and/or modify
# it under the terms of the GNU General Public License as published by
# the Free Software Foundation; either version 3 of the License, or
# (at your option) any later version.
#
# This program is distributed in the hope that it will be useful,
# but WITHOUT ANY WARRANTY; without even the implied warranty of
# MERCHANTABILITY or FITNESS FOR A PARTICULAR PURPOSE.  See the
# GNU General Public License for more details.
#
# You should have received a copy of the GNU General Public License
# along with GCC; see the file COPYING3.  If not see
# <http://www.gnu.org/licenses/>.

# Contributed by Diego Novillo <dnovillo@google.com>

# Prune messages that aren't useful.

proc lto_prune_warns { text } {

    verbose "lto_prune_warns: entry: $text" 2

    # Many tests that use visibility will still pass on platforms that don't support it.
    regsub -all "(^|\n)\[^\n\]*: warning: visibility attribute not supported in this configuration; ignored\[^\n\]*" $text "" text

    # And any stray location lines.
    regsub -all "(^|\n)\[^\n\]*: In function \[^\n\]*" $text "" text
    regsub -all "(^|\n)In file included from \[^\n\]*" $text "" text
    regsub -all "(^|\n)\[ \t\]*from \[^\n\]*" $text "" text

    # Sun ld warns about common symbols with differing sizes.  Unlike GNU ld
    # --warn-common (off by default), they cannot be disabled.
<<<<<<< HEAD
    regsub -all "(^|\n)ld: warning: symbol `\[^\n\]*' has differing sizes:" $text "" text
=======
    regsub -all "(^|\n)ld: warning: symbol \[`'\]\[^\n\]*' has differing sizes:" $text "" text
>>>>>>> 155d23aa
    regsub -all "(^|\n)\[ \t\]*\[\(\]file \[^\n\]* value=\[^\n\]*; file \[^\n\]* value=\[^\n\]*\[)\];" $text "" text
    regsub -all "(^|\n)\[ \t\]*\[^\n\]* definition taken" $text "" text

    verbose "lto_prune_warns: exit: $text" 2

    return $text
}

# lto_init -- called at the start of each subdir of tests

proc lto_init { args } {
    global LTO_OPTIONS

    if {[info exists args] && $args == "no-mathlib"} {
	global board_info
	global saved_mathlib

	set dest [target_info name]
	if [board_info $dest exists mathlib] {
	    set saved_mathlib [board_info $dest mathlib]
	}
	set board_info($dest,mathlib) " "
    }

    # Each test is run with the compiler options from this list.
    # The default option lists can be overridden by LTO_OPTIONS="[list
    # {opts_1} {opts_2}... {opts_n}]" where opts_i are lists of options.
    # You can put this in the environment before site.exp is written or
    # add it to site.exp directly.
    if ![info exists LTO_OPTIONS] {
	set LTO_OPTIONS [list	\
	    {-O0 -flto -flto-partition=none } \
	    {-O2 -flto -flto-partition=none } \
	    {-O0 -flto -flto-partition=1to1 } \
	    {-O2 -flto -flto-partition=1to1 } \
	    {-O0 -flto}		\
	    {-O2 -flto}		\
	]
    }
}

#
# lto_finish -- called at the end of each subdir of tests if mathlib is
#		changed.
#

proc lto_finish { } {
    global board_info
    global saved_mathlib

    set dest [target_info name]
    if [info exists saved_mathlib] {
	set board_info($dest,mathlib) $saved_mathlib
    } elseif [board_info $dest exists mathlib] {
	unset board_info($dest,mathlib)
    }
}

# Subsets of tests can be selectively disabled by members of this list:
#  - ATTRIBUTE: disable all tests using the __attribute__ extension,
#  - COMPLEX: disable all tests using the complex types feature,
#  - COMPLEX_INT: disable all tests using the complex integral types extension,
#  - VA: disable all tests using the variable number of arguments feature,
#  - VLA_IN_STRUCT: disable all tests using the variable-length arrays as
#    structure members extension,
#  - ZERO_ARRAY: disable all tests using the zero-sized arrays extension.
# The default skip lists can be overriden by
# LTO_SKIPS="[list {skip_1}...{skip_n}]"
# where skip_i are skip identifiers.  You can put this in the environment
# before site.exp is written or add it to site.exp directly.
if ![info exists LTO_SKIPS] {
    set LTO_SKIPS [list {}]
}

global lto_skip_list
set lto_skip_list $LTO_SKIPS

load_lib dg.exp
load_lib gcc-dg.exp
load_lib gcc.exp

# lto-obj -- compile to an object file
#
# SOURCE is the source file
# DEST is the object file
# OPTALL is the list of compiler options to use with all tests
# OPTFILE is the list of compiler options to use with this file
# OPTSTR is the options to print with test messages
# XFAILDATA is the xfail data to be passed to the compiler
proc lto-obj { source dest optall optfile optstr xfaildata } {
    global testcase
    global tool
    global compiler_conditional_xfail_data
    global lto_skip_list

    # Add the skip specifiers.
    foreach skip $lto_skip_list {
	if { ![string match $skip ""] } {
	    lappend optall "-DSKIP_$skip"
	}
    }

    # Set up the options for compiling this file.
    set options ""
    lappend options "additional_flags=$optall $optfile"

    set compiler_conditional_xfail_data $xfaildata

    # Allow C source files to mix freely with other languages
    if [ string match "*.c" $source ] then {
      set comp_output [gcc_target_compile "$source" "$dest" object $options]
    } else {
      set comp_output [${tool}_target_compile "$source" "$dest" object $options]
    }
    # Prune unimportant visibility warnings before checking output.
    set comp_output [lto_prune_warns $comp_output]
    ${tool}_check_compile "$testcase $dest assemble" $optstr $dest $comp_output
}

# lto-link-and-maybe-run -- link the object files and run the executable
# if compile_type is set to "run"
#
# TESTNAME is the mixture of object files to link
# OBJLIST is the list of object files to link
# DEST is the name of the executable
# OPTALL is a list of compiler and linker options to use for all tests
# OPTFILE is a list of compiler and linker options to use for this test
# OPTSTR is the list of options to list in messages
proc lto-link-and-maybe-run { testname objlist dest optall optfile optstr } {
    global testcase
    global tool
    global compile_type
    global board_info

    # Check that all of the objects were built successfully.
    foreach obj [split $objlist] {
	if ![file_on_host exists $obj] then {
	    unresolved "$testcase $testname link $optstr"
	    unresolved "$testcase $testname execute $optstr"
	    return
	}
    }

    # Set up the options for linking this test.
    set options ""
    lappend options "additional_flags=$optall $optfile"

    set target_board [target_info name]
    set relocatable 0

    # Some LTO tests do relocatable linking. Some target boards set
    # a linker script which can't be used for relocatable linking.
    # Use the default linker script instead.
    if { [lsearch -exact [split "$optall $optfile"] "-r"] >= 0 } {
	set relocatable 1
    }

    if { $relocatable } {
	set saved_ldscript [board_info $target_board ldscript]
	set board_info($target_board,ldscript) ""
    }

    # Link the objects into an executable.
    set comp_output [${tool}_target_compile "$objlist" $dest executable \
		     "$options"]

<<<<<<< HEAD
=======
    if { $relocatable } {
	set board_info($target_board,ldscript) $saved_ldscript
    }

>>>>>>> 155d23aa
    # Prune unimportant visibility warnings before checking output.
    set comp_output [lto_prune_warns $comp_output]

    if ![${tool}_check_compile "$testcase $testname link" $optstr \
	 $dest $comp_output] then {
	unresolved "$testcase $testname execute $optstr"
	return
    }

    # Return if we only needed to link.
    if { ![string compare "link" $compile_type] } {
	return
    }

    # Run the self-checking executable.
    if ![string match "*/*" $dest] then {
	set dest "./$dest"
    }
    set result [${tool}_load $dest "" ""]
    set status [lindex $result 0]
    if { $status == "pass" } then {
	file_on_host delete $dest
    }
    $status "$testcase $testname execute $optstr"
}

# lto-get-options-main -- get target requirements for a test and
# options for the primary source file and the test as a whole
#
# SRC is the full pathname of the primary source file.
proc lto-get-options-main { src } {
    global compile_type
    global dg-extra-ld-options
    global dg-suppress-ld-options

    set dg-extra-ld-options ""
    set dg-suppress-ld-options ""

    # dg-options sets a variable called dg-extra-tool-flags.
    set dg-extra-tool-flags ""

    # dg-options sets a variable called tool_flags.
    set tool_flags ""

    # dg-require-* sets dg-do-what.
    upvar dg-do-what dg-do-what 
    upvar dg-final-code dg-final-code
    set dg-final-code ""

    set tmp [dg-get-options $src]
    verbose "getting options for $src: $tmp"
    foreach op $tmp {
	set cmd [lindex $op 0]
	verbose "cmd is $cmd"
	if { [string match "dg-skip-if" $cmd] \
	     || [string match "dg-require-*" $cmd] } {
	    set status [catch "$op" errmsg]
	    if { $status != 0 } {
		perror "src: $errmsg for \"$op\"\n"
		unresolved "$src: $errmsg for \"$op\""
		return
	    }
	} elseif { [string match "dg-lto-options" $cmd] } {
	    set op [lreplace $op 0 0 "dg-options"]
	    set status [catch "$op" errmsg]
	    if { $status != 0 } {
		perror "src: $errmsg for \"$op\"\n"
		unresolved "$src: $errmsg for \"$op\""
		return
	    }
	} elseif { ![string compare "dg-xfail-if" $cmd] \
		   || ![string compare "dg-options" $cmd] } {
	    warning "lto.exp does not support $cmd in primary source file"
	} elseif { ![string compare "dg-lto-do" $cmd] } {
	    if { [llength $op] > 3 } {
		set kw [lindex [lindex $op 3] 0]
		if [string match "target" $kw] {
		    perror "$src: dg-lto-do does not support \"target\""
		} elseif [string match "xfail" $kw] {
		    perror "$src: dg-lto-do does not support \"xfail\""
		} else {
		    perror "$src: dg-lto-do takes a single argument"
		}
	    }
	    set dgdo [lindex $op 2]
	    verbose "dg-lto-do command for \"$op\" is $dgdo"
	    if { ![string compare "assemble" $dgdo] } {
		set compile_type "assemble"
	    } elseif { ![string compare "run" $dgdo] } {
		set compile_type "run"
	    } elseif { ![string compare "link" $dgdo] } {
		set compile_type "link"
	    } else {
		warning "lto.exp does not support dg-lto-do $dgdo"
	    }
	} elseif { ![string compare "dg-extra-ld-options" $cmd] } {
	    if { [llength $op] > 4 } {
		error "[lindex $op 0]: too many arguments"
	    } else {
		if { [llength $op] == 3
		     || ([llength $op] > 3
			 && [dg-process-target [lindex $op 3]] == "S") } {
		    set dg-extra-ld-options [lindex $op 2]
		    verbose \
			"dg-extra-ld-options for main is ${dg-extra-ld-options}"
		}
	    }
	} elseif { ![string compare "dg-suppress-ld-options" $cmd] } {
	    if { [llength $op] > 4 } {
		error "[lindex $op 0]: too many arguments"
	    } else {
		if { [llength $op] == 3
		     || ([llength $op] > 3
			 && [dg-process-target [lindex $op 3]] == "S") } {
		    set dg-suppress-ld-options [lindex $op 2]
		    verbose \
			"dg-suppress-ld-options for main is ${dg-suppress-ld-options}"
		}
	    }
	} elseif { ![string compare "dg-final" $cmd] } {
	    if { [llength $op] > 3 } {
		error "[lindex $op 0]: too many arguments"
	    } else {
		append dg-final-code "[lindex $op 2]\n"
	    }
	} else {
	    # Ignore unrecognized dg- commands, but warn about them.
	    warning "lto.exp does not support $cmd"
	}
    }

    # Return flags to use for compiling the primary source file and for
    # linking.
    verbose "dg-extra-tool-flags for main is ${dg-extra-tool-flags}"
    return ${dg-extra-tool-flags}
}


# lto-get-options -- get special tool flags to use for a secondary
# source file
#
# SRC is the full pathname of the source file.
# The result is a list of options to use.
#
# This code is copied from proc dg-test in dg.exp from DejaGNU.
proc lto-get-options { src } {
    # dg-options sets a variable called dg-extra-tool-flags.
    set dg-extra-tool-flags ""

    # dg-xfail-if sets compiler_conditional_xfail_data.
    global compiler_conditional_xfail_data
    set compiler_conditional_xfail_data ""

    # dg-xfail-if needs access to dg-do-what.
    upvar dg-do-what dg-do-what 

    set tmp [dg-get-options $src]
    foreach op $tmp {
	set cmd [lindex $op 0]
	if { ![string compare "dg-options" $cmd] \
	     || ![string compare "dg-xfail-if" $cmd] } {
	    set status [catch "$op" errmsg]
	    if { $status != 0 } {
		perror "src: $errmsg for \"$op\"\n"
		unresolved "$src: $errmsg for \"$op\""
		return
	    }
	} elseif { [string match "dg-require-*" $cmd] } {
	    warning "lto.exp does not support $cmd in secondary source files"
	} else {
	    # Ignore unrecognized dg- commands, but warn about them.
	    warning "lto.exp does not support $cmd in secondary source files"
	}
    }

    return ${dg-extra-tool-flags}
}

# lto-execute -- compile multi-file tests
#
# SRC1 is the full pathname of the main file of the testcase.
# SID identifies a test suite in the names of temporary files.
proc lto-execute { src1 sid } {
    global srcdir tmpdir
    global lto_option_list
    global tool
    global verbose
    global testcase
    global gluefile
    global compiler_conditional_xfail_data
    global dg-do-what-default
    global compile_type
    global dg-extra-ld-options
    global dg-suppress-ld-options
    global LTO_OPTIONS
    global dg-final-code

    # Get extra flags for this test from the primary source file, and
    # process other dg-* options that this suite supports.  Warn about
    # unsupported flags.
    verbose "lto-execute: $src1" 1
    set compile_type "run"
    set dg-do-what [list ${dg-do-what-default} "" P]
    set extra_flags(0) [lto-get-options-main $src1]
    set compile_xfail(0) "" 

    # If the main file defines dg-options, those flags are used to
    # overwrite the default lto_option_list taken from LTO_OPTIONS.
    if { [string length $extra_flags(0)] > 0 } {
	set lto_option_list $extra_flags(0)
	set extra_flags(0) ""
    } else {
	set lto_option_list $LTO_OPTIONS
    }

    # Check whether this test is supported for this target.
    if { [lindex ${dg-do-what} 1 ] == "N" } {
	unsupported "$src1"
	verbose "$src1 not supported on this target, skipping it" 3
	return
    }

    # Set up the names of the other source files.
    set dir [file dirname $src1]
    set base [file rootname $src1]
    set base [string range $base [string length $dir] end]
    regsub "_0" $base "" base
    regsub "/" $base "" base
    set src_list $src1
    set i 1
    set done 0
    while { !$done } {
	set names [glob -nocomplain -types f -- "${dir}/${base}_${i}.*"]
	if { [llength ${names}] > 1 } {
	    warning "lto-execute: more than one file matched ${dir}/${base}_${i}.*"
	}
	if { [llength ${names}] == 1 } {
	    lappend src_list [lindex ${names} 0]
	    incr i
	} else {
	    set num_srcs ${i}
	    set done 1
	}
    }

    # Use the dg-options mechanism to specify extra flags for each
    # of the secondary files.
    # The extra flags in each file are used to compile that file, and the
    # extra flags in *_0.* are also used for linking.
    verbose "\tsrc_list is: $src_list"
    for {set i 1} {$i < $num_srcs} {incr i} {
	set extra_flags($i) [lto-get-options [lindex $src_list $i]]
	set compile_xfail($i) $compiler_conditional_xfail_data
    }

    # Define the names of the object files.
    set obj_list ""
    for {set i 0} {$i < $num_srcs} {incr i} {
	lappend obj_list "${sid}_${base}_${i}.o"
    }

    # Get the base name of this test, for use in messages.
    set testcase [lindex ${src_list} 0]

    # Remove the $srcdir and $tmpdir prefixes from $src1.  (It would
    # be possible to use "regsub" here, if we were careful to escape
    # all regular expression characters in $srcdir and $tmpdir, but
    # that would be more complicated that this approach.) 
    if {[string first "$srcdir/" "${testcase}"] == 0} {
	set testcase [string range "${testcase}" [string length "$srcdir/"] end]
    }
    if {[string first "$tmpdir/" "$testcase"] == 0} {
	set testcase [string range "$testcase" [string length "$tmpdir/"] end]
	set testcase "tmpdir-$testcase"
    }
    regsub "_0.*" $testcase "" testcase

    # Set up the base name of executable files so they'll be unique.
    regsub -all "\[./\]" $testcase "-" execbase

    # If we couldn't rip $srcdir out of `src1' then just do the best we can.
    # The point is to reduce the unnecessary noise in the logs.  Don't strip
    # out too much because different testcases with the same name can confuse
    # `test-tool'.
    if [string match "/*" $testcase] then {
        set testcase "[file tail [file dirname $src1]]/[file tail $src1]"
    }

    # Loop through all of the option lists used for this test.
    set count 0
    foreach option $lto_option_list {
	verbose "Testing $testcase, $option"

	# There's a unique name for each executable we generate.
	set execname "${execbase}-${count}1"
	incr count

	file_on_host delete $execname

	# Compile pieces with the compiler under test.
	set i 0
	foreach src $src_list obj $obj_list {
	    lto-obj $src $obj $option $extra_flags($i) $option \
		    $compile_xfail($i)
	    incr i
	}

	# Link (using the compiler under test), run, and clean up tests.
	if { ![string compare "run" $compile_type] \
	     || ![string compare "link" $compile_type] } {

	    # Filter out any link options we were asked to suppress.
	    set reduced {}
	    foreach x [split $option] {
	      if {[lsearch ${dg-suppress-ld-options} $x] == -1} {
		lappend reduced $x
	      }
	    }
	    set filtered [join $reduced " "]

	    lto-link-and-maybe-run \
		    "[lindex $obj_list 0]-[lindex $obj_list end]" \
		    $obj_list $execname $filtered ${dg-extra-ld-options} \
		    $filtered
	}


	# Are there any further tests to perform?
	# Note that if the program has special run-time requirements, running
	# of the program can be delayed until here.  Ditto for other situations.
	# It would be a bit cumbersome though.

	if ![string match ${dg-final-code} ""] {
	    regsub -all "\\\\(\[{}\])" ${dg-final-code} "\\1" dg-final-code
	    # Note that the use of `args' here makes this a varargs proc.
	    proc dg-final-proc { args } ${dg-final-code}
	    verbose "Running dg-final tests." 3
	    verbose "dg-final-proc:\n[info body dg-final-proc]" 4
	    if [catch "dg-final-proc $src1" errmsg] {
		perror "$name: error executing dg-final: $errmsg"
		# ??? The call to unresolved here is necessary to clear
		# `errcnt'.  What we really need is a proc like perror that
		# doesn't set errcnt.  It should also set exit_status to 1.
		unresolved "$name: error executing dg-final: $errmsg"
	    }
	}

	# Clean up object files.
	set files [glob -nocomplain ${sid}_*.o]
	if { $files != "" } {
	    foreach objfile $files {
		if { ![info exists gluefile] || $objfile != $gluefile } {
		    eval "file_on_host delete $objfile"
		}
	    }
	}

	if { ![string compare "run" $compile_type] \
	     || ![string compare "link" $compile_type] } {
	    file_on_host delete $execname
	}
    }
}

# Utility for scanning a symbol in the final executable, invoked via dg-final.
# Call pass if pattern is present, otherwise fail.
#
# Argument 0 is the regexp to match.
# Argument 1 handles expected failures and the like
proc scan-symbol { args } {
    global nm
    global base_dir
    upvar 2 execname execname

    if { [llength $args] >= 2 } {
	switch [dg-process-target [lindex $args 1]] {
	    "S" { }
	    "N" { return }
	    "F" { setup_xfail "*-*-*" }
	    "P" { }
	}
    }

    # Find nm like we find g++ in g++.exp.
    if ![info exists nm]  {
	set nm [findfile $base_dir/../../../binutils/nm \
		$base_dir/../../../binutils/nm \
	        [findfile $base_dir/../../nm $base_dir/../../nm \
		      [findfile $base_dir/nm $base_dir/nm \
		       [transform nm]]]]
	verbose -log "nm is $nm"
    }

    set output_file "[glob -nocomplain $execname]"
    if { $output_file == "" } {
	fail "scan-symbol $args: dump file does not exist"
	return
    }

    set fd [open "| $nm $output_file" r]
    set text [read $fd]
    close $fd

    if [regexp -- [lindex $args 0] $text] {
	pass "scan-symbol $args"
    } else {
	fail "scan-symbol $args"
    }
}<|MERGE_RESOLUTION|>--- conflicted
+++ resolved
@@ -32,11 +32,7 @@
 
     # Sun ld warns about common symbols with differing sizes.  Unlike GNU ld
     # --warn-common (off by default), they cannot be disabled.
-<<<<<<< HEAD
-    regsub -all "(^|\n)ld: warning: symbol `\[^\n\]*' has differing sizes:" $text "" text
-=======
     regsub -all "(^|\n)ld: warning: symbol \[`'\]\[^\n\]*' has differing sizes:" $text "" text
->>>>>>> 155d23aa
     regsub -all "(^|\n)\[ \t\]*\[\(\]file \[^\n\]* value=\[^\n\]*; file \[^\n\]* value=\[^\n\]*\[)\];" $text "" text
     regsub -all "(^|\n)\[ \t\]*\[^\n\]* definition taken" $text "" text
 
@@ -203,13 +199,10 @@
     set comp_output [${tool}_target_compile "$objlist" $dest executable \
 		     "$options"]
 
-<<<<<<< HEAD
-=======
     if { $relocatable } {
 	set board_info($target_board,ldscript) $saved_ldscript
     }
 
->>>>>>> 155d23aa
     # Prune unimportant visibility warnings before checking output.
     set comp_output [lto_prune_warns $comp_output]
 
