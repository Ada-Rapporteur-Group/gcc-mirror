#   Copyright (C) 1997, 1999, 2000, 2003, 2004, 2005 Free Software Foundation, Inc.

# This program is free software; you can redistribute it and/or modify
# it under the terms of the GNU General Public License as published by
# the Free Software Foundation; either version 2 of the License, or
# (at your option) any later version.
#
# This program is distributed in the hope that it will be useful,
# but WITHOUT ANY WARRANTY; without even the implied warranty of
# MERCHANTABILITY or FITNESS FOR A PARTICULAR PURPOSE.  See the
# GNU General Public License for more details.
#
# You should have received a copy of the GNU General Public License
# along with this program; if not, write to the Free Software
# Foundation, Inc., 51 Franklin Street, Fifth Floor, Boston, MA 02110-1301, USA.

load_lib dg.exp
load_lib file-format.exp
load_lib target-supports.exp
load_lib target-supports-dg.exp
load_lib scanasm.exp
load_lib scantree.exp
load_lib scanipa.exp
load_lib prune.exp
load_lib libgloss.exp
load_lib target-libpath.exp

# We set LC_ALL and LANG to C so that we get the same error messages as expected.
setenv LC_ALL C
setenv LANG C

if ![info exists TORTURE_OPTIONS] {
    # It is theoretically beneficial to group all of the O2/O3 options together,
    # as in many cases the compiler will generate identical executables for
    # all of them--and the c-torture testsuite will skip testing identical
    # executables multiple times.
    # Also note that -finline-functions is explicitly included in one of the
    # items below, even though -O3 is also specified, because some ports may
    # choose to disable inlining functions by default, even when optimizing.
    set TORTURE_OPTIONS [list \
	{ -O0 } \
	{ -O1 } \
	{ -O2 } \
	{ -O3 -fomit-frame-pointer } \
	{ -O3 -fomit-frame-pointer -funroll-loops } \
	{ -O3 -fomit-frame-pointer -funroll-all-loops -finline-functions } \
	{ -O3 -g } \
	{ -Os } ]
}

global GCC_UNDER_TEST
if ![info exists GCC_UNDER_TEST] {
    set GCC_UNDER_TEST "[find_gcc]"
}

global orig_environment_saved

# This file may be sourced, so don't override environment settings
# that have been previously setup.
if { $orig_environment_saved == 0 } {
    append ld_library_path [gcc-set-multilib-library-path $GCC_UNDER_TEST]
    set_ld_library_path_env_vars
}

# Split TORTURE_OPTIONS into two choices: one for testcases with loops and
# one for testcases without loops.

set torture_with_loops $TORTURE_OPTIONS
set torture_without_loops ""
foreach option $TORTURE_OPTIONS {
    if ![string match "*loop*" $option] {
	lappend torture_without_loops $option
    }
}

# Define gcc callbacks for dg.exp.

proc gcc-dg-test-1 { target_compile prog do_what extra_tool_flags } {
    # Set up the compiler flags, based on what we're going to do.

    set options [list]

    # Tests should be able to use "dg-do repo".  However, the dg test
    # driver checks the argument to dg-do against a list of acceptable
    # options, and "repo" is not among them.  Therefore, we resort to
    # this ugly approach.
    if [string match "*-frepo*" $extra_tool_flags] then {
	set do_what "repo"
    }

    switch $do_what {
	"preprocess" {
	    set compile_type "preprocess"
	    set output_file "[file rootname [file tail $prog]].i"
	}
	"compile" {
	    set compile_type "assembly"
	    set output_file "[file rootname [file tail $prog]].s"
	}
	"assemble" {
	    set compile_type "object"
	    set output_file "[file rootname [file tail $prog]].o"
	}
	"precompile" {
	    set compile_type "precompiled_header"
	    set output_file "[file tail $prog].gch"
	}
	"link" {
	    set compile_type "executable"
	    set output_file "[file rootname [file tail $prog]].exe"
	    # The following line is needed for targets like the i960 where
	    # the default output file is b.out.  Sigh.
	}
	"repo" {
	    set compile_type "object"
	    set output_file "[file rootname [file tail $prog]].o"
	}
	"run" {
	    set compile_type "executable"
	    # FIXME: "./" is to cope with "." not being in $PATH.
	    # Should this be handled elsewhere?
	    # YES.
	    set output_file "./[file rootname [file tail $prog]].exe"
	    # This is the only place where we care if an executable was
	    # created or not.  If it was, dg.exp will try to run it.
	    catch { remote_file build delete $output_file }
	}
	default {
	    perror "$do_what: not a valid dg-do keyword"
	    return ""
	}
    }

    if { $extra_tool_flags != "" } {
	lappend options "additional_flags=$extra_tool_flags"
    }

    set comp_output [$target_compile "$prog" "$output_file" "$compile_type" $options]

    if { $do_what == "repo" } {
	set object_file "$output_file"
	set output_file "[file rootname [file tail $prog]].exe"
	set comp_output \
	    [ concat $comp_output \
		  [$target_compile "$object_file" "$output_file" \
		       "executable" $options] ]
    }

    return [list $comp_output $output_file]
}

proc gcc-dg-test { prog do_what extra_tool_flags } {
    return [gcc-dg-test-1 gcc_target_compile $prog $do_what $extra_tool_flags]
}

proc gcc-dg-prune { system text } {
    global additional_prunes

    set text [prune_gcc_output $text]

    foreach p $additional_prunes {
	if { [string length $p] > 0 } {
	    # Following regexp matches a complete line containing $p.
	    regsub -all "(^|\n)\[^\n\]*$p\[^\n\]*" $text "" text
	}
    }

    # If we see "region xxx is full" then the testcase is too big for ram.
    # This is tricky to deal with in a large testsuite like c-torture so
    # deal with it here.  Just mark the testcase as unsupported.
    if [regexp "(^|\n)\[^\n\]*: region \[^\n\]* is full" $text] {
	# The format here is important.  See dg.exp.
	return "::unsupported::memory full"
    }

    return $text
}

# Utility routines.

#
# search_for -- looks for a string match in a file
#
proc search_for { file pattern } {
    set fd [open $file r]
    while { [gets $fd cur_line]>=0 } {
	if [string match "*$pattern*" $cur_line] then {
	    close $fd
	    return 1
	}
    }
    close $fd
    return 0
}

# Modified dg-runtest that can cycle through a list of optimization options
# as c-torture does.
proc gcc-dg-runtest { testcases default-extra-flags } {
    global runtests

    foreach test $testcases {
	# If we're only testing specific files and this isn't one of
	# them, skip it.
	if ![runtest_file_p $runtests $test] {
	    continue
        }

	# Look for a loop within the source code - if we don't find one,
	# don't pass -funroll[-all]-loops.
	global torture_with_loops torture_without_loops
	if [expr [search_for $test "for*("]+[search_for $test "while*("]] {
	    set option_list $torture_with_loops
	} else {
	    set option_list $torture_without_loops
	}

	set nshort [file tail [file dirname $test]]/[file tail $test]

	foreach flags $option_list {
	    verbose "Testing $nshort, $flags" 1
	    dg-test $test $flags ${default-extra-flags}
	}
    }
}

proc gcc-dg-debug-runtest { target_compile trivial opt_opts testcases } {
    global srcdir subdir

    if ![info exists DEBUG_TORTURE_OPTIONS] {
	set DEBUG_TORTURE_OPTIONS ""
	foreach type {-gdwarf-2 -gstabs -gstabs+ -gxcoff -gxcoff+ -gcoff} {
	    set comp_output [$target_compile \
		    "$srcdir/$subdir/$trivial" "trivial.S" assembly \
		    "additional_flags=$type"]
	    if { ! [string match "*: target system does not support the * debug format*" \
		    $comp_output] } {
		foreach level {1 "" 3} {
		    lappend DEBUG_TORTURE_OPTIONS [list "${type}${level}"]
		    foreach opt $opt_opts {
			lappend DEBUG_TORTURE_OPTIONS \
				[list "${type}${level}" "$opt" ]
		    }
		}
	    }
	}
    }

    verbose -log "Using options $DEBUG_TORTURE_OPTIONS"

    global runtests

    foreach test $testcases {
	# If we're only testing specific files and this isn't one of
	# them, skip it.
	if ![runtest_file_p $runtests $test] {
	    continue
	}

	set nshort [file tail [file dirname $test]]/[file tail $test]

	foreach flags $DEBUG_TORTURE_OPTIONS {
	    set doit 1
	    if { [string match {*/debug-[126].c} "$nshort"] \
		    && [string match "*1" [lindex "$flags" 0] ] } {
		set doit 0
	    }

    # High optimization can remove the variable whose existence is tested.
    # Dwarf debugging with commentary (-dA) preserves the symbol name in the
    # assembler output, but stabs debugging does not.
    # http://gcc.gnu.org/ml/gcc-regression/2003-04/msg00095.html
	    if { [string match {*/debug-[12].c} "$nshort"] \
		    && [string match "*O*" "$flags"] \
		    && ( [string match "*coff*" "$flags"] \
			 || [string match "*stabs*" "$flags"] ) } {
		set doit 0
	    }

	    if { $doit } {
		verbose -log "Testing $nshort, $flags" 1
		dg-test $test $flags ""
	    }
	}
    }
}

# Prune any messages matching ARGS[1] (a regexp) from test output.
proc dg-prune-output { args } {
    global additional_prunes

    if { [llength $args] != 2 } {
	error "[lindex $args 1]: need one argument"
	return
<<<<<<< HEAD
=======
    }

    lappend additional_prunes [lindex $args 1]
}

# Remove files matching the pattern from the build machine.
proc remove-build-file { pat } {
    verbose "remove-build-file `$pat'" 2
    set file_list "[glob -nocomplain $pat]"
    verbose "remove-build-file `$file_list'" 2
    foreach output_file $file_list {
	remote_file build delete $output_file
    }
}

# Remove compiler-generated coverage files for the current test.
proc cleanup-coverage-files { } {
    # This assumes that we are two frames down from dg-test or some other proc
    # that stores the filename of the testcase in a local variable "name".
    # A cleaner solution would require a new DejaGnu release.
    upvar 2 name testcase
    remove-build-file "[file rootname [file tail $testcase]].gc??"

    # Clean up coverage files for additional source files.
    if [info exists additional_sources] {
	foreach srcfile $additional_sources {
	    remove-build-file "[file rootname [file tail $srcfile]].gc??"
	}
    }
}

# Remove compiler-generated files from -repo for the current test.
proc cleanup-repo-files { } {
    # This assumes that we are two frames down from dg-test or some other proc
    # that stores the filename of the testcase in a local variable "name".
    # A cleaner solution would require a new DejaGnu release.
    upvar 2 name testcase
    remove-build-file "[file rootname [file tail $testcase]].o"
    remove-build-file "[file rootname [file tail $testcase]].rpo"

    # Clean up files for additional source files.
    if [info exists additional_sources] {
	foreach srcfile $additional_sources {
	    remove-build-file "[file rootname [file tail $srcfile]].o"
	    remove-build-file "[file rootname [file tail $srcfile]].rpo"
	}
    }
}

# Remove compiler-generated RTL dump files for the current test.
#
# SUFFIX is the filename suffix pattern.
proc cleanup-rtl-dump { suffix } {
  cleanup-dump "\[0-9\]\[0-9\].$suffix"
}

# Remove a specific tree dump file for the current test.
#
# SUFFIX is the tree dump file suffix pattern.
proc cleanup-tree-dump { suffix } {
  cleanup-dump "t\[0-9\]\[0-9\].$suffix"
}

# Remove a specific ipa dump file for the current test.
#
# SUFFIX is the ipa dump file suffix pattern.
proc cleanup-ipa-dump { suffix } {
  cleanup-dump "i\[0-9\]\[0-9\].$suffix"
}

# Remove all dump files with the provided suffix.
proc cleanup-dump { suffix } {
    # This assumes that we are three frames down from dg-test or some other
    # proc that stores the filename of the testcase in a local variable
    # "name".  A cleaner solution would require a new DejaGnu release.
    upvar 3 name testcase
    remove-build-file "[file tail $testcase].$suffix"

    # Clean up dump files for additional source files.
    if [info exists additional_sources] {
	foreach srcfile $additional_sources {
	    remove-build-file "[file tail $srcfile].$suffix"
	}
>>>>>>> 8c044a9c
    }
}

<<<<<<< HEAD
=======
# Remove files kept by --save-temps for the current test.
#
# Currently this is only .i files, but more can be added if there are
# tests generating them.
proc cleanup-saved-temps { } {
    global additional_sources

    # This assumes that we are two frames down from dg-test or some other proc
    # that stores the filename of the testcase in a local variable "name".
    # A cleaner solution would require a new DejaGnu release.
    upvar 2 name testcase
    remove-build-file "[file rootname [file tail $testcase]].ii"
    remove-build-file "[file rootname [file tail $testcase]].i"

    # Clean up saved temp files for additional source files.
    if [info exists additional_sources] {
	foreach srcfile $additional_sources {
            remove-build-file "[file rootname [file tail $srcfile]].ii"
            remove-build-file "[file rootname [file tail $srcfile]].i"
	}
    }
}

>>>>>>> 8c044a9c
# We need to make sure that additional_* are cleared out after every
# test.  It is not enough to clear them out *before* the next test run
# because gcc-target-compile gets run directly from some .exp files
# (outside of any test).  (Those uses should eventually be eliminated.)

# Because the DG framework doesn't provide a hook that is run at the
# end of a test, we must replace dg-test with a wrapper.

if { [info procs saved-dg-test] == [list] } {
    rename dg-test saved-dg-test

    proc dg-test { args } {
	global additional_files
	global additional_sources
	global additional_prunes
	global errorInfo
	global compiler_conditional_xfail_data

	if { [ catch { eval saved-dg-test $args } errmsg ] } {
	    set saved_info $errorInfo
	    set additional_files ""
	    set additional_sources ""
	    set additional_prunes ""
	    if [info exists compiler_conditional_xfail_data] {
		unset compiler_conditional_xfail_data
	    }
	    error $errmsg $saved_info
	}
	set additional_files ""
	set additional_sources ""
	set additional_prunes ""
	if [info exists compiler_conditional_xfail_data] {
	    unset compiler_conditional_xfail_data
	}
    }
}

set additional_prunes ""<|MERGE_RESOLUTION|>--- conflicted
+++ resolved
@@ -291,8 +291,6 @@
     if { [llength $args] != 2 } {
 	error "[lindex $args 1]: need one argument"
 	return
-<<<<<<< HEAD
-=======
     }
 
     lappend additional_prunes [lindex $args 1]
@@ -376,12 +374,9 @@
 	foreach srcfile $additional_sources {
 	    remove-build-file "[file tail $srcfile].$suffix"
 	}
->>>>>>> 8c044a9c
-    }
-}
-
-<<<<<<< HEAD
-=======
+    }
+}
+
 # Remove files kept by --save-temps for the current test.
 #
 # Currently this is only .i files, but more can be added if there are
@@ -405,7 +400,6 @@
     }
 }
 
->>>>>>> 8c044a9c
 # We need to make sure that additional_* are cleared out after every
 # test.  It is not enough to clear them out *before* the next test run
 # because gcc-target-compile gets run directly from some .exp files
