--- conflicted
+++ resolved
@@ -1,9 +1,5 @@
-<<<<<<< HEAD
-#   Copyright (C) 1997, 1999, 2000, 2003, 2004, 2005 Free Software Foundation, Inc.
-=======
 #   Copyright (C) 1997, 1999, 2000, 2003, 2004, 2005, 2006
 #   Free Software Foundation, Inc.
->>>>>>> c355071f
 
 # This program is free software; you can redistribute it and/or modify
 # it under the terms of the GNU General Public License as published by
@@ -142,8 +138,6 @@
     }
 
     set comp_output [$target_compile "$prog" "$output_file" "$compile_type" $options]
-<<<<<<< HEAD
-=======
 
     # Look for an internal compiler error, which sometimes masks the fact
     # that we didn't get an expected error message.  An ICE always fails,
@@ -152,7 +146,6 @@
 	upvar 2 name name
 	fail "$name (internal compiler error)"
     }
->>>>>>> c355071f
 
     if { $do_what == "repo" } {
 	set object_file "$output_file"
@@ -346,7 +339,6 @@
     }
 
     lappend additional_prunes [lindex $args 1]
-<<<<<<< HEAD
 }
 
 # Remove files matching the pattern from the build machine.
@@ -361,43 +353,10 @@
 
 # Remove compiler-generated coverage files for the current test.
 proc cleanup-coverage-files { } {
-=======
-}
-
-# Remove files matching the pattern from the build machine.
-proc remove-build-file { pat } {
-    verbose "remove-build-file `$pat'" 2
-    set file_list "[glob -nocomplain $pat]"
-    verbose "remove-build-file `$file_list'" 2
-    foreach output_file $file_list {
-	remote_file build delete $output_file
-    }
-}
-
-# Remove compiler-generated coverage files for the current test.
-proc cleanup-coverage-files { } {
     # This assumes that we are two frames down from dg-test or some other proc
     # that stores the filename of the testcase in a local variable "name".
     # A cleaner solution would require a new DejaGnu release.
     upvar 2 name testcase
-    remove-build-file "[file rootname [file tail $testcase]].gc??"
-
-    # Clean up coverage files for additional source files.
-    if [info exists additional_sources] {
-	foreach srcfile $additional_sources {
-	    remove-build-file "[file rootname [file tail $srcfile]].gc??"
-	}
-    }
-}
-
-# Remove compiler-generated files from -repo for the current test.
-proc cleanup-repo-files { } {
->>>>>>> c355071f
-    # This assumes that we are two frames down from dg-test or some other proc
-    # that stores the filename of the testcase in a local variable "name".
-    # A cleaner solution would require a new DejaGnu release.
-    upvar 2 name testcase
-<<<<<<< HEAD
     remove-build-file "[file rootname [file tail $testcase]].gc??"
 
     # Clean up coverage files for additional source files.
@@ -430,21 +389,21 @@
 #
 # SUFFIX is the filename suffix pattern.
 proc cleanup-rtl-dump { suffix } {
-  cleanup-dump "\[0-9\]\*.$suffix"
+  cleanup-dump "\[0-9\]\[0-9\]\[0-9\]r.$suffix"
 }
 
 # Remove a specific tree dump file for the current test.
 #
 # SUFFIX is the tree dump file suffix pattern.
 proc cleanup-tree-dump { suffix } {
-  cleanup-dump "t\[0-9\]\*.$suffix"
+  cleanup-dump "\[0-9\]\[0-9\]\[0-9\]t.$suffix"
 }
 
 # Remove a specific ipa dump file for the current test.
 #
 # SUFFIX is the ipa dump file suffix pattern.
 proc cleanup-ipa-dump { suffix } {
-  cleanup-dump "i\[0-9\]\*.$suffix"
+  cleanup-dump "\[0-9\]\[0-9\]\[0-9\]i.$suffix"
 }
 
 # Remove all dump files with the provided suffix.
@@ -485,78 +444,6 @@
             remove-build-file "[file rootname [file tail $srcfile]].ii"
             remove-build-file "[file rootname [file tail $srcfile]].i"
 	}
-=======
-    remove-build-file "[file rootname [file tail $testcase]].o"
-    remove-build-file "[file rootname [file tail $testcase]].rpo"
-
-    # Clean up files for additional source files.
-    if [info exists additional_sources] {
-	foreach srcfile $additional_sources {
-	    remove-build-file "[file rootname [file tail $srcfile]].o"
-	    remove-build-file "[file rootname [file tail $srcfile]].rpo"
-	}
-    }
-}
-
-# Remove compiler-generated RTL dump files for the current test.
-#
-# SUFFIX is the filename suffix pattern.
-proc cleanup-rtl-dump { suffix } {
-  cleanup-dump "\[0-9\]\[0-9\]\[0-9\]r.$suffix"
-}
-
-# Remove a specific tree dump file for the current test.
-#
-# SUFFIX is the tree dump file suffix pattern.
-proc cleanup-tree-dump { suffix } {
-  cleanup-dump "\[0-9\]\[0-9\]\[0-9\]t.$suffix"
-}
-
-# Remove a specific ipa dump file for the current test.
-#
-# SUFFIX is the ipa dump file suffix pattern.
-proc cleanup-ipa-dump { suffix } {
-  cleanup-dump "\[0-9\]\[0-9\]\[0-9\]i.$suffix"
-}
-
-# Remove all dump files with the provided suffix.
-proc cleanup-dump { suffix } {
-    # This assumes that we are three frames down from dg-test or some other
-    # proc that stores the filename of the testcase in a local variable
-    # "name".  A cleaner solution would require a new DejaGnu release.
-    upvar 3 name testcase
-    # The name might include a list of options; extract the file name.
-    set src [file tail [lindex $testcase 0]]
-    remove-build-file "[file tail $src].$suffix"
-
-    # Clean up dump files for additional source files.
-    if [info exists additional_sources] {
-	foreach srcfile $additional_sources {
-	    remove-build-file "[file tail $srcfile].$suffix"
-	}
-    }
-}
-
-# Remove files kept by --save-temps for the current test.
-#
-# Currently this is only .i files, but more can be added if there are
-# tests generating them.
-proc cleanup-saved-temps { } {
-    global additional_sources
-
-    # This assumes that we are two frames down from dg-test or some other proc
-    # that stores the filename of the testcase in a local variable "name".
-    # A cleaner solution would require a new DejaGnu release.
-    upvar 2 name testcase
-    remove-build-file "[file rootname [file tail $testcase]].ii"
-    remove-build-file "[file rootname [file tail $testcase]].i"
-
-    # Clean up saved temp files for additional source files.
-    if [info exists additional_sources] {
-	foreach srcfile $additional_sources {
-            remove-build-file "[file rootname [file tail $srcfile]].ii"
-            remove-build-file "[file rootname [file tail $srcfile]].i"
-	}
     }
 }
 
@@ -610,7 +497,6 @@
 	fail "$testcase output-exists-not $output_file"
     } else {
 	pass "$testcase output-exists-not $output_file"
->>>>>>> c355071f
     }
 }
 
@@ -631,20 +517,14 @@
 	global additional_prunes
 	global errorInfo
 	global compiler_conditional_xfail_data
-<<<<<<< HEAD
-=======
 	global shouldfail
->>>>>>> c355071f
 
 	if { [ catch { eval saved-dg-test $args } errmsg ] } {
 	    set saved_info $errorInfo
 	    set additional_files ""
 	    set additional_sources ""
 	    set additional_prunes ""
-<<<<<<< HEAD
-=======
 	    set shouldfail 0
->>>>>>> c355071f
 	    if [info exists compiler_conditional_xfail_data] {
 		unset compiler_conditional_xfail_data
 	    }
@@ -653,10 +533,7 @@
 	set additional_files ""
 	set additional_sources ""
 	set additional_prunes ""
-<<<<<<< HEAD
-=======
 	set shouldfail 0
->>>>>>> c355071f
 	if [info exists compiler_conditional_xfail_data] {
 	    unset compiler_conditional_xfail_data
 	}
