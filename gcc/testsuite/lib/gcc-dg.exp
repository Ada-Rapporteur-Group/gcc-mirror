<<<<<<< HEAD
#   Copyright (C) 1997, 1999, 2000, 2003, 2004, 2005, 2006, 2007, 2008, 2009
#   Free Software Foundation, Inc.
=======
#   Copyright (C) 1997, 1999, 2000, 2003, 2004, 2005, 2006, 2007, 2008, 2009,
#   2010 Free Software Foundation, Inc.
>>>>>>> 03d20231

# This program is free software; you can redistribute it and/or modify
# it under the terms of the GNU General Public License as published by
# the Free Software Foundation; either version 3 of the License, or
# (at your option) any later version.
#
# This program is distributed in the hope that it will be useful,
# but WITHOUT ANY WARRANTY; without even the implied warranty of
# MERCHANTABILITY or FITNESS FOR A PARTICULAR PURPOSE.  See the
# GNU General Public License for more details.
#
# You should have received a copy of the GNU General Public License
# along with GCC; see the file COPYING3.  If not see
# <http://www.gnu.org/licenses/>.

load_lib dg.exp
load_lib file-format.exp
load_lib target-supports.exp
load_lib target-supports-dg.exp
load_lib scanasm.exp
load_lib scanrtl.exp
load_lib scantree.exp
load_lib scanipa.exp
load_lib timeout.exp
load_lib timeout-dg.exp
load_lib prune.exp
load_lib libgloss.exp
load_lib target-libpath.exp
load_lib torture-options.exp

# We set LC_ALL and LANG to C so that we get the same error messages as expected.
setenv LC_ALL C
setenv LANG C

# Many hosts now default to a non-ASCII C locale, however, so
# they can set a charset encoding here if they need.
if { [ishost "*-*-cygwin*"] } {
  setenv LC_ALL C.ASCII
  setenv LANG C.ASCII
}

if [info exists TORTURE_OPTIONS] {
    set DG_TORTURE_OPTIONS $TORTURE_OPTIONS
} else {
    # It is theoretically beneficial to group all of the O2/O3 options together,
    # as in many cases the compiler will generate identical executables for
    # all of them--and the c-torture testsuite will skip testing identical
    # executables multiple times.
    # Also note that -finline-functions is explicitly included in one of the
    # items below, even though -O3 is also specified, because some ports may
    # choose to disable inlining functions by default, even when optimizing.
    set DG_TORTURE_OPTIONS [list \
	{ -O0 } \
	{ -O1 } \
	{ -O2 } \
	{ -O3 -fomit-frame-pointer } \
	{ -O3 -fomit-frame-pointer -funroll-loops } \
	{ -O3 -fomit-frame-pointer -funroll-all-loops -finline-functions } \
	{ -O3 -g } \
	{ -Os } ]
}

if [info exists ADDITIONAL_TORTURE_OPTIONS] {
    set DG_TORTURE_OPTIONS \
	[concat $DG_TORTURE_OPTIONS $ADDITIONAL_TORTURE_OPTIONS]
}

set LTO_TORTURE_OPTIONS ""
if [check_effective_target_lto] {
    set LTO_TORTURE_OPTIONS [list \
<<<<<<< HEAD
	{ -O2 -flto } \
	{ -O2 -fwhopr }
=======
	{ -O2 -flto -flto-partition=none } \
	{ -O2 -flto }
>>>>>>> 03d20231
    ]
}


global GCC_UNDER_TEST
if ![info exists GCC_UNDER_TEST] {
    set GCC_UNDER_TEST "[find_gcc]"
}

global orig_environment_saved

# This file may be sourced, so don't override environment settings
# that have been previously setup.
if { $orig_environment_saved == 0 } {
    append ld_library_path [gcc-set-multilib-library-path $GCC_UNDER_TEST]
    set_ld_library_path_env_vars
}

# Define gcc callbacks for dg.exp.

proc gcc-dg-test-1 { target_compile prog do_what extra_tool_flags } {
    # Set up the compiler flags, based on what we're going to do.

    set options [list]

    # Tests should be able to use "dg-do repo".  However, the dg test
    # driver checks the argument to dg-do against a list of acceptable
    # options, and "repo" is not among them.  Therefore, we resort to
    # this ugly approach.
    if [string match "*-frepo*" $extra_tool_flags] then {
	set do_what "repo"
    }

    switch $do_what {
	"preprocess" {
	    set compile_type "preprocess"
	    set output_file "[file rootname [file tail $prog]].i"
	}
	"compile" {
	    set compile_type "assembly"
	    set output_file "[file rootname [file tail $prog]].s"
	}
	"assemble" {
	    set compile_type "object"
	    set output_file "[file rootname [file tail $prog]].o"
	}
	"precompile" {
	    set compile_type "precompiled_header"
	    set output_file "[file tail $prog].gch"
	}
	"link" {
	    set compile_type "executable"
	    set output_file "[file rootname [file tail $prog]].exe"
	    # The following line is needed for targets like the i960 where
	    # the default output file is b.out.  Sigh.
	}
	"repo" {
	    set compile_type "object"
	    set output_file "[file rootname [file tail $prog]].o"
	}
	"run" {
	    set compile_type "executable"
	    # FIXME: "./" is to cope with "." not being in $PATH.
	    # Should this be handled elsewhere?
	    # YES.
	    set output_file "./[file rootname [file tail $prog]].exe"
	    # This is the only place where we care if an executable was
	    # created or not.  If it was, dg.exp will try to run it.
	    catch { remote_file build delete $output_file }
	}
	default {
	    perror "$do_what: not a valid dg-do keyword"
	    return ""
	}
    }

    if { $extra_tool_flags != "" } {
	lappend options "additional_flags=$extra_tool_flags"
    }

    set comp_output [$target_compile "$prog" "$output_file" "$compile_type" $options]

    # Look for an internal compiler error, which sometimes masks the fact
    # that we didn't get an expected error message.  XFAIL an ICE via
    # dg-xfail-if and use { dg-prune-output ".*internal compiler error.*" }
    # to avoid a second failure for excess errors.
    if [string match "*internal compiler error*" $comp_output] {
	upvar 2 name name
	fail "$name (internal compiler error)"
    }

    if { $do_what == "repo" } {
	set object_file "$output_file"
	set output_file "[file rootname [file tail $prog]].exe"
	set comp_output \
	    [ concat $comp_output \
		  [$target_compile "$object_file" "$output_file" \
		       "executable" $options] ]
    }

    return [list $comp_output $output_file]
}

proc gcc-dg-test { prog do_what extra_tool_flags } {
    return [gcc-dg-test-1 gcc_target_compile $prog $do_what $extra_tool_flags]
}

proc gcc-dg-prune { system text } {
    global additional_prunes

    set text [prune_gcc_output $text]

    foreach p $additional_prunes {
	if { [string length $p] > 0 } {
	    # Following regexp matches a complete line containing $p.
	    regsub -all "(^|\n)\[^\n\]*$p\[^\n\]*" $text "" text
	}
    }

    # If we see "region xxx is full" then the testcase is too big for ram.
    # This is tricky to deal with in a large testsuite like c-torture so
    # deal with it here.  Just mark the testcase as unsupported.
    if [regexp "(^|\n)\[^\n\]*: region \[^\n\]* is full" $text] {
	# The format here is important.  See dg.exp.
	return "::unsupported::memory full"
    }

    # Likewise, if we see ".text exceeds local store range" or
    # similar.
    if {[string match "spu-*" $system] && \
	    [string match "*exceeds local store*" $text]} {
	# The format here is important.  See dg.exp.
	return "::unsupported::memory full"
    }

    return $text
}

# Replace ${tool}_load with a wrapper to provide for an expected nonzero
# exit status.  Multiple languages include this file so this handles them
# all, not just gcc.
if { [info procs ${tool}_load] != [list] \
      && [info procs saved_${tool}_load] == [list] } {
    rename ${tool}_load saved_${tool}_load

    proc ${tool}_load { program args } {
	global tool
	global shouldfail
	set result [eval [list saved_${tool}_load $program] $args]
	if { $shouldfail != 0 } {
	    switch [lindex $result 0] {
		"pass" { set status "fail" }
		"fail" { set status "pass" }
	    }
	    set result [list $status [lindex $result 1]]
	}
	return $result
    }
}

# Utility routines.

#
# search_for -- looks for a string match in a file
#
proc search_for { file pattern } {
    set fd [open $file r]
    while { [gets $fd cur_line]>=0 } {
	if [string match "*$pattern*" $cur_line] then {
	    close $fd
	    return 1
	}
    }
    close $fd
    return 0
}

# Modified dg-runtest that can cycle through a list of optimization options
# as c-torture does.
proc gcc-dg-runtest { testcases default-extra-flags } {
    global runtests

    # Some callers set torture options themselves; don't override those.
    set existing_torture_options [torture-options-exist]
    if { $existing_torture_options == 0 } {
	global DG_TORTURE_OPTIONS LTO_TORTURE_OPTIONS
	torture-init
	set-torture-options $DG_TORTURE_OPTIONS [list {}] $LTO_TORTURE_OPTIONS
    }
    dump-torture-options

    foreach test $testcases {
	global torture_with_loops torture_without_loops
	# If we're only testing specific files and this isn't one of
	# them, skip it.
	if ![runtest_file_p $runtests $test] {
	    continue
        }

	# Look for a loop within the source code - if we don't find one,
	# don't pass -funroll[-all]-loops.
	if [expr [search_for $test "for*("]+[search_for $test "while*("]] {
	    set option_list $torture_with_loops
	} else {
	    set option_list $torture_without_loops
	}

	set nshort [file tail [file dirname $test]]/[file tail $test]

	foreach flags $option_list {
	    verbose "Testing $nshort, $flags" 1
	    dg-test $test $flags ${default-extra-flags}
	}
    }

    if { $existing_torture_options == 0 } {
	torture-finish
    }
}

proc gcc-dg-debug-runtest { target_compile trivial opt_opts testcases } {
    global srcdir subdir

    if ![info exists DEBUG_TORTURE_OPTIONS] {
	set DEBUG_TORTURE_OPTIONS ""
	foreach type {-gdwarf-2 -gstabs -gstabs+ -gxcoff -gxcoff+ -gcoff} {
	    set comp_output [$target_compile \
		    "$srcdir/$subdir/$trivial" "trivial.S" assembly \
		    "additional_flags=$type"]
	    if { ! [string match "*: target system does not support the * debug format*" \
		    $comp_output] } {
		remove-build-file "trivial.S"
		foreach level {1 "" 3} {
		    if { ($type == "-gdwarf-2") && ($level != "") } {
			lappend DEBUG_TORTURE_OPTIONS [list "${type}" "-g${level}"]
			foreach opt $opt_opts {
			    lappend DEBUG_TORTURE_OPTIONS \
				    [list "${type}" "-g${level}" "$opt" ]
			}
		    } else {
			lappend DEBUG_TORTURE_OPTIONS [list "${type}${level}"]
			foreach opt $opt_opts {
			    lappend DEBUG_TORTURE_OPTIONS \
				    [list "${type}${level}" "$opt" ]
			}
		    }
		}
	    }
	}
    }

    verbose -log "Using options $DEBUG_TORTURE_OPTIONS"

    global runtests

    foreach test $testcases {
	# If we're only testing specific files and this isn't one of
	# them, skip it.
	if ![runtest_file_p $runtests $test] {
	    continue
	}

	set nshort [file tail [file dirname $test]]/[file tail $test]

	foreach flags $DEBUG_TORTURE_OPTIONS {
	    set doit 1

	    # These tests check for information which may be deliberately
	    # suppressed at -g1.
	    if { ([string match {*/debug-[126].c} "$nshort"] \
		   || [string match {*/enum-1.c} "$nshort"] \
		   || [string match {*/enum-[12].C} "$nshort"]) \
		    && ([string match "*1" [lindex "$flags" 0] ]
			|| [lindex "$flags" 1] == "-g1") } {
		set doit 0
	    }

    # High optimization can remove the variable whose existence is tested.
    # Dwarf debugging with commentary (-dA) preserves the symbol name in the
    # assembler output, but stabs debugging does not.
    # http://gcc.gnu.org/ml/gcc-regression/2003-04/msg00095.html
	    if { [string match {*/debug-[12].c} "$nshort"] \
		    && [string match "*O*" "$flags"] \
		    && ( [string match "*coff*" "$flags"] \
			 || [string match "*stabs*" "$flags"] ) } {
		set doit 0
	    }

	    if { $doit } {
		verbose -log "Testing $nshort, $flags" 1
		dg-test $test $flags ""
	    }
	}
    }
}

# Prune any messages matching ARGS[1] (a regexp) from test output.
proc dg-prune-output { args } {
    global additional_prunes

    if { [llength $args] != 2 } {
	error "[lindex $args 1]: need one argument"
	return
    }

    lappend additional_prunes [lindex $args 1]
}

# Remove files matching the pattern from the build machine.
proc remove-build-file { pat } {
    verbose "remove-build-file `$pat'" 2
    set file_list "[glob -nocomplain $pat]"
    verbose "remove-build-file `$file_list'" 2
    foreach output_file $file_list {
	if [is_remote host] {
	    # Ensure the host knows the file is gone by deleting there
	    # first.
	    remote_file host delete $output_file
	}
	remote_file build delete $output_file
    }
}

# Remove runtime-generated profile file for the current test.
proc cleanup-profile-file { } {
    remove-build-file "mon.out"
    remove-build-file "gmon.out"
}

# Remove compiler-generated coverage files for the current test.
proc cleanup-coverage-files { } {
    # This assumes that we are two frames down from dg-test or some other proc
    # that stores the filename of the testcase in a local variable "name".
    # A cleaner solution would require a new DejaGnu release.
    upvar 2 name testcase
    # The name might include a list of options; extract the file name.
    set testcase [lindex $testcase 0]
    remove-build-file "[file rootname [file tail $testcase]].gc??"

    # Clean up coverage files for additional source files.
    if [info exists additional_sources] {
	foreach srcfile $additional_sources {
	    remove-build-file "[file rootname [file tail $srcfile]].gc??"
	}
    }
}

# Remove compiler-generated files from -repo for the current test.
proc cleanup-repo-files { } {
    # This assumes that we are two frames down from dg-test or some other proc
    # that stores the filename of the testcase in a local variable "name".
    # A cleaner solution would require a new DejaGnu release.
    upvar 2 name testcase
    # The name might include a list of options; extract the file name.
    set testcase [lindex $testcase 0]
    remove-build-file "[file rootname [file tail $testcase]].o"
    remove-build-file "[file rootname [file tail $testcase]].rpo"

    # Clean up files for additional source files.
    if [info exists additional_sources] {
	foreach srcfile $additional_sources {
	    remove-build-file "[file rootname [file tail $srcfile]].o"
	    remove-build-file "[file rootname [file tail $srcfile]].rpo"
	}
    }
}

# Remove compiler-generated RTL dump files for the current test.
#
# SUFFIX is the filename suffix pattern.
proc cleanup-rtl-dump { suffix } {
  cleanup-dump "\[0-9\]\[0-9\]\[0-9\]r.$suffix"
}

# Remove a specific tree dump file for the current test.
#
# SUFFIX is the tree dump file suffix pattern.
proc cleanup-tree-dump { suffix } {
  cleanup-dump "\[0-9\]\[0-9\]\[0-9\]t.$suffix"
}

# Remove a specific ipa dump file for the current test.
#
# SUFFIX is the ipa dump file suffix pattern.
proc cleanup-ipa-dump { suffix } {
  cleanup-dump "\[0-9\]\[0-9\]\[0-9\]i.$suffix"
}

# Remove a stack usage file for the current test.
proc cleanup-stack-usage { } {
    # This assumes that we are two frames down from dg-test or some other proc
    # that stores the filename of the testcase in a local variable "name".
    # A cleaner solution would require a new DejaGnu release.
    upvar 2 name testcase
    # The name might include a list of options; extract the file name.
    set testcase [lindex $testcase 0]
    remove-build-file "[file rootname [file tail $testcase]].su"

    # Clean up files for additional source files.
    if [info exists additional_sources] {
	foreach srcfile $additional_sources {
	    remove-build-file "[file rootname [file tail $srcfile]].su"
	}
    }
}

# Remove all dump files with the provided suffix.
proc cleanup-dump { suffix } {
    # This assumes that we are three frames down from dg-test or some other
    # proc that stores the filename of the testcase in a local variable
    # "name".  A cleaner solution would require a new DejaGnu release.
    upvar 3 name testcase
    # The name might include a list of options; extract the file name.
    set src [file tail [lindex $testcase 0]]
    remove-build-file "[file tail $src].$suffix"
    # -fcompare-debug dumps
    remove-build-file "[file tail $src].gk.$suffix"

    # Clean up dump files for additional source files.
    if [info exists additional_sources] {
	foreach srcfile $additional_sources {
	    remove-build-file "[file tail $srcfile].$suffix"
	    # -fcompare-debug dumps
	    remove-build-file "[file tail $srcfile].gk.$suffix"
	}
    }
}

# Remove files kept by --save-temps for the current test.
#
# Currently this is only .i, .ii, .s and .o files, but more can be added
# if there are tests generating them.
# ARGS is a list of suffixes to NOT delete.
proc cleanup-saved-temps { args } {
    global additional_sources
    set suffixes {}

    # add the to-be-kept suffixes
    foreach suffix {".ii" ".i" ".s" ".o" ".gkd"} {
	if {[lsearch $args $suffix] < 0} {
	    lappend suffixes $suffix
	}
    }

    # This assumes that we are two frames down from dg-test or some other proc
    # that stores the filename of the testcase in a local variable "name".
    # A cleaner solution would require a new DejaGnu release.
    upvar 2 name testcase
    # The name might include a list of options; extract the file name.
    set testcase [lindex $testcase 0]
    foreach suffix $suffixes {
	remove-build-file "[file rootname [file tail $testcase]]$suffix"
	# -fcompare-debug dumps
	remove-build-file "[file rootname [file tail $testcase]].gk$suffix"
    }

    # Clean up saved temp files for additional source files.
    if [info exists additional_sources] {
	foreach srcfile $additional_sources {
	    foreach suffix $suffixes {
		remove-build-file "[file rootname [file tail $srcfile]]$suffix"
		# -fcompare-debug dumps
		remove-build-file "[file rootname [file tail $srcfile]].gk$suffix"
	    }
	}
    }
}

# Remove files for specified Fortran modules.
proc cleanup-modules { modlist } {
    foreach modname $modlist {
	remove-build-file [string tolower $modname].mod
    }
}

# Scan Fortran modules for a given regexp.
#
# Argument 0 is the module name
# Argument 1 is the regexp to match
proc scan-module { args } {
    set modfilename [string tolower [lindex $args 0]].mod
    set fd [open $modfilename r]
    set text [read $fd]
    close $fd

    upvar 2 name testcase
    if [regexp -- [lindex $args 1] $text] {
      pass "$testcase scan-module [lindex $args 1]"
    } else {
      fail "$testcase scan-module [lindex $args 1]"
    }
}

# Verify that the compiler output file exists, invoked via dg-final.
proc output-exists { args } {
    # Process an optional target or xfail list.
    if { [llength $args] >= 1 } {
	switch [dg-process-target [lindex $args 0]] {
	    "S" { }
	    "N" { return }
	    "F" { setup_xfail "*-*-*" }
	    "P" { }
	}
    }

    # Access variables from gcc-dg-test-1.
    upvar 2 name testcase
    upvar 2 output_file output_file

    if [file exists $output_file] {
	pass "$testcase output-exists $output_file"
    } else {
	fail "$testcase output-exists $output_file"
    }
}

# Verify that the compiler output file does not exist, invoked via dg-final.
proc output-exists-not { args } {
    # Process an optional target or xfail list.
    if { [llength $args] >= 1 } {
	switch [dg-process-target [lindex $args 0]] {
	    "S" { }
	    "N" { return }
	    "F" { setup_xfail "*-*-*" }
	    "P" { }
	}
    }

    # Access variables from gcc-dg-test-1.
    upvar 2 name testcase
    upvar 2 output_file output_file

    if [file exists $output_file] {
	fail "$testcase output-exists-not $output_file"
    } else {
	pass "$testcase output-exists-not $output_file"
    }
}

# We need to make sure that additional_* are cleared out after every
# test.  It is not enough to clear them out *before* the next test run
# because gcc-target-compile gets run directly from some .exp files
# (outside of any test).  (Those uses should eventually be eliminated.)

# Because the DG framework doesn't provide a hook that is run at the
# end of a test, we must replace dg-test with a wrapper.

if { [info procs saved-dg-test] == [list] } {
    rename dg-test saved-dg-test

    proc dg-test { args } {
	global additional_files
	global additional_sources
	global additional_prunes
	global errorInfo
	global compiler_conditional_xfail_data
	global shouldfail

	if { [ catch { eval saved-dg-test $args } errmsg ] } {
	    set saved_info $errorInfo
	    set additional_files ""
	    set additional_sources ""
	    set additional_prunes ""
	    set shouldfail 0
	    if [info exists compiler_conditional_xfail_data] {
		unset compiler_conditional_xfail_data
	    }
	    unset_timeout_vars
	    error $errmsg $saved_info
	}
	set additional_files ""
	set additional_sources ""
	set additional_prunes ""
	set shouldfail 0
	unset_timeout_vars
	if [info exists compiler_conditional_xfail_data] {
	    unset compiler_conditional_xfail_data
	}
    }
}

if { [info procs saved-dg-warning] == [list] \
     && [info exists gcc_warning_prefix] } {
    rename dg-warning saved-dg-warning

    proc dg-warning { args } {
	# Make this variable available here and to the saved proc.
	upvar dg-messages dg-messages
	global gcc_warning_prefix

 	process-message saved-dg-warning "$gcc_warning_prefix" "$args"
    }
}

if { [info procs saved-dg-error] == [list] \
     && [info exists gcc_error_prefix] } {
    rename dg-error saved-dg-error

    proc dg-error { args } {
	# Make this variable available here and to the saved proc.
	upvar dg-messages dg-messages
	global gcc_error_prefix

	process-message saved-dg-error "$gcc_error_prefix" "$args"
    }

    # Override dg-bogus at the same time.  It doesn't handle a prefix
    # but its expression should include a column number.  Otherwise the
    # line number can match the column number for other messages, leading
    # to insanity.
    rename dg-bogus saved-dg-bogus

    proc dg-bogus { args } {
	upvar dg-messages dg-messages
	process-message saved-dg-bogus "" $args
    }
}

# Modify the regular expression saved by a DejaGnu message directive to
# include a prefix and to force the expression to match a single line.
# MSGPROC is the procedure to call.
# MSGPREFIX is the prefix to prepend.
# DGARGS is the original argument list.

proc process-message { msgproc msgprefix dgargs } {
    upvar dg-messages dg-messages

    # Process the dg- directive, including adding the regular expression
    # to the new message entry in dg-messages.
    set msgcnt [llength ${dg-messages}]
    catch { eval $msgproc $dgargs }

    # If the target expression wasn't satisfied there is no new message.
    if { [llength ${dg-messages}] == $msgcnt } {
	return;
    }

    # Get the entry for the new message.  Prepend the message prefix to
    # the regular expression and make it match a single line.
    set newentry [lindex ${dg-messages} end]
    set expmsg [lindex $newentry 2]

    # Handle column numbers from the specified expression (if there is
    # one) and set up the search expression that will be used by DejaGnu.
    if [regexp "^(\[0-9\]+):" $expmsg "" column] {
	# The expression in the directive included a column number.
	# Remove "COLUMN:" from the original expression and move it
	# to the proper place in the search expression.
	regsub "^\[0-9\]+:" $expmsg "" expmsg
	set expmsg "$column: $msgprefix\[^\n\]*$expmsg"
    } elseif [string match "" [lindex $newentry 0]] {
	# The specified line number is 0; don't expect a column number.
	set expmsg "$msgprefix\[^\n\]*$expmsg"
    } else {
	# There is no column number in the search expression, but we
	# should expect one in the message itself.
	set expmsg "\[0-9\]+: $msgprefix\[^\n\]*$expmsg"
    }

    set newentry [lreplace $newentry 2 2 $expmsg]
    set dg-messages [lreplace ${dg-messages} end end $newentry]
    verbose "process-message:\n${dg-messages}" 2
}

# Look for messages that don't have standard prefixes.

proc dg-message { args } {
    upvar dg-messages dg-messages
    process-message saved-dg-warning "" $args
}

set additional_prunes ""<|MERGE_RESOLUTION|>--- conflicted
+++ resolved
@@ -1,10 +1,5 @@
-<<<<<<< HEAD
-#   Copyright (C) 1997, 1999, 2000, 2003, 2004, 2005, 2006, 2007, 2008, 2009
-#   Free Software Foundation, Inc.
-=======
 #   Copyright (C) 1997, 1999, 2000, 2003, 2004, 2005, 2006, 2007, 2008, 2009,
 #   2010 Free Software Foundation, Inc.
->>>>>>> 03d20231
 
 # This program is free software; you can redistribute it and/or modify
 # it under the terms of the GNU General Public License as published by
@@ -75,13 +70,8 @@
 set LTO_TORTURE_OPTIONS ""
 if [check_effective_target_lto] {
     set LTO_TORTURE_OPTIONS [list \
-<<<<<<< HEAD
-	{ -O2 -flto } \
-	{ -O2 -fwhopr }
-=======
 	{ -O2 -flto -flto-partition=none } \
 	{ -O2 -flto }
->>>>>>> 03d20231
     ]
 }
 
