--- conflicted
+++ resolved
@@ -3208,6 +3208,25 @@
 	regsub {.*bits = ([^;]*);.*} $output {\1} bits
 	expr { $bits }
     }]
+}
+
+# Return true if targetting AArch64 SVE and if the target system's
+# vectors have exactly BITS bits.
+proc aarch64_sve_hw_bits { bits } {
+    if { ![check_effective_target_aarch64_sve_hw] } {
+	return 0
+    }
+    return [check_runtime aarch64_sve${bits}_hw [subst {
+	int
+	main (void)
+	{
+	  int res;
+	  asm volatile ("cntd %0" : "=r" (res));
+	  if (res * 64 != $bits)
+	    __builtin_abort ();
+	  return 0;
+	}
+    }]]
 }
 
 # Return 1 if this is a compiler supporting ARC atomic operations
@@ -4147,6 +4166,10 @@
     }]
 }
 
+proc check_effective_target_aarch64_sve256_hw { } {
+    return [aarch64_sve_hw_bits 256]
+}
+
 proc check_effective_target_arm_neonv2_hw { } {
     return [check_runtime arm_neon_hwv2_available {
 	#include "arm_neon.h"
@@ -5310,14 +5333,9 @@
         verbose "check_effective_target_vect_perm: using cached result" 2
     } else {
 	set et_vect_perm_saved($et_index) 0
-<<<<<<< HEAD
-        if { [is-effective-target arm_neon_ok]
+        if { [is-effective-target arm_neon]
 	     || ([istarget aarch64*-*-*]
 		 && ![check_effective_target_vect_variable_length])
-=======
-        if { [is-effective-target arm_neon]
-	     || [istarget aarch64*-*-*]
->>>>>>> 16316b61
 	     || [istarget powerpc*-*-*]
              || [istarget spu-*-*]
 	     || [istarget i?86-*-*] || [istarget x86_64-*-*]
@@ -5482,15 +5500,9 @@
     } else {
 	set et_vect_widen_sum_hi_to_si_pattern_saved($et_index) 0
         if { [istarget powerpc*-*-*]
-<<<<<<< HEAD
              || ([istarget aarch64*-*-*]
 		 && ![check_effective_target_aarch64_sve])
-	     || ([istarget arm*-*-*] &&
-		 [check_effective_target_arm_neon_ok])
-=======
-             || [istarget aarch64*-*-*]
 	     || [is-effective-target arm_neon]
->>>>>>> 16316b61
              || [istarget ia64-*-*] } {
 	    set et_vect_widen_sum_hi_to_si_pattern_saved($et_index) 1
         }
@@ -5601,14 +5613,9 @@
 	    set et_vect_widen_mult_qi_to_hi_saved($et_index) 0
 	}
         if { [istarget powerpc*-*-*]
-<<<<<<< HEAD
               || ([istarget aarch64*-*-*]
 		  && ![check_effective_target_aarch64_sve])
-              || ([istarget arm*-*-*] && [check_effective_target_arm_neon_ok]) } {
-=======
-              || [istarget aarch64*-*-*]
               || [is-effective-target arm_neon] } {
->>>>>>> 16316b61
 	    set et_vect_widen_mult_qi_to_hi_saved($et_index) 1
         }
     }
@@ -6416,7 +6423,19 @@
 # Return the list of vector sizes (in bits) that each target supports.
 # A vector length of "0" indicates variable-length vectors.
 
-<<<<<<< HEAD
+proc check_effective_target_vect_multiple_sizes { } {
+    global et_vect_multiple_sizes_saved
+    global et_index
+
+    set et_vect_multiple_sizes_saved($et_index) 0
+    if { [istarget aarch64*-*-*]
+	 || [is-effective-target arm_neon]
+	 || (([istarget i?86-*-*] || [istarget x86_64-*-*])
+	     && ([check_avx_available] && ![check_prefer_avx128])) } {
+	set et_vect_multiple_sizes_saved($et_index) 1
+    }
+}
+
 proc available_vector_sizes { } {
     set result {}
     if { [istarget aarch64*-*-*] } {
@@ -6435,18 +6454,6 @@
     } else {
 	# The traditional default asumption.
 	lappend result 128
-=======
-proc check_effective_target_vect_multiple_sizes { } {
-    global et_vect_multiple_sizes_saved
-    global et_index
-
-    set et_vect_multiple_sizes_saved($et_index) 0
-    if { [istarget aarch64*-*-*]
-	 || [is-effective-target arm_neon]
-	 || (([istarget i?86-*-*] || [istarget x86_64-*-*])
-	     && ([check_avx_available] && ![check_prefer_avx128])) } {
-	set et_vect_multiple_sizes_saved($et_index) 1
->>>>>>> 16316b61
     }
     return $result
 }
@@ -6463,21 +6470,7 @@
     return [expr { [llength [available_vector_sizes]] == 3 }]
 }
 
-<<<<<<< HEAD
 # Return true if exactly 2 distinct vector sizes are supported.
-=======
-    if [info exists et_vect64_saved($et_index)] {
-        verbose "check_effective_target_vect64: using cached result" 2
-    } else {
-	set et_vect64_saved($et_index) 0
-        if { ([is-effective-target arm_neon]
-	      && [check_effective_target_arm_little_endian])
-	     || [istarget aarch64*-*-*]
-             || [istarget sparc*-*-*] } {
-	   set et_vect64_saved($et_index) 1
-        }
-    }
->>>>>>> 16316b61
 
 proc check_effective_target_vect_2_sizes { } {
     return [expr { [llength [available_vector_sizes]] == 2 }]
