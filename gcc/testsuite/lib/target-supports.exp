#   Copyright (C) 1999-2024 Free Software Foundation, Inc.

# This program is free software; you can redistribute it and/or modify
# it under the terms of the GNU General Public License as published by
# the Free Software Foundation; either version 3 of the License, or
# (at your option) any later version.
#
# This program is distributed in the hope that it will be useful,
# but WITHOUT ANY WARRANTY; without even the implied warranty of
# MERCHANTABILITY or FITNESS FOR A PARTICULAR PURPOSE.  See the
# GNU General Public License for more details.
#
# You should have received a copy of the GNU General Public License
# along with GCC; see the file COPYING3.  If not see
# <http://www.gnu.org/licenses/>.

# Please email any bugs, comments, and/or additions to this file to:
# gcc-patches@gcc.gnu.org

# This file defines procs for determining features supported by the target.

# Try to compile the code given by CONTENTS into an output file of
# type TYPE, where TYPE is as for target_compile.  Return a list
# whose first element contains the compiler messages and whose
# second element is the name of the output file.
#
# BASENAME is a prefix to use for source and output files.
# If ARGS is not empty, its first element is a string that
# should be added to the command line.
#
# Assume by default that CONTENTS is C code.  
# Otherwise, code should contain:
# "/* Assembly" for assembly code,
# "// C++" for c++,
# "// D" for D,
# "! Fortran" for Fortran code,
# "/* ObjC", for ObjC
# "// ObjC++" for ObjC++
# "// Go" for Go
# "// Rust" for Rust
# and "(* Modula-2" for Modula-2
# If the tool is ObjC/ObjC++ then we overide the extension to .m/.mm to 
# allow for ObjC/ObjC++ specific flags.

proc check_compile {basename type contents args} {
    global tool
    verbose "check_compile tool: $tool for $basename" 

    # Save additional_sources to avoid compiling testsuite's sources
    # against check_compile's source.
    global additional_sources
    if [info exists additional_sources] {
	set tmp_additional_sources "$additional_sources"
	set additional_sources ""
    }

    if { [llength $args] > 0 } {
	set options [list "additional_flags=[lindex $args 0]"]
    } else {
	set options ""
    }
    # Silence "command-line option [...] is valid for [...] but not for [...]"
    # that we may easily run into here, if more than one language is involved.
    lappend options additional_flags=-Wno-complain-wrong-lang

    switch -glob -- $contents {
	"*/\\* Assembly*" { set src ${basename}[pid].S }
	"*! Fortran*" { set src ${basename}[pid].f90 }
	"*// C++*" { set src ${basename}[pid].cc }
	"*// D*" { set src ${basename}[pid].d }
	"*// ObjC++*" { set src ${basename}[pid].mm }
	"*/\\* ObjC*" { set src ${basename}[pid].m }
	"*// Go*" { set src ${basename}[pid].go }
	"*// Rust*" { set src ${basename}[pid].rs }
	"*(\\* Modula-2*" { set src ${basename}[pid].mod }
	default {
	    switch -- $tool {
		"objc" { set src ${basename}[pid].m }
		"obj-c++" { set src ${basename}[pid].mm }
		default { set src ${basename}[pid].c }
	    }
	}
    }

    set compile_type $type
    switch -glob $type {
	assembly { set output ${basename}[pid].s }
	object { set output ${basename}[pid].o }
	executable { set output ${basename}[pid].exe }
	"tree-*" -
	"rtl-*" {
	    set output ${basename}[pid].s
	    lappend options "additional_flags=-fdump-$type"
	    set compile_type assembly
	}
    }
    set f [open $src "w"]
    puts $f $contents
    close $f
    global compiler_flags
    set save_compiler_flags $compiler_flags
    set lines [${tool}_target_compile $src $output $compile_type "$options"]
    set compiler_flags $save_compiler_flags 
    file delete $src

    set scan_output $output
    # Don't try folding this into the switch above; calling "glob" before the
    # file is created won't work.
    if [regexp "rtl-(.*)" $type dummy rtl_type] {
	set scan_output "[glob $src.\[0-9\]\[0-9\]\[0-9\]r.$rtl_type]"
	file delete $output
    } elseif [regexp "tree-(.*)" $type dummy tree_type] {
	set scan_output "[glob $src.\[0-9\]\[0-9\]\[0-9\]t.$tree_type]"
	file delete $output
    }

    # Restore additional_sources.
    if [info exists additional_sources] {
	set additional_sources "$tmp_additional_sources"
    }

    return [list $lines $scan_output]
}

proc current_target_name { } {
    global target_info
    if [info exists target_info(target,name)] {
	set answer $target_info(target,name)
    } else {
	set answer ""
    }
    return $answer
}

# Implement an effective-target check for property PROP by invoking
# the Tcl command ARGS and seeing if it returns true.

proc check_cached_effective_target { prop args } {
    global et_cache

    set target [current_target_name]
    if {![info exists et_cache($prop,$target)]} {
	verbose "check_cached_effective_target $prop: checking $target" 2
	if {[string is true -strict $args] || [string is false -strict $args]} {
	    error {check_cached_effective_target condition already evaluated; did you pass [...] instead of the expected {...}?}
	} else {
	    set code [catch {uplevel eval $args} result]
	    if {$code != 0 && $code != 2} {
		return -code $code $result
	    }
	    set et_cache($prop,$target) $result
	}
    }
    set value $et_cache($prop,$target)
    verbose "check_cached_effective_target $prop: returning $value for $target" 2
    return $value
}

# Implements a version of check_cached_effective_target that also takes et_index
# into account when creating the key for the cache.
proc check_cached_effective_target_indexed { prop args } {
    global et_index
    set key "$et_index $prop"
    verbose "check_cached_effective_target_index $prop: returning $key" 2

    return [check_cached_effective_target $key [list uplevel eval $args]]
}

# Clear effective-target cache. This is useful after testing
# effective-target features and overriding TEST_ALWAYS_FLAGS and/or
# ALWAYS_CXXFLAGS.
# If one changes ALWAYS_CXXFLAGS or TEST_ALWAYS_FLAGS then they should
# do a clear_effective_target_cache at the end as the target cache can
# make decisions based upon the flags, and those decisions need to be
# redone when the flags change. An example of this is the
# asan_init/asan_finish pair.

proc clear_effective_target_cache { } {
    global et_cache
    array unset et_cache
}

# Like check_compile, but delete the output file and return true if the
# compiler printed no messages.
proc check_no_compiler_messages_nocache {args} {
    set result [eval check_compile $args]
    set lines [lindex $result 0]
    set output [lindex $result 1]
    remote_file build delete $output
    return [string match "" $lines]
}

# Like check_no_compiler_messages_nocache, but cache the result.
# PROP is the property we're checking, and doubles as a prefix for
# temporary filenames.
proc check_no_compiler_messages {prop args} {
    return [check_cached_effective_target $prop {
	eval [list check_no_compiler_messages_nocache $prop] $args
    }]
}

# Like check_compile, but return true if the compiler printed no
# messages and if the contents of the output file satisfy PATTERN.
# If PATTERN has the form "!REGEXP", the contents satisfy it if they
# don't match regular expression REGEXP, otherwise they satisfy it
# if they do match regular expression PATTERN.  (PATTERN can start
# with something like "[!]" if the regular expression needs to match
# "!" as the first character.)
#
# Delete the output file before returning.  The other arguments are
# as for check_compile.
proc check_no_messages_and_pattern_nocache {basename pattern args} {
    global tool

    set result [eval [list check_compile $basename] $args]
    set lines [lindex $result 0]
    set output [lindex $result 1]

    set ok 0
    if { [string match "" $lines] } {
	set chan [open "$output"]
	set invert [regexp {^!(.*)} $pattern dummy pattern]
	set ok [expr { [regexp $pattern [read $chan]] != $invert }]
	close $chan
    }

    remote_file build delete $output
    return $ok
}

# Like check_no_messages_and_pattern_nocache, but cache the result.
# PROP is the property we're checking, and doubles as a prefix for
# temporary filenames.
proc check_no_messages_and_pattern {prop pattern args} {
    return [check_cached_effective_target $prop {
	eval [list check_no_messages_and_pattern_nocache $prop $pattern] $args
    }]
}

# Try to compile and run an executable from code CONTENTS.  Return true
# if the compiler reports no messages and if execution "passes" in the
# usual DejaGNU sense.  The arguments are as for check_compile, with
# TYPE implicitly being "executable".
proc check_runtime_nocache {basename contents args} {
    global tool

    set result [eval [list check_compile $basename executable $contents] $args]
    set lines [lindex $result 0]
    set output [lindex $result 1]

    set ok 0
    if { [string match "" $lines] } {
	# No error messages, everything is OK.
	set result [remote_load target "./$output" "" ""]
	set status [lindex $result 0]
	verbose "check_runtime_nocache $basename: status is <$status>" 2
	if { $status == "pass" } {
	    set ok 1
	}
    }
    remote_file build delete $output
    return $ok
}

# Like check_runtime_nocache, but cache the result.  PROP is the
# property we're checking, and doubles as a prefix for temporary
# filenames.
proc check_runtime {prop args} {
    global tool

    return [check_cached_effective_target $prop {
	eval [list check_runtime_nocache $prop] $args
    }]
}

# Return 1 if GCC was configured with $pattern.
proc check_configured_with { pattern } {
    global tool

    set options [list "additional_flags=-v"]
    set gcc_output [${tool}_target_compile "" "" "none" $options]
    if { [ regexp "Configured with: \[^\n\]*$pattern" $gcc_output ] } {
        verbose "Matched: $pattern" 2
        return 1
    }

    verbose "Failed to match: $pattern" 2
    return 0
}

###############################
# proc check_weak_available { }
###############################

# weak symbols are only supported in some configs/object formats
# this proc returns 1 if they're supported, 0 if they're not, or -1 if unsure

proc check_weak_available { } {
    global target_cpu

    # All mips targets should support it

    if { [ string first "mips" $target_cpu ] >= 0 } {
        return 1
    }

    # All AIX targets should support it

    if { [istarget *-*-aix*] } {
        return 1
    }

    # All solaris2 targets should support it

    if { [istarget *-*-solaris2*] } {
        return 1
    }

    # Windows targets Cygwin and MingW32 support it

    if { [istarget *-*-cygwin*] || [istarget *-*-mingw*] } {
	return 1
    }

    # nvptx (nearly) supports it

    if { [istarget nvptx-*-*] } {
	return 1
    }

    # pdp11 doesn't support it

    if { [istarget pdp11*-*-*] } {
	return 0
    }

    # VxWorks hardly supports it (vx7 RTPs only)

    if { [istarget *-*-vxworks*] } {
	return 0
    }

    # ELF and ECOFF support it. a.out does with gas/gld but may also with
    # other linkers, so we should try it

    set objformat [gcc_target_object_format]

    switch $objformat {
        elf      { return 1 }
        ecoff    { return 1 }
        a.out    { return 1 }
	mach-o	 { return 1 }
	som	 { return 1 }
        unknown  { return -1 }
        default  { return 0 }
    }
}

# return options to add to enable weak undefined symbols.

proc add_options_for_weak_undefined { flags } {
    if { [istarget *-*-darwin*] } {
	lappend flags "-Wl,-undefined,dynamic_lookup"
	if { [istarget *-*-darwin\[89\]*] } {
	    lappend flags "-Wl,-flat_namespace"
	}
    }
    return $flags
}

# return 1 if weak undefined symbols are supported.

proc check_effective_target_weak_undefined { } {
    if { [istarget hppa*-*-hpux*] } {
	return 0
    }
    return [check_runtime weak_undefined {
	extern void foo () __attribute__((weak));
	int main (void) { if (foo) return 1; return 0; }
    } [add_options_for_weak_undefined ""]]
}

###############################
# proc check_weak_override_available { }
###############################

# Like check_weak_available, but return 0 if weak symbol definitions
# cannot be overridden.

proc check_weak_override_available { } {
    if { [istarget *-*-mingw*] } {
	return 0
    }
    return [check_weak_available]
}

# Return 1 if VMA is equal to LMA for the .data section, 0
# otherwise.  Cache the result.

proc check_effective_target_vma_equals_lma { } {
    global tool

    return [check_cached_effective_target vma_equals_lma {
	set src vma_equals_lma[pid].c
	set exe vma_equals_lma[pid].exe
	verbose "check_effective_target_vma_equals_lma  compiling testfile $src" 2
	set f [open $src "w"]
	puts $f "#ifdef __cplusplus\nextern \"C\"\n#endif\n"
	puts $f "int foo = 42; void main() {}"
	close $f
	set lines [${tool}_target_compile $src $exe executable ""]
	file delete $src

	if [string match "" $lines] then {
	    # No error messages

            set objdump_name [find_binutils_prog objdump]
            set output [remote_exec host "$objdump_name" "--section-headers --section=.data $exe"]
            set output [lindex $output 1]

            remote_file build delete $exe

            # Example output of objdump:
            #vma_equals_lma9059.exe:     file format elf32-littlearm
            #
            #Sections:
            #Idx Name          Size      VMA       LMA       File off  Algn
            #  6 .data         00000558  20000000  08002658  00020000  2**3
            #                  CONTENTS, ALLOC, LOAD, DATA

            # Capture LMA and VMA columns for .data section
            if ![ regexp {\d*\d+\s+\.data\s+\d+\s+(\d+)\s+(\d+)} $output dummy vma lma ] {
                verbose "Could not parse objdump output" 2
                return 0
            } else {
                return [string equal $vma $lma]
            }
	} else {
            remote_file build delete $exe
            verbose "Could not determine if VMA is equal to LMA. Assuming not equal." 2
            return 0
	}
    }]
}

# The "noinit" attribute is only supported by some targets.
# This proc returns 1 if it's supported, 0 if it's not.

proc check_effective_target_noinit { } {
    if { [istarget arm*-*-eabi]
	 || [istarget msp430-*-*] } {
	return 1
    }

    return 0
}

# The "persistent" attribute is only supported by some targets.
# This proc returns 1 if it's supported, 0 if it's not.

proc check_effective_target_persistent { } {
    if { [istarget arm*-*-eabi]
	 || [istarget msp430-*-*] } {
	return 1
    }

    return 0
}

###############################
# proc check_visibility_available { what_kind }
###############################

# The visibility attribute is only support in some object formats
# This proc returns 1 if it is supported, 0 if not.
# The argument is the kind of visibility, default/protected/hidden/internal.

proc check_visibility_available { what_kind } {
    if [string match "" $what_kind] { set what_kind "hidden" }

    return [check_no_compiler_messages visibility_available_$what_kind object "
	void f() __attribute__((visibility(\"$what_kind\")));
	void f() {}
    "]
}

###############################
# proc check_alias_available { }
###############################

# Determine if the target toolchain supports the alias attribute.

# Returns 2 if the target supports aliases.  Returns 1 if the target
# only supports weak aliased.  Returns 0 if the target does not
# support aliases at all.  Returns -1 if support for aliases could not
# be determined.

proc check_alias_available { } {
    global tool

    return [check_cached_effective_target alias_available {
	set src alias[pid].c
	set obj alias[pid].o
        verbose "check_alias_available  compiling testfile $src" 2
	set f [open $src "w"]
	# Compile a small test program.  The definition of "g" is
	# necessary to keep the Solaris assembler from complaining
	# about the program.
	puts $f "#ifdef __cplusplus\nextern \"C\"\n#endif\n"
	puts $f "void g() {} void f() __attribute__((alias(\"g\")));"
	close $f
	set lines [${tool}_target_compile $src $obj object ""]
	file delete $src
	remote_file build delete $obj

	if [string match "" $lines] then {
	    # No error messages, everything is OK.
	    return 2
	} else {
	    if [regexp "alias definitions not supported" $lines] {
		verbose "check_alias_available  target does not support aliases" 2

		set objformat [gcc_target_object_format]

		if { $objformat == "elf" } {
		    verbose "check_alias_available  but target uses ELF format, so it ought to" 2
		    return -1
		} else {
		    return 0
		}
	    } else {
		if [regexp "only weak aliases are supported" $lines] {
		verbose "check_alias_available  target supports only weak aliases" 2
		    return 1
		} else {
		    return -1
		}
	    }
	}
    }]
}

# Returns 1 if the target toolchain supports strong aliases, 0 otherwise.

proc check_effective_target_alias { } {
    if { [check_alias_available] < 2 } {
	return 0
    } else {
	return 1
    }
}

# Returns 1 if the target uses the ELF object format, 0 otherwise.

proc check_effective_target_elf { } {
    if { [gcc_target_object_format] == "elf" } {
	return 1;
    } else {
	return 0;
    }
}

# Returns 1 if the target toolchain supports ifunc, 0 otherwise.

proc check_ifunc_available { } {
    return [check_no_compiler_messages ifunc_available object {
	#ifdef __cplusplus
	extern "C" {
	#endif
	extern void f_ ();
 	typedef void F (void);
	F* g (void) { return &f_; }	
	void f () __attribute__ ((ifunc ("g")));
	#ifdef __cplusplus
	}
	#endif
    }]
}

# Returns true if --gc-sections is supported on the target.

proc check_gc_sections_available { } {
    global tool

    return [check_cached_effective_target gc_sections_available {
	# Some targets don't support gc-sections despite whatever's
	# advertised by ld's options.
	if { [istarget alpha*-*-*]
	     || [istarget ia64-*-*] } {
	    return 0
	}

	# elf2flt uses -q (--emit-relocs), which is incompatible with
	# --gc-sections.
	if { [board_info target exists ldflags]
	     && [regexp " -elf2flt\[ =\]" " [board_info target ldflags] "] } {
	    return 0
	}

	# VxWorks kernel modules are relocatable objects linked with -r,
	# while RTP executables are linked with -q (--emit-relocs).
	# Both of these options are incompatible with --gc-sections.
	if { [istarget *-*-vxworks*] } {
	    return 0
	}

	# Check if the ld used by gcc supports --gc-sections.
	set options [list "additional_flags=-print-prog-name=ld"]
	set gcc_ld [lindex [${tool}_target_compile "" "" "none" $options] 0]
	set ld_output [remote_exec host "$gcc_ld" "--help"]
	if { [ string first "--gc-sections" $ld_output ] >= 0 } {
	    return 1
	} else {
	    return 0
	}
    }]
}

# Returns 1 if "dot" is supported on the host.

proc check_dot_available { } {
    verbose "check_dot_available" 2

    set status [remote_exec host "dot" "-V"]
    verbose "  status: $status" 2
    if { [lindex $status 0] != 0 } {
	return 0
    }
    return 1
}

# Return 1 if according to target_info struct and explicit target list
# target is supposed to support trampolines.
 
proc check_effective_target_trampolines { } {
    if [target_info exists gcc,no_trampolines] {
      return 0
    }
    if { [istarget avr-*-*]
	 || [istarget msp430-*-*]
	 || [istarget nvptx-*-*]
	 || [istarget pru-*-*]
	 || [istarget bpf-*-*] } {
	return 0;
    }
    return 1
}

# Return 1 if target has limited stack size.

proc check_effective_target_stack_size { } {
    # For nvptx target, stack size limits are relevant for execution only.
    if { [istarget nvptx-*-*] } {
	# Find 'dg-do-what' in an outer frame.
	set level 1
	while true {
	    upvar $level dg-do-what dg-do-what
	    if [info exists dg-do-what] then break
	    incr level
	}
	verbose "check_effective_target_stack_size: found dg-do-what at level $level" 2

	if { ![string equal [lindex ${dg-do-what} 0] run] } {
	    return 0
	}
    }

    if [target_info exists gcc,stack_size] {
	return 1
    }
    return 0
}

# Return the value attribute of an effective target, otherwise return 0.

proc dg-effective-target-value { effective_target } {
    if { "$effective_target" == "stack_size" } {
	if [check_effective_target_stack_size] {
	    return [target_info gcc,stack_size]
	}
    }

    return 0
}

# Return 1 if signal.h is supported.

proc check_effective_target_signal { } {
    if [target_info exists gcc,signal_suppress] {
      return 0
    }
    return 1
}

# Return 1 if according to target_info struct and explicit target list
# target disables -fdelete-null-pointer-checks.  Targets should return 0
# if they simply default to -fno-delete-null-pointer-checks but obey
# -fdelete-null-pointer-checks when passed explicitly (and tests that 
# depend on this option should do that).

proc check_effective_target_keeps_null_pointer_checks { } {
    if [target_info exists keeps_null_pointer_checks] {
      return 1
    }
    if { [istarget msp430-*-*]
         || [istarget avr-*-*] } {
	return 1;   
    }
    return 0
}

# Return the autofdo profile wrapper

# Linux by default allows 516KB of perf event buffers
# in /proc/sys/kernel/perf_event_mlock_kb
# Each individual perf tries to grab it
# This causes problems with parallel test suite runs. Instead
# limit us to 8 pages (32K), which should be good enough
# for the small test programs. With the default settings 
# this allows parallelism of 16 and higher of parallel gcc-auto-profile
proc profopt-perf-wrapper { } {
    global srcdir
    return "$srcdir/../config/i386/gcc-auto-profile --all -m8 "
}

# Return true if profiling is supported on the target.

proc check_profiling_available { test_what } {
    verbose "Profiling argument is <$test_what>" 1

    # These conditions depend on the argument so examine them before
    # looking at the cache variable.

    # Tree profiling requires TLS runtime support.
    if { $test_what == "-fprofile-generate" } {
	if { ![check_effective_target_tls_runtime] } {
	    return 0
	}
    }

    if { $test_what == "-fauto-profile" } {
	if { !([istarget i?86-*-linux*] || [istarget x86_64-*-linux*]) } {
            verbose "autofdo only supported on linux"
            return 0
        }
	# not cross compiling?
	if { ![isnative] } {
	    verbose "autofdo not supported for non native builds"
	    return 0
	}
	set event [profopt-perf-wrapper]
	if {$event == "" } {
	    verbose "autofdo not supported"
	    return 0
	}
        global srcdir
	set status [remote_exec host "$srcdir/../config/i386/gcc-auto-profile" "-m8 true -v >/dev/null"]
	if { [lindex $status 0] != 0 } {
	    verbose "autofdo not supported because perf does not work"
	    return 0
	}

	# no good way to check this in advance -- check later instead.
	#set status [remote_exec host "create_gcov" "2>/dev/null"]
	#if { [lindex $status 0] != 255 } {
        #    verbose "autofdo not supported due to missing create_gcov"
        #    return 0
        #}
    }

    # Support for -p on solaris2 relies on mcrt1.o which comes with the
    # vendor compiler.  We cannot reliably predict the directory where the
    # vendor compiler (and thus mcrt1.o) is installed so we can't
    # necessarily find mcrt1.o even if we have it.
    if { [istarget *-*-solaris2*] && $test_what == "-p" } {
	return 0
    }

    # We don't yet support profiling for MIPS16.
    if { [istarget mips*-*-*]
	 && ![check_effective_target_nomips16]
	 && ($test_what == "-p" || $test_what == "-pg") } {
	return 0
    }

    # MinGW does not support -p.
    if { [istarget *-*-mingw*] && $test_what == "-p" } {
	return 0
    }

    # cygwin does not support -p.
    if { [istarget *-*-cygwin*] && $test_what == "-p" } {
	return 0
    }

    # uClibc does not have gcrt1.o.
    if { [check_effective_target_uclibc]
	 && ($test_what == "-p" || $test_what == "-pg") } {
	return 0
    }

    # Now examine the cache variable.
    set profiling_working \
       [check_cached_effective_target profiling_available {
	# Some targets don't have any implementation of __bb_init_func or are
	# missing other needed machinery.
	if {[istarget aarch64*-*-elf]
	     || [istarget am3*-*-linux*]
	     || [istarget amdgcn-*-*]
	     || [istarget arm*-*-eabi*]
	     || [istarget arm*-*-elf]
	     || [istarget arm*-*-symbianelf*]
	     || [istarget avr-*-*]
	     || [istarget bfin-*-*]
	     || [istarget cris-*-*]
	     || [istarget csky-*-elf*]
	     || [istarget fido-*-elf]
	     || [istarget h8300-*-*]
	     || [istarget lm32-*-*]
	     || [istarget m32c-*-elf]
	     || [istarget m68k-*-elf]
	     || [istarget m68k-*-uclinux*]
	     || [istarget mips*-*-elf*]
	     || [istarget mmix-*-*]
	     || [istarget mn10300-*-elf*]
	     || [istarget moxie-*-elf*]
	     || [istarget msp430-*-*]
	     || [istarget nds32*-*-elf]
	     || [istarget nios2-*-elf]
	     || [istarget nvptx-*-*]
	     || [istarget powerpc-*-eabi*]
	     || [istarget powerpc-*-elf]
	     || [istarget pru-*-*]
	     || [istarget rx-*-*]	
	     || [istarget tic6x-*-elf]
	     || [istarget visium-*-*]
	     || [istarget xstormy16-*]
	     || [istarget xtensa*-*-elf]
	     || [istarget *-*-rtems*]
	     || [istarget *-*-vxworks*] } {
	    return 0
	} else {
	    return 1
	}
    }]

    # -pg link test result can't be cached since it may change between
    # runs.
    if { $profiling_working == 1
         && ![check_no_compiler_messages_nocache profiling executable {
	      int main() { return 0; } } "-pg"] } {
	set profiling_working 0
    }

    return $profiling_working
}

# Check to see if a target is "freestanding". This is as per the definition
# in Section 4 of C99 standard. Effectively, it is a target which supports no
# extra headers or libraries other than what is considered essential.
proc check_effective_target_freestanding { } {
    if { [istarget nvptx-*-*] } {
	return 1
    }
    return 0
}

# Check to see that file I/O functions are available.
proc check_effective_target_fileio { } {
    return [check_no_compiler_messages fileio_available executable {
#include <stdio.h>
int main() {
    char *n = tmpnam (NULL);
    FILE *f = fopen (n, "w");
    fclose (f);
    remove (n);
    return 0;
} } ""]
}

# Return 1 if target has packed layout of structure members by
# default, 0 otherwise.  Note that this is slightly different than
# whether the target has "natural alignment": both attributes may be
# false.

proc check_effective_target_default_packed { } {
    return [check_no_compiler_messages default_packed assembly {
	struct x { char a; long b; } c;
	int s[sizeof (c) == sizeof (char) + sizeof (long) ? 1 : -1];
    }]
}

# Return 1 if target has PCC_BITFIELD_TYPE_MATTERS defined.  See
# documentation, where the test also comes from.

proc check_effective_target_pcc_bitfield_type_matters { } {
    # PCC_BITFIELD_TYPE_MATTERS isn't just about unnamed or empty
    # bitfields, but let's stick to the example code from the docs.
    return [check_no_compiler_messages pcc_bitfield_type_matters assembly {
	struct foo1 { char x; char :0; char y; };
	struct foo2 { char x; int :0; char y; };
	int s[sizeof (struct foo1) != sizeof (struct foo2) ? 1 : -1];
    }]
}

# Add to FLAGS all the target-specific flags needed to use thread-local storage.

proc add_options_for_tls { flags } {
    # On AIX, __tls_get_addr/___tls_get_addr only lives in
    # libthread, so always pass -pthread for native TLS.
    # Need to duplicate native TLS check from
    # check_effective_target_tls_native to avoid recursion.
    if { ([istarget powerpc-ibm-aix*]) &&
	 [check_no_messages_and_pattern tls_native "!emutls" assembly {
	     __thread int i;
	     int f (void) { return i; }
	     void g (int j) { i = j; }
	 }] } {
	return "-pthread [g++_link_flags [get_multilibs "-pthread"] ] $flags "
    }
    return $flags
}

# Return 1 if indirect jumps are supported, 0 otherwise.

proc check_effective_target_indirect_jumps {} {
    if { [istarget nvptx-*-*] || [istarget bpf-*-*] } {
	return 0
    }
    return 1
}

# Return 1 if nonlocal goto is supported, 0 otherwise.

proc check_effective_target_nonlocal_goto {} {
    if { [istarget nvptx-*-*] || [istarget bpf-*-*] } {
	return 0
    }
    return 1
}

# Return 1 if global constructors are supported, 0 otherwise.

proc check_effective_target_global_constructor {} {
    if { [istarget bpf-*-*] } {
	return 0
    }
    return 1
}

# Return 1 if taking label values is supported, 0 otherwise.

proc check_effective_target_label_values {} {
    if { [istarget nvptx-*-*] || [target_info exists gcc,no_label_values] } {
	return 0
    }

    return 1
}

# Return 1 if builtin_return_address and builtin_frame_address are
# supported, 0 otherwise.

proc check_effective_target_return_address {} {
    if { [istarget nvptx-*-*] } {
	return 0
    }
    # No notion of return address in eBPF.
    if { [istarget bpf-*-*] } {
	return 0
    }
    # It could be supported on amdgcn, but isn't yet.
    if { [istarget amdgcn*-*-*] } {
	return 0
    }
    return 1
}

# Return 1 if the assembler does not verify function types against
# calls, 0 otherwise.  Such verification will typically show up problems
# with K&R C function declarations.

proc check_effective_target_untyped_assembly {} {
    if { [istarget nvptx-*-*] } {
	return 0
    }
    return 1
}

# Return 1 if alloca is supported, 0 otherwise.

proc check_effective_target_alloca {} {
    if { [istarget bpf-*-*] } {
      return 0
    }
    if { [istarget nvptx-*-*] } {
	# For nvptx, 'alloca' support depends on the configuration.  In case
	# of PTX "native" stacks, for 'dg-do run', it additionally depends on
	# runtime support.
	if { ![check_effective_target_nvptx_softstack] } {
	    # '-mno-soft-stack': PTX "native" stacks

	    # Not supported unless '-mptx=7.3'+ and '-march=sm_52'+.
	    if { !([check_nvptx_default_ptx_isa_version_at_least 7 3]
		   && [check_nvptx_default_ptx_isa_target_architecture_at_least sm_52]) } {
		return 0
	    }

	    # Find 'dg-do-what' in an outer frame.
	    set level 1
	    while true {
		upvar $level dg-do-what dg-do-what
		if [info exists dg-do-what] then break
		incr level
	    }
	    verbose "check_effective_target_alloca: found dg-do-what at level $level" 2

	    if { [string equal [lindex ${dg-do-what} 0] run] } {
		# For 'dg-do run', it additionally depends on runtime support.
		# (If not supported, we don't try to demote 'run' to 'link',
		# but instead simply fail the effective-target 'alloca' check.)
		return [check_effective_target_nvptx_runtime_alloca_ptx]
	    } else {
		return 1
	    }
	} else {
	    # '-msoft-stack'
	    return 1
	}
    }
    return 1
}

# Return 1 if thread local storage (TLS) is supported, 0 otherwise.

proc check_effective_target_tls {} {
    return [check_no_compiler_messages tls assembly {
	__thread int i;
	int f (void) { return i; }
	void g (int j) { i = j; }
    }]
}

# Return 1 if *native* thread local storage (TLS) is supported, 0 otherwise.

proc check_effective_target_tls_native {} {
    # VxWorks uses emulated TLS machinery, but with non-standard helper
    # functions, so we fail to automatically detect it.
    if { [istarget *-*-vxworks*] } {
	return 0
    }
    
    return [check_no_messages_and_pattern tls_native "!emutls" assembly {
	__thread int i;
	int f (void) { return i; }
	void g (int j) { i = j; }
    }]
}

# Return 1 if *emulated* thread local storage (TLS) is supported, 0 otherwise.

proc check_effective_target_tls_emulated {} {
    # VxWorks uses emulated TLS machinery, but with non-standard helper
    # functions, so we fail to automatically detect it.
    if { [istarget *-*-vxworks*] } {
	return 1
    }
    
    return [check_no_messages_and_pattern tls_emulated "emutls" assembly {
	__thread int i;
	int f (void) { return i; }
	void g (int j) { i = j; }
    }]
}

# Return 1 if TLS executables can run correctly, 0 otherwise.

proc check_effective_target_tls_runtime {} {
    return [check_runtime tls_runtime {
	__thread int thr __attribute__((tls_model("global-dynamic"))) = 0;
	int main (void) { return thr; }
    } [add_options_for_tls ""]]
}

# Return 1 if atomic compare-and-swap is supported on 'int'

proc check_effective_target_cas_char {} {
    return [check_no_compiler_messages cas_char assembly {
	#ifndef __GCC_HAVE_SYNC_COMPARE_AND_SWAP_1
	#error unsupported
	#endif
    } ""]
}

proc check_effective_target_cas_int {} {
    return [check_no_compiler_messages cas_int assembly {
	#if __INT_MAX__ == 0x7fff && __GCC_HAVE_SYNC_COMPARE_AND_SWAP_2
        /* ok */
        #elif __INT_MAX__ == 0x7fffffff && __GCC_HAVE_SYNC_COMPARE_AND_SWAP_4
	/* ok */
	#else
	#error unsupported
	#endif
    } ""]
}

# Return 1 if -ffunction-sections is supported, 0 otherwise.

proc check_effective_target_function_sections {} {
    # Darwin has its own scheme and silently accepts -ffunction-sections.
    if { [istarget *-*-darwin*] } {
	return 0
    }
    
    return [check_no_compiler_messages functionsections assembly {
 	void foo (void) { }
    } "-ffunction-sections"]
}

# Return 1 if instruction scheduling is available, 0 otherwise.

proc check_effective_target_scheduling {} {
    return [check_no_compiler_messages scheduling object {
	void foo (void) { }
    } "-fschedule-insns"]
}

# Return 1 if trapping arithmetic is available, 0 otherwise.

proc check_effective_target_trapping {} {
    return [check_no_compiler_messages trapping object {
        int add (int a, int b) { return a + b; }
    } "-ftrapv"]
}

# Return 1 if compilation with -fgraphite is error-free for trivial 
# code, 0 otherwise.

proc check_effective_target_fgraphite {} {
    return [check_no_compiler_messages fgraphite object {
	void foo (void) { }
    } "-O1 -fgraphite"]
}

# Return 1 if compiled with --enable-offload-targets=
# This affects host compilation as ENABLE_OFFLOAD then evaluates to true.
proc check_effective_target_offloading_enabled {} {
    return [check_configured_with "--enable-offload-targets"]
}

# Return 1 if compiled with --enable-offload-targets=amdgcn
proc check_effective_target_amdgcn_offloading_enabled {} {
    return [check_configured_with {--enable-offload-targets=[^ ]*amdgcn}]
}

# Return 1 if compiled with --enable-offload-targets=amdgcn
proc check_effective_target_nvptx_offloading_enabled {} {
    return [check_configured_with {--enable-offload-targets=[^ ]*nvptx}]
}

# Return 1 if compilation with -fopenacc is error-free for trivial
# code, 0 otherwise.

proc check_effective_target_fopenacc {} {
    # nvptx/amdgcn can be built with the device-side bits of openacc, but it
    # does not make sense to test it as an openacc host.
    if [istarget nvptx-*-*] { return 0 }
    if [istarget amdgcn-*-*] { return 0 }

    return [check_no_compiler_messages fopenacc object {
	void foo (void) { }
    } "-fopenacc"]
}

# Return 1 if compilation with -fopenmp is error-free for trivial
# code, 0 otherwise.

proc check_effective_target_fopenmp {} {
    # nvptx/amdgcn can be built with the device-side bits of libgomp, but it
    # does not make sense to test it as an openmp host.
    if [istarget nvptx-*-*] { return 0 }
    if [istarget amdgcn-*-*] { return 0 }

    return [check_no_compiler_messages fopenmp object {
	void foo (void) { }
    } "-fopenmp"]
}

# Return 1 if compilation with -fgnu-tm is error-free for trivial
# code, 0 otherwise.

proc check_effective_target_fgnu_tm {} {
    return [check_no_compiler_messages fgnu_tm object {
	void foo (void) { }
    } "-fgnu-tm"]
}

# Return 1 if the target supports mmap, 0 otherwise.

proc check_effective_target_mmap {} {
    return [check_function_available "mmap"]
}

# Return 1 if the target supports sysconf, 0 otherwise.

proc check_effective_target_sysconf {} {
    # VxWorks has sysconf in rtp mode only, but our way to test can't
    # tell kernel mode doesn't, as we're doing partial links for
    # kernel modules.  We can tell by checking for a declaration, or
    # for some sysconf parm, because configurations that don't offer
    # sysconf don't have either.
    if { [istarget *-*-vxworks*] } {
	return [check_no_compiler_messages sysconfdecl assembly {
	    #include <unistd.h>
	    int f() { return sysconf(_SC_PAGESIZE); }
	}];
    }
    return [check_function_available "sysconf"]
}

# Return 1 if the target supports dlopen, 0 otherwise.
proc check_effective_target_dlopen {} {
    return [check_no_compiler_messages dlopen executable {
	#include <dlfcn.h>
	int main(void) { dlopen ("dummy.so", RTLD_NOW); }
    } [add_options_for_dlopen ""]]
}

proc add_options_for_dlopen { flags } {
    return "$flags -ldl"
}

# Return 1 if the target supports clone, 0 otherwise.
proc check_effective_target_clone {} {
    return [check_function_available "clone"]
}

# Return 1 if the target supports posix_memalign, 0 otherwise.
proc check_effective_target_posix_memalign {} {
    if { [istarget *-*-vxworks*] } {
	# VxWorks doesn't have posix_memalign but our way to test
	# can't tell as we're doing partial links for kernel modules.
	return 0
    }
    return [check_function_available "posix_memalign"]
}

# Return 1 if the target supports setrlimit, 0 otherwise.
proc check_effective_target_setrlimit {} {
    # Darwin has non-posix compliant RLIMIT_AS
    if { [istarget *-*-darwin*] } {
        return 0
    }
    return [check_function_available "setrlimit"]
}

# Return 1 if the target supports gettimeofday, 0 otherwise.
proc check_effective_target_gettimeofday {} {
    return [check_function_available "gettimeofday"]
}

# Return 1 if the target supports swapcontext, 0 otherwise.
proc check_effective_target_swapcontext {} {
    return [check_no_compiler_messages swapcontext executable {
	#include <ucontext.h>
	int main (void)
	{
	  ucontext_t orig_context,child_context;
	  if (swapcontext(&child_context, &orig_context) < 0) { }
	}
    }]
}

# Return 1 if the target supports POSIX threads, 0 otherwise.
proc check_effective_target_pthread {} {
    return [check_no_compiler_messages pthread object {
	#include <pthread.h>
	void foo (void) { }
    } "-pthread"]
}

# Return 1 if the target supports both Unix and internet sockets, 0 otherwise.
proc check_effective_target_sockets {} {
    return [check_no_compiler_messages socket executable {
#include <sys/socket.h>
#include <sys/un.h>
#include <netinet/in.h>
int main (void) {
    socket(AF_UNIX, SOCK_STREAM, 0);
    socket(AF_INET, SOCK_DGRAM, 0);
    return 0;
}
    } ""]
}

# Return 1 if compilation with -mpe-aligned-commons is error-free
# for trivial code, 0 otherwise.

proc check_effective_target_pe_aligned_commons {} {
    if { [istarget *-*-cygwin*] || [istarget *-*-mingw*] } {
	return [check_no_compiler_messages pe_aligned_commons object {
	    int foo;
	} "-mpe-aligned-commons"]
    }
    return 0
}

# Return 1 if the target supports -static
proc check_effective_target_static {} {
    if { [istarget arm*-*-uclinuxfdpiceabi] } {
	return 0;
    }
    return [check_no_compiler_messages static executable {
	int main (void) { return 0; }
    } "-static"]
}

# Return 1 if the target supports -fstack-protector
proc check_effective_target_fstack_protector {} {
    if { [istarget hppa*-*-*] } {
	return 0;
    }
    return [check_runtime fstack_protector {
	#include <string.h>
	int main (int argc, char *argv[]) {
	  char buf[64];
	  return !strcpy (buf, strrchr (argv[0], '/'));
	}
    } "-fstack-protector"]
}

# Return 1 if the target supports -fstack-check or -fstack-check=$stack_kind
proc check_stack_check_available { stack_kind } {
    if [string match "" $stack_kind] then {
	set stack_opt "-fstack-check"
    } else { set stack_opt "-fstack-check=$stack_kind" }

    return [check_no_compiler_messages stack_check_$stack_kind executable {
	int main (void) { return 0; }
    } "$stack_opt"]
}

# Return 1 if the target supports stack scrubbing.
proc check_effective_target_strub {} {
    return [check_no_compiler_messages strub assembly {
	void __attribute__ ((__strub__)) fn (void) {}
    } ""]
}

# Return 1 if compilation with -freorder-blocks-and-partition is error-free
# for trivial code, 0 otherwise.  As some targets (ARM for example) only
# warn when -fprofile-use is also supplied we test that combination too.

proc check_effective_target_freorder {} {
    if { [check_no_compiler_messages freorder object {
	void foo (void) { }
    } "-freorder-blocks-and-partition"]
    && [check_no_compiler_messages fprofile_use_freorder object {
	void foo (void) { }
    } "-fprofile-use -freorder-blocks-and-partition -Wno-missing-profile"] } {
	return 1
    }
    return 0
}

# Return 1 if -fpic and -fPIC are supported, as in no warnings or errors
# emitted, 0 otherwise.  Whether a shared library can actually be built is
# out of scope for this test.

proc check_effective_target_fpic { } {
    # Note that M68K has a multilib that supports -fpic but not
    # -fPIC, so we need to check both.  We test with a program that
    # requires GOT references.
    foreach arg {fpic fPIC} {
	if [check_no_compiler_messages $arg object {
	    extern int foo (void); extern int bar;
	    int baz (void) { return foo () + bar; }
	} "-$arg"] {
	    return 1
	}
    }
    return 0
}

# On AArch64, if -fpic is not supported, then we will fall back to -fPIC
# silently.  So, we can't rely on above "check_effective_target_fpic" as it
# assumes compiler will give warning if -fpic not supported.  Here we check
# whether binutils supports those new -fpic relocation modifiers, and assume
# -fpic is supported if there is binutils support.  GCC configuration will
# enable -fpic for AArch64 in this case.
#
# "check_effective_target_aarch64_small_fpic" is dedicated for checking small
# memory model -fpic relocation types.

proc check_effective_target_aarch64_small_fpic { } {
    if { [istarget aarch64*-*-*] } {
	return [check_no_compiler_messages aarch64_small_fpic object {
	    void foo (void) { asm ("ldr	x0, [x2, #:gotpage_lo15:globalsym]"); }
	}]
    } else {
	return 0
    }
}

# On AArch64, instruction sequence for TLS LE under -mtls-size=32 will utilize
# the relocation modifier "tprel_g0_nc" together with MOVK, it's only supported
# in binutils since 2015-03-04 as PR gas/17843.
#
# This test directive make sure binutils support all features needed by TLS LE
# under -mtls-size=32 on AArch64.

proc check_effective_target_aarch64_tlsle32 { } {
    if { [istarget aarch64*-*-*] } {
	return [check_no_compiler_messages aarch64_tlsle32 object {
	    void foo (void) { asm ("movk x1,#:tprel_g0_nc:t1"); }
	}]
    } else {
	return 0
    }
}

# Return 1 if -shared is supported, as in no warnings or errors
# emitted, 0 otherwise.

proc check_effective_target_shared { } {
    # Darwin's linker defaults to error on undefined (which makes it look as
    # if we do not support shared) but we can tell it to allow the symbols used
    # here to be undefined.
    set extra_flags ""
    if { [istarget *-*-darwin\[912\]*] } {
      set extra_flags "-Wl,-U,_foo,-U,_bar,-U,__Z3foov"
    }
    # Note that M68K has a multilib that supports -fpic but not
    # -fPIC, so we need to check both.  We test with a program that
    # requires GOT references, and with a libc symbol that would
    # bring in significant parts of a static-only libc.  Absent a
    # shared libc, this would make -shared tests fail, so we don't
    # want to enable the shared effective target then.
    return [check_no_compiler_messages shared executable {
	#include <stdlib.h>
	extern int foo (void); extern int bar;
	char *baz (void) {
	    return foo () + (char*) malloc (bar);
	}
    } "-shared -fpic $extra_flags"]
}

# Return 1 if -pie, -fpie and -fPIE are supported, 0 otherwise.

proc check_effective_target_pie { } {
    if { [istarget *-*-darwin\[912\]*]
	 || [istarget *-*-dragonfly*]
	 || [istarget *-*-freebsd*]
	 || [istarget *-*-linux*]
	 || [istarget arm*-*-uclinuxfdpiceabi]
	 || [istarget *-*-gnu*]
	 || [istarget *-*-amdhsa]} {
	return 1;
    }
    if { [istarget *-*-solaris2.1\[1-9\]*] } {
	# Full PIE support was added in Solaris 11.3, but gcc errors out
	# if missing, so check for that.
	return [check_no_compiler_messages pie executable {
	    int main (void) { return 0; }
	} "-pie -fpie"]
    }
    return 0
}

# Return true if the target supports -mpaired-single (as used on MIPS).

proc check_effective_target_mpaired_single { args } {
    return [check_no_compiler_messages mpaired_single object {
	void foo (void) { }
    } "$args"]
}

# Return true if the target has access to FPU instructions.

proc check_effective_target_hard_float { } {
    # This should work on cores that only have single-precision,
    # and should also correctly handle legacy cores that had thumb1 and
    # lacked FP support for that, but had it in Arm state.
    if { [istarget arm*-*-*] } {
	return [check_no_compiler_messages hard_float assembly {
		#if __ARM_FP == 0
		#error __arm_soft_float
		#endif
	}]
    }

    if { [istarget loongarch*-*-*] } {
	return [check_no_compiler_messages hard_float assembly {
		#if (defined __loongarch_soft_float)
		#error __loongarch_soft_float
		#endif
	}]
    }

    if { [istarget mips*-*-*] } {
	return [check_no_compiler_messages hard_float assembly {
		#if (defined __mips_soft_float || defined __mips16)
		#error __mips_soft_float || __mips16
		#endif
	}]
    }

    # This proc is actually checking the availabilty of FPU
    # support for doubles, so on the RX we must fail if the
    # 64-bit double multilib has been selected.
    if { [istarget rx-*-*] } {
	return 0
	# return [check_no_compiler_messages hard_float assembly {
		#if defined __RX_64_BIT_DOUBLES__
		#error __RX_64_BIT_DOUBLES__
		#endif
	# }]
    }

    # The generic test doesn't work for C-SKY because some cores have
    # hard float for single precision only.
    if { [istarget csky*-*-*] } {
       return [check_no_compiler_messages hard_float assembly {
               #if defined __csky_soft_float__
               #error __csky_soft_float__
               #endif
       }]
    }

    # The generic test equates hard_float with "no call for adding doubles".
    return [check_no_messages_and_pattern hard_float "!\\(call" rtl-expand {
	double a (double b, double c) { return b + c; }
    }]
}

# Return true if the target is a 64-bit MIPS target.

proc check_effective_target_mips64 { } {
    return [check_no_compiler_messages mips64 assembly {
	#ifndef __mips64
	#error !__mips64
	#endif
    }]
}

# Return true if the target is a MIPS target that does not produce
# MIPS16 code.

proc check_effective_target_nomips16 { } {
    return [check_no_compiler_messages nomips16 object {
	#ifndef __mips
	#error !__mips
	#else
	/* A cheap way of testing for -mflip-mips16.  */
	void foo (void) { asm ("addiu $20,$20,1"); }
	void bar (void) { asm ("addiu $20,$20,1"); }
	#endif
    }]
}

# Add the options needed for MIPS16 function attributes.  At the moment,
# we don't support MIPS16 PIC.

proc add_options_for_mips16_attribute { flags } {
    return "$flags -mno-abicalls -fno-pic -DMIPS16=__attribute__((mips16))"
}

# Return true if we can force a mode that allows MIPS16 code generation.
# We don't support MIPS16 PIC, and only support MIPS16 -mhard-float
# for o32 and o64.

proc check_effective_target_mips16_attribute { } {
    return [check_no_compiler_messages mips16_attribute assembly {
	#ifdef PIC
	#error PIC
	#endif
	#if defined __mips_hard_float \
	    && (!defined _ABIO32 || _MIPS_SIM != _ABIO32) \
	    && (!defined _ABIO64 || _MIPS_SIM != _ABIO64)
	#error __mips_hard_float && (!_ABIO32 || !_ABIO64)
	#endif
    } [add_options_for_mips16_attribute ""]]
}

# Return 1 if the target supports long double larger than double when
# using the new ABI, 0 otherwise.

proc check_effective_target_mips_newabi_large_long_double { } {
    return [check_no_compiler_messages mips_newabi_large_long_double object {
	int dummy[sizeof(long double) > sizeof(double) ? 1 : -1];
    } "-mabi=64"]
}

# Return true if the target is a MIPS target that has access
# to the LL and SC instructions.

proc check_effective_target_mips_llsc { } {
    if { ![istarget mips*-*-*] } {
	return 0
    }
    # Assume that these instructions are always implemented for
    # non-elf* targets, via emulation if necessary.
    if { ![istarget *-*-elf*] } {
	return 1
    }
    # Otherwise assume LL/SC support for everything but MIPS I.
    return [check_no_compiler_messages mips_llsc assembly {
	#if __mips == 1
	#error __mips == 1
	#endif
    }]
}

# Return true if the target is a MIPS target that uses in-place relocations.

proc check_effective_target_mips_rel { } {
    if { ![istarget mips*-*-*] } {
	return 0
    }
    return [check_no_compiler_messages mips_rel object {
	#if (defined _ABIN32 && _MIPS_SIM == _ABIN32) \
	    || (defined _ABI64 && _MIPS_SIM == _ABI64)
	#error _ABIN32 && (_ABIN32 || _ABI64)
	#endif
    }]
}

# Return true if the target is a MIPS target that uses the EABI.

proc check_effective_target_mips_eabi { } {
    if { ![istarget mips*-*-*] } {
	return 0
    }
    return [check_no_compiler_messages mips_eabi object {
	#ifndef __mips_eabi
	#error !__mips_eabi
	#endif
    }]
}

# Return 1 if the current multilib does not generate PIC by default.

proc check_effective_target_nonpic { } {
    return [check_no_compiler_messages nonpic assembly {
	#if __PIC__
	#error __PIC__
	#endif
    }]
}

# Return 1 if the current multilib generates PIE by default.

proc check_effective_target_pie_enabled { } {
    return [check_no_compiler_messages pie_enabled assembly {
	#ifndef __PIE__
	#error unsupported
	#endif
    }]
}

# Return 1 if the target generates -fstack-protector by default.

proc check_effective_target_fstack_protector_enabled {} {
    return [ check_no_compiler_messages fstack_protector_enabled assembly {
    #if !defined(__SSP__) && !defined(__SSP_ALL__) && \
      !defined(__SSP_STRONG__) && !defined(__SSP_EXPICIT__)
    #error unsupported
    #endif
    }]
}

# Return 1 if the target does not use a status wrapper.

proc check_effective_target_unwrapped { } {
    if { [target_info needs_status_wrapper] != "" \
	     && [target_info needs_status_wrapper] != "0" } {
	return 0
    }
    return 1
}

# Return true if iconv is supported on the target. In particular IBM1047.

proc check_iconv_available { test_what } {
    global libiconv

    # If the tool configuration file has not set libiconv, try "-liconv"
    if { ![info exists libiconv] } {
	set libiconv "-liconv"
    }
    set test_what [lindex $test_what 1]
    return [check_runtime_nocache $test_what [subst {
	#include <iconv.h>
	int main (void)
	{
	  iconv_t cd;

	  cd = iconv_open ("$test_what", "UTF-8");
	  if (cd == (iconv_t) -1)
	    return 1;
	  return 0;
	}
    }] $libiconv]
}

# Return true if the atomic library is supported on the target.
proc check_effective_target_libatomic_available { } {
    return [check_no_compiler_messages libatomic_available executable {
	int main (void) { return 0; }
    } "-latomic"]
}

# Return 1 if an ASCII locale is supported on this host, 0 otherwise.

proc check_ascii_locale_available { } {
    return 1
}

# Return true if named sections are supported on this target.

proc check_named_sections_available { } {
    return [check_no_compiler_messages named_sections assembly {
	int __attribute__ ((section("whatever"))) foo;
    }]
}

# Return true if the "naked" function attribute is supported on this target.

proc check_effective_target_naked_functions { } {
    return [check_no_compiler_messages naked_functions assembly {
	void f() __attribute__((naked));
    }]
}

# Return 1 if the target supports Fortran real kinds larger than real(8),
# 0 otherwise.
#
# When the target name changes, replace the cached result.

proc check_effective_target_fortran_large_real { } {
    return [check_no_compiler_messages fortran_large_real executable {
	! Fortran
	integer,parameter :: k = selected_real_kind (precision (0.0_8) + 1)
	real(kind=k) :: x
	x = cos (x)
	end
    }]
}

# Return 1 if the target supports Fortran real kind real(16),
# 0 otherwise. Contrary to check_effective_target_fortran_large_real
# this checks for Real(16) only; the other returned real(10) if
# both real(10) and real(16) are available.
#
# When the target name changes, replace the cached result.

proc check_effective_target_fortran_real_16 { } {
    return [check_no_compiler_messages fortran_real_16 executable {
	! Fortran
	real(kind=16) :: x
	x = cos (x)
	end
    }]
}

# Return 1 if the target supports Fortran real kind 10,
# 0 otherwise. Contrary to check_effective_target_fortran_large_real
# this checks for real(10) only.
#
# When the target name changes, replace the cached result.

proc check_effective_target_fortran_real_10 { } {
    return [check_no_compiler_messages fortran_real_10 executable {
	! Fortran
	real(kind=10) :: x
	x = cos (x)
	end
    }]
}

# Return 1 if the target supports Fortran real kind C_FLOAT128,
# 0 otherwise.  This differs from check_effective_target_fortran_real_16
# because _Float128 has the additional requirement that it be the
# 128-bit IEEE encoding; even if _Float128 is available in C, it may not
# have a corresponding Fortran kind on targets (PowerPC) that use some 
# other encoding for long double/TFmode/real(16).
proc check_effective_target_fortran_real_c_float128 { } {
    return [check_no_compiler_messages fortran_real_c_float128 executable {
	! Fortran
	use iso_c_binding
	real(kind=c_float128) :: x
	x = cos (x)
	end
    }]
}

# Return 1 if the target supports Fortran's IEEE modules,
# 0 otherwise.
#
# When the target name changes, replace the cached result.

proc check_effective_target_fortran_ieee { flags } {
    return [check_no_compiler_messages fortran_ieee executable {
	! Fortran
	use, intrinsic :: ieee_features
	end
    } $flags ]
}


# Return 1 if the target supports SQRT for the largest floating-point
# type. (Some targets lack the libm support for this FP type.)
# On most targets, this check effectively checks either whether sqrtl is
# available or on __float128 systems whether libquadmath is installed,
# which provides sqrtq.
#
# When the target name changes, replace the cached result.

proc check_effective_target_fortran_largest_fp_has_sqrt { } {
    return [check_no_compiler_messages fortran_largest_fp_has_sqrt executable {
	! Fortran
        use iso_fortran_env, only: real_kinds
        integer,parameter:: maxFP = real_kinds(ubound(real_kinds,dim=1))
	real(kind=maxFP), volatile :: x
        x = 2.0_maxFP
	x = sqrt (x)
	end
    }]
}


# Return 1 if the target supports Fortran integer kinds larger than
# integer(8), 0 otherwise.
#
# When the target name changes, replace the cached result.

proc check_effective_target_fortran_large_int { } {
    return [check_no_compiler_messages fortran_large_int executable {
	! Fortran
	integer,parameter :: k = selected_int_kind (range (0_8) + 1)
	integer(kind=k) :: i
	end
    }]
}

# Return 1 if the target supports Fortran integer(16), 0 otherwise.
#
# When the target name changes, replace the cached result.

proc check_effective_target_fortran_integer_16 { } {
    return [check_no_compiler_messages fortran_integer_16 executable {
        ! Fortran
        integer(16) :: i
        end
    }]
}

# Return 1 if we can statically link libgfortran, 0 otherwise.
#
# When the target name changes, replace the cached result.

proc check_effective_target_static_libgfortran { } {
    return [check_no_compiler_messages static_libgfortran executable {
	! Fortran
	print *, 'test'
	end
    } "-static"]
}

# Return 1 if we can use the -rdynamic option, 0 otherwise.

proc check_effective_target_rdynamic { } {
  return [check_no_compiler_messages rdynamic executable {
     int main() { return 0; }
  } "-rdynamic"]
}

proc check_linker_plugin_available { } {
  return [check_no_compiler_messages_nocache linker_plugin executable {
     int main() { return 0; }
  } "-flto -fuse-linker-plugin"]
}

# Return 1 if the target is RV32, 0 otherwise.  Cache the result.

proc check_effective_target_rv32 { } {
    # Check that we are compiling for RV32 by checking the xlen size.
    return [check_no_compiler_messages riscv_rv32 assembly {
       #if !defined(__riscv_xlen)
       #error "__riscv_xlen not defined!"
       #else
       #if __riscv_xlen != 32
       #error "Not RV32"
       #endif
       #endif
    }]
}

# Return 1 if the target is RV64, 0 otherwise.  Cache the result.

proc check_effective_target_rv64 { } {
    # Check that we are compiling for RV64 by checking the xlen size.
    return [check_no_compiler_messages riscv_rv64 assembly {
       #if !defined(__riscv_xlen)
       #error "__riscv_xlen not defined!"
       #else
       #if __riscv_xlen != 64
       #error "Not RV64"
       #endif
       #endif
    }]
}

# Return 1 if the target abi is __riscv_float_abi_soft, 0 otherwise.
# Cache the result.

proc check_effective_target_rv_float_abi_soft { } {
    # Check that we are compiling for RV64 by checking the xlen size.
    return [check_no_compiler_messages riscv_riscv_float_abi_soft assembly {
       #ifndef __riscv_float_abi_soft
       #error "Not __riscv_float_abi_soft"
       #endif
    }]
}

# Return 1 if the target arch supports the atomic extension, 0 otherwise.
# Cache the result.

proc check_effective_target_riscv_a { } {
    return [check_no_compiler_messages riscv_ext_a assembly {
       #ifndef __riscv_a
       #error "Not __riscv_a"
       #endif
    }]
}

# Return 1 if the target arch supports the double precision floating point
# extension, 0 otherwise.  Cache the result.

proc check_effective_target_riscv_d { } {
    return [check_no_compiler_messages riscv_ext_d assembly {
       #ifndef __riscv_d
       #error "Not __riscv_d"
       #endif
    }]
}

# Return 1 if the target arch supports the vector extension, 0 otherwise.
# Cache the result.

proc check_effective_target_riscv_v { } {
    return [check_no_compiler_messages riscv_ext_v assembly {
       #ifndef __riscv_v
       #error "Not __riscv_v"
       #endif
    }]
}

# Return 1 if the target arch supports the Zvfh extension, 0 otherwise.
# Cache the result.

proc check_effective_target_riscv_zvfh { } {
    return [check_no_compiler_messages riscv_ext_zvfh assembly {
       #ifndef __riscv_zvfh
       #error "Not __riscv_zvfh"
       #endif
    }]
}

# Return 1 if the target arch supports half float, 0 otherwise.
# Note, this differs from the test performed by
# /* dg-skip-if "" { *-*-* } { "*" } { "-march=rv*zfh*" } */
# in that it takes default behaviour into account.
# Cache the result.

proc check_effective_target_riscv_zfh { } {
    return [check_no_compiler_messages riscv_ext_zfh assembly {
       #ifndef __riscv_zfh
       #error "Not __riscv_zfh"
       #endif
    }]
}

# Return 1 if the target arch supports the TSO memory ordering extension,
# 0 otherwise. Cache the result.

proc check_effective_target_riscv_ztso { } {
    return [check_no_compiler_messages riscv_ext_ztso assembly {
       #ifndef __riscv_ztso
       #error "Not __riscv_ztso"
       #endif
    }]
}

# Return 1 if the target arch supports the Zbb extension, 0 otherwise.
# Cache the result.

proc check_effective_target_riscv_zbb { } {
    return [check_no_compiler_messages riscv_ext_zbb assembly {
       #ifndef __riscv_zbb
       #error "Not __riscv_zbb"
       #endif
    }]
}

# Return 1 if the target arch supports the XTheadVector extension, 0 otherwise.
# Cache the result.

proc check_effective_target_riscv_xtheadvector { } {
    return [check_no_compiler_messages riscv_ext_xtheadvector assembly {
       #ifndef __riscv_xtheadvector
       #error "Not __riscv_xtheadvector"
       #endif
    }]
}


# Return 1 if we can execute code when using dg-add-options riscv_v

proc check_effective_target_riscv_v_ok { } {
    # If the target already supports v without any added options,
    # we may assume we can execute just fine.
    if { [check_effective_target_riscv_v] } {
	return 1
    }

    # check if we can execute vector insns with the given hardware or
    # simulator
    set gcc_march [regsub {[[:alnum:]]*} [riscv_get_arch] &v]
    if { [check_runtime ${gcc_march}_exec {
	  int main() {  asm("vsetivli t0, 9, e8, m1, tu, ma"); return 0; } } "-march=${gcc_march}"] } {
	return 1
    }

    # Possible future extensions: If the target is a simulator, dg-add-options
    # might change its config to make it allow vector insns, or we might use
    # options to set special elf flags / sections to effect that.

    return 0
}

# Return 1 if we can execute code when using dg-add-options riscv_zfh

proc check_effective_target_riscv_zfh_ok { } {
    # If the target already supports zfh without any added options,
    # we may assume we can execute just fine.
    # ??? Other cases we should consider: 
    # - target / simulator already supports zfh extension - test for that.
    # - target is a simulator, and dg-add-options knows how to enable zfh support in that simulator
    if { [check_effective_target_riscv_zfh] } {
	return 1
    }

    # check if we can execute zfh insns with the given hardware or
    # simulator
    set gcc_march [riscv_get_arch]
    if { [check_runtime ${gcc_march}_zfh_exec {
	  int main() {  asm("feq.h a3,fa5,fa4"); return 0; } } "-march=${gcc_march}_zfh"] } {
	return 1
    }

    # Possible future extensions: If the target is a simulator, dg-add-options
    # might change its config to make it allow half float insns, or we might
    # use options to set special elf flags / sections to effect that.

    return 0
}

# Return 1 if we can execute code when using dg-add-options riscv_zvfh

proc check_effective_target_riscv_zvfh_ok { } {
    # If the target already supports v without any added options,
    # we may assume we can execute just fine.
    if { [check_effective_target_riscv_zvfh] } {
	return 1
    }

    # check if we can execute vector insns with the given hardware or
    # simulator
    set gcc_march [regsub {[[:alnum:]]*} [riscv_get_arch] &v]
    if { [check_runtime ${gcc_march}_exec {
	int main()
	{
	    asm ("vsetivli zero,8,e16,m1,ta,ma");
	    asm ("vfadd.vv v8,v8,v16" : : : "v8");
	    return 0;
	} } "-march=${gcc_march}"] } {
	    return 1
	}

    return 0
}

proc riscv_get_arch { } {
    set gcc_march ""
    # ??? do we neeed to add more extensions to the list below?
    foreach ext { i m a f d q c v zicsr zifencei zfh zba zbb zbc zbs zvfh ztso } {
	if { [check_no_compiler_messages  riscv_ext_$ext assembly [string map [list DEF __riscv_$ext] {
		#ifndef DEF
		#error "Not DEF"
		#endif
    }]] } {
	    if { [string length $ext] > 1 } {
		set ext _${ext}
	    }
	    set gcc_march $gcc_march$ext
	}
	if { [string equal $gcc_march "imafd"] } {
	    set gcc_march "g"
	}
    }
    if { [check_effective_target_rv32] } {
	set gcc_march rv32$gcc_march
    } elseif { [check_effective_target_rv64] } {
	set gcc_march rv64$gcc_march
    } else {
	set gcc_march ""
    }
    return "$gcc_march"
}

proc add_options_for_riscv_a { flags } {
    if { [lsearch $flags -march=*] >= 0 } {
	# If there are multiple -march flags, we have to adjust all of them.
	set expanded_flags [regsub -all -- {((?:^|[[:space:]])-march=rv[[:digit:]]*)g+} $flags \\1imafd ]
	return [regsub -all -- {((?:^|[[:space:]])-march=rv[[:digit:]]*[b-eg-rt-wy]*)a*} $expanded_flags \\1a ]
    }
    if { [check_effective_target_riscv_a] } {
	return "$flags"
    }
    return "$flags -march=[regsub {(rv[[:digit:]]*[b-eg-rt-wy]*)a*} [riscv_get_arch] &a]"
}

proc add_options_for_riscv_d { flags } {
    if { [lsearch $flags -march=*] >= 0 } {
	# If there are multiple -march flags, we have to adjust all of them.
	return [regsub -all -- {((?:^|[[:space:]])-march=rv[[:digit:]]*[a-ce-rt-wy]*)d*} $flags \\1d ]
    }
    if { [check_effective_target_riscv_d] } {
	return "$flags"
    }
    return "$flags -march=[regsub {[[:alnum:]]*} [riscv_get_arch] &d]"
}

proc add_options_for_riscv_v { flags } {
    if { [lsearch $flags -march=*] >= 0 } {
	# If there are multiple -march flags, we have to adjust all of them.
	return [regsub -all -- {((?:^|[[:space:]])-march=rv[[:digit:]]*[a-rt-uwy]*)v*} $flags \\1v ]
    }
    if { [check_effective_target_riscv_v] } {
	return "$flags"
    }
    return "$flags -march=[regsub {[[:alnum:]]*} [riscv_get_arch] &v]"
}

proc add_options_for_riscv_zfh { flags } {
    if { [lsearch $flags -march=*] >= 0 } {
	# If there are multiple -march flags, we have to adjust all of them.
	set flags [regsub -all -- {(?:^|[[:space:]])-march=[[:alnum:]_.]*} $flags &_zfh ]
	return [regsub -all -- {((?:^|[[:space:]])-march=[[:alnum:]_.]*_zfh[[:alnum:]_.]*)_zfh} $flags \\1 ]
    }
    if { [check_effective_target_riscv_zfh] } {
	return "$flags"
    }
    return "$flags -march=[riscv_get_arch]_zfh"
}

proc add_options_for_riscv_ztso { flags } {
    if { [lsearch $flags -march=*] >= 0 } {
	# If there are multiple -march flags, we have to adjust all of them.
	set flags [regsub -all -- {(?:^|[[:space:]])-march=[[:alnum:]_.]*} $flags &_ztso ]
	return [regsub -all -- {((?:^|[[:space:]])-march=[[:alnum:]_.]*_ztso[[:alnum:]_.]*)_ztso} $flags \\1 ]
    }
    if { [check_effective_target_riscv_ztso] } {
	return "$flags"
    }
    return "$flags -march=[riscv_get_arch]_ztso"
}

proc add_options_for_riscv_zvfh { flags } {
    if { [lsearch $flags -march=*] >= 0 } {
	# If there are multiple -march flags, we have to adjust all of them.
	set flags [regsub -all -- {(?:^|[[:space:]])-march=[[:alnum:]_.]*} $flags &_zvfh ]
	return [regsub -all -- {((?:^|[[:space:]])-march=[[:alnum:]_.]*_zvfh[[:alnum:]_.]*)_zvfh} $flags \\1 ]
    }
    if { [check_effective_target_riscv_zvfh] } {
	return "$flags"
    }
    return "$flags -march=[riscv_get_arch]_zvfh"
}

# Return 1 if the target OS supports running SSE executables, 0
# otherwise.  Cache the result.

proc check_sse_os_support_available { } {
    return [check_cached_effective_target sse_os_support_available {
	# If this is not the right target then we can skip the test.
	if { !([istarget i?86-*-*] || [istarget x86_64-*-*]) } {
	    expr 0
	} else {
	    expr 1
	}
    }]
}

# Return 1 if the target OS supports running AVX executables, 0
# otherwise.  Cache the result.

proc check_avx_os_support_available { } {
    return [check_cached_effective_target avx_os_support_available {
	# If this is not the right target then we can skip the test.
	if { !([istarget i?86-*-*] || [istarget x86_64-*-*]) } {
	    expr 0
	} else {
	    # Check that OS has AVX and SSE saving enabled.
	    check_runtime_nocache avx_os_support_available {
		int main ()
		{
		  unsigned int eax, edx;

		  asm ("xgetbv" : "=a" (eax), "=d" (edx) : "c" (0));
		  return (eax & 0x06) != 0x06;
		}
	    } ""
	}
    }]
}

# Return 1 if the target OS supports running AVX executables, 0
# otherwise.  Cache the result.

proc check_avx512_os_support_available { } {
    return [check_cached_effective_target avx512_os_support_available {
	# If this is not the right target then we can skip the test.
	if { !([istarget i?86-*-*] || [istarget x86_64-*-*]) } {
	    expr 0
	} else {
	    # Check that OS has AVX512, AVX and SSE saving enabled.
	    check_runtime_nocache avx512_os_support_available {
		int main ()
		{
		  unsigned int eax, edx;

		  asm ("xgetbv" : "=a" (eax), "=d" (edx) : "c" (0));
		  return (eax & 0xe6) != 0xe6;
		}
	    } ""
	}
    }]
}

# Return 1 if the target supports executing SSE instructions, 0
# otherwise.  Cache the result.

proc check_sse_hw_available { } {
    return [check_cached_effective_target sse_hw_available {
	# If this is not the right target then we can skip the test.
	if { !([istarget i?86-*-*] || [istarget x86_64-*-*]) } {
	    expr 0
	} else {
	    check_runtime_nocache sse_hw_available {
		#include "cpuid.h"
		int main ()
		{
		  unsigned int eax, ebx, ecx, edx;
		  if (!__get_cpuid (1, &eax, &ebx, &ecx, &edx))
		    return 1;

		  return !(edx & bit_SSE);
		}
	    } ""
	}
    }]
}

# Return 1 if the target supports executing SSE2 instructions, 0
# otherwise.  Cache the result.

proc check_sse2_hw_available { } {
    return [check_cached_effective_target sse2_hw_available {
	# If this is not the right target then we can skip the test.
	if { !([istarget i?86-*-*] || [istarget x86_64-*-*]) } {
	    expr 0
	} else {
	    check_runtime_nocache sse2_hw_available {
		#include "cpuid.h"
		int main ()
		{
		  unsigned int eax, ebx, ecx, edx;
		  if (!__get_cpuid (1, &eax, &ebx, &ecx, &edx))
		    return 1;

		  return !(edx & bit_SSE2);
		}
	    } ""
	}
    }]
}

# Return 1 if the target supports executing SSE4 instructions, 0
# otherwise.  Cache the result.

proc check_sse4_hw_available { } {
    return [check_cached_effective_target sse4_hw_available {
	# If this is not the right target then we can skip the test.
	if { !([istarget i?86-*-*] || [istarget x86_64-*-*]) } {
	    expr 0
	} else {
	    check_runtime_nocache sse4_hw_available {
		#include "cpuid.h"
		int main ()
		{
		  unsigned int eax, ebx, ecx, edx;
		  if (!__get_cpuid (1, &eax, &ebx, &ecx, &edx))
		    return 1;

		  return !(ecx & bit_SSE4_2);
		}
	    } ""
	}
    }]
}

# Return 1 if the target supports executing AVX instructions, 0
# otherwise.  Cache the result.

proc check_avx_hw_available { } {
    return [check_cached_effective_target avx_hw_available {
	# If this is not the right target then we can skip the test.
	if { !([istarget i?86-*-*] || [istarget x86_64-*-*]) } {
	    expr 0
	} else {
	    check_runtime_nocache avx_hw_available {
		#include "cpuid.h"
		int main ()
		{
		  unsigned int eax, ebx, ecx, edx;
		  if (!__get_cpuid (1, &eax, &ebx, &ecx, &edx))
		    return 1;

		  return ((ecx & (bit_AVX | bit_OSXSAVE))
			  != (bit_AVX | bit_OSXSAVE));
		}
	    } ""
	}
    }]
}

# Return 1 if the target supports executing AVX2 instructions, 0
# otherwise.  Cache the result.

proc check_avx2_hw_available { } {
    return [check_cached_effective_target avx2_hw_available {
	# If this is not the right target then we can skip the test.
	if { !([istarget x86_64-*-*] || [istarget i?86-*-*]) } {
	    expr 0
	} else {
	    check_runtime_nocache avx2_hw_available {
		#include <stddef.h>
		#include "cpuid.h"
		int main ()
		{
		  unsigned int eax, ebx, ecx, edx;

		  if (__get_cpuid_max (0, NULL) < 7)
		    return 1;

		  __cpuid (1, eax, ebx, ecx, edx);

		  if (!(ecx & bit_OSXSAVE))
		    return 1;

		  __cpuid_count (7, 0, eax, ebx, ecx, edx);

		  return !(ebx & bit_AVX2);
		}
	    } ""
	}
    }]
}

# Return 1 if the target supports executing AVX512 foundation instructions, 0
# otherwise.  Cache the result.

proc check_avx512f_hw_available { } {
    return [check_cached_effective_target avx512f_hw_available {
	# If this is not the right target then we can skip the test.
	if { !([istarget x86_64-*-*] || [istarget i?86-*-*]) } {
	    expr 0
	} else {
	    check_runtime_nocache avx512f_hw_available {
		#include <stddef.h>
		#include "cpuid.h"
		int main ()
		{
		  unsigned int eax, ebx, ecx, edx;

		  if (__get_cpuid_max (0, NULL) < 7)
		    return 1;

		  __cpuid (1, eax, ebx, ecx, edx);

		  if (!(ecx & bit_OSXSAVE))
		    return 1;

		  __cpuid_count (7, 0, eax, ebx, ecx, edx);

		  return !(ebx & bit_AVX512F);
		}
	    } ""
	}
    }]
}

# Return 1 if the target supports running SSE executables, 0 otherwise.

proc check_effective_target_sse_runtime { } {
    if { [check_effective_target_sse]
	 && [check_sse_hw_available]
	 && [check_sse_os_support_available] } {
	return 1
    }
    return 0
}

# Return 1 if the target supports running SSE2 executables, 0 otherwise.

proc check_effective_target_sse2_runtime { } {
    if { [check_effective_target_sse2]
	 && [check_sse2_hw_available]
	 && [check_sse_os_support_available] } {
	return 1
    }
    return 0
}

# Return 1 if the target supports running SSE4 executables, 0 otherwise.

proc check_effective_target_sse4_runtime { } {
    if { [check_effective_target_sse4]
	 && [check_sse4_hw_available]
	 && [check_sse_os_support_available] } {
	return 1
    }
    return 0
}

# Return 1 if the target supports running AVX executables, 0 otherwise.

proc check_effective_target_avx_runtime { } {
    if { [check_effective_target_avx]
	 && [check_avx_hw_available]
	 && [check_avx_os_support_available] } {
	return 1
    }
    return 0
}

# Return 1 if the target supports running AVX2 executables, 0 otherwise.

proc check_effective_target_avx2_runtime { } {
    if { [check_effective_target_avx2]
	 && [check_avx2_hw_available]
	 && [check_avx_os_support_available] } {
	return 1
    }
    return 0
}

# Return 1 if the target supports running AVX512f executables, 0 otherwise.

proc check_effective_target_avx512f_runtime { } {
    if { [check_effective_target_avx512f]
	 && [check_avx512f_hw_available]
	 && [check_avx512_os_support_available] } {
	return 1
    }
    return 0
}

# Return 1 if bmi2 instructions can be compiled.
proc check_effective_target_bmi2 { } {
    if { !([istarget i?86-*-*] || [istarget x86_64-*-*]) } {
        return 0
    }
    return [check_no_compiler_messages bmi2 object {
	unsigned int
	_bzhi_u32 (unsigned int __X, unsigned int __Y)
	{
	    return __builtin_ia32_bzhi_si (__X, __Y);
	}
    } "-mbmi2" ]
}

# Return 1 if the target supports executing MIPS Paired-Single instructions,
# 0 otherwise.  Cache the result.

proc check_mpaired_single_hw_available { } {
    return [check_cached_effective_target mpaired_single_hw_available {
	# If this is not the right target then we can skip the test.
	if { !([istarget mips*-*-*]) } {
	    expr 0
	} else {
	    check_runtime_nocache mpaired_single_hw_available {
	      int main()
	      {
		asm volatile ("pll.ps $f2,$f4,$f6");
		return 0;
	      }
	    } ""
	}
    }]
}

# Return 1 if the target supports executing Loongson vector instructions,
# 0 otherwise.  Cache the result.

proc check_mips_loongson_mmi_hw_available { } {
    return [check_cached_effective_target mips_loongson_mmi_hw_available {
	# If this is not the right target then we can skip the test.
	if { !([istarget mips*-*-*]) } {
	    expr 0
	} else {
	    check_runtime_nocache mips_loongson_mmi_hw_available {
	      #include <loongson-mmiintrin.h>
	      int main()
	      {
		asm volatile ("paddw $f2,$f4,$f6");
		return 0;
	      }
	    } "-mloongson-mmi"
	}
    }]
}

# Return 1 if the target supports executing MIPS MSA instructions, 0
# otherwise.  Cache the result.

proc check_mips_msa_hw_available { } {
  return [check_cached_effective_target mips_msa_hw_available {
    # If this is not the right target then we can skip the test.
    if { !([istarget mips*-*-*]) } {
      expr 0
    } else {
      check_runtime_nocache mips_msa_hw_available {
	#if !defined(__mips_msa)
	#error "MSA NOT AVAIL"
	#else
	#if !(((__mips == 64) || (__mips == 32)) && (__mips_isa_rev >= 2))
	#error "MSA NOT AVAIL FOR ISA REV < 2"
	#endif
	#if !defined(__mips_hard_float)
	#error "MSA HARD_FLOAT REQUIRED"
	#endif
	#if __mips_fpr != 64
	#error "MSA 64-bit FPR REQUIRED"
	#endif
	#include <msa.h>

	int main()
	{
	  v8i16 v = __builtin_msa_ldi_h (0);
	  v[0] = 0;
	  return v[0];
	}
	#endif
      } "-mmsa"
    }
  }]
}

# Return 1 if the target supports running MIPS Paired-Single
# executables, 0 otherwise.

proc check_effective_target_mpaired_single_runtime { } {
    if { [check_effective_target_mpaired_single "-mpaired-single"]
	 && [check_mpaired_single_hw_available] } {
	return 1
    }
    return 0
}

# Return 1 if the target supports running Loongson executables, 0 otherwise.

proc check_effective_target_mips_loongson_mmi_runtime { } {
    if { [check_effective_target_mips_loongson_mmi "-mloongson-mmi"]
	 && [check_mips_loongson_mmi_hw_available] } {
	return 1
    }
    return 0
}

# Return 1 if the target supports running MIPS MSA executables, 0 otherwise.

proc check_effective_target_mips_msa_runtime { } {
  if { [check_effective_target_mips_msa "-mmsa"]
       && [check_mips_msa_hw_available] } {
    return 1
  }
  return 0
}

# Return 1 if we are compiling for 64-bit PowerPC but we do not use direct
# move instructions for moves from GPR to FPR.

proc check_effective_target_powerpc64_no_dm { } {
    # The "mulld" checks if we are generating PowerPC64 code.  The "lfd"
    # checks if we do not use direct moves, but use the old-fashioned
    # slower move-via-the-stack.
    return [check_no_messages_and_pattern powerpc64_no_dm \
	{\mmulld\M.*\mlfd} assembly {
	    double f(long long x) { return x*x; }
	} {-O2}]
}

# Return 1 if the target supports the __builtin_cpu_supports built-in,
# including having a new enough library to support the test.  Cache the result.
# Require at least a power7 to run on.

proc check_ppc_cpu_supports_hw_available { } {
    return [check_cached_effective_target ppc_cpu_supports_hw_available {
	# Some simulators are known to not support VSX/power8 instructions.
	# For now, disable on Darwin
	if { [istarget powerpc-*-eabi]
	     || [istarget powerpc*-*-eabispe]
	     || [istarget *-*-darwin*]} {
	    expr 0
	} else {
	    set options "-mvsx"
	    check_runtime_nocache ppc_cpu_supports_hw_available {
		int main()
		{
		#ifdef __MACH__
		  asm volatile ("xxlor vs0,vs0,vs0");
		#else
		  asm volatile ("xxlor 0,0,0");
	        #endif
		  if (!__builtin_cpu_supports ("vsx"))
		    return 1;
		  return 0;
		}
	    } $options
	}
    }]
}

# Return 1 if the target supports executing 750CL paired-single instructions, 0
# otherwise.  Cache the result.

proc check_750cl_hw_available { } {
    return [check_cached_effective_target 750cl_hw_available {
	# If this is not the right target then we can skip the test.
	if { ![istarget powerpc-*paired*] } {
	    expr 0
	} else {
	    check_runtime_nocache 750cl_hw_available {
		 int main()
		 {
		 #ifdef __MACH__
		   asm volatile ("ps_mul v0,v0,v0");
		 #else
		   asm volatile ("ps_mul 0,0,0");
		 #endif
		   return 0;
		 }
	    } "-mpaired"
	}
    }]
}

# Return 1 if the target supports executing power8 vector instructions, 0
# otherwise.  Cache the result.

proc check_p8vector_hw_available { } {
    return [check_cached_effective_target p8vector_hw_available {
	# Some simulators are known to not support VSX/power8 instructions.
	# For now, disable on Darwin
	if { [istarget powerpc-*-eabi]
	     || [istarget powerpc*-*-eabispe]
	     || [istarget *-*-darwin*]} {
	    expr 0
	} else {
	    set options "-mcpu=power8"
	    check_runtime_nocache p8vector_hw_available {
		int main()
		{
		#ifdef __MACH__
		  asm volatile ("xxlorc vs0,vs0,vs0");
		#else
		  asm volatile ("xxlorc 0,0,0");
	        #endif
		  return 0;
		}
	    } $options
	}
    }]
}

# Return 1 if the target supports executing power9 vector instructions, 0
# otherwise.  Cache the result.

proc check_p9vector_hw_available { } {
    return [check_cached_effective_target p9vector_hw_available {
	# Some simulators are known to not support VSX/power8/power9
	# instructions.	For now, disable on Darwin.
	if { [istarget powerpc-*-eabi]
	     || [istarget powerpc*-*-eabispe]
	     || [istarget *-*-darwin*]} {
	    expr 0
	} else {
	    set options "-mcpu=power9"
	    check_runtime_nocache p9vector_hw_available {
		int main()
		{
		    long e = -1;
		    vector double v = (vector double) { 0.0, 0.0 };
		    asm ("xsxexpdp %0,%1" : "+r" (e) : "wa" (v));
		    return e;
		}
	    } $options
	}
    }]
}

# Return 1 if the PowerPC target generates PC-relative instructions
# automatically for targets that support PC-relative instructions.
proc check_effective_target_powerpc_pcrel { } {
    return [check_no_messages_and_pattern powerpc_pcrel \
	{\mpla\M} assembly {
	    static unsigned short s;
	    unsigned short *p_foo (void) { return &s; }
	} {-O2 -mcpu=power10}]
}

# Return 1 if the PowerPC target generates prefixed instructions automatically
# for targets that support prefixed instructions.
proc check_effective_target_powerpc_prefixed_addr { } {
    return [check_no_messages_and_pattern powerpc_prefixed_addr \
	{\mplwz\M} assembly {
	    unsigned int foo (unsigned int *p) { return p[0x12345]; }
	} {-O2 -mcpu=power10}]
}

# Return 1 if the target supports executing power9 modulo instructions, 0
# otherwise.  Cache the result.

proc check_p9modulo_hw_available { } {
    return [check_cached_effective_target p9modulo_hw_available {
	# Some simulators are known to not support VSX/power8/power9
	# instructions.	For now, disable on Darwin.
	if { [istarget powerpc-*-eabi]
	     || [istarget powerpc*-*-eabispe]
	     || [istarget *-*-darwin*]} {
	    expr 0
	} else {
	    set options "-mmodulo"
	    check_runtime_nocache p9modulo_hw_available {
		int main()
		{
		    int i = 5, j = 3, r = -1;
		    asm ("modsw %0,%1,%2" : "+r" (r) : "r" (i), "r" (j));
		    return (r != 2);
		}
	    } $options
	}
    }]
}


# Return 1 if the target supports executing power10 instructions, 0 otherwise.
# Cache the result.  It is assumed that if a simulator does not support the
# power10 instructions, that it will generate an error and this test will fail.

proc check_power10_hw_available { } {
    return [check_cached_effective_target power10_hw_available {
	check_runtime_nocache power10_hw_available {
	    int main()
	    {
		/* Set e first and use +r to check if pli actually works.  */
		long e = -1;
		asm ("pli %0,%1" : "+r" (e) : "n" (0x12345));
		if (e == 0x12345)
		  return 0;
		return 1;
	    }
	} "-mcpu=power10"
    }]
}

# Return 1 if the target supports executing MMA instructions, 0 otherwise.
# Cache the result.  It is assumed that if a simulator does not support the
# MMA instructions, that it will generate an error and this test will fail.

proc check_ppc_mma_hw_available { } {
    return [check_cached_effective_target ppc_mma_hw_available {
	check_runtime_nocache ppc_mma_hw_available {
	    #include <altivec.h>
	    typedef double v4sf_t __attribute__ ((vector_size (16)));

	    int main()
	    {
		__vector_quad acc0;
		v4sf_t result[4];
		result[0][0] = 1.0;
		__builtin_mma_xxsetaccz (&acc0);
		__builtin_mma_disassemble_acc (result, &acc0);
		if (result[0][0] != 0.0)
		   return 1;
		return 0;
	    }
	} "-mcpu=power10"
    }]
}

# Return 1 if the target supports executing __float128 on PowerPC via software
# emulation, 0 otherwise.  Cache the result.

proc check_ppc_float128_sw_available { } {
    return [check_cached_effective_target ppc_float128_sw_available {
	# Some simulators are known to not support VSX/power8/power9
	# instructions.	For now, disable on Darwin and VxWorks.
	if { [istarget *-*-vxworks*]
	     || [istarget powerpc-*-eabi]
	     || [istarget powerpc*-*-eabispe]
	     || [istarget *-*-darwin*]} {
	    expr 0
	} else {
	    set options "-mfloat128 -mvsx"
	    check_runtime_nocache ppc_float128_sw_available {
		volatile __float128 x = 1.0q;
		volatile __float128 y = 2.0q;
		int main()
		{
		    __float128 z = x + y;
		    return (z != 3.0q);
		}
	    } $options
	}
    }]
}

# Return 1 if the target supports executing __float128 on PowerPC via power9
# hardware instructions, 0 otherwise.  Cache the result.

proc check_ppc_float128_hw_available { } {
    return [check_cached_effective_target ppc_float128_hw_available {
	# Some simulators are known to not support VSX/power8/power9
	# instructions.	For now, disable on Darwin.
	if { [istarget *-*-vxworks*]
	     || [istarget powerpc-*-eabi]
	     || [istarget powerpc*-*-eabispe]
	     || [istarget *-*-darwin*]} {
	    expr 0
	} else {
	    set options "-mfloat128 -mvsx -mfloat128-hardware -mcpu=power9"
	    check_runtime_nocache ppc_float128_hw_available {
		volatile __float128 x = 1.0q;
		volatile __float128 y = 2.0q;
		int main()
		{
		    __float128 z = x + y;
		    __float128 w = -1.0q;

		    __asm__ ("xsaddqp %0,%1,%2" : "+v" (w) : "v" (x), "v" (y));
		    return ((z != 3.0q) || (z != w));
		}
	    } $options
	}
    }]
}

# See if the __ieee128 keyword is understood.
proc check_effective_target_ppc_ieee128_ok { } {
    return [check_cached_effective_target ppc_ieee128_ok {
	# disable on AIX and VxWorks.
	if { [istarget *-*-aix*]
	     || [istarget *-*-vxworks*]} {
	    expr 0
	} else {
	    set options "-mfloat128"
	    check_runtime_nocache ppc_ieee128_ok {
		int main()
		{
		  __ieee128 a;
		  return 0;
		}
	    } $options
	}
    }]
}

# Check if GCC and GLIBC supports explicitly specifying that the long double
# format uses the IBM 128-bit extended double format.  Under little endian
# PowerPC Linux, you need GLIBC 2.32 or later to be able to use a different
# long double format for running a program than the system default.

proc check_effective_target_long_double_ibm128 { } {
    return [check_runtime_nocache long_double_ibm128 {
	#include <string.h>
	#include <stdio.h>
	/* use volatile to prevent optimization.  */
	volatile __ibm128 a = (__ibm128) 3.0;
	volatile long double one = 1.0L;
	volatile long double two = 2.0L;
	volatile long double b;
	char buffer[20];
	int main()
	{
	  __ibm128 a2;
	  long double b2;
	  if (sizeof (long double) != 16)
	    return 1;
	  b = one + two;
	  /* eliminate removing volatile cast warning.  */
	  a2 = a;
	  b2 = b;
	  if (memcmp (&a2, &b2, 16) != 0)
	    return 1;
	  sprintf (buffer, "%lg", b);
	  return strcmp (buffer, "3") != 0;
	}
    } [add_options_for_long_double_ibm128 ""]]
}

# Return the appropriate options to specify that long double uses the IBM
# 128-bit format on PowerPC.

proc add_options_for_long_double_ibm128 { flags } {
    if { [istarget powerpc*-*-*] } {
	return "$flags -mlong-double-128 -Wno-psabi -mabi=ibmlongdouble"
    }
    return "$flags"
}

# Check if GCC and GLIBC supports explicitly specifying that the long double
# format uses the IEEE 128-bit format.  Under little endian PowerPC Linux, you
# need GLIBC 2.32 or later to be able to use a different long double format for
# running a program than the system default.

proc check_effective_target_long_double_ieee128 { } {
    return [check_runtime_nocache long_double_ieee128 {
	#include <string.h>
	#include <stdio.h>
	/* use volatile to prevent optimization.  */
	volatile _Float128 a = 3.0f128;
	volatile long double one = 1.0L;
	volatile long double two = 2.0L;
	volatile long double b;
	char buffer[20];
	int main()
	{
	  _Float128 a2;
	  long double b2;  
	  if (sizeof (long double) != 16)
	    return 1;
	  b = one + two;
	  /* eliminate removing volatile cast warning.  */
	  a2 = a;
	  b2 = b;
	  if (memcmp (&a2, &b2, 16) != 0)
	    return 1;
	  sprintf (buffer, "%lg", b);
	  return strcmp (buffer, "3") != 0;
	}
    }  [add_options_for_long_double_ieee128 ""]]
}

# Return the appropriate options to specify that long double uses the IBM
# 128-bit format on PowerPC.
proc add_options_for_long_double_ieee128 { flags } {
    if { [istarget powerpc*-*-*] } {
	return "$flags -mlong-double-128 -Wno-psabi -mabi=ieeelongdouble"
    }
    return "$flags"
}

# Check if GCC and GLIBC supports explicitly specifying that the long double
# format uses the IEEE 64-bit.  Under little endian PowerPC Linux, you need
# GLIBC 2.32 or later to be able to use a different long double format for
# running a program than the system default.

proc check_effective_target_long_double_64bit { } {
    return [check_runtime_nocache long_double_64bit {
	#include <string.h>
	#include <stdio.h>
	/* use volatile to prevent optimization.  */
	volatile double a = 3.0;
	volatile long double one = 1.0L;
	volatile long double two = 2.0L;
	volatile long double b;
	char buffer[20];
	int main()
	{
	  double a2;
	  long double b2;
	  if (sizeof (long double) != 8)
	    return 1;
	  b = one + two;
	  /* eliminate removing volatile cast warning.  */
	  a2 = a;
	  b2 = b;
	  if (memcmp (&a2, &b2, 16) != 0)
	    return 1;
	  sprintf (buffer, "%lg", b);
	  return strcmp (buffer, "3") != 0;
	}
    }  [add_options_for_ppc_long_double_override_64bit ""]]
}

# Return the appropriate options to specify that long double uses the IEEE
# 64-bit format on PowerPC.

proc add_options_for_long_double_64bit { flags } {
    if { [istarget powerpc*-*-*] } {
	return "$flags -mlong-double-64"
    }
    return "$flags"
}

# Return 1 if the target supports executing VSX instructions, 0
# otherwise.  Cache the result.

proc check_vsx_hw_available { } {
    return [check_cached_effective_target vsx_hw_available {
	# Some simulators are known to not support VSX instructions.
	# For now, disable on Darwin
	if { [istarget powerpc-*-eabi]
	     || [istarget powerpc*-*-eabispe]
	     || [istarget *-*-darwin*]} {
	    expr 0
	} else {
	    set options "-mvsx"
	    check_runtime_nocache vsx_hw_available {
		int main()
		{
		#ifdef __MACH__
		  asm volatile ("xxlor vs0,vs0,vs0");
		#else
		  asm volatile ("xxlor 0,0,0");
	        #endif
		  return 0;
		}
	    } $options
	}
    }]
}

# Return 1 if the target supports executing AltiVec instructions, 0
# otherwise.  Cache the result.

proc check_vmx_hw_available { } {
    return [check_cached_effective_target vmx_hw_available {
	# Some simulators are known to not support VMX instructions.
	if { [istarget powerpc-*-eabi] || [istarget powerpc*-*-eabispe] } {
	    expr 0
	} else {
	    # Most targets don't require special flags for this test case, but
	    # Darwin does.  Just to be sure, make sure VSX is not enabled for
	    # the altivec tests.
	    if { [istarget *-*-darwin*]
		 || [istarget *-*-aix*] } {
		set options "-maltivec -mno-vsx"
	    } else {
		set options "-mno-vsx"
	    }
	    check_runtime_nocache vmx_hw_available {
		int main()
		{
		#ifdef __MACH__
		  asm volatile ("vor v0,v0,v0");
		#else
		  asm volatile ("vor 0,0,0");
	        #endif
		  return 0;
		}
	    } $options
	}
    }]
}

proc check_ppc_recip_hw_available { } {
    return [check_cached_effective_target ppc_recip_hw_available {
	# Some simulators may not support FRE/FRES/FRSQRTE/FRSQRTES
	# For now, disable on Darwin
	if { [istarget powerpc-*-eabi] || [istarget powerpc*-*-eabispe] || [istarget *-*-darwin*]} {
	    expr 0
	} else {
	    set options "-mpowerpc-gfxopt -mpowerpc-gpopt -mpopcntb"
	    check_runtime_nocache ppc_recip_hw_available {
		volatile double d_recip, d_rsqrt, d_four = 4.0;
		volatile float f_recip, f_rsqrt, f_four = 4.0f;
		int main()
		{
		  asm volatile ("fres %0,%1" : "=f" (f_recip) : "f" (f_four));
		  asm volatile ("fre %0,%1" : "=d" (d_recip) : "d" (d_four));
		  asm volatile ("frsqrtes %0,%1" : "=f" (f_rsqrt) : "f" (f_four));
		  asm volatile ("frsqrte %0,%1" : "=f" (d_rsqrt) : "d" (d_four));
		  return 0;
		}
	    } $options
	}
    }]
}

# Return 1 if the target supports executing AltiVec and Cell PPU
# instructions, 0 otherwise.  Cache the result.

proc check_effective_target_cell_hw { } {
    return [check_cached_effective_target cell_hw_available {
	# Some simulators are known to not support VMX and PPU instructions.
	if { [istarget powerpc-*-eabi*] } {
	    expr 0
	} else {
	    # Most targets don't require special flags for this test
	    # case, but Darwin and AIX do.
	    if { [istarget *-*-darwin*]
		 || [istarget *-*-aix*] } {
		set options "-maltivec -mcpu=cell"
	    } else {
		set options "-mcpu=cell"
	    }
	    check_runtime_nocache cell_hw_available {
		int main()
		{
		#ifdef __MACH__
		  asm volatile ("vor v0,v0,v0");
                  asm volatile ("lvlx v0,r0,r0");
		#else
		  asm volatile ("vor 0,0,0");
                  asm volatile ("lvlx 0,0,0");
	        #endif
		  return 0;
		}
	    } $options
	}
    }]
}

# Return 1 if the target supports executing 64-bit instructions, 0
# otherwise.  Cache the result.

proc check_effective_target_powerpc64 { } {
    global powerpc64_available_saved
    global tool

    if [info exists powerpc64_available_saved] {
	verbose "check_effective_target_powerpc64 returning saved $powerpc64_available_saved" 2
    } else {
	set powerpc64_available_saved 0

	# Some simulators are known to not support powerpc64 instructions.
	if { [istarget powerpc-*-eabi*] || [istarget powerpc-ibm-aix*] } {
	    verbose "check_effective_target_powerpc64 returning 0" 2
	    return $powerpc64_available_saved
	}

	# Set up, compile, and execute a test program containing a 64-bit
	# instruction.  Include the current process ID in the file
	# names to prevent conflicts with invocations for multiple
	# testsuites.
	set src ppc[pid].c
	set exe ppc[pid].x

	set f [open $src "w"]
	puts $f "int main() {"
	puts $f "#ifdef __MACH__"
	puts $f "  asm volatile (\"extsw r0,r0\");"
	puts $f "#else"
	puts $f "  asm volatile (\"extsw 0,0\");"
	puts $f "#endif"
	puts $f "  return 0; }"
	close $f

	set opts "additional_flags=-mcpu=G5"

	verbose "check_effective_target_powerpc64 compiling testfile $src" 2
	set lines [${tool}_target_compile $src $exe executable "$opts"]
	file delete $src

	if [string match "" $lines] then {
	    # No error message, compilation succeeded.
	    set result [${tool}_load "./$exe" "" ""]
	    set status [lindex $result 0]
	    remote_file build delete $exe
	    verbose "check_effective_target_powerpc64 testfile status is <$status>" 2

	    if { $status == "pass" } then {
		set powerpc64_available_saved 1
	    }
	} else {
	    verbose "check_effective_target_powerpc64 testfile compilation failed" 2
	}
    }

    return $powerpc64_available_saved
}

# GCC 3.4.0 for powerpc64-*-linux* included an ABI fix for passing
# complex float arguments.  This affects gfortran tests that call cabsf
# in libm built by an earlier compiler.  Return 0 if libm uses the same
# argument passing as the compiler under test, 1 otherwise.

proc check_effective_target_broken_cplxf_arg { } {
    # Skip the work for targets known not to be affected.
    if { ![istarget powerpc*-*-linux*] || ![is-effective-target lp64] } {
	return 0
    }

    return [check_cached_effective_target broken_cplxf_arg {
	check_runtime_nocache broken_cplxf_arg {
	    #include <complex.h>
	    extern void abort (void);
	    float fabsf (float);
	    float cabsf (_Complex float);
	    int main ()
	    {
	      _Complex float cf;
	      float f;
	      cf = 3 + 4.0fi;
	      f = cabsf (cf);
	      if (fabsf (f - 5.0) > 0.0001)
		/* Yes, it's broken.  */
		return 0;
	      /* All fine, not broken.  */
	      return 1;
	    }
	} "-lm"
    }]
}

# Return 1 is this is a TI C6X target supporting C67X instructions
proc check_effective_target_ti_c67x { } {
    return [check_no_compiler_messages ti_c67x assembly {
	#if !defined(_TMS320C6700)
	#error !_TMS320C6700
	#endif
    }]
}

# Return 1 is this is a TI C6X target supporting C64X+ instructions
proc check_effective_target_ti_c64xp { } {
    return [check_no_compiler_messages ti_c64xp assembly {
	#if !defined(_TMS320C6400_PLUS)
	#error !_TMS320C6400_PLUS
	#endif
    }]
}

# Check if a -march=... option is given, as part of (earlier) options.
proc check_effective_target_march_option { } {
    return [check-flags [list "" { *-*-* } { "-march=*" } { "" } ]]
}

proc check_alpha_max_hw_available { } {
    return [check_runtime alpha_max_hw_available {
	int main() { return __builtin_alpha_amask(1<<8) != 0; }
    }]
}

# Returns true iff the FUNCTION is available on the target system.
# (This is essentially a Tcl implementation of Autoconf's
# AC_CHECK_FUNC.)

proc check_function_available { function } {
    return [check_no_compiler_messages ${function}_available \
		executable [subst {
	#ifdef __cplusplus
	extern "C"
	#endif
	char $function ();
	int main () { $function (); }
    }] "-fno-builtin" ]
}

# Returns true iff "fork" is available on the target system.

proc check_fork_available {} {
    if { [istarget *-*-vxworks*] } {
	# VxWorks doesn't have fork but our way to test can't
	# tell as we're doing partial links for kernel modules.
	return 0
    }
    if { [istarget cris-*-*] } {
	# Compiling and linking works, and an executable running e.g.
	# gcc.dg/torture/ftrapv-1.c works on now-historical hardware,
	# but the GNU simulator emits an error for the fork syscall.
	return [check_effective_target_hw]
    }
    return [check_function_available "fork"]
}

# Returns true iff "mkfifo" is available on the target system.

proc check_mkfifo_available {} {
    if { [istarget *-*-cygwin*] } {
       # Cygwin has mkfifo, but support is incomplete.
       return 0
     }

    return [check_function_available "mkfifo"]
}

# Returns true iff "__cxa_atexit" is used on the target system.

proc check_cxa_atexit_available { } {
    return [check_cached_effective_target cxa_atexit_available {
	if { [istarget *-*-vxworks] } {
	    # vxworks doesn't have __cxa_atexit but subsequent test passes.
	    expr 0
	} else {
	    check_runtime_nocache cxa_atexit_available {
		// C++
		#include <stdlib.h>
		static unsigned int count;
		struct X
		{
		  X() { count = 1; }
		  ~X()
		  {
		    if (count != 3)
		      exit(1);
		    count = 4;
		  }
		};
		void f()
		{
		  static X x;
		}
		struct Y
		{
		  Y() { f(); count = 2; }
		  ~Y()
		  {
		    if (count != 2)
		      exit(1);
		    count = 3;
		  }
		};
		Y y;
		int main() { return 0; }
	    }
	}
    }]
}

proc check_effective_target_objc2 { } {
    return [check_no_compiler_messages objc2 object {
	#ifdef __OBJC2__
	int dummy[1];
	#else
	#error !__OBJC2__
	#endif
    }]
}

proc check_effective_target_next_runtime { } {
    return [check_no_compiler_messages objc2 object {
	#ifdef __NEXT_RUNTIME__
	int dummy[1];
	#else
	#error !__NEXT_RUNTIME__
	#endif
    }]
}

# Return 1 if we're generating code for big-endian memory order.

proc check_effective_target_be { } {
    return [check_no_compiler_messages be object {
	int dummy[__BYTE_ORDER__ == __ORDER_BIG_ENDIAN__ ? 1 : -1];
    }]
}

# Return 1 if we're generating code for little-endian memory order.

proc check_effective_target_le { } {
    return [check_no_compiler_messages le object {
	int dummy[__BYTE_ORDER__ == __ORDER_LITTLE_ENDIAN__ ? 1 : -1];
    }]
}

# Return 1 if we can link a program with 2+GB of data.

proc check_effective_target_two_plus_gigs { } {
    return [check_no_compiler_messages two_plus_gigs executable {
	char dummy[0x80000000];
	int main () { return 0; }
    }]
}

# Return 1 if we're generating 32-bit code using default options, 0
# otherwise.

proc check_effective_target_ilp32 { } {
    return [check_no_compiler_messages ilp32 object {
	int dummy[sizeof (int) == 4
		  && sizeof (void *) == 4
		  && sizeof (long) == 4 ? 1 : -1];
    }]
}

# Return 1 if we're generating ia32 code using default options, 0
# otherwise.

proc check_effective_target_ia32 { } {
    return [check_no_compiler_messages ia32 object {
	int dummy[sizeof (int) == 4
		  && sizeof (void *) == 4
		  && sizeof (long) == 4 ? 1 : -1] = { __i386__ };
    }]
}

# Return 1 if we're generating x32 code using default options, 0
# otherwise.

proc check_effective_target_x32 { } {
    return [check_no_compiler_messages x32 object {
	int dummy[sizeof (int) == 4
		  && sizeof (void *) == 4
		  && sizeof (long) == 4 ? 1 : -1] = { __x86_64__ };
    }]
}

# Return 1 if we're generating 32-bit integers using default
# options, 0 otherwise.

proc check_effective_target_int32 { } {
    return [check_no_compiler_messages int32 object {
	int dummy[sizeof (int) == 4 ? 1 : -1];
    }]
}

# Return 1 if we're generating 32-bit or larger integers using default
# options, 0 otherwise.

proc check_effective_target_int32plus { } {
    return [check_no_compiler_messages int32plus object {
	int dummy[sizeof (int) >= 4 ? 1 : -1];
    }]
}

# Return 1 if we're generating 64-bit long long using default options,
# 0 otherwise.

proc check_effective_target_longlong64 { } {
    return [check_no_compiler_messages longlong64 object {
	int dummy[sizeof (long long) == 8 ? 1 : -1];
    }]
}

# Return 1 if we're generating 32-bit or larger pointers using default
# options, 0 otherwise.

proc check_effective_target_ptr32plus { } {
    # The msp430 has 16-bit or 20-bit pointers.  The 20-bit pointer is stored
    # in a 32-bit slot when in memory, so sizeof(void *) returns 4, but it
    # cannot really hold a 32-bit address, so we always return false here.
    if { [istarget msp430-*-*] } {
        return 0
    }
 
    return [check_no_compiler_messages ptr32plus object {
	int dummy[sizeof (void *) >= 4 ? 1 : -1];
    }]
}

# Return 1 if we support 16-bit or larger array and structure sizes
# using default options, 0 otherwise.
# This implies at least a 20-bit address space, as no targets have an address
# space between 16 and 20 bits.

proc check_effective_target_size20plus { } {
    return [check_no_compiler_messages size20plus object {
	char dummy[65537L];
    }]
}

# Return 1 if target supports function pointers, 0 otherwise.

proc check_effective_target_function_pointers { } {
    if { [istarget pru-*-*] } {
	return [check_no_compiler_messages func_ptr_avail assembly {
	    #ifdef __PRU_EABI_GNU__
	    #error unsupported
	    #endif
	}]
    }
    return 1
}

# Return 1 if target supports arbitrarily large return values, 0 otherwise.

proc check_effective_target_large_return_values { } {
    if { [istarget pru-*-*] } {
	return [check_no_compiler_messages large_return_values assembly {
	    #ifdef __PRU_EABI_GNU__
	    #error unsupported
	    #endif
	}]
    }
    return 1
}
# Return 1 if we support 20-bit or larger array and structure sizes
# using default options, 0 otherwise.
# This implies at least a 24-bit address space, as no targets have an address
# space between 20 and 24 bits.

proc check_effective_target_size24plus { } {
    return [check_no_compiler_messages size24plus object {
	char dummy[524289L];
    }]
}

# Return 1 if we support 24-bit or larger array and structure sizes
# using default options, 0 otherwise.
# This implies at least a 32-bit address space, as no targets have an address
# space between 24 and 32 bits.

proc check_effective_target_size32plus { } {
    return [check_no_compiler_messages size32plus object {
	char dummy[16777217L];
    }]
}

# Returns 1 if we're generating 16-bit or smaller integers with the
# default options, 0 otherwise.

proc check_effective_target_int16 { } {
    return [check_no_compiler_messages int16 object {
	int dummy[sizeof (int) < 4 ? 1 : -1];
    }]
}

# Return 1 if we're generating 64-bit code using default options, 0
# otherwise.

proc check_effective_target_lp64 { } {
    return [check_no_compiler_messages lp64 object {
	int dummy[sizeof (int) == 4
		  && sizeof (void *) == 8
		  && sizeof (long) == 8 ? 1 : -1];
    }]
}

# Return 1 if we're generating 64-bit code using default llp64 options,
# 0 otherwise.

proc check_effective_target_llp64 { } {
    return [check_no_compiler_messages llp64 object {
	int dummy[sizeof (int) == 4
		  && sizeof (void *) == 8
		  && sizeof (long long) == 8
		  && sizeof (long) == 4 ? 1 : -1];
    }]
}

# Return 1 if long and int have different sizes,
# 0 otherwise.

proc check_effective_target_long_neq_int { } {
    return [check_no_compiler_messages long_ne_int object {
	int dummy[sizeof (int) != sizeof (long) ? 1 : -1];
    }]
}

# Return 1 if int size is equal to float size,
# 0 otherwise.

proc check_effective_target_int_eq_float { } {
    return [check_no_compiler_messages int_eq_float object {
	int dummy[sizeof (int) >= sizeof (float) ? 1 : -1];
    }]
}

# Return 1 if short size is equal to int size,
# 0 otherwise.

proc check_effective_target_short_eq_int { } {
    return [check_no_compiler_messages short_eq_int object {
	int dummy[sizeof (short) == sizeof (int) ? 1 : -1];
    }]
}

# Return 1 if pointer size is equal to short size,
# 0 otherwise.

proc check_effective_target_ptr_eq_short { } {
    return [check_no_compiler_messages ptr_eq_short object {
	int dummy[sizeof (void *) == sizeof (short) ? 1 : -1];
    }]
}

# Return 1 if pointer size is equal to long size,
# 0 otherwise.

proc check_effective_target_ptr_eq_long { } {
    # sizeof (void *) == 4 for msp430-elf -mlarge which is equal to
    # sizeof (long). Avoid false positive.
    if { [istarget msp430-*-*] } {
	return 0
    }
    return [check_no_compiler_messages ptr_eq_long object {
	int dummy[sizeof (void *) == sizeof (long) ? 1 : -1];
    }]
}

# Return 1 if the target supports long double larger than double,
# 0 otherwise.

proc check_effective_target_large_long_double { } {
    return [check_no_compiler_messages large_long_double object {
	int dummy[sizeof(long double) > sizeof(double) ? 1 : -1];
    }]
}

# Return 1 if the target supports double larger than float,
# 0 otherwise.

proc check_effective_target_large_double { } {
    return [check_no_compiler_messages large_double object {
	int dummy[sizeof(double) > sizeof(float) ? 1 : -1];
    }]
}

# Return 1 if the target supports long double of 128 bits,
# 0 otherwise.

proc check_effective_target_longdouble128 { } {
    return [check_no_compiler_messages longdouble128 object {
	int dummy[sizeof(long double) == 16 ? 1 : -1];
    }]
}

# Return 1 if the target supports long double of 64 bits,
# 0 otherwise.

proc check_effective_target_longdouble64 { } {
    return [check_no_compiler_messages longdouble64 object {
	int dummy[sizeof(long double) == 8 ? 1 : -1];
    }]
}

# Return 1 if the target supports double of 64 bits,
# 0 otherwise.

proc check_effective_target_double64 { } {
    return [check_no_compiler_messages double64 object {
	int dummy[sizeof(double) == 8 ? 1 : -1];
    }]
}

# Return 1 if the target supports double of at least 64 bits,
# 0 otherwise.

proc check_effective_target_double64plus { } {
    return [check_no_compiler_messages double64plus object {
	int dummy[sizeof(double) >= 8 ? 1 : -1];
    }]
}

# Return 1 if the target supports 'w' suffix on floating constant
# 0 otherwise.

proc check_effective_target_has_w_floating_suffix { } {
    set opts ""
    if [check_effective_target_c++] {
        append opts "-std=gnu++03"
    }
    return [check_no_compiler_messages w_fp_suffix object {
	float dummy = 1.0w;
    } "$opts"]
}

# Return 1 if the target supports 'q' suffix on floating constant
# 0 otherwise.

proc check_effective_target_has_q_floating_suffix { } {
    set opts ""
    if [check_effective_target_c++] {
        append opts "-std=gnu++03"
    }
    return [check_no_compiler_messages q_fp_suffix object {
	float dummy = 1.0q;
    } "$opts"]
}

# Return 1 if the target supports the _FloatN / _FloatNx type
# indicated in the function name, 0 otherwise.

proc check_effective_target_float16 {} {
    return [check_no_compiler_messages_nocache float16 object {
        _Float16 foo (_Float16 x) { return x; }
    } [add_options_for_float16 ""]]
}

proc check_effective_target_float32 {} {
    return [check_no_compiler_messages_nocache float32 object {
        _Float32 x;
    } [add_options_for_float32 ""]]
}

proc check_effective_target_float64 {} {
    return [check_no_compiler_messages_nocache float64 object {
        _Float64 x;
    } [add_options_for_float64 ""]]
}

proc check_effective_target_float128 {} {
    return [check_no_compiler_messages_nocache float128 object {
        _Float128 x;
    } [add_options_for_float128 ""]]
}

proc check_effective_target_float32x {} {
    return [check_no_compiler_messages_nocache float32x object {
        _Float32x x;
    } [add_options_for_float32x ""]]
}

proc check_effective_target_float64x {} {
    return [check_no_compiler_messages_nocache float64x object {
        _Float64x x;
    } [add_options_for_float64x ""]]
}

proc check_effective_target_float128x {} {
    return [check_no_compiler_messages_nocache float128x object {
        _Float128x x;
    } [add_options_for_float128x ""]]
}

# Likewise, but runtime support for any special options used as well
# as compile-time support is required.

proc check_effective_target_float16_runtime {} {
    return [check_effective_target_float16]
}

proc check_effective_target_float32_runtime {} {
    return [check_effective_target_float32]
}

proc check_effective_target_float64_runtime {} {
    return [check_effective_target_float64]
}

proc check_effective_target_float128_runtime {} {
    if { ![check_effective_target_float128] } {
	return 0
    }
    if { [istarget powerpc*-*-*] } {
	return [check_effective_target_base_quadfloat_support]
    }
    return 1
}

proc check_effective_target_float32x_runtime {} {
    return [check_effective_target_float32x]
}

proc check_effective_target_float64x_runtime {} {
    if { ![check_effective_target_float64x] } {
	return 0
    }
    if { [istarget powerpc*-*-*] } {
	return [check_effective_target_base_quadfloat_support]
    }
    return 1
}

proc check_effective_target_float128x_runtime {} {
    return [check_effective_target_float128x]
}

# Return 1 if the target hardware supports any options added for
# _FloatN and _FloatNx types, 0 otherwise.

proc check_effective_target_floatn_nx_runtime {} {
    if { [istarget powerpc*-*-aix*] } {
	return 0
    }
    if { [istarget powerpc*-*-*] } {
	return [check_effective_target_base_quadfloat_support]
    }
    return 1
}

# Add options needed to use the _FloatN / _FloatNx type indicated in
# the function name.

proc add_options_for_float16 { flags } {
    if { [istarget arm*-*-*] } {
	return "$flags -mfp16-format=ieee"
    }
    if { [istarget i?86-*-*] || [istarget x86_64-*-*] } {
	return "$flags -msse2"
    }
    return "$flags"
}

proc add_options_for_float32 { flags } {
    return "$flags"
}

proc add_options_for_float64 { flags } {
    return "$flags"
}

proc add_options_for_float128 { flags } {
    return [add_options_for___float128 "$flags"]
}

proc add_options_for_float32x { flags } {
    return "$flags"
}

proc add_options_for_float64x { flags } {
    return [add_options_for___float128 "$flags"]
}

proc add_options_for_float128x { flags } {
    return "$flags"
}

# Return 1 if the target supports __float128,
# 0 otherwise.

proc check_effective_target___float128 { } {
    if { [istarget powerpc*-*-*] } {
	return [check_ppc_float128_sw_available]
    }
    if { [istarget ia64-*-*]
	 || [istarget i?86-*-*] || [istarget x86_64-*-*] } {
	return 1
    }
    return 0
}

proc add_options_for___float128 { flags } {
    if { [istarget powerpc*-*-linux*] } {
	return "$flags -mfloat128 -mvsx"
    }
    return "$flags"
}

# Return 1 if the target supports any special run-time requirements
# for __float128 or _Float128,
# 0 otherwise.

proc check_effective_target_base_quadfloat_support { } {
    if { [istarget powerpc*-*-*] } {
	return [check_vsx_hw_available]
    }
    return 1
}

# Return 1 if the target supports the __bf16 type, 0 otherwise.

proc check_effective_target_bfloat16 {} {
    return [check_no_compiler_messages_nocache bfloat16 object {
	__bf16 foo (__bf16 x) { return x + x; }
    } [add_options_for_bfloat16 ""]]
}

proc check_effective_target_bfloat16_runtime {} {
    return [check_effective_target_bfloat16]
}

proc add_options_for_bfloat16 { flags } {
    if { [istarget i?86-*-*] || [istarget x86_64-*-*] } {
	return "$flags -msse2"
    }
    return "$flags"
}

# Return 1 if the target supports all four forms of fused multiply-add
# (fma, fms, fnma, and fnms) for both float and double.

proc check_effective_target_scalar_all_fma { } {
    if { [istarget aarch64*-*-*]
	 || [istarget loongarch*-*-*]} {
	return 1
    }
    return 0
}

# Return 1 if the target supports compiling fixed-point,
# 0 otherwise.

proc check_effective_target_fixed_point { } {
    return [check_no_compiler_messages fixed_point object {
        _Sat _Fract x; _Sat _Accum y;
    }]
}

# Return 1 if the target supports _BitInt(N), 0 otherwise.

proc check_effective_target_bitint { } {
    return [check_no_compiler_messages bitint object {
	_BitInt (2) a = 1wb;
	unsigned _BitInt (__BITINT_MAXWIDTH__) b = 0uwb;
    } "-std=c23"]
}

# Return 1 if the target supports _BitInt(128), 0 otherwise.

proc check_effective_target_bitint128 { } {
    return [check_no_compiler_messages bitint128 object {
	_BitInt (2) a = 1wb;
	unsigned _BitInt (128) b = 0uwb;
    } "-std=c23"]
}

# Return 1 if the target supports _BitInt(575), 0 otherwise.

proc check_effective_target_bitint575 { } {
    return [check_no_compiler_messages bitint575 object {
	_BitInt (2) a = 1wb;
	unsigned _BitInt (575) b = 0uwb;
    } "-std=c23"]
}

# Return 1 if the target supports _BitInt(65535), 0 otherwise.

proc check_effective_target_bitint65535 { } {
    return [check_no_compiler_messages bitint65535 object {
        _BitInt (2) a = 1wb;
        unsigned _BitInt (65535) b = 0uwb;
    } "-std=c23"]
}

# Return 1 if the target supports compiling decimal floating point,
# 0 otherwise.

proc check_effective_target_dfp_nocache { } {
    verbose "check_effective_target_dfp_nocache: compiling source" 2
    set ret [check_no_compiler_messages_nocache dfp object {
	float x __attribute__((mode(DD)));
    }]
    verbose "check_effective_target_dfp_nocache: returning $ret" 2
    return $ret
}

proc check_effective_target_dfprt_nocache { } {
    return [check_runtime_nocache dfprt {
	typedef float d64 __attribute__((mode(DD)));
	d64 x = 1.2df, y = 2.3dd, z;
	int main () { z = x + y; return 0; }
    }]
}

# Return 1 if the target supports compiling Decimal Floating Point,
# 0 otherwise.
#
# This won't change for different subtargets so cache the result.

proc check_effective_target_dfp { } {
    return [check_cached_effective_target dfp {
	check_effective_target_dfp_nocache
    }]
}

# Return 1 if the target supports linking and executing Decimal Floating
# Point, 0 otherwise.
#
# This won't change for different subtargets so cache the result.

proc check_effective_target_dfprt { } {
    return [check_cached_effective_target dfprt {
	check_effective_target_dfprt_nocache
    }]
}

# Return 1 if the target uses the BID format for Decimal Floating
# Point, 0 otherwise.

proc check_effective_target_dfp_bid { } {
    if { [istarget aarch64*-*-*]
	 || [istarget i?86-*-*] || [istarget x86_64-*-*]} {
	return 1
    }
    return 0
}

# Return 1 iff target has unsigned plain 'char' by default.

proc check_effective_target_unsigned_char {} {
    return [check_no_compiler_messages unsigned_char assembly {
	char ar[(char)-1];
    }]
}

proc check_effective_target_powerpc_popcntb_ok { } {
    return [check_cached_effective_target powerpc_popcntb_ok {

	# Disable on Darwin.
	if { [istarget powerpc-*-eabi] || [istarget powerpc*-*-eabispe] || [istarget *-*-darwin*]} {
	    expr 0
	} else {
	    check_runtime_nocache powerpc_popcntb_ok {
		volatile int r;
		volatile int a = 0x12345678;
		int main()
		{
		    asm volatile ("popcntb %0,%1" : "=r" (r) : "r" (a));
		    return 0;
		}
	    } "-mcpu=power5"
	}
    }]
}

# Return 1 if the target supports executing DFP hardware instructions,
# 0 otherwise.  Cache the result.

proc check_dfp_hw_available { } {
    return [check_cached_effective_target dfp_hw_available {
	# For now, disable on Darwin
	if { [istarget powerpc-*-eabi] || [istarget powerpc*-*-eabispe] || [istarget *-*-darwin*]} {
	    expr 0
	} else {
	    check_runtime_nocache dfp_hw_available {
		volatile _Decimal64 r;
		volatile _Decimal64 a = 4.0DD;
		volatile _Decimal64 b = 2.0DD;
		int main()
		{
		  asm volatile ("dadd %0,%1,%2" : "=d" (r) : "d" (a), "d" (b));
		  asm volatile ("dsub %0,%1,%2" : "=d" (r) : "d" (a), "d" (b));
		  asm volatile ("dmul %0,%1,%2" : "=d" (r) : "d" (a), "d" (b));
		  asm volatile ("ddiv %0,%1,%2" : "=d" (r) : "d" (a), "d" (b));
		  return 0;
		}
	    } "-mcpu=power6 -mhard-float"
	}
    }]
}

# Return 1 if the target supports compiling and assembling UCN, 0 otherwise.

proc check_effective_target_ucn_nocache { } {
    # -std=c99 is only valid for C
    if [check_effective_target_c] {
	set ucnopts "-std=c99"
    } else {
	set ucnopts ""
    }
    verbose "check_effective_target_ucn_nocache: compiling source" 2
    set ret [check_no_compiler_messages_nocache ucn object {
	int \u00C0;
    } $ucnopts]
    verbose "check_effective_target_ucn_nocache: returning $ret" 2
    return $ret
}

# Return 1 if the target supports compiling and assembling UCN, 0 otherwise.
#
# This won't change for different subtargets, so cache the result.

proc check_effective_target_ucn { } {
    return [check_cached_effective_target ucn {
	check_effective_target_ucn_nocache
    }]
}

# Return 1 if the target needs a command line argument to enable a SIMD
# instruction set.

proc check_effective_target_vect_cmdline_needed { } {
    global et_vect_cmdline_needed_target_name

    if { ![info exists et_vect_cmdline_needed_target_name] } {
	set et_vect_cmdline_needed_target_name ""
    }

    # If the target has changed since we set the cached value, clear it.
    set current_target [current_target_name]
    if { $current_target != $et_vect_cmdline_needed_target_name } {
	verbose "check_effective_target_vect_cmdline_needed: `$et_vect_cmdline_needed_target_name' `$current_target'" 2
	set et_vect_cmdline_needed_target_name $current_target
	if { [info exists et_vect_cmdline_needed_saved] } {
	    verbose "check_effective_target_vect_cmdline_needed: removing cached result" 2
	    unset et_vect_cmdline_needed_saved
	}
    }

    return [check_cached_effective_target vect_cmdline_needed {
	if { [istarget alpha*-*-*]
	     || [istarget ia64-*-*]
	     || (([istarget i?86-*-*] || [istarget x86_64-*-*])
		 && ![is-effective-target ia32])
	     || ([istarget powerpc*-*-*]
		 && ([check_effective_target_powerpc_spe]
		     || [check_effective_target_powerpc_altivec]))
	     || ([istarget sparc*-*-*] && [check_effective_target_sparc_vis])
	     || ([istarget arm*-*-*] && [check_effective_target_arm_neon])
	     || [istarget aarch64*-*-*]
	     || [istarget amdgcn*-*-*]
	     || [istarget riscv*-*-*]} {
	    return 0
	} else {
	    return 1
	}}]
}

# Return 1 if the target supports hardware vectors of int, 0 otherwise.
#
# This won't change for different subtargets so cache the result.

proc check_effective_target_vect_int { } {
    return [check_cached_effective_target_indexed vect_int {
      expr {
         [istarget i?86-*-*] || [istarget x86_64-*-*]
         || ([istarget powerpc*-*-*]
	     && ![istarget powerpc-*-linux*paired*])
	 || [istarget amdgcn-*-*]
	 || [istarget sparc*-*-*]
	 || [istarget alpha*-*-*]
	 || [istarget ia64-*-*]
	 || [istarget aarch64*-*-*]
	 || [is-effective-target arm_neon]
	 || ([istarget mips*-*-*]
	     && ([et-is-effective-target mips_loongson_mmi]
	     || [et-is-effective-target mips_msa]))
	 || ([istarget s390*-*-*]
	     && [check_effective_target_s390_vx])
	 || ([istarget riscv*-*-*]
	     && [check_effective_target_riscv_v])
	 || ([istarget loongarch*-*-*]
	     && [check_effective_target_loongarch_sx])
	}}]
}

# Return 1 if the target supports vectorization of early breaks,
# 0 otherwise.
#
# This won't change for different subtargets so cache the result.

proc check_effective_target_vect_early_break { } {
    return [check_cached_effective_target_indexed vect_early_break {
      expr {
	[istarget aarch64*-*-*]
	|| [check_effective_target_arm_v8_neon_ok]
	|| [check_effective_target_sse4]
	|| [istarget amdgcn-*-*]
	}}]
}

# Return 1 if the target supports hardware execution of early breaks,
# 0 otherwise.
#
# This won't change for different subtargets so cache the result.

proc check_effective_target_vect_early_break_hw { } {
    return [check_cached_effective_target_indexed vect_early_break_hw {
      expr {
	[istarget aarch64*-*-*]
	|| [check_effective_target_arm_v8_neon_hw]
	|| [check_sse4_hw_available]
	|| [istarget amdgcn-*-*]
	}}]
}

proc add_options_for_vect_early_break { flags } {
    if { ! [check_effective_target_vect_early_break] } {
	return "$flags"
    }

    if { [check_effective_target_arm_v8_neon_ok] } {
	global et_arm_v8_neon_flags
	return "$flags $et_arm_v8_neon_flags -march=armv8-a"
    }

    if { [check_effective_target_sse4] } {
	return "$flags -msse4.1"
    }

    return "$flags"
}

# Return 1 if the target supports hardware vectorization of complex additions of
# byte, 0 otherwise.
#
# This won't change for different subtargets so cache the result.

proc check_effective_target_vect_complex_add_byte { } {
    return [check_cached_effective_target_indexed vect_complex_add_byte {
      expr {
	 ([check_effective_target_aarch64_sve2]
	  && [check_effective_target_aarch64_little_endian])
	 || ([check_effective_target_arm_v8_1m_mve_fp_ok]
	     && [check_effective_target_arm_little_endian])
	}}]
}

# Return 1 if the target supports hardware vectorization of complex additions of
# short, 0 otherwise.
#
# This won't change for different subtargets so cache the result.

proc check_effective_target_vect_complex_add_short { } {
    return [check_cached_effective_target_indexed vect_complex_add_short {
      expr {
	 ([check_effective_target_aarch64_sve2]
	  && [check_effective_target_aarch64_little_endian])
	 || ([check_effective_target_arm_v8_1m_mve_fp_ok]
	     && [check_effective_target_arm_little_endian])
	}}]
}

# Return 1 if the target supports hardware vectorization of complex additions of
# int, 0 otherwise.
#
# This won't change for different subtargets so cache the result.

proc check_effective_target_vect_complex_add_int { } {
    return [check_cached_effective_target_indexed vect_complex_add_int {
      expr {
	 ([check_effective_target_aarch64_sve2]
	  && [check_effective_target_aarch64_little_endian])
	 || ([check_effective_target_arm_v8_1m_mve_fp_ok]
	     && [check_effective_target_arm_little_endian])
	}}]
}

# Return 1 if the target supports hardware vectorization of complex additions of
# long, 0 otherwise.
#
# This won't change for different subtargets so cache the result.

proc check_effective_target_vect_complex_add_long { } {
    return [check_cached_effective_target_indexed vect_complex_add_long {
      expr {
	 ([check_effective_target_aarch64_sve2]
	  && [check_effective_target_aarch64_little_endian])
	 || ([check_effective_target_arm_v8_1m_mve_fp_ok]
	     && [check_effective_target_arm_little_endian])
	}}]
}

# Return 1 if the target supports hardware vectorization of complex additions of
# half, 0 otherwise.
#
# This won't change for different subtargets so cache the result.

proc check_effective_target_vect_complex_add_half { } {
    return [check_cached_effective_target_indexed vect_complex_add_half {
      expr {
	 ([check_effective_target_arm_v8_3a_fp16_complex_neon_ok]
	  && ([check_effective_target_aarch64_little_endian]
	      || [check_effective_target_arm_little_endian]))
	 || ([check_effective_target_aarch64_sve2]
	      && [check_effective_target_aarch64_little_endian])
	 || ([check_effective_target_arm_v8_1m_mve_fp_ok]
	     && [check_effective_target_arm_little_endian])
	}}]
}

# Return 1 if the target supports hardware vectorization of complex additions of
# float, 0 otherwise.
#
# This won't change for different subtargets so cache the result.

proc check_effective_target_vect_complex_add_float { } {
    return [check_cached_effective_target_indexed vect_complex_add_float {
      expr {
	 ([check_effective_target_arm_v8_3a_complex_neon_ok]
	  && ([check_effective_target_aarch64_little_endian]
	      || [check_effective_target_arm_little_endian]))
	 || ([check_effective_target_aarch64_sve2]
	      && [check_effective_target_aarch64_little_endian])
	 || ([check_effective_target_arm_v8_1m_mve_fp_ok]
	     && [check_effective_target_arm_little_endian])
	}}]
}

# Return 1 if the target supports hardware vectorization of complex additions of
# double, 0 otherwise.
#
# This won't change for different subtargets so cache the result.

proc check_effective_target_vect_complex_add_double { } {
    return [check_cached_effective_target_indexed vect_complex_add_double {
      expr {
	 (([check_effective_target_arm_v8_3a_complex_neon_ok]
	  && [check_effective_target_aarch64_little_endian])
	 || ([check_effective_target_aarch64_sve2]
	      && [check_effective_target_aarch64_little_endian]))
	}}]
}

# Return 1 if the target supports signed int->float conversion
#

proc check_effective_target_vect_intfloat_cvt { } {
    return [check_cached_effective_target_indexed vect_intfloat_cvt {
      expr { [istarget i?86-*-*] || [istarget x86_64-*-*]
	     || ([istarget powerpc*-*-*]
		 && ![istarget powerpc-*-linux*paired*])
	     || [is-effective-target arm_neon]
	     || ([istarget mips*-*-*]
		 && [et-is-effective-target mips_msa])
	     || [istarget amdgcn-*-*]
	     || ([istarget s390*-*-*]
		 && [check_effective_target_s390_vxe2])
	     || ([istarget riscv*-*-*]
		 && [check_effective_target_riscv_v])
	     || ([istarget loongarch*-*-*]
		 && [check_effective_target_loongarch_sx]) }}]
}

# Return 1 if the target supports signed double->int conversion
#

proc check_effective_target_vect_doubleint_cvt { } {
    return [check_cached_effective_target_indexed vect_doubleint_cvt {
      expr { (([istarget i?86-*-*] || [istarget x86_64-*-*])
	       && [check_no_compiler_messages vect_doubleint_cvt assembly {
		   #ifdef __tune_atom__
		   # error No double vectorizer support.
		   #endif
	      }])
	    || [istarget aarch64*-*-*]
	    || ([istarget powerpc*-*-*] && [check_vsx_hw_available])
	    || ([istarget mips*-*-*]
		 && [et-is-effective-target mips_msa])
	     || ([istarget s390*-*-*]
		 && [check_effective_target_s390_vx])
	     || ([istarget riscv*-*-*]
		 && [check_effective_target_riscv_v])
	     || ([istarget loongarch*-*-*]
		 && [check_effective_target_loongarch_sx]) }}]
}

# Return 1 if the target supports signed int->double conversion
#

proc check_effective_target_vect_intdouble_cvt { } {
    return [check_cached_effective_target_indexed vect_intdouble_cvt {
      expr { (([istarget i?86-*-*] || [istarget x86_64-*-*])
	      && [check_no_compiler_messages vect_intdouble_cvt assembly {
		  #ifdef __tune_atom__
		  # error No double vectorizer support.
		  #endif
	      }])
	     || [istarget aarch64*-*-*]
	     || ([istarget powerpc*-*-*] && [check_vsx_hw_available])
	     || ([istarget mips*-*-*]
		 && [et-is-effective-target mips_msa])
	     || ([istarget s390*-*-*]
		 && [check_effective_target_s390_vx])
	     || ([istarget riscv*-*-*]
		 && [check_effective_target_riscv_v])
	     || ([istarget loongarch*-*-*]
		 && [check_effective_target_loongarch_sx]) }}]
}

#Return 1 if we're supporting __int128 for target, 0 otherwise.

proc check_effective_target_int128 { } {
    return [check_no_compiler_messages int128 object {
	int dummy[
    	#ifndef __SIZEOF_INT128__
    	-1
    	#else
    	1
    	#endif
	];
    }]
}

# Return 1 if the target supports unsigned int->float conversion 
#

proc check_effective_target_vect_uintfloat_cvt { } {
    return [check_cached_effective_target_indexed vect_uintfloat_cvt {
      expr { [istarget i?86-*-*] || [istarget x86_64-*-*]
	     || ([istarget powerpc*-*-*]
		 && ![istarget powerpc-*-linux*paired*])
	     || [istarget aarch64*-*-*]
	     || [is-effective-target arm_neon]
	     || ([istarget mips*-*-*]
		 && [et-is-effective-target mips_msa])
	     || [istarget amdgcn-*-*]
	     || ([istarget s390*-*-*]
		 && [check_effective_target_s390_vxe2])
	     || ([istarget riscv*-*-*]
		 && [check_effective_target_riscv_v])
	     || ([istarget loongarch*-*-*]
		 && [check_effective_target_loongarch_sx]) }}]
}


# Return 1 if the target supports signed float->int conversion
#

proc check_effective_target_vect_floatint_cvt { } {
    return [check_cached_effective_target_indexed vect_floatint_cvt {
      expr { [istarget i?86-*-*] || [istarget x86_64-*-*]
	     || ([istarget powerpc*-*-*]
		 && ![istarget powerpc-*-linux*paired*])
	     || [is-effective-target arm_neon]
	     || ([istarget mips*-*-*]
		 && [et-is-effective-target mips_msa])
	     || [istarget amdgcn-*-*]
	     || ([istarget s390*-*-*]
		 && [check_effective_target_s390_vxe2])
	     || ([istarget riscv*-*-*]
		 && [check_effective_target_riscv_v])
	     || ([istarget loongarch*-*-*]
		 && [check_effective_target_loongarch_sx]) }}]
}

# Return 1 if the target supports unsigned float->int conversion
#

proc check_effective_target_vect_floatuint_cvt { } {
    return [check_cached_effective_target_indexed vect_floatuint_cvt {
      expr { ([istarget powerpc*-*-*]
	      && ![istarget powerpc-*-linux*paired*])
	    || [is-effective-target arm_neon]
	    || ([istarget mips*-*-*]
		&& [et-is-effective-target mips_msa])
	    || [istarget amdgcn-*-*]
	    || ([istarget s390*-*-*]
		&& [check_effective_target_s390_vxe2])
	    || ([istarget riscv*-*-*]
		&& [check_effective_target_riscv_v])
	    || ([istarget loongarch*-*-*]
	        && [check_effective_target_loongarch_sx]) }}]
}

# Return 1 if the target supports vector integer char -> long long extend optab
#

proc check_effective_target_vect_ext_char_longlong { } {
    return [check_cached_effective_target_indexed vect_ext_char_longlong {
      expr { ([istarget riscv*-*-*]
	      && [check_effective_target_riscv_v])
             || ([istarget loongarch*-*-*]
	      && [check_effective_target_loongarch_sx]) }}]
}

# Return 1 if peeling for alignment might be profitable on the target
#

proc check_effective_target_vect_peeling_profitable { } {
    return [check_cached_effective_target_indexed vect_peeling_profitable {
      expr { ([istarget s390*-*-*]
	      && [check_effective_target_s390_vx])
	    || [check_effective_target_vect_element_align_preferred] }}]
}

# Return 1 if the target supports #pragma omp declare simd, 0 otherwise.
#
# This won't change for different subtargets so cache the result.

proc check_effective_target_vect_simd_clones { } {
    # On i?86/x86_64 #pragma omp declare simd builds a sse2, avx,
    # avx2 and avx512f clone.  Only the right clone for the
    # specified arch will be chosen, but still we need to at least
    # be able to assemble avx512f.
    return [check_cached_effective_target_indexed vect_simd_clones {
      expr { (([istarget i?86-*-*] || [istarget x86_64-*-*])
	      && [check_effective_target_avx512f])
	     || [istarget amdgcn-*-*]
	     || [istarget aarch64*-*-*] }}]
}

# Return 1 if this is a AArch64 target supporting big endian
proc check_effective_target_aarch64_big_endian { } {
    return [check_no_compiler_messages aarch64_big_endian assembly {
	#if !defined(__aarch64__) || !defined(__AARCH64EB__)
	#error !__aarch64__ || !__AARCH64EB__
	#endif
    }]
}

# Return 1 if this is a AArch64 target supporting little endian
proc check_effective_target_aarch64_little_endian { } {
    if { ![istarget aarch64*-*-*] } {
	return 0
    }

    return [check_no_compiler_messages aarch64_little_endian assembly {
        #if !defined(__aarch64__) || defined(__AARCH64EB__)
        #error FOO
        #endif
    }]
}

# Return 1 if this is an AArch64 target supporting SVE.
proc check_effective_target_aarch64_sve { } {
    if { ![istarget aarch64*-*-*] } {
	return 0
    }
    return [check_no_compiler_messages aarch64_sve assembly {
	#if !defined (__ARM_FEATURE_SVE)
	#error FOO
	#endif
    }]
}

# Return 1 if this is an AArch64 target supporting SVE2.
proc check_effective_target_aarch64_sve2 { } {
    if { ![istarget aarch64*-*-*] } {
	return 0
    }
    return [check_no_compiler_messages aarch64_sve2 assembly {
	#if !defined (__ARM_FEATURE_SVE2)
	#error FOO
	#endif
    }]
}

# Return 1 if this is an AArch64 target only supporting SVE (not SVE2).
proc check_effective_target_aarch64_sve1_only { } {
    return [expr { [check_effective_target_aarch64_sve]
		   && ![check_effective_target_aarch64_sve2] }]
}

# Return the size in bits of an SVE vector, or 0 if the size is variable.
proc aarch64_sve_bits { } {
    return [check_cached_effective_target aarch64_sve_bits {
	global tool

	set src dummy[pid].c
	set f [open $src "w"]
	puts $f "int bits = __ARM_FEATURE_SVE_BITS;"
	close $f
	set output [${tool}_target_compile $src "" preprocess ""]
	file delete $src

	regsub {.*bits = ([^;]*);.*} $output {\1} bits
	expr { $bits }
    }]
}

# Return 1 if this is an AArch64 target that generates instructions for SME.
proc check_effective_target_aarch64_sme { } {
    if { ![istarget aarch64*-*-*] } {
	return 0
    }
    return [check_no_compiler_messages aarch64_sme assembly {
	#if !defined (__ARM_FEATURE_SME)
	#error FOO
	#endif
    }]
}

# Return 1 if this is an AArch64 target that generates instructions for SME.
proc check_effective_target_aarch64_sme2 { } {
    if { ![istarget aarch64*-*-*] } {
	return 0
    }
    return [check_no_compiler_messages aarch64_sme2 assembly {
	#if !defined (__ARM_FEATURE_SME2)
	#error FOO
	#endif
    }]
}

# Return 1 if this is a compiler supporting ARC atomic operations
proc check_effective_target_arc_atomic { } {
    return [check_no_compiler_messages arc_atomic assembly {
	#if !defined(__ARC_ATOMIC__)
	#error FOO
	#endif
    }]
}

# Return 1 if this is an arm target using 32-bit instructions
proc check_effective_target_arm32 { } {
    if { ![istarget arm*-*-*] } {
	return 0
    }

    return [check_no_compiler_messages arm32 assembly {
	#if !defined(__arm__) || (defined(__thumb__) && !defined(__thumb2__))
	#error !__arm || __thumb__ && !__thumb2__
	#endif
    }]
}

# Return 1 if this is an arm target not using Thumb
proc check_effective_target_arm_nothumb { } {
    if { ![istarget arm*-*-*] } {
	return 0
    }

    return [check_no_compiler_messages arm_nothumb assembly {
	#if !defined(__arm__) || (defined(__thumb__) || defined(__thumb2__))
	#error !__arm__ || __thumb || __thumb2__
	#endif
    }]
}

# Return 1 if this is a little-endian ARM target
proc check_effective_target_arm_little_endian { } {
    if { ![istarget arm*-*-*] } {
	return 0
    }

    return [check_no_compiler_messages arm_little_endian assembly {
	#if !defined(__arm__) || !defined(__ARMEL__)
	#error !__arm__ || !__ARMEL__
	#endif
    }]
}

# Return 1 if this is an ARM target that only supports aligned vector accesses
proc check_effective_target_arm_vect_no_misalign { } {
    if { ![istarget arm*-*-*] } {
	return 0
    }

    return [check_no_compiler_messages arm_vect_no_misalign assembly {
	#if !defined(__arm__) \
	    || (defined(__ARM_FEATURE_UNALIGNED) \
	        && defined(__ARMEL__))
	#error !__arm__ || (__ARMEL__ && __ARM_FEATURE_UNALIGNED)
	#endif
    }]
}


# Return 1 if this is an ARM target supporting -mfloat-abi=soft.  Some
# multilibs may be incompatible with this option.

proc check_effective_target_arm_soft_ok { } {
    return [check_no_compiler_messages arm_soft_ok object {
	#include <stdint.h>
	int dummy;
	int main (void) { return 0; }
	} "-mfloat-abi=soft"]
}

# Return 1 if this is an ARM target supporting -mfloat-abi=soft even
# for linking.  Some multilibs may be incompatible with this option,
# and some linkers may reject incompatible options.

proc check_effective_target_arm_soft_ok_link { } {
    return [check_no_compiler_messages arm_soft_ok_link executable {
	#include <stdint.h>
	int dummy;
	int main (void) { return 0; }
	} "-mfloat-abi=soft"]
}

# Return 1 if this is an ARM target supporting -mfpu=vfp with an
# appropriate abi.

proc check_effective_target_arm_vfp_ok_nocache { } {
    global et_arm_vfp_flags
    set et_arm_vfp_flags ""
    if { [check_effective_target_arm32] } {
	foreach flags {"-mfpu=vfp" "-mfpu=vfp -mfloat-abi=softfp" "-mfpu=vfp -mfloat-abi=hard"} {
	    if { [check_no_compiler_messages_nocache arm_vfp_ok object {
		#ifndef __ARM_FP
		#error __ARM_FP not defined
		#endif
	    } "$flags"] } {
		set et_arm_vfp_flags $flags
		return 1
	    }
	}
    }

    return 0
}

proc check_effective_target_arm_vfp_ok { } {
    return [check_cached_effective_target arm_vfp_ok \
		check_effective_target_arm_vfp_ok_nocache]
}

# Add the options needed to compile code with -mfpu=vfp.  We need either
# -mfloat-abi=softfp or -mfloat-abi=hard, but if one is already
# specified by the multilib, use it.

proc add_options_for_arm_vfp { flags } {
    if { ! [check_effective_target_arm_vfp_ok] } {
	return "$flags"
    }
    global et_arm_vfp_flags
    return "$flags $et_arm_vfp_flags"
}

# Return 1 if this is an ARM target supporting -mfpu=vfp3
# -mfloat-abi=softfp.

proc check_effective_target_arm_vfp3_ok { } {
    if { [check_effective_target_arm32] } {
	return [check_no_compiler_messages arm_vfp3_ok object {
	    int dummy;
	} "-mfpu=vfp3 -mfloat-abi=softfp"]
    } else {
	return 0
    }
}

# Return 1 if this is an ARM target supporting -mfpu=fp-armv8
# -mfloat-abi=softfp.
proc check_effective_target_arm_v8_vfp_ok {} {
    if { [check_effective_target_arm32] } {
	return [check_no_compiler_messages arm_v8_vfp_ok object {
	  int foo (void)
	  {
	     __asm__ volatile ("vrinta.f32.f32 s0, s0");
	     return 0;
	  }
	} "-mfpu=fp-armv8 -mfloat-abi=softfp"]
    } else {
	return 0
    }
}

# Return 1 if this is an ARM target supporting -mfpu=vfp
# -mfloat-abi=hard.  Some multilibs may be incompatible with these
# options.

proc check_effective_target_arm_hard_vfp_ok { } {
    if { [check_effective_target_arm32]
	 && ! [check-flags [list "" { *-*-* } { "-mfloat-abi=*" } { "-mfloat-abi=hard" }]] } {
	return [check_no_compiler_messages arm_hard_vfp_ok executable {
	    int main() { return 0;}
	} "-mfpu=vfp -mfloat-abi=hard"]
    } else {
	return 0
    }
}

# Return 1 if this is an ARM target defining __ARM_FP. We may need
# -mfloat-abi=softfp or equivalent options.  Some multilibs may be
# incompatible with these options.  Also set et_arm_fp_flags to the
# best options to add.

proc check_effective_target_arm_fp_ok_nocache { } {
    global et_arm_fp_flags
    set et_arm_fp_flags ""
    if { [check_effective_target_arm32] } {
	foreach flags {"" "-mfloat-abi=softfp" "-mfloat-abi=hard"} {
	    if { [check_no_compiler_messages_nocache arm_fp_ok object {
		#ifndef __ARM_FP
		#error __ARM_FP not defined
		#endif
	    } "$flags"] } {
		set et_arm_fp_flags $flags
		return 1
	    }
	}
    }

    return 0
}

proc check_effective_target_arm_fp_ok { } {
    return [check_cached_effective_target arm_fp_ok \
		check_effective_target_arm_fp_ok_nocache]
}

# Add the options needed to define __ARM_FP.  We need either
# -mfloat-abi=softfp or -mfloat-abi=hard, but if one is already
# specified by the multilib, use it.

proc add_options_for_arm_fp { flags } {
    if { ! [check_effective_target_arm_fp_ok] } {
	return "$flags"
    }
    global et_arm_fp_flags
    return "$flags $et_arm_fp_flags"
}

# Some libc headers will only compile correctly if the correct ABI flags
# are picked for the target environment.  Try to find an ABI setting
# that works.  Glibc falls into this category.  This test is intended
# to enable FP as far as possible, so does not try -mfloat-abi=soft.
proc check_effective_target_arm_libc_fp_abi_ok_nocache { } {
    global et_arm_libc_fp_abi_flags
    set et_arm_libc_fp_abi_flags ""
    if { [check_effective_target_arm32] } {
	foreach flags {"-mfloat-abi=hard" "-mfloat-abi=softfp"} {
	    if { [check_no_compiler_messages_nocache arm_libc_fp_abi_ok object {
		#include <stdint.h>
	    } "$flags"] } {
		set et_arm_libc_fp_abi_flags $flags
		return 1
	    }
	}
    }
    return 0
}

proc  check_effective_target_arm_libc_fp_abi_ok { } {
    return [check_cached_effective_target arm_libc_fp_abi_ok \
		check_effective_target_arm_libc_fp_abi_ok_nocache]
}

# Add flags that pick the right ABI for the supported libc headers on
# this platform.
proc add_options_for_arm_libc_fp_abi { flags } {
    if { ! [check_effective_target_arm_libc_fp_abi_ok] } {
	return "$flags"
    }
    global et_arm_libc_fp_abi_flags
    return "$flags $et_arm_libc_fp_abi_flags"
}

# Return 1 if this is an ARM target defining __ARM_FP with
# double-precision support. We may need -mfloat-abi=softfp or
# equivalent options.  Some multilibs may be incompatible with these
# options.  Also set et_arm_fp_dp_flags to the best options to add.

proc check_effective_target_arm_fp_dp_ok_nocache { } {
    global et_arm_fp_dp_flags
    set et_arm_fp_dp_flags ""
    if { [check_effective_target_arm32] } {
	foreach flags {"" "-mfloat-abi=softfp" "-mfloat-abi=hard"} {
	    if { [check_no_compiler_messages_nocache arm_fp_dp_ok object {
		#ifndef __ARM_FP
		#error __ARM_FP not defined
		#endif
		#if ((__ARM_FP & 8) == 0)
		#error __ARM_FP indicates that double-precision is not supported
		#endif
	    } "$flags"] } {
		set et_arm_fp_dp_flags $flags
		return 1
	    }
	}
    }

    return 0
}

proc check_effective_target_arm_fp_dp_ok { } {
    return [check_cached_effective_target arm_fp_dp_ok \
		check_effective_target_arm_fp_dp_ok_nocache]
}

# Add the options needed to define __ARM_FP with double-precision
# support.  We need either -mfloat-abi=softfp or -mfloat-abi=hard, but
# if one is already specified by the multilib, use it.

proc add_options_for_arm_fp_dp { flags } {
    if { ! [check_effective_target_arm_fp_dp_ok] } {
	return "$flags"
    }
    global et_arm_fp_dp_flags
    return "$flags $et_arm_fp_dp_flags"
}

# Return 1 if this is an ARM target that supports DSP multiply with
# current multilib flags.

proc check_effective_target_arm_dsp { } {
    return [check_no_compiler_messages arm_dsp assembly {
	#ifndef __ARM_FEATURE_DSP
	#error not DSP
	#endif
	#include <arm_acle.h>
	int i;
    }]
}

# Return 1 if this is an ARM target that supports unaligned word/halfword
# load/store instructions.

proc check_effective_target_arm_unaligned { } {
    return [check_no_compiler_messages arm_unaligned assembly {
	#ifndef __ARM_FEATURE_UNALIGNED
	#error no unaligned support
	#endif
	int i;
    }]
}

# Return 1 if this is an ARM target supporting -mfpu=crypto-neon-fp-armv8
# -mfloat-abi=softfp or equivalent options.  Some multilibs may be
# incompatible with these options.  Also set et_arm_crypto_flags to the
# best options to add.

proc check_effective_target_arm_crypto_ok_nocache { } {
    global et_arm_crypto_flags
    set et_arm_crypto_flags ""
    if { [check_effective_target_arm_v8_neon_ok] } {
	foreach flags {"" "-mfloat-abi=softfp" "-mfpu=crypto-neon-fp-armv8" "-mfpu=crypto-neon-fp-armv8 -mfloat-abi=softfp"} {
	    if { [check_no_compiler_messages_nocache arm_crypto_ok object {
		#include "arm_neon.h"
		uint8x16_t
		foo (uint8x16_t a, uint8x16_t b)
		{
	          return vaeseq_u8 (a, b);
		}
	    } "$flags"] } {
		set et_arm_crypto_flags $flags
		return 1
	    }
	}
    }

    return 0
}

# Return 1 if this is an ARM target supporting -mfpu=crypto-neon-fp-armv8

proc check_effective_target_arm_crypto_ok { } {
    return [check_cached_effective_target arm_crypto_ok \
		check_effective_target_arm_crypto_ok_nocache]
}

# Add options for crypto extensions.
proc add_options_for_arm_crypto { flags } {
    if { ! [check_effective_target_arm_crypto_ok] } {
        return "$flags"
    }
    global et_arm_crypto_flags
    return "$flags $et_arm_crypto_flags"
}

# Add the options needed for NEON.  We need either -mfloat-abi=softfp
# or -mfloat-abi=hard, but if one is already specified by the
# multilib, use it.  Similarly, if a -mfpu option already enables
# NEON, do not add -mfpu=neon.

proc add_options_for_arm_neon { flags } {
    if { ! [check_effective_target_arm_neon_ok] } {
	return "$flags"
    }
    global et_arm_neon_flags
    return "$flags $et_arm_neon_flags"
}

proc add_options_for_arm_v8_vfp { flags } {
    if { ! [check_effective_target_arm_v8_vfp_ok] } {
        return "$flags"
    }
    return "$flags -mfpu=fp-armv8 -mfloat-abi=softfp"
}

proc add_options_for_arm_v8_neon { flags } {
    if { ! [check_effective_target_arm_v8_neon_ok] } {
        return "$flags"
    }
    global et_arm_v8_neon_flags
    return "$flags $et_arm_v8_neon_flags -march=armv8-a"
}

# Add the options needed for ARMv8.1 Adv.SIMD.  Also adds the ARMv8 NEON
# options for AArch64 and for ARM.

proc add_options_for_arm_v8_1a_neon { flags } {
    if { ! [check_effective_target_arm_v8_1a_neon_ok] } {
	return "$flags"
    }
    global et_arm_v8_1a_neon_flags
    return "$flags $et_arm_v8_1a_neon_flags"
}

# Add the options needed for ARMv8.2 with the scalar FP16 extension.
# Also adds the ARMv8 FP options for ARM and for AArch64.

proc add_options_for_arm_v8_2a_fp16_scalar { flags } {
    if { ! [check_effective_target_arm_v8_2a_fp16_scalar_ok] } {
	return "$flags"
    }
    global et_arm_v8_2a_fp16_scalar_flags
    return "$flags $et_arm_v8_2a_fp16_scalar_flags"
}

# Add the options needed for ARMv8.2 with the FP16 extension.  Also adds
# the ARMv8 NEON options for ARM and for AArch64.

proc add_options_for_arm_v8_2a_fp16_neon { flags } {
    if { ! [check_effective_target_arm_v8_2a_fp16_neon_ok] } {
	return "$flags"
    }
    global et_arm_v8_2a_fp16_neon_flags
    return "$flags $et_arm_v8_2a_fp16_neon_flags"
}

proc add_options_for_arm_crc { flags } {
    if { ! [check_effective_target_arm_crc_ok] } {
        return "$flags"
    }
    global et_arm_crc_flags
    return "$flags $et_arm_crc_flags"
}

# Add the options needed for NEON.  We need either -mfloat-abi=softfp
# or -mfloat-abi=hard, but if one is already specified by the
# multilib, use it.  Similarly, if a -mfpu option already enables
# NEON, do not add -mfpu=neon.

proc add_options_for_arm_neonv2 { flags } {
    if { ! [check_effective_target_arm_neonv2_ok] } {
	return "$flags"
    }
    global et_arm_neonv2_flags
    return "$flags $et_arm_neonv2_flags"
}

# Add the options needed for vfp3.
proc add_options_for_arm_vfp3 { flags } {
    if { ! [check_effective_target_arm_vfp3_ok] } {
        return "$flags"
    }
    return "$flags -mfpu=vfp3 -mfloat-abi=softfp"
}

# Return 1 if this is an ARM target supporting -mfpu=neon
# -mfloat-abi=softfp or equivalent options.  Some multilibs may be
# incompatible with these options.  Also set et_arm_neon_flags to the
# best options to add.

proc check_effective_target_arm_neon_ok_nocache { } {
    global et_arm_neon_flags
    set et_arm_neon_flags ""
    if { [check_effective_target_arm32] } {
	foreach flags {"" "-mfloat-abi=softfp" "-mfpu=neon" "-mfpu=neon -mfloat-abi=softfp" "-mfpu=neon -mfloat-abi=softfp -march=armv7-a" "-mfloat-abi=hard" "-mfpu=neon -mfloat-abi=hard" "-mfpu=neon -mfloat-abi=hard -march=armv7-a"} {
	    if { [check_no_compiler_messages_nocache arm_neon_ok object {
		#include <arm_neon.h>
		int dummy;
		#ifndef __ARM_NEON__
		#error not NEON
		#endif
		/* Avoid the case where a test adds -mfpu=neon, but the toolchain is
		   configured for -mcpu=arm926ej-s, for example.  */
		#if __ARM_ARCH < 7 || __ARM_ARCH_PROFILE == 'M'
		#error Architecture does not support NEON.
		#endif
	    } "$flags"] } {
		set et_arm_neon_flags $flags
		return 1
	    }
	}
    }

    return 0
}

proc check_effective_target_arm_neon_ok { } {
    return [check_cached_effective_target arm_neon_ok \
		check_effective_target_arm_neon_ok_nocache]
}


# Return 1 if this is an ARM target supporting the SIMD32 intrinsics
# from arm_acle.h.  Some multilibs may be incompatible with these options.
# Also set et_arm_simd32_flags to the best options to add.
# arm_acle.h includes stdint.h which can cause trouble with incompatible
# -mfloat-abi= options.

proc check_effective_target_arm_simd32_ok_nocache { } {
    global et_arm_simd32_flags
    set et_arm_simd32_flags ""
    foreach flags {"" "-march=armv6" "-march=armv6 -mfloat-abi=softfp" "-march=armv6 -mfloat-abi=hard"} {
      if { [check_no_compiler_messages_nocache arm_simd32_ok object {
	#include <arm_acle.h>
	int dummy;
	#ifndef __ARM_FEATURE_SIMD32
	#error not SIMD32
	#endif
      } "$flags"] } {
	set et_arm_simd32_flags $flags
	return 1
      }
    }

  return 0
}

proc check_effective_target_arm_simd32_ok { } {
    return [check_cached_effective_target arm_simd32_ok \
		check_effective_target_arm_simd32_ok_nocache]
}

proc add_options_for_arm_simd32 { flags } {
    if { ! [check_effective_target_arm_simd32_ok] } {
	return "$flags"
    }
    global et_arm_simd32_flags
    return "$flags $et_arm_simd32_flags"
}

# Return 1 if this is an ARM target supporting the __ssat and __usat
# saturation intrinsics from arm_acle.h.  Some multilibs may be
# incompatible with these options.  Also set et_arm_sat_flags to the
# best options to add.  arm_acle.h includes stdint.h which can cause
# trouble with incompatible -mfloat-abi= options.

proc check_effective_target_arm_sat_ok_nocache { } {
    global et_arm_sat_flags
    set et_arm_sat_flags ""
    foreach flags {"" "-march=armv6" "-march=armv6 -mfloat-abi=softfp" "-march=armv6 -mfloat-abi=hard -mfpu=vfp"} {
      if { [check_no_compiler_messages_nocache et_arm_sat_flags object {
	#include <arm_acle.h>
	int dummy;
	#ifndef __ARM_FEATURE_SAT
	#error not SAT
	#endif
      } "$flags"] } {
	set et_arm_sat_flags $flags
	return 1
      }
    }

  return 0
}

proc check_effective_target_arm_sat_ok { } {
    return [check_cached_effective_target et_arm_sat_flags \
		check_effective_target_arm_sat_ok_nocache]
}

proc add_options_for_arm_sat { flags } {
    if { ! [check_effective_target_arm_sat_ok] } {
	return "$flags"
    }
    global et_arm_sat_flags
    return "$flags $et_arm_sat_flags"
}

# Return 1 if this is an ARM target supporting the DSP intrinsics from
# arm_acle.h.  Some multilibs may be incompatible with these options.
# Also set et_arm_dsp_flags to the best options to add.
# arm_acle.h includes stdint.h which can cause trouble with incompatible
# -mfloat-abi= options.
# check_effective_target_arm_dsp also exists, which checks the current
# multilib, without trying other options.

proc check_effective_target_arm_dsp_ok_nocache { } {
    global et_arm_dsp_flags
    set et_arm_dsp_flags ""
    foreach flags {"" "-march=armv5te" "-march=armv5te -mfloat-abi=softfp" "-march=armv5te -mfloat-abi=hard"} {
      if { [check_no_compiler_messages_nocache et_arm_dsp_ok object {
	#include <arm_acle.h>
	int dummy;
	#ifndef __ARM_FEATURE_DSP
	#error not DSP
	#endif
      } "$flags"] } {
	set et_arm_dsp_flags $flags
	return 1
      }
    }

  return 0
}

proc check_effective_target_arm_dsp_ok { } {
    return [check_cached_effective_target et_arm_dsp_flags \
		check_effective_target_arm_dsp_ok_nocache]
}

proc add_options_for_arm_dsp { flags } {
    if { ! [check_effective_target_arm_dsp_ok] } {
	return "$flags"
    }
    global et_arm_dsp_flags
    return "$flags $et_arm_dsp_flags"
}

# Return 1 if this is an ARM target supporting -mfpu=neon without any
# -mfloat-abi= option.  Useful in tests where add_options is not
# supported (such as lto tests).

proc check_effective_target_arm_neon_ok_no_float_abi_nocache { } {
    if { [check_effective_target_arm32] } {
	foreach flags {"-mfpu=neon"} {
	    if { [check_no_compiler_messages_nocache arm_neon_ok_no_float_abi object {
		#include <arm_neon.h>
		int dummy;
		#ifndef __ARM_NEON__
		#error not NEON
		#endif
		/* Avoid the case where a test adds -mfpu=neon, but the toolchain is
		   configured for -mcpu=arm926ej-s, for example.  */
		#if __ARM_ARCH < 7 || __ARM_ARCH_PROFILE == 'M'
		#error Architecture does not support NEON.
		#endif
	    } "$flags"] } {
		return 1
	    }
	}
    }

    return 0
}

proc check_effective_target_arm_neon_ok_no_float_abi { } {
    return [check_cached_effective_target arm_neon_ok_no_float_abi \
		check_effective_target_arm_neon_ok_no_float_abi_nocache]
}

proc check_effective_target_arm_crc_ok_nocache { } {
    global et_arm_crc_flags
    set et_arm_crc_flags "-march=armv8-a+crc"
    return [check_no_compiler_messages_nocache arm_crc_ok object {
	#if !defined (__ARM_FEATURE_CRC32)
	#error FOO
	#endif
	#include <arm_acle.h>
    } "$et_arm_crc_flags"]
}

proc check_effective_target_arm_crc_ok { } {
    return [check_cached_effective_target arm_crc_ok \
		check_effective_target_arm_crc_ok_nocache]
}

# Return 1 if this is an ARM target supporting -mfpu=neon-fp16
# -mfloat-abi=softfp or equivalent options.  Some multilibs may be
# incompatible with these options.  Also set et_arm_neon_fp16_flags to
# the best options to add.

proc check_effective_target_arm_neon_fp16_ok_nocache { } {
    global et_arm_neon_fp16_flags
    global et_arm_neon_flags
    set et_arm_neon_fp16_flags ""
    if { [check_effective_target_arm32]
	 && [check_effective_target_arm_neon_ok] } {
	foreach flags {"" "-mfloat-abi=softfp" "-mfpu=neon-fp16"
		       "-mfpu=neon-fp16 -mfloat-abi=softfp"
		       "-mfp16-format=ieee"
		       "-mfloat-abi=softfp -mfp16-format=ieee"
		       "-mfpu=neon-fp16 -mfp16-format=ieee"
		       "-mfpu=neon-fp16 -mfloat-abi=softfp -mfp16-format=ieee"} {
	    if { [check_no_compiler_messages_nocache arm_neon_fp16_ok object {
		#include "arm_neon.h"
		float16x4_t
		foo (float32x4_t arg)
		{
                  return vcvt_f16_f32 (arg);
		}
	    } "$et_arm_neon_flags $flags"] } {
		set et_arm_neon_fp16_flags [concat $et_arm_neon_flags $flags]
		return 1
	    }
	}
    }

    return 0
}

proc check_effective_target_arm_neon_fp16_ok { } {
    return [check_cached_effective_target arm_neon_fp16_ok \
		check_effective_target_arm_neon_fp16_ok_nocache]
}

# Return 1 if this is an ARM target supporting -mfpu=neon-fp16
# and -mfloat-abi=softfp together.  Some multilibs may be
# incompatible with these options.  Also set et_arm_neon_softfp_fp16_flags to
# the best options to add.

proc check_effective_target_arm_neon_softfp_fp16_ok_nocache { } {
    global et_arm_neon_softfp_fp16_flags
    global et_arm_neon_flags
    set et_arm_neon_softfp_fp16_flags ""
    if { [check_effective_target_arm32]
	 && [check_effective_target_arm_neon_ok] } {
	foreach flags {"-mfpu=neon-fp16 -mfloat-abi=softfp"
		       "-mfpu=neon-fp16 -mfloat-abi=softfp -mfp16-format=ieee"} {
	    if { [check_no_compiler_messages_nocache arm_neon_softfp_fp16_ok object {
		#include "arm_neon.h"
		float16x4_t
		foo (float32x4_t arg)
		{
                  return vcvt_f16_f32 (arg);
		}
	    } "$et_arm_neon_flags $flags"] } {
		set et_arm_neon_softfp_fp16_flags [concat $et_arm_neon_flags $flags]
		return 1
	    }
	}
    }

    return 0
}

proc check_effective_target_arm_neon_softfp_fp16_ok { } {
    return [check_cached_effective_target arm_neon_softfp_fp16_ok \
		check_effective_target_arm_neon_softfp_fp16_ok_nocache]
}



proc check_effective_target_arm_neon_fp16_hw { } {
    if {! [check_effective_target_arm_neon_fp16_ok] } {
	return 0
    }
    global et_arm_neon_fp16_flags
    check_runtime arm_neon_fp16_hw {
	int
	main (int argc, char **argv)
	{
	  asm ("vcvt.f32.f16 q1, d0");
	  return 0;
	}
    } $et_arm_neon_fp16_flags
}

proc add_options_for_arm_neon_fp16 { flags } {
    if { ! [check_effective_target_arm_neon_fp16_ok] } {
	return "$flags"
    }
    global et_arm_neon_fp16_flags
    return "$flags $et_arm_neon_fp16_flags"
}

proc add_options_for_arm_neon_softfp_fp16 { flags } {
    if { ! [check_effective_target_arm_neon_softfp_fp16_ok] } {
	return "$flags"
    }
    global et_arm_neon_softfp_fp16_flags
    return "$flags $et_arm_neon_softfp_fp16_flags"
}

proc add_options_for_aarch64_sve { flags } {
    if { ![istarget aarch64*-*-*] || [check_effective_target_aarch64_sve] } {
        return "$flags"
    }
    return "$flags -march=armv8.2-a+sve"
}

# Return 1 if this is an ARM target supporting the FP16 alternative
# format.  Some multilibs may be incompatible with the options needed.  Also
# set et_arm_fp16_alternative_flags to the best options to add.

proc check_effective_target_arm_fp16_alternative_ok_nocache { } {
    if { [istarget *-*-vxworks7*] } {
	# Not supported by the target system.
	return 0
    }
    global et_arm_fp16_alternative_flags
    set et_arm_fp16_alternative_flags ""
    if { [check_effective_target_arm32] } {
	foreach flags {"" "-mfloat-abi=softfp" "-mfpu=neon-fp16"
		       "-mfpu=neon-fp16 -mfloat-abi=softfp"} {
	    if { [check_no_compiler_messages_nocache \
		      arm_fp16_alternative_ok object {
		#if !defined (__ARM_FP16_FORMAT_ALTERNATIVE) || ! (__ARM_FP & 2)
		#error __ARM_FP16_FORMAT_ALTERNATIVE not defined
		#endif
	    } "$flags -mfp16-format=alternative"] } {
		set et_arm_fp16_alternative_flags "$flags -mfp16-format=alternative"
		return 1
	    }
	}
    }

    return 0
}

proc check_effective_target_arm_fp16_alternative_ok { } {
    return [check_cached_effective_target arm_fp16_alternative_ok \
		check_effective_target_arm_fp16_alternative_ok_nocache]
}

# Return 1 if this is an ARM target supports specifying the FP16 none
# format.  Some multilibs may be incompatible with the options needed.

proc check_effective_target_arm_fp16_none_ok_nocache { } {
    if { [check_effective_target_arm32] } {
	foreach flags {"" "-mfloat-abi=softfp" "-mfpu=neon-fp16"
		       "-mfpu=neon-fp16 -mfloat-abi=softfp"} {
	    if { [check_no_compiler_messages_nocache \
		      arm_fp16_none_ok object {
		#if defined (__ARM_FP16_FORMAT_ALTERNATIVE)
		#error __ARM_FP16_FORMAT_ALTERNATIVE defined
		#endif
		#if defined (__ARM_FP16_FORMAT_IEEE)
		#error __ARM_FP16_FORMAT_IEEE defined
		#endif
	    } "$flags -mfp16-format=none"] } {
		return 1
	    }
	}
    }

    return 0
}

proc check_effective_target_arm_fp16_none_ok { } {
    return [check_cached_effective_target arm_fp16_none_ok \
		check_effective_target_arm_fp16_none_ok_nocache]
}

# Return 1 if this is an ARM target supporting -mfpu=neon-fp-armv8
# -mfloat-abi=softfp or equivalent options.  Some multilibs may be
# incompatible with these options.  Also set et_arm_v8_neon_flags to the
# best options to add.

proc check_effective_target_arm_v8_neon_ok_nocache { } {
    global et_arm_v8_neon_flags
    set et_arm_v8_neon_flags ""
    if { [check_effective_target_arm32] } {
	foreach flags {"" "-mfloat-abi=softfp" "-mfpu=neon-fp-armv8" "-mfpu=neon-fp-armv8 -mfloat-abi=softfp"} {
	    if { [check_no_compiler_messages_nocache arm_v8_neon_ok object {
		#if __ARM_ARCH < 8
		#error not armv8 or later
		#endif
		#include "arm_neon.h"
		void
		foo ()
		{
	          __asm__ volatile ("vrintn.f32 q0, q0");
		}
	    } "$flags -march=armv8-a"] } {
		set et_arm_v8_neon_flags $flags
		return 1
	    }
	}
    }

    return 0
}

proc check_effective_target_arm_v8_neon_ok { } {
    return [check_cached_effective_target arm_v8_neon_ok \
		check_effective_target_arm_v8_neon_ok_nocache]
}

# Return 1 if this is an ARM target supporting -mfpu=neon-vfpv4
# -mfloat-abi=softfp or equivalent options.  Some multilibs may be
# incompatible with these options.  Also set et_arm_neonv2_flags to the
# best options to add.

proc check_effective_target_arm_neonv2_ok_nocache { } {
    global et_arm_neonv2_flags
    global et_arm_neon_flags
    set et_arm_neonv2_flags ""
    if { [check_effective_target_arm32]
	 && [check_effective_target_arm_neon_ok] } {
	foreach flags {"" "-mfloat-abi=softfp" "-mfpu=neon-vfpv4" "-mfpu=neon-vfpv4 -mfloat-abi=softfp"} {
	    if { [check_no_compiler_messages_nocache arm_neonv2_ok object {
		#include "arm_neon.h"
		float32x2_t 
		foo (float32x2_t a, float32x2_t b, float32x2_t c)
                {
                  return vfma_f32 (a, b, c);
                }
	    } "$et_arm_neon_flags $flags"] } {
		set et_arm_neonv2_flags [concat $et_arm_neon_flags $flags]
		return 1
	    }
	}
    }

    return 0
}

proc check_effective_target_arm_neonv2_ok { } {
    return [check_cached_effective_target arm_neonv2_ok \
		check_effective_target_arm_neonv2_ok_nocache]
}

# Add the options needed for VFP FP16 support.  We need either
# -mfloat-abi=softfp or -mfloat-abi=hard.  If one is already specified by
# the multilib, use it.

proc add_options_for_arm_fp16 { flags } {
    if { ! [check_effective_target_arm_fp16_ok] } {
	return "$flags"
    }
    global et_arm_fp16_flags
    return "$flags $et_arm_fp16_flags"
}

# Add the options needed to enable support for IEEE format
# half-precision support.  This is valid for ARM targets.

proc add_options_for_arm_fp16_ieee { flags } {
    if { ! [check_effective_target_arm_fp16_ok] } {
	return "$flags"
    }
    global et_arm_fp16_flags
    return "$flags $et_arm_fp16_flags -mfp16-format=ieee"
}

# Add the options needed to enable support for ARM Alternative format
# half-precision support.  This is valid for ARM targets.

proc add_options_for_arm_fp16_alternative { flags } {
    if { ! [check_effective_target_arm_fp16_alternative_ok] } {
	return "$flags"
    }
    global et_arm_fp16_alternative_flags
    return "$flags $et_arm_fp16_alternative_flags"
}

# Return 1 if this is an ARM target that can support a VFP fp16 variant.
# Skip multilibs that are incompatible with these options and set
# et_arm_fp16_flags to the best options to add.  This test is valid for
# ARM only.

proc check_effective_target_arm_fp16_ok_nocache { } {
    global et_arm_fp16_flags
    set et_arm_fp16_flags ""
    if { ! [check_effective_target_arm32] } {
	return 0;
    }
    if [check-flags \
	    [list "" { *-*-* } { "-mfpu=*" } \
		 { "-mfpu=*fp16*" "-mfpu=*fpv[4-9]*" \
		       "-mfpu=*fpv[1-9][0-9]*" "-mfpu=*fp-armv8*" } ]] {
	# Multilib flags would override -mfpu.
	return 0
    }
    if [check-flags [list "" { *-*-* } { "-mfloat-abi=soft" } { "" } ]] {
	# Must generate floating-point instructions.
	return 0
    }
    if [check_effective_target_arm_hf_eabi] {
	# Use existing float-abi and force an fpu which supports fp16
	set et_arm_fp16_flags "-mfpu=vfpv4"
	return 1;
    }
    if [check-flags [list "" { *-*-* } { "-mfpu=*" } { "" } ]] {
        # The existing -mfpu value is OK; use it, but add softfp.
	set et_arm_fp16_flags "-mfloat-abi=softfp"
	return 1;
    }
    # Add -mfpu for a VFP fp16 variant since there is no preprocessor
    # macro to check for this support.
    set flags "-mfpu=vfpv4 -mfloat-abi=softfp"
    if { [check_no_compiler_messages_nocache arm_fp16_ok assembly {
	int dummy;
    } "$flags"] } {
	set et_arm_fp16_flags "$flags"
	return 1
    }

    return 0
}

proc check_effective_target_arm_fp16_ok { } {
    return [check_cached_effective_target arm_fp16_ok \
		check_effective_target_arm_fp16_ok_nocache]
}

# Return 1 if the target supports executing VFP FP16 instructions, 0
# otherwise.  This test is valid for ARM only.

proc check_effective_target_arm_fp16_hw { } {
    if {! [check_effective_target_arm_fp16_ok] } {
	return 0
    }
    global et_arm_fp16_flags
    check_runtime arm_fp16_hw {
	int
	main (int argc, char **argv)
	{
	  __fp16 a = 1.0;
	  float r;
	  asm ("vcvtb.f32.f16 %0, %1"
	       : "=w" (r) : "w" (a)
	       : /* No clobbers.  */);
	  return (r == 1.0) ? 0 : 1;
	}
    } "$et_arm_fp16_flags -mfp16-format=ieee"
}

# Creates a series of routines that return 1 if the given architecture
# can be selected and a routine to give the flags to select that architecture
# Note: Extra flags may be added to disable options from newer compilers
# (Thumb in particular - but others may be added in the future).
# Warning: Do not use check_effective_target_arm_arch_*_ok for architecture
# extension (eg. ARMv8.1-A) since there is no macro defined for them.  See
# how only __ARM_ARCH_8A__ is checked for ARMv8.1-A.
# Usage: /* { dg-require-effective-target arm_arch_v5_ok } */
#        /* { dg-add-options arm_arch_v5t } */
#	 /* { dg-require-effective-target arm_arch_v5t_multilib } */
foreach { armfunc armflag armdefs } {
	v4 "-march=armv4 -marm" __ARM_ARCH_4__
	v4t "-march=armv4t -mfloat-abi=softfp" __ARM_ARCH_4T__
	v4t_arm "-march=armv4t -marm" "__ARM_ARCH_4T__ && !__thumb__"
	v4t_thumb "-march=armv4t -mthumb -mfloat-abi=softfp" "__ARM_ARCH_4T__ && __thumb__"
	v5t "-march=armv5t -mfloat-abi=softfp" __ARM_ARCH_5T__
	v5t_arm "-march=armv5t -marm" "__ARM_ARCH_5T__ && !__thumb__"
	v5t_thumb "-march=armv5t -mthumb -mfloat-abi=softfp" "__ARM_ARCH_5T__ && __thumb__"
	v5te "-march=armv5te+fp -mfloat-abi=softfp" __ARM_ARCH_5TE__
	v5te_arm "-march=armv5te+fp -marm" "__ARM_ARCH_5TE__ && !__thumb__"
	v5te_thumb "-march=armv5te+fp -mthumb -mfloat-abi=softfp" "__ARM_ARCH_5TE__ && __thumb__"
	xscale_arm "-mcpu=xscale -mfloat-abi=soft -marm" "__XSCALE__ && !__thumb__"
	v6 "-march=armv6+fp -mfloat-abi=softfp" __ARM_ARCH_6__
	v6_arm "-march=armv6+fp -marm" "__ARM_ARCH_6__ && !__thumb__"
	v6_thumb "-march=armv6+fp -mthumb -mfloat-abi=softfp" "__ARM_ARCH_6__ && __thumb__"
	v6k "-march=armv6k+fp -mfloat-abi=softfp" __ARM_ARCH_6K__
	v6k_arm "-march=armv6k+fp -marm" "__ARM_ARCH_6K__ && !__thumb__"
	v6k_thumb "-march=armv6k+fp -mthumb -mfloat-abi=softfp" "__ARM_ARCH_6K__ && __thumb__"
	v6t2 "-march=armv6t2+fp" __ARM_ARCH_6T2__
	v6z "-march=armv6z+fp -mfloat-abi=softfp" __ARM_ARCH_6Z__
	v6z_arm "-march=armv6z+fp -marm" "__ARM_ARCH_6Z__ && !__thumb__"
	v6z_thumb "-march=armv6z+fp -mthumb -mfloat-abi=softfp" "__ARM_ARCH_6Z__ && __thumb__"
	v6m "-march=armv6-m -mthumb -mfloat-abi=soft" __ARM_ARCH_6M__
	v7a "-march=armv7-a+fp" __ARM_ARCH_7A__
	v7a_arm "-march=armv7-a+fp -marm" "__ARM_ARCH_7A__ && !__thumb__"
	v7a_neon "-march=armv7-a+simd -mfpu=auto -mfloat-abi=softfp" "__ARM_ARCH_7A__ && __ARM_NEON__"
	v7r "-march=armv7-r+fp" __ARM_ARCH_7R__
	v7m "-march=armv7-m -mthumb -mfloat-abi=soft" __ARM_ARCH_7M__
	v7em "-march=armv7e-m+fp -mthumb" __ARM_ARCH_7EM__
	v7ve "-march=armv7ve+fp -marm"
		"__ARM_ARCH_7A__ && __ARM_FEATURE_IDIV"
	v7ve_neon "-march=armv7ve+simd -mfpu=auto -mfloat-abi=softfp"
		  "__ARM_ARCH_7A__ && __ARM_FEATURE_IDIV && __ARM_NEON__"
	v8a "-march=armv8-a+simd" __ARM_ARCH_8A__
	v8a_hard "-march=armv8-a+simd -mfpu=auto -mfloat-abi=hard" __ARM_ARCH_8A__
	v8_1a "-march=armv8.1-a+simd" __ARM_ARCH_8A__
	v8_2a "-march=armv8.2-a+simd" __ARM_ARCH_8A__
	v8r "-march=armv8-r+fp.sp" __ARM_ARCH_8R__
	v8m_base "-march=armv8-m.base -mthumb -mfloat-abi=soft"
		__ARM_ARCH_8M_BASE__
	v8m_main "-march=armv8-m.main+fp -mthumb" __ARM_ARCH_8M_MAIN__
	v8_1m_main "-march=armv8.1-m.main+fp -mthumb" __ARM_ARCH_8M_MAIN__
	v8_1m_main_pacbti "-march=armv8.1-m.main+pacbti+fp -mthumb"
		"__ARM_ARCH_8M_MAIN__ && __ARM_FEATURE_BTI && __ARM_FEATURE_PAUTH"
	v9a "-march=armv9-a+simd" __ARM_ARCH_9A__ } {
    eval [string map [list FUNC $armfunc FLAG $armflag DEFS $armdefs ] {
	proc check_effective_target_arm_arch_FUNC_ok { } {
	    return [check_no_compiler_messages arm_arch_FUNC_ok assembly {
		#if !(DEFS)
		#error !(DEFS)
		#endif
		int
		main (void)
		{
		    return 0;
		}
	    } "FLAG" ]
	}

	proc add_options_for_arm_arch_FUNC { flags } {
	    return "$flags FLAG"
	}

        proc check_effective_target_arm_arch_FUNC_link { } {
	    return [check_no_compiler_messages arm_arch_FUNC_link executable {
		#include <stdint.h>
		int dummy;
		int main (void) { return 0; }
	    } [add_options_for_arm_arch_FUNC ""]]
	}

	proc check_effective_target_arm_arch_FUNC_multilib { } {
	    return [check_runtime arm_arch_FUNC_multilib {
		int
		main (void)
		{
		    return 0;
		}
	    } [add_options_for_arm_arch_FUNC ""]]
        }
    }]
}

# Return 1 if GCC was configured with --with-mode=
proc check_effective_target_default_mode { } {

    return [check_configured_with "with-mode="]
}

# Return 1 if this is an ARM target where -marm causes ARM to be
# used (not Thumb)

proc check_effective_target_arm_arm_ok { } {
    return [check_no_compiler_messages arm_arm_ok assembly {
	#if !defined (__arm__) || defined (__thumb__) || defined (__thumb2__)
	#error !__arm__ || __thumb__ || __thumb2__
	#endif
    } "-marm"]
}


# Return 1 is this is an ARM target where -mthumb causes Thumb-1 to be
# used.

proc check_effective_target_arm_thumb1_ok { } {
    return [check_no_compiler_messages arm_thumb1_ok assembly {
	#if !defined(__arm__) || !defined(__thumb__) || defined(__thumb2__)
	#error !__arm__ || !__thumb__ || __thumb2__
	#endif
	int foo (int i) { return i; }
    } "-mthumb"]
}

# Return 1 is this is an ARM target where -mthumb causes Thumb-2 to be
# used.

proc check_effective_target_arm_thumb2_ok { } {
    return [check_no_compiler_messages arm_thumb2_ok assembly {
	#if !defined(__thumb2__)
	#error !__thumb2__
	#endif
	int foo (int i) { return i; }
    } "-mthumb"]
}

# Return 1 if this is an ARM target where Thumb-1 is used without options
# added by the test.

proc check_effective_target_arm_thumb1 { } {
    return [check_no_compiler_messages arm_thumb1 assembly {
	#if !defined(__arm__) || !defined(__thumb__) || defined(__thumb2__)
	#error !__arm__ || !__thumb__ || __thumb2__
	#endif
	int i;
    } ""]
}

# Return 1 if this is an ARM target where Thumb-2 is used without options
# added by the test.

proc check_effective_target_arm_thumb2 { } {
    return [check_no_compiler_messages arm_thumb2 assembly {
	#if !defined(__thumb2__)
	#error !__thumb2__
	#endif
	int i;
    } ""]
}

# Return 1 if this is an ARM target where conditional execution is available.

proc check_effective_target_arm_cond_exec { } {
    return [check_no_compiler_messages arm_cond_exec assembly {
	#if defined(__arm__) && defined(__thumb__) && !defined(__thumb2__)
	#error FOO
	#endif
	int i;
    } ""]
}

# Return 1 if this is an ARM cortex-M profile cpu

proc check_effective_target_arm_cortex_m { } {
    if { ![istarget arm*-*-*] } {
	return 0
    }
    return [check_no_compiler_messages arm_cortex_m assembly {
	#if defined(__ARM_ARCH_ISA_ARM)
	#error __ARM_ARCH_ISA_ARM is defined
	#endif
	int i;
    } "-mthumb"]
}

# Return 1 if this is an ARM target where -mthumb causes Thumb-1 to be
# used and MOVT/MOVW instructions to be available.

proc check_effective_target_arm_thumb1_movt_ok {} {
    if [check_effective_target_arm_thumb1_ok] {
	return [check_no_compiler_messages arm_movt object {
	    int
	    foo (void)
	    {
	      asm ("movt r0, #42");
	    }
	} "-mthumb"]
    } else {
	return 0
    }
}

# Return 1 if this is an ARM target where -mthumb causes Thumb-1 to be
# used and CBZ and CBNZ instructions are available.

proc check_effective_target_arm_thumb1_cbz_ok {} {
    if [check_effective_target_arm_thumb1_ok] {
	return [check_no_compiler_messages arm_cbz object {
	    int
	    foo (void)
	    {
	      asm ("cbz r0, 2f\n2:");
	    }
	} "-mthumb"]
    } else {
	return 0
    }
}

# Return 1 if this is an Arm target which supports the Armv6t2 extensions.
# This can be either in Arm state or in Thumb state.

proc check_effective_target_arm_arch_v6t2_hw {} {
    if [check_effective_target_arm_arch_v6t2_ok] {
	return [check_runtime arm_arch_v6t2 {
	    int
	    main (void)
	    {
	      asm ("bfc r0, #1, #2");
	      return 0;
	    }
	} [add_options_for_arm_arch_v6t2 ""]]
    } else {
	return 0
    }
}

# Return 1 if this is an ARM target where ARMv8-M Security Extensions is
# available.

proc check_effective_target_arm_cmse_ok {} {
    return [check_no_compiler_messages arm_cmse object {
	int
	foo (void)
	{
	  asm ("bxns r0");
	}
    } "-mcmse"];
}

# Return 1 if the target supports executing CMSE instructions, 0
# otherwise.  Cache the result.

proc check_effective_target_arm_cmse_hw { } {
    return [check_runtime arm_cmse_hw_available {
	int main (void)
	{
	    unsigned id_pfr1;
	    asm ("ldr\t%0, =0xe000ed44\n" \
		 "ldr\t%0, [%0]\n" \
		 "sg" : "=l" (id_pfr1));
	    /* Exit with code 0 iff security extension is available.  */
	    return !(id_pfr1 & 0xf0);
	}
    } "-mcmse"]
}

# Return 1 if the target supports executing MVE instructions, 0
# otherwise.

proc check_effective_target_arm_mve_hw {} {
    return [check_runtime arm_mve_hw_available {
	int
	main (void)
	{
	  long long a = 16;
	  int b = 3;
	  asm ("sqrshrl %Q1, %R1, #64, %2"
	       : "=l" (a)
	       : "0" (a), "r" (b));
	  return (a != 2);
	}
    } [add_options_for_arm_v8_1m_mve_fp ""]]
}

# Return 1 if this is an ARM target where ARMv8-M Security Extensions with
# clearing instructions (clrm, vscclrm, vstr/vldr with FPCXT) is available.

proc check_effective_target_arm_cmse_clear_ok {} {
    return [check_no_compiler_messages arm_cmse_clear object {
	int
	foo (void)
	{
	  asm ("clrm {r1, r2}");
	}
    } "-mcmse"];
}

# Return 1 if this is an ARM target supporting
# -mbranch-protection=standard, 0 otherwise.

proc check_effective_target_mbranch_protection_ok {} {

    return [check_no_compiler_messages mbranch_protection_ok object {
	int main (void) { return 0; }
    } "-mbranch-protection=standard"]
}

# Return 1 if the target supports executing PACBTI instructions, 0
# otherwise.

proc check_effective_target_arm_pacbti_hw {} {
    return [check_runtime arm_pacbti_hw_available {
	__attribute__ ((naked)) int
	main (void)
	{
	  asm ("pac r12, lr, sp");
	  asm ("mov r0, #0");
	  asm ("autg r12, lr, sp");
	  asm ("bx lr");
	}
    } "-march=armv8.1-m.main+pacbti+fp -mbranch-protection=standard -mthumb -mfloat-abi=hard"]
}

# Return 1 if this compilation turns on string_ops_prefer_neon on.

proc check_effective_target_arm_tune_string_ops_prefer_neon { } {
    return [check_no_messages_and_pattern arm_tune_string_ops_prefer_neon "@string_ops_prefer_neon:\t1" assembly {
	int foo (void) { return 0; }
    } "-O2 -mprint-tune-info" ]
}

# Return 1 if the target supports executing NEON instructions, 0
# otherwise.  Cache the result.

proc check_effective_target_arm_neon_hw { } {
    return [check_runtime arm_neon_hw_available {
	int
	main (void)
	{
	  long long a = 0, b = 1;
	  asm ("vorr %P0, %P1, %P2"
	       : "=w" (a)
	       : "0" (a), "w" (b));
	  return (a != 1);
	}
    } [add_options_for_arm_neon ""]]
}

# Return true if this is an AArch64 target that can run SVE code.

proc check_effective_target_aarch64_sve_hw { } {
    if { ![istarget aarch64*-*-*] } {
	return 0
    }
    return [check_runtime aarch64_sve_hw_available {
	int
	main (void)
	{
	  asm volatile ("ptrue p0.b");
	  return 0;
	}
    } [add_options_for_aarch64_sve ""]]
}

# Return true if this is an AArch64 target that can run SVE2 code.

proc check_effective_target_aarch64_sve2_hw { } {
    if { ![istarget aarch64*-*-*] } {
	return 0
    }
    return [check_runtime aarch64_sve2_hw_available {
	int
	main (void)
	{
	  asm volatile ("addp z0.b, p0/m, z0.b, z1.b");
	  return 0;
	}
    }]
}

# Return true if this is an AArch64 target that can run SVE code and
# if its SVE vectors have exactly BITS bits.

proc aarch64_sve_hw_bits { bits } {
    if { ![check_effective_target_aarch64_sve_hw] } {
	return 0
    }
    return [check_runtime aarch64_sve${bits}_hw [subst {
	int
	main (void)
	{
	  int res;
	  asm volatile ("cntd %0" : "=r" (res));
	  if (res * 64 != $bits)
	    __builtin_abort ();
	  return 0;
	}
    }] [add_options_for_aarch64_sve ""]]
}

# Return true if this is an AArch64 target that can run SVE code and
# if its SVE vectors have exactly 256 bits.

foreach N { 128 256 512 1024 2048 } {
    eval [string map [list N $N] {
	proc check_effective_target_aarch64_sveN_hw { } {
	    return [aarch64_sve_hw_bits N]
	}
    }]
}

proc check_effective_target_arm_neonv2_hw { } {
    return [check_runtime arm_neon_hwv2_available {
	#include "arm_neon.h"
	int
	main (void)
	{
	  float32x2_t a, b, c;
	  asm ("vfma.f32 %P0, %P1, %P2"
	       : "=w" (a)
	       : "w" (b), "w" (c));
	  return 0;
	}
    } [add_options_for_arm_neonv2 ""]]
}

# ID_AA64PFR1_EL1.BT using bits[3:0] == 1 implies BTI implimented.
proc check_effective_target_aarch64_bti_hw { } {
    if { ![istarget aarch64*-*-*] } {
	return 0
    }
    return [check_runtime aarch64_bti_hw_available {
	int
	main (void)
	{
	  int a;
	  asm volatile ("mrs %0, id_aa64pfr1_el1" : "=r" (a));
	  return !((a & 0xf) == 1);
	}
    } "-O2" ]
}

# Return 1 if the target supports executing the armv8.3-a FJCVTZS
# instruction.
proc check_effective_target_aarch64_fjcvtzs_hw { } {
    if { ![istarget aarch64*-*-*] } {
	return 0
    }
    return [check_runtime aarch64_fjcvtzs_hw_available {
	int
	main (void)
	{
	  double in = 25.1;
	  int out;
	  asm volatile ("fjcvtzs %w0, %d1"
			: "=r" (out)
			: "w" (in)
			: /* No clobbers.  */);
	  return out != 25;
	}
    } "-march=armv8.3-a" ]
}

# Return 1 if GCC was configured with --enable-standard-branch-protection
proc check_effective_target_default_branch_protection { } {
    return [check_configured_with "enable-standard-branch-protection"]
}

# Return 1 if this is an ARM target supporting -mfloat-abi=softfp.

proc check_effective_target_arm_softfp_ok { } {
    return [check_no_compiler_messages arm_softfp_ok object {
	#include <stdint.h>
	int dummy;
	int main (void) { return 0; }
	} "-mfloat-abi=softfp"]
}

# Return 1 if this is an ARM target supporting -mfloat-abi=hard.

proc check_effective_target_arm_hard_ok { } {
    return [check_no_compiler_messages arm_hard_ok object {
	#include <stdint.h>
	int dummy;
	int main (void) { return 0; }
	} "-mfloat-abi=hard"]
}

# Return 1 if this is an ARM target supporting MVE.
proc check_effective_target_arm_mve { } {
    if { ![istarget arm*-*-*] } {
	return 0
    }
    return [check_no_compiler_messages arm_mve assembly {
	#if !defined (__ARM_FEATURE_MVE)
	#error FOO
	#endif
    }]
}

# Return 1 if the target supports ARMv8.1-M MVE with floating point
# instructions, 0 otherwise.  The test is valid for ARM.
# Record the command line options needed.

proc check_effective_target_arm_v8_1m_mve_fp_ok_nocache { } {
    global et_arm_v8_1m_mve_fp_flags
    set et_arm_v8_1m_mve_fp_flags ""

    if { ![istarget arm*-*-*] } {
	return 0;
    }

    # Iterate through sets of options to find the compiler flags that
    # need to be added to the -march option.
    foreach flags {"" "-mfloat-abi=softfp -mfpu=auto -march=armv8.1-m.main+mve.fp" "-mfloat-abi=hard -mfpu=auto -march=armv8.1-m.main+mve.fp"} {
	if { [check_no_compiler_messages_nocache \
		  arm_v8_1m_mve_fp_ok object {
	    #include <arm_mve.h>
	    #if !(__ARM_FEATURE_MVE & 2)
	    #error "__ARM_FEATURE_MVE for floating point not defined"
	    #endif
	    #if __ARM_BIG_ENDIAN
	    #error "MVE intrinsics are not supported in Big-Endian mode."
	    #endif
	} "$flags -mthumb"] } {
	    set et_arm_v8_1m_mve_fp_flags "$flags -mthumb --save-temps"
	    return 1
	}
    }

    return 0;
}

proc check_effective_target_arm_v8_1m_mve_fp_ok { } {
    return [check_cached_effective_target arm_v8_1m_mve_fp_ok \
		check_effective_target_arm_v8_1m_mve_fp_ok_nocache]
}

proc add_options_for_arm_v8_1m_mve_fp { flags } {
    if { ! [check_effective_target_arm_v8_1m_mve_fp_ok] } {
	return "$flags"
    }
    global et_arm_v8_1m_mve_fp_flags
    return "$flags $et_arm_v8_1m_mve_fp_flags"
}

# Return 1 if the target supports the ARMv8.1 Adv.SIMD extension, 0
# otherwise.  The test is valid for AArch64 and ARM.  Record the command
# line options needed.

proc check_effective_target_arm_v8_1a_neon_ok_nocache { } {
    global et_arm_v8_1a_neon_flags
    set et_arm_v8_1a_neon_flags ""

    if { ![istarget arm*-*-*] && ![istarget aarch64*-*-*] } {
	return 0;
    }

    # Iterate through sets of options to find the compiler flags that
    # need to be added to the -march option.  Start with the empty set
    # since AArch64 only needs the -march setting.
    foreach flags {"" "-mfpu=neon-fp-armv8" "-mfloat-abi=softfp" \
		       "-mfpu=neon-fp-armv8 -mfloat-abi=softfp"} {
	foreach arches { "-march=armv8-a+rdma" "-march=armv8.1-a" } {
	    if { [check_no_compiler_messages_nocache arm_v8_1a_neon_ok object {
		#if !defined (__ARM_FEATURE_QRDMX)
		#error "__ARM_FEATURE_QRDMX not defined"
		#endif
	    } "$flags $arches"] } {
		set et_arm_v8_1a_neon_flags "$flags $arches"
		return 1
	    }
	}
    }

    return 0;
}

proc check_effective_target_arm_v8_1a_neon_ok { } {
    return [check_cached_effective_target arm_v8_1a_neon_ok \
		check_effective_target_arm_v8_1a_neon_ok_nocache]
}

# Return 1 if the target supports ARMv8.2 scalar FP16 arithmetic
# instructions, 0 otherwise.  The test is valid for ARM and for AArch64.
# Record the command line options needed.

proc check_effective_target_arm_v8_2a_fp16_scalar_ok_nocache { } {
    global et_arm_v8_2a_fp16_scalar_flags
    set et_arm_v8_2a_fp16_scalar_flags ""

    if { ![istarget arm*-*-*] && ![istarget aarch64*-*-*] } {
	return 0;
    }

    # Iterate through sets of options to find the compiler flags that
    # need to be added to the -march option.
    foreach flags {"" "-mfpu=fp-armv8" "-mfloat-abi=softfp" \
		       "-mfpu=fp-armv8 -mfloat-abi=softfp"} {
	if { [check_no_compiler_messages_nocache \
		  arm_v8_2a_fp16_scalar_ok object {
	    #if !defined (__ARM_FEATURE_FP16_SCALAR_ARITHMETIC)
	    #error "__ARM_FEATURE_FP16_SCALAR_ARITHMETIC not defined"
	    #endif
	} "$flags -march=armv8.2-a+fp16"] } {
	    set et_arm_v8_2a_fp16_scalar_flags "$flags -march=armv8.2-a+fp16"
	    return 1
	}
    }

    return 0;
}

proc check_effective_target_arm_v8_2a_fp16_scalar_ok { } {
    return [check_cached_effective_target arm_v8_2a_fp16_scalar_ok \
		check_effective_target_arm_v8_2a_fp16_scalar_ok_nocache]
}

# Return 1 if the target supports ARMv8.2 Adv.SIMD FP16 arithmetic
# instructions, 0 otherwise.  The test is valid for ARM and for AArch64.
# Record the command line options needed.

proc check_effective_target_arm_v8_2a_fp16_neon_ok_nocache { } {
    global et_arm_v8_2a_fp16_neon_flags
    set et_arm_v8_2a_fp16_neon_flags ""

    if { ![istarget arm*-*-*] && ![istarget aarch64*-*-*] } {
	return 0;
    }

    # Iterate through sets of options to find the compiler flags that
    # need to be added to the -march option.
    foreach flags {"" "-mfpu=neon-fp-armv8" "-mfloat-abi=softfp" \
		       "-mfpu=neon-fp-armv8 -mfloat-abi=softfp"} {
	if { [check_no_compiler_messages_nocache \
		  arm_v8_2a_fp16_neon_ok object {
	    #if !defined (__ARM_FEATURE_FP16_VECTOR_ARITHMETIC)
	    #error "__ARM_FEATURE_FP16_VECTOR_ARITHMETIC not defined"
	    #endif
	} "$flags -march=armv8.2-a+fp16"] } {
	    set et_arm_v8_2a_fp16_neon_flags "$flags -march=armv8.2-a+fp16"
	    return 1
	}
    }

    return 0;
}

proc check_effective_target_arm_v8_2a_fp16_neon_ok { } {
    return [check_cached_effective_target arm_v8_2a_fp16_neon_ok \
		check_effective_target_arm_v8_2a_fp16_neon_ok_nocache]
}

# Return 1 if the target supports ARMv8.2 Adv.SIMD Dot Product
# instructions, 0 otherwise.  The test is valid for ARM and for AArch64.
# Record the command line options needed.

proc check_effective_target_arm_v8_2a_dotprod_neon_ok_nocache { } {
    global et_arm_v8_2a_dotprod_neon_flags
    set et_arm_v8_2a_dotprod_neon_flags ""

    if { ![istarget arm*-*-*] && ![istarget aarch64*-*-*] } {
        return 0;
    }

    # Iterate through sets of options to find the compiler flags that
    # need to be added to the -march option.
    foreach flags {"" "-mfloat-abi=softfp -mfpu=neon-fp-armv8" "-mfloat-abi=hard -mfpu=neon-fp-armv8"} {
        if { [check_no_compiler_messages_nocache \
                  arm_v8_2a_dotprod_neon_ok object {
	    #include <stdint.h>
            #if !defined (__ARM_FEATURE_DOTPROD)
            #error "__ARM_FEATURE_DOTPROD not defined"
            #endif
        } "$flags -march=armv8.2-a+dotprod"] } {
            set et_arm_v8_2a_dotprod_neon_flags "$flags -march=armv8.2-a+dotprod"
            return 1
        }
    }

    return 0;
}

# Return 1 if the target supports ARMv8.1-M MVE
# instructions, 0 otherwise.  The test is valid for ARM.
# Record the command line options needed.

proc check_effective_target_arm_v8_1m_mve_ok_nocache { } {
    global et_arm_v8_1m_mve_flags
    set et_arm_v8_1m_mve_flags ""

    if { ![istarget arm*-*-*] } {
        return 0;
    }

    # Iterate through sets of options to find the compiler flags that
    # need to be added to the -march option.
    foreach flags {"" "-mfloat-abi=softfp -mfpu=auto -march=armv8.1-m.main+mve" "-mfloat-abi=hard -mfpu=auto -march=armv8.1-m.main+mve"} {
        if { [check_no_compiler_messages_nocache \
                  arm_v8_1m_mve_ok object {
            #if !defined (__ARM_FEATURE_MVE)
            #error "__ARM_FEATURE_MVE not defined"
            #endif
	    #if __ARM_BIG_ENDIAN
	    #error "MVE intrinsics are not supported in Big-Endian mode."
	    #endif
	    #include <arm_mve.h>
        } "$flags -mthumb"] } {
            set et_arm_v8_1m_mve_flags "$flags -mthumb --save-temps"
            return 1
        }
    }

    return 0;
}

proc check_effective_target_arm_v8_1m_mve_ok { } {
    return [check_cached_effective_target arm_v8_1m_mve_ok \
                check_effective_target_arm_v8_1m_mve_ok_nocache]
}

proc add_options_for_arm_v8_1m_mve { flags } {
    if { ! [check_effective_target_arm_v8_1m_mve_ok] } {
        return "$flags"
    }
    global et_arm_v8_1m_mve_flags
    return "$flags $et_arm_v8_1m_mve_flags"
}

proc check_effective_target_arm_v8_2a_dotprod_neon_ok { } {
    return [check_cached_effective_target arm_v8_2a_dotprod_neon_ok \
                check_effective_target_arm_v8_2a_dotprod_neon_ok_nocache]
}

proc add_options_for_arm_v8_2a_dotprod_neon { flags } {
    if { ! [check_effective_target_arm_v8_2a_dotprod_neon_ok] } {
        return "$flags"
    }
    global et_arm_v8_2a_dotprod_neon_flags
    return "$flags $et_arm_v8_2a_dotprod_neon_flags"
}

# Return 1 if the target supports ARMv8.2+i8mm Adv.SIMD Dot Product
# instructions, 0 otherwise.  The test is valid for ARM and for AArch64.
# Record the command line options needed.

proc check_effective_target_arm_v8_2a_i8mm_ok_nocache { } {
    global et_arm_v8_2a_i8mm_flags
    set et_arm_v8_2a_i8mm_flags ""

    if { ![istarget arm*-*-*] && ![istarget aarch64*-*-*] } {
        return 0;
    }

    # Iterate through sets of options to find the compiler flags that
    # need to be added to the -march option.
    foreach flags {"" "-mfloat-abi=softfp -mfpu=neon-fp-armv8" "-mfloat-abi=hard -mfpu=neon-fp-armv8" } {
        if { [check_no_compiler_messages_nocache \
                  arm_v8_2a_i8mm_ok object {
            #include <arm_neon.h>
            #if !defined (__ARM_FEATURE_MATMUL_INT8)
            #error "__ARM_FEATURE_MATMUL_INT8 not defined"
            #endif
        } "$flags -march=armv8.2-a+i8mm"] } {
            set et_arm_v8_2a_i8mm_flags "$flags -march=armv8.2-a+i8mm"
            return 1
        }
    }

    return 0;
}

proc check_effective_target_arm_v8_2a_i8mm_ok { } {
    return [check_cached_effective_target arm_v8_2a_i8mm_ok \
                check_effective_target_arm_v8_2a_i8mm_ok_nocache]
}

proc add_options_for_arm_v8_2a_i8mm { flags } {
    if { ! [check_effective_target_arm_v8_2a_i8mm_ok] } {
        return "$flags"
    }
    global et_arm_v8_2a_i8mm_flags
    return "$flags $et_arm_v8_2a_i8mm_flags"
}

# Return 1 if the target supports FP16 VFMAL and VFMSL
# instructions, 0 otherwise.
# Record the command line options needed.

proc check_effective_target_arm_fp16fml_neon_ok_nocache { } {
    global et_arm_fp16fml_neon_flags
    set et_arm_fp16fml_neon_flags ""

    if { ![istarget arm*-*-*] } {
        return 0;
    }

    # Iterate through sets of options to find the compiler flags that
    # need to be added to the -march option.
    foreach flags {"" "-mfloat-abi=softfp -mfpu=neon-fp-armv8" "-mfloat-abi=hard -mfpu=neon-fp-armv8"} {
        if { [check_no_compiler_messages_nocache \
                  arm_fp16fml_neon_ok assembly {
		#include <arm_neon.h>
		float32x2_t
		foo (float32x2_t r, float16x4_t a, float16x4_t b)
		{
		  return vfmlal_high_f16 (r, a, b);
		}
        } "$flags -march=armv8.2-a+fp16fml"] } {
            set et_arm_fp16fml_neon_flags "$flags -march=armv8.2-a+fp16fml"
            return 1
        }
    }

    return 0;
}

proc check_effective_target_arm_fp16fml_neon_ok { } {
    return [check_cached_effective_target arm_fp16fml_neon_ok \
                check_effective_target_arm_fp16fml_neon_ok_nocache]
}

proc add_options_for_arm_fp16fml_neon { flags } {
    if { ! [check_effective_target_arm_fp16fml_neon_ok] } {
        return "$flags"
    }
    global et_arm_fp16fml_neon_flags
    return "$flags $et_arm_fp16fml_neon_flags"
}

# Return 1 if the target supports BFloat16 SIMD instructions, 0 otherwise.
# The test is valid for ARM and for AArch64.

proc check_effective_target_arm_v8_2a_bf16_neon_ok_nocache { } {
    global et_arm_v8_2a_bf16_neon_flags
    set et_arm_v8_2a_bf16_neon_flags ""

    if { ![istarget arm*-*-*] && ![istarget aarch64*-*-*] } {
        return 0;
    }

    foreach flags {"" "-mfloat-abi=softfp -mfpu=neon-fp-armv8" "-mfloat-abi=hard -mfpu=neon-fp-armv8" } {
        if { [check_no_compiler_messages_nocache arm_v8_2a_bf16_neon_ok object {
            #include <arm_neon.h>
            #if !defined (__ARM_FEATURE_BF16_VECTOR_ARITHMETIC)
            #error "__ARM_FEATURE_BF16_VECTOR_ARITHMETIC not defined"
            #endif
        } "$flags -march=armv8.2-a+bf16"] } {
            set et_arm_v8_2a_bf16_neon_flags "$flags -march=armv8.2-a+bf16"
            return 1
        }
    }

    return 0;
}

proc check_effective_target_arm_v8_2a_bf16_neon_ok { } {
    return [check_cached_effective_target arm_v8_2a_bf16_neon_ok \
                check_effective_target_arm_v8_2a_bf16_neon_ok_nocache]
}

proc add_options_for_arm_v8_2a_bf16_neon { flags } {
    if { ! [check_effective_target_arm_v8_2a_bf16_neon_ok] } {
        return "$flags"
    }
    global et_arm_v8_2a_bf16_neon_flags
    return "$flags $et_arm_v8_2a_bf16_neon_flags"
}

# A series of routines are created to 1) check if a given architecture is
# effective (check_effective_target_*_ok) and then 2) give the corresponding
# flags that enable the architecture (add_options_for_*).
# The series includes:
#   arm_v8m_main_cde: Armv8-m CDE (Custom Datapath Extension).
#   arm_v8m_main_cde_fp: Armv8-m CDE with FP registers.
#   arm_v8_1m_main_cde_mve: Armv8.1-m CDE with MVE.
#   arm_v8_1m_main_cde_mve_fp: Armv8.1-m CDE with MVE with FP support.
# Usage:
#   /* { dg-require-effective-target arm_v8m_main_cde_ok } */
#   /* { dg-add-options arm_v8m_main_cde } */
# The tests are valid for Arm.

foreach { armfunc armflag armdef arminc } {
	arm_v8m_main_cde
		"-march=armv8-m.main+cdecp0+cdecp6 -mthumb"
		"defined (__ARM_FEATURE_CDE)"
		""
	arm_v8m_main_cde_fp
		"-march=armv8-m.main+fp+cdecp0+cdecp6 -mthumb -mfpu=auto"
		"defined (__ARM_FEATURE_CDE) && defined (__ARM_FP)"
		""
	arm_v8_1m_main_cde_mve
		"-march=armv8.1-m.main+mve+cdecp0+cdecp6 -mthumb -mfpu=auto"
		"defined (__ARM_FEATURE_CDE) && defined (__ARM_FEATURE_MVE)"
		"#include <arm_mve.h>"
	arm_v8_1m_main_cde_mve_fp
		"-march=armv8.1-m.main+mve.fp+cdecp0+cdecp6 -mthumb -mfpu=auto"
		"defined (__ARM_FEATURE_CDE) || __ARM_FEATURE_MVE == 3"
		"#include <arm_mve.h>"
	} {
    eval [string map [list FUNC $armfunc FLAG $armflag DEF $armdef INC $arminc ] {
	proc check_effective_target_FUNC_ok_nocache { } {
	    global et_FUNC_flags
	    set et_FUNC_flags ""

	    if { ![istarget arm*-*-*] } {
		return 0;
	    }

	    if { [check_no_compiler_messages_nocache FUNC_ok assembly {
		#if !(DEF)
		#error "DEF failed"
		#endif
		#include <arm_cde.h>
		INC
	    } "FLAG"] } {
		    set et_FUNC_flags "FLAG"
		    return 1
	    }

	    return 0;
	}

	proc check_effective_target_FUNC_ok { } {
	    return [check_cached_effective_target FUNC_ok \
		    check_effective_target_FUNC_ok_nocache]
	}

	proc add_options_for_FUNC { flags } {
	    if { ! [check_effective_target_FUNC_ok] } {
		return "$flags"
	    }
	    global et_FUNC_flags
	    return "$flags $et_FUNC_flags"
	}

        proc check_effective_target_FUNC_link { } {
	    if { ! [check_effective_target_FUNC_ok] } {
		return 0;
	    }
	    return [check_no_compiler_messages FUNC_link executable {
		#if !(DEF)
		#error "DEF failed"
		#endif
		#include <arm_cde.h>
		INC
		int
		main (void)
		{
		    return 0;
		}
	    } [add_options_for_FUNC ""]]
	}

	proc check_effective_target_FUNC_multilib { } {
	    if { ! [check_effective_target_FUNC_ok] } {
		return 0;
	    }
	    return [check_runtime FUNC_multilib {
		#if !(DEF)
		#error "DEF failed"
		#endif
		#include <arm_cde.h>
		INC
		int
		main (void)
		{
		    return 0;
		}
	    } [add_options_for_FUNC ""]]
        }
    }]
}

# Return 1 if the target supports executing ARMv8 NEON instructions, 0
# otherwise.

proc check_effective_target_arm_v8_neon_hw { } {
    return [check_runtime arm_v8_neon_hw_available {
        #include "arm_neon.h"
	int
	main (void)
	{
	  float32x2_t a = { 1.0f, 2.0f };
	  #ifdef __ARM_ARCH_ISA_A64
	  asm ("frinta %0.2s, %1.2s"
	      : "=w" (a)
	      : "w" (a));
	  #else
	  asm ("vrinta.f32 %P0, %P1"
	       : "=w" (a)
	       : "0" (a));
	  #endif
	  return a[0] == 2.0f;
	}
    } [add_options_for_arm_v8_neon ""]]
}

# Return 1 if the target supports executing the ARMv8.1 Adv.SIMD extension, 0
# otherwise.  The test is valid for AArch64 and ARM.

proc check_effective_target_arm_v8_1a_neon_hw { } {
    if { ![check_effective_target_arm_v8_1a_neon_ok] } {
	return 0;
    }
    return [check_runtime arm_v8_1a_neon_hw_available {
	int
	main (void)
	{
	  #ifdef __ARM_ARCH_ISA_A64
	  __Int32x2_t a = {0, 1};
	  __Int32x2_t b = {0, 2};
	  __Int32x2_t result;

	  asm ("sqrdmlah %0.2s, %1.2s, %2.2s"
	       : "=w"(result)
	       : "w"(a), "w"(b)
	       : /* No clobbers.  */);

	  #else

	  __simd64_int32_t a = {0, 1};
	  __simd64_int32_t b = {0, 2};
	  __simd64_int32_t result;

	  asm ("vqrdmlah.s32 %P0, %P1, %P2"
	       : "=w"(result)
	       : "w"(a), "w"(b)
	       : /* No clobbers.  */);
	  #endif

	  return result[0];
	}
    } [add_options_for_arm_v8_1a_neon ""]]
}

# Return 1 if the target supports executing floating point instructions from
# ARMv8.2 with the FP16 extension, 0 otherwise.  The test is valid for ARM and
# for AArch64.

proc check_effective_target_arm_v8_2a_fp16_scalar_hw { } {
    if { ![check_effective_target_arm_v8_2a_fp16_scalar_ok] } {
	return 0;
    }
    return [check_runtime arm_v8_2a_fp16_scalar_hw_available {
	int
	main (void)
	{
	  __fp16 a = 1.0;
	  __fp16 result;

	  #ifdef __ARM_ARCH_ISA_A64

	  asm ("fabs %h0, %h1"
	       : "=w"(result)
	       : "w"(a)
	       : /* No clobbers.  */);

	  #else

	  asm ("vabs.f16 %0, %1"
	       : "=w"(result)
	       : "w"(a)
	       : /* No clobbers.  */);

	  #endif

	  return (result == 1.0) ? 0 : 1;
	}
    } [add_options_for_arm_v8_2a_fp16_scalar ""]]
}

# Return 1 if the target supports executing Adv.SIMD instructions from ARMv8.2
# with the FP16 extension, 0 otherwise.  The test is valid for ARM and for
# AArch64.

proc check_effective_target_arm_v8_2a_fp16_neon_hw { } {
    if { ![check_effective_target_arm_v8_2a_fp16_neon_ok] } {
	return 0;
    }
    return [check_runtime arm_v8_2a_fp16_neon_hw_available {
	int
	main (void)
	{
	  #ifdef __ARM_ARCH_ISA_A64

	  __Float16x4_t a = {1.0, -1.0, 1.0, -1.0};
	  __Float16x4_t result;

	  asm ("fabs %0.4h, %1.4h"
	       : "=w"(result)
	       : "w"(a)
	       : /* No clobbers.  */);

	  #else

	  __simd64_float16_t a = {1.0, -1.0, 1.0, -1.0};
	  __simd64_float16_t result;

	  asm ("vabs.f16 %P0, %P1"
	       : "=w"(result)
	       : "w"(a)
	       : /* No clobbers.  */);

	  #endif

	  return (result[0] == 1.0) ? 0 : 1;
	}
    } [add_options_for_arm_v8_2a_fp16_neon ""]]
}

# Return 1 if the target supports executing AdvSIMD instructions from ARMv8.2
# with the Dot Product extension, 0 otherwise.  The test is valid for ARM and for
# AArch64.

proc check_effective_target_arm_v8_2a_dotprod_neon_hw { } {
    if { ![check_effective_target_arm_v8_2a_dotprod_neon_ok] } {
        return 0;
    }
    return [check_runtime arm_v8_2a_dotprod_neon_hw_available {
        #include "arm_neon.h"
        int
        main (void)
        {

	  uint32x2_t results = {0,0};
	  uint8x8_t a = {1,1,1,1,2,2,2,2};
	  uint8x8_t b = {2,2,2,2,3,3,3,3};

          #ifdef __ARM_ARCH_ISA_A64
          asm ("udot %0.2s, %1.8b, %2.8b"
               : "=w"(results)
               : "w"(a), "w"(b)
               : /* No clobbers.  */);

	  #else
          asm ("vudot.u8 %P0, %P1, %P2"
               : "=w"(results)
               : "w"(a), "w"(b)
               : /* No clobbers.  */);
          #endif

          return (results[0] == 8 && results[1] == 24) ? 1 : 0;
        }
    } [add_options_for_arm_v8_2a_dotprod_neon ""]]
}

# Return 1 if the target supports executing AdvSIMD instructions from ARMv8.2
# with the i8mm extension, 0 otherwise.  The test is valid for ARM and for
# AArch64.

proc check_effective_target_arm_v8_2a_i8mm_neon_hw { } {
    if { ![check_effective_target_arm_v8_2a_i8mm_ok] } {
        return 0;
    }
    return [check_runtime arm_v8_2a_i8mm_neon_hw_available {
        #include "arm_neon.h"
        int
        main (void)
        {

	  uint32x2_t results = {0,0};
	  uint8x8_t a = {1,1,1,1,2,2,2,2};
	  int8x8_t b = {2,2,2,2,3,3,3,3};

          #ifdef __ARM_ARCH_ISA_A64
          asm ("usdot %0.2s, %1.8b, %2.8b"
               : "=w"(results)
               : "w"(a), "w"(b)
               : /* No clobbers.  */);

	  #else
          asm ("vusdot.u8 %P0, %P1, %P2"
               : "=w"(results)
               : "w"(a), "w"(b)
               : /* No clobbers.  */);
          #endif

          return (vget_lane_u32 (results, 0) == 8
		  && vget_lane_u32 (results, 1) == 24) ? 1 : 0;
        }
    } [add_options_for_arm_v8_2a_i8mm ""]]
}

# Return 1 if this is a ARM target with NEON enabled.

proc check_effective_target_arm_neon { } {
    if { [check_effective_target_arm32] } {
	return [check_no_compiler_messages arm_neon object {
	    #ifndef __ARM_NEON__
	    #error not NEON
	    #else
	    int dummy;
	    #endif
	}]
    } else {
	return 0
    }
}

proc check_effective_target_arm_neonv2 { } {
    if { [check_effective_target_arm32] } {
	return [check_no_compiler_messages arm_neon object {
	    #ifndef __ARM_NEON__
	    #error not NEON
	    #else
	    #ifndef __ARM_FEATURE_FMA
	    #error not NEONv2
            #else
	    int dummy;
	    #endif
	    #endif
	}]
    } else {
	return 0
    }
}

# Return 1 if this is an ARM target with load acquire and store release
# instructions for 8-, 16- and 32-bit types.

proc check_effective_target_arm_acq_rel { } {
    return [check_no_compiler_messages arm_acq_rel object {
	void
	load_acquire_store_release (void)
	{
	  asm ("lda r0, [r1]\n\t"
	       "stl r0, [r1]\n\t"
	       "ldah r0, [r1]\n\t"
	       "stlh r0, [r1]\n\t"
	       "ldab r0, [r1]\n\t"
	       "stlb r0, [r1]"
	       : : : "r0", "memory");
	}
    }]
}

# Add the options needed for MIPS Paired-Single.

proc add_options_for_mpaired_single { flags } {
    if { ! [check_effective_target_mpaired_single "-mpaired-single"] } {
	return "$flags"
    }
    return "$flags -mpaired-single"
}

# Add the options needed for MIPS SIMD Architecture.

proc add_options_for_mips_msa { flags } {
  if { ! [check_effective_target_mips_msa "-mmsa"] } {
    return "$flags"
  }
  return "$flags -mmsa"
}

# Add the options needed for MIPS Loongson MMI Architecture.

proc add_options_for_mips_loongson_mmi { flags } {
  if { ! [check_effective_target_mips_loongson_mmi "-mloongson-mmi"] } {
    return "$flags"
  }
  return "$flags -mloongson-mmi"
}


# Return 1 if this a Loongson-2E or -2F target using an ABI that supports
# the Loongson vector modes.

proc check_effective_target_mips_loongson_mmi { args } {
    return [check_no_compiler_messages loongson assembly {
	#if !defined(__mips_loongson_mmi)
	#error !__mips_loongson_mmi
	#endif
	#if !defined(__mips_loongson_vector_rev)
	#error !__mips_loongson_vector_rev
	#endif
    } "$args"]
}

# Return 1 if this is a MIPS target that supports the legacy NAN.

proc check_effective_target_mips_nanlegacy { } {
    return [check_no_compiler_messages nanlegacy assembly {
	#include <stdlib.h>
	int main () { return 0; }
    } "-mnan=legacy"]
}

# Return 1 if an MSA program can be compiled to object

proc check_effective_target_mips_msa { args } {
  if ![check_effective_target_nomips16] {
    return 0
  }
  return [check_no_compiler_messages msa object {
    #if !defined(__mips_msa)
    #error "MSA NOT AVAIL"
    #else
    #if !(((__mips == 64) || (__mips == 32)) && (__mips_isa_rev >= 2))
    #error "MSA NOT AVAIL FOR ISA REV < 2"
    #endif
    #if !defined(__mips_hard_float)
    #error "MSA HARD_FLOAT REQUIRED"
    #endif
    #if __mips_fpr != 64
    #error "MSA 64-bit FPR REQUIRED"
    #endif
    #include <msa.h>

    int main()
    {
      v8i16 v = __builtin_msa_ldi_h (1);

      return v[0];
    }
    #endif
  } "$args"]
}

# Return 1 if this is an ARM target that adheres to the ABI for the ARM
# Architecture.

proc check_effective_target_arm_eabi { } {
    return [check_no_compiler_messages arm_eabi object {
	#ifndef __ARM_EABI__
	#error not EABI
	#else
	int dummy;
	#endif
    }]
}

# Return 1 if this is an ARM target that adheres to the hard-float variant of
# the ABI for the ARM Architecture (e.g. -mfloat-abi=hard).

proc check_effective_target_arm_hf_eabi { } {
    return [check_no_compiler_messages arm_hf_eabi object {
	#if !defined(__ARM_EABI__) || !defined(__ARM_PCS_VFP)
	#error not hard-float EABI
	#else
	int dummy;
	#endif
    }]
}

# Return 1 if this is an ARM target uses emulated floating point
# operations.

proc check_effective_target_arm_softfloat { } {
    return [check_no_compiler_messages arm_softfloat object {
	#if !defined(__SOFTFP__)
	#error not soft-float EABI
	#else
	int dummy;
	#endif
    }]
}

# Return 1 if this is an ARM target supporting -mcpu=iwmmxt.
# Some multilibs may be incompatible with this option.

proc check_effective_target_arm_iwmmxt_ok { } {
    if { [check_effective_target_arm32] } {
	return [check_no_compiler_messages arm_iwmmxt_ok object {
	    int dummy;
	} "-mcpu=iwmmxt"]
    } else {
	return 0
    }
}

# Return true if LDRD/STRD instructions are prefered over LDM/STM instructions
# for an ARM target.
proc check_effective_target_arm_prefer_ldrd_strd { } {
    if { ![check_effective_target_arm32] } {
      return 0;
    }

    return [check_no_messages_and_pattern arm_prefer_ldrd_strd "strd\tr" assembly {
        void foo (void) { __asm__ ("" ::: "r4", "r5"); }
    }  "-O2 -mthumb" ]
}

# Return true if LDRD/STRD instructions are available on this target.
proc check_effective_target_arm_ldrd_strd_ok { } {
    if { ![check_effective_target_arm32] } {
      return 0;
    }

    return [check_no_compiler_messages arm_ldrd_strd_ok object {
      int main(void)
      {
        __UINT64_TYPE__ a = 1, b = 10;
        __UINT64_TYPE__ *c = &b;
        // `a` will be in a valid register since it's a DImode quantity.
        asm ("ldrd %0, %1"
             : "=r" (a)
             : "m" (c));
        return a == 10;
      }
    }]
}

# Return 1 if this is a PowerPC target supporting -meabi.

proc check_effective_target_powerpc_eabi_ok { } {
    if { [istarget powerpc*-*-*] } {
	return [check_no_compiler_messages powerpc_eabi_ok object {
	    int dummy;
	} "-meabi"]
    } else {
	return 0
    }
}

# Return 1 if this is a PowerPC target with floating-point registers.

proc check_effective_target_powerpc_fprs { } {
    if { [istarget powerpc*-*-*]
	 || [istarget rs6000-*-*] } {
	return [check_no_compiler_messages powerpc_fprs object {
	    #ifdef __NO_FPRS__
	    #error no FPRs
	    #else
	    int dummy;
	    #endif
	}]
    } else {
	return 0
    }
}

# Return 1 if this is a PowerPC target with hardware double-precision
# floating point.

proc check_effective_target_powerpc_hard_double { } {
    if { [istarget powerpc*-*-*]
	 || [istarget rs6000-*-*] } {
	return [check_no_compiler_messages powerpc_hard_double object {
	    #ifdef _SOFT_DOUBLE
	    #error soft double
	    #else
	    int dummy;
	    #endif
	}]
    } else {
	return 0
    }
}

# Return 1 if this is a PowerPC target with hardware floating point sqrt.

proc check_effective_target_powerpc_sqrt { } {
    # We need to be PowerPC, and we need to have hardware fp enabled.
    if {![check_effective_target_powerpc_fprs]} {
      return 0;
    }

    return [check_no_compiler_messages powerpc_sqrt object {
	void test (void)
	{
	#ifndef _ARCH_PPCSQ
	#error _ARCH_PPCSQ is not defined
	#endif
	}
    } {}]
}

# Return 1 if this is a PowerPC target supporting -maltivec.

proc check_effective_target_powerpc_altivec_ok { } {
    # Not PowerPC, then not ok
    if { !([istarget powerpc*-*-*] || [istarget rs6000-*-*]) } { return 0 }

    # Paired Single, then not ok
    if { [istarget powerpc-*-linux*paired*] } { return 0 }

    # AltiVec is not supported on AIX before 5.3.
    if { [istarget powerpc*-*-aix4*]
	 || [istarget powerpc*-*-aix5.1*]
	 || [istarget powerpc*-*-aix5.2*] } { return 0 }

    # Return true iff compiling with -maltivec does not error.
    return [check_no_compiler_messages powerpc_altivec_ok object {
	int dummy;
    } "-maltivec"]
}

# Return 1 if this is a PowerPC target supporting -mmodulo

proc check_effective_target_powerpc_p9modulo_ok { } {
    if { ([istarget powerpc*-*-*]
         && ![istarget powerpc-*-linux*paired*])
	 || [istarget rs6000-*-*] } {
	# AltiVec is not supported on AIX before 5.3.
	if { [istarget powerpc*-*-aix4*]
	     || [istarget powerpc*-*-aix5.1*] 
	     || [istarget powerpc*-*-aix5.2*] } {
	    return 0
	}
	return [check_no_compiler_messages powerpc_p9modulo_ok object {
	    int main (void) {
		int i = 5, j = 3, r = -1;
		asm ("modsw %0,%1,%2" : "+r" (r) : "r" (i), "r" (j));
		return (r == 2);
	    }
	} "-mmodulo"]
    } else {
	return 0
    }
}

# return 1 if our compiler returns the ARCH_PWR defines with the options
# as provided by the test.
proc check_effective_target_has_arch_pwr5 { } {
	return [check_no_compiler_messages_nocache arch_pwr5 assembly {
		void test (void)
		{
		#ifndef _ARCH_PWR5
		#error does not have power5 support.
		#else
		/* "has power5 support" */
		#endif
		}
	} [current_compiler_flags]]
}

proc check_effective_target_has_arch_pwr6 { } {
	return [check_no_compiler_messages_nocache arch_pwr6 assembly {
		void test (void)
		{
		#ifndef _ARCH_PWR6
		#error does not have power6 support.
		#else
		/* "has power6 support" */
		#endif
		}
	} [current_compiler_flags]]
}

proc check_effective_target_has_arch_pwr7 { } {
	return [check_no_compiler_messages_nocache arch_pwr7 assembly {
		void test (void)
		{
		#ifndef _ARCH_PWR7
		#error does not have power7 support.
		#else
		/* "has power7 support" */
		#endif
		}
	} [current_compiler_flags]]
}

proc check_effective_target_has_arch_pwr8 { } {
	return [check_no_compiler_messages_nocache arch_pwr8 assembly {
		void test (void)
		{
		#ifndef _ARCH_PWR8
		#error does not have power8 support.
		#else
		/* "has power8 support" */
		#endif
		}
	} [current_compiler_flags]]
}

proc check_effective_target_has_arch_pwr9 { } {
	return [check_no_compiler_messages_nocache arch_pwr9 assembly {
		void test (void)
		{
		#ifndef _ARCH_PWR9
		#error does not have power9 support.
		#else
		/* "has power9 support" */
		#endif
		}
	} [current_compiler_flags]]
}

proc check_effective_target_has_arch_pwr10 { } {
	return [check_no_compiler_messages_nocache arch_pwr10 assembly {
		void test (void)
		{
		#ifndef _ARCH_PWR10
		#error does not have power10 support.
		#else
		/* "has power10 support" */
		#endif
		}
	} [current_compiler_flags]]
}

proc check_effective_target_has_arch_ppc64 { } {
	return [check_no_compiler_messages_nocache arch_ppc64 assembly {
		void test (void)
		{
		#ifndef _ARCH_PPC64
		#error does not have ppc64 support.
		#else
		/* "has ppc64 support" */
		#endif
		}
	} [current_compiler_flags]]
}

# Return 1 if this is a PowerPC target supporting -mcpu=power10.
# Limit this to 64-bit linux systems for now until other targets support
# power10.

proc check_effective_target_power10_ok { } {
    if { ([istarget powerpc64*-*-linux*]) } {
	return [check_no_compiler_messages power10_ok object {
	    int main (void) {
		long e;
		asm ("pli %0,%1" : "=r" (e) : "n" (0x12345));
		return e;
	    }
	} "-mcpu=power10"]
    } else {
	return 0
    }
}

# Return 1 if this is a PowerPC target supporting -mfloat128 via either
# software emulation on power7/power8 systems or hardware support on power9.

proc check_effective_target_powerpc_float128_sw_ok { } {
    if { ([istarget powerpc*-*-*]
         && ![istarget powerpc-*-linux*paired*])
	 || [istarget rs6000-*-*] } {
	# AltiVec is not supported on AIX before 5.3.
	if { [istarget powerpc*-*-aix4*]
	     || [istarget powerpc*-*-aix5.1*] 
	     || [istarget powerpc*-*-aix5.2*] } {
	    return 0
	}
	# Darwin doesn't have VSX, so no soft support for float128.
	if { [istarget *-*-darwin*] } {
	    return 0
	}
	return [check_no_compiler_messages powerpc_float128_sw_ok object {
		volatile __float128 x = 1.0q;
		volatile __float128 y = 2.0q;
		int main() {
		    __float128 z = x + y;
		    return (z == 3.0q);
		}
	    } "-mfloat128 -mvsx"]
    } else {
	return 0
    }
}

# Return 1 if this is a PowerPC target supporting -mfloat128 via hardware
# support on power9.

proc check_effective_target_powerpc_float128_hw_ok { } {
    if { ([istarget powerpc*-*-*]
         && ![istarget powerpc-*-linux*paired*])
	 || [istarget rs6000-*-*] } {
	# AltiVec is not supported on AIX before 5.3.
	if { [istarget powerpc*-*-aix4*]
	     || [istarget powerpc*-*-aix5.1*] 
	     || [istarget powerpc*-*-aix5.2*] } {
	    return 0
	}
	# Darwin doesn't run on any machine with float128 h/w so far.
	if { [istarget *-*-darwin*] } {
	    return 0
	}
	return [check_no_compiler_messages powerpc_float128_hw_ok object {
		volatile __float128 x = 1.0q;
		volatile __float128 y = 2.0q;
		int main() {
		    __float128 z;
		    __asm__ ("xsaddqp %0,%1,%2" : "=v" (z) : "v" (x), "v" (y));
		    return (z == 3.0q);
		}
	} "-mfloat128-hardware"]
    } else {
	return 0
    }
}

# Return 1 if current options define float128, 0 otherwise.

proc check_effective_target_ppc_float128 { } {
    return [check_no_compiler_messages_nocache ppc_float128 object {
	void test (void)
	{
	#ifndef __FLOAT128__
	  nope no good
	#endif
	}
    }]
}

# Return 1 if current options generate float128 insns, 0 otherwise.

proc check_effective_target_ppc_float128_insns { } {
    return [check_no_compiler_messages_nocache ppc_float128 object {
	void test (void)
	{
	#ifndef __FLOAT128_HARDWARE__
	  nope no good
	#endif
	}
    }]
}

# Return 1 if current options generate VSX instructions, 0 otherwise.

proc check_effective_target_powerpc_vsx { } {
    return [check_no_compiler_messages_nocache powerpc_vsx object {
	void test (void)
	{
	#ifndef __VSX__
	  nope no vsx
	#endif
	}
    }]
}

# Return 1 if this is a PowerPC target supporting -mvsx

proc check_effective_target_powerpc_vsx_ok { } {
    if { ([istarget powerpc*-*-*]
         && ![istarget powerpc-*-linux*paired*])
	 || [istarget rs6000-*-*] } {
	# VSX is not supported on AIX before 7.1.
	if { [istarget powerpc*-*-aix4*]
	     || [istarget powerpc*-*-aix5*]
	     || [istarget powerpc*-*-aix6*] } {
	    return 0
	}
	# Darwin doesn't have VSX, even if it's used with an assembler
	# which recognises the insns.
	if { [istarget *-*-darwin*] } {
	    return 0
	}
	return [check_no_compiler_messages powerpc_vsx_ok object {
	    int main (void) {
		asm volatile ("xxlor 0,0,0");
		return 0;
	    }
	} "-mvsx"]
    } else {
	return 0
    }
}

# Return 1 if this is a PowerPC target supporting -mhtm

proc check_effective_target_powerpc_htm_ok { } {
    if { ([istarget powerpc*-*-*]
         && ![istarget powerpc-*-linux*paired*])
	 || [istarget rs6000-*-*] } {
	# HTM is not supported on AIX yet.
	if { [istarget powerpc*-*-aix*] } {
	    return 0
	}
	return [check_no_compiler_messages powerpc_htm_ok object {
	    int main (void) {
		asm volatile ("tbegin. 0");
		return 0;
	    }
	} "-mhtm"]
    } else {
	return 0
    }
}

# Return 1 if the target supports executing HTM hardware instructions,
# 0 otherwise.  Cache the result.

proc check_htm_hw_available { } {
    return [check_cached_effective_target htm_hw_available {
	# For now, disable on Darwin
	if { [istarget powerpc-*-eabi] || [istarget powerpc*-*-eabispe] || [istarget *-*-darwin*]} {
	    expr 0
	} else {
	    check_runtime_nocache htm_hw_available {
		int main()
		{
		  __builtin_ttest ();
		  return 0;
		}
	    } "-mhtm"
	}
    }]
}
# Return 1 if this is a PowerPC target supporting -mcpu=cell.

proc check_effective_target_powerpc_ppu_ok { } {
    if [check_effective_target_powerpc_altivec_ok] {
	return [check_no_compiler_messages cell_asm_available object {
	    int main (void) {
#ifdef __MACH__
		asm volatile ("lvlx v0,v0,v0");
#else
		asm volatile ("lvlx 0,0,0");
#endif
		return 0;
	    }
	}]
    } else {
	return 0
    }
}

# Return 1 if this is a PowerPC target that supports SPU.

proc check_effective_target_powerpc_spu { } {
    if { [istarget powerpc*-*-linux*] } {
	return [check_effective_target_powerpc_altivec_ok]
    } else {
	return 0
    }
}

# Return 1 if this is a PowerPC SPE target.  The check includes options
# specified by dg-options for this test, so don't cache the result.

proc check_effective_target_powerpc_spe_nocache { } {
    if { [istarget powerpc*-*-*] } {
	return [check_no_compiler_messages_nocache powerpc_spe object {
	    #ifndef __SPE__
	    #error not SPE
	    #else
	    int dummy;
	    #endif
	} [current_compiler_flags]]
    } else {
	return 0
    }
}

# Return 1 if this is a PowerPC target with SPE enabled.

proc check_effective_target_powerpc_spe { } {
    if { [istarget powerpc*-*-*] } {
	return [check_no_compiler_messages powerpc_spe object {
	    #ifndef __SPE__
	    #error not SPE
	    #else
	    int dummy;
	    #endif
	}]
    } else {
	return 0
    }
}

# Return 1 if this is a PowerPC target with Altivec enabled.

proc check_effective_target_powerpc_altivec { } {
    if { [istarget powerpc*-*-*] } {
	return [check_no_compiler_messages powerpc_altivec object {
	    #ifndef __ALTIVEC__
	    #error not Altivec
	    #else
	    int dummy;
	    #endif
	}]
    } else {
	return 0
    }
}

# Return 1 if this is a PowerPC 405 target.  The check includes options
# specified by dg-options for this test, so don't cache the result.

proc check_effective_target_powerpc_405_nocache { } {
    if { [istarget powerpc*-*-*] || [istarget rs6000-*-*] } {
	return [check_no_compiler_messages_nocache powerpc_405 object {
	    #ifdef __PPC405__
	    int dummy;
	    #else
	    #error not a PPC405
	    #endif
	} [current_compiler_flags]]
    } else {
	return 0
    }
}

# Return 1 if this is a PowerPC target using the ELFv2 ABI.

proc check_effective_target_powerpc_elfv2 { } {
    if { [istarget powerpc*-*-*] } {
	return [check_no_compiler_messages powerpc_elfv2 object {
	    #if _CALL_ELF != 2
	    #error not ELF v2 ABI
	    #else
	    int dummy;
	    #endif
	}]
    } else {
	return 0
    }
}

# Return 1 if this is a PowerPC target supporting -mrop-protect

proc check_effective_target_rop_ok { } {
    return [check_effective_target_has_arch_pwr8] && [check_effective_target_powerpc_elfv2]
}

# The VxWorks SPARC simulator accepts only EM_SPARC executables and
# chokes on EM_SPARC32PLUS or EM_SPARCV9 executables.  Return 1 if the
# test environment appears to run executables on such a simulator.

proc check_effective_target_ultrasparc_hw { } {
    return [check_runtime ultrasparc_hw {
	int main() { return 0; }
    } "-mcpu=ultrasparc"]
}

# Return 1 if the test environment supports executing UltraSPARC VIS2
# instructions.  We check this by attempting: "bmask %g0, %g0, %g0"

proc check_effective_target_ultrasparc_vis2_hw { } {
    return [check_runtime ultrasparc_vis2_hw {
	int main() { __asm__(".word 0x81b00320"); return 0; }
    } "-mcpu=ultrasparc3"]
}

# Return 1 if the test environment supports executing UltraSPARC VIS3
# instructions.  We check this by attempting: "addxc %g0, %g0, %g0"

proc check_effective_target_ultrasparc_vis3_hw { } {
    return [check_runtime ultrasparc_vis3_hw {
	int main() { __asm__(".word 0x81b00220"); return 0; }
    } "-mcpu=niagara3"]
}

# Return 1 if this is a SPARC-V9 target.

proc check_effective_target_sparc_v9 { } {
    if { [istarget sparc*-*-*] } {
	return [check_no_compiler_messages sparc_v9 object {
	    int main (void) {
		asm volatile ("return %i7+8");
		return 0;
	    }
	}]
    } else {
	return 0
    }
}

# Return 1 if this is a SPARC target with VIS enabled.

proc check_effective_target_sparc_vis { } {
    if { [istarget sparc*-*-*] } {
	return [check_no_compiler_messages sparc_vis object {
	    #ifndef __VIS__
	    #error not VIS
	    #else
	    int dummy;
	    #endif
	}]
    } else {
	return 0
    }
}

# Return 1 if the target supports hardware vector shift operation.

proc check_effective_target_vect_shift { } {
    return [check_cached_effective_target_indexed vect_shift {
      expr {([istarget powerpc*-*-*]
	      && ![istarget powerpc-*-linux*paired*])
	     || [istarget ia64-*-*]
	     || [istarget i?86-*-*] || [istarget x86_64-*-*]
	     || [istarget aarch64*-*-*]
	     || [is-effective-target arm_neon]
	     || ([istarget mips*-*-*]
		 && ([et-is-effective-target mips_msa]
		     || [et-is-effective-target mips_loongson_mmi]))
	     || ([istarget s390*-*-*]
		 && [check_effective_target_s390_vx])
	     || [istarget amdgcn-*-*]
	     || ([istarget riscv*-*-*]
		 && [check_effective_target_riscv_v])
	     || ([istarget loongarch*-*-*]
		 && [check_effective_target_loongarch_sx]) }}]
}

# Return 1 if the target supports hardware vector shift by register operation.

proc check_effective_target_vect_var_shift { } {
    return [check_cached_effective_target_indexed vect_var_shift {
      expr {(([istarget i?86-*-*] || [istarget x86_64-*-*])
	     && [check_avx2_available])
	    || [istarget aarch64*-*-*]
	    || ([istarget riscv*-*-*]
		&& [check_effective_target_riscv_v])
	    || ([istarget loongarch*-*-*]
		&& [check_effective_target_loongarch_sx])
      }}]
}

proc check_effective_target_whole_vector_shift { } {
    if { [istarget i?86-*-*] || [istarget x86_64-*-*]
	 || [istarget ia64-*-*]
	 || [istarget aarch64*-*-*]
	 || [istarget powerpc64*-*-*]
	 || ([is-effective-target arm_neon]
	     && [check_effective_target_arm_little_endian])
	 || ([istarget mips*-*-*]
	     && [et-is-effective-target mips_loongson_mmi])
	 || ([istarget s390*-*-*]
	     && [check_effective_target_s390_vx])
	 || [istarget amdgcn-*-*]
	 || ([istarget riscv*-*-*]
	     && [check_effective_target_riscv_v])
	 || ([istarget loongarch*-*-*]
	     && [check_effective_target_loongarch_sx]) } {
	set answer 1
    } else {
	set answer 0
    }

    verbose "check_effective_target_vect_long: returning $answer" 2
    return $answer
}

# Return 1 if the target supports vector bswap operations.

proc check_effective_target_vect_bswap { } {
    return [check_cached_effective_target_indexed vect_bswap {
      expr { ([istarget aarch64*-*-*]
	      || [is-effective-target arm_neon]
	      || [istarget amdgcn-*-*])
	      || [istarget loongarch*-*-*]
	     || ([istarget s390*-*-*]
		 && [check_effective_target_s390_vx]) }}]
}

# Return 1 if the target supports comparison of bool vectors for at
# least one vector length.

proc check_effective_target_vect_bool_cmp { } {
    return [check_cached_effective_target_indexed vect_bool_cmp {
      expr { [istarget i?86-*-*] || [istarget x86_64-*-*]
	     || [istarget aarch64*-*-*]
	     || [is-effective-target arm_neon]
	     || ([istarget riscv*-*-*]
		 && [check_effective_target_riscv_v])
	     || ([istarget loongarch*-*-*]
		 && [check_effective_target_loongarch_sx]) }}]
}

# Return 1 if the target supports addition of char vectors for at least
# one vector length.

proc check_effective_target_vect_char_add { } {
    return [check_cached_effective_target_indexed vect_char_add {
      expr {
         [istarget i?86-*-*] || [istarget x86_64-*-*]
         || ([istarget powerpc*-*-*]
	     && ![istarget powerpc-*-linux*paired*])
	 || [istarget amdgcn-*-*]
	 || [istarget ia64-*-*]
	 || [istarget aarch64*-*-*]
	 || [is-effective-target arm_neon]
	 || ([istarget mips*-*-*]
	     && ([et-is-effective-target mips_loongson_mmi]
	     || [et-is-effective-target mips_msa]))
	 || ([istarget s390*-*-*]
	     && [check_effective_target_s390_vx])
	 || ([istarget riscv*-*-*]
	     && [check_effective_target_riscv_v])
	 || ([istarget loongarch*-*-*]
	     && [check_effective_target_loongarch_sx])
	}}]
}

# Return 1 if the target supports hardware vector shift operation for char.

proc check_effective_target_vect_shift_char { } {
    return [check_cached_effective_target_indexed vect_shift_char {
      expr { ([istarget powerpc*-*-*]
             && ![istarget powerpc-*-linux*paired*])
	     || [is-effective-target arm_neon]
	     || ([istarget mips*-*-*]
		 && [et-is-effective-target mips_msa])
	     || ([istarget s390*-*-*]
		 && [check_effective_target_s390_vx])
	     || [istarget amdgcn-*-*]
	     || ([istarget riscv*-*-*]
		 && [check_effective_target_riscv_v])
	     || ([istarget loongarch*-*-*]
		 && [check_effective_target_loongarch_sx]) }}]
}

# Return 1 if the target supports hardware vectors of long, 0 otherwise.
#
# This can change for different subtargets so do not cache the result.

proc check_effective_target_vect_long { } {
    if { [istarget i?86-*-*] || [istarget x86_64-*-*]
	 || (([istarget powerpc*-*-*]
              && ![istarget powerpc-*-linux*paired*])
              && [check_effective_target_ilp32])
	 || [is-effective-target arm_neon]
	 || ([istarget sparc*-*-*] && [check_effective_target_ilp32])
	 || [istarget aarch64*-*-*]
	 || ([istarget mips*-*-*]
	      && [et-is-effective-target mips_msa])
	 || ([istarget s390*-*-*]
	     && [check_effective_target_s390_vx])
	 || [istarget amdgcn-*-*]
	 || ([istarget riscv*-*-*]
	     && [check_effective_target_riscv_v])
	 || ([istarget loongarch*-*-*]
	     && [check_effective_target_loongarch_sx]) } {
	set answer 1
    } else {
	set answer 0
    }

    verbose "check_effective_target_vect_long: returning $answer" 2
    return $answer
}

# Return 1 if the target supports hardware vectors of float when
# -funsafe-math-optimizations is enabled, 0 otherwise.
#
# This won't change for different subtargets so cache the result.

proc check_effective_target_vect_float { } {
    return [check_cached_effective_target_indexed vect_float {
      expr { [istarget i?86-*-*] || [istarget x86_64-*-*]
	     || [istarget powerpc*-*-*]
	     || [istarget mips-sde-elf]
	     || [istarget mipsisa64*-*-*]
	     || [istarget ia64-*-*]
	     || [istarget aarch64*-*-*]
	     || ([istarget mips*-*-*]
		 && [et-is-effective-target mips_msa])
	     || [is-effective-target arm_neon]
	     || ([istarget s390*-*-*]
		 && [check_effective_target_s390_vxe])
	     || [istarget amdgcn-*-*]
	     || ([istarget riscv*-*-*]
		 && [check_effective_target_riscv_v])
	     || ([istarget loongarch*-*-*]
		 && [check_effective_target_loongarch_sx]) }}]
}

# Return 1 if the target supports hardware vectors of float without
# -funsafe-math-optimizations being enabled, 0 otherwise.

proc check_effective_target_vect_float_strict { } {
    return [expr { [check_effective_target_vect_float]
		   && ![istarget arm*-*-*] }]
}

# Return 1 if the target supports hardware vectors of double, 0 otherwise.
#
# This won't change for different subtargets so cache the result.

proc check_effective_target_vect_double { } {
    return [check_cached_effective_target_indexed vect_double {
        expr { (([istarget i?86-*-*] || [istarget x86_64-*-*])
	         && [check_no_compiler_messages vect_double assembly {
		  #ifdef __tune_atom__
		  # error No double vectorizer support.
		  #endif
		}])
	     || [istarget aarch64*-*-*]
	     || ([istarget powerpc*-*-*] && [check_vsx_hw_available])
	     || ([istarget mips*-*-*]
		 && [et-is-effective-target mips_msa])
	     || ([istarget s390*-*-*]
		 && [check_effective_target_s390_vx])
	     || [istarget amdgcn-*-*]
	     || ([istarget riscv*-*-*]
		 && [check_effective_target_riscv_v])
	     || ([istarget loongarch*-*-*]
		 && [check_effective_target_loongarch_sx]) }}]
}

# Return 1 if the target supports conditional addition, subtraction,
# multiplication, division, minimum and maximum on vectors of double,
# via the cond_ optabs.  Return 0 otherwise.

proc check_effective_target_vect_double_cond_arith { } {
    return [expr { [check_effective_target_aarch64_sve]
		   || [check_effective_target_riscv_v] }]
}

# Return 1 if the target supports hardware vectors of long long, 0 otherwise.
#
# This won't change for different subtargets so cache the result.

proc check_effective_target_vect_long_long { } {
    return [check_cached_effective_target_indexed vect_long_long {
      expr { [istarget i?86-*-*] || [istarget x86_64-*-*]
	     || ([istarget mips*-*-*]
		 && [et-is-effective-target mips_msa])
	     || ([istarget s390*-*-*]
		 && [check_effective_target_s390_vx])
	     || ([istarget powerpc*-*-*]
		 && ![istarget powerpc-*-linux*paired*]
		 && [check_effective_target_has_arch_pwr8])
	     || [istarget aarch64*-*-*]
	     || ([istarget riscv*-*-*]
		 && [check_effective_target_riscv_v])
	     || ([istarget loongarch*-*-*]
		 && [check_effective_target_loongarch_sx])
	     || [istarget amdgcn-*-*] }}]
}


# Return 1 if the target plus current options does not support a vector
# max instruction on "int", 0 otherwise.
#
# This won't change for different subtargets so cache the result.

proc check_effective_target_vect_no_int_min_max { } {
    return [check_cached_effective_target_indexed vect_no_int_min_max {
      expr { [istarget sparc*-*-*]
	     || [istarget alpha*-*-*]
	     || ([istarget mips*-*-*]
		 && [et-is-effective-target mips_loongson_mmi]) }}]
}

# Return 1 if the target plus current options does not support a vector
# add instruction on "int", 0 otherwise.
#
# This won't change for different subtargets so cache the result.

proc check_effective_target_vect_no_int_add { } {
    # Alpha only supports vector add on V8QI and V4HI.
    return [check_cached_effective_target_indexed vect_no_int_add {
      expr { [istarget alpha*-*-*] }}]
}

# Return 1 if the target plus current options does not support vector
# bitwise instructions, 0 otherwise.
#
# This won't change for different subtargets so cache the result.

proc check_effective_target_vect_no_bitwise { } {
    return [check_cached_effective_target_indexed vect_no_bitwise { return 0 }]
}

# Return 1 if the target plus current options supports vector permutation,
# 0 otherwise.
#
# This won't change for different subtargets so cache the result.

proc check_effective_target_vect_perm { } {
    return [check_cached_effective_target_indexed vect_perm {
      expr { [is-effective-target arm_neon]
	     || [istarget aarch64*-*-*]
	     || [istarget powerpc*-*-*]
	     || [istarget i?86-*-*] || [istarget x86_64-*-*]
	     || ([istarget mips*-*-*]
		 && ([et-is-effective-target mpaired_single]
		     || [et-is-effective-target mips_msa]))
	     || ([istarget s390*-*-*]
		 && [check_effective_target_s390_vx])
	     || [istarget amdgcn-*-*]
	     || ([istarget riscv*-*-*]
		 && [check_effective_target_riscv_v])
	     || ([istarget loongarch*-*-*]
		 && [check_effective_target_loongarch_sx]) }}]
}

# Return 1 if, for some VF:
#
# - the target's default vector size is VF * ELEMENT_BITS bits
#
# - it is possible to implement the equivalent of:
#
#      int<ELEMENT_BITS>_t s1[COUNT][COUNT * VF], s2[COUNT * VF];
#      for (int i = 0; i < COUNT; ++i)
#        for (int j = 0; j < COUNT * VF; ++j)
#          s1[i][j] = s2[j - j % COUNT + i]
#
#   using only a single 2-vector permute for each vector in s1.
#
# E.g. for COUNT == 3 and vector length 4, the two arrays would be:
#
#    s2    | a0 a1 a2 a3 | b0 b1 b2 b3 | c0 c1 c2 c3
#    ------+-------------+-------------+------------
#    s1[0] | a0 a0 a0 a3 | a3 a3 b2 b2 | b2 c1 c1 c1
#    s1[1] | a1 a1 a1 b0 | b0 b0 b3 b3 | b3 c2 c2 c2
#    s1[2] | a2 a2 a2 b1 | b1 b1 c0 c0 | c0 c3 c3 c3
#
# Each s1 permute requires only two of a, b and c.
#
# The distance between the start of vector n in s1[0] and the start
# of vector n in s2 is:
#
#    A = (n * VF) % COUNT
#
# The corresponding value for the end of vector n is:
#
#    B = (n * VF + VF - 1) % COUNT
#
# Subtracting i from each value gives the corresponding difference
# for s1[i].  The condition being tested by this function is false
# iff A - i > 0 and B - i < 0 for some i and n, such that the first
# element for s1[i] comes from vector n - 1 of s2 and the last element
# comes from vector n + 1 of s2.  The condition is therefore true iff
# A <= B for all n.  This is turn means the condition is true iff:
#
#    (n * VF) % COUNT + (VF - 1) % COUNT < COUNT
#
# for all n.  COUNT - (n * VF) % COUNT is bounded by gcd (VF, COUNT),
# and will be that value for at least one n in [0, COUNT), so we want:
#
#    (VF - 1) % COUNT < gcd (VF, COUNT)

proc vect_perm_supported { count element_bits } {
    set vector_bits [lindex [available_vector_sizes] 0]
    # The number of vectors has to be a power of 2 when permuting
    # variable-length vectors.
    if { $vector_bits <= 0 && ($count & -$count) != $count } {
	return 0
    }
    set vf [expr { $vector_bits / $element_bits }]

    # Compute gcd (VF, COUNT).
    set gcd $vf
    set temp1 $count
    while { $temp1 > 0 } {
	set temp2 [expr { $gcd % $temp1 }]
	set gcd $temp1
	set temp1 $temp2
    }
    return [expr { ($vf - 1) % $count < $gcd }]
}

# Return 1 if the target supports SLP permutation of 3 vectors when each
# element has 32 bits.

proc check_effective_target_vect_perm3_int { } {
    return [expr { [check_effective_target_vect_perm]
		   && [vect_perm_supported 3 32] }]
}

# Return 1 if the target plus current options supports vector permutation
# on byte-sized elements, 0 otherwise.
#
# This won't change for different subtargets so cache the result.

proc check_effective_target_vect_perm_byte { } {
    return [check_cached_effective_target_indexed vect_perm_byte {
      expr { ([is-effective-target arm_neon]
	      && [is-effective-target arm_little_endian])
	     || ([istarget aarch64*-*-*]
		 && [is-effective-target aarch64_little_endian])
	     || [istarget powerpc*-*-*]
	     || ([istarget mips-*.*]
		 && [et-is-effective-target mips_msa])
	     || ([istarget s390*-*-*]
		 && [check_effective_target_s390_vx])
	     || [istarget amdgcn-*-*]
	     || ([istarget riscv*-*-*]
		 && [check_effective_target_riscv_v])
	     || ([istarget loongarch*-*-*]
		 && [check_effective_target_loongarch_sx]) }}]
}

# Return 1 if the target supports SLP permutation of 3 vectors when each
# element has 8 bits.

proc check_effective_target_vect_perm3_byte { } {
    return [expr { [check_effective_target_vect_perm_byte]
		   && [vect_perm_supported 3 8] }]
}

# Return 1 if the target plus current options supports vector permutation
# on short-sized elements, 0 otherwise.
#
# This won't change for different subtargets so cache the result.

proc check_effective_target_vect_perm_short { } {
    return [check_cached_effective_target_indexed vect_perm_short {
      expr { ([is-effective-target arm_neon]
	      && [is-effective-target arm_little_endian])
	     || ([istarget aarch64*-*-*]
		 && [is-effective-target aarch64_little_endian])
	     || [istarget powerpc*-*-*]
	     || (([istarget i?86-*-*] || [istarget x86_64-*-*])
	         && [check_ssse3_available])
	     || ([istarget mips*-*-*]
		  && [et-is-effective-target mips_msa])
	     || ([istarget s390*-*-*]
		 && [check_effective_target_s390_vx])
	     || [istarget amdgcn-*-*]
	     || ([istarget riscv*-*-*]
		 && [check_effective_target_riscv_v])
	     || ([istarget loongarch*-*-*]
		 && [check_effective_target_loongarch_sx]) }}]
}

# Return 1 if the target supports SLP permutation of 3 vectors when each
# element has 16 bits.

proc check_effective_target_vect_perm3_short { } {
    return [expr { [check_effective_target_vect_perm_short]
		   && [vect_perm_supported 3 16] }]
}

# Return 1 if the target plus current options supports folding of
# copysign into XORSIGN.
#
# This won't change for different subtargets so cache the result.

proc check_effective_target_xorsign { } {
    return [check_cached_effective_target_indexed xorsign {
      expr { [istarget i?86-*-*] || [istarget x86_64-*-*]
	     || [istarget aarch64*-*-*] || [istarget arm*-*-*] }}]
}

# Return 1 if the target plus current options supports folding of
# copysign into IFN_COPYSIGN.
#
# This won't change for different subtargets so cache the result.

proc check_effective_target_ifn_copysign { } {
    return [check_cached_effective_target_indexed ifn_copysign {
      expr {
	 (([istarget i?86-*-*] || [istarget x86_64-*-*])
	   && [is-effective-target sse])
	 || ([istarget loongarch*-*-*]
	     && [check_effective_target_hard_float])
	 || ([istarget powerpc*-*-*]
	     && ![istarget powerpc-*-linux*paired*])
	 || [istarget alpha*-*-*]
	 || [istarget aarch64*-*-*]
	 || [is-effective-target arm_neon]
	 || ([istarget s390*-*-*]
	     && [check_effective_target_s390_vx])
	 || ([istarget riscv*-*-*]
	     && [check_effective_target_hard_float])
	}}]
}

# Return 1 if the target plus current options supports a vector
# widening summation of *short* args into *int* result, 0 otherwise.
#
# This won't change for different subtargets so cache the result.

proc check_effective_target_vect_widen_sum_hi_to_si_pattern { } {
    return [check_cached_effective_target_indexed vect_widen_sum_hi_to_si_pattern {
      expr { [istarget powerpc*-*-*]
             || ([istarget aarch64*-*-*]
		 && ![check_effective_target_aarch64_sve])
	     || [is-effective-target arm_neon]
             || [istarget ia64-*-*] }}]
}

# Return 1 if the target plus current options supports a vector
# widening summation of *short* args into *int* result, 0 otherwise.
# A target can also support this widening summation if it can support
# promotion (unpacking) from shorts to ints.
#
# This won't change for different subtargets so cache the result.

proc check_effective_target_vect_widen_sum_hi_to_si { } {
    return [check_cached_effective_target_indexed vect_widen_sum_hi_to_si {
      expr { [check_effective_target_vect_unpack]
             || [istarget powerpc*-*-*]
	     || [istarget ia64-*-*]
	     || [istarget loongarch*-*-*]
	     || [istarget riscv*-*-*] }}]
}

# Return 1 if the target plus current options supports a vector
# widening summation of *char* args into *short* result, 0 otherwise.
# A target can also support this widening summation if it can support
# promotion (unpacking) from chars to shorts.
#
# This won't change for different subtargets so cache the result.
                                                                                                
proc check_effective_target_vect_widen_sum_qi_to_hi { } {
    return [check_cached_effective_target_indexed vect_widen_sum_qi_to_hi {
      expr { [check_effective_target_vect_unpack]
	     || [is-effective-target arm_neon]
	     || [istarget ia64-*-*]
	     || [istarget riscv*-*-*]
	     || [istarget loongarch*-*-*] }}]
}

# Return 1 if the target plus current options supports a vector
# widening summation of *char* args into *int* result, 0 otherwise.
#
# This won't change for different subtargets so cache the result.
                                                                                                
proc check_effective_target_vect_widen_sum_qi_to_si { } {
    return [check_cached_effective_target_indexed vect_widen_sum_qi_to_si {
      expr { [istarget powerpc*-*-*]
	     || [istarget loongarch*-*-*]
	     || [istarget riscv*-*-*] }}]
}

# Return 1 if the target plus current options supports a vector
# widening multiplication of *char* args into *short* result, 0 otherwise.
# A target can also support this widening multplication if it can support
# promotion (unpacking) from chars to shorts, and vect_short_mult (non-widening
# multiplication of shorts).
#
# This won't change for different subtargets so cache the result.


proc check_effective_target_vect_widen_mult_qi_to_hi { } {
    return [check_cached_effective_target_indexed vect_widen_mult_qi_to_hi {
      expr { ([check_effective_target_vect_unpack]
	       && [check_effective_target_vect_short_mult])
	      || ([istarget powerpc*-*-*]
		  || ([istarget aarch64*-*-*]
		      && ![check_effective_target_aarch64_sve])
		  || [is-effective-target arm_neon]
		  || ([istarget s390*-*-*]
		      && [check_effective_target_s390_vx])) 
	      || [istarget amdgcn-*-*] }}]
}

# Return 1 if the target plus current options supports a vector
# widening multiplication of *short* args into *int* result, 0 otherwise.
# A target can also support this widening multplication if it can support
# promotion (unpacking) from shorts to ints, and vect_int_mult (non-widening
# multiplication of ints).
#
# This won't change for different subtargets so cache the result.


proc check_effective_target_vect_widen_mult_hi_to_si { } {
    return [check_cached_effective_target_indexed vect_widen_mult_hi_to_si {
      expr { ([check_effective_target_vect_unpack]
              && [check_effective_target_vect_int_mult])
	     || ([istarget powerpc*-*-*]
		 || [istarget ia64-*-*]
		 || ([istarget aarch64*-*-*]
		     && ![check_effective_target_aarch64_sve])
		 || [istarget i?86-*-*] || [istarget x86_64-*-*]
		 || [is-effective-target arm_neon]
		 || ([istarget s390*-*-*]
		     && [check_effective_target_s390_vx]))
	     || [istarget amdgcn-*-*] }}]
}

# Return 1 if the target plus current options supports a vector
# widening multiplication of *char* args into *short* result, 0 otherwise.
#
# This won't change for different subtargets so cache the result.

proc check_effective_target_vect_widen_mult_qi_to_hi_pattern { } {
    return [check_cached_effective_target_indexed vect_widen_mult_qi_to_hi_pattern {
      expr { [istarget powerpc*-*-*]
             || ([is-effective-target arm_neon]
		 && [check_effective_target_arm_little_endian])
	     || ([istarget s390*-*-*]
		 && [check_effective_target_s390_vx])
	     || [istarget loongarch*-*-*]
	     || [istarget amdgcn-*-*] }}]
}

# Return 1 if the target plus current options supports a vector
# widening multiplication of *short* args into *int* result, 0 otherwise.
#
# This won't change for different subtargets so cache the result.

proc check_effective_target_vect_widen_mult_hi_to_si_pattern { } {
    return [check_cached_effective_target_indexed vect_widen_mult_hi_to_si_pattern {
      expr { [istarget powerpc*-*-*]
	     || [istarget ia64-*-*]
	     || [istarget loongarch*-*-*]
	     || [istarget i?86-*-*] || [istarget x86_64-*-*]
	     || ([is-effective-target arm_neon]
		 && [check_effective_target_arm_little_endian])
	     || ([istarget s390*-*-*]
		 && [check_effective_target_s390_vx])
	     || [istarget amdgcn-*-*] }}]
}

# Return 1 if the target plus current options supports a vector
# widening multiplication of *int* args into *long* result, 0 otherwise.
#
# This won't change for different subtargets so cache the result.

proc check_effective_target_vect_widen_mult_si_to_di_pattern { } {
    return [check_cached_effective_target_indexed vect_widen_mult_si_to_di_pattern {
      expr { [istarget ia64-*-*]
	     || [istarget i?86-*-*] || [istarget x86_64-*-*]
	     || [istarget loongarch*-*-*]
	     || ([istarget s390*-*-*]
		 && [check_effective_target_s390_vx]) }}]
}

# Return 1 if the target plus current options supports a vector
# widening shift, 0 otherwise.
#
# This won't change for different subtargets so cache the result.

proc check_effective_target_vect_widen_shift { } {
    return [check_cached_effective_target_indexed vect_widen_shift {
      expr { [is-effective-target arm_neon] }}]
}

# Return 1 if the target plus current options supports a vector
# dot-product of signed chars, 0 otherwise.
#
# This won't change for different subtargets so cache the result.

proc check_effective_target_vect_sdot_qi { } {
    return [check_cached_effective_target_indexed vect_sdot_qi {
      expr { [istarget ia64-*-*]
	     || [istarget aarch64*-*-*]
	     || [istarget arm*-*-*]
	     || ([istarget mips*-*-*]
		 && [et-is-effective-target mips_msa])
	     || ([istarget riscv*-*-*]
		 && [check_effective_target_riscv_v])
	     || ([istarget loongarch*-*-*]
		 && [check_effective_target_loongarch_sx]) }}]
}

# Return 1 if the target plus current options supports a vector
# dot-product of unsigned chars, 0 otherwise.
#
# This won't change for different subtargets so cache the result.

proc check_effective_target_vect_udot_qi { } {
    return [check_cached_effective_target_indexed vect_udot_qi {
      expr { [istarget powerpc*-*-*]
	     || [istarget aarch64*-*-*]
	     || [istarget arm*-*-*]
	     || [istarget ia64-*-*]
	     || ([istarget mips*-*-*]
		 && [et-is-effective-target mips_msa])
	     || ([istarget riscv*-*-*]
		 && [check_effective_target_riscv_v])
	     || ([istarget loongarch*-*-*]
		 && [check_effective_target_loongarch_sx]) }}]
}

# Return 1 if the target plus current options supports a vector
# dot-product where one operand of the multiply is signed char
# and the other unsigned chars, 0 otherwise.
#
# This won't change for different subtargets so cache the result.

proc check_effective_target_vect_usdot_qi { } {
    return [check_cached_effective_target_indexed vect_usdot_qi {
      expr { [istarget aarch64*-*-*]
	     || [istarget arm*-*-*] }}]
}


# Return 1 if the target plus current options supports a vector
# dot-product of signed shorts, 0 otherwise.
#
# This won't change for different subtargets so cache the result.

proc check_effective_target_vect_sdot_hi { } {
    return [check_cached_effective_target_indexed vect_sdot_hi {
      expr { ([istarget powerpc*-*-*] && ![istarget powerpc-*-linux*paired*])
	     || [istarget ia64-*-*]
	     || [istarget i?86-*-*] || [istarget x86_64-*-*]
	     || ([istarget mips*-*-*]
		 && [et-is-effective-target mips_msa])
	     || ([istarget riscv*-*-*]
		 && [check_effective_target_riscv_v])
	     || ([istarget loongarch*-*-*]
		 && [check_effective_target_loongarch_sx]) }}]
}

# Return 1 if the target plus current options supports a vector
# dot-product of unsigned shorts, 0 otherwise.
#
# This won't change for different subtargets so cache the result.

proc check_effective_target_vect_udot_hi { } {
    return [check_cached_effective_target_indexed vect_udot_hi {
      expr { ([istarget powerpc*-*-*] && ![istarget powerpc-*-linux*paired*])
	     || ([istarget mips*-*-*]
		 && [et-is-effective-target mips_msa])
	     || ([istarget riscv*-*-*]
		 && [check_effective_target_riscv_v]) 
	     || ([istarget loongarch*-*-*]
		 && [check_effective_target_loongarch_sx]) }}]
}

# Return 1 if the target plus current options supports a vector
# sad operation of unsigned chars, 0 otherwise.
#
# This won't change for different subtargets so cache the result.

proc check_effective_target_vect_usad_char { } {
    return [check_cached_effective_target_indexed vect_usad_char {
      expr { [istarget i?86-*-*]
	      || [istarget x86_64-*-*]
	      || ([istarget aarch64*-*-*]
		  && ![check_effective_target_aarch64_sve])
	      || ([istarget powerpc*-*-*]
		  && [check_p9vector_hw_available])
	      || ([istarget riscv*-*-*]
		  && [check_effective_target_riscv_v])
	      || ([istarget loongarch*-*-*]
		  && [check_effective_target_loongarch_sx]) }}]
}

# Return 1 if the target plus current options supports both signed
# and unsigned average operations on vectors of bytes.

proc check_effective_target_vect_avg_qi {} {
    return [expr { ([istarget aarch64*-*-*]
		    && ![check_effective_target_aarch64_sve1_only])
		   || ([istarget riscv*-*-*]
		       && [check_effective_target_riscv_v])
		   || ([istarget loongarch*-*-*]
		       && [check_effective_target_loongarch_sx]) }]
}

# Return 1 if the target plus current options supports both signed
# and unsigned multiply-high-with-round-and-scale operations
# on vectors of half-words.

proc check_effective_target_vect_mulhrs_hi {} {
    return [expr { [istarget aarch64*-*-*]
		   && [check_effective_target_aarch64_sve2] }]
}

# Return 1 if the target plus current options supports signed division
# by power-of-2 operations on vectors of 4-byte integers.

proc check_effective_target_vect_sdiv_pow2_si {} {
    return [expr { ([istarget aarch64*-*-*]
		    && [check_effective_target_aarch64_sve]) }]
}

# Return 1 if the target plus current options supports a vector
# demotion (packing) of shorts (to chars) and ints (to shorts) 
# using modulo arithmetic, 0 otherwise.
#
# This won't change for different subtargets so cache the result.
                                                                                
proc check_effective_target_vect_pack_trunc { } {
    return [check_cached_effective_target_indexed vect_pack_trunc {
      expr { ([istarget powerpc*-*-*] && ![istarget powerpc-*-linux*paired*])
             || [istarget i?86-*-*] || [istarget x86_64-*-*]
             || [istarget aarch64*-*-*]
             || ([istarget arm*-*-*] && [check_effective_target_arm_neon_ok]
		 && [check_effective_target_arm_little_endian])
	     || ([istarget mips*-*-*]
		 && [et-is-effective-target mips_msa])
	     || ([istarget s390*-*-*]
		 && [check_effective_target_s390_vx])
             || [istarget amdgcn*-*-*]
	     || ([istarget riscv*-*-*]
		 && [check_effective_target_riscv_v])
	     || ([istarget loongarch*-*-*]
		 && [check_effective_target_loongarch_sx]) }}]
}

# Return 1 if the target plus current options supports a vector
# promotion (unpacking) of chars (to shorts) and shorts (to ints), 0 otherwise.
#
# This won't change for different subtargets so cache the result.
                                   
proc check_effective_target_vect_unpack { } {
    return [check_cached_effective_target_indexed vect_unpack {
      expr { ([istarget powerpc*-*-*] && ![istarget powerpc-*paired*])
             || [istarget i?86-*-*] || [istarget x86_64-*-*]
             || [istarget ia64-*-*]
             || [istarget aarch64*-*-*]
	     || ([istarget mips*-*-*]
		 && [et-is-effective-target mips_msa])
             || ([istarget arm*-*-*] && [check_effective_target_arm_neon_ok]
		 && [check_effective_target_arm_little_endian])
	     || ([istarget s390*-*-*]
		 && [check_effective_target_s390_vx])
	     || [istarget amdgcn*-*-*]
	     || ([istarget riscv*-*-*]
		 && [check_effective_target_riscv_v])
	     || ([istarget loongarch*-*-*]
		 && [check_effective_target_loongarch_sx]) }}]
}

# Return 1 if the target plus current options does not guarantee
# that its STACK_BOUNDARY is >= the reguired vector alignment.
#
# This won't change for different subtargets so cache the result.

proc check_effective_target_unaligned_stack { } {
    return [check_cached_effective_target_indexed unaligned_stack { expr 0 }]
}

# Return 1 if the target plus current options does not support a vector
# alignment mechanism, 0 otherwise.
#
# This won't change for different subtargets so cache the result.

proc check_effective_target_vect_no_align { } {
    return [check_cached_effective_target_indexed vect_no_align {
      expr { [istarget mipsisa64*-*-*]
	     || [istarget mips-sde-elf]
	     || [istarget sparc*-*-*]
	     || [istarget ia64-*-*]
	     || [check_effective_target_arm_vect_no_misalign]
	     || ([istarget powerpc*-*-*] && [check_p8vector_hw_available])
	     || ([istarget mips*-*-*]
		 && [et-is-effective-target mips_loongson_mmi]) }}]
}

# Return 1 if the target supports a vector misalign access, 0 otherwise.
#
# This won't change for different subtargets so cache the result.

proc check_effective_target_vect_hw_misalign { } {
    return [check_cached_effective_target_indexed vect_hw_misalign {
	if { [istarget i?86-*-*] || [istarget x86_64-*-*]
	     || ([istarget powerpc*-*-*] && [check_p8vector_hw_available])
	     || [istarget aarch64*-*-*]
	     || ([istarget mips*-*-*] && [et-is-effective-target mips_msa])
	     || ([istarget s390*-*-*]
		 && [check_effective_target_s390_vx])
	     || ([istarget riscv*-*-*])
	     || ([istarget loongarch*-*-*])
	     || [istarget amdgcn*-*-*] } {
	  return 1
	}
	if { [istarget arm*-*-*]
	     && ![check_effective_target_arm_vect_no_misalign] } {
	  return 1
	}
        return 0
    }]
}


# Return 1 if arrays are aligned to the vector alignment
# boundary, 0 otherwise.

proc check_effective_target_vect_aligned_arrays { } {
    set et_vect_aligned_arrays 0
    if { (([istarget i?86-*-*] || [istarget x86_64-*-*])
	  && !([is-effective-target ia32]
	       || ([check_avx_available] && ![check_prefer_avx128]))) } {
	set et_vect_aligned_arrays 1
    }

    verbose "check_effective_target_vect_aligned_arrays:\
	     returning $et_vect_aligned_arrays" 2
    return $et_vect_aligned_arrays
}

# Return 1 if the biggest alignment required by target is 1 * BITS_PER_UNIT.
# In such case the target does not impose any alignment constraints.

proc check_effective_target_no_alignment_constraints { } {
    return [check_runtime_nocache no_alignment_constraints {
        int
        main (void)
        {
          return __BIGGEST_ALIGNMENT__ == 1 ? 0 : 1;
        }
    }]
}

# Return 1 if types of size 32 bit or less are naturally aligned
# (aligned to their type-size), 0 otherwise.
#
# This won't change for different subtargets so cache the result.

proc check_effective_target_natural_alignment_32 { } {
    # FIXME: 32bit powerpc: guaranteed only if MASK_ALIGN_NATURAL/POWER.
    # FIXME: m68k has -malign-int
    return [check_cached_effective_target_indexed natural_alignment_32 {
      if { ([istarget *-*-darwin*] && [is-effective-target lp64])
	   || [istarget avr-*-*]
	   || [istarget m68k-*-linux*]
	   || [istarget pru-*-*]
	   || [istarget stormy16-*-*]
	   || [istarget rl78-*-*]
	   || [istarget pdp11-*-*]
	   || [istarget msp430-*-*]
	   || [istarget m32c-*-*]
	   || [istarget cris-*-*] } {
	   return 0
	 } else {
	   return 1
	 }
      }]
}

# Return 1 if types of size 64 bit or less are naturally aligned (aligned to their
# type-size), 0 otherwise.
#
# This won't change for different subtargets so cache the result.

proc check_effective_target_natural_alignment_64 { } {
    return [check_cached_effective_target_indexed natural_alignment_64 {
      expr { [is-effective-target natural_alignment_32]
             && [is-effective-target lp64] && ![istarget *-*-darwin*] }
    }]
}

# Return 1 if all vector types are naturally aligned (aligned to their
# type-size), 0 otherwise.

proc check_effective_target_vect_natural_alignment { } {
    set et_vect_natural_alignment 1
    if { [check_effective_target_arm_eabi]
	 || [istarget nvptx-*-*]
	 || [istarget s390*-*-*]
	 || [istarget amdgcn-*-*] } {
	set et_vect_natural_alignment 0
    }
    verbose "check_effective_target_vect_natural_alignment:\
	     returning $et_vect_natural_alignment" 2
    return $et_vect_natural_alignment
}

# Return true if the target supports the check_raw_ptrs and check_war_ptrs
# optabs on vectors.

proc check_effective_target_vect_check_ptrs { } {
    return [check_effective_target_aarch64_sve2]
}

# Return true if fully-masked loops are supported.

proc check_effective_target_vect_fully_masked { } {
    return [expr { [check_effective_target_aarch64_sve]
	           || [istarget amdgcn*-*-*]
		   || [check_effective_target_riscv_v] }]
}

# Return true if the target supports the @code{len_load} and
# @code{len_store} optabs.

proc check_effective_target_vect_len_load_store { } {
    return [expr { [check_effective_target_has_arch_pwr9]
      || [check_effective_target_s390_vx]
      || [check_effective_target_riscv_v] }]
}

# Return the value of parameter vect-partial-vector-usage specified for
# target by checking the output of "-Q --help=params".  Return zero if
# the desirable pattern isn't found.

proc check_vect_partial_vector_usage { } {
    global tool

    return [check_cached_effective_target vect_partial_vector_usage {
      set result [check_compile vect_partial_vector_usage assembly {
	  int i;
      } "-Q --help=params" ]

      # Get compiler emitted messages and delete generated file.
      set lines [lindex $result 0]
      set output [lindex $result 1]
      remote_file build delete $output

      set pattern {=vect-partial-vector-usage=<0,2>\s+([0-2])}
      # Capture the usage value to val, set it to zero if not found.
      if { ![regexp $pattern $lines whole val] } then {
	  set val 0
      }

      return $val
    }]
}

# Return true if the target supports loop vectorization with partial vectors
# and @code{vect-partial-vector-usage} is set to 1.

proc check_effective_target_vect_partial_vectors_usage_1 { } {
    return [expr { ([check_effective_target_vect_fully_masked]
		    || [check_effective_target_vect_len_load_store])
		   && [check_vect_partial_vector_usage] == 1 }]
}

# Return true if the target supports loop vectorization with partial vectors
# and @code{vect-partial-vector-usage} is set to 2.

proc check_effective_target_vect_partial_vectors_usage_2 { } {
    return [expr { ([check_effective_target_vect_fully_masked]
		    || [check_effective_target_vect_len_load_store])
		   && [check_vect_partial_vector_usage] == 2 }]
}

# Return true if the target supports loop vectorization with partial vectors
# and @code{vect-partial-vector-usage} is nonzero.

proc check_effective_target_vect_partial_vectors { } {
    return [expr { ([check_effective_target_vect_fully_masked]
		    || [check_effective_target_vect_len_load_store])
		   && [check_vect_partial_vector_usage] != 0 }]
}

# Return 1 if the target doesn't prefer any alignment beyond element
# alignment during vectorization.

proc check_effective_target_vect_element_align_preferred { } {
    return [expr { ([check_effective_target_aarch64_sve]
		   && [check_effective_target_vect_variable_length])
		   || [check_effective_target_riscv_v] }]
}

# Return true if vectorization of v2qi/v4qi/v8qi/v16qi/v2hi store is enabed.
# Return zero if the desirable pattern isn't found.
# It's used by Warray-bounds/Wstringop-overflow testcases which are
# regressed by O2 vectorization, refer to PR102697/PR102462/PR102706
proc check_vect_slp_store_usage { pattern macro } {
    global tool

    set result [check_compile slp_aligned_store_usage assembly {
	extern void sink (void* );
	#define Ac8 (AC8){ 0, 1, 2, 3, 4, 5, 6, 7 }
	#define Ac16 (AC16){ 0, 1, 2, 3, 4, 5, 6, 7, 8, 9, 10, 11, 12, 13, 14, 15 }
	#ifdef TEST_V16QI
	typedef struct AC16 { char a[16]; } AC16;
	extern char a16[16];
	void
	foo1 ()
	{
	    *(AC16*)a16 = Ac16;
	}
	#elif TEST_V8QI
	typedef struct AC8 { char a[8]; } AC8;
	extern char a8[8];
	void
	foo ()
	{
	    *(AC8*)a8 = Ac8;
	}
	#elif TEST_V4QI
	struct A1
	{
	    char n;
	    char a[3];
	};

	extern void sink (void*);
	void
	foo2 ()
	{
	    struct A1 a = { 0, {  } };
	    a.a[0] = 3;
	    a.a[1] = 4;
	    a.a[2] = 5;
	    sink (&a);
	}
	#elif TEST_V4QI_2
	extern char p[4];
	void
	foo2_2 ()
	{
	    p[0] = 0;
	    p[1] = 1;
	    p[2] = 2;
	    p[3] = 3;
	}
	#elif TEST_V4QI_3
	#define Ac4 (AC4){ 0, 1, 2, 3 }
	typedef struct AC4 { char a[4]; } AC4;
	extern char a[4];
	void
	foo ()
	{
	    *(AC4*)a = Ac4;
	}
	#elif TEST_V2QI
	struct A2
	{
	    char a[2];
	};
	void
	foo3 ()
	{
	    struct A2 a;
	    a.a[0] = 3;
	    a.a[1] = 4;
	    sink (&a);
	}
	#elif TEST_V2QI_2
	extern char p[2];
	void
	foo3_2 ()
	{
	    p[0] = 0;
	    p[1] = 1;
	}
	#elif TEST_V4HI
	struct Ax
	{
	    int n;
	    short a[4];
	};
	void
	foo5 (struct Ax *p)
	{
	    p->a[0] = 0;
	    p->a[1] = 1;
	    p->a[2] = 2;
	    p->a[3] = 3;
	}
	#elif TEST_V2HI
	extern char b[4];
	void
	foo4 ()
	{
	    *(short*) b = 0;
	    *(short*) (b + 2) = 1;
	}
	#elif TEST_V2HI_2
	struct Ax
	{
	    int n;
	    short a[2];
	};
	void
	foo4_2 (struct Ax *p)
	{
	    p->a[0] = 0;
	    p->a[1] = 1;
	}
	#elif TEST_V4SI
	struct A { int i; };
	struct B { int j; struct A a[4]; };

	struct C
	{
	    struct B b1;
	    struct B b2;
	};
	char cbuf2[2 * sizeof (struct C)] = { };
	void
	foo6 ()
	{
	    struct C *p = (struct C*)&cbuf2;
	    p->b2.a[0].i = 0;
	    p->b2.a[1].i = 0;
	    p->b2.a[2].i = 0;
	    p->b2.a[3].i = 0;
	}
	#elif TEST_V2SI
	struct A { int i; };
	struct B { int j; struct A a[2]; };

	struct C
	{
	    struct B b1;
	    struct B b2;
	};
	char cbuf2[2 * sizeof (struct C)] = { };
	void
	foo6 ()
	{
	    struct C *p = (struct C*)&cbuf2;
	    p->b2.a[0].i = 0;
	    p->b2.a[1].i = 0;
	}

	#endif
    } "-O2 -fopt-info-all -D$macro" ]

      # Get compiler emitted messages and delete generated file.
      set lines [lindex $result 0]
      set output [lindex $result 1]
      remote_file build delete $output

      # Check pattern exits in lines, set it to zero if not found.
      if { [regexp $pattern $lines] } then {
        return 1
      }

    return 0
}

# Return the true if target support vectorization of 2-byte char stores
# with 2-byte aligned address at plain O2.
# NB: This target should be removed after real issues are fixed for
# -Wstringop-overflow with O2 vect. Be careful if you want to reuse
# this target since tests in check_vect_slp_store_usage
# is the exact match of relative testcases
proc check_effective_target_vect_slp_v2qi_store_align { } {
    set pattern {add new stmt: MEM <vector\(2\) char>}
    set macro "TEST_V2QI"
    return [check_cached_effective_target vect_slp_v2qi_store_align {
	expr [check_vect_slp_store_usage $pattern $macro] }]
}

# Return the true if target support vectorization of 2-byte char stores
# with unaligned address at plain O2.
proc check_effective_target_vect_slp_v2qi_store_unalign { } {
    set pattern {add new stmt: MEM <vector\(2\) char>}
    set macro "TEST_V2QI_2"
    return [check_cached_effective_target vect_slp_v2qi_store_unalign {
	expr [check_vect_slp_store_usage $pattern $macro ] }]
}

# Return the true if target support vectorization of 4-byte char stores
# with 4-byte aligned address at plain O2.
# NB: This target should be removed after real issues are fixed for
# -Wstringop-overflow with O2 vect. Be careful if you want to reuse
# this target since tests in check_vect_slp_store_usage
# is the exact match of relative testcases
proc check_effective_target_vect_slp_v4qi_store_align { } {
    set pattern {add new stmt: MEM <vector\(4\) char>}
    set macro "TEST_V4QI"
    return [check_cached_effective_target vect_slp_v4qi_store_align {
	expr [check_vect_slp_store_usage $pattern $macro ] }]
}

# Return the true if target support vectorization of 4-byte char stores
# with unaligned address at plain O2.
proc check_effective_target_vect_slp_v4qi_store_unalign { } {
    set pattern {add new stmt: MEM <vector\(4\) char>}
    set macro "TEST_V4QI_2"
    return [check_cached_effective_target vect_slp_v4qi_store_unalign {
	expr [check_vect_slp_store_usage $pattern $macro ] }]
}

# Return the true if target support block move for
# 8-byte aligned 4-byte size struct initialization.
proc check_effective_target_struct_4char_block_move { } {
    set pattern {not vectorized: more than one data ref in stmt:}
    set macro "TEST_V4QI_3"
    return [check_cached_effective_target struct_4char_block_move {
	expr [check_vect_slp_store_usage $pattern $macro ] }]
}

# Return the true if target support vectorization of 4-byte char stores
# with unaligned address or store them with a constant pool at plain O2.
proc check_effective_target_vect_slp_v4qi_store_unalign_1 { } {
    set pattern {add new stmt: MEM <vector\(4\) char>}
    set macro "TEST_V4QI_3"
    return [check_cached_effective_target vect_slp_v4qi_store_unalign_1 {
	expr { [check_vect_slp_store_usage $pattern $macro ]
	       || [check_effective_target_struct_4char_block_move] } }]
}

# Return the true if target support block move for
# 8-byte aligned 8-byte size struct initialization.
proc check_effective_target_struct_8char_block_move { } {
    set pattern {not vectorized: more than one data ref in stmt:}
    set macro "TEST_V8QI"
    return [check_cached_effective_target struct_8char_block_move {
	expr [check_vect_slp_store_usage $pattern $macro ] }]
}

# Return the true if target support vectorization of 8-byte char stores
# with unaligned address or store them with a constant pool at plain O2.
# NB: This target should be removed after real issues are fixed for
# -Wstringop-overflow with O2 vect. Be careful if you want to reuse
# this target since tests in check_vect_slp_store_usage
# is the exact match of relative testcases
proc check_effective_target_vect_slp_v8qi_store_unalign_1 { } {
    set pattern {add new stmt: MEM <vector\(8\) char>}
    set macro "TEST_V8QI"
    return [check_cached_effective_target vect_slp_v8qi_store_unalign_1 {
	expr { [check_vect_slp_store_usage $pattern $macro ]
	       || [check_effective_target_struct_8char_block_move] } }]
}

# Return the true if target support block move for
# 8-byte aligned 16-byte size struct initialization.
proc check_effective_target_struct_16char_block_move { } {
    set pattern {not vectorized: more than one data ref in stmt:}
    set macro "TEST_V16QI"
    return [check_cached_effective_target struct_16char_block_move {
	expr [check_vect_slp_store_usage $pattern $macro ] }]
}

# Return the true if target support vectorization of 16-byte char stores
# with unaligned address or store them with a constant pool at plain O2.
# NB: This target should be removed after real issues are fixed for
# -Wstringop-overflow with O2 vect. Be careful if you want to reuse
# this target since tests in check_vect_slp_store_usage
# is the exact match of relative testcases
proc check_effective_target_vect_slp_v16qi_store_unalign_1 { } {
    set pattern {add new stmt: MEM <vector\(16\) char>}
    set macro "TEST_V16QI"
    return [check_cached_effective_target vect_slp_v16qi_store_unalign_1 {
	expr { [check_vect_slp_store_usage $pattern $macro ]
	       || [check_effective_target_struct_16char_block_move] } }]
}

# Return the true if target support vectorization of 4-byte short stores
# with unaligned address at plain O2.
# NB: This target should be removed after real issues are fixed for
# -Wstringop-overflow with O2 vect. Be careful if you want to reuse
# this target since tests in check_vect_slp_store_usage
# is the exact match of relative testcases
proc check_effective_target_vect_slp_v2hi_store_unalign { } {
    set pattern {add new stmt: MEM <vector\(2\) short int>}
    set macro "TEST_V2HI"
    return [check_cached_effective_target vect_slp_v2hi_store_unalign {
	expr [check_vect_slp_store_usage $pattern $macro ] }]
}

# Return the true if target support vectorization of 4-byte short stores
# with 4-byte aligned address at plain O2.
proc check_effective_target_vect_slp_v2hi_store_align { } {
    set pattern {add new stmt: MEM <vector\(2\) short int>}
    set macro "TEST_V2HI_2"
    return [check_cached_effective_target vect_slp_v2hi_store_align {
	expr [check_vect_slp_store_usage $pattern $macro ] }]
}

# Return the true if target support vectorization of 8-byte short stores
# with unaligned address at plain O2.
# NB: This target should be removed after real issues are fixed for
# -Wstringop-overflow with O2 vect. Be careful if you want to reuse
# this target since tests in check_vect_slp_store_usage
# is the exact match of relative testcases
proc check_effective_target_vect_slp_v4hi_store_unalign { } {
    set pattern {add new stmt: MEM <vector\(4\) short int>}
    set macro "TEST_V4HI"
    return [check_cached_effective_target vect_slp_v4hi_store_unalign {
	expr [check_vect_slp_store_usage $pattern $macro ] }]
}

# Return the true if target support vectorization of 8-byte int stores
# with 8-byte aligned address at plain O2.
# NB: This target should be removed after real issues are fixed for
# -Wstringop-overflow with O2 vect. Be careful if you want to reuse
# this target since tests in check_vect_slp_store_usage
# is the exact match of relative testcases
proc check_effective_target_vect_slp_v2si_store_align { } {
    set pattern {add new stmt: MEM <vector\(2\) int>}
    set macro "TEST_V2SI"
    return [check_cached_effective_target vect_slp_v2si_store_align {
	expr [check_vect_slp_store_usage $pattern $macro ] }]
}

# Return the true if target support vectorization of 16-byte int stores
# with unaligned address at plain O2.
# NB: This target should be removed after real issues are fixed for
# -Wstringop-overflow with O2 vect. Be careful if you want to reuse
# this target since tests in check_vect_slp_store_usage
# is the exact match of relative testcases
proc check_effective_target_vect_slp_v4si_store_unalign { } {
    set pattern {add new stmt: MEM <vector\(4\) int>}
    set macro "TEST_V4SI"
    return [check_cached_effective_target vect_slp_v4si_store_unalign {
	expr [check_vect_slp_store_usage $pattern $macro ] }]
}

# Return 1 if we can align stack data to the preferred vector alignment.

proc check_effective_target_vect_align_stack_vars { } {
    if { [check_effective_target_aarch64_sve] } {
	return [check_effective_target_vect_variable_length]
    }
    return 1
}

# Return 1 if vector alignment (for types of size 32 bit or less) is reachable, 0 otherwise.

proc check_effective_target_vector_alignment_reachable { } {
    set et_vector_alignment_reachable 0
    if { [check_effective_target_vect_aligned_arrays]
	 || [check_effective_target_natural_alignment_32] } {
	set et_vector_alignment_reachable 1
    }
    verbose "check_effective_target_vector_alignment_reachable:\
	     returning $et_vector_alignment_reachable" 2
    return $et_vector_alignment_reachable
}

# Return 1 if vector alignment for 64 bit is reachable, 0 otherwise.

proc check_effective_target_vector_alignment_reachable_for_64bit { } {
    set et_vector_alignment_reachable_for_64bit 0
    if { [check_effective_target_vect_aligned_arrays] 
	 || [check_effective_target_natural_alignment_64] } {
	set et_vector_alignment_reachable_for_64bit 1
    }
    verbose "check_effective_target_vector_alignment_reachable_for_64bit:\
	     returning $et_vector_alignment_reachable_for_64bit" 2
    return $et_vector_alignment_reachable_for_64bit
}

# Return 1 if the target only requires element alignment for vector accesses

proc check_effective_target_vect_element_align { } {
    return [check_cached_effective_target_indexed vect_element_align {
      expr { ([istarget arm*-*-*]
	      && ![check_effective_target_arm_vect_no_misalign])
	     || [check_effective_target_vect_hw_misalign] }}]
}

# Return 1 if we expect to see unaligned accesses in at least some
# vector dumps.

proc check_effective_target_vect_unaligned_possible { } {
    return [expr { ![check_effective_target_vect_element_align_preferred]
		   && (![check_effective_target_vect_no_align]
		       || [check_effective_target_vect_hw_misalign]) }]
}

# Return 1 if the target supports vector LOAD_LANES operations, 0 otherwise.

proc check_effective_target_vect_load_lanes { } {
    # We don't support load_lanes correctly on big-endian arm.
    return [check_cached_effective_target vect_load_lanes {
      expr { ([check_effective_target_arm_little_endian]
	      && [check_effective_target_arm_neon_ok])
	     || [istarget aarch64*-*-*]
	     || [istarget riscv*-*-*] }}]
}

# Return 1 if the target supports vector masked loads.

proc check_effective_target_vect_masked_load { } {
    return [expr { [check_avx_available]
		   || [check_effective_target_aarch64_sve]
		   || [istarget amdgcn*-*-*]
		   || [check_effective_target_riscv_v] } ]
}

# Return 1 if the target supports vector masked stores.

proc check_effective_target_vect_masked_store { } {
    return [expr { [check_avx_available]
		   || [check_effective_target_aarch64_sve]
		   || [istarget amdgcn*-*-*]
		   || [check_effective_target_riscv_v] }]
}

# Return 1 if the target supports vector gather loads via internal functions.

proc check_effective_target_vect_gather_load_ifn { } {
    return [expr { [check_effective_target_aarch64_sve]
		   || [istarget amdgcn*-*-*]
		   || [check_effective_target_riscv_v] }]
}

# Return 1 if the target supports vector scatter stores.

proc check_effective_target_vect_scatter_store { } {
    return [expr { [check_effective_target_aarch64_sve]
		   || [istarget amdgcn*-*-*]
		   || [check_effective_target_riscv_v]
		   || [check_effective_target_loongarch_sx] }]
}

# Return 1 if the target supports vector conditional operations, 0 otherwise.

proc check_effective_target_vect_condition { } {
    return [check_cached_effective_target_indexed vect_condition {
      expr { [istarget aarch64*-*-*]
	     || [istarget powerpc*-*-*]
	     || [istarget ia64-*-*]
	     || [istarget i?86-*-*] || [istarget x86_64-*-*]
	     || ([istarget mips*-*-*]
		 && [et-is-effective-target mips_msa])
	     || ([istarget arm*-*-*]
		 && [check_effective_target_arm_neon_ok])
	     || ([istarget s390*-*-*]
		 && [check_effective_target_s390_vx])
	     || [istarget amdgcn-*-*]
	     || ([istarget riscv*-*-*]
		 && [check_effective_target_riscv_v])
	     || ([istarget loongarch*-*-*]
		 && [check_effective_target_loongarch_sx]) }}]
}

# Return 1 if the target supports vector conditional operations where
# the comparison has different type from the lhs, 0 otherwise.

proc check_effective_target_vect_cond_mixed { } {
    return [check_cached_effective_target_indexed vect_cond_mixed {
      expr { [istarget i?86-*-*] || [istarget x86_64-*-*]
	     || [istarget aarch64*-*-*]
	     || [istarget powerpc*-*-*] 
	     || ([istarget arm*-*-*]
		 && [check_effective_target_arm_neon_ok])
	     || ([istarget mips*-*-*]
		 && [et-is-effective-target mips_msa])
	     || ([istarget s390*-*-*]
		 && [check_effective_target_s390_vx])
	     || [istarget amdgcn-*-*]
	     || ([istarget riscv*-*-*]
		 && [check_effective_target_riscv_v])
	     || ([istarget loongarch*-*-*]
		 && [check_effective_target_loongarch_sx]) }}]
}

# Return 1 if the target supports vector char multiplication, 0 otherwise.

proc check_effective_target_vect_char_mult { } {
    return [check_cached_effective_target_indexed vect_char_mult {
      expr { [istarget aarch64*-*-*]
	     || [istarget ia64-*-*]
	     || [istarget i?86-*-*] || [istarget x86_64-*-*]
	     || [check_effective_target_arm32]
	     || [check_effective_target_powerpc_altivec]
	     || ([istarget mips*-*-*]
		 && [et-is-effective-target mips_msa])
	     || ([istarget s390*-*-*]
		 && [check_effective_target_s390_vx])
	     || [istarget amdgcn-*-*]
	     || ([istarget riscv*-*-*]
		 && [check_effective_target_riscv_v])
	     || ([istarget loongarch*-*-*]
		 && [check_effective_target_loongarch_sx]) }}]
}

# Return 1 if the target supports vector short multiplication, 0 otherwise.

proc check_effective_target_vect_short_mult { } {
    return [check_cached_effective_target_indexed vect_short_mult {
      expr { [istarget ia64-*-*]
	     || [istarget i?86-*-*] || [istarget x86_64-*-*]
	     || [istarget powerpc*-*-*]
	     || [istarget aarch64*-*-*]
	     || [check_effective_target_arm32]
	     || ([istarget mips*-*-*]
		 && ([et-is-effective-target mips_msa]
		     || [et-is-effective-target mips_loongson_mmi]))
	     || ([istarget s390*-*-*]
		 && [check_effective_target_s390_vx])
	     || [istarget amdgcn-*-*]
	     || ([istarget riscv*-*-*]
		 && [check_effective_target_riscv_v])
	     || ([istarget loongarch*-*-*]
		 && [check_effective_target_loongarch_sx]) }}]
}

# Return 1 if the target supports vector int multiplication, 0 otherwise.

proc check_effective_target_vect_int_mult { } {
    return [check_cached_effective_target_indexed vect_int_mult {
      expr { ([istarget powerpc*-*-*] && ![istarget powerpc-*-linux*paired*])
	     || [istarget i?86-*-*] || [istarget x86_64-*-*]
	     || [istarget ia64-*-*]
	     || [istarget aarch64*-*-*]
	     || ([istarget mips*-*-*]
		 && [et-is-effective-target mips_msa])
	     || [check_effective_target_arm32]
	     || ([istarget s390*-*-*]
		 && [check_effective_target_s390_vx])
	     || [istarget amdgcn-*-*]
	     || ([istarget riscv*-*-*]
		 && [check_effective_target_riscv_v])
	     || ([istarget loongarch*-*-*]
		 && [check_effective_target_loongarch_sx]) }}]
}

# Return 1 if the target supports 64 bit hardware vector
# multiplication of long operands with a long result, 0 otherwise.
#
# This can change for different subtargets so do not cache the result.

proc check_effective_target_vect_long_mult { } {
    if { [istarget i?86-*-*] || [istarget x86_64-*-*]
	 || ([istarget powerpc*-*-*]
	      && ([check_effective_target_ilp32]
		  || ([check_effective_target_powerpc_vsx_ok]
		      && [check_effective_target_has_arch_pwr10])))
	 || [is-effective-target arm_neon]
	 || ([istarget sparc*-*-*] && [check_effective_target_ilp32])
	 || ([istarget aarch64*-*-*]
	     && ([check_effective_target_ilp32]
		 || [check_effective_target_aarch64_sve]))
	 || ([istarget mips*-*-*]
	      && [et-is-effective-target mips_msa])
	 || ([istarget riscv*-*-*]
	      && [check_effective_target_riscv_v])
	 || ([istarget loongarch*-*-*]
	      && [check_effective_target_loongarch_sx])
	 || [istarget amdgcn-*-*] } {
	set answer 1
    } else {
	set answer 0
    }

    verbose "check_effective_target_vect_long_mult: returning $answer" 2
    return $answer
}

# Return 1 if the target supports vector even/odd elements extraction, 0 otherwise.

proc check_effective_target_vect_extract_even_odd { } {
    return [check_cached_effective_target_indexed extract_even_odd {
      expr { [istarget aarch64*-*-*]
	     || [istarget powerpc*-*-*]
	     || [is-effective-target arm_neon]
             || [istarget i?86-*-*] || [istarget x86_64-*-*]
             || [istarget ia64-*-*]
	     || ([istarget mips*-*-*]
		 && ([et-is-effective-target mips_msa]
		     || [et-is-effective-target mpaired_single]))
	     || ([istarget s390*-*-*]
		 && [check_effective_target_s390_vx])
             || ([istarget riscv*-*-*]
		 && [check_effective_target_riscv_v])
             || ([istarget loongarch*-*-*]
		 && [check_effective_target_loongarch_sx]) }}]
}

# Return 1 if the target supports vector interleaving, 0 otherwise.

proc check_effective_target_vect_interleave { } {
    return [check_cached_effective_target_indexed vect_interleave {
      expr { [istarget aarch64*-*-*]
	     || [istarget powerpc*-*-*]
	     || [is-effective-target arm_neon]
             || [istarget i?86-*-*] || [istarget x86_64-*-*]
             || [istarget ia64-*-*]
	     || ([istarget mips*-*-*]
		 && ([et-is-effective-target mpaired_single]
		     || [et-is-effective-target mips_msa]))
	     || ([istarget s390*-*-*]
		 && [check_effective_target_s390_vx])
	     || ([istarget riscv*-*-*]
		 && [check_effective_target_riscv_v])
	     || ([istarget loongarch*-*-*]
		 && [check_effective_target_loongarch_sx]) }}]
}

foreach N {2 3 4 5 6 7 8} {
    eval [string map [list N $N] {
	# Return 1 if the target supports 2-vector interleaving
	proc check_effective_target_vect_stridedN { } {
	    return [check_cached_effective_target_indexed vect_stridedN {
		if { (N & -N) == N
		     && [check_effective_target_vect_interleave]
		     && [check_effective_target_vect_extract_even_odd] } {
		    return 1
		}
		if { ([istarget arm*-*-*]
		      || [istarget aarch64*-*-*]) && N >= 2 && N <= 4 } {
		    return 1
		}
		if { ([istarget riscv*-*-*]) && N >= 2 && N <= 8 } {
		    return 1
		}
		if [check_effective_target_vect_fully_masked] {
		    return 1
		}
		return 0
	    }]
	}
    }]
}

# Return the list of vector sizes (in bits) that each target supports.
# A vector length of "0" indicates variable-length vectors.

proc available_vector_sizes { } {
    set result {}
    if { [istarget aarch64*-*-*] } {
	if { [check_effective_target_aarch64_sve] } {
	    lappend result [aarch64_sve_bits]
	}
	lappend result 128 64
    } elseif { [istarget arm*-*-*]
		&& [check_effective_target_arm_neon_ok] } {
	lappend result 128 64
    } elseif { [istarget i?86-*-*] || [istarget x86_64-*-*] } {
	if { [check_avx_available] && ![check_prefer_avx128] } {
	    lappend result 256
	}
	lappend result 128
	if { ![is-effective-target ia32] } {
	    lappend result 64
	}
	lappend result 32
    } elseif { [istarget sparc*-*-*] } {
	lappend result 64
    } elseif { [istarget amdgcn*-*-*] } {
        # 6 different lane counts, and 4 element sizes
	lappend result 4096 2048 1024 512 256 128 64 32 16 8 4 2
    } elseif { [istarget riscv*-*-*] } {
	if { [check_effective_target_riscv_v] } {
	    lappend result 0 32 64 128
	}
	lappend result 128
    } else {
	# The traditional default asumption.
	lappend result 128
    }
    return $result
}

# Return 1 if the target supports multiple vector sizes

proc check_effective_target_vect_multiple_sizes { } {
    return [expr { [llength [available_vector_sizes]] > 1 }]
}

# Return true if variable-length vectors are supported.

proc check_effective_target_vect_variable_length { } {
    return [expr { [lindex [available_vector_sizes] 0] == 0 }]
}

# Return 1 if the target supports vectors of 1024 bits.

proc check_effective_target_vect1024 { } {
    return [expr { [lsearch -exact [available_vector_sizes] 1024] >= 0 }]
}

# Return 1 if the target supports vectors of 512 bits.

proc check_effective_target_vect512 { } {
    return [expr { [lsearch -exact [available_vector_sizes] 512] >= 0 }]
}

# Return 1 if the target supports vectors of 256 bits.

proc check_effective_target_vect256 { } {
    return [expr { [lsearch -exact [available_vector_sizes] 256] >= 0 }]
}

# Return 1 if the target supports vectors of 128 bits.

proc check_effective_target_vect128 { } {
    return [expr { [lsearch -exact [available_vector_sizes] 128] >= 0 }]
}

# Return 1 if the target supports vectors of 64 bits.

proc check_effective_target_vect64 { } {
    return [expr { [lsearch -exact [available_vector_sizes] 64] >= 0 }]
}

# Return 1 if the target supports vectors of 32 bits.

proc check_effective_target_vect32 { } {
    return [expr { [lsearch -exact [available_vector_sizes] 32] >= 0 }]
}

# Return 1 if the target supports vector copysignf calls.

proc check_effective_target_vect_call_copysignf { } {
    return [check_cached_effective_target_indexed vect_call_copysignf {
      expr { [istarget i?86-*-*] || [istarget x86_64-*-*]
	     || [istarget powerpc*-*-*]
	     || [istarget aarch64*-*-*]
             || [istarget amdgcn-*-*]
	     || ([istarget riscv*-*-*]
		 && [check_effective_target_riscv_v])
	     || ([istarget loongarch*-*-*]
		 && [check_effective_target_loongarch_sx]) }}]
}

# Return 1 if the target supports hardware square root instructions.

proc check_effective_target_sqrt_insn { } {
    return [check_cached_effective_target sqrt_insn {
      expr { [istarget i?86-*-*] || [istarget x86_64-*-*]
	     || [check_effective_target_powerpc_sqrt]
	     || [istarget aarch64*-*-*]
	     || ([istarget arm*-*-*] && [check_effective_target_arm_vfp_ok])
	     || ([istarget s390*-*-*]
		 && [check_effective_target_s390_vx])
	     || [istarget amdgcn-*-*] }}]
}

# Return any additional options to enable square root intructions.

proc add_options_for_sqrt_insn { flags } {
    if { [istarget amdgcn*-*-*] } {
	return "$flags -ffast-math"
    }
    if { [istarget arm*-*-*] } {
	return [add_options_for_arm_vfp "$flags"]
    }
    return $flags
}

# Return 1 if the target supports vector sqrtf calls.

proc check_effective_target_vect_call_sqrtf { } {
    return [check_cached_effective_target_indexed vect_call_sqrtf {
      expr { [istarget aarch64*-*-*]
	     || [istarget i?86-*-*] || [istarget x86_64-*-*]
	     || ([istarget powerpc*-*-*] && [check_vsx_hw_available])
	     || ([istarget s390*-*-*]
		 && [check_effective_target_s390_vx])
             || [istarget amdgcn-*-*]
	     || ([istarget riscv*-*-*]
		 && [check_effective_target_riscv_v])
	     || ([istarget loongarch*-*-*]
		 && [check_effective_target_loongarch_sx]) }}]
}

# Return 1 if the target supports vector lrint calls.

proc check_effective_target_vect_call_lrint { } {
    set et_vect_call_lrint 0
    if { (([istarget i?86-*-*] || [istarget x86_64-*-*])
	  && [check_effective_target_ilp32])
	 || [istarget amdgcn-*-*]
	 || [istarget loongarch*-*-*] } {
	set et_vect_call_lrint 1
    }

    verbose "check_effective_target_vect_call_lrint: returning $et_vect_call_lrint" 2
    return $et_vect_call_lrint
}

# Return 1 if the target supports vector btrunc calls.

proc check_effective_target_vect_call_btrunc { } {
    return [check_cached_effective_target_indexed vect_call_btrunc {
      expr { [istarget aarch64*-*-*]
	     || [istarget amdgcn-*-*]
	     || [istarget loongarch*-*-*] }}]
}

# Return 1 if the target supports vector btruncf calls.

proc check_effective_target_vect_call_btruncf { } {
    return [check_cached_effective_target_indexed vect_call_btruncf {
      expr { [istarget aarch64*-*-*]
	     || [istarget amdgcn-*-*]
	     || [istarget loongarch*-*-*] }}]
}

# Return 1 if the target supports vector ceil calls.

proc check_effective_target_vect_call_ceil { } {
    return [check_cached_effective_target_indexed vect_call_ceil {
      expr { [istarget aarch64*-*-*]
	     || [istarget amdgcn-*-*]
	     || [istarget loongarch*-*-*] }}]
}

# Return 1 if the target supports vector ceilf calls.

proc check_effective_target_vect_call_ceilf { } {
    return [check_cached_effective_target_indexed vect_call_ceilf {
      expr { [istarget aarch64*-*-*]
	     || [istarget amdgcn-*-*]
	     || [istarget loongarch*-*-*] }}]
}

# Return 1 if the target supports vector floor calls.

proc check_effective_target_vect_call_floor { } {
    return [check_cached_effective_target_indexed vect_call_floor {
      expr { [istarget aarch64*-*-*]
	     || [istarget amdgcn-*-*]
	     || [istarget loongarch*-*-*] }}]
}

# Return 1 if the target supports vector floorf calls.

proc check_effective_target_vect_call_floorf { } {
    return [check_cached_effective_target_indexed vect_call_floorf {
      expr { [istarget aarch64*-*-*]
	     || [istarget amdgcn-*-*]
	     || [istarget loongarch*-*-*] }}]
}

# Return 1 if the target supports vector lceil calls.

proc check_effective_target_vect_call_lceil { } {
    return [check_cached_effective_target_indexed vect_call_lceil {
      expr { [istarget aarch64*-*-*]
             || [istarget loongarch*-*-*] }}]
}

# Return 1 if the target supports vector lfloor calls.

proc check_effective_target_vect_call_lfloor { } {
    return [check_cached_effective_target_indexed vect_call_lfloor {
      expr { [istarget aarch64*-*-*]
             || [istarget loongarch*-*-*] }}]
}

# Return 1 if the target supports vector nearbyint calls.

proc check_effective_target_vect_call_nearbyint { } {
    return [check_cached_effective_target_indexed vect_call_nearbyint {
      expr { [istarget aarch64*-*-*] }}]
}

# Return 1 if the target supports vector nearbyintf calls.

proc check_effective_target_vect_call_nearbyintf { } {
    return [check_cached_effective_target_indexed vect_call_nearbyintf {
      expr { [istarget aarch64*-*-*] }}]
}

# Return 1 if the target supports vector round calls.

proc check_effective_target_vect_call_round { } {
    return [check_cached_effective_target_indexed vect_call_round {
      expr { [istarget aarch64*-*-*] }}]
}

# Return 1 if the target supports vector roundf calls.

proc check_effective_target_vect_call_roundf { } {
    return [check_cached_effective_target_indexed vect_call_roundf {
      expr { [istarget aarch64*-*-*] }}]
}

# Return 1 if the target supports AND, OR and XOR reduction.

proc check_effective_target_vect_logical_reduc { } {
    return [expr { [check_effective_target_aarch64_sve]
	           || [istarget amdgcn-*-*]
		   || [check_effective_target_riscv_v]
		   || [check_effective_target_loongarch_sx]
		   || [istarget i?86-*-*] || [istarget x86_64-*-*]}]
}

# Return 1 if the target supports the fold_extract_last optab.

proc check_effective_target_vect_fold_extract_last { } {
    return [expr { [check_effective_target_aarch64_sve]
		   || [istarget amdgcn*-*-*]
		   || [check_effective_target_riscv_v] }]
}

# Return 1 if the target supports section-anchors

proc check_effective_target_section_anchors { } {
    return [check_cached_effective_target section_anchors {
      expr { [istarget powerpc*-*-*]
	     || [istarget arm*-*-*]
	     || [istarget aarch64*-*-*]
	     || [istarget loongarch*-*-*] }}]
}

# Return 1 if the target supports atomic operations on "int_128" values.

proc check_effective_target_sync_int_128 { } {
    return 0
}

# Return 1 if the target supports atomic operations on "int_128" values
# and can execute them.
# This requires support for both compare-and-swap and true atomic loads.

proc check_effective_target_sync_int_128_runtime { } {
    return 0
}

# Return 1 if the target supports atomic operations on "long long".
#
# Note: 32bit x86 targets require -march=pentium in dg-options.
# Note: 32bit s390 targets require -mzarch in dg-options.

proc check_effective_target_sync_long_long { } {
    if { [istarget i?86-*-*] || [istarget x86_64-*-*]
	 || [istarget aarch64*-*-*]
	 || [istarget arm*-*-*]
	 || [istarget alpha*-*-*]
	 || ([istarget sparc*-*-*] && [check_effective_target_lp64])
	 || [istarget s390*-*-*] } {
	return 1
    } else {
	return 0
    }
}

# Return 1 if the target supports popcount on long.

proc check_effective_target_popcountl { } {
    return [check_no_messages_and_pattern popcountl "!\\(call" rtl-expand {
	int foo (long b)
	  {
	    return __builtin_popcountl (b);
	  }
    } "" ]
}

# Return 1 if the target supports popcount on long long.

proc check_effective_target_popcountll { } {
    return [check_no_messages_and_pattern popcountll "!\\(call" rtl-expand {
        int foo (long long b)
          {
            return __builtin_popcountll (b);
          }
    } "" ]
}


# Return 1 if the target supports popcount on int.

proc check_effective_target_popcount { } {
    return [check_no_messages_and_pattern popcount "!\\(call" rtl-expand {
        int foo (int b)
          {
            return __builtin_popcount (b);
          }
    } "" ]
}

# Return 1 if the target supports clz on int.

proc check_effective_target_clz { } {
    return [check_no_messages_and_pattern clz "!\\(call" rtl-expand {
        int foo (int b)
          {
            return __builtin_clz (b);
          }
    } "" ]
}

# Return 1 if the target supports clz on long.

proc check_effective_target_clzl { } {
    return [check_no_messages_and_pattern clzl "!\\(call" rtl-expand {
	int foo (long b)
	  {
	    return __builtin_clzl (b);
	  }
    } "" ]
}

# Return 1 if the target supports clz on long long.

proc check_effective_target_clzll { } {
    return [check_no_messages_and_pattern clzll "!\\(call" rtl-expand {
        int foo (long long b)
          {
            return __builtin_clzll (b);
          }
    } "" ]
}

# Return 1 if the target supports ctz on int.

proc check_effective_target_ctz { } {
    return [check_no_messages_and_pattern ctz "!\\(call" rtl-expand {
        int foo (int b)
          {
            return __builtin_ctz (b);
          }
    } "" ]
}

# Return 1 if the target supports ctz on long.

proc check_effective_target_ctzl { } {
    return [check_no_messages_and_pattern ctzl "!\\(call" rtl-expand {
	int foo (long b)
	  {
	    return __builtin_ctzl (b);
	  }
    } "" ]
}

# Return 1 if the target supports ctz on long long.

proc check_effective_target_ctzll { } {
    return [check_no_messages_and_pattern ctzll "!\\(call" rtl-expand {
        int foo (long long b)
          {
            return __builtin_ctzll (b);
          }
    } "" ]
}

# Return 1 if the target supports atomic operations on "long long"
# and can execute them.
#
# Note: 32bit x86 targets require -march=pentium in dg-options.

proc check_effective_target_sync_long_long_runtime { } {
    if { (([istarget x86_64-*-*] || [istarget i?86-*-*])
	  && [check_cached_effective_target sync_long_long_available {
	      check_runtime_nocache sync_long_long_available {
		  #include "cpuid.h"
		  int main ()
		  {
		      unsigned int eax, ebx, ecx, edx;
		      if (__get_cpuid (1, &eax, &ebx, &ecx, &edx))
			return !(edx & bit_CMPXCHG8B);
		      return 1;
		  }
	      } ""
	  }])
	 || [istarget aarch64*-*-*]
	 || [istarget arm*-*-uclinuxfdpiceabi]
	 || ([istarget arm*-*-linux-*]
	     && [check_runtime sync_longlong_runtime {
		 #include <stdlib.h>
		 int main ()
		 {
		     long long l1;

		     if (sizeof (long long) != 8)
		     exit (1);

		     /* Just check for native;
			checking for kernel fallback is tricky.  */
		     asm volatile ("ldrexd r0,r1, [%0]"
				   : : "r" (&l1) : "r0", "r1");
		     exit (0);
		 }
	     } "" ])
	 || [istarget alpha*-*-*]
	 || ([istarget sparc*-*-*]
	     && [check_effective_target_lp64]
	     && [check_effective_target_ultrasparc_hw])
	 || ([istarget powerpc*-*-*] && [check_effective_target_lp64]) } {
	return 1
    } else {
	return 0
    }
}

# Return 1 if the target supports byte swap instructions.

proc check_effective_target_bswap { } {
    return [check_cached_effective_target bswap {
      expr { [istarget aarch64*-*-*]
	     || [istarget alpha*-*-*]
	     || [istarget i?86-*-*] || [istarget x86_64-*-*]
	     || [istarget m68k-*-*]
	     || [istarget powerpc*-*-*]
	     || [istarget rs6000-*-*]
	     || [istarget s390*-*-*]
	     || ([istarget riscv*-*-*]
	         && [check_no_compiler_messages_nocache riscv_zbb object {
		     #if __riscv_zbb  <= 0
		     #error ZBB is not enabled
		     #endif
		     int i;
		 } ""])
	     || ([istarget arm*-*-*]
		 && [check_no_compiler_messages_nocache arm_v6_or_later object {
		     #if __ARM_ARCH < 6
		     #error not armv6 or later
		     #endif
		     int i;
		 } ""]) }}]
}

# Return 1 if the target supports atomic operations on "int" and "long".

proc check_effective_target_sync_int_long { } {
# This is intentionally powerpc but not rs6000, rs6000 doesn't have the
# load-reserved/store-conditional instructions.
    return [check_cached_effective_target sync_int_long {
      expr { [istarget ia64-*-*]
	     || [istarget i?86-*-*] || [istarget x86_64-*-*]
	     || [istarget aarch64*-*-*]
	     || [istarget alpha*-*-*] 
	     || [istarget arm*-*-linux-*] 
	     || [istarget arm*-*-uclinuxfdpiceabi] 
	     || ([istarget arm*-*-*]
		 && [check_effective_target_arm_acq_rel])
	     || [istarget bfin*-*linux*]
	     || [istarget hppa*-*linux*]
	     || [istarget s390*-*-*] 
	     || [istarget powerpc*-*-*]
	     || [istarget cris-*-*]
	     || ([istarget sparc*-*-*] && [check_effective_target_sparc_v9])
	     || ([istarget arc*-*-*] && [check_effective_target_arc_atomic])
	     || [check_effective_target_mips_llsc]
	     || [istarget nvptx*-*-*]
	 }}]
}

# Return 1 if the target supports atomic operations on "int" and "long" on
# stack addresses.

proc check_effective_target_sync_int_long_stack { } {
    return [check_cached_effective_target sync_int_long_stack {
      expr { ![istarget nvptx*-*-*]
	     && [check_effective_target_sync_int_long]	     
	 }}]
}

# Return 1 if the target supports atomic operations on "char" and "short".

proc check_effective_target_sync_char_short { } {
# This is intentionally powerpc but not rs6000, rs6000 doesn't have the
# load-reserved/store-conditional instructions.
    return [check_cached_effective_target sync_char_short {
      expr { [istarget aarch64*-*-*]
	     || [istarget ia64-*-*]
	     || [istarget i?86-*-*] || [istarget x86_64-*-*]
	     || [istarget alpha*-*-*] 
	     || [istarget arm*-*-linux-*] 
	     || [istarget arm*-*-uclinuxfdpiceabi] 
	     || ([istarget arm*-*-*]
		 && [check_effective_target_arm_acq_rel])
	     || [istarget hppa*-*linux*]
	     || [istarget s390*-*-*] 
	     || [istarget powerpc*-*-*]
	     || [istarget cris-*-*]
	     || ([istarget sparc*-*-*] && [check_effective_target_sparc_v9])
	     || ([istarget arc*-*-*] && [check_effective_target_arc_atomic])
	     || [istarget loongarch*-*-*]
	     || [check_effective_target_mips_llsc] }}]
}

# Return 1 if thread_fence does not rely on __sync_synchronize
# library function

proc check_effective_target_thread_fence {} {
    return [check_no_compiler_messages thread_fence executable {
	int main () {
	    __atomic_thread_fence (__ATOMIC_SEQ_CST);
	    return 0;
	}
    } ""]
}

# Return 1 if the target uses a ColdFire FPU.

proc check_effective_target_coldfire_fpu { } {
    return [check_no_compiler_messages coldfire_fpu assembly {
	#ifndef __mcffpu__
	#error !__mcffpu__
	#endif
    }]
}

# Return true if this is a uClibc target.

proc check_effective_target_uclibc {} {
    return [check_no_compiler_messages uclibc object {
	#include <features.h>
	#if !defined (__UCLIBC__)
	#error !__UCLIBC__
	#endif
    }]
}

# Return true if this is a uclibc target and if the uclibc feature
# described by __$feature__ is not present.

proc check_missing_uclibc_feature {feature} {
    return [check_no_compiler_messages $feature object "
	#include <features.h>
	#if !defined (__UCLIBC) || defined (__${feature}__)
	#error FOO
	#endif
    "]
}

# Return true if this is a Newlib target.

proc check_effective_target_newlib {} {
    return [check_no_compiler_messages newlib object {
	#include <newlib.h>
    }]
}

# Return true if GCC was configured with --enable-newlib-nano-formatted-io
proc check_effective_target_newlib_nano_io { } {
    return [check_configured_with "--enable-newlib-nano-formatted-io"]
}

# Some newlib versions don't provide a frexpl and instead depend
# on frexp to implement long double conversions in their printf-like
# functions.  This leads to broken results.  Detect such versions here.

proc check_effective_target_newlib_broken_long_double_io {} {
  if { [is-effective-target newlib] && ![is-effective-target frexpl] } {
	return 1
  }
  return 0
}

# Return true if this is NOT a Bionic target.

proc check_effective_target_non_bionic {} {
    return [check_no_compiler_messages non_bionic object {
	#include <ctype.h>
	#if defined (__BIONIC__)
	#error FOO
	#endif
    }]
}

# Return true if this target has error.h header.

proc check_effective_target_error_h {} {
    return [check_no_compiler_messages error_h object {
 #include <error.h>
    }]
}

# Return true if this target has tgmath.h header.

proc check_effective_target_tgmath_h {} {
    return [check_no_compiler_messages tgmath_h object {
 #include <tgmath.h>
    }]
}

# Return true if target's libc supports complex functions.

proc check_effective_target_libc_has_complex_functions {} {
    return [check_no_compiler_messages libc_has_complex_functions object {
 #include <complex.h>
    }]
}

# Return 1 if
#   (a) an error of a few ULP is expected in string to floating-point
#       conversion functions; and
#   (b) overflow is not always detected correctly by those functions.

proc check_effective_target_lax_strtofp {} {
    # By default, assume that all uClibc targets suffer from this.
    return [check_effective_target_uclibc]
}

# Return 1 if this is a target for which wcsftime is a dummy
# function that always returns 0.

proc check_effective_target_dummy_wcsftime {} {
    # By default, assume that all uClibc targets suffer from this.
    return [check_effective_target_uclibc]
}

# Return 1 if constructors with initialization priority arguments are
# supposed on this target.

proc check_effective_target_init_priority {} {
    return [check_no_compiler_messages init_priority assembly "
	void f() __attribute__((constructor (1000)));
	void f() \{\}
    "]
}

# Return 1 if the target matches the effective target 'arg', 0 otherwise.
# This can be used with any check_* proc that takes no argument and
# returns only 1 or 0.  It could be used with check_* procs that take
# arguments with keywords that pass particular arguments.

proc is-effective-target { arg } {
    global et_index
    set selected 0
    if { ![info exists et_index] } {
	# Initialize the effective target index that is used in some
	# check_effective_target_* procs.
	set et_index 0
    }
    if { [info procs check_effective_target_${arg}] != [list] } {
	set selected [check_effective_target_${arg}]
    } else {
	switch $arg {
	  "vmx_hw"         { set selected [check_vmx_hw_available] }
	  "vsx_hw"         { set selected [check_vsx_hw_available] }
	  "p8vector_hw"    { set selected [check_p8vector_hw_available] }
	  "p9vector_hw"    { set selected [check_p9vector_hw_available] }
	  "p9modulo_hw"    { set selected [check_p9modulo_hw_available] }
	  "power10_hw"     { set selected [check_power10_hw_available] }
	  "ppc_float128_sw" { set selected [check_ppc_float128_sw_available] }
	  "ppc_float128_hw" { set selected [check_ppc_float128_hw_available] }
	  "ppc_recip_hw"   { set selected [check_ppc_recip_hw_available] }
	  "ppc_cpu_supports_hw" { set selected [check_ppc_cpu_supports_hw_available] }
	  "ppc_mma_hw"     { set selected [check_ppc_mma_hw_available] }
	  "dfp_hw"         { set selected [check_dfp_hw_available] }
	  "htm_hw"         { set selected [check_htm_hw_available] }
	  "named_sections" { set selected [check_named_sections_available] }
	  "gc_sections"    { set selected [check_gc_sections_available] }
	  "linker_plugin"  { set selected [check_linker_plugin_available] }
	  "cxa_atexit"     { set selected [check_cxa_atexit_available] }
	  default          { error "unknown effective target keyword `$arg'" }
	}
    }

    verbose "is-effective-target: $arg $selected" 2
    return $selected
}

# Return 1 if the argument is an effective-target keyword, 0 otherwise.

proc is-effective-target-keyword { arg } {
    if { [info procs check_effective_target_${arg}] != [list] } {
	return 1
    } else {
	# These have different names for their check_* procs.
	switch $arg {
	  "vmx_hw"         { return 1 }
	  "vsx_hw"         { return 1 }
	  "p8vector_hw"    { return 1 }
	  "p9vector_hw"    { return 1 }
	  "p9modulo_hw"    { return 1 }
	  "power10_hw"     { return 1 }
	  "ppc_float128_sw" { return 1 }
	  "ppc_float128_hw" { return 1 }
	  "ppc_recip_hw"   { return 1 }
	  "ppc_mma_hw"     { return 1 }
	  "dfp_hw"         { return 1 }
	  "htm_hw"         { return 1 }
	  "named_sections" { return 1 }
	  "gc_sections"    { return 1 }
	  "cxa_atexit"     { return 1 }
	  "ppc_cpu_supports_hw" { return 1 }
	  default          { return 0 }
	}
    }
}

# Execute tests for all targets in EFFECTIVE_TARGETS list.  Set et_index to
# indicate what target is currently being processed.  This is for
# the vectorizer tests, e.g. vect_int, to keep track what target supports
# a given feature.

proc et-dg-runtest { runtest testcases flags default-extra-flags } {
    global dg-do-what-default
    global EFFECTIVE_TARGETS
    global et_index

    if { [llength $EFFECTIVE_TARGETS] > 0 } {
	foreach target $EFFECTIVE_TARGETS {
	    set target_flags $flags
	    set dg-do-what-default compile
	    set et_index [lsearch -exact $EFFECTIVE_TARGETS $target]
	    if { [info procs add_options_for_${target}] != [list] } {
		set target_flags [add_options_for_${target} "$flags"]
	    }
	    if { [info procs check_effective_target_${target}_runtime]
		 != [list] && [check_effective_target_${target}_runtime] } {
		set dg-do-what-default run
	    }
	    $runtest $testcases $target_flags ${default-extra-flags}
	}
    } else {
	set et_index 0
	$runtest $testcases $flags ${default-extra-flags}
    }
}

# Return 1 if a target matches the target in EFFECTIVE_TARGETS at index
# et_index, 0 otherwise.

proc et-is-effective-target { target } {
    global EFFECTIVE_TARGETS
    global et_index

    if { [info exists EFFECTIVE_TARGETS] } {
	if { [llength $EFFECTIVE_TARGETS] > $et_index
	     && [lindex $EFFECTIVE_TARGETS $et_index] == $target } {
	    return 1
	} else {
	    return 0
	}
    } else {
	return [check_effective_target_${target}]
    }
}

# Return 1 if target default to short enums

proc check_effective_target_short_enums { } {
    return [check_no_compiler_messages short_enums assembly {
	enum foo { bar };
	int s[sizeof (enum foo) == 1 ? 1 : -1];
    }]
}

# Return 1 if target supports merging string constants at link time.

proc check_effective_target_string_merging { } {
    return [check_no_messages_and_pattern string_merging \
		"rodata\\.str" assembly {
		    const char *var = "String";
		} {-O2}]
}

# Return 1 if target has the basic signed and unsigned types in
# <stdint.h>, 0 otherwise.  This will be obsolete when GCC ensures a
# working <stdint.h> for all targets.

proc check_effective_target_stdint_types { } {
    return [check_no_compiler_messages stdint_types assembly {
	#include <stdint.h>
	int8_t a; int16_t b; int32_t c; int64_t d;
	uint8_t e; uint16_t f; uint32_t g; uint64_t h;
    }]
}

# Like check_effective_target_stdint_types, but test what happens when
# -mbig-endian is passed.  This test only makes sense on targets that
# support -mbig-endian; it will fail elsewhere.

proc check_effective_target_stdint_types_mbig_endian { } {
    return [check_no_compiler_messages stdint_types_mbig_endian assembly {
	#include <stdint.h>
	int8_t a; int16_t b; int32_t c; int64_t d;
	uint8_t e; uint16_t f; uint32_t g; uint64_t h;
    } "-mbig-endian"]
}

# Return 1 if target has the basic signed and unsigned types in
# <inttypes.h>, 0 otherwise.  This is for tests that GCC's notions of
# these types agree with those in the header, as some systems have
# only <inttypes.h>.

proc check_effective_target_inttypes_types { } {
    return [check_no_compiler_messages inttypes_types assembly {
	#include <inttypes.h>
	int8_t a; int16_t b; int32_t c; int64_t d;
	uint8_t e; uint16_t f; uint32_t g; uint64_t h;
    }]
}

# Return 1 if programs are intended to be run on a simulator
# (i.e. slowly) rather than hardware (i.e. fast).

proc check_effective_target_simulator { } {

    # All "src/sim" simulators set this one.
    if [board_info target exists is_simulator] {
	return [board_info target is_simulator]
    }

    # The "sid" simulators don't set that one, but at least they set
    # this one.
    if [board_info target exists slow_simulator] {
	return [board_info target slow_simulator]
    }

    return 0
}

# Return 1 if programs are intended to be run on hardware rather than
# on a simulator

proc check_effective_target_hw { } {

    # All "src/sim" simulators set this one.
    if [board_info target exists is_simulator] {
	if [board_info target is_simulator] {
	  return 0
	} else {
	  return 1
	}
    }

    # The "sid" simulators don't set that one, but at least they set
    # this one.
    if [board_info target exists slow_simulator] {
	if [board_info target slow_simulator] {
	  return 0
	} else {
	  return 1
	}
    }

    return 1
}

# Return 1 if the target is a VxWorks kernel.

proc check_effective_target_vxworks_kernel { } {
    return [check_no_compiler_messages vxworks_kernel assembly {
	#if !defined __vxworks || defined __RTP__
	#error NO
	#endif
    }]
}

# Return 1 if the target is a VxWorks RTP.

proc check_effective_target_vxworks_rtp { } {
    return [check_no_compiler_messages vxworks_rtp assembly {
	#if !defined __vxworks || !defined __RTP__
	#error NO
	#endif
    }]
}

# Return 1 if the target is expected to provide wide character support.

proc check_effective_target_wchar { } {
    if {[check_missing_uclibc_feature UCLIBC_HAS_WCHAR]} {
	return 0
    }
    return [check_no_compiler_messages wchar assembly {
	#include <wchar.h>
    }]
}

# Return 1 if the target has <pthread.h>.

proc check_effective_target_pthread_h { } {
    return [check_no_compiler_messages pthread_h assembly {
	#include <pthread.h>
    }]
}

# Return 1 if the target can truncate a file from a file-descriptor,
# as used by libgfortran/io/unix.c:fd_truncate; i.e. ftruncate or
# chsize.  We test for a trivially functional truncation; no stubs.
# As libgfortran uses _FILE_OFFSET_BITS 64, we do too; it'll cause a
# different function to be used.

proc check_effective_target_fd_truncate { } {
    set prog {
	#define _FILE_OFFSET_BITS 64
	#include <unistd.h>
	#include <stdio.h>
	#include <stdlib.h>
	#include <string.h>
	int main ()
	{
	  FILE *f = fopen ("tst.tmp", "wb");
	  int fd;
	  const char t[] = "test writing more than ten characters";
	  char s[11];
	  int status = 0;
	  fd = fileno (f);
	  write (fd, t, sizeof (t) - 1);
	  lseek (fd, 0, 0);
	  if (ftruncate (fd, 10) != 0)
	    status = 1;
	  close (fd);
	  fclose (f);
	  if (status)
	    {
	      unlink ("tst.tmp");
	      exit (status);
	    }
	  f = fopen ("tst.tmp", "rb");
	  if (fread (s, 1, sizeof (s), f) != 10 || strncmp (s, t, 10) != 0)
	    status = 1;
	  fclose (f);
	  unlink ("tst.tmp");
	  exit (status);
	}
    }

    if { [check_runtime ftruncate $prog] } {
      return 1;
    }

    regsub "ftruncate" $prog "chsize" prog
    return [check_runtime chsize $prog]
}

# Add to FLAGS all the target-specific flags needed to enable
# full IEEE compliance mode.

proc add_options_for_ieee { flags } {
    if { [istarget alpha*-*-*]
         || [istarget sh*-*-*] } {
       return "$flags -mieee"
    }
    if { [istarget rx-*-*] } {
       return "$flags -mnofpu"
    }
    return $flags
}

if {![info exists flags_to_postpone]} {
    set flags_to_postpone ""
}

# Add to FLAGS the flags needed to enable functions to bind locally
# when using pic/PIC passes in the testsuite.
proc add_options_for_bind_pic_locally { flags } {
    global flags_to_postpone

    # Instead of returning 'flags' with the -fPIE or -fpie appended, we save it
    # in 'flags_to_postpone' and append it later in gcc_target_compile procedure in
    # order to make sure that the multilib_flags doesn't override this.

    if {[check_no_compiler_messages using_pic2 assembly {
        #if __PIC__ != 2
        #error __PIC__ != 2
        #endif
    }]} {
        set flags_to_postpone "-fPIE"
        return $flags
    }
    if {[check_no_compiler_messages using_pic1 assembly {
        #if __PIC__ != 1
        #error __PIC__ != 1
        #endif
    }]} {
        set flags_to_postpone "-fpie"
        return $flags
    }
    return $flags
}

# Add to FLAGS the flags needed to enable 64-bit vectors.

proc add_options_for_double_vectors { flags } {
    if [is-effective-target arm_neon_ok] {
	return "$flags -mvectorize-with-neon-double"
    }

    return $flags
}

# Add to FLAGS the flags needed to define the STACK_SIZE macro.

proc add_options_for_stack_size { flags } {
    if [is-effective-target stack_size] {
	set stack_size [dg-effective-target-value stack_size]
	return "$flags -DSTACK_SIZE=$stack_size"
    }

    return $flags
}

# Return 1 if the target provides a full C99 runtime.

proc check_effective_target_c99_runtime { } {
    return [check_cached_effective_target c99_runtime {
	global srcdir

	set file [open "$srcdir/gcc.dg/builtins-config.h"]
	set contents [read $file]
	close $file
	append contents {
	    #ifndef HAVE_C99_RUNTIME
	    #error !HAVE_C99_RUNTIME
	    #endif
	}
	check_no_compiler_messages_nocache c99_runtime assembly $contents
    }]
}

# Return 1 if the target supports DWARF CFI directives.

proc check_effective_target_cfi { } {
    return [check_no_compiler_messages cfi assembly {
	#ifdef __GCC_HAVE_DWARF2_CFI_ASM
        /* ok */
	#else
	#error unsupported
	#endif
    } ""]
}

# Return 1 if the target provides the D runtime.

proc check_effective_target_d_runtime { } {
    return [check_no_compiler_messages d_runtime executable {
	// D
	module mod;

	extern(C) int main() {
	    return 0;
	}
    }]
}

# Return 1 if the target provides the D standard library.

proc check_effective_target_d_runtime_has_std_library { } {
    return [check_no_compiler_messages d_runtime_has_std_library executable {
	// D
	module mod;

	extern(C) int main() {
	    import std.math;
	    real function(real) pcos = &cos;
	    return 0;
	}
    }]
}

# Return 1 if  target wchar_t is at least 4 bytes.

proc check_effective_target_4byte_wchar_t { } {
    return [check_no_compiler_messages 4byte_wchar_t object {
	int dummy[sizeof (__WCHAR_TYPE__) >= 4 ? 1 : -1];
    }]
}

# Return 1 if the target supports automatic stack alignment.

proc check_effective_target_automatic_stack_alignment  { } {
    # Ordinarily x86 supports automatic stack alignment ...
    if { [istarget i?86*-*-*] || [istarget x86_64-*-*] } then {
        if { [istarget *-*-mingw*] || [istarget *-*-cygwin*] } {
	    # ... except Win64 SEH doesn't.  Succeed for Win32 though.
	    return [check_effective_target_ilp32];
	}
	return 1;
    }
    return 0;
}

# Return true if we are compiling for AVX target.

proc check_avx_available { } {
  if { [check_no_compiler_messages avx_available assembly {
    #ifndef __AVX__
    #error unsupported
    #endif
  } ""] } {
    return 1;
  }
  return 0;
}

# Return true if we are compiling for AVX2 target.

proc check_avx2_available { } {
  if { [check_no_compiler_messages avx2_available assembly {
    #ifndef __AVX2__
    #error unsupported
    #endif
  } ""] } {
    return 1;
  }
  return 0;
}

# Return true if we are compiling for SSSE3 target.

proc check_ssse3_available { } {
  if { [check_no_compiler_messages sse3a_available assembly {
    #ifndef __SSSE3__
    #error unsupported
    #endif
  } ""] } {
    return 1;
  }
  return 0;
}

# Return true if 32- and 16-bytes vectors are available.

proc check_effective_target_vect_sizes_32B_16B { } {
    return [expr { [available_vector_sizes] == [list 256 128] }]
}

# Return true if 16- and 8-bytes vectors are available.

proc check_effective_target_vect_sizes_16B_8B { } {
  if { [check_avx_available]
       || [is-effective-target arm_neon]
       || [istarget aarch64*-*-*]
       || [check_effective_target_riscv_v] } {
     return 1;
  } else {
    return 0;
  }
}


# Return true if 128-bits vectors are preferred even if 256-bits vectors
# are available.

proc check_prefer_avx128 { } {
    if ![check_avx_available] {
      return 0;
    }
    return [check_no_messages_and_pattern avx_explicit "xmm" assembly {
      float a[1024],b[1024],c[1024];
      void foo (void) { int i; for (i = 0; i < 1024; i++) a[i]=b[i]+c[i];}
    } "-O2 -ftree-vectorize"]
}


# Return 1 if avx512fp16 instructions can be compiled.

proc check_effective_target_avx512fp16 { } {
    return [check_no_compiler_messages avx512fp16 object {
	void foo (void)
	{
	  asm volatile ("vmovw %edi, %xmm0");
	  asm volatile ("vfcmulcph %xmm1, %xmm2, %xmm3{%k1}");
	}
    } "-O2 -mavx512fp16" ]
}

# Return 1 if avx512f instructions can be compiled.

proc check_effective_target_avx512f { } {
    return [check_no_compiler_messages avx512f object {
	typedef double __m512d __attribute__ ((__vector_size__ (64)));
	typedef double __m128d __attribute__ ((__vector_size__ (16)));

	__m512d _mm512_add (__m512d a)
	{
	  return __builtin_ia32_addpd512_mask (a, a, a, 1, 4);
	}

	__m128d _mm128_add (__m128d a)
	{
	  return __builtin_ia32_addsd_round (a, a, 8);
	}

	__m128d _mm128_getmant (__m128d a)
	{
	  return __builtin_ia32_getmantsd_round (a, a, 0, 8);
	}
    } "-O2 -mavx512f" ]
}

# Return 1 if avx instructions can be compiled.

proc check_effective_target_avx { } {
    if { !([istarget i?86-*-*] || [istarget x86_64-*-*]) } {
	return 0
    }
    return [check_no_compiler_messages avx object {
	void _mm256_zeroall (void)
	{
	   __builtin_ia32_vzeroall ();
	}
    } "-O2 -mavx" ]
}

# Return 1 if avx2 instructions can be compiled.
proc check_effective_target_avx2 { } {
    return [check_no_compiler_messages avx2 object {
	typedef long long __v4di __attribute__ ((__vector_size__ (32)));
	__v4di
	mm256_is32_andnotsi256  (__v4di __X, __v4di __Y)
        {
	   return __builtin_ia32_andnotsi256 (__X, __Y);
	}
    } "-O0 -mavx2" ]
}

# Return 1 if avxvnni instructions can be compiled.
proc check_effective_target_avxvnni { } {
    return [check_no_compiler_messages avxvnni object {
	typedef int __v8si __attribute__ ((__vector_size__ (32)));
	__v8si
	_mm256_dpbusd_epi32 (__v8si __A, __v8si __B, __v8si __C)
        {
	   return __builtin_ia32_vpdpbusd_v8si (__A, __B, __C);
	}
    } "-mavxvnni" ]
}

# Return 1 if avxifma instructions can be compiled.
proc check_effective_target_avxifma { } {
    return [check_no_compiler_messages avxifma object {
	typedef long long __v4di __attribute__ ((__vector_size__ (32)));
	__v4di
	_mm256_maddlo_epu64  (__v4di __A, __v4di __B, __v4di __C)
        {
	   return __builtin_ia32_vpmadd52luq256 (__A, __B, __C);
	}
    } "-O0 -mavxifma" ]
}

# Return 1 if avxvnniint8 instructions can be compiled.
proc check_effective_target_avxvnniint8 { } {
    return [check_no_compiler_messages avxvnniint8 object {
	typedef int __v8si __attribute__ ((__vector_size__ (32)));
	__v8si
	_mm256_dpbssd_epi32  (__v8si __A, __v8si __B, __v8si __C)
        {
	   return __builtin_ia32_vpdpbssd256 (__A, __B, __C);
	}
    } "-O0 -mavxvnniint8" ]
}

# Return 1 if avxneconvert instructions can be compiled.
proc check_effective_target_avxneconvert { } {
    return [check_no_compiler_messages avxneconvert object {
	typedef float __m128 __attribute__ ((__vector_size__ (16), __may_alias__));
	__m128
	_mm_bcstnebf16_ps (const void *__P)
	{
	   return (__m128) __builtin_ia32_vbcstnebf162ps128 ((const __bf16 *) __P);
	}
    } "-O0 -mavxneconvert" ]
}

# Return 1 if cmpccxadd instructions can be compiled.
proc check_effective_target_cmpccxadd { } {
    return [check_no_compiler_messages cmpccxadd object {
	int _cmpccxadd_epi32 (int *__A, int __B, int __C, const int __D)
        {
	   return (int)__builtin_ia32_cmpccxadd (__A, __B, __C, 1);
	}
    } "-mcmpccxadd" ]
}

# Return 1 if raoint instructions can be compiled.
proc check_effective_target_raoint { } {
    return [check_no_compiler_messages raoint object {
	void
	_aadd_si32 (int *__A, int __B)
	{
	  return __builtin_ia32_aadd32((int *)__A, __B);
	}
    } "-mraoint" ]
}

# Return 1 if amx-complex instructions can be compiled.
proc check_effective_target_amx_complex { } {
    return [check_no_compiler_messages amx_complex object {
	void
	foo ()
	{
	  __asm__ volatile ("tcmmimfp16ps\t%%tmm1, %%tmm2, %%tmm3" ::);
	}
    } "-mamx-complex" ]
}

# Return 1 if avxvnniint16 instructions can be compiled.
proc check_effective_target_avxvnniint16 { } {
    return [check_no_compiler_messages avxvnniint16 object {
	typedef int __v8si __attribute__ ((__vector_size__ (32)));
	__v8si
	_mm256_dpwsud_avx_epi32  (__v8si __A, __v8si __B, __v8si __C)
        {
	   return __builtin_ia32_vpdpwsud256 (__A, __B, __C);
	}
    } "-O0 -mavxvnniint16" ]
}

# Return 1 if sm3 instructions can be compiled.
proc check_effective_target_sm3 { } {
    return [check_no_compiler_messages sm3 object {
	typedef long long __m128i __attribute__ ((__vector_size__ (16)));
	typedef int __v4si __attribute__ ((__vector_size__ (16)));
	__m128i
	_mm_sm3msg1_epi32 (__m128i __A, __m128i __B, __m128i __C)
	{
	  return (__m128i) __builtin_ia32_vsm3msg1 ((__v4si) __A,
						    (__v4si) __B,
						    (__v4si) __C);
	}
    } "-msm3" ]
}

# Return 1 if sha512 instructions can be compiled.
proc check_effective_target_sha512 { } {
    return [check_no_compiler_messages sha512 object {
	typedef long long __m256i __attribute__ ((__vector_size__ (32)));
	typedef long long __v4di __attribute__ ((__vector_size__ (32)));
	__m256i
	_mm256_sha512msg2_epi64 (__m256i __A, __m256i __B)
        {
	   return (__m256i) __builtin_ia32_vsha512msg2 ((__v4di) __A,
							(__v4di) __B);
	}
    } "-msha512" ]
}

# Return 1 if sm4 instructions can be compiled.
proc check_effective_target_sm4 { } {
    return [check_no_compiler_messages sm4 object {
        typedef long long __m128i __attribute__ ((__vector_size__ (16)));
        typedef int __v4si __attribute__ ((__vector_size__ (16)));
        __m128i
        _mm_sm4key4_epi32 (__m128i __A, __m128i __B)
        {
          return (__m128i) __builtin_ia32_vsm4key4128 ((__v4si) __A,
						       (__v4si) __B);
        }
    } "-msm4" ]
}

proc check_effective_target_apxf { } {
    return [check_no_compiler_messages apxf object {
	void
	foo ()
	{
	  __asm__ volatile ("add\t%%r16, %%r31" ::);
	}
    } "-mapxf" ]
}

# Return 1 if sse instructions can be compiled.
proc check_effective_target_sse { } {
    return [check_no_compiler_messages sse object {
	int main ()
	{
	    __builtin_ia32_stmxcsr ();
	    return 0;
	}
    } "-O2 -msse" ]
}

# Return 1 if sse2 instructions can be compiled.
proc check_effective_target_sse2 { } {
    return [check_no_compiler_messages sse2 object {
	typedef long long __m128i __attribute__ ((__vector_size__ (16)));
	
	__m128i _mm_srli_si128 (__m128i __A, int __N)
	{
	    return (__m128i)__builtin_ia32_psrldqi128 (__A, 8);
	}
    } "-O2 -msse2" ]
}

# Return 1 if sse4.1 instructions can be compiled.
proc check_effective_target_sse4 { } {
    return [check_no_compiler_messages sse4.1 object {
	typedef long long __m128i __attribute__ ((__vector_size__ (16)));
	typedef int __v4si __attribute__ ((__vector_size__ (16)));

	__m128i _mm_mullo_epi32 (__m128i __X, __m128i __Y)
	{
	    return (__m128i) __builtin_ia32_pmulld128 ((__v4si)__X,
						       (__v4si)__Y);
	}
    } "-O2 -msse4.1" ]
}

# Return 1 if F16C instructions can be compiled.

proc check_effective_target_f16c { } {
    return [check_no_compiler_messages f16c object {
	#include "immintrin.h"
	float
	foo (unsigned short val)
	{
	  return _cvtsh_ss (val);
	}
    } "-O2 -mf16c" ]
}

proc check_effective_target_ms_hook_prologue { } {
    if { [check_no_compiler_messages ms_hook_prologue object {
	     void __attribute__ ((__ms_hook_prologue__)) foo ();
	 } ""] } {
	return 1
    } else {
	return 0
    }
}

# Return 1 if 3dnow instructions can be compiled.
proc check_effective_target_3dnow { } {
    return [check_no_compiler_messages 3dnow object {
	typedef int __m64 __attribute__ ((__vector_size__ (8)));
	typedef float __v2sf __attribute__ ((__vector_size__ (8)));

	__m64 _m_pfadd (__m64 __A, __m64 __B)
	{
	    return (__m64) __builtin_ia32_pfadd ((__v2sf)__A, (__v2sf)__B);
	}
    } "-O2 -m3dnow" ]
}

# Return 1 if sse3 instructions can be compiled.
proc check_effective_target_sse3 { } {
    return [check_no_compiler_messages sse3 object {
	typedef double __m128d __attribute__ ((__vector_size__ (16)));
	typedef double __v2df __attribute__ ((__vector_size__ (16)));

	__m128d _mm_addsub_pd (__m128d __X, __m128d __Y)
	{
	    return (__m128d) __builtin_ia32_addsubpd ((__v2df)__X, (__v2df)__Y);
	}
    } "-O2 -msse3" ]
}

# Return 1 if ssse3 instructions can be compiled.
proc check_effective_target_ssse3 { } {
    return [check_no_compiler_messages ssse3 object {
	typedef long long __m128i __attribute__ ((__vector_size__ (16)));
	typedef int __v4si __attribute__ ((__vector_size__ (16)));

	__m128i _mm_abs_epi32 (__m128i __X)
	{
	    return (__m128i) __builtin_ia32_pabsd128 ((__v4si)__X);
	}
    } "-O2 -mssse3" ]
}

# Return 1 if aes instructions can be compiled.
proc check_effective_target_aes { } {
    return [check_no_compiler_messages aes object {
	typedef long long __m128i __attribute__ ((__vector_size__ (16)));
	typedef long long __v2di __attribute__ ((__vector_size__ (16)));

	__m128i _mm_aesimc_si128 (__m128i __X)
	{
	    return (__m128i) __builtin_ia32_aesimc128 ((__v2di)__X);
	}
    } "-O2 -maes" ]
}

# Return 1 if vaes instructions can be compiled.
proc check_effective_target_vaes { } {
    return [check_no_compiler_messages vaes object {
	typedef long long __m128i __attribute__ ((__vector_size__ (16)));
	typedef long long __v2di __attribute__ ((__vector_size__ (16)));

	__m128i _mm_aesimc_si128 (__m128i __X)
	{
	    return (__m128i) __builtin_ia32_aesimc128 ((__v2di)__X);
	}
    } "-O2 -maes -mavx" ]
}

# Return 1 if pclmul instructions can be compiled.
proc check_effective_target_pclmul { } {
    return [check_no_compiler_messages pclmul object {
	typedef long long __m128i __attribute__ ((__vector_size__ (16)));
	typedef long long __v2di __attribute__ ((__vector_size__ (16)));

	__m128i pclmulqdq_test (__m128i __X, __m128i __Y)
	{
	    return (__m128i) __builtin_ia32_pclmulqdq128 ((__v2di)__X,
							  (__v2di)__Y,
							  1);
	}
    } "-O2 -mpclmul" ]
}

# Return 1 if vpclmul instructions can be compiled.
proc check_effective_target_vpclmul { } {
    return [check_no_compiler_messages vpclmul object {
	typedef long long __m128i __attribute__ ((__vector_size__ (16)));
	typedef long long __v2di __attribute__ ((__vector_size__ (16)));

	__m128i pclmulqdq_test (__m128i __X, __m128i __Y)
	{
	    return (__m128i) __builtin_ia32_pclmulqdq128 ((__v2di)__X,
							  (__v2di)__Y,
							  1);
	}
    } "-O2 -mpclmul -mavx" ]
}

# Return 1 if sse4a instructions can be compiled.
proc check_effective_target_sse4a { } {
    return [check_no_compiler_messages sse4a object {
	typedef long long __m128i __attribute__ ((__vector_size__ (16)));
	typedef long long __v2di __attribute__ ((__vector_size__ (16)));

	__m128i _mm_insert_si64 (__m128i __X,__m128i __Y)
	{
	    return (__m128i) __builtin_ia32_insertq ((__v2di)__X, (__v2di)__Y);
	}
    } "-O2 -msse4a" ]
}

# Return 1 if fma4 instructions can be compiled.
proc check_effective_target_fma4 { } {
    return [check_no_compiler_messages fma4 object {
        typedef float __m128 __attribute__ ((__vector_size__ (16)));
	typedef float __v4sf __attribute__ ((__vector_size__ (16)));
	__m128 _mm_macc_ps(__m128 __A, __m128 __B, __m128 __C)
	{
	    return (__m128) __builtin_ia32_vfmaddps ((__v4sf)__A,
						     (__v4sf)__B,
						     (__v4sf)__C);
	}
    } "-O2 -mfma4" ]
}

# Return 1 if fma instructions can be compiled.
proc check_effective_target_fma { } {
    return [check_no_compiler_messages fma object {
        typedef float __m128 __attribute__ ((__vector_size__ (16)));
	typedef float __v4sf __attribute__ ((__vector_size__ (16)));
	__m128 _mm_macc_ps(__m128 __A, __m128 __B, __m128 __C)
	{
	    return (__m128) __builtin_ia32_vfmaddps ((__v4sf)__A,
						     (__v4sf)__B,
						     (__v4sf)__C);
	}
    } "-O2 -mfma" ]
}

# Return 1 if xop instructions can be compiled.
proc check_effective_target_xop { } {
    return [check_no_compiler_messages xop object {
	typedef long long __m128i __attribute__ ((__vector_size__ (16)));
	typedef short __v8hi __attribute__ ((__vector_size__ (16)));
	__m128i _mm_maccs_epi16(__m128i __A, __m128i __B, __m128i __C)
	{
	    return (__m128i) __builtin_ia32_vpmacssww ((__v8hi)__A,
						       (__v8hi)__B,
						       (__v8hi)__C);
	}
    } "-O2 -mxop" ]
}

# Return 1 if lzcnt instruction can be compiled.
proc check_effective_target_lzcnt { } {
    return [check_no_compiler_messages lzcnt object {
	unsigned short _lzcnt (unsigned short __X)
	{
	   return __builtin_clzs (__X);
	}
    } "-mlzcnt" ]
}

# Return 1 if bmi instructions can be compiled.
proc check_effective_target_bmi { } {
    return [check_no_compiler_messages bmi object {
	unsigned int __bextr_u32 (unsigned int __X, unsigned int __Y)
	{
	  return __builtin_ia32_bextr_u32 (__X, __Y);
	}
    } "-mbmi" ]
}

# Return 1 if ADX instructions can be compiled.
proc check_effective_target_adx { } {
    return [check_no_compiler_messages adx object {
	unsigned char
	_adxcarry_u32 (unsigned char __CF, unsigned int __X,
		   unsigned int __Y, unsigned int *__P)
	{
	    return __builtin_ia32_addcarryx_u32 (__CF, __X, __Y, __P);
	}
    } "-madx" ]
}

# Return 1 if rtm instructions can be compiled.
proc check_effective_target_rtm { } {
    return [check_no_compiler_messages rtm object {
	void
	_rtm_xend (void)
	{
	    return __builtin_ia32_xend ();
	}
    } "-mrtm" ]
}

# Return 1 if avx512vl instructions can be compiled.
proc check_effective_target_avx512vl { } {
    return [check_no_compiler_messages avx512vl object {
	typedef long long __v4di __attribute__ ((__vector_size__ (32)));
	__v4di
	mm256_and_epi64  (__v4di __X, __v4di __Y)
	{
            __v4di __W;
            return __builtin_ia32_pandq256_mask (__X, __Y, __W, -1);
	}
    } "-mavx512vl" ]
}

# Return 1 if avx512cd instructions can be compiled.
proc check_effective_target_avx512cd { } {
    return [check_no_compiler_messages avx512cd_trans object {
	typedef long long __v8di __attribute__ ((__vector_size__ (64)));
	__v8di
	_mm512_conflict_epi64 (__v8di __W, __v8di __A)
	{
	  return (__v8di) __builtin_ia32_vpconflictdi_512_mask ((__v8di) __A,
								 (__v8di) __W,
								 -1);
	}
   } "-Wno-psabi -mavx512cd" ]
}

# Return 1 if avx512er instructions can be compiled.
proc check_effective_target_avx512er { } {
    return [check_no_compiler_messages avx512er_trans object {
	typedef float __v16sf __attribute__ ((__vector_size__ (64)));
	__v16sf
	mm512_exp2a23_ps  (__v16sf __X)
	{
	    return __builtin_ia32_exp2ps_mask (__X, __X, -1, 4);
	}
   } "-Wno-psabi -mavx512er" ]
}

# Return 1 if sha instructions can be compiled.
proc check_effective_target_sha { } {
    return [check_no_compiler_messages sha object {
	typedef long long __m128i __attribute__ ((__vector_size__ (16)));
	typedef int __v4si __attribute__ ((__vector_size__ (16)));

	__m128i _mm_sha1msg1_epu32 (__m128i __X, __m128i __Y)
	{
            return (__m128i) __builtin_ia32_sha1msg1 ((__v4si)__X,
						      (__v4si)__Y);
	}
    } "-O2 -msha" ]
}

# Return 1 if avx512dq instructions can be compiled.
proc check_effective_target_avx512dq { } {
    return [check_no_compiler_messages avx512dq object {
	typedef long long __v8di __attribute__ ((__vector_size__ (64)));
	__v8di
	_mm512_mask_mullo_epi64 (__v8di __W, __v8di __A, __v8di __B)
	{
	    return (__v8di) __builtin_ia32_pmullq512_mask ((__v8di) __A,
							    (__v8di) __B,
							    (__v8di) __W,
							    -1);
	}
    } "-mavx512dq" ]
}

# Return 1 if avx512bw instructions can be compiled.
proc check_effective_target_avx512bw { } {
    return [check_no_compiler_messages avx512bw object {
	typedef short __v32hi __attribute__ ((__vector_size__ (64)));
	__v32hi
	_mm512_mask_mulhrs_epi16 (__v32hi __W, __v32hi __A, __v32hi __B)
	{
	    return (__v32hi) __builtin_ia32_pmulhrsw512_mask ((__v32hi) __A,
							    (__v32hi) __B,
							    (__v32hi) __W,
							    -1);
	}
    } "-mavx512bw" ]
}

# Return 1 if -Wa,-march=+noavx512bw is supported.
proc check_effective_target_assembler_march_noavx512bw {} {
    if { [istarget i?86*-*-*] || [istarget x86_64*-*-*] } {
	return [check_no_compiler_messages assembler_march_noavx512bw object {
	    void foo (void) {}
	} "-mno-avx512bw -Wa,-march=+noavx512bw"]
    }
    return 0
}

# Return 1 if avx512vp2intersect instructions can be compiled.
proc check_effective_target_avx512vp2intersect { } {
    return [check_no_compiler_messages avx512vp2intersect object {
	typedef int __v16si __attribute__ ((__vector_size__ (64)));
	typedef short __mmask16;
	void
	_mm512_2intersect_epi32 (__v16si __A, __v16si __B, __mmask16 *__U,
				 __mmask16 *__M)
	{
	    __builtin_ia32_2intersectd512 (__U, __M, (__v16si) __A, (__v16si) __B);
	}
    } "-mavx512vp2intersect" ]
}

# Return 1 if avx512ifma instructions can be compiled.
proc check_effective_target_avx512ifma { } {
    return [check_no_compiler_messages avx512ifma object {
	typedef long long __v8di __attribute__ ((__vector_size__ (64)));
	__v8di
	_mm512_madd52lo_epu64 (__v8di __X, __v8di __Y, __v8di __Z)
	{
	  return (__v8di) __builtin_ia32_vpmadd52luq512_mask ((__v8di) __X,
							       (__v8di) __Y,
						               (__v8di) __Z,
						               -1);
	}
    } "-mavx512ifma" ]
}

# Return 1 if avx512vbmi instructions can be compiled.
proc check_effective_target_avx512vbmi { } {
    return [check_no_compiler_messages avx512vbmi object {
	typedef char __v64qi __attribute__ ((__vector_size__ (64)));
	__v64qi
	_mm512_multishift_epi64_epi8 (__v64qi __X, __v64qi __Y)
	{
	  return (__v64qi) __builtin_ia32_vpmultishiftqb512_mask ((__v64qi) __X,
								 (__v64qi) __Y,
								 (__v64qi) __Y,
								 -1);
	}
    } "-mavx512vbmi" ]
}

# Return 1 if avx512_4fmaps instructions can be compiled.
proc check_effective_target_avx5124fmaps { } {
    return [check_no_compiler_messages avx5124fmaps object {
	typedef float __v16sf __attribute__ ((__vector_size__ (64)));
	typedef float __v4sf __attribute__ ((__vector_size__ (16)));

	__v16sf
	_mm512_mask_4fmadd_ps (__v16sf __DEST, __v16sf __A, __v16sf __B, __v16sf __C,
			       __v16sf __D, __v16sf __E, __v4sf *__F)
	{
	    return (__v16sf) __builtin_ia32_4fmaddps_mask ((__v16sf) __A,
							  (__v16sf) __B,
							  (__v16sf) __C,
							  (__v16sf) __D,
							  (__v16sf) __E,
							  (const __v4sf *) __F,
							  (__v16sf) __DEST,
							  0xffff);
	}
    } "-mavx5124fmaps" ]
}

# Return 1 if avx512_4vnniw instructions can be compiled.
proc check_effective_target_avx5124vnniw { } {
    return [check_no_compiler_messages avx5124vnniw object {
	typedef int __v16si __attribute__ ((__vector_size__ (64)));
	typedef int __v4si __attribute__ ((__vector_size__ (16)));

	__v16si
	_mm512_4dpwssd_epi32 (__v16si __A, __v16si __B, __v16si __C,
			      __v16si __D, __v16si __E, __v4si *__F)
	{
	    return (__v16si) __builtin_ia32_vp4dpwssd ((__v16si) __B,
						       (__v16si) __C,
						       (__v16si) __D,
						       (__v16si) __E,
						       (__v16si) __A,
						       (const __v4si *) __F);
	}
    } "-mavx5124vnniw" ]
}

# Return 1 if avx512_vpopcntdq instructions can be compiled.
proc check_effective_target_avx512vpopcntdq { } {
    return [check_no_compiler_messages avx512vpopcntdq object {
        typedef int __v16si __attribute__ ((__vector_size__ (64)));

        __v16si
        _mm512_popcnt_epi32 (__v16si __A)
        {
            return (__v16si) __builtin_ia32_vpopcountd_v16si ((__v16si) __A);
        }
    } "-mavx512vpopcntdq" ]
}

# Return 1 if 128 or 256-bit avx512_vpopcntdq instructions can be compiled.
proc check_effective_target_avx512vpopcntdqvl { } {
    return [check_no_compiler_messages avx512vpopcntdqvl object {
        typedef int __v8si __attribute__ ((__vector_size__ (32)));

        __v8si
        _mm256_popcnt_epi32 (__v8si __A)
        {
            return (__v8si) __builtin_ia32_vpopcountd_v8si ((__v8si) __A);
        }
    } "-mavx512vpopcntdq -mavx512vl" ]
}

# Return 1 if gfni instructions can be compiled.
proc check_effective_target_gfni { } {
    return [check_no_compiler_messages gfni object {
        typedef char __v16qi __attribute__ ((__vector_size__ (16)));

        __v16qi
        _mm_gf2p8affineinv_epi64_epi8 (__v16qi __A, __v16qi __B, const int __C)
        {
            return (__v16qi) __builtin_ia32_vgf2p8affineinvqb_v16qi ((__v16qi) __A,
								     (__v16qi) __B,
								      0);
        }
    } "-mgfni" ]
}

# Return 1 if avx512vbmi2 instructions can be compiled.
proc check_effective_target_avx512vbmi2 { } {
    return [check_no_compiler_messages avx512vbmi2 object {
        typedef char __v16qi __attribute__ ((__vector_size__ (16)));
	typedef unsigned long long __mmask16;

	__v16qi
	_mm_mask_compress_epi8 (__v16qi __A, __mmask16 __B, __v16qi __C)
	{
  		return (__v16qi) __builtin_ia32_compressqi128_mask((__v16qi)__C,
								   (__v16qi)__A,
								   (__mmask16)__B);
	}
    } "-mavx512vbmi2 -mavx512vl" ]
}

# Return 1 if avx512vbmi2 instructions can be compiled.
proc check_effective_target_avx512vnni { } {
    return [check_no_compiler_messages avx512vnni object {
        typedef int __v16si __attribute__ ((__vector_size__ (64)));

	__v16si
	_mm_mask_compress_epi8 (__v16si __A, __v16si __B, __v16si __C)
	{
  		return (__v16si) __builtin_ia32_vpdpbusd_v16si ((__v16si)__A,
								(__v16si)__B,
								(__v16si)__C);
	}
    } "-mavx512vnni -mavx512f" ]
}

# Return 1 if vaes instructions can be compiled.
proc check_effective_target_avx512vaes { } {
    return [check_no_compiler_messages avx512vaes object {

        typedef int __v16si __attribute__ ((__vector_size__ (64)));

	__v32qi
	_mm256_aesdec_epi128 (__v32qi __A, __v32qi __B)
	{
	  return (__v32qi)__builtin_ia32_vaesdec_v32qi ((__v32qi) __A, (__v32qi) __B);
	}
    } "-mvaes" ]
}

# Return 1 if amx-tile instructions can be compiled.
proc check_effective_target_amx_tile { } {
    return [check_no_compiler_messages amx_tile object {
	void
	foo ()
	{
	    __asm__ volatile ("tilerelease" ::);
	}
    } "-mamx-tile" ]
}

# Return 1 if amx-int8 instructions can be compiled.
proc check_effective_target_amx_int8 { } {
    return [check_no_compiler_messages amx_int8 object {
	void
	foo ()
	{
	    __asm__ volatile ("tdpbssd\t%%tmm1, %%tmm2, %%tmm3" ::);
	}
    } "-mamx-int8" ]
}

# Return 1 if amx-bf16 instructions can be compiled.
proc check_effective_target_amx_bf16 { } {
    return [check_no_compiler_messages amx_bf16 object {
	void
	foo ()
	{
	    __asm__ volatile ("tdpbf16ps\t%%tmm1, %%tmm2, %%tmm3" ::);
	}
    } "-mamx-bf16" ]
}

# Return 1 if amx-fp16 instructions can be compiled.
proc check_effective_target_amx_fp16 { } {
    return [check_no_compiler_messages amx_fp16 object {
	void
	foo ()
	{
	    __asm__ volatile ("tdpfp16ps\t%%tmm1, %%tmm2, %%tmm3" ::);
	}
    } "-mamx-fp16" ]
}

# Return 1 if vpclmulqdq instructions can be compiled.
proc check_effective_target_vpclmulqdq { } {
    return [check_no_compiler_messages vpclmulqdq object {
        typedef long long __v4di __attribute__ ((__vector_size__ (32)));

        __v4di
        _mm256_clmulepi64_epi128 (__v4di __A, __v4di __B)
        {
            return (__v4di) __builtin_ia32_vpclmulqdq_v4di (__A, __B, 0);
        }
    } "-mvpclmulqdq -mavx512vl" ]
}

# Return 1 if avx512_bitalg instructions can be compiled.
proc check_effective_target_avx512bitalg { } {
    return [check_no_compiler_messages avx512bitalg object {
        typedef short int __v32hi __attribute__ ((__vector_size__ (64)));

        __v32hi
        _mm512_popcnt_epi16 (__v32hi __A)
        {
            return (__v32hi) __builtin_ia32_vpopcountw_v32hi ((__v32hi) __A);
        }
    } "-mavx512bitalg" ]
}

# Return 1 if C wchar_t type is compatible with char16_t.

proc check_effective_target_wchar_t_char16_t_compatible { } {
    return [check_no_compiler_messages wchar_t_char16_t object {
        __WCHAR_TYPE__ wc;
        __CHAR16_TYPE__ *p16 = &wc;
        char t[(((__CHAR16_TYPE__) -1) < 0 == ((__WCHAR_TYPE__) -1) < 0) ? 1 : -1];
    }]
}

# Return 1 if C wchar_t type is compatible with char32_t.

proc check_effective_target_wchar_t_char32_t_compatible { } {
    return [check_no_compiler_messages wchar_t_char32_t object {
        __WCHAR_TYPE__ wc;
        __CHAR32_TYPE__ *p32 = &wc;
        char t[(((__CHAR32_TYPE__) -1) < 0 == ((__WCHAR_TYPE__) -1) < 0) ? 1 : -1];
    }]
}

# Return 1 if pow10 function exists.

proc check_effective_target_pow10 { } {
    return [check_runtime pow10 {
	#include <math.h>
	int main () {
	double x;
	x = pow10 (1);
	return 0;
	}
    } "-lm" ]
}

# Return 1 if frexpl function exists.

proc check_effective_target_frexpl { } {
    return [check_runtime frexpl {
	#include <math.h>
	int main () {
	long double x;
	int y;
	x = frexpl (5.0, &y);
	return 0;
	}
    } "-lm" ]
}


# Return 1 if issignaling function exists.
proc check_effective_target_issignaling {} {
    return [check_runtime issignaling {
	#define _GNU_SOURCE
	#include <math.h>
	int main ()
	{
	  return issignaling (0.0);
	}
    } "-lm" ]
}

# Return 1 if current options generate DFP instructions, 0 otherwise.
proc check_effective_target_hard_dfp {} {
    return [check_no_messages_and_pattern hard_dfp "!adddd3" assembly {
	typedef float d64 __attribute__((mode(DD)));
	d64 x, y, z;
	void foo (void) { z = x + y; }
    }]
}

# Return 1 if string.h and wchar.h headers provide C++ requires overloads
# for strchr etc. functions.

proc check_effective_target_correct_iso_cpp_string_wchar_protos { } {
    return [check_no_compiler_messages correct_iso_cpp_string_wchar_protos assembly {
	#include <string.h>
	#include <wchar.h>
	#if !defined(__cplusplus) \
	    || !defined(__CORRECT_ISO_CPP_STRING_H_PROTO) \
	    || !defined(__CORRECT_ISO_CPP_WCHAR_H_PROTO)
	ISO C++ correct string.h and wchar.h protos not supported.
	#else
	int i;
	#endif
    }]
}

# Return 1 if GNU as is used.

proc check_effective_target_gas { } {
    global use_gas_saved
    global tool

    if {![info exists use_gas_saved]} {
	# Check if the as used by gcc is GNU as.
	set options [list "additional_flags=-print-prog-name=as"]
	set gcc_as [lindex [${tool}_target_compile "" "" "none" $options] 0]
	# Provide /dev/null as input, otherwise gas times out reading from
	# stdin.
	set status [remote_exec host "$gcc_as" "-v /dev/null"]
	set as_output [lindex $status 1]
	if { [ string first "GNU" $as_output ] >= 0 } {
	    # Some Darwin versions have an assembler which is based on an old
	    # version of GAS (and reports GNU assembler in its -v output) but
	    # but doesn't support many of the modern GAS features.
	    if { [ string first "cctools" $as_output ] >= 0 } {
	        set use_gas_saved 0
	    } else {
	        set use_gas_saved 1
	    }
	} else {
	    set use_gas_saved 0
	}
    }
    return $use_gas_saved
}

# Return 1 if GNU ld is used.

proc check_effective_target_gld { } {
    global use_gld_saved
    global tool

    if {![info exists use_gld_saved]} {
	# Check if the ld used by gcc is GNU ld.
	set options [list "additional_flags=-print-prog-name=ld"]
	set gcc_ld [lindex [${tool}_target_compile "" "" "none" $options] 0]
	set status [remote_exec host "$gcc_ld" "--version"]
	set ld_output [lindex $status 1]
	if { [ string first "GNU" $ld_output ] >= 0 } {
	    set use_gld_saved 1
	} else {
	    set use_gld_saved 0
	}
    }
    return $use_gld_saved
}

# Return 1 if the compiler has been configure with link-time optimization
# (LTO) support.

proc check_effective_target_lto { } {
    if { [istarget *-*-vxworks*] } {
	# No LTO on VxWorks, with kernel modules
	# built with partial links
	return 0
    }
    if { [istarget nvptx-*-*]
	 || [istarget amdgcn-*-*] } {
	return 0;
    }
    return [check_no_compiler_messages lto object {
	void foo (void) { }
    } "-flto"]
}

# Return 1 if the compiler and linker support incremental link-time
# optimization.

proc check_effective_target_lto_incremental { } {
    if ![check_effective_target_lto] {
	return 0
    }
    return [check_no_compiler_messages lto_incremental executable {
	int main () { return 0; }
    } "-flto -r -nostdlib"]
}

# Return 1 if the compiler has been configured with analyzer support.

proc check_effective_target_analyzer { } {
    return [check_no_compiler_messages analyzer object {
	void foo (void) { }
    } "-fanalyzer"]
}

# Return 1 if -mx32 -maddress-mode=short can compile, 0 otherwise.

proc check_effective_target_maybe_x32 { } {
    return [check_no_compiler_messages maybe_x32 object {
        void foo (void) {}
    } "-mx32 -maddress-mode=short"]
}

# Return 1 if this target supports the -fsplit-stack option, 0
# otherwise.

proc check_effective_target_split_stack {} {
    return [check_no_compiler_messages split_stack object {
	void foo (void) { }
    } "-fsplit-stack"]
}

# Return 1 if this target supports the -masm=intel option, 0
# otherwise

proc check_effective_target_masm_intel  {} {
    return [check_no_compiler_messages masm_intel object {
	extern void abort (void);
    } "-masm=intel"]
}

# Return 1 if the language for the compiler under test is C.

proc check_effective_target_c { } {
    global tool
    if [string match $tool "gcc"] {
	return 1
    }
 return 0
}

# Return 1 if the language for the compiler under test is C++.

proc check_effective_target_c++ { } {
    global tool
    if { [string match $tool "g++"] || [string match $tool "libstdc++"] } {
	return 1
    }
 return 0
}

set cxx_default "c++17"
# Check whether the current active language standard supports the features
# of C++11/C++14 by checking for the presence of one of the -std flags.
# This assumes that the default for the compiler is $cxx_default, and that
# there will never be multiple -std= arguments on the command line.
proc check_effective_target_c++11_only { } {
    global cxx_default
    if ![check_effective_target_c++] {
	return 0
    }
    if [check-flags { { } { } { -std=c++0x -std=gnu++0x -std=c++11 -std=gnu++11 } }] {
	return 1
    }
    if { $cxx_default == "c++11" && [check-flags { { } { } { } { -std=* } }] } {
	return 1
    }
    return 0
}
proc check_effective_target_c++11 { } {
    if [check_effective_target_c++11_only] {
	return 1
    }
    return [check_effective_target_c++14]
}
proc check_effective_target_c++11_down { } {
    if ![check_effective_target_c++] {
	return 0
    }
    return [expr ![check_effective_target_c++14] ]
}

proc check_effective_target_c++14_only { } {
    global cxx_default
    if ![check_effective_target_c++] {
	return 0
    }
    if [check-flags { { } { } { -std=c++14 -std=gnu++14 -std=c++14 -std=gnu++14 } }] {
	return 1
    }
    if { $cxx_default == "c++14" && [check-flags { { } { } { } { -std=* } }] } {
	return 1
    }
    return 0
}

proc check_effective_target_c++14 { } {
    if [check_effective_target_c++14_only] {
	return 1
    }
    return [check_effective_target_c++17]
}
proc check_effective_target_c++14_down { } {
    if ![check_effective_target_c++] {
	return 0
    }
    return [expr ![check_effective_target_c++17] ]
}

proc check_effective_target_c++98_only { } {
    global cxx_default
    if ![check_effective_target_c++] {
	return 0
    }
    if [check-flags { { } { } { -std=c++98 -std=gnu++98 -std=c++03 -std=gnu++03 } }] {
	return 1
    }
    if { $cxx_default == "c++98" && [check-flags { { } { } { } { -std=* } }] } {
	return 1
    }
    return 0
}

proc check_effective_target_c++17_only { } {
    global cxx_default
    if ![check_effective_target_c++] {
	return 0
    }
    if [check-flags { { } { } { -std=c++17 -std=gnu++17 -std=c++1z -std=gnu++1z } }] {
	return 1
    }
    if { $cxx_default == "c++17" && [check-flags { { } { } { } { -std=* } }] } {
	return 1
    }
    return 0
}

proc check_effective_target_c++17 { } {
    if [check_effective_target_c++17_only] {
	return 1
    }
    return [check_effective_target_c++2a]
}
proc check_effective_target_c++17_down { } {
    if ![check_effective_target_c++] {
	return 0
    }
    return [expr ![check_effective_target_c++2a] ]
}

proc check_effective_target_c++2a_only { } {
    global cxx_default
    if ![check_effective_target_c++] {
	return 0
    }
    if [check-flags { { } { } { -std=c++2a -std=gnu++2a -std=c++20 -std=gnu++20 } }] {
	return 1
    }
    if { $cxx_default == "c++20" && [check-flags { { } { } { } { -std=* } }] } {
	return 1
    }
    return 0
}
proc check_effective_target_c++2a { } {
    if [check_effective_target_c++2a_only] {
	return 1
    }
    return [check_effective_target_c++23]
}

proc check_effective_target_c++20_only { } {
    return [check_effective_target_c++2a_only]
}

proc check_effective_target_c++20 { } {
    return [check_effective_target_c++2a]
}
proc check_effective_target_c++20_down { } {
    if ![check_effective_target_c++] {
	return 0
    }
    return [expr ![check_effective_target_c++23] ]
}

proc check_effective_target_c++23_only { } {
    global cxx_default
    if ![check_effective_target_c++] {
	return 0
    }
    if [check-flags { { } { } { -std=c++23 -std=gnu++23 -std=c++2b -std=gnu++2b } }] {
	return 1
    }
    if { $cxx_default == "c++23" && [check-flags { { } { } { } { -std=* } }] } {
	return 1
    }
    return 0
}
proc check_effective_target_c++23 { } {
    if [check_effective_target_c++23_only] {
	return 1
    }
    return [check_effective_target_c++26]
}

proc check_effective_target_c++23_down { } {
    if ![check_effective_target_c++] {
	return 0
    }
    return [expr ![check_effective_target_c++26] ]
}

proc check_effective_target_c++26_only { } {
    global cxx_default
    if ![check_effective_target_c++] {
	return 0
    }
    if [check-flags { { } { } { -std=c++26 -std=gnu++26 -std=c++2c -std=gnu++2c } }] {
	return 1
    }
    if { $cxx_default == "c++26" && [check-flags { { } { } { } { -std=* } }] } {
	return 1
    }
    return 0
}

proc check_effective_target_c++26 { } {
    return [check_effective_target_c++26_only]
}

# Check for C++ Concepts support, i.e. -fconcepts flag.
proc check_effective_target_concepts { } {
    if [check_effective_target_c++2a] {
	return 1
    }
    return [check-flags { "" { } { -fconcepts } }]
}

proc check_effective_target_implicit_constexpr { } {
    return [check-flags { "" { } { -fimplicit-constexpr } }]
}

# Return 1 if expensive testcases should be run.

proc check_effective_target_run_expensive_tests { } {
    if { [getenv GCC_TEST_RUN_EXPENSIVE] != "" } {
        return 1
    }
    return 0
}

# Returns 1 if "mempcpy" is available on the target system.

proc check_effective_target_mempcpy {} {
    if { [istarget *-*-vxworks*] } {
	# VxWorks doesn't have mempcpy but our way to test fails
	# to detect as we're doing partial links for kernel modules.
	return 0
     }
    return [check_function_available "mempcpy"]
}

# Returns 1 if "stpcpy" is available on the target system.

proc check_effective_target_stpcpy {} {
    return [check_function_available "stpcpy"]
}

# Returns 1 if "strndup" is available on the target system.

proc check_effective_target_strndup {} {
    if { [istarget *-*-vxworks*] } {
	# VxWorks doesn't have strndup but our way to test fails
	# to detect as we're doing partial links for kernel modules.
	return 0
    }
    return [check_function_available "strndup"]
}

# Returns 1 if "sigsetjmp" is available on the target system.
# Also check if "__sigsetjmp" is defined since that's what glibc
# uses.

proc check_effective_target_sigsetjmp {} {
    if { [check_function_available "sigsetjmp"]
         || [check_function_available "__sigsetjmp"] } {
	return 1
    }
    return 0
}

# Check whether the vectorizer tests are supported by the target and
# append additional target-dependent compile flags to DEFAULT_VECTCFLAGS.
# If a port wants to execute the tests more than once it should append
# the supported target to EFFECTIVE_TARGETS instead, and the compile flags
# will be added by a call to add_options_for_<target>.
# Set dg-do-what-default to either compile or run, depending on target
# capabilities.  Do not set this if the supported target is appended to
# EFFECTIVE_TARGETS.  Flags and this variable will be set by et-dg-runtest
# automatically.  Return the number of effective targets if vectorizer tests
# are supported, 0 otherwise.

proc check_vect_support_and_set_flags { } {
    global DEFAULT_VECTCFLAGS
    global dg-do-what-default
    global EFFECTIVE_TARGETS

    if  [istarget powerpc-*paired*]  {
        lappend DEFAULT_VECTCFLAGS "-mpaired"
        if [check_750cl_hw_available] {
            set dg-do-what-default run
        } else {
            set dg-do-what-default compile
        }
    } elseif [istarget powerpc*-*-*] {
        # Skip targets not supporting -maltivec.
        if ![is-effective-target powerpc_altivec_ok] {
            return 0
        }

        lappend DEFAULT_VECTCFLAGS "-maltivec"
        if [check_p9vector_hw_available] {
            # For power10 and up, don't specify -mcpu=power9, so that we
            # can have more testing coverage with higher cpu types.
            if ![check_power10_hw_available] {
                lappend DEFAULT_VECTCFLAGS "-mcpu=power9"
            }
        } elseif [check_p8vector_hw_available] {
            lappend DEFAULT_VECTCFLAGS "-mcpu=power8"
        } elseif [check_vsx_hw_available] {
            lappend DEFAULT_VECTCFLAGS "-mvsx" "-mno-allow-movmisalign"
        }

        if [check_vmx_hw_available] {
            set dg-do-what-default run
        } else {
            if [is-effective-target ilp32] {
                # Specify a cpu that supports VMX for compile-only tests.
                # Place -mcpu=970 first to avoid possible overriding on
                # some other cpu type specified above.
		set DEFAULT_VECTCFLAGS [linsert $DEFAULT_VECTCFLAGS 0 "-mcpu=970"]
            }
            set dg-do-what-default compile
        }
    } elseif { [istarget i?86-*-*] || [istarget x86_64-*-*] } {
        lappend DEFAULT_VECTCFLAGS "-msse2"
        if { [check_effective_target_sse2_runtime] } {
            set dg-do-what-default run
        } else {
            set dg-do-what-default compile
        }
    } elseif { [istarget mips*-*-*]
	       && [check_effective_target_nomips16] } {
	if { [check_effective_target_mpaired_single "-mpaired-single"] } {
	    lappend EFFECTIVE_TARGETS mpaired_single
	}
	if { [check_effective_target_mips_loongson_mmi "-mloongson-mmi"] } {
	    lappend EFFECTIVE_TARGETS mips_loongson_mmi
	}
	if { [check_effective_target_mips_msa "-mmsa"] } {
	    lappend EFFECTIVE_TARGETS mips_msa
        }
	return [llength $EFFECTIVE_TARGETS]
    } elseif [istarget sparc*-*-*] {
        lappend DEFAULT_VECTCFLAGS "-mcpu=ultrasparc" "-mvis"
        if [check_effective_target_ultrasparc_hw] {
            set dg-do-what-default run
        } else {
            set dg-do-what-default compile
        }
    } elseif [istarget alpha*-*-*] {
        # Alpha's vectorization capabilities are extremely limited.
        # It's more effort than its worth disabling all of the tests
        # that it cannot pass.  But if you actually want to see what
        # does work, command out the return.
        return 0

        lappend DEFAULT_VECTCFLAGS "-mmax"
        if [check_alpha_max_hw_available] {
            set dg-do-what-default run
        } else {
            set dg-do-what-default compile
        }
    } elseif [istarget ia64-*-*] {
        set dg-do-what-default run
    } elseif [is-effective-target arm_neon_ok] {
        eval lappend DEFAULT_VECTCFLAGS [add_options_for_arm_neon ""]
        # NEON does not support denormals, so is not used for vectorization by
        # default to avoid loss of precision.  We must pass -ffast-math to test
        # vectorization of float operations.
        lappend DEFAULT_VECTCFLAGS "-ffast-math"
        if [is-effective-target arm_neon_hw] {
            set dg-do-what-default run
        } else {
            set dg-do-what-default compile
        }
    } elseif [istarget aarch64*-*-*] {
        set dg-do-what-default run
    } elseif [istarget s390*-*-*] {
	# The S/390 backend set a default of 2 for that value.
	# Override it to have the same situation as with other
	# targets.
	lappend DEFAULT_VECTCFLAGS "--param" "min-vect-loop-bound=1"
	lappend DEFAULT_VECTCFLAGS "--param" "max-unrolled-insns=200"
	lappend DEFAULT_VECTCFLAGS "--param" "max-unroll-times=8"
	lappend DEFAULT_VECTCFLAGS "--param" "max-completely-peeled-insns=200"
	lappend DEFAULT_VECTCFLAGS "--param" "max-completely-peel-times=16"
        if [check_effective_target_s390_vxe2] {
	    lappend DEFAULT_VECTCFLAGS "-march=z15" "-mzarch"
            set dg-do-what-default run
	} elseif [check_effective_target_s390_vxe] {
	    lappend DEFAULT_VECTCFLAGS "-march=z14" "-mzarch"
            set dg-do-what-default run
	} elseif [check_effective_target_s390_vx] {
	    lappend DEFAULT_VECTCFLAGS "-march=z13" "-mzarch"
            set dg-do-what-default run
        } else {
	    lappend DEFAULT_VECTCFLAGS "-march=z14" "-mzarch"
            set dg-do-what-default compile
        }
    } elseif [istarget amdgcn-*-*] {
        set dg-do-what-default run
    } elseif [istarget riscv*-*-*] {
	if [check_effective_target_riscv_v] {
	    set dg-do-what-default run
	} else {
	    foreach item [add_options_for_riscv_v ""] {
		lappend DEFAULT_VECTCFLAGS $item
	    }
	    set dg-do-what-default compile
	}
    } elseif [istarget loongarch*-*-*] {
      # Set the default vectorization option to "-mlsx" due to the problem
      # of non-aligned memory access when using 256-bit vectorization.
      lappend DEFAULT_VECTCFLAGS "-mdouble-float" "-mlsx"
      if [check_effective_target_loongarch_sx_hw] {
	  set dg-do-what-default run
      } else {
	  set dg-do-what-default compile
      }
    } else {
        return 0
    }

    return 1
}

# Return 1 if the target does *not* require strict alignment.

proc check_effective_target_non_strict_align {} {

    # On ARM, the default is to use STRICT_ALIGNMENT, but there
    # are interfaces defined for misaligned access and thus
    # depending on the architecture levels unaligned access is
    # available.
    if [istarget "arm*-*-*"] {
	return [check_effective_target_arm_unaligned]
    }

    return [check_no_compiler_messages non_strict_align assembly {
	char *y;
	typedef char __attribute__ ((__aligned__(__BIGGEST_ALIGNMENT__))) c;
	c *z;
	void foo(void) { z = (c *) y; }
    } "-Wcast-align"]
}

# Return 1 if the target supports -mstrict-align (and -mno-strict-align).

proc check_effective_target_opt_mstrict_align {} {
    return [check_no_compiler_messages opt_mstrict_align assembly {
	void foo(void) {}
    } "-mstrict-align -mno-strict-align"]
}

# Return 1 if the target has <ucontext.h>.

proc check_effective_target_ucontext_h { } {
    return [check_no_compiler_messages ucontext_h assembly {
	#include <ucontext.h>
    }]
}

proc check_effective_target_aarch64_tiny { } {
    if { [istarget aarch64*-*-*] } {
	return [check_no_compiler_messages aarch64_tiny object {
	    #ifdef __AARCH64_CMODEL_TINY__
	    int dummy;
	    #else
	    #error target not AArch64 tiny code model
	    #endif
	}]
    } else {
	return 0
    }
}

# Create functions to check that the AArch64 assembler supports the
# various architecture extensions via the .arch_extension pseudo-op.

foreach { aarch64_ext } { "fp" "simd" "crypto" "crc" "lse" "dotprod" "sve"
			  "i8mm" "f32mm" "f64mm" "bf16" "sb" "sve2" "ls64"
			  "sme" "sme-i16i64" "sme2" } {
    eval [string map [list FUNC $aarch64_ext] {
	proc check_effective_target_aarch64_asm_FUNC_ok { } {
	  if { [istarget aarch64*-*-*] } {
		return [check_no_compiler_messages aarch64_FUNC_assembler object {
			__asm__ (".arch_extension FUNC");
		} "-march=armv8-a+FUNC"]
	  } else {
		return 0
	  }
	}
    }]
}

proc check_effective_target_aarch64_small { } {
    if { [istarget aarch64*-*-*] } {
	return [check_no_compiler_messages aarch64_small object {
	    #ifdef __AARCH64_CMODEL_SMALL__
	    int dummy;
	    #else
	    #error target not AArch64 small code model
	    #endif
	}]
    } else {
	return 0
    }
}

proc check_effective_target_aarch64_large { } {
    if { [istarget aarch64*-*-*] } {
	return [check_no_compiler_messages aarch64_large object {
	    #ifdef __AARCH64_CMODEL_LARGE__
	    int dummy;
	    #else
	    #error target not AArch64 large code model
	    #endif
	}]
    } else {
	return 0
    }
}

# Return 1 if the assembler accepts the aarch64 .variant_pcs directive.

proc check_effective_target_aarch64_variant_pcs { } {
    if { [istarget aarch64*-*-*] } {
	return [check_no_compiler_messages aarch64_variant_pcs object {
	    __asm__ (".variant_pcs foo");
	}]
    } else {
	return 0
    }
}

# Return 1 if this is a reduced AVR Tiny core.  Such cores have different
# register set, instruction set, addressing capabilities and ABI.

proc check_effective_target_avr_tiny { } {
    if { [istarget avr*-*-*] } {
        return [check_no_compiler_messages avr_tiny object {
            #ifdef __AVR_TINY__
            int dummy;
            #else
            #error target not a reduced AVR Tiny core
            #endif
        }]
    } else {
        return 0
    }
}

# Return 1 if <fenv.h> is available.

proc check_effective_target_fenv {} {
    return [check_no_compiler_messages fenv object {
	#include <fenv.h>
    } [add_options_for_ieee "-std=gnu99"]]
}

# Return 1 if <fenv.h> is available with all the standard IEEE
# exceptions and floating-point exceptions are raised by arithmetic
# operations.  (If the target requires special options for "inexact"
# exceptions, those need to be specified in the testcases.)

proc check_effective_target_fenv_exceptions {} {
    return [check_runtime fenv_exceptions {
	#include <fenv.h>
	#include <stdlib.h>
	#ifndef FE_DIVBYZERO
	# error Missing FE_DIVBYZERO
	#endif
	#ifndef FE_INEXACT
	# error Missing FE_INEXACT
	#endif
	#ifndef FE_INVALID
	# error Missing FE_INVALID
	#endif
	#ifndef FE_OVERFLOW
	# error Missing FE_OVERFLOW
	#endif
	#ifndef FE_UNDERFLOW
	# error Missing FE_UNDERFLOW
	#endif
	volatile float a = 0.0f, r;
	int
	main (void)
	{
	  r = a / a;
	  if (fetestexcept (FE_INVALID))
	    exit (0);
	  else
	    abort ();
	}
    } [add_options_for_ieee "-std=gnu99"]]
}

# Return 1 if <fenv.h> is available with all the standard IEEE
# exceptions and floating-point exceptions are raised by arithmetic
# operations for decimal floating point.  (If the target requires
# special options for "inexact" exceptions, those need to be specified
# in the testcases.)

proc check_effective_target_fenv_exceptions_dfp {} {
    return [check_runtime fenv_exceptions_dfp {
	#include <fenv.h>
	#include <stdlib.h>
	#ifndef FE_DIVBYZERO
	# error Missing FE_DIVBYZERO
	#endif
	#ifndef FE_INEXACT
	# error Missing FE_INEXACT
	#endif
	#ifndef FE_INVALID
	# error Missing FE_INVALID
	#endif
	#ifndef FE_OVERFLOW
	# error Missing FE_OVERFLOW
	#endif
	#ifndef FE_UNDERFLOW
	# error Missing FE_UNDERFLOW
	#endif
	volatile _Decimal64 a = 0.0DD, r;
	int
	main (void)
	{
	  r = a / a;
	  if (fetestexcept (FE_INVALID))
	    exit (0);
	  else
	    abort ();
	}
    } [add_options_for_ieee "-std=gnu99"]]
}

# Return 1 if <fenv.h> is available with all the standard IEEE
# exceptions and floating-point exceptions are raised by arithmetic
# operations.  (If the target requires special options for "inexact"
# exceptions, those need to be specified in the testcases.)

proc check_effective_target_fenv_exceptions_double {} {
    return [check_runtime fenv_exceptions_double {
	#include <fenv.h>
	#include <stdlib.h>
	#ifndef FE_DIVBYZERO
	# error Missing FE_DIVBYZERO
	#endif
	#ifndef FE_INEXACT
	# error Missing FE_INEXACT
	#endif
	#ifndef FE_INVALID
	# error Missing FE_INVALID
	#endif
	#ifndef FE_OVERFLOW
	# error Missing FE_OVERFLOW
	#endif
	#ifndef FE_UNDERFLOW
	# error Missing FE_UNDERFLOW
	#endif
	volatile double a = 0.0f, r;
	int
	main (void)
	{
	  r = a / a;
	  if (fetestexcept (FE_INVALID))
	    exit (0);
	  else
	    abort ();
	}
    } [add_options_for_ieee "-std=gnu99"]]
}

# Return 1 if <fenv.h> is available with all the standard IEEE
# exceptions and floating-point exceptions are raised by arithmetic
# operations.  (If the target requires special options for "inexact"
# exceptions, those need to be specified in the testcases.)

proc check_effective_target_fenv_exceptions_long_double {} {
    return [check_runtime fenv_exceptions_long_double {
	#include <fenv.h>
	#include <stdlib.h>
	#ifndef FE_DIVBYZERO
	# error Missing FE_DIVBYZERO
	#endif
	#ifndef FE_INEXACT
	# error Missing FE_INEXACT
	#endif
	#ifndef FE_INVALID
	# error Missing FE_INVALID
	#endif
	#ifndef FE_OVERFLOW
	# error Missing FE_OVERFLOW
	#endif
	#ifndef FE_UNDERFLOW
	# error Missing FE_UNDERFLOW
	#endif
	volatile long double a = 0.0f, r;
	int
	main (void)
	{
	  r = a / a;
	  if (fetestexcept (FE_INVALID))
	    exit (0);
	  else
	    abort ();
	}
    } [add_options_for_ieee "-std=gnu99"]]
}

# Return 1 if -fexceptions is supported.

proc check_effective_target_exceptions {} {
    if { [istarget amdgcn*-*-*] } {
	return 0
    }
    return 1
}

# Used to check if the testing configuration supports exceptions.
# Returns 0 if exceptions are unsupported or disabled (e.g. by passing
# -fno-exceptions). Returns 1 if exceptions are enabled.
proc check_effective_target_exceptions_enabled {} {
    return [check_cached_effective_target exceptions_enabled {
	if { [check_effective_target_exceptions] } {
	    return [check_no_compiler_messages exceptions_enabled assembly {
		// C++
		void foo (void)
		{
		    throw 1;
		}
	    }]
	} else {
	    # If exceptions aren't supported, then they're not enabled.
	    return 0
	}
    }]
}

proc check_effective_target_tiny {} {
    return [check_cached_effective_target tiny {
      if { [istarget aarch64*-*-*]
		 && [check_effective_target_aarch64_tiny] } {
	   return 1
      }
      if { [istarget avr-*-*]
	    && [check_effective_target_avr_tiny] } {
	   return 1
      }
      # PRU Program Counter is 16-bits, and trampolines are not supported.
      # Hence directly declare as a tiny target.
      if [istarget pru-*-*] {
	   return 1
      }
      return 0
    }]
}

# Return 1 if the target supports -mbranch-cost=N option.

proc check_effective_target_branch_cost {} {
    if { [   istarget arm*-*-*]
	 || [istarget avr*-*-*]
	 || [istarget csky*-*-*]
	 || [istarget epiphany*-*-*]
	 || [istarget frv*-*-*]
	 || [istarget i?86-*-*] || [istarget x86_64-*-*]
	 || [istarget loongarch*-*-*]
	 || [istarget mips*-*-*]
	 || [istarget s390*-*-*]
	 || [istarget riscv*-*-*]
	 || [istarget sh*-*-*] } {
	return 1
    }
    return 0
}

# Record that dg-final test TEST requires convential compilation.

proc set_required_options_for { test } {
    if { [info proc $test] == "" } {
	perror "$test does not exist"
	exit 1
    }
    proc ${test}_required_options {} {
	global gcc_set_required_options
	upvar 1 extra_tool_flags extra_tool_flags
	if {[regexp -- "^scan-assembler" [info level 0]]
	    && ![string match "*-fident*" $extra_tool_flags]} {
	    # Do not let .ident confuse assembler scan tests
	    return [list $gcc_set_required_options "-fno-ident"]
	}
	return $gcc_set_required_options
    }
}

# Record that dg-final test scan-ltrans-tree-dump* requires -flto-partition=one
# in order to force a single partition, allowing scan-ltrans-tree-dump* to scan
# a dump file *.exe.ltrans0.*.

proc scan-ltrans-tree-dump_required_options {} {
    return "-flto-partition=one"
}
proc scan-ltrans-tree-dump-times_required_options {} {
    return "-flto-partition=one"
}
proc scan-ltrans-tree-dump-not_required_options {} {
    return "-flto-partition=one"
}
proc scan-ltrans-tree-dump-dem_required_options {} {
    return "-flto-partition=one"
}
proc scan-ltrans-tree-dump-dem-not_required_options {} {
    return "-flto-partition=one"
}

# Return 1 if the x86-64 target supports PIE with copy reloc, 0
# otherwise.  Cache the result.

proc check_effective_target_pie_copyreloc { } {
    global tool
    global GCC_UNDER_TEST

    if { !([istarget i?86-*-*] || [istarget x86_64-*-*]) } {
	return 0
    }

    # Need auto-host.h to check linker support.
    if { ![file exists ../../auto-host.h ] } {
	return 0
    }

    return [check_cached_effective_target pie_copyreloc {
	# Set up and compile to see if linker supports PIE with copy
	# reloc.  Include the current process ID in the file names to
	# prevent conflicts with invocations for multiple testsuites.

	set src pie[pid].c
	set obj pie[pid].o

	set f [open $src "w"]
	puts $f "#include \"../../auto-host.h\""
	puts $f "#if HAVE_LD_PIE_COPYRELOC == 0"
	puts $f "# error Linker does not support PIE with copy reloc."
	puts $f "#endif"
	close $f

	verbose "check_effective_target_pie_copyreloc compiling testfile $src" 2
	set lines [${tool}_target_compile $src $obj object ""]

	file delete $src
	file delete $obj

	if [string match "" $lines] then {
	    verbose "check_effective_target_pie_copyreloc testfile compilation passed" 2
	    return 1
	} else {
	    verbose "check_effective_target_pie_copyreloc testfile compilation failed" 2
	    return 0
	}
    }]
}

# Return 1 if the x86-64 target supports R_X86_64_CODE_6_GOTTPOFF
# relocation, 0 otherwise.  Cache the result.

proc check_effective_target_code_6_gottpoff_reloc { } {
    global tool
    global GCC_UNDER_TEST

    if { !([istarget i?86-*-*] || [istarget x86_64-*-*]) } {
	return 0
    }

    # Need auto-host.h to check linker support.
    if { ![file exists ../../auto-host.h ] } {
	return 0
    }

    return [check_cached_effective_target code_6_gottpoff_reloc {
	# Include the current process ID in the file names to prevent
	# conflicts with invocations for multiple testsuites.

	set src code_6_gottpoff[pid].c
	set obj code_6_gottpoff[pid].o

	set f [open $src "w"]
	puts $f "#include \"../../auto-host.h\""
	puts $f "#if HAVE_AS_R_X86_64_CODE_6_GOTTPOFF == 0"
	puts $f "# error Assembler does not support R_X86_64_CODE_6_GOTTPOFF."
	puts $f "#endif"
	close $f

	verbose "check_effective_target_code_6_gottpoff_reloc compiling testfile $src" 2
	set lines [${tool}_target_compile $src $obj object ""]

	file delete $src
	file delete $obj

	if [string match "" $lines] then {
	    verbose "check_effective_target_code_6_gottpoff_reloc testfile compilation passed" 2
	    return 1
	} else {
	    verbose "check_effective_target_code_6_gottpoff_reloc testfile compilation failed" 2
	    return 0
	}
    }]

    return $code_6_gottpoff_reloc_available_saved
}

# Return 1 if the x86 target supports R_386_GOT32X relocation, 0
# otherwise.  Cache the result.

proc check_effective_target_got32x_reloc { } {
    global tool
    global GCC_UNDER_TEST

    if { !([istarget i?86-*-*] || [istarget x86_64-*-*]) } {
	return 0
    }

    # Need auto-host.h to check linker support.
    if { ![file exists ../../auto-host.h ] } {
	return 0
    }

    return [check_cached_effective_target got32x_reloc {
	# Include the current process ID in the file names to prevent
	# conflicts with invocations for multiple testsuites.

	set src got32x[pid].c
	set obj got32x[pid].o

	set f [open $src "w"]
	puts $f "#include \"../../auto-host.h\""
	puts $f "#if HAVE_AS_IX86_GOT32X == 0"
	puts $f "# error Assembler does not support R_386_GOT32X."
	puts $f "#endif"
	close $f

	verbose "check_effective_target_got32x_reloc compiling testfile $src" 2
	set lines [${tool}_target_compile $src $obj object ""]

	file delete $src
	file delete $obj

	if [string match "" $lines] then {
	    verbose "check_effective_target_got32x_reloc testfile compilation passed" 2
	    return 1
	} else {
	    verbose "check_effective_target_got32x_reloc testfile compilation failed" 2
	    return 0
	}
    }]

    return $got32x_reloc_available_saved
}

# Return 1 if the x86 target supports calling ___tls_get_addr via GOT,
# 0 otherwise.  Cache the result.

proc check_effective_target_tls_get_addr_via_got { } {
    global tool
    global GCC_UNDER_TEST

    if { !([istarget i?86-*-*] || [istarget x86_64-*-*]) } {
	return 0
    }

    # Need auto-host.h to check linker support.
    if { ![file exists ../../auto-host.h ] } {
	return 0
    }

    return [check_cached_effective_target tls_get_addr_via_got {
	# Include the current process ID in the file names to prevent
	# conflicts with invocations for multiple testsuites.

	set src tls_get_addr_via_got[pid].c
	set obj tls_get_addr_via_got[pid].o

	set f [open $src "w"]
	puts $f "#include \"../../auto-host.h\""
	puts $f "#if HAVE_AS_IX86_TLS_GET_ADDR_GOT == 0"
	puts $f "# error Assembler/linker do not support calling ___tls_get_addr via GOT."
	puts $f "#endif"
	close $f

	verbose "check_effective_target_tls_get_addr_via_got compiling testfile $src" 2
	set lines [${tool}_target_compile $src $obj object ""]

	file delete $src
	file delete $obj

	if [string match "" $lines] then {
	    verbose "check_effective_target_tls_get_addr_via_got testfile compilation passed" 2
	    return 1
	} else {
	    verbose "check_effective_target_tls_get_addr_via_got testfile compilation failed" 2
	    return 0
	}
    }]
}

# Return 1 if the target uses comdat groups.

proc check_effective_target_comdat_group {} {
    return [check_no_messages_and_pattern comdat_group "\.section\[^\n\r]*,comdat|\.group\[^\n\r]*,#comdat" assembly {
	// C++
	inline int foo () { return 1; }
	int (*fn) () = foo;
    }]
}

# Return 1 if target supports __builtin_eh_return
proc check_effective_target_builtin_eh_return { } {
    return [check_no_compiler_messages builtin_eh_return object {
	void test (long l, void *p)
	{
	    __builtin_eh_return (l, p);
	}
    } "" ]
}

# Return 1 if the target supports max reduction for vectors.

proc check_effective_target_vect_max_reduc { } {
    if { [istarget aarch64*-*-*] || [is-effective-target arm_neon]
	  || [check_effective_target_riscv_v]
	  || [check_effective_target_loongarch_sx] } {
	return 1
    }
    return 0
}

# Return 1 if the compiler has been configured with nvptx offloading.

proc check_effective_target_offload_nvptx { } {
    return [check_no_compiler_messages offload_nvptx assembly {
	int main () {return 0;}
    } "-foffload=nvptx-none" ]
}

# Return 1 if the compiler has been configured with gcn offloading.

proc check_effective_target_offload_gcn { } {
    return [check_no_compiler_messages offload_gcn assembly {
	int main () {return 0;}
    } "-foffload=amdgcn-amdhsa" ]
}

# Return 1 if the target support -fprofile-update=atomic
proc check_effective_target_profile_update_atomic {} {
    return [check_no_compiler_messages profile_update_atomic assembly {
	int main (void) { return 0; }
    } "-fprofile-update=atomic -fprofile-generate"]
}

# Return 1 if the target has a vector facility.
proc check_effective_target_s390_mvx { } {
    if ![istarget s390*-*-*] then {
	return 0;
    }

    return [check_no_compiler_messages_nocache s390_mvx assembly {
	#if !defined __VX__
	#error no vector facility.
	#endif
	int dummy;
    } [current_compiler_flags]]
}

# Return 1 if vector (va - vector add) instructions are understood by
# the assembler and can be executed.  This also covers checking for
# the VX kernel feature.  A kernel without that feature does not
# enable the vector facility and the following check will die with a
# signal.
proc check_effective_target_s390_vx { } {
    if ![istarget s390*-*-*] then {
	return 0;
    }

    return [check_runtime s390_check_vx {
	int main (void)
	{
	    asm ("va %%v24, %%v26, %%v28, 3" : : : "v24", "v26", "v28");
	    return 0;
	}
    } "-march=z13 -mzarch" ]
}

# Same as above but for the z14 vector enhancement facility. Test
# is performed with the vector nand instruction.
proc check_effective_target_s390_vxe { } {
    if ![istarget s390*-*-*] then {
	return 0;
    }

    return [check_runtime s390_check_vxe {
	int main (void)
	{
	    asm ("vnn %%v24, %%v26, %%v28" : : : "v24", "v26", "v28");
	    return 0;
	}
    } "-march=z14 -mzarch" ]
}

# Same as above but for the arch13 vector enhancement facility. Test
# is performed with the vector shift left double by bit instruction.
proc check_effective_target_s390_vxe2 { } {
    if ![istarget s390*-*-*] then {
	return 0;
    }

    return [check_runtime s390_check_vxe2 {
	int main (void)
	{
	    asm ("vsld %%v24, %%v26, %%v28, 3" : : : "v24", "v26", "v28");
	    return 0;
	}
    } "-march=arch13 -mzarch" ]
}

# Same as above but for the arch14 NNPA facility.
proc check_effective_target_s390_nnpa { } {
    if ![istarget s390*-*-*] then {
	return 0;
    }

    return [check_runtime s390_check_nnpa {
	int main (void)
	{
	    asm ("vzero %%v24\n\t"
		 "vcrnf %%v24,%%v24,%%v24,0,2" : : : "v24");
	    return 0;
	}
    } "-march=arch14 -mzarch" ]
}

#For versions of ARM architectures that have hardware div insn,
#disable the divmod transform

proc check_effective_target_arm_divmod_simode { } {
    return [check_no_compiler_messages arm_divmod assembly {
	#ifdef __ARM_ARCH_EXT_IDIV__
	#error has div insn
	#endif
	int i;
    }]
}

# Return 1 if target supports divmod hardware insn or divmod libcall.

proc check_effective_target_divmod { } {
    #TODO: Add checks for all targets that have either hardware divmod insn
    # or define libfunc for divmod.
    if { [istarget arm*-*-*]
	 || [istarget i?86-*-*] || [istarget x86_64-*-*]
         || [istarget amdgcn-*-*] } {
	return 1
    }
    return 0
}

# Return 1 if target supports divmod for SImode. The reason for
# separating this from check_effective_target_divmod is that
# some versions of ARM architecture define div instruction
# only for simode, and for these archs, we do not want to enable
# divmod transform for simode.

proc check_effective_target_divmod_simode { } {
    if { [istarget arm*-*-*] } {
	return [check_effective_target_arm_divmod_simode]
    }

    return [check_effective_target_divmod]
}

# Return 1 if store merging optimization is applicable for target.
# Store merging is not profitable for targets like the avr which
# can load/store only one byte at a time. Use int size as a proxy
# for the number of bytes the target can write, and skip for targets
# with a smallish (< 32) size.

proc check_effective_target_store_merge { } {
    if { [is-effective-target non_strict_align ] && [is-effective-target int32plus] } {
	return 1
    }

    return 0
}

# Return 1 if we're able to assemble rdrand

proc check_effective_target_rdrand { } {
    return [check_no_compiler_messages_nocache rdrand object {
	unsigned int
	__foo(void)
	{
	    unsigned int val;
	    __builtin_ia32_rdrand32_step(&val);
	    return val;
	}
    } "-mrdrnd" ]
}

# Return 1 if the target supports coprocessor instructions: cdp, ldc, ldcl,
# stc, stcl, mcr and mrc.
proc check_effective_target_arm_coproc1_ok_nocache { } {
    if { ![istarget arm*-*-*] } {
	return 0
    }
    return [check_no_compiler_messages_nocache arm_coproc1_ok assembly {
	#if (__thumb__ && !__thumb2__) || __ARM_ARCH < 4
	#error FOO
	#endif
	#include <arm_acle.h>
    }]
}

proc check_effective_target_arm_coproc1_ok { } {
    return [check_cached_effective_target arm_coproc1_ok \
		check_effective_target_arm_coproc1_ok_nocache]
}

# Return 1 if the target supports all coprocessor instructions checked by
# check_effective_target_arm_coproc1_ok in addition to the following: cdp2,
# ldc2, ldc2l, stc2, stc2l, mcr2 and mrc2.
proc check_effective_target_arm_coproc2_ok_nocache { } {
    if { ![check_effective_target_arm_coproc1_ok] } {
	return 0
    }
    return [check_no_compiler_messages_nocache arm_coproc2_ok assembly {
	#if (__thumb__ && !__thumb2__) || __ARM_ARCH < 5
	#error FOO
	#endif
	#include <arm_acle.h>
    }]
}

proc check_effective_target_arm_coproc2_ok { } {
    return [check_cached_effective_target arm_coproc2_ok \
		check_effective_target_arm_coproc2_ok_nocache]
}

# Return 1 if the target supports all coprocessor instructions checked by
# check_effective_target_arm_coproc2_ok in addition the following: mcrr and
# mrrc.
proc check_effective_target_arm_coproc3_ok_nocache { } {
    if { ![check_effective_target_arm_coproc2_ok] } {
	return 0
    }
    return [check_no_compiler_messages_nocache arm_coproc3_ok assembly {
	#if (__thumb__ && !__thumb2__) \
	    || (__ARM_ARCH < 6 && !defined (__ARM_ARCH_5TE__))
	#error FOO
	#endif
	#include <arm_acle.h>
    }]
}

proc check_effective_target_arm_coproc3_ok { } {
    return [check_cached_effective_target arm_coproc3_ok \
		check_effective_target_arm_coproc3_ok_nocache]
}

# Return 1 if the target supports all coprocessor instructions checked by
# check_effective_target_arm_coproc3_ok in addition the following: mcrr2 and
# mrcc2.
proc check_effective_target_arm_coproc4_ok_nocache { } {
    if { ![check_effective_target_arm_coproc3_ok] } {
	return 0
    }
    return [check_no_compiler_messages_nocache arm_coproc4_ok assembly {
	#if (__thumb__ && !__thumb2__) || __ARM_ARCH < 6
	#error FOO
	#endif
	#include <arm_acle.h>
    }]
}

proc check_effective_target_arm_coproc4_ok { } {
    return [check_cached_effective_target arm_coproc4_ok \
		check_effective_target_arm_coproc4_ok_nocache]
}

# Return 1 if the target supports the auto_inc_dec optimization pass.
proc check_effective_target_autoincdec { } {
    if { ![check_no_compiler_messages auto_incdec assembly { void f () { }
	 } "-O2 -fdump-rtl-auto_inc_dec" ] } {
      return 0
    }

    set dumpfile [glob -nocomplain "auto_incdec[pid].c.\[0-9\]\[0-9\]\[0-9\]r.auto_inc_dec"]
    if { [file exists $dumpfile ] } {
	file delete $dumpfile
	return 1
    }
    return 0
}

# Return 1 if the target has support for stack probing designed
# to avoid stack-clash style attacks.
#
# This is used to restrict the stack-clash mitigation tests to
# just those targets that have been explicitly supported.
# 
# In addition to the prologue work on those targets, each target's
# properties should be described in the functions below so that
# tests do not become a mess of unreadable target conditions.
# 
proc check_effective_target_supports_stack_clash_protection { } {

    if { [istarget x86_64-*-*] || [istarget i?86-*-*] 
	  || [istarget powerpc*-*-*] || [istarget rs6000*-*-*]
	  || [istarget aarch64*-**] || [istarget s390*-*-*]
	  || [istarget loongarch64*-**] } {
	return 1
    }
  return 0
}

# Return 1 if the target creates a frame pointer for non-leaf functions
# Note we ignore cases where we apply tail call optimization here.
proc check_effective_target_frame_pointer_for_non_leaf { } {
  # Solaris/x86 defaults to -fno-omit-frame-pointer.
  if { [istarget i?86-*-solaris*] || [istarget x86_64-*-solaris*] } {
    return 1
  }

  return 0
}

# Return 1 if the target can perform tail-call optimizations of the
# most trivial type.
proc check_effective_target_tail_call { } {
    return [check_no_messages_and_pattern tail_call ",SIBCALL" rtl-expand {
	__attribute__((__noipa__)) void foo (void) { }
	__attribute__((__noipa__)) void bar (void) { foo(); }
    } {-O2 -fdump-rtl-expand-all}] ;# The "SIBCALL" note requires a detailed dump.
}

# Return 1 if the target's calling sequence or its ABI
# create implicit stack probes at or prior to function entry.
proc check_effective_target_caller_implicit_probes { } {

  # On x86/x86_64 the call instruction itself pushes the return
  # address onto the stack.  That is an implicit probe of *sp.
  if { [istarget x86_64-*-*] || [istarget i?86-*-*] } {
	return 1
  }

  # On PPC, the ABI mandates that the address of the outer
  # frame be stored at *sp.  Thus each allocation of stack
  # space is itself an implicit probe of *sp.
  if { [istarget powerpc*-*-*] || [istarget rs6000*-*-*] } {
	return 1
  }

  # s390's ABI has a register save area allocated by the
  # caller for use by the callee.  The mere existence does
  # not constitute a probe by the caller, but when the slots
  # used by the callee those stores are implicit probes.
  if { [istarget s390*-*-*] } {
	return 1
  }

  # Not strictly true on aarch64, but we have agreed that we will
  # consider any function that pushes SP more than 3kbytes into
  # the guard page as broken.  This essentially means that we can
  # consider the aarch64 as having a caller implicit probe at
  # *(sp + 1k).
  if { [istarget aarch64*-*-*] } {
	return 1;
  }

  if { [istarget loongarch64*-*-*] } {
	return 1;
  }

  return 0
}

# Targets that potentially realign the stack pointer often cause residual
# stack allocations and make it difficult to elimination loops or residual
# allocations for dynamic stack allocations
proc check_effective_target_callee_realigns_stack { } {
  if { [istarget x86_64-*-*] || [istarget i?86-*-*] } {
	return 1
  }
  return 0
}

# Return 1 if CET instructions can be compiled.
proc check_effective_target_cet { } {
    if { !([istarget i?86-*-*] || [istarget x86_64-*-*]) } {
	return 0
    }
    return [check_no_compiler_messages cet object {
	void foo (void)
	{
	  asm ("setssbsy");
	}
    } "-O2 -fcf-protection" ]
}

# Return 1 if target supports floating point "infinite"
proc check_effective_target_inf { } {
    return [check_no_compiler_messages supports_inf assembly {
        const double pinf = __builtin_inf ();
    }]
}

# Return 1 if target supports floating point "infinite" for float.
proc check_effective_target_inff { } {
    return [check_no_compiler_messages supports_inff assembly {
        const float pinf = __builtin_inff ();
    }]
}

# Return 1 if the target supports ARMv8.3 Adv.SIMD Complex instructions
# instructions, 0 otherwise.  The test is valid for ARM and for AArch64.
# Record the command line options needed.

proc check_effective_target_arm_v8_3a_complex_neon_ok_nocache { } {
    global et_arm_v8_3a_complex_neon_flags
    set et_arm_v8_3a_complex_neon_flags ""

    if { ![istarget arm*-*-*] && ![istarget aarch64*-*-*] } {
        return 0;
    }

    # Iterate through sets of options to find the compiler flags that
    # need to be added to the -march option.
    foreach flags {"" "-mfloat-abi=softfp -mfpu=auto" "-mfloat-abi=hard -mfpu=auto"} {
        if { [check_no_compiler_messages_nocache \
                  arm_v8_3a_complex_neon_ok assembly {
            #if !defined (__ARM_FEATURE_COMPLEX)
            #error "__ARM_FEATURE_COMPLEX not defined"
            #endif
        } "$flags -march=armv8.3-a"] } {
            set et_arm_v8_3a_complex_neon_flags "$flags -march=armv8.3-a"
            return 1;
        }
    }

    return 0;
}

proc check_effective_target_arm_v8_3a_complex_neon_ok { } {
    return [check_cached_effective_target arm_v8_3a_complex_neon_ok \
                check_effective_target_arm_v8_3a_complex_neon_ok_nocache]
}

proc add_options_for_arm_v8_3a_complex_neon { flags } {
    if { ! [check_effective_target_arm_v8_3a_complex_neon_ok] } {
        return "$flags"
    }
    global et_arm_v8_3a_complex_neon_flags
    return "$flags $et_arm_v8_3a_complex_neon_flags"
}

# Return 1 if the target supports ARMv8.3 Adv.SIMD + FP16 Complex instructions
# instructions, 0 otherwise.  The test is valid for ARM and for AArch64.
# Record the command line options needed.

proc check_effective_target_arm_v8_3a_fp16_complex_neon_ok_nocache { } {
    global et_arm_v8_3a_fp16_complex_neon_flags
    set et_arm_v8_3a_fp16_complex_neon_flags ""

    if { ![istarget arm*-*-*] && ![istarget aarch64*-*-*] } {
        return 0;
    }

    # Iterate through sets of options to find the compiler flags that
    # need to be added to the -march option.
    foreach flags {"" "-mfloat-abi=softfp -mfpu=auto" "-mfloat-abi=hard -mfpu=auto"} {
        if { [check_no_compiler_messages_nocache \
                  arm_v8_3a_fp16_complex_neon_ok assembly {
            #if !defined (__ARM_FEATURE_COMPLEX)
            #error "__ARM_FEATURE_COMPLEX not defined"
            #endif
        } "$flags -march=armv8.3-a+fp16"] } {
            set et_arm_v8_3a_fp16_complex_neon_flags \
			"$flags -march=armv8.3-a+fp16"
            return 1;
        }
    }

    return 0;
}

proc check_effective_target_arm_v8_3a_fp16_complex_neon_ok { } {
    return [check_cached_effective_target arm_v8_3a_fp16_complex_neon_ok \
                check_effective_target_arm_v8_3a_fp16_complex_neon_ok_nocache]
}

proc add_options_for_arm_v8_3a_fp16_complex_neon { flags } {
    if { ! [check_effective_target_arm_v8_3a_fp16_complex_neon_ok] } {
        return "$flags"
    }
    global et_arm_v8_3a_fp16_complex_neon_flags
    return "$flags $et_arm_v8_3a_fp16_complex_neon_flags"
}


# Return 1 if the target supports executing AdvSIMD instructions from ARMv8.3
# with the complex instruction extension, 0 otherwise.  The test is valid for
# ARM and for AArch64.

proc check_effective_target_arm_v8_3a_complex_neon_hw { } {
    if { ![check_effective_target_arm_v8_3a_complex_neon_ok] } {
        return 1;
    }
    return [check_runtime arm_v8_3a_complex_neon_hw_available {
        #include "arm_neon.h"
        int
        main (void)
        {

          float32x2_t results = {-4.0,5.0};
          float32x2_t a = {1.0,3.0};
          float32x2_t b = {2.0,5.0};

          #ifdef __ARM_ARCH_ISA_A64
          asm ("fcadd %0.2s, %1.2s, %2.2s, #90"
               : "=w"(results)
               : "w"(a), "w"(b)
               : /* No clobbers.  */);

          #else
          asm ("vcadd.f32 %P0, %P1, %P2, #90"
               : "=w"(results)
               : "w"(a), "w"(b)
               : /* No clobbers.  */);
          #endif

          return (results[0] == 8 && results[1] == 24) ? 0 : 1;
        }
    } [add_options_for_arm_v8_3a_complex_neon ""]]
}

# Return 1 if the assembler supports assembling the Armv8.3 pointer authentication B key directive
proc check_effective_target_arm_v8_3a_bkey_directive { } {
	return [check_no_compiler_messages cet object {
		int main(void) {
			asm (".cfi_b_key_frame");
			return 0;
		}
	}]
}

# Return 1 if the target supports executing the Armv8.1-M Mainline Low
# Overhead Loop, 0 otherwise.  The test is valid for ARM.

proc check_effective_target_arm_v8_1_lob_ok { } {
    if { ![check_effective_target_arm_cortex_m] } {
        return 0;
    } else {
	return [check_runtime arm_v8_1_lob_hw_available {
		int
		main (void)
	        { int i = 0;
		  asm  ("movw r3, #10\n\t" /* movs? */
			"dls lr, r3" : : : "r3", "lr");
		 loop:
		  i++;
		  asm goto ("le lr, %l0" : : : "lr" : loop);
		  return i != 10;
		}
	} "-march=armv8.1-m.main -mthumb" ]
    }
}

# Return 1 if this is an ARM target where Thumb-2 is used without
# options added by the test and the target does not support executing
# the Armv8.1-M Mainline Low Overhead Loop, 0 otherwise.  The test is
# valid for ARM.

proc check_effective_target_arm_thumb2_no_arm_v8_1_lob { } {
    if { [check_effective_target_arm_thumb2]
	 && ![check_effective_target_arm_v8_1_lob_ok] } {
	return 1
    }
    return 0
}

# Return 1 if this is an ARM target where -mthumb causes Thumb-2 to be
# used and the target does not support executing the Armv8.1-M
# Mainline Low Overhead Loop, 0 otherwise.  The test is valid for ARM.

proc check_effective_target_arm_thumb2_ok_no_arm_v8_1_lob { } {
    if { [check_effective_target_arm_thumb2_ok]
	 && ![check_effective_target_arm_v8_1_lob_ok] } {
	return 1
    }
    return 0
}

# Returns 1 if the target is using glibc, 0 otherwise.

proc check_effective_target_glibc { } {
    return [check_no_compiler_messages glibc_object assembly {
  #include <stdlib.h>
	#if !defined(__GLIBC__)
	#error undefined
	#endif
    }]
}

# Return 1 if the target plus current options supports a vector
# complex addition with rotate of half and single float modes, 0 otherwise.
#
# This won't change for different subtargets so cache the result.

foreach N {hf sf} {
    eval [string map [list N $N] {
        proc check_effective_target_vect_complex_rot_N { } {
            return [check_cached_effective_target_indexed vect_complex_rot_N {
            expr { [istarget aarch64*-*-*]
                    || [istarget arm*-*-*] }}]
        }
    }]
}

# Return 1 if the target plus current options supports a vector
# complex addition with rotate of double float modes, 0 otherwise.
#
# This won't change for different subtargets so cache the result.

foreach N {df} {
    eval [string map [list N $N] {
        proc check_effective_target_vect_complex_rot_N { } {
            return [check_cached_effective_target_indexed vect_complex_rot_N {
            expr { [istarget aarch64*-*-*] }}]
        }
    }]
}

# Return 1 if this target uses an LLVM assembler and/or linker
proc check_effective_target_llvm_binutils { } {
    return [check_cached_effective_target llvm_binutils {
	      expr { [istarget amdgcn*-*-*]
		     || [check_effective_target_offload_gcn] }}]
}

# Return 1 if the compiler supports '-mfentry'.

proc check_effective_target_mfentry { } {
    if { !([istarget i?86-*-*] || [istarget x86_64-*-*]) } {
        return 0
    }
    return [check_no_compiler_messages mfentry object {
	        void foo (void) { }
    } "-mfentry"]
}

# Return 1 if this target supports indirect calls
proc check_effective_target_indirect_calls { } {
  if { [istarget bpf-*-*] } {
        return 0
  }
  return 1
}

# Return 1 if we can use the -lgccjit option, 0 otherwise.

proc check_effective_target_lgccjit { } {
  if { [info procs jit_target_compile] == "" } then {
    global GCC_UNDER_TEST
    if ![info exists GCC_UNDER_TEST] {
      set GCC_UNDER_TEST "[find_gcc]"
    }
    proc jit_target_compile { source dest type options } [info body gcc_target_compile]
  }
  return [check_no_compiler_messages lgccjit executable {
     int main() { return 0; }
  } "-lgccjit"]
}

# Return 1 if the MSP430 small memory model is in use.
proc check_effective_target_msp430_small {} {
    return [check_no_compiler_messages msp430_small assembly {
	#if (!defined __MSP430__ || defined __MSP430X_LARGE__)
	#error !msp430 || __MSP430X_LARGE__
	#endif
    } ""]
}

# Return 1 if the MSP430 large memory model is in use.
proc check_effective_target_msp430_large {} {
    return [check_no_compiler_messages msp430_large assembly {
	#ifndef __MSP430X_LARGE__
	#error __MSP430X_LARGE__
	#endif
    } ""]
}

# Return 1 if GCC was configured with --with-tune=cortex-a76
proc check_effective_target_tune_cortex_a76 { } {
    return [check_configured_with "with-tune=cortex-a76"]
}

# Return 1 if the target has an efficient means to encode large initializers
# in the assembly.

proc check_effective_target_large_initializer { } {
    if { [istarget nvptx*-*-*] } {
	return 0
    }

    return 1
}

# Return 1 if the target allows function prototype mismatches
# in the assembly.

proc check_effective_target_non_strict_prototype { } {
    if { [istarget nvptx*-*-*] } {
	return 0
    }

    return 1
}

# Returns 1 if the target toolchain supports extended
# syntax of .symver directive, 0 otherwise.

proc check_symver_available { } {
    return [check_no_compiler_messages symver_available object {
	    int foo(void) { return 0; }
	    int main (void) {
		asm volatile (".symver foo,foo@VER_1, local");
		return 0;
	    }
	}]
}

# Return 1 if emitted assembly contains .ident directive.

proc check_effective_target_ident_directive {} {
    return [check_no_messages_and_pattern ident_directive \
		"(?n)^\[\t\]+\\.ident" assembly {
	int i;
    }]
}

# Return 1 if we're able to assemble movdiri and movdir64b

proc check_effective_target_movdir { } {
    return [check_no_compiler_messages movdir object {
	void
	foo (unsigned int *d, unsigned int s)
	{
	  __builtin_ia32_directstoreu_u32 (d, s);
	}
	void
	bar (void *d, const void *s)
	{
	  __builtin_ia32_movdir64b (d, s);
	}
    } "-mmovdiri -mmovdir64b" ]
}

# Return 1 if the target does not support address sanitizer, 0 otherwise

proc check_effective_target_no_fsanitize_address {} {
    if ![check_no_compiler_messages fsanitize_address executable {
	int main (void) { return 0; }
    } "-fsanitize=address" ] {
	return 1;
    }

    return 0;
}

# Return 1 if this target supports 'R' flag in .section directive, 0
# otherwise.  Cache the result.

proc check_effective_target_R_flag_in_section { } {
    global tool
    global GCC_UNDER_TEST

    # Need auto-host.h to check linker support.
    if { ![file exists ../../auto-host.h ] } {
	return 0
    }

    return [check_cached_effective_target R_flag_in_section {

	set src pie[pid].c
	set obj pie[pid].o

	set f [open $src "w"]
	puts $f "#include \"../../auto-host.h\""
	puts $f "#if HAVE_GAS_SHF_GNU_RETAIN == 0 || HAVE_INITFINI_ARRAY_SUPPORT == 0"
	puts $f "# error Assembler does not support 'R' flag in .section directive."
	puts $f "#endif"
	close $f

	verbose "check_effective_target_R_flag_in_section compiling testfile $src" 2
	set lines [${tool}_target_compile $src $obj assembly ""]

	file delete $src
	file delete $obj

	if [string match "" $lines] then {
	    verbose "check_effective_target_R_flag_in_section testfile compilation passed" 2
	    return 1
	} else {
	    verbose "check_effective_target_R_flag_in_section testfile compilation failed" 2
	    return 0
	}
    }]
}

# Return 1 if this target supports 'o' flag in .section directive, 0
# otherwise.  Cache the result.

proc check_effective_target_o_flag_in_section { } {
    global tool
    global GCC_UNDER_TEST

    # Need auto-host.h to check linker support.
    if { ![file exists ../../auto-host.h ] } {
	return 0
    }

    return [check_cached_effective_target o_flag_in_section {

	set src pie[pid].c
	set obj pie[pid].o

	set f [open $src "w"]
	puts $f "#include \"../../auto-host.h\""
	puts $f "#if HAVE_GAS_SECTION_LINK_ORDER == 0"
	puts $f "# error Assembler does not support 'o' flag in .section directive."
	puts $f "#endif"
	close $f

	verbose "check_effective_target_o_flag_in_section compiling testfile $src" 2
	set lines [${tool}_target_compile $src $obj object ""]

	file delete $src
	file delete $obj

	if [string match "" $lines] then {
	    verbose "check_effective_target_o_flag_in_section testfile compilation passed" 2
	    return 1
	} else {
	    verbose "check_effective_target_o_flag_in_section testfile compilation failed" 2
	    return 0
	}
    }]
}

# Return 1 if the given assembler supports hardware transactional memory
# instructions with machine type Power10, 0 otherwise.  Cache the result.

proc check_effective_target_powerpc_as_p10_htm { } {
    global tool
    global GCC_UNDER_TEST

    # Need auto-host.h to check linker support.
    if { ![file exists ../../auto-host.h ] } {
	return 0
    }

    return [check_cached_effective_target powerpc_as_p10_htm {

	set src pie[pid].c
	set obj pie[pid].o

	set f [open $src "w"]
	puts $f "#include \"../../auto-host.h\""
	puts $f "#if HAVE_AS_POWER10_HTM == 0"
	puts $f "# error Assembler does not support htm insns with power10."
	puts $f "#endif"
	close $f

	verbose "check_effective_target_powerpc_as_p10_htm compiling testfile $src" 2
	set lines [${tool}_target_compile $src $obj object ""]

	file delete $src
	file delete $obj

	if [string match "" $lines] then {
	    verbose "check_effective_target_powerpc_as_p10_htm testfile compilation passed" 2
	    return 1
	} else {
	    verbose "check_effective_target_powerpc_as_p10_htm testfile compilation failed" 2
	    return 0
	}
    }]
}

# Return 1 if LRA is supported.  This must not be called (results in ERROR) for
# targets that don't do register allocation, and therefore neither use nor
# don't use LRA.

proc check_effective_target_lra { } {
    # Start with heavily used targets which are known to always use LRA.
    if { [istarget i?86-*-*] || [istarget x86_64-*-*]
	 || [istarget aarch64*-*-*] || [istarget arm*-*-*]
	 || [istarget powerpc*-*-*] || [istarget riscv*-*-*] } {
	return 1
    }

    # Otherwise check the reload dump for messages emitted solely by LRA.
    return [check_no_messages_and_pattern lra "\\\*{9} Local #1: \\\*{9}" rtl-reload {
        void foo (void) {}
    } {-O2 -fdump-rtl-reload-details}] ;# LRA notes requires a detailed dump.
}

# Return 1 if 'asm goto' with outputs is supported, 0 otherwise.

proc check_effective_target_asm_goto_with_outputs { } {
    if { [istarget nvptx-*-*] } {
	return 1
    }
    return [check_effective_target_lra]
}

# Test whether optimizations are enabled ('__OPTIMIZE__') per the
# 'current_compiler_flags' (thus don't cache).

proc check_effective_target___OPTIMIZE__ {} {
    return [check_no_compiler_messages_nocache __OPTIMIZE__ assembly {
	#ifndef __OPTIMIZE__
	# error nein
	#endif
	/* Avoid pedwarn about empty TU.  */
	int dummy;
    } [current_compiler_flags]]
}

# Return 1 if python3 (>= 3.6) is available.

proc check_effective_target_recent_python3 { } {
    set result [remote_exec host "python3 -c \"import sys; assert sys.version_info >= (3, 6)\""]
    set status [lindex $result 0]
    if { $status == 0 } then {
        return 1;
    } else {
        return 0;
    }
}

# Return 1 if python3 contains a module

proc check_effective_target_python3_module { module } {
    set result [remote_exec host "python3 -c \"import $module\""]
    set status [lindex $result 0]
    if { $status == 0 } then {
        return 1;
    } else {
        return 0;
    }
}

# Return 1 if pytest module is available for python3.

proc check_effective_target_pytest3 { } {
    set result [remote_exec host "python3 -m pytest --color=no -rap -s --tb=no --version"]
    set status [lindex $result 0]
    if { $status == 0 } then {
        return 1;
    } else {
        return 0;
    }
}

proc check_effective_target_property_1_needed { } {
  return [check_no_compiler_messages property_1_needed executable {
/* Assembly code */
#ifdef __LP64__
# define __PROPERTY_ALIGN 3
#else
# define __PROPERTY_ALIGN 2
#endif

	.section ".note.gnu.property", "a"
	.p2align __PROPERTY_ALIGN
	.long 1f - 0f		/* name length.  */
	.long 4f - 1f		/* data length.  */
	/* NT_GNU_PROPERTY_TYPE_0.   */
	.long 5			/* note type.  */
0:
	.asciz "GNU"		/* vendor name.  */
1:
	.p2align __PROPERTY_ALIGN
	/* GNU_PROPERTY_1_NEEDED.  */
	.long 0xb0008000	/* pr_type.  */
	.long 3f - 2f		/* pr_datasz.  */
2:
	/* GNU_PROPERTY_1_NEEDED_INDIRECT_EXTERN_ACCESS.  */
	.long 1
3:
	.p2align __PROPERTY_ALIGN
4:
	.text
	.globl main
main:
	.byte 0
  } ""]
}
 
# Return 1 if this target has prog named "$prog", 0 otherwise.

proc check_is_prog_name_available { prog } {
    global tool

    set options [list "additional_flags=-print-prog-name=$prog"]
    set output [lindex [${tool}_target_compile "" "" "none" $options] 0]

    if { $output == $prog } {
        return 0
    }

    return 1
}

# returns 1 if target does selects a readonly section for const volatile variables.
proc check_effective_target_const_volatile_readonly_section { } {

    if { [istarget powerpc-*-*]
    	  || [check-flags { "" { powerpc64-*-* } { -m32 } }] } {
	return 0
    }
  return 1
}

# Return 1 if the CORE-V MAC extension is available.
proc check_effective_target_cv_mac { } {
    if { !([istarget riscv*-*-*]) } {
         return 0
     }
    return [check_no_compiler_messages cv_mac object {
        void foo (void)
        {
          asm ("cv.mac t0, t1, t2");
        }
    } "-march=rv32i_xcvmac" ]
}

# Return 1 if the CORE-V ALU extension is available.
proc check_effective_target_cv_alu { } {
    if { !([istarget riscv*-*-*]) } {
         return 0
     }
    return [check_no_compiler_messages cv_alu object {
        void foo (void)
        {
          asm ("cv.addn t0, t1, t2, 0");
        }
    } "-march=rv32i_xcvalu" ]
}

# Return 1 if the CORE-V ELW extension is available.
proc check_effective_target_cv_elw { } {
    if { !([istarget riscv*-*-*]) } {
         return 0
     }
    return [check_no_compiler_messages cv_elw object {
        void foo (void)
        {
          asm ("cv.elw x0, 0(x0)");
        }
    } "-march=rv32i_xcvelw" ]
}

# Return 1 if the CORE-V SIMD extension is available.
proc check_effective_target_cv_simd { } {
    if { !([istarget riscv*-*-*]) } {
         return 0
     }
    return [check_no_compiler_messages cv_simd object {
        void foo (void)
        {
          asm ("cv.add.sc.b x0, x0, x0");
        }
    } "-march=rv32i_xcvsimd" ]
}

# Return 1 if the CORE-V BI extension is available
proc check_effective_target_cv_bi { } {
    if { !([istarget riscv*-*-*]) } {
         return 0
     }
    return [check_no_compiler_messages cv_bi object {
        void foo (void)
        {
          asm ("cv.beqimm t0, -16, foo");
        }
    } "-march=rv32i_xcvbi" ]
}

proc check_effective_target_loongarch_sx { } {
    return [check_no_compiler_messages loongarch_lsx assembly {
       #if !defined(__loongarch_sx)
       #error "LSX not defined"
       #endif
    } "-mlsx"]
}

proc check_effective_target_loongarch_sx_as { } {
    return [check_no_compiler_messages loongarch_sx_as object {
        #include <lsxintrin.h>
        int main (void)
        {
          __m128i a, b, c;
          c = __lsx_vand_v (a, b);
          return 0;
        }
    } "-mlsx"]
}

proc check_effective_target_loongarch_sx_hw { } {
    return [check_runtime loongarch_sx_hw {
	#include <lsxintrin.h>
	int main (void)
	{
	  __m128i a, b, c;
	  c = __lsx_vand_v (a, b);
	  return 0;
	}
    } "-mlsx"]
}

proc check_effective_target_loongarch_asx { } {
    return [check_no_compiler_messages loongarch_asx assembly {
       #if !defined(__loongarch_asx)
       #error "LASX not defined"
       #endif
    } "-mlasx"]
}

proc check_effective_target_loongarch_asx_hw { } {
    return [check_runtime loongarch_asx_hw {
	#include <lasxintrin.h>
	int main (void)
	{
	  __m256i a, b, c;
	  c = __lasx_xvand_v (a, b);
	  return 0;
	}
    } "-mlasx"]
}

# Check whether LoongArch binutils supports call36 relocation.
proc check_effective_target_loongarch_call36_support { } {
  return [check_no_compiler_messages loongarch_call36_support object {
/* Assembly code */
	pcaddu18i $r1,%call36(a)
	jirl $r1,$r1,0
  } ""]
}

# Returns 1 if binutils supports TLS le Relax, 0 otherwise.
proc check_effective_target_tls_le_relax { } {
  if [check_effective_target_tls_native] {
    return [check_no_compiler_messages loongarch_tls_le_relax object {
        /* Assembly code */
	lu12i.w $r12, %le_hi20_r(a)
    }]
  }

  return 0;
}

# Appends necessary Python flags to extra-tool-flags if Python.h is supported.
# Otherwise, modifies dg-do-what.
proc dg-require-python-h { args } {
    upvar dg-extra-tool-flags extra-tool-flags

    verbose "ENTER dg-require-python-h" 2

    set supported 0
    set result [remote_exec host "python3-config --includes"]
    set status [lindex $result 0]
    if { $status == 0 } {
	# Remove trailing newline from python3-config output.
	set python_flags [string trim [lindex $result 1]]
	if [check_no_compiler_messages python_h assembly {
	    #include <Python.h>
	    int main (void) { return 0; }
	} $python_flags] {
	    set supported 1
	}
    }

    if { $supported == 0 } {
	verbose "Python.h not supported" 2
	upvar dg-do-what dg-do-what
	set dg-do-what [list [lindex ${dg-do-what} 0] "N" "P"]
	return
    }

    verbose "Python flags are: $python_flags" 2

    verbose "Before appending, extra-tool-flags: ${extra-tool-flags}" 3
    eval lappend extra-tool-flags $python_flags
    verbose "After appending, extra-tool-flags: ${extra-tool-flags}" 3
}

# Return 1 if the target supports heap-trampoline, 0 otherwise.
proc check_effective_target_heap_trampoline {} {
    if { [istarget aarch64*-*-linux*]
	 || [istarget i?86-*-darwin*]
	 || [istarget x86_64-*-darwin*]
	 || [istarget i?86-*-linux*]
	 || [istarget x86_64-*-linux*] } {
	return 1
    }
    return 0
}

<<<<<<< HEAD
# Return 1 if nvptx code by default compiles for at least PTX ISA version
# major.minor.

proc check_nvptx_default_ptx_isa_version_at_least { major minor } {
    set name nvptx_default_ptx_isa_version_at_least_${major}_${minor}

    set supported_p \
	[concat \
	     "((__PTX_ISA_VERSION_MAJOR__ == $major" \
	     "  && __PTX_ISA_VERSION_MINOR__ >= $minor)" \
	     " || (__PTX_ISA_VERSION_MAJOR__ > $major))"]

    set src \
	[list \
	     "#if $supported_p" \
	     "#else" \
	     "#error unsupported" \
	     "#endif"]
    set src [join $src "\n"]
    
    set res [check_no_compiler_messages $name assembly $src ""]

    return $res
}

# Return 1 if nvptx code by default compiles for at least PTX ISA version 6.0.

proc check_effective_target_nvptx_default_ptx_isa_version_at_least_6_0 { } {
    return [check_nvptx_default_ptx_isa_version_at_least 6 0]
}

# Return 1 if nvptx code by default compiles for at least the specified PTX ISA
# target architecture.

proc check_nvptx_default_ptx_isa_target_architecture_at_least { ta } {
    set name nvptx_default_ptx_isa_target_architecture_at_least_${ta}

    if [regexp {^sm_(\d+)$} $ta dummy ptx_sm] {
	set ptx_sm "${ptx_sm}0"
    } else {
	error "check_nvptx_default_ptx_isa_target_architecture_at_least: illegal argument: $ta"
    }

    set supported_p \
	[concat \
	     "(__PTX_SM__ >= $ptx_sm)"]

    set src \
	[list \
	     "#if $supported_p" \
	     "#else" \
	     "#error unsupported" \
	     "#endif"]
    set src [join $src "\n"]
    
    set res [check_no_compiler_messages $name assembly $src ""]

    return $res
}

# Return 1 if nvptx '-msoft-stack' is enabled.

proc check_effective_target_nvptx_softstack { } {
    return [check_no_compiler_messages nvptx_softstack assembly {
	#if !defined(__nvptx_softstack__)
	#error !__nvptx_softstack__
	#endif
    }]
}

# Return 1 if nvptx code with PTX ISA version major.minor or higher can be run.

proc check_nvptx_runtime_ptx_isa_version_at_least { major minor } {
    set name nvptx_runtime_ptx_isa_version_${major}_${minor}

    set default \
	[check_nvptx_default_ptx_isa_version_at_least \
	     ${major} ${minor}]

    if { $default } {
	set flag ""
    } else {
	set flag "-mptx=$major.$minor"
    }

    set res [check_runtime $name {
	int main (void) { return 0; }
    } $flag]

    return $res
}

# Return 1 if nvptx code with the specified PTX ISA target architecture or
# higher can be run.

proc check_nvptx_runtime_ptx_isa_target_architecture_at_least { ta } {
    set name nvptx_runtime_ptx_isa_target_architecture_${ta}

    set default \
	[check_nvptx_default_ptx_isa_target_architecture_at_least ${ta}]

    if { $default } {
	set flag ""
    } else {
	set flag "-march=$ta -mptx=_"
    }

    set res [check_runtime $name {
	int main (void) { return 0; }
    } $flag]

    return $res
}

# Return 1 if the nvptx runtime environment supports the PTX ISA directive
# '.alias'.

proc check_effective_target_nvptx_runtime_alias_ptx { } {
    return [check_nvptx_runtime_ptx_isa_version_at_least 6 3]
}

# Return 1 if the nvptx runtime environment supports PTX 'alloca'.

proc check_effective_target_nvptx_runtime_alloca_ptx { } {
    return [expr { [check_nvptx_runtime_ptx_isa_version_at_least 7 3]
		   && [check_nvptx_runtime_ptx_isa_target_architecture_at_least sm_52] }]
}

# Add options to enable nvptx using the PTX ISA directive '.alias'.

proc add_options_for_nvptx_alias_ptx { flags } {
    append flags " -malias"

    if { ![check_nvptx_default_ptx_isa_version_at_least 6 3] } {
	append flags " -mptx=6.3"
    }

    return $flags
}

# Add options to enable nvptx using PTX 'alloca'.

proc add_options_for_nvptx_alloca_ptx { flags } {
    # We don't add '-mno-soft-stack' here; the users should take care of that
    # explicitly.

    if { ![check_nvptx_default_ptx_isa_version_at_least 7 3] } {
	append flags " -mptx=7.3"
    }

    if { ![check_nvptx_default_ptx_isa_target_architecture_at_least sm_52] } {
	append flags " -march=sm_52"
    }

    return $flags
=======
# Return 1 if check-jsonschema is available.

proc check_effective_target_check_jsonschema { } {
    set result [remote_exec host "check-jsonschema --version"]
    set status [lindex $result 0]
    if { $status == 0 } then {
        return 1;
    } else {
        return 0;
    }
>>>>>>> 979d5bff
}<|MERGE_RESOLUTION|>--- conflicted
+++ resolved
@@ -13626,7 +13626,6 @@
     return 0
 }
 
-<<<<<<< HEAD
 # Return 1 if nvptx code by default compiles for at least PTX ISA version
 # major.minor.
 
@@ -13782,7 +13781,8 @@
     }
 
     return $flags
-=======
+}
+
 # Return 1 if check-jsonschema is available.
 
 proc check_effective_target_check_jsonschema { } {
@@ -13793,5 +13793,4 @@
     } else {
         return 0;
     }
->>>>>>> 979d5bff
 }