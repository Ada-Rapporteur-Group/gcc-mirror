--- conflicted
+++ resolved
@@ -3655,7 +3655,14 @@
     return $use_gas_saved
 }
 
-<<<<<<< HEAD
+# Return 1 if the compiler has been configure with link-time optimization
+# (LTO) support.
+
+proc check_effective_target_lto { } {
+    global ENABLE_LTO
+    return [info exists ENABLE_LTO]
+}
+
 # Return 1 if this target supports the -fsplit-stack option, 0
 # otherwise.
 
@@ -3665,17 +3672,6 @@
     } "-fsplit-stack"]
 }
 
-# Return 1 if the MPC library with "arc" functions is integrated with GCC, 0 otherwise.
-=======
-# Return 1 if the compiler has been configure with link-time optimization
-# (LTO) support.
->>>>>>> fc99f780
-
-proc check_effective_target_lto { } {
-    global ENABLE_LTO
-    return [info exists ENABLE_LTO]
-}
-
 # Return 1 if the language for the compiler under test is C.
 
 proc check_effective_target_c { } {
