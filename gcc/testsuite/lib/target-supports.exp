--- conflicted
+++ resolved
@@ -5786,10 +5786,7 @@
 	 || [istarget arc*-*-*]
 	 || [istarget avr*-*-*]
 	 || [istarget crisv32-*-*] || [istarget cris-*-*]
-<<<<<<< HEAD
-=======
 	 || [istarget mmix-*-*]
->>>>>>> eba76293
 	 || [istarget s390*-*-*]
 	 || [check_effective_target_arm_cortex_m] } {
 	return 1
