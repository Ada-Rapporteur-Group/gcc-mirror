--- conflicted
+++ resolved
@@ -3163,7 +3163,6 @@
     }]
 }
 
-<<<<<<< HEAD
 # Return 1 if this target supports the -fsplit-stack option, 0
 # otherwise.
 
@@ -3171,7 +3170,8 @@
     return [check_no_compiler_messages split_stack object {
 	void foo (void) { }
     } "-fsplit-stack"]
-=======
+}
+
 # Return 1 if the MPC library with "arc" functions is integrated with GCC, 0 otherwise.
 
 proc check_effective_target_mpc_arc { } {
@@ -3193,7 +3193,6 @@
 	    link_error();
 	}
     }]
->>>>>>> 8e32aa11
 }
 
 # Return 1 if the language for the compiler under test is C.
