#   Copyright (C) 1999-2014 Free Software Foundation, Inc.

# This program is free software; you can redistribute it and/or modify
# it under the terms of the GNU General Public License as published by
# the Free Software Foundation; either version 3 of the License, or
# (at your option) any later version.
#
# This program is distributed in the hope that it will be useful,
# but WITHOUT ANY WARRANTY; without even the implied warranty of
# MERCHANTABILITY or FITNESS FOR A PARTICULAR PURPOSE.  See the
# GNU General Public License for more details.
#
# You should have received a copy of the GNU General Public License
# along with GCC; see the file COPYING3.  If not see
# <http://www.gnu.org/licenses/>.

# Please email any bugs, comments, and/or additions to this file to:
# gcc-patches@gcc.gnu.org

# This file defines procs for determining features supported by the target.

# Try to compile the code given by CONTENTS into an output file of
# type TYPE, where TYPE is as for target_compile.  Return a list
# whose first element contains the compiler messages and whose
# second element is the name of the output file.
#
# BASENAME is a prefix to use for source and output files.
# If ARGS is not empty, its first element is a string that
# should be added to the command line.
#
# Assume by default that CONTENTS is C code.  
# Otherwise, code should contain:
# "// C++" for c++,
# "! Fortran" for Fortran code,
# "/* ObjC", for ObjC
# "// ObjC++" for ObjC++
# and "// Go" for Go
# If the tool is ObjC/ObjC++ then we overide the extension to .m/.mm to 
# allow for ObjC/ObjC++ specific flags.
proc check_compile {basename type contents args} {
    global tool
    verbose "check_compile tool: $tool for $basename" 

    if { [llength $args] > 0 } {
	set options [list "additional_flags=[lindex $args 0]"]
    } else {
	set options ""
    }
    switch -glob -- $contents {
	"*! Fortran*" { set src ${basename}[pid].f90 }
	"*// C++*" { set src ${basename}[pid].cc }
	"*// ObjC++*" { set src ${basename}[pid].mm }
	"*/* ObjC*" { set src ${basename}[pid].m }
	"*// Go*" { set src ${basename}[pid].go }
	default {
	    switch -- $tool {
		"objc" { set src ${basename}[pid].m }
		"obj-c++" { set src ${basename}[pid].mm }
		default { set src ${basename}[pid].c }
	    }
	}
    }

    set compile_type $type
    switch -glob $type {
	assembly { set output ${basename}[pid].s }
	object { set output ${basename}[pid].o }
	executable { set output ${basename}[pid].exe }
	"rtl-*" {
	    set output ${basename}[pid].s
	    lappend options "additional_flags=-fdump-$type"
	    set compile_type assembly
	}
    }
    set f [open $src "w"]
    puts $f $contents
    close $f
    set lines [${tool}_target_compile $src $output $compile_type "$options"]
    file delete $src

    set scan_output $output
    # Don't try folding this into the switch above; calling "glob" before the
    # file is created won't work.
    if [regexp "rtl-(.*)" $type dummy rtl_type] {
	set scan_output "[glob $src.\[0-9\]\[0-9\]\[0-9\]r.$rtl_type]"
	file delete $output
    }

    return [list $lines $scan_output]
}

proc current_target_name { } {
    global target_info
    if [info exists target_info(target,name)] {
	set answer $target_info(target,name)
    } else {
	set answer ""
    }
    return $answer
}

# Implement an effective-target check for property PROP by invoking
# the Tcl command ARGS and seeing if it returns true.

proc check_cached_effective_target { prop args } {
    global et_cache

    set target [current_target_name]
    if {![info exists et_cache($prop,target)]
	|| $et_cache($prop,target) != $target} {
	verbose "check_cached_effective_target $prop: checking $target" 2
	set et_cache($prop,target) $target
	set et_cache($prop,value) [uplevel eval $args]
    }
    set value $et_cache($prop,value)
    verbose "check_cached_effective_target $prop: returning $value for $target" 2
    return $value
}

# Like check_compile, but delete the output file and return true if the
# compiler printed no messages.
proc check_no_compiler_messages_nocache {args} {
    set result [eval check_compile $args]
    set lines [lindex $result 0]
    set output [lindex $result 1]
    remote_file build delete $output
    return [string match "" $lines]
}

# Like check_no_compiler_messages_nocache, but cache the result.
# PROP is the property we're checking, and doubles as a prefix for
# temporary filenames.
proc check_no_compiler_messages {prop args} {
    return [check_cached_effective_target $prop {
	eval [list check_no_compiler_messages_nocache $prop] $args
    }]
}

# Like check_compile, but return true if the compiler printed no
# messages and if the contents of the output file satisfy PATTERN.
# If PATTERN has the form "!REGEXP", the contents satisfy it if they
# don't match regular expression REGEXP, otherwise they satisfy it
# if they do match regular expression PATTERN.  (PATTERN can start
# with something like "[!]" if the regular expression needs to match
# "!" as the first character.)
#
# Delete the output file before returning.  The other arguments are
# as for check_compile.
proc check_no_messages_and_pattern_nocache {basename pattern args} {
    global tool

    set result [eval [list check_compile $basename] $args]
    set lines [lindex $result 0]
    set output [lindex $result 1]

    set ok 0
    if { [string match "" $lines] } {
	set chan [open "$output"]
	set invert [regexp {^!(.*)} $pattern dummy pattern]
	set ok [expr { [regexp $pattern [read $chan]] != $invert }]
	close $chan
    }

    remote_file build delete $output
    return $ok
}

# Like check_no_messages_and_pattern_nocache, but cache the result.
# PROP is the property we're checking, and doubles as a prefix for
# temporary filenames.
proc check_no_messages_and_pattern {prop pattern args} {
    return [check_cached_effective_target $prop {
	eval [list check_no_messages_and_pattern_nocache $prop $pattern] $args
    }]
}

# Try to compile and run an executable from code CONTENTS.  Return true
# if the compiler reports no messages and if execution "passes" in the
# usual DejaGNU sense.  The arguments are as for check_compile, with
# TYPE implicitly being "executable".
proc check_runtime_nocache {basename contents args} {
    global tool

    set result [eval [list check_compile $basename executable $contents] $args]
    set lines [lindex $result 0]
    set output [lindex $result 1]

    set ok 0
    if { [string match "" $lines] } {
	# No error messages, everything is OK.
	set result [remote_load target "./$output" "" ""]
	set status [lindex $result 0]
	verbose "check_runtime_nocache $basename: status is <$status>" 2
	if { $status == "pass" } {
	    set ok 1
	}
    }
    remote_file build delete $output
    return $ok
}

# Like check_runtime_nocache, but cache the result.  PROP is the
# property we're checking, and doubles as a prefix for temporary
# filenames.
proc check_runtime {prop args} {
    global tool

    return [check_cached_effective_target $prop {
	eval [list check_runtime_nocache $prop] $args
    }]
}

###############################
# proc check_weak_available { }
###############################

# weak symbols are only supported in some configs/object formats
# this proc returns 1 if they're supported, 0 if they're not, or -1 if unsure

proc check_weak_available { } {
    global target_cpu

    # All mips targets should support it

    if { [ string first "mips" $target_cpu ] >= 0 } {
        return 1
    }

    # All AIX targets should support it

    if { [istarget *-*-aix*] } {
        return 1
    }

    # All solaris2 targets should support it

    if { [istarget *-*-solaris2*] } {
        return 1
    }

    # Windows targets Cygwin and MingW32 support it

    if { [istarget *-*-cygwin*] || [istarget *-*-mingw*] } {
	return 1
    }

    # HP-UX 10.X doesn't support it

    if { [istarget hppa*-*-hpux10*] } {
	return 0
    }

    # ELF and ECOFF support it. a.out does with gas/gld but may also with
    # other linkers, so we should try it

    set objformat [gcc_target_object_format]

    switch $objformat {
        elf      { return 1 }
        ecoff    { return 1 }
        a.out    { return 1 }
	mach-o	 { return 1 }
	som	 { return 1 }
        unknown  { return -1 }
        default  { return 0 }
    }
}

###############################
# proc check_weak_override_available { }
###############################

# Like check_weak_available, but return 0 if weak symbol definitions
# cannot be overridden.

proc check_weak_override_available { } {
    if { [istarget *-*-mingw*] } {
	return 0
    }
    return [check_weak_available]
}

###############################
# proc check_visibility_available { what_kind }
###############################

# The visibility attribute is only support in some object formats
# This proc returns 1 if it is supported, 0 if not.
# The argument is the kind of visibility, default/protected/hidden/internal.

proc check_visibility_available { what_kind } {
    if [string match "" $what_kind] { set what_kind "hidden" }

    return [check_no_compiler_messages visibility_available_$what_kind object "
	void f() __attribute__((visibility(\"$what_kind\")));
	void f() {}
    "]
}

###############################
# proc check_alias_available { }
###############################

# Determine if the target toolchain supports the alias attribute.

# Returns 2 if the target supports aliases.  Returns 1 if the target
# only supports weak aliased.  Returns 0 if the target does not
# support aliases at all.  Returns -1 if support for aliases could not
# be determined.

proc check_alias_available { } {
    global alias_available_saved
    global tool

    if [info exists alias_available_saved] {
        verbose "check_alias_available  returning saved $alias_available_saved" 2
    } else {
	set src alias[pid].c
	set obj alias[pid].o
        verbose "check_alias_available  compiling testfile $src" 2
	set f [open $src "w"]
	# Compile a small test program.  The definition of "g" is
	# necessary to keep the Solaris assembler from complaining
	# about the program.
	puts $f "#ifdef __cplusplus\nextern \"C\"\n#endif\n"
	puts $f "void g() {} void f() __attribute__((alias(\"g\")));"
	close $f
	set lines [${tool}_target_compile $src $obj object ""]
	file delete $src
	remote_file build delete $obj

	if [string match "" $lines] then {
	    # No error messages, everything is OK.
	    set alias_available_saved 2
	} else {
	    if [regexp "alias definitions not supported" $lines] {
		verbose "check_alias_available  target does not support aliases" 2

		set objformat [gcc_target_object_format]

		if { $objformat == "elf" } {
		    verbose "check_alias_available  but target uses ELF format, so it ought to" 2
		    set alias_available_saved -1
		} else {
		    set alias_available_saved 0
		}
	    } else {
		if [regexp "only weak aliases are supported" $lines] {
		verbose "check_alias_available  target supports only weak aliases" 2
		set alias_available_saved 1
		} else {
		    set alias_available_saved -1
		}
	    }
	}

	verbose "check_alias_available  returning $alias_available_saved" 2
    }

    return $alias_available_saved
}

# Returns 1 if the target toolchain supports strong aliases, 0 otherwise.

proc check_effective_target_alias { } {
    if { [check_alias_available] < 2 } {
	return 0
    } else {
	return 1
    }
}

# Returns 1 if the target toolchain supports ifunc, 0 otherwise.

proc check_ifunc_available { } {
    return [check_no_compiler_messages ifunc_available object {
	#ifdef __cplusplus
	extern "C"
	#endif
	void g() {}
	void f() __attribute__((ifunc("g")));
    }]
}

# Returns true if --gc-sections is supported on the target.

proc check_gc_sections_available { } {
    global gc_sections_available_saved
    global tool

    if {![info exists gc_sections_available_saved]} {
	# Some targets don't support gc-sections despite whatever's
	# advertised by ld's options.
	if { [istarget alpha*-*-*]
	     || [istarget ia64-*-*] } {
	    set gc_sections_available_saved 0
	    return 0
	}

	# elf2flt uses -q (--emit-relocs), which is incompatible with
	# --gc-sections.
	if { [board_info target exists ldflags]
	     && [regexp " -elf2flt\[ =\]" " [board_info target ldflags] "] } {
	    set gc_sections_available_saved 0
	    return 0
	}

	# VxWorks kernel modules are relocatable objects linked with -r,
	# while RTP executables are linked with -q (--emit-relocs).
	# Both of these options are incompatible with --gc-sections.
	if { [istarget *-*-vxworks*] } {
	    set gc_sections_available_saved 0
	    return 0
	}

	# Check if the ld used by gcc supports --gc-sections.
	set gcc_spec [${tool}_target_compile "-dumpspecs" "" "none" ""]
	regsub ".*\n\\*linker:\[ \t\]*\n(\[^ \t\n\]*).*" "$gcc_spec" {\1} linker
	set gcc_ld [lindex [${tool}_target_compile "-print-prog-name=$linker" "" "none" ""] 0]
	set ld_output [remote_exec host "$gcc_ld" "--help"]
	if { [ string first "--gc-sections" $ld_output ] >= 0 } {
	    set gc_sections_available_saved 1
	} else {
	    set gc_sections_available_saved 0
	}
    }
    return $gc_sections_available_saved
}

# Return 1 if according to target_info struct and explicit target list
# target is supposed to support trampolines.
 
proc check_effective_target_trampolines { } {
    if [target_info exists no_trampolines] {
      return 0
    }
    if { [istarget avr-*-*]
	 || [istarget msp430-*-*]
	 || [istarget hppa2.0w-hp-hpux11.23]
	 || [istarget hppa64-hp-hpux11.23] } {
	return 0;
    }
    return 1
}

# Return 1 if according to target_info struct and explicit target list
# target is supposed to keep null pointer checks. This could be due to 
# use of option fno-delete-null-pointer-checks or hardwired in target.
 
proc check_effective_target_keeps_null_pointer_checks { } {
    if [target_info exists keeps_null_pointer_checks] {
      return 1
    }
    if { [istarget avr-*-*] } {
	return 1;   
    }
    return 0
}

# Return true if profiling is supported on the target.

proc check_profiling_available { test_what } {
    global profiling_available_saved

    verbose "Profiling argument is <$test_what>" 1

    # These conditions depend on the argument so examine them before
    # looking at the cache variable.

    # Tree profiling requires TLS runtime support.
    if { $test_what == "-fprofile-generate" } {
	if { ![check_effective_target_tls_runtime] } {
	    return 0
	}
    }

    # Support for -p on solaris2 relies on mcrt1.o which comes with the
    # vendor compiler.  We cannot reliably predict the directory where the
    # vendor compiler (and thus mcrt1.o) is installed so we can't
    # necessarily find mcrt1.o even if we have it.
    if { [istarget *-*-solaris2*] && $test_what == "-p" } {
	return 0
    }

    # We don't yet support profiling for MIPS16.
    if { [istarget mips*-*-*]
	 && ![check_effective_target_nomips16]
	 && ($test_what == "-p" || $test_what == "-pg") } {
	return 0
    }

    # MinGW does not support -p.
    if { [istarget *-*-mingw*] && $test_what == "-p" } {
	return 0
    }

    # cygwin does not support -p.
    if { [istarget *-*-cygwin*] && $test_what == "-p" } {
	return 0
    }

    # uClibc does not have gcrt1.o.
    if { [check_effective_target_uclibc]
	 && ($test_what == "-p" || $test_what == "-pg") } {
	return 0
    }

    # Now examine the cache variable.
    if {![info exists profiling_available_saved]} {
	# Some targets don't have any implementation of __bb_init_func or are
	# missing other needed machinery.
	if {    [istarget aarch64*-*-elf]
	     || [istarget am3*-*-linux*]
	     || [istarget arm*-*-eabi*]
	     || [istarget arm*-*-elf]
	     || [istarget arm*-*-symbianelf*]
	     || [istarget avr-*-*]
	     || [istarget bfin-*-*]
	     || [istarget cris-*-*]
	     || [istarget crisv32-*-*]
	     || [istarget fido-*-elf]
	     || [istarget h8300-*-*]
	     || [istarget lm32-*-*]
	     || [istarget m32c-*-elf]
	     || [istarget m68k-*-elf]
	     || [istarget m68k-*-uclinux*]
	     || [istarget mep-*-elf]
	     || [istarget mips*-*-elf*]
	     || [istarget mmix-*-*]
	     || [istarget mn10300-*-elf*]
	     || [istarget moxie-*-elf*]
	     || [istarget msp430-*-*]
	     || [istarget nds32*-*-elf]
	     || [istarget nios2-*-elf]
	     || [istarget picochip-*-*]
	     || [istarget powerpc-*-eabi*]
	     || [istarget powerpc-*-elf]
	     || [istarget rx-*-*]	
	     || [istarget tic6x-*-elf]
	     || [istarget xstormy16-*]
	     || [istarget xtensa*-*-elf]
	     || [istarget *-*-rtems*]
	     || [istarget *-*-vxworks*] } {
	    set profiling_available_saved 0
	} else {
	    set profiling_available_saved 1
	}
    }

    return $profiling_available_saved
}

# Check to see if a target is "freestanding". This is as per the definition
# in Section 4 of C99 standard. Effectively, it is a target which supports no
# extra headers or libraries other than what is considered essential.
proc check_effective_target_freestanding { } {
    if { [istarget picochip-*-*] } then {
        return 1
    } else {
        return 0
    }
}

# Return 1 if target has packed layout of structure members by
# default, 0 otherwise.  Note that this is slightly different than
# whether the target has "natural alignment": both attributes may be
# false.

proc check_effective_target_default_packed { } {
    return [check_no_compiler_messages default_packed assembly {
	struct x { char a; long b; } c;
	int s[sizeof (c) == sizeof (char) + sizeof (long) ? 1 : -1];
    }]
}

# Return 1 if target has PCC_BITFIELD_TYPE_MATTERS defined.  See
# documentation, where the test also comes from.

proc check_effective_target_pcc_bitfield_type_matters { } {
    # PCC_BITFIELD_TYPE_MATTERS isn't just about unnamed or empty
    # bitfields, but let's stick to the example code from the docs.
    return [check_no_compiler_messages pcc_bitfield_type_matters assembly {
	struct foo1 { char x; char :0; char y; };
	struct foo2 { char x; int :0; char y; };
	int s[sizeof (struct foo1) != sizeof (struct foo2) ? 1 : -1];
    }]
}

# Add to FLAGS all the target-specific flags needed to use thread-local storage.

proc add_options_for_tls { flags } {
    # On Solaris 9, __tls_get_addr/___tls_get_addr only lives in
    # libthread, so always pass -pthread for native TLS. Same for AIX.
    # Need to duplicate native TLS check from
    # check_effective_target_tls_native to avoid recursion.
    if { ([istarget powerpc-ibm-aix*]) &&
	 [check_no_messages_and_pattern tls_native "!emutls" assembly {
	     __thread int i;
	     int f (void) { return i; }
	     void g (int j) { i = j; }
	 }] } {
	return "$flags -pthread"
    }
    return $flags
}

# Return 1 if thread local storage (TLS) is supported, 0 otherwise.

proc check_effective_target_tls {} {
    return [check_no_compiler_messages tls assembly {
	__thread int i;
	int f (void) { return i; }
	void g (int j) { i = j; }
    }]
}

# Return 1 if *native* thread local storage (TLS) is supported, 0 otherwise.

proc check_effective_target_tls_native {} {
    # VxWorks uses emulated TLS machinery, but with non-standard helper
    # functions, so we fail to automatically detect it.
    if { [istarget *-*-vxworks*] } {
	return 0
    }
    
    return [check_no_messages_and_pattern tls_native "!emutls" assembly {
	__thread int i;
	int f (void) { return i; }
	void g (int j) { i = j; }
    }]
}

# Return 1 if *emulated* thread local storage (TLS) is supported, 0 otherwise.

proc check_effective_target_tls_emulated {} {
    # VxWorks uses emulated TLS machinery, but with non-standard helper
    # functions, so we fail to automatically detect it.
    if { [istarget *-*-vxworks*] } {
	return 1
    }
    
    return [check_no_messages_and_pattern tls_emulated "emutls" assembly {
	__thread int i;
	int f (void) { return i; }
	void g (int j) { i = j; }
    }]
}

# Return 1 if TLS executables can run correctly, 0 otherwise.

proc check_effective_target_tls_runtime {} {
    # MSP430 runtime does not have TLS support, but just
    # running the test below is insufficient to show this.
    if { [istarget msp430-*-*] } {
	return 0
    }
    return [check_runtime tls_runtime {
	__thread int thr = 0;
	int main (void) { return thr; }
    } [add_options_for_tls ""]]
}

# Return 1 if atomic compare-and-swap is supported on 'int'

proc check_effective_target_cas_char {} {
    return [check_no_compiler_messages cas_char assembly {
	#ifndef __GCC_HAVE_SYNC_COMPARE_AND_SWAP_1
	#error unsupported
	#endif
    } ""]
}

proc check_effective_target_cas_int {} {
    return [check_no_compiler_messages cas_int assembly {
	#if __INT_MAX__ == 0x7fff && __GCC_HAVE_SYNC_COMPARE_AND_SWAP_2
        /* ok */
        #elif __INT_MAX__ == 0x7fffffff && __GCC_HAVE_SYNC_COMPARE_AND_SWAP_4
	/* ok */
	#else
	#error unsupported
	#endif
    } ""]
}

# Return 1 if -ffunction-sections is supported, 0 otherwise.

proc check_effective_target_function_sections {} {
    # Darwin has its own scheme and silently accepts -ffunction-sections.
    if { [istarget *-*-darwin*] } {
	return 0
    }
    
    return [check_no_compiler_messages functionsections assembly {
 	void foo (void) { }
    } "-ffunction-sections"]
}

# Return 1 if instruction scheduling is available, 0 otherwise.

proc check_effective_target_scheduling {} {
    return [check_no_compiler_messages scheduling object {
	void foo (void) { }
    } "-fschedule-insns"]
}

# Return 1 if trapping arithmetic is available, 0 otherwise.

proc check_effective_target_trapping {} {
    return [check_no_compiler_messages scheduling object {
        add (int a, int b) { return a + b; }
    } "-ftrapv"]
}

# Return 1 if compilation with -fgraphite is error-free for trivial 
# code, 0 otherwise.

proc check_effective_target_fgraphite {} {
    return [check_no_compiler_messages fgraphite object {
	void foo (void) { }
    } "-O1 -fgraphite"]
}

# Return 1 if compilation with -fopenmp is error-free for trivial
# code, 0 otherwise.

proc check_effective_target_fopenmp {} {
    return [check_no_compiler_messages fopenmp object {
	void foo (void) { }
    } "-fopenmp"]
}

# Return 1 if compilation with -fgnu-tm is error-free for trivial
# code, 0 otherwise.

proc check_effective_target_fgnu_tm {} {
    return [check_no_compiler_messages fgnu_tm object {
	void foo (void) { }
    } "-fgnu-tm"]
}

# Return 1 if the target supports mmap, 0 otherwise.

proc check_effective_target_mmap {} {
    return [check_function_available "mmap"]
}

# Return 1 if the target supports dlopen, 0 otherwise.
proc check_effective_target_dlopen {} {
    return [check_no_compiler_messages dlopen executable {
	#include <dlfcn.h>
	int main(void) { dlopen ("dummy.so", RTLD_NOW); }
    } [add_options_for_dlopen ""]]
}

proc add_options_for_dlopen { flags } {
    return "$flags -ldl"
}

# Return 1 if the target supports clone, 0 otherwise.
proc check_effective_target_clone {} {
    return [check_function_available "clone"]
}

# Return 1 if the target supports setrlimit, 0 otherwise.
proc check_effective_target_setrlimit {} {
    # Darwin has non-posix compliant RLIMIT_AS
    if { [istarget *-*-darwin*] } {
        return 0
    }
    return [check_function_available "setrlimit"]
}

# Return 1 if the target supports swapcontext, 0 otherwise.
proc check_effective_target_swapcontext {} {
    return [check_no_compiler_messages swapcontext executable {
	#include <ucontext.h>
	int main (void)
	{
	  ucontext_t orig_context,child_context;
	  if (swapcontext(&child_context, &orig_context) < 0) { }
	}
    }]
}

# Return 1 if compilation with -pthread is error-free for trivial
# code, 0 otherwise.

proc check_effective_target_pthread {} {
    return [check_no_compiler_messages pthread object {
	void foo (void) { }
    } "-pthread"]
}

# Return 1 if compilation with -mpe-aligned-commons is error-free
# for trivial code, 0 otherwise.

proc check_effective_target_pe_aligned_commons {} {
    if { [istarget *-*-cygwin*] || [istarget *-*-mingw*] } {
	return [check_no_compiler_messages pe_aligned_commons object {
	    int foo;
	} "-mpe-aligned-commons"]
    }
    return 0
}

# Return 1 if the target supports -static
proc check_effective_target_static {} {
    return [check_no_compiler_messages static executable {
	int main (void) { return 0; }
    } "-static"]
}

# Return 1 if the target supports -fstack-protector
proc check_effective_target_fstack_protector {} {
    return [check_runtime fstack_protector {
	int main (void) { return 0; }
    } "-fstack-protector"]
}

# Return 1 if compilation with -freorder-blocks-and-partition is error-free
# for trivial code, 0 otherwise.

proc check_effective_target_freorder {} {
    return [check_no_compiler_messages freorder object {
	void foo (void) { }
    } "-freorder-blocks-and-partition"]
}

# Return 1 if -fpic and -fPIC are supported, as in no warnings or errors
# emitted, 0 otherwise.  Whether a shared library can actually be built is
# out of scope for this test.

proc check_effective_target_fpic { } {
    # Note that M68K has a multilib that supports -fpic but not
    # -fPIC, so we need to check both.  We test with a program that
    # requires GOT references.
    foreach arg {fpic fPIC} {
	if [check_no_compiler_messages $arg object {
	    extern int foo (void); extern int bar;
	    int baz (void) { return foo () + bar; }
	} "-$arg"] {
	    return 1
	}
    }
    return 0
}

# Return 1 if -pie, -fpie and -fPIE are supported, 0 otherwise.

proc check_effective_target_pie { } {
    if { [istarget *-*-darwin\[912\]*]
	 || [istarget *-*-linux*]
	 || [istarget *-*-gnu*] } {
	return 1;
    }
    return 0
}

# Return true if the target supports -mpaired-single (as used on MIPS).

proc check_effective_target_mpaired_single { } {
    return [check_no_compiler_messages mpaired_single object {
	void foo (void) { }
    } "-mpaired-single"]
}

# Return true if the target has access to FPU instructions.

proc check_effective_target_hard_float { } {
    if { [istarget mips*-*-*] } {
	return [check_no_compiler_messages hard_float assembly {
		#if (defined __mips_soft_float || defined __mips16)
		#error FOO
		#endif
	}]
    }

    # This proc is actually checking the availabilty of FPU
    # support for doubles, so on the RX we must fail if the
    # 64-bit double multilib has been selected.
    if { [istarget rx-*-*] } {
	return 0
	# return [check_no_compiler_messages hard_float assembly {
		#if defined __RX_64_BIT_DOUBLES__
		#error FOO
		#endif
	# }]
    }

    # The generic test equates hard_float with "no call for adding doubles".
    return [check_no_messages_and_pattern hard_float "!\\(call" rtl-expand {
	double a (double b, double c) { return b + c; }
    }]
}

# Return true if the target is a 64-bit MIPS target.

proc check_effective_target_mips64 { } {
    return [check_no_compiler_messages mips64 assembly {
	#ifndef __mips64
	#error FOO
	#endif
    }]
}

# Return true if the target is a MIPS target that does not produce
# MIPS16 code.

proc check_effective_target_nomips16 { } {
    return [check_no_compiler_messages nomips16 object {
	#ifndef __mips
	#error FOO
	#else
	/* A cheap way of testing for -mflip-mips16.  */
	void foo (void) { asm ("addiu $20,$20,1"); }
	void bar (void) { asm ("addiu $20,$20,1"); }
	#endif
    }]
}

# Add the options needed for MIPS16 function attributes.  At the moment,
# we don't support MIPS16 PIC.

proc add_options_for_mips16_attribute { flags } {
    return "$flags -mno-abicalls -fno-pic -DMIPS16=__attribute__((mips16))"
}

# Return true if we can force a mode that allows MIPS16 code generation.
# We don't support MIPS16 PIC, and only support MIPS16 -mhard-float
# for o32 and o64.

proc check_effective_target_mips16_attribute { } {
    return [check_no_compiler_messages mips16_attribute assembly {
	#ifdef PIC
	#error FOO
	#endif
	#if defined __mips_hard_float \
	    && (!defined _ABIO32 || _MIPS_SIM != _ABIO32) \
	    && (!defined _ABIO64 || _MIPS_SIM != _ABIO64)
	#error FOO
	#endif
    } [add_options_for_mips16_attribute ""]]
}

# Return 1 if the target supports long double larger than double when
# using the new ABI, 0 otherwise.

proc check_effective_target_mips_newabi_large_long_double { } {
    return [check_no_compiler_messages mips_newabi_large_long_double object {
	int dummy[sizeof(long double) > sizeof(double) ? 1 : -1];
    } "-mabi=64"]
}

# Return true if the target is a MIPS target that has access
# to the LL and SC instructions.

proc check_effective_target_mips_llsc { } {
    if { ![istarget mips*-*-*] } {
	return 0
    }
    # Assume that these instructions are always implemented for
    # non-elf* targets, via emulation if necessary.
    if { ![istarget *-*-elf*] } {
	return 1
    }
    # Otherwise assume LL/SC support for everything but MIPS I.
    return [check_no_compiler_messages mips_llsc assembly {
	#if __mips == 1
	#error FOO
	#endif
    }]
}

# Return true if the target is a MIPS target that uses in-place relocations.

proc check_effective_target_mips_rel { } {
    if { ![istarget mips*-*-*] } {
	return 0
    }
    return [check_no_compiler_messages mips_rel object {
	#if (defined _ABIN32 && _MIPS_SIM == _ABIN32) \
	    || (defined _ABI64 && _MIPS_SIM == _ABI64)
	#error FOO
	#endif
    }]
}

# Return true if the target is a MIPS target that uses the EABI.

proc check_effective_target_mips_eabi { } {
    if { ![istarget mips*-*-*] } {
	return 0
    }
    return [check_no_compiler_messages mips_eabi object {
	#ifndef __mips_eabi
	#error FOO
	#endif
    }]
}

# Return 1 if the current multilib does not generate PIC by default.

proc check_effective_target_nonpic { } {
    return [check_no_compiler_messages nonpic assembly {
	#if __PIC__
	#error FOO
	#endif
    }]
}

# Return 1 if the target does not use a status wrapper.

proc check_effective_target_unwrapped { } {
    if { [target_info needs_status_wrapper] != "" \
	     && [target_info needs_status_wrapper] != "0" } {
	return 0
    }
    return 1
}

# Return true if iconv is supported on the target. In particular IBM1047.

proc check_iconv_available { test_what } {
    global libiconv

    # If the tool configuration file has not set libiconv, try "-liconv"
    if { ![info exists libiconv] } {
	set libiconv "-liconv"
    }
    set test_what [lindex $test_what 1]
    return [check_runtime_nocache $test_what [subst {
	#include <iconv.h>
	int main (void)
	{
	  iconv_t cd;

	  cd = iconv_open ("$test_what", "UTF-8");
	  if (cd == (iconv_t) -1)
	    return 1;
	  return 0;
	}
    }] $libiconv]
}

# Return true if Cilk Library is supported on the target.
proc check_libcilkrts_available { } {
  return [ check_no_compiler_messages_nocache libcilkrts_available executable {
	#ifdef __cplusplus
	extern "C" 
	#endif
	   int __cilkrts_set_param (const char *, const char *);
	    int main (void) { 
		int x = __cilkrts_set_param ("nworkers", "0");
		return x; 
	    }
	} "-fcilkplus -lcilkrts" ]
}

# Return 1 if an ASCII locale is supported on this host, 0 otherwise.

proc check_ascii_locale_available { } {
    return 1
}

# Return true if named sections are supported on this target.

proc check_named_sections_available { } {
    return [check_no_compiler_messages named_sections assembly {
	int __attribute__ ((section("whatever"))) foo;
    }]
}

# Return true if the "naked" function attribute is supported on this target.

proc check_effective_target_naked_functions { } {
    return [check_no_compiler_messages naked_functions assembly {
	void f() __attribute__((naked));
    }]
}

# Return 1 if the target supports Fortran real kinds larger than real(8),
# 0 otherwise.
#
# When the target name changes, replace the cached result.

proc check_effective_target_fortran_large_real { } {
    return [check_no_compiler_messages fortran_large_real executable {
	! Fortran
	integer,parameter :: k = selected_real_kind (precision (0.0_8) + 1)
	real(kind=k) :: x
	x = cos (x)
	end
    }]
}

# Return 1 if the target supports Fortran real kind real(16),
# 0 otherwise. Contrary to check_effective_target_fortran_large_real
# this checks for Real(16) only; the other returned real(10) if
# both real(10) and real(16) are available.
#
# When the target name changes, replace the cached result.

proc check_effective_target_fortran_real_16 { } {
    return [check_no_compiler_messages fortran_real_16 executable {
	! Fortran
	real(kind=16) :: x
	x = cos (x)
	end
    }]
}


# Return 1 if the target supports SQRT for the largest floating-point
# type. (Some targets lack the libm support for this FP type.)
# On most targets, this check effectively checks either whether sqrtl is
# available or on __float128 systems whether libquadmath is installed,
# which provides sqrtq.
#
# When the target name changes, replace the cached result.

proc check_effective_target_fortran_largest_fp_has_sqrt { } {
    return [check_no_compiler_messages fortran_largest_fp_has_sqrt executable {
	! Fortran
        use iso_fortran_env, only: real_kinds
        integer,parameter:: maxFP = real_kinds(ubound(real_kinds,dim=1))
	real(kind=maxFP), volatile :: x
        x = 2.0_maxFP
	x = sqrt (x)
	end
    }]
}


# Return 1 if the target supports Fortran integer kinds larger than
# integer(8), 0 otherwise.
#
# When the target name changes, replace the cached result.

proc check_effective_target_fortran_large_int { } {
    return [check_no_compiler_messages fortran_large_int executable {
	! Fortran
	integer,parameter :: k = selected_int_kind (range (0_8) + 1)
	integer(kind=k) :: i
	end
    }]
}

# Return 1 if the target supports Fortran integer(16), 0 otherwise.
#
# When the target name changes, replace the cached result.

proc check_effective_target_fortran_integer_16 { } {
    return [check_no_compiler_messages fortran_integer_16 executable {
        ! Fortran
        integer(16) :: i
        end
    }]
}

# Return 1 if we can statically link libgfortran, 0 otherwise.
#
# When the target name changes, replace the cached result.

proc check_effective_target_static_libgfortran { } {
    return [check_no_compiler_messages static_libgfortran executable {
	! Fortran
	print *, 'test'
	end
    } "-static"]
}

# Return 1 if cilk-plus is supported by the target, 0 otherwise.
 
proc check_effective_target_cilkplus { } {
    # Skip cilk-plus tests on int16 and size16 targets for now.
    # The cilk-plus tests are not generic enough to cover these
    # cases and would throw hundreds of FAILs.
    if { [check_effective_target_int16]
	 || ![check_effective_target_size32plus] } {
	return 0;
    }

    # Skip AVR, its RAM is too small and too many tests would fail.
    if { [istarget avr-*-*] } {
	return 0;
    }
    return 1
}

proc check_linker_plugin_available { } {
  return [check_no_compiler_messages_nocache linker_plugin executable {
     int main() { return 0; }
  } "-flto -fuse-linker-plugin"]
}

# Return 1 if the target supports executing 750CL paired-single instructions, 0
# otherwise.  Cache the result.

proc check_750cl_hw_available { } {
    return [check_cached_effective_target 750cl_hw_available {
	# If this is not the right target then we can skip the test.
	if { ![istarget powerpc-*paired*] } {
	    expr 0
	} else {
	    check_runtime_nocache 750cl_hw_available {
		 int main()
		 {
		 #ifdef __MACH__
		   asm volatile ("ps_mul v0,v0,v0");
		 #else
		   asm volatile ("ps_mul 0,0,0");
		 #endif
		   return 0;
		 }
	    } "-mpaired"
	}
    }]
}

# Return 1 if the target OS supports running SSE executables, 0
# otherwise.  Cache the result.

proc check_sse_os_support_available { } {
    return [check_cached_effective_target sse_os_support_available {
	# If this is not the right target then we can skip the test.
	if { !([istarget x86_64-*-*] || [istarget i?86-*-*]) } {
	    expr 0
	} elseif { [istarget i?86-*-solaris2*] } {
	    # The Solaris 2 kernel doesn't save and restore SSE registers
	    # before Solaris 9 4/04.  Before that, executables die with SIGILL.
	    check_runtime_nocache sse_os_support_available {
		int main ()
		{
		  asm volatile ("movaps %xmm0,%xmm0");
		  return 0;
		}
	    } "-msse"
	} else {
	    expr 1
	}
    }]
}

# Return 1 if the target OS supports running AVX executables, 0
# otherwise.  Cache the result.

proc check_avx_os_support_available { } {
    return [check_cached_effective_target avx_os_support_available {
	# If this is not the right target then we can skip the test.
	if { !([istarget x86_64-*-*] || [istarget i?86-*-*]) } {
	    expr 0
	} else {
	    # Check that OS has AVX and SSE saving enabled.
	    check_runtime_nocache avx_os_support_available {
		int main ()
		{
		  unsigned int eax, edx;

		  asm ("xgetbv" : "=a" (eax), "=d" (edx) : "c" (0));
		  return (eax & 6) != 6;
		}
	    } ""
	}
    }]
}

# Return 1 if the target supports executing SSE instructions, 0
# otherwise.  Cache the result.

proc check_sse_hw_available { } {
    return [check_cached_effective_target sse_hw_available {
	# If this is not the right target then we can skip the test.
	if { !([istarget x86_64-*-*] || [istarget i?86-*-*]) } {
	    expr 0
	} else {
	    check_runtime_nocache sse_hw_available {
		#include "cpuid.h"
		int main ()
		{
		  unsigned int eax, ebx, ecx, edx;
		  if (__get_cpuid (1, &eax, &ebx, &ecx, &edx))
		    return !(edx & bit_SSE);
		  return 1;
		}
	    } ""
	}
    }]
}

# Return 1 if the target supports executing SSE2 instructions, 0
# otherwise.  Cache the result.

proc check_sse2_hw_available { } {
    return [check_cached_effective_target sse2_hw_available {
	# If this is not the right target then we can skip the test.
	if { !([istarget x86_64-*-*] || [istarget i?86-*-*]) } {
	    expr 0
	} else {
	    check_runtime_nocache sse2_hw_available {
		#include "cpuid.h"
		int main ()
		{
		  unsigned int eax, ebx, ecx, edx;
		  if (__get_cpuid (1, &eax, &ebx, &ecx, &edx))
		    return !(edx & bit_SSE2);
		  return 1;
		}
	    } ""
	}
    }]
}

# Return 1 if the target supports executing AVX instructions, 0
# otherwise.  Cache the result.

proc check_avx_hw_available { } {
    return [check_cached_effective_target avx_hw_available {
	# If this is not the right target then we can skip the test.
	if { !([istarget x86_64-*-*] || [istarget i?86-*-*]) } {
	    expr 0
	} else {
	    check_runtime_nocache avx_hw_available {
		#include "cpuid.h"
		int main ()
		{
		  unsigned int eax, ebx, ecx, edx;
		  if (__get_cpuid (1, &eax, &ebx, &ecx, &edx))
		    return ((ecx & (bit_AVX | bit_OSXSAVE))
			    != (bit_AVX | bit_OSXSAVE));
		  return 1;
		}
	    } ""
	}
    }]
}

# Return 1 if the target supports running SSE executables, 0 otherwise.

proc check_effective_target_sse_runtime { } {
    if { [check_effective_target_sse]
	 && [check_sse_hw_available]
	 && [check_sse_os_support_available] } {
	return 1
    }
    return 0
}

# Return 1 if the target supports running SSE2 executables, 0 otherwise.

proc check_effective_target_sse2_runtime { } {
    if { [check_effective_target_sse2]
	 && [check_sse2_hw_available]
	 && [check_sse_os_support_available] } {
	return 1
    }
    return 0
}

# Return 1 if the target supports running AVX executables, 0 otherwise.

proc check_effective_target_avx_runtime { } {
    if { [check_effective_target_avx]
	 && [check_avx_hw_available]
	 && [check_avx_os_support_available] } {
	return 1
    }
    return 0
}

# Return 1 if the target supports executing power8 vector instructions, 0
# otherwise.  Cache the result.

proc check_p8vector_hw_available { } {
    return [check_cached_effective_target p8vector_hw_available {
	# Some simulators are known to not support VSX/power8 instructions.
	# For now, disable on Darwin
	if { [istarget powerpc-*-eabi] || [istarget powerpc*-*-eabispe] || [istarget *-*-darwin*]} {
	    expr 0
	} else {
	    set options "-mpower8-vector"
	    check_runtime_nocache p8vector_hw_available {
		int main()
		{
		#ifdef __MACH__
		  asm volatile ("xxlorc vs0,vs0,vs0");
		#else
		  asm volatile ("xxlorc 0,0,0");
	        #endif
		  return 0;
		}
	    } $options
	}
    }]
}

# Return 1 if the target supports executing VSX instructions, 0
# otherwise.  Cache the result.

proc check_vsx_hw_available { } {
    return [check_cached_effective_target vsx_hw_available {
	# Some simulators are known to not support VSX instructions.
	# For now, disable on Darwin
	if { [istarget powerpc-*-eabi] || [istarget powerpc*-*-eabispe] || [istarget *-*-darwin*]} {
	    expr 0
	} else {
	    set options "-mvsx"
	    check_runtime_nocache vsx_hw_available {
		int main()
		{
		#ifdef __MACH__
		  asm volatile ("xxlor vs0,vs0,vs0");
		#else
		  asm volatile ("xxlor 0,0,0");
	        #endif
		  return 0;
		}
	    } $options
	}
    }]
}

# Return 1 if the target supports executing AltiVec instructions, 0
# otherwise.  Cache the result.

proc check_vmx_hw_available { } {
    return [check_cached_effective_target vmx_hw_available {
	# Some simulators are known to not support VMX instructions.
	if { [istarget powerpc-*-eabi] || [istarget powerpc*-*-eabispe] } {
	    expr 0
	} else {
	    # Most targets don't require special flags for this test case, but
	    # Darwin does.  Just to be sure, make sure VSX is not enabled for
	    # the altivec tests.
	    if { [istarget *-*-darwin*]
		 || [istarget *-*-aix*] } {
		set options "-maltivec -mno-vsx"
	    } else {
		set options "-mno-vsx"
	    }
	    check_runtime_nocache vmx_hw_available {
		int main()
		{
		#ifdef __MACH__
		  asm volatile ("vor v0,v0,v0");
		#else
		  asm volatile ("vor 0,0,0");
	        #endif
		  return 0;
		}
	    } $options
	}
    }]
}

proc check_ppc_recip_hw_available { } {
    return [check_cached_effective_target ppc_recip_hw_available {
	# Some simulators may not support FRE/FRES/FRSQRTE/FRSQRTES
	# For now, disable on Darwin
	if { [istarget powerpc-*-eabi] || [istarget powerpc*-*-eabispe] || [istarget *-*-darwin*]} {
	    expr 0
	} else {
	    set options "-mpowerpc-gfxopt -mpowerpc-gpopt -mpopcntb"
	    check_runtime_nocache ppc_recip_hw_available {
		volatile double d_recip, d_rsqrt, d_four = 4.0;
		volatile float f_recip, f_rsqrt, f_four = 4.0f;
		int main()
		{
		  asm volatile ("fres %0,%1" : "=f" (f_recip) : "f" (f_four));
		  asm volatile ("fre %0,%1" : "=d" (d_recip) : "d" (d_four));
		  asm volatile ("frsqrtes %0,%1" : "=f" (f_rsqrt) : "f" (f_four));
		  asm volatile ("frsqrte %0,%1" : "=f" (d_rsqrt) : "d" (d_four));
		  return 0;
		}
	    } $options
	}
    }]
}

# Return 1 if the target supports executing AltiVec and Cell PPU
# instructions, 0 otherwise.  Cache the result.

proc check_effective_target_cell_hw { } {
    return [check_cached_effective_target cell_hw_available {
	# Some simulators are known to not support VMX and PPU instructions.
	if { [istarget powerpc-*-eabi*] } {
	    expr 0
	} else {
	    # Most targets don't require special flags for this test
	    # case, but Darwin and AIX do.
	    if { [istarget *-*-darwin*]
		 || [istarget *-*-aix*] } {
		set options "-maltivec -mcpu=cell"
	    } else {
		set options "-mcpu=cell"
	    }
	    check_runtime_nocache cell_hw_available {
		int main()
		{
		#ifdef __MACH__
		  asm volatile ("vor v0,v0,v0");
                  asm volatile ("lvlx v0,r0,r0");
		#else
		  asm volatile ("vor 0,0,0");
                  asm volatile ("lvlx 0,0,0");
	        #endif
		  return 0;
		}
	    } $options
	}
    }]
}

# Return 1 if the target supports executing 64-bit instructions, 0
# otherwise.  Cache the result.

proc check_effective_target_powerpc64 { } {
    global powerpc64_available_saved
    global tool

    if [info exists powerpc64_available_saved] {
	verbose "check_effective_target_powerpc64 returning saved $powerpc64_available_saved" 2
    } else {
	set powerpc64_available_saved 0

	# Some simulators are known to not support powerpc64 instructions.
	if { [istarget powerpc-*-eabi*] || [istarget powerpc-ibm-aix*] } {
	    verbose "check_effective_target_powerpc64 returning 0" 2
	    return $powerpc64_available_saved
	}

	# Set up, compile, and execute a test program containing a 64-bit
	# instruction.  Include the current process ID in the file
	# names to prevent conflicts with invocations for multiple
	# testsuites.
	set src ppc[pid].c
	set exe ppc[pid].x

	set f [open $src "w"]
	puts $f "int main() {"
	puts $f "#ifdef __MACH__"
	puts $f "  asm volatile (\"extsw r0,r0\");"
	puts $f "#else"
	puts $f "  asm volatile (\"extsw 0,0\");"
	puts $f "#endif"
	puts $f "  return 0; }"
	close $f

	set opts "additional_flags=-mcpu=G5"

	verbose "check_effective_target_powerpc64 compiling testfile $src" 2
	set lines [${tool}_target_compile $src $exe executable "$opts"]
	file delete $src

	if [string match "" $lines] then {
	    # No error message, compilation succeeded.
	    set result [${tool}_load "./$exe" "" ""]
	    set status [lindex $result 0]
	    remote_file build delete $exe
	    verbose "check_effective_target_powerpc64 testfile status is <$status>" 2

	    if { $status == "pass" } then {
		set powerpc64_available_saved 1
	    }
	} else {
	    verbose "check_effective_target_powerpc64 testfile compilation failed" 2
	}
    }

    return $powerpc64_available_saved
}

# GCC 3.4.0 for powerpc64-*-linux* included an ABI fix for passing
# complex float arguments.  This affects gfortran tests that call cabsf
# in libm built by an earlier compiler.  Return 1 if libm uses the same
# argument passing as the compiler under test, 0 otherwise.
#
# When the target name changes, replace the cached result.

proc check_effective_target_broken_cplxf_arg { } {
    return [check_cached_effective_target broken_cplxf_arg {
	# Skip the work for targets known not to be affected.
	if { ![istarget powerpc64-*-linux*] } {
	    expr 0
	} elseif { ![is-effective-target lp64] } {
	    expr 0
	} else {
	    check_runtime_nocache broken_cplxf_arg {
		#include <complex.h>
		extern void abort (void);
		float fabsf (float);
		float cabsf (_Complex float);
		int main ()
		{
		  _Complex float cf;
		  float f;
		  cf = 3 + 4.0fi;
		  f = cabsf (cf);
		  if (fabsf (f - 5.0) > 0.0001)
		    abort ();
		  return 0;
		}
	    } "-lm"
	}
    }]
}

# Return 1 is this is a TI C6X target supporting C67X instructions
proc check_effective_target_ti_c67x { } {
    return [check_no_compiler_messages ti_c67x assembly {
	#if !defined(_TMS320C6700)
	#error FOO
	#endif
    }]
}

# Return 1 is this is a TI C6X target supporting C64X+ instructions
proc check_effective_target_ti_c64xp { } {
    return [check_no_compiler_messages ti_c64xp assembly {
	#if !defined(_TMS320C6400_PLUS)
	#error FOO
	#endif
    }]
}


proc check_alpha_max_hw_available { } {
    return [check_runtime alpha_max_hw_available {
	int main() { return __builtin_alpha_amask(1<<8) != 0; }
    }]
}

# Returns true iff the FUNCTION is available on the target system.
# (This is essentially a Tcl implementation of Autoconf's
# AC_CHECK_FUNC.)

proc check_function_available { function } {
    return [check_no_compiler_messages ${function}_available \
		executable [subst {
	#ifdef __cplusplus
	extern "C"
	#endif
	char $function ();
	int main () { $function (); }
    }] "-fno-builtin" ]
}

# Returns true iff "fork" is available on the target system.

proc check_fork_available {} {
    return [check_function_available "fork"]
}

# Returns true iff "mkfifo" is available on the target system.

proc check_mkfifo_available {} {
    if { [istarget *-*-cygwin*] } {
       # Cygwin has mkfifo, but support is incomplete.
       return 0
     }

    return [check_function_available "mkfifo"]
}

# Returns true iff "__cxa_atexit" is used on the target system.

proc check_cxa_atexit_available { } {
    return [check_cached_effective_target cxa_atexit_available {
	if { [istarget hppa*-*-hpux10*] } {
	    # HP-UX 10 doesn't have __cxa_atexit but subsequent test passes.
	    expr 0
	} elseif { [istarget *-*-vxworks] } {
	    # vxworks doesn't have __cxa_atexit but subsequent test passes.
	    expr 0
	} else {
	    check_runtime_nocache cxa_atexit_available {
		// C++
		#include <stdlib.h>
		static unsigned int count;
		struct X
		{
		  X() { count = 1; }
		  ~X()
		  {
		    if (count != 3)
		      exit(1);
		    count = 4;
		  }
		};
		void f()
		{
		  static X x;
		}
		struct Y
		{
		  Y() { f(); count = 2; }
		  ~Y()
		  {
		    if (count != 2)
		      exit(1);
		    count = 3;
		  }
		};
		Y y;
		int main() { return 0; }
	    }
	}
    }]
}

proc check_effective_target_objc2 { } {
    return [check_no_compiler_messages objc2 object {
	#ifdef __OBJC2__
	int dummy[1];
	#else
	#error
	#endif 
    }]
}

proc check_effective_target_next_runtime { } {
    return [check_no_compiler_messages objc2 object {
	#ifdef __NEXT_RUNTIME__
	int dummy[1];
	#else
	#error
	#endif 
    }]
}

# Return 1 if we're generating 32-bit code using default options, 0
# otherwise.

proc check_effective_target_ilp32 { } {
    return [check_no_compiler_messages ilp32 object {
	int dummy[sizeof (int) == 4
		  && sizeof (void *) == 4
		  && sizeof (long) == 4 ? 1 : -1];
    }]
}

# Return 1 if we're generating ia32 code using default options, 0
# otherwise.

proc check_effective_target_ia32 { } {
    return [check_no_compiler_messages ia32 object {
	int dummy[sizeof (int) == 4
		  && sizeof (void *) == 4
		  && sizeof (long) == 4 ? 1 : -1] = { __i386__ };
    }]
}

# Return 1 if we're generating x32 code using default options, 0
# otherwise.

proc check_effective_target_x32 { } {
    return [check_no_compiler_messages x32 object {
	int dummy[sizeof (int) == 4
		  && sizeof (void *) == 4
		  && sizeof (long) == 4 ? 1 : -1] = { __x86_64__ };
    }]
}

# Return 1 if we're generating 32-bit integers using default
# options, 0 otherwise.

proc check_effective_target_int32 { } {
    return [check_no_compiler_messages int32 object {
	int dummy[sizeof (int) == 4 ? 1 : -1];
    }]
}

# Return 1 if we're generating 32-bit or larger integers using default
# options, 0 otherwise.

proc check_effective_target_int32plus { } {
    return [check_no_compiler_messages int32plus object {
	int dummy[sizeof (int) >= 4 ? 1 : -1];
    }]
}

# Return 1 if we're generating 32-bit or larger pointers using default
# options, 0 otherwise.

proc check_effective_target_ptr32plus { } {
    # The msp430 has 16-bit or 20-bit pointers.  The 20-bit pointer is stored
    # in a 32-bit slot when in memory, so sizeof(void *) returns 4, but it
    # cannot really hold a 32-bit address, so we always return false here.
    if { [istarget msp430-*-*] } {
        return 0
    }
 
    return [check_no_compiler_messages ptr32plus object {
	int dummy[sizeof (void *) >= 4 ? 1 : -1];
    }]
}

# Return 1 if we support 32-bit or larger array and structure sizes
# using default options, 0 otherwise.

proc check_effective_target_size32plus { } {
    return [check_no_compiler_messages size32plus object {
	char dummy[65537];
    }]
}

# Returns 1 if we're generating 16-bit or smaller integers with the
# default options, 0 otherwise.

proc check_effective_target_int16 { } {
    return [check_no_compiler_messages int16 object {
	int dummy[sizeof (int) < 4 ? 1 : -1];
    }]
}

# Return 1 if we're generating 64-bit code using default options, 0
# otherwise.

proc check_effective_target_lp64 { } {
    return [check_no_compiler_messages lp64 object {
	int dummy[sizeof (int) == 4
		  && sizeof (void *) == 8
		  && sizeof (long) == 8 ? 1 : -1];
    }]
}

# Return 1 if we're generating 64-bit code using default llp64 options,
# 0 otherwise.

proc check_effective_target_llp64 { } {
    return [check_no_compiler_messages llp64 object {
	int dummy[sizeof (int) == 4
		  && sizeof (void *) == 8
		  && sizeof (long long) == 8
		  && sizeof (long) == 4 ? 1 : -1];
    }]
}

# Return 1 if long and int have different sizes,
# 0 otherwise.

proc check_effective_target_long_neq_int { } {
    return [check_no_compiler_messages long_ne_int object {
	int dummy[sizeof (int) != sizeof (long) ? 1 : -1];
    }]
}

# Return 1 if the target supports long double larger than double,
# 0 otherwise.

proc check_effective_target_large_long_double { } {
    return [check_no_compiler_messages large_long_double object {
	int dummy[sizeof(long double) > sizeof(double) ? 1 : -1];
    }]
}

# Return 1 if the target supports double larger than float,
# 0 otherwise.

proc check_effective_target_large_double { } {
    return [check_no_compiler_messages large_double object {
	int dummy[sizeof(double) > sizeof(float) ? 1 : -1];
    }]
}

# Return 1 if the target supports long double of 128 bits,
# 0 otherwise.

proc check_effective_target_longdouble128 { } {
    return [check_no_compiler_messages longdouble128 object {
	int dummy[sizeof(long double) == 16 ? 1 : -1];
    }]
}

# Return 1 if the target supports double of 64 bits,
# 0 otherwise.

proc check_effective_target_double64 { } {
    return [check_no_compiler_messages double64 object {
	int dummy[sizeof(double) == 8 ? 1 : -1];
    }]
}

# Return 1 if the target supports double of at least 64 bits,
# 0 otherwise.

proc check_effective_target_double64plus { } {
    return [check_no_compiler_messages double64plus object {
	int dummy[sizeof(double) >= 8 ? 1 : -1];
    }]
}

# Return 1 if the target supports 'w' suffix on floating constant
# 0 otherwise.

proc check_effective_target_has_w_floating_suffix { } {
    set opts ""
    if [check_effective_target_c++] {
        append opts "-std=gnu++03"
    }
    return [check_no_compiler_messages w_fp_suffix object {
	float dummy = 1.0w;
    } "$opts"]
}

# Return 1 if the target supports 'q' suffix on floating constant
# 0 otherwise.

proc check_effective_target_has_q_floating_suffix { } {
    set opts ""
    if [check_effective_target_c++] {
        append opts "-std=gnu++03"
    }
    return [check_no_compiler_messages q_fp_suffix object {
	float dummy = 1.0q;
    } "$opts"]
}
# Return 1 if the target supports compiling fixed-point,
# 0 otherwise.

proc check_effective_target_fixed_point { } {
    return [check_no_compiler_messages fixed_point object {
        _Sat _Fract x; _Sat _Accum y;
    }]
}

# Return 1 if the target supports compiling decimal floating point,
# 0 otherwise.

proc check_effective_target_dfp_nocache { } {
    verbose "check_effective_target_dfp_nocache: compiling source" 2
    set ret [check_no_compiler_messages_nocache dfp object {
	float x __attribute__((mode(DD)));
    }]
    verbose "check_effective_target_dfp_nocache: returning $ret" 2
    return $ret
}

proc check_effective_target_dfprt_nocache { } {
    return [check_runtime_nocache dfprt {
	typedef float d64 __attribute__((mode(DD)));
	d64 x = 1.2df, y = 2.3dd, z;
	int main () { z = x + y; return 0; }
    }]
}

# Return 1 if the target supports compiling Decimal Floating Point,
# 0 otherwise.
#
# This won't change for different subtargets so cache the result.

proc check_effective_target_dfp { } {
    return [check_cached_effective_target dfp {
	check_effective_target_dfp_nocache
    }]
}

# Return 1 if the target supports linking and executing Decimal Floating
# Point, 0 otherwise.
#
# This won't change for different subtargets so cache the result.

proc check_effective_target_dfprt { } {
    return [check_cached_effective_target dfprt {
	check_effective_target_dfprt_nocache
    }]
}

# Return 1 if the target supports executing DFP hardware instructions,
# 0 otherwise.  Cache the result.

proc check_dfp_hw_available { } {
    return [check_cached_effective_target dfp_hw_available {
	# For now, disable on Darwin
	if { [istarget powerpc-*-eabi] || [istarget powerpc*-*-eabispe] || [istarget *-*-darwin*]} {
	    expr 0
	} else {
	    check_runtime_nocache dfp_hw_available {
		volatile _Decimal64 r;
		volatile _Decimal64 a = 4.0DD;
		volatile _Decimal64 b = 2.0DD;
		int main()
		{
		  asm volatile ("dadd %0,%1,%2" : "=d" (r) : "d" (a), "d" (b));
		  asm volatile ("dsub %0,%1,%2" : "=d" (r) : "d" (a), "d" (b));
		  asm volatile ("dmul %0,%1,%2" : "=d" (r) : "d" (a), "d" (b));
		  asm volatile ("ddiv %0,%1,%2" : "=d" (r) : "d" (a), "d" (b));
		  return 0;
		}
	    } "-mcpu=power6 -mhard-float"
	}
    }]
}

# Return 1 if the target supports compiling and assembling UCN, 0 otherwise.

proc check_effective_target_ucn_nocache { } {
    # -std=c99 is only valid for C
    if [check_effective_target_c] {
	set ucnopts "-std=c99"
    }
    append ucnopts " -fextended-identifiers"
    verbose "check_effective_target_ucn_nocache: compiling source" 2
    set ret [check_no_compiler_messages_nocache ucn object {
	int \u00C0;
    } $ucnopts]
    verbose "check_effective_target_ucn_nocache: returning $ret" 2
    return $ret
}

# Return 1 if the target supports compiling and assembling UCN, 0 otherwise.
#
# This won't change for different subtargets, so cache the result.

proc check_effective_target_ucn { } {
    return [check_cached_effective_target ucn {
	check_effective_target_ucn_nocache
    }]
}

# Return 1 if the target needs a command line argument to enable a SIMD
# instruction set.

proc check_effective_target_vect_cmdline_needed { } {
    global et_vect_cmdline_needed_saved
    global et_vect_cmdline_needed_target_name

    if { ![info exists et_vect_cmdline_needed_target_name] } {
	set et_vect_cmdline_needed_target_name ""
    }

    # If the target has changed since we set the cached value, clear it.
    set current_target [current_target_name]
    if { $current_target != $et_vect_cmdline_needed_target_name } {
	verbose "check_effective_target_vect_cmdline_needed: `$et_vect_cmdline_needed_target_name' `$current_target'" 2
	set et_vect_cmdline_needed_target_name $current_target
	if { [info exists et_vect_cmdline_needed_saved] } {
	    verbose "check_effective_target_vect_cmdline_needed: removing cached result" 2
	    unset et_vect_cmdline_needed_saved
	}
    }

    if [info exists et_vect_cmdline_needed_saved] {
	verbose "check_effective_target_vect_cmdline_needed: using cached result" 2
    } else {
	set et_vect_cmdline_needed_saved 1
	if { [istarget alpha*-*-*]
	     || [istarget ia64-*-*]
	     || (([istarget x86_64-*-*] || [istarget i?86-*-*])
		 && ([check_effective_target_x32]
		     || [check_effective_target_lp64]))
	     || ([istarget powerpc*-*-*]
		 && ([check_effective_target_powerpc_spe]
		     || [check_effective_target_powerpc_altivec]))
	     || ([istarget sparc*-*-*] && [check_effective_target_sparc_vis])
             || [istarget spu-*-*]
	     || ([istarget arm*-*-*] && [check_effective_target_arm_neon])
	     || [istarget aarch64*-*-*] } {
	   set et_vect_cmdline_needed_saved 0
	}
    }

    verbose "check_effective_target_vect_cmdline_needed: returning $et_vect_cmdline_needed_saved" 2
    return $et_vect_cmdline_needed_saved
}

# Return 1 if the target supports hardware vectors of int, 0 otherwise.
#
# This won't change for different subtargets so cache the result.

proc check_effective_target_vect_int { } {
    global et_vect_int_saved

    if [info exists et_vect_int_saved] {
	verbose "check_effective_target_vect_int: using cached result" 2
    } else {
	set et_vect_int_saved 0
	if { [istarget i?86-*-*]
             || ([istarget powerpc*-*-*]
                  && ![istarget powerpc-*-linux*paired*])
	      || [istarget spu-*-*]
	      || [istarget x86_64-*-*]
	      || [istarget sparc*-*-*]
	      || [istarget alpha*-*-*]
	      || [istarget ia64-*-*] 
	      || [istarget aarch64*-*-*]
	      || [check_effective_target_arm32]
	      || ([istarget mips*-*-*]
		  && [check_effective_target_mips_loongson]) } {
	   set et_vect_int_saved 1
	}
    }

    verbose "check_effective_target_vect_int: returning $et_vect_int_saved" 2
    return $et_vect_int_saved
}

# Return 1 if the target supports signed int->float conversion 
#

proc check_effective_target_vect_intfloat_cvt { } {
    global et_vect_intfloat_cvt_saved

    if [info exists et_vect_intfloat_cvt_saved] {
        verbose "check_effective_target_vect_intfloat_cvt: using cached result" 2
    } else {
        set et_vect_intfloat_cvt_saved 0
        if { [istarget i?86-*-*]
              || ([istarget powerpc*-*-*]
                   && ![istarget powerpc-*-linux*paired*])
              || [istarget x86_64-*-*] 
              || ([istarget arm*-*-*]
                  && [check_effective_target_arm_neon_ok])} {
           set et_vect_intfloat_cvt_saved 1
        }
    }

    verbose "check_effective_target_vect_intfloat_cvt: returning $et_vect_intfloat_cvt_saved" 2
    return $et_vect_intfloat_cvt_saved
}

#Return 1 if we're supporting __int128 for target, 0 otherwise.

proc check_effective_target_int128 { } {
    return [check_no_compiler_messages int128 object {
	int dummy[
    	#ifndef __SIZEOF_INT128__
    	-1
    	#else
    	1
    	#endif
	];
    }]
}

# Return 1 if the target supports unsigned int->float conversion 
#

proc check_effective_target_vect_uintfloat_cvt { } {
    global et_vect_uintfloat_cvt_saved

    if [info exists et_vect_uintfloat_cvt_saved] {
        verbose "check_effective_target_vect_uintfloat_cvt: using cached result" 2
    } else {
        set et_vect_uintfloat_cvt_saved 0
        if { [istarget i?86-*-*]
	      || ([istarget powerpc*-*-*]
		  && ![istarget powerpc-*-linux*paired*])
	      || [istarget x86_64-*-*] 
	      || [istarget aarch64*-*-*]
	      || ([istarget arm*-*-*]
		  && [check_effective_target_arm_neon_ok])} {
           set et_vect_uintfloat_cvt_saved 1
        }
    }

    verbose "check_effective_target_vect_uintfloat_cvt: returning $et_vect_uintfloat_cvt_saved" 2
    return $et_vect_uintfloat_cvt_saved
}


# Return 1 if the target supports signed float->int conversion
#

proc check_effective_target_vect_floatint_cvt { } {
    global et_vect_floatint_cvt_saved

    if [info exists et_vect_floatint_cvt_saved] {
        verbose "check_effective_target_vect_floatint_cvt: using cached result" 2
    } else {
        set et_vect_floatint_cvt_saved 0
        if { [istarget i?86-*-*]
              || ([istarget powerpc*-*-*]
                   && ![istarget powerpc-*-linux*paired*])
              || [istarget x86_64-*-*]
              || ([istarget arm*-*-*]
                  && [check_effective_target_arm_neon_ok])} {
           set et_vect_floatint_cvt_saved 1
        }
    }

    verbose "check_effective_target_vect_floatint_cvt: returning $et_vect_floatint_cvt_saved" 2
    return $et_vect_floatint_cvt_saved
}

# Return 1 if the target supports unsigned float->int conversion
#

proc check_effective_target_vect_floatuint_cvt { } {
    global et_vect_floatuint_cvt_saved

    if [info exists et_vect_floatuint_cvt_saved] {
        verbose "check_effective_target_vect_floatuint_cvt: using cached result" 2
    } else {
        set et_vect_floatuint_cvt_saved 0
        if { ([istarget powerpc*-*-*]
	      && ![istarget powerpc-*-linux*paired*])
	    || ([istarget arm*-*-*]
	        && [check_effective_target_arm_neon_ok])} {
           set et_vect_floatuint_cvt_saved 1
        }
    }

    verbose "check_effective_target_vect_floatuint_cvt: returning $et_vect_floatuint_cvt_saved" 2
    return $et_vect_floatuint_cvt_saved
}

# Return 1 if the target supports #pragma omp declare simd, 0 otherwise.
#
# This won't change for different subtargets so cache the result.

proc check_effective_target_vect_simd_clones { } {
    global et_vect_simd_clones_saved

    if [info exists et_vect_simd_clones_saved] {
	verbose "check_effective_target_vect_simd_clones: using cached result" 2
    } else {
	set et_vect_simd_clones_saved 0
	if { [istarget i?86-*-*] || [istarget x86_64-*-*] } {
	    # On i?86/x86_64 #pragma omp declare simd builds a sse2, avx and
	    # avx2 clone.  Only the right clone for the specified arch will be
	    # chosen, but still we need to at least be able to assemble
	    # avx2.
	    if { [check_effective_target_avx2] } {
		set et_vect_simd_clones_saved 1
	    }
	}
    }

    verbose "check_effective_target_vect_simd_clones: returning $et_vect_simd_clones_saved" 2
    return $et_vect_simd_clones_saved
}

# Return 1 if this is a AArch64 target supporting big endian
proc check_effective_target_aarch64_big_endian { } {
    return [check_no_compiler_messages aarch64_big_endian assembly {
	#if !defined(__aarch64__) || !defined(__AARCH64EB__)
	#error FOO
	#endif
    }]
}

# Return 1 if this is a AArch64 target supporting little endian
proc check_effective_target_aarch64_little_endian { } {
    return [check_no_compiler_messages aarch64_little_endian assembly {
        #if !defined(__aarch64__) || defined(__AARCH64EB__)
        #error FOO
        #endif
    }]
}

# Return 1 is this is an arm target using 32-bit instructions
proc check_effective_target_arm32 { } {
    return [check_no_compiler_messages arm32 assembly {
	#if !defined(__arm__) || (defined(__thumb__) && !defined(__thumb2__))
	#error FOO
	#endif
    }]
}

# Return 1 is this is an arm target not using Thumb
proc check_effective_target_arm_nothumb { } {
    return [check_no_compiler_messages arm_nothumb assembly {
	#if (defined(__thumb__) || defined(__thumb2__))
	#error FOO
	#endif
    }]
}

# Return 1 if this is a little-endian ARM target
proc check_effective_target_arm_little_endian { } {
    return [check_no_compiler_messages arm_little_endian assembly {
	#if !defined(__arm__) || !defined(__ARMEL__)
	#error FOO
	#endif
    }]
}

# Return 1 if this is an ARM target that only supports aligned vector accesses
proc check_effective_target_arm_vect_no_misalign { } {
    return [check_no_compiler_messages arm_vect_no_misalign assembly {
	#if !defined(__arm__) \
	    || (defined(__ARMEL__) \
	        && (!defined(__thumb__) || defined(__thumb2__)))
	#error FOO
	#endif
    }]
}


# Return 1 if this is an ARM target supporting -mfpu=vfp
# -mfloat-abi=softfp.  Some multilibs may be incompatible with these
# options.

proc check_effective_target_arm_vfp_ok { } {
    if { [check_effective_target_arm32] } {
	return [check_no_compiler_messages arm_vfp_ok object {
	    int dummy;
	} "-mfpu=vfp -mfloat-abi=softfp"]
    } else {
	return 0
    }
}

# Return 1 if this is an ARM target supporting -mfpu=vfp3
# -mfloat-abi=softfp.

proc check_effective_target_arm_vfp3_ok { } {
    if { [check_effective_target_arm32] } {
	return [check_no_compiler_messages arm_vfp3_ok object {
	    int dummy;
	} "-mfpu=vfp3 -mfloat-abi=softfp"]
    } else {
	return 0
    }
}

# Return 1 if this is an ARM target supporting -mfpu=fp-armv8
# -mfloat-abi=softfp.
proc check_effective_target_arm_v8_vfp_ok {} {
    if { [check_effective_target_arm32] } {
	return [check_no_compiler_messages arm_v8_vfp_ok object {
	  int foo (void)
	  {
	     __asm__ volatile ("vrinta.f32.f32 s0, s0");
	     return 0;
	  }
	} "-mfpu=fp-armv8 -mfloat-abi=softfp"]
    } else {
	return 0
    }
}

# Return 1 if this is an ARM target supporting -mfpu=vfp
# -mfloat-abi=hard.  Some multilibs may be incompatible with these
# options.

proc check_effective_target_arm_hard_vfp_ok { } {
    if { [check_effective_target_arm32]
	 && ! [check-flags [list "" { *-*-* } { "-mfloat-abi=*" } { "-mfloat-abi=hard" }]] } {
	return [check_no_compiler_messages arm_hard_vfp_ok executable {
	    int main() { return 0;}
	} "-mfpu=vfp -mfloat-abi=hard"]
    } else {
	return 0
    }
}

# Return 1 if this is an ARM target that supports DSP multiply with
# current multilib flags.

proc check_effective_target_arm_dsp { } {
    return [check_no_compiler_messages arm_dsp assembly {
	#ifndef __ARM_FEATURE_DSP
	#error not DSP
	#endif
	int i;
    }]
}

# Return 1 if this is an ARM target that supports unaligned word/halfword
# load/store instructions.

proc check_effective_target_arm_unaligned { } {
    return [check_no_compiler_messages arm_unaligned assembly {
	#ifndef __ARM_FEATURE_UNALIGNED
	#error no unaligned support
	#endif
	int i;
    }]
}

# Return 1 if this is an ARM target supporting -mfpu=crypto-neon-fp-armv8
# -mfloat-abi=softfp or equivalent options.  Some multilibs may be
# incompatible with these options.  Also set et_arm_crypto_flags to the
# best options to add.

proc check_effective_target_arm_crypto_ok_nocache { } {
    global et_arm_crypto_flags
    set et_arm_crypto_flags ""
    if { [check_effective_target_arm32] } {
	foreach flags {"" "-mfloat-abi=softfp" "-mfpu=crypto-neon-fp-armv8" "-mfpu=crypto-neon-fp-armv8 -mfloat-abi=softfp"} {
	    if { [check_no_compiler_messages_nocache arm_crypto_ok object {
		#include "arm_neon.h"
		uint8x16_t
		foo (uint8x16_t a, uint8x16_t b)
		{
	          return vaeseq_u8 (a, b);
		}
	    } "$flags"] } {
		set et_arm_crypto_flags $flags
		return 1
	    }
	}
    }

    return 0
}

# Return 1 if this is an ARM target supporting -mfpu=crypto-neon-fp-armv8

proc check_effective_target_arm_crypto_ok { } {
    return [check_cached_effective_target arm_crypto_ok \
		check_effective_target_arm_crypto_ok_nocache]
}

# Add options for crypto extensions.
proc add_options_for_arm_crypto { flags } {
    if { ! [check_effective_target_arm_crypto_ok] } {
        return "$flags"
    }
    global et_arm_crypto_flags
    return "$flags $et_arm_crypto_flags"
}

# Add the options needed for NEON.  We need either -mfloat-abi=softfp
# or -mfloat-abi=hard, but if one is already specified by the
# multilib, use it.  Similarly, if a -mfpu option already enables
# NEON, do not add -mfpu=neon.

proc add_options_for_arm_neon { flags } {
    if { ! [check_effective_target_arm_neon_ok] } {
	return "$flags"
    }
    global et_arm_neon_flags
    return "$flags $et_arm_neon_flags"
}

proc add_options_for_arm_v8_vfp { flags } {
    if { ! [check_effective_target_arm_v8_vfp_ok] } {
        return "$flags"
    }
    return "$flags -mfpu=fp-armv8 -mfloat-abi=softfp"
}

proc add_options_for_arm_v8_neon { flags } {
    if { ! [check_effective_target_arm_v8_neon_ok] } {
        return "$flags"
    }
    global et_arm_v8_neon_flags
    return "$flags $et_arm_v8_neon_flags -march=armv8-a"
}

proc add_options_for_arm_crc { flags } {
    if { ! [check_effective_target_arm_crc_ok] } {
        return "$flags"
    }
    global et_arm_crc_flags
    return "$flags $et_arm_crc_flags"
}

# Add the options needed for NEON.  We need either -mfloat-abi=softfp
# or -mfloat-abi=hard, but if one is already specified by the
# multilib, use it.  Similarly, if a -mfpu option already enables
# NEON, do not add -mfpu=neon.

proc add_options_for_arm_neonv2 { flags } {
    if { ! [check_effective_target_arm_neonv2_ok] } {
	return "$flags"
    }
    global et_arm_neonv2_flags
    return "$flags $et_arm_neonv2_flags"
}

# Add the options needed for vfp3.
proc add_options_for_arm_vfp3 { flags } {
    if { ! [check_effective_target_arm_vfp3_ok] } {
        return "$flags"
    }
    return "$flags -mfpu=vfp3 -mfloat-abi=softfp"
}

# Return 1 if this is an ARM target supporting -mfpu=neon
# -mfloat-abi=softfp or equivalent options.  Some multilibs may be
# incompatible with these options.  Also set et_arm_neon_flags to the
# best options to add.

proc check_effective_target_arm_neon_ok_nocache { } {
    global et_arm_neon_flags
    set et_arm_neon_flags ""
    if { [check_effective_target_arm32] } {
	foreach flags {"" "-mfloat-abi=softfp" "-mfpu=neon" "-mfpu=neon -mfloat-abi=softfp"} {
	    if { [check_no_compiler_messages_nocache arm_neon_ok object {
		#include "arm_neon.h"
		int dummy;
	    } "$flags"] } {
		set et_arm_neon_flags $flags
		return 1
	    }
	}
    }

    return 0
}

proc check_effective_target_arm_neon_ok { } {
    return [check_cached_effective_target arm_neon_ok \
		check_effective_target_arm_neon_ok_nocache]
}

proc check_effective_target_arm_crc_ok_nocache { } {
    global et_arm_crc_flags
    set et_arm_crc_flags "-march=armv8-a+crc"
    return [check_no_compiler_messages_nocache arm_crc_ok object {
	#if !defined (__ARM_FEATURE_CRC32)
	#error FOO
	#endif
    } "$et_arm_crc_flags"]
}

proc check_effective_target_arm_crc_ok { } {
    return [check_cached_effective_target arm_crc_ok \
		check_effective_target_arm_crc_ok_nocache]
}

# Return 1 if this is an ARM target supporting -mfpu=neon-fp16
# -mfloat-abi=softfp or equivalent options.  Some multilibs may be
# incompatible with these options.  Also set et_arm_neon_flags to the
# best options to add.

proc check_effective_target_arm_neon_fp16_ok_nocache { } {
    global et_arm_neon_fp16_flags
    set et_arm_neon_fp16_flags ""
    if { [check_effective_target_arm32] } {
	foreach flags {"" "-mfloat-abi=softfp" "-mfpu=neon-fp16"
	               "-mfpu=neon-fp16 -mfloat-abi=softfp"} {
	    if { [check_no_compiler_messages_nocache arm_neon_fp_16_ok object {
		#include "arm_neon.h"
		float16x4_t
		foo (float32x4_t arg)
		{
                  return vcvt_f16_f32 (arg);
		}
	    } "$flags"] } {
		set et_arm_neon_fp16_flags $flags
		return 1
	    }
	}
    }

    return 0
}

proc check_effective_target_arm_neon_fp16_ok { } {
    return [check_cached_effective_target arm_neon_fp16_ok \
		check_effective_target_arm_neon_fp16_ok_nocache]
}

proc add_options_for_arm_neon_fp16 { flags } {
    if { ! [check_effective_target_arm_neon_fp16_ok] } {
	return "$flags"
    }
    global et_arm_neon_fp16_flags
    return "$flags $et_arm_neon_fp16_flags"
}

# Return 1 if this is an ARM target supporting -mfpu=neon-fp-armv8
# -mfloat-abi=softfp or equivalent options.  Some multilibs may be
# incompatible with these options.  Also set et_arm_v8_neon_flags to the
# best options to add.

proc check_effective_target_arm_v8_neon_ok_nocache { } {
    global et_arm_v8_neon_flags
    set et_arm_v8_neon_flags ""
    if { [check_effective_target_arm32] } {
	foreach flags {"" "-mfloat-abi=softfp" "-mfpu=neon-fp-armv8" "-mfpu=neon-fp-armv8 -mfloat-abi=softfp"} {
	    if { [check_no_compiler_messages_nocache arm_v8_neon_ok object {
		#include "arm_neon.h"
		void
		foo ()
		{
	          __asm__ volatile ("vrintn.f32 q0, q0");
		}
	    } "$flags"] } {
		set et_arm_v8_neon_flags $flags
		return 1
	    }
	}
    }

    return 0
}

proc check_effective_target_arm_v8_neon_ok { } {
    return [check_cached_effective_target arm_v8_neon_ok \
		check_effective_target_arm_v8_neon_ok_nocache]
}

# Return 1 if this is an ARM target supporting -mfpu=neon-vfpv4
# -mfloat-abi=softfp or equivalent options.  Some multilibs may be
# incompatible with these options.  Also set et_arm_neonv2_flags to the
# best options to add.

proc check_effective_target_arm_neonv2_ok_nocache { } {
    global et_arm_neonv2_flags
    set et_arm_neonv2_flags ""
    if { [check_effective_target_arm32] } {
	foreach flags {"" "-mfloat-abi=softfp" "-mfpu=neon-vfpv4" "-mfpu=neon-vfpv4 -mfloat-abi=softfp"} {
	    if { [check_no_compiler_messages_nocache arm_neonv2_ok object {
		#include "arm_neon.h"
		float32x2_t 
		foo (float32x2_t a, float32x2_t b, float32x2_t c)
                {
                  return vfma_f32 (a, b, c);
                }
	    } "$flags"] } {
		set et_arm_neonv2_flags $flags
		return 1
	    }
	}
    }

    return 0
}

proc check_effective_target_arm_neonv2_ok { } {
    return [check_cached_effective_target arm_neonv2_ok \
		check_effective_target_arm_neonv2_ok_nocache]
}

# Add the options needed for NEON.  We need either -mfloat-abi=softfp
# or -mfloat-abi=hard, but if one is already specified by the
# multilib, use it.

proc add_options_for_arm_fp16 { flags } {
    if { ! [check_effective_target_arm_fp16_ok] } {
	return "$flags"
    }
    global et_arm_fp16_flags
    return "$flags $et_arm_fp16_flags"
}

# Return 1 if this is an ARM target that can support a VFP fp16 variant.
# Skip multilibs that are incompatible with these options and set
# et_arm_fp16_flags to the best options to add.

proc check_effective_target_arm_fp16_ok_nocache { } {
    global et_arm_fp16_flags
    set et_arm_fp16_flags ""
    if { ! [check_effective_target_arm32] } {
	return 0;
    }
    if [check-flags [list "" { *-*-* } { "-mfpu=*" } { "-mfpu=*fp16*" "-mfpu=*fpv[4-9]*" "-mfpu=*fpv[1-9][0-9]*" } ]] {
	# Multilib flags would override -mfpu.
	return 0
    }
    if [check-flags [list "" { *-*-* } { "-mfloat-abi=soft" } { "" } ]] {
	# Must generate floating-point instructions.
	return 0
    }
    if [check_effective_target_arm_hf_eabi] {
	# Use existing float-abi and force an fpu which supports fp16
	set et_arm_fp16_flags "-mfpu=vfpv4"
	return 1;
    }
    if [check-flags [list "" { *-*-* } { "-mfpu=*" } { "" } ]] {
        # The existing -mfpu value is OK; use it, but add softfp.
	set et_arm_fp16_flags "-mfloat-abi=softfp"
	return 1;
    }
    # Add -mfpu for a VFP fp16 variant since there is no preprocessor
    # macro to check for this support.
    set flags "-mfpu=vfpv4 -mfloat-abi=softfp"
    if { [check_no_compiler_messages_nocache arm_fp16_ok assembly {
	int dummy;
    } "$flags"] } {
	set et_arm_fp16_flags "$flags"
	return 1
    }

    return 0
}

proc check_effective_target_arm_fp16_ok { } {
    return [check_cached_effective_target arm_fp16_ok \
		check_effective_target_arm_fp16_ok_nocache]
}

# Creates a series of routines that return 1 if the given architecture
# can be selected and a routine to give the flags to select that architecture
# Note: Extra flags may be added to disable options from newer compilers
# (Thumb in particular - but others may be added in the future)
# Usage: /* { dg-require-effective-target arm_arch_v5_ok } */
#        /* { dg-add-options arm_arch_v5 } */
#	 /* { dg-require-effective-target arm_arch_v5_multilib } */
foreach { armfunc armflag armdef } { v4 "-march=armv4 -marm" __ARM_ARCH_4__
				     v4t "-march=armv4t" __ARM_ARCH_4T__
				     v5 "-march=armv5 -marm" __ARM_ARCH_5__
				     v5t "-march=armv5t" __ARM_ARCH_5T__
				     v5te "-march=armv5te" __ARM_ARCH_5TE__
				     v6 "-march=armv6" __ARM_ARCH_6__
				     v6k "-march=armv6k" __ARM_ARCH_6K__
				     v6t2 "-march=armv6t2" __ARM_ARCH_6T2__
				     v6z "-march=armv6z" __ARM_ARCH_6Z__
				     v6m "-march=armv6-m -mthumb" __ARM_ARCH_6M__
				     v7a "-march=armv7-a" __ARM_ARCH_7A__
				     v7ve "-march=armv7ve" __ARM_ARCH_7A__
				     v7r "-march=armv7-r" __ARM_ARCH_7R__
				     v7m "-march=armv7-m -mthumb" __ARM_ARCH_7M__
				     v7em "-march=armv7e-m -mthumb" __ARM_ARCH_7EM__
				     v8a "-march=armv8-a" __ARM_ARCH_8A__ } {
    eval [string map [list FUNC $armfunc FLAG $armflag DEF $armdef ] {
	proc check_effective_target_arm_arch_FUNC_ok { } {
	    if { [ string match "*-marm*" "FLAG" ] &&
		![check_effective_target_arm_arm_ok] } {
		return 0
	    }
	    return [check_no_compiler_messages arm_arch_FUNC_ok assembly {
		#if !defined (DEF)
		#error FOO
		#endif
	    } "FLAG" ]
	}

	proc add_options_for_arm_arch_FUNC { flags } {
	    return "$flags FLAG"
	}

	proc check_effective_target_arm_arch_FUNC_multilib { } {
	    return [check_runtime arm_arch_FUNC_multilib {
		int
		main (void)
		{
		    return 0;
		}
	    } [add_options_for_arm_arch_FUNC ""]]
        }
    }]
}

# Return 1 if this is an ARM target where -marm causes ARM to be
# used (not Thumb)

proc check_effective_target_arm_arm_ok { } {
    return [check_no_compiler_messages arm_arm_ok assembly {
	#if !defined (__arm__) || defined (__thumb__) || defined (__thumb2__)
	#error FOO
	#endif
    } "-marm"]
}


# Return 1 is this is an ARM target where -mthumb causes Thumb-1 to be
# used.

proc check_effective_target_arm_thumb1_ok { } {
    return [check_no_compiler_messages arm_thumb1_ok assembly {
	#if !defined(__arm__) || !defined(__thumb__) || defined(__thumb2__)
	#error FOO
	#endif
    } "-mthumb"]
}

# Return 1 is this is an ARM target where -mthumb causes Thumb-2 to be
# used.

proc check_effective_target_arm_thumb2_ok { } {
    return [check_no_compiler_messages arm_thumb2_ok assembly {
	#if !defined(__thumb2__)
	#error FOO
	#endif
    } "-mthumb"]
}

# Return 1 if this is an ARM target where Thumb-1 is used without options
# added by the test.

proc check_effective_target_arm_thumb1 { } {
    return [check_no_compiler_messages arm_thumb1 assembly {
	#if !defined(__arm__) || !defined(__thumb__) || defined(__thumb2__)
	#error not thumb1
	#endif
	int i;
    } ""]
}

# Return 1 if this is an ARM target where Thumb-2 is used without options
# added by the test.

proc check_effective_target_arm_thumb2 { } {
    return [check_no_compiler_messages arm_thumb2 assembly {
	#if !defined(__thumb2__)
	#error FOO
	#endif
	int i;
    } ""]
}

# Return 1 if this is an ARM target where conditional execution is available.

proc check_effective_target_arm_cond_exec { } {
    return [check_no_compiler_messages arm_cond_exec assembly {
	#if defined(__arm__) && defined(__thumb__) && !defined(__thumb2__)
	#error FOO
	#endif
	int i;
    } ""]
}

# Return 1 if this is an ARM cortex-M profile cpu

proc check_effective_target_arm_cortex_m { } {
    return [check_no_compiler_messages arm_cortex_m assembly {
	#if !defined(__ARM_ARCH_7M__) \
            && !defined (__ARM_ARCH_7EM__) \
            && !defined (__ARM_ARCH_6M__)
	#error FOO
	#endif
	int i;
    } "-mthumb"]
}

# Return 1 if the target supports executing NEON instructions, 0
# otherwise.  Cache the result.

proc check_effective_target_arm_neon_hw { } {
    return [check_runtime arm_neon_hw_available {
	int
	main (void)
	{
	  long long a = 0, b = 1;
	  asm ("vorr %P0, %P1, %P2"
	       : "=w" (a)
	       : "0" (a), "w" (b));
	  return (a != 1);
	}
    } [add_options_for_arm_neon ""]]
}

proc check_effective_target_arm_neonv2_hw { } {
    return [check_runtime arm_neon_hwv2_available {
	#include "arm_neon.h"
	int
	main (void)
	{
	  float32x2_t a, b, c;
	  asm ("vfma.f32 %P0, %P1, %P2"
	       : "=w" (a)
	       : "w" (b), "w" (c));
	  return 0;
	}
    } [add_options_for_arm_neonv2 ""]]
}

# Return 1 if the target supports executing ARMv8 NEON instructions, 0
# otherwise.

proc check_effective_target_arm_v8_neon_hw { } {
    return [check_runtime arm_v8_neon_hw_available {
        #include "arm_neon.h"
	int
	main (void)
	{
	  float32x2_t a;
	  asm ("vrinta.f32 %P0, %P1"
	       : "=w" (a)
	       : "0" (a));
	  return 0;
	}
    } [add_options_for_arm_v8_neon ""]]
}

# Return 1 if this is a ARM target with NEON enabled.

proc check_effective_target_arm_neon { } {
    if { [check_effective_target_arm32] } {
	return [check_no_compiler_messages arm_neon object {
	    #ifndef __ARM_NEON__
	    #error not NEON
	    #else
	    int dummy;
	    #endif
	}]
    } else {
	return 0
    }
}

proc check_effective_target_arm_neonv2 { } {
    if { [check_effective_target_arm32] } {
	return [check_no_compiler_messages arm_neon object {
	    #ifndef __ARM_NEON__
	    #error not NEON
	    #else
	    #ifndef __ARM_FEATURE_FMA
	    #error not NEONv2
            #else
	    int dummy;
	    #endif
	    #endif
	}]
    } else {
	return 0
    }
}

# Return 1 if this a Loongson-2E or -2F target using an ABI that supports
# the Loongson vector modes.

proc check_effective_target_mips_loongson { } {
    return [check_no_compiler_messages loongson assembly {
	#if !defined(__mips_loongson_vector_rev)
	#error FOO
	#endif
    }]
}

# Return 1 if this is an ARM target that adheres to the ABI for the ARM
# Architecture.

proc check_effective_target_arm_eabi { } {
    return [check_no_compiler_messages arm_eabi object {
	#ifndef __ARM_EABI__
	#error not EABI
	#else
	int dummy;
	#endif
    }]
}

# Return 1 if this is an ARM target that adheres to the hard-float variant of
# the ABI for the ARM Architecture (e.g. -mfloat-abi=hard).

proc check_effective_target_arm_hf_eabi { } {
    return [check_no_compiler_messages arm_hf_eabi object {
	#if !defined(__ARM_EABI__) || !defined(__ARM_PCS_VFP)
	#error not hard-float EABI
	#else
	int dummy;
	#endif
    }]
}

# Return 1 if this is an ARM target supporting -mcpu=iwmmxt.
# Some multilibs may be incompatible with this option.

proc check_effective_target_arm_iwmmxt_ok { } {
    if { [check_effective_target_arm32] } {
	return [check_no_compiler_messages arm_iwmmxt_ok object {
	    int dummy;
	} "-mcpu=iwmmxt"]
    } else {
	return 0
    }
}

# Return true if LDRD/STRD instructions are prefered over LDM/STM instructions
# for an ARM target.
proc check_effective_target_arm_prefer_ldrd_strd { } {
    if { ![check_effective_target_arm32] } {
      return 0;
    }

    return [check_no_messages_and_pattern arm_prefer_ldrd_strd "strd\tr" assembly {
        void foo (int *p) { p[0] = 1; p[1] = 0;}
    }  "-O2 -mthumb" ]
}

# Return 1 if this is a PowerPC target supporting -meabi.

proc check_effective_target_powerpc_eabi_ok { } {
    if { [istarget powerpc*-*-*] } {
	return [check_no_compiler_messages powerpc_eabi_ok object {
	    int dummy;
	} "-meabi"]
    } else {
	return 0
    }
}

# Return 1 if this is a PowerPC target with floating-point registers.

proc check_effective_target_powerpc_fprs { } {
    if { [istarget powerpc*-*-*]
	 || [istarget rs6000-*-*] } {
	return [check_no_compiler_messages powerpc_fprs object {
	    #ifdef __NO_FPRS__
	    #error no FPRs
	    #else
	    int dummy;
	    #endif
	}]
    } else {
	return 0
    }
}

# Return 1 if this is a PowerPC target with hardware double-precision
# floating point.

proc check_effective_target_powerpc_hard_double { } {
    if { [istarget powerpc*-*-*]
	 || [istarget rs6000-*-*] } {
	return [check_no_compiler_messages powerpc_hard_double object {
	    #ifdef _SOFT_DOUBLE
	    #error soft double
	    #else
	    int dummy;
	    #endif
	}]
    } else {
	return 0
    }
}

# Return 1 if this is a PowerPC target supporting -maltivec.

proc check_effective_target_powerpc_altivec_ok { } {
    if { ([istarget powerpc*-*-*]
         && ![istarget powerpc-*-linux*paired*])
	 || [istarget rs6000-*-*] } {
	# AltiVec is not supported on AIX before 5.3.
	if { [istarget powerpc*-*-aix4*]
	     || [istarget powerpc*-*-aix5.1*] 
	     || [istarget powerpc*-*-aix5.2*] } {
	    return 0
	}
	return [check_no_compiler_messages powerpc_altivec_ok object {
	    int dummy;
	} "-maltivec"]
    } else {
	return 0
    }
}

# Return 1 if this is a PowerPC target supporting -mpower8-vector

proc check_effective_target_powerpc_p8vector_ok { } {
    if { ([istarget powerpc*-*-*]
         && ![istarget powerpc-*-linux*paired*])
	 || [istarget rs6000-*-*] } {
	# AltiVec is not supported on AIX before 5.3.
	if { [istarget powerpc*-*-aix4*]
	     || [istarget powerpc*-*-aix5.1*] 
	     || [istarget powerpc*-*-aix5.2*] } {
	    return 0
	}
	return [check_no_compiler_messages powerpc_p8vector_ok object {
	    int main (void) {
#ifdef __MACH__
		asm volatile ("xxlorc vs0,vs0,vs0");
#else
		asm volatile ("xxlorc 0,0,0");
#endif
		return 0;
	    }
	} "-mpower8-vector"]
    } else {
	return 0
    }
}

# Return 1 if this is a PowerPC target supporting -mvsx

proc check_effective_target_powerpc_vsx_ok { } {
    if { ([istarget powerpc*-*-*]
         && ![istarget powerpc-*-linux*paired*])
	 || [istarget rs6000-*-*] } {
	# VSX is not supported on AIX before 7.1.
	if { [istarget powerpc*-*-aix4*]
	     || [istarget powerpc*-*-aix5*]
	     || [istarget powerpc*-*-aix6*] } {
	    return 0
	}
	return [check_no_compiler_messages powerpc_vsx_ok object {
	    int main (void) {
#ifdef __MACH__
		asm volatile ("xxlor vs0,vs0,vs0");
#else
		asm volatile ("xxlor 0,0,0");
#endif
		return 0;
	    }
	} "-mvsx"]
    } else {
	return 0
    }
}

# Return 1 if this is a PowerPC target supporting -mhtm

proc check_effective_target_powerpc_htm_ok { } {
    if { ([istarget powerpc*-*-*]
         && ![istarget powerpc-*-linux*paired*])
	 || [istarget rs6000-*-*] } {
	# HTM is not supported on AIX yet.
	if { [istarget powerpc*-*-aix*] } {
	    return 0
	}
	return [check_no_compiler_messages powerpc_htm_ok object {
	    int main (void) {
		asm volatile ("tbegin. 0");
		return 0;
	    }
	} "-mhtm"]
    } else {
	return 0
    }
}

# Return 1 if this is a PowerPC target supporting -mcpu=cell.

proc check_effective_target_powerpc_ppu_ok { } {
    if [check_effective_target_powerpc_altivec_ok] {
	return [check_no_compiler_messages cell_asm_available object {
	    int main (void) {
#ifdef __MACH__
		asm volatile ("lvlx v0,v0,v0");
#else
		asm volatile ("lvlx 0,0,0");
#endif
		return 0;
	    }
	}]
    } else {
	return 0
    }
}

# Return 1 if this is a PowerPC target that supports SPU.

proc check_effective_target_powerpc_spu { } {
    if { [istarget powerpc*-*-linux*] } {
	return [check_effective_target_powerpc_altivec_ok]
    } else {
	return 0
    }
}

# Return 1 if this is a PowerPC SPE target.  The check includes options
# specified by dg-options for this test, so don't cache the result.

proc check_effective_target_powerpc_spe_nocache { } {
    if { [istarget powerpc*-*-*] } {
	return [check_no_compiler_messages_nocache powerpc_spe object {
	    #ifndef __SPE__
	    #error not SPE
	    #else
	    int dummy;
	    #endif
	} [current_compiler_flags]]
    } else {
	return 0
    }
}

# Return 1 if this is a PowerPC target with SPE enabled.

proc check_effective_target_powerpc_spe { } {
    if { [istarget powerpc*-*-*] } {
	return [check_no_compiler_messages powerpc_spe object {
	    #ifndef __SPE__
	    #error not SPE
	    #else
	    int dummy;
	    #endif
	}]
    } else {
	return 0
    }
}

# Return 1 if this is a PowerPC target with Altivec enabled.

proc check_effective_target_powerpc_altivec { } {
    if { [istarget powerpc*-*-*] } {
	return [check_no_compiler_messages powerpc_altivec object {
	    #ifndef __ALTIVEC__
	    #error not Altivec
	    #else
	    int dummy;
	    #endif
	}]
    } else {
	return 0
    }
}

# Return 1 if this is a PowerPC 405 target.  The check includes options
# specified by dg-options for this test, so don't cache the result.

proc check_effective_target_powerpc_405_nocache { } {
    if { [istarget powerpc*-*-*] || [istarget rs6000-*-*] } {
	return [check_no_compiler_messages_nocache powerpc_405 object {
	    #ifdef __PPC405__
	    int dummy;
	    #else
	    #error not a PPC405
	    #endif
	} [current_compiler_flags]]
    } else {
	return 0
    }
}

# Return 1 if this is a PowerPC target using the ELFv2 ABI.

proc check_effective_target_powerpc_elfv2 { } {
    if { [istarget powerpc*-*-*] } {
	return [check_no_compiler_messages powerpc_elfv2 object {
	    #if _CALL_ELF != 2
	    #error not ELF v2 ABI
	    #else
	    int dummy;
	    #endif
	}]
    } else {
	return 0
    }
}

# Return 1 if this is a SPU target with a toolchain that
# supports automatic overlay generation.

proc check_effective_target_spu_auto_overlay { } {
    if { [istarget spu*-*-elf*] } {
	return [check_no_compiler_messages spu_auto_overlay executable {
		int main (void) { }
		} "-Wl,--auto-overlay" ]
    } else {
	return 0
    }
}

# The VxWorks SPARC simulator accepts only EM_SPARC executables and
# chokes on EM_SPARC32PLUS or EM_SPARCV9 executables.  Return 1 if the
# test environment appears to run executables on such a simulator.

proc check_effective_target_ultrasparc_hw { } {
    return [check_runtime ultrasparc_hw {
	int main() { return 0; }
    } "-mcpu=ultrasparc"]
}

# Return 1 if the test environment supports executing UltraSPARC VIS2
# instructions.  We check this by attempting: "bmask %g0, %g0, %g0"

proc check_effective_target_ultrasparc_vis2_hw { } {
    return [check_runtime ultrasparc_vis2_hw {
	int main() { __asm__(".word 0x81b00320"); return 0; }
    } "-mcpu=ultrasparc3"]
}

# Return 1 if the test environment supports executing UltraSPARC VIS3
# instructions.  We check this by attempting: "addxc %g0, %g0, %g0"

proc check_effective_target_ultrasparc_vis3_hw { } {
    return [check_runtime ultrasparc_vis3_hw {
	int main() { __asm__(".word 0x81b00220"); return 0; }
    } "-mcpu=niagara3"]
}

# Return 1 if this is a SPARC-V9 target.

proc check_effective_target_sparc_v9 { } {
    if { [istarget sparc*-*-*] } {
	return [check_no_compiler_messages sparc_v9 object {
	    int main (void) {
		asm volatile ("return %i7+8");
		return 0;
	    }
	}]
    } else {
	return 0
    }
}

# Return 1 if this is a SPARC target with VIS enabled.

proc check_effective_target_sparc_vis { } {
    if { [istarget sparc*-*-*] } {
	return [check_no_compiler_messages sparc_vis object {
	    #ifndef __VIS__
	    #error not VIS
	    #else
	    int dummy;
	    #endif
	}]
    } else {
	return 0
    }
}

# Return 1 if the target supports hardware vector shift operation.

proc check_effective_target_vect_shift { } {
    global et_vect_shift_saved

    if [info exists et_vect_shift_saved] {
	verbose "check_effective_target_vect_shift: using cached result" 2
    } else {
	set et_vect_shift_saved 0
	if { ([istarget powerpc*-*-*]
             && ![istarget powerpc-*-linux*paired*])
	     || [istarget ia64-*-*]
	     || [istarget i?86-*-*]
	     || [istarget x86_64-*-*]
	     || [istarget aarch64*-*-*]
	     || [check_effective_target_arm32]
	     || ([istarget mips*-*-*]
		 && [check_effective_target_mips_loongson]) } {
	   set et_vect_shift_saved 1
	}
    }

    verbose "check_effective_target_vect_shift: returning $et_vect_shift_saved" 2
    return $et_vect_shift_saved
}

# Return 1 if the target supports vector bswap operations.

proc check_effective_target_vect_bswap { } {
    global et_vect_bswap_saved

    if [info exists et_vect_bswap_saved] {
	verbose "check_effective_target_vect_bswap: using cached result" 2
    } else {
	set et_vect_bswap_saved 0
<<<<<<< HEAD
	if { [istarget aarch64*-*-*] } {
=======
	if { [istarget aarch64*-*-*]
             || ([istarget arm*-*-*]
                && [check_effective_target_arm_neon])
	   } {
>>>>>>> 331c6259
	   set et_vect_bswap_saved 1
	}
    }

    verbose "check_effective_target_vect_bswap: returning $et_vect_bswap_saved" 2
    return $et_vect_bswap_saved
}

# Return 1 if the target supports hardware vector shift operation for char.

proc check_effective_target_vect_shift_char { } {
    global et_vect_shift_char_saved

    if [info exists et_vect_shift_char_saved] {
	verbose "check_effective_target_vect_shift_char: using cached result" 2
    } else {
	set et_vect_shift_char_saved 0
	if { ([istarget powerpc*-*-*]
             && ![istarget powerpc-*-linux*paired*])
	     || [check_effective_target_arm32] } {
	   set et_vect_shift_char_saved 1
	}
    }

    verbose "check_effective_target_vect_shift_char: returning $et_vect_shift_char_saved" 2
    return $et_vect_shift_char_saved
}

# Return 1 if the target supports hardware vectors of long, 0 otherwise.
#
# This can change for different subtargets so do not cache the result.

proc check_effective_target_vect_long { } {
    if { [istarget i?86-*-*]
	 || (([istarget powerpc*-*-*] 
              && ![istarget powerpc-*-linux*paired*]) 
              && [check_effective_target_ilp32])
	 || [istarget x86_64-*-*]
	 || [check_effective_target_arm32]
	 || ([istarget sparc*-*-*] && [check_effective_target_ilp32]) } {
	set answer 1
    } else {
	set answer 0
    }

    verbose "check_effective_target_vect_long: returning $answer" 2
    return $answer
}

# Return 1 if the target supports hardware vectors of float, 0 otherwise.
#
# This won't change for different subtargets so cache the result.

proc check_effective_target_vect_float { } {
    global et_vect_float_saved

    if [info exists et_vect_float_saved] {
	verbose "check_effective_target_vect_float: using cached result" 2
    } else {
	set et_vect_float_saved 0
	if { [istarget i?86-*-*]
	      || [istarget powerpc*-*-*]
	      || [istarget spu-*-*]
	      || [istarget mips-sde-elf]
	      || [istarget mipsisa64*-*-*]
	      || [istarget x86_64-*-*]
	      || [istarget ia64-*-*]
	      || [istarget aarch64*-*-*]
	      || [check_effective_target_arm32] } {
	   set et_vect_float_saved 1
	}
    }

    verbose "check_effective_target_vect_float: returning $et_vect_float_saved" 2
    return $et_vect_float_saved
}

# Return 1 if the target supports hardware vectors of double, 0 otherwise.
#
# This won't change for different subtargets so cache the result.

proc check_effective_target_vect_double { } {
    global et_vect_double_saved

    if [info exists et_vect_double_saved] {
	verbose "check_effective_target_vect_double: using cached result" 2
    } else {
	set et_vect_double_saved 0
	if { [istarget i?86-*-*]
	      || [istarget aarch64*-*-*]
	      || [istarget x86_64-*-*] } {
	   if { [check_no_compiler_messages vect_double assembly {
		 #ifdef __tune_atom__
		 # error No double vectorizer support.
		 #endif
		}] } {
		set et_vect_double_saved 1
	    } else {
		set et_vect_double_saved 0
	    }
	} elseif { [istarget spu-*-*] } {
	   set et_vect_double_saved 1
	}
    }

    verbose "check_effective_target_vect_double: returning $et_vect_double_saved" 2
    return $et_vect_double_saved
}

# Return 1 if the target supports hardware vectors of long long, 0 otherwise.
#
# This won't change for different subtargets so cache the result.

proc check_effective_target_vect_long_long { } {
    global et_vect_long_long_saved

    if [info exists et_vect_long_long_saved] {
        verbose "check_effective_target_vect_long_long: using cached result" 2
    } else {
        set et_vect_long_long_saved 0
        if { [istarget i?86-*-*]
              || [istarget x86_64-*-*] } {
           set et_vect_long_long_saved 1
        }
    }

    verbose "check_effective_target_vect_long_long: returning $et_vect_long_long_saved" 2
    return $et_vect_long_long_saved
}


# Return 1 if the target plus current options does not support a vector
# max instruction on "int", 0 otherwise.
#
# This won't change for different subtargets so cache the result.

proc check_effective_target_vect_no_int_max { } {
    global et_vect_no_int_max_saved

    if [info exists et_vect_no_int_max_saved] {
	verbose "check_effective_target_vect_no_int_max: using cached result" 2
    } else {
	set et_vect_no_int_max_saved 0
	if { [istarget sparc*-*-*]
	     || [istarget spu-*-*]
	     || [istarget alpha*-*-*]
	     || ([istarget mips*-*-*]
		 && [check_effective_target_mips_loongson]) } {
	    set et_vect_no_int_max_saved 1
	}
    }
    verbose "check_effective_target_vect_no_int_max: returning $et_vect_no_int_max_saved" 2
    return $et_vect_no_int_max_saved
}

# Return 1 if the target plus current options does not support a vector
# add instruction on "int", 0 otherwise.
#
# This won't change for different subtargets so cache the result.

proc check_effective_target_vect_no_int_add { } {
    global et_vect_no_int_add_saved

    if [info exists et_vect_no_int_add_saved] {
	verbose "check_effective_target_vect_no_int_add: using cached result" 2
    } else {
	set et_vect_no_int_add_saved 0
	# Alpha only supports vector add on V8QI and V4HI.
	if { [istarget alpha*-*-*] } {
	    set et_vect_no_int_add_saved 1
	}
    }
    verbose "check_effective_target_vect_no_int_add: returning $et_vect_no_int_add_saved" 2
    return $et_vect_no_int_add_saved
}

# Return 1 if the target plus current options does not support vector
# bitwise instructions, 0 otherwise.
#
# This won't change for different subtargets so cache the result.

proc check_effective_target_vect_no_bitwise { } {
    global et_vect_no_bitwise_saved

    if [info exists et_vect_no_bitwise_saved] {
	verbose "check_effective_target_vect_no_bitwise: using cached result" 2
    } else {
	set et_vect_no_bitwise_saved 0
    }
    verbose "check_effective_target_vect_no_bitwise: returning $et_vect_no_bitwise_saved" 2
    return $et_vect_no_bitwise_saved
}

# Return 1 if the target plus current options supports vector permutation,
# 0 otherwise.
#
# This won't change for different subtargets so cache the result.

proc check_effective_target_vect_perm { } {
    global et_vect_perm

    if [info exists et_vect_perm_saved] {
        verbose "check_effective_target_vect_perm: using cached result" 2
    } else {
        set et_vect_perm_saved 0
        if { [is-effective-target arm_neon_ok]
	     || [istarget aarch64*-*-*]
	     || [istarget powerpc*-*-*]
             || [istarget spu-*-*]
	     || [istarget i?86-*-*]
	     || [istarget x86_64-*-*]
	     || ([istarget mips*-*-*]
		 && [check_effective_target_mpaired_single]) } {
            set et_vect_perm_saved 1
        }
    }
    verbose "check_effective_target_vect_perm: returning $et_vect_perm_saved" 2
    return $et_vect_perm_saved
}

# Return 1 if the target plus current options supports vector permutation
# on byte-sized elements, 0 otherwise.
#
# This won't change for different subtargets so cache the result.

proc check_effective_target_vect_perm_byte { } {
    global et_vect_perm_byte

    if [info exists et_vect_perm_byte_saved] {
        verbose "check_effective_target_vect_perm_byte: using cached result" 2
    } else {
        set et_vect_perm_byte_saved 0
        if { ([is-effective-target arm_neon_ok]
	      && [is-effective-target arm_little_endian])
	     || ([istarget aarch64*-*-*]
		 && [is-effective-target aarch64_little_endian])
	     || [istarget powerpc*-*-*]
             || [istarget spu-*-*] } {
            set et_vect_perm_byte_saved 1
        }
    }
    verbose "check_effective_target_vect_perm_byte: returning $et_vect_perm_byte_saved" 2
    return $et_vect_perm_byte_saved
}

# Return 1 if the target plus current options supports vector permutation
# on short-sized elements, 0 otherwise.
#
# This won't change for different subtargets so cache the result.

proc check_effective_target_vect_perm_short { } {
    global et_vect_perm_short

    if [info exists et_vect_perm_short_saved] {
        verbose "check_effective_target_vect_perm_short: using cached result" 2
    } else {
        set et_vect_perm_short_saved 0
        if { ([is-effective-target arm_neon_ok]
	      && [is-effective-target arm_little_endian])
	     || ([istarget aarch64*-*-*]
		 && [is-effective-target aarch64_little_endian])
	     || [istarget powerpc*-*-*]
             || [istarget spu-*-*] } {
            set et_vect_perm_short_saved 1
        }
    }
    verbose "check_effective_target_vect_perm_short: returning $et_vect_perm_short_saved" 2
    return $et_vect_perm_short_saved
}

# Return 1 if the target plus current options supports a vector
# widening summation of *short* args into *int* result, 0 otherwise.
#
# This won't change for different subtargets so cache the result.

proc check_effective_target_vect_widen_sum_hi_to_si_pattern { } {
    global et_vect_widen_sum_hi_to_si_pattern

    if [info exists et_vect_widen_sum_hi_to_si_pattern_saved] {
        verbose "check_effective_target_vect_widen_sum_hi_to_si_pattern: using cached result" 2
    } else {
        set et_vect_widen_sum_hi_to_si_pattern_saved 0
        if { [istarget powerpc*-*-*]
             || [istarget ia64-*-*] } {
            set et_vect_widen_sum_hi_to_si_pattern_saved 1
        }
    }
    verbose "check_effective_target_vect_widen_sum_hi_to_si_pattern: returning $et_vect_widen_sum_hi_to_si_pattern_saved" 2
    return $et_vect_widen_sum_hi_to_si_pattern_saved
}

# Return 1 if the target plus current options supports a vector
# widening summation of *short* args into *int* result, 0 otherwise.
# A target can also support this widening summation if it can support
# promotion (unpacking) from shorts to ints.
#
# This won't change for different subtargets so cache the result.
                                                                                                
proc check_effective_target_vect_widen_sum_hi_to_si { } {
    global et_vect_widen_sum_hi_to_si

    if [info exists et_vect_widen_sum_hi_to_si_saved] {
        verbose "check_effective_target_vect_widen_sum_hi_to_si: using cached result" 2
    } else {
        set et_vect_widen_sum_hi_to_si_saved [check_effective_target_vect_unpack]
        if { [istarget powerpc*-*-*] 
	     || [istarget ia64-*-*] } {
            set et_vect_widen_sum_hi_to_si_saved 1
        }
    }
    verbose "check_effective_target_vect_widen_sum_hi_to_si: returning $et_vect_widen_sum_hi_to_si_saved" 2
    return $et_vect_widen_sum_hi_to_si_saved
}

# Return 1 if the target plus current options supports a vector
# widening summation of *char* args into *short* result, 0 otherwise.
# A target can also support this widening summation if it can support
# promotion (unpacking) from chars to shorts.
#
# This won't change for different subtargets so cache the result.
                                                                                                
proc check_effective_target_vect_widen_sum_qi_to_hi { } {
    global et_vect_widen_sum_qi_to_hi

    if [info exists et_vect_widen_sum_qi_to_hi_saved] {
        verbose "check_effective_target_vect_widen_sum_qi_to_hi: using cached result" 2
    } else {
        set et_vect_widen_sum_qi_to_hi_saved 0
	if { [check_effective_target_vect_unpack] 
	     || [check_effective_target_arm_neon_ok]
	     || [istarget ia64-*-*] } {
            set et_vect_widen_sum_qi_to_hi_saved 1
	}
    }
    verbose "check_effective_target_vect_widen_sum_qi_to_hi: returning $et_vect_widen_sum_qi_to_hi_saved" 2
    return $et_vect_widen_sum_qi_to_hi_saved
}

# Return 1 if the target plus current options supports a vector
# widening summation of *char* args into *int* result, 0 otherwise.
#
# This won't change for different subtargets so cache the result.
                                                                                                
proc check_effective_target_vect_widen_sum_qi_to_si { } {
    global et_vect_widen_sum_qi_to_si

    if [info exists et_vect_widen_sum_qi_to_si_saved] {
        verbose "check_effective_target_vect_widen_sum_qi_to_si: using cached result" 2
    } else {
        set et_vect_widen_sum_qi_to_si_saved 0
        if { [istarget powerpc*-*-*] } {
            set et_vect_widen_sum_qi_to_si_saved 1
        }
    }
    verbose "check_effective_target_vect_widen_sum_qi_to_si: returning $et_vect_widen_sum_qi_to_si_saved" 2
    return $et_vect_widen_sum_qi_to_si_saved
}

# Return 1 if the target plus current options supports a vector
# widening multiplication of *char* args into *short* result, 0 otherwise.
# A target can also support this widening multplication if it can support
# promotion (unpacking) from chars to shorts, and vect_short_mult (non-widening
# multiplication of shorts).
#
# This won't change for different subtargets so cache the result.


proc check_effective_target_vect_widen_mult_qi_to_hi { } {
    global et_vect_widen_mult_qi_to_hi

    if [info exists et_vect_widen_mult_qi_to_hi_saved] {
        verbose "check_effective_target_vect_widen_mult_qi_to_hi: using cached result" 2
    } else {
	if { [check_effective_target_vect_unpack]
	     && [check_effective_target_vect_short_mult] } {
	    set et_vect_widen_mult_qi_to_hi_saved 1
	} else {
	    set et_vect_widen_mult_qi_to_hi_saved 0
	}
        if { [istarget powerpc*-*-*]
              || [istarget aarch64*-*-*]
              || ([istarget arm*-*-*] && [check_effective_target_arm_neon_ok]) } {
            set et_vect_widen_mult_qi_to_hi_saved 1
        }
    }
    verbose "check_effective_target_vect_widen_mult_qi_to_hi: returning $et_vect_widen_mult_qi_to_hi_saved" 2
    return $et_vect_widen_mult_qi_to_hi_saved
}

# Return 1 if the target plus current options supports a vector
# widening multiplication of *short* args into *int* result, 0 otherwise.
# A target can also support this widening multplication if it can support
# promotion (unpacking) from shorts to ints, and vect_int_mult (non-widening
# multiplication of ints).
#
# This won't change for different subtargets so cache the result.


proc check_effective_target_vect_widen_mult_hi_to_si { } {
    global et_vect_widen_mult_hi_to_si

    if [info exists et_vect_widen_mult_hi_to_si_saved] {
        verbose "check_effective_target_vect_widen_mult_hi_to_si: using cached result" 2
    } else {
        if { [check_effective_target_vect_unpack]
             && [check_effective_target_vect_int_mult] } {
          set et_vect_widen_mult_hi_to_si_saved 1
        } else {
          set et_vect_widen_mult_hi_to_si_saved 0
        }
        if { [istarget powerpc*-*-*]
	      || [istarget spu-*-*]
	      || [istarget ia64-*-*]
	      || [istarget aarch64*-*-*]
	      || [istarget i?86-*-*]
	      || [istarget x86_64-*-*]
              || ([istarget arm*-*-*] && [check_effective_target_arm_neon_ok]) } {
            set et_vect_widen_mult_hi_to_si_saved 1
        }
    }
    verbose "check_effective_target_vect_widen_mult_hi_to_si: returning $et_vect_widen_mult_hi_to_si_saved" 2
    return $et_vect_widen_mult_hi_to_si_saved
}

# Return 1 if the target plus current options supports a vector
# widening multiplication of *char* args into *short* result, 0 otherwise.
#
# This won't change for different subtargets so cache the result.

proc check_effective_target_vect_widen_mult_qi_to_hi_pattern { } {
    global et_vect_widen_mult_qi_to_hi_pattern

    if [info exists et_vect_widen_mult_qi_to_hi_pattern_saved] {
        verbose "check_effective_target_vect_widen_mult_qi_to_hi_pattern: using cached result" 2
    } else {
        set et_vect_widen_mult_qi_to_hi_pattern_saved 0
        if { [istarget powerpc*-*-*]
              || ([istarget arm*-*-*]
		  && [check_effective_target_arm_neon_ok]
		  && [check_effective_target_arm_little_endian]) } {
            set et_vect_widen_mult_qi_to_hi_pattern_saved 1
        }
    }
    verbose "check_effective_target_vect_widen_mult_qi_to_hi_pattern: returning $et_vect_widen_mult_qi_to_hi_pattern_saved" 2
    return $et_vect_widen_mult_qi_to_hi_pattern_saved
}

# Return 1 if the target plus current options supports a vector
# widening multiplication of *short* args into *int* result, 0 otherwise.
#
# This won't change for different subtargets so cache the result.

proc check_effective_target_vect_widen_mult_hi_to_si_pattern { } {
    global et_vect_widen_mult_hi_to_si_pattern

    if [info exists et_vect_widen_mult_hi_to_si_pattern_saved] {
        verbose "check_effective_target_vect_widen_mult_hi_to_si_pattern: using cached result" 2
    } else {
        set et_vect_widen_mult_hi_to_si_pattern_saved 0
        if { [istarget powerpc*-*-*]
              || [istarget spu-*-*]
              || [istarget ia64-*-*]
              || [istarget i?86-*-*]
              || [istarget x86_64-*-*]
              || ([istarget arm*-*-*]
		  && [check_effective_target_arm_neon_ok]
		  && [check_effective_target_arm_little_endian]) } {
            set et_vect_widen_mult_hi_to_si_pattern_saved 1
        }
    }
    verbose "check_effective_target_vect_widen_mult_hi_to_si_pattern: returning $et_vect_widen_mult_hi_to_si_pattern_saved" 2
    return $et_vect_widen_mult_hi_to_si_pattern_saved
}

# Return 1 if the target plus current options supports a vector
# widening multiplication of *int* args into *long* result, 0 otherwise.
#
# This won't change for different subtargets so cache the result.

proc check_effective_target_vect_widen_mult_si_to_di_pattern { } {
    global et_vect_widen_mult_si_to_di_pattern

    if [info exists et_vect_widen_mult_si_to_di_pattern_saved] {
        verbose "check_effective_target_vect_widen_mult_si_to_di_pattern: using cached result" 2
    } else {
	set et_vect_widen_mult_si_to_di_pattern_saved 0
        if {[istarget ia64-*-*]
	    || [istarget i?86-*-*]
	    || [istarget x86_64-*-*] } {
            set et_vect_widen_mult_si_to_di_pattern_saved 1
        }
    }
    verbose "check_effective_target_vect_widen_mult_si_to_di_pattern: returning $et_vect_widen_mult_si_to_di_pattern_saved" 2
    return $et_vect_widen_mult_si_to_di_pattern_saved
}

# Return 1 if the target plus current options supports a vector
# widening shift, 0 otherwise.
#
# This won't change for different subtargets so cache the result.

proc check_effective_target_vect_widen_shift { } {
    global et_vect_widen_shift_saved

    if [info exists et_vect_shift_saved] {
        verbose "check_effective_target_vect_widen_shift: using cached result" 2
    } else {
        set et_vect_widen_shift_saved 0
        if { ([istarget arm*-*-*] && [check_effective_target_arm_neon_ok]) } {
            set et_vect_widen_shift_saved 1
        }
    }
    verbose "check_effective_target_vect_widen_shift: returning $et_vect_widen_shift_saved" 2
    return $et_vect_widen_shift_saved
}

# Return 1 if the target plus current options supports a vector
# dot-product of signed chars, 0 otherwise.
#
# This won't change for different subtargets so cache the result.

proc check_effective_target_vect_sdot_qi { } {
    global et_vect_sdot_qi

    if [info exists et_vect_sdot_qi_saved] {
        verbose "check_effective_target_vect_sdot_qi: using cached result" 2
    } else {
        set et_vect_sdot_qi_saved 0
        if { [istarget ia64-*-*] } {
            set et_vect_udot_qi_saved 1
        }
    }
    verbose "check_effective_target_vect_sdot_qi: returning $et_vect_sdot_qi_saved" 2
    return $et_vect_sdot_qi_saved
}

# Return 1 if the target plus current options supports a vector
# dot-product of unsigned chars, 0 otherwise.
#
# This won't change for different subtargets so cache the result.

proc check_effective_target_vect_udot_qi { } {
    global et_vect_udot_qi

    if [info exists et_vect_udot_qi_saved] {
        verbose "check_effective_target_vect_udot_qi: using cached result" 2
    } else {
        set et_vect_udot_qi_saved 0
        if { [istarget powerpc*-*-*]
             || [istarget ia64-*-*] } {
            set et_vect_udot_qi_saved 1
        }
    }
    verbose "check_effective_target_vect_udot_qi: returning $et_vect_udot_qi_saved" 2
    return $et_vect_udot_qi_saved
}

# Return 1 if the target plus current options supports a vector
# dot-product of signed shorts, 0 otherwise.
#
# This won't change for different subtargets so cache the result.

proc check_effective_target_vect_sdot_hi { } {
    global et_vect_sdot_hi

    if [info exists et_vect_sdot_hi_saved] {
        verbose "check_effective_target_vect_sdot_hi: using cached result" 2
    } else {
        set et_vect_sdot_hi_saved 0
        if { ([istarget powerpc*-*-*] && ![istarget powerpc-*-linux*paired*])
	     || [istarget ia64-*-*]
	     || [istarget i?86-*-*]
             || [istarget x86_64-*-*] } {
            set et_vect_sdot_hi_saved 1
        }
    }
    verbose "check_effective_target_vect_sdot_hi: returning $et_vect_sdot_hi_saved" 2
    return $et_vect_sdot_hi_saved
}

# Return 1 if the target plus current options supports a vector
# dot-product of unsigned shorts, 0 otherwise.
#
# This won't change for different subtargets so cache the result.

proc check_effective_target_vect_udot_hi { } {
    global et_vect_udot_hi

    if [info exists et_vect_udot_hi_saved] {
        verbose "check_effective_target_vect_udot_hi: using cached result" 2
    } else {
        set et_vect_udot_hi_saved 0
        if { ([istarget powerpc*-*-*] && ![istarget powerpc-*-linux*paired*]) } {
            set et_vect_udot_hi_saved 1
        }
    }
    verbose "check_effective_target_vect_udot_hi: returning $et_vect_udot_hi_saved" 2
    return $et_vect_udot_hi_saved
}


# Return 1 if the target plus current options supports a vector
# demotion (packing) of shorts (to chars) and ints (to shorts) 
# using modulo arithmetic, 0 otherwise.
#
# This won't change for different subtargets so cache the result.
                                                                                
proc check_effective_target_vect_pack_trunc { } {
    global et_vect_pack_trunc
                                                                                
    if [info exists et_vect_pack_trunc_saved] {
        verbose "check_effective_target_vect_pack_trunc: using cached result" 2
    } else {
        set et_vect_pack_trunc_saved 0
        if { ([istarget powerpc*-*-*] && ![istarget powerpc-*-linux*paired*])
             || [istarget i?86-*-*]
             || [istarget x86_64-*-*]
             || [istarget aarch64*-*-*]
             || [istarget spu-*-*]
             || ([istarget arm*-*-*] && [check_effective_target_arm_neon_ok]
		 && [check_effective_target_arm_little_endian]) } {
            set et_vect_pack_trunc_saved 1
        }
    }
    verbose "check_effective_target_vect_pack_trunc: returning $et_vect_pack_trunc_saved" 2
    return $et_vect_pack_trunc_saved
}

# Return 1 if the target plus current options supports a vector
# promotion (unpacking) of chars (to shorts) and shorts (to ints), 0 otherwise.
#
# This won't change for different subtargets so cache the result.
                                   
proc check_effective_target_vect_unpack { } {
    global et_vect_unpack
                                        
    if [info exists et_vect_unpack_saved] {
        verbose "check_effective_target_vect_unpack: using cached result" 2
    } else {
        set et_vect_unpack_saved 0
        if { ([istarget powerpc*-*-*] && ![istarget powerpc-*paired*])
             || [istarget i?86-*-*]
             || [istarget x86_64-*-*] 
             || [istarget spu-*-*]
             || [istarget ia64-*-*]
             || [istarget aarch64*-*-*]
             || ([istarget arm*-*-*] && [check_effective_target_arm_neon_ok]
		 && [check_effective_target_arm_little_endian]) } {
            set et_vect_unpack_saved 1
        }
    }
    verbose "check_effective_target_vect_unpack: returning $et_vect_unpack_saved" 2  
    return $et_vect_unpack_saved
}

# Return 1 if the target plus current options does not guarantee
# that its STACK_BOUNDARY is >= the reguired vector alignment.
#
# This won't change for different subtargets so cache the result.

proc check_effective_target_unaligned_stack { } {
    global et_unaligned_stack_saved

    if [info exists et_unaligned_stack_saved] {
        verbose "check_effective_target_unaligned_stack: using cached result" 2
    } else {
        set et_unaligned_stack_saved 0
    }
    verbose "check_effective_target_unaligned_stack: returning $et_unaligned_stack_saved" 2
    return $et_unaligned_stack_saved
}

# Return 1 if the target plus current options does not support a vector
# alignment mechanism, 0 otherwise.
#
# This won't change for different subtargets so cache the result.

proc check_effective_target_vect_no_align { } {
    global et_vect_no_align_saved

    if [info exists et_vect_no_align_saved] {
	verbose "check_effective_target_vect_no_align: using cached result" 2
    } else {
	set et_vect_no_align_saved 0
	if { [istarget mipsisa64*-*-*]
	     || [istarget mips-sde-elf]
	     || [istarget sparc*-*-*]
	     || [istarget ia64-*-*]
	     || [check_effective_target_arm_vect_no_misalign]
	     || ([istarget mips*-*-*]
		 && [check_effective_target_mips_loongson]) } {
	    set et_vect_no_align_saved 1
	}
    }
    verbose "check_effective_target_vect_no_align: returning $et_vect_no_align_saved" 2
    return $et_vect_no_align_saved
}

# Return 1 if the target supports a vector misalign access, 0 otherwise.
#
# This won't change for different subtargets so cache the result.

proc check_effective_target_vect_hw_misalign { } {
    global et_vect_hw_misalign_saved

    if [info exists et_vect_hw_misalign_saved] {
        verbose "check_effective_target_vect_hw_misalign: using cached result" 2
    } else {
        set et_vect_hw_misalign_saved 0
       if { ([istarget x86_64-*-*] 
	    || [istarget aarch64*-*-*]
            || [istarget i?86-*-*]) } {
          set et_vect_hw_misalign_saved 1
       }
    }
    verbose "check_effective_target_vect_hw_misalign: returning $et_vect_hw_misalign_saved" 2
    return $et_vect_hw_misalign_saved
}


# Return 1 if arrays are aligned to the vector alignment
# boundary, 0 otherwise.
#
# This won't change for different subtargets so cache the result.

proc check_effective_target_vect_aligned_arrays { } {
    global et_vect_aligned_arrays

    if [info exists et_vect_aligned_arrays_saved] {
	verbose "check_effective_target_vect_aligned_arrays: using cached result" 2
    } else {
	set et_vect_aligned_arrays_saved 0
        if { ([istarget x86_64-*-*] || [istarget i?86-*-*]) } {
	    if { ([is-effective-target lp64]
	          && ( ![check_avx_available]
		     || [check_prefer_avx128])) } {
	         set et_vect_aligned_arrays_saved 1
	    }
	}
        if [istarget spu-*-*] {
	    set et_vect_aligned_arrays_saved 1
	}
    }
    verbose "check_effective_target_vect_aligned_arrays: returning $et_vect_aligned_arrays_saved" 2
    return $et_vect_aligned_arrays_saved
}

# Return 1 if types of size 32 bit or less are naturally aligned
# (aligned to their type-size), 0 otherwise.
#
# This won't change for different subtargets so cache the result.

proc check_effective_target_natural_alignment_32 { } {
    global et_natural_alignment_32

    if [info exists et_natural_alignment_32_saved] {
        verbose "check_effective_target_natural_alignment_32: using cached result" 2
    } else {
        # FIXME: 32bit powerpc: guaranteed only if MASK_ALIGN_NATURAL/POWER.
        set et_natural_alignment_32_saved 1
        if { ([istarget *-*-darwin*] && [is-effective-target lp64]) } {
            set et_natural_alignment_32_saved 0
        }
    }
    verbose "check_effective_target_natural_alignment_32: returning $et_natural_alignment_32_saved" 2
    return $et_natural_alignment_32_saved
}

# Return 1 if types of size 64 bit or less are naturally aligned (aligned to their
# type-size), 0 otherwise.
#
# This won't change for different subtargets so cache the result.

proc check_effective_target_natural_alignment_64 { } {
    global et_natural_alignment_64

    if [info exists et_natural_alignment_64_saved] {
        verbose "check_effective_target_natural_alignment_64: using cached result" 2
    } else {
        set et_natural_alignment_64_saved 0
        if { ([is-effective-target lp64] && ![istarget *-*-darwin*])
             || [istarget spu-*-*] } {
            set et_natural_alignment_64_saved 1
        }
    }
    verbose "check_effective_target_natural_alignment_64: returning $et_natural_alignment_64_saved" 2
    return $et_natural_alignment_64_saved
}

# Return 1 if all vector types are naturally aligned (aligned to their
# type-size), 0 otherwise.
#
# This won't change for different subtargets so cache the result.

proc check_effective_target_vect_natural_alignment { } {
    global et_vect_natural_alignment

    if [info exists et_vect_natural_alignment_saved] {
        verbose "check_effective_target_vect_natural_alignment: using cached result" 2
    } else {
        set et_vect_natural_alignment_saved 1
        if { [check_effective_target_arm_eabi] } {
            set et_vect_natural_alignment_saved 0
        }
    }
    verbose "check_effective_target_vect_natural_alignment: returning $et_vect_natural_alignment_saved" 2
    return $et_vect_natural_alignment_saved
}

# Return 1 if vector alignment (for types of size 32 bit or less) is reachable, 0 otherwise.
#
# This won't change for different subtargets so cache the result.

proc check_effective_target_vector_alignment_reachable { } {
    global et_vector_alignment_reachable

    if [info exists et_vector_alignment_reachable_saved] {
        verbose "check_effective_target_vector_alignment_reachable: using cached result" 2
    } else {
        if { [check_effective_target_vect_aligned_arrays]
             || [check_effective_target_natural_alignment_32] } {
            set et_vector_alignment_reachable_saved 1
        } else {
            set et_vector_alignment_reachable_saved 0
        }
    }
    verbose "check_effective_target_vector_alignment_reachable: returning $et_vector_alignment_reachable_saved" 2
    return $et_vector_alignment_reachable_saved
}

# Return 1 if vector alignment for 64 bit is reachable, 0 otherwise.
#
# This won't change for different subtargets so cache the result.

proc check_effective_target_vector_alignment_reachable_for_64bit { } {
    global et_vector_alignment_reachable_for_64bit

    if [info exists et_vector_alignment_reachable_for_64bit_saved] {
        verbose "check_effective_target_vector_alignment_reachable_for_64bit: using cached result" 2
    } else {
        if { [check_effective_target_vect_aligned_arrays] 
             || [check_effective_target_natural_alignment_64] } {
            set et_vector_alignment_reachable_for_64bit_saved 1
        } else {
            set et_vector_alignment_reachable_for_64bit_saved 0
        }
    }
    verbose "check_effective_target_vector_alignment_reachable_for_64bit: returning $et_vector_alignment_reachable_for_64bit_saved" 2
    return $et_vector_alignment_reachable_for_64bit_saved
}

# Return 1 if the target only requires element alignment for vector accesses

proc check_effective_target_vect_element_align { } {
    global et_vect_element_align

    if [info exists et_vect_element_align] {
	verbose "check_effective_target_vect_element_align: using cached result" 2
    } else {
	set et_vect_element_align 0
	if { ([istarget arm*-*-*]
	      && ![check_effective_target_arm_vect_no_misalign])
	     || [check_effective_target_vect_hw_misalign] } {
	   set et_vect_element_align 1
	}
    }

    verbose "check_effective_target_vect_element_align: returning $et_vect_element_align" 2
    return $et_vect_element_align
}

# Return 1 if the target supports vector conditional operations, 0 otherwise.

proc check_effective_target_vect_condition { } {
    global et_vect_cond_saved

    if [info exists et_vect_cond_saved] {
	verbose "check_effective_target_vect_cond: using cached result" 2
    } else {
	set et_vect_cond_saved 0
	if { [istarget aarch64*-*-*]
	     || [istarget powerpc*-*-*]
	     || [istarget ia64-*-*]
	     || [istarget i?86-*-*]
	     || [istarget spu-*-*]
	     || [istarget x86_64-*-*]
	     || ([istarget arm*-*-*] && [check_effective_target_arm_neon_ok]) } {
	   set et_vect_cond_saved 1
	}
    }

    verbose "check_effective_target_vect_cond: returning $et_vect_cond_saved" 2
    return $et_vect_cond_saved
}

# Return 1 if the target supports vector conditional operations where
# the comparison has different type from the lhs, 0 otherwise.

proc check_effective_target_vect_cond_mixed { } {
    global et_vect_cond_mixed_saved

    if [info exists et_vect_cond_mixed_saved] {
	verbose "check_effective_target_vect_cond_mixed: using cached result" 2
    } else {
	set et_vect_cond_mixed_saved 0
	if { [istarget i?86-*-*]
	     || [istarget x86_64-*-*]
	     || [istarget powerpc*-*-*] } {
	   set et_vect_cond_mixed_saved 1
	}
    }

    verbose "check_effective_target_vect_cond_mixed: returning $et_vect_cond_mixed_saved" 2
    return $et_vect_cond_mixed_saved
}

# Return 1 if the target supports vector char multiplication, 0 otherwise.

proc check_effective_target_vect_char_mult { } {
    global et_vect_char_mult_saved

    if [info exists et_vect_char_mult_saved] {
	verbose "check_effective_target_vect_char_mult: using cached result" 2
    } else {
	set et_vect_char_mult_saved 0
	if { [istarget aarch64*-*-*]
	     || [istarget ia64-*-*]
	     || [istarget i?86-*-*]
	     || [istarget x86_64-*-*]
            || [check_effective_target_arm32] } {
	   set et_vect_char_mult_saved 1
	}
    }

    verbose "check_effective_target_vect_char_mult: returning $et_vect_char_mult_saved" 2
    return $et_vect_char_mult_saved
}

# Return 1 if the target supports vector short multiplication, 0 otherwise.

proc check_effective_target_vect_short_mult { } {
    global et_vect_short_mult_saved

    if [info exists et_vect_short_mult_saved] {
	verbose "check_effective_target_vect_short_mult: using cached result" 2
    } else {
	set et_vect_short_mult_saved 0
	if { [istarget ia64-*-*]
	     || [istarget spu-*-*]
	     || [istarget i?86-*-*]
	     || [istarget x86_64-*-*]
	     || [istarget powerpc*-*-*]
	     || [istarget aarch64*-*-*]
	     || [check_effective_target_arm32]
	     || ([istarget mips*-*-*]
		 && [check_effective_target_mips_loongson]) } {
	   set et_vect_short_mult_saved 1
	}
    }

    verbose "check_effective_target_vect_short_mult: returning $et_vect_short_mult_saved" 2
    return $et_vect_short_mult_saved
}

# Return 1 if the target supports vector int multiplication, 0 otherwise.

proc check_effective_target_vect_int_mult { } {
    global et_vect_int_mult_saved

    if [info exists et_vect_int_mult_saved] {
	verbose "check_effective_target_vect_int_mult: using cached result" 2
    } else {
	set et_vect_int_mult_saved 0
	if { ([istarget powerpc*-*-*] && ![istarget powerpc-*-linux*paired*])
	     || [istarget spu-*-*]
	     || [istarget i?86-*-*]
	     || [istarget x86_64-*-*]
	     || [istarget ia64-*-*]
	     || [istarget aarch64*-*-*]
	     || [check_effective_target_arm32] } {
	   set et_vect_int_mult_saved 1
	}
    }

    verbose "check_effective_target_vect_int_mult: returning $et_vect_int_mult_saved" 2
    return $et_vect_int_mult_saved
}

# Return 1 if the target supports vector even/odd elements extraction, 0 otherwise.

proc check_effective_target_vect_extract_even_odd { } {
    global et_vect_extract_even_odd_saved
    
    if [info exists et_vect_extract_even_odd_saved] {
        verbose "check_effective_target_vect_extract_even_odd: using cached result" 2
    } else {
        set et_vect_extract_even_odd_saved 0 
	if { [istarget aarch64*-*-*]
	     || [istarget powerpc*-*-*]
	     || [is-effective-target arm_neon_ok]
             || [istarget i?86-*-*]
             || [istarget x86_64-*-*]
             || [istarget ia64-*-*]
             || [istarget spu-*-*]
	     || ([istarget mips*-*-*]
		 && [check_effective_target_mpaired_single]) } {
	    set et_vect_extract_even_odd_saved 1
        }
    }

    verbose "check_effective_target_vect_extract_even_odd: returning $et_vect_extract_even_odd_saved" 2
    return $et_vect_extract_even_odd_saved
}

# Return 1 if the target supports vector interleaving, 0 otherwise.

proc check_effective_target_vect_interleave { } {
    global et_vect_interleave_saved
    
    if [info exists et_vect_interleave_saved] {
        verbose "check_effective_target_vect_interleave: using cached result" 2
    } else {
        set et_vect_interleave_saved 0
	if { [istarget aarch64*-*-*]
	     || [istarget powerpc*-*-*]
	     || [is-effective-target arm_neon_ok]
             || [istarget i?86-*-*]
             || [istarget x86_64-*-*]
             || [istarget ia64-*-*]
             || [istarget spu-*-*]
	     || ([istarget mips*-*-*]
		 && [check_effective_target_mpaired_single]) } {
           set et_vect_interleave_saved 1
        }
    }

    verbose "check_effective_target_vect_interleave: returning $et_vect_interleave_saved" 2
    return $et_vect_interleave_saved
}

foreach N {2 3 4 8} {
    eval [string map [list N $N] {
	# Return 1 if the target supports 2-vector interleaving
	proc check_effective_target_vect_stridedN { } {
	    global et_vect_stridedN_saved

	    if [info exists et_vect_stridedN_saved] {
		verbose "check_effective_target_vect_stridedN: using cached result" 2
	    } else {
		set et_vect_stridedN_saved 0
		if { (N & -N) == N
		     && [check_effective_target_vect_interleave]
		     && [check_effective_target_vect_extract_even_odd] } {
		    set et_vect_stridedN_saved 1
		}
		if { ([istarget arm*-*-*]
		      || [istarget aarch64*-*-*]) && N >= 2 && N <= 4 } {
		    set et_vect_stridedN_saved 1
		}
	    }

	    verbose "check_effective_target_vect_stridedN: returning $et_vect_stridedN_saved" 2
	    return $et_vect_stridedN_saved
	}
    }]
}

# Return 1 if the target supports multiple vector sizes

proc check_effective_target_vect_multiple_sizes { } {
    global et_vect_multiple_sizes_saved

    set et_vect_multiple_sizes_saved 0
    if { ([istarget aarch64*-*-*]
	  || ([istarget arm*-*-*] && [check_effective_target_arm_neon_ok])) } {
       set et_vect_multiple_sizes_saved 1
    }
    if { ([istarget x86_64-*-*] || [istarget i?86-*-*]) } {
      if { ([check_avx_available] && ![check_prefer_avx128]) } {
	set et_vect_multiple_sizes_saved 1
      }
    }

    verbose "check_effective_target_vect_multiple_sizes: returning $et_vect_multiple_sizes_saved" 2
    return $et_vect_multiple_sizes_saved
}

# Return 1 if the target supports vectors of 64 bits.

proc check_effective_target_vect64 { } {
    global et_vect64_saved

    if [info exists et_vect64_saved] {
        verbose "check_effective_target_vect64: using cached result" 2
    } else {
        set et_vect64_saved 0
        if { ([istarget arm*-*-*]
	      && [check_effective_target_arm_neon_ok]
	      && [check_effective_target_arm_little_endian]) } {
           set et_vect64_saved 1
        }
    }

    verbose "check_effective_target_vect64: returning $et_vect64_saved" 2
    return $et_vect64_saved
}

# Return 1 if the target supports vector copysignf calls.

proc check_effective_target_vect_call_copysignf { } {
    global et_vect_call_copysignf_saved

    if [info exists et_vect_call_copysignf_saved] {
	verbose "check_effective_target_vect_call_copysignf: using cached result" 2
    } else {
	set et_vect_call_copysignf_saved 0
	if { [istarget i?86-*-*]
	     || [istarget x86_64-*-*]
	     || [istarget powerpc*-*-*] } {
	   set et_vect_call_copysignf_saved 1
	}
    }

    verbose "check_effective_target_vect_call_copysignf: returning $et_vect_call_copysignf_saved" 2
    return $et_vect_call_copysignf_saved
}

# Return 1 if the target supports vector sqrtf calls.

proc check_effective_target_vect_call_sqrtf { } {
    global et_vect_call_sqrtf_saved

    if [info exists et_vect_call_sqrtf_saved] {
	verbose "check_effective_target_vect_call_sqrtf: using cached result" 2
    } else {
	set et_vect_call_sqrtf_saved 0
	if { [istarget aarch64*-*-*]
	     || [istarget i?86-*-*]
	     || [istarget x86_64-*-*]
	     || ([istarget powerpc*-*-*] && [check_vsx_hw_available]) } {
	    set et_vect_call_sqrtf_saved 1
	}
    }

    verbose "check_effective_target_vect_call_sqrtf: returning $et_vect_call_sqrtf_saved" 2
    return $et_vect_call_sqrtf_saved
}

# Return 1 if the target supports vector lrint calls.

proc check_effective_target_vect_call_lrint { } {
    set et_vect_call_lrint 0
    if { ([istarget i?86-*-*] || [istarget x86_64-*-*]) && [check_effective_target_ilp32] } {
	set et_vect_call_lrint 1
    }

    verbose "check_effective_target_vect_call_lrint: returning $et_vect_call_lrint" 2
    return $et_vect_call_lrint
}

# Return 1 if the target supports vector btrunc calls.

proc check_effective_target_vect_call_btrunc { } {
    global et_vect_call_btrunc_saved

    if [info exists et_vect_call_btrunc_saved] {
	verbose "check_effective_target_vect_call_btrunc: using cached result" 2
    } else {
	set et_vect_call_btrunc_saved 0
	if { [istarget aarch64*-*-*] } {
	  set et_vect_call_btrunc_saved 1
	}
    }

    verbose "check_effective_target_vect_call_btrunc: returning $et_vect_call_btrunc_saved" 2
    return $et_vect_call_btrunc_saved
}

# Return 1 if the target supports vector btruncf calls.

proc check_effective_target_vect_call_btruncf { } {
    global et_vect_call_btruncf_saved

    if [info exists et_vect_call_btruncf_saved] {
	verbose "check_effective_target_vect_call_btruncf: using cached result" 2
    } else {
	set et_vect_call_btruncf_saved 0
	if { [istarget aarch64*-*-*] } {
	  set et_vect_call_btruncf_saved 1
	}
    }

    verbose "check_effective_target_vect_call_btruncf: returning $et_vect_call_btruncf_saved" 2
    return $et_vect_call_btruncf_saved
}

# Return 1 if the target supports vector ceil calls.

proc check_effective_target_vect_call_ceil { } {
    global et_vect_call_ceil_saved

    if [info exists et_vect_call_ceil_saved] {
	verbose "check_effective_target_vect_call_ceil: using cached result" 2
    } else {
	set et_vect_call_ceil_saved 0
	if { [istarget aarch64*-*-*] } {
	  set et_vect_call_ceil_saved 1
	}
    }

    verbose "check_effective_target_vect_call_ceil: returning $et_vect_call_ceil_saved" 2
    return $et_vect_call_ceil_saved
}

# Return 1 if the target supports vector ceilf calls.

proc check_effective_target_vect_call_ceilf { } {
    global et_vect_call_ceilf_saved

    if [info exists et_vect_call_ceilf_saved] {
	verbose "check_effective_target_vect_call_ceilf: using cached result" 2
    } else {
	set et_vect_call_ceilf_saved 0
	if { [istarget aarch64*-*-*] } {
	  set et_vect_call_ceilf_saved 1
	}
    }

    verbose "check_effective_target_vect_call_ceilf: returning $et_vect_call_ceilf_saved" 2
    return $et_vect_call_ceilf_saved
}

# Return 1 if the target supports vector floor calls.

proc check_effective_target_vect_call_floor { } {
    global et_vect_call_floor_saved

    if [info exists et_vect_call_floor_saved] {
	verbose "check_effective_target_vect_call_floor: using cached result" 2
    } else {
	set et_vect_call_floor_saved 0
	if { [istarget aarch64*-*-*] } {
	  set et_vect_call_floor_saved 1
	}
    }

    verbose "check_effective_target_vect_call_floor: returning $et_vect_call_floor_saved" 2
    return $et_vect_call_floor_saved
}

# Return 1 if the target supports vector floorf calls.

proc check_effective_target_vect_call_floorf { } {
    global et_vect_call_floorf_saved

    if [info exists et_vect_call_floorf_saved] {
	verbose "check_effective_target_vect_call_floorf: using cached result" 2
    } else {
	set et_vect_call_floorf_saved 0
	if { [istarget aarch64*-*-*] } {
	  set et_vect_call_floorf_saved 1
	}
    }

    verbose "check_effective_target_vect_call_floorf: returning $et_vect_call_floorf_saved" 2
    return $et_vect_call_floorf_saved
}

# Return 1 if the target supports vector lceil calls.

proc check_effective_target_vect_call_lceil { } {
    global et_vect_call_lceil_saved

    if [info exists et_vect_call_lceil_saved] {
	verbose "check_effective_target_vect_call_lceil: using cached result" 2
    } else {
	set et_vect_call_lceil_saved 0
	if { [istarget aarch64*-*-*] } {
	  set et_vect_call_lceil_saved 1
	}
    }

    verbose "check_effective_target_vect_call_lceil: returning $et_vect_call_lceil_saved" 2
    return $et_vect_call_lceil_saved
}

# Return 1 if the target supports vector lfloor calls.

proc check_effective_target_vect_call_lfloor { } {
    global et_vect_call_lfloor_saved

    if [info exists et_vect_call_lfloor_saved] {
	verbose "check_effective_target_vect_call_lfloor: using cached result" 2
    } else {
	set et_vect_call_lfloor_saved 0
	if { [istarget aarch64*-*-*] } {
	  set et_vect_call_lfloor_saved 1
	}
    }

    verbose "check_effective_target_vect_call_lfloor: returning $et_vect_call_lfloor_saved" 2
    return $et_vect_call_lfloor_saved
}

# Return 1 if the target supports vector nearbyint calls.

proc check_effective_target_vect_call_nearbyint { } {
    global et_vect_call_nearbyint_saved

    if [info exists et_vect_call_nearbyint_saved] {
	verbose "check_effective_target_vect_call_nearbyint: using cached result" 2
    } else {
	set et_vect_call_nearbyint_saved 0
	if { [istarget aarch64*-*-*] } {
	  set et_vect_call_nearbyint_saved 1
	}
    }

    verbose "check_effective_target_vect_call_nearbyint: returning $et_vect_call_nearbyint_saved" 2
    return $et_vect_call_nearbyint_saved
}

# Return 1 if the target supports vector nearbyintf calls.

proc check_effective_target_vect_call_nearbyintf { } {
    global et_vect_call_nearbyintf_saved

    if [info exists et_vect_call_nearbyintf_saved] {
	verbose "check_effective_target_vect_call_nearbyintf: using cached result" 2
    } else {
	set et_vect_call_nearbyintf_saved 0
	if { [istarget aarch64*-*-*] } {
	  set et_vect_call_nearbyintf_saved 1
	}
    }

    verbose "check_effective_target_vect_call_nearbyintf: returning $et_vect_call_nearbyintf_saved" 2
    return $et_vect_call_nearbyintf_saved
}

# Return 1 if the target supports vector round calls.

proc check_effective_target_vect_call_round { } {
    global et_vect_call_round_saved

    if [info exists et_vect_call_round_saved] {
	verbose "check_effective_target_vect_call_round: using cached result" 2
    } else {
	set et_vect_call_round_saved 0
	if { [istarget aarch64*-*-*] } {
	  set et_vect_call_round_saved 1
	}
    }

    verbose "check_effective_target_vect_call_round: returning $et_vect_call_round_saved" 2
    return $et_vect_call_round_saved
}

# Return 1 if the target supports vector roundf calls.

proc check_effective_target_vect_call_roundf { } {
    global et_vect_call_roundf_saved

    if [info exists et_vect_call_roundf_saved] {
	verbose "check_effective_target_vect_call_roundf: using cached result" 2
    } else {
	set et_vect_call_roundf_saved 0
	if { [istarget aarch64*-*-*] } {
	  set et_vect_call_roundf_saved 1
	}
    }

    verbose "check_effective_target_vect_call_roundf: returning $et_vect_call_roundf_saved" 2
    return $et_vect_call_roundf_saved
}

# Return 1 if the target supports section-anchors

proc check_effective_target_section_anchors { } {
    global et_section_anchors_saved

    if [info exists et_section_anchors_saved] {
        verbose "check_effective_target_section_anchors: using cached result" 2
    } else {
        set et_section_anchors_saved 0
        if { [istarget powerpc*-*-*]
	      || [istarget arm*-*-*] } {
           set et_section_anchors_saved 1
        }
    }

    verbose "check_effective_target_section_anchors: returning $et_section_anchors_saved" 2
    return $et_section_anchors_saved
}

# Return 1 if the target supports atomic operations on "int_128" values.

proc check_effective_target_sync_int_128 { } {
    if { ([istarget x86_64-*-*] || [istarget i?86-*-*])
	 && ![is-effective-target ia32] } {
	return 1
    } else {
	return 0
    }
}

# Return 1 if the target supports atomic operations on "int_128" values
# and can execute them.

proc check_effective_target_sync_int_128_runtime { } {
    if { ([istarget x86_64-*-*] || [istarget i?86-*-*])
	 && ![is-effective-target ia32] } {
	return [check_cached_effective_target sync_int_128_available {
	    check_runtime_nocache sync_int_128_available {
		#include "cpuid.h"
		int main ()
		{
		  unsigned int eax, ebx, ecx, edx;
		  if (__get_cpuid (1, &eax, &ebx, &ecx, &edx))
		    return !(ecx & bit_CMPXCHG16B);
		  return 1;
		}
	    } ""
	}]
    } else {
	return 0
    }
}

# Return 1 if the target supports atomic operations on "long long".
#
# Note: 32bit x86 targets require -march=pentium in dg-options.

proc check_effective_target_sync_long_long { } {
    if { [istarget x86_64-*-*]
	 || [istarget i?86-*-*])
	 || [istarget aarch64*-*-*]
	 || [istarget arm*-*-*]
	 || [istarget alpha*-*-*]
	 || ([istarget sparc*-*-*] && [check_effective_target_lp64]) } {
	return 1
    } else {
	return 0
    }
}

# Return 1 if the target supports atomic operations on "long long"
# and can execute them.
#
# Note: 32bit x86 targets require -march=pentium in dg-options.

proc check_effective_target_sync_long_long_runtime { } {
    if { [istarget x86_64-*-*]
	 || [istarget i?86-*-*] } {
	return [check_cached_effective_target sync_long_long_available {
	    check_runtime_nocache sync_long_long_available {
		#include "cpuid.h"
		int main ()
		{
		  unsigned int eax, ebx, ecx, edx;
		  if (__get_cpuid (1, &eax, &ebx, &ecx, &edx))
		    return !(edx & bit_CMPXCHG8B);
		  return 1;
		}
	    } ""
	}]
    } elseif { [istarget aarch64*-*-*] } {
	return 1
    } elseif { [istarget arm*-*-linux-*] } {
	return [check_runtime sync_longlong_runtime {
	    #include <stdlib.h>
	    int main ()
	    {
	      long long l1;

	      if (sizeof (long long) != 8)
		exit (1);

	      /* Just check for native; checking for kernel fallback is tricky.  */
	      asm volatile ("ldrexd r0,r1, [%0]" : : "r" (&l1) : "r0", "r1");

	      exit (0);
	    }
	} "" ]
    } elseif { [istarget alpha*-*-*] } {
	return 1
    } elseif { ([istarget sparc*-*-*]
		 && [check_effective_target_lp64]
		 && [check_effective_target_ultrasparc_hw]) } {
	return 1
    } elseif { [istarget powerpc*-*-*] && [check_effective_target_lp64] } {
	return 1
    } else {
	return 0
    }
}

# Return 1 if the target supports byte swap instructions.

proc check_effective_target_bswap { } {
    global et_bswap_saved

    if [info exists et_bswap_saved] {
        verbose "check_effective_target_bswap: using cached result" 2
    } else {
	set et_bswap_saved 0
	if { [istarget aarch64-*-*]
	     || [istarget alpha*-*-*]
	     || [istarget arm*-*-*]
	     || [istarget i?86-*-*]
	     || [istarget m68k-*-*]
	     || [istarget powerpc*-*-*]
	     || [istarget rs6000-*-*]
	     || [istarget s390*-*-*]
	     || [istarget x86_64-*-*] } {
	    set et_bswap_saved 1
	}
    }

    verbose "check_effective_target_bswap: returning $et_bswap_saved" 2
    return $et_bswap_saved
}

# Return 1 if the target supports 16-bit byte swap instructions.

proc check_effective_target_bswap16 { } {
    global et_bswap16_saved

    if [info exists et_bswap16_saved] {
	verbose "check_effective_target_bswap16: using cached result" 2
    } else {
	set et_bswap16_saved 0
	if { [is-effective-target bswap]
	     && ![istarget alpha*-*-*]
	     && ![istarget i?86-*-*]
	     && ![istarget x86_64-*-*] } {
	   set et_bswap16_saved 1
	}
    }

    verbose "check_effective_target_bswap16: returning $et_bswap16_saved" 2
    return $et_bswap16_saved
}

# Return 1 if the target supports 32-bit byte swap instructions.

proc check_effective_target_bswap32 { } {
    global et_bswap32_saved

    if [info exists et_bswap32_saved] {
	verbose "check_effective_target_bswap32: using cached result" 2
    } else {
	set et_bswap32_saved 0
	if { [is-effective-target bswap] } {
	   set et_bswap32_saved 1
	}
    }

    verbose "check_effective_target_bswap32: returning $et_bswap32_saved" 2
    return $et_bswap32_saved
}

# Return 1 if the target supports 64-bit byte swap instructions.

proc check_effective_target_bswap64 { } {
    global et_bswap64_saved

    if [info exists et_bswap64_saved] {
        verbose "check_effective_target_bswap64: using cached result" 2
    } else {
	set et_bswap64_saved 0
	if { [is-effective-target bswap]
	     && [is-effective-target lp64] } {
	   set et_bswap64_saved 1
	}
    }

    verbose "check_effective_target_bswap64: returning $et_bswap64_saved" 2
    return $et_bswap64_saved
}

# Return 1 if the target supports atomic operations on "int" and "long".

proc check_effective_target_sync_int_long { } {
    global et_sync_int_long_saved

    if [info exists et_sync_int_long_saved] {
        verbose "check_effective_target_sync_int_long: using cached result" 2
    } else {
        set et_sync_int_long_saved 0
# This is intentionally powerpc but not rs6000, rs6000 doesn't have the
# load-reserved/store-conditional instructions.
        if { [istarget ia64-*-*]
	     || [istarget i?86-*-*]
	     || [istarget x86_64-*-*]
	     || [istarget aarch64*-*-*]
	     || [istarget alpha*-*-*] 
	     || [istarget arm*-*-linux-*] 
	     || [istarget bfin*-*linux*]
	     || [istarget hppa*-*linux*]
	     || [istarget s390*-*-*] 
	     || [istarget powerpc*-*-*]
	     || [istarget crisv32-*-*] || [istarget cris-*-*]
	     || ([istarget sparc*-*-*] && [check_effective_target_sparc_v9])
	     || [check_effective_target_mips_llsc] } {
           set et_sync_int_long_saved 1
        }
    }

    verbose "check_effective_target_sync_int_long: returning $et_sync_int_long_saved" 2
    return $et_sync_int_long_saved
}

# Return 1 if the target supports atomic operations on "char" and "short".

proc check_effective_target_sync_char_short { } {
    global et_sync_char_short_saved

    if [info exists et_sync_char_short_saved] {
        verbose "check_effective_target_sync_char_short: using cached result" 2
    } else {
        set et_sync_char_short_saved 0
# This is intentionally powerpc but not rs6000, rs6000 doesn't have the
# load-reserved/store-conditional instructions.
        if { [istarget aarch64*-*-*]
	     || [istarget ia64-*-*]
	     || [istarget i?86-*-*]
	     || [istarget x86_64-*-*]
	     || [istarget alpha*-*-*] 
	     || [istarget arm*-*-linux-*] 
	     || [istarget hppa*-*linux*]
	     || [istarget s390*-*-*] 
	     || [istarget powerpc*-*-*]
	     || [istarget crisv32-*-*] || [istarget cris-*-*]
	     || ([istarget sparc*-*-*] && [check_effective_target_sparc_v9])
	     || [check_effective_target_mips_llsc] } {
           set et_sync_char_short_saved 1
        }
    }

    verbose "check_effective_target_sync_char_short: returning $et_sync_char_short_saved" 2
    return $et_sync_char_short_saved
}

# Return 1 if the target uses a ColdFire FPU.

proc check_effective_target_coldfire_fpu { } {
    return [check_no_compiler_messages coldfire_fpu assembly {
	#ifndef __mcffpu__
	#error FOO
	#endif
    }]
}

# Return true if this is a uClibc target.

proc check_effective_target_uclibc {} {
    return [check_no_compiler_messages uclibc object {
	#include <features.h>
	#if !defined (__UCLIBC__)
	#error FOO
	#endif
    }]
}

# Return true if this is a uclibc target and if the uclibc feature
# described by __$feature__ is not present.

proc check_missing_uclibc_feature {feature} {
    return [check_no_compiler_messages $feature object "
	#include <features.h>
	#if !defined (__UCLIBC) || defined (__${feature}__)
	#error FOO
	#endif
    "]
}

# Return true if this is a Newlib target.

proc check_effective_target_newlib {} {
    return [check_no_compiler_messages newlib object {
	#include <newlib.h>
    }]
}

# Return true if this is NOT a Bionic target.

proc check_effective_target_non_bionic {} {
    return [check_no_compiler_messages non_bionic object {
	#include <ctype.h>
	#if defined (__BIONIC__)
	#error FOO
	#endif
    }]
}

# Return 1 if
#   (a) an error of a few ULP is expected in string to floating-point
#       conversion functions; and
#   (b) overflow is not always detected correctly by those functions.

proc check_effective_target_lax_strtofp {} {
    # By default, assume that all uClibc targets suffer from this.
    return [check_effective_target_uclibc]
}

# Return 1 if this is a target for which wcsftime is a dummy
# function that always returns 0.

proc check_effective_target_dummy_wcsftime {} {
    # By default, assume that all uClibc targets suffer from this.
    return [check_effective_target_uclibc]
}

# Return 1 if constructors with initialization priority arguments are
# supposed on this target.

proc check_effective_target_init_priority {} {
    return [check_no_compiler_messages init_priority assembly "
	void f() __attribute__((constructor (1000)));
	void f() \{\}
    "]
}

# Return 1 if the target matches the effective target 'arg', 0 otherwise.
# This can be used with any check_* proc that takes no argument and
# returns only 1 or 0.  It could be used with check_* procs that take
# arguments with keywords that pass particular arguments.

proc is-effective-target { arg } {
    set selected 0
    if { [info procs check_effective_target_${arg}] != [list] } {
	set selected [check_effective_target_${arg}]
    } else {
	switch $arg {
	  "vmx_hw"         { set selected [check_vmx_hw_available] }
	  "vsx_hw"         { set selected [check_vsx_hw_available] }
	  "p8vector_hw"    { set selected [check_p8vector_hw_available] }
	  "ppc_recip_hw"   { set selected [check_ppc_recip_hw_available] }
	  "dfp_hw"         { set selected [check_dfp_hw_available] }
	  "named_sections" { set selected [check_named_sections_available] }
	  "gc_sections"    { set selected [check_gc_sections_available] }
	  "cxa_atexit"     { set selected [check_cxa_atexit_available] }
	  default          { error "unknown effective target keyword `$arg'" }
	}
    }
    verbose "is-effective-target: $arg $selected" 2
    return $selected
}

# Return 1 if the argument is an effective-target keyword, 0 otherwise.

proc is-effective-target-keyword { arg } {
    if { [info procs check_effective_target_${arg}] != [list] } {
	return 1
    } else {
	# These have different names for their check_* procs.
	switch $arg {
	  "vmx_hw"         { return 1 }
	  "vsx_hw"         { return 1 }
	  "p8vector_hw"    { return 1 }
	  "ppc_recip_hw"   { return 1 }
	  "dfp_hw"         { return 1 }
	  "named_sections" { return 1 }
	  "gc_sections"    { return 1 }
	  "cxa_atexit"     { return 1 }
	  default          { return 0 }
	}
    }
}

# Return 1 if target default to short enums

proc check_effective_target_short_enums { } {
    return [check_no_compiler_messages short_enums assembly {
	enum foo { bar };
	int s[sizeof (enum foo) == 1 ? 1 : -1];
    }]
}

# Return 1 if target supports merging string constants at link time.

proc check_effective_target_string_merging { } {
    return [check_no_messages_and_pattern string_merging \
		"rodata\\.str" assembly {
		    const char *var = "String";
		} {-O2}]
}

# Return 1 if target has the basic signed and unsigned types in
# <stdint.h>, 0 otherwise.  This will be obsolete when GCC ensures a
# working <stdint.h> for all targets.

proc check_effective_target_stdint_types { } {
    return [check_no_compiler_messages stdint_types assembly {
	#include <stdint.h>
	int8_t a; int16_t b; int32_t c; int64_t d;
	uint8_t e; uint16_t f; uint32_t g; uint64_t h;
    }]
}

# Return 1 if target has the basic signed and unsigned types in
# <inttypes.h>, 0 otherwise.  This is for tests that GCC's notions of
# these types agree with those in the header, as some systems have
# only <inttypes.h>.

proc check_effective_target_inttypes_types { } {
    return [check_no_compiler_messages inttypes_types assembly {
	#include <inttypes.h>
	int8_t a; int16_t b; int32_t c; int64_t d;
	uint8_t e; uint16_t f; uint32_t g; uint64_t h;
    }]
}

# Return 1 if programs are intended to be run on a simulator
# (i.e. slowly) rather than hardware (i.e. fast).

proc check_effective_target_simulator { } {

    # All "src/sim" simulators set this one.
    if [board_info target exists is_simulator] {
	return [board_info target is_simulator]
    }

    # The "sid" simulators don't set that one, but at least they set
    # this one.
    if [board_info target exists slow_simulator] {
	return [board_info target slow_simulator]
    }

    return 0
}

# Return 1 if programs are intended to be run on hardware rather than
# on a simulator

proc check_effective_target_hw { } {

    # All "src/sim" simulators set this one.
    if [board_info target exists is_simulator] {
	if [board_info target is_simulator] {
	  return 0
	} else {
	  return 1
	}
    }

    # The "sid" simulators don't set that one, but at least they set
    # this one.
    if [board_info target exists slow_simulator] {
	if [board_info target slow_simulator] {
	  return 0
	} else {
	  return 1
	}
    }

    return 1
}

# Return 1 if the target is a VxWorks kernel.

proc check_effective_target_vxworks_kernel { } {
    return [check_no_compiler_messages vxworks_kernel assembly {
	#if !defined __vxworks || defined __RTP__
	#error NO
	#endif
    }]
}

# Return 1 if the target is a VxWorks RTP.

proc check_effective_target_vxworks_rtp { } {
    return [check_no_compiler_messages vxworks_rtp assembly {
	#if !defined __vxworks || !defined __RTP__
	#error NO
	#endif
    }]
}

# Return 1 if the target is expected to provide wide character support.

proc check_effective_target_wchar { } {
    if {[check_missing_uclibc_feature UCLIBC_HAS_WCHAR]} {
	return 0
    }
    return [check_no_compiler_messages wchar assembly {
	#include <wchar.h>
    }]
}

# Return 1 if the target has <pthread.h>.

proc check_effective_target_pthread_h { } {
    return [check_no_compiler_messages pthread_h assembly {
	#include <pthread.h>
    }]
}

# Return 1 if the target can truncate a file from a file-descriptor,
# as used by libgfortran/io/unix.c:fd_truncate; i.e. ftruncate or
# chsize.  We test for a trivially functional truncation; no stubs.
# As libgfortran uses _FILE_OFFSET_BITS 64, we do too; it'll cause a
# different function to be used.

proc check_effective_target_fd_truncate { } {
    set prog {
	#define _FILE_OFFSET_BITS 64
	#include <unistd.h>
	#include <stdio.h>
	#include <stdlib.h>
	int main ()
	{
	  FILE *f = fopen ("tst.tmp", "wb");
	  int fd;
	  const char t[] = "test writing more than ten characters";
	  char s[11];
	  int status = 0;
	  fd = fileno (f);
	  write (fd, t, sizeof (t) - 1);
	  lseek (fd, 0, 0);
	  if (ftruncate (fd, 10) != 0)
	    status = 1;
	  close (fd);
	  fclose (f);
	  if (status)
	    {
	      unlink ("tst.tmp");
	      exit (status);
	    }
	  f = fopen ("tst.tmp", "rb");
	  if (fread (s, 1, sizeof (s), f) != 10 || strncmp (s, t, 10) != 0)
	    status = 1;
	  fclose (f);
	  unlink ("tst.tmp");
	  exit (status);
	}
    }

    if { [check_runtime ftruncate $prog] } {
      return 1;
    }

    regsub "ftruncate" $prog "chsize" prog
    return [check_runtime chsize $prog]
}

# Add to FLAGS all the target-specific flags needed to access the c99 runtime.

proc add_options_for_c99_runtime { flags } {
    if { [istarget *-*-solaris2*] } {
	return "$flags -std=c99"
    }
    if { [istarget powerpc-*-darwin*] } {
	return "$flags -mmacosx-version-min=10.3"
    }
    return $flags
}

# Add to FLAGS all the target-specific flags needed to enable
# full IEEE compliance mode.

proc add_options_for_ieee { flags } {
    if { [istarget alpha*-*-*]
         || [istarget sh*-*-*] } {
       return "$flags -mieee"
    }
    if { [istarget rx-*-*] } {
       return "$flags -mnofpu"
    }
    return $flags
}

# Add to FLAGS the flags needed to enable functions to bind locally
# when using pic/PIC passes in the testsuite.

proc add_options_for_bind_pic_locally { flags } {
    if {[check_no_compiler_messages using_pic2 assembly {
        #if __PIC__ != 2
        #error FOO
        #endif
    }]} {
	return "$flags -fPIE"
    }
    if {[check_no_compiler_messages using_pic1 assembly {
        #if __PIC__ != 1
        #error FOO
        #endif
    }]} {
	return "$flags -fpie"
    }

    return $flags
}

# Add to FLAGS the flags needed to enable 64-bit vectors.

proc add_options_for_double_vectors { flags } {
    if [is-effective-target arm_neon_ok] {
	return "$flags -mvectorize-with-neon-double"
    }

    return $flags
}

# Return 1 if the target provides a full C99 runtime.

proc check_effective_target_c99_runtime { } {
    return [check_cached_effective_target c99_runtime {
	global srcdir

	set file [open "$srcdir/gcc.dg/builtins-config.h"]
	set contents [read $file]
	close $file
	append contents {
	    #ifndef HAVE_C99_RUNTIME
	    #error FOO
	    #endif
	}
	check_no_compiler_messages_nocache c99_runtime assembly \
	    $contents [add_options_for_c99_runtime ""]
    }]
}

# Return 1 if  target wchar_t is at least 4 bytes.

proc check_effective_target_4byte_wchar_t { } {
    return [check_no_compiler_messages 4byte_wchar_t object {
	int dummy[sizeof (__WCHAR_TYPE__) >= 4 ? 1 : -1];
    }]
}

# Return 1 if the target supports automatic stack alignment.

proc check_effective_target_automatic_stack_alignment  { } {
    # Ordinarily x86 supports automatic stack alignment ...
    if { [istarget i?86*-*-*] || [istarget x86_64-*-*] } then {
        if { [istarget *-*-mingw*] || [istarget *-*-cygwin*] } {
	    # ... except Win64 SEH doesn't.  Succeed for Win32 though.
	    return [check_effective_target_ilp32];
	}
	return 1;
    }
    return 0;
}

# Return true if we are compiling for AVX target.

proc check_avx_available { } {
  if { [check_no_compiler_messages avx_available assembly {
    #ifndef __AVX__
    #error unsupported
    #endif
  } ""] } {
    return 1;
  }
  return 0;
}

# Return true if 32- and 16-bytes vectors are available.

proc check_effective_target_vect_sizes_32B_16B { } {
  if { [check_avx_available] && ![check_prefer_avx128] } {
     return 1;
  } else {
    return 0;
  }
}

# Return true if 128-bits vectors are preferred even if 256-bits vectors
# are available.

proc check_prefer_avx128 { } {
    if ![check_avx_available] {
      return 0;
    }
    return [check_no_messages_and_pattern avx_explicit "xmm" assembly {
      float a[1024],b[1024],c[1024];
      void foo (void) { int i; for (i = 0; i < 1024; i++) a[i]=b[i]+c[i];}
    } "-O2 -ftree-vectorize"]
}


# Return 1 if avx512f instructions can be compiled.

proc check_effective_target_avx512f { } {
    return [check_no_compiler_messages avx512f object {
	typedef double __m512d __attribute__ ((__vector_size__ (64)));

	__m512d _mm512_add (__m512d a)
	{
	  return __builtin_ia32_addpd512_mask (a, a, a, 1, 4);
	}
    } "-O2 -mavx512f" ]
}

# Return 1 if avx instructions can be compiled.

proc check_effective_target_avx { } {
    if { !([istarget x86_64-*-*] || [istarget i?86-*-*]) } {
	return 0
    }
    return [check_no_compiler_messages avx object {
	void _mm256_zeroall (void)
	{
	   __builtin_ia32_vzeroall ();
	}
    } "-O2 -mavx" ]
}

# Return 1 if avx2 instructions can be compiled.
proc check_effective_target_avx2 { } {
    return [check_no_compiler_messages avx2 object {
	typedef long long __v4di __attribute__ ((__vector_size__ (32)));
	__v4di
	mm256_is32_andnotsi256  (__v4di __X, __v4di __Y)
        {
	   return __builtin_ia32_andnotsi256 (__X, __Y);
	}
    } "-O0 -mavx2" ]
}

# Return 1 if sse instructions can be compiled.
proc check_effective_target_sse { } {
    return [check_no_compiler_messages sse object {
	int main ()
	{
	    __builtin_ia32_stmxcsr ();
	    return 0;
	}
    } "-O2 -msse" ]
}

# Return 1 if sse2 instructions can be compiled.
proc check_effective_target_sse2 { } {
    return [check_no_compiler_messages sse2 object {
	typedef long long __m128i __attribute__ ((__vector_size__ (16)));
	
	__m128i _mm_srli_si128 (__m128i __A, int __N)
	{
	    return (__m128i)__builtin_ia32_psrldqi128 (__A, 8);
	}
    } "-O2 -msse2" ]
}

# Return 1 if F16C instructions can be compiled.

proc check_effective_target_f16c { } {
    return [check_no_compiler_messages f16c object {
	#include "immintrin.h"
	float
	foo (unsigned short val)
	{
	  return _cvtsh_ss (val);
	}
    } "-O2 -mf16c" ]
}

# Return 1 if C wchar_t type is compatible with char16_t.

proc check_effective_target_wchar_t_char16_t_compatible { } {
    return [check_no_compiler_messages wchar_t_char16_t object {
        __WCHAR_TYPE__ wc;
        __CHAR16_TYPE__ *p16 = &wc;
        char t[(((__CHAR16_TYPE__) -1) < 0 == ((__WCHAR_TYPE__) -1) < 0) ? 1 : -1];
    }]
}

# Return 1 if C wchar_t type is compatible with char32_t.

proc check_effective_target_wchar_t_char32_t_compatible { } {
    return [check_no_compiler_messages wchar_t_char32_t object {
        __WCHAR_TYPE__ wc;
        __CHAR32_TYPE__ *p32 = &wc;
        char t[(((__CHAR32_TYPE__) -1) < 0 == ((__WCHAR_TYPE__) -1) < 0) ? 1 : -1];
    }]
}

# Return 1 if pow10 function exists.

proc check_effective_target_pow10 { } {
    return [check_runtime pow10 {
	#include <math.h>
	int main () {
	double x;
	x = pow10 (1);
	return 0;
	}
    } "-lm" ]
}

# Return 1 if current options generate DFP instructions, 0 otherwise.

proc check_effective_target_hard_dfp {} {
    return [check_no_messages_and_pattern hard_dfp "!adddd3" assembly {
	typedef float d64 __attribute__((mode(DD)));
	d64 x, y, z;
	void foo (void) { z = x + y; }
    }]
}

# Return 1 if string.h and wchar.h headers provide C++ requires overloads
# for strchr etc. functions.

proc check_effective_target_correct_iso_cpp_string_wchar_protos { } {
    return [check_no_compiler_messages correct_iso_cpp_string_wchar_protos assembly {
	#include <string.h>
	#include <wchar.h>
	#if !defined(__cplusplus) \
	    || !defined(__CORRECT_ISO_CPP_STRING_H_PROTO) \
	    || !defined(__CORRECT_ISO_CPP_WCHAR_H_PROTO)
	ISO C++ correct string.h and wchar.h protos not supported.
	#else
	int i;
	#endif
    }]
}

# Return 1 if GNU as is used.

proc check_effective_target_gas { } {
    global use_gas_saved
    global tool

    if {![info exists use_gas_saved]} {
	# Check if the as used by gcc is GNU as.
	set gcc_as [lindex [${tool}_target_compile "-print-prog-name=as" "" "none" ""] 0]
	# Provide /dev/null as input, otherwise gas times out reading from
	# stdin.
	set status [remote_exec host "$gcc_as" "-v /dev/null"]
	set as_output [lindex $status 1]
	if { [ string first "GNU" $as_output ] >= 0 } {
	    set use_gas_saved 1
	} else {
	    set use_gas_saved 0
	}
    }
    return $use_gas_saved
}

# Return 1 if GNU ld is used.

proc check_effective_target_gld { } {
    global use_gld_saved
    global tool

    if {![info exists use_gld_saved]} {
	# Check if the ld used by gcc is GNU ld.
	set gcc_ld [lindex [${tool}_target_compile "-print-prog-name=ld" "" "none" ""] 0]
	set status [remote_exec host "$gcc_ld" "--version"]
	set ld_output [lindex $status 1]
	if { [ string first "GNU" $ld_output ] >= 0 } {
	    set use_gld_saved 1
	} else {
	    set use_gld_saved 0
	}
    }
    return $use_gld_saved
}

# Return 1 if the compiler has been configure with link-time optimization
# (LTO) support.

proc check_effective_target_lto { } {
    global ENABLE_LTO
    return [info exists ENABLE_LTO]
}

# Return 1 if -mx32 -maddress-mode=short can compile, 0 otherwise.

proc check_effective_target_maybe_x32 { } {
    return [check_no_compiler_messages maybe_x32 object {
        void foo (void) {}
    } "-mx32 -maddress-mode=short"]
}

# Return 1 if this target supports the -fsplit-stack option, 0
# otherwise.

proc check_effective_target_split_stack {} {
    return [check_no_compiler_messages split_stack object {
	void foo (void) { }
    } "-fsplit-stack"]
}

# Return 1 if this target supports the -masm=intel option, 0
# otherwise

proc check_effective_target_masm_intel  {} {
    return [check_no_compiler_messages masm_intel object {
	extern void abort (void);
    } "-masm=intel"]
}

# Return 1 if the language for the compiler under test is C.

proc check_effective_target_c { } {
 global tool
    if [string match $tool "gcc"] {
   return 1
    }
 return 0
}

# Return 1 if the language for the compiler under test is C++.

proc check_effective_target_c++ { } {
 global tool
    if [string match $tool "g++"] {
   return 1
    }
 return 0
}

# Check whether the current active language standard supports the features
# of C++11/C++1y by checking for the presence of one of the -std
# flags.  This assumes that the default for the compiler is C++98, and that
# there will never be multiple -std= arguments on the command line.
proc check_effective_target_c++11_only { } {
    if ![check_effective_target_c++] {
	return 0
    }
    return [check-flags { { } { } { -std=c++0x -std=gnu++0x -std=c++11 -std=gnu++11 } }]
}
proc check_effective_target_c++11 { } {
    if [check_effective_target_c++11_only] {
	return 1
    }
    return [check_effective_target_c++1y]
}
proc check_effective_target_c++11_down { } {
    if ![check_effective_target_c++] {
	return 0
    }
    return ![check_effective_target_c++1y]
}

proc check_effective_target_c++1y_only { } {
    if ![check_effective_target_c++] {
	return 0
    }
    return [check-flags { { } { } { -std=c++1y -std=gnu++1y -std=c++14 -std=gnu++14 } }]
}
proc check_effective_target_c++1y { } {
    return [check_effective_target_c++1y_only]
}

proc check_effective_target_c++98_only { } {
    if ![check_effective_target_c++] {
	return 0
    }
    return ![check_effective_target_c++11]
}

# Return 1 if expensive testcases should be run.

proc check_effective_target_run_expensive_tests { } {
    if { [getenv GCC_TEST_RUN_EXPENSIVE] != "" } {
        return 1
    }
    return 0
}

# Returns 1 if "mempcpy" is available on the target system.

proc check_effective_target_mempcpy {} {
    return [check_function_available "mempcpy"]
}

# Check whether the vectorizer tests are supported by the target and
# append additional target-dependent compile flags to DEFAULT_VECTCFLAGS.
# Set dg-do-what-default to either compile or run, depending on target
# capabilities.  Return 1 if vectorizer tests are supported by
# target, 0 otherwise.

proc check_vect_support_and_set_flags { } {
    global DEFAULT_VECTCFLAGS
    global dg-do-what-default

    if  [istarget powerpc-*paired*]  {
        lappend DEFAULT_VECTCFLAGS "-mpaired"
        if [check_750cl_hw_available] {
            set dg-do-what-default run
        } else {
            set dg-do-what-default compile
        }
    } elseif [istarget powerpc*-*-*] {
        # Skip targets not supporting -maltivec.
        if ![is-effective-target powerpc_altivec_ok] {
            return 0
        }

        lappend DEFAULT_VECTCFLAGS "-maltivec"
        if [check_p8vector_hw_available] {
            lappend DEFAULT_VECTCFLAGS "-mpower8-vector" "-mno-allow-movmisalign"
        } elseif [check_vsx_hw_available] {
            lappend DEFAULT_VECTCFLAGS "-mvsx" "-mno-allow-movmisalign"
        }

        if [check_vmx_hw_available] {
            set dg-do-what-default run
        } else {
            if [is-effective-target ilp32] {
                # Specify a cpu that supports VMX for compile-only tests.
                lappend DEFAULT_VECTCFLAGS "-mcpu=970"
            }
            set dg-do-what-default compile
        }
    } elseif { [istarget spu-*-*] } {
        set dg-do-what-default run
    } elseif { [istarget i?86-*-*] || [istarget x86_64-*-*] } {
        lappend DEFAULT_VECTCFLAGS "-msse2"
        if { [check_effective_target_sse2_runtime] } {
            set dg-do-what-default run
        } else {
            set dg-do-what-default compile
        }
    } elseif { [istarget mips*-*-*]
               && ([check_effective_target_mpaired_single]
                    || [check_effective_target_mips_loongson])
               && [check_effective_target_nomips16] } {
        if { [check_effective_target_mpaired_single] } {
            lappend DEFAULT_VECTCFLAGS "-mpaired-single"
        }
        set dg-do-what-default run
    } elseif [istarget sparc*-*-*] {
        lappend DEFAULT_VECTCFLAGS "-mcpu=ultrasparc" "-mvis"
        if [check_effective_target_ultrasparc_hw] {
            set dg-do-what-default run
        } else {
            set dg-do-what-default compile
        }
    } elseif [istarget alpha*-*-*] {
        # Alpha's vectorization capabilities are extremely limited.
        # It's more effort than its worth disabling all of the tests
        # that it cannot pass.  But if you actually want to see what
        # does work, command out the return.
        return 0

        lappend DEFAULT_VECTCFLAGS "-mmax"
        if [check_alpha_max_hw_available] {
            set dg-do-what-default run
        } else {
            set dg-do-what-default compile
        }
    } elseif [istarget ia64-*-*] {
        set dg-do-what-default run
    } elseif [is-effective-target arm_neon_ok] {
        eval lappend DEFAULT_VECTCFLAGS [add_options_for_arm_neon ""]
        # NEON does not support denormals, so is not used for vectorization by
        # default to avoid loss of precision.  We must pass -ffast-math to test
        # vectorization of float operations.
        lappend DEFAULT_VECTCFLAGS "-ffast-math"
        if [is-effective-target arm_neon_hw] {
            set dg-do-what-default run
        } else {
            set dg-do-what-default compile
        }
    } elseif [istarget "aarch64*-*-*"] {
        set dg-do-what-default run
    } else {
        return 0
    }

    return 1
}

proc check_effective_target_non_strict_align {} {
    return [check_no_compiler_messages non_strict_align assembly {
	char *y;
	typedef char __attribute__ ((__aligned__(__BIGGEST_ALIGNMENT__))) c;
	c *z;
	void foo(void) { z = (c *) y; }
    } "-Wcast-align"]
}

# Return 1 if the target has <ucontext.h>.

proc check_effective_target_ucontext_h { } {
    return [check_no_compiler_messages ucontext_h assembly {
	#include <ucontext.h>
    }]
}

proc check_effective_target_aarch64_tiny { } {
    if { [istarget aarch64*-*-*] } {
	return [check_no_compiler_messages aarch64_tiny object {
	    #ifdef __AARCH64_CMODEL_TINY__
	    int dummy;
	    #else
	    #error target not AArch64 tiny code model
	    #endif
	}]
    } else {
	return 0
    }
}

proc check_effective_target_aarch64_small { } {
    if { [istarget aarch64*-*-*] } {
	return [check_no_compiler_messages aarch64_small object {
	    #ifdef __AARCH64_CMODEL_SMALL__
	    int dummy;
	    #else
	    #error target not AArch64 small code model
	    #endif
	}]
    } else {
	return 0
    }
}

proc check_effective_target_aarch64_large { } {
    if { [istarget aarch64*-*-*] } {
	return [check_no_compiler_messages aarch64_large object {
	    #ifdef __AARCH64_CMODEL_LARGE__
	    int dummy;
	    #else
	    #error target not AArch64 large code model
	    #endif
	}]
    } else {
	return 0
    }
}

# Return 1 if <fenv.h> is available with all the standard IEEE
# exceptions and floating-point exceptions are raised by arithmetic
# operations.  (If the target requires special options for "inexact"
# exceptions, those need to be specified in the testcases.)

proc check_effective_target_fenv_exceptions {} {
    return [check_runtime fenv_exceptions {
	#include <fenv.h>
	#include <stdlib.h>
	#ifndef FE_DIVBYZERO
	# error Missing FE_DIVBYZERO
	#endif
	#ifndef FE_INEXACT
	# error Missing FE_INEXACT
	#endif
	#ifndef FE_INVALID
	# error Missing FE_INVALID
	#endif
	#ifndef FE_OVERFLOW
	# error Missing FE_OVERFLOW
	#endif
	#ifndef FE_UNDERFLOW
	# error Missing FE_UNDERFLOW
	#endif
	volatile float a = 0.0f, r;
	int
	main (void)
	{
	  r = a / a;
	  if (fetestexcept (FE_INVALID))
	    exit (0);
	  else
	    abort ();
	}
    } "-std=gnu99"]
}

# Return 1 if LOGICAL_OP_NON_SHORT_CIRCUIT is set to 0 for the current target.

proc check_effective_target_logical_op_short_circuit {} {
    if { [istarget mips*-*-*]
	 || [istarget arc*-*-*]
	 || [istarget avr*-*-*]
	 || [istarget crisv32-*-*] || [istarget cris-*-*]
	 || [istarget mmix-*-*]
	 || [istarget s390*-*-*]
	 || [check_effective_target_arm_cortex_m] } {
	return 1
    }
    return 0
}

# Record that dg-final test TEST requires convential compilation.

proc force_conventional_output_for { test } {
    if { [info proc $test] == "" } {
	perror "$test does not exist"
	exit 1
    }
    proc ${test}_required_options {} {
	global gcc_force_conventional_output
	return $gcc_force_conventional_output
    }
}
<|MERGE_RESOLUTION|>--- conflicted
+++ resolved
@@ -3315,14 +3315,10 @@
 	verbose "check_effective_target_vect_bswap: using cached result" 2
     } else {
 	set et_vect_bswap_saved 0
-<<<<<<< HEAD
-	if { [istarget aarch64*-*-*] } {
-=======
 	if { [istarget aarch64*-*-*]
              || ([istarget arm*-*-*]
                 && [check_effective_target_arm_neon])
 	   } {
->>>>>>> 331c6259
 	   set et_vect_bswap_saved 1
 	}
     }
