#   Copyright (C) 1999, 2001, 2003, 2004, 2005, 2006
#   Free Software Foundation, Inc.

# This program is free software; you can redistribute it and/or modify
# it under the terms of the GNU General Public License as published by
# the Free Software Foundation; either version 2 of the License, or
# (at your option) any later version.
#
# This program is distributed in the hope that it will be useful,
# but WITHOUT ANY WARRANTY; without even the implied warranty of
# MERCHANTABILITY or FITNESS FOR A PARTICULAR PURPOSE.  See the
# GNU General Public License for more details.
#
# You should have received a copy of the GNU General Public License
# along with this program; if not, write to the Free Software
# Foundation, Inc., 51 Franklin Street, Fifth Floor, Boston, MA 02110-1301, USA.

# Please email any bugs, comments, and/or additions to this file to:
# gcc-patches@gcc.gnu.org

# This file defines procs for determining features supported by the target.

# Try to compile some code and return the messages printed by the compiler,
# and optionally the contents for assembly files.  Either a string or
# a list of two strings are returned, depending on WANT_OUTPUT.
#
# BASENAME is a basename to use for temporary files.
# WANT_OUTPUT is a flag which is 0 to request returning just the
#   compiler messages, or 1 to return the messages and the contents
#   of the assembly file.  TYPE should be "assembly" if WANT_OUTPUT
#   is set.
# TYPE is the type of compilation to perform (see target_compile).
# CONTENTS gives the contents of the input file.
# The rest is optional:
# OPTIONS: additional compiler options to use.
proc get_compiler_messages {basename want_output type contents args} {
    global tool

    if { [llength $args] > 0 } {
	set options [list "additional_flags=[lindex $args 0]"]
    } else {
	set options ""
    }

    set src ${basename}[pid].c
    switch $type {
	assembly { set output ${basename}[pid].s }
	object { set output ${basename}[pid].o }
    }
    set f [open $src "w"]
    puts $f $contents
    close $f
    set lines [${tool}_target_compile $src $output $type "$options"]
    file delete $src

    if { $want_output } {
	if { $type != "assembly" } {
	    error "WANT_OUTPUT can only be used with assembly output"
	} elseif { ![string match "" $lines] } {
	    # An error occurred.
	    set result [list $lines ""]
	} else {
	    set text ""
	    set chan [open "$output"]
	    while {[gets $chan line] >= 0} {
		append text "$line\n"
	    }
	    close $chan
	    set result [list $lines $text]
	}
    } else {
	set result $lines
    }

    remote_file build delete $output
    return $result
}

proc current_target_name { } {
    global target_info
    if [info exists target_info(target,name)] {
	set answer $target_info(target,name)
    } else {
	set answer ""
    }
    return $answer
}

# Implement an effective-target check for property PROP by invoking
# the compiler and seeing if it prints any messages.  Assume that the
# property holds if the compiler doesn't print anything.  The other
# arguments are as for get_compiler_messages, starting with TYPE.
proc check_no_compiler_messages {prop args} {
    global et_cache

    set target [current_target_name]
    if {![info exists et_cache($prop,target)]
	|| $et_cache($prop,target) != $target} {
<<<<<<< HEAD
	verbose "check_effective_target $prop: compiling source for $target" 2
	set et_cache($prop,target) $target
	set et_cache($prop,value) \
	    [string match "" [eval get_compiler_messages $prop $args]]
    }
    set value $et_cache($prop,value)
    verbose "check_effective_target $prop: returning $value for $target" 2
=======
	verbose "check_no_compiler_messages $prop: compiling source for $target" 2
	set et_cache($prop,target) $target
	set et_cache($prop,value) \
	    [string match "" [eval get_compiler_messages $prop 0 $args]]
    }
    set value $et_cache($prop,value)
    verbose "check_no_compiler_messages $prop: returning $value for $target" 2
    return $value
}

# Similar to check_no_compiler_messages, but also verify that the regular
# expression PATTERN matches the compiler's output.
proc check_no_messages_and_pattern {prop pattern args} {
    global et_cache

    set target [current_target_name]
    if {![info exists et_cache($prop,target)]
	|| $et_cache($prop,target) != $target} {
	verbose "check_no_messages_and_pattern $prop: compiling source for $target" 2
	set et_cache($prop,target) $target
	set results [eval get_compiler_messages $prop 1 $args]
	set et_cache($prop,value) \
	    [expr [string match "" [lindex $results 0]] \
		 && [regexp $pattern [lindex $results 1]]]
    }
    set value $et_cache($prop,value)
    verbose "check_no_messages_and_pattern $prop: returning $value for $target" 2
>>>>>>> f8383f28
    return $value
}

###############################
# proc check_weak_available { }
###############################

# weak symbols are only supported in some configs/object formats
# this proc returns 1 if they're supported, 0 if they're not, or -1 if unsure

proc check_weak_available { } {
    global target_triplet
    global target_cpu

    # All mips targets should support it

    if { [ string first "mips" $target_cpu ] >= 0 } {
        return 1
    }

    # All solaris2 targets should support it

    if { [regexp ".*-solaris2.*" $target_triplet] } {
        return 1
    }

    # DEC OSF/1/Digital UNIX/Tru64 UNIX supports it

    if { [regexp "alpha.*osf.*" $target_triplet] } {
	return 1
    }

    # Windows targets Cygwin and MingW32 support it

    if { [regexp ".*mingw32|.*cygwin" $target_triplet] } {
	return 1
    }

    # HP-UX 10.X doesn't support it

    if { [regexp "hppa.*hpux10" $target_triplet] } {
	return 0
    }

    # ELF and ECOFF support it. a.out does with gas/gld but may also with
    # other linkers, so we should try it

    set objformat [gcc_target_object_format]

    switch $objformat {
        elf      { return 1 }
        ecoff    { return 1 }
        a.out    { return 1 }
	mach-o	 { return 1 }
	som	 { return 1 }
        unknown  { return -1 }
        default  { return 0 }
    }
}

###############################
# proc check_visibility_available { what_kind }
###############################

# The visibility attribute is only support in some object formats
# This proc returns 1 if it is supported, 0 if not.
# The argument is the kind of visibility, default/protected/hidden/internal.

proc check_visibility_available { what_kind } {
    global tool
    global target_triplet

    # On NetWare, support makes no sense.
    if { [istarget *-*-netware*] } {
        return 0
    }

    if [string match "" $what_kind] { set what_kind "hidden" }

    return [check_no_compiler_messages visibility_available_$what_kind object "
	void f() __attribute__((visibility(\"$what_kind\")));
	void f() {}
    "]
}

###############################
# proc check_alias_available { }
###############################

# Determine if the target toolchain supports the alias attribute.

# Returns 2 if the target supports aliases.  Returns 1 if the target
# only supports weak aliased.  Returns 0 if the target does not
# support aliases at all.  Returns -1 if support for aliases could not
# be determined.

proc check_alias_available { } {
    global alias_available_saved
    global tool

    if [info exists alias_available_saved] {
        verbose "check_alias_available  returning saved $alias_available_saved" 2
    } else {
	set src alias[pid].c
	set obj alias[pid].o
        verbose "check_alias_available  compiling testfile $src" 2
	set f [open $src "w"]
	# Compile a small test program.  The definition of "g" is
	# necessary to keep the Solaris assembler from complaining
	# about the program.
	puts $f "#ifdef __cplusplus\nextern \"C\"\n#endif\n"
	puts $f "void g() {} void f() __attribute__((alias(\"g\")));"
	close $f
	set lines [${tool}_target_compile $src $obj object ""]
	file delete $src
	remote_file build delete $obj

	if [string match "" $lines] then {
	    # No error messages, everything is OK.
	    set alias_available_saved 2
	} else {
	    if [regexp "alias definitions not supported" $lines] {
		verbose "check_alias_available  target does not support aliases" 2

		set objformat [gcc_target_object_format]

		if { $objformat == "elf" } {
		    verbose "check_alias_available  but target uses ELF format, so it ought to" 2
		    set alias_available_saved -1
		} else {
		    set alias_available_saved 0
		}
	    } else {
		if [regexp "only weak aliases are supported" $lines] {
		verbose "check_alias_available  target supports only weak aliases" 2
		set alias_available_saved 1
		} else {
		    set alias_available_saved -1
		}
	    }
	}

	verbose "check_alias_available  returning $alias_available_saved" 2
    }

    return $alias_available_saved
}

# Returns true if --gc-sections is supported on the target.

proc check_gc_sections_available { } {
    global gc_sections_available_saved
    global tool

    if {![info exists gc_sections_available_saved]} {
	# Some targets don't support gc-sections despite whatever's
	# advertised by ld's options.
	if { [istarget alpha*-*-*]
	     || [istarget ia64-*-*] } {
	    set gc_sections_available_saved 0
	    return 0
	}

	# Check if the ld used by gcc supports --gc-sections.
	set gcc_spec [${tool}_target_compile "-dumpspecs" "" "none" ""]
	regsub ".*\n\*linker:\[ \t\]*\n(\[^ \t\n\]*).*" "$gcc_spec" {\1} linker
	set gcc_ld [lindex [${tool}_target_compile "-print-prog-name=$linker" "" "none" ""] 0]
	set ld_output [remote_exec host "$gcc_ld" "--help"]
	if { [ string first "--gc-sections" $ld_output ] >= 0 } {
	    set gc_sections_available_saved 1
	} else {
	    set gc_sections_available_saved 0
	}
    }
    return $gc_sections_available_saved
}

# Return true if profiling is supported on the target.

proc check_profiling_available { test_what } {
    global profiling_available_saved

    verbose "Profiling argument is <$test_what>" 1

    # These conditions depend on the argument so examine them before
    # looking at the cache variable.

    # Support for -p on solaris2 relies on mcrt1.o which comes with the
    # vendor compiler.  We cannot reliably predict the directory where the
    # vendor compiler (and thus mcrt1.o) is installed so we can't
    # necessarily find mcrt1.o even if we have it.
    if { [istarget *-*-solaris2*] && [lindex $test_what 1] == "-p" } {
	return 0
    }

    # Support for -p on irix relies on libprof1.a which doesn't appear to
    # exist on any irix6 system currently posting testsuite results.
    # Support for -pg on irix relies on gcrt1.o which doesn't exist yet.
    # See: http://gcc.gnu.org/ml/gcc/2002-10/msg00169.html
    if { [istarget mips*-*-irix*]
    && ([lindex $test_what 1] == "-p" || [lindex $test_what 1] == "-pg") } {
	return 0
    }

    # At present, there is no profiling support on NetWare.
    if { [istarget *-*-netware*] } {
	return 0
    }

    # Now examine the cache variable.
    if {![info exists profiling_available_saved]} {
	# Some targets don't have any implementation of __bb_init_func or are
	# missing other needed machinery.
	if { [istarget mmix-*-*]
	     || [istarget arm*-*-eabi*]
	     || [istarget arm*-*-elf]
	     || [istarget arm*-*-symbianelf*]
	     || [istarget powerpc-*-eabi*]
	     || [istarget strongarm*-*-elf]
	     || [istarget xscale*-*-elf]
	     || [istarget cris-*-*]
	     || [istarget h8300-*-*]
<<<<<<< HEAD
=======
	     || [istarget m32c-*-elf]
>>>>>>> f8383f28
	     || [istarget m68k-*-elf]
	     || [istarget mips*-*-elf]
	     || [istarget xtensa-*-elf]
	     || [istarget *-*-windiss] } {
	    set profiling_available_saved 0
	} else {
	    set profiling_available_saved 1
	}
    }

    return $profiling_available_saved
}

# Return 1 if target has packed layout of structure members by
# default, 0 otherwise.  Note that this is slightly different than
# whether the target has "natural alignment": both attributes may be
# false.

proc check_effective_target_default_packed { } {
    return [check_no_compiler_messages default_packed assembly {
	struct x { char a; long b; } c;
	int s[sizeof (c) == sizeof (char) + sizeof (long) ? 1 : -1];
    }]
}

# Return 1 if target has PCC_BITFIELD_TYPE_MATTERS defined.  See
# documentation, where the test also comes from.

proc check_effective_target_pcc_bitfield_type_matters { } {
    # PCC_BITFIELD_TYPE_MATTERS isn't just about unnamed or empty
    # bitfields, but let's stick to the example code from the docs.
    return [check_no_compiler_messages pcc_bitfield_type_matters assembly {
	struct foo1 { char x; char :0; char y; };
	struct foo2 { char x; int :0; char y; };
	int s[sizeof (struct foo1) != sizeof (struct foo2) ? 1 : -1];
    }]
}

# Return 1 if thread local storage (TLS) is supported, 0 otherwise.
#
# This won't change for different subtargets so cache the result.

proc check_effective_target_tls {} {
    global et_tls_saved
<<<<<<< HEAD
=======
    global tool
>>>>>>> f8383f28

    if [info exists et_tls_saved] {
	verbose "check_effective_target_tls: using cached result" 2
    } else {
	set et_tls_saved 1

	set src tls[pid].c
	set asm tls[pid].S
	verbose "check_effective_target_tls: compiling testfile $src" 2
	set f [open $src "w"]
	# Compile a small test program.
	puts $f "__thread int i;\n"
	close $f

	# Test for thread-local data supported by the platform.
	set comp_output \
<<<<<<< HEAD
	    [target_compile $src $asm assembly ""]
=======
	    [${tool}_target_compile $src $asm assembly ""]
>>>>>>> f8383f28
	file delete $src
	if { [string match "*not supported*" $comp_output] } {
	    set et_tls_saved 0
	}
	remove-build-file $asm
    }
    verbose "check_effective_target_tls: returning $et_tls_saved" 2
    return $et_tls_saved
}

# Return 1 if TLS executables can run correctly, 0 otherwise.
#
# This won't change for different subtargets so cache the result.

proc check_effective_target_tls_runtime {} {
    global et_tls_runtime_saved
<<<<<<< HEAD
=======
    global tool
>>>>>>> f8383f28

    if [info exists et_tls_runtime_saved] {
	verbose "check_effective_target_tls_runtime: using cached result" 2
    } else {
	set et_tls_runtime_saved 0

	set src tls_runtime[pid].c
	set exe tls_runtime[pid].x
	verbose "check_effective_target_tls_runtime: compiling testfile $src" 2
	set f [open $src "w"]
	# Compile a small test program.
	puts $f "__thread int thr = 0;\n"
	puts $f "int main(void)\n {\n return thr;\n}"
	close $f

	set comp_output \
<<<<<<< HEAD
	    [target_compile $src $exe executable ""]
=======
	    [${tool}_target_compile $src $exe executable ""]
>>>>>>> f8383f28
	file delete $src

	if [string match "" $comp_output] then {
	    # No error messages, everything is OK.

	    set result [remote_load target "./$exe" "" ""]
	    set status [lindex $result 0]
	    remote_file build delete $exe

	    verbose "check_effective_target_tls_runtime status is <$status>" 2

	    if { $status == "pass" } {
		set et_tls_runtime_saved 1
	    }

	    verbose "check_effective_target_tls_runtime: returning $et_tls_runtime_saved" 2
	}
    }

    return $et_tls_runtime_saved
<<<<<<< HEAD
}

# Return 1 if compilation with -fopenmp is error-free for trivial
# code, 0 otherwise.

proc check_effective_target_fopenmp {} {
    return [check_no_compiler_messages fopenmp object {
	void foo (void) { }
    } "-fopenmp"]
}

# Return 1 if compilation with -freorder-blocks-and-partition is error-free
# for trivial code, 0 otherwise.

proc check_effective_target_freorder {} {
    return [check_no_compiler_messages freorder object {
	void foo (void) { }
    } "-freorder-blocks-and-partition"]
}

# Return 1 if -fpic and -fPIC are supported, as in no warnings or errors
# emitted, 0 otherwise.  Whether a shared library can actually be built is
# out of scope for this test.

=======
}

# Return 1 if compilation with -fopenmp is error-free for trivial
# code, 0 otherwise.

proc check_effective_target_fopenmp {} {
    return [check_no_compiler_messages fopenmp object {
	void foo (void) { }
    } "-fopenmp"]
}

# Return 1 if compilation with -freorder-blocks-and-partition is error-free
# for trivial code, 0 otherwise.

proc check_effective_target_freorder {} {
    return [check_no_compiler_messages freorder object {
	void foo (void) { }
    } "-freorder-blocks-and-partition"]
}

# Return 1 if -fpic and -fPIC are supported, as in no warnings or errors
# emitted, 0 otherwise.  Whether a shared library can actually be built is
# out of scope for this test.

>>>>>>> f8383f28
proc check_effective_target_fpic { } {
    # Note that M68K has a multilib that supports -fpic but not
    # -fPIC, so we need to check both.  We test with a program that
    # requires GOT references.
    foreach arg {fpic fPIC} {
	if [check_no_compiler_messages $arg object {
	    extern int foo (void); extern int bar;
	    int baz (void) { return foo () + bar; }
	} "-$arg"] {
	    return 1
	}
    }
    return 0
<<<<<<< HEAD
=======
}

# Return true if the target supports -mpaired-single (as used on MIPS).

proc check_effective_target_mpaired_single { } {
    return [check_no_compiler_messages mpaired_single object {
	void foo (void) { }
    } "-mpaired-single"]
>>>>>>> f8383f28
}

# Return true if iconv is supported on the target. In particular IBM1047.

proc check_iconv_available { test_what } {
    global tool
    global libiconv

    set result ""

    set src iconv[pid].c
    set exe iconv[pid].x
    verbose "check_iconv_available compiling testfile $src" 2
    set f [open $src "w"]
    # Compile a small test program.
    puts $f "#include <iconv.h>\n"
    puts $f "int main (void)\n {\n iconv_t cd; \n"
    puts $f "cd = iconv_open (\"[lindex $test_what 1]\", \"UTF-8\");\n"
    puts $f "if (cd == (iconv_t) -1)\n return 1;\n"
    puts $f "return 0;\n}"
    close $f

    # If the tool configuration file has not set libiconv, try "-liconv"
    if { ![info exists libiconv] } {
	set libiconv "-liconv"
    }
    set lines [${tool}_target_compile $src $exe executable "libs=$libiconv" ]
    file delete $src

    if [string match "" $lines] then {
	# No error messages, everything is OK.

	set result [${tool}_load "./$exe" "" ""]
	set status [lindex $result 0]
	remote_file build delete $exe

	verbose "check_iconv_available status is <$status>" 2

	if { $status == "pass" } then {
	    return 1
	}
    }

    return 0
}

# Return true if named sections are supported on this target.

proc check_named_sections_available { } {
    return [check_no_compiler_messages named_sections assembly {
	int __attribute__ ((section("whatever"))) foo;
    }]
}

# Return 1 if the target supports Fortran real kinds larger than real(8),
# 0 otherwise.
#
# When the target name changes, replace the cached result.

proc check_effective_target_fortran_large_real { } {
    global et_fortran_large_real_saved
    global et_fortran_large_real_target_name
    global tool

    if { ![info exists et_fortran_large_real_target_name] } {
	set et_fortran_large_real_target_name ""
    }

    # If the target has changed since we set the cached value, clear it.
    set current_target [current_target_name]
    if { $current_target != $et_fortran_large_real_target_name } {
	verbose "check_effective_target_fortran_large_real: `$et_fortran_large_real_target_name' `$current_target'" 2
	set et_fortran_large_real_target_name $current_target
	if [info exists et_fortran_large_real_saved] {
	    verbose "check_effective_target_fortran_large_real: removing cached result" 2
	    unset et_fortran_large_real_saved
	}
    }

    if [info exists et_fortran_large_real_saved] {
	verbose "check_effective_target_fortran_large_real returning saved $et_fortran_large_real_saved" 2
    } else {
	set et_fortran_large_real_saved 0

	# Set up, compile, and execute a test program using large real
	# kinds.  Include the current process ID in the file names to
	# prevent conflicts with invocations for multiple testsuites.
	set src real[pid].f90
        set exe real[pid].x

	set f [open $src "w"]
	puts $f "integer,parameter :: k = &"
        puts $f "  selected_real_kind (precision (0.0_8) + 1)"
        puts $f "real(kind=k) :: x"
        puts $f "x = cos (x);"
	puts $f "end"
	close $f

	verbose "check_effective_target_fortran_large_real compiling testfile $src" 2
	set lines [${tool}_target_compile $src $exe executable ""]
	file delete $src

	if [string match "" $lines] then {
	    # No error message, compilation succeeded.
  	    set et_fortran_large_real_saved 1
	}
    }

    return $et_fortran_large_real_saved
}

# Return 1 if the target supports Fortran integer kinds larger than
# integer(8), 0 otherwise.
#
# When the target name changes, replace the cached result.

proc check_effective_target_fortran_large_int { } {
    global et_fortran_large_int_saved
    global et_fortran_large_int_target_name
    global tool

    if { ![info exists et_fortran_large_int_target_name] } {
	set et_fortran_large_int_target_name ""
    }

    # If the target has changed since we set the cached value, clear it.
    set current_target [current_target_name]
    if { $current_target != $et_fortran_large_int_target_name } {
	verbose "check_effective_target_fortran_large_int: `$et_fortran_large_int_target_name' `$current_target'" 2
	set et_fortran_large_int_target_name $current_target
	if [info exists et_fortran_large_int_saved] {
	    verbose "check_effective_target_fortran_large_int: removing cached result" 2
	    unset et_fortran_large_int_saved
	}
    }

    if [info exists et_fortran_large_int_saved] {
	verbose "check_effective_target_fortran_large_int returning saved $et_fortran_large_int_saved" 2
    } else {
	set et_fortran_large_int_saved 0

	# Set up, compile, and execute a test program using large integer
	# kinds.  Include the current process ID in the file names to
	# prevent conflicts with invocations for multiple testsuites.
	set src int[pid].f90
        set exe int[pid].x

	set f [open $src "w"]
	puts $f "integer,parameter :: k = &"
        puts $f "  selected_int_kind (range (0_8) + 1)"
        puts $f "integer(kind=k) :: i"
	puts $f "end"
	close $f

	verbose "check_effective_target_fortran_large_int compiling testfile $src" 2
	set lines [${tool}_target_compile $src $exe executable ""]
	file delete $src

	if [string match "" $lines] then {
	    # No error message, compilation succeeded.
	    set et_fortran_large_int_saved 1
	}
    }

    return $et_fortran_large_int_saved
}

# Return 1 if we can statically link libgfortran, 0 otherwise.
#
# When the target name changes, replace the cached result.

proc check_effective_target_static_libgfortran { } {
    global et_static_libgfortran
    global et_static_libgfortran_target_name
    global tool

    if { ![info exists et_static_libgfortran_target_name] } {
       set et_static_libgfortran_target_name ""
    }

    # If the target has changed since we set the cached value, clear it.
    set current_target [current_target_name]
    if { $current_target != $et_static_libgfortran_target_name } {
       verbose "check_effective_target_static_libgfortran: `$et_static_libgfortran_target_name' `$current_target'" 2
       set et_static_libgfortran_target_name $current_target
       if [info exists et_static_libgfortran_saved] {
           verbose "check_effective_target_static_libgfortran: removing cached result" 2
           unset et_static_libgfortran_saved
       }
    }

    if [info exists et_static_libgfortran_saved] {
       verbose "check_effective_target_static_libgfortran returning saved $et_static_libgfortran_saved" 2
    } else {
       set et_static_libgfortran_saved 0

       # Set up, compile, and execute a test program using static linking.
       # Include the current process ID in the file names to prevent
       # conflicts with invocations for multiple testsuites.
       set opts "additional_flags=-static"
       set src static[pid].f
       set exe static[pid].x

       set f [open $src "w"]
       puts $f "      print *, 'test'"
       puts $f "      end"
       close $f

       verbose "check_effective_target_static_libgfortran compiling testfile $src" 2
       set lines [${tool}_target_compile $src $exe executable "$opts"]
       file delete $src

       if [string match "" $lines] then {
           # No error message, compilation succeeded.
           set et_static_libgfortran_saved 1
       }
    }

    return $et_static_libgfortran_saved
}

# Return 1 if the target supports executing AltiVec instructions, 0
# otherwise.  Cache the result.

proc check_vmx_hw_available { } {
    global vmx_hw_available_saved
    global tool

    if [info exists vmx_hw_available_saved] {
	verbose "check_hw_available  returning saved $vmx_hw_available_saved" 2
    } else {
	set vmx_hw_available_saved 0

	# Some simulators are known to not support VMX instructions.
	if { [istarget powerpc-*-eabi] || [istarget powerpc*-*-eabispe] } {
	    verbose "check_hw_available  returning 0" 2
	    return $vmx_hw_available_saved
	}

	# Set up, compile, and execute a test program containing VMX
	# instructions.  Include the current process ID in the file
	# names to prevent conflicts with invocations for multiple
	# testsuites.
	set src vmx[pid].c
	set exe vmx[pid].x

	set f [open $src "w"]
	puts $f "int main() {"
	puts $f "#ifdef __MACH__"
	puts $f "  asm volatile (\"vor v0,v0,v0\");"
	puts $f "#else"
	puts $f "  asm volatile (\"vor 0,0,0\");"
	puts $f "#endif"
	puts $f "  return 0; }"
	close $f

	# Most targets don't require special flags for this test case, but
	# Darwin does.
	if [istarget *-*-darwin*] {
	  set opts "additional_flags=-maltivec"
	} else {
	  set opts ""
	}

	verbose "check_vmx_hw_available  compiling testfile $src" 2
	set lines [${tool}_target_compile $src $exe executable "$opts"]
	file delete $src

	if [string match "" $lines] then {
	    # No error message, compilation succeeded.
	    set result [${tool}_load "./$exe" "" ""]
	    set status [lindex $result 0]
	    remote_file build delete $exe
	    verbose "check_vmx_hw_available testfile status is <$status>" 2

	    if { $status == "pass" } then {
		set vmx_hw_available_saved 1
	    }
	} else {
	    verbose "check_vmx_hw_availalble testfile compilation failed" 2
	}
    }

    return $vmx_hw_available_saved
}

# GCC 3.4.0 for powerpc64-*-linux* included an ABI fix for passing
# complex float arguments.  This affects gfortran tests that call cabsf
# in libm built by an earlier compiler.  Return 1 if libm uses the same
# argument passing as the compiler under test, 0 otherwise.
#
# When the target name changes, replace the cached result.

proc check_effective_target_broken_cplxf_arg { } {
    global et_broken_cplxf_arg_saved
    global et_broken_cplxf_arg_target_name
    global tool

    # Skip the work for targets known not to be affected.
    if { ![istarget powerpc64-*-linux*] } {
	return 0
    } elseif { [is-effective-target ilp32] } {
	return 0
    }

    if { ![info exists et_broken_cplxf_arg_target_name] } {
	set et_broken_cplxf_arg_target_name ""
    }

    # If the target has changed since we set the cached value, clear it.
    set current_target [current_target_name]
    if { $current_target != $et_broken_cplxf_arg_target_name } {
	verbose "check_effective_target_broken_cplxf_arg: `$et_broken_cplxf_arg_target_name'" 2
	set et_broken_cplxf_arg_target_name $current_target
	if [info exists et_broken_cplxf_arg_saved] {
	    verbose "check_effective_target_broken_cplxf_arg: removing cached result" 2
	    unset et_broken_cplxf_arg_saved
	}
    }

    if [info exists et_broken_cplxf_arg_saved] {
	verbose "check_effective_target_broken_cplxf_arg: using cached result" 2
    } else {
	set et_broken_cplxf_arg_saved 0
	# This is only known to affect one target.
	if { ![istarget powerpc64-*-linux*] || ![is-effective-target lp64] } {
	    set et_broken_cplxf_arg_saved 0
	    verbose "check_effective_target_broken_cplxf_arg: caching 0" 2
	    return $et_broken_cplxf_arg_saved
	}

	# Set up, compile, and execute a C test program that calls cabsf.
	set src cabsf[pid].c
	set exe cabsf[pid].x

	set f [open $src "w"]
	puts $f "#include <complex.h>"
	puts $f "extern void abort (void);"
	puts $f "float fabsf (float);"
	puts $f "float cabsf (_Complex float);"
	puts $f "int main ()"
	puts $f "{"
	puts $f "  _Complex float cf;"
	puts $f "  float f;"
	puts $f "  cf = 3 + 4.0fi;"
	puts $f "  f = cabsf (cf);"
	puts $f "  if (fabsf (f - 5.0) > 0.0001) abort ();"
	puts $f "  return 0;"
	puts $f "}"
	close $f

	set lines [${tool}_target_compile $src $exe executable "-lm"]
	file delete $src

	if [string match "" $lines] {
	    # No error message, compilation succeeded.
	    set result [${tool}_load "./$exe" "" ""]
	    set status [lindex $result 0]
	    remote_file build delete $exe

	    verbose "check_effective_target_broken_cplxf_arg: status is <$status>" 2

	    if { $status != "pass" } {
		set et_broken_cplxf_arg_saved 1
	    }
	} else {
	    verbose "check_effective_target_broken_cplxf_arg: compilation failed" 2
	}
    }
    return $et_broken_cplxf_arg_saved
}

proc check_alpha_max_hw_available { } {
    global alpha_max_hw_available_saved
    global tool

    if [info exists alpha_max_hw_available_saved] {
	verbose "check_alpha_max_hw_available returning saved $alpha_max_hw_available_saved" 2
    } else {
	set alpha_max_hw_available_saved 0

	# Set up, compile, and execute a test program probing bit 8 of the
	# architecture mask, which indicates presence of MAX instructions.
	set src max[pid].c
	set exe max[pid].x

	set f [open $src "w"]
	puts $f "int main() { return __builtin_alpha_amask(1<<8) != 0; }"
	close $f

	verbose "check_alpha_max_hw_available compiling testfile $src" 2
	set lines [${tool}_target_compile $src $exe executable ""]
	file delete $src

	if [string match "" $lines] then {
	    # No error message, compilation succeeded.
	    set result [${tool}_load "./$exe" "" ""]
	    set status [lindex $result 0]
	    remote_file build delete $exe
	    verbose "check_alpha_max_hw_available testfile status is <$status>" 2

	    if { $status == "pass" } then {
		set alpha_max_hw_available_saved 1
	    }
	} else {
	    verbose "check_alpha_max_hw_availalble testfile compilation failed" 2
	}
    }

    return $alpha_max_hw_available_saved
}

# Returns true iff the FUNCTION is available on the target system.
# (This is essentially a Tcl implementation of Autoconf's
# AC_CHECK_FUNC.)

proc check_function_available { function } {
    set var "${function}_available_saved"
    global $var
    global tool

    if {![info exists $var]} {
	# Assume it exists.
	set $var 1
	# Check to make sure.
	set src "function[pid].c"
	set exe "function[pid].exe"

	set f [open $src "w"]
	puts $f "#ifdef __cplusplus\nextern \"C\"\n#endif\n"
	puts $f "char $function ();\n"
	puts $f "int main () { $function (); }"
	close $f

	set lines [${tool}_target_compile $src $exe executable ""]
	file delete $src
	file delete $exe

	if {![string match "" $lines]} then {
	    set $var 0
	    verbose -log "$function is not available"
	} else {
	    verbose -log "$function is available"
	}
    }

    eval return \$$var
}

# Returns true iff "fork" is available on the target system.

proc check_fork_available {} {
    return [check_function_available "fork"]
}

# Returns true iff "mkfifo" is available on the target system.

proc check_mkfifo_available {} {
    if {[istarget *-*-cygwin*]} {
       # Cygwin has mkfifo, but support is incomplete.
       return 0
     }

    return [check_function_available "mkfifo"]
}

<<<<<<< HEAD
# Return 1 if we're generating 32-bit code using default options, 0
# otherwise.

proc check_effective_target_ilp32 { } {
    return [check_no_compiler_messages ilp32 object {
	int dummy[sizeof (int) == 4
		  && sizeof (void *) == 4
		  && sizeof (long) == 4 ? 1 : -1];
    }]
}

# Return 1 if we're generating 64-bit code using default options, 0
# otherwise.

proc check_effective_target_lp64 { } {
    return [check_no_compiler_messages lp64 object {
	int dummy[sizeof (int) == 4
		  && sizeof (void *) == 8
		  && sizeof (long) == 8 ? 1 : -1];
    }]
}

# Return 1 if the target supports compiling decimal floating point,
# 0 otherwise.

proc check_effective_target_dfp_nocache { } {
    verbose "check_effective_target_dfp_nocache: compiling source" 2
    set ret [string match "" [get_compiler_messages dfp object {
        _Decimal32 x; _Decimal64 y; _Decimal128 z;
    }]]
    verbose "check_effective_target_dfp_nocache: returning $ret" 2
    return $ret
}

proc check_effective_target_dfprt_nocache { } {
    global tool

    set ret 0

    verbose "check_effective_target_dfprt_nocache: compiling source" 2
    # Set up, compile, and execute a test program containing decimal
    # float operations.
    set src dfprt[pid].c
    set exe dfprt[pid].x

    set f [open $src "w"]
    puts $f "_Decimal32 x = 1.2df; _Decimal64 y = 2.3dd; _Decimal128 z;"
    puts $f "int main () { z = x + y; return 0; }"
    close $f

    verbose "check_effective_target_dfprt_nocache: compiling testfile $src" 2
    set lines [${tool}_target_compile $src $exe executable ""]
    file delete $src

    if [string match "" $lines] then {
	# No error message, compilation succeeded.
	set result [${tool}_load "./$exe" "" ""]
	set status [lindex $result 0]
	remote_file build delete $exe
	verbose "check_effective_target_dfprt_nocache: testfile status is <$status>" 2
	if { $status == "pass" } then {
	    set ret 1
	}
    }
    return $ret
    verbose "check_effective_target_dfprt_nocache: returning $ret" 2
}

# Return 1 if the target supports compiling Decimal Floating Point,
# 0 otherwise.
#
# This won't change for different subtargets so cache the result.

proc check_effective_target_dfp { } {
    global et_dfp_saved

    if [info exists et_dfp_saved] {
	verbose "check_effective_target_dfp: using cached result" 2
    } else {
	set et_dfp_saved [check_effective_target_dfp_nocache]
    }
    verbose "check_effective_target_dfp: returning $et_dfp_saved" 2
    return $et_dfp_saved
}

# Return 1 if the target supports linking and executing Decimal Floating
# Point, # 0 otherwise.
#
# This won't change for different subtargets so cache the result.

proc check_effective_target_dfprt { } {
    global et_dfprt_saved
    global tool

    if [info exists et_dfprt_saved] {
	verbose "check_effective_target_dfprt: using cached result" 2
    } else {
	set et_dfprt_saved [check_effective_target_dfprt_nocache]
    }
    verbose "check_effective_target_dfprt: returning $et_dfprt_saved" 2
    return $et_dfprt_saved
=======
# Returns true iff "__cxa_atexit" is used on the target system.

proc check_cxa_atexit_available { } {
    global et_cxa_atexit
    global et_cxa_atexit_target_name
    global tool	

    if { ![info exists et_cxa_atexit_target_name] } {
	set et_cxa_atexit_target_name ""
    }

    # If the target has changed since we set the cached value, clear it.
    set current_target [current_target_name]
    if { $current_target != $et_cxa_atexit_target_name } {
	verbose "check_cxa_atexit_available: `$et_cxa_atexit_target_name'" 2
	set et_cxa_atexit_target_name $current_target
	if [info exists et_cxa_atexit] {
	    verbose "check_cxa_atexit_available: removing cached result" 2
	    unset et_cxa_atexit
	}
    }

    if [info exists et_cxa_atexit] {
	verbose "check_cxa_atexit_available: using cached result" 2
    } else {
	set et_cxa_atexit 0

	# Set up, compile, and execute a C++ test program that depends
	# on correct ordering of static object destructors. This is
	# indicative of the presence and use of __cxa_atexit.
	set src cxaatexit[pid].cc
	set exe cxaatexit[pid].x

	set f [open $src "w"]
	puts $f "#include <stdlib.h>"
	puts $f "static unsigned int count;"
	puts $f "struct X"
	puts $f "{"
	puts $f "  X() { count = 1; }"
	puts $f "  ~X()"
	puts $f "  {"
	puts $f "    if (count != 3)"
	puts $f "      exit(1);"
	puts $f "    count = 4;"
        puts $f "  }"
        puts $f "};"
	puts $f "void f()"
	puts $f "{"
	puts $f "  static X x;"
        puts $f "}"
	puts $f "struct Y"
	puts $f "{"
	puts $f "  Y() { f(); count = 2; }"
	puts $f "  ~Y()"
	puts $f "  {"
	puts $f "    if (count != 2)"
	puts $f "      exit(1);"
	puts $f "    count = 3;"
        puts $f "  }"
        puts $f "};"
	puts $f "Y y;"
	puts $f "int main()"
	puts $f "{ return 0; }"
	close $f

	set lines [${tool}_target_compile $src $exe executable ""]
	file delete $src

	if [string match "" $lines] {
	    # No error message, compilation succeeded.
	    set result [${tool}_load "./$exe" "" ""]
	    set status [lindex $result 0]
	    remote_file build delete $exe

	    verbose "check_cxa_atexit_available: status is <$status>" 2

	    if { $status == "pass" } {
		set et_cxa_atexit 1
	    }
	} else {
	    verbose "check_cxa_atexit_available: compilation failed" 2
	}
    }
    return $et_cxa_atexit
}


# Return 1 if we're generating 32-bit code using default options, 0
# otherwise.

proc check_effective_target_ilp32 { } {
    return [check_no_compiler_messages ilp32 object {
	int dummy[sizeof (int) == 4
		  && sizeof (void *) == 4
		  && sizeof (long) == 4 ? 1 : -1];
    }]
}

# Return 1 if we're generating 32-bit or larger integers using default
# options, 0 otherwise.

proc check_effective_target_int32plus { } {
    return [check_no_compiler_messages int32plus object {
	int dummy[sizeof (int) >= 4 ? 1 : -1];
    }]
}

# Return 1 if we're generating 32-bit or larger pointers using default
# options, 0 otherwise.

proc check_effective_target_ptr32plus { } {
    return [check_no_compiler_messages ptr32plus object {
	int dummy[sizeof (void *) >= 4 ? 1 : -1];
    }]
}

# Return 1 if we support 32-bit or larger array and structure sizes
# using default options, 0 otherwise.

proc check_effective_target_size32plus { } {
    return [check_no_compiler_messages size32plus object {
	char dummy[65537];
    }]
}

# Returns 1 if we're generating 16-bit or smaller integers with the
# default options, 0 otherwise.

proc check_effective_target_int16 { } {
    return [check_no_compiler_messages int16 object {
	int dummy[sizeof (int) < 4 ? 1 : -1];
    }]
}

# Return 1 if we're generating 64-bit code using default options, 0
# otherwise.

proc check_effective_target_lp64 { } {
    return [check_no_compiler_messages lp64 object {
	int dummy[sizeof (int) == 4
		  && sizeof (void *) == 8
		  && sizeof (long) == 8 ? 1 : -1];
    }]
}

# Return 1 if the target supports compiling decimal floating point,
# 0 otherwise.

proc check_effective_target_dfp_nocache { } {
    verbose "check_effective_target_dfp_nocache: compiling source" 2
    set ret [string match "" [get_compiler_messages dfp 0 object {
        _Decimal32 x; _Decimal64 y; _Decimal128 z;
    }]]
    verbose "check_effective_target_dfp_nocache: returning $ret" 2
    return $ret
}

proc check_effective_target_dfprt_nocache { } {
    global tool

    set ret 0

    verbose "check_effective_target_dfprt_nocache: compiling source" 2
    # Set up, compile, and execute a test program containing decimal
    # float operations.
    set src dfprt[pid].c
    set exe dfprt[pid].x

    set f [open $src "w"]
    puts $f "_Decimal32 x = 1.2df; _Decimal64 y = 2.3dd; _Decimal128 z;"
    puts $f "int main () { z = x + y; return 0; }"
    close $f

    verbose "check_effective_target_dfprt_nocache: compiling testfile $src" 2
    set lines [${tool}_target_compile $src $exe executable ""]
    file delete $src

    if [string match "" $lines] then {
	# No error message, compilation succeeded.
	set result [${tool}_load "./$exe" "" ""]
	set status [lindex $result 0]
	remote_file build delete $exe
	verbose "check_effective_target_dfprt_nocache: testfile status is <$status>" 2
	if { $status == "pass" } then {
	    set ret 1
	}
    }
    return $ret
    verbose "check_effective_target_dfprt_nocache: returning $ret" 2
}

# Return 1 if the target supports compiling Decimal Floating Point,
# 0 otherwise.
#
# This won't change for different subtargets so cache the result.

proc check_effective_target_dfp { } {
    global et_dfp_saved

    if [info exists et_dfp_saved] {
	verbose "check_effective_target_dfp: using cached result" 2
    } else {
	set et_dfp_saved [check_effective_target_dfp_nocache]
    }
    verbose "check_effective_target_dfp: returning $et_dfp_saved" 2
    return $et_dfp_saved
>>>>>>> f8383f28
}

# Return 1 if the target supports linking and executing Decimal Floating
# Point, # 0 otherwise.
#
# This won't change for different subtargets so cache the result.

proc check_effective_target_dfprt { } {
    global et_dfprt_saved
    global tool

    if [info exists et_dfprt_saved] {
	verbose "check_effective_target_dfprt: using cached result" 2
    } else {
	set et_dfprt_saved [check_effective_target_dfprt_nocache]
    }
    verbose "check_effective_target_dfprt: returning $et_dfprt_saved" 2
    return $et_dfprt_saved
}

# Return 1 if the target needs a command line argument to enable a SIMD
# instruction set.

proc check_effective_target_vect_cmdline_needed { } {
    global et_vect_cmdline_needed_saved
    global et_vect_cmdline_needed_target_name

    if { ![info exists et_vect_cmdline_needed_target_name] } {
	set et_vect_cmdline_needed_target_name ""
    }

    # If the target has changed since we set the cached value, clear it.
    set current_target [current_target_name]
    if { $current_target != $et_vect_cmdline_needed_target_name } {
	verbose "check_effective_target_vect_cmdline_needed: `$et_vect_cmdline_needed_target_name' `$current_target'" 2
	set et_vect_cmdline_needed_target_name $current_target
	if { [info exists et_vect_cmdline_needed_saved] } {
	    verbose "check_effective_target_vect_cmdline_needed: removing cached result" 2
	    unset et_vect_cmdline_needed_saved
	}
    }

    if [info exists et_vect_cmdline_needed_saved] {
	verbose "check_effective_target_vect_cmdline_needed: using cached result" 2
    } else {
	set et_vect_cmdline_needed_saved 1
	if { [istarget ia64-*-*]
	     || (([istarget x86_64-*-*] || [istarget i?86-*-*])
		 && [check_effective_target_lp64])} {
	   set et_vect_cmdline_needed_saved 0
	}
    }

    verbose "check_effective_target_vect_cmdline_needed: returning $et_vect_cmdline_needed_saved" 2
    return $et_vect_cmdline_needed_saved
}

# Return 1 if the target supports hardware vectors of int, 0 otherwise.
#
# This won't change for different subtargets so cache the result.

proc check_effective_target_vect_int { } {
    global et_vect_int_saved

    if [info exists et_vect_int_saved] {
	verbose "check_effective_target_vect_int: using cached result" 2
    } else {
	set et_vect_int_saved 0
	if { [istarget i?86-*-*]
	      || [istarget powerpc*-*-*]
	      || [istarget x86_64-*-*]
	      || [istarget sparc*-*-*]
	      || [istarget alpha*-*-*]
	      || [istarget ia64-*-*] } {
	   set et_vect_int_saved 1
	}
    }

    verbose "check_effective_target_vect_int: returning $et_vect_int_saved" 2
    return $et_vect_int_saved
}

# Return 1 is this is an arm target using 32-bit instructions
proc check_effective_target_arm32 { } {
    global et_arm32_saved
    global et_arm32_target_name
    global compiler_flags

    if { ![info exists et_arm32_target_name] } {
	set et_arm32_target_name ""
    }

    # If the target has changed since we set the cached value, clear it.
    set current_target [current_target_name]
    if { $current_target != $et_arm32_target_name } {
	verbose "check_effective_target_arm32: `$et_arm32_target_name' `$current_target'" 2
	set et_arm32_target_name $current_target
	if { [info exists et_arm32_saved] } {
	    verbose "check_effective_target_arm32: removing cached result" 2
	    unset et_arm32_saved
	}
    }

    if [info exists et_arm32_saved] {
	verbose "check-effective_target_arm32: using cached result" 2
    } else {
	set et_arm32_saved 0
	if { [istarget arm-*-*]
	      || [istarget strongarm*-*-*]
	      || [istarget xscale-*-*] } {
	    if ![string match "*-mthumb *" $compiler_flags] {
		set et_arm32_saved 1
	    }
	}
    }
    verbose "check_effective_target_arm32: returning $et_arm32_saved" 2
    return $et_arm32_saved
}

# Return 1 if this is an ARM target supporting -mfpu=vfp
# -mfloat-abi=softfp.  Some multilibs may be incompatible with these
# options.

proc check_effective_target_arm_vfp_ok { } {
    if { [check_effective_target_arm32] } {
	return [check_no_compiler_messages arm_vfp_ok object {
	    int dummy;
	} "-mfpu=vfp -mfloat-abi=softfp"]
    } else {
	return 0
    }
}

# Return 1 if this is a PowerPC target with floating-point registers.

proc check_effective_target_powerpc_fprs { } {
    if { [istarget powerpc*-*-*]
	 || [istarget rs6000-*-*] } {
	return [check_no_compiler_messages powerpc_fprs object {
	    #ifdef __NO_FPRS__
	    #error no FPRs
	    #else
	    int dummy;
	    #endif
	}]
    } else {
	return 0
    }
}

# Return 1 if this is a PowerPC target supporting -maltivec.

proc check_effective_target_powerpc_altivec_ok { } {
    if { [istarget powerpc*-*-*]
	 || [istarget rs6000-*-*] } {
	# AltiVec is not supported on Aix.
	if { [istarget powerpc*-*-aix*] } {
	    return 0
	}
	return [check_no_compiler_messages powerpc_altivec_ok object {
	    int dummy;
	} "-maltivec"]
    } else {
	return 0
    }
}

# Return 1 if the target supports hardware vector shift operation.

proc check_effective_target_vect_shift { } {
    global et_vect_shift_saved

    if [info exists et_vect_shift_saved] {
	verbose "check_effective_target_vect_shift: using cached result" 2
    } else {
	set et_vect_shift_saved 0
	if { [istarget powerpc*-*-*]
	     || [istarget ia64-*-*]
	     || [istarget i?86-*-*]
	     || [istarget x86_64-*-*] } {
	   set et_vect_shift_saved 1
	}
    }

    verbose "check_effective_target_vect_shift: returning $et_vect_shift_saved" 2
    return $et_vect_shift_saved
}

# Return 1 if the target supports hardware vectors of long, 0 otherwise.
#
# This can change for different subtargets so do not cache the result.

proc check_effective_target_vect_long { } {
    if { [istarget i?86-*-*]
	 || ([istarget powerpc*-*-*] && [check_effective_target_ilp32])
	 || [istarget x86_64-*-*]
	 || ([istarget sparc*-*-*] && [check_effective_target_ilp32]) } {
	set answer 1
    } else {
	set answer 0
    }

    verbose "check_effective_target_vect_long: returning $answer" 2
    return $answer
}

# Return 1 if the target supports hardware vectors of float, 0 otherwise.
#
# This won't change for different subtargets so cache the result.

proc check_effective_target_vect_float { } {
    global et_vect_float_saved

    if [info exists et_vect_float_saved] {
	verbose "check_effective_target_vect_float: using cached result" 2
    } else {
	set et_vect_float_saved 0
	if { [istarget i?86-*-*]
	      || [istarget powerpc*-*-*]
	      || [istarget mipsisa64*-*-*]
	      || [istarget x86_64-*-*]
	      || [istarget ia64-*-*] } {
	   set et_vect_float_saved 1
	}
    }

    verbose "check_effective_target_vect_float: returning $et_vect_float_saved" 2
    return $et_vect_float_saved
}

# Return 1 if the target supports hardware vectors of double, 0 otherwise.
#
# This won't change for different subtargets so cache the result.

proc check_effective_target_vect_double { } {
    global et_vect_double_saved

    if [info exists et_vect_double_saved] {
	verbose "check_effective_target_vect_double: using cached result" 2
    } else {
	set et_vect_double_saved 0
	if { [istarget i?86-*-*]
	      || [istarget x86_64-*-*] } {
	   set et_vect_double_saved 1
	}
    }

    verbose "check_effective_target_vect_double: returning $et_vect_double_saved" 2
    return $et_vect_double_saved
}

# Return 1 if the target plus current options does not support a vector
# max instruction on "int", 0 otherwise.
#
# This won't change for different subtargets so cache the result.

proc check_effective_target_vect_no_int_max { } {
    global et_vect_no_int_max_saved

    if [info exists et_vect_no_int_max_saved] {
	verbose "check_effective_target_vect_no_int_max: using cached result" 2
    } else {
	set et_vect_no_int_max_saved 0
	if { [istarget sparc*-*-*]
	     || [istarget alpha*-*-*] } {
	    set et_vect_no_int_max_saved 1
	}
    }
    verbose "check_effective_target_vect_no_int_max: returning $et_vect_no_int_max_saved" 2
    return $et_vect_no_int_max_saved
}

# Return 1 if the target plus current options does not support a vector
# add instruction on "int", 0 otherwise.
#
# This won't change for different subtargets so cache the result.

proc check_effective_target_vect_no_int_add { } {
    global et_vect_no_int_add_saved

    if [info exists et_vect_no_int_add_saved] {
	verbose "check_effective_target_vect_no_int_add: using cached result" 2
    } else {
	set et_vect_no_int_add_saved 0
	# Alpha only supports vector add on V8QI and V4HI.
	if { [istarget alpha*-*-*] } {
	    set et_vect_no_int_add_saved 1
	}
    }
    verbose "check_effective_target_vect_no_int_add: returning $et_vect_no_int_add_saved" 2
    return $et_vect_no_int_add_saved
}

# Return 1 if the target plus current options does not support vector
# bitwise instructions, 0 otherwise.
#
# This won't change for different subtargets so cache the result.

proc check_effective_target_vect_no_bitwise { } {
    global et_vect_no_bitwise_saved

    if [info exists et_vect_no_bitwise_saved] {
	verbose "check_effective_target_vect_no_bitwise: using cached result" 2
    } else {
	set et_vect_no_bitwise_saved 0
    }
    verbose "check_effective_target_vect_no_bitwise: returning $et_vect_no_bitwise_saved" 2
    return $et_vect_no_bitwise_saved
}

# Return 1 if the target plus current options supports a vector
# widening summation of *short* args into *int* result, 0 otherwise.
<<<<<<< HEAD
=======
# A target can also support this widening summation if it can support
# promotion (unpacking) from shorts to ints.
>>>>>>> f8383f28
#
# This won't change for different subtargets so cache the result.
                                                                                                
proc check_effective_target_vect_widen_sum_hi_to_si { } {
    global et_vect_widen_sum_hi_to_si
<<<<<<< HEAD
                                                                                                
    if [info exists et_vect_widen_sum_hi_to_si_saved] {
        verbose "check_effective_target_vect_widen_sum_hi_to_si: using cached result" 2
    } else {
        set et_vect_widen_sum_hi_to_si_saved 0
        if { [istarget powerpc*-*-*]
	     || [istarget ia64-*-*] } {
=======

    if [info exists et_vect_widen_sum_hi_to_si_saved] {
        verbose "check_effective_target_vect_widen_sum_hi_to_si: using cached result" 2
    } else {
        set et_vect_widen_sum_hi_to_si_saved [check_effective_target_vect_unpack]
        if { [istarget powerpc*-*-*] } {
>>>>>>> f8383f28
            set et_vect_widen_sum_hi_to_si_saved 1
        }
    }
    verbose "check_effective_target_vect_widen_sum_hi_to_si: returning $et_vect_widen_sum_hi_to_si_saved" 2
    return $et_vect_widen_sum_hi_to_si_saved
}

# Return 1 if the target plus current options supports a vector
# widening summation of *char* args into *short* result, 0 otherwise.
<<<<<<< HEAD
=======
# A target can also support this widening summation if it can support
# promotion (unpacking) from chars to shorts.
>>>>>>> f8383f28
#
# This won't change for different subtargets so cache the result.
                                                                                                
proc check_effective_target_vect_widen_sum_qi_to_hi { } {
    global et_vect_widen_sum_qi_to_hi
<<<<<<< HEAD
                                                                                                
=======

>>>>>>> f8383f28
    if [info exists et_vect_widen_sum_qi_to_hi_saved] {
        verbose "check_effective_target_vect_widen_sum_qi_to_hi: using cached result" 2
    } else {
        set et_vect_widen_sum_qi_to_hi_saved 0
<<<<<<< HEAD
        if { [istarget ia64-*-*] } {
            set et_vect_widen_sum_qi_to_hi_saved 1
        }
=======
	if { [check_effective_target_vect_unpack] } {
            set et_vect_widen_sum_qi_to_hi_saved 1
	}
>>>>>>> f8383f28
    }
    verbose "check_effective_target_vect_widen_sum_qi_to_hi: returning $et_vect_widen_sum_qi_to_hi_saved" 2
    return $et_vect_widen_sum_qi_to_hi_saved
}

# Return 1 if the target plus current options supports a vector
# widening summation of *char* args into *int* result, 0 otherwise.
#
# This won't change for different subtargets so cache the result.
                                                                                                
proc check_effective_target_vect_widen_sum_qi_to_si { } {
    global et_vect_widen_sum_qi_to_si
<<<<<<< HEAD
                                                                                                
=======

>>>>>>> f8383f28
    if [info exists et_vect_widen_sum_qi_to_si_saved] {
        verbose "check_effective_target_vect_widen_sum_qi_to_si: using cached result" 2
    } else {
        set et_vect_widen_sum_qi_to_si_saved 0
        if { [istarget powerpc*-*-*] } {
            set et_vect_widen_sum_qi_to_si_saved 1
        }
    }
    verbose "check_effective_target_vect_widen_sum_qi_to_si: returning $et_vect_widen_sum_qi_to_si_saved" 2
    return $et_vect_widen_sum_qi_to_si_saved
}

# Return 1 if the target plus current options supports a vector
<<<<<<< HEAD
# widening summation, 0 otherwise.
#
# This won't change for different subtargets so cache the result.
                                                                                                
proc check_effective_target_vect_widen_sum { } {
    global et_vect_widen_sum
                                                                                                
    if [info exists et_vect_widen_sum_saved] {
        verbose "check_effective_target_vect_widen_sum: using cached result" 2
    } else {
        set et_vect_widen_sum_saved 0
        if { [istarget powerpc*-*-*]
	     || [istarget ia64-*-*] } {
            set et_vect_widen_sum_saved 1
        }
    }
    verbose "check_effective_target_vect_widen_sum: returning $et_vect_widen_sum_saved" 2
    return $et_vect_widen_sum_saved
=======
# widening multiplication of *char* args into *short* result, 0 otherwise.
# A target can also support this widening multplication if it can support
# promotion (unpacking) from chars to shorts, and vect_short_mult (non-widening
# multiplication of shorts).
#
# This won't change for different subtargets so cache the result.


proc check_effective_target_vect_widen_mult_qi_to_hi { } {
    global et_vect_widen_mult_qi_to_hi

    if [info exists et_vect_widen_mult_qi_to_hi_saved] {
        verbose "check_effective_target_vect_widen_mult_qi_to_hi: using cached result" 2
    } else {
	if { [check_effective_target_vect_unpack]
	     && [check_effective_target_vect_short_mult] } {
	    set et_vect_widen_mult_qi_to_hi_saved 1
	} else {
	    set et_vect_widen_mult_qi_to_hi_saved 0
	}
        if { [istarget powerpc*-*-*] } {
            set et_vect_widen_mult_qi_to_hi_saved 1
        }
    }
    verbose "check_effective_target_vect_widen_mult_qi_to_hi: returning $et_vect_widen_mult_qi_to_hi_saved" 2
    return $et_vect_widen_mult_qi_to_hi_saved
}

# Return 1 if the target plus current options supports a vector
# widening multiplication of *short* args into *int* result, 0 otherwise.
# A target can also support this widening multplication if it can support
# promotion (unpacking) from shorts to ints, and vect_int_mult (non-widening
# multiplication of ints).
#
# This won't change for different subtargets so cache the result.


proc check_effective_target_vect_widen_mult_hi_to_si { } {
    global et_vect_widen_mult_hi_to_si

    if [info exists et_vect_widen_mult_hi_to_si_saved] {
        verbose "check_effective_target_vect_widen_mult_hi_to_si: using cached result" 2
    } else {
        if { [check_effective_target_vect_unpack]
             && [check_effective_target_vect_int_mult] } {
          set et_vect_widen_mult_hi_to_si_saved 1
        } else {
          set et_vect_widen_mult_hi_to_si_saved 0
        }
        if { [istarget powerpc*-*-*]
	      || [istarget i?86-*-*]
	      || [istarget x86_64-*-*] } {
            set et_vect_widen_mult_hi_to_si_saved 1
        }
    }
    verbose "check_effective_target_vect_widen_mult_hi_to_si: returning $et_vect_widen_mult_hi_to_si_saved" 2
    return $et_vect_widen_mult_hi_to_si_saved
>>>>>>> f8383f28
}

# Return 1 if the target plus current options supports a vector
# dot-product of signed chars, 0 otherwise.
#
# This won't change for different subtargets so cache the result.

proc check_effective_target_vect_sdot_qi { } {
    global et_vect_sdot_qi

    if [info exists et_vect_sdot_qi_saved] {
        verbose "check_effective_target_vect_sdot_qi: using cached result" 2
    } else {
        set et_vect_sdot_qi_saved 0
<<<<<<< HEAD
        if { [istarget ia64-*-*] } {
            set et_vect_sdot_qi_saved 1
        }
=======
>>>>>>> f8383f28
    }
    verbose "check_effective_target_vect_sdot_qi: returning $et_vect_sdot_qi_saved" 2
    return $et_vect_sdot_qi_saved
}

# Return 1 if the target plus current options supports a vector
# dot-product of unsigned chars, 0 otherwise.
#
# This won't change for different subtargets so cache the result.

proc check_effective_target_vect_udot_qi { } {
    global et_vect_udot_qi

    if [info exists et_vect_udot_qi_saved] {
        verbose "check_effective_target_vect_udot_qi: using cached result" 2
    } else {
        set et_vect_udot_qi_saved 0
<<<<<<< HEAD
        if { [istarget powerpc*-*-*]
             || [istarget ia64-*-*] } {
=======
        if { [istarget powerpc*-*-*] } {
>>>>>>> f8383f28
            set et_vect_udot_qi_saved 1
        }
    }
    verbose "check_effective_target_vect_udot_qi: returning $et_vect_udot_qi_saved" 2
    return $et_vect_udot_qi_saved
}

# Return 1 if the target plus current options supports a vector
# dot-product of signed shorts, 0 otherwise.
#
# This won't change for different subtargets so cache the result.

proc check_effective_target_vect_sdot_hi { } {
    global et_vect_sdot_hi

    if [info exists et_vect_sdot_hi_saved] {
        verbose "check_effective_target_vect_sdot_hi: using cached result" 2
    } else {
        set et_vect_sdot_hi_saved 0
        if { [istarget powerpc*-*-*] 
	     || [istarget i?86-*-*]
<<<<<<< HEAD
             || [istarget x86_64-*-*]
             || [istarget ia64-*-*] } {
=======
             || [istarget x86_64-*-*] } {
>>>>>>> f8383f28
            set et_vect_sdot_hi_saved 1
        }
    }
    verbose "check_effective_target_vect_sdot_hi: returning $et_vect_sdot_hi_saved" 2
    return $et_vect_sdot_hi_saved
}

# Return 1 if the target plus current options supports a vector
# dot-product of unsigned shorts, 0 otherwise.
#
# This won't change for different subtargets so cache the result.

proc check_effective_target_vect_udot_hi { } {
    global et_vect_udot_hi

    if [info exists et_vect_udot_hi_saved] {
        verbose "check_effective_target_vect_udot_hi: using cached result" 2
    } else {
        set et_vect_udot_hi_saved 0
        if { [istarget powerpc*-*-*] } {
            set et_vect_udot_hi_saved 1
        }
    }
    verbose "check_effective_target_vect_udot_hi: returning $et_vect_udot_hi_saved" 2
    return $et_vect_udot_hi_saved
}


<<<<<<< HEAD
=======
# Return 1 if the target plus current options supports a vector
# demotion (packing) of shorts (to chars) and ints (to shorts) 
# using modulo arithmetic, 0 otherwise.
#
# This won't change for different subtargets so cache the result.
                                                                                
proc check_effective_target_vect_pack_mod { } {
    global et_vect_pack_mod
                                                                                
    if [info exists et_vect_pack_mod_saved] {
        verbose "check_effective_target_vect_pack_mod: using cached result" 2
    } else {
        set et_vect_pack_mod_saved 0
        if { [istarget powerpc*-*-*]
             || [istarget i?86-*-*]
             || [istarget x86_64-*-*] } {
            set et_vect_pack_mod_saved 1
        }
    }
    verbose "check_effective_target_vect_pack_mod: returning $et_vect_pack_mod_saved" 2
    return $et_vect_pack_mod_saved
}

# Return 1 if the target plus current options supports a vector
# promotion (unpacking) of chars (to shorts) and shorts (to ints), 0 otherwise.
#
# This won't change for different subtargets so cache the result.
                                   
proc check_effective_target_vect_unpack { } {
    global et_vect_unpack
                                        
    if [info exists et_vect_unpack_saved] {
        verbose "check_effective_target_vect_unpack: using cached result" 2
    } else {
        set et_vect_unpack_saved 0
        if { [istarget powerpc*-*-*]
             || [istarget i?86-*-*]
             || [istarget x86_64-*-*] } {
            set et_vect_unpack_saved 1
        }
    }
    verbose "check_effective_target_vect_unpack: returning $et_vect_unpack_saved" 2  
    return $et_vect_unpack_saved
}

>>>>>>> f8383f28
# Return 1 if the target plus current options does not support a vector
# alignment mechanism, 0 otherwise.
#
# This won't change for different subtargets so cache the result.

proc check_effective_target_vect_no_align { } {
    global et_vect_no_align_saved

    if [info exists et_vect_no_align_saved] {
	verbose "check_effective_target_vect_no_align: using cached result" 2
    } else {
	set et_vect_no_align_saved 0
	if { [istarget mipsisa64*-*-*]
	     || [istarget sparc*-*-*]
	     || [istarget ia64-*-*] } {
	    set et_vect_no_align_saved 1
	}
    }
    verbose "check_effective_target_vect_no_align: returning $et_vect_no_align_saved" 2
    return $et_vect_no_align_saved
}

# Return 1 if the target supports vector conditional operations, 0 otherwise.

proc check_effective_target_vect_condition { } {
    global et_vect_cond_saved

    if [info exists et_vect_cond_saved] {
	verbose "check_effective_target_vect_cond: using cached result" 2
    } else {
	set et_vect_cond_saved 0
	if { [istarget powerpc*-*-*]
	     || [istarget ia64-*-*]
	     || [istarget i?86-*-*]
	     || [istarget x86_64-*-*] } {
	   set et_vect_cond_saved 1
	}
    }

    verbose "check_effective_target_vect_cond: returning $et_vect_cond_saved" 2
    return $et_vect_cond_saved
}

# Return 1 if the target supports vector char multiplication, 0 otherwise.

proc check_effective_target_vect_char_mult { } {
    global et_vect_char_mult_saved

    if [info exists et_vect_char_mult_saved] {
	verbose "check_effective_target_vect_char_mult: using cached result" 2
    } else {
	set et_vect_char_mult_saved 0
	if { [istarget ia64-*-*]
	     || [istarget i?86-*-*]
	     || [istarget x86_64-*-*] } {
	   set et_vect_char_mult_saved 1
	}
    }

    verbose "check_effective_target_vect_char_mult: returning $et_vect_char_mult_saved" 2
    return $et_vect_char_mult_saved
}

# Return 1 if the target supports vector short multiplication, 0 otherwise.

proc check_effective_target_vect_short_mult { } {
    global et_vect_short_mult_saved

    if [info exists et_vect_short_mult_saved] {
	verbose "check_effective_target_vect_short_mult: using cached result" 2
    } else {
	set et_vect_short_mult_saved 0
	if { [istarget ia64-*-*]
	     || [istarget i?86-*-*]
	     || [istarget x86_64-*-*] } {
	   set et_vect_short_mult_saved 1
	}
    }

    verbose "check_effective_target_vect_short_mult: returning $et_vect_short_mult_saved" 2
    return $et_vect_short_mult_saved
}

# Return 1 if the target supports vector int multiplication, 0 otherwise.

proc check_effective_target_vect_int_mult { } {
    global et_vect_int_mult_saved

    if [info exists et_vect_int_mult_saved] {
	verbose "check_effective_target_vect_int_mult: using cached result" 2
    } else {
	set et_vect_int_mult_saved 0
	if { [istarget powerpc*-*-*]
	     || [istarget i?86-*-*]
	     || [istarget x86_64-*-*] } {
	   set et_vect_int_mult_saved 1
	}
    }

    verbose "check_effective_target_vect_int_mult: returning $et_vect_int_mult_saved" 2
    return $et_vect_int_mult_saved
}

# Return 1 if the target supports vector even/odd elements extraction, 0 otherwise.

proc check_effective_target_vect_extract_even_odd { } {
    global et_vect_extract_even_odd_saved
    
    if [info exists et_vect_extract_even_odd_saved] {
        verbose "check_effective_target_vect_extract_even_odd: using cached result" 2
    } else {
        set et_vect_extract_even_odd_saved 0 
        if { [istarget powerpc*-*-*] } {
           set et_vect_extract_even_odd_saved 1
        }
    }

    verbose "check_effective_target_vect_extract_even_odd: returning $et_vect_extract_even_odd_saved" 2
    return $et_vect_extract_even_odd_saved
}

# Return 1 if the target supports vector interleaving, 0 otherwise.

proc check_effective_target_vect_interleave { } {
    global et_vect_interleave_saved
    
    if [info exists et_vect_interleave_saved] {
        verbose "check_effective_target_vect_interleave: using cached result" 2
    } else {
        set et_vect_interleave_saved 0
        if { [istarget powerpc*-*-*]
             || [istarget i?86-*-*]
             || [istarget x86_64-*-*] } {
           set et_vect_interleave_saved 1
        }
    }

    verbose "check_effective_target_vect_interleave: returning $et_vect_interleave_saved" 2
    return $et_vect_interleave_saved
}

# Return 1 if the target supports section-anchors

proc check_effective_target_section_anchors { } {
    global et_section_anchors_saved

    if [info exists et_section_anchors_saved] {
        verbose "check_effective_target_section_anchors: using cached result" 2
    } else {
        set et_section_anchors_saved 0
        if { [istarget powerpc*-*-*] } {
           set et_section_anchors_saved 1
        }
    }

    verbose "check_effective_target_section_anchors: returning $et_section_anchors_saved" 2
    return $et_section_anchors_saved
}

# Return 1 if the target supports atomic operations on "int" and "long".

proc check_effective_target_sync_int_long { } {
    global et_sync_int_long_saved

    if [info exists et_sync_int_long_saved] {
        verbose "check_effective_target_sync_int_long: using cached result" 2
    } else {
        set et_sync_int_long_saved 0
# This is intentionally powerpc but not rs6000, rs6000 doesn't have the
# load-reserved/store-conditional instructions.
        if { [istarget ia64-*-*]
	     || [istarget i?86-*-*]
	     || [istarget x86_64-*-*]
	     || [istarget alpha*-*-*] 
	     || [istarget s390*-*-*] 
	     || [istarget powerpc*-*-*]
	     || [istarget sparc64-*-*]
	     || [istarget sparcv9-*-*] } {
           set et_sync_int_long_saved 1
        }
    }

    verbose "check_effective_target_sync_int_long: returning $et_sync_int_long_saved" 2
    return $et_sync_int_long_saved
}

# Return 1 if the target supports atomic operations on "char" and "short".

proc check_effective_target_sync_char_short { } {
    global et_sync_char_short_saved

    if [info exists et_sync_char_short_saved] {
        verbose "check_effective_target_sync_char_short: using cached result" 2
    } else {
        set et_sync_char_short_saved 0
# This is intentionally powerpc but not rs6000, rs6000 doesn't have the
# load-reserved/store-conditional instructions.
        if { [istarget ia64-*-*]
	     || [istarget i?86-*-*]
	     || [istarget x86_64-*-*]
	     || [istarget alpha*-*-*] 
	     || [istarget s390*-*-*] 
	     || [istarget powerpc*-*-*]
	     || [istarget sparc64-*-*]
	     || [istarget sparcv9-*-*] } {
           set et_sync_char_short_saved 1
        }
    }

    verbose "check_effective_target_sync_char_short: returning $et_sync_char_short_saved" 2
    return $et_sync_char_short_saved
}

# Return 1 if the target matches the effective target 'arg', 0 otherwise.
# This can be used with any check_* proc that takes no argument and
# returns only 1 or 0.  It could be used with check_* procs that take
# arguments with keywords that pass particular arguments.

proc is-effective-target { arg } {
    set selected 0
    if { [info procs check_effective_target_${arg}] != [list] } {
	set selected [check_effective_target_${arg}]
    } else {
	switch $arg {
	  "vmx_hw"         { set selected [check_vmx_hw_available] }
	  "named_sections" { set selected [check_named_sections_available] }
	  "gc_sections"    { set selected [check_gc_sections_available] }
	  "cxa_atexit"     { set selected [check_cxa_atexit_available] }
	  default          { error "unknown effective target keyword `$arg'" }
	}
    }
    verbose "is-effective-target: $arg $selected" 2
    return $selected
}

# Return 1 if the argument is an effective-target keyword, 0 otherwise.

proc is-effective-target-keyword { arg } {
    if { [info procs check_effective_target_${arg}] != [list] } {
	return 1
    } else {
	# These have different names for their check_* procs.
	switch $arg {
	  "vmx_hw"         { return 1 }
	  "named_sections" { return 1 }
	  "gc_sections"    { return 1 }
	  "cxa_atexit"     { return 1 }
	  default          { return 0 }
	}
    }
}

# Return 1 if target default to short enums

proc check_effective_target_short_enums { } {
    return [check_no_compiler_messages short_enums assembly {
	enum foo { bar };
	int s[sizeof (enum foo) == 1 ? 1 : -1];
    }]
}
<<<<<<< HEAD
=======

# Return 1 if target supports merging string constants at link time.

proc check_effective_target_string_merging { } {
    return [check_no_messages_and_pattern string_merging \
		"rodata\\.str" assembly {
		    const char *var = "String";
		} {-O2}]
}
>>>>>>> f8383f28
<|MERGE_RESOLUTION|>--- conflicted
+++ resolved
@@ -96,15 +96,6 @@
     set target [current_target_name]
     if {![info exists et_cache($prop,target)]
 	|| $et_cache($prop,target) != $target} {
-<<<<<<< HEAD
-	verbose "check_effective_target $prop: compiling source for $target" 2
-	set et_cache($prop,target) $target
-	set et_cache($prop,value) \
-	    [string match "" [eval get_compiler_messages $prop $args]]
-    }
-    set value $et_cache($prop,value)
-    verbose "check_effective_target $prop: returning $value for $target" 2
-=======
 	verbose "check_no_compiler_messages $prop: compiling source for $target" 2
 	set et_cache($prop,target) $target
 	set et_cache($prop,value) \
@@ -132,7 +123,6 @@
     }
     set value $et_cache($prop,value)
     verbose "check_no_messages_and_pattern $prop: returning $value for $target" 2
->>>>>>> f8383f28
     return $value
 }
 
@@ -355,10 +345,7 @@
 	     || [istarget xscale*-*-elf]
 	     || [istarget cris-*-*]
 	     || [istarget h8300-*-*]
-<<<<<<< HEAD
-=======
 	     || [istarget m32c-*-elf]
->>>>>>> f8383f28
 	     || [istarget m68k-*-elf]
 	     || [istarget mips*-*-elf]
 	     || [istarget xtensa-*-elf]
@@ -403,10 +390,7 @@
 
 proc check_effective_target_tls {} {
     global et_tls_saved
-<<<<<<< HEAD
-=======
     global tool
->>>>>>> f8383f28
 
     if [info exists et_tls_saved] {
 	verbose "check_effective_target_tls: using cached result" 2
@@ -423,11 +407,7 @@
 
 	# Test for thread-local data supported by the platform.
 	set comp_output \
-<<<<<<< HEAD
-	    [target_compile $src $asm assembly ""]
-=======
 	    [${tool}_target_compile $src $asm assembly ""]
->>>>>>> f8383f28
 	file delete $src
 	if { [string match "*not supported*" $comp_output] } {
 	    set et_tls_saved 0
@@ -444,10 +424,7 @@
 
 proc check_effective_target_tls_runtime {} {
     global et_tls_runtime_saved
-<<<<<<< HEAD
-=======
     global tool
->>>>>>> f8383f28
 
     if [info exists et_tls_runtime_saved] {
 	verbose "check_effective_target_tls_runtime: using cached result" 2
@@ -464,11 +441,7 @@
 	close $f
 
 	set comp_output \
-<<<<<<< HEAD
-	    [target_compile $src $exe executable ""]
-=======
 	    [${tool}_target_compile $src $exe executable ""]
->>>>>>> f8383f28
 	file delete $src
 
 	if [string match "" $comp_output] then {
@@ -489,7 +462,6 @@
     }
 
     return $et_tls_runtime_saved
-<<<<<<< HEAD
 }
 
 # Return 1 if compilation with -fopenmp is error-free for trivial
@@ -514,32 +486,6 @@
 # emitted, 0 otherwise.  Whether a shared library can actually be built is
 # out of scope for this test.
 
-=======
-}
-
-# Return 1 if compilation with -fopenmp is error-free for trivial
-# code, 0 otherwise.
-
-proc check_effective_target_fopenmp {} {
-    return [check_no_compiler_messages fopenmp object {
-	void foo (void) { }
-    } "-fopenmp"]
-}
-
-# Return 1 if compilation with -freorder-blocks-and-partition is error-free
-# for trivial code, 0 otherwise.
-
-proc check_effective_target_freorder {} {
-    return [check_no_compiler_messages freorder object {
-	void foo (void) { }
-    } "-freorder-blocks-and-partition"]
-}
-
-# Return 1 if -fpic and -fPIC are supported, as in no warnings or errors
-# emitted, 0 otherwise.  Whether a shared library can actually be built is
-# out of scope for this test.
-
->>>>>>> f8383f28
 proc check_effective_target_fpic { } {
     # Note that M68K has a multilib that supports -fpic but not
     # -fPIC, so we need to check both.  We test with a program that
@@ -553,8 +499,6 @@
 	}
     }
     return 0
-<<<<<<< HEAD
-=======
 }
 
 # Return true if the target supports -mpaired-single (as used on MIPS).
@@ -563,7 +507,6 @@
     return [check_no_compiler_messages mpaired_single object {
 	void foo (void) { }
     } "-mpaired-single"]
->>>>>>> f8383f28
 }
 
 # Return true if iconv is supported on the target. In particular IBM1047.
@@ -1030,109 +973,6 @@
     return [check_function_available "mkfifo"]
 }
 
-<<<<<<< HEAD
-# Return 1 if we're generating 32-bit code using default options, 0
-# otherwise.
-
-proc check_effective_target_ilp32 { } {
-    return [check_no_compiler_messages ilp32 object {
-	int dummy[sizeof (int) == 4
-		  && sizeof (void *) == 4
-		  && sizeof (long) == 4 ? 1 : -1];
-    }]
-}
-
-# Return 1 if we're generating 64-bit code using default options, 0
-# otherwise.
-
-proc check_effective_target_lp64 { } {
-    return [check_no_compiler_messages lp64 object {
-	int dummy[sizeof (int) == 4
-		  && sizeof (void *) == 8
-		  && sizeof (long) == 8 ? 1 : -1];
-    }]
-}
-
-# Return 1 if the target supports compiling decimal floating point,
-# 0 otherwise.
-
-proc check_effective_target_dfp_nocache { } {
-    verbose "check_effective_target_dfp_nocache: compiling source" 2
-    set ret [string match "" [get_compiler_messages dfp object {
-        _Decimal32 x; _Decimal64 y; _Decimal128 z;
-    }]]
-    verbose "check_effective_target_dfp_nocache: returning $ret" 2
-    return $ret
-}
-
-proc check_effective_target_dfprt_nocache { } {
-    global tool
-
-    set ret 0
-
-    verbose "check_effective_target_dfprt_nocache: compiling source" 2
-    # Set up, compile, and execute a test program containing decimal
-    # float operations.
-    set src dfprt[pid].c
-    set exe dfprt[pid].x
-
-    set f [open $src "w"]
-    puts $f "_Decimal32 x = 1.2df; _Decimal64 y = 2.3dd; _Decimal128 z;"
-    puts $f "int main () { z = x + y; return 0; }"
-    close $f
-
-    verbose "check_effective_target_dfprt_nocache: compiling testfile $src" 2
-    set lines [${tool}_target_compile $src $exe executable ""]
-    file delete $src
-
-    if [string match "" $lines] then {
-	# No error message, compilation succeeded.
-	set result [${tool}_load "./$exe" "" ""]
-	set status [lindex $result 0]
-	remote_file build delete $exe
-	verbose "check_effective_target_dfprt_nocache: testfile status is <$status>" 2
-	if { $status == "pass" } then {
-	    set ret 1
-	}
-    }
-    return $ret
-    verbose "check_effective_target_dfprt_nocache: returning $ret" 2
-}
-
-# Return 1 if the target supports compiling Decimal Floating Point,
-# 0 otherwise.
-#
-# This won't change for different subtargets so cache the result.
-
-proc check_effective_target_dfp { } {
-    global et_dfp_saved
-
-    if [info exists et_dfp_saved] {
-	verbose "check_effective_target_dfp: using cached result" 2
-    } else {
-	set et_dfp_saved [check_effective_target_dfp_nocache]
-    }
-    verbose "check_effective_target_dfp: returning $et_dfp_saved" 2
-    return $et_dfp_saved
-}
-
-# Return 1 if the target supports linking and executing Decimal Floating
-# Point, # 0 otherwise.
-#
-# This won't change for different subtargets so cache the result.
-
-proc check_effective_target_dfprt { } {
-    global et_dfprt_saved
-    global tool
-
-    if [info exists et_dfprt_saved] {
-	verbose "check_effective_target_dfprt: using cached result" 2
-    } else {
-	set et_dfprt_saved [check_effective_target_dfprt_nocache]
-    }
-    verbose "check_effective_target_dfprt: returning $et_dfprt_saved" 2
-    return $et_dfprt_saved
-=======
 # Returns true iff "__cxa_atexit" is used on the target system.
 
 proc check_cxa_atexit_available { } {
@@ -1339,7 +1179,6 @@
     }
     verbose "check_effective_target_dfp: returning $et_dfp_saved" 2
     return $et_dfp_saved
->>>>>>> f8383f28
 }
 
 # Return 1 if the target supports linking and executing Decimal Floating
@@ -1652,32 +1491,19 @@
 
 # Return 1 if the target plus current options supports a vector
 # widening summation of *short* args into *int* result, 0 otherwise.
-<<<<<<< HEAD
-=======
 # A target can also support this widening summation if it can support
 # promotion (unpacking) from shorts to ints.
->>>>>>> f8383f28
 #
 # This won't change for different subtargets so cache the result.
                                                                                                 
 proc check_effective_target_vect_widen_sum_hi_to_si { } {
     global et_vect_widen_sum_hi_to_si
-<<<<<<< HEAD
-                                                                                                
+
     if [info exists et_vect_widen_sum_hi_to_si_saved] {
         verbose "check_effective_target_vect_widen_sum_hi_to_si: using cached result" 2
     } else {
-        set et_vect_widen_sum_hi_to_si_saved 0
-        if { [istarget powerpc*-*-*]
-	     || [istarget ia64-*-*] } {
-=======
-
-    if [info exists et_vect_widen_sum_hi_to_si_saved] {
-        verbose "check_effective_target_vect_widen_sum_hi_to_si: using cached result" 2
-    } else {
         set et_vect_widen_sum_hi_to_si_saved [check_effective_target_vect_unpack]
         if { [istarget powerpc*-*-*] } {
->>>>>>> f8383f28
             set et_vect_widen_sum_hi_to_si_saved 1
         }
     }
@@ -1687,34 +1513,21 @@
 
 # Return 1 if the target plus current options supports a vector
 # widening summation of *char* args into *short* result, 0 otherwise.
-<<<<<<< HEAD
-=======
 # A target can also support this widening summation if it can support
 # promotion (unpacking) from chars to shorts.
->>>>>>> f8383f28
 #
 # This won't change for different subtargets so cache the result.
                                                                                                 
 proc check_effective_target_vect_widen_sum_qi_to_hi { } {
     global et_vect_widen_sum_qi_to_hi
-<<<<<<< HEAD
-                                                                                                
-=======
-
->>>>>>> f8383f28
+
     if [info exists et_vect_widen_sum_qi_to_hi_saved] {
         verbose "check_effective_target_vect_widen_sum_qi_to_hi: using cached result" 2
     } else {
         set et_vect_widen_sum_qi_to_hi_saved 0
-<<<<<<< HEAD
-        if { [istarget ia64-*-*] } {
-            set et_vect_widen_sum_qi_to_hi_saved 1
-        }
-=======
 	if { [check_effective_target_vect_unpack] } {
             set et_vect_widen_sum_qi_to_hi_saved 1
 	}
->>>>>>> f8383f28
     }
     verbose "check_effective_target_vect_widen_sum_qi_to_hi: returning $et_vect_widen_sum_qi_to_hi_saved" 2
     return $et_vect_widen_sum_qi_to_hi_saved
@@ -1727,11 +1540,7 @@
                                                                                                 
 proc check_effective_target_vect_widen_sum_qi_to_si { } {
     global et_vect_widen_sum_qi_to_si
-<<<<<<< HEAD
-                                                                                                
-=======
-
->>>>>>> f8383f28
+
     if [info exists et_vect_widen_sum_qi_to_si_saved] {
         verbose "check_effective_target_vect_widen_sum_qi_to_si: using cached result" 2
     } else {
@@ -1745,26 +1554,6 @@
 }
 
 # Return 1 if the target plus current options supports a vector
-<<<<<<< HEAD
-# widening summation, 0 otherwise.
-#
-# This won't change for different subtargets so cache the result.
-                                                                                                
-proc check_effective_target_vect_widen_sum { } {
-    global et_vect_widen_sum
-                                                                                                
-    if [info exists et_vect_widen_sum_saved] {
-        verbose "check_effective_target_vect_widen_sum: using cached result" 2
-    } else {
-        set et_vect_widen_sum_saved 0
-        if { [istarget powerpc*-*-*]
-	     || [istarget ia64-*-*] } {
-            set et_vect_widen_sum_saved 1
-        }
-    }
-    verbose "check_effective_target_vect_widen_sum: returning $et_vect_widen_sum_saved" 2
-    return $et_vect_widen_sum_saved
-=======
 # widening multiplication of *char* args into *short* result, 0 otherwise.
 # A target can also support this widening multplication if it can support
 # promotion (unpacking) from chars to shorts, and vect_short_mult (non-widening
@@ -1822,7 +1611,6 @@
     }
     verbose "check_effective_target_vect_widen_mult_hi_to_si: returning $et_vect_widen_mult_hi_to_si_saved" 2
     return $et_vect_widen_mult_hi_to_si_saved
->>>>>>> f8383f28
 }
 
 # Return 1 if the target plus current options supports a vector
@@ -1837,12 +1625,6 @@
         verbose "check_effective_target_vect_sdot_qi: using cached result" 2
     } else {
         set et_vect_sdot_qi_saved 0
-<<<<<<< HEAD
-        if { [istarget ia64-*-*] } {
-            set et_vect_sdot_qi_saved 1
-        }
-=======
->>>>>>> f8383f28
     }
     verbose "check_effective_target_vect_sdot_qi: returning $et_vect_sdot_qi_saved" 2
     return $et_vect_sdot_qi_saved
@@ -1860,12 +1642,7 @@
         verbose "check_effective_target_vect_udot_qi: using cached result" 2
     } else {
         set et_vect_udot_qi_saved 0
-<<<<<<< HEAD
-        if { [istarget powerpc*-*-*]
-             || [istarget ia64-*-*] } {
-=======
         if { [istarget powerpc*-*-*] } {
->>>>>>> f8383f28
             set et_vect_udot_qi_saved 1
         }
     }
@@ -1887,12 +1664,7 @@
         set et_vect_sdot_hi_saved 0
         if { [istarget powerpc*-*-*] 
 	     || [istarget i?86-*-*]
-<<<<<<< HEAD
-             || [istarget x86_64-*-*]
-             || [istarget ia64-*-*] } {
-=======
              || [istarget x86_64-*-*] } {
->>>>>>> f8383f28
             set et_vect_sdot_hi_saved 1
         }
     }
@@ -1921,8 +1693,6 @@
 }
 
 
-<<<<<<< HEAD
-=======
 # Return 1 if the target plus current options supports a vector
 # demotion (packing) of shorts (to chars) and ints (to shorts) 
 # using modulo arithmetic, 0 otherwise.
@@ -1968,7 +1738,6 @@
     return $et_vect_unpack_saved
 }
 
->>>>>>> f8383f28
 # Return 1 if the target plus current options does not support a vector
 # alignment mechanism, 0 otherwise.
 #
@@ -2229,8 +1998,6 @@
 	int s[sizeof (enum foo) == 1 ? 1 : -1];
     }]
 }
-<<<<<<< HEAD
-=======
 
 # Return 1 if target supports merging string constants at link time.
 
@@ -2239,5 +2006,4 @@
 		"rodata\\.str" assembly {
 		    const char *var = "String";
 		} {-O2}]
-}
->>>>>>> f8383f28
+}