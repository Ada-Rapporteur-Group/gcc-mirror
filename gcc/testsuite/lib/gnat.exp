# Copyright (C) 2006, 2007, 2008, 2009, 2010 Free Software Foundation, Inc.

# This program is free software; you can redistribute it and/or modify
# it under the terms of the GNU General Public License as published by
# the Free Software Foundation; either version 3 of the License, or
# (at your option) any later version.
# 
# This program is distributed in the hope that it will be useful,
# but WITHOUT ANY WARRANTY; without even the implied warranty of
# MERCHANTABILITY or FITNESS FOR A PARTICULAR PURPOSE.  See the
# GNU General Public License for more details.
# 
# You should have received a copy of the GNU General Public License
# along with GCC; see the file COPYING3.  If not see
# <http://www.gnu.org/licenses/>.

# This file was written by James A. Morrison (ja2morri@uwaterloo.ca)
# based on gcc.exp written by Rob Savoye (rob@cygnus.com).

# This file is loaded by the tool init file (eg: unix.exp).  It provides
# default definitions for gnat_start, etc. and other supporting cast members.

# These globals are used if no compiler arguments are provided.
# They are also used by the various testsuites to define the environment:
# where to find stdio.h, libc.a, etc.

load_lib libgloss.exp
load_lib prune.exp
load_lib gcc-defs.exp
load_lib gcc.exp
load_lib timeout.exp

#
# GNAT_UNDER_TEST is the compiler under test.
#

#
# default_gnat_version -- extract and print the version number of the compiler
#

proc default_gnat_version { } {
    global GNAT_UNDER_TEST

    gnat_init

    # ignore any arguments after the command
    set compiler [lindex $GNAT_UNDER_TEST 0]

    if ![is_remote host] {
	set compiler_name [which $compiler]
    } else {
	set compiler_name $compiler
    }

    # verify that the compiler exists
    if { $compiler_name != 0 } then {
	set tmp [remote_exec host "$compiler -v"]
	set status [lindex $tmp 0]
	set output [lindex $tmp 1]
	regexp " version \[^\n\r\]*" $output version
	if { $status == 0 && [info exists version] } then {
	    clone_output "$compiler_name $version\n"
	} else {
	    clone_output "Couldn't determine version of $compiler_name: $output\n"
	}
    } else {
	# compiler does not exist (this should have already been detected)
	warning "$compiler does not exist"
    }
}

# gnat_init -- called at the start of each .exp script.
#
# There currently isn't much to do, but always using it allows us to
# make some enhancements without having to go back and rewrite the scripts.
#

set gnat_initialized 0

proc gnat_init { args } {
    global rootme
    global tmpdir
    global libdir
    global gluefile wrap_flags
    global gnat_initialized
    global GNAT_UNDER_TEST
    global TOOL_EXECUTABLE
    global gnat_libgcc_s_path
    global gnat_target_current

    set gnat_target_current ""

    if { $gnat_initialized == 1 } { return }

    if ![info exists GNAT_UNDER_TEST] then {
	if [info exists TOOL_EXECUTABLE] {
	    set GNAT_UNDER_TEST "$TOOL_EXECUTABLE"
	} else {
	    set GNAT_UNDER_TEST "[local_find_gnatmake]"
	}
    }

    if ![info exists tmpdir] then {
	set tmpdir /tmp
    }

    set gnat_libgcc_s_path "${rootme}"
    # Leave this here since Ada should support multilibs at some point.
    set compiler [lindex $GNAT_UNDER_TEST 0]
#    if { [is_remote host] == 0 && [which $compiler] != 0 } {
#	foreach i "[exec $compiler --print-multi-lib]" {
#	    set mldir ""
#	    regexp -- "\[a-z0-9=/\.-\]*;" $i mldir
#	    set mldir [string trimright $mldir "\;@"]
#	    if { "$mldir" == "." } {
#		continue
#	    }
#	    if { [llength [glob -nocomplain ${rootme}/${mldir}/libgcc_s*.so.*]] >= 1 } {
#		append gnat_libgcc_s_path ":${rootme}/${mldir}"
#	    }
#	}
#    }
}

proc gnat_target_compile { source dest type options } {
    global rootme
    global tmpdir
    global gluefile wrap_flags
    global srcdir
    global GNAT_UNDER_TEST
    global TOOL_OPTIONS
    global ld_library_path
    global gnat_libgcc_s_path
    global gnat_target_current

<<<<<<< HEAD
=======
    # dg-require-effective-target tests must be compiled as C.
    if [ string match "*.c" $source ] then {
	return [gcc_target_compile $source $dest $type $options]
    }

>>>>>>> 155d23aa
    # If we detect a change of target, we need to recompute both
    # GNAT_UNDER_TEST and the appropriate RTS.
    if { $gnat_target_current!="[current_target_name]" } {
	set gnat_target_current "[current_target_name]"
	if [info exists TOOL_OPTIONS] {
	    set rtsdir "[get_multilibs ${TOOL_OPTIONS}]/libada"
<<<<<<< HEAD
	} else {
	    set rtsdir "[get_multilibs]/libada"
	}
	if [info exists TOOL_EXECUTABLE] {
	    set GNAT_UNDER_TEST "$TOOL_EXECUTABLE"
	} else {
	    set GNAT_UNDER_TEST "[local_find_gnatmake]"
	}
=======
	} else {
	    set rtsdir "[get_multilibs]/libada"
	}
	if [info exists TOOL_EXECUTABLE] {
	    set GNAT_UNDER_TEST "$TOOL_EXECUTABLE"
	} else {
	    set GNAT_UNDER_TEST "[local_find_gnatmake]"
	}
>>>>>>> 155d23aa
        set GNAT_UNDER_TEST "$GNAT_UNDER_TEST --RTS=$rtsdir"

	# gnatlink looks for system.ads itself and has no --RTS option, so
	# specify via environment
	setenv ADA_INCLUDE_PATH "$rtsdir/adainclude"
	setenv ADA_OBJECTS_PATH "$rtsdir/adainclude"
    }

    set ld_library_path ".:${gnat_libgcc_s_path}"
    lappend options "compiler=$GNAT_UNDER_TEST -q -f"
    lappend options "timeout=[timeout_value]"

    if { [target_info needs_status_wrapper]!="" && [info exists gluefile] } {
	lappend options "libs=${gluefile}"
	lappend options "ldflags=$wrap_flags"
    }

    # TOOL_OPTIONS must come first, so that it doesn't override testcase
    # specific options.
    if [info exists TOOL_OPTIONS] {
	set options [concat "additional_flags=$TOOL_OPTIONS" $options]
    }

    # If we have built libada along with the compiler, point the test harness
    # at it (and associated headers).

#    set sourcename [string range $source 0 [expr [string length $source] - 5]]
#    set dest ""

    return [target_compile $source $dest $type $options]
}

#
# gnat_pass -- utility to record a testcase passed
#

proc gnat_pass { testcase cflags } {
    if { "$cflags" == "" } {
	pass "$testcase"
    } else {
	pass "$testcase, $cflags"
    }
}

#
# gnat_fail -- utility to record a testcase failed
#

proc gnat_fail { testcase cflags } {
    if { "$cflags" == "" } {
	fail "$testcase"
    } else {
	fail "$testcase, $cflags"
    }
}

#
# gnat_finish -- called at the end of every .exp script that calls gnat_init
#
# The purpose of this proc is to hide all quirks of the testing environment
# from the testsuites.  It also exists to undo anything that gnat_init did
# (that needs undoing).
#

proc gnat_finish { } {
    # The testing harness apparently requires this.
    global errorInfo

    if [info exists errorInfo] then {
	unset errorInfo
    }

    # Might as well reset these (keeps our caller from wondering whether
    # s/he has to or not).
    global prms_id bug_id
    set prms_id 0
    set bug_id 0
}

proc gnat_exit { } {
    global gluefile

    if [info exists gluefile] {
	file_on_build delete $gluefile
	unset gluefile
    }
}

# Prune messages from GNAT that aren't useful.

proc prune_gnat_output { text } {
    #send_user "Before:$text\n"
    regsub -all "(^|\n)\[^\n\]*: In (function|method) \[^\n\]*" $text "" text
    regsub -all "(^|\n)\[^\n\]*: At top level:\[^\n\]*" $text "" text

    # prune the output from gnatmake.
    regsub -all "(^|\n)\[^\n\]*gnatmake: [^\n\]*" $text "" text

    # It would be nice to avoid passing anything to gnat that would cause it to
    # issue these messages (since ignoring them seems like a hack on our part),
    # but that's too difficult in the general case.  For example, sometimes
    # you need to use -B to point gnat at crt0.o, but there are some targets
    # that don't have crt0.o.
    regsub -all "(^|\n)\[^\n\]*file path prefix \[^\n\]* never used" $text "" text
    regsub -all "(^|\n)\[^\n\]*linker input file unused since linking not done" $text "" text

    #send_user "After:$text\n"

    return $text
}

# find_gnatmake for some version of DejaGnu will hardcode a -I...rts/ada flag
# which prevent multilib from working, so define a new one.

proc local_find_gnatmake {} {
    global tool_root_dir

    if ![is_remote host] {
        set file [lookfor_file $tool_root_dir gnatmake]
        if { $file == "" } {
    	set file [lookfor_file $tool_root_dir gcc/gnatmake]
        }
        if { $file != "" } {
    	set root [file dirname $file]
	# Need to pass full --GCC, including multilib flags, to gnatlink,
	# otherwise gcc from PATH is invoked.
	set dest [target_info name]
	set gnatlink_gcc "--GCC=$root/xgcc -B$root [board_info $dest multilib_flags]"
	# Escape blanks to get them through DejaGnu's exec machinery.
	regsub -all {\s} "$gnatlink_gcc" {\\&} gnatlink_gcc
    	set CC "$file --GCC=$root/xgcc --GNATBIND=$root/gnatbind --GNATLINK=$root/gnatlink -cargs -B$root -largs $gnatlink_gcc -margs";
        } else {
    	set CC [transform gnatmake]
        }
    } else {
        set CC [transform gnatmake]
    }
    return $CC
}

# If this is an older version of DejaGnu (without runtest_file_p),
# provide one and assume the old syntax: foo1.exp bar1.c foo2.exp bar2.c.
# This can be deleted after next DejaGnu release.

if { [info procs runtest_file_p] == "" } then {
    proc runtest_file_p { runtests testcase } {
	if { $runtests != "" && [regexp "\[.\]\[cC\]" $runtests] } then {
	    if { [lsearch $runtests [file tail $testcase]] >= 0 } then {
		return 1
	    } else {
		return 0
	    }
	}
	return 1
    }
}

# Provide a definition of this if missing (delete after next DejaGnu release).

if { [info procs prune_warnings] == "" } then {
    proc prune_warnings { text } {
	return $text
    }
}<|MERGE_RESOLUTION|>--- conflicted
+++ resolved
@@ -133,21 +133,17 @@
     global gnat_libgcc_s_path
     global gnat_target_current
 
-<<<<<<< HEAD
-=======
     # dg-require-effective-target tests must be compiled as C.
     if [ string match "*.c" $source ] then {
 	return [gcc_target_compile $source $dest $type $options]
     }
 
->>>>>>> 155d23aa
     # If we detect a change of target, we need to recompute both
     # GNAT_UNDER_TEST and the appropriate RTS.
     if { $gnat_target_current!="[current_target_name]" } {
 	set gnat_target_current "[current_target_name]"
 	if [info exists TOOL_OPTIONS] {
 	    set rtsdir "[get_multilibs ${TOOL_OPTIONS}]/libada"
-<<<<<<< HEAD
 	} else {
 	    set rtsdir "[get_multilibs]/libada"
 	}
@@ -156,16 +152,6 @@
 	} else {
 	    set GNAT_UNDER_TEST "[local_find_gnatmake]"
 	}
-=======
-	} else {
-	    set rtsdir "[get_multilibs]/libada"
-	}
-	if [info exists TOOL_EXECUTABLE] {
-	    set GNAT_UNDER_TEST "$TOOL_EXECUTABLE"
-	} else {
-	    set GNAT_UNDER_TEST "[local_find_gnatmake]"
-	}
->>>>>>> 155d23aa
         set GNAT_UNDER_TEST "$GNAT_UNDER_TEST --RTS=$rtsdir"
 
 	# gnatlink looks for system.ads itself and has no --RTS option, so
