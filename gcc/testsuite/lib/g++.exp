--- conflicted
+++ resolved
@@ -1,9 +1,5 @@
 # Copyright (C) 1992, 1993, 1994, 1995, 1996, 1997, 2000, 2001, 2002, 2003,
-<<<<<<< HEAD
-# 2004, 2005 Free Software Foundation, Inc.
-=======
 # 2004, 2005, 2007 Free Software Foundation, Inc.
->>>>>>> 60a98cce
 
 # This program is free software; you can redistribute it and/or modify
 # it under the terms of the GNU General Public License as published by
