--- conflicted
+++ resolved
@@ -1,8 +1,3 @@
-<<<<<<< HEAD
-/* { dg-do compile } */
-
-=======
->>>>>>> 6a5dcab3
 int
 main ()
 {
