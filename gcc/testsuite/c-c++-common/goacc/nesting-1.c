--- conflicted
+++ resolved
@@ -58,13 +58,10 @@
 
 #pragma acc exit data delete(i)
 
-<<<<<<< HEAD
-=======
 #pragma acc loop /* { dg-error "loop directive must be associated with an OpenACC compute region" } */
     for (i = 0; i < 2; ++i)
       ;
 
->>>>>>> 8d535dab
 #pragma acc data
     {
 #pragma acc parallel
@@ -95,13 +92,10 @@
 #pragma acc enter data copyin(i)
 
 #pragma acc exit data delete(i)
-<<<<<<< HEAD
-=======
 
 #pragma acc loop /* { dg-error "loop directive must be associated with an OpenACC compute region" } */
       for (i = 0; i < 2; ++i)
 	;
->>>>>>> 8d535dab
     }
   }
 }