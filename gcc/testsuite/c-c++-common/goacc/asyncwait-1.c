--- conflicted
+++ resolved
@@ -116,11 +116,7 @@
     }
 
 #pragma acc parallel copyin (a[0:N]) copy (b[0:N]) wait (1 /* { dg-error "expected '\\\)' before end of line" } */
-<<<<<<< HEAD
-    /* { dg-error "expected integer expression list before" "" { target c++ } 118 } */
-=======
-    /* { dg-error "expected integer expression before '\\\)'" "" { target c++ } .-1 } */
->>>>>>> f0ca6e0d
+    /* { dg-error "expected integer expression list before" "" { target c++ } .-1 } */
     {
         for (ii = 0; ii < N; ii++)
             b[ii] = a[ii];
@@ -175,11 +171,7 @@
 #pragma acc wait (1,2,,) /* { dg-error "expected (primary-|)expression before" } */
 
 #pragma acc wait (1 /* { dg-error "expected '\\\)' before end of line" } */
-<<<<<<< HEAD
-    /* { dg-error "expected integer expression list before" "" { target c++ } 173 } */
-=======
-    /* { dg-error "expected integer expression before '\\\)'" "" { target c++ } .-1 } */
->>>>>>> f0ca6e0d
+    /* { dg-error "expected integer expression list before" "" { target c++ } .-1 } */
 
 #pragma acc wait (1,*) /* { dg-error "expected (primary-|)expression before" } */
 
