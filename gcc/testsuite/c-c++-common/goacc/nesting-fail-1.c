--- conflicted
+++ resolved
@@ -38,15 +38,6 @@
   }
 }
 
-#pragma acc routine
-void
-f_acc_routine (void)
-{
-#pragma acc parallel /* { dg-error "OpenACC region inside of OpenACC routine, nested parallelism not supported yet" } */
-  ;
-<<<<<<< HEAD
-}
-
 void
 f_acc_data (void)
 {
@@ -64,6 +55,12 @@
 	;
     }
   }
-=======
->>>>>>> 666094f0
+}
+
+#pragma acc routine
+void
+f_acc_routine (void)
+{
+#pragma acc parallel /* { dg-error "OpenACC region inside of OpenACC routine, nested parallelism not supported yet" } */
+  ;
 }