/* { dg-do run } */
<<<<<<< HEAD
/* { dg-options "-fsanitize=undefined" } */

#include <stdio.h>
=======
/* { dg-options "-fsanitize=undefined -fno-sanitize-recover" } */
>>>>>>> 9291e2e1

int
foo (int x, int y)
{
  const int z = 2;
  if (z & 1)
    return x << y;
  return 0;
}

int
bar (int x, int y)
{
  return x + y;
}

int
main (void)
{
  fputs ("UBSAN TEST START\n", stderr);

  foo (3, 2);
  bar (12, 42);

  fputs ("UBSAN TEST END\n", stderr);
  return 0;
}

/* { dg-output "UBSAN TEST START(\n|\r\n|\r)UBSAN TEST END" } */<|MERGE_RESOLUTION|>--- conflicted
+++ resolved
@@ -1,11 +1,5 @@
 /* { dg-do run } */
-<<<<<<< HEAD
-/* { dg-options "-fsanitize=undefined" } */
-
-#include <stdio.h>
-=======
 /* { dg-options "-fsanitize=undefined -fno-sanitize-recover" } */
->>>>>>> 9291e2e1
 
 int
 foo (int x, int y)
@@ -25,13 +19,7 @@
 int
 main (void)
 {
-  fputs ("UBSAN TEST START\n", stderr);
-
   foo (3, 2);
   bar (12, 42);
-
-  fputs ("UBSAN TEST END\n", stderr);
   return 0;
-}
-
-/* { dg-output "UBSAN TEST START(\n|\r\n|\r)UBSAN TEST END" } */+}