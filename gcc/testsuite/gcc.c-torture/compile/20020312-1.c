--- conflicted
+++ resolved
@@ -1,11 +1,7 @@
 /* This does not compile on HC11/HC12 due to the asm which requires
    two 32-bit registers.  */
-<<<<<<< HEAD
-/* { dg-do assemble { xfail m6811-*-* m6812-*-* } } */
-=======
 /* { dg-do assemble } */
 /* { dg-xfail-if "" { m6811-*-* m6812-*-* } { "*" } { "" } } */
->>>>>>> 751ff693
 
 /* PR optimization/5892 */
 typedef struct { unsigned long a; unsigned int b, c; } A;
