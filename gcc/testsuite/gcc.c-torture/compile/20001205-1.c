--- conflicted
+++ resolved
@@ -1,11 +1,7 @@
 /* This does not work on m68hc11 due to the asm statement which forces
    two 'long' (32-bits) variables to go in registers.  */
-<<<<<<< HEAD
-/* { dg-do assemble { xfail m6811-*-* m6812-*-* } } */
-=======
 /* { dg-do assemble } */
 /* { dg-xfail-if "" { m6811-*-* m6812-*-* } { "*" } { "" } } */
->>>>>>> 751ff693
 
 static inline unsigned long rdfpcr(void)
 {
