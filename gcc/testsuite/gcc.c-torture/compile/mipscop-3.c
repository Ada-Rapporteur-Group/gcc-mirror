--- conflicted
+++ resolved
@@ -1,9 +1,5 @@
 /* { dg-do compile { target mips*-*-* } } */
 
-<<<<<<< HEAD
-#ifndef __mips16
-=======
->>>>>>> 751ff693
 register unsigned int c3r1 asm ("$c3r1"), c3r2 asm ("$c3r2");
 
 extern unsigned int b, c;
@@ -19,5 +15,4 @@
   c3r2 = c;
   d = c3r1;
   printf ("%d\n", d);
-}
-#endif+}