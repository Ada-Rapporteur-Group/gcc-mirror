--- conflicted
+++ resolved
@@ -1,11 +1,7 @@
 /* This does not work on h8300 due to the use of an asm
    statement to force a 'long long' (64-bits) to go in a register.  */
 /* { dg-do assemble } */
-<<<<<<< HEAD
-/* { dg-skip-if "" { { i?86-*-* x86_64-*-* } && { ilp32 && { ! nonpic } } } { "*" } { "" } } */
-=======
 /* { dg-skip-if "" { { i?86-*-* x86_64-*-* } && { ia32 && { ! nonpic } } } { "*" } { "" } } */
->>>>>>> 3082eeb7
 /* { dg-skip-if "No 64-bit registers" { m32c-*-* } { "*" } { "" } } */
 /* { dg-skip-if "Not enough 64-bit registers" { pdp11-*-* } { "-O0" } { "" } } */
 /* { dg-xfail-if "" { h8300-*-* } { "*" } { "" } } */
