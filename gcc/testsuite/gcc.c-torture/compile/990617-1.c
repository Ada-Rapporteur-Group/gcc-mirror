/* 0x70000000 is too large a constant to become a pointer on
   xstormy16. */
<<<<<<< HEAD
/* { dg-do assemble { xfail xstormy16-*-* } } */
=======
/* { dg-do assemble } */
/* { dg-xfail-if "" { xstormy16-*-* } { "*" } { "" } } */
>>>>>>> 751ff693

int main()
{
    do {
        long l;
        long *p = &l;
        
        *p = 0x0000000070000000L;
        p += 2;
        {
            unsigned int *addr = (unsigned int *)0x70000000;
            printf("%d, %d\n", addr[1], addr[0]);
        }
        
    } while (1);
}
<|MERGE_RESOLUTION|>--- conflicted
+++ resolved
@@ -1,11 +1,7 @@
 /* 0x70000000 is too large a constant to become a pointer on
    xstormy16. */
-<<<<<<< HEAD
-/* { dg-do assemble { xfail xstormy16-*-* } } */
-=======
 /* { dg-do assemble } */
 /* { dg-xfail-if "" { xstormy16-*-* } { "*" } { "" } } */
->>>>>>> 751ff693
 
 int main()
 {
