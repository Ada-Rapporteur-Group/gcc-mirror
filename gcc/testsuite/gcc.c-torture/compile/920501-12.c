/* This test fails on HC11/HC12 when it is compiled without -mshort because 
   the stack arrays are too large.  Force to use 16-bit ints for it.  */
<<<<<<< HEAD
/* { dg-do assemble { xfail m6811-*-* m6812-*-* } } */
=======
/* { dg-do assemble } */
/* { dg-xfail-if "" { m6811-*-* m6812-*-* } { "*" } { "-mshort" } } */
>>>>>>> 751ff693

x(x){            return 3 + x;}
a(x){int y[994]; return 3 + x;}
b(x){int y[999]; return 2*(x + 3);}
A(x){int y[9999];return 2*(x + 3);}
B(x){int y[9949];return 3 + x;}<|MERGE_RESOLUTION|>--- conflicted
+++ resolved
@@ -1,11 +1,7 @@
 /* This test fails on HC11/HC12 when it is compiled without -mshort because 
    the stack arrays are too large.  Force to use 16-bit ints for it.  */
-<<<<<<< HEAD
-/* { dg-do assemble { xfail m6811-*-* m6812-*-* } } */
-=======
 /* { dg-do assemble } */
 /* { dg-xfail-if "" { m6811-*-* m6812-*-* } { "*" } { "-mshort" } } */
->>>>>>> 751ff693
 
 x(x){            return 3 + x;}
 a(x){int y[994]; return 3 + x;}
