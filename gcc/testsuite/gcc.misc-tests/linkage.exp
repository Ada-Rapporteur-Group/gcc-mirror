--- conflicted
+++ resolved
@@ -12,11 +12,7 @@
 #
 # You should have received a copy of the GNU General Public License
 # along with this program; if not, write to the Free Software
-<<<<<<< HEAD
-# Foundation, Inc., 51 Franklin Street, Fifth Floor, Boston, MA 02110-1301, USA.  
-=======
 # Foundation, Inc., 51 Franklin Street, Fifth Floor, Boston, MA 02110-1301, USA.
->>>>>>> c355071f
 
 # This file used to be gcc.c-torture/special/special.exp, which
 # was written by Rob Savoye. (rob@cygnus.com)
@@ -77,9 +73,6 @@
 	    } elseif [ string match "*32-bit*" $file_string ] {
 		set native_cflags "-m32"
 	    }
-<<<<<<< HEAD
-	}
-=======
         } elseif [istarget "*-*-darwin*"] {
             set file_string [exec file "linkage-x.o"]
             if [ string match "*64-bit*" $file_string ] {
@@ -88,7 +81,6 @@
                 set native_cflags "-m32"
             }
         }
->>>>>>> c355071f
 
 	if [file exists "linkage-y.o"] then {
 	    file delete "linkage-y.o"
