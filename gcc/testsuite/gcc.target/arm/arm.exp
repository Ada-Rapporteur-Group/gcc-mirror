--- conflicted
+++ resolved
@@ -43,11 +43,5 @@
 	"" $DEFAULT_CFLAGS
 
 # All done.
-<<<<<<< HEAD
-dg-finish
-
 set dg_runtest_extra_prunes ""
-=======
-set dg_runtest_extra_prunes ""
-dg-finish
->>>>>>> 747e4b8f
+dg-finish