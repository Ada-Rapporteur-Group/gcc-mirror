--- conflicted
+++ resolved
@@ -1,9 +1,5 @@
 /* { dg-require-effective-target arm_neon_hw } */
-<<<<<<< HEAD
-/* { dg-options "-O2 -ftree-vectorize" } */
-=======
 /* { dg-options "-O2 -ftree-vectorize -ffast-math" } */
->>>>>>> 3bd7a983
 /* { dg-add-options arm_neon } */
 /* { dg-final { scan-assembler "vmls\\.f32" } } */
 
