# Copyright (C) 1997, 2007, 2008, 2009 Free Software Foundation, Inc.

# This program is free software; you can redistribute it and/or modify
# it under the terms of the GNU General Public License as published by
# the Free Software Foundation; either version 3 of the License, or
# (at your option) any later version.
# 
# This program is distributed in the hope that it will be useful,
# but WITHOUT ANY WARRANTY; without even the implied warranty of
# MERCHANTABILITY or FITNESS FOR A PARTICULAR PURPOSE.  See the
# GNU General Public License for more details.
# 
# You should have received a copy of the GNU General Public License
# along with GCC; see the file COPYING3.  If not see
# <http://www.gnu.org/licenses/>.

# A MIPS version of the GCC dg.exp driver.
#
# There are many MIPS features that we want to test, and many of those
# features are specific to certain architectures, certain ABIs and so on.
# There are therefore many cases in which we want to test something that
# is incompatible with the user's chosen test options.
#
# In most dg testsuites, the options added by dg-options have a lower
# priority than the options chosen by the user.  For example, if a test
# specifies:
#
#    { dg-options "-mips1" }
#
# and the user passes the following option to runtest:
#
#    --target_board unix/-mips3
#
# the test would be compiled as MIPS III rather than MIPS I.  If the
# test really wouldn't work with -mips3, normal practice would be to
# have something like:
#
#    { dg-do compile { target can_force_mips1 } }
#
# so that the test is skipped when an option like -mips3 is passed.
#
# Sticking to the same approach here would cause us to skip many tests,
# even though the toolchain can generate the required code.  For example,
# there are 6 MIPS ABIs, plus variants.  Some configurations support
# more than one ABI, so it is natural to use something like:
#
#    --target_board unix{-mabi=n32,-mabi=32,-mabi=64}
#
# when testing them.  But these -mabi=* options would normally prevent any
# EABI and o64 tests from running.
#
# This testsuite therefore defines a local version of dg-options that
# overrides any user options that are incompatible with the test options.
# It tries to keep the other user options intact.
#
#
# Most of the tests in this testsuite are scan-assembler tests, but
# sometimes we need a link test instead.  In these cases, we must not
# try to link code with options that are incompatible with the current
# multilib, because xgcc is passed -L and -B options that are specific
# to that multilib.
#
# Normal GCC practice would be to skip incompatible link tests as
# unsupported, but in this particular case, it seems better to downgrade
# them to an assemble test instead.  At least that way we get some
# test-for-ICE and code-sanity coverage.
#
# The same problem applies to run tests.  If a test requires runtime
# support for a particular feature, and if the current target does not
# provide that support, normal practice would be to skip the test.
# But in this case it seems better to downgrade it to a link test instead.
# (We might then have to downgrade it to an assembler test according to
# the constraints just mentioned.)
#
# The local dg-options therefore checks whether the new options are
# link-compatiable with the user's options.  If not, it automatically
# downgrades link tests to assemble tests.  It does the same for run
# tests, but in addition, it downgrades run tests to link tests if the
# target does not provide runtime support for a required feature or ASE.
#
#
# Another problem is that many of the options we want to test require
# certain other features.  For example, -mips3d requires both 64-bit
# FPRs and a MIPS32 or MIPS64 target; -mfix-r10000 requires branch-
# likely instructions; and so on.  We could handle this by specifying
# a set of options that are guaranteed to give us what we want, such as:
#
#   dg-options "-mips3d -mpaired-single -mhard-float -mgp64 -mfp64 -mabi=n32 -march=mips64 -mips64"
#
# With the new dg-options semantics, this would override any troublesome
# user options like -mips3, -march=vr4100, -mfp32, -mgp32, -msoft-float,
# -mno-paired-single and so on.  But there are three major problems with
# this:
#
#   - It is easy to forget options.
#
#   - If a new option is added, all tests that are incompatible with that
#     option must be updated.
#
#   - We want to be able to test MIPS-3D with things like -march=mips32,
#     -march=mips64r2, -march=sb1, and so on.
#
# The local version of dg-options therefore works out the requirements
# of each test option.  As with the test options themselves, the local
# dg-options overrides any user options that incompatible with these
# requirements, but it keeps the other user options the same.
#
# For example, if the user passes -mips3, a MIPS-3D test will choose
# a different architecture like -mips64 instead.  But if the user
# passes -march=sb1, MIPS-3D tests will be run with that option.
#
#
# Sometimes it is useful to say "I want an environment that is compatible
# with option X, but I don't want to pass option X itself".  The main example
# of this is -mips16: we want to be able to test __attribute__((mips16))
# without requiring the test itself to be compiled as -mips16.  The local
# version of dg-options lets you do this by putting X in parentheses.
# For example:
#
#   { dg-options "(-mips16)" }
#
# selects a MIPS16-compatible target without passing -mips16 itself.
#
# It is also useful to say "any architecture within this ISA range is fine".
# This can be done using special pseudo-options of the form:
#
#   PROP=VALUE PROP<=VALUE PROP>=VALUE
#
# where PROP can be:
#
#   isa:
#	the value of the __mips macro.
#
#   isa_rev:
#	the value of the __mips_isa_rev macro, or 0 if it isn't defined.
#
# For example, "isa_rev>=1" selects a MIPS32 or MIPS64 processor,
# "isa=4" selects a MIPS IV processor, and so on.
#
# If certain processor-specific extensions are not applicable to the
# test you can list them as !CPU in the isa or isa_rev options.  For
# example, isa=64!octeon enforces MIPS64 while avoiding octeon.  You
# can also use ! without an ISA value.  For example
# isa=!octeon!loongson2e disables octeon and loongson2e if otherwise
# you would compile for one of them.
#
# There are also the following special pseudo-options:
#
#   isa=loongson
#	select a Loongson processor
#
#   addressing=absolute
#	force absolute addresses to be used
#
#
# In summary:
#
#   (1) Try to avoid { target ... } requirements wherever possible.
#       Specify the requirements as dg-options instead.
#
#   (2) Don't worry about the consequences of (1) for link and run tests.
#       If the test uses { dg-do link } or { dg-do run }, and its
#       dg-options are incompatible with the current target, the
#       testsuite will downgrade them where necessary.
#
#   (3) Try to use the bare minimum of options and leave dg-options
#       to work out the dependencies.  For example, if you want
#       a MIPS-3D test, you should generally just specify -mips3d.
#       Don't specify an architecture option like -mips64 unless
#       the test really doesn't work with -mips32r2, -mips64r2,
#       -march=sb1, etc.
#
#   (4) If you want something compatible with a particular option,
#       but don't want to pass the option itself, wrap that option
#       in parentheses.  In particular, pass '(-mips16)' if you
#       want to use "mips16" attributes.
#
#   (5) When testing a feature of a generic ISA (as opposed to a
#	processor-specific extension), try to use the "isa" and
#	"isa_rev" pseudo-options instead of specific architecture
#	options.  For example, if the feature is present on revision 2
#	processors and above, try to use "isa_rev>=2" instead of
#	"-mips32r2" or "-mips64r2".
#
#   (6) If you need to disable processor-specific extensions use
#	isa=!CPU instead of forcing a generic ISA.

# Exit immediately if this isn't a MIPS target.
if ![istarget mips*-*-*] {
    return
}

# Load support procs.
load_lib gcc-dg.exp

<<<<<<< HEAD
# Find out which target is selected by the default compiler flags.
# Also remember which aspects of the target are forced on the command
# line (as opposed to being overridable defaults).
#
#    $mips_isa:		 the ISA level specified by __mips
#    $mips_isa_rev:	 the ISA revision specified by __mips_isa_rev
#    $mips_arch:	 the architecture specified by _MIPS_ARCH
#    $mips_mips16:	 true if MIPS16 output is selected
#    $mips_gp:		 the number of bytes in a general register
#    $mips_fp:		 the number of bytes in a floating-point register
#    $mips_float:	 "hard" or "soft"
#    $mips_abi:		 the ABI specified by _MIPS_SIM
#
#    $mips_forced_isa:	 true if the command line uses -march=* or -mips*
#    $mips_forced_abi:	 true if the command line uses -mabi=*
#    $mips_forced_regs:  true if the command line uses -mgp* or -mfp*
#    $mips_forced_float: true if the command line uses -mhard/soft-float
#    $mips_forced_be	 true if the command line uses -EB or -meb
#    $mips_forced_le	 true if the command line uses -EL or -mel
#    $mips_forced_gp	 true if the command line forces a particular GP mode
#    $mips_forced_no_abicalls
#			 true if the command line contains -mno-abicalls
#    $mips_forced_no_shared
#			 true if the command line contains -mno-shared
#    $mips_forced_no_er  true if the command line contains -mno-explicit-relocs
proc setup_mips_tests {} {
    global mips_isa
    global mips_isa_rev
    global mips_arch
    global mips_mips16
    global mips_gp
    global mips_fp
    global mips_float
    global mips_abi

    global mips_forced_isa
    global mips_forced_abi
    global mips_forced_float
    global mips_forced_be
    global mips_forced_le
    global mips_forced_gp
    global mips_forced_no_abicalls
    global mips_forced_no_shared
    global mips_forced_no_er
    global mips_forced_regs

    global compiler_flags
=======
# A list of GROUP REGEXP pairs.  Each GROUP represents a logical group of
# options from which only option should be chosen.  REGEXP matches all the
# options in that group; it is implicitly wrapped in "^(...)$".
set mips_option_groups {
    abi "-mabi=.*"
    addressing "addressing=.*"
    arch "-mips([1-5]|32.*|64.*)|-march=.*|isa(|_rev)(=|<=|>=).*"
    dump_pattern "-dp"
    endianness "-E(L|B)|-me(l|b)"
    float "-m(hard|soft)-float"
    fp "-mfp(32|64)"
    gp "-mgp(32|64)"
    long "-mlong(32|64)"
    mips16 "-mips16|-mno-mips16"
    mips3d "-mips3d|-mno-mips3d"
    optimization "-O(|[0-3s])"
    pic "-f(no-|)(pic|PIC)"
    profiling "-pg"
    small-data "-G[0-9]+"
    warnings "-w"
}

# Add -mfoo/-mno-foo options to mips_option_groups.
foreach option {
    abicalls
    branch-likely
    dsp
    dspr2
    explicit-relocs
    extern-sdata
    fix-r4000
    fix-r10000
    fix-vr4130
    gpopt
    local-sdata
    long-calls
    paired-single
    plt
    shared
    smartmips
    sym32
} {
    lappend mips_option_groups $option "-m(no-|)$option"
}

# Add -mfoo= options to mips_option_groups.
foreach option {
    branch-cost
    code-readable
    r10k-cache-barrier
} {
    lappend mips_option_groups $option "-m$option=.*"
}

# Add -ffoo/-fno-foo options to mips_option_groups.
foreach option {
    delayed-branch
    fast-math
    finite-math-only
    fixed-hi
    fixed-lo
    lax-vector-conversions
    split-wide-types
    tree-vectorize
} {
    lappend mips_option_groups $option "-f(no-|)$option"
}

# A list of option groups that have an impact on the ABI.
set mips_abi_groups {
    abi
    abicalls
    arch
    endianness
    float
    fp
    gp
    gpopt
    long
    pic
    small-data
}

# mips_option_tests(OPTION) is some assembly code that will run to completion
# on a target that supports OPTION.
set mips_option_tests(-mips16) {
    move $2,$31
    bal 1f
    .set mips16
    jr $31
    .set nomips16
    .align 2
1:
    ori $3,$31,1
    jalr $3
    move $31,$2
}
set mips_option_tests(-mpaired-single) {
    .set mips64
    lui $2,0x3f80
    mtc1 $2,$f0
    cvt.ps.s $f2,$f0,$f0
}
set mips_option_tests(-mips3d) {
    .set mips64
    .set mips3d
    lui $2,0x3f80
    mtc1 $2,$f0
    cvt.ps.s $f2,$f0,$f0
    mulr.ps $f2,$f2,$f2
    rsqrt1.s $f2,$f0
    mul.s $f4,$f2,$f0
    rsqrt2.s $f4,$f4,$f2
    madd.s $f4,$f2,$f2,$f4
}
set mips_option_tests(-mdsp) {
    .set mips64r2
    .set dsp
    addsc $2,$2,$2
}
set mips_option_tests(-mdspr2) {
    .set mips64r2
    .set dspr2
    prepend $2,$3,11
}

# Canonicalize command-line option OPTION.
proc mips_canonicalize_option { option } {
    regsub {^-mips([1-5]|32*|64*)$} $option {-march=mips\1} option

    regsub {^-mel$} $option {-EL} option
    regsub {^-meb$} $option {-EB} option

    regsub {^-O$} $option {-O1} option

    # MIPS doesn't use -fpic and -fPIC to distinguish between code models.
    regsub {^-f(no-|)PIC} $option {-f\1pic} option

    return $option
}

# Return true if OPTION1 and OPTION2 represent the same command-line option.
proc mips_same_option_p { option1 option2 } {
    return [string equal \
		[mips_canonicalize_option $option1] \
		[mips_canonicalize_option $option2]]
}

# Preprocess CODE using target_compile options OPTIONS.  Return the
# compiler output.
proc mips_preprocess { options code } {
>>>>>>> a0daa400
    global tool

    set src dummy[pid].c
    set f [open $src "w"]
<<<<<<< HEAD
    puts $f {
	int isa = __mips;
	#ifdef __mips_isa_rev
	int isa_rev = __mips_isa_rev;
	#else
	int isa_rev = 1;
	#endif
	const char *arch = _MIPS_ARCH;
	#ifdef __mips16
	int mips16 = 1;
	#endif
	#ifdef __mips64
	int gp = 64;
	#else
	int gp = 32;
	#endif
	int fp = __mips_fpr;
	#ifdef __mips_hard_float
	const char *float = "hard";
	#else
	const char *float = "soft";
	#endif
	#if !defined _MIPS_SIM
	const char *abi = "eabi";
	#elif _MIPS_SIM==_ABIO32
	const char *abi = "32";
	#elif _MIPS_SIM==_ABIO64
	const char *abi = "o64";
	#elif _MIPS_SIM==_ABIN32
	const char *abi = "n32";
	#else
	const char *abi = "64";
	#endif
    }
=======
    puts $f $code
>>>>>>> a0daa400
    close $f
    set output [${tool}_target_compile $src "" preprocess $options]
    file delete $src

<<<<<<< HEAD
    regexp {isa = ([^;]*)} $output dummy mips_isa
    regexp {isa_rev = ([^;]*)} $output dummy mips_isa_rev
    regexp {arch = "([^"]*)} $output dummy mips_arch
    set mips_mips16 [regexp {mips16 = 1} $output]
    regexp {gp = ([^;]*)} $output dummy mips_gp
    regexp {fp = ([^;]*)} $output dummy mips_fp
    regexp {float = "([^"]*)} $output dummy mips_float
    regexp {abi = "([^"]*)} $output dummy mips_abi

    set mips_forced_isa [regexp -- {(-mips[1-5][[:>:]]|-mips32*|-mips64*|-march)} $compiler_flags]
    set mips_forced_abi [regexp -- {-mabi} $compiler_flags]
    set mips_forced_regs [regexp -- {(-mgp|-mfp)} $compiler_flags]
    set mips_forced_float [regexp -- {-m(hard|soft)-float} $compiler_flags]
    set mips_forced_be [regexp -- {-(EB|meb)[[:>:]]} $compiler_flags]
    set mips_forced_le [regexp -- {-(EL|mel)[[:>:]]} $compiler_flags]
    set mips_forced_gp [regexp -- {-(G|m(|no-)((extern|local)-sdata|gpopt)|mabicalls|mrtp)} $compiler_flags]
    set mips_forced_no_abicalls [regexp -- {-mno-abicalls} $compiler_flags]
    set mips_forced_no_shared [regexp -- {-mno-shared} $compiler_flags]
    set mips_forced_no_er [regexp -- {-mno-explicit-relocs} $compiler_flags]

    if {$mips_forced_regs && $mips_gp == 32 && $mips_fp == 64} {
	set mips_forced_abi 1
	set mips_forced_isa 1
    }
}

# Like dg-options, but treats certain MIPS-specific options specially:
#
#    -mgp32
#    -march=mips32*
#	Force 32-bit code.  Skip the test if the multilib flags force
#	a 64-bit ABI.
#
#    -mgp64
#	Force 64-bit code.  Also force a 64-bit target architecture
#	if the other flags don't do so.  Skip the test if the multilib
#	flags force a 32-bit ABI or a 32-bit architecture.
#
#    -mfp64
#	Force the use of 64-bit floating-point registers, even on a
#	32-bit target.  Also force -mhard-float and an architecture that
#	supports such a combination, unless these things are already
#	specified by other parts of the given flags.
#
#    -mabi=*
#	Force a particular ABI.  Skip the test if the multilib flags
#	force a specific ABI or a different register size.  If testing
#	MIPS16 multilibs, try to force -msoft-float for ABIs other than
#	o32 and o64, and skip the test if this is not possible.
#
#    -march=*
#    -mips*
#	Select the target architecture.  Skip the test if the multilib
#	flags force a different architecture.
#
#    -msoft-float
#    -mhard-float
#	Select the given floating-point mode.  Skip the test if the
#	multilib flags force a different selection.
#
#    -EB
#    -EL
#	Select the given endianness.  Skip the test if the multilib flags
#	force the opposite endianness.
#
#    -G*
#    -m(no-)extern-sdata
#    -m(no-)local-sdata
#    -m(no-)gpopt
#	Select the small-data mode, and -mno-abcialls.  Skip the test if
#	the multilib flags already contain such an option, or specify
#	something that might be incompatible with them.
#
#    -mabicalls
#    -mshared
#	Select the form of SVR4 PIC.  Skip the test if the multilib flags
#	conflict with the required setting.
#
#    -mexplicit-relocs
#	Select explicit relocations.  Skip the test if the multilib flags
#	force -mno-explicit-relocs.
#
#    -mpaired-single
#	Select paired-single instructions.  Also behave as for -mfp64.
proc dg-mips-options {args} {
    upvar dg-extra-tool-flags extra_tool_flags
    upvar dg-do-what do_what

    global mips_isa
    global mips_isa_rev
    global mips_arch
    global mips_mips16
    global mips_gp
    global mips_fp
    global mips_float
    global mips_abi

    global mips_forced_isa
    global mips_forced_abi
    global mips_forced_regs
    global mips_forced_float
    global mips_forced_be
    global mips_forced_le
    global mips_forced_gp
    global mips_forced_no_abicalls
    global mips_forced_no_shared
    global mips_forced_no_er

    set flags [lindex $args 1]
    set matches 1

    # Add implied flags.
    foreach flag $flags {
	if {[string match -mpaired-single $flag]
	    && [lsearch $flags -mfp*] < 0} {
	    append flags " -mfp64"
	} elseif {[regexp -- {^-mabi=(.*)} $flag dummy abi]
		  && $mips_mips16
		  && $abi != "32"
		  && $abi != "o64"} {
	    if {[lsearch $flags -mhard-float] >= 0} {
		set matches 0
	    } else {
		append flags " -msoft-float"
	    }
	} elseif {[regexp -- {^-mr10k-cache-barrier=(load|store)} $flag]
		  && $mips_isa < 3
		  && [lsearch -regexp $flags {^(-mips|-march)}] < 0} {
	    append flags " -mips3"
	}
    }
    foreach flag $flags {
	if {[string match -mfp* $flag]
	    && [lsearch -regexp $flags {^-m(hard|soft)-float$}] < 0} {
	    append flags " -mhard-float"
	}
    }

    # Handle options that force a particular register size.  Add
    # architecture and ABI options if necessary.
    set mips_new_gp $mips_gp
    set mips_new_fp $mips_fp
    foreach flag $flags {
	switch -glob -- $flag {
	    -msmartmips -
	    -mips[12] -
	    -mips32* -
	    -march=mips32* -
	    -march=r3900 -
	    -march=24k* -
	    -mabi=32 -
	    -mgp32 {
		set mips_new_gp 32
	    }
	    -mabi=64 -
	    -mabi=o64 -
	    -mabi=n32 -
	    -mgp64 {
		set mips_new_gp 64
	    }
	    -mfp64 {
		set mips_new_fp 64
	    }
	}
    }

    if {$mips_new_gp != $mips_gp || $mips_new_fp != $mips_fp} {
	if {$mips_forced_regs} {
	    set matches 0
	}
	# Select an appropriate ABI.
	if {[lsearch $flags "-mabi=*"] < 0} {
	    if {$mips_new_gp == 32} {
		append flags " -mabi=32"
	    } else {
		append flags " -mabi=o64"
	    }
	}
	# And an appropriate architecture.
	if {[lsearch -regexp $flags {^(-mips|-march)}] < 0} {
	    if {$mips_new_gp == 64 && $mips_gp == 32} {
		append flags " -mips3"
	    } elseif {$mips_new_gp == 32 && $mips_new_fp == 64} {
		append flags " -mips32r2"
	    }
	}
    }

    foreach flag $flags {
	if {[string match -mabicalls $flag]} {
	    # EABI has no SVR4-style PIC mode, so try to force another ABI.
	    if {$mips_abi == "eabi" && [lsearch $flags "-mabi=*"] < 0} {
		if {$mips_new_gp == 32} {
		    append flags " -mabi=32"
		} else {
		    append flags " -mabi=n32"
		}
=======
    return $output
}

# Set the target board's command-line options to NEW_OPTIONS, storing the
# old values in UPVAR.
proc mips_push_test_options { upvar new_options } {
    upvar $upvar var
    global board_info

    array unset var
    set var(name) board_info([target_info name],multilib_flags)
    if { [info exists $var(name)] } {
	set var(old_options) [set $var(name)]
	set $var(name) [join $new_options " "]
    }
}

# Undo the effects of [mips_push_test_options UPVAR ...]
proc mips_pop_test_options { upvar } {
    upvar $upvar var
    global board_info

    if { [info exists var(old_options)] } {
	set $var(name) $var(old_options)
    }
}

# Return property PROP for architecture option ARCH (which belongs to
# the "arch" group in mips_option_groups).  See the comment at the
# top of the file for the valid property names.
#
# Cache the results in mips_arch_info (which can be reused between test
# variants).
proc mips_arch_info { arch prop } {
    global mips_arch_info
    global board_info

    set arch [mips_canonicalize_option $arch]
    if { ![info exists mips_arch_info($arch,$prop)] } {
	mips_push_test_options saved_options {}
	set output [mips_preprocess [list "additional_flags=$arch -mabi=32"] {
	    int isa = __mips;
	    #ifdef __mips_isa_rev
	    int isa_rev = __mips_isa_rev;
	    #else
	    int isa_rev = 0;
	    #endif
	}]
	foreach lhs { isa isa_rev } {
	    regsub ".*$lhs = (\[^;\]*).*" $output {\1} rhs
	    verbose -log "Architecture $arch has $lhs $rhs"
	    set mips_arch_info($arch,$lhs) $rhs
	}
	mips_pop_test_options saved_options
    }
    return $mips_arch_info($arch,$prop)
}

# Return the option group associated with OPTION, or "" if none.
proc mips_option_maybe_group { option } {
    global mips_option_groups

    foreach { group regexp } $mips_option_groups {
	if { [regexp -- "^($regexp)\$" $option] } {
	    return $group
	}
    }
    return ""
}

# Return the option group associated with OPTION.  Raise an error if
# there is none.
proc mips_option_group { option } {
    set group [mips_option_maybe_group $option]
    if { [string equal $group ""] } {
	error "Unrecognised option: $option"
    }
    return $group
}

# Return the option for option group GROUP, or "" if no option in that
# group has been chosen.  UPSTATUS describes the option status.
proc mips_option { upstatus group } {
    upvar $upstatus status

    return $status(option,$group)
}

# If the default options for this test run include an option in group GROUP,
# return that option, otherwise return "".
proc mips_original_option { group } {
    global mips_base_options

    return [mips_option mips_base_options $group]
}

# Return true if the test described up UPSTATUS requires a specific
# option in group GROUP.
proc mips_test_option_p { upstatus group } {
    upvar $upstatus status

    return $status(test_option_p,$group)
}

# If the test described by UPSTATUS requires a particular option in group
# GROUP, return that option, otherwise return "".
proc mips_test_option { upstatus group } {
    upvar $upstatus status

    if { [mips_test_option_p status $group] } {
	return [mips_option status $group]
    } else {
	return ""
    }
}

# Return true if the options described by UPSTATUS include OPTION.
proc mips_have_option_p { upstatus option } {
    upvar $upstatus status

    return [mips_same_option_p \
		[mips_option status [mips_option_group $option]] \
		$option]
}

# Return true if the test described by UPSTATUS requires option OPTION.
proc mips_have_test_option_p { upstatus option } {
    upvar $upstatus status

    set group [mips_option_group $option]
    return [mips_same_option_p [mips_test_option status $group] $option]
}

# If the test described by UPSTATUS does not specify an option in
# OPTION's group, act as though it had specified OPTION.
#
# The first optional argument indicates whether the option should be
# treated as though it were wrapped in parentheses; see the comment at
# the top of the file for details about this convention.  The default is 0.
proc mips_make_test_option { upstatus option args } {
    upvar $upstatus status

    set group [mips_option_group $option]
    if { ![mips_test_option_p status $group] } {
	set status(option,$group) $option
	set status(test_option_p,$group) 1
	if { [llength $args] == 0 || ![lindex $args 0] } {
	    set status(explicit_p,$group) 1
	}
    }
}

# If the test described by UPSTATUS requires option FROM, assume that
# it implicitly requires option TO.
proc mips_option_dependency { upstatus from to } {
    upvar $upstatus status

    if { [mips_have_test_option_p status $from] } {
	mips_make_test_option status $to
    }
}

# Return true if the given arch-group option specifies a 32-bit ISA.
proc mips_32bit_arch_p { option } {
    set isa [mips_arch_info $option isa]
    return [expr { $isa < 3 || $isa == 32 }]
}

# Return true if the given arch-group option specifies a 64-bit ISA.
proc mips_64bit_arch_p { option } {
    return [expr { ![mips_32bit_arch_p $option] }]
}

# Return true if the given abi-group option implicitly requires -mgp32.
proc mips_32bit_abi_p { option } {
    switch -glob -- $option {
	-mabi=32 {
	    return 1
	}
    }
    return 0
}

# Return true if the given abi-group option implicitly requires -mgp64.
proc mips_64bit_abi_p { option } {
    switch -glob -- $option {
	-mabi=o64 -
	-mabi=n32 -
	-mabi=64 {
	    return 1
	}
    }
    return 0
}

# Check whether the current target supports all the options that the
# current test requires.  Return "" if so, otherwise return one of
# the incompatible options.  UPSTATUS describes the option status.
proc mips_first_unsupported_option { upstatus } {
    global mips_option_tests
    upvar $upstatus status

    foreach { option code } [array get mips_option_tests] {
	if { [mips_have_test_option_p status $option] } {
	    regsub -all "\n" $code "\\n\\\n" asm
	    # Use check_runtime from target-supports.exp, which caches
	    # the result for us.
	    if { ![check_runtime mips_option_$option [subst {
		__attribute__((nomips16)) int
		main (void)
		{
		    asm (".set push\
		    $asm\
		    .set pop");
		    return 0;
		}
	    }]] } {
		return $option
	    }
	}
    }
    return ""
}

# Initialize this testsuite for a new test variant.
proc mips-dg-init {} {
    # Invariant information.
    global mips_option_groups

    # Internally-generated information about this run.
    global mips_base_options
    global mips_extra_options

    # Override dg-options with our mips-dg-options routine.
    rename dg-options mips-old-dg-options
    rename mips-dg-options dg-options

    # Start with a fresh option status.
    array unset mips_base_options
    foreach { group regexp } $mips_option_groups {
	set mips_base_options(option,$group) ""
	set mips_base_options(explicit_p,$group) 0
	set mips_base_options(test_option_p,$group) 0
    }

    # Use preprocessor macros to work out as many implicit options as we can.
    set output [mips_preprocess "" {
	const char *options[] = {
	    #if !defined _MIPS_SIM
	    "-mabi=eabi",
	    #elif _MIPS_SIM==_ABIO32
	    "-mabi=32",
	    #elif _MIPS_SIM==_ABIO64
	    "-mabi=o64",
	    #elif _MIPS_SIM==_ABIN32
	    "-mabi=n32",
	    #else
	    "-mabi=64",
	    #endif

	    "-march=" _MIPS_ARCH,

	    #ifdef _MIPSEB
	    "-EB",
	    #else
	    "-EL",
	    #endif

	    #ifdef __mips_hard_float
	    "-mhard-float",
	    #else
	    "-msoft-float",
	    #endif

	    #if __mips_fpr == 64
	    "-mfp64",
	    #else
	    "-mfp32",
	    #endif

	    #ifdef __mips64
	    "-mgp64",
	    #else
	    "-mgp32",
	    #endif

	    #if _MIPS_SZLONG == 64
	    "-mlong64",
	    #else
	    "-mlong32",
	    #endif

	    #ifdef __mips16
	    "-mips16",
	    #else
	    "-mno-mips16",
	    #endif

	    #ifdef __mips3d
	    "-mips3d",
	    #else
	    "-mno-mips3d",
	    #endif

	    #ifdef __mips_paired_single_float
	    "-mpaired-single",
	    #else
	    "-mno-paired-single",
	    #endif

	    #if __mips_abicalls
	    "-mabicalls",
	    #else
	    "-mno-abicalls",
	    #endif

	    #if __mips_dsp_rev >= 2
	    "-mdspr2",
	    #else
	    "-mno-dspr2",
	    #endif

	    #if __mips_dsp_rev >= 1
	    "-mdsp",
	    #else
	    "-mno-dsp",
	    #endif

	    #ifndef __PIC__
	    "addressing=absolute",
	    #endif

	    #ifdef __mips_smartmips
	    "-msmartmips",
	    #else
	    "-mno-smartmips",
	    #endif

	    0
	};
    }]
    foreach line [split $output "\r\n"] {
	# Poor man's string concatenation.
	regsub -all {" "} $line "" line
	if { [regexp {"(.*)",} $line dummy option] } {
	    set group [mips_option_group $option]
	    set mips_base_options(option,$group) $option
	}
    }

    # Process the target's multilib options, saving any unrecognized
    # ones in mips_extra_options.
    set mips_extra_options {}
    foreach option [split [board_info target multilib_flags]] {
	set group [mips_option_maybe_group $option]
	if { ![string equal $group ""] } {
	    set mips_base_options(option,$group) $option
	    set mips_base_options(explicit_p,$group) 1
	} else {
	    lappend mips_extra_options $option
	}
    }
}

# Finish a test run started by mips-dg-init.
proc mips-dg-finish {} {
    rename dg-options mips-dg-options
    rename mips-old-dg-options dg-options
}

# Override dg-options so that we can do some MIPS-specific processing.
# All options used in this testsuite must appear in mips_option_groups.
#
# Test options override multilib options.  Certain test options can
# also imply other test options, which also override multilib options.
# These dependencies are ordered as follows:
#
#          START                        END
#            |                           |
#         -mips16                     -mno-mips16
#            |                           |
#         -mips3d                     -mno-mips3d
#            |                           |
#         -mpaired-single             -mno-paired-single
#            |                           |
#         -mfp64                      -mfp32
#            |                           |
#         -mhard-float                -msoft-float
#            |                           |
#         -mno-sym32                  -msym32
#            |                           |
#         -fpic                       -fno-pic
#            |                           |
#         -mshared                    -mno-shared
#            |                           |
#         -mno-plt                    -mplt
#            |                           |
#         addressing=unknown          addressing=absolute
#            |                           |
#         -mabicalls                  -mno-abicalls
#            |                           |
#         -G0                         <other value>
#            |                           |
#         <other value>               -mr10k-cache-barrier=none
#            |                           |
#         -mfix-r10000                -mno-fix-r10000
#            |                           |
#         -mbranch-likely             -mno-branch-likely
#            |                           |
#         -msmartmips                 -mno-smartmips
#            |                           |
#         -mno-gpopt                  -mgpopt
#            |                           |
#         -mexplicit-relocs           -mno-explicit-relocs
#            |                           |
#            +-- gp, abi & arch ---------+
#
# For these purposes, the "gp", "abi" & "arch" option groups are treated
# as a single node.
proc mips-dg-options { args } {
    # dg.exp variables.
    upvar dg-extra-tool-flags extra_tool_flags
    upvar dg-do-what do_what

    # Invariant information.
    global mips_option_groups
    global mips_abi_groups

    # Information about this run.
    global mips_base_options

    # Start out with the default option state.
    array set options [array get mips_base_options]

    # Record the options that this test explicitly needs.
    foreach option [lindex $args 1] {
	set all_but_p [regexp {^\((.*)\)$} $option dummy option]
	set group [mips_option_group $option]
	if { [mips_test_option_p options $group] } {
	    set old [mips_option options $group]
	    error "Inconsistent $group option: $old vs. $option"
	} else {
	    mips_make_test_option options $option $all_but_p
	}
    }

    # Handle dependencies between options on the left of the
    # dependency diagram.
    mips_option_dependency options "-mips3d" "-mpaired-single"
    mips_option_dependency options "-mpaired-single" "-mfp64"
    mips_option_dependency options "-mfp64" "-mhard-float"
    mips_option_dependency options "-fpic" "-mshared"
    mips_option_dependency options "-mshared" "-mno-plt"
    mips_option_dependency options "-mno-plt" "addressing=unknown"
    mips_option_dependency options "-mabicalls" "-G0"
    mips_option_dependency options "-mno-gpopt" "-mexplicit-relocs"

    # Work out information about the current ABI.
    set abi_test_option_p [mips_test_option_p options abi]
    set abi [mips_option options abi]
    set eabi_p [mips_same_option_p $abi "-mabi=eabi"]

    # If the test forces a particular ABI, set the register size
    # accordingly.
    if { $abi_test_option_p } {
	if { [mips_32bit_abi_p $abi] } {
	    mips_make_test_option options "-mgp32"
	} elseif { [mips_64bit_abi_p $abi] } {
	    mips_make_test_option options "-mgp64"
	}
    }

    # Interpret the special "isa" and "isa_rev" options.  If we have
    # a choice of a 32-bit or a 64-bit architecture, prefer to keep
    # the -mgp setting the same.
    set spec [mips_option options arch]
    if { [regexp {^[^-]} $spec] } {
	set arch [mips_option mips_base_options arch]
	if { [string equal $spec "isa=loongson"] } {
	    if { ![regexp {^-march=loongson} $arch] } {
		set arch "-march=loongson2f"
	    }
	} else {
	    # With ! and = the ISA value is optional.
	    if { ![regexp {^(isa(?:|_rev))(=|<=|>=)([0-9]*)((?:![^!]+)*)$} \
		       $spec dummy prop relation value nocpus]
		 || ($value eq ""
		     && ($relation ne "="
			 || $nocpus eq ""))} {
		error "Unrecognized isa specification: $spec"
	    }
	    if { $value ne "" } {
		set current [mips_arch_info $arch $prop]
		if { ($current < $value && ![string equal $relation "<="])
		     || ($current > $value && ![string equal $relation ">="])
		     || ([mips_have_test_option_p options "-mgp64"]
			 && [mips_32bit_arch_p $arch]) } {
		    # The current setting is out of range; it cannot
		    # possibly be used.  Find a replacement that can.
		    if { [string equal $prop "isa"] } {
			set arch "-mips$value"
		    } elseif { $value == 0 } {
			set arch "-mips4"
		    } else {
			if { [mips_have_option_p options "-mgp32"] } {
			    set arch "-mips32"
			} else {
			    set arch "-mips64"
			}
			if { $value > 1 } {
			    append arch "r$value"
			}
		    }
		}
	    }
	    # If we haven't switched to a generic ISA based on the
	    # isa* value, do it here if the processor-specific
	    # extension is not allowed.
	    if { $nocpus ne ""
		 && $arch eq [mips_option mips_base_options arch] } {
		set cpu [regsub -- {-march=} $arch ""]
		if { [regexp "!$cpu!" "$nocpus!"] } {
		    set isa_rev [mips_arch_info $arch isa_rev]
		    set arch "-mips[mips_arch_info $arch isa]"		
		    if { $isa_rev > 1 } {
			append arch "r$isa_rev"
		    }
		}
	    }
	}
	set options(option,arch) $arch
    }

    # Work out information about the current architecture.
    set arch_test_option_p [mips_test_option_p options arch]
    set arch [mips_option options arch]
    set isa [mips_arch_info $arch isa]
    set isa_rev [mips_arch_info $arch isa_rev]

    # If the test forces a 32-bit architecture, force -mgp32.
    # Force the current -mgp setting otherwise; if we don't,
    # some configurations would make a 64-bit architecture
    # imply -mgp64.
    if { $arch_test_option_p } {
	if { [mips_32bit_arch_p $arch] } {
	    mips_make_test_option options "-mgp32"
	} else {
	    mips_make_test_option options [mips_option options gp]
	}
    }

    # We've now fixed the GP register size.  Make it easily available.
    set gp_size [expr { [mips_have_option_p options "-mgp32"] ? 32 : 64 }]

    # Handle dependencies between the pre-arch options and the arch option.
    # This should mirror the arch and post-arch code below.
    if { !$arch_test_option_p } {
	# We need a revision 2 or better ISA for:
	#
	#   - the combination of -mgp32 -mfp64
	#   - the DSP ASE
	if { $isa_rev < 2
	     && (($gp_size == 32 && [mips_have_test_option_p options "-mfp64"])
		 || [mips_have_test_option_p options "-mdsp"]
		 || [mips_have_test_option_p options "-mdspr2"]) } {
	    if { $gp_size == 32 } {
		mips_make_test_option options "-mips32r2"
	    } else {
		mips_make_test_option options "-mips64r2"
	    }
        # We need a MIPS32 or MIPS64 ISA for:
	#
        #   - paired-single instructions(*)
        #
	# (*) Note that we don't support MIPS V at the moment.
	} elseif { $isa_rev < 1
		   && [mips_have_test_option_p options "-mpaired-single"] } {
	    if { $gp_size == 32 } {
		mips_make_test_option options "-mips32"
	    } else {
		mips_make_test_option options "-mips64"
	    }
        # We need MIPS III or higher for:
	#
	#   - the "cache" instruction
	} elseif { $isa < 3
		   && ([mips_have_test_option_p options \
			    "-mr10k-cache-barrier=load-store"]
		       || [mips_have_test_option_p options \
			       "-mr10k-cache-barrier=store"]) } {
	    mips_make_test_option options "-mips3"
        # We need MIPS II or higher for:
	#
	#   - branch-likely instructions(*)
        #
	# (*) needed by both -mbranch-likely and -mfix-r10000
	} elseif { $isa < 2
		   && ([mips_have_test_option_p options "-mbranch-likely"]
		       || [mips_have_test_option_p options "-mfix-r10000"]) } {
	    mips_make_test_option options "-mips2"
	# Check whether we need to switch from a 32-bit processor to the
	# "nearest" 64-bit processor.
	} elseif { $gp_size == 64 && [mips_32bit_arch_p $arch] } {
	    if { $isa_rev == 0 } {
		mips_make_test_option options "-mips3"
	    } elseif { $isa_rev == 1 } {
		mips_make_test_option options "-mips64"
	    } else {
		mips_make_test_option options "-mips64r$isa_rev"
>>>>>>> a0daa400
	    }
	    # Turn off small data, if on by default.
	    append flags " -G0"
	}
	unset arch
	unset isa
	unset isa_rev
    }

<<<<<<< HEAD
    # Handle the other options.
    foreach flag $flags {
	if {[regexp -- {^-mabi=(.*)} $flag dummy abi]} {
	    if {$abi != $mips_abi && $mips_forced_abi} {
		set matches 0
	    }
	} elseif {[regexp -- {^-mips(.*)} $flag dummy isa]
		  || [regexp -- {^-march=mips(.*)} $flag dummy isa]} {
	    if {![regexp {(.*)r(.*)} $isa dummy isa isa_rev]} {
		set isa_rev 1
	    }
	    if {($isa != $mips_isa || $isa_rev != $mips_isa_rev)
		&& $mips_forced_isa} {
		set matches 0
	    }
	} elseif {[regexp -- {^-march=(.*)} $flag dummy arch]} {
	    if {$arch != $mips_arch && $mips_forced_isa} {
		set matches 0
=======
    # Set an appropriate ABI, handling dependencies between the pre-abi
    # options and the abi options.  This should mirror the abi and post-abi
    # code below.
    if { !$abi_test_option_p } {
	if { ($eabi_p
	      && ([mips_have_option_p options "-mabicalls"]
		  || ($gp_size == 32
		      && [mips_have_option_p options "-mfp64"]))) } {
	    # EABI doesn't support -mabicalls.
	    # EABI doesn't support the combination -mgp32 -mfp64.
	    set force_abi 1
	} elseif { [mips_have_option_p options "-mips16"]
		   && ![mips_same_option_p $abi "-mabi=32"]
		   && ![mips_same_option_p $abi "-mabi=o64"]
		   && (![mips_have_option_p options "addressing=absolute"]
		       || [mips_have_option_p options "-mhard-float"]) } {
	    # -mips16 -mhard-float requires o32 or o64.
	    # -mips16 PIC requires o32 or o64.
	    set force_abi 1
	} else {
	    set force_abi 0
	}
	if { $gp_size == 32 } {
	    if { $force_abi || [mips_64bit_abi_p $abi] } {
		mips_make_test_option options "-mabi=32"
	    }
	} else {
	    if { $force_abi || [mips_32bit_abi_p $abi] } {
		# All configurations should have an assembler that
		# supports o64, since it requires the same BFD target
		# vector as o32.  In contrast, many assembler
		# configurations do not have n32 or n64 support.
		mips_make_test_option options "-mabi=o64"
	    }
	}
	unset abi
	unset eabi_p
    }

    # Handle dependencies between the abi options and the post-abi options.
    # This should mirror the abi and pre-abi code above.
    if { $abi_test_option_p } {
	if { $eabi_p } {
	    mips_make_test_option options "-mno-abicalls"
	    if { $gp_size == 32 } {
		mips_make_test_option options "-mfp32"
>>>>>>> a0daa400
	    }
	}
	if { [mips_have_option_p options "-mips16"]
	     && ![mips_same_option_p $abi "-mabi=32"]
	     && ![mips_same_option_p $abi "-mabi=o64"]
	     && (![mips_have_option_p options "addressing=absolute"]
		 || [mips_have_option_p options "-mhard-float"]) } {
	    if { [mips_test_option_p options mips16] } {
		mips_make_test_option options "addressing=absolute"
		mips_make_test_option options "-msoft-float"
	    } else {
		mips_make_test_option options "-mno-mips16"
	    }
	}
	unset abi
	unset eabi_p
    }

    # Handle dependencies between the arch option and the post-arch options.
    # This should mirror the arch and pre-arch code above.
    if { $arch_test_option_p } {
	if { $isa < 2 } {
	    mips_make_test_option options "-mno-branch-likely"
	    mips_make_test_option options "-mno-fix-r10000"
	}
	if { $isa < 3 } {
	    mips_make_test_option options "-mr10k-cache-barrier=none"
	}
	if { $isa_rev < 1 } {
	    mips_make_test_option options "-mno-paired-single"
	}
	if { $isa_rev < 2 } {
	    if { $gp_size == 32 } {
		mips_make_test_option options "-mfp32"
	    }
<<<<<<< HEAD
	} elseif {[regexp -- {^-(EL|mel)$} $flag]} {
	    if {$mips_forced_be} {
		set matches 0
	    }
	} elseif {[regexp -- {^-(G|m(|no-)((extern|local)-sdata|gpopt))} $flag]} {
	    if {$flag != "-G0"} {
		append flags " -mno-abicalls"
	    }
	    if {$mips_forced_gp} {
		set matches 0
	    }
	} elseif {[regexp -- {^-mabicalls$} $flag]} {
	    if {$mips_forced_no_abicalls} {
		set matches 0
	    }
	} elseif {[regexp -- {^-mshared$} $flag]} {
	    if {$mips_forced_no_shared} {
		set matches 0
	    }
	} elseif {[regexp -- {^-mexplicit-relocs$} $flag]} {
	    if {$mips_forced_no_er} {
		set matches 0
=======
	    mips_make_test_option options "-mno-dsp"
	    mips_make_test_option options "-mno-dspr2"
	}
	unset arch
	unset isa
	unset isa_rev
    }

    # Handle dependencies between options on the right of the diagram.
    mips_option_dependency options "-mno-explicit-relocs" "-mgpopt"
    switch -- [mips_test_option options small-data] {
	"" -
	-G0 {}
	default {
	    mips_make_test_option options "-mno-abicalls"
	}
    }
    if { [mips_have_option_p options "-mabicalls"] } {
	mips_option_dependency options "addressing=absolute" "-mplt"
    }
    mips_option_dependency options "-mplt" "-msym32"
    mips_option_dependency options "-mplt" "-mno-shared"
    mips_option_dependency options "-mno-shared" "-fno-pic"
    mips_option_dependency options "-mfp32" "-mno-paired-single"
    mips_option_dependency options "-msoft-float" "-mno-paired-single"
    mips_option_dependency options "-mno-paired-single" "-mno-mips3d"

    # If the test requires an unsupported option, change run tests
    # to link tests.

    switch -- [lindex $do_what 0] {
	run {
	    set option [mips_first_unsupported_option options]
	    if { ![string equal $option ""] } {
		set do_what [lreplace $do_what 0 0 link]
		verbose -log "Downgraded to a 'link' test due to unsupported option '$option'"
	    }
	}
    }

    # If the test has overridden a option that changes the ABI,
    # downgrade a link or execution test to an assembler test.
    foreach group $mips_abi_groups {
	set old_option [mips_original_option $group]
	set new_option [mips_option options $group]
	if { ![mips_same_option_p $old_option $new_option] } {
	    switch -- [lindex $do_what 0] {
		link -
		run {
		    set do_what [lreplace $do_what 0 0 assemble]
		    verbose -log "Downgraded to an 'assemble' test due to incompatible $group option ($old_option changed to $new_option)"
		}
>>>>>>> a0daa400
	    }
	    break
	}
    }

    # Add all options to the dg variable.
    set options(explicit_p,addressing) 0
    foreach { group regexp } $mips_option_groups {
	if { $options(explicit_p,$group) } {
	    append extra_tool_flags " " $options(option,$group)
	}
    }

    # If the test is MIPS16-compatible, provide a counterpart to the
    # NOMIPS16 convenience macro.
    if { [mips_have_test_option_p options "-mips16"] } {
	append extra_tool_flags " -DMIPS16=__attribute__((mips16))"
    }

    # Use our version of gcc-dg-test for this test.
    if { ![string equal [info procs "mips-gcc-dg-test"] ""] } {
	rename gcc-dg-test mips-old-gcc-dg-test
	rename mips-gcc-dg-test gcc-dg-test
    }
}

# A version of gcc-dg-test that is used by dg-options tests.
proc mips-gcc-dg-test { prog do_what extra_tool_flags } {
    global board_info
    global mips_extra_options

    # Override the user's chosen test options with the combined test/user
    # version.
    mips_push_test_options saved_options $mips_extra_options
    set result [gcc-dg-test-1 gcc_target_compile $prog \
		    $do_what $extra_tool_flags]
    mips_pop_test_options saved_options

    # Restore the usual gcc-dg-test.
    rename gcc-dg-test mips-gcc-dg-test
    rename mips-old-gcc-dg-test gcc-dg-test

    return $result
}

dg-init
<<<<<<< HEAD
# MIPS16 is defined in add_options_for_mips16_attribute.
dg-runtest [lsort [glob -nocomplain $srcdir/$subdir/*.c]] "" \
    "-DNOMIPS16=__attribute__((nomips16))"
=======
mips-dg-init
# MIPS16 is defined by "-mips16" or "(-mips16)" in dg-options.
dg-runtest [lsort [glob -nocomplain $srcdir/$subdir/*.c]] "" \
    "-DNOMIPS16=__attribute__((nomips16))"
mips-dg-finish
>>>>>>> a0daa400
dg-finish<|MERGE_RESOLUTION|>--- conflicted
+++ resolved
@@ -193,55 +193,6 @@
 # Load support procs.
 load_lib gcc-dg.exp
 
-<<<<<<< HEAD
-# Find out which target is selected by the default compiler flags.
-# Also remember which aspects of the target are forced on the command
-# line (as opposed to being overridable defaults).
-#
-#    $mips_isa:		 the ISA level specified by __mips
-#    $mips_isa_rev:	 the ISA revision specified by __mips_isa_rev
-#    $mips_arch:	 the architecture specified by _MIPS_ARCH
-#    $mips_mips16:	 true if MIPS16 output is selected
-#    $mips_gp:		 the number of bytes in a general register
-#    $mips_fp:		 the number of bytes in a floating-point register
-#    $mips_float:	 "hard" or "soft"
-#    $mips_abi:		 the ABI specified by _MIPS_SIM
-#
-#    $mips_forced_isa:	 true if the command line uses -march=* or -mips*
-#    $mips_forced_abi:	 true if the command line uses -mabi=*
-#    $mips_forced_regs:  true if the command line uses -mgp* or -mfp*
-#    $mips_forced_float: true if the command line uses -mhard/soft-float
-#    $mips_forced_be	 true if the command line uses -EB or -meb
-#    $mips_forced_le	 true if the command line uses -EL or -mel
-#    $mips_forced_gp	 true if the command line forces a particular GP mode
-#    $mips_forced_no_abicalls
-#			 true if the command line contains -mno-abicalls
-#    $mips_forced_no_shared
-#			 true if the command line contains -mno-shared
-#    $mips_forced_no_er  true if the command line contains -mno-explicit-relocs
-proc setup_mips_tests {} {
-    global mips_isa
-    global mips_isa_rev
-    global mips_arch
-    global mips_mips16
-    global mips_gp
-    global mips_fp
-    global mips_float
-    global mips_abi
-
-    global mips_forced_isa
-    global mips_forced_abi
-    global mips_forced_float
-    global mips_forced_be
-    global mips_forced_le
-    global mips_forced_gp
-    global mips_forced_no_abicalls
-    global mips_forced_no_shared
-    global mips_forced_no_er
-    global mips_forced_regs
-
-    global compiler_flags
-=======
 # A list of GROUP REGEXP pairs.  Each GROUP represents a logical group of
 # options from which only option should be chosen.  REGEXP matches all the
 # options in that group; it is implicitly wrapped in "^(...)$".
@@ -393,252 +344,15 @@
 # Preprocess CODE using target_compile options OPTIONS.  Return the
 # compiler output.
 proc mips_preprocess { options code } {
->>>>>>> a0daa400
     global tool
 
     set src dummy[pid].c
     set f [open $src "w"]
-<<<<<<< HEAD
-    puts $f {
-	int isa = __mips;
-	#ifdef __mips_isa_rev
-	int isa_rev = __mips_isa_rev;
-	#else
-	int isa_rev = 1;
-	#endif
-	const char *arch = _MIPS_ARCH;
-	#ifdef __mips16
-	int mips16 = 1;
-	#endif
-	#ifdef __mips64
-	int gp = 64;
-	#else
-	int gp = 32;
-	#endif
-	int fp = __mips_fpr;
-	#ifdef __mips_hard_float
-	const char *float = "hard";
-	#else
-	const char *float = "soft";
-	#endif
-	#if !defined _MIPS_SIM
-	const char *abi = "eabi";
-	#elif _MIPS_SIM==_ABIO32
-	const char *abi = "32";
-	#elif _MIPS_SIM==_ABIO64
-	const char *abi = "o64";
-	#elif _MIPS_SIM==_ABIN32
-	const char *abi = "n32";
-	#else
-	const char *abi = "64";
-	#endif
-    }
-=======
     puts $f $code
->>>>>>> a0daa400
     close $f
     set output [${tool}_target_compile $src "" preprocess $options]
     file delete $src
 
-<<<<<<< HEAD
-    regexp {isa = ([^;]*)} $output dummy mips_isa
-    regexp {isa_rev = ([^;]*)} $output dummy mips_isa_rev
-    regexp {arch = "([^"]*)} $output dummy mips_arch
-    set mips_mips16 [regexp {mips16 = 1} $output]
-    regexp {gp = ([^;]*)} $output dummy mips_gp
-    regexp {fp = ([^;]*)} $output dummy mips_fp
-    regexp {float = "([^"]*)} $output dummy mips_float
-    regexp {abi = "([^"]*)} $output dummy mips_abi
-
-    set mips_forced_isa [regexp -- {(-mips[1-5][[:>:]]|-mips32*|-mips64*|-march)} $compiler_flags]
-    set mips_forced_abi [regexp -- {-mabi} $compiler_flags]
-    set mips_forced_regs [regexp -- {(-mgp|-mfp)} $compiler_flags]
-    set mips_forced_float [regexp -- {-m(hard|soft)-float} $compiler_flags]
-    set mips_forced_be [regexp -- {-(EB|meb)[[:>:]]} $compiler_flags]
-    set mips_forced_le [regexp -- {-(EL|mel)[[:>:]]} $compiler_flags]
-    set mips_forced_gp [regexp -- {-(G|m(|no-)((extern|local)-sdata|gpopt)|mabicalls|mrtp)} $compiler_flags]
-    set mips_forced_no_abicalls [regexp -- {-mno-abicalls} $compiler_flags]
-    set mips_forced_no_shared [regexp -- {-mno-shared} $compiler_flags]
-    set mips_forced_no_er [regexp -- {-mno-explicit-relocs} $compiler_flags]
-
-    if {$mips_forced_regs && $mips_gp == 32 && $mips_fp == 64} {
-	set mips_forced_abi 1
-	set mips_forced_isa 1
-    }
-}
-
-# Like dg-options, but treats certain MIPS-specific options specially:
-#
-#    -mgp32
-#    -march=mips32*
-#	Force 32-bit code.  Skip the test if the multilib flags force
-#	a 64-bit ABI.
-#
-#    -mgp64
-#	Force 64-bit code.  Also force a 64-bit target architecture
-#	if the other flags don't do so.  Skip the test if the multilib
-#	flags force a 32-bit ABI or a 32-bit architecture.
-#
-#    -mfp64
-#	Force the use of 64-bit floating-point registers, even on a
-#	32-bit target.  Also force -mhard-float and an architecture that
-#	supports such a combination, unless these things are already
-#	specified by other parts of the given flags.
-#
-#    -mabi=*
-#	Force a particular ABI.  Skip the test if the multilib flags
-#	force a specific ABI or a different register size.  If testing
-#	MIPS16 multilibs, try to force -msoft-float for ABIs other than
-#	o32 and o64, and skip the test if this is not possible.
-#
-#    -march=*
-#    -mips*
-#	Select the target architecture.  Skip the test if the multilib
-#	flags force a different architecture.
-#
-#    -msoft-float
-#    -mhard-float
-#	Select the given floating-point mode.  Skip the test if the
-#	multilib flags force a different selection.
-#
-#    -EB
-#    -EL
-#	Select the given endianness.  Skip the test if the multilib flags
-#	force the opposite endianness.
-#
-#    -G*
-#    -m(no-)extern-sdata
-#    -m(no-)local-sdata
-#    -m(no-)gpopt
-#	Select the small-data mode, and -mno-abcialls.  Skip the test if
-#	the multilib flags already contain such an option, or specify
-#	something that might be incompatible with them.
-#
-#    -mabicalls
-#    -mshared
-#	Select the form of SVR4 PIC.  Skip the test if the multilib flags
-#	conflict with the required setting.
-#
-#    -mexplicit-relocs
-#	Select explicit relocations.  Skip the test if the multilib flags
-#	force -mno-explicit-relocs.
-#
-#    -mpaired-single
-#	Select paired-single instructions.  Also behave as for -mfp64.
-proc dg-mips-options {args} {
-    upvar dg-extra-tool-flags extra_tool_flags
-    upvar dg-do-what do_what
-
-    global mips_isa
-    global mips_isa_rev
-    global mips_arch
-    global mips_mips16
-    global mips_gp
-    global mips_fp
-    global mips_float
-    global mips_abi
-
-    global mips_forced_isa
-    global mips_forced_abi
-    global mips_forced_regs
-    global mips_forced_float
-    global mips_forced_be
-    global mips_forced_le
-    global mips_forced_gp
-    global mips_forced_no_abicalls
-    global mips_forced_no_shared
-    global mips_forced_no_er
-
-    set flags [lindex $args 1]
-    set matches 1
-
-    # Add implied flags.
-    foreach flag $flags {
-	if {[string match -mpaired-single $flag]
-	    && [lsearch $flags -mfp*] < 0} {
-	    append flags " -mfp64"
-	} elseif {[regexp -- {^-mabi=(.*)} $flag dummy abi]
-		  && $mips_mips16
-		  && $abi != "32"
-		  && $abi != "o64"} {
-	    if {[lsearch $flags -mhard-float] >= 0} {
-		set matches 0
-	    } else {
-		append flags " -msoft-float"
-	    }
-	} elseif {[regexp -- {^-mr10k-cache-barrier=(load|store)} $flag]
-		  && $mips_isa < 3
-		  && [lsearch -regexp $flags {^(-mips|-march)}] < 0} {
-	    append flags " -mips3"
-	}
-    }
-    foreach flag $flags {
-	if {[string match -mfp* $flag]
-	    && [lsearch -regexp $flags {^-m(hard|soft)-float$}] < 0} {
-	    append flags " -mhard-float"
-	}
-    }
-
-    # Handle options that force a particular register size.  Add
-    # architecture and ABI options if necessary.
-    set mips_new_gp $mips_gp
-    set mips_new_fp $mips_fp
-    foreach flag $flags {
-	switch -glob -- $flag {
-	    -msmartmips -
-	    -mips[12] -
-	    -mips32* -
-	    -march=mips32* -
-	    -march=r3900 -
-	    -march=24k* -
-	    -mabi=32 -
-	    -mgp32 {
-		set mips_new_gp 32
-	    }
-	    -mabi=64 -
-	    -mabi=o64 -
-	    -mabi=n32 -
-	    -mgp64 {
-		set mips_new_gp 64
-	    }
-	    -mfp64 {
-		set mips_new_fp 64
-	    }
-	}
-    }
-
-    if {$mips_new_gp != $mips_gp || $mips_new_fp != $mips_fp} {
-	if {$mips_forced_regs} {
-	    set matches 0
-	}
-	# Select an appropriate ABI.
-	if {[lsearch $flags "-mabi=*"] < 0} {
-	    if {$mips_new_gp == 32} {
-		append flags " -mabi=32"
-	    } else {
-		append flags " -mabi=o64"
-	    }
-	}
-	# And an appropriate architecture.
-	if {[lsearch -regexp $flags {^(-mips|-march)}] < 0} {
-	    if {$mips_new_gp == 64 && $mips_gp == 32} {
-		append flags " -mips3"
-	    } elseif {$mips_new_gp == 32 && $mips_new_fp == 64} {
-		append flags " -mips32r2"
-	    }
-	}
-    }
-
-    foreach flag $flags {
-	if {[string match -mabicalls $flag]} {
-	    # EABI has no SVR4-style PIC mode, so try to force another ABI.
-	    if {$mips_abi == "eabi" && [lsearch $flags "-mabi=*"] < 0} {
-		if {$mips_new_gp == 32} {
-		    append flags " -mabi=32"
-		} else {
-		    append flags " -mabi=n32"
-		}
-=======
     return $output
 }
 
@@ -1248,36 +962,13 @@
 		mips_make_test_option options "-mips64"
 	    } else {
 		mips_make_test_option options "-mips64r$isa_rev"
->>>>>>> a0daa400
-	    }
-	    # Turn off small data, if on by default.
-	    append flags " -G0"
+	    }
 	}
 	unset arch
 	unset isa
 	unset isa_rev
     }
 
-<<<<<<< HEAD
-    # Handle the other options.
-    foreach flag $flags {
-	if {[regexp -- {^-mabi=(.*)} $flag dummy abi]} {
-	    if {$abi != $mips_abi && $mips_forced_abi} {
-		set matches 0
-	    }
-	} elseif {[regexp -- {^-mips(.*)} $flag dummy isa]
-		  || [regexp -- {^-march=mips(.*)} $flag dummy isa]} {
-	    if {![regexp {(.*)r(.*)} $isa dummy isa isa_rev]} {
-		set isa_rev 1
-	    }
-	    if {($isa != $mips_isa || $isa_rev != $mips_isa_rev)
-		&& $mips_forced_isa} {
-		set matches 0
-	    }
-	} elseif {[regexp -- {^-march=(.*)} $flag dummy arch]} {
-	    if {$arch != $mips_arch && $mips_forced_isa} {
-		set matches 0
-=======
     # Set an appropriate ABI, handling dependencies between the pre-abi
     # options and the abi options.  This should mirror the abi and post-abi
     # code below.
@@ -1324,7 +1015,6 @@
 	    mips_make_test_option options "-mno-abicalls"
 	    if { $gp_size == 32 } {
 		mips_make_test_option options "-mfp32"
->>>>>>> a0daa400
 	    }
 	}
 	if { [mips_have_option_p options "-mips16"]
@@ -1360,30 +1050,6 @@
 	    if { $gp_size == 32 } {
 		mips_make_test_option options "-mfp32"
 	    }
-<<<<<<< HEAD
-	} elseif {[regexp -- {^-(EL|mel)$} $flag]} {
-	    if {$mips_forced_be} {
-		set matches 0
-	    }
-	} elseif {[regexp -- {^-(G|m(|no-)((extern|local)-sdata|gpopt))} $flag]} {
-	    if {$flag != "-G0"} {
-		append flags " -mno-abicalls"
-	    }
-	    if {$mips_forced_gp} {
-		set matches 0
-	    }
-	} elseif {[regexp -- {^-mabicalls$} $flag]} {
-	    if {$mips_forced_no_abicalls} {
-		set matches 0
-	    }
-	} elseif {[regexp -- {^-mshared$} $flag]} {
-	    if {$mips_forced_no_shared} {
-		set matches 0
-	    }
-	} elseif {[regexp -- {^-mexplicit-relocs$} $flag]} {
-	    if {$mips_forced_no_er} {
-		set matches 0
-=======
 	    mips_make_test_option options "-mno-dsp"
 	    mips_make_test_option options "-mno-dspr2"
 	}
@@ -1436,7 +1102,6 @@
 		    set do_what [lreplace $do_what 0 0 assemble]
 		    verbose -log "Downgraded to an 'assemble' test due to incompatible $group option ($old_option changed to $new_option)"
 		}
->>>>>>> a0daa400
 	    }
 	    break
 	}
@@ -1483,15 +1148,9 @@
 }
 
 dg-init
-<<<<<<< HEAD
-# MIPS16 is defined in add_options_for_mips16_attribute.
-dg-runtest [lsort [glob -nocomplain $srcdir/$subdir/*.c]] "" \
-    "-DNOMIPS16=__attribute__((nomips16))"
-=======
 mips-dg-init
 # MIPS16 is defined by "-mips16" or "(-mips16)" in dg-options.
 dg-runtest [lsort [glob -nocomplain $srcdir/$subdir/*.c]] "" \
     "-DNOMIPS16=__attribute__((nomips16))"
 mips-dg-finish
->>>>>>> a0daa400
 dg-finish