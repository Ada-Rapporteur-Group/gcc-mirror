/* mips-ps-2.c with an extra -ffinite-math-only option.  This option
   changes the way that abs.ps is handled.  */
<<<<<<< HEAD
/* { dg-do run { target mpaired_single } } */
/* { dg-mips-options "-O2 -mpaired-single -ffinite-math-only" } */
=======
/* { dg-do run } */
/* { dg-options "-O2 -mpaired-single -ffinite-math-only" } */
>>>>>>> a0daa400

/* Test MIPS paired-single builtin functions */
#include <stdlib.h>
#include <stdio.h>

typedef float v2sf __attribute__ ((vector_size(8)));

NOMIPS16 int main ()
{
  int little_endian;
  v2sf a, b, c, d;
  float e,f;
  int i;

  union { long long ll; int i[2]; } endianness_test;
  endianness_test.ll = 1;
  little_endian = endianness_test.i[0];

  /* pll.ps */
  a = (v2sf) {1, 2};
  b = (v2sf) {3, 4};
  c = __builtin_mips_pll_ps (a, b);
  if (little_endian) // little endian
    d = (v2sf) {3, 1};
  else // big endian
    d = (v2sf) {2, 4};

  if (!__builtin_mips_upper_c_eq_ps (c, d) ||
      !__builtin_mips_lower_c_eq_ps (c, d))
    abort ();

  /* pul.ps */
  a = (v2sf) {1, 2};
  b = (v2sf) {3, 4};
  c = __builtin_mips_pul_ps (a, b);
  if (little_endian) // little endian
    d = (v2sf) {3, 2};
  else // big endian
    d = (v2sf) {1, 4};
  if (!__builtin_mips_upper_c_eq_ps (c, d) ||
      !__builtin_mips_lower_c_eq_ps (c, d))
    abort ();

  /* plu.ps */
  a = (v2sf) {1, 2};
  b = (v2sf) {3, 4};
  c = __builtin_mips_plu_ps (a, b);
  if (little_endian) // little endian
    d = (v2sf) {4, 1};
  else // big endian
    d = (v2sf) {2, 3};
  if (!__builtin_mips_upper_c_eq_ps (c, d) ||
      !__builtin_mips_lower_c_eq_ps (c, d))
    abort ();

  /* puu.ps */
  a = (v2sf) {1, 2};
  b = (v2sf) {3, 4};
  c = __builtin_mips_puu_ps (a, b);
  if (little_endian) // little endian
    d = (v2sf) {4, 2};
  else // big endian
    d = (v2sf) {1, 3};
  if (!__builtin_mips_upper_c_eq_ps (c, d) ||
      !__builtin_mips_lower_c_eq_ps (c, d))
    abort ();

  /* cvt.ps.s */
  e = 3.4;
  f = 4.5; 
  a = __builtin_mips_cvt_ps_s (e, f);
  if (little_endian) // little endian
    b = (v2sf) {4.5, 3.4};
  else // big endian
    b = (v2sf) {3.4, 4.5};
  if (!__builtin_mips_upper_c_eq_ps (a, b) ||
      !__builtin_mips_lower_c_eq_ps (a, b))
    abort ();

  /* cvt.s.pl */
  a = (v2sf) {35.1, 120.2};
  e = __builtin_mips_cvt_s_pl (a);
  if (little_endian) // little endian
    f = 35.1; 
  else // big endian
    f = 120.2;
  if (e != f)
    abort ();

  /* cvt.s.pu */
  a = (v2sf) {30.0, 100.0};
  e = __builtin_mips_cvt_s_pu (a);
  if (little_endian) // little endian
    f = 100.0;
  else // big endian
    f = 30.0; 
  if (e != f)
    abort ();

  /* abs.ps */
  a = (v2sf) {-3.4, -5.8};
  b = __builtin_mips_abs_ps (a);
  c = (v2sf) {3.4, 5.8};
  if (!__builtin_mips_upper_c_eq_ps (b, c) ||
      !__builtin_mips_lower_c_eq_ps (b, c))
    abort ();

  /* alnv.ps with rs = 4*/
  a = (v2sf) {1, 2};
  b = (v2sf) {3, 4};
  i = 4;
  c = __builtin_mips_alnv_ps (a, b, i);
  d = (v2sf) {2, 3};

  if (!__builtin_mips_upper_c_eq_ps (c, d) ||
      !__builtin_mips_lower_c_eq_ps (c, d))
    abort ();

  /* alnv.ps with rs = 0 */
  a = (v2sf) {5, 6};
  b = (v2sf) {7, 8};
  i = 0;
  c = __builtin_mips_alnv_ps (a, b, i);
  d = (v2sf) {5, 6};

  if (!__builtin_mips_upper_c_eq_ps (c, d) ||
      !__builtin_mips_lower_c_eq_ps (c, d))
    abort ();

  printf ("Test Passes\n");
  exit (0);
}<|MERGE_RESOLUTION|>--- conflicted
+++ resolved
@@ -1,12 +1,7 @@
 /* mips-ps-2.c with an extra -ffinite-math-only option.  This option
    changes the way that abs.ps is handled.  */
-<<<<<<< HEAD
-/* { dg-do run { target mpaired_single } } */
-/* { dg-mips-options "-O2 -mpaired-single -ffinite-math-only" } */
-=======
 /* { dg-do run } */
 /* { dg-options "-O2 -mpaired-single -ffinite-math-only" } */
->>>>>>> a0daa400
 
 /* Test MIPS paired-single builtin functions */
 #include <stdlib.h>
