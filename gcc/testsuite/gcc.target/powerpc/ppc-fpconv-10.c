--- conflicted
+++ resolved
@@ -1,15 +1,9 @@
 /* { dg-do compile { target { powerpc*-*-* } } } */
 /* { dg-skip-if "" { powerpc*-*-darwin* } { "*" } { "" } } */
 /* { dg-require-effective-target powerpc_vsx_ok } */
-<<<<<<< HEAD
+/* { dg-skip-if "do not override -mcpu" { powerpc*-*-* } { "-mcpu=*" } { "-mcpu=power7" } } */
 /* { dg-options "-O2 -mcpu=power7 -ffast-math -mno-upper-regs-df" } */
 /* { dg-final { scan-assembler "friz" } } */
-=======
-/* { dg-skip-if "do not override -mcpu" { powerpc*-*-* } { "-mcpu=*" } { "-mcpu=power7" } } */
-/* { dg-options "-O2 -mcpu=power7 -ffast-math" } */
-/* { dg-final { scan-assembler "xsrdpiz" } } */
-/* { dg-final { scan-assembler-not "friz" } } */
->>>>>>> 4a9bb2aa
 
 double round_double_llong (double a)
 {
