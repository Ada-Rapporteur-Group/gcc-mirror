--- conflicted
+++ resolved
@@ -17,11 +17,7 @@
 
 struct flex
 bar (int x)
-<<<<<<< HEAD
-{ /* { dg-message "note: The ABI of passing struct with a flexible array member has changed in GCC 4.4" } */
-=======
 { /* { dg-message "note: the ABI of passing struct with a flexible array member has changed in GCC 4.4" } */
->>>>>>> b56a5220
   struct flex s;
   s.i = x;
   return s;
