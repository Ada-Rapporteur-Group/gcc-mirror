# Copyright (C) 1997, 2004, 2007, 2008, 2009, 2010
# Free Software Foundation, Inc.

# This program is free software; you can redistribute it and/or modify
# it under the terms of the GNU General Public License as published by
# the Free Software Foundation; either version 3 of the License, or
# (at your option) any later version.
# 
# This program is distributed in the hope that it will be useful,
# but WITHOUT ANY WARRANTY; without even the implied warranty of
# MERCHANTABILITY or FITNESS FOR A PARTICULAR PURPOSE.  See the
# GNU General Public License for more details.
# 
# You should have received a copy of the GNU General Public License
# along with GCC; see the file COPYING3.  If not see
# <http://www.gnu.org/licenses/>.

# GCC testsuite that uses the `dg.exp' driver.

# Exit immediately if this isn't a x86 target.
if { ![istarget i?86*-*-*] && ![istarget x86_64-*-*] } then {
  return
}

# Load support procs.
load_lib gcc-dg.exp

# Return 1 if attribute ms_hook_prologue is supported.
proc check_effective_target_ms_hook_prologue { } {
    if { [check_no_compiler_messages ms_hook_prologue object {
	     void __attribute__ ((__ms_hook_prologue__)) foo ();
	 } ""] } {
	return 1
    } else {
	return 0
    }
}

# Return 1 if 3dnow instructions can be compiled.
proc check_effective_target_3dnow { } {
    return [check_no_compiler_messages 3dnow object {
	typedef int __m64 __attribute__ ((__vector_size__ (8)));
	typedef float __v2sf __attribute__ ((__vector_size__ (8)));

	__m64 _m_pfadd (__m64 __A, __m64 __B)
	{
	    return (__m64) __builtin_ia32_pfadd ((__v2sf)__A, (__v2sf)__B);
	}
    } "-O2 -m3dnow" ]
}

# Return 1 if sse3 instructions can be compiled.
proc check_effective_target_sse3 { } {
    return [check_no_compiler_messages sse3 object {
	typedef double __m128d __attribute__ ((__vector_size__ (16)));
	typedef double __v2df __attribute__ ((__vector_size__ (16)));

	__m128d _mm_addsub_pd (__m128d __X, __m128d __Y)
	{
	    return (__m128d) __builtin_ia32_addsubpd ((__v2df)__X, (__v2df)__Y);
	}
    } "-O2 -msse3" ]
}

# Return 1 if ssse3 instructions can be compiled.
proc check_effective_target_ssse3 { } {
    return [check_no_compiler_messages ssse3 object {
	typedef long long __m128i __attribute__ ((__vector_size__ (16)));
	typedef int __v4si __attribute__ ((__vector_size__ (16)));

	__m128i _mm_abs_epi32 (__m128i __X)
	{
	    return (__m128i) __builtin_ia32_pabsd128 ((__v4si)__X);
	}
    } "-O2 -mssse3" ]
}

# Return 1 if sse4 instructions can be compiled.
proc check_effective_target_sse4 { } {
    return [check_no_compiler_messages sse4.1 object {
	typedef long long __m128i __attribute__ ((__vector_size__ (16)));
	typedef int __v4si __attribute__ ((__vector_size__ (16)));

	__m128i _mm_mullo_epi32 (__m128i __X, __m128i __Y)
	{
	    return (__m128i) __builtin_ia32_pmulld128 ((__v4si)__X,
						       (__v4si)__Y);
	}
    } "-O2 -msse4.1" ]
}

# Return 1 if aes instructions can be compiled.
proc check_effective_target_aes { } {
    return [check_no_compiler_messages aes object {
	typedef long long __m128i __attribute__ ((__vector_size__ (16)));
	typedef long long __v2di __attribute__ ((__vector_size__ (16)));

	__m128i _mm_aesimc_si128 (__m128i __X)
	{
	    return (__m128i) __builtin_ia32_aesimc128 ((__v2di)__X);
	}
    } "-O2 -maes" ]
}

# Return 1 if vaes instructions can be compiled.
proc check_effective_target_vaes { } {
    return [check_no_compiler_messages vaes object {
	typedef long long __m128i __attribute__ ((__vector_size__ (16)));
	typedef long long __v2di __attribute__ ((__vector_size__ (16)));

	__m128i _mm_aesimc_si128 (__m128i __X)
	{
	    return (__m128i) __builtin_ia32_aesimc128 ((__v2di)__X);
	}
    } "-O2 -maes -mavx" ]
}

# Return 1 if pclmul instructions can be compiled.
proc check_effective_target_pclmul { } {
    return [check_no_compiler_messages pclmul object {
	typedef long long __m128i __attribute__ ((__vector_size__ (16)));
	typedef long long __v2di __attribute__ ((__vector_size__ (16)));

	__m128i pclmulqdq_test (__m128i __X, __m128i __Y)
	{
	    return (__m128i) __builtin_ia32_pclmulqdq128 ((__v2di)__X,
							  (__v2di)__Y,
							  1);
	}
    } "-O2 -mpclmul" ]
}

# Return 1 if vpclmul instructions can be compiled.
proc check_effective_target_vpclmul { } {
    return [check_no_compiler_messages vpclmul object {
	typedef long long __m128i __attribute__ ((__vector_size__ (16)));
	typedef long long __v2di __attribute__ ((__vector_size__ (16)));

	__m128i pclmulqdq_test (__m128i __X, __m128i __Y)
	{
	    return (__m128i) __builtin_ia32_pclmulqdq128 ((__v2di)__X,
							  (__v2di)__Y,
							  1);
	}
    } "-O2 -mpclmul -mavx" ]
}

# Return 1 if sse4a instructions can be compiled.
proc check_effective_target_sse4a { } {
    return [check_no_compiler_messages sse4a object {
	typedef long long __m128i __attribute__ ((__vector_size__ (16)));
	typedef long long __v2di __attribute__ ((__vector_size__ (16)));

	__m128i _mm_insert_si64 (__m128i __X,__m128i __Y)
	{
	    return (__m128i) __builtin_ia32_insertq ((__v2di)__X, (__v2di)__Y);
	}
    } "-O2 -msse4a" ]
}

# Return 1 if fma4 instructions can be compiled.
proc check_effective_target_fma4 { } {
    return [check_no_compiler_messages fma4 object {
        typedef float __m128 __attribute__ ((__vector_size__ (16)));
	typedef float __v4sf __attribute__ ((__vector_size__ (16)));
	__m128 _mm_macc_ps(__m128 __A, __m128 __B, __m128 __C)
	{
	    return (__m128) __builtin_ia32_vfmaddps ((__v4sf)__A,
						     (__v4sf)__B,
						     (__v4sf)__C);
	}
    } "-O2 -mfma4" ]
}

# Return 1 if xop instructions can be compiled.
proc check_effective_target_xop { } {
    return [check_no_compiler_messages xop object {
	typedef long long __m128i __attribute__ ((__vector_size__ (16)));
	typedef short __v8hi __attribute__ ((__vector_size__ (16)));
	__m128i _mm_maccs_epi16(__m128i __A, __m128i __B, __m128i __C)
	{
	    return (__m128i) __builtin_ia32_vpmacssww ((__v8hi)__A,
						       (__v8hi)__B,
						       (__v8hi)__C);
	}
    } "-O2 -mxop" ]
}

# If the linker used understands -M <mapfile>, pass it to clear hardware
# capabilities set by the Sun assembler.
<<<<<<< HEAD
set FLAGS ""
=======
>>>>>>> 155d23aa
set clearcap_ldflags "-Wl,-M,$srcdir/$subdir/clearcap.map"

if [check_no_compiler_messages mapfile executable {
	int main (void) { return 0; }
  } $clearcap_ldflags ] {
<<<<<<< HEAD
  set FLAGS $clearcap_ldflags
=======

  if { [info procs gcc_target_compile] != [list] \
	&& [info procs saved_gcc_target_compile] == [list] } {
    rename gcc_target_compile saved_gcc_target_compile

    proc gcc_target_compile { source dest type options } {
      global clearcap_ldflags
      # Always pass -Wl,-M,<mapfile>, but don't let it show up in gcc.sum.
      lappend options "additional_flags=$clearcap_ldflags"

      return [saved_gcc_target_compile $source $dest $type $options]
    }
  }
>>>>>>> 155d23aa
}

# If a testcase doesn't have special options, use these.
global DEFAULT_CFLAGS
if ![info exists DEFAULT_CFLAGS] then {
    set DEFAULT_CFLAGS " -ansi -pedantic-errors"
}

# Initialize `dg'.
dg-init

# Special case compilation of vect-args.c so we don't have to
# replicate it 10 times.
foreach type { "" -mmmx -m3dnow -msse -msse2 } {
  foreach level { "" -O } {
    set flags "$type $level"
    verbose -log "Testing vect-args, $flags" 1
    dg-test $srcdir/$subdir/vect-args.c $flags ""
  }
}

# Everything else.
set tests [lsort [glob -nocomplain $srcdir/$subdir/*.\[cS\]]]
set tests [prune $tests $srcdir/$subdir/vect-args.c]

# Main loop.
dg-runtest $tests $FLAGS $DEFAULT_CFLAGS

# All done.
dg-finish<|MERGE_RESOLUTION|>--- conflicted
+++ resolved
@@ -188,18 +188,11 @@
 
 # If the linker used understands -M <mapfile>, pass it to clear hardware
 # capabilities set by the Sun assembler.
-<<<<<<< HEAD
-set FLAGS ""
-=======
->>>>>>> 155d23aa
 set clearcap_ldflags "-Wl,-M,$srcdir/$subdir/clearcap.map"
 
 if [check_no_compiler_messages mapfile executable {
 	int main (void) { return 0; }
   } $clearcap_ldflags ] {
-<<<<<<< HEAD
-  set FLAGS $clearcap_ldflags
-=======
 
   if { [info procs gcc_target_compile] != [list] \
 	&& [info procs saved_gcc_target_compile] == [list] } {
@@ -213,7 +206,6 @@
       return [saved_gcc_target_compile $source $dest $type $options]
     }
   }
->>>>>>> 155d23aa
 }
 
 # If a testcase doesn't have special options, use these.
@@ -240,7 +232,7 @@
 set tests [prune $tests $srcdir/$subdir/vect-args.c]
 
 # Main loop.
-dg-runtest $tests $FLAGS $DEFAULT_CFLAGS
+dg-runtest $tests "" $DEFAULT_CFLAGS
 
 # All done.
 dg-finish