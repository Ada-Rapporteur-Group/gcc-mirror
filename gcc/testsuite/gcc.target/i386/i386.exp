--- conflicted
+++ resolved
@@ -37,8 +37,6 @@
     }
 }
 
-<<<<<<< HEAD
-=======
 # Return 1 if 3dnow instructions can be compiled.
 proc check_effective_target_3dnow { } {
     return [check_no_compiler_messages 3dnow object {
@@ -62,7 +60,6 @@
     } "-O2 -msse3" ]
 }
 
->>>>>>> f59bdbb7
 # Return 1 if ssse3 instructions can be compiled.
 proc check_effective_target_ssse3 { } {
     return [check_no_compiler_messages ssse3 object {
