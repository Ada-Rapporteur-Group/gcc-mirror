--- conflicted
+++ resolved
@@ -1,23 +1,14 @@
 /* { dg-do compile } */
-<<<<<<< HEAD
-/* { dg-options "-O0 -Werror-implicit-function-declaration -march=k8 -m3dnow -mavx -mxop -msse4a -maes -mpclmul -mpopcnt -mabm -mlwp" } */
-=======
 /* { dg-options "-O0 -Werror-implicit-function-declaration -march=k8 -msse4a -m3dnow -mavx -mavx2 -mfma4 -mxop -maes -mpclmul -mpopcnt -mabm -mlzcnt -mbmi -mbmi2 -mtbm -mlwp -mfsgsbase -mrdrnd -mf16c -mfma" } */
->>>>>>> 3082eeb7
 
 #include <mm_malloc.h>
 
 /* Test that the intrinsics compile without optimization.  All of them are
-<<<<<<< HEAD
-   defined as inline functions in {,x,e,p,t,s,w,a}mmintrin.h, xopintrin.h,
-   lwpintrin.h and mm3dnow.h that reference the proper builtin functions.
-=======
    defined as inline functions in {,x,e,p,t,s,w,a,b,i}mmintrin.h, mm3dnow.h,
    fma4intrin.h, xopintrin.h, abmintrin.h, bmiintrin.h, tbmintrin.h, 
    lwpintrin.h, fmaintrin.h and mm_malloc.h that reference the proper 
    builtin functions.
 
->>>>>>> 3082eeb7
    Defining away "extern" and "__inline" results in all of them being compiled
    as proper functions.  */
 
@@ -101,12 +92,9 @@
 #endif
 test_1 (_mm256_round_pd, __m256d, __m256d, 1)
 test_1 (_mm256_round_ps, __m256, __m256, 1)
-<<<<<<< HEAD
-=======
 test_1 (_cvtss_sh, unsigned short, float, 1)
 test_1 (_mm_cvtps_ph, __m128i, __m128, 1)
 test_1 (_mm256_cvtps_ph, __m128i, __m256, 1)
->>>>>>> 3082eeb7
 
 /* wmmintrin.h */
 test_1 (_mm_aeskeygenassist_si128, __m128i, __m128i, 1)
@@ -191,13 +179,10 @@
 #ifdef __x86_64__
 test_2 ( __lwpval64, void, unsigned long long, unsigned int, 1)
 test_2 ( __lwpins64, unsigned char, unsigned long long, unsigned int, 1)
-<<<<<<< HEAD
-=======
 #endif
 
 /* tbmintrin.h */
 test_1 ( __bextri_u32, unsigned int, unsigned int, 1)
 #ifdef __x86_64__
 test_1 ( __bextri_u64, unsigned long long, unsigned long long, 1)
->>>>>>> 3082eeb7
 #endif