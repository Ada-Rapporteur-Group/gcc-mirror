/* { dg-do compile } */
<<<<<<< HEAD
/* { dg-options "-O0 -Werror-implicit-function-declaration -march=k8 -m3dnow -msse4 -msse5 -maes -mpclmul" } */
=======
/* { dg-options "-O0 -Werror-implicit-function-declaration -march=k8 -m3dnow -mavx -msse5 -maes -mpclmul" } */
>>>>>>> a0daa400

#include <mm_malloc.h>

/* Test that the intrinsics compile without optimization.  All of them are
   defined as inline functions in {,x,e,p,t,s,w,a,b}mmintrin.h  and mm3dnow.h
   that reference the proper builtin functions.  Defining away "extern" and
   "__inline" results in all of them being compiled as proper functions.  */

#define extern
#define __inline

<<<<<<< HEAD
#include <wmmintrin.h>
#include <bmmintrin.h>
#include <smmintrin.h>
#include <mm3dnow.h>
=======
#include <x86intrin.h>
>>>>>>> a0daa400

#define _CONCAT(x,y) x ## y

#define test_1(func, type, op1_type, imm)				\
  type _CONCAT(_,func) (op1_type A, int const I)			\
  { return func (A, imm); }

#define test_1x(func, type, op1_type, imm1, imm2)			\
  type _CONCAT(_,func) (op1_type A, int const I, int const L)		\
  { return func (A, imm1, imm2); }

#define test_2(func, type, op1_type, op2_type, imm)			\
  type _CONCAT(_,func) (op1_type A, op2_type B, int const I)		\
  { return func (A, B, imm); }

#define test_2x(func, type, op1_type, op2_type, imm1, imm2)		\
  type _CONCAT(_,func) (op1_type A, op2_type B, int const I, int const L) \
  { return func (A, B, imm1, imm2); }

<<<<<<< HEAD
=======
#define test_3(func, type, op1_type, op2_type, op3_type, imm)		\
  type _CONCAT(_,func) (op1_type A, op2_type B,				\
			op3_type C, int const I)			\
  { return func (A, B, C, imm); }

>>>>>>> a0daa400
#define test_4(func, type, op1_type, op2_type, op3_type, op4_type, imm)	\
  type _CONCAT(_,func) (op1_type A, op2_type B,				\
			op3_type C, op4_type D, int const I)		\
  { return func (A, B, C, D, imm); }


/* Following intrinsics require immediate arguments.  They
   are defined as macros for non-optimized compilations. */

/* ammintrin.h */
test_1x (_mm_extracti_si64, __m128i, __m128i, 1, 1)
test_2x (_mm_inserti_si64, __m128i, __m128i, __m128i, 1, 1)

<<<<<<< HEAD
=======
/* immintrin.h */
test_2 (_mm256_blend_pd, __m256d, __m256d, __m256d, 1)
test_2 (_mm256_blend_ps, __m256, __m256, __m256, 1)
test_2 (_mm256_dp_ps, __m256, __m256, __m256, 1)
test_2 (_mm256_shuffle_pd, __m256d, __m256d, __m256d, 1)
test_2 (_mm256_shuffle_ps, __m256, __m256, __m256, 1)
test_2 (_mm_cmp_sd, __m128d, __m128d, __m128d, 1)
test_2 (_mm_cmp_ss, __m128, __m128, __m128, 1)
test_2 (_mm_cmp_pd, __m128d, __m128d, __m128d, 1)
test_2 (_mm_cmp_ps, __m128, __m128, __m128, 1)
test_2 (_mm256_cmp_pd, __m256d, __m256d, __m256d, 1)
test_2 (_mm256_cmp_ps, __m256, __m256, __m256, 1)
test_1 (_mm256_extractf128_pd, __m128d, __m256d, 1)
test_1 (_mm256_extractf128_ps, __m128, __m256, 1)
test_1 (_mm256_extractf128_si256, __m128i, __m256i, 1)
test_1 (_mm256_extract_epi8, int, __m256i, 20)
test_1 (_mm256_extract_epi16, int, __m256i, 13)
test_1 (_mm256_extract_epi32, int, __m256i, 6)
#ifdef __x86_64__
test_1 (_mm256_extract_epi64, long long, __m256i, 2)
#endif
test_1 (_mm_permute_pd, __m128d, __m128d, 1)
test_1 (_mm256_permute_pd, __m256d, __m256d, 1)
test_1 (_mm_permute_ps, __m128, __m128, 1)
test_1 (_mm256_permute_ps, __m256, __m256, 1)
test_2 (_mm256_permute2f128_pd, __m256d, __m256d, __m256d, 1)
test_2 (_mm256_permute2f128_ps, __m256, __m256, __m256, 1)
test_2 (_mm256_permute2f128_si256, __m256i, __m256i, __m256i, 1)
test_2 (_mm256_insertf128_pd, __m256d, __m256d, __m128d, 1)
test_2 (_mm256_insertf128_ps, __m256, __m256, __m128, 1)
test_2 (_mm256_insertf128_si256, __m256i, __m256i, __m128i, 1)
test_2 (_mm256_insert_epi8, __m256i, __m256i, int, 30)
test_2 (_mm256_insert_epi16, __m256i, __m256i, int, 7)
test_2 (_mm256_insert_epi32, __m256i, __m256i, int, 3)
#ifdef __x86_64__
test_2 (_mm256_insert_epi64, __m256i, __m256i, long long, 1)
#endif
test_1 (_mm256_round_pd, __m256d, __m256d, 1)
test_1 (_mm256_round_ps, __m256, __m256, 1)

>>>>>>> a0daa400
/* wmmintrin.h */
test_1 (_mm_aeskeygenassist_si128, __m128i, __m128i, 1)
test_2 (_mm_clmulepi64_si128, __m128i, __m128i, __m128i, 1)

/* mmintrin-common.h */
test_1 (_mm_round_pd, __m128d, __m128d, 1)
test_1 (_mm_round_ps, __m128, __m128, 1)
test_2 (_mm_round_sd, __m128d, __m128d, __m128d, 1)
test_2 (_mm_round_ss, __m128, __m128, __m128, 1)

/* smmintrin.h */
test_2 (_mm_blend_epi16, __m128i, __m128i, __m128i, 1)
test_2 (_mm_blend_ps, __m128, __m128, __m128, 1)
test_2 (_mm_blend_pd, __m128d, __m128d, __m128d, 1)
test_2 (_mm_dp_ps, __m128, __m128, __m128, 1)
test_2 (_mm_dp_pd, __m128d, __m128d, __m128d, 1)
test_2 (_mm_insert_ps, __m128, __m128, __m128, 1)
test_1 (_mm_extract_ps, int, __m128, 1)
test_2 (_mm_insert_epi8, __m128i, __m128i, int, 1)
test_2 (_mm_insert_epi32, __m128i, __m128i, int, 1)
#ifdef __x86_64__
test_2 (_mm_insert_epi64, __m128i, __m128i, long long, 1)
#endif
test_1 (_mm_extract_epi8, int, __m128i, 1)
test_1 (_mm_extract_epi32, int, __m128i, 1)
#ifdef __x86_64__
test_1 (_mm_extract_epi64, long long, __m128i, 1)
#endif
test_2 (_mm_mpsadbw_epu8, __m128i, __m128i, __m128i, 1)
test_2 (_mm_cmpistrm, __m128i, __m128i, __m128i, 1)
test_2 (_mm_cmpistri, int, __m128i, __m128i, 1)
test_4 (_mm_cmpestrm, __m128i, __m128i, int, __m128i, int, 1)
test_4 (_mm_cmpestri, int, __m128i, int, __m128i, int, 1)
test_2 (_mm_cmpistra, int, __m128i, __m128i, 1)
test_2 (_mm_cmpistrc, int, __m128i, __m128i, 1)
test_2 (_mm_cmpistro, int, __m128i, __m128i, 1)
test_2 (_mm_cmpistrs, int, __m128i, __m128i, 1)
test_2 (_mm_cmpistrz, int, __m128i, __m128i, 1)
test_4 (_mm_cmpestra, int, __m128i, int, __m128i, int, 1)
test_4 (_mm_cmpestrc, int, __m128i, int, __m128i, int, 1)
test_4 (_mm_cmpestro, int, __m128i, int, __m128i, int, 1)
test_4 (_mm_cmpestrs, int, __m128i, int, __m128i, int, 1)
test_4 (_mm_cmpestrz, int, __m128i, int, __m128i, int, 1)

/* tmmintrin.h */
test_2 (_mm_alignr_epi8, __m128i, __m128i, __m128i, 1)
test_2 (_mm_alignr_pi8, __m64, __m64, __m64, 1)

/* emmintrin.h */
test_2 (_mm_shuffle_pd, __m128d, __m128d, __m128d, 1)
test_1 (_mm_srli_si128, __m128i, __m128i, 1)
test_1 (_mm_slli_si128, __m128i, __m128i, 1)
test_1 (_mm_extract_epi16, int, __m128i, 1)
test_2 (_mm_insert_epi16, __m128i, __m128i, int, 1)
test_1 (_mm_shufflehi_epi16, __m128i, __m128i, 1)
test_1 (_mm_shufflelo_epi16, __m128i, __m128i, 1)
test_1 (_mm_shuffle_epi32, __m128i, __m128i, 1)

/* xmmintrin.h */
test_2 (_mm_shuffle_ps, __m128, __m128, __m128, 1)
test_1 (_mm_extract_pi16, int, __m64, 1)
test_1 (_m_pextrw, int, __m64, 1)
test_2 (_mm_insert_pi16, __m64, __m64, int, 1)
test_2 (_m_pinsrw, __m64, __m64, int, 1)
test_1 (_mm_shuffle_pi16, __m64, __m64, 1)
test_1 (_m_pshufw, __m64, __m64, 1)
test_1 (_mm_prefetch, void, void *, _MM_HINT_NTA)

/* bmmintrin.h */
test_1 (_mm_roti_epi8, __m128i, __m128i, 1)
test_1 (_mm_roti_epi16, __m128i, __m128i, 1)
test_1 (_mm_roti_epi32, __m128i, __m128i, 1)
test_1 (_mm_roti_epi64, __m128i, __m128i, 1)<|MERGE_RESOLUTION|>--- conflicted
+++ resolved
@@ -1,9 +1,5 @@
 /* { dg-do compile } */
-<<<<<<< HEAD
-/* { dg-options "-O0 -Werror-implicit-function-declaration -march=k8 -m3dnow -msse4 -msse5 -maes -mpclmul" } */
-=======
 /* { dg-options "-O0 -Werror-implicit-function-declaration -march=k8 -m3dnow -mavx -msse5 -maes -mpclmul" } */
->>>>>>> a0daa400
 
 #include <mm_malloc.h>
 
@@ -15,14 +11,7 @@
 #define extern
 #define __inline
 
-<<<<<<< HEAD
-#include <wmmintrin.h>
-#include <bmmintrin.h>
-#include <smmintrin.h>
-#include <mm3dnow.h>
-=======
 #include <x86intrin.h>
->>>>>>> a0daa400
 
 #define _CONCAT(x,y) x ## y
 
@@ -42,14 +31,11 @@
   type _CONCAT(_,func) (op1_type A, op2_type B, int const I, int const L) \
   { return func (A, B, imm1, imm2); }
 
-<<<<<<< HEAD
-=======
 #define test_3(func, type, op1_type, op2_type, op3_type, imm)		\
   type _CONCAT(_,func) (op1_type A, op2_type B,				\
 			op3_type C, int const I)			\
   { return func (A, B, C, imm); }
 
->>>>>>> a0daa400
 #define test_4(func, type, op1_type, op2_type, op3_type, op4_type, imm)	\
   type _CONCAT(_,func) (op1_type A, op2_type B,				\
 			op3_type C, op4_type D, int const I)		\
@@ -63,8 +49,6 @@
 test_1x (_mm_extracti_si64, __m128i, __m128i, 1, 1)
 test_2x (_mm_inserti_si64, __m128i, __m128i, __m128i, 1, 1)
 
-<<<<<<< HEAD
-=======
 /* immintrin.h */
 test_2 (_mm256_blend_pd, __m256d, __m256d, __m256d, 1)
 test_2 (_mm256_blend_ps, __m256, __m256, __m256, 1)
@@ -105,7 +89,6 @@
 test_1 (_mm256_round_pd, __m256d, __m256d, 1)
 test_1 (_mm256_round_ps, __m256, __m256, 1)
 
->>>>>>> a0daa400
 /* wmmintrin.h */
 test_1 (_mm_aeskeygenassist_si128, __m128i, __m128i, 1)
 test_2 (_mm_clmulepi64_si128, __m128i, __m128i, __m128i, 1)
