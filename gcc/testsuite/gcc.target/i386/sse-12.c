<<<<<<< HEAD
/* Test that {,x,e,p,t,a}mmintrin.h, mm3dnow.h and mm_malloc.h are
   usable with -O -std=c89 -pedantic-errors.  */
/* { dg-do compile { target i?86-*-* x86_64-*-* } } */
/* { dg-options "-O -std=c89 -pedantic-errors -march=k8 -m3dnow -mssse3 -msse4a" } */

#include <ammintrin.h>
#include <tmmintrin.h>
=======
/* Test that {,x,e,p,t,s,a}mmintrin.h, mm3dnow.h and mm_malloc.h are
   usable with -O -std=c89 -pedantic-errors.  */
/* { dg-do compile { target i?86-*-* x86_64-*-* } } */
/* { dg-options "-O -std=c89 -pedantic-errors -march=k8 -m3dnow -msse4.1 -msse4a" } */

#include <ammintrin.h>
#include <smmintrin.h>
>>>>>>> 0428bbe5
#include <mm3dnow.h>

int dummy;<|MERGE_RESOLUTION|>--- conflicted
+++ resolved
@@ -1,12 +1,3 @@
-<<<<<<< HEAD
-/* Test that {,x,e,p,t,a}mmintrin.h, mm3dnow.h and mm_malloc.h are
-   usable with -O -std=c89 -pedantic-errors.  */
-/* { dg-do compile { target i?86-*-* x86_64-*-* } } */
-/* { dg-options "-O -std=c89 -pedantic-errors -march=k8 -m3dnow -mssse3 -msse4a" } */
-
-#include <ammintrin.h>
-#include <tmmintrin.h>
-=======
 /* Test that {,x,e,p,t,s,a}mmintrin.h, mm3dnow.h and mm_malloc.h are
    usable with -O -std=c89 -pedantic-errors.  */
 /* { dg-do compile { target i?86-*-* x86_64-*-* } } */
@@ -14,7 +5,6 @@
 
 #include <ammintrin.h>
 #include <smmintrin.h>
->>>>>>> 0428bbe5
 #include <mm3dnow.h>
 
 int dummy;