--- conflicted
+++ resolved
@@ -21,11 +21,7 @@
     return 0;
  
   /* Run SSE3 test only if host has SSE3 support.  */
-<<<<<<< HEAD
-  if (ecx & bit_SSE3)
-=======
   if ((ecx & bit_SSE3) && sse_os_support ())
->>>>>>> e8da5f64
     do_test ();
 
   return 0;
