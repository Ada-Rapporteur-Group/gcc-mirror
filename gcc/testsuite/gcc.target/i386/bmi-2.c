--- conflicted
+++ resolved
@@ -2,17 +2,10 @@
 /* { dg-options "-O2 -mbmi " } */
 /* { dg-final { scan-assembler "andn\[^\\n]*rax" } } */
 /* { dg-final { scan-assembler-times "bextr\[ \\t]+\[^\\n]*rax" 2 } } */
-<<<<<<< HEAD
-/* { dg-final { scan-assembler "blsi\[^\\n]*rax" } } */
-/* { dg-final { scan-assembler "blsmsk\[^\\n]*rax" } } */
-/* { dg-final { scan-assembler "blsr\[^\\n]*rax" } } */
-/* { dg-final { scan-assembler "tzcntq\[^\\n]*rax" } } */
-=======
 /* { dg-final { scan-assembler-times "blsi\[^\\n]*rax" 2 } } */
 /* { dg-final { scan-assembler-times "blsmsk\[^\\n]*rax" 2 } } */
 /* { dg-final { scan-assembler-times "blsr\[^\\n]*rax" 2 } } */
 /* { dg-final { scan-assembler-times "tzcntq\[^\\n]*rax" 2 } } */
->>>>>>> 00233d80
 
 #include <x86intrin.h>
 
