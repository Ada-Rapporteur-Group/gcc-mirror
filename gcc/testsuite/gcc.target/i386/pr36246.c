--- conflicted
+++ resolved
@@ -1,9 +1,4 @@
-<<<<<<< HEAD
-/* { dg-do compile } */
-/* { dg-require-effective-target lp64 } */
-=======
 /* { dg-do compile { target { ! { ia32 } } } } */
->>>>>>> 3082eeb7
 /* { dg-options "-O2 -fomit-frame-pointer -mtune=generic" } */
 
 typedef long long __m128i __attribute__ ((__vector_size__ (16), __may_alias__));
