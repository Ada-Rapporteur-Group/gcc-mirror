/* { dg-do compile } */
<<<<<<< HEAD
/* { dg-options "-O2 -Werror-implicit-function-declaration -march=k8 -m3dnow -mavx -mxop -maes -mpclmul -mpopcnt -mabm -mlwp" } */
=======
/* { dg-options "-O2 -Werror-implicit-function-declaration -march=k8 -msse4a -m3dnow -mavx -mfma4 -mxop -maes -mpclmul -mpopcnt -mabm -mbmi -mtbm -mlwp -mfsgsbase -mrdrnd -mf16c" } */
>>>>>>> 03d20231

#include <mm_malloc.h>

/* Test that the intrinsics compile with optimization.  All of them
   are defined as inline functions in {,x,e,p,t,s,w,a,b,i}mmintrin.h,
<<<<<<< HEAD
   xopintrin.h, abmintrin.h, lwpintrin.h, popcntintrin.h and mm3dnow.h
   that reference the proper builtin functions.  Defining away
   "extern" and "__inline" results in all of them being compiled as
   proper functions.  */
=======
   mm3dnow.h, fma4intrin.h, xopintrin.h, abmintrin.h, bmiintrin.h,
   tbmintrin.h, lwpintrin.h, popcntintrin.h and mm_malloc.h that
   reference the proper builtin functions.

   Defining away "extern" and "__inline" results in all of them being
   compiled as proper functions.  */
>>>>>>> 03d20231

#define extern
#define __inline

/* Following intrinsics require immediate arguments. */

/* ammintrin.h */
#define __builtin_ia32_extrqi(X, I, L)  __builtin_ia32_extrqi(X, 1, 1)
#define __builtin_ia32_insertqi(X, Y, I, L) __builtin_ia32_insertqi(X, Y, 1, 1)

/* immintrin.h */
#define __builtin_ia32_blendpd256(X, Y, M) __builtin_ia32_blendpd256(X, Y, 1)
#define __builtin_ia32_blendps256(X, Y, M) __builtin_ia32_blendps256(X, Y, 1)
#define __builtin_ia32_dpps256(X, Y, M) __builtin_ia32_dpps256(X, Y, 1)
#define __builtin_ia32_shufpd256(X, Y, M) __builtin_ia32_shufpd256(X, Y, 1)
#define __builtin_ia32_shufps256(X, Y, M) __builtin_ia32_shufps256(X, Y, 1)
#define __builtin_ia32_cmpsd(X, Y, O) __builtin_ia32_cmpsd(X, Y, 1)
#define __builtin_ia32_cmpss(X, Y, O) __builtin_ia32_cmpss(X, Y, 1)
#define __builtin_ia32_cmppd(X, Y, O) __builtin_ia32_cmppd(X, Y, 1)
#define __builtin_ia32_cmpps(X, Y, O) __builtin_ia32_cmpps(X, Y, 1)
#define __builtin_ia32_cmppd256(X, Y, O) __builtin_ia32_cmppd256(X, Y, 1)
#define __builtin_ia32_cmpps256(X, Y, O) __builtin_ia32_cmpps256(X, Y, 1)
#define __builtin_ia32_vextractf128_pd256(X, N) __builtin_ia32_vextractf128_pd256(X, 1)
#define __builtin_ia32_vextractf128_ps256(X, N) __builtin_ia32_vextractf128_ps256(X, 1)
#define __builtin_ia32_vextractf128_si256(X, N) __builtin_ia32_vextractf128_si256(X, 1)
#define __builtin_ia32_vpermilpd(X, N) __builtin_ia32_vpermilpd(X, 1)
#define __builtin_ia32_vpermilpd256(X, N) __builtin_ia32_vpermilpd256(X, 1)
#define __builtin_ia32_vpermilps(X, N) __builtin_ia32_vpermilps(X, 1)
#define __builtin_ia32_vpermilps256(X, N) __builtin_ia32_vpermilps256(X, 1)
#define __builtin_ia32_vpermil2pd(X, Y, C, I) __builtin_ia32_vpermil2pd(X, Y, C, 1)
#define __builtin_ia32_vpermil2pd256(X, Y, C, I) __builtin_ia32_vpermil2pd256(X, Y, C, 1)
#define __builtin_ia32_vpermil2ps(X, Y, C, I) __builtin_ia32_vpermil2ps(X, Y, C, 1)
#define __builtin_ia32_vpermil2ps256(X, Y, C, I) __builtin_ia32_vpermil2ps256(X, Y, C, 1)
#define __builtin_ia32_vperm2f128_pd256(X, Y, C) __builtin_ia32_vperm2f128_pd256(X, Y, 1)
#define __builtin_ia32_vperm2f128_ps256(X, Y, C) __builtin_ia32_vperm2f128_ps256(X, Y, 1)
#define __builtin_ia32_vperm2f128_si256(X, Y, C) __builtin_ia32_vperm2f128_si256(X, Y, 1)
#define __builtin_ia32_vinsertf128_pd256(X, Y, C) __builtin_ia32_vinsertf128_pd256(X, Y, 1)
#define __builtin_ia32_vinsertf128_ps256(X, Y, C) __builtin_ia32_vinsertf128_ps256(X, Y, 1)
#define __builtin_ia32_vinsertf128_si256(X, Y, C) __builtin_ia32_vinsertf128_si256(X, Y, 1)
#define __builtin_ia32_roundpd256(V, M) __builtin_ia32_roundpd256(V, 1)
#define __builtin_ia32_roundps256(V, M) __builtin_ia32_roundps256(V, 1)
<<<<<<< HEAD
=======
#define __builtin_ia32_vcvtps2ph(A, I) __builtin_ia32_vcvtps2ph(A, 1)
#define __builtin_ia32_vcvtps2ph256(A, I) __builtin_ia32_vcvtps2ph256(A, 1)
>>>>>>> 03d20231

/* wmmintrin.h */
#define __builtin_ia32_aeskeygenassist128(X, C) __builtin_ia32_aeskeygenassist128(X, 1)
#define __builtin_ia32_pclmulqdq128(X, Y, I) __builtin_ia32_pclmulqdq128(X, Y, 1)

/* smmintrin.h */
#define __builtin_ia32_roundpd(V, M) __builtin_ia32_roundpd(V, 1)
#define __builtin_ia32_roundsd(D, V, M) __builtin_ia32_roundsd(D, V, 1)
#define __builtin_ia32_roundps(V, M) __builtin_ia32_roundps(V, 1)
#define __builtin_ia32_roundss(D, V, M) __builtin_ia32_roundss(D, V, 1)

#define __builtin_ia32_pblendw128(X, Y, M) __builtin_ia32_pblendw128 (X, Y, 1)
#define __builtin_ia32_blendps(X, Y, M) __builtin_ia32_blendps(X, Y, 1)
#define __builtin_ia32_blendpd(X, Y, M) __builtin_ia32_blendpd(X, Y, 1)
#define __builtin_ia32_dpps(X, Y, M) __builtin_ia32_dpps(X, Y, 1)
#define __builtin_ia32_dppd(X, Y, M) __builtin_ia32_dppd(X, Y, 1)
#define __builtin_ia32_insertps128(D, S, N) __builtin_ia32_insertps128(D, S, 1)
#define __builtin_ia32_vec_ext_v4sf(X, N) __builtin_ia32_vec_ext_v4sf(X, 1)
#define __builtin_ia32_vec_set_v16qi(D, S, N) __builtin_ia32_vec_set_v16qi(D, S, 1)
#define __builtin_ia32_vec_set_v4si(D, S, N) __builtin_ia32_vec_set_v4si(D, S, 1)
#define __builtin_ia32_vec_set_v2di(D, S, N) __builtin_ia32_vec_set_v2di(D, S, 1)
#define __builtin_ia32_vec_ext_v16qi(X, N) __builtin_ia32_vec_ext_v16qi(X, 1)
#define __builtin_ia32_vec_ext_v4si(X, N) __builtin_ia32_vec_ext_v4si(X, 1)
#define __builtin_ia32_vec_ext_v2di(X, N) __builtin_ia32_vec_ext_v2di(X, 1)
#define __builtin_ia32_mpsadbw128(X, Y, M) __builtin_ia32_mpsadbw128(X, Y, 1)
#define __builtin_ia32_pcmpistrm128(X, Y, M) \
  __builtin_ia32_pcmpistrm128(X, Y, 1)
#define __builtin_ia32_pcmpistri128(X, Y, M) \
  __builtin_ia32_pcmpistri128(X, Y, 1)
#define __builtin_ia32_pcmpestrm128(X, LX, Y, LY, M) \
  __builtin_ia32_pcmpestrm128(X, LX, Y, LY, 1)
#define __builtin_ia32_pcmpestri128(X, LX, Y, LY, M) \
  __builtin_ia32_pcmpestri128(X, LX, Y, LY, 1)
#define __builtin_ia32_pcmpistria128(X, Y, M) \
  __builtin_ia32_pcmpistria128(X, Y, 1)
#define __builtin_ia32_pcmpistric128(X, Y, M) \
  __builtin_ia32_pcmpistric128(X, Y, 1)
#define __builtin_ia32_pcmpistrio128(X, Y, M) \
  __builtin_ia32_pcmpistrio128(X, Y, 1)
#define __builtin_ia32_pcmpistris128(X, Y, M) \
  __builtin_ia32_pcmpistris128(X, Y, 1)
#define __builtin_ia32_pcmpistriz128(X, Y, M) \
  __builtin_ia32_pcmpistriz128(X, Y, 1)
#define __builtin_ia32_pcmpestria128(X, LX, Y, LY, M) \
  __builtin_ia32_pcmpestria128(X, LX, Y, LY, 1)
#define __builtin_ia32_pcmpestric128(X, LX, Y, LY, M) \
  __builtin_ia32_pcmpestric128(X, LX, Y, LY, 1)
#define __builtin_ia32_pcmpestrio128(X, LX, Y, LY, M) \
  __builtin_ia32_pcmpestrio128(X, LX, Y, LY, 1)
#define __builtin_ia32_pcmpestris128(X, LX, Y, LY, M) \
  __builtin_ia32_pcmpestris128(X, LX, Y, LY, 1)
#define __builtin_ia32_pcmpestriz128(X, LX, Y, LY, M) \
  __builtin_ia32_pcmpestriz128(X, LX, Y, LY, 1)

/* tmmintrin.h */
#define __builtin_ia32_palignr128(X, Y, N) __builtin_ia32_palignr128(X, Y, 8)
#define __builtin_ia32_palignr(X, Y, N) __builtin_ia32_palignr(X, Y, 8)

/* emmintrin.h */
#define __builtin_ia32_psrldqi128(A, B) __builtin_ia32_psrldqi128(A, 8)
#define __builtin_ia32_pslldqi128(A, B) __builtin_ia32_pslldqi128(A, 8)
#define __builtin_ia32_pshufhw(A, N) __builtin_ia32_pshufhw(A, 0)
#define __builtin_ia32_pshuflw(A, N) __builtin_ia32_pshuflw(A, 0)
#define __builtin_ia32_pshufd(A, N) __builtin_ia32_pshufd(A, 0)
#define __builtin_ia32_vec_set_v8hi(A, D, N) \
  __builtin_ia32_vec_set_v8hi(A, D, 0)
#define __builtin_ia32_vec_ext_v8hi(A, N) __builtin_ia32_vec_ext_v8hi(A, 0)
#define __builtin_ia32_shufpd(A, B, N) __builtin_ia32_shufpd(A, B, 0)

/* xmmintrin.h */
#define __builtin_prefetch(P, A, I) __builtin_prefetch(P, A, _MM_HINT_NTA)
#define __builtin_ia32_pshufw(A, N) __builtin_ia32_pshufw(A, 0)
#define __builtin_ia32_vec_set_v4hi(A, D, N) \
  __builtin_ia32_vec_set_v4hi(A, D, 0)
#define __builtin_ia32_vec_ext_v4hi(A, N) __builtin_ia32_vec_ext_v4hi(A, 0)
#define __builtin_ia32_shufps(A, B, N) __builtin_ia32_shufps(A, B, 0)

/* xopintrin.h */
#define __builtin_ia32_vprotbi(A, N) __builtin_ia32_vprotbi (A,1)
#define __builtin_ia32_vprotwi(A, N) __builtin_ia32_vprotwi (A,1)
#define __builtin_ia32_vprotdi(A, N) __builtin_ia32_vprotdi (A,1)
#define __builtin_ia32_vprotqi(A, N) __builtin_ia32_vprotqi (A,1)

/* lwpintrin.h */
#define __builtin_ia32_lwpval32(D2, D1, F) __builtin_ia32_lwpval32 (D2, D1, 1)
#define __builtin_ia32_lwpval64(D2, D1, F) __builtin_ia32_lwpval64 (D2, D1, 1)
#define __builtin_ia32_lwpins32(D2, D1, F) __builtin_ia32_lwpins32 (D2, D1, 1)
#define __builtin_ia32_lwpins64(D2, D1, F) __builtin_ia32_lwpins64 (D2, D1, 1)
<<<<<<< HEAD
=======

/* tbmintrin.h */
#define __builtin_ia32_bextri_u32(X, Y) __builtin_ia32_bextri_u32 (X, 1)
#define __builtin_ia32_bextri_u64(X, Y) __builtin_ia32_bextri_u64 (X, 1)

>>>>>>> 03d20231

#include <x86intrin.h><|MERGE_RESOLUTION|>--- conflicted
+++ resolved
@@ -1,27 +1,16 @@
 /* { dg-do compile } */
-<<<<<<< HEAD
-/* { dg-options "-O2 -Werror-implicit-function-declaration -march=k8 -m3dnow -mavx -mxop -maes -mpclmul -mpopcnt -mabm -mlwp" } */
-=======
 /* { dg-options "-O2 -Werror-implicit-function-declaration -march=k8 -msse4a -m3dnow -mavx -mfma4 -mxop -maes -mpclmul -mpopcnt -mabm -mbmi -mtbm -mlwp -mfsgsbase -mrdrnd -mf16c" } */
->>>>>>> 03d20231
 
 #include <mm_malloc.h>
 
 /* Test that the intrinsics compile with optimization.  All of them
    are defined as inline functions in {,x,e,p,t,s,w,a,b,i}mmintrin.h,
-<<<<<<< HEAD
-   xopintrin.h, abmintrin.h, lwpintrin.h, popcntintrin.h and mm3dnow.h
-   that reference the proper builtin functions.  Defining away
-   "extern" and "__inline" results in all of them being compiled as
-   proper functions.  */
-=======
    mm3dnow.h, fma4intrin.h, xopintrin.h, abmintrin.h, bmiintrin.h,
    tbmintrin.h, lwpintrin.h, popcntintrin.h and mm_malloc.h that
    reference the proper builtin functions.
 
    Defining away "extern" and "__inline" results in all of them being
    compiled as proper functions.  */
->>>>>>> 03d20231
 
 #define extern
 #define __inline
@@ -63,11 +52,8 @@
 #define __builtin_ia32_vinsertf128_si256(X, Y, C) __builtin_ia32_vinsertf128_si256(X, Y, 1)
 #define __builtin_ia32_roundpd256(V, M) __builtin_ia32_roundpd256(V, 1)
 #define __builtin_ia32_roundps256(V, M) __builtin_ia32_roundps256(V, 1)
-<<<<<<< HEAD
-=======
 #define __builtin_ia32_vcvtps2ph(A, I) __builtin_ia32_vcvtps2ph(A, 1)
 #define __builtin_ia32_vcvtps2ph256(A, I) __builtin_ia32_vcvtps2ph256(A, 1)
->>>>>>> 03d20231
 
 /* wmmintrin.h */
 #define __builtin_ia32_aeskeygenassist128(X, C) __builtin_ia32_aeskeygenassist128(X, 1)
@@ -156,13 +142,10 @@
 #define __builtin_ia32_lwpval64(D2, D1, F) __builtin_ia32_lwpval64 (D2, D1, 1)
 #define __builtin_ia32_lwpins32(D2, D1, F) __builtin_ia32_lwpins32 (D2, D1, 1)
 #define __builtin_ia32_lwpins64(D2, D1, F) __builtin_ia32_lwpins64 (D2, D1, 1)
-<<<<<<< HEAD
-=======
 
 /* tbmintrin.h */
 #define __builtin_ia32_bextri_u32(X, Y) __builtin_ia32_bextri_u32 (X, 1)
 #define __builtin_ia32_bextri_u64(X, Y) __builtin_ia32_bextri_u64 (X, 1)
 
->>>>>>> 03d20231
 
 #include <x86intrin.h>