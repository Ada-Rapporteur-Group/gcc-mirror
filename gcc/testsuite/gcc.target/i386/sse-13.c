/* { dg-do compile { target i?86-*-* x86_64-*-* } } */
<<<<<<< HEAD
/* { dg-options "-O2 -mssse3 -msse4a" } */
=======
/* { dg-options "-O2 -msse4.1 -msse4a" } */
>>>>>>> 0428bbe5

/* Test that the intrinsics compile with optimization.  All of them are
   defined as inline functions in {,x,e,p,t,s,a}mmintrin.h that reference
   the proper builtin functions.  Defining away "static" and "__inline"
   results in all of them being compiled as proper functions.  */

#define static
#define __inline

/* Following intrinsics require immediate arguments. */

/* ammintrin.h */
#define __builtin_ia32_extrqi(X, I, L)  __builtin_ia32_extrqi(X, 1, 1)
#define __builtin_ia32_insertqi(X, Y, I, L) __builtin_ia32_insertqi(X, Y, 1, 1)

<<<<<<< HEAD
=======
/* smmintrin.h */
#define __builtin_ia32_pblendw128(X, Y, M) __builtin_ia32_pblendw128 (X, Y, 1)
#define __builtin_ia32_blendps(X, Y, M) __builtin_ia32_blendps(X, Y, 1)
#define __builtin_ia32_blendpd(X, Y, M) __builtin_ia32_blendpd(X, Y, 1)
#define __builtin_ia32_dpps(X, Y, M) __builtin_ia32_dpps(X, Y, 1)
#define __builtin_ia32_dppd(X, Y, M) __builtin_ia32_dppd(X, Y, 1)
#define __builtin_ia32_insertps128(D, S, N) __builtin_ia32_insertps128(D, S, 1)
#define __builtin_ia32_vec_ext_v4sf(X, N) __builtin_ia32_vec_ext_v4sf(X, 1)
#define __builtin_ia32_vec_set_v16qi(D, S, N) __builtin_ia32_vec_set_v16qi(D, S, 1)
#define __builtin_ia32_vec_set_v4si(D, S, N) __builtin_ia32_vec_set_v4si(D, S, 1)
#define __builtin_ia32_vec_set_v2di(D, S, N) __builtin_ia32_vec_set_v2di(D, S, 1)
#define __builtin_ia32_vec_ext_v16qi(X, N) __builtin_ia32_vec_ext_v16qi(X, 1)
#define __builtin_ia32_vec_ext_v4si(X, N) __builtin_ia32_vec_ext_v4si(X, 1)
#define __builtin_ia32_vec_ext_v2di(X, N) __builtin_ia32_vec_ext_v2di(X, 1)
#define __builtin_ia32_roundpd(V, M) __builtin_ia32_roundpd(V, 1)
#define __builtin_ia32_roundsd(D, V, M) __builtin_ia32_roundsd(D, V, 1)
#define __builtin_ia32_roundps(V, M) __builtin_ia32_roundps(V, 1)
#define __builtin_ia32_roundss(D, V, M) __builtin_ia32_roundss(D, V, 1)
#define __builtin_ia32_mpsadbw128(X, Y, M) __builtin_ia32_mpsadbw128(X, Y, 1)

>>>>>>> 0428bbe5
/* tmmintrin.h */
#define __builtin_ia32_palignr128(X, Y, N) __builtin_ia32_palignr128(X, Y, 8)
#define __builtin_ia32_palignr(X, Y, N) __builtin_ia32_palignr(X, Y, 8)

/* emmintrin.h */
#define __builtin_ia32_psllwi128(A, B) __builtin_ia32_psllwi128(A, 1)
#define __builtin_ia32_psrlqi128(A, B) __builtin_ia32_psrlqi128(A, 1)
#define __builtin_ia32_psrlwi128(A, B) __builtin_ia32_psrlwi128(A, 1)
#define __builtin_ia32_psrldi128(A, B) __builtin_ia32_psrldi128(A, 1)
#define __builtin_ia32_psrldqi128(A, B) __builtin_ia32_psrldqi128(A, 8)
#define __builtin_ia32_pslldqi128(A, B) __builtin_ia32_pslldqi128(A, 8)
#define __builtin_ia32_psrawi128(A, B) __builtin_ia32_psrawi128(A, 1)
#define __builtin_ia32_psradi128(A, B) __builtin_ia32_psradi128(A, 1)
#define __builtin_ia32_psllqi128(A, B) __builtin_ia32_psllqi128(A, 1)
#define __builtin_ia32_pslldi128(A, B) __builtin_ia32_pslldi128(A, 1)
#define __builtin_ia32_pshufhw(A, N) __builtin_ia32_pshufhw(A, 0)
#define __builtin_ia32_pshuflw(A, N) __builtin_ia32_pshuflw(A, 0)
#define __builtin_ia32_pshufd(A, N) __builtin_ia32_pshufd(A, 0)
#define __builtin_ia32_vec_set_v8hi(A, D, N) \
  __builtin_ia32_vec_set_v8hi(A, D, 0)
#define __builtin_ia32_vec_ext_v8hi(A, N) __builtin_ia32_vec_ext_v8hi(A, 0)
#define __builtin_ia32_shufpd(A, B, N) __builtin_ia32_shufpd(A, B, 0)

/* xmmintrin.h */
#define __builtin_prefetch(P, A, I) __builtin_prefetch(P, A, _MM_HINT_NTA)
#define __builtin_ia32_pshufw(A, N) __builtin_ia32_pshufw(A, 0)
#define __builtin_ia32_vec_set_v4hi(A, D, N) \
  __builtin_ia32_vec_set_v4hi(A, D, 0)
#define __builtin_ia32_vec_ext_v4hi(A, N) __builtin_ia32_vec_ext_v4hi(A, 0)
#define __builtin_ia32_shufps(A, B, N) __builtin_ia32_shufps(A, B, 0)

#include <ammintrin.h>
<<<<<<< HEAD
#include <tmmintrin.h>
=======
#include <smmintrin.h>
>>>>>>> 0428bbe5
<|MERGE_RESOLUTION|>--- conflicted
+++ resolved
@@ -1,9 +1,5 @@
 /* { dg-do compile { target i?86-*-* x86_64-*-* } } */
-<<<<<<< HEAD
-/* { dg-options "-O2 -mssse3 -msse4a" } */
-=======
 /* { dg-options "-O2 -msse4.1 -msse4a" } */
->>>>>>> 0428bbe5
 
 /* Test that the intrinsics compile with optimization.  All of them are
    defined as inline functions in {,x,e,p,t,s,a}mmintrin.h that reference
@@ -19,8 +15,6 @@
 #define __builtin_ia32_extrqi(X, I, L)  __builtin_ia32_extrqi(X, 1, 1)
 #define __builtin_ia32_insertqi(X, Y, I, L) __builtin_ia32_insertqi(X, Y, 1, 1)
 
-<<<<<<< HEAD
-=======
 /* smmintrin.h */
 #define __builtin_ia32_pblendw128(X, Y, M) __builtin_ia32_pblendw128 (X, Y, 1)
 #define __builtin_ia32_blendps(X, Y, M) __builtin_ia32_blendps(X, Y, 1)
@@ -41,7 +35,6 @@
 #define __builtin_ia32_roundss(D, V, M) __builtin_ia32_roundss(D, V, 1)
 #define __builtin_ia32_mpsadbw128(X, Y, M) __builtin_ia32_mpsadbw128(X, Y, 1)
 
->>>>>>> 0428bbe5
 /* tmmintrin.h */
 #define __builtin_ia32_palignr128(X, Y, N) __builtin_ia32_palignr128(X, Y, 8)
 #define __builtin_ia32_palignr(X, Y, N) __builtin_ia32_palignr(X, Y, 8)
@@ -74,8 +67,4 @@
 #define __builtin_ia32_shufps(A, B, N) __builtin_ia32_shufps(A, B, 0)
 
 #include <ammintrin.h>
-<<<<<<< HEAD
-#include <tmmintrin.h>
-=======
-#include <smmintrin.h>
->>>>>>> 0428bbe5
+#include <smmintrin.h>