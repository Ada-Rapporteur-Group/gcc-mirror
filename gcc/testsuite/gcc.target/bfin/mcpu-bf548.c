--- conflicted
+++ resolved
@@ -10,13 +10,8 @@
 #error "__ADSPBF54x__ is not defined"
 #endif
 
-<<<<<<< HEAD
-#if __SILICON_REVISION__ != 0x0002
-#error "__SILICON_REVISION__ is not 0x0002"
-=======
 #if __SILICON_REVISION__ != 0x0004
 #error "__SILICON_REVISION__ is not 0x0004"
->>>>>>> 3082eeb7
 #endif
 
 #ifndef __WORKAROUNDS_ENABLED
