--- conflicted
+++ resolved
@@ -1,9 +1,5 @@
 /* { dg-do compile } */
-<<<<<<< HEAD
-/* { dg-options "-O2 -ftree-vectorize -fdump-tree-vect-all -march=armv8-a" } */
-=======
-/* { dg-options "-O2 -ftree-vectorize -fdump-tree-vect-all -fno-vect-cost-model" } */
->>>>>>> 68b948d3
+/* { dg-options "-O2 -ftree-vectorize -fdump-tree-vect-all -fno-vect-cost-model -march=armv8-a" } */
 
 #define N 32
 
