--- conflicted
+++ resolved
@@ -20,11 +20,4 @@
 /* { dg-final { scan-assembler {\t(adrp|adr)\tx[0-9]+, (x|\.LANCHOR0)\n} } } */
 /* We should unroll the loop three times.  */
 /* { dg-final { scan-assembler-times "\tst1w\t" 3 } } */
-<<<<<<< HEAD
-/* Inverted for the first vector.  */
-/* { dg-final { scan-assembler-times {\tptrue\tp[0-7]\.s, vl7\n} 1 } } */
-/* { dg-final { scan-assembler-times {\tptrue\tp[0-7]\.s, vl8\n} 1 } } */
-/* { dg-final { scan-assembler-times {\tptrue\tp[0-7]\.s, vl6\n} 1 } } */
-=======
-/* { dg-final { scan-assembler {\tptrue\t(p[0-9]+)\.s, vl7\n.*\teor\tp[0-7]\.b, (p[0-7])/z, (\1\.b, \2\.b|\2\.b, \1\.b)\n} } } */
->>>>>>> 3f7c8055
+/* { dg-final { scan-assembler {\tptrue\t(p[0-9]+)\.s, vl7\n.*\teor\tp[0-7]\.b, (p[0-7])/z, (\1\.b, \2\.b|\2\.b, \1\.b)\n} } } */