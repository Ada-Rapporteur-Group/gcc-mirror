/* { dg-do compile } */
/* { dg-options "-O2 -ftree-vectorize -msve-vector-bits=scalable" } */

#include <stdint.h>

#define VEC_PERM(TYPE)						\
TYPE __attribute__ ((noinline, noclone))			\
vec_slp_##TYPE (TYPE *restrict a, int n)			\
{								\
  for (int i = 0; i < n; ++i)					\
    {								\
      a[i * 8] += 99;						\
      a[i * 8 + 1] += 11;					\
      a[i * 8 + 2] += 17;					\
      a[i * 8 + 3] += 80;					\
      a[i * 8 + 4] += 63;					\
      a[i * 8 + 5] += 37;					\
      a[i * 8 + 6] += 24;					\
      a[i * 8 + 7] += 81;					\
    }								\
}

#define TEST_ALL(T)				\
  T (int8_t)					\
  T (uint8_t)					\
  T (int16_t)					\
  T (uint16_t)					\
  T (int32_t)					\
  T (uint32_t)					\
  T (int64_t)					\
  T (uint64_t)					\
  T (_Float16)					\
  T (float)					\
  T (double)

TEST_ALL (VEC_PERM)

<<<<<<< HEAD
/* 1 for each 8-bit type, 4 for each 32-bit type and 8 for double.  */
=======
/* 1 for each 8-bit type, 4 for each 32-bit type and 4 for double.  */
>>>>>>> 3f7c8055
/* { dg-final { scan-assembler-times {\tld1rd\tz[0-9]+\.d, } 18 } } */
/* 1 for each 16-bit type.  */
/* { dg-final { scan-assembler-times {\tld1rqh\tz[0-9]\.h, } 3 } } */
/* { dg-final { scan-assembler-times {\tmov\tz[0-9]+\.d, #99\n} 2 } } */
/* { dg-final { scan-assembler-times {\tmov\tz[0-9]+\.d, #11\n} 2 } } */
/* { dg-final { scan-assembler-times {\tmov\tz[0-9]+\.d, #17\n} 2 } } */
/* { dg-final { scan-assembler-times {\tmov\tz[0-9]+\.d, #80\n} 2 } } */
/* { dg-final { scan-assembler-times {\tmov\tz[0-9]+\.d, #63\n} 2 } } */
/* { dg-final { scan-assembler-times {\tmov\tz[0-9]+\.d, #37\n} 2 } } */
/* { dg-final { scan-assembler-times {\tmov\tz[0-9]+\.d, #24\n} 2 } } */
/* { dg-final { scan-assembler-times {\tmov\tz[0-9]+\.d, #81\n} 2 } } */
/* 4 for double.  */
/* { dg-final { scan-assembler-times {\tmov\tz[0-9]+\.d, x[0-9]+\n} 4 } } */
/* The 32-bit types need:

      ZIP1 ZIP1 (2 ZIP2s optimized away)
      ZIP1 ZIP2

   and the 64-bit types need:

      ZIP1 ZIP1 ZIP1 ZIP1 (4 ZIP2s optimized away)
      ZIP1 ZIP2 ZIP1 ZIP2
      ZIP1 ZIP2 ZIP1 ZIP2.  */
/* { dg-final { scan-assembler-times {\tzip1\tz[0-9]+\.d, z[0-9]+\.d, z[0-9]+\.d\n} 33 } } */
/* { dg-final { scan-assembler-times {\tzip2\tz[0-9]+\.d, z[0-9]+\.d, z[0-9]+\.d\n} 15 } } */

/* The loop should be fully-masked.  The 32-bit types need two loads
   and stores each and the 64-bit types need four.  */
/* { dg-final { scan-assembler-times {\tld1b\t} 2 } } */
/* { dg-final { scan-assembler-times {\tst1b\t} 2 } } */
/* { dg-final { scan-assembler-times {\tld1h\t} 3 } } */
/* { dg-final { scan-assembler-times {\tst1h\t} 3 } } */
/* { dg-final { scan-assembler-times {\tld1w\t} 6 } } */
/* { dg-final { scan-assembler-times {\tst1w\t} 6 } } */
/* { dg-final { scan-assembler-times {\tld1d\t} 12 } } */
/* { dg-final { scan-assembler-times {\tst1d\t} 12 } } */
/* { dg-final { scan-assembler-times {\twhilelo\tp[0-7]\.b} 4 } } */
/* { dg-final { scan-assembler-times {\twhilelo\tp[0-7]\.h} 6 } } */
/* { dg-final { scan-assembler-times {\twhilelo\tp[0-7]\.s} 12 } } */
/* { dg-final { scan-assembler-times {\twhilelo\tp[0-7]\.d} 24 } } */
/* { dg-final { scan-assembler-not {\tldr} } } */
/* { dg-final { scan-assembler-not {\tstr} } } */

/* { dg-final { scan-assembler-not {\tuqdec[bh]\t} } } */
/* We use UQDECW instead of UQDECD ..., MUL #2.  */
/* { dg-final { scan-assembler-times {\tuqdecw\t} 6 } } */
/* { dg-final { scan-assembler-times {\tuqdecd\t} 6 } } */<|MERGE_RESOLUTION|>--- conflicted
+++ resolved
@@ -35,11 +35,7 @@
 
 TEST_ALL (VEC_PERM)
 
-<<<<<<< HEAD
-/* 1 for each 8-bit type, 4 for each 32-bit type and 8 for double.  */
-=======
 /* 1 for each 8-bit type, 4 for each 32-bit type and 4 for double.  */
->>>>>>> 3f7c8055
 /* { dg-final { scan-assembler-times {\tld1rd\tz[0-9]+\.d, } 18 } } */
 /* 1 for each 16-bit type.  */
 /* { dg-final { scan-assembler-times {\tld1rqh\tz[0-9]\.h, } 3 } } */
