# Copyright (C) 2014-2015 Free Software Foundation, Inc.

# This program is free software; you can redistribute it and/or modify
# it under the terms of the GNU General Public License as published by
# the Free Software Foundation; either version 3 of the License, or
# (at your option) any later version.
#
# This program is distributed in the hope that it will be useful,
# but WITHOUT ANY WARRANTY; without even the implied warranty of
# MERCHANTABILITY or FITNESS FOR A PARTICULAR PURPOSE.  See the
# GNU General Public License for more details.
#
# You should have received a copy of the GNU General Public License
# along with GCC; see the file COPYING3.  If not see
# <http://www.gnu.org/licenses/>.

# GCC testsuite that uses the `dg.exp' driver.

# Exit immediately if this isn't an ARM or AArch64 target.
if {![istarget arm*-*-*]
    && ![istarget aarch64*-*-*]} then {
  return
}

# Load support procs.
load_lib gcc-dg.exp

# Initialize `dg'.
load_lib c-torture.exp

dg-init

# The default action for a test is 'run'.  Save current default.
global dg-do-what-default
set save-dg-do-what-default ${dg-do-what-default}
<<<<<<< HEAD
set dg-do-what-default run
=======
>>>>>>> 7d5059b2

# For ARM, make sure that we have a target compatible with NEON, and do
# not attempt to run execution tests if the hardware doesn't support it.
if {[istarget arm*-*-*]} then {
    if {![check_effective_target_arm_neon_ok]} then {
      return
    }
    if {![is-effective-target arm_neon_hw]} then {
        set dg-do-what-default compile
<<<<<<< HEAD
    }
=======
    } else {
        set dg-do-what-default run
    }
} else {
    set dg-do-what-default run
>>>>>>> 7d5059b2
}

set-torture-options $C_TORTURE_OPTIONS {{}} $LTO_TORTURE_OPTIONS

# Make sure Neon flags are provided, if necessary.
set additional_flags [add_options_for_arm_neon ""]

# Main loop.
gcc-dg-runtest [lsort [glob -nocomplain $srcdir/$subdir/*.c]] \
	       "" ${additional_flags}

# All done.
set dg-do-what-default ${save-dg-do-what-default}
dg-finish<|MERGE_RESOLUTION|>--- conflicted
+++ resolved
@@ -33,10 +33,6 @@
 # The default action for a test is 'run'.  Save current default.
 global dg-do-what-default
 set save-dg-do-what-default ${dg-do-what-default}
-<<<<<<< HEAD
-set dg-do-what-default run
-=======
->>>>>>> 7d5059b2
 
 # For ARM, make sure that we have a target compatible with NEON, and do
 # not attempt to run execution tests if the hardware doesn't support it.
@@ -46,15 +42,11 @@
     }
     if {![is-effective-target arm_neon_hw]} then {
         set dg-do-what-default compile
-<<<<<<< HEAD
-    }
-=======
     } else {
         set dg-do-what-default run
     }
 } else {
     set dg-do-what-default run
->>>>>>> 7d5059b2
 }
 
 set-torture-options $C_TORTURE_OPTIONS {{}} $LTO_TORTURE_OPTIONS
