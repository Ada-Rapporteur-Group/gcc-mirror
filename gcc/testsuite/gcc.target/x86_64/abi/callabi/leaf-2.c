--- conflicted
+++ resolved
@@ -1,9 +1,5 @@
 /* { dg-do compile } */
-<<<<<<< HEAD
-/* { dg-options "-O2 -fno-tree-loop-vectorize -mabi=sysv" } */
-=======
-/* { dg-options "-O2 -mabi=sysv -maccumulate-outgoing-args" } */
->>>>>>> 3c04a8c9
+/* { dg-options "-O2 -fno-tree-loop-vectorize -mabi=sysv -maccumulate-outgoing-args" } */
 
 extern int glb1, gbl2, gbl3;
 
