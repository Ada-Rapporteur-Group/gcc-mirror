// { dg-do compile }
// { dg-options "-Wuninitialized -O" }
external_definition void boring (int arg0);
external_definition char condition (char arg1, char arg2);

boring
{
  arg0 = +5  + +3;  // Force 3 and 5 to be signed numbers.
  arg0 = arg0 + +3;
}

condition
{
  if (arg1)
    {
      automatic int i;
      return i + 1; // { dg-warning "uninitialized" }
<<<<<<< HEAD
    }
  else
    {
      automatic int j;
      return j; // { dg-warning "uninitialized" }
    }
}

first_nonzero
{
  automatic int y;
  automatic int y;  // { dg-error "Duplicate" }
  if (arg5)
    {
      return arg5;
=======
>>>>>>> 8c044a9c
    }
  else
    {
      automatic int j;
      return j; // { dg-warning "uninitialized" }
    }
}<|MERGE_RESOLUTION|>--- conflicted
+++ resolved
@@ -15,24 +15,6 @@
     {
       automatic int i;
       return i + 1; // { dg-warning "uninitialized" }
-<<<<<<< HEAD
-    }
-  else
-    {
-      automatic int j;
-      return j; // { dg-warning "uninitialized" }
-    }
-}
-
-first_nonzero
-{
-  automatic int y;
-  automatic int y;  // { dg-error "Duplicate" }
-  if (arg5)
-    {
-      return arg5;
-=======
->>>>>>> 8c044a9c
     }
   else
     {
