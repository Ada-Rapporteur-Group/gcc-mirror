/* { dg-do run } */
/* { dg-xfail-run-if "Needs OBJC2 ABI" { *-*-darwin* && { lp64 && { ! objc2 } } } { "-fnext-runtime" } { "" } } */
<<<<<<< HEAD
=======
/* { dg-additional-sources "../objc-obj-c++-shared/Object1.m" } */
>>>>>>> 03d20231

#include <stdlib.h>
#include "../objc-obj-c++-shared/Object1.h"

typedef struct MyWidget {
  int a;
} MyWidget;

MyWidget gWidget = { 17 };

@protocol MyProto
- (MyWidget *)widget;
@end

@interface Foo: Object
@end

@interface Bar: Foo <MyProto>
@end

@interface Container: Object
+ (MyWidget *)elementForView:(Foo *)view;
@end

@implementation Foo
@end

@implementation Bar
- (MyWidget *)widget {
  return &gWidget;
}
@end

@implementation Container
+ (MyWidget *)elementForView:(Foo *)view
{
  MyWidget *widget = (MyWidget *) nil;
  if ([view conformsTo:@protocol(MyProto)]) {
    widget = [(Foo <MyProto> *)view widget];
  }
  return widget;
}
@end

int main(void) {
  id view = [Bar new];
  MyWidget *w = [Container elementForView: view];

  if (!w || w->a != 17)
    abort ();

  return 0;
}

#include "../objc-obj-c++-shared/Object1-implementation.h"<|MERGE_RESOLUTION|>--- conflicted
+++ resolved
@@ -1,9 +1,6 @@
 /* { dg-do run } */
 /* { dg-xfail-run-if "Needs OBJC2 ABI" { *-*-darwin* && { lp64 && { ! objc2 } } } { "-fnext-runtime" } { "" } } */
-<<<<<<< HEAD
-=======
 /* { dg-additional-sources "../objc-obj-c++-shared/Object1.m" } */
->>>>>>> 03d20231
 
 #include <stdlib.h>
 #include "../objc-obj-c++-shared/Object1.h"
@@ -56,6 +53,4 @@
     abort ();
 
   return 0;
-}
-
-#include "../objc-obj-c++-shared/Object1-implementation.h"+}