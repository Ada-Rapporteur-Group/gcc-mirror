/* Check if the objc_symtab descriptor is being laid out correctly.  */
/* Contributed by Ziemowit Laski <zlaski@apple.com>.  */
<<<<<<< HEAD
=======

/* { dg-do compile { target { *-*-darwin* } } } */
/* { dg-skip-if "" { *-*-* } { "-fgnu-runtime" } { "" } } */
>>>>>>> 03d20231

/* { dg-do compile { target { *-*-darwin* } } } */
/* { dg-skip-if "" { *-*-* } { "-fgnu-runtime" } { "" } } */

#include "../objc-obj-c++-shared/Object1.h"

@interface Base: Object 
- (void)setValues;
@end

@interface Derived: Base
- (void)checkValues;
@end

@implementation Base
-(void)setValues { }
@end

@implementation Derived
-(void)checkValues { }
@end

<<<<<<< HEAD
/* { dg-final { scan-assembler "L_OBJC_SYMBOLS.*:\n\t.long\t0\n\t.long\t0\n\t.word\t2\n\t.word\t0\n\t.long\tL_OBJC_CLASS_Derived.*\n\t.long\tL_OBJC_CLASS_Base.*\n" { target { i?86-*-darwin* && { ! lp64 } } } } } */
/* { dg-final { scan-assembler "L_OBJC_SYMBOLS.*:\n\t.long\t0\n\t.long\t0\n\t.short\t2\n\t.short\t0\n\t.long\tL_OBJC_CLASS_Derived.*\n\t.long\tL_OBJC_CLASS_Base.*\n" { target { powerpc-*-darwin* && { ! lp64 } } } } } */
/* { dg-final { scan-assembler "L_OBJC_SYMBOLS.*:\n\t.quad\t0\n\t.long\t0\n\t.space 4\n\t.word\t2\n\t.word\t0\n\t.space 4\n\t.quad\tL_OBJC_CLASS_Derived.*\n\t.quad\tL_OBJC_CLASS_Base.*\n" { target { *-*-darwin* && { lp64 } } } } } */
=======
/* { dg-final { scan-assembler "L_OBJC_Symbols.*:\n\t.long\t0\n\t.long\t0\n\t.word\t2\n\t.word\t0\n\t.long\tL_OBJC_Class_Derived.*\n\t.long\tL_OBJC_Class_Base.*\n" { target { *86*-*-darwin* && { ! lp64 } } } } } */
/* { dg-final { scan-assembler "L_OBJC_Symbols.*:\n\t.long\t0\n\t.long\t0\n\t.short\t2\n\t.short\t0\n\t.long\tL_OBJC_Class_Derived.*\n\t.long\tL_OBJC_Class_Base.*\n" { target { powerpc*-*-darwin* && { ! lp64 } } } } } */
/* { dg-final { scan-assembler-not "L_OBJC_Symbols" { target { *-*-darwin* && { lp64 } } } } } */
>>>>>>> 03d20231
<|MERGE_RESOLUTION|>--- conflicted
+++ resolved
@@ -1,16 +1,10 @@
 /* Check if the objc_symtab descriptor is being laid out correctly.  */
 /* Contributed by Ziemowit Laski <zlaski@apple.com>.  */
-<<<<<<< HEAD
-=======
-
-/* { dg-do compile { target { *-*-darwin* } } } */
-/* { dg-skip-if "" { *-*-* } { "-fgnu-runtime" } { "" } } */
->>>>>>> 03d20231
 
 /* { dg-do compile { target { *-*-darwin* } } } */
 /* { dg-skip-if "" { *-*-* } { "-fgnu-runtime" } { "" } } */
 
-#include "../objc-obj-c++-shared/Object1.h"
+#include <objc/Object.h>
 
 @interface Base: Object 
 - (void)setValues;
@@ -28,12 +22,6 @@
 -(void)checkValues { }
 @end
 
-<<<<<<< HEAD
-/* { dg-final { scan-assembler "L_OBJC_SYMBOLS.*:\n\t.long\t0\n\t.long\t0\n\t.word\t2\n\t.word\t0\n\t.long\tL_OBJC_CLASS_Derived.*\n\t.long\tL_OBJC_CLASS_Base.*\n" { target { i?86-*-darwin* && { ! lp64 } } } } } */
-/* { dg-final { scan-assembler "L_OBJC_SYMBOLS.*:\n\t.long\t0\n\t.long\t0\n\t.short\t2\n\t.short\t0\n\t.long\tL_OBJC_CLASS_Derived.*\n\t.long\tL_OBJC_CLASS_Base.*\n" { target { powerpc-*-darwin* && { ! lp64 } } } } } */
-/* { dg-final { scan-assembler "L_OBJC_SYMBOLS.*:\n\t.quad\t0\n\t.long\t0\n\t.space 4\n\t.word\t2\n\t.word\t0\n\t.space 4\n\t.quad\tL_OBJC_CLASS_Derived.*\n\t.quad\tL_OBJC_CLASS_Base.*\n" { target { *-*-darwin* && { lp64 } } } } } */
-=======
 /* { dg-final { scan-assembler "L_OBJC_Symbols.*:\n\t.long\t0\n\t.long\t0\n\t.word\t2\n\t.word\t0\n\t.long\tL_OBJC_Class_Derived.*\n\t.long\tL_OBJC_Class_Base.*\n" { target { *86*-*-darwin* && { ! lp64 } } } } } */
 /* { dg-final { scan-assembler "L_OBJC_Symbols.*:\n\t.long\t0\n\t.long\t0\n\t.short\t2\n\t.short\t0\n\t.long\tL_OBJC_Class_Derived.*\n\t.long\tL_OBJC_Class_Base.*\n" { target { powerpc*-*-darwin* && { ! lp64 } } } } } */
-/* { dg-final { scan-assembler-not "L_OBJC_Symbols" { target { *-*-darwin* && { lp64 } } } } } */
->>>>>>> 03d20231
+/* { dg-final { scan-assembler-not "L_OBJC_Symbols" { target { *-*-darwin* && { lp64 } } } } } */