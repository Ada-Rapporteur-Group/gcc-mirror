--- conflicted
+++ resolved
@@ -4,10 +4,7 @@
 /* Contributed by Ziemowit Laski <zlaski@apple.com>.  */
 
 /* { dg-do compile { target { *-*-darwin* } } } */
-<<<<<<< HEAD
-=======
 /* { dg-skip-if "NeXT-only" { *-*-* } { "-fgnu-runtime" } { "" } } */
->>>>>>> 6e7f08ad
 /* { dg-options "-freplace-objc-classes" } */
 
 #include "../objc-obj-c++-shared/Object1.h"
