/* Contributed by Nicola Pero - Fri Dec 14 08:36:00 GMT 2001 */
/* { dg-do run } */
/* { dg-xfail-run-if "Needs OBJC2 ABI" { *-*-darwin* && { lp64 && { ! objc2 } } } { "-fnext-runtime" } { "" } } */

<<<<<<< HEAD
#import "../../objc-obj-c++-shared/next-mapping.h"
=======
>>>>>>> 03d20231
#include <objc/objc.h>
#ifndef __NEXT_RUNTIME__
#include <objc/objc-api.h>
#endif
<<<<<<< HEAD
=======
#include "../../objc-obj-c++-shared/next-mapping.h"
>>>>>>> 03d20231

extern void abort (void);

/* Test loading unclaimed categories - categories of a class defined
   separately from the class itself.  */


/* unclaimed-category-1.m contains only the class definition but not
   the categories.  unclaimed-category-1a.m contains only the
   categories of the class, but not the class itself.  We want to
   check that the runtime can load the class from one module (file)
   and the categories from another module (file).  */

#include "unclaimed-category-1.h"

@implementation TestClass
- (int)D
{
  return 4;
}
#ifdef __NEXT_RUNTIME__                                   
+ initialize { return self; }
#endif
@end


int main (void)
{
  TestClass *test;
  Class testClass;

  testClass = objc_get_class ("TestClass");
  if (testClass == Nil)
    {
      abort ();
    }
  
  test = (TestClass *)(class_create_instance (testClass));
  if (test == nil)
    {
      abort ();
    }
  
  if ([test A] != 1)
    {
      abort ();
    }
  
  if ([test B] != 2)
    {
      abort ();
    }

  if ([test C] != 3)
    {
      abort ();
    }
  

  if ([test D] != 4)
    {
      abort ();
    }

  return 0;
}

#import "../../objc-obj-c++-shared/Object1-implementation.h"<|MERGE_RESOLUTION|>--- conflicted
+++ resolved
@@ -2,18 +2,11 @@
 /* { dg-do run } */
 /* { dg-xfail-run-if "Needs OBJC2 ABI" { *-*-darwin* && { lp64 && { ! objc2 } } } { "-fnext-runtime" } { "" } } */
 
-<<<<<<< HEAD
-#import "../../objc-obj-c++-shared/next-mapping.h"
-=======
->>>>>>> 03d20231
 #include <objc/objc.h>
 #ifndef __NEXT_RUNTIME__
 #include <objc/objc-api.h>
 #endif
-<<<<<<< HEAD
-=======
 #include "../../objc-obj-c++-shared/next-mapping.h"
->>>>>>> 03d20231
 
 extern void abort (void);
 
@@ -79,6 +72,4 @@
     }
 
   return 0;
-}
-
-#import "../../objc-obj-c++-shared/Object1-implementation.h"+}