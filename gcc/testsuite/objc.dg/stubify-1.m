/* All calls must be properly stubified.  Complain about any "call
   _objc_msgSend<end-of-line>" without the $stub suffix.  */

/* { dg-do compile { target *-*-darwin* } } */
/* { dg-skip-if "" { *-*-* } { "-fgnu-runtime" } { "" } } */
<<<<<<< HEAD
/* { dg-options "-Os -mdynamic-no-pic" } */
=======
/* { dg-require-effective-target ilp32 } */
/* { dg-options "-Os -mdynamic-no-pic -mmacosx-version-min=10.4" } */
>>>>>>> 3082eeb7

typedef struct objc_object { } *id ;
int x = 41 ;
extern id objc_msgSend(id self, char * op, ...);
extern int bogonic (int, int, int) ;
@interface Document {}
- (Document *) window;
- (Document *) class;
- (Document *) close;
@end
@implementation Document
- (Document *) class { }
- (Document *) close { }
- (Document *) window { }
- (void)willEndCloseSheet:(void *)sheet returnCode:(int)returnCode contextInfo:(void *)contextInfo {
  [[self window] close];
  ((void (*)(id, char *, int))objc_msgSend)([self class], (char *)contextInfo, 1);
  ((void (*)(id, char *, int))bogonic)([self class], (char *)contextInfo, 1);
  bogonic (3, 4, 5);
  x++;
}
@end

/* { dg-final { scan-assembler-not "\(bl|call\)\[ \t\]+_objc_msgSend\n" } } */
/* { dg-final { scan-assembler     "\(bl|call\)\[ \t\]+L_objc_msgSend\\\$stub\n" } } */
/* { dg-final { scan-assembler-not "\(bl|call\)\[ \t\]+_bogonic\n" } } */
/* { dg-final { scan-assembler     "\(bl|call\)\[ \t\]+L_bogonic\\\$stub\n" } } */
/* { dg-final { scan-assembler-not "\\\$non_lazy_ptr" } } */<|MERGE_RESOLUTION|>--- conflicted
+++ resolved
@@ -3,12 +3,8 @@
 
 /* { dg-do compile { target *-*-darwin* } } */
 /* { dg-skip-if "" { *-*-* } { "-fgnu-runtime" } { "" } } */
-<<<<<<< HEAD
-/* { dg-options "-Os -mdynamic-no-pic" } */
-=======
 /* { dg-require-effective-target ilp32 } */
 /* { dg-options "-Os -mdynamic-no-pic -mmacosx-version-min=10.4" } */
->>>>>>> 3082eeb7
 
 typedef struct objc_object { } *id ;
 int x = 41 ;
