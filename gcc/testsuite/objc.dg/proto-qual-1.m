--- conflicted
+++ resolved
@@ -1,14 +1,10 @@
 /* Check that protocol qualifiers are compiled and encoded properly.  */
 /* Author: Ziemowit Laski <zlaski@apple.com>  */
-<<<<<<< HEAD
-/* { dg-options "" } */
-=======
 
->>>>>>> 03d20231
 /* { dg-do run } */
 /* { dg-xfail-run-if "Needs OBJC2 ABI" { *-*-darwin* && { lp64 && { ! objc2 } } } { "-fnext-runtime" } { "" } } */
 
-#include "../objc-obj-c++-shared/Protocol1.h"
+#include <objc/Protocol.h>
 #ifndef __NEXT_RUNTIME__
 #include <objc/objc-api.h>
 #endif
