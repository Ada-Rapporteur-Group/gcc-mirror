/* Test for handling of struct-returning methods
   for the Mac OS X ("NeXT") runtime (which uses specialized entry
   points).  */
/* Contributed by Ziemowit Laski <zlaski@apple.com>.  */
/* { dg-do compile { target *-*-darwin* } } */
/* { dg-skip-if "" { *-*-* } { "-fgnu-runtime" } { "" } } */
<<<<<<< HEAD

#include "../objc-obj-c++-shared/Object1.h"
=======
/* { dg-require-effective-target ilp32 } */

#include "../objc-obj-c++-shared/TestsuiteObject.h"
>>>>>>> 3082eeb7

struct astruct {
  float a, b;
  char c;
} glob = { 1.0, 2.0, 'a' };

struct bstruct {
  float a, b, c, d, e, f;
} globb = { 1, 2, 3, 4, 5, 6 };

@interface foo : TestsuiteObject
- (struct astruct) stret;
- (struct bstruct) stretb;
@end

@implementation foo : TestsuiteObject
- (struct astruct) stret { return glob; }
- (struct bstruct) stretb { return globb; }
@end

@interface bar: foo
- (struct astruct) stret;
- (struct bstruct) stretb;
@end

@implementation bar
- (struct astruct) stret { return [super stret]; }
- (struct bstruct) stretb { return [super stretb]; }
@end

struct astruct afunc(foo *foo_obj) {
  return [foo_obj stret];
}

/* { dg-final { scan-assembler "objc_msgSend_stret" } } */
/* { dg-final { scan-assembler "objc_msgSendSuper_stret" } } */

/* { dg-final { scan-assembler-not "objc_msgSend\[^_S\]" } } */
/* { dg-final { scan-assembler-not "objc_msgSendSuper\[^_\]" } } */<|MERGE_RESOLUTION|>--- conflicted
+++ resolved
@@ -4,14 +4,9 @@
 /* Contributed by Ziemowit Laski <zlaski@apple.com>.  */
 /* { dg-do compile { target *-*-darwin* } } */
 /* { dg-skip-if "" { *-*-* } { "-fgnu-runtime" } { "" } } */
-<<<<<<< HEAD
-
-#include "../objc-obj-c++-shared/Object1.h"
-=======
 /* { dg-require-effective-target ilp32 } */
 
 #include "../objc-obj-c++-shared/TestsuiteObject.h"
->>>>>>> 3082eeb7
 
 struct astruct {
   float a, b;
