/* { dg-do run } */
<<<<<<< HEAD
/* { dg-xfail-if "PR23614" { "*-*-*" } { "*" } { "-fnext-runtime" } } */
=======
>>>>>>> b56a5220
/* { dg-xfail-run-if "Needs OBJC2 ABI" { *-*-darwin* && { lp64 && { ! objc2 } } } { "-fnext-runtime" } { "" } } */
#include "../objc-obj-c++-shared/Object1.h"
#include <stdlib.h>

class MyWidget {
 public:
  int a;
  MyWidget(void) { a = 17; }
};

MyWidget gWidget;

@protocol MyProto
- (MyWidget *)widget;
@end

@interface Foo: Object
@end

@interface Bar: Foo <MyProto>
@end

@interface Container: Object
+ (MyWidget *)elementForView:(Foo *)view;
@end

@implementation Foo
@end

@implementation Bar
- (MyWidget *)widget {
  return &gWidget;
}
@end

@implementation Container
+ (MyWidget *)elementForView:(Foo *)view
{
    MyWidget *widget = 0;
    if ([view conformsTo:@protocol(MyProto)]) {
        widget = [(Foo <MyProto> *)view widget];
    }
    return widget;
}
@end

int main(void) {
  id view = [Bar new];
  MyWidget *w = [Container elementForView: view];

  if (!w || w->a != 17)
    abort ();

  return 0;
}

#include "../objc-obj-c++-shared/Object1-implementation.h"<|MERGE_RESOLUTION|>--- conflicted
+++ resolved
@@ -1,8 +1,4 @@
 /* { dg-do run } */
-<<<<<<< HEAD
-/* { dg-xfail-if "PR23614" { "*-*-*" } { "*" } { "-fnext-runtime" } } */
-=======
->>>>>>> b56a5220
 /* { dg-xfail-run-if "Needs OBJC2 ABI" { *-*-darwin* && { lp64 && { ! objc2 } } } { "-fnext-runtime" } { "" } } */
 #include "../objc-obj-c++-shared/Object1.h"
 #include <stdlib.h>
