--- conflicted
+++ resolved
@@ -3,14 +3,7 @@
 
 /* { dg-do run } */
 /* { dg-xfail-run-if "Needs OBJC2 ABI" { *-*-darwin* && { lp64 && { ! objc2 } } } { "-fnext-runtime" } { "" } } */
-<<<<<<< HEAD
-#include "../objc-obj-c++-shared/Protocol1.h"
-#ifndef __NEXT_RUNTIME__
-#include <objc/objc-api.h>
-#endif
-=======
 
->>>>>>> 3082eeb7
 #include <stdio.h>
 #include <stdlib.h>
 #include "../objc-obj-c++-shared/runtime.h"
