/* Author:  Ziemowit Laski <zlaski@apple.com>.  */

/* { dg-do run } */
/* { dg-xfail-run-if "Needs OBJC2 ABI" { *-*-darwin* && { lp64 && { ! objc2 } } } { "-fnext-runtime" } { "" } } */
<<<<<<< HEAD
#include "../objc-obj-c++-shared/Object1.h"
#include "../objc-obj-c++-shared/next-mapping.h"
=======
/* { dg-options "-mno-constant-cfstrings" { target *-*-darwin* } } */
/* { dg-additional-sources "../objc-obj-c++-shared/Object1.mm ../objc-obj-c++-shared/nsconstantstring-class-impl.mm" } */

>>>>>>> b56a5220
#include <stdarg.h>
#include <stdlib.h>
#include <string.h>

#ifndef __NEXT_RUNTIME__
#include <objc/NXConstStr.h>
#else
#include "../objc-obj-c++-shared/nsconstantstring-class.h"
#endif

#include "../objc-obj-c++-shared/Object1.h"
#include "../objc-obj-c++-shared/next-mapping.h"

#define CHECK_IF(expr) if(!(expr)) abort()

template <class ARR, class TYPE> class TestT
{
public:
  TYPE k;
  int abc(ARR *array) {
    return [array count] * k;
  }
  TestT(TYPE _k): k(_k) { }
};

template <class TYPE>
const char *getDesc(void) {
  return [TYPE name];
}

@class Array;

template <class TYPE>
int abc(TYPE *xyz, Array *array) {
  return [xyz count] + [array count];
}

@interface Array: Object {
  id *arr;
  int count;
}
+ (id)arrayWithObjects:(id)first, ... ;
- (int)count;
@end

@implementation Array
+ (id)arrayWithObjects:(id)first, ... {
  Array *a = [Array new];
  a->count = 0;
  a->arr = (id *) calloc(8, sizeof(id));

  va_list args;
  va_start (args, first);
  
  a->arr[a->count++] = first;

  for (id el; el = va_arg(args, id); a->count++)
    a->arr[a->count] = el;

  return a;
}
- (int)count {
  return count;
}
@end

int main(void) {
  CHECK_IF(!strcmp ([@"Object" cString], getDesc<Object>()));
  CHECK_IF(!strcmp ([@"Array" cString], getDesc<Array>()));

  Array* a1 = [Array arrayWithObjects:@"One", @"Two", @"Three", nil];
  Array* a2 = [Array arrayWithObjects:@"Four", @"Five", nil];

  TestT<Array, int> t(7);
  CHECK_IF(t.abc(a1) + t.abc(a2) == 35);
  CHECK_IF(abc(a1, a2) * t.k == 35);
  return 0;
}
#include "../objc-obj-c++-shared/Object1-implementation.h"<|MERGE_RESOLUTION|>--- conflicted
+++ resolved
@@ -2,14 +2,9 @@
 
 /* { dg-do run } */
 /* { dg-xfail-run-if "Needs OBJC2 ABI" { *-*-darwin* && { lp64 && { ! objc2 } } } { "-fnext-runtime" } { "" } } */
-<<<<<<< HEAD
-#include "../objc-obj-c++-shared/Object1.h"
-#include "../objc-obj-c++-shared/next-mapping.h"
-=======
 /* { dg-options "-mno-constant-cfstrings" { target *-*-darwin* } } */
 /* { dg-additional-sources "../objc-obj-c++-shared/Object1.mm ../objc-obj-c++-shared/nsconstantstring-class-impl.mm" } */
 
->>>>>>> b56a5220
 #include <stdarg.h>
 #include <stdlib.h>
 #include <string.h>
@@ -87,5 +82,4 @@
   CHECK_IF(t.abc(a1) + t.abc(a2) == 35);
   CHECK_IF(abc(a1, a2) * t.k == 35);
   return 0;
-}
-#include "../objc-obj-c++-shared/Object1-implementation.h"+}