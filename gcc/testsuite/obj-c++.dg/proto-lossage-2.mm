--- conflicted
+++ resolved
@@ -2,12 +2,8 @@
    provide a suitable method.  */
 /* { dg-do compile } */
 
-<<<<<<< HEAD
-#include "../objc-obj-c++-shared/Object1.h"
-=======
 #include "../objc-obj-c++-shared/TestsuiteObject.h"
 #include <objc/objc.h>
->>>>>>> 3082eeb7
 
 @protocol Zot
 -(void) zot;
