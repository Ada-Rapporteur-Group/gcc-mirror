--- conflicted
+++ resolved
@@ -3,21 +3,12 @@
 /* Developed by Ziemowit Laski <zlaski@apple.com>.  */
 
 /* { dg-do run } */
-<<<<<<< HEAD
-/* { dg-xfail-if "PR23616" { *-*-* } { "*" } { "-fnext-runtime" } } */
-/* { dg-xfail-if "Needs OBJC2 ABI" { *-*-darwin* && { lp64 && { ! objc2 } } } { "-fnext-runtime" } { "" } } 
-/* { dg-prune-output ".*internal compiler error.*" } */
-/* { dg-options "-fobjc-exceptions -O2" } */
-
-#include "../objc-obj-c++-shared/Object1.h"
-=======
 /* { dg-xfail-run-if "PR23616" { *-*-* } { "-fgnu-runtime" } { "-fnext-runtime" } } */
 /* { dg-xfail-if "Needs OBJC2 ABI" { *-*-darwin* && { lp64 && { ! objc2 } } } { "-fnext-runtime" "-fgnu-runtime" } { "" } } 
 /* { dg-prune-output ".*internal compiler error.*" } */
 /* { dg-options "-fobjc-exceptions -O2" } */
 
 #include "../objc-obj-c++-shared/TestsuiteObject.m"
->>>>>>> 3082eeb7
 #include <stdlib.h>
 #include <stdio.h>
 
@@ -75,7 +66,3 @@
   foo(15, &gf1);
   return 0;
 }
-<<<<<<< HEAD
-#include "../objc-obj-c++-shared/Object1-implementation.h"
-=======
->>>>>>> 3082eeb7
