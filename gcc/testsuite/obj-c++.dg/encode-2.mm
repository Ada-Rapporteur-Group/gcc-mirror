/* { dg-do assemble } */
/* { dg-options "-save-temps" } */

template <class T>
struct Vec {
 T x, y;
 int z;
};

typedef struct {
  Vec<double> dvec;
  Vec<float> fvec;
  float fscalar;
  double dscalar;
<<<<<<< HEAD
  Vec<char> chVec;
=======
  Vec<signed char> chVec;
>>>>>>> 03d20231
  int iscalar;
} anonymous;

Vec<double> dd;

const char *enc = @encode(Vec<float>);
const char *enc2 = @encode(Vec<double>);
const char *enc3 = @encode(anonymous);

/* { dg-final { scan-assembler "{Vec<float>=ffi}" } }  */
/* { dg-final { scan-assembler "{Vec<double>=ddi}" } }  */
<<<<<<< HEAD
/* { dg-final { scan-assembler "{?={Vec<double>=ddi}{Vec<float>=ffi}fd{Vec<char>=cci}i}" } }  */
=======
/* { dg-final { scan-file "encode-2.o" "{?={Vec<double>=ddi}{Vec<float>=ffi}fd{Vec<signed char>=cci}i}" } }
/* { dg-final cleanup-saved-temps } */
>>>>>>> 03d20231
<|MERGE_RESOLUTION|>--- conflicted
+++ resolved
@@ -12,11 +12,7 @@
   Vec<float> fvec;
   float fscalar;
   double dscalar;
-<<<<<<< HEAD
-  Vec<char> chVec;
-=======
   Vec<signed char> chVec;
->>>>>>> 03d20231
   int iscalar;
 } anonymous;
 
@@ -28,9 +24,5 @@
 
 /* { dg-final { scan-assembler "{Vec<float>=ffi}" } }  */
 /* { dg-final { scan-assembler "{Vec<double>=ddi}" } }  */
-<<<<<<< HEAD
-/* { dg-final { scan-assembler "{?={Vec<double>=ddi}{Vec<float>=ffi}fd{Vec<char>=cci}i}" } }  */
-=======
 /* { dg-final { scan-file "encode-2.o" "{?={Vec<double>=ddi}{Vec<float>=ffi}fd{Vec<signed char>=cci}i}" } }
-/* { dg-final cleanup-saved-temps } */
->>>>>>> 03d20231
+/* { dg-final cleanup-saved-temps } */