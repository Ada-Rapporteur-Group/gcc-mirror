--- conflicted
+++ resolved
@@ -53,11 +53,7 @@
 ! { dg-output "-1\\.<(\n|\r\n|\r)" }
 ! { dg-output "-1\\.<(\n|\r\n|\r)" }
 ! { dg-output "-1\\.<(\n|\r\n|\r)" }
-<<<<<<< HEAD
-! { dg-output " 0\\.<(\n|\r\n|\r)" }
-=======
 ! { dg-output "-0\\.<(\n|\r\n|\r)" }
->>>>>>> 99c9c69a
 ! { dg-output "     38\\.<(\n|\r\n|\r)" }
 ! { dg-output "  10345\\.<(\n|\r\n|\r)" }
 ! { dg-output "    334\\.<(\n|\r\n|\r)" }
