--- conflicted
+++ resolved
@@ -9,13 +9,8 @@
   end enum
 
   enum, bind (c)
-<<<<<<< HEAD
-    enumerator :: r, b(10) = 2  ! { dg-error "cannot be array" }
-    enumerator , save :: g = 1  ! { dg-error "cannot have attributes" }  
-=======
     enumerator :: r, b(10) = 2  ! { dg-error "Syntax error" }
     enumerator , save :: g = 1  ! { dg-error "Syntax error" }  
->>>>>>> 29c07800
   end  ! { dg-error " END ENUM" } 
 
 end program main  ! { dg-excess-errors "" }