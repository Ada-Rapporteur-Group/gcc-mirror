C { dg-do run }
C { dg-options "-ffloat-store" }
C Tests fix for PR29099 - SECNDS intrinsic wrong result with no delay.
C
C Contributed by Paul Thomas  <pault@gcc.gnu.org>
C
      character*20 dum1, dum2, dum3
      real t1, t1a, t2, t2a
<<<<<<< HEAD
      real*8 dat1, dat2
      integer i, j, values(8)
=======
      real*4 dat1, dat2
      integer i, j, values(8), k
>>>>>>> 99c9c69a
      t1 = secnds (0.0)
      call date_and_time (dum1, dum2, dum3, values)
      t1a = secnds (0.0)
      dat1 = 0.001 * real(values(8)) + real(values(7)) +
     &        60.0 * real(values(6)) + 3600.0 * real(values(5))
      ! handle midnight shift
      if ((t1a - t1) < -12.0*3600.0 ) t1 = t1 - 24.0*3600.0
      if ((t1a - dat1) < -12.0*3600.0 ) dat1 = dat1 - 24.0*3600.0
      if ((dat1 < nearest(t1, -1.)) .or. (dat1  > nearest(t1a, 1.)))
     &    call abort ()
      t2a = secnds (t1a)
      call date_and_time (dum1, dum2, dum3, values)
      t2 = secnds (t1)
      dat2 = 0.001 * real(values(8)) + real(values(7)) +
     &        60.0 * real(values(6)) + 3600.0 * real(values(5))
      ! handle midnight shift
      if ((dat2 - dat1) < -12.0*3600.0 ) dat1 = dat1 - 24.0*3600.0
      if (((dat2 - dat1) < t2a - 0.008) .or.
     &    ((dat2 - dat1) > t2 + 0.008)) call abort ()
      end<|MERGE_RESOLUTION|>--- conflicted
+++ resolved
@@ -6,13 +6,8 @@
 C
       character*20 dum1, dum2, dum3
       real t1, t1a, t2, t2a
-<<<<<<< HEAD
-      real*8 dat1, dat2
-      integer i, j, values(8)
-=======
       real*4 dat1, dat2
       integer i, j, values(8), k
->>>>>>> 99c9c69a
       t1 = secnds (0.0)
       call date_and_time (dum1, dum2, dum3, values)
       t1a = secnds (0.0)
