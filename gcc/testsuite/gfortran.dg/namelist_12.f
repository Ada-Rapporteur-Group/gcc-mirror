c{ dg-do run }
c This program repeats many of the same tests as test_nml_1 but for integer
c instead of real. It also tests repeat nulls, comma delimited character read,
<<<<<<< HEAD
c a triplet qualifier, a range with and assumed start, a quote delimited string,
=======
c a triplet qualifier, a range with an assumed start, a quote delimited string,
>>>>>>> f8383f28
c a qualifier with an assumed end and a fully explicit range.  It also tests
c that integers and characters are successfully read back by namelist.
c Provided by Paul Thomas - pault@gcc.gnu.org

      program namelist_12

      integer x(10)
      integer(kind=8) xx
      integer ier
      character*10 ch , check
      namelist /mynml/ x, xx, ch
 
c set debug = 0 or 1 in the namelist! (line 33)

      do i = 1 , 10
        x(i) = -1
      end do
      x(6) = 6
      x(10) = 10
      xx = 0
      ch ="zzzzzzzzzz"
      check="abcdefghij"

      open (10,status="scratch", delim="apostrophe")
      write (10, '(a)') "!mynml"
      write (10, '(a)') " "
      write (10, '(a)') "&mynml  x(7) =+99 x=1, 2 ,"
      write (10, '(a)') " 2*3, ,, 2* !comment"
      write (10, '(a)') " 9 ch='qqqdefghqq' , x(8:7:-1) = 8 , 7"
      write (10, '(a)') " ch(:3) =""abc"","
      write (10, '(a)') " ch(9:)='ij' x(4:5)=4 ,5 xx = 42/"
      rewind (10)

      read (10, nml=mynml, IOSTAT=ier)
      if (ier.ne.0) call abort
      rewind (10)

      write (10, nml=mynml, iostat=ier)
      if (ier.ne.0) call abort
      rewind (10)

      read (10, NML=mynml, IOSTAT=ier)
      if (ier.ne.0) call abort
      close (10)

      do i = 1 , 10
        if ( abs( x(i) - i ) .ne. 0 ) call abort ()
        if ( ch(i:i).ne.check(I:I) ) call abort
      end do
      if (xx.ne.42) call abort ()
      end program<|MERGE_RESOLUTION|>--- conflicted
+++ resolved
@@ -1,11 +1,7 @@
 c{ dg-do run }
 c This program repeats many of the same tests as test_nml_1 but for integer
 c instead of real. It also tests repeat nulls, comma delimited character read,
-<<<<<<< HEAD
-c a triplet qualifier, a range with and assumed start, a quote delimited string,
-=======
 c a triplet qualifier, a range with an assumed start, a quote delimited string,
->>>>>>> f8383f28
 c a qualifier with an assumed end and a fully explicit range.  It also tests
 c that integers and characters are successfully read back by namelist.
 c Provided by Paul Thomas - pault@gcc.gnu.org
