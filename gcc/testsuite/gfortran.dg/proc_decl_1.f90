! { dg-do compile }
! { dg-options "-std=legacy" }
!
! This tests various error messages for PROCEDURE declarations.
! Contributed by Janus Weil <jaydub66@gmail.com>

module m

  abstract interface
    subroutine sub()
    end subroutine
    subroutine sub2() bind(c)
    end subroutine
  end interface

  procedure(), public, private :: a  ! { dg-error "was already specified" }
  procedure(sub),bind(C) :: a2  ! { dg-error "requires an interface with BIND.C." }
  procedure(sub2), public, bind(c, name="myEF") :: e, f  ! { dg-error "Multiple identifiers provided with single NAME= specifier" }
  procedure(sub2), bind(C, name=""), pointer :: g  ! { dg-error "may not have POINTER attribute" }

  public:: h
  procedure(),public:: h  ! { dg-error "was already specified" }

contains
<<<<<<< HEAD

  subroutine abc
    procedure() :: abc2
  entry abc2(x)  ! { dg-error "PROCEDURE attribute conflicts with ENTRY attribute" }
    real x
  end subroutine

=======

  subroutine abc
    procedure() :: abc2
  entry abc2(x)  ! { dg-error "PROCEDURE attribute conflicts with ENTRY attribute" }
    real x
  end subroutine

>>>>>>> 42a9ba1d
end module m

program prog

  interface z
    subroutine z1()
    end subroutine
    subroutine z2(a)
      integer :: a
    end subroutine
  end interface

  procedure(z) :: bar   ! { dg-error "may not be generic" }

  procedure(), allocatable:: b  ! { dg-error "PROCEDURE attribute conflicts with ALLOCATABLE attribute" }
  procedure(), save:: c  ! { dg-error "PROCEDURE attribute conflicts with SAVE attribute" }

  procedure(dcos) :: my1
  procedure(amax0) :: my2  ! { dg-error "not allowed in PROCEDURE statement" }

  real f, x
  f(x) = sin(x**2)
  external oo

  procedure(f) :: q  ! { dg-error "may not be a statement function" }
  procedure(oo) :: p  ! { dg-error "must be explicit" }

  procedure ( ) :: r 
  procedure ( up ) :: s  ! { dg-error "must be explicit" }

<<<<<<< HEAD
=======
  procedure(t) :: t  ! { dg-error "may not be used as its own interface" }

>>>>>>> 42a9ba1d
  call s

contains

  subroutine foo(a,c)  ! { dg-error "PROCEDURE attribute conflicts with INTENT attribute" }
    abstract interface
      subroutine b() bind(C)
      end subroutine b
    end interface
    procedure(b), bind(c,name="hjj") :: a  ! { dg-error "may not have BIND.C. attribute with NAME" }
    procedure(b),intent(in):: c
  end subroutine foo 

end program<|MERGE_RESOLUTION|>--- conflicted
+++ resolved
@@ -22,7 +22,6 @@
   procedure(),public:: h  ! { dg-error "was already specified" }
 
 contains
-<<<<<<< HEAD
 
   subroutine abc
     procedure() :: abc2
@@ -30,15 +29,6 @@
     real x
   end subroutine
 
-=======
-
-  subroutine abc
-    procedure() :: abc2
-  entry abc2(x)  ! { dg-error "PROCEDURE attribute conflicts with ENTRY attribute" }
-    real x
-  end subroutine
-
->>>>>>> 42a9ba1d
 end module m
 
 program prog
@@ -69,11 +59,8 @@
   procedure ( ) :: r 
   procedure ( up ) :: s  ! { dg-error "must be explicit" }
 
-<<<<<<< HEAD
-=======
   procedure(t) :: t  ! { dg-error "may not be used as its own interface" }
 
->>>>>>> 42a9ba1d
   call s
 
 contains
