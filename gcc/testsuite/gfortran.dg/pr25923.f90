--- conflicted
+++ resolved
@@ -10,11 +10,7 @@
 
 contains
 
-<<<<<<< HEAD
-  function baz(arg) result(res) ! { dg-warning "res.yr' may be" }
-=======
   function baz(arg) result(res) ! { dg-warning "res.yr' may be" "PR45505" { xfail ilp32 } }
->>>>>>> 6e7f08ad
     type(bar), intent(in) :: arg
     type(bar) :: res
     logical, external:: some_func
