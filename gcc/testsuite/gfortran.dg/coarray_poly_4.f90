--- conflicted
+++ resolved
@@ -19,9 +19,4 @@
 call sub(var%x)
 end subroutine test
 
-<<<<<<< HEAD
-! { dg-final { scan-tree-dump-times "sub \\(\\(real\\(kind=4\\) \\*\\) var.x.base_addr, var.x.token, 0\\);" 1 "original" } }
-! { dg-final { cleanup-tree-dump "original" } }
-=======
-! { dg-final { scan-tree-dump-times "sub \\(\\(real\\(kind=4\\) \\*\\) var.x.data, var.x.token, 0\\);" 1 "original" } }
->>>>>>> 70f4fdeb
+! { dg-final { scan-tree-dump-times "sub \\(\\(real\\(kind=4\\) \\*\\) var.x.base_addr, var.x.token, 0\\);" 1 "original" } }