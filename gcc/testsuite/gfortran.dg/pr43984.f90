--- conflicted
+++ resolved
@@ -52,9 +52,4 @@
 
 ! There should be three loads from iyz.base_addr, not four.
 
-<<<<<<< HEAD
-! { dg-final { scan-tree-dump-times "= iyz.base_addr" 3 "pre" } }
-! { dg-final { cleanup-tree-dump "pre" } }
-=======
-! { dg-final { scan-tree-dump-times "= iyz.data" 3 "pre" } }
->>>>>>> 72709ee7
+! { dg-final { scan-tree-dump-times "= iyz.base_addr" 3 "pre" } }