--- conflicted
+++ resolved
@@ -7,17 +7,10 @@
 !
 module mymod
   interface operator (.foo.)
-<<<<<<< HEAD
-     module procedure foo_0 ! { dg-error "must have at least one argument" }
-     module procedure foo_1 ! { dg-error "must be INTENT" }
-     module procedure foo_2 ! { dg-error "cannot be optional" }
-     module procedure foo_3 ! { dg-error "must have, at most, two arguments" }
-=======
      module procedure foo_0
      module procedure foo_1
      module procedure foo_2
      module procedure foo_3
->>>>>>> 42bae686
      module procedure foo_1_OK  ! { dg-error "Ambiguous interfaces" }
      module procedure foo_2_OK
      function foo_chr (chr) ! { dg-error "cannot be assumed character length" }
