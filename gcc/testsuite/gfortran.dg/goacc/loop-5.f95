<<<<<<< HEAD
! { dg-do compile }
! { dg-additional-options "-fmax-errors=100" }

=======
>>>>>>> 2620c80d
program test
  implicit none
  integer :: i, j

  !$acc kernels
    !$acc loop auto
    DO i = 1,10
    ENDDO
    !$acc loop gang
    DO i = 1,10
    ENDDO
    !$acc loop gang(5)
    DO i = 1,10
    ENDDO
    !$acc loop gang(num:5)
    DO i = 1,10
    ENDDO
    !$acc loop gang(static:5)
    DO i = 1,10
    ENDDO
    !$acc loop gang(static:*)
    DO i = 1,10
    ENDDO
    !$acc loop gang
    DO i = 1,10
      !$acc loop vector
      DO j = 1,10
      ENDDO
      !$acc loop worker
      DO j = 1,10
      ENDDO
    ENDDO

    !$acc loop worker
    DO i = 1,10
    ENDDO
    !$acc loop worker(5)
    DO i = 1,10
    ENDDO
    !$acc loop worker(num:5)
    DO i = 1,10
    ENDDO
    !$acc loop worker
    DO i = 1,10
      !$acc loop vector
      DO j = 1,10
      ENDDO
    ENDDO
    !$acc loop gang worker
    DO i = 1,10
    ENDDO

    !$acc loop vector
    DO i = 1,10
    ENDDO
    !$acc loop vector(5)
    DO i = 1,10
    ENDDO
    !$acc loop vector(length:5)
    DO i = 1,10
    ENDDO
    !$acc loop vector
    DO i = 1,10
    ENDDO
    !$acc loop gang vector
    DO i = 1,10
    ENDDO
    !$acc loop worker vector
    DO i = 1,10
    ENDDO

    !$acc loop auto
    DO i = 1,10
    ENDDO

    !$acc loop tile(1)
    DO i = 1,10
    ENDDO
    !$acc loop tile(2)
    DO i = 1,10
    ENDDO
    !$acc loop tile(6-2)
    DO i = 1,10
    ENDDO
    !$acc loop tile(6+2)
    DO i = 1,10
    ENDDO
    !$acc loop tile(*)
    DO i = 1,10
    ENDDO
    !$acc loop tile(*, 1)
    DO i = 1,10
      DO j = 1,10
      ENDDO
    ENDDO
    !$acc loop tile(-1) ! { dg-warning "must be positive" }
    do i = 1,10
    enddo
    !$acc loop vector tile(*)
    DO i = 1,10
    ENDDO
    !$acc loop worker tile(*)
    DO i = 1,10
    ENDDO
    !$acc loop gang tile(*)
    DO i = 1,10
    ENDDO
    !$acc loop vector gang tile(*)
    DO i = 1,10
    ENDDO
    !$acc loop vector worker tile(*)
    DO i = 1,10
    ENDDO
    !$acc loop gang worker tile(*)
    DO i = 1,10
    ENDDO
  !$acc end kernels


  !$acc parallel
    !$acc loop tile(1)
    DO i = 1,10
    ENDDO
    !$acc loop tile(*)
    DO i = 1,10
    ENDDO
    !$acc loop tile(2)
    DO i = 1,10
      DO j = 1,10
      ENDDO
    ENDDO
    !$acc loop tile(-1) ! { dg-warning "must be positive" }
    do i = 1,10
    enddo
    !$acc loop vector tile(*)
    DO i = 1,10
    ENDDO
    !$acc loop worker tile(*)
    DO i = 1,10
    ENDDO
    !$acc loop gang tile(*)
    DO i = 1,10
    ENDDO
    !$acc loop vector gang tile(*)
    DO i = 1,10
    ENDDO
    !$acc loop vector worker tile(*)
    DO i = 1,10
    ENDDO
    !$acc loop gang worker tile(*)
    DO i = 1,10
    ENDDO
  !$acc end parallel

  !$acc kernels loop auto
  DO i = 1,10
  ENDDO
  !$acc kernels loop gang
  DO i = 1,10
  ENDDO
  !$acc kernels loop gang(5)
  DO i = 1,10
  ENDDO
  !$acc kernels loop gang(num:5)
  DO i = 1,10
  ENDDO
  !$acc kernels loop gang(static:5)
  DO i = 1,10
  ENDDO
  !$acc kernels loop gang(static:*)
  DO i = 1,10
  ENDDO
  !$acc kernels loop gang
  DO i = 1,10
    !$acc kernels loop gang ! { dg-error "OpenACC construct inside of non-OpenACC region" }
    DO j = 1,10
    ENDDO
  ENDDO

  !$acc kernels loop worker
  DO i = 1,10
  ENDDO
  !$acc kernels loop worker(5)
  DO i = 1,10
  ENDDO
  !$acc kernels loop worker(num:5)
  DO i = 1,10
  ENDDO
  !$acc kernels loop worker
  DO i = 1,10
    !$acc kernels loop worker ! { dg-error "OpenACC construct inside of non-OpenACC region" }
    DO j = 1,10
    ENDDO
    !$acc kernels loop gang ! { dg-error "OpenACC construct inside of non-OpenACC region" }
    DO j = 1,10
    ENDDO
  ENDDO
  !$acc kernels loop gang worker
  DO i = 1,10
  ENDDO

  !$acc kernels loop vector
  DO i = 1,10
  ENDDO
  !$acc kernels loop vector(5)
  DO i = 1,10
  ENDDO
  !$acc kernels loop vector(length:5)
  DO i = 1,10
  ENDDO
  !$acc kernels loop vector
  DO i = 1,10
    !$acc kernels loop vector ! { dg-error "OpenACC construct inside of non-OpenACC region" }
    DO j = 1,10
    ENDDO
    !$acc kernels loop worker ! { dg-error "OpenACC construct inside of non-OpenACC region" }
    DO j = 1,10
    ENDDO
    !$acc kernels loop gang ! { dg-error "OpenACC construct inside of non-OpenACC region" }
    DO j = 1,10
    ENDDO
  ENDDO
  !$acc kernels loop gang vector
  DO i = 1,10
  ENDDO
  !$acc kernels loop worker vector
  DO i = 1,10
  ENDDO

  !$acc kernels loop auto
  DO i = 1,10
  ENDDO

  !$acc kernels loop tile(1)
  DO i = 1,10
  ENDDO
  !$acc kernels loop tile(*)
  DO i = 1,10
  ENDDO
  !$acc kernels loop tile(*, 1)
  DO i = 1,10
    DO j = 1,10
    ENDDO
  ENDDO
  !$acc kernels loop tile(-1) ! { dg-warning "must be positive" }
  do i = 1,10
  enddo
  !$acc kernels loop vector tile(*)
  DO i = 1,10
  ENDDO
  !$acc kernels loop worker tile(*)
  DO i = 1,10
  ENDDO
  !$acc kernels loop gang tile(*)
  DO i = 1,10
  ENDDO
  !$acc kernels loop vector gang tile(*)
  DO i = 1,10
  ENDDO
  !$acc kernels loop vector worker tile(*)
  DO i = 1,10
  ENDDO
  !$acc kernels loop gang worker tile(*)
  DO i = 1,10
  ENDDO

  !$acc parallel loop auto
  DO i = 1,10
  ENDDO
  !$acc parallel loop gang
  DO i = 1,10
  ENDDO
  !$acc parallel loop gang(static:5)
  DO i = 1,10
  ENDDO
  !$acc parallel loop gang(static:*)
  DO i = 1,10
  ENDDO
  !$acc parallel loop gang
  DO i = 1,10
    !$acc parallel loop gang ! { dg-error "OpenACC construct inside of non-OpenACC region" }
    DO j = 1,10
    ENDDO
  ENDDO

  !$acc parallel loop worker
  DO i = 1,10
  ENDDO
  !$acc parallel loop worker
  DO i = 1,10
    !$acc parallel loop worker ! { dg-error "OpenACC construct inside of non-OpenACC region" }
    DO j = 1,10
    ENDDO
    !$acc parallel loop gang ! { dg-error "OpenACC construct inside of non-OpenACC region" }
    DO j = 1,10
    ENDDO
  ENDDO
  !$acc parallel loop gang worker
  DO i = 1,10
  ENDDO

  !$acc parallel loop vector
  DO i = 1,10
    !$acc parallel loop vector ! { dg-error "OpenACC construct inside of non-OpenACC region" }
    DO j = 1,10
    ENDDO
    !$acc parallel loop worker ! { dg-error "OpenACC construct inside of non-OpenACC region" }
    DO j = 1,10
    ENDDO
    !$acc parallel loop gang ! { dg-error "OpenACC construct inside of non-OpenACC region" }
    DO j = 1,10
    ENDDO
  ENDDO
  !$acc parallel loop gang vector
  DO i = 1,10
  ENDDO
  !$acc parallel loop worker vector
  DO i = 1,10
  ENDDO

  !$acc parallel loop auto
  DO i = 1,10
  ENDDO

  !$acc parallel loop tile(1)
  DO i = 1,10
  ENDDO
  !$acc parallel loop tile(*)
  DO i = 1,10
  ENDDO
  !$acc parallel loop tile(*, 1)
  DO i = 1,10
    DO j = 1,10
    ENDDO
  ENDDO
  !$acc parallel loop tile(-1) ! { dg-warning "must be positive" }
  do i = 1,10
  enddo
  !$acc parallel loop vector tile(*)
  DO i = 1,10
  ENDDO
  !$acc parallel loop worker tile(*)
  DO i = 1,10
  ENDDO
  !$acc parallel loop gang tile(*)
  DO i = 1,10
  ENDDO
  !$acc parallel loop vector gang tile(*)
  DO i = 1,10
  ENDDO
  !$acc parallel loop vector worker tile(*)
  DO i = 1,10
  ENDDO
  !$acc parallel loop gang worker tile(*)
  DO i = 1,10
  ENDDO
end<|MERGE_RESOLUTION|>--- conflicted
+++ resolved
@@ -1,9 +1,3 @@
-<<<<<<< HEAD
-! { dg-do compile }
-! { dg-additional-options "-fmax-errors=100" }
-
-=======
->>>>>>> 2620c80d
 program test
   implicit none
   integer :: i, j
