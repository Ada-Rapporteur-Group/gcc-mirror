--- conflicted
+++ resolved
@@ -2,11 +2,7 @@
 ! { dg-additional-options "-fcoarray=lib" }
 !
 ! PR fortran/63861
-<<<<<<< HEAD
-! { dg-xfail-if "<http://gcc.gnu.org/PR63861>" { *-*-* } } */
-=======
 ! { dg-xfail-if "<http://gcc.gnu.org/PR63861>" { *-*-* } }
->>>>>>> a0e701d8
 
 module test
 contains
