! { dg-do compile }
! { dg-additional-options "-fcoarray=lib" }
!
! PR fortran/63861
<<<<<<< HEAD
! { dg-xfail-if "<http://gcc.gnu.org/PR63861>" { *-*-* } } */
=======
! { dg-xfail-if "<http://gcc.gnu.org/PR63861>" { *-*-* } }
>>>>>>> da6fe896

module test
contains
  subroutine oacc1(a)
    implicit none
    integer :: i
    integer, codimension[*] :: a
    !$acc declare device_resident (a)
    !$acc data copy (a)
    !$acc end data
    !$acc data deviceptr (a)
    !$acc end data
    !$acc parallel private (a)
    !$acc end parallel
    !$acc host_data use_device (a)
    !$acc end host_data
    !$acc parallel loop reduction(+:a)
    do i = 1,5
    enddo
    !$acc end parallel loop
    !$acc parallel loop
    do i = 1,5
    enddo
    !$acc end parallel loop
    !$acc update device (a)
    !$acc update host (a)
    !$acc update self (a)
  end subroutine oacc1

  subroutine oacc2(a)
    implicit none
    integer :: i
    integer, allocatable, codimension[:] :: a
    !$acc declare device_resident (a)
    !$acc data copy (a)
    !$acc end data
    !$acc parallel private (a)
    !$acc end parallel
! FIXME:
!       !$acc parallel loop reduction(+:a)
!       This involves an assignment, which shall not reallocate
!       the LHS variable. Version without reduction:
    !$acc parallel loop
    do i = 1,5
    enddo
    !$acc end parallel loop
    !$acc parallel loop
    do i = 1,5
    enddo
    !$acc end parallel loop
    !$acc update device (a)
    !$acc update host (a)
    !$acc update self (a)
  end subroutine oacc2

  subroutine oacc3(a)
    implicit none
    integer :: i
    integer, codimension[*] :: a(:)
    !$acc declare device_resident (a)
    !$acc data copy (a)
    !$acc end data
    !$acc data deviceptr (a)
    !$acc end data
    !$acc parallel private (a)
    !$acc end parallel
    !$acc host_data use_device (a)
    !$acc end host_data
    !$acc parallel loop reduction(+:a)
    do i = 1,5
    enddo
    !$acc end parallel loop
    !$acc parallel loop
    do i = 1,5
    enddo
    !$acc end parallel loop
    !$acc update device (a)
    !$acc update host (a)
    !$acc update self (a)
  end subroutine oacc3

  subroutine oacc4(a)
    implicit none
    integer :: i
    integer, allocatable, codimension[:] :: a(:)
    !$acc declare device_resident (a)
    !$acc data copy (a)
    !$acc end data
    !$acc parallel private (a)
    !$acc end parallel
    !$acc parallel loop reduction(+:a)
    do i = 1,5
    enddo
    !$acc end parallel loop
    !$acc parallel loop
    do i = 1,5
    enddo
    !$acc end parallel loop
    !$acc update device (a)
    !$acc update host (a)
    !$acc update self (a)
  end subroutine oacc4
end module test
! { dg-excess-errors "sorry, unimplemented: directive not yet implemented" }<|MERGE_RESOLUTION|>--- conflicted
+++ resolved
@@ -2,11 +2,7 @@
 ! { dg-additional-options "-fcoarray=lib" }
 !
 ! PR fortran/63861
-<<<<<<< HEAD
-! { dg-xfail-if "<http://gcc.gnu.org/PR63861>" { *-*-* } } */
-=======
 ! { dg-xfail-if "<http://gcc.gnu.org/PR63861>" { *-*-* } }
->>>>>>> da6fe896
 
 module test
 contains
