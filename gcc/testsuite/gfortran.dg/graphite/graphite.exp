--- conflicted
+++ resolved
@@ -41,18 +41,6 @@
 set block_files       [lsort [glob -nocomplain $srcdir/$subdir/block-*.\[fF\]{,90,95,03,08} ] ]
 set id_files          [lsort [glob -nocomplain $srcdir/$subdir/id-*.\[fF\]{,90,95,03,08} ] ]
 set interchange_files [lsort [glob -nocomplain $srcdir/$subdir/interchange-*.\[fF\]{,90,95,03,08} ] ]
-<<<<<<< HEAD
-set scop_files [lsort [glob -nocomplain $srcdir/$subdir/scop-*.\[fF\]{,90,95,03,08} ] ]
-set run_id_files [lsort [glob -nocomplain $srcdir/$subdir/run-id-*.\[fF\]{,90,95,03,08} ] ]
-
-# Tests to be compiled.
-set dg-do-what-default compile
-gfortran-dg-runtest $scop_files        "-O2 -fgraphite -fdump-tree-graphite-all"
-gfortran-dg-runtest $id_files          "-O2 -fgraphite-identity -ffast-math"
-gfortran-dg-runtest $interchange_files "-O2 -floop-interchange -fno-loop-block -fno-loop-strip-mine -ffast-math -fdump-tree-graphite-all"
-gfortran-dg-runtest $block_files       "-O2 -floop-block -fno-loop-strip-mine -fno-loop-interchange -ffast-math -fdump-tree-graphite-all"
-
-=======
 set scop_files        [lsort [glob -nocomplain $srcdir/$subdir/scop-*.\[fF\]{,90,95,03,08} ] ]
 set run_id_files      [lsort [glob -nocomplain $srcdir/$subdir/run-id-*.\[fF\]{,90,95,03,08} ] ]
 set vect_files        [lsort [glob -nocomplain $srcdir/$subdir/vect-*.\[fF\]{,90,95,03,08} ] ]
@@ -69,7 +57,6 @@
     gfortran-dg-runtest $vect_files "-O2 -fgraphite-identity -ftree-vectorize -fno-vect-cost-model -fdump-tree-vect-details -ffast-math"
 }
 
->>>>>>> 03d20231
 # Tests to be run.
 set dg-do-what-default run
 gfortran-dg-runtest $run_id_files      "-O2 -fgraphite-identity"
@@ -81,10 +68,7 @@
 foreach f $interchange_files {lremove wait_to_run_files $f}
 foreach f $scop_files        {lremove wait_to_run_files $f}
 foreach f $run_id_files      {lremove wait_to_run_files $f}
-<<<<<<< HEAD
-=======
 foreach f $vect_files        {lremove wait_to_run_files $f}
->>>>>>> 03d20231
 gfortran-dg-runtest $wait_to_run_files ""
 
 # Clean up.
