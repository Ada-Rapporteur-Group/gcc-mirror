--- conflicted
+++ resolved
@@ -1,26 +1,11 @@
 ! { dg-do run }
+! Test the fix for PR43291, which was a regression that caused
+! incorrect type mismatch errors at line 46. In the course of
+! fixing the PR, it was noted that the dynamic dispatch of the
+! final typebound call was not occurring - hence the dg-do run.
 !
-! [OOP] Ensure that different specifc interfaces are
-! handled properly by dynamic dispatch.
+! Contributed by Janus Weil <janus@gcc.gnu.org>
 !
-<<<<<<< HEAD
-! Contributed by Salvatore Filippone <sfilippone@uniroma2.it>
-!
-module m
-
- type :: t
- contains
-  procedure :: a
-  generic :: gen => a
- end type
-
- type,extends(t) :: t2
- contains
-  procedure :: b
-  generic :: gen => b
- end type
-
-=======
 module m1
   type :: t1
   contains
@@ -39,41 +24,11 @@
   contains
     procedure :: sizeof => sizeof2
   end type
->>>>>>> 10ab8f62
 contains
-
-  real function a(ct,x)
-    class(t) :: ct
-    real :: x
-    a=2*x
+  integer function sizeof2(a)
+    class(t2) :: a
+    sizeof2 = 2
   end function
-
-  integer function b(ct,x)
-    class(t2) :: ct
-    integer :: x
-    b=3*x
-  end function
-<<<<<<< HEAD
-
-end
-
-
- use m
- class(t), allocatable :: o1
- type (t) :: t1
- class(t2), allocatable :: o2
-
- allocate(o1)
- allocate(o2)
-
- if (t1%gen(2.0) .ne. o1%gen(2.0)) call abort
- if (t1%gen(2.0) .ne. o2%gen(2.0)) call abort
- if (o2%gen(3) .ne. 9) call abort
-
-end
-
-! { dg-final { cleanup-modules "m" } }
-=======
 end module
 
 module m3
@@ -103,5 +58,4 @@
 end
 
 ! { dg-final { cleanup-modules "m1 m2 m3" } }
- 	
->>>>>>> 10ab8f62
+ 	