--- conflicted
+++ resolved
@@ -1,9 +1,5 @@
-<<<<<<< HEAD
-# Copyright (C) 1988, 90, 91, 92, 1994, 1997, 2000, 2003 Free Software Foundation, Inc.
-=======
 # Copyright (C) 1988, 90, 91, 92, 1994, 1997, 2000, 2003, 2007
 # Free Software Foundation, Inc.
->>>>>>> 751ff693
 
 # This program is free software; you can redistribute it and/or modify
 # it under the terms of the GNU General Public License as published by
@@ -16,13 +12,8 @@
 # GNU General Public License for more details.
 # 
 # You should have received a copy of the GNU General Public License
-<<<<<<< HEAD
-# along with this program; if not, write to the Free Software
-# Foundation, Inc., 51 Franklin Street, Fifth Floor, Boston, MA 02110-1301, USA.  
-=======
 # along with GCC; see the file COPYING3.  If not see
 # <http://www.gnu.org/licenses/>.
->>>>>>> 751ff693
 
 # Load support procs.
 load_lib g++-dg.exp
