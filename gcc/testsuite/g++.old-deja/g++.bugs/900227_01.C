--- conflicted
+++ resolved
@@ -33,14 +33,7 @@
 
 int main ();
 
-<<<<<<< HEAD
-short s = (short) &main;	// { dg-error "taking address" "addr" { xfail h8*-*-* xstormy16-*-* } }
-// { dg-error "loses precision" "lose" { xfail h8*-*-* xstormy16-*-* } 36 }
-char c = (char) &main;		// { dg-error "taking address" }
-// { dg-error "loses precision" "lose" { target *-*-* } 38 }
-=======
 short s = (short) &main;	// { dg-error "loses precision" "lose" { xfail h8*-*-* xstormy16-*-* } }
 char c = (char) &main;		// { dg-error "loses precision" "lose" }
->>>>>>> a0daa400
 
 int main () { return 0; }