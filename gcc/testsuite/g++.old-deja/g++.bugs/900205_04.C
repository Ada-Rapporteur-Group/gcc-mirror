// { dg-do assemble  }
// g++ 1.36.1 bug 900205_04

// g++ allows a class for which an implicit default X::X() constructor must
// be created (implicitly by the compiler) to be derived from another class
// which does not have its own default X::X() constructor.  This is illegal.

// Cfront 2.0 passes this test.

// keywords: default constructor, inheritance

// In ISO C++ 1998, such a derived class is not ill-formed, but if the
// implicitly-declared constructor is used, then it is implicitly
// defined and found to be ill-formed.

struct struct0 { // { dg-error "note" }
  int data_member;

  struct0 (int, void *);	// suppresses implicit default constructor
};

struct0::struct0 (int, void *) // { dg-error "note" }
{
}

<<<<<<< HEAD
struct struct0_derived_struct_0 : public struct0 { // { dg-error "" }
};

struct0_derived_struct_0 object;
=======
struct struct0_derived_struct_0 : public struct0 { // { dg-error "no matching" }
};

struct0_derived_struct_0 object; // { dg-error "synthesized" }
>>>>>>> 8c044a9c

int main () { return 0; }<|MERGE_RESOLUTION|>--- conflicted
+++ resolved
@@ -23,16 +23,9 @@
 {
 }
 
-<<<<<<< HEAD
-struct struct0_derived_struct_0 : public struct0 { // { dg-error "" }
-};
-
-struct0_derived_struct_0 object;
-=======
 struct struct0_derived_struct_0 : public struct0 { // { dg-error "no matching" }
 };
 
 struct0_derived_struct_0 object; // { dg-error "synthesized" }
->>>>>>> 8c044a9c
 
 int main () { return 0; }