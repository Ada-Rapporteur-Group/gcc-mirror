// { dg-do assemble  }

template <class T>
<<<<<<< HEAD
void f(T t1, T t2);		// { dg-message "candidate" }
=======
void f(T t1, T t2);		// { dg-message "note" }
>>>>>>> b56a5220

template <>
void f(int i, int j);

template <class T>
<<<<<<< HEAD
void g(T t1, T t2) {}		// { dg-message "candidate" }
=======
void g(T t1, T t2) {}		// { dg-message "note" }
>>>>>>> b56a5220

template void g(int i, int j);

void h()
{
  f(3, 'c'); // { dg-error "" } no matching function
  // { dg-message "candidate" "candidate note" { target *-*-* } 16 }
  g(3, 'c'); // { dg-error "" } no matching function
  // { dg-message "candidate" "candidate note" { target *-*-* } 18 }
}

<|MERGE_RESOLUTION|>--- conflicted
+++ resolved
@@ -1,21 +1,13 @@
 // { dg-do assemble  }
 
 template <class T>
-<<<<<<< HEAD
-void f(T t1, T t2);		// { dg-message "candidate" }
-=======
 void f(T t1, T t2);		// { dg-message "note" }
->>>>>>> b56a5220
 
 template <>
 void f(int i, int j);
 
 template <class T>
-<<<<<<< HEAD
-void g(T t1, T t2) {}		// { dg-message "candidate" }
-=======
 void g(T t1, T t2) {}		// { dg-message "note" }
->>>>>>> b56a5220
 
 template void g(int i, int j);
 
