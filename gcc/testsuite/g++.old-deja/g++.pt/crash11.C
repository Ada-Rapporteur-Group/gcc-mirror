// { dg-do assemble  }

class A
{
      class A_impl;
   public: 
      A(){}
};


<<<<<<< HEAD
template <class j> class A::A_impl // { dg-error "does not declare a template" }
=======
template <class j> class A::A_impl // { dg-error "non-template" }
>>>>>>> 751ff693
{
};<|MERGE_RESOLUTION|>--- conflicted
+++ resolved
@@ -8,10 +8,6 @@
 };
 
 
-<<<<<<< HEAD
-template <class j> class A::A_impl // { dg-error "does not declare a template" }
-=======
 template <class j> class A::A_impl // { dg-error "non-template" }
->>>>>>> 751ff693
 {
 };