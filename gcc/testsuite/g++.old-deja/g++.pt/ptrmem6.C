// { dg-do assemble  }

class A {
public:
  virtual void f();
  int i;
};

class B : public A {
public:
  void f();
  int j;
};

template <void (A::*)() >
<<<<<<< HEAD
void g() {}			// { dg-message "candidate" }
template <int A::*>
void h() {}			// { dg-message "candidate" }
=======
void g() {}			// { dg-message "note" }
template <int A::*>
void h() {}			// { dg-message "note" }
>>>>>>> b56a5220


int main() {
  g<&A::f>();
  h<&A::i>();
  g<&B::f>(); // { dg-error "" } 
  // { dg-message "candidate" "candidate note" { target *-*-* } 24 }
  h<&B::j>(); // { dg-error "" } 
  // { dg-message "candidate" "candidate note" { target *-*-* } 26 }
  g<(void (A::*)()) &A::f>(); // { dg-error "" } 
  // { dg-message "candidate" "candidate note" { target *-*-* } 28 }
  h<(int A::*) &A::i>(); // { dg-error "" } 
  // { dg-message "candidate" "candidate note" { target *-*-* } 30 }
  g<(void (A::*)()) &B::f>(); // { dg-error "" } 
  // { dg-message "candidate" "candidate note" { target *-*-* } 32 }
  h<(int A::*) &B::j>(); // { dg-error "" } 
  // { dg-message "candidate" "candidate note" { target *-*-* } 34 }
  g<(void (A::*)()) 0>(); // { dg-error "" } 
  // { dg-message "candidate" "candidate note" { target *-*-* } 36 }
  h<(int A::*) 0>(); // { dg-error "" } 
  // { dg-message "candidate" "candidate note" { target *-*-* } 38 }

  return 0;
}<|MERGE_RESOLUTION|>--- conflicted
+++ resolved
@@ -13,15 +13,9 @@
 };
 
 template <void (A::*)() >
-<<<<<<< HEAD
-void g() {}			// { dg-message "candidate" }
-template <int A::*>
-void h() {}			// { dg-message "candidate" }
-=======
 void g() {}			// { dg-message "note" }
 template <int A::*>
 void h() {}			// { dg-message "note" }
->>>>>>> b56a5220
 
 
 int main() {
