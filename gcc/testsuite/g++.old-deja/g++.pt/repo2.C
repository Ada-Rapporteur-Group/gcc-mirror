// { dg-do link  }
// { dg-options "-frepo" }
<<<<<<< HEAD
=======
// { dg-require-host-local "" }
>>>>>>> 751ff693
// Test that collect2 isn't confused by GNU ld's "In function `foo':" message.
// Contributed by Jason Merrill <jason@cygnus.com>

// Build then link:

template <class T>
T f (T t)
{
  return t;
}

template <class T>
T g (T t)
{
  return f (t);
}

int main ()
{
  int i = g (42);
}

// { dg-final { cleanup-repo-files } }<|MERGE_RESOLUTION|>--- conflicted
+++ resolved
@@ -1,9 +1,6 @@
 // { dg-do link  }
 // { dg-options "-frepo" }
-<<<<<<< HEAD
-=======
 // { dg-require-host-local "" }
->>>>>>> 751ff693
 // Test that collect2 isn't confused by GNU ld's "In function `foo':" message.
 // Contributed by Jason Merrill <jason@cygnus.com>
 
