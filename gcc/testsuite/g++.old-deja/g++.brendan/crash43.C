<<<<<<< HEAD
// { dg-do assemble { xfail sparc64-*-elf } }
=======
// { dg-do assemble }
// { dg-xfail-if "" { sparc64-*-elf } { "*" } { "" } }
>>>>>>> 751ff693
// { dg-options "-g" }
// GROUPS passed old-abort
extern "C" { typedef int jmp_buf[12]; }

enum Error { NO_ERROR };
class ErrorHandler
{
    ErrorHandler *previous;
    static ErrorHandler *error_stack;
    jmp_buf error_buffer;
protected:
    static void pop()
    {
	error_stack = error_stack->previous;
    }
public:
    jmp_buf *push()
    {
	previous = error_stack;
	error_stack = this;
	return &error_buffer;
    }
};<|MERGE_RESOLUTION|>--- conflicted
+++ resolved
@@ -1,9 +1,5 @@
-<<<<<<< HEAD
-// { dg-do assemble { xfail sparc64-*-elf } }
-=======
 // { dg-do assemble }
 // { dg-xfail-if "" { sparc64-*-elf } { "*" } { "" } }
->>>>>>> 751ff693
 // { dg-options "-g" }
 // GROUPS passed old-abort
 extern "C" { typedef int jmp_buf[12]; }
