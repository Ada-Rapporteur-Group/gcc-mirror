<<<<<<< HEAD
// { dg-do run }
=======
// { dg-do run { xfail { ! cxa_atexit } } }
>>>>>>> f8383f28
// Objects must be destructed in decreasing cnt order
// Original test attributed to James Kanze <jkanze@otelo.ibmmail.com>

extern "C" void abort ();

static int cnt;

class A {
  int myCnt;
public:
  A() : myCnt(cnt++) {}
  ~A() { if (--cnt != myCnt) abort(); }
};

void f() { static A a; /* a.myCnt == 1 */ }

class B {
  int myCnt;
public:
  B() : myCnt(cnt+1) { f(); ++cnt; }
  ~B() { if (--cnt != myCnt) abort(); }
};

static A a1; // a1.myCnt == 0
static B b1; // b1.myCnt == 2
static A a2; // a2.myCnt == 3

int main() {}<|MERGE_RESOLUTION|>--- conflicted
+++ resolved
@@ -1,8 +1,4 @@
-<<<<<<< HEAD
-// { dg-do run }
-=======
 // { dg-do run { xfail { ! cxa_atexit } } }
->>>>>>> f8383f28
 // Objects must be destructed in decreasing cnt order
 // Original test attributed to James Kanze <jkanze@otelo.ibmmail.com>
 
