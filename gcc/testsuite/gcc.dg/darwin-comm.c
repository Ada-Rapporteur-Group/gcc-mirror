--- conflicted
+++ resolved
@@ -1,8 +1,4 @@
 /* { dg-do compile { target *-*-darwin[912]* } } */
-<<<<<<< HEAD
-/* { dg-final { scan-assembler ".comm _foo,1,15" } } */
-=======
 /* { dg-final { scan-assembler ".comm\[ \t\]_foo,1,15" } } */
->>>>>>> 03d20231
 
 char foo __attribute__ ((aligned(32768)));