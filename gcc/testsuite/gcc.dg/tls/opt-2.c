--- conflicted
+++ resolved
@@ -5,11 +5,7 @@
 /* { dg-do link } */
 /* { dg-options "-O2 -ftls-model=initial-exec" } */
 /* { dg-options "-O2 -ftls-model=initial-exec -march=i686" { target { { i?86-*-* x86_64-*-* } && ilp32 } } } */
-<<<<<<< HEAD
-/* { dg-require-effective-target tls_native } */
-=======
 /* { dg-require-effective-target tls } */
->>>>>>> b56a5220
 /* { dg-require-effective-target tls_runtime  } */
 
 __thread int thr;
