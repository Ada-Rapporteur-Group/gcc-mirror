/* { dg-do compile } */
/* { dg-options "-fgnu-tm -O2 -fdump-tree-lim2" } */

/* Test that `count' is not written to unless p->data>0.  */

int count;

struct obj {
    int data;
    struct obj *next;
} *q;

void func()
{
  struct obj *p;
  __transaction_atomic {
    for (p = q; p; p = p->next)
      if (p->data > 0)
	count++;
  }
}

<<<<<<< HEAD
/* { dg-final { scan-tree-dump-times "Cannot hoist conditional load of count because it is in a transaction" 1 "lim2" } } */
/* { dg-final { cleanup-tree-dump "lim2" } } */
=======
/* { dg-final { scan-tree-dump-times "Cannot hoist conditional load of count because it is in a transaction" 1 "lim1" } } */
>>>>>>> bb927664
<|MERGE_RESOLUTION|>--- conflicted
+++ resolved
@@ -20,9 +20,4 @@
   }
 }
 
-<<<<<<< HEAD
-/* { dg-final { scan-tree-dump-times "Cannot hoist conditional load of count because it is in a transaction" 1 "lim2" } } */
-/* { dg-final { cleanup-tree-dump "lim2" } } */
-=======
-/* { dg-final { scan-tree-dump-times "Cannot hoist conditional load of count because it is in a transaction" 1 "lim1" } } */
->>>>>>> bb927664
+/* { dg-final { scan-tree-dump-times "Cannot hoist conditional load of count because it is in a transaction" 1 "lim2" } } */