--- conflicted
+++ resolved
@@ -1,9 +1,5 @@
 /* PR tree-optimization/31866 */
-<<<<<<< HEAD
-/* { dg-do compile { target alpha-*-* cris-*-* crisv32-*-* i?86-*-* mmix-*-* powerpc*-*-* rs6000-*-* x86_64-*-* } } */
-=======
 /* { dg-do compile { target alpha*-*-* cris-*-* crisv32-*-* i?86-*-* mmix-*-* powerpc*-*-* rs6000-*-* x86_64-*-* } } */
->>>>>>> a0daa400
 /* { dg-options "-O2" } */
 
 #if defined (__alpha__)
