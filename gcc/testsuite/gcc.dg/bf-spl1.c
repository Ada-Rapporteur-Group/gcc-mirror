<<<<<<< HEAD
/* { dg-do run { target m68k-*-* sparc-*-* } } */
=======
/* { dg-do run { target m68k-*-* fido-*-* sparc-*-* } } */
>>>>>>> 751ff693
/* { dg-options { -O2 } } */

extern void abort (void);

typedef float SFtype __attribute__ ((mode (SF)));
typedef float DFtype __attribute__ ((mode (DF)));

typedef int HItype __attribute__ ((mode (HI)));
typedef int SItype __attribute__ ((mode (SI)));
typedef int DItype __attribute__ ((mode (DI)));

typedef unsigned int UHItype __attribute__ ((mode (HI)));
typedef unsigned int USItype __attribute__ ((mode (SI)));
typedef unsigned int UDItype __attribute__ ((mode (DI)));

typedef UDItype fractype;
typedef USItype halffractype;
typedef DFtype FLO_type;
typedef DItype intfrac;


typedef union
{
  long long foo;
  FLO_type value;
  struct
    {
      fractype fraction:52 __attribute__ ((packed));
      unsigned int exp:11 __attribute__ ((packed));
      unsigned int sign:1 __attribute__ ((packed));
    }
  bits;
} FLO_union_type;

void foo (long long a);
long long x; 

void
pack_d ()
{
  FLO_union_type dst = { 0x0123456789abcdefLL };

  x = dst.bits.fraction;
}

main ()
{
  pack_d ();
  foo (x);
  return 0;
}

void
foo (long long a)
{
  if (a != 0x0123456789abcLL)
    abort ();
}<|MERGE_RESOLUTION|>--- conflicted
+++ resolved
@@ -1,8 +1,4 @@
-<<<<<<< HEAD
-/* { dg-do run { target m68k-*-* sparc-*-* } } */
-=======
 /* { dg-do run { target m68k-*-* fido-*-* sparc-*-* } } */
->>>>>>> 751ff693
 /* { dg-options { -O2 } } */
 
 extern void abort (void);
