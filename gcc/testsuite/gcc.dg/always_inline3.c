--- conflicted
+++ resolved
@@ -3,16 +3,9 @@
 int do_something_evil (void);
 inline __attribute__ ((always_inline)) void
 q2(void)
-<<<<<<< HEAD
-{ 				/* { dg-error "recursive" "" } */
-  if (do_something_evil ())
-    return;
-  q2(); 			/* { dg-error "called from here" "" } */
-=======
 { 				/* { dg-message "sorry\[^\n\]*recursive" "" } */
   if (do_something_evil ())
     return;
   q2(); 			/* { dg-message "sorry\[^\n\]*called from here" "" } */
->>>>>>> 60a98cce
   q2(); /* With -O2 we don't warn here, it is eliminated by tail recursion.  */
 }