--- conflicted
+++ resolved
@@ -88,11 +88,6 @@
   return 0;
 }
 
-<<<<<<< HEAD
-/* { dg-final { scan-tree-dump-times "vectorized 2 loops" 1 "vect" } } */
-/* { dg-final { scan-tree-dump-times "vectorizing stmts using SLP" 2 "vect" } } */
-=======
 /* { dg-final { scan-tree-dump-times "vectorized 1 loops" 1 "vect"  } } */
 /* { dg-final { scan-tree-dump-times "vectorizing stmts using SLP" 1 "vect" } } */
->>>>>>> 70783a86
   