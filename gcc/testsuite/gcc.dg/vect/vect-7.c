/* { dg-require-effective-target vect_int } */

#include <stdarg.h>
#include "tree-vect.h"

#define N 128

int main1 ()
{
  int i;
  short sa[N];
  short sb[N];
  
  for (i = 0; i < N; i++)
    {
      sb[i] = 5;
    }

  /* check results:  */
  for (i = 0; i < N; i++)
    {
      if (sb[i] != 5)
        abort ();
    }
  
  for (i = 0; i < N; i++)
    {
      sa[i] = sb[i] + 100;
    }

  /* check results:  */
  for (i = 0; i < N; i++)
    {
      if (sa[i] != 105)
        abort ();
    }
  
  return 0;
}

int main (void)
{ 
  check_vect ();
  
  return main1 ();
}

/* Fails for 32-bit targets that don't vectorize PLUS.  */
<<<<<<< HEAD
/* { dg-final { scan-tree-dump-times "vectorized 2 loops" 1 "vect" } } */
/* { dg-final { scan-tree-dump-times "Vectorizing an unaligned access" 0 "vect" } } */
/* { dg-final { cleanup-tree-dump "vect" } } */
=======
/* { dg-final { scan-tree-dump-times "vectorized 2 loops" 1 "vect" { xfail *-*-* } } } */
/* { dg-final { scan-tree-dump-times "Vectorizing an unaligned access" 0 "vect" } } */
/* { dg-final { cleanup-tree-dump "vect" } } */
>>>>>>> c355071f
<|MERGE_RESOLUTION|>--- conflicted
+++ resolved
@@ -46,12 +46,6 @@
 }
 
 /* Fails for 32-bit targets that don't vectorize PLUS.  */
-<<<<<<< HEAD
-/* { dg-final { scan-tree-dump-times "vectorized 2 loops" 1 "vect" } } */
-/* { dg-final { scan-tree-dump-times "Vectorizing an unaligned access" 0 "vect" } } */
-/* { dg-final { cleanup-tree-dump "vect" } } */
-=======
 /* { dg-final { scan-tree-dump-times "vectorized 2 loops" 1 "vect" { xfail *-*-* } } } */
 /* { dg-final { scan-tree-dump-times "Vectorizing an unaligned access" 0 "vect" } } */
-/* { dg-final { cleanup-tree-dump "vect" } } */
->>>>>>> c355071f
+/* { dg-final { cleanup-tree-dump "vect" } } */