/* { dg-require-effective-target vect_condition } */

#include "tree-vect.h"

extern void abort (void) __attribute__ ((noreturn));

#define N 27

/* Condition reduction with no valid matches at runtime.  */

int
condition_reduction (int *a, int min_v)
{
  int last = N + 96;

  for (int i = 0; i < N; i++)
    if (a[i] > min_v)
      last = i;

  return last;
}

int
main (void)
{
  int a[N] = {
  11, 12, 13, 14, 15, 16, 17, 18, 19, 20,
  1, 2, 3, 4, 5, 6, 7, 8, 9, 10,
  21, 22, 23, 24, 25, 26, 27
  };

  check_vect ();

  int ret = condition_reduction (a, 46);

  /* loop should never have found a value.  */
  if (ret != N + 96)
    abort ();

  return 0;
}

<<<<<<< HEAD
/* { dg-final { scan-tree-dump-times "LOOP VECTORIZED" 2 "vect" { xfail { ! vect_max_reduc } } } } */
/* { dg-final { scan-tree-dump-times "Optimizing condition reduction" 4 "vect" { xfail { ! vect_max_reduc } } } } */
=======
/* { dg-final { scan-tree-dump-times "LOOP VECTORIZED" 2 "vect" } } */
/* { dg-final { scan-tree-dump-times "condition expression based on integer induction." 4 "vect" } } */
>>>>>>> 16316b61
<|MERGE_RESOLUTION|>--- conflicted
+++ resolved
@@ -40,10 +40,5 @@
   return 0;
 }
 
-<<<<<<< HEAD
-/* { dg-final { scan-tree-dump-times "LOOP VECTORIZED" 2 "vect" { xfail { ! vect_max_reduc } } } } */
-/* { dg-final { scan-tree-dump-times "Optimizing condition reduction" 4 "vect" { xfail { ! vect_max_reduc } } } } */
-=======
 /* { dg-final { scan-tree-dump-times "LOOP VECTORIZED" 2 "vect" } } */
-/* { dg-final { scan-tree-dump-times "condition expression based on integer induction." 4 "vect" } } */
->>>>>>> 16316b61
+/* { dg-final { scan-tree-dump-times "Optimizing condition reduction" 4 "vect" } } */
