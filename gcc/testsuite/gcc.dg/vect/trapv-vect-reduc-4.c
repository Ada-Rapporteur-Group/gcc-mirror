/* { dg-do compile } */
/* { dg-require-effective-target vect_int } */

#include <stdarg.h>
#include "tree-vect.h"

#define N 16
#define DIFF 242

int main1 (int x, int max_result)
{
  int i;
  int b[N] = {0,3,6,9,12,15,18,21,24,27,30,33,36,39,42,45};
  int c[N] = {0,1,2,3,4,5,6,7,8,9,10,11,12,13,14,15};
  int diff = 2;
  int max = x;
  int min = 10;

  for (i = 0; i < N; i++) {
    diff += (b[i] - c[i]);
  }

  for (i = 0; i < N; i++) {
    max = max < c[i] ? c[i] : max;
  }

  for (i = 0; i < N; i++) {
    min = min > c[i] ? c[i] : min;
  }

  /* check results:  */
  if (diff != DIFF)
    abort ();
  if (max != max_result)
    abort ();
  if (min != 0)
    abort ();
}

int main (void)
{ 
  check_vect ();
  
  main1 (100, 100);
  main1 (0, 15);
  return 0;
}

<<<<<<< HEAD
/* 2 for the first loop.  */
/* { dg-final { scan-tree-dump-times "Detected reduction\\." 3 "vect" { target { ! vect_multiple_sizes } } } } */
/* { dg-final { scan-tree-dump "Detected reduction\\." "vect" { target vect_multiple_sizes } } } */
/* { dg-final { scan-tree-dump-times "not vectorized" 1 "vect" { target { ! vect_multiple_sizes } } } } */
/* { dg-final { scan-tree-dump "not vectorized" "vect" { target vect_multiple_sizes } } } */
/* { dg-final { scan-tree-dump-times "vectorized 2 loops" 1 "vect" { target { ! vect_no_int_min_max } } } } */
=======
/* We can't handle the first loop with variable-length vectors and so
   fall back to the fixed-length mininum instead.  */
/* { dg-final { scan-tree-dump-times "Detected reduction\\." 3 "vect" { xfail vect_variable_length } } } */
/* { dg-final { scan-tree-dump-times "vectorized 3 loops" 1 "vect" { target { ! vect_no_int_min_max } } } } */
/* { dg-final { scan-tree-dump-times {using an in-order \(fold-left\) reduction} 1 "vect" } } */
>>>>>>> 70783a86
<|MERGE_RESOLUTION|>--- conflicted
+++ resolved
@@ -46,17 +46,8 @@
   return 0;
 }
 
-<<<<<<< HEAD
-/* 2 for the first loop.  */
-/* { dg-final { scan-tree-dump-times "Detected reduction\\." 3 "vect" { target { ! vect_multiple_sizes } } } } */
-/* { dg-final { scan-tree-dump "Detected reduction\\." "vect" { target vect_multiple_sizes } } } */
-/* { dg-final { scan-tree-dump-times "not vectorized" 1 "vect" { target { ! vect_multiple_sizes } } } } */
-/* { dg-final { scan-tree-dump "not vectorized" "vect" { target vect_multiple_sizes } } } */
-/* { dg-final { scan-tree-dump-times "vectorized 2 loops" 1 "vect" { target { ! vect_no_int_min_max } } } } */
-=======
 /* We can't handle the first loop with variable-length vectors and so
    fall back to the fixed-length mininum instead.  */
 /* { dg-final { scan-tree-dump-times "Detected reduction\\." 3 "vect" { xfail vect_variable_length } } } */
 /* { dg-final { scan-tree-dump-times "vectorized 3 loops" 1 "vect" { target { ! vect_no_int_min_max } } } } */
-/* { dg-final { scan-tree-dump-times {using an in-order \(fold-left\) reduction} 1 "vect" } } */
->>>>>>> 70783a86
+/* { dg-final { scan-tree-dump-times {using an in-order \(fold-left\) reduction} 1 "vect" } } */