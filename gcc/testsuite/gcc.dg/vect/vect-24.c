/* { dg-require-effective-target vect_int } */

#include <stdarg.h>
#include "tree-vect.h"

#define N 64

__attribute__ ((noinline)) int
main1 ()
{
  int i;
  int ia[N];
  int ib[N]= 
    {1,1,0,0,1,0,1,0,
     1,1,0,0,1,0,1,0,
     1,1,0,0,1,0,1,0,
     1,1,0,0,1,0,1,0,
     1,1,0,0,1,0,1,0,
     1,1,0,0,1,0,1,0,
     1,1,0,0,1,0,1,0,
     1,1,0,0,1,0,1,0};
  int ic[N] =
    {1,1,0,0,1,0,1,0,
     1,1,0,0,1,0,1,0,
     1,1,0,0,1,0,1,0,
     1,1,0,0,1,0,1,0,
     1,1,0,0,1,0,1,0,
     1,1,0,0,1,0,1,0,
     1,1,0,0,1,0,1,0,
     1,1,0,0,1,0,1,0};

  char ca[N];
  char cb[N] =
    {1,1,0,0,1,0,1,0,
     1,1,0,0,1,0,1,0,
     1,1,0,0,1,0,1,0,
     1,1,0,0,1,0,1,0,
     1,1,0,0,1,0,1,0,
     1,1,0,0,1,0,1,0,
     1,1,0,0,1,0,1,0,
     1,1,0,0,1,0,1,0};

  char cc[N] =
    {1,1,0,0,1,0,1,0,
     1,1,0,0,1,0,1,0,
     1,1,0,0,1,0,1,0,
     1,1,0,0,1,0,1,0,
     1,1,0,0,1,0,1,0,
     1,1,0,0,1,0,1,0,
     1,1,0,0,1,0,1,0,
     1,1,0,0,1,0,1,0};

  short sa[N];
  short sb[N] =
    {1,1,0,0,1,0,1,0,
     1,1,0,0,1,0,1,0,
     1,1,0,0,1,0,1,0,
     1,1,0,0,1,0,1,0,
     1,1,0,0,1,0,1,0,
     1,1,0,0,1,0,1,0,
     1,1,0,0,1,0,1,0,
     1,1,0,0,1,0,1,0};

  short sc[N] =
    {1,1,0,0,1,0,1,0,
     1,1,0,0,1,0,1,0,
     1,1,0,0,1,0,1,0,
     1,1,0,0,1,0,1,0,
     1,1,0,0,1,0,1,0,
     1,1,0,0,1,0,1,0,
     1,1,0,0,1,0,1,0,
     1,1,0,0,1,0,1,0};

  /* Check ints.  */

  for (i = 0; i < N; i++)
    {
      ia[i] = (ib[i] || ic[i]);
    }

  /* check results:  */
  for (i = 0; i <N; i++)
    {
      if (ia[i] != (ib[i] || ic[i]))
        abort ();
    }

  /* Check chars.  */

  for (i = 0; i < N; i++)
    {
      ca[i] = (cb[i] || cc[i]);
    }

  /* check results:  */
  for (i = 0; i <N; i++)
    {
      if (ca[i] != (cb[i] || cc[i]))
        abort ();
    }

  /* Check shorts.  */

  for (i = 0; i < N; i++)
    {
      sa[i] = (sb[i] || sc[i]);
    }

  /* check results:  */
  for (i = 0; i <N; i++)
    {
      if (sa[i] != (sb[i] || sc[i]))
        abort ();
    }

  return 0;
}

int main (void)
{
  check_vect ();

  return main1 ();
}
<<<<<<< HEAD

/* { dg-final { scan-tree-dump-times "vectorized 3 loops" 1 "vect" { xfail { ! aarch64*-*-* } } } } */
=======
/* { dg-final { scan-tree-dump-times "vectorized 3 loops" 1 "vect" { xfail { { ! aarch64*-*-* } && { ! arm-*-* } } } } } */
>>>>>>> 68b948d3
/* { dg-final { scan-tree-dump-times "Vectorizing an unaligned access" 0 "vect" } } */<|MERGE_RESOLUTION|>--- conflicted
+++ resolved
@@ -122,10 +122,5 @@
 
   return main1 ();
 }
-<<<<<<< HEAD
-
-/* { dg-final { scan-tree-dump-times "vectorized 3 loops" 1 "vect" { xfail { ! aarch64*-*-* } } } } */
-=======
 /* { dg-final { scan-tree-dump-times "vectorized 3 loops" 1 "vect" { xfail { { ! aarch64*-*-* } && { ! arm-*-* } } } } } */
->>>>>>> 68b948d3
 /* { dg-final { scan-tree-dump-times "Vectorizing an unaligned access" 0 "vect" } } */