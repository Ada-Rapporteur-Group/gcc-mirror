--- conflicted
+++ resolved
@@ -58,17 +58,9 @@
 /* For targets that don't support misaligned loads we version for the
    all three accesses (peeling to align the store will not force the
    two loads to be aligned).  */
-<<<<<<< HEAD
-  
-=======
 
->>>>>>> c355071f
 /* { dg-final { scan-tree-dump-times "vectorized 1 loops" 1 "vect" } } */
 /* { dg-final { scan-tree-dump-times "Vectorizing an unaligned access" 2 "vect" { xfail vect_no_align } } } */
 /* { dg-final { scan-tree-dump-times "Alignment of access forced using peeling" 1 "vect" { xfail vect_no_align } } } */
 /* { dg-final { scan-tree-dump-times "Alignment of access forced using versioning." 3 "vect" { target vect_no_align } } } */
-<<<<<<< HEAD
-/* { dg-final { cleanup-tree-dump "vect" } } */
-=======
-/* { dg-final { cleanup-tree-dump "vect" } } */
->>>>>>> c355071f
+/* { dg-final { cleanup-tree-dump "vect" } } */