--- conflicted
+++ resolved
@@ -57,12 +57,8 @@
   return 0;
 }
 
-<<<<<<< HEAD
+/* We should also be able to use 2-lane SLP to initialize the real and
+   imaginary components in the first loop of main.  */
 /* For targets with gather/scatter we can vectorize the unrolled loop
    directly, before SLP runs.  That's probably a pessimisation though.  */
-/* { dg-final { scan-tree-dump-times "basic block vectorized" 1 "slp1" { xfail { vect_gather_scatter } } } } */
-=======
-/* We should also be able to use 2-lane SLP to initialize the real and
-   imaginary components in the first loop of main.  */
-/* { dg-final { scan-tree-dump-times "basic block vectorized" 2 "slp1" } } */
->>>>>>> 16316b61
+/* { dg-final { scan-tree-dump-times "basic block vectorized" 2 "slp1" { xfail vect_gather_scatter } } } */