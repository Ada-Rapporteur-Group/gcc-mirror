--- conflicted
+++ resolved
@@ -183,11 +183,7 @@
 }
 
 /* { dg-final { scan-tree-dump-times "vectorized 1 loops" 4 "vect" {xfail { vect_no_align && { ! vect_hw_misalign } } } } } */
-<<<<<<< HEAD
-/* { dg-final { scan-tree-dump-times "dependence distance negative" 4 "vect" } } */
-=======
 /* f4 requires reverse for SVE, which is implemented by a later patch.
    Until then we report it twice, once for SVE and once for 128-bit
    Advanced SIMD.  */
-/* { dg-final { scan-tree-dump-times "dependence distance negative" 4 "vect" { xfail { aarch64_sve && vect_variable_length } } } } */
->>>>>>> 70783a86
+/* { dg-final { scan-tree-dump-times "dependence distance negative" 4 "vect" { xfail { aarch64_sve && vect_variable_length } } } } */