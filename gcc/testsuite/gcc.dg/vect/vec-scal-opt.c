--- conflicted
+++ resolved
@@ -19,8 +19,4 @@
    return vidx(short, r1, 0);
 }
 
-<<<<<<< HEAD
-/* { dg-final { scan-tree-dump-times ">> k.\[0-9_\]*" 1 "veclower21" } } */
-=======
-/* { dg-final { scan-tree-dump-times ">> _\[0-9\]*" 1 "veclower21" } } */
->>>>>>> 7d5059b2
+/* { dg-final { scan-tree-dump-times ">> _\[0-9\]*" 1 "veclower21" } } */