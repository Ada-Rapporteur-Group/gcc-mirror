--- conflicted
+++ resolved
@@ -15,12 +15,7 @@
   short sc[N] = {0,3,6,9,12,15,18,21,24,27,30,33,36,39,42,45};
   short sb[N] = {0,3,6,9,12,15,18,21,24,27,30,33,36,39,42,45};
 
-<<<<<<< HEAD
-  /* Multiple types with different sizes, used in independent
-     cmputations. Vectorizable.  */
-=======
   /* Not vectorizable yet (multiple types with different nunits in vector).  */
->>>>>>> c355071f
   for (i = 0; i < N; i++)
     {
       ia[i] = ib[i] + ic[i];
@@ -44,10 +39,5 @@
   return main1 ();
 }
 
-<<<<<<< HEAD
-/* { dg-final { scan-tree-dump-times "vectorized 1 loops" 1 "vect" } } */
-/* { dg-final { cleanup-tree-dump "vect" } } */
-=======
 /* { dg-final { scan-tree-dump-times "vectorized 1 loops" 1 "vect" { xfail *-*-* } } } */
-/* { dg-final { cleanup-tree-dump "vect" } } */
->>>>>>> c355071f
+/* { dg-final { cleanup-tree-dump "vect" } } */