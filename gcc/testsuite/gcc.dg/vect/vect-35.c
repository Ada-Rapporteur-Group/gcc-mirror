/* { dg-require-effective-target vect_int } */

#include <stdarg.h>
#include "tree-vect.h"

#define N 16
 
__attribute__ ((noinline))
int main1 ()
{  
  union {
    unsigned char a[N] __attribute__ ((__aligned__(__BIGGEST_ALIGNMENT__)));
    unsigned char b[N] __attribute__ ((__aligned__(__BIGGEST_ALIGNMENT__)));
  } s;
  int i;

  /* Initialization.  */
  for (i = 0; i < N; i++)
    {
      s.b[i] = i;
    }

  /* Dependence analysis fails cause s.a and s.b may overlap.
     Use runtime aliasing test with versioning.  */
  for (i = 0; i < N; i++)
    {
      s.a[i] = s.b[i] + 1;
    }

  /* check results:  */
  for (i = 0; i < N; i++)
    {
      if (s.a[i] != i + 1)
	abort ();
    }

  return 0;
}

int main (void)
{ 
  check_vect ();
  
  return main1 ();
} 


<<<<<<< HEAD
/* { dg-final { scan-tree-dump-times "vectorized 2 loops" 1 "vect" } } */
=======
/* { dg-final { scan-tree-dump-times "vectorized 2 loops" 1 "vect"  { xfail { ia64-*-* sparc*-*-* } } } } */
>>>>>>> 42a9ba1d
/* { dg-final { scan-tree-dump-times "can't determine dependence between" 1 "vect" } } */
/* { dg-final { cleanup-tree-dump "vect" } } */<|MERGE_RESOLUTION|>--- conflicted
+++ resolved
@@ -45,10 +45,6 @@
 } 
 
 
-<<<<<<< HEAD
-/* { dg-final { scan-tree-dump-times "vectorized 2 loops" 1 "vect" } } */
-=======
 /* { dg-final { scan-tree-dump-times "vectorized 2 loops" 1 "vect"  { xfail { ia64-*-* sparc*-*-* } } } } */
->>>>>>> 42a9ba1d
 /* { dg-final { scan-tree-dump-times "can't determine dependence between" 1 "vect" } } */
 /* { dg-final { cleanup-tree-dump "vect" } } */