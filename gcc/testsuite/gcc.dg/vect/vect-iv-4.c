/* { dg-require-effective-target vect_int } */

#include <stdarg.h>
#include "tree-vect.h"

#define N 16
 
int main1 ()
{  
  unsigned int arr1[N];
  unsigned short arr2[N];
  unsigned int k = 0;
  unsigned short m = 3;
  int i = 0;
  
  /* Vectorization of induction with multiple data types.  */

   do { 
        k = k + 2;
        arr1[i] = k;
	m = k + 3;
	arr2[i] = m;
	i++;
   } while (i < N);

  /* check results:  */
  for (i = 0; i < N; i++)
    { 
      if (arr1[i] != 2+2*i || arr2[i] != 5 + 2*i)
        abort ();
    }

  return 0;
}

int main (void)
{ 
  check_vect ();
  
  return main1 ();
} 

<<<<<<< HEAD
/* { dg-final { scan-tree-dump-times "vectorized 1 loops" 1 "vect" { xfail *-*-* } } } */
=======
/* { dg-final { scan-tree-dump-times "vectorized 1 loops" 1 "vect" { target vect_pack_trunc } } } */
>>>>>>> 99c9c69a
/* { dg-final { cleanup-tree-dump "vect" } } */<|MERGE_RESOLUTION|>--- conflicted
+++ resolved
@@ -40,9 +40,5 @@
   return main1 ();
 } 
 
-<<<<<<< HEAD
-/* { dg-final { scan-tree-dump-times "vectorized 1 loops" 1 "vect" { xfail *-*-* } } } */
-=======
 /* { dg-final { scan-tree-dump-times "vectorized 1 loops" 1 "vect" { target vect_pack_trunc } } } */
->>>>>>> 99c9c69a
 /* { dg-final { cleanup-tree-dump "vect" } } */