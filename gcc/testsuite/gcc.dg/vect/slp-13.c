--- conflicted
+++ resolved
@@ -125,15 +125,8 @@
   return 0;
 }
 
-<<<<<<< HEAD
-/* { dg-final { scan-tree-dump-times "vectorized 2 loops" 1 "vect" { target { { vect_interleave && vect_extract_even_odd } && { ! vect_gather_scatter } } } } } */
+/* { dg-final { scan-tree-dump-times "vectorized 2 loops" 1 "vect" { target { { vect_interleave && vect_extract_even_odd } && { { ! vect_pack_trunc } && { ! vect_gather_scatter } } } } } } */
 /* { dg-final { scan-tree-dump-times "vectorized 3 loops" 1 "vect" { target vect_gather_scatter } } } */
-/* { dg-final { scan-tree-dump-times "vectorizing stmts using SLP" 3 "vect" { xfail *-*-* }  } } */
-/* { dg-final { scan-tree-dump-times "vectorizing stmts using SLP" 1 "vect" { xfail { vect_variable_length && vect_gather_scatter } } } } */
-  
-=======
-/* { dg-final { scan-tree-dump-times "vectorized 2 loops" 1 "vect" { target { { vect_interleave && vect_extract_even_odd } && { ! vect_pack_trunc } } } } } */
 /* { dg-final { scan-tree-dump-times "vectorizing stmts using SLP" 2 "vect" { target { ! vect_pack_trunc } } } } */
 /* { dg-final { scan-tree-dump-times "vectorized 3 loops" 1 "vect" { target { { vect_interleave && vect_extract_even_odd } && vect_pack_trunc } } } } */
-/* { dg-final { scan-tree-dump-times "vectorizing stmts using SLP" 3 "vect" { target vect_pack_trunc } } } */
->>>>>>> 16316b61
+/* { dg-final { scan-tree-dump-times "vectorizing stmts using SLP" 3 "vect" { target vect_pack_trunc xfail vect_variable_length } } } */