--- conflicted
+++ resolved
@@ -86,9 +86,5 @@
 
 /* { dg-final { scan-tree-dump-times "vectorized 4 loops" 1 "vect" } } */
 /* { dg-final { scan-tree-dump-times "Vectorizing an unaligned access" 0 "vect" } } */
-<<<<<<< HEAD
 /* { dg-final { scan-tree-dump-times "Alignment of access forced using peeling" 2 "vect" } } */
-=======
-/* { dg-final { scan-tree-dump-times "Alignment of access forced using peeling" 2 "vect" } } */
-/* { dg-final { cleanup-tree-dump "vect" } } */
->>>>>>> 8c044a9c
+/* { dg-final { cleanup-tree-dump "vect" } } */