/* { dg-require-effective-target vect_int } */

#include <stdarg.h>
#include "tree-vect.h"

#define N 16

int main1 ()
{
  int i, j;
  int ib[6] = {0,3,6,9,12,15};
  int ia[8][5][6];
  int ic[16][16][5][6];

  /* Multidimensional array. Aligned. */
  for (i = 0; i < 16; i++)
    {
      for (j = 0; j < 4; j++)
        {
           ia[2][6][j] = 5;
        }
    }

  /* check results: */  
  for (i = 0; i < 16; i++)
    {
      for (j = 0; j < 4; j++)
        {
           if (ia[2][6][j] != 5)
                abort();
        }
    }
  /* Multidimensional array. Aligned. */
  for (i = 0; i < 16; i++)
    {
      for (j = 0; j < 4; j++)
           ia[3][6][j+2] = 5;
    }

  /* check results: */  
  for (i = 0; i < 16; i++)
    {
      for (j = 2; j < 6; j++)
        {
           if (ia[3][6][j] != 5)
                abort();
        }
    }

  /* Multidimensional array. Not aligned. */
  for (i = 0; i < 16; i++)
    {
      for (j = 0; j < 4; j++)
        {
           ic[2][1][6][j+1] = 5;
        }
    }

  /* check results: */  
  for (i = 0; i < 16; i++)
    {
      for (j = 0; j < 4; j++)
        {
           if (ic[2][1][6][j+1] != 5)
                abort();
        }
    }

  return 0;
}

int main (void)
{ 
  check_vect ();

  return main1 ();
}

/* { dg-final { scan-tree-dump-times "vectorized 3 loops" 1 "vect" } } */
/* { dg-final { scan-tree-dump-times "Vectorizing an unaligned access" 0 "vect" } } */
/* { dg-final { scan-tree-dump-times "Alignment of access forced using peeling" 1 "vect" } } */
<<<<<<< HEAD
/* { dg-final { cleanup-tree-dump "vect" } } */
=======
/* { dg-final { cleanup-tree-dump "vect" } } */
>>>>>>> c355071f
<|MERGE_RESOLUTION|>--- conflicted
+++ resolved
@@ -79,8 +79,4 @@
 /* { dg-final { scan-tree-dump-times "vectorized 3 loops" 1 "vect" } } */
 /* { dg-final { scan-tree-dump-times "Vectorizing an unaligned access" 0 "vect" } } */
 /* { dg-final { scan-tree-dump-times "Alignment of access forced using peeling" 1 "vect" } } */
-<<<<<<< HEAD
-/* { dg-final { cleanup-tree-dump "vect" } } */
-=======
-/* { dg-final { cleanup-tree-dump "vect" } } */
->>>>>>> c355071f
+/* { dg-final { cleanup-tree-dump "vect" } } */