--- conflicted
+++ resolved
@@ -63,14 +63,8 @@
   return 0;
 }
 
-<<<<<<< HEAD
-/* { dg-final { scan-tree-dump-times "vectorized 1 loops" 2 "vect" { target { vect_perm_byte && vect_char_mult } } } } */
-/* { dg-final { scan-tree-dump-times "vectorized 1 loops" 1 "vect" { target { vect_perm_byte && {! vect_char_mult } } } } } */
+/* { dg-final { scan-tree-dump-times "vectorized 1 loops" 1 "vect" { target { vect_perm_byte } } } } */
 /* { dg-final { scan-tree-dump-times "vectorizing stmts using SLP" 1 "vect" { target { vect_perm3_byte && { ! vect_load_lanes } } } } } */
-=======
-/* { dg-final { scan-tree-dump-times "vectorized 1 loops" 1 "vect" { target { vect_perm_byte } } } } */
-/* { dg-final { scan-tree-dump-times "vectorizing stmts using SLP" 1 "vect" { target { vect_perm_byte && {! vect_load_lanes } } } } } */
->>>>>>> 16316b61
 /* { dg-final { scan-tree-dump-times "vectorizing stmts using SLP" 0 "vect" { target vect_load_lanes } } } */
 /* { dg-final { scan-tree-dump "note: Built SLP cancelled: can use load/store-lanes" "vect" { target { vect_perm3_byte && vect_load_lanes } } } } */
 /* { dg-final { scan-tree-dump "LOAD_LANES" "vect" { target vect_load_lanes } } } */
