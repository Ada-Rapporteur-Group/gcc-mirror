/* { dg-require-effective-target vect_float } */

#include <stdarg.h>
#include "tree-vect.h"

#define N 256

__attribute__ ((noinline))
void bar (float *pa, float *pb, float *pc)
{
  int i;

  /* check results:  */
  for (i = 0; i < N/2; i++)
    {
      if (pa[i+1] != (pb[i+1] * pc[i+1]))
	abort ();
    }

  return;
}

/* Unaligned pointer accesses, with a known alignment.
   The loop bound is unknown.
   No aliasing problems.
   vect-54.c is similar to this one with one difference:
        the loop bound is known.  */

<<<<<<< HEAD
float a[N] __attribute__ ((__aligned__(16)));  float b[N] __attribute__ ((__aligned__(16))) = {0,3,6,9,12,15,18,21,24,27,30,33,36,39,42,45,48,51,54,57};  float c[N] __attribute__ ((__aligned__(16))) = {0,1,2,3,4,5,6,7,8,9,10,11,12,13,14,15,16,17,18,19};
=======
float a[N] __attribute__ ((__aligned__(__BIGGEST_ALIGNMENT__)));  float b[N] __attribute__ ((__aligned__(__BIGGEST_ALIGNMENT__))) = {0,3,6,9,12,15,18,21,24,27,30,33,36,39,42,45,48,51,54,57};  float c[N] __attribute__ ((__aligned__(__BIGGEST_ALIGNMENT__))) = {0,1,2,3,4,5,6,7,8,9,10,11,12,13,14,15,16,17,18,19};
>>>>>>> 42a9ba1d

__attribute__ ((noinline)) int
main1 (int n)
{
  int i;
  float *pa = a;
  float *pb = b;
  float *pc = c;

  for (i = 0; i < n/2; i++)
    {
      pa[i+1] = pb[i+1] * pc[i+1];
    }

  bar (a,b,c);

  return 0;
}

int main (void)
{
  int i;
  int n=N;

  check_vect ();
  main1 (n);

  return 0;
}

/* { dg-final { scan-tree-dump-times "vectorized 1 loops" 1 "vect" } } */
/* { dg-final { scan-tree-dump-times "Vectorizing an unaligned access" 3 "vect" { target vect_hw_misalign } } } */
/* { dg-final { scan-tree-dump-times "Vectorizing an unaligned access" 0 "vect" { xfail vect_hw_misalign } } } */
/* { dg-final { scan-tree-dump-times "Alignment of access forced using peeling" 1 "vect" { xfail vect_hw_misalign } } } */
/* { dg-final { cleanup-tree-dump "vect" } } */<|MERGE_RESOLUTION|>--- conflicted
+++ resolved
@@ -26,11 +26,7 @@
    vect-54.c is similar to this one with one difference:
         the loop bound is known.  */
 
-<<<<<<< HEAD
-float a[N] __attribute__ ((__aligned__(16)));  float b[N] __attribute__ ((__aligned__(16))) = {0,3,6,9,12,15,18,21,24,27,30,33,36,39,42,45,48,51,54,57};  float c[N] __attribute__ ((__aligned__(16))) = {0,1,2,3,4,5,6,7,8,9,10,11,12,13,14,15,16,17,18,19};
-=======
 float a[N] __attribute__ ((__aligned__(__BIGGEST_ALIGNMENT__)));  float b[N] __attribute__ ((__aligned__(__BIGGEST_ALIGNMENT__))) = {0,3,6,9,12,15,18,21,24,27,30,33,36,39,42,45,48,51,54,57};  float c[N] __attribute__ ((__aligned__(__BIGGEST_ALIGNMENT__))) = {0,1,2,3,4,5,6,7,8,9,10,11,12,13,14,15,16,17,18,19};
->>>>>>> 42a9ba1d
 
 __attribute__ ((noinline)) int
 main1 (int n)
