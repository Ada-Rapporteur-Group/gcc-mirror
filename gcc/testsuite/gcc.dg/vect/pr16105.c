--- conflicted
+++ resolved
@@ -17,10 +17,6 @@
     check(out);
 }
 
-<<<<<<< HEAD
-/* { dg-final { scan-tree-dump-times "vectorized 1 loops" 1 "vect" { xfail vect_no_align } } } */
-=======
 /* { dg-final { scan-tree-dump-times "vectorized 1 loops" 1 "vect" } } */
 /*  { dg-final { scan-tree-dump-times "Alignment of access forced using versioning" 2 "vect" { target vect_no_align } } } */
->>>>>>> c355071f
 /* { dg-final { cleanup-tree-dump "vect" } } */