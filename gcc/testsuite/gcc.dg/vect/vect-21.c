/* { dg-require-effective-target vect_int } */

#include <stdarg.h>
#include "tree-vect.h"

#define N 64

int
main1 ()
{
  int i;
  int ia[N];
  int ib[N]= 
    {1,1,0,0,1,0,1,0,
     1,1,0,0,1,0,1,0,
     1,1,0,0,1,0,1,0,
     1,1,0,0,1,0,1,0,
     1,1,0,0,1,0,1,0,
     1,1,0,0,1,0,1,0,
     1,1,0,0,1,0,1,0,
     1,1,0,0,1,0,1,0};
  int ic[N] =
    {1,1,0,0,1,0,1,0,
     1,1,0,0,1,0,1,0,
     1,1,0,0,1,0,1,0,
     1,1,0,0,1,0,1,0,
     1,1,0,0,1,0,1,0,
     1,1,0,0,1,0,1,0,
     1,1,0,0,1,0,1,0,
     1,1,0,0,1,0,1,0};

  char ca[N];
  char cb[N] =
    {1,1,0,0,1,0,1,0,
     1,1,0,0,1,0,1,0,
     1,1,0,0,1,0,1,0,
     1,1,0,0,1,0,1,0,
     1,1,0,0,1,0,1,0,
     1,1,0,0,1,0,1,0,
     1,1,0,0,1,0,1,0,
     1,1,0,0,1,0,1,0};

  char cc[N] =
    {1,1,0,0,1,0,1,0,
     1,1,0,0,1,0,1,0,
     1,1,0,0,1,0,1,0,
     1,1,0,0,1,0,1,0,
     1,1,0,0,1,0,1,0,
     1,1,0,0,1,0,1,0,
     1,1,0,0,1,0,1,0,
     1,1,0,0,1,0,1,0};

  short sa[N];
  short sb[N] =
    {1,1,0,0,1,0,1,0,
     1,1,0,0,1,0,1,0,
     1,1,0,0,1,0,1,0,
     1,1,0,0,1,0,1,0,
     1,1,0,0,1,0,1,0,
     1,1,0,0,1,0,1,0,
     1,1,0,0,1,0,1,0,
     1,1,0,0,1,0,1,0};

  short sc[N] =
    {1,1,0,0,1,0,1,0,
     1,1,0,0,1,0,1,0,
     1,1,0,0,1,0,1,0,
     1,1,0,0,1,0,1,0,
     1,1,0,0,1,0,1,0,
     1,1,0,0,1,0,1,0,
     1,1,0,0,1,0,1,0,
     1,1,0,0,1,0,1,0};

  /* Check ints.  */

  for (i = 0; i < N; i++)
    {
      ia[i] = !ib[i];
    }

  /* check results:  */
  for (i = 0; i <N; i++)
    {
      if (ia[i] != !ib[i])
        abort ();
    }

  /* Check chars.  */

  for (i = 0; i < N; i++)
    {
      ca[i] = !cb[i];
    }

  /* check results:  */
  for (i = 0; i <N; i++)
    {
      if (ca[i] != !cb[i])
        abort ();
    }

  /* Check shorts.  */

  for (i = 0; i < N; i++)
    {
      sa[i] = !sb[i];
    }

  /* check results:  */
  for (i = 0; i <N; i++)
    {
      if (sa[i] != !sb[i])
        abort ();
    }

  return 0;
}

int main (void)
{
  check_vect ();

  return main1 ();
}

/* { dg-final { scan-tree-dump-times "vectorized 3 loops" 1 "vect" { xfail *-*-* } } } */
/* { dg-final { scan-tree-dump-times "Vectorizing an unaligned access" 0 "vect" } } */
<<<<<<< HEAD
/* { dg-final { cleanup-tree-dump "vect" } } */
=======

/* { dg-final { cleanup-tree-dump "vect" } } */
>>>>>>> c355071f
<|MERGE_RESOLUTION|>--- conflicted
+++ resolved
@@ -125,9 +125,5 @@
 
 /* { dg-final { scan-tree-dump-times "vectorized 3 loops" 1 "vect" { xfail *-*-* } } } */
 /* { dg-final { scan-tree-dump-times "Vectorizing an unaligned access" 0 "vect" } } */
-<<<<<<< HEAD
-/* { dg-final { cleanup-tree-dump "vect" } } */
-=======
 
-/* { dg-final { cleanup-tree-dump "vect" } } */
->>>>>>> c355071f
+/* { dg-final { cleanup-tree-dump "vect" } } */