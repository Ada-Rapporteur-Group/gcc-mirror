--- conflicted
+++ resolved
@@ -1,8 +1,4 @@
 /* { dg-require-effective-target vect_int_mult } */
-<<<<<<< HEAD
-#include <stdio.h>
-=======
->>>>>>> 03d20231
 #include <stdarg.h>
 #include "tree-vect.h"
 
