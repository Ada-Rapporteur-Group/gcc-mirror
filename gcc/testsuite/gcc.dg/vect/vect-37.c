/* { dg-require-effective-target vect_int } */

#include <stdarg.h>
#include "tree-vect.h"

#define N 16
char x[N] __attribute__ ((__aligned__(16)));
 
int main1 (char *y)
{  
  struct {
    char *p;
    char *q;
  } s;
  char cb[N] __attribute__ ((__aligned__(16))) = {0,3,6,9,12,15,18,21,24,27,30,33,36,39,42,45};
  int i;

  /* Not vectorized - can't antialias the pointer s.p from the array cb.  */
  s.p = y;
  for (i = 0; i < N; i++)
    {
      s.p[i] = cb[i];
    }

  /* check results:  */
  for (i = 0; i < N; i++)
    {
      if (s.p[i] != cb[i])
        abort ();
    }

  /* Not vectorized - can't antialias the pointer s.p from the pointer s.q.  */
  s.q = cb;
  for (i = 0; i < N; i++)
    {
      s.p[i] = s.q[i];
    }

  /* check results:  */
  for (i = 0; i < N; i++)
    {
      if (s.p[i] != s.q[i])
        abort ();
    }

  return 0;
}

int main (void)
{ 
  check_vect ();
  
  return main1 (x);
} 

<<<<<<< HEAD
/* Currently the loops fail to vectorize due to aliasing problems.
   If/when the aliasing problems are resolved, unalignment may
   prevent vectorization on some targets.  */
/* { dg-final { scan-tree-dump-times "vectorized 2 loops" 1 "vect" { xfail *-*-* } } } */
/* { dg-final { scan-tree-dump-times "can't determine dependence between" 2 "vect" } } */
/* { dg-final { cleanup-tree-dump "vect" } } */
=======
/* { dg-final { scan-tree-dump-times "vectorized 2 loops" 1 "vect" } } */
/* { dg-final { cleanup-tree-dump "vect" } } */
>>>>>>> c355071f
<|MERGE_RESOLUTION|>--- conflicted
+++ resolved
@@ -53,14 +53,5 @@
   return main1 (x);
 } 
 
-<<<<<<< HEAD
-/* Currently the loops fail to vectorize due to aliasing problems.
-   If/when the aliasing problems are resolved, unalignment may
-   prevent vectorization on some targets.  */
-/* { dg-final { scan-tree-dump-times "vectorized 2 loops" 1 "vect" { xfail *-*-* } } } */
-/* { dg-final { scan-tree-dump-times "can't determine dependence between" 2 "vect" } } */
-/* { dg-final { cleanup-tree-dump "vect" } } */
-=======
 /* { dg-final { scan-tree-dump-times "vectorized 2 loops" 1 "vect" } } */
-/* { dg-final { cleanup-tree-dump "vect" } } */
->>>>>>> c355071f
+/* { dg-final { cleanup-tree-dump "vect" } } */