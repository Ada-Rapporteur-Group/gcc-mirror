--- conflicted
+++ resolved
@@ -1,8 +1,4 @@
-<<<<<<< HEAD
-/* { dg-do run { target hppa*-*-hpux* *-*-linux* powerpc*-*-darwin* } } */
-=======
 /* { dg-do run { target hppa*-*-hpux* *-*-linux* powerpc*-*-darwin* *-*-darwin[912]*} } */
->>>>>>> 60a98cce
 /* { dg-options "-fexceptions -fnon-call-exceptions -O2" } */
 /* Verify that cleanups work with exception handling through realtime signal
    frames on alternate stack.  */
