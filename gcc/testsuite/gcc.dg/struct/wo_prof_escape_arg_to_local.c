--- conflicted
+++ resolved
@@ -1,8 +1,4 @@
-<<<<<<< HEAD
-/* { dg-options "-O3 -fno-inline -fno-early-ipa-sra -fipa-type-escape -fdump-ipa-all -fipa-struct-reorg -fwhole-program -combine" } */
-=======
 /* { dg-options "-O3 -fno-inline -fno-ipa-sra -fipa-type-escape -fdump-ipa-all -fipa-struct-reorg -fwhole-program -combine" } */
->>>>>>> 2fdb618d
 /* { dg-do compile } */
 /* { dg-do run } */
 
