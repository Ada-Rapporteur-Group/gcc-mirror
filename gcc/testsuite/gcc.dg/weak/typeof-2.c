--- conflicted
+++ resolved
@@ -40,9 +40,6 @@
 // Likewise for CRIS targets.
 // { dg-final { if [string match cris-*-* $target_triplet ] {return} } }
 // Likewise for m68k targets.
-<<<<<<< HEAD
-=======
 // { dg-final { if [string match fido-*-* $target_triplet ] {return} } }
->>>>>>> 60a98cce
 // { dg-final { if [string match m68k-*-* $target_triplet ] {return} } }
 // { dg-final { scan-assembler "baz3.*baz3.*baz3.*baz3.*baz3.*baz3" } }