/* Copyright (C) 2003  Free Software Foundation.

   Verify that built-in math function constant folding doesn't break
   anything and produces the expected results.

   Written by Roger Sayle, 8th June 2003.  */

/* { dg-do link } */
/* { dg-options "-O2 -ffast-math" } */
/* { dg-options "-O2 -ffast-math -mmacosx-version-min=10.3" { target powerpc-*-darwin* } } */
/* { dg-options "-O2 -ffast-math -std=c99" { target *-*-solaris2* } } */

#include "builtins-config.h"

extern double cos (double);
extern double sin (double);
extern double tan (double);
extern double fabs (double);
<<<<<<< HEAD
=======
extern double atan2 (double, double);
>>>>>>> 1177f497
extern double copysign (double, double);
extern double fmin (double, double);
extern double fmax (double, double);
extern double hypot (double, double);
extern double pure (double) __attribute__ ((__pure__));
<<<<<<< HEAD
=======
extern double carg (__complex__ double);
extern __complex__ double ccos (__complex__ double);
extern __complex__ double ctan (__complex__ double);
>>>>>>> 1177f497
extern float cosf (float);
extern float sinf (float);
extern float tanf (float);
extern float fabsf (float);
<<<<<<< HEAD
=======
extern float atan2f (float, float);
>>>>>>> 1177f497
extern float copysignf (float, float);
extern float fminf (float, float);
extern float fmaxf (float, float);
extern float hypotf (float, float);
extern float puref (float) __attribute__ ((__pure__));
<<<<<<< HEAD
=======
extern float cargf (__complex__ float);
extern __complex__ float ccosf (__complex__ float);
extern __complex__ float ctanf (__complex__ float);
>>>>>>> 1177f497
extern long double cosl (long double);
extern long double sinl (long double);
extern long double tanl (long double);
extern long double fabsl (long double);
<<<<<<< HEAD
=======
extern long double atan2l (long double, long double);
>>>>>>> 1177f497
extern long double copysignl (long double, long double);
extern long double fminl (long double, long double);
extern long double fmaxl (long double, long double);
extern long double hypotl (long double, long double);
extern long double purel (long double) __attribute__ ((__pure__));
<<<<<<< HEAD
=======
extern long double cargl (__complex__ long double);
extern __complex__ long double ccosl (__complex__ long double);
extern __complex__ long double ctanl (__complex__ long double);
>>>>>>> 1177f497

extern void link_error(void);

void test1(double x)
{
  if (cos(x) != cos(-x))
    link_error ();

  if (cos(x) != cos(fabs(x)))
    link_error ();

  if (cos(x) != cos(-fabs(x)))
    link_error ();

  if (cos(tan(x)) != cos(tan(-fabs(x))))
    link_error ();

  if (sin(x)/cos(x) != tan(x))
    link_error ();

  if (cos(x)/sin(x) != 1.0/tan(x))
    link_error ();

  if (tan(x)*cos(x) != sin(x))
    link_error ();

  if (cos(x)*tan(x) != sin(x))
    link_error ();

  if (sin(x)/tan(x) != cos(x))
    link_error ();

  if (tan(x)/sin(x) != 1.0/cos(x))
    link_error ();
}

void test2(double x, double y)
{
  if (-tan(x-y) != tan(y-x))
    link_error ();

  if (-sin(x-y) != sin(y-x))
    link_error ();

  if (cos(-x*y) != cos(x*y))
    link_error ();

  if (cos(x*-y) != cos(x*y))
    link_error ();

  if (cos(-x/y) != cos(x/y))
    link_error ();

  if (cos(x/-y) != cos(x/y))
    link_error ();

  if (cos(-fabs(tan(x/-y))) != cos(tan(x/y)))
    link_error ();

  if (cos(y<10 ? -x : y) != cos(y<10 ? x : y))
    link_error ();

  if (cos(y<10 ? x : -y) != cos(y<10 ? x : y))
    link_error ();

  if (cos(y<10 ? -fabs(x) : tan(x<20 ? -x : -fabs(y)))
      != cos(y<10 ? x : tan(x<20 ? x : y)))
    link_error ();

  if (cos((y*=3, -x)) != cos((y*=3,x)))
    link_error ();

  if (cos((y*=2, -fabs(tan(x/-y)))) != cos((y*=2,tan(x/y))))
    link_error ();

  if (cos(copysign(x,y)) != cos(x))
    link_error ();

  if (cos(copysign(-fabs(x),y*=2)) != cos((y*=2,x)))
    link_error ();

  if (hypot (x, 0) != fabs(x))
    link_error ();

  if (hypot (0, x) != fabs(x))
    link_error ();

  if (hypot (x, x) != fabs(x) * __builtin_sqrt(2))
    link_error ();

  if (hypot (-x, y) != hypot (x, y))
    link_error ();

  if (hypot (x, -y) != hypot (x, y))
    link_error ();

  if (hypot (-x, -y) != hypot (x, y))
    link_error ();

  if (hypot (fabs(x), y) != hypot (x, y))
    link_error ();

  if (hypot (x, fabs(y)) != hypot (x, y))
    link_error ();

  if (hypot (fabs(x), fabs(y)) != hypot (x, y))
    link_error ();

  if (hypot (-fabs(-x), -fabs(fabs(fabs(-y)))) != hypot (x, y))
    link_error ();

  if (hypot (-x, 0) != fabs(x))
    link_error ();

  if (hypot (-x, x) != fabs(x) * __builtin_sqrt(2))
    link_error ();

  if (hypot (pure(x), -pure(x)) != fabs(pure(x)) * __builtin_sqrt(2))
    link_error ();

  if (hypot (tan(-x), tan(-fabs(y))) != hypot (tan(x), tan(y)))
    link_error ();

  if (fmin (fmax(x,y),y) != y)
    link_error ();

  if (fmin (fmax(y,x),y) != y)
    link_error ();

  if (fmin (x,fmax(x,y)) != x)
    link_error ();
  
  if (fmin (x,fmax(y,x)) != x)
    link_error ();
  
  if (fmax (fmin(x,y),y) != y)
    link_error ();

  if (fmax (fmin(y,x),y) != y)
    link_error ();

  if (fmax (x,fmin(x,y)) != x)
    link_error ();
  
  if (fmax (x,fmin(y,x)) != x)
    link_error ();
<<<<<<< HEAD
=======

  if ((__complex__ double) x != -(__complex__ double) (-x))
    link_error ();

  if (x*1i != -(-x*1i))
    link_error ();

  if (x+(x-y)*1i != -(-x+(y-x)*1i))
    link_error ();

  if (x+(x-y)*1i != -(-x-(x-y)*1i))
    link_error ();

  if (ccos(tan(x)+sin(y)*1i) != ccos(-tan(-x)+-sin(-y)*1i))
    link_error ();

  if (ccos(tan(x)+sin(x-y)*1i) != ccos(-tan(-x)-sin(y-x)*1i))
    link_error ();

  if (-5+x*1i != -~(5+x*1i))
    link_error ();

  if (tan(x)+tan(y)*1i != -~(tan(-x)+tan(y)*1i))
    link_error ();
}

void test3(__complex__ double x, __complex__ double y, int i)
{
  if (carg(x) != atan2(__imag__ x, __real__ x))
    link_error ();

  if (ccos(x) != ccos(-x))
    link_error();

  if (ccos(ctan(x)) != ccos(ctan(-x)))
    link_error();

  if (ctan(x-y) != -ctan(y-x))
    link_error();

  if (ccos(x/y) != ccos(-x/y))
    link_error();

  if (ccos(x/y) != ccos(x/-y))
    link_error();

  if (ccos(x/ctan(y)) != ccos(-x/ctan(-y)))
    link_error();

  if (ccos(x*y) != ccos(-x*y))
    link_error();

  if (ccos(x*y) != ccos(x*-y))
    link_error();

  if (ccos(ctan(x)*y) != ccos(ctan(-x)*-y))
    link_error();

  if (ccos(ctan(x/y)) != ccos(-ctan(x/-y)))
    link_error();

  if (ccos(i ? x : y) != ccos(i ? -x : y))
    link_error();

  if (ccos(i ? x : y) != ccos(i ? x : -y))
    link_error();

  if (ccos(i ? x : ctan(y/x)) != ccos(i ? -x : -ctan(-y/x)))
    link_error();

  if (~x != -~-x)
    link_error();

  if (ccos(~x) != ccos(-~-x))
    link_error();

  if (ctan(~(x-y)) != -ctan(~(y-x)))
    link_error();

  if (ctan(~(x/y)) != -ctan(~(x/-y)))
    link_error();
>>>>>>> 1177f497
}

void test1f(float x)
{
  if (cosf(x) != cosf(-x))
    link_error ();

  if (cosf(x) != cosf(fabsf(x)))
    link_error ();

  if (cosf(x) != cosf(-fabsf(x)))
    link_error ();

  if (cosf(tanf(x)) != cosf(tanf(-fabsf(x))))
    link_error ();

#ifdef HAVE_C99_RUNTIME
  if (sinf(x)/cosf(x) != tanf(x))
    link_error ();

  if (cosf(x)/sinf(x) != 1.0f/tanf(x))
    link_error ();

  if (tanf(x)*cosf(x) != sinf(x))
    link_error ();

  if (cosf(x)*tanf(x) != sinf(x))
    link_error ();

  if (sinf(x)/tanf(x) != cosf(x))
    link_error ();

  if (tanf(x)/sinf(x) != 1.0f/cosf(x))
    link_error ();
#endif
}

void test2f(float x, float y)
{
  if (-tanf(x-y) != tanf(y-x))
    link_error ();

  if (-sinf(x-y) != sinf(y-x))
    link_error ();

  if (cosf(-x*y) != cosf(x*y))
    link_error ();

  if (cosf(x*-y) != cosf(x*y))
    link_error ();

  if (cosf(-x/y) != cosf(x/y))
    link_error ();

  if (cosf(x/-y) != cosf(x/y))
    link_error ();

  if (cosf(-fabsf(tanf(x/-y))) != cosf(tanf(x/y)))
    link_error ();

  if (cosf(y<10 ? -x : y) != cosf(y<10 ? x : y))
    link_error ();

  if (cosf(y<10 ? x : -y) != cosf(y<10 ? x : y))
    link_error ();

  if (cosf(y<10 ? -fabsf(x) : tanf(x<20 ? -x : -fabsf(y)))
      != cosf(y<10 ? x : tanf(x<20 ? x : y)))
    link_error ();

  if (cosf((y*=3, -x)) != cosf((y*=3,x)))
    link_error ();

  if (cosf((y*=2, -fabsf(tanf(x/-y)))) != cosf((y*=2,tanf(x/y))))
    link_error ();

  if (cosf(copysignf(x,y)) != cosf(x))
    link_error ();

  if (cosf(copysignf(-fabsf(x),y*=2)) != cosf((y*=2,x)))
    link_error ();

  if (hypotf (x, 0) != fabsf(x))
    link_error ();

  if (hypotf (0, x) != fabsf(x))
    link_error ();

  if (hypotf (x, x) != fabsf(x) * __builtin_sqrtf(2))
    link_error ();

  if (hypotf (-x, y) != hypotf (x, y))
    link_error ();

  if (hypotf (x, -y) != hypotf (x, y))
    link_error ();

  if (hypotf (-x, -y) != hypotf (x, y))
    link_error ();

  if (hypotf (fabsf(x), y) != hypotf (x, y))
    link_error ();

  if (hypotf (x, fabsf(y)) != hypotf (x, y))
    link_error ();

  if (hypotf (fabsf(x), fabsf(y)) != hypotf (x, y))
    link_error ();

  if (hypotf (-fabsf(-x), -fabsf(fabsf(fabsf(-y)))) != hypotf (x, y))
    link_error ();

  if (hypotf (-x, 0) != fabsf(x))
    link_error ();

  if (hypotf (-x, x) != fabsf(x) * __builtin_sqrtf(2))
    link_error ();

  if (hypotf (puref(x), -puref(x)) != fabsf(puref(x)) * __builtin_sqrtf(2))
    link_error ();

  if (hypotf (tanf(-x), tanf(-fabsf(y))) != hypotf (tanf(x), tanf(y)))
    link_error ();

  if (fminf (fmaxf(x,y),y) != y)
    link_error ();

  if (fminf (fmaxf(y,x),y) != y)
    link_error ();

  if (fminf (x,fmaxf(x,y)) != x)
    link_error ();
  
  if (fminf (x,fmaxf(y,x)) != x)
    link_error ();
  
  if (fmaxf (fminf(x,y),y) != y)
    link_error ();

  if (fmaxf (fminf(y,x),y) != y)
    link_error ();

  if (fmaxf (x,fminf(x,y)) != x)
    link_error ();
  
  if (fmaxf (x,fminf(y,x)) != x)
    link_error ();
<<<<<<< HEAD
=======

  if ((__complex__ float) x != -(__complex__ float) (-x))
    link_error ();

  if (x+(x-y)*1i != -(-x+(y-x)*1i))
    link_error ();

  if (x+(x-y)*1i != -(-x-(x-y)*1i))
    link_error ();

  if (ccosf(tanf(x)+sinf(y)*1i) != ccosf(-tanf(-x)+-sinf(-y)*1i))
    link_error ();

  if (ccosf(tanf(x)+sinf(x-y)*1i) != ccosf(-tanf(-x)-sinf(y-x)*1i))
    link_error ();

  if (-5+x*1i != -~(5+x*1i))
    link_error ();

  if (tanf(x)+tanf(y)*1i != -~(tanf(-x)+tanf(y)*1i))
    link_error ();
>>>>>>> 1177f497
}

void test3f(__complex__ float x, __complex__ float y, int i)
{
  if (cargf(x) != atan2f(__imag__ x, __real__ x))
    link_error ();

  if (ccosf(x) != ccosf(-x))
    link_error();

  if (ccosf(ctanf(x)) != ccosf(ctanf(-x)))
    link_error();

  if (ctanf(x-y) != -ctanf(y-x))
    link_error();

  if (ccosf(x/y) != ccosf(-x/y))
    link_error();

  if (ccosf(x/y) != ccosf(x/-y))
    link_error();

  if (ccosf(x/ctanf(y)) != ccosf(-x/ctanf(-y)))
    link_error();

  if (ccosf(x*y) != ccosf(-x*y))
    link_error();

  if (ccosf(x*y) != ccosf(x*-y))
    link_error();

  if (ccosf(ctanf(x)*y) != ccosf(ctanf(-x)*-y))
    link_error();

  if (ccosf(ctanf(x/y)) != ccosf(-ctanf(x/-y)))
    link_error();

  if (ccosf(i ? x : y) != ccosf(i ? -x : y))
    link_error();

  if (ccosf(i ? x : y) != ccosf(i ? x : -y))
    link_error();

  if (ccosf(i ? x : ctanf(y/x)) != ccosf(i ? -x : -ctanf(-y/x)))
    link_error();

  if (~x != -~-x)
    link_error();

  if (ccosf(~x) != ccosf(-~-x))
    link_error();

  if (ctanf(~(x-y)) != -ctanf(~(y-x)))
    link_error();

  if (ctanf(~(x/y)) != -ctanf(~(x/-y)))
    link_error();
}

void test1l(long double x)
{
  if (cosl(x) != cosl(-x))
    link_error ();

  if (cosl(x) != cosl(fabsl(x)))
    link_error ();

  if (cosl(x) != cosl(-fabsl(x)))
    link_error ();

  if (cosl(tanl(x)) != cosl(tanl(-fabsl(x))))
    link_error ();

#ifdef HAVE_C99_RUNTIME
  if (sinl(x)/cosl(x) != tanl(x))
    link_error ();

  if (cosl(x)/sinl(x) != 1.0l/tanl(x))
    link_error ();

  if (tanl(x)*cosl(x) != sinl(x))
    link_error ();

  if (cosl(x)*tanl(x) != sinl(x))
    link_error ();

  if (sinl(x)/tanl(x) != cosl(x))
    link_error ();

  if (tanl(x)/sinl(x) != 1.0l/cosl(x))
    link_error ();
#endif
}

void test2l(long double x, long double y)
{
  if (-tanl(x-y) != tanl(y-x))
    link_error ();

  if (-sinl(x-y) != sinl(y-x))
    link_error ();

  if (cosl(-x*y) != cosl(x*y))
    link_error ();

  if (cosl(x*-y) != cosl(x*y))
    link_error ();

  if (cosl(-x/y) != cosl(x/y))
    link_error ();

  if (cosl(x/-y) != cosl(x/y))
    link_error ();

  if (cosl(-fabsl(tanl(x/-y))) != cosl(tanl(x/y)))
    link_error ();

  if (cosl(y<10 ? -x : y) != cosl(y<10 ? x : y))
    link_error ();

  if (cosl(y<10 ? x : -y) != cosl(y<10 ? x : y))
    link_error ();

  if (cosl(y<10 ? -fabsl(x) : tanl(x<20 ? -x : -fabsl(y)))
      != cosl(y<10 ? x : tanl(x<20 ? x : y)))
    link_error ();

  if (cosl((y*=3, -x)) != cosl((y*=3,x)))
    link_error ();

  if (cosl((y*=2, -fabsl(tanl(x/-y)))) != cosl((y*=2,tanl(x/y))))
    link_error ();

  if (cosl(copysignl(x,y)) != cosl(x))
    link_error ();

  if (cosl(copysignl(-fabsl(x),y*=2)) != cosl((y*=2,x)))
    link_error ();

  if (hypotl (x, 0) != fabsl(x))
    link_error ();

  if (hypotl (0, x) != fabsl(x))
    link_error ();

  if (hypotl (x, x) != fabsl(x) * __builtin_sqrtl(2))
    link_error ();

  if (hypotl (-x, y) != hypotl (x, y))
    link_error ();

  if (hypotl (x, -y) != hypotl (x, y))
    link_error ();

  if (hypotl (-x, -y) != hypotl (x, y))
    link_error ();

  if (hypotl (fabsl(x), y) != hypotl (x, y))
    link_error ();

  if (hypotl (x, fabsl(y)) != hypotl (x, y))
    link_error ();

  if (hypotl (fabsl(x), fabsl(y)) != hypotl (x, y))
    link_error ();

  if (hypotl (-fabsl(-x), -fabsl(fabsl(fabsl(-y)))) != hypotl (x, y))
    link_error ();

  if (hypotl (-x, 0) != fabsl(x))
    link_error ();

  if (hypotl (-x, x) != fabsl(x) * __builtin_sqrtl(2))
    link_error ();

  if (hypotl (purel(x), -purel(x)) != fabsl(purel(x)) * __builtin_sqrtl(2))
    link_error ();

  if (hypotl (tanl(-x), tanl(-fabsl(y))) != hypotl (tanl(x), tanl(y)))
    link_error ();

  if (fminl (fmaxl(x,y),y) != y)
    link_error ();

  if (fminl (fmaxl(y,x),y) != y)
    link_error ();

  if (fminl (x,fmaxl(x,y)) != x)
    link_error ();
  
  if (fminl (x,fmaxl(y,x)) != x)
    link_error ();
  
  if (fmaxl (fminl(x,y),y) != y)
    link_error ();

  if (fmaxl (fminl(y,x),y) != y)
    link_error ();

  if (fmaxl (x,fminl(x,y)) != x)
    link_error ();
  
  if (fmaxl (x,fminl(y,x)) != x)
    link_error ();
<<<<<<< HEAD
=======

  if ((__complex__ long double) x != -(__complex__ long double) (-x))
    link_error ();

  if (x+(x-y)*1i != -(-x+(y-x)*1i))
    link_error ();

  if (x+(x-y)*1i != -(-x-(x-y)*1i))
    link_error ();

  if (ccosl(tanl(x)+sinl(y)*1i) != ccosl(-tanl(-x)+-sinl(-y)*1i))
    link_error ();

  if (ccosl(tanl(x)+sinl(x-y)*1i) != ccosl(-tanl(-x)-sinl(y-x)*1i))
    link_error ();

  if (-5+x*1i != -~(5+x*1i))
    link_error ();

  if (tanl(x)+tanl(y)*1i != -~(tanl(-x)+tanl(y)*1i))
    link_error ();
}

void test3l(__complex__ long double x, __complex__ long double y, int i)
{
  if (cargl(x) != atan2l(__imag__ x, __real__ x))
    link_error ();

  if (ccosl(x) != ccosl(-x))
    link_error();

  if (ccosl(ctanl(x)) != ccosl(ctanl(-x)))
    link_error();

  if (ctanl(x-y) != -ctanl(y-x))
    link_error();

  if (ccosl(x/y) != ccosl(-x/y))
    link_error();

  if (ccosl(x/y) != ccosl(x/-y))
    link_error();

  if (ccosl(x/ctanl(y)) != ccosl(-x/ctanl(-y)))
    link_error();

  if (ccosl(x*y) != ccosl(-x*y))
    link_error();

  if (ccosl(x*y) != ccosl(x*-y))
    link_error();

  if (ccosl(ctanl(x)*y) != ccosl(ctanl(-x)*-y))
    link_error();

  if (ccosl(ctanl(x/y)) != ccosl(-ctanl(x/-y)))
    link_error();

  if (ccosl(i ? x : y) != ccosl(i ? -x : y))
    link_error();

  if (ccosl(i ? x : y) != ccosl(i ? x : -y))
    link_error();

  if (ccosl(i ? x : ctanl(y/x)) != ccosl(i ? -x : -ctanl(-y/x)))
    link_error();

  if (~x != -~-x)
    link_error();

  if (ccosl(~x) != ccosl(-~-x))
    link_error();

  if (ctanl(~(x-y)) != -ctanl(~(y-x)))
    link_error();

  if (ctanl(~(x/y)) != -ctanl(~(x/-y)))
    link_error();
>>>>>>> 1177f497
}

int main()
{
  test1 (1.0);
  test2 (1.0, 2.0);

  test1f (1.0f);
  test2f (1.0f, 2.0f);

  test1l (1.0l);
  test2l (1.0l, 2.0l);

  return 0;
}
<|MERGE_RESOLUTION|>--- conflicted
+++ resolved
@@ -16,59 +16,41 @@
 extern double sin (double);
 extern double tan (double);
 extern double fabs (double);
-<<<<<<< HEAD
-=======
 extern double atan2 (double, double);
->>>>>>> 1177f497
 extern double copysign (double, double);
 extern double fmin (double, double);
 extern double fmax (double, double);
 extern double hypot (double, double);
 extern double pure (double) __attribute__ ((__pure__));
-<<<<<<< HEAD
-=======
 extern double carg (__complex__ double);
 extern __complex__ double ccos (__complex__ double);
 extern __complex__ double ctan (__complex__ double);
->>>>>>> 1177f497
 extern float cosf (float);
 extern float sinf (float);
 extern float tanf (float);
 extern float fabsf (float);
-<<<<<<< HEAD
-=======
 extern float atan2f (float, float);
->>>>>>> 1177f497
 extern float copysignf (float, float);
 extern float fminf (float, float);
 extern float fmaxf (float, float);
 extern float hypotf (float, float);
 extern float puref (float) __attribute__ ((__pure__));
-<<<<<<< HEAD
-=======
 extern float cargf (__complex__ float);
 extern __complex__ float ccosf (__complex__ float);
 extern __complex__ float ctanf (__complex__ float);
->>>>>>> 1177f497
 extern long double cosl (long double);
 extern long double sinl (long double);
 extern long double tanl (long double);
 extern long double fabsl (long double);
-<<<<<<< HEAD
-=======
 extern long double atan2l (long double, long double);
->>>>>>> 1177f497
 extern long double copysignl (long double, long double);
 extern long double fminl (long double, long double);
 extern long double fmaxl (long double, long double);
 extern long double hypotl (long double, long double);
 extern long double purel (long double) __attribute__ ((__pure__));
-<<<<<<< HEAD
-=======
 extern long double cargl (__complex__ long double);
 extern __complex__ long double ccosl (__complex__ long double);
 extern __complex__ long double ctanl (__complex__ long double);
->>>>>>> 1177f497
 
 extern void link_error(void);
 
@@ -215,8 +197,6 @@
   
   if (fmax (x,fmin(y,x)) != x)
     link_error ();
-<<<<<<< HEAD
-=======
 
   if ((__complex__ double) x != -(__complex__ double) (-x))
     link_error ();
@@ -298,7 +278,6 @@
 
   if (ctan(~(x/y)) != -ctan(~(x/-y)))
     link_error();
->>>>>>> 1177f497
 }
 
 void test1f(float x)
@@ -446,8 +425,6 @@
   
   if (fmaxf (x,fminf(y,x)) != x)
     link_error ();
-<<<<<<< HEAD
-=======
 
   if ((__complex__ float) x != -(__complex__ float) (-x))
     link_error ();
@@ -469,7 +446,6 @@
 
   if (tanf(x)+tanf(y)*1i != -~(tanf(-x)+tanf(y)*1i))
     link_error ();
->>>>>>> 1177f497
 }
 
 void test3f(__complex__ float x, __complex__ float y, int i)
@@ -674,8 +650,6 @@
   
   if (fmaxl (x,fminl(y,x)) != x)
     link_error ();
-<<<<<<< HEAD
-=======
 
   if ((__complex__ long double) x != -(__complex__ long double) (-x))
     link_error ();
@@ -754,7 +728,6 @@
 
   if (ctanl(~(x/y)) != -ctanl(~(x/-y)))
     link_error();
->>>>>>> 1177f497
 }
 
 int main()
