--- conflicted
+++ resolved
@@ -6,13 +6,7 @@
 void bar()
 {
   __complex__ int i;
-<<<<<<< HEAD
-  X j;			/* { dg-error "undeclared|expected" } */
-                        /* { dg-message "undeclared identifier is reported only once" "reminder" { target *-*-* } 9 } */
-  if (i = foo(j))	/* { dg-error "undeclared" } */
-=======
   X j;			/* { dg-error "unknown" } */
   if (i = foo(j))
->>>>>>> b56a5220
     ;
 }