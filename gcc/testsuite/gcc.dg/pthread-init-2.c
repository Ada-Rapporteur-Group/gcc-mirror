--- conflicted
+++ resolved
@@ -7,10 +7,6 @@
 /* { dg-do compile } */
 /* { dg-require-effective-target pthread_h } */
 /* { dg-options "-Wextra -Wall -ansi" } */
-<<<<<<< HEAD
-/* { dg-options "-Wextra -Wall -ansi -D_POSIX_C_SOURCE=199506L" { target { *-*-hpux* *-*-solaris2.5.1 } } } */
-=======
 /* { dg-options "-Wextra -Wall -ansi -D_POSIX_C_SOURCE=199506L" { target { *-*-hpux* } } } */
->>>>>>> 42bae686
 
 #include "pthread-init-common.h"
