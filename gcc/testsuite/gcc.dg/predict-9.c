/* { dg-do compile } */
<<<<<<< HEAD
/* { dg-options "-O2 -fdisable-tree-ethread -fdisable-tree-rvrp -fdisable-tree-evrp -fdump-tree-profile_estimate" } */
=======
/* { dg-options "-O2 -fdisable-tree-evrp -fdump-tree-profile_estimate -fno-finite-loops" } */
>>>>>>> 08c1638d

extern int global;
extern int global2;
extern int global3;

void foo (int base)
{
  int i;
  while (global < 10)
  {
    if(global || global2 || global3)
      return;

    for (i = base; i < 10; i++)
      if (i > 123)
	return;
  }
}

/* { dg-final { scan-tree-dump-times "first match heuristics: 2.20%" 3 "profile_estimate"} } */
/* { dg-final { scan-tree-dump-times "first match heuristics: 5.50%" 1 "profile_estimate"} } */<|MERGE_RESOLUTION|>--- conflicted
+++ resolved
@@ -1,9 +1,5 @@
 /* { dg-do compile } */
-<<<<<<< HEAD
-/* { dg-options "-O2 -fdisable-tree-ethread -fdisable-tree-rvrp -fdisable-tree-evrp -fdump-tree-profile_estimate" } */
-=======
-/* { dg-options "-O2 -fdisable-tree-evrp -fdump-tree-profile_estimate -fno-finite-loops" } */
->>>>>>> 08c1638d
+/* { dg-options "-O2 -fdisable-tree-ethread -fdisable-tree-rvrp -fdisable-tree-evrp -fdump-tree-profile_estimate -fno-finite-loops" } */
 
 extern int global;
 extern int global2;
