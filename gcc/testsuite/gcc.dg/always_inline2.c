--- conflicted
+++ resolved
@@ -1,16 +1,8 @@
 /* { dg-do compile } */
 /* { dg-options "-Winline -O2" } */
-<<<<<<< HEAD
-inline __attribute__ ((always_inline)) void t(void); /* { dg-message "body not available" "" } */
-void
-q(void)
-{
-  t(); 				/* { dg-message "called from here" "" } */
-=======
 inline __attribute__ ((always_inline)) void t(void); /* { dg-message "sorry\[^\n\]*body not available" "" } */
 void
 q(void)
 {
   t(); 				/* { dg-message "sorry\[^\n\]*called from here" "" } */
->>>>>>> 99c9c69a
 }