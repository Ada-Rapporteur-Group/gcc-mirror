/* PR rtl-optimization/57518 */

/* { dg-do compile } */
/* { dg-options "-O2 -fdump-rtl-ira" } */
<<<<<<< HEAD
/* { dg-final { scan-rtl-dump-not "REG_EQUIV\[^\n\]*mem\[^\n\]*\"ip\"\[^\n\]*subreg" "ira" } } */

=======
/* { dg-final { scan-rtl-dump-not "REG_EQUIV\[^\n\]*mem\[^\n\]*\"ip\".*subreg" "ira" } } */
>>>>>>> ba36d1fc

char ip[10];
int total;

void foo() {
  int t;

  t = ip[2];
  total = t & 0x3;
}<|MERGE_RESOLUTION|>--- conflicted
+++ resolved
@@ -2,12 +2,7 @@
 
 /* { dg-do compile } */
 /* { dg-options "-O2 -fdump-rtl-ira" } */
-<<<<<<< HEAD
-/* { dg-final { scan-rtl-dump-not "REG_EQUIV\[^\n\]*mem\[^\n\]*\"ip\"\[^\n\]*subreg" "ira" } } */
-
-=======
 /* { dg-final { scan-rtl-dump-not "REG_EQUIV\[^\n\]*mem\[^\n\]*\"ip\".*subreg" "ira" } } */
->>>>>>> ba36d1fc
 
 char ip[10];
 int total;
