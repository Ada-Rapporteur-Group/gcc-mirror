--- conflicted
+++ resolved
@@ -1,11 +1,6 @@
 /* { dg-do compile } */
-<<<<<<< HEAD
-/* { dg-options "-Waddress -Wattributes -Werror" } */
-/* { dg-warning "warnings being treated as errors" "" {target "*-*-*"} 0 } */
-=======
 /* { dg-options "-Waddress -Wattributes -Werror -fshow-column" } */
 /* { dg-message "warnings being treated as errors" "" {target "*-*-*"} 0 } */
->>>>>>> 42bae686
 
 /* This is the first in a series of test cases that test the
    interaction between -Wfoo, -Werror, -Werror=foo, and #pragma GCC
