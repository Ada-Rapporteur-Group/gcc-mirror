/* Copyright (C) 2003, 2005  Free Software Foundation.

   Verify that the `const' function attribute is applied to various
   builtins and that these functions are optimized away by the
   compiler under the appropriate circumstances.

   Written by Kaveh Ghazi, 2003-08-04.  */

/* { dg-do link } */
/* { dg-options "-ffast-math" } */

/* These are helper macros to test combinations of functions.  We test
   foo() != foo() with the same arguments, and expect the compiler to
   optimize away these tests of const functions.  */

/* Just test the __builtin_ functions.  */
#define BUILTIN_TEST1(FN, TYPE) \
extern void link_failure_builtin_##FN(void); \
void test_builtin_##FN(TYPE x) \
{ if (__builtin_##FN(x) != __builtin_##FN(x)) link_failure_builtin_##FN(); }

/* Just test the __builtin_ functions.  */
#define BUILTIN_TEST2(FN, TYPE) \
extern void link_failure_builtin_##FN(void); \
void test_builtin_##FN(TYPE x, TYPE y) \
{ if (__builtin_##FN(x,y) != __builtin_##FN(x,y)) link_failure_builtin_##FN(); }

/* Also test the regular (non-__builtin_) function.  */
#define TEST1(FN, TYPE, RTYPE) \
BUILTIN_TEST1(FN, TYPE) \
extern void link_failure_##FN(void); \
extern RTYPE FN(TYPE); \
void test_##FN(TYPE x) { if (FN(x) != FN(x)) link_failure_##FN(); }

/* Test the __builtin_ functions taking void arguments (with the "f"
   and "l" variants).  */
#define BUILTIN_FPTEST0(FN) \
extern void link_failure_builtin_##FN(void); \
extern void link_failure_builtin_##FN##f(void); \
extern void link_failure_builtin_##FN##l(void); \
void test_builtin_##FN(void) \
{ if (__builtin_##FN() != __builtin_##FN()) link_failure_builtin_##FN(); } \
void test_builtin_##FN##f(void) \
{ if (__builtin_##FN##f() != __builtin_##FN##f()) link_failure_builtin_##FN##f(); } \
void test_builtin_##FN##l(void) \
{ if (__builtin_##FN##l() != __builtin_##FN##l()) link_failure_builtin_##FN##l(); }

/* Test the __builtin_ functions taking one FP argument (with the "f"
   and "l" variants).  */
#define BUILTIN_FPTEST1(FN) \
extern void link_failure_builtin_##FN(void); \
extern void link_failure_builtin_##FN##f(void); \
extern void link_failure_builtin_##FN##l(void); \
void test_builtin_##FN(double d) \
{ if (__builtin_##FN(d) != __builtin_##FN(d)) link_failure_builtin_##FN(); } \
void test_builtin_##FN##f(float f) \
{ if (__builtin_##FN##f(f) != __builtin_##FN##f(f)) link_failure_builtin_##FN##f(); } \
void test_builtin_##FN##l(long double ld) \
{ if (__builtin_##FN##l(ld) != __builtin_##FN##l(ld)) link_failure_builtin_##FN##l(); }

/* Test the __builtin_ functions taking one argument of supplied type
   (with the "f" and "l" variants).  */
#define BUILTIN_FPTEST1ARG(FN, TYPE) \
extern void link_failure_builtin_##FN(void); \
extern void link_failure_builtin_##FN##f(void); \
extern void link_failure_builtin_##FN##l(void); \
void test_builtin_##FN(TYPE x) \
{ if (__builtin_##FN(x) != __builtin_##FN(x)) link_failure_builtin_##FN(); } \
void test_builtin_##FN##f(TYPE x) \
{ if (__builtin_##FN##f(x) != __builtin_##FN##f(x)) link_failure_builtin_##FN##f(); } \
void test_builtin_##FN##l(TYPE x) \
{ if (__builtin_##FN##l(x) != __builtin_##FN##l(x)) link_failure_builtin_##FN##l(); }

/* Test the __builtin_ functions taking two FP arguments (with the "f"
   and "l" variants).  */
#define BUILTIN_FPTEST2(FN) \
extern void link_failure_builtin_##FN(void); \
extern void link_failure_builtin_##FN##f(void); \
extern void link_failure_builtin_##FN##l(void); \
void test_builtin_##FN(double d1, double d2) \
{ if (__builtin_##FN(d1,d2) != __builtin_##FN(d1,d2)) link_failure_builtin_##FN(); } \
void test_builtin_##FN##f(float f1, float f2) \
{ if (__builtin_##FN##f(f1,f2) != __builtin_##FN##f(f1,f2)) link_failure_builtin_##FN##f(); } \
void test_builtin_##FN##l(long double ld1, long double ld2) \
{ if (__builtin_##FN##l(ld1,ld2) != __builtin_##FN##l(ld1,ld2)) link_failure_builtin_##FN##l(); }

/* Test the __builtin_ functions taking two arguments, the first one
   is of a supplied type and the second one one is of FP type (with
   the "f" and "l" variants).  */
#define BUILTIN_FPTEST2ARG1(FN, TYPE) \
extern void link_failure_builtin_##FN(void); \
extern void link_failure_builtin_##FN##f(void); \
extern void link_failure_builtin_##FN##l(void); \
void test_builtin_##FN(TYPE x, double d) \
{ if (__builtin_##FN(x,d) != __builtin_##FN(x,d)) link_failure_builtin_##FN(); } \
void test_builtin_##FN##f(TYPE x, float f) \
{ if (__builtin_##FN##f(x,f) != __builtin_##FN##f(x,f)) link_failure_builtin_##FN##f(); } \
void test_builtin_##FN##l(TYPE x, long double ld) \
{ if (__builtin_##FN##l(x,ld) != __builtin_##FN##l(x,ld)) link_failure_builtin_##FN##l(); }

/* Test the __builtin_ functions taking two arguments, the first one
   is of FP type and the second one one is of a supplied type (with
   the "f" and "l" variants).  */
#define BUILTIN_FPTEST2ARG2(FN, TYPE) \
extern void link_failure_builtin_##FN(void); \
extern void link_failure_builtin_##FN##f(void); \
extern void link_failure_builtin_##FN##l(void); \
void test_builtin_##FN(double d, TYPE x) \
{ if (__builtin_##FN(d,x) != __builtin_##FN(d,x)) link_failure_builtin_##FN(); } \
void test_builtin_##FN##f(float f, TYPE x) \
{ if (__builtin_##FN##f(f,x) != __builtin_##FN##f(f,x)) link_failure_builtin_##FN##f(); } \
void test_builtin_##FN##l(long double ld, TYPE x) \
{ if (__builtin_##FN##l(ld,x) != __builtin_##FN##l(ld,x)) link_failure_builtin_##FN##l(); }

/* Test the __builtin_ functions taking three FP arguments (with the
   "f" and "l" variants).  */
#define BUILTIN_FPTEST3(FN) \
extern void link_failure_builtin_##FN(void); \
extern void link_failure_builtin_##FN##f(void); \
extern void link_failure_builtin_##FN##l(void); \
void test_builtin_##FN(double d1, double d2, double d3) \
{ if (__builtin_##FN(d1,d2,d3) != __builtin_##FN(d1,d2,d3)) link_failure_builtin_##FN(); } \
void test_builtin_##FN##f(float f1, float f2, float f3) \
{ if (__builtin_##FN##f(f1,f2,f3) != __builtin_##FN##f(f1,f2,f3)) link_failure_builtin_##FN##f(); } \
void test_builtin_##FN##l(long double ld1, long double ld2, long double ld3) \
{ if (__builtin_##FN##l(ld1,ld2,ld3) != __builtin_##FN##l(ld1,ld2,ld3)) link_failure_builtin_##FN##l(); }

/* Test the __builtin_ functions taking one complex argument (with the
   "f" and "l" variants).  */
#define BUILTIN_CPTEST1(FN) \
extern void link_failure_builtin_##FN(void); \
extern void link_failure_builtin_##FN##f(void); \
extern void link_failure_builtin_##FN##l(void); \
void test_builtin_##FN(_Complex double d) \
{ if (__builtin_##FN(d) != __builtin_##FN(d)) link_failure_builtin_##FN(); } \
void test_builtin_##FN##f(_Complex float f) \
{ if (__builtin_##FN##f(f) != __builtin_##FN##f(f)) link_failure_builtin_##FN##f(); } \
void test_builtin_##FN##l(_Complex long double ld) \
{ if (__builtin_##FN##l(ld) != __builtin_##FN##l(ld)) link_failure_builtin_##FN##l(); }

/* Test the __builtin_ functions taking two complex arguments (with
   the "f" and "l" variants).  */
#define BUILTIN_CPTEST2(FN) \
extern void link_failure_builtin_##FN(void); \
extern void link_failure_builtin_##FN##f(void); \
extern void link_failure_builtin_##FN##l(void); \
void test_builtin_##FN(_Complex double d1, _Complex double d2) \
{ if (__builtin_##FN(d1,d2) != __builtin_##FN(d1,d2)) link_failure_builtin_##FN(); } \
void test_builtin_##FN##f(_Complex float f1, _Complex float f2) \
{ if (__builtin_##FN##f(f1,f2) != __builtin_##FN##f(f1,f2)) link_failure_builtin_##FN##f(); } \
void test_builtin_##FN##l(_Complex long double ld1, _Complex long double ld2) \
{ if (__builtin_##FN##l(ld1,ld2) != __builtin_##FN##l(ld1,ld2)) link_failure_builtin_##FN##l(); }

/* These macros additionally test the non-__builtin_ functions.  */

/* Test the functions taking one FP argument (with the "f" and "l"
   variants) and returning that type.  */
#define FPTEST1(FN) \
BUILTIN_FPTEST1(FN) \
extern void link_failure_##FN(void); \
extern void link_failure_##FN##f(void); \
extern void link_failure_##FN##l(void); \
extern double FN(double); \
extern float FN##f(float); \
extern long double FN##l(long double); \
void test_##FN(double d) \
{ if (FN(d) != FN(d)) link_failure_##FN(); } \
void test_##FN##f(float f) \
{ if (FN##f(f) != FN##f(f)) link_failure_##FN##f(); } \
void test_##FN##l(long double ld) \
{ if (FN##l(ld) != FN##l(ld)) link_failure_##FN##l(); }

/* Test the functions taking one FP argument (with the "f" and "l"
   variants) and returning TYPE.  */
#define FPTEST1T(FN, TYPE) \
BUILTIN_FPTEST1(FN) \
extern void link_failure_##FN(void); \
extern void link_failure_##FN##f(void); \
extern void link_failure_##FN##l(void); \
extern TYPE FN(double); \
extern TYPE FN##f(float); \
extern TYPE FN##l(long double); \
void test_##FN(double d) \
{ if (FN(d) != FN(d)) link_failure_##FN(); } \
void test_##FN##f(float f) \
{ if (FN##f(f) != FN##f(f)) link_failure_##FN##f(); } \
void test_##FN##l(long double ld) \
{ if (FN##l(ld) != FN##l(ld)) link_failure_##FN##l(); }

/* Test the functions taking two FP arguments (with the "f" and "l"
   variants).  */
#define FPTEST2(FN) \
BUILTIN_FPTEST2(FN) \
extern void link_failure_##FN(void); \
extern void link_failure_##FN##f(void); \
extern void link_failure_##FN##l(void); \
extern double FN(double, double); \
extern float FN##f(float, float); \
extern long double FN##l(long double, long double); \
void test_##FN(double d1, double d2) \
{ if (FN(d1,d2) != FN(d1,d2)) link_failure_##FN(); } \
void test_##FN##f(float f1, float f2) \
{ if (FN##f(f1,f2) != FN##f(f1,f2)) link_failure_##FN##f(); } \
void test_##FN##l(long double ld1, long double ld2) \
{ if (FN##l(ld1,ld2) != FN##l(ld1,ld2)) link_failure_##FN##l(); }

/* Test the functions taking two arguments, the first one is of a
   supplied type and the second one one is of FP type (with the "f"
   and "l" variants).  */
#define FPTEST2ARG1(FN, TYPE) \
BUILTIN_FPTEST2ARG1(FN, TYPE) \
extern void link_failure_##FN(void); \
extern void link_failure_##FN##f(void); \
extern void link_failure_##FN##l(void); \
extern double FN(TYPE, double); \
extern float FN##f(TYPE, float); \
extern long double FN##l(TYPE, long double); \
void test_##FN(TYPE x, double d) \
{ if (FN(x,d) != FN(x,d)) link_failure_##FN(); } \
void test_##FN##f(TYPE x, float f) \
{ if (FN##f(x,f) != FN##f(x,f)) link_failure_##FN##f(); } \
void test_##FN##l(TYPE x, long double ld) \
{ if (FN##l(x,ld) != FN##l(x,ld)) link_failure_##FN##l(); }

/* Test the functions taking two arguments, the first one is of FP
   type and the second one one is of a supplied type (with the "f" and
   "l" variants).  */
#define FPTEST2ARG2(FN, TYPE) \
BUILTIN_FPTEST2ARG2(FN, TYPE) \
extern void link_failure_##FN(void); \
extern void link_failure_##FN##f(void); \
extern void link_failure_##FN##l(void); \
extern double FN(double, TYPE); \
extern float FN##f(float, TYPE); \
extern long double FN##l(long double, TYPE); \
void test_##FN(double d, TYPE x) \
{ if (FN(d,x) != FN(d,x)) link_failure_##FN(); } \
void test_##FN##f(float f, TYPE x) \
{ if (FN##f(f,x) != FN##f(f,x)) link_failure_##FN##f(); } \
void test_##FN##l(long double ld, TYPE x) \
{ if (FN##l(ld,x) != FN##l(ld,x)) link_failure_##FN##l(); }

/* Test the functions taking three FP arguments (with the "f" and "l"
   variants).  */
#define FPTEST3(FN) \
BUILTIN_FPTEST3(FN) \
extern void link_failure_##FN(void); \
extern void link_failure_##FN##f(void); \
extern void link_failure_##FN##l(void); \
extern double FN(double, double, double); \
extern float FN##f(float, float, float); \
extern long double FN##l(long double, long double, long double); \
void test_##FN(double d1, double d2, double d3) \
{ if (FN(d1,d2,d3) != FN(d1,d2,d3)) link_failure_##FN(); } \
void test_##FN##f(float f1, float f2, float f3) \
{ if (FN##f(f1,f2,f3) != FN##f(f1,f2,f3)) link_failure_##FN##f(); } \
void test_##FN##l(long double ld1, long double ld2, long double ld3) \
{ if (FN##l(ld1,ld2,ld3) != FN##l(ld1,ld2,ld3)) link_failure_##FN##l(); }

/* Test the functions taking one complex argument (with the "f" and
   "l" variants) and returning that type.  */
#define CPTEST1(FN) \
BUILTIN_CPTEST1(FN) \
extern void link_failure_##FN(void); \
extern void link_failure_##FN##f(void); \
extern void link_failure_##FN##l(void); \
extern _Complex double FN(_Complex double); \
extern _Complex float FN##f(_Complex float); \
extern _Complex long double FN##l(_Complex long double); \
void test_##FN(_Complex double d) \
{ if (FN(d) != FN(d)) link_failure_##FN(); } \
void test_##FN##f(_Complex float f) \
{ if (FN##f(f) != FN##f(f)) link_failure_##FN##f(); } \
void test_##FN##l(_Complex long double ld) \
{ if (FN##l(ld) != FN##l(ld)) link_failure_##FN##l(); }

/* Test the functions taking one complex argument (with the "f" and
   "l" variants) and returning the real type.  */
#define CPTEST1R(FN) \
BUILTIN_CPTEST1(FN) \
extern void link_failure_##FN(void); \
extern void link_failure_##FN##f(void); \
extern void link_failure_##FN##l(void); \
extern double FN(_Complex double); \
extern float FN##f(_Complex float); \
extern long double FN##l(_Complex long double); \
void test_##FN(_Complex double d) \
{ if (FN(d) != FN(d)) link_failure_##FN(); } \
void test_##FN##f(_Complex float f) \
{ if (FN##f(f) != FN##f(f)) link_failure_##FN##f(); } \
void test_##FN##l(_Complex long double ld) \
{ if (FN##l(ld) != FN##l(ld)) link_failure_##FN##l(); }

/* Test the functions taking two complex arguments (with the "f" and
   "l" variants).  */
#define CPTEST2(FN) \
BUILTIN_CPTEST2(FN) \
extern void link_failure_##FN(void); \
extern void link_failure_##FN##f(void); \
extern void link_failure_##FN##l(void); \
extern _Complex double FN(_Complex double, _Complex double); \
extern _Complex float FN##f(_Complex float, _Complex float); \
extern _Complex long double FN##l(_Complex long double, _Complex long double); \
void test_##FN(_Complex double d1, _Complex double d2) \
{ if (FN(d1,d2) != FN(d1,d2)) link_failure_##FN(); } \
void test_##FN##f(_Complex float f1, _Complex float f2) \
{ if (FN##f(f1,f2) != FN##f(f1,f2)) link_failure_##FN##f(); } \
void test_##FN##l(_Complex long double ld1, _Complex long double ld2) \
{ if (FN##l(ld1,ld2) != FN##l(ld1,ld2)) link_failure_##FN##l(); }


/* Test the math builtins.  */
FPTEST1            (acos)
FPTEST1            (acosh)
FPTEST1            (asin)
FPTEST1            (asinh)
FPTEST1            (atan)
FPTEST2            (atan2)
FPTEST1            (atanh)
FPTEST1            (cbrt)
FPTEST1            (ceil)
FPTEST2            (copysign)
FPTEST1            (cos)
FPTEST1            (cosh)
FPTEST2            (drem)
FPTEST1            (erf)
FPTEST1            (erfc)
FPTEST1            (exp)
FPTEST1            (exp10)
FPTEST1            (exp2)
FPTEST1            (expm1)
FPTEST1            (fabs)
FPTEST2            (fdim)
FPTEST1            (floor)
FPTEST3            (fma)
FPTEST2            (fmax)
FPTEST2            (fmin)
FPTEST2            (fmod)
BUILTIN_FPTEST0    (huge_val)
FPTEST2            (hypot)
FPTEST1T           (ilogb, int)
<<<<<<< HEAD
BUILTIN_FPTEST0    (inf) /* { dg-warning "does not support infinity" "INF unsupported" { target vax-*-* c4x-*-* pdp11-*-* } } */
=======
BUILTIN_FPTEST0    (inf) /* { dg-warning "does not support infinity" "INF unsupported" { target vax-*-* pdp11-*-* spu-*-* } } */
>>>>>>> 42bae686
FPTEST1            (j0)
FPTEST1            (j1)
FPTEST2ARG1        (jn, int)
FPTEST2ARG2        (ldexp, int)
BUILTIN_FPTEST1    (llceil)
BUILTIN_FPTEST1    (llfloor)
FPTEST1T           (llrint, long long)
FPTEST1T           (llround, long long)
FPTEST1            (log)
FPTEST1            (log10)
FPTEST1            (log1p)
FPTEST1            (log2)
FPTEST1            (logb)
BUILTIN_FPTEST1    (lceil)
BUILTIN_FPTEST1    (lfloor)
FPTEST1T           (lrint, long)
FPTEST1T           (lround, long)
BUILTIN_FPTEST1ARG (nan, char *)
BUILTIN_FPTEST1ARG (nans, char *)
FPTEST1            (nearbyint)
FPTEST2            (nextafter)
FPTEST2ARG2        (nexttoward, long double)
FPTEST2            (pow)
FPTEST1            (pow10)
FPTEST2            (remainder)
FPTEST1            (rint)
FPTEST1            (round)
FPTEST2            (scalb)
FPTEST2ARG2        (scalbn, int)
FPTEST2ARG2        (scalbln, long int)
FPTEST1            (significand)
FPTEST1            (sin)
FPTEST1            (sinh)
FPTEST1            (sqrt)
FPTEST1            (tan)
FPTEST1            (tanh)
FPTEST1            (tgamma)
FPTEST1            (trunc)
FPTEST1            (y0)
FPTEST1            (y1)
FPTEST2ARG1        (yn, int)

/* Test the complex math builtins.  */
/*CPTEST1 (cabs) See http://gcc.gnu.org/ml/gcc-patches/2003-09/msg00040.html */
CPTEST1 (cacos)
CPTEST1 (cacosh)
CPTEST1R (carg)
CPTEST1 (casin)
CPTEST1 (casinh)
CPTEST1 (catan)
CPTEST1 (catanh)
CPTEST1 (ccos)
CPTEST1 (ccosh)
CPTEST1 (cexp)
CPTEST1R (cimag)
CPTEST1 (clog)
CPTEST1 (conj)
CPTEST2 (cpow)
CPTEST1 (cproj)
CPTEST1R (creal)
CPTEST1 (csin)
CPTEST1 (csinh)
CPTEST1 (csqrt)
CPTEST1 (ctan)
CPTEST1 (ctanh)

typedef __INTMAX_TYPE__ intmax_t;

/* Various other const builtins.  */
TEST1         (abs, int, int)
BUILTIN_TEST1 (clz, int)
BUILTIN_TEST1 (clzl, long)
BUILTIN_TEST1 (clzll, long long)
BUILTIN_TEST1 (ctz, int)
BUILTIN_TEST1 (ctzl, long)
BUILTIN_TEST1 (ctzll, long long)
TEST1         (ffs, int, int)
TEST1         (ffsl, long, int)
TEST1         (ffsll, long long, int)
TEST1         (imaxabs, intmax_t, intmax_t)
TEST1         (labs, long, long)
TEST1         (llabs, long long, long long)
BUILTIN_TEST1 (parity, int)
BUILTIN_TEST1 (parityl, long)
BUILTIN_TEST1 (parityll, long long)
BUILTIN_TEST1 (popcount, int)
BUILTIN_TEST1 (popcountl, long)
BUILTIN_TEST1 (popcountll, long long)

int main(void)
{
  return 0;
}<|MERGE_RESOLUTION|>--- conflicted
+++ resolved
@@ -339,11 +339,7 @@
 BUILTIN_FPTEST0    (huge_val)
 FPTEST2            (hypot)
 FPTEST1T           (ilogb, int)
-<<<<<<< HEAD
-BUILTIN_FPTEST0    (inf) /* { dg-warning "does not support infinity" "INF unsupported" { target vax-*-* c4x-*-* pdp11-*-* } } */
-=======
 BUILTIN_FPTEST0    (inf) /* { dg-warning "does not support infinity" "INF unsupported" { target vax-*-* pdp11-*-* spu-*-* } } */
->>>>>>> 42bae686
 FPTEST1            (j0)
 FPTEST1            (j1)
 FPTEST2ARG1        (jn, int)
