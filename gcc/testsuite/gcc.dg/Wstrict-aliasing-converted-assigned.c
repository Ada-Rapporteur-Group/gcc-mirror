/* { dg-do compile } */
/* { dg-options "-O2 -Wstrict-aliasing -fstrict-aliasing" } */


int foo()
{
  int i;
  *(long*)&i = 0;  /* { dg-warning "type-punn" } */
  return i;
}

<<<<<<< HEAD
/* { dg-message "does break strict-aliasing" "" { target { *-*-* && lp64 } } 8 } */
/* { dg-message "initialized" "" { target { *-*-* && lp64 } } 8 } */
=======
/* { dg-message "does break strict-aliasing" "" { target { *-*-* && lp64 } xfail *-*-* } 8 } */
/* { dg-message "initialized" "" { target { *-*-* && lp64 } xfail *-*-* } 8 } */
>>>>>>> 42a9ba1d
<|MERGE_RESOLUTION|>--- conflicted
+++ resolved
@@ -9,10 +9,5 @@
   return i;
 }
 
-<<<<<<< HEAD
-/* { dg-message "does break strict-aliasing" "" { target { *-*-* && lp64 } } 8 } */
-/* { dg-message "initialized" "" { target { *-*-* && lp64 } } 8 } */
-=======
 /* { dg-message "does break strict-aliasing" "" { target { *-*-* && lp64 } xfail *-*-* } 8 } */
-/* { dg-message "initialized" "" { target { *-*-* && lp64 } xfail *-*-* } 8 } */
->>>>>>> 42a9ba1d
+/* { dg-message "initialized" "" { target { *-*-* && lp64 } xfail *-*-* } 8 } */