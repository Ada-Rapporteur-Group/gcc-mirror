/* { dg-do compile } */
/* { dg-options "-O1 -fdump-tree-optimized -w" } */
<<<<<<< HEAD
/* Check that SRA replaces strucutres containing vectors. */
=======
/* { dg-options "-O1 -fdump-tree-optimized -w -msse" { target { i?86-*-* x86_64-*-* } } } */
/* Check that SRA replaces structures containing vectors. */
>>>>>>> b56a5220

#define vector __attribute__((vector_size(16)))

struct vt
{
  vector int t;
};


vector int f(vector int t1, vector int t2)
{
  struct vt st1, st2, st3;
  st1.t = t1;
  st2 = st1;
  st2.t += t2;
  st3 = st2;
  return st3.t;
}

/* { dg-final { scan-tree-dump-times "st" 0 "optimized" } } */
/* { dg-final { cleanup-tree-dump "optimized" } } */<|MERGE_RESOLUTION|>--- conflicted
+++ resolved
@@ -1,11 +1,7 @@
 /* { dg-do compile } */
 /* { dg-options "-O1 -fdump-tree-optimized -w" } */
-<<<<<<< HEAD
-/* Check that SRA replaces strucutres containing vectors. */
-=======
 /* { dg-options "-O1 -fdump-tree-optimized -w -msse" { target { i?86-*-* x86_64-*-* } } } */
 /* Check that SRA replaces structures containing vectors. */
->>>>>>> b56a5220
 
 #define vector __attribute__((vector_size(16)))
 
