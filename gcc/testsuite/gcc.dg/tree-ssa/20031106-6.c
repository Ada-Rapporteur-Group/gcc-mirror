/* { dg-do compile } */ 
/* { dg-options "-O1 -fno-tree-sra -fdump-tree-optimized" } */

extern void link_error (void);

/* Check for copyprop on structs.  */

struct s
{
  char d;
  int a, b;
  double m;
};

struct s foo (struct s r)
{
  struct s temp_struct1;
  struct s temp_struct2;
  struct s temp_struct3;
  temp_struct1 = r;
  temp_struct2 = temp_struct1;
  temp_struct3 = temp_struct2;
  return temp_struct3;
}

/* There should be no references to any of "temp_struct*"
   temporaries.  */
<<<<<<< HEAD
/* { dg-final { scan-tree-dump-times "temp_struct" 0 "optimized" } } */
=======
/* { dg-final { scan-tree-dump-times "temp_struct" 0 "optimized" { xfail *-*-* } } } */
>>>>>>> c355071f
/* { dg-final { cleanup-tree-dump "optimized" } } */<|MERGE_RESOLUTION|>--- conflicted
+++ resolved
@@ -25,9 +25,5 @@
 
 /* There should be no references to any of "temp_struct*"
    temporaries.  */
-<<<<<<< HEAD
-/* { dg-final { scan-tree-dump-times "temp_struct" 0 "optimized" } } */
-=======
 /* { dg-final { scan-tree-dump-times "temp_struct" 0 "optimized" { xfail *-*-* } } } */
->>>>>>> c355071f
 /* { dg-final { cleanup-tree-dump "optimized" } } */