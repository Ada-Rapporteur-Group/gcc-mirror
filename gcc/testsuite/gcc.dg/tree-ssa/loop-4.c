--- conflicted
+++ resolved
@@ -32,17 +32,11 @@
    -- induction variable with base 0, the memory access of form
       *(iv + &arr_base[0].y) = ...
 
-<<<<<<< HEAD
-   In any case, we should not have 'arr_base.[^0].* ='  */
-
-/* { dg-final { scan-tree-dump-times "arr_base.\[^0\]\[^\\n\\r\]*=" 0 "vars" } } */
-=======
    In any case, we should not have any multiplication.  */
 
 /* { dg-final { scan-tree-dump-times " \\* \[^\\n\\r\]*=" 0 "vars" } } */
 /* { dg-final { scan-tree-dump-times "\[^\\n\\r\]*= \\* " 0 "vars" } } */
 /* { dg-final { scan-tree-dump-times "MEM" 1 "vars" } } */
->>>>>>> 8c044a9c
 
 /* And the original induction variable should be eliminated.  */
 
