--- conflicted
+++ resolved
@@ -1,11 +1,6 @@
 /* { dg-do compile } */
-<<<<<<< HEAD
 /* { dg-options "-O2 -funsafe-math-optimizations -ftrapping-math -fdump-tree-recip -fdump-tree-lim3" } */
-/* { dg-warning "-fassociative-math disabled" "" { target *-*-* } 1 } */
-=======
-/* { dg-options "-O2 -funsafe-math-optimizations -ftrapping-math -fdump-tree-recip -fdump-tree-lim2" } */
 /* { dg-warning "-fassociative-math disabled" "" { target *-*-* } 0 } */
->>>>>>> f47cda24
 
 double F[2] = { 0., 0. }, e = 0.;
 
