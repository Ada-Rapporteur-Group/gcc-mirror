/* { dg-do compile } */
/* { dg-options "-O1 -fdump-tree-salias-vops" } */
/* Test to make sure that inline-asm causes a V_MAY_DEF. */


void link_error();
void f(char *a)
{
  int *a1 = (int *)a;
  if (*a == 0)
   asm("":"=m"(*a1));
  if (*a == 0)
   link_error ();
}

/* There should a VDEF for the inline-asm and one for the link_error.  */
<<<<<<< HEAD
/* { dg-final { scan-tree-dump-times "VDEF" 2 "alias1"} } */
/* { dg-final { cleanup-tree-dump "alias1" } } */
=======
/* { dg-final { scan-tree-dump-times "VDEF" 2 "salias"} } */
/* { dg-final { cleanup-tree-dump "salias" } } */
>>>>>>> 60a98cce
<|MERGE_RESOLUTION|>--- conflicted
+++ resolved
@@ -14,10 +14,5 @@
 }
 
 /* There should a VDEF for the inline-asm and one for the link_error.  */
-<<<<<<< HEAD
-/* { dg-final { scan-tree-dump-times "VDEF" 2 "alias1"} } */
-/* { dg-final { cleanup-tree-dump "alias1" } } */
-=======
 /* { dg-final { scan-tree-dump-times "VDEF" 2 "salias"} } */
-/* { dg-final { cleanup-tree-dump "salias" } } */
->>>>>>> 60a98cce
+/* { dg-final { cleanup-tree-dump "salias" } } */