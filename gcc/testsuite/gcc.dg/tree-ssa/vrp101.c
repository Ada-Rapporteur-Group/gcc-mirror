/* { dg-do compile } */
/* { dg-options "-O2 -fdump-tree-optimized" } */

int x = 1;

int main ()
{
  int t = (1/(1>=x))>>1;
  if (t != 0) __builtin_abort();
  return 0;
}

<<<<<<< HEAD
/* { dg-final { scan-tree-dump "<bb 2> \\\[\[0-9.\]+%\\\] \\\[count: \[0-9INV\]*\\\]:\[\n\r \]*return 0;" "optimized" { xfail aarch64*-*-* } } } */
=======
/* { dg-final { scan-tree-dump "<bb 2> \\\[local count: \[0-9INV\]*\\\]:\[\n\r \]*return 0;" "optimized" } } */
>>>>>>> 50221fae
<|MERGE_RESOLUTION|>--- conflicted
+++ resolved
@@ -10,8 +10,4 @@
   return 0;
 }
 
-<<<<<<< HEAD
-/* { dg-final { scan-tree-dump "<bb 2> \\\[\[0-9.\]+%\\\] \\\[count: \[0-9INV\]*\\\]:\[\n\r \]*return 0;" "optimized" { xfail aarch64*-*-* } } } */
-=======
-/* { dg-final { scan-tree-dump "<bb 2> \\\[local count: \[0-9INV\]*\\\]:\[\n\r \]*return 0;" "optimized" } } */
->>>>>>> 50221fae
+/* { dg-final { scan-tree-dump "<bb 2> \\\[local count: \[0-9INV\]*\\\]:\[\n\r \]*return 0;" "optimized" } } */