/* { dg-do compile { target i?86-*-* x86_64-*-* } } */
/* { dg-require-effective-target ilp32 } */
<<<<<<< HEAD
=======
/* { dg-require-effective-target sse2 } */
>>>>>>> f59bdbb7
/* { dg-skip-if "" { i?86-*-* x86_64-*-* } { "-march=*" } { "-march=athlon" } } */
/* { dg-options "-O2 -fprefetch-loop-arrays -march=athlon -msse2 -mfpmath=sse --param simultaneous-prefetches=100 --param max-unrolled-insns=1 -fdump-tree-aprefetch-details -fdump-tree-optimized" } */

#define K 1000000
int a[K], b[K];

void test(int *p)
{
  unsigned i;

  /* Nontemporal store should be used for a.  */
  for (i = 0; i < K; i++)
    a[i] = 0;

  /* Nontemporal store should be used for a, nontemporal prefetch for b.  */
  for (i = 0; i < K; i++)
    a[i] = b[i];

  /* Nontemporal store should not be used here (only write and read temporal
     prefetches).  */
  for (i = 0; i < K - 10000; i++)
    a[i + 10000] = a[i];

  /* Nontemporal store should not be used here (only write and read nontemporal
     prefetches).  */
  for (i = 0; i < K - 100000; i++)
    a[i + 100000] = a[i];

  /* Nontemporal store should be used neither for a nor for p, as we do not know
     whether they alias or not.  */
  for (i = 0; i < K; i++)
    {
      a[i] = 0;
      *p++ = 1;
    }

  /* Nontemporal store should not be used for a, as we do not know whether its
     value will be reused or not.  */
  for (i = 0; i < 1000; i++)
    a[i] = 0;
}

/* { dg-final { scan-tree-dump-times "Issued prefetch" 5 "aprefetch" } } */
/* { dg-final { scan-tree-dump-times "Issued nontemporal prefetch" 3 "aprefetch" } } */
/* { dg-final { scan-tree-dump-times "nontemporal store" 2 "aprefetch" } } */

/* { dg-final { scan-tree-dump-times "builtin_prefetch" 8 "optimized" } } */
/* { dg-final { scan-tree-dump-times "=\\{nt\\}" 2 "optimized" } } */
/* { dg-final { scan-tree-dump-times "__builtin_ia32_mfence" 2 "optimized" } } */

/* { dg-final { scan-assembler-times "prefetchw" 5 } } */
/* { dg-final { scan-assembler-times "prefetcht" 1 } } */
/* { dg-final { scan-assembler-times "prefetchnta" 2 } } */
/* { dg-final { scan-assembler-times "movnti" 2 } } */
/* { dg-final { scan-assembler-times "mfence" 2 } } */

/* { dg-final { cleanup-tree-dump "aprefetch" } } */
/* { dg-final { cleanup-tree-dump "optimized" } } */<|MERGE_RESOLUTION|>--- conflicted
+++ resolved
@@ -1,9 +1,6 @@
 /* { dg-do compile { target i?86-*-* x86_64-*-* } } */
 /* { dg-require-effective-target ilp32 } */
-<<<<<<< HEAD
-=======
 /* { dg-require-effective-target sse2 } */
->>>>>>> f59bdbb7
 /* { dg-skip-if "" { i?86-*-* x86_64-*-* } { "-march=*" } { "-march=athlon" } } */
 /* { dg-options "-O2 -fprefetch-loop-arrays -march=athlon -msse2 -mfpmath=sse --param simultaneous-prefetches=100 --param max-unrolled-insns=1 -fdump-tree-aprefetch-details -fdump-tree-optimized" } */
 
