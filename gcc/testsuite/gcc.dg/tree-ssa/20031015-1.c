/* With tree-ssa, gcc.dg/20000724-1.c failed because we missed
   a VOP of x in the asm statement.  */
/* { dg-do compile } */
/* { dg-options "-O1 -fdump-tree-alias1-vops" } */

struct s { int a; };

int
main(void)
{
  struct s x = { 0 };
  asm volatile ("" : : "r" (&x) : "memory");
  return 0;
}

/* The V_*_DEF comes from the initial assignment and the asm.  */
<<<<<<< HEAD
/* { dg-final { scan-tree-dump-times "_DEF" 2 "alias1" } } */
=======
/* { dg-final { scan-tree-dump-times "_DEF" 3 "alias1" } } */
>>>>>>> f8383f28
/* { dg-final { cleanup-tree-dump "alias1" } } */<|MERGE_RESOLUTION|>--- conflicted
+++ resolved
@@ -14,9 +14,5 @@
 }
 
 /* The V_*_DEF comes from the initial assignment and the asm.  */
-<<<<<<< HEAD
-/* { dg-final { scan-tree-dump-times "_DEF" 2 "alias1" } } */
-=======
 /* { dg-final { scan-tree-dump-times "_DEF" 3 "alias1" } } */
->>>>>>> f8383f28
 /* { dg-final { cleanup-tree-dump "alias1" } } */