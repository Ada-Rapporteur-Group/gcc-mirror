--- conflicted
+++ resolved
@@ -14,10 +14,5 @@
 }
 
 /* The VDEF comes from the initial assignment and the asm.  */
-<<<<<<< HEAD
-/* { dg-final { scan-tree-dump-times "DEF" 2 "alias1" } } */
-/* { dg-final { cleanup-tree-dump "alias1" } } */
-=======
 /* { dg-final { scan-tree-dump-times "DEF" 2 "salias" } } */
-/* { dg-final { cleanup-tree-dump "salias" } } */
->>>>>>> 60a98cce
+/* { dg-final { cleanup-tree-dump "salias" } } */