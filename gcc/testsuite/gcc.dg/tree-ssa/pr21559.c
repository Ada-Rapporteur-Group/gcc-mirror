--- conflicted
+++ resolved
@@ -37,10 +37,6 @@
 /* Second, we should thread the edge out of the loop via the break
    statement.  We also realize that the final bytes == 0 test is useless,
    and thread over it.  */
-<<<<<<< HEAD
-/* { dg-final { scan-tree-dump-times "Threaded jump" 2 "vrp1" } } */
-=======
 /* { dg-final { scan-tree-dump-times "Threaded jump" 3 "vrp1" } } */
->>>>>>> 99c9c69a
 
 /* { dg-final { cleanup-tree-dump "vrp1" } } */
