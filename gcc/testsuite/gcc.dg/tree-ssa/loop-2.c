--- conflicted
+++ resolved
@@ -2,10 +2,7 @@
 
 /* { dg-do compile } */
 /* { dg-options "-O1 -fdump-tree-optimized" } */
-<<<<<<< HEAD
-=======
 /* { dg-require-effective-target size32plus } */
->>>>>>> ce0e61fe
 
 /* Size of this structure should be sufficiently weird so that no memory
    addressing mode applies.  */
