/* { dg-do compile } */
/* { dg-options "-O3 -fdump-tree-optimized" } */

int
foo (int a[], int b[], int i)
{
  a[i] = b[i] + 2;
  i++;
  a[i] = b[i] + 2;
  i++;
  a[i] = b[i] + 2;
  i++;
  a[i] = b[i] + 2;
  i++;
  return i;
}

<<<<<<< HEAD
/* { dg-final { scan-tree-dump-times "\\* 4" 1 "optimized" } } */
/* { dg-final { scan-tree-dump-times "\\+ 4|\\, 4>" 2 "optimized" } } */
/* { dg-final { scan-tree-dump-times "\\+ 8|\\, 8>" 1 "optimized" } } */
/* { dg-final { scan-tree-dump-times "\\+ 12|\\, 12>" 1 "optimized" } } */
=======
/* { dg-final { scan-tree-dump-times "\\* 4" 1 "optimized" { target { int32 } } } } */
/* { dg-final { scan-tree-dump-times "\\* 2" 1 "optimized" { target { int16 } } } } */
/* { dg-final { scan-tree-dump-times "\\+ 2|\\, 2>" 5 "optimized" { target { int16 } } } } */
/* { dg-final { scan-tree-dump-times "\\+ 4|\\, 4>" 2 "optimized" } } */
/* { dg-final { scan-tree-dump-times "\\+ 8|\\, 8>" 1 "optimized" { target { int32plus } } } } */
/* { dg-final { scan-tree-dump-times "\\+ 6|\\, 6>" 1 "optimized" { target { int16 } } } } */
/* { dg-final { scan-tree-dump-times "\\+ 12|\\, 12>" 1 "optimized" { target { int32 } } } } */
>>>>>>> 4d0aec87
/* { dg-final { cleanup-tree-dump "optimized" } } */<|MERGE_RESOLUTION|>--- conflicted
+++ resolved
@@ -15,12 +15,6 @@
   return i;
 }
 
-<<<<<<< HEAD
-/* { dg-final { scan-tree-dump-times "\\* 4" 1 "optimized" } } */
-/* { dg-final { scan-tree-dump-times "\\+ 4|\\, 4>" 2 "optimized" } } */
-/* { dg-final { scan-tree-dump-times "\\+ 8|\\, 8>" 1 "optimized" } } */
-/* { dg-final { scan-tree-dump-times "\\+ 12|\\, 12>" 1 "optimized" } } */
-=======
 /* { dg-final { scan-tree-dump-times "\\* 4" 1 "optimized" { target { int32 } } } } */
 /* { dg-final { scan-tree-dump-times "\\* 2" 1 "optimized" { target { int16 } } } } */
 /* { dg-final { scan-tree-dump-times "\\+ 2|\\, 2>" 5 "optimized" { target { int16 } } } } */
@@ -28,5 +22,4 @@
 /* { dg-final { scan-tree-dump-times "\\+ 8|\\, 8>" 1 "optimized" { target { int32plus } } } } */
 /* { dg-final { scan-tree-dump-times "\\+ 6|\\, 6>" 1 "optimized" { target { int16 } } } } */
 /* { dg-final { scan-tree-dump-times "\\+ 12|\\, 12>" 1 "optimized" { target { int32 } } } } */
->>>>>>> 4d0aec87
 /* { dg-final { cleanup-tree-dump "optimized" } } */