--- conflicted
+++ resolved
@@ -22,12 +22,7 @@
     blau ((unsigned char) i);
 }
 
-<<<<<<< HEAD
-/* { dg-final { scan-tree-dump-times "= \\(unsigned char\\)" 1 "optimized" } } */
-/* { dg-final { scan-tree-dump-times "= \\(char\\)" 1 "optimized" } } */
-=======
 /* { dg-final { scan-tree-dump-times "& 255" 1 "optimized" } } */
 /* { dg-final { scan-tree-dump-times "= \\(signed char\\)" 1 "optimized" } } */
->>>>>>> 3082eeb7
 
 /* { dg-final { cleanup-tree-dump "optimized" } } */