/* { dg-do run } */
/* { dg-options "-O -fdump-tree-alias-details" } */

int *i;
void __attribute__((noinline))
foo (void)
{
  *i = 1;
}
int **__attribute__((noinline,const))
foobar (void)
{
  return &i;
}
int __attribute__((noinline))
bar(int local_p)
{
  int x = 0;
  int *j;
  int **p;
  if (local_p)
    p = &j;
  else
    p = foobar();
  *p = &x;  /* This makes x escape.  */
  foo ();
  return x;
}
extern void abort (void);
int main()
{
  int k = 2;
  i = &k;
  if (bar (1) != 0 || k != 1)
    abort ();
  if (bar (0) != 1)
    abort ();
  return 0;
}

<<<<<<< HEAD
/* { dg-final { scan-tree-dump "ESCAPED, points-to non-local, points-to vars: { x }" "alias" } } */
=======
/* { dg-final { scan-tree-dump "ESCAPED, points-to non-local, points-to NULL, points-to vars: { x }" "alias" } } */
>>>>>>> 155d23aa
/* { dg-final { cleanup-tree-dump "alias" } } */<|MERGE_RESOLUTION|>--- conflicted
+++ resolved
@@ -38,9 +38,5 @@
   return 0;
 }
 
-<<<<<<< HEAD
-/* { dg-final { scan-tree-dump "ESCAPED, points-to non-local, points-to vars: { x }" "alias" } } */
-=======
 /* { dg-final { scan-tree-dump "ESCAPED, points-to non-local, points-to NULL, points-to vars: { x }" "alias" } } */
->>>>>>> 155d23aa
 /* { dg-final { cleanup-tree-dump "alias" } } */