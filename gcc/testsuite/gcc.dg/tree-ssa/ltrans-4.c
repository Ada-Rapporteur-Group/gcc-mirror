/* { dg-do compile } */ 
/* { dg-options "-O2 -ftree-loop-linear -fdump-tree-ltrans-all" } */
<<<<<<< HEAD
=======
/* { dg-require-effective-target size32plus } */
>>>>>>> c355071f

double u[1782225];
int foo(int N, int *res)
{
  int i, j;
  double sum = 0;
  for (i = 0; i < N; i++)	
    for (j = 0; j < N; j++)
      sum = sum + u[i + 1335 * j];
  
  for (i = 0; i < N; i++)
    u[1336 * i] *= 2;
  *res = sum + N;
}

/* { dg-final { scan-tree-dump-times "transformed loop" 1 "ltrans"} } */ 
/* { dg-final { cleanup-tree-dump "ltrans" } } */<|MERGE_RESOLUTION|>--- conflicted
+++ resolved
@@ -1,9 +1,6 @@
 /* { dg-do compile } */ 
 /* { dg-options "-O2 -ftree-loop-linear -fdump-tree-ltrans-all" } */
-<<<<<<< HEAD
-=======
 /* { dg-require-effective-target size32plus } */
->>>>>>> c355071f
 
 double u[1782225];
 int foo(int N, int *res)
