/* Copyright (C) 2002 Free Software Foundation, Inc.

   Tests various diagnostics about a bit-field's type and width.

   Source: Neil Booth, 26 Jan 2002.
*/

/* { dg-options -pedantic } */

enum foo {e1 = 0, e2, e3, e4, e5};

int x;
typedef unsigned int ui;

struct bf1
{
  unsigned int a: 3.5;		/* { dg-error "integer constant" } */
  unsigned int b: x;		/* { dg-error "integer constant" } */
  unsigned int c: -1;		/* { dg-error "negative width" } */
  unsigned int d: 0;		/* { dg-error "zero width" } */
  unsigned int : 0;		/* { dg-bogus "zero width" } */
  unsigned int : 5;
  double e: 1;			/* { dg-error "invalid type" } */
  float f: 1;			/* { dg-error "invalid type" } */
  unsigned long g: 5;		/* { dg-warning "GCC extension|ISO C" } */
  ui h: 5;
<<<<<<< HEAD
  enum foo i: 2;		/* { dg-error "narrower" } */
=======
  enum foo i: 2;		/* { dg-warning "narrower" } */
>>>>>>> 751ff693
    /* { dg-warning "GCC extension|ISO C" "extension" { target *-*-* } 27 } */
  enum foo j: 3;		/* { dg-warning "GCC extension|ISO C" } */
  unsigned int k: 256;		/* { dg-error "exceeds its type" } */
};<|MERGE_RESOLUTION|>--- conflicted
+++ resolved
@@ -24,11 +24,7 @@
   float f: 1;			/* { dg-error "invalid type" } */
   unsigned long g: 5;		/* { dg-warning "GCC extension|ISO C" } */
   ui h: 5;
-<<<<<<< HEAD
-  enum foo i: 2;		/* { dg-error "narrower" } */
-=======
   enum foo i: 2;		/* { dg-warning "narrower" } */
->>>>>>> 751ff693
     /* { dg-warning "GCC extension|ISO C" "extension" { target *-*-* } 27 } */
   enum foo j: 3;		/* { dg-warning "GCC extension|ISO C" } */
   unsigned int k: 256;		/* { dg-error "exceeds its type" } */
