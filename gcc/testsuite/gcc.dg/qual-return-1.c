--- conflicted
+++ resolved
@@ -1,11 +1,7 @@
 /* Test for warnings for qualified function return types.  */
 /* Origin: Joseph Myers <jsm28@cam.ac.uk> */
 /* { dg-do compile } */
-<<<<<<< HEAD
-/* { dg-options "-std=gnu99 -Wreturn-type" } */
-=======
 /* { dg-options "-std=gnu99 -Wreturn-type -Wignored-qualifiers" } */
->>>>>>> 751ff693
 
 /* Qualifying a function return type makes no sense.  */
 
