#define N 1000

int toto()
{
  int j;
  int i;
  int a[N];
  int b[N];

  for (i = 0; i < N; i++)
    for (j = 0; j < N; j++)
      a[j] = a[i] + 1;

  return a[0];
}

main()
{
  return toto();
}

<<<<<<< HEAD
/* { dg-final { scan-tree-dump-times "will be loop blocked" 1 "graphite"} } */ 
=======
/* { dg-final { scan-tree-dump-times "will be loop blocked" 1 "graphite" { xfail *-*-* } } } */ 
>>>>>>> 42a9ba1d
/* { dg-final { cleanup-tree-dump "graphite" } } */<|MERGE_RESOLUTION|>--- conflicted
+++ resolved
@@ -19,9 +19,5 @@
   return toto();
 }
 
-<<<<<<< HEAD
-/* { dg-final { scan-tree-dump-times "will be loop blocked" 1 "graphite"} } */ 
-=======
 /* { dg-final { scan-tree-dump-times "will be loop blocked" 1 "graphite" { xfail *-*-* } } } */ 
->>>>>>> 42a9ba1d
 /* { dg-final { cleanup-tree-dump "graphite" } } */