--- conflicted
+++ resolved
@@ -47,8 +47,4 @@
 }
 
 /* { dg-final { scan-tree-dump-times "will be interchanged" 1 "graphite" } } */
-<<<<<<< HEAD
-/* { dg -final { cleanup-tree-dump "graphite" } } */
-=======
-/* { dg-final { cleanup-tree-dump "graphite" } } */
->>>>>>> 6e7f08ad
+/* { dg-final { cleanup-tree-dump "graphite" } } */