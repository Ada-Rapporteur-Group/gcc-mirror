--- conflicted
+++ resolved
@@ -23,10 +23,6 @@
 
 int main()
 {
-<<<<<<< HEAD
-  return
-   foo(0) != 0 || foo(1) != 1 || bar(0) != 0 || bar(1) != 2 || bar(2) != 5;
-=======
   if (foo(0) != 0
       || foo(1) != 1
       || bar(0) != 0
@@ -35,5 +31,4 @@
     abort ();
 
   return 0;
->>>>>>> 6e7f08ad
 }
