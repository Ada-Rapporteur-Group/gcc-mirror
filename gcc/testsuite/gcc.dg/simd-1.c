--- conflicted
+++ resolved
@@ -32,12 +32,8 @@
   e = (typeof (e)) a;
 
   /* Different signed SIMD assignment.  */
-<<<<<<< HEAD
-  f = a; /* { dg-error "use -flax-vector-conversions to permit conversions between vectors with differing element types or numbers of subparts.*35: error: incompatible types in assignment" } */
-=======
   f = a; /* { dg-message "note: use -flax-vector-conversions to permit conversions between vectors with differing element types or numbers of subparts" } */
   /* { dg-error "incompatible types in assignment" "" { target *-*-* } 35 } */
->>>>>>> 60a98cce
 
   /* Casted different signed SIMD assignment.  */
   f = (uv4si) a;
