--- conflicted
+++ resolved
@@ -7,10 +7,6 @@
 
 int
 f (x)
-<<<<<<< HEAD
-     float x; /* { dg-warning "warning: function declaration isn't a prototype" } */
-=======
      float x; /* { dg-warning "function declaration isn't a prototype" } */
->>>>>>> 60a98cce
 {
 }