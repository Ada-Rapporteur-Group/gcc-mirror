/* Structure layout test generator.
   Copyright (C) 2004, 2005 Free Software Foundation, Inc.
   Contributed by Jakub Jelinek <jakub@redhat.com>.

This file is part of GCC.

GCC is free software; you can redistribute it and/or modify it under
the terms of the GNU General Public License as published by the Free
Software Foundation; either version 2, or (at your option) any later
version.

GCC is distributed in the hope that it will be useful, but WITHOUT ANY
WARRANTY; without even the implied warranty of MERCHANTABILITY or
FITNESS FOR A PARTICULAR PURPOSE.  See the GNU General Public License
for more details.

You should have received a copy of the GNU General Public License
along with GCC; see the file COPYING.  If not, write to the Free
Software Foundation, 51 Franklin Street, Fifth Floor, Boston, MA
02110-1301, USA.  */

/* Compile with gcc -o struct-layout-1_generate{,.c} generate_random{,_r}.c */

/* N.B. -- This program cannot use libiberty as that will not work
   when testing an installed compiler.  */
#include <limits.h>
#include <stdio.h>
#include <stdlib.h>
#include <string.h>
#include <stddef.h>
/* We use our own pseudo-random number generator, so that it gives the same
   values on all hosts.  */
#include "generate-random.h"

#if LLONG_MAX != 9223372036854775807LL && __LONG_LONG_MAX__ != 9223372036854775807LL
# error Need 64-bit long long
#endif

typedef unsigned int hashval_t;

enum TYPE
{
  TYPE_INT,
  TYPE_UINT,
  TYPE_CINT,
  TYPE_CUINT,
  TYPE_FLOAT,
  TYPE_CFLOAT,
  TYPE_DEC_FLOAT,
  TYPE_SENUM,
  TYPE_UENUM,
  TYPE_PTR,
  TYPE_FNPTR,
  TYPE_OTHER
};

struct types
{
  const char *name;
  enum TYPE type;
  unsigned long long int maxval;
  char bitfld;
};

struct types base_types[] = {
/* As we don't know whether char will be signed or not, just limit ourselves
   to unsigned values less than maximum signed char value.  */
{ "char", TYPE_UINT, 127, 'C' },
{ "signed char", TYPE_INT, 127, 'C' },
{ "unsigned char", TYPE_UINT, 255, 'C' },
{ "short int", TYPE_INT, 32767, 'S' },
{ "unsigned short int", TYPE_UINT, 65535, 'S' },
{ "int", TYPE_INT, 2147483647, 'I' },
{ "unsigned int", TYPE_UINT, 4294967295U, 'I' },
{ "long int", TYPE_INT, 9223372036854775807LL, 'L' },
{ "unsigned long int", TYPE_UINT, 18446744073709551615ULL, 'L' },
{ "long long int", TYPE_INT, 9223372036854775807LL, 'Q' },
{ "unsigned long long int", TYPE_UINT, 18446744073709551615ULL, 'Q' },
{ "bool", TYPE_UINT, 1, 'B' },
{ "void *", TYPE_PTR, 0, 0 },
{ "char *", TYPE_PTR, 0, 0 },
{ "int *", TYPE_PTR, 0, 0 },
{ "float", TYPE_FLOAT, 0, 0 },
{ "double", TYPE_FLOAT, 0, 0 },
{ "long double", TYPE_FLOAT, 0, 0 },
#ifndef SKIP_DECIMAL_FLOAT
{ "_Decimal32", TYPE_DEC_FLOAT, 0, 0 },
{ "_Decimal64", TYPE_DEC_FLOAT, 0, 0 },
{ "_Decimal128", TYPE_DEC_FLOAT, 0, 0 },
#define NTYPES1 21
#else
#define NTYPES1 18
#endif
{ "Tchar", TYPE_UINT, 127, 'C' },
{ "Tschar", TYPE_INT, 127, 'C' },
{ "Tuchar", TYPE_UINT, 255, 'C' },
{ "Tshort", TYPE_INT, 32767, 'S' },
{ "Tushort", TYPE_UINT, 65535, 'S' },
{ "Tint", TYPE_INT, 2147483647, 'I' },
{ "Tuint", TYPE_UINT, 4294967295U, 'I' },
{ "Tlong", TYPE_INT, 9223372036854775807LL, 'L' },
{ "Tulong", TYPE_UINT, 18446744073709551615ULL, 'L' },
{ "Tllong", TYPE_INT, 9223372036854775807LL, 'Q' },
{ "Tullong", TYPE_UINT, 18446744073709551615ULL, 'Q' },
{ "Tbool", TYPE_UINT, 1, 'B' },
{ "size_t", TYPE_UINT, 18446744073709551615ULL, 0 },
{ "Tptr", TYPE_PTR, 0, 0 },
{ "Tcptr", TYPE_PTR, 0, 0 },
{ "Tiptr", TYPE_PTR, 0, 0 },
{ "Tfnptr", TYPE_FNPTR, 0, 0 },
{ "Tfloat", TYPE_FLOAT, 0, 0 },
{ "Tdouble", TYPE_FLOAT, 0, 0 },
{ "Tldouble", TYPE_FLOAT, 0, 0 },
#ifndef SKIP_DECIMAL_FLOAT
{ "TDecimal32", TYPE_DEC_FLOAT, 0, 0 },
{ "TDecimal64", TYPE_DEC_FLOAT, 0, 0 },
{ "TDecimal128", TYPE_DEC_FLOAT, 0, 0 },
#endif
{ "enum E0", TYPE_UENUM, 0, ' ' },
{ "enum E1", TYPE_UENUM, 1, ' ' },
{ "enum E2", TYPE_SENUM, 3, ' ' },
{ "enum E3", TYPE_SENUM, 127, ' ' },
{ "enum E4", TYPE_UENUM, 255, ' ' },
{ "enum E5", TYPE_SENUM, 32767, ' ' },
{ "enum E6", TYPE_UENUM, 65535, ' ' },
{ "enum E7", TYPE_SENUM, 2147483647, ' ' },
{ "enum E8", TYPE_UENUM, 4294967295U, ' ' },
{ "enum E9", TYPE_SENUM, 1099511627775LL, ' ' },
{ "TE0", TYPE_UENUM, 0, ' ' },
{ "TE1", TYPE_UENUM, 1, ' ' },
{ "TE2", TYPE_SENUM, 3, ' ' },
{ "TE3", TYPE_SENUM, 127, ' ' },
{ "TE4", TYPE_UENUM, 255, ' ' },
{ "TE5", TYPE_SENUM, 32767, ' ' },
{ "TE6", TYPE_UENUM, 65535, ' ' },
{ "TE7", TYPE_SENUM, 2147483647, ' ' },
{ "TE8", TYPE_UENUM, 4294967295U, ' ' },
{ "TE9", TYPE_SENUM, 1099511627775LL, ' ' },
/* vector-defs.h typedefs */
{ "qi", TYPE_INT, 127, 0 },
{ "hi", TYPE_INT, 32767, 0 },
{ "si", TYPE_INT, 2147483647, 0 },
{ "di", TYPE_INT, 9223372036854775807LL, 0 },
{ "sf", TYPE_FLOAT, 0, 0 },
{ "df", TYPE_FLOAT, 0, 0 }
#define NTYPES2 (sizeof (base_types) / sizeof (base_types[0]))
};
struct types complex_types[] = {
{ "_Complex char", TYPE_CUINT, 127, 0 },
{ "_Complex signed char", TYPE_CINT, 127, 0 },
{ "_Complex unsigned char", TYPE_CUINT, 255, 0 },
{ "_Complex short int", TYPE_CINT, 32767, 0 },
{ "_Complex unsigned short int", TYPE_CUINT, 65535, 0 },
{ "_Complex int", TYPE_CINT, 2147483647, 0 },
{ "_Complex unsigned int", TYPE_CUINT, 4294967295U, 0 },
{ "_Complex long int", TYPE_CINT, 9223372036854775807LL, 0 },
{ "_Complex unsigned long int", TYPE_CUINT, 18446744073709551615ULL, 0 },
{ "_Complex long long int", TYPE_CINT, 9223372036854775807LL, 0 },
{ "_Complex unsigned long long int", TYPE_CUINT, 18446744073709551615ULL, 0 },
{ "_Complex float", TYPE_CFLOAT, 0, 0 },
{ "_Complex double", TYPE_CFLOAT, 0, 0 },
{ "_Complex long double", TYPE_CFLOAT, 0, 0 },
{ "Tcchar", TYPE_CUINT, 127, 0 },
{ "Tcschar", TYPE_CINT, 127, 0 },
{ "Tcuchar", TYPE_CUINT, 255, 0 },
{ "Tcshort", TYPE_CINT, 32767, 0 },
{ "Tcushort", TYPE_CUINT, 65535, 0 },
{ "Tcint", TYPE_CINT, 2147483647, 0 },
{ "Tcuint", TYPE_CUINT, 4294967295U, 0 },
{ "Tclong", TYPE_CINT, 9223372036854775807LL, 0 },
{ "Tculong", TYPE_CUINT, 18446744073709551615ULL, 0 },
{ "Tcllong", TYPE_CINT, 9223372036854775807LL, 0 },
{ "Tcullong", TYPE_CUINT, 18446744073709551615ULL, 0 },
{ "Tcfloat", TYPE_CFLOAT, 0, 0 },
{ "Tcdouble", TYPE_CFLOAT, 0, 0 },
{ "Tcldouble", TYPE_CFLOAT, 0, 0 }
#define NCTYPES2 (sizeof (complex_types) / sizeof (complex_types[0]))
};
struct types vector_types[] = {
/* vector-defs.h typedefs */
{ "v8qi", TYPE_OTHER, 0, 0 },
{ "v16qi", TYPE_OTHER, 0, 0 },
{ "v2hi", TYPE_OTHER, 0, 0 },
{ "v4hi", TYPE_OTHER, 0, 0 },
{ "v8hi", TYPE_OTHER, 0, 0 },
{ "v2si", TYPE_OTHER, 0, 0 },
{ "v4si", TYPE_OTHER, 0, 0 },
{ "v1di", TYPE_OTHER, 0, 0 },
{ "v2di", TYPE_OTHER, 0, 0 },
{ "v2sf", TYPE_OTHER, 0, 0 },
{ "v4sf", TYPE_OTHER, 0, 0 },
{ "v16sf", TYPE_OTHER, 0, 0 },
{ "v2df", TYPE_OTHER, 0, 0 },
{ "u8qi", TYPE_OTHER, 0, 0 },
{ "u16qi", TYPE_OTHER, 0, 0 },
{ "u2hi", TYPE_OTHER, 0, 0 },
{ "u4hi", TYPE_OTHER, 0, 0 },
{ "u8hi", TYPE_OTHER, 0, 0 },
{ "u2si", TYPE_OTHER, 0, 0 },
{ "u4si", TYPE_OTHER, 0, 0 },
{ "u1di", TYPE_OTHER, 0, 0 },
{ "u2di", TYPE_OTHER, 0, 0 },
{ "u2sf", TYPE_OTHER, 0, 0 },
{ "u4sf", TYPE_OTHER, 0, 0 },
{ "u16sf", TYPE_OTHER, 0, 0 },
{ "u2df", TYPE_OTHER, 0, 0 },
{ "__m64", TYPE_OTHER, 0, 0 },
{ "__m128", TYPE_OTHER, 0, 0 }
#define NVTYPES2 (sizeof (vector_types) / sizeof (vector_types[0]))
};
struct types attrib_types[] = {
{ "Talchar", TYPE_UINT, 127, 'C' },
{ "Talschar", TYPE_INT, 127, 'C' },
{ "Taluchar", TYPE_UINT, 255, 'C' },
{ "Talshort", TYPE_INT, 32767, 'S' },
{ "Talushort", TYPE_UINT, 65535, 'S' },
{ "Talint", TYPE_INT, 2147483647, 'I' },
{ "Taluint", TYPE_UINT, 4294967295U, 'I' },
{ "Tallong", TYPE_INT, 9223372036854775807LL, 'L' },
{ "Talulong", TYPE_UINT, 18446744073709551615ULL, 'L' },
{ "Talllong", TYPE_INT, 9223372036854775807LL, 'Q' },
{ "Talullong", TYPE_UINT, 18446744073709551615ULL, 'Q' },
{ "Talbool", TYPE_UINT, 1, 'B' },
{ "Talptr", TYPE_PTR, 0, 0 },
{ "Talcptr", TYPE_PTR, 0, 0 },
{ "Taliptr", TYPE_PTR, 0, 0 },
{ "Talfloat", TYPE_FLOAT, 0, 0 },
{ "Taldouble", TYPE_FLOAT, 0, 0 },
{ "Talldouble", TYPE_FLOAT, 0, 0 },
#ifndef SKIP_DECIMAL_FLOAT
{ "TalDecimal32", TYPE_DEC_FLOAT, 0, 0 },
{ "TalDecimal64", TYPE_DEC_FLOAT, 0, 0 },
{ "TalDecimal128", TYPE_DEC_FLOAT, 0, 0 },
#endif
{ "TalE0", TYPE_UENUM, 0, ' ' },
{ "TalE1", TYPE_UENUM, 1, ' ' },
{ "TalE2", TYPE_SENUM, 3, ' ' },
{ "TalE3", TYPE_SENUM, 127, ' ' },
{ "TalE4", TYPE_UENUM, 255, ' ' },
{ "TalE5", TYPE_SENUM, 32767, ' ' },
{ "TalE6", TYPE_UENUM, 65535, ' ' },
{ "TalE7", TYPE_SENUM, 2147483647, ' ' },
{ "TalE8", TYPE_UENUM, 4294967295U, ' ' },
{ "TalE9", TYPE_SENUM, 1099511627775LL, ' ' },
{ "Tal1char", TYPE_UINT, 127, 'C' },
{ "Tal1schar", TYPE_INT, 127, 'C' },
{ "Tal1uchar", TYPE_UINT, 255, 'C' },
{ "Tal1short", TYPE_INT, 32767, 'S' },
{ "Tal1ushort", TYPE_UINT, 65535, 'S' },
{ "Tal1int", TYPE_INT, 2147483647, 'I' },
{ "Tal1uint", TYPE_UINT, 4294967295U, 'I' },
{ "Tal1long", TYPE_INT, 9223372036854775807LL, 'L' },
{ "Tal1ulong", TYPE_UINT, 18446744073709551615ULL, 'L' },
{ "Tal1llong", TYPE_INT, 9223372036854775807LL, 'Q' },
{ "Tal1ullong", TYPE_UINT, 18446744073709551615ULL, 'Q' },
{ "Tal1bool", TYPE_UINT, 1, 'B' },
{ "Tal1ptr", TYPE_PTR, 0, 0 },
{ "Tal1cptr", TYPE_PTR, 0, 0 },
{ "Tal1iptr", TYPE_PTR, 0, 0 },
{ "Tal1float", TYPE_FLOAT, 0, 0 },
{ "Tal1double", TYPE_FLOAT, 0, 0 },
{ "Tal1ldouble", TYPE_FLOAT, 0, 0 },
#ifndef SKIP_DECIMAL_FLOAT
{ "Tal1Decimal32", TYPE_DEC_FLOAT, 0, 0},
{ "Tal1Decimal64", TYPE_DEC_FLOAT, 0, 0},
{ "Tal1Decimal128", TYPE_DEC_FLOAT, 0, 0},
#endif
{ "Tal1E0", TYPE_UENUM, 0, ' ' },
{ "Tal1E1", TYPE_UENUM, 1, ' ' },
{ "Tal1E2", TYPE_SENUM, 3, ' ' },
{ "Tal1E3", TYPE_SENUM, 127, ' ' },
{ "Tal1E4", TYPE_UENUM, 255, ' ' },
{ "Tal1E5", TYPE_SENUM, 32767, ' ' },
{ "Tal1E6", TYPE_UENUM, 65535, ' ' },
{ "Tal1E7", TYPE_SENUM, 2147483647, ' ' },
{ "Tal1E8", TYPE_UENUM, 4294967295U, ' ' },
{ "Tal1E9", TYPE_SENUM, 1099511627775LL, ' ' },
{ "Tal2char", TYPE_UINT, 127, 'C' },
{ "Tal2schar", TYPE_INT, 127, 'C' },
{ "Tal2uchar", TYPE_UINT, 255, 'C' },
{ "Tal2short", TYPE_INT, 32767, 'S' },
{ "Tal2ushort", TYPE_UINT, 65535, 'S' },
{ "Tal2int", TYPE_INT, 2147483647, 'I' },
{ "Tal2uint", TYPE_UINT, 4294967295U, 'I' },
{ "Tal2long", TYPE_INT, 9223372036854775807LL, 'L' },
{ "Tal2ulong", TYPE_UINT, 18446744073709551615ULL, 'L' },
{ "Tal2llong", TYPE_INT, 9223372036854775807LL, 'Q' },
{ "Tal2ullong", TYPE_UINT, 18446744073709551615ULL, 'Q' },
{ "Tal2bool", TYPE_UINT, 1, 'B' },
{ "Tal2ptr", TYPE_PTR, 0, 0 },
{ "Tal2cptr", TYPE_PTR, 0, 0 },
{ "Tal2iptr", TYPE_PTR, 0, 0 },
{ "Tal2float", TYPE_FLOAT, 0, 0 },
{ "Tal2double", TYPE_FLOAT, 0, 0 },
{ "Tal2ldouble", TYPE_FLOAT, 0, 0 },
#ifndef SKIP_DECIMAL_FLOAT
{ "Tal2Decimal32", TYPE_DEC_FLOAT, 0, 0 },
{ "Tal2Decimal64", TYPE_DEC_FLOAT, 0, 0 },
{ "Tal2Decimal128", TYPE_DEC_FLOAT, 0, 0 },
#endif
{ "Tal2E0", TYPE_UENUM, 0, ' ' },
{ "Tal2E1", TYPE_UENUM, 1, ' ' },
{ "Tal2E2", TYPE_SENUM, 3, ' ' },
{ "Tal2E3", TYPE_SENUM, 127, ' ' },
{ "Tal2E4", TYPE_UENUM, 255, ' ' },
{ "Tal2E5", TYPE_SENUM, 32767, ' ' },
{ "Tal2E6", TYPE_UENUM, 65535, ' ' },
{ "Tal2E7", TYPE_SENUM, 2147483647, ' ' },
{ "Tal2E8", TYPE_UENUM, 4294967295U, ' ' },
{ "Tal2E9", TYPE_SENUM, 1099511627775LL, ' ' },
{ "Tal4char", TYPE_UINT, 127, 'C' },
{ "Tal4schar", TYPE_INT, 127, 'C' },
{ "Tal4uchar", TYPE_UINT, 255, 'C' },
{ "Tal4short", TYPE_INT, 32767, 'S' },
{ "Tal4ushort", TYPE_UINT, 65535, 'S' },
{ "Tal4int", TYPE_INT, 2147483647, 'I' },
{ "Tal4uint", TYPE_UINT, 4294967295U, 'I' },
{ "Tal4long", TYPE_INT, 9223372036854775807LL, 'L' },
{ "Tal4ulong", TYPE_UINT, 18446744073709551615ULL, 'L' },
{ "Tal4llong", TYPE_INT, 9223372036854775807LL, 'Q' },
{ "Tal4ullong", TYPE_UINT, 18446744073709551615ULL, 'Q' },
{ "Tal4bool", TYPE_UINT, 1, 'B' },
{ "Tal4ptr", TYPE_PTR, 0, 0 },
{ "Tal4cptr", TYPE_PTR, 0, 0 },
{ "Tal4iptr", TYPE_PTR, 0, 0 },
{ "Tal4float", TYPE_FLOAT, 0, 0 },
{ "Tal4double", TYPE_FLOAT, 0, 0 },
{ "Tal4ldouble", TYPE_FLOAT, 0, 0 },
#ifndef SKIP_DECIMAL_FLOAT
{ "Tal4Decimal32", TYPE_DEC_FLOAT, 0, 0 },
{ "Tal4Decimal64", TYPE_DEC_FLOAT, 0, 0 },
{ "Tal4Decimal128", TYPE_DEC_FLOAT, 0, 0 },
#endif
{ "Tal4E0", TYPE_UENUM, 0, ' ' },
{ "Tal4E1", TYPE_UENUM, 1, ' ' },
{ "Tal4E2", TYPE_SENUM, 3, ' ' },
{ "Tal4E3", TYPE_SENUM, 127, ' ' },
{ "Tal4E4", TYPE_UENUM, 255, ' ' },
{ "Tal4E5", TYPE_SENUM, 32767, ' ' },
{ "Tal4E6", TYPE_UENUM, 65535, ' ' },
{ "Tal4E7", TYPE_SENUM, 2147483647, ' ' },
{ "Tal4E8", TYPE_UENUM, 4294967295U, ' ' },
{ "Tal4E9", TYPE_SENUM, 1099511627775LL, ' ' },
{ "Tal8char", TYPE_UINT, 127, 'C' },
{ "Tal8schar", TYPE_INT, 127, 'C' },
{ "Tal8uchar", TYPE_UINT, 255, 'C' },
{ "Tal8short", TYPE_INT, 32767, 'S' },
{ "Tal8ushort", TYPE_UINT, 65535, 'S' },
{ "Tal8int", TYPE_INT, 2147483647, 'I' },
{ "Tal8uint", TYPE_UINT, 4294967295U, 'I' },
{ "Tal8long", TYPE_INT, 9223372036854775807LL, 'L' },
{ "Tal8ulong", TYPE_UINT, 18446744073709551615ULL, 'L' },
{ "Tal8llong", TYPE_INT, 9223372036854775807LL, 'Q' },
{ "Tal8ullong", TYPE_UINT, 18446744073709551615ULL, 'Q' },
{ "Tal8bool", TYPE_UINT, 1, 'B' },
{ "Tal8ptr", TYPE_PTR, 0, 0 },
{ "Tal8cptr", TYPE_PTR, 0, 0 },
{ "Tal8iptr", TYPE_PTR, 0, 0 },
{ "Tal8float", TYPE_FLOAT, 0, 0 },
{ "Tal8double", TYPE_FLOAT, 0, 0 },
{ "Tal8ldouble", TYPE_FLOAT, 0, 0 },
#ifndef SKIP_DECIMAL_FLOAT
{ "Tal8Decimal32", TYPE_DEC_FLOAT, 0, 0 },
{ "Tal8Decimal64", TYPE_DEC_FLOAT, 0, 0 },
{ "Tal8Decimal128", TYPE_DEC_FLOAT, 0, 0 },
#endif
{ "Tal8E0", TYPE_UENUM, 0, ' ' },
{ "Tal8E1", TYPE_UENUM, 1, ' ' },
{ "Tal8E2", TYPE_SENUM, 3, ' ' },
{ "Tal8E3", TYPE_SENUM, 127, ' ' },
{ "Tal8E4", TYPE_UENUM, 255, ' ' },
{ "Tal8E5", TYPE_SENUM, 32767, ' ' },
{ "Tal8E6", TYPE_UENUM, 65535, ' ' },
{ "Tal8E7", TYPE_SENUM, 2147483647, ' ' },
{ "Tal8E8", TYPE_UENUM, 4294967295U, ' ' },
{ "Tal8E9", TYPE_SENUM, 1099511627775LL, ' ' },
{ "Tal16char", TYPE_UINT, 127, 'C' },
{ "Tal16schar", TYPE_INT, 127, 'C' },
{ "Tal16uchar", TYPE_UINT, 255, 'C' },
{ "Tal16short", TYPE_INT, 32767, 'S' },
{ "Tal16ushort", TYPE_UINT, 65535, 'S' },
{ "Tal16int", TYPE_INT, 2147483647, 'I' },
{ "Tal16uint", TYPE_UINT, 4294967295U, 'I' },
{ "Tal16long", TYPE_INT, 9223372036854775807LL, 'L' },
{ "Tal16ulong", TYPE_UINT, 18446744073709551615ULL, 'L' },
{ "Tal16llong", TYPE_INT, 9223372036854775807LL, 'Q' },
{ "Tal16ullong", TYPE_UINT, 18446744073709551615ULL, 'Q' },
{ "Tal16bool", TYPE_UINT, 1, 'B' },
{ "Tal16ptr", TYPE_PTR, 0, 0 },
{ "Tal16cptr", TYPE_PTR, 0, 0 },
{ "Tal16iptr", TYPE_PTR, 0, 0 },
{ "Tal16float", TYPE_FLOAT, 0, 0 },
{ "Tal16double", TYPE_FLOAT, 0, 0 },
{ "Tal16ldouble", TYPE_FLOAT, 0, 0 },
#ifndef SKIP_DECIMAL_FLOAT
{ "Tal16Decimal32", TYPE_DEC_FLOAT, 0, 0 },
{ "Tal16Decimal64", TYPE_DEC_FLOAT, 0, 0 },
{ "Tal16Decimal128", TYPE_DEC_FLOAT, 0, 0 },
#endif
{ "Tal16E0", TYPE_UENUM, 0, ' ' },
{ "Tal16E1", TYPE_UENUM, 1, ' ' },
{ "Tal16E2", TYPE_SENUM, 3, ' ' },
{ "Tal16E3", TYPE_SENUM, 127, ' ' },
{ "Tal16E4", TYPE_UENUM, 255, ' ' },
{ "Tal16E5", TYPE_SENUM, 32767, ' ' },
{ "Tal16E6", TYPE_UENUM, 65535, ' ' },
{ "Tal16E7", TYPE_SENUM, 2147483647, ' ' },
{ "Tal16E8", TYPE_UENUM, 4294967295U, ' ' },
{ "Tal16E9", TYPE_SENUM, 1099511627775LL, ' ' }
#define NATYPES2 (sizeof (attrib_types) / sizeof (attrib_types[0]))
};
struct types complex_attrib_types[] = {
{ "Talcchar", TYPE_CUINT, 127, 0 },
{ "Talcschar", TYPE_CINT, 127, 0 },
{ "Talcuchar", TYPE_CUINT, 255, 0 },
{ "Talcshort", TYPE_CINT, 32767, 0 },
{ "Talcushort", TYPE_CUINT, 65535, 0 },
{ "Talcint", TYPE_CINT, 2147483647, 0 },
{ "Talcuint", TYPE_CUINT, 4294967295U, 0 },
{ "Talclong", TYPE_CINT, 9223372036854775807LL, 0 },
{ "Talculong", TYPE_CUINT, 18446744073709551615ULL, 0 },
{ "Talcllong", TYPE_CINT, 9223372036854775807LL, 0 },
{ "Talcullong", TYPE_CUINT, 18446744073709551615ULL, 0 },
{ "Talcfloat", TYPE_CFLOAT, 0, 0 },
{ "Talcdouble", TYPE_CFLOAT, 0, 0 },
{ "Talcldouble", TYPE_CFLOAT, 0, 0 },
{ "Tal1cchar", TYPE_CUINT, 127, 0 },
{ "Tal1cschar", TYPE_CINT, 127, 0 },
{ "Tal1cuchar", TYPE_CUINT, 255, 0 },
{ "Tal1cshort", TYPE_CINT, 32767, 0 },
{ "Tal1cushort", TYPE_CUINT, 65535, 0 },
{ "Tal1cint", TYPE_CINT, 2147483647, 0 },
{ "Tal1cuint", TYPE_CUINT, 4294967295U, 0 },
{ "Tal1clong", TYPE_CINT, 9223372036854775807LL, 0 },
{ "Tal1culong", TYPE_CUINT, 18446744073709551615ULL, 0 },
{ "Tal1cllong", TYPE_CINT, 9223372036854775807LL, 0 },
{ "Tal1cullong", TYPE_CUINT, 18446744073709551615ULL, 0 },
{ "Tal1cfloat", TYPE_CFLOAT, 0, 0 },
{ "Tal1cdouble", TYPE_CFLOAT, 0, 0 },
{ "Tal1cldouble", TYPE_CFLOAT, 0, 0 },
{ "Tal2cchar", TYPE_CUINT, 127, 0 },
{ "Tal2cschar", TYPE_CINT, 127, 0 },
{ "Tal2cuchar", TYPE_CUINT, 255, 0 },
{ "Tal2cshort", TYPE_CINT, 32767, 0 },
{ "Tal2cushort", TYPE_CUINT, 65535, 0 },
{ "Tal2cint", TYPE_CINT, 2147483647, 0 },
{ "Tal2cuint", TYPE_CUINT, 4294967295U, 0 },
{ "Tal2clong", TYPE_CINT, 9223372036854775807LL, 0 },
{ "Tal2culong", TYPE_CUINT, 18446744073709551615ULL, 0 },
{ "Tal2cllong", TYPE_CINT, 9223372036854775807LL, 0 },
{ "Tal2cullong", TYPE_CUINT, 18446744073709551615ULL, 0 },
{ "Tal2cfloat", TYPE_CFLOAT, 0, 0 },
{ "Tal2cdouble", TYPE_CFLOAT, 0, 0 },
{ "Tal2cldouble", TYPE_CFLOAT, 0, 0 },
{ "Tal4cchar", TYPE_CUINT, 127, 0 },
{ "Tal4cschar", TYPE_CINT, 127, 0 },
{ "Tal4cuchar", TYPE_CUINT, 255, 0 },
{ "Tal4cshort", TYPE_CINT, 32767, 0 },
{ "Tal4cushort", TYPE_CUINT, 65535, 0 },
{ "Tal4cint", TYPE_CINT, 2147483647, 0 },
{ "Tal4cuint", TYPE_CUINT, 4294967295U, 0 },
{ "Tal4clong", TYPE_CINT, 9223372036854775807LL, 0 },
{ "Tal4culong", TYPE_CUINT, 18446744073709551615ULL, 0 },
{ "Tal4cllong", TYPE_CINT, 9223372036854775807LL, 0 },
{ "Tal4cullong", TYPE_CUINT, 18446744073709551615ULL, 0 },
{ "Tal4cfloat", TYPE_CFLOAT, 0, 0 },
{ "Tal4cdouble", TYPE_CFLOAT, 0, 0 },
{ "Tal4cldouble", TYPE_CFLOAT, 0, 0 },
{ "Tal8cchar", TYPE_CUINT, 127, 0 },
{ "Tal8cschar", TYPE_CINT, 127, 0 },
{ "Tal8cuchar", TYPE_CUINT, 255, 0 },
{ "Tal8cshort", TYPE_CINT, 32767, 0 },
{ "Tal8cushort", TYPE_CUINT, 65535, 0 },
{ "Tal8cint", TYPE_CINT, 2147483647, 0 },
{ "Tal8cuint", TYPE_CUINT, 4294967295U, 0 },
{ "Tal8clong", TYPE_CINT, 9223372036854775807LL, 0 },
{ "Tal8culong", TYPE_CUINT, 18446744073709551615ULL, 0 },
{ "Tal8cllong", TYPE_CINT, 9223372036854775807LL, 0 },
{ "Tal8cullong", TYPE_CUINT, 18446744073709551615ULL, 0 },
{ "Tal8cfloat", TYPE_CFLOAT, 0, 0 },
{ "Tal8cdouble", TYPE_CFLOAT, 0, 0 },
{ "Tal8cldouble", TYPE_CFLOAT, 0, 0 },
{ "Tal16cchar", TYPE_CUINT, 127, 0 },
{ "Tal16cschar", TYPE_CINT, 127, 0 },
{ "Tal16cuchar", TYPE_CUINT, 255, 0 },
{ "Tal16cshort", TYPE_CINT, 32767, 0 },
{ "Tal16cushort", TYPE_CUINT, 65535, 0 },
{ "Tal16cint", TYPE_CINT, 2147483647, 0 },
{ "Tal16cuint", TYPE_CUINT, 4294967295U, 0 },
{ "Tal16clong", TYPE_CINT, 9223372036854775807LL, 0 },
{ "Tal16culong", TYPE_CUINT, 18446744073709551615ULL, 0 },
{ "Tal16cllong", TYPE_CINT, 9223372036854775807LL, 0 },
{ "Tal16cullong", TYPE_CUINT, 18446744073709551615ULL, 0 },
{ "Tal16cfloat", TYPE_CFLOAT, 0, 0 },
{ "Tal16cdouble", TYPE_CFLOAT, 0, 0 },
{ "Tal16cldouble", TYPE_CFLOAT, 0, 0 }
#define NCATYPES2 (sizeof (complex_attrib_types) / sizeof (complex_attrib_types[0]))
};
struct types attrib_array_types[] = {
{ "Talx1char", TYPE_UINT, 127, 'C' },
{ "Talx1schar", TYPE_INT, 127, 'C' },
{ "Talx1uchar", TYPE_UINT, 255, 'C' },
{ "Talx1short", TYPE_INT, 32767, 'S' },
{ "Talx1ushort", TYPE_UINT, 65535, 'S' },
{ "Talx1int", TYPE_INT, 2147483647, 'I' },
{ "Talx1uint", TYPE_UINT, 4294967295U, 'I' },
{ "Talx1long", TYPE_INT, 9223372036854775807LL, 'L' },
{ "Talx1ulong", TYPE_UINT, 18446744073709551615ULL, 'L' },
{ "Talx1llong", TYPE_INT, 9223372036854775807LL, 'Q' },
{ "Talx1ullong", TYPE_UINT, 18446744073709551615ULL, 'Q' },
{ "Talx1bool", TYPE_UINT, 1, 'B' },
{ "Talx1ptr", TYPE_PTR, 0, 0 },
{ "Talx1cptr", TYPE_PTR, 0, 0 },
{ "Talx1iptr", TYPE_PTR, 0, 0 },
{ "Talx1float", TYPE_FLOAT, 0, 0 },
{ "Talx1double", TYPE_FLOAT, 0, 0 },
{ "Talx1ldouble", TYPE_FLOAT, 0, 0 },
#ifndef SKIP_DECIMAL_FLOAT
{ "Talx1Decimal32", TYPE_DEC_FLOAT, 0 ,0 },
{ "Talx1Decimal64", TYPE_DEC_FLOAT, 0 ,0 },
{ "Talx1Decimal128", TYPE_DEC_FLOAT, 0 ,0 },
#endif
{ "Talx1E0", TYPE_UENUM, 0, ' ' },
{ "Talx1E1", TYPE_UENUM, 1, ' ' },
{ "Talx1E2", TYPE_SENUM, 3, ' ' },
{ "Talx1E3", TYPE_SENUM, 127, ' ' },
{ "Talx1E4", TYPE_UENUM, 255, ' ' },
{ "Talx1E5", TYPE_SENUM, 32767, ' ' },
{ "Talx1E6", TYPE_UENUM, 65535, ' ' },
{ "Talx1E7", TYPE_SENUM, 2147483647, ' ' },
{ "Talx1E8", TYPE_UENUM, 4294967295U, ' ' },
{ "Talx1E9", TYPE_SENUM, 1099511627775LL, ' ' },
{ "Talx2short", TYPE_INT, 32767, 'S' },
{ "Talx2ushort", TYPE_UINT, 65535, 'S' },
{ "Talx2int", TYPE_INT, 2147483647, 'I' },
{ "Talx2uint", TYPE_UINT, 4294967295U, 'I' },
{ "Talx2long", TYPE_INT, 9223372036854775807LL, 'L' },
{ "Talx2ulong", TYPE_UINT, 18446744073709551615ULL, 'L' },
{ "Talx2llong", TYPE_INT, 9223372036854775807LL, 'Q' },
{ "Talx2ullong", TYPE_UINT, 18446744073709551615ULL, 'Q' },
{ "Talx2ptr", TYPE_PTR, 0, 0 },
{ "Talx2cptr", TYPE_PTR, 0, 0 },
{ "Talx2iptr", TYPE_PTR, 0, 0 },
{ "Talx2float", TYPE_FLOAT, 0, 0 },
{ "Talx2double", TYPE_FLOAT, 0, 0 },
{ "Talx2ldouble", TYPE_FLOAT, 0, 0 },
#ifndef SKIP_DECIMAL_FLOAT
{ "Talx2Decimal32", TYPE_DEC_FLOAT, 0 , 0 },
{ "Talx2Decimal64", TYPE_DEC_FLOAT, 0 , 0 },
{ "Talx2Decimal128", TYPE_DEC_FLOAT, 0 , 0 },
#endif
{ "Talx2E0", TYPE_UENUM, 0, ' ' },
{ "Talx2E1", TYPE_UENUM, 1, ' ' },
{ "Talx2E2", TYPE_SENUM, 3, ' ' },
{ "Talx2E3", TYPE_SENUM, 127, ' ' },
{ "Talx2E4", TYPE_UENUM, 255, ' ' },
{ "Talx2E5", TYPE_SENUM, 32767, ' ' },
{ "Talx2E6", TYPE_UENUM, 65535, ' ' },
{ "Talx2E7", TYPE_SENUM, 2147483647, ' ' },
{ "Talx2E8", TYPE_UENUM, 4294967295U, ' ' },
{ "Talx2E9", TYPE_SENUM, 1099511627775LL, ' ' },
{ "Talx4int", TYPE_INT, 2147483647, 'I' },
{ "Talx4uint", TYPE_UINT, 4294967295U, 'I' },
{ "Talx4long", TYPE_INT, 9223372036854775807LL, 'L' },
{ "Talx4ulong", TYPE_UINT, 18446744073709551615ULL, 'L' },
{ "Talx4llong", TYPE_INT, 9223372036854775807LL, 'Q' },
{ "Talx4ullong", TYPE_UINT, 18446744073709551615ULL, 'Q' },
{ "Talx4ptr", TYPE_PTR, 0, 0 },
{ "Talx4cptr", TYPE_PTR, 0, 0 },
{ "Talx4iptr", TYPE_PTR, 0, 0 },
{ "Talx4float", TYPE_FLOAT, 0, 0 },
{ "Talx4double", TYPE_FLOAT, 0, 0 },
{ "Talx4ldouble", TYPE_FLOAT, 0, 0 },
#ifndef SKIP_DECIMAL_FLOAT
{ "Talx4Decimal32", TYPE_DEC_FLOAT, 0 , 0 },
{ "Talx4Decimal64", TYPE_DEC_FLOAT, 0 , 0 },
{ "Talx4Decimal128", TYPE_DEC_FLOAT, 0 , 0 },
#endif
{ "Talx4E0", TYPE_UENUM, 0, ' ' },
{ "Talx4E1", TYPE_UENUM, 1, ' ' },
{ "Talx4E2", TYPE_SENUM, 3, ' ' },
{ "Talx4E3", TYPE_SENUM, 127, ' ' },
{ "Talx4E4", TYPE_UENUM, 255, ' ' },
{ "Talx4E5", TYPE_SENUM, 32767, ' ' },
{ "Talx4E6", TYPE_UENUM, 65535, ' ' },
{ "Talx4E7", TYPE_SENUM, 2147483647, ' ' },
{ "Talx4E8", TYPE_UENUM, 4294967295U, ' ' },
{ "Talx4E9", TYPE_SENUM, 1099511627775LL, ' ' },
{ "Taly8long", TYPE_INT, 9223372036854775807LL, 'L' },
{ "Taly8ulong", TYPE_UINT, 18446744073709551615ULL, 'L' },
{ "Talx8llong", TYPE_INT, 9223372036854775807LL, 'Q' },
{ "Talx8ullong", TYPE_UINT, 18446744073709551615ULL, 'Q' },
{ "Taly8ptr", TYPE_PTR, 0, 0 },
{ "Taly8cptr", TYPE_PTR, 0, 0 },
{ "Taly8iptr", TYPE_PTR, 0, 0 },
{ "Talx8double", TYPE_FLOAT, 0, 0 },
{ "Talx8ldouble", TYPE_FLOAT, 0, 0 },
#ifndef SKIP_DECIMAL_FLOAT
{ "Talx8Decimal64", TYPE_DEC_FLOAT, 0, 0 },
{ "Talx8Decimal128", TYPE_DEC_FLOAT, 0, 0 }
#endif
#define NAATYPES2 (sizeof (attrib_array_types) / sizeof (attrib_array_types[0]))
};
struct types complex_attrib_array_types[] = {
{ "Talx1cchar", TYPE_CUINT, 127, 0 },
{ "Talx1cschar", TYPE_CINT, 127, 0 },
{ "Talx1cuchar", TYPE_CUINT, 255, 0 },
{ "Talx1cshort", TYPE_CINT, 32767, 0 },
{ "Talx1cushort", TYPE_CUINT, 65535, 0 },
{ "Talx1cint", TYPE_CINT, 2147483647, 0 },
{ "Talx1cuint", TYPE_CUINT, 4294967295U, 0 },
{ "Talx1clong", TYPE_CINT, 9223372036854775807LL, 0 },
{ "Talx1culong", TYPE_CUINT, 18446744073709551615ULL, 0 },
{ "Talx1cllong", TYPE_CINT, 9223372036854775807LL, 0 },
{ "Talx1cullong", TYPE_CUINT, 18446744073709551615ULL, 0 },
{ "Talx1cfloat", TYPE_CFLOAT, 0, 0 },
{ "Talx1cdouble", TYPE_CFLOAT, 0, 0 },
{ "Talx1cldouble", TYPE_CFLOAT, 0, 0 },
{ "Talx2cchar", TYPE_CUINT, 127, 0 },
{ "Talx2cschar", TYPE_CINT, 127, 0 },
{ "Talx2cuchar", TYPE_CUINT, 255, 0 },
{ "Talx2cshort", TYPE_CINT, 32767, 0 },
{ "Talx2cushort", TYPE_CUINT, 65535, 0 },
{ "Talx2cint", TYPE_CINT, 2147483647, 0 },
{ "Talx2cuint", TYPE_CUINT, 4294967295U, 0 },
{ "Talx2clong", TYPE_CINT, 9223372036854775807LL, 0 },
{ "Talx2culong", TYPE_CUINT, 18446744073709551615ULL, 0 },
{ "Talx2cllong", TYPE_CINT, 9223372036854775807LL, 0 },
{ "Talx2cullong", TYPE_CUINT, 18446744073709551615ULL, 0 },
{ "Talx2cfloat", TYPE_CFLOAT, 0, 0 },
{ "Talx2cdouble", TYPE_CFLOAT, 0, 0 },
{ "Talx2cldouble", TYPE_CFLOAT, 0, 0 },
{ "Talx4cshort", TYPE_CINT, 32767, 0 },
{ "Talx4cushort", TYPE_CUINT, 65535, 0 },
{ "Talx4cint", TYPE_CINT, 2147483647, 0 },
{ "Talx4cuint", TYPE_CUINT, 4294967295U, 0 },
{ "Talx4clong", TYPE_CINT, 9223372036854775807LL, 0 },
{ "Talx4culong", TYPE_CUINT, 18446744073709551615ULL, 0 },
{ "Talx4cllong", TYPE_CINT, 9223372036854775807LL, 0 },
{ "Talx4cullong", TYPE_CUINT, 18446744073709551615ULL, 0 },
{ "Talx4cfloat", TYPE_CFLOAT, 0, 0 },
{ "Talx4cdouble", TYPE_CFLOAT, 0, 0 },
{ "Talx4cldouble", TYPE_CFLOAT, 0, 0 },
{ "Talx8cint", TYPE_CINT, 2147483647, 0 },
{ "Talx8cuint", TYPE_CUINT, 4294967295U, 0 },
{ "Talx8clong", TYPE_CINT, 9223372036854775807LL, 0 },
{ "Talx8culong", TYPE_CUINT, 18446744073709551615ULL, 0 },
{ "Talx8cllong", TYPE_CINT, 9223372036854775807LL, 0 },
{ "Talx8cullong", TYPE_CUINT, 18446744073709551615ULL, 0 },
{ "Talx8cfloat", TYPE_CFLOAT, 0, 0 },
{ "Talx8cdouble", TYPE_CFLOAT, 0, 0 },
{ "Talx8cldouble", TYPE_CFLOAT, 0, 0 },
{ "Taly16clong", TYPE_CINT, 9223372036854775807LL, 0 },
{ "Taly16culong", TYPE_CUINT, 18446744073709551615ULL, 0 },
{ "Talx16cllong", TYPE_CINT, 9223372036854775807LL, 0 },
{ "Talx16cullong", TYPE_CUINT, 18446744073709551615ULL, 0 },
{ "Talx16cdouble", TYPE_CFLOAT, 0, 0 },
{ "Talx16cldouble", TYPE_CFLOAT, 0, 0 }
#define NCAATYPES2 (sizeof (complex_attrib_array_types) / sizeof (complex_attrib_array_types[0]))
};

struct types bitfld_types[NTYPES2];
int n_bitfld_types;
struct types aligned_bitfld_types[NATYPES2];
int n_aligned_bitfld_types;

const char *attributes[] = {
"atal", 
"atpa", 
"atal1", 
"atal2", 
"atal4", 
"atal8", 
"atal16", 
#define NATTRIBS1 7
"atalpa", 
"atpaal", 
"atal1pa", 
"atal2pa", 
"atal4pa", 
"atal8pa", 
"atal16pa", 
"atpaal1", 
"atpaal2", 
"atpaal4", 
"atpaal8", 
"atpaal16"
#define NATTRIBS2 (sizeof (attributes) / sizeof (attributes[0]))
};

enum ETYPE
{
  ETYPE_TYPE,
  ETYPE_ARRAY,
  ETYPE_BITFLD,
  ETYPE_STRUCT,
  ETYPE_UNION,
  ETYPE_STRUCT_ARRAY,
  ETYPE_UNION_ARRAY
};

struct entry
{
#ifdef __GNUC__
  enum ETYPE etype : 8;
#else
  unsigned char etype;
#endif
  unsigned short len;
  unsigned char arr_len;
  struct types *type;
  const char *attrib;
  /* Used to chain together entries in the hash table.  */
  struct entry *next;
};

/* A prime number giving the number of slots in the hash table.  */ 
#define HASH_SIZE 32749 
static struct entry *hash_table[HASH_SIZE];

static int idx, limidx, output_one, short_enums;
static const char *destdir;
static const char *srcdir;
FILE *outfile;

void
switchfiles (int fields)
{
  static int filecnt;
  static char *destbuf, *destptr;
  ++filecnt;
  if (outfile)
    fclose (outfile);
  if (output_one)
    {
      outfile = stdout;
      return;
    }
  if (destbuf == NULL)
    {
      size_t len = strlen (destdir);
      destbuf = malloc (len + 20);
      if (!destbuf)
	abort ();
      memcpy (destbuf, destdir, len);
      if (!len || destbuf[len - 1] != '/')
	destbuf[len++] = '/';
      destptr = destbuf + len;
    }
  sprintf (destptr, "t%03d_main.c", filecnt);
  outfile = fopen (destbuf, "w");
  if (outfile == NULL)
    {
    fail:
      fputs ("failed to create test files\n", stderr);
      exit (1);
    }
  fprintf (outfile, "\
/* { dg-options \"-I%s\" } */\n\
/* { dg-options \"-I%s -fno-common\" { target hppa*-*-hpux* *-*-darwin* } } */\n\
/* { dg-options \"-I%s -mno-base-addresses\" { target mmix-*-* } } */\n\
#include \"struct-layout-1.h\"\n\
\n\
#define TX(n, type, attrs, fields, ops) extern void test##n (void);\n\
#include \"t%03d_test.h\"\n\
#undef TX\n\
\n\
int main (void)\n\
{\n\
#define TX(n, type, attrs, fields, ops)   test##n ();\n\
#include \"t%03d_test.h\"\n\
#undef TX\n\
  if (fails)\n\
    {\n\
      fflush (stdout);\n\
      abort ();\n\
    }\n\
  exit (0);\n\
}\n", srcdir, srcdir, srcdir, filecnt, filecnt);
  fclose (outfile);
  sprintf (destptr, "t%03d_x.c", filecnt);
  outfile = fopen (destbuf, "w");
  if (outfile == NULL)
    goto fail;
  fprintf (outfile, "\
/* { dg-options \"-w -I%s\" } */\n\
<<<<<<< HEAD
/* { dg-options \"-w -I%s -fno-common\" { target hppa*-*-hpux* } } */\n\
=======
/* { dg-options \"-w -I%s -fno-common\" { target hppa*-*-hpux* *-*-darwin* } } */\n\
>>>>>>> f8383f28
/* { dg-options \"-w -I%s -mno-base-addresses\" { target mmix-*-* } } */\n\
#include \"struct-layout-1_x1.h\"\n\
#include \"t%03d_test.h\"\n\
#include \"struct-layout-1_x2.h\"\n\
#include \"t%03d_test.h\"\n", srcdir, srcdir, srcdir, filecnt, filecnt);
  fclose (outfile);
  sprintf (destptr, "t%03d_y.c", filecnt);
  outfile = fopen (destbuf, "w");
  if (outfile == NULL)
    goto fail;
  fprintf (outfile, "\
/* { dg-options \"-w -I%s\" } */\n\
<<<<<<< HEAD
/* { dg-options \"-w -I%s -fno-common\" { target hppa*-*-hpux* } } */\n\
=======
/* { dg-options \"-w -I%s -fno-common\" { target hppa*-*-hpux* *-*-darwin* } } */\n\
>>>>>>> f8383f28
/* { dg-options \"-w -I%s -mno-base-addresses\" { target mmix-*-* } } */\n\
#include \"struct-layout-1_y1.h\"\n\
#include \"t%03d_test.h\"\n\
#include \"struct-layout-1_y2.h\"\n\
#include \"t%03d_test.h\"\n", srcdir, srcdir, srcdir, filecnt, filecnt);
  fclose (outfile);
  sprintf (destptr, "t%03d_test.h", filecnt);
  outfile = fopen (destbuf, "w");
  if (outfile == NULL)
    goto fail;
  if (fields <= 2)
    limidx = idx + 300;
  else if (fields <= 4)
    limidx = idx + 200;
  else if (fields <= 6)
    limidx = idx + 100;
  else
    limidx = idx + 50;
}

unsigned long long int
getrandll (void)
{
  unsigned long long int ret;
  ret = generate_random () & 0xffffff;
  ret |= (generate_random () & 0xffffffLL) << 24;
  ret |= ((unsigned long long int) generate_random ()) << 48;
  return ret;
}

int
subfield (struct entry *e, char *letter)
{
  int i, type;
  char buf[20];
  const char *p;
  switch (e[0].etype)
    {
    case ETYPE_STRUCT:
    case ETYPE_UNION:
    case ETYPE_STRUCT_ARRAY:
    case ETYPE_UNION_ARRAY:
      type = e[0].attrib ? 1 + (generate_random () & 3) : 0;
      if (e[0].etype == ETYPE_STRUCT || e[0].etype == ETYPE_STRUCT_ARRAY)
	p = "struct";
      else
	p = "union";
      if (e[0].etype == ETYPE_STRUCT_ARRAY || e[0].etype == ETYPE_UNION_ARRAY)
	{
	  if (e[0].arr_len == 255)
	    snprintf (buf, 20, "%c[]", *letter);
	  else
	    snprintf (buf, 20, "%c[%d]", *letter, e[0].arr_len);
	  /* If this is an array type, do not put aligned attributes on
	     elements.  Aligning elements to a value greater than their
	     size will result in a compiler error.  */
	  if (type == 1
	      && ((strncmp (e[0].attrib, "atal", 4) == 0)
		   || strncmp (e[0].attrib, "atpaal", 6) == 0))
	    type = 2;
	}
      else
        {
          buf[0] = *letter;
          buf[1] = '\0';
        }
      ++*letter;
      switch (type)
        {
        case 0:
        case 3:
        case 4:
          fprintf (outfile, "%s{", p);
          break;
        case 1:
          fprintf (outfile, "%s %s{", e[0].attrib, p);
          break;
        case 2:
          fprintf (outfile, "%s %s{", p, e[0].attrib);
          break;
        }

      for (i = 1; i <= e[0].len; )
	i += subfield (e + i, letter);

      switch (type)
        {
        case 0:
        case 1:
        case 2:
          fprintf (outfile, "}%s;", buf);
          break;
	case 3:
	  fprintf (outfile, "}%s %s;", e[0].attrib, buf);
	  break;
	case 4:
	  fprintf (outfile, "}%s %s;", buf, e[0].attrib);
	  break;
        }
      return 1 + e[0].len;
    case ETYPE_TYPE:
    case ETYPE_ARRAY:
      if (e[0].etype == ETYPE_ARRAY)
	{
	  if (e[0].arr_len == 255)
	    snprintf (buf, 20, "%c[]", *letter);
	  else
	    snprintf (buf, 20, "%c[%d]", *letter, e[0].arr_len);
	}
      else
        {
          buf[0] = *letter;
          buf[1] = '\0';
        }
      ++*letter;
      if (e[0].attrib)
	{
	  /* If this is an array type, do not put aligned attributes on
	     elements.  Aligning elements to a value greater than their
	     size will result in a compiler error.  */
	  if (e[0].etype == ETYPE_ARRAY
              && ((strncmp (e[0].attrib, "atal", 4) == 0)
                   || strncmp (e[0].attrib, "atpaal", 6) == 0))
	    type = 2;
	  else
            type = generate_random () % 3;
	  switch (type)
	    {
	    case 0:
	      fprintf (outfile, "%s %s %s;", e[0].attrib, e[0].type->name,
		       buf);
	      break;
	    case 1:
	      fprintf (outfile, "%s %s %s;", e[0].type->name, e[0].attrib,
		       buf);
	      break;
	    case 2:
	      fprintf (outfile, "%s %s %s;", e[0].type->name, buf,
		       e[0].attrib);
	      break;
	    }
	}
      else
	fprintf (outfile, "%s %s;", e[0].type->name, buf);
      return 1;
    case ETYPE_BITFLD:
      if (e[0].len == 0)
	{
	  if (e[0].attrib)
	    switch (generate_random () % 3)
	      {
	      case 0:
		fprintf (outfile, "%s %s:0;", e[0].attrib, e[0].type->name);
		break;
	      case 1:
		fprintf (outfile, "%s %s:0;", e[0].type->name, e[0].attrib);
		break;
	      case 2:
		fprintf (outfile, "%s:0 %s;", e[0].type->name, e[0].attrib);
		break;
	      }
	  else
	    fprintf (outfile, "%s:0;", e[0].type->name);
	  ++*letter;
	  return 1;
	}
      switch (e[0].type->bitfld)
	{
	case 'C':
	case 'S':
	case 'I':
	case 'L':
	case 'Q':
	  snprintf (buf, 20, "B%cN(%d)", e[0].type->bitfld, e[0].len);
	  break;
	case 'B':
	case ' ':
	  snprintf (buf, 20, "%d", e[0].len);
	  break;
	default:
	  abort ();
	}
      if (e[0].attrib)
	switch (generate_random () % 3)
	  {
	  case 0:
	    fprintf (outfile, "%s %s %c:%s;", e[0].attrib, e[0].type->name,
		     *letter, buf);
	    break;
	  case 1:
	    fprintf (outfile, "%s %s %c:%s;", e[0].type->name, e[0].attrib,
		     *letter, buf);
	    break;
	  case 2:
	    fprintf (outfile, "%s %c:%s %s;", e[0].type->name, *letter,
		     buf, e[0].attrib);
	    break;
	  }
      else
	fprintf (outfile, "%s %c:%s;", e[0].type->name, *letter, buf);
      ++*letter;
      return 1;
    default:
      abort ();
  }
}

char namebuf[1024];

void
output_FNB (char mode, struct entry *e)
{
  unsigned long long int l1, l2, m;
  int signs = 0;
#ifndef SKIP_DECIMAL_FLOAT
  int suffix = 0;
  char DEC_SUFFIX[3][3]={"DF","DD","DL"};
#endif
  
  const char *p, *q;

  if (e->type->type == TYPE_OTHER)
    {
      if (mode == 'B')
        abort ();
      fprintf (outfile, "N(%d,%s)", idx, namebuf);
      return;
    }
  fprintf (outfile, "%c(%d,%s,", mode, idx, namebuf);
  l1 = getrandll ();
  l2 = getrandll ();
  switch (e->type->type)
    {
    case TYPE_INT:
      signs = generate_random () & 3;
      m = e->type->maxval;
      if (mode == 'B')
	m &= e->len > 1 ? (1ULL << (e->len - 1)) - 1 : 1;
      l1 &= m;
      l2 &= m;
      fprintf (outfile, "%s%llu%s,%s%llu%s",
	       (signs & 1) ? "-" : "", l1, l1 > 2147483647 ? "LL" : "",
	       (signs & 2) ? "-" : "", l2, l2 > 2147483647 ? "LL" : "");
      break;
    case TYPE_UINT:
      m = e->type->maxval;
      if (mode == 'B')
	m &= (1ULL << e->len) - 1;
      l1 &= m;
      l2 &= m;
      fprintf (outfile, "%lluU%s,%lluU%s", l1, l1 > 4294967295U ? "LL" : "",
	       l2, l2 > 4294967295U ? "LL" : "");
      break;
    case TYPE_FLOAT:
      l1 &= 0xffffff;
      l2 &= 0xffffff;
      signs = generate_random () & 3;
      fprintf (outfile, "%s%f,%s%f", (signs & 1) ? "-" : "",
	       ((double) l1) / 64, (signs & 2) ? "-" : "", ((double) l2) / 64);
      break;
#ifndef SKIP_DECIMAL_FLOAT
    case TYPE_DEC_FLOAT:
      l1 &= 0xffffff;
      l2 &= 0xffffff;
      signs = generate_random () & 3;
      
      /* Get the suffix of Decimal Floting Points per 
	 e->type->name.  Distinguish these three DFP types by
         e->type->name.  */
      if (strstr(e->type->name, "Decimal32")) suffix=0;
      else if (strstr(e->type->name, "Decimal64")) suffix=1;
      else if (strstr(e->type->name, "Decimal128")) suffix=2;
      else
	abort ();

      /* Formatted input/output specifiers for DFP types have not been
         implemented in GLIBC.  %f here used in fprintf is just to 
         dump the numbers to outfile.  */
      fprintf (outfile, "%s%f%s,%s%f%s", 
	       (signs & 1) ? "-" : "", ((double) l1) / 64, DEC_SUFFIX[suffix], 
	       (signs & 2) ? "-" : "", ((double) l2) / 64, DEC_SUFFIX[suffix]);
      break;
#endif
    case TYPE_CINT:
      signs = generate_random () & 3;
      l1 &= e->type->maxval;
      l2 &= e->type->maxval;
      fprintf (outfile, "CINT(%s%llu%s,%s%llu%s),",
	       (signs & 1) ? "-" : "", l1, l1 > 2147483647 ? "LL" : "",
	       (signs & 2) ? "-" : "", l2, l2 > 2147483647 ? "LL" : "");
      signs = generate_random () & 3;
      l1 = getrandll ();
      l2 = getrandll ();
      l1 &= e->type->maxval;
      l2 &= e->type->maxval;
      fprintf (outfile, "CINT(%s%llu%s,%s%llu%s)",
	       (signs & 1) ? "-" : "", l1, l1 > 2147483647 ? "LL" : "",
	       (signs & 2) ? "-" : "", l2, l2 > 2147483647 ? "LL" : "");
      break;
    case TYPE_CUINT:
      l1 &= e->type->maxval;
      l2 &= e->type->maxval;
      fprintf (outfile, "CINT(%lluU%s,%lluU%s),",
	       l1, l1 > 4294967295U ? "LL" : "",
	       l2, l2 > 4294967295U ? "LL" : "");
      l1 = getrandll ();
      l2 = getrandll ();
      l1 &= e->type->maxval;
      l2 &= e->type->maxval;
      fprintf (outfile, "CINT(%lluU%s,%lluU%s)",
	       l1, l1 > 4294967295U ? "LL" : "",
	       l2, l2 > 4294967295U ? "LL" : "");
      break;
    case TYPE_CFLOAT:
      l1 &= 0xffffff;
      l2 &= 0xffffff;
      signs = generate_random () & 3;
      fprintf (outfile, "CDBL(%s%f,%s%f),",
	       (signs & 1) ? "-" : "", ((double) l1) / 64,
	       (signs & 2) ? "-" : "", ((double) l2) / 64);
      l1 = getrandll ();
      l2 = getrandll ();
      l1 &= 0xffffff;
      l2 &= 0xffffff;
      signs = generate_random () & 3;
      fprintf (outfile, "CDBL(%s%f,%s%f)",
	       (signs & 1) ? "-" : "", ((double) l1) / 64,
	       (signs & 2) ? "-" : "", ((double) l2) / 64);
      break;
    case TYPE_UENUM:
      if (e->type->maxval == 0)
	fputs ("e0_0,e0_0", outfile);
      else if (e->type->maxval == 1)
        fprintf (outfile, "e1_%lld,e1_%lld", l1 & 1, l2 & 1);
      else
        {
	  p = strchr (e->type->name, '\0');
	  while (--p >= e->type->name && *p >= '0' && *p <= '9');
	  p++;
          l1 %= 7;
          l2 %= 7;
          if (l1 > 3)
            l1 += e->type->maxval - 6;
          if (l2 > 3)
            l2 += e->type->maxval - 6;
	  fprintf (outfile, "e%s_%lld,e%s_%lld", p, l1, p, l2);
        }
      break;
    case TYPE_SENUM:
      p = strchr (e->type->name, '\0');
      while (--p >= e->type->name && *p >= '0' && *p <= '9');
      p++;
      l1 %= 7;
      l2 %= 7;
      fprintf (outfile, "e%s_%s%lld,e%s_%s%lld",
	       p, l1 < 3 ? "m" : "",
	       l1 == 3 ? 0LL : e->type->maxval - (l1 & 3),
	       p, l2 < 3 ? "m" : "",
	       l2 == 3 ? 0LL : e->type->maxval - (l2 & 3));
      break;
    case TYPE_PTR:
      l1 %= 256;
      l2 %= 256;
      fprintf (outfile, "(%s)&intarray[%lld],(%s)&intarray[%lld]",
	       e->type->name, l1, e->type->name, l2);
      break;
    case TYPE_FNPTR:
      l1 %= 10;
      l2 %= 10;
      fprintf (outfile, "fn%lld,fn%lld", l1, l2);
      break;
    default:
      abort ();
    }
  fputs (")", outfile);
}

int
subvalues (struct entry *e, char *p, char *letter)
{
  int i, j;
  char *q;
  if (p >= namebuf + sizeof (namebuf) - 32)
    abort ();
  p[0] = *letter;
  p[1] = '\0';
  q = p + 1;
  switch (e[0].etype)
    {
    case ETYPE_STRUCT_ARRAY:
    case ETYPE_UNION_ARRAY:
      if (e[0].arr_len == 0 || e[0].arr_len == 255)
	{
	  *letter += 1 + e[0].len;
	  return 1 + e[0].len;
	}
      i = generate_random () % e[0].arr_len;
      snprintf (p, sizeof (namebuf) - (p - namebuf) - 1,
		"%c[%d]", *letter, i);
      q = strchr (p, '\0');
      /* FALLTHROUGH */
    case ETYPE_STRUCT:
    case ETYPE_UNION:
      *q++ = '.';
      ++*letter;
      for (i = 1; i <= e[0].len; )
	{
	  i += subvalues (e + i, q, letter);
	  if (e[0].etype == ETYPE_UNION || e[0].etype == ETYPE_UNION_ARRAY)
	    {
	      *letter += e[0].len - i + 1;
	      break;
	    }
	}
      return 1 + e[0].len;
    case ETYPE_TYPE:
      ++*letter;
      output_FNB ('F', e);
      return 1;
    case ETYPE_ARRAY:
      if (e[0].arr_len == 0 || e[0].arr_len == 255)
	{
	  ++*letter;
	  return 1;
	}
      i = generate_random () % e[0].arr_len;
      snprintf (p, sizeof (namebuf) - (p - namebuf),
		"%c[%d]", *letter, i);
      output_FNB ('F', e);
      if ((generate_random () & 7) == 0)
	{
	  j = generate_random () % e[0].arr_len;
	  if (i != j)
	    {
	      snprintf (p, sizeof (namebuf) - (p - namebuf),
			"%c[%d]", *letter, j);
	      output_FNB ('F', e);
	    }
	}
      ++*letter;
      return 1;
    case ETYPE_BITFLD:
      ++*letter;
      if (e[0].len != 0)
	output_FNB ('B', e);
      return 1;
    }
}

/* DERIVED FROM:
--------------------------------------------------------------------
lookup2.c, by Bob Jenkins, December 1996, Public Domain.
hash(), hash2(), hash3, and mix() are externally useful functions.
Routines to test the hash are included if SELF_TEST is defined.
You can use this free for any purpose.  It has no warranty.
--------------------------------------------------------------------
*/

/*
--------------------------------------------------------------------
mix -- mix 3 32-bit values reversibly.
For every delta with one or two bit set, and the deltas of all three
  high bits or all three low bits, whether the original value of a,b,c
  is almost all zero or is uniformly distributed,
* If mix() is run forward or backward, at least 32 bits in a,b,c
  have at least 1/4 probability of changing.
* If mix() is run forward, every bit of c will change between 1/3 and
  2/3 of the time.  (Well, 22/100 and 78/100 for some 2-bit deltas.)
mix() was built out of 36 single-cycle latency instructions in a 
  structure that could supported 2x parallelism, like so:
      a -= b; 
      a -= c; x = (c>>13);
      b -= c; a ^= x;
      b -= a; x = (a<<8);
      c -= a; b ^= x;
      c -= b; x = (b>>13);
      ...
  Unfortunately, superscalar Pentiums and Sparcs can't take advantage 
  of that parallelism.  They've also turned some of those single-cycle
  latency instructions into multi-cycle latency instructions.  Still,
  this is the fastest good hash I could find.  There were about 2^^68
  to choose from.  I only looked at a billion or so.
--------------------------------------------------------------------
*/
/* same, but slower, works on systems that might have 8 byte hashval_t's */
#define mix(a,b,c) \
{ \
  a -= b; a -= c; a ^= (c>>13); \
  b -= c; b -= a; b ^= (a<< 8); \
  c -= a; c -= b; c ^= ((b&0xffffffff)>>13); \
  a -= b; a -= c; a ^= ((c&0xffffffff)>>12); \
  b -= c; b -= a; b = (b ^ (a<<16)) & 0xffffffff; \
  c -= a; c -= b; c = (c ^ (b>> 5)) & 0xffffffff; \
  a -= b; a -= c; a = (a ^ (c>> 3)) & 0xffffffff; \
  b -= c; b -= a; b = (b ^ (a<<10)) & 0xffffffff; \
  c -= a; c -= b; c = (c ^ (b>>15)) & 0xffffffff; \
}

/*
--------------------------------------------------------------------
hash() -- hash a variable-length key into a 32-bit value
  k     : the key (the unaligned variable-length array of bytes)
  len   : the length of the key, counting by bytes
  level : can be any 4-byte value
Returns a 32-bit value.  Every bit of the key affects every bit of
the return value.  Every 1-bit and 2-bit delta achieves avalanche.
About 36+6len instructions.

The best hash table sizes are powers of 2.  There is no need to do
mod a prime (mod is sooo slow!).  If you need less than 32 bits,
use a bitmask.  For example, if you need only 10 bits, do
  h = (h & hashmask(10));
In which case, the hash table should have hashsize(10) elements.

If you are hashing n strings (ub1 **)k, do it like this:
  for (i=0, h=0; i<n; ++i) h = hash( k[i], len[i], h);

By Bob Jenkins, 1996.  bob_jenkins@burtleburtle.net.  You may use this
code any way you wish, private, educational, or commercial.  It's free.

See http://burtleburtle.net/bob/hash/evahash.html
Use for hash table lookup, or anything where one collision in 2^32 is
acceptable.  Do NOT use for cryptographic purposes.
--------------------------------------------------------------------
*/

static hashval_t
iterative_hash (const void *k_in /* the key */,
                register size_t  length /* the length of the key */,
                register hashval_t initval /* the previous hash, or
                                              an arbitrary value */)
{
  register const unsigned char *k = (const unsigned char *)k_in;
  register hashval_t a,b,c,len;

  /* Set up the internal state */
  len = length;
  a = b = 0x9e3779b9;  /* the golden ratio; an arbitrary value */
  c = initval;           /* the previous hash value */

  /*---------------------------------------- handle most of the key */
    while (len >= 12)
      {
	a += (k[0] +((hashval_t)k[1]<<8) +((hashval_t)k[2]<<16) +((hashval_t)k[3]<<24));
	b += (k[4] +((hashval_t)k[5]<<8) +((hashval_t)k[6]<<16) +((hashval_t)k[7]<<24));
	c += (k[8] +((hashval_t)k[9]<<8) +((hashval_t)k[10]<<16)+((hashval_t)k[11]<<24));
	mix(a,b,c);
	k += 12; len -= 12;
      }

  /*------------------------------------- handle the last 11 bytes */
  c += length;
  switch(len)              /* all the case statements fall through */
    {
    case 11: c+=((hashval_t)k[10]<<24);
    case 10: c+=((hashval_t)k[9]<<16);
    case 9 : c+=((hashval_t)k[8]<<8);
      /* the first byte of c is reserved for the length */
    case 8 : b+=((hashval_t)k[7]<<24);
    case 7 : b+=((hashval_t)k[6]<<16);
    case 6 : b+=((hashval_t)k[5]<<8);
    case 5 : b+=k[4];
    case 4 : a+=((hashval_t)k[3]<<24);
    case 3 : a+=((hashval_t)k[2]<<16);
    case 2 : a+=((hashval_t)k[1]<<8);
    case 1 : a+=k[0];
      /* case 0: nothing left to add */
    }
  mix(a,b,c);
  /*-------------------------------------------- report the result */
  return c;
}

hashval_t
e_hash (const void *a)
{
  const struct entry *e = a;
  hashval_t ret = 0;
  int i;

  if (e[0].etype != ETYPE_STRUCT && e[0].etype != ETYPE_UNION)
    abort ();
  for (i = 0; i <= e[0].len; ++i)
    {
      int attriblen;
      ret = iterative_hash (&e[i], offsetof (struct entry, attrib), ret);
      attriblen = e[i].attrib ? strlen (e[i].attrib) : -1;
      ret = iterative_hash (&attriblen, sizeof (int), ret);
      if (e[i].attrib)
        ret = iterative_hash (e[i].attrib, attriblen, ret);
    }
  return ret;
}

int
e_eq (const void *a, const void *b)
{
  const struct entry *ea = a, *eb = b;
  int i;
  if (ea[0].etype != ETYPE_STRUCT && ea[0].etype != ETYPE_UNION)
    abort ();
  if (ea[0].len != eb[0].len)
    return 0;
  for (i = 0; i <= ea[0].len; ++i)
    {
      if (ea[i].etype != eb[i].etype
	  || ea[i].len != eb[i].len
	  || ea[i].arr_len != eb[i].arr_len
	  || ea[i].type != eb[i].type)
	return 0;
      if ((ea[i].attrib == NULL) ^ (eb[i].attrib == NULL))
	return 0;
      if (ea[i].attrib && strcmp (ea[i].attrib, eb[i].attrib) != 0)
	return 0;
    }
  return 1;
}

static int 
e_exists (const struct entry *e) 
{
  struct entry *h;
  hashval_t hval;

  hval = e_hash (e);
  for (h = hash_table[hval % HASH_SIZE]; h; h = h->next)
    if (e_eq (e, h))
      return 1;
  return 0;
}

static void
e_insert (struct entry *e)
{
  hashval_t hval;

  hval = e_hash (e);
  e->next = hash_table[hval % HASH_SIZE];
  hash_table[hval % HASH_SIZE] = e;
}

void
output (struct entry *e)
{
  int i;
  char c;
  struct entry *n;
  const char *skip_cint = "";

  if (e[0].etype != ETYPE_STRUCT && e[0].etype != ETYPE_UNION)
    abort ();

  if (e_exists (e))
    return;

  n = (struct entry *) malloc ((e[0].len + 1) * sizeof (struct entry));
  memcpy (n, e, (e[0].len + 1) * sizeof (struct entry));
  e_insert (n);

  if (idx == limidx)
    switchfiles (e[0].len);

  for (i = 1; i <= e[0].len; ++i)
    if ((e[i].etype == ETYPE_TYPE || e[i].etype == ETYPE_ARRAY)
	&& (e[i].type->type == TYPE_CINT || e[i].type->type == TYPE_CUINT))
      break;
  if (i <= e[0].len)
    skip_cint = "CI";
  if (e[0].attrib)
    fprintf (outfile, (generate_random () & 1)
	     ? "TX%s(%d,%s %s,," : "TX%s(%d,%s,%s,", skip_cint,
	     idx, e[0].etype == ETYPE_STRUCT ? "struct" : "union",
	     e[0].attrib);
  else if (e[0].etype == ETYPE_STRUCT)
    fprintf (outfile, "T%s(%d,", skip_cint, idx);
  else
    fprintf (outfile, "U%s(%d,", skip_cint, idx);
  c = 'a';
  for (i = 1; i <= e[0].len; )
    i += subfield (e + i, &c);
  fputs (",", outfile);
  c = 'a';
  for (i = 1; i <= e[0].len; )
    {
      i += subvalues (e + i, namebuf, &c);
      if (e[0].etype == ETYPE_UNION)
        break;
    }
  fputs (")\n", outfile);
  if (output_one && idx == limidx)
    exit (0);
  ++idx;
}

enum FEATURE
{
  FEATURE_VECTOR = 1,
  FEATURE_COMPLEX = 2,
  FEATURE_ALIGNEDPACKED = 4,
  FEATURE_ZEROARRAY = 8,
  FEATURE_ZEROBITFLD = 16,
  ALL_FEATURES = FEATURE_COMPLEX | FEATURE_VECTOR | FEATURE_ZEROARRAY
		 | FEATURE_ALIGNEDPACKED | FEATURE_ZEROBITFLD
};

void
singles (enum FEATURE features)
{
  struct entry e[2];
  int i;
  memset (e, 0, sizeof (e));
  e[0].etype = ETYPE_STRUCT;
  output (e);
  e[0].etype = ETYPE_UNION;
  output (e);
  for (i = 0;
       i < ((features & FEATURE_ALIGNEDPACKED) ? NATTRIBS2 : NATTRIBS1);
       ++i)
    {
      e[0].attrib = attributes[i];
      e[0].etype = ETYPE_STRUCT;
      output (e);
      e[0].etype = ETYPE_UNION;
      output (e);
    }
  e[0].len = 1;
  e[0].attrib = NULL;
  for (i = 0; i < NTYPES2; ++i)
    {
      e[0].etype = ETYPE_STRUCT;
      e[1].etype = ETYPE_TYPE;
      e[1].type = &base_types[i];
      output (e);
      e[0].etype = ETYPE_UNION;
      output (e);
    }
  if (features & FEATURE_COMPLEX)
    for (i = 0; i < NCTYPES2; ++i)
      {
	e[0].etype = ETYPE_STRUCT;
	e[1].etype = ETYPE_TYPE;
	e[1].type = &complex_types[i];
	output (e);
	e[0].etype = ETYPE_UNION;
	output (e);
      }
  if (features & FEATURE_VECTOR)
    for (i = 0; i < NVTYPES2; ++i)
      {
	e[0].etype = ETYPE_STRUCT;
	e[1].etype = ETYPE_TYPE;
	e[1].type = &vector_types[i];
	output (e);
	e[0].etype = ETYPE_UNION;
	output (e);
      }
}

void
choose_type (enum FEATURE features, struct entry *e, int r, int in_array)
{
  int i;

  i = NTYPES2 - NTYPES1;
  if (features & FEATURE_COMPLEX)
    i += NCTYPES2;
  if (features & FEATURE_VECTOR)
    i += NVTYPES2;
  if ((r & 3) == 0)
    {
      if (in_array)
	{
	  i += NAATYPES2;
	  if (features & FEATURE_COMPLEX)
	    i += NCAATYPES2;
	}
      else
	{
	  i += NATYPES2;
	  if (features & FEATURE_COMPLEX)
	    i += NCATYPES2;
	}
    }
  r >>= 2;
  r %= i;
  if (r < NTYPES2 - NTYPES1)
    e->type = &base_types[r + NTYPES1];
  r -= NTYPES2 - NTYPES1;
  if (e->type == NULL && (features & FEATURE_COMPLEX))
    {
      if (r < NCTYPES2)
	e->type = &complex_types[r];
      r -= NCTYPES2;
    }
  if (e->type == NULL && (features & FEATURE_VECTOR))
    {
      if (r < NVTYPES2)
	e->type = &vector_types[r];
      r -= NVTYPES2;
    }
  if (e->type == NULL && !in_array)
    {
      if (r < NATYPES2)
	e->type = &attrib_types[r];
      r -= NATYPES2;
    }
  if (e->type == NULL && !in_array && (features & FEATURE_COMPLEX))
    {
      if (r < NCATYPES2)
	e->type = &complex_attrib_types[r];
      r -= NCATYPES2;
    }
  if (e->type == NULL && in_array)
    {
      if (r < NAATYPES2)
	e->type = &attrib_array_types[r];
      r -= NAATYPES2;
    }
  if (e->type == NULL && in_array && (features & FEATURE_COMPLEX))
    {
      if (r < NCAATYPES2)
	e->type = &complex_attrib_array_types[r];
      r -= NCAATYPES2;
    }
  if (e->type == NULL)
    abort ();
}

/* This is from gcc.c-torture/execute/builtin-bitops-1.c.  */
static int
my_ffsll (unsigned long long x)
{
  int i;
  if (x == 0)
    return 0;
  /* We've tested LLONG_MAX for 64 bits so this should be safe.  */
  for (i = 0; i < 64; i++)
    if (x & (1ULL << i))
      break;
  return i + 1;
}

void
generate_fields (enum FEATURE features, struct entry *e, struct entry *parent,
		 int len)
{
  int r, i, j, ret = 1, n, incr, sametype;

  for (n = 0; n < len; n += incr)
    {
      r = generate_random ();
      /* 50% ETYPE_TYPE base_types NTYPES1
	 12.5% ETYPE_TYPE other
	 12.5% ETYPE_ARRAY
	 12.5% ETYPE_BITFLD
	 12.5% ETYPE_STRUCT|ETYPE_UNION|ETYPE_STRUCT_ARRAY|ETYPE_UNION_ARRAY */
      i = (r & 7);
      r >>= 3;
      incr = 1;
      switch (i)
	{
	case 0:
	case 1:
	case 2:
	case 3:
	  e[n].etype = ETYPE_TYPE;
	  e[n].type = &base_types[r % NTYPES1];
	  break;
	case 4:
	  e[n].etype = ETYPE_TYPE;
	  choose_type (features, &e[n], r, 0);
	  break;
	case 5:
	  e[n].etype = ETYPE_ARRAY;
	  i = r & 1;
	  r >>= 1;
	  if (i)
	    e[n].type = &base_types[r % NTYPES1];
	  else
	    choose_type (features, &e[n], r, 1);
	  r = generate_random ();
	  if ((features & FEATURE_ZEROARRAY) && (r & 3) == 0)
	    {
	      e[n].arr_len = 0;
	      if (n == len - 1 && (r & 4)
		  && (parent->etype == ETYPE_STRUCT
		      || parent->etype == ETYPE_STRUCT_ARRAY))
		{
		  int k;
		  for (k = 0; k < n; ++k)
		    if (e[k].etype != ETYPE_BITFLD || e[k].len)
		      {
			e[n].arr_len = 255;
			break;
		      }
		}
	    }
	  else if ((r & 3) != 3)
	    e[n].arr_len = (r >> 2) & 7;
	  else
	    e[n].arr_len = (r >> 2) & 31;
	  break;
	case 6:
	  sametype = 1;
	  switch (r & 7)
	    {
	    case 0:
	    case 1:
	    case 2:
	      break;
	    case 3:
	    case 4:
	    case 5:
	      incr = 1 + (r >> 3) % (len - n);
	      break;
	    case 6:
	    case 7:
	      sametype = 0;
	      incr = 1 + (r >> 3) % (len - n);
	      break;
	    }
	  for (j = n; j < n + incr; ++j)
	    {
	      int mi, ma;

	      e[j].etype = ETYPE_BITFLD;
	      if (j == n || !sametype)
		{
		  int k;
		  r = generate_random ();
		  k = r & 3;
		  r >>= 2;
		  if (!k)
		    e[j].type
		      = &aligned_bitfld_types[r % n_aligned_bitfld_types];
		  else
		    e[j].type
		      = &bitfld_types[r % n_bitfld_types];
		}
	      else
		e[j].type = e[n].type;
	      r = generate_random ();
	      mi = 0;
	      ma = 0;
	      switch (e[j].type->bitfld)
	        {
	        case 'C': ma = 8; break;
	        case 'S': ma = 16; break;
	        case 'I': ma = 32; break;
	        case 'L':
	        case 'Q': ma = 64; break;
	        case 'B': ma = 1; break;
	        case ' ':
		  if (e[j].type->type == TYPE_UENUM)
		    mi = my_ffsll (e[j].type->maxval + 1) - 1;
		  else if (e[j].type->type == TYPE_SENUM)
		    mi = my_ffsll (e[j].type->maxval + 1);
		  else
		    abort ();
		  if (!mi)
		    mi = 1;
		  if (mi > 32)
		    ma = 64;
		  else if (mi > 16 || !short_enums)
		    ma = 32;
		  else if (mi > 8)
		    ma = 16;
		  else
		    ma = 8;
		  break;
		default:
		  abort ();
	        }
	      e[j].len = ma + 1;
	      if (sametype && (r & 3) == 0 && ma > 1)
		{
		  int sum = 0, k;
		  for (k = n; k < j; ++k)
		    sum += e[k].len;
		  sum %= ma;
		  e[j].len = sum ? ma - sum : ma;
		}
	      r >>= 2;
	      if (! (features & FEATURE_ZEROBITFLD) && mi == 0)
		mi = 1;
	      if (e[j].len < mi || e[j].len > ma)
		e[j].len = mi + (r % (ma + 1 - mi));
	      r >>= 6;
	      if ((features & FEATURE_ZEROBITFLD) && (r & 3) == 0
		  && mi == 0)
		e[j].len = 0;
	    }
	  break;
	case 7:
	  switch (r & 7)
	    {
	    case 0:
	    case 1:
	    case 2:
	      e[n].etype = ETYPE_STRUCT;
	      break;
	    case 3:
	    case 4:
	      e[n].etype = ETYPE_UNION;
	      break;
	    case 5:
	    case 6:
	      e[n].etype = ETYPE_STRUCT_ARRAY;
	      break;
	    case 7:
	      e[n].etype = ETYPE_UNION_ARRAY;
	      break;
	    }
	  r >>= 3;
	  e[n].len = r % (len - n);
	  incr = 1 + e[n].len;
	  generate_fields (features, &e[n + 1], &e[n], e[n].len);
	  if (e[n].etype == ETYPE_STRUCT_ARRAY
	      || e[n].etype == ETYPE_UNION_ARRAY)
	    {
	      r = generate_random ();
	      if ((features & FEATURE_ZEROARRAY) && (r & 3) == 0)
		{
		  e[n].arr_len = 0;
		  if (n + incr == len && (r & 4)
		      && (parent->etype == ETYPE_STRUCT
			  || parent->etype == ETYPE_STRUCT_ARRAY))
		    {
		      int k;
		      for (k = 0; k < n; ++k)
			if (e[k].etype != ETYPE_BITFLD || e[k].len)
			  {
			    e[n].arr_len = 255;
			    break;
			  }
		    }
		}
	      else if ((r & 3) != 3)
		e[n].arr_len = (r >> 2) & 7;
	      else
		e[n].arr_len = (r >> 2) & 31;
	    }
	  break;
	}
      r = generate_random ();
      if ((r & 7) == 0)
	{
	  r >>= 3;
	  i = (features & FEATURE_ALIGNEDPACKED) ? NATTRIBS2 : NATTRIBS1;
	  e[n].attrib = attributes[r % i];
	  if (! (features & FEATURE_ALIGNEDPACKED)
	      && strcmp (e[n].attrib, "atpa") == 0
	      && ((e[n].type >= &attrib_types[0]
		   && e[n].type < &attrib_types[NATYPES2])
		  || (e[n].type >= &complex_attrib_types[0]
		      && e[n].type < &complex_attrib_types[NCATYPES2])
		  || (e[n].type >= &attrib_array_types[0]
		      && e[n].type < &attrib_array_types[NAATYPES2])
		  || (e[n].type >= &complex_attrib_array_types[0]
		      && e[n].type < &complex_attrib_array_types[NAATYPES2])
		  || (e[n].type >= &aligned_bitfld_types[0]
		      && e[n].type < &aligned_bitfld_types[n_aligned_bitfld_types])))
	    e[n].attrib = NULL;
	}
    }
}

void
generate_random_tests (enum FEATURE features, int len)
{
  struct entry e[len + 1];
  int i, r;
  if (len > 'z' - 'a' + 1)
    abort ();
  memset (e, 0, sizeof (e));
  r = generate_random ();
  if ((r & 7) == 0)
    e[0].etype = ETYPE_UNION;
  else
    e[0].etype = ETYPE_STRUCT;
  r >>= 3;
  e[0].len = len;
  if ((r & 31) == 0)
    {
      r >>= 5;
      if (features & FEATURE_ALIGNEDPACKED)
	r %= NATTRIBS2;
      else
	r %= NATTRIBS1;
      e[0].attrib = attributes[r];
    }
  generate_fields (features, &e[1], &e[0], len);
  output (e);
}

struct { const char *name; enum FEATURE f; }
features[] = {
{ "normal", 0 },
{ "complex", FEATURE_COMPLEX },
{ "vector", FEATURE_VECTOR },
{ "[0] :0", FEATURE_ZEROARRAY | FEATURE_ZEROBITFLD },
{ "complex vector [0]",
  FEATURE_COMPLEX | FEATURE_VECTOR | FEATURE_ZEROARRAY },
{ "aligned packed complex vector [0] :0",
  FEATURE_COMPLEX | FEATURE_VECTOR | FEATURE_ZEROARRAY
  | FEATURE_ALIGNEDPACKED | FEATURE_ZEROBITFLD },
};

int
main (int argc, char **argv)
{
  int i, j, count, c, n = 3000;
  char *optarg;

  if (sizeof (int) != 4 || sizeof (long long) != 8)
    return 1;
  
  i = 1;
  while (i < argc) 
    {
      c = '\0';
      if (argv[i][0] == '-' && argv[i][2] == '\0')
	c = argv[i][1];
      optarg = argv[i + 1];
      if (!optarg)
	goto usage;
      switch (c)
	{
	case 'n':
	  n = atoi (optarg);
	  break;
	case 'd':
	  destdir = optarg;
	  break;
	case 's':
	  srcdir = optarg;
	  break;
	case 'i':
	  output_one = 1;
	  limidx = atoi (optarg);
	  break;
	case 'e':
	  short_enums = 1;
	  i--;
	  break;
	default:
	  fprintf (stderr, "unrecognized option %s\n", argv[i]);
	  goto usage;
      }
      i += 2;
    }

  if (output_one)
    {
      outfile = fopen ("/dev/null", "w");
      if (outfile == NULL)
        {
	  fputs ("could not open /dev/null", stderr);
	  return 1;
        }
      n = limidx + 1;
    }

  if (destdir == NULL && !output_one)
    {
    usage:
      fprintf (stderr, "Usage:\n\
%s [-e] [-s srcdir -d destdir] [-n count] [-i idx]\n\
Either -s srcdir -d destdir or -i idx must be used\n", argv[0]);
      return 1;
    }

  if (srcdir == NULL && !output_one)
    goto usage;

  for (i = 0; i < NTYPES2; ++i)
    if (base_types[i].bitfld)
      bitfld_types[n_bitfld_types++] = base_types[i];
  for (i = 0; i < NATYPES2; ++i)
    if (attrib_types[i].bitfld)
      aligned_bitfld_types[n_aligned_bitfld_types++] = attrib_types[i];
  for (i = 0; i < sizeof (features) / sizeof (features[0]); ++i)
    {
      int startidx = idx;
      if (! output_one)
	limidx = idx;
      if (!i)
        count = 200;
      else
        count = 20;
      for (j = 1; j <= 9; ++j)
        while (idx < startidx + j * count)
	  generate_random_tests (features[i].f, j);
      while (idx < startidx + count * 10)
	generate_random_tests (features[i].f, 10 + (generate_random () % 16));
    }
  for (i = 0; n > 3000 && i < sizeof (features) / sizeof (features[0]); ++i)
    {
      int startidx;
      startidx = idx;
      if (! output_one)
	limidx = idx;
      singles (features[i].f);
      if (!i)
	{
	  count = 1000;
	  while (idx < startidx + 1000)
	    generate_random_tests (features[i].f, 1);
	}
      else
	{
	  startidx = idx;
	  count = 100;
	  while (idx < startidx + 100)
	    generate_random_tests (features[i].f, 1);
	}
      startidx = idx;
      for (j = 2; j <= 9; ++j)
	while (idx < startidx + (j - 1) * count)
	  generate_random_tests (features[i].f, j);
      while (idx < startidx + count * 9)
        generate_random_tests (features[i].f, 10 + (generate_random () % 16));
    }
  if (! output_one)
    limidx = idx;
  while (idx < n)
    generate_random_tests (ALL_FEATURES, 1 + (generate_random () % 25));
  fclose (outfile);
  return 0;
}<|MERGE_RESOLUTION|>--- conflicted
+++ resolved
@@ -784,11 +784,7 @@
     goto fail;
   fprintf (outfile, "\
 /* { dg-options \"-w -I%s\" } */\n\
-<<<<<<< HEAD
-/* { dg-options \"-w -I%s -fno-common\" { target hppa*-*-hpux* } } */\n\
-=======
 /* { dg-options \"-w -I%s -fno-common\" { target hppa*-*-hpux* *-*-darwin* } } */\n\
->>>>>>> f8383f28
 /* { dg-options \"-w -I%s -mno-base-addresses\" { target mmix-*-* } } */\n\
 #include \"struct-layout-1_x1.h\"\n\
 #include \"t%03d_test.h\"\n\
@@ -801,11 +797,7 @@
     goto fail;
   fprintf (outfile, "\
 /* { dg-options \"-w -I%s\" } */\n\
-<<<<<<< HEAD
-/* { dg-options \"-w -I%s -fno-common\" { target hppa*-*-hpux* } } */\n\
-=======
 /* { dg-options \"-w -I%s -fno-common\" { target hppa*-*-hpux* *-*-darwin* } } */\n\
->>>>>>> f8383f28
 /* { dg-options \"-w -I%s -mno-base-addresses\" { target mmix-*-* } } */\n\
 #include \"struct-layout-1_y1.h\"\n\
 #include \"t%03d_test.h\"\n\
