#include <limits.h>
#include <stdarg.h>
#include <stdbool.h>
#include <stdlib.h>
#include <stdio.h>
#include <string.h>
#include "compat-common.h"

#ifndef SKIP_ATTRIBUTE
# include "vector-defs.h"
#else
typedef int qi;
typedef int hi;
typedef int si;
typedef int di;
typedef float sf;
typedef float df;
typedef int v8qi;
typedef int v16qi;
typedef int v2hi;
typedef int v4hi;
typedef int v8hi;
typedef int v2si;
typedef int v4si;
typedef int v1di;
typedef int v2di;
typedef int v2sf;
typedef int v4sf;
typedef int v16sf;
typedef int v2df;
typedef int u8qi;
typedef int u16qi;
typedef int u2hi;
typedef int u4hi;
typedef int u8hi;
typedef int u2si;
typedef int u4si;
typedef int u1di;
typedef int u2di;
typedef int u2sf;
typedef int u4sf;
typedef int u16sf;
typedef int u2df;
#endif
#if (defined __i386__ || defined __x86_64__) && !defined SKIP_ATTRIBUTE
# ifdef __MMX__
#  include <mmintrin.h>
# else
typedef int __m64;
# endif
# ifdef __SSE__
#  include <xmmintrin.h>
# else
typedef int __m128;
# endif
#else
typedef int __m64;
typedef int __m128;
#endif

#define FLDS_MAX	32
extern struct Info
{
  int nfields, nbitfields;
  void *sp, *a0p, *a3p;
  void *flds[FLDS_MAX];
  size_t sz, sizes[FLDS_MAX];
  size_t als, ala0, ala3, aligns[FLDS_MAX];
} info;

extern int intarray[256];
extern int fn0 (void), fn1 (void), fn2 (void), fn3 (void), fn4 (void);
extern int fn5 (void), fn6 (void), fn7 (void), fn8 (void), fn9 (void);

#ifdef DBG
#define FAIL(n, m) printf ("fail %d.%d\n", n, m), ++fails
#else
#define FAIL(n, m) ++fails
#endif

#ifdef SKIP_ATTRIBUTE
# define __attribute__(x)
#endif
#define atal		__attribute__((aligned))
#define atpa		__attribute__((packed))
#define atalpa		__attribute__((aligned, packed))
#define atpaal		__attribute__((packed, aligned))
#define atal1		__attribute__((aligned (1)))
#define atal2		__attribute__((aligned (2)))
#define atal4		__attribute__((aligned (4)))
#define atal8		__attribute__((aligned (8)))
#define atal16		__attribute__((aligned (16)))
#define atal1pa		__attribute__((aligned (1), packed))
#define atal2pa		__attribute__((aligned (2), packed))
#define atal4pa		__attribute__((aligned (4), packed))
#define atal8pa		__attribute__((aligned (8), packed))
#define atal16pa	__attribute__((aligned (16), packed))
#define atpaal1		__attribute__((packed, aligned (1)))
#define atpaal2		__attribute__((packed, aligned (2)))
#define atpaal4		__attribute__((packed, aligned (4)))
#define atpaal8		__attribute__((packed, aligned (8)))
#define atpaal16	__attribute__((packed, aligned (16)))

#if UCHAR_MAX == 255 && USHORT_MAX == 65535 && UINT_MAX == 4294967295U \
    && ULLONG_MAX == 18446744073709551615ULL
/* For ILP32 and LP64 targets, assume float is at least 32-bit
   and double plus long double at least 64-bit.  */
# define atalx1		atal1
# define atalx2		atal2
# define atalx4		atal4
# define atalx8		atal8
# define atalx16	atal16
# define atalx1pa	atal1pa
# define atalx2pa	atal2pa
# define atalx4pa	atal4pa
# define atalx8pa	atal8pa
# define atalx16pa	atal16pa
# define atpaalx1	atpaal1
# define atpaalx2	atpaal2
# define atpaalx4	atpaal4
# define atpaalx8	atpaal8
# define atpaalx16	atpaal16
# if ULONG_MAX > 4294967295UL
#  define ataly8	atal8
#  define ataly8pa	atal8pa
#  define atpaaly8	atpaal8
#  define ataly16	atal16
#  define ataly16pa	atal16pa
#  define atpaaly16	atpaal16
# else
#  define ataly8
#  define ataly8pa
#  define atpaaly8
#  define ataly16
#  define ataly16pa
#  define atpaaly16
# endif
#else
# define atalx1
# define atalx2
# define atalx4
# define atalx8
# define atalx16
# define atalx1pa
# define atalx2pa
# define atalx4pa
# define atalx8pa
# define atalx16pa
# define atpaalx1
# define atpaalx2
# define atpaalx4
# define atpaalx8
# define atpaalx16
# define ataly8
# define ataly8pa
# define atpaaly8
# define ataly16
# define ataly16pa
# define atpaaly16
#endif

#define atQI		__attribute__((mode (QI)))
#define atHI		__attribute__((mode (HI)))
#define atSI		__attribute__((mode (SI)))
#define atDI		__attribute__((mode (DI)))

enum E0 { e0_0 };
enum E1 { e1_0, e1_1 };
enum E2 { e2_m3 = -3, e2_m2, e2_m1, e2_0, e2_1, e2_2, e2_3 };
enum E3 { e3_m127 = -127, e3_m126, e3_m125, e3_0 = 0, e3_125 = 125, e3_126, e3_127 };
enum E4 { e4_0, e4_1, e4_2, e4_3, e4_253 = 253, e4_254, e4_255 };
enum E5 { e5_m32767 = -32767, e5_m32766, e5_m32765, e5_0 = 0, e5_32765 = 32765, e5_32766, e5_32767 };
enum E6 { e6_0, e6_1, e6_2, e6_3, e6_65533 = 65533, e6_65534, e6_65535 };
enum E7 { e7_m2147483647 = -2147483647, e7_m2147483646, e7_m2147483645,
	  e7_0, e7_2147483645 = 2147483645, e7_2147483646, e7_2147483647 };
enum E8 { e8_0, e8_1, e8_2, e8_3, e8_4294967293 = 4294967293U, e8_4294967294, e8_4294967295 };
enum E9 { e9_m1099511627775 = -1099511627775LL, e9_m1099511627774, e9_m1099511627773,
	  e9_0, e9_1099511627773 = 1099511627773LL, e9_1099511627774, e9_1099511627775 };

typedef char Tchar;
typedef signed char Tschar;
typedef unsigned char Tuchar;
typedef short int Tshort;
typedef unsigned short int Tushort;
typedef int Tint;
typedef unsigned int Tuint;
typedef long int Tlong;
typedef unsigned long int Tulong;
typedef long long int Tllong;
typedef unsigned long long int Tullong;
#ifndef SKIP_COMPLEX_INT
typedef _Complex char Tcchar;
typedef _Complex signed char Tcschar;
typedef _Complex unsigned char Tcuchar;
typedef _Complex short int Tcshort;
typedef _Complex unsigned short int Tcushort;
typedef _Complex int Tcint;
typedef _Complex unsigned int Tcuint;
typedef _Complex long int Tclong;
typedef _Complex unsigned long int Tculong;
typedef _Complex long long int Tcllong;
typedef _Complex unsigned long long int Tcullong;
#endif
typedef float Tfloat;
typedef double Tdouble;
typedef long double Tldouble;
#ifndef SKIP_DECIMAL_FLOAT
typedef _Decimal32 TDecimal32;
typedef _Decimal64 TDecimal64;
typedef _Decimal128 TDecimal128;
#endif
typedef _Complex float Tcfloat;
typedef _Complex double Tcdouble;
typedef _Complex long double Tcldouble;
typedef bool Tbool;
typedef enum E0 TE0;
typedef enum E1 TE1;
typedef enum E2 TE2;
typedef enum E3 TE3;
typedef enum E4 TE4;
typedef enum E5 TE5;
typedef enum E6 TE6;
typedef enum E7 TE7;
typedef enum E8 TE8;
typedef enum E9 TE9;
typedef void *Tptr;
typedef char *Tcptr;
typedef int *Tiptr;
typedef char Talchar atal;
typedef signed char Talschar atal;
typedef unsigned char Taluchar atal;
typedef short int Talshort atal;
typedef unsigned short int Talushort atal;
typedef int Talint atal;
typedef unsigned int Taluint atal;
typedef long int Tallong atal;
typedef unsigned long int Talulong atal;
typedef long long int Talllong atal;
typedef unsigned long long int Talullong atal;
#ifndef SKIP_COMPLEX_INT
typedef _Complex char Talcchar atal;
typedef _Complex signed char Talcschar atal;
typedef _Complex unsigned char Talcuchar atal;
typedef _Complex short int Talcshort atal;
typedef _Complex unsigned short int Talcushort atal;
typedef _Complex int Talcint atal;
typedef _Complex unsigned int Talcuint atal;
typedef _Complex long int Talclong atal;
typedef _Complex unsigned long int Talculong atal;
typedef _Complex long long int Talcllong atal;
typedef _Complex unsigned long long int Talcullong atal;
#endif
typedef float Talfloat atal;
typedef double Taldouble atal;
typedef long double Talldouble atal;
#ifndef SKIP_DECIMAL_FLOAT
typedef _Decimal32 TalDecimal32 atal;
typedef _Decimal64 TalDecimal64 atal;
typedef _Decimal128 TalDecimal128 atal;
#endif
typedef _Complex float Talcfloat atal;
typedef _Complex double Talcdouble atal;
typedef _Complex long double Talcldouble atal;
typedef bool Talbool atal;
typedef enum E0 TalE0 atal;
typedef enum E1 TalE1 atal;
typedef enum E2 TalE2 atal;
typedef enum E3 TalE3 atal;
typedef enum E4 TalE4 atal;
typedef enum E5 TalE5 atal;
typedef enum E6 TalE6 atal;
typedef enum E7 TalE7 atal;
typedef enum E8 TalE8 atal;
typedef enum E9 TalE9 atal;
typedef void *Talptr atal;
typedef char *Talcptr atal;
typedef int *Taliptr atal;
typedef char Tal1char atal1;
typedef signed char Tal1schar atal1;
typedef unsigned char Tal1uchar atal1;
typedef short int Tal1short atal1;
typedef unsigned short int Tal1ushort atal1;
typedef int Tal1int atal1;
typedef unsigned int Tal1uint atal1;
typedef long int Tal1long atal1;
typedef unsigned long int Tal1ulong atal1;
typedef long long int Tal1llong atal1;
typedef unsigned long long int Tal1ullong atal1;
#ifndef SKIP_COMPLEX_INT
typedef _Complex char Tal1cchar atal1;
typedef _Complex signed char Tal1cschar atal1;
typedef _Complex unsigned char Tal1cuchar atal1;
typedef _Complex short int Tal1cshort atal1;
typedef _Complex unsigned short int Tal1cushort atal1;
typedef _Complex int Tal1cint atal1;
typedef _Complex unsigned int Tal1cuint atal1;
typedef _Complex long int Tal1clong atal1;
typedef _Complex unsigned long int Tal1culong atal1;
typedef _Complex long long int Tal1cllong atal1;
typedef _Complex unsigned long long int Tal1cullong atal1;
#endif
typedef float Tal1float atal1;
typedef double Tal1double atal1;
typedef long double Tal1ldouble atal1;
#ifndef SKIP_DECIMAL_FLOAT
typedef _Decimal32 Tal1Decimal32 atal1;
typedef _Decimal64 Tal1Decimal64 atal1;
typedef _Decimal128 Tal1Decimal128 atal1;
#endif
typedef _Complex float Tal1cfloat atal1;
typedef _Complex double Tal1cdouble atal1;
typedef _Complex long double Tal1cldouble atal1;
typedef bool Tal1bool atal1;
typedef enum E0 Tal1E0 atal1;
typedef enum E1 Tal1E1 atal1;
typedef enum E2 Tal1E2 atal1;
typedef enum E3 Tal1E3 atal1;
typedef enum E4 Tal1E4 atal1;
typedef enum E5 Tal1E5 atal1;
typedef enum E6 Tal1E6 atal1;
typedef enum E7 Tal1E7 atal1;
typedef enum E8 Tal1E8 atal1;
typedef enum E9 Tal1E9 atal1;
typedef void *Tal1ptr atal1;
typedef char *Tal1cptr atal1;
typedef int *Tal1iptr atal1;
typedef char Tal2char atal2;
typedef signed char Tal2schar atal2;
typedef unsigned char Tal2uchar atal2;
typedef short int Tal2short atal2;
typedef unsigned short int Tal2ushort atal2;
typedef int Tal2int atal2;
typedef unsigned int Tal2uint atal2;
typedef long int Tal2long atal2;
typedef unsigned long int Tal2ulong atal2;
typedef long long int Tal2llong atal2;
typedef unsigned long long int Tal2ullong atal2;
#ifndef SKIP_COMPLEX_INT
typedef _Complex char Tal2cchar atal2;
typedef _Complex signed char Tal2cschar atal2;
typedef _Complex unsigned char Tal2cuchar atal2;
typedef _Complex short int Tal2cshort atal2;
typedef _Complex unsigned short int Tal2cushort atal2;
typedef _Complex int Tal2cint atal2;
typedef _Complex unsigned int Tal2cuint atal2;
typedef _Complex long int Tal2clong atal2;
typedef _Complex unsigned long int Tal2culong atal2;
typedef _Complex long long int Tal2cllong atal2;
typedef _Complex unsigned long long int Tal2cullong atal2;
#endif
typedef float Tal2float atal2;
typedef double Tal2double atal2;
typedef long double Tal2ldouble atal2;
#ifndef SKIP_DECIMAL_FLOAT
typedef _Decimal32 Tal2Decimal32 atal2;
typedef _Decimal64 Tal2Decimal64 atal2;
typedef _Decimal128 Tal2Decimal128 atal2;
#endif
typedef _Complex float Tal2cfloat atal2;
typedef _Complex double Tal2cdouble atal2;
typedef _Complex long double Tal2cldouble atal2;
typedef bool Tal2bool atal2;
typedef enum E0 Tal2E0 atal2;
typedef enum E1 Tal2E1 atal2;
typedef enum E2 Tal2E2 atal2;
typedef enum E3 Tal2E3 atal2;
typedef enum E4 Tal2E4 atal2;
typedef enum E5 Tal2E5 atal2;
typedef enum E6 Tal2E6 atal2;
typedef enum E7 Tal2E7 atal2;
typedef enum E8 Tal2E8 atal2;
typedef enum E9 Tal2E9 atal2;
typedef void *Tal2ptr atal2;
typedef char *Tal2cptr atal2;
typedef int *Tal2iptr atal2;
typedef char Tal4char atal4;
typedef signed char Tal4schar atal4;
typedef unsigned char Tal4uchar atal4;
typedef short int Tal4short atal4;
typedef unsigned short int Tal4ushort atal4;
typedef int Tal4int atal4;
typedef unsigned int Tal4uint atal4;
typedef long int Tal4long atal4;
typedef unsigned long int Tal4ulong atal4;
typedef long long int Tal4llong atal4;
typedef unsigned long long int Tal4ullong atal4;
#ifndef SKIP_COMPLEX_INT
typedef _Complex char Tal4cchar atal4;
typedef _Complex signed char Tal4cschar atal4;
typedef _Complex unsigned char Tal4cuchar atal4;
typedef _Complex short int Tal4cshort atal4;
typedef _Complex unsigned short int Tal4cushort atal4;
typedef _Complex int Tal4cint atal4;
typedef _Complex unsigned int Tal4cuint atal4;
typedef _Complex long int Tal4clong atal4;
typedef _Complex unsigned long int Tal4culong atal4;
typedef _Complex long long int Tal4cllong atal4;
typedef _Complex unsigned long long int Tal4cullong atal4;
#endif
typedef float Tal4float atal4;
typedef double Tal4double atal4;
typedef long double Tal4ldouble atal4;
#ifndef SKIP_DECIMAL_FLOAT
typedef _Decimal32 Tal4Decimal32 atal4;
typedef _Decimal64 Tal4Decimal64 atal4;
typedef _Decimal128 Tal4Decimal128 atal4;
#endif
typedef _Complex float Tal4cfloat atal4;
typedef _Complex double Tal4cdouble atal4;
typedef _Complex long double Tal4cldouble atal4;
typedef bool Tal4bool atal4;
typedef enum E0 Tal4E0 atal4;
typedef enum E1 Tal4E1 atal4;
typedef enum E2 Tal4E2 atal4;
typedef enum E3 Tal4E3 atal4;
typedef enum E4 Tal4E4 atal4;
typedef enum E5 Tal4E5 atal4;
typedef enum E6 Tal4E6 atal4;
typedef enum E7 Tal4E7 atal4;
typedef enum E8 Tal4E8 atal4;
typedef enum E9 Tal4E9 atal4;
typedef void *Tal4ptr atal4;
typedef char *Tal4cptr atal4;
typedef int *Tal4iptr atal4;
typedef char Tal8char atal8;
typedef signed char Tal8schar atal8;
typedef unsigned char Tal8uchar atal8;
typedef short int Tal8short atal8;
typedef unsigned short int Tal8ushort atal8;
typedef int Tal8int atal8;
typedef unsigned int Tal8uint atal8;
typedef long int Tal8long atal8;
typedef unsigned long int Tal8ulong atal8;
typedef long long int Tal8llong atal8;
typedef unsigned long long int Tal8ullong atal8;
#ifndef SKIP_COMPLEX_INT
typedef _Complex char Tal8cchar atal8;
typedef _Complex signed char Tal8cschar atal8;
typedef _Complex unsigned char Tal8cuchar atal8;
typedef _Complex short int Tal8cshort atal8;
typedef _Complex unsigned short int Tal8cushort atal8;
typedef _Complex int Tal8cint atal8;
typedef _Complex unsigned int Tal8cuint atal8;
typedef _Complex long int Tal8clong atal8;
typedef _Complex unsigned long int Tal8culong atal8;
typedef _Complex long long int Tal8cllong atal8;
typedef _Complex unsigned long long int Tal8cullong atal8;
#endif
typedef float Tal8float atal8;
typedef double Tal8double atal8;
typedef long double Tal8ldouble atal8;
#ifndef SKIP_DECIMAL_FLOAT
typedef _Decimal32 Tal8Decimal32 atal8;
typedef _Decimal64 Tal8Decimal64 atal8;
typedef _Decimal128 Tal8Decimal128 atal8;
#endif
typedef _Complex float Tal8cfloat atal8;
typedef _Complex double Tal8cdouble atal8;
typedef _Complex long double Tal8cldouble atal8;
typedef bool Tal8bool atal8;
typedef enum E0 Tal8E0 atal8;
typedef enum E1 Tal8E1 atal8;
typedef enum E2 Tal8E2 atal8;
typedef enum E3 Tal8E3 atal8;
typedef enum E4 Tal8E4 atal8;
typedef enum E5 Tal8E5 atal8;
typedef enum E6 Tal8E6 atal8;
typedef enum E7 Tal8E7 atal8;
typedef enum E8 Tal8E8 atal8;
typedef enum E9 Tal8E9 atal8;
typedef void *Tal8ptr atal8;
typedef char *Tal8cptr atal8;
typedef int *Tal8iptr atal8;
typedef char Tal16char atal16;
typedef signed char Tal16schar atal16;
typedef unsigned char Tal16uchar atal16;
typedef short int Tal16short atal16;
typedef unsigned short int Tal16ushort atal16;
typedef int Tal16int atal16;
typedef unsigned int Tal16uint atal16;
typedef long int Tal16long atal16;
typedef unsigned long int Tal16ulong atal16;
typedef long long int Tal16llong atal16;
typedef unsigned long long int Tal16ullong atal16;
#ifndef SKIP_COMPLEX_INT
typedef _Complex char Tal16cchar atal16;
typedef _Complex signed char Tal16cschar atal16;
typedef _Complex unsigned char Tal16cuchar atal16;
typedef _Complex short int Tal16cshort atal16;
typedef _Complex unsigned short int Tal16cushort atal16;
typedef _Complex int Tal16cint atal16;
typedef _Complex unsigned int Tal16cuint atal16;
typedef _Complex long int Tal16clong atal16;
typedef _Complex unsigned long int Tal16culong atal16;
typedef _Complex long long int Tal16cllong atal16;
typedef _Complex unsigned long long int Tal16cullong atal16;
#endif
typedef float Tal16float atal16;
typedef double Tal16double atal16;
typedef long double Tal16ldouble atal16;
#ifndef SKIP_DECIMAL_FLOAT
typedef _Decimal32 Tal16Decimal32 atal16;
typedef _Decimal64 Tal16Decimal64 atal16;
typedef _Decimal128 Tal16Decimal128 atal16;
#endif
typedef _Complex float Tal16cfloat atal16;
typedef _Complex double Tal16cdouble atal16;
typedef _Complex long double Tal16cldouble atal16;
typedef bool Tal16bool atal16;
typedef enum E0 Tal16E0 atal16;
typedef enum E1 Tal16E1 atal16;
typedef enum E2 Tal16E2 atal16;
typedef enum E3 Tal16E3 atal16;
typedef enum E4 Tal16E4 atal16;
typedef enum E5 Tal16E5 atal16;
typedef enum E6 Tal16E6 atal16;
typedef enum E7 Tal16E7 atal16;
typedef enum E8 Tal16E8 atal16;
typedef enum E9 Tal16E9 atal16;
typedef void *Tal16ptr atal16;
typedef char *Tal16cptr atal16;
typedef int *Tal16iptr atal16;
typedef char Talx1char atalx1;
typedef signed char Talx1schar atalx1;
typedef unsigned char Talx1uchar atalx1;
typedef short int Talx1short atalx1;
typedef unsigned short int Talx1ushort atalx1;
typedef int Talx1int atalx1;
typedef unsigned int Talx1uint atalx1;
typedef long int Talx1long atalx1;
typedef unsigned long int Talx1ulong atalx1;
typedef long long int Talx1llong atalx1;
typedef unsigned long long int Talx1ullong atalx1;
#ifndef SKIP_COMPLEX_INT
typedef _Complex char Talx1cchar atalx1;
typedef _Complex signed char Talx1cschar atalx1;
typedef _Complex unsigned char Talx1cuchar atalx1;
typedef _Complex short int Talx1cshort atalx1;
typedef _Complex unsigned short int Talx1cushort atalx1;
typedef _Complex int Talx1cint atalx1;
typedef _Complex unsigned int Talx1cuint atalx1;
typedef _Complex long int Talx1clong atalx1;
typedef _Complex unsigned long int Talx1culong atalx1;
typedef _Complex long long int Talx1cllong atalx1;
typedef _Complex unsigned long long int Talx1cullong atalx1;
#endif
typedef float Talx1float atalx1;
typedef double Talx1double atalx1;
typedef long double Talx1ldouble atalx1;
<<<<<<< HEAD
=======
#ifndef SKIP_DECIMAL_FLOAT
typedef _Decimal32 Talx1Decimal32 atalx1;
typedef _Decimal64 Talx1Decimal64 atalx1;
typedef _Decimal128 Talx1Decimal128 atalx1;
#endif
>>>>>>> c355071f
typedef _Complex float Talx1cfloat atalx1;
typedef _Complex double Talx1cdouble atalx1;
typedef _Complex long double Talx1cldouble atalx1;
typedef bool Talx1bool atalx1;
typedef enum E0 Talx1E0 atalx1;
typedef enum E1 Talx1E1 atalx1;
typedef enum E2 Talx1E2 atalx1;
typedef enum E3 Talx1E3 atalx1;
typedef enum E4 Talx1E4 atalx1;
typedef enum E5 Talx1E5 atalx1;
typedef enum E6 Talx1E6 atalx1;
typedef enum E7 Talx1E7 atalx1;
typedef enum E8 Talx1E8 atalx1;
typedef enum E9 Talx1E9 atalx1;
typedef void *Talx1ptr atalx1;
typedef char *Talx1cptr atalx1;
typedef int *Talx1iptr atalx1;
typedef short int Talx2short atalx2;
typedef unsigned short int Talx2ushort atalx2;
typedef int Talx2int atalx2;
typedef unsigned int Talx2uint atalx2;
typedef long int Talx2long atalx2;
typedef unsigned long int Talx2ulong atalx2;
typedef long long int Talx2llong atalx2;
typedef unsigned long long int Talx2ullong atalx2;
#ifndef SKIP_COMPLEX_INT
typedef _Complex char Talx2cchar atalx2;
typedef _Complex signed char Talx2cschar atalx2;
typedef _Complex unsigned char Talx2cuchar atalx2;
typedef _Complex short int Talx2cshort atalx2;
typedef _Complex unsigned short int Talx2cushort atalx2;
typedef _Complex int Talx2cint atalx2;
typedef _Complex unsigned int Talx2cuint atalx2;
typedef _Complex long int Talx2clong atalx2;
typedef _Complex unsigned long int Talx2culong atalx2;
typedef _Complex long long int Talx2cllong atalx2;
typedef _Complex unsigned long long int Talx2cullong atalx2;
#endif
typedef float Talx2float atalx2;
typedef double Talx2double atalx2;
typedef long double Talx2ldouble atalx2;
<<<<<<< HEAD
=======
#ifndef SKIP_DECIMAL_FLOAT
typedef _Decimal32 Talx2Decimal32 atalx2;
typedef _Decimal64 Talx2Decimal64 atalx2;
typedef _Decimal128 Talx2Decimal128 atalx2;
#endif
>>>>>>> c355071f
typedef _Complex float Talx2cfloat atalx2;
typedef _Complex double Talx2cdouble atalx2;
typedef _Complex long double Talx2cldouble atalx2;
typedef enum E0 Talx2E0 atalx2;
typedef enum E1 Talx2E1 atalx2;
typedef enum E2 Talx2E2 atalx2;
typedef enum E3 Talx2E3 atalx2;
typedef enum E4 Talx2E4 atalx2;
typedef enum E5 Talx2E5 atalx2;
typedef enum E6 Talx2E6 atalx2;
typedef enum E7 Talx2E7 atalx2;
typedef enum E8 Talx2E8 atalx2;
typedef enum E9 Talx2E9 atalx2;
typedef void *Talx2ptr atalx2;
typedef char *Talx2cptr atalx2;
typedef int *Talx2iptr atalx2;
typedef int Talx4int atalx4;
typedef unsigned int Talx4uint atalx4;
typedef long int Talx4long atalx4;
typedef unsigned long int Talx4ulong atalx4;
typedef long long int Talx4llong atalx4;
typedef unsigned long long int Talx4ullong atalx4;
#ifndef SKIP_COMPLEX_INT
typedef _Complex short int Talx4cshort atalx4;
typedef _Complex unsigned short int Talx4cushort atalx4;
typedef _Complex int Talx4cint atalx4;
typedef _Complex unsigned int Talx4cuint atalx4;
typedef _Complex long int Talx4clong atalx4;
typedef _Complex unsigned long int Talx4culong atalx4;
typedef _Complex long long int Talx4cllong atalx4;
typedef _Complex unsigned long long int Talx4cullong atalx4;
#endif
typedef float Talx4float atalx4;
typedef double Talx4double atalx4;
typedef long double Talx4ldouble atalx4;
<<<<<<< HEAD
=======
#ifndef SKIP_DECIMAL_FLOAT
typedef _Decimal32 Talx4Decimal32 atalx4;
typedef _Decimal64 Talx4Decimal64 atalx4;
typedef _Decimal128 Talx4Decimal128 atalx4;
#endif
>>>>>>> c355071f
typedef _Complex float Talx4cfloat atalx4;
typedef _Complex double Talx4cdouble atalx4;
typedef _Complex long double Talx4cldouble atalx4;
typedef enum E0 Talx4E0 atalx4;
typedef enum E1 Talx4E1 atalx4;
typedef enum E2 Talx4E2 atalx4;
typedef enum E3 Talx4E3 atalx4;
typedef enum E4 Talx4E4 atalx4;
typedef enum E5 Talx4E5 atalx4;
typedef enum E6 Talx4E6 atalx4;
typedef enum E7 Talx4E7 atalx4;
typedef enum E8 Talx4E8 atalx4;
typedef enum E9 Talx4E9 atalx4;
typedef void *Talx4ptr atalx4;
typedef char *Talx4cptr atalx4;
typedef int *Talx4iptr atalx4;
typedef long int Taly8long ataly8;
typedef unsigned long int Taly8ulong ataly8;
typedef long long int Talx8llong atalx8;
typedef unsigned long long int Talx8ullong atalx8;
#ifndef SKIP_COMPLEX_INT
typedef _Complex int Talx8cint atalx8;
typedef _Complex unsigned int Talx8cuint atalx8;
typedef _Complex long int Talx8clong atalx8;
typedef _Complex unsigned long int Talx8culong atalx8;
typedef _Complex long long int Talx8cllong atalx8;
typedef _Complex unsigned long long int Talx8cullong atalx8;
#endif
typedef double Talx8double atalx8;
typedef long double Talx8ldouble atalx8;
<<<<<<< HEAD
=======
#ifndef SKIP_DECIMAL_FLOAT
typedef _Decimal64 Talx8Decimal64 atalx8;
typedef _Decimal128 Talx8Decimal128 atalx8;
#endif
>>>>>>> c355071f
typedef _Complex float Talx8cfloat atalx8;
typedef _Complex double Talx8cdouble atalx8;
typedef _Complex long double Talx8cldouble atalx8;
typedef void *Taly8ptr ataly8;
typedef char *Taly8cptr ataly8;
typedef int *Taly8iptr ataly8;
#ifndef SKIP_COMPLEX_INT
typedef _Complex long int Taly16clong ataly16;
typedef _Complex unsigned long int Taly16culong ataly16;
typedef _Complex long long int Talx16cllong atalx16;
typedef _Complex unsigned long long int Talx16cullong atalx16;
#endif
typedef _Complex double Talx16cdouble atalx16;
typedef _Complex long double Talx16cldouble atalx16;
typedef int (*Tfnptr) (void);

/* Bitfield macros.  In C, it is invalid to use numbers larger
   than type's bitsize, but we don't know the size when generating
   the testcases.  */
#define BN8(n) ((((n) - 1) & 7) + 1)
#define BN16(n) ((((n) - 1) & 15) + 1)
#define BN32(n) ((((n) - 1) & 31) + 1)
#define BN64(n) ((((n) - 1) & 63) + 1)
#define BCN(n) BN8 (n)
#if USHRT_MAX == 255
# define BSN(n) BN8 (n)
#elif USHRT_MAX == 65535
# define BSN(n) BN16 (n)
#elif USHRT_MAX == 4294967295U
# define BSN(n) BN32 (n)
#elif USHRT_MAX == 18446744073709551615ULL
# define BSN(n) BN64 (n)
#endif
#if UINT_MAX == 255
# define BIN(n) BN8 (n)
#elif UINT_MAX == 65535
# define BIN(n) BN16 (n)
#elif UINT_MAX == 4294967295U
# define BIN(n) BN32 (n)
#elif UINT_MAX == 18446744073709551615ULL
# define BIN(n) BN64 (n)
#endif
#if ULONG_MAX == 255
# define BLN(n) BN8 (n)
#elif ULONG_MAX == 65535
# define BLN(n) BN16 (n)
#elif ULONG_MAX == 4294967295U
# define BLN(n) BN32 (n)
#elif ULONG_MAX == 18446744073709551615ULL
# define BLN(n) BN64 (n)
#endif
#if ULONG_MAX == 255
# define BLN(n) BN8 (n)
#elif ULONG_MAX == 65535
# define BLN(n) BN16 (n)
#elif ULONG_MAX == 4294967295U
# define BLN(n) BN32 (n)
#elif ULONG_MAX == 18446744073709551615ULL
# define BLN(n) BN64 (n)
#endif
#if !defined ULLONG_MAX && defined __LONG_LONG_MAX__
# define ULLONG_MAX (__LONG_LONG_MAX__ * 2ULL + 1ULL)
#endif
#if ULLONG_MAX == 255
# define BQN(n) BN8 (n)
#elif ULLONG_MAX == 65535
# define BQN(n) BN16 (n)
#elif ULLONG_MAX == 4294967295U
# define BQN(n) BN32 (n)
#elif ULLONG_MAX == 18446744073709551615ULL
# define BQN(n) BN64 (n)
#endif

#define T(n, fields, ops) TX(n, struct, , fields, ({ ops });)
#define U(n, fields, ops) TX(n, union, , fields, ({ ops });)
#ifdef SKIP_COMPLEX_INT
#define TXCI(n, type, attrs, fields, ops)
#define TCI(n, fields, ops)
#define UCI(n, fields, ops)
#else
#define TXCI(n, type, attrs, fields, ops) TX(n, type, attrs, fields, ({ ops });)
#define TCI(n, fields, ops) TX(n, struct, , fields, ({ ops });)
#define UCI(n, fields, ops) TX(n, union, , fields, ({ ops });)
#endif<|MERGE_RESOLUTION|>--- conflicted
+++ resolved
@@ -547,14 +547,11 @@
 typedef float Talx1float atalx1;
 typedef double Talx1double atalx1;
 typedef long double Talx1ldouble atalx1;
-<<<<<<< HEAD
-=======
 #ifndef SKIP_DECIMAL_FLOAT
 typedef _Decimal32 Talx1Decimal32 atalx1;
 typedef _Decimal64 Talx1Decimal64 atalx1;
 typedef _Decimal128 Talx1Decimal128 atalx1;
 #endif
->>>>>>> c355071f
 typedef _Complex float Talx1cfloat atalx1;
 typedef _Complex double Talx1cdouble atalx1;
 typedef _Complex long double Talx1cldouble atalx1;
@@ -596,14 +593,11 @@
 typedef float Talx2float atalx2;
 typedef double Talx2double atalx2;
 typedef long double Talx2ldouble atalx2;
-<<<<<<< HEAD
-=======
 #ifndef SKIP_DECIMAL_FLOAT
 typedef _Decimal32 Talx2Decimal32 atalx2;
 typedef _Decimal64 Talx2Decimal64 atalx2;
 typedef _Decimal128 Talx2Decimal128 atalx2;
 #endif
->>>>>>> c355071f
 typedef _Complex float Talx2cfloat atalx2;
 typedef _Complex double Talx2cdouble atalx2;
 typedef _Complex long double Talx2cldouble atalx2;
@@ -639,14 +633,11 @@
 typedef float Talx4float atalx4;
 typedef double Talx4double atalx4;
 typedef long double Talx4ldouble atalx4;
-<<<<<<< HEAD
-=======
 #ifndef SKIP_DECIMAL_FLOAT
 typedef _Decimal32 Talx4Decimal32 atalx4;
 typedef _Decimal64 Talx4Decimal64 atalx4;
 typedef _Decimal128 Talx4Decimal128 atalx4;
 #endif
->>>>>>> c355071f
 typedef _Complex float Talx4cfloat atalx4;
 typedef _Complex double Talx4cdouble atalx4;
 typedef _Complex long double Talx4cldouble atalx4;
@@ -677,13 +668,10 @@
 #endif
 typedef double Talx8double atalx8;
 typedef long double Talx8ldouble atalx8;
-<<<<<<< HEAD
-=======
 #ifndef SKIP_DECIMAL_FLOAT
 typedef _Decimal64 Talx8Decimal64 atalx8;
 typedef _Decimal128 Talx8Decimal128 atalx8;
 #endif
->>>>>>> c355071f
 typedef _Complex float Talx8cfloat atalx8;
 typedef _Complex double Talx8cdouble atalx8;
 typedef _Complex long double Talx8cldouble atalx8;
