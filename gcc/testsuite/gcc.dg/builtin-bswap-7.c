--- conflicted
+++ resolved
@@ -3,15 +3,9 @@
 /* { dg-require-effective-target lp64 } */
 /* { dg-options "-O -fdump-rtl-combine" } */
 
-<<<<<<< HEAD
-/* The test intentionally returns 1/2 instead of the obvious 0/1 to
-   prevent GCC from calculating the return value with arithmetic
-   instead of a comparison.  */
-=======
 /* The branch cost setting prevents the return value from being
    calculated with arithmetic instead of doing a compare.  */
 /* { dg-additional-options "-mbranch-cost=0" { target s390x-*-* } } */
->>>>>>> eba76293
 
 #include <stdint.h>
 
@@ -21,28 +15,28 @@
 {
   if (BS (a) == 0xA00000000)
     return 1;
-  return 2;
+  return 0;
 }
 
 int foo2 (uint64_t a)
 {
   if (BS (a) != 0xA00000000)
     return 1;
-  return 2;
+  return 0;
 }
 
 int foo3 (uint64_t a, uint64_t b)
 {
   if (BS (a) == BS (b))
     return 1;
-  return 2;
+  return 0;
 }
 
 int foo4 (uint64_t a, uint64_t b)
 {
   if (BS (a) != BS (b))
     return 1;
-  return 2;
+  return 0;
 }
 
 /* { dg-final { scan-rtl-dump-not "bswapdi" "combine" } } */
