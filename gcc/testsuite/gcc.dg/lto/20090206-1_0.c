/* { dg-lto-do link } */
/* { dg-skip-if "" { ! { i?86-*-linux* x86_64-*-linux* } } { "*" } { "" } } */
<<<<<<< HEAD
/* { dg-lto-options {{-fPIC -r -nostdlib -fwhopr -msse2}} } */
=======
/* { dg-lto-options {{-fPIC -r -nostdlib -flto -flto-partition=1to1 -msse2}} } */
>>>>>>> 155d23aa
/* { dg-require-effective-target sse2 } */
/* { dg-suppress-ld-options {-fPIC -msse2} } */

typedef short v8hi __attribute__((__vector_size__(16)));
void func (void) {
  v8hi x, y, z;
  z = __builtin_ia32_paddw128 (x, y);
}<|MERGE_RESOLUTION|>--- conflicted
+++ resolved
@@ -1,10 +1,6 @@
 /* { dg-lto-do link } */
 /* { dg-skip-if "" { ! { i?86-*-linux* x86_64-*-linux* } } { "*" } { "" } } */
-<<<<<<< HEAD
-/* { dg-lto-options {{-fPIC -r -nostdlib -fwhopr -msse2}} } */
-=======
 /* { dg-lto-options {{-fPIC -r -nostdlib -flto -flto-partition=1to1 -msse2}} } */
->>>>>>> 155d23aa
 /* { dg-require-effective-target sse2 } */
 /* { dg-suppress-ld-options {-fPIC -msse2} } */
 
