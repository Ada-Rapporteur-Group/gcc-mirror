--- conflicted
+++ resolved
@@ -16,15 +16,9 @@
   /* { dg-error "3:enumerator value for 'E3' is not an integer constant" "enum error" { target *-*-* } 15 } */
   /* But as in DR#031, the 1/0 in an evaluated subexpression means the
      whole expression violates the constraints.  */
-<<<<<<< HEAD
-  E4 = 0 * (1 / 0), /* { dg-warning "division by zero" } */
-  /* { dg-error "enumerator value for 'E4' is not an integer constant" "enum error" { target *-*-* } 19 } */
-  E5 = INT_MAX + 1, /* { dg-warning "integer overflow in expression" } */
-=======
   E4 = 0 * (1 / 0), /* { dg-warning "15:division by zero" } */
   /* { dg-error "enumerator value for 'E4' is not an integer constant" "enum error" { target *-*-* } 19 } */
   E5 = INT_MAX + 1, /* { dg-warning "16:integer overflow in expression" } */
->>>>>>> 42a9ba1d
   /* Again, overflow in evaluated subexpression.  */
   E6 = 0 * (INT_MAX + 1), /* { dg-warning "21:integer overflow in expression" } */
   /* A cast does not constitute overflow in conversion.  */
@@ -33,13 +27,8 @@
 
 struct s {
   int a;
-<<<<<<< HEAD
-  int : 0 * (1 / 0); /* { dg-warning "division by zero" } */
-  /* { dg-error "not an integer constant" "integer constant" { target *-*-* } 30 } */
-=======
   int : 0 * (1 / 0); /* { dg-warning "16:division by zero" } */
   /* { dg-error "not an integer constant" "22:integer constant" { target *-*-* } 30 } */
->>>>>>> 42a9ba1d
   int : 0 * (INT_MAX + 1); /* { dg-warning "integer overflow in expression" } */
 };
 
