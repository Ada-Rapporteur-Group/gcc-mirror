--- conflicted
+++ resolved
@@ -5,12 +5,8 @@
 
 /* { dg-options "-ffunction-sections -fdata-sections -Wl,--gc-sections -static" } */
 /* { dg-options "-ffunction-sections -fdata-sections -Wl,--gc-sections -static" { target native } } */
-<<<<<<< HEAD
-/* { dg-options "-ffunction-sections -fdata-sections -Wl,--gc-sections" { target *-*-netware* } } */
-=======
 /* Solaris 10 does not support static linking; there is no libc.a.  */
 /* { dg-options "-ffunction-sections -fdata-sections -Wl,--gc-sections" { target *-*-netware* i?86-*-solaris2.1[0-9] } } */
->>>>>>> 751ff693
 
 #include <stdlib.h>
 
