/* { dg-do run } */
/* { dg-require-effective-target sync_int_long } */
/* { dg-options } */
<<<<<<< HEAD
/* { dg-options "-march=i486" { target i?86-*-* } } */
/* { dg-options "-march=i486" { target { x86_64-*-* && ilp32 } } } */
/* { dg-options "-mcpu=v9" { target sparc*-*-* } } */
=======
/* { dg-options "-march=i486" { target { { i?86-*-* x86_64-*-* } && ilp32 } } } */
>>>>>>> f8ef405c

/* Test basic functionality of the intrinsics.  The operations should
   not be optimized away if no one checks the return values.  */

extern void abort (void);
extern void *memcpy (void *, const void *, __SIZE_TYPE__);

static int AI[12];
static int init_noret_si[12] = { 0, 0, 0, 1, 0, 0, 0, 0, -1, 0, 0, 0 };
static int test_noret_si[12] = { 1, 1, 1, 0, 1, 4, 22, -12, 7, 8, 9, 7 };

static void
do_noret_si (void)
{
  __sync_val_compare_and_swap(AI+0, 0, 1);
  __sync_bool_compare_and_swap(AI+1, 0, 1);
  __sync_lock_test_and_set(AI+2, 1);
  __sync_lock_release(AI+3);

  __sync_fetch_and_add(AI+4, 1);
  __sync_fetch_and_add(AI+5, 4);
  __sync_fetch_and_add(AI+6, 22);
  __sync_fetch_and_sub(AI+7, 12);
  __sync_fetch_and_and(AI+8, 7);
  __sync_fetch_and_or(AI+9, 8);
  __sync_fetch_and_xor(AI+10, 9);
  __sync_fetch_and_nand(AI+11, 7);
}

static long AL[12];
static long init_noret_di[12] = { 0, 0, 0, 1, 0, 0, 0, 0, -1, 0, 0, 0 };
static long test_noret_di[12] = { 1, 1, 1, 0, 1, 4, 22, -12, 7, 8, 9, 7 };

static void
do_noret_di (void)
{
  __sync_val_compare_and_swap(AL+0, 0, 1);
  __sync_bool_compare_and_swap(AL+1, 0, 1);
  __sync_lock_test_and_set(AL+2, 1);
  __sync_lock_release(AL+3);

  __sync_fetch_and_add(AL+4, 1);
  __sync_fetch_and_add(AL+5, 4);
  __sync_fetch_and_add(AL+6, 22);
  __sync_fetch_and_sub(AL+7, 12);
  __sync_fetch_and_and(AL+8, 7);
  __sync_fetch_and_or(AL+9, 8);
  __sync_fetch_and_xor(AL+10, 9);
  __sync_fetch_and_nand(AL+11, 7);
}

int main()
{
  memcpy(AI, init_noret_si, sizeof(init_noret_si));
  memcpy(AL, init_noret_di, sizeof(init_noret_di));

  do_noret_si ();
  do_noret_di ();

  if (memcmp (AI, test_noret_si, sizeof(test_noret_si)))
    abort ();
  if (memcmp (AL, test_noret_di, sizeof(test_noret_di)))
    abort ();

  return 0;
}<|MERGE_RESOLUTION|>--- conflicted
+++ resolved
@@ -1,13 +1,8 @@
 /* { dg-do run } */
 /* { dg-require-effective-target sync_int_long } */
 /* { dg-options } */
-<<<<<<< HEAD
-/* { dg-options "-march=i486" { target i?86-*-* } } */
-/* { dg-options "-march=i486" { target { x86_64-*-* && ilp32 } } } */
+/* { dg-options "-march=i486" { target { { i?86-*-* x86_64-*-* } && ilp32 } } } */
 /* { dg-options "-mcpu=v9" { target sparc*-*-* } } */
-=======
-/* { dg-options "-march=i486" { target { { i?86-*-* x86_64-*-* } && ilp32 } } } */
->>>>>>> f8ef405c
 
 /* Test basic functionality of the intrinsics.  The operations should
    not be optimized away if no one checks the return values.  */
