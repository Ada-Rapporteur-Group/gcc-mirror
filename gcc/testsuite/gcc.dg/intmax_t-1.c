--- conflicted
+++ resolved
@@ -1,10 +1,6 @@
 /* { dg-do compile } */
 /* { dg-options "-Wall" } */
-<<<<<<< HEAD
-/* { dg-error "" "" { target *-*-solaris2.5.1 mmix-*-* mips*-*-elf* } 0 } */
-=======
 /* { dg-error "" "" { target *-*-solaris2.5.1 mips*-*-elf* *arm*-*-*elf* xscale*-*-elf* xtensa-*-elf* } 0 } */
->>>>>>> 8c044a9c
 
 /* Compile with -Wall to get a warning if built-in and system intmax_t don't
    match.  */
