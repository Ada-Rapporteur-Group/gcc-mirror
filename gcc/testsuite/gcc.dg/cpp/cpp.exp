--- conflicted
+++ resolved
@@ -38,14 +38,11 @@
 # Main loop.
 dg-runtest [lsort [glob -nocomplain $srcdir/$subdir/*.{c,S} ]] \
 	"" $DEFAULT_CFLAGS
-<<<<<<< HEAD
-=======
 
 # C/C++ common tests.
 dg-runtest [lsort [glob -nocomplain $srcdir/c-c++-common/cpp/*.{c,S} ]] \
 	" -Wc++-compat " ""
 
->>>>>>> 3082eeb7
 
 # All done.
 dg-finish