/* Copyright (C) 2000-2017 Free Software Foundation, Inc.  */

/* { dg-do preprocess } */
/* { dg-options "-pedantic -std=gnu99" } */

/* Tests macro syntax, for both definition and invocation, including:-

   o Full range of macro definition semantics.
   o No. of arguments supplied to function-like macros.
   o Odd GNU rest args behavior.
   o Macro arguments do not flow into the rest of the file.  */


/* Test basic macro definition syntax.  The macros are all called
   "foo" deliberately to provoke an (excess) redefinition warning in
   case the macros succeed in being entered in the macro hash table
   despite being an error.

   Split a couple of the lines to check that the errors appear on the
   right line (i.e. are associated with the correct token).  */

#define ;			/* { dg-error "identifier" } */
#define SEMI;			/* { dg-warning "space" } */
#define foo(X			/* { dg-error "missing" } */
#define foo\
(X,)				/* { dg-error "parameter name" } */
#define foo(, X)		/* { dg-error "parameter name" } */
#define foo(X, X)		/* { dg-error "duplicate" } */
#define foo(X Y)		/* { dg-error "comma" } */
#define foo(()			/* { dg-error "may not appear" } */
#define foo(..., X)		/* { dg-error "missing" } */
#define foo \
__VA_ARGS__			/* { dg-warning "__VA_ARGS__" } */
#define goo(__VA_ARGS__)	/* { dg-warning "__VA_ARGS__" } */
#define hoo(...) __VA_ARGS__	/* OK.  */
#define __VA_ARGS__		/* { dg-warning "__VA_ARGS__" } */
__VA_ARGS__			/* { dg-warning "__VA_ARGS__" } */

/* test # of supplied arguments.  */
#define none()
#define one(x)
#define two(x, y)
#define var0(...)
#define var1(x, ...)
none()				/* OK.  */
none(ichi)			/* { dg-error "passed 1" } */
one()				/* OK.  */
one(ichi)			/* OK.  */
one(ichi\
, ni)				/* { dg-error "passed 2" } */
two(ichi)			/* { dg-error "requires 2" } */
var0()				/* OK.  */
var0(ichi)			/* OK.  */
<<<<<<< HEAD
var1()				/* { dg-warning "requires at least one" "" { xfail *-*-* } } */
var1(ichi)			/* { dg-warning "requires at least one" "" { xfail *-*-* } } */
=======
var1()				/* { dg-bogus "requires at least one" } */
var1(ichi)			/* { dg-bogus "requires at least one" } */
>>>>>>> 70783a86
var1(ichi, ni)			/* OK.  */

/* This tests two oddities of GNU rest args - omitting a comma is OK,
   and backtracking a token on pasting an empty rest args.  */
#define rest(x, y...) x ## y	/* { dg-warning "ISO C" } */
rest(ichi,)			/* OK.  */
<<<<<<< HEAD
rest(ichi)			/* { dg-warning "requires at least one" "" { xfail *-*-* } } */
=======
rest(ichi)			/* { dg-bogus "requires at least one" } */
>>>>>>> 70783a86
#if 23 != rest(2, 3)		/* OK, no warning.  */
#error 23 != 23 !!
#endif

/* Test that we don't allow arguments to flow into the rest of the
   file.  */
#define half_invocation do_nowt(2
#define do_nowt(x) x
half_invocation )		/* OK.  */
do_nowt (half_invocation))	/* { dg-error "unterminated argument" } */<|MERGE_RESOLUTION|>--- conflicted
+++ resolved
@@ -51,24 +51,15 @@
 two(ichi)			/* { dg-error "requires 2" } */
 var0()				/* OK.  */
 var0(ichi)			/* OK.  */
-<<<<<<< HEAD
-var1()				/* { dg-warning "requires at least one" "" { xfail *-*-* } } */
-var1(ichi)			/* { dg-warning "requires at least one" "" { xfail *-*-* } } */
-=======
 var1()				/* { dg-bogus "requires at least one" } */
 var1(ichi)			/* { dg-bogus "requires at least one" } */
->>>>>>> 70783a86
 var1(ichi, ni)			/* OK.  */
 
 /* This tests two oddities of GNU rest args - omitting a comma is OK,
    and backtracking a token on pasting an empty rest args.  */
 #define rest(x, y...) x ## y	/* { dg-warning "ISO C" } */
 rest(ichi,)			/* OK.  */
-<<<<<<< HEAD
-rest(ichi)			/* { dg-warning "requires at least one" "" { xfail *-*-* } } */
-=======
 rest(ichi)			/* { dg-bogus "requires at least one" } */
->>>>>>> 70783a86
 #if 23 != rest(2, 3)		/* OK, no warning.  */
 #error 23 != 23 !!
 #endif
