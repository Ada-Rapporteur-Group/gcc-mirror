<<<<<<< HEAD
2014-09-15  Sharad Singhai  <singhai@google.com>

	* g++.dg/tree-prof/lipo/static1_0.C: New test.
	* g++.dg/tree-prof/lipo/static1_1.C: New file.
	* g++.dg/tree-prof/lipo/static1_2.C: New file.
=======
2014-12-23  Janus Weil  <janus@gcc.gnu.org>

	Backport from mainline
	PR fortran/64244
	* gfortran.dg/typebound_call_26.f90: New.

2014-12-19  Paolo Carlini  <paolo.carlini@oracle.com>

	PR c++/60955
	* g++.dg/warn/register-parm-1.C: New.

2014-12-15  Jakub Jelinek  <jakub@redhat.com>

	PR tree-optimization/63551
	* gcc.dg/ipa/pr63551.c (fn2): Use 4294967286U instead of
	4294967286 to avoid warnings.

2014-12-14  H.J. Lu  <hongjiu.lu@intel.com>

	Backported from mainline
	2014-12-14  H.J. Lu  <hongjiu.lu@intel.com>

	PR rtl-optimization/64037
	* g++.dg/pr64037.C: New test.

2014-12-14  H.J. Lu  <hongjiu.lu@intel.com>

	Backported from mainline
	2014-12-06  H.J. Lu  <hongjiu.lu@intel.com>

	PR target/64200
	* gcc.target/i386/memcpy-strategy-4.c: New test.

2014-12-13  Jakub Jelinek  <jakub@redhat.com>

	Backported from mainline
	2014-12-12  Jakub Jelinek  <jakub@redhat.com>

	PR tree-optimization/64269
	* gcc.c-torture/compile/pr64269.c: New test.

2014-12-10  Bill Schmidt  <wschmidt@linux.vnet.ibm.com>

	Backport from mainline
	2014-09-02  Bill Schmidt  <wschmidt@linux.vnet.ibm.com>

	* gcc.target/powerpc/builtins-1.c: Add tests for vec_ctf,
	vec_cts, and vec_ctu.
	* gcc.target/powerpc/builtins-2.c: Likewise.

	Backport from mainline
	2014-08-28  Bill Schmidt  <wschmidt@linux.vnet.ibm.com>

	* gcc.target/powerpc/builtins-1.c: Add tests for vec_xl, vec_xst,
	vec_round, vec_splat, vec_div, and vec_mul.
	* gcc.target/powerpc/builtins-2.c: New test.

	Backport from mainline
	2014-08-20  Bill Schmidt  <wschmidt@linux.vnet.ibm.com>

	* testsuite/gcc.target/powerpc/builtins-1.c: New test.

2014-12-10  Jakub Jelinek  <jakub@redhat.com>

	PR tree-optimization/62021
	* gcc.dg/vect/pr62021.c: New test.

2014-12-09  Uros Bizjak  <ubizjak@gmail.com>

	PR bootstrap/64213
	Revert:
	2014-11-28  H.J. Lu  <hongjiu.lu@intel.com>

	PR rtl-optimization/64037
	* g++.dg/pr64037.C: New test.

2014-12-07  Oleg Endo  <olegendo@gcc.gnu.org>

	Backport from mainline
	2014-12-07  Oleg Endo  <olegendo@gcc.gnu.org>

	* gcc.target/h8300/h8300.exp: Fix duplicated text.
	* gcc.target/h8300/pragma-isr.c: Likewise.
	* gcc.target/h8300/pragma-isr2.c: Likewise.

2014-12-05  H.J. Lu  <hongjiu.lu@intel.com>

	Backport from mainline
	2014-12-02  H.J. Lu  <hongjiu.lu@intel.com>

	PR target/64108
	* gcc.target/i386/memset-strategy-2.c: New test.

2014-12-05  H.J. Lu  <hongjiu.lu@intel.com>

	Backport from mainline
	2014-11-28  H.J. Lu  <hongjiu.lu@intel.com>

	PR rtl-optimization/64037
	* g++.dg/pr64037.C: New test.

2014-12-04  Jakub Jelinek  <jakub@redhat.com>

	PR c++/56493
	* c-c++-common/pr56493.c: New test.

2014-12-03  Renlin Li  <Renlin.Li@arm.com>

	Backported from mainline
	2014-12-03  Renlin Li  <Renlin.Li@arm.com>
		    H.J. Lu  <hongjiu.lu@intel.com>

	 PR middle-end/63762
	 PR target/63661
	 * gcc.dg/pr63762.c: New test.
	 * gcc.target/i386/pr63661.c: New test.

2014-12-01  Martin Jambor  <mjambor@suse.cz>

	PR ipa/63551
	* gcc.dg/ipa/pr63551.c: New test.
	* gcc.dg/ipa/pr64041.c: Likewise.

2014-12-01  Richard Biener  <rguenther@suse.de>

	PR tree-optimization/63738
	* gcc.dg/torture/pr63738.c: Fix call to setjmp.

2014-11-28  Jakub Jelinek  <jakub@redhat.com>

	Backported from mainline
	2014-11-27  Jakub Jelinek  <jakub@redhat.com>

	PR middle-end/64067
	* gcc.c-torture/compile/pr64067.c: New test.

	2014-11-19  Jakub Jelinek  <jakub@redhat.com>

	PR tree-optimization/63915
	* c-c++-common/gomp/pr60823-4.c: New test.

	PR sanitizer/63913
	* g++.dg/ubsan/pr63913.C: New test.

	2014-10-31  Jakub Jelinek  <jakub@redhat.com>

	PR rtl-optimization/63659
	* gcc.c-torture/execute/pr63659.c: New test.

2014-11-26  Richard Biener  <rguenther@suse.de>

	PR middle-end/63738
	* gcc.dg/torture/pr63738.c: New testcase.

2014-11-26  Richard Biener  <rguenther@suse.de>

	Backport from mainline
	2014-11-26  Richard Biener  <rguenther@suse.de>

	PR tree-optimization/62238
	* gcc.dg/torture/pr62238.c: New testcase.

	2014-11-07  Richard Biener  <rguenther@suse.de>

	PR tree-optimization/63605
	* gcc.dg/vect/pr63605.c: New testcase.

	2014-10-28  Richard Biener  <rguenther@suse.de>

	PR middle-end/63665
	* gcc.dg/pr63665.c: New testcase.

2014-11-24  Eric Botcazou  <ebotcazou@adacore.com>

	* gnat.dg/opt45.adb: New test.

2014-11-22  Oleg Endo  <olegendo@gcc.gnu.org>

	Backport from mainline
	2014-11-22  Oleg Endo  <olegendo@gcc.gnu.org>

	PR target/63783
	PR target/51244
	* gcc.target/sh/torture/pr63783-1.c: New.
	* gcc.target/sh/torture/pr63783-2.c: New.
	* gcc.target/sh/pr51244-20.c: Adjust.
	* gcc.target/sh/pr51244-20-sh2a.c: Adjust.

2014-11-19  Uros Bizjak  <ubizjak@gmail.com>

	PR target/63947
	* gcc.target/i386/pr63947.c: New test.

2014-11-19  Tom de Vries  <tom@codesourcery.com>

	Backport from mainline
	PR tree-optimization/62167
	* gcc.dg/pr51879-12.c: Add xfails.
	* gcc.dg/pr62167-run.c: New test.
	* gcc.dg/pr62167.c: New test.

2014-11-13  Teresa Johnson  <tejohnson@google.com>

	PR tree-optimization/63841
	* g++.dg/tree-ssa/pr63841.C: New test.

2014-11-12  Jakub Jelinek  <jakub@redhat.com>

	PR ipa/63838
	* g++.dg/ipa/pr63838.C: New test.

2014-11-11  Paolo Carlini  <paolo.carlini@oracle.com>

	PR c++/63265
	* g++.dg/cpp0x/constexpr-63265.C: New.

2014-11-09  H.J. Lu  <hongjiu.lu@intel.com>

	Backported from mainline
	2014-11-09  H.J. Lu  <hongjiu.lu@intel.com>

	PR testsuite/63305
	* gcc.target/i386/avx256-unaligned-load-7.c (avx_test): Fix
	buffer overflow.
	* gcc.target/i386/avx256-unaligned-store-7.c (avx_test): Likewise.

2014-11-07  Marek Polacek  <polacek@redhat.com>

	* c-c++-common/ubsan/undefined-2.c: New test.

2014-11-05  Uros Bizjak  <ubizjak@gmail.com>

	PR target/63538
	* gcc.target/i386/pr63538.c: New test.

2014-11-03  Marek Polacek  <polacek@redhat.com>

	PR c/52769
	* gcc.dg/pr52769.c: New test.

2014-10-31  DJ Delorie  <dj@redhat.com>

	* gcc.dg/20141029-1.c: New.

2014-10-31  Jakub Jelinek  <jakub@redhat.com>

	PR sanitizer/63697
	* c-c++-common/ubsan/overflow-sub-3.c: New test.

2014-10-30  Georg-Johann Lay  <avr@gjlay.de>

	PR63633
	* gcc.target/avr/torture/pr63633-ice-mult.c: New test.

2014-10-30  Release Manager

	* GCC 4.9.2 released.

2014-10-29  Kyrylo Tkachov  <kyrylo.tkachov@arm.com>

	* gcc.target/aarch64/madd_after_asm_1.c: New test.

2014-10-27  Guozhi Wei  <carrot@google.com>

	PR tree-optimization/63530
	gcc.dg/vect/pr63530.c: New test.

2014-10-27  Eric Botcazou  <ebotcazou@adacore.com>

	* gnat.dg/entry_queues2.adb: New test.

2014-10-25  Yury Gribov  <y.gribov@samsung.com>

	PR sanitizer/63638
    	* c-c++-common/asan/pr63638.c: New test.

2014-10-24  Markus Trippelsdorf  <markus@trippelsdorf.de>

	PR bootstrap/63632
	* g++.dg/torture/pr63632.C: New test.

2014-10-21  Jakub Jelinek  <jakub@redhat.com>

	PR tree-optimization/63563
	* gcc.target/i386/pr63563.c: New test.

2014-10-20  Yury Gribov  <y.gribov@samsung.com>

	Backported from mainline
	2014-05-30  Jakub Jelinek  <jakub@redhat.com>

	* c-c++-common/asan/misalign-1.c: New test.
	* c-c++-common/asan/misalign-2.c: New test.

2014-10-17  Jakub Jelinek  <jakub@redhat.com>

	* c-c++-common/asan/instrument-with-calls-1.c: Add
	-fno-sanitize=address -fsanitize=kernel-address to dg-options.
	* c-c++-common/asan/instrument-with-calls-2.c: Likewise.

	PR tree-optimization/63302
	* gcc.c-torture/execute/pr63302.c: New test.

2014-10-16  Yury Gribov  <y.gribov@samsung.com>

	Backport from mainline
	2014-09-01  Yury Gribov  <y.gribov@samsung.com>

	PR sanitizer/61897
	PR sanitizer/62140

	* c-c++-common/asan/pr62140-1.c: New test.
	* c-c++-common/asan/pr62140-2.c: New test.

2014-10-16  Yury Gribov  <y.gribov@samsung.com>

	Backport from mainline
	2014-08-18  Yury Gribov  <y.gribov@samsung.com>

	PR sanitizer/62089

	* c-c++-common/asan/pr62089.c: New test.
	* c-c++-common/asan/bitfield-1.c: New test.
	* c-c++-common/asan/bitfield-2.c: New test.
	* c-c++-common/asan/bitfield-3.c: New test.
	* c-c++-common/asan/bitfield-4.c: New test.

	Backport from mainline
	2014-08-28  Yury Gribov  <y.gribov@samsung.com>

	* c-c++-common/asan/pr62089.c: Fix test on 32-bit platforms.

2014-10-16  Yury Gribov  <y.gribov@samsung.com>

	Backport from mainline
	2014-08-11  Yury Gribov  <y.gribov@samsung.com>

	* c-c++-common/asan/inc.c: Update test.
	* c-c++-common/asan/instrument-with-calls-2.c: Likewise.
	* c-c++-common/asan/no-redundant-instrumentation-1.c: Likewise.
	* c-c++-common/asan/no-redundant-instrumentation-2.c: Likewise.
	* c-c++-common/asan/no-redundant-instrumentation-3.c: Likewise.
	* c-c++-common/asan/no-redundant-instrumentation-4.c: Likewise.
	* c-c++-common/asan/no-redundant-instrumentation-5.c: Likewise.
	* c-c++-common/asan/no-redundant-instrumentation-6.c: Likewise.
	* c-c++-common/asan/no-redundant-instrumentation-7.c: Likewise.
	* c-c++-common/asan/no-redundant-instrumentation-8.c: Likewise.
	* c-c++-common/asan/no-redundant-instrumentation-9.c: Likewise.

2014-10-16  Yury Gribov  <y.gribov@samsung.com>

	Backport from mainline
	2014-06-24  Max Ostapenko  <m.ostapenko@partner.samsung.com>

	* c-c++-common/asan/no-redundant-instrumentation-9.c: New test.

2014-10-16  Yury Gribov  <y.gribov@samsung.com>

	Backport from mainline
	2014-06-16  Yury Gribov  <y.gribov@samsung.com>

	* c-c++-common/asan/instrument-with-calls-1.c: New test.
	* c-c++-common/asan/instrument-with-calls-2.c: Likewise.
	* c-c++-common/asan/no-redundant-instrumentation-1.c: Update
	test patterns.
	* c-c++-common/asan/no-redundant-instrumentation-2.c:
	Likewise.
	* c-c++-common/asan/no-redundant-instrumentation-4.c:
	Likewise.
	* c-c++-common/asan/no-redundant-instrumentation-5.c:
	Likewise.
	* c-c++-common/asan/no-redundant-instrumentation-6.c:
	Likewise.
	* c-c++-common/asan/no-redundant-instrumentation-7.c:
	Likewise.
	* c-c++-common/asan/no-redundant-instrumentation-8.c:
	Likewise.

	Backport from mainline
	2014-06-18  Yury Gribov  <y.gribov@samsung.com>

	PR sanitizer/61530

	* c-c++-common/asan/pr61530.c: New test.

	Backport from mainline
	2014-06-18  Yury Gribov  <y.gribov@samsung.com>

	PR sanitizer/61547

	* c-c++-common/asan/strlen-overflow-1.c: New test.

2014-10-16  Yury Gribov  <y.gribov@samsung.com>

	Backport from mainline
	2014-05-14  Yury Gribov  <y.gribov@samsung.com>

	PR sanitizer/61100

	* c-c++-common/asan/asan-interface-1.c: New test.
	* lib/asan-dg.exp (asan_include_flags): New function.
	(asan_init): Call asan_include_flags to obtain path
	to sanitizer headers.

2014-10-15  Vladimir Makarov  <vmakarov@redhat.com>

	PR rtl-optimization/63448
	* gcc.target/i386/pr63448.c: New test.

2014-10-15  Eric Botcazou  <ebotcazou@adacore.com>

	* gnat.dg/opt41.adb: New test.
	* gnat.dg/opt41_pkg.ad[sb]: New helper.

2014-10-15  Richard Biener  <rguenther@suse.de>

	Backport from mainline
	2014-08-15  Richard Biener  <rguenther@suse.de>

	PR tree-optimization/62031
	* gcc.dg/torture/pr62031.c: New testcase.

2014-10-12  Bill Schmidt  <wschmidt@linux.vnet.ibm.com>

	Backport from mainline r215880
	2014-10-03  Bill Schmidt  <wschmidt@linux.vnet.ibm.com>

	* g++.dg/ext/altivec-2.C: Compile with -Wno-deprecated to avoid
	failing with the new warning message.
	* gcc.dg/vmx/3c-01a.c: Likewise.
	* gcc.dg/vmx/ops-long-1.c: Likewise.
	* gcc.dg/vmx/ops.c: Likewise.
	* gcc.target/powerpc/altivec-20.c: Likewise.
	* gcc.target/powerpc/altivec-6.c: Likewise.
	* gcc.target/powerpc/altivec-vec-merge.c: Likewise.
	* gcc.target/powerpc/vsx-builtin-8.c: Likewise.
	* gcc.target/powerpc/warn-lvsl-lvsr.c: New test.

	Backport from mainline r215882
	2014-10-03  Bill Schmidt  <wschmidt@linux.vnet.ibm.com>

	* gcc.target/powerpc/lvsl-lvsr.c: New test.

	Backport from mainline r216017
	2014-10-08  Pat Haugen  <pthaugen@us.ibm.com>

	* gcc.dg/vmx/3c-01a.c: Add default options from vmx.exp.
	* gcc.dg/vmx/ops.c: Likewise.
	* gcc.dg/vmx/ops-long-1.c: Likewise.

2014-10-11  Christophe Lyon  <christophe.lyon@linaro.org>

	Backport from mainline r216117.
	2014-10-11  Christophe Lyon  <christophe.lyon@linaro.org>
	* lib/target-supports.exp (check_effective_target_shared): New
	function.
        * g++.dg/ipa/devirt-28a.C: Check if -shared is supported.

2014-10-10  Jakub Jelinek  <jakub@redhat.com>

	PR c/63495
	* gcc.target/i386/pr63495.c: New test.

2014-10-10  Richard Biener  <rguenther@suse.de>

	PR tree-optimization/63379
	* gcc.dg/vect/pr63379.c: New testcase.

2014-10-10  Jakub Jelinek  <jakub@redhat.com>

	PR fortran/59488
	* gfortran.dg/gomp/pr59488-1.f90: New test.
	* gfortran.dg/gomp/pr59488-2.f90: New test.

2014-10-10  Richard Biener  <rguenther@suse.de>

	PR tree-optimization/63380
	* gcc.dg/torture/pr63380-1.c: New testcase.
	* gcc.dg/torture/pr63380-2.c: Likewise.

2014-10-10  Uros Bizjak  <ubizjak@gmail.com>

	* g++.dg/cpp1y/feat-cxx14.C: Variable templates not in yet.
	(dg-do): Use c++1y target.

2014-10-08  Edward Smith-Rowland  <3dw4rd@verizon.net>

	Implement SD-6: SG10 Feature Test Recommendations
	* g++.dg/cpp1y/feat-cxx11-neg.C: New.
	* g++.dg/cpp1y/feat-cxx11.C: New.
	* g++.dg/cpp1y/feat-cxx14.C: New.
	* g++.dg/cpp1y/feat-cxx98.C: New.
	* g++.dg/cpp1y/feat-cxx98-neg.C: New.
	* g++.dg/cpp1y/phoobhar.h: New.
	* g++.dg/cpp1y/testinc/phoobhar.h: New.

2014-10-03  Jan Hubicka  <hubicka@ucw.cz>

	PR ipa/61144
	* gcc.dg/tree-ssa/pr61144.c: New testcase.

2014-10-03  Jan Hubicka  <hubicka@ucw.cz>

	PR ipa/62121
	* g++.dg/torture/pr62121.C: New testcase.

2014-10-03  Jan Hubicka  <hubicka@ucw.cz>

	PR lto/62026
	* g++.dg/lto/pr62026.C: New testcase.

2014-10-03  Jakub Jelinek  <jakub@redhat.com>

	PR libgomp/61200
	* c-c++-common/gomp/pr61200.c: New test.

2014-10-01  Jakub Jelinek  <jakub@redhat.com>

	PR debug/63342
	* gcc.dg/pr63342.c: New test.

	PR target/63428
	* gcc.dg/torture/vshuf-4.inc: Move test 122 from EXPTESTS
	to test 24 in TESTS.

	PR c++/63306
	* g++.dg/ipa/pr63306.C: New test.

	2014-09-18  Vladimir Makarov  <vmakarov@redhat.com>

	PR debug/63285
	* gcc.target/i386/pr63285.c: New test.

	2014-09-10  Jan Hubicka  <hubicka@ucw.cz>

	PR tree-optimization/63186
	* gcc.dg/pr63186.c: New testcase.

2014-09-30  Jakub Jelinek  <jakub@redhat.com>

	PR inline-asm/63282
	* gcc.c-torture/compile/pr63282.c: New test.

2014-09-29  James Clarke  <jrtc27@jrtc27.com>

	PR target/61407
	* gcc.dg/darwin-minversion-1.c: Fixed formatting.
	* gcc.dg/darwin-minversion-2.c: Fixed formatting.
	* gcc.dg/darwin-minversion-3.c: Fixed formatting.
	* gcc.dg/darwin-minversion-4.c: Added test for OS X 10.10.

2014-09-26  Jakub Jelinek  <jakub@redhat.com>

	* g++.dg/compat/struct-layout-1_generate.c: Add -Wno-abi
	to default options.

2014-09-25  Bill Schmidt  <wschmidt@linux.vnet.ibm.com>

	Backport from mainline r215559
	2014-09-25  Bill Schmidt  <wschmidt@linux.vnet.ibm.com>

	PR target/63335
	* gcc.target/powerpc/pr63335.c: New test.

2014-09-25  Jakub Jelinek  <jakub@redhat.com>

	PR tree-optimization/63341
	* gcc.dg/vect/pr63341-1.c: New test.
	* gcc.dg/vect/pr63341-2.c: New test.

	PR c++/63249
	* g++.dg/gomp/pr63249.C: New test.
	* c-c++-common/gomp/pr63249.c: New test.

2014-09-22  Paolo Carlini  <paolo.carlini@oracle.com>

	PR c++/62219
	* g++.dg/cpp0x/lambda/lambda-template14.C: New.

2014-09-22  Marek Polacek  <polacek@redhat.com>

	Backport from mainline
	2014-05-21  Marek Polacek  <polacek@redhat.com>

	PR sanitizer/61272
	* g++.dg/ubsan/pr61272.C: New test.

2014-09-22  Jakub Jelinek  <jakub@redhat.com>

	PR debug/63328
	* c-c++-common/gomp/pr63328.c: New test.

2014-09-18  H.J. Lu  <hongjiu.lu@intel.com>

	Backport from mainline
	2014-09-18  H.J. Lu  <hongjiu.lu@intel.com>

	* gcc.dg/pr61053.c: Updated for x32.

2014-09-18  Jakub Jelinek  <jakub@redhat.com>

	PR c++/62017
	* g++.dg/asan/pr62017.C: New test.

	PR testsuite/63292
	* gcc.dg/vect/pr59594.c (b): Increase size to N + 2 elements.

2014-09-18  Joseph Myers  <joseph@codesourcery.com>

	* gcc.dg/torture/float128-exact-underflow.c: New test.

2014-09-17  Jakub Jelinek  <jakub@redhat.com>

	PR debug/63284
	* gcc.dg/pr63284.c: New test.

2014-09-17  Paolo Carlini  <paolo.carlini@oracle.com>

	PR c++/63241
	* g++.dg/cpp0x/constexpr-63241.C: New.

2014-09-12  Martin Jambor  <mjambor@suse.cz>

	PR ipa/61654
        * g++.dg/ipa/pr61654.C: New test.

2014-09-11  Alan Lawrence  <alan.lawrence@arm.com>

	Backport r214953 from mainline
	2014-09-05  Alan Lawrence  <alan.lawrence@arm.com>

	* gcc.target/aarch64/scalar_intrinsics.c (*): Replace all
	int{32,16,8}x1_t with int{32,16,8}_t.
	* gcc.target/aarch64/simd/vqdmlalh_lane_s16.c: Likewise.
	* gcc.target/aarch64/simd/vqdmlslh_lane_s16.c: Likewise.
	* gcc.target/aarch64/simd/vqdmullh_lane_s16.c: Likewise.
	* gcc.target/aarch64/simd/vqdmulls_lane_s32.c: Likewise.

2014-09-10  Xinliang David Li  <davidxl@google.com>

	Backport from mainline
	PR target/63209
	* gcc.c-torture/execute/pr63209.c: New test.

2014-09-09  Bill Schmidt  <wschmidt@linux.vnet.ibm.com>

	Backported from mainline
	2014-09-04  Bill Schmidt  <wschmidt@linux.vnet.ibm.com>

	* gcc.target/powerpc/vsx-extract-1.c:  Test 0th doubleword
	regardless of endianness.

2014-09-09  Richard Biener  <rguenther@suse.de>

	Backport from mainline
	2014-08-11  Richard Biener  <rguenther@suse.de>

	PR tree-optimization/62075
	* gcc.dg/vect/pr62075.c: New testcase.

	2014-08-14  Richard Biener  <rguenther@suse.de>

	PR rtl-optimization/62079
	* g++.dg/pr62079.C: New testcase.

	2014-08-26  Richard Biener  <rguenther@suse.de>

	PR tree-optimization/62175
	* g++.dg/torture/pr62175.C: New testcase.

2014-09-08  Jakub Jelinek  <jakub@redhat.com>

	PR tree-optimization/60196
	PR tree-optimization/63189
	* gcc.dg/vect/pr63189.c: New test.
	* gcc.dg/vect/pr60196-1.c: New test.
	* gcc.dg/vect/pr60196-2.c: New test.

2014-09-06  John David Anglin  <danglin@gcc.gnu.org>

	PR testsuite/56194
	* g++.dg/init/const9.C: Skip scan-assembler-not "rodata" on hppa*-*-*.

2014-09-05  Easwaran Raman  <eraman@google.com>

	Backport from mainline
	PR rtl-optimization/62146
	* testsuite/g++.dg/opt/pr62146.C: New.

2014-09-04  Guozhi Wei  <carrot@google.com>

	PR target/62040
	* gcc.target/aarch64/pr62040.c: New test.

2014-09-03  Martin Jambor  <mjambor@suse.cz>

	PR ipa/62015
	* g++.dg/ipa/pr62015.C: New test.

2014-09-03  Martin Jambor  <mjambor@suse.cz>

	PR ipa/61986
	* gcc.dg/ipa/pr61986.c: New test.

2014-09-03  Marek Polacek  <polacek@redhat.com>

	Backport from mainline
	2014-09-02  Marek Polacek  <polacek@redhat.com>

	PR fortran/62270
	* gfortran.dg/pointer_intent_7.f90: Adjust dg-error.

2014-09-03  Marek Polacek  <polacek@redhat.com>

	PR c/62294
	* gcc.dg/pr56724-1.c: New test.
	* gcc.dg/pr56724-2.c: New test.
	* gcc.dg/pr62294.c: New test.
	* gcc.dg/pr62294.h: New file.

2014-09-01  Oleg Endo  <olegendo@gcc.gnu.org>

	Backport from mainline
	2014-09-01  Oleg Endo  <olegendo@gcc.gnu.org>

	PR target/62312
	* gcc.c-torture/compile/pr62312.c: New.

2014-09-01  Maciej W. Rozycki  <macro@codesourcery.com>

	Backport from mainline
	2014-09-01  Maciej W. Rozycki  <macro@codesourcery.com>

	* gcc.dg/tree-ssa/loop-19.c: Exclude classic FPU Power targets.

2014-08-27  Guozhi Wei  <carrot@google.com>

	PR target/62262
	* gcc.target/aarch64/pr62262.c: New test.
>>>>>>> c6aecbd2

2014-08-26  Dominik Vogt  <vogt@linux.vnet.ibm.com>

	* gfortran.dg/bessel_7.f90: Bump allowed precision to avoid
	failure on s390*-*-linux-gnu.

2014-08-24  Oleg Endo  <olegendo@gcc.gnu.org>

	Backport from mainline
	2014-08-24  Oleg Endo  <olegendo@gcc.gnu.org>

	PR target/61996
	* gcc.target/sh/pr61996.c: New.

2014-08-22  Igor Zamyatin  <igor.zamyatin@intel.com>

	PR other/62008
	* c-c++-common/cilk-plus/AN/pr62008.c: New test.

2014-08-21  Thomas Koenig  <tkoenig@gcc.gnu.org>

	Backport from trunk
	PR fortran/62214
	* gfortran.dg/array_assignment_5.f90:  New test.

2014-08-20  Martin Jambor  <mjambor@suse.cz>
	    Wei Mi  <wmi@google.com>

	PR ipa/60449
	PR middle-end/61776
	* testsuite/gcc.dg/lto/pr60449_1.c: New test.
	* testsuite/gcc.dg/lto/pr60449_0.c: New test.
	* testsuite/gcc.dg/pr61776.c: New test.

2014-08-19  Janis Johnson  <janisjo@codesourcery.com>

	Backport from mainline:
	2014-08-19  Janis Johnson  <janisjo@codesourcery.com>

	* lib/target-supports.exp
	(check_effective_target_arm_v8_neon_ok_nocache): Add
	"-march-armv8-a" to compile flags.

2014-08-15  Thomas Koenig  <tkoenig@gcc.gnu.org>

	Backport from trunk
	PR fortran/62142
	* gfortran.dg/realloc_on_assign_24.f90:  New test.

2014-08-15  Tom de Vries  <tom@codesourcery.com>

	Backport from mainline:
	2014-08-14  Tom de Vries  <tom@codesourcery.com>

	PR rtl-optimization/62004
	PR rtl-optimization/62030
	* gcc.dg/pr62004.c: New test.
	* gcc.dg/pr62030.c: Same.
	* gcc.target/mips/pr62030-octeon.c: Same.

2014-08-15  Thomas Koenig  <tkoenig@gcc.gnu.org>

	Backport from trunk
	PR fortran/62106
	* gfortran.dg/array_constructor_49.f90:  New test.

2014-08-15  Jakub Jelinek  <jakub@redhat.com>
	    Tobias Burnus  <burnus@net-b.de>

	PR fortran/62131
	* gfortran.dg/gomp/pr62131.f90: New test.

2014-08-14  Kyrylo Tkachov  <kyrylo.tkachov@arm.com>

	Backport from mainline
	2014-08-04  Kyrylo Tkachov  <kyrylo.tkachov@arm.com>

	PR target/61713
	* gcc.dg/pr61756.c: New test.

2014-08-14  Thomas Preud'homme  <thomas.preudhomme@arm.com>

	Backport from mainline
	2014-08-12  Thomas Preud'homme  <thomas.preudhomme@arm.com>

	PR middle-end/62103
	* gcc.c-torture/execute/bitfld-6.c: New test.

2014-08-12  Felix Yang  <fei.yang0953@gmail.com>

	PR tree-optimization/62073
	* gcc.dg/vect/pr62073.c: New test.

2014-08-12  Janis Johnson  <janisjo@codesourcery.com>

	Backport from mainline
	2014-08-12  Janis Johnson  <janisjo@codesourcery.com>

	* lib/target/supports.exp
	(check_effective_target_arm_v8_neon_ok_nocache): Check for armv8
	or later.

	* gcc.dg/pr59418.c: Don't add ARM options for a Thumb1 multilib.

	* gcc.target/arm/neon-vext-execute.c: Skip if the test won't run
	on Neon hardware.

	* gcc.target/arm/pr48784.c: Skip for thumb1 multilib.
	* gcc.target/arm/pr59985.c: Likewise.

2014-08-12  Igor Zamyatin  <igor.zamyatin@intel.com>

	PR other/61962
	* c-c++-common/cilk-plus/AN/pr61962.c: New test.

2014-08-12  Ganesh Gopalasubramanian <Ganesh.Gopalasubramanian@amd.com>

	Backport from mainline
	2014-06-16  Ganesh Gopalasubramanian
		    <Ganesh.Gopalasubramanian@amd.com>

	* gcc.target/i386/xop-imul64-vector.c: Remove the check for
	vpmacsdql instruction.

2014-08-11  Janis Johnson  <janisjo@codesourcery.com>

	Backport from mainline
	2014-08-11  Janis Johnson  <janisjo@codesourcery.com>

	* lib/target-supports.exp (check_effective_target_arm_thumb1_ok,
	check_effective_target_arm_thumb2_ok): Test with code that passes
	an argument and returns a result.

	* gcc.target/arm/frame-pointer-1.c: Skip if Thumb is not supported.
	* gcc.target/arm/pr56184.C: Likewise.
	* gcc.target/arm/pr59896.c: Likewise.
	* gcc.target/arm/stack-red-zone.c: Likewise.
	* gcc.target/arm/thumb-find-work-register.c: Likewise.

2014-08-10  Thomas Koenig  <tkoenig@gcc.gnu.org>

	Backport from trunk
	PR fortran/61999
	* gfortran.dg/dot_product_3.f90:  New test case.

2014-08-07  John David Anglin  <danglin@gcc.gnu.org>

	PR tree-optimization/60707
	* gfortran.dg/pr45636.f90: xfail on 32-bit hppa*-*-*.

	* gcc.dg/atomic/c11-atomic-exec-4.c: Undefine _POSIX_C_SOURCE before
	defining in dg-options.
	* gcc.dg/atomic/c11-atomic-exec-5.c: Likewise.

	* gcc.dg/atomic/stdatomic-flag.c: Add xfail comment.

	* gcc.c-torture/compile/pr60655-1.c: Don't add -fdata-sections option
	on 32-bit hppa-hpux.

	* gcc.dg/pr57233.c: Add -fno-common option on hppa*-*-hpux*.

2014-08-07  Petr Murzin  <petr.murzin@intel.com>

	* gcc.target/i386/avx512f-vfixupimmpd-2.c: Include float.h instead of
	values.h, change MAXDOUBLE for DBL_MAX.
	* gcc.target/i386/avx512f-vfixupimmsd-2.c: Ditto.
	* gcc.target/i386/avx512f-vfixupimmps-2.c: Include float.h instead of
	values.h, change MAXFLOAT for FLT_MAX.
	* gcc.target/i386/avx512f-vfixupimmss-2.c: Ditto.
	* gcc.target/i386/avx512f-vpermi2d-2.c: Do not include values.h.
	* gcc.target/i386/avx512f-vpermi2pd-2.c: Ditto.
	* gcc.target/i386/avx512f-vpermi2ps-2.c: Ditto.
	* gcc.target/i386/avx512f-vpermi2q-2.c: Ditto.
	* gcc.target/i386/avx512f-vpermt2d-2.c: Ditto.
	* gcc.target/i386/avx512f-vpermt2pd-2.c: Ditto.
	* gcc.target/i386/avx512f-vpermt2ps-2.c: Ditto.
	* gcc.target/i386/avx512f-vpermt2q-2.c: Ditto.

2014-08-06  Vladimir Makarov  <vmakarov@redhat.com>

	PR debug/61923
	* gcc.target/i386/pr61923.c: New test.

2014-08-06  Jakub Jelinek  <jakub@redhat.com>

	PR rtl-optimization/61801
	* gcc.target/i386/pr61801.c: Rewritten.

2014-08-04  Rohit  <rohitarulraj@freescale.com>

	PR target/60102
	* gcc.target/powerpc/pr60102.c: New testcase.

2014-08-01  Igor Zamyatin  <igor.zamyatin@intel.com>

	PR other/61963
	* c-c++-common/cilk-plus/AN/pr61963.c: New test.

2014-08-01  Igor Zamyatin  <igor.zamyatin@intel.com>

	PR middle-end/61455
	* c-c++-common/cilk-plus/AN/pr61455.c: New test.
	* c-c++-common/cilk-plus/AN/pr61455-2.c: Likewise.

2014-08-01  Thomas Preud'homme  <thomas.preudhomme@arm.com>

	Backport from mainline
	2014-06-13  Thomas Preud'homme  <thomas.preudhomme@arm.com>

	PR tree-optimization/61375
	* gcc.c-torture/execute/pr61375-1.c: New test.

2014-08-01  Richard Biener  <rguenther@suse.de>

	PR tree-optimization/61964
	* gcc.dg/torture/pr61964.c: New testcase.
	* gcc.dg/pr51879-18.c: XFAIL.

2014-07-28  Richard Biener  <rguenther@suse.de>

	PR rtl-optimization/61801
	* gcc.target/i386/pr61801.c: Fix testcase.

2014-07-28  Richard Biener  <rguenther@suse.de>

	PR rtl-optimization/61801
	* gcc.target/i386/pr61801.c: New testcase.

2014-07-24  Ulrich Weigand  <Ulrich.Weigand@de.ibm.com>

	Backport from mainline
	2014-07-24  Ulrich Weigand  <Ulrich.Weigand@de.ibm.com>

	* gcc.target/powerpc/ppc64-abi-warn-3.c: New test.

	* gcc.c-torture/execute/20050316-1.x: Add -Wno-psabi.
	* gcc.c-torture/execute/20050604-1.x: Add -Wno-psabi.
	* gcc.c-torture/execute/20050316-3.x: New file.  Add -Wno-psabi.
	* gcc.c-torture/execute/pr23135.x: Likewise.

2014-07-24  Ulrich Weigand  <Ulrich.Weigand@de.ibm.com>

	Backport from mainline
	2014-07-24  Ulrich Weigand  <Ulrich.Weigand@de.ibm.com>

	* gcc.target/powerpc/ppc64-abi-warn-2.c: New test.

2014-07-24  Ulrich Weigand  <Ulrich.Weigand@de.ibm.com>

	Backport from mainline
	2014-07-24  Ulrich Weigand  <Ulrich.Weigand@de.ibm.com>

	* gcc.target/powerpc/ppc64-abi-warn-1.c: New test.

2014-07-24  Ulrich Weigand  <Ulrich.Weigand@de.ibm.com>

	Backport from mainline
	2014-07-24  Ulrich Weigand  <Ulrich.Weigand@de.ibm.com>

	* g++.dg/compat/struct-layout-1.exp: Load g++-dg.exp.

2014-07-24  Martin Jambor  <mjambor@suse.cz>

	PR ipa/61160
	* g++.dg/ipa/pr61160-2.C (main): Return zero.
	* g++.dg/ipa/pr61160-3.C (main): Likewise.

2014-07-21  Uros Bizjak  <ubizjak@gmail.com>

	Backport from mainline
	2014-07-21  Uros Bizjak  <ubizjak@gmail.com>

	PR target/61855
	* gcc.target/i386/pr61855.c: New test.

2014-07-20  Eric Botcazou  <ebotcazou@adacore.com>

	* gnat.dg/pack20.ad[sb]: New test.
	* gnat.dg/pack20_pkg.ads: New helper.

2014-07-19  Eric Botcazou  <ebotcazou@adacore.com>

	* gcc.dg/stack-usage-2.c: Adjust.

2014-07-19  Paul Thomas  <pault@gcc.gnu.org>

	Backport from mainline
	PR fortran/61780
	* gfortran.dg/dependency_44.f90 : New test

2014-07-18  Uros Bizjak  <ubizjak@gmail.com>

	Backport from mainline
	2014-07-18  Uros Bizjak  <ubizjak@gmail.com>

	PR target/61794
	* gcc.target/i386/pr61794.c: New test.

2014-07-17  Richard Biener  <rguenther@suse.de>

	Backport from mainline
	2014-07-10  Richard Biener  <rguenther@suse.de>

	PR c-family/61741
	* c-c++-common/torture/pr61741.c: Use signed char.

	2014-07-09  Richard Biener  <rguenther@suse.de>

	PR c-family/61741
	* c-c++-common/torture/pr61741.c: New testcase.

2014-07-17  Richard Biener  <rguenther@suse.de>

	Backport from mainline
	2014-07-14  Richard Biener  <rguenther@suse.de>

	PR tree-optimization/61779
	* gcc.dg/tree-ssa/ssa-copyprop-2.c: New testcase.

2014-07-16  Release Manager

	* GCC 4.9.1 released.

2014-07-10  Eric Botcazou  <ebotcazou@adacore.com>

	* gnat.dg/opt39.adb: New test.

2014-07-09  Edward Smith-Rowland  <3dw4rd@verizon.net>

	PR c++/58155 - -Wliteral-suffix warns about tokens which are skipped
	g++.dg/cpp0x/pr58155.C: New.

2014-07-09  Alan Lawrence  <alan.lawrence@arm.com>

	Backport r211369 from trunk.
	2014-06-09  Alan Lawrence  <alan.lawrence@arm.com>

	PR target/61062
	* gcc.target/arm/pr48252.c (main): Expect same result as
	endian-neutral.

2014-07-08  Jakub Jelinek  <jakub@redhat.com>

	PR rtl-optimization/61673
	* gcc.c-torture/execute/pr61673.c: New test.

2014-07-08  Richard Biener  <rguenther@suse.de>

	PR tree-optimization/61680
	* gcc.dg/vect/pr61680.c: New testcase.

	PR tree-optimization/61681
	* gcc.dg/torture/pr61681.c: New testcase.

2014-07-08  Alan Lawrence  <alan.lawrence@arm.com>

	Backport r211502 from mainline.
	2014-06-10  Alan Lawrence  <alan.lawrence@arm.com>

	PR target/59843
	* gcc.dg/vect/vect-singleton_1.c: New file.

2014-07-08  Jakub Jelinek  <jakub@redhat.com>

	PR tree-optimization/61725
	* gcc.dg/tree-ssa/vrp93.c: New test.
	* gcc.c-torture/execute/pr61725.c: New test.

2014-07-07  Paul Thomas  <pault@gcc.gnu.org>

	PR fortran/61459
	PR fortran/58883
	* gfortran.dg/allocatable_function_8.f90 : New test

2014-07-07  Dominique d'Humieres <dominiq@lps.ens.fr>
	    Mikael Morin <mikael@gcc.gnu.org>

	PR fortran/41936
	* gfortran.dg/class_array_15.f03: Check memory leaks.

2014-07-06  Jerry DeLisle  <jvdelisle@gcc.gnu.org>

	Backport from mainline.
	PR libgfortran/61640
	* gfortran.dg/arrayio_16.f90: New test.

2014-07-04  Jakub Jelinek  <jakub@redhat.com>

	PR middle-end/61654
	* g++.dg/opt/pr61654.C: New test.

	PR tree-optimization/61684
	* gcc.c-torture/compile/pr61684.c: New test.

	PR c++/61382
	Backport from mainline
	2014-06-05  Andreas Schwab  <schwab@suse.de>

	* g++.dg/cpp0x/initlist86.C (main): Initialize i.

2014-07-02  Jakub Jelinek  <jakub@redhat.com>
	    Fritz Reese  <Reese-Fritz@zai.com>

	* gfortran.dg/oldstyle_5.f: New test.

2014-07-01  Paul Pluzhnikov  <ppluzhnikov@google.com>

	PR c++/58753
	PR c++/58930
	PR c++/58704

	Backported from mainline
	2014-05-20  Paolo Carlini  <paolo.carlini@oracle.com>

	* g++.dg/cpp0x/nsdmi-template11.C: New.
	* g++.dg/cpp0x/nsdmi-template12.C: Likewise.
	* g++.dg/cpp0x/nsdmi-template13.C: Likewise.

2014-06-28  Edward Smith-Rowland  <3dw4rd@verizon.net>

	PR c++/58781
	PR c++/60249
	PR c++/59867
	* testsuite/g++.dg/cpp0x/pr58781.C: New.
	* testsuite/g++.dg/cpp0x/pr60249.C: New.
	* testsuite/g++.dg/cpp1y/pr59867.C: New.

2014-06-30  Bill Schmidt  <wschmidt@linux.vnet.ibm.com>

	* gfortran.dg/round_4.f90: Skip for powerpc*-*-linux* since the
	test requires greater precision than the current PowerPC long
	double implementation supports.

2014-06-30  Jakub Jelinek  <jakub@redhat.com>

	Backported from mainline
	2014-06-27  Jakub Jelinek  <jakub@redhat.com>

	PR tree-optimization/57233
	PR tree-optimization/61299
	* gcc.dg/pr57233.c: New test.
	* gcc.target/i386/pr57233.c: New test.
	* gcc.target/i386/sse2-pr57233.c: New test.
	* gcc.target/i386/avx-pr57233.c: New test.
	* gcc.target/i386/avx2-pr57233.c: New test.
	* gcc.target/i386/avx512f-pr57233.c: New test.
	* gcc.target/i386/xop-pr57233.c: New test.

	2014-06-24  Jakub Jelinek  <jakub@redhat.com>

	* gfortran.dg/gomp/udr2.f90 (f7, f9): Add !$omp parallel with
	reduction clause.
	* gfortran.dg/gomp/udr4.f90 (f4): Likewise.
	Remove Label is never defined expected error.
	* gfortran.dg/gomp/udr8.f90: New test.

	2014-06-18  Jakub Jelinek  <jakub@redhat.com>

	* gfortran.dg/gomp/declare-simd-1.f90: New test.
	* gfortran.dg/gomp/depend-1.f90: New test.
	* gfortran.dg/gomp/target1.f90: New test.
	* gfortran.dg/gomp/target2.f90: New test.
	* gfortran.dg/gomp/target3.f90: New test.
	* gfortran.dg/gomp/udr4.f90: Adjust expected diagnostics.
	* gfortran.dg/openmp-define-3.f90: Expect _OPENMP 201307 instead of
	201107.

	2014-06-10  Jakub Jelinek  <jakub@redhat.com>

	PR fortran/60928
	* gfortran.dg/gomp/allocatable_components_1.f90: Remove dg-error
	directives.
	* gfortran.dg/gomp/associate1.f90: New test.
	* gfortran.dg/gomp/intentin1.f90: New test.
	* gfortran.dg/gomp/openmp-simd-1.f90: New test.
	* gfortran.dg/gomp/openmp-simd-2.f90: New test.
	* gfortran.dg/gomp/openmp-simd-3.f90: New test.
	* gfortran.dg/gomp/proc_ptr_2.f90: New test.

	2014-06-09  Jakub Jelinek  <jakub@redhat.com>

	* gfortran.dg/gomp/udr6.f90 (f1, f2, f3): Use complex(kind=8)
	instead of complex(kind=16).

	2014-06-06  Jakub Jelinek  <jakub@redhat.com>

	* gfortran.dg/gomp/allocatable_components_1.f90: Adjust for
	reduction clause diagnostic changes.
	* gfortran.dg/gomp/appendix-a/a.31.3.f90: Likewise.
	* gfortran.dg/gomp/reduction1.f90: Likewise.
	* gfortran.dg/gomp/reduction3.f90: Likewise.
	* gfortran.dg/gomp/udr1.f90: New test.
	* gfortran.dg/gomp/udr2.f90: New test.
	* gfortran.dg/gomp/udr3.f90: New test.
	* gfortran.dg/gomp/udr4.f90: New test.
	* gfortran.dg/gomp/udr5.f90: New test.
	* gfortran.dg/gomp/udr6.f90: New test.
	* gfortran.dg/gomp/udr7.f90: New test.

	2014-05-12  Tobias Burnus  <burnus@net-b.de>

	PR fortran/60127
	* gfortran.dg/gomp/omp_do_concurrent.f90: New.

	2014-05-11  Jakub Jelinek  <jakub@redhat.com>

	* gfortran.dg/gomp/affinity-1.f90: New test.

2014-06-30  Sebastian Huber  <sebastian.huber@embedded-brains.de>

	* gcc.dg/typeof-2.c: New testcase.

2014-06-30  Kyrylo Tkachov  <kyrylo.tkachov@arm.com>

	* gcc.target/aarch64/vqdmulhh_lane_s16.c: New test.
	* gcc.target/aarch64/vqdmulhs_lane_s32.c: Likewise.
	* gcc.target/aarch64/vqrdmulhh_lane_s16.c: Likewise.
	* gcc.target/aarch64/vqrdmulhs_lane_s32.c: Likewise.
	* gcc.target/aarch64/vqdmlal_high_lane_s16.c: New test.
	* gcc.target/aarch64/vqdmlal_high_lane_s32.c: Likewise.
	* gcc.target/aarch64/vqdmlal_high_laneq_s16.c: Likewise.
	* gcc.target/aarch64/vqdmlal_high_laneq_s32.c: Likewise.
	* gcc.target/aarch64/vqdmlal_lane_s16.c: Likewise.
	* gcc.target/aarch64/vqdmlal_lane_s32.c: Likewise.
	* gcc.target/aarch64/vqdmlal_laneq_s16.c: Likewise.
	* gcc.target/aarch64/vqdmlal_laneq_s32.c: Likewise.
	* gcc.target/aarch64/vqdmlalh_lane_s16.c: Likewise.
	* gcc.target/aarch64/vqdmlals_lane_s32.c: Likewise.
	* gcc.target/aarch64/vqdmlsl_high_lane_s16.c: Likewise.
	* gcc.target/aarch64/vqdmlsl_high_lane_s32.c: Likewise.
	* gcc.target/aarch64/vqdmlsl_high_laneq_s16.c: Likewise.
	* gcc.target/aarch64/vqdmlsl_high_laneq_s32.c: Likewise.
	* gcc.target/aarch64/vqdmlsl_lane_s16.c: Likewise.
	* gcc.target/aarch64/vqdmlsl_lane_s32.c: Likewise.
	* gcc.target/aarch64/vqdmlsl_laneq_s32.c: Likewise.
	* gcc.target/aarch64/vqdmlslh_lane_s16.c: Likewise.
	* gcc.target/aarch64/vqdmlsls_lane_s32.c: Likewise.
	* gcc.target/aarch64/vqdmulh_laneq_s16.c: Likewise.
	* gcc.target/aarch64/vqdmulh_laneq_s32.c: Likewise.
	* gcc.target/aarch64/vqdmulhq_laneq_s16.c: Likewise.
	* gcc.target/aarch64/vqdmulhq_laneq_s32.c: Likewise.
	* gcc.target/aarch64/vqdmull_high_lane_s16.c: Likewise.
	* gcc.target/aarch64/vqdmull_high_lane_s32.c: Likewise.
	* gcc.target/aarch64/vqdmull_high_laneq_s16.c: Likewise.
	* gcc.target/aarch64/vqdmull_high_laneq_s32.c: Likewise.
	* gcc.target/aarch64/vqdmull_lane_s16.c: Likewise.
	* gcc.target/aarch64/vqdmull_lane_s32.c: Likewise.
	* gcc.target/aarch64/vqdmull_laneq_s16.c: Likewise.
	* gcc.target/aarch64/vqdmull_laneq_s32.c: Likewise.
	* gcc.target/aarch64/vqdmullh_lane_s16.c: Likewise.
	* gcc.target/aarch64/vqdmulls_lane_s32.c: Likewise.
	* gcc.target/aarch64/vqrdmulh_laneq_s16.c: Likewise.
	* gcc.target/aarch64/vqrdmulh_laneq_s32.c: Likewise.
	* gcc.target/aarch64/vqrdmulhq_laneq_s16.c: Likewise.
	* gcc.target/aarch64/vqrdmulhq_laneq_s32.c: Likewise.
	* gcc.target/aarch64/vector_intrinsics.c: Simplify arm_neon.h include.
	(test_vqdmlal_high_lane_s16): Fix parameter type.
	(test_vqdmlal_high_lane_s32): Likewise.
	(test_vqdmull_high_lane_s16): Likewise.
	(test_vqdmull_high_lane_s32): Likewise.
	(test_vqdmlsl_high_lane_s32): Likewise.
	(test_vqdmlsl_high_lane_s16): Likewise.
	* gcc.target/aarch64/scalar_intrinsics.c (test_vqdmlalh_lane_s16):
	Fix argument type.
	(test_vqdmlals_lane_s32): Likewise.
	(test_vqdmlslh_lane_s16): Likewise.
	(test_vqdmlsls_lane_s32): Likewise.
	(test_vqdmulhh_lane_s16): Likewise.
	(test_vqdmulhs_lane_s32): Likewise.
	(test_vqdmullh_lane_s16): Likewise.
	(test_vqdmulls_lane_s32): Likewise.
	(test_vqrdmulhh_lane_s16): Likewise.
	(test_vqrdmulhs_lane_s32): Likewise.

2014-06-30  Igor Zamyatin  <igor.zamyatin@intel.com>

	PR middle-end/57541
	* c-c++-common/cilk-plus/AN/pr57541.c: New case added.
	* c-c++-common/cilk-plus/AN/pr57541-2.c: New test.

2014-06-30  Thomas Preud'homme  <thomas.preudhomme@arm.com>

	Backport from mainline
	2014-06-11  Thomas Preud'homme  <thomas.preudhomme@arm.com>

	PR tree-optimization/61306
	* gcc.c-torture/execute/pr61306-1.c: New test.
	* gcc.c-torture/execute/pr61306-2.c: Likewise.
	* gcc.c-torture/execute/pr61306-3.c: Likewise.

2014-06-27  Jerry DeLisle  <jvdelisle@gcc.gnu.org>

	Backport from mainline.
	PR libgfortran/61499
	* gfortran.dg/arrayio_15.f90: New test.

2014-06-27  Bill Schmidt  <wschmidt@linux.vnet.ibm.com>

	* gfortran.dg/nint_2.f90: Don't XFAIL for powerpc64le-*-linux*.

2014-06-27  Paolo Carlini  <paolo.carlini@oracle.com>

	PR c++/61614
	* g++.dg/ext/complit14.C: New.

2014-06-27  Martin Jambor  <mjambor@suse.cz>

	PR ipa/61160
	* g++.dg/ipa/pr61160-2.C: New test.
	* g++.dg/ipa/pr61160-3.C: Likewise.

2014-06-27  Uros Bizjak  <ubizjak@gmail.com>

	Backport from mainline
	2014-06-26  Uros Bizjak  <ubizjak@gmail.com>

	PR target/61586
	* gcc.target/alpha/pr61586.c: New test.

2014-06-26  Adam Butcher  <adam@jessamine.co.uk>

	PR c++/61537
	* g++.dg/template/pr61537.C: New testcase.

2014-06-26  Martin Jambor  <mjambor@suse.cz>

	* g++.dg/ipa/pr60600.C: Fix typo.
	* g++.dg/ipa/devirt-25.C: Likewise.
	* g++.dg/ipa/pr61540.C: Likewise.

2014-06-26  Martin Jambor  <mjambor@suse.cz>

	* g++.dg/ipa/pr61540.C: Remove dumping test.

2014-06-25  Bill Schmidt  <wschmidt@linux.vnet.ibm.com>

	* gfortran.dg/default_format_denormal_2.f90:  Remove xfail for
	powerpc*-*-linux*.

2014-06-24  Cong Hou  <congh@google.com>

	* gcc.dg/vect/vect-reduc-sad.c: New.
	* lib/target-supports.exp (check_effective_target_vect_usad_char): New.

2014-06-23  Alan Modra  <amodra@gmail.com>

	* gcc.dg/pr61583.c: New.

2014-06-20  Martin Jambor  <mjambor@suse.cz>

	PR ipa/61540
	* g++.dg/ipa/pr61540.C: New test.

2014-06-17  Yufeng Zhang  <yufeng.zhang@arm.com>

	PR target/61483
	* gcc.target/aarch64/aapcs64/type-def.h (struct hfa_fx2_t): New type.
	* gcc.target/aarch64/aapcs64/va_arg-13.c: New test.
	* gcc.target/aarch64/aapcs64/va_arg-14.c: Ditto.
	* gcc.target/aarch64/aapcs64/va_arg-15.c: Ditto.

2014-06-17  Richard Biener  <rguenther@suse.de>

	PR lto/61012
	* gcc.dg/lto/pr61526_0.c: New testcase.
	* gcc.dg/lto/pr61526_1.c: Likewise.

2014-06-17  Uros Bizjak  <ubizjak@gmail.com>

	Backport from mainline
	2014-06-06  Uros Bizjak  <ubizjak@gmail.com>

	PR target/61423
	* gcc.target/i386/pr61423.c: New test.

2014-06-15  Francois-Xavier Coudert  <fxcoudert@gcc.gnu.org>

	Backport from trunk.
	PR fortran/45187
	* gfortran.dg/cray_pointers_10.f90: New file.

2014-06-13  Peter Bergner  <bergner@vnet.ibm.com>

	Backport from mainline

	2014-06-13  Peter Bergner  <bergner@vnet.ibm.com>
	PR target/61415
	* lib/target-supports.exp (check_effective_target_longdouble128): New.
	* gcc.target/powerpc/pack02.c: Use it.
	* gcc.target/powerpc/tfmode_off.c: Likewise.

2014-06-13  Jeff Law  <law@redhat.com>

	Backports from mainline:

	2014-06-13  Ilya Enkovich  <ilya.enkovich@intel.com>

	PR rtl-optimization/61094
	PR rtl-optimization/61446
	* gcc.target/i386/pr61446.c : New.

	2014-06-02  Jeff Law  <law@redhat.com>

	PR rtl-optimization/61094
	* g++.dg/pr61094: New test.

2014-06-12  Jakub Jelinek  <jakub@redhat.com>

	PR middle-end/61486
	* c-c++-common/gomp/pr61486-1.c: New test.
	* c-c++-common/gomp/pr61486-2.c: New test.

2014-06-12  Jeff Law  <law@redhat.com>

	Backports from mainline:
	2014-06-05  Jeff Law  <law@redhat.com>

	PR tree-optimization/61289
	* g++.dg/pr61289.C: New test.
	* g++.dg/pr61289-2.C: New test.

2014-06-12  Georg-Johann Lay  <avr@gjlay.de>

	Backport from 2014-06-12 trunk r211491

	PR target/61443
	* gcc.target/avr/torture/pr61443.c: New test.

2014-06-11  Richard Biener  <rguenther@suse.de>

	PR tree-optimization/61452
	* gcc.dg/torture/pr61452.c: New testcase.

2014-06-11  Richard Biener  <rguenther@suse.de>

	PR middle-end/61456
	* g++.dg/opt/pr61456.C: New testcase.

2014-06-09  Paul Thomas  <pault@gcc.gnu.org>

	Backport from trunk.
	PR fortran/61406
	* gfortran.dg/associate_17.f90 : New test

2014-06-07  Jerry DeLisle  <jvdelisle@gcc.gnu>

	Backport from trunk.
	PR libfortran/61173
	* gfortran.dg/arrayio_14.f90: New test.

2014-06-07  Eric Botcazou  <ebotcazou@adacore.com>

	* gnat.dg/opt38.adb: New test.
	* gnat.dg/opt38_pkg.ad[sb]: New helper.

2014-06-04  Richard Biener  <rguenther@suse.de>

	PR tree-optimization/61383
	* gcc.dg/torture/pr61383-1.c: New testcase.

2014-06-04  Igor Zamyatin  <igor.zamyatin@intel.com>

	PR c/58942
	* c-c++-common/cilk-plus/AN/pr58942.c: Check for correct handling of
	the case with a pointer.

2014-06-04  Marek Polacek  <polacek@redhat.com>

	Backport from mainline
	2014-05-08  Marek Polacek  <polacek@redhat.com>

	PR c/61053
	* gcc.dg/pr61053.c: New test.

2014-06-03  Martin Jambor  <mjambor@suse.cz>

	PR ipa/61160
	* g++.dg/ipa/pr61160-1.C: New test.

2014-06-03  Andrey Belevantsev  <abel@ispras.ru>

	Backport from mainline
	2014-05-14  Andrey Belevantsev  <abel@ispras.ru>

	PR rtl-optimization/60866
	* gcc.dg/pr60866.c: New test.

2014-06-03  Andrey Belevantsev  <abel@ispras.ru>

	Backport from mainline
	2014-05-14  Andrey Belevantsev  <abel@ispras.ru>

	PR rtl-optimization/60901
	* gcc.target/i386/pr60901.c: New test.

2014-06-01  Uros Bizjak  <ubizjak@gmail.com>

	* g++.dg/pr60969.C (dg-do compile): Change ilp32 target to ia32.

2014-05-29  Vladimir Makarov  <vmakarov@redhat.com>

	PR rtl-optimization/61325
	* gcc.target/aarch64/pr61325.c: New.

2014-05-29  Thomas Koenig  <tkoenig@gcc.gnu.org>

	PR fortran/60834
	Backport from mainline
	* gfortran.dg/associate_16.f90:  New test.

2014-05-28  Eric Botcazou  <ebotcazou@adacore.com>

	Backport from mainline
	2014-05-27  Eric Botcazou  <ebotcazou@adacore.com>

	* gnat.dg/overflow_fixed.adb: New test.

2014-05-28  Richard Biener  <rguenther@suse.de>

	Backport from mainline
	2014-05-28  Richard Biener  <rguenther@suse.de>

	PR middle-end/61045
	* gcc.dg/pr61045.c: New testcase.

	2014-05-05  Richard Biener  <rguenther@suse.de>

	PR middle-end/61010
	* gcc.dg/torture/pr61010.c: New testcase.

	2014-04-28  Richard Biener  <rguenther@suse.de>

	PR tree-optimization/60979
	* gcc.dg/graphite/pr60979.c: New testcase.

2014-05-28  Rainer Orth  <ro@CeBiTec.Uni-Bielefeld.DE>

	* lib/clearcap.exp: New file.
	* gcc.dg/vect/vect.exp: Load clearcap.exp.
	Remove clearcap_ldflags handling.
	Call clearcap-init, clearcap-finish.
	* gcc.target/i386/i386.exp: Likewise.
	* gcc.target/i386/clearcap.map: Move to ../config/sol2-clearcap.map.
	* gcc.target/i386/clearcapv2.map: Move to
	../config/sol2-clearcapv2.map.
	* gcc.target/x86_64/abi/avx/abi-avx.exp: Likewise.
	* gcc.target/x86_64/abi/avx512f/abi-avx512f.exp: Likewise.

2014-05-27  Eric Botcazou  <ebotcazou@adacore.com>

	* gnat.dg/aliasing1.adb (dg-final): Robustify pattern matching.

2014-05-26  Uros Bizjak  <ubizjak@gmail.com>

	* c-c++-common/cilk-plus/AN/pr61191.c: Fix dg-error directives.

2014-05-26  Igor Zamyatin  <igor.zamyatin@intel.com>

	PR c/61191
	* c-c++-common/cilk-plus/AN/pr61191.c: Check for correct handling of
	the case with syntax error.

2014-05-22  Peter Bergner  <bergner@vnet.ibm.com>

	* gcc.target/powerpc/htm-ttest.c: New test.

2014-05-21  Igor Zamyatin  <igor.zamyatin@intel.com>

	PR c++/60189
	* c-c++-common/cilk-plus/CK/invalid_sync.cc: New test.

2014-05-18  Jan Hubicka  <hubicka@ucw.cz>

	PR middle-end/58094
	* g++.dg/ipa/devirt-11.C: Be lax about number of devirtualizations.

2014-05-18  Eric Botcazou  <ebotcazou@adacore.com>

	* gnat.dg/enum3.adb: New test.

2014-04-16  Jan Hubicka  <hubicka@ucw.cz>

	PR ipa/60854
	* g++.dg/torture/pr60854.C: New testcase.

2014-05-17  Uros Bizjak  <ubizjak@gmail.com>

	* g++.dg/pr60969.C: Compile for all ilp32 x86 targets.
	(dg-options): Add -mfpmath=387.
	(dg-final): Check that no MMX registers are used.

2014-05-16  Vladimir Makarov  <vmakarov@redhat.com>

	PR rtl-optimization/60969
	* g++.dg/pr60969.C: New.

2014-05-15  Martin Jambor  <mjambor@suse.cz>

	PR ipa/61085
	* g++.dg/ipa/pr61085.C: New test.

2014-05-15  Jakub Jelinek  <jakub@redhat.com>

	PR tree-optimization/61158
	* gcc.dg/pr61158.c: New test.

2014-05-14  Matthias Klose  <doko@ubuntu.com>

	PR driver/61106
	* gcc-dg/unused-8a.c: Remove.

2014-05-13  Peter Bergner  <bergner@vnet.ibm.com>

	* lib/target-support.exp (check_dfp_hw_available): New function.
	(is-effective-target): Check $arg for dfp_hw.
	(is-effective-target-keyword): Likewise.
	* gcc.target/powerpc/pack03.c: (dg-require-effective-target):
	Change target to dfp_hw.

2014-05-13  Jeff Law  <law@redhat.com>

	Backports from mainline

	2014-05-08  Jeff Law  <law@redhat.com>

	PR tree-optimization/61009
	* g++.dg/tree-ssa/pr61009.C: New test.

	2014-04-23  Jeff Law  <law@redhat.com>

	PR tree-optimization/60902
	* gcc.target/i386/pr60902.c: New test.

2014-05-13  Jakub Jelinek  <jakub@redhat.com>

	PR target/61060
	* gcc.dg/pr61060.c: New test.

2014-05-12  Senthil Kumar Selvaraj  <senthil_kumar.selvaraj@atmel.com>

	Backport from mainline
	2014-05-12  Senthil Kumar Selvaraj  <senthil_kumar.selvaraj@atmel.com>

	PR target/60991
	* gcc.target/avr/pr60991.c: New testcase.

2014-05-10  Jerry DeLisle  <jvdelisle@gcc.gnu>

	Backport from trunk.
	PR libfortran/61049
	* gfortran.dg/list_read_13.f: New test.

2014-05-09  Georg-Johann Lay  <avr@gjlay.de>

	Backport from 2014-05-09 trunk r210267

	PR target/61055
	* gcc.target/avr/torture/pr61055.c: New test.

2014-05-08  Matthias Klose  <doko@ubuntu.com>

	PR driver/61106
	* gcc-dg/unused-8a.c: New.
	* gcc-dg/unused-8b.c: Likewise.

2014-05-07  Paolo Carlini  <paolo.carlini@oracle.com>

	PR c++/61083
	* g++.dg/cpp0x/sfinae50.C: New.

2014-05-07  Richard Biener  <rguenther@suse.de>

	PR tree-optimization/57864
	* gcc.dg/torture/pr57864.c: New testcase.

2014-05-06  Paolo Carlini  <paolo.carlini@oracle.com>

	PR c++/60999
	* g++.dg/cpp0x/nsdmi-template9.C: New.
	* g++.dg/cpp0x/nsdmi-template10.C: Likewise.

2014-05-04  Jan Hubicka  <hubicka@ucw.cz>

	PR ipa/60965
	* g++.dg/ipa/devirt-31.C: New testcase.
	* g++.dg/ipa/devirt-11.C: Adjust testcase.

2014-05-04  Peter Bergner  <bergner@vnet.ibm.com>

	* gcc.target/powerpc/pack02.c (dg-options): Add -mhard-float.
	(dg-require-effective-target): Change target to powerpc_fprs.
	* gcc.target/powerpc/pack03.c (dg-options): Add -mhard-dfp.
	(dg-require-effective-target): Change target to dfprt.

2014-05-02  Bill Schmidt  <wschmidt@linux.vnet.ibm.com>

	PR tree-optimization/60930
	* gcc.dg/torture/pr60930.c:  New test.

2014-04-30  Michael Meissner  <meissner@linux.vnet.ibm.com>

	Back port from mainline
	2014-04-24  Michael Meissner  <meissner@linux.vnet.ibm.com>

	* gcc.target/powerpc/pack01.c: New test to test the new pack and
	unpack builtin functionss for 128-bit types.
	* gcc.target/powerpc/pack02.c: Likewise.
	* gcc.target/powerpc/pack03.c: Likewise.
	* gcc.target/powerpc/extend-divide-1.c: New test to test extended
	divide builtin functionss.
	* gcc.target/powerpc/extend-divide-2.c: Likewise.
	* gcc.target/powerpc/bcd-1.c: New test for the new BCD builtin
	functions.
	* gcc.target/powerpc/bcd-2.c: Likewise.
	* gcc.target/powerpc/bcd-3.c: Likewise.
	* gcc.target/powerpc/dfp-builtin-1.c: New test for the new DFP
	builtin functionss.
	* gcc.target/powerpc/dfp-builtin-2.c: Likewise.

2014-04-29  Pat Haugen  <pthaugen@us.ibm.com>

	Backport from mainline
	2014-04-17  Pat Haugen  <pthaugen@us.ibm.com>

	* gcc.target/powerpc/ti_math1.c: New.
	* gcc.target/powerpc/ti_math2.c: New.

2014-04-29  Jakub Jelinek  <jakub@redhat.com>

	PR tree-optimization/60971
	* c-c++-common/turtore/pr60971.c: New test.

2014-04-26  Uros Bizjak  <ubizjak@gmail.com>

	* gcc.dg/tree-ssa/alias-30.c (dg-options): Dump only fre1 details.
	* gcc.dg/vect/pr60505.c: Cleanup vect tree dump.
	* g++.dg/ipa/devirt-27.C (dg-options): Remove -fdump-ipa-devirt.

2014-04-25  Uros Bizjak  <ubizjak@gmail.com>

	* c-c++-common/gomp/pr60823-2.c: Require effective target
	vect_simd_clones.

2014-04-25  Jakub Jelinek  <jakub@redhat.com>

	PR tree-optimization/60960
	* gcc.c-torture/execute/pr60960.c: New test.

2014-04-25  Eric Botcazou  <ebotcazou@adacore.com>

	* gcc.c-torture/execute/20140425-1.c: New test.

2014-04-25  Richard Biener  <rguenther@suse.de>

	PR ipa/60912
	* g++.dg/opt/pr60912.C: New testcase.

2014-04-25  Richard Biener  <rguenther@suse.de>

	PR ipa/60911
	* gcc.dg/lto/pr60911_0.c: New testcase.

2014-04-24  Jakub Jelinek  <jakub@redhat.com>

	* c-c++-common/gomp/atomic-16.c: Remove all dg-error directives.
	Replace load with read and store with write.

2014-04-23  Uros Bizjak  <ubizjak@gmail.com>

	Backport from mainline
	2014-04-21  Uros Bizjak  <ubizjak@gmail.com>

	PR target/60909
	* gcc.target/i386/pr60909-1.c: New test.
	* gcc.target/i386/pr60909-2.c: Ditto.

2014-04-23  Richard Biener  <rguenther@suse.de>

	PR tree-optimization/60903
	* gcc.dg/torture/pr60903.c: New testcase.

2014-04-23  Richard Biener  <rguenther@suse.de>

	Backport from mainline
	2014-04-14  Richard Biener  <rguenther@suse.de>

	PR lto/60720
	* gcc.dg/lto/pr60720_0.c: New testcase.
	* gcc.dg/lto/pr60720_1.c: Likewise.

2014-04-23  Richard Biener  <rguenther@suse.de>

	PR middle-end/60895
	* g++.dg/torture/pr60895.C: New testcase.

2014-04-23  Richard Biener  <rguenther@suse.de>

	PR middle-end/60891
	* gcc.dg/torture/pr60891.c: New testcase.

2014-04-22  Michael Meissner  <meissner@linux.vnet.ibm.com>

	Backport from mainline
	2014-04-21  Michael Meissner  <meissner@linux.vnet.ibm.com>

	PR target/60735
	* gcc.target/powerpc/pr60735.c: New test.  Insure _Decimal64 does
	not cause errors if -mspe.

2014-04-22  Tobias Burnus  <burnus@net-b.de>

	Backport from mainline
	2014-04-11  Tobias Burnus  <burnus@net-b.de>

	PR fortran/58880
	PR fortran/60495
	* gfortran.dg/finalize_25.f90: New.

2014-04-22  H.J. Lu  <hongjiu.lu@intel.com>

	Backport from mainline
	2014-04-22  H.J. Lu  <hongjiu.lu@intel.com>

	* gcc.target/i386/pr60868.c: New testcase.

2014-04-22  Jakub Jelinek  <jakub@redhat.com>

	PR c/59073
	* c-c++-common/gomp/pr59073.c: New test.

2014-04-22  Bill Schmidt  <wschmidt@linux.vnet.ibm.com>

	* gcc.dg/vmx/merge-vsx.c: Add V4SI and V4SF tests.
	* gcc.dg/vmx/merge-vsx-be-order.c: Likewise.

2014-04-22  Richard Biener  <rguenther@suse.de>

	Backport from mainline
	2014-04-14  Richard Biener  <rguenther@suse.de>

	PR middle-end/55022
	* gcc.dg/graphite/pr55022.c: New testcase.

2014-04-22  Richard Biener  <rguenther@suse.de>

	Backport from mainline
	2014-04-17  Richard Biener  <rguenther@suse.de>

	PR middle-end/60849
	* g++.dg/opt/pr60849.C: New testcase.

2014-04-22   Richard Biener  <rguenther@suse.de>

	Backport from mainline
	2014-04-17   Richard Biener  <rguenther@suse.de>

	PR tree-optimization/60841
	* gcc.dg/vect/pr60841.c: New testcase.

2014-04-22  Richard Biener  <rguenther@suse.de>

	Backport from mainline
	2014-04-17  Richard Biener  <rguenther@suse.de>

	PR tree-optimization/60836
	* g++.dg/vect/pr60836.cc: New testcase.

2014-04-22  Richard Biener  <rguenther@suse.de>

	Backport from mainline
	2014-04-14  Richard Biener  <rguenther@suse.de>
		Marc Glisse  <marc.glisse@inria.fr>

	PR c/60819
	* gcc.target/i386/vec-may_alias.c: New testcase.

2014-04-22  Richard Biener  <rguenther@suse.de>

	Backport from mainline
	2014-04-14  Richard Biener  <rguenther@suse.de>

	PR tree-optimization/59817
	PR tree-optimization/60453
	* gfortran.dg/graphite/pr59817.f: New testcase.
	* gcc.dg/graphite/pr59817-1.c: Likewise.
	* gcc.dg/graphite/pr59817-2.c: Likewise.

2014-04-22  Jakub Jelinek  <jakub@redhat.com>

	PR tree-optimization/60823
	* c-c++-common/gomp/pr60823-1.c: New test.
	* c-c++-common/gomp/pr60823-2.c: New test.
	* c-c++-common/gomp/pr60823-3.c: New test.

	Backported from mainline
	2014-04-16  Jakub Jelinek  <jakub@redhat.com>

	PR tree-optimization/60844
	* gcc.dg/pr60844.c: New test.

2014-04-22  Release Manager

	* GCC 4.9.0 released.

2014-04-17  Jakub Jelinek  <jakub@redhat.com>

	PR target/60847
	Forward port from 4.8 branch
	2013-07-19  Kirill Yukhin  <kirill.yukhin@intel.com>

	* gcc.target/i386/bmi-1.c: Extend with new instrinsics.
	Fix scan patterns.
	* gcc.target/i386/bmi-2.c: Ditto.

2014-04-15  Igor Zamyatin  <igor.zamyatin@intel.com>

	PR middle-end/60467
	* c-c++-common/cilk-plus/CK/invalid_spawns.c: Add new invalid
	case to check.

2014-04-15  Igor Zamyatin  <igor.zamyatin@intel.com>

	PR middle-end/60469
	* c-c++-common/cilk-plus/CK/pr60469.c: New test.

2014-04-14  Rainer Orth  <ro@CeBiTec.Uni-Bielefeld.DE>

	* gcc.dg/lto/pr55113_0.c: Skip on i?86-*-solaris2.1[0-1]*.

2014-04-14  Rainer Orth  <ro@CeBiTec.Uni-Bielefeld.DE>

	* lib/target-supports.exp
	(check_effective_target_vect_widen_mult_si_to_di_pattern):
	Initialize et_vect_widen_mult_si_to_di_pattern_saved.
	Fix formatting.

2014-04-14  Jason Merrill  <jason@redhat.com>

	Revert:
	* lib/gcc-dg.exp (dg-build-dso): New.
	(gcc-dg-test-1): Handle dg-do-what "dso".

2014-04-13  Paul Thomas  <pault@gcc.gnu.org>

	PR fortran/60717
	* gfortran.dg/unlimited_polymorphic_17.f90: New test.

	PR fortran/58085
	* gfortran.dg/associate_15.f90: New test.

2014-04-12  Jerry DeLisle  <jvdelisle@gcc.gnu>

	PR libfortran/60810
	* gfortran.dg/arrayio_13.f90: New test.

2014-04-11  Steve Ellcey  <sellcey@mips.com>
	    Jakub Jelinek  <jakub@redhat.com>

	PR middle-end/60556
	* gcc.c-torture/compile/pr60556.c: New test.

2014-04-11  Richard Biener  <rguenther@suse.de>

	PR middle-end/60797
	* gcc.dg/pr60797.c: New testcase.

2014-04-11  Andreas Krebbel  <Andreas.Krebbel@de.ibm.com>

	* gcc.target/s390/htm-nofloat-1.c: Rename to ...
	* gcc.target/s390/htm-nofloat-compile-1.c: ... this one.
	* gcc.target/s390/htm-nofloat-2.c: Add check for htm target and
	rename to ...
	* gcc.target/s390/htm-nofloat-1.c: ... this one.
	* gcc.target/s390/s390.exp: Make sure the assembler supports htm
	instructions as well.

2014-04-11  Jakub Jelinek  <jakub@redhat.com>

	PR rtl-optimization/60663
	* gcc.target/arm/pr60663.c: New test.

2014-04-10  Jason Merrill  <jason@redhat.com>

	* g++.dg/dso/dlclose1.C: Disable for 4.9.

2014-04-10  Jakub Jelinek  <jakub@redhat.com>

	PR lto/60567
	* g++.dg/lto/pr60567_0.C: New test.

2014-04-10  Bernd Edlinger  <bernd.edlinger@hotmail.de>

	* gfortran.dg/class_nameclash.f90: New test.

2014-04-10  Paolo Carlini  <paolo.carlini@oracle.com>

	PR c++/52844
	* g++.dg/cpp0x/variadic156.C: New.

2014-04-10  Andreas Krebbel  <Andreas.Krebbel@de.ibm.com>

	* gcc.target/s390/htm-builtins-compile-1.c: Replace long long with
	long.

2014-04-10  Ramana Radhakrishnan  <ramana.radhakrishnan@arm.com>

	PR debug/60655
	* gcc.c-torture/compile/pr60655-2.c: Copy from pr60655-1.c without
	-fdata-sections.

2014-04-09  Steve Ellcey  <sellcey@mips.com>

	* gcc.dg/tree-ssa/ssa-ifcombine-13.c: Remove mips*-*-* from option
	and scan lists.

2014-04-09  Cong Hou  <congh@google.com>

	PR testsuite/60773
	* lib/target-supports.exp:
	(check_effective_target_vect_widen_si_to_di_pattern): New.
	* gcc.dg/vect/pr60656.c: Require vect_long effective target.
	Use scan-tree-dump-times for vect_widen_mult_si_to_di_pattern
	targets only.
	(foo): Fix up formatting.
	(main): Call check_vect.

2014-04-08  Paolo Carlini  <paolo.carlini@oracle.com>

	PR c++/59115
	* g++.dg/template/crash119.C: New.

2014-04-08  Pat Haugen  <pthaugen@us.ibm.com>

	* gcc.target/powerpc/atomic_load_store-p8.c: New.

2014-04-08  Jason Merrill  <jason@redhat.com>

	* lib/gcc-dg.exp (dg-build-dso): Reset dg-do-what-default to compile.

2014-04-08  Andreas Krebbel  <Andreas.Krebbel@de.ibm.com>

	PR rtl-optimization/60776
	* gcc.dg/builtin-bswap-6.c: Use -mbranch-cost=0 for s390.
	* gcc.dg/builtin-bswap-7.c: Likewise.
	* gcc.dg/builtin-bswap-6a.c: New testcase.
	* gcc.dg/builtin-bswap-7a.c: New testcase.

	Revert
	2014-04-04  Andreas Krebbel  <Andreas.Krebbel@de.ibm.com>

	* gcc.dg/builtin-bswap-6.c: Adjust return value to disable GCC
	optimization.
	* gcc.dg/builtin-bswap-7.c: Likewise.

2014-04-08  Richard Biener  <rguenther@suse.de>

	PR tree-optimization/60785
	* gcc.dg/graphite/pr60785.c: New testcase.

2014-04-08  Rainer Orth  <ro@CeBiTec.Uni-Bielefeld.DE>

	PR target/60602
	* gcc.c-torture/compile/pr28865.c: XFAIL on sparc*-*-solaris2.9*
	with as at -O0.

2014-04-08  Nathan Sidwell  <nathan@codesourcery.com>

	* g++.dg/warn/Wnvdtor-2.C: Add more cases.
	* g++.dg/warn/Wnvdtor-3.C: Likewise.
	* g++.dg/warn/Wnvdtor-4.C: Likewise.

2014-04-07  Eric Botcazou  <ebotcazou@adacore.com>

	* gnat.dg/test_raise_from_pure.adb: UnXFAIL for ARM.

2014-04-07  Charles Baylis  <charles.baylis@linaro.org>

	PR target/60609
	* g++.dg/torture/pr60609.C: New test.

2014-04-07  Richard Biener  <rguenther@suse.de>

	PR tree-optimization/60766
	* gcc.dg/torture/pr60766.c: New testcase.

2014-04-07  Jason Merrill  <jason@redhat.com>

	* lib/gcc-dg.exp (dg-build-dso): New.
	(gcc-dg-test-1): Handle dg-do-what "dso".
	* lib/target-supports.exp (add_options_for_dlopen): New.
	(check_effective_target_dlopen): Use it.

2014-04-07  Ramana Radhakrishnan  <ramana.radhakrishnan@arm.com>

	* gcc.target/arm/pr60657.c: Fix missing curly brace.

2014-04-07  Richard Biener  <rguenther@suse.de>

	PR middle-end/60750
	* g++.dg/torture/pr60750.C: New testcase.
	* gcc.dg/tree-ssa/20040517-1.c: Adjust.

2014-04-06  Andreas Schwab  <schwab@linux-m68k.org>

	* gcc.c-torture/compile/pr60655-1.c: Use __SIZE_TYPE__ for size_t.

2014-04-06  John David Anglin  <danglin@gcc.gnu.org>

	PR testsuite/60671
	g++.dg/pr49718.C: Adjust scan-assembler-times for hppa*-*-hpux*.

2014-04-06  John David Anglin  <danglin@gcc.gnu.org>

	PR testsuite/60672
	* g++.dg/cpp1y/auto-fn25.C: Require lto.

	* gcc.dg/atomic/stdatomic-flag.c: xfail on hppa*-*-hpux*.

2014-04-05  Dominique d'Humieres <dominiq@lps.ens.fr>

	* gfortran.dg/warn_conversion_4.f90: Adjust test.

2014-05-04 Pitchumani Sivanupandi  <Pitchumani.S@atmel.com>

	* gcc.target/avr/dev-specific-rmw.c: New test.

2014-04-04  Cong Hou  <congh@google.com>

	PR tree-optimization/60656
	* gcc.dg/vect/pr60656.c: New test.

2014-04-04  Andreas Krebbel  <Andreas.Krebbel@de.ibm.com>

	* gcc.dg/builtin-bswap-6.c: Adjust return value to disable GCC
	optimization.
	* gcc.dg/builtin-bswap-7.c: Likewise.

2014-04-04  Paolo Carlini  <paolo.carlini@oracle.com>

	PR c++/58207
	* g++.dg/cpp0x/constexpr-ice15.C: New.

2014-04-04  Jan Hubicka  <hubicka@ucw.cz>

	PR ipa/59626
	testcase by Richard Biener
	* gcc.dg/lto/pr59626_0.c: New testcase.
	* gcc.dg/lto/pr59626_1.c: New testcase.

2014-04-04  Ramana Radhakrishnan  <ramana.radhakrishnan@arm.com>

	PR debug/60655
	* gcc.c-torture/compile/pr60655-1.c: New test.

2014-04-04  Martin Jambor  <mjambor@suse.cz>

	PR ipa/60640
	* g++.dg/ipa/pr60640-1.C: New test.
	* g++.dg/ipa/pr60640-2.C: Likewise.
	* g++.dg/ipa/pr60640-3.C: Likewise.
	* g++.dg/ipa/pr60640-4.C: Likewise.

2014-04-04  Jeff Law  <law@redhat.com>

	PR target/60657
	* gcc.target/arm/pr60657.c: New test.

2014-04-04  Richard Biener  <rguenther@suse.de>

	PR ipa/60746
	* g++.dg/torture/pr60746.C: New testcase.

2014-04-04  Fabien Chêne  <fabien@gcc.gnu.org>

	* g++.old-deja/g++.robertl/eb121.C: Adjust.
	* g++.old-deja/g++.jason/overload21.C: Likewise.
	* g++.old-deja/g++.law/init5.C: Likewise.

2014-04-03  Cong Hou  <congh@google.com>

	PR tree-optimization/60505
	* gcc.dg/vect/pr60505.c: New test.

2014-04-03  Richard Biener  <rguenther@suse.de>

	PR tree-optimization/60740
	* gcc.dg/graphite/pr60740.c: New testcase.

2014-04-03  Nathan Sidwell  <nathan@codesourcery.com>

	* g++.dg/warn/Wnvdtor.C: Add non-polymorphic case.
	* g++.dg/warn/Wnvdtor-2.C: New.
	* g++.dg/warn/Wnvdtor-3.C: New.
	* g++.dg/warn/Wnvdtor-4.C: New.
	* g++.dg/warn/Weff1.C: Delete.
	* g++.old-deja/g++.benjamin/15309-1.C: Delete.
	* g++.old-deja/g++.benjamin/15309-2.C: Delete.

2014-04-02  Jan Hubicka  <hubicka@ucw.cz>

	PR ipa/60659
	* testsuite/g++.dg/torture/pr60659.C: New testcase.

2014-04-02  Bill Schmidt  <wschmidt@linux.vnet.ibm.com>

	PR tree-optimization/60733
	* gcc.dg/torture/pr60733.c:  New test.

2014-04-02  Vladimir Makarov  <vmakarov@redhat.com>

	PR rtl-optimization/60650
	* gcc.target/arm/pr60650-2.c: New.

2014-04-02  Joseph Myers  <joseph@codesourcery.cmo>

	* gcc.target/i386/avx2-vpand-3.c,
	gcc.target/i386/avx256-unaligned-load-2.c: Use -mno-prefer-avx128.

2014-04-02  Joseph Myers  <joseph@codesourcery.com>

	* gcc.target/i386/funcspec-2.c, gcc.target/i386/funcspec-3.c,
	gcc.target/i386/funcspec-9.c, gcc.target/i386/isa-1.c,
	gcc.target/i386/memcpy-strategy-1.c,
	gcc.target/i386/memcpy-strategy-2.c,
	gcc.target/i386/memcpy-vector_loop-1.c,
	gcc.target/i386/memcpy-vector_loop-2.c,
	gcc.target/i386/memset-vector_loop-1.c,
	gcc.target/i386/memset-vector_loop-2.c,
	gcc.target/i386/sse2-init-v2di-2.c, gcc.target/i386/ssetype-1.c,
	gcc.target/i386/ssetype-2.c, gcc.target/i386/ssetype-5.c: Skip for
	-march= options different from those in dg-options.

2014-04-02  Joseph Myers  <joseph@codesourcery.com>

	* gcc.target/i386/387-3.c, gcc.target/i386/387-4.c,
	gcc.target/i386/pr30970.c: Use -mtune=generic.
	* gcc.target/i386/avx2-vpaddb-3.c,
	gcc.target/i386/avx2-vpaddd-3.c, gcc.target/i386/avx2-vpaddq-3.c,
	gcc.target/i386/avx2-vpaddw-3.c, gcc.target/i386/avx2-vpmulld-3.c,
	gcc.target/i386/avx2-vpmullw-3.c, gcc.target/i386/avx2-vpsrad-3.c,
	gcc.target/i386/avx2-vpsraw-3.c, gcc.target/i386/avx2-vpsrld-3.c,
	gcc.target/i386/avx2-vpsrlw-3.c, gcc.target/i386/avx2-vpsubb-3.c,
	gcc.target/i386/avx2-vpsubd-3.c, gcc.target/i386/avx2-vpsubq-3.c,
	gcc.target/i386/avx2-vpsubw-3.c,
	gcc.target/i386/avx256-unaligned-load-1.c,
	gcc.target/i386/avx256-unaligned-load-4.c,
	gcc.target/i386/avx256-unaligned-store-1.c,
	gcc.target/i386/avx256-unaligned-store-2.c,
	gcc.target/i386/avx256-unaligned-store-4.c: Use
	-mno-prefer-avx128.

2014-03-26  Dominique d'Humieres  <dominiq@lps.ens.fr>
	    Iain Sandoe <iain@codesourcery.com>

	PR target/54083
	* gcc.dg/attr-weakref-1.c: Allow the test on darwin
	with the additional options -Wl,-undefined,dynamic_lookup
	and -Wl,-flat_namespace.
	* gcc.dg/torture/pr53922.c: Additional option
	-Wl,-flat_namespace for darwin[89].
	* gcc.dg/torture/pr60092.c: Additional options
	-Wl,-undefined,dynamic_lookup and -Wl,-flat_namespace
	for darwin[89].

2014-03-26  Dominique d'Humieres  <dominiq@lps.ens.fr>

	PR target/43751
	* lib/prune.exp: Modify the regular express to prune
	the new warnings introduced by r205679 on darwin9.

2014-04-01  Fabien Chêne  <fabien@gcc.gnu.org>

	* g++.dg/init/ctor4.C: Adjust.
	* g++.dg/init/ctor4-1.C: New.
	* g++.dg/cpp0x/defaulted2.C: Adjust.

2014-04-01  Richard Henderson  <rth@redhat.com>

	PR target/60704
	* gcc.dg/pr60704.c: New file.

2014-04-01  Bin Cheng  <bin.cheng@arm.com>

	PR target/60363
	* gcc.dg/tree-ssa/ssa-dom-thread-4.c: Xfail for
	logical_op_short_circuit targets.

2014-04-01  Dominique d'Humieres  <dominiq@lps.ens.fr>

	PR libfortran/60128
	* gfortran.dg/fmt_en.f90: Skip unsupported rounding tests.
	XFAIL for i?86-*-solaris2.9* and hppa*-*-hpux*.

2014-03-31  H.J. Lu  <hongjiu.lu@intel.com>

	PR rtl-optimization/60700
	* gcc.target/i386/pr60700.c: New test.

2014-03-31  Ramana Radhakrishnan  <ramana.radhakrishnan@arm.com>

	PR target/60650
	* gcc.target/arm/pr60650.c: Adjust command line options.

2014-03-31  Martin Jambor  <mjambor@suse.cz>

	PR middle-end/60647
	* gcc.dg/pr60647-1.c: New test.
	* gcc.dg/pr60647-2.c: Likewise.

2014-03-31  Richard Biener  <rguenther@suse.de>

	* gcc.dg/lto/pr55113_0.c: Skip also for 32bit multilib on x86_64.

2014-03-31  Kugan Vivekanandarajah  <kuganv@linaro.org>

	PR target/60034
	* gcc.target/aarch64/pr60034.c: New file.

2014-03-29  Adam Butcher  <adam@jessamine.co.uk>

	PR c++/60626
	* g++.dg/cpp1y/pr60626.C: New testcase.

2014-03-29  Joseph Myers  <joseph@codesourcery.com>

	* gcc.dg/pr45416.c: Allow bextr on x86.
	* gcc.target/i386/fma4-builtin.c, gcc.target/i386/fma4-fma-2.c,
	gcc.target/i386/fma4-fma.c, gcc.target/i386/fma4-vector-2.c,
	gcc.target/i386/fma4-vector.c: Use -mno-fma.
	* gcc.target/i386/l_fma_double_1.c,
	gcc.target/i386/l_fma_double_2.c,
	gcc.target/i386/l_fma_double_3.c,
	gcc.target/i386/l_fma_double_4.c,
	gcc.target/i386/l_fma_double_5.c,
	gcc.target/i386/l_fma_double_6.c, gcc.target/i386/l_fma_float_1.c,
	gcc.target/i386/l_fma_float_2.c, gcc.target/i386/l_fma_float_3.c,
	gcc.target/i386/l_fma_float_4.c, gcc.target/i386/l_fma_float_5.c,
	gcc.target/i386/l_fma_float_6.c: Use -mno-fma4.
	* gcc.target/i386/pr27971.c: Use -mno-tbm.
	* gcc.target/i386/pr42542-4a.c: Use -mno-avx.
	* gcc.target/i386/pr59390.c: Use -mno-fma -mno-fma4.

2014-03-29  Jakub Jelinek  <jakub@redhat.com>

	PR target/60648
	* g++.dg/pr60648.C: Move test to...
	* g++.dg/torture/pr60648.C: ... here.  Run on all targets, remove
	dg-options, add for fpic targets dg-additional-options -fPIC.

2014-03-28  Eric Botcazou  <ebotcazou@adacore.com>

	* gnat.dg/opt33.adb: New testcase.

2014-03-28  Vladimir Makarov  <vmakarov@redhat.com>

	PR target/60697
	* gcc.target/aarch64/pr60697.c: New.

2014-03-27  Jeff Law  <law@redhat.com>

	PR target/60648
	* g++.dg/pr60648.C: New test.

2014-03-28  Adam Butcher  <adam@jessamine.co.uk>

	PR c++/60573
	* g++.dg/cpp1y/pr60573.C: New testcase.

2014-03-28  Jakub Jelinek  <jakub@redhat.com>

	PR target/60693
	* gcc.target/i386/pr60693.c: New test.

2014-03-28  Vishnu K S  <Vishnu.k_s@atmel.com>

	* gcc.dg/pr59940.c (si): Use 32-bit SI mode instead of int.

2014-03-28  Jakub Jelinek  <jakub@redhat.com>

	PR c++/60689
	* c-c++-common/pr60689.c: New test.

	PR c++/58678
	* g++.dg/abi/thunk6.C: Scan assembler for _ZTv0_n32_N1CD1Ev
	only for lp64 targets and scan for _ZTv0_n16_N1CD1Ev for ilp32
	targets.

2014-03-28  Vladimir Makarov  <vmakarov@redhat.com>

	PR target/60675
	* gcc.target/aarch64/pr60675.C: New.

2014-03-28  Andreas Krebbel  <Andreas.Krebbel@de.ibm.com>

	* gcc.dg/tree-ssa/ssa-dom-thread-4.c: Remove s390 special option.
	* lib/target-supports.exp: Return true for s390
	in check_effective_logical_op_short_circuit.

2014-03-28  Kirill Yukhin  <kirill.yukhin@intel.com>

	* gcc.target/i386/avx512f-vshuff32x4-2.c: Fix initialization
	of second source operand.
	* gcc.target/i386/avx512f-vshuff64x2-2.c: Ditto.
	* gcc.target/i386/avx512f-vshufi32x4-2.c: Ditto.
	* gcc.target/i386/avx512f-vshufi64x2-2.c: Ditto.

2014-03-28  Jakub Jelinek  <jakub@redhat.com>

	PR ipa/60315
	* g++.dg/torture/pr60315.C: Add -std=c++11 to dg-options.

2014-03-28  Tobias Burnus  <burnus@net-b.de>

	* lib/cilk-plus-dg.exp: New.
	* g++.dg/cilk-plus/cilk-plus.exp: Use it.
	* gcc.dg/cilk-plus/cilk-plus.exp: Use it.

2014-03-27  Thomas Koenig  <tkoenig@gcc.gnu.org>

	PR fortran/60522
	* gfortran.dg/where_4.f90:  New test case.

2014-03-27  Tobias Burnus  <burnus@net-b.de>

	PR fortran/58880
	* gfortran.dg/finalize_24.f90: New.

2014-03-27  Michael Meissner  <meissner@linux.vnet.ibm.com>

	* gcc.target/powerpc/p8vector-vbpermq.c: New test to test the
	vbpermq builtin.

	* gcc.target/powerpc/vsx-extract-1.c: New test to test VSX
	vec_select optimizations.
	* gcc.target/powerpc/vsx-extract-2.c: Likewise.
	* gcc.target/powerpc/vsx-extract-3.c: Likewise.

	PR target/60672
	* gcc.target/powerpc/pr60676.c: New file, make sure xxsldwi and
	xxpermdi builtins are supported.

2014-03-27  Vladimir Makarov  <vmakarov@redhat.com>

	PR rtl-optimization/60650
	* gcc.target/arm/pr60650.c: New.

2014-03-27  Andreas Krebbel  <Andreas.Krebbel@de.ibm.com>

	* gcc.target/s390/20140327-1.c: New testcase.

2014-03-27  Jakub Jelinek  <jakub@redhat.com>

	PR middle-end/60682
	* g++.dg/gomp/pr60682.C: New test.

2014-03-27  John David Anglin  <danglin@gcc.gnu.org>

	* gcc.dg/torture/pr60092.c: Remove default dg-skip-if arguments.

2014-03-27  Marcus Shawcroft  <marcus.shawcroft@arm.com>

	PR target/60580
	* gcc.target/aarch64/pr60580_1.c: New.
	* gcc.target/aarch64/test_fp_attribute_1.c: New.
	* gcc.target/aarch64/test_fp_attribute_2.c: New.

2014-03-26  Dehao Chen  <dehao@google.com>

	* gcc.dg/predict-8.c: New test.

2014-03-26  Fabien Chêne  <fabien@gcc.gnu.org>

	PR c++/52369
	* g++.dg/init/const10.C: New.
	* g++.dg/init/const11.C: New.
	* g++.dg/init/pr25811.C: Adjust.
	* g++.dg/init/pr29043.C: Likewise.
	* g++.dg/init/pr43719.C: Likewise.
	* g++.dg/init/pr44086.C: Likewise.
	* g++.dg/init/ctor8.C: Likewise.
	* g++.dg/init/uninitialized1.C: Likewise.

2014-03-26  Jakub Jelinek  <jakub@redhat.com>

	PR sanitizer/60636
	* c-c++-common/ubsan/pr60636.c: New test.

2014-03-26  Andreas Schwab  <schwab@suse.de>

	* g++.dg/torture/pr60315.C: Remove duplication.

2014-03-26  Eric Botcazou  <ebotcazou@adacore.com>

	* gcc.c-torture/execute/20140326-1.c: New test.

2014-03-25  Jan Hubicka  <hubicka@ucw.cz>

	PR ipa/60315
	* g++.dg/torture/pr60315.C: New testcase.

2014-03-25  Martin Jambor  <mjambor@suse.cz>

	PR ipa/60600
	* g++.dg/ipa/pr60600.C: New test.

2014-03-25  John David Anglin  <danglin@gcc.gnu.org>

	PR testsuite/58013
	* g++.dg/opt/pr56999.C: Pop hidden visibility.

2014-03-25  Richard Biener  <rguenther@suse.de>

	PR middle-end/60635
	* gfortran.dg/lto/pr60635_0.f90: New testcase.
	* gfortran.dg/lto/pr60635_1.c: Likewise.

2014-03-24  Adam Butcher  <adam@jessamine.co.uk>

	PR c++/60627
	* g++.dg/cpp1y/pr60627.C: New testcase.

2014-03-24  Alex Velenko  <Alex.Velenko@arm.com>

	* gcc.target/aarch64/ushr64_1.c: New.

2014-03-24  James Greenhalgh  <james.greenhalgh@arm.com>

	* gcc.target/aarch64/vect-abs.c (dg-options): Add -std=c99.
	(LONG_LONG): Use LLONG.
	(set_rvector_long): Explicitly return void.
	(set_vector_long): Likewise.
	(check_vector_long): Likewise.

2014-03-24  Marek Polacek  <polacek@redhat.com>

	* c-c++-common/ubsan/div-by-zero-4.c: Don't include limits.h.
	Define INT_MIN.
	* c-c++-common/ubsan/overflow-1.c: Check for unwanted output.
	* c-c++-common/ubsan/overflow-add-1.c: Likewise.
	* c-c++-common/ubsan/overflow-mul-1.c: Likewise.
	* c-c++-common/ubsan/overflow-mul-3.c: Likewise.
	* c-c++-common/ubsan/overflow-negate-2.c: Likewise.
	* c-c++-common/ubsan/overflow-sub-1.c: Likewise.
	* c-c++-common/ubsan/pr59503.c: Likewise.
	* c-c++-common/ubsan/pr60613-1.c: Likewise.
	* c-c++-common/ubsan/save-expr-1.c: Likewise.
	* c-c++-common/ubsan/shift-3.c: Likewise.
	* c-c++-common/ubsan/shift-6.c: Likewise.
	* c-c++-common/ubsan/undefined-1.c: Likewise.
	* c-c++-common/ubsan/vla-2.c: Likewise.
	* c-c++-common/ubsan/vla-3.c: Likewise.
	* c-c++-common/ubsan/vla-4.c: Likewise.
	* g++.dg/ubsan/cxx11-shift-1.C: Likewise.
	* g++.dg/ubsan/return-2.C: Likewise.

2014-03-23  John David Anglin  <danglin@gcc.gnu.org>

	* gcc.dg/tree-prof/pr59003.c: Add -fno-common to dg-options on
	hppa*-*-hpux*.

	* gcc.dg/torture/pr60092.c: Skip on 32-bit hpux.

	PR libfortran/59313
	PR libfortran/58015
	* gfortran.dg/erf_3.F90: Skip on hppa*-*-hpux*.
	* gfortran.dg/round_4.f90: Likewise.

2014-03-23  Dominique d'Humieres  <dominiq@lps.ens.fr>

	PR libfortran/60128
	* gfortran.dg/fmt_en.f90: Update test. XFAIL for
	i?86-*-solaris2.9*.

2014-03-22  Jakub Jelinek  <jakub@redhat.com>

	PR sanitizer/60613
	* c-c++-common/ubsan/pr60613-1.c: New test.
	* c-c++-common/ubsan/pr60613-2.c: New test.

2014-03-22  Matthias Klose  <doko@ubuntu.com>

	* g++.dg/cpp0x/regress: Remove empty directory.

2014-03-22  Jakub Jelinek  <jakub@redhat.com>

	PR debug/60603
	* gcc.dg/debug/dwarf2/dwarf2-macro2.c: New test.

2014-03-21  Paolo Carlini  <paolo.carlini@oracle.com>

	* g++.dg/cpp1y/pr60033.C: Use target c++1y.
	* g++.dg/cpp1y/pr60393.C: Likewise.

2014-03-21  Paolo Carlini  <paolo.carlini@oracle.com>

	PR c++/60384
	* g++.dg/cpp1y/pr60384.C: New.

2014-03-21  Jakub Jelinek  <jakub@redhat.com>

	PR target/60598
	* gcc.dg/pr60598.c: New test.

2014-03-21  Martin Jambor  <mjambor@suse.cz>

	PR ipa/59176
	* g++.dg/torture/pr59176.C: New test.

2014-03-21  Martin Jambor  <mjambor@suse.cz>

	PR ipa/60419
	* g++.dg/ipa/pr60419.C: New test.

2014-03-21  Richard Biener  <rguenther@suse.de>

	PR tree-optimization/60577
	* gcc.dg/tree-ssa/ssa-lim-11.c: New testcase.

2014-03-21  Tobias Burnus  <burnus@net-b.de>

	PR fortran/60599
	* lib/gcc-dg.exp (scan-module): Uncompress .mod files for reading.

2014-03-20  Jakub Jelinek  <jakub@redhat.com>

	PR middle-end/60597
	* g++.dg/opt/pr60597.C: New test.

	PR c++/60572
	* g++.dg/init/pr60572.C: New test.

2014-03-20  Zhenqiang Chen  <zhenqiang.chen@linaro.org>

	* gcc.target/arm/neon-modes-3.c: Add "-g" option.

2014-03-19  Tobias Burnus  <burnus@net-b.de>

	PR fortran/60543
	PR fortran/60283
	* gfortran.dg/implicit_pure_4.f90: New.

2014-03-19  Paolo Carlini  <paolo.carlini@oracle.com>

	PR c++/51474
	* g++.dg/cpp0x/nsdmi-virtual2.C: New.

2014-03-19  H.J. Lu  <hongjiu.lu@intel.com>

	PR testsuite/60590
	* lib/target-libpath.exp (set_ld_library_path_env_vars): Log
	LD_LIBRARY_PATH, LD_RUN_PATH, SHLIB_PATH, LD_LIBRARY_PATH_32,
	LD_LIBRARY_PATH_64 and DYLD_LIBRARY_PATH.

2014-03-19  Paolo Carlini  <paolo.carlini@oracle.com>

	PR c++/60332
	* g++.dg/cpp1y/pr60332.C: New.

2014-03-19  Marek Polacek  <polacek@redhat.com>

	PR sanitizer/60569
	* g++.dg/ubsan/pr60569.C: New test.

2014-03-19  Rainer Orth  <ro@CeBiTec.Uni-Bielefeld.DE>

	* gcc.dg/tls/pr58595.c: Require tls_runtime instead of tls.

2014-03-19  Jakub Jelinek  <jakub@redhat.com>

	PR tree-optimization/60559
	* g++.dg/vect/pr60559.cc: New test.

2014-03-18  Ian Lance Taylor  <iant@google.com>

	PR target/60563
	* g++.dg/ext/sync-4.C (int32_t): Remove typedef.
	(ditype): Rename typedef from int64_t.

2014-03-19  Manuel López-Ibáñez  <manu@gcc.gnu.org>

	PR c/55383
	* gcc.dg/cast-qual-3.c: New.
	Revert:
	2014-03-18  Manuel López-Ibáñez  <manu@gcc.gnu.org>
	* c-c++-common/Wcast-qual-1.c: More precise match text.

2014-03-18  Janus Weil  <janus@gcc.gnu.org>

	PR fortran/55207
	PR fortran/60549
	* gfortran.dg/assumed_rank_7.f90: Revert r208590.
	* gfortran.dg/c_ptr_tests_16.f90: Ditto.
	* gfortran.dg/inline_sum_bounds_check_1.f90: Ditto.
	* gfortran.dg/intent_optimize_1.f90: Ditto.
	* gfortran.dg/pointer_init_9.f90: Ditto.
	* gfortran.dg/volatile4.f90: Ditto.
	* gfortran.dg/volatile6.f90: Ditto.

2014-03-18  Manuel López-Ibáñez  <manu@gcc.gnu.org>

	PR c/55383
	* c-c++-common/Wcast-qual-1.c: More precise match text.

2014-03-18  Paolo Carlini  <paolo.carlini@oracle.com>

	PR c++/60305
	* g++.dg/cpp0x/constexpr-ice14.C: New.

2014-03-18  Paolo Carlini  <paolo.carlini@oracle.com>

	PR c++/54250
	* g++.dg/cpp0x/lambda/lambda-ice12.C: New.

2014-03-18  Jakub Jelinek  <jakub@redhat.com>

	PR sanitizer/60535
	* c-c++-common/ubsan/null-1.c: Don't skip if -flto.
	* c-c++-common/ubsan/null-2.c: Likewise.
	* c-c++-common/ubsan/null-3.c: Likewise.
	* c-c++-common/ubsan/null-4.c: Likewise.
	* c-c++-common/ubsan/null-5.c: Likewise.
	* c-c++-common/ubsan/null-6.c: Likewise.
	* c-c++-common/ubsan/null-7.c: Likewise.
	* c-c++-common/ubsan/null-8.c: Likewise.
	* c-c++-common/ubsan/null-9.c: Likewise.
	* c-c++-common/ubsan/null-10.c: Likewise.
	* c-c++-common/ubsan/null-11.c: Likewise.
	* c-c++-common/ubsan/overflow-1.c: Likewise.
	* c-c++-common/ubsan/overflow-2.c: Likewise.
	* c-c++-common/ubsan/overflow-add-1.c: Likewise.
	* c-c++-common/ubsan/overflow-add-2.c: Likewise.
	* c-c++-common/ubsan/overflow-int128.c: Likewise.
	* c-c++-common/ubsan/overflow-mul-1.c: Likewise.
	* c-c++-common/ubsan/overflow-mul-2.c: Likewise.
	* c-c++-common/ubsan/overflow-mul-3.c: Likewise.
	* c-c++-common/ubsan/overflow-mul-4.c: Likewise.
	* c-c++-common/ubsan/overflow-negate-1.c: Likewise.
	* c-c++-common/ubsan/overflow-negate-2.c: Likewise.
	* c-c++-common/ubsan/overflow-sub-1.c: Likewise.
	* c-c++-common/ubsan/overflow-sub-2.c: Likewise.
	* c-c++-common/ubsan/pr59333.c: Likewise.
	* c-c++-common/ubsan/pr59503.c: Likewise.
	* c-c++-common/ubsan/pr59667.c: Likewise.
	* c-c++-common/ubsan/undefined-1.c: Likewise.
	* g++.dg/ubsan/pr59250.C: Likewise.
	* g++.dg/ubsan/pr59306.C: Likewise.

2014-03-18  Rainer Orth  <ro@CeBiTec.Uni-Bielefeld.DE>

	* gcc.dg/tls/pr58595.c: Add tls options.

2014-03-18  Kirill Yukhin  <kirill.yukhin@intel.com>

	* gcc.target/i386/avx-additional-reg-names.c: New.
	* gcc.target/i386/avx512f-additional-reg-names.c: Ditto.

2014-03-17  Adam Butcher  <adam@jessamine.co.uk>

	PR c++/60390
	* g++.dg/cpp1y/pr60390.C: New testcase.

	PR c++/60391
	* g++.dg/cpp1y/pr60391.C: New testcase.

2014-03-17  Jakub Jelinek  <jakub@redhat.com>

	PR target/60516
	* gcc.target/i386/pr60516.c: New test.

2014-03-17  Paolo Carlini  <paolo.carlini@oracle.com>

	PR c++/59571
	* g++.dg/cpp0x/constexpr-ice13.C: New.

2014-03-17  Marek Polacek  <polacek@redhat.com>

	PR middle-end/60534
	* gcc.dg/gomp/pr60534.c: New test.

2014-03-17  Kai Tietz  <ktietz@redhat.com>

	* gcc.c-torture/compile/20010327-1.c: Disable test for LLP64 targets.

2014-03-17  Andreas Schwab  <schwab@linux-m68k.org>

	PR testsuite/58851
	* gfortran.dg/unlimited_polymorphic_13.f90: Properly compute
	storage size.

2014-03-15  Jerry DeLisle  <jvdelisle@gcc.gnu>

	PR libfortran/58324
	* gfortran.dg/list_read_12.f90: New test.

2014-03-15  Janus Weil  <janus@gcc.gnu.org>

	PR fortran/55207
	* gfortran.dg/assumed_rank_7.f90: Explicitly deallocate variables.
	* gfortran.dg/c_ptr_tests_16.f90: Put into subroutine.
	* gfortran.dg/inline_sum_bounds_check_1.f90: Add
	-Wno-aggressive-loop-optimizations and remove an unused variable.
	* gfortran.dg/intent_optimize_1.f90: Put into subroutine.
	* gfortran.dg/pointer_init_9.f90: New.
	* gfortran.dg/volatile4.f90: Put into subroutine.
	* gfortran.dg/volatile6.f90: Ditto.

2014-03-14  Mikael Morin  <mikael@gcc.gnu.org>

	PR fortran/60392
	* gfortran.dg/transpose_4.f90: New test.

2014-03-14  Vladimir Makarov  <vmakarov@redhat.com>

	PR rtl-optimization/60508
	* gcc.target/i386/pr60508.c: New.

2014-03-14  Richard Biener  <rguenther@suse.de>

	PR middle-end/60518
	* g++.dg/pr60518.C: New testcase.

2014-03-14  Martin Jambor  <mjambor@suse.cz>

	PR lto/60461
	* gcc.dg/lto/pr60461_0.c: New test.

2014-03-14  Cesar Philippidis  <cesar@codesourcery.com>

	* lib/gcc-dg.exp (cleanup-saved-temps): Handle LTO temporaries.
	* lib/lto.exp (lto-execute): Cleanup LTO temporaries.
	* gcc.dg/lto/save-temps_0.c: New testcase.

2014-03-13  Jakub Jelinek  <jakub@redhat.com>

	PR middle-end/36282
	* c-c++-common/pr36282-1.c: New test.
	* c-c++-common/pr36282-2.c: New test.
	* c-c++-common/pr36282-3.c: New test.
	* c-c++-common/pr36282-4.c: New test.

2014-03-13  Richard Henderson  <rth@redhat.com>

	PR debug/60438
	* g++.dg/torture/pr60438-1.C, g++.dg/torture/pr60438-2.C: New.

2014-03-13  Paolo Carlini  <paolo.carlini@oracle.com>

	PR c++/60383
	* g++.dg/template/crash118.C: New.
	* g++.dg/template/crash95.C: Adjust.

2014-03-13  Vladimir Makarov  <vmakarov@redhat.com>

	PR rtl-optimization/57189
	* gcc.target/i386/pr57189.c: New.

2014-03-13  Paolo Carlini  <paolo.carlini@oracle.com>

	PR c++/60254
	* g++.dg/cpp0x/static_assert10.C: New.
	* g++.dg/cpp0x/static_assert11.C: Likewise.
	* g++.dg/cpp0x/static_assert3.C: Adjust.

2014-03-13  Richard Biener  <rguenther@suse.de>

	* lib/lto.exp (lto-execute): Fix error catching for dg-final.

2014-03-12  Michael Meissner  <meissner@linux.vnet.ibm.com>

	* gcc.target/powerpc/p8vector-int128-1.c: New test to test ISA
	2.07 128-bit arithmetic.
	* gcc.target/powerpc/p8vector-int128-2.c: Likewise.

	* gcc.target/powerpc/timode_off.c: Restrict cpu type to power5,
	due to when TImode is allowed in VSX registers, the allowable
	address modes for TImode is just a single indirect address in
	order for the value to be loaded and store in either GPR or VSX
	registers.  This affects the generated code, and it would cause
	this test to fail, when such an option is used.

2014-03-12  Marcus Shawcroft  <marcus.shawcroft@arm.com>

	* lib/profopt.exp (profopt-execute): Use $testcase in unsupported.

2014-03-12  Jakub Jelinek  <jakub@redhat.com>

	* gcc.dg/tree-ssa/ssa-ifcombine-12.c: New test.
	* gcc.dg/tree-ssa/ssa-ifcombine-13.c: New test.
	* gcc.dg/tree-ssa/phi-opt-2.c: Pass -mbranch-cost=1 if possible,
	only test for exactly one if if -mbranch-cost=1 has been passed.

2014-03-12  Christian Bruel  <christian.bruel@st.com>

	PR target/60264
	* gcc.target/arm/pr60264.c

2014-03-12  Thomas Preud'homme  <thomas.preudhomme@arm.com>

	PR tree-optimization/60454
	* gcc.c-torture/execute/pr60454.c: New test.

2014-03-12  Jakub Jelinek  <jakub@redhat.com>
	    Marc Glisse  <marc.glisse@inria.fr>

	PR tree-optimization/60502
	* gcc.c-torture/compile/pr60502.c: New test.

2014-03-12  Jakub Jelinek  <jakub@redhat.com>

	PR middle-end/60482
	* gcc.dg/vect/pr60482.c: New test.

2014-03-11  Paolo Carlini  <paolo.carlini@oracle.com>

	PR c++/60389
	* g++.dg/cpp0x/inh-ctor19.C: New.

2014-03-11  Richard Biener  <rguenther@suse.de>

	PR tree-optimization/60429
	PR tree-optimization/60485
	* gcc.dg/pr60485-1.c: New testcase.
	* gcc.dg/pr60485-2.c: Likewise.

2014-03-10  Jakub Jelinek  <jakub@redhat.com>

	PR ipa/60457
	* g++.dg/ipa/pr60457.C: New test.

2014-03-10  Richard Biener  <rguenther@suse.de>

	PR middle-end/60474
	* g++.dg/torture/pr60474.C: New testcase.

2014-03-09  Andreas Schwab  <schwab@linux-m68k.org>

	* g++.dg/cpp0x/alias-decl-debug-0.C: Move dg-skip after dg-do.

2014-03-08  Paulo Matos  <paulo@matos-sorge.com>

	* gcc.dg/lto/pr55113_0.c: New testcase.

2014-03-08  Adam Butcher  <adam@jessamine.co.uk>

	PR c++/60033
	* g++.dg/cpp1y/pr60033.C: New testcase.

	PR c++/60393
	* g++.dg/cpp1y/pr60393.C: New testcase.

2014-03-08  Dominique d'Humieres  <dominiq@lps.ens.fr>

	PR libfortran/60128
	* gfortran.dg/fmt_en.f90: New test.

2014-03-07  Jason Merrill  <jason@redhat.com>

	* lib/g++-dg.exp (g++-dg-runtest): Run tests in C++1y mode, too.
	* lib/target-supports.exp (check_effective_target_c++11): Now
	means C++11 and up.
	(check_effective_target_c++11_only): New.
	(check_effective_target_c++11_down): New.
	(check_effective_target_c++1y): New.
	(check_effective_target_c++1y_only): New.
	(check_effective_target_c++98_only): Rename from
	check_effective_target_c++98.
	* g++.dg/*: Use { target c++11 } instead of -std=c++11.

2014-03-07  Paolo Carlini  <paolo.carlini@oracle.com>

	PR c++/58609
	* g++.dg/cpp0x/constexpr-ice12.C: New.

2014-03-07  Thomas Schwinge  <thomas@codesourcery.com>

	* c-c++-common/gomp/map-1.c: Extend.

2014-03-06  Paul Thomas  <pault@gcc.gnu.org>
	    Janus Weil  <janus@gcc.gnu.org>

	PR fortran/51976
	* gfortran.dg/deferred_type_component_1.f90 : New test.
	* gfortran.dg/deferred_type_component_2.f90 : New test.

2014-03-06  Marek Polacek  <polacek@redhat.com>

	PR c/60197
	* c-c++-common/cilk-plus/CK/pr60197.c: New test.
	* c-c++-common/cilk-plus/CK/pr60197-2.c: New test.

2014-03-06  Jakub Jelinek  <jakub@redhat.com>

	PR target/58595
	* gcc.dg/tls/pr58595.c: New test.

2014-03-06  Richard Biener  <rguenther@suse.de>

	PR middle-end/60445
	PR lto/60424
	PR lto/60427
	Revert
	2014-03-04  Paulo Matos  <paulo@matos-sorge.com>

	* gcc.dg/lto/pr55113_0.c: New testcase.

2014-03-05  Jakub Jelinek  <jakub@redhat.com>

	PR testsuite/59308
	* gcc.dg/pr46309.c: Don't compile on logical_op_short_circuit targets
	other than mips/avr.  Use -mbranch-cost=2 even for i?86/x86_64.
	* gcc.dg/tree-ssa/reassoc-32.c: Use -mbranch-cost=2 even for
	s390*/i?86/x86_64.
	* gcc.dg/tree-ssa/reassoc-33.c: Likewise.
	* gcc.dg/tree-ssa/reassoc-34.c: Likewise.
	* gcc.dg/tree-ssa/reassoc-35.c: Likewise.
	* gcc.dg/tree-ssa/reassoc-36.c: Likewise.
	* gcc.dg/tree-ssa/ssa-ifcombine-ccmp-1.c: Don't compile on
	logical_op_short_circuit targets other than avr.  Use -mbranch-cost=2
	even for mips*/s390*/i?86/x86_64.
	* gcc.dg/tree-ssa/ssa-ifcombine-ccmp-2.c: Likewise.
	* gcc.dg/tree-ssa/ssa-ifcombine-ccmp-3.c: Likewise.
	* gcc.dg/tree-ssa/ssa-ifcombine-ccmp-4.c: Likewise.
	* gcc.dg/tree-ssa/ssa-ifcombine-ccmp-5.c: Likewise.
	* gcc.dg/tree-ssa/ssa-ifcombine-ccmp-6.c: Likewise.

	PR lto/60404
	* gcc.dg/lto/pr60404_0.c: New test.
	* gcc.dg/lto/pr60404_1.c: New file.
	* gcc.dg/lto/pr60404_2.c: New file.

2014-03-04  Bill Schmidt  <wschmidt@linux.vnet.ibm.com>

	* gcc.dg/vmx/extract-vsx.c: Replace "vector long" with "vector
	long long" throughout.
	* gcc.dg/vmx/extract-vsx-be-order.c: Likewise.
	* gcc.dg/vmx/insert-vsx.c: Likewise.
	* gcc.dg/vmx/insert-vsx-be-order.c: Likewise.
	* gcc.dg/vmx/ld-vsx.c: Likewise.
	* gcc.dg/vmx/ld-vsx-be-order.c: Likewise.
	* gcc.dg/vmx/ldl-vsx.c: Likewise.
	* gcc.dg/vmx/ldl-vsx-be-order.c: Likewise.
	* gcc.dg/vmx/merge-vsx.c: Likewise.
	* gcc.dg/vmx/merge-vsx-be-order.c: Likewise.
	* gcc.dg/vmx/st-vsx.c: Likewise.
	* gcc.dg/vmx/st-vsx-be-order.c: Likewise.
	* gcc.dg/vmx/stl-vsx.c: Likewise.
	* gcc.dg/vmx/stl-vsx-be-order.c: Likewise.

2014-03-04  Paulo Matos  <paulo@matos-sorge.com>

	* gcc.dg/lto/pr55113_0.c: New testcase.

2014-03-04  Paolo Carlini  <paolo.carlini@oracle.com>

	PR c++/60376
	* g++.dg/cpp1y/pr60376.C: New.

2014-03-04  Rainer Orth  <ro@CeBiTec.Uni-Bielefeld.DE>

	* g++.dg/abi/anon2.C: Don't scan assembler for c++98.

2014-03-04  Richard Biener  <rguenther@suse.de>

	PR tree-optimization/60382
	* gcc.dg/vect/pr60382.c: New testcase.

2014-03-03  Jerry DeLisle  <jvdelisle@gcc.gnu>

	PR libfortran/60148
	* gfortran.dg/namelist_84.f90: New test.

2014-03-03  Kirill Yukhin  <kirill.yukhin@intel.com>

	* gcc.target/i386/avx512er-vexp2ps-2.c: Decrease exponent
	argument to avoid inf values.
	* gcc.target/i386/avx512f-vdivps-2.c: Compare results with
	UNION_FP_CHECK machinery.

2014-03-03  Renlin Li  <Renlin.Li@arm.com>

	* gcc.target/aarch64/aapcs64/validate_memory.h: Move f32in64 and
	i32in128 cases outside special big-endian processing block.

2014-03-03  Jakub Jelinek  <jakub@redhat.com>

	PR preprocessor/60400
	* c-c++-common/cpp/pr60400.c: New test.
	* c-c++-common/cpp/pr60400-1.h: New file.
	* c-c++-common/cpp/pr60400-2.h: New file.

	PR objc++/60398
	* obj-c++.dg/invalid-method-2.mm: Adjust dg-error regexps.

	* c-c++-common/cilk-plus/PS/vectorlength-2.c: New test.
	* c-c++-common/cilk-plus/PS/vectorlength-3.c: New test.

2014-03-02  Jan Hubicka  <hubicka@ucw.cz>

	PR ipa/60150
	* g++.dg/lto/pr60150.H: New testcase.
	* g++.dg/lto/pr60150_0.C: New testcase.
	* g++.dg/lto/pr60150_1.C: New testcase.

2014-03-02  Jan Hubicka  <hubicka@ucw.cz>

	PR ipa/60306
	* testsuite/g++.dg/ipa/devirt-29.C: New testcase

2014-03-02  Bernd Edlinger  <bernd.edlinger@hotmail.de>

	PR fortran/60236
	* gfortran.dg/vect/pr32380.f: Fix expected test results.

2014-03-01  Edward Smith-Rowland  <3dw4rd@verizon.net>

	PR c++/50025
	* g++.dg/cpp0x/pr50025.C: New.

2014-03-01  Adam Butcher  <adam@jessamine.co.uk>

	PR c++/60377
	* g++.dg/cpp1y/pr60377.C: New testcase.

2014-03-01  Mikael Morin  <mikael@gcc.gnu.org>

	PR fortran/60341
	* gfortran.dg/str_comp_optimize_1.f90: New test.

2014-03-01  Oleg Endo  <olegendo@gcc.gnu.org>

	PR target/60071
	* gcc.c-torture/compile/pr60071.c: New.

2014-02-28  Janus Weil  <janus@gcc.gnu.org>

	PR fortran/60359
	* gfortran.dg/unlimited_polymorphic_16.f90: New.

2014-02-28  Paolo Carlini  <paolo.carlini@oracle.com>

	PR c++/58610
	* g++.dg/cpp0x/constexpr-ice11.C: New.

2014-02-28  Paolo Carlini  <paolo.carlini@oracle.com>

	PR c++/60314
	* g++.dg/cpp1y/auto-fn24.C: New.

2014-02-28  Joey Ye  <joey.ye@arm.com>

	PR target/PR60169
	* gcc.target/arm/thumb1-far-jump-3.c: New case.

2014-02-27  Paolo Carlini  <paolo.carlini@oracle.com>

	PR c++/60253
	* g++.dg/overload/ellipsis2.C: New.

2014-02-27  Jeff Law  <law@redhat.com>

	PR rtl-optimization/52714
	* gcc.c-torture/compile/pr52714.c: New test.

2014-02-27  Mikael Pettersson  <mikpe@it.uu.se>
	    Jeff Law  <law@redhat.com>

	PR rtl-optimization/49847
	* g++.dg/pr49847.C: New test.

2014-02-27  Marek Polacek  <polacek@redhat.com>

	PR middle-end/59223
	* c-c++-common/pr59223.c: New test.

2014-02-26  Ilya Tocar  <ilya.tocar@intel.com>

	* common/config/i386/predicates.md (const1256_operand): Remove.
	(const2356_operand): New.
	(const_1_to_2_operand): Remove.
	* config/i386/sse.md (avx512pf_gatherpf<mode>sf): Change hint value.
	(*avx512pf_gatherpf<mode>sf_mask): Ditto.
	(*avx512pf_gatherpf<mode>sf): Ditto.
	(avx512pf_gatherpf<mode>df): Ditto.
	(*avx512pf_gatherpf<mode>df_mask): Ditto.
	(*avx512pf_gatherpf<mode>df): Ditto.
	(avx512pf_scatterpf<mode>sf): Ditto.
	(*avx512pf_scatterpf<mode>sf_mask): Ditto.
	(*avx512pf_scatterpf<mode>sf): Ditto.
	(avx512pf_scatterpf<mode>df): Ditto.
	(*avx512pf_scatterpf<mode>df_mask): Ditto.
	(*avx512pf_scatterpf<mode>df): Ditto.
	* common/config/i386/xmmintrin.h (_mm_hint): Add _MM_HINT_ET0.

2014-02-26  Ilya Tocar  <ilya.tocar@intel.com>

	* gcc.target/i386/avx512cd-vptestnmd-1.c: Change into ...
	* gcc.target/i386/avx512f-vptestnmd-1.c: This.
	* gcc.target/i386/avx512cd-vptestnmq-1.c: Change into ...
	* gcc.target/i386/avx512f-vptestnmq-1.c: This.
	* gcc.target/i386/avx512cd-vptestnmd-2.c: Change into ...
	* gcc.target/i386/avx512f-vptestnmd-2.c: This.
	* gcc.target/i386/avx512cd-vptestnmq-2.c: Change into ...
	* gcc.target/i386/avx512f-vptestnmq-2.c: This.

2014-02-26  Bin Cheng  <bin.cheng@arm.com>

	PR target/60280
	* gnat.dg/renaming5.adb: Change to two expected gotos.
	* gcc.dg/tree-ssa/pr21559.c: Change back to three expected
	jump threads.
	* gcc.dg/tree-prof/update-loopch.c: Check two "Invalid sum"
	messages for removed basic block.
	* gcc.dg/tree-ssa/ivopt_1.c: Fix unreliable scanning string.
	* gcc.dg/tree-ssa/ivopt_2.c: Ditto.
	* gcc.dg/tree-ssa/ivopt_3.c: Ditto.
	* gcc.dg/tree-ssa/ivopt_4.c: Ditto.

2014-02-25  Bill Schmidt  <wschmidt@linux.vnet.ibm.com>

	* gcc.dg/vmx/ld-vsx.c: Don't use vec_all_eq.
	* gcc.dg/vmx/ld-vsx-be-order.c: Likewise.
	* gcc.dg/vmx/ldl-vsx.c: Likewise.
	* gcc.dg/vmx/ldl-vsx-be-order.c: Likewise.
	* gcc.dg/vmx/merge-vsx.c: Likewise.
	* gcc.dg/vmx/merge-vsx-be-order.c: Likewise.

2014-02-25  Ilya Tocar  <ilya.tocar@intel.com>

	* gcc.target/i386/avx-1.c: Update __builtin_prefetch.
	* gcc.target/i386/prefetchwt1-1.c: New.
	* g++.dg/other/i386-2.C: Add new option.
	* g++.dg/other/i386-3.C: Ditto.
	* gcc.target/i386/sse-12.c: Ditto.
	* gcc.target/i386/sse-13.c: Update __builtin_prefetch, add new option.
	* gcc.target/i386/sse-22.c: Add new option.
	* gcc.target/i386/sse-23.c: Update __builtin_prefetch, add new option.

2014-02-25  Rainer Orth  <ro@CeBiTec.Uni-Bielefeld.DE>

	PR libfortran/59313
	* gfortran.dg/erf_3.F90: Skip on sparc*-*-solaris2.9*.

	PR libfortran/58015
	* gfortran.dg/round_4.f90: Skip on *-*-solaris2.9*.

2014-02-25  Adam Butcher  <adam@jessamine.co.uk>

	PR c++/60311
	* g++.dg/cpp1y/pr60311.C: New testcase.

	* g++.dg/cpp1y/fn-generic-member-ool.C: New testcase.

	PR c++/60065
	* g++.dg/cpp1y/pr60065.C: New testcase.

2014-02-24  Andrey Belevantsev  <abel@ispras.ru>

	PR rtl-optimization/60268
	* gcc.c-torture/compile/pr60268.c: New test.

2014-02-23  David Holsgrove <david.holsgrove@xilinx.com>

	* gcc.target/microblaze/others/mem_reload.c: New test.

2014-02-23  Bill Schmidt  <wschmidt@linux.vnet.ibm.com>

	* gcc.dg/vmx/lde.c: New test.
	* gcc.dg/vmx/lde-be-order.c: New test.
	* gcc.dg/vmx/ste.c: New test.
	* gcc.dg/vmx/ste-be-order.c: New test.

2014-02-22  Hans-Peter Nilsson  <hp@axis.com>

	PR testsuite/60173
	* lib/target-supports.exp
	(check_effective_target_logical_op_short_circuit): Add cris-*-*
	and crisv32-*-* to list.

2014-02-21  Janus Weil  <janus@gcc.gnu.org>

	PR fortran/60302
	* gfortran.dg/c_f_pointer_shape_tests_6.f90: New.

2014-02-21  Bill Schmidt  <wschmidt@linux.vnet.ibm.com>

	* gcc.dg/vmx/vsums.c: Check entire result vector.
	* gcc.dg/vmx/vsums-be-order.c: Likewise.

2014-02-21  Bill Schmidt  <wschmidt@linux.vnet.ibm.com>

	* gcc.dg/vmx/ld.c: New test.
	* gcc.dg/vmx/ld-be-order.c: New test.
	* gcc.dg/vmx/ld-vsx.c: New test.
	* gcc.dg/vmx/ld-vsx-be-order.c: New test.
	* gcc.dg/vmx/ldl.c: New test.
	* gcc.dg/vmx/ldl-be-order.c: New test.
	* gcc.dg/vmx/ldl-vsx.c: New test.
	* gcc.dg/vmx/ldl-vsx-be-order.c: New test.
	* gcc.dg/vmx/st.c: New test.
	* gcc.dg/vmx/st-be-order.c: New test.
	* gcc.dg/vmx/st-vsx.c: New test.
	* gcc.dg/vmx/st-vsx-be-order.c: New test.
	* gcc.dg/vmx/stl.c: New test.
	* gcc.dg/vmx/stl-be-order.c: New test.
	* gcc.dg/vmx/stl-vsx.c: New test.
	* gcc.dg/vmx/stl-vsx-be-order.c: New test.

2014-02-21  Uros Bizjak  <ubizjak@gmail.com>

	* g++.dg/other/i386-2.C (dg-options): Add -mavx512pf.
	* g++.dg/other/i386-3.C (dg-options): Ditto.
	* gcc.target/i386/sse-12.c (dg-options): Add -msha.
	* gcc.target/i386/sse-13.c (dg-options): Add -mavx512er, -mavx512cd,
	-mavx512pf and -msha.

2014-02-21  Richard Biener  <rguenther@suse.de>

	PR tree-optimization/60276
	* gcc.dg/vect/pr60276.c: New testcase.

2014-02-21  Janus Weil  <janus@gcc.gnu.org>

	PR fortran/60234
	* gfortran.dg/finalize_23.f90: New.

2014-02-21  Adam Butcher  <adam@jessamine.co.uk>

	PR c++/60052
	PR c++/60053
	* g++.dg/cpp1y/pr60052.C: New testcase.
	* g++.dg/cpp1y/pr60053.C: New testcase.

2014-02-21  Tobias Burnus  <burnus@net-b.de>

	PR fortran/60286
	* gfortran.dg/inquire_16.f90: New.

2014-02-20  Sandra Loosemore  <sandra@codesourcery.com>

	* gcc.target/nios2/biggot-1.c: New.
	* gcc.target/nios2/biggot-2.c: New.

2014-02-20  Martin Jambor  <mjambor@suse.cz>

	PR ipa/55260
	* gcc.dg/ipa/pr55260.c: New test.

2014-02-20  Bin Cheng  <bin.cheng@arm.com>

	* gcc.dg/tree-prof/crossmodule-indircall-1.c: Return 0
	for execution test case.

2014-02-20  Jan Hubicka  <hubicka@ucw.cz>

	PR ipa/58555
	* g++.dg/torture/pr58555.C: New testcase.

2014-02-20  Ilya Tocar  <ilya.tocar@intel.com>

	PR target/60204
	* gcc.target/x86_64/abi/avx512f/test_passing_structs.c: Update to
	reflect abi fix.
	* gcc.target/x86_64/abi/avx512f/test_passing_unions.c: Ditto.

2014-02-20  Ilya Tocar  <ilya.tocar@intel.com>
	    Kirill Yukhin  <kirill.yukhin@intel.com>

	* gcc.target/i386/avx512er-vrcp28sd-2.c: Distinguish src1 and src2.
	* gcc.target/i386/avx512er-vrcp28ss-2.c: Call correct intrinsic.
	* gcc.target/i386/avx512er-vrsqrt28sd-2.c: Distinguish src1 and src2.
	* gcc.target/i386/avx512er-vrsqrt28ss-2.c: Ditto.
	* gcc.target/i386/avx512f-vrcp14sd-2.c: Fix reference calculation.
	* gcc.target/i386/avx512f-vrcp14ss-2.c: Fix reference calculation.

2014-02-19  Jakub Jelinek  <jakub@redhat.com>

	PR c/37743
	* g++.dg/ext/builtin-bswap1.C: New test.
	* c-c++-common/pr37743.c: New test.

2014-02-19  Prathamesh Kulkarni  <bilbotheelffriend@gmail.com>

	* gcc.dg/decl-10.c: New test.

2014-02-19  Jakub Jelinek  <jakub@redhat.com>

	PR c++/60267
	* g++.dg/ext/ivdep-1.C: New test.

	PR c++/60267
	* gcc.dg/pr60267.c: New test.

2014-02-19  Uros Bizjak  <ubizjak@gmail.com>

	PR target/59794
	* gcc.target/i386/pr39162.c: Add dg-prune-output.
	(dg-options): Remove -Wno-psabi.
	* gcc.target/i386/pr59794-2.c: Ditto.
	* gcc.target/i386/pr60205-1.c: Ditto.
	* gcc.target/i386/sse-5.c: Ditto.

2014-02-18  Nick Clifton  <nickc@redhat.com>

	* gcc.dg/graphite/pr46966.c: Only run on 32-bit+ targets.
	* gcc.dg/pr23623.c: Likewise.
	* gcc.dg/pr48784-1.c: Likewise.
	* gcc.dg/pr48784-2.c: Likewise.
	* gcc.dg/pr56997-2.c: Likewise.
	* gcc.dg/sms-6.c: Likewise.
	* gcc.dg/torture/pr60183.c: Likewise.
	* gcc.dg/torture/vec-cvt-1.c: Likewise.
	* gcc.c-torture/execute/20061220-1.x: New.
	* gcc.c-torture/execute/pr43220.x: New.
	* gcc.c-torture/execute/pr51581-1.x: New.
	* gcc.c-torture/execute/pr51581-2.x: New.
	* gcc.c-torture/execute/pr58570.x: New.
	* gcc.c-torture/unsorted/DFcmp.x: New.
	* gcc.c-torture/unsorted/SFset.x: New.

2014-02-19  Eric Botcazou  <ebotcazou@adacore.com>

	* gnat.dg/opt31.adb: New test.

2014-02-19  Rainer Orth  <ro@CeBiTec.Uni-Bielefeld.DE>

	* gcc.dg/torture/pr60092.c: xfail execution on *-*-solaris2.11* at -O0.

2014-02-19  Janus Weil  <janus@gcc.gnu.org>

	PR fortran/60232
	* gfortran.dg/typebound_proc_33.f90: New.

2014-02-19  Marek Polacek  <polacek@redhat.com>

	PR c/60195
	* gcc.dg/pr60195.c: New test.

2014-02-19  Paul Pluzhnikov  <ppluzhnikov@google.com>

	* gcc.dg/vect/no-vfa-vect-depend-2.c (main1): Fix buffer overflow.

2014-02-19  Jakub Jelinek  <jakub@redhat.com>

	PR preprocessor/58844
	* c-c++-common/cpp/pr58844-1.c: New test.
	* c-c++-common/cpp/pr58844-2.c: New test.

2014-02-18  Paolo Carlini  <paolo.carlini@oracle.com>

	PR c++/60225
	* g++.dg/cpp0x/constexpr-ice10.C: New.

2014-02-18  Paolo Carlini  <paolo.carlini@oracle.com>

	PR c++/60215
	* g++.dg/cpp0x/pr60215.C: New.

2014-02-18  Tobias Burnus  <burnus@net-b.de>

	PR fortran/49397
	* gfortran.dg/proc_ptr_45.f90: New.
	* gfortran.dg/proc_ptr_46.f90: New.

2014-02-18  Adam Butcher  <adam@jessamine.co.uk>

	PR c++/60190
	* g++.dg/cpp1y/pr60190.C: New testcase.

	PR c++/60064
	* g++.dg/cpp1y/pr60064.C: New testcase.

2014-02-18  Uros Bizjak  <ubizjak@gmail.com>

	PR target/60205
	* gcc.target/i386/pr60205-1.c: New test.
	* gcc.target/i386/pr60205-2.c: Ditto.

2014-02-18  Kai Tietz  <ktietz@redhat.com>

	PR target/60193
	* gcc.target/i386/nest-1.c: New testcase.

2014-02-18  Eric Botcazou  <ebotcazou@adacore.com>

	* gnat.dg/opt32.adb: New test.

2014-02-18  Janus Weil  <janus@gcc.gnu.org>

	PR fortran/60231
	* gfortran.dg/typebound_generic_15.f90: New.

2014-02-17  Janus Weil  <janus@gcc.gnu.org>

	PR fortran/55907
	* gfortran.dg/init_flag_12.f90: New.

2014-02-17  Kirill Yukhin  <kirill.yukhin@intel.com>
	    Ilya Tocar  <ilya.tocar@intel.com>

	* gcc.target/i386/avx512f-vpermd-2.c: Fix reference calculations.
	* gcc.target/i386/avx512f-vpermpd-2.c: Ditto.
	* gcc.target/i386/avx512f-vpermps-2.c: Ditto.
	* gcc.target/i386/avx512f-vpermq-var-2.c: Ditto.

2014-02-16  Richard Sandiford  <rdsandiford@googlemail.com>

	* lib/target-supports.exp
	(check_effective_target_logical_op_short_circuit): New procedure.
	* gcc.dg/binop-xor1.c: XFAIL for logical_op_short_circuit.
	* gcc.dg/tree-ssa/forwprop-28.c: Use logical_op_short_circuit
	instead of mips*-*-*, arc*-*-*, avr*-*-* and arm_cortex_m tests.
	* gcc.dg/tree-ssa/vrp47.c: Likewise.
	* gcc.dg/tree-ssa/vrp87.c: Likewise.
	* gcc.dg/tree-ssa/ssa-dom-thread-4.c: Likewise.  Also use
	logical_op_short_circuit for the alternative test, extending
	it to arm_cortex_m.

2014-02-15  Michael Meissner  <meissner@linux.vnet.ibm.com>

	PR target/60203
	* gcc.target/powerpc/pr60203.c: New testsuite.

2014-02-15  Mikael Morin  <mikael@gcc.gnu.org>

	PR fortran/59599
	* gfortran.dg/ichar_3.f90: New test.

2014-02-15  Richard Biener  <rguenther@suse.de>

	PR tree-optimization/60183
	* gcc.dg/torture/pr60183.c: New testcase.

2014-02-14  Jeff Law  <law@redhat.com>

	PR rtl-optimization/60131
	* g++.dg/torture/pr60131.C: New test.

2014-02-14  Ian Bolton  <ian.bolton@arm.com>

	* gcc.target/arm/pr59858.c: Skip if -mfloat-abi=hard specified
	on command-line.

2014-02-14  Bernd Edlinger  <bernd.edlinger@hotmail.de>

	* c-c++-common/ubsan/overflow-negate-2.c (main): Use signed char.

2014-02-14  Jakub Jelinek  <jakub@redhat.com>

	* gcc.c-torture/compile/20140213.c: New test.

2014-02-13  Jakub Jelinek  <jakub@redhat.com>

	PR target/43546
	* gcc.target/i386/pr43546.c: New test.

2014-02-13  Dominik Vogt  <vogt@linux.vnet.ibm.com>

	* gcc.target/s390/hotpatch-compile-8.c: New test.

2014-02-13  Richard Sandiford  <rdsandiford@googlemail.com>

	* gcc.dg/pr59605.c: Convert to a compile test.  Protect MAX_COPY
	definition with an ifndef.
	* gcc.dg/pr59605-2.c: New test.

2014-02-13  Richard Sandiford  <rdsandiford@googlemail.com>

	* gcc.dg/gomp/simd-clones-5.c: Update comment for new warning message.

2014-02-12  Joseph Myers  <joseph@codesourcery.com>

	* gcc.dg/torture/float128-mul-underflow.c,
	gcc.dg/torture/float128-truncdf-underflow.c,
	gcc.dg/torture/float128-truncsf-underflow.c: New tests.

2014-02-12  Jakub Jelinek  <jakub@redhat.com>

	PR middle-end/59737
	* g++.dg/ipa/pr59737.C: New test.

2014-02-12  H.J. Lu  <hongjiu.lu@intel.com>

	* g++.dg/opt/pr52727.C: Compile with -march=i686 for ia32.

2014-02-12  Thomas Schwinge  <thomas@codesourcery.com>

	* c-c++-common/raw-string-3.c: Fix typo in dg-error invocation.

	* gcc.dg/cilk-plus/jump-openmp.c: New file.

2014-02-12  Richard Biener  <rguenther@suse.de>

	PR middle-end/60092
	* gcc.dg/torture/pr60092.c: New testcase.
	* gcc.dg/tree-ssa/alias-31.c: Disable SRA.

2014-02-12  Eric Botcazou  <ebotcazou@adacore.com>

	* gcc.c-torture/execute/20140212-1.c: New test.

2014-02-12  Paolo Carlini  <paolo.carlini@oracle.com>

	PR c++/60047
	* g++.dg/cpp0x/pr60047.C: New.

2014-02-12  Jakub Jelinek  <jakub@redhat.com>

	PR c/60101
	* c-c++-common/pr60101.c: New test.

2014-02-11  Jan Hubicka  <hubicka@ucw.cz>

	PR lto/59468
	* g++.dg/ipa/devirt-27.C: New testcase.
	* g++.dg/ipa/devirt-26.C: New testcase.

2014-02-11  Michael Meissner  <meissner@linux.vnet.ibm.com>

	PR target/60137
	* gcc.target/powerpc/pr60137.c: New file.

2014-02-11  Jakub Jelinek  <jakub@redhat.com>

	PR fortran/52370
	* gfortran.dg/pr52370.f90: New test.

2014-02-11  Uros Bizjak  <ubizjak@gmail.com>

	PR target/59927
	Revert
	2013-12-15  Uros Bizjak  <ubizjak@gmail.com>

	PR testsuite/58630
	* gcc.target/i386/pr43662.c (dg-options):
	Add -maccumulate-outgoing-args.
	* gcc.target/i386/pr43869.c (dg-options): Ditto.
	* gcc.target/i386/pr57003.c (dg-options): Ditto.
	* gcc.target/i386/avx-vzeroupper-16.c (dg-options):
	Remove -mtune=generic and add -maccumulate-outgoing-args instead.
	* gcc.target/i386/avx-vzeroupper-17.c (dg-options): Ditto.
	* gcc.target/i386/avx-vzeroupper-18.c (dg-options): Ditto.
	* gcc.target/x86_64/abi/callabi/func-1.c (dg-options):
	Add -maccumulate-outgoing-args.
	* gcc.target/x86_64/abi/callabi/func-2a.c (dg-options): Ditto.
	* gcc.target/x86_64/abi/callabi/func-2b.c (dg-options): Ditto.
	* gcc.target/x86_64/abi/callabi/func-indirect.c (dg-options): Ditto.
	* gcc.target/x86_64/abi/callabi/func-indirect-2a.c (dg-options): Ditto.
	* gcc.target/x86_64/abi/callabi/func-indirect-2b.c (dg-options): Ditto.
	* gcc.target/x86_64/abi/callabi/leaf-1.c (dg-options): Ditto.
	* gcc.target/x86_64/abi/callabi/leaf-2.c (dg-options): Ditto.
	* gcc.target/x86_64/abi/callabi/pr38891.c (dg-options): Ditto.
	* gcc.target/x86_64/abi/callabi/vaarg-1.c (dg-options): Ditto.
	* gcc.target/x86_64/abi/callabi/vaarg-2.c (dg-options): Ditto.
	* gcc.target/x86_64/abi/callabi/vaarg-3.c (dg-options): Ditto.
	* gcc.target/x86_64/abi/callabi/vaarg-4a.c (dg-options): Ditto.
	* gcc.target/x86_64/abi/callabi/vaarg-4b.c (dg-options): Ditto.
	* gcc.target/x86_64/abi/callabi/vaarg-5a.c (dg-options): Ditto.
	* gcc.target/x86_64/abi/callabi/vaarg-5b.c (dg-options): Ditto.

2014-02-11  Richard Sandiford  <rdsandiford@googlemail.com>

	* gcc.dg/vect/pr56787.c: Mark as xfail for vect_no_align.

2014-02-11  Jakub Jelinek  <jakub@redhat.com>

	PR debug/59776
	* gcc.dg/guality/pr59776.c: New test.

2014-02-11  Renlin Li  <Renlin.Li@arm.com>

	* gcc.target/arm/fixed_float_conversion.c: Add arm_vfp3 option.
	* lib/target-supports.exp (check_effective_target_arm_vfp3_ok): New.
	(add_options_for_arm_vfp3): New.

2014-02-11  Jeff Law  <law@redhat.com>

	PR middle-end/54041
	* gcc.target/m68k/pr54041.c: New test.

2014-02-11  Jakub Jelinek  <jakub@redhat.com>

	PR target/59927
	* gcc.target/i386/pr59927.c: New test.

2014-02-10  Richard Sandiford  <rdsandiford@googlemail.com>

	* gcc.dg/vect/pr57741-3.c: Require vect_int.
	* gcc.dg/vect/pr60012.c: Likewise.
	* gcc.dg/vect/vect-119.c: Likewise.
	* gcc.dg/vect/vect-outer-4c-big-array.c: Likewise.
	* gcc.dg/vect/vect-outer-4c.c: Likewise.

2014-02-10  Rainer Orth  <ro@CeBiTec.Uni-Bielefeld.DE>

	* gcc.dg/binop-xor1.c: Don't xfail scan-tree-dump-times.

2014-02-10  Jeff Law  <law@redhat.com>

	PR middle-end-52306
	* gcc.c-torture/compile/pr52306.c: New test.

2014-02-10  Rainer Orth  <ro@CeBiTec.Uni-Bielefeld.DE>

	* g++.dg/ext/vector26.C: Use -mmmx for 32-bit x86.

2014-02-10  Richard Biener  <rguenther@suse.de>

	PR tree-optimization/60115
	* gcc.dg/torture/pr60115.c: New testcase.

2014-02-10  Eric Botcazou  <ebotcazou@adacore.com>

	* g++.dg/vect/pr33426-ivdep-3.cc: Require vect_int_mult as well.
	* g++.dg/vect/pr33426-ivdep-4.cc: Likewise.

2014-02-10  Kirill Yukhin  <kirill.yukhin@intel.com>
	    Ilya Tocar  <ilya.tocar@intel.com>

	* gcc.target/i386/avx512f-vexpandpd-1.c: Update intrinsics.
	* gcc.target/i386/avx512f-vexpandps-1.c: Ditto.
	* gcc.target/i386/avx512f-vexpandpd-2.c: Ditto.
	* gcc.target/i386/avx512f-vexpandps-2.c: Ditto.
	* gcc.target/i386/avx512f-vmovdqu32-1: Ditto.
	* gcc.target/i386/avx512f-vmovdqu32-2: Ditto.
	* gcc.target/i386/avx512f-vmovdqu64-1: Ditto.
	* gcc.target/i386/avx512f-vmovdqu64-2: Ditto.
	* gcc.target/i386/avx512f-vpcmpd-2.c: Ditto.
	* gcc.target/i386/avx512f-vpcmpq-2.c: Ditto.
	* gcc.target/i386/avx512f-vpcmupd-2.c: Ditto.
	* gcc.target/i386/avx512f-vpcmupq-2.c: Ditto.
	* gcc.target/i386/avx512f-vrndscalepd-1.c: Ditto.
	* gcc.target/i386/avx512f-vrndscaleps-1.c: Ditto.
	* gcc.target/i386/avx512f-vrndscalepd-2.c: Ditto.
	* gcc.target/i386/avx512f-vrndscaleps-2.c: Ditto.
	* gcc.target/i386/avx512pf-vgatherpf0dpd-1.c: Update parameters.
	* gcc.target/i386/avx512pf-vgatherpf0dps-1.c: Ditto.
	* gcc.target/i386/avx512pf-vgatherpf0qpd-1.c: Ditto.
	* gcc.target/i386/avx512pf-vgatherpf0qps-1.c: Ditto.
	* gcc.target/i386/avx512pf-vgatherpf1dpd-1.c: Ditto.
	* gcc.target/i386/avx512pf-vgatherpf1dps-1.c: Ditto.
	* gcc.target/i386/avx512pf-vgatherpf1qpd-1.c: Ditto.
	* gcc.target/i386/avx512pf-vgatherpf1qps-1.c: Ditto.
	* gcc.target/i386/avx512f-vpsrad-2.c: Initialize 64 bits.
	* gcc.target/i386/avx512f-vpslld-2.c: Ditto.
	* gcc.target/i386/avx512f-vpsrld-2.c: Ditto.

2014-02-10  Jakub Jelinek  <jakub@redhat.com>

	* gcc.dg/vect/pr59984.c: Require effective target vect_simd_clones.

2014-02-09  Paul Thomas  <pault@gcc.gnu.org>

	PR fortran/57522
	* gfortran.dg/associated_target_5.f03: New test.

2014-02-09  Paul Thomas  <pault@gcc.gnu.org>

	PR fortran/59026
	* gfortran.dg/elemental_by_value_1.f90: New test.

2014-02-08  Janus Weil  <janus@gcc.gnu.org>

	PR fortran/58470
	* gfortran.dg/finalize_22.f90: New.

2014-02-08  Paul Thomas  <pault@gcc.gnu.org>

	PR fortran/60066
	* gfortran.dg/elemental_subroutine_10.f90: New test.  This PR
	was fixed by the patch for PR59906.

2014-02-08  Andreas Schwab  <schwab@linux-m68k.org>

	PR translation/52289
	* gfortran.dg/coarray_8.f90: Update dg-error match.

2014-02-08  Jakub Jelinek  <jakub@redhat.com>

	PR c/59984
	* gcc.dg/vect/pr59984.c: New test.

	PR middle-end/60092
	* gcc.dg/attr-alloc_align-1.c: New test.
	* gcc.dg/attr-alloc_align-2.c: New test.
	* gcc.dg/attr-alloc_align-3.c: New test.
	* gcc.dg/attr-assume_aligned-1.c: New test.
	* gcc.dg/attr-assume_aligned-2.c: New test.
	* gcc.dg/attr-assume_aligned-3.c: New test.

2014-02-08  Jakub Jelinek  <jakub@redhat.com>

	PR target/60077
	* gcc.target/i386/pr60077-1.c: New test.
	* gcc.target/i386/pr60077-2.c: New test.

2014-02-07  Jakub Jelinek  <jakub@redhat.com>

	PR preprocessor/56824
	* gcc.dg/pr56824.c: New test.

2014-02-07  Andreas Krebbel  <Andreas.Krebbel@de.ibm.com>

	* gcc.dg/gcc-have-sync-compare-and-swap.c: Align the 16 byte
	variable used for atomic operations.

2014-02-07  Richard Biener  <rguenther@suse.de>

	PR middle-end/60092
	* gcc.dg/vect/pr60092-2.c: New testcase.

2014-02-07  Jakub Jelinek  <jakub@redhat.com>

	PR c++/60082
	Revert
	2014-02-05  Balaji V. Iyer  <balaji.v.iyer@intel.com>

	* g++.dg/cilk-plus/CK/catch_exc.cc: Disable test for -O1.
	* c-c++-common/cilk-plus/CK/spawner_inline.c: Likewise.

2014-02-07  Andreas Krebbel  <Andreas.Krebbel@de.ibm.com>

	* gcc.target/s390/fp2int1.c: New testcase.

2014-02-07  Richard Biener  <rguenther@suse.de>

	PR middle-end/60092
	* gcc.dg/tree-ssa/alias-30.c: New testcase.
	* gcc.dg/tree-ssa/alias-31.c: Likewise.

2014-02-06  Jan Hubicka  <hubicka@ucw.cz>

	PR ipa/59918
	* g++.dg/torture/pr59918.C: New testcase.

2014-02-06  Jakub Jelinek  <jakub@redhat.com>

	PR target/59575
	* gcc.target/arm/pr59575.c: New test.

	PR debug/59992
	* gcc.dg/pr59992.c: New test.

2014-02-06  Marc Glisse  <marc.glisse@inria.fr>

	* g++.dg/cpp0x/constexpr-attribute2.C: Restrict to target
	init_priority. Test alignment of variable instead of function.

2014-02-06  Marek Polacek  <polacek@redhat.com>

	PR c/60087
	* gcc.dg/pr60087.c: New test.

2014-02-06  Alan Modra  <amodra@gmail.com>

	* gcc.target/powerpc/pr60032.c: New.

2014-02-06  Jakub Jelinek  <jakub@redhat.com>

	PR target/60062
	* gcc.c-torture/execute/pr60062.c: New test.
	* gcc.c-torture/execute/pr60072.c: New test.

2014-02-06  Ian Bolton  <ian.bolton@arm.com>

	* gcc.dg/tree-ssa/pr59597.c: Make called function static
	so that expected outcome works for PIC variants too.

2014-02-06  Yury Gribov  <y.gribov@samsung.com>
	    Kugan Vivekanandarajah  <kuganv@linaro.org>

	* gcc.target/arm/vect-noalign.c: New file.

2014-02-05  Jan Hubicka  <hubicka@ucw.cz>
	    Jakub Jelinek  <jakub@redhat.com>

	PR middle-end/60013
	* gcc.dg/pr60013.c: New testcase.

2014-02-05  Bill Schmidt  <wschmidt@linux.vnet.ibm.com>

	* gcc.dg/vmx/sum2s.c: New.
	* gcc.dg/vmx/sum2s-be-order.c: New.

2014-02-05  Bill Schmidt  <wschmidt@linux.vnet.ibm.com>

	* gcc.dg/vmx/pack.c: New.
	* gcc.dg/vmx/pack-be-order.c: New.
	* gcc.dg/vmx/unpack.c: New.
	* gcc.dg/vmx/unpack-be-order.c: New.

2014-02-05  Balaji V. Iyer  <balaji.v.iyer@intel.com>

	* g++.dg/cilk-plus/CK/catch_exc.cc: Disable test for -O1.
	* c-c++-common/cilk-plus/CK/spawner_inline.c: Likewise.

2014-02-05  Rainer Orth  <ro@CeBiTec.Uni-Bielefeld.DE>

	* gcc.target/i386/avx512f-vrndscaless-2.c (compute_rndscaless):
	Use __builtin_floorf, __builtin_ceilf.
	* gcc.target/i386/sse4_1-floorf-sfix-vec.c (floorf): Remove
	declaration.
	(TEST): Use __builtin_floorf.
	* gcc.target/i386/sse4_1-floorf-vec.c: Likewise.

2014-02-05  Jakub Jelinek  <jakub@redhat.com>

	PR ipa/59947
	* g++.dg/opt/pr59947.C: New test.

	PR c++/58703
	* c-c++-common/gomp/pr58703.c: New test.

2014-02-05  Richard Biener  <rguenther@suse.de>

	PR testsuite/60076
	* gcc.dg/vect/pr60012.c: Require vect_extract_even_odd and
	avoid using unsigned long long.

2014-02-05  Jakub Jelinek  <jakub@redhat.com>

	PR middle-end/57499
	* g++.dg/torture/pr57499.C: New test.

2014-02-05  Yury Gribov  <y.gribov@samsung.com>

	* gcc.dg/asan/nosanitize-and-inline.c: New test.

2014-02-04  Jan Hubicka  <hubicka@ucw.cz>

	* g++.dg/ipa/devirrt-22.C: Fix template.

2014-02-04  Marek Polacek  <polacek@redhat.com>

	PR c/60036
	* gcc.dg/pr60036.c: New test.

2014-02-04  Markus Trippelsdorf  <markus@trippelsdorf.de>

	PR ipa/60058
	* g++.dg/torture/pr60058.C: New testcase.

2014-02-04  Max Ostapenko  <m.ostapenko@partner.samsung.com>

	* g++.dg/tsan/default_options.C: Invert check.

2014-02-04  Jakub Jelinek  <jakub@redhat.com>

	PR tree-optimization/60002
	* g++.dg/opt/pr60002.C: New test.

	PR tree-optimization/60023
	* g++.dg/vect/pr60023.cc: New test.

	PR ipa/60026
	* c-c++-common/torture/pr60026.c: New test.

	PR rtl-optimization/57915
	* gcc.target/i386/pr57915.c: New test.

2014-02-04  Rainer Orth  <ro@CeBiTec.Uni-Bielefeld.DE>

	* g++.dg/init/dso_handle2.C: Compile with -fuse-cxa-atexit.

2014-02-04  Renlin Li  <Renlin.Li@arm.com>

	* gcc.target/arm/ftest-armv7a-thumb.c: Change aramv7-a to armv7-a.

2014-02-04  Jakub Jelinek  <jakub@redhat.com>

	PR middle-end/59261
	* gcc.dg/pr59261.c: New test.

2014-02-04  Richard Biener  <rguenther@suse.de>

	PR tree-optimization/60012
	* gcc.dg/vect/pr60012.c: New testcase.

2014-02-04  Rainer Orth  <ro@CeBiTec.Uni-Bielefeld.DE>

	PR target/59788
	* g++.dg/eh/unwind-direct.C: New test.

2014-02-04  Uros Bizjak  <ubizjak@gmail.com>

	* lib/tsan-dg.exp (tsan_init): Set trivial testcase
	timeout value to 20s.

2014-02-03  Jan Hubicka  <hubicka@ucw.cz>

	PR ipa/59882
	* g++.dg/torture/pr59882.C: New testcase

2014-02-03  Jan Hubicka  <jh@suse.cz>

	PR ipa/59831
	* g++.dg/ipa/devirt-22.C: New testcase.

2014-02-03  Jan Hubicka  <jh@suse.cz>

	* g++.dg/ipa/devirt-25.C: New testcase.

2014-02-04  Jakub Jelinek  <jakub@redhat.com>

	PR tree-optimization/59924
	* gcc.dg/pr59924.c: New test.

2014-02-03  Jan Hubicka  <hubicka@ucw.cz>

	PR ipa/59831
	* g++.dg/ipa/devirt-24.C: New testcase.

2014-02-03  Marc Glisse  <marc.glisse@inria.fr>

	PR c++/53017
	PR c++/59211
	* c-c++-common/attributes-1.c: New testcase.
	* g++.dg/cpp0x/constexpr-attribute2.C: Likewise.

2014-02-03  Paolo Carlini  <paolo.carlini@oracle.com>

	PR c++/58871
	* g++.dg/cpp0x/pr58871.C: New.

2014-02-03  Cong Hou  <congh@google.com>

	PR tree-optimization/60000
	* g++.dg/vect/pr60000.cc: New test.

2014-02-03  H.J. Lu  <hongjiu.lu@intel.com>

	* gcc.target/i386/long-double-64-1.c: Verify __multf3 isn't used.
	* gcc.target/i386/long-double-64-4.c: Likewise.
	* gcc.target/i386/long-double-80-1.c: Likewise.
	* gcc.target/i386/long-double-80-2.c: Likewise.
	* gcc.target/i386/long-double-80-3.c: Likewise.
	* gcc.target/i386/long-double-80-4.c: Likewise.
	* gcc.target/i386/long-double-80-5.c: Likewise.
	* gcc.target/i386/long-double-64-2.c: Limit to ia32.  Verify
	__multf3 isn't used.
	* gcc.target/i386/long-double-64-3.c: Likewise.
	* gcc.target/i386/long-double-128-1.c: New test.
	* gcc.target/i386/long-double-128-2.c: Likewise.
	* gcc.target/i386/long-double-128-3.c: Likewise.
	* gcc.target/i386/long-double-128-4.c: Likewise.
	* gcc.target/i386/long-double-128-5.c: Likewise.
	* gcc.target/i386/long-double-128-6.c: Likewise.
	* gcc.target/i386/long-double-128-7.c: Likewise.
	* gcc.target/i386/long-double-128-8.c: Likewise.
	* gcc.target/i386/long-double-128-9.c: Likewise.
	* gcc.target/i386/long-double-64-5.c: Likewise.
	* gcc.target/i386/long-double-64-6.c: Likewise.
	* gcc.target/i386/long-double-64-7.c: Likewise.
	* gcc.target/i386/long-double-64-8.c: Likewise.
	* gcc.target/i386/long-double-64-9.c: Likewise.
	* gcc.target/i386/long-double-80-10.c: Likewise.
	* gcc.target/i386/long-double-80-8.c: Likewise.
	* gcc.target/i386/long-double-80-9.c: Likewise.

2014-02-03  Andrey Belevantsev  <abel@ispras.ru>

	PR rtl-optimization/57662
	* g++.dg/pr57662.C: New test.

2014-02-02  Bill Schmidt  <wschmidt@linux.vnet.ibm.com>

	* gcc.dg/vmx/3b-15.c: Remove special handling for little endian.
	* gcc.dg/vmx/perm.c: New.
	* gcc.dg/vmx/perm-be-order.c: New.

2014-02-02  Bill Schmidt  <wschmidt@linux.vnet.ibm.com>

	* gcc.dg/vmx/vsums.c: New.
	* gcc.dg/vmx/vsums-be-order.c: New.

2014-02-02  Jan Hubicka  <hubicka@ucw.cz>

	* g++.dg/ipa/devirt-23.C: New testcase.
	* g++.dg/ipa/devirt-20.C: Fix template.

2014-02-02  Jan Hubicka  <jh@suse.cz>

	* g++.dg/ipa/devirt-21.C: New testcase.

2014-02-02  Richard Sandiford  <rdsandiford@googlemail.com>

	* gcc.target/mips/get-fcsr-1.c, gcc.target/mips/get-fcsr-2.c,
	gcc.target/mips/set-fcsr-1.c, gcc.target/mips/set-fcsr-2.c: New tests.

2014-02-02  Uros Bizjak  <ubizjak@gmail.com>

	PR target/60017
	* gcc.c-torture/execute/pr60017.c: New test.

2014-02-02  Mikael Morin  <mikael@gcc.gnu.org>

	PR fortran/57033
	* gfortran.dg/default_initialization_7.f90: New test.

2014-02-01  Paul Thomas  <pault@gcc.gnu.org>

	PR fortran/59906
	* gfortran.dg/elemental_subroutine_9.f90: New test.

2014-02-01  Richard Sandiford  <rdsandiford@googlemail.com>

	* gcc.dg/tree-ssa/ssa-dom-thread-4.c: Adjust expected MIPS output.

2014-02-01  Richard Sandiford  <rdsandiford@googlemail.com>

	* g++.dg/pr49718.C: Use -mno-relax-pic-calls for MIPS.

2014-02-01  Richard Sandiford  <rdsandiford@googlemail.com>

	* g++.dg/ext/vector26.C: Restrict scan-assembler test to ! c++98.

2014-02-01  Paolo Carlini  <paolo.carlini@oracle.com>

	PR c++/51219
	* g++.dg/init/bitfield5.C: New.

2014-02-01  Jakub Jelinek  <jakub@redhat.com>

	PR tree-optimization/60003
	* gcc.c-torture/execute/pr60003.c: New test.

2014-01-31  Vladimir Makarov  <vmakarov@redhat.com>

	PR bootstrap/59985
	* gcc.target/arm/pr59985.C: New.

2014-01-31  Jakub Jelinek  <jakub@redhat.com>

	PR sanitizer/59410
	* lib/tsan-dg.exp (tsan_init): Instead of not running any
	tsan tests if trivial testcase doesn't run, set dg-do-what-default
	to compile.
	(tsan_finish): Restore dg-do-what-default.
	* g++.dg/tsan/atomic_free.C: Remove dg-do line.
	* g++.dg/tsan/fd_close_norace2.C: Likewise.
	* g++.dg/tsan/default_options.C: Likewise.
	* g++.dg/tsan/aligned_vs_unaligned_race.C: Likewise.
	* g++.dg/tsan/atomic_free2.C: Likewise.
	* g++.dg/tsan/cond_race.C: Likewise.
	* g++.dg/tsan/fd_close_norace.C: Likewise.
	* g++.dg/tsan/benign_race.C: Likewise.
	* c-c++-common/tsan/fd_pipe_race.c: Likewise.
	* c-c++-common/tsan/simple_race.c: Likewise.
	* c-c++-common/tsan/mutexset1.c: Likewise.
	* c-c++-common/tsan/thread_leak2.c: Likewise.
	* c-c++-common/tsan/tls_race.c: Likewise.
	* c-c++-common/tsan/write_in_reader_lock.c: Likewise.
	* c-c++-common/tsan/race_on_barrier2.c: Likewise.
	* c-c++-common/tsan/free_race2.c: Likewise.
	* c-c++-common/tsan/thread_leak.c: Likewise.
	* c-c++-common/tsan/thread_leak1.c: Likewise.
	* c-c++-common/tsan/race_on_barrier.c: Likewise.
	* c-c++-common/tsan/free_race.c: Likewise.
	* c-c++-common/tsan/sleep_sync.c: Likewise.
	* c-c++-common/tsan/tiny_race.c: Likewise.
	* c-c++-common/tsan/race_on_mutex2.c: Likewise.
	* c-c++-common/tsan/atomic_stack.c: Likewise.
	* c-c++-common/tsan/race_on_mutex.c: Likewise.  Adjust line numbers
	in dg-output regexps.
	* c-c++-common/tsan/simple_stack.c: Likewise.

2014-01-31  Richard Henderson  <rth@redhat.com>

	* g++.dg/tm/pr60004.C: New.

2014-01-31  Paolo Carlini  <paolo.carlini@oracle.com>

	PR c++/59082
	* g++.dg/inherit/crash4.C: New.

2014-01-31  Maxim Ostapenko  <m.ostapenko@partner.samsung.com>

	* c-c++-common/tsan/simple_race.c: Made test less flaky.

2014-01-31  Ilya Tocar  <ilya.tocar@intel.com>

	* gcc.target/i386/m512-check.h: Use correct rounding values.

2014-01-31  Ilya Tocar  <ilya.tocar@intel.com>

	* gcc.target/i386/avx-1.c: Use correct rounding values.
	* gcc.target/i386/avx512f-vaddpd-1.c: Ditto.
	* gcc.target/i386/avx512f-vaddps-1.c: Ditto.
	* gcc.target/i386/avx512f-vaddsd-1.c: Ditto.
	* gcc.target/i386/avx512f-vaddss-1.c: Ditto.
	* gcc.target/i386/avx512f-vcvtdq2ps-1.c: Ditto.
	* gcc.target/i386/avx512f-vcvtpd2dq-1.c: Ditto.
	* gcc.target/i386/avx512f-vcvtpd2ps-1.c: Ditto.
	* gcc.target/i386/avx512f-vcvtpd2udq-1.c: Ditto.
	* gcc.target/i386/avx512f-vcvtps2dq-1.c: Ditto.
	* gcc.target/i386/avx512f-vcvtps2udq-1.c: Ditto.
	* gcc.target/i386/avx512f-vcvtsd2si-1.c: Ditto.
	* gcc.target/i386/avx512f-vcvtsd2si64-1.c: Ditto.
	* gcc.target/i386/avx512f-vcvtsd2ss-1.c: Ditto.
	* gcc.target/i386/avx512f-vcvtsd2usi-1.c: Ditto.
	* gcc.target/i386/avx512f-vcvtsd2usi64-1.c: Ditto.
	* gcc.target/i386/avx512f-vcvtsi2sd64-1.c: Ditto.
	* gcc.target/i386/avx512f-vcvtsi2ss-1.c: Ditto.
	* gcc.target/i386/avx512f-vcvtsi2ss64-1.c: Ditto.
	* gcc.target/i386/avx512f-vcvtss2si-1.c: Ditto.
	* gcc.target/i386/avx512f-vcvtss2si64-1.c: Ditto.
	* gcc.target/i386/avx512f-vcvtss2usi-1.c: Ditto.
	* gcc.target/i386/avx512f-vcvtss2usi64-1.c: Ditto.
	* gcc.target/i386/avx512f-vcvtudq2ps-1.c: Ditto.
	* gcc.target/i386/avx512f-vcvtusi2sd64-1.c: Ditto.
	* gcc.target/i386/avx512f-vcvtusi2ss-1.c: Ditto.
	* gcc.target/i386/avx512f-vcvtusi2ss64-1.c: Ditto.
	* gcc.target/i386/avx512f-vdivpd-1.c: Ditto.
	* gcc.target/i386/avx512f-vdivps-1.c: Ditto.
	* gcc.target/i386/avx512f-vdivsd-1.c: Ditto.
	* gcc.target/i386/avx512f-vdivss-1.c: Ditto.
	* gcc.target/i386/avx512f-vfmaddXXXpd-1.c: Ditto.
	* gcc.target/i386/avx512f-vfmaddXXXps-1.c: Ditto.
	* gcc.target/i386/avx512f-vfmaddXXXsd-1.c: Ditto.
	* gcc.target/i386/avx512f-vfmaddXXXss-1.c: Ditto.
	* gcc.target/i386/avx512f-vfmaddsubXXXpd-1.c: Ditto.
	* gcc.target/i386/avx512f-vfmaddsubXXXps-1.c: Ditto.
	* gcc.target/i386/avx512f-vfmsubXXXpd-1.c: Ditto.
	* gcc.target/i386/avx512f-vfmsubXXXps-1.c: Ditto.
	* gcc.target/i386/avx512f-vfmsubXXXsd-1.c: Ditto.
	* gcc.target/i386/avx512f-vfmsubXXXss-1.c: Ditto.
	* gcc.target/i386/avx512f-vfmsubaddXXXpd-1.c: Ditto.
	* gcc.target/i386/avx512f-vfmsubaddXXXps-1.c: Ditto.
	* gcc.target/i386/avx512f-vfnmaddXXXpd-1.c: Ditto.
	* gcc.target/i386/avx512f-vfnmaddXXXps-1.c: Ditto.
	* gcc.target/i386/avx512f-vfnmaddXXXsd-1.c: Ditto.
	* gcc.target/i386/avx512f-vfnmaddXXXss-1.c: Ditto.
	* gcc.target/i386/avx512f-vfnmsubXXXpd-1.c: Ditto.
	* gcc.target/i386/avx512f-vfnmsubXXXps-1.c: Ditto.
	* gcc.target/i386/avx512f-vfnmsubXXXsd-1.c: Ditto.
	* gcc.target/i386/avx512f-vfnmsubXXXss-1.c: Ditto.
	* gcc.target/i386/avx512f-vmulpd-1.c: Ditto.
	* gcc.target/i386/avx512f-vmulps-1.c: Ditto.
	* gcc.target/i386/avx512f-vmulsd-1.c: Ditto.
	* gcc.target/i386/avx512f-vmulss-1.c: Ditto.
	* gcc.target/i386/avx512f-vscalefpd-1.c: Ditto.
	* gcc.target/i386/avx512f-vscalefps-1.c: Ditto.
	* gcc.target/i386/avx512f-vscalefsd-1.c: Ditto.
	* gcc.target/i386/avx512f-vscalefss-1.c: Ditto.
	* gcc.target/i386/avx512f-vsqrtpd-1.c: Ditto.
	* gcc.target/i386/avx512f-vsqrtps-1.c: Ditto.
	* gcc.target/i386/avx512f-vsqrtsd-1.c: Ditto.
	* gcc.target/i386/avx512f-vsqrtss-1.c: Ditto.
	* gcc.target/i386/avx512f-vsubpd-1.c: Ditto.
	* gcc.target/i386/avx512f-vsubps-1.c: Ditto.
	* gcc.target/i386/avx512f-vsubsd-1.c: Ditto.
	* gcc.target/i386/avx512f-vsubss-1.c: Ditto.
	* gcc.target/i386/sse-13.c: Ditto.
	* gcc.target/i386/sse-14.c: Ditto.
	* gcc.target/i386/sse-22.c: Ditto.
	* gcc.target/i386/sse-23.c: Ditto.

2014-01-31  Ilya Tocar  <ilya.tocar@intel.com>

	* gcc.target/i386/avx512f-inline-asm.c: Swap Yk and k.
	* gcc.target/i386/avx512f-kmovw-1.c: Also allow k0.

2014-01-31  Richard Biener  <rguenther@suse.de>

	PR middle-end/59990
	* gcc.dg/torture/pr59990.c: New testcase.

2014-01-31  Jakub Jelinek  <jakub@redhat.com>

	* lib/tsan-dg.exp (tsan_init): Try to run a trivial program,
	if it fails don't run any tsan tests.

2014-01-31  Marek Polacek  <polacek@redhat.com>

	PR c/59963
	* gcc.dg/pr59940.c (g): Adjust dg-warning.
	(y): Adjust dg-error.
	* gcc.dg/cast-function-1.c (bar): Adjust dg-warnings.
	* gcc.dg/pr59963-1.c: New test.
	* gcc.dg/pr59963-2.c: New test.
	* gcc.dg/pr59963-3.c: New test.

2014-01-30  Jakub Jelinek  <jakub@redhat.com>

	PR target/59923
	* gcc.target/arm/pr59923.c: New test.

2014-01-30  Bill Schmidt  <wschmidt@linux.vnet.ibm.com>

	* gcc.dg/vmx/splat.c: New.
	* gcc.dg/vmx/splat-vsx.c: New.
	* gcc.dg/vmx/splat-be-order.c: New.
	* gcc.dg/vmx/splat-vsx-be-order.c: New.
	* gcc.dg/vmx/eg-5.c: Remove special casing for little endian.
	* gcc.dg/vmx/sn7153.c: Add special casing for little endian.

2014-01-30  Richard Biener  <rguenther@suse.de>

	PR tree-optimization/59993
	* gcc.dg/torture/pr59993.c: New testcase.

2014-01-30  Richard Sandiford  <rdsandiford@googlemail.com>

	* g++.dg/vect/pr33426-ivdep.cc, g++.dg/vect/pr33426-ivdep-2.cc,
	g++.dg/vect/pr33426-ivdep-3.cc, g++.dg/vect/pr33426-ivdep-4.cc,
	gcc.dg/vect/vect-ivdep-1.c, gcc.dg/vect/vect-ivdep-2.c: Require
	vect_int rather than vect_float.

2014-01-30  Marek Polacek  <polacek@redhat.com>

	* gcc.dg/Wconversion-real-integer.c: Properly end comment.

2014-01-30  David Holsgrove <david.holsgrove@xilinx.com>

	* gcc.target/microblaze/isa/fcmp4.c: New.

2014-01-30  Marek Polacek  <polacek@redhat.com>

	PR c/59940
	* gcc.dg/pr59940.c: New test.
	* gcc.dg/pr35635.c (func3): Move dg-warning.

2014-01-30  Richard Biener  <rguenther@suse.de>

	PR tree-optimization/59903
	* gcc.dg/torture/pr59903.c: New testcase.

2014-01-30  Paolo Carlini  <paolo.carlini@oracle.com>

	PR c++/58843
	* g++.dg/lookup/crash8.C: New.

2014-01-30  Paolo Carlini  <paolo.carlini@oracle.com>

	PR c++/58649
	* g++.dg/template/crash117.C: New.

2014-01-30  Richard Biener  <rguenther@suse.de>

	PR c/59905
	* gcc.dg/cast-function-1.c: Adjust to survive DCE.
	* gcc.dg/call-diag-2.c: Remove expected warnings about calling
	abort.
	* gcc.dg/invalid-call-1.c: Likewise.

2014-01-29  Paolo Carlini  <paolo.carlini@oracle.com>

	PR c++/58561
	* g++.dg/cpp1y/auto-fn23.C: New.

2014-01-29  Paolo Carlini  <paolo.carlini@oracle.com>

	PR c++/58846
	* g++.dg/init/dso_handle2.C: New.

2014-01-29  Paolo Carlini  <paolo.carlini@oracle.com>

	PR c++/58674
	* g++.dg/cpp0x/pr58674.C: New.

2014-01-28  Kirill Yukhin  <kirill.yukhin@intel.com>

	PR target/59617
	* gcc.target/i386/avx512f-gather-2.c: Remove XPASS.
	* gcc.target/i386/avx512f-gather-5.c: Ditto.

2014-01-29  Bill Schmidt  <wschmidt@linux.vnet.ibm.com>

	* gcc.dg/vmx/merge-be-order.c: New.
	* gcc.dg/vmx/merge.c: New.
	* gcc.dg/vmx/merge-vsx-be-order.c: New.
	* gcc.dg/vmx/merge-vsx.c: New.

2014-01-29  Richard Biener  <rguenther@suse.de>

	PR tree-optimization/58742
	* gcc.dg/pr58742-1.c: New testcase.
	* gcc.dg/pr58742-2.c: Likewise.
	* gcc.dg/pr58742-3.c: Likewise.

2014-01-29  Renlin Li  <Renlin.Li@arm.com>

	* gcc.target/arm/ftest-armv7ve-arm.c: New.
	* gcc.target/arm/ftest-armv7ve-thumb.c: New.
	* lib/target-supports.exp: New armfunc, armflag and armdef for armv7ve.

2014-01-29  Paolo Carlini  <paolo.carlini@oracle.com>

	PR c++/58702
	* g++.dg/gomp/pr58702.C: New.

2014-01-29  Dodji Seketeli  <dodji@redhat.com>

	* c-c++-common/cpp/warning-zero-location-2.c: Fix error message
	selector.

2014-01-29  Jakub Jelinek  <jakub@redhat.com>

	PR middle-end/59917
	PR tree-optimization/59920
	* gcc.dg/pr59920-1.c: New test.
	* gcc.dg/pr59920-2.c: New test.
	* gcc.dg/pr59920-3.c: New test.
	* c-c++-common/gomp/pr59917-1.c: New test.
	* c-c++-common/gomp/pr59917-2.c: New test.

	PR tree-optimization/59594
	* gcc.dg/vect/no-vfa-vect-depend-2.c: New test.
	* gcc.dg/vect/no-vfa-vect-depend-3.c: New test.
	* gcc.dg/vect/pr59594.c: New test.

2014-01-28  Paul Thomas  <pault@gcc.gnu.org>

	PR fortran/59414
	* gfortran.dg/allocate_class_3.f90: New test.

2014-01-28  Dodji Seketeli  <dodji@redhat.com>

	PR preprocessor/59935
	* c-c++-common/cpp/warning-zero-location.c: New test.
	* c-c++-common/cpp/warning-zero-location-2.c: Likewise.

2014-01-27  Steve Ellcey  <sellcey@mips.com>

	* gcc.target/mips/pr52125.c: Add -mno-optgp option.

2014-01-27  Allan Sandfeld Jensen  <sandfeld@kde.org>

	* g++.dg/ext/mv16.C: New tests.

2014-01-27  Ilya Tocar  <ilya.tocar@intel.com>

	* gcc.target/i386/avx512f-vexpandpd-1.c: Also test _mm512_expand_pd.
	* gcc.target/i386/avx512f-vexpandpd-2.c: Ditto.
	* gcc.target/i386/avx512f-vexpandps-1.c: Also test _mm512_expand_ps.
	* gcc.target/i386/avx512f-vexpandps-2.c: Ditto.
	* gcc.target/i386/avx512f-vmovdqu64-1.c: Also test _mm512_storeu_epi64.
	* gcc.target/i386/avx512f-vmovdqu64-2.c: Ditto.
	* gcc.target/i386/avx512f-vpcmpged-1.c: New.
	* gcc.target/i386/avx512f-vpcmpged-2.c: Ditto.
	* gcc.target/i386/avx512f-vpcmpgeq-1.c: Ditto.
	* gcc.target/i386/avx512f-vpcmpgeq-2.c: Ditto.
	* gcc.target/i386/avx512f-vpcmpgeud-1.c: Ditto.
	* gcc.target/i386/avx512f-vpcmpgeud-2.c: Ditto.
	* gcc.target/i386/avx512f-vpcmpgeuq-1.c: Ditto.
	* gcc.target/i386/avx512f-vpcmpgeuq-2.c: Ditto.
	* gcc.target/i386/avx512f-vpcmpled-1.c: Ditto.
	* gcc.target/i386/avx512f-vpcmpled-2.c: Ditto.
	* gcc.target/i386/avx512f-vpcmpleq-1.c: Ditto.
	* gcc.target/i386/avx512f-vpcmpleq-2.c: Ditto.
	* gcc.target/i386/avx512f-vpcmpleud-1.c: Ditto.
	* gcc.target/i386/avx512f-vpcmpleud-2.c: Ditto.
	* gcc.target/i386/avx512f-vpcmpleuq-1.c: Ditto.
	* gcc.target/i386/avx512f-vpcmpleuq-2.c: Ditto.
	* gcc.target/i386/avx512f-vpcmpltd-1.c: Ditto.
	* gcc.target/i386/avx512f-vpcmpltd-2.c: Ditto.
	* gcc.target/i386/avx512f-vpcmpltq-1.c: Ditto.
	* gcc.target/i386/avx512f-vpcmpltq-2.c: Ditto.
	* gcc.target/i386/avx512f-vpcmpltud-1.c: Ditto.
	* gcc.target/i386/avx512f-vpcmpltud-2.c: Ditto.
	* gcc.target/i386/avx512f-vpcmpltuq-1.c: Ditto.
	* gcc.target/i386/avx512f-vpcmpltuq-2.c: Ditto.
	* gcc.target/i386/avx512f-vpcmpneqd-1.c: Ditto.
	* gcc.target/i386/avx512f-vpcmpneqd-2.c: Ditto.
	* gcc.target/i386/avx512f-vpcmpneqq-1.c: Ditto.
	* gcc.target/i386/avx512f-vpcmpneqq-2.c: Ditto.
	* gcc.target/i386/avx512f-vpcmpnequd-1.c: Ditto.
	* gcc.target/i386/avx512f-vpcmpnequd-2.c: Ditto.
	* gcc.target/i386/avx512f-vpcmpnequq-1.c: Ditto.
	* gcc.target/i386/avx512f-vpcmpnequq-2.c: Ditto.
	* gcc.target/i386/avx512f-vpmovdb-1.c: Also test
	_mm512_mask_cvtepi32_storeu_epi8.
	* gcc.target/i386/avx512f-vpmovdb-2.c: Ditto.
	* gcc.target/i386/avx512f-vpmovdw-1.c: Also test
	_mm512_mask_cvtepi32_storeu_epi16.
	* gcc.target/i386/avx512f-vpmovdw-2.c: Ditto.
	* gcc.target/i386/avx512f-vpmovqb-1.c: Also test
	_mm512_mask_cvtepi64_storeu_epi8.
	* gcc.target/i386/avx512f-vpmovqb-2.c: Ditto.
	* gcc.target/i386/avx512f-vpmovqw-1.c: Also test
	_mm512_mask_cvtepi64_storeu_epi16.
	* gcc.target/i386/avx512f-vpmovqw-2.c: Ditto.
	* gcc.target/i386/avx512f-vpmovqd-1.c: Also test
	_mm512_mask_cvtepi64_storeu_epi32.
	* gcc.target/i386/avx512f-vpmovqd-2.c: Ditto.
	* gcc.target/i386/avx512f-vpmovsdb-1.c: Also test
	_mm512_mask_cvtsepi32_storeu_epi8.
	* gcc.target/i386/avx512f-vpmovsdb-2.c: Ditto.
	* gcc.target/i386/avx512f-vpmovsdw-1.c: Also test
	_mm512_mask_cvtsepi32_storeu_epi16.
	* gcc.target/i386/avx512f-vpmovsdw-2.c: Ditto.
	* gcc.target/i386/avx512f-vpmovsqb-1.c: Also test
	_mm512_mask_cvtsepi64_storeu_epi8.
	* gcc.target/i386/avx512f-vpmovsqb-2.c: Ditto.
	* gcc.target/i386/avx512f-vpmovsqw-1.c: Also test
	_mm512_mask_cvtsepi64_storeu_epi16.
	* gcc.target/i386/avx512f-vpmovsqw-2.c: Ditto.
	* gcc.target/i386/avx512f-vpmovsqd-1.c: Also test
	_mm512_mask_cvtsepi64_storeu_epi32.
	* gcc.target/i386/avx512f-vpmovsqd-2.c: Ditto.
	* gcc.target/i386/avx512f-vpmovusdb-1.c: Also test
	_mm512_mask_cvtusepi32_storeu_epi8.
	* gcc.target/i386/avx512f-vpmovusdb-2.c: Ditto.
	* gcc.target/i386/avx512f-vpmovusdw-1.c: Also test
	_mm512_mask_cvtusepi32_storeu_epi16.
	* gcc.target/i386/avx512f-vpmovusdw-2.c: Ditto.
	* gcc.target/i386/avx512f-vpmovusqb-1.c: Also test
	_mm512_mask_cvtusepi64_storeu_epi8.
	* gcc.target/i386/avx512f-vpmovusqb-2.c: Ditto.
	* gcc.target/i386/avx512f-vpmovusqw-1.c: Also test
	_mm512_mask_cvtusepi64_storeu_epi16.
	* gcc.target/i386/avx512f-vpmovusqw-2.c: Ditto.
	* gcc.target/i386/avx512f-vpmovusqd-1.c: Also test
	_mm512_mask_cvtusepi64_storeu_epi32.
	* gcc.target/i386/avx512f-vpmovusqd-2.c: Ditto.
	* gcc.target/i386/m128-check.h: Add checkVs, checkVb.

2014-01-27  Kirill Yukhin  <kirill.yukhin@intel.com>

	* gcc.target/i386/avx512pf-vgatherpf0dpd-1.c: New.
	* gcc.target/i386/avx512pf-vgatherpf0qpd-1.c: Ditto.
	* gcc.target/i386/avx512pf-vgatherpf1dpd-1.c: Ditto.
	* gcc.target/i386/avx512pf-vgatherpf1qpd-1.c: Ditto.
	* gcc.target/i386/avx512pf-vscatterpf0dpd-1.c: Ditto.
	* gcc.target/i386/avx512pf-vscatterpf0qpd-1.c: Ditto.
	* gcc.target/i386/avx512pf-vscatterpf1dpd-1.c: Ditto.
	* gcc.target/i386/avx512pf-vscatterpf1qpd-1.c: Ditto.
	* gcc.target/i386/sse-14.c: Add new built-ins, fix AVX-512ER
	built-ins roudning immediate.
	* gcc.target/i386/sse-22.c: Add new built-ins.
	* gcc.target/i386/sse-23.c: Ditto.
	* gcc.target/i386/avx-1.c: Ditto.

2014-01-27  Christian Bruel  <christian.bruel@st.com>

	* gcc.target/sh/torture/strncmp.c: New tests.

2014-01-25  Richard Sandiford  <rdsandiford@googlemail.com>

	* gcc.dg/unroll_1.c: Add -fenable-rtl-loop2.

2014-01-25  Bernd Edlinger  <bernd.edlinger@hotmail.de>

	* gcc.dg/vect/vect-nop-move.c (main): Check for vect runtime.

2014-01-24  Jeff Law  <law@redhat.com>

	PR tree-optimization/59919
	* gcc.c-torture/compile/pr59919.c: New test.

2014-01-24  Paolo Carlini  <paolo.carlini@oracle.com>

	PR c++/57524
	* g++.dg/ext/timevar2.C: New.

2014-01-24  Marek Polacek  <polacek@redhat.com>

	* gcc.dg/pr59846.c (fn1, fn2): Use ULL suffix.

2014-01-23  H.J. Lu  <hongjiu.lu@intel.com>

	PR target/59929
	* gcc.target/i386/pr59929.c: New test.

2014-01-23  Michael Meissner  <meissner@linux.vnet.ibm.com>

	PR target/59909
	* gcc.target/powerpc/quad-atomic.c: New file to test power8 quad
	word atomic functions at runtime.

2014-01-23  Marek Polacek  <polacek@redhat.com>

	PR c/59846
	* gcc.dg/pr59846.c: New test.

2014-01-23  Marek Polacek  <polacek@redhat.com>

	PR c/58346
	* c-c++-common/pr58346-1.c: New test.
	* c-c++-common/pr58346-2.c: New test.
	* c-c++-common/pr58346-3.c: New test.

2014-01-23  Marek Polacek  <polacek@redhat.com>

	PR c/59871
	* gcc.dg/20020220-2.c: Adjust dg-warning message.
	* gcc.dg/pr59871.c: New test.

2014-01-23  Paolo Carlini  <paolo.carlini@oracle.com>

	PR c++/58980
	* g++.dg/parse/enum11.C: New.

2014-01-23  Alex Velenko  <Alex.Velenko@arm.com>

	* gcc.target/aarch64/sshr64_1.c: New testcase.

2014-01-23  Balaji V. Iyer  <balaji.v.iyer@intel.com>

	* g++.dg/cilk-plus/cilk-plus.exp: Called the C/C++ common tests for
	SIMD enabled function.
	* g++.dg/cilk-plus/ef_test.C: New test.
	* c-c++-common/cilk-plus/ef_error3.c: Made certain messages C specific
	and added C++ ones.
	* c-c++-common/cilk-plus/vlength_errors.c: Added new dg-error tags
	to differenciate C error messages from C++ ones.

2014-01-23  Alex Velenko  <Alex.Velenko@arm.com>

	* gcc.target/aarch64/vld1-vst1_1.c: New test_case.

2014-01-23  David Holsgrove <david.holsgrove@xilinx.com>

	* gcc.target/microblaze/others/builtin-trap.c: New test,

2014-01-23  Jakub Jelinek  <jakub@redhat.com>

	PR middle-end/58809
	* c-c++-common/gomp/pr58809.c: New test.

2014-01-23  Dominique Dhumieres  <dominiq@lps.ens.fr>

	PR sanitizer/59897
	* c-c++-common/asan/use-after-return-1.c: Fixed
	to pass on darwin.

2014-01-23  Dodji Seketeli  <dodji@redhat.com>

	PR preprocessor/58580
	* c-c++-common/cpp/warning-zero-in-literals-1.c: New test file.

2014-01-23  Kirill Yukhin  <kirill.yukhin@intel.com>
	    Ilya Tocar  <ilya.tocar@intel.com>

	* gcc.target/i386/avx512f-kmovw-1.c: New.

2014-01-23  Kirill Yukhin  <kirill.yukhin@intel.com>

	* gcc.target/i386/avx512f-vmovdqu32-1.c: Fix intrinsic name.
	* gcc.target/i386/avx512f-vmovdqu32-2.c: Ditto.
	* gcc.target/i386/avx512f-vpcmpd-2.c: Ditto.
	* gcc.target/i386/avx512f-vpcmpq-2.c: Ditto.
	* gcc.target/i386/avx512f-vpcmpud-2.c: Ditto.
	* gcc.target/i386/avx512f-vpcmpuq-2.c: Ditto.

2014-01-23  Richard Sandiford  <rdsandiford@googlemail.com>

	PR target/52125
	* gcc.dg/pr48774.c: Remove skip for mips_rel.
	* gcc.target/mips/pr52125.c: New test.

2014-01-22  Marek Polacek  <polacek@redhat.com>

	PR c/59891
	* gcc.dg/torture/pr59891.c: New test.

2014-01-22  Jeff Law  <law@redhat.com>

	PR tree-optimization/59597
	* gcc.dg/tree-ssa/pr59597.c: New test.

2014-01-22  Vladimir Makarov  <vmakarov@redhat.com>

	PR rtl-optimization/59477
	* g++.dg/pr59477.C: New.

2014-01-22  Richard Sandiford  <rdsandiford@googlemail.com>

	* gcc.dg/pr44194-1.c: Match "insn " and "insn:", but not "insn/f".

2014-01-22  Ville Voutilainen  <ville.voutilainen@gmail.com>

	PR c++/59482
	* g++.dg/pr59482.C: New.

2014-01-22  Bill Schmidt  <wschmidt@linux.vnet.ibm.com>

	* gcc.dg/vmx/insert-vsx-be-order.c: New.
	* gcc.dg/vmx/extract-vsx.c: New.
	* gcc.dg/vmx/extract-vsx-be-order.c: New.
	* gcc.dg/vmx/insert-vsx.c: New.

2014-01-21  Vladimir Makarov  <vmakarov@redhat.com>

	PR rtl-optimization/59896
	* gcc.target/arm/pr59896.c: New.

2014-01-21  Vladimir Makarov  <vmakarov@redhat.com>

	PR rtl-optimization/59858
	* gcc.target/arm/pr59858.c: New.

2014-01-21  Jakub Jelinek  <jakub@redhat.com>

	PR target/59003
	* gcc.dg/tree-prof/pr59003.c: New test.

	PR middle-end/59860
	* gcc.dg/strlenopt-4.c: Expect the same counts on s390*-* as on all
	other targets.

2014-01-20  Dominique d'Humieres  <dominiq@lps.ens.fr>

	* gfortran.dg/round_3.f08: Add more cases.

2014-01-20  Richard Sandiford  <rdsandiford@googlemail.com>

	* lib/target-supports.exp (force_conventional_output_for): New
	procedure.
	* lib/scanasm.exp (scan-assembler_required_options)
	(scan-assembler-not_required_options)
	(scan-assembler-times_required_options): Replace with
	force_conventional_output_fors.
	* lib/scanrtl.exp: Force conventional output for all rtl dump scans.
	* gcc.target/mips/octeon-pipe-1.c: Remove -ffat-lto-objects.

2014-01-20  H.J. Lu  <hongjiu.lu@intel.com>

	PR middle-end/59789
	* gcc.target/i386/pr59789.c: New testcase.

2014-01-20  Yufeng Zhang  <yufeng.zhang@arm.com>

	* g++.dg/debug/ra1.C (struct tree_base): Change the width of
	the 'code' bitfield from 16 to 8.

2014-01-20  Alex Velenko  <Alex.Velenko@arm.com>

	* lib/target-supports.exp
	(check_effective_target_vect_perm): Exclude aarch64_be.
	(check_effective_target_vect_perm_byte): Likewise.
	(check_effective_target_vect_perm_short): Likewise.

2014-01-20  Alex Velenko  <Alex.Velenko@arm.com>

	* gcc.target/aarch64/vneg_f.c (STORE_INST): New macro.
	(RUN_TEST): Use new macro.
	(INDEX64_32): Delete.
	(INDEX64_64): Likewise.
	(INDEX128_32): Likewise.
	(INDEX128_64): Likewise.
	(INDEX): Likewise.
	(test_vneg_f32): Use fixed RUN_TEST.

2014-01-20  Richard Biener  <rguenther@suse.de>

	PR middle-end/59860
	* gcc.dg/pr59860.c: New testcase.

2014-01-20  Jakub Jelinek  <jakub@redhat.com>

	PR target/59880
	* gcc.target/i386/pr59880.c: New test.

2014-01-20  Renlin Li  <renlin.li@arm.com>

	* gcc.dg/pr44194-1.c: Tweak regexp.

2014-01-19  Steven G. Kargl  <kargl@gcc.gnu.org>

	PR libfortran/59771
	PR libfortran/59774
	PR libfortran/59836
	* gfortran.dg/round_3.f08: New cases added.
	* gfortran.dg/fmt_g_1.f90: New test.

2014-01-19  Uros Bizjak  <ubizjak@gmail.com>

	* g++.dg/pr49718.C: Add "-mno-explicit-relocs" for alpha*-*-* targets.

2014-01-19  Richard Sandiford  <rdsandiford@googlemail.com>

	* gcc.target/mips/pr54240.c: Add -ffat-lto-objects.

2014-01-19  Richard Sandiford  <rdsandiford@googlemail.com>

	* gcc.dg/vect/pr57705.c: Require vect_int.
	* gcc.dg/vect/pr58508.c: Fix order of dg-require-effective-target line.
	* gcc.dg/vect/vect-alias-check.c: Likewise.

2014-01-18  Mikael Morin  <mikael@gcc.gnu.org>

	PR fortran/58007
	* gfortran.dg/unresolved_fixup_1.f90: New test.
	* gfortran.dg/unresolved_fixup_2.f90: New test.

2014-01-18  Jakub Jelinek  <jakub@redhat.com>

	PR target/58944
	* gcc.target/i386/pr58944.c: Drop -march=native from dg-options.
	Remove dg-prune-output lines.

2014-01-17  Jakub Jelinek  <jakub@redhat.com>

	PR middle-end/59706
	* gfortran.dg/pr59706.f90: New test.
	* g++.dg/ext/pr59706.C: New test.

2014-01-17  Paolo Carlini  <paolo.carlini@oracle.com>

	PR c++/59270
	PR c++/58811
	* g++.dg/cpp0x/decltype-incomplete1.C: New.
	* g++.dg/init/pr58811.C: Likewise.

2014-01-17  Jeff Law  <law@redhat.com>

	PR middle-end/57904
	* gfortran.dg/pr57904.f90: New test.

2014-01-17  Paolo Carlini  <paolo.carlini@oracle.com>

	PR c++/59269
	* g++.dg/cpp0x/nsdmi-union4.C: New.

2014-01-17  Marek Polacek  <polacek@redhat.com>

	PR c++/59838
	* g++.dg/diagnostic/pr59838.C: New test.

2014-01-17  Marek Polacek  <polacek@redhat.com>

	PR c/58346
	* gcc.dg/pr58346.c: New test.

2014-01-17  Jakub Jelinek  <jakub@redhat.com>

	PR testsuite/58776
	* gcc.dg/tree-ssa/gen-vect-32.c: Add -fno-vect-cost-model to
	dg-options, use dg-additional-options for i?86/x86_64 to avoid
	option duplication.

	PR fortran/59440
	* gfortran.dg/pr59440-1.f90: New test.
	* gfortran.dg/pr59440-2.f90: New test.
	* gfortran.dg/pr59440-3.f90: New test.

	PR testsuite/59064
	* gcc.dg/vect/vect-ivdep-1.c: Replace two dg-bogus lines separately
	testing for " version" and " alias" with one testing for
	" version\[^\n\r]* alias".
	* gcc.dg/vect/vect-ivdep-2.c: Likewise.
	* gfortran.dg/vect/vect-do-concurrent-1.f90: Likewise.
	* g++.dg/vect/pr33426-ivdep.cc: Likewise.
	* g++.dg/vect/pr33426-ivdep-2.cc: Likewise.
	* g++.dg/vect/pr33426-ivdep-3.cc: Likewise.
	* g++.dg/vect/pr33426-ivdep-4.cc: Adjust comments similarly.

	PR c++/57945
	* c-c++-common/torture/pr57945.c: New test.

2014-01-17  Zhenqiang Chen  <zhenqiang.chen@arm.com>

	* gcc.target/arm/its.c: New testcase.

2014-01-16  Jan Hubicka  <jh@suse.cz>

	PR ipa/59775
	* g++.dg/torture/pr59775.C: New testcase.

2014-01-16  Jakub Jelinek  <jakub@redhat.com>

	PR middle-end/58344
	* gcc.c-torture/compile/pr58344.c: New test.

	PR target/59839
	* gcc.target/i386/pr59839.c: New test.

	PR debug/54694
	* gcc.target/i386/pr9771-1.c (main): Rename to...
	(real_main): ... this.  Add __asm name "main".
	(ASMNAME, ASMNAME2, STRING): Define.

2014-01-16  Nick Clifton  <nickc@redhat.com>

	PR middle-end/28865
	* gcc.c-torture/compile/pr28865.c: New.
	* gcc.c-torture/execute/pr28865.c: New.

2014-01-16  Marek Polacek  <polacek@redhat.com>

	PR middle-end/59827
	* gcc.dg/pr59827.c: New test.

2014-01-16  Andreas Schwab  <schwab@linux-m68k.org>

	* gcc.c-torture/execute/pr59747.c (fn1): Return a value.

2014-01-15  Richard Henderson  <rth@redhat.com>

	PR debug/54694
	* gcc.target/i386/pr54694.c: New test.

2014-01-15  Laurent Alfonsi <laurent.alfonsi@st.com>

	PR c++/49718
	* g++.dg/pr49718.C: New test.

2014-01-15  Richard Sandiford  <rdsandiford@googlemail.com>

	* gcc.target/mips/umips-branch-4.c: Add addressing=absolute.

2014-01-15  Bill Schmidt  <wschmidt@vnet.linux.ibm.com>

	* gcc.dg/vmx/mult-even-odd.c: New.
	* gcc.dg/vmx/mult-even-odd-be-order.c: New.

2014-01-15  Balaji V. Iyer  <balaji.v.iyer@intel.com>

	* lib/target-supports.exp (check_libcilkrts_available): Added an
	extern "C" if we are using C++ along with a function prototype.

2014-01-15  Jeff Law  <law@redhat.com>

	PR tree-optimization/59747
	* gcc.c-torture/execute/pr59747.c: New test.

2014-01-15  H.J. Lu  <hongjiu.lu@intel.com>

	PR target/59794
	* c-c++-common/convert-vec-1.c: Also prune ABI change for
	Linux/x86.
	* g++.dg/cpp0x/constexpr-53094-2.C: Likewise.
	* g++.dg/ext/attribute-test-1.C: Likewise.
	* g++.dg/ext/attribute-test-2.C: Likewise.
	* g++.dg/ext/attribute-test-3.C: Likewise.
	* g++.dg/ext/attribute-test-4.C: Likewise.
	* g++.dg/ext/pr56790-1.C: Likewise.
	* g++.dg/torture/pr38565.C: Likewise.
	* gcc.dg/pr53060.c: Likewise.
	* c-c++-common/scal-to-vec2.c: Add -msse2 for x86.
	* c-c++-common/vector-compare-2.c: Likewise.
	* gcc.dg/Wstrict-aliasing-bogus-ref-all-2.c: Likewise.
	* g++.dg/conversion/simd1.C: Add -msse2 for x86.  Adjust
	dg-message line number.

2014-01-15  Matthias Klose  <doko@ubuntu.com>

	* go.test/go-test.exp: Set goarch for aarch64*-*-*.

2014-01-15  Richard Biener  <rguenther@suse.de>

	PR tree-optimization/59822
	* g++.dg/torture/pr59822.C: New testcase.

2014-01-15  Kirill Yukhin  <kirill.yukhin@intel.com>

	PR target/59808
	* gcc.target/i386/sse-12.c: Add `-mavx512[cd, er, pf]' options.
	* gcc.target/i386/sse-14.c: Update constants avx512erintrin.h tests.

2014-01-15  Matthew Gretton-Dann  <matthew.gretton-dann@linaro.org>
	    Kugan Vivekanandarajah  <kuganv@linaro.org>

	PR target/59695
	* g++.dg/pr59695.C: New testcase.

2014-01-15  Andreas Krebbel  <Andreas.Krebbel@de.ibm.com>

	PR target/59803
	* gcc.c-torture/compile/pr59803.c: New testcase.

2014-01-15  Jakub Jelinek  <jakub@redhat.com>

	PR c/58943
	* gcc.c-torture/execute/pr58943.c: New test.
	* gcc.dg/tree-ssa/ssa-fre-33.c (main): Avoid using += in the test.

2014-01-14  H.J. Lu  <hongjiu.lu@intel.com>

	PR target/59794
	* g++.dg/ext/vector23.C: Also prune ABI change for Linux/x86.
	* gcc.target/i386/pr39162.c (y): New __m256i variable.
	(bar): Change return type to void.  Set y to x.
	* gcc.target/i386/pr59794-1.c: New testcase.
	* gcc.target/i386/pr59794-2.c: Likewise.
	* gcc.target/i386/pr59794-3.c: Likewise.
	* gcc.target/i386/pr59794-4.c: Likewise.
	* gcc.target/i386/pr59794-5.c: Likewise.
	* gcc.target/i386/pr59794-6.c: Likewise.
	* gcc.target/i386/pr59794-7.c: Likewise.

2014-01-14  Richard Biener  <rguenther@suse.de>

	PR tree-optimization/58921
	PR tree-optimization/59006
	* gcc.dg/torture/pr58921.c: New testcase.
	* gcc.dg/torture/pr59006.c: Likewise.
	* gcc.dg/vect/pr58508.c: XFAIL no longer handled cases.

2014-01-14  Jakub Jelinek  <jakub@redhat.com>

	PR testsuite/59494
	* gfortran.dg/vect/fast-math-mgrid-resid.f: Change
	-fdump-tree-optimized to -fdump-tree-pcom-details in dg-options and
	cleanup-tree-dump from optimized to pcom.  Remove scan-tree-dump-times
	for vect_\[^\\n\]*\\+, add scan-tree-dump-times for no suitable
	chains and Executing predictive commoning without unrolling.

2014-01-14  Kirill Yukhin  <kirill.yukhin@intel.com>

	* gcc.target/i386/avx-1.c: Fix __builtin_ia32_exp2ps_mask,
	__builtin_ia32_exp2pd_mask, __builtin_ia32_rcp28ps_mask,
	__builtin_ia32_rcp28pd_mask, __builtin_ia32_rsqrt28ps_mask,
	__builtin_ia32_rsqrt28pd_mask. Add __builtin_ia32_rcp28ss_round,
	__builtin_ia32_rcp28sd_round, __builtin_ia32_rsqrt28ss_round,
	__builtin_ia32_rsqrt28sd_round.
	* gcc.target/i386/avx512er-vexp2pd-1.c: Fix rounding mode.
	* gcc.target/i386/avx512er-vexp2ps-1.c: Ditto.
	* gcc.target/i386/avx512er-vrcp28pd-1.c: Ditto.
	* gcc.target/i386/avx512er-vrcp28ps-1.c: Ditto.
	* gcc.target/i386/avx512er-vrsqrt28pd-1.c: Ditto.
	* gcc.target/i386/avx512er-vrsqrt28ps-1.c: Ditto.
	* gcc.target/i386/avx512er-vrcp28sd-1.c: New.
	* gcc.target/i386/avx512er-vrcp28sd-2.c: Ditto.
	* gcc.target/i386/avx512er-vrcp28ss-1.c: Ditto.
	* gcc.target/i386/avx512er-vrcp28ss-2.c: Ditto.
	* gcc.target/i386/avx512er-vrsqrt28sd-1.c: Ditto.
	* gcc.target/i386/avx512er-vrsqrt28sd-2.c: Ditto.
	* gcc.target/i386/avx512er-vrsqrt28ss-1.c: Ditto.
	* gcc.target/i386/avx512er-vrsqrt28ss-2.c: Ditto.
	* gcc.target/i386/avx512f-vmovntdqa-1.c: Ditto.
	* gcc.target/i386/avx512f-vmovntdqa-2.c: Ditto.
	* gcc.target/i386/avx512f-vrcp14sd-2.c: Fix.
	* gcc.target/i386/avx512f-vrcp14ss-2.c: Ditto.
	* gcc.target/i386/sse-22.c: Extend with new built-ins,
	fix wrong rounding mode (see above).
	* gcc.target/i386/sse-23.c: Ditto.

2014-01-13  Bill Schmidt  <wschmidt@linux.vnet.ibm.com>

	* gcc.dg/vmx/insert.c: New.
	* gcc.dg/vmx/insert-be-order.c: New.
	* gcc.dg/vmx/extract.c: New.
	* gcc.dg/vmx/extract-be-order.c: New.

2014-01-13  Jakub Jelinek  <jakub@redhat.com>

	PR tree-optimization/59387
	* gcc.c-torture/execute/pr59387.c: New test.

2014-01-13  Richard Biener  <rguenther@suse.de>

	* g++.dg/lto/lto.exp: Do check_effective_target_lto check before
	adjusting mathlib options.
	* gfortran.dg/lto/lto.exp: Likewise.

2014-01-13  Eric Botcazou  <ebotcazou@adacore.com>

	* gnat.dg/loop_optimization17.adb: New test.
	* gnat.dg/loop_optimization17_pkg.ad[sb]: New helper.

2014-01-13  Christian Bruel  <christian.bruel@st.com>

	* gcc.target/sh/cmpstrn.c: New case.

2014-01-13  Jakub Jelinek  <jakub@redhat.com>

	* gcc.dg/vect/vect-simd-clone-10.c: Add dg-do run.
	* gcc.dg/vect/vect-simd-clone-12.c: Likewise.

2014-01-12  Janus Weil  <janus@gcc.gnu.org>

	PR fortran/58026
	* gfortran.dg/alloc_comp_basics_6.f90: New.

2014-01-11  Steven G. Kargl  <kargl@gcc.gnu.org>

	PR fortran/59700
	* gfortran.dg/pr59700.f90: New test.

2014-01-11  Dominique d'Humieres  <dominiq@lps.ens.fr>

	* gfortran.dg/binding_label_tests_10_main.f03: Cleanup mod file.
	* gfortran.dg/use_only_3.f90: Likewise.
	* gfortran.dg/inquire_10.f90: Delete opened file.
	* gfortran.dg/inquire_15.f90: Likewise.
	* gfortran.dg/pr16597.f90: Likewise.
	* gfortran.dg/open_negative_unit_1.f90: Likewise + test
	for PR59419.

2014-01-10  Jeff Law  <law@redhat.com>

	PR middle-end/59743
	* gcc.c-torture/compile/pr59743.c: New test.

2014-01-10  Jan Hubicka  <jh@suse.cz>

	PR ipa/58585
	* g++.dg/torture/pr58585.C: New testcase.

2014-01-10  Hans-Peter Nilsson  <hp@axis.com>

	* gcc.dg/pr46309.c: Disable for cris*-*-*.

2014-01-10  Eric Botcazou  <ebotcazou@adacore.com>

	* gcc.target/arm/neon-nested-apcs.c: Tweak dg directives.

2014-01-10  Richard Earnshaw  <rearnsha@arm.com>

	PR target/59744
	* gcc.target/aarch64/cmn-neg.c: Use equality comparisons.
	* gcc.target/aarch64/cmn-neg2.c: New test.

2014-01-10  Richard Biener  <rguenther@suse.de>

	PR tree-optimization/59374
	* gcc.dg/torture/pr59374-3.c: New testcase.

2014-01-10  Kyrylo Tkachov  <kyrylo.tkachov@arm.com>

	* lib/target-supports.exp
	(check_effective_target_arm_crypto_ok_nocache): New.
	(check_effective_target_arm_crypto_ok): Use above procedure.
	(add_options_for_arm_crypto): Use et_arm_crypto_flags.

2014-01-10  Jan Hubicka  <hubicka@ucw.cz>

	PR ipa/58252
	PR ipa/59226
	* g++.dg/ipa/devirt-20.C: New testcase.
	* g++.dg/torture/pr58252.C: Likewise.
	* g++.dg/torture/pr59226.C: Likewise.

2014-01-10  Max Ostapenko  <m.ostapenko@partner.samsung.com>

	* c-c++-common/asan/no-asan-stack.c: New test.

2014-01-10  Jakub Jelinek  <jakub@redhat.com>

	PR middle-end/59670
	* gcc.dg/pr59670.c: New test.

2014-01-09  Steve Ellcey  <sellcey@mips.com>

	* gcc.dg/delay-slot-1.c: Restrict -mabi=64 to 64 bit processors.

2014-01-09  Jakub Jelinek  <jakub@redhat.com>

	PR middle-end/47735
	* gcc.target/i386/pr47735.c: New test.

	PR tree-optimization/59622
	* g++.dg/opt/pr59622-2.C: New test.
	* g++.dg/opt/pr59622-3.C: New test.
	* g++.dg/opt/pr59622-4.C: New test.
	* g++.dg/opt/pr59622-5.C: New test.

	PR sanitizer/59136
	* c-c++-common/asan/strip-path-prefix-1.c: Allow also the
	filename:line instead of (modulename+offset) form with stripped
	initial / from the filename.

2014-01-09  Ian Lance Taylor  <iant@google.com>

	* go.test/go-test.exp (go-gc-tests): Skip nilptr tests that test
	the other Go compiler.

2014-01-09  Paolo Carlini  <paolo.carlini@oracle.com>

	PR c++/59730
	* g++.dg/cpp0x/variadic145.C: New.

2014-01-09  Uros Bizjak  <ubizjak@gmail.com>

	* go.test/go-test.exp (go-gc-tests): Don't run peano.go on systems
	which don't support -fsplit-stack.  Skip rotate[0123].go tests.

2014-01-09  Balaji V. Iyer  <balaji.v.iyer@intel.com>

	PR testsuite/59524
	* gcc.dg/cilk-plus/cilk-plus.exp: Make sure the cilk keywords tests
	are run only if the Cilk library is available/enabled.
	* g++.dg/cilk-plus/cilk-plus.exp: Likewise.
	* lib/target-supports.exp (check_libcilkrts_available): New function.

2014-01-09  Balaji V. Iyer  <balaji.v.iyer@intel.com>

	PR c++/59631
	* gcc.dg/cilk-plus/cilk-plus.exp: Removed "-fcilkplus" from flags list.
	* g++.dg/cilk-plus/cilk-plus.exp: Likewise.
	* c-c++-common/cilk-plus/CK/spawnee_inline.c: Replaced second dg-option
	with dg-additional-options.
	* c-c++-common/cilk-plus/CK/varargs_test.c: Likewise.
	* c-c++-common/cilk-plus/CK/steal_check.c: Likewise.
	* c-c++-common/cilk-plus/CK/spawner_inline.c: Likewise.
	* c-c++-common/cilk-plus/CK/spawning_arg.c: Likewise.
	* c-c++-common/cilk-plus/CK/invalid_spawns.c: Added a dg-options tag.
	* c-c++-common/cilk-plus/CK/pr59631.c: New testcase.

2014-01-09  Richard Biener  <rguenther@suse.de>

	PR tree-optimization/59715
	* gcc.dg/torture/pr59715.c: New testcase.

2014-01-09  Max Ostapenko  <m.ostapenko@partner.samsung.com>

	* c-c++-common/asan/no-asan-globals.c: New test.
	* c-c++-common/asan/no-instrument-reads.c: Likewise.
	* c-c++-common/asan/no-instrument-writes.c: Likewise.
	* c-c++-common/asan/use-after-return-1.c: Likewise.
	* c-c++-common/asan/no-use-after-return.c: Likewise.

2014-01-08  Eric Botcazou  <ebotcazou@adacore.com>

	* gnat.dg/weak2.ad[sb]: New test.

2014-01-08  Jakub Jelinek  <jakub@redhat.com>

	PR middle-end/59471
	* gcc.dg/pr59471.c (foo): Avoid vector type arguments or return
	type, use pointers to vector type instead.

2014-01-08  Catherine Moore  <clm@codesourcery.com>

	* gcc.target/mips/umips-branch-3.c: New test.
	* gcc.target/mips/umips-branch-4.c: New test.

2014-01-08  Richard Sandiford  <rdsandiford@googlemail.com>

	* gcc.dg/tree-ssa/reassoc-32.c, gcc.dg/tree-ssa/reassoc-33.c,
	gcc.dg/tree-ssa/reassoc-34.c, gcc.dg/tree-ssa/reassoc-35.c,
	gcc.dg/tree-ssa/reassoc-36.c: Extend -mbranch-cost handling to MIPS.
	* gcc.dg/tree-ssa/ssa-ifcombine-ccmp-1.c,
	gcc.dg/tree-ssa/ssa-ifcombine-ccmp-4.c,
	gcc.dg/tree-ssa/ssa-ifcombine-ccmp-5.c,
	gcc.dg/tree-ssa/ssa-ifcombine-ccmp-6.c,
	gcc.dg/tree-ssa/vrp87.c, gcc.dg/tree-ssa/forwprop-28.c: Skip for MIPS.

2014-01-08  Richard Sandiford  <rdsandiford@googlemail.com>

	PR rtl-optimization/59137
	* gcc.target/mips/pr59137.c: New test.

2014-01-08  Uros Bizjak  <ubizjak@gmail.com>

	* gcc.target/i386/asm-1.c (dg-options): Remove -m32.
	* gcc.target/i386/incoming-5.c (dg-options): Ditto.
	* gcc.target/i386/pr55433.c (dg-options): Ditto.
	* gcc.target/i386/pr57848.c (dg-options): Ditto.
	* gcc.target/i386/pr59099.c (dg-options): Ditto.
	Require fpic effective target.
	* gcc.target/i386/pr56246.c (dg-do): Compile for fpic target only.

2014-01-08  Jakub Jelinek  <jakub@redhat.com>

	PR ipa/59722
	* gcc.dg/pr59722.c: New test.

2014-01-08  Bernd Edlinger  <bernd.edlinger@hotmail.de>

	PR middle-end/57748
	* gcc.dg/torture/pr57748-3.c: New test.
	* gcc.dg/torture/pr57748-4.c: New test.

2014-01-08  Marek Polacek  <polacek@redhat.com>

	PR middle-end/59669
	* gcc.dg/gomp/pr59669-1.c: New test.
	* gcc.dg/gomp/pr59669-2.c: New test.

2014-01-08  Martin Jambor  <mjambor@suse.cz>

	PR ipa/59610
	* gcc.dg/ipa/pr59610.c: New test.

2014-01-08  Janus Weil  <janus@gcc.gnu.org>

	PR fortran/58182
	* gfortran.dg/binding_label_tests_26a.f90: New.
	* gfortran.dg/binding_label_tests_26b.f90: New.

2014-01-08  Marek Polacek  <polacek@redhat.com>

	PR sanitizer/59667
	* c-c++-common/ubsan/pr59667.c: New test.

2014-01-08  Richard Biener  <rguenther@suse.de>

	PR middle-end/59630
	* gcc.dg/pr59630.c: New testcase.

2014-01-08  Richard Biener  <rguenther@suse.de>

	PR middle-end/59471
	* gcc.dg/pr59471.c: New testcase.

2014-01-07  Jeff Law  <law@redhat.com>

	PR middle-end/53623
	* gcc.target/i386/pr53623.c: New test.

2014-01-07  Adam Butcher  <adam@jessamine.co.uk>

	* g++.dg/cpp1y/pr58500.C: Hoist PR reference to first line and remove
	blanks at EOF.
	* g++.dg/cpp1y/pr58534.C: Likewise.
	* g++.dg/cpp1y/pr58536.C: Likewise.
	* g++.dg/cpp1y/pr58548.C: Likewise.
	* g++.dg/cpp1y/pr58549.C: Likewise.
	* g++.dg/cpp1y/pr58637.C: Likewise.
	* g++.dg/cpp1y/pr59112.C: Likewise.
	* g++.dg/cpp1y/pr59113.C: Likewise.
	* g++.dg/cpp1y/pr59629.C: Likewise.
	* g++.dg/cpp1y/pr59635.C: Likewise.
	* g++.dg/cpp1y/pr59636.C: Likewise.
	* g++.dg/cpp1y/pr59638.C: Likewise.

2014-01-07  Yufeng Zhang  <yufeng.zhang@arm.com>

	* gcc.target/arm/neon/vst1Q_laneu64-1.c: New test.

2014-01-07  Richard Sandiford  <rdsandiford@googlemail.com>

	* gcc.target/i386/intrinsics_4.c (bar): New function.

2014-01-07  Paolo Carlini  <paolo.carlini@oracle.com>

	* g++.dg/ext/is_base_of_incomplete-2.C: New.

2014-01-07  Jakub Jelinek  <jakub@redhat.com>

	PR rtl-optimization/58668
	* gcc.dg/pr58668.c: New test.

	PR tree-optimization/59643
	* gcc.dg/pr59643.c: New test.
	* gcc.c-torture/execute/pr59643.c: New test.

2014-01-06  Janus Weil  <janus@gcc.gnu.org>

	PR fortran/59589
	* gfortran.dg/class_allocate_16.f90: New.

2014-01-06  Jakub Jelinek  <jakub@redhat.com>

	PR target/59644
	* gcc.target/i386/pr59644.c: New test.

2014-01-06  Marek Polacek  <polacek@redhat.com>

	PR c/57773
	* gcc.dg/pr57773.c: New test.

2014-01-06  Adam Butcher  <adam@jessamine.co.uk>

	PR c++/59635
	PR c++/59636
	PR c++/59629
	PR c++/59638
	* g++.dg/cpp1y/pr59635.C: New testcase.
	* g++.dg/cpp1y/pr59636.C: New testcase.
	* g++.dg/cpp1y/pr59629.C: New testcase.
	* g++.dg/cpp1y/pr59638.C: New testcase.

2014-01-06  Martin Jambor  <mjambor@suse.cz>

	PR ipa/59008
	* gcc.dg/ipa/pr59008.c: New test.

2014-01-06  Rainer Orth  <ro@CeBiTec.Uni-Bielefeld.DE>

	* gcc.dg/vect/vect.exp: Add clearcap_ldflags to DEFAULT_VECTCFLAGS
	if supported.

2014-01-06  Rainer Orth  <ro@CeBiTec.Uni-Bielefeld.DE>

	* gcc.target/i386/avx512f-vcmppd-2.c: Add -std=c99.
	Require c99_runtime.
	* gcc.target/i386/avx512f-vcmpps-2.c: Likewise.

	* gcc.target/i386/avx512f-vfixupimmpd-2.c: Add -std=gnu99.
	Require c99_runtime.
	* gcc.target/i386/avx512f-vfixupimmps-2.c: Likewise.
	* gcc.target/i386/avx512f-vfixupimmsd-2.c: Likewise.
	* gcc.target/i386/avx512f-vfixupimmss-2.c: Likewise.

	* gcc.target/i386/avx512f-vgetmantpd-2.c: Add -std=c99.
	Require c99_runtime.
	Make CALC void static.
	* gcc.target/i386/avx512f-vgetmantps-2.c: Likewise.

	* gcc.target/i386/avx512f-vgetmantsd-2.c: Add -std=c99.
	Require c99_runtime.
	* gcc.target/i386/avx512f-vgetmantss-2.c: Likewise.

2014-01-06  Rainer Orth  <ro@CeBiTec.Uni-Bielefeld.DE>

	* gcc.target/i386/pr59501-1.c: Require avx effective target.
	* gcc.target/i386/pr59501-2.c: Likewise.
	* gcc.target/i386/pr59501-3.c: Likewise.
	* gcc.target/i386/pr59501-4.c: Likewise.
	* gcc.target/i386/pr59501-5.c: Likewise.
	* gcc.target/i386/pr59501-6.c: Likewise.

2014-01-06  Rainer Orth  <ro@CeBiTec.Uni-Bielefeld.DE>

	* gcc.target/i386/pr59390.c: Replace math.h by fma declaration.
	* gcc.target/i386/pr59390_1.c: Likewise.
	* gcc.target/i386/pr59390_2.c: Likewise.

2014-01-06  Eric Botcazou  <ebotcazou@adacore.com>

	* gcc.dg/pr59350.c: Tweak.
	* gcc.dg/pr59350-2.c: New test.
	* g++.dg/pr59510.C: Likewise.

2014-01-06  Janus Weil  <janus@gcc.gnu.org>

	PR fortran/59023
	* gfortran.dg/bind_c_procs_2.f90: New.

2014-01-05  John David Anglin  <danglin@gcc.gnu.org>

	* gcc.dg/tree-ssa/reassoc-33.c: Don't run on hppa*-*-*.
	* gcc.dg/tree-ssa/reassoc-34.c: Likewise.
	* gcc.dg/tree-ssa/reassoc-35.c: Likewise.
	* gcc.dg/tree-ssa/reassoc-36.c: Likewise.
	* gcc.dg/tree-ssa/forwprop-28.c: Skip compile on hppa*-*-*.
	* gcc.dg/tree-ssa/vrp47.c: Likewise.
	* gcc.dg/tree-ssa/vrp87.c: Likewise.

2014-01-04  Eric Botcazou  <ebotcazou@adacore.com>

	* gcc.target/arm/neon-nested-apcs.c: New test.

2014-01-04  Jakub Jelinek  <jakub@redhat.com>

	PR tree-optimization/59519
	* gcc.dg/vect/pr59519-1.c: New test.
	* gcc.dg/vect/pr59519-2.c: New test.

	* gcc.target/i386/avx512f-vmovdqu32-1.c: Allow vmovdqu64 instead of
	vmovdqu32.

2014-01-04  Janus Weil  <janus@gcc.gnu.org>

	PR fortran/59547
	* gfortran.dg/typebound_proc_32.f90: New.

2014-01-03  Marc Glisse  <marc.glisse@inria.fr>

	PR c++/58950
	* g++.dg/pr58950.C: New file.

2014-01-03  Tobias Burnus  <burnus@net-b.de>

	PR c++/58567
	* g++.dg/gomp/pr58567.C: New.

2014-01-03  Bingfeng Mei  <bmei@broadcom.com>

	PR tree-optimization/59651
	* gcc.dg/torture/pr59651.c: New test.
	* gcc.dg/vect/pr59651.c: Ditto.

2014-01-03  Jakub Jelinek  <jakub@redhat.com>

	PR target/59625
	* gcc.target/i386/pr59625.c: New test.

2014-01-03  Paolo Carlini  <paolo.carlini@oracle.com>

	Core DR 1442
	PR c++/59165
	* g++.dg/cpp0x/range-for28.C: New.
	* g++.dg/cpp0x/range-for3.C: Update.

2014-01-02  Joseph Myers  <joseph@codesourcery.com>

	* gcc.target/powerpc/rs6000-ldouble-3.c: New test.

2014-01-02  Marc Glisse  <marc.glisse@inria.fr>

	PR c++/59641
	* g++.dg/cpp0x/pr59641.C: New file.

2014-01-02  Marc Glisse  <marc.glisse@inria.fr>

	* g++.dg/cpp0x/initlist-explicit-sfinae.C: New file.

2014-01-02  Marc Glisse  <marc.glisse@inria.fr>

	PR c++/59378
	* g++.dg/ext/pr59378.C: New file.

2014-01-02  Richard Sandiford  <rdsandiford@googlemail.com>

	Update copyright years

2014-01-02  Richard Sandiford  <rdsandiford@googlemail.com>

	* gcc.target/arc/arc.exp: Use the standard form for the copyright
	notice.

2014-01-02  Janus Weil  <janus@gcc.gnu.org>

	PR fortran/59654
	* gfortran.dg/dynamic_dispatch_12.f90: New.

2014-01-01  Jakub Jelinek  <jakub@redhat.com>

	* lib/target-supports.exp (check_effective_target_avx512f): Make sure
	the builtin isn't optimized away as unused.

	PR rtl-optimization/59647
	* g++.dg/opt/pr59647.C: New test.

Copyright (C) 2014 Free Software Foundation, Inc.

Copying and distribution of this file, with or without modification,
are permitted in any medium without royalty provided the copyright
notice and this notice are preserved.<|MERGE_RESOLUTION|>--- conflicted
+++ resolved
@@ -1,10 +1,3 @@
-<<<<<<< HEAD
-2014-09-15  Sharad Singhai  <singhai@google.com>
-
-	* g++.dg/tree-prof/lipo/static1_0.C: New test.
-	* g++.dg/tree-prof/lipo/static1_1.C: New file.
-	* g++.dg/tree-prof/lipo/static1_2.C: New file.
-=======
 2014-12-23  Janus Weil  <janus@gcc.gnu.org>
 
 	Backport from mainline
@@ -744,7 +737,6 @@
 
 	PR target/62262
 	* gcc.target/aarch64/pr62262.c: New test.
->>>>>>> c6aecbd2
 
 2014-08-26  Dominik Vogt  <vogt@linux.vnet.ibm.com>
 
