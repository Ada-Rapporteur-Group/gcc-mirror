<<<<<<< HEAD
=======
2011-09-19  Martin Jambor  <mjambor@suse.cz>

	PR middle-end/49886
	* gcc.dg/torture/pr49886.c: Remove XFAILs.
	* gcc.dg/torture/pr50287.c: New test.

2011-09-17  Jason Merrill  <jason@redhat.com>

	PR c++/50442
	Revert:
	PR c++/49267
	* g++.dg/cpp0x/rv-conv1.C: New.

2011-09-16  Jason Merrill  <jason@redhat.com>

	PR c++/50424
	* g++.dg/eh/defarg1.C: New.

2011-09-13  Dodji Seketeli  <dodji@redhat.com>

	PR c++/48320
	* g++.dg/cpp0x/variadic116.C: New test case.

2011-09-11  Eric Botcazou  <ebotcazou@adacore.com>

	* gnat.dg/atomic5.ad[sb]: New test.

>>>>>>> bc6ed825
2011-09-08  Martin Jambor  <mjambor@suse.cz>

	Backport from mainline
	2011-09-07  Martin Jambor  <mjambor@suse.cz>

	PR tree-optimization/49911
	* g++.dg/tree-ssa/pr49911.C: New test.

2011-09-08  Richard Guenther  <rguenther@suse.de>

	Backport from mainline
	2011-07-04  Richard Guenther  <rguenther@suse.de>

	PR tree-optimization/49518
	PR tree-optimization/49628
	* g++.dg/torture/pr49628.C: New testcase.
	* gcc.dg/torture/pr49518.c: Likewise.

2011-09-08  Jakub Jelinek  <jakub@redhat.com>

	PR target/50310
	* gcc.c-torture/execute/ieee/pr50310.c: New test.
	* gcc.dg/pr50310-2.c: New test.

2011-09-07  Paolo Carlini  <paolo.carlini@oracle.com>

	PR c++/50309
	* g++.dg/cpp0x/noexcept11.C: New.

2011-09-06  Michael Meissner  <meissner@linux.vnet.ibm.com>

	Backport from trunk
	* g++.dg/ext/altivec-17.C: Fix dg-error to match current compiler.

2011-09-06  Eric Botcazou  <ebotcazou@adacore.com>

	* gcc.c-torture/compile/20110906-1.c: New test.

2011-09-06  Martin Jambor  <mjambor@suse.cz>

	* gcc.c-torture/execute/pr49886.c: Move to...
	* gcc.dg/torture/pr49886.c: ...here. Xfail run test for -O2 and above.

2011-09-04  Jason Merrill  <jason@redhat.com>

	PR c++/49267
	* g++.dg/cpp0x/rv-conv1.C: New.

2011-09-05  Jakub Jelinek  <jakub@redhat.com>

	* gcc.dg/compat/struct-layout-1_test.h: Decrease bitfield size
	to work even with -fshort-enums.

2011-09-02  Martin Jambor  <mjambor@suse.cz>

	PR middle-end/49886
	* gcc.c-torture/execute/pr49886.c: New testcase.
	* gfortran.fortran-torture/compile/pr50260.f90: Likewise.

2011-09-01  Ira Rosen  <ira.rosen@linaro.org>

	PR tree-optimization/50178
	* gfortran.dg/vect/pr50178.f90: New test.

2011-08-29  Jakub Jelinek  <jakub@redhat.com>
	    Jason Merrill  <jason@redhat.com>

	* g++.dg/dfp/base.C: New test.

2011-08-30  Jason Merrill  <jason@redhat.com>

	PR c++/50089
	* g++.dg/cpp0x/lambda/lambda-qualified.C: New.

	PR c++/50220
	* g++.dg/cpp0x/lambda/lambda-50220.C: New.

	PR c++/50234
	* g++.dg/cpp0x/constexpr-value3.C: New.

2011-08-29  Jason Merrill  <jason@redhat.com>

	PR c++/50224
	* g++.dg/cpp0x/lambda/lambda-use2.C: New.

2011-08-29  Thomas Koenig  <tkoenig@gcc.gnu.org>

	Backport from trunk
	PR libfortran/50192
	* gfortran.dg/widechar_compare_1.f90:  New test.

2011-08-27  Uros Bizjak  <ubizjak@gmail.com>

	PR target/50202
	* gcc.target/i386/pr50202.c: New test.

2011-08-26  Mikael Morin  <mikael.morin@gcc.gnu.org>

	PR fortran/50050
	* gfortran.dg/pointer_comp_init_1.f90: New test.

2011-08-26  Jakub Jelinek  <jakub@redhat.com>

	PR c/50179
	* c-c++-common/Wunused-var-14.c: New test.

2011-08-25  Jason Merrill  <jason@redhat.com>

	PR c++/50157
	* g++.dg/cpp0x/sfinae27.C: New.

2011-08-25  Tobias Burnus  <burnus@net-b.de>

	PR fortran/50163
	* gfortran.dg/initialization_28.f90: New.

2011-08-23  Jason Merrill  <jason@redhat.com>

	PR c++/50024
	* g++.dg/cpp0x/constexpr-initlist5.C: New.

2011-08-23  Jakub Jelinek  <jakub@redhat.com>

	PR c++/46862
	* g++.dg/dfp/nofields.C: New test.

2011-08-22  Mikael Morin  <mikael.morin@gcc.gnu.org>

	PR fortran/50050
	* gfortran.dg/alloc_comp_initializer_3.f90: New test.

2011-08-22  Thomas Koenig  <tkoenig@gcc.gnu.org>

	Backport from trunk
	PR fortran/50130
	* gfortran.dg/zero_stride_1.f90:  New test.

2011-08-20  Mikael Morin  <mikael.morin@sfr.fr>

	PR fortran/50129
	* gfortran.dg/where_3.f90: New test.

2011-08-20  Jakub Jelinek  <jakub@redhat.com>

	PR tree-optimization/48739
	* gcc.dg/pr48739-1.c: New test.
	* gcc.dg/pr48739-2.c: New test.

2011-08-19  Tobias Burnus  <burnus@net-b.de>

	PR fortran/50109
	* gfortran.dg/namelist_73.f90: New.

2011-08-18  Jakub Jelinek  <jakub@redhat.com>

	PR target/50092
	* gcc.dg/torture/pr50092.c: New test.

2011-08-16  Jason Merrill  <jason@redhat.com>

	PR c++/50086
	* g++.dg/cpp0x/variadic-unresolved.C: New.

	PR c++/50054
	* g++.dg/cpp0x/initlist56.C: New.

2011-08-12  David Li  <davidxl@google.com>

	* g++.dg/abi/vbase15.C: New test.

2011-08-09  Martin Jambor  <mjambor@suse.cz>

	PR middle-end/49923
	* gcc.dg/tree-ssa/pr49923.c: New test.

2011-08-05  Jason Merrill  <jason@redhat.com>

	PR c++/48993
	* g++.dg/cpp0x/constexpr-48089.C: Add cases.

	PR c++/49921
	* g++.dg/cpp0x/decltype31.C: New.

	PR c++/49669
	* g++.dg/init/array28.C: New.

	PR c++/49988
	* g++.dg/cpp0x/constexpr-non-const-arg3.C: New.

2011-08-05  Janus Weil  <janus@gcc.gnu.org>

	PR fortran/49112
	* gfortran.dg/abstract_type_6.f03: Modified.
	* gfortran.dg/typebound_proc_24.f03: New.

2011-08-03  Jakub Jelinek  <jakub@redhat.com>

	PR tree-optimization/49948
	* gcc.dg/pr49948.c: New test.

2011-08-03  Daniel Kraft  <d@domob.eu>

	PR fortran/49885
	* gfortran.dg/auto_char_dummy_array_3.f90: New test.

2011-08-02  Jason Merrill  <jason@redhat.com>

	PR c++/43886
	* g++.dg/cpp0x/lambda/lambda-defarg2.C: New.

	PR c++/49593
	* g++.dg/cpp0x/variadic115.C: New.

	PR c++/49803
	* g++.dg/cpp0x/union5.C: New.

	PR c++/49924
	* g++.dg/cpp0x/constexpr-array4.C: New.

	PR c++/49260
	* g++.dg/cpp0x/lambda/lambda-eh2.C: Change options.

2011-07-31  Uros Bizjak  <ubizjak@gmail.com>

	PR target/49920
	* gcc.target/i386/pr49920.c: New test.

2011-07-30  Thomas Koenig  <tkoenig@gcc.gnu.org>

	Backport from trunk.
	PR fortran/48876
	* gfortran.dg/string_5.f90:  New test.

2011-07-29  Wei Guozhi  <carrot@google.com>

	Backported from mainline
	2011-07-29  Wei Guozhi  <carrot@google.com>

	PR rtl-optimization/49799
	* gcc.dg/pr49799.c: New test case.

2011-07-28  Jakub Jelinek  <jakub@redhat.com>

	PR debug/49871
	* gcc.dg/debug/dwarf2/pr49871.c: New test.

2011-07-28  Tobias Burnus  <burnus@net-b.de>

	PR fortran/45586
	* gfortran.dg/lto/pr45586-2_0.f90: New.

2011-07-27  Jeffrey Yasskin  <jyasskin@google.com>

	* g++.old-deja/g++.pt/crash60.C: Updated.

2011-07-27  Jakub Jelinek  <jakub@redhat.com>

	PR target/49866
	* gcc.target/i386/pr49866.c: New test.

2011-07-27  Tobias Burnus  <burnus@net-b.de>

	Backported from mainline
	2011-07-23  Tobias Burnus  <burnus@net-b.de>

	PR fortran/49791
	* gfortran.dg/namelist_72.f: New.

2011-07-27  Uros Bizjak  <ubizjak@gmail.com>

	* gcc.target/i386/avx-os-support.h: New.
	* gcc.target/i386/avx-check.h: Include avx-os-support.h
	(main): Check avx_os_support before the test is run.
	* gcc.target/i386/aes-avx-check.h: Ditto.
	* gcc.target/i386/pclmul-avx-check.h: Ditto.

2011-07-26  Ira Rosen  <ira.rosen@linaro.org>

	* gcc.dg/vect/vect-70.c: Reduce the data size to fit SPU local store.

2011-07-25  Andrew Pinski  <apinski@cavium.com>

	PR tree-opt/49671
	* gcc.dg/tree-ssa/pr49671-1.c: New testcase.
	* gcc.dg/tree-ssa/pr49671-2.c: New testcase.

2011-07-25  Rainer Orth  <ro@CeBiTec.Uni-Bielefeld.DE>

	PR testsuite/49753
	* g++.dg/torture/pr49309.C: Add -fpreprocessed to dg-options.

	Revert:
	2011-07-15  Jakub Jelinek  <jakub@redhat.com>

	PR testsuite/49753
	* g++.dg/torture/pr49309.C: Remove.

2011-07-23  Janus Weil  <janus@gcc.gnu.org>

	PR fortran/49708
	* gfortran.dg/allocate_error_3.f90: New.

2011-07-22  Uros Bizjak  <ubizjak@gmail.com>

	* lib/target-supports.exp (check_ifunc_available): Rewrite.

2011-07-22  Rainer Orth  <ro@CeBiTec.Uni-Bielefeld.DE>

	PR debug/47393
	* g++.dg/debug/dwarf2/icf.C: XFAIL some scan-assembler on
	mips-sgi-irix*.

2011-07-22  Richard Guenther  <rguenther@suse.de>

	PR tree-optimization/45819
	* gcc.dg/pr45819.c: New testcase.

2011-07-21  Uros Bizjak  <ubizjak@gmail.com>

	* lib/target-supports.exp (check_avx_os_support_available): New.
	(check_effective_target_avx_runtime): Use it.

2011-07-19  Jason Merrill  <jason@redhat.com>

	PR c++/49785
	* g++.dg/cpp0x/variadic114.C: New.

2011-07-19  Jakub Jelinek  <jakub@redhat.com>

	PR tree-optimization/49768
	* gcc.c-torture/execute/pr49768.c: New test.

2011-07-18  Mikael Morin  <mikael.morin@sfr.fr>

	PR fortran/49648
	* gfortran.dg/result_in_spec_4.f90: New test.

2011-07-18  Jakub Jelinek  <jakub@redhat.com>

	PR middle-end/49675
	* gfortran.dg/pr49675.f90: New test.

2011-07-17  Eric Botcazou  <ebotcazou@adacore.com>

	* gnat.dg/pointer_controlled.adb: New test.

2011-07-15  Jakub Jelinek  <jakub@redhat.com>

	PR testsuite/49753
	* g++.dg/torture/pr49309.C: Remove.

2011-07-14  Janis Johnson  <janisjo@codesourcery.com>

	* gcc.target/arm/pr40657-2.c: Remove -march.
	* gcc.target/arm/pr42235.c: Likewise.
	* gcc.target/arm/pr42495.c: Likewise.
	* gcc.target/arm/pr42574.c: Likewise.
	* gcc.target/arm/pr40956.c: Remove target-specific options.
	* gcc.target/arm/pr42505.c: Likewise.

	* lib/target-supports.exp (check_effective_target_arm_thumb1): New.
	* gcc.target/arm/mla-1.c: Skip for arm_thumb1, don't specify -march.

	* gcc.target/arm/pr42093.c: Use "-fno-reorder-blocks".

	* gcc.target/arm/pr39839.c: Don't specify -march, require thumb.
	* gcc.target/arm/thumb-branch1.c: Likewise.

	* gcc.target/arm/pr45701-1.c: Don't specify -march, require thumb.
	* gcc.target/arm/pr45701-2.c: Likewise.

	* gcc.target/arm/vfp-ldmdbs.c: Skip for soft float.
	* gcc.target/arm/vfp-ldmias.c: Likewise.
	* gcc.target/arm/vfp-ldmdbd.c: Likewise.
	* gcc.target/arm/vfp-stmdbs.c: Likewise.
	* gcc.target/arm/vfp-ldmiad.c: Likewise.
	* gcc.target/arm/vfp-stmias.c: Likewise.
	* gcc.target/arm/vfp-stmdbd.c: Likewise.
	* gcc.target/arm/vfp-stmiad.c: Likewise.

	* gcc.c-torture/compile/pr41679.c: Move from gcc.target/arm.
	* gcc.c-torture/compile/pr46883.c: Likewise.

	* gcc.target/arm/pr41679.c: Remove test directives in preparation
	for move to ../../gcc.c-torture/compile.
	* gcc.target/arm/pr46883.c: Likewise.

	* lib/target-supports.exp (check_effective_target_arm_dsp): New.
	* gcc.target/arm/wmul-1.c: Use it instead of specific -march.
	* gcc.target/arm/wmul-2.c: Likewise.
	* gcc.target/arm/wmul-3.c: Likewise.
	* gcc.target/arm/wmul-4.c: Likewise.

2011-07-14  Andrew Pinski  <pinskia@gmail.com>

	PR tree-opt/49309
	* g++.dg/torture/pr49309.C: New testcase.

2011-07-14  Richard Guenther  <rguenther@suse.de>

	PR tree-optimization/49651
	* gcc.dg/torture/pr49651.c: New testcase.

2011-07-13  Janne Blomqvist  <jb@gcc.gnu.org>

	Backport from trunk:
	PR libfortran/49296
	* gfortran.dg/read_list_eof_1.f90: Add tests for integer, real,
	and logical reads.

2011-07-11  Martin Jambor  <mjambor@suse.cz>

	PR tree-optimization/49094
	* gcc.dg/tree-ssa/pr49094.c: New test.

2011-07-11  Jakub Jelinek  <jakub@redhat.com>

	PR fortran/49698
	* gfortran.dg/pr49698.f90: New test.

2011-07-10  Tobias Burnus  <burnus@net-b.de>

	PR fortran/49690
	* gfortran.dg/intrinsic_signal.f90: New.

2011-07-10  Janus Weil  <janus@gcc.gnu.org>

	PR fortran/49562
	* gfortran.dg/typebound_proc_23.f90: New.

2011-07-09  Uros Bizjak  <ubizjak@gmail.com>

	* gcc.dg/graphite/pr37485.c (dg-options): Add -floop-block
	-fno-loop-strip-mine -fno-loop-interchange -ffast-math.

2011-07-09  Jason Merrill  <jason@redhat.com>

	* g++.dg/cpp0x/regress/regress5.C: New.

2011-07-08  Jakub Jelinek  <jakub@redhat.com>

	PR target/49621
	* gcc.target/powerpc/altivec-34.c: New test.

2011-07-07  Jason Merrill  <jason@redhat.com>

	PR c++/48157
	* g++.dg/template/template-id-4.C: New.

2011-07-07  Rainer Orth  <ro@CeBiTec.Uni-Bielefeld.DE>

	* gcc.target/sparc/cas64.c: New test.

2011-07-07  Jakub Jelinek  <jakub@redhat.com>

	PR c/49644
	* g++.dg/torture/pr49644.C: New test.

	PR c/49644
	* gcc.c-torture/execute/pr49644.c: New test.

	PR debug/49522
	* gcc.dg/debug/pr49522.c: New test.

	PR middle-end/49640
	* gcc.dg/gomp/pr49640.c: New test.

2011-07-06  Thomas Koenig  <tkoenig@gcc.gnu.org>

	PR fortran/49479
	* gfortran.dg/reshape_zerosize_3.f90:  New test case.

2011-07-05  Janis Johnson  <janisjo@codesourcery.com>

	* gcc.target/arm/20031108-1.c: Require thumb1 or thumb2.
	* gcc.target/arm/pr40482.c: Likewise.
	* gcc.target/arm/stack-corruption.c: Likewise.

	* gcc.target/arm/ctz.c: Don't specify -march, require thumb2.
	* gcc.target/arm/pr42879.c: Likewise.
	* gcc.target/arm/pr45701-3.c: Likewise.

	* gcc.target/arm/thumb-bitfld1.c: Don't specify -march, require thumb1.

	* gcc.target/arm/scd42-3.c: Allow -march-xscale; skip if -mcpu
	is not xscale.

	* lib/target-supports-dg.exp (dg-require-effective-target): Return
	early if the test is already being skipped.

	* lib/target-supports.exp (add_options_for_arm_fp16): Renamed
	from add_options_for_arm_neon_fp16.
	(check_effective_target_arm_fp16_ok_nocache): Renamed from
	check_effective_target_arm_neon_fp16_ok_nocache.
	Check -mfpu and -mfloat-abi options from current multilib.
	Do not require neon support.
	(check_effective_target_arm_fp16_ok): Renamed from
	check_effecitve_target_arm_neon_fp16_ok.
	* g++.dg/ext/arm-fp16/arm-fp16-ops-5.C: Use new names for
	arm_neon_fp16_ok and arm_fp16.
	* g++.dg/ext/arm-fp16/arm-fp16-ops-6.C: Likewise.
	* gcc.dg/torture/arm-fp16-ops-5.c: Likewise.
	* gcc.dg/torture/arm-fp16-ops-6.c: Likewise.
	* gcc.target/arm/fp16-compile-vcvt.c: Likewise.

	* lib/scandump.exp (scan-dump, scan-dump-times, scan-dump-not,
	scan-dump-dem, scan-dump-dem-not): Treat a missing dump file as
	unresolved and report the reason to the log file.

	* lib/scanasm.exp (dg-scan, scan-assembler-times, scan-assembler-dem,
	scan-assembler-dem-not): For missing file, report unresolved with
	same message as for pass/fail, with reason reported in log file.

2011-07-05  Jason Merrill  <jason@redhat.com>

	PR testsuite/49643
	* g++.dg/rtti/anon-ns1.C: Allow for null-termination.

	* g++.dg/cpp0x/lambda/lambda-ref2.C: New.

	* g++.dg/diagnostic/aka1.C: New.

2011-07-05  Rainer Orth  <ro@CeBiTec.Uni-Bielefeld.DE>

	* ada/acats/run_acats (which): Extract last field from type -p,
	type output only if command succeeded.

2011-07-04  Jakub Jelinek  <jakub@redhat.com>

	PR rtl-optimization/49619
	* gcc.dg/pr49619.c: New test.

	PR rtl-optimization/49472
	* gfortran.dg/pr49472.f90: New test.

	Backported from mainline
	2011-06-30  Jakub Jelinek  <jakub@redhat.com>

	PR fortran/49540
	* gfortran.dg/pr49540-1.f90: New test.
	* gfortran.dg/pr49540-2.f90: New test.

2011-07-04  Richard Guenther  <rguenther@suse.de>

	PR tree-optimization/49615
	* g++.dg/torture/pr49615.C: New testcase.

2011-07-03  Janne Blomqvist  <jb@gcc.gnu.org>

	Backport from mainline:
	PR libfortran/49296
	* gfortran.dg/read_list_eof_1.f90: New test.

2011-07-02  Janus Weil  <janus@gcc.gnu.org>

	PR fortran/49466
	* gfortran.dg/allocatable_scalar_9.f90: Modified.
	* gfortran.dg/extends_14.f03: New.

2011-06-30  Rainer Orth  <ro@CeBiTec.Uni-Bielefeld.DE>

	PR ada/49511
	* ada/acats/run_acats (which): Use last field of type -p output.

2011-06-30  Richard Guenther  <rguenther@suse.de>

	PR tree-optimization/38752
	* gcc.c-torture/compile/pr38752.c: New testcase.

2011-06-29  Martin Jambor  <mjambor@suse.cz>
	Backport from mainline
	2011-06-24  Martin Jambor  <mjambor@suse.cz>

	PR tree-optimizations/49516
	* g++.dg/tree-ssa/pr49516.C: New test.

2011-06-28 Changpeng Fang <changpeng.fang@amd.com>
	Backport from mainline
	2011-03-27  H.J. Lu  <hongjiu.lu@intel.com>

	* gcc.target/i386/avx256-unaligned-load-1.c: New.
	* gcc.target/i386/avx256-unaligned-load-2.c: Likewise.
	* gcc.target/i386/avx256-unaligned-load-3.c: Likewise.
	* gcc.target/i386/avx256-unaligned-load-4.c: Likewise.
	* gcc.target/i386/avx256-unaligned-load-5.c: Likewise.
	* gcc.target/i386/avx256-unaligned-load-6.c: Likewise.
	* gcc.target/i386/avx256-unaligned-load-7.c: Likewise.
	* gcc.target/i386/avx256-unaligned-store-1.c: Likewise.
	* gcc.target/i386/avx256-unaligned-store-2.c: Likewise.
	* gcc.target/i386/avx256-unaligned-store-3.c: Likewise.
	* gcc.target/i386/avx256-unaligned-store-4.c: Likewise.
	* gcc.target/i386/avx256-unaligned-store-5.c: Likewise.
	* gcc.target/i386/avx256-unaligned-store-6.c: Likewise.
	* gcc.target/i386/avx256-unaligned-store-7.c: Likewise.

2011-06-28  Eric Botcazou  <ebotcazou@adacore.com>

	* gnat.dg/opt17.ad[sb]: New test.

2011-06-28  Alexander Monakov  <amonakov@ispras.ru>

	Backport from mainline
	2011-04-08  Alexander Monakov  <amonakov@ispras.ru>

	PR target/48273
	* g++.dg/opt/pr48273.C: New.

2011-06-27  Jason Merrill  <jason@redhat.com>

	PR c++/49528
	* g++.dg/init/ref19.C: New.
	* g++.dg/cpp0x/constexpr-cleanup.C: New.

	PR c++/49440
	* g++.dg/rtti/anon-ns1.C: New.

	PR c++/49418
	* g++.dg/template/param3.C: New.

2011-06-27  Jakub Jelinek  <jakub@redhat.com>

	Backported from mainline
	2011-06-26  Jakub Jelinek  <jakub@redhat.com>

	PR tree-optimization/48377
	* gcc.dg/vect/pr48377.c: Add dg-require-effective-target
	non_strict_align.

	2011-06-26  Steve Ellcey  <sje@cup.hp.com>

	PR middle-end/49191
	* lib/target-supports.exp (check_effective_target_non_strict_align):
	New.

2011-06-27  Release Manager

	* GCC 4.6.1 released.

2011-06-23  Jason Merrill  <jason@redhat.com>

	PR c++/49507
	* g++.dg/cpp0x/defaulted30.C: New.

2011-06-21  Jason Merrill  <jason@redhat.com>

	PR c++/49482
	* g++.dg/cpp0x/lambda/lambda-warn3.C: New.

2011-06-21  Janus Weil  <janus@gcc.gnu.org>

	PR fortran/49112
	* gfortran.dg/class_44.f03: New.

2011-06-19  Janus Weil  <janus@gcc.gnu.org>

	PR fortran/47601
	* gfortran.dg/extends_13.f03: New.

	PR fortran/48699
	* gfortran.dg/move_alloc_5.f90: New.

	PR fortran/49074
	* gfortran.dg/typebound_assignment_3.f03: New.

	PR fortran/49417
	* gfortran.dg/class_43.f03: New.

2011-06-18  Jakub Jelinek  <jakub@redhat.com>

	PR testsuite/49432
	* obj-c++.dg/invalid-type-1.mm: Adjust for new error wording.

	PR target/49411
	* gcc.target/i386/testimm-1.c: New test.
	* gcc.target/i386/testimm-2.c: New test.
	* gcc.target/i386/testimm-3.c: New test.
	* gcc.target/i386/testimm-4.c: New test.
	* gcc.target/i386/testimm-5.c: New test.
	* gcc.target/i386/testimm-6.c: New test.
	* gcc.target/i386/testimm-7.c: New test.
	* gcc.target/i386/testimm-8.c: New test.
	* gcc.target/i386/xop-vpermil2px-2.c: New test.
	* gcc.target/i386/xop-rotate1-int.c: New test.
	* gcc.target/i386/xop-rotate2-int.c: New test.

2011-06-17  Richard Guenther  <rguenther@suse.de>

	Backport from mainline
	2011-05-23  Richard Guenther  <rguenther@suse.de>

	PR tree-optimization/49115
	* g++.dg/torture/pr49115.C: New testcase.

2011-06-17  Hans-Peter Nilsson  <hp@axis.com>

	Backport from mainline
	2011-06-17  Hans-Peter Nilsson  <hp@axis.com>

	PR rtl-optimization/48542
	* gcc.dg/torture/pr48542.c: New test.

2011-06-17  Tobias Burnus

	PR fortran/49324
	* gfortran.dg/alloc_comp_assign_11.f90: New.

2011-06-16  Jason Merrill  <jason@redhat.com>

	PR c++/49229
	* g++.dg/cpp0x/sfinae26.C: New.

	PR c++/49251
	* g++.dg/cpp0x/variadic113.C: New.

2011-06-16  Kaz Kojima  <kkojima@gcc.gnu.org>

	Backport form main line
	2011-06-09  Kaz Kojima  <kkojima@gcc.gnu.org>

	PR target/49307
	* gcc.dg/pr49307.c: New.

2011-06-16  Jakub Jelinek  <jakub@redhat.com>

	PR tree-optimization/49419
	* gcc.c-torture/execute/pr49419.c: New test.

	Backported from mainline
	2011-06-13  Edmar Wienskoski  <edmar@freescale.com>

	PR target/44618
	* gcc.target/powerpc/outofline_rnreg.c: New testcase.

2011-06-14  Jason Merrill  <jason@redhat.com>

	* g++.dg/other/error23.C: Adjust error message.
	* g++.dg/other/error32.C: Likewise.

	PR c++/49369
	* g++.dg/cpp0x/decltype30.C: New.

2011-06-14  Jakub Jelinek  <jakub@redhat.com>

	PR fortran/49103
	* gfortran.dg/pr49103.f90: New test.

	PR rtl-optimization/49390
	* gcc.c-torture/execute/pr49390.c: New test.

2011-06-10  Janis Johnson  <janisjo@codesourcery.com>

	* gcc/testsuite/gcc.target/arm/20090811-1.c: Skip for incompatible
	options, do not override other options.
	* gcc/testsuite/gcc.target/arm/combine-cmp-shift.c: Skip for
	incompatible options.
	* gcc/testsuite/gcc.target/arm/pr45094.c: Likewise.
	* gcc/testsuite/gcc.target/arm/scd42-1.c: Likewise.
	* gcc/testsuite/gcc.target/arm/scd42-3.c: Likewise.
	* gcc/testsuite/gcc.target/arm/thumb-ltu.c: Likewise.

	* lib/target-supports.exp
	(check_effective_target_arm_neon_fp16_ok_nocache): Return 0 if
	multilib flags use -mfpu with a value other than neon-fp16.

2011-06-08  Kaz Kojima  <kkojima@gcc.gnu.org>

	Backport from mainline
	2011-06-01  Kaz Kojima  <kkojima@gcc.gnu.org>

	PR target/49238
	* gcc.c-torture/compile/pr49238.c: New.

2011-06-07  Jason Merrill  <jason@redhat.com>

	* g++.dg/cpp0x/enum19.C: New.

2011-06-07  Jakub Jelinek  <jakub@redhat.com>

	PR gcov-profile/49299
	* gcc.dg/tree-prof/pr49299-1.c: New test.
	* gcc.dg/tree-prof/pr49299-2.c: New test.

2011-06-06  Jason Merrill  <jason@redhat.com>

	* g++.dg/cpp0x/regress/ptrmem1.C: New.

2011-06-06  Asher Langton  <langton2@llnl.gov>

	PR fortran/49268
	* gfortran.dg/PR49268.f90: New test.

2011-06-06  Jakub Jelinek  <jakub@redhat.com>

	PR c++/49264
	* g++.dg/opt/pr49264.C: New test.

2011-06-06  Mikael Pettersson  <mikpe@it.uu.se>

	PR tree-optimization/49243
	* gcc.dg/pr49243.c: New.

2011-06-06  Richard Guenther  <rguenther@suse.de>

	PR tree-optimization/48702
	* gcc.dg/torture/pr48702.c: New testcase.

	Backport from mainline
	2011-05-31  Jakub Jelinek  <jakub@redhat.com>

	PR rtl-optimization/49235
	* gcc.dg/pr49235.c: New test.

2011-06-05  Kaz Kojima  <kkojima@gcc.gnu.org>

	Backport from mainline
	2011-05-30  Kaz Kojima  <kkojima@gcc.gnu.org>

	PR target/49186
	* gcc.c-torture/execute/pr49186.c: New.

2011-06-04  Jonathan Wakely  <jwakely.gcc@gmail.com>

	PR c++/33840
	* g++.dg/diagnostic/bitfld2.C: New.

2011-06-04  Ira Rosen  <ira.rosen@linaro.org>

	PR tree-optimization/49038
	* gcc.dg/vect/vect-strided-u8-i8-gap4-unknown.c: New test.
	* gcc.dg/vect/pr49038.c: New test.

2011-06-03  Jakub Jelinek  <jakub@redhat.com>

	PR c++/49276
	* g++.dg/cpp0x/lambda/lambda-mangle2.C: New test.

2011-06-02  Steven G. Kargl  <kargl@gcc.gnu.org>

	PR fortran/49265
	* gfortran.dg/module_procedure_double_colon_1.f90: New test.
	* gfortran.dg/module_procedure_double_colon_2.f90: New test.

2011-06-02  Ira Rosen  <ira.rosen@linaro.org>

	PR tree-optimization/49093
	* gcc.dg/vect/pr49093.c: New test.

2011-05-31  Thomas Koenig  <tkoenig@gcc.gnu.org>

	Backport from trunk
	PR fortran/45786
	* gfortran.dg/operator_7.f90:  New test case.

2011-05-31  Richard Guenther  <rguenther@suse.de>

	Backport from mainline
	2011-05-19  Richard Guenther  <rguenther@suse.de>

	PR middle-end/48985
	* gcc.dg/builtin-object-size-11.c: New testcase.

2011-05-31  Richard Guenther  <rguenther@suse.de>

	Backport from mainline
	2011-05-11  Richard Guenther  <rguenther@suse.de>

	PR middle-end/48953
	* gcc.dg/torture/pr48953.c: New testcase.

2011-05-30  Jakub Jelinek  <jakub@redhat.com>

	PR c++/49223
	* g++.dg/gomp/pr49223-1.C: New test.
	* g++.dg/gomp/pr49223-2.C: New test.

2011-05-30  Richard Guenther  <rguenther@suse.de>

	PR tree-optimization/49218
	* gcc.c-torture/execute/pr49218.c: New testcase.

2011-05-29  Richard Sandiford  <rdsandiford@googlemail.com>

	* gcc.target/mips/reg-var-1.c: New test.

2011-05-29  Richard Guenther  <rguenther@suse.de>

	PR tree-optimization/49217
	* gcc.dg/torture/pr49217.c: New testcase.

2011-05-27  Jason Merrill  <jason@redhat.com>

	* g++.dg/cpp0x/lambda/lambda-template2.C: New.

	* g++.dg/cpp0x/enum18.C: New.

	* g++.dg/cpp0x/error6.C: New.

2011-05-27  Jakub Jelinek  <jakub@redhat.com>

	PR c++/49165
	* g++.dg/eh/cond6.C: New test.

2011-05-27  Jason Merrill  <jason@redhat.com>

	* g++.dg/template/const5.C: New.

2011-05-26  Thomas Koenig  <tkoenig@gcc.gnu.org>

	PR fortran/48955
	* gfortran.dg/dependency_40.f90 : New test.

2011-05-26  Jason Merrill  <jason@redhat.com>

	* g++.dg/cpp0x/variadic111.C: New.
	* g++.dg/cpp0x/variadic41.C: Adjust.

2011-05-26  Jakub Jelinek  <jakub@redhat.com>

	PR c++/49165
	* g++.dg/eh/cond5.C: New test.

	PR tree-optimization/49161
	* gcc.c-torture/execute/pr49161.c: New test.

2011-05-25  Jason Merrill  <jason@redhat.com>

	* g++.dg/cpp0x/error4.C: New.

	* g++.dg/cpp0x/rv-restrict.C: New.

2011-05-26  Fabien Chêne  <fabien@gcc.gnu.org>
	* g++.dg/init/pr25811-2.C: New.
	* g++.dg/init/pr25811-3.C: New.
	* g++.dg/init/pr25811-4.C: New.

2011-05-25  Jason Merrill  <jason@redhat.com>

	* g++.dg/cpp0x/enum15.C: New.
	* g++.dg/cpp0x/constexpr-switch2.C: New.

	* g++.dg/cpp0x/variadic110.C: New.

	* g++.dg/cpp0x/auto9.C: Add typedef test.

	* g++.dg/cpp0x/auto23.C: New.
	* g++.dg/cpp0x/auto9.C: Adjust.

	* g++.dg/cpp0x/defaulted29.C: New.

	* g++.dg/cpp0x/initlist51.C: New.

2011-05-25  Janis Johnson  <janisjo@codesourcery.com>

	* gcc.target/arm/fp16-compile-none-1.c: Update expected error.
	* g++.dg/abi/packed1.C: Suppress warning.
	* g++.dg/warn/Wunused-parm-3.C: Likewise.
	* g++.dg/template/stdarg1.C: Likewise.
	* g++.dg/other/packed1.C: Remove arm from xfail list.

2011-05-25  Jason Merrill  <jason@redhat.com>

	* g++.dg/cpp0x/enum16.C: New.
	* g++.dg/parse/error15.C: Adjust.

	* g++.dg/cpp0x/initlist50.C: New.

	* g++.dg/cpp0x/lambda/lambda-conv5.C: New.

	* g++.dg/cpp0x/variadic109.C: New.

2011-05-25  Nicola Pero  <nicola.pero@meta-innovation.com>

	Backport from mainline
	2011-05-24  Nicola Pero  <nicola.pero@meta-innovation.com>

	PR libobjc/48177
	* objc.dg/pr48177.m: New testcase.

2011-05-25  Jakub Jelinek  <jakub@redhat.com>

	PR c++/49136
	* g++.dg/cpp0x/constexpr-bitfield2.C: New test.
	* g++.dg/cpp0x/constexpr-bitfield3.C: New test.

2011-05-24  Jason Merrill  <jason@redhat.com>

	* g++.dg/cpp0x/access01.C: New.

	* g++.dg/template/access21.C: New.
	* g++.dg/template/access22.C: New.

	* g++.dg/cpp0x/rv-cast2.C: New.

	* g++.dg/cpp0x/lambda/lambda-eh2.C: New.

	* g++.dg/cpp0x/error3.C: New.

	* g++.dg/cpp0x/defaulted27.C: New.

	* g++.dg/cpp0x/decltype27.C: New.

2011-05-24  Uros Bizjak  <ubizjak@gmail.com>

	PR target/49133
	* g++.dg/other/pr49133.C: New test.

2011-05-23  Jakub Jelinek  <jakub@redhat.com>

	PR lto/49123
	* gcc.c-torture/execute/pr49123.c: New test.

	PR debug/49032
	* gcc.dg/debug/pr49032.c: New test.

	PR c/49120
	* gcc.dg/pr49120.c: New test.

	PR middle-end/48973
	* gcc.c-torture/execute/pr48973-1.c: New test.
	* gcc.c-torture/execute/pr48973-2.c: New test.

2011-05-22  Jason Merrill  <jason@redhat.com>

	* g++.dg/cpp0x/sfinae23.C: New.
	* g++.dg/cpp0x/sfinae8.C: Correct.

2011-05-22  Jakub Jelinek  <jakub@redhat.com>

	PR middle-end/49029
	* gcc.c-torture/compile/pr49029.c: New test.

2011-05-20  Jason Merrill  <jason@redhat.com>

	* g++.dg/cpp0x/constexpr-static7.C: New.

	* g++.dg/cpp0x/enum13.C: New.

	* g++.dg/cpp0x/defaulted26.C: New.

	* g++.dg/cpp0x/noexcept02.C: Fix.
	* g++.dg/cpp0x/noexcept03.C: Fix.
	* g++.dg/cpp0x/noexcept08.C: Fix.
	* g++.dg/cpp0x/noexcept10.C: New.

	* g++.dg/cpp0x/constexpr-friend.C: New.
	* g++.dg/cpp0x/constexpr-incomplete1.C: New.
	* g++.dg/cpp0x/constexpr-incomplete2.C: New.
	* g++.dg/cpp0x/constexpr-incomplete3.C: New.
	* g++.dg/cpp0x/constexpr-memfn1.C: Adjust.

	* g++.dg/cpp0x/sfinae22.C: New.

	* g++.dg/cpp0x/variadic108.C: New.

	* g++.dg/init/new32.C: New.

2011-05-20  Richard Guenther  <rguenther@suse.de>

	PR tree-optimization/49079
	* gcc.dg/torture/pr49079.c: New testcase.

2011-05-20  Jakub Jelinek  <jakub@redhat.com>

	PR tree-optimization/49073
	* gcc.c-torture/execute/pr49073.c: New test.

2011-05-19  Rainer Orth  <ro@CeBiTec.Uni-Bielefeld.DE>

	* gcc.c-torture/execute/960321-1.x: Remove.

2011-05-18  H.J. Lu  <hongjiu.lu@intel.com>

	Backport from mainline
	2011-05-18  H.J. Lu  <hongjiu.lu@intel.com>

	PR target/49002
	* gcc.target/i386/pr49002-1.c: New test.
	* gcc.target/i386/pr49002-2.c: Likewise.

2011-05-18  Jakub Jelinek  <jakub@redhat.com>

	PR tree-optimization/49039
	* gcc.c-torture/execute/pr49039.c: New test.
	* gcc.dg/tree-ssa/pr49039.c: New test.
	* g++.dg/torture/pr49039.C: New test.

2011-05-18  Richard Guenther  <rguenther@suse.de>

	Backport from mainline
	2011-04-19  Richard Guenther  <rguenther@suse.de>

	PR lto/48207
	* g++.dg/lto/pr48207_0.C: New testcase.

	2011-04-21  Richard Guenther  <rguenther@suse.de>

	PR lto/48703
	* g++.dg/lto/pr48207-2_0.C: New testcase.
	* g++.dg/lto/pr48207-3_0.C: Likewise.

2011-05-18  Richard Guenther  <rguenther@suse.de>

	Backport from mainline
	2011-05-12  Richard Guenther  <rguenther@suse.de>

	PR tree-optimization/48172
	* gcc.dg/vect/pr48172.c: New testcase.

2011-05-18  Jakub Jelinek  <jakub@redhat.com>

	PR tree-optimization/49000
	* gcc.dg/pr49000.c: New test.

2011-05-12  Jakub Jelinek  <jakub@redhat.com>

	PR tree-optimization/48975
	* gcc.dg/pr48975.c: New test.

2011-05-12  Richard Guenther  <rguenther@suse.de>

	Backport from mainline
	2011-05-02  Richard Guenther  <rguenther@suse.de>

	PR tree-optimization/48822
	* gcc.dg/torture/pr48822.c: New testcase.

2011-05-12  Jakub Jelinek  <jakub@redhat.com>

	PR debug/48967
	* g++.dg/opt/pr48967.C: New test.

2011-05-11  Tobias Burnus  <burnus@net-b.de>

	PR fortran/48889
	* gfortran.dg/generic_24.f90: New.

2011-05-11  Jakub Jelinek  <jakub@redhat.com>

	PR debug/48159
	* gcc.dg/pr48159-1.c: New test.
	* gcc.dg/pr48159-2.c: New test.

2011-05-11  Fabien Chêne  <fabien@gcc.gnu.org>

	PR c++/48859
	* g++.dg/init/pr48859.C: New.

2011-05-10  Michael Meissner  <meissner@linux.vnet.ibm.com>

	Backport from mainline
	2011-05-10  Michael Meissner  <meissner@linux.vnet.ibm.com>

	PR target/48857
	* gcc.target/powerpc/pr48857.c: New file, make sure V2DI arguments
	are passed and returned in vector registers.

2011-05-10  Jakub Jelinek  <jakub@redhat.com>

	Backported from mainline
	2011-05-07  Zdenek Dvorak  <ook@ucw.cz>

	PR tree-optimization/48837
	* gcc.dg/pr48837.c: New testcase.

2011-05-10  Jakub Jelinek  <jakub@redhat.com>

	PR tree-optimization/48611
	PR tree-optimization/48794
	* gfortran.dg/gomp/pr48611.f90: New test.
	* gfortran.dg/gomp/pr48794.f90: New test.

2011-05-09  Paolo Carlini  <paolo.carlini@oracle.com>

	PR c++/48522
	* g++.dg/cpp0x/pr48522.C: New.

2011-05-09  Dodji Seketeli  <dodji@redhat.com>

	PR c++/48574
	* g++.dg/template/dependent-expr8.C: New test case.

2011-05-06  Jason Merrill  <jason@redhat.com>

	* g++.dg/cpp0x/constexpr-condition2.C: New.

	* g++.dg/cpp0x/constexpr-missing.C: New.

	* g++.dg/ext/vla10.C: New.
	* c-c++-common/vla-1.c: New.

	* g++.dg/cpp0x/constexpr-48089.C: New.

2011-05-06  Dodji Seketeli  <dodji@redhat.com>

	PR c++/48838
	* g++.dg/template/member9.C: New test case.

2011-05-05  Jason Merrill  <jason@redhat.com>

	* g++.dg/init/new30.C: New.

2011-05-05  Eric Botcazou  <ebotcazou@adacore.com>

	* gnat.dg/discr29.ad[sb]: New test.
	* gnat.dg/discr30.adb: Likewise.

2011-05-05  Julian Brown  <julian@codesourcery.com>

	* gcc.target/arm/neon-vset_lanes8.c: New test.

2011-05-05  Ira Rosen  <ira.rosen@linaro.org>

	Backport from mainline:
	2011-04-18  Ulrich Weigand  <ulrich.weigand@linaro.org>
		    Ira Rosen  <ira.rosen@linaro.org>

	PR target/48252
	* gcc.target/arm/pr48252.c: New test.

2011-05-04  Jason Merrill  <jason@redhat.com>

	* g++.dg/conversion/base1.C: New.

2011-05-03  Jakub Jelinek  <jakub@redhat.com>

	PR target/48774
	* gcc.dg/pr48774.c: New test.

2011-04-30  Paul Thomas  <pault@gcc.gnu.org>

	PR fortran/48462
	PR fortran/48746
	* gfortran.dg/realloc_on_assign_7.f03: New test.

2011-04-30  Jakub Jelinek  <jakub@redhat.com>

	PR tree-optimization/48809
	* gcc.c-torture/execute/pr48809.c: New test.

2011-04-29  Tobias Burnus  <burnus@net-b.de>

	PR fortran/48810
	* gfortran.dg/typebound_proc_22.f90: New.

	PR fortran/48800
	* gfortran.dg/interface_36.f90: New.

2011-04-28  Michael Meissner  <meissner@linux.vnet.ibm.com>

	Backport from mainline
	2011-03-22  Michael Meissner  <meissner@linux.vnet.ibm.com>

	* gcc.dg/torture/vector-1.c: On powerpc add -fabi=altivec to avoid
	failure on 32-bit systems.
	* gcc.dg/torture/vector-2.c: Ditto.

	Backport from mainline
	2011-03-21  Michael Meissner  <meissner@linux.vnet.ibm.com>

	* gcc.dg/torture/va-arg-25.c: Add -mabi=altivec -maltivec for
	powerpc.

	PR target/48226
	* gcc.target/powerpc/pr48226.c: New file.

2011-04-28  Dodji Seketeli  <dodji@redhat.com>

	PR c++/48656
	* g++.dg/template/inherit7.C: New test case.

2011-04-28  Tobias Burnus  <burnus@net-b.de>

	PR fortran/48112
	PR fortran/48279
	* gfortran.dg/interface_35.f90: New.
	* gfortran.dg/erfc_scaled_1.f90: Don't compile with -pedantic.
	* gfortran.dg/func_result_6.f90: Add dg-warning.
	* gfortran.dg/bessel_1.f90: Ditto.
	* gfortran.dg/hypot_1.f90: Ditto.
	* gfortran.dg/proc_ptr_comp_20.f90: Ditto.
	* gfortran.dg/proc_ptr_comp_21.f90: Ditto.
	* gfortran.dg/interface_assignment_4.f90: Ditto.

2011-04-28  Tobias Burnus  <burnus@net-b.de>

	PR fortran/48788
	* gfortran.dg/whole_file_34.f90: New.

2011-04-27  Jason Merrill  <jason@redhat.com>

	* g++.dg/parse/ambig6.C: New.

2011-04-27  Nick Clifton  <nickc@redhat.com>

	* gcc.dg/20020312-2.c: Add definition for RX.

	* lib/target-supports.exp (add_options_for_ieee): Use -mnofpu
	option with RX targets.

	* gcc.target/rx/pack.c: Replace C++ style // comments with C style
	/* */ comments.

2011-04-27  Jakub Jelinek  <jakub@redhat.com>

	PR c/48742
	* gcc.c-torture/compile/pr48742.c: New test.

2011-04-26  Jason Merrill  <jason@redhat.com>

	* g++.dg/lookup/koenig13.C: New.

2011-04-26  Jason Merrill  <jason@redhat.com>

	* g++.dg/cpp0x/initlist48.C: New.

2011-04-26  Jakub Jelinek  <jakub@redhat.com>

	PR debug/48768
	* gcc.dg/pr48768.c: New test.

	PR tree-optimization/48734
	* gcc.c-torture/compile/pr48734.c: New test.

2011-04-26  Richard Guenther  <rguenther@suse.de>

	PR tree-optimization/48731
	* gcc.dg/torture/pr48731.c: New testcase.

2011-04-26  Tobias Burnus  <burnus@net-b.de>

	PR fortran/48588
	* gfortran.dg/whole_file_33.f90: New.

2011-04-25  Jason Merrill  <jason@redhat.com>

	* g++.dg/cpp0x/regress/template-const2.C: New.

2011-04-24  Jakub Jelinek  <jakub@redhat.com>

	PR preprocessor/48740
	* c-c++-common/raw-string-11.c: New test.

2011-04-23  John David Anglin  <dave.anglin@nrc-cnrc.ca>

	* gcc.dg/pr48616.c (dg-options): Add -fno-common to options on
	hppa*-*-hpux*.

2011-04-23  Jakub Jelinek  <jakub@redhat.com>

	PR c/48685
	* gcc.dg/pr48685.c: New test.

2011-04-22  Jakub Jelinek  <jakub@redhat.com>

	PR tree-optimization/48717
	* gcc.c-torture/execute/pr48717.c: New test.

2011-04-22  Uros Bizjak  <ubizjak@gmail.com>

	PR target/48723
	* gcc.target/i386/pr48723.c: New test.

2011-04-22  Jakub Jelinek  <jakub@redhat.com>

	PR c/48716
	* gcc.dg/gomp/pr48716.c: New test.
	* g++.dg/gomp/pr48716.C: New test.

2011-04-21  Uros Bizjak  <ubizjak@gmail.com>

	PR target/48708
	* gcc.target/i386/pr48708.c: New test.

2011-04-21  Richard Guenther  <rguenther@suse.de>

	PR middle-end/48695
	* g++.dg/torture/pr48695.C: New testcase.

2011-04-21  Eric Botcazou  <ebotcazou@adacore.com>

	* gnat.dg/volatile5.adb: New test.
	* gnat.dg/volatile5_pkg.ads: New helper.

2011-04-20  Jason Merrill  <jason@redhat.com>

	* g++.dg/cpp0x/initlist47.C: New.

2011-04-20  Jason Merrill  <jason@redhat.com>

	* g++.dg/template/const4.C: New.

2011-04-19  Jason Merrill  <jason@redhat.com>

	* g++.dg/ext/complex7.C: New.

2011-04-19  Jakub Jelinek  <jakub@redhat.com>

	PR target/48678
	* gcc.target/i386/pr48678.c: New test.

2011-04-18  Jason Merrill  <jason@redhat.com>

	* g++.dg/cpp0x/union4.C: New.

2011-04-18  Jakub Jelinek  <jakub@redhat.com>

	PR middle-end/48661
	* g++.dg/torture/pr48661.C: New test.

	PR c++/48632
	* g++.dg/gomp/pr48632.C: New test.

2011-04-18  Richard Guenther  <rguenther@suse.de>

	PR middle-end/46364
	* g++.dg/torture/pr46364.C: New testcase.

2011-04-18  Jakub Jelinek  <jakub@redhat.com>

	PR tree-optimization/48616
	* gcc.dg/pr48616.c: New test.

2011-04-15  Jakub Jelinek  <jakub@redhat.com>

	PR target/48614
	* gcc.target/i386/pr46084.c: Require avx_runtime instead of
	just avx.

	PR target/48605
	* gcc.target/i386/sse4_1-insertps-3.c: New test.
	* gcc.target/i386/sse4_1-insertps-4.c: New test.
	* gcc.target/i386/avx-insertps-3.c: New test.
	* gcc.target/i386/avx-insertps-4.c: New test.

2011-04-13  Jason Merrill  <jason@redhat.com>

	* g++.dg/template/operator11.C: New.

2011-04-13  Paul Thomas  <pault@gcc.gnu.org>

	PR fortran/48360
	PR fortran/48456
	* gfortran.dg/realloc_on_assign_6.f03: New test.

2011-04-13  Jakub Jelinek  <jakub@redhat.com>

	PR middle-end/48591
	* gcc.dg/gomp/pr48591.c: New test.

	PR c++/48570
	* g++.dg/cpp0x/constexpr-wstring1.C: New test.
	* g++.dg/cpp0x/constexpr-wstring2.C: New test.

2011-04-13  Dodji Seketeli  <dodji@redhat.com>

	PR c++/48574
	* g++.dg/template/dependent-expr7.C: New test case.

2011-04-12  Martin Jambor  <mjambor@suse.cz>

	PR tree-optimization/48195
	* gcc.dg/ipa/pr48195.c: New test.

2011-04-12  Jakub Jelinek  <jakub@redhat.com>

	PR rtl-optimization/48549
	* g++.dg/opt/pr48549.C: New test.

	PR c/48517
	* gcc.c-torture/compile/pr48517.c: New test.

2011-04-11  Jason Merrill  <jason@redhat.com>

	* g++.dg/cpp0x/enum10.C: New.

	* g++.dg/cpp0x/lambda/lambda-this4.C: New.

2011-04-09  Jason Merrill  <jason@redhat.com>

	PR c++/48528
	* g++.dg/cpp0x/sfinae10.C: Remove abstract class.

2011-04-08  Mike Stump  <mikestump@comcast.net>

	PR testsuite/48506
	* gcc.dg/tree-ssa/ssa-ccp-17.c: Robustify against ports that
	default to fno-common.

2011-04-07  Jason Merrill  <jason@redhat.com>

	* g++.dg/cpp0x/regress/call1.C: New.

	* g++.dg/cpp0x/sfinae11.C: New.
	* g++.dg/cpp0x/noexcept02.C: Fix.

	* g++.dg/cpp0x/sfinae10.C: New.

	* g++.dg/cpp0x/sfinae7.C: New.

	* g++.dg/cpp0x/enum9.C: New.

2011-04-08  Jakub Jelinek  <jakub@redhat.com>

	PR tree-optimization/48377
	* gcc.dg/vect/pr48377.c: New test.

2011-04-07  Mike Stump  <mikestump@comcast.net>

	* gcc.dg/torture/stackalign/non-local-goto-5.c: Fix for targets
	with no trampolines.

2011-04-07  Jakub Jelinek  <jakub@redhat.com>

	PR fortran/48117
	* gfortran.dg/gomp/pr48117.f90: New test.

	PR debug/48343
	* gcc.dg/torture/pr48343.c: New test.

2011-04-07  Andrey Belevantsev  <abel@ispras.ru>

	Backport from mainline
	2011-03-26  Andrey Belevantsev  <abel@ispras.ru>

	PR rtl-optimization/48144
	* gcc.dg/pr48144.c: New test.

2011-04-06  Jakub Jelinek  <jakub@redhat.com>

	PR debug/48466
	* gcc.dg/guality/pr36977.c: New test.
	* gcc.dg/guality/pr48466.c: New test.

	Backported from mainline
	2011-04-01  Jakub Jelinek  <jakub@redhat.com>

	PR middle-end/48335
	* gcc.c-torture/compile/pr48335-1.c: New test.
	* gcc.dg/pr48335-1.c: New test.
	* gcc.dg/pr48335-2.c: New test.
	* gcc.dg/pr48335-3.c: New test.
	* gcc.dg/pr48335-4.c: New test.
	* gcc.dg/pr48335-5.c: New test.
	* gcc.dg/pr48335-6.c: New test.
	* gcc.dg/pr48335-7.c: New test.
	* gcc.dg/pr48335-8.c: New test.
	* gcc.target/i386/pr48335-1.c: New test.

2011-04-04  Janus Weil  <janus@gcc.gnu.org>

	PR fortran/48291
	* gfortran.dg/class_42.f03: New.

2011-04-04  Rainer Orth  <ro@CeBiTec.Uni-Bielefeld.DE>

	* gfortran.dg/bessel_6.f90: Use dg-add-options ieee.
	* gfortran.dg/bessel_7.f90: Likewise.

2011-03-31  Jason Merrill  <jason@redhat.com>

	* g++.dg/cpp0x/defaulted24.C: New.

2011-03-31  Rainer Orth  <ro@CeBiTec.Uni-Bielefeld.DE>

	PR target/16292
	* gfortran.dg/g77/cabs.f: Only xfail execution on mips-sgi-irix6*
	with -O0.

2011-03-31  Eric Botcazou  <ebotcazou@adacore.com>

	* g++.dg/other/i386-9.C: New test.

2011-03-30  Jason Merrill  <jason@redhat.com>

	* g++.dg/cpp0x/regress/error-recovery1.C: New.

	* g++.dg/cpp0x/regress/isnan.C: New.

	* g++.dg/cpp0x/initlist46.C: New.

2011-03-29  Jason Merrill  <jason@redhat.com>

	* g++.dg/cpp0x/regress/value-dep1.C: New.

	* g++.dg/cpp0x/dependent1.C: New.

2011-03-29  Jason Merrill  <jason@redhat.com>

	* g++.dg/parse/memfnquals1.C: New.

	* g++.dg/cpp0x/constexpr-memfn1.C: New.

	* g++.dg/cpp0x/constexpr-diag1.C: Adjust error locations.

	* g++.dg/cpp0x/initlist-array2.C: New.

	* g++.dg/cpp0x/initlist-array1.C: New.

	* g++.dg/cpp0x/move1.C: New.

	* g++.dg/cpp0x/auto22.C: New.

	* g++.dg/cpp0x/rv-deduce2.C: New.

	* g++.dg/cpp0x/elision2.C: New.

2011-03-29  Rodrigo Rivas Costa  <rodrigorivascosta@gmail.com>

	* g++.dg/cpp0x/constexpr-attribute.C: New.

2011-03-29  Jason Merrill  <jason@redhat.com>

	* g++.dg/cpp0x/constexpr-recursion.C: New.

	* g++.dg/cpp0x/constexpr-noexcept.C: New.

	* g++.dg/cpp0x/constexpr-overflow2.C: New.
	* g++.dg/cpp0x/constexpr-data2.C: Remove FIXME.

	* g++.dg/cpp0x/constexpr-47570.C: New.

2011-03-28  Rainer Orth  <ro@CeBiTec.Uni-Bielefeld.DE>

	Backport from mainline:
	2011-03-23  Rainer Orth  <ro@CeBiTec.Uni-Bielefeld.DE>

	PR testsuite/48251
	* g++.dg/guality/guality.exp: Disable on alpha*-dec-osf*.

2011-03-28  Richard Sandiford  <richard.sandiford@linaro.org>

	PR target/47553
	* gcc.target/arm/neon-vld-1.c: New test.

2011-03-28  Richard Guenther  <rguenther@suse.de>

	Backport from mainline
	2011-03-24  Richard Guenther  <rguenther@suse.de>

	PR middle-end/48269
	* gcc.dg/builtin-object-size-10.c: New testcase.

	2011-03-22  Richard Guenther  <rguenther@suse.de>

	PR tree-optimization/48228
	* gcc.dg/Wstrict-overflow-23.c: New testcase.

	2011-03-17  Richard Guenther  <rguenther@suse.de>

	PR middle-end/48134
	* gcc.dg/pr48134.c: New testcase.

2011-03-26  Uros Bizjak  <ubizjak@gmail.com>

	Backport from mainline:
	2011-03-24  Uros Bizjak  <ubizjak@gmail.com>

	PR target/48237
	* gcc.target/i386/pr48237.c: New test.

2011-03-26  Jakub Jelinek  <jakub@redhat.com>

	Backport from mainline
	2011-03-24  Jakub Jelinek  <jakub@redhat.com>

	PR debug/48204
	* gcc.dg/dfp/pr48204.c: New test.

	2011-03-20  Jakub Jelinek  <jakub@redhat.com>

	PR c/42544
	PR c/48197
	* gcc.c-torture/execute/pr42544.c: New test.
	* gcc.c-torture/execute/pr48197.c: New test.

	PR rtl-optimization/48156
	* gcc.dg/pr48156.c: New test.

	2011-03-17  Jakub Jelinek  <jakub@redhat.com>

	PR rtl-optimization/48141
	* gcc.dg/pr48141.c: New test.

2011-03-25  Release Manager

	* GCC 4.6.0 released.

2011-03-21  Rainer Orth  <ro@CeBiTec.Uni-Bielefeld.DE>

	Backport from mainline:
	2011-03-18  Rainer Orth  <ro@CeBiTec.Uni-Bielefeld.DE>

	* gcc.dg/vect/slp-multitypes-2.c: Replace dg-do run with
	dg-xfail-run-if.
	Only xfail with gas.

2011-03-21  Jakub Jelinek  <jakub@redhat.com>

	PR target/48213
	* gcc.dg/pr48213.c: New test.

2011-03-20  Joseph Myers  <joseph@codesourcery.com>

	* gcc.dg/c1x-typedef-1.c: Expect errors for redefinitions of
	variably modified typedefs.
	* gcc.dg/c1x-typedef-2.c: Remove.

2011-03-20  Joseph Myers  <joseph@codesourcery.com>

	* gcc.dg/c1x-anon-struct-1.c: Don't test use of typedefs.
	* gcc.dg/c1x-anon-struct-3.c: New test.
	* gcc.dg/anon-struct-11.c: Update.

2011-03-18  Rainer Orth  <ro@CeBiTec.Uni-Bielefeld.DE>

	PR middle-end/47405
	* gcc.dg/torture/20090618-1.c: Skip on mips-sgi-irix*.

2011-03-18  Jakub Jelinek  <jakub@redhat.com>

	PR bootstrap/48161
	* gcc.c-torture/compile/pr48161.c: New test.

2011-03-17  Richard Guenther  <rguenther@suse.de>

	PR middle-end/48165
	* g++.dg/torture/pr48165.C: New testcase.

2011-03-16  Dodji Seketeli  <dodji@redhat.com>

	PR debug/47510
	* g++.dg/debug/dwarf2/typedef6.C: New test.

2011-03-16  Jason Merrill  <jason@redhat.com>

	* g++.dg/cpp0x/constexpr-array3.C: New.

2011-03-16  Jason Merrill  <jason@redhat.com>

	* g++.dg/cpp0x/sfinae6.C: New.
	* gcc/testsuite/g++.dg/cpp0x/initlist38.C: Adjust expected error.
	* gcc/testsuite/g++.dg/cpp0x/pr45908.C: Likewise.
	* gcc/testsuite/g++.dg/cpp0x/sfinae6.C: Likewise.
	* gcc/testsuite/g++.old-deja/g++.jason/conversion11.C: Likewise.
	* gcc/testsuite/g++.old-deja/g++.law/arg11.C: Likewise.

2011-03-16  Jason Merrill  <jason@redhat.com>

	* g++.dg/template/incomplete6.C: New.

2011-03-15  Ramana Radhakrishnan  <ramana.radhakrishnan@linaro.org>

	PR target/46788
	* gcc.target/arm/pr46788.c: New.

2011-03-15  Richard Sandiford  <richard.sandiford@linaro.org>

	PR rtl-optimization/47166
	* gcc.c-torture/execute/postmod-1.c: New test.

2011-03-14  Richard Guenther  <rguenther@suse.de>

	PR middle-end/48098
	* gcc.dg/torture/pr48098.c: New testcase.

2011-03-12  Peter Bergner  <bergner@vnet.ibm.com>

	PR target/48053
	* gcc/testsuite/gcc.target/powerpc/pr48053-1.c: New test.
	* gcc/testsuite/gcc.target/powerpc/pr48053-2.c: Likewise.

2011-03-12  Thomas Koenig  <tkoenig@gcc.gnu.org>

	PR libfortran/48066
	* gfortran.dg/intrinsic_ifunction_2.f90:  Correct PR number.

2011-03-12  Thomas Koenig  <tkoenig@gcc.gnu.org>

	PR libfortran/48066
	* gfortran.dg/intrinsic_ifunction_2.f90:  New test case.

2011-03-12  Janus Weil  <janus@gcc.gnu.org>

	PR fortran/48059
	* gfortran.dg/class_41.f03: New.

2011-03-11  Dodji Seketeli  <dodji@redhat.com>

	* g++.dg/conversion/cast3.C: New test.

2011-03-11  Jason Merrill  <jason@redhat.com>

	* g++.dg/template/error45.C: New.

	* g++.dg/parse/no-type-defn1.C: New.

	* g++.dg/ext/attrib40.C: New.

	* g++.dg/cpp0x/regress/array1.C: New.

2011-03-11  Richard Guenther  <rguenther@suse.de>

	PR tree-optimization/48067
	* gcc.dg/pr48067.c: New testcase.

2011-03-11  Richard Guenther  <rguenther@suse.de>

	PR lto/48073
	* g++.dg/lto/20110311-1_0.C: New testcase.

2011-03-11  Jakub Jelinek  <jakub@redhat.com>

	PR c++/48035
	* g++.dg/inherit/virtual8.C: New test.

	PR middle-end/48044
	* gcc.dg/torture/pr48044.c: New test.

2011-03-11  Janus Weil  <janus@gcc.gnu.org>

	PR fortran/47768
	* gfortran.dg/proc_ptr_comp_31.f90: New.

2011-03-11  Richard Guenther  <rguenther@suse.de>

	PR tree-optimization/47278
	* gcc.dg/torture/pr47278-1.c: New testcase.
	* gcc.dg/torture/pr47278-2.c: Likewise.

2011-03-11  Jakub Jelinek  <jakub@redhat.com>

	PR tree-optimization/48063
	* gcc.dg/torture/pr48063.c: New test.

2011-03-10  Jason Merrill  <jason@redhat.com>

	* g++.dg/template/array22.C: New.

	* g++.dg/cpp0x/syntax-err1.C: New.
	* g++.dg/parse/error36.C: Adjust expected errors.
	* g++.old-deja/g++.pt/ctor2.C: Likewise.
	* g++.old-deja/g++.pt/typename3.C: Likewise.
	* g++.old-deja/g++.pt/typename4.C: Likewise.
	* g++.old-deja/g++.pt/typename6.C: Likewise.

2011-03-09  Jason Merrill  <jason@redhat.com>

	* g++.dg/template/nontype22.C: New.

2011-03-09  Martin Jambor  <mjambor@suse.cz>

	PR tree-optimization/47714
	* g++.dg/torture/pr47714.C: New test.

2011-03-08  Michael Meissner  <meissner@linux.vnet.ibm.com>

	PR target/47755
	* gcc.target/powerpc/pr47755-2.c: New file.

2011-03-08  Jakub Jelinek  <jakub@redhat.com>

	* go.test/go-test.exp: For goroutines.go test if GCCGO_RUN_ALL_TESTS
	is not set in the environment, pass 64 as first argument when not
	running expensive tests or pass max($[`ulimit -u`/4], 10000) on
	native where ulimit -u is supported.

2011-03-08  Andreas Krebbel  <Andreas.Krebbel@de.ibm.com>

	* gcc.dg/optimize-bswapsi-1.c: Use -march=z900 on s390.

2011-03-08  Jason Merrill  <jason@redhat.com>

	* g++.dg/template/nontype21.C: New.

	* g++.dg/template/anon5.C: New.

2011-03-08  Jakub Jelinek  <jakub@redhat.com>

	PR debug/47881
	* gcc.dg/pr47881.c: New test.

2011-03-08  Dodji Seketeli  <dodji@redhat.com>

	PR c++/47957
	* g++.dg/lookup/template3.C: New test.

2011-03-08  Kai Tietz  <ktietz@redhat.com>

	* g++.dg/tree-ssa/pr21082.C: Use __INTPTR_TYPE__ instead of
	'long' type.

2011-03-08  Mikael Pettersson  <mikpe@it.uu.se>

	PR testsuite/47954
	* gcc.dg/tree-ssa/ssa-ccp-33.c: Use __alignof__ not
	sizeof to compute alignment.

2011-03-08  Jakub Jelinek  <jakub@redhat.com>

	PR tree-optimization/48022
	* gcc.dg/pr48022-1.c: New test.
	* gcc.dg/pr48022-2.c: New test.

2011-03-07  Jason Merrill  <jason@redhat.com>

	* g++.dg/template/nontype20.C: New.
	* g++.dg/init/member1.C: Adjust expected errors.
	* g++.dg/parse/constant4.C: Likewise.
	* g++.dg/template/qualified-id3.C: Likewise.
	* g++.old-deja/g++.pt/crash10.C: Likewise.

	* g++.dg/cpp0x/regress/non-const1.C: New.

2011-03-07  Jakub Jelinek  <jakub@redhat.com>

	PR debug/47991
	* gcc.dg/pr47991.c: New test.

2011-03-07  Jason Merrill  <jason@redhat.com>

	* g++.dg/abi/mangle46.C: New.

2011-03-07  Pat Haugen <pthaugen@us.ibm.com>

	PR target/47862
	* gcc.target/powerpc/pr47862.c: New.

2011-03-07  Jack Howarth <howarth@bromo.med.uc.edu>

	PR target/45413
	* gcc.target/i386/combine-mul.c: Require nonpic.

2011-03-07  Paul Wögerer  <paul_woegerer@mentor.com>
	    Nathan Froyd  <froydnj@codesourcery.com>

	* gcc.dg/20001117-1.c: Abort on NULL call_sites.

2011-03-06  Mark Mitchell  <mark@codesourcery.com>

	* README.QMTEST: Remove.

2011-03-06  Paul Thomas  <pault@gcc.gnu.org>
	    Jerry DeLisle  <jvdelisle@gcc.gnu.org>

	PR fortran/47850
	* gfortran.dg/array_constructor_37.f90 : New test.

2011-03-05  Jason Merrill  <jason@redhat.com>

	* g++.dg/abi/mangle39.C: ABI v5, not 6.
	* g++.dg/abi/mangle45.C: Likewise.
	* g++.dg/cpp0x/trailing1.C: Likewise.

2011-03-05  John David Anglin  <dave.anglin@nrc-cnrc.gc.ca>

	* gcc.dg/torture/pr47975.c: Add -fno-common option on hppa*-*-hpux*.

2011-03-05  Jakub Jelinek  <jakub@redhat.com>

	PR rtl-optimization/47899
	* gcc.dg/pr47899.c: New test.

	* gcc.dg/torture/pr47968.c: Ignore warnings.

	PR tree-optimization/47967
	* gcc.c-torture/compile/pr47967.c: New test.

2011-03-04  Nicola Pero  <nicola.pero@meta-innovation.com>

	* objc.dg/property/property-encoding-1.m: Tidied up testcase.
	* obj-c++.dg/property/property-encoding-1.mm: Likewise.

2011-03-04  Nicola Pero  <nicola.pero@meta-innovation.com>

	* objc.dg/gnu-api-2-property.m: Added tests for property_getName()
	and property_getAttributes() if __OBJC2__.
	* obj-c++.dg/gnu-api-2-property.mm: Likewise.
	* objc.dg/property/property-encoding-1.m: New.
	* obj-c++.dg/property/property-encoding-1.mm: New.

2011-03-04  Jason Merrill  <jason@redhat.com>

	* g++.dg/template/pseudodtor6.C: New.

	* g++.dg/inherit/covariant19.C: New.

2011-03-04  Richard Guenther  <rguenther@suse.de>

	PR middle-end/47968
	* gcc.dg/torture/pr47968.c: New testcase.

2011-03-04  Richard Guenther  <rguenther@suse.de>

	PR middle-end/47975
	* gcc.dg/torture/pr47975.c: New testcase.

2011-03-03  Paolo Carlini  <paolo.carlini@oracle.com>

	PR c++/47974
	* g++.dg/template/crash106.C: New.

2011-03-03  Jakub Jelinek  <jakub@redhat.com>

	PR c/47963
	* gcc.dg/gomp/pr47963.c: New test.
	* g++.dg/gomp/pr47963.C: New test.

2011-03-02  Jason Merrill  <jason@redhat.com>

	* g++.dg/cpp0x/regress/condition1.C: New.

	* g++.dg/cpp0x/constexpr-ctor9.C: New.

2011-03-01  Jason Merrill  <jason@redhat.com>

	* g++.dg/cpp0x/lambda/lambda-98.C: New.

	* g++.dg/cpp0x/constexpr-non-const-arg2.C: New.

2011-03-02  Richard Sandiford  <richard.sandiford@linaro.org>

	PR rtl-optimization/47925
	* gcc.c-torture/execute/pr47925.c: New test.

2011-03-01  Jason Merrill  <jason@redhat.com>

	* g++.dg/cpp0x/decltype25.C: New.

	* g++.dg/cpp0x/regress/bitfield-err1.C: New.

2011-03-01  Richard Guenther  <rguenther@suse.de>

	PR tree-optimization/47890
	* gcc.dg/torture/pr47890.c: New testcase.

2011-03-01  Richard Guenther  <rguenther@suse.de>

	PR lto/47924
	* gcc.dg/lto/pr47924_0.c: New testcase.

2011-03-01  Richard Guenther  <rguenther@suse.de>

	PR lto/46911
	* gfortran.dg/lto/pr46911_0.f: New testcase.

2011-02-28  Jerry DeLisle  <jvdelisle@gcc.gnu.org>

	PR libgfortran/47933
	* gfortran.dg/fmt_fw_d.f90: Fix test by adding dg-options to avoid
	compile errors from older code form.

2011-02-28  Jerry DeLisle  <jvdelisle@gcc.gnu.org>

	PR libgfortran/47567
	* gfortran.dg/fmt_fw_d.f90: New test.

2011-02-28  Jason Merrill  <jason@redhat.com>

	* g++.dg/inherit/covariant18.C: New.

2011-02-28  Jakub Jelinek  <jakub@redhat.com>

	PR middle-end/47893
	* gcc.dg/pr47893.c: New test.

2011-02-28  Nicola Pero  <nicola.pero@meta-innovation.com>

	* objc.dg/gnu-api-2-sel.m: Test that sel_getTypedSelector return
	NULL in case of a selector with conflicting types.
	* obj-c++.dg/gnu-api-2-sel.mm: Same change.

2011-02-28  Kazu Hirata  <kazu@codesourcery.com>

	* gcc.target/arm/vfp-ldmdbd.c, gcc.target/arm/vfp-ldmdbs.c,
	gcc.target/arm/vfp-ldmiad.c, gcc.target/arm/vfp-ldmias.c,
	gcc.target/arm/vfp-stmdbd.c, gcc.target/arm/vfp-stmdbs.c,
	gcc.target/arm/vfp-stmiad.c, gcc.target/arm/vfp-stmias.c: New.

2011-02-28  Jason Merrill  <jason@redhat.com>

	PR c++/47906
	* g++.dg/cpp0x/trailing1.C: Specify -fabi-version=6.

2011-02-27  Jerry DeLisle  <jvdelisle@gcc.gnu.org>

	PR libgfortran/47778
	* gfortran.dg/namelist_71.f90: New test.

2011-02-27  Jason Merrill  <jason@redhat.com>

	PR c++/47906
	* g++.dg/abi/mangle39.C: Specify -fabi-version=6.
	* g++.dg/abi/mangle45.C: Specify -fabi-version=6.

2011-02-27  Paolo Carlini  <paolo.carlini@oracle.com>

	PR c++/46466
	* g++.dg/cpp0x/constexpr-ctor8.C: New.

2011-02-27  Jakub Jelinek  <jakub@redhat.com>

	PR fortran/47886
	* gfortran.dg/gomp/task-1.f90: Removed.

2011-02-26  Jason Merrill  <jason@redhat.com>

	* g++.dg/template/this-targ1.C: New.

	* g++.dg/cpp0x/regress/template-const1.C: New.
	* g++.dg/cpp0x/regress/template-function1.C: Adjust.
	* g++.dg/template/function1.C: Adjust.
	* g++.dg/cpp0x/regress/debug-debug7.C: Adjust.
	* g++.dg/debug/debug7.C: Adjust.

2011-02-26  Tobias Burnus  <burnus@net-b.de>

	PR fortran/47886
	* gfortran.dg/gomp/task-1.f90: New.

2011-02-25  Jie Zhang  <jie@codesourcery.com>

	* gcc.target/arm/neon-thumb2-move.c: Add
	dg-require-effective-target arm_thumb2_ok.

2011-02-24  Jason Merrill  <jason@redhat.com>

	* g++.dg/parse/constant1.C: Specify C++98 mode.
	* g++.dg/parse/constant5.C: Likewise.
	* g++.dg/parse/error2.C: Likewise.
	* g++.dg/parse/semicolon3.C: Likewise.
	* g++.dg/template/crash14.C: Likewise.
	* g++.dg/template/local4.C: Likewise.
	* g++.dg/template/nontype3.C: Likewise.
	* g++.dg/parse/crash31.C: Adjust expected errors.
	* g++.dg/template/function1.C: Likewise.
	* g++.dg/template/ref3.C: Likewise.
	* g++.dg/template/static9.C: Likewise.
	* g++.old-deja/g++.pt/crash41.C: Instantiate template.

	* g++.dg/cpp0x/constexpr-array-tparm.C: New.
	* g++.dg/cpp0x/regress/parse-ambig5.C: Copy from parse/ambig5.C.
	* g++.dg/cpp0x/regress/debug-debug7.C: Copy from debug/debug7.C.
	* g++.dg/cpp0x/variadic20.C: Adjust expected errors.
	* g++.dg/cpp0x/regress/template-function1.C: Likewise.

2011-02-24  Jakub Jelinek  <jakub@redhat.com>

	PR fortran/47878
	* gfortran.dg/pr47878.f90: New test.

2011-02-24  Richard Guenther  <rguenther@suse.de>

	PR testsuite/47801
	* gcc.dg/guality/pr41353-1.c (vari): Mark as used.
	* gcc.dg/guality/pr41353-2.c (vari): Likewise.

2011-02-24  Richard Guenther  <rguenther@suse.de>

	PR fortran/47839
	* gfortran.dg/lto/pr47839_0.f90: New testcase.
	* gfortran.dg/lto/pr47839_1.f90: Likewise.

2011-02-23  Jerry DeLisle  <jvdelisle@gcc.gnu.org>

	PR libgfortran/47567
	* gfortran.dg/fmt_f0_1.f90: Update test.

2011-02-23  Jason Merrill  <jason@redhat.com>

	* g++.dg/abi/mangle39.C: Adjust parm mangling.
	* g++.dg/abi/mangle45.C: New.

	* g++.dg/cpp0x/trailing1.C: Mangle decltype.
	* g++.dg/template/canon-type-9.C: Match use of decltype
	between declaration and definition.
	* g++.dg/template/canon-type-12.C: Likewise.

2011-02-23  Mikael Morin  <mikael@gcc.gnu.org>

	PR fortran/40850
	* gfortran.dg/nested_allocatables_1.f90: New.

2011-02-23  Nathan Froyd  <froydnj@codesourcery.com>

	PR c++/46868
	* g++.dg/pr46868.C: New test.
	* g++.dg/parse/parameter-declaration-1.C: Adjust.
	* g++.dg/parse/error14.C: Adjust.

2011-02-23  Richard Guenther  <rguenther@suse.de>

	PR tree-optimization/47838
	* gcc.dg/tree-ssa/foldconst-2.c: Scan tree-ch dump.

2011-02-23  Uros Bizjak  <ubizjak@gmail.com>

	* g++.dg/other/pr47218.C: Fix dg-options.  Cleanup saved temps.

2011-02-23  Uros Bizjak  <ubizjak@gmail.com>

	* gfortran.dg/allocate_deferred_char_scalar_1.f03: Fix dg-do syntax.
	* gfortran.dg/count_init_expr.f03: Ditto.
	* gfortran.dg/gomp/pr43711.f90: Ditto.
	* gcc.dg/struct-parse-2.c: Ditto.
	* gcc.dg/parse-error-3.c: Ditto.
	* gcc.dg/Wlogical-op-1.c: Ditto.
	* gcc.dg/Walways-true-1.c: Ditto.
	* gcc.dg/pr24225.c: Ditto.
	* gcc.dg/Walways-true-2.c: Ditto.
	* gcc.dg/tree-ssa/foldcast-1.c: Ditto.
	* gcc.dg/tree-ssa/struct-aliasing-1.c: Ditto.
	* gcc.dg/tree-ssa/struct-aliasing-2.c: Ditto.
	* g++.dg/overload/defarg4.C: Ditto.
	* g++.dg/inherit/covariant16.C: Ditto.
	* g++.dg/inherit/virtual7.C: Ditto.
	* g++.dg/template/canon-type-9.C: Ditto.
	* g++.dg/template/access19.C: Ditto.
	* g++.dg/template/call7.C: Ditto.
	* g++.dg/template/canon-type-2.C: Ditto.
	* g++.dg/template/init7.C: Ditto.
	* g++.dg/template/sizeof-template-argument.C: Ditto.
	* g++.dg/template/const3.C: Ditto.
	* g++.dg/template/sfinae26.C: Ditto.
	* g++.dg/template/sfinae26.C: Ditto.
	* g++.dg/template/canon-type-11.C: Ditto.
	* g++.dg/template/union2.C: Ditto.
	* g++.dg/template/canon-type-3.C: Ditto.
	* g++.dg/template/canon-type-1.C: Ditto.
	* g++.dg/template/canon-type-5.C: Ditto.
	* g++.dg/template/canon-type-7.C: Ditto.
	* g++.dg/template/canon-type-10.C: Ditto.
	* g++.dg/template/spec36.C: Ditto.
	* g++.dg/template/typedef38.C: Ditto.
	* g++.dg/template/canon-type-4.C: Ditto.
	* g++.dg/template/canon-type-6.C: Ditto.
	* g++.dg/template/canon-type-13.C: Ditto.
	* g++.dg/template/instantiate9.C: Ditto.
	* g++.dg/template/ttp22.C: Ditto.
	* g++.dg/warn/Wreturn-type-6.C: Ditto.
	* g++.dg/warn/Walways-true-1.C: Ditto.
	* g++.dg/warn/Wlogical-op-1.C: Ditto.
	* g++.dg/warn/Walways-true-2.C: Ditto.
	* g++.dg/conversion/op4.C: Ditto.
	* g++.dg/opt/pr19650.C: Ditto.
	* g++.dg/lookup/friend11.C: Ditto.
	* g++.dg/other/default2.C: Ditto.
	* g++.dg/other/default3.C: Ditto.
	* g++.dg/other/dtor2.C: Ditto.
	* g++.dg/other/friend5.C: Ditto.
	* g++.dg/other/default5.C: Ditto.
	* g++.dg/init/brace6.C: Ditto.
	* g++.dg/init/aggr5.C: Ditto.
	* g++.dg/init/error2.C: Ditto.
	* g++.dg/expr/bound-mem-fun.C: Ditto.
	* g++.dg/expr/cond6.C: Ditto.
	* g++.dg/expr/stmt-expr-1.C: Ditto.
	* g++.dg/cpp0x/constexpr-object2.C: Ditto.
	* g++.dg/cpp0x/constexpr-data1.C: Ditto.
	* g++.dg/cpp0x/constexpr-function2.C: Ditto.
	* g++.dg/cpp0x/bracket1.C: Ditto.
	* g++.dg/cpp0x/variadic-mem-fn.C: Ditto.
	* g++.dg/cpp0x/pr38646.C: Ditto.
	* g++.dg/cpp0x/variadic73.C: Ditto.
	* g++.dg/cpp0x/constexpr-function1.C: Ditto.
	* g++.dg/cpp0x/bracket4.C: Ditto.
	* g++.dg/cpp0x/decltype4.C: Ditto.
	* g++.dg/cpp0x/constexpr-data2.C: Ditto.
	* g++.dg/cpp0x/constexpr-object1.C: Ditto.
	* g++.dg/cpp0x/variadic-crash2.C: Ditto.
	* g++.dg/cpp0x/variadic-new2.C: Ditto.
	* g++.dg/cpp0x/decltype2.C: Ditto.
	* g++.dg/cpp0x/decltype1.C: Ditto.
	* g++.dg/cpp0x/bracket2.C: Ditto.
	* g++.dg/cpp0x/decltype5.C: Ditto.
	* g++.dg/cpp0x/constexpr-function3.C: Ditto.
	* g++.dg/cpp0x/variadic70.C: Ditto.
	* g++.dg/cpp0x/decltype6.C: Ditto.
	* g++.dg/cpp0x/rvo.C: Ditto.
	* g++.dg/cpp0x/vt-40092.C: Ditto.
	* g++.dg/cpp0x/variadic-new.C: Ditto.
	* g++.dg/cpp0x/lambda/lambda-pass.C: Ditto.
	* g++.dg/cpp0x/lambda/lambda-mixed.C: Ditto.
	* g++.dg/cpp0x/lambda/lambda-nested.C: Ditto.
	* g++.dg/cpp0x/lambda/lambda-recursive.C: Ditto.
	* g++.dg/cpp0x/lambda/lambda-copy.C: Ditto.
	* g++.dg/cpp0x/lambda/lambda-non-const.C: Ditto.
	* g++.dg/cpp0x/lambda/lambda-ref-default.C: Ditto.
	* g++.dg/cpp0x/lambda/lambda-deduce.C: Ditto.
	* g++.dg/cpp0x/lambda/lambda-copy-default.C: Ditto.
	* g++.dg/cpp0x/lambda/lambda-nop.C: Ditto.
	* g++.dg/cpp0x/lambda/lambda-capture-const-ref.C: Ditto.
	* g++.dg/cpp0x/lambda/lambda-ref.C: Ditto.
	* g++.dg/cpp0x/lambda/lambda-const.C: Ditto.
	* g++.dg/cpp0x/lambda/lambda-mutable.C: Ditto.
	* g++.dg/cpp0x/lambda/lambda-in-class.C: Ditto.
	* g++.dg/cpp0x/pr39639.C: Ditto.
	* g++.dg/cpp0x/decltype3.C: Ditto.
	* g++.dg/cpp0x/variadic68.C: Ditto.
	* g++.dg/cpp0x/variadic-function.C: Ditto.
	* g++.dg/cpp0x/constexpr-ex1.C: Ditto.
	* g++.dg/cpp0x/variadic-bind.C: Ditto.
	* g++.dg/cpp0x/variadic-tuple.C: Ditto.
	* g++.dg/cpp0x/constexpr-ex2.C: Ditto.
	* g++.dg/parse/crash35.C: Ditto.
	* g++.dg/parse/crash40.C: Ditto.
	* g++.dg/parse/defarg12.C: Ditto.
	* g++.dg/parse/crash34.C: Ditto.
	* g++.dg/parse/constructor3.C: Ditto.
	* g++.dg/parse/template23.C: Ditto.
	* g++.dg/parse/crash56.C: Ditto.
	* g++.dg/parse/dtor13.C: Ditto.
	* g++.dg/parse/error33.C: Ditto.
	* g++.dg/parse/ctor9.C: Ditto.
	* g++.dg/parse/error32.C: Ditto.
	* g++.dg/parse/error37.C: Ditto.
	* g++.dg/parse/bitfield3.C: Ditto.
	* g++.dg/parse/struct-4.C: Ditto.
	* g++.dg/ext/has_trivial_copy.C: Ditto.
	* g++.dg/ext/is_polymorphic.C: Ditto.
	* g++.dg/ext/has_nothrow_copy_odr.C: Ditto.
	* g++.dg/ext/has_nothrow_copy-4.C: Ditto.
	* g++.dg/ext/has_nothrow_assign.C: Ditto.
	* g++.dg/ext/is_union.C: Ditto.
	* g++.dg/ext/has_nothrow_copy-1.C: Ditto.
	* g++.dg/ext/is_pod.C: Ditto.
	* g++.dg/ext/has_virtual_destructor.C: Ditto.
	* g++.dg/ext/has_trivial_constructor.C: Ditto.
	* g++.dg/ext/has_nothrow_copy-3.C: Ditto.
	* g++.dg/ext/has_nothrow_copy-5.C: Ditto.
	* g++.dg/ext/has_trivial_destructor-1.C: Ditto.
	* g++.dg/ext/has_nothrow_copy-6.C: Ditto.
	* g++.dg/ext/is_abstract.C: Ditto.
	* g++.dg/ext/has_trivial_assign.C: Ditto.
	* g++.dg/ext/is_class.C: Ditto.
	* g++.dg/ext/has_nothrow_assign_odr.C: Ditto.
	* g++.dg/ext/has_nothrow_copy-7.C: Ditto.
	* g++.dg/ext/is_base_of.C: Ditto.
	* g++.dg/ext/has_nothrow_copy-2.C: Ditto.
	* g++.dg/ext/has_nothrow_constructor.C: Ditto.
	* g++.dg/ext/is_empty.C: Ditto.
	* g++.dg/ext/is_enum.C: Ditto.
	* g++.dg/ext/has_nothrow_constructor_odr.C: Ditto.
	* gnat.dg/opt11.adb: Ditto.
	* obj-c++.dg/pr45735.mm: Ditto.
	* obj-c++.dg/pr24393.mm: Ditto.
	* obj-c++.dg/exceptions-2.mm: Ditto.
	* objc.dg/pr45735.m: Ditto.
	* objc.dg/pr24393.m: Ditto.

2011-02-23  Nicola Pero  <nicola.pero@meta-innovation.com>

	* objc.dg/attributes/objc-exception-1.m: New.

2011-02-23  Jie Zhang  <jie@codesourcery.com>

	* gcc.dg/cpp/include7.c: New test.

2011-02-22  Paolo Carlini  <paolo.carlini@oracle.com>

	PR c++/47242
	* g++.dg/cpp0x/lambda/lambda-ice4.C: New.

2011-02-23  Jie Zhang  <jie@codesourcery.com>

	PR rtl-optimization/47763
	* gcc.dg/pr47763.c: New test.

2011-02-22  Paul Thomas  <pault@gcc.gnu.org>

	PR fortran/45743
	* gfortran.dg/whole_file_32.f90 : New test.

2011-02-22  Dodji Seketeli  <dodji@redhat.com>

	PR c++/47666
	* g++.dg/inherit/virtual7.C: New test.

2011-02-22  Nicola Pero  <nicola.pero@meta-innovation.com>

	PR objc/47832
	* objc.dg/type-size-3.m: Updated error message.
	* objc.dg/type-size-4.m: New test.
	* objc.dg/type-size-5.m: New test.

2011-02-22  Rainer Orth  <ro@CeBiTec.Uni-Bielefeld.DE>

	* lib/gnat.exp: Fix comments.
	Don't load libgloss.exp.
	(default_gnat_version): Call $compiler with --version.
	Adapt regexp for gnatmake output, insert version.
	(gnat_version): New proc.
	(gnat_init): Remove gnat_libgcc_s_path.
	(gnat_target_compile): Likewise.
	Remove ld_library_path.
	Log ADA_INCLUDE_PATH, ADA_OBJECTS_PATH.
	(gnat_pass): Remove.
	(gnat_pass): Remove.
	(gnat_finish): Remove.
	(gnat_exit): Remove.
	(local_find_gnatmake): Reindent.
	(runtest_file_p): Remove.
	(prune_warnings): Remove.
	(find_gnatclean): New proc.
	* lib/gnat-dg.exp (lremove): New proc.
	(gnat-dg-test): Reindent.
	Remove additional output files.
	(gnat-dg-runtest): Remove.

	* gnat.dg/array7.adb: Use cleanup-tree-dump "optimized".
	* gnat.dg/loop_optimization6.adb: Likewise.
	* gnat.dg/atomic1.adb: Use cleanup-tree-dump "gimple".

2011-02-22  Jakub Jelinek  <jakub@redhat.com>

	PR tree-optimization/47835
	* gcc.dg/pr46909.c: Check optimized dump instead of ifcombine.

2011-02-22  Tobias Burnus  <burnus@net-b.de>

	* gfortran.dg/abstract_type_1.f90: Fix dg-do syntax.
	* gfortran.dg/abstract_type_2.f03: Ditto.
	* gfortran.dg/abstract_type_3.f03: Ditto.
	* gfortran.dg/abstract_type_4.f03: Ditto.
	* gfortran.dg/abstract_type_5.f03: Ditto.
	* gfortran.dg/abstract_type_6.f03: Ditto.
	* gfortran.dg/alloc_comp_constraint_6.f90: Ditto.
	* gfortran.dg/alloc_comp_init_expr.f03: Ditto.
	* gfortran.dg/allocatable_scalar_11.f90: Ditto.
	* gfortran.dg/allocate_scalar_with_shape.f90: Ditto.
	* gfortran.dg/array_function_5.f90: Ditto.
	* gfortran.dg/asynchronous_3.f03: Ditto.
	* gfortran.dg/char_expr_1.f90: Ditto.
	* gfortran.dg/class_14.f03: Ditto.
	* gfortran.dg/data_array_6.f: Ditto.
	* gfortran.dg/data_invalid.f90: Ditto.
	* gfortran.dg/dot_product_1.f03: Ditto.
	* gfortran.dg/func_derived_5.f90: Ditto.
	* gfortran.dg/func_result_4.f90: Ditto.
	* gfortran.dg/implied_do_1.f90: Ditto.
	* gfortran.dg/initialization_25.f90: Ditto.
	* gfortran.dg/initialization_26.f90: Ditto.
	* gfortran.dg/interface_34.f90: Ditto.
	* gfortran.dg/iso_c_binding_init_expr.f03: Ditto.
	* gfortran.dg/keyword_symbol_1.f90: Ditto.
	* gfortran.dg/matmul_8.f03: Ditto.
	* gfortran.dg/merge_init_expr.f90: Ditto.
	* gfortran.dg/pack_assign_1.f90: Ditto.
	* gfortran.dg/pack_vector_1.f90: Ditto.
	* gfortran.dg/pointer_check_8.f90: Ditto.
	* gfortran.dg/product_init_expr.f03: Ditto.
	* gfortran.dg/reshape_order_5.f90: Ditto.
	* gfortran.dg/reshape_shape_1.f90: Ditto.
	* gfortran.dg/reshape_zerosize_2.f90: Ditto.
	* gfortran.dg/same_name_2.f90: Ditto.
	* gfortran.dg/selected_real_kind_1.f90: Ditto.
	* gfortran.dg/spread_init_expr.f03: Ditto.
	* gfortran.dg/stmt_func_1.f90: Ditto.
	* gfortran.dg/sum_init_expr.f03: Ditto.
	* gfortran.dg/transpose_3.f03: Ditto.
	* gfortran.dg/unpack_init_expr.f03: Ditto.
	* gfortran.dg/warn_conversion.f90: Ditto.
	* gfortran.dg/warn_conversion_2.f90: Ditto.
	* gfortran.dg/warn_intent_out_not_set.f90: Ditto.
	* gfortran.dg/warn_unused_dummy_argument_1.f90: Ditto.
	* gfortran.dg/warn_unused_dummy_argument_2.f90: Ditto.
	* gfortran.dg/whole_file_16.f90: Ditto.
	* gfortran.dg/whole_file_17.f90: Ditto.
	* gfortran.dg/whole_file_18.f90: Ditto.
	* gfortran.dg/whole_file_20.f03: Ditto.
	* gfortran.dg/whole_file_5.f90: Ditto.
	* gfortran.dg/whole_file_6.f90: Ditto.
	* gfortran.dg/write_invalid_format.f90: Ditto.
	* gfortran.dg/zero_sized_6.f90: Ditto.

2011-02-21  Jeff Law <law@redhat.com>

	PR rtl-optimization/46178
	* gcc.target/i386/pr46178.c: New test.

	PR rtl-optimization/46002
	* gcc.c-torture/compile/pr46002.c: New test.

2011-02-21  John David Anglin  <dave.anglin@nrc-cnrc.gc.ca>

	* g++.dg/cpp0x/lambda/lambda-conv.C: Skip scan-assembler check on
	*-*-hpux10*.

2011-02-21  Jakub Jelinek  <jakub@redhat.com>

	PR debug/47106
	* g++.dg/debug/pr47106.C: Require effective target lto.

2011-02-21  Jason Merrill  <jason@redhat.com>

	* g++.dg/cpp0x/constexpr-diag2.C: New.

2011-02-20  Jason Merrill  <jason@redhat.com>

	* g++.dg/cpp0x/constexpr-ctor7.C: New.

	* g++.dg/cpp0x/fntmpdefarg2.C: New.

	* g++.dg/overload/conv-op1.C: New.

	* g++.dg/cpp0x/constexpr-synth1.C: New.

2011-02-20  Nicola Pero  <nicola.pero@meta-innovation.com>

	* objc.dg/layout-2.m: New.
	* objc.dg/selector-3.m: Adjusted location of error message.
	* objc.dg/type-size-3.m: Same.
	* obj-c++.dg/selector-3.mm: Same.

2011-02-20  Nicola Pero  <nicola.pero@meta-innovation.com>

	PR objc/47784
	* objc.dg/property/dotsyntax-22.m: New.
	* obj-c++.dg/property/dotsyntax-22.mm: New.

2011-02-20  Dodji Seketeli  <dodji@redhat.com>

	PR c++/46394
	* g++.dg/template/typedef38.C: New test.

2011-02-20  Paul Thomas  <pault@gcc.gnu.org>

	PR fortran/46818
	* gfortran.dg/whole_file_30.f90 : New test.
	* gfortran.dg/whole_file_31.f90 : New test.

2011-02-20  Paul Thomas  <pault@gcc.gnu.org>

	PR fortran/45077
	PR fortran/44945
	* gfortran.dg/whole_file_28.f90 : New test.
	* gfortran.dg/whole_file_29.f90 : New test.

2011-02-20  Paolo Carlini  <paolo.carlini@oracle.com>

	PR c++/44118
	* g++.dg/template/crash105.C: New.

2011-02-19  Jason Merrill  <jason@redhat.com>

	* g++.dg/cpp0x/regress/no-elide1.C: New.

2011-02-19  Alexandre Oliva  <aoliva@redhat.com>

	PR tree-optimization/46620
	* gcc.dg/pr46620.c: New.

2011-02-19  Jakub Jelinek  <jakub@redhat.com>

	PR c/47809
	* gcc.target/i386/pr47809.c: New test.

2011-02-19  Jerry DeLisle  <jvdelisle@gcc.gnu.org>
	    Tobias Burnus  <burnus@net-b.de>

	* lib/target-supports.exp
	(check_effective_target_fortran_large_real): New check for large reals.
	* gfortran.dg/nan_7.f90: New test.

2011-02-19  Jerry DeLisle  <jvdelisle@gcc.gnu.org>

	PR libgfortran/47567
	* gfortran.dg/fmt_f0_1.f90: Update test.

2011-02-19  Paul Thomas  <pault@gcc.gnu.org>

	PR fortran/47348
	* gfortran.dg/array_constructor_36.f90 : New test.
	* gfortran.dg/bounds_check_10.f90 : Change dg-output message to
	allow for comparison between different elements of the array
	constructor at different levels of optimization.

2011-02-19  H.J. Lu  <hongjiu.lu@intel.com>

	* gcc.target/i386/pr31167.c: Require int128 instead of lp64.
	* gcc.target/i386/pr32280-1.c: Likewise.

2011-02-19  Jakub Jelinek  <jakub@redhat.com>

	PR target/47800
	* gcc.target/i386/pr47800.c: New test.

2011-02-18  Iain Sandoe  <iains@gcc.gnu.org>

	* objc/execute/exceptions/foward-1.x: New.

2011-02-18  Janus Weil  <janus@gcc.gnu.org>

	PR fortran/47789
	* gfortran.dg/derived_constructor_comps_4.f90: New.

2011-02-18  Tobias Burnus

	PR fortran/47775
	* gfortran.dg/func_result_6.f90: New.

2011-02-18  Paolo Carlini  <paolo.carlini@oracle.com>

	PR c++/47795
	* g++.dg/cpp0x/lambda/lambda-ice3.C: New.

2011-02-18  Tobias Burnus  <burnus@net-b.de>

	PR fortran/47750
	* lib/gfortran.exp (gfortran_init): Set gcc_error_prefix and
	gcc_warning_prefix.
	* lib/gfortran-dg.exp (gfortran-dg-test): Update regexp for
	normalizing the error/warning output.
	* gfortran.dg/Wall.f90: Update dg-error/warning.
	* gfortran.dg/argument_checking_15.f90: Update dg-error/warning.
	* gfortran.dg/argument_checking_3.f90: Update dg-error/warning.
	* gfortran.dg/argument_checking_6.f90: Update dg-error/warning.
	* gfortran.dg/bounds_temporaries_1.f90: Update dg-error/warning.
	* gfortran.dg/class_30.f90: Update dg-error/warning.
	* gfortran.dg/continuation_1.f90: Update dg-error/warning.
	* gfortran.dg/continuation_9.f90: Update dg-error/warning.
	* gfortran.dg/do_check_5.f90: Update dg-error/warning.
	* gfortran.dg/entry_17.f90: Update dg-error/warning.
	* gfortran.dg/entry_19.f90: Update dg-error/warning.
	* gfortran.dg/fmt_error.f90: Update dg-error/warning.
	* gfortran.dg/fmt_read_2.f90: Update dg-error/warning.
	* gfortran.dg/g77/12632.f: Update dg-error/warning.
	* gfortran.dg/g77/970625-2.f: Update dg-error/warning.
	* gfortran.dg/g77/980615-0.f: Update dg-error/warning.
	* gfortran.dg/generic_actual_arg.f90: Update dg-error/warning.
	* gfortran.dg/global_references_1.f90: Update dg-error/warning.
	* gfortran.dg/goto_8.f90: Update dg-error/warning.
	* gfortran.dg/initialization_1.f90: Update dg-error/warning.
	* gfortran.dg/io_constraints_1.f90: Update dg-error/warning.
	* gfortran.dg/io_constraints_2.f90: Update dg-error/warning.
	* gfortran.dg/io_constraints_3.f90: Update dg-error/warning.
	* gfortran.dg/iostat_3.f90: Update dg-error/warning.
	* gfortran.dg/public_private_module.f90: Update dg-error/warning.
	* gfortran.dg/volatile3.f90: Update dg-error/warning.
	* gfortran.dg/warning-directive-2.F90: Update dg-error/warning.
	* gfortran.dg/warnings_are_errors_1.f: Update dg-error/warning.
	* gfortran.dg/whole_file_1.f90: Update dg-error/warning.
	* gfortran.dg/whole_file_2.f90: Update dg-error/warning.
	* gfortran.dg/whole_file_3.f90: Update dg-error/warning.

2011-02-18  Janus Weil  <janus@gcc.gnu.org>

	PR fortran/47768
	* gfortran.dg/proc_ptr_comp_30.f90: New.

2011-02-18  Jakub Jelinek  <jakub@redhat.com>

	PR debug/47780
	* gcc.target/i386/pr47780.c: New test.

2011-02-18  Janus Weil  <janus@gcc.gnu.org>

	PR fortran/47767
	* gfortran.dg/class_40.f03: New.

2011-02-18  Dodji Seketeli  <dodji@redhat.com>

	PR c++/47208
	* g++.dg/cpp0x/auto21.C: New test.

2011-02-17  Iain Sandoe  <iains@gcc.gnu.org>

	* objc.dg/special/unclaimed-category-1.h: Updated for
	new ABI support.
	* objc.dg/special/unclaimed-category-1.m: Same.
	* objc.dg/zero-link-1.m: Same.
	* objc.dg/lookup-1.m: Same.
	* objc.dg/torture/strings/const-str-9.m
	* objc.dg/torture/strings/const-str-10.m: Same.
	* objc.dg/torture/strings/const-str-11.m: Same.
	* objc.dg/torture/forward-1.m: Same.
	* objc.dg/zero-link-2.m: Same.
	* objc.dg/encode-7-next-64bit.m: Same.
	* objc.dg/method-4.m: Same.
	* objc.dg/next-runtime-1.m: Same.
	* objc.dg/image-info.m: Same.
	* objc.dg/pr23214.m: Same.
	* objc.dg/symtab-1.m: Same.
	* obj-c++.dg/basic.m: Same.
	* obj-c++.dg/proto-lossage-3.m: Same.
	* obj-c++.dg/torture/strings/const-str-10.m: Same.
	* obj-c++.dg/torture/strings/const-str-11.m: Same.
	* obj-c++.dg/torture/strings/const-str-9.m: Same.
	* obj-c++.dg/method-11.m: Same.
	* objc/execute/enumeration-1.m: Same.
	* objc/execute/object_is_class.m: Same.
	* objc/execute/formal_protocol-2.m: Same.
	* objc/execute/formal_protocol-4.m: Same.
	* objc/execute/formal_protocol-6.m: Same.
	* objc/execute/bycopy-3.m: Same.
	* objc/execute/exceptions/catchall-1.m: Same.
	* objc/execute/exceptions/finally-1.m: Same.
	* objc/execute/exceptions/local-variables-1.m: Same.
	* objc/execute/exceptions/foward-1.m: Same.
	* objc/execute/bf-common.h
	* objc/execute/enumeration-2.m: Same.
	* objc/execute/formal_protocol-1.m: Same.
	* objc/execute/formal_protocol-3.m: Same.
	* objc/execute/formal_protocol-5.m: Same.
	* objc/execute/accessing_ivars.m: Same.
	* objc/execute/bycopy-2.m: Same.
	* objc/execute/formal_protocol-7.m: Same.
	* objc/execute/compatibility_alias.m: Same.
	* objc/execute/no_clash.m: Same.
	* objc/execute/object_is_meta_class.m: Same.
	* objc/execute/exceptions/exceptions.exp: Load target-supports.exp
	* objc/execute/class-tests-1.h: Include stdio.h.
	* objc/execute/class-tests-2.h: Same.
	* obj-c++.dg/try-catch-9.mm: xfail-run the test with both
	runtimes.
	* obj-c++.dg/try-catch-2.mm: Same.

2011-02-17  Jakub Jelinek  <jakub@redhat.com>

	PR c++/47783
	* g++.dg/warn/Wunused-parm-4.C: New test.

2011-02-17  Alexandre Oliva  <aoliva@redhat.com>
	    Jan Hubicka  <jh@suse.cz>

	PR debug/47106
	PR debug/47402
	* g++.dg/debug/pr47106.C: New.

2011-02-17  Uros Bizjak  <ubizjak@gmail.com>

	PR target/43653
	* gcc.target/i386/pr43653.c: New test.

2011-02-11  Dodji Seketeli  <dodji@redhat.com>

	PR c++/47172
	* g++.dg/template/inherit6.C: New test.

2011-02-16  Janus Weil  <janus@gcc.gnu.org>

	PR fortran/47745
	* gfortran.dg/class_39.f03: New.

2011-02-16  Dodji Seketeli  <dodji@redhat.com>

	PR c++/47326
	* g++.dg/cpp0x/variadic106.C: New test.

2011-02-16  Jakub Jelinek  <jakub@redhat.com>

	PR libfortran/47757
	* gfortran.dg/pr47757-1.f90: New test.
	* gfortran.dg/pr47757-2.f90: New test.
	* gfortran.dg/pr47757-3.f90: New test.

	PR c++/47704
	* g++.dg/cpp0x/enum8.C: New test.

2011-02-15  Jason Merrill  <jason@redhat.com>

	* g++.dg/inherit/implicit-trivial1.C: New.
	* g++.dg/cpp0x/implicit-trivial1.C: New.

2011-02-15  H.J. Lu  <hongjiu.lu@intel.com>

	PR middle-end/47725
	* gcc.dg/torture/pr47725.c: Removed.

2011-02-15  Michael Meissner  <meissner@linux.vnet.ibm.com>

	PR target/47755
	* gcc.target/powerpc/pr47755.c: New file, test all 0 vector
	constant does not generate a load from memory.

2011-02-15  H.J. Lu  <hongjiu.lu@intel.com>

	PR middle-end/47725
	* gcc.dg/torture/pr47725.c: New.

2011-02-15  Richard Guenther  <rguenther@suse.de>

	PR tree-optimization/47743
	* gcc.dg/torture/pr47743.c: New testcase.

2011-02-15  Jakub Jelinek  <jakub@redhat.com>

	PR middle-end/47581
	* gcc.target/i386/pr47581.c: New test.

2011-02-14  Janus Weil  <janus@gcc.gnu.org>

	PR fortran/47730
	* gfortran.dg/select_type_22.f03: New.

2011-02-14  Jason Merrill  <jason@redhat.com>

	* g++.dg/cpp0x/regress/enum1.C: New.

2011-02-14  Eric Botcazou  <ebotcazou@adacore.com>

	* gnat.dg/include.adb: New test.

2011-02-14  Janus Weil  <janus@gcc.gnu.org>

	PR fortran/47728
	* gfortran.dg/class_38.f03: New.

2011-02-14  Eric Botcazou  <ebotcazou@adacore.com>

	* gcc.dg/pr46494.c: New test.

2011-02-14  Richard Guenther  <rguenther@suse.de>

	* gcc.dg/attr-weak-hidden-1.c: Make definition of foo strong.

2011-02-14  Rainer Orth  <ro@CeBiTec.Uni-Bielefeld.DE>

	PR ada/41929
	* gnat.dg/null_pointer_deref1.exp: Don't skip on
	sparc*-sun-solaris2.11.

2011-02-14  Janus Weil  <janus@gcc.gnu.org>

	PR fortran/47349
	* gfortran.dg/argument_checking_18.f90: New.

2011-02-13  Tobias Burnus  <burnus@net-b.de>

	* gfortran.dg/argument_checking_13.f90: Update dg-error.
	* gfortran.dg/argument_checking_17.f90: New.

2011-02-12  Janus Weil  <janus@gcc.gnu.org>

	* gfortran.dg/allocate_derived_1.f90: Modified as polymorphic arrays
	are temporarily disabled.
	* gfortran.dg/class_7.f03: Ditto.
	* gfortran.dg/coarray_14.f90: Ditto.
	* gfortran.dg/typebound_proc_13.f03: Ditto.

2011-02-12  Mikael Morin  <mikael.morin@sfr.fr>

	PR fortran/45586
	* gfortran.dg/extends_11.f03: New.

2011-02-11  Xinliang David Li  <davidxl@google.com>

	PR tree-optimization/47707
	* g++.dg/tree-ssa/pr47707.C: New test.

2011-02-11  Eric Botcazou  <ebotcazou@adacore.com>

	* g++.dg/opt/inline17.C: New test.

2011-02-11  Tobias Burnus  <burnus@net-b.de>

	PR fortran/47550
	* gfortran.dg/pure_formal_2.f90: New.

2011-02-11  Pat Haugen <pthaugen@us.ibm.com>

	PR rtl-optimization/47614
	* gfortran.dg/pr47614.f: New.

2011-02-11  Joseph Myers  <joseph@codesourcery.com>

	PR driver/47678
	* gcc.dg/opts-6.c: New test.

2011-02-11  Jakub Jelinek  <jakub@redhat.com>

	PR debug/47684
	* gcc.dg/pr47684.c: New test.

2011-02-11  Rainer Orth  <ro@CeBiTec.Uni-Bielefeld.DE>

	PR target/47629
	* gcc.target/i386/pr47312.c: Use dg-require-effective-target
	c99_runtime, dg-add-options c99_runtime.
	(main): Use __asm__.

2011-02-11  Rainer Orth  <ro@CeBiTec.Uni-Bielefeld.DE>

	PR testsuite/47400
	* lib/target-supports.exp (check_ascii_locale_available): New proc.
	* lib/target-supports-dg.exp (dg-require-ascii-locale): New proc.
	* gcc.dg/attr-alias-5.c: Use dg-require-ascii-locale.
	* gcc.dg/ucnid-10.c: Likewise.
	* gcc.dg/ucnid-13.c: Likewise.
	* gcc.dg/ucnid-7.c: Likewise.
	* gcc.dg/ucnid-8.c: Likewise.
	Adapt dg-warning line number.

2011-02-10  Uros Bizjak  <ubizjak@gmail.com>

	* gcc.target/i386/parity-1.c: Use -march=k8.
	* gcc.target/i386/parity-2.c: Ditto.
	* gcc.target/i386/vecinit-1.c: Ditto.
	* gcc.target/i386/vecinit-2.c: Ditto.

2011-02-10  Rainer Orth  <ro@CeBiTec.Uni-Bielefeld.DE>

	PR target/46610
	* gcc.target/mips/save-restore-1.c: Skip on mips-sgi-irix6*.
	* gcc.target/mips/save-restore-3.c: Likewise.
	* gcc.target/mips/save-restore-4.c: Likewise.
	* gcc.target/mips/save-restore-5.c: Likewise.

	PR target/47683
	* g++.dg/tree-prof/partition1.C: Skip on mips-sgi-irix*.
	* g++.dg/tree-prof/partition2.C: Likewise.

2011-02-09  Jason Merrill  <jason@redhat.com>

	* g++.dg/tree-ssa/inline-3.C: Use a normal function
	rather than misdeclare std::puts.

	* g++.dg/ext/vla1.C: Adjust for C++0x mode.
	* g++.dg/other/warning1.C: Likewise.
	* g++.old-deja/g++.bugs/900119_01.C: Likewise.
	* g++.old-deja/g++.gb/scope06.C: Likewise.
	* g++.old-deja/g++.law/cvt11.C: Likewise.
	* g++.old-deja/g++.law/init1.C: Likewise.
	* g++.dg/abi/mangle26.C: Likewise.

	* g++.dg/template/function1.C: Adjust for C++0x mode.
	* g++.dg/cpp0x/regress/template-function1.C: Copy it.

	* g++.dg/ext/label10.C: Adjust for C++0x mode.
	* g++.dg/cpp0x/regress/ext-label10.C: Copy it.

	* g++.dg/cpp0x/regress/ext-cond1.C: Copy from ext/cond1.C.

	* g++.dg/cpp0x/regress/abi-empty7.C: New.

	* g++.dg/cpp0x/regress: New directory.
	* g++.dg/cpp0x/constexpr-regress1.C: Move to regress/regress1.C.
	* g++.dg/cpp0x/constexpr-regress2.C: Move to regress/regress2.C.
	* g++.dg/cpp0x/regress/regress3.C: New.

2011-02-10  Richard Guenther  <rguenther@suse.de>

	PR tree-optimization/47677
	* gcc.dg/torture/pr47677.c: New testcase.

2011-02-10  Iain Sandoe  <iains@gcc.gnu.org>

	* objc.dg/special/load-category-1.m: Remove unused header.
	* objc.dg/special/load-category-1a.m: Likewise.
	* objc.dg/special/load-category-2.m: Likewise.
	* objc.dg/special/load-category-2a.m: Likewise.
	* objc.dg/special/load-category-3.m: Likewise.
	* objc.dg/special/load-category-3a.m: Likewise.
	* objc.dg/attributes/proto-attribute-2.m: Likewise.
	* objc.dg/attributes/proto-attribute-3.m: Likewise.
	* objc.dg/attributes/class-attribute-1.m: Likewise.
	* objc.dg/property/property.exp: Don't run for Darwin < 9.
	* obj-c++.dg/property/property.exp: Likewise.
	* objc.dg/attributes/method-sentinel-1.m: Update type header.
	* obj-c++.dg/attributes/method-sentinel-1.mm: Likewise.
	* obj-c++.dg/attributes/proto-attribute-2.mm: Skip for Darwin < 9.
	* obj-c++.dg/attributes/class-attribute-1.mm: Likewise.
	* obj-c++.dg/attributes/proto-attribute-3.mm: Likewise.
	* obj-c++.dg/template-8.mm: Likewise.

2011-02-10  Jakub Jelinek  <jakub@redhat.com>

	PR target/47665
	* gcc.target/i386/pr47665.c: New test.

2011-02-10  Jie Zhang  <jie@codesourcery.com>

	PR testsuite/47622
	Revert
	2011-02-05  Jie Zhang  <jie@codesourcery.com>
	PR debug/42631
	* gcc.dg/pr42631.c: Update test.
	* gcc.dg/pr42631-2.c: New test.

2011-02-09  Janus Weil  <janus@gcc.gnu.org>

	PR fortran/47352
	* gfortran.dg/proc_decl_25.f90: New.

2011-02-09  Janus Weil  <janus@gcc.gnu.org>

	PR fortran/47463
	* gfortran.dg/typebound_assignment_2.f03: New.

2011-02-09  Richard Guenther  <rguenther@suse.de>

	PR tree-optimization/47664
	* gcc.dg/tree-ssa/inline-7.c: New testcase.

2011-02-09  Eric Botcazou  <ebotcazou@adacore.com>

	PR middle-end/47646
	* gnat.dg/uninit_func.adb: Adjust dg directive.

2011-02-09  Dominique Dhumieres  <dominiq@lps.ens.fr>

	PR middle-end/47646
	* obj-c++.dg/attributes/method-noreturn-1.mm: Adjust dg directives.

2011-02-09  Janus Weil  <janus@gcc.gnu.org>

	PR fortran/47637
	* gfortran.dg/auto_dealloc_2.f90: New.

2011-02-09  Rainer Orth  <ro@CeBiTec.Uni-Bielefeld.DE>

	* gcc.dg/builtins-config.h: Remove __sgi handling.
	* lib/target-supports.exp (add_options_for_c99_runtime): Add
	-std=c99 for mips-sgi-irix6.5*.

2011-02-09  Martin Jambor  <mjambor@suse.cz>

	PR middle-end/45505
	* gfortran.dg/pr25923.f90: Remove xfails.

2011-02-08  Jerry DeLisle  <jvdelisle@gcc.gnu.org>

	PR fortran/47583
	* gfortran.dg/inquire_14.f90: New test.

2011-02-08  Janus Weil  <janus@gcc.gnu.org>

	PR fortran/45290
	* gfortran.dg/pointer_init_6.f90: New.

2011-02-08  Jeff Law <law@redhat.com>

	PR tree-optimization/42893
	* gcc.tree-ssa/pr42893.c: New test.

2011-02-08  Sebastian Pop  <sebastian.pop@amd.com>

	PR tree-optimization/46834
	PR tree-optimization/46994
	PR tree-optimization/46995
	* gcc.dg/graphite/id-pr46834.c: New.
	* gfortran.dg/graphite/id-pr46994.f90: New.
	* gfortran.dg/graphite/id-pr46995.f90: New.

2011-02-08  Andreas Krebbel  <Andreas.Krebbel@de.ibm.com>

	PR middle-end/47646
	* gcc.dg/pr39666-2.c (foo2): If the location of the statement
	using the variable is known the warning is emitted there.
	* gcc.dg/uninit-pr19430.c (foo): Likewise.
	* g++.dg/warn/Wuninitialized-5.C (foo): Likewise.

	* c-c++-common/pr20000.c (g): Both warnings occur at the return
	statement.
	(vg): Likewise.
	* gcc.dg/noreturn-1.c (foo5): Likewise.
	* objc.dg/attributes/method-noreturn-1.m (method1): Likewise.
	(method2): Likewise.

	* gfortran.dg/pr25923.f90 (baz): The warning will now be issued for
	the return statement using the uninitialized variable.
	* gfortran.dg/pr39666-2.f90 (f): Likewise.

2011-02-08  Richard Guenther  <rguenther@suse.de>

	PR middle-end/47639
	* g++.dg/opt/pr47639.c: New testcase.

2011-02-08  Richard Guenther  <rguenther@suse.de>

	PR tree-optimization/47632
	* g++.dg/opt/pr47632.C: New testcase.

2011-02-07  Ulrich Weigand  <Ulrich.Weigand@de.ibm.com>

	* g++.dg/abi/packed1.C: Expect warning on spu-*-* as well.

2011-02-07  Richard Guenther  <rguenther@suse.de>

	PR tree-optimization/47615
	* g++.dg/opt/pr47615.C: New testcase.

2011-02-07  Richard Guenther  <rguenther@suse.de>

	PR tree-optimization/47621
	* gcc.dg/torture/pr47621.c: New testcase.

2011-02-07  Uros Bizjak  <ubizjak@gmail.com>

	* gfortran.dg/transpose_optimization_2.f90: Cleanup original dump.

2011-02-06  Paul Thomas  <pault@gcc.gnu.org>

	PR fortran/47592
	* gfortran.dg/allocate_with_source_1 : New test.

2011-02-05  Jakub Jelinek  <jakub@redhat.com>

	PR middle-end/47610
	* gcc.dg/pr47610.c: New test.

2011-02-05  Jie Zhang  <jie@codesourcery.com>

	PR debug/42631
	* gcc.dg/pr42631.c: Update test.
	* gcc.dg/pr42631-2.c: New test.

2001-02-05  Thomas Koenig  <tkoenig@gcc.gnu.org>

	PR fortran/47574
	* gfortran.dg/pr47574.f90:  New test.

2011-02-04  Sebastian Pop  <sebastian.pop@amd.com>

	PR tree-optimization/46194
	* gcc.dg/autopar/pr46194.c: New.

2011-02-04  H.J. Lu  <hongjiu.lu@intel.com>

	PR tree-optimization/43695
	* g++.dg/ipa/pr43695.C: New.

2011-02-04  Jakub Jelinek  <jakub@redhat.com>

	PR inline-asm/23200
	* gcc.dg/pr23200.c: New test.

2011-02-03  Jonathan Wakely  <jwakely.gcc@gmail.com>

	PR c++/47589
	* g++.dg/pr47589.C: New test.

2011-02-03  Dodji Seketeli  <dodji@redhat.com>

	PR c++/47398
	* g++.dg/template/typedef37.C: New test.
	* g++.dg/template/param1.C: Adjust expected error message.

2011-02-03  Jakub Jelinek  <jakub@redhat.com>

	PR middle-end/31490
	* gcc.dg/pr31490-2.c: New test.
	* gcc.dg/pr31490-3.c: New test.
	* gcc.dg/pr31490-4.c: New test.

2011-02-03  Nathan Froyd  <froydnj@codesourcery.com>
	    Jakub Jelinek  <jakub@redhat.com>

	PR c++/46890
	* g++.dg/parser/semicolon3.C: Adjust.
	* g++.dg/parser/semicolon4.C: New testcase.
	* g++.dg/pr46890.C: New testcase.

2011-02-03  Paolo Carlini  <paolo.carlini@oracle.com>

	PR c++/29571
	* g++.dg/init/pr29571.C: New.

2011-02-03  H.J. Lu  <hongjiu.lu@intel.com>

	* gfortran.dg/graphite/vect-pr40979.f90: Require vect_double
	instead of vect_int.

2011-02-03  Jakub Jelinek  <jakub@redhat.com>

	PR target/47312
	* gcc.target/i386/pr47312.c: New test.

	PR target/47564
	* gcc.target/i386/pr47564.c: New test.

2011-02-03  Alexandre Oliva  <aoliva@redhat.com>

	PR tree-optimization/45122
	* gcc.dg/tree-ssa/pr45122.c: New.

2011-02-02  Michael Meissner  <meissner@linux.vnet.ibm.com>

	PR target/47272
	* gcc.target/powerpc/vsx-builtin-8.c: New file, test vec_vsx_ld
	and vec_vsx_st.

	* gcc.target/powerpc/avoid-indexed-addresses.c: Disable altivec
	and vsx so a default --with-cpu=power7 doesn't give an error
	when -mavoid-indexed-addresses is used.

	* gcc.target/powerpc/ppc32-abi-dfp-1.c: Rewrite to use an asm
	wrapper function to save the arguments and then jump to the real
	function, rather than depending on the compiler not to move stuff
	before an asm.
	* gcc.target/powerpc/ppc64-abi-dfp-2.c: Ditto.

2011-02-02  Janus Weil  <janus@gcc.gnu.org>
	    Paul Thomas  <pault@gcc.gnu.org>

	PR fortran/47082
	* gfortran.dg/class_37.f03 : New test.

2011-02-02  Sebastian Pop  <sebastian.pop@amd.com>
	    Richard Guenther  <rguenther@suse.de>

	PR tree-optimization/40979
	PR bootstrap/47044
	* gcc.dg/graphite/graphite.exp (DEFAULT_VECTCFLAGS): Add -ffast-math.
	* gcc.dg/graphite/pr35356-2.c: Adjust pattern.
	* gfortran.dg/graphite/graphite.exp: Run vect_files conditionally to
	check_vect_support_and_set_flags.
	* gfortran.dg/graphite/vect-pr40979.f90: New.

2011-02-02  Janus Weil  <janus@gcc.gnu.org>

	PR fortran/47572
	* gfortran.dg/class_36.f03: New.

2011-02-02  Richard Guenther  <rguenther@suse.de>

	PR tree-optimization/47566
	* gcc.dg/lto/20110201-1_0.c: New testcase.

2011-02-02  Alexandre Oliva  <aoliva@redhat.com>

	PR debug/47498
	PR debug/47501
	PR debug/45136
	PR debug/45130
	* debug/pr47498.c: New.
	* debug/pr47501.c: New.

2011-02-01  Richard Guenther  <rguenther@suse.de>

	PR tree-optimization/47559
	* g++.dg/torture/pr47559.C: New testcase.

2011-02-01  Janus Weil  <janus@gcc.gnu.org>

	PR fortran/47565
	* gfortran.dg/typebound_call_20.f03: New.

2011-02-01  Richard Guenther  <rguenther@suse.de>

	PR tree-optimization/47555
	* gcc.dg/pr47555.c: New testcase.

2011-02-01  Richard Guenther  <rguenther@suse.de>

	PR tree-optimization/47541
	* g++.dg/torture/pr47541.C: New testcase.

2011-01-31  Janus Weil  <janus@gcc.gnu.org>

	PR fortran/47455
	* gfortran.dg/typebound_call_19.f03: New.

2011-01-31  Jakub Jelinek  <jakub@redhat.com>

	PR c++/47416
	* g++.dg/cpp0x/pr47416.C: New test.

2011-01-31  Paul Thomas  <pault@gcc.gnu.org>

	PR fortran/47519
	* gfortran.dg/allocate_deferred_char_scalar_2.f03: New test.

2011-01-31  Janus Weil  <janus@gcc.gnu.org>

	PR fortran/47463
	* gfortran.dg/typebound_assignment_1.f03: New.

2011-01-31  Jakub Jelinek  <jakub@redhat.com>

	PR tree-optimization/47538
	* gcc.c-torture/execute/pr47538.c: New test.

2011-01-31  Rainer Orth  <ro@CeBiTec.Uni-Bielefeld.DE>

	PR target/45325
	* gcc.target/i386/pr38240.c: Add dg-options "-msse".

2011-01-31  Rainer Orth  <ro@CeBiTec.Uni-Bielefeld.DE>

	* g++.dg/abi/mangle40.C: Pass "" to dg-require-weak.

2011-01-31  Eric Botcazou  <ebotcazou@adacore.com>

	PR rtl-optimization/44031
	* gcc.c-torture/compile/20110131-1.c: New test.

2011-01-31  Tobias Burnus  <burnus@net-b.de>

	PR fortran/47042
	* gfortran.dg/stmt_func_1.f90: New.

2011-01-31  Tobias Burnus  <burnus@net-b.de>

	PR fortran/47042
	* gfortran.dg/interface_34.f90: New.

2011-01-30  Paul Thomas  <pault@gcc.gnu.org>

	PR fortran/47523
	* gfortran.dg/realloc_on_assign_5.f03: New test.
	* gfortran.dg/realloc_on_assign_5.f03: New test.

2011-01-29  Ulrich Weigand  <Ulrich.Weigand@de.ibm.com>

	* gfortran.dg/bessel_6.f90: XFAIL on spu-*-*.
	* gfortran.dg/bessel_7.f90: Likewise.
	* gfortran.dg/erf_2.F90: Likewise.  Always run with -O0.

	* gfortran.dg/complex_intrinsics_5.f90: Increase "epsilon".
	* gfortran.dg/sum_init_expr.f03: Likewise.

	* gfortran.dg/realloc_on_assign_2.f03: Skip on spu-*-*.

	* gfortran.dg/lto/20091016-1_0.f90: Replace -shared with
	-r -nostdlib.

	* gfortran.dg/vect/fast-math-vect-8.f90: Check for vectorized
	loop only on "vect_intfloat_cvt" targets.

2011-01-29  Tobias Burnus  <burnus@net-b.de>

	PR fortran/47531
	* gfortran.dg/shape_6.f90: New.

2011-01-29  Jerry DeLisle  <jvdelisle@gcc.gnu.org>

	PR libgfortran/47434
	* gfortran.dg/read_infnan_1.f90: Update test.
	* gfortran.dg/module_nan.f90: Update test.
	* gfortran.dg/char4_iunit_1.f03: Update test.
	* gfortran.dg/large_real_kind_1.f90: Update test.
	* gfortran.dg/real_const_3.f90: Update test.
	* gfortran.fortran-torture/execute/nan_inf_fmt.f90: Update test.

2011-01-29  Dodji Seketeli  <dodji@redhat.com>

	PR c++/47311
	* g++.dg/template/param2.C: New test.

2011-01-28  Jerry DeLisle  <jvdelisle@gcc.gnu.org>

	PR libgfortran/47285
	* gfortran.dg/fmt_g.f: New test.

2011-01-28  Tobias Burnus  <burnus@net-b.de>

	PR fortran/47507
	* gfortran.dg/pure_formal_1.f90: New.

2011-01-28  Jakub Jelinek  <jakub@redhat.com>

	PR target/42894
	* gcc.dg/tls/pr42894.c: New test.

2011-01-28  Rainer Orth  <ro@CeBiTec.Uni-Bielefeld.DE>

	* gcc.dg/pr47276.c: Add dg-require-visibility.

2011-01-28  Rainer Orth  <ro@CeBiTec.Uni-Bielefeld.DE>

	* gcc.target/i386/asm-6.c: XFAIL on i?86-pc-solaris2.1[0-9] && ilp32.

2011-01-28  Paul Thomas  <pault@gcc.gnu.org>
	    Tobias Burnus  <burnus@gcc.gnu.org>

	PR fortran/45170
	PR fortran/35810
	PR fortran/47350
	* gfortran.dg/realloc_on_assign_3.f03: New test.
	* gfortran.dg/realloc_on_assign_4.f03: New test.
	* gfortran.dg/allocatable_function_5.f90: New test.
	* gfortran.dg/allocate_deferred_char_scalar_1.f03: New test.
	* gfortran.dg/deferred_type_param_2.f90: Remove two "not yet
	implemented" dg-errors.

2011-01-27  Jan Hubicka  <jh@suse.cz>

	PR middle-end/46949
	* gcc.dg/attr-weakref-4.c: New testcase

2011-01-27  Martin Jambor  <mjambor@suse.cz>

	PR tree-optimization/47228
	* gcc.dg/torture/pr47228.c: New test.

2011-01-27  Andreas Krebbel  <Andreas.Krebbel@de.ibm.com>

	* gcc.dg/tree-ssa/pr42585.c: Disable on s390 and s390x.

2011-01-27  Ulrich Weigand  <Ulrich.Weigand@de.ibm.com>

	* lib/compat.exp (compat-execute): Pass -Wl,--extra-stack-space=8192
	when using auto-overlay support on the SPU.

2011-01-27  Eric Botcazou  <ebotcazou@adacore.com>

	PR rtl-optimization/44174
	* gcc.target/i386/asm-6.c: New test.

2011-01-26  Mikael Pettersson  <mikpe@it.uu.se>

	PR rtl-optimization/46856
	* gcc.c-torture/compile/pr46856.c: New test.

2011-01-26  Nicola Pero  <nicola.pero@meta-innovation.com>
	    Andrew Pinski  <pinskia@gmail.com>

	PR c/43082
	* gcc.dg/pr43082.c: New.

2011-01-26  DJ Delorie  <dj@redhat.com>

	PR rtl-optimization/46878
	* gcc.dg/pr46878-1.c: New test.

2011-01-26  Jakub Jelinek  <jakub@redhat.com>

	PR c++/47476
	* g++.dg/cpp0x/pr47476.C: New test.

2011-01-26  Eric Botcazou  <ebotcazou@adacore.com>

	* gcc.c-torture/compile/20110126-1.c: New test.

2011-01-26  Jakub Jelinek  <jakub@redhat.com>

	PR c/47473
	* gcc.dg/torture/pr47473.c: New test.

2011-01-26  Jan Hubicka  <jh@suse.cz>

	PR target/47237
	* gcc.c-torture/execute/pr47237.c: New testcase.

2011-01-26  Jan Hubicka  <jh@suse.cz>

	PR tree-optimization/47190
	* gcc.dg/attr-weakref-3.c: New testcase.

2011-01-26  Dave Korn  <dave.korn.cygwin@gmail.com>

	PR c++/43601
	* gcc.dg/dll-9a.c: New test file.
	* gcc.dg/dll-11.c: Likewise.
	* gcc.dg/dll-12.c: Likewise.
	* gcc.dg/dll-12a.c: Likewise.
	* gcc.dg/dll-11a.c: Likewise.
	* gcc.dg/dll-9.c: Likewise.
	* gcc.dg/dll-10.c: Likewise.
	* gcc.dg/dll-10a.c: Likewise.
	* g++.dg/ext/dllexport4a.cc: Likewise.
	* g++.dg/ext/dllexport4.C: Likewise.
	* g++.dg/ext/dllexport5.C: Likewise.
	* g++.dg/ext/dllexport5a.cc: Likewise.

2011-01-25  Sebastian Pop  <sebastian.pop@amd.com>

	PR tree-optimization/46970
	* gcc.dg/graphite/pr46970.c: New.

2011-01-25  Sebastian Pop  <sebastian.pop@amd.com>

	PR tree-optimization/46215
	* gcc.dg/graphite/pr46215.c: New.

2011-01-25  Sebastian Pop  <sebastian.pop@amd.com>

	PR tree-optimization/46168
	* gcc.dg/graphite/pr46168.c: New.

2011-01-25  Sebastian Pop  <sebastian.pop@amd.com>

	PR tree-optimization/43657
	* gcc.dg/graphite/pr43657.c: New.

2011-01-25  Sebastian Pop  <sebastian.pop@amd.com>

	PR tree-optimization/29832
	* gfortran.dg/graphite/pr29832.f90: New.

2011-01-25  Sebastian Pop  <sebastian.pop@amd.com>

	PR tree-optimization/43567
	* gcc.dg/graphite/pr43567.c: New.

2011-01-25  Sebastian Pop  <sebastian.pop@amd.com>

	* gfortran.dg/graphite/interchange-4.f: New.
	* gfortran.dg/graphite/interchange-5.f: New.

	* gcc.dg/tree-ssa/ltrans-1.c: Removed.
	* gcc.dg/tree-ssa/ltrans-2.c: Removed.
	* gcc.dg/tree-ssa/ltrans-3.c: Removed.
	* gcc.dg/tree-ssa/ltrans-4.c: Removed.
	* gcc.dg/tree-ssa/ltrans-5.c: Removed.
	* gcc.dg/tree-ssa/ltrans-6.c: Removed.
	* gcc.dg/tree-ssa/ltrans-8.c: Removed.
	* gfortran.dg/ltrans-7.f90: Removed.
	* gcc.dg/tree-ssa/data-dep-1.c: Removed.

	* gcc.dg/pr18792.c: -> gcc.dg/graphite/pr18792.c
	* gcc.dg/pr19910.c: -> gcc.dg/graphite/pr19910.c
	* gcc.dg/tree-ssa/20041110-1.c: -> gcc.dg/graphite/pr20041110-1.c
	* gcc.dg/tree-ssa/pr20256.c: -> gcc.dg/graphite/pr20256.c
	* gcc.dg/pr23625.c: -> gcc.dg/graphite/pr23625.c
	* gcc.dg/tree-ssa/pr23820.c: -> gcc.dg/graphite/pr23820.c
	* gcc.dg/tree-ssa/pr24309.c: -> gcc.dg/graphite/pr24309.c
	* gcc.dg/tree-ssa/pr26435.c: -> gcc.dg/graphite/pr26435.c
	* gcc.dg/pr29330.c: -> gcc.dg/graphite/pr29330.c
	* gcc.dg/pr29581-1.c: -> gcc.dg/graphite/pr29581-1.c
	* gcc.dg/pr29581-2.c: -> gcc.dg/graphite/pr29581-2.c
	* gcc.dg/pr29581-3.c: -> gcc.dg/graphite/pr29581-3.c
	* gcc.dg/pr29581-4.c: -> gcc.dg/graphite/pr29581-4.c
	* gcc.dg/tree-ssa/loop-27.c: -> gcc.dg/graphite/pr30565.c
	* gcc.dg/tree-ssa/pr31183.c: -> gcc.dg/graphite/pr31183.c
	* gcc.dg/tree-ssa/pr33576.c: -> gcc.dg/graphite/pr33576.c
	* gcc.dg/tree-ssa/pr33766.c: -> gcc.dg/graphite/pr33766.c
	* gcc.dg/pr34016.c: -> gcc.dg/graphite/pr34016.c
	* gcc.dg/tree-ssa/pr34017.c: -> gcc.dg/graphite/pr34017.c
	* gcc.dg/tree-ssa/pr34123.c: -> gcc.dg/graphite/pr34123.c
	* gcc.dg/tree-ssa/pr36287.c: -> gcc.dg/graphite/pr36287.c
	* gcc.dg/tree-ssa/pr37686.c: -> gcc.dg/graphite/pr37686.c
	* gcc.dg/pr42917.c: -> gcc.dg/graphite/pr42917.c
	* gcc.dg/tree-ssa/data-dep-1.c
	* gfortran.dg/loop_nest_1.f90: -> gfortran.dg/graphite/pr29290.f90
	* gfortran.dg/pr29581.f90: -> gfortran.dg/graphite/pr29581.f90
	* gfortran.dg/pr36286.f90: -> gfortran.dg/graphite/pr36286.f90
	* gfortran.dg/pr36922.f: -> gfortran.dg/graphite/pr36922.f
	* gfortran.dg/pr39516.f: -> gfortran.dg/graphite/pr39516.f

2011-01-25  Jakub Jelinek  <jakub@redhat.com>

	PR tree-optimization/47265
	PR tree-optimization/47443
	* gcc.c-torture/compile/pr47265.c: New test.
	* gcc.dg/pr47443.c: New test.

2011-01-25  Martin Jambor  <mjambor@suse.cz>

	PR tree-optimization/47382
	* g++.dg/torture/pr47382.C: New test.
	* g++.dg/opt/devirt1.C: Xfail.

2011-01-25  Yao Qi  <yao@codesourcery.com>

	PR target/45701
	* gcc.target/arm/pr45701-1.c: New test.
	* gcc.target/arm/pr45701-2.c: New test.
	* gcc.target/arm/pr45701-3.c: New test.

2011-01-25  Sebastian Pop  <sebastian.pop@amd.com>
	    Jakub Jelinek  <jakub@redhat.com>

	PR tree-optimization/47271
	* gcc.dg/tree-ssa/ifc-pr47271.c: New.

2011-01-25  Nick Clifton  <nickc@redhat.com>

	* gcc.target/rx/builtins.c: Allow -fipa-cp-clone.
	(saturate_add): Delete.
	(exchange): Delete.
	(main): Do not run saturate_add.
	(set_interrupts): Delete.

2011-01-25  Tobias Burnus  <burnus@net-b.de>

	PR fortran/47448
	* gfortran.dg/redefined_intrinsic_assignment_2.f90: New.

2011-01-25  Jakub Jelinek  <jakub@redhat.com>

	PR tree-optimization/47427
	PR tree-optimization/47428
	* gcc.c-torture/compile/pr47427.c: New test.
	* gcc.c-torture/compile/pr47428.c: New test.

2011-01-25  Richard Guenther  <rguenther@suse.de>

	PR middle-end/47411
	* gcc.dg/torture/pr47411.c: New testcase.

2011-01-25  Sebastian Pop  <sebastian.pop@amd.com>

	* gfortran.dg/graphite/id-24.f: New.
	* gfortran.dg/graphite/id-25.f: New.

2011-01-25  Sebastian Pop  <sebastian.pop@amd.com>

	* gfortran.dg/graphite/id-23.f: New.

2011-01-25  Sebastian Pop  <sebastian.pop@amd.com>

	* gfortran.dg/graphite/interchange-3.f90: Un-XFAILed.

2011-01-25  Sebastian Pop  <sebastian.pop@amd.com>

	* gcc.dg/graphite/block-0.c: Un-XFAILed.
	* gcc.dg/graphite/block-1.c: Un-XFAILed.
	* gcc.dg/graphite/block-7.c: Un-XFAILed.
	* gcc.dg/graphite/block-8.c: Un-XFAILed.
	* gcc.dg/graphite/interchange-12.c: Un-XFAILed.
	* gcc.dg/graphite/interchange-14.c: Un-XFAILed.
	* gcc.dg/graphite/interchange-15.c: Un-XFAILed.
	* gcc.dg/graphite/interchange-8.c: Un-XFAILed.
	* gcc.dg/graphite/interchange-mvt.c: Un-XFAILed.

2011-01-25  Sebastian Pop  <sebastian.pop@amd.com>

	* gcc.dg/graphite/block-0.c: Add documentation.
	* gcc.dg/graphite/block-4.c: Same.
	* gcc.dg/graphite/block-7.c: Same.
	* gcc.dg/graphite/block-8.c: New.
	* gcc.dg/graphite/interchange-1.c: Un-XFAILed.
	* gcc.dg/graphite/interchange-11.c: Un-XFAILed.
	* gcc.dg/graphite/interchange-12.c: Add documentation.
	* gcc.dg/graphite/interchange-13.c: New.
	* gcc.dg/graphite/interchange-14.c: New.
	* gcc.dg/graphite/interchange-15.c: New.
	* gcc.dg/graphite/interchange-8.c: Add documentation.
	* gcc.dg/graphite/interchange-mvt.c: Same.

2011-01-24  Michael Meissner  <meissner@linux.vnet.ibm.com>

	PR target/47408
	* gcc.target/powerpc/altivec-11.c: Add explicit -mno-vsx.
	* gcc.target/powerpc/altivec-14.c: Ditto.
	* gcc.target/powerpc/altivec-33.c: Ditto.
	* gcc.target/powerpc/altivec-types-1.c: Ditto.
	* gcc.target/powerpc/altivec-types-2.c: Ditto.
	* gcc.target/powerpc/altivec-types-3.c: Ditto.
	* gcc.target/powerpc/altivec-types-4.c: Ditto.
	* gcc.target/powerpc/ppc-vector-memcpy.c: Ditto.
	* gcc.target/powerpc/ppc-vector-memset.c: Ditto.
	* g++.dg/ext/altivec-15.C: Ditto.
	* g++.dg/ext/altivec-types-1.C: Ditto.
	* g++.dg/ext/altivec-types-2.C: Ditto.
	* g++.dg/ext/altivec-types-3.C: Ditto.
	* g++.dg/ext/altivec-types-4.C: Ditto.

2011-01-24  Rainer Orth  <ro@CeBiTec.Uni-Bielefeld.DE>

	* lib/scanasm.exp (dg-function-on-line): Handle mips-sgi-irix*.

2011-01-24  Rainer Orth  <ro@CeBiTec.Uni-Bielefeld.DE>

	* gfortran.dg/cray_pointers_2.f90: Avoid cycling through
	optimization options.

2011-01-24  Rainer Orth  <ro@CeBiTec.Uni-Bielefeld.DE>

	* gfortran.dg/array_constructor_33.f90: Use dg-timeout-factor 4.

	PR testsuite/45988
	* gfortran.dg/vect/fast-math-pr38968.f90: Use dg-timeout-factor 2.

2011-01-23  Tobias Burnus  <burnus@net-b.de>

	PR fortran/47421
	* gfortran.dg/allocatable_scalar_12.f90: New.

2011-01-23  Ira Rosen  <irar@il.ibm.com>

	* gcc.dg/vect/costmodel/spu/costmodel-vect-33.c: Expect
	vectorization to be not profitable if peeling is used to
	realign the memory access.
	* gcc.dg/vect/costmodel/spu/costmodel-vect-76a.c: Increase
	loop bound to avoid loop unrolling.
	* gcc.dg/vect/costmodel/spu/costmodel-vect-76c.c: Likewise.

2011-01-22  Jan Hubicka  <jh@suse.cz>

	PR lto/47333
	* g++.dg/lto/pr47333.C: New file.

2011-01-22  Jan Hubicka  <jh@suse.cz>

	PR tree-optimization/43884
	PR lto/44334
	* gcc.dg/autopar/outer-2.c: Increase array size.
	* gcc.dg/tree-ssa/ldist-pr45948.c: Update test.

2011-01-22  Thomas Koenig  <tkoenig@gcc.gnu.org>

	PR fortran/38536
	* gfortran.dg/c_loc_tests_16.f90:  New test.

2011-01-22  Tobias Burnus  <burnus@net-b.de>

	PR fortran/47399
	* gfortran.dg/typebound_proc_19.f90: New.

2011-01-21  Jeff Law <law@redhat.com>

	PR tree-optimization/47053
	* g++.dg/pr47053.C: New test.

2011-01-21  Jason Merrill  <jason@redhat.com>

	PR c++/47041
	* g++.dg/cpp0x/constexpr-ctor6.C: New.

2011-01-21  Jakub Jelinek  <jakub@redhat.com>

	PR c++/47388
	* g++.dg/cpp0x/range-for10.C: New test.
	* g++.dg/template/for1.C: New test.

	PR middle-end/45566
	* g++.dg/tree-prof/partition3.C: New test.

	* g++.dg/tree-prof/tree-prof.exp: Fix a comment.

	PR rtl-optimization/47366
	* g++.dg/opt/pr47366.C: New test.

2011-01-21  Jason Merrill  <jason@redhat.com>

	PR c++/46552
	* g++.dg/cpp0x/constexpr-regress2.C: New.

	* g++.dg/cpp0x/constexpr-stmtexpr.C: New.

2011-01-21  Jeff Law <law@redhat.com>

	PR rtl-optimization/41619
	* gcc.dg/pr41619.c: New.

2011-01-21  Jakub Jelinek  <jakub@redhat.com>

	PR tree-optimization/47355
	* g++.dg/opt/pr47355.C: New test.

2011-01-21  Richard Guenther  <rguenther@suse.de>

	* gcc.dg/tree-ssa/pr47392.c: Make test non-static instead of
	making main hot.

2011-01-21  Richard Guenther  <rguenther@suse.de>

	PR tree-optimization/47365
	* gcc.dg/torture/pr47365.c: New testcase.
	* gcc.dg/tree-ssa/pr47392.c: Likewise.

2011-01-21  Rainer Orth  <ro@CeBiTec.Uni-Bielefeld.DE>

	* g++.dg/other/anon5.C: Skip on mips-sgi-irix*.

2011-01-21  Jakub Jelinek  <jakub@redhat.com>

	PR tree-optimization/47391
	* gcc.dg/pr47391.c: New test.

2011-01-21  Rainer Orth  <ro@CeBiTec.Uni-Bielefeld.DE>

	* g++.dg/template/char1.C: Use signed char.

2011-01-21  Tobias Burnus  <burnus@net-b.de>

	PR fortran/47377
	* gfortran.dg/pointer_target_4.f90: New.

2011-01-20  Michael Meissner  <meissner@linux.vnet.ibm.com>

	PR target/47251
	* gcc.target/powerpc/pr47251.c: Fixup test so that it runs on
	ILP32 system and not IP32.

2011-01-20  Alexandre Oliva  <aoliva@redhat.com>

	PR debug/46583
	* g++.dg/debug/pr46583.C: New.

2011-01-20  Jakub Jelinek  <jakub@redhat.com>

	PR debug/47283
	* g++.dg/debug/pr47283.C: New test.

	PR testsuite/47371
	* gcc.target/i386/headmerge-1.c: Tighten up scan-assembler regex.
	* gcc.target/i386/headmerge-2.c: Likewise.

2011-01-20  Richard Guenther  <rguenther@suse.de>

	PR middle-end/47370
	* gcc.dg/torture/pr47370.c: New testcase.

2011-01-20  Jakub Jelinek  <jakub@redhat.com>

	PR tree-optimization/46130
	* gcc.dg/pr46130-1.c: New test.
	* gcc.dg/pr46130-2.c: New test.

2011-01-19  Dodji Seketeli  <dodji@redhat.com>

	PR c++/47291
	* g++.dg/debug/dwarf2/template-params-10.C: New test.

2011-01-19  Alexandre Oliva  <aoliva@redhat.com>

	PR debug/46240
	* g++.dg/debug/pr46240.cc: New.

2011-01-19  Jakub Jelinek  <jakub@redhat.com>

	PR c++/47303
	* g++.dg/template/anonunion1.C: New test.

	PR rtl-optimization/47337
	* gcc.c-torture/execute/pr47337.c: New test.

2011-01-19  Ulrich Weigand  <Ulrich.Weigand@de.ibm.com>

	PR testsuite/45342
	* gcc.dg/tls/thr-cse-1.c: Fix match on spu-*.*.

2011-01-19  Ulrich Weigand  <Ulrich.Weigand@de.ibm.com>

	PR tree-optimization/46021
	* gcc.dg/tree-ssa/20040204-1.c: Do not XFAIL on spu-*-*.

2011-01-19  Jakub Jelinek  <jakub@redhat.com>

	PR tree-optimization/47290
	* g++.dg/torture/pr47290.C: New test.

2011-01-18  Janus Weil  <janus@gcc.gnu.org>

	PR fortran/47240
	* gfortran.dg/proc_ptr_comp_29.f90: New.

2011-01-18  Dominique d'Humieres  <dominiq@lps.ens.fr>

	PR testsuite/41146
	* gcc.target/powerpc/asm-es-2.c: Adjust regular expression for
	powerpc-apple-darwin9.

2011-01-18  Jakub Jelinek  <jakub@redhat.com>

	PR rtl-optimization/47299
	* gcc.c-torture/execute/pr47299.c: New test.

2011-01-17  Jason Merrill  <jason@redhat.com>

	* g++.dg/cpp0x/constexpr-virtual.C: New.

2011-01-17  Jakub Jelinek  <jakub@redhat.com>

	PR fortran/47331
	* gfortran.dg/gomp/pr47331.f90: New test.

2011-01-17  Nicola Pero  <nicola.pero@meta-innovation.com>

	PR objc/47314
	* objc.dg/selector-warn-1.m: New.
	* obj-c++.dg/selector-warn-1.mm: New.

2011-01-17  Richard Sandiford  <rdsandiford@googlemail.com>

	* gcc.dg/tree-ssa/vrp51.c: Prefix each "bug." string with "vrp.".
	Update dg-final accordingly.

2011-01-17  Rainer Orth  <ro@CeBiTec.Uni-Bielefeld.DE>

	* g++.old-deja/g++.other/init19.C: Don't XFAIL on mips-sgi-irix*.

2011-01-17  Andreas Krebbel  <Andreas.Krebbel@de.ibm.com>

	* gcc.dg/guality/pr36728-1.c: Replace XFAIL for s390(x) with a
	target check.
	* gcc.dg/guality/pr36728-2.c: Likewise.

2011-01-17  Richard Guenther  <rguenther@suse.de>

	PR tree-optimization/47313
	* g++.dg/torture/pr47313.C: New testcase.

2011-01-17  H.J. Lu  <hongjiu.lu@intel.com>

	PR target/47318
	* gcc.target/i386/avx-vmaskmovpd-1.c: New.
	* gcc.target/i386/avx-vmaskmovpd-2.c: Likewise.
	* gcc.target/i386/avx-vmaskmovps-1.c: Likewise.
	* gcc.target/i386/avx-vmaskmovps-1.c: Likewise.

	* gcc.target/i386/avx-vmaskmovpd-256-1.c (avx_test): Load mask
	as __m256i.
	* gcc.target/i386/avx-vmaskmovpd-256-2.c (avx_test): Likewise.
	* gcc.target/i386/avx-vmaskmovps-256-1.c (avx_test): Likewise.
	* gcc.target/i386/avx-vmaskmovps-256-2.c (avx_test): Likewise.

2011-01-17  Richard Guenther  <rguenther@suse.de>

	PR tree-optimization/45967
	* gcc.dg/torture/pr45967-2.c: New testcase.
	* gcc.dg/torture/pr45967-3.c: Likewise.

2011-01-16  John David Anglin  <dave.anglin@nrc-cnrc.gc.ca>

	PR testsuite/47325
	* g++.dg/ext/pr47213.C: Require visibility.

2011-01-16  Richard Sandiford  <rdsandiford@googlemail.com>

	* gcc.dg/fixed-point/composite-type.c: Pass -Wno-unused.
	* gcc.dg/fixed-point/struct-union.c: Update error messages.

2011-01-16  Richard Sandiford  <rdsandiford@googlemail.com>

	* gcc.c-torture/execute/20101011-1.c: Skip test for MIPS16
	Linux-based targets.

2011-01-13  Jan Hubicka  <jh@suse.cz>

	PR tree-optimization/47276
	* gcc.dg/pr47276.c: New testcase.

2011-01-15  Giovanni Funchal  <gafunchal@gmail.com>
	    Jonathan Wakely  <jwakely.gcc@gmail.com>

	PR c++/33558
	* g++.dg/other/pr33558.C: New.
	* g++.dg/other/pr33558-2.C: New.

2011-01-14  Martin Jambor  <mjambor@suse.cz>

	PR tree-optimization/45934
	PR tree-optimization/46302
	* g++.dg/ipa/devirt-c-1.C: New test.
	* g++.dg/ipa/devirt-c-2.C: Likewise.
	* g++.dg/ipa/devirt-c-3.C: Likewise.
	* g++.dg/ipa/devirt-c-4.C: Likewise.
	* g++.dg/ipa/devirt-c-5.C: Likewise.
	* g++.dg/ipa/devirt-c-6.C: Likewise.
	* g++.dg/ipa/devirt-6.C: Likewise.
	* g++.dg/ipa/devirt-d-1.C: Likewise.
	* g++.dg/torture/pr45934.C: Likewise.

2011-01-14  Jason Merrill  <jason@redhat.com>

	* g++.dg/cpp0x/variadic105.C: New.

2011-01-08  Dominique d'Humieres  <dominiq@lps.ens.fr>
	    Rainer Orth  <ro@CeBiTec.Uni-Bielefeld.DE>

	PR objc/45989
	* objc.dg/gnu-encoding/struct-layout-encoding-1_generate.c
	(switchfiles): XFAIL objc.dg-struct-layout-encoding-1/t02[57-9]_main.m
	execution tests on i?86-*-*, x86_64-*-* and
	powerpc*-apple-darwin* && ilp32.
	XFAIL objc.dg-struct-layout-encoding-1/t03[01]_main.m execution
	tests on i?86-*-* and x86_64-*-*.

2011-01-14  Richard Guenther  <rguenther@suse.de>

	PR tree-optimization/47280
	* g++.dg/opt/pr47280.C: New testcase.

2011-01-14  Jason Merrill  <jason@redhat.com>

	* g++.dg/cpp0x/constexpr-regress1.C: New.

	* g++.dg/ext/flexary2.C: New.

2011-01-14  Richard Guenther  <rguenther@suse.de>

	PR middle-end/47281
	* gcc.dg/torture/pr47281.c: New testcase.
	* gcc.dg/tree-ssa/pr46076.c: XFAIL.

2011-01-14  Richard Guenther  <rguenther@suse.de>

	PR tree-optimization/47286
	* gcc.dg/tree-ssa/pr47286.c: New testcase.

2011-01-13  Kai Tietz  <kai.tietz@onevision.com>

	PR c++/47213
	* g++.dg/ext/pr47213.C: New.

2011-01-13  Rainer Orth  <ro@CeBiTec.Uni-Bielefeld.DE>

	* gfortran.dg/cray_pointers_2.f90: Use dg-timeout-factor 4.

2011-01-13  Tobias Burnus  <burnus@net-b.de>
	    Mikael Morin  <mikael@gcc.gnu.org>

	PR fortran/45848
	PR fortran/47204
	* gfortran.dg/select_type_20.f90: New.
	* gfortran.dg/select_type_21.f90: New.

2011-01-13  Michael Meissner  <meissner@linux.vnet.ibm.com>

	PR target/47251
	* gcc.target/powerpc/pr47251.c: New file, test PR 47251 fix.

2011-01-13  Andreas Krebbel  <Andreas.Krebbel@de.ibm.com>

	* gcc.dg/guality/pr36728-1.c: Disable arg1/2 checks for s390 and s390x.
	* gcc.dg/guality/pr36728-2.c: Likewise.

2011-01-13  Dodji Seketeli  <dodji@redhat.com>

	PR debug/PR46973
	* g++.dg/debug/dwarf2/template-params-9.C: New test.

2011-01-13  Andrey Belevantsev  <abel@ispras.ru>

	PR rtl-optimization/45352
	* gcc.dg/pr45352-3.c: New.

2011-01-12  Rodrigo Rivas Costa <rodrigorivascosta@gmail.com>

	* g++.dg/cpp0x/range-for4.C: Delete useless include and duplicated
	comment.
	* g++.dg/cpp0x/range-for8.C: New.
	* g++.dg/cpp0x/range-for9.C: New.

2011-01-12  Kai Tietz  <kai.tietz@onevision.com>

	PR debug/47209
	* g++.dg/debug/pr47209.C: New.

2011-01-12  Richard Guenther  <rguenther@suse.de>

	PR lto/47259
	* gcc.dg/lto/pr47259_0.c: New testcase.
	* gcc.dg/lto/pr47259_1.c: Likewise.

2011-01-12  Iain Sandoe  <iains@gcc.gnu.org>

	* objc-obj-c++-shared/Object1.h: Add copyright header, update
	comments.  Add a TEST_SUITE_ADDITIONS category for GNU runtime.
	Amend NeXT version to declare a TEST_SUITE_ADDITIONS carrying the
	methods missing from the OBJC2 Object.
	* objc-obj-c++-shared/Object1-implementation.h: Add copyright header.
	Amend implementation to use a TEST_SUITE_ADDITIONS category for both
	GNU and NeXT runtimes.
	* objc-obj-c++-shared/Object1.mm: Remove redundant header, update
	comments.
	* objc-obj-c++-shared/Object1.m: Likewise.
	* objc.dg/encode-3.m: Update header use.  Amend to be API2 compatible.
	* objc.dg/proto-qual-1.m: Likewise.
	* obj-c++.dg/proto-lossage-3.mm: Likewise.
	* obj-c++.dg/proto-qual-1.mm: Likewise.

2011-01-12  Eric Botcazou  <ebotcazou@adacore.com>

	PR testsuite/33033
	* gcc.dg/20061124-1.c: Pass -mcpu=v9 on the SPARC.

2011-01-12  Nicola Pero  <nicola.pero@meta-innovation.com>

	Fixed the Objective-C++ testsuite and updated all tests.
	* lib/obj-c++.exp (obj-c++_init): Declare and set
	gcc_warning_prefix and gcc_error_prefix.
	* obj-c++.dg/attributes/categ-attribute-2.mm: Fixed usage of
	'dg-warning', 'dg-message' and 'dg-error'.
	* obj-c++.dg/class-extension-3.mm: Likewise.
	* obj-c++.dg/class-protocol-1.mm: Likewise.
	* obj-c++.dg/encode-7.mm: Likewise.
	* obj-c++.dg/exceptions-3.mm: Likewise.
	* obj-c++.dg/exceptions-5.mm: Likewise.
	* obj-c++.dg/method-12.mm: Likewise.
	* obj-c++.dg/method-13.mm: Likewise.
	* obj-c++.dg/method-15.mm: Likewise.
	* obj-c++.dg/method-16.mm: Likewise.
	* obj-c++.dg/method-4.mm: Likewise.
	* obj-c++.dg/method-8.mm: Likewise.
	* obj-c++.dg/method-conflict-1.mm: Likewise.
	* obj-c++.dg/method-conflict-2.mm: Likewise.
	* obj-c++.dg/method-conflict-3.mm: Likewise. Also, removed FIXME
	and uncommented second part of the testcase now that the testsuite
	works correctly.
	* obj-c++.dg/method-conflict-4.mm: Likewise.  Also, removed FIXME
	and uncommented second part of the testcase now that the testsuite
	works correctly.
	* obj-c++.dg/private-1.mm: Likewise.
	* obj-c++.dg/proto-lossage-4.mm: Likewise.
	* obj-c++.dg/syntax-error-7.mm: Likewise.
	* obj-c++.dg/warn5.mm: Likewise.
	* obj-c++.dg/property/at-property-14.mm: Likewise.
	* obj-c++.dg/property/at-property-16.mm: Likewise, and removed
	FIXME.
	* obj-c++.dg/property/at-property-18.mm: Likewise.
	* obj-c++.dg/property/at-property-20.mm: Likewise, and removed
	FIXME.
	* obj-c++.dg/property/at-property-21.mm: Likewise.
	* obj-c++.dg/property/at-property-28.mm: Likewise.
	* obj-c++.dg/property/at-property-5.mm: Likewise.
	* obj-c++.dg/property/dynamic-2.mm: Likewise.
	* obj-c++.dg/property/property-neg-3.mm: Likewise.
	* obj-c++.dg/property/synthesize-11.mm: Likewise.
	* obj-c++.dg/property/synthesize-6.mm: Likewise.
	* obj-c++.dg/property/synthesize-8.mm: Likewise.
	* obj-c++.dg/property/synthesize-9.mm: Likewise.
	* obj-c++.dg/tls/diag-5.mm: Likewise.
	* obj-c++.dg/ivar-invalid-type-1.mm: Removed FIXME and uncommented
	dg-error, now matched correctly.

2011-01-12  Nicola Pero  <nicola.pero@meta-innovation.com>

	* objc.dg/property/at-property-29.m: New.
	* obj-c++.dg/property/at-property-29.mm: New.

2011-01-11  Rainer Orth  <ro@CeBiTec.Uni-Bielefeld.DE>

	* go.test/go-test.exp (go-set-goarch): New proc.
	(go-gc-tests): Use it.

2011-01-11  Dodji Seketeli  <dodji@redhat.com>

	PR debug/46955
	* g++.dg/debug/dwarf2/template-params-8.C: New test.

2011-01-11  Richard Henderson  <rth@redhat.com>

	* gcc-dg/tree-ssa/vrp47.c: Disable for mn10300 as well.

2011-01-11  Jan Hubicka  <jh@suse.cz>

	PR lto/45721
	PR lto/45375
	* testsuite/gcc.dg/lto/pr45721_1.c: New file.
	* testsuite/gcc.dg/lto/pr45721_0.c: New file.

2011-01-11  Richard Guenther  <rguenther@suse.de>

	PR tree-optimization/46076
	* gcc.dg/tree-ssa/pr46076.c: New testcase.

2011-01-11  Jeff Law <law@redhat.com>

	* PR tree-optimization/47086
	* gcc.dg/pr47086.c: New test.

2011-01-11  Jason Merrill  <jason@redhat.com>

	PR c++/46658
	* g++.dg/template/new10.C: New.

	PR c++/45520
	* g++.dg/cpp0x/lambda/lambda-this3.C: New.

2011-01-11  Iain Sandoe  <iains@gcc.gnu.org>

	* objc-obj-c++-shared/next-mapping.h: Add copyright header.
	Split type definitions and NSConstantString class into...
	* objc-obj-c++-shared/objc-test-suite-types.h: New.
	* objc-obj-c++-shared/nsconstantstring-class.h: New.
	* objc-obj-c++-shared/nsconstantstring-class-impl.h: New.
	* objc-obj-c++-shared/nsconstantstring-class-impl.m: New.
	* objc-obj-c++-shared/nsconstantstring-class-impl.mm: New.
	* objc-obj-c++-shared/next-abi.h: Add copyright header, minor update
	to comments.
	* objc-obj-c++-shared/objc-test-suite-next-encode-assist.h: Adjust
	encode defines for newer NeXT system headers.
	* obj-c++.dg/template-4.mm: Adjust to use nsconstantstring headers.
	* obj-c++.dg/torture/strings/string1.mm: Likewise.
	* objc.dg/foreach-5.m: Likewise.
	* objc.dg/foreach-2.m: Likewise.
	* objc.dg/foreach-4.m: Likewise.
	* objc.dg/torture/strings/string1.m: Likewise.
	* objc.dg/torture/strings/string2.m: Likewise.
	* objc.dg/torture/strings/string3.m: Likewise.
	* objc.dg/torture/strings/string4.m: Likewise.
	* obj-c++.dg/torture/strings/const-str-3.mm: Adjust to use type
	header and stand alone.
	* obj-c++.dg/strings/strings-2.mm: Likewise.
	* objc.dg/torture/strings/const-str-3.m: Likewise.
	* objc.dg/strings/strings-2.m: Likewise.
	* objc.dg/strings/const-str-12b.m: Likewise.

2011-01-12  Richard Guenther  <rguenther@suse.de>

	PR middle-end/32511
	* gcc.dg/attr-weak-1.c: Adjust.

2011-01-11  Paul Thomas  <pault@gcc.gnu.org>

	PR fortran/47051
	* gfortran.dg/realloc_on_assign_2.f03 : Modify 'test1' to be
	standard compliant and comment.

2011-01-10  Jan Hubicka  <jh@suse.cz>

	PR lto/46083
	* gcc.dg/initpri3.c: New testcase.

2011-01-10  H.J. Lu  <hongjiu.lu@intel.com>

	PR lto/47222
	* g++.dg/torture/stackalign/test-unwind.h (g_edi): Mark it
	externally visible.
	(g_esi): Likewise.
	(g_ebx): Likewise.
	(g_ebp): Likewise.
	(g_esp): Likewise.
	(g_ebp_save): Likewise.
	(g_esp_save): Likewise.

2011-01-10  Rainer Orth  <ro@CeBiTec.Uni-Bielefeld.DE>

	* g++.dg/ipa/pr46984.C: Add dg-require-effective-target lto.

2011-01-10  Rainer Orth  <ro@CeBiTec.Uni-Bielefeld.DE>

	PR tree-optimization/46021
	* gcc.dg/tree-ssa/20040204-1.c: Don't XFAIL on alpha*-*-*,
	i?86-*-*, x86_64-*-*.

2011-01-10  Jeff Law <law@redhat.com>

	* PR tree-optimization/47141
	* gcc.c-torture/compile/pr47141.c: New test.

2011-01-10  Eric Botcazou  <ebotcazou@adacore.com>

	PR testsuite/46230
	* gcc.dg/vect/vect-vfa-slp.c: Remove XFAIL.
	* gcc.dg/vect/slp-23.c: Remove XFAIL for SLP.
	* gcc.dg/vect/slp-35.c: Remove XFAILs.
	* gcc.dg/vect/no-tree-pre-slp-29.c: Likewise.

	PR testsuite/46230
	* gcc.dg/vect/vect-peel-1.c (main): Prevent initialization loop from
	being vectorized.  Adjust dg-final pattern.  Remove XFAIL.
	* gcc.dg/vect/vect-peel-2.c (main): Likewise.
	* gcc.dg/vect/vect-peel-4.c (main): Prevent initialization loop from
	being vectorized.  Adjust dg-final pattern.

	PR testsuite/46230
	* gcc.dg/vect/pr33804.c: XFAIL only for ilp32.
	* gcc.dg/vect/slp-24.c: Likewise.

2011-01-10  Dave Korn  <dave.korn.cygwin@gmail.com>

	PR c++/47218
	* g++.dg/other/pr47218-1.C: New test file.
	* g++.dg/other/pr47218.C: Likewise.
	* g++.dg/other/pr47218.h: New supporting header.

2011-01-09  Nicola Pero  <nicola.pero@meta-innovation.com>

	PR objc/47232
	* objc.dg/attributes/invalid-attribute-1.m: New.
	* obj-c++.dg/attributes/invalid-attribute-1.mm: New.

2011-01-09  Janus Weil  <janus@gcc.gnu.org>

	PR fortran/47224
	* gfortran.dg/proc_ptr_comp_28.f90: New.

2011-01-09  Iain Sandoe  <iains@gcc.gnu.org>

	* obj-c++.dg/gnu-api-2-class.mm: Skip for Darwin < 9.
	* obj-c++.dg/gnu-api-2-ivar.mm: Likewise.
	* obj-c++.dg/gnu-api-2-method.mm: Likewise.
	* obj-c++.dg/gnu-api-2-objc.mm: Likewise.
	* obj-c++.dg/gnu-api-2-object.mm: Likewise.
	* obj-c++.dg/gnu-api-2-property.mm: Likewise.
	* obj-c++.dg/gnu-api-2-protocol.mm: Likewise.
	* obj-c++.dg/gnu-api-2-sel.mm: Likewise.
	* objc.dg/gnu-api-2-class.m: Likewise.
	* objc.dg/gnu-api-2-ivar.m: Likewise.
	* objc.dg/gnu-api-2-method.m: Likewise.
	* objc.dg/gnu-api-2-objc.m: Likewise.
	* objc.dg/gnu-api-2-object.m: Likewise.
	* objc.dg/gnu-api-2-property.m: Likewise.
	* objc.dg/gnu-api-2-protocol.m: Likewise.
	* objc.dg/gnu-api-2-sel.m: Likewise.

2011-01-09  Iain Sandoe  <iains@gcc.gnu.org>

	* objc.dg/foreach-1.m: Skip for Darwin < 9.
	* objc.dg/objc-foreach-4.m: Likewise.
	* objc.dg/objc-foreach-5.m: Skip for Darwin < 9, adjust headers.
	* objc.dg/foreach-2.m: Skip for Darwin < 9, return self from init.
	* objc.dg/foreach-4.m: Likewise.
	* objc.dg/foreach-5.m: Likewise.
	* objc.dg/foreach-3.m: Return self from init.

2011-01-09  Thomas Koenig  <tkoenig@gcc.gnu.org>

	PR fortran/38536
	* gfortran.dg/iso_c_binding_c_loc_char_1.f03:  New test.

2011-01-09  Janus Weil  <janus@gcc.gnu.org>

	PR fortran/46313
	* gfortran.dg/class_35.f90: New.

2011-01-08  Iain Sandoe  <iains@gcc.gnu.org>

	* objc.dg/foreach-1.m: Add "-Wall" to flags.

2011-01-08  Nicola Pero  <nicola.pero@meta-innovation.com>

	PR objc/47078
	* objc.dg/invalid-method-2.m: New.
	* obj-c++.dg/invalid-method-2.mm: New.

2011-01-08  Paul Thomas  <pault@gcc.gnu.org>

	PR fortran/46896
	* gfortran.dg/transpose_optimization_2.f90 : New test.

2011-01-08  Jan Hubicka  <jh@suse.cz>

	PR tree-optmization/46469
	* g++.dg/torture/pr46469.C: New testcase.

2011-01-08  Iain Sandoe  <iains@gcc.gnu.org>

	* objc-obj-c++-shared/next-mapping.h: Move code and definitions for
	emulation of libobjc-gnu structure layout functionality to ..
	* objc-obj-c++-shared/objc-test-suite-next-encode-assist.h: New.
	* objc-obj-c++-shared/objc-test-suite-next-encode-assist-impl.h: New.
	* objc/execute/bf-common.h: Adjust headers.
	* objc/execute/bf-1.m: Likewise.
	* objc/execute/bf-2.m: Likewise.
	* objc/execute/bf-3.m: Likewise.
	* objc/execute/bf-4.m: Likewise.
	* objc/execute/bf-5.m: Likewise.
	* objc/execute/bf-6.m: Likewise.
	* objc/execute/bf-7.m: Likewise.
	* objc/execute/bf-8.m: Likewise.
	* objc/execute/bf-9.m: Likewise.
	* objc/execute/bf-10.m: Likewise.
	* objc/execute/bf-11.m: Likewise.
	* objc/execute/bf-12.m: Likewise.
	* objc/execute/bf-13.m: Likewise.
	* objc/execute/bf-14.m: Likewise.
	* objc/execute/bf-15.m: Likewise.
	* objc/execute/bf-16.m: Likewise.
	* objc/execute/bf-17.m: Likewise.
	* objc/execute/bf-18.m: Likewise.
	* objc/execute/bf-19.m: Likewise.
	* objc/execute/bf-20.m: Likewise.
	* objc/execute/bf-21.m: Likewise.
	* objc/execute/bycopy-3.m: Adjust headers, add next-specific code for
	objc_get_type_qualifiers ().

2011-01-08  Thomas Koenig  <tkoenig@gcc.gnu.org>

	PR fortran/45777
	* gfortran.dg/dependency_39.f90:  New test.

2011-01-07  Jan Hubicka  <jh@suse.cz>

	Get builtins tests ready for linker plugin.
	* gcc.c-torture/execute/builtins/memcpy-chk.c (s2,s3,l1): Mark volatile.
	* gcc.c-torture/execute/builtins/memops-asm-lib.c (my_memcpy, my_bcopy,
	my_memset, my_bzero): Mark used.
	* gcc.c-torture/execute/builtins/memset-chk.c (l1, l3): Mark volatile.
	* gcc.c-torture/execute/builtins/memmove-chk.c (s1,s2,s3,l1): Mark
	volatile.
	* gcc.c-torture/execute/builtins/mempcpy-chk.c (s2,s3,l1): Mark
	volatile.

2011-01-07  Jan Hubicka  <jh@suse.cz>

	PR tree-optimization/46367
	* g++.dg/torture/pr46367.C: New file.

2011-01-07  Jakub Jelinek  <jakub@redhat.com>

	PR target/47201
	* gcc.dg/pr47201.c: New test.

	PR bootstrap/47187
	* gcc.dg/tree-prof/pr47187.c: New test.

2011-01-07  Tobias Burnus  <burnus@net-b.de>

	PR fortran/41580
	* gfortran.dg/extends_type_of_3.f90: New.

2011-01-07  Kai Tietz  <kai.tietz@onevision.com>

	* g++.dg/ext/dllexport-MI1.C: Adjust test.
	* g++.dg/ext/dllimport-MI1.C: Likewise.
	* g++.dg/ext/dllimport1.C: Add test for x86_64-*-mingw*.
	* g++.dg/ext/dllimport10.C: Likewise.
	* g++.dg/ext/dllimport11.C: Likewise.
	* g++.dg/ext/dllimport12.C: Likewise.
	* g++.dg/ext/dllimport13.C: Likewise.
	* g++.dg/ext/dllimport2.C: Likewise.
	* g++.dg/ext/dllimport3.C: Likewise.
	* g++.dg/ext/dllimport4.C: Likewise.
	* g++.dg/ext/dllimport5.C: Likewise.
	* g++.dg/ext/dllimport6.C: Likewise.
	* g++.dg/ext/dllimport8.C: Likewise.
	* g++.dg/ext/dllimport9.C: Likewise.
	* g++.dg/ext/selectany2.C: Enable test for x86_64-*-mingw*
	targets, too. Additionally enable test for i?86-*-mingw*.
	* g++.dg/ext/selectany1.C: Likewise.
	Remove guard variable check.

2011-01-07  Janus Weil  <janus@gcc.gnu.org>

	PR fortran/47189
	PR fortran/47194
	* gfortran.dg/storage_size_3.f08: Extended.

2011-01-07  Jakub Jelinek  <jakub@redhat.com>

	PR c++/47022
	* g++.dg/template/stdarg1.C: New test.

2011-01-06  Daniel Franke  <franke.daniel@gmail.com>

	PR fortran/47195
	* gfortran.dg/interface_33.f90: Fixed dg-error declarations.
	* gfortran.dg/defined_operators_1.f90: Split the subroutine
	from the interface of functions to not hide the errors that
	shall be tested.

2011-01-06  Jan Hubicka  <jh@suse.cz>

	* testsuite/gcc.dg/lto/pr47188_0.c: New testcase.
	* testsuite/gcc.dg/lto/pr47188_1.c: New testcase.

2011-01-06  Daniel Franke  <franke.daniel@gmail.com>

	PR fortran/33117
	PR fortran/46478
	* gfortran.dg/interface_33.f90: New test.

2011-01-06  Jakub Jelinek  <jakub@redhat.com>

	PR c/47150
	* gcc.c-torture/compile/pr47150.c: New test.

2011-01-06  Ira Rosen  <irar@il.ibm.com>

	PR tree-optimization/47139
	* gcc.dg/vect/pr47139.c: New test.

2011-01-05  Janus Weil  <janus@gcc.gnu.org>

	PR fortran/47180
	* gfortran.dg/extends_type_of_2.f03: New.

2011-01-05  Ulrich Weigand  <Ulrich.Weigand@de.ibm.com>

	* gcc.dg/stack-usage-1.c (SIZE): Provide proper value for __SPU__.

2011-01-05  Eric Botcazou  <ebotcazou@adacore.com>

	* gnat.dg/opt14.adb: New test.

2011-01-05  Thomas Koenig  <tkoenig@gcc.gnu.org>

	PR fortran/46017
	* gfortran.dg/allocate_error_2.f90:  New test.

2011-01-05  Janus Weil  <janus@gcc.gnu.org>

	PR fortran/47024
	* gfortran.dg/storage_size_3.f08: New.

2011-01-04  Jerry DeLisle  <jvdelisle@gcc.gnu.org>

	PR libgfortran/47154
	* gfortran.dg/namelist_68.f90: New test.

2011-01-04  Eric Botcazou  <ebotcazou@adacore.com>

	* gnat.dg/unchecked_convert8.ad[sb]: New test.

2011-01-04  Janus Weil  <janus@gcc.gnu.org>

	PR fortran/46448
	* gfortran.dg/class_34.f90: New.

2011-01-04  Ulrich Weigand  <Ulrich.Weigand@de.ibm.com>

	* gcc.dg/torture/builtin-cproj-1.c: On the __SPU__ target, do not
	use __builtin_inff.  Skip all single-precision tests that require
	Infinity.

2011-01-03  Ulrich Weigand  <Ulrich.Weigand@de.ibm.com>

	* g++.dg/torture/pr46111.C: Add dg-require-effective-target pthread.

2011-01-03  Jakub Jelinek  <jakub@redhat.com>

	PR tree-optimization/47148
	* gcc.c-torture/execute/pr47148.c: New test.

	PR tree-optimization/47155
	* gcc.c-torture/execute/pr47155.c: New test.

	PR rtl-optimization/47157
	* gcc.c-torture/compile/pr47157.c: New test.

2011-01-03  Ulrich Weigand  <Ulrich.Weigand@de.ibm.com>

	* gcc.dg/torture/vector-shift2.c (schar): Define.
	(main): Always use schar or uchar instead of plain "char" to avoid
	dependencies on implementation-defined char signedness.

2011-01-03  Martin Jambor  <mjambor@suse.cz>

	PR tree-optimization/46801
	* gnat.dg/pack9.adb: Remove xfail.

2011-01-03  Martin Jambor  <mjambor@suse.cz>

	PR tree-optimization/46984
	* g++.dg/ipa/pr46984.C: New test.

2011-01-02  Janus Weil  <janus@gcc.gnu.org>

	PR fortran/46408
	* gfortran.dg/class_19.f03: Adjust counting of __builtin_free.

2011-01-02  Jakub Jelinek  <jakub@redhat.com>

	PR tree-optimization/47140
	* gcc.c-torture/compile/pr47140.c: New test.

	PR rtl-optimization/47028
	* gcc.dg/pr47028.c: New test.

2011-01-02  Nicola Pero  <nicola.pero@meta-innovation.com>

	* objc.dg/protocol-forward-1.m: Removed TODO.
	* objc.dg/protocol-forward-2.m: New.
	* obj-c++.dg/protocol-forward-2.mm: Removed TODO.
	* obj-c++.dg/protocol-forward-2.mm: New.

2011-01-01  Kai Tietz  <kai.tietz@onevision.com>

	PR target/38662
	* g++.dg/eh/pr38662.C: New testcase.

2011-01-01  Chung-Lin Tang  <cltang@codesourcery.com>

	* gcc.target/arm/vfp-1.c (test_ldst): Fixed fsts test to
	scan for newline '\n'.


Copyright (C) 2011 Free Software Foundation, Inc.

Copying and distribution of this file, with or without modification,
are permitted in any medium without royalty provided the copyright
notice and this notice are preserved.<|MERGE_RESOLUTION|>--- conflicted
+++ resolved
@@ -1,5 +1,3 @@
-<<<<<<< HEAD
-=======
 2011-09-19  Martin Jambor  <mjambor@suse.cz>
 
 	PR middle-end/49886
@@ -27,7 +25,6 @@
 
 	* gnat.dg/atomic5.ad[sb]: New test.
 
->>>>>>> bc6ed825
 2011-09-08  Martin Jambor  <mjambor@suse.cz>
 
 	Backport from mainline
