<<<<<<< HEAD
2010-06-30  Jakub Jelinek  <jakub@redhat.com>

	* g++.dg/opt/ctor1.C: New test.
=======
2019-01-11  Tamar Christina  <tamar.christina@arm.com>

	* gcc.target/aarch64/advsimd-intrinsics/vector-complex_f16.c: Require neon
	and add options.

2019-01-11  Martin Liska  <mliska@suse.cz>

	PR middle-end/88758
	* g++.dg/lto/pr88758_0.C: New test.
	* g++.dg/lto/pr88758_1.C: New test.

2019-01-11  Jan Beulich  <jbeulich@suse.com>

	* gcc.target/i386/avx512f-vcvtsd2si-1.c,
	gcc.target/i386/avx512f-vcvtss2si-1.c,
	gcc.target/i386/avx512f-vcvttsd2si-1.c,
	gcc.target/i386/avx512f-vcvttss2si-1.c: Permit l suffix.
	* gcc.target/i386/avx512f-vcvtsi2ss-1.c,
	gcc.target/i386/avx512f-vcvtusi2sd-1.c,
	gcc.target/i386/avx512f-vcvtusi2ss-1.c: Expect l suffix.
	* gcc.target/i386/avx512f-vcvtusi2sd-2.c,
	gcc.target/i386/avx512f-vcvtusi2sd64-2.c,
	gcc.target/i386/avx512f-vcvtusi2ss-2.c,
	gcc.target/i386/avx512f-vcvtusi2ss64-2.c: Add asm volatile().
	gcc.target/i386/pr19398.c: Permit l or q suffix.

2019-01-11  Jakub Jelinek  <jakub@redhat.com>

	PR rtl-optimization/88296
	* gcc.target/i386/pr88296.c: New test.

2019-01-11  Paolo Carlini  <paolo.carlini@oracle.com>

	* g++.dg/diagnostic/extern-initialized.C: New.
	* g++.dg/ext/dllimport-initialized.C: Likewise.

2019-01-11  Thomas Koenig  <tkoenig@gcc.gnu.org>

	PR fortran/59345
	* gfortran.dg/internal_pack_16.f90: New test.

2019-01-10  Jakub Jelinek  <jakub@redhat.com>

	PR target/88785
	* g++.target/i386/pr88785.C: New test.

2019-01-10  Vladimir Makarov  <vmakarov@redhat.com>

	PR rtl-optimization/87305
	* gcc.target/aarch64/pr87305.c: New.

2019-01-10  Richard Biener  <rguenther@suse.de>

	PR tree-optimization/88792
	* gcc.dg/torture/pr88792.c: New testcase.

2019-01-10  Steven G. Kargl  <kargl@gcc.gnu.org>

	PR fortran/86322
	* gfortran.dg/pr86322_1.f90: New test.
	* gfortran.dg/pr86322_2.f90: Ditto.
	* gfortran.dg/pr86322_3.f90: Ditto.

2019-01-10  Sudakshina Das  <sudi.das@arm.com>

	* gcc.target/aarch64/bti-1.c: Exempt for ilp32.
	* gcc.target/aarch64/bti-2.c: Likewise.
	* gcc.target/aarch64/bti-3.c: Likewise.

2019-01-10  Stefan Agner  <stefan@agner.ch>

	PR target/88648
	* gcc.target/arm/pr88648-asm-syntax-unified.c: Add test to
	check if -masm-syntax-unified gets applied properly.

2019-01-10  Jakub Jelinek  <jakub@redhat.com>

	PR c/88568
	* gcc.dg/pr88568.c: New test.

2019-01-10  Tamar Christina  <tamar.christina@arm.com>

	* gcc.target/aarch64/advsimd-intrinsics/vector-complex.c: Add AArch32 regexpr.
	* gcc.target/aarch64/advsimd-intrinsics/vector-complex_f16.c: Likewise.

2019-01-10  Tamar Christina  <tamar.christina@arm.com>

	* gcc.target/aarch64/advsimd-intrinsics/vector-complex.c: New test.
	* gcc.target/aarch64/advsimd-intrinsics/vector-complex_f16.c: New test.

2019-01-10  Tamar Christina  <tamar.christina@arm.com>

	* lib/target-supports.exp
	(check_effective_target_arm_v8_3a_complex_neon_ok_nocache,
	check_effective_target_arm_v8_3a_complex_neon_ok,
	add_options_for_arm_v8_3a_complex_neon,
	check_effective_target_arm_v8_3a_complex_neon_hw,
	check_effective_target_vect_complex_rot_N): New.

2019-01-09  Steven G. Kargl  <kargl@gcc.gnu.org>

	PR fortran/88376
	* gfortran.dg/pr88376.f90: New test.

2019-01-09  Sandra Loosemore  <sandra@codesourcery.com>

	PR other/16615
	* g++.dg/lto/odr-1_1.C: Update diagnostic message patterns to replace
	"can not" with "cannot".
	* gfortran.dg/common_15.f90: Likewise.
	* gfortran.dg/derived_result_2.f90: Likewise.
	* gfortran.dg/do_check_6.f90: Likewise.
	* gfortran.dg/namelist_args.f90: Likewise.
	* gfortran.dg/negative_unit_check.f90: Likewise.
	* gfortran.dg/pure_formal_3.f90: Likewise.
	* obj-c++.dg/attributes/method-attribute-2.mm: Likewise.
	* obj-c++.dg/exceptions-3.mm: Likewise.
	* obj-c++.dg/exceptions-4.mm: Likewise.
	* obj-c++.dg/exceptions-5.mm: Likewise.
	* obj-c++.dg/property/at-property-23.mm: Likewise.
	* obj-c++.dg/property/dotsyntax-17.mm: Likewise.
	* obj-c++.dg/property/property-neg-7.mm: Likewise.
	* objc.dg/attributes/method-attribute-2.m: Likewise.
	* objc.dg/exceptions-3.m: Likewise.
	* objc.dg/exceptions-4.m: Likewise.
	* objc.dg/exceptions-5.m: Likewise.
	* objc.dg/param-1.m: Likewise.
	* objc.dg/property/at-property-23.m: Likewise.
	* objc.dg/property/dotsyntax-17.m: Likewise.
	* objc.dg/property/property-neg-7.m: Likewise.

2019-01-09  Thomas Koenig  <tkoenig@gcc.gnu.org>

	PR fortran/68426
	* gfortran.dg/spread_simplify_1.f90: New test.

2019-01-09  Uroš Bizjak  <ubizjak@gmail.com>

	* lib/target-supports.exp
	(check_effective_target_xorsign): Add i?86-*-* and x86_64-*-* targets.
	* gcc.target/i386/xorsign.c: New test.

2019-01-09  Eric Botcazou  <ebotcazou@adacore.com>

	* gcc.target/sparc/tls-ld-int8.c: New test.
	* gcc.target/sparc/tls-ld-int16.c: Likewise.
	* gcc.target/sparc/tls-ld-int32.c: Likewise.
	* gcc.target/sparc/tls-ld-uint8.c: Likewise.
	* gcc.target/sparc/tls-ld-uint16.c: Likewise.
	* gcc.target/sparc/tls-ld-uint32.c: Likewise.

2018-01-09  Sudakshina Das  <sudi.das@arm.com>

	* gcc.target/aarch64/bti-1.c: Update test to not add command line
	option when configure with bti.
	* gcc.target/aarch64/bti-2.c: Likewise.
	* lib/target-supports.exp
	(check_effective_target_default_branch_protection):
	Add configure check for --enable-standard-branch-protection.

2018-01-09  Sudakshina Das  <sudi.das@arm.com>

	* gcc.target/aarch64/bti-1.c: New test.
	* gcc.target/aarch64/bti-2.c: New test.
	* gcc.target/aarch64/bti-3.c: New test.
	* lib/target-supports.exp
	(check_effective_target_aarch64_bti_hw): Add new check for BTI hw.

2018-01-09  Sudakshina Das  <sudi.das@arm.com>

	* gcc.target/aarch64/test_frame_17.c: Update to check for EP0_REGNUM
	instead of IP0_REGNUM and add test case.

2019-01-09  Alejandro Martinez  <alejandro.martinezvicente@arm.com>

	* gcc.target/aarch64/sve/copysign_1.c: New test for SVE vectorized
	copysign.
	* gcc.target/aarch64/sve/copysign_1_run.c: Likewise.
	* gcc.target/aarch64/sve/xorsign_1.c: New test for SVE vectorized
	xorsign.
	* gcc.target/aarch64/sve/xorsign_1_run.c: Likewise.
>>>>>>> d58cb965

2019-01-09  Jakub Jelinek  <jakub@redhat.com>

	PR rtl-optimization/88331
	* gcc.target/i386/pr88331.c: New test.

2019-01-08  Paolo Carlini  <paolo.carlini@oracle.com>

	* g++.dg/diagnostic/constexpr2.C: New.
	* g++.dg/diagnostic/ref3.C: Likewise.

2019-01-08  Marek Polacek  <polacek@redhat.com>

	PR c++/88538 - braced-init-list in template-argument-list.
	* g++.dg/cpp2a/nontype-class11.C: New test.

	PR c++/88744
	* g++.dg/cpp2a/nontype-class12.C: New test.

2019-01-08  Jakub Jelinek  <jakub@redhat.com>

	PR target/88457
	* gcc.target/powerpc/pr88457.c: Remove -m32, -c and -mcpu=e300c3 from
	dg-options.  Require ppc_cpu_supports_hw effective target instead of
	powerpc64*-*-*.

2019-01-08  Janus Weil  <janus@gcc.gnu.org>

	PR fortran/88047
	* gfortran.dg/class_69.f90: New test case.

2019-01-08  H.J. Lu  <hongjiu.lu@intel.com>

	PR target/88717
	* gcc.target/i386/pr88717.c: New test.

2019-01-08  Marek Polacek  <polacek@redhat.com>

	PR c++/88548 - this accepted in static member functions.
	* g++.dg/cpp0x/this1.C: New test.

2019-01-08  Martin Liska  <mliska@suse.cz>

	PR tree-optimization/88753
	* gcc.dg/tree-ssa/pr88753.c: New test.

2019-01-08  Richard Biener  <rguenther@suse.de>

	PR tree-optimization/86554
	* gcc.dg/torture/pr86554-1.c: New testcase.
	* gcc.dg/torture/pr86554-2.c: Likewise.

2019-01-08  Paolo Carlini  <paolo.carlini@oracle.com>

	* g++.dg/diagnostic/thread1.C: Tweak expected error #line 13 to
	cover target variance.

2019-01-08  Richard Biener  <rguenther@suse.de>

	PR fortran/88611
	* trans-expr.c (gfc_conv_initializer): For ISOCBINDING_NULL_*
	directly build the expected GENERIC tree.

2019-01-08  Sam Tebbs  <sam.tebbs@arm.com>

	* gcc.target/aarch64/(return_address_sign_1.c,
	return_address_sign_2.c, return_address_sign_3.c (__attribute__)):
	Change option to -mbranch-protection.
	* gcc.target/aarch64/(branch-protection-option.c,
	branch-protection-option-2.c, branch-protection-attr.c,
	branch-protection-attr-2.c): New file.

2019-01-08  Paolo Carlini  <paolo.carlini@oracle.com>

	* g++.dg/diagnostic/out-of-class-redeclaration.C: New.

2019-01-08  Iain Sandoe  <iain@sandoe.co.uk>

	* c-c++-common/builtin-has-attribute-3.c: Skip tests requiring symbol
	alias support.
	* c-c++-common/builtin-has-attribute-4.c: Likewise.
	Append match for warning that ‘protected’ attribute is not supported.

2019-01-08  Iain Sandoe  <iain@sandoe.co.uk>

	* gcc.dg/Wmissing-attributes.c: Require alias support.
	* gcc.dg/attr-copy-2.c: Likewise.
	* gcc.dg/attr-copy-5.c: Likewise.

2019-01-08  Jonathan Wakely  <jwakely@redhat.com>
	    Jakub Jelinek  <jakub@redhat.com>

	PR c++/88554
	* g++.dg/warn/Wreturn-type-11.C: New test.

2019-01-07  David Malcolm  <dmalcolm@redhat.com>

	PR jit/88747
	* jit.dg/test-sum-of-squares.c (verify_code): Update expected vrp
	dump to reflect r266077.

2019-01-07  Jakub Jelinek  <jakub@redhat.com>

	PR c/88701
	* gcc.dg/pr88701.c: New test.

2019-01-07  Joseph Myers  <joseph@codesourcery.com>

	PR c/88720
	PR c/88726
	* gcc.dg/inline-40.c, gcc.dg/inline-41.c: New tests.

2019-01-07  Paolo Carlini  <paolo.carlini@oracle.com>

	* g++.dg/diagnostic/constexpr1.C: New.
	* g++.dg/diagnostic/thread1.C: Likewise.

2019-01-07  Thomas Koenig  <tkoenig@gcc.gnu.org>
	Harald Anlauf <anlauf@gmx.de>
	Tobias Burnus <burnus@gcc.gnu.org>

	* gfortran.dg/is_contiguous_1.f90: New test.
	* gfortran.dg/is_contiguous_2.f90: New test.
	* gfortran.dg/is_contiguous_3.f90: New test.

2019-01-07  Marek Polacek  <polacek@redhat.com>

	PR c++/88741 - wrong error with initializer-string.
	* g++.dg/init/array50.C: New test.

2019-01-07  Bernd Edlinger  <bernd.edlinger@hotmail.de>

	PR c++/88261
	PR c++/69338
	PR c++/69696
	PR c++/69697
	* gcc.dg/array-6.c: Move from here ...
	* c-c++-common/array-6.c: ... to here and add some more test coverage.
	* g++.dg/pr69338.C: New test.
	* g++.dg/pr69697.C: Likewise.
	* g++.dg/ext/flexary32.C: Likewise.
	* g++.dg/ext/flexary3.C: Adjust test.
	* g++.dg/ext/flexary12.C: Likewise.
	* g++.dg/ext/flexary13.C: Likewise.
	* g++.dg/ext/flexary15.C: Likewise.
	* g++.dg/warn/Wplacement-new-size-1.C: Likewise.
	* g++.dg/warn/Wplacement-new-size-2.C: Likewise.
	* g++.dg/warn/Wplacement-new-size-6.C: Likewise.

2019-01-07  Richard Earnshaw  <rearnsha@arm.com>

	* gcc.target/aarch64/subs_compare_2.c: Make '#' immediate prefix
	optional in scan pattern.

2019-01-07  Richard Sandiford  <richard.sandiford@arm.com>

	PR tree-optimization/88598
	* gcc.dg/vect/pr88598-1.c: New test.
	* gcc.dg/vect/pr88598-2.c: Likewise.
	* gcc.dg/vect/pr88598-3.c: Likewise.
	* gcc.dg/vect/pr88598-4.c: Likewise.
	* gcc.dg/vect/pr88598-5.c: Likewise.
	* gcc.dg/vect/pr88598-6.c: Likewise.

2019-01-07  Richard Sandiford  <richard.sandiford@arm.com>

	PR tree-optimization/88598
	* gcc.dg/pr88598-1.c: New test.
	* gcc.dg/pr88598-2.c: Likewise.
	* gcc.dg/pr88598-3.c: Likewise.
	* gcc.dg/pr88598-4.c: Likewise.
	* gcc.dg/pr88598-5.c: Likewise.

2019-01-07  Jakub Jelinek  <jakub@redhat.com>

	PR tree-optimization/88676
	* gcc.dg/tree-ssa/pr88676.c: New test.
	* gcc.dg/pr88676.c: New test.
	* gcc.dg/tree-ssa/pr15826.c: Just verify there is no goto,
	allow &.

	PR sanitizer/88619
	* c-c++-common/asan/pr88619.c: New test.

	PR c++/85052
	* c-c++-common/builtin-convertvector-1.c: New test.
	* c-c++-common/torture/builtin-convertvector-1.c: New test.
	* g++.dg/ext/builtin-convertvector-1.C: New test.
	* g++.dg/cpp0x/constexpr-builtin4.C: New test.

2018-12-26  Mateusz B  <mateuszb@poczta.onet.pl>

	PR target/88521
	* gcc.target/i386/pr88521.c: New testcase.

2019-01-06  Thomas Koenig  <tkoenig@gcc.gnu.org>

	PR fortran/88658
	* gfortran.dg/min_max_type_2.f90: New test.

2019-01-06  Jakub Jelinek  <jakub@redhat.com>

	PR c/88363
	* c-c++-common/attributes-4.c (falloc_align_int128,
	falloc_size_int128): Guard with #ifdef __SIZEOF_INT128__.

2019-01-05  Jan Hubicka  <hubicka@ucw.cz>

	* gcc.dg/ipa/ipcp-2.c: Update bounds.

2019-01-05  Dominique d'Humieres  <dominiq@gcc.gnu.org>

	* gcc.dg/plugin/plugindir1.c: Adjust dg-prune-output for Darwin.
	* gcc.dg/plugin/plugindir2.c: Likewise.
	* gcc.dg/plugin/plugindir3.c: Likewise.
	* gcc.dg/plugin/plugindir4.c: Likewise.

2019-01-05  Janus Weil  <janus@gcc.gnu.org>

	PR fortran/88009
	* gfortran.dg/blockdata_10.f90: New test case.

2019-01-05  Jakub Jelinek  <jakub@redhat.com>

	PR middle-end/82564
	PR target/88620
	* gcc.dg/nested-func-12.c: New test.
	* gcc.c-torture/compile/pr82564.c: New test.

	PR debug/88635
	* gcc.dg/debug/dwarf2/pr88635.c: New test.

2019-01-05  Dominique d'Humieres  <dominiq@gcc.gnu.org>

	PR target/60563
	* g++.dg/ext/sync-4.C: Add dg-xfail-run-if for darwin.

2019-01-04  Martin Sebor  <msebor@redhat.com>

	PR c/88546
	* g++.dg/ext/attr-copy.C: New test.
	* gcc.dg/attr-copy-4.c: Disable macro expansion tracking.
	* gcc.dg/attr-copy-6.c: New test.
	* gcc.dg/attr-copy-7.c: New test.

2019-01-04  Martin Sebor  <msebor@redhat.com>

	PR c/88363
	* c-c++-common/attributes-4.c: New test.

2019-01-04  Thomas Koenig  <tkoenig@gcc.gnu.org>

	PR fortran/48543
	* gfortran.dg/const_chararacter_merge.f90: Actually remove.
	* gfortran.dg/merge_char_const.f90: Restore.

2019-01-04  Jakub Jelinek  <jakub@redhat.com>

	PR target/88594
	* gcc.dg/pr88594.c: New test.

2019-01-04  Jan Beulich  <jbeulich@suse.com>

	* gcc.target/i386/avx512bitalg-vpshufbitqmb.c,
	gcc.target/i386/avx512bw-vpcmpeqb-1.c,
	gcc.target/i386/avx512bw-vpcmpequb-1.c,
	gcc.target/i386/avx512bw-vpcmpequw-1.c,
	gcc.target/i386/avx512bw-vpcmpeqw-1.c,
	gcc.target/i386/avx512bw-vpcmpgeb-1.c,
	gcc.target/i386/avx512bw-vpcmpgeub-1.c,
	gcc.target/i386/avx512bw-vpcmpgeuw-1.c,
	gcc.target/i386/avx512bw-vpcmpgew-1.c,
	gcc.target/i386/avx512bw-vpcmpgtb-1.c,
	gcc.target/i386/avx512bw-vpcmpgtub-1.c,
	gcc.target/i386/avx512bw-vpcmpgtuw-1.c,
	gcc.target/i386/avx512bw-vpcmpgtw-1.c,
	gcc.target/i386/avx512bw-vpcmpleb-1.c,
	gcc.target/i386/avx512bw-vpcmpleub-1.c,
	gcc.target/i386/avx512bw-vpcmpleuw-1.c,
	gcc.target/i386/avx512bw-vpcmplew-1.c,
	gcc.target/i386/avx512bw-vpcmpltb-1.c,
	gcc.target/i386/avx512bw-vpcmpltub-1.c,
	gcc.target/i386/avx512bw-vpcmpltuw-1.c,
	gcc.target/i386/avx512bw-vpcmpltw-1.c,
	gcc.target/i386/avx512bw-vpcmpneqb-1.c,
	gcc.target/i386/avx512bw-vpcmpnequb-1.c,
	gcc.target/i386/avx512bw-vpcmpnequw-1.c,
	gcc.target/i386/avx512bw-vpcmpneqw-1.c,
	gcc.target/i386/avx512bw-vpmovb2m-1.c,
	gcc.target/i386/avx512bw-vpmovm2b-1.c,
	gcc.target/i386/avx512bw-vpmovm2w-1.c,
	gcc.target/i386/avx512bw-vpmovw2m-1.c,
	gcc.target/i386/avx512bw-vptestmb-1.c,
	gcc.target/i386/avx512bw-vptestmw-1.c,
	gcc.target/i386/avx512bw-vptestnmb-1.c,
	gcc.target/i386/avx512bw-vptestnmw-1.c,
	gcc.target/i386/avx512cd-vpbroadcastmb2q-1.c,
	gcc.target/i386/avx512cd-vpbroadcastmw2d-1.c,
	gcc.target/i386/avx512dq-vfpclasssd-1.c,
	gcc.target/i386/avx512dq-vfpclassss-1.c,
	gcc.target/i386/avx512dq-vpmovd2m-1.c,
	gcc.target/i386/avx512dq-vpmovm2d-1.c,
	gcc.target/i386/avx512dq-vpmovm2q-1.c,
	gcc.target/i386/avx512dq-vpmovq2m-1.c,
	gcc.target/i386/avx512vl-vpbroadcastmb2q-1.c,
	gcc.target/i386/avx512vl-vpbroadcastmw2d-1.c,
	gcc.target/i386/avx512vl-vpcmpeqd-1.c,
	gcc.target/i386/avx512vl-vpcmpeqq-1.c,
	gcc.target/i386/avx512vl-vpcmpequd-1.c,
	gcc.target/i386/avx512vl-vpcmpequq-1.c,
	gcc.target/i386/avx512vl-vpcmpged-1.c,
	gcc.target/i386/avx512vl-vpcmpgeq-1.c,
	gcc.target/i386/avx512vl-vpcmpgeud-1.c,
	gcc.target/i386/avx512vl-vpcmpgeuq-1.c,
	gcc.target/i386/avx512vl-vpcmpgtd-1.c,
	gcc.target/i386/avx512vl-vpcmpgtq-1.c,
	gcc.target/i386/avx512vl-vpcmpgtud-1.c,
	gcc.target/i386/avx512vl-vpcmpgtuq-1.c,
	gcc.target/i386/avx512vl-vpcmpled-1.c,
	gcc.target/i386/avx512vl-vpcmpleq-1.c,
	gcc.target/i386/avx512vl-vpcmpleud-1.c,
	gcc.target/i386/avx512vl-vpcmpleuq-1.c,
	gcc.target/i386/avx512vl-vpcmpltd-1.c,
	gcc.target/i386/avx512vl-vpcmpltq-1.c,
	gcc.target/i386/avx512vl-vpcmpltud-1.c,
	gcc.target/i386/avx512vl-vpcmpltuq-1.c,
	gcc.target/i386/avx512vl-vpcmpneqd-1.c,
	gcc.target/i386/avx512vl-vpcmpneqq-1.c,
	gcc.target/i386/avx512vl-vpcmpnequd-1.c,
	gcc.target/i386/avx512vl-vpcmpnequq-1.c,
	gcc.target/i386/avx512vl-vptestmd-1.c,
	gcc.target/i386/avx512vl-vptestmq-1.c,
	gcc.target/i386/avx512vl-vptestnmd-1.c,
	gcc.target/i386/avx512vl-vptestnmq-1.c: Permit %k0 as ordinary
	operand.
	* gcc.target/i386/avx512bw-vpcmpb-1.c,
	gcc.target/i386/avx512bw-vpcmpub-1.c,
	gcc.target/i386/avx512bw-vpcmpuw-1.c,
	gcc.target/i386/avx512bw-vpcmpw-1.c,
	gcc.target/i386/avx512dq-vfpclasspd-1.c,
	gcc.target/i386/avx512dq-vfpclassps-1.c,
	gcc.target/i386/avx512f-vcmppd-1.c,
	gcc.target/i386/avx512f-vcmpps-1.c,
	gcc.target/i386/avx512f-vcmpsd-1.c,
	gcc.target/i386/avx512f-vcmpss-1.c,
	gcc.target/i386/avx512f-vpcmpd-1.c,
	gcc.target/i386/avx512f-vpcmpq-1.c,
	gcc.target/i386/avx512f-vpcmpud-1.c,
	gcc.target/i386/avx512f-vpcmpuq-1.c,
	gcc.target/i386/avx512f-vptestmd-1.c,
	gcc.target/i386/avx512f-vptestmq-1.c,
	gcc.target/i386/avx512f-vptestnmd-1.c,
	gcc.target/i386/avx512f-vptestnmq-1.c,
	gcc.target/i386/avx512vl-vcmppd-1.c,
	gcc.target/i386/avx512vl-vcmpps-1.c,
	gcc.target/i386/avx512vl-vpcmpd-1.c,
	gcc.target/i386/avx512vl-vpcmpq-1.c,
	gcc.target/i386/avx512vl-vpcmpud-1.c,
	gcc.target/i386/avx512vl-vpcmpuq-1.c: Likewise. Don't permit %k0
	as mask operand.

2019-01-03  Martin Sebor  <msebor@redhat.com>

	PR tree-optimization/88659
	* gcc.dg/Wstringop-truncation-6.c: New test.

2019-01-02  Thomas Koenig  <tkoenig@gcc.gnu.org>

	PR fortran/48543
	* gfortran.dg/const_chararacter_merge.f90: Remove.

2019-01-03  Jakub Jelinek  <jakub@redhat.com>

	PR debug/88644
	* gcc.dg/debug/dwarf2/pr88644.c: New test.
	* gcc.dg/debug/dwarf2/pr80263.c: Remove darwin hack.

2019-01-03  Iain Sandoe  <iain@sandoe.co.uk>

	* gcc.dg/pubtypes-2.c: Adjust expected pubtypes length.
	* gcc.dg/pubtypes-3.c: Likewise.
	* gcc.dg/pubtypes-4.c: Likewise.

2019-01-03  Jakub Jelinek  <jakub@redhat.com>

	PR c++/88636
	* g++.target/i386/pr88636.C: New test.

2019-01-03  Paolo Carlini  <paolo.carlini@oracle.com>

	* g++.dg/cpp1z/nodiscard3.C: Test locations too.

2019-01-03  Martin Liska  <mliska@suse.cz>

	PR testsuite/88436
	* gcc.target/powerpc/pr54240.c: Scan phiopt2.

2019-01-02  Marek Polacek  <polacek@redhat.com>

	PR c++/88612 - ICE with -Waddress-of-packed-member.
	* g++.dg/warn/Waddress-of-packed-member1.C: New test.

	PR c++/88631 - CTAD failing for value-initialization.
	* g++.dg/cpp1z/class-deduction59.C: New test.

	PR c++/81486 - CTAD failing with ().
	* g++.dg/cpp1z/class-deduction60.C: New test.
	* g++.dg/cpp1z/class-deduction61.C: New test.

2019-01-02  Martin Sebor  <msebor@redhat.com>
            Jeff Law  <law@redhat.com>

	* gcc.dg/strlenopt-36.c: Update.
	* gcc.dg/strlenopt-45.c: Update.
	* gcc.c-torture/execute/strlen-5.c: New test.
	* gcc.c-torture/execute/strlen-6.c: New test.
	* gcc.c-torture/execute/strlen-7.c: New test.

2019-01-02  Jakub Jelinek  <jakub@redhat.com>

	PR testsuite/87304
	* gcc.dg/vect/bb-slp-over-widen-1.c: Expect basic block vectorized
	messages only on vect_hw_misalign targets.

2019-01-02  Steven G. Kargl  <kargl@gcc.gnu.org>

	* gfortran.dg/argument_checking_7.f90: Remove run-on error message.
	* gfortran.dg/dec_d_lines_3.f: Ditto.
	* gfortran.dg/dec_structure_24.f90: Ditto.
	* gfortran.dg/dec_structure_26.f90: Ditto.
	* gfortran.dg/dec_structure_27.f90: Ditto.
	* gfortran.dg/dec_type_print_3.f90: Ditto.
	* gfortran.dg/derived_name_1.f90: Ditto.
	* gfortran.dg/error_recovery_1.f90: Ditto.
	* gfortran.dg/gomp/pr29759.f90: Ditto.
	* gfortran.dg/pr36192.f90: Ditto.
	* gfortran.dg/pr56007.f90: Ditto.
	* gfortran.dg/pr56520.f90: Ditto.
	* gfortran.dg/pr78741.f90: Ditto.
	* gfortran.dg/print_fmt_2.f90: Ditto.
	* gfortran.dg/select_type_20.f90: Ditto.

2019-01-02  Marek Polacek  <polacek@redhat.com>

	PR c++/86875
	* g++.dg/cpp1y/lambda-generic-86875.C: New test.

2019-01-02  Thomas Koenig  <tkoenig@gcc.gnu.org>

	PR fortran/48543
	* gfortran.dg/const_chararacter_merge.f90: New test.

2019-01-02  Jan Hubicka  <hubicka@ucw.cz>

	PR lto/88130
	* g++.dg/torture/pr88130.C: New testcase.

2019-01-02  Martin Liska  <mliska@suse.cz>

	PR tree-optimization/88650
	* gfortran.dg/predict-3.f90: New test.

2019-01-02  Rainer Orth  <ro@CeBiTec.Uni-Bielefeld.DE>

	* g++.dg/gcov/pr88263.C: Rename namespace log to logging.

2019-01-02  Richard Biener  <rguenther@suse.de>

	PR tree-optimization/88621
	* gcc.dg/torture/pr88621.c: New testcase.

2019-01-02  Jakub Jelinek  <jakub@redhat.com>

	PR ipa/88561
	* g++.dg/tree-prof/devirt.C: Expect _ZThn16 only for lp64 and llp64
	targets and expect _ZThn8 for ilp32 targets.

2019-01-01  Martin Sebor  <msebor@redhat.com>
            Jeff Law  <law@redhat.com>

	* gcc.dg/strlenopt-40.c: Update.
	* gcc.dg/strlenopt-51.c: Likewise.
	* gcc.dg/tree-ssa/pr79376.c: Likewise.

	* gcc.dg/strlenopt-40.c: Disable a couple tests.
	* gcc.dg/strlenopt-48.c: Twiddle test slightly.
	* gcc.dg/strlenopt-59.c: New test.
	* gcc.dg/tree-ssa/builtin-snprintf-5.c: New test.
	* g++.dg/init/strlen.C: New test.

2019-01-01  Thomas Koenig  <tkoenig@gcc.gnu.org>

	PR fortran/82743
	* gfortran.dg/structure_constructor_16.f90: New test.

2019-01-01  Jan Hubicka  <hubicka@ucw.cz>

	* g++.dg/ipa/devirt-36.C: Add dg-do-compile.
	* g++.dg/ipa/devirt-53.C: Fix scan template.

2019-01-01  Jan Hubicka  <hubicka@ucw.cz>

	* g++.dg/lto/devirt-13_0.C: Drop broken scan of ssa dump.
	* g++.dg/lto/devirt-14_0.C: Drop broken scan of ssa dump.
	* g++.dg/lto/devirt-23_0.C: Add -fdump-ipa-cp.

2019-01-01  Jan Hubicka  <hubicka@ucw.cz>

	* g++.dg/tree-prof/devirt.C: Update testcase.

2019-01-01  Jakub Jelinek  <jakub@redhat.com>

	Update copyright years.

Copyright (C) 2019 Free Software Foundation, Inc.

Copying and distribution of this file, with or without modification,
are permitted in any medium without royalty provided the copyright
notice and this notice are preserved.<|MERGE_RESOLUTION|>--- conflicted
+++ resolved
@@ -1,8 +1,3 @@
-<<<<<<< HEAD
-2010-06-30  Jakub Jelinek  <jakub@redhat.com>
-
-	* g++.dg/opt/ctor1.C: New test.
-=======
 2019-01-11  Tamar Christina  <tamar.christina@arm.com>
 
 	* gcc.target/aarch64/advsimd-intrinsics/vector-complex_f16.c: Require neon
@@ -184,7 +179,10 @@
 	* gcc.target/aarch64/sve/xorsign_1.c: New test for SVE vectorized
 	xorsign.
 	* gcc.target/aarch64/sve/xorsign_1_run.c: Likewise.
->>>>>>> d58cb965
+
+2010-06-30  Jakub Jelinek  <jakub@redhat.com>
+
+	* g++.dg/opt/ctor1.C: New test.
 
 2019-01-09  Jakub Jelinek  <jakub@redhat.com>
 
