<<<<<<< HEAD
2013-04-26  Jakub Jelinek  <jakub@redhat.com>

	* lib/prune.exp: Add -fdiagnostics-color=never to TEST_ALWAYS_FLAGS.
	* lib/c-compat.exp (compat-use-alt-compiler, compat_setup_dfp): Handle
	-fdiagnostics-color=never option similarly to
	-fno-diagnostics-show-caret option.

2013-05-14  Rainer Orth  <ro@CeBiTec.Uni-Bielefeld.DE>

	* gcc.dg/fstack-protector-strong.c: Don't include <stdlib.h>.
	(alloca): Remove declaration.
	(foo9): Replace alloca by __builtin_alloca.

2013-05-14  Rainer Orth  <ro@CeBiTec.Uni-Bielefeld.DE>

	* gcc.dg/fstack-protector-strong.c (alloca): Declare.

2013-04-16  Han Shen  <shenhan@google.com>

	Test cases for '-fstack-protector-strong'.
	* gcc.dg/fstack-protector-strong.c: New.
	* g++.dg/fstack-protector-strong.C: New.
=======
2013-05-17  Jakub Jelinek  <jakub@redhat.com>

	PR rtl-optimization/57281
	PR rtl-optimization/57300
	* gcc.dg/pr57300.c: New test.
	* gcc.c-torture/execute/pr57281.c: New test.

2013-05-16  Dodji Seketeli  <dodji@redhat.com>

	PR c++/56782 - Regression with empty pack expansions
	* g++.dg/cpp0x/variadic142.C: New test file.

2013-05-14  Jakub Jelinek  <jakub@redhat.com>

	PR c++/57274
	* c-c++-common/Wsequence-point-1.c: New test.

	PR middle-end/57251
	* gcc.dg/torture/pr57251.c: New test.

2013-05-13  Uros Bizjak  <ubizjak@gmail.com>

	PR target/57264
	* gcc.target/i386/pr57264.c: New test.

2013-05-13  Jakub Jelinek  <jakub@redhat.com>

	PR tree-optimization/57230
	* gcc.dg/strlenopt-23.c: New test.
>>>>>>> 07b5d54c

2013-05-10  Richard Biener  <rguenther@suse.de>

	PR tree-optimization/57214
	* gcc.dg/torture/pr57214.c: New testcase.

2013-05-09  Martin Jambor  <mjambor@suse.cz>

        PR middle-end/56988
        * gcc.dg/ipa/pr56988.c: New test.

2013-05-08  Marc Glisse  <marc.glisse@inria.fr>

	* c-c++-common/vector-scalar-2.c: New testcase.

2013-05-07  Tobias Burnus  <burnus@net-b.de>

	Backport from mainline
	2013-05-02  Tobias Burnus  <burnus@net-b.de>

	PR fortran/57142
	* gfortran.dg/size_kind_2.f90: New.
	* gfortran.dg/size_kind_3.f90: New.

2013-05-07  Jakub Jelinek  <jakub@redhat.com>

	PR tree-optimization/57149
	* gcc.dg/pr57149.c: New test.

	PR debug/57184
	* gcc.dg/pr57184.c: New test.

2013-05-07  Richard Biener  <rguenther@suse.de>

	Backport from mainline
	2013-05-06  Richard Biener  <rguenther@suse.de>

	PR tree-optimization/57185
	* gcc.dg/autopar/pr57185.c: New testcase.

	2013-04-19  Richard Biener  <rguenther@suse.de>

	PR tree-optimization/57000
	* gcc.dg/tree-ssa/reassoc-27.c: New testcase.

2013-05-07  Eric Botcazou  <ebotcazou@adacore.com>

	* gnat.dg/specs/array3.ads: New test.

2013-05-06  Michael Meissner  <meissner@linux.vnet.ibm.com>

	Backport from trunk
	2013-05-03  Michael Meissner  <meissner@linux.vnet.ibm.com>

	PR target/57150
	* gcc.target/powerpc/pr57150.c: New file.

2013-05-06  Uros Bizjak  <ubizjak@gmail.com>

	Backport from mainline
	2013-05-06  Uros Bizjak  <ubizjak@gmail.com>

	PR target/57106
	* gcc.target/i386/pr57106.c: New test.

2013-05-06  Paolo Carlini  <paolo.carlini@oracle.com>

	PR c++/57183
	* g++.dg/cpp0x/auto38.C: New.

2013-05-04  Jakub Jelinek  <jakub@redhat.com>

	PR tree-optimization/56205
	* gcc.dg/tree-ssa/stdarg-6.c: Add cleanup-tree-dump "stdarg".

2013-05-03  Jakub Jelinek  <jakub@redhat.com>

	PR rtl-optimization/57130
	* gcc.c-torture/execute/pr57130.c: New test.

2013-05-03  Marek Polacek  <polacek@redhat.com>

	Backport from mainline
	2013-04-25  Marek Polacek  <polacek@redhat.com>

	PR tree-optimization/57066
        * gcc.dg/torture/builtin-logb-1.c: Adjust testcase.

2013-05-02  Jakub Jelinek  <jakub@redhat.com>

	PR rtl-optimization/57131
	* gcc.c-torture/execute/pr57131.c: New test.

2013-05-02  Vladimir Makarov  <vmakarov@redhat.com>

	Backport from mainline
	PR target/57091
	* gcc.target/i386/pr57091.c: New test.

2013-05-02  Vladimir Makarov  <vmakarov@redhat.com>

	Backport from mainline
	2013-04-29  Vladimir Makarov  <vmakarov@redhat.com>

	PR target/57097
	* gcc.target/i386/pr57097.c: New test.

2013-05-02  Vladimir Makarov  <vmakarov@redhat.com>

	Backport from mainline
	2013-04-24  Vladimir Makarov  <vmakarov@redhat.com>

        PR rtl-optimizations/57046
        * gcc.target/i386/pr57046.c: New test.

2013-05-02  Vladimir Makarov  <vmakarov@redhat.com>

	Backport from mainline
	2013-04-22  Vladimir Makarov  <vmakarov@redhat.com>

        PR target/57018
        * gcc.target/i386/pr57018.c: New test.

2013-05-02  Vladimir Makarov  <vmakarov@redhat.com>

	Backport from mainline
	2013-04-18  Jakub Jelinek  <jakub@redhat.com>

        PR rtl-optimization/56999
        * g++.dg/opt/pr56999.C: New test.

2013-05-02  Vladimir Makarov  <vmakarov@redhat.com>

	Backport from mainline
	2013-04-19  Vladimir Makarov  <vmakarov@redhat.com>

        PR rtl-optimization/56847
        * gcc.dg/pr56847.c: New test.

2013-05-02  Ian Bolton  <ian.bolton@arm.com>

	Backport from mainline (fix to botched commit)
	2013-04-04  Tejas Belagod  <tejas.belagod@arm.com>

	* gcc.target/aarch64/inc/asm-adder-clobber-lr.c: Remove duplication.
	* gcc.target/aarch64/inc/asm-adder-no-clobber-lr.c: Likewise.
	* gcc.target/aarch64/test-framepointer-1.c: Likewise.
	* gcc.target/aarch64/test-framepointer-2.c: Likewise.
	* gcc.target/aarch64/test-framepointer-3.c: Likewise.
	* gcc.target/aarch64/test-framepointer-4.c: Likewise.
	* gcc.target/aarch64/test-framepointer-5.c: Likewise.
	* gcc.target/aarch64/test-framepointer-6.c: Likewise.
	* gcc.target/aarch64/test-framepointer-7.c: Likewise.
	* gcc.target/aarch64/test-framepointer-8.c: Likewise.

	Backport from mainline
	2013-03-28  Ian Bolton  <ian.bolton@arm.com>

	* gcc.target/aarch64/inc/asm-adder-clobber-lr.c: New test.
	* gcc.target/aarch64/inc/asm-adder-no-clobber-lr.c: Likewise.
	* gcc.target/aarch64/test-framepointer-1.c: Likewise.
	* gcc.target/aarch64/test-framepointer-2.c: Likewise.
	* gcc.target/aarch64/test-framepointer-3.c: Likewise.
	* gcc.target/aarch64/test-framepointer-4.c: Likewise.
	* gcc.target/aarch64/test-framepointer-5.c: Likewise.
	* gcc.target/aarch64/test-framepointer-6.c: Likewise.
	* gcc.target/aarch64/test-framepointer-7.c: Likewise.
	* gcc.target/aarch64/test-framepointer-8.c: Likewise.

2013-05-01  Paolo Carlini  <paolo.carlini@oracle.com>

	PR c++/57092
	* g++.dg/cpp0x/decltype53.C: New.

2013-04-30  Jakub Jelinek  <jakub@redhat.com>

	PR tree-optimization/57104
	* gcc.dg/pr57104.c: New test.

2013-04-30  Uros Bizjak  <ubizjak@gmail.com>

	Backport from mainline
	2013-04-29  Uros Bizjak  <ubizjak@gmail.com>

	PR target/44578
	* gcc.target/i386/pr44578.c: New test.

	Backport from mainline
	2013-04-29  Uros Bizjak  <ubizjak@gmail.com>

	PR target/57098
	* gcc.target/i386/pr57098.c: New test.

2013-04-29  Paolo Carlini  <paolo.carlini@oracle.com>

	PR c++/56450
	* g++.dg/cpp0x/decltype52.C: New.

2013-04-29  Richard Biener  <rguenther@suse.de>

	PR middle-end/57103
	* gcc.dg/autopar/pr57103.c: New testcase.

2013-04-29  Christian Bruel  <christian.bruel@st.com>

	PR target/57108
	* gcc.target/sh/pr57108.c: New test.

2013-04-29  Jakub Jelinek  <jakub@redhat.com>

	PR tree-optimization/57083
	* gcc.dg/torture/pr57083.c: New test.

2013-04-28  Jerry DeLisle  <jvdelisle@gcc.gnu.org>

	Backport from trunk:

	PR fortran/51825
	* gfortran.dg/namelist_77.f90: New test.
	* gfortran.dg/namelist_78.f90: New test.

2013-04-28  Jerry DeLisle  <jvdelisle@gcc.gnu.org>

	PR fortran/56786
	* gfortran.dg/namelist_81.f90:  New test.

2013-04-27  Jerry DeLisle  <jvdelisle@gcc.gnu.org>

	Backport from trunk:

	PR fortran/52512
	* gfortran.dg/namelist_79.f90: New test.

2013-04-27  Jakub Jelinek  <jakub@redhat.com>

	PR target/56866
	* gcc.c-torture/execute/pr56866.c: New test.
	* gcc.target/i386/pr56866.c: New test.

2013-04-26  Janus Weil  <janus@gcc.gnu.org>

	Backports from trunk:

	PR fortran/56968
	* gfortran.dg/proc_ptr_41.f90: New.

	PR fortran/56814
	* gfortran.dg/proc_ptr_42.f90: New.

	PR fortran/53685
	PR fortran/57022
	* gfortran.dg/transfer_check_4.f90: New.

2013-04-25  Jakub Jelinek  <jakub@redhat.com>

	PR rtl-optimization/57003
	* gcc.target/i386/pr57003.c: New test.

2013-04-25  Ian Bolton  <ian.bolton@arm.com>

	Backported from mainline.
	2013-03-22  Ian Bolton  <ian.bolton@arm.com>

	* gcc.target/aarch64/movk.c: New test.

2013-04-24  Paolo Carlini  <paolo.carlini@oracle.com>

	PR c++/56970
	* g++.dg/cpp0x/sfinae45.C: New.

2013-04-23  Bill Schmidt  <wschmidt@linux.vnet.ibm.com>

	Backported from mainline.
	PR rtl-optimization/56605
	* gcc.target/powerpc/pr56605.c: New.

2013-04-22  Marek Polacek  <polacek@redhat.com>

	Backport from mainline
	2013-04-22  Marek Polacek  <polacek@redhat.com>

	PR sanitizer/56990
	* gcc.dg/pr56990.c: New test.

2013-04-22  Thomas Koenig  <tkoenig@gcc.gnu.org>
	    Mikael Morin  <mikael@gcc.gnu.org>

	PR fortran/56872
	* gfortran.dg/array_constructor_45.f90:  New test.
	* gfortran.dg/array_constructor_46.f90:  New test.
	* gfortran.dg/array_constructor_47.f90:  New test.
	* gfortran.dg/array_constructor_40.f90:  Adjust number of
	while loops.

2013-05-06  Maxim Kuznetsov  <maks.kuznetsov@gmail.com>

	* gcc.target/i386/asm-dialect-2.c: New testcase.

2013-04-18  Mikael Morin  <mikael@gcc.gnu.org>

	PR fortran/56816
	* gfortran.dg/select_type_33.f03: New test.

2013-04-18  Jakub Jelinek  <jakub@redhat.com>

	PR tree-optimization/56984
	* gcc.c-torture/compile/pr56984.c: New test.

	PR rtl-optimization/56992
	* gcc.dg/pr56992.c: New test.

2013-04-16  Uros Bizjak  <ubizjak@gmail.com>

	Backport from mainline
	2013-04-16  Uros Bizjak  <ubizjak@gmail.com>

	* g++.dg/ipa/devirt-c-7.C: Require nonpic effective target.
	* gcc.c-torture/execute/pr33992.x: Remove.
	* gcc.c-torture/execute/pr33992.c (foo): Declare as static.
	* gcc.dg/uninit-pred-5_a.c (foo): Ditto.
	* gcc.dg/uninit-pred-5_b.c (foo): Ditto.

	Backport from mainline
	2013-03-27  Alexander Ivchenko  <alexander.ivchenko@intel.com>

	* g++.dg/ipa/ivinline-1.C: Add target nonpic.
	* g++.dg/ipa/ivinline-2.C: Likewise.
	* g++.dg/ipa/ivinline-3.C: Likewise.
	* g++.dg/ipa/ivinline-4.C: Likewise.
	* g++.dg/ipa/ivinline-5.C: Likewise.
	* g++.dg/ipa/ivinline-7.C: Likewise.
	* g++.dg/ipa/ivinline-8.C: Likewise.
	* g++.dg/ipa/ivinline-9.C: Likewise.
	* g++.dg/cpp0x/noexcept03.C: Likewise.
	* gcc.dg/const-1.c: Likewise.
	* gcc.dg/ipa/pure-const-1.c: Likewise.
	* gcc.dg/noreturn-8.c: Likewise.
	* gcc.target/i386/mmx-1.c: Likewise.
	* gcc.dg/tree-ssa/ipa-split-5.c: Likewise.
	* gcc.dg/tree-ssa/loadpre6.c: Likewise.
	* gcc.c-torture/execute/pr33992.x: New file.

2013-04-15  Jakub Jelinek  <jakub@redhat.com>

	PR tree-optimization/56962
	* gcc.c-torture/execute/pr56962.c: New test.

2013-04-15  Eric Botcazou  <ebotcazou@adacore.com>

	* gcc.dg/pr56890-1.c: New test.
	* gcc.dg/pr56890-2.c: Likewise.

2013-04-12  Vladimir Makarov  <vmakarov@redhat.com>

	PR target/56903
	* gcc.target/i386/pr56903.c: New test.

2013-04-12  Jakub Jelinek  <jakub@redhat.com>

	PR tree-optimization/56918
	PR tree-optimization/56920
	* gcc.dg/vect/pr56918.c: New test.
	* gcc.dg/vect/pr56920.c: New test.

2013-04-11  Jakub Jelinek  <jakub@redhat.com>

	PR c++/56895
	* g++.dg/template/arrow4.C: New test.

2013-04-11  Paolo Carlini  <paolo.carlini@oracle.com>

	PR c++/56913
	* g++.dg/cpp0x/sfinae44.C: New.

2013-04-11  James Greenhalgh  <james.greenhalgh@arm.com>

	Backported from mainline.
	2013-04-11  James Greenhalgh  <james.greenhalgh@arm.com>

	* gcc.target/aarch64/vect-fcm.x: Add check for zero forms of
	inverse operands.
	* gcc.target/aarch64/vect-fcm-eq-d.c: Check that new zero form
	loop is vectorized.
	* gcc.target/aarch64/vect-fcm-eq-f.c: Likewise.
	* gcc.target/aarch64/vect-fcm-ge-d.c: Check that new zero form
	loop is vectorized and that the correct instruction is generated.
	* gcc.target/aarch64/vect-fcm-ge-f.c: Likewise.
	* gcc.target/aarch64/vect-fcm-gt-d.c: Likewise.
	* gcc.target/aarch64/vect-fcm-gt-f.c: Likewise.

2013-04-11  Jakub Jelinek  <jakub@redhat.com>

	PR tree-optimization/56899
	* gcc.c-torture/execute/pr56899.c: New test.

2013-04-10  Jakub Jelinek  <jakub@redhat.com>

	PR c++/56895
	* g++.dg/template/arrow3.C: New test.

	Backported from mainline
	2013-04-09  Jakub Jelinek  <jakub@redhat.com>

	PR middle-end/56883
	* c-c++-common/gomp/pr56883.c: New test.

2013-04-08  Thomas Koenig  <tkoenig@gcc.gnu.org>

	PR fortran/56782
	Backport from trunk.
	* gfortran.dg/array_constructor_44.f90:  New test.

2013-04-08  Jakub Jelinek  <jakub@redhat.com>

	* gcc.c-torture/execute/pr56837.c: New test.

2013-04-04  Marek Polacek  <polacek@redhat.com>

	Backport from mainline:
	2013-04-04  Marek Polacek  <polacek@redhat.com>

	PR tree-optimization/48186
	* gcc.dg/pr48186.c: New test.

2013-04-04  Kyrylo Tkachov  <kyrylo.tkachov@arm.com>

	Backport from mainline:
	2013-03-25  Kyrylo Tkachov  <kyrylo.tkachov@arm.com>

	PR target/56720
	* gcc.target/arm/neon-vcond-gt.c: New test.
	* gcc.target/arm/neon-vcond-ltgt.c: Likewise.
	* gcc.target/arm/neon-vcond-unordered.c: Likewise.

2013-04-04  Richard Biener  <rguenther@suse.de>

	PR tree-optimization/56837
	* g++.dg/torture/pr56837.C: New testcase.

2013-04-03  Marek Polacek  <polacek@redhat.com>

	Backport from mainline:
	2013-04-03  Marek Polacek  <polacek@redhat.com>

	PR sanitizer/55702
	* gcc.dg/pr55702.c: New test.

2013-04-03  Jakub Jelinek  <jakub@redhat.com>

	PR debug/56819
	* g++.dg/debug/pr56819.C: New test.

2013-04-03  Richard Biener  <rguenther@suse.de>

	PR tree-optimization/56817
	* g++.dg/torture/pr56817.C: New testcase.

2013-04-03  Richard Biener  <rguenther@suse.de>

	PR tree-optimization/55964
	* gcc.dg/torture/pr55964-2.c: New testcase.

2013-04-03  Richard Biener  <rguenther@suse.de>

	PR tree-optimization/56501
	* gcc.dg/torture/pr56501.c: New testcase.

2013-04-03  Richard Biener  <rguenther@suse.de>

	PR tree-optimization/56407
	* gcc.dg/torture/pr56407.c: New testcase.

2013-04-02  Jakub Jelinek  <jakub@redhat.com>

	PR rtl-optimization/56745
	* gcc.c-torture/compile/pr56745.c: New test.

2013-04-02  Tobias Burnus  <burnus@net-b.de>

	Backport from mainline:
	2013-03-28  Tobias Burnus  <burnus@net-b.de>

	PR fortran/56735
	* gfortran.dg/namelist_80.f90: New.

2013-04-02  Tobias Burnus  <burnus@net-b.de>

	Backport from mainline:
	2013-03-29  Tobias Burnus  <burnus@net-b.de>

	PR fortran/56737
	* testsuite/gfortran.dg/fmt_cache_3.f90: New.

2013-04-02  Richard Biener  <rguenther@suse.de>

	PR middle-end/56768
	* g++.dg/torture/pr56768.C: New testcase.

2013-04-01  Paolo Carlini  <paolo.carlini@oracle.com>

	PR c++/55951
	* g++.dg/ext/desig5.C: New.

2013-03-29  Kirill Yukhin  <kirill.yukhin@intel.com>

	* gcc.target/i386/avx2-vbroadcastsi128-1.c: Fix intrinsic name.
	* gcc.target/i386/avx2-vbroadcastsi128-1.c: Ditto.

2013-03-28  Tejas Belagod  <tejas.belagod@arm.com>

	PR middle-end/56694
	* g++.dg/torture/pr56694.C: Fix test case to build on bare-metal
	targets.

2013-03-25  Paolo Carlini  <paolo.carlini@oracle.com>

	PR c++/56722
	* g++.dg/cpp0x/range-for23.C: New.

2013-03-25  Richard Biener  <rguenther@suse.de>

	PR middle-end/56694
	* g++.dg/torture/pr56694.C: New testcase.

2013-03-25  Rainer Orth  <ro@CeBiTec.Uni-Bielefeld.DE>

	Backport from mainline:
	2013-03-20  Rainer Orth  <ro@CeBiTec.Uni-Bielefeld.DE>

	PR fortran/54932
	* gfortran.dg/do_1.f90: Don't xfail.

2013-03-24  Tobias Burnus  <burnus@net-b.de>

	PR fortran/56696
	* gfortran.dg/eof_5.f90: New.

2013-03-22  Sebastian Huber  <sebastian.huber@embedded-brains.de>

	* gcc.c-torture/execute/builtins/builtins.exp: Sort targets
	alphabetically.

2013-03-22  Paolo Carlini  <paolo.carlini@oracle.com>

	PR c++/56582
	* g++.dg/cpp0x/constexpr-array5.C: New.

2013-03-22  H.J. Lu  <hongjiu.lu@intel.com>

	PR target/56560
	* gcc.target/i386/pr56560.c: New file.

2013-03-22  Sebastian Huber  <sebastian.huber@embedded-brains.de>

	PR testsuite/55994
	* gcc.c-torture/execute/builtins/builtins.exp: Add
	-Wl,--allow-multiple-definition for RTEMS targets.

2013-03-18  Jakub Jelinek  <jakub@redhat.com>

	PR c/56566
	* c-c++-common/pr56566.c: New test.

2013-03-22  Jakub Jelinek  <jakub@redhat.com>

	Backported from mainline
	2013-03-16  Jakub Jelinek  <jakub@redhat.com>

	PR c++/56607
	* g++.dg/warn/Wdiv-by-zero-2.C: New test.
	* c-c++-common/pr56607.c: New test.

2013-03-22  Release Manager

	* GCC 4.8.0 released.

2013-03-20  Richard Biener  <rguenther@suse.de>

	PR tree-optimization/56661
	* gcc.dg/torture/pr56661.c: New testcase.

2013-03-20  Jakub Jelinek  <jakub@redhat.com>

	PR tree-optimization/56635
	* g++.dg/torture/pr56635.C: New test.

2013-03-15  Tobias Burnus  <burnus@net-b.de>

	PR fortran/56615
	* gfortran.dg/transfer_intrinsic_5.f90: New.

2013-03-15  Kai Tietz  <ktietz@redhat.com>

	* gcc.target/i386/movti.c: Don't test for x64 mingw.
	* gcc.target/i386/pr20020-1.c: Likewise.
	* gcc.target/i386/pr20020-2.c: Likewise.
	* gcc.target/i386/pr20020-3.c: Likewise.
	* gcc.target/i386/pr53425-1.c: Likewise.
	* gcc.target/i386/pr53425-2.c: Likewise.
	* gcc.target/i386/pr55093.c: Likewise.
	* gcc.target/i386/pr53907.c: Adjust test for LLP64 targets.

2013-03-15  Jakub Jelinek  <jakub@redhat.com>

	PR debug/56307
	* gcc.dg/tree-ssa/pr55579.c: Add -fvar-tracking-assignments to
	dg-options.  Remove 32-bit hppa*-*-hpux* xfail.

2013-03-14  Jakub Jelinek  <jakub@redhat.com>

	PR tree-optimization/53265
	* gcc.dg/graphite/scop-3.c (toto): Increase array size to avoid
	undefined behavior.
	* gcc.dg/graphite/id-6.c (test): Likewise.
	* gcc.dg/graphite/pr35356-2.c: Adjust regexp patterns to only look for
	MIN_EXPR and MAX_EXPR in GIMPLE stmts.

	PR tree-optimization/53265
	* gcc.dg/pr53265.c: New test.
	* gcc.dg/torture/pr49518.c: Add -Wno-aggressive-loop-optimizations
	to dg-options.
	* g++.dg/opt/longbranch2.C (EBCOTLut): Double sizes of a2 and a3
	arrays.
	* gcc.dg/tree-ssa/cunroll-10.c (main): Rename to foo.  Add argument
	n, use it as high bound instead of 4.

2013-03-13  Oleg Endo  <olegendo@gcc.gnu.org>

	PR target/49880
	* gcc.target/sh/pr49880-1.c: New.
	* gcc.target/sh/pr49880-2.c: New.
	* gcc.target/sh/pr49880-3.c: New.
	* gcc.target/sh/pr49880-4.c: New.
	* gcc.target/sh/pr49880-5.c: New.

2013-03-13  Paolo Carlini  <paolo.carlini@oracle.com>

	* g++.dg/cpp0x/alias-decl-32.C: Remove redundant bits.

2013-03-13  Richard Biener  <rguenther@suse.de>

	PR tree-optimization/56608
	* gcc.dg/vect/fast-math-bb-slp-call-3.c: New testcase.

2013-03-13  Paolo Carlini  <paolo.carlini@oracle.com>

	PR c++/56611
	* g++.dg/cpp0x/alias-decl-32.C: New.

2013-03-11  Jan Hubicka  <jh@suse.cz>

	PR middle-end/56571
	* gcc.c-torture/compile/pr56571.c: New testcase.

2013-03-11  John David Anglin  <dave.anglin@nrc-cnrc.gc.ca>

	* gcc.dg/tree-ssa/vector-4.c: Add comment regarding xfail.
	* gcc.dg/tree-ssa/pr55579.c: Likewise.

2013-03-11  Dominique d'Humieres  <dominiq@lps.ens.fr>

	* gcc.dg/inline_3.c: Remove target and dg-excess-errors.
	* gcc.dg/inline_4.c: Likewise.
	* gcc.dg/unroll_2.c: Likewise.
	* gcc.dg/unroll_3.c: Likewise.
	* gcc.dg/unroll_4.c: Likewise.

2013-03-10  John David Anglin  <dave.anglin@nrc-cnrc.gc.ca>

	PR testsuite/54119
	* gcc.dg/tree-ssa/vector-4.c: xfail on 32-bit hppa*-*-*.

	PR debug/56307
	* gcc.dg/tree-ssa/pr55579.c: xfail 32-bit hppa*-*-hpux*.

2013-03-11  Oleg Endo  <olegendo@gcc.gnu.org>

	PR target/40797
	* gcc.c-torture/compile/pr40797.c: New.

2013-03-10  John David Anglin  <dave.anglin@nrc-cnrc.gc.ca>

	* gcc.dg/pr44194-1.c: Skip compilation on hppa*64*-*-*.

2013-03-10  Paul Thomas  <pault@gcc.gnu.org>

	PR fortran/56575
	* gfortran.dg/class_56.f90: New test.

2013-03-09  Richard Sandiford  <rdsandiford@googlemail.com>

	PR middle-end/56524
	* gcc.target/mips/pr56524.c: New test.

2013-03-08  Paolo Carlini  <paolo.carlini@oracle.com>

	PR c++/56565
	* g++.dg/cpp0x/lambda/lambda-nsdmi2.C: New.

2013-03-08  Paolo Carlini  <paolo.carlini@oracle.com>

	PR c++/51412
	* g++.dg/cpp0x/lambda/lambda-err3.C: New.

2013-03-08  Marek Polacek  <polacek@redhat.com>

	PR tree-optimization/56478
	* gcc.dg/torture/pr56478.c: New test.

2013-03-08  Kai Tietz  <ktietz@redhat.com>

	* gcc.c-torture/execute/builtins/builtins.exp: Add for mingw
	targets linker option --allow-multiple-definition.

	* gcc.dg/pr14092-1.c: Mark intptr_t typedef to use extension.
	* gcc.dg/pr24683.c: Avoid warning about casting constant string.
	* gcc.dg/pr52549.c: Add LLP64 case.
	* gcc.dg/pr53701.c: Use for uintptr_t typedef __UINTPTR_TYPE__.
	* gcc.dg/pr56510.c: Adjust for LLP64 targets.
	* gcc.dg/torture/pr51071-2.c: Likewise.
	* gcc.dg/tree-ssa/vrp72.c: Likewise.
	* gcc.dg/tree-ssa/vrp73.c: Likewise.
	* gcc.dg/tree-ssa/vrp75.c: Likewise.
	* gcc.dg/torture/pr53922.c: Skip test for mingw-targets.
	* gcc.dg/weak/weak-1.c: Likewise.
	* gcc.dg/weak/weak-2.c: Likewise.
	* gcc.dg/weak/weak-3.c: Likewise.
	* gcc.dg/weak/weak-4.c: Likewise.
	* gcc.dg/weak/weak-5.c: Likewise.
	* gcc.dg/weak/weak-15.c: Likewise.
	* gcc.dg/weak/weak-16.c: Likewise.

	* c-c++-common/pr54486.c: Skip test for mingw-targets.

2013-03-07  Jakub Jelinek  <jakub@redhat.com>

	PR tree-optimization/56559
	* gcc.dg/tree-ssa/reassoc-26.c: New test.

2013-03-07  Andreas Schwab  <schwab@suse.de>

	* gcc.dg/pr31490.c: Fix last change.

2013-03-06  Paolo Carlini  <paolo.carlini@oracle.com>

	PR c++/56534
	* g++.dg/template/crash115.C: New.

2013-03-06  Jakub Jelinek  <jakub@redhat.com>

	PR tree-optimization/56539
	* gcc.c-torture/compile/pr56539.c: New test.

2013-03-06  Kai Tietz  <ktietz@redhat.com>

	* gcc.dg/lto/20090914-2_0.c: Skip for mingw and cygwin targets.
	* gcc.dg/lto/20091013-1_1.c: Set x64-mingw as xfail.
	* gcc.dg/lto/20091013-1_2.c: Likewise.
	* gcc.dg/pr31490.c: Adjust for LLP64 targets.

2013-03-06  Eric Botcazou  <ebotcazou@adacore.com>

	* gnat.dg/specs/aggr6.ads: New test.

2013-03-06  Eric Botcazou  <ebotcazou@adacore.com>

	* gnat.dg/loop_optimization15.ad[sb]: New test.

2013-03-06  Jakub Jelinek  <jakub@redhat.com>

	PR middle-end/56548
	* gcc.dg/pr56548.c: New test.

2013-03-06  Rainer Orth  <ro@CeBiTec.Uni-Bielefeld.DE>

	PR debug/53363
	* g++.dg/debug/dwarf2/thunk1.C: Skip on darwin.

2013-03-06  Jakub Jelinek  <jakub@redhat.com>

	PR c++/56543
	* g++.dg/template/typename20.C: New test.

2013-03-05  Jakub Jelinek  <jakub@redhat.com>

	PR debug/56510
	* gcc.dg/pr56510.c: New test.

	PR rtl-optimization/56484
	* gcc.c-torture/compile/pr56484.c: New test.

2013-03-05  Paolo Carlini  <paolo.carlini@oracle.com>

	PR c++/56530
	* g++.dg/warn/Wsign-conversion-2.C: New.

2013-03-05  Richard Biener  <rguenther@suse.de>

	PR tree-optimization/56270
	* gcc.dg/vect/slp-38.c: New testcase.

2013-03-05  Jakub Jelinek  <jakub@redhat.com>

	PR rtl-optimization/56494
	* gcc.dg/pr56494.c: New test.

2013-01-04  Eric Botcazou  <ebotcazou@adacore.com>

	* gcc.dg/pr56424.c: New test.

2013-03-04  Georg-Johann Lay  <avr@gjlay.de>

	* gcc.dg/pr55153.c: Add dg-require-effective-target scheduling.
	* gcc.dg/pr56228.c <avr>: Skip.

2013-03-04  Georg-Johann Lay  <avr@gjlay.de>

	PR testsuite/52641
	PR tree-optimization/52631
	* gcc.dg/tree-ssa/pr52631.c: Fix 16-bit int.

2013-03-03  David Edelsohn  <dje.gcc@gmail.com>

	* gcc.dg/vect/vect-82_64.c: Skip on AIX.
	* gcc.dg/vect/vect-83_64.c: Same.

2013-03-03  Mikael Morin  <mikael@gcc.gnu.org>

	PR fortran/56477
	* gfortran.dg/pointer_check_13.f90: New test.

2013-03-03  Mikael Morin  <mikael@gcc.gnu.org>

	PR fortran/54730
	* gfortran.dg/array_constructor_42.f90: New test.

2013-03-02  Paolo Carlini  <paolo.carlini@oracle.com>

	PR c++/52688
	* g++.dg/template/static33.C: New.
	* g++.dg/template/static34.C: Likewise.

	PR c++/10291
	* g++.dg/template/static35.C: New.

2013-03-01  Steve Ellcey  <sellcey@mips.com>

	* gcc.dg/pr56396.c: Require pic support.

2013-03-01  Richard Biener  <rguenther@suse.de>

	PR tree-optimization/55481
	* gcc.dg/torture/pr56488.c: New testcase.

2013-02-28  Konstantin Serebryany  <konstantin.s.serebryany@gmail.com>
	    Jakub Jelinek  <jakub@redhat.com>

	PR sanitizer/56454
	* g++.dg/asan/default-options-1.C (__asan_default_options): Use
	no_sanitize_address attribute rather than no_address_safety_analysis.
	* g++.dg/asan/sanitizer_test_utils.h
	(ATTRIBUTE_NO_ADDRESS_SAFETY_ANALYSIS): Likewise.
	* c-c++-common/asan/attrib-1.c: Test no_sanitize_address attribute
	in addition to no_address_safety_analysis.

2013-02-28  Jason Merrill  <jason@redhat.com>

	PR c++/56481
	* g++.dg/cpp0x/constexpr-and.C: New.

2013-02-28  Martin Jambor  <mjambor@suse.cz>

	PR tree-optimization/56294
	* g++.dg/debug/pr56294.C: New test.

2013-02-28  Marcus Shawcroft  <marcus.shawcroft@arm.com>

	* g++.old-deja/g++.pt/ptrmem6.C(main): Add xfail aarch64*-*-*.

2013-02-27  Marek Polacek  <polacek@redhat.com>

	PR rtl-optimization/56466
	* gcc.dg/pr56466.c: New test.

2013-02-28  Naveen H.S  <Naveen.Hurugalawadi@caviumnetworks.com>

	* gcc.dg/tree-ssa/slsr-1.c: Allow widening multiplications.
	* gcc.dg/tree-ssa/slsr-2.c: Likewise.
	* gcc.dg/tree-ssa/slsr-3.c: Likewise.

2013-02-27  Andrey Belevantsev  <abel@ispras.ru>

	PR middle-end/45472
	* gcc.dg/pr45472.c: New test.

2013-02-26  Marek Polacek  <polacek@redhat.com>

	PR tree-optimization/56426
	* gcc.dg/pr56436.c: New test.

2013-02-26  Jakub Jelinek  <jakub@redhat.com>

	PR tree-optimization/56448
	* gcc.c-torture/compile/pr56448.c: New test.

	PR tree-optimization/56443
	* gcc.dg/torture/pr56443.c: New test.

2013-02-25  Richard Biener  <rguenther@suse.de>

	PR tree-optimization/56175
	* gcc.dg/tree-ssa/forwprop-24.c: New testcase.

2013-02-24  Jakub Jelinek  <jakub@redhat.com>

	PR c++/56403
	* g++.dg/torture/pr56403.C: New test.

2013-02-25  Catherine Moore  <clm@codesourcery.com>

	Revert:
	2013-02-24  Catherine Moore  <clm@codesourcery.com>
	Richard Sandiford  <rdsandiford@googlemail.com>

	* gcc.target/mips/mips.exp: Add microMIPS support.
	* gcc.target/mips/umips-movep-2.c: New test.
	* gcc.target/mips/umips-lwp-2.c: New test.
	* gcc.target/mips/umips-swp-5.c: New test.
	* gcc.target/mips/umips-constraints-1.c: New test.
	* gcc.target/mips/umips-lwp-3.c: New test.
	* gcc.target/mips/umips-swp-6.c: New test.
	* gcc.target/mips/umips-constraints-2.c: New test.
	* gcc.target/mips/umips-save-restore-1.c: New test.
	* gcc.target/mips/umips-lwp-4.c: New test.
	* gcc.target/mips/umips-swp-7.c: New test.
	* gcc.target/mips/umips-save-restore-2.c: New test.
	* gcc.target/mips/umips-lwp-swp-volatile.c: New test.
	* gcc.target/mips/umips-lwp-5.c: New test.
	* gcc.target/mips/umips-save-restore-3.c: New test.
	* gcc.target/mips/umips-lwp-6.c: New test.
	* gcc.target/mips/umips-swp-1.c: New test.
	* gcc.target/mips/umips-lwp-7.c: New test.
	* gcc.target/mips/umips-swp-2.c: New test.
	* gcc.target/mips/umips-lwp-8.c: New test.
	* gcc.target/mips/umips-swp-3.c: New test.
	* gcc.target/mips/umips-movep-1.c: New test.
	* gcc.target/mips/umips-lwp-1.c: New test.
	* gcc.target/mips/umips-swp-4.c: New test.

2013-02-24  Catherine Moore  <clm@codesourcery.com>
	    Richard Sandiford  <rdsandiford@googlemail.com>

	* gcc.target/mips/mips.exp: Add microMIPS support.
	* gcc.target/mips/umips-movep-2.c: New test.
	* gcc.target/mips/umips-lwp-2.c: New test.
	* gcc.target/mips/umips-swp-5.c: New test.
	* gcc.target/mips/umips-constraints-1.c: New test.
	* gcc.target/mips/umips-lwp-3.c: New test.
	* gcc.target/mips/umips-swp-6.c: New test.
	* gcc.target/mips/umips-constraints-2.c: New test.
	* gcc.target/mips/umips-save-restore-1.c: New test.
	* gcc.target/mips/umips-lwp-4.c: New test.
	* gcc.target/mips/umips-swp-7.c: New test.
	* gcc.target/mips/umips-save-restore-2.c: New test.
	* gcc.target/mips/umips-lwp-swp-volatile.c: New test.
	* gcc.target/mips/umips-lwp-5.c: New test.
	* gcc.target/mips/umips-save-restore-3.c: New test.
	* gcc.target/mips/umips-lwp-6.c: New test.
	* gcc.target/mips/umips-swp-1.c: New test.
	* gcc.target/mips/umips-lwp-7.c: New test.
	* gcc.target/mips/umips-swp-2.c: New test.
	* gcc.target/mips/umips-lwp-8.c: New test.
	* gcc.target/mips/umips-swp-3.c: New test.
	* gcc.target/mips/umips-movep-1.c: New test.
	* gcc.target/mips/umips-lwp-1.c: New test.
	* gcc.target/mips/umips-swp-4.c: New test.

2013-02-22  Jakub Jelinek  <jakub@redhat.com>

	PR sanitizer/56393
	* lib/asan-dg.exp (asan_link_flags): Add
	-B${gccpath}/libsanitizer/asan/ to flags.

2013-02-21  Jakub Jelinek  <jakub@redhat.com>

	PR middle-end/56420
	* gcc.dg/torture/pr56420.c: New test.

2013-02-20  Aldy Hernandez  <aldyh@redhat.com>

	PR middle-end/56108
	* gcc.dg/tm/memopt-1.c: Declare functions transaction_safe.

2013-02-21  Martin Jambor  <mjambor@suse.cz>

	PR tree-optimization/56310
	* g++.dg/ipa/pr56310.C: New test.

2013-02-21  Janus Weil  <janus@gcc.gnu.org>

	PR fortran/56385
	* gfortran.dg/proc_ptr_comp_37.f90: New.

2013-02-21  Richard Biener  <rguenther@suse.de>

	PR tree-optimization/56415
	Revert
	2013-02-11  Richard Biener  <rguenther@suse.de>

	PR tree-optimization/56273
	* g++.dg/warn/Warray-bounds-6.C: New testcase.
	* gcc.dg/tree-ssa/pr21559.c: Adjust.
	* gcc.dg/tree-ssa/vrp17.c: Likewise.
	* gcc.dg/tree-ssa/vrp18.c: Likewise.
	* gcc.dg/tree-ssa/vrp23.c: Likewise.
	* gcc.dg/tree-ssa/vrp24.c: Likewise.

2013-02-21  Marek Polacek  <polacek@redhat.com>

	PR tree-optimization/56398
	* g++.dg/torture/pr56398.C: New test.

2013-02-21  Jakub Jelinek  <jakub@redhat.com>

	PR inline-asm/56405
	* gcc.c-torture/compile/pr56405.c: New test.

2013-02-20  Jan Hubicka  <jh@suse.cz>

	PR tree-optimization/56265
	* testsuite/g++.dg/ipa/devirt-11.C: New testcase.

2013-02-20  Richard Biener  <rguenther@suse.de>

	* gcc.dg/tree-ssa/forwprop-8.c: Adjust.

2013-02-20  Richard Biener  <rguenther@suse.de>
	Jakub Jelinek  <jakub@redhat.com>

	PR tree-optimization/56396
	* gcc.dg/pr56396.c: New testcase.

2013-02-20  Paolo Carlini  <paolo.carlini@oracle.com>

	PR c++/56373
	* g++.dg/cpp0x/Wzero-as-null-pointer-constant-2.C: New.

2013-02-19  Richard Biener  <rguenther@suse.de>

	PR tree-optimization/56384
	* gcc.dg/torture/pr56384.c: New testcase.

2013-02-19  Jakub Jelinek  <jakub@redhat.com>

	PR tree-optimization/56350
	* gcc.dg/pr56350.c: New test.

	PR tree-optimization/56381
	* g++.dg/opt/pr56381.C: New test.

2013-02-18  Jakub Jelinek  <jakub@redhat.com>

	PR pch/54117
	* lib/dg-pch.exp (pch-init, pch-finish,
	check_effective_target_pch_supported_debug): New procs.
	(dg-flags-pch): If $pch_unsupported, make tests UNSUPPORTED.
	Likewise if $pch_unsupported_debug and $flags include -g.
	Skip FAILs about missing *.gch file if $pch_unsupported_debug
	and dg-require-effective-target pch_unsupported_debug.
	* g++.dg/pch/pch.exp: Call pch-init and pch-finish.
	* objc.dg/pch/pch.exp: Likewise.
	* gcc.dg/pch/pch.exp: Likewise.
	* gcc.dg/pch/valid-1.c: Add dg-require-effective-target
	pch_unsupported_debug.
	* gcc.dg/pch/valid-1.hs: Likewise.
	* gcc.dg/pch/valid-1b.c: Likewise.
	* gcc.dg/pch/valid-1b.hs: Likewise.

2013-02-18  Richard Biener  <rguenther@suse.de>

	PR tree-optimization/56366
	* gcc.dg/torture/pr56366.c: New testcase.

2013-02-18  Richard Biener  <rguenther@suse.de>

	PR middle-end/56349
	* gcc.dg/torture/pr56349.c: New testcase.

2013-02-18  Richard Biener  <rguenther@suse.de>

	PR tree-optimization/56321
	* gcc.dg/torture/pr56321.c: New testcase.

2013-02-16  Edgar E. Iglesias  <edgar.iglesias@gmail.com>

	* gcc.dg/20020312-2.c: Define MicroBlaze PIC register

2013-02-16  Jakub Jelinek  <jakub@redhat.com>
	    Dodji Seketeli  <dodji@redhat.com>

	PR asan/56330
	* c-c++-common/asan/no-redundant-instrumentation-4.c: New test file.
	* c-c++-common/asan/no-redundant-instrumentation-5.c: Likewise.
	* c-c++-common/asan/no-redundant-instrumentation-6.c: Likewise.
	* c-c++-common/asan/no-redundant-instrumentation-7.c: Likewise.
	* c-c++-common/asan/no-redundant-instrumentation-8.c: Likewise.
	* c-c++-common/asan/pr56330.c: Likewise.
	* c-c++-common/asan/no-redundant-instrumentation-1.c (test1):
	Ensure the size argument of __builtin_memcpy is a constant.

2013-02-15  Jonathan Wakely  <jwakely.gcc@gmail.com>
	    Paolo Carlini  <paolo.carlini@oracle.com>

	PR c++/51242
	* g++.dg/cpp0x/enum23.C: New.

2013-02-15  Oleg Endo  <olegendo@gcc.gnu.org>

	PR target/54685
	* gcc.target/sh/pr54685.c: Fix scanning of not insn.

2013-02-15  Vladimir Makarov  <vmakarov@redhat.com>

	PR rtl-optimization/56348
	* gcc.target/i386/pr56348.c: New test.

2013-02-15  Greta Yorsh  <Greta.Yorsh@arm.com>

	* gcc.target/arm/interrupt-1.c: Fix for thumb mode.
	* gcc.target/arm/interrupt-2.c: Likewise.

2013-02-15  Tobias Burnus  <burnus@net-b.de>

	PR fortran/56318
	* gcc/testsuite/gfortran.dg/matmul_9.f90: New.

2013-02-15  Tobias Burnus  <burnus@net-b.de>

	PR fortran/53818
	* gfortran.dg/init_flag_11.f90: New.

2013-02-14  Rainer Orth  <ro@CeBiTec.Uni-Bielefeld.DE>

	* gcc.dg/debug/dwarf2/pr53948.c: Allow for more whitespace.

2013-02-14  Rainer Orth  <ro@CeBiTec.Uni-Bielefeld.DE>

	* gcc.dg/debug/dwarf2/pr53948.c: Allow for / and ! as comment
	characters.

2013-02-14  Dominique d'Humieres  <dominiq@lps.ens.fr>
	    Tobias Burnus  <burnus@net-b.de>

	PR testsuite/56138
	* gfortran.dg/allocatable_function_7.f90: New.

2013-02-14  Jakub Jelinek  <jakub@redhat.com>

	* g++.dg/asan/dejagnu-gtest.h: Add multiple inclusion guards.
	* asan_globals_test-wrapper.cc: New file.
	* g++.dg/asan/asan_test.C: Use asan_globals_test-wrapper.cc
	instead of asan_globals_test.cc as dg-additional-sources.
	Include asan_mem_test.cc, asan_str_test.cc and asan_oob_test.cc.
	* g++.dg/asan/asan_test_utils.h: Synced from upstream.  Include
	"sanitizer_test_utils.h" instead of
	"sanitizer_common/tests/sanitizer_test_utils.h".
	* g++.dg/asan/asan_str_test.cc: New file, synced from upstream.
	* g++.dg/asan/asan_mem_test.cc: New file, synced from upstream.
	* g++.dg/asan/asan_oob_test.cc: New file, synced from upstream.
	* g++.dg/asan/asan_globals_test.cc: Synced from upstream.
	* g++.dg/asan/asan_test.cc: Synced from upstream.
	* g++.dg/asan/sanitizer_test_utils.h: New file, synced from upstream.

2013-02-14  Dodji Seketeli  <dodji@redhat.com>

	Fix an asan crash
	* c-c++-common/asan/memcmp-2.c: New test.

2013-02-13  Ed Smith-Rowland  <3dw4rd@verizon.net>

	PR c++/55582
	* g++.dg/cpp0x/udlit-string-literal.h: New.
	* g++.dg/cpp0x/udlit-string-literal.C: New.

2013-02-13  Sriraman Tallam  <tmsriram@google.com>

	* g++.dg/ext/mv12-aux.C: Add directives to match mv12.C.

2013-02-13  Vladimir Makarov  <vmakarov@redhat.com>

	PR target/56184
	* gcc.target/arm/pr56184.C: New test.

2013-02-13  Jakub Jelinek  <jakub@redhat.com>

	PR c++/56302
	* g++.dg/torture/pr56302.C: New test.
	* g++.dg/cpp0x/constexpr-56302.C: New test.
	* c-c++-common/pr56302.c: New test.

2013-02-13  Tobias Burnus  <burnus@net-b.de>
	    Rainer Orth  <ro@CeBiTec.Uni-Bielefeld.DE>

	PR fortran/56204
	* gfortran.dg/quad_2.f90: Use "< epsilon" instead of "==".
	* gfortran.dg/quad_3.f90: Ditto.

2013-02-13  Kostya Serebryany  <kcc@google.com>

	* c-c++-common/asan/strncpy-overflow-1.c: Update the test
	to match the fresh asan run-time.
	* c-c++-common/asan/rlimit-mmap-test-1.c: Ditto.

2013-02-12  Dodji Seketeli  <dodji@redhat.com>

	Avoid instrumenting duplicated memory access in the same basic block
	* c-c++-common/asan/no-redundant-instrumentation-1.c: New test.
	* testsuite/c-c++-common/asan/no-redundant-instrumentation-2.c:
	Likewise.
	* testsuite/c-c++-common/asan/no-redundant-instrumentation-3.c:
	Likewise.
	* testsuite/c-c++-common/asan/inc.c: Likewise.

2013-02-12  Vladimir Makarov  <vmakarov@redhat.com>

	PR inline-asm/56148
	* gcc.target/i386/pr56148.c: New test.

2013-02-12  Dominique d'Humieres  <dominiq@lps.ens.fr>
	    Tobias Burnus  <burnus@net-b.de>

	PR testsuite/56082
	* gfortran.dg/bind_c_bool_1.f90 (sub): Change kind=4 to kind=2.

2013-02-12  Richard Biener  <rguenther@suse.de>

	PR lto/56297
	* gcc.dg/lto/pr56297_0.c: New testcase.
	* gcc.dg/lto/pr56297_0.c: Likewise.

2013-02-12  Janus Weil  <janus@gcc.gnu.org>

	PR fortran/46952
	* gfortran.dg/typebound_deferred_1.f90: New.

2013-02-12  Jakub Jelinek  <jakub@redhat.com>

	PR rtl-optimization/56151
	* gcc.target/i386/pr56151.c: New test.

2013-02-11  Sriraman Tallam  <tmsriramgoogle.com>

	* g++.dg/ext/mv12.C: New test.
	* g++.dg/ext/mv12.h: New file.
	* g++.dg/ext/mv12-aux.C: New file.
	* g++.dg/ext/mv13.C: New test.

2013-02-11  Sebastian Huber  <sebastian.huber@embedded-brains.de>

	* lib/target-supports.exp
	(check_effective_target_powerpc_eabi_ok): New.
	* gcc.target/powerpc/ppc-eabi.c: Use require effective target
	powerpc_eabi_ok.
	* gcc.target/powerpc/ppc-sdata-1.c: Likewise.
	* gcc.target/powerpc/spe-small-data-2.c: Likewise. Do not run, compile
	only.
	* gcc.target/powerpc/ppc-sdata-2.c: Add powerpc-*-rtems*.
	* gcc.target/powerpc/pr51623.c: Likewise.
	* gcc.target/powerpc/ppc-stackalign-1.c: Likewise.
	* gcc.target/powerpc/ppc-ldstruct.c: Likewise.

2013-02-11  Alexander Potapenko  <glider@google.com>
	    Jack Howarth  <howarth@bromo.med.uc.edu>
	    Jakub Jelinek  <jakub@redhat.com>

	PR sanitizer/55617
	* g++.dg/asan/pr55617.C: Run on all targets.

2013-02-11  Uros Bizjak  <ubizjak@gmail.com>

	PR rtl-optimization/56275
	* gcc.dg/pr56275.c: New test.

2013-02-11  Richard Biener  <rguenther@suse.de>

	PR tree-optimization/56273
	* gcc.dg/tree-ssa/vrp17.c: Disable tail-merging.

2013-02-11  Richard Biener  <rguenther@suse.de>

	PR tree-optimization/56264
	* gcc.dg/torture/pr56264.c: New testcase.

2013-02-11  Richard Biener  <rguenther@suse.de>

	PR tree-optimization/56273
	* g++.dg/warn/Warray-bounds-6.C: New testcase.
	* gcc.dg/tree-ssa/pr21559.c: Adjust.
	* gcc.dg/tree-ssa/vrp17.c: Likewise.
	* gcc.dg/tree-ssa/vrp18.c: Likewise.
	* gcc.dg/tree-ssa/vrp23.c: Likewise.
	* gcc.dg/tree-ssa/vrp24.c: Likewise.

2013-02-09  Uros Bizjak  <ubizjak@gmail.com>

	* g++.dg/asan/asan_test.C: Compile with -D__NO_INLINE__
	for *-*-linux-gnu targets.
	* g++.dg/asan/interception-test-1.c: Ditto.
	* g++.dg/asan/interception-failure-test-1.C: Ditto.
	* g++.dg/asan/interception-malloc-test-1.C: Ditto.

2013-02-09  Paul Thomas  <pault@gcc.gnu.org>

	PR fortran/55362
	* gfortran.dg/intrinsic_size_4.f90 : New test.

2013-02-09  Jakub Jelinek  <jakub@redhat.com>

	PR target/56256
	* gcc.target/powerpc/pr56256.c: New test.

2013-02-08  Ian Lance Taylor  <iant@google.com>

	* lib/go.exp: Load timeout.exp.

2013-02-08  Vladimir Makarov  <vmakarov@redhat.com>

	PR rtl-optimization/56246
	* gcc.target/i386/pr56246.c: New test.

2013-02-08  Jeff Law  <law@redhat.com>

	PR debug/53948
	* gcc.dg/debug/dwarf2/pr53948.c: New test.

2013-02-08  Michael Meissner  <meissner@linux.vnet.ibm.com>

	PR target/56043
	* gcc.target/powerpc/vsx-mass-1.c: Only run this test on
	powerpc*-*-linux*.

2013-02-08  Edgar E. Iglesias  <edgar.iglesias@gmail.com>

	* 20101011-1.c: Add __MICROBLAZE__ exception to set DO_TEST 0

2013-02-08  Jakub Jelinek  <jakub@redhat.com>

	PR rtl-optimization/56195
	* gcc.dg/torture/pr56195.c: New test.

2013-02-08  Mikael Morin  <mikael@gcc.gnu.org>

	PR fortran/54107
	* gfortran.dg/recursive_interface_2.f90: New test.

2013-02-08  Jakub Jelinek  <jakub@redhat.com>

	PR tree-optimization/56250
	* gcc.c-torture/execute/pr56250.c: New test.

2013-02-08  Georg-Johann Lay  <avr@gjlay.de>

	PR tree-optimization/56064
	* gcc.dg/fixed-point/view-convert-2.c: New test.

2013-02-08  Michael Matz  <matz@suse.de>

	PR tree-optimization/52448
	* gcc.dg/pr52448.c: New test.

2013-02-08  Richard Biener  <rguenther@suse.de>

	PR middle-end/56181
	* gcc.dg/torture/pr56181.c: New testcase.

2013-02-08  Georg-Johann Lay  <avr@gjlay.de>

	PR target/54222
	* gcc.target/avr/torture/builtins-4-roundfx.c: New test.
	* gcc.target/avr/torture/builtins-5-countlsfx.c: New test.

2013-02-07  Jakub Jelinek  <jakub@redhat.com>

	PR c++/56241
	* g++.dg/parse/crash61.C: New test.

	PR c++/56239
	* g++.dg/parse/pr56239.C: New test.

	PR c++/56237
	* g++.dg/abi/mangle61.C: New test.

2013-02-07  Vladimir Makarov  <vmakarov@redhat.com>

	PR rtl-optimization/56225
	* gcc.target/i386/pr56225.c: New test.

2013-02-07  Jakub Jelinek  <jakub@redhat.com>

	PR debug/56154
	* gcc.dg/guality/pr56154-1.c: New test.
	* gcc.dg/guality/pr56154-2.c: New test.
	* gcc.dg/guality/pr56154-3.c: New test.
	* gcc.dg/guality/pr56154-4.c: New test.
	* gcc.dg/guality/pr56154-aux.c: New file.

	PR tree-optimization/55789
	* g++.dg/ipa/inline-3.C: Use cleanup-ipa-dump instead of
	cleanup-tree-dump.
	* gcc.dg/tree-ssa/inline-3.c: Add
	--param max-early-inliner-iterations=2 option.

2013-02-07  Rainer Orth  <ro@CeBiTec.Uni-Bielefeld.DE>

	PR debug/53363
	* g++.dg/debug/dwarf2/thunk1.C: Restrict to 32-bit x86.
	Add -fno-dwarf2-cfi-asm to dg-options.
	Adapt match count.

2013-02-07  Jakub Jelinek  <jakub@redhat.com>

	PR target/56228
	* gcc.dg/pr56228.c: New test.

2013-02-07  Alan Modra  <amodra@gmail.com>

	PR target/54009
	* gcc.target/powerpc/pr54009.c: New test.
	PR target/54131
	* gfortran.dg/pr54131.f: New test.

2013-02-06 Paul Thomas  <pault@gcc.gnu.org>

	PR fortran/55789
	* gfortran.dg/array_constructor_41.f90: New test.

2013-02-06  Janus Weil  <janus@gcc.gnu.org>

	PR fortran/55978
	* gfortran.dg/class_optional_2.f90: Uncomment some cases
	which work now.

2013-02-06  Jakub Jelinek  <jakub@redhat.com>

	PR middle-end/56217
	* g++.dg/gomp/pr56217.C: New test.

2013-02-05  Jakub Jelinek  <jakub@redhat.com>

	PR tree-optimization/56205
	* gcc.dg/tree-ssa/stdarg-6.c: New test.
	* gcc.c-torture/execute/pr56205.c: New test.

2013-02-05  Richard Biener  <rguenther@suse.de>

	PR tree-optimization/53342
	PR tree-optimization/53185
	* gcc.dg/vect/pr53185-2.c: New testcase.

2013-02-05  Jan Hubicka  <jh@suse.cz>

	PR tree-optimization/55789
	* g++.dg/tree-ssa/inline-1.C: Update max-inliner-iterations.
	* g++.dg/tree-ssa/inline-2.C: Update max-inliner-iterations.
	* g++.dg/tree-ssa/inline-3.C: Update max-inliner-iterations.
	* g++.dg/ipa/inline-1.C: New testcase.
	* g++.dg/ipa/inline-2.C: New testcase.
	* g++.dg/ipa/inline-3.C: New testcase.

2013-02-05  Jan Hubicka  <jh@suse.cz>

	PR tree-optimization/55789
	* g++.dg/torture/pr55789.C: New testcase.

2013-02-05  Jakub Jelinek  <jakub@redhat.com>

	PR middle-end/56167
	* gcc.dg/pr56167.c: New test.

2013-02-04  Oleg Endo  <olegendo@gcc.gnu.org>

	PR target/55146
	* gcc.target/sh/pr55146.c: New.

2013-02-04  Oleg Endo  <olegendo@gcc.gnu.org>

	PR tree-optimization/54386
	* gcc.target/sh/pr54386.c: New.

2013-02-04  Paul Thomas  <pault@gcc.gnu.org>

	PR fortran/56008
	* gfortran.dg/realloc_on _assign_16.f90 : New test.

	PR fortran/47517
	* gfortran.dg/realloc_on _assign_17.f90 : New test.

2013-02-04  Alexander Potapenko  <glider@google.com>
	    Jack Howarth  <howarth@bromo.med.uc.edu>
	    Jakub Jelinek  <jakub@redhat.com>

	PR sanitizer/55617
	* g++.dg/asan/pr55617.C: New test.

2013-02-04  Mikael Morin  <mikael@gcc.gnu.org>

	PR fortran/54195
	* gfortran.dg/typebound_operator_19.f90: New test.
	* gfortran.dg/typebound_assignment_4.f90: New test.

2013-02-04  Mikael Morin  <mikael@gcc.gnu.org>

	PR fortran/54107
	* gfortran.dg/recursive_interface_1.f90: New test.

2013-02-04  Richard Guenther  <rguenther@suse.de>

	PR lto/56168
	* gcc.dg/lto/pr56168_0.c: New testcase.
	* gcc.dg/lto/pr56168_1.c: Likewise.

2013-02-02  Thomas Koenig  <tkoenig@gcc.gnu.org>

	PR fortran/50627
	PR fortran/56054
	* gfortran.dg/block_12.f90:  New test.
	* gfortran.dg/module_error_1.f90:  New test.

2013-02-02  Richard Sandiford  <rdsandiford@googlemail.com>

	* lib/target-supports.exp (check_effective_target_vect_float)
	(check_effective_target_vect_no_align): Add mips-sde-elf.

2013-02-01  Jakub Jelinek  <jakub@redhat.com>

	* lib/gcc-dg.exp (restore-target-env-var): Avoid using lreverse.

2013-02-01  David Edelsohn  <dje.gcc@gmail.com>

	* gcc.dg/pr56023.c: XFAIL on AIX.
	* gcc.dg/vect/pr49352.c: Same.

2013-02-01  Eric Botcazou  <ebotcazou@adacore.com>

	* gnat.dg/opt26.adb: New test.

2013-01-31  Ramana Radhakrishnan  <ramana.radhakrishnan@arm.com>

	Revert.
	2013-01-27  Amol Pise  <amolpise15@gmail.com>

	* gcc.target/arm/neon-vfnms-1.c: New test.
	* gcc.target/arm/neon-vfnma-1.c: New test.

2013-01-31  Richard Biener  <rguenther@suse.de>

	PR tree-optimization/56157
	* gcc.dg/torture/pr56157.c: New testcase.

2013-01-30  Richard Biener  <rguenther@suse.de>

	PR tree-optimization/56150
	* gcc.dg/torture/pr56150.c: New testcase.

2013-01-30  Jakub Jelinek  <jakub@redhat.com>

	PR sanitizer/55374
	* g++.dg/asan/large-func-test-1.C: Allow both _Zna[jm] in addition
	to _Znw[jm] in the backtrace.  Allow _Zna[jm] to be the first frame
	printed in backtrace.
	* g++.dg/asan/deep-stack-uaf-1.C: Use malloc instead of operator new
	to avoid errors about mismatched allocation vs. deallocation.

	PR c++/55742
	* g++.dg/mv1.C: Moved to...
	* g++.dg/ext/mv1.C: ... here.  Adjust test.
	* g++.dg/mv2.C: Moved to...
	* g++.dg/ext/mv2.C: ... here.  Adjust test.
	* g++.dg/mv3.C: Moved to...
	* g++.dg/ext/mv3.C: ... here.
	* g++.dg/mv4.C: Moved to...
	* g++.dg/ext/mv4.C: ... here.
	* g++.dg/mv5.C: Moved to...
	* g++.dg/ext/mv5.C: ... here.  Adjust test.
	* g++.dg/mv6.C: Moved to...
	* g++.dg/ext/mv6.C: ... here.  Adjust test.
	* g++.dg/ext/mv7.C: New test.
	* g++.dg/ext/mv8.C: New test.
	* g++.dg/ext/mv9.C: New test.
	* g++.dg/ext/mv10.C: New test.
	* g++.dg/ext/mv11.C: New test.

2013-01-30  Vladimir Makarov  <vmakarov@redhat.com>

	PR rtl-optimization/56144
	* gcc.dg/pr56144.c: New.

2013-01-30  David Edelsohn  <dje.gcc@gmail.com>

	* g++.dg/cpp0x/constexpr-53094-2.C: Ignore non-standard ABI
	message.
	* g++.dg/cpp0x/constexpr-53094-3.C: Same.
	* g++.dg/cpp0x/constexpr-55573.C: Same

2013-01-30  Georg-Johann Lay  <avr@gjlay.de>

	PR tree-optimization/56064
	* gcc.dg/fixed-point/view-convert.c: New test.

2013-01-30  Andreas Schwab  <schwab@suse.de>

	* lib/target-supports-dg.exp (dg-process-target): Use expr to
	evaluate the end index in string range.

2013-01-30  Tobias Burnus  <burnus@net-b.de>

	PR fortran/56138
	* gfortran.dg/allocatable_function_6.f90: New.

2013-01-29  Janus Weil  <janus@gcc.gnu.org>
	    Mikael Morin  <mikael@gcc.gnu.org>

	PR fortran/54107
	* gfortran.dg/proc_ptr_comp_36.f90: New.

2013-01-29  Richard Biener  <rguenther@suse.de>

	PR tree-optimization/55270
	* gcc.dg/torture/pr55270.c: New testcase.

2013-01-28  Jakub Jelinek  <jakub@redhat.com>

	PR rtl-optimization/56117
	* gcc.dg/pr56117.c: New test.

2013-01-28  Richard Biener  <rguenther@suse.de>

	PR tree-optimization/56034
	* gcc.dg/torture/pr56034.c: New testcase.

2013-01-28  Jakub Jelinek  <jakub@redhat.com>

	PR tree-optimization/56125
	* gcc.dg/pr56125.c: New test.

2013-01-28  Tobias Burnus  <burnus@net-b.de>
	    Mikael Morin  <mikael@gcc.gnu.org>

	PR fortran/53537
	* gfortran.dg/import2.f90: Adjust undeclared type error messages.
	* gfortran.dg/import8.f90: Likewise.
	* gfortran.dg/interface_derived_type_1.f90: Likewise.
	* gfortran.dg/import10.f90: New test.
	* gfortran.dg/import11.f90: Likewise

2013-01-28  Jakub Jelinek  <jakub@redhat.com>

	PR testsuite/56053
	* c-c++-common/asan/heap-overflow-1.c: Don't include stdlib.h and
	string.h.  Provide memset, malloc and free prototypes, adjust line
	numbers in dg-output.
	* c-c++-common/asan/stack-overflow-1.c: Don't include string.h.
	Provide memset prototype and adjust line numbers in dg-output.
	* c-c++-common/asan/global-overflow-1.c: Likewise.

	PR tree-optimization/56094
	* gcc.dg/pr56094.c: New test.

2013-01-27  Amol Pise  <amolpise15@gmail.com>

	* gcc.target/arm/neon-vfnms-1.c: New test.
	* gcc.target/arm/neon-vfnma-1.c: New test.

2013-01-27  Uros Bizjak  <ubizjak@gmail.com>

	PR target/56114
	* gcc.target/i386/pr56114.c: New test.

2013-01-27  Paul Thomas  <pault@gcc.gnu.org>

	PR fortran/55984
	* gfortran.dg/associate_14.f90: New test.

	PR fortran/56047
	* gfortran.dg/associate_13.f90: New test.

2013-01-25  Jakub Jelinek  <jakub@redhat.com>

	PR tree-optimization/56098
	* gcc.dg/pr56098-1.c: New test.
	* gcc.dg/pr56098-2.c: New test.

2013-01-25  Georg-Johann Lay  <avr@gjlay.de>

	PR target/54222
	* gcc.target/avr/torture/builtins-3-absfx.c: New test.

2013-01-22  Marek Polacek  <polacek@redhat.com>

	PR tree-optimization/56035
	* gcc.dg/pr56035.c: New test.

2013-01-24  Richard Sandiford  <rdsandiford@googlemail.com>

	* gfortran.dg/bind_c_array_params_2.f90: Require -mno-relax-pic-calls
	for MIPS.

2013-01-24  Richard Sandiford  <rdsandiford@googlemail.com>

	* gcc.target/mips/octeon-pipe-1.c: Add -ffat-lto-objects

2013-01-24  Jakub Jelinek  <jakub@redhat.com>

	PR c/56078
	* gcc.dg/pr56078.c: New test.
	* gcc.c-torture/compile/20030305-1.c: Add dg-error lines.

2013-01-24  Martin Jambor  <mjambor@suse.cz>

	PR tree-optimization/55927
	* g++.dg/ipa/devirt-10.C: Disable early inlining.

2013-01-24  Uros Bizjak  <ubizjak@gmail.com>

	* gcc.target/i386/movsd.c: New test.

2013-01-24  Steven Bosscher  <steven@gcc.gnu.org>

	PR inline-asm/55934
	* gcc.target/i386/pr55934.c: New test.

2013-01-23  Janus Weil  <janus@gcc.gnu.org>

	PR fortran/56081
	* gfortran.dg/select_8.f90: New.

2013-01-23  David Holsgrove  <david.holsgrove@xilinx.com>

	* gcc.target/microblaze/microblaze.exp: Remove
	target_config_cflags check.

2013-01-23  Jakub Jelinek  <jakub@redhat.com>

	PR fortran/56052
	* gfortran.dg/gomp/pr56052.f90: New test.

	PR target/49069
	* gcc.dg/pr49069.c: New test.

2013-01-22  Paolo Carlini  <paolo.carlini@oracle.com>

	PR c++/55944
	* g++.dg/cpp0x/constexpr-static10.C: New.

2013-01-22  Uros Bizjak  <ubizjak@gmail.com>

	PR target/56028
	* gcc.target/i386/pr56028.c: New test.

2013-01-22  Jakub Jelinek  <jakub@redhat.com>

	PR target/55686
	* gcc.target/i386/pr55686.c: New test.

2013-01-22  Dodji Seketeli  <dodji@redhat.com>

	PR c++/53609
	* g++.dg/cpp0x/variadic139.C: New test.
	* g++.dg/cpp0x/variadic140.C: Likewise.
	* g++.dg/cpp0x/variadic141.C: Likewise.

2013-01-22  Eric Botcazou  <ebotcazou@adacore.com>

	* gnat.dg/warn8.adb: New test.

2013-01-21  Thomas Koenig  <tkoenig@gcc.gnu.org>

	PR fortran/55919
	* gfortran.dg/include_8.f90: New test.

2013-01-21  Uros Bizjak  <ubizjak@gmail.com>

	* gcc.dg/tree-ssa/pr55579.c: Cleanup esra tree dump.
	* gfortran.dg/unlimited_polymorphic_8.f90: Cleanup original tree dump.

2013-01-21  Jakub Jelinek  <jakub@redhat.com>

	PR tree-optimization/56051
	* gcc.c-torture/execute/pr56051.c: New test.

2013-01-21  Uros Bizjak  <ubizjak@gmail.com>

	PR rtl-optimization/56023
	* gcc.dg/pr56023.c: New test.

2013-01-21  Martin Jambor  <mjambor@suse.cz>

	PR middle-end/56022
	* gcc.target/i386/pr56022.c: New test.

2013-01-21  Jason Merrill  <jason@redhat.com>

	* lib/target-supports.exp (check_effective_target_alias): New.

2013-01-20  Jack Howarth  <howarth@bromo.med.uc.edu>

	PR debug/53235
	* g++.dg/debug/dwarf2/nested-4.C: XFAIL on darwin.

2013-01-20  Hans-Peter Nilsson  <hp@axis.com>

	* gfortran.dg/inquire_10.f90: Run only for non-newlib targets.

2013-01-19  Jeff Law  <law@redhat.com>

	PR tree-optimization/52631
	* tree-ssa/pr52631.c: New test.
	* tree-ssa/ssa-fre-9: Update expected output.

2013-01-19  Anthony Green  <green@moxielogic.com>

	* gcc.dg/tree-ssa/asm-2.c (REGISTER): Pick an appropriate register
	for moxie.

2013-01-18  Jakub Jelinek  <jakub@redhat.com>

	PR tree-optimization/56029
	* g++.dg/torture/pr56029.C: New test.

2013-01-18  Sharad Singhai  <singhai@google.com>

	PR tree-optimization/55995
	* gcc.dg/vect/vect.exp: Use "details" flags for dump info.

2013-01-18  Vladimir Makarov  <vmakarov@redhat.com>

	PR target/55433
	* gcc.target/i386/pr55433.c: New.

2013-01-18  Jakub Jelinek  <jakub@redhat.com>

	PR middle-end/56015
	* gfortran.dg/pr56015.f90: New test.

2013-01-18  Janis Johnson  <janisjo@codesourcery.com>

	* gcc.dg/vect/vect-multitypes-12.c: Refactor dg-final directive.

2013-01-18  James Greenhalgh  <james.greenhalgh@arm.com>

	* gcc.target/aarch64/vect-fcm-gt-f.c: Change expected output.
	* gcc.target/aarch64/vect-fcm-gt-d.c: Likewise.
	* gcc.target/aarch64/vect-fcm-ge-f.c: Likewise.
	* gcc.target/aarch64/vect-fcm-ge-d.c: Likewise.
	* gcc.target/aarch64/vect-fcm-eq-f.c: Likewise.

2013-01-17  Jeff Law  <law@redhat.com>

	* gcc.dg/pr52573.c: Move to...
	* gcc.target/m68k/pr52573.c: Here.  Eliminate target selector.

	PR rtl-optimization/52573
	* gcc.dg/pr52573.c: New test.

2013-01-17  Jack Howarth  <howarth@bromo.med.uc.edu>

	PR sanitizer/55679
	* g++.dg/asan/interception-test-1.C: Skip on darwin.
	* lib/target-supports.exp (check_effective_target_swapcontext): Use
	check_no_compiler_messages to test support in ucontext.h.
	(check_effective_target_setrlimit): Return 0 for Darwin's non-posix
	compliant RLIMIT_AS.

2013-01-17  Marek Polacek  <polacek@redhat.com>

	PR rtl-optimization/55833
	* gcc.dg/pr55833.c: New test.

2013-01-17  Jan Hubicka  <jh@suse.cz>

	PR tree-optimization/55273
	* gcc.c-torture/compile/pr55273.c: New testcase.

2013-01-17  Uros Bizjak  <ubizjak@gmail.com>

	PR target/55981
	* gcc.target/pr55981.c: New test.

2013-01-17  Janis Johnson  <janisjo@codesourcery.com>

	* gcc.target/arm/pr40887.c: Require at least armv5.
	* gcc.target/arm/pr51835.c: Avoid conflicts with multilib flags.
	* gcc.target/arm/pr51915.c: Likewise.
	* gcc.target/arm/pr52006.c: Likewise.
	* gcc.target/arm/pr53187.c: Likewise.

	* gcc.target/arm/ftest-support.h: Replace for compile-only tests.
	* gcc.target/arm/ftest-support-arm.h: Delete.
	* gcc.target/arm/ftest-support-thumb.h: Delete.
	* gcc.target/arm/ftest-armv4-arm.c: Replace with compile-only test.
	* gcc.target/arm/ftest-armv4t-arm.c: Likewise.
	* gcc.target/arm/ftest-armv4t-thumb.c: Likewise.
	* gcc.target/arm/ftest-armv5t-arm.c: Likewise.
	* gcc.target/arm/ftest-armv5t-thumb.c: Likewise.
	* gcc.target/arm/ftest-armv5te-arm.c: Likewise.
	* gcc.target/arm/ftest-armv5te-thumb.c: Likewise.
	* gcc.target/arm/ftest-armv6-arm.c: Likewise.
	* gcc.target/arm/ftest-armv6-thumb.c: Likewise.
	* gcc.target/arm/ftest-armv6k-arm.c: Likewise.
	* gcc.target/arm/ftest-armv6k-thumb.c: Likewise.
	* gcc.target/arm/ftest-armv6m-thumb.c: Likewise.
	* gcc.target/arm/ftest-armv6t2-arm.c: Likewise.
	* gcc.target/arm/ftest-armv6t2-thumb.c: Likewise.
	* gcc.target/arm/ftest-armv6z-arm.c: Likewise.
	* gcc.target/arm/ftest-armv6z-thumb.c: Likewise.
	* gcc.target/arm/ftest-armv7a-arm.c: Likewise.
	* gcc.target/arm/ftest-armv7a-thumb.c: Likewise.
	* gcc.target/arm/ftest-armv7em-thumb.c: Likewise.
	* gcc.target/arm/ftest-armv7m-thumb.c: Likewise.
	* gcc.target/arm/ftest-armv7r-arm.c: Likewise.
	* gcc.target/arm/ftest-armv7r-thumb.c: Likewise.
	* gcc.target/arm/ftest-armv8a-arm.c: Likewise.
	* gcc.target/arm/ftest-armv8a-thumb.c: Likewise.

2013-01-17  Martin Jambor  <mjambor@suse.cz>

	PR tree-optimizations/55264
	* g++.dg/ipa/pr55264.C: New test.

2013-01-16  Janus Weil  <janus@gcc.gnu.org>

	PR fortran/55983
	* gfortran.dg/class_55.f90: New.

2013-01-16  Janis Johnson  <janisjo@codesourcery.com>

	PR testsuite/55994
	* gcc.c-torture/execute/builtins/builtins.exp: Add
	-Wl,--allow-multiple-definition for eabi and elf targets.

	PR testsuite/54622
	* lib/target-supports.exp (check_effective_target_vect_perm_byte,
	check_effective_target_vect_perm_short,
	check_effective_target_vect_widen_mult_qi_to_hi_pattern,
	check_effective_target_vect64): Return 0 for big-endian ARM.
	(check_effective_target_vect_widen_sum_qi_to_hi): Return 1 for ARM.

	* gcc.target/arm/neon-vld1_dupQ.c: Use types that match function
	prototypes.

2013-01-16  Richard Biener  <rguenther@suse.de>

	PR tree-optimization/55964
	* gcc.dg/torture/pr55964.c: New testcase.

2013-01-16  Richard Biener  <rguenther@suse.de>

	PR tree-optimization/54767
	PR tree-optimization/53465
	* gfortran.fortran-torture/execute/pr54767.f90: New testcase.

2013-01-16  Christian Bruel  <christian.bruel@st.com>

	PR target/55301
	* gcc.target/sh/sh-switch.c: New testcase.

2013-01-15  Janis Johnson  <janisjo@codesourcery.com>

	* gcc.dg/webizer.c: Increase the array size.

2013-01-15  Jakub Jelinek  <jakub@redhat.com>

	PR target/55940
	* gcc.dg/pr55940.c: New test.

2013-01-15  Manfred Schwarb  <manfred99@gmx.ch>
	    Harald Anlauf  <anlauf@gmx.de>

	* gfortran.dg/bounds_check_4.f90: Add dg-options "-fbounds-check".
	* gfortran.dg/bounds_check_5.f90: Likewise.
	* gfortran.dg/class_array_10.f03: Fix syntax of dg-directive.
	* gfortran.dg/continuation_9.f90: Likewise.
	* gfortran.dg/move_alloc_13.f90: Likewise.
	* gfortran.dg/structure_constructor_11.f90: Likewise.
	* gfortran.dg/tab_continuation.f: Likewise.
	* gfortran.dg/warning-directive-2.F90: Likewise.
	* gfortran.dg/coarray_lib_token_4.f90: Remove misspelled directive.

2013-01-15  Janis Johnson  <janisjo@codesourcery.com>

	* gcc.target/arm/fma.c: Skip for conflicting multilib options.
	* gcc.target/arm/fma-sp.c: Likewise.

2013-01-15  Vladimir Makarov  <vmakarov@redhat.com>

	PR rtl-optimization/55153
	* gcc.dg/pr55153.c: New.

2013-01-15  Jakub Jelinek  <jakub@redhat.com>

	PR tree-optimization/55920
	* gcc.c-torture/compile/pr55920.c: New test.

2013-01-15  Richard Biener  <rguenther@suse.de>

	PR middle-end/55882
	* gcc.dg/torture/pr55882.c: New testcase.

2013-01-15  Jakub Jelinek  <jakub@redhat.com>

	PR tree-optimization/55955
	* gcc.c-torture/compile/pr55955.c: New test.

2013-01-15  Dodji Seketeli  <dodji@redhat.com>

	PR c++/55663
	* g++.dg/cpp0x/alias-decl-31.C: New test.

2013-01-15  Paul Thomas  <pault@gcc.gnu.org>

	PR fortran/54286
	* gfortran.dg/proc_ptr_result_8.f90 : Add module 'm' to check
	case where interface is null.

2013-01-14  Thomas Koenig  <tkoenig@gcc.gnu.org>

	PR fortran/55806
	* gfortran.dg/array_constructor_40.f90:  New test.

2013-01-14  Richard Sandiford  <rdsandiford@googlemail.com>

	* gcc.dg/tree-ssa/slsr-8.c: Allow widening multiplications.

2013-01-14  Tejas Belagod  <tejas.belagod@arm.com>

	* gcc.target/aarch64/aarch64/vect-ld1r-compile-fp.c: New.
	* gcc.target/aarch64/vect-ld1r-compile.c: New.
	* gcc.target/aarch64/vect-ld1r-fp.c: New.
	* gcc.target/aarch64/vect-ld1r.c: New.
	* gcc.target/aarch64/vect-ld1r.x: New.

2013-01-14  Andi Kleen  <ak@linux.intel.com>

	PR target/55948
	* gcc.target/i386/hle-clear-rel.c: New file
	* gcc.target/i386/hle-store-rel.c: New file.

2013-01-14  Harald Anlauf  <anlauf@gmx.de>

	* gfortran.dg/aint_anint_1.f90: Add dg-do run.
	* gfortran.dg/bounds_check_4.f90: Likewise.
	* gfortran.dg/inquire_10.f90: Likewise.
	* gfortran.dg/minloc_3.f90: Likewise.
	* gfortran.dg/minlocval_3.f90: Likewise.
	* gfortran.dg/module_double_reuse.f90: Likewise.
	* gfortran.dg/mvbits_1.f90: Likewise.
	* gfortran.dg/oldstyle_1.f90: Likewise.
	* gfortran.dg/pr20163-2.f: Likewise.
	* gfortran.dg/save_1.f90: Likewise.
	* gfortran.dg/scan_1.f90: Likewise.
	* gfortran.dg/select_char_1.f90: Likewise.
	* gfortran.dg/shape_4.f90: Likewise.
	* gfortran.dg/coarray_29_2.f90: Fix dg-do directive.
	* gfortran.dg/function_optimize_10.f90: Likewise.
	* gfortran.dg/gomp/appendix-a/a.11.2.f90: Likewise.
	* gfortran.dg/used_types_17.f90: Likewise.
	* gfortran.dg/used_types_18.f90: Likewise.

2013-01-13  Paul Thomas  <pault@gcc.gnu.org>

	PR fortran/54286
	* gfortran.dg/proc_ptr_result_8.f90 : New test.

2013-01-13  Richard Sandiford  <rdsandiford@googlemail.com>

	* gcc.dg/unroll_5.c: Add nomips16 attributes.

2013-01-13  Richard Sandiford  <rdsandiford@googlemail.com>

	* gcc.dg/tree-ssa/ssa-dom-thread-4.c: Update expected results for MIPS.

2013-01-12  Janus Weil  <janus@gcc.gnu.org>

	PR fortran/55072
	* gfortran.dg/assumed_type_2.f90: Fix test case.
	* gfortran.dg/internal_pack_13.f90: New test.
	* gfortran.dg/internal_pack_14.f90: New test.

2013-01-08  Paul Thomas  <pault@gcc.gnu.org>

	PR fortran/55868
	* gfortran.dg/unlimited_polymorphic_8.f90: Update
	scan-tree-dump-times for foo.0.x._vptr to deal with change from
	$tar to STAR.

2013-01-11  Andreas Schwab  <schwab@linux-m68k.org>

	* gcc.c-torture/compile/pr55921.c: Don't use matching constraints.

2013-01-11  Andreas Krebbel  <Andreas.Krebbel@de.ibm.com>

	PR target/55719
	* gcc.target/s390/pr55719.c: New testcase.

2013-01-11  Richard Guenther  <rguenther@suse.de>

	PR tree-optimization/44061
	* gcc.dg/pr44061.c: New testcase.

2013-01-10  Richard Sandiford  <rdsandiford@googlemail.com>

	Update copyright years.

2013-01-10  Aldy Hernandez  <aldyh@redhat.com>
	    Jakub Jelinek  <jakub@redhat.com>

	PR target/55565
	* gcc.target/powerpc/ppc-mov-1.c: Update scan-assembler-not regex.

2013-01-10  Vladimir Makarov  <vmakarov@redhat.com>

	PR rtl-optimization/55672
	* gcc.target/i386/pr55672.c: New.

2013-01-10  Jeff Law  <law@redhat.com>

	* gcc/dg/tree-ssa/vrp06.c: Tighten expected output.  Make each
	pass/fail message unique.


2013-01-10  Jason Merrill  <jason@redhat.com>

	* ada/.gitignore: New.

2013-01-10  Rainer Orth  <ro@CeBiTec.Uni-Bielefeld.DE>

	* g++.dg/tls/thread_local-cse.C: Don't xfail on *-*-solaris2.9.
	Add tls options.
	* g++.dg/tls/thread_local2.C: Likewise.
	* g++.dg/tls/thread_local2g.C: Likewise.
	* g++.dg/tls/thread_local6.C: Likewise.
	* g++.dg/tls/thread_local-order1.C: Add tls options.
	* g++.dg/tls/thread_local-order2.C: Likewise.
	* g++.dg/tls/thread_local3.C: Likewise.
	* g++.dg/tls/thread_local3g.C: Likewise.
	* g++.dg/tls/thread_local4.C: Likewise.
	* g++.dg/tls/thread_local4g.C: Likewise.
	* g++.dg/tls/thread_local5.C: Likewise.
	* g++.dg/tls/thread_local5g.C: Likewise.
	* g++.dg/tls/thread_local6g.C: Likewise.

2013-01-10  Kostya Serebryany  <kcc@google.com>

	* g++.dg/asan/asan_test.cc: Sync from upstream.

2013-01-10  Jakub Jelinek  <jakub@redhat.com>

	PR tree-optimization/55921
	* gcc.c-torture/compile/pr55921.c: New test.

2013-01-09  Jan Hubicka  <jh@suse.cz>

	PR tree-optimization/55569
	* gcc.c-torture/compile/pr55569.c: New testcase.

2013-01-09  Mikael Morin  <mikael@gcc.gnu.org>

	PR fortran/47203
	* gfortran.dg/use_28.f90: New test.

2013-01-09  Uros Bizjak  <ubizjak@gmail.com>

	* gfortran.dg/intrinsic_size_3.f90: Make scan-tree-dump-times
	number matching more robust.

2013-01-09  Vladimir Makarov  <vmakarov@redhat.com>

	PR rtl-optimization/55829
	* gcc.target/i386/pr55829.c: New.

2013-01-09  Tobias Burnus  <burnus@net-b.de>

	PR fortran/55758
	* gfortran.dg/bind_c_bool_1.f90: New.
	* gfortran.dg/do_5.f90: Add dg-warning.

2013-01-09  Jan Hubicka  <jh@suse.cz>

	PR tree-optimization/55875
	* gcc.c-torture/execute/pr55875.c: New testcase.
	* g++.dg/torture/pr55875.C: New testcase.

2013-01-09  Jakub Jelinek  <jakub@redhat.com>

	PR c/48418
	* c-c++-common/pr48418.c: New test.

2013-01-09  Paolo Carlini  <paolo.carlini@oracle.com>

	PR c++/55801
	* g++.dg/tls/thread_local-ice.C: New.

2013-01-09  Andreas Schwab  <schwab@suse.de>

	* gcc.dg/guality/pr54693.c: Null-terminate arr.

2013-01-09  Jakub Jelinek  <jakub@redhat.com>

	PR tree-optimization/48189
	* gcc.dg/pr48189.c: New test.

2013-01-04  Jan Hubicka  <jh@suse.cz>

	PR tree-optimization/55823
	* g++.dg/ipa/devirt-10.C: New testcase.

2013-01-08  Uros Bizjak  <ubizjak@gmail.com>
	    Vladimir Yakovlev  <vladimir.b.yakovlev@intel.com>

	PR rtl-optimization/55845
	* gcc.target/i386/pr55845.c: New test.

2013-01-08  Tejas Belagod  <tejas.belagod@arm.com>

	* gcc.target/aarch64/vect-mull-compile.c: Explicitly scan for
	instructions generated instead of number of occurances.

2013-01-08  James Greenhalgh  <james.greenhalgh@arm.com>

	* gcc.target/aarch64/vect-fcm-eq-d.c: New.
	* gcc.target/aarch64/vect-fcm-eq-f.c: Likewise.
	* gcc.target/aarch64/vect-fcm-ge-d.c: Likewise.
	* gcc.target/aarch64/vect-fcm-ge-f.c: Likewise.
	* gcc.target/aarch64/vect-fcm-gt-d.c: Likewise.
	* gcc.target/aarch64/vect-fcm-gt-f.c: Likewise.
	* gcc.target/aarch64/vect-fcm.x: Likewise.
	* lib/target-supports.exp
	(check_effective_target_vect_cond): Enable for AArch64.

2013-01-08  James Greenhalgh  <james.greenhalgh@arm.com>

	* gcc.target/aarch64/vsqrt.c (test_square_root_v2sf): Use
	endian-safe float pool loading.
	(test_square_root_v4sf): Likewise.
	(test_square_root_v2df): Likewise.
	* lib/target-supports.exp
	(check_effective_target_vect_call_sqrtf): Add AArch64.

2013-01-08  Martin Jambor  <mjambor@suse.cz>

	PR debug/55579
	* gcc.dg/tree-ssa/pr55579.c: New test.

2013-01-08  Rainer Orth  <ro@CeBiTec.Uni-Bielefeld.DE>

	* g++.dg/debug/dwarf2/pr54508.C: Allow for more whitespace after
	asm comments.

2013-01-08  Jakub Jelinek  <jakub@redhat.com>

	PR middle-end/55890
	* gcc.dg/torture/pr55890-3.c: New test.

	PR middle-end/55851
	* gcc.c-torture/compile/pr55851.c: New test.

	PR sanitizer/55844
	* c-c++-common/asan/null-deref-1.c: Add -fno-shrink-wrap to
	dg-options.

2013-01-08  Paul Thomas  <pault@gcc.gnu.org>

	PR fortran/55618
	* gfortran.dg/elemental_scalar_args_2.f90: New test.

2013-01-07  Tobias Burnus  <burnus@net-b.de>

	PR fortran/55763
	* gfortran.dg/pointer_init_2.f90: Update dg-error.
	* gfortran.dg/pointer_init_7.f90: New.

2013-01-07  Richard Biener  <rguenther@suse.de>

	* gcc.dg/lto/pr55525_0.c (s): Size like char *.

2013-01-07  Richard Biener  <rguenther@suse.de>

	PR middle-end/55890
	* gcc.dg/torture/pr55890-1.c: New testcase.
	* gcc.dg/torture/pr55890-2.c: Likewise.

2013-01-07  James Greenhalgh  <james.greenhalgh@arm.com>

	* gcc.target/aarch64/fmovd.c: New.
	* gcc.target/aarch64/fmovf.c: Likewise.
	* gcc.target/aarch64/fmovd-zero.c: Likewise.
	* gcc.target/aarch64/fmovf-zero.c: Likewise.
	* gcc.target/aarch64/vect-fmovd.c: Likewise.
	* gcc.target/aarch64/vect-fmovf.c: Likewise.
	* gcc.target/aarch64/vect-fmovd-zero.c: Likewise.
	* gcc.target/aarch64/vect-fmovf-zero.c: Likewise.

2013-01-07  Richard Biener  <rguenther@suse.de>

	PR tree-optimization/55888
	PR tree-optimization/55862
	* gcc.dg/torture/pr55888.c: New testcase.

2013-01-07  Tobias Burnus  <burnus@net-b.de>

	PR fortran/55852
	* gfortran.dg/intrinsic_size_3.f90: New.

2013-01-07  Tobias Burnus  <burnus@net-b.de>

	PR fortran/55763
	* gfortran.dg/select_type_32.f90: New.

2013-01-04  Dodji Seketeli  <dodji@redhat.com>

	PR c++/52343
	* g++.dg/cpp0x/alias-decl-29.C: New test.

2013-01-06  Paul Thomas  <pault@gcc.gnu.org>

	PR fortran/53876
	PR fortran/54990
	PR fortran/54992
	* gfortran.dg/class_array_15.f03: New test.

2013-01-06  Mikael Morin  <mikael@gcc.gnu.org>

	PR fortran/42769
	PR fortran/45836
	PR fortran/45900
	* gfortran.dg/use_23.f90: New test.
	* gfortran.dg/use_24.f90: New test.
	* gfortran.dg/use_25.f90: New test.
	* gfortran.dg/use_26.f90: New test.
	* gfortran.dg/use_27.f90: New test.

2013-01-06  Olivier Hainque  <hainque@adacore.com>

	* gnat.dg/specs/clause_on_volatile.ads: New test.

2013-01-06  Eric Botcazou  <ebotcazou@adacore.com>

	* gnat.dg/alignment10.adb: New test.

2013-01-05  Steven G. Kargl  <kargl@gcc.gnu.org>
	    Mikael Morin  <mikael@gcc.gnu.org>

	PR fortran/55827
	* gfortran.dg/use_22.f90: New test.

2013-01-04  Andrew Pinski  <apinski@cavium.com>

	* gcc.target/aarch64/cmp-1.c: New testcase.

2013-01-04  Paul Thomas  <pault@gcc.gnu.org>

	PR fortran/55172
	* gfortran.dg/select_type_31.f03: New test.

2013-01-04  Paolo Carlini  <paolo.carlini@oracle.com>

	PR c++/54526 (again)
	* g++.dg/cpp0x/parse2.C: Extend.
	* g++.old-deja/g++.other/crash28.C: Adjust.

2013-01-04  Richard Biener  <rguenther@suse.de>

	PR tree-optimization/55862
	* gcc.dg/torture/pr55862.c: New testcase.

2013-01-04  Martin Jambor  <mjambor@suse.cz>

	PR tree-optimization/55755
	* gcc.dg/torture/pr55755.c: New test.
	* gcc.dg/tree-ssa/sra-13.c: Likewise.
	* gcc.dg/tree-ssa/pr45144.c: Update.

2013-01-04  Richard Biener  <rguenther@suse.de>

	PR middle-end/55863
	* gcc.dg/fold-reassoc-2.c: New testcase.

2013-01-04  Tobias Burnus  <burnus@net-b.de>

	PR fortran/55763
	* gfortran.dg/null_7.f90: New.

2013-01-04  Tobias Burnus  <burnus@net-b.de>

	PR fortran/55854
	PR fortran/55763
	* gfortran.dg/unlimited_polymorphic_3.f03: Remove invalid code.
	* gfortran.dg/unlimited_polymorphic_7.f90: New.
	* gfortran.dg/unlimited_polymorphic_8.f90: New.

2013-01-03  Richard Sandiford  <rdsandiford@googlemail.com>

	* gcc.dg/torture/tls/tls-reload-1.c (main): Make testing more thorough.

2013-01-03  Janus Weil  <janus@gcc.gnu.org>

	PR fortran/55855
	* gfortran.dg/assignment_1.f90: Modified.
	* gfortran.dg/assignment_4.f90: New.

2013-01-03  David Edelsohn  <dje.gcc@gmail.com>

	* gcc.dg/torture/tls/tls-reload-1.c: Add tls options.

2013-01-03  Richard Biener  <rguenther@suse.de>

	PR tree-optimization/55857
	* gcc.dg/vect/pr55857-1.c: New testcase.
	* gcc.dg/vect/pr55857-2.c: Likewise.

2013-01-03  Jakub Jelinek  <jakub@redhat.com>

	PR rtl-optimization/55838
	* gcc.dg/pr55838.c: New test.

	PR tree-optimization/55832
	* gcc.c-torture/compile/pr55832.c: New test.

2013-01-02  Teresa Johnson  <tejohnson@google.com>

	* gcc.dg/tree-ssa/loop-1.c: Update expected dump message.
	* gcc.dg/tree-ssa/loop-23.c: Ditto.
	* gcc.dg/tree-ssa/cunroll-1.c: Ditto.
	* gcc.dg/tree-ssa/cunroll-2.c: Ditto.
	* gcc.dg/tree-ssa/cunroll-3.c: Ditto.
	* gcc.dg/tree-ssa/cunroll-4.c: Ditto.
	* gcc.dg/tree-ssa/cunroll-5.c: Ditto.
	* gcc.dg/unroll_1.c: Ditto.
	* gcc.dg/unroll_2.c: Ditto.
	* gcc.dg/unroll_3.c: Ditto.
	* gcc.dg/unroll_4.c: Ditto.

2013-01-02  John David Anglin  <dave.anglin@nrc-cnrc.gc.ca>

	* gcc.dg/pr55430.c: Define MAP_FAILED if not defined.

2013-01-02  Jerry DeLisle  <jvdelisle@gcc.gnu.org>

	PR fortran/55818
	* gfortran.dg/eof_4.f90: New test.

2013-01-02  Jakub Jelinek  <jakub@redhat.com>

	* lib/c-compat.exp (compat-use-alt-compiler): Remove
	-fno-diagnostics-show-caret from TEST_ALWAYS_FLAGS if needed.
	(compat-use-tst-compiler): Restore TEST_ALWAYS_FLAGS.
	(compat_setup_dfp): Initialize compat_alt_caret and
	compat_save_TEST_ALWAYS_FLAGS.

2013-01-02  Richard Sandiford  <rdsandiford@googlemail.com>

	* gcc.dg/torture/tls/tls-reload-1.c: New test.

2013-01-02  Richard Sandiford  <rdsandiford@googlemail.com>

	* gcc.dg/torture/fp-int-convert-2.c: New test.

2013-01-01  Jerry DeLisle  <jvdelisle@gcc.gnu.org>

	* gfortran.dg/newunit_3.f90: Add dg-do run.
	* gfortran.dg/inquire_15.f90: Add dg-do run.

2013-01-01  Jakub Jelinek  <jakub@redhat.com>

	PR tree-optimization/55831
	* gcc.dg/pr55831.c: New test.

2010-06-30  Jakub Jelinek  <jakub@redhat.com>

	* g++.dg/opt/ctor1.C: New test.

Copyright (C) 2013 Free Software Foundation, Inc.

Copying and distribution of this file, with or without modification,
are permitted in any medium without royalty provided the copyright
notice and this notice are preserved.<|MERGE_RESOLUTION|>--- conflicted
+++ resolved
@@ -1,4 +1,33 @@
-<<<<<<< HEAD
+2013-05-17  Jakub Jelinek  <jakub@redhat.com>
+
+	PR rtl-optimization/57281
+	PR rtl-optimization/57300
+	* gcc.dg/pr57300.c: New test.
+	* gcc.c-torture/execute/pr57281.c: New test.
+
+2013-05-16  Dodji Seketeli  <dodji@redhat.com>
+
+	PR c++/56782 - Regression with empty pack expansions
+	* g++.dg/cpp0x/variadic142.C: New test file.
+
+2013-05-14  Jakub Jelinek  <jakub@redhat.com>
+
+	PR c++/57274
+	* c-c++-common/Wsequence-point-1.c: New test.
+
+	PR middle-end/57251
+	* gcc.dg/torture/pr57251.c: New test.
+
+2013-05-13  Uros Bizjak  <ubizjak@gmail.com>
+
+	PR target/57264
+	* gcc.target/i386/pr57264.c: New test.
+
+2013-05-13  Jakub Jelinek  <jakub@redhat.com>
+
+	PR tree-optimization/57230
+	* gcc.dg/strlenopt-23.c: New test.
+
 2013-04-26  Jakub Jelinek  <jakub@redhat.com>
 
 	* lib/prune.exp: Add -fdiagnostics-color=never to TEST_ALWAYS_FLAGS.
@@ -21,37 +50,6 @@
 	Test cases for '-fstack-protector-strong'.
 	* gcc.dg/fstack-protector-strong.c: New.
 	* g++.dg/fstack-protector-strong.C: New.
-=======
-2013-05-17  Jakub Jelinek  <jakub@redhat.com>
-
-	PR rtl-optimization/57281
-	PR rtl-optimization/57300
-	* gcc.dg/pr57300.c: New test.
-	* gcc.c-torture/execute/pr57281.c: New test.
-
-2013-05-16  Dodji Seketeli  <dodji@redhat.com>
-
-	PR c++/56782 - Regression with empty pack expansions
-	* g++.dg/cpp0x/variadic142.C: New test file.
-
-2013-05-14  Jakub Jelinek  <jakub@redhat.com>
-
-	PR c++/57274
-	* c-c++-common/Wsequence-point-1.c: New test.
-
-	PR middle-end/57251
-	* gcc.dg/torture/pr57251.c: New test.
-
-2013-05-13  Uros Bizjak  <ubizjak@gmail.com>
-
-	PR target/57264
-	* gcc.target/i386/pr57264.c: New test.
-
-2013-05-13  Jakub Jelinek  <jakub@redhat.com>
-
-	PR tree-optimization/57230
-	* gcc.dg/strlenopt-23.c: New test.
->>>>>>> 07b5d54c
 
 2013-05-10  Richard Biener  <rguenther@suse.de>
 
