<<<<<<< HEAD
2014-12-15  Steven Bosscher  <steven@gcc.gnu.org>
	    Jakub Jelinek  <jakub@redhat.com>

	PR fortran/61669
	* gfortran.dg/pr61669.f90: New test.

2014-09-02  Fritz Reese  <Reese-Fritz@zai.com>

	PR fortran/62174
	* gfortran.dg/cray_pointers_11.f90: New.

2014-12-18  H.J. Lu  <hongjiu.lu@intel.com>

	* gcc.target/i386/amd64-abi-7.c: New tests.
	* gcc.target/i386/amd64-abi-8.c: Likwise.
	* gcc.target/i386/amd64-abi-9.c: Likwise.

2015-01-05  Jakub Jelinek  <jakub@redhat.com>

	PR sanitizer/64344
	* c-c++-common/ubsan/pr64344-1.c: New test.
	* c-c++-common/ubsan/pr64344-2.c: New test.
=======
2015-02-11  Jakub Jelinek  <jakub@redhat.com>

	Backported from mainline
	2015-02-09  Jakub Jelinek  <jakub@redhat.com>

	PR target/64979
	* gcc.dg/tree-ssa/stdarg-7.c: New test.
	* gcc.c-torture/execute/pr64979.c: New test.

2015-02-11  Richard Biener  <rguenther@suse.de>

	Backport from mainline
	2014-07-24  Marek Polacek  <polacek@redhat.com>

	PR c/57653
	* c-c++-common/pr57653.c: New test.
	* c-c++-common/pr57653.h: New file.
	* c-c++-common/pr57653-2.c: New test.
	* c-c++-common/pr57653-2.h: New file.

2015-02-09  Dominik Vogt  <vogt@linux.vnet.ibm.com>

	* gcc/testsuite/gcc.target/s390/hotpatch-13.c: New testcase.
	* gcc/testsuite/gcc.target/s390/hotpatch-14.c: New testcase.
	* gcc/testsuite/gcc.target/s390/hotpatch-15.c: New testcase.
	* gcc/testsuite/gcc.target/s390/hotpatch-16.c: New testcase.
	* gcc/testsuite/gcc.target/s390/hotpatch-17.c: New testcase.
	* gcc/testsuite/gcc.target/s390/hotpatch-18.c: New testcase.
	* gcc/testsuite/gcc.target/s390/hotpatch-19.c: New testcase.
	* gcc/testsuite/gcc.target/s390/hotpatch-20.c: New testcase.
	* gcc/testsuite/gcc.target/s390/hotpatch-compile-10.c: New testcase.
	* gcc/testsuite/gcc.target/s390/hotpatch-compile-11.c: New testcase.
	* gcc/testsuite/gcc.target/s390/hotpatch-compile-12.c: New testcase.
	* gcc/testsuite/gcc.target/s390/hotpatch-compile-13.c: New testcase.
	* gcc/testsuite/gcc.target/s390/hotpatch-compile-14.c: New testcase.
	* gcc/testsuite/gcc.target/s390/hotpatch-compile-15.c: New testcase.
	* gcc/testsuite/gcc.target/s390/hotpatch-compile-16.c: New testcase.
	* gcc/testsuite/gcc.target/s390/hotpatch-compile-9.c: New
	testcase.
	* gcc/testsuite/gcc.target/s390/hotpatch-1.c: Testcase adjusted to
	new -mhotpatch.
	* gcc/testsuite/gcc.target/s390/hotpatch-10.c: Likewise.
	* gcc/testsuite/gcc.target/s390/hotpatch-11.c: Likewise.
	* gcc/testsuite/gcc.target/s390/hotpatch-12.c: Likewise.
	* gcc/testsuite/gcc.target/s390/hotpatch-2.c: Likewise.
	* gcc/testsuite/gcc.target/s390/hotpatch-3.c: Likewise.
	* gcc/testsuite/gcc.target/s390/hotpatch-4.c: Likewise.
	* gcc/testsuite/gcc.target/s390/hotpatch-5.c: Likewise.
	* gcc/testsuite/gcc.target/s390/hotpatch-6.c: Likewise.
	* gcc/testsuite/gcc.target/s390/hotpatch-7.c: Likewise.
	* gcc/testsuite/gcc.target/s390/hotpatch-8.c: Likewise.
	* gcc/testsuite/gcc.target/s390/hotpatch-9.c: Likewise.
	* gcc/testsuite/gcc.target/s390/hotpatch-compile-1.c: Likewise.
	* gcc/testsuite/gcc.target/s390/hotpatch-compile-2.c: Likewise.
	* gcc/testsuite/gcc.target/s390/hotpatch-compile-3.c: Likewise.
	* gcc/testsuite/gcc.target/s390/hotpatch-compile-4.c: Likewise.
	* gcc/testsuite/gcc.target/s390/hotpatch-compile-5.c: Likewise.
	* gcc/testsuite/gcc.target/s390/hotpatch-compile-6.c: Likewise.
	* gcc/testsuite/gcc.target/s390/hotpatch-compile-7.c: Likewise.
	* gcc/testsuite/gcc.target/s390/hotpatch-compile-8.c: Likewise.

2015-02-04  Matthias Klose  <doko@ubuntu.com>

	Backport from mainline
	2015-01-15  Martin Liska  <mliska@suse.cz>

	* g++.dg/ipa/pr64068.C: New test.
	* gcc.dg/ipa/PR64559.c: New test.

2015-02-04  Uros Bizjak  <ubizjak@gmail.com>

	Backport from mainline
	2015-01-31  Uros Bizjak  <ubizjak@gmail.com>

        PR target/64882
	* gcc.dg/torture/pr64882.c: New test.

2015-02-01  H.J. Lu  <hongjiu.lu@intel.com>

	Backported from mainline
	2015-01-24  H.J. Lu  <hongjiu.lu@intel.com>

	* gcc.target/i386/builtin_target.c (check_intel_cpu_model): Add
	Silvermont, Ivy Bridge, Haswell and Broadwell tests.  Update Sandy
	Bridge test.

2015-02-01  Jakub Jelinek  <jakub@redhat.com>

	Backported from mainline
	2015-01-27  Jakub Jelinek  <jakub@redhat.com>

	PR rtl-optimization/61058
	* gcc.dg/pr61058.c: New test.

	PR c/64766
	* gcc.dg/pr64766.c: New test.

	2015-01-26  Jakub Jelinek  <jakub@redhat.com>

	PR c/64778
	* gcc.dg/pr64778.c: New test.

	PR middle-end/64421
	* gcc.dg/vect/pr64421.c: New test.

	2015-01-23  Jakub Jelinek  <jakub@redhat.com>

	PR rtl-optimization/63637
	PR rtl-optimization/60663
	* gcc.dg/pr63637-1.c: New test.
	* gcc.dg/pr63637-2.c: New test.
	* gcc.dg/pr63637-3.c: New test.
	* gcc.dg/pr63637-4.c: New test.
	* gcc.dg/pr63637-5.c: New test.
	* gcc.dg/pr63637-6.c: New test.
	* gcc.target/i386/pr63637-1.c: New test.
	* gcc.target/i386/pr63637-2.c: New test.
	* gcc.target/i386/pr63637-3.c: New test.
	* gcc.target/i386/pr63637-4.c: New test.
	* gcc.target/i386/pr63637-5.c: New test.
	* gcc.target/i386/pr63637-6.c: New test.

	2015-01-20  Jakub Jelinek  <jakub@redhat.com>

	PR debug/64663
	* gcc.dg/pr64663.c: New test.

2015-01-29  Ilya Tocar  <ilya.tocar@intel.com>

	* gcc.target/i386/sse-14.c: Test new intrinsic.
	* gcc.target/i386/sse-22.c: Ditto.

2015-01-27  Paul Thomas  <pault@gcc.gnu.org>

	Backport from mainline
	PR fortran/62044
	* gfortran.dg/allocate_with_mold_1.f90: New test

2015-01-27  Janus Weil  <janus@gcc.gnu.org>

	Backport from mainline
	PR fortran/64230
	* gfortran.dg/class_allocate_18.f90: Remove -fsanitize option to
	prevent linking errors.

2015-01-27  Tobias Burnus  <burnus@net-b.de>

	PR fortran/64771
	* gfortran.dg/coarray_36.f: New.
	* gfortran.dg/coarray_37.f90: New.

2015-01-26  Janus Weil  <janus@gcc.gnu.org>

	Backport from mainline
	PR fortran/64230
	* gfortran.dg/class_allocate_18.f90: New.

2015-01-26  Eric Botcazou  <ebotcazou@adacore.com>

	PR testsuite/64712
	* gnat.dg/unchecked_convert1.adb (Unchecked_Convert1): Initialize A.

2015-01-24  Thomas Koenig  <tkoenig@netcologne.de>

	Backport from trunk
	PR fortran/57023
	* gfortran.dg/internal_pack_15.f90:  New test.

2015-01-24  Janus Weil  <janus@gcc.gnu.org>

	Backport from mainline
	PR fortran/60922
	* gfortran.dg/class_allocate_17.f90: New.

2015-01-20  Marek Polacek  <polacek@redhat.com>

	Backport from mainline
	2014-06-23  Marek Polacek  <polacek@redhat.com>

	PR c/61553
	* c-c++-common/pr61553.c: New test.

2015-01-16  Bernd Edlinger  <bernd.edlinger@hotmail.de>

	* c-c++-common/tsan/tsan_barrier.h: New.
	* c-c++-common/tsan/atomic_stack.c: Reworked to not depend on sleep.
	* c-c++-common/tsan/fd_pipe_race.c: Likewise.
	* c-c++-common/tsan/mutexset1.c: Likewise.
	* c-c++-common/tsan/race_on_barrier.c: Likewise.
	* c-c++-common/tsan/race_on_mutex.c: Likewise.
	* c-c++-common/tsan/race_on_mutex2.c: Likewise.
	* c-c++-common/tsan/simple_race.c: Likewise.
	* c-c++-common/tsan/simple_stack.c: Likewise.
	* c-c++-common/tsan/sleep_sync.c: Likewise.
	* c-c++-common/tsan/tiny_race.c: Likewise.
	* c-c++-common/tsan/tls_race.c: Likewise.
	* c-c++-common/tsan/write_in_reader_lock.c: Likewise.
	* g++.dg/tsan/atomic_free.C: Likewise.
	* g++.dg/tsan/atomic_free2.C: Likewise.
	* g++.dg/tsan/cond_race.C: Likewise.
	* g++.dg/tsan/tsan_barrier.h: Copied from c-c++-common/tsan.

2015-01-15  Eric Botcazou  <ebotcazou@adacore.com>

	* gnat.dg/opt47.adb: New test.

2015-01-14  Jakub Jelinek  <jakub@redhat.com>

	Backported from mainline
	2015-01-12  Jakub Jelinek  <jakub@redhat.com>

	PR target/64513
	* gcc.target/i386/pr64513.c: New test.

	2015-01-13  Jakub Jelinek  <jakub@redhat.com>

	PR rtl-optimization/64286
	* gcc.target/i386/avx2-pr64286.c: New test.

	PR fortran/64528
	* gfortran.dg/pr64528.f90: New test.

	2015-01-12  Jakub Jelinek  <jakub@redhat.com>

	PR tree-optimization/64563
	* gcc.dg/pr64563.c: New test.

2015-01-14  Marek Polacek  <polacek@redhat.com>

	Backport from mainline
	2015-01-13  Marek Polacek  <polacek@redhat.com>

	PR middle-end/64391
	* gcc.dg/tm/pr64391.c: New test.

2015-01-13  Marc Glisse  <marc.glisse@inria.fr>

	PR c++/54442
	* g++.dg/pr54442.C: New file.

2015-01-13  Renlin Li  <renlin.li@arm.com>

	Backported from mainline
	2014-11-19 Renlin Li <renlin.li@arm.com>

	PR target/63424
	* gcc.target/aarch64/pr63424.c: New Test.

2015-01-12  Janus Weil  <janus@gcc.gnu.org>

	Backport from mainline
	PR fortran/63733
	* gfortran.dg/typebound_operator_20.f90: New.

2015-01-09  Jakub Jelinek  <jakub@redhat.com>

	PR rtl-optimization/64536
	* gcc.dg/pr64536.c: New test.

2015-01-09  Michael Meissner  <meissner@linux.vnet.ibm.com>

	Backport from mainline:
	2015-01-06  Michael Meissner  <meissner@linux.vnet.ibm.com>

	PR target/64505
	* gcc.target/powerpc/pr64505.c: New file to test -m32 -mpowerpc64
	fix is correct.

2014-01-08  Thomas Koenig  <tkoenig@gcc.gnu.org>

	PR fortran/56867
	* gfortran.dg/dependency_45.f90:  New test.
>>>>>>> 4d6c6fa9

2015-01-08  Christian Bruel  <christian.bruel@st.com>

	PR target/64507
	* gcc.target/sh/pr64507.c: New test.

2015-01-05  Ian Lance Taylor  <iant@google.com>

	Backport from mainline:
	2014-11-21  Lynn Boger  <laboger@linux.vnet.ibm.com>

	* go.test/go-test.exp (go-set-goarch): Add case for ppc64le goarch
	value for go testing.

2014-12-28  H.J. Lu  <hongjiu.lu@intel.com>

	Backport from mainline:
	2014-12-28  H.J. Lu  <hongjiu.lu@intel.com>

	* gcc.target/i386/pr57003.c: Skip on x32.
	* gcc.target/i386/pr59927.c: Likewise.
	* gcc.target/i386/pr60516.c: Likewise.

2014-12-27  H.J. Lu  <hongjiu.lu@intel.com>

	Backport from mainline:
	2014-12-26  H.J. Lu  <hongjiu.lu@intel.com>

	PR target/64409
	* gcc.target/i386/pr64409.c: New test.

2014-12-23  Janus Weil  <janus@gcc.gnu.org>

	Backport from mainline
	PR fortran/64244
	* gfortran.dg/typebound_call_26.f90: New.

2014-12-19  Paolo Carlini  <paolo.carlini@oracle.com>

	PR c++/60955
	* g++.dg/warn/register-parm-1.C: New.

2014-12-17  Jakub Jelinek  <jakub@redhat.com>

	PR sanitizer/64289
	* c-c++-common/ubsan/pr64289.c: New test.

2014-12-15  Jakub Jelinek  <jakub@redhat.com>

	PR tree-optimization/63551
	* gcc.dg/ipa/pr63551.c (fn2): Use 4294967286U instead of
	4294967286 to avoid warnings.

2014-12-14  H.J. Lu  <hongjiu.lu@intel.com>

	Backported from mainline
	2014-12-14  H.J. Lu  <hongjiu.lu@intel.com>

	PR rtl-optimization/64037
	* g++.dg/pr64037.C: New test.

2014-12-14  H.J. Lu  <hongjiu.lu@intel.com>

	Backported from mainline
	2014-12-06  H.J. Lu  <hongjiu.lu@intel.com>

	PR target/64200
	* gcc.target/i386/memcpy-strategy-4.c: New test.

2014-12-13  Jakub Jelinek  <jakub@redhat.com>

	Backported from mainline
	2014-12-12  Jakub Jelinek  <jakub@redhat.com>

	PR tree-optimization/64269
	* gcc.c-torture/compile/pr64269.c: New test.

2014-12-10  Bill Schmidt  <wschmidt@linux.vnet.ibm.com>

	Backport from mainline
	2014-09-02  Bill Schmidt  <wschmidt@linux.vnet.ibm.com>

	* gcc.target/powerpc/builtins-1.c: Add tests for vec_ctf,
	vec_cts, and vec_ctu.
	* gcc.target/powerpc/builtins-2.c: Likewise.

	Backport from mainline
	2014-08-28  Bill Schmidt  <wschmidt@linux.vnet.ibm.com>

	* gcc.target/powerpc/builtins-1.c: Add tests for vec_xl, vec_xst,
	vec_round, vec_splat, vec_div, and vec_mul.
	* gcc.target/powerpc/builtins-2.c: New test.

	Backport from mainline
	2014-08-20  Bill Schmidt  <wschmidt@linux.vnet.ibm.com>

	* testsuite/gcc.target/powerpc/builtins-1.c: New test.

2014-12-10  Jakub Jelinek  <jakub@redhat.com>

	PR tree-optimization/62021
	* gcc.dg/vect/pr62021.c: New test.

2014-12-09  Uros Bizjak  <ubizjak@gmail.com>

	PR bootstrap/64213
	Revert:
	2014-11-28  H.J. Lu  <hongjiu.lu@intel.com>

	PR rtl-optimization/64037
	* g++.dg/pr64037.C: New test.

2014-12-07  Oleg Endo  <olegendo@gcc.gnu.org>

	Backport from mainline
	2014-12-07  Oleg Endo  <olegendo@gcc.gnu.org>

	* gcc.target/h8300/h8300.exp: Fix duplicated text.
	* gcc.target/h8300/pragma-isr.c: Likewise.
	* gcc.target/h8300/pragma-isr2.c: Likewise.

2014-12-05  H.J. Lu  <hongjiu.lu@intel.com>

	Backport from mainline
	2014-12-02  H.J. Lu  <hongjiu.lu@intel.com>

	PR target/64108
	* gcc.target/i386/memset-strategy-2.c: New test.

2014-12-05  H.J. Lu  <hongjiu.lu@intel.com>

	Backport from mainline
	2014-11-28  H.J. Lu  <hongjiu.lu@intel.com>

	PR rtl-optimization/64037
	* g++.dg/pr64037.C: New test.

2014-12-04  Jakub Jelinek  <jakub@redhat.com>

	PR c++/56493
	* c-c++-common/pr56493.c: New test.

2014-12-03  Renlin Li  <Renlin.Li@arm.com>

	Backported from mainline
	2014-12-03  Renlin Li  <Renlin.Li@arm.com>
		    H.J. Lu  <hongjiu.lu@intel.com>

	 PR middle-end/63762
	 PR target/63661
	 * gcc.dg/pr63762.c: New test.
	 * gcc.target/i386/pr63661.c: New test.

2014-12-01  Martin Jambor  <mjambor@suse.cz>

	PR ipa/63551
	* gcc.dg/ipa/pr63551.c: New test.
	* gcc.dg/ipa/pr64041.c: Likewise.

2014-12-01  Richard Biener  <rguenther@suse.de>

	PR tree-optimization/63738
	* gcc.dg/torture/pr63738.c: Fix call to setjmp.

2014-11-28  Jakub Jelinek  <jakub@redhat.com>

	Backported from mainline
	2014-11-27  Jakub Jelinek  <jakub@redhat.com>

	PR middle-end/64067
	* gcc.c-torture/compile/pr64067.c: New test.

	2014-11-19  Jakub Jelinek  <jakub@redhat.com>

	PR tree-optimization/63915
	* c-c++-common/gomp/pr60823-4.c: New test.

	PR sanitizer/63913
	* g++.dg/ubsan/pr63913.C: New test.

	2014-10-31  Jakub Jelinek  <jakub@redhat.com>

	PR rtl-optimization/63659
	* gcc.c-torture/execute/pr63659.c: New test.

2014-11-26  Richard Biener  <rguenther@suse.de>

	PR middle-end/63738
	* gcc.dg/torture/pr63738.c: New testcase.

2014-11-26  Richard Biener  <rguenther@suse.de>

	Backport from mainline
	2014-11-26  Richard Biener  <rguenther@suse.de>

	PR tree-optimization/62238
	* gcc.dg/torture/pr62238.c: New testcase.

	2014-11-07  Richard Biener  <rguenther@suse.de>

	PR tree-optimization/63605
	* gcc.dg/vect/pr63605.c: New testcase.

	2014-10-28  Richard Biener  <rguenther@suse.de>

	PR middle-end/63665
	* gcc.dg/pr63665.c: New testcase.

2014-11-24  Eric Botcazou  <ebotcazou@adacore.com>

	* gnat.dg/opt45.adb: New test.

2014-11-22  Oleg Endo  <olegendo@gcc.gnu.org>

	Backport from mainline
	2014-11-22  Oleg Endo  <olegendo@gcc.gnu.org>

	PR target/63783
	PR target/51244
	* gcc.target/sh/torture/pr63783-1.c: New.
	* gcc.target/sh/torture/pr63783-2.c: New.
	* gcc.target/sh/pr51244-20.c: Adjust.
	* gcc.target/sh/pr51244-20-sh2a.c: Adjust.

2014-11-19  Uros Bizjak  <ubizjak@gmail.com>

	PR target/63947
	* gcc.target/i386/pr63947.c: New test.

2014-11-19  Tom de Vries  <tom@codesourcery.com>

	Backport from mainline
	PR tree-optimization/62167
	* gcc.dg/pr51879-12.c: Add xfails.
	* gcc.dg/pr62167-run.c: New test.
	* gcc.dg/pr62167.c: New test.

2014-11-13  Teresa Johnson  <tejohnson@google.com>

	PR tree-optimization/63841
	* g++.dg/tree-ssa/pr63841.C: New test.

2014-11-12  Jakub Jelinek  <jakub@redhat.com>

	PR ipa/63838
	* g++.dg/ipa/pr63838.C: New test.

2014-11-11  Paolo Carlini  <paolo.carlini@oracle.com>

	PR c++/63265
	* g++.dg/cpp0x/constexpr-63265.C: New.

2014-11-09  H.J. Lu  <hongjiu.lu@intel.com>

	Backported from mainline
	2014-11-09  H.J. Lu  <hongjiu.lu@intel.com>

	PR testsuite/63305
	* gcc.target/i386/avx256-unaligned-load-7.c (avx_test): Fix
	buffer overflow.
	* gcc.target/i386/avx256-unaligned-store-7.c (avx_test): Likewise.

2014-11-07  Marek Polacek  <polacek@redhat.com>

	* c-c++-common/ubsan/undefined-2.c: New test.

2014-11-05  Uros Bizjak  <ubizjak@gmail.com>

	PR target/63538
	* gcc.target/i386/pr63538.c: New test.

2014-11-03  Marek Polacek  <polacek@redhat.com>

	PR c/52769
	* gcc.dg/pr52769.c: New test.

2014-10-31  DJ Delorie  <dj@redhat.com>

	* gcc.dg/20141029-1.c: New.

2014-10-31  Jakub Jelinek  <jakub@redhat.com>

	PR sanitizer/63697
	* c-c++-common/ubsan/overflow-sub-3.c: New test.

2014-10-30  Georg-Johann Lay  <avr@gjlay.de>

	PR63633
	* gcc.target/avr/torture/pr63633-ice-mult.c: New test.

2014-10-30  Release Manager

	* GCC 4.9.2 released.

2014-10-29  Kyrylo Tkachov  <kyrylo.tkachov@arm.com>

	* gcc.target/aarch64/madd_after_asm_1.c: New test.

2014-10-27  Guozhi Wei  <carrot@google.com>

	PR tree-optimization/63530
	gcc.dg/vect/pr63530.c: New test.

2014-10-27  Eric Botcazou  <ebotcazou@adacore.com>

	* gnat.dg/entry_queues2.adb: New test.

2014-10-25  Yury Gribov  <y.gribov@samsung.com>

	PR sanitizer/63638
    	* c-c++-common/asan/pr63638.c: New test.

2014-10-22  Jakub Jelinek  <jakub@redhat.com>
	    Yury Gribov  <y.gribov@samsung.com>

	* c-c++-common/ubsan/align-1.c: Update cmdline options.
	* c-c++-common/ubsan/align-3.c: Likewise.
	* c-c++-common/ubsan/bounds-1.c: Likewise.
	* c-c++-common/ubsan/div-by-zero-7.c: Likewise.
	* c-c++-common/ubsan/float-cast-overflow-10.c: Likewise.
	* c-c++-common/ubsan/float-cast-overflow-7.c: Likewise.
	* c-c++-common/ubsan/float-cast-overflow-8.c: Likewise.
	* c-c++-common/ubsan/float-cast-overflow-9.c: Likewise.
	* c-c++-common/ubsan/overflow-1.c: Likewise.
	* c-c++-common/ubsan/overflow-add-1.c: Likewise.
	* c-c++-common/ubsan/overflow-add-3.c: Likewise.
	* c-c++-common/ubsan/overflow-mul-1.c: Likewise.
	* c-c++-common/ubsan/overflow-mul-3.c: Likewise.
	* c-c++-common/ubsan/overflow-negate-2.c: Likewise.
	* c-c++-common/ubsan/overflow-sub-1.c: Likewise.
	* c-c++-common/ubsan/pr59503.c: Likewise.
	* c-c++-common/ubsan/pr60613-1.c: Likewise.
	* c-c++-common/ubsan/save-expr-1.c: Likewise.
	* c-c++-common/ubsan/shift-3.c: Likewise.
	* c-c++-common/ubsan/shift-6.c: Likewise.
	* c-c++-common/ubsan/undefined-1.c: Likewise.
	* c-c++-common/ubsan/vla-2.c: Likewise.
	* c-c++-common/ubsan/vla-3.c: Likewise.
	* c-c++-common/ubsan/vla-4.c: Likewise.
	* g++.dg/ubsan/cxx11-shift-1.C: Likewise.
	* g++.dg/ubsan/return-2.C: Likewise.
	* c-c++-common/ubsan/recovery-1.c: New test.
	* c-c++-common/ubsan/recovery-2.c: New test.
	* c-c++-common/ubsan/recovery-3.c: New test.
	* c-c++-common/ubsan/recovery-common.inc: New file.

2014-10-24  Markus Trippelsdorf  <markus@trippelsdorf.de>

	PR bootstrap/63632
	* g++.dg/torture/pr63632.C: New test.

2014-10-21  Jakub Jelinek  <jakub@redhat.com>

	PR tree-optimization/63563
	* gcc.target/i386/pr63563.c: New test.

2014-10-20  Yury Gribov  <y.gribov@samsung.com>

	Backported from mainline
	2014-05-30  Jakub Jelinek  <jakub@redhat.com>

	* c-c++-common/asan/misalign-1.c: New test.
	* c-c++-common/asan/misalign-2.c: New test.

2014-10-17  Jakub Jelinek  <jakub@redhat.com>

	* c-c++-common/asan/instrument-with-calls-1.c: Add
	-fno-sanitize=address -fsanitize=kernel-address to dg-options.
	* c-c++-common/asan/instrument-with-calls-2.c: Likewise.

	PR tree-optimization/63302
	* gcc.c-torture/execute/pr63302.c: New test.

2014-10-16  Yury Gribov  <y.gribov@samsung.com>

	Backport from mainline
	2014-09-01  Yury Gribov  <y.gribov@samsung.com>

	PR sanitizer/61897
	PR sanitizer/62140

	* c-c++-common/asan/pr62140-1.c: New test.
	* c-c++-common/asan/pr62140-2.c: New test.

2014-10-16  Yury Gribov  <y.gribov@samsung.com>

	Backport from mainline
	2014-08-18  Yury Gribov  <y.gribov@samsung.com>

	PR sanitizer/62089

	* c-c++-common/asan/pr62089.c: New test.
	* c-c++-common/asan/bitfield-1.c: New test.
	* c-c++-common/asan/bitfield-2.c: New test.
	* c-c++-common/asan/bitfield-3.c: New test.
	* c-c++-common/asan/bitfield-4.c: New test.

	Backport from mainline
	2014-08-28  Yury Gribov  <y.gribov@samsung.com>

	* c-c++-common/asan/pr62089.c: Fix test on 32-bit platforms.

2014-10-16  Yury Gribov  <y.gribov@samsung.com>

	Backport from mainline
	2014-08-11  Yury Gribov  <y.gribov@samsung.com>

	* c-c++-common/asan/inc.c: Update test.
	* c-c++-common/asan/instrument-with-calls-2.c: Likewise.
	* c-c++-common/asan/no-redundant-instrumentation-1.c: Likewise.
	* c-c++-common/asan/no-redundant-instrumentation-2.c: Likewise.
	* c-c++-common/asan/no-redundant-instrumentation-3.c: Likewise.
	* c-c++-common/asan/no-redundant-instrumentation-4.c: Likewise.
	* c-c++-common/asan/no-redundant-instrumentation-5.c: Likewise.
	* c-c++-common/asan/no-redundant-instrumentation-6.c: Likewise.
	* c-c++-common/asan/no-redundant-instrumentation-7.c: Likewise.
	* c-c++-common/asan/no-redundant-instrumentation-8.c: Likewise.
	* c-c++-common/asan/no-redundant-instrumentation-9.c: Likewise.

2014-10-16  Yury Gribov  <y.gribov@samsung.com>

	Backport from mainline
	2014-06-24  Max Ostapenko  <m.ostapenko@partner.samsung.com>

	* c-c++-common/asan/no-redundant-instrumentation-9.c: New test.

2014-10-16  Yury Gribov  <y.gribov@samsung.com>

	Backport from mainline
	2014-06-16  Yury Gribov  <y.gribov@samsung.com>

	* c-c++-common/asan/instrument-with-calls-1.c: New test.
	* c-c++-common/asan/instrument-with-calls-2.c: Likewise.
	* c-c++-common/asan/no-redundant-instrumentation-1.c: Update
	test patterns.
	* c-c++-common/asan/no-redundant-instrumentation-2.c:
	Likewise.
	* c-c++-common/asan/no-redundant-instrumentation-4.c:
	Likewise.
	* c-c++-common/asan/no-redundant-instrumentation-5.c:
	Likewise.
	* c-c++-common/asan/no-redundant-instrumentation-6.c:
	Likewise.
	* c-c++-common/asan/no-redundant-instrumentation-7.c:
	Likewise.
	* c-c++-common/asan/no-redundant-instrumentation-8.c:
	Likewise.

	Backport from mainline
	2014-06-18  Yury Gribov  <y.gribov@samsung.com>

	PR sanitizer/61530

	* c-c++-common/asan/pr61530.c: New test.

	Backport from mainline
	2014-06-18  Yury Gribov  <y.gribov@samsung.com>

	PR sanitizer/61547

	* c-c++-common/asan/strlen-overflow-1.c: New test.

2014-10-16  Yury Gribov  <y.gribov@samsung.com>

	Backport from mainline
	2014-05-14  Yury Gribov  <y.gribov@samsung.com>

	PR sanitizer/61100

	* c-c++-common/asan/asan-interface-1.c: New test.
	* lib/asan-dg.exp (asan_include_flags): New function.
	(asan_init): Call asan_include_flags to obtain path
	to sanitizer headers.

2014-10-15  Vladimir Makarov  <vmakarov@redhat.com>

	PR rtl-optimization/63448
	* gcc.target/i386/pr63448.c: New test.

2014-10-15  Eric Botcazou  <ebotcazou@adacore.com>

	* gnat.dg/opt41.adb: New test.
	* gnat.dg/opt41_pkg.ad[sb]: New helper.

2014-10-15  Richard Biener  <rguenther@suse.de>

	Backport from mainline
	2014-08-15  Richard Biener  <rguenther@suse.de>

	PR tree-optimization/62031
	* gcc.dg/torture/pr62031.c: New testcase.

2014-10-12  Bill Schmidt  <wschmidt@linux.vnet.ibm.com>

	Backport from mainline r215880
	2014-10-03  Bill Schmidt  <wschmidt@linux.vnet.ibm.com>

	* g++.dg/ext/altivec-2.C: Compile with -Wno-deprecated to avoid
	failing with the new warning message.
	* gcc.dg/vmx/3c-01a.c: Likewise.
	* gcc.dg/vmx/ops-long-1.c: Likewise.
	* gcc.dg/vmx/ops.c: Likewise.
	* gcc.target/powerpc/altivec-20.c: Likewise.
	* gcc.target/powerpc/altivec-6.c: Likewise.
	* gcc.target/powerpc/altivec-vec-merge.c: Likewise.
	* gcc.target/powerpc/vsx-builtin-8.c: Likewise.
	* gcc.target/powerpc/warn-lvsl-lvsr.c: New test.

	Backport from mainline r215882
	2014-10-03  Bill Schmidt  <wschmidt@linux.vnet.ibm.com>

	* gcc.target/powerpc/lvsl-lvsr.c: New test.

	Backport from mainline r216017
	2014-10-08  Pat Haugen  <pthaugen@us.ibm.com>

	* gcc.dg/vmx/3c-01a.c: Add default options from vmx.exp.
	* gcc.dg/vmx/ops.c: Likewise.
	* gcc.dg/vmx/ops-long-1.c: Likewise.

2014-10-11  Christophe Lyon  <christophe.lyon@linaro.org>

	Backport from mainline r216117.
	2014-10-11  Christophe Lyon  <christophe.lyon@linaro.org>
	* lib/target-supports.exp (check_effective_target_shared): New
	function.
        * g++.dg/ipa/devirt-28a.C: Check if -shared is supported.

2014-10-10  Jakub Jelinek  <jakub@redhat.com>

	PR c/63495
	* gcc.target/i386/pr63495.c: New test.

2014-10-10  Richard Biener  <rguenther@suse.de>

	PR tree-optimization/63379
	* gcc.dg/vect/pr63379.c: New testcase.

2014-10-10  Jakub Jelinek  <jakub@redhat.com>

	PR fortran/59488
	* gfortran.dg/gomp/pr59488-1.f90: New test.
	* gfortran.dg/gomp/pr59488-2.f90: New test.

2014-10-10  Richard Biener  <rguenther@suse.de>

	PR tree-optimization/63380
	* gcc.dg/torture/pr63380-1.c: New testcase.
	* gcc.dg/torture/pr63380-2.c: Likewise.

2014-10-10  Uros Bizjak  <ubizjak@gmail.com>

	* g++.dg/cpp1y/feat-cxx14.C: Variable templates not in yet.
	(dg-do): Use c++1y target.

2014-10-08  Edward Smith-Rowland  <3dw4rd@verizon.net>

	Implement SD-6: SG10 Feature Test Recommendations
	* g++.dg/cpp1y/feat-cxx11-neg.C: New.
	* g++.dg/cpp1y/feat-cxx11.C: New.
	* g++.dg/cpp1y/feat-cxx14.C: New.
	* g++.dg/cpp1y/feat-cxx98.C: New.
	* g++.dg/cpp1y/feat-cxx98-neg.C: New.
	* g++.dg/cpp1y/phoobhar.h: New.
	* g++.dg/cpp1y/testinc/phoobhar.h: New.

2014-10-03  Jan Hubicka  <hubicka@ucw.cz>

	PR ipa/61144
	* gcc.dg/tree-ssa/pr61144.c: New testcase.

2014-10-03  Jan Hubicka  <hubicka@ucw.cz>

	PR ipa/62121
	* g++.dg/torture/pr62121.C: New testcase.

2014-10-03  Jan Hubicka  <hubicka@ucw.cz>

	PR lto/62026
	* g++.dg/lto/pr62026.C: New testcase.

2014-10-03  Jakub Jelinek  <jakub@redhat.com>

	PR libgomp/61200
	* c-c++-common/gomp/pr61200.c: New test.

2014-10-01  Jakub Jelinek  <jakub@redhat.com>

	PR debug/63342
	* gcc.dg/pr63342.c: New test.

	PR target/63428
	* gcc.dg/torture/vshuf-4.inc: Move test 122 from EXPTESTS
	to test 24 in TESTS.

	PR c++/63306
	* g++.dg/ipa/pr63306.C: New test.

	2014-09-18  Vladimir Makarov  <vmakarov@redhat.com>

	PR debug/63285
	* gcc.target/i386/pr63285.c: New test.

	2014-09-10  Jan Hubicka  <hubicka@ucw.cz>

	PR tree-optimization/63186
	* gcc.dg/pr63186.c: New testcase.

2014-09-30  Jakub Jelinek  <jakub@redhat.com>

	PR inline-asm/63282
	* gcc.c-torture/compile/pr63282.c: New test.

2014-09-29  James Clarke  <jrtc27@jrtc27.com>

	PR target/61407
	* gcc.dg/darwin-minversion-1.c: Fixed formatting.
	* gcc.dg/darwin-minversion-2.c: Fixed formatting.
	* gcc.dg/darwin-minversion-3.c: Fixed formatting.
	* gcc.dg/darwin-minversion-4.c: Added test for OS X 10.10.

2014-09-26  Jakub Jelinek  <jakub@redhat.com>

	* g++.dg/compat/struct-layout-1_generate.c: Add -Wno-abi
	to default options.

2014-09-25  Bill Schmidt  <wschmidt@linux.vnet.ibm.com>

	Backport from mainline r215559
	2014-09-25  Bill Schmidt  <wschmidt@linux.vnet.ibm.com>

	PR target/63335
	* gcc.target/powerpc/pr63335.c: New test.

2014-09-25  Jakub Jelinek  <jakub@redhat.com>

	PR tree-optimization/63341
	* gcc.dg/vect/pr63341-1.c: New test.
	* gcc.dg/vect/pr63341-2.c: New test.

	PR c++/63249
	* g++.dg/gomp/pr63249.C: New test.
	* c-c++-common/gomp/pr63249.c: New test.

2014-09-22  Paolo Carlini  <paolo.carlini@oracle.com>

	PR c++/62219
	* g++.dg/cpp0x/lambda/lambda-template14.C: New.

2014-09-22  Marek Polacek  <polacek@redhat.com>

	Backport from mainline
	2014-05-21  Marek Polacek  <polacek@redhat.com>

	PR sanitizer/61272
	* g++.dg/ubsan/pr61272.C: New test.

2014-09-22  Jakub Jelinek  <jakub@redhat.com>

	PR debug/63328
	* c-c++-common/gomp/pr63328.c: New test.

2014-09-18  H.J. Lu  <hongjiu.lu@intel.com>

	Backport from mainline
	2014-09-18  H.J. Lu  <hongjiu.lu@intel.com>

	* gcc.dg/pr61053.c: Updated for x32.

2014-09-18  Jakub Jelinek  <jakub@redhat.com>

	PR c++/62017
	* g++.dg/asan/pr62017.C: New test.

	PR testsuite/63292
	* gcc.dg/vect/pr59594.c (b): Increase size to N + 2 elements.

2014-09-18  Joseph Myers  <joseph@codesourcery.com>

	* gcc.dg/torture/float128-exact-underflow.c: New test.

2014-09-17  Jakub Jelinek  <jakub@redhat.com>

	PR debug/63284
	* gcc.dg/pr63284.c: New test.

2014-09-17  Paolo Carlini  <paolo.carlini@oracle.com>

	PR c++/63241
	* g++.dg/cpp0x/constexpr-63241.C: New.

2014-09-12  Martin Jambor  <mjambor@suse.cz>

	PR ipa/61654
        * g++.dg/ipa/pr61654.C: New test.

2014-09-11  Alan Lawrence  <alan.lawrence@arm.com>

	Backport r214953 from mainline
	2014-09-05  Alan Lawrence  <alan.lawrence@arm.com>

	* gcc.target/aarch64/scalar_intrinsics.c (*): Replace all
	int{32,16,8}x1_t with int{32,16,8}_t.
	* gcc.target/aarch64/simd/vqdmlalh_lane_s16.c: Likewise.
	* gcc.target/aarch64/simd/vqdmlslh_lane_s16.c: Likewise.
	* gcc.target/aarch64/simd/vqdmullh_lane_s16.c: Likewise.
	* gcc.target/aarch64/simd/vqdmulls_lane_s32.c: Likewise.

2014-09-10  Xinliang David Li  <davidxl@google.com>

	Backport from mainline
	PR target/63209
	* gcc.c-torture/execute/pr63209.c: New test.

2014-09-09  Bill Schmidt  <wschmidt@linux.vnet.ibm.com>

	Backported from mainline
	2014-09-04  Bill Schmidt  <wschmidt@linux.vnet.ibm.com>

	* gcc.target/powerpc/vsx-extract-1.c:  Test 0th doubleword
	regardless of endianness.

2014-09-09  Richard Biener  <rguenther@suse.de>

	Backport from mainline
	2014-08-11  Richard Biener  <rguenther@suse.de>

	PR tree-optimization/62075
	* gcc.dg/vect/pr62075.c: New testcase.

	2014-08-14  Richard Biener  <rguenther@suse.de>

	PR rtl-optimization/62079
	* g++.dg/pr62079.C: New testcase.

	2014-08-26  Richard Biener  <rguenther@suse.de>

	PR tree-optimization/62175
	* g++.dg/torture/pr62175.C: New testcase.

2014-09-08  Jakub Jelinek  <jakub@redhat.com>

	PR tree-optimization/60196
	PR tree-optimization/63189
	* gcc.dg/vect/pr63189.c: New test.
	* gcc.dg/vect/pr60196-1.c: New test.
	* gcc.dg/vect/pr60196-2.c: New test.

2014-09-06  John David Anglin  <danglin@gcc.gnu.org>

	PR testsuite/56194
	* g++.dg/init/const9.C: Skip scan-assembler-not "rodata" on hppa*-*-*.

2014-09-05  Easwaran Raman  <eraman@google.com>

	Backport from mainline
	PR rtl-optimization/62146
	* testsuite/g++.dg/opt/pr62146.C: New.

2014-09-04  Guozhi Wei  <carrot@google.com>

	PR target/62040
	* gcc.target/aarch64/pr62040.c: New test.

2014-09-03  Martin Jambor  <mjambor@suse.cz>

	PR ipa/62015
	* g++.dg/ipa/pr62015.C: New test.

2014-09-03  Martin Jambor  <mjambor@suse.cz>

	PR ipa/61986
	* gcc.dg/ipa/pr61986.c: New test.

2014-09-03  Marek Polacek  <polacek@redhat.com>

	Backport from mainline
	2014-09-02  Marek Polacek  <polacek@redhat.com>

	PR fortran/62270
	* gfortran.dg/pointer_intent_7.f90: Adjust dg-error.

2014-09-03  Marek Polacek  <polacek@redhat.com>

	PR c/62294
	* gcc.dg/pr56724-1.c: New test.
	* gcc.dg/pr56724-2.c: New test.
	* gcc.dg/pr62294.c: New test.
	* gcc.dg/pr62294.h: New file.

2014-09-01  Oleg Endo  <olegendo@gcc.gnu.org>

	Backport from mainline
	2014-09-01  Oleg Endo  <olegendo@gcc.gnu.org>

	PR target/62312
	* gcc.c-torture/compile/pr62312.c: New.

2014-09-01  Maciej W. Rozycki  <macro@codesourcery.com>

	Backport from mainline
	2014-09-01  Maciej W. Rozycki  <macro@codesourcery.com>

	* gcc.dg/tree-ssa/loop-19.c: Exclude classic FPU Power targets.

2014-08-27  Guozhi Wei  <carrot@google.com>

	PR target/62262
	* gcc.target/aarch64/pr62262.c: New test.

2014-08-26  Dominik Vogt  <vogt@linux.vnet.ibm.com>

	* gfortran.dg/bessel_7.f90: Bump allowed precision to avoid
	failure on s390*-*-linux-gnu.

2014-08-24  Oleg Endo  <olegendo@gcc.gnu.org>

	Backport from mainline
	2014-08-24  Oleg Endo  <olegendo@gcc.gnu.org>

	PR target/61996
	* gcc.target/sh/pr61996.c: New.

2014-08-22  Igor Zamyatin  <igor.zamyatin@intel.com>

	PR other/62008
	* c-c++-common/cilk-plus/AN/pr62008.c: New test.

2014-08-21  Thomas Koenig  <tkoenig@gcc.gnu.org>

	Backport from trunk
	PR fortran/62214
	* gfortran.dg/array_assignment_5.f90:  New test.

2014-08-20  Martin Jambor  <mjambor@suse.cz>
	    Wei Mi  <wmi@google.com>

	PR ipa/60449
	PR middle-end/61776
	* testsuite/gcc.dg/lto/pr60449_1.c: New test.
	* testsuite/gcc.dg/lto/pr60449_0.c: New test.
	* testsuite/gcc.dg/pr61776.c: New test.

2014-08-19  Janis Johnson  <janisjo@codesourcery.com>

	Backport from mainline:
	2014-08-19  Janis Johnson  <janisjo@codesourcery.com>

	* lib/target-supports.exp
	(check_effective_target_arm_v8_neon_ok_nocache): Add
	"-march-armv8-a" to compile flags.

2014-08-15  Thomas Koenig  <tkoenig@gcc.gnu.org>

	Backport from trunk
	PR fortran/62142
	* gfortran.dg/realloc_on_assign_24.f90:  New test.

2014-08-15  Tom de Vries  <tom@codesourcery.com>

	Backport from mainline:
	2014-08-14  Tom de Vries  <tom@codesourcery.com>

	PR rtl-optimization/62004
	PR rtl-optimization/62030
	* gcc.dg/pr62004.c: New test.
	* gcc.dg/pr62030.c: Same.
	* gcc.target/mips/pr62030-octeon.c: Same.

2014-08-15  Thomas Koenig  <tkoenig@gcc.gnu.org>

	Backport from trunk
	PR fortran/62106
	* gfortran.dg/array_constructor_49.f90:  New test.

2014-08-15  Jakub Jelinek  <jakub@redhat.com>
	    Tobias Burnus  <burnus@net-b.de>

	PR fortran/62131
	* gfortran.dg/gomp/pr62131.f90: New test.

2014-08-14  Kyrylo Tkachov  <kyrylo.tkachov@arm.com>

	Backport from mainline
	2014-08-04  Kyrylo Tkachov  <kyrylo.tkachov@arm.com>

	PR target/61713
	* gcc.dg/pr61756.c: New test.

2014-08-14  Thomas Preud'homme  <thomas.preudhomme@arm.com>

	Backport from mainline
	2014-08-12  Thomas Preud'homme  <thomas.preudhomme@arm.com>

	PR middle-end/62103
	* gcc.c-torture/execute/bitfld-6.c: New test.

2014-08-12  Felix Yang  <fei.yang0953@gmail.com>

	PR tree-optimization/62073
	* gcc.dg/vect/pr62073.c: New test.

2014-08-12  Janis Johnson  <janisjo@codesourcery.com>

	Backport from mainline
	2014-08-12  Janis Johnson  <janisjo@codesourcery.com>

	* lib/target/supports.exp
	(check_effective_target_arm_v8_neon_ok_nocache): Check for armv8
	or later.

	* gcc.dg/pr59418.c: Don't add ARM options for a Thumb1 multilib.

	* gcc.target/arm/neon-vext-execute.c: Skip if the test won't run
	on Neon hardware.

	* gcc.target/arm/pr48784.c: Skip for thumb1 multilib.
	* gcc.target/arm/pr59985.c: Likewise.

2014-08-12  Igor Zamyatin  <igor.zamyatin@intel.com>

	PR other/61962
	* c-c++-common/cilk-plus/AN/pr61962.c: New test.

2014-08-12  Ganesh Gopalasubramanian <Ganesh.Gopalasubramanian@amd.com>

	Backport from mainline
	2014-06-16  Ganesh Gopalasubramanian
		    <Ganesh.Gopalasubramanian@amd.com>

	* gcc.target/i386/xop-imul64-vector.c: Remove the check for
	vpmacsdql instruction.

2014-08-11  Janis Johnson  <janisjo@codesourcery.com>

	Backport from mainline
	2014-08-11  Janis Johnson  <janisjo@codesourcery.com>

	* lib/target-supports.exp (check_effective_target_arm_thumb1_ok,
	check_effective_target_arm_thumb2_ok): Test with code that passes
	an argument and returns a result.

	* gcc.target/arm/frame-pointer-1.c: Skip if Thumb is not supported.
	* gcc.target/arm/pr56184.C: Likewise.
	* gcc.target/arm/pr59896.c: Likewise.
	* gcc.target/arm/stack-red-zone.c: Likewise.
	* gcc.target/arm/thumb-find-work-register.c: Likewise.

2014-08-10  Thomas Koenig  <tkoenig@gcc.gnu.org>

	Backport from trunk
	PR fortran/61999
	* gfortran.dg/dot_product_3.f90:  New test case.

2014-08-07  John David Anglin  <danglin@gcc.gnu.org>

	PR tree-optimization/60707
	* gfortran.dg/pr45636.f90: xfail on 32-bit hppa*-*-*.

	* gcc.dg/atomic/c11-atomic-exec-4.c: Undefine _POSIX_C_SOURCE before
	defining in dg-options.
	* gcc.dg/atomic/c11-atomic-exec-5.c: Likewise.

	* gcc.dg/atomic/stdatomic-flag.c: Add xfail comment.

	* gcc.c-torture/compile/pr60655-1.c: Don't add -fdata-sections option
	on 32-bit hppa-hpux.

	* gcc.dg/pr57233.c: Add -fno-common option on hppa*-*-hpux*.

2014-08-07  Petr Murzin  <petr.murzin@intel.com>

	* gcc.target/i386/avx512f-vfixupimmpd-2.c: Include float.h instead of
	values.h, change MAXDOUBLE for DBL_MAX.
	* gcc.target/i386/avx512f-vfixupimmsd-2.c: Ditto.
	* gcc.target/i386/avx512f-vfixupimmps-2.c: Include float.h instead of
	values.h, change MAXFLOAT for FLT_MAX.
	* gcc.target/i386/avx512f-vfixupimmss-2.c: Ditto.
	* gcc.target/i386/avx512f-vpermi2d-2.c: Do not include values.h.
	* gcc.target/i386/avx512f-vpermi2pd-2.c: Ditto.
	* gcc.target/i386/avx512f-vpermi2ps-2.c: Ditto.
	* gcc.target/i386/avx512f-vpermi2q-2.c: Ditto.
	* gcc.target/i386/avx512f-vpermt2d-2.c: Ditto.
	* gcc.target/i386/avx512f-vpermt2pd-2.c: Ditto.
	* gcc.target/i386/avx512f-vpermt2ps-2.c: Ditto.
	* gcc.target/i386/avx512f-vpermt2q-2.c: Ditto.

2014-08-06  Vladimir Makarov  <vmakarov@redhat.com>

	PR debug/61923
	* gcc.target/i386/pr61923.c: New test.

2014-08-06  Jakub Jelinek  <jakub@redhat.com>

	PR rtl-optimization/61801
	* gcc.target/i386/pr61801.c: Rewritten.

2014-08-04  Rohit  <rohitarulraj@freescale.com>

	PR target/60102
	* gcc.target/powerpc/pr60102.c: New testcase.

2014-08-01  Igor Zamyatin  <igor.zamyatin@intel.com>

	PR other/61963
	* c-c++-common/cilk-plus/AN/pr61963.c: New test.

2014-08-01  Igor Zamyatin  <igor.zamyatin@intel.com>

	PR middle-end/61455
	* c-c++-common/cilk-plus/AN/pr61455.c: New test.
	* c-c++-common/cilk-plus/AN/pr61455-2.c: Likewise.

2014-08-01  Thomas Preud'homme  <thomas.preudhomme@arm.com>

	Backport from mainline
	2014-06-13  Thomas Preud'homme  <thomas.preudhomme@arm.com>

	PR tree-optimization/61375
	* gcc.c-torture/execute/pr61375-1.c: New test.

2014-08-01  Jakub Jelinek  <jakub@redhat.com>

	* c-c++-common/ubsan/align-1.c: New test.
	* c-c++-common/ubsan/align-2.c: New test.
	* c-c++-common/ubsan/align-3.c: New test.
	* c-c++-common/ubsan/align-4.c: New test.
	* c-c++-common/ubsan/align-5.c: New test.
	* c-c++-common/ubsan/attrib-4.c: New test.
	* g++.dg/ubsan/align-1.C: New test.
	* g++.dg/ubsan/align-2.C: New test.
	* g++.dg/ubsan/align-3.C: New test.
	* g++.dg/ubsan/attrib-1.C: New test.
	* g++.dg/ubsan/null-1.C: New test.
	* g++.dg/ubsan/null-2.C: New test.

2014-07-23  Marek Polacek  <polacek@redhat.com>

	* c-c++-common/ubsan/bounds-2.c (fn4): Adjust to check the array size
	in the structure. 

2014-08-01  Richard Biener  <rguenther@suse.de>

	PR tree-optimization/61964
	* gcc.dg/torture/pr61964.c: New testcase.
	* gcc.dg/pr51879-18.c: XFAIL.

2014-07-28  Richard Biener  <rguenther@suse.de>

	PR rtl-optimization/61801
	* gcc.target/i386/pr61801.c: Fix testcase.

2014-07-28  Richard Biener  <rguenther@suse.de>

	PR rtl-optimization/61801
	* gcc.target/i386/pr61801.c: New testcase.

2014-07-24  Ulrich Weigand  <Ulrich.Weigand@de.ibm.com>

	Backport from mainline
	2014-07-24  Ulrich Weigand  <Ulrich.Weigand@de.ibm.com>

	* gcc.target/powerpc/ppc64-abi-warn-3.c: New test.

	* gcc.c-torture/execute/20050316-1.x: Add -Wno-psabi.
	* gcc.c-torture/execute/20050604-1.x: Add -Wno-psabi.
	* gcc.c-torture/execute/20050316-3.x: New file.  Add -Wno-psabi.
	* gcc.c-torture/execute/pr23135.x: Likewise.

2014-07-24  Ulrich Weigand  <Ulrich.Weigand@de.ibm.com>

	Backport from mainline
	2014-07-24  Ulrich Weigand  <Ulrich.Weigand@de.ibm.com>

	* gcc.target/powerpc/ppc64-abi-warn-2.c: New test.

2014-07-24  Ulrich Weigand  <Ulrich.Weigand@de.ibm.com>

	Backport from mainline
	2014-07-24  Ulrich Weigand  <Ulrich.Weigand@de.ibm.com>

	* gcc.target/powerpc/ppc64-abi-warn-1.c: New test.

2014-07-24  Ulrich Weigand  <Ulrich.Weigand@de.ibm.com>

	Backport from mainline
	2014-07-24  Ulrich Weigand  <Ulrich.Weigand@de.ibm.com>

	* g++.dg/compat/struct-layout-1.exp: Load g++-dg.exp.

2014-07-24  Martin Jambor  <mjambor@suse.cz>

	PR ipa/61160
	* g++.dg/ipa/pr61160-2.C (main): Return zero.
	* g++.dg/ipa/pr61160-3.C (main): Likewise.

2014-07-21  Uros Bizjak  <ubizjak@gmail.com>

	Backport from mainline
	2014-07-21  Uros Bizjak  <ubizjak@gmail.com>

	PR target/61855
	* gcc.target/i386/pr61855.c: New test.

2014-07-20  Eric Botcazou  <ebotcazou@adacore.com>

	* gnat.dg/pack20.ad[sb]: New test.
	* gnat.dg/pack20_pkg.ads: New helper.

2014-07-19  Eric Botcazou  <ebotcazou@adacore.com>

	* gcc.dg/stack-usage-2.c: Adjust.

2014-07-19  Paul Thomas  <pault@gcc.gnu.org>

	Backport from mainline
	PR fortran/61780
	* gfortran.dg/dependency_44.f90 : New test

2014-07-18  Uros Bizjak  <ubizjak@gmail.com>

	Backport from mainline
	2014-07-18  Uros Bizjak  <ubizjak@gmail.com>

	PR target/61794
	* gcc.target/i386/pr61794.c: New test.

2014-07-17  Richard Biener  <rguenther@suse.de>

	Backport from mainline
	2014-07-10  Richard Biener  <rguenther@suse.de>

	PR c-family/61741
	* c-c++-common/torture/pr61741.c: Use signed char.

	2014-07-09  Richard Biener  <rguenther@suse.de>

	PR c-family/61741
	* c-c++-common/torture/pr61741.c: New testcase.

2014-07-17  Richard Biener  <rguenther@suse.de>

	Backport from mainline
	2014-07-14  Richard Biener  <rguenther@suse.de>

	PR tree-optimization/61779
	* gcc.dg/tree-ssa/ssa-copyprop-2.c: New testcase.

2014-07-16  Release Manager

	* GCC 4.9.1 released.

2014-07-10  Eric Botcazou  <ebotcazou@adacore.com>

	* gnat.dg/opt39.adb: New test.

2014-07-09  Edward Smith-Rowland  <3dw4rd@verizon.net>

	PR c++/58155 - -Wliteral-suffix warns about tokens which are skipped
	g++.dg/cpp0x/pr58155.C: New.

2014-07-09  Alan Lawrence  <alan.lawrence@arm.com>

	Backport r211369 from trunk.
	2014-06-09  Alan Lawrence  <alan.lawrence@arm.com>

	PR target/61062
	* gcc.target/arm/pr48252.c (main): Expect same result as
	endian-neutral.

2014-07-08  Jakub Jelinek  <jakub@redhat.com>

	PR rtl-optimization/61673
	* gcc.c-torture/execute/pr61673.c: New test.

2014-07-08  Richard Biener  <rguenther@suse.de>

	PR tree-optimization/61680
	* gcc.dg/vect/pr61680.c: New testcase.

	PR tree-optimization/61681
	* gcc.dg/torture/pr61681.c: New testcase.

2014-07-08  Alan Lawrence  <alan.lawrence@arm.com>

	Backport r211502 from mainline.
	2014-06-10  Alan Lawrence  <alan.lawrence@arm.com>

	PR target/59843
	* gcc.dg/vect/vect-singleton_1.c: New file.

2014-07-08  Jakub Jelinek  <jakub@redhat.com>

	PR tree-optimization/61725
	* gcc.dg/tree-ssa/vrp93.c: New test.
	* gcc.c-torture/execute/pr61725.c: New test.

2014-07-07  Paul Thomas  <pault@gcc.gnu.org>

	PR fortran/61459
	PR fortran/58883
	* gfortran.dg/allocatable_function_8.f90 : New test

2014-07-07  Dominique d'Humieres <dominiq@lps.ens.fr>
	    Mikael Morin <mikael@gcc.gnu.org>

	PR fortran/41936
	* gfortran.dg/class_array_15.f03: Check memory leaks.

2014-07-06  Jerry DeLisle  <jvdelisle@gcc.gnu.org>

	Backport from mainline.
	PR libgfortran/61640
	* gfortran.dg/arrayio_16.f90: New test.

2014-07-04  Jakub Jelinek  <jakub@redhat.com>

	PR middle-end/61654
	* g++.dg/opt/pr61654.C: New test.

	PR tree-optimization/61684
	* gcc.c-torture/compile/pr61684.c: New test.

	PR c++/61382
	Backport from mainline
	2014-06-05  Andreas Schwab  <schwab@suse.de>

	* g++.dg/cpp0x/initlist86.C (main): Initialize i.

2014-07-15  Marek Polacek  <polacek@redhat.com>

	* gcc.dg/ubsan/bounds-1.c: New test.

2014-06-30  Marek Polacek  <polacek@redhat.com>

	* c-c++-common/ubsan/attrib-2.c: New test.
	* g++.dg/ubsan/return-3.C: New test.

2014-06-27  Marek Polacek  <polacek@redhat.com>

	* c-c++-common/ubsan/bounds-2.c: Adjust dg-output.
	(fn1): Remove store to out-of-bounds location.  Add memory barrier.
	(fn2): Likewise.
	(fn5): Likewise.
	(fn6): Likewise.
	(fn7): Likewise.
	(fn8): Likewise.
	(fn9): Likewise.
	(fn11): Likewise.
	* c-c++-common/ubsan/bounds-5.c (fn1): Remove store to out-of-bounds
	location.  Add memory barrier.
	(fn2): Likewise.
	(fn3): Likewise.
	(fn4): Likewise.
	(fn5): Likewise.
	* c-c++-common/ubsan/bounds-7.c: New test.

2014-07-02  Jakub Jelinek  <jakub@redhat.com>
	    Fritz Reese  <Reese-Fritz@zai.com>

	* gfortran.dg/oldstyle_5.f: New test.

2014-07-01  Paul Pluzhnikov  <ppluzhnikov@google.com>

	PR c++/58753
	PR c++/58930
	PR c++/58704

	Backported from mainline
	2014-05-20  Paolo Carlini  <paolo.carlini@oracle.com>

	* g++.dg/cpp0x/nsdmi-template11.C: New.
	* g++.dg/cpp0x/nsdmi-template12.C: Likewise.
	* g++.dg/cpp0x/nsdmi-template13.C: Likewise.

2014-06-28  Edward Smith-Rowland  <3dw4rd@verizon.net>

	PR c++/58781
	PR c++/60249
	PR c++/59867
	* testsuite/g++.dg/cpp0x/pr58781.C: New.
	* testsuite/g++.dg/cpp0x/pr60249.C: New.
	* testsuite/g++.dg/cpp1y/pr59867.C: New.

2014-06-30  Bill Schmidt  <wschmidt@linux.vnet.ibm.com>

	* gfortran.dg/round_4.f90: Skip for powerpc*-*-linux* since the
	test requires greater precision than the current PowerPC long
	double implementation supports.

2014-06-30  Jakub Jelinek  <jakub@redhat.com>

	Backported from mainline
	2014-06-27  Jakub Jelinek  <jakub@redhat.com>

	PR tree-optimization/57233
	PR tree-optimization/61299
	* gcc.dg/pr57233.c: New test.
	* gcc.target/i386/pr57233.c: New test.
	* gcc.target/i386/sse2-pr57233.c: New test.
	* gcc.target/i386/avx-pr57233.c: New test.
	* gcc.target/i386/avx2-pr57233.c: New test.
	* gcc.target/i386/avx512f-pr57233.c: New test.
	* gcc.target/i386/xop-pr57233.c: New test.

	2014-06-24  Jakub Jelinek  <jakub@redhat.com>

	* gfortran.dg/gomp/udr2.f90 (f7, f9): Add !$omp parallel with
	reduction clause.
	* gfortran.dg/gomp/udr4.f90 (f4): Likewise.
	Remove Label is never defined expected error.
	* gfortran.dg/gomp/udr8.f90: New test.

	2014-06-18  Jakub Jelinek  <jakub@redhat.com>

	* gfortran.dg/gomp/declare-simd-1.f90: New test.
	* gfortran.dg/gomp/depend-1.f90: New test.
	* gfortran.dg/gomp/target1.f90: New test.
	* gfortran.dg/gomp/target2.f90: New test.
	* gfortran.dg/gomp/target3.f90: New test.
	* gfortran.dg/gomp/udr4.f90: Adjust expected diagnostics.
	* gfortran.dg/openmp-define-3.f90: Expect _OPENMP 201307 instead of
	201107.

	2014-06-10  Jakub Jelinek  <jakub@redhat.com>

	PR fortran/60928
	* gfortran.dg/gomp/allocatable_components_1.f90: Remove dg-error
	directives.
	* gfortran.dg/gomp/associate1.f90: New test.
	* gfortran.dg/gomp/intentin1.f90: New test.
	* gfortran.dg/gomp/openmp-simd-1.f90: New test.
	* gfortran.dg/gomp/openmp-simd-2.f90: New test.
	* gfortran.dg/gomp/openmp-simd-3.f90: New test.
	* gfortran.dg/gomp/proc_ptr_2.f90: New test.

	2014-06-09  Jakub Jelinek  <jakub@redhat.com>

	* gfortran.dg/gomp/udr6.f90 (f1, f2, f3): Use complex(kind=8)
	instead of complex(kind=16).

	2014-06-06  Jakub Jelinek  <jakub@redhat.com>

	* gfortran.dg/gomp/allocatable_components_1.f90: Adjust for
	reduction clause diagnostic changes.
	* gfortran.dg/gomp/appendix-a/a.31.3.f90: Likewise.
	* gfortran.dg/gomp/reduction1.f90: Likewise.
	* gfortran.dg/gomp/reduction3.f90: Likewise.
	* gfortran.dg/gomp/udr1.f90: New test.
	* gfortran.dg/gomp/udr2.f90: New test.
	* gfortran.dg/gomp/udr3.f90: New test.
	* gfortran.dg/gomp/udr4.f90: New test.
	* gfortran.dg/gomp/udr5.f90: New test.
	* gfortran.dg/gomp/udr6.f90: New test.
	* gfortran.dg/gomp/udr7.f90: New test.

	2014-05-12  Tobias Burnus  <burnus@net-b.de>

	PR fortran/60127
	* gfortran.dg/gomp/omp_do_concurrent.f90: New.

	2014-05-11  Jakub Jelinek  <jakub@redhat.com>

	* gfortran.dg/gomp/affinity-1.f90: New test.

2014-06-30  Sebastian Huber  <sebastian.huber@embedded-brains.de>

	* gcc.dg/typeof-2.c: New testcase.

2014-06-30  Kyrylo Tkachov  <kyrylo.tkachov@arm.com>

	* gcc.target/aarch64/vqdmulhh_lane_s16.c: New test.
	* gcc.target/aarch64/vqdmulhs_lane_s32.c: Likewise.
	* gcc.target/aarch64/vqrdmulhh_lane_s16.c: Likewise.
	* gcc.target/aarch64/vqrdmulhs_lane_s32.c: Likewise.
	* gcc.target/aarch64/vqdmlal_high_lane_s16.c: New test.
	* gcc.target/aarch64/vqdmlal_high_lane_s32.c: Likewise.
	* gcc.target/aarch64/vqdmlal_high_laneq_s16.c: Likewise.
	* gcc.target/aarch64/vqdmlal_high_laneq_s32.c: Likewise.
	* gcc.target/aarch64/vqdmlal_lane_s16.c: Likewise.
	* gcc.target/aarch64/vqdmlal_lane_s32.c: Likewise.
	* gcc.target/aarch64/vqdmlal_laneq_s16.c: Likewise.
	* gcc.target/aarch64/vqdmlal_laneq_s32.c: Likewise.
	* gcc.target/aarch64/vqdmlalh_lane_s16.c: Likewise.
	* gcc.target/aarch64/vqdmlals_lane_s32.c: Likewise.
	* gcc.target/aarch64/vqdmlsl_high_lane_s16.c: Likewise.
	* gcc.target/aarch64/vqdmlsl_high_lane_s32.c: Likewise.
	* gcc.target/aarch64/vqdmlsl_high_laneq_s16.c: Likewise.
	* gcc.target/aarch64/vqdmlsl_high_laneq_s32.c: Likewise.
	* gcc.target/aarch64/vqdmlsl_lane_s16.c: Likewise.
	* gcc.target/aarch64/vqdmlsl_lane_s32.c: Likewise.
	* gcc.target/aarch64/vqdmlsl_laneq_s32.c: Likewise.
	* gcc.target/aarch64/vqdmlslh_lane_s16.c: Likewise.
	* gcc.target/aarch64/vqdmlsls_lane_s32.c: Likewise.
	* gcc.target/aarch64/vqdmulh_laneq_s16.c: Likewise.
	* gcc.target/aarch64/vqdmulh_laneq_s32.c: Likewise.
	* gcc.target/aarch64/vqdmulhq_laneq_s16.c: Likewise.
	* gcc.target/aarch64/vqdmulhq_laneq_s32.c: Likewise.
	* gcc.target/aarch64/vqdmull_high_lane_s16.c: Likewise.
	* gcc.target/aarch64/vqdmull_high_lane_s32.c: Likewise.
	* gcc.target/aarch64/vqdmull_high_laneq_s16.c: Likewise.
	* gcc.target/aarch64/vqdmull_high_laneq_s32.c: Likewise.
	* gcc.target/aarch64/vqdmull_lane_s16.c: Likewise.
	* gcc.target/aarch64/vqdmull_lane_s32.c: Likewise.
	* gcc.target/aarch64/vqdmull_laneq_s16.c: Likewise.
	* gcc.target/aarch64/vqdmull_laneq_s32.c: Likewise.
	* gcc.target/aarch64/vqdmullh_lane_s16.c: Likewise.
	* gcc.target/aarch64/vqdmulls_lane_s32.c: Likewise.
	* gcc.target/aarch64/vqrdmulh_laneq_s16.c: Likewise.
	* gcc.target/aarch64/vqrdmulh_laneq_s32.c: Likewise.
	* gcc.target/aarch64/vqrdmulhq_laneq_s16.c: Likewise.
	* gcc.target/aarch64/vqrdmulhq_laneq_s32.c: Likewise.
	* gcc.target/aarch64/vector_intrinsics.c: Simplify arm_neon.h include.
	(test_vqdmlal_high_lane_s16): Fix parameter type.
	(test_vqdmlal_high_lane_s32): Likewise.
	(test_vqdmull_high_lane_s16): Likewise.
	(test_vqdmull_high_lane_s32): Likewise.
	(test_vqdmlsl_high_lane_s32): Likewise.
	(test_vqdmlsl_high_lane_s16): Likewise.
	* gcc.target/aarch64/scalar_intrinsics.c (test_vqdmlalh_lane_s16):
	Fix argument type.
	(test_vqdmlals_lane_s32): Likewise.
	(test_vqdmlslh_lane_s16): Likewise.
	(test_vqdmlsls_lane_s32): Likewise.
	(test_vqdmulhh_lane_s16): Likewise.
	(test_vqdmulhs_lane_s32): Likewise.
	(test_vqdmullh_lane_s16): Likewise.
	(test_vqdmulls_lane_s32): Likewise.
	(test_vqrdmulhh_lane_s16): Likewise.
	(test_vqrdmulhs_lane_s32): Likewise.

2014-06-30  Igor Zamyatin  <igor.zamyatin@intel.com>

	PR middle-end/57541
	* c-c++-common/cilk-plus/AN/pr57541.c: New case added.
	* c-c++-common/cilk-plus/AN/pr57541-2.c: New test.

2014-06-30  Thomas Preud'homme  <thomas.preudhomme@arm.com>

	Backport from mainline
	2014-06-11  Thomas Preud'homme  <thomas.preudhomme@arm.com>

	PR tree-optimization/61306
	* gcc.c-torture/execute/pr61306-1.c: New test.
	* gcc.c-torture/execute/pr61306-2.c: Likewise.
	* gcc.c-torture/execute/pr61306-3.c: Likewise.

2014-06-27  Jerry DeLisle  <jvdelisle@gcc.gnu.org>

	Backport from mainline.
	PR libgfortran/61499
	* gfortran.dg/arrayio_15.f90: New test.

2014-06-27  Bill Schmidt  <wschmidt@linux.vnet.ibm.com>

	* gfortran.dg/nint_2.f90: Don't XFAIL for powerpc64le-*-linux*.

2014-06-27  Paolo Carlini  <paolo.carlini@oracle.com>

	PR c++/61614
	* g++.dg/ext/complit14.C: New.

2014-06-27  Martin Jambor  <mjambor@suse.cz>

	PR ipa/61160
	* g++.dg/ipa/pr61160-2.C: New test.
	* g++.dg/ipa/pr61160-3.C: Likewise.

2014-06-27  Uros Bizjak  <ubizjak@gmail.com>

	Backport from mainline
	2014-06-26  Uros Bizjak  <ubizjak@gmail.com>

	PR target/61586
	* gcc.target/alpha/pr61586.c: New test.

2014-06-26  Adam Butcher  <adam@jessamine.co.uk>

	PR c++/61537
	* g++.dg/template/pr61537.C: New testcase.

2014-06-26  Martin Jambor  <mjambor@suse.cz>

	* g++.dg/ipa/pr60600.C: Fix typo.
	* g++.dg/ipa/devirt-25.C: Likewise.
	* g++.dg/ipa/pr61540.C: Likewise.

2014-06-26  Martin Jambor  <mjambor@suse.cz>

	* g++.dg/ipa/pr61540.C: Remove dumping test.

2014-06-25  Bill Schmidt  <wschmidt@linux.vnet.ibm.com>

	* gfortran.dg/default_format_denormal_2.f90:  Remove xfail for
	powerpc*-*-linux*.

2014-06-20  Marek Polacek  <polacek@redhat.com>

	* c-c++-common/ubsan/bounds-1.c: New test.
	* c-c++-common/ubsan/bounds-2.c: New test.
	* c-c++-common/ubsan/bounds-3.c: New test.
	* c-c++-common/ubsan/bounds-4.c: New test.
	* c-c++-common/ubsan/bounds-5.c: New test.
	* c-c++-common/ubsan/bounds-6.c: New test.

2014-06-23  Alan Modra  <amodra@gmail.com>

	* gcc.dg/pr61583.c: New.

2014-06-20  Martin Jambor  <mjambor@suse.cz>

	PR ipa/61540
	* g++.dg/ipa/pr61540.C: New test.

2014-06-17  Yufeng Zhang  <yufeng.zhang@arm.com>

	PR target/61483
	* gcc.target/aarch64/aapcs64/type-def.h (struct hfa_fx2_t): New type.
	* gcc.target/aarch64/aapcs64/va_arg-13.c: New test.
	* gcc.target/aarch64/aapcs64/va_arg-14.c: Ditto.
	* gcc.target/aarch64/aapcs64/va_arg-15.c: Ditto.

2014-06-17  Richard Biener  <rguenther@suse.de>

	PR lto/61012
	* gcc.dg/lto/pr61526_0.c: New testcase.
	* gcc.dg/lto/pr61526_1.c: Likewise.

2014-06-17  Uros Bizjak  <ubizjak@gmail.com>

	Backport from mainline
	2014-06-06  Uros Bizjak  <ubizjak@gmail.com>

	PR target/61423
	* gcc.target/i386/pr61423.c: New test.

2014-06-15  Francois-Xavier Coudert  <fxcoudert@gcc.gnu.org>

	Backport from trunk.
	PR fortran/45187
	* gfortran.dg/cray_pointers_10.f90: New file.

2014-06-13  Peter Bergner  <bergner@vnet.ibm.com>

	Backport from mainline

	2014-06-13  Peter Bergner  <bergner@vnet.ibm.com>
	PR target/61415
	* lib/target-supports.exp (check_effective_target_longdouble128): New.
	* gcc.target/powerpc/pack02.c: Use it.
	* gcc.target/powerpc/tfmode_off.c: Likewise.

2014-06-13  Jeff Law  <law@redhat.com>

	Backports from mainline:

	2014-06-13  Ilya Enkovich  <ilya.enkovich@intel.com>

	PR rtl-optimization/61094
	PR rtl-optimization/61446
	* gcc.target/i386/pr61446.c : New.

	2014-06-02  Jeff Law  <law@redhat.com>

	PR rtl-optimization/61094
	* g++.dg/pr61094: New test.

2014-06-12  Jakub Jelinek  <jakub@redhat.com>

	PR middle-end/61486
	* c-c++-common/gomp/pr61486-1.c: New test.
	* c-c++-common/gomp/pr61486-2.c: New test.

2014-06-12  Jeff Law  <law@redhat.com>

	Backports from mainline:
	2014-06-05  Jeff Law  <law@redhat.com>

	PR tree-optimization/61289
	* g++.dg/pr61289.C: New test.
	* g++.dg/pr61289-2.C: New test.

2014-06-12  Georg-Johann Lay  <avr@gjlay.de>

	Backport from 2014-06-12 trunk r211491

	PR target/61443
	* gcc.target/avr/torture/pr61443.c: New test.

2014-06-11  Richard Biener  <rguenther@suse.de>

	PR tree-optimization/61452
	* gcc.dg/torture/pr61452.c: New testcase.

2014-06-11  Richard Biener  <rguenther@suse.de>

	PR middle-end/61456
	* g++.dg/opt/pr61456.C: New testcase.

2014-06-09  Paul Thomas  <pault@gcc.gnu.org>

	Backport from trunk.
	PR fortran/61406
	* gfortran.dg/associate_17.f90 : New test

2014-06-07  Jerry DeLisle  <jvdelisle@gcc.gnu>

	Backport from trunk.
	PR libfortran/61173
	* gfortran.dg/arrayio_14.f90: New test.

2014-06-07  Eric Botcazou  <ebotcazou@adacore.com>

	* gnat.dg/opt38.adb: New test.
	* gnat.dg/opt38_pkg.ad[sb]: New helper.

2014-06-04  Richard Biener  <rguenther@suse.de>

	PR tree-optimization/61383
	* gcc.dg/torture/pr61383-1.c: New testcase.

2014-06-04  Igor Zamyatin  <igor.zamyatin@intel.com>

	PR c/58942
	* c-c++-common/cilk-plus/AN/pr58942.c: Check for correct handling of
	the case with a pointer.

2014-06-04  Marek Polacek  <polacek@redhat.com>

	Backport from mainline
	2014-05-08  Marek Polacek  <polacek@redhat.com>

	PR c/61053
	* gcc.dg/pr61053.c: New test.

2014-06-03  Martin Jambor  <mjambor@suse.cz>

	PR ipa/61160
	* g++.dg/ipa/pr61160-1.C: New test.

2014-06-03  Andrey Belevantsev  <abel@ispras.ru>

	Backport from mainline
	2014-05-14  Andrey Belevantsev  <abel@ispras.ru>

	PR rtl-optimization/60866
	* gcc.dg/pr60866.c: New test.

2014-06-03  Andrey Belevantsev  <abel@ispras.ru>

	Backport from mainline
	2014-05-14  Andrey Belevantsev  <abel@ispras.ru>

	PR rtl-optimization/60901
	* gcc.target/i386/pr60901.c: New test.

2014-06-01  Uros Bizjak  <ubizjak@gmail.com>

	* g++.dg/pr60969.C (dg-do compile): Change ilp32 target to ia32.

2014-05-27  Marek Polacek  <polacek@redhat.com>

	PR testsuite/61319
	* c-c++-common/ubsan/float-cast.h: Conditionally define LLONG_MAX,
	LLONG_MIN, and ULLONG_MAX.

2014-05-27  Dominique d'Humieres <dominiq@lps.ens.fr>

	PR testsuite/61319
	* c-c++-common/ubsan/float-cast-overflow-1.c: Make the sign of
	-nan optional.
	* c-c++-common/ubsan/float-cast-overflow-2.c: Likewise.
	* c-c++-common/ubsan/float-cast-overflow-4.c: Likewise.

2014-05-23  Marek Polacek  <polacek@redhat.com>
	    Jakub Jelinek  <jakub@redhat.com>

	* c-c++-common/ubsan/float-cast-overflow-1.c: New test.
	* c-c++-common/ubsan/float-cast-overflow-10.c: New test.
	* c-c++-common/ubsan/float-cast-overflow-2.c: New test.
	* c-c++-common/ubsan/float-cast-overflow-3.c: New test.
	* c-c++-common/ubsan/float-cast-overflow-4.c: New test.
	* c-c++-common/ubsan/float-cast-overflow-5.c: New test.
	* c-c++-common/ubsan/float-cast-overflow-6.c: New test.
	* c-c++-common/ubsan/float-cast-overflow-7.c: New test.
	* c-c++-common/ubsan/float-cast-overflow-7.h: New file.
	* c-c++-common/ubsan/float-cast-overflow-8.c: New test.
	* c-c++-common/ubsan/float-cast-overflow-9.c: New test.
	* c-c++-common/ubsan/float-cast.h: New file.
	* g++.dg/ubsan/float-cast-overflow-bf.C: New test.
	* gcc.dg/ubsan/float-cast-overflow-bf.c: New test.

2014-05-29  Vladimir Makarov  <vmakarov@redhat.com>

	PR rtl-optimization/61325
	* gcc.target/aarch64/pr61325.c: New.

2014-05-29  Thomas Koenig  <tkoenig@gcc.gnu.org>

	PR fortran/60834
	Backport from mainline
	* gfortran.dg/associate_16.f90:  New test.

2014-05-28  Eric Botcazou  <ebotcazou@adacore.com>

	Backport from mainline
	2014-05-27  Eric Botcazou  <ebotcazou@adacore.com>

	* gnat.dg/overflow_fixed.adb: New test.

2014-05-28  Richard Biener  <rguenther@suse.de>

	Backport from mainline
	2014-05-28  Richard Biener  <rguenther@suse.de>

	PR middle-end/61045
	* gcc.dg/pr61045.c: New testcase.

	2014-05-05  Richard Biener  <rguenther@suse.de>

	PR middle-end/61010
	* gcc.dg/torture/pr61010.c: New testcase.

	2014-04-28  Richard Biener  <rguenther@suse.de>

	PR tree-optimization/60979
	* gcc.dg/graphite/pr60979.c: New testcase.

2014-05-28  Rainer Orth  <ro@CeBiTec.Uni-Bielefeld.DE>

	* lib/clearcap.exp: New file.
	* gcc.dg/vect/vect.exp: Load clearcap.exp.
	Remove clearcap_ldflags handling.
	Call clearcap-init, clearcap-finish.
	* gcc.target/i386/i386.exp: Likewise.
	* gcc.target/i386/clearcap.map: Move to ../config/sol2-clearcap.map.
	* gcc.target/i386/clearcapv2.map: Move to
	../config/sol2-clearcapv2.map.
	* gcc.target/x86_64/abi/avx/abi-avx.exp: Likewise.
	* gcc.target/x86_64/abi/avx512f/abi-avx512f.exp: Likewise.

2014-05-27  Eric Botcazou  <ebotcazou@adacore.com>

	* gnat.dg/aliasing1.adb (dg-final): Robustify pattern matching.

2014-05-26  Uros Bizjak  <ubizjak@gmail.com>

	* c-c++-common/cilk-plus/AN/pr61191.c: Fix dg-error directives.

2014-05-26  Igor Zamyatin  <igor.zamyatin@intel.com>

	PR c/61191
	* c-c++-common/cilk-plus/AN/pr61191.c: Check for correct handling of
	the case with syntax error.

2014-05-22  Peter Bergner  <bergner@vnet.ibm.com>

	* gcc.target/powerpc/htm-ttest.c: New test.

2014-05-21  Igor Zamyatin  <igor.zamyatin@intel.com>

	PR c++/60189
	* c-c++-common/cilk-plus/CK/invalid_sync.cc: New test.

2014-05-18  Jan Hubicka  <hubicka@ucw.cz>

	PR middle-end/58094
	* g++.dg/ipa/devirt-11.C: Be lax about number of devirtualizations.

2014-05-18  Eric Botcazou  <ebotcazou@adacore.com>

	* gnat.dg/enum3.adb: New test.

2014-04-16  Jan Hubicka  <hubicka@ucw.cz>

	PR ipa/60854
	* g++.dg/torture/pr60854.C: New testcase.

2014-05-17  Uros Bizjak  <ubizjak@gmail.com>

	* g++.dg/pr60969.C: Compile for all ilp32 x86 targets.
	(dg-options): Add -mfpmath=387.
	(dg-final): Check that no MMX registers are used.

2014-05-16  Vladimir Makarov  <vmakarov@redhat.com>

	PR rtl-optimization/60969
	* g++.dg/pr60969.C: New.

2014-05-15  Martin Jambor  <mjambor@suse.cz>

	PR ipa/61085
	* g++.dg/ipa/pr61085.C: New test.

2014-05-15  Jakub Jelinek  <jakub@redhat.com>

	PR tree-optimization/61158
	* gcc.dg/pr61158.c: New test.

2014-05-14  Matthias Klose  <doko@ubuntu.com>

	PR driver/61106
	* gcc-dg/unused-8a.c: Remove.

2014-04-30  Marek Polacek  <polacek@redhat.com>

	* c-c++-common/ubsan/div-by-zero-5.c: Fix formatting.
	* c-c++-common/ubsan/float-div-by-zero-1.c: New test.

2014-05-13  Peter Bergner  <bergner@vnet.ibm.com>

	* lib/target-support.exp (check_dfp_hw_available): New function.
	(is-effective-target): Check $arg for dfp_hw.
	(is-effective-target-keyword): Likewise.
	* gcc.target/powerpc/pack03.c: (dg-require-effective-target):
	Change target to dfp_hw.

2014-05-13  Jeff Law  <law@redhat.com>

	Backports from mainline

	2014-05-08  Jeff Law  <law@redhat.com>

	PR tree-optimization/61009
	* g++.dg/tree-ssa/pr61009.C: New test.

	2014-04-23  Jeff Law  <law@redhat.com>

	PR tree-optimization/60902
	* gcc.target/i386/pr60902.c: New test.

2014-05-13  Jakub Jelinek  <jakub@redhat.com>

	PR target/61060
	* gcc.dg/pr61060.c: New test.

2014-05-12  Senthil Kumar Selvaraj  <senthil_kumar.selvaraj@atmel.com>

	Backport from mainline
	2014-05-12  Senthil Kumar Selvaraj  <senthil_kumar.selvaraj@atmel.com>

	PR target/60991
	* gcc.target/avr/pr60991.c: New testcase.

2014-05-10  Jerry DeLisle  <jvdelisle@gcc.gnu>

	Backport from trunk.
	PR libfortran/61049
	* gfortran.dg/list_read_13.f: New test.

2014-05-09  Georg-Johann Lay  <avr@gjlay.de>

	Backport from 2014-05-09 trunk r210267

	PR target/61055
	* gcc.target/avr/torture/pr61055.c: New test.

2014-05-08  Matthias Klose  <doko@ubuntu.com>

	PR driver/61106
	* gcc-dg/unused-8a.c: New.
	* gcc-dg/unused-8b.c: Likewise.

2014-05-07  Paolo Carlini  <paolo.carlini@oracle.com>

	PR c++/61083
	* g++.dg/cpp0x/sfinae50.C: New.

2014-05-07  Richard Biener  <rguenther@suse.de>

	PR tree-optimization/57864
	* gcc.dg/torture/pr57864.c: New testcase.

2014-05-06  Paolo Carlini  <paolo.carlini@oracle.com>

	PR c++/60999
	* g++.dg/cpp0x/nsdmi-template9.C: New.
	* g++.dg/cpp0x/nsdmi-template10.C: Likewise.

2014-05-04  Jan Hubicka  <hubicka@ucw.cz>

	PR ipa/60965
	* g++.dg/ipa/devirt-31.C: New testcase.
	* g++.dg/ipa/devirt-11.C: Adjust testcase.

2014-05-04  Peter Bergner  <bergner@vnet.ibm.com>

	* gcc.target/powerpc/pack02.c (dg-options): Add -mhard-float.
	(dg-require-effective-target): Change target to powerpc_fprs.
	* gcc.target/powerpc/pack03.c (dg-options): Add -mhard-dfp.
	(dg-require-effective-target): Change target to dfprt.

2014-05-02  Bill Schmidt  <wschmidt@linux.vnet.ibm.com>

	PR tree-optimization/60930
	* gcc.dg/torture/pr60930.c:  New test.

2014-04-30  Michael Meissner  <meissner@linux.vnet.ibm.com>

	Back port from mainline
	2014-04-24  Michael Meissner  <meissner@linux.vnet.ibm.com>

	* gcc.target/powerpc/pack01.c: New test to test the new pack and
	unpack builtin functionss for 128-bit types.
	* gcc.target/powerpc/pack02.c: Likewise.
	* gcc.target/powerpc/pack03.c: Likewise.
	* gcc.target/powerpc/extend-divide-1.c: New test to test extended
	divide builtin functionss.
	* gcc.target/powerpc/extend-divide-2.c: Likewise.
	* gcc.target/powerpc/bcd-1.c: New test for the new BCD builtin
	functions.
	* gcc.target/powerpc/bcd-2.c: Likewise.
	* gcc.target/powerpc/bcd-3.c: Likewise.
	* gcc.target/powerpc/dfp-builtin-1.c: New test for the new DFP
	builtin functionss.
	* gcc.target/powerpc/dfp-builtin-2.c: Likewise.

2014-04-29  Pat Haugen  <pthaugen@us.ibm.com>

	Backport from mainline
	2014-04-17  Pat Haugen  <pthaugen@us.ibm.com>

	* gcc.target/powerpc/ti_math1.c: New.
	* gcc.target/powerpc/ti_math2.c: New.

2014-04-29  Jakub Jelinek  <jakub@redhat.com>

	PR tree-optimization/60971
	* c-c++-common/turtore/pr60971.c: New test.

2014-04-26  Uros Bizjak  <ubizjak@gmail.com>

	* gcc.dg/tree-ssa/alias-30.c (dg-options): Dump only fre1 details.
	* gcc.dg/vect/pr60505.c: Cleanup vect tree dump.
	* g++.dg/ipa/devirt-27.C (dg-options): Remove -fdump-ipa-devirt.

2014-04-25  Uros Bizjak  <ubizjak@gmail.com>

	* c-c++-common/gomp/pr60823-2.c: Require effective target
	vect_simd_clones.

2014-04-25  Jakub Jelinek  <jakub@redhat.com>

	PR tree-optimization/60960
	* gcc.c-torture/execute/pr60960.c: New test.

2014-04-25  Eric Botcazou  <ebotcazou@adacore.com>

	* gcc.c-torture/execute/20140425-1.c: New test.

2014-04-25  Richard Biener  <rguenther@suse.de>

	PR ipa/60912
	* g++.dg/opt/pr60912.C: New testcase.

2014-04-25  Richard Biener  <rguenther@suse.de>

	PR ipa/60911
	* gcc.dg/lto/pr60911_0.c: New testcase.

2014-04-24  Jakub Jelinek  <jakub@redhat.com>

	* c-c++-common/gomp/atomic-16.c: Remove all dg-error directives.
	Replace load with read and store with write.

2014-04-23  Uros Bizjak  <ubizjak@gmail.com>

	Backport from mainline
	2014-04-21  Uros Bizjak  <ubizjak@gmail.com>

	PR target/60909
	* gcc.target/i386/pr60909-1.c: New test.
	* gcc.target/i386/pr60909-2.c: Ditto.

2014-04-23  Richard Biener  <rguenther@suse.de>

	PR tree-optimization/60903
	* gcc.dg/torture/pr60903.c: New testcase.

2014-04-23  Richard Biener  <rguenther@suse.de>

	Backport from mainline
	2014-04-14  Richard Biener  <rguenther@suse.de>

	PR lto/60720
	* gcc.dg/lto/pr60720_0.c: New testcase.
	* gcc.dg/lto/pr60720_1.c: Likewise.

2014-04-23  Richard Biener  <rguenther@suse.de>

	PR middle-end/60895
	* g++.dg/torture/pr60895.C: New testcase.

2014-04-23  Richard Biener  <rguenther@suse.de>

	PR middle-end/60891
	* gcc.dg/torture/pr60891.c: New testcase.

2014-04-22  Michael Meissner  <meissner@linux.vnet.ibm.com>

	Backport from mainline
	2014-04-21  Michael Meissner  <meissner@linux.vnet.ibm.com>

	PR target/60735
	* gcc.target/powerpc/pr60735.c: New test.  Insure _Decimal64 does
	not cause errors if -mspe.

2014-04-22  Tobias Burnus  <burnus@net-b.de>

	Backport from mainline
	2014-04-11  Tobias Burnus  <burnus@net-b.de>

	PR fortran/58880
	PR fortran/60495
	* gfortran.dg/finalize_25.f90: New.

2014-04-22  Jakub Jelinek  <jakub@redhat.com>

	PR sanitizer/60275
	* g++.dg/ubsan/return-2.C: Revert 2014-03-24 changes, add
	-fno-sanitize-recover to dg-options.
	* g++.dg/ubsan/cxx11-shift-1.C: Remove c++11 target restriction,
	add -std=c++11 to dg-options.
	* g++.dg/ubsan/cxx11-shift-2.C: Likewise.
	* g++.dg/ubsan/cxx1y-vla.C: Remove c++1y target restriction,
	add -std=c++1y to dg-options.
	* c-c++-common/ubsan/undefined-1.c: Revert 2014-03-24 changes, add
	-fno-sanitize-recover to dg-options.
	* c-c++-common/ubsan/overflow-sub-1.c: Likewise.
	* c-c++-common/ubsan/vla-4.c: Likewise.
	* c-c++-common/ubsan/pr59503.c: Likewise.
	* c-c++-common/ubsan/vla-3.c: Likewise.
	* c-c++-common/ubsan/save-expr-1.c: Likewise.
	* c-c++-common/ubsan/overflow-add-1.c: Likewise.
	* c-c++-common/ubsan/shift-3.c: Likewise.
	* c-c++-common/ubsan/overflow-1.c: Likewise.
	* c-c++-common/ubsan/overflow-negate-2.c: Likewise.
	* c-c++-common/ubsan/vla-2.c: Likewise.
	* c-c++-common/ubsan/overflow-mul-1.c: Likewise.
	* c-c++-common/ubsan/pr60613-1.c: Likewise.
	* c-c++-common/ubsan/shift-6.c: Likewise.
	* c-c++-common/ubsan/overflow-mul-3.c: Likewise.
	* c-c++-common/ubsan/overflow-add-3.c: New test.
	* c-c++-common/ubsan/overflow-add-4.c: New test.
	* c-c++-common/ubsan/div-by-zero-6.c: New test.
	* c-c++-common/ubsan/div-by-zero-7.c: New test.

2014-04-22  H.J. Lu  <hongjiu.lu@intel.com>

	Backport from mainline
	2014-04-22  H.J. Lu  <hongjiu.lu@intel.com>

	* gcc.target/i386/pr60868.c: New testcase.

2014-04-22  Jakub Jelinek  <jakub@redhat.com>

	PR c/59073
	* c-c++-common/gomp/pr59073.c: New test.

2014-04-22  Bill Schmidt  <wschmidt@linux.vnet.ibm.com>

	* gcc.dg/vmx/merge-vsx.c: Add V4SI and V4SF tests.
	* gcc.dg/vmx/merge-vsx-be-order.c: Likewise.

2014-04-22  Richard Biener  <rguenther@suse.de>

	Backport from mainline
	2014-04-14  Richard Biener  <rguenther@suse.de>

	PR middle-end/55022
	* gcc.dg/graphite/pr55022.c: New testcase.

2014-04-22  Richard Biener  <rguenther@suse.de>

	Backport from mainline
	2014-04-17  Richard Biener  <rguenther@suse.de>

	PR middle-end/60849
	* g++.dg/opt/pr60849.C: New testcase.

2014-04-22   Richard Biener  <rguenther@suse.de>

	Backport from mainline
	2014-04-17   Richard Biener  <rguenther@suse.de>

	PR tree-optimization/60841
	* gcc.dg/vect/pr60841.c: New testcase.

2014-04-22  Richard Biener  <rguenther@suse.de>

	Backport from mainline
	2014-04-17  Richard Biener  <rguenther@suse.de>

	PR tree-optimization/60836
	* g++.dg/vect/pr60836.cc: New testcase.

2014-04-22  Richard Biener  <rguenther@suse.de>

	Backport from mainline
	2014-04-14  Richard Biener  <rguenther@suse.de>
		Marc Glisse  <marc.glisse@inria.fr>

	PR c/60819
	* gcc.target/i386/vec-may_alias.c: New testcase.

2014-04-22  Richard Biener  <rguenther@suse.de>

	Backport from mainline
	2014-04-14  Richard Biener  <rguenther@suse.de>

	PR tree-optimization/59817
	PR tree-optimization/60453
	* gfortran.dg/graphite/pr59817.f: New testcase.
	* gcc.dg/graphite/pr59817-1.c: Likewise.
	* gcc.dg/graphite/pr59817-2.c: Likewise.

2014-04-22  Jakub Jelinek  <jakub@redhat.com>

	PR tree-optimization/60823
	* c-c++-common/gomp/pr60823-1.c: New test.
	* c-c++-common/gomp/pr60823-2.c: New test.
	* c-c++-common/gomp/pr60823-3.c: New test.

	Backported from mainline
	2014-04-16  Jakub Jelinek  <jakub@redhat.com>

	PR tree-optimization/60844
	* gcc.dg/pr60844.c: New test.

2014-04-22  Release Manager

	* GCC 4.9.0 released.

2014-04-17  Jakub Jelinek  <jakub@redhat.com>

	PR target/60847
	Forward port from 4.8 branch
	2013-07-19  Kirill Yukhin  <kirill.yukhin@intel.com>

	* gcc.target/i386/bmi-1.c: Extend with new instrinsics.
	Fix scan patterns.
	* gcc.target/i386/bmi-2.c: Ditto.

2014-04-15  Igor Zamyatin  <igor.zamyatin@intel.com>

	PR middle-end/60467
	* c-c++-common/cilk-plus/CK/invalid_spawns.c: Add new invalid
	case to check.

2014-04-15  Igor Zamyatin  <igor.zamyatin@intel.com>

	PR middle-end/60469
	* c-c++-common/cilk-plus/CK/pr60469.c: New test.

2014-04-14  Rainer Orth  <ro@CeBiTec.Uni-Bielefeld.DE>

	* gcc.dg/lto/pr55113_0.c: Skip on i?86-*-solaris2.1[0-1]*.

2014-04-14  Rainer Orth  <ro@CeBiTec.Uni-Bielefeld.DE>

	* lib/target-supports.exp
	(check_effective_target_vect_widen_mult_si_to_di_pattern):
	Initialize et_vect_widen_mult_si_to_di_pattern_saved.
	Fix formatting.

2014-04-14  Jason Merrill  <jason@redhat.com>

	Revert:
	* lib/gcc-dg.exp (dg-build-dso): New.
	(gcc-dg-test-1): Handle dg-do-what "dso".

2014-04-13  Paul Thomas  <pault@gcc.gnu.org>

	PR fortran/60717
	* gfortran.dg/unlimited_polymorphic_17.f90: New test.

	PR fortran/58085
	* gfortran.dg/associate_15.f90: New test.

2014-04-12  Jerry DeLisle  <jvdelisle@gcc.gnu>

	PR libfortran/60810
	* gfortran.dg/arrayio_13.f90: New test.

2014-04-11  Steve Ellcey  <sellcey@mips.com>
	    Jakub Jelinek  <jakub@redhat.com>

	PR middle-end/60556
	* gcc.c-torture/compile/pr60556.c: New test.

2014-04-11  Richard Biener  <rguenther@suse.de>

	PR middle-end/60797
	* gcc.dg/pr60797.c: New testcase.

2014-04-11  Andreas Krebbel  <Andreas.Krebbel@de.ibm.com>

	* gcc.target/s390/htm-nofloat-1.c: Rename to ...
	* gcc.target/s390/htm-nofloat-compile-1.c: ... this one.
	* gcc.target/s390/htm-nofloat-2.c: Add check for htm target and
	rename to ...
	* gcc.target/s390/htm-nofloat-1.c: ... this one.
	* gcc.target/s390/s390.exp: Make sure the assembler supports htm
	instructions as well.

2014-04-11  Jakub Jelinek  <jakub@redhat.com>

	PR rtl-optimization/60663
	* gcc.target/arm/pr60663.c: New test.

2014-04-10  Jason Merrill  <jason@redhat.com>

	* g++.dg/dso/dlclose1.C: Disable for 4.9.

2014-04-10  Jakub Jelinek  <jakub@redhat.com>

	PR lto/60567
	* g++.dg/lto/pr60567_0.C: New test.

2014-04-10  Bernd Edlinger  <bernd.edlinger@hotmail.de>

	* gfortran.dg/class_nameclash.f90: New test.

2014-04-10  Paolo Carlini  <paolo.carlini@oracle.com>

	PR c++/52844
	* g++.dg/cpp0x/variadic156.C: New.

2014-04-10  Andreas Krebbel  <Andreas.Krebbel@de.ibm.com>

	* gcc.target/s390/htm-builtins-compile-1.c: Replace long long with
	long.

2014-04-10  Ramana Radhakrishnan  <ramana.radhakrishnan@arm.com>

	PR debug/60655
	* gcc.c-torture/compile/pr60655-2.c: Copy from pr60655-1.c without
	-fdata-sections.

2014-04-09  Steve Ellcey  <sellcey@mips.com>

	* gcc.dg/tree-ssa/ssa-ifcombine-13.c: Remove mips*-*-* from option
	and scan lists.

2014-04-09  Cong Hou  <congh@google.com>

	PR testsuite/60773
	* lib/target-supports.exp:
	(check_effective_target_vect_widen_si_to_di_pattern): New.
	* gcc.dg/vect/pr60656.c: Require vect_long effective target.
	Use scan-tree-dump-times for vect_widen_mult_si_to_di_pattern
	targets only.
	(foo): Fix up formatting.
	(main): Call check_vect.

2014-04-08  Paolo Carlini  <paolo.carlini@oracle.com>

	PR c++/59115
	* g++.dg/template/crash119.C: New.

2014-04-08  Pat Haugen  <pthaugen@us.ibm.com>

	* gcc.target/powerpc/atomic_load_store-p8.c: New.

2014-04-08  Jason Merrill  <jason@redhat.com>

	* lib/gcc-dg.exp (dg-build-dso): Reset dg-do-what-default to compile.

2014-04-08  Andreas Krebbel  <Andreas.Krebbel@de.ibm.com>

	PR rtl-optimization/60776
	* gcc.dg/builtin-bswap-6.c: Use -mbranch-cost=0 for s390.
	* gcc.dg/builtin-bswap-7.c: Likewise.
	* gcc.dg/builtin-bswap-6a.c: New testcase.
	* gcc.dg/builtin-bswap-7a.c: New testcase.

	Revert
	2014-04-04  Andreas Krebbel  <Andreas.Krebbel@de.ibm.com>

	* gcc.dg/builtin-bswap-6.c: Adjust return value to disable GCC
	optimization.
	* gcc.dg/builtin-bswap-7.c: Likewise.

2014-04-08  Richard Biener  <rguenther@suse.de>

	PR tree-optimization/60785
	* gcc.dg/graphite/pr60785.c: New testcase.

2014-04-08  Rainer Orth  <ro@CeBiTec.Uni-Bielefeld.DE>

	PR target/60602
	* gcc.c-torture/compile/pr28865.c: XFAIL on sparc*-*-solaris2.9*
	with as at -O0.

2014-04-08  Nathan Sidwell  <nathan@codesourcery.com>

	* g++.dg/warn/Wnvdtor-2.C: Add more cases.
	* g++.dg/warn/Wnvdtor-3.C: Likewise.
	* g++.dg/warn/Wnvdtor-4.C: Likewise.

2014-04-07  Eric Botcazou  <ebotcazou@adacore.com>

	* gnat.dg/test_raise_from_pure.adb: UnXFAIL for ARM.

2014-04-07  Charles Baylis  <charles.baylis@linaro.org>

	PR target/60609
	* g++.dg/torture/pr60609.C: New test.

2014-04-07  Richard Biener  <rguenther@suse.de>

	PR tree-optimization/60766
	* gcc.dg/torture/pr60766.c: New testcase.

2014-04-07  Jason Merrill  <jason@redhat.com>

	* lib/gcc-dg.exp (dg-build-dso): New.
	(gcc-dg-test-1): Handle dg-do-what "dso".
	* lib/target-supports.exp (add_options_for_dlopen): New.
	(check_effective_target_dlopen): Use it.

2014-04-07  Ramana Radhakrishnan  <ramana.radhakrishnan@arm.com>

	* gcc.target/arm/pr60657.c: Fix missing curly brace.

2014-04-07  Richard Biener  <rguenther@suse.de>

	PR middle-end/60750
	* g++.dg/torture/pr60750.C: New testcase.
	* gcc.dg/tree-ssa/20040517-1.c: Adjust.

2014-04-06  Andreas Schwab  <schwab@linux-m68k.org>

	* gcc.c-torture/compile/pr60655-1.c: Use __SIZE_TYPE__ for size_t.

2014-04-06  John David Anglin  <danglin@gcc.gnu.org>

	PR testsuite/60671
	g++.dg/pr49718.C: Adjust scan-assembler-times for hppa*-*-hpux*.

2014-04-06  John David Anglin  <danglin@gcc.gnu.org>

	PR testsuite/60672
	* g++.dg/cpp1y/auto-fn25.C: Require lto.

	* gcc.dg/atomic/stdatomic-flag.c: xfail on hppa*-*-hpux*.

2014-04-05  Dominique d'Humieres <dominiq@lps.ens.fr>

	* gfortran.dg/warn_conversion_4.f90: Adjust test.

2014-05-04 Pitchumani Sivanupandi  <Pitchumani.S@atmel.com>

	* gcc.target/avr/dev-specific-rmw.c: New test.

2014-04-04  Cong Hou  <congh@google.com>

	PR tree-optimization/60656
	* gcc.dg/vect/pr60656.c: New test.

2014-04-04  Andreas Krebbel  <Andreas.Krebbel@de.ibm.com>

	* gcc.dg/builtin-bswap-6.c: Adjust return value to disable GCC
	optimization.
	* gcc.dg/builtin-bswap-7.c: Likewise.

2014-04-04  Paolo Carlini  <paolo.carlini@oracle.com>

	PR c++/58207
	* g++.dg/cpp0x/constexpr-ice15.C: New.

2014-04-04  Jan Hubicka  <hubicka@ucw.cz>

	PR ipa/59626
	testcase by Richard Biener
	* gcc.dg/lto/pr59626_0.c: New testcase.
	* gcc.dg/lto/pr59626_1.c: New testcase.

2014-04-04  Ramana Radhakrishnan  <ramana.radhakrishnan@arm.com>

	PR debug/60655
	* gcc.c-torture/compile/pr60655-1.c: New test.

2014-04-04  Martin Jambor  <mjambor@suse.cz>

	PR ipa/60640
	* g++.dg/ipa/pr60640-1.C: New test.
	* g++.dg/ipa/pr60640-2.C: Likewise.
	* g++.dg/ipa/pr60640-3.C: Likewise.
	* g++.dg/ipa/pr60640-4.C: Likewise.

2014-04-04  Jeff Law  <law@redhat.com>

	PR target/60657
	* gcc.target/arm/pr60657.c: New test.

2014-04-04  Richard Biener  <rguenther@suse.de>

	PR ipa/60746
	* g++.dg/torture/pr60746.C: New testcase.

2014-04-04  Fabien Chêne  <fabien@gcc.gnu.org>

	* g++.old-deja/g++.robertl/eb121.C: Adjust.
	* g++.old-deja/g++.jason/overload21.C: Likewise.
	* g++.old-deja/g++.law/init5.C: Likewise.

2014-04-03  Cong Hou  <congh@google.com>

	PR tree-optimization/60505
	* gcc.dg/vect/pr60505.c: New test.

2014-04-03  Richard Biener  <rguenther@suse.de>

	PR tree-optimization/60740
	* gcc.dg/graphite/pr60740.c: New testcase.

2014-04-03  Nathan Sidwell  <nathan@codesourcery.com>

	* g++.dg/warn/Wnvdtor.C: Add non-polymorphic case.
	* g++.dg/warn/Wnvdtor-2.C: New.
	* g++.dg/warn/Wnvdtor-3.C: New.
	* g++.dg/warn/Wnvdtor-4.C: New.
	* g++.dg/warn/Weff1.C: Delete.
	* g++.old-deja/g++.benjamin/15309-1.C: Delete.
	* g++.old-deja/g++.benjamin/15309-2.C: Delete.

2014-04-02  Jan Hubicka  <hubicka@ucw.cz>

	PR ipa/60659
	* testsuite/g++.dg/torture/pr60659.C: New testcase.

2014-04-02  Bill Schmidt  <wschmidt@linux.vnet.ibm.com>

	PR tree-optimization/60733
	* gcc.dg/torture/pr60733.c:  New test.

2014-04-02  Vladimir Makarov  <vmakarov@redhat.com>

	PR rtl-optimization/60650
	* gcc.target/arm/pr60650-2.c: New.

2014-04-02  Joseph Myers  <joseph@codesourcery.cmo>

	* gcc.target/i386/avx2-vpand-3.c,
	gcc.target/i386/avx256-unaligned-load-2.c: Use -mno-prefer-avx128.

2014-04-02  Joseph Myers  <joseph@codesourcery.com>

	* gcc.target/i386/funcspec-2.c, gcc.target/i386/funcspec-3.c,
	gcc.target/i386/funcspec-9.c, gcc.target/i386/isa-1.c,
	gcc.target/i386/memcpy-strategy-1.c,
	gcc.target/i386/memcpy-strategy-2.c,
	gcc.target/i386/memcpy-vector_loop-1.c,
	gcc.target/i386/memcpy-vector_loop-2.c,
	gcc.target/i386/memset-vector_loop-1.c,
	gcc.target/i386/memset-vector_loop-2.c,
	gcc.target/i386/sse2-init-v2di-2.c, gcc.target/i386/ssetype-1.c,
	gcc.target/i386/ssetype-2.c, gcc.target/i386/ssetype-5.c: Skip for
	-march= options different from those in dg-options.

2014-04-02  Joseph Myers  <joseph@codesourcery.com>

	* gcc.target/i386/387-3.c, gcc.target/i386/387-4.c,
	gcc.target/i386/pr30970.c: Use -mtune=generic.
	* gcc.target/i386/avx2-vpaddb-3.c,
	gcc.target/i386/avx2-vpaddd-3.c, gcc.target/i386/avx2-vpaddq-3.c,
	gcc.target/i386/avx2-vpaddw-3.c, gcc.target/i386/avx2-vpmulld-3.c,
	gcc.target/i386/avx2-vpmullw-3.c, gcc.target/i386/avx2-vpsrad-3.c,
	gcc.target/i386/avx2-vpsraw-3.c, gcc.target/i386/avx2-vpsrld-3.c,
	gcc.target/i386/avx2-vpsrlw-3.c, gcc.target/i386/avx2-vpsubb-3.c,
	gcc.target/i386/avx2-vpsubd-3.c, gcc.target/i386/avx2-vpsubq-3.c,
	gcc.target/i386/avx2-vpsubw-3.c,
	gcc.target/i386/avx256-unaligned-load-1.c,
	gcc.target/i386/avx256-unaligned-load-4.c,
	gcc.target/i386/avx256-unaligned-store-1.c,
	gcc.target/i386/avx256-unaligned-store-2.c,
	gcc.target/i386/avx256-unaligned-store-4.c: Use
	-mno-prefer-avx128.

2014-03-26  Dominique d'Humieres  <dominiq@lps.ens.fr>
	    Iain Sandoe <iain@codesourcery.com>

	PR target/54083
	* gcc.dg/attr-weakref-1.c: Allow the test on darwin
	with the additional options -Wl,-undefined,dynamic_lookup
	and -Wl,-flat_namespace.
	* gcc.dg/torture/pr53922.c: Additional option
	-Wl,-flat_namespace for darwin[89].
	* gcc.dg/torture/pr60092.c: Additional options
	-Wl,-undefined,dynamic_lookup and -Wl,-flat_namespace
	for darwin[89].

2014-03-26  Dominique d'Humieres  <dominiq@lps.ens.fr>

	PR target/43751
	* lib/prune.exp: Modify the regular express to prune
	the new warnings introduced by r205679 on darwin9.

2014-04-01  Fabien Chêne  <fabien@gcc.gnu.org>

	* g++.dg/init/ctor4.C: Adjust.
	* g++.dg/init/ctor4-1.C: New.
	* g++.dg/cpp0x/defaulted2.C: Adjust.

2014-04-01  Richard Henderson  <rth@redhat.com>

	PR target/60704
	* gcc.dg/pr60704.c: New file.

2014-04-01  Bin Cheng  <bin.cheng@arm.com>

	PR target/60363
	* gcc.dg/tree-ssa/ssa-dom-thread-4.c: Xfail for
	logical_op_short_circuit targets.

2014-04-01  Dominique d'Humieres  <dominiq@lps.ens.fr>

	PR libfortran/60128
	* gfortran.dg/fmt_en.f90: Skip unsupported rounding tests.
	XFAIL for i?86-*-solaris2.9* and hppa*-*-hpux*.

2014-03-31  H.J. Lu  <hongjiu.lu@intel.com>

	PR rtl-optimization/60700
	* gcc.target/i386/pr60700.c: New test.

2014-03-31  Ramana Radhakrishnan  <ramana.radhakrishnan@arm.com>

	PR target/60650
	* gcc.target/arm/pr60650.c: Adjust command line options.

2014-03-31  Martin Jambor  <mjambor@suse.cz>

	PR middle-end/60647
	* gcc.dg/pr60647-1.c: New test.
	* gcc.dg/pr60647-2.c: Likewise.

2014-03-31  Richard Biener  <rguenther@suse.de>

	* gcc.dg/lto/pr55113_0.c: Skip also for 32bit multilib on x86_64.

2014-03-31  Kugan Vivekanandarajah  <kuganv@linaro.org>

	PR target/60034
	* gcc.target/aarch64/pr60034.c: New file.

2014-03-29  Adam Butcher  <adam@jessamine.co.uk>

	PR c++/60626
	* g++.dg/cpp1y/pr60626.C: New testcase.

2014-03-29  Joseph Myers  <joseph@codesourcery.com>

	* gcc.dg/pr45416.c: Allow bextr on x86.
	* gcc.target/i386/fma4-builtin.c, gcc.target/i386/fma4-fma-2.c,
	gcc.target/i386/fma4-fma.c, gcc.target/i386/fma4-vector-2.c,
	gcc.target/i386/fma4-vector.c: Use -mno-fma.
	* gcc.target/i386/l_fma_double_1.c,
	gcc.target/i386/l_fma_double_2.c,
	gcc.target/i386/l_fma_double_3.c,
	gcc.target/i386/l_fma_double_4.c,
	gcc.target/i386/l_fma_double_5.c,
	gcc.target/i386/l_fma_double_6.c, gcc.target/i386/l_fma_float_1.c,
	gcc.target/i386/l_fma_float_2.c, gcc.target/i386/l_fma_float_3.c,
	gcc.target/i386/l_fma_float_4.c, gcc.target/i386/l_fma_float_5.c,
	gcc.target/i386/l_fma_float_6.c: Use -mno-fma4.
	* gcc.target/i386/pr27971.c: Use -mno-tbm.
	* gcc.target/i386/pr42542-4a.c: Use -mno-avx.
	* gcc.target/i386/pr59390.c: Use -mno-fma -mno-fma4.

2014-03-29  Jakub Jelinek  <jakub@redhat.com>

	PR target/60648
	* g++.dg/pr60648.C: Move test to...
	* g++.dg/torture/pr60648.C: ... here.  Run on all targets, remove
	dg-options, add for fpic targets dg-additional-options -fPIC.

2014-03-28  Eric Botcazou  <ebotcazou@adacore.com>

	* gnat.dg/opt33.adb: New testcase.

2014-03-28  Vladimir Makarov  <vmakarov@redhat.com>

	PR target/60697
	* gcc.target/aarch64/pr60697.c: New.

2014-03-27  Jeff Law  <law@redhat.com>

	PR target/60648
	* g++.dg/pr60648.C: New test.

2014-03-28  Adam Butcher  <adam@jessamine.co.uk>

	PR c++/60573
	* g++.dg/cpp1y/pr60573.C: New testcase.

2014-03-28  Jakub Jelinek  <jakub@redhat.com>

	PR target/60693
	* gcc.target/i386/pr60693.c: New test.

2014-03-28  Vishnu K S  <Vishnu.k_s@atmel.com>

	* gcc.dg/pr59940.c (si): Use 32-bit SI mode instead of int.

2014-03-28  Jakub Jelinek  <jakub@redhat.com>

	PR c++/60689
	* c-c++-common/pr60689.c: New test.

	PR c++/58678
	* g++.dg/abi/thunk6.C: Scan assembler for _ZTv0_n32_N1CD1Ev
	only for lp64 targets and scan for _ZTv0_n16_N1CD1Ev for ilp32
	targets.

2014-03-28  Vladimir Makarov  <vmakarov@redhat.com>

	PR target/60675
	* gcc.target/aarch64/pr60675.C: New.

2014-03-28  Andreas Krebbel  <Andreas.Krebbel@de.ibm.com>

	* gcc.dg/tree-ssa/ssa-dom-thread-4.c: Remove s390 special option.
	* lib/target-supports.exp: Return true for s390
	in check_effective_logical_op_short_circuit.

2014-03-28  Kirill Yukhin  <kirill.yukhin@intel.com>

	* gcc.target/i386/avx512f-vshuff32x4-2.c: Fix initialization
	of second source operand.
	* gcc.target/i386/avx512f-vshuff64x2-2.c: Ditto.
	* gcc.target/i386/avx512f-vshufi32x4-2.c: Ditto.
	* gcc.target/i386/avx512f-vshufi64x2-2.c: Ditto.

2014-03-28  Jakub Jelinek  <jakub@redhat.com>

	PR ipa/60315
	* g++.dg/torture/pr60315.C: Add -std=c++11 to dg-options.

2014-03-28  Tobias Burnus  <burnus@net-b.de>

	* lib/cilk-plus-dg.exp: New.
	* g++.dg/cilk-plus/cilk-plus.exp: Use it.
	* gcc.dg/cilk-plus/cilk-plus.exp: Use it.

2014-03-27  Thomas Koenig  <tkoenig@gcc.gnu.org>

	PR fortran/60522
	* gfortran.dg/where_4.f90:  New test case.

2014-03-27  Tobias Burnus  <burnus@net-b.de>

	PR fortran/58880
	* gfortran.dg/finalize_24.f90: New.

2014-03-27  Michael Meissner  <meissner@linux.vnet.ibm.com>

	* gcc.target/powerpc/p8vector-vbpermq.c: New test to test the
	vbpermq builtin.

	* gcc.target/powerpc/vsx-extract-1.c: New test to test VSX
	vec_select optimizations.
	* gcc.target/powerpc/vsx-extract-2.c: Likewise.
	* gcc.target/powerpc/vsx-extract-3.c: Likewise.

	PR target/60672
	* gcc.target/powerpc/pr60676.c: New file, make sure xxsldwi and
	xxpermdi builtins are supported.

2014-03-27  Vladimir Makarov  <vmakarov@redhat.com>

	PR rtl-optimization/60650
	* gcc.target/arm/pr60650.c: New.

2014-03-27  Andreas Krebbel  <Andreas.Krebbel@de.ibm.com>

	* gcc.target/s390/20140327-1.c: New testcase.

2014-03-27  Jakub Jelinek  <jakub@redhat.com>

	PR middle-end/60682
	* g++.dg/gomp/pr60682.C: New test.

2014-03-27  John David Anglin  <danglin@gcc.gnu.org>

	* gcc.dg/torture/pr60092.c: Remove default dg-skip-if arguments.

2014-03-27  Marcus Shawcroft  <marcus.shawcroft@arm.com>

	PR target/60580
	* gcc.target/aarch64/pr60580_1.c: New.
	* gcc.target/aarch64/test_fp_attribute_1.c: New.
	* gcc.target/aarch64/test_fp_attribute_2.c: New.

2014-03-26  Dehao Chen  <dehao@google.com>

	* gcc.dg/predict-8.c: New test.

2014-03-26  Fabien Chêne  <fabien@gcc.gnu.org>

	PR c++/52369
	* g++.dg/init/const10.C: New.
	* g++.dg/init/const11.C: New.
	* g++.dg/init/pr25811.C: Adjust.
	* g++.dg/init/pr29043.C: Likewise.
	* g++.dg/init/pr43719.C: Likewise.
	* g++.dg/init/pr44086.C: Likewise.
	* g++.dg/init/ctor8.C: Likewise.
	* g++.dg/init/uninitialized1.C: Likewise.

2014-03-26  Jakub Jelinek  <jakub@redhat.com>

	PR sanitizer/60636
	* c-c++-common/ubsan/pr60636.c: New test.

2014-03-26  Andreas Schwab  <schwab@suse.de>

	* g++.dg/torture/pr60315.C: Remove duplication.

2014-03-26  Eric Botcazou  <ebotcazou@adacore.com>

	* gcc.c-torture/execute/20140326-1.c: New test.

2014-03-25  Jan Hubicka  <hubicka@ucw.cz>

	PR ipa/60315
	* g++.dg/torture/pr60315.C: New testcase.

2014-03-25  Martin Jambor  <mjambor@suse.cz>

	PR ipa/60600
	* g++.dg/ipa/pr60600.C: New test.

2014-03-25  John David Anglin  <danglin@gcc.gnu.org>

	PR testsuite/58013
	* g++.dg/opt/pr56999.C: Pop hidden visibility.

2014-03-25  Richard Biener  <rguenther@suse.de>

	PR middle-end/60635
	* gfortran.dg/lto/pr60635_0.f90: New testcase.
	* gfortran.dg/lto/pr60635_1.c: Likewise.

2014-03-24  Adam Butcher  <adam@jessamine.co.uk>

	PR c++/60627
	* g++.dg/cpp1y/pr60627.C: New testcase.

2014-03-24  Alex Velenko  <Alex.Velenko@arm.com>

	* gcc.target/aarch64/ushr64_1.c: New.

2014-03-24  James Greenhalgh  <james.greenhalgh@arm.com>

	* gcc.target/aarch64/vect-abs.c (dg-options): Add -std=c99.
	(LONG_LONG): Use LLONG.
	(set_rvector_long): Explicitly return void.
	(set_vector_long): Likewise.
	(check_vector_long): Likewise.

2014-03-24  Marek Polacek  <polacek@redhat.com>

	* c-c++-common/ubsan/div-by-zero-4.c: Don't include limits.h.
	Define INT_MIN.
	* c-c++-common/ubsan/overflow-1.c: Check for unwanted output.
	* c-c++-common/ubsan/overflow-add-1.c: Likewise.
	* c-c++-common/ubsan/overflow-mul-1.c: Likewise.
	* c-c++-common/ubsan/overflow-mul-3.c: Likewise.
	* c-c++-common/ubsan/overflow-negate-2.c: Likewise.
	* c-c++-common/ubsan/overflow-sub-1.c: Likewise.
	* c-c++-common/ubsan/pr59503.c: Likewise.
	* c-c++-common/ubsan/pr60613-1.c: Likewise.
	* c-c++-common/ubsan/save-expr-1.c: Likewise.
	* c-c++-common/ubsan/shift-3.c: Likewise.
	* c-c++-common/ubsan/shift-6.c: Likewise.
	* c-c++-common/ubsan/undefined-1.c: Likewise.
	* c-c++-common/ubsan/vla-2.c: Likewise.
	* c-c++-common/ubsan/vla-3.c: Likewise.
	* c-c++-common/ubsan/vla-4.c: Likewise.
	* g++.dg/ubsan/cxx11-shift-1.C: Likewise.
	* g++.dg/ubsan/return-2.C: Likewise.

2014-03-23  John David Anglin  <danglin@gcc.gnu.org>

	* gcc.dg/tree-prof/pr59003.c: Add -fno-common to dg-options on
	hppa*-*-hpux*.

	* gcc.dg/torture/pr60092.c: Skip on 32-bit hpux.

	PR libfortran/59313
	PR libfortran/58015
	* gfortran.dg/erf_3.F90: Skip on hppa*-*-hpux*.
	* gfortran.dg/round_4.f90: Likewise.

2014-03-23  Dominique d'Humieres  <dominiq@lps.ens.fr>

	PR libfortran/60128
	* gfortran.dg/fmt_en.f90: Update test. XFAIL for
	i?86-*-solaris2.9*.

2014-03-22  Jakub Jelinek  <jakub@redhat.com>

	PR sanitizer/60613
	* c-c++-common/ubsan/pr60613-1.c: New test.
	* c-c++-common/ubsan/pr60613-2.c: New test.

2014-03-22  Matthias Klose  <doko@ubuntu.com>

	* g++.dg/cpp0x/regress: Remove empty directory.

2014-03-22  Jakub Jelinek  <jakub@redhat.com>

	PR debug/60603
	* gcc.dg/debug/dwarf2/dwarf2-macro2.c: New test.

2014-03-21  Paolo Carlini  <paolo.carlini@oracle.com>

	* g++.dg/cpp1y/pr60033.C: Use target c++1y.
	* g++.dg/cpp1y/pr60393.C: Likewise.

2014-03-21  Paolo Carlini  <paolo.carlini@oracle.com>

	PR c++/60384
	* g++.dg/cpp1y/pr60384.C: New.

2014-03-21  Jakub Jelinek  <jakub@redhat.com>

	PR target/60598
	* gcc.dg/pr60598.c: New test.

2014-03-21  Martin Jambor  <mjambor@suse.cz>

	PR ipa/59176
	* g++.dg/torture/pr59176.C: New test.

2014-03-21  Martin Jambor  <mjambor@suse.cz>

	PR ipa/60419
	* g++.dg/ipa/pr60419.C: New test.

2014-03-21  Richard Biener  <rguenther@suse.de>

	PR tree-optimization/60577
	* gcc.dg/tree-ssa/ssa-lim-11.c: New testcase.

2014-03-21  Tobias Burnus  <burnus@net-b.de>

	PR fortran/60599
	* lib/gcc-dg.exp (scan-module): Uncompress .mod files for reading.

2014-03-20  Jakub Jelinek  <jakub@redhat.com>

	PR middle-end/60597
	* g++.dg/opt/pr60597.C: New test.

	PR c++/60572
	* g++.dg/init/pr60572.C: New test.

2014-03-20  Zhenqiang Chen  <zhenqiang.chen@linaro.org>

	* gcc.target/arm/neon-modes-3.c: Add "-g" option.

2014-03-19  Tobias Burnus  <burnus@net-b.de>

	PR fortran/60543
	PR fortran/60283
	* gfortran.dg/implicit_pure_4.f90: New.

2014-03-19  Paolo Carlini  <paolo.carlini@oracle.com>

	PR c++/51474
	* g++.dg/cpp0x/nsdmi-virtual2.C: New.

2014-03-19  H.J. Lu  <hongjiu.lu@intel.com>

	PR testsuite/60590
	* lib/target-libpath.exp (set_ld_library_path_env_vars): Log
	LD_LIBRARY_PATH, LD_RUN_PATH, SHLIB_PATH, LD_LIBRARY_PATH_32,
	LD_LIBRARY_PATH_64 and DYLD_LIBRARY_PATH.

2014-03-19  Paolo Carlini  <paolo.carlini@oracle.com>

	PR c++/60332
	* g++.dg/cpp1y/pr60332.C: New.

2014-03-19  Marek Polacek  <polacek@redhat.com>

	PR sanitizer/60569
	* g++.dg/ubsan/pr60569.C: New test.

2014-03-19  Rainer Orth  <ro@CeBiTec.Uni-Bielefeld.DE>

	* gcc.dg/tls/pr58595.c: Require tls_runtime instead of tls.

2014-03-19  Jakub Jelinek  <jakub@redhat.com>

	PR tree-optimization/60559
	* g++.dg/vect/pr60559.cc: New test.

2014-03-18  Ian Lance Taylor  <iant@google.com>

	PR target/60563
	* g++.dg/ext/sync-4.C (int32_t): Remove typedef.
	(ditype): Rename typedef from int64_t.

2014-03-19  Manuel López-Ibáñez  <manu@gcc.gnu.org>

	PR c/55383
	* gcc.dg/cast-qual-3.c: New.
	Revert:
	2014-03-18  Manuel López-Ibáñez  <manu@gcc.gnu.org>
	* c-c++-common/Wcast-qual-1.c: More precise match text.

2014-03-18  Janus Weil  <janus@gcc.gnu.org>

	PR fortran/55207
	PR fortran/60549
	* gfortran.dg/assumed_rank_7.f90: Revert r208590.
	* gfortran.dg/c_ptr_tests_16.f90: Ditto.
	* gfortran.dg/inline_sum_bounds_check_1.f90: Ditto.
	* gfortran.dg/intent_optimize_1.f90: Ditto.
	* gfortran.dg/pointer_init_9.f90: Ditto.
	* gfortran.dg/volatile4.f90: Ditto.
	* gfortran.dg/volatile6.f90: Ditto.

2014-03-18  Manuel López-Ibáñez  <manu@gcc.gnu.org>

	PR c/55383
	* c-c++-common/Wcast-qual-1.c: More precise match text.

2014-03-18  Paolo Carlini  <paolo.carlini@oracle.com>

	PR c++/60305
	* g++.dg/cpp0x/constexpr-ice14.C: New.

2014-03-18  Paolo Carlini  <paolo.carlini@oracle.com>

	PR c++/54250
	* g++.dg/cpp0x/lambda/lambda-ice12.C: New.

2014-03-18  Jakub Jelinek  <jakub@redhat.com>

	PR sanitizer/60535
	* c-c++-common/ubsan/null-1.c: Don't skip if -flto.
	* c-c++-common/ubsan/null-2.c: Likewise.
	* c-c++-common/ubsan/null-3.c: Likewise.
	* c-c++-common/ubsan/null-4.c: Likewise.
	* c-c++-common/ubsan/null-5.c: Likewise.
	* c-c++-common/ubsan/null-6.c: Likewise.
	* c-c++-common/ubsan/null-7.c: Likewise.
	* c-c++-common/ubsan/null-8.c: Likewise.
	* c-c++-common/ubsan/null-9.c: Likewise.
	* c-c++-common/ubsan/null-10.c: Likewise.
	* c-c++-common/ubsan/null-11.c: Likewise.
	* c-c++-common/ubsan/overflow-1.c: Likewise.
	* c-c++-common/ubsan/overflow-2.c: Likewise.
	* c-c++-common/ubsan/overflow-add-1.c: Likewise.
	* c-c++-common/ubsan/overflow-add-2.c: Likewise.
	* c-c++-common/ubsan/overflow-int128.c: Likewise.
	* c-c++-common/ubsan/overflow-mul-1.c: Likewise.
	* c-c++-common/ubsan/overflow-mul-2.c: Likewise.
	* c-c++-common/ubsan/overflow-mul-3.c: Likewise.
	* c-c++-common/ubsan/overflow-mul-4.c: Likewise.
	* c-c++-common/ubsan/overflow-negate-1.c: Likewise.
	* c-c++-common/ubsan/overflow-negate-2.c: Likewise.
	* c-c++-common/ubsan/overflow-sub-1.c: Likewise.
	* c-c++-common/ubsan/overflow-sub-2.c: Likewise.
	* c-c++-common/ubsan/pr59333.c: Likewise.
	* c-c++-common/ubsan/pr59503.c: Likewise.
	* c-c++-common/ubsan/pr59667.c: Likewise.
	* c-c++-common/ubsan/undefined-1.c: Likewise.
	* g++.dg/ubsan/pr59250.C: Likewise.
	* g++.dg/ubsan/pr59306.C: Likewise.

2014-03-18  Rainer Orth  <ro@CeBiTec.Uni-Bielefeld.DE>

	* gcc.dg/tls/pr58595.c: Add tls options.

2014-03-18  Kirill Yukhin  <kirill.yukhin@intel.com>

	* gcc.target/i386/avx-additional-reg-names.c: New.
	* gcc.target/i386/avx512f-additional-reg-names.c: Ditto.

2014-03-17  Adam Butcher  <adam@jessamine.co.uk>

	PR c++/60390
	* g++.dg/cpp1y/pr60390.C: New testcase.

	PR c++/60391
	* g++.dg/cpp1y/pr60391.C: New testcase.

2014-03-17  Jakub Jelinek  <jakub@redhat.com>

	PR target/60516
	* gcc.target/i386/pr60516.c: New test.

2014-03-17  Paolo Carlini  <paolo.carlini@oracle.com>

	PR c++/59571
	* g++.dg/cpp0x/constexpr-ice13.C: New.

2014-03-17  Marek Polacek  <polacek@redhat.com>

	PR middle-end/60534
	* gcc.dg/gomp/pr60534.c: New test.

2014-03-17  Kai Tietz  <ktietz@redhat.com>

	* gcc.c-torture/compile/20010327-1.c: Disable test for LLP64 targets.

2014-03-17  Andreas Schwab  <schwab@linux-m68k.org>

	PR testsuite/58851
	* gfortran.dg/unlimited_polymorphic_13.f90: Properly compute
	storage size.

2014-03-15  Jerry DeLisle  <jvdelisle@gcc.gnu>

	PR libfortran/58324
	* gfortran.dg/list_read_12.f90: New test.

2014-03-15  Janus Weil  <janus@gcc.gnu.org>

	PR fortran/55207
	* gfortran.dg/assumed_rank_7.f90: Explicitly deallocate variables.
	* gfortran.dg/c_ptr_tests_16.f90: Put into subroutine.
	* gfortran.dg/inline_sum_bounds_check_1.f90: Add
	-Wno-aggressive-loop-optimizations and remove an unused variable.
	* gfortran.dg/intent_optimize_1.f90: Put into subroutine.
	* gfortran.dg/pointer_init_9.f90: New.
	* gfortran.dg/volatile4.f90: Put into subroutine.
	* gfortran.dg/volatile6.f90: Ditto.

2014-03-14  Mikael Morin  <mikael@gcc.gnu.org>

	PR fortran/60392
	* gfortran.dg/transpose_4.f90: New test.

2014-03-14  Vladimir Makarov  <vmakarov@redhat.com>

	PR rtl-optimization/60508
	* gcc.target/i386/pr60508.c: New.

2014-03-14  Richard Biener  <rguenther@suse.de>

	PR middle-end/60518
	* g++.dg/pr60518.C: New testcase.

2014-03-14  Martin Jambor  <mjambor@suse.cz>

	PR lto/60461
	* gcc.dg/lto/pr60461_0.c: New test.

2014-03-14  Cesar Philippidis  <cesar@codesourcery.com>

	* lib/gcc-dg.exp (cleanup-saved-temps): Handle LTO temporaries.
	* lib/lto.exp (lto-execute): Cleanup LTO temporaries.
	* gcc.dg/lto/save-temps_0.c: New testcase.

2014-03-13  Jakub Jelinek  <jakub@redhat.com>

	PR middle-end/36282
	* c-c++-common/pr36282-1.c: New test.
	* c-c++-common/pr36282-2.c: New test.
	* c-c++-common/pr36282-3.c: New test.
	* c-c++-common/pr36282-4.c: New test.

2014-03-13  Richard Henderson  <rth@redhat.com>

	PR debug/60438
	* g++.dg/torture/pr60438-1.C, g++.dg/torture/pr60438-2.C: New.

2014-03-13  Paolo Carlini  <paolo.carlini@oracle.com>

	PR c++/60383
	* g++.dg/template/crash118.C: New.
	* g++.dg/template/crash95.C: Adjust.

2014-03-13  Vladimir Makarov  <vmakarov@redhat.com>

	PR rtl-optimization/57189
	* gcc.target/i386/pr57189.c: New.

2014-03-13  Paolo Carlini  <paolo.carlini@oracle.com>

	PR c++/60254
	* g++.dg/cpp0x/static_assert10.C: New.
	* g++.dg/cpp0x/static_assert11.C: Likewise.
	* g++.dg/cpp0x/static_assert3.C: Adjust.

2014-03-13  Richard Biener  <rguenther@suse.de>

	* lib/lto.exp (lto-execute): Fix error catching for dg-final.

2014-03-12  Michael Meissner  <meissner@linux.vnet.ibm.com>

	* gcc.target/powerpc/p8vector-int128-1.c: New test to test ISA
	2.07 128-bit arithmetic.
	* gcc.target/powerpc/p8vector-int128-2.c: Likewise.

	* gcc.target/powerpc/timode_off.c: Restrict cpu type to power5,
	due to when TImode is allowed in VSX registers, the allowable
	address modes for TImode is just a single indirect address in
	order for the value to be loaded and store in either GPR or VSX
	registers.  This affects the generated code, and it would cause
	this test to fail, when such an option is used.

2014-03-12  Marcus Shawcroft  <marcus.shawcroft@arm.com>

	* lib/profopt.exp (profopt-execute): Use $testcase in unsupported.

2014-03-12  Jakub Jelinek  <jakub@redhat.com>

	* gcc.dg/tree-ssa/ssa-ifcombine-12.c: New test.
	* gcc.dg/tree-ssa/ssa-ifcombine-13.c: New test.
	* gcc.dg/tree-ssa/phi-opt-2.c: Pass -mbranch-cost=1 if possible,
	only test for exactly one if if -mbranch-cost=1 has been passed.

2014-03-12  Christian Bruel  <christian.bruel@st.com>

	PR target/60264
	* gcc.target/arm/pr60264.c

2014-03-12  Thomas Preud'homme  <thomas.preudhomme@arm.com>

	PR tree-optimization/60454
	* gcc.c-torture/execute/pr60454.c: New test.

2014-03-12  Jakub Jelinek  <jakub@redhat.com>
	    Marc Glisse  <marc.glisse@inria.fr>

	PR tree-optimization/60502
	* gcc.c-torture/compile/pr60502.c: New test.

2014-03-12  Jakub Jelinek  <jakub@redhat.com>

	PR middle-end/60482
	* gcc.dg/vect/pr60482.c: New test.

2014-03-11  Paolo Carlini  <paolo.carlini@oracle.com>

	PR c++/60389
	* g++.dg/cpp0x/inh-ctor19.C: New.

2014-03-11  Richard Biener  <rguenther@suse.de>

	PR tree-optimization/60429
	PR tree-optimization/60485
	* gcc.dg/pr60485-1.c: New testcase.
	* gcc.dg/pr60485-2.c: Likewise.

2014-03-10  Jakub Jelinek  <jakub@redhat.com>

	PR ipa/60457
	* g++.dg/ipa/pr60457.C: New test.

2014-03-10  Richard Biener  <rguenther@suse.de>

	PR middle-end/60474
	* g++.dg/torture/pr60474.C: New testcase.

2014-03-09  Andreas Schwab  <schwab@linux-m68k.org>

	* g++.dg/cpp0x/alias-decl-debug-0.C: Move dg-skip after dg-do.

2014-03-08  Paulo Matos  <paulo@matos-sorge.com>

	* gcc.dg/lto/pr55113_0.c: New testcase.

2014-03-08  Adam Butcher  <adam@jessamine.co.uk>

	PR c++/60033
	* g++.dg/cpp1y/pr60033.C: New testcase.

	PR c++/60393
	* g++.dg/cpp1y/pr60393.C: New testcase.

2014-03-08  Dominique d'Humieres  <dominiq@lps.ens.fr>

	PR libfortran/60128
	* gfortran.dg/fmt_en.f90: New test.

2014-03-07  Jason Merrill  <jason@redhat.com>

	* lib/g++-dg.exp (g++-dg-runtest): Run tests in C++1y mode, too.
	* lib/target-supports.exp (check_effective_target_c++11): Now
	means C++11 and up.
	(check_effective_target_c++11_only): New.
	(check_effective_target_c++11_down): New.
	(check_effective_target_c++1y): New.
	(check_effective_target_c++1y_only): New.
	(check_effective_target_c++98_only): Rename from
	check_effective_target_c++98.
	* g++.dg/*: Use { target c++11 } instead of -std=c++11.

2014-03-07  Paolo Carlini  <paolo.carlini@oracle.com>

	PR c++/58609
	* g++.dg/cpp0x/constexpr-ice12.C: New.

2014-03-07  Thomas Schwinge  <thomas@codesourcery.com>

	* c-c++-common/gomp/map-1.c: Extend.

2014-03-06  Paul Thomas  <pault@gcc.gnu.org>
	    Janus Weil  <janus@gcc.gnu.org>

	PR fortran/51976
	* gfortran.dg/deferred_type_component_1.f90 : New test.
	* gfortran.dg/deferred_type_component_2.f90 : New test.

2014-03-06  Marek Polacek  <polacek@redhat.com>

	PR c/60197
	* c-c++-common/cilk-plus/CK/pr60197.c: New test.
	* c-c++-common/cilk-plus/CK/pr60197-2.c: New test.

2014-03-06  Jakub Jelinek  <jakub@redhat.com>

	PR target/58595
	* gcc.dg/tls/pr58595.c: New test.

2014-03-06  Richard Biener  <rguenther@suse.de>

	PR middle-end/60445
	PR lto/60424
	PR lto/60427
	Revert
	2014-03-04  Paulo Matos  <paulo@matos-sorge.com>

	* gcc.dg/lto/pr55113_0.c: New testcase.

2014-03-05  Jakub Jelinek  <jakub@redhat.com>

	PR testsuite/59308
	* gcc.dg/pr46309.c: Don't compile on logical_op_short_circuit targets
	other than mips/avr.  Use -mbranch-cost=2 even for i?86/x86_64.
	* gcc.dg/tree-ssa/reassoc-32.c: Use -mbranch-cost=2 even for
	s390*/i?86/x86_64.
	* gcc.dg/tree-ssa/reassoc-33.c: Likewise.
	* gcc.dg/tree-ssa/reassoc-34.c: Likewise.
	* gcc.dg/tree-ssa/reassoc-35.c: Likewise.
	* gcc.dg/tree-ssa/reassoc-36.c: Likewise.
	* gcc.dg/tree-ssa/ssa-ifcombine-ccmp-1.c: Don't compile on
	logical_op_short_circuit targets other than avr.  Use -mbranch-cost=2
	even for mips*/s390*/i?86/x86_64.
	* gcc.dg/tree-ssa/ssa-ifcombine-ccmp-2.c: Likewise.
	* gcc.dg/tree-ssa/ssa-ifcombine-ccmp-3.c: Likewise.
	* gcc.dg/tree-ssa/ssa-ifcombine-ccmp-4.c: Likewise.
	* gcc.dg/tree-ssa/ssa-ifcombine-ccmp-5.c: Likewise.
	* gcc.dg/tree-ssa/ssa-ifcombine-ccmp-6.c: Likewise.

	PR lto/60404
	* gcc.dg/lto/pr60404_0.c: New test.
	* gcc.dg/lto/pr60404_1.c: New file.
	* gcc.dg/lto/pr60404_2.c: New file.

2014-03-04  Bill Schmidt  <wschmidt@linux.vnet.ibm.com>

	* gcc.dg/vmx/extract-vsx.c: Replace "vector long" with "vector
	long long" throughout.
	* gcc.dg/vmx/extract-vsx-be-order.c: Likewise.
	* gcc.dg/vmx/insert-vsx.c: Likewise.
	* gcc.dg/vmx/insert-vsx-be-order.c: Likewise.
	* gcc.dg/vmx/ld-vsx.c: Likewise.
	* gcc.dg/vmx/ld-vsx-be-order.c: Likewise.
	* gcc.dg/vmx/ldl-vsx.c: Likewise.
	* gcc.dg/vmx/ldl-vsx-be-order.c: Likewise.
	* gcc.dg/vmx/merge-vsx.c: Likewise.
	* gcc.dg/vmx/merge-vsx-be-order.c: Likewise.
	* gcc.dg/vmx/st-vsx.c: Likewise.
	* gcc.dg/vmx/st-vsx-be-order.c: Likewise.
	* gcc.dg/vmx/stl-vsx.c: Likewise.
	* gcc.dg/vmx/stl-vsx-be-order.c: Likewise.

2014-03-04  Paulo Matos  <paulo@matos-sorge.com>

	* gcc.dg/lto/pr55113_0.c: New testcase.

2014-03-04  Paolo Carlini  <paolo.carlini@oracle.com>

	PR c++/60376
	* g++.dg/cpp1y/pr60376.C: New.

2014-03-04  Rainer Orth  <ro@CeBiTec.Uni-Bielefeld.DE>

	* g++.dg/abi/anon2.C: Don't scan assembler for c++98.

2014-03-04  Richard Biener  <rguenther@suse.de>

	PR tree-optimization/60382
	* gcc.dg/vect/pr60382.c: New testcase.

2014-03-03  Jerry DeLisle  <jvdelisle@gcc.gnu>

	PR libfortran/60148
	* gfortran.dg/namelist_84.f90: New test.

2014-03-03  Kirill Yukhin  <kirill.yukhin@intel.com>

	* gcc.target/i386/avx512er-vexp2ps-2.c: Decrease exponent
	argument to avoid inf values.
	* gcc.target/i386/avx512f-vdivps-2.c: Compare results with
	UNION_FP_CHECK machinery.

2014-03-03  Renlin Li  <Renlin.Li@arm.com>

	* gcc.target/aarch64/aapcs64/validate_memory.h: Move f32in64 and
	i32in128 cases outside special big-endian processing block.

2014-03-03  Jakub Jelinek  <jakub@redhat.com>

	PR preprocessor/60400
	* c-c++-common/cpp/pr60400.c: New test.
	* c-c++-common/cpp/pr60400-1.h: New file.
	* c-c++-common/cpp/pr60400-2.h: New file.

	PR objc++/60398
	* obj-c++.dg/invalid-method-2.mm: Adjust dg-error regexps.

	* c-c++-common/cilk-plus/PS/vectorlength-2.c: New test.
	* c-c++-common/cilk-plus/PS/vectorlength-3.c: New test.

2014-03-02  Jan Hubicka  <hubicka@ucw.cz>

	PR ipa/60150
	* g++.dg/lto/pr60150.H: New testcase.
	* g++.dg/lto/pr60150_0.C: New testcase.
	* g++.dg/lto/pr60150_1.C: New testcase.

2014-03-02  Jan Hubicka  <hubicka@ucw.cz>

	PR ipa/60306
	* testsuite/g++.dg/ipa/devirt-29.C: New testcase

2014-03-02  Bernd Edlinger  <bernd.edlinger@hotmail.de>

	PR fortran/60236
	* gfortran.dg/vect/pr32380.f: Fix expected test results.

2014-03-01  Edward Smith-Rowland  <3dw4rd@verizon.net>

	PR c++/50025
	* g++.dg/cpp0x/pr50025.C: New.

2014-03-01  Adam Butcher  <adam@jessamine.co.uk>

	PR c++/60377
	* g++.dg/cpp1y/pr60377.C: New testcase.

2014-03-01  Mikael Morin  <mikael@gcc.gnu.org>

	PR fortran/60341
	* gfortran.dg/str_comp_optimize_1.f90: New test.

2014-03-01  Oleg Endo  <olegendo@gcc.gnu.org>

	PR target/60071
	* gcc.c-torture/compile/pr60071.c: New.

2014-02-28  Janus Weil  <janus@gcc.gnu.org>

	PR fortran/60359
	* gfortran.dg/unlimited_polymorphic_16.f90: New.

2014-02-28  Paolo Carlini  <paolo.carlini@oracle.com>

	PR c++/58610
	* g++.dg/cpp0x/constexpr-ice11.C: New.

2014-02-28  Paolo Carlini  <paolo.carlini@oracle.com>

	PR c++/60314
	* g++.dg/cpp1y/auto-fn24.C: New.

2014-02-28  Joey Ye  <joey.ye@arm.com>

	PR target/PR60169
	* gcc.target/arm/thumb1-far-jump-3.c: New case.

2014-02-27  Paolo Carlini  <paolo.carlini@oracle.com>

	PR c++/60253
	* g++.dg/overload/ellipsis2.C: New.

2014-02-27  Jeff Law  <law@redhat.com>

	PR rtl-optimization/52714
	* gcc.c-torture/compile/pr52714.c: New test.

2014-02-27  Mikael Pettersson  <mikpe@it.uu.se>
	    Jeff Law  <law@redhat.com>

	PR rtl-optimization/49847
	* g++.dg/pr49847.C: New test.

2014-02-27  Marek Polacek  <polacek@redhat.com>

	PR middle-end/59223
	* c-c++-common/pr59223.c: New test.

2014-02-26  Ilya Tocar  <ilya.tocar@intel.com>

	* common/config/i386/predicates.md (const1256_operand): Remove.
	(const2356_operand): New.
	(const_1_to_2_operand): Remove.
	* config/i386/sse.md (avx512pf_gatherpf<mode>sf): Change hint value.
	(*avx512pf_gatherpf<mode>sf_mask): Ditto.
	(*avx512pf_gatherpf<mode>sf): Ditto.
	(avx512pf_gatherpf<mode>df): Ditto.
	(*avx512pf_gatherpf<mode>df_mask): Ditto.
	(*avx512pf_gatherpf<mode>df): Ditto.
	(avx512pf_scatterpf<mode>sf): Ditto.
	(*avx512pf_scatterpf<mode>sf_mask): Ditto.
	(*avx512pf_scatterpf<mode>sf): Ditto.
	(avx512pf_scatterpf<mode>df): Ditto.
	(*avx512pf_scatterpf<mode>df_mask): Ditto.
	(*avx512pf_scatterpf<mode>df): Ditto.
	* common/config/i386/xmmintrin.h (_mm_hint): Add _MM_HINT_ET0.

2014-02-26  Ilya Tocar  <ilya.tocar@intel.com>

	* gcc.target/i386/avx512cd-vptestnmd-1.c: Change into ...
	* gcc.target/i386/avx512f-vptestnmd-1.c: This.
	* gcc.target/i386/avx512cd-vptestnmq-1.c: Change into ...
	* gcc.target/i386/avx512f-vptestnmq-1.c: This.
	* gcc.target/i386/avx512cd-vptestnmd-2.c: Change into ...
	* gcc.target/i386/avx512f-vptestnmd-2.c: This.
	* gcc.target/i386/avx512cd-vptestnmq-2.c: Change into ...
	* gcc.target/i386/avx512f-vptestnmq-2.c: This.

2014-02-26  Bin Cheng  <bin.cheng@arm.com>

	PR target/60280
	* gnat.dg/renaming5.adb: Change to two expected gotos.
	* gcc.dg/tree-ssa/pr21559.c: Change back to three expected
	jump threads.
	* gcc.dg/tree-prof/update-loopch.c: Check two "Invalid sum"
	messages for removed basic block.
	* gcc.dg/tree-ssa/ivopt_1.c: Fix unreliable scanning string.
	* gcc.dg/tree-ssa/ivopt_2.c: Ditto.
	* gcc.dg/tree-ssa/ivopt_3.c: Ditto.
	* gcc.dg/tree-ssa/ivopt_4.c: Ditto.

2014-02-25  Bill Schmidt  <wschmidt@linux.vnet.ibm.com>

	* gcc.dg/vmx/ld-vsx.c: Don't use vec_all_eq.
	* gcc.dg/vmx/ld-vsx-be-order.c: Likewise.
	* gcc.dg/vmx/ldl-vsx.c: Likewise.
	* gcc.dg/vmx/ldl-vsx-be-order.c: Likewise.
	* gcc.dg/vmx/merge-vsx.c: Likewise.
	* gcc.dg/vmx/merge-vsx-be-order.c: Likewise.

2014-02-25  Ilya Tocar  <ilya.tocar@intel.com>

	* gcc.target/i386/avx-1.c: Update __builtin_prefetch.
	* gcc.target/i386/prefetchwt1-1.c: New.
	* g++.dg/other/i386-2.C: Add new option.
	* g++.dg/other/i386-3.C: Ditto.
	* gcc.target/i386/sse-12.c: Ditto.
	* gcc.target/i386/sse-13.c: Update __builtin_prefetch, add new option.
	* gcc.target/i386/sse-22.c: Add new option.
	* gcc.target/i386/sse-23.c: Update __builtin_prefetch, add new option.

2014-02-25  Rainer Orth  <ro@CeBiTec.Uni-Bielefeld.DE>

	PR libfortran/59313
	* gfortran.dg/erf_3.F90: Skip on sparc*-*-solaris2.9*.

	PR libfortran/58015
	* gfortran.dg/round_4.f90: Skip on *-*-solaris2.9*.

2014-02-25  Adam Butcher  <adam@jessamine.co.uk>

	PR c++/60311
	* g++.dg/cpp1y/pr60311.C: New testcase.

	* g++.dg/cpp1y/fn-generic-member-ool.C: New testcase.

	PR c++/60065
	* g++.dg/cpp1y/pr60065.C: New testcase.

2014-02-24  Andrey Belevantsev  <abel@ispras.ru>

	PR rtl-optimization/60268
	* gcc.c-torture/compile/pr60268.c: New test.

2014-02-23  David Holsgrove <david.holsgrove@xilinx.com>

	* gcc.target/microblaze/others/mem_reload.c: New test.

2014-02-23  Bill Schmidt  <wschmidt@linux.vnet.ibm.com>

	* gcc.dg/vmx/lde.c: New test.
	* gcc.dg/vmx/lde-be-order.c: New test.
	* gcc.dg/vmx/ste.c: New test.
	* gcc.dg/vmx/ste-be-order.c: New test.

2014-02-22  Hans-Peter Nilsson  <hp@axis.com>

	PR testsuite/60173
	* lib/target-supports.exp
	(check_effective_target_logical_op_short_circuit): Add cris-*-*
	and crisv32-*-* to list.

2014-02-21  Janus Weil  <janus@gcc.gnu.org>

	PR fortran/60302
	* gfortran.dg/c_f_pointer_shape_tests_6.f90: New.

2014-02-21  Bill Schmidt  <wschmidt@linux.vnet.ibm.com>

	* gcc.dg/vmx/vsums.c: Check entire result vector.
	* gcc.dg/vmx/vsums-be-order.c: Likewise.

2014-02-21  Bill Schmidt  <wschmidt@linux.vnet.ibm.com>

	* gcc.dg/vmx/ld.c: New test.
	* gcc.dg/vmx/ld-be-order.c: New test.
	* gcc.dg/vmx/ld-vsx.c: New test.
	* gcc.dg/vmx/ld-vsx-be-order.c: New test.
	* gcc.dg/vmx/ldl.c: New test.
	* gcc.dg/vmx/ldl-be-order.c: New test.
	* gcc.dg/vmx/ldl-vsx.c: New test.
	* gcc.dg/vmx/ldl-vsx-be-order.c: New test.
	* gcc.dg/vmx/st.c: New test.
	* gcc.dg/vmx/st-be-order.c: New test.
	* gcc.dg/vmx/st-vsx.c: New test.
	* gcc.dg/vmx/st-vsx-be-order.c: New test.
	* gcc.dg/vmx/stl.c: New test.
	* gcc.dg/vmx/stl-be-order.c: New test.
	* gcc.dg/vmx/stl-vsx.c: New test.
	* gcc.dg/vmx/stl-vsx-be-order.c: New test.

2014-02-21  Uros Bizjak  <ubizjak@gmail.com>

	* g++.dg/other/i386-2.C (dg-options): Add -mavx512pf.
	* g++.dg/other/i386-3.C (dg-options): Ditto.
	* gcc.target/i386/sse-12.c (dg-options): Add -msha.
	* gcc.target/i386/sse-13.c (dg-options): Add -mavx512er, -mavx512cd,
	-mavx512pf and -msha.

2014-02-21  Richard Biener  <rguenther@suse.de>

	PR tree-optimization/60276
	* gcc.dg/vect/pr60276.c: New testcase.

2014-02-21  Janus Weil  <janus@gcc.gnu.org>

	PR fortran/60234
	* gfortran.dg/finalize_23.f90: New.

2014-02-21  Adam Butcher  <adam@jessamine.co.uk>

	PR c++/60052
	PR c++/60053
	* g++.dg/cpp1y/pr60052.C: New testcase.
	* g++.dg/cpp1y/pr60053.C: New testcase.

2014-02-21  Tobias Burnus  <burnus@net-b.de>

	PR fortran/60286
	* gfortran.dg/inquire_16.f90: New.

2014-02-20  Sandra Loosemore  <sandra@codesourcery.com>

	* gcc.target/nios2/biggot-1.c: New.
	* gcc.target/nios2/biggot-2.c: New.

2014-02-20  Martin Jambor  <mjambor@suse.cz>

	PR ipa/55260
	* gcc.dg/ipa/pr55260.c: New test.

2014-02-20  Bin Cheng  <bin.cheng@arm.com>

	* gcc.dg/tree-prof/crossmodule-indircall-1.c: Return 0
	for execution test case.

2014-02-20  Jan Hubicka  <hubicka@ucw.cz>

	PR ipa/58555
	* g++.dg/torture/pr58555.C: New testcase.

2014-02-20  Ilya Tocar  <ilya.tocar@intel.com>

	PR target/60204
	* gcc.target/x86_64/abi/avx512f/test_passing_structs.c: Update to
	reflect abi fix.
	* gcc.target/x86_64/abi/avx512f/test_passing_unions.c: Ditto.

2014-02-20  Ilya Tocar  <ilya.tocar@intel.com>
	    Kirill Yukhin  <kirill.yukhin@intel.com>

	* gcc.target/i386/avx512er-vrcp28sd-2.c: Distinguish src1 and src2.
	* gcc.target/i386/avx512er-vrcp28ss-2.c: Call correct intrinsic.
	* gcc.target/i386/avx512er-vrsqrt28sd-2.c: Distinguish src1 and src2.
	* gcc.target/i386/avx512er-vrsqrt28ss-2.c: Ditto.
	* gcc.target/i386/avx512f-vrcp14sd-2.c: Fix reference calculation.
	* gcc.target/i386/avx512f-vrcp14ss-2.c: Fix reference calculation.

2014-02-19  Jakub Jelinek  <jakub@redhat.com>

	PR c/37743
	* g++.dg/ext/builtin-bswap1.C: New test.
	* c-c++-common/pr37743.c: New test.

2014-02-19  Prathamesh Kulkarni  <bilbotheelffriend@gmail.com>

	* gcc.dg/decl-10.c: New test.

2014-02-19  Jakub Jelinek  <jakub@redhat.com>

	PR c++/60267
	* g++.dg/ext/ivdep-1.C: New test.

	PR c++/60267
	* gcc.dg/pr60267.c: New test.

2014-02-19  Uros Bizjak  <ubizjak@gmail.com>

	PR target/59794
	* gcc.target/i386/pr39162.c: Add dg-prune-output.
	(dg-options): Remove -Wno-psabi.
	* gcc.target/i386/pr59794-2.c: Ditto.
	* gcc.target/i386/pr60205-1.c: Ditto.
	* gcc.target/i386/sse-5.c: Ditto.

2014-02-18  Nick Clifton  <nickc@redhat.com>

	* gcc.dg/graphite/pr46966.c: Only run on 32-bit+ targets.
	* gcc.dg/pr23623.c: Likewise.
	* gcc.dg/pr48784-1.c: Likewise.
	* gcc.dg/pr48784-2.c: Likewise.
	* gcc.dg/pr56997-2.c: Likewise.
	* gcc.dg/sms-6.c: Likewise.
	* gcc.dg/torture/pr60183.c: Likewise.
	* gcc.dg/torture/vec-cvt-1.c: Likewise.
	* gcc.c-torture/execute/20061220-1.x: New.
	* gcc.c-torture/execute/pr43220.x: New.
	* gcc.c-torture/execute/pr51581-1.x: New.
	* gcc.c-torture/execute/pr51581-2.x: New.
	* gcc.c-torture/execute/pr58570.x: New.
	* gcc.c-torture/unsorted/DFcmp.x: New.
	* gcc.c-torture/unsorted/SFset.x: New.

2014-02-19  Eric Botcazou  <ebotcazou@adacore.com>

	* gnat.dg/opt31.adb: New test.

2014-02-19  Rainer Orth  <ro@CeBiTec.Uni-Bielefeld.DE>

	* gcc.dg/torture/pr60092.c: xfail execution on *-*-solaris2.11* at -O0.

2014-02-19  Janus Weil  <janus@gcc.gnu.org>

	PR fortran/60232
	* gfortran.dg/typebound_proc_33.f90: New.

2014-02-19  Marek Polacek  <polacek@redhat.com>

	PR c/60195
	* gcc.dg/pr60195.c: New test.

2014-02-19  Paul Pluzhnikov  <ppluzhnikov@google.com>

	* gcc.dg/vect/no-vfa-vect-depend-2.c (main1): Fix buffer overflow.

2014-02-19  Jakub Jelinek  <jakub@redhat.com>

	PR preprocessor/58844
	* c-c++-common/cpp/pr58844-1.c: New test.
	* c-c++-common/cpp/pr58844-2.c: New test.

2014-02-18  Paolo Carlini  <paolo.carlini@oracle.com>

	PR c++/60225
	* g++.dg/cpp0x/constexpr-ice10.C: New.

2014-02-18  Paolo Carlini  <paolo.carlini@oracle.com>

	PR c++/60215
	* g++.dg/cpp0x/pr60215.C: New.

2014-02-18  Tobias Burnus  <burnus@net-b.de>

	PR fortran/49397
	* gfortran.dg/proc_ptr_45.f90: New.
	* gfortran.dg/proc_ptr_46.f90: New.

2014-02-18  Adam Butcher  <adam@jessamine.co.uk>

	PR c++/60190
	* g++.dg/cpp1y/pr60190.C: New testcase.

	PR c++/60064
	* g++.dg/cpp1y/pr60064.C: New testcase.

2014-02-18  Uros Bizjak  <ubizjak@gmail.com>

	PR target/60205
	* gcc.target/i386/pr60205-1.c: New test.
	* gcc.target/i386/pr60205-2.c: Ditto.

2014-02-18  Kai Tietz  <ktietz@redhat.com>

	PR target/60193
	* gcc.target/i386/nest-1.c: New testcase.

2014-02-18  Eric Botcazou  <ebotcazou@adacore.com>

	* gnat.dg/opt32.adb: New test.

2014-02-18  Janus Weil  <janus@gcc.gnu.org>

	PR fortran/60231
	* gfortran.dg/typebound_generic_15.f90: New.

2014-02-17  Janus Weil  <janus@gcc.gnu.org>

	PR fortran/55907
	* gfortran.dg/init_flag_12.f90: New.

2014-02-17  Kirill Yukhin  <kirill.yukhin@intel.com>
	    Ilya Tocar  <ilya.tocar@intel.com>

	* gcc.target/i386/avx512f-vpermd-2.c: Fix reference calculations.
	* gcc.target/i386/avx512f-vpermpd-2.c: Ditto.
	* gcc.target/i386/avx512f-vpermps-2.c: Ditto.
	* gcc.target/i386/avx512f-vpermq-var-2.c: Ditto.

2014-02-16  Richard Sandiford  <rdsandiford@googlemail.com>

	* lib/target-supports.exp
	(check_effective_target_logical_op_short_circuit): New procedure.
	* gcc.dg/binop-xor1.c: XFAIL for logical_op_short_circuit.
	* gcc.dg/tree-ssa/forwprop-28.c: Use logical_op_short_circuit
	instead of mips*-*-*, arc*-*-*, avr*-*-* and arm_cortex_m tests.
	* gcc.dg/tree-ssa/vrp47.c: Likewise.
	* gcc.dg/tree-ssa/vrp87.c: Likewise.
	* gcc.dg/tree-ssa/ssa-dom-thread-4.c: Likewise.  Also use
	logical_op_short_circuit for the alternative test, extending
	it to arm_cortex_m.

2014-02-15  Michael Meissner  <meissner@linux.vnet.ibm.com>

	PR target/60203
	* gcc.target/powerpc/pr60203.c: New testsuite.

2014-02-15  Mikael Morin  <mikael@gcc.gnu.org>

	PR fortran/59599
	* gfortran.dg/ichar_3.f90: New test.

2014-02-15  Richard Biener  <rguenther@suse.de>

	PR tree-optimization/60183
	* gcc.dg/torture/pr60183.c: New testcase.

2014-02-14  Jeff Law  <law@redhat.com>

	PR rtl-optimization/60131
	* g++.dg/torture/pr60131.C: New test.

2014-02-14  Ian Bolton  <ian.bolton@arm.com>

	* gcc.target/arm/pr59858.c: Skip if -mfloat-abi=hard specified
	on command-line.

2014-02-14  Bernd Edlinger  <bernd.edlinger@hotmail.de>

	* c-c++-common/ubsan/overflow-negate-2.c (main): Use signed char.

2014-02-14  Jakub Jelinek  <jakub@redhat.com>

	* gcc.c-torture/compile/20140213.c: New test.

2014-02-13  Jakub Jelinek  <jakub@redhat.com>

	PR target/43546
	* gcc.target/i386/pr43546.c: New test.

2014-02-13  Dominik Vogt  <vogt@linux.vnet.ibm.com>

	* gcc.target/s390/hotpatch-compile-8.c: New test.

2014-02-13  Richard Sandiford  <rdsandiford@googlemail.com>

	* gcc.dg/pr59605.c: Convert to a compile test.  Protect MAX_COPY
	definition with an ifndef.
	* gcc.dg/pr59605-2.c: New test.

2014-02-13  Richard Sandiford  <rdsandiford@googlemail.com>

	* gcc.dg/gomp/simd-clones-5.c: Update comment for new warning message.

2014-02-12  Joseph Myers  <joseph@codesourcery.com>

	* gcc.dg/torture/float128-mul-underflow.c,
	gcc.dg/torture/float128-truncdf-underflow.c,
	gcc.dg/torture/float128-truncsf-underflow.c: New tests.

2014-02-12  Jakub Jelinek  <jakub@redhat.com>

	PR middle-end/59737
	* g++.dg/ipa/pr59737.C: New test.

2014-02-12  H.J. Lu  <hongjiu.lu@intel.com>

	* g++.dg/opt/pr52727.C: Compile with -march=i686 for ia32.

2014-02-12  Thomas Schwinge  <thomas@codesourcery.com>

	* c-c++-common/raw-string-3.c: Fix typo in dg-error invocation.

	* gcc.dg/cilk-plus/jump-openmp.c: New file.

2014-02-12  Richard Biener  <rguenther@suse.de>

	PR middle-end/60092
	* gcc.dg/torture/pr60092.c: New testcase.
	* gcc.dg/tree-ssa/alias-31.c: Disable SRA.

2014-02-12  Eric Botcazou  <ebotcazou@adacore.com>

	* gcc.c-torture/execute/20140212-1.c: New test.

2014-02-12  Paolo Carlini  <paolo.carlini@oracle.com>

	PR c++/60047
	* g++.dg/cpp0x/pr60047.C: New.

2014-02-12  Jakub Jelinek  <jakub@redhat.com>

	PR c/60101
	* c-c++-common/pr60101.c: New test.

2014-02-11  Jan Hubicka  <hubicka@ucw.cz>

	PR lto/59468
	* g++.dg/ipa/devirt-27.C: New testcase.
	* g++.dg/ipa/devirt-26.C: New testcase.

2014-02-11  Michael Meissner  <meissner@linux.vnet.ibm.com>

	PR target/60137
	* gcc.target/powerpc/pr60137.c: New file.

2014-02-11  Jakub Jelinek  <jakub@redhat.com>

	PR fortran/52370
	* gfortran.dg/pr52370.f90: New test.

2014-02-11  Uros Bizjak  <ubizjak@gmail.com>

	PR target/59927
	Revert
	2013-12-15  Uros Bizjak  <ubizjak@gmail.com>

	PR testsuite/58630
	* gcc.target/i386/pr43662.c (dg-options):
	Add -maccumulate-outgoing-args.
	* gcc.target/i386/pr43869.c (dg-options): Ditto.
	* gcc.target/i386/pr57003.c (dg-options): Ditto.
	* gcc.target/i386/avx-vzeroupper-16.c (dg-options):
	Remove -mtune=generic and add -maccumulate-outgoing-args instead.
	* gcc.target/i386/avx-vzeroupper-17.c (dg-options): Ditto.
	* gcc.target/i386/avx-vzeroupper-18.c (dg-options): Ditto.
	* gcc.target/x86_64/abi/callabi/func-1.c (dg-options):
	Add -maccumulate-outgoing-args.
	* gcc.target/x86_64/abi/callabi/func-2a.c (dg-options): Ditto.
	* gcc.target/x86_64/abi/callabi/func-2b.c (dg-options): Ditto.
	* gcc.target/x86_64/abi/callabi/func-indirect.c (dg-options): Ditto.
	* gcc.target/x86_64/abi/callabi/func-indirect-2a.c (dg-options): Ditto.
	* gcc.target/x86_64/abi/callabi/func-indirect-2b.c (dg-options): Ditto.
	* gcc.target/x86_64/abi/callabi/leaf-1.c (dg-options): Ditto.
	* gcc.target/x86_64/abi/callabi/leaf-2.c (dg-options): Ditto.
	* gcc.target/x86_64/abi/callabi/pr38891.c (dg-options): Ditto.
	* gcc.target/x86_64/abi/callabi/vaarg-1.c (dg-options): Ditto.
	* gcc.target/x86_64/abi/callabi/vaarg-2.c (dg-options): Ditto.
	* gcc.target/x86_64/abi/callabi/vaarg-3.c (dg-options): Ditto.
	* gcc.target/x86_64/abi/callabi/vaarg-4a.c (dg-options): Ditto.
	* gcc.target/x86_64/abi/callabi/vaarg-4b.c (dg-options): Ditto.
	* gcc.target/x86_64/abi/callabi/vaarg-5a.c (dg-options): Ditto.
	* gcc.target/x86_64/abi/callabi/vaarg-5b.c (dg-options): Ditto.

2014-02-11  Richard Sandiford  <rdsandiford@googlemail.com>

	* gcc.dg/vect/pr56787.c: Mark as xfail for vect_no_align.

2014-02-11  Jakub Jelinek  <jakub@redhat.com>

	PR debug/59776
	* gcc.dg/guality/pr59776.c: New test.

2014-02-11  Renlin Li  <Renlin.Li@arm.com>

	* gcc.target/arm/fixed_float_conversion.c: Add arm_vfp3 option.
	* lib/target-supports.exp (check_effective_target_arm_vfp3_ok): New.
	(add_options_for_arm_vfp3): New.

2014-02-11  Jeff Law  <law@redhat.com>

	PR middle-end/54041
	* gcc.target/m68k/pr54041.c: New test.

2014-02-11  Jakub Jelinek  <jakub@redhat.com>

	PR target/59927
	* gcc.target/i386/pr59927.c: New test.

2014-02-10  Richard Sandiford  <rdsandiford@googlemail.com>

	* gcc.dg/vect/pr57741-3.c: Require vect_int.
	* gcc.dg/vect/pr60012.c: Likewise.
	* gcc.dg/vect/vect-119.c: Likewise.
	* gcc.dg/vect/vect-outer-4c-big-array.c: Likewise.
	* gcc.dg/vect/vect-outer-4c.c: Likewise.

2014-02-10  Rainer Orth  <ro@CeBiTec.Uni-Bielefeld.DE>

	* gcc.dg/binop-xor1.c: Don't xfail scan-tree-dump-times.

2014-02-10  Jeff Law  <law@redhat.com>

	PR middle-end-52306
	* gcc.c-torture/compile/pr52306.c: New test.

2014-02-10  Rainer Orth  <ro@CeBiTec.Uni-Bielefeld.DE>

	* g++.dg/ext/vector26.C: Use -mmmx for 32-bit x86.

2014-02-10  Richard Biener  <rguenther@suse.de>

	PR tree-optimization/60115
	* gcc.dg/torture/pr60115.c: New testcase.

2014-02-10  Eric Botcazou  <ebotcazou@adacore.com>

	* g++.dg/vect/pr33426-ivdep-3.cc: Require vect_int_mult as well.
	* g++.dg/vect/pr33426-ivdep-4.cc: Likewise.

2014-02-10  Kirill Yukhin  <kirill.yukhin@intel.com>
	    Ilya Tocar  <ilya.tocar@intel.com>

	* gcc.target/i386/avx512f-vexpandpd-1.c: Update intrinsics.
	* gcc.target/i386/avx512f-vexpandps-1.c: Ditto.
	* gcc.target/i386/avx512f-vexpandpd-2.c: Ditto.
	* gcc.target/i386/avx512f-vexpandps-2.c: Ditto.
	* gcc.target/i386/avx512f-vmovdqu32-1: Ditto.
	* gcc.target/i386/avx512f-vmovdqu32-2: Ditto.
	* gcc.target/i386/avx512f-vmovdqu64-1: Ditto.
	* gcc.target/i386/avx512f-vmovdqu64-2: Ditto.
	* gcc.target/i386/avx512f-vpcmpd-2.c: Ditto.
	* gcc.target/i386/avx512f-vpcmpq-2.c: Ditto.
	* gcc.target/i386/avx512f-vpcmupd-2.c: Ditto.
	* gcc.target/i386/avx512f-vpcmupq-2.c: Ditto.
	* gcc.target/i386/avx512f-vrndscalepd-1.c: Ditto.
	* gcc.target/i386/avx512f-vrndscaleps-1.c: Ditto.
	* gcc.target/i386/avx512f-vrndscalepd-2.c: Ditto.
	* gcc.target/i386/avx512f-vrndscaleps-2.c: Ditto.
	* gcc.target/i386/avx512pf-vgatherpf0dpd-1.c: Update parameters.
	* gcc.target/i386/avx512pf-vgatherpf0dps-1.c: Ditto.
	* gcc.target/i386/avx512pf-vgatherpf0qpd-1.c: Ditto.
	* gcc.target/i386/avx512pf-vgatherpf0qps-1.c: Ditto.
	* gcc.target/i386/avx512pf-vgatherpf1dpd-1.c: Ditto.
	* gcc.target/i386/avx512pf-vgatherpf1dps-1.c: Ditto.
	* gcc.target/i386/avx512pf-vgatherpf1qpd-1.c: Ditto.
	* gcc.target/i386/avx512pf-vgatherpf1qps-1.c: Ditto.
	* gcc.target/i386/avx512f-vpsrad-2.c: Initialize 64 bits.
	* gcc.target/i386/avx512f-vpslld-2.c: Ditto.
	* gcc.target/i386/avx512f-vpsrld-2.c: Ditto.

2014-02-10  Jakub Jelinek  <jakub@redhat.com>

	* gcc.dg/vect/pr59984.c: Require effective target vect_simd_clones.

2014-02-09  Paul Thomas  <pault@gcc.gnu.org>

	PR fortran/57522
	* gfortran.dg/associated_target_5.f03: New test.

2014-02-09  Paul Thomas  <pault@gcc.gnu.org>

	PR fortran/59026
	* gfortran.dg/elemental_by_value_1.f90: New test.

2014-02-08  Janus Weil  <janus@gcc.gnu.org>

	PR fortran/58470
	* gfortran.dg/finalize_22.f90: New.

2014-02-08  Paul Thomas  <pault@gcc.gnu.org>

	PR fortran/60066
	* gfortran.dg/elemental_subroutine_10.f90: New test.  This PR
	was fixed by the patch for PR59906.

2014-02-08  Andreas Schwab  <schwab@linux-m68k.org>

	PR translation/52289
	* gfortran.dg/coarray_8.f90: Update dg-error match.

2014-02-08  Jakub Jelinek  <jakub@redhat.com>

	PR c/59984
	* gcc.dg/vect/pr59984.c: New test.

	PR middle-end/60092
	* gcc.dg/attr-alloc_align-1.c: New test.
	* gcc.dg/attr-alloc_align-2.c: New test.
	* gcc.dg/attr-alloc_align-3.c: New test.
	* gcc.dg/attr-assume_aligned-1.c: New test.
	* gcc.dg/attr-assume_aligned-2.c: New test.
	* gcc.dg/attr-assume_aligned-3.c: New test.

2014-02-08  Jakub Jelinek  <jakub@redhat.com>

	PR target/60077
	* gcc.target/i386/pr60077-1.c: New test.
	* gcc.target/i386/pr60077-2.c: New test.

2014-02-07  Jakub Jelinek  <jakub@redhat.com>

	PR preprocessor/56824
	* gcc.dg/pr56824.c: New test.

2014-02-07  Andreas Krebbel  <Andreas.Krebbel@de.ibm.com>

	* gcc.dg/gcc-have-sync-compare-and-swap.c: Align the 16 byte
	variable used for atomic operations.

2014-02-07  Richard Biener  <rguenther@suse.de>

	PR middle-end/60092
	* gcc.dg/vect/pr60092-2.c: New testcase.

2014-02-07  Jakub Jelinek  <jakub@redhat.com>

	PR c++/60082
	Revert
	2014-02-05  Balaji V. Iyer  <balaji.v.iyer@intel.com>

	* g++.dg/cilk-plus/CK/catch_exc.cc: Disable test for -O1.
	* c-c++-common/cilk-plus/CK/spawner_inline.c: Likewise.

2014-02-07  Andreas Krebbel  <Andreas.Krebbel@de.ibm.com>

	* gcc.target/s390/fp2int1.c: New testcase.

2014-02-07  Richard Biener  <rguenther@suse.de>

	PR middle-end/60092
	* gcc.dg/tree-ssa/alias-30.c: New testcase.
	* gcc.dg/tree-ssa/alias-31.c: Likewise.

2014-02-06  Jan Hubicka  <hubicka@ucw.cz>

	PR ipa/59918
	* g++.dg/torture/pr59918.C: New testcase.

2014-02-06  Jakub Jelinek  <jakub@redhat.com>

	PR target/59575
	* gcc.target/arm/pr59575.c: New test.

	PR debug/59992
	* gcc.dg/pr59992.c: New test.

2014-02-06  Marc Glisse  <marc.glisse@inria.fr>

	* g++.dg/cpp0x/constexpr-attribute2.C: Restrict to target
	init_priority. Test alignment of variable instead of function.

2014-02-06  Marek Polacek  <polacek@redhat.com>

	PR c/60087
	* gcc.dg/pr60087.c: New test.

2014-02-06  Alan Modra  <amodra@gmail.com>

	* gcc.target/powerpc/pr60032.c: New.

2014-02-06  Jakub Jelinek  <jakub@redhat.com>

	PR target/60062
	* gcc.c-torture/execute/pr60062.c: New test.
	* gcc.c-torture/execute/pr60072.c: New test.

2014-02-06  Ian Bolton  <ian.bolton@arm.com>

	* gcc.dg/tree-ssa/pr59597.c: Make called function static
	so that expected outcome works for PIC variants too.

2014-02-06  Yury Gribov  <y.gribov@samsung.com>
	    Kugan Vivekanandarajah  <kuganv@linaro.org>

	* gcc.target/arm/vect-noalign.c: New file.

2014-02-05  Jan Hubicka  <hubicka@ucw.cz>
	    Jakub Jelinek  <jakub@redhat.com>

	PR middle-end/60013
	* gcc.dg/pr60013.c: New testcase.

2014-02-05  Bill Schmidt  <wschmidt@linux.vnet.ibm.com>

	* gcc.dg/vmx/sum2s.c: New.
	* gcc.dg/vmx/sum2s-be-order.c: New.

2014-02-05  Bill Schmidt  <wschmidt@linux.vnet.ibm.com>

	* gcc.dg/vmx/pack.c: New.
	* gcc.dg/vmx/pack-be-order.c: New.
	* gcc.dg/vmx/unpack.c: New.
	* gcc.dg/vmx/unpack-be-order.c: New.

2014-02-05  Balaji V. Iyer  <balaji.v.iyer@intel.com>

	* g++.dg/cilk-plus/CK/catch_exc.cc: Disable test for -O1.
	* c-c++-common/cilk-plus/CK/spawner_inline.c: Likewise.

2014-02-05  Rainer Orth  <ro@CeBiTec.Uni-Bielefeld.DE>

	* gcc.target/i386/avx512f-vrndscaless-2.c (compute_rndscaless):
	Use __builtin_floorf, __builtin_ceilf.
	* gcc.target/i386/sse4_1-floorf-sfix-vec.c (floorf): Remove
	declaration.
	(TEST): Use __builtin_floorf.
	* gcc.target/i386/sse4_1-floorf-vec.c: Likewise.

2014-02-05  Jakub Jelinek  <jakub@redhat.com>

	PR ipa/59947
	* g++.dg/opt/pr59947.C: New test.

	PR c++/58703
	* c-c++-common/gomp/pr58703.c: New test.

2014-02-05  Richard Biener  <rguenther@suse.de>

	PR testsuite/60076
	* gcc.dg/vect/pr60012.c: Require vect_extract_even_odd and
	avoid using unsigned long long.

2014-02-05  Jakub Jelinek  <jakub@redhat.com>

	PR middle-end/57499
	* g++.dg/torture/pr57499.C: New test.

2010-06-30  Jakub Jelinek  <jakub@redhat.com>

	* g++.dg/opt/ctor1.C: New test.

2014-02-05  Yury Gribov  <y.gribov@samsung.com>

	* gcc.dg/asan/nosanitize-and-inline.c: New test.

2014-02-04  Jan Hubicka  <hubicka@ucw.cz>

	* g++.dg/ipa/devirrt-22.C: Fix template.

2014-02-04  Marek Polacek  <polacek@redhat.com>

	PR c/60036
	* gcc.dg/pr60036.c: New test.

2014-02-04  Markus Trippelsdorf  <markus@trippelsdorf.de>

	PR ipa/60058
	* g++.dg/torture/pr60058.C: New testcase.

2014-02-04  Max Ostapenko  <m.ostapenko@partner.samsung.com>

	* g++.dg/tsan/default_options.C: Invert check.

2014-02-04  Jakub Jelinek  <jakub@redhat.com>

	PR tree-optimization/60002
	* g++.dg/opt/pr60002.C: New test.

	PR tree-optimization/60023
	* g++.dg/vect/pr60023.cc: New test.

	PR ipa/60026
	* c-c++-common/torture/pr60026.c: New test.

	PR rtl-optimization/57915
	* gcc.target/i386/pr57915.c: New test.

2014-02-04  Rainer Orth  <ro@CeBiTec.Uni-Bielefeld.DE>

	* g++.dg/init/dso_handle2.C: Compile with -fuse-cxa-atexit.

2014-02-04  Renlin Li  <Renlin.Li@arm.com>

	* gcc.target/arm/ftest-armv7a-thumb.c: Change aramv7-a to armv7-a.

2014-02-04  Jakub Jelinek  <jakub@redhat.com>

	PR middle-end/59261
	* gcc.dg/pr59261.c: New test.

2014-02-04  Richard Biener  <rguenther@suse.de>

	PR tree-optimization/60012
	* gcc.dg/vect/pr60012.c: New testcase.

2014-02-04  Rainer Orth  <ro@CeBiTec.Uni-Bielefeld.DE>

	PR target/59788
	* g++.dg/eh/unwind-direct.C: New test.

2014-02-04  Uros Bizjak  <ubizjak@gmail.com>

	* lib/tsan-dg.exp (tsan_init): Set trivial testcase
	timeout value to 20s.

2014-02-03  Jan Hubicka  <hubicka@ucw.cz>

	PR ipa/59882
	* g++.dg/torture/pr59882.C: New testcase

2014-02-03  Jan Hubicka  <jh@suse.cz>

	PR ipa/59831
	* g++.dg/ipa/devirt-22.C: New testcase.

2014-02-03  Jan Hubicka  <jh@suse.cz>

	* g++.dg/ipa/devirt-25.C: New testcase.

2014-02-04  Jakub Jelinek  <jakub@redhat.com>

	PR tree-optimization/59924
	* gcc.dg/pr59924.c: New test.

2014-02-03  Jan Hubicka  <hubicka@ucw.cz>

	PR ipa/59831
	* g++.dg/ipa/devirt-24.C: New testcase.

2014-02-03  Marc Glisse  <marc.glisse@inria.fr>

	PR c++/53017
	PR c++/59211
	* c-c++-common/attributes-1.c: New testcase.
	* g++.dg/cpp0x/constexpr-attribute2.C: Likewise.

2014-02-03  Paolo Carlini  <paolo.carlini@oracle.com>

	PR c++/58871
	* g++.dg/cpp0x/pr58871.C: New.

2014-02-03  Cong Hou  <congh@google.com>

	PR tree-optimization/60000
	* g++.dg/vect/pr60000.cc: New test.

2014-02-03  H.J. Lu  <hongjiu.lu@intel.com>

	* gcc.target/i386/long-double-64-1.c: Verify __multf3 isn't used.
	* gcc.target/i386/long-double-64-4.c: Likewise.
	* gcc.target/i386/long-double-80-1.c: Likewise.
	* gcc.target/i386/long-double-80-2.c: Likewise.
	* gcc.target/i386/long-double-80-3.c: Likewise.
	* gcc.target/i386/long-double-80-4.c: Likewise.
	* gcc.target/i386/long-double-80-5.c: Likewise.
	* gcc.target/i386/long-double-64-2.c: Limit to ia32.  Verify
	__multf3 isn't used.
	* gcc.target/i386/long-double-64-3.c: Likewise.
	* gcc.target/i386/long-double-128-1.c: New test.
	* gcc.target/i386/long-double-128-2.c: Likewise.
	* gcc.target/i386/long-double-128-3.c: Likewise.
	* gcc.target/i386/long-double-128-4.c: Likewise.
	* gcc.target/i386/long-double-128-5.c: Likewise.
	* gcc.target/i386/long-double-128-6.c: Likewise.
	* gcc.target/i386/long-double-128-7.c: Likewise.
	* gcc.target/i386/long-double-128-8.c: Likewise.
	* gcc.target/i386/long-double-128-9.c: Likewise.
	* gcc.target/i386/long-double-64-5.c: Likewise.
	* gcc.target/i386/long-double-64-6.c: Likewise.
	* gcc.target/i386/long-double-64-7.c: Likewise.
	* gcc.target/i386/long-double-64-8.c: Likewise.
	* gcc.target/i386/long-double-64-9.c: Likewise.
	* gcc.target/i386/long-double-80-10.c: Likewise.
	* gcc.target/i386/long-double-80-8.c: Likewise.
	* gcc.target/i386/long-double-80-9.c: Likewise.

2014-02-03  Andrey Belevantsev  <abel@ispras.ru>

	PR rtl-optimization/57662
	* g++.dg/pr57662.C: New test.

2014-02-02  Bill Schmidt  <wschmidt@linux.vnet.ibm.com>

	* gcc.dg/vmx/3b-15.c: Remove special handling for little endian.
	* gcc.dg/vmx/perm.c: New.
	* gcc.dg/vmx/perm-be-order.c: New.

2014-02-02  Bill Schmidt  <wschmidt@linux.vnet.ibm.com>

	* gcc.dg/vmx/vsums.c: New.
	* gcc.dg/vmx/vsums-be-order.c: New.

2014-02-02  Jan Hubicka  <hubicka@ucw.cz>

	* g++.dg/ipa/devirt-23.C: New testcase.
	* g++.dg/ipa/devirt-20.C: Fix template.

2014-02-02  Jan Hubicka  <jh@suse.cz>

	* g++.dg/ipa/devirt-21.C: New testcase.

2014-02-02  Richard Sandiford  <rdsandiford@googlemail.com>

	* gcc.target/mips/get-fcsr-1.c, gcc.target/mips/get-fcsr-2.c,
	gcc.target/mips/set-fcsr-1.c, gcc.target/mips/set-fcsr-2.c: New tests.

2014-02-02  Uros Bizjak  <ubizjak@gmail.com>

	PR target/60017
	* gcc.c-torture/execute/pr60017.c: New test.

2014-02-02  Mikael Morin  <mikael@gcc.gnu.org>

	PR fortran/57033
	* gfortran.dg/default_initialization_7.f90: New test.

2014-02-01  Paul Thomas  <pault@gcc.gnu.org>

	PR fortran/59906
	* gfortran.dg/elemental_subroutine_9.f90: New test.

2014-02-01  Richard Sandiford  <rdsandiford@googlemail.com>

	* gcc.dg/tree-ssa/ssa-dom-thread-4.c: Adjust expected MIPS output.

2014-02-01  Richard Sandiford  <rdsandiford@googlemail.com>

	* g++.dg/pr49718.C: Use -mno-relax-pic-calls for MIPS.

2014-02-01  Richard Sandiford  <rdsandiford@googlemail.com>

	* g++.dg/ext/vector26.C: Restrict scan-assembler test to ! c++98.

2014-02-01  Paolo Carlini  <paolo.carlini@oracle.com>

	PR c++/51219
	* g++.dg/init/bitfield5.C: New.

2014-02-01  Jakub Jelinek  <jakub@redhat.com>

	PR tree-optimization/60003
	* gcc.c-torture/execute/pr60003.c: New test.

2014-01-31  Vladimir Makarov  <vmakarov@redhat.com>

	PR bootstrap/59985
	* gcc.target/arm/pr59985.C: New.

2014-01-31  Jakub Jelinek  <jakub@redhat.com>

	PR sanitizer/59410
	* lib/tsan-dg.exp (tsan_init): Instead of not running any
	tsan tests if trivial testcase doesn't run, set dg-do-what-default
	to compile.
	(tsan_finish): Restore dg-do-what-default.
	* g++.dg/tsan/atomic_free.C: Remove dg-do line.
	* g++.dg/tsan/fd_close_norace2.C: Likewise.
	* g++.dg/tsan/default_options.C: Likewise.
	* g++.dg/tsan/aligned_vs_unaligned_race.C: Likewise.
	* g++.dg/tsan/atomic_free2.C: Likewise.
	* g++.dg/tsan/cond_race.C: Likewise.
	* g++.dg/tsan/fd_close_norace.C: Likewise.
	* g++.dg/tsan/benign_race.C: Likewise.
	* c-c++-common/tsan/fd_pipe_race.c: Likewise.
	* c-c++-common/tsan/simple_race.c: Likewise.
	* c-c++-common/tsan/mutexset1.c: Likewise.
	* c-c++-common/tsan/thread_leak2.c: Likewise.
	* c-c++-common/tsan/tls_race.c: Likewise.
	* c-c++-common/tsan/write_in_reader_lock.c: Likewise.
	* c-c++-common/tsan/race_on_barrier2.c: Likewise.
	* c-c++-common/tsan/free_race2.c: Likewise.
	* c-c++-common/tsan/thread_leak.c: Likewise.
	* c-c++-common/tsan/thread_leak1.c: Likewise.
	* c-c++-common/tsan/race_on_barrier.c: Likewise.
	* c-c++-common/tsan/free_race.c: Likewise.
	* c-c++-common/tsan/sleep_sync.c: Likewise.
	* c-c++-common/tsan/tiny_race.c: Likewise.
	* c-c++-common/tsan/race_on_mutex2.c: Likewise.
	* c-c++-common/tsan/atomic_stack.c: Likewise.
	* c-c++-common/tsan/race_on_mutex.c: Likewise.  Adjust line numbers
	in dg-output regexps.
	* c-c++-common/tsan/simple_stack.c: Likewise.

2014-01-31  Richard Henderson  <rth@redhat.com>

	* g++.dg/tm/pr60004.C: New.

2014-01-31  Paolo Carlini  <paolo.carlini@oracle.com>

	PR c++/59082
	* g++.dg/inherit/crash4.C: New.

2014-01-31  Maxim Ostapenko  <m.ostapenko@partner.samsung.com>

	* c-c++-common/tsan/simple_race.c: Made test less flaky.

2014-01-31  Ilya Tocar  <ilya.tocar@intel.com>

	* gcc.target/i386/m512-check.h: Use correct rounding values.

2014-01-31  Ilya Tocar  <ilya.tocar@intel.com>

	* gcc.target/i386/avx-1.c: Use correct rounding values.
	* gcc.target/i386/avx512f-vaddpd-1.c: Ditto.
	* gcc.target/i386/avx512f-vaddps-1.c: Ditto.
	* gcc.target/i386/avx512f-vaddsd-1.c: Ditto.
	* gcc.target/i386/avx512f-vaddss-1.c: Ditto.
	* gcc.target/i386/avx512f-vcvtdq2ps-1.c: Ditto.
	* gcc.target/i386/avx512f-vcvtpd2dq-1.c: Ditto.
	* gcc.target/i386/avx512f-vcvtpd2ps-1.c: Ditto.
	* gcc.target/i386/avx512f-vcvtpd2udq-1.c: Ditto.
	* gcc.target/i386/avx512f-vcvtps2dq-1.c: Ditto.
	* gcc.target/i386/avx512f-vcvtps2udq-1.c: Ditto.
	* gcc.target/i386/avx512f-vcvtsd2si-1.c: Ditto.
	* gcc.target/i386/avx512f-vcvtsd2si64-1.c: Ditto.
	* gcc.target/i386/avx512f-vcvtsd2ss-1.c: Ditto.
	* gcc.target/i386/avx512f-vcvtsd2usi-1.c: Ditto.
	* gcc.target/i386/avx512f-vcvtsd2usi64-1.c: Ditto.
	* gcc.target/i386/avx512f-vcvtsi2sd64-1.c: Ditto.
	* gcc.target/i386/avx512f-vcvtsi2ss-1.c: Ditto.
	* gcc.target/i386/avx512f-vcvtsi2ss64-1.c: Ditto.
	* gcc.target/i386/avx512f-vcvtss2si-1.c: Ditto.
	* gcc.target/i386/avx512f-vcvtss2si64-1.c: Ditto.
	* gcc.target/i386/avx512f-vcvtss2usi-1.c: Ditto.
	* gcc.target/i386/avx512f-vcvtss2usi64-1.c: Ditto.
	* gcc.target/i386/avx512f-vcvtudq2ps-1.c: Ditto.
	* gcc.target/i386/avx512f-vcvtusi2sd64-1.c: Ditto.
	* gcc.target/i386/avx512f-vcvtusi2ss-1.c: Ditto.
	* gcc.target/i386/avx512f-vcvtusi2ss64-1.c: Ditto.
	* gcc.target/i386/avx512f-vdivpd-1.c: Ditto.
	* gcc.target/i386/avx512f-vdivps-1.c: Ditto.
	* gcc.target/i386/avx512f-vdivsd-1.c: Ditto.
	* gcc.target/i386/avx512f-vdivss-1.c: Ditto.
	* gcc.target/i386/avx512f-vfmaddXXXpd-1.c: Ditto.
	* gcc.target/i386/avx512f-vfmaddXXXps-1.c: Ditto.
	* gcc.target/i386/avx512f-vfmaddXXXsd-1.c: Ditto.
	* gcc.target/i386/avx512f-vfmaddXXXss-1.c: Ditto.
	* gcc.target/i386/avx512f-vfmaddsubXXXpd-1.c: Ditto.
	* gcc.target/i386/avx512f-vfmaddsubXXXps-1.c: Ditto.
	* gcc.target/i386/avx512f-vfmsubXXXpd-1.c: Ditto.
	* gcc.target/i386/avx512f-vfmsubXXXps-1.c: Ditto.
	* gcc.target/i386/avx512f-vfmsubXXXsd-1.c: Ditto.
	* gcc.target/i386/avx512f-vfmsubXXXss-1.c: Ditto.
	* gcc.target/i386/avx512f-vfmsubaddXXXpd-1.c: Ditto.
	* gcc.target/i386/avx512f-vfmsubaddXXXps-1.c: Ditto.
	* gcc.target/i386/avx512f-vfnmaddXXXpd-1.c: Ditto.
	* gcc.target/i386/avx512f-vfnmaddXXXps-1.c: Ditto.
	* gcc.target/i386/avx512f-vfnmaddXXXsd-1.c: Ditto.
	* gcc.target/i386/avx512f-vfnmaddXXXss-1.c: Ditto.
	* gcc.target/i386/avx512f-vfnmsubXXXpd-1.c: Ditto.
	* gcc.target/i386/avx512f-vfnmsubXXXps-1.c: Ditto.
	* gcc.target/i386/avx512f-vfnmsubXXXsd-1.c: Ditto.
	* gcc.target/i386/avx512f-vfnmsubXXXss-1.c: Ditto.
	* gcc.target/i386/avx512f-vmulpd-1.c: Ditto.
	* gcc.target/i386/avx512f-vmulps-1.c: Ditto.
	* gcc.target/i386/avx512f-vmulsd-1.c: Ditto.
	* gcc.target/i386/avx512f-vmulss-1.c: Ditto.
	* gcc.target/i386/avx512f-vscalefpd-1.c: Ditto.
	* gcc.target/i386/avx512f-vscalefps-1.c: Ditto.
	* gcc.target/i386/avx512f-vscalefsd-1.c: Ditto.
	* gcc.target/i386/avx512f-vscalefss-1.c: Ditto.
	* gcc.target/i386/avx512f-vsqrtpd-1.c: Ditto.
	* gcc.target/i386/avx512f-vsqrtps-1.c: Ditto.
	* gcc.target/i386/avx512f-vsqrtsd-1.c: Ditto.
	* gcc.target/i386/avx512f-vsqrtss-1.c: Ditto.
	* gcc.target/i386/avx512f-vsubpd-1.c: Ditto.
	* gcc.target/i386/avx512f-vsubps-1.c: Ditto.
	* gcc.target/i386/avx512f-vsubsd-1.c: Ditto.
	* gcc.target/i386/avx512f-vsubss-1.c: Ditto.
	* gcc.target/i386/sse-13.c: Ditto.
	* gcc.target/i386/sse-14.c: Ditto.
	* gcc.target/i386/sse-22.c: Ditto.
	* gcc.target/i386/sse-23.c: Ditto.

2014-01-31  Ilya Tocar  <ilya.tocar@intel.com>

	* gcc.target/i386/avx512f-inline-asm.c: Swap Yk and k.
	* gcc.target/i386/avx512f-kmovw-1.c: Also allow k0.

2014-01-31  Richard Biener  <rguenther@suse.de>

	PR middle-end/59990
	* gcc.dg/torture/pr59990.c: New testcase.

2014-01-31  Jakub Jelinek  <jakub@redhat.com>

	* lib/tsan-dg.exp (tsan_init): Try to run a trivial program,
	if it fails don't run any tsan tests.

2014-01-31  Marek Polacek  <polacek@redhat.com>

	PR c/59963
	* gcc.dg/pr59940.c (g): Adjust dg-warning.
	(y): Adjust dg-error.
	* gcc.dg/cast-function-1.c (bar): Adjust dg-warnings.
	* gcc.dg/pr59963-1.c: New test.
	* gcc.dg/pr59963-2.c: New test.
	* gcc.dg/pr59963-3.c: New test.

2014-01-30  Jakub Jelinek  <jakub@redhat.com>

	PR target/59923
	* gcc.target/arm/pr59923.c: New test.

2014-01-30  Bill Schmidt  <wschmidt@linux.vnet.ibm.com>

	* gcc.dg/vmx/splat.c: New.
	* gcc.dg/vmx/splat-vsx.c: New.
	* gcc.dg/vmx/splat-be-order.c: New.
	* gcc.dg/vmx/splat-vsx-be-order.c: New.
	* gcc.dg/vmx/eg-5.c: Remove special casing for little endian.
	* gcc.dg/vmx/sn7153.c: Add special casing for little endian.

2014-01-30  Richard Biener  <rguenther@suse.de>

	PR tree-optimization/59993
	* gcc.dg/torture/pr59993.c: New testcase.

2014-01-30  Richard Sandiford  <rdsandiford@googlemail.com>

	* g++.dg/vect/pr33426-ivdep.cc, g++.dg/vect/pr33426-ivdep-2.cc,
	g++.dg/vect/pr33426-ivdep-3.cc, g++.dg/vect/pr33426-ivdep-4.cc,
	gcc.dg/vect/vect-ivdep-1.c, gcc.dg/vect/vect-ivdep-2.c: Require
	vect_int rather than vect_float.

2014-01-30  Marek Polacek  <polacek@redhat.com>

	* gcc.dg/Wconversion-real-integer.c: Properly end comment.

2014-01-30  David Holsgrove <david.holsgrove@xilinx.com>

	* gcc.target/microblaze/isa/fcmp4.c: New.

2014-01-30  Marek Polacek  <polacek@redhat.com>

	PR c/59940
	* gcc.dg/pr59940.c: New test.
	* gcc.dg/pr35635.c (func3): Move dg-warning.

2014-01-30  Richard Biener  <rguenther@suse.de>

	PR tree-optimization/59903
	* gcc.dg/torture/pr59903.c: New testcase.

2014-01-30  Paolo Carlini  <paolo.carlini@oracle.com>

	PR c++/58843
	* g++.dg/lookup/crash8.C: New.

2014-01-30  Paolo Carlini  <paolo.carlini@oracle.com>

	PR c++/58649
	* g++.dg/template/crash117.C: New.

2014-01-30  Richard Biener  <rguenther@suse.de>

	PR c/59905
	* gcc.dg/cast-function-1.c: Adjust to survive DCE.
	* gcc.dg/call-diag-2.c: Remove expected warnings about calling
	abort.
	* gcc.dg/invalid-call-1.c: Likewise.

2014-01-29  Paolo Carlini  <paolo.carlini@oracle.com>

	PR c++/58561
	* g++.dg/cpp1y/auto-fn23.C: New.

2014-01-29  Paolo Carlini  <paolo.carlini@oracle.com>

	PR c++/58846
	* g++.dg/init/dso_handle2.C: New.

2014-01-29  Paolo Carlini  <paolo.carlini@oracle.com>

	PR c++/58674
	* g++.dg/cpp0x/pr58674.C: New.

2014-01-28  Kirill Yukhin  <kirill.yukhin@intel.com>

	PR target/59617
	* gcc.target/i386/avx512f-gather-2.c: Remove XPASS.
	* gcc.target/i386/avx512f-gather-5.c: Ditto.

2014-01-29  Bill Schmidt  <wschmidt@linux.vnet.ibm.com>

	* gcc.dg/vmx/merge-be-order.c: New.
	* gcc.dg/vmx/merge.c: New.
	* gcc.dg/vmx/merge-vsx-be-order.c: New.
	* gcc.dg/vmx/merge-vsx.c: New.

2014-01-29  Richard Biener  <rguenther@suse.de>

	PR tree-optimization/58742
	* gcc.dg/pr58742-1.c: New testcase.
	* gcc.dg/pr58742-2.c: Likewise.
	* gcc.dg/pr58742-3.c: Likewise.

2014-01-29  Renlin Li  <Renlin.Li@arm.com>

	* gcc.target/arm/ftest-armv7ve-arm.c: New.
	* gcc.target/arm/ftest-armv7ve-thumb.c: New.
	* lib/target-supports.exp: New armfunc, armflag and armdef for armv7ve.

2014-01-29  Paolo Carlini  <paolo.carlini@oracle.com>

	PR c++/58702
	* g++.dg/gomp/pr58702.C: New.

2014-01-29  Dodji Seketeli  <dodji@redhat.com>

	* c-c++-common/cpp/warning-zero-location-2.c: Fix error message
	selector.

2014-01-29  Jakub Jelinek  <jakub@redhat.com>

	PR middle-end/59917
	PR tree-optimization/59920
	* gcc.dg/pr59920-1.c: New test.
	* gcc.dg/pr59920-2.c: New test.
	* gcc.dg/pr59920-3.c: New test.
	* c-c++-common/gomp/pr59917-1.c: New test.
	* c-c++-common/gomp/pr59917-2.c: New test.

	PR tree-optimization/59594
	* gcc.dg/vect/no-vfa-vect-depend-2.c: New test.
	* gcc.dg/vect/no-vfa-vect-depend-3.c: New test.
	* gcc.dg/vect/pr59594.c: New test.

2014-01-28  Paul Thomas  <pault@gcc.gnu.org>

	PR fortran/59414
	* gfortran.dg/allocate_class_3.f90: New test.

2014-01-28  Dodji Seketeli  <dodji@redhat.com>

	PR preprocessor/59935
	* c-c++-common/cpp/warning-zero-location.c: New test.
	* c-c++-common/cpp/warning-zero-location-2.c: Likewise.

2014-01-27  Steve Ellcey  <sellcey@mips.com>

	* gcc.target/mips/pr52125.c: Add -mno-optgp option.

2014-01-27  Allan Sandfeld Jensen  <sandfeld@kde.org>

	* g++.dg/ext/mv16.C: New tests.

2014-01-27  Ilya Tocar  <ilya.tocar@intel.com>

	* gcc.target/i386/avx512f-vexpandpd-1.c: Also test _mm512_expand_pd.
	* gcc.target/i386/avx512f-vexpandpd-2.c: Ditto.
	* gcc.target/i386/avx512f-vexpandps-1.c: Also test _mm512_expand_ps.
	* gcc.target/i386/avx512f-vexpandps-2.c: Ditto.
	* gcc.target/i386/avx512f-vmovdqu64-1.c: Also test _mm512_storeu_epi64.
	* gcc.target/i386/avx512f-vmovdqu64-2.c: Ditto.
	* gcc.target/i386/avx512f-vpcmpged-1.c: New.
	* gcc.target/i386/avx512f-vpcmpged-2.c: Ditto.
	* gcc.target/i386/avx512f-vpcmpgeq-1.c: Ditto.
	* gcc.target/i386/avx512f-vpcmpgeq-2.c: Ditto.
	* gcc.target/i386/avx512f-vpcmpgeud-1.c: Ditto.
	* gcc.target/i386/avx512f-vpcmpgeud-2.c: Ditto.
	* gcc.target/i386/avx512f-vpcmpgeuq-1.c: Ditto.
	* gcc.target/i386/avx512f-vpcmpgeuq-2.c: Ditto.
	* gcc.target/i386/avx512f-vpcmpled-1.c: Ditto.
	* gcc.target/i386/avx512f-vpcmpled-2.c: Ditto.
	* gcc.target/i386/avx512f-vpcmpleq-1.c: Ditto.
	* gcc.target/i386/avx512f-vpcmpleq-2.c: Ditto.
	* gcc.target/i386/avx512f-vpcmpleud-1.c: Ditto.
	* gcc.target/i386/avx512f-vpcmpleud-2.c: Ditto.
	* gcc.target/i386/avx512f-vpcmpleuq-1.c: Ditto.
	* gcc.target/i386/avx512f-vpcmpleuq-2.c: Ditto.
	* gcc.target/i386/avx512f-vpcmpltd-1.c: Ditto.
	* gcc.target/i386/avx512f-vpcmpltd-2.c: Ditto.
	* gcc.target/i386/avx512f-vpcmpltq-1.c: Ditto.
	* gcc.target/i386/avx512f-vpcmpltq-2.c: Ditto.
	* gcc.target/i386/avx512f-vpcmpltud-1.c: Ditto.
	* gcc.target/i386/avx512f-vpcmpltud-2.c: Ditto.
	* gcc.target/i386/avx512f-vpcmpltuq-1.c: Ditto.
	* gcc.target/i386/avx512f-vpcmpltuq-2.c: Ditto.
	* gcc.target/i386/avx512f-vpcmpneqd-1.c: Ditto.
	* gcc.target/i386/avx512f-vpcmpneqd-2.c: Ditto.
	* gcc.target/i386/avx512f-vpcmpneqq-1.c: Ditto.
	* gcc.target/i386/avx512f-vpcmpneqq-2.c: Ditto.
	* gcc.target/i386/avx512f-vpcmpnequd-1.c: Ditto.
	* gcc.target/i386/avx512f-vpcmpnequd-2.c: Ditto.
	* gcc.target/i386/avx512f-vpcmpnequq-1.c: Ditto.
	* gcc.target/i386/avx512f-vpcmpnequq-2.c: Ditto.
	* gcc.target/i386/avx512f-vpmovdb-1.c: Also test
	_mm512_mask_cvtepi32_storeu_epi8.
	* gcc.target/i386/avx512f-vpmovdb-2.c: Ditto.
	* gcc.target/i386/avx512f-vpmovdw-1.c: Also test
	_mm512_mask_cvtepi32_storeu_epi16.
	* gcc.target/i386/avx512f-vpmovdw-2.c: Ditto.
	* gcc.target/i386/avx512f-vpmovqb-1.c: Also test
	_mm512_mask_cvtepi64_storeu_epi8.
	* gcc.target/i386/avx512f-vpmovqb-2.c: Ditto.
	* gcc.target/i386/avx512f-vpmovqw-1.c: Also test
	_mm512_mask_cvtepi64_storeu_epi16.
	* gcc.target/i386/avx512f-vpmovqw-2.c: Ditto.
	* gcc.target/i386/avx512f-vpmovqd-1.c: Also test
	_mm512_mask_cvtepi64_storeu_epi32.
	* gcc.target/i386/avx512f-vpmovqd-2.c: Ditto.
	* gcc.target/i386/avx512f-vpmovsdb-1.c: Also test
	_mm512_mask_cvtsepi32_storeu_epi8.
	* gcc.target/i386/avx512f-vpmovsdb-2.c: Ditto.
	* gcc.target/i386/avx512f-vpmovsdw-1.c: Also test
	_mm512_mask_cvtsepi32_storeu_epi16.
	* gcc.target/i386/avx512f-vpmovsdw-2.c: Ditto.
	* gcc.target/i386/avx512f-vpmovsqb-1.c: Also test
	_mm512_mask_cvtsepi64_storeu_epi8.
	* gcc.target/i386/avx512f-vpmovsqb-2.c: Ditto.
	* gcc.target/i386/avx512f-vpmovsqw-1.c: Also test
	_mm512_mask_cvtsepi64_storeu_epi16.
	* gcc.target/i386/avx512f-vpmovsqw-2.c: Ditto.
	* gcc.target/i386/avx512f-vpmovsqd-1.c: Also test
	_mm512_mask_cvtsepi64_storeu_epi32.
	* gcc.target/i386/avx512f-vpmovsqd-2.c: Ditto.
	* gcc.target/i386/avx512f-vpmovusdb-1.c: Also test
	_mm512_mask_cvtusepi32_storeu_epi8.
	* gcc.target/i386/avx512f-vpmovusdb-2.c: Ditto.
	* gcc.target/i386/avx512f-vpmovusdw-1.c: Also test
	_mm512_mask_cvtusepi32_storeu_epi16.
	* gcc.target/i386/avx512f-vpmovusdw-2.c: Ditto.
	* gcc.target/i386/avx512f-vpmovusqb-1.c: Also test
	_mm512_mask_cvtusepi64_storeu_epi8.
	* gcc.target/i386/avx512f-vpmovusqb-2.c: Ditto.
	* gcc.target/i386/avx512f-vpmovusqw-1.c: Also test
	_mm512_mask_cvtusepi64_storeu_epi16.
	* gcc.target/i386/avx512f-vpmovusqw-2.c: Ditto.
	* gcc.target/i386/avx512f-vpmovusqd-1.c: Also test
	_mm512_mask_cvtusepi64_storeu_epi32.
	* gcc.target/i386/avx512f-vpmovusqd-2.c: Ditto.
	* gcc.target/i386/m128-check.h: Add checkVs, checkVb.

2014-01-27  Kirill Yukhin  <kirill.yukhin@intel.com>

	* gcc.target/i386/avx512pf-vgatherpf0dpd-1.c: New.
	* gcc.target/i386/avx512pf-vgatherpf0qpd-1.c: Ditto.
	* gcc.target/i386/avx512pf-vgatherpf1dpd-1.c: Ditto.
	* gcc.target/i386/avx512pf-vgatherpf1qpd-1.c: Ditto.
	* gcc.target/i386/avx512pf-vscatterpf0dpd-1.c: Ditto.
	* gcc.target/i386/avx512pf-vscatterpf0qpd-1.c: Ditto.
	* gcc.target/i386/avx512pf-vscatterpf1dpd-1.c: Ditto.
	* gcc.target/i386/avx512pf-vscatterpf1qpd-1.c: Ditto.
	* gcc.target/i386/sse-14.c: Add new built-ins, fix AVX-512ER
	built-ins roudning immediate.
	* gcc.target/i386/sse-22.c: Add new built-ins.
	* gcc.target/i386/sse-23.c: Ditto.
	* gcc.target/i386/avx-1.c: Ditto.

2014-01-27  Christian Bruel  <christian.bruel@st.com>

	* gcc.target/sh/torture/strncmp.c: New tests.

2014-01-25  Richard Sandiford  <rdsandiford@googlemail.com>

	* gcc.dg/unroll_1.c: Add -fenable-rtl-loop2.

2014-01-25  Bernd Edlinger  <bernd.edlinger@hotmail.de>

	* gcc.dg/vect/vect-nop-move.c (main): Check for vect runtime.

2014-01-24  Jeff Law  <law@redhat.com>

	PR tree-optimization/59919
	* gcc.c-torture/compile/pr59919.c: New test.

2014-01-24  Paolo Carlini  <paolo.carlini@oracle.com>

	PR c++/57524
	* g++.dg/ext/timevar2.C: New.

2014-01-24  Marek Polacek  <polacek@redhat.com>

	* gcc.dg/pr59846.c (fn1, fn2): Use ULL suffix.

2014-01-23  H.J. Lu  <hongjiu.lu@intel.com>

	PR target/59929
	* gcc.target/i386/pr59929.c: New test.

2014-01-23  Michael Meissner  <meissner@linux.vnet.ibm.com>

	PR target/59909
	* gcc.target/powerpc/quad-atomic.c: New file to test power8 quad
	word atomic functions at runtime.

2014-01-23  Marek Polacek  <polacek@redhat.com>

	PR c/59846
	* gcc.dg/pr59846.c: New test.

2014-01-23  Marek Polacek  <polacek@redhat.com>

	PR c/58346
	* c-c++-common/pr58346-1.c: New test.
	* c-c++-common/pr58346-2.c: New test.
	* c-c++-common/pr58346-3.c: New test.

2014-01-23  Marek Polacek  <polacek@redhat.com>

	PR c/59871
	* gcc.dg/20020220-2.c: Adjust dg-warning message.
	* gcc.dg/pr59871.c: New test.

2014-01-23  Paolo Carlini  <paolo.carlini@oracle.com>

	PR c++/58980
	* g++.dg/parse/enum11.C: New.

2014-01-23  Alex Velenko  <Alex.Velenko@arm.com>

	* gcc.target/aarch64/sshr64_1.c: New testcase.

2014-01-23  Balaji V. Iyer  <balaji.v.iyer@intel.com>

	* g++.dg/cilk-plus/cilk-plus.exp: Called the C/C++ common tests for
	SIMD enabled function.
	* g++.dg/cilk-plus/ef_test.C: New test.
	* c-c++-common/cilk-plus/ef_error3.c: Made certain messages C specific
	and added C++ ones.
	* c-c++-common/cilk-plus/vlength_errors.c: Added new dg-error tags
	to differenciate C error messages from C++ ones.

2014-01-23  Alex Velenko  <Alex.Velenko@arm.com>

	* gcc.target/aarch64/vld1-vst1_1.c: New test_case.

2014-01-23  David Holsgrove <david.holsgrove@xilinx.com>

	* gcc.target/microblaze/others/builtin-trap.c: New test,

2014-01-23  Jakub Jelinek  <jakub@redhat.com>

	PR middle-end/58809
	* c-c++-common/gomp/pr58809.c: New test.

2014-01-23  Dominique Dhumieres  <dominiq@lps.ens.fr>

	PR sanitizer/59897
	* c-c++-common/asan/use-after-return-1.c: Fixed
	to pass on darwin.

2014-01-23  Dodji Seketeli  <dodji@redhat.com>

	PR preprocessor/58580
	* c-c++-common/cpp/warning-zero-in-literals-1.c: New test file.

2014-01-23  Kirill Yukhin  <kirill.yukhin@intel.com>
	    Ilya Tocar  <ilya.tocar@intel.com>

	* gcc.target/i386/avx512f-kmovw-1.c: New.

2014-01-23  Kirill Yukhin  <kirill.yukhin@intel.com>

	* gcc.target/i386/avx512f-vmovdqu32-1.c: Fix intrinsic name.
	* gcc.target/i386/avx512f-vmovdqu32-2.c: Ditto.
	* gcc.target/i386/avx512f-vpcmpd-2.c: Ditto.
	* gcc.target/i386/avx512f-vpcmpq-2.c: Ditto.
	* gcc.target/i386/avx512f-vpcmpud-2.c: Ditto.
	* gcc.target/i386/avx512f-vpcmpuq-2.c: Ditto.

2014-01-23  Richard Sandiford  <rdsandiford@googlemail.com>

	PR target/52125
	* gcc.dg/pr48774.c: Remove skip for mips_rel.
	* gcc.target/mips/pr52125.c: New test.

2014-01-22  Marek Polacek  <polacek@redhat.com>

	PR c/59891
	* gcc.dg/torture/pr59891.c: New test.

2014-01-22  Jeff Law  <law@redhat.com>

	PR tree-optimization/59597
	* gcc.dg/tree-ssa/pr59597.c: New test.

2014-01-22  Vladimir Makarov  <vmakarov@redhat.com>

	PR rtl-optimization/59477
	* g++.dg/pr59477.C: New.

2014-01-22  Richard Sandiford  <rdsandiford@googlemail.com>

	* gcc.dg/pr44194-1.c: Match "insn " and "insn:", but not "insn/f".

2014-01-22  Ville Voutilainen  <ville.voutilainen@gmail.com>

	PR c++/59482
	* g++.dg/pr59482.C: New.

2014-01-22  Bill Schmidt  <wschmidt@linux.vnet.ibm.com>

	* gcc.dg/vmx/insert-vsx-be-order.c: New.
	* gcc.dg/vmx/extract-vsx.c: New.
	* gcc.dg/vmx/extract-vsx-be-order.c: New.
	* gcc.dg/vmx/insert-vsx.c: New.

2014-01-21  Vladimir Makarov  <vmakarov@redhat.com>

	PR rtl-optimization/59896
	* gcc.target/arm/pr59896.c: New.

2014-01-21  Vladimir Makarov  <vmakarov@redhat.com>

	PR rtl-optimization/59858
	* gcc.target/arm/pr59858.c: New.

2014-01-21  Jakub Jelinek  <jakub@redhat.com>

	PR target/59003
	* gcc.dg/tree-prof/pr59003.c: New test.

	PR middle-end/59860
	* gcc.dg/strlenopt-4.c: Expect the same counts on s390*-* as on all
	other targets.

2014-01-20  Dominique d'Humieres  <dominiq@lps.ens.fr>

	* gfortran.dg/round_3.f08: Add more cases.

2014-01-20  Richard Sandiford  <rdsandiford@googlemail.com>

	* lib/target-supports.exp (force_conventional_output_for): New
	procedure.
	* lib/scanasm.exp (scan-assembler_required_options)
	(scan-assembler-not_required_options)
	(scan-assembler-times_required_options): Replace with
	force_conventional_output_fors.
	* lib/scanrtl.exp: Force conventional output for all rtl dump scans.
	* gcc.target/mips/octeon-pipe-1.c: Remove -ffat-lto-objects.

2014-01-20  H.J. Lu  <hongjiu.lu@intel.com>

	PR middle-end/59789
	* gcc.target/i386/pr59789.c: New testcase.

2014-01-20  Yufeng Zhang  <yufeng.zhang@arm.com>

	* g++.dg/debug/ra1.C (struct tree_base): Change the width of
	the 'code' bitfield from 16 to 8.

2014-01-20  Alex Velenko  <Alex.Velenko@arm.com>

	* lib/target-supports.exp
	(check_effective_target_vect_perm): Exclude aarch64_be.
	(check_effective_target_vect_perm_byte): Likewise.
	(check_effective_target_vect_perm_short): Likewise.

2014-01-20  Alex Velenko  <Alex.Velenko@arm.com>

	* gcc.target/aarch64/vneg_f.c (STORE_INST): New macro.
	(RUN_TEST): Use new macro.
	(INDEX64_32): Delete.
	(INDEX64_64): Likewise.
	(INDEX128_32): Likewise.
	(INDEX128_64): Likewise.
	(INDEX): Likewise.
	(test_vneg_f32): Use fixed RUN_TEST.

2014-01-20  Richard Biener  <rguenther@suse.de>

	PR middle-end/59860
	* gcc.dg/pr59860.c: New testcase.

2014-01-20  Jakub Jelinek  <jakub@redhat.com>

	PR target/59880
	* gcc.target/i386/pr59880.c: New test.

2014-01-20  Renlin Li  <renlin.li@arm.com>

	* gcc.dg/pr44194-1.c: Tweak regexp.

2014-01-19  Steven G. Kargl  <kargl@gcc.gnu.org>

	PR libfortran/59771
	PR libfortran/59774
	PR libfortran/59836
	* gfortran.dg/round_3.f08: New cases added.
	* gfortran.dg/fmt_g_1.f90: New test.

2014-01-19  Uros Bizjak  <ubizjak@gmail.com>

	* g++.dg/pr49718.C: Add "-mno-explicit-relocs" for alpha*-*-* targets.

2014-01-19  Richard Sandiford  <rdsandiford@googlemail.com>

	* gcc.target/mips/pr54240.c: Add -ffat-lto-objects.

2014-01-19  Richard Sandiford  <rdsandiford@googlemail.com>

	* gcc.dg/vect/pr57705.c: Require vect_int.
	* gcc.dg/vect/pr58508.c: Fix order of dg-require-effective-target line.
	* gcc.dg/vect/vect-alias-check.c: Likewise.

2014-01-18  Mikael Morin  <mikael@gcc.gnu.org>

	PR fortran/58007
	* gfortran.dg/unresolved_fixup_1.f90: New test.
	* gfortran.dg/unresolved_fixup_2.f90: New test.

2014-01-18  Jakub Jelinek  <jakub@redhat.com>

	PR target/58944
	* gcc.target/i386/pr58944.c: Drop -march=native from dg-options.
	Remove dg-prune-output lines.

2014-01-17  Jakub Jelinek  <jakub@redhat.com>

	PR middle-end/59706
	* gfortran.dg/pr59706.f90: New test.
	* g++.dg/ext/pr59706.C: New test.

2014-01-17  Paolo Carlini  <paolo.carlini@oracle.com>

	PR c++/59270
	PR c++/58811
	* g++.dg/cpp0x/decltype-incomplete1.C: New.
	* g++.dg/init/pr58811.C: Likewise.

2014-01-17  Jeff Law  <law@redhat.com>

	PR middle-end/57904
	* gfortran.dg/pr57904.f90: New test.

2014-01-17  Paolo Carlini  <paolo.carlini@oracle.com>

	PR c++/59269
	* g++.dg/cpp0x/nsdmi-union4.C: New.

2014-01-17  Marek Polacek  <polacek@redhat.com>

	PR c++/59838
	* g++.dg/diagnostic/pr59838.C: New test.

2014-01-17  Marek Polacek  <polacek@redhat.com>

	PR c/58346
	* gcc.dg/pr58346.c: New test.

2014-01-17  Jakub Jelinek  <jakub@redhat.com>

	PR testsuite/58776
	* gcc.dg/tree-ssa/gen-vect-32.c: Add -fno-vect-cost-model to
	dg-options, use dg-additional-options for i?86/x86_64 to avoid
	option duplication.

	PR fortran/59440
	* gfortran.dg/pr59440-1.f90: New test.
	* gfortran.dg/pr59440-2.f90: New test.
	* gfortran.dg/pr59440-3.f90: New test.

	PR testsuite/59064
	* gcc.dg/vect/vect-ivdep-1.c: Replace two dg-bogus lines separately
	testing for " version" and " alias" with one testing for
	" version\[^\n\r]* alias".
	* gcc.dg/vect/vect-ivdep-2.c: Likewise.
	* gfortran.dg/vect/vect-do-concurrent-1.f90: Likewise.
	* g++.dg/vect/pr33426-ivdep.cc: Likewise.
	* g++.dg/vect/pr33426-ivdep-2.cc: Likewise.
	* g++.dg/vect/pr33426-ivdep-3.cc: Likewise.
	* g++.dg/vect/pr33426-ivdep-4.cc: Adjust comments similarly.

	PR c++/57945
	* c-c++-common/torture/pr57945.c: New test.

2014-01-17  Zhenqiang Chen  <zhenqiang.chen@arm.com>

	* gcc.target/arm/its.c: New testcase.

2014-01-16  Jan Hubicka  <jh@suse.cz>

	PR ipa/59775
	* g++.dg/torture/pr59775.C: New testcase.

2014-01-16  Jakub Jelinek  <jakub@redhat.com>

	PR middle-end/58344
	* gcc.c-torture/compile/pr58344.c: New test.

	PR target/59839
	* gcc.target/i386/pr59839.c: New test.

	PR debug/54694
	* gcc.target/i386/pr9771-1.c (main): Rename to...
	(real_main): ... this.  Add __asm name "main".
	(ASMNAME, ASMNAME2, STRING): Define.

2014-01-16  Nick Clifton  <nickc@redhat.com>

	PR middle-end/28865
	* gcc.c-torture/compile/pr28865.c: New.
	* gcc.c-torture/execute/pr28865.c: New.

2014-01-16  Marek Polacek  <polacek@redhat.com>

	PR middle-end/59827
	* gcc.dg/pr59827.c: New test.

2014-01-16  Andreas Schwab  <schwab@linux-m68k.org>

	* gcc.c-torture/execute/pr59747.c (fn1): Return a value.

2014-01-15  Richard Henderson  <rth@redhat.com>

	PR debug/54694
	* gcc.target/i386/pr54694.c: New test.

2014-01-15  Laurent Alfonsi <laurent.alfonsi@st.com>

	PR c++/49718
	* g++.dg/pr49718.C: New test.

2014-01-15  Richard Sandiford  <rdsandiford@googlemail.com>

	* gcc.target/mips/umips-branch-4.c: Add addressing=absolute.

2014-01-15  Bill Schmidt  <wschmidt@vnet.linux.ibm.com>

	* gcc.dg/vmx/mult-even-odd.c: New.
	* gcc.dg/vmx/mult-even-odd-be-order.c: New.

2014-01-15  Balaji V. Iyer  <balaji.v.iyer@intel.com>

	* lib/target-supports.exp (check_libcilkrts_available): Added an
	extern "C" if we are using C++ along with a function prototype.

2014-01-15  Jeff Law  <law@redhat.com>

	PR tree-optimization/59747
	* gcc.c-torture/execute/pr59747.c: New test.

2014-01-15  H.J. Lu  <hongjiu.lu@intel.com>

	PR target/59794
	* c-c++-common/convert-vec-1.c: Also prune ABI change for
	Linux/x86.
	* g++.dg/cpp0x/constexpr-53094-2.C: Likewise.
	* g++.dg/ext/attribute-test-1.C: Likewise.
	* g++.dg/ext/attribute-test-2.C: Likewise.
	* g++.dg/ext/attribute-test-3.C: Likewise.
	* g++.dg/ext/attribute-test-4.C: Likewise.
	* g++.dg/ext/pr56790-1.C: Likewise.
	* g++.dg/torture/pr38565.C: Likewise.
	* gcc.dg/pr53060.c: Likewise.
	* c-c++-common/scal-to-vec2.c: Add -msse2 for x86.
	* c-c++-common/vector-compare-2.c: Likewise.
	* gcc.dg/Wstrict-aliasing-bogus-ref-all-2.c: Likewise.
	* g++.dg/conversion/simd1.C: Add -msse2 for x86.  Adjust
	dg-message line number.

2014-01-15  Matthias Klose  <doko@ubuntu.com>

	* go.test/go-test.exp: Set goarch for aarch64*-*-*.

2014-01-15  Richard Biener  <rguenther@suse.de>

	PR tree-optimization/59822
	* g++.dg/torture/pr59822.C: New testcase.

2014-01-15  Kirill Yukhin  <kirill.yukhin@intel.com>

	PR target/59808
	* gcc.target/i386/sse-12.c: Add `-mavx512[cd, er, pf]' options.
	* gcc.target/i386/sse-14.c: Update constants avx512erintrin.h tests.

2014-01-15  Matthew Gretton-Dann  <matthew.gretton-dann@linaro.org>
	    Kugan Vivekanandarajah  <kuganv@linaro.org>

	PR target/59695
	* g++.dg/pr59695.C: New testcase.

2014-01-15  Andreas Krebbel  <Andreas.Krebbel@de.ibm.com>

	PR target/59803
	* gcc.c-torture/compile/pr59803.c: New testcase.

2014-01-15  Jakub Jelinek  <jakub@redhat.com>

	PR c/58943
	* gcc.c-torture/execute/pr58943.c: New test.
	* gcc.dg/tree-ssa/ssa-fre-33.c (main): Avoid using += in the test.

2014-01-14  H.J. Lu  <hongjiu.lu@intel.com>

	PR target/59794
	* g++.dg/ext/vector23.C: Also prune ABI change for Linux/x86.
	* gcc.target/i386/pr39162.c (y): New __m256i variable.
	(bar): Change return type to void.  Set y to x.
	* gcc.target/i386/pr59794-1.c: New testcase.
	* gcc.target/i386/pr59794-2.c: Likewise.
	* gcc.target/i386/pr59794-3.c: Likewise.
	* gcc.target/i386/pr59794-4.c: Likewise.
	* gcc.target/i386/pr59794-5.c: Likewise.
	* gcc.target/i386/pr59794-6.c: Likewise.
	* gcc.target/i386/pr59794-7.c: Likewise.

2014-01-14  Richard Biener  <rguenther@suse.de>

	PR tree-optimization/58921
	PR tree-optimization/59006
	* gcc.dg/torture/pr58921.c: New testcase.
	* gcc.dg/torture/pr59006.c: Likewise.
	* gcc.dg/vect/pr58508.c: XFAIL no longer handled cases.

2014-01-14  Jakub Jelinek  <jakub@redhat.com>

	PR testsuite/59494
	* gfortran.dg/vect/fast-math-mgrid-resid.f: Change
	-fdump-tree-optimized to -fdump-tree-pcom-details in dg-options and
	cleanup-tree-dump from optimized to pcom.  Remove scan-tree-dump-times
	for vect_\[^\\n\]*\\+, add scan-tree-dump-times for no suitable
	chains and Executing predictive commoning without unrolling.

2014-01-14  Kirill Yukhin  <kirill.yukhin@intel.com>

	* gcc.target/i386/avx-1.c: Fix __builtin_ia32_exp2ps_mask,
	__builtin_ia32_exp2pd_mask, __builtin_ia32_rcp28ps_mask,
	__builtin_ia32_rcp28pd_mask, __builtin_ia32_rsqrt28ps_mask,
	__builtin_ia32_rsqrt28pd_mask. Add __builtin_ia32_rcp28ss_round,
	__builtin_ia32_rcp28sd_round, __builtin_ia32_rsqrt28ss_round,
	__builtin_ia32_rsqrt28sd_round.
	* gcc.target/i386/avx512er-vexp2pd-1.c: Fix rounding mode.
	* gcc.target/i386/avx512er-vexp2ps-1.c: Ditto.
	* gcc.target/i386/avx512er-vrcp28pd-1.c: Ditto.
	* gcc.target/i386/avx512er-vrcp28ps-1.c: Ditto.
	* gcc.target/i386/avx512er-vrsqrt28pd-1.c: Ditto.
	* gcc.target/i386/avx512er-vrsqrt28ps-1.c: Ditto.
	* gcc.target/i386/avx512er-vrcp28sd-1.c: New.
	* gcc.target/i386/avx512er-vrcp28sd-2.c: Ditto.
	* gcc.target/i386/avx512er-vrcp28ss-1.c: Ditto.
	* gcc.target/i386/avx512er-vrcp28ss-2.c: Ditto.
	* gcc.target/i386/avx512er-vrsqrt28sd-1.c: Ditto.
	* gcc.target/i386/avx512er-vrsqrt28sd-2.c: Ditto.
	* gcc.target/i386/avx512er-vrsqrt28ss-1.c: Ditto.
	* gcc.target/i386/avx512er-vrsqrt28ss-2.c: Ditto.
	* gcc.target/i386/avx512f-vmovntdqa-1.c: Ditto.
	* gcc.target/i386/avx512f-vmovntdqa-2.c: Ditto.
	* gcc.target/i386/avx512f-vrcp14sd-2.c: Fix.
	* gcc.target/i386/avx512f-vrcp14ss-2.c: Ditto.
	* gcc.target/i386/sse-22.c: Extend with new built-ins,
	fix wrong rounding mode (see above).
	* gcc.target/i386/sse-23.c: Ditto.

2014-01-13  Bill Schmidt  <wschmidt@linux.vnet.ibm.com>

	* gcc.dg/vmx/insert.c: New.
	* gcc.dg/vmx/insert-be-order.c: New.
	* gcc.dg/vmx/extract.c: New.
	* gcc.dg/vmx/extract-be-order.c: New.

2014-01-13  Jakub Jelinek  <jakub@redhat.com>

	PR tree-optimization/59387
	* gcc.c-torture/execute/pr59387.c: New test.

2014-01-13  Richard Biener  <rguenther@suse.de>

	* g++.dg/lto/lto.exp: Do check_effective_target_lto check before
	adjusting mathlib options.
	* gfortran.dg/lto/lto.exp: Likewise.

2014-01-13  Eric Botcazou  <ebotcazou@adacore.com>

	* gnat.dg/loop_optimization17.adb: New test.
	* gnat.dg/loop_optimization17_pkg.ad[sb]: New helper.

2014-01-13  Christian Bruel  <christian.bruel@st.com>

	* gcc.target/sh/cmpstrn.c: New case.

2014-01-13  Jakub Jelinek  <jakub@redhat.com>

	* gcc.dg/vect/vect-simd-clone-10.c: Add dg-do run.
	* gcc.dg/vect/vect-simd-clone-12.c: Likewise.

2014-01-12  Janus Weil  <janus@gcc.gnu.org>

	PR fortran/58026
	* gfortran.dg/alloc_comp_basics_6.f90: New.

2014-01-11  Steven G. Kargl  <kargl@gcc.gnu.org>

	PR fortran/59700
	* gfortran.dg/pr59700.f90: New test.

2014-01-11  Dominique d'Humieres  <dominiq@lps.ens.fr>

	* gfortran.dg/binding_label_tests_10_main.f03: Cleanup mod file.
	* gfortran.dg/use_only_3.f90: Likewise.
	* gfortran.dg/inquire_10.f90: Delete opened file.
	* gfortran.dg/inquire_15.f90: Likewise.
	* gfortran.dg/pr16597.f90: Likewise.
	* gfortran.dg/open_negative_unit_1.f90: Likewise + test
	for PR59419.

2014-01-10  Jeff Law  <law@redhat.com>

	PR middle-end/59743
	* gcc.c-torture/compile/pr59743.c: New test.

2014-01-10  Jan Hubicka  <jh@suse.cz>

	PR ipa/58585
	* g++.dg/torture/pr58585.C: New testcase.

2014-01-10  Hans-Peter Nilsson  <hp@axis.com>

	* gcc.dg/pr46309.c: Disable for cris*-*-*.

2014-01-10  Eric Botcazou  <ebotcazou@adacore.com>

	* gcc.target/arm/neon-nested-apcs.c: Tweak dg directives.

2014-01-10  Richard Earnshaw  <rearnsha@arm.com>

	PR target/59744
	* gcc.target/aarch64/cmn-neg.c: Use equality comparisons.
	* gcc.target/aarch64/cmn-neg2.c: New test.

2014-01-10  Richard Biener  <rguenther@suse.de>

	PR tree-optimization/59374
	* gcc.dg/torture/pr59374-3.c: New testcase.

2014-01-10  Kyrylo Tkachov  <kyrylo.tkachov@arm.com>

	* lib/target-supports.exp
	(check_effective_target_arm_crypto_ok_nocache): New.
	(check_effective_target_arm_crypto_ok): Use above procedure.
	(add_options_for_arm_crypto): Use et_arm_crypto_flags.

2014-01-10  Jan Hubicka  <hubicka@ucw.cz>

	PR ipa/58252
	PR ipa/59226
	* g++.dg/ipa/devirt-20.C: New testcase.
	* g++.dg/torture/pr58252.C: Likewise.
	* g++.dg/torture/pr59226.C: Likewise.

2014-01-10  Max Ostapenko  <m.ostapenko@partner.samsung.com>

	* c-c++-common/asan/no-asan-stack.c: New test.

2014-01-10  Jakub Jelinek  <jakub@redhat.com>

	PR middle-end/59670
	* gcc.dg/pr59670.c: New test.

2014-01-09  Steve Ellcey  <sellcey@mips.com>

	* gcc.dg/delay-slot-1.c: Restrict -mabi=64 to 64 bit processors.

2014-01-09  Jakub Jelinek  <jakub@redhat.com>

	PR middle-end/47735
	* gcc.target/i386/pr47735.c: New test.

	PR tree-optimization/59622
	* g++.dg/opt/pr59622-2.C: New test.
	* g++.dg/opt/pr59622-3.C: New test.
	* g++.dg/opt/pr59622-4.C: New test.
	* g++.dg/opt/pr59622-5.C: New test.

	PR sanitizer/59136
	* c-c++-common/asan/strip-path-prefix-1.c: Allow also the
	filename:line instead of (modulename+offset) form with stripped
	initial / from the filename.

2014-01-09  Ian Lance Taylor  <iant@google.com>

	* go.test/go-test.exp (go-gc-tests): Skip nilptr tests that test
	the other Go compiler.

2014-01-09  Paolo Carlini  <paolo.carlini@oracle.com>

	PR c++/59730
	* g++.dg/cpp0x/variadic145.C: New.

2014-01-09  Uros Bizjak  <ubizjak@gmail.com>

	* go.test/go-test.exp (go-gc-tests): Don't run peano.go on systems
	which don't support -fsplit-stack.  Skip rotate[0123].go tests.

2014-01-09  Balaji V. Iyer  <balaji.v.iyer@intel.com>

	PR testsuite/59524
	* gcc.dg/cilk-plus/cilk-plus.exp: Make sure the cilk keywords tests
	are run only if the Cilk library is available/enabled.
	* g++.dg/cilk-plus/cilk-plus.exp: Likewise.
	* lib/target-supports.exp (check_libcilkrts_available): New function.

2014-01-09  Balaji V. Iyer  <balaji.v.iyer@intel.com>

	PR c++/59631
	* gcc.dg/cilk-plus/cilk-plus.exp: Removed "-fcilkplus" from flags list.
	* g++.dg/cilk-plus/cilk-plus.exp: Likewise.
	* c-c++-common/cilk-plus/CK/spawnee_inline.c: Replaced second dg-option
	with dg-additional-options.
	* c-c++-common/cilk-plus/CK/varargs_test.c: Likewise.
	* c-c++-common/cilk-plus/CK/steal_check.c: Likewise.
	* c-c++-common/cilk-plus/CK/spawner_inline.c: Likewise.
	* c-c++-common/cilk-plus/CK/spawning_arg.c: Likewise.
	* c-c++-common/cilk-plus/CK/invalid_spawns.c: Added a dg-options tag.
	* c-c++-common/cilk-plus/CK/pr59631.c: New testcase.

2014-01-09  Richard Biener  <rguenther@suse.de>

	PR tree-optimization/59715
	* gcc.dg/torture/pr59715.c: New testcase.

2014-01-09  Max Ostapenko  <m.ostapenko@partner.samsung.com>

	* c-c++-common/asan/no-asan-globals.c: New test.
	* c-c++-common/asan/no-instrument-reads.c: Likewise.
	* c-c++-common/asan/no-instrument-writes.c: Likewise.
	* c-c++-common/asan/use-after-return-1.c: Likewise.
	* c-c++-common/asan/no-use-after-return.c: Likewise.

2014-01-08  Eric Botcazou  <ebotcazou@adacore.com>

	* gnat.dg/weak2.ad[sb]: New test.

2014-01-08  Jakub Jelinek  <jakub@redhat.com>

	PR middle-end/59471
	* gcc.dg/pr59471.c (foo): Avoid vector type arguments or return
	type, use pointers to vector type instead.

2014-01-08  Catherine Moore  <clm@codesourcery.com>

	* gcc.target/mips/umips-branch-3.c: New test.
	* gcc.target/mips/umips-branch-4.c: New test.

2014-01-08  Richard Sandiford  <rdsandiford@googlemail.com>

	* gcc.dg/tree-ssa/reassoc-32.c, gcc.dg/tree-ssa/reassoc-33.c,
	gcc.dg/tree-ssa/reassoc-34.c, gcc.dg/tree-ssa/reassoc-35.c,
	gcc.dg/tree-ssa/reassoc-36.c: Extend -mbranch-cost handling to MIPS.
	* gcc.dg/tree-ssa/ssa-ifcombine-ccmp-1.c,
	gcc.dg/tree-ssa/ssa-ifcombine-ccmp-4.c,
	gcc.dg/tree-ssa/ssa-ifcombine-ccmp-5.c,
	gcc.dg/tree-ssa/ssa-ifcombine-ccmp-6.c,
	gcc.dg/tree-ssa/vrp87.c, gcc.dg/tree-ssa/forwprop-28.c: Skip for MIPS.

2014-01-08  Richard Sandiford  <rdsandiford@googlemail.com>

	PR rtl-optimization/59137
	* gcc.target/mips/pr59137.c: New test.

2014-01-08  Uros Bizjak  <ubizjak@gmail.com>

	* gcc.target/i386/asm-1.c (dg-options): Remove -m32.
	* gcc.target/i386/incoming-5.c (dg-options): Ditto.
	* gcc.target/i386/pr55433.c (dg-options): Ditto.
	* gcc.target/i386/pr57848.c (dg-options): Ditto.
	* gcc.target/i386/pr59099.c (dg-options): Ditto.
	Require fpic effective target.
	* gcc.target/i386/pr56246.c (dg-do): Compile for fpic target only.

2014-01-08  Jakub Jelinek  <jakub@redhat.com>

	PR ipa/59722
	* gcc.dg/pr59722.c: New test.

2014-01-08  Bernd Edlinger  <bernd.edlinger@hotmail.de>

	PR middle-end/57748
	* gcc.dg/torture/pr57748-3.c: New test.
	* gcc.dg/torture/pr57748-4.c: New test.

2014-01-08  Marek Polacek  <polacek@redhat.com>

	PR middle-end/59669
	* gcc.dg/gomp/pr59669-1.c: New test.
	* gcc.dg/gomp/pr59669-2.c: New test.

2014-01-08  Martin Jambor  <mjambor@suse.cz>

	PR ipa/59610
	* gcc.dg/ipa/pr59610.c: New test.

2014-01-08  Janus Weil  <janus@gcc.gnu.org>

	PR fortran/58182
	* gfortran.dg/binding_label_tests_26a.f90: New.
	* gfortran.dg/binding_label_tests_26b.f90: New.

2014-01-08  Marek Polacek  <polacek@redhat.com>

	PR sanitizer/59667
	* c-c++-common/ubsan/pr59667.c: New test.

2014-01-08  Richard Biener  <rguenther@suse.de>

	PR middle-end/59630
	* gcc.dg/pr59630.c: New testcase.

2014-01-08  Richard Biener  <rguenther@suse.de>

	PR middle-end/59471
	* gcc.dg/pr59471.c: New testcase.

2014-01-07  Jeff Law  <law@redhat.com>

	PR middle-end/53623
	* gcc.target/i386/pr53623.c: New test.

2014-01-07  Adam Butcher  <adam@jessamine.co.uk>

	* g++.dg/cpp1y/pr58500.C: Hoist PR reference to first line and remove
	blanks at EOF.
	* g++.dg/cpp1y/pr58534.C: Likewise.
	* g++.dg/cpp1y/pr58536.C: Likewise.
	* g++.dg/cpp1y/pr58548.C: Likewise.
	* g++.dg/cpp1y/pr58549.C: Likewise.
	* g++.dg/cpp1y/pr58637.C: Likewise.
	* g++.dg/cpp1y/pr59112.C: Likewise.
	* g++.dg/cpp1y/pr59113.C: Likewise.
	* g++.dg/cpp1y/pr59629.C: Likewise.
	* g++.dg/cpp1y/pr59635.C: Likewise.
	* g++.dg/cpp1y/pr59636.C: Likewise.
	* g++.dg/cpp1y/pr59638.C: Likewise.

2014-01-07  Yufeng Zhang  <yufeng.zhang@arm.com>

	* gcc.target/arm/neon/vst1Q_laneu64-1.c: New test.

2014-01-07  Richard Sandiford  <rdsandiford@googlemail.com>

	* gcc.target/i386/intrinsics_4.c (bar): New function.

2014-01-07  Paolo Carlini  <paolo.carlini@oracle.com>

	* g++.dg/ext/is_base_of_incomplete-2.C: New.

2014-01-07  Jakub Jelinek  <jakub@redhat.com>

	PR rtl-optimization/58668
	* gcc.dg/pr58668.c: New test.

	PR tree-optimization/59643
	* gcc.dg/pr59643.c: New test.
	* gcc.c-torture/execute/pr59643.c: New test.

2014-01-06  Janus Weil  <janus@gcc.gnu.org>

	PR fortran/59589
	* gfortran.dg/class_allocate_16.f90: New.

2014-01-06  Jakub Jelinek  <jakub@redhat.com>

	PR target/59644
	* gcc.target/i386/pr59644.c: New test.

2014-01-06  Marek Polacek  <polacek@redhat.com>

	PR c/57773
	* gcc.dg/pr57773.c: New test.

2014-01-06  Adam Butcher  <adam@jessamine.co.uk>

	PR c++/59635
	PR c++/59636
	PR c++/59629
	PR c++/59638
	* g++.dg/cpp1y/pr59635.C: New testcase.
	* g++.dg/cpp1y/pr59636.C: New testcase.
	* g++.dg/cpp1y/pr59629.C: New testcase.
	* g++.dg/cpp1y/pr59638.C: New testcase.

2014-01-06  Martin Jambor  <mjambor@suse.cz>

	PR ipa/59008
	* gcc.dg/ipa/pr59008.c: New test.

2014-01-06  Rainer Orth  <ro@CeBiTec.Uni-Bielefeld.DE>

	* gcc.dg/vect/vect.exp: Add clearcap_ldflags to DEFAULT_VECTCFLAGS
	if supported.

2014-01-06  Rainer Orth  <ro@CeBiTec.Uni-Bielefeld.DE>

	* gcc.target/i386/avx512f-vcmppd-2.c: Add -std=c99.
	Require c99_runtime.
	* gcc.target/i386/avx512f-vcmpps-2.c: Likewise.

	* gcc.target/i386/avx512f-vfixupimmpd-2.c: Add -std=gnu99.
	Require c99_runtime.
	* gcc.target/i386/avx512f-vfixupimmps-2.c: Likewise.
	* gcc.target/i386/avx512f-vfixupimmsd-2.c: Likewise.
	* gcc.target/i386/avx512f-vfixupimmss-2.c: Likewise.

	* gcc.target/i386/avx512f-vgetmantpd-2.c: Add -std=c99.
	Require c99_runtime.
	Make CALC void static.
	* gcc.target/i386/avx512f-vgetmantps-2.c: Likewise.

	* gcc.target/i386/avx512f-vgetmantsd-2.c: Add -std=c99.
	Require c99_runtime.
	* gcc.target/i386/avx512f-vgetmantss-2.c: Likewise.

2014-01-06  Rainer Orth  <ro@CeBiTec.Uni-Bielefeld.DE>

	* gcc.target/i386/pr59501-1.c: Require avx effective target.
	* gcc.target/i386/pr59501-2.c: Likewise.
	* gcc.target/i386/pr59501-3.c: Likewise.
	* gcc.target/i386/pr59501-4.c: Likewise.
	* gcc.target/i386/pr59501-5.c: Likewise.
	* gcc.target/i386/pr59501-6.c: Likewise.

2014-01-06  Rainer Orth  <ro@CeBiTec.Uni-Bielefeld.DE>

	* gcc.target/i386/pr59390.c: Replace math.h by fma declaration.
	* gcc.target/i386/pr59390_1.c: Likewise.
	* gcc.target/i386/pr59390_2.c: Likewise.

2014-01-06  Eric Botcazou  <ebotcazou@adacore.com>

	* gcc.dg/pr59350.c: Tweak.
	* gcc.dg/pr59350-2.c: New test.
	* g++.dg/pr59510.C: Likewise.

2014-01-06  Janus Weil  <janus@gcc.gnu.org>

	PR fortran/59023
	* gfortran.dg/bind_c_procs_2.f90: New.

2014-01-05  John David Anglin  <danglin@gcc.gnu.org>

	* gcc.dg/tree-ssa/reassoc-33.c: Don't run on hppa*-*-*.
	* gcc.dg/tree-ssa/reassoc-34.c: Likewise.
	* gcc.dg/tree-ssa/reassoc-35.c: Likewise.
	* gcc.dg/tree-ssa/reassoc-36.c: Likewise.
	* gcc.dg/tree-ssa/forwprop-28.c: Skip compile on hppa*-*-*.
	* gcc.dg/tree-ssa/vrp47.c: Likewise.
	* gcc.dg/tree-ssa/vrp87.c: Likewise.

2014-01-04  Eric Botcazou  <ebotcazou@adacore.com>

	* gcc.target/arm/neon-nested-apcs.c: New test.

2014-01-04  Jakub Jelinek  <jakub@redhat.com>

	PR tree-optimization/59519
	* gcc.dg/vect/pr59519-1.c: New test.
	* gcc.dg/vect/pr59519-2.c: New test.

	* gcc.target/i386/avx512f-vmovdqu32-1.c: Allow vmovdqu64 instead of
	vmovdqu32.

2014-01-04  Janus Weil  <janus@gcc.gnu.org>

	PR fortran/59547
	* gfortran.dg/typebound_proc_32.f90: New.

2014-01-03  Marc Glisse  <marc.glisse@inria.fr>

	PR c++/58950
	* g++.dg/pr58950.C: New file.

2014-01-03  Tobias Burnus  <burnus@net-b.de>

	PR c++/58567
	* g++.dg/gomp/pr58567.C: New.

2014-01-03  Bingfeng Mei  <bmei@broadcom.com>

	PR tree-optimization/59651
	* gcc.dg/torture/pr59651.c: New test.
	* gcc.dg/vect/pr59651.c: Ditto.

2014-01-03  Jakub Jelinek  <jakub@redhat.com>

	PR target/59625
	* gcc.target/i386/pr59625.c: New test.

2014-01-03  Paolo Carlini  <paolo.carlini@oracle.com>

	Core DR 1442
	PR c++/59165
	* g++.dg/cpp0x/range-for28.C: New.
	* g++.dg/cpp0x/range-for3.C: Update.

2014-01-02  Joseph Myers  <joseph@codesourcery.com>

	* gcc.target/powerpc/rs6000-ldouble-3.c: New test.

2014-01-02  Marc Glisse  <marc.glisse@inria.fr>

	PR c++/59641
	* g++.dg/cpp0x/pr59641.C: New file.

2014-01-02  Marc Glisse  <marc.glisse@inria.fr>

	* g++.dg/cpp0x/initlist-explicit-sfinae.C: New file.

2014-01-02  Marc Glisse  <marc.glisse@inria.fr>

	PR c++/59378
	* g++.dg/ext/pr59378.C: New file.

2014-01-02  Richard Sandiford  <rdsandiford@googlemail.com>

	Update copyright years

2014-01-02  Richard Sandiford  <rdsandiford@googlemail.com>

	* gcc.target/arc/arc.exp: Use the standard form for the copyright
	notice.

2014-01-02  Janus Weil  <janus@gcc.gnu.org>

	PR fortran/59654
	* gfortran.dg/dynamic_dispatch_12.f90: New.

2014-01-01  Jakub Jelinek  <jakub@redhat.com>

	* lib/target-supports.exp (check_effective_target_avx512f): Make sure
	the builtin isn't optimized away as unused.

	PR rtl-optimization/59647
	* g++.dg/opt/pr59647.C: New test.

Copyright (C) 2014 Free Software Foundation, Inc.

Copying and distribution of this file, with or without modification,
are permitted in any medium without royalty provided the copyright
notice and this notice are preserved.<|MERGE_RESOLUTION|>--- conflicted
+++ resolved
@@ -1,27 +1,3 @@
-<<<<<<< HEAD
-2014-12-15  Steven Bosscher  <steven@gcc.gnu.org>
-	    Jakub Jelinek  <jakub@redhat.com>
-
-	PR fortran/61669
-	* gfortran.dg/pr61669.f90: New test.
-
-2014-09-02  Fritz Reese  <Reese-Fritz@zai.com>
-
-	PR fortran/62174
-	* gfortran.dg/cray_pointers_11.f90: New.
-
-2014-12-18  H.J. Lu  <hongjiu.lu@intel.com>
-
-	* gcc.target/i386/amd64-abi-7.c: New tests.
-	* gcc.target/i386/amd64-abi-8.c: Likwise.
-	* gcc.target/i386/amd64-abi-9.c: Likwise.
-
-2015-01-05  Jakub Jelinek  <jakub@redhat.com>
-
-	PR sanitizer/64344
-	* c-c++-common/ubsan/pr64344-1.c: New test.
-	* c-c++-common/ubsan/pr64344-2.c: New test.
-=======
 2015-02-11  Jakub Jelinek  <jakub@redhat.com>
 
 	Backported from mainline
@@ -294,7 +270,29 @@
 
 	PR fortran/56867
 	* gfortran.dg/dependency_45.f90:  New test.
->>>>>>> 4d6c6fa9
+
+2014-12-15  Steven Bosscher  <steven@gcc.gnu.org>
+	    Jakub Jelinek  <jakub@redhat.com>
+
+	PR fortran/61669
+	* gfortran.dg/pr61669.f90: New test.
+
+2014-09-02  Fritz Reese  <Reese-Fritz@zai.com>
+
+	PR fortran/62174
+	* gfortran.dg/cray_pointers_11.f90: New.
+
+2014-12-18  H.J. Lu  <hongjiu.lu@intel.com>
+
+	* gcc.target/i386/amd64-abi-7.c: New tests.
+	* gcc.target/i386/amd64-abi-8.c: Likwise.
+	* gcc.target/i386/amd64-abi-9.c: Likwise.
+
+2015-01-05  Jakub Jelinek  <jakub@redhat.com>
+
+	PR sanitizer/64344
+	* c-c++-common/ubsan/pr64344-1.c: New test.
+	* c-c++-common/ubsan/pr64344-2.c: New test.
 
 2015-01-08  Christian Bruel  <christian.bruel@st.com>
 
