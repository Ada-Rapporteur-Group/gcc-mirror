<<<<<<< HEAD
2013-06-27  Andreas Krebbel  <Andreas.Krebbel@de.ibm.com>

	* gcc.target/s390/htm-1.c: New file.
	* gcc.target/s390/htm-nofloat-1.c: New file.
	* gcc.target/s390/htm-xl-intrin-1.c: New file.

2013-07-15  Peter Bergner  <bergner@vnet.ibm.com>

	* lib/target-supports.exp (check_effective_target_powerpc_htm_ok): New
	function to test if HTM is available.
	* gcc.target/powerpc/htm-xl-intrin-1.c: New test.
	* gcc.target/powerpc/htm-builtin-1.c: New test.
=======
2013-07-16  Iain Sandoe  <iain@codesourcery.com>

	PR target/55656
	PR target/55657
	* obj-c++.dg/cxx-ivars-3.mm: Use NSObject instead of Object.
	* obj-c++.dg/strings/const-cfstring-5.mm: Likewise.
	* obj-c++.dg/torture/strings/const-str-10.mm: Likewise.
	* obj-c++.dg/torture/strings/const-str-9.mm: Likewise.
	* objc.dg/image-info.m: Likewise.
	* objc.dg/symtab-1.m: Likewise.
	* objc.dg/torture/strings/const-str-10.m: Likewise.
	* objc.dg/torture/strings/const-str-11.m: Likewise.
	* objc.dg/torture/strings/const-str-9.m: Likewise.
	* objc.dg/zero-link-1.m: Likewise.
	* objc.dg/zero-link-2.m: Likewise.
	* objc.dg/no-extra-load.m: Avoid Foundation.h.
	* objc.dg/objc-foreach-4.m: Likewise.
	* objc.dg/objc-foreach-5.m: Likewise.
	* obj-c++.dg/proto-lossage-7.mm: Use NSObject instead of Object
	(for Darwin).
	* obj-c++.dg/strings/const-str-12.mm: Likewise.
	* obj-c++.dg/syntax-error-1.mm: Likewise.
	* objc.dg/method-6.m: Likewise.
	* objc.dg/pr23214.m: Likewise.
	* objc.dg/proto-lossage-7.m: Likewise.
	* objc.dg/strings/const-str-12b.m: Likewise.
	* objc.dg/zero-link-3.m: Likewise.
	* obj-c++.dg/method-12.mm: Skip on Darwin versions without 'Object'.
	* objc.dg/encode-7-next-64bit.m: Use NSObject instead of Object,
	adjust headers, interfaces and encoded types to reflect current system
	versions.  Add FIXME and outputs from current system compiler for
	reference.
>>>>>>> a83279e0

2013-07-10  Janis Johnson  <janisjo@codesourcery.com>

	* gcc.target/powerpc/20020118-1.c: Force 128-bit stack alignment
	for EABI targets.
	* gcc.c-torture/execute/nest-align-1.x: New.

2013-07-08  Janis Johnson  <janisjo@codesourcery.com>

	* gcc.target/powerpc/tfmode_off.c: Skip for EABI targets.

	* gcc.target/powerpc/ppc-spe64-1.c: Update expected error message.

	* gcc.target/powerpc/pr47197.c: Require powerpc_altivec_ok.

2013-07-08  Tobias Burnus  <burnus@net-b.de>

	PR fortran/57785
	* gfortran.dg/dot_product_2.f90: New.

2013-07-08  Jakub Jelinek  <jakub@redhat.com>

	PR rtl-optimization/57829
	* gcc.c-torture/execute/pr57829.c: New test.

2013-07-05  Paolo Carlini  <paolo.carlini@oracle.com>

	PR c++/57645
	* g++.dg/cpp0x/noexcept21.C: New.

2013-07-03  Jakub Jelinek  <jakub@redhat.com>

	PR target/57777
	* gcc.target/i386/pr57777.c: New test.

	PR c++/57771
	* g++.dg/template/arg9.C: New test.

2013-06-28  Jakub Jelinek  <jakub@redhat.com>

	PR target/57736
	* gcc.target/i386/pr57736.c: New test.

2013-07-10  Jakub Jelinek  <jakub@redhat.com>

	PR preprocessor/57824
	* c-c++-common/raw-string-17.c: New test.
	* c-c++-common/gomp/pr57824.c: New test.

2013-07-10  Jakub Jelinek  <jakub@redhat.com>

	* c-c++-common/raw-string-18.c: New test.
	* c-c++-common/raw-string-19.c: New test.

	PR preprocessor/57757
	* g++.dg/cpp/paste1.C: New test.
	* g++.dg/cpp/paste2.C: New test.

2013-06-28  Michael Meissner  <meissner@linux.vnet.ibm.com>

	PR target/57744
	* gcc.target/powerpc/pr57744.c: New test to make sure lqarx and
	stqcx. get even registers.

2013-06-12  Michael Meissner  <meissner@linux.vnet.ibm.com>
	    Pat Haugen <pthaugen@us.ibm.com>
	    Peter Bergner <bergner@vnet.ibm.com>

	* gcc.target/powerpc/atomic-p7.c: New file, add tests for atomic
	load/store instructions on power7, power8.
	* gcc.target/powerpc/atomic-p8.c: Likewise.

2013-06-10  Michael Meissner  <meissner@linux.vnet.ibm.com>
	    Pat Haugen <pthaugen@us.ibm.com>
	    Peter Bergner <bergner@vnet.ibm.com>

	* gcc.target/powerpc/direct-move-vint1.c: New tests for power8
	direct move instructions.
	* gcc.target/powerpc/direct-move-vint2.c: Likewise.
	* gcc.target/powerpc/direct-move.h: Likewise.
	* gcc.target/powerpc/direct-move-float1.c: Likewise.
	* gcc.target/powerpc/direct-move-float2.c: Likewise.
	* gcc.target/powerpc/direct-move-double1.c: Likewise.
	* gcc.target/powerpc/direct-move-double2.c: Likewise.
	* gcc.target/powerpc/direct-move-long1.c: Likewise.
	* gcc.target/powerpc/direct-move-long2.c: Likewise.

2013-06-06  Michael Meissner  <meissner@linux.vnet.ibm.com>
	    Pat Haugen <pthaugen@us.ibm.com>
	    Peter Bergner <bergner@vnet.ibm.com>

	* gcc.target/powerpc/p8vector-builtin-1.c: New test to test
	power8 builtin functions.
	* gcc/testsuite/gcc.target/powerpc/p8vector-builtin-2.c: Likewise.
	* gcc/testsuite/gcc.target/powerpc/p8vector-builtin-3.c: Likewise.
	* gcc/testsuite/gcc.target/powerpc/p8vector-builtin-4.c: Likewise.
	* gcc/testsuite/gcc.target/powerpc/p8vector-builtin-5.c: Likewise.
	* gcc/testsuite/gcc.target/powerpc/p8vector-builtin-6.c: Likewise.
	* gcc/testsuite/gcc.target/powerpc/p8vector-builtin-7.c: Likewise.
	* gcc/testsuite/gcc.target/powerpc/p8vector-vectorize-1.c: New
	tests to test power8 auto-vectorization.
	* gcc/testsuite/gcc.target/powerpc/p8vector-vectorize-2.c: Likewise.
	* gcc/testsuite/gcc.target/powerpc/p8vector-vectorize-3.c: Likewise.
	* gcc/testsuite/gcc.target/powerpc/p8vector-vectorize-4.c: Likewise.
	* gcc/testsuite/gcc.target/powerpc/p8vector-vectorize-5.c: Likewise.

	* gcc.target/powerpc/crypto-builtin-1.c: Use effective target
	powerpc_p8vector_ok instead of powerpc_vsx_ok.

	* gcc.target/powerpc/bool.c: New file, add eqv, nand, nor tests.

	* lib/target-supports.exp (check_p8vector_hw_available) Add power8
	support.
	(check_effective_target_powerpc_p8vector_ok): Likewise.
	(is-effective-target): Likewise.
	(check_vect_support_and_set_flags): Likewise.

2013-05-22  Michael Meissner  <meissner@linux.vnet.ibm.com>
	    Pat Haugen <pthaugen@us.ibm.com>
	    Peter Bergner <bergner@vnet.ibm.com>

	* gcc.target/powerpc/crypto-builtin-1.c: New file, test for power8
	crypto builtins.

2013-03-20  Michael Meissner  <meissner@linux.vnet.ibm.com>

	* gcc.target/powerpc/mmfpgpr.c: New test.
	* gcc.target/powerpc/sd-vsx.c: Likewise.
	* gcc.target/powerpc/sd-pwr6.c: Likewise.
	* gcc.target/powerpc/vsx-float0.c: Likewise.

2013-06-28  Kirill Yukhin  <kirill.yukhin@intel.com>

        * gcc.target/i386/bmi-1.c: Extend with new instrinsic.
        Fix scan patterns.
        * gcc.target/i386/bmi-1.c: Ditto.
        * gcc.target/i386/bmi-bextr-4.c: New.
        * gcc.target/i386/bmi-bextr-5.c: Ditto.

2013-06-27  Jakub Jelinek  <jakub@redhat.com>

	PR target/57623
	* gcc.target/i386/bmi-bextr-3.c: New test.

	PR target/57623
	* gcc.target/i386/bmi2-bzhi-1.c: New test.

2013-06-24  Martin Jambor  <mjambor@suse.cz>

	PR tree-optimization/57358
	* gcc.dg/ipa/pr57358.c: New test.

2013-06-24  Alan Modra  <amodra@gmail.com>

	* gcc.target/powerpc/altivec-consts.c: Correct for little-endian.
	Add scan-assembler-not "lvx".
	* gcc.target/powerpc/le-altivec-consts.c: New.

2013-06-21  Uros Bizjak  <ubizjak@gmail.com>

	Backport from mainline
	2013-06-20  Uros Bizjak  <ubizjak@gmail.com>

	PR target/57655
	* gcc.target/i386/pr57655.c: New test.

2013-06-21  Paolo Carlini  <paolo.carlini@oracle.com>

	PR c++/53211
	* g++.dg/cpp0x/decltype55.C: New.

2013-06-20  Wei Mi  <wmi@google.com>

	Backport from mainline
	2013-06-19  Wei Mi  <wmi@google.com>

	PR rtl-optimization/57518
	* testsuite/gcc.dg/pr57518.c: New test.

2013-06-11  Tobias Burnus  <burnus@net-b.de>

	PR fortran/57508
	* gfortran.dg/defined_assignment_7.f90: New.

2013-06-10  Oleg Endo  <olegendo@gcc.gnu.org>

	Backport from mainline
	2013-05-20  Oleg Endo  <olegendo@gcc.gnu.org>

	PR target/56547
	* gcc.target/sh/pr56547-1.c: New.
	* gcc.target/sh/pr56547-2.c: New.

2013-06-09  Jakub Jelinek  <jakub@redhat.com>

	PR target/57568
	* gcc.c-torture/execute/pr57568.c: New test.

2013-06-04  Tobias Burnus  <burnus@net-b.de>

	Backport from mainline
	2013-05-22  Tobias Burnus  <burnus@net-b.de>

	PR fortran/57364
	* gfortran.dg/defined_assignment_6.f90: New.

2013-05-31  Janus Weil  <janus@gcc.gnu.org>
	    Tobias Burnus  <burnus@net-b.de>

	PR fortran/57217
	* gfortran.dg/typebound_override_4.f90: New.

2013-05-31  Release Manager

	* GCC 4.8.1 released.

2013-05-26  Eric Botcazou  <ebotcazou@adacore.com>

	* gnat.dg/specs/last_bit.ads: New test.

2013-05-24  Greta Yorsh  <Greta.Yorsh@arm.com>

	Backport from mainline
	2013-05-02  Greta Yorsh  <Greta.Yorsh@arm.com>

	PR target/56732
	* gcc.target/arm/pr56732-1.c: New test.

2013-05-24  Alexander Ivchenko  <alexander.ivchenko@intel.com>

	PR tree-ssa/57385
	* gcc.dg/tree-ssa/pr57385.c: New test.

2013-05-23  Martin Jambor  <mjambor@suse.cz>

	PR middle-end/57347
	* gcc.dg/ipa/pr57347.c: New test.

2013-05-23  Richard Biener  <rguenther@suse.de>

	PR rtl-optimization/57341
	* gcc.dg/torture/pr57341.c: New testcase.

2013-05-23  Jakub Jelinek  <jakub@redhat.com>

	PR middle-end/57344
	* gcc.c-torture/execute/pr57344-1.c: New test.
	* gcc.c-torture/execute/pr57344-2.c: New test.
	* gcc.c-torture/execute/pr57344-3.c: New test.
	* gcc.c-torture/execute/pr57344-4.c: New test.

2013-05-22  Richard Biener  <rguenther@suse.de>

	Backport from mainline
	2013-05-21  Richard Biener  <rguenther@suse.de>

	PR tree-optimization/57330
	* gcc.dg/torture/pr57330.c: New testcase.

	2013-05-21  Richard Biener  <rguenther@suse.de>

	PR tree-optimization/57303
	* gcc.dg/torture/pr57303.c: New testcase.

2013-05-21  Jakub Jelinek  <jakub@redhat.com>

	PR tree-optimization/57321
	* gcc.c-torture/execute/pr57321.c: New test.

2013-05-17  Jakub Jelinek  <jakub@redhat.com>

	PR rtl-optimization/57281
	PR rtl-optimization/57300
	* gcc.dg/pr57300.c: New test.
	* gcc.c-torture/execute/pr57281.c: New test.

2013-05-16  Dodji Seketeli  <dodji@redhat.com>

	PR c++/56782 - Regression with empty pack expansions
	* g++.dg/cpp0x/variadic142.C: New test file.

2013-05-14  Jakub Jelinek  <jakub@redhat.com>

	PR c++/57274
	* c-c++-common/Wsequence-point-1.c: New test.

	PR middle-end/57251
	* gcc.dg/torture/pr57251.c: New test.

2013-05-13  Uros Bizjak  <ubizjak@gmail.com>

	PR target/57264
	* gcc.target/i386/pr57264.c: New test.

2013-05-13  Jakub Jelinek  <jakub@redhat.com>

	PR tree-optimization/57230
	* gcc.dg/strlenopt-23.c: New test.

2013-04-26  Jakub Jelinek  <jakub@redhat.com>

	* lib/prune.exp: Add -fdiagnostics-color=never to TEST_ALWAYS_FLAGS.
	* lib/c-compat.exp (compat-use-alt-compiler, compat_setup_dfp): Handle
	-fdiagnostics-color=never option similarly to
	-fno-diagnostics-show-caret option.

2013-05-14  Rainer Orth  <ro@CeBiTec.Uni-Bielefeld.DE>

	* gcc.dg/fstack-protector-strong.c: Don't include <stdlib.h>.
	(alloca): Remove declaration.
	(foo9): Replace alloca by __builtin_alloca.

2013-05-14  Rainer Orth  <ro@CeBiTec.Uni-Bielefeld.DE>

	* gcc.dg/fstack-protector-strong.c (alloca): Declare.

2013-04-16  Han Shen  <shenhan@google.com>

	Test cases for '-fstack-protector-strong'.
	* gcc.dg/fstack-protector-strong.c: New.
	* g++.dg/fstack-protector-strong.C: New.

2013-05-10  Richard Biener  <rguenther@suse.de>

	PR tree-optimization/57214
	* gcc.dg/torture/pr57214.c: New testcase.

2013-05-09  Martin Jambor  <mjambor@suse.cz>

        PR middle-end/56988
        * gcc.dg/ipa/pr56988.c: New test.

2013-05-08  Marc Glisse  <marc.glisse@inria.fr>

	* c-c++-common/vector-scalar-2.c: New testcase.

2013-05-07  Tobias Burnus  <burnus@net-b.de>

	Backport from mainline
	2013-05-02  Tobias Burnus  <burnus@net-b.de>

	PR fortran/57142
	* gfortran.dg/size_kind_2.f90: New.
	* gfortran.dg/size_kind_3.f90: New.

2013-05-07  Jakub Jelinek  <jakub@redhat.com>

	PR tree-optimization/57149
	* gcc.dg/pr57149.c: New test.

	PR debug/57184
	* gcc.dg/pr57184.c: New test.

2013-05-07  Richard Biener  <rguenther@suse.de>

	Backport from mainline
	2013-05-06  Richard Biener  <rguenther@suse.de>

	PR tree-optimization/57185
	* gcc.dg/autopar/pr57185.c: New testcase.

	2013-04-19  Richard Biener  <rguenther@suse.de>

	PR tree-optimization/57000
	* gcc.dg/tree-ssa/reassoc-27.c: New testcase.

2013-05-07  Eric Botcazou  <ebotcazou@adacore.com>

	* gnat.dg/specs/array3.ads: New test.

2013-05-06  Michael Meissner  <meissner@linux.vnet.ibm.com>

	Backport from trunk
	2013-05-03  Michael Meissner  <meissner@linux.vnet.ibm.com>

	PR target/57150
	* gcc.target/powerpc/pr57150.c: New file.

2013-05-06  Uros Bizjak  <ubizjak@gmail.com>

	Backport from mainline
	2013-05-06  Uros Bizjak  <ubizjak@gmail.com>

	PR target/57106
	* gcc.target/i386/pr57106.c: New test.

2013-05-06  Paolo Carlini  <paolo.carlini@oracle.com>

	PR c++/57183
	* g++.dg/cpp0x/auto38.C: New.

2013-05-04  Jakub Jelinek  <jakub@redhat.com>

	PR tree-optimization/56205
	* gcc.dg/tree-ssa/stdarg-6.c: Add cleanup-tree-dump "stdarg".

2013-05-03  Jakub Jelinek  <jakub@redhat.com>

	PR rtl-optimization/57130
	* gcc.c-torture/execute/pr57130.c: New test.

2013-05-03  Marek Polacek  <polacek@redhat.com>

	Backport from mainline
	2013-04-25  Marek Polacek  <polacek@redhat.com>

	PR tree-optimization/57066
        * gcc.dg/torture/builtin-logb-1.c: Adjust testcase.

2013-05-02  Jakub Jelinek  <jakub@redhat.com>

	PR rtl-optimization/57131
	* gcc.c-torture/execute/pr57131.c: New test.

2013-05-02  Vladimir Makarov  <vmakarov@redhat.com>

	Backport from mainline
	PR target/57091
	* gcc.target/i386/pr57091.c: New test.

2013-05-02  Vladimir Makarov  <vmakarov@redhat.com>

	Backport from mainline
	2013-04-29  Vladimir Makarov  <vmakarov@redhat.com>

	PR target/57097
	* gcc.target/i386/pr57097.c: New test.

2013-05-02  Vladimir Makarov  <vmakarov@redhat.com>

	Backport from mainline
	2013-04-24  Vladimir Makarov  <vmakarov@redhat.com>

        PR rtl-optimizations/57046
        * gcc.target/i386/pr57046.c: New test.

2013-05-02  Vladimir Makarov  <vmakarov@redhat.com>

	Backport from mainline
	2013-04-22  Vladimir Makarov  <vmakarov@redhat.com>

        PR target/57018
        * gcc.target/i386/pr57018.c: New test.

2013-05-02  Vladimir Makarov  <vmakarov@redhat.com>

	Backport from mainline
	2013-04-18  Jakub Jelinek  <jakub@redhat.com>

        PR rtl-optimization/56999
        * g++.dg/opt/pr56999.C: New test.

2013-05-02  Vladimir Makarov  <vmakarov@redhat.com>

	Backport from mainline
	2013-04-19  Vladimir Makarov  <vmakarov@redhat.com>

        PR rtl-optimization/56847
        * gcc.dg/pr56847.c: New test.

2013-05-02  Ian Bolton  <ian.bolton@arm.com>

	Backport from mainline (fix to botched commit)
	2013-04-04  Tejas Belagod  <tejas.belagod@arm.com>

	* gcc.target/aarch64/inc/asm-adder-clobber-lr.c: Remove duplication.
	* gcc.target/aarch64/inc/asm-adder-no-clobber-lr.c: Likewise.
	* gcc.target/aarch64/test-framepointer-1.c: Likewise.
	* gcc.target/aarch64/test-framepointer-2.c: Likewise.
	* gcc.target/aarch64/test-framepointer-3.c: Likewise.
	* gcc.target/aarch64/test-framepointer-4.c: Likewise.
	* gcc.target/aarch64/test-framepointer-5.c: Likewise.
	* gcc.target/aarch64/test-framepointer-6.c: Likewise.
	* gcc.target/aarch64/test-framepointer-7.c: Likewise.
	* gcc.target/aarch64/test-framepointer-8.c: Likewise.

	Backport from mainline
	2013-03-28  Ian Bolton  <ian.bolton@arm.com>

	* gcc.target/aarch64/inc/asm-adder-clobber-lr.c: New test.
	* gcc.target/aarch64/inc/asm-adder-no-clobber-lr.c: Likewise.
	* gcc.target/aarch64/test-framepointer-1.c: Likewise.
	* gcc.target/aarch64/test-framepointer-2.c: Likewise.
	* gcc.target/aarch64/test-framepointer-3.c: Likewise.
	* gcc.target/aarch64/test-framepointer-4.c: Likewise.
	* gcc.target/aarch64/test-framepointer-5.c: Likewise.
	* gcc.target/aarch64/test-framepointer-6.c: Likewise.
	* gcc.target/aarch64/test-framepointer-7.c: Likewise.
	* gcc.target/aarch64/test-framepointer-8.c: Likewise.

2013-05-01  Paolo Carlini  <paolo.carlini@oracle.com>

	PR c++/57092
	* g++.dg/cpp0x/decltype53.C: New.

2013-04-30  Jakub Jelinek  <jakub@redhat.com>

	PR tree-optimization/57104
	* gcc.dg/pr57104.c: New test.

2013-04-30  Uros Bizjak  <ubizjak@gmail.com>

	Backport from mainline
	2013-04-29  Uros Bizjak  <ubizjak@gmail.com>

	PR target/44578
	* gcc.target/i386/pr44578.c: New test.

	Backport from mainline
	2013-04-29  Uros Bizjak  <ubizjak@gmail.com>

	PR target/57098
	* gcc.target/i386/pr57098.c: New test.

2013-04-29  Paolo Carlini  <paolo.carlini@oracle.com>

	PR c++/56450
	* g++.dg/cpp0x/decltype52.C: New.

2013-04-29  Richard Biener  <rguenther@suse.de>

	PR middle-end/57103
	* gcc.dg/autopar/pr57103.c: New testcase.

2013-04-29  Christian Bruel  <christian.bruel@st.com>

	PR target/57108
	* gcc.target/sh/pr57108.c: New test.

2013-04-29  Jakub Jelinek  <jakub@redhat.com>

	PR tree-optimization/57083
	* gcc.dg/torture/pr57083.c: New test.

2013-04-28  Jerry DeLisle  <jvdelisle@gcc.gnu.org>

	Backport from trunk:

	PR fortran/51825
	* gfortran.dg/namelist_77.f90: New test.
	* gfortran.dg/namelist_78.f90: New test.

2013-04-28  Jerry DeLisle  <jvdelisle@gcc.gnu.org>

	PR fortran/56786
	* gfortran.dg/namelist_81.f90:  New test.

2013-04-27  Jerry DeLisle  <jvdelisle@gcc.gnu.org>

	Backport from trunk:

	PR fortran/52512
	* gfortran.dg/namelist_79.f90: New test.

2013-04-27  Jakub Jelinek  <jakub@redhat.com>

	PR target/56866
	* gcc.c-torture/execute/pr56866.c: New test.
	* gcc.target/i386/pr56866.c: New test.

2013-04-26  Janus Weil  <janus@gcc.gnu.org>

	Backports from trunk:

	PR fortran/56968
	* gfortran.dg/proc_ptr_41.f90: New.

	PR fortran/56814
	* gfortran.dg/proc_ptr_42.f90: New.

	PR fortran/53685
	PR fortran/57022
	* gfortran.dg/transfer_check_4.f90: New.

2013-04-25  Jakub Jelinek  <jakub@redhat.com>

	PR rtl-optimization/57003
	* gcc.target/i386/pr57003.c: New test.

2013-04-25  Ian Bolton  <ian.bolton@arm.com>

	Backported from mainline.
	2013-03-22  Ian Bolton  <ian.bolton@arm.com>

	* gcc.target/aarch64/movk.c: New test.

2013-04-24  Paolo Carlini  <paolo.carlini@oracle.com>

	PR c++/56970
	* g++.dg/cpp0x/sfinae45.C: New.

2013-04-23  Bill Schmidt  <wschmidt@linux.vnet.ibm.com>

	Backported from mainline.
	PR rtl-optimization/56605
	* gcc.target/powerpc/pr56605.c: New.

2013-04-22  Marek Polacek  <polacek@redhat.com>

	Backport from mainline
	2013-04-22  Marek Polacek  <polacek@redhat.com>

	PR sanitizer/56990
	* gcc.dg/pr56990.c: New test.

2013-04-22  Thomas Koenig  <tkoenig@gcc.gnu.org>
	    Mikael Morin  <mikael@gcc.gnu.org>

	PR fortran/56872
	* gfortran.dg/array_constructor_45.f90:  New test.
	* gfortran.dg/array_constructor_46.f90:  New test.
	* gfortran.dg/array_constructor_47.f90:  New test.
	* gfortran.dg/array_constructor_40.f90:  Adjust number of
	while loops.

2013-05-06  Maxim Kuznetsov  <maks.kuznetsov@gmail.com>

	* gcc.target/i386/asm-dialect-2.c: New testcase.

2013-04-18  Mikael Morin  <mikael@gcc.gnu.org>

	PR fortran/56816
	* gfortran.dg/select_type_33.f03: New test.

2013-04-18  Jakub Jelinek  <jakub@redhat.com>

	PR tree-optimization/56984
	* gcc.c-torture/compile/pr56984.c: New test.

	PR rtl-optimization/56992
	* gcc.dg/pr56992.c: New test.

2013-04-16  Uros Bizjak  <ubizjak@gmail.com>

	Backport from mainline
	2013-04-16  Uros Bizjak  <ubizjak@gmail.com>

	* g++.dg/ipa/devirt-c-7.C: Require nonpic effective target.
	* gcc.c-torture/execute/pr33992.x: Remove.
	* gcc.c-torture/execute/pr33992.c (foo): Declare as static.
	* gcc.dg/uninit-pred-5_a.c (foo): Ditto.
	* gcc.dg/uninit-pred-5_b.c (foo): Ditto.

	Backport from mainline
	2013-03-27  Alexander Ivchenko  <alexander.ivchenko@intel.com>

	* g++.dg/ipa/ivinline-1.C: Add target nonpic.
	* g++.dg/ipa/ivinline-2.C: Likewise.
	* g++.dg/ipa/ivinline-3.C: Likewise.
	* g++.dg/ipa/ivinline-4.C: Likewise.
	* g++.dg/ipa/ivinline-5.C: Likewise.
	* g++.dg/ipa/ivinline-7.C: Likewise.
	* g++.dg/ipa/ivinline-8.C: Likewise.
	* g++.dg/ipa/ivinline-9.C: Likewise.
	* g++.dg/cpp0x/noexcept03.C: Likewise.
	* gcc.dg/const-1.c: Likewise.
	* gcc.dg/ipa/pure-const-1.c: Likewise.
	* gcc.dg/noreturn-8.c: Likewise.
	* gcc.target/i386/mmx-1.c: Likewise.
	* gcc.dg/tree-ssa/ipa-split-5.c: Likewise.
	* gcc.dg/tree-ssa/loadpre6.c: Likewise.
	* gcc.c-torture/execute/pr33992.x: New file.

2013-04-15  Jakub Jelinek  <jakub@redhat.com>

	PR tree-optimization/56962
	* gcc.c-torture/execute/pr56962.c: New test.

2013-04-15  Eric Botcazou  <ebotcazou@adacore.com>

	* gcc.dg/pr56890-1.c: New test.
	* gcc.dg/pr56890-2.c: Likewise.

2013-04-12  Vladimir Makarov  <vmakarov@redhat.com>

	PR target/56903
	* gcc.target/i386/pr56903.c: New test.

2013-04-12  Jakub Jelinek  <jakub@redhat.com>

	PR tree-optimization/56918
	PR tree-optimization/56920
	* gcc.dg/vect/pr56918.c: New test.
	* gcc.dg/vect/pr56920.c: New test.

2013-04-11  Jakub Jelinek  <jakub@redhat.com>

	PR c++/56895
	* g++.dg/template/arrow4.C: New test.

2013-04-11  Paolo Carlini  <paolo.carlini@oracle.com>

	PR c++/56913
	* g++.dg/cpp0x/sfinae44.C: New.

2013-04-11  James Greenhalgh  <james.greenhalgh@arm.com>

	Backported from mainline.
	2013-04-11  James Greenhalgh  <james.greenhalgh@arm.com>

	* gcc.target/aarch64/vect-fcm.x: Add check for zero forms of
	inverse operands.
	* gcc.target/aarch64/vect-fcm-eq-d.c: Check that new zero form
	loop is vectorized.
	* gcc.target/aarch64/vect-fcm-eq-f.c: Likewise.
	* gcc.target/aarch64/vect-fcm-ge-d.c: Check that new zero form
	loop is vectorized and that the correct instruction is generated.
	* gcc.target/aarch64/vect-fcm-ge-f.c: Likewise.
	* gcc.target/aarch64/vect-fcm-gt-d.c: Likewise.
	* gcc.target/aarch64/vect-fcm-gt-f.c: Likewise.

2013-04-11  Jakub Jelinek  <jakub@redhat.com>

	PR tree-optimization/56899
	* gcc.c-torture/execute/pr56899.c: New test.

2013-04-10  Jakub Jelinek  <jakub@redhat.com>

	PR c++/56895
	* g++.dg/template/arrow3.C: New test.

	Backported from mainline
	2013-04-09  Jakub Jelinek  <jakub@redhat.com>

	PR middle-end/56883
	* c-c++-common/gomp/pr56883.c: New test.

2013-04-08  Thomas Koenig  <tkoenig@gcc.gnu.org>

	PR fortran/56782
	Backport from trunk.
	* gfortran.dg/array_constructor_44.f90:  New test.

2013-04-08  Jakub Jelinek  <jakub@redhat.com>

	* gcc.c-torture/execute/pr56837.c: New test.

2013-04-04  Marek Polacek  <polacek@redhat.com>

	Backport from mainline:
	2013-04-04  Marek Polacek  <polacek@redhat.com>

	PR tree-optimization/48186
	* gcc.dg/pr48186.c: New test.

2013-04-04  Kyrylo Tkachov  <kyrylo.tkachov@arm.com>

	Backport from mainline:
	2013-03-25  Kyrylo Tkachov  <kyrylo.tkachov@arm.com>

	PR target/56720
	* gcc.target/arm/neon-vcond-gt.c: New test.
	* gcc.target/arm/neon-vcond-ltgt.c: Likewise.
	* gcc.target/arm/neon-vcond-unordered.c: Likewise.

2013-04-04  Richard Biener  <rguenther@suse.de>

	PR tree-optimization/56837
	* g++.dg/torture/pr56837.C: New testcase.

2013-04-03  Marek Polacek  <polacek@redhat.com>

	Backport from mainline:
	2013-04-03  Marek Polacek  <polacek@redhat.com>

	PR sanitizer/55702
	* gcc.dg/pr55702.c: New test.

2013-04-03  Jakub Jelinek  <jakub@redhat.com>

	PR debug/56819
	* g++.dg/debug/pr56819.C: New test.

2013-04-03  Richard Biener  <rguenther@suse.de>

	PR tree-optimization/56817
	* g++.dg/torture/pr56817.C: New testcase.

2013-04-03  Richard Biener  <rguenther@suse.de>

	PR tree-optimization/55964
	* gcc.dg/torture/pr55964-2.c: New testcase.

2013-04-03  Richard Biener  <rguenther@suse.de>

	PR tree-optimization/56501
	* gcc.dg/torture/pr56501.c: New testcase.

2013-04-03  Richard Biener  <rguenther@suse.de>

	PR tree-optimization/56407
	* gcc.dg/torture/pr56407.c: New testcase.

2013-04-02  Jakub Jelinek  <jakub@redhat.com>

	PR rtl-optimization/56745
	* gcc.c-torture/compile/pr56745.c: New test.

2013-04-02  Tobias Burnus  <burnus@net-b.de>

	Backport from mainline:
	2013-03-28  Tobias Burnus  <burnus@net-b.de>

	PR fortran/56735
	* gfortran.dg/namelist_80.f90: New.

2013-04-02  Tobias Burnus  <burnus@net-b.de>

	Backport from mainline:
	2013-03-29  Tobias Burnus  <burnus@net-b.de>

	PR fortran/56737
	* testsuite/gfortran.dg/fmt_cache_3.f90: New.

2013-04-02  Richard Biener  <rguenther@suse.de>

	PR middle-end/56768
	* g++.dg/torture/pr56768.C: New testcase.

2013-04-01  Paolo Carlini  <paolo.carlini@oracle.com>

	PR c++/55951
	* g++.dg/ext/desig5.C: New.

2013-03-29  Kirill Yukhin  <kirill.yukhin@intel.com>

	* gcc.target/i386/avx2-vbroadcastsi128-1.c: Fix intrinsic name.
	* gcc.target/i386/avx2-vbroadcastsi128-1.c: Ditto.

2013-03-28  Tejas Belagod  <tejas.belagod@arm.com>

	PR middle-end/56694
	* g++.dg/torture/pr56694.C: Fix test case to build on bare-metal
	targets.

2013-03-25  Paolo Carlini  <paolo.carlini@oracle.com>

	PR c++/56722
	* g++.dg/cpp0x/range-for23.C: New.

2013-03-25  Richard Biener  <rguenther@suse.de>

	PR middle-end/56694
	* g++.dg/torture/pr56694.C: New testcase.

2013-03-25  Rainer Orth  <ro@CeBiTec.Uni-Bielefeld.DE>

	Backport from mainline:
	2013-03-20  Rainer Orth  <ro@CeBiTec.Uni-Bielefeld.DE>

	PR fortran/54932
	* gfortran.dg/do_1.f90: Don't xfail.

2013-03-24  Tobias Burnus  <burnus@net-b.de>

	PR fortran/56696
	* gfortran.dg/eof_5.f90: New.

2013-03-22  Sebastian Huber  <sebastian.huber@embedded-brains.de>

	* gcc.c-torture/execute/builtins/builtins.exp: Sort targets
	alphabetically.

2013-03-22  Paolo Carlini  <paolo.carlini@oracle.com>

	PR c++/56582
	* g++.dg/cpp0x/constexpr-array5.C: New.

2013-03-22  H.J. Lu  <hongjiu.lu@intel.com>

	PR target/56560
	* gcc.target/i386/pr56560.c: New file.

2013-03-22  Sebastian Huber  <sebastian.huber@embedded-brains.de>

	PR testsuite/55994
	* gcc.c-torture/execute/builtins/builtins.exp: Add
	-Wl,--allow-multiple-definition for RTEMS targets.

2013-03-18  Jakub Jelinek  <jakub@redhat.com>

	PR c/56566
	* c-c++-common/pr56566.c: New test.

2013-03-22  Jakub Jelinek  <jakub@redhat.com>

	Backported from mainline
	2013-03-16  Jakub Jelinek  <jakub@redhat.com>

	PR c++/56607
	* g++.dg/warn/Wdiv-by-zero-2.C: New test.
	* c-c++-common/pr56607.c: New test.

2013-03-22  Release Manager

	* GCC 4.8.0 released.

2013-03-20  Richard Biener  <rguenther@suse.de>

	PR tree-optimization/56661
	* gcc.dg/torture/pr56661.c: New testcase.

2013-03-20  Jakub Jelinek  <jakub@redhat.com>

	PR tree-optimization/56635
	* g++.dg/torture/pr56635.C: New test.

2013-03-15  Tobias Burnus  <burnus@net-b.de>

	PR fortran/56615
	* gfortran.dg/transfer_intrinsic_5.f90: New.

2013-03-15  Kai Tietz  <ktietz@redhat.com>

	* gcc.target/i386/movti.c: Don't test for x64 mingw.
	* gcc.target/i386/pr20020-1.c: Likewise.
	* gcc.target/i386/pr20020-2.c: Likewise.
	* gcc.target/i386/pr20020-3.c: Likewise.
	* gcc.target/i386/pr53425-1.c: Likewise.
	* gcc.target/i386/pr53425-2.c: Likewise.
	* gcc.target/i386/pr55093.c: Likewise.
	* gcc.target/i386/pr53907.c: Adjust test for LLP64 targets.

2013-03-15  Jakub Jelinek  <jakub@redhat.com>

	PR debug/56307
	* gcc.dg/tree-ssa/pr55579.c: Add -fvar-tracking-assignments to
	dg-options.  Remove 32-bit hppa*-*-hpux* xfail.

2013-03-14  Jakub Jelinek  <jakub@redhat.com>

	PR tree-optimization/53265
	* gcc.dg/graphite/scop-3.c (toto): Increase array size to avoid
	undefined behavior.
	* gcc.dg/graphite/id-6.c (test): Likewise.
	* gcc.dg/graphite/pr35356-2.c: Adjust regexp patterns to only look for
	MIN_EXPR and MAX_EXPR in GIMPLE stmts.

	PR tree-optimization/53265
	* gcc.dg/pr53265.c: New test.
	* gcc.dg/torture/pr49518.c: Add -Wno-aggressive-loop-optimizations
	to dg-options.
	* g++.dg/opt/longbranch2.C (EBCOTLut): Double sizes of a2 and a3
	arrays.
	* gcc.dg/tree-ssa/cunroll-10.c (main): Rename to foo.  Add argument
	n, use it as high bound instead of 4.

2013-03-13  Oleg Endo  <olegendo@gcc.gnu.org>

	PR target/49880
	* gcc.target/sh/pr49880-1.c: New.
	* gcc.target/sh/pr49880-2.c: New.
	* gcc.target/sh/pr49880-3.c: New.
	* gcc.target/sh/pr49880-4.c: New.
	* gcc.target/sh/pr49880-5.c: New.

2013-03-13  Paolo Carlini  <paolo.carlini@oracle.com>

	* g++.dg/cpp0x/alias-decl-32.C: Remove redundant bits.

2013-03-13  Richard Biener  <rguenther@suse.de>

	PR tree-optimization/56608
	* gcc.dg/vect/fast-math-bb-slp-call-3.c: New testcase.

2013-03-13  Paolo Carlini  <paolo.carlini@oracle.com>

	PR c++/56611
	* g++.dg/cpp0x/alias-decl-32.C: New.

2013-03-11  Jan Hubicka  <jh@suse.cz>

	PR middle-end/56571
	* gcc.c-torture/compile/pr56571.c: New testcase.

2013-03-11  John David Anglin  <dave.anglin@nrc-cnrc.gc.ca>

	* gcc.dg/tree-ssa/vector-4.c: Add comment regarding xfail.
	* gcc.dg/tree-ssa/pr55579.c: Likewise.

2013-03-11  Dominique d'Humieres  <dominiq@lps.ens.fr>

	* gcc.dg/inline_3.c: Remove target and dg-excess-errors.
	* gcc.dg/inline_4.c: Likewise.
	* gcc.dg/unroll_2.c: Likewise.
	* gcc.dg/unroll_3.c: Likewise.
	* gcc.dg/unroll_4.c: Likewise.

2013-03-10  John David Anglin  <dave.anglin@nrc-cnrc.gc.ca>

	PR testsuite/54119
	* gcc.dg/tree-ssa/vector-4.c: xfail on 32-bit hppa*-*-*.

	PR debug/56307
	* gcc.dg/tree-ssa/pr55579.c: xfail 32-bit hppa*-*-hpux*.

2013-03-11  Oleg Endo  <olegendo@gcc.gnu.org>

	PR target/40797
	* gcc.c-torture/compile/pr40797.c: New.

2013-03-10  John David Anglin  <dave.anglin@nrc-cnrc.gc.ca>

	* gcc.dg/pr44194-1.c: Skip compilation on hppa*64*-*-*.

2013-03-10  Paul Thomas  <pault@gcc.gnu.org>

	PR fortran/56575
	* gfortran.dg/class_56.f90: New test.

2013-03-09  Richard Sandiford  <rdsandiford@googlemail.com>

	PR middle-end/56524
	* gcc.target/mips/pr56524.c: New test.

2013-03-08  Paolo Carlini  <paolo.carlini@oracle.com>

	PR c++/56565
	* g++.dg/cpp0x/lambda/lambda-nsdmi2.C: New.

2013-03-08  Paolo Carlini  <paolo.carlini@oracle.com>

	PR c++/51412
	* g++.dg/cpp0x/lambda/lambda-err3.C: New.

2013-03-08  Marek Polacek  <polacek@redhat.com>

	PR tree-optimization/56478
	* gcc.dg/torture/pr56478.c: New test.

2013-03-08  Kai Tietz  <ktietz@redhat.com>

	* gcc.c-torture/execute/builtins/builtins.exp: Add for mingw
	targets linker option --allow-multiple-definition.

	* gcc.dg/pr14092-1.c: Mark intptr_t typedef to use extension.
	* gcc.dg/pr24683.c: Avoid warning about casting constant string.
	* gcc.dg/pr52549.c: Add LLP64 case.
	* gcc.dg/pr53701.c: Use for uintptr_t typedef __UINTPTR_TYPE__.
	* gcc.dg/pr56510.c: Adjust for LLP64 targets.
	* gcc.dg/torture/pr51071-2.c: Likewise.
	* gcc.dg/tree-ssa/vrp72.c: Likewise.
	* gcc.dg/tree-ssa/vrp73.c: Likewise.
	* gcc.dg/tree-ssa/vrp75.c: Likewise.
	* gcc.dg/torture/pr53922.c: Skip test for mingw-targets.
	* gcc.dg/weak/weak-1.c: Likewise.
	* gcc.dg/weak/weak-2.c: Likewise.
	* gcc.dg/weak/weak-3.c: Likewise.
	* gcc.dg/weak/weak-4.c: Likewise.
	* gcc.dg/weak/weak-5.c: Likewise.
	* gcc.dg/weak/weak-15.c: Likewise.
	* gcc.dg/weak/weak-16.c: Likewise.

	* c-c++-common/pr54486.c: Skip test for mingw-targets.

2013-03-07  Jakub Jelinek  <jakub@redhat.com>

	PR tree-optimization/56559
	* gcc.dg/tree-ssa/reassoc-26.c: New test.

2013-03-07  Andreas Schwab  <schwab@suse.de>

	* gcc.dg/pr31490.c: Fix last change.

2013-03-06  Paolo Carlini  <paolo.carlini@oracle.com>

	PR c++/56534
	* g++.dg/template/crash115.C: New.

2013-03-06  Jakub Jelinek  <jakub@redhat.com>

	PR tree-optimization/56539
	* gcc.c-torture/compile/pr56539.c: New test.

2013-03-06  Kai Tietz  <ktietz@redhat.com>

	* gcc.dg/lto/20090914-2_0.c: Skip for mingw and cygwin targets.
	* gcc.dg/lto/20091013-1_1.c: Set x64-mingw as xfail.
	* gcc.dg/lto/20091013-1_2.c: Likewise.
	* gcc.dg/pr31490.c: Adjust for LLP64 targets.

2013-03-06  Eric Botcazou  <ebotcazou@adacore.com>

	* gnat.dg/specs/aggr6.ads: New test.

2013-03-06  Eric Botcazou  <ebotcazou@adacore.com>

	* gnat.dg/loop_optimization15.ad[sb]: New test.

2013-03-06  Jakub Jelinek  <jakub@redhat.com>

	PR middle-end/56548
	* gcc.dg/pr56548.c: New test.

2013-03-06  Rainer Orth  <ro@CeBiTec.Uni-Bielefeld.DE>

	PR debug/53363
	* g++.dg/debug/dwarf2/thunk1.C: Skip on darwin.

2013-03-06  Jakub Jelinek  <jakub@redhat.com>

	PR c++/56543
	* g++.dg/template/typename20.C: New test.

2013-03-05  Jakub Jelinek  <jakub@redhat.com>

	PR debug/56510
	* gcc.dg/pr56510.c: New test.

	PR rtl-optimization/56484
	* gcc.c-torture/compile/pr56484.c: New test.

2013-03-05  Paolo Carlini  <paolo.carlini@oracle.com>

	PR c++/56530
	* g++.dg/warn/Wsign-conversion-2.C: New.

2013-03-05  Richard Biener  <rguenther@suse.de>

	PR tree-optimization/56270
	* gcc.dg/vect/slp-38.c: New testcase.

2013-03-05  Jakub Jelinek  <jakub@redhat.com>

	PR rtl-optimization/56494
	* gcc.dg/pr56494.c: New test.

2013-01-04  Eric Botcazou  <ebotcazou@adacore.com>

	* gcc.dg/pr56424.c: New test.

2013-03-04  Georg-Johann Lay  <avr@gjlay.de>

	* gcc.dg/pr55153.c: Add dg-require-effective-target scheduling.
	* gcc.dg/pr56228.c <avr>: Skip.

2013-03-04  Georg-Johann Lay  <avr@gjlay.de>

	PR testsuite/52641
	PR tree-optimization/52631
	* gcc.dg/tree-ssa/pr52631.c: Fix 16-bit int.

2013-03-03  David Edelsohn  <dje.gcc@gmail.com>

	* gcc.dg/vect/vect-82_64.c: Skip on AIX.
	* gcc.dg/vect/vect-83_64.c: Same.

2013-03-03  Mikael Morin  <mikael@gcc.gnu.org>

	PR fortran/56477
	* gfortran.dg/pointer_check_13.f90: New test.

2013-03-03  Mikael Morin  <mikael@gcc.gnu.org>

	PR fortran/54730
	* gfortran.dg/array_constructor_42.f90: New test.

2013-03-02  Paolo Carlini  <paolo.carlini@oracle.com>

	PR c++/52688
	* g++.dg/template/static33.C: New.
	* g++.dg/template/static34.C: Likewise.

	PR c++/10291
	* g++.dg/template/static35.C: New.

2013-03-01  Steve Ellcey  <sellcey@mips.com>

	* gcc.dg/pr56396.c: Require pic support.

2013-03-01  Richard Biener  <rguenther@suse.de>

	PR tree-optimization/55481
	* gcc.dg/torture/pr56488.c: New testcase.

2013-02-28  Konstantin Serebryany  <konstantin.s.serebryany@gmail.com>
	    Jakub Jelinek  <jakub@redhat.com>

	PR sanitizer/56454
	* g++.dg/asan/default-options-1.C (__asan_default_options): Use
	no_sanitize_address attribute rather than no_address_safety_analysis.
	* g++.dg/asan/sanitizer_test_utils.h
	(ATTRIBUTE_NO_ADDRESS_SAFETY_ANALYSIS): Likewise.
	* c-c++-common/asan/attrib-1.c: Test no_sanitize_address attribute
	in addition to no_address_safety_analysis.

2013-02-28  Jason Merrill  <jason@redhat.com>

	PR c++/56481
	* g++.dg/cpp0x/constexpr-and.C: New.

2013-02-28  Martin Jambor  <mjambor@suse.cz>

	PR tree-optimization/56294
	* g++.dg/debug/pr56294.C: New test.

2013-02-28  Marcus Shawcroft  <marcus.shawcroft@arm.com>

	* g++.old-deja/g++.pt/ptrmem6.C(main): Add xfail aarch64*-*-*.

2013-02-27  Marek Polacek  <polacek@redhat.com>

	PR rtl-optimization/56466
	* gcc.dg/pr56466.c: New test.

2013-02-28  Naveen H.S  <Naveen.Hurugalawadi@caviumnetworks.com>

	* gcc.dg/tree-ssa/slsr-1.c: Allow widening multiplications.
	* gcc.dg/tree-ssa/slsr-2.c: Likewise.
	* gcc.dg/tree-ssa/slsr-3.c: Likewise.

2013-02-27  Andrey Belevantsev  <abel@ispras.ru>

	PR middle-end/45472
	* gcc.dg/pr45472.c: New test.

2013-02-26  Marek Polacek  <polacek@redhat.com>

	PR tree-optimization/56426
	* gcc.dg/pr56436.c: New test.

2013-02-26  Jakub Jelinek  <jakub@redhat.com>

	PR tree-optimization/56448
	* gcc.c-torture/compile/pr56448.c: New test.

	PR tree-optimization/56443
	* gcc.dg/torture/pr56443.c: New test.

2013-02-25  Richard Biener  <rguenther@suse.de>

	PR tree-optimization/56175
	* gcc.dg/tree-ssa/forwprop-24.c: New testcase.

2013-02-24  Jakub Jelinek  <jakub@redhat.com>

	PR c++/56403
	* g++.dg/torture/pr56403.C: New test.

2013-02-25  Catherine Moore  <clm@codesourcery.com>

	Revert:
	2013-02-24  Catherine Moore  <clm@codesourcery.com>
	Richard Sandiford  <rdsandiford@googlemail.com>

	* gcc.target/mips/mips.exp: Add microMIPS support.
	* gcc.target/mips/umips-movep-2.c: New test.
	* gcc.target/mips/umips-lwp-2.c: New test.
	* gcc.target/mips/umips-swp-5.c: New test.
	* gcc.target/mips/umips-constraints-1.c: New test.
	* gcc.target/mips/umips-lwp-3.c: New test.
	* gcc.target/mips/umips-swp-6.c: New test.
	* gcc.target/mips/umips-constraints-2.c: New test.
	* gcc.target/mips/umips-save-restore-1.c: New test.
	* gcc.target/mips/umips-lwp-4.c: New test.
	* gcc.target/mips/umips-swp-7.c: New test.
	* gcc.target/mips/umips-save-restore-2.c: New test.
	* gcc.target/mips/umips-lwp-swp-volatile.c: New test.
	* gcc.target/mips/umips-lwp-5.c: New test.
	* gcc.target/mips/umips-save-restore-3.c: New test.
	* gcc.target/mips/umips-lwp-6.c: New test.
	* gcc.target/mips/umips-swp-1.c: New test.
	* gcc.target/mips/umips-lwp-7.c: New test.
	* gcc.target/mips/umips-swp-2.c: New test.
	* gcc.target/mips/umips-lwp-8.c: New test.
	* gcc.target/mips/umips-swp-3.c: New test.
	* gcc.target/mips/umips-movep-1.c: New test.
	* gcc.target/mips/umips-lwp-1.c: New test.
	* gcc.target/mips/umips-swp-4.c: New test.

2013-02-24  Catherine Moore  <clm@codesourcery.com>
	    Richard Sandiford  <rdsandiford@googlemail.com>

	* gcc.target/mips/mips.exp: Add microMIPS support.
	* gcc.target/mips/umips-movep-2.c: New test.
	* gcc.target/mips/umips-lwp-2.c: New test.
	* gcc.target/mips/umips-swp-5.c: New test.
	* gcc.target/mips/umips-constraints-1.c: New test.
	* gcc.target/mips/umips-lwp-3.c: New test.
	* gcc.target/mips/umips-swp-6.c: New test.
	* gcc.target/mips/umips-constraints-2.c: New test.
	* gcc.target/mips/umips-save-restore-1.c: New test.
	* gcc.target/mips/umips-lwp-4.c: New test.
	* gcc.target/mips/umips-swp-7.c: New test.
	* gcc.target/mips/umips-save-restore-2.c: New test.
	* gcc.target/mips/umips-lwp-swp-volatile.c: New test.
	* gcc.target/mips/umips-lwp-5.c: New test.
	* gcc.target/mips/umips-save-restore-3.c: New test.
	* gcc.target/mips/umips-lwp-6.c: New test.
	* gcc.target/mips/umips-swp-1.c: New test.
	* gcc.target/mips/umips-lwp-7.c: New test.
	* gcc.target/mips/umips-swp-2.c: New test.
	* gcc.target/mips/umips-lwp-8.c: New test.
	* gcc.target/mips/umips-swp-3.c: New test.
	* gcc.target/mips/umips-movep-1.c: New test.
	* gcc.target/mips/umips-lwp-1.c: New test.
	* gcc.target/mips/umips-swp-4.c: New test.

2013-02-22  Jakub Jelinek  <jakub@redhat.com>

	PR sanitizer/56393
	* lib/asan-dg.exp (asan_link_flags): Add
	-B${gccpath}/libsanitizer/asan/ to flags.

2013-02-21  Jakub Jelinek  <jakub@redhat.com>

	PR middle-end/56420
	* gcc.dg/torture/pr56420.c: New test.

2013-02-20  Aldy Hernandez  <aldyh@redhat.com>

	PR middle-end/56108
	* gcc.dg/tm/memopt-1.c: Declare functions transaction_safe.

2013-02-21  Martin Jambor  <mjambor@suse.cz>

	PR tree-optimization/56310
	* g++.dg/ipa/pr56310.C: New test.

2013-02-21  Janus Weil  <janus@gcc.gnu.org>

	PR fortran/56385
	* gfortran.dg/proc_ptr_comp_37.f90: New.

2013-02-21  Richard Biener  <rguenther@suse.de>

	PR tree-optimization/56415
	Revert
	2013-02-11  Richard Biener  <rguenther@suse.de>

	PR tree-optimization/56273
	* g++.dg/warn/Warray-bounds-6.C: New testcase.
	* gcc.dg/tree-ssa/pr21559.c: Adjust.
	* gcc.dg/tree-ssa/vrp17.c: Likewise.
	* gcc.dg/tree-ssa/vrp18.c: Likewise.
	* gcc.dg/tree-ssa/vrp23.c: Likewise.
	* gcc.dg/tree-ssa/vrp24.c: Likewise.

2013-02-21  Marek Polacek  <polacek@redhat.com>

	PR tree-optimization/56398
	* g++.dg/torture/pr56398.C: New test.

2013-02-21  Jakub Jelinek  <jakub@redhat.com>

	PR inline-asm/56405
	* gcc.c-torture/compile/pr56405.c: New test.

2013-02-20  Jan Hubicka  <jh@suse.cz>

	PR tree-optimization/56265
	* testsuite/g++.dg/ipa/devirt-11.C: New testcase.

2013-02-20  Richard Biener  <rguenther@suse.de>

	* gcc.dg/tree-ssa/forwprop-8.c: Adjust.

2013-02-20  Richard Biener  <rguenther@suse.de>
	Jakub Jelinek  <jakub@redhat.com>

	PR tree-optimization/56396
	* gcc.dg/pr56396.c: New testcase.

2013-02-20  Paolo Carlini  <paolo.carlini@oracle.com>

	PR c++/56373
	* g++.dg/cpp0x/Wzero-as-null-pointer-constant-2.C: New.

2013-02-19  Richard Biener  <rguenther@suse.de>

	PR tree-optimization/56384
	* gcc.dg/torture/pr56384.c: New testcase.

2013-02-19  Jakub Jelinek  <jakub@redhat.com>

	PR tree-optimization/56350
	* gcc.dg/pr56350.c: New test.

	PR tree-optimization/56381
	* g++.dg/opt/pr56381.C: New test.

2013-02-18  Jakub Jelinek  <jakub@redhat.com>

	PR pch/54117
	* lib/dg-pch.exp (pch-init, pch-finish,
	check_effective_target_pch_supported_debug): New procs.
	(dg-flags-pch): If $pch_unsupported, make tests UNSUPPORTED.
	Likewise if $pch_unsupported_debug and $flags include -g.
	Skip FAILs about missing *.gch file if $pch_unsupported_debug
	and dg-require-effective-target pch_unsupported_debug.
	* g++.dg/pch/pch.exp: Call pch-init and pch-finish.
	* objc.dg/pch/pch.exp: Likewise.
	* gcc.dg/pch/pch.exp: Likewise.
	* gcc.dg/pch/valid-1.c: Add dg-require-effective-target
	pch_unsupported_debug.
	* gcc.dg/pch/valid-1.hs: Likewise.
	* gcc.dg/pch/valid-1b.c: Likewise.
	* gcc.dg/pch/valid-1b.hs: Likewise.

2013-02-18  Richard Biener  <rguenther@suse.de>

	PR tree-optimization/56366
	* gcc.dg/torture/pr56366.c: New testcase.

2013-02-18  Richard Biener  <rguenther@suse.de>

	PR middle-end/56349
	* gcc.dg/torture/pr56349.c: New testcase.

2013-02-18  Richard Biener  <rguenther@suse.de>

	PR tree-optimization/56321
	* gcc.dg/torture/pr56321.c: New testcase.

2013-02-16  Edgar E. Iglesias  <edgar.iglesias@gmail.com>

	* gcc.dg/20020312-2.c: Define MicroBlaze PIC register

2013-02-16  Jakub Jelinek  <jakub@redhat.com>
	    Dodji Seketeli  <dodji@redhat.com>

	PR asan/56330
	* c-c++-common/asan/no-redundant-instrumentation-4.c: New test file.
	* c-c++-common/asan/no-redundant-instrumentation-5.c: Likewise.
	* c-c++-common/asan/no-redundant-instrumentation-6.c: Likewise.
	* c-c++-common/asan/no-redundant-instrumentation-7.c: Likewise.
	* c-c++-common/asan/no-redundant-instrumentation-8.c: Likewise.
	* c-c++-common/asan/pr56330.c: Likewise.
	* c-c++-common/asan/no-redundant-instrumentation-1.c (test1):
	Ensure the size argument of __builtin_memcpy is a constant.

2013-02-15  Jonathan Wakely  <jwakely.gcc@gmail.com>
	    Paolo Carlini  <paolo.carlini@oracle.com>

	PR c++/51242
	* g++.dg/cpp0x/enum23.C: New.

2013-02-15  Oleg Endo  <olegendo@gcc.gnu.org>

	PR target/54685
	* gcc.target/sh/pr54685.c: Fix scanning of not insn.

2013-02-15  Vladimir Makarov  <vmakarov@redhat.com>

	PR rtl-optimization/56348
	* gcc.target/i386/pr56348.c: New test.

2013-02-15  Greta Yorsh  <Greta.Yorsh@arm.com>

	* gcc.target/arm/interrupt-1.c: Fix for thumb mode.
	* gcc.target/arm/interrupt-2.c: Likewise.

2013-02-15  Tobias Burnus  <burnus@net-b.de>

	PR fortran/56318
	* gcc/testsuite/gfortran.dg/matmul_9.f90: New.

2013-02-15  Tobias Burnus  <burnus@net-b.de>

	PR fortran/53818
	* gfortran.dg/init_flag_11.f90: New.

2013-02-14  Rainer Orth  <ro@CeBiTec.Uni-Bielefeld.DE>

	* gcc.dg/debug/dwarf2/pr53948.c: Allow for more whitespace.

2013-02-14  Rainer Orth  <ro@CeBiTec.Uni-Bielefeld.DE>

	* gcc.dg/debug/dwarf2/pr53948.c: Allow for / and ! as comment
	characters.

2013-02-14  Dominique d'Humieres  <dominiq@lps.ens.fr>
	    Tobias Burnus  <burnus@net-b.de>

	PR testsuite/56138
	* gfortran.dg/allocatable_function_7.f90: New.

2013-02-14  Jakub Jelinek  <jakub@redhat.com>

	* g++.dg/asan/dejagnu-gtest.h: Add multiple inclusion guards.
	* asan_globals_test-wrapper.cc: New file.
	* g++.dg/asan/asan_test.C: Use asan_globals_test-wrapper.cc
	instead of asan_globals_test.cc as dg-additional-sources.
	Include asan_mem_test.cc, asan_str_test.cc and asan_oob_test.cc.
	* g++.dg/asan/asan_test_utils.h: Synced from upstream.  Include
	"sanitizer_test_utils.h" instead of
	"sanitizer_common/tests/sanitizer_test_utils.h".
	* g++.dg/asan/asan_str_test.cc: New file, synced from upstream.
	* g++.dg/asan/asan_mem_test.cc: New file, synced from upstream.
	* g++.dg/asan/asan_oob_test.cc: New file, synced from upstream.
	* g++.dg/asan/asan_globals_test.cc: Synced from upstream.
	* g++.dg/asan/asan_test.cc: Synced from upstream.
	* g++.dg/asan/sanitizer_test_utils.h: New file, synced from upstream.

2013-02-14  Dodji Seketeli  <dodji@redhat.com>

	Fix an asan crash
	* c-c++-common/asan/memcmp-2.c: New test.

2013-02-13  Ed Smith-Rowland  <3dw4rd@verizon.net>

	PR c++/55582
	* g++.dg/cpp0x/udlit-string-literal.h: New.
	* g++.dg/cpp0x/udlit-string-literal.C: New.

2013-02-13  Sriraman Tallam  <tmsriram@google.com>

	* g++.dg/ext/mv12-aux.C: Add directives to match mv12.C.

2013-02-13  Vladimir Makarov  <vmakarov@redhat.com>

	PR target/56184
	* gcc.target/arm/pr56184.C: New test.

2013-02-13  Jakub Jelinek  <jakub@redhat.com>

	PR c++/56302
	* g++.dg/torture/pr56302.C: New test.
	* g++.dg/cpp0x/constexpr-56302.C: New test.
	* c-c++-common/pr56302.c: New test.

2013-02-13  Tobias Burnus  <burnus@net-b.de>
	    Rainer Orth  <ro@CeBiTec.Uni-Bielefeld.DE>

	PR fortran/56204
	* gfortran.dg/quad_2.f90: Use "< epsilon" instead of "==".
	* gfortran.dg/quad_3.f90: Ditto.

2013-02-13  Kostya Serebryany  <kcc@google.com>

	* c-c++-common/asan/strncpy-overflow-1.c: Update the test
	to match the fresh asan run-time.
	* c-c++-common/asan/rlimit-mmap-test-1.c: Ditto.

2013-02-12  Dodji Seketeli  <dodji@redhat.com>

	Avoid instrumenting duplicated memory access in the same basic block
	* c-c++-common/asan/no-redundant-instrumentation-1.c: New test.
	* testsuite/c-c++-common/asan/no-redundant-instrumentation-2.c:
	Likewise.
	* testsuite/c-c++-common/asan/no-redundant-instrumentation-3.c:
	Likewise.
	* testsuite/c-c++-common/asan/inc.c: Likewise.

2013-02-12  Vladimir Makarov  <vmakarov@redhat.com>

	PR inline-asm/56148
	* gcc.target/i386/pr56148.c: New test.

2013-02-12  Dominique d'Humieres  <dominiq@lps.ens.fr>
	    Tobias Burnus  <burnus@net-b.de>

	PR testsuite/56082
	* gfortran.dg/bind_c_bool_1.f90 (sub): Change kind=4 to kind=2.

2013-02-12  Richard Biener  <rguenther@suse.de>

	PR lto/56297
	* gcc.dg/lto/pr56297_0.c: New testcase.
	* gcc.dg/lto/pr56297_0.c: Likewise.

2013-02-12  Janus Weil  <janus@gcc.gnu.org>

	PR fortran/46952
	* gfortran.dg/typebound_deferred_1.f90: New.

2013-02-12  Jakub Jelinek  <jakub@redhat.com>

	PR rtl-optimization/56151
	* gcc.target/i386/pr56151.c: New test.

2013-02-11  Sriraman Tallam  <tmsriramgoogle.com>

	* g++.dg/ext/mv12.C: New test.
	* g++.dg/ext/mv12.h: New file.
	* g++.dg/ext/mv12-aux.C: New file.
	* g++.dg/ext/mv13.C: New test.

2013-02-11  Sebastian Huber  <sebastian.huber@embedded-brains.de>

	* lib/target-supports.exp
	(check_effective_target_powerpc_eabi_ok): New.
	* gcc.target/powerpc/ppc-eabi.c: Use require effective target
	powerpc_eabi_ok.
	* gcc.target/powerpc/ppc-sdata-1.c: Likewise.
	* gcc.target/powerpc/spe-small-data-2.c: Likewise. Do not run, compile
	only.
	* gcc.target/powerpc/ppc-sdata-2.c: Add powerpc-*-rtems*.
	* gcc.target/powerpc/pr51623.c: Likewise.
	* gcc.target/powerpc/ppc-stackalign-1.c: Likewise.
	* gcc.target/powerpc/ppc-ldstruct.c: Likewise.

2013-02-11  Alexander Potapenko  <glider@google.com>
	    Jack Howarth  <howarth@bromo.med.uc.edu>
	    Jakub Jelinek  <jakub@redhat.com>

	PR sanitizer/55617
	* g++.dg/asan/pr55617.C: Run on all targets.

2013-02-11  Uros Bizjak  <ubizjak@gmail.com>

	PR rtl-optimization/56275
	* gcc.dg/pr56275.c: New test.

2013-02-11  Richard Biener  <rguenther@suse.de>

	PR tree-optimization/56273
	* gcc.dg/tree-ssa/vrp17.c: Disable tail-merging.

2013-02-11  Richard Biener  <rguenther@suse.de>

	PR tree-optimization/56264
	* gcc.dg/torture/pr56264.c: New testcase.

2013-02-11  Richard Biener  <rguenther@suse.de>

	PR tree-optimization/56273
	* g++.dg/warn/Warray-bounds-6.C: New testcase.
	* gcc.dg/tree-ssa/pr21559.c: Adjust.
	* gcc.dg/tree-ssa/vrp17.c: Likewise.
	* gcc.dg/tree-ssa/vrp18.c: Likewise.
	* gcc.dg/tree-ssa/vrp23.c: Likewise.
	* gcc.dg/tree-ssa/vrp24.c: Likewise.

2013-02-09  Uros Bizjak  <ubizjak@gmail.com>

	* g++.dg/asan/asan_test.C: Compile with -D__NO_INLINE__
	for *-*-linux-gnu targets.
	* g++.dg/asan/interception-test-1.c: Ditto.
	* g++.dg/asan/interception-failure-test-1.C: Ditto.
	* g++.dg/asan/interception-malloc-test-1.C: Ditto.

2013-02-09  Paul Thomas  <pault@gcc.gnu.org>

	PR fortran/55362
	* gfortran.dg/intrinsic_size_4.f90 : New test.

2013-02-09  Jakub Jelinek  <jakub@redhat.com>

	PR target/56256
	* gcc.target/powerpc/pr56256.c: New test.

2013-02-08  Ian Lance Taylor  <iant@google.com>

	* lib/go.exp: Load timeout.exp.

2013-02-08  Vladimir Makarov  <vmakarov@redhat.com>

	PR rtl-optimization/56246
	* gcc.target/i386/pr56246.c: New test.

2013-02-08  Jeff Law  <law@redhat.com>

	PR debug/53948
	* gcc.dg/debug/dwarf2/pr53948.c: New test.

2013-02-08  Michael Meissner  <meissner@linux.vnet.ibm.com>

	PR target/56043
	* gcc.target/powerpc/vsx-mass-1.c: Only run this test on
	powerpc*-*-linux*.

2013-02-08  Edgar E. Iglesias  <edgar.iglesias@gmail.com>

	* 20101011-1.c: Add __MICROBLAZE__ exception to set DO_TEST 0

2013-02-08  Jakub Jelinek  <jakub@redhat.com>

	PR rtl-optimization/56195
	* gcc.dg/torture/pr56195.c: New test.

2013-02-08  Mikael Morin  <mikael@gcc.gnu.org>

	PR fortran/54107
	* gfortran.dg/recursive_interface_2.f90: New test.

2013-02-08  Jakub Jelinek  <jakub@redhat.com>

	PR tree-optimization/56250
	* gcc.c-torture/execute/pr56250.c: New test.

2013-02-08  Georg-Johann Lay  <avr@gjlay.de>

	PR tree-optimization/56064
	* gcc.dg/fixed-point/view-convert-2.c: New test.

2013-02-08  Michael Matz  <matz@suse.de>

	PR tree-optimization/52448
	* gcc.dg/pr52448.c: New test.

2013-02-08  Richard Biener  <rguenther@suse.de>

	PR middle-end/56181
	* gcc.dg/torture/pr56181.c: New testcase.

2013-02-08  Georg-Johann Lay  <avr@gjlay.de>

	PR target/54222
	* gcc.target/avr/torture/builtins-4-roundfx.c: New test.
	* gcc.target/avr/torture/builtins-5-countlsfx.c: New test.

2013-02-07  Jakub Jelinek  <jakub@redhat.com>

	PR c++/56241
	* g++.dg/parse/crash61.C: New test.

	PR c++/56239
	* g++.dg/parse/pr56239.C: New test.

	PR c++/56237
	* g++.dg/abi/mangle61.C: New test.

2013-02-07  Vladimir Makarov  <vmakarov@redhat.com>

	PR rtl-optimization/56225
	* gcc.target/i386/pr56225.c: New test.

2013-02-07  Jakub Jelinek  <jakub@redhat.com>

	PR debug/56154
	* gcc.dg/guality/pr56154-1.c: New test.
	* gcc.dg/guality/pr56154-2.c: New test.
	* gcc.dg/guality/pr56154-3.c: New test.
	* gcc.dg/guality/pr56154-4.c: New test.
	* gcc.dg/guality/pr56154-aux.c: New file.

	PR tree-optimization/55789
	* g++.dg/ipa/inline-3.C: Use cleanup-ipa-dump instead of
	cleanup-tree-dump.
	* gcc.dg/tree-ssa/inline-3.c: Add
	--param max-early-inliner-iterations=2 option.

2013-02-07  Rainer Orth  <ro@CeBiTec.Uni-Bielefeld.DE>

	PR debug/53363
	* g++.dg/debug/dwarf2/thunk1.C: Restrict to 32-bit x86.
	Add -fno-dwarf2-cfi-asm to dg-options.
	Adapt match count.

2013-02-07  Jakub Jelinek  <jakub@redhat.com>

	PR target/56228
	* gcc.dg/pr56228.c: New test.

2013-02-07  Alan Modra  <amodra@gmail.com>

	PR target/54009
	* gcc.target/powerpc/pr54009.c: New test.
	PR target/54131
	* gfortran.dg/pr54131.f: New test.

2013-02-06 Paul Thomas  <pault@gcc.gnu.org>

	PR fortran/55789
	* gfortran.dg/array_constructor_41.f90: New test.

2013-02-06  Janus Weil  <janus@gcc.gnu.org>

	PR fortran/55978
	* gfortran.dg/class_optional_2.f90: Uncomment some cases
	which work now.

2013-02-06  Jakub Jelinek  <jakub@redhat.com>

	PR middle-end/56217
	* g++.dg/gomp/pr56217.C: New test.

2013-02-05  Jakub Jelinek  <jakub@redhat.com>

	PR tree-optimization/56205
	* gcc.dg/tree-ssa/stdarg-6.c: New test.
	* gcc.c-torture/execute/pr56205.c: New test.

2013-02-05  Richard Biener  <rguenther@suse.de>

	PR tree-optimization/53342
	PR tree-optimization/53185
	* gcc.dg/vect/pr53185-2.c: New testcase.

2013-02-05  Jan Hubicka  <jh@suse.cz>

	PR tree-optimization/55789
	* g++.dg/tree-ssa/inline-1.C: Update max-inliner-iterations.
	* g++.dg/tree-ssa/inline-2.C: Update max-inliner-iterations.
	* g++.dg/tree-ssa/inline-3.C: Update max-inliner-iterations.
	* g++.dg/ipa/inline-1.C: New testcase.
	* g++.dg/ipa/inline-2.C: New testcase.
	* g++.dg/ipa/inline-3.C: New testcase.

2013-02-05  Jan Hubicka  <jh@suse.cz>

	PR tree-optimization/55789
	* g++.dg/torture/pr55789.C: New testcase.

2013-02-05  Jakub Jelinek  <jakub@redhat.com>

	PR middle-end/56167
	* gcc.dg/pr56167.c: New test.

2013-02-04  Oleg Endo  <olegendo@gcc.gnu.org>

	PR target/55146
	* gcc.target/sh/pr55146.c: New.

2013-02-04  Oleg Endo  <olegendo@gcc.gnu.org>

	PR tree-optimization/54386
	* gcc.target/sh/pr54386.c: New.

2013-02-04  Paul Thomas  <pault@gcc.gnu.org>

	PR fortran/56008
	* gfortran.dg/realloc_on _assign_16.f90 : New test.

	PR fortran/47517
	* gfortran.dg/realloc_on _assign_17.f90 : New test.

2013-02-04  Alexander Potapenko  <glider@google.com>
	    Jack Howarth  <howarth@bromo.med.uc.edu>
	    Jakub Jelinek  <jakub@redhat.com>

	PR sanitizer/55617
	* g++.dg/asan/pr55617.C: New test.

2013-02-04  Mikael Morin  <mikael@gcc.gnu.org>

	PR fortran/54195
	* gfortran.dg/typebound_operator_19.f90: New test.
	* gfortran.dg/typebound_assignment_4.f90: New test.

2013-02-04  Mikael Morin  <mikael@gcc.gnu.org>

	PR fortran/54107
	* gfortran.dg/recursive_interface_1.f90: New test.

2013-02-04  Richard Guenther  <rguenther@suse.de>

	PR lto/56168
	* gcc.dg/lto/pr56168_0.c: New testcase.
	* gcc.dg/lto/pr56168_1.c: Likewise.

2013-02-02  Thomas Koenig  <tkoenig@gcc.gnu.org>

	PR fortran/50627
	PR fortran/56054
	* gfortran.dg/block_12.f90:  New test.
	* gfortran.dg/module_error_1.f90:  New test.

2013-02-02  Richard Sandiford  <rdsandiford@googlemail.com>

	* lib/target-supports.exp (check_effective_target_vect_float)
	(check_effective_target_vect_no_align): Add mips-sde-elf.

2013-02-01  Jakub Jelinek  <jakub@redhat.com>

	* lib/gcc-dg.exp (restore-target-env-var): Avoid using lreverse.

2013-02-01  David Edelsohn  <dje.gcc@gmail.com>

	* gcc.dg/pr56023.c: XFAIL on AIX.
	* gcc.dg/vect/pr49352.c: Same.

2013-02-01  Eric Botcazou  <ebotcazou@adacore.com>

	* gnat.dg/opt26.adb: New test.

2013-01-31  Ramana Radhakrishnan  <ramana.radhakrishnan@arm.com>

	Revert.
	2013-01-27  Amol Pise  <amolpise15@gmail.com>

	* gcc.target/arm/neon-vfnms-1.c: New test.
	* gcc.target/arm/neon-vfnma-1.c: New test.

2013-01-31  Richard Biener  <rguenther@suse.de>

	PR tree-optimization/56157
	* gcc.dg/torture/pr56157.c: New testcase.

2013-01-30  Richard Biener  <rguenther@suse.de>

	PR tree-optimization/56150
	* gcc.dg/torture/pr56150.c: New testcase.

2013-01-30  Jakub Jelinek  <jakub@redhat.com>

	PR sanitizer/55374
	* g++.dg/asan/large-func-test-1.C: Allow both _Zna[jm] in addition
	to _Znw[jm] in the backtrace.  Allow _Zna[jm] to be the first frame
	printed in backtrace.
	* g++.dg/asan/deep-stack-uaf-1.C: Use malloc instead of operator new
	to avoid errors about mismatched allocation vs. deallocation.

	PR c++/55742
	* g++.dg/mv1.C: Moved to...
	* g++.dg/ext/mv1.C: ... here.  Adjust test.
	* g++.dg/mv2.C: Moved to...
	* g++.dg/ext/mv2.C: ... here.  Adjust test.
	* g++.dg/mv3.C: Moved to...
	* g++.dg/ext/mv3.C: ... here.
	* g++.dg/mv4.C: Moved to...
	* g++.dg/ext/mv4.C: ... here.
	* g++.dg/mv5.C: Moved to...
	* g++.dg/ext/mv5.C: ... here.  Adjust test.
	* g++.dg/mv6.C: Moved to...
	* g++.dg/ext/mv6.C: ... here.  Adjust test.
	* g++.dg/ext/mv7.C: New test.
	* g++.dg/ext/mv8.C: New test.
	* g++.dg/ext/mv9.C: New test.
	* g++.dg/ext/mv10.C: New test.
	* g++.dg/ext/mv11.C: New test.

2013-01-30  Vladimir Makarov  <vmakarov@redhat.com>

	PR rtl-optimization/56144
	* gcc.dg/pr56144.c: New.

2013-01-30  David Edelsohn  <dje.gcc@gmail.com>

	* g++.dg/cpp0x/constexpr-53094-2.C: Ignore non-standard ABI
	message.
	* g++.dg/cpp0x/constexpr-53094-3.C: Same.
	* g++.dg/cpp0x/constexpr-55573.C: Same

2013-01-30  Georg-Johann Lay  <avr@gjlay.de>

	PR tree-optimization/56064
	* gcc.dg/fixed-point/view-convert.c: New test.

2013-01-30  Andreas Schwab  <schwab@suse.de>

	* lib/target-supports-dg.exp (dg-process-target): Use expr to
	evaluate the end index in string range.

2013-01-30  Tobias Burnus  <burnus@net-b.de>

	PR fortran/56138
	* gfortran.dg/allocatable_function_6.f90: New.

2013-01-29  Janus Weil  <janus@gcc.gnu.org>
	    Mikael Morin  <mikael@gcc.gnu.org>

	PR fortran/54107
	* gfortran.dg/proc_ptr_comp_36.f90: New.

2013-01-29  Richard Biener  <rguenther@suse.de>

	PR tree-optimization/55270
	* gcc.dg/torture/pr55270.c: New testcase.

2013-01-28  Jakub Jelinek  <jakub@redhat.com>

	PR rtl-optimization/56117
	* gcc.dg/pr56117.c: New test.

2013-01-28  Richard Biener  <rguenther@suse.de>

	PR tree-optimization/56034
	* gcc.dg/torture/pr56034.c: New testcase.

2013-01-28  Jakub Jelinek  <jakub@redhat.com>

	PR tree-optimization/56125
	* gcc.dg/pr56125.c: New test.

2013-01-28  Tobias Burnus  <burnus@net-b.de>
	    Mikael Morin  <mikael@gcc.gnu.org>

	PR fortran/53537
	* gfortran.dg/import2.f90: Adjust undeclared type error messages.
	* gfortran.dg/import8.f90: Likewise.
	* gfortran.dg/interface_derived_type_1.f90: Likewise.
	* gfortran.dg/import10.f90: New test.
	* gfortran.dg/import11.f90: Likewise

2013-01-28  Jakub Jelinek  <jakub@redhat.com>

	PR testsuite/56053
	* c-c++-common/asan/heap-overflow-1.c: Don't include stdlib.h and
	string.h.  Provide memset, malloc and free prototypes, adjust line
	numbers in dg-output.
	* c-c++-common/asan/stack-overflow-1.c: Don't include string.h.
	Provide memset prototype and adjust line numbers in dg-output.
	* c-c++-common/asan/global-overflow-1.c: Likewise.

	PR tree-optimization/56094
	* gcc.dg/pr56094.c: New test.

2013-01-27  Amol Pise  <amolpise15@gmail.com>

	* gcc.target/arm/neon-vfnms-1.c: New test.
	* gcc.target/arm/neon-vfnma-1.c: New test.

2013-01-27  Uros Bizjak  <ubizjak@gmail.com>

	PR target/56114
	* gcc.target/i386/pr56114.c: New test.

2013-01-27  Paul Thomas  <pault@gcc.gnu.org>

	PR fortran/55984
	* gfortran.dg/associate_14.f90: New test.

	PR fortran/56047
	* gfortran.dg/associate_13.f90: New test.

2013-01-25  Jakub Jelinek  <jakub@redhat.com>

	PR tree-optimization/56098
	* gcc.dg/pr56098-1.c: New test.
	* gcc.dg/pr56098-2.c: New test.

2013-01-25  Georg-Johann Lay  <avr@gjlay.de>

	PR target/54222
	* gcc.target/avr/torture/builtins-3-absfx.c: New test.

2013-01-22  Marek Polacek  <polacek@redhat.com>

	PR tree-optimization/56035
	* gcc.dg/pr56035.c: New test.

2013-01-24  Richard Sandiford  <rdsandiford@googlemail.com>

	* gfortran.dg/bind_c_array_params_2.f90: Require -mno-relax-pic-calls
	for MIPS.

2013-01-24  Richard Sandiford  <rdsandiford@googlemail.com>

	* gcc.target/mips/octeon-pipe-1.c: Add -ffat-lto-objects

2013-01-24  Jakub Jelinek  <jakub@redhat.com>

	PR c/56078
	* gcc.dg/pr56078.c: New test.
	* gcc.c-torture/compile/20030305-1.c: Add dg-error lines.

2013-01-24  Martin Jambor  <mjambor@suse.cz>

	PR tree-optimization/55927
	* g++.dg/ipa/devirt-10.C: Disable early inlining.

2013-01-24  Uros Bizjak  <ubizjak@gmail.com>

	* gcc.target/i386/movsd.c: New test.

2013-01-24  Steven Bosscher  <steven@gcc.gnu.org>

	PR inline-asm/55934
	* gcc.target/i386/pr55934.c: New test.

2013-01-23  Janus Weil  <janus@gcc.gnu.org>

	PR fortran/56081
	* gfortran.dg/select_8.f90: New.

2013-01-23  David Holsgrove  <david.holsgrove@xilinx.com>

	* gcc.target/microblaze/microblaze.exp: Remove
	target_config_cflags check.

2013-01-23  Jakub Jelinek  <jakub@redhat.com>

	PR fortran/56052
	* gfortran.dg/gomp/pr56052.f90: New test.

	PR target/49069
	* gcc.dg/pr49069.c: New test.

2013-01-22  Paolo Carlini  <paolo.carlini@oracle.com>

	PR c++/55944
	* g++.dg/cpp0x/constexpr-static10.C: New.

2013-01-22  Uros Bizjak  <ubizjak@gmail.com>

	PR target/56028
	* gcc.target/i386/pr56028.c: New test.

2013-01-22  Jakub Jelinek  <jakub@redhat.com>

	PR target/55686
	* gcc.target/i386/pr55686.c: New test.

2013-01-22  Dodji Seketeli  <dodji@redhat.com>

	PR c++/53609
	* g++.dg/cpp0x/variadic139.C: New test.
	* g++.dg/cpp0x/variadic140.C: Likewise.
	* g++.dg/cpp0x/variadic141.C: Likewise.

2013-01-22  Eric Botcazou  <ebotcazou@adacore.com>

	* gnat.dg/warn8.adb: New test.

2013-01-21  Thomas Koenig  <tkoenig@gcc.gnu.org>

	PR fortran/55919
	* gfortran.dg/include_8.f90: New test.

2013-01-21  Uros Bizjak  <ubizjak@gmail.com>

	* gcc.dg/tree-ssa/pr55579.c: Cleanup esra tree dump.
	* gfortran.dg/unlimited_polymorphic_8.f90: Cleanup original tree dump.

2013-01-21  Jakub Jelinek  <jakub@redhat.com>

	PR tree-optimization/56051
	* gcc.c-torture/execute/pr56051.c: New test.

2013-01-21  Uros Bizjak  <ubizjak@gmail.com>

	PR rtl-optimization/56023
	* gcc.dg/pr56023.c: New test.

2013-01-21  Martin Jambor  <mjambor@suse.cz>

	PR middle-end/56022
	* gcc.target/i386/pr56022.c: New test.

2013-01-21  Jason Merrill  <jason@redhat.com>

	* lib/target-supports.exp (check_effective_target_alias): New.

2013-01-20  Jack Howarth  <howarth@bromo.med.uc.edu>

	PR debug/53235
	* g++.dg/debug/dwarf2/nested-4.C: XFAIL on darwin.

2013-01-20  Hans-Peter Nilsson  <hp@axis.com>

	* gfortran.dg/inquire_10.f90: Run only for non-newlib targets.

2013-01-19  Jeff Law  <law@redhat.com>

	PR tree-optimization/52631
	* tree-ssa/pr52631.c: New test.
	* tree-ssa/ssa-fre-9: Update expected output.

2013-01-19  Anthony Green  <green@moxielogic.com>

	* gcc.dg/tree-ssa/asm-2.c (REGISTER): Pick an appropriate register
	for moxie.

2013-01-18  Jakub Jelinek  <jakub@redhat.com>

	PR tree-optimization/56029
	* g++.dg/torture/pr56029.C: New test.

2013-01-18  Sharad Singhai  <singhai@google.com>

	PR tree-optimization/55995
	* gcc.dg/vect/vect.exp: Use "details" flags for dump info.

2013-01-18  Vladimir Makarov  <vmakarov@redhat.com>

	PR target/55433
	* gcc.target/i386/pr55433.c: New.

2013-01-18  Jakub Jelinek  <jakub@redhat.com>

	PR middle-end/56015
	* gfortran.dg/pr56015.f90: New test.

2013-01-18  Janis Johnson  <janisjo@codesourcery.com>

	* gcc.dg/vect/vect-multitypes-12.c: Refactor dg-final directive.

2013-01-18  James Greenhalgh  <james.greenhalgh@arm.com>

	* gcc.target/aarch64/vect-fcm-gt-f.c: Change expected output.
	* gcc.target/aarch64/vect-fcm-gt-d.c: Likewise.
	* gcc.target/aarch64/vect-fcm-ge-f.c: Likewise.
	* gcc.target/aarch64/vect-fcm-ge-d.c: Likewise.
	* gcc.target/aarch64/vect-fcm-eq-f.c: Likewise.

2013-01-17  Jeff Law  <law@redhat.com>

	* gcc.dg/pr52573.c: Move to...
	* gcc.target/m68k/pr52573.c: Here.  Eliminate target selector.

	PR rtl-optimization/52573
	* gcc.dg/pr52573.c: New test.

2013-01-17  Jack Howarth  <howarth@bromo.med.uc.edu>

	PR sanitizer/55679
	* g++.dg/asan/interception-test-1.C: Skip on darwin.
	* lib/target-supports.exp (check_effective_target_swapcontext): Use
	check_no_compiler_messages to test support in ucontext.h.
	(check_effective_target_setrlimit): Return 0 for Darwin's non-posix
	compliant RLIMIT_AS.

2013-01-17  Marek Polacek  <polacek@redhat.com>

	PR rtl-optimization/55833
	* gcc.dg/pr55833.c: New test.

2013-01-17  Jan Hubicka  <jh@suse.cz>

	PR tree-optimization/55273
	* gcc.c-torture/compile/pr55273.c: New testcase.

2013-01-17  Uros Bizjak  <ubizjak@gmail.com>

	PR target/55981
	* gcc.target/pr55981.c: New test.

2013-01-17  Janis Johnson  <janisjo@codesourcery.com>

	* gcc.target/arm/pr40887.c: Require at least armv5.
	* gcc.target/arm/pr51835.c: Avoid conflicts with multilib flags.
	* gcc.target/arm/pr51915.c: Likewise.
	* gcc.target/arm/pr52006.c: Likewise.
	* gcc.target/arm/pr53187.c: Likewise.

	* gcc.target/arm/ftest-support.h: Replace for compile-only tests.
	* gcc.target/arm/ftest-support-arm.h: Delete.
	* gcc.target/arm/ftest-support-thumb.h: Delete.
	* gcc.target/arm/ftest-armv4-arm.c: Replace with compile-only test.
	* gcc.target/arm/ftest-armv4t-arm.c: Likewise.
	* gcc.target/arm/ftest-armv4t-thumb.c: Likewise.
	* gcc.target/arm/ftest-armv5t-arm.c: Likewise.
	* gcc.target/arm/ftest-armv5t-thumb.c: Likewise.
	* gcc.target/arm/ftest-armv5te-arm.c: Likewise.
	* gcc.target/arm/ftest-armv5te-thumb.c: Likewise.
	* gcc.target/arm/ftest-armv6-arm.c: Likewise.
	* gcc.target/arm/ftest-armv6-thumb.c: Likewise.
	* gcc.target/arm/ftest-armv6k-arm.c: Likewise.
	* gcc.target/arm/ftest-armv6k-thumb.c: Likewise.
	* gcc.target/arm/ftest-armv6m-thumb.c: Likewise.
	* gcc.target/arm/ftest-armv6t2-arm.c: Likewise.
	* gcc.target/arm/ftest-armv6t2-thumb.c: Likewise.
	* gcc.target/arm/ftest-armv6z-arm.c: Likewise.
	* gcc.target/arm/ftest-armv6z-thumb.c: Likewise.
	* gcc.target/arm/ftest-armv7a-arm.c: Likewise.
	* gcc.target/arm/ftest-armv7a-thumb.c: Likewise.
	* gcc.target/arm/ftest-armv7em-thumb.c: Likewise.
	* gcc.target/arm/ftest-armv7m-thumb.c: Likewise.
	* gcc.target/arm/ftest-armv7r-arm.c: Likewise.
	* gcc.target/arm/ftest-armv7r-thumb.c: Likewise.
	* gcc.target/arm/ftest-armv8a-arm.c: Likewise.
	* gcc.target/arm/ftest-armv8a-thumb.c: Likewise.

2013-01-17  Martin Jambor  <mjambor@suse.cz>

	PR tree-optimizations/55264
	* g++.dg/ipa/pr55264.C: New test.

2013-01-16  Janus Weil  <janus@gcc.gnu.org>

	PR fortran/55983
	* gfortran.dg/class_55.f90: New.

2013-01-16  Janis Johnson  <janisjo@codesourcery.com>

	PR testsuite/55994
	* gcc.c-torture/execute/builtins/builtins.exp: Add
	-Wl,--allow-multiple-definition for eabi and elf targets.

	PR testsuite/54622
	* lib/target-supports.exp (check_effective_target_vect_perm_byte,
	check_effective_target_vect_perm_short,
	check_effective_target_vect_widen_mult_qi_to_hi_pattern,
	check_effective_target_vect64): Return 0 for big-endian ARM.
	(check_effective_target_vect_widen_sum_qi_to_hi): Return 1 for ARM.

	* gcc.target/arm/neon-vld1_dupQ.c: Use types that match function
	prototypes.

2013-01-16  Richard Biener  <rguenther@suse.de>

	PR tree-optimization/55964
	* gcc.dg/torture/pr55964.c: New testcase.

2013-01-16  Richard Biener  <rguenther@suse.de>

	PR tree-optimization/54767
	PR tree-optimization/53465
	* gfortran.fortran-torture/execute/pr54767.f90: New testcase.

2013-01-16  Christian Bruel  <christian.bruel@st.com>

	PR target/55301
	* gcc.target/sh/sh-switch.c: New testcase.

2013-01-15  Janis Johnson  <janisjo@codesourcery.com>

	* gcc.dg/webizer.c: Increase the array size.

2013-01-15  Jakub Jelinek  <jakub@redhat.com>

	PR target/55940
	* gcc.dg/pr55940.c: New test.

2013-01-15  Manfred Schwarb  <manfred99@gmx.ch>
	    Harald Anlauf  <anlauf@gmx.de>

	* gfortran.dg/bounds_check_4.f90: Add dg-options "-fbounds-check".
	* gfortran.dg/bounds_check_5.f90: Likewise.
	* gfortran.dg/class_array_10.f03: Fix syntax of dg-directive.
	* gfortran.dg/continuation_9.f90: Likewise.
	* gfortran.dg/move_alloc_13.f90: Likewise.
	* gfortran.dg/structure_constructor_11.f90: Likewise.
	* gfortran.dg/tab_continuation.f: Likewise.
	* gfortran.dg/warning-directive-2.F90: Likewise.
	* gfortran.dg/coarray_lib_token_4.f90: Remove misspelled directive.

2013-01-15  Janis Johnson  <janisjo@codesourcery.com>

	* gcc.target/arm/fma.c: Skip for conflicting multilib options.
	* gcc.target/arm/fma-sp.c: Likewise.

2013-01-15  Vladimir Makarov  <vmakarov@redhat.com>

	PR rtl-optimization/55153
	* gcc.dg/pr55153.c: New.

2013-01-15  Jakub Jelinek  <jakub@redhat.com>

	PR tree-optimization/55920
	* gcc.c-torture/compile/pr55920.c: New test.

2013-01-15  Richard Biener  <rguenther@suse.de>

	PR middle-end/55882
	* gcc.dg/torture/pr55882.c: New testcase.

2013-01-15  Jakub Jelinek  <jakub@redhat.com>

	PR tree-optimization/55955
	* gcc.c-torture/compile/pr55955.c: New test.

2013-01-15  Dodji Seketeli  <dodji@redhat.com>

	PR c++/55663
	* g++.dg/cpp0x/alias-decl-31.C: New test.

2013-01-15  Paul Thomas  <pault@gcc.gnu.org>

	PR fortran/54286
	* gfortran.dg/proc_ptr_result_8.f90 : Add module 'm' to check
	case where interface is null.

2013-01-14  Thomas Koenig  <tkoenig@gcc.gnu.org>

	PR fortran/55806
	* gfortran.dg/array_constructor_40.f90:  New test.

2013-01-14  Richard Sandiford  <rdsandiford@googlemail.com>

	* gcc.dg/tree-ssa/slsr-8.c: Allow widening multiplications.

2013-01-14  Tejas Belagod  <tejas.belagod@arm.com>

	* gcc.target/aarch64/aarch64/vect-ld1r-compile-fp.c: New.
	* gcc.target/aarch64/vect-ld1r-compile.c: New.
	* gcc.target/aarch64/vect-ld1r-fp.c: New.
	* gcc.target/aarch64/vect-ld1r.c: New.
	* gcc.target/aarch64/vect-ld1r.x: New.

2013-01-14  Andi Kleen  <ak@linux.intel.com>

	PR target/55948
	* gcc.target/i386/hle-clear-rel.c: New file
	* gcc.target/i386/hle-store-rel.c: New file.

2013-01-14  Harald Anlauf  <anlauf@gmx.de>

	* gfortran.dg/aint_anint_1.f90: Add dg-do run.
	* gfortran.dg/bounds_check_4.f90: Likewise.
	* gfortran.dg/inquire_10.f90: Likewise.
	* gfortran.dg/minloc_3.f90: Likewise.
	* gfortran.dg/minlocval_3.f90: Likewise.
	* gfortran.dg/module_double_reuse.f90: Likewise.
	* gfortran.dg/mvbits_1.f90: Likewise.
	* gfortran.dg/oldstyle_1.f90: Likewise.
	* gfortran.dg/pr20163-2.f: Likewise.
	* gfortran.dg/save_1.f90: Likewise.
	* gfortran.dg/scan_1.f90: Likewise.
	* gfortran.dg/select_char_1.f90: Likewise.
	* gfortran.dg/shape_4.f90: Likewise.
	* gfortran.dg/coarray_29_2.f90: Fix dg-do directive.
	* gfortran.dg/function_optimize_10.f90: Likewise.
	* gfortran.dg/gomp/appendix-a/a.11.2.f90: Likewise.
	* gfortran.dg/used_types_17.f90: Likewise.
	* gfortran.dg/used_types_18.f90: Likewise.

2013-01-13  Paul Thomas  <pault@gcc.gnu.org>

	PR fortran/54286
	* gfortran.dg/proc_ptr_result_8.f90 : New test.

2013-01-13  Richard Sandiford  <rdsandiford@googlemail.com>

	* gcc.dg/unroll_5.c: Add nomips16 attributes.

2013-01-13  Richard Sandiford  <rdsandiford@googlemail.com>

	* gcc.dg/tree-ssa/ssa-dom-thread-4.c: Update expected results for MIPS.

2013-01-12  Janus Weil  <janus@gcc.gnu.org>

	PR fortran/55072
	* gfortran.dg/assumed_type_2.f90: Fix test case.
	* gfortran.dg/internal_pack_13.f90: New test.
	* gfortran.dg/internal_pack_14.f90: New test.

2013-01-08  Paul Thomas  <pault@gcc.gnu.org>

	PR fortran/55868
	* gfortran.dg/unlimited_polymorphic_8.f90: Update
	scan-tree-dump-times for foo.0.x._vptr to deal with change from
	$tar to STAR.

2013-01-11  Andreas Schwab  <schwab@linux-m68k.org>

	* gcc.c-torture/compile/pr55921.c: Don't use matching constraints.

2013-01-11  Andreas Krebbel  <Andreas.Krebbel@de.ibm.com>

	PR target/55719
	* gcc.target/s390/pr55719.c: New testcase.

2013-01-11  Richard Guenther  <rguenther@suse.de>

	PR tree-optimization/44061
	* gcc.dg/pr44061.c: New testcase.

2013-01-10  Richard Sandiford  <rdsandiford@googlemail.com>

	Update copyright years.

2013-01-10  Aldy Hernandez  <aldyh@redhat.com>
	    Jakub Jelinek  <jakub@redhat.com>

	PR target/55565
	* gcc.target/powerpc/ppc-mov-1.c: Update scan-assembler-not regex.

2013-01-10  Vladimir Makarov  <vmakarov@redhat.com>

	PR rtl-optimization/55672
	* gcc.target/i386/pr55672.c: New.

2013-01-10  Jeff Law  <law@redhat.com>

	* gcc/dg/tree-ssa/vrp06.c: Tighten expected output.  Make each
	pass/fail message unique.


2013-01-10  Jason Merrill  <jason@redhat.com>

	* ada/.gitignore: New.

2013-01-10  Rainer Orth  <ro@CeBiTec.Uni-Bielefeld.DE>

	* g++.dg/tls/thread_local-cse.C: Don't xfail on *-*-solaris2.9.
	Add tls options.
	* g++.dg/tls/thread_local2.C: Likewise.
	* g++.dg/tls/thread_local2g.C: Likewise.
	* g++.dg/tls/thread_local6.C: Likewise.
	* g++.dg/tls/thread_local-order1.C: Add tls options.
	* g++.dg/tls/thread_local-order2.C: Likewise.
	* g++.dg/tls/thread_local3.C: Likewise.
	* g++.dg/tls/thread_local3g.C: Likewise.
	* g++.dg/tls/thread_local4.C: Likewise.
	* g++.dg/tls/thread_local4g.C: Likewise.
	* g++.dg/tls/thread_local5.C: Likewise.
	* g++.dg/tls/thread_local5g.C: Likewise.
	* g++.dg/tls/thread_local6g.C: Likewise.

2013-01-10  Kostya Serebryany  <kcc@google.com>

	* g++.dg/asan/asan_test.cc: Sync from upstream.

2013-01-10  Jakub Jelinek  <jakub@redhat.com>

	PR tree-optimization/55921
	* gcc.c-torture/compile/pr55921.c: New test.

2013-01-09  Jan Hubicka  <jh@suse.cz>

	PR tree-optimization/55569
	* gcc.c-torture/compile/pr55569.c: New testcase.

2013-01-09  Mikael Morin  <mikael@gcc.gnu.org>

	PR fortran/47203
	* gfortran.dg/use_28.f90: New test.

2013-01-09  Uros Bizjak  <ubizjak@gmail.com>

	* gfortran.dg/intrinsic_size_3.f90: Make scan-tree-dump-times
	number matching more robust.

2013-01-09  Vladimir Makarov  <vmakarov@redhat.com>

	PR rtl-optimization/55829
	* gcc.target/i386/pr55829.c: New.

2013-01-09  Tobias Burnus  <burnus@net-b.de>

	PR fortran/55758
	* gfortran.dg/bind_c_bool_1.f90: New.
	* gfortran.dg/do_5.f90: Add dg-warning.

2013-01-09  Jan Hubicka  <jh@suse.cz>

	PR tree-optimization/55875
	* gcc.c-torture/execute/pr55875.c: New testcase.
	* g++.dg/torture/pr55875.C: New testcase.

2013-01-09  Jakub Jelinek  <jakub@redhat.com>

	PR c/48418
	* c-c++-common/pr48418.c: New test.

2013-01-09  Paolo Carlini  <paolo.carlini@oracle.com>

	PR c++/55801
	* g++.dg/tls/thread_local-ice.C: New.

2013-01-09  Andreas Schwab  <schwab@suse.de>

	* gcc.dg/guality/pr54693.c: Null-terminate arr.

2013-01-09  Jakub Jelinek  <jakub@redhat.com>

	PR tree-optimization/48189
	* gcc.dg/pr48189.c: New test.

2013-01-04  Jan Hubicka  <jh@suse.cz>

	PR tree-optimization/55823
	* g++.dg/ipa/devirt-10.C: New testcase.

2013-01-08  Uros Bizjak  <ubizjak@gmail.com>
	    Vladimir Yakovlev  <vladimir.b.yakovlev@intel.com>

	PR rtl-optimization/55845
	* gcc.target/i386/pr55845.c: New test.

2013-01-08  Tejas Belagod  <tejas.belagod@arm.com>

	* gcc.target/aarch64/vect-mull-compile.c: Explicitly scan for
	instructions generated instead of number of occurances.

2013-01-08  James Greenhalgh  <james.greenhalgh@arm.com>

	* gcc.target/aarch64/vect-fcm-eq-d.c: New.
	* gcc.target/aarch64/vect-fcm-eq-f.c: Likewise.
	* gcc.target/aarch64/vect-fcm-ge-d.c: Likewise.
	* gcc.target/aarch64/vect-fcm-ge-f.c: Likewise.
	* gcc.target/aarch64/vect-fcm-gt-d.c: Likewise.
	* gcc.target/aarch64/vect-fcm-gt-f.c: Likewise.
	* gcc.target/aarch64/vect-fcm.x: Likewise.
	* lib/target-supports.exp
	(check_effective_target_vect_cond): Enable for AArch64.

2013-01-08  James Greenhalgh  <james.greenhalgh@arm.com>

	* gcc.target/aarch64/vsqrt.c (test_square_root_v2sf): Use
	endian-safe float pool loading.
	(test_square_root_v4sf): Likewise.
	(test_square_root_v2df): Likewise.
	* lib/target-supports.exp
	(check_effective_target_vect_call_sqrtf): Add AArch64.

2013-01-08  Martin Jambor  <mjambor@suse.cz>

	PR debug/55579
	* gcc.dg/tree-ssa/pr55579.c: New test.

2013-01-08  Rainer Orth  <ro@CeBiTec.Uni-Bielefeld.DE>

	* g++.dg/debug/dwarf2/pr54508.C: Allow for more whitespace after
	asm comments.

2013-01-08  Jakub Jelinek  <jakub@redhat.com>

	PR middle-end/55890
	* gcc.dg/torture/pr55890-3.c: New test.

	PR middle-end/55851
	* gcc.c-torture/compile/pr55851.c: New test.

	PR sanitizer/55844
	* c-c++-common/asan/null-deref-1.c: Add -fno-shrink-wrap to
	dg-options.

2013-01-08  Paul Thomas  <pault@gcc.gnu.org>

	PR fortran/55618
	* gfortran.dg/elemental_scalar_args_2.f90: New test.

2013-01-07  Tobias Burnus  <burnus@net-b.de>

	PR fortran/55763
	* gfortran.dg/pointer_init_2.f90: Update dg-error.
	* gfortran.dg/pointer_init_7.f90: New.

2013-01-07  Richard Biener  <rguenther@suse.de>

	* gcc.dg/lto/pr55525_0.c (s): Size like char *.

2013-01-07  Richard Biener  <rguenther@suse.de>

	PR middle-end/55890
	* gcc.dg/torture/pr55890-1.c: New testcase.
	* gcc.dg/torture/pr55890-2.c: Likewise.

2013-01-07  James Greenhalgh  <james.greenhalgh@arm.com>

	* gcc.target/aarch64/fmovd.c: New.
	* gcc.target/aarch64/fmovf.c: Likewise.
	* gcc.target/aarch64/fmovd-zero.c: Likewise.
	* gcc.target/aarch64/fmovf-zero.c: Likewise.
	* gcc.target/aarch64/vect-fmovd.c: Likewise.
	* gcc.target/aarch64/vect-fmovf.c: Likewise.
	* gcc.target/aarch64/vect-fmovd-zero.c: Likewise.
	* gcc.target/aarch64/vect-fmovf-zero.c: Likewise.

2013-01-07  Richard Biener  <rguenther@suse.de>

	PR tree-optimization/55888
	PR tree-optimization/55862
	* gcc.dg/torture/pr55888.c: New testcase.

2013-01-07  Tobias Burnus  <burnus@net-b.de>

	PR fortran/55852
	* gfortran.dg/intrinsic_size_3.f90: New.

2013-01-07  Tobias Burnus  <burnus@net-b.de>

	PR fortran/55763
	* gfortran.dg/select_type_32.f90: New.

2013-01-04  Dodji Seketeli  <dodji@redhat.com>

	PR c++/52343
	* g++.dg/cpp0x/alias-decl-29.C: New test.

2013-01-06  Paul Thomas  <pault@gcc.gnu.org>

	PR fortran/53876
	PR fortran/54990
	PR fortran/54992
	* gfortran.dg/class_array_15.f03: New test.

2013-01-06  Mikael Morin  <mikael@gcc.gnu.org>

	PR fortran/42769
	PR fortran/45836
	PR fortran/45900
	* gfortran.dg/use_23.f90: New test.
	* gfortran.dg/use_24.f90: New test.
	* gfortran.dg/use_25.f90: New test.
	* gfortran.dg/use_26.f90: New test.
	* gfortran.dg/use_27.f90: New test.

2013-01-06  Olivier Hainque  <hainque@adacore.com>

	* gnat.dg/specs/clause_on_volatile.ads: New test.

2013-01-06  Eric Botcazou  <ebotcazou@adacore.com>

	* gnat.dg/alignment10.adb: New test.

2013-01-05  Steven G. Kargl  <kargl@gcc.gnu.org>
	    Mikael Morin  <mikael@gcc.gnu.org>

	PR fortran/55827
	* gfortran.dg/use_22.f90: New test.

2013-01-04  Andrew Pinski  <apinski@cavium.com>

	* gcc.target/aarch64/cmp-1.c: New testcase.

2013-01-04  Paul Thomas  <pault@gcc.gnu.org>

	PR fortran/55172
	* gfortran.dg/select_type_31.f03: New test.

2013-01-04  Paolo Carlini  <paolo.carlini@oracle.com>

	PR c++/54526 (again)
	* g++.dg/cpp0x/parse2.C: Extend.
	* g++.old-deja/g++.other/crash28.C: Adjust.

2013-01-04  Richard Biener  <rguenther@suse.de>

	PR tree-optimization/55862
	* gcc.dg/torture/pr55862.c: New testcase.

2013-01-04  Martin Jambor  <mjambor@suse.cz>

	PR tree-optimization/55755
	* gcc.dg/torture/pr55755.c: New test.
	* gcc.dg/tree-ssa/sra-13.c: Likewise.
	* gcc.dg/tree-ssa/pr45144.c: Update.

2013-01-04  Richard Biener  <rguenther@suse.de>

	PR middle-end/55863
	* gcc.dg/fold-reassoc-2.c: New testcase.

2013-01-04  Tobias Burnus  <burnus@net-b.de>

	PR fortran/55763
	* gfortran.dg/null_7.f90: New.

2013-01-04  Tobias Burnus  <burnus@net-b.de>

	PR fortran/55854
	PR fortran/55763
	* gfortran.dg/unlimited_polymorphic_3.f03: Remove invalid code.
	* gfortran.dg/unlimited_polymorphic_7.f90: New.
	* gfortran.dg/unlimited_polymorphic_8.f90: New.

2013-01-03  Richard Sandiford  <rdsandiford@googlemail.com>

	* gcc.dg/torture/tls/tls-reload-1.c (main): Make testing more thorough.

2013-01-03  Janus Weil  <janus@gcc.gnu.org>

	PR fortran/55855
	* gfortran.dg/assignment_1.f90: Modified.
	* gfortran.dg/assignment_4.f90: New.

2013-01-03  David Edelsohn  <dje.gcc@gmail.com>

	* gcc.dg/torture/tls/tls-reload-1.c: Add tls options.

2013-01-03  Richard Biener  <rguenther@suse.de>

	PR tree-optimization/55857
	* gcc.dg/vect/pr55857-1.c: New testcase.
	* gcc.dg/vect/pr55857-2.c: Likewise.

2013-01-03  Jakub Jelinek  <jakub@redhat.com>

	PR rtl-optimization/55838
	* gcc.dg/pr55838.c: New test.

	PR tree-optimization/55832
	* gcc.c-torture/compile/pr55832.c: New test.

2013-01-02  Teresa Johnson  <tejohnson@google.com>

	* gcc.dg/tree-ssa/loop-1.c: Update expected dump message.
	* gcc.dg/tree-ssa/loop-23.c: Ditto.
	* gcc.dg/tree-ssa/cunroll-1.c: Ditto.
	* gcc.dg/tree-ssa/cunroll-2.c: Ditto.
	* gcc.dg/tree-ssa/cunroll-3.c: Ditto.
	* gcc.dg/tree-ssa/cunroll-4.c: Ditto.
	* gcc.dg/tree-ssa/cunroll-5.c: Ditto.
	* gcc.dg/unroll_1.c: Ditto.
	* gcc.dg/unroll_2.c: Ditto.
	* gcc.dg/unroll_3.c: Ditto.
	* gcc.dg/unroll_4.c: Ditto.

2013-01-02  John David Anglin  <dave.anglin@nrc-cnrc.gc.ca>

	* gcc.dg/pr55430.c: Define MAP_FAILED if not defined.

2013-01-02  Jerry DeLisle  <jvdelisle@gcc.gnu.org>

	PR fortran/55818
	* gfortran.dg/eof_4.f90: New test.

2013-01-02  Jakub Jelinek  <jakub@redhat.com>

	* lib/c-compat.exp (compat-use-alt-compiler): Remove
	-fno-diagnostics-show-caret from TEST_ALWAYS_FLAGS if needed.
	(compat-use-tst-compiler): Restore TEST_ALWAYS_FLAGS.
	(compat_setup_dfp): Initialize compat_alt_caret and
	compat_save_TEST_ALWAYS_FLAGS.

2013-01-02  Richard Sandiford  <rdsandiford@googlemail.com>

	* gcc.dg/torture/tls/tls-reload-1.c: New test.

2013-01-02  Richard Sandiford  <rdsandiford@googlemail.com>

	* gcc.dg/torture/fp-int-convert-2.c: New test.

2013-01-01  Jerry DeLisle  <jvdelisle@gcc.gnu.org>

	* gfortran.dg/newunit_3.f90: Add dg-do run.
	* gfortran.dg/inquire_15.f90: Add dg-do run.

2013-01-01  Jakub Jelinek  <jakub@redhat.com>

	PR tree-optimization/55831
	* gcc.dg/pr55831.c: New test.

2010-06-30  Jakub Jelinek  <jakub@redhat.com>

	* g++.dg/opt/ctor1.C: New test.

Copyright (C) 2013 Free Software Foundation, Inc.

Copying and distribution of this file, with or without modification,
are permitted in any medium without royalty provided the copyright
notice and this notice are preserved.<|MERGE_RESOLUTION|>--- conflicted
+++ resolved
@@ -1,17 +1,3 @@
-<<<<<<< HEAD
-2013-06-27  Andreas Krebbel  <Andreas.Krebbel@de.ibm.com>
-
-	* gcc.target/s390/htm-1.c: New file.
-	* gcc.target/s390/htm-nofloat-1.c: New file.
-	* gcc.target/s390/htm-xl-intrin-1.c: New file.
-
-2013-07-15  Peter Bergner  <bergner@vnet.ibm.com>
-
-	* lib/target-supports.exp (check_effective_target_powerpc_htm_ok): New
-	function to test if HTM is available.
-	* gcc.target/powerpc/htm-xl-intrin-1.c: New test.
-	* gcc.target/powerpc/htm-builtin-1.c: New test.
-=======
 2013-07-16  Iain Sandoe  <iain@codesourcery.com>
 
 	PR target/55656
@@ -44,7 +30,19 @@
 	adjust headers, interfaces and encoded types to reflect current system
 	versions.  Add FIXME and outputs from current system compiler for
 	reference.
->>>>>>> a83279e0
+
+2013-06-27  Andreas Krebbel  <Andreas.Krebbel@de.ibm.com>
+
+	* gcc.target/s390/htm-1.c: New file.
+	* gcc.target/s390/htm-nofloat-1.c: New file.
+	* gcc.target/s390/htm-xl-intrin-1.c: New file.
+
+2013-07-15  Peter Bergner  <bergner@vnet.ibm.com>
+
+	* lib/target-supports.exp (check_effective_target_powerpc_htm_ok): New
+	function to test if HTM is available.
+	* gcc.target/powerpc/htm-xl-intrin-1.c: New test.
+	* gcc.target/powerpc/htm-builtin-1.c: New test.
 
 2013-07-10  Janis Johnson  <janisjo@codesourcery.com>
 
