2012-11-05  Jakub Jelinek  <jakub@redhat.com>

<<<<<<< HEAD
	PR debug/54970
	PR debug/54971
	* gcc.dg/guality/pr54970.c: Use NOP instead of "NOP" in inline-asm.

2012-10-29  Alexandre Oliva <aoliva@redhat.com>

	PR debug/54693
	* gcc.dg/guality/pr54693.c: New.

2012-10-26  Jakub Jelinek  <jakub@redhat.com>

	PR debug/54970
	PR debug/54971
	* gcc.dg/guality/pr54970.c: New test.
=======
	Backported from mainline
	2012-10-24  Jakub Jelinek  <jakub@redhat.com>

	PR debug/54828
	* g++.dg/debug/pr54828.C: New test.

	2012-10-23  Jakub Jelinek  <jakub@redhat.com>

	PR c++/54988
	* c-c++-common/pr54988.c: New test.

	2012-10-10  Jakub Jelinek  <jakub@redhat.com>

	PR tree-optimization/54877
	* gcc.dg/torture/pr54877.c: New test.
>>>>>>> 5c610507

2012-11-02  Jeff Law  <law@redhat.com>

	* gcc.c-torture/execute/pr54985.c: New test.

2012-10-29  Eric Botcazou  <ebotcazou@adacore.com>

	PR ada/53517
	* gnat.dg/lto14.adb: Skip on Solaris.

2012-10-26  Paolo Carlini  <paolo.carlini@oracle.com>

	PR c++/54984
	* g++.dg/template/new11.C: New.

2012-10-26  Terry Guo  <terry.guo@arm.com>

	Backport from mainline
	2012-10-23  Terry Guo  <terry.guo@arm.com>

	PR target/55019
	* gcc.dg/pr55019.c: New.

2012-10-25  Richard Biener  <rguenther@suse.de>

	PR tree-optimization/54902
	* g++.dg/torture/pr54902.C: New testcase.

2012-10-22  Eric Botcazou  <ebotcazou@adacore.com>

	* gnat.dg/modular4.adb: New test.
	* gnat.dg/modular4_pkg.ads: New helper.

2012-10-21  Eric Botcazou  <ebotcazou@adacore.com>

	* gnat.dg/specs/atomic1.ads: XFAIL on MIPS.
	* gnat.dg/specs/addr1.ads: Likewise.

2012-10-19  Zhenqiang Chen <zhenqiang.chen@linaro.org>

	Backport from mainline
	2012-10-19  Zhenqiang Chen <zhenqiang.chen@linaro.org>

	PR target/54892
	* gcc.target/arm/pr54892.c: New.

2012-10-16  Andrey Belevantsev  <abel@ispras.ru>

	Backport from mainline
	2012-08-09  Andrey Belevantsev  <abel@ispras.ru>

	PR rtl-optimization/53701
	* gcc.dg/pr53701.c: New test.

2012-10-15  Uros Bizjak  <ubizjak@gmail.com>

	Backport from mainline
	2012-10-15  Uros Bizjak  <ubizjak@gmail.com>

	* gcc.target/i386/avx256-unaligned-load-1.c: Update asm scan patterns.
	* gcc.target/i386/avx256-unaligned-load-2.c: Ditto.
	* gcc.target/i386/avx256-unaligned-load-3.c: Ditto.
	* gcc.target/i386/avx256-unaligned-load-4.c: Ditto.
	* gcc.target/i386/avx256-unaligned-store-1.c: Ditto.
	* gcc.target/i386/avx256-unaligned-store-2.c: Ditto.
	* gcc.target/i386/avx256-unaligned-store-3.c: Ditto.
	* gcc.target/i386/avx256-unaligned-store-4.c: Ditto.

2012-10-15  Richard Guenther  <rguenther@suse.de>

	PR tree-optimization/54920
	* gcc.dg/torture/pr54920.c: New testcase.

2012-10-14  Janus Weil  <janus@gcc.gnu.org>

	PR fortran/54784
	* gfortran.dg/class_allocate_13.f90: New.

2012-10-08  Terry Guo  <terry.guo@arm.com>

	Backported from mainline
	2012-09-19  Terry Guo  <terry.guo@arm.com>

	* lib/gcc-dg.exp (dg_runtest_extra_prunes): New variable to define
	extra prune rules that will be applied to all tests in a .exp file.
	(gcc-dg-prune): Use rules defined by the above variable.
	* gcc.target/arm/arm.exp (dg_runtest_extra_prunes): Skip all the
	harmless warnings on architecture switch conflict.

2012-10-05  Jakub Jelinek  <jakub@redhat.com>

	PR debug/54519
	* gcc.dg/guality/pr54519-1.c: New test.
	* gcc.dg/guality/pr54519-2.c: New test.
	* gcc.dg/guality/pr54519-3.c: New test.
	* gcc.dg/guality/pr54519-4.c: New test.
	* gcc.dg/guality/pr54519-5.c: New test.
	* gcc.dg/guality/pr54519-6.c: New test.

2012-10-02  Alexandre Oliva <aoliva@redhat.com>

	PR debug/54551
	* gcc.dg/guality/pr54551.c: New.

2012-10-08  Jakub Jelinek  <jakub@redhat.com>

	PR c++/54858
	* g++.dg/template/pr54858.C: New test.

2012-10-05  Jakub Jelinek  <jakub@redhat.com>

	PR tree-optimization/33763
	* c-c++-common/pr33763.c: New test.

2012-10-03  Jakub Jelinek  <jakub@redhat.com>

	PR c++/54777
	* g++.dg/cpp0x/constexpr-ref4.C: New test.

2012-08-20  Florian Weimer  <fweimer@redhat.com>

	PR c++/19351
	* g++.dg/init/new38.C: New test.
	* g++.dg/init/new39.C: New test.

2012-06-25  Florian Weimer  <fweimer@redhat.com>

	* g++.dg/init/new35.C: New.
	* g++.dg/init/new36.C: New.
	* g++.dg/init/new37.C: New.

2012-09-30  John David Anglin  <dave.anglin@nrc-cnrc.gc.ca>

	PR target/54083
	* gcc.dg/torture/pr53922.c: Skip on 32-bit hppa-*-hpux*.

2012-09-27  Jakub Jelinek  <jakub@redhat.com>

	PR target/54703
	* gcc.target/i386/pr54703.c: New test.

2012-09-24  Janis Johnson  <janisjo@codesourcery.com>

	Backport from mainline:

	2012-07-24  Janis Johnson  <janisjo@codesourcery.com>
	* lib/gcc-dg.exp (process-message): Don't ignore errors.

	2012-07-25  Janis Johnson  <janisjo@codesourcery.com>
	* g++.dg/cpp0x/nullptr21.c: Remove printfs, make self-checking.

	2012-07-26  Janis Johnson  <janisjo@codesourcery.com>
	* gcc.dg/pr45259.c: Only -fpic depends on fpic support.

	2012-09-18  Janis Johnson  <janisjo@codesourcery.com>
	* gcc.dg/vect/pr52298.c: Remove "dg-do run".

	2012-09-18  Janis Johnson  <janisjo@codesourcery.com>
	* lib/target-supports.exp
	(check_effective_target_vect_widen_mult_qi_to_hi,
	check_effective_target_vect_widen_mult_hi_to_si,
	check_effective_target_vect_widen_mult_qi_to_hi_pattern,
	check_effective_target_vect_widen_mult_hi_to_si_pattern,
	check_effective_target_vect_pack_trunc,
	check_effective_target_vect_unpack,
	check_effective_target_vect_multiple_sizes): Check arm_neon_ok
	instead of arm_none.

	2012-09-18  Janis Johnson  <janisjo@codesourcery.com>
	* gcc.dg/vect/no-vfa-vect-101.c: Skip a check for an irrelevant
	target instead of xfailing it.
	* gcc.dg/vect/no-vfa-vect-102.c: Likewise.
	* gcc.dg/vect/no-vfa-vect-102a.c: Likewise.
	* gcc.dg/vect/no-vfa-vect-37.c: Likewise.
	* gcc.dg/vect/no-vfa-vect-79.c: Likewise.
	* gcc.dg/vect/vect-104.c: Likewise.
	* gcc.dg/vect/vect-outer-1-big-array.c: Likewise.
	* gcc.dg/vect/vect-outer-1.c: Likewise.
	* gcc.dg/vect/vect-outer-1a-big-array.c: Likewise.
	* gcc.dg/vect/vect-outer-1a.c: Likewise.
	* gcc.dg/vect/vect-outer-1b-big-array.c: Likewise.
	* gcc.dg/vect/vect-outer-1b.c: Likewise.
	* gcc.dg/vect/vect-outer-2b.c: Likewise.
	* gcc.dg/vect/vect-outer-3a-big-array.c: Likewise.
	* gcc.dg/vect/vect-outer-3a.c: Likewise.
	* gcc.dg/vect/vect-outer-3b.c: Likewise.
	* gcc.dg/vect/vect-reduc-dot-s8b.c: Likewise.

	2012-09-18  Janis Johnson  <janisjo@codesourcery.com>
	* gcc.dg/vect/fast-math-pr35982.c: Skip check instead of xfail.

2012-09-22  John David Anglin  <dave.anglin@nrc-cnrc.gc.ca>

	Backport from mainline:
	2012-09-16  John David Anglin  <dave.anglin@nrc-cnrc.gc.ca>

	PR testsuite/54007
	* gnat.dg/lto15.adb: Require lto.

2012-09-20  Eric Botcazou  <ebotcazou@adacore.com>

	* gnat.dg/opt20.ads: Move dg directive to...
	* gnat.dg/opt20.adb: ...here.
	* gnat.dg/addr1.ad[sb]: Likewise.
	* gnat.dg/concat2.ad[sb]: Likewise.
	* gnat.dg/array16.ad[sb]: Likewise.
	* gnat.dg/atomic5.ad[sb]: Likewise.
	* gnat.dg/discr29.ad[sb]: Likewise.
	* gnat.dg/noreturn5.ad[sb]: Likewise.
	* gnat.dg/vect8.ad[sb]: Likewise.  Add dg-options.
	* gnat.dg/discr23.ads: Remove dg directive.
	* gnat.dg/nested_float_packed.ads: Likewise.
	* gnat.dg/oconst6.ads: Move to...
	* gnat.dg/specs/oconst6.ads: ...here.

2012-09-20  Joseph Myers  <joseph@codesourcery.com>

	PR c/54552
	* gcc.c-torture/compile/pr54552-1.c: New test.

2012-09-20  Joseph Myers  <joseph@codesourcery.com>

	PR c/54103
	* gcc.c-torture/compile/pr54103-1.c,
	gcc.c-torture/compile/pr54103-2.c,
	gcc.c-torture/compile/pr54103-3.c,
	gcc.c-torture/compile/pr54103-4.c,
	gcc.c-torture/compile/pr54103-5.c,
	gcc.c-torture/compile/pr54103-6.c: New tests.
	* gcc.dg/c90-const-expr-8.c: Update expected column number.

2012-09-20  Jakub Jelinek  <jakub@redhat.com>

	Backported from mainline
	2012-09-17  Jakub Jelinek  <jakub@redhat.com>

	PR tree-optimization/54563
	* g++.dg/torture/pr54563.C: New test.

2012-09-20  Release Manager

	* GCC 4.7.2 released.

2012-09-14  Jason Merrill  <jason@redhat.com>

	PR c++/53661
	* g++.dg/init/aggr9.C: New.

2012-09-13  Tobias Burnus  <burnus@net-b.de>

	PR fortran/54556
	* gfortran.dg/implicit_pure_3.f90: New.

2012-09-13  Jakub Jelinek  <jakub@redhat.com>

	PR c/54559
	* gcc.c-torture/compile/pr54559.c: New test.

2012-09-13  Jason Merrill  <jason@redhat.com>

	PR c++/53839
	* g++.dg/cpp0x/constexpr-temp1.C: New.

2012-09-13  Jason Merrill  <jason@redhat.com>

	PR c++/54511
	* g++.dg/template/anonunion2.C: New.

2012-09-13  Jason Merrill  <jason@redhat.com>

	PR c++/53836
	* g++.dg/template/init10.C: New.

2012-09-12  Tobias Burnus  <burnus@net-b.de>

	PR fortran/54225
	PR fortran/53306
	* gfortran.dg/coarray_10.f90: Update dg-error.
	* gfortran.dg/coarray_28.f90: New.
	* gfortran.dg/array_section_3.f90: New.

2012-09-10  Jason Merrill  <jason@redhat.com>

	PR c++/54506
	* g++.dg/cpp0x/implicit14.C: New.

	PR c++/54341
	PR c++/54253
	* g++.dg/cpp0x/constexpr-virtual2.C: New.
	* g++.dg/cpp0x/constexpr-virtual3.C: New.

2012-09-10  Janus Weil  <janus@gcc.gnu.org>

	PR fortran/54435
	PR fortran/54443
	* gfortran.dg/select_type_29.f03: New.

2012-09-10  Markus Trippelsdorf  <markus@trippelsdorf.de>

	PR middle-end/54515
	* g++.dg/tree-ssa/pr54515.C: new testcase

2012-09-08  Mikael Morin  <mikael@gcc.gnu.org>

	PR fortran/54208
	* gfortran.dg/bound_simplification_3.f90: New test.

2012-09-07  Richard Guenther  <rguenther@suse.de>

	Backport from mainline
	2012-07-13  Richard Guenther  <rguenther@suse.de>

	PR tree-optimization/53922
	* gcc.dg/torture/pr53922.c: New testcase.

2012-09-07  Eric Botcazou  <ebotcazou@adacore.com>

	* gcc.dg/pr44194-1.c: Skip on Alpha and adjust regexp for SPARC64.

2012-09-07  Jakub Jelinek  <jakub@redhat.com>

	Backported from mainline
	2012-09-06  Jakub Jelinek  <jakub@redhat.com>

	PR rtl-optimization/54455
	* gcc.dg/54455.c: New test.

2012-09-06  Andrew Pinski  <apinski@cavium.com>

	PR tree-opt/54494
	* gcc.dg/tree-ssa/strlen-1.c: New testcase.

2012-09-05  Jakub Jelinek  <jakub@redhat.com>

	PR middle-end/54486
	* c-c++-common/pr54486.c: New test.

2012-09-05  Joey Ye  <joey.ye@arm.com>

	Backported from trunk
	2012-08-28  Joey Ye  <joey.ye@arm.com>

	* gcc.dg/tree-ssa/ssa-dom-thread-3.c: Add -fno-short-enums.

2012-09-03  Jakub Jelinek  <jakub@redhat.com>

	Backported from mainline
	2012-09-01  Jakub Jelinek  <jakub@redhat.com>

	PR target/54436
	* gcc.dg/torture/pr54436.c: New test.

	2012-08-31  Jakub Jelinek  <jakub@redhat.com>

	PR c/54428
	* gcc.c-torture/compile/pr54428.c: New test.

	2012-08-24  Jakub Jelinek  <jakub@redhat.com>

	PR c/54363
	* gcc.dg/pr54363.c: New test.

2012-08-31  Ollie Wild  <aaw@google.com>

	PR c++/54197
	* g++.dg/init/lifetime3.C: New test.

2012-08-28  Uros Bizjak  <ubizjak@gmail.com>

	Backport from mainline
	2012-08-27  Uros Bizjak  <ubizjak@gmail.com>

	PR target/46254
	* gcc.target/i386/pr46254.c: New test.

2012-08-20  Patrick Marlier  <patrick.marlier@gmail.com>

	Backported from trunk
	2012-08-20  Patrick Marlier  <patrick.marlier@gmail.com>

	PR middle-end/53992
	* gcc.dg/gomp/pr53992.c: New test.

2012-08-09  Michael Zolotukhin  <michael.v.zolotukhin@intel.com>

	* gcc.target/i386/adx-addxcarry32-3.c: New.
	* gcc.target/i386/adx-addxcarry64-3.c: New.

2012-08-08 Michael Zolotukhin <michael.v.zolotukhin@intel.com>

	* gcc.target/i386/adx-addcarryx32-1.c: New.
	* gcc.target/i386/adx-addcarryx32-2.c: New.
	* gcc.target/i386/adx-addcarryx64-1.c: New.
	* gcc.target/i386/adx-addcarryx64-2.c: New.
	* gcc.target/i386/adx-check.h: New.
	* gcc.target/i386/i386.exp (check_effective_target_adx): New.
	* gcc.target/i386/sse-12.c: Add -madx.
	* gcc.target/i386/sse-13.c: Ditto.
	* gcc.target/i386/sse-14.c: Ditto.
	* gcc.target/i386/sse-22.c: Ditto.
	* gcc.target/i386/sse-23.c: Ditto.
	* g++.dg/other/i386-2.C: Ditto.
	* g++.dg/other/i386-3.C: Ditto.

2012-07-30  Kirill Yukhin  <kirill.yukhin@intel.com>
	    Michael Zolotukhin  <michael.v.zolotukhin@intel.com>

	* gcc.target/i386/rdseed16-1.c: New.
	* gcc.target/i386/rdseed32-1.c: Ditto
	* gcc.target/i386/rdseed64-1.c: Ditto
	* gcc.target/i386/sse-12.c: Add -mrdseed.
	* gcc.target/i386/sse-13.c: Ditto.
	* gcc.target/i386/sse-14.c: Ditto.
	* g++.dg/other/i386-2.C: Ditto.
	* g++.dg/other/i386-3.C: Ditto.

2012-07-25  Kirill Yukhin  <kirill.yukhin@intel.com>
	    Michael Zolotukhin  <michael.v.zolotukhin@intel.com>

        * gcc.target/i386/prefetchw-1.c: New.
	* gcc.target/i386/sse-12.c: Add -mprfchw.
	* gcc.target/i386/sse-13.c: Ditto.
	* gcc.target/i386/sse-14.c: Ditto.
	* gcc.target/i386/sse-22.c: Ditto.
	* gcc.target/i386/sse-23.c: Ditto.
	* g++.dg/other/i386-2.C: Ditto.
	* g++.dg/other/i386-3.C: Ditto.

2012-08-13  Jakub Jelinek  <jakub@redhat.com>

	Backported from trunk
	2012-07-19  Jakub Jelinek  <jakub@redhat.com>

	PR rtl-optimization/53942
	* gcc.dg/pr53942.c: New test.

2012-08-10  Ulrich Weigand  <ulrich.weigand@linaro.org>

	Backport from mainline
	2012-07-30  Ulrich Weigand  <ulrich.weigand@linaro.org>

	* lib/target-supports.exp
	(check_effective_target_vect_natural_alignment): New function.
	* gcc.dg/align-2.c: Only run on targets with natural alignment
	of vector types.
	* gcc.dg/vect/slp-25.c: Adjust tests for targets without natural
	alignment of vector types.

2012-08-09  H.J. Lu  <hongjiu.lu@intel.com>

	Backport from mainline
	2012-08-08  H.J. Lu  <hongjiu.lu@intel.com>

	PR rtl-optimization/54157
	* gcc.target/i386/pr54157.c: New file.

2012-08-01  Uros Bizjak  <ubizjak@gmail.com>

	Backport from mainline
	2012-03-11  Uros Bizjak  <ubizjak@gmail.com>

	PR target/52530
	* gcc.dg/torture/pr52530.c: New test.

2012-07-27  Anna Tikhonova  <anna.tikhonova@intel.com>

	* gcc.dg/20020201-1.c: Remove declarations for exit, abort,
	rand, srand. Include <stdlib.h>.

2012-07-20  Jason Merrill  <jason@redhat.com>

	PR c++/54038
	* g++.dg/other/array7.C: New.

2012-07-19  Jason Merrill  <jason@redhat.com>

	PR c++/54026
	* g++.dg/init/mutable1.C: New.

2012-07-19  Eric Botcazou  <ebotcazou@adacore.com>

	* gnat.dg/opt25.adb: New test.
	* gnat.dg/opt25_pkg1.ad[sb]: New helper.
	* gnat.dg/opt25_pkg2.ad[sb]: Likewise.

2012-07-19  Eric Botcazou  <ebotcazou@adacore.com>

	* gnat.dg/aggr20.ad[sb]: New test.
	* gnat.dg/aggr20_pkg.ads: New helper.

2012-07-19  Eric Botcazou  <ebotcazou@adacore.com>

	* gnat.dg/derived_type3.adb: New test.
	* gnat.dg/derived_type3_pkg.ad[sb]: New helper.

2012-07-19  Richard Guenther  <rguenther@suse.de>
	    Eric Botcazou  <ebotcazou@adacore.com>

	* gnat.dg/loop_optimization11.adb: New testcase.
	* gnat.dg/loop_optimization11_pkg.ads: Likewise.

2012-07-19  Eric Botcazou  <ebotcazou@adacore.com>

	* gnat.dg/discr38.adb: New test.

2012-07-19  Jakub Jelinek  <jakub@redhat.com>

	PR middle-end/54017
	* c-c++-common/gomp/pr54017.c: New test.

2012-07-18  Richard Guenther  <rguenther@suse.de>

	Backport from mainline
	2012-05-03  Richard Guenther  <rguenther@suse.de>

	* gfortran.dg/pr52621.f90: Add -w to avoid diagnostic about
	unsupported prefetching support.

2012-07-17  Jason Merrill  <jason@redhat.com>

	PR c++/53995
	* g++.dg/parse/enum9.C: New.

2012-07-17  Jason Merrill  <jason@redhat.com>

	PR c++/53989
	* g++.dg/template/array23.C: New.

2012-07-17  Jason Merrill  <jason@redhat.com>

	PR c++/53549
	* g++.dg/template/current-inst1.C: New.
	* g++.dg/parse/crash35.C: Adjust.

2012-05-14  Andi Kleen <ak@linux.intel.com>
	    Jakub Jelinek  <jakub@redhat.com>

	PR target/53315
	* gcc.target/i386/i386.exp (check_effective_target_rtm): New.
	* gcc.target/i386/rtm-check.h: New file.
	* gcc.target/i386/pr53315.c: New test.

2012-05-09  Rainer Orth  <ro@CeBiTec.Uni-Bielefeld.DE>

	* gcc.target/i386/hle-add-acq-1.c: Allow for ; after lock.
	* gcc.target/i386/hle-add-rel-1.c: Likewise.
	* gcc.target/i386/hle-and-acq-1.c: Likewise.
	* gcc.target/i386/hle-and-rel-1.c: Likewise.
	* gcc.target/i386/hle-cmpxchg-acq-1.c: Likewise.
	* gcc.target/i386/hle-cmpxchg-rel-1.c: Likewise.
	* gcc.target/i386/hle-or-acq-1.c: Likewise.
	* gcc.target/i386/hle-or-rel-1.c: Likewise.
	* gcc.target/i386/hle-sub-acq-1.c: Likewise.
	* gcc.target/i386/hle-sub-rel-1.c: Likewise.
	* gcc.target/i386/hle-xadd-acq-1.c: Likewise.
	* gcc.target/i386/hle-xadd-rel-1.c: Likewise.
	* gcc.target/i386/hle-xor-acq-1.c: Likewise.
	* gcc.target/i386/hle-xor-rel-1.c: Likewise.

2012-05-03  Uros Bizjak  <ubizjak@gmail.com>

	* gcc.target/i386/hle-cmpxchg-acq-1.c (dg-options): Add -march=x86-64.
	* gcc.target/i386/hle-xadd-acq-1.c (dg-options): Ditto.
	* gcc.target/i386/hle-cmpxchg-rel-1.c (dg-options): Ditto.
	* gcc.target/i386/hle-xadd-rel-1.c (dg-options): Ditto.

2012-05-03  Jakub Jelinek  <jakub@redhat.com>

	* gcc.target/i386/hle-xadd-rel-1.c: Match .byte 0xf3 instead of
	.byte 0xf2.
	* gcc.target/i386/hle-sub-rel-1.c: Likewise.
	* gcc.target/i386/hle-xchg-rel-1.c: Likewise.
	* gcc.target/i386/hle-add-rel-1.c: Likewise.

2012-05-02  Kirill Yukhin  <kirill.yukhin@intel.com>

	* gcc.target/i386/hle-cmpxchg-acq-1.c: New.
	* gcc.target/i386/hle-cmpxchg-rel-1.c: Ditto.
	* gcc.target/i386/hle-add-acq-1.c: Ditto.
	* gcc.target/i386/hle-add-rel-1.c: Ditto.
	* gcc.target/i386/hle-and-acq-1.c: Ditto.
	* gcc.target/i386/hle-and-rel-1.c: Ditto.
	* gcc.target/i386/hle-or-acq-1.c: Ditto.
	* gcc.target/i386/hle-or-rel-1.c: Ditto.
	* gcc.target/i386/hle-sub-acq-1.c: Ditto.
	* gcc.target/i386/hle-sub-rel-1.c: Ditto.
	* gcc.target/i386/hle-xadd-acq-1.c: Ditto.
	* gcc.target/i386/hle-xadd-rel-1.c: Ditto.
	* gcc.target/i386/hle-xchg-acq-1.c: Ditto.
	* gcc.target/i386/hle-xchg-rel-1.c: Ditto.
	* gcc.target/i386/hle-xor-acq-1.c: Ditto.
	* gcc.target/i386/hle-xor-rel-1.c: Ditto.

2012-03-12  Kirill Yukhin  <kirill.yukhin@intel.com>

	* gcc.target/i386/rtm-xabort-1.c: New.
	* gcc.target/i386/rtm-xbegin-1.c: Ditto.
	* gcc.target/i386/rtm-xend-1.c: Ditto.
	* gcc.target/i386/rtm-xtest-1.c: Ditto.
	* gcc.target/i386/sse-12.c: Test RTM intrinsics.
	* gcc.target/i386/sse-13.c: Ditto.
	* gcc.target/i386/sse-14.c: Ditto.
	* gcc.target/i386/sse-22.c: Ditto.
	* gcc.target/i386/sse-23.c: Ditto.
	* g++.dg/other/i386-2.C: Ditto.
	* g++.dg/other/i386-3.C: Ditto.

2012-07-13  Hans-Peter Nilsson  <hp@axis.com>

	PR rtl-optimization/53908
	* gcc.dg/torture/pr53908.c: New test.

2012-07-10  Uros Bizjak  <ubizjak@gmail.com>

	Backport from mainline
	2012-07-03  Uros Bizjak  <ubizjak@gmail.com>

	PR target/53811
	* g++.dg/other/pr53811.C: New test.

2012-07-10  Jason Merrill  <jason@redhat.com>

	PR c++/53733
	* g++.dg/cpp0x/defaulted36.C: New.
	* g++.dg/cpp0x/defaulted21.C: Adjust.

	* g++.dg/cpp0x/implicit13.C: New.

2012-07-09  Janis Johnson  <janisjo@codesourcery.com>

	Backport from mainline.
	2012-06-28  Janis Johnson  <janisjo@codesourcery.com>

	* g++.dg/cpp0x/nullptr19.c: Remove exta directives on same line.

	* g++.dg/template/error46.C: Add missing comment to dg-message.
	* g++.dg/template/crash107.C: Likewise.
	* g++.dg/template/error47.C: Likewise.
	* g++.dg/template/crash108.C: Likewise.
	* g++.dg/overload/operator5.C: Likewise.

	* gcc.dg/Wstrict-aliasing-converted-assigned.c: Fix syntax
	errors in dg-message directives, add comments.

	2012-06-26  Janis Johnson  <janisjo@codesourcery.com>

	* lib/scandump.exp (scan-dump, scan-dump-not, scan-dump-dem,
	scan-dump-dem-not): Use printable pattern in test name.

	2012-06-25  Janis Johnson  <janisjo@codesourcery.com>

	* lib/target-supports-dg.exp (testname-for-summary): New.
	* lib/profopt.exp (profopt_execute): Define testname_with_flags.
	* lib/gcc-dg.exp (cleanup-coverage-files, cleanup-repo-notes,
	cleanup-stack-usage, cleanup-dump, cleanup-saved-temps, scan-module,
	scan-module-absence, output-exists, output-exists-not: Use
	testname-for-summary.
	(dg-test): Clean up testname_with_flags.
	* lib/scanasm.exp (scan-assembler, scan-assembler-not, scan-hidden,
	scan-not-hidden, scan-file, scan-file-not, scan-stack-usage,
	scan-stack-usage-not, scan-assembler-times, scan-assembler-dem,
	scan-assembler-dem-not, object-size: Use testname-for-summary.
	* lib/gcov.exp (run-gcov): Likewise.
	* lib/scandump.exp (scan-dump, scan-dump-times, scan-dump-not,
	scan-dump-dem, scan-dump-dem-note): Likewise.

	* lib/profopt.exp: Make prof_option_list local to profopt-execute.
	* g++.dg/tree-prof/tree-prof.exp (PROFOPT_OPTIONS): Define after
	including profopt.opt; save and restore existing value.
	* g++.dg/bprob/bprob.exp: Likewise.
	* gcc.dg/matrix/matrix.exp: Likewise.
	* gcc.dg/tree-prof/tree-prof.exp: Likewise.
	* gcc.misc-tests/bprob.exp: Likewise; also replace formerly-ignored
	PROFOPT_OPTIONS.

	2012-06-15  Janis Johnson  <janosjo@codesourcery.com>

	* lib/gcov.exp (verify-lines, verify-branches, verify-calls): Use
	testname that includes flags, passed in as new argument, in
	pass/fail messages.
	(run_gcov): Get testname from dg-test, use it in pass/fail messages
	and pass it to verify-* procedures.

	* g++.dg/torture/stackalign/stackalign.exp: Combine stack
	alignment torture options with usual torture options.

	* g++.dg/cpp0x/auto27.C: Add comments to checks for multiple
	messages reported for one line of source code.
	* g++.dg/cpp0x/constexpr-decl.C: Likewise.
	* g++.dg/cpp0x/decltype2.C: Likewise.
	* g++.dg/cpp0x/decltype3.C: Likewise.
	* g++.dg/cpp0x/lambda/lambda-syntax1.C: Likewise.
	* g++.dg/cpp0x/regress/error-recovery1.C: Likewise.
	* g++.dg/cpp0x/static_assert3.C: Likewise.
	* g++.dg/cpp0x/udlit-cpp98-neg.C: Likewise.
	* g++.dg/cpp0x/udlit-shadow-neg.C: Likewise.
	* g++.dg/cpp0x/union1.C: Likewise.
	* g++.dg/cpp0x/variadic-ex10.C: Likewise.
	* g++.dg/cpp0x/variadic-ex14.C: Likewise.
	* g++.dg/cpp0x/variadic2.C: Likewise.
	* g++.dg/cpp0x/variadic20.C: Likewise.
	* g++.dg/cpp0x/variadic74.C: Likewise.
	* g++.dg/diagnostic/bitfld2.C: Likewise.
	* g++.dg/ext/attrib44.C: Likewise.
	* g++.dg/ext/no-asm-1.C: Likewise.
	* g++.dg/other/error34.C: Likewise.
	* g++.dg/parse/crash46.C: Likewise.
	* g++.dg/parse/error10.C: Likewise.
	* g++.dg/parse/error2.C: Likewise.
	* g++.dg/parse/error3.C: Likewise.
	* g++.dg/parse/error36.C: Likewise.
	* g++.dg/parse/error8.C: Likewise.
	* g++.dg/parse/error9.C: Likewise.
	* g++.dg/parse/parser-pr28152-2.C: Likewise.
	* g++.dg/parse/parser-pr28152.C: Likewise.
	* g++.dg/parse/template25.C: Likewise.
	* g++.dg/parse/typename11.C: Likewise.
	* g++.dg/tc1/dr147.C: Likewise.
	* g++.dg/template/deduce3.C: Likewise.
	* g++.dg/template/koenig9.C: Likewise.
	* g++.dg/template/pr23510.C: Likewise.
	* g++.dg/warn/pr12242.C: Likewise.
	* g++.dg/warn/pr30551-2.C: Likewise.
	* g++.dg/warn/pr30551.C: Likewise.
	* g++.old-deja/g++.other/typename1.C: Likewise.
	* g++.old-deja/g++.pt/niklas01a.C: Likewise.

	2012-06-13  Janis Johnson  <janisjo@codesourcery.com>

	PR testsuite/20771
	* lib/dg-pch.exp (dg-flags-pch): Add flags to make compile lines in
	test summary unique.

	* lib/scanasm.exp (scan-assembler, scan-assembler-not, scan-hidden,
	scan-not-hiddent, scan-file, scan-file-not, scan-stack-usage,
	scan-stack-usage-not): Don't strip torture options from test name.

	* lib/scandump.exp (scan-dump-times): Use printable version of
	regexp in test summary line.

	* gcc.dg/di-longlong64-sync-1.c: Add comments to checks for multiple
	messages reported for one line of source code.
	* gcc.dg/format/few-1.c: Likewise.
	* gcc.dg/ia64-sync-2.c: Likewise.
	* gcc.dg/sync-2.c: Likewise.
	* gcc.dg/noncompile/pr44517.c: Likewise.

	2012-06-12  Janis Johnson  <janisjo@codesourcery.com>

	* gcc.dg/torture/stackalign/stackalign.exp: Combine stack
	alignment torture options with usual torture options.
	* gcc.dg/torture/stackalign/alloca-2.c: Use dg-additional-options
	instead of dg-options.
	* gcc.dg/torture/stackalign/alloca-3.c: Likewise.
	* gcc.dg/torture/stackalign/alloca-4.c: Likewise.
	* gcc.dg/torture/stackalign/alloca-5.c: Likewise.
	* gcc.dg/torture/stackalign/alloca-6.c: Likewise.
	* gcc.dg/torture/stackalign/push-1.c: Likewise.
	* gcc.dg/torture/stackalign/vararg-3.c: Likewise.

	* gcc.target/arm/di-longlong64-sync-withhelpers.c: Add comments
	to checks for multiple messages reported for one line of source code.
	* gcc.target/arm/di-longlong64-sync-withldrexd.c: Likewise.

	* gcc.c-torture/compile/sync-1.c: Add comments to checks for multiple
	messages reported for one line of source code.

	* gcc.dg/20031223-1.c: Add comments to check for multiple
	messages reported for one line of source code.
	* gcc.dg/Wconversion-integer.c: Likewise.
	* gcc.dg/Wfatal-2.c: Likewise.
	* gcc.dg/Wfatal.c: Likewise.
	* gcc.dg/Wobjsize-1.c: Likewise.
	* gcc.dg/c99-vla-jump-1.c: Likewise.
	* gcc.dg/c99-vla-jump-2.c: Likewise.
	* gcc.dg/c99-vla-jump-3.c: Likewise.
	* gcc.dg/c99-vla-jump-4.c: Likewise.
	* gcc.dg/c99-vla-jump-5.c: Likewise.
	* gcc.dg/decl-9.c: Likewise.
	* gcc.dg/declspec-10.c: Likewise.
	* gcc.dg/declspec-18.c: Likewise.
	* gcc.dg/mtune.c: Likewise.
	* gcc.dg/parser-pr28152-2.c: Likewise.
	* gcc.dg/parser-pr28152.c: Likewise.
	* gcc.dg/pr14475.c: Likewise.
	* gcc.dg/pr27953.c: Likewise.
	* gcc.dg/pr28322-3.c: Likewise.
	* gcc.dg/pr30457.c: Likewise.
	* gcc.dg/pr30551-2.c: Likewise.
	* gcc.dg/pr30551-3.c: Likewise.
	* gcc.dg/pr30551-4.c: Likewise.
	* gcc.dg/pr30551-5.c: Likewise.
	* gcc.dg/pr30551-6.c: Likewise.
	* gcc.dg/pr30551.c: Likewise.
	* gcc.dg/pr45461.c: Likewise.
	* gcc.dg/pr48552-1.c: Likewise.
	* gcc.dg/pr48552-2.c: Likewise.
	* gcc.dg/redecl-1.c: Likewise.
	* gcc.dg/transparent-union-3.c: Likewise.
	* gcc.dg/utf-dflt.c: Likewise.
	* gcc.dg/utf-dflt2.c: Likewise.
	* gcc.dg/vla-8.c: Likewise.
	* gcc.dg/vla-init-1.c: Likewise.
	* gcc.dg/wtr-int-type-1.c: Likewise.

	* c-c++-common/raw-string-3.c: Add comments to checks for multiple
	messages reported for for one line of source code.
	* c-c++-common/raw-string-5.c: Likewise.
	* c-c++-common/raw-string-4.c: Likewise.
	* c-c++-common/raw-string-6.c: Likewise.
	* c-c++-common/pr20000.c: Likewise.

	* gcc.dg/cpp/include2a.c: Add comments to checks for multiple
	messages reported for one line of source code.
	* gcc.dg/cpp/pr30786.c: Likewise.
	* gcc.dg/cpp/pr28709.c: Likewise.
	* gcc.dg/cpp/missing-header-MD.c: Likewise.
	* gcc.dg/cpp/macspace2.c: Likewise.
	* gcc.dg/cpp/missing-header-1.c: Likewise.
	* gcc.dg/cpp/missing-header-MMD.c: Likewise.
	* gcc.dg/cpp/missing-sysheader-MD.c: Likewise.
	* gcc.dg/cpp/missing-sysheader-MMD.c: Likewise.

2012-07-09  Jason Merrill  <jason@redhat.com>

	PR c++/53882
	* g++.dg/cpp0x/nullptr29.C: New.

2012-07-06  Mikael Morin  <mikael@gcc.gnu.org>

	PR fortran/53732
	* gfortran.dg/inline_sum_4.f90: New test.

2012-07-06  Richard Guenther  <rguenther@suse.de>

	Backport from mainline
	2012-06-18  Richard Guenther  <rguenther@suse.de>

	PR tree-optimization/53693
	* g++.dg/torture/pr53693.C: New testcase.

2012-07-06  Richard Guenther  <rguenther@suse.de>

	Backport from mainline
	2012-04-11  Richard Guenther  <rguenther@suse.de>

	PR middle-end/52621
	* gfortran.dg/pr52621.f90: New testcase.

2012-07-05  Pat Haugen <pthaugen@us.ibm.com>

	Backport from mainline
	2012-05-24  Pat Haugen <pthaugen@us.ibm.com>

	* gcc.target/powerpc/lhs-1.c: New.
	* gcc.target/powerpc/lhs-2.c: New.
	* gcc.target/powerpc/lhs-3.c: New.

2012-07-03  Eric Botcazou  <ebotcazou@adacore.com>

	* gnat.dg/recursive_call.adb: New test.

2012-07-03  Eric Botcazou  <ebotcazou@adacore.com>

	* gnat.dg/discr37.ad[sb]: New test.

2012-07-02  Jason Merrill  <jason@redhat.com>

	PR c++/53816
	* g++.dg/template/ref6.C: New.

	PR c++/53821
	* g++.dg/cpp0x/lambda/lambda-template6.C: New.

2012-06-29  Ramana Radhakrishnan  <ramana.radhakrishnan@linaro.org>

	Backport from mainline.
	2012-05-30  Ramana Radhakrishnan  <ramana.radhakrishnan@linaro.org>
	* gcc.target/arm/neon-vrev.c: New.

2012-06-28  Richard Guenther  <rguenther@suse.de>

	PR middle-end/53790
	* gcc.dg/torture/pr53790.c: New testcase.

2012-06-27  Fabien Chêne  <fabien@gcc.gnu.org>

	PR c++/51214
	* g++.dg/cpp0x/forw_enum11.C: New.

2012-06-26  Richard Guenther  <rguenther@suse.de>

	PR c++/53752
	* g++.dg/torture/pr53752.C: New testcase.

2012-06-25  Jason Merrill  <jason@redhat.com>

	PR c++/53498
	PR c++/53305
	* g++.dg/cpp0x/decltype38.C: New.
	* g++.dg/cpp0x/variadic132.C: New.

	PR c++/52988
	* g++.dg/cpp0x/nullptr28.C: New.

	PR c++/53202
	* g++.dg/cpp0x/constexpr-tuple.C: New.

2012-06-25  Jakub Jelinek  <jakub@redhat.com>

	PR target/53759
	* gcc.target/i386/pr53759.c: New test.

	PR c++/53594
	* g++.dg/cpp0x/nsdmi7.C: New test.

2012-06-22  Tobias Burnus  <burnus@net-b.de>

	Backport from mainline
	2012-06-17  Tobias Burnus  <burnus@net-b.de>

	PR fortran/53691
	PR fortran/53685
	* gfortran.dg/transfer_check_3.f90: New.

2012-06-22  Eric Botcazou  <ebotcazou@adacore.com>

	* gnat.dg/lto15.ad[sb]: New test.

2012-06-19  Kaz Kojima  <kkojima@gcc.gnu.org>

	* gcc.dg/stack-usage-1.c: Remove dg-options line for sh targets
	and add __sh__ case.

2012-06-19  Jason Merrill  <jason@redhat.com>

	PR c++/53651
	* g++.dg/cpp0x/decltype37.C: New.

	PR c++/52637
	* g++.dg/debug/localclass1.C: New.

	* g++.dg/debug/dwarf2/namespace-2.C: New.
	* g++.dg/debug/dwarf2/localclass3.C: New.

2012-06-19  Richard Guenther  <rguenther@suse.de>

	PR middle-end/53470
	* g++.dg/lto/pr53470_0.C: New testcase.
	* gcc.dg/lto/pr53470_0.c: Likewise.

2012-06-19  Jason Merrill  <jason@redhat.com>

	Reapply:
	PR c++/53137
	* g++.dg/cpp0x/lambda/lambda-template5.C: New.

	PR c++/53599
	* g++.dg/template/local7.C: New.

2012-06-16  Venkataramanan Kumar  <venkataramanan.kumar@amd.com>

	Back port from mainline
	2012-05-09 Uros Bizjak  <ubizjak@gmail.com>

	PR target/52908
	* gcc.target/i386/xop-imul32widen-vector.c: Update scan-assembler
	directive to Scan for vpmuldq, not vpmacsdql.

2012-06-15  Eric Botcazou  <ebotcazou@adacore.com>

	* gnat.dg/vect8.ad[sb]: New test.

2012-06-14  Jakub Jelinek  <jakub@redhat.com>

	Backported from mainline
	2012-06-12  Jakub Jelinek  <jakub@redhat.com>

	PR rtl-optimization/53589
	* gcc.dg/torture/pr53589.c: New test.

	2012-06-07  Jakub Jelinek  <jakub@redhat.com>

	PR middle-end/53580
	* gcc.dg/gomp/nesting-1.c: Expect errors rather than warnings.
	* gcc.dg/gomp/critical-4.c: Likewise.
	* gfortran.dg/gomp/appendix-a/a.35.1.f90: Likewise.
	* gfortran.dg/gomp/appendix-a/a.35.3.f90: Likewise.
	* gfortran.dg/gomp/appendix-a/a.35.4.f90: Likewise.
	* gfortran.dg/gomp/appendix-a/a.35.6.f90: Likewise.
	* c-c++-common/gomp/pr53580.c: New test.

2012-06-14  Tobias Burnus  <burnus@net-b.de>

	Backport from mainline
	2012-06-04  Tobias Burnus  <burnus@net-b.de>

	PR fortran/50619
	* gfortran.dg/init_flag_10.f90: New.

2012-06-14  Richard Guenther  <rguenther@suse.de>

	Backport from mainline
	2012-06-11  Richard Guenther  <rguenther@suse.de>

	PR c++/53616
	* g++.dg/ext/pr53605.C: New testcase.

2012-06-14  Tobias Burnus  <burnus@net-b.de>

	PR fortran/53597
	* gfortran.dg/save_4.f90: New.

2012-06-14  Richard Guenther  <rguenther@suse.de>

	Backport from mainline
	2012-06-06  Fabien Chêne  <fabien@gcc.gnu.org>

	PR c++/52841
	* g++.dg/cpp0x/pr52841.C: New testcase.

2012-06-13  Christian Bruel  <christian.bruel@st.com>

	PR target/53621
	* gcc.dg/stack-usage-1.c: Force -fomit-frame-pointer on SH.

2012-06-14  Release Manager

	* GCC 4.7.1 released.

2012-06-12  Jason Merrill  <jason@redhat.com>

	PR c++/53599
	* g++.dg/template/local7.C: New.

	Revert:
	PR c++/53137
	* g++.dg/cpp0x/lambda/lambda-template5.C: New.

2012-06-04  Paolo Carlini  <paolo.carlini@oracle.com>

	PR c++/53524
	* g++.dg/warn/Wenum-compare-no-2: New.

2012-06-04  Edmar Wienskoski  <edmar@freescale.com>

	PR target/53559
	* gcc.target/powerpc/cell_builtin_1.c: New test case.
	* gcc.target/powerpc/cell_builtin_2.c: Ditto.
	* gcc.target/powerpc/cell_builtin_3.c: Ditto.
	* gcc.target/powerpc/cell_builtin_4.c: Ditto.
	* gcc.target/powerpc/cell_builtin_5.c: Ditto.
	* gcc.target/powerpc/cell_builtin_6.c: Ditto.
	* gcc.target/powerpc/cell_builtin_7.c: Ditto.
	* gcc.target/powerpc/cell_builtin_8.c: Ditto.

2012-06-04  Richard Guenther  <rguenther@suse.de>

	Backport from mainline
	2012-04-25  Jakub Jelinek  <jakub@redhat.com>

	PR middle-end/52979
	* gcc.c-torture/compile/pr52979-1.c: New test.
	* gcc.c-torture/execute/pr52979-1.c: New test.
	* gcc.c-torture/execute/pr52979-2.c: New test.

2012-06-04  Jakub Jelinek  <jakub@redhat.com>

	PR tree-optimization/53550
	* gcc.dg/pr53550.c: New test.

2012-06-04  Richard Guenther  <rguenther@suse.de>
	    Eric Botcazou  <ebotcazou@adacore.com>

	Backport from mainline
	PR middle-end/52080
	PR middle-end/52097
	PR middle-end/48124
	* gcc.dg/torture/pr48124-1.c: New testcase.
	* gcc.dg/torture/pr48124-2.c: Likewise.
	* gcc.dg/torture/pr48124-3.c: Likewise.
	* gcc.dg/torture/pr48124-4.c: Likewise.
	* gnat.dg/pack16.adb: Likewise.
	* gnat.dg/pack16_pkg.ads: Likewise.
	* gnat.dg/pack17.adb: Likewise.
	* gnat.dg/specs/pack7.ads: Likewise.
	* gnat.dg/specs/pack8.ads: Likewise.
	* gnat.dg/specs/pack8_pkg.ads: Likewise.

2012-06-01  Jason Merrill  <jason@redhat.com>

	PR c++/52973
	* g++.dg/ext/visibility/template12.C: New.
	* g++.dg/ext/attrib14.C: Adjust warning line.

	PR c++/52725
	* g++.dg/parse/new6.C: New.
	* g++.dg/template/sizeof-template-argument.C: Adjust error message.

2012-06-01  Jason Merrill  <jason@redhat.com>

	PR c++/53137
	* g++.dg/cpp0x/lambda/lambda-template5.C: New.

2012-06-01  Jason Merrill  <jason@redhat.com>

	PR c++/53484
	* g++.dg/cpp0x/auto33.C: New.

2012-06-01  Eric Botcazou  <ebotcazou@adacore.com>

	* c-c++-common/restrict-2.c: Revert previous change.

2012-06-01  Eric Botcazou  <ebotcazou@adacore.com>

	PR ada/53517
	* gnat.dg/lto14.adb: Skip on Solaris.

2012-05-31  Jason Merrill  <jason@redhat.com>

	PR c++/52905
	* g++.dg/cpp0x/initlist-ctor1.C: New.

2012-05-31  Richard Guenther  <rguenther@suse.de>

	PR middle-end/48493
	* gcc.dg/torture/pr48493.c: New testcase.

2012-05-30  Jakub Jelinek  <jakub@redhat.com>

	PR c++/53356
	* g++.dg/init/new33.C: New test.

2012-05-30  Jason Merrill  <jason@redhat.com>

	PR c++/53220
	* c-c++-common/array-lit.c: New.
	* g++.dg/ext/complit12.C: #if 0 out decay-to-pointer test.

2012-05-30  Richard Guenther  <rguenther@suse.de>

	PR middle-end/53501
	* gcc.dg/torture/pr53501.c: New testcase.
	* c-c++-common/restrict-2.c: Adjust.

2012-05-30  Jakub Jelinek  <jakub@redhat.com>

	PR rtl-optimization/53519
	* gcc.c-torture/compile/pr53519.c: New test.

2012-05-29  Richard Guenther  <rguenther@suse.de>

	PR tree-optimization/53516
	* gcc.dg/torture/pr53516.c: New testcase.

2012-05-29  Paolo Carlini  <paolo.carlini@oracle.com>

	PR c++/53491
	* g++.dg/parse/crash60.C: New.

2012-05-28  Jakub Jelinek  <jakub@redhat.com>

	PR tree-optimization/53505
	* c-c++-common/torture/pr53505.c: New test.

2012-05-25  Ian Lance Taylor  <iant@google.com>

	* gcc.dg/split-6.c: New test.

2012-05-25  Eric Botcazou  <ebotcazou@adacore.com>

	* gnat.dg/lto14.adb: New test.

2012-05-24  Richard Guenther  <rguenther@suse.de>

	PR middle-end/53460
	* g++.dg/tree-prof/pr53460.C: New testcase.

2012-05-24  Jakub Jelinek  <jakub@redhat.com>

	PR tree-optimization/53465
	* gcc.c-torture/execute/pr53465.c: New test.

2012-05-23  Tobias Burnus  <burnus@net-b.de>

	PR fortran/53389
	* gfortran.dg/realloc_on_assign_15.f90: New.

2012-05-22  Richard Guenther  <rguenther@suse.de>

	PR tree-optimization/53408
	* gcc.dg/torture/pr53408.c: New testcase.

2012-05-22  Richard Guenther  <rguenther@suse.de>

	PR middle-end/51071
	* gcc.dg/torture/pr51071-2.c: New testcase.

2012-05-21  Jakub Jelinek  <jakub@redhat.com>

	PR tree-optimization/53366
	* gcc.dg/torture/pr53366-1.c: New test.
	* gcc.dg/torture/pr53366-2.c: New test.
	* gcc.target/i386/pr53366-1.c: New test.
	* gcc.target/i386/pr53366-2.c: New test.

	PR tree-optimization/53409
	* gcc.c-torture/compile/pr53409.c: New test.

	PR tree-optimization/53410
	* gcc.c-torture/compile/pr53410-1.c: New test.
	* gcc.c-torture/compile/pr53410-2.c: New test.

2012-05-21  Joseph Myers  <joseph@codesourcery.com>

	PR c/53418
	* gcc.c-torture/compile/pr53418-1.c,
	gcc.c-torture/compile/pr53418-2.c: New tests.

2012-05-21  Patrick Marlier  <patrick.marlier@gmail.com>

	* gcc.dg/tm/indirect-2.c: New test.

2012-05-21  H.J. Lu  <hongjiu.lu@intel.com>

	Backport from mainline
	2012-05-21  Uros Bizjak  <ubizjak@gmail.com>
		    H.J. Lu  <hongjiu.lu@intel.com>

	PR target/53416
	* gcc.target/i386/pr53416.c: New file.

2012-05-20  Eric Botcazou  <ebotcazou@adacore.com>

	* gnat.dg/lto13.adb: New test.
	* gnat.dg/lto13_pkg.ad[sb]: New helper.

2012-05-18  Eric Botcazou  <ebotcazou@adacore.com>

	* gnat.dg/specs/lto12.ads: New test.
	* gnat.dg/specs/lto12_pkg.ads: New helper.

2012-05-17  David S. Miller  <davem@davemloft.net>

	* gfortran.dg/bessel_7.f90: Bump allowed precision to avoid
	failure on sparc-*-linux-gnu.

2012-05-16  Richard Henderson  <rth@redhat.com>

	PR debug/52727
	* g++.dg/opt/pr52727.C: New testcase.

2012-05-16  Richard Guenther  <rguenther@suse.de>

	PR tree-optimization/53364
	* g++.dg/torture/pr53364.C: New testcase.

2012-05-15  Jakub Jelinek  <jakub@redhat.com>

	PR target/53358
	* gcc.dg/pr53358.c: New test.

2012-05-14  Uros Bizjak  <ubizjak@gmail.com>

	* gcc.target/i386/avx256-unaligned-load-[1234].c: Update scan strings.
	* gcc.target/i386/avx256-unaligned-store-[1234].c: Ditto.

2012-05-12  Eric Botcazou  <ebotcazou@adacore.com>

	* gnat.dg/null_pointer_deref3.adb: New test.

2012-05-10  Paolo Carlini  <paolo.carlini@oracle.com>

	PR c++/53301
	* g++.dg/warn/Wzero-as-null-pointer-constant-6.C: New.

2012-05-10  Eric Botcazou  <ebotcazou@adacore.com>

	* gnat.dg/lto11.ad[sb]: New test.

2012-05-08  Hans-Peter Nilsson  <hp@axis.com>

	PR target/53272
	* gcc.dg/torture/pr53272-1.c, gcc.dg/torture/pr53272-2.c: New test.

2012-05-07  Jakub Jelinek  <jakub@redhat.com>

	PR tree-optimization/53239
	* g++.dg/opt/vrp3.C: New test.
	* g++.dg/opt/vrp3-aux.cc: New file.
	* g++.dg/opt/vrp3.h: New file.

2012-05-07  Tobias Burnus  <burnus@net-b.de>

	Backport from mainline:
	2012-05-07  Tobias Burnus  <burnus@net-b.de>

	PR fortran/53255
	* gfortran.dg/typebound_operator_15.f90: New.

2012-05-05  Tobias Burnus  <burnus@net-b.de>

	Backport from mainline:
	2012-05-04  Tobias Burnus  <burnus@net-b.de>

	PR fortran/53111
	* gfortran.dg/constructor_7.f90: New.
	* gfortran.dg/constructor_8.f90: New.

2012-05-04  Ulrich Weigand  <ulrich.weigand@linaro.org>

	Backport from mainline:

	2012-05-04  Ulrich Weigand  <ulrich.weigand@linaro.org>

	PR tree-optimization/52633
	* gcc.dg/vect/vect-over-widen-1.c: Two patterns should now be
	recognized as widening shifts instead of over-widening.
	* gcc.dg/vect/vect-over-widen-1-big-array.c: Likewise.
	* gcc.dg/vect/vect-over-widen-4.c: Likewise.
	* gcc.dg/vect/vect-over-widen-4-big-array.c: Likewise.
	* gcc.target/arm/pr52633.c: New test.

	2012-04-10  Ulrich Weigand  <ulrich.weigand@linaro.org>

	PR tree-optimization/52870
	* gcc.dg/vect/pr52870.c: New test.

2012-05-04  Richard Guenther  <rguenther@suse.de>

	* gcc.dg/lto/pr53214_0.c: New testcase.

2012-05-04  Eric Botcazou  <ebotcazou@adacore.com>

	* gcc.target/ia64/pr48496.c: New test.
	* gcc.target/ia64/pr52657.c: Likewise.

2012-05-03  Michael Meissner  <meissner@linux.vnet.ibm.com>

	Backport from mainline
	2012-05-03  Michael Meissner  <meissner@linux.vnet.ibm.com>

	PR target/53199
	* gcc.target/powwerpc/pr53199.c: New file.

2012-05-03  Martin Jambor  <mjambor@suse.cz>

	Backport from mainline
	2012-05-02  Martin Jambor  <mjambor@suse.cz>

	PR lto/52605
	* g++.dg/lto/pr52605_0.C: New test.

2012-05-03  Paolo Carlini  <paolo.carlini@oracle.com>

	PR c++/53186
	* g++.dg/other/final2.C: New.

2012-05-03  Jakub Jelinek  <jakub@redhat.com>

	PR debug/53174
	* gcc.dg/pr53174.c: New test.

	PR target/53187
	* gcc.target/arm/pr53187.c: New test.
	* gcc.c-torture/compile/pr53187.c: New test.

2012-05-03  Richard Guenther  <rguenther@suse.de>

	PR tree-optimization/53144
	* gcc.dg/torture/pr53144.c: New testcase.

2012-05-02  Tobias Burnus  <burnus@net-b.de>

	Backport from mainline
	2012-04-16  Tobias Burnus  <burnus@net-b.de>

	PR fortran/52864
	* gfortran.dg/pointer_intent_6.f90: New.

2012-05-02  Jakub Jelinek  <jakub@redhat.com>

	PR tree-optimization/53163
	* gcc.c-torture/compile/pr53163.c: New test.

	PR rtl-optimization/53160
	* gcc.c-torture/execute/pr53160.c: New test.

2012-04-30  Thomas Koenig  <tkoenig@gcc.gnu.org>

	PR fortran/53148
	Backport from trunk
	* gfortran.dg/function_optimize_12.f90:  New test.

2012-04-30  Uros Bizjak  <ubizjak@gmail.com>

	Backport from mainline
	2012-04-27  Paolo Bonzini  <bonzini@gnu.org>

	PR target/53138
	* gcc.c-torture/execute/20120427-1.c: New testcase.

2012-04-26  Hans-Peter Nilsson  <hp@axis.com>

	PR target/53120
	* gcc.dg/torture/pr53120.c: New test.

2012-04-25  Jakub Jelinek  <jakub@redhat.com>

	PR c/52880
	* gcc.dg/pr52880.c: New test.

2012-04-24  Georg-Johann Lay  <avr@gjlay.de>

	PR testsuite/52641
	PR tree-optimizations/52891

	* gcc.c-torture/compile/pr52891-2.c: Fix test for 16-bit int.

2012-04-24  Richard Guenther  <rguenther@suse.de>

	PR tree-optimization/53085
	* g++.dg/torture/pr53085.C: New testcase.

2012-04-23  Richard Guenther  <rguenther@suse.de>

	PR c/53060
	* gcc.dg/pr53060.c: New testcase.

2012-04-23  Jakub Jelinek  <jakub@redhat.com>

	PR tree-optimizations/52891
	* gcc.c-torture/compile/pr52891-1.c: New test.
	* gcc.c-torture/compile/pr52891-2.c: New test.

2012-04-20  Ian Lance Taylor  <iant@google.com>

	* go.test/go-test.exp (go-set-goarch): Recognize powerpc*-*-*.
	(go-gc-tests): Skip nilptr.go on powerpc*-*-*.

2012-04-17  Paolo Carlini  <paolo.carlini@oracle.com>

	PR c++/53003
	* g++.dg/parse/crash59.C: New.

2012-04-16  Jason Merrill  <jason@redhat.com>

	PR c++/38543
	* g++.dg/cpp0x/variadic131.C: New.

2012-04-16  Jason Merrill  <jason@redhat.com>

	PR c++/50830
	* g++.dg/cpp0x/variadic129.C: New.

	PR c++/50303
	* g++.dg/cpp0x/variadic128.C: New.

2012-04-16  Uros Bizjak  <ubizjak@gmail.com>

	Backport from mainline
	2012-04-12  Uros Bizjak  <ubizjak@gmail.com>

	PR target/52932
	* gcc.target/i386/avx2-vpermps-1.c (avx2_test): Use __m256i type for
	second function argument.
	* gcc.target/i386/avx2-vpermps-2.c (init_permps): Update declaration.
	(calc_permps): Update declaration.  Calculate result correctly.
	(avx2_test): Change src2 type to union256i_d.
	* gcc.target/i386/avx2-vpermd-2.c (calc_permd): Calculate result
	correctly.

2012-04-16  Martin Jambor  <mjambor@suse.cz>

	Backported from mainline

	2012-04-13  Martin Jambor  <mjambor@suse.cz>
	PR middle-end/52939

	* g++.dg/ipa/pr52939.C: New test.

2012-04-15  Jason Merrill  <jason@redhat.com>

	PR c++/52380
	* g++.dg/cpp0x/variadic125.C: New.

	PR c++/52292
	* g++.dg/cpp0x/variadic124.C: New.

2012-04-15  Fabien Chêne  <fabien@gcc.gnu.org>

	PR c++/52465
	* g++.dg/lookup/using52.C: New.

2012-04-13  Jason Merrill  <jason@redhat.com>

	PR c++/52824
	* g++.dg/cpp0x/variadic123.C: New.
	* g++.dg/cpp0x/alias-decl-15.C: Remove dg-errors.

2012-04-11  Jason Merrill  <jason@redhat.com>

	PR debug/45088
	* g++.dg/debug/dwarf2/self-ref-1.C: Define virtual destructor.
	* g++.dg/debug/dwarf2/self-ref-1.C: Likewise.

	PR c++/52906
	* g++.dg/ext/attrib45.C: New.

2012-04-13  Tom de Vries  <tom@codesourcery.com>

	Backport from mainline r186419.

	2012-04-13  Tom de Vries  <tom@codesourcery.com>

	* gcc.dg/pr52734.c: New test.

2012-04-13  Richard Guenther  <rguenther@suse.de>

	PR tree-optimization/52969
	* gcc.dg/torture/pr52969.c: New testcase.

2012-04-13  Richard Guenther  <rguenther@suse.de>

	PR c/52862
	* gcc.dg/pr52862.c: New testcase.

2012-04-12  Michael Meissner  <meissner@linux.vnet.ibm.com>

	Backport from mainline
	2012-04-12  Michael Meissner  <meissner@linux.vnet.ibm.com>

	PR target/52775
	* gcc.target/powerpc/pr52775.c: New file.

2012-04-12  Richard Guenther  <rguenther@suse.de>

	PR tree-optimization/52943
	* gcc.dg/torture/pr52943.c: New testcase.

2012-04-09  Mike Stump  <mikestump@comcast.net>

	* g++.dg/cpp0x/udlit-raw-op.C: Don't use CRLF endings.
	* gcc.dg/tree-ssa/vrp59.c: Likewise.
	* gcc.dg/tree-ssa/vrp60.c: Likewise.
	* gnat.dg/aggr11.adb: Likewise.
	* gnat.dg/aggr11_pkg.ads: Likewise.
	* gnat.dg/aggr15.adb: Likewise.
	* gnat.dg/aggr15.ads: Likewise.
	* gnat.dg/aggr17.adb: Likewise.
	* gnat.dg/aggr18.adb: Likewise.
	* gnat.dg/array14.adb: Likewise.
	* gnat.dg/array14.ads: Likewise.
	* gnat.dg/array14_pkg.ads: Likewise.
	* gnat.dg/array19.adb: Likewise.
	* gnat.dg/array19.ads: Likewise.
	* gnat.dg/discr27.adb: Likewise.
	* gnat.dg/discr27.ads: Likewise.
	* gnat.dg/discr35.adb: Likewise.
	* gnat.dg/discr35.ads: Likewise.
	* gnat.dg/discr6.adb: Likewise.
	* gnat.dg/discr6_pkg.ads: Likewise.
	* gnat.dg/import1.adb: Likewise.
	* gnat.dg/import1.ads: Likewise.
	* gnat.dg/loop_address2.adb: Likewise.
	* gnat.dg/opt7.adb: Likewise.
	* gnat.dg/opt7.ads: Likewise.
	* gnat.dg/pointer_variable_bounds.adb: Likewise.
	* gnat.dg/pointer_variable_bounds.ads: Likewise.
	* gnat.dg/rep_clause2.adb: Likewise.
	* gnat.dg/rep_clause2.ads: Likewise.
	* gnat.dg/slice2.adb: Likewise.
	* gnat.dg/slice2.ads: Likewise.
	* gnat.dg/slice6.adb: Likewise.
	* gnat.dg/slice6_pkg.ads: Likewise.
	* gnat.dg/specs/unchecked_union2.ads: Likewise.
	* gnat.dg/taft_type2.adb: Likewise.
	* gnat.dg/taft_type2.ads: Likewise.
	* gnat.dg/taft_type2_pkg.ads: Likewise.
	* gnat.dg/volatile10.adb: Likewise.
	* gnat.dg/volatile10_pkg.ads: Likewise.

	* gcc.dg/dll-8.c: Remove execute permissions.
	* g++.dg/ext/dllexport5.C: Likewise.

2012-04-09  Eric Botcazou  <ebotcazou@adacore.com>

	* lib/target-supports.exp (check_effective_target_sparc_v9): New.
	(check_effective_target_sync_long_long): Add SPARC case.
	(check_effective_target_sync_long_long_runtime): Likewise.
	(check_effective_target_sync_int_long): Adjust SPARC case.
	(check_effective_target_sync_char_short): Likewise.

2012-04-07  Thomas Koenig  <tkoenig@gcc.gnu.org>

	PR fortran/52893
	Backport from trunk
	* gfortran.dg/function_optimize_11.f90:  New test.

2012-04-07  Thomas Koenig  <tkoenig@gcc.gnu.org>

	PR fortran/52668
	Backport from trunk
	* gfortran.dg/use_only_6.f90: New test.

2012-04-06  Mike Stump  <mikestump@comcast.net>

	PR testsuite/50722
	* gcc.dg/pr49994-3.c: Use -w to squelch non-portable warnings.

2012-04-05  Jason Merrill  <jason@redhat.com>

	PR c++/52596
	* g++.dg/template/qualified-id5.C: New.

2012-04-03  Jason Merrill  <jason@redhat.com>

	PR c++/52796
	* g++.dg/cpp0x/variadic-value1.C: New.

2012-04-03  Richard Guenther  <rguenther@suse.de>

	Backport from mainline
	2012-03-02  Richard Guenther  <rguenther@suse.de>

	PR tree-optimization/52406
	* gcc.dg/torture/pr52406.c: New testcase.

2012-04-03  Richard Guenther  <rguenther@suse.de>

	Backport from mainline
	2012-03-15  Richard Guenther  <rguenther@suse.de>

	PR middle-end/52580
	* gfortran.dg/vect/pr52580.f: New testcase.

2012-04-03  Richard Guenther  <rguenther@suse.de>

	Backport from mainline
	2012-03-06  Richard Guenther  <rguenther@suse.de>

	PR middle-end/52493
	* gcc.dg/torture/pr52493.c: New testcase.

	2012-03-23  Richard Guenther  <rguenther@suse.de>

	PR tree-optimization/52678
	* gfortran.dg/pr52678.f: New testcase.

	2012-03-26  Richard Guenther  <rguenther@suse.de>

	PR tree-optimization/52701
	* gfortran.dg/pr52701.f90: New testcase.

	2012-03-30  Richard Guenther  <rguenther@suse.de>

	PR tree-optimization/52754
	* gcc.target/i386/pr52754.c: New testcase.

2012-04-03  Jakub Jelinek  <jakub@redhat.com>

	PR tree-optimization/52835
	* gfortran.dg/pr52835.f90: New test.

2012-03-31  Eric Botcazou  <ebotcazou@adacore.com>

	* gnat.dg/controlled6.adb: New test.
	* gnat.dg/controlled6_pkg.ads: New helper.
	* gnat.dg/controlled6_pkg-iterators.ad[sb]: Likewise.

2012-03-29  Meador Inge  <meadori@codesourcery.com>

	PR c++/52672
	* g++.dg/cpp0x/constexpr-52672.C: New testcase.

2012-03-29  Paolo Carlini  <paolo.carlini@oracle.com>

	PR c++/52718
	* g++.dg/warn/Wzero-as-null-pointer-constant-5.C: New.

2012-03-29  Jason Merrill  <jason@redhat.com>

	PR c++/52685
	* g++.dg/template/inherit8.C: New.

2012-03-29  Jakub Jelinek  <jakub@redhat.com>

	PR c++/52759
	* g++.dg/ext/weak4.C: New test.

2012-03-29  Jason Merrill  <jason@redhat.com>

	PR c++/52743
	* g++.dg/cpp0x/initlist-array3.C: New.

2012-03-28  Jason Merrill  <jason@redhat.com>

	PR c++/52746
	* g++.dg/overload/virtual2.C: New.

2012-03-28  Martin Jambor  <mjambor@suse.cz>

	Backported from mainline
	2012-03-27  Martin Jambor  <mjambor@suse.cz>

	PR middle-end/52693
	* gcc.dg/torture/pr52693.c: New test.

2012-03-28  Jakub Jelinek  <jakub@redhat.com>

	PR middle-end/52691
	* gcc.dg/pr52691.c: New test.

	PR middle-end/52750
	* gcc.c-torture/compile/pr52750.c: New test.

2012-03-28  Georg-Johann Lay  <avr@gjlay.de>

	Backport from 2012-03-28 mainline r185910.

	PR target/52692
	* gcc.target/avr/torture/builtins-2.c: New test.

2012-03-28  Jakub Jelinek  <jakub@redhat.com>

	PR target/52736
	* gcc.target/i386/pr52736.c: New test.

2012-03-27  Richard Guenther  <rguenther@suse.de>

	PR middle-end/52720
	* gcc.dg/torture/pr52720.c: New testcase.

2012-03-26  Georg-Johann Lay  <avr@gjlay.de>

	Backport from 2012-03-26 mainline r185793.

	* gcc.target/avr/torture/avr-torture.exp (AVR_TORTURE_OPTIONS):
	Add "-Os -flto" to list.

2012-03-25  Eric Botcazou  <ebotcazou@adacore.com>

	* gnat.dg/concat2.ad[sb]: New test.

2012-03-24  Steven Bosscher  <steven@gcc.gnu.org>

	PR middle-end/52640
	* gcc.c-torture/compile/limits-externdecl.c: New test.

2012-03-22  Paolo Carlini  <paolo.carlini@oracle.com>

	PR c++/52487
	* g++.dg/cpp0x/lambda/lambda-ice7.C: New.

2012-03-22  Tobias Burnus  <burnus@net-b.de>

	PR fortran/52452
	* gfortran.dg/intrinsic_8.f90: New.

2012-03-22  Jakub Jelinek  <jakub@redhat.com>

	PR c++/52671
	* g++.dg/ext/attrib44.C: New test.

2012-03-22  Jason Merrill  <jason@redhat.com>

	* g++.dg/torture/pr52582.C: New.

2012-03-22  Georg-Johann Lay  <avr@gjlay.de>

	Backport from 2012-03-20 mainline r185583.

	* gcc.target/avr/progmem.h (pgm_read_char): Define depending on
	__AVR_HAVE_LPMX__

	Backport from 2012-03-20 mainline r185570.

	PR target/49868
	* gcc.target/avr/torture/addr-space-2.h: New file.
	* gcc.target/avr/torture/addr-space-2-g.h: New test.
	* gcc.target/avr/torture/addr-space-2-0.h: New test.
	* gcc.target/avr/torture/addr-space-2-1.h: New test.
	* gcc.target/avr/torture/addr-space-2-x.h: New test.

	Backport from 2012-03-12 mainline r185255.

	PR target/49868
	* gcc.target/avr/torture/addr-space-1.h: New file.
	* gcc.target/avr/torture/addr-space-g.h: New test.
	* gcc.target/avr/torture/addr-space-0.h: New test.
	* gcc.target/avr/torture/addr-space-1.h: New test.
	* gcc.target/avr/torture/addr-space-x.h: New test.

2012-03-22  Jakub Jelinek  <jakub@redhat.com>

	Backported from mainline
	2012-03-14  Jakub Jelinek  <jakub@redhat.com>

	PR c++/52521
	* g++.dg/cpp0x/udlit-args2.C: New test.

	2012-03-13  Jakub Jelinek  <jakub@redhat.com>

	PR c/52577
	* gcc.dg/Wunused-var-3.c: New test.

2012-03-22  Release Manager

	* GCC 4.7.0 released.

2012-03-20  Jason Merrill  <jason@redhat.com>

	* g++.dg/cpp0x/auto32.C: New.

2012-03-15  Jakub Jelinek  <jakub@redhat.com>
	    Andrew Pinski  <apinski@cavium.com>

	PR middle-end/52592
	* gcc.dg/pr52592.c: New test.

2012-03-14  Jakub Jelinek  <jakub@redhat.com>

	PR c++/52582
	* g++.dg/opt/pr52582.C: New test.

2012-03-12  John David Anglin  <dave.anglin@nrc-cnrc.gc.ca>

	PR target/52450
	* gcc.dg/torture/pr52402.c: Skip execution on 32-bit hppa*-*-hpux*.

	* gcc.dg/torture/pr52407.c: Add -fno-common option on hppa*-*-hpux*.

2012-03-10  Tobias Burnus  <burnus@net-b.de>

	PR fortran/52469
	* gfortran.dg/proc_ptr_34.f90: New.

2012-03-07  Jason Merrill  <jason@redhat.com>

	PR c++/52521
	* g++.dg/cpp0x/udlit-mangle.C: New.

2012-03-04  Georg-Johann Lay  <avr@gjlay.de>

	Backport from mainline r184894.
	* gcc.dg/torture/pr52402.c: Add dg-require-effective-target
	int32plus.

2012-03-02  Peter Bergner  <bergner@vnet.ibm.com>

	Backport from mainline
	2012-03-02  Peter Bergner  <bergner@vnet.ibm.com>

	* gcc.target/powerpc/pr52457.c: New test.

2012-03-01  Kai Tietz  <ktietz@redhat.com>

	* gcc.dg/torture/pr47917.c: Make test using POSIX-printf
	routines on mingw targets.
	* gcc.dg/vect/pr46126.c (uintptr_t): Add support for
	LLP64 target.

2012-03-01  Jakub Jelinek  <jakub@redhat.com>

	PR tree-optimization/52445
	* gcc.dg/pr52445.c: New test.

2012-02-29  Jakub Jelinek  <jakub@redhat.com>

	PR target/52437
	* gcc.c-torture/compile/pr52437.c: New test.

	PR middle-end/52419
	* gcc.dg/torture/pr52419.c: New test.

	PR tree-optimization/52429
	* gcc.dg/torture/pr52429.c: New test.
	* g++.dg/opt/pr52429.C: New test.

2012-02-29  Richard Guenther  <rguenther@suse.de>

	PR testsuite/52297
	* gcc.dg/lto/trans-mem-1_0.c: Remove.
	* gcc.dg/lto/trans-mem-1_1.c: Likewise.
	* gcc.dg/lto/trans-mem-2_0.c: Likewise.
	* gcc.dg/lto/trans-mem-2_1.c: Likewise.
	* gcc.dg/lto/trans-mem-4_0.c: Likewise.
	* gcc.dg/lto/trans-mem-4_1.c: Likewise.

2012-02-29  Jakub Jelinek  <jakub@redhat.com>

	* gcc.dg/torture/pr52402.c: Add -w -Wno-psabi to dg-options.

2012-02-29  Paul Thomas  <pault@gcc.gnu.org>

	PR fortran/52386
	* gfortran.dg/realloc_on_assign_13.f90 : New test.

2012-02-28  Matthew Gretton-Dann  <matthew.gretton-dann@arm.com>

	PR target/51534
	* gcc.target/arm/neon/pr51534.c: New testcase.

2012-02-28  Richard Guenther  <rguenther@suse.de>

	PR target/52407
	* gcc.dg/torture/pr52407.c: New testcase.

2012-02-28  Ramana Radhakrishnan  <ramana.radhakrishnan@arm.com>

	* gcc.target/arm/vfp1.c (dg_do run): Run on all eabi variants.
	* gcc.target/arm/vfp2.c: Likewise.
	* gcc.target/arm/vfp3.c: Likewise.
	* gcc.target/arm/vfp4.c: Likewise.
	* gcc.target/arm/vfp5.c: Likewise.
	* gcc.target/arm/vfp6.c: Likewise.
	* gcc.target/arm/vfp7.c: Likewise.
	* gcc.target/arm/vfp8.c: Likewise.
	* gcc.target/arm/vfp9.c: Likewise.
	* gcc.target/arm/vfp10.c: Likewise.
	* gcc.target/arm/vfp11.c: Likewise.
	* gcc.target/arm/vfp12.c: Likewise.
	* gcc.target/arm/vfp13.c: Likewise.
	* gcc.target/arm/vfp14.c: Likewise.
	* gcc.target/arm/vfp15.c: Likewise.
	* gcc.target/arm/vfp16.c: Likewise.
	* gcc.target/arm/vfp17.c: Likewise.
	* gcc.target/arm/neon-constants.h: New file.
	* gcc.target/arm/neon-vect1.c: New test.
	* gcc.target/arm/neon-vect2.c: New test.
	* gcc.target/arm/neon-vect3.c: New test.
	* gcc.target/arm/neon-vect4.c: New test.
	* gcc.target/arm/neon-vect5.c: New test.
	* gcc.target/arm/neon-vect6.c: New test.
	* gcc.target/arm/neon-vect7.c: New test.
	* gcc.target/arm/neon-vect8.c: New test.

2012-02-28  Richard Guenther  <rguenther@suse.de>

	PR tree-optimization/52402
	* gcc.dg/torture/pr52402.c: New testcase.

2012-02-28  Richard Guenther  <rguenther@suse.de>

	PR lto/52400
	* g++.dg/lto/pr52400_0.C: New testcase.

2012-02-28  Georg-Johann Lay  <avr@gjlay.de>

	* gcc.target/avr/torture/builtins-1.c: New test.
	* gcc.target/avr/torture/builtins-error.c: New test.

2012-02-28  Kai Tietz  <ktietz@redhat.com>

	* gcc.target/i386/pr46939.c (long): Fix LP64 vs LLP64
	issue.
	* gcc.target/i386/pr45352-2.c: Likewise.
	* gcc.target/i386/bitfield3.c: Add -mno-ms-bitfields for
	mingw targets.
	* gcc.target/i386/xop-vshift-1.c(random): Use on mingw
	targets instead rand.
	* gcc.target/i386/sse4_1-blendps-2.c: Likewise.
	* gcc.target/i386/sse2-mul-1.c: Likewise.
	* gcc.target/i386/sse4_1-blendps.c: Likewise.
	* gcc.target/i386/pad-6b.c: Adjust test for x64 mingw
	target.
	* gcc.target/i386/pad-1.c: Likewise.
	* gcc.target/i386/pad-9.c: Likewise.
	* gcc.target/i386/pad-2.c: Likewise.
	* gcc.target/i386/pad-5b.c: Likewise.
	* gcc.target/i386/pad-8.c: Likewise.
	* gcc.target/i386/pr46470.c: Skip for x64 mingw target.
	* gcc.target/i386/pr44130.c: Likewise.
	* gcc.target/i386/align-main-1.c: Likewise.
	* gcc.target/i386/align-main-2.c: Likewise.
	* gcc.target/i386/sw-1.c: Likewise.
	* gcc.target/i386/avx-vzeroupper-5.c: Add -mabi=sysv
	on x64 mingw target.
	* gcc.target/i386/avx-vzeroupper-4.c: Likewise.
	* gcc.target/i386/pr46295.c: Likewise.
	* gcc.target/i386/amd64-abi-1.c: Likewise.
	* gcc.target/i386/amd64-abi-2.c: Likewise.
	* gcc.target/i386/pr39082-1.c: Likewise.
	* gcc.target/i386/pr39162.c: Likewise.
	* gcc.target/i386/pr22152.c: Likewise.
	* gcc.target/i386/wrgsbase-2.c: Adjust dg-final rule.
	* gcc.target/i386/wrfsbase-2.c: Likewise.
	* gcc.target/i386/local.c: Likewise
	* gcc.target/i386/wrgsbase-1.c: Likewise.
	* gcc.target/i386/wrfsbase-1.c: Likewise.
	* gcc.target/i386/pr39315-3.c: Likewise.
	* gcc.target/i386/pr35767-4.c: Likewise.
	* gcc.target/i386/pr45336-3.c (pextrd): Don't check for
	x64 mingw target.
	* gcc.target/i386/pr45336-2.c: Likewise.
	* gcc.target/i386/pr45336-1.c: Likewise.
	* gcc.target/i386/pr45336-4.c: Likewise.

2012-02-27  Tristan Gingold  <gingold@adacore.com>

	* gnat.dg/array20.ad[sb]: New test.

2012-02-27  Jakub Jelinek  <jakub@redhat.com>

	PR target/52375
	* gcc.target/arm/pr52375.c: New test.
	* gcc.c-torture/compile/pr52375.c: New test.

2012-02-27  Ulrich Weigand  <Ulrich.Weigand@de.ibm.com>

	* gfortran.dg/typebound_operator_9.f03: Skip on SPU.
	* gcc.dg/torture/builtin-complex-1.c: Skip "float" tests on SPU.

2012-02-27  Eric Botcazou  <ebotcazou@adacore.com>

	* gnat.dg/aggr19.adb: New test.
	* gnat.dg/aggr19_pkg.ad[sb]: New helper.

2012-02-26  Oleg Endo  <olegendo@gcc.gnu.org>

	PR target/49263
	* gcc.target/sh/pr49263.c: New.

2012-02-24  Andrew MacLeod  <amacleod@redhat.com>

	* gcc.dg/simulate-thread/simulate-thread.gdb: Use return value from
	simulate_thread_wrapper_other_threads
	* gcc.dg/simulate-thread/atomic-load-int128.c (simulate_thread_main):
	Move initialization of 'value' to main().
	(main): Initialize 'value';
	* gcc.dg/simulate-thread/speculative-store.c
	(simulate_thread_step_verify): Return 0 when successful.
	* gcc.dg/simulate-thread/simulate-thread.h (HOSTILE_THREAD_THRESHOLD):
	Reduce threshold.
	(INSN_COUNT_THRESHOLD): New.  Instruction limit to terminate test.
	(simulate_thread_wrapper_other_threads): Return a success/fail value
	and issue an error if the instruction count threshold is exceeded.

2012-02-24  Rainer Orth  <ro@CeBiTec.Uni-Bielefeld.DE>

	PR target/50580
	* gcc.target/mips/interrupt_handler-2.c: Skip on mips-sgi-irix6*.
	* gcc.target/mips/interrupt_handler-3.c: Likewise.

2012-02-24  Richard Guenther  <rguenther@suse.de>

	PR middle-end/52355
	* gcc.dg/pr52355.c: New testcase.

2012-02-23  Kai Tietz  <ktietz@redhat.com>

	* gcc.dg/pack-test-5.c: Add -mno-ms-bitfields option
	for mingw-targets.
	* gcc.dg/Wpadded.c: Likewise.
	* gcc.dg/bf-ms-layout-2.c: Adjust offsets to fit ms-bitfield
	structure-layout.
	* gcc.dg/di-sync-multithread.c: Replace for mingw-target the use
	for sleep by Sleep and add windows.h include for this function.
	* gcc.dg/format/dfp-printf-1.c: Adjust dg-skip-if rule for mingw
	targets.
	* gcc.dg/stack-usage-1.c (SIZE): Provide proper SIZE for x64 mingw
	target.
	* gcc.dg/tls/thr-cse-1.c: Provide proper pattern for x64 mingw
	target.
	* gcc.dg/tls/opt-11.c (memset): Use __extension__ to avoid fail
	on x64 mingw target.
	* gcc.dg/bf-ms-attrib.c: Adjust expected size for ms_struct layout.
	* gcc.dg/pr50251.c: Disable test for x64 mingw target.
	* gcc.c-torture/execute/930930-1.c (long): Replace by ptr_t to avoid
	failure on LLP64 target.

2012-02-23  Uros Bizjak  <ubizjak@gmail.com>

	PR c/52290
	* gcc.dg/noncompile/pr52290.c: New test.

2012-02-23  Jakub Jelinek  <jakub@redhat.com>

	PR tree-optimization/52019
	* gcc.dg/tree-ssa/ipa-split-6.c: New test.

2012-02-22  Kai Tietz  <ktietz@redhat.com>

	* g++.dg/opt/devirt2.C: Add rule for *-*-mingw* target.
	* g++.dg/opt/pr48549.C (long): Replace by long by __PTRDIFF_TYPE__
	derived pdiff_t type.
	* g++.dg/torture/pr49720.C: Likewise

2012-02-22  Uros Bizjak  <ubizjak@gmail.com>

	PR target/52330
	* gcc.target/i386/pr52330.c: New test.

2012-02-22  Tobias Burnus  <burnus@net-b.de>

	PR fortran/52335
	* gfortran.dg/io_constraints_10.f90: New.

2012-02-22  Ulrich Weigand  <ulrich.weigand@linaro.org>

	* lib/target-supports.exp (check_effective_target_vect_condition):
	Return true for NEON.

2012-02-21  Kai Tietz  <ktietz@redhat.com>

	* gcc.dg/bf-ms-layout-3.c: Mark char typed bitfield as extension.

2012-02-21  Richard Guenther  <rguenther@suse.de>

	PR tree-optimization/52324
	* gcc.dg/tree-ssa/ssa-lim-10.c: New testcase.

2012-02-21  Georg-Johann Lay  <avr@gjlay.de>

	PR middle-end/51782
	* gcc.target/avr/torture/pr51782-1.c: New test.

2012-02-21  Jakub Jelinek  <jakub@redhat.com>

	PR tree-optimization/52318
	* gcc.dg/pr52318.c: New test.

2012-02-20  Kai Tietz  <ktietz@redhat.com>

	* gcc.dg/bf-ms-layout-3.c: New testcase.

2012-02-20  Thomas Koenig  <tkoenig@gcc.gnu.org>

	PR testsuite/52229
	PR fortran/32380
	* gfortran.dg/vect/pr32380.f:  XFAIL on PowerPC and ia-64.

2012-02-20  Richard Guenther  <rguenther@suse.de>

	PR tree-optimization/52298
	* gcc.dg/torture/pr52298.c: New testcase.
	* gcc.dg/vect/pr52298.c: Likewise.

2012-02-20  Georg-Johann Lay  <avr@gjlay.de>

	* gcc.dg/pr52132.c: Fix FAIL on 16-bit int platforms.
	* gcc.c-torture/execute/pr52286.c: Ditto.

2012-02-20  Jakub Jelinek  <jakub@redhat.com>

	PR tree-optimization/52286
	* gcc.c-torture/execute/pr52286.c: New test.

2012-02-18  Tobias Burnus  <burnus@net-b.de>

	PR fortran/52295
	* gfortran.dg/interface_35.f90: Use -std=f2003.
	* gfortran.dg/proc_ptr_comp_20.f90: Remove dg-warning.
	* gfortran.dg/interface_assignment_4.f90: Ditto.
	* gfortran.dg/bessel_1.f90: Ditto.
	* gfortran.dg/func_result_6.f90: Ditto.
	* gfortran.dg/hypot_1.f90: Ditto.
	* gfortran.dg/proc_ptr_comp_21.f90: Ditto.

2012-02-17  Tobias Burnus  <burnus@net-b.de>

	PR translation/52232
	PR translation/52234
	PR translation/52245
	PR translation/52246
	PR translation/52262
	PR translation/52273
	* gfortran.dg/coarray_22.f90: Update dg-error.
	* gfortran.dg/allocate_alloc_opt_4.f90: Ditto.

2012-02-17  Rainer Orth  <ro@CeBiTec.Uni-Bielefeld.DE>

	PR target/51753
	* lib/gcc-simulate-thread.exp: Load timeout.exp.
	(simulate-thread): Use default timeout.

2012-02-16  Jason Merrill  <jason@redhat.com>

	PR c++/52248
	* g++.dg/ext/timevar1.C: New.

2012-02-16  Fabien Chêne  <fabien@gcc.gnu.org>

	PR c++/52126
	* g++.dg/template/using21.C: New.
	* g++.dg/template/using22.C: Likewise.

2012-02-16  Jason Merrill  <jason@redhat.com>

	PR c++/51415
	* g++.dg/cpp0x/lambda/lambda-err1.C: New.

2012-02-16  Jakub Jelinek  <jakub@redhat.com>

	PR tree-optimization/52255
	* gcc.c-torture/compile/pr52255.c: New test.

	PR debug/52260
	* g++.dg/debug/dwarf2/pr52260.C: New test.

	PR middle-end/51929
	* g++.dg/ipa/pr51929.C: New test.

2012-02-15  Michael Meissner  <meissner@linux.vnet.ibm.com>

	PR target/52199
	* gcc.target/powerpc/pr52199.c: New file.

2012-02-15  Rainer Orth  <ro@CeBiTec.Uni-Bielefeld.DE>

	PR target/52152
	* objc.dg/stabs-1.m: xfail on mips-sgi-irix6.5.

2012-02-15  Rainer Orth  <ro@CeBiTec.Uni-Bielefeld.DE>

	* gcc.dg/pr51867.c: Don't include <math.h>.
	(sqrtf): Declare.

2012-02-15  Georg-Johann Lay  <avr@gjlay.de>

	* gcc.dg/lto/20091013-1_1.c: xfail for avr.
	* gcc.dg/lto/20091013-1_2.c: xfail for avr.

2012-02-15  Tobias Grosser <grosser@fim.uni-passau.de>

	PR tree-optimization/50561
	* gcc.dg/graphite/pr50561.c: New testcase.

2012-02-15  Georg-Johann Lay  <avr@gjlay.de>

	* gcc.target/avr/torture/builtin_insert_bits-1.c: New test.
	* gcc.target/avr/torture/builtin_insert_bits-2.c: New test.

2012-02-15  Eric Botcazou  <ebotcazou@adacore.com>

	* gnat.dg/discr35.ad[sb]: New test.

2012-02-15  Eric Botcazou  <ebotcazou@adacore.com>

	* gnat.dg/volatile10.adb: New test.
	* gnat.dg/volatile10_pkg.ads: New helper.

2012-02-14  Jason Merrill  <jason@redhat.com>

	* g++.dg/ext/attrib43.C: New.

2012-02-14  Hans-Peter Nilsson  <hp@axis.com>

	* lib/target-supports.exp (check_effective_target_fgnu_tm): New proc.
	* gfortran.dg/trans-mem-skel.f90: Gate test on effective_target
	fgnu_tm.
	* gcc.dg/lto/trans-mem-1_0.c, gcc.dg/lto/trans-mem-2_0.c,
	gcc.dg/lto/trans-mem-3_0.c, gcc.dg/lto/trans-mem-4_0.c: Ditto.
	* gcc.dg/tm/tm.exp: Gate the whole of gcc.dg/tm on
	effective_target fgnu_tm.
	* g++.dg/tm/tm.exp: Ditto for g++.dg/tm.

2012-02-14  Jakub Jelinek  <jakub@redhat.com>

	PR c++/52247
	* g++.dg/template/asmgoto1.C: New test.

2012-02-14  Ian Lance Taylor  <iant@google.com>

	PR go/48501
	* go.test/go-test.exp (go-gc-tests): Disable optimizations when
	compiling generated file for 64bit and index tests.

2012-02-14  Uros Bizjak  <ubizjak@gmail.com>

	* gcc.dg/lower-subreg-1.c: Fix and simplify target selector.

2012-02-14  Richard Guenther  <rguenther@suse.de>

	PR tree-optimization/52244
	PR tree-optimization/51528
	* gcc.dg/torture/pr52244.c: New testcase.

2012-02-14  Walter Lee  <walt@tilera.com>

	* g++.dg/other/PR23205.C: Disable test on tile.
	* g++.dg/other/pr23205-2.C: Disable test on tile.
	* gcc.dg/20020312-2.c: Add a condition for __tile__.
	* gcc.dg/20040813-1.c: Disable test on tile.
	* gcc.dg/lower-subreg-1.c: Disable test on tilegx.
	* gcc.misc-tests/linkage.exp: Handle tilegx.

2012-02-14  Jakub Jelinek  <jakub@redhat.com>

	PR tree-optimization/52210
	* gcc.dg/pr52210.c: New test.

2012-02-14  Jason Merrill  <jason@redhat.com>

	PR c++/39055
	* g++.dg/overload/defarg5.C: New.

2012-02-14  Jakub Jelinek  <jakub@redhat.com>

	PR c/52181
	* c-c++-common/pr52181.c: New test.

2012-02-13  Jakub Jelinek  <jakub@redhat.com>

	PR c++/52215
	* g++.dg/ext/atomic-1.C: New test.

2012-02-13  Andreas Krebbel  <Andreas.Krebbel@de.ibm.com>

	* gcc.c-torture/execute/pr51933.c: Modify for s390 31 bit.

2012-02-13  Jakub Jelinek  <jakub@redhat.com>

	PR middle-end/52209
	* gcc.c-torture/execute/pr52209.c: New test.

2012-02-12  Mikael Morin  <mikael@gcc.gnu.org>

	PR fortran/50981
	* gfortran.dg/elemental_optional_args_5.f03: New test.

2012-02-12 Iain Sandoe  <iains@gcc.gnu.org>

	PR testsuite/50076
	* c-c++-common/cxxbitfields-3.c: Adjust scan assembler for nonpic
	cases.

2012-02-11  Ian Lance Taylor  <iant@google.com>

	PR go/51874
	* go.test/go-test.exp (go-gc-tests): Don't run nilptr test on
	SPARC Solaris.  Don't run the test at all on systems where it may
	not work, rather than xfailing it.

2012-02-11  Richard Sandiford  <rdsandiford@googlemail.com>

	PR rtl-optimization/52175
	* gcc.c-torture/compile/pr52175.c: New test.

2012-02-10  Jason Merrill  <jason@redhat.com>

	PR c++/51910
	* g++.dg/template/repo10.C: New.

2012-02-11  Jakub Jelinek  <jakub@redhat.com>

	PR debug/52132
	* gcc.dg/pr52132.c: New test.

2012-02-10  Eric Botcazou  <ebotcazou@adacore.com>

	* gnat.dg/specs/aggr4.ads: New test.
	* gnat.dg/specs/aggr4_pkg.ads: New helper.

2012-02-10  H.J. Lu  <hongjiu.lu@intel.com>

	PR target/52146
	* gcc.target/i386/pr52146.c: New.

2012-02-10  Jakub Jelinek  <jakub@redhat.com>

	PR middle-end/52177
	* c-c++-common/pr52177.c: New test.

2012-02-10  Jan Hubicka  <jh@suse.cz>

	PR middle-end/48600
	* g++.dg/torture/pr48600.C: New testcase.

2012-02-09  Peter Bergner  <bergner@vnet.ibm.com>

	PR middle-end/52140
	* gcc.dg/dfp/pr52140.c: New test.

2012-02-09  Jakub Jelinek  <jakub@redhat.com>

	PR fortran/32380
	* gfortran.dg/vect/pr32380.f: Use dg-additional-options instead
	of dg-options.

2012-02-09  Bin Cheng  <bin.cheng@arm.com>

	PR middle-end/51867
	* testsuite/c-c++-common/dfp/signbit-2.c: Change '-O0' to '-O1'.
	* testsuite/gcc.dg/pr51867.c: New test.

2012-02-09  Ian Lance Taylor  <iant@google.com>

	* go.test/go-test.exp (go-gc-tests): Don't run stack.go on systems
	which don't support -fsplit-stack.  Turn off optimization when
	compiling select5-out.go.

2012-02-08  Ian Lance Taylor  <iant@google.com>

	* go.test/go-test.exp (go-gc-tests): Don't run chan/select2.go on
	systems which don't support -fsplit-stack.

2012-02-08  Andrew MacLeod  <amacleod@redhat.com>

	* gcc.dg/simulate-thread/simulate-thread.exp: Use -O0, -O2, and -O3.
	* gcc.dg/simulate-thread/simulate-thread.gdb: Don't display every
	machine instuction in the log.

2012-02-08  Jack Howarth <howarth@bromo.med.uc.edu>

	* lib/gcc-simulate-thread.exp (simulate-thread): Increase timeout
	  to 20 seconds.

2012-02-08  Magnus Granberg  <zorry@gentoo.org>

	PR driver/48524
	* gcc.dg/pr48524.c: New test.
	* gcc.dg/pr48524.spec: New spec file for test.

2012-02-08  Thomas Koenig  <tkoenig@gcc.gnu.org>

	PR fortran/32380
	* gfortran.dg/vect/pr32380.f90:  New test.

2012-02-08  Tobias Burnus  <burnus@net-b.de>

	PR fortran/52151
	* gfortran.dg/realloc_on_assign_12.f90: New.

2012-02-08  Richard Guenther  <rguenther@suse.de>

	PR rtl-optimization/52170
	* gcc.dg/torture/pr52170.c: New testcase.

2012-02-08  Jakub Jelinek  <jakub@redhat.com>

	PR gcov-profile/52150
	* gcc.dg/tree-prof/pr52150.c: New test.

	PR rtl-optimization/52139
	* gcc.dg/pr52139.c: New test.

2012-02-07  Jason Merrill  <jason@redhat.com>

	PR c++/51675
	* g++.dg/cpp0x/constexpr-union3.C: New.

	PR c++/52035
	* g++.dg/lto/pr52035_0.C: New.

2012-02-07  John David Anglin  <dave.anglin@nrc-cnrc.gc.ca>

	* gfortran.dg/guality/pr41558.f90: Use lp64 instead of hppa*64*-*-*.
	* gcc.dg/special/weak-1.c: Likewise.
	* gcc.dg/ucnid-12.c: Likewise.
	* gcc.dg/torture/pr45678-1.c: Likewise.
	* gcc.dg/torture/pr45678-2.c: Likewise.
	* gcc.dg/vector-4.c: Likewise.
	* gcc.dg/ipa/inline-5.c: Likewise.
	* gcc.dg/ucnid-11.c: Likewise.
	* gcc.misc-tests/gcov-13.c: Likewise.
	* gcc.misc-tests/gcov-14.c: Likewise.
	* g++.dg/ext/label13.C: Likewise.
	* gcc.dg/tree-ssa/ssa-fre-31.c: Use dg-additional-options for extra
	hppa*-*-hpux* options.
	* gcc.dg/tree-ssa/ssa-fre-33.c: Likewise.
	* gcc.dg/tree-ssa/ssa-fre-34.c: Likewise.
	* gcc.dg/pr48616.c: Likewise.
	* gcc.dg/pr17957.c: Likewise.
	* gcc.dg/pr17055-1.c: Likewise.
	* gcc.dg/pr32912-1.c: Likewise.
	* gcc.dg/tm/pr51472.c: Likewise.
	* c-c++-common/fold-bitand-4.c: Likewise.
	* c-c++-common/Wunused-var-12.c: Use lp64 instead of hppa*64*-*-*.
	Use dg-additional-options for extra options.

2012-02-07  Joern Rennecke <joern.rennecke@embecosm.com>

	* gcc.target/epiphany/interrupt-2.c: New test.

2012-02-07  Richard Sandiford  <rdsandiford@googlemail.com>

	PR target/52155
	* gcc.target/mips/mips.exp (mips-dg-options): Handle target.
	* gcc.target/mips/loongson-shift-count-truncated-1.c: Force -mlong64
	for MIPS ELF.

2012-02-07  Richard Sandiford  <rdsandiford@googlemail.com>

	PR target/52152
	* objc.dg/stabs-1.m: XFAIL for mips*-*-elf*.

2012-02-07  Richard Sandiford  <rdsandiford@googlemail.com>

	PR middle-end/24306
	PR target/52154
	* lib/target-supports.exp (check_effective_target_mips_eabi): New.
	* gcc.target/mips/va-arg-1.c: New test.

2012-02-07  Michael Meissner  <meissner@linux.vnet.ibm.com>

	* gcc.target/powerpc/no-r11-3.c (outer_func): Fix error message
	for -mno-pointers-to-nested-functions.

2012-02-07  Eric Botcazou  <ebotcazou@adacore.com>

	* gcc.c-torture/execute/20120207-1.c: New test.

2012-02-07  Jakub Jelinek  <jakub@redhat.com>

	PR rtl-optimization/52060
	* gcc.dg/torture/pr52060.c: New test.

	PR middle-end/52074
	* gcc.c-torture/compile/pr52074.c: New test.

2012-02-07  Tobias Burnus  <burnus@net-b.de>

	PR fortran/51514
	* gfortran.dg/class_to_type_2.f90: New.

2012-02-06  Thomas König  <tkoenig@gcc.gnu.org>

	PR fortran/32373
	* gfortran.dg/vect/vect-8.f90:  Use vect_double effective target.
	Remove module.

2012-02-06  Jason Merrill  <jason@redhat.com>

	PR c++/52088
	* g++.dg/template/conv13.C: New.

2012-02-06  Richard Guenther  <rguenther@suse.de>

	PR tree-optimization/52115
	* gcc.c-torture/compile/pr52115.c: New testcase.

2012-02-06  Jakub Jelinek  <jakub@redhat.com>

	PR target/52129
	* gcc.c-torture/execute/pr52129.c: New test.

2012-02-06  Andrey Belevantsev  <abel@ispras.ru>

	* gcc.dg/pr48374.c: Actually add the test I forgot 
	in the 2012-01-25 commit.

2012-02-05  Thomas König  <tkoenig@gcc.gnu.org>

	PR fortran/32373
	* gfortran.dg/vect/vect-8.f90:  New test case.

2012-02-05  Thomas König  <tkoenig@gcc.gnu.org>

	PR fortran/48847
	* gfortran.dg/warn_unused_dummy_argument_3.f90:  New test.

2012-02-05  Paul Thomas  <pault@gcc.gnu.org>

	PR fortran/52102
	* gfortran.dg/class_48.f90 : Add test of allocate class array
	component with source in subroutine test3.  Remove commenting
	out in subroutine test4, since branching on unitialized variable
	is now fixed (no PR for this last.).

2012-02-05  Richard Sandiford  <rdsandiford@googlemail.com>

	* gcc.dg/tree-prof/stringop-2.c (main): Add a nomips16 attribute
	on MIPS targets.
	* gfortran.dg/pr45636.f90: XFAIL for MIPS16 targets.

2012-02-05  Richard Sandiford  <rdsandiford@googlemail.com>

	PR target/52125
	* lib/target-supports.exp (check_effective_target_mips_rel): New.
	* gcc.dg/pr48774.c: Skip on MIPS REL targets.

2012-02-05  Richard Sandiford  <rdsandiford@googlemail.com>

	* lib/target-supports.exp (check_effective_target_mips_llsc): New.
	(check_effective_target_sync_int_long): Use it.
	(check_effective_target_sync_char_short): Likewise.
	* gcc.target/mips/atomic-memory-1.c: Restrict error check to mips_llsc.

2012-02-05  Tobias Burnus  <burnus@net-b.de>

	PR fortran/51972
	* gfortran.dg/class_48.f90: Add some further checks.

2012-02-05  Ira Rosen  <irar@il.ibm.com>

	PR tree-optimization/52091
	* gcc.dg/vect/pr52091.c: New test.

2012-02-04  Jakub Jelinek  <jakub@redhat.com>

	PR rtl-optimization/52113
	* gcc.target/avr/pr52113.c: New test.

2012-02-03  Jakub Jelinek  <jakub@redhat.com>

	PR rtl-optimization/52092
	* gcc.c-torture/compile/pr52092.c: New test.

2012-02-02  Mikael Morin  <mikael@gcc.gnu.org>

	PR fortran/41587
	* gfortran.dg/class_array_10.f03: New test.

	PR fortran/46356
	* gfortran.dg/class_array_11.f03: New test.

	PR fortran/51754
	* gfortran.dg/class_array_12.f03: New test.

2012-02-02  Paul Thomas  <pault@gcc.gnu.org>

	PR fortran/52012
	* gfortran.dg/realloc_on_assign_11.f90: New test.

2012-02-02  Tobias Burnus  <burnus@net-b.de>

	PR fortran/52093
	* gfortran.dg/shape_7.f90: New.

2012-02-02  Richard Sandiford  <rdsandiford@googlemail.com>

	* gcc.target/mips/mips-prepend-1.c: New test.

2012-02-02  Jan Hubicka  <jh@suse.cz>
	    Tom de Vries  <tom@codesourcery.com>

	PR middle-end/51998
	* testsuite/gcc.dg/alias-12.c: New testcase.
	* testsuite/gcc.dg/alias-13.c: New testcase.

2012-02-02  Jakub Jelinek  <jakub@redhat.com>

	PR target/52086
	* gcc.dg/pr52086.c: New test.

	PR tree-optimization/52073
	* gcc.c-torture/compile/pr52073.c: New test.

2012-02-01  Thomas König  <tkoenig@gcc.gnu.org>

	PR fortran/51958
	* gfortran.dg/function_optimize_10.f90:  New test.

2012-02-01  Uros Bizjak  <ubizjak@gmail.com>

	* go.test/go-test.exp (go-gc-tests): xfail test/nilptr.go runtime
	test on alpha*-*-*.

2012-02-01  Tobias Burnus  <burnus@net-b.de>

	PR fortran/52024
	* gfortran.dg/typebound_operator_14.f90: New.

2012-02-01  Tobias Burnus  <burnus@net-b.de>

	PR fortran/52059
	* gfortran.dg/elemental_function_1.f90: New.

2012-02-01  Georg-Johann Lay  <avr@gjlay.de>

	PR rtl-optimization/51374
	* gcc.target/avr/torture/pr51374-1.c:
	Also fail if SBIS is seen.

2012-02-01  Georg-Johann Lay  <avr@gjlay.de>

	PR rtl-optimization/51374
	* gcc.target/avr/torture/pr51374-1.c: New.

2012-01-31  Tobias Burnus  <burnus@net-b.de>

	PR fortran/52024
	* gfortran.dg/typebound_generic_11.f90: New.

2012-01-31  Tobias Burnus  <burnus@net-b.de>

	PR fortran/52029
	* gfortran.dg/class_49.f90: New.

2012-01-31  Tobias Burnus  <burnus@net-b.de>

	PR fortran/52013
	* gfortran.dg/elemental_args_check_6.f90: New.

2012-01-31  Jason Merrill  <jason@redhat.com>

	PR c++/52043
	* g++.dg/cpp0x/variadic122.C: New.

2012-01-31  Paul Thomas  <pault@gcc.gnu.org>

	PR fortran/52012
	* gfortran.dg/realloc_on_assign_10.f90: New test.

2012-01-31  Richard Guenther  <rguenther@suse.de>

	PR tree-optimization/51528
	* gcc.dg/torture/pr51528.c: New testcase.

2012-01-30  Uros Bizjak  <ubizjak@gmail.com>

	PR go/48501
	* lib/go.exp (go_target_compile): Append timeout= to options.
	* go.test/go-test.exp (go-gc-tests): Add dg-timeout-factor for
	select5-out.go test on alpha*-*-* targets.

2012-01-30  Richard Sandiford  <rdsandiford@googlemail.com>

	* gcc.target/mips/extend-1.c (TEST_CHAR): Use signed char.
	(TEST_SHORT): Reformat in the same way.
	* gcc.target/mips/octeon-exts-6.c (TEST_CHAR): Use signed char.
	(TEST_SHORT): Reformat in the same way.
	* gcc.target/mips/octeon2-lx-1.c (TEST): Make sign explicit.
	* gcc.target/mips/pr37362.c: Skip for mips-sde-elf.
	* gcc.target/mips/mmcount-ra-address-1.c (bazl): Add NOMIPS16.
	* gcc.target/mips/mmcount-ra-address-2.c (bar): Likewise.
	* gcc.target/mips/mmcount-ra-address-3.c (bar): Likewise.

2012-01-30  Bin Cheng  <bin.cheng@arm.com>

	PR target/51835
	* gcc.target/arm/pr51835.c: New testcase.

2012-01-30  Richard Guenther  <rguenther@suse.de>

	PR tree-optimization/52028
	* gcc.dg/torture/pr52028.c: New testcase.
	* gfortran.dg/ldist-pr45199.f: Adjust.
	* gcc.dg/tree-ssa/ldist-16.c: Likewise.
	* gcc.dg/tree-ssa/ldist-17.c: Likewise.
	* gcc.dg/tree-ssa/ldist-pr45948.c: Likewise.

2012-01-30  Jakub Jelinek  <jakub@redhat.com>

	PR debug/52027
	* gcc.dg/tree-prof/pr52027.c: New test.

	PR tree-optimization/52046
	* gcc.dg/pr52046.c: New test.

	PR debug/52048
	* g++.dg/other/pr52048.C: New test.

2012-01-30  Richard Guenther  <rguenther@suse.de>

	PR tree-optimization/52045
	* gcc.dg/pr52045.c: New testcase.

2012-01-30  Greta Yorsh  <Greta.Yorsh@arm.com>

	* gcc.target/arm/di-longlong64-sync-withldrexd.c: Accept
	new code generated for __sync_lock_release.

2012-01-30  Andreas Krebbel  <Andreas.Krebbel@de.ibm.com>

	* gcc.dg/dfp/fe-convert-2.c: Force use of soft dfp on s390 and s390x.

2012-01-29  John David Anglin  <dave.anglin@nrc-cnrc.gc.ca>

	PR testsuite/51875
	* gfortran.dg/guality/pr41558.f90: Skip on 32-bit hppa*-*-hpux*.

	* g++.dg/ext/visibility/template10.C: Fix typo.

	* gcc.dg/tm/pr51472.c: Add -fno-common option on hppa-*-hpux*.

2012-01-29  Paolo Carlini  <paolo.carlini@oracle.com>

	PR c++/51327
	* g++.dg/cpp0x/constexpr-ice6.C: New.

2012-01-29  Tobias Burnus  <burnus@net-b.de>

	PR fortran/41600
	* gfortran.dg/default_initialization_6.f90: New.

2012-01-29  Tobias Burnus  <burnus@net-b.de>

	PR fortran/51972
	* gfortran.dg/class_allocate_12.f90: Enable disabled test.
	* gfortran.dg/class_48.f90: New.

2012-01-29  Janne Blomqvist  <jb@gcc.gnu.org>

	PR fortran/51808
	* gfortran.dg/module_md5_1.f90: Update MD5 sum.

2012-01-28  Tobias Burnus  <burnus@net-b.de>

	PR fortran/51972
	* gfortran.dg/class_allocate_12.f90: New.

2012-01-28  Eric Botcazou  <ebotcazou@adacore.com>

	* gcc.dg/torture/pr50444.c: Fix dg directives.

2012-01-28  Jakub Jelinek  <jakub@redhat.com>

	PR target/52006
	* gcc.target/arm/pr52006.c: New test.

2012-01-27  Aldy Hernandez  <aldyh@redhat.com>

	PR testsuite/52011
	* gcc.dg/lto/trans-mem.h: New file.
	* gcc.dg/lto/trans-mem-2_0.c: Include it.
	* gcc.dg/lto/trans-mem-1_1.c: Same.
	* gcc.dg/lto/trans-mem-4_1.c: Same.
	* gcc.dg/lto/trans-mem-3_1.c: Same.

2012-01-27  Tobias Burnus  <burnus@net-b.de>

	PR fortran/52022
	* gfortran.dg/dummy_procedure_7.f90: New.

2012-01-27  Andreas Schwab  <schwab@linux-m68k.org>

	* g++.dg/cpp0x/constexpr-rom.C: Don't add -G0 on *-*-darwin*
	*-*-aix* alpha*-*-osf* alpha*-*-*vms*.

2012-01-27  Jakub Jelinek  <jakub@redhat.com>

	PR c++/51852
	* g++.dg/other/gc5.C: New test.

2012-01-27  Richard Guenther  <rguenther@suse.de>

	PR tree-optimization/50444
	* gcc.dg/torture/pr50444.c: New testcase.

2012-01-27  Tobias Burnus  <burnus@net-b.de>

	PR fortran/51970
	PR fortran/51977
	* gfortran.dg/move_alloc_13.f90: New.

2012-01-27  Tobias Burnus  <burnus@net-b.de>

	PR fortran/51953
	* gfortran.dg/allocate_alloc_opt_13.f90: New.
	* gfortran.dg/allocate_alloc_opt_4.f90: Add -std=f2003
	and change dg-error string.

2012-01-27  Tobias Burnus  <burnus@net-b.de>

	PR fortran/52016
	* gfortran.dg/elemental_args_check_5.f90: New.

2012-01-27  Richard Guenther  <rguenther@suse.de>

	PR middle-end/51959
	* g++.dg/torture/pr51959.C: New testcase.

2012-01-27  Tom de Vries  <tom@codesourcery.com>

	PR tree-optimization/51990
	* gcc.dg/pr51990.c: New test.
	* gcc.dg/pr51990-2.c: Same.

2012-01-27  Paul Thomas  <pault@gcc.gnu.org>
	    Tobias Burnus <burnus@gcc.gnu.org>

	PR fortran/48705
	* gfortran.dg/class_allocate_11.f03: New.

	PR fortran/51870
	PR fortran/51943
	PR fortran/51946
	* gfortran.dg/class_allocate_7.f03: New.
	* gfortran.dg/class_allocate_8.f03: New.
	* gfortran.dg/class_allocate_9.f03: New.
	* gfortran.dg/class_allocate_10.f03: New.

2012-01-27  Eric Botcazou  <ebotcazou@adacore.com>

	* gnat.dg/discr34.adb: New test.
	* gnat.dg/discr34_pkg.ads: New helper.

2012-01-27  Eric Botcazou  <ebotcazou@adacore.com>

	* gnat.dg/discr33.adb: New test.

2012-01-27  Eric Botcazou  <ebotcazou@adacore.com>

	* gnat.dg/limited_with3.ad[sb): New test.
	* gnat.dg/limited_with3_pkg1.ad[sb]: New helper.
	* gnat.dg/limited_with3_pkg2.ads: Likewise.
	* gnat.dg/limited_with3_pkg3.ads: Likewise.

2012-01-27  Eric Botcazou  <ebotcazou@adacore.com>

	* gnat.dg/stack_usage1.adb: New test.
	* gnat.dg/stack_usage1_pkg.ad[sb]: New helper.

	* gcc.dg/pr44194-1.c: Remove superfluous include directive.
	* gcc.dg/pr44194-2.c: Likewise.

2012-01-26  Paolo Carlini  <paolo.carlini@oracle.com>

	PR c++/51370
	* g++.dg/template/crash112.C: New.

2012-01-27  Richard Henderson  <rth@redhat.com>

	* gcc.dg/atomic-flag.c: Adjust for __GCC_ATOMIC_TEST_AND_SET_TRUEVAL.

2012-01-26  Andreas Krebbel  <Andreas.Krebbel@de.ibm.com>

	* gfortran.dg/reassoc_4.f: Use dg-additional-options.

2012-01-26  Jakub Jelinek  <jakub@redhat.com>

	PR middle-end/51895
	* g++.dg/opt/pr51895.C: New test.

2012-01-26  Michael Matz  <matz@suse.de>

	PR tree-optimization/48794
	* gfortran.dg/gomp/pr48794-2.f90: New testcase.

2012-01-26  Andreas Krebbel  <Andreas.Krebbel@de.ibm.com>

	* gcc.dg/ssa-dom-thread-4.c: Set -mbranch-cost=2 for s390 and s390x.

2012-01-26  Andreas Krebbel  <Andreas.Krebbel@de.ibm.com>

	* gcc.dg/pr46309.c: Set branch-cost to 2 for s390 and s390x.
	* gcc.dg/pr44194-1.c: Disable since s390 returns structs always in
	memory.
	* gfortran.dg/reassoc_4.f: Force max-completely-peeled-insns to
	the default value for s390 and s390x.

2012-01-25  Aldy Hernandez  <aldyh@redhat.com>

	PR lto/51698
	* gcc.dg/lto/trans-mem-4_0.c: New.
	* gcc.dg/lto/trans-mem-4_1.c: New.
	* gcc.dg/lto/trans-mem-2_0.c: Provide correct argument types for
	TM builtins.
	* gcc.dg/lto/trans-mem-1_0.c: Require stdint_types.
	* gcc.dg/lto/trans-mem-1_1.c: Provide correct argument types for
	TM builtins.
	* gcc.dg/lto/trans-mem-3_0.c: Require stdint_types.
	* gcc.dg/lto/trans-mem-3_1.c: Provide correct argument types for
	TM builtins.

2012-01-25    Georg-Johann Lay  <avr@gjlay.de>

	* gcc.target/avr/torture/int24-mul.c: Rename __pgm to __flash.

2012-01-25  Ian Lance Taylor  <iant@google.com>

	* go.test/go-test.exp (go-gc-tests): Handle a few more test lines.

2012-01-25  Tobias Burnus  <burnus@net-b.de>

	PR fortran/51995
	* gfortran.dg/typebound_proc_25.f90: New.

2012-01-25  Jason Merrill  <jason@redhat.com>

	PR c++/51992
	* g++.dg/lto/pr51992_0.C: New.

2012-01-25  Jakub Jelinek  <jakub@redhat.com>

	PR tree-optimization/51987
	* gcc.target/i386/pr51987.c: New test.

2012-01-25  Greta Yorsh  <Greta.Yorsh@arm.com>

	* gcc.dg/tm/lto-1.c: Require lto support in target.

2012-01-25  Andrey Belevantsev  <abel@ispras.ru>

	PR rtl-optimization/48374
	* gcc.dg/pr48374.c: New test.

2012-01-25  Greta Yorsh  <Greta.Yorsh@arm.com>

	* gcc.dg/pr50908-2.c (dg-options): Add -fno-short-enums.

2012-01-25  Tobias Burnus  <burnus@net-b.de>

	PR fortran/51966
	* gfortran.dg/derived_constructor_char_3.f90: New.

2012-01-24  Ian Lance Taylor  <iant@google.com>

	* go.test/go-test.exp (filecmp): New procedure.
	(errchk): Handle quoted square brackets.
	(go-gc-tests): Set go_compile_args. Handle various new test
	lines.  Skip a few new tests.
	* lib/go-torture.exp (go-torture-execute): Use go_compile_args.

2012-01-24  Richard Sandiford  <rdsandiford@googlemail.com>

	* lib/target-supports.exp (proc check_effective_target_vect_perm)
	(check_effective_target_vect_extract_even_odd)
	(check_effective_target_vect_interleave): Return true for MIPS
	paired-single.

2012-01-24  Richard Sandiford  <rdsandiford@googlemail.com>

	* gcc.c-torture/execute/scal-to-vec1.c (one): New volatile variable.
	(main): Use it instead of argc.

2012-01-24  Jason Merrill  <jason@redhat.com>

	PR c++/51973
	* g++.dg/cpp0x/sfinae31.C: New.

2012-01-24  Richard Sandiford  <rdsandiford@googlemail.com>

	* gcc.dg/memcpy-4.c: Don't expect /s on MEMs.

2012-01-24  Jason Merrill  <jason@redhat.com>

	PR c++/51812
	* g++.dg/inherit/covariant20.C: New.

2012-01-24  Paolo Carlini  <paolo.carlini@oracle.com>

	PR c++/51223
	* g++.dg/parse/crash58.C: New.

2012-01-24  Jakub Jelinek  <jakub@redhat.com>

	PR target/51957
	* gcc.dg/pr51957-1.c: New test.
	* gcc.dg/pr51957-1.h: New file.
	* gcc.dg/pr51957-2.c: New test.

2012-01-23  Jason Merrill  <jason@redhat.com>

	PR c++/51930
	* g++.dg/ext/visibility/template10.C: New.

2012-01-23  Tobias Burnus  <burnus@net-b.de>

	PR fortran/51948
	* gfortran.dg/move_alloc_12.f90: New.

2012-01-23  Ramana Radhakrishnan  <ramana.radhakrishnan@linaro.org>

	PR middle-end/45416
	* gcc.dg/pr45416.c: Skip for Thumb1. Handle ubfx.

2012-01-23  Paolo Carlini  <paolo.carlini@oracle.com>

	PR c++/51398
	* g++.dg/template/crash111.C: New.

2012-01-23  Arnaud Charlet  <charlet@adacore.com>

	* ada/acats/tests/cxh/cxh1001.a: Removed, test not suitable on all
	configurations.
	* ada/acats/run_all.sh: Simplify by removing cxh1001 special case.

2012-01-23  Dodji Seketeli  <dodji@redhat.com>

	PR testsuite/51941
	* g++.dg/debug/dwarf2/nested-3.C:  Accept multiple lines between
	the DW_TAG_class_type and DW_AT_name: "Executor".

2012-01-23  Ramana Radhakrishnan  <ramana.radhakrishnan@linaro.org>

	* lib/target-supports.exp
	(check_effective_target_vect_extract_even_odd): Handle ARM neon.
	(check_effective_target_vect_interleave): Likewise.

2012-01-22  Jason Merrill  <jason@redhat.com>

	PR c++/51925
	* g++.dg/template/using20.C: New.
	* g++.dg/template/template-id-2.C: Adjust diagnostic.

2012-01-23  Jason Merrill  <jason@redhat.com>

	PR target/51934
	* g++.dg/torture/pr51344.C: Limit to x86.

2012-01-23  Greta Yorsh  <Greta.Yorsh@arm.com>

	* c-c++-common/tm/omp.c: Require target with pthread support.

2012-01-23  Richard Guenther  <rguenther@suse.de>

	PR tree-optimization/51949
	* gcc.dg/torture/pr51949.c: New testcase.

2012-01-23  Jakub Jelinek  <jakub@redhat.com>

	PR rtl-optimization/51933
	* gcc.c-torture/execute/pr51933.c: New test.

2012-01-22  Douglas B Rupp  <rupp@gnat.com>

	* gcc.dg/builtins-config.h (HAVE_C99_RUNTIME):
	Do not define for Interix.

2012-01-22  Jason Merrill  <jason@redhat.com>

	PR c++/51832
	* g++.dg/lto/pr51832.h: New.
	* g++.dg/lto/pr51832_0.C: New.
	* g++.dg/lto/pr51832_1.C: New.

2012-01-22  Eric Botcazou  <ebotcazou@adacore.com>

	* gcc.dg/ext-elim-1.c: New test.

2012-01-22  Richard Sandiford  <rdsandiford@googlemail.com>

	PR target/51931
	* gcc.c-torture/compile/20001226-1.c: Add nomips16 attribute.
	* g++.dg/opt/longbranch1.C: Likewise.

2012-01-22  Richard Sandiford  <rdsandiford@googlemail.com>

	* g++.old-deja/g++.pt/ptrmem6.C: xfail a test for ARM and MIPS
	in C++11 mode.

2012-01-21  Steven G. Kargl  <kargl@gcc.gnu.org>

	PR fortran/50556
	* gfortran.dg/namelist_74.f90: New test.
	* gfortran.dg/namelist_59.f90: Remove SAVE attribute.

2012-01-21  Tobias Burnus  <burnus@net-b.de>

	PR fortran/51913
	* gfortran.dg/class_47.f90: New.

2012-01-21  Eric Botcazou  <ebotcazou@adacore.com>

	* gnat.dg/renaming5.ad[sb]: New test.

2012-01-20  Jason Merrill  <jason@redhat.com>

	PR c++/51919
	* g++.dg/pch/mangle1.{C,Hs}: Remove.

2012-01-20  Jason Merrill  <jason@redhat.com>

	PR c++/51922
	* g++.dg/ext/attrib42.C: Require ilp32.

2012-01-20  Jakub Jelinek  <jakub@redhat.com>

	PR target/51915
	* gcc.target/arm/pr51915.c: New test.

2012-01-20  Cary Coutant  <ccoutant@google.com>
	    Dodji Seketeli  <dodji@redhat.com>

	PR debug/45682
	* g++.dg/debug/dwarf2/nested-3.C: New test.

2012-01-20  Paolo Carlini  <paolo.carlini@oracle.com>

	PR c++/51402
	* g++.dg/template/crash110.C: New.

2012-01-20  Rainer Orth  <ro@CeBiTec.Uni-Bielefeld.DE>

	* gcc.misc-tests/gcov-14.c: Skip on alpha*-dec-osf*.
	Remove default options on hppa*-*-hpux*.

2012-01-20  Rainer Orth  <ro@CeBiTec.Uni-Bielefeld.DE>

	* g++.dg/ext/visibility/template9.C: Add dg-require-visibility.

2012-01-20  Andreas Krebbel  <Andreas.Krebbel@de.ibm.com>

	* gcc.c-torture/compile/pr51856.c: New testcase.

2012-01-20  Uros Bizjak  <ubizjak@gmail.com>

	* go.test/go-test.exp (go-gc-tests): Pass correctly formatted
	options to go_target_compile.

2012-01-20  Kai Tietz  <ktietz@redhat.com>

	* g++.dg/torture/pr51344.C: Fix typo.

2012-01-20  Richard Guenther  <rguenther@suse.de>

	PR tree-optimization/51903
	* g++.dg/torture/pr51903.C: New testcase.

2012-01-20  Tobias Burnus  <burnus@net-b.de>
	    Janus Weil  <janus@gcc.gnu.org>

	PR fortran/51056
	* gfortran.dg/use_21.f90: New.

2012-01-20  Jakub Jelinek  <jakub@redhat.com>

	PR target/51106
	* gcc.dg/torture/pr51106-1.c: New test.
	* gcc.dg/torture/pr51106-2.c: New test.

2012-01-19  Kai Tietz  <ktietz@redhat.com>

	* g++.dg/torture/pr51344.C: New test.

2012-01-19  Tobias Burnus  <burnus@net-b.de>

	PR fortran/51904
	* gfortran.dg/intrinsic_size_2.f90: New.

2012-01-19  Jason Merrill  <jason@redhat.com>

	PR c++/51889
	* g++.dg/inherit/using7.C: New.

2012-01-19  Richard Guenther  <rguenther@suse.de>

	PR tree-optimization/37997
	* gcc.dg/tree-ssa/ssa-pre-28.c: New testcase.

2012-01-19 Andrey Belevantsev <abel@ispras.ru>

	PR rtl-optimization/51505
	* gcc.dg/pr51505.c: New test.

2012-01-18  Paul Thomas  <pault@gcc.gnu.org>

	PR fortran/51634
	* gfortran.dg/typebound_operator_12.f03: New.
	* gfortran.dg/typebound_operator_13.f03: New.

2012-01-18  Paolo Carlini  <paolo.carlini@oracle.com>

	PR c++/51225
	* g++.dg/cpp0x/pr51225.C: New.

2012-01-17  Ian Lance Taylor  <iant@google.com>

	PR go/50656
	* go.test/go-test.exp (go-gc-tests): Recognize some more test lines.

2012-01-17  Tobias Burnus  <burnus@net-b.de>

	PR fortran/51869
	* gfortran.dg/realloc_on_assign_9.f90: New.

2012-01-17  Aldy Hernandez  <aldyh@redhat.com>

	PR other/51165
	* gcc.dg/tm/memopt-3.c: Remove xfail.
	* gcc.dg/tm/memopt-4.c: Remove xfail.
	* gcc.dg/tm/memopt-5.c: Remove xfail.
	* gcc.dg/tm/memopt-7.c: Remove xfail.

2012-01-17  Jakub Jelinek  <jakub@redhat.com>

	PR tree-optimization/51877
	* gcc.c-torture/execute/pr51877.c: New test.

2012-01-17  Michael Zolotukhin  <michael.v.zolotukhin@intel.com>

	* gcc.dg/vect/no-section-anchors-vect-69.c: Change
	{!vect_align_arrays} to vect_sizes_32B_16B.
	* gcc.dg/vect/vect-multitypes-1.c: Ditto.
	* gcc.dg/vect/vect-peel-3.c: Ditto.

2012-01-16  Jason Merrill  <jason@redhat.com>

	PR c++/51854
	* g++.dg/abi/mangle60.C: New.

	PR c++/51827
	* g++.dg/pch/mangle1.{C,Hs}: New.

2012-01-16  Mikael Morin  <mikael@gcc.gnu.org>
	    Tobias Burnus  <burnus@net-b.de>

	PR fortran/50981
	* gfortran.dg/elemental_optional_args_3.f90: New
	* gfortran.dg/elemental_optional_args_4.f90: New

2012-01-16  Tobias Burnus  <burnus@net-b.de>

	PR fortran/51809
	* gfortran.dg/use_20.f90: New

2012-01-16  Jason Merrill  <jason@redhat.com>

	PR c++/51868
	* g++.dg/cpp0x/rv-bitfield.C: New.
	* g++.dg/cpp0x/rv-bitfield2.C: New.

2012-01-16  Paul Thomas  <pault@gcc.gnu.org>

	* gfortran.dg/class_array_3.f03: Remove the explicit loop in
	subroutine 'qsort' and use index array to assign the result.

2012-01-16  Jakub Jelinek  <jakub@redhat.com>

	PR tree-optimization/51865
	* gcc.dg/pr51865.c: New test.

2012-01-15  Richard Sandiford  <rdsandiford@googlemail.com>

	* gcc.dg/tree-ssa/ssa-dom-thread-4.c: Expect 4 threaded edges for MIPS.

2012-01-15  Richard Sandiford  <rdsandiford@googlemail.com>

	* gcc.target/mips/code-readable-2.c: Allow the jump table address
	to be loaded from the constant pool, rather than via %hi and %lo.

2012-01-15  Uros Bizjak  <ubizjak@gmail.com>

	PR rtl-optimization/51821
	* gcc.dg/pr51821.c: New test.

2012-01-15  Andreas Schwab  <schwab@linux-m68k.org>

	* gcc.dg/torture/pr8081.c: Fix char signedness assumption.

2012-01-14  Andreas Schwab  <schwab@linux-m68k.org>

	* g++.dg/cpp0x/constexpr-rom.C: Add -G0 where applicable.

2012-01-14  Tobias Burnus  <burnus@net-b.de>

	PR fortran/51800
	* gfortran.dg/init_flag_8.f90: New.
	* gfortran.dg/init_flag_9.f90: New.

2011-01-14  Tobias Burnus  <burnus@net-b.de>

	PR fortran/51816
	* gfortran.dg/use_18.f90: New.
	* gfortran.dg/use_19.f90: New.

2012-01-13  Ian Lance Taylor  <iant@google.com>

	PR c++/50012
	* g++.dg/warn/Wsign-compare-4.C: New.

2012-01-13  Paul Thomas  <pault@gcc.gnu.org>

	PR fortran/48351
	* gfortran.dg/alloc_comp_assign.f03: New.
	* gfortran.dg/allocatable_scalar_9.f90: Reduce count of
	__BUILTIN_FREE from 38 to 32.

2012-01-13  Jason Merrill  <jason@redhat.com>

	PR c++/20681
	* g++.dg/warn/Wreturn-type-7.C: New.

2012-01-13  Georg-Johann Lay  <avr@gjlay.de>

	* gcc.c-torture/execute/20120111-1.c: Fix wrong int = int32_t
	assumption.
	* g++.dg/ipa/pr51759.C: Fix assumption sizeof(int) > 2.
	* gcc.dg/cpp/warn-multichar.c: Fix to work on int=16 platforms.
	* gcc.dg/cpp/warn-multichar-2.c: Ditto.
	* gcc.dg/debug/dwarf2/pr49871.c: Add dg-require-effective-target
	int32plus because of big array needed.
	* gcc.dg/pr50527.c: Don't FAIL if sizeof(void*) = 2
	* gcc.dg/lto/20090218-2_1.c: Fix prototype of malloc, memcpy.

2012-01-13  Jason Merrill  <jason@redhat.com>

	PR c++/51813
	* g++.dg/ext/visibility/template9.C: New.

	PR c++/51620
	* g++.dg/cpp0x/defaulted34.C: New.
	* g++.dg/template/virtual3.C: New.

2012-01-13  Richard Guenther  <rguenther@suse.de>

	PR middle-end/8081
	* gcc.dg/torture/pr8081.c: New testcase.

2012-01-13  Georg-Johann Lay  <avr@gjlay.de>

	* gcc.dg/pr46309.c: Set branch cost to greater 1 for avr.

2012-01-12  Jason Merrill  <jason@redhat.com>

	PR c++/51714
	* g++.dg/ext/stmtexpr14.C: New.

2012-01-13  Dodji Seketeli  <dodji@redhat.com>

	PR c++/51633
	* g++.dg/cpp0x/constexpr-diag4.C: New test.

2012-01-12  Jason Merrill  <jason@redhat.com>

	PR c++/48051
	* g++.dg/abi/mangle48.C: Test qualified-names, too.
	* g++.dg/abi/mangle58.C: Likewise.

	PR c++/51403
	* g++.dg/template/arg8.C: New.

2012-01-12  Ira Rosen  <irar@il.ibm.com>

	PR tree-optimization/51799
	* gcc.dg/vect/pr51799.c: New test.
	* gcc.dg/vect/vect-widen-shift-u8.c: Expect two widening shift
	patterns.

2012-01-12  Dominique d'Humieres  <dominiq@lps.ens.fr>
	    Tobias Burnus  <burnus@net-b.de>

	PR fortran/51057
	PR fortran/51616
	* lib/target-supports.exp
	(check_effective_target_fortran_largest_fp_has_sqrt): New.
	* gfortran.dg/quad_2.f90: Use it, add pattern for IBM's real(16).

2012-01-11  Jason Merrill  <jason@redhat.com>

	PR c++/51565
	* g++.dg/ext/attrib42.C: New.

2012-01-11  Jakub Jelinek  <jakub@redhat.com>

	PR bootstrap/51796
	* gcc.dg/pr51796.c: New test.

2012-01-11  Jason Merrill  <jason@redhat.com>

	PR c++/51818
	* g++.dg/cpp0x/lambda/lambda-mangle3.C: New.

2012-01-11  Eric Botcazou  <ebotcazou@adacore.com>

	* gnat.dg/array19.ad[sb]: New test.

2012-01-11  Eric Botcazou  <ebotcazou@adacore.com>

	* gnat.dg/opt23.ad[sb]: New test.
	* gnat.dg/opt23_pkg.ad[sb]: New helper.
	* gnat.dg/opt24.ad[sb]: New test.

2012-01-11  Bill Schmidt  <wschmidt@linux.vnet.ibm.com>

	PR tree-optimization/49642
	* gcc.dg/tree-ssa/pr49642-1.c: New test.
	* gcc.dg/tree-ssa/pr49642-2.c: New test.

2012-01-11  Jason Merrill  <jason@redhat.com>

	PR c++/51613
	* g++.dg/template/explicit-args5.C: New.

2012-01-11  Matthew Gretton-Dann  <matthew.gretton-dann@arm.com>

	* gcc.c-torture/execute/20120110-1.c: New testcase.

2012-01-10  Jason Merrill  <jason@redhat.com>

	PR c++/51614
	* g++.dg/inherit/ambig1.C: New.

	PR c++/51433
	* g++.dg/cpp0x/constexpr-cache1.C: New.

2012-01-10  Richard Guenther  <rguenther@suse.de>

	PR tree-optimization/51801
	* gcc.dg/torture/pr51801.c: New testcase.

2012-01-10  Tobias Burnus  <burnus@net-b.de>

	PR fortran/51652
	* gfortran.dg/allocate_with_typespec_5.f90: New.

2012-01-10  Tobias Burnus  <burnus@net-b.de>

	* gfortran.dg/class_39.f03: Update dg-error string.

2012-01-10  Richard Guenther  <rguenther@suse.de>

	PR tree-optimization/50913
	* gcc.dg/graphite/interchange-16.c: New testcase.
	* gcc.dg/graphite/scop-20.c: XFAIL.
	* gfortran.dg/graphite/interchange-1.f: Likewise.
	* gfortran.dg/graphite/block-1.f90: Likewise.
	* gfortran.dg/graphite/block-2.f: Likewise.

2012-01-10  Richard Henderson  <rth@redhat.com>

	* lib/target-supports.exp (check_effective_target_vect_perm,
	check_effective_target_vect_perm_byte,
	check_effective_target_vect_perm_short): Enable for arm neon.

2012-01-09  Tobias Burnus  <burnus@net-b.de>

	PR fortran/46328
	* gfortran.dg/typebound_operator_11.f90: New.

2012-01-09  Eric Botcazou  <ebotcazou@adacore.com>

	* gnat.dg/array18.adb: New test.
	* gnat.dg/array18_pkg.ads: New helper.

2012-01-09  Paul Thomas  <pault@gcc.gnu.org>

	PR fortran/51791
	* gfortran.dg/typebound_operator_7.f03: Insert parentheses
	around base object in first assignment in main program.
	* gfortran.dg/typebound_operator_10.f03: New test.

2012-01-09  Martin Jambor  <mjambor@suse.cz>

	PR tree-optimization/51759
	* g++.dg/ipa/pr51759.C: New test.

2012-01-09  Tobias Burnus  <burnus@net-b.de>

	PR fortran/51758
	* gfortran.dg/optional_absent_2.f90: New.

2012-01-09  Tobias Burnus  <burnus@net-b.de>

	PR fortran/51578
	* gfortran.dg/use_17.f90: New.

2012-01-09  Gary Funck  <gary@intrepid.com>

	PR preprocessor/33919
	* gcc.dg/pr33919.c: New test.
	* gcc.dg/pr33919-0.h: New test header file.
	* gcc.dg/pr33919-1.h: Ditto.
	* gcc.dg/pr33919-2.h: Ditto.

2012-01-07  Jan Hubicka  <jh@suse.cz>

	PR tree-optimize/51694
	* gcc.c-torture/compile/pr51694.c: new testcase.

2012-01-07  Jan Hubicka  <jh@suse.cz>

	PR tree-optimization/51600
	* g++.dg/torture/pr51600.C: New testcase.

2012-01-07  John David Anglin  <dave.anglin@nrc-cnrc.gc.ca>

	PR gcov-profile/51715
	PR gcov-profile/51717
	* gcc.misc-tests/gcov-13.c: Skip on 32-bit hppa*-*-hpux*.
	* gcc.misc-tests/gcov-14.c: Likewise.

2012-01-06  Jason Merrill  <jason@redhat.com>

	* g++.dg/parse/new5.C: New.

2012-01-06  Patrick Marlier  <patrick.marlier@gmail.com>

	PR testsuite/51655
	* c-c++-common/tm/memcpy-1.c: Declare memcpy instead of
	including <string.h>.

2012-01-06  Jason Merrill  <jason@redhat.com>

	* g++.dg/abi/mangle51.C: New.
	* g++.dg/abi/mangle52.C: New.
	* g++.dg/abi/mangle53.C: New.
	* g++.dg/abi/mangle54.C: New.
	* g++.dg/abi/mangle55.C: New.
	* g++.dg/abi/mangle56.C: New.
	* g++.dg/abi/mangle57.C: New.
	* g++.dg/abi/mangle58.C: New.
	* g++.dg/abi/mangle59.C: New.
	* g++.dg/cpp0x/trailing3.C: Update mangling.
	* g++.dg/cpp0x/variadic111.C: Update mangling.
	* g++.dg/cpp0x/variadic4.C: Update mangling.
	* g++.dg/cpp0x/variadic42.C: Pass -fabi-version=5.
	* g++.dg/template/nontype22.C: Works now.
	* g++.dg/template/pr35240.C: Works now.

	* g++.dg/cpp0x/error7.C: New.

2012-01-06  Tobias Burnus <burnus@net-b.de>

	* gfortran.dg/deallocate_stat_2.f90: New.
	* coarray/allocate_errgmsg.f90: New.
	* gfortran.dg/coarray_lib_alloc_1.f90: New.
	* gfortran.dg/coarray_lib_alloc_2.f90: New.
	* coarray/subobject_1.f90: Fix for num_images > 1.
	* gfortran.dg/deallocate_stat.f90: Update due to changed
	stat= handling.

2012-01-06  Andrew Stubbs  <ams@codesourcery.com>

	* gcc.target/arm/headmerge-2.c: Adjust scan pattern.

2012-01-06  Eric Botcazou  <ebotcazou@adacore.com>

	* ada/acats/overflow.lst: Add cb20004.

2012-01-05  Dodji Seketeli  <dodji@redhat.com>

	PR c++/51541
	* g++.dg/cpp0x/alias-decl-18.C: New test.

2012-01-05  Eric Botcazou  <ebotcazou@adacore.com>

	* gcc.c-torture/execute/20120104-1.c: New test.

2012-01-05  Paul Thomas  <pault@gcc.gnu.org>

	PR fortran/PR48946
	* gfortran.dg/typebound_operator_9.f03: This is now a copy of
	the old typebound_operator_8.f03.
	* gfortran.dg/typebound_operator_8.f03: New version of
	typebound_operator_7.f03 with 'u' a derived type instead of a
	class object.

2012-01-05  Richard Guenther  <rguenther@suse.de>

	* g++.dg/torture/pr49309.C: Skip for -flto.

2012-01-05  Jakub Jelinek  <jakub@redhat.com>

	PR middle-end/51761
	* gcc.c-torture/compile/pr51761.c: New test.

2012-01-05  Richard Guenther  <rguenther@suse.de>

	PR tree-optimization/51760
	* gcc.dg/torture/pr51760.c: New testcase.

2012-01-05  Aldy Hernandez  <aldyh@redhat.com>

	PR middle-end/51472
	* gcc.dg/tm/memopt-6.c: Adjust regexp.

2012-01-05  Richard Guenther  <rguenther@suse.de>

	PR lto/41576
	* gfortran.dg/lto/pr41576_0.f90: New testcase.
	* gfortran.dg/lto/pr41576_1.f90: Likewise.

2012-01-04  Jakub Jelinek  <jakub@redhat.com>

	PR debug/51695
	* gcc.dg/pr51695.c: New test.

2012-01-04  Andrew Pinski  <apinski@cavium.com>

	* gcc.target/mips/mips64-dsp-ldx1.c: New test.
	* gcc.target/mips/octeon2-lx-1.c: New test.
	* gcc.target/mips/mips64-dsp-ldx.c: New test.
	* gcc.target/mips/octeon2-lx-2.c: New test.
	* gcc.target/mips/octeon2-lx-3.c: New test.

2012-01-04  Patrick Marlier  <patrick.marlier@gmail.com>

	PR other/51163
	PR other/51164
	* gcc.dg/tm/alias-1.c:  Adjust regexp.
	* gcc.dg/tm/alias-2.c:  Adjust regexp.

2012-01-04  Paolo Carlini  <paolo.carlini@oracle.com>

	PR c++/51064
	* g++.dg/warn/Wparentheses-26.C: New.

2012-01-04  Mikael Morin  <mikael@gcc.gnu.org>

	* gfortran.dg/elemental_optional_args_2.f90: New test.

2012-01-04  Thomas Koenig  <tkoenig@gcc.gnu.org>

	PR fortran/49693
	* gfortran.dg/common_17.f90:  New test.

2012-01-04  Richard Guenther  <rguenther@suse.de>

	PR tree-optimization/49651
	* gcc.dg/tree-ssa/pta-ptrarith-1.c: Adjust.
	* gcc.dg/tree-ssa/pta-ptrarith-2.c: Likewise.

2012-01-03  Paolo Carlini  <paolo.carlini@oracle.com>

	PR c++/51738
	* g++.dg/cpp0x/initlist-postfix-open-square.C: New.

2012-01-03  Andrew Pinski  <apinski@cavium.com>

	* lib/scanasm.exp (dg-function-on-line): Always use a special format
	for all mips targets.  Also allow an optional .cfi_startproc.

2012-01-03  Uros Bizjak  <ubizjak@gmail.com>

	* gfortran.dg/typebound_operator_8.f03: Use dg-add-options ieee.

2012-01-03  Paolo Carlini  <paolo.carlini@oracle.com>

	PR c++/29273
	* g++.dg/rtti/dyncast5.C: New.

2012-01-03  Richard Guenther  <rguenther@suse.de>

	PR tree-optimization/51070
	* gcc.dg/torture/pr51070-2.c: New testcase.

2012-01-03  Richard Guenther  <rguenther@suse.de>

	PR tree-optimization/51692
	* gcc.dg/torture/pr51692.c: New testcase.

2012-01-03  Richard Guenther  <rguenther@suse.de>

	PR debug/51650
	* g++.dg/lto/pr51650-3_0.C: New testcase.

2012-01-03  Paolo Carlini  <paolo.carlini@oracle.com>

	PR c++/15867
	* g++.dg/warn/Wredundant-decls-spec.C: New.

2012-01-03  Jakub Jelinek  <jakub@redhat.com>

	PR tree-optimization/51719
	* g++.dg/tree-prof/pr51719.C: New test.

2012-01-03  Richard Guenther  <rguenther@suse.de>

	PR middle-end/51730
	* gcc.dg/fold-compare-6.c: New testcase.

2012-01-03  Jakub Jelinek  <jakub@redhat.com>

	PR c++/51669
	* g++.dg/gomp/pr51669.C: New test.

2012-01-02  Jason Merrill  <jason@redhat.com>

	PR c++/51675
	* g++.dg/cpp0x/constexpr-union2.C: New.

	PR c++/51666
	* g++.dg/cpp0x/nsdmi-defer5.C: New.

2012-01-02  Dodji Seketeli  <dodji@redhat.com>

	PR c++/51462
	* g++.dg/cpp0x/constexpr-99.C: New test.

2012-01-02  Paolo Carlini  <paolo.carlini@oracle.com>

	PR c++/20140
	* g++.dg/template/init9.C: New.

2012-01-02  Richard Sandiford  <rdsandiford@googlemail.com>

	* gcc.dg/memcpy-4.c: Add nomips16 attribute for MIPS targets.
	Increase copy to 5 bytes.  Look for at least two "mem/s/u"s,
	rather than a specific number.

2012-01-02  Paul Thomas  <pault@gcc.gnu.org>

	PR fortran/46262
	PR fortran/46328
	PR fortran/51052
	* gfortran.dg/typebound_operator_7.f03: New.
	* gfortran.dg/typebound_operator_8.f03: New.

2012-01-02  Richard Sandiford  <rdsandiford@googlemail.com>

	PR target/51729
	* gcc.target/mips/dspr2-MULT.c: Remove -ffixed-hi -ffixed-lo.
	XFAIL.
	* gcc.target/mips/dspr2-MULTU.c: Likewise.

2012-01-02  Richard Sandiford  <rdsandiford@googlemail.com>

	* gcc.dg/pr46309.c: Add -mtune=octeon2 for MIPS.

2012-01-02  Richard Sandiford  <rdsandiford@googlemail.com>

	* g++.dg/cpp0x/constexpr-rom.C: Look for .rdata rather than rodata
	for MIPS.

2012-01-02  Richard Sandiford  <rdsandiford@googlemail.com>

	* gfortran.dg/io_real_boz_3.f90: Require fortran_real_16.
	* gfortran.dg/io_real_boz_4.f90: Likewise.
	* gfortran.dg/io_real_boz_5.f90: Likewise.

2012-01-02  Richard Sandiford  <rdsandiford@googlemail.com>

	* g++.dg/opt/devirt2.C: Add -mno-abicalls for MIPS.

2012-01-02  Revital Eres  <revital.eres@linaro.org>

	* gcc.dg/sms-11.c: New file.

2012-01-02  Tobias Burnus  <burnus@net-b.de>

	PR fortran/51682
	* gfortran.dg/coarray/image_index_3.f90: New.

2012-01-01  Paolo Carlini  <paolo.carlini@oracle.com>

	PR c++/16603
	* g++.dg/parse/enum8.C: New.

2012-01-01  Paolo Carlini  <paolo.carlini@oracle.com>

	PR c++/51379
	* g++.dg/conversion/reinterpret4.C: New.
	* g++.dg/conversion/reinterpret1.C: Adjust.

2012-01-01  Paolo Carlini  <paolo.carlini@oracle.com>

	* g++.dg/cpp0x/constexpr-delegating2.C: Add missing piece.

2012-01-01  Fabien Chêne  <fabien@gcc.gnu.org>

	* g++.old-deja/g++.brendan/crash25.C: Adjust.
	* g++.old-deja/g++.brendan/crash56.C: Likewise.
	* g++.old-deja/g++.jason/access14.C: Likewise.
	* g++.old-deja/g++.jason/access8.C: Likewise.
	* g++.old-deja/g++.jason/access1.C: Likewise.
	* g++.old-deja/g++.other/access3.C: Likewise.
	* g++.old-deja/g++.other/access5.C: Likewise.
	* g++.old-deja/g++.law/unsorted1.C: Likewise.
	* g++.old-deja/g++.law/visibility22.C: Likewise.
	* g++.old-deja/g++.law/visibility26.C: Likewise.
	* g++.old-deja/g++.mike/p2746.C: Likewise.
	* g++.dg/debug/using1.C: Likewise.
	* g++.dg/lookup/using51.C: Likewise.
	* g++.dg/inherit/using5.C: Likewise.
	* g++.dg/inherit/pr30297.C: Likewise.
	* g++.dg/inherit/access8.C: Likewise.
	* g++.dg/torture/pr39362.C: Likewise.
	* g++.dg/template/crash13.C: Likewise.
	* g++.dg/template/using10.C: Likewise.

2012-01-01  Thomas Koenig  <tkoenig@gcc.gnu.org>

	PR fortran/51502
	* lib/gcc-dg.exp (scan-module-absence):  Really commit last
	change.

2012-01-01  Ira Rosen  <irar@il.ibm.com>

	PR tree-optimization/51704
	* gfortran.dg/vect/no-fre-no-copy-prop-O3-pr51704.f90: New.
	* gfortran.dg/vect/vect.exp: Run no-fre-no-copy-prop-O3-* with
	corresponding flags.

2012-01-01  Paolo Carlini  <paolo.carlini@oracle.com>

	PR c++/51723
	* g++.dg/cpp0x/constexpr-delegating2.C: New.

2012-01-01  Jan Hubicka  <jh@suse.cz>

	PR rtl-optimization/51069
	* gcc.c-torture/compile/pr51069.c: New testcase.

2012-01-01  Jakub Jelinek  <jakub@redhat.com>

	PR tree-optimization/51683
	* gcc.dg/pr51683.c: New test.

Copyright (C) 2012 Free Software Foundation, Inc.

Copying and distribution of this file, with or without modification,
are permitted in any medium without royalty provided the copyright
notice and this notice are preserved.<|MERGE_RESOLUTION|>--- conflicted
+++ resolved
@@ -1,6 +1,23 @@
 2012-11-05  Jakub Jelinek  <jakub@redhat.com>
 
-<<<<<<< HEAD
+	Backported from mainline
+	2012-10-24  Jakub Jelinek  <jakub@redhat.com>
+
+	PR debug/54828
+	* g++.dg/debug/pr54828.C: New test.
+
+	2012-10-23  Jakub Jelinek  <jakub@redhat.com>
+
+	PR c++/54988
+	* c-c++-common/pr54988.c: New test.
+
+	2012-10-10  Jakub Jelinek  <jakub@redhat.com>
+
+	PR tree-optimization/54877
+	* gcc.dg/torture/pr54877.c: New test.
+
+2012-11-05  Jakub Jelinek  <jakub@redhat.com>
+
 	PR debug/54970
 	PR debug/54971
 	* gcc.dg/guality/pr54970.c: Use NOP instead of "NOP" in inline-asm.
@@ -15,23 +32,6 @@
 	PR debug/54970
 	PR debug/54971
 	* gcc.dg/guality/pr54970.c: New test.
-=======
-	Backported from mainline
-	2012-10-24  Jakub Jelinek  <jakub@redhat.com>
-
-	PR debug/54828
-	* g++.dg/debug/pr54828.C: New test.
-
-	2012-10-23  Jakub Jelinek  <jakub@redhat.com>
-
-	PR c++/54988
-	* c-c++-common/pr54988.c: New test.
-
-	2012-10-10  Jakub Jelinek  <jakub@redhat.com>
-
-	PR tree-optimization/54877
-	* gcc.dg/torture/pr54877.c: New test.
->>>>>>> 5c610507
 
 2012-11-02  Jeff Law  <law@redhat.com>
 
