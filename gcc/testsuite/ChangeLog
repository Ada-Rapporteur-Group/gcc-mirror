--- conflicted
+++ resolved
@@ -1,5 +1,3 @@
-<<<<<<< HEAD
-=======
 2010-07-26  Rainer Orth  <ro@CeBiTec.Uni-Bielefeld.DE>
 
 	* g++.dg/torture/pr44900.C: Use dg-require-effective-target
@@ -1378,7 +1376,6 @@
 	* gcc.target/arm/neon-vset_lanes64.c: New.
 	* gcc.target/arm/neon-vset_laneu64.c: New.
 
->>>>>>> e8da5f64
 2010-07-02  Richard Guenther  <rguenther@suse.de>
 
 	* g++.dg/torture/20100702-1.C: New testcase.
