<<<<<<< HEAD
2009-12-03  Benjamin Kosnik  <bkoz@redhat.com>
	    Gabriel Dos Reis  <gdr@cs.tamu.edu>

	* constexpr-data1.C: New.
	* constexpr-data2.C: New.
	* constexpr-ex1.C: New.
	* constexpr-ex2.C: New.
	* constexpr-function1.C: New.
	* constexpr-function2.C: New.
	* constexpr-function3.C: New.
	* constexpr-object1.C: New.
	* constexpr-object2.C: New.
=======
2010-06-02  Jason Merrill  <jason@redhat.com>

	* g++.dg/ext/vector9.C: Expect typedef in error message.

	PR c++/9726
	PR c++/23594
	PR c++/44333
	* g++.dg/tc1/dr101.C: Remove xfails.

2010-06-02  H.J. Lu  <hongjiu.lu@intel.com>

	PR middle-end/44372
	* g++.dg/ipa/pr44372.C: New.

2010-06-02  Jan Hubicka  <jh@suse.cz>

	PR middle-end/44295
	* g++.dg/torture/pr44295.C: Neww testcase.

2010-06-02  Jan Hubicka  <jh@suse.cz>

	* gcc.dg/tree-ssa/loadpre6.c: Update.

2010-06-02  Richard Guenther  <rguenther@suse.de>

	* g++.dg/plugin/header_plugin.c: Include cp-tree.h before
	diagnostic.h.

2010-06-02  Iain Sandoe  <iains@gcc.gnu.org>

	* lib/lto.exp (lto-link-and-maybe-run): Show the options in
	the link fail message.

2010-06-02  Tobias Burnus  <burnus@net-b.de>

	PR fortran/44360
	* gfortran.dg/use_13.f90: New test case.

2010-06-01  Jerry DeLisle  <jvdelisle@gcc.gnu.org>

	PR fortran/44371
	* gfortran.dg/error_stop_2.f08: Minor update.

2010-06-01  Jerry DeLisle  <jvdelisle@gcc.gnu.org>

	PR fortran/44371
	* gfortran.dg/error_stop_1.f08: New test.
	* gfortran.dg/error_stop_2.f08: New test.

2010-06-01  Jason Merrill  <jason@redhat.com>

	DR 990
	* g++.dg/cpp0x/initlist37.C: New.
	* g++.dg/cpp0x/initlist38.C: New.

	PR c++/44358
	* g++.dg/cpp0x/initlist36.C: New.

2010-05-31 Jan Hubicka  <jh@suse.cz>

	* gcc.dg/noreturn-8.c: New testcase.

2010-05-31 Jan Hubicka  <jh@suse.cz>

	* gcc.dg/lto/noreturn-1_1.c: Remove dg-do annotations.
	* gcc.dg/lto/noreturn-1_0.c: Move it here.

2010-05-31 Jan Hubicka  <jh@suse.cz>

	* gcc.dg/lto/noreturn-1_1.c: New testcase.
	* gcc.dg/lto/noreturn-1_0.c: New testcase.

2010-05-31  Thomas Koenig  <tkoenig@gcc.gnu.org>

	PR fortran/36928
	* gfortran.dg/dependency_27.f90:  New test.
	* gfortran.dg/array_assign_1.F90:  New test.

2010-05-31  Jakub Jelinek  <jakub@redhat.com>

	PR target/44338
	* gcc.target/i386/sse-24.c: New test.

2010-05-31  Jan Hubicka  <jh@suse.cz>

	* gcc.dg/builtin-apply4.c: Compile with -Wmissing-return.

2010-05-31  Jakub Jelinek  <jakub@redhat.com>

	PR middle-end/44337
	* gcc.dg/pr44337.c: New test.

	PR tree-optimization/44182
	* g++.dg/debug/pr44182.C: New test.

2010-05-31  Eric Botcazou  <ebotcazou@adacore.com>

	* gcc.dg/nested-func-7.c: New test.
	* gnat.dg/frame_overflow.adb: Adjust directives.

2010-05-30  Eric Botcazou  <ebotcazou@adacore.com>

	* gnat.dg/prot2.ad[sb]: New test.
	* gnat.dg/prot2_pkg1.ads: New helper.
	* gnat.dg/prot2_pkg2.ad[sb]: Likewise.

2010-05-30  Eric Botcazou  <ebotcazou@adacore.com>

	* gnat.dg/array11.adb: Adjust dg-warning directive.
	* gnat.dg/object_overflow.adb: Likewise.

2010-05-29  Sebastian Pop  <sebastian.pop@amd.com>

	PR middle-end/44306
	* gcc.dg/tree-ssa/pr44306.c: New.

2010-05-29  Jan Hubicka  <jh@suse.cz>

	* gcc.dg/tree-ssa/ipa-cp-1.c: Update testcase.

2010-05-28  Sebastian Pop  <sebastian.pop@amd.com>

	* gcc.dg/vect/vect-outer-fir-lb.c: Un-XFAIL-ed.

2010-05-28  Mike Stump  <mikestump@comcast.net>

	PR objc/44125
	* objc.dg/const-str-9.m: Remove static.

2010-05-28  Jakub Jelinek  <jakub@redhat.com>

	PR target/43636
	* gcc.c-torture/compile/pr43636.c: New test.

2010-05-28  Iain Sandoe  <iains@gcc.gnu.org>

	PR objc++/23616
	* obj-c++.dg/try-catch-2.mm: Adjust xfail.
	* obj-c++.dg/try-catch-9.mm: Ditto.

2010-05-28  Dodji Seketeli  <dodji@redhat.com>

	Revert patch for PR c++/44188
	* g++.dg/debug/dwarf2/typedef3.C: Revert new test.

2010-05-25  Dodji Seketeli  <dodji@redhat.com>

	PR c++/44188
	* g++.dg/debug/dwarf2/typedef3.C: New test.

2010-05-27  Jason Merrill  <jason@redhat.com>

	PR c++/43555
	* g++.dg/ext/vla9.C: New.

2010-05-27  Iain Sandoe  <iains@gcc.gnu.org>

	PR objc/44140
	* objc.dg/torture/tls/thr-init-2.m: Skip for -flto, -fwhopr.
	* objc.dg/torture/tls/thr-init-3.m: Ditto.
	* objc.dg/torture/tls/thr-init.m: Ditto.
	* objc.dg/torture/trivial.m: Ditto.
	* obj-c++.dg/torture/tls/thr-init-1.mm: Ditto.
	* obj-c++.dg/torture/tls/thr-init-2.mm: Ditto.
	* obj-c++.dg/torture/tls/thr-init-3.mm: Ditto.
	* obj-c++.dg/torture/trivial.mm: Ditto.

2010-05-27  Jack Howarth  <howarth@bromo.med.uc.edu>

	* g++.dg/lto/20100302_0.C: Skip on darwin.

2010-05-27  Richard Guenther  <rguenther@suse.de>

	PR tree-optimization/44284
	* gcc.dg/vect/vect-118.c: New testcase.
	* gcc.dg/vect/bb-slp-20.c: Adjust.
	* gcc.dg/vect/no-section-anchors-vect-36.c: Likewise.
	* gcc.dg/vect/slp-9.c: Likewise.
	* gcc.dg/vect/slp-reduc-4.c: Likewise.
	* gcc.dg/vect/vect-10.c: Likewise.
	* gcc.dg/vect/vect-109.c: Likewise.
	* gcc.dg/vect/vect-12.c: Likewise.
	* gcc.dg/vect/vect-36.c: Likewise.
	* gcc.dg/vect/vect-7.c: Likewise.
	* gcc.dg/vect/vect-iv-8.c: Likewise.
	* gcc.dg/vect/vect-multitypes-10.c: Likewise.
	* gcc.dg/vect/vect-multitypes-13.c: Likewise.
	* gcc.dg/vect/vect-multitypes-14.c: Likewise.
	* gcc.dg/vect/vect-multitypes-15.c: Likewise.
	* gcc.dg/vect/vect-multitypes-7.c: Likewise.
	* gcc.dg/vect/vect-multitypes-8.c: Likewise.
	* gcc.dg/vect/vect-multitypes-9.c: Likewise.
	* gcc.dg/vect/vect-reduc-dot-s16b.c: Likewise.
	* gcc.dg/vect/vect-reduc-dot-s8a.c: Likewise.
	* gcc.dg/vect/vect-reduc-dot-s8b.c: Likewise.
	* gcc.dg/vect/vect-reduc-dot-u16b.c: Likewise.
	* gcc.dg/vect/vect-strided-a-u32-mult.c: Likewise.
	* gcc.dg/vect/vect-strided-u32-mult.c: Likewise.
	* gcc.dg/vect/vect-widen-mult-s16.c: Likewise.
	* gcc.dg/vect/vect-widen-mult-s8.c: Likewise.
	* gcc.dg/vect/vect-widen-mult-sum.c: Likewise.
	* gcc.dg/vect/vect-widen-mult-u16.c: Likewise.

2010-05-27  Maxim Kuvyrkov  <maxim@codesourcery.com>

	* gcc.dg/glibc-uclibc-1.c, gcc.dg/glibc-uclibc-2.c: Remove, no longer
	necessary.

2010-05-26  Jan Hubicka  <jh@suse.cz>

	* gcc.dg/lto/materialize-1_0.c: New file.
	* gcc.dg/lto/materialize-1_1.c: New file.

2010-05-26  Eric Botcazou  <ebotcazou@adacore.com>

	* gnat.dg/lto10.adb: New test.
	* gnat.dg/lto10_pkg.ads: New helper.

2010-05-26  Kai Tietz  <kai.tietz@onevision.com>

	* lib/target-supports.exp (check_effective_target_int128): New
	function to check if __int128 types are available for target.
	* c-c++-common/int128-types-1.c: New.
	* c-c++-common/int128-1.c: New.
	* c-c++-common/int128-2.c: New.
	* g++.dg/abi/mangle43.C: New.
	* g++.dg/init/enum1.C: Handle __int128 case and add -Wno-overflow.
	* g++.dg/cpp0x/nullptr04.C: Use __SIZE_TYPE__ for getting
	pointer-wide scalar.
	* g++.dg/other/pr25632.C: Likewise.
	* g++.dg/other/large-size-array.C (DIM): Use ULLONG_MAX for win64 case.
	* g++.dg/warn/pr13358-2.C: Add llp64 for check of special
	overflow warnings.
	* g++.dg/warn/pr13358-4.C: Likewise.
	* g++.dg/warn/Wconversion-null-2.C:  Add 'long long' case.
	* g++.dg/warn/Wconversion-null.C: Likewise.

2010-05-26  Jason Merrill  <jason@redhat.com>

	PR c++/43382
	* g++.dg/cpp0x/variadic101.C: New.

2010-05-26  Richard Guenther  <rguenther@suse.de>

	PR rtl-optimization/44164
	* gcc.c-torture/execute/pr44164.c: New testcase.
	* g++.dg/tree-ssa/pr13146.C: Adjust.

2010-05-26  Paul Thomas  <pault@gcc.gnu.org>

	PR fortran/40011
	* gfortran.dg/whole_file_19.f90 : New test.

2010-05-25  Daniel Franke  <franke.daniel@gmail.com>

	PR fortran/30668
	PR fortran/31346
	PR fortran/34260
	* gfortran.dg/pr40999.f: Fix function type.
	* gfortran.dg/whole_file_5.f90: Likewise.
	* gfortran.dg/whole_file_6.f90: Likewise.
	* gfortran.dg/whole_file_16.f90: New.
	* gfortran.dg/whole_file_17.f90: New.
	* gfortran.dg/whole_file_18.f90: New.

2010-05-25  Jack Howarth <howarth@bromo.med.uc.edu>
	    Iain Sandoe  <iains@gcc.gnu.org>

	* g++.dg/abi/mangle40.C: Adjust dg-require-alias syntax.
	* gcc.c-torture/compile/pr44197.c: Require alias support.
	* gcc.dg/lto/20081222_0.c: Ditto.

2010-05-25  Jakub Jelinek  <jakub@redhat.com>

	PR debug/42801
	* gcc.dg/guality/vla-2.c: New test.

2010-05-25  Richard Guenther  <rguenther@suse.de>

	PR middle-end/44069
	* g++.dg/torture/pr44069.C: New testcase.

2010-05-25  Richard Guenther  <rguenther@suse.de>

	* gcc.dg/tree-ssa/sra-10.c: Do not dump esra details.

2010-05-25  Iain Sandoe  <iains@gcc.gnu.org>

	PR objc/44140
	* objc.dg/torture/tls/thr-init-3.m: XFAIL lto/whopr for all.

2010-05-25  Iain Sandoe  <iains@gcc.gnu.org>

	* obj-c++.dg/torture/tls/trivial.mm: New.
	* obj-c++.dg/torture/tls/thr-init-1.mm: New.
	* obj-c++.dg/torture/tls/thr-init-2.mm: New.
	* obj-c++.dg/torture/tls/thr-init-3.mm: New.
	* obj-c++.dg/torture/tls/diag-1.mm: New.
	* obj-c++.dg/torture/tls/tls.exp: New.
	* obj-c++.dg/torture/trivial.mm: New.
	* obj-c++.dg/torture/dg-torture.exp: New.
	* obj-c++.dg/dg.exp: Gather tests explicitly from the source dir.
	* obj-c++.dg/tls/trivial.m: New.
	* obj-c++.dg/tls/init-1.mm: New.
	* obj-c++.dg/tls/diag-1.mm: New.
	* obj-c++.dg/tls/init-2.mm: New.
	* obj-c++.dg/tls/diag-2.mm: New.
	* obj-c++.dg/tls/diag-3.mm: New.
	* obj-c++.dg/tls/diag-4.mm: New.
	* obj-c++.dg/tls/static-1.mm: New.
	* obj-c++.dg/tls/tls.exp: New.
	* obj-c++.dg/tls/diag-5.mm: New.
	* obj-c++.dg/tls/static-1a.mm: New.
	* objc-obj-c++-shared/Object1.mm: New.
	* lib/obj-c++-dg.exp (obj-c++-dg-runtest): New proc.

2010-05-24  Iain Sandoe  <iains@gcc.gnu.org>

	PR objc++/43689
	* obj-c++.dg/const-str-5.mm: Name pointer equivalence union.
	* obj-c++.dg/const-str-6.mm: Ditto.

2010-05-24  Eric Botcazou  <ebotcazou@adacore.com>

	* g++.dg/parse/array-size2.C: Remove dg-error directives.

2010-05-24  Eric Botcazou  <ebotcazou@adacore.com>

	PR ada/38394
	* gnat.dg/array13.ad[sb]: New test.

2010-05-24  Daniel Jacobowitz  <dan@codesourcery.com>
	    Sandra Loosemore  <sandra@codesourcery.com>

	* gcc.target/arm/neon/: Regenerated test cases.

	* gcc.target/arm/neon/polytypes.c,
	gcc.target/arm/neon-vmla-1.c, gcc.target/arm/neon-vmls-1.c,
	gcc.target/arm/neon-cond-1.c, gcc.target/arm/neon/vfp-shift-a2t2.c,
	gcc.target/arm/neon-thumb2-move.c, gcc.dg/torture/arm-fp16-ops-8.c,
	gcc.dg/torture/arm-fp16-ops-7.c, g++.dg/ext/arm-fp16/arm-fp16-ops-7.C,
	g++.dg/ext/arm-fp16/arm-fp16-ops-8.C, g++.dg/abi/mangle-neon.C: Use
	dg-add-options arm_neon.

	* gcc.target/arm/fp16-compile-vcvt.c, gcc.dg/torture/arm-fp16-ops-5.c,
	gcc.dg/torture/arm-fp16-ops-6.c, g++.dg/ext/arm-fp16/arm-fp16-ops-5.C,
	g++.dg/ext/arm-fp16/arm-fp16-ops-6.C: Use dg-add-options arm_neon_fp16
	and arm_neon_fp16_ok.

	* gcc.dg/vect/vect.exp, g++.dg/vect/vect.exp,
	gfortran.dg/vect/vect.exp: Use add_options_for_arm_neon.

	* lib/target-supports.exp (add_options_for_arm_neon): New.
	(check_effective_target_arm_neon_ok_nocache): New, from
	check_effective_target_arm_neon_ok.  Check multiple possibilities.
	(check_effective_target_arm_neon_ok): Use
	check_effective_target_arm_neon_ok_nocache.
	(add_options_for_arm_neon_fp16)
	(check_effective_target_arm_neon_fp16_ok)
	check_effective_target_arm_neon_fp16_ok_nocache): New.
	(check_effective_target_arm_neon_hw): Use add_options_for_arm_neon.

2010-05-24  Jason Merrill  <jason@redhat.com>

	PR c++/41510
	* g++.dg/cpp0x/initlist35.C: New.
	* g++.dg/init/brace6.C: Adjust.

2010-05-24  Paul Brook  <paul@codesourcery.com>

	* gcc.target/arm/frame-pointer-1.c: New test.
	* gcc.target/i386/pr9771-1.c: Move code out of main to allow frame
	pointer elimination.

2010-05-23  H.J. Lu  <hongjiu.lu@intel.com>

	PR target/44245
	* gcc.target/i386/crc32-3.c: New.
	* gcc.target/i386/crc32-4.c: Likewise.

2010-05-23  Joseph Myers  <joseph@codesourcery.com>

	* gcc.dg/c1x-typedef-1.c, gcc.dg/c1x-typedef-2.c,
	gcc.dg/c90-typedef-1.c, gcc.dg/c99-typedef-1.c: New tests.
	* gcc.dg/decl-8.c: Use -std=gnu89 -pedantic-errors.

2010-05-23  H.J. Lu  <hongjiu.lu@intel.com>

	* gcc.c-target/pr43869.c: Move "dg-do run" before lp64.

2010-05-23  Naarten Lankhorst  <mlankhorst@codeweavers.com>

	PR target/43869
	* gcc.c-target/pr43869.c: New test.

2010-05-22  Janus Weil  <janus@gcc.gnu.org>

	PR fortran/44212
	* gfortran.dg/class_22.f03: New.

2010-05-22  Iain Sandoe  <iains@gcc.gnu.org>

	PR lto/44238
	* gcc.dg/lto/20090914-2_0.c: XFAIL *-*-darwin*.

2010-05-22  Janus Weil  <janus@gcc.gnu.org>

	PR fortran/44213
	* gfortran.dg/abstract_type_7.f03: New.

2010-05-21  Jason Merrill  <jason@redhat.com>

	* g++.dg/eh/spec11.C: Test cleanup optimization.

2010-05-21  Jakub Jelinek  <jakub@redhat.com>

	PR debug/44223
	* gcc.target/i386/pr44223.c: New test.

2010-05-21  Rainer Orth  <ro@CeBiTec.Uni-Bielefeld.DE>

	* gcc.target/i386/pr25993.c: Use @function as type specifier.

2010-05-21  Eric Botcazou  <ebotcazou@adacore.com>

	* g++.dg/other/const3.C: New test.

2010-05-20  Daniel Franke  <franke.daniel@gmail.com>

	PR fortran/38407
	* warn_unused_dummy_argument_1.f90: New.
	* warn_unused_dummy_argument_2.f90: New.

2010-05-20  Paolo Carlini  <paolo.carlini@oracle.com>

	PR c++/30298
	* g++.dg/inherit/crash1.C: New.
	* g++.dg/inherit/crash2.C: Likewise.

2010-05-20  Jakub Jelinek  <jakub@redhat.com>

	PR debug/44178
	* g++.dg/debug/pr44178.C: New test.

2010-05-20  Changpeng Fang  <changpeng.fang@amd.com>

	PR middle-end/44185
	* gcc.dg/tree-ssa/prefetch-6.c: Add
	--param min-insn-to-prefetch-ratio=6.
	* gcc.dg/tree-ssa/prefetch-7.c: Remove --param max-unrolled-insns=1 to
	allow unrolling, and adjust the movnti count.

2010-05-20  Jan Hubicka  <jh@suse.cz>

	PR middle-end/44197
	* gcc.c-torture/compile/pr44197.c: New file.

2010-05-20  Uros Bizjak  <ubizjak@gmail.com>

	* gcc.target/i386/i386.exp (check_effective_target_3dnow):
	Fix test code.
	(check_effective_target_xop): Remove __may_alias__ attribute.

2010-05-20  Hans-Peter Nilsson  <hp@axis.com>

	PR target/44202
	* gcc.c-torture/execute/pr44202-1.c: New test.

2010-05-19 Jerry DeLisle <jvdelisle@gcc.gnu.org>

	PR fortran/43851
	* gfortran.dg/label_1.f90: Update test.

2010-05-19  Jan Hubicka  <jh@suse.cz>

	* gcc.dg/lto/ipareference2_0.c: New file.
	* gcc.dg/lto/ipareference2_1.c: New file.

2010-05-19  Jason Merrill  <jason@redhat.com>

	* g++.dg/parse/fn-typedef2.C: New.

	* g++.dg/other/cv_func.C: Don't expect errors about cv-qualified
	function type.

	PR c++/44193
	* g++.dg/template/fntype1.C: New.

2010-05-19  Eric Botcazou  <ebotcazou@adacore.com>

	* gnat.dg/discr23.ad[sb]: New test.
	* gnat.dg/discr23_pkg.ads: New helper.

	* gnat.dg/specs/controlled1.ads: New test.
	* gnat.dg/specs/controlled1_pkg.ads: New helper.

2010-05-19  Daniel Franke  <franke.daniel@gmail.com>

	PR fortran/44055
	* gfortran.dg/c_sizeof_2.f90: Add -Wno-conversion to dg-options;
	Fixed scope of C_SIZEOF.
	* gfortran.dg/warn_conversion_2.f90: New.

2010-05-19  Rainer Orth  <ro@CeBiTec.Uni-Bielefeld.DE>

	* lib/target-supports.exp (check_effective_target_sse2): New proc.
	* lib/target-supports-dg.exp (dg-require-effective-target): Allow
	for optional selector.
	* gcc.target/i386/i386.exp (check_effective_target_3dnow): New proc.
	(check_effective_target_sse3): New proc.
	* gcc.target/i386/math-torture/math-torture.exp: Load
	target-supports.exp.
	Only add options with -msse2 to MATH_TORTURE_OPTIONS if
	check_effective_target_sse2.
	* gcc.dg/vect/vect.exp: Return unless check_effective_target_sse2.
	* gcc.dg/vect/costmodel/i386/i386-costmodel-vect.exp: Likewise.
	* g++.dg/vect/vect.exp: Likewise.
	* gfortran.dg/vect/vect.exp: Likewise.
	* lib/fortran-torture.exp (get-fortran-torture-options): Only use
	-msse2 if check_effective_target_sse2.

	* gcc.target/i386/3dnow-1.c: Use dg-require-effective-target 3dnow.
	* gcc.target/i386/3dnow-2.c: Likewise.
	* gcc.target/i386/3dnowA-1.c: Likewise.
	* gcc.target/i386/3dnowA-2.c: Likewise.
	* gcc.target/i386/pr42549.c: Likewise.

	* gcc.target/i386/sse3-lddqu.c: Use dg-require-effective-target sse3.
	* gcc.target/i386/sse3-addsubpd.c: Likewise.
	* gcc.target/i386/sse3-addsubps.c: Likewise.
	* gcc.target/i386/sse3-haddpd.c: Likewise.
	* gcc.target/i386/sse3-haddps.c: Likewise.
	* gcc.target/i386/sse3-hsubpd.c: Likewise.
	* gcc.target/i386/sse3-hsubps.c: Likewise.
	* gcc.target/i386/sse3-movddup.c: Likewise.
	* gcc.target/i386/sse3-movshdup.c: Likewise.
	* gcc.target/i386/sse3-movsldup.c: Likewise.

	* g++.dg/abi/mangle42.C: Use dg-require-effective-target sse2.
	* g++.dg/ext/attrib35.C: Likewise.
	* g++.dg/opt/pr40496.C: Likewise.
	* g++.dg/other/i386-1.C: Likewise.
	* g++.dg/other/i386-4.C: Likewise.
	* g++.dg/other/pr34435.C: Likewise.
	* g++.dg/other/pr39496.C: Likewise.
	* g++.dg/other/pr40446.C: Likewise.
	* gcc.dg/compat/union-m128-1_main.c: Likewise.
	* gcc.dg/compat/vector-1a_main.c: Likewise.
	* gcc.dg/compat/vector-2a_main.c: Likewise.
	* gcc.dg/lto/20090206-1_0.c: Likewise.
	* gcc.dg/pr34856.c: Likewise.
	* gcc.dg/pr36584.c: Likewise.
	* gcc.dg/pr36997.c: Likewise.  Adapt dg-message line number.
	* gcc.dg/pr37544.c: Likewise.
	* gcc.dg/torture/pr16104-1.c: Likewise.
	* gcc.dg/torture/pr35771-1.c: Likewise.
	* gcc.dg/torture/pr35771-2.c: Likewise.
	* gcc.dg/torture/pr35771-3.c: Likewise.
	* gcc.dg/torture/stackalign/alloca-2.c: Likewise.
	* gcc.dg/torture/stackalign/alloca-3.c: Likewise.
	* gcc.dg/torture/stackalign/push-1.c: Likewise.
	* gcc.dg/torture/stackalign/vararg-3.c: Likewise.
	* gcc.dg/tree-ssa/prefetch-6.c: Likewise.
	* gcc.dg/tree-ssa/prefetch-7.c: Likewise.
	* gcc.dg/vect/vect-debug-pr41926.c: Likewise.
	* gcc.target/i386/20060512-1.c: Likewise.
	* gcc.target/i386/20060512-3.c: Likewise.
	* gcc.target/i386/all_one_m128i.c: Likewise.
	* gcc.target/i386/float128-1.c: Likewise.
	* gcc.target/i386/float128-2.c: Likewise.
	* gcc.target/i386/fpcvt-1.c: Likewise.
	* gcc.target/i386/fpcvt-2.c: Likewise.
	* gcc.target/i386/fpcvt-3.c: Likewise.
	* gcc.target/i386/fpprec-1.c: Likewise.
	* gcc.target/i386/funcspec-9.c: Likewise.
	* gcc.target/i386/incoming-1.c: Likewise.
	* gcc.target/i386/incoming-12.c: Likewise.
	* gcc.target/i386/incoming-2.c: Likewise.
	* gcc.target/i386/incoming-3.c: Likewise.
	* gcc.target/i386/incoming-4.c: Likewise.
	* gcc.target/i386/incoming-6.c: Likewise.
	* gcc.target/i386/incoming-7.c: Likewise.
	* gcc.target/i386/incoming-8.c: Likewise.
	* gcc.target/i386/opt-1.c: Likewise.
	* gcc.target/i386/opt-2.c: Likewise.
	* gcc.target/i386/ordcmp-1.c: Likewise.
	* gcc.target/i386/pr17692.c: Likewise.
	* gcc.target/i386/pr18614-1.c: Likewise.
	* gcc.target/i386/pr22152.c: Likewise.
	* gcc.target/i386/pr23570.c: Likewise.
	* gcc.target/i386/pr23575.c: Likewise.
	* gcc.target/i386/pr26449-1.c: Likewise.
	* gcc.target/i386/pr26600.c: Likewise.
	* gcc.target/i386/pr27790.c: Likewise.
	* gcc.target/i386/pr28839.c: Likewise.
	* gcc.target/i386/pr30970.c: Likewise.
	* gcc.target/i386/pr32000-1.c: Likewise.
	* gcc.target/i386/pr32000-2.c: Likewise.
	* gcc.target/i386/pr32280.c: Likewise.
	* gcc.target/i386/pr32661.c: Likewise.
	* gcc.target/i386/pr32708-1.c: Likewise.
	* gcc.target/i386/pr32961.c: Likewise.
	* gcc.target/i386/pr33329.c: Likewise.
	* gcc.target/i386/pr35714.c: Likewise.
	* gcc.target/i386/pr35767-1.c: Likewise.
	* gcc.target/i386/pr35767-1d.c: Likewise.
	* gcc.target/i386/pr35767-1i.c: Likewise.
	* gcc.target/i386/pr35767-2.c: Likewise.
	* gcc.target/i386/pr35767-2d.c: Likewise.
	* gcc.target/i386/pr35767-2i.c: Likewise.
	* gcc.target/i386/pr35767-3.c: Likewise.
	* gcc.target/i386/pr35767-5.c: Likewise.
	* gcc.target/i386/pr36222-1.c: Likewise.
	* gcc.target/i386/pr36578-1.c: Likewise.
	* gcc.target/i386/pr36578-2.c: Likewise.
	* gcc.target/i386/pr36992-1.c: Likewise.
	* gcc.target/i386/pr37101.c: Likewise.
	* gcc.target/i386/pr37216.c: Likewise.
	* gcc.target/i386/pr37434-1.c: Likewise.
	* gcc.target/i386/pr37434-2.c: Likewise.
	* gcc.target/i386/pr37843-3.c: Likewise.
	* gcc.target/i386/pr37843-4.c: Likewise.
	* gcc.target/i386/pr39162.c: Likewise.
	* gcc.target/i386/pr39315-1.c: Likewise.
	* gcc.target/i386/pr39315-2.c: Likewise.
	* gcc.target/i386/pr39315-3.c: Likewise.
	* gcc.target/i386/pr39315-4.c: Likewise.
	* gcc.target/i386/pr39445.c: Likewise.
	* gcc.target/i386/pr39496.c: Likewise.
	* gcc.target/i386/pr40809.c: Likewise.
	* gcc.target/i386/pr40906-3.c: Likewise.
	* gcc.target/i386/pr41019.c: Likewise.
	* gcc.target/i386/pr42542-1.c: Likewise.
	* gcc.target/i386/pr42542-2.c: Likewise.
	* gcc.target/i386/pr42542-3.c: Likewise.
	* gcc.target/i386/pr42542-3a.c: Likewise.
	* gcc.target/i386/pr42881.c: Likewise.
	* gcc.target/i386/push-1.c: Likewise.
	* gcc.target/i386/quad-sse.c: Likewise.
	* gcc.target/i386/reload-1.c: Likewise.
	* gcc.target/i386/sse-10.c: Likewise.
	* gcc.target/i386/sse-11.c: Likewise.
	* gcc.target/i386/sse-15.c: Likewise.
	* gcc.target/i386/sse-17.c: Likewise.
	* gcc.target/i386/sse-18.c: Likewise.
	* gcc.target/i386/sse-19.c: Likewise.
	* gcc.target/i386/sse-4.c: Likewise.
	* gcc.target/i386/sse-6.c: Likewise.
	* gcc.target/i386/sse-vect-types.c: Likewise.
	* gcc.target/i386/sse2-addpd-1.c: Likewise.
	* gcc.target/i386/sse2-addsd-1.c: Likewise.
	* gcc.target/i386/sse2-andnpd-1.c: Likewise.
	* gcc.target/i386/sse2-andpd-1.c: Likewise.
	* gcc.target/i386/sse2-cmpsd-1.c: Likewise.
	* gcc.target/i386/sse2-comisd-1.c: Likewise.
	* gcc.target/i386/sse2-comisd-2.c: Likewise.
	* gcc.target/i386/sse2-comisd-3.c: Likewise.
	* gcc.target/i386/sse2-comisd-4.c: Likewise.
	* gcc.target/i386/sse2-comisd-5.c: Likewise.
	* gcc.target/i386/sse2-comisd-6.c: Likewise.
	* gcc.target/i386/sse2-copysign-vec.c: Likewise.
	* gcc.target/i386/sse2-cvtdq2pd-1.c: Likewise.
	* gcc.target/i386/sse2-cvtdq2ps-1.c: Likewise.
	* gcc.target/i386/sse2-cvtpd2dq-1.c: Likewise.
	* gcc.target/i386/sse2-cvtpd2ps-1.c: Likewise.
	* gcc.target/i386/sse2-cvtps2dq-1.c: Likewise.
	* gcc.target/i386/sse2-cvtps2pd-1.c: Likewise.
	* gcc.target/i386/sse2-cvtsd2si-1.c: Likewise.
	* gcc.target/i386/sse2-cvtsd2si-2.c: Likewise.
	* gcc.target/i386/sse2-cvtsd2ss-1.c: Likewise.
	* gcc.target/i386/sse2-cvtsi2sd-1.c: Likewise.
	* gcc.target/i386/sse2-cvtsi2sd-2.c: Likewise.
	* gcc.target/i386/sse2-cvtss2sd-1.c: Likewise.
	* gcc.target/i386/sse2-cvttpd2dq-1.c: Likewise.
	* gcc.target/i386/sse2-cvttps2dq-1.c: Likewise.
	* gcc.target/i386/sse2-cvttsd2si-1.c: Likewise.
	* gcc.target/i386/sse2-cvttsd2si-2.c: Likewise.
	* gcc.target/i386/sse2-divpd-1.c: Likewise.
	* gcc.target/i386/sse2-divsd-1.c: Likewise.
	* gcc.target/i386/sse2-init-v16qi-1.c: Likewise.
	* gcc.target/i386/sse2-init-v2di-1.c: Likewise.
	* gcc.target/i386/sse2-init-v4si-1.c: Likewise.
	* gcc.target/i386/sse2-init-v8hi-1.c: Likewise.
	* gcc.target/i386/sse2-lrint-vec.c: Likewise.
	* gcc.target/i386/sse2-lrintf-vec.c: Likewise.
	* gcc.target/i386/sse2-maxpd-1.c: Likewise.
	* gcc.target/i386/sse2-maxsd-1.c: Likewise.
	* gcc.target/i386/sse2-minpd-1.c: Likewise.
	* gcc.target/i386/sse2-minsd-1.c: Likewise.
	* gcc.target/i386/sse2-mmx.c: Likewise.
	* gcc.target/i386/sse2-movapd-1.c: Likewise.
	* gcc.target/i386/sse2-movapd-2.c: Likewise.
	* gcc.target/i386/sse2-movd-1.c: Likewise.
	* gcc.target/i386/sse2-movd-2.c: Likewise.
	* gcc.target/i386/sse2-movdqa-1.c: Likewise.
	* gcc.target/i386/sse2-movdqa-2.c: Likewise.
	* gcc.target/i386/sse2-movdqu-1.c: Likewise.
	* gcc.target/i386/sse2-movdqu-2.c: Likewise.
	* gcc.target/i386/sse2-movhpd-1.c: Likewise.
	* gcc.target/i386/sse2-movhpd-2.c: Likewise.
	* gcc.target/i386/sse2-movlpd-1.c: Likewise.
	* gcc.target/i386/sse2-movlpd-2.c: Likewise.
	* gcc.target/i386/sse2-movmskpd-1.c: Likewise.
	* gcc.target/i386/sse2-movntdq-1.c: Likewise.
	* gcc.target/i386/sse2-movntpd-1.c: Likewise.
	* gcc.target/i386/sse2-movq-1.c: Likewise.
	* gcc.target/i386/sse2-movq-2.c: Likewise.
	* gcc.target/i386/sse2-movq-3.c: Likewise.
	* gcc.target/i386/sse2-movsd-1.c: Likewise.
	* gcc.target/i386/sse2-movsd-2.c: Likewise.
	* gcc.target/i386/sse2-movupd-1.c: Likewise.
	* gcc.target/i386/sse2-movupd-2.c: Likewise.
	* gcc.target/i386/sse2-mulpd-1.c: Likewise.
	* gcc.target/i386/sse2-mulsd-1.c: Likewise.
	* gcc.target/i386/sse2-orpd-1.c: Likewise.
	* gcc.target/i386/sse2-packssdw-1.c: Likewise.
	* gcc.target/i386/sse2-packsswb-1.c: Likewise.
	* gcc.target/i386/sse2-packuswb-1.c: Likewise.
	* gcc.target/i386/sse2-paddb-1.c: Likewise.
	* gcc.target/i386/sse2-paddd-1.c: Likewise.
	* gcc.target/i386/sse2-paddq-1.c: Likewise.
	* gcc.target/i386/sse2-paddsb-1.c: Likewise.
	* gcc.target/i386/sse2-paddsw-1.c: Likewise.
	* gcc.target/i386/sse2-paddusb-1.c: Likewise.
	* gcc.target/i386/sse2-paddusw-1.c: Likewise.
	* gcc.target/i386/sse2-paddw-1.c: Likewise.
	* gcc.target/i386/sse2-pand-1.c: Likewise.
	* gcc.target/i386/sse2-pandn-1.c: Likewise.
	* gcc.target/i386/sse2-pavgb-1.c: Likewise.
	* gcc.target/i386/sse2-pavgw-1.c: Likewise.
	* gcc.target/i386/sse2-pcmpeqb-1.c: Likewise.
	* gcc.target/i386/sse2-pcmpeqd-1.c: Likewise.
	* gcc.target/i386/sse2-pcmpeqw-1.c: Likewise.
	* gcc.target/i386/sse2-pcmpgtb-1.c: Likewise.
	* gcc.target/i386/sse2-pcmpgtd-1.c: Likewise.
	* gcc.target/i386/sse2-pcmpgtw-1.c: Likewise.
	* gcc.target/i386/sse2-pmaddwd-1.c: Likewise.
	* gcc.target/i386/sse2-pmaxsw-1.c: Likewise.
	* gcc.target/i386/sse2-pmaxub-1.c: Likewise.
	* gcc.target/i386/sse2-pminsw-1.c: Likewise.
	* gcc.target/i386/sse2-pminub-1.c: Likewise.
	* gcc.target/i386/sse2-pmovmskb-1.c: Likewise.
	* gcc.target/i386/sse2-pmulhuw-1.c: Likewise.
	* gcc.target/i386/sse2-pmulhw-1.c: Likewise.
	* gcc.target/i386/sse2-pmullw-1.c: Likewise.
	* gcc.target/i386/sse2-pmuludq-1.c: Likewise.
	* gcc.target/i386/sse2-por-1.c: Likewise.
	* gcc.target/i386/sse2-psadbw-1.c: Likewise.
	* gcc.target/i386/sse2-pshufd-1.c: Likewise.
	* gcc.target/i386/sse2-pshufhw-1.c: Likewise.
	* gcc.target/i386/sse2-pshuflw-1.c: Likewise.
	* gcc.target/i386/sse2-pslld-1.c: Likewise.
	* gcc.target/i386/sse2-pslld-2.c: Likewise.
	* gcc.target/i386/sse2-pslldq-1.c: Likewise.
	* gcc.target/i386/sse2-psllq-1.c: Likewise.
	* gcc.target/i386/sse2-psllq-2.c: Likewise.
	* gcc.target/i386/sse2-psllw-1.c: Likewise.
	* gcc.target/i386/sse2-psllw-2.c: Likewise.
	* gcc.target/i386/sse2-psrad-1.c: Likewise.
	* gcc.target/i386/sse2-psrad-2.c: Likewise.
	* gcc.target/i386/sse2-psraw-1.c: Likewise.
	* gcc.target/i386/sse2-psraw-2.c: Likewise.
	* gcc.target/i386/sse2-psrld-1.c: Likewise.
	* gcc.target/i386/sse2-psrld-2.c: Likewise.
	* gcc.target/i386/sse2-psrldq-1.c: Likewise.
	* gcc.target/i386/sse2-psrlq-1.c: Likewise.
	* gcc.target/i386/sse2-psrlq-2.c: Likewise.
	* gcc.target/i386/sse2-psrlw-1.c: Likewise.
	* gcc.target/i386/sse2-psrlw-2.c: Likewise.
	* gcc.target/i386/sse2-psubb-1.c: Likewise.
	* gcc.target/i386/sse2-psubd-1.c: Likewise.
	* gcc.target/i386/sse2-psubq-1.c: Likewise.
	* gcc.target/i386/sse2-psubsb-1.c: Likewise.
	* gcc.target/i386/sse2-psubsw-1.c: Likewise.
	* gcc.target/i386/sse2-psubw-1.c: Likewise.
	* gcc.target/i386/sse2-punpckhbw-1.c: Likewise.
	* gcc.target/i386/sse2-punpckhdq-1.c: Likewise.
	* gcc.target/i386/sse2-punpckhqdq-1.c: Likewise.
	* gcc.target/i386/sse2-punpckhwd-1.c: Likewise.
	* gcc.target/i386/sse2-punpcklbw-1.c: Likewise.
	* gcc.target/i386/sse2-punpckldq-1.c: Likewise.
	* gcc.target/i386/sse2-punpcklqdq-1.c: Likewise.
	* gcc.target/i386/sse2-punpcklwd-1.c: Likewise.
	* gcc.target/i386/sse2-pxor-1.c: Likewise.
	* gcc.target/i386/sse2-set-epi32-1.c: Likewise.
	* gcc.target/i386/sse2-set-epi64x-1.c: Likewise.
	* gcc.target/i386/sse2-set-v16qi-1.c: Likewise.
	* gcc.target/i386/sse2-set-v16qi-2.c: Likewise.
	* gcc.target/i386/sse2-set-v16qi-3.c: Likewise.
	* gcc.target/i386/sse2-set-v8hi-1.c: Likewise.
	* gcc.target/i386/sse2-set-v8hi-1a.c: Likewise.
	* gcc.target/i386/sse2-set-v8hi-2.c: Likewise.
	* gcc.target/i386/sse2-set-v8hi-2a.c: Likewise.
	* gcc.target/i386/sse2-shufpd-1.c: Likewise.
	* gcc.target/i386/sse2-shufps-1.c: Likewise.
	* gcc.target/i386/sse2-sqrtpd-1.c: Likewise.
	* gcc.target/i386/sse2-subpd-1.c: Likewise.
	* gcc.target/i386/sse2-subsd-1.c: Likewise.
	* gcc.target/i386/sse2-ucomisd-1.c: Likewise.
	* gcc.target/i386/sse2-ucomisd-2.c: Likewise.
	* gcc.target/i386/sse2-ucomisd-3.c: Likewise.
	* gcc.target/i386/sse2-ucomisd-4.c: Likewise.
	* gcc.target/i386/sse2-ucomisd-5.c: Likewise.
	* gcc.target/i386/sse2-ucomisd-6.c: Likewise.
	* gcc.target/i386/sse2-unpack-1.c: Likewise.
	* gcc.target/i386/sse2-unpckhpd-1.c: Likewise.
	* gcc.target/i386/sse2-unpcklpd-1.c: Likewise.
	* gcc.target/i386/sse2-vec-1.c: Likewise.
	* gcc.target/i386/sse2-vec-2.c: Likewise.
	* gcc.target/i386/sse2-vec-3.c: Likewise.
	* gcc.target/i386/sse2-vec-4.c: Likewise.
	* gcc.target/i386/sse2-vec-5.c: Likewise.
	* gcc.target/i386/sse2-vec-6.c: Likewise.
	* gcc.target/i386/sse2-xorpd-1.c: Likewise.
	* gcc.target/i386/ssefn-2.c: Likewise.
	* gcc.target/i386/ssefn-4.c: Likewise.
	* gcc.target/i386/ssefp-1.c: Likewise.
	* gcc.target/i386/ssefp-2.c: Likewise.
	* gcc.target/i386/sseregparm-3.c: Likewise.
	* gcc.target/i386/sseregparm-4.c: Likewise.
	* gcc.target/i386/sseregparm-5.c: Likewise.
	* gcc.target/i386/sseregparm-6.c: Likewise.
	* gcc.target/i386/sseregparm-7.c: Likewise.
	* gcc.target/i386/ssetype-1.c: Likewise.
	* gcc.target/i386/ssetype-2.c: Likewise.
	* gcc.target/i386/ssetype-3.c: Likewise.
	* gcc.target/i386/ssetype-4.c: Likewise.
	* gcc.target/i386/ssetype-5.c: Likewise.
	* gcc.target/i386/unordcmp-1.c: Likewise.
	* gcc.target/i386/vararg-1.c: Likewise.
	* gcc.target/i386/vararg-2.c: Likewise.
	* gcc.target/i386/vararg-3.c: Likewise.
	* gcc.target/i386/vararg-4.c: Likewise.
	* gcc.target/i386/vararg-7.c: Likewise.
	* gcc.target/i386/vararg-8.c: Likewise.
	* gcc.target/i386/vecinit-1.c: Likewise.
	* gcc.target/i386/vecinit-2.c: Likewise.
	* gcc.target/i386/vecinit-3.c: Likewise.
	* gcc.target/i386/vecinit-4.c: Likewise.
	* gcc.target/i386/vecinit-5.c: Likewise.
	* gcc.target/i386/vecinit-6.c: Likewise.
	* gcc.target/i386/vectorize2.c: Likewise.
	* gcc.target/i386/vectorize3.c: Likewise.
	* gcc.target/i386/vectorize4.c: Likewise.
	* gcc.target/i386/vectorize6.c: Likewise.
	* gcc.target/i386/vectorize7.c: Likewise.
	* gcc.target/i386/vectorize8.c: Likewise.
	* gcc.target/i386/vperm-v2df.c: Likewise.
	* gcc.target/i386/vperm-v2di.c: Likewise.
	* gcc.target/i386/vperm-v4si-1.c: Likewise.
	* gcc.target/i386/xorps-sse2.c: Likewise.
	* gcc.target/i386/xorps.c: Likewise.
	* gfortran.dg/graphite/pr42326-1.f90: Likewise.
	* gfortran.dg/graphite/pr42326.f90: Likewise.
	* gfortran.dg/vect/fast-math-mgrid-resid.f: Likewise.

2010-05-19  Richard Guenther  <rguenther@suse.de>

	PR lto/44196
	* g++.dg/lto/20100519-1_0.C: New testcase.

2010-05-19  Daniel Franke  <franke.daniel@gmail.com>

	PR fortran/42360
	* gfortran.dg/warn_intent_out_not_set.f90: New.

2010-05-19  Daniel Franke  <franke.daniel@gmail.com>

	PR fortran/38404
	* gfortran.dg/data_char_1.f90: Updated warning message.
	* gfortran.dg/data_array_6.f: New.

2010-05-19  Martin Jambor  <mjambor@suse.cz>

	* g++.dg/ipa/ivinline-8.C: New test.
	* gcc.dg/ipa/iinline-2.c: Likewise.

2010-05-19  Daniel Franke  <franke.daniel@gmail.com>

	PR fortran/34505
	* gfortran.dg/dfloat_1.f90: Add warnings for non-default kind
	arguments; add check for return value kind.
	* gfortran.dg/float_1.f90: Likewise.

2010-05-18  Rainer Orth  <ro@CeBiTec.Uni-Bielefeld.DE>

	* gcc.target/i386/20011009-1.c (COMMENT): Define.
	(main): Use it.
	* gcc.target/i386/pr25993.c [__sun__]: Use .globl.
	* lib/lto.exp (lto_prune_warns): Fix location line regex.
	Prune another location line format.
	(lto-obj): Call lto_prune_warns on comp_output.

2010-05-18  Jan Hubicka  <jh@suse.cz>

	* gcc.dg/lto/ipacp_0.c: New test.
	* gcc.dg/lto/ipacp_1.c: New test.

2010-05-18  Steven Bosscher  <steven@gcc.gnu.org>

	PR lto/44184
	* gcc.dg/lto/20100518_0.c: New test.

2010-05-18  Eric Botcazou  <ebotcazou@adacore.com>

	* gnat.dg/specs/lto3.ads: Add missing dg-options.

2010-05-17  Janus Weil  <janus@gcc.gnu.org>

	PR fortran/43990
	* gfortran.dg/class_21.f03: New.

2010-05-17  Jason Merrill  <jason@redhat.com>

	PR c++/44157
	* g++.dg/cpp0x/initlist34.C: New.

	PR c++/44158
	* g++.dg/cpp0x/rv-trivial-bug.C: Test copy-init too.

2010-05-17  Martin Jambor  <mjambor@suse.cz>

	* g++.dg/ipa/ivinline-1.C: New test.
	* g++.dg/ipa/ivinline-2.C: New test.
	* g++.dg/ipa/ivinline-3.C: New test.
	* g++.dg/ipa/ivinline-4.C: New test.
	* g++.dg/ipa/ivinline-5.C: New test.
	* g++.dg/ipa/ivinline-6.C: New test.

2010-05-17  Dodji Seketeli  <dodji@redhat.com>
	    Jason Merrill  <jason@redhat.com>

	PR c++/44108
	* c-c++-common/Wunused-var-8.c: New test.

2010-05-17  Jakub Jelinek  <jakub@redhat.com>

	PR bootstrap/42347
	* gcc.c-torture/compile/pr42347.c: New test.

	PR middle-end/44102
	* g++.dg/ext/asmgoto1.C: New test.

2010-05-17  Martin Jambor  <mjambor@suse.cz>

	PR middle-end/44133
	* gcc.dg/tree-ssa/pr44133.c: New test.
	* gcc.dg/tree-ssa/sra-9.c: Make the scan regular expression more
	precise.

2010-05-17  Janus Weil  <janus@gcc.gnu.org>

	PR fortran/44044
	* gfortran.dg/class_20.f03: New.

2010-05-17  Christian Borntraeger  <borntraeger@de.ibm.com>

	PR 44078
	* gcc.dg/tree-ssa/prefetch-7.c: Change pattern to match only the old
	debug messages but not the newly introduced one.

2010-05-16  Daniel Franke  <franke.daniel@gmail.com>

	PR fortran/35779
	* gfortran.dg/initialization_25.f90: Commented testcase.
	* gfortran.dg/initialization_26.f90: New.

2010-05-16  Richard Guenther  <rguenther@suse.de>

	* gcc.dg/pr43317.c: Do not pass -fipa-type-escape.
	* gcc.dg/pr43084.c: Likewise.
	* gcc.dg/pr42250.c: Pass -fipa-struct-reorg instead of
	-fipa-type-escape.
	* gcc.dg/struct/wo_prof_escape_arg_to_local.c: Do not pass
	-fipa-type-escape.
	* gcc.dg/struct/struct-reorg.exp: Likewise.
	* gcc.dg/struct/wo_prof_empty_str.c: Likewise.
	* gcc.dg/struct/wo_prof_escape_return.c: Likewise.

2010-05-16  Joseph Myers  <joseph@codesourcery.com>

	* gcc.dg/c1x-static-assert-1.c, gcc.dg/c1x-static-assert-2.c,
	gcc.dg/c1x-static-assert-3.c, gcc.dg/c1x-static-assert-4.c,
	gcc.dg/c1x-static-assert-5.c, gcc.dg/c1x-static-assert-6.c,
	gcc.dg/c90-static-assert-1.c, gcc.dg/c99-static-assert-1.c: New
	tests.

2010-05-15  Jason Merrill  <jason@redhat.com>

	* g++.dg/eh/spec10.C: New.
	* g++.dg/eh/spec11.C: New.
	* g++.old-deja/g++.mike/eh34.C: Remove dg-options.

2010-05-15  Janus Weil  <janus@gcc.gnu.org>

	PR fortran/44154
	PR fortran/42647
	* gfortran.dg/allocatable_scalar_9.f90: New.

2010-05-15  Jakub Jelinek  <jakub@redhat.com>

	PR c++/44148
	* g++.dg/torture/pr44148.C: New test.

2010-05-15  Joseph Myers  <joseph@codesourcery.com>

	* gcc.dg/c1x-anon-struct-1.c, gcc.dg/c1x-anon-struct-2.c,
	gcc.dg/c90-anon-struct-1.c, gcc.dg/c99-anon-struct-1.c: New tests.
	* gcc.dg/20080820.c, gcc.dg/anon-struct-1.c: Update expected
	diagnostics and type sizes.

2010-05-15  Eric Botcazou  <ebotcazou@adacore.com>

	* gnat.dg/lto9.adb: New test.
	* gnat.dg/lto9_pkg1.ads: New helper.
	* gnat.dg/lto9_pkg2.ad[sb]: Likewise.

2010-05-15  Jan Hubicka  <jh@suse.cz>

	* gcc.dg/lto/ipareference_1.c: Rename to ...
	* gcc.dg/lto/ipareference_0.c: ... this one.
	* gcc.dg/lto/ipareference_2.c: Rename to ...
	* gcc.dg/lto/ipareference_1.c: ... this one.

2010-05-15  Jan Hubicka  <jh@suse.cz>

	* gcc.dg/lto/ipareference_1.c: New file.
	* gcc.dg/lto/ipareference_2.c: New file.

2010-05-15  Richard Guenther  <rguenther@suse.de>

	PR tree-optimization/44038
	* gcc.c-torture/compile/pr44038.c: New testcase.

2010-05-15  H.J. Lu  <hongjiu.lu@intel.com>

	* gcc.target/i386/avx-cmpsd-1.c: Add -std=c99.
	* gcc.target/i386/avx-cmpss-1.c: Likewise.

2010-05-15  Janus Weil  <janus@gcc.gnu.org>

	PR fortran/43207
	PR fortran/43969
	* gfortran.dg/class_18.f03: New.
	* gfortran.dg/class_19.f03: New.

2010-05-14  Jakub Jelinek  <jakub@redhat.com>

	PR debug/44112
	* gcc.dg/debug/dwarf2/const-1.c: Remove.
	* g++.dg/debug/dwarf2/const1.C: Remove.

2010-05-14  Jason Merrill  <jason@redhat.com>

	* g++.dg/eh/cond4.C: New.
	* g++.dg/eh/elide2.C: Adjust.
	* g++.old-deja/g++.eh/terminate1.C: Adjust.

2010-05-14  Steven G. Kargl  <kargl@gcc.gnu.org>

	PR fortran/44135
	* gfortran.dg/actual_array_interface_2.f90: New test.

2010-05-14  Richard Guenther  <rguenther@suse.de>

	PR tree-optimization/44119
	* gcc.c-torture/compile/pr44119.c: New testcase.

2010-05-14  Jason Merrill  <jason@redhat.com>

	PR c++/44127
	* g++.dg/eh/terminate1.C: New.

2010-05-14  Jakub Jelinek  <jakub@redhat.com>

	* gfortran.dg/gomp/pr44036-1.f90: Adjust.

	PR debug/44136
	* gcc.dg/pr44136.c: New test.

2010-05-14  Shujing Zhao  <pearly.zhao@oracle.com>

	PR c++/30566
	* g++.dg/warn/Wshadow-4.C: Adjust.
	* g++.dg/warn/Wshadow-5.C: New test.
	* g++.dg/warn/Wshadow-6.C: New test

2010-05-13  Daniel Franke  <franke.daniel@gmail.com>

	PR fortran/35779
	* gfortran.dg/initialization_25.f90: New.

2010-05-13  Martin Jambor  <mjambor@suse.cz>

	* g++.dg/otr-fold-1.C: New test.
	* g++.dg/otr-fold-2.C: New test.

2010-05-13  Jakub Jelinek  <jakub@redhat.com>

	PR fortran/44036
	* gfortran.dg/gomp/pr44036-1.f90: New test.
	* gfortran.dg/gomp/pr44036-2.f90: New test.
	* gfortran.dg/gomp/pr44036-3.f90: New test.

	PR debug/43983
	* gcc.dg/guality/sra-1.c: New test.

2010-05-12  Jan Hubicka  <jh@suse.cz>

	* tree-ssa/unreachable.c: New test.

2010-05-12  Jason Merrill  <jason@redhat.com>

	* g++.dg/cpp0x/sfinae1.C: New.

2010-05-12  Sriraman Tallam  <tmsriram@google.com>

	* gcc.target/i386/zee.c: New file.

2010-05-12  Jason Merrill  <jason@redhat.com>

	* g++.dg/conversion/op1.C: Expect template candidate message.
	* g++.dg/cpp0x/nullptr15.C: Likewise.
	* g++.dg/cpp0x/pr31431-2.C: Likewise.
	* g++.dg/cpp0x/pr31431.C: Likewise.
	* g++.dg/cpp0x/temp_default2.C: Likewise.
	* g++.dg/cpp0x/trailing4.C: Likewise.
	* g++.dg/cpp0x/variadic-ex3.C: Likewise.
	* g++.dg/cpp0x/variadic-ex4.C: Likewise.
	* g++.dg/cpp0x/variadic-throw.C: Likewise.
	* g++.dg/cpp0x/variadic35.C: Likewise.
	* g++.dg/cpp0x/vt-35147.C: Likewise.
	* g++.dg/cpp0x/vt-37737-1.C: Likewise.
	* g++.dg/cpp0x/vt-37737-2.C: Likewise.
	* g++.dg/ext/visibility/anon8.C: Likewise.
	* g++.dg/ext/vla2.C: Likewise.
	* g++.dg/other/pr28114.C: Likewise.
	* g++.dg/other/ptrmem10.C: Likewise.
	* g++.dg/other/ptrmem11.C: Likewise.
	* g++.dg/overload/unknown1.C: Likewise.
	* g++.dg/parse/template7.C: Likewise.
	* g++.dg/parse/typename7.C: Likewise.
	* g++.dg/template/conv11.C: Likewise.
	* g++.dg/template/copy1.C: Likewise.
	* g++.dg/template/deduce3.C: Likewise.
	* g++.dg/template/dependent-expr5.C: Likewise.
	* g++.dg/template/friend.C: Likewise.
	* g++.dg/template/incomplete2.C: Likewise.
	* g++.dg/template/local4.C: Likewise.
	* g++.dg/template/local6.C: Likewise.
	* g++.dg/template/operator10.C: Likewise.
	* g++.dg/template/overload6.C: Likewise.
	* g++.dg/template/ptrmem2.C: Likewise.
	* g++.dg/template/ptrmem20.C: Likewise.
	* g++.dg/template/ptrmem8.C: Likewise.
	* g++.dg/template/sfinae2.C: Likewise.
	* g++.dg/template/ttp25.C: Likewise.
	* g++.dg/template/unify10.C: Likewise.
	* g++.dg/template/unify11.C: Likewise.
	* g++.dg/template/unify6.C: Likewise.
	* g++.dg/template/unify7.C: Likewise.
	* g++.dg/template/unify9.C: Likewise.
	* g++.dg/template/varmod1.C: Likewise.
	* g++.old-deja/g++.brendan/crash56.C: Likewise.
	* g++.old-deja/g++.law/operators32.C: Likewise.
	* g++.old-deja/g++.pt/crash28.C: Likewise.
	* g++.old-deja/g++.pt/crash60.C: Likewise.
	* g++.old-deja/g++.pt/explicit38.C: Likewise.
	* g++.old-deja/g++.pt/explicit39.C: Likewise.
	* g++.old-deja/g++.pt/explicit41.C: Likewise.
	* g++.old-deja/g++.pt/explicit67.C: Likewise.
	* g++.old-deja/g++.pt/explicit77.C: Likewise.
	* g++.old-deja/g++.pt/expr2.C: Likewise.
	* g++.old-deja/g++.pt/overload7.C: Likewise.
	* g++.old-deja/g++.pt/ptrmem6.C: Likewise.
	* g++.old-deja/g++.pt/spec5.C: Likewise.
	* g++.old-deja/g++.pt/spec6.C: Likewise.
	* g++.old-deja/g++.pt/t24.C: Likewise.
	* g++.old-deja/g++.pt/unify4.C: Likewise.
	* g++.old-deja/g++.pt/unify6.C: Likewise.
	* g++.old-deja/g++.pt/unify8.C: Likewise.
	* g++.old-deja/g++.robertl/eb119.C: Likewise.
	* g++.old-deja/g++.robertl/eb79.C: Likewise.
	* g++.old-deja/g++.robertl/eb98.C: Likewise.

	* g++.dg/cpp0x/initlist32.C: New.

	* g++.dg/template/conv11.C: New.
	* g++.dg/conversion/op1.C: Adjust expected error.

	* g++.old-deja/g++.robertl/eb43.C: Prune "candidates" messages.

2010-05-12  H.J. Lu  <hongjiu.lu@intel.com>

	PR target/44088
	* gcc.target/i386/avx-cmpsd-1.c: New.
	* gcc.target/i386/avx-cmpsd-2.c: Likewise.
	* gcc.target/i386/avx-cmpss-1.c: Likewise.
	* gcc.target/i386/avx-cmpss-2.c: Likewise.
	* gcc.target/i386/sse-cmpss-1.c: Likewise.
	* gcc.target/i386/sse2-cmpsd-1.c: Likewise.

2010-05-12  Jakub Jelinek  <jakub@redhat.com>

	PR middle-end/44085
	* gcc.dg/gomp/pr44085.c: New test.
	* gfortran.dg/gomp/pr44085.f90: New test.

2010-05-12  Iain Sandoe  <iains@gcc.gnu.org>

	* objc-obj-c++-shared/Object1.m: New.
	* objc.dg/torture: New directory.
	* objc.dg/torture/tls: Ditto.
	* objc.dg/tls: Ditto.
	* objc.dg/torture/tls/trivial.m: New test.
	* objc.dg/torture/tls/thr-init-2.m: New test.
	* objc.dg/torture/tls/thr-init-3.m: New test.
	* objc.dg/torture/tls/thr-init.m: New test.
	* objc.dg/torture/tls/diag-1.m: New test.
	* objc.dg/torture/tls/tls.exp: New.
	* objc.dg/torture/trivial.m: New test.
	* objc.dg/torture/dg-torture.exp: New.
	* objc.dg/tls/diag-3.m: New test.
	* objc.dg/tls/diag-4.m: New test.
	* objc.dg/tls/diag-5.m: New test.
	* objc.dg/tls/init-1.m: New test.
	* objc.dg/tls/init-2.m: New test.
	* objc.dg/tls/tls.exp: New.
	* objc.dg/tls/diag-2.m: New test.
	* lib/objc.exp: Respond to dg-additional-files.

2010-05-12  Maxim Kuvyrkov  <maxim@codesourcery.com>

	* gcc.target/m68k/20100512-1.c: New.

2010-05-12  Eric Botcazou  <ebotcazou@adacore.com>

	* gnat.dg/lto8.adb: New test.
	* gnat.dg/lto8_pkg.ad[sb]: New helper.
	* gnat.dg/frame_overflow.adb: XFAIL if -flto is specified.

2010-05-11  Paolo Carlini  <paolo.carlini@oracle.com>

	PR c++/34272
	PR c++/43630
	PR c++/34491
	* g++.dg/template/crash97.C: New.
	* g++.dg/template/crash98.C: Likewise.
	* g++.dg/template/crash99.C: Likewise.
	* g++.dg/cpp0x/pr31439.C: Adjust.
	* g++.dg/template/crash95.C: Likewise.

2010-05-11  Jakub Jelinek  <jakub@redhat.com>

	PR middle-end/44071
	* c-c++-common/asmgoto-4.c: New test.
	* gcc.target/i386/pr44071.c: New test.

	PR c++/44062
	* c-c++-common/Wunused-var-7.c: New test.
	* g++.dg/warn/Wunused-var-9.C: New test.

2010-05-11  Daniel Franke  <franke.daniel@gmail.com>

	PR fortran/43711
	* gfortran.dg/gomp/pr43711.f90: New.

2010-05-11  Daniel Franke  <franke.daniel@gmail.com>

	PR fortran/31820
	* gfortran.dg/select_5.f90: Updated.

2010-05-11  Jan Hubicka  <jh@suse.cz>

	PR tree-optimize/44063
	* gcc.c-torture/compile/pr44063.c: New testcase.

2010-05-11  Jakub Jelinek  <jakub@redhat.com>

	PR debug/44023
	* gcc.dg/pr44023.c: New test.

2010-05-10  Eric Botcazou  <ebotcazou@adacore.com>

	* gnat.dg/lto7.adb: New test.
	* gnat.dg/lto7_pkg.ad[sb]: New helper.

2010-05-10  Jason Merrill  <jason@redhat.com>

	PR c++/44017
	* g++.dg/template/inherit5.C: New.

	PR c++/44045
	* g++.dg/cpp0x/initlist33.C: New.
	* g++.dg/cpp0x/initlist26.C: Adjust.
	* g++.dg/cpp0x/initlist28.C: Adjust.

2010-05-10  Fabien Chêne  <fabien.chene@gmail.com>

	PR c++/43719
	* g++.dg/init/pr43719.C: New.
	* g++.dg/anon-struct4.C: Adjust.

2010-05-10  Jakub Jelinek  <jakub@redhat.com>

	PR debug/44028
	* gcc.dg/pr44028.c: New test.

2010-05-08  Daniel Franke  <franke.daniel@gmail.com>

	PR fortran/27866
	PR fortran/35003
	PR fortran/42809
	* gfortran.dg/array_constructor_type_17.f03: Updated match string.
	* gfortran.dg/warn_conversion.f90: New.

2010-05-10  Michael Matz  <matz@suse.de>

	* gcc.dg/vect/fast-math-vect-reduc-8.c: New test.

2010-05-10  H.J. Lu  <hongjiu.lu@intel.com>

	PR rtl-optimization/44012
	* gcc.dg/pr44012.c: New.

2010-05-10  Rainer Orth  <ro@CeBiTec.Uni-Bielefeld.DE>

	* lib/lto.exp (lto_prune_vis_warns): Renamed to lto_prune_warns.
	Log text on entry and exit.
	Prune Sun ld warnings for common symbols with differing sizes.
	(lto-link-and-maybe-run): Change caller.

2010-05-10  Janus Weil  <janus@gcc.gnu.org>

	PR fortran/44044
	* gfortran.dg/class_7.f03: Modified.
	* gfortran.dg/select_type_1.f03: Modified.
	* gfortran.dg/select_type_12.f03: New.

2010-05-10  Richard Guenther  <rguenther@suse.de>

	PR tree-optimization/44050
	* gcc.dg/torture/pr44050.c: New testcase.

2010-05-10  Wei Guozhi  <carrot@google.com>

	PR target/42879
	* gcc.target/arm/pr42879.c: New testcase.

2010-05-09  Joseph Myers  <joseph@codesourcery.com>

	PR c/44051
	* gcc.dg/anon-struct-9.c: Avoid generating identifier i386.

2010-05-09  Joseph Myers  <joseph@codesourcery.com>

	PR c/10676
	* gcc.dg/anon-struct-10.c: New test.

2010-05-09  Richard Guenther  <rguenther@suse.de>

	PR middle-end/44024
	* gcc.dg/pr44024.c: New testcase.

2010-05-09  Joseph Myers  <joseph@codesourcery.com>

	PR c/4784
	* gcc.dg/anon-struct-9.c: New test.

2010-05-09  Richard Guenther  <rguenther@suse.de>

	PR middle-end/44043
	* gcc.c-torture/compile/pr44043.c: New testcase.

2010-05-09  Richard Guenther  <rguenther@suse.de>

	* gcc.dg/ipa/ipa-pta-11.c: Make p and q referenced.

2010-05-09  Eric Botcazou  <ebotcazou@adacore.com>

	* gnat.dg/lto6.adb: Remove superfluous -gnat05 switch.

2010-05-08  Eric Botcazou  <ebotcazou@adacore.com>

	* gnat.dg/lto[12456].adb: Add "target lto" marker.
	* gnat.dg/specs/lto3.ads: Likewise.

2010-05-08  Sandra Loosemore  <sandra@codesourcery.com>

	PR middle-end/28685
	* gcc.dg/pr28685-1.c: New file.

2010-05-08  Richard Guenther  <rguenther@suse.de>

	PR tree-optimization/44030
	* gcc.c-torture/compile/pr44030.c: New testcase.

2010-05-08  Eric Botcazou  <ebotcazou@adacore.com>

	* gnat.dg/lto6.adb: New test.
	* gnat.dg/lto6_pkg.ads: New helper.

2010-05-08  Eric Botcazou  <ebotcazou@adacore.com>

	* gnat.dg/lto5.adb: New test.
	* gnat.dg/lto5_pkg.ad[sb]: New helper.

2010-05-08  Eric Botcazou  <ebotcazou@adacore.com>

	* gnat.dg/lto4.ad[sb]: New test.

2010-05-08  Eric Botcazou  <ebotcazou@adacore.com>

	* gnat.dg/specs/lto3.ads: New test.
	* gnat.dg/specs/lto3_pkg1.ad[sb]: New helper.
	* gnat.dg/specs/lto3_pkg2.ad[sb]: Likewise.

2010-05-08  Quentin Ochem  <ochem@adacore.com>

	* gnat.dg/sizetype3.ad[sb]: New test.
	* gnat.dg/sizetype3_pkg.ads: New helper.

2010-05-07  Fabien Chêne  <fabien.chene@gmail.com>

	PR c++/43951
	* g++.dg/init/new29.C: New.

2010-05-07  Daniel Franke  <franke.daniel@gmail.com>

	PR fortran/40728
	* gfortran.dg/coarray_1.f90: Fixed error message.
	* gfortran.dg/selected_char_kind_3.f90: Fixed error message.
	* gfortran.dg/intrinsic_std_1.f90: Fixed bogus message.
	* gfortran.dg/intrinsic_std_5.f90: New.

2010-05-07  Jason Merrill  <jason@redhat.com>

	* g++.dg/cpp0x/nullptr20.C: Use sprintf.

2010-05-07  Rainer Orth  <ro@CeBiTec.Uni-Bielefeld.DE>

	* gcc.dg/lto/20100423-2_0.c: Include <stdio.h>.
	(size_t, stderr): Remove.
	(read_error): Replaced __builtin_fprintf by fprintf.

2010-05-07  Shujing Zhao  <pearly.zhao@oracle.com>

	* gcc.dg/ordered-comparison-1.c: New test.
	* gcc.dg/ordered-comparison-2.c: New test.
	* gcc.dg/ordered-comparison-3.c: New test.
	* gcc.dg/ordered-comparison-4.c: New test.
>>>>>>> 7199a4db

2010-05-06  Mike Stump  <mikestump@comcast.net>

	PR objc/35165
	* obj-c++.dg/cxx-ivars-2.mm: Restore running of testcase.

2010-05-06  Magnus Fromreide  <magfr@lysator.liu.se>
	    Jason Merrill  <jason@redhat.com>

	* g++.dg/cpp0x/nullptr01.C: New.
	* g++.dg/cpp0x/nullptr02.C: New.
	* g++.dg/cpp0x/nullptr03.C: New.
	* g++.dg/cpp0x/nullptr04.C: New.
	* g++.dg/cpp0x/nullptr05.C: New.
	* g++.dg/cpp0x/nullptr06.C: New.
	* g++.dg/cpp0x/nullptr07.C: New.
	* g++.dg/cpp0x/nullptr08.C: New.
	* g++.dg/cpp0x/nullptr09.C: New.
	* g++.dg/cpp0x/nullptr10.C: New.
	* g++.dg/cpp0x/nullptr11.C: New.
	* g++.dg/cpp0x/nullptr12.C: New.
	* g++.dg/cpp0x/nullptr13.C: New.
	* g++.dg/cpp0x/nullptr14.C: New.
	* g++.dg/cpp0x/nullptr15.C: New.
	* g++.dg/cpp0x/nullptr16.C: New.
	* g++.dg/cpp0x/nullptr17.C: New.
	* g++.dg/cpp0x/nullptr18.C: New.
	* g++.dg/cpp0x/nullptr19.C: New.
	* g++.dg/cpp0x/nullptr20.C: New.
	* g++.dg/cpp0x/nullptr21.C: New.
	* g++.dg/cpp0x/nullptr22.C: New.
	* g++.dg/debug/nullptr01.C: New.
	* gcc.dg/Wcxx-compat-2.c: Test nullptr and constexpr.

2010-05-06  Jakub Jelinek  <jakub@redhat.com>

	* gcc.dg/Wunused-var-8.c: Move to...
	* c-c++-common/Wunused-var-6.c: ... here.  New test.

2010-05-06  Paolo Carlini  <paolo.carlini@oracle.com>

	PR c++/40406
	* g++.dg/template/crash96.C: New.

2010-05-06  Jan Hubicka  <jh@suse.cz>

	PR tree-optimization/43791
	* gcc.c-torture/compile/pr43791.c: New file.

2010-05-06  Michael Matz  <matz@suse.de>

	PR tree-optimization/43984
	* gfortran.dg/pr43984.f90: New test.

2010-05-06  Manuel López-Ibáñez  <manu@gcc.gnu.org>

	PR 40989
	* gcc.dg/pr40989.c: New.

2010-05-06  Richard Guenther  <rguenther@suse.de>

	PR tree-optimization/43934
	* gcc.dg/tree-ssa/ssa-lim-9.c: New testcase.

2010-05-06  Richard Guenther  <rguenther@suse.de>

	PR tree-optimization/43987
	* gcc.c-torture/execute/pr43987.c: New testcase.
	* gcc.dg/torture/pta-escape-1.c: Adjust.
	* gcc.dg/tree-ssa/pta-escape-1.c: Likewise.
	* gcc.dg/tree-ssa/pta-escape-2.c: Likewise.
	* gcc.dg/tree-ssa/pta-escape-3.c: Likewise.
	* gcc.dg/ipa/ipa-pta-11.c: Likewise.

2010-04-22  Jakub Jelinek <jakub@redhat.com>
	    Dodji Seketeli  <dodji@redhat.com>

	PR c/18624
	* g++.dg/warn/Wunused-7.C: Add dg-warning.
	* g++.dg/template/sfinae16.C: Likewise.
	* gcc.dg/Wunused-var-1.c: Moved to...
	* c-c++-common/Wunused-var-1.c: ...here. New test.
	* gcc.dg/Wunused-var-2.c: Moved to...
	* c-c++-common/Wunused-var-2.c: ...here. New test.
	* gcc.dg/Wunused-var-3.c: Moved to...
	* c-c++-common/Wunused-var-3.c: ...here. New test.
	* gcc.dg/Wunused-var-4.c: Moved to...
	* gcc.dg/Wunused-var-1.c: ... here.
	* gcc.dg/Wunused-var-5.c: Moved to...
	* c-c++-common/Wunused-var-4.c: ...here. New test.
	* gcc.dg/Wunused-var-7.c: Moved to...
	* c-c++-common/Wunused-var-5.c: ...here. New test.
	* gcc.dg/Wunused-var-6.c: Moved to...
	* gcc.dg/Wunused-var-2.c: ... here.
	* c-c++-common/Wunused-var-1.c: New test.
	* c-c++-common/Wunused-var-2.c: New test.
	* c-c++-common/Wunused-var-3.c: New test.
	* c-c++-common/Wunused-var-4.c: New test.
	* c-c++-common/Wunused-var-5.c: New test.
	* g++.dg/warn/Wunused-var-1.C: New test.
	* g++.dg/warn/Wunused-var-2.C: New test.
	* g++.dg/warn/Wunused-var-3.C: New test.
	* g++.dg/warn/Wunused-var-4.C: New test.
	* g++.dg/warn/Wunused-var-5.C: New test.
	* g++.dg/warn/Wunused-var-6.C: New test.
	* g++.dg/warn/Wunused-var-7.C: New test.
	* g++.dg/warn/Wunused-var-8.C: New test.
	* g++.dg/warn/Wunused-parm-1.C: New test.
	* g++.dg/warn/Wunused-parm-2.C: New test.
	* g++.dg/warn/Wunused-parm-3.C: New test.

2010-05-06  Tobias Burnus  <burnus@net-b.de>

	PR fortran/43985
	* gfortran.dg/gomp/crayptr5.f90: New test case.

2010-05-05  Jason Merrill  <jason@redhat.com>

	PR debug/43370
	* g++.dg/ext/attrib39.C: New.

2010-05-05  Daniel Franke  <franke.daniel@gmail.com>

	PR fortran/24978
	* gfortran.dg/data_invalid.f90: New.

2010-05-05  Eric Botcazou  <ebotcazou@adacore.com>

	* gnat.dg/lto2.adb: New test.

2010-05-05  Jason Merrill  <jason@redhat.com>

	PR c++/43787
	* g++.dg/opt/empty1.C: New.

2010-05-05  Janus Weil  <janus@gcc.gnu.org>

	PR fortran/43696
	* gfortran.dg/class_17.f03: New.

2010-05-04  Neil Vachharajani <nvachhar@google.com>

	* gcc.dg/tree-prof/wcoverage-mismatch.c: Adjusted.

2010-05-04  Mike Stump  <mikestump@comcast.net>

	PR objc/35165
	* encode-8.mm: Restore running of testcase, skip for gnu-runtime.

2010-05-04  H.J. Lu  <hongjiu.lu@intel.com>

	PR target/43668
	* gcc.target/i386/pr43668.c: New.

2010-05-04  Paolo Carlini  <paolo.carlini@oracle.com>

	PR c++/43028
	* g++.dg/cpp0x/initlist31.C: New.

2010-05-04  Jakub Jelinek  <jakub@redhat.com>

	PR c/43981
	* gcc.dg/Wunused-var-8.c: New test.

2010-05-04  Jason Merrill  <jason@redhat.com>

	PR c++/38064
	* g++.dg/cpp0x/enum3.C: Extend.

2010-05-04  H.J. Lu  <hongjiu.lu@intel.com>

	PR target/43799
	* gcc.target/i386/pr43799.c: New.

2010-05-04  Eric Botcazou  <ebotcazou@adacore.com>

	* gnat.dg/lto1.adb: New test.
	* gnat.dg/lto1_pkg.ad[sb]: New helper.

2010-05-04  H.J. Lu  <hongjiu.lu@intel.com>

	PR middle-end/43671
	* gcc.target/i386/pr43671.c: New.

2010-05-04  Paolo Carlini  <paolo.carlini@oracle.com>

	PR c++/43705
	* g++.dg/template/crash95.C: New.

2010-05-04  H.J. Lu  <hongjiu.lu@intel.com>

	PR debug/43508
	* gcc.target/i386/pr43508.c: New.

2010-05-04  Richard Guenther  <rguenther@suse.de>

	PR tree-optimization/43879
	* g++.dg/torture/pr43879-1_0.C: New testcase.
	* g++.dg/torture/pr43879-1_1.C: Likewise.

2010-05-03  Dodji Seketeli  <dodji@redhat.com>

	PR c++/43953
	* g++.dg/other/crash-12.C: New test.

2010-05-03  H.J. Lu  <hongjiu.lu@intel.com>

	* g++.dg/cdce3.C: Add a space.  Updated.

2010-05-03  Jason Merrill  <jason@redhat.com>

	PR c++/43680
	* g++.dg/opt/enum2.C: New.
	* g++.dg/warn/pr33738.C: Use -fstrict-enums.
	* g++.dg/warn/Wswitch-1.C: Adjust message.

2010-05-03  Rainer Orth  <ro@CeBiTec.Uni-Bielefeld.DE>

	* g++.dg/cdce3.C: Skip on alpha*-dec-osf5*.
	* g++.dg/ext/label13.C: Fix typo.
	* g++.dg/warn/miss-format-1.C (bar): xfail dg-warning on
	alpha*-dec-osf5*.
	* gcc.c-torture/compile/limits-declparen.c: xfail on
	alpha*-dec-osf5* with -g.
	* gcc.c-torture/compile/limits-pointer.c: Likewise.
	* gcc.dg/c99-tgmath-1.c: Skip on alpha*-dec-osf5*.
	* gcc.dg/c99-tgmath-2.c: Likewise.
	* gcc.dg/c99-tgmath-3.c: Likewise.
	* gcc.dg/c99-tgmath-4.c: Likewise.

2010-05-03  Steven G. Kargl  <kargl@gcc.gnu.org>

	PR fortran/43592
	* gfortran.dg/unexpected_interface.f90: New test.

2010-05-03  Rainer Orth  <ro@CeBiTec.Uni-Bielefeld.DE>

	* ada/acats/run_acats (which): New function.
	(host_gnatchop, host_gnatmake): Use it.

2010-05-03  Richard Guenther  <rguenther@suse.de>

	PR tree-optimization/43971
	* gcc.dg/pr43971.c: New testcase.

2010-05-03  Jakub Jelinek  <jakub@redhat.com>

	PR debug/43972
	* gcc.dg/debug/pr43972.c: New test.

2010-05-02  Uros Bizjak  <ubizjak@gmail.com>

	PR testsuite/43963
	* g++.dg/debug/dwarf2/icf.C: Update scan regexp for Vtable slot 0.

2010-05-02  Richard Guenther  <rguenther@suse.de>

	PR tree-optimization/43879
	* gcc.dg/torture/pr43879-3.c: New testcase.

2010-05-01  Richard Guenther  <rguenther@suse.de>

	PR tree-optimization/43949
	* g++.dg/warn/Warray-bounds-5.C: New testcase.

2010-05-01  H.J. Lu  <hongjiu.lu@intel.com>

	PR c++/43951
	* g++.dg/init/new28.C: New.

2010-04-30  Iain Sandoe <iains@gcc.gnu.org>

	PR objc++/32052
	* obj-c++.dg/encode-2.mm: Remove XFAIL. Add test for anonymous
	structure and nested declarations.
	* obj-c++.dg/encode-3.mm:  Remove XFAIL. Add test for anonymous
	structure and nested declarations.  Reduce header clutter and
	use _exit() rather than abort().
	* objc.dg/encode-10.m: New.
	* objc.dg/encode-11.m: New.

2010-04-30  DJ Delorie  <dj@redhat.com>

	* gcc.c-torture/execute/20100430-1.c: New test.

2010-04-30  Jason Merrill  <jason@redhat.com>

	PR c++/43868
	* g++.dg/template/ptrmem21.C: New.

2010-04-30  Tobias Burnus  Mburnus@net-b.de>

	PR fortran/18918
	PR fortran/43931
	* gfortran.dg/coarray_13.f90: New test.

2010-04-30  Richard Guenther  <rguenther@suse.de>

	PR lto/43946
	* gcc.dg/lto/20100430-1_0.c: New testcase.

2010-04-30  Jakub Jelinek  <jakub@redhat.com>

	PR debug/43942
	* c-c++-common/pr43942.c: New test.

2009-04-30  Steven Bosscher  <steven@gcc.gnu.org>

	* gcc.dg/lto/20091216-1_0.c: Adjust test case to avoid
	conflict with darwin crt1.o 'start' symbol.

2010-04-30  Richard Guenther  <rguenther@suse.de>

	PR tree-optimization/43879
	* gcc.dg/torture/pr43879_1.c: New testcase.

2010-04-30  Richard Guenther  <rguenther@suse.de>

	* gcc.dg/tree-ssa/builtin-free.c: New testcase.

2010-04-29  Fabien Chêne  <fabien.chene@gmail.com>

	PR c++/43890
	* init.c (diagnose_uninitialized_cst_or_ref_member): check for
	user-provided constructor while recursing.

2010-04-29  Janus Weil  <janus@gcc.gnu.org>

	PR fortran/42274
	* gfortran.dg/class_16.f03: New test.

2010-04-29  Janus Weil  <janus@gcc.gnu.org>

	PR fortran/42274
	* gfortran.dg/class_15.f03: New.

2010-04-29  Paul Thomas  <pault@gcc.gnu.org>

	PR fortran/43326
	* gfortran.dg/dynamic_dispatch_9.f03: New test.

2010-04-29  Janus Weil  <janus@gcc.gnu.org>

	PR fortran/43492
	* gfortran.dg/generic_22.f03 : New test.

2010-04-29  Paul Thomas  <pault@gcc.gnu.org>

	PR fortran/42353
	* gfortran.dg/class_14.f03: New test.

2010-04-29  Jerry DeLisle  <jvdelisle@gcc.gnu.org>

	PR fortran/42680
	* gfortran.dg/interface_32.f90: New test.

2009-04-29  Paul Thomas  <pault@gcc.gnu.org>
	    Janus Weil  <janus@gcc.gnu.org>

	PR fortran/41829
	* gfortran.dg/dynamic_dispatch_5.f03 : Change to "run".
	* gfortran.dg/dynamic_dispatch_7.f03 : New test.
	* gfortran.dg/dynamic_dispatch_8.f03 : New test.

2010-04-28  Mike Stump  <mikestump@comcast.net>

	* g++.dg/uninit-pred-1_b.C: Use dg-message instead of
	dg-excess-errors.
	* g++.dg/uninit-pred-2_b.C: Likewise.

2010-04-28  Tobias Burnus  <burnus@net-b.de>

	PR fortran/18918
	PR fortran/43919
	* gfortran.dg/coarray_11.f90: Add scalar-coarrays test case.

2010-04-28  Matthias Klose  <doko@ubuntu.com>

	* gcc.dg/plugin/plugin.exp: Run the plugindir tests.
	* gcc.dg/plugindir1.c: Move to gcc.dg/plugin/plugindir1.c.
	* gcc.dg/plugindir2.c: Move to gcc.dg/plugin/plugindir2.c.
	* gcc.dg/plugindir3.c: Move to gcc.dg/plugin/plugindir3.c.
	* gcc.dg/plugindir4.c: Move to gcc.dg/plugin/plugindir4.c.

2010-04-28  Eric Botcazou  <ebotcazou@adacore.com>

	* gcc.dg/const-uniq-1.c: New test.
	* gcc.dg/lto/const-uniq_[01].c: Likewise.

2010-04-28  Xinliang David Li  <davidxl@google.com>

	* gcc.dg/uninit-pred-2_b.c: New test.
	* gcc.dg/uninit-pred-4_b.c: New test.
	* gcc.dg/uninit-pred-3_d.c: New test.
	* gcc.dg/uninit-pred-6_b.c: New test.
	* gcc.dg/uninit-pred-8_b.c: New test.
	* gcc.dg/uninit-pred-3_a.c: New test.
	* gcc.dg/uninit-pred-2_c.c: New test.
	* gcc.dg/uninit-pred-5_a.c: New test.
	* gcc.dg/uninit-pred-3_e.c: New test.
	* gcc.dg/uninit-pred-7_a.c: New test.
	* gcc.dg/uninit-pred-6_c.c: New test.
	* gcc.dg/uninit-pred-9_a.c: New test.
	* gcc.dg/uninit-pred-8_c.c: New test.
	* gcc.dg/uninit-pred-3_b.c: New test.
	* gcc.dg/uninit-pred-5_b.c: New test.
	* gcc.dg/uninit-pred-7_b.c: New test.
	* gcc.dg/uninit-pred-6_d.c: New test.
	* gcc.dg/uninit-pred-9_b.c: New test.
	* gcc.dg/uninit-pred-2_a.c: New test.
	* gcc.dg/uninit-pred-4_a.c: New test.
	* gcc.dg/uninit-pred-3_c.c: New test.
	* gcc.dg/uninit-pred-6_a.c: New test.
	* gcc.dg/uninit-pred-8_a.c: New test.
	* gcc.dg/uninit-pred-7_c.c: New test.
	* gcc.dg/uninit-pred-6_e.c: New test.
	* g++.dg/uninit-pred-loop-1_b.cc: New test.
	* g++.dg/uninit-pred-1_a.C: New test.
	* g++.dg/uninit-pred-1_b.C: New test.
	* g++.dg/uninit-pred-2_a.C: New test.
	* g++.dg/uninit-pred-2_b.C: New test.
	* g++.dg/uninit-pred-loop-1_a.cc: New test.
	* g++.dg/uninit-pred-loop-1_c.cc: New test.
	* g++.dg/uninit-pred-loop_1.cc: New test.

2010-04-28  Martin Jambor  <mjambor@suse.cz>

	* gcc.dg/lto/20091209-1_0.c: New testcase.

2010-04-28  Richard Guenther  <rguenther@suse.de>

	PR tree-optimization/43879
	PR tree-optimization/43909
	* gcc.dg/ipa/ipa-pta-14.c: Adjust.

2010-04-28  Richard Guenther  <rguenther@suse.de>

	PR c++/43880
	* g++.dg/torture/pr43880.C: New testcase.

2010-04-28  Manuel López-Ibáñez  <manu@gcc.gnu.org>

	PR c++/9335
	* g++.dg/template/recurse2.C: Update
	* g++.dg/template/recurse.C: Update.
	* g++.dg/template/pr23510.C: Update.
	* lib/prune.exp: Filter out 'recursively instantiated'.

2010-04-27  Fabien Chêne  <fabien.chene@gmail.com>

	PR c++/29043
	* g++.dg/init/pr29043.C: New.

2010-04-27  Jason Merrill  <jason@redhat.com>

	* g++.dg/lookup/scoped5.C: Adjust.
	* g++.dg/lookup/scoped8.C: Adjust.
	* g++.dg/template/dependent-expr5.C: Adjust.
	* g++.old-deja/g++.brendan/nest1.C: Adjust.

	PR c++/43856
	* g++.dg/cpp0x/lambda/lambda-this2.C: New.

	PR c++/43875
	* g++.dg/cpp0x/lambda/lambda-deduce2.C: New.

2010-04-27  Manuel López-Ibáñez  <manu@gcc.gnu.org>
	    Jan Hubicka <hubicka@ucw.cz>

	* gcc.dg/pure-2.c: New testcase.
	* gcc.dg/const-1.c: New testcase.

2010-04-27  Jason Merrill  <jason@redhat.com>

	* g++.dg/cpp0x/lambda/lambda-ice1.C: New.

	PR c++/41468
	* g++.dg/template/sfinae17.C: New.
	* g++.dg/template/sfinae18.C: New.

2010-04-27  Fabien Chêne  <fabien.chene@gmail.com>

	* g++.dg/init/pr42844.C: New.
	* g++.dg/cpp0x/pr42844-2.C: New.
	* g++.dg/cpp0x/defaulted2.C: Adjust.
	* g++.dg/tree-ssa/pr27549.C: Likewise.
	* g++.old-deja/g++.mike/dyncast8.C: Likewise.

2010-04-27  Tobias Burnus  <burnus@net-b.de>

	PR fortran/18918
	* gfortran.dg/coarray_12.f90: Fix dump parsing.

2010-04-27  Richard Guenther  <rguenther@suse.de>

	PR middle-end/40561
	* g++.dg/other/pr40561.C: New testcase.

2010-04-27  Martin Jambor  <mjambor@suse.cz>

	PR middle-end/43812
	* g++.dg/ipa/pr43812.C: New test.

2010-04-27  Jan Hubicka  <jh@suse.cz>

	* gcc.dg/ipa/iinline-1.c (main): Rename to...
	(test): ... this one.

2010-04-27  Bernd Schmidt  <bernds@codesourcery.com>

	PR target/40657
	* gcc.target/arm/thumb-stackframe.c: New test.

2010-04-27  Shujing Zhao  <pearly.zhao@oracle.com>

	* gcc.dg/pr32207.c: Fix typo in expected warning messages.
	* gcc.dg/misc-column.c: Likewise.
	* gcc.dg/Walways-true-1.c: Likewise.
	* gcc.dg/Walways-true-2.c: Likewise.
	* gcc.dg/warn-addr-cmp.c: Likewise.

2010-04-27  Tobias Burnus  <burnus@net-b.de>

	PR fortran/18918
	* gfortran.dg/coarray_7.f90: Modified and removed obsolete tests.
	* gfortran.dg/coarray_12.f90: New.

2010-04-27  Shujing Zhao  <pearly.zhao@oracle.com>

	PR c/32207
	* gcc.dg/pr32207.c: New test.
	* gcc.dg/misc-column.c: Adjust expected warning.
	* gcc.dg/Walways-true-1.c: Likewise.
	* gcc.dg/Walways-true-2.c: Likewise.
	* gcc.dg/warn-addr-cmp.c: Likewise.

2010-04-27  Dave Korn  <dave.korn.cygwin@gmail.com>

	PR lto/42776
	* lib/lto.exp (lto_prune_vis_warns): New function.
	(lto-link-and-maybe-run): Call it.

2010-04-26  H.J. Lu  <hongjiu.lu@intel.com>

	PR tree-optimization/43904
	* gcc.dg/tree-ssa/tailcall-6.c: New.

2010-04-26  Iain Sandoe  <iain.sandoe@sandoe-acoustics.co.uk>

	PR testsuite/35165
	* obj-c++.dg/stubify-2.mm: Restrict to ilp32 targets.  Require
	Darwin8/OSX10.4 - compatible code generation.
	Use scan-rtl-dump.
	* obj-c++.dg/stubify-1.mm: Ditto.
	* lib/objc-torture.exp: Do not require link success for
	"trivial.m" in the runtime checks when dowhat = 'compile'.
	* lib/dg-pch.exp (dg-flags-pch): New Proc.
	* objc.dg/stubify-1.m:  Restrict to ilp32 targets.  Require
	Darwin8/OSX10.4 - compatible code generation.
	* objc.dg/stubify-2.m: Ditto.
	* objc.dg/symtab-1.m: Match '.quad' for m64 code.
	* objc.dg/next-runtime-1.m: Ditto.
	* objc.dg/stret-2.m: Restrict to ilp32 targets.
	* objc.dg/pch/pch.exp: Apply tests to both Gnu and NeXT
	runtimes on Darwin.

2010-04-26  Jack Howarth <howarth@bromo.med.uc.edu>

	PR 43715
	* lib/plugin-support.exp: Use "-undefined
	dynamic_lookup" on darwin.

2010-04-26  Richard Guenther  <rguenther@suse.de>

	* gcc.dg/lto/20100426_0.c: New testcase.

2010-04-26  Jie Zhang  <jie@codesourcery.com>

	PR tree-optimization/43833
	gcc.dg/Warray-bounds-8.c: New test case.

2010-04-26  Richard Guenther  <rguenther@suse.de>

	PR lto/43080
	* g++.dg/lto/20100423-3_0.C: New testcase.

2010-04-26  Richard Guenther  <rguenther@suse.de>

	PR lto/42425
	* g++.dg/lto/20100423-2_0.C: New testcase.

2010-04-26  Ira Rosen  <irar@il.ibm.com>

	* gcc.dg/vect/bb-slp-23.c: New test.

2010-04-25  Joseph Myers  <joseph@codesourcery.com>

	* gcc.dg/c90-float-1.c: Also test that C1X macros are not defined.
	* gcc.dg/c99-float-1.c: Also test that C1X macros are not defined.
	* gcc.dg/c1x-float-1.c: New test.

2010-04-25  H.J. Lu  <hongjiu.lu@intel.com>

	* gcc.target/i386/pr43766.c: Scan "lea\[lq\]?\[ \t\]" instead
	of "lea\[ \t\]".

2010-04-25  Steven G. Kargl  <kargl@gcc.gnu.org>

	* gfortran.dg/default_format_denormal_2.f90: Remove XFAIL for
	FreeBSD.
	* gfortran.dg/default_format_denormal_1.f90: Ditto.
	* gfortran.dg/default_format_2.f90: Ditto.

2010-04-25  Steven G. Kargl  <kargl@gcc.gnu.org>

	* gfortran.dg/pr43505.f90: Clean up .mod file.
	* gfortran.dg/host_assoc_blockdata_1.f90: Ditto.
	* gfortran.dg/pr41347.f90: Ditto.
	* gfortran.dg/internal_pack_4.f90: Ditto.
	* gfortran.dg/proc_decl_23.f90: Ditto.
	* gfortran.dg/recursive_check_3.f90: Ditto.
	* gfortran.dg/intent_out_3.f90: Ditto.
	* gfortran.dg/assignment_2.f90: Ditto.
	* gfortran.dg/pr41928.f90: Ditto.
	* gfortran.dg/pr42166.f90: Ditto.
	* gfortran.dg/private_type_12.f90: Ditto.
	* gfortran.dg/graphite/pr42185.f90: Ditto.
	* gfortran.dg/graphite/pr42186.f90: Ditto.
	* gfortran.dg/graphite/pr40982.f90: Ditto.
	* gfortran.dg/graphite/id-2.f90: Ditto.
	* gfortran.dg/graphite/id-4.f90: Ditto.
	* gfortran.dg/graphite/pr42050.f90: Ditto.
	* gfortran.dg/graphite/id-18.f90: Ditto.
	* gfortran.dg/graphite/pr42393-1.f90: Ditto.
	* gfortran.dg/graphite/pr41924.f90: Ditto.
	* gfortran.dg/graphite/pr42393.f90: Ditto.
	* gfortran.dg/graphite/pr37980.f90: Ditto.
	* gfortran.dg/graphite/pr38953.f90: Ditto.
	* gfortran.dg/graphite/pr42180.f90: Ditto.
	* gfortran.dg/graphite/pr42181.f90: Ditto.
	* gfortran.dg/where_operator_assign_4.f90: Ditto.
	* gfortran.dg/select_type_4.f90: Ditto.
	* gfortran.dg/redefined_intrinsic_assignment.f90: Ditto.
	* gfortran.dg/host_assoc_blockdata_2.f90: Ditto.
	* gfortran.dg/lto/pr40725_0.f03: Ditto.
	* gfortran.dg/elemental_args_check_2.f90: Ditto.
	* gfortran.dg/whole_file_11.f90: Ditto.
	* gfortran.dg/private_type_11.f90: Ditto.
	* gfortran.dg/vect/vect-gems.f90: Ditto.
	* gfortran.dg/vect/fast-math-real8-pr40801.f90: Ditto.

2010-04-25  H.J. Lu  <hongjiu.lu@intel.com>

	* gcc.target/i386/pr43766.c: Scan "lea\[ \t\]" instead of "lea".

2010-04-25  Eric Botcazou  <ebotcazou@adacore.com>

	* gnat.dg/pack15.ad[sb]: New test.

2010-04-25  Paolo Bonzini  <bonzini@gnu.org>

	* gcc.target/arm/mla-1.c: New test.

2010-04-24  Steven G. Kargl  <kargl@gcc.gnu.org>

	PR fortran/30073
	PR fortran/43793
	* gfortran.dg/pr43793.f90: New test.

2010-04-24  Bernd Schmidt  <bernds@codesourcery.com>

	PR tree-optimization/41442
	* gcc.target/i386/pr41442.c: New test.

2010-04-24  Hans-Peter Nilsson  <hp@axis.com>

	PR fortran/43832
	* gfortran.dg/fgetc_3.f90: Delete bogus test.

2010-04-24  Jerry DeLisle  <jvdelisle@gcc.gnu.org>

	PR fortran/43832
	* gfortran.dg/open_nounit.f90: New test.

2010-04-24  Paul Thomas  <pault@gcc.gnu.org>

	PR fortran/43841
	PR fortran/43843
	* gfortran.dg/elemental_scalar_args_1.f90 : New test.

2010-04-23  Manuel López-Ibáñez  <manu@gcc.gnu.org>

	* gcc.dg/Wconversion-integer.c: Update.

2010-04-23  Eric Botcazou  <ebotcazou@adacore.com>

	* gnat.dg/unchecked_convert5.adb: New test.

2010-04-23  Richard Guenther  <rguenther@suse.de>

	PR lto/41734
	* gcc.dg/lto/20100423-2_0.c: New testcase.
	* gcc.dg/lto/20100423-2_0.c: Likewise.

2010-04-23  Richard Guenther  <rguenther@suse.de>

	PR lto/43455
	* gcc.dg/lto/20100423-1_0.c: New testcase.
	* gcc.dg/lto/20100423-1_1.c: Likewise.

2010-04-23  Martin Jambor  <mjambor@suse.cz>

	PR tree-optimization/43846
	* gcc.dg/tree-ssa/sra-10.c: New test.

2010-04-23  Martin Jambor  <mjambor@suse.cz>

	PR middle-end/43835
	* gcc.c-torture/execute/pr43835.c: New test.

2010-04-23  Richard Guenther  <rguenther@suse.de>

	PR lto/42653
	* g++.dg/lto/20100423-1_0.C: New testcase.

2010-04-22  Uros Bizjak  <ubizjak@gmail.com>

	* gcc.dg/graphite/interchange-0.c: Fix dg-final directive.

2010-04-22  Ira Rosen  <irar@il.ibm.com>

	PR tree-optimization/43842
	* gcc.dg/vect/pr43842.c: New test.

2010-04-22  Bernd Schmidt  <bernds@codesourcery.com>

	* gcc.target/i386/wmul-1.c: Add dg-require-effective-target ilp32.
	* gcc.target/i386/wmul-2.c: Likewise.

2010-04-22  Kaveh R. Ghazi  <ghazi@caip.rutgers.edu>

	* gcc.dg/torture/builtin-cproj-3.c: Rename and move ...
	* gcc.dg/cproj-fails-with-broken-glibc.c: ... to here.

2010-04-22  Alexander Monakov  <amonakov@ispras.ru>

	* gfortran.dg/reassoc_6.f: New testcase.

2010-04-22  Bernd Schmidt  <bernds@codesourcery.com>

	PR middle-end/29274
	* gcc.target/arm/wmul-1.c: New test.
	* gcc.target/arm/wmul-2.c: New test.

2010-04-22  Richard Guenther  <rguenther@suse.de>

	PR tree-optimization/43845
	* gcc.c-torture/compile/pr43845.c: New testcase.

2010-04-22  Bernd Schmidt  <bernds@codesourcery.com>

	PR middle-end/29274
	* gcc.target/i386/wmul-1.c: New test.
	* gcc.target/i386/wmul-2.c: New test.
	* gcc.target/bfin/wmul-1.c: New test.
	* gcc.target/bfin/wmul-2.c: New test.

2010-04-22  Richard Guenther  <rguenther@suse.de>

	PR fortran/43829
	* gfortran.dg/vector_subscript_6.f90: New testcase.
	* gfortran.dg/assign_10.f90: Adjust.

2010-04-21  Jakub Jelinek  <jakub@redhat.com>

	PR fortran/43836
	* gfortran.dg/gomp/pr43836.f90: New test.

2010-04-21  Richard Guenther  <rguenther@suse.de>

	* gcc.dg/ipa/ipa-pta-11.c: Adjust.

2010-04-21  Kaveh R. Ghazi  <ghazi@caip.rutgers.edu>

	* gcc.dg/torture/builtin-cproj-3.c: New.

2010-04-20  Jason Merrill  <jason@redhat.com>

	PR c++/9335
	* g++.dg/template/recurse2.C: New.
	* g++.dg/parse/crash36.C: Adjust.
	* g++.dg/other/fold1.C: Adjust.
	* g++.dg/init/member1.C: Adjust.
	* lib/prune.exp: Prune "skipping N instantiation contexts".

2010-04-20  Kaveh R. Ghazi  <ghazi@caip.rutgers.edu>

	* gcc.dg/torture/builtin-cproj-1.c: Test more cases.

2010-04-20  Kaveh R. Ghazi  <ghazi@caip.rutgers.edu>

	* gcc.dg/torture/builtin-cproj-1.c: New.
	* gcc.dg/torture/builtin-cproj-2.c: New.

2010-04-20  Dodji Seketeli  <dodji@redhat.com>

	PR c++/43800
	PR c++/43704
	* g++.dg/template/typedef32.C: Adjust.
	* g++.dg/template/typedef33.C: New test.

2010-04-20  Paul Thomas  <pault@gcc.gnu.org>

	PR fortran/43227
	* gfortran.dg/proc_decl_23.f90: New test.

	PR fortran/43266
	* gfortran.dg/abstract_type_6.f03: New test.

2010-04-20  Xinliang David Li  <davidxl@google.com>

	* g++.dg/tree-ssa/fold-compare.C: New.

2010-04-20  Richard Guenther  <rguenther@suse.de>

	PR tree-optimization/39417
	* g++.dg/torture/pr39417.C: New testcase.

2010-04-20  Richard Guenther  <rguenther@suse.de>

	* gcc.dg/ipa/ipa-pta-14.c: New testcase.

2010-04-20  Jakub Jelinek  <jakub@redhat.com>

	* g++.dg/debug/dwarf2/rv1.C: New test.

2010-04-20  Andreas Krebbel  <Andreas.Krebbel@de.ibm.com>

	PR target/43635
	* gcc.c-torture/compile/pr43635.c: New testcase.

2010-04-19  Jakub Jelinek  <jakub@redhat.com>

	PR fortran/43339
	* gfortran.dg/gomp/sharing-2.f90: Adjust for iteration vars
	of sequential loops being private only in the innermost containing
	task region.

	PR middle-end/43337
	* gfortran.dg/gomp/pr43337.f90: New test.

2010-04-19  Richard Guenther  <rguenther@suse.de>

	PR tree-optimization/43796
	* gfortran.dg/pr43796.f90: New testcase.

2010-04-19  Richard Guenther  <rguenther@suse.de>

	PR tree-optimization/43783
	* gcc.c-torture/execute/pr43783.c: New testcase.

2010-04-19  Uros Bizjak  <ubizjak@gmail.com>

	PR target/43766
	* gcc.target/i386/pr43766.c: New test.

2010-04-19  Jie Zhang  <jie@codesourcery.com>

	PR target/43662
	* gcc.target/i386/pr43662.c: New test.

2010-04-19  Dodji Seketeli  <dodji@redhat.com>

	PR c++/43704
	* g++.dg/template/typedef32.C: New test.

2010-04-19  Ira Rosen  <irar@il.ibm.com>

	PR tree-optimization/37027
	* lib/target-supports.exp
	(check_effective_target_vect_widen_sum_hi_to_si_pattern): New.
	* gcc.dg/vect/pr37027.c: New test.
	* gcc.dg/vect/slp-reduc-1.c, gcc.dg/vect/slp-reduc-2.c,
	gcc.dg/vect/slp-reduc-3.c, gcc.dg/vect/slp-reduc-4.c,
	gcc.dg/vect/slp-reduc-5.c, gcc.dg/vect/slp-reduc-6.c,
	gcc.dg/vect/vect-complex-6.c: Likewise.

2010-04-19  Jakub Jelinek  <jakub@redhat.com>

	* g++.dg/debug/dwarf2/enum1.C: New test.

2010-04-18  Eric Botcazou  <ebotcazou@adacore.com>

	* gnat.dg/rep_clause5.ad[sb]: New test.
	* gnat.dg/rep_clause5_pkg.ads: New helper.

2010-04-18  Ira Rosen  <irar@il.ibm.com>

	PR tree-optimization/43771
	* g++.dg/vect/pr43771.cc: New test.

2010-04-17  Steven G. Kargl  <kargl@gcc.gnu.org>

	PR fortran/31538
	* gfortran.dg/bounds_check_fail_4.f90: Adjust error message.
	* gfortran.dg/bounds_check_fail_3.f90: Ditto.

2010-04-17  Eric Botcazou  <ebotcazou@adacore.com>

	* gnat.dg/sizetype.adb: Rename into...
	* gnat.dg/sizetype1.adb: ...this.
	* gnat.dg/sizetype2.adb: New test.

2010-04-16  Richard Guenther  <rguenther@suse.de>

	PR tree-optimization/43572
	* gcc.dg/tree-ssa/tailcall-5.c: New testcase.

2010-04-16  Olivier Hainque  <hainque@adacore.com>

	* gnat.dg/specs/discr_private.ads: New test.

2010-04-16  Bernd Schmidt  <bernds@codesourcery.com>

	PR target/41514
	* gcc.target/arm/thumb-comparisons.c: New test.

	PR target/40603
	* gcc.target/arm/thumb-cbranchqi.c: New test.

2010-04-16  Christian Bruel  <christian.bruel@st.com>

	* g++.dg/torture/pr36191.C: Enable for SH.

2010-04-16  Eric Botcazou  <ebotcazou@adacore.com>

	* gnat.dg/wide_boolean.adb: New test.
	* gnat.dg/wide_boolean_pkg.ad[sb]: New helper.

2010-04-15  Richard Guenther  <rguenther@suse.de>

	* gcc.dg/ipa/ipa-pta-1.c: New testcase.
	* gcc.dg/ipa/ipa-pta-2.c: Likewise.
	* gcc.dg/ipa/ipa-pta-3.c: Likewise.
	* gcc.dg/ipa/ipa-pta-4.c: Likewise.
	* gcc.dg/ipa/ipa-pta-5.c: Likewise.
	* gcc.dg/ipa/ipa-pta-6.c: Likewise.
	* gcc.dg/ipa/ipa-pta-7.c: Likewise.
	* gcc.dg/ipa/ipa-pta-8.c: Likewise.
	* gcc.dg/ipa/ipa-pta-9.c: Likewise.
	* gcc.dg/ipa/ipa-pta-10.c: Likewise.
	* gcc.dg/ipa/ipa-pta-11.c: Likewise.
	* gcc.dg/ipa/ipa-pta-12.c: Likewise.
	* gcc.dg/ipa/ipa-pta-13.c: Likewise.
	* gcc.dg/torture/ipa-pta-2.c: Likewise.
	* gcc.dg/torture/ipa-pta-1.c: Adjust.

2010-04-14  Bernd Schmidt  <bernds@codesourcery.com>

	PR target/21803
	* gcc.target/arm/pr42496.c: New test.

2010-04-14  Jason Merrill  <jason@redhat.com>

	PR c++/36625
	* g++.dg/ext/attrib38.C: New.

2010-04-14  Steve Ellcey  <sje@cup.hp.com>

	PR testsuite/43739
	* gcc.dg/pr43643.c: Use static link on hppa*-*-hpux*.

2010-04-14  Manuel López-Ibáñez  <manu@gcc.gnu.org>

	PR 42966
	* gcc.dg/cpp/warn-undef-2.c: Update.
	* gcc.dg/cpp/warn-traditional-2.c: Update.
	* gcc.dg/cpp/warn-comments-2.c: Update.
	* gcc.dg/cpp/warn-variadic-2.c: Update.
	* gcc.dg/cpp/warn-long-long-2.c: Update.
	* gcc.dg/cpp/warn-deprecated-2.c: Update.
	* gcc.dg/cpp/warn-multichar-2.c: Update.
	* gcc.dg/cpp/warn-normalized-3.c: Update.
	* gcc.dg/cpp/warn-cxx-compat-2.c: Update.
	* gcc.dg/cpp/warn-trigraphs-3.c: Update.
	* gcc.dg/cpp/warn-unused-macros-2.c: Update.
	* gcc.dg/cpp/warn-trigraphs-4.c: Update.
	* gcc.dg/cpp/warn-redefined-2.c: Update.
	* gfortran.dg/warning-directive-2.F90: Update.
	* c-c++-common/cpp/warning-directive-2.c: Update.

2010-04-14  Michael Matz  <matz@suse.de>

	PR tree-optimization/42963
	* gcc.dg/pr42963.c: New testcase.

2010-04-14  Eric Botcazou  <ebotcazou@adacore.com>

	* gnat.dg/class_wide.adb: Rename into...
	* gnat.dg/class_wide1.adb: ...this.
	* gnat.dg/class_wide2.ad[sb]: New test.

2010-04-14  Tobias Burnus  <burnus@net-b.de>

	PR fortran/18918
	* gfortran.dg/coarray_9.f90: Update dg-errors.
	* gfortran.dg/coarray_10.f90: New test.
	* gfortran.dg/coarray_11.f90: New test.

2010-04-14  Jerry DeLisle  <jvdelisle@gcc.gnu.org>

	PR fortran/43747
	gfortran.dg/initialization_24.f90: New test.

2010-04-13  Jason Merrill  <jason@redhat.com>

	* g++.dg/cpp0x/lambda/lambda-deduce2.C: Remove.
	* g++.dg/cpp0x/lambda/lambda-uneval.C: New.

2010-04-13  Manuel López-Ibáñez  <manu@gcc.gnu.org>

	* gcc.dg/cpp/cpp.exp: Test also c-c++-common/cpp.
	* g++.dg/dg.exp: Likewise.
	* gcc.dg/cpp/warning-directive-1.c: Move to ...
	* c-c++-common/cpp/warning-directive-1.c: ... here.
	* gcc.dg/cpp/warning-directive-2.c: Move to ...
	* c-c++-common/cpp/warning-directive-2.c: ... here.
	* gcc.dg/cpp/warning-directive-3.c: Move to ...
	* c-c++-common/cpp/warning-directive-3.c: ... here.
	* gcc.dg/cpp/warning-directive-4.c: Move to ...
	* c-c++-common/cpp/warning-directive-4.c: ... here.
	* g++.dg/cpp/warning-directive-1.C: Delete.
	* g++.dg/cpp/warning-directive-2.C: Delete.
	* g++.dg/cpp/warning-directive-3.C: Delete.
	* g++.dg/cpp/warning-directive-4.C: Delete.
	* gcc.dg/cpp/normalised-3.c: Delete.
	* g++.dg/cpp/normalised-1.C: Rename as ...
	* c-c++-common/cpp/normalised-3.c: ... this.

2010-04-13  Martin Jambor  <mjambor@suse.cz>

	* gcc.dg/tree-ssa/sra-9.c: New test.

2010-04-13  Michael Matz  <matz@suse.de>

	PR middle-end/43730
	* gcc.dg/pr43730.c: New test.

2010-04-13  Michael Matz  <matz@suse.de>

	* gcc.dg/tree-ssa/negate.c: New testcase.

2010-04-13  Richard Guenther  <rguenther@suse.de>

	PR testsuite/43735
	* gcc.dg/guality/inline-params.c: Remove -fwhopr XPASS.

2010-04-13  Richard Guenther  <rguenther@suse.de>

	* gcc.dg/vect/no-vfa-vect-depend-1.c: Adjust.

2010-04-13  Eric Botcazou  <ebotcazou@adacore.com>

	* gnat.dg/derived_type1.adb: New test.

2010-04-13  Matthias Klose  <doko@ubuntu.com>

	* gcc.dg/plugindir1.c: New testcase.
	* gcc.dg/plugindir2.c: New testcase.
	* gcc.dg/plugindir3.c: New testcase.
	* gcc.dg/plugindir4.c: New testcase.

2010-04-12  Uros Bizjak  <ubizjak@gmail.com>

	* gcc.target/i386/rotate-2.c: New test.

2010-04-12  Jason Merrill  <jason@redhat.com>

	PR c++/43641
	* g++.dg/cpp0x/lambda/lambda-conv4.C: New.
	* g++.dg/cpp0x/lambda/lambda-deduce2.C: New.

2010-04-12  Fabien Chene  <fabien.chene@gmail.com>

	PR c++/25811
	* g++.dg/init/pr25811.C: New test.

2010-04-12  Rainer Orth  <ro@CeBiTec.Uni-Bielefeld.DE>

	* g++.dg/warn/miss-format-1.C: Removed *-*-solaris2.7 from
	dg-error, dg-warning.
	* gcc.dg/c99-stdint-6.c: Removed *-*-solaris2.7 from dg-options.

2010-04-12  Richard Guenther  <rguenther@suse.de>

	* gcc.dg/torture/inline-2.c: New testcase.

2010-04-12  Jakub Jelinek  <jakub@redhat.com>

	PR bootstrap/43699
	* gcc.dg/Wunused-var-7.c: New test.

	PR tree-optimization/43560
	* gcc.c-torture/execute/pr43560.c: New test.

2010-04-12  Eric Botcazou  <ebotcazou@adacore.com>

	* gnat.dg/aggr13.adb: New test.
	* gnat.dg/aggr14.adb: Likewise.
	* gnat.dg/aggr14_pkg.ad[sb]: New helper.

2010-04-12  Richard Guenther  <rguenther@suse.de>

	PR c++/43611
	* g++.dg/torture/pr43611.C: New testcase.

2010-04-12  Shujing Zhao  <pearly.zhao@oracle.com>

	PR c/36774
	* gcc.dg/pr36774-1.c: New test.
	* gcc.dg/pr36774-2.c: New test.

2010-04-11  Kaushik Phatak  <kaushik.phatak@kpitcummins.com>

	* gcc.target/sh/rte-delay-slot.c: New test.

2010-04-11  Eric Botcazou  <ebotcazou@adacore.com>

	* gnat.dg/pack9.adb: Remove -cargs option.
	* gnat.dg/aggr12.ad[sb]: New test.

2010-04-10  Jie Zhang  <jie@codesourcery.com>

	PR target/43417
	* gcc.target/sh/pr43417.c: New test.

2010-04-10  Tobias Burnus  <burnus@net-b.de>

	PR fortran/43591
	* gfortran.dg/spec_expr_6.f90: New test.

2010-04-09  Manuel López-Ibáñez <manu@gcc.gnu.org>

	PR cpp/43195
	* gcc.dg/cpp/pr43195.c: New.
	* gcc.dg/cpp/pr43195.h: New.

2010-04-09  Manuel López-Ibáñez  <manu@gcc.gnu.org>

	PR 42965
	* gcc.dg/Werror-6.c: Adjust.
	* gcc.dg/Werror-implicit-function-declaration.c: Likewise.
	* gcc.dg/Werror-4.c: Likewise.
	* gcc.dg/Wdeclaration-after-statement-3.c: Likewise.
	* gcc.dg/Wswitch-enum-error.c: Likewise.
	* gcc.dg/Wpointer-arith.c: Likewise.
	* gcc.dg/Wfatal.c: Likewise.
	* gcc.dg/Wswitch-error.c: Likewise.
	* g++.dg/warn/unused-result1-Werror.c: Likewise.
	* gcc.dg/Werror-9.c: Delete. Duplicate of Werror-4.c.
	* gcc.dg/cpp/warn-undef-2.c: Likewise.
	* gcc.dg/cpp/warn-traditional-2.c: Likewise.
	* gcc.dg/cpp/warn-comments-2.c: Likewise.
	* gcc.dg/cpp/warn-variadic-2.c: Likewise.
	* gcc.dg/cpp/warning-directive-2.c: Likewise.
	* gcc.dg/cpp/warn-long-long-2.c: Likewise.
	* gcc.dg/cpp/warn-deprecated-2.c: Likewise.
	* gcc.dg/cpp/warn-multichar-2.c: Likewise.
	* gcc.dg/cpp/warn-normalized-3.c: Likewise.
	* gcc.dg/cpp/warn-cxx-compat-2.c: Likewise.
	* gcc.dg/cpp/warn-trigraphs-3.c: Likewise.
	* gcc.dg/cpp/warn-unused-macros-2.c: Likewise.
	* gcc.dg/cpp/warn-trigraphs-4.c: Likewise.
	* gcc.dg/cpp/warn-redefined-2.c: Likewise.
	* g++.dg/cpp/warning-directive-2.C: Likewise.
	* gfortran.dg/warning-directive-2.F90: Likewise.

2010-04-09  Jason Merrill  <jason@redhat.com>

	PR c++/42623
	* g++.dg/template/sizeof13.C: New.

2010-04-09  Kai Tietz  <kai.tietz@onevision.com>

	* g++.dg/other/pr35504.C: Add check for thiscall.
	* g++.dg/torture/stackalign/eh-thiscall-1.C: New.
	* gcc.dg/torture/stackalign/thiscall-1.c: New.

2010-04-09  Manuel López-Ibáñez  <manu@gcc.gnu.org>

	PR c++/28584
	* gcc.dg/Wint-to-pointer-cast-1.c: Move to...
	* c-c++-common/Wint-to-pointer-cast-1.c: ...  here.
	* gcc.dg/Wint-to-pointer-cast-2.c: Move to...
	* c-c++-common/Wint-to-pointer-cast-2.c: ...  here.
	* gcc.dg/Wint-to-pointer-cast-3.c: Move to...
	* c-c++-common/Wint-to-pointer-cast-3.c: ...  here. Update.
	* g++.old-deja/g++.mike/warn1.C: Add -Wno-int-to-pointer-cast.
	* g++.dg/other/increment1.C: Likewise.

2010-04-09  Tobias Burnus  <burnus@net-b.de>

	PR fortran/18918
	* gfortran.dg/coarray_7.f90: New test.
	* gfortran.dg/coarray_8.f90: New test.

2010-04-08  Bud Davis  <bdavis9659@sbcglobal.net>

	PR fortran/28039
	* gfortran.dg/fmt_with_extra.f: Remove xfail and update test.

2010-04-08  Rainer Orth  <ro@CeBiTec.Uni-Bielefeld.DE>

	PR target/43643
	* gcc.dg/pr43643.c: New test.

2010-04-08  Tobias Burnus  <burnus@net-b.de>

	* gfortran.dg/iso_fortran_env_6.f90: Add more checks.

2010-04-08  Richard Guenther  <rguenther@suse.de>

	PR tree-optimization/43679
	* gcc.c-torture/compile/pr43679.c: New testcase.

2010-04-08  Jakub Jelinek  <jakub@redhat.com>

	PR debug/43670
	* gcc.dg/pr43670.c: New test.

2010-04-08  Maxim Kuvyrkov  <maxim@codesourcery.com>

	PR middle-end/40815
	* gcc.dg/tree-ssa/reassoc-19.c: New.

2010-04-07  Jakub Jelinek  <jakub@redhat.com>

	PR c/18624
	* gcc.dg/Wunused-var-1.c: New test.
	* gcc.dg/Wunused-var-2.c: New test.
	* gcc.dg/Wunused-var-3.c: New test.
	* gcc.dg/Wunused-var-4.c: New test.
	* gcc.dg/Wunused-var-5.c: New test.
	* gcc.dg/Wunused-var-6.c: New test.
	* gcc.dg/Wunused-parm-1.c: New test.

	* gcc.dg/builtin-choose-expr.c: Avoid set but not used warnings.
	* gcc.dg/trunc-1.c: Likewise.
	* gcc.dg/vla-9.c: Likewise.
	* gcc.dg/dfp/composite-type.c: Likewise.

2010-04-07  Iain Sandoe <iains@gcc.gnu.org>

	PR objc/35996
	* objc.dg/objc-gc-4.m: Run for all targets, prune new warning.
	* obj-c++.dg/objc-gc-3.mm: Ditto.

2010-04-07  Simon Baldwin  <simonb@google.com>

	* gcc.dg/cpp/warn-undef-2.c: New.
	* gcc.dg/cpp/warn-traditional-2.c: New.
	* gcc.dg/cpp/warn-comments-2.c: New.
	* gcc.dg/cpp/warning-directive-1.c: New.
	* gcc.dg/cpp/warn-long-long.c: New.
	* gcc.dg/cpp/warn-traditional.c: New.
	* gcc.dg/cpp/warn-variadic-2.c: New.
	* gcc.dg/cpp/warn-undef.c: New.
	* gcc.dg/cpp/warn-normalized-1.c: New.
	* gcc.dg/cpp/warning-directive-2.c: New.
	* gcc.dg/cpp/warn-long-long-2.c: New.
	* gcc.dg/cpp/warn-variadic.c: New.
	* gcc.dg/cpp/warn-normalized-2.c: New.
	* gcc.dg/cpp/warning-directive-3.c: New.
	* gcc.dg/cpp/warn-deprecated-2.c: New.
	* gcc.dg/cpp/warn-trigraphs-1.c: New.
	* gcc.dg/cpp/warn-multichar-2.c: New.
	* gcc.dg/cpp/warn-normalized-3.c: New.
	* gcc.dg/cpp/warning-directive-4.c: New.
	* gcc.dg/cpp/warn-unused-macros.c: New.
	* gcc.dg/cpp/warn-trigraphs-2.c: New.
	* gcc.dg/cpp/warn-cxx-compat-2.c: New.
	* gcc.dg/cpp/warn-cxx-compat.c: New.
	* gcc.dg/cpp/warn-redefined.c: New.
	* gcc.dg/cpp/warn-trigraphs-3.c: New.
	* gcc.dg/cpp/warn-unused-macros-2.c: New.
	* gcc.dg/cpp/warn-deprecated.c: New.
	* gcc.dg/cpp/warn-trigraphs-4.c: New.
	* gcc.dg/cpp/warn-redefined-2.c: New.
	* gcc.dg/cpp/warn-comments.c: New.
	* gcc.dg/cpp/warn-multichar.c: New.
	* g++.dg/cpp/warning-directive-1.C: New.
	* g++.dg/cpp/warning-directive-2.C: New.
	* g++.dg/cpp/warning-directive-3.C: New.
	* g++.dg/cpp/warning-directive-4.C: New.
	* gfortran.dg/warning-directive-1.F90: New.
	* gfortran.dg/warning-directive-3.F90: New.
	* gfortran.dg/warning-directive-2.F90: New.
	* gfortran.dg/warning-directive-4.F90: New.

2010-04-07  Iain Sandoe <iains@gcc.gnu.org>

	PR objc++/23716
	* obj-c++.dg/comp-types-10.mm: Remove XFAIL.

2010-04-07  Jason Merrill  <jason@redhat.com>

	* g++.dg/template/dr408.C: New.

	* g++.dg/lookup/ns4.C: New.

	PR c++/38392
	* g++.dg/template/friend51.C: New test.

	PR c++/41970
	* g++.old-deja/g++.other/linkage1.C: Adjust.

2010-04-07  Dodji Seketeli  <dodji@redhat.com>

	PR c++/42697
	* g++.dg/template/crash94.C: New test.

2010-04-07  Dodji Seketeli  <dodji@redhat.com>

	PR c++/40239
	* g++.dg/init/aggr5.C: New test.
	* g++.dg/init/aggr5.C: New test.

2010-04-07  Richard Guenther  <rguenther@suse.de>

	PR tree-optimization/43270
	* g++.dg/warn/Warray-bounds-4.C: New testcase.
	* gcc.dg/Warray-bounds-7.c: Likewise.

2010-04-07  Eric Botcazou  <ebotcazou@adacore.com>

	* gnat.dg/bit_packed_array.ad[sb]: Rename into...
	* gnat.dg/bit_packed_array1.ad[sb]: ...this.
	* gnat.dg/bit_packed_array4.ad[sb]: New test.

2010-04-07  Jie Zhang  <jie@codesourcery.com>

	PR c++/42556
	* g++.dg/init/pr42556.C: New test.

2010-04-07  Dodji Seketeli  <dodji@redhat.com>

	PR debug/43628
	* g++.dg/debug/dwarf2/typedef2.C: New test.

2010-04-06  Dodji Seketeli  <dodji@redhat.com>

	* g++.dg/debug/dwarf2/redeclaration-1.C: Moved from
	c-c++-common/dwarf2/redeclaration-1.C

2010-04-06  Jason Merrill  <jason@redhat.com>

	* g++.dg/cpp0x/pr31437.C: Adjust error location.
	* g++.dg/ext/attrib18.C: Likewise.
	* g++.dg/ext/bitfield2.C: Likewise.
	* g++.dg/ext/bitfield4.C: Likewise.
	* g++.dg/ext/visibility/warn2.C: Likewise.
	* g++.dg/ext/visibility/warn3.C: Likewise.
	* g++.dg/gomp/pr26690-1.C: Likewise.
	* g++.dg/inherit/covariant7.C: Likewise.
	* g++.dg/init/synth2.C: Likewise.
	* g++.dg/lookup/using7.C: Likewise.
	* g++.dg/other/crash-4.C: Likewise.
	* g++.dg/other/error13.C: Likewise.
	* g++.dg/other/error20.C: Likewise.
	* g++.dg/parse/crash31.C: Likewise.
	* g++.dg/parse/error16.C: Likewise.
	* g++.dg/parse/error19.C: Likewise.
	* g++.dg/parse/error27.C: Likewise.
	* g++.dg/parse/error28.C: Likewise.
	* g++.dg/parse/fused-params1.C: Likewise.
	* g++.dg/template/error2.C: Likewise.
	* g++.dg/template/local6.C: Likewise.
	* g++.dg/template/qualttp15.C: Likewise.
	* g++.dg/warn/Wnvdtor-2.C: Likewise.
	* g++.dg/warn/anonymous-namespace-3.C: Likewise.
	* g++.old-deja/g++.benjamin/15309-1.C: Likewise.
	* g++.old-deja/g++.brendan/crash29.C: Likewise.
	* g++.old-deja/g++.eh/spec6.C: Likewise.
	* g++.old-deja/g++.jason/crash3.C: Likewise.
	* g++.old-deja/g++.jason/destruct2.C: Likewise.
	* g++.old-deja/g++.law/ctors5.C: Likewise.
	* g++.old-deja/g++.law/ctors9.C: Likewise.
	* g++.old-deja/g++.mike/p3538a.C: Likewise.
	* g++.old-deja/g++.mike/p3538b.C: Likewise.
	* g++.old-deja/g++.other/struct1.C: Likewise.
	* g++.old-deja/g++.other/volatile1.C: Likewise.
	* g++.old-deja/g++.pt/crash36.C: Likewise.
	* g++.old-deja/g++.pt/derived3.C: Likewise.
	* g++.old-deja/g++.robertl/eb109.C: Likewise.
	* g++.old-deja/g++.robertl/eb4.C: Likewise.

2010-04-06  Sebastian Pop  <sebastian.pop@amd.com>

	PR middle-end/43519
	* gcc.dg/graphite/run-id-pr42644.c: Call abort.
	* gcc.dg/graphite/id-19.c: New.

2010-04-06  Changpeng Fang  <changpeng.fang@amd.com>

	PR middle-end/32824
	* gcc.dg/vect/pr32824: New.

2010-04-06  Tobias Burnus  <burnus@net-b.de>

	PR fortran/18918
	* gfortran.dg/coarray_2.f90: Add dg-options -fcoarray=single.
	* gfortran.dg/coarray_3.f90: Ditto.
	* gfortran.dg/coarray_4.f90: Ditto.
	* gfortran.dg/coarray_5.f90: Ditto.
	* gfortran.dg/coarray_6.f90: Ditto.
	* gfortran.dg/coarray_9.f90: New -fcoarray=none test.

2010-04-06  Tobias Burnus  <burnus@net-b.de>

	PR fortran/18918
	* gfortran.dg/coarray_4.f90: Fix test.
	* gfortran.dg/coarray_6.f90: Add more tests.

2010-04-06  Tobias Burnus  <burnus@net-b.de>

	PR fortran/18918
	* gfortran.dg/coarray_4.f90: New test.
	* gfortran.dg/coarray_5.f90: New test.
	* gfortran.dg/coarray_6.f90: New test.

2010-04-06  Tobias Burnus  <burnus@net-b.de>

	PR fortran/18918
	* gfortran.dg/iso_fortran_env_5.f90: New test.
	* gfortran.dg/iso_fortran_env_6.f90: New test.

2010-04-06  Tobias Burnus  <burnus@net-b.de>

	PR fortran/39997
	* gfortran.dg/coarray_1.f90: New test.
	* gfortran.dg/coarray_2.f90: New test.
	* gfortran.dg/coarray_3.f90: New test.

2010-04-06  Jason Merrill  <jason@redhat.com>

	PR c++/43648
	* g++.dg/template/dtor8.C: New.

	PR c++/43621
	* g++.dg/template/error-recovery2.C: New.

2010-04-06  Jan Hubicka  <jh@suse.czpli

	PR tree-optimization/42906
	* gcc.dg/tree-ssa/dce-1.c: New testcase.

2010-04-06  Tobias Burnus  <burnus@net-b.de>

	PR fortran/43178
	* gfortran.dg/alloc_comp_basics_1.f90: Update scan-tree-dump-times.
	* gfortran.dg/alloc_comp_constructor_1.f90: Ditto.
	* gfortran.dg/auto_dealloc_1.f90: Ditto.

2010-04-06  Richard Guenther  <rguenther@suse.de>

	PR tree-optimization/43627
	* gcc.dg/tree-ssa/vrp49.c: New testcase.

2010-04-06  Jakub Jelinek  <jakub@redhat.com>

	PR target/43638
	* gcc.target/i386/pr43638.c: New test.

2010-04-06  Richard Guenther  <rguenther@suse.de>

	PR middle-end/43661
	* gcc.c-torture/compile/pr43661.c: New testcase.

2010-04-06  Jakub Jelinek  <jakub@redhat.com>

	* gcc.target/s390/stackcheck1.c: Add dg-warning.

2010-04-04  Sebastian Pop  <sebastian.pop@amd.com>

	* gcc.dg/vect/pr43430-1.c: Don't use uint8_t.

2010-04-02  Richard Guenther  <rguenther@suse.de>

	PR tree-optimization/43629
	* gcc.c-torture/execute/pr43629.c: New testcase.

2010-04-01  Janne Blomqvist  <jb@gcc.gnu.org>
	    Dominique d'Humieres  <dominiq@lps.ens.fr>

	PR libfortran/43605
	* gfortran.dg/ftell_3.f90: Enhance test case by reading more.

2010-04-01  Dodji Seketeli  <dodji@redhat.com>

	PR debug/43325
	* c-c++-common/dwarf2/redeclaration-1.C: New test.

2010-04-01  Jason Merrill  <jason@redhat.com>

	* g++.dg/cpp0x/initlist12.C: Adjust expected errors.

2010-04-01  Janne Blomqvist  <jb@gcc.gnu.org>
	    Manfred Schwarb  <manfred99@gmx.ch>

	PR libfortran/43605
	* gfortran.dg/ftell_3.f90: New test.

2010-04-01  Richard Guenther  <rguenther@suse.de>

	PR middle-end/43614
	* gcc.c-torture/compile/pr43614.c: New testcase.

2010-04-01  Martin Jambor  <mjambor@suse.cz>

	PR tree-optimization/43141
	* gcc.dg/guality/pr43141.c: New test.

2010-04-01  Rainer Orth  <ro@CeBiTec.Uni-Bielefeld.DE>

	* g++.dg/cpp/_Pragma1.C: Skip on alpha*-dec-osf*.
	* g++.dg/eh/spbp.C: Likewise.
	* g++.dg/ext/label13.C (C::C): xfail dg-bogus on alpha*-dec-osf*.
	* g++.dg/other/pragma-ep-1.C: Properly define p, remove
	superfluous casts.
	* gcc.dg/mtune.c: Add dg-bogus "mcpu".
	* objc.dg/dwarf-1.m: Skip on  alpha*-dec-osf*.
	* objc.dg/dwarf-2.m: Likewise.

2010-03-31  Sebastian Pop  <sebastian.pop@amd.com>

	PR middle-end/43464
	* gcc.dg/graphite/id-pr43464.c: New.
	* gcc.dg/graphite/id-pr43464-1.c: New.

2010-03-31  Sebastian Pop  <sebastian.pop@amd.com>

	PR middle-end/43351
	* gcc.dg/graphite/id-pr43351.c

2010-03-31  Iain Sandoe  <iain.sandoe@sandoe-acoustics.co.uk>

	PR testsuite/35165
	* obj-c++.dg/try-catch-9.mm: Don't XFAIL m32 NeXT runtime.
	* obj-c++.dg/try-catch-2.mm: Ditto.
	* obj-c++.dg/lookup-2.mm: Ditto.
	* obj-c++.dg/encode-8.m: Ditto.
	* obj-c++.dg/cxx-ivars-2.mm: Ditto.
	* obj-c++.dg/cxx-ivars-3.mm: Skip for GNU, XFail for m64 NeXT.
	* obj-c++.dg/const-str-10.mm: Skip for GNU, match .quad for m64 NeXT.
	* obj-c++.dg/const-str-11.mm: Ditto.
	* obj-c++.dg/const-str-9.mm: Ditto.
	* obj-c++.dg/bitfield-3.mm: Skip for GNU runtime.
	* obj-c++.dg/bitfield-2.mm: XFAIL run for m64 NeXT runtime.
	* obj-c++.dg/except-1.mm: Ditto.
	* obj-c++.dg/const-str-7.mm: Ditto.
	* obj-c++.dg/cxx-ivars-1.mm: Ditto.
	* obj-c++.dg/const-str-3.mm: Ditto.
	* obj-c++.dg/const-str-7.mm: Ditto.
	* obj-c++.dg/stubify-2.mm: Change dump file name.

	PR objc++/23613
	* objc-obj-c++-shared/next-mapping.h (CLASSPTRFIELD):
	New macro.
	* obj-c++.dg/isa-field-1.mm: Use new CLASSPTRFIELD macro.
	Remove dg-xfail-if.

2010-03-31  Martin Jambor  <mjambor@suse.cz>

	* gcc.dg/guality/inline-params.c: Disable early inlining.  Xfail run
	only with -O2, -O3 or -Os and not with -fwhopr.

2010-03-31  Dodji Seketeli  <dodji@redhat.com>

	PR c++/43558
	* g++.dg/template/typedef31.C: New test.

2010-03-31  Rainer Orth  <ro@CeBiTec.Uni-Bielefeld.DE>

	* g++.dg/ext/visibility/pragma-override1.C: Allow for .hidden in
	assembler output on *-*-solaris2*.
	* g++.dg/ext/visibility/pragma-override2.C: Likewise.

2010-03-31  Jakub Jelinek  <jakub@redhat.com>

	PR debug/43557
	* gcc.dg/pr43557-1.c: New test.
	* gcc.dg/pr43557-2.c: New file.

2010-03-31  Jie Zhang  <jie@codesourcery.com>

	PR 43562
	* gcc.dg/pr43562.c: New test.

2010-03-30  Jason Merrill  <jason@redhat.com>

	PR c++/43076
	* g++.dg/template/error-recovery1.C: New.

	PR c++/41786
	* g++.dg/parse/ambig5.C: New.

2010-03-30  Jakub Jelinek  <jakub@redhat.com>

	PR debug/43593
	* gcc.dg/guality/pr43593.c: New test.

2010-03-30  Sebastian Pop  <sebastian.pop@amd.com>

	PR middle-end/43430
	* gcc.dg/vect/pr43430-1.c: New.

2010-03-30  Jason Merrill  <jason@redhat.com>

	PR c++/43559
	* g++.dg/template/partial7.C: New.

2010-03-30  Andreas Krebbel  <Andreas.Krebbel@de.ibm.com>

	* gcc.target/s390/stackcheck1.c: New testcase.

2010-03-29  Jerry DeLisle  <jvdelisle@gcc.gnu.org>

	PR libfortran/43265
	* gfortran.dg/read_eof_8.f90: New test.

2010-03-29  Jason Merrill  <jason@redhat.com>

	* gcc.dg/cpp/include6.c: Change [] to ().

	N3077
	* c-c++-common/raw-string-1.c: Update handling of trigraphs, line
	splicing and UCNs.
	* c-c++-common/raw-string-2.c: Add trigraph test.
	* c-c++-common/raw-string-8.c: New.
	* c-c++-common/raw-string-9.c: New.
	* c-c++-common/raw-string-10.c: New.

	* c-c++-common/raw-string-1.c: Combine C and C++ raw string tests.
	* c-c++-common/raw-string-2.c: Combine C and C++ raw string tests.
	* c-c++-common/raw-string-3.c: Combine C and C++ raw string tests.
	* c-c++-common/raw-string-4.c: Combine C and C++ raw string tests.
	* c-c++-common/raw-string-5.c: Combine C and C++ raw string tests.
	* c-c++-common/raw-string-6.c: Combine C and C++ raw string tests.
	* c-c++-common/raw-string-7.c: Combine C and C++ raw string tests.

2010-03-29  Richard Guenther  <rguenther@suse.de>

	PR tree-optimization/43560
	* gcc.dg/torture/pr43560.c: New testcase.

2010-03-29  Jason Merrill  <jason@redhat.com>

	N3077
	* g++.dg/ext/raw-string-1.C: Change [] to ().
	* g++.dg/ext/raw-string-2.C: Change [] to ().
	Don't use \ in delimiter.
	* g++.dg/ext/raw-string-3.C: Change [] to ().
	* g++.dg/ext/raw-string-4.C: Change [] to ().
	* g++.dg/ext/raw-string-5.C: Change [] to ().
	Test for error on \ in delimiter.
	* g++.dg/ext/raw-string-6.C: Change [] to ().
	* g++.dg/ext/raw-string-7.C: Change [] to ().

2010-03-29  Jie Zhang  <jie@codesourcery.com>

	PR 43564
	* gcc.dg/pr43564.c: New test.

2010-03-29  Tobias Burnus  <burnus@net-b.de>

	PR fortran/43551
	* gfortran.dg/direct_io_12.f90: New test.

2010-03-28  Jan Hubicka  <jh@suse.cz>

	PR tree-optimization/43505
	* gfortran.dg/pr43505.f90: New testcase.

2010-03-27  Uros Bizjak  <ubizjak@gmail.com>

	PR tree-optimization/43528
	* gcc.target/i386/pr43528.c: New test.

2010-03-26  Joseph Myers  <joseph@codesourcery.com>

	PR c/43381
	* gcc.dg/parm-impl-decl-3.c: New test.

2010-03-26  Jason Merrill  <jason@redhat.com>

	PR c++/43509
	* g++.dg/cpp0x/parse1.C: New.

2010-03-26  Uros Bizjak  <ubizjak@gmail.com>

	PR target/43524
	* gcc.target/i386/pr43524.c: New test.

2010-03-26  Martin Jambor  <mjambor@suse.cz>

	* gcc.dg/tree-ssa/loadpre1.c: Delete trailing
	whitespace, rename main to foo.
	* gcc.dg/tree-ssa/loadpre14.c: Likewise.
	* gcc.dg/tree-ssa/loadpre15.c: Likewise.
	* gcc.dg/tree-ssa/loadpre16.c: Likewise.
	* gcc.dg/tree-ssa/loadpre17.c: Likewise.
	* gcc.dg/tree-ssa/loadpre19.c: Likewise.
	* gcc.dg/tree-ssa/loadpre20.c: Likewise.
	* gcc.dg/tree-ssa/loadpre3.c: Likewise.
	* gcc.dg/tree-ssa/loadpre5.c: Likewise.
	* gcc.dg/tree-ssa/ssa-pre-1.c: Likewise.
	* gcc.dg/tree-ssa/ssa-pre-4.c: Likewise.
	* gcc.dg/tree-ssa/ssa-pre-6.c: Likewise.

2010-03-26  Dodji Seketeli  <dodji@redhat.com>

	PR c++/43327
	* g++.dg/other/crash-10.C: New test.
	* g++.dg/other/crash-11.C: New test.

2010-03-25  Jerry DeLisle  <jvdelisle@gcc.gnu.org>

	PR libfortran/43517
	* gfortran.dg/read_eof_7.f90: New test.

2010-03-25  Iain Sandoe  <iain.sandoe@sandoe-acoustics.co.uk>

	PR objc/35165
	PR testsuite/43512
	* objc-obj-c++-shared: New directory.
	* objc-obj-c++-shared/Object1-implementation.h: New file.
	* objc-obj-c++-shared/Object1.h: New file.
	* objc-obj-c++-shared/Protocol1.h: New file.
	* objc-obj-c++-shared/next-abi.h: New file.
	* objc-obj-c++-shared/next-mapping.h: New file.
	* objc/execute/next_mapping.h: Delete.
	* objc.dg/special/special.exp: For all targets run the tests with
	-fgnu-runtime, for darwin targets also run the tests with
	-fnext-runtime.
	* objc.dg/dg.exp: Ditto.
	* obj-c++.dg/dg.exp: Ditto.
	* objc/execute/forward-1.m: Use shared wrapper headers (Object1.h,
	Protocol1.h) and next-mapping.h as required.  Amend testcase to
	include use of updated NeXT interface.
	* objc/execute/formal_protocol-5.m: Ditto.
	* objc/execute/protocol-isEqual-2.m: Ditto.
	* objc/execute/protocol-isEqual-4.m: Ditto.
	* objc/execute/class-11.m: Use shared wrapper headers (Object1.h,
	Protocol1.h) and next-mapping.h as required.
	* objc/execute/object_is_class.m: Ditto.
	* objc/execute/enumeration-1.m: Ditto.
	* objc/execute/class-13.m: Ditto.
	* objc/execute/formal_protocol-2.m: Ditto.
	* objc/execute/formal_protocol-4.m: Ditto.
	* objc/execute/class-1.m: Ditto.
	* objc/execute/bycopy-1.m: Ditto.
	* objc/execute/formal_protocol-6.m: Ditto.
	* objc/execute/bycopy-3.m: Ditto.
	* objc/execute/class-3.m: Ditto.
	* objc/execute/bf-11.m: Ditto.
	* objc/execute/class-5.m: Ditto.
	* objc/execute/bf-13.m: Ditto.
	* objc/execute/class-7.m: Ditto.
	* objc/execute/bf-15.m: Ditto.
	* objc/execute/class-9.m: Ditto.
	* objc/execute/bf-17.m: Ditto.
	* objc/execute/bf-19.m: Ditto.
	* objc/execute/IMP.m: Ditto.
	* objc/execute/exceptions/catchall-1.m: Ditto.
	* objc/execute/exceptions/trivial.m: Ditto.
	* objc/execute/exceptions/finally-1.m: Ditto.
	* objc/execute/exceptions/local-variables-1.m: Ditto.
	* objc/execute/exceptions/foward-1.m: Ditto.
	* objc/execute/bf-2.m: Ditto.
	* objc/execute/string1.m: Ditto.
	* objc/execute/bf-4.m: Ditto.
	* objc/execute/informal_protocol.m: Ditto.
	* objc/execute/string3.m: Ditto.
	* objc/execute/bf-6.m: Ditto.
	* objc/execute/bf-8.m: Ditto.
	* objc/execute/class-tests-1.h: Ditto.
	* objc/execute/protocol-isEqual-1.m: Ditto.
	* objc/execute/protocol-isEqual-3.m: Ditto.
	* objc/execute/_cmd.m: Ditto.
	* objc/execute/function-message-1.m: Ditto.
	* objc/execute/bf-20.m: Ditto.
	* objc/execute/bf-common.h: Ditto.
	* objc/execute/np-2.m: Ditto.
	* objc/execute/class-10.m: Ditto.
	* objc/execute/class-12.m: Ditto.
	* objc/execute/enumeration-2.m: Ditto.
	* objc/execute/class-14.m: Ditto.
	* objc/execute/encode-1.m: Ditto.
	* objc/execute/formal_protocol-1.m: Ditto.
	* objc/execute/formal_protocol-3.m: Ditto.
	* objc/execute/accessing_ivars.m: Ditto.
	* objc/execute/bycopy-2.m: Ditto.
	* objc/execute/class-2.m: Ditto.
	* objc/execute/bf-10.m: Ditto.
	* objc/execute/formal_protocol-7.m: Ditto.
	* objc/execute/root_methods.m: Ditto.
	* objc/execute/class-4.m: Ditto.
	* objc/execute/bf-12.m: Ditto.
	* objc/execute/class-6.m: Ditto.
	* objc/execute/bf-14.m: Ditto.
	* objc/execute/nested-func-1.m: Ditto.
	* objc/execute/class-8.m: Ditto.
	* objc/execute/private.m: Ditto.
	* objc/execute/bf-16.m: Ditto.
	* objc/execute/bf-18.m: Ditto.
	* objc/execute/load-3.m: Ditto.
	* objc/execute/compatibility_alias.m: Ditto.
	* objc/execute/bf-1.m: Ditto.
	* objc/execute/no_clash.m: Ditto.
	* objc/execute/bf-3.m: Ditto.
	* objc/execute/string2.m: Ditto.
	* objc/execute/bf-5.m: Ditto.
	* objc/execute/string4.m: Ditto.
	* objc/execute/bf-7.m: Ditto.
	* objc/execute/object_is_meta_class.m: Ditto.
	* objc/execute/bf-9.m: Ditto.
	* objc/execute/bf-21.m: Ditto.
	* objc/execute/cascading-1.m: Ditto.
	* objc/execute/trivial.m: Ditto.
	* objc/execute/np-1.m: Ditto.
	* objc/compile/trivial.m: Ditto.
	* objc/execute/class_self-2.m: Include <stdlib.h>.
	* objc/execute/forward-1.x: Do not XFAIL for 32bit powerpc-darwin.
	* objc.dg/desig-init-1.m: Use shared wrapper headers (Object1.h,
	Protocol1.h) and next-mapping.h as required. XFAIL run if NeXT
	and 64bit. Use new NeXT interface as required.
	* objc.dg/special/unclaimed-category-1.m: Ditto.
	* objc.dg/special/unclaimed-category-1.h: Ditto.
	* objc.dg/special/unclaimed-category-1a.m: Ditto.
	* objc.dg/func-ptr-1.m: Ditto.
	* objc.dg/stret-1.m: Ditto.
	* objc.dg/encode-2.m: Ditto.
	* objc.dg/category-1.m: Ditto.
	* objc.dg/encode-3.m: Ditto.
	* objc.dg/call-super-3.m: Ditto.
	* objc.dg/method-3.m: Ditto.
	* objc.dg/func-ptr-2.m: Ditto.
	* objc.dg/lookup-1.m: Ditto.
	* objc.dg/encode-4.m: Ditto.
	* objc.dg/fix-and-continue-1.m: Ditto.
	* objc.dg/proto-lossage-3.m: Ditto.
	* objc.dg/method-13.m: Ditto.
	* objc.dg/proto-qual-1.m: Ditto.
	* objc.dg/zero-link-3.m: Ditto.
	* objc.dg/bitfield-1.m: Ditto.
	* objc.dg/va-meth-1.m: Ditto.
	* objc.dg/super-class-3.m: Ditto.
	* objc.dg/call-super-1.m: Ditto.
	* objc.dg/type-size-2.m: Ditto.
	* objc.dg/method-10.m: Ditto.
	* objc.dg/defs.m: Ditto.
	* objc.dg/const-str-3.m: Ditto.
	* objc.dg/try-catch-6.m: Use shared wrapper headers (Object1.h,
	Protocol1.h) and next-mapping.h as required. Use new NeXT
	interface as required.
	* objc.dg/super-class-4.m: Ditto.
	* objc.dg/comp-types-8.m: Ditto.
	* objc.dg/call-super-2.m: Ditto.
	* objc.dg/objc-fast-4.m: Ditto.
	* objc.dg/method-6.m: Ditto.
	* objc.dg/const-str-3.m: Ditto.
	* objc.dg/const-str-7.m: Ditto.
	* objc.dg/method-15.m: Ditto.
	* objc.dg/method-19.m: Ditto.
	* objc.dg/sync-1.m: Ditto.
	* objc.dg/layout-1.m: Ditto.
	* objc.dg/bitfield-3.m: Ditto.
	* objc.dg/try-catch-3.m: Ditto.
	* objc.dg/try-catch-7.m: Ditto.
	* objc.dg/comp-types-10.m: Ditto.
	* objc.dg/selector-2.: Ditto.
	* objc.dg/method-7.m: Ditto.
	* objc.dg/typedef-alias-1.m: Ditto.
	* objc.dg/proto-lossage-2.m: Ditto.
	* objc.dg/comp-types-11.m: Ditto.
	* objc.dg/sizeof-1.m: Ditto.
	* objc.dg/method-17.m: Ditto.
	* objc.dg/bitfield-5.m: Ditto.
	* objc.dg/try-catch-1.m: Ditto.
	* objc.dg/encode-5.m: Ditto.
	* objc.dg/fix-and-continue-2.m: Ditto.
	* objc.dg/method-9.m: Ditto.
	* objc.dg/isa-field-1.m: Ditto.
	* objc.dg/local-decl-2.m: Ditto.
	* objc.dg/objc-gc-4.m: Ditto.
	* objc.dg/type-stream-1.m: Skip for NeXT runtime.
	* objc.dg/gnu-runtime-3.m: Ditto.
	* objc.dg/encode-7.m: Ditto.
	* objc.dg/encode-8.m: Ditto.
	* objc.dg/selector-3.m: Ditto.
	* objc.dg/gnu-runtime-1.m: Ditto.
	* objc.dg/const-str-12.m: Ditto.
	* objc.dg/gnu-runtime-2.m: Ditto.
	* objc.dg/no-extra-load.m: Skip for gnu-runtime.
	* objc.dg/selector-1.m: Ditto.
	* objc.dg/stubify-2.m: Ditto.
	* objc.dg/zero-link-1.m: Ditto.
	* objc.dg/stret-2.m: Ditto.
	* objc.dg/zero-link-2.m: Ditto.
	* objc.dg/next-runtime-1.m: Ditto.
	* objc.dg/symtab-1.m: Ditto.
	* objc.dg/stubify-1.m: Ditto.
	* objc.dg/bitfield-2.m: Ditto.
	* objc.dg/try-catch-10.m: Apply to both runtimes.
	* objc.dg/const-str-1.m: Ditto.
	* objc.dg/image-info.m: Ditto.
	* objc.dg/encode-9.m: Ditto.
	* objc.dg/pragma-1.m: Apply test to all targets.
	* objc.dg/const-str-4.m: Ditto.
	* objc.dg/const-str-8.m: Ditto.
	* objc.dg/super-class-2.m: Ditto.
	* objc.dg/try-catch-5.m: Ditto.
	* objc.dg/const-str-10.m: Use shared wrapper headers (Object1.h,
	Protocol1.h) and next-mapping.h as required. Use new NeXT
	interface as required.  Skip for gnu-runtime.  Test for .quad at m64.
	* objc.dg/const-str-11.m: Ditto.
	* objc.dg/const-str-9.m: Ditto.
	* objc.dg/method-4.m: Skip for 64Bit NeXT.
	* objc.dg/encode-1.m: Remove redundant -lobjc.
	* objc.dg/try-catch-9.m: Tidy space.
	* obj-c++.dg/method-19.mm: Use shared wrapper headers (Object1.h,
	Protocol1.h) and next-mapping.h as required. XFAIL run if NeXT
	and 64bit. Use new NeXT interface as required.
	* obj-c++.dg/template-4.mm: Ditto.
	* obj-c++.dg/defs.mm: Ditto.
	* obj-c++.dg/basic.mm: Ditto.
	* obj-c++.dg/encode-4.mm: Ditto.
	* obj-c++.dg/method-17.mm: Ditto.
	* obj-c++.dg/proto-lossage-3.mm: Ditto.
	* obj-c++.dg/cxx-class-1.mm: Ditto.
	* obj-c++.dg/method-10.mm: Ditto.
	* obj-c++.dg/va-meth-1.mm: Ditto.
	* obj-c++.dg/encode-5.mm: Ditto.
	* obj-c++.dg/lookup-2.mm: Ditto.
	* obj-c++.dg/template-3.mm: Ditto.
	* obj-c++.dg/proto-qual-1.mm: Ditto.
	* obj-c++.dg/qual-types-1.m: Ditto.
	* obj-c++.dg/cxx-scope-1.mm: Ditto.
	* obj-c++.dg/template-1.mm: Ditto.
	* obj-c++.dg/encode-6.mm: Ditto.
	* obj-c++.dg/bitfield-2.mm:  Use shared wrapper headers (Object1.h,
	Protocol1.h) and next-mapping.h as required. Use new NeXT
	interface as required.
	* obj-c++.dg/except-1.mm: Ditto.
	* obj-c++.dg/const-str-7.mm: Ditto.
	* obj-c++.dg/ivar-list-semi.mm: Ditto.
	* obj-c++.dg/cxx-scope-2.mm: Ditto.
	* obj-c++.dg/selector-2.mm: Ditto.
	* obj-c++.dg/isa-field-1.mm: Ditto.
	* obj-c++.dg/try-catch-1.mm: Ditto.
	* obj-c++.dg/local-decl-1.mm: Ditto.
	* obj-c++.dg/try-catch-9.mm: Ditto.
	* obj-c++.dg/no-extra-load.mm: Ditto.
	* obj-c++.dg/selector-5.mm: Ditto.
	* obj-c++.dg/method-12.mm: Ditto.
	* obj-c++.dg/try-catch-11.mm: Ditto.
	* obj-c++.dg/comp-types-11.mm: Ditto.
	* obj-c++.dg/bitfield-3.mm: Ditto.
	* obj-c++.dg/method-6.mm: Ditto.
	* obj-c++.dg/super-class-2.mm: Ditto.
	* obj-c++.dg/method-21.mm: Ditto.
	* obj-c++.dg/const-str-8.mm: Ditto.
	* obj-c++.dg/try-catch-7.mm: Ditto.
	* obj-c++.dg/method-15.mm: Ditto.
	* obj-c++.dg/layout-1.mm: Ditto.
	* obj-c++.dg/cxx-ivars-1.mm: Ditto.
	* obj-c++.dg/const-str-3.mm: Ditto.
	* obj-c++.dg/try-catch-2.mm: Ditto.
	* obj-c++.dg/objc-gc-3.mm: Ditto.
	* obj-c++.dg/fix-and-continue-2.mm: Ditto.
	* obj-c++.dg/bitfield-1.mm: Ditto.
	* obj-c++.dg/selector-6.mm: Ditto.
	* obj-c++.dg/method-13.mm: Ditto.
	* obj-c++.dg/comp-types-12.mm: Ditto.
	* obj-c++.dg/bitfield-4.mm: Ditto.
	* obj-c++.dg/try-catch-8.mm: Ditto.
	* obj-c++.dg/method-2.mm: Ditto.
	* obj-c++.dg/cxx-ivars-2.mm: Ditto.
	* obj-c++.dg/typedef-alias-1.mm: Ditto.
	* obj-c++.dg/const-str-4.mm: Ditto.
	* obj-c++.dg/proto-lossage-2.mm: Ditto.
	* obj-c++.dg/try-catch-3.mm: Ditto.
	* obj-c++.dg/comp-types-9.mm: Ditto.
	* obj-c++.dg/gnu-runtime-2.mm: Skip if NeXT runtime.
	* obj-c++.dg/gnu-runtime-3.mm: Ditto.
	* obj-c++.dg/gnu-runtime-1.mm: Ditto.
	* objc.dg/zero-link-2.m: Skip if gnu runtime. Use shared wrapper
	headers (Object1.h, Protocol1.h) and next-mapping.h as required.
	Use new NeXT interface as required.
	* obj-c++.dg/const-str-10.mm: Ditto.
	* obj-c++.dg/const-str-11.mm: Ditto.
	* obj-c++.dg/const-str-9.mm: Ditto.
	* obj-c++.dg/method-11.mm: Ditto.
	* obj-c++.dg/cxx-ivars-3.mm: Skip if gnu runtime. Use shared wrapper
	headers (Object1.h, Protocol1.h) and next-mapping.h as required.
	Use new NeXT interface as required. XFAIL run if NeXT and 64bit.
	* obj-c++.dg/encode-8.mm: Remove redundant -lobjc.
	* obj-c++.dg/const-str-1.mm: Run for NeXT as well as gnu.

2010-03-25  Dodji Seketeli  <dodji@redhat.com>

	PR c++/43206
	* g++.dg/template/typedef30.C: New test case.

2010-03-25  Jakub Jelinek  <jakub@redhat.com>

	PR c/43385
	* gcc.c-torture/execute/pr43385.c: New test.

2010-03-24  Joseph Myers  <joseph@codesourcery.com>

	* gcc.dg/strncpy-fix-1.c: New test.

2010-03-24  Iain Sandoe  <iain.sandoe@sandoe-acoustics.co.uk>

	PR testsuite/41609
	* lib/objc-torture.exp (objc-set-runtime-options): New.
	* objc/execute/execute.exp: Check runtime options on each pass.
	* objc/execute/exceptions/exceptions.exp: Ditto.
	* objc/compile/compile.exp: Ditto.

	PR testsuite/42348
	* lib/target-supports.exp: Add support for ObjC/ObjC++ tools in
	standard tests.
	(check_effective_target_objc2): New proc.
	(check_effective_target_next_runtime): New proc.
	* lib/objc.exp: Determine which runtime is in force and support it.
	* lib/obj-c++.exp: Ditto.

2010-03-24  Jason Merrill  <jason@redhat.com>

	PR c++/43502
	* g++.dg/cpp0x/lambda/lambda-debug.C: New.

2010-03-24  Martin Jambor  <mjambor@suse.cz>

	* gcc.dg/ipa/ipa-1.c: Delete trailing spaces, put the call to f into
	a loop.
	* gcc.dg/ipa/ipa-2.c: Likewise.
	* gcc.dg/ipa/ipa-3.c: Likewise.
	* gcc.dg/ipa/ipa-4.c: Likewise.
	* gcc.dg/ipa/ipa-5.c: Likewise.
	* gcc.dg/ipa/ipa-7.c: Likewise.
	* gcc.dg/ipa/ipa-6.c: Delete trailing spaces, put the call to foo into
	a loop.
	* gcc.dg/ipa/ipacost-2.c: Delete trailing spaces, put the call to
	i_can_not_be_propagated_fully2 into a loop.
	* gcc.dg/ipa/ipa-8.c: New test.
	* g++.dg/ipa/iinline-1.C: Put the call to docalling into a loop.

2010-03-24  Jakub Jelinek  <jakub@redhat.com>

	PR debug/19192
	PR debug/43479
	* gcc.dg/guality/pr43479.c: New test.
	* gcc.dg/debug/dwarf2/inline2.c (third): Make a a global var
	and add volatile keyword.

2010-03-23  Mike Stump  <mikestump@comcast.net>

	* g++.dg/warn/Wstrict-aliasing-float-ref-int-obj.C: Enhance portability.

2010-03-23  Jason Merrill  <jason@redhat.com>

	* g++.dg/ext/altivec-17.C: Adjust error message.

	* g++.dg/cpp0x/lambda/lambda-const-neg.C: Adjust for non-static op().
	* g++.dg/cpp0x/lambda/lambda-conv.C: Likewise.
	* g++.dg/cpp0x/lambda/lambda-mangle.C: Likewise.
	* g++.dg/cpp0x/lambda/lambda-non-const.C: Likewise.
	* g++.dg/cpp0x/lambda/lambda-conv2.C: New.
	* g++.dg/cpp0x/lambda/lambda-conv3.C: New.

2010-03-22  Jason Merrill  <jason@redhat.com>

	PR c++/43333
	* g++.dg/ext/is_pod.C: Pass -std=c++0x.
	* g++.dg/ext/is_pod_98.C: New.

	PR c++/43281
	* g++.dg/cpp0x/auto18.C: New.

	* gcc.dg/pr36997.c: Adjust error message.
	* g++.dg/ext/vector9.C: Likewise.
	* g++.dg/conversion/simd3.C: Likewise.
	* g++.dg/other/error23.C: Likewise.

2010-03-22  Michael Matz  <matz@suse.de>

	PR middle-end/43475
	* gfortran.dg/pr43475.f90: New testcase.

2010-03-22  Richard Guenther  <rguenther@suse.de>

	PR tree-optimization/43390
	* gfortran.fortran-torture/execute/pr43390.f90: New testcase.

2010-03-21  Kaveh R. Ghazi  <ghazi@caip.rutgers.edu>

	* gcc.target/powerpc/ppc-sdata-1.c: Require nonpic.
	* gcc.target/powerpc/ppc-sdata-2.c: Likewise.

2010-03-20  Simon Martin  <simartin@users.sourceforge.net>
	    Michael Matz  <matz@suse.de>

	PR c++/43081
	* g++.dg/parse/crash56.C: New test.

2010-03-20  Paul Thomas  <pault@gcc.gnu.org>

	PR fortran/43450
	* gfortran.dg/whole_file_15.f90 : New test.

2010-03-20  Jerry DeLisle  <jvdelisle@gcc.gnu.org>

	PR fortran/43409
	* gfortran.dg/inquire_size.f90: New test.

2010-03-20  Richard Guenther  <rguenther@suse.de>

	PR rtl-optimization/43438
	* gcc.c-torture/execute/pr43438.c: New testcase.

2010-03-20  Dodji Seketeli  <dodji@redhat.com>

	PR c++/43375
	* g++.dg/abi/mangle42.C: New test.

2010-03-19  Andrew Pinski  <andrew_pinski@caviumnetworks.com>

	PR C/43211
	* gcc.dg/pr43211.c: New test.
	* gcc.dg/pr18809-1.c: Don't expect an error when calling foo.

2010-03-19  Bernd Schmidt  <bernds@codesourcery.com>

	PR rtl-optimization/42258
	* gcc.target/arm/thumb1-mul-moves.c: New test.

	PR target/40697
	* gcc.target/arm/thumb-andsi.c: New test.

	* gcc.target/arm/thumb-andsi.c: Correct dg-options and add
	dg-require-effective-target.

2010-03-19  Michael Matz  <matz@suse.de>

	PR c++/43116
	* g++.dg/other/pr43116.C: New testcase.

2010-03-19  Michael Matz  <matz@suse.de>

	PR target/43305
	* gcc.dg/pr43305.c: New testcase.

2010-03-19  Richard Guenther  <rguenther@suse.de>

	PR tree-optimization/43415
	* gcc.c-torture/compile/pr43415.c: New testcase.

2010-03-19  Eric Botcazou  <ebotcazou@adacore.com>

	PR ada/43106
	* gnat.dg/case_optimization2.adb: New test.
	* gnat.dg/case_optimization_pkg2.ad[sb]: New helper.

2010-03-18  Francois-Xavier Coudert <fxcoudert@gcc.gnu.org>
	    Jack Howarth <howarth@bromo.med.uc.edu>

	PR target/36399
	* gcc.target/i386/push-1.c: Don't xfail
	  scan-assembler-not "movups" on darwin.

2010-03-18  Jakub Jelinek  <jakub@redhat.com>

	PR debug/43058
	* gcc.dg/pr43058.c: New test.

2010-03-18  Martin Jambor  <mjambor@suse.cz>

	PR middle-end/42450
	* g++.dg/torture/pr42450.C: New test.

2010-03-18  Michael Matz  <matz@suse.de>

	PR middle-end/43419
	* gcc.dg/pr43419.c: New testcase.

2010-03-18  H.J. Lu  <hongjiu.lu@intel.com>

	PR rtl-optimization/43360
	* gcc.dg/torture/pr43360.c: New.

2010-03-18  Michael Matz  <matz@suse.de>

	PR tree-optimization/43402
	* gcc.dg/pr43402.c: New testcase.

2010-03-17  Peter Bergner  <bergner@vnet.ibm.com>

	PR target/42427
	* gcc.dg/pr42427.c: New test.

2010-03-17  Jerry DeLisle  <jvdelisle@gcc.gnu.org>

	PR libfortran/43265
	* gfortran.dg/read_empty_file.f: New test.
	* gfortran.dg/read_eof_all.f90: New test.
	* gfortran.dg/namelist_27.f90: Eliminate infinite loop posibility.
	* gfortran.dg/namelist_28.f90: Eliminate infinite loop posibility.

2010-03-17  Michael Matz  <matz@suse.de>

	* gcc.dg/pr43300.c: Add -w.

2010-03-17  Richard Guenther  <rguenther@suse.de>

	* gcc.dg/pr43379.c: Add -w.

2010-03-17  Tobias Burnus  <burnus@net-b.de>

	PR fortran/43331
	* gfortran.dg/cray_pointers_1.f90: Update dg-error message.

2010-03-16  Uros Bizjak  <ubizjak@gmail.com>

	* gcc.dg/graphite/block-3.c: Add dg-timeout-factor.

2010-03-16  Rainer Orth  <ro@CeBiTec.Uni-Bielefeld.DE>

	* ada/acats/run_all.sh: Log start and end times.

2010-03-16  Rainer Orth  <ro@CeBiTec.Uni-Bielefeld.DE>

	* gnat.dg/socket1.adb: Disable on *-*-solaris2*.

2010-03-16  Richard Guenther  <rguenther@suse.de>

	PR middle-end/43379
	* gcc.dg/pr43379.c: New testcase.

2010-03-16  Jakub Jelinek  <jakub@redhat.com>

	PR debug/43051
	* gcc.dg/guality/pr43051-1.c: New test.

2010-03-15  Janis Johnson  <janis187@us.ibm.com>

	PR testsuite/43363
	* g++.dg/ext/altivec-17.C: Handle changes to error message.

2010-03-15  Michael Matz  <matz@suse.de>

	PR middle-end/43300
	* gcc.dg/pr43300.c: New testcase.

2010-03-15  Richard Guenther  <rguenther@suse.de>

	PR tree-optimization/43367
	* gcc.c-torture/compile/pr43367.c: New testcase.

2010-03-15  Richard Guenther  <rguenther@suse.de>

	PR tree-optimization/43317
	* gcc.dg/pr43317.c: New testcase.

2010-03-14  Uros Bizjak  <ubizjak@gmail.com>

	* g++.dg/abi/packed1.C: Expect warning on the alpha*-*-*.

2010-03-14  Uros Bizjak  <ubizjak@gmail.com>

	* g++.dg/graphite/pr43026.C (dg-options): Remove -m32.

2010-03-14  Tobias Burnus  <burnus@net-b.de>

	PR fortran/43362
	* gfortran.dg/impure_constructor_1.f90: New test.

2010-03-13  Sebastian Pop  <sebastian.pop@amd.com>

	PR middle-end/43354
	* gfortran.dg/graphite/id-pr43354.f: New.

2010-03-13  Sebastian Pop  <sebastian.pop@amd.com>

	PR middle-end/43349
	* gfortran.dg/graphite/pr43349.f: New.

2010-03-13  Sebastian Pop  <sebastian.pop@amd.com>

	PR middle-end/43306
	* gcc.dg/graphite/pr43306.c: New.

2010-03-12  David S. Miller  <davem@davemloft.net>

	* gcc.dg/lto/20090313_0.c: Add -mcpu=v9 to dg-lto-options on
	sparc.

2010-03-12  Kaveh R. Ghazi  <ghazi@caip.rutgers.edu>

	* gcc.target/arm/sibcall-1.c: Allow PLT to appear with pic code.

2010-03-12  Paul Thomas  <pault@gcc.gnu.org>

	PR fortran/43291
	PR fortran/43326
	* gfortran.dg/dynamic_dispatch_7.f03: New test.

2010-03-12  Kai Tietz  <kai.tietz@onevision.com>

	* gfortran.dg/default_format_denormal_1.f90: Don't assume
	fail for *-*-mingw* targets.

2010-03-12  Jakub Jelinek  <jakub@redhat.com>

	PR debug/43329
	* gcc.dg/guality/pr43329-1.c: New test.

2010-03-11  Martin Jambor  <mjambor@suse.cz>

	PR tree-optimization/43257
	* g++.dg/torture/pr43257.C: New test.

2010-03-11  Tobias Burnus  <burnus@net-b.de>

	PR fortran/43228
	* gfortran.dg/namelist_61.f90: New test.

2010-03-11  Richard Guenther  <rguenther@suse.de>

	PR tree-optimization/43255
	* gcc.c-torture/compile/pr43255.c: New testcase.

2010-03-11  Andreas Krebbel  <Andreas.Krebbel@de.ibm.com>

	* gcc.dg/optimize-bswapdi-1.c: Add OpenSSL bswap variant.
	* gcc.dg/pr43280.c: New testcase.

2010-03-11  Richard Guenther  <rguenther@suse.de>

	PR lto/43200
	* gcc.dg/lto/20100227-1_0.c: New testcase.
	* gcc.dg/lto/20100227-1_1.c: Likewise.

2010-03-10  Jerry DeLisle  <jvdelisle@gcc.gnu.org>

	PR libfortran/43320
	PR libfortran/43265
	* gfortran.dg/read_eof_6.f: New test
	* gfortran.dg/read_x_eof.f90: New test.
	* gfortran.dg/read_x_past.f: Update test.

2010-03-10  Jan Hubicka   <jh@suse.cz>

	* gcc.c-torture/compile/pr43288.c: New test.

2010-03-10  Kaveh R. Ghazi  <ghazi@caip.rutgers.edu>

	* g++.old-deja/g++.pt/asm1.C: Don't detect pic via looking for the
	-fpic/-fPIC flags.
	* g++.old-deja/g++.pt/asm2.C: Likewise.
	* gcc.c-torture/compile/20000804-1.c: Likewise.
	* gcc.target/i386/clobbers.c: Likewise.

2010-03-10  Tobias Burnus  <burnus@net-b.de>

	PR fortran/43303
	* gfortran.dg/c_assoc_3.f90: New test.

2010-03-10  Jakub Jelinek  <jakub@redhat.com>

	PR debug/36728
	* gcc.dg/guality/pr36728-1.c: New test.
	* gcc.dg/guality/pr36728-2.c: New test.

2010-03-10  Kaushik Phatak  <kaushik.phatak@kpitcummins.com>

	* gcc.dg/h8300-div-delay-slot.c: New test.

2010-03-10  Alexander Monakov  <amonakov@ispras.ru>

	PR tree-optimization/43236
	* gcc.c-torture/execute/pr43236.c: New test.

2010-03-10  Andrey Belevantsev  <abel@ispras.ru>

	PR middle-end/42859
	* g++.dg/eh/pr42859.C: New test.

2010-03-09  Jakub Jelinek  <jakub@redhat.com>

	PR debug/43299
	* gcc.dg/pr43299.c: New test.

	PR debug/43290
	* g++.dg/eh/unwind2.C: New test.

2010-03-05  Sebastian Pop  <sebastian.pop@amd.com>
	    Reza Yazdani  <reza.yazdani@amd.com>

	PR middle-end/43065
	* gcc.dg/graphite/run-id-4.c: New.

2010-03-08  Sebastian Pop  <sebastian.pop@amd.com>

	PR middle-end/43065
	* gcc.dg/graphite/run-id-3.c: New.

2010-03-08  Tobias Grosser  <grosser@fim.uni-passau.de>

	PR middle-end/42644
	PR middle-end/42130
	* gcc.dg/graphite/id-18.c: New.
	* gcc.dg/graphite/run-id-pr42644.c: New.

2010-03-08  Sebastian Pop  <sebastian.pop@amd.com>

	PR middle-end/42326
	* gcc.dg/graphite/pr42326.c: New.

2010-03-08  Richard Guenther  <rguenther@suse.de>

	PR tree-optimization/43269
	* gcc.c-torture/execute/pr43269.c: New testcase.

2010-03-08  Janus Weil  <janus@gcc.gnu.org>

	PR fortran/43256
	* gfortran.dg/typebound_call_13.f03: New.

2010-03-05  Eric Botcazou  <ebotcazou@adacore.com>

	* lib/plugin-support.exp (plugin-test-execute): Use PLUGINCC in lieu
	of HOSTCC and PLUGINCFLAGS in lieu of HOSTCFLAGS.

2010-03-05  Jason Merrill  <jason@redhat.com>

	* g++.dg/abi/mangle40.C: Require weak and alias.

2010-03-05  Sebastian Pop  <sebastian.pop@amd.com>

	PR middle-end/42326
	* gfortran.dg/graphite/pr42326.f90: New.
	* gfortran.dg/graphite/pr42326-1.f90: New.

2010-03-05  Rainer Orth  <ro@CeBiTec.Uni-Bielefeld.DE>

	* lib/gnat.exp (gnat_init): Remove GNAT_UNDER_TEST_ORIG.
	(gnat_target_compile): Likewise.
	Reinitialize GNAT_UNDER_TEST if target changes.
	Set ADA_INCLUDE_PATH, ADA_OBJECTS_PATH in environment.
	(local_find_gnatmake): Pass full --GCC to gnatlink.
	Remove --LINK.

2010-03-04  Andrew Pinski  <andrew_pinski@caviumnetworks.com>

	PR c/43248
	* gcc.dg/compound-literal-1.c: New testcase.

2010-03-04  Martin Jambor  <mjambor@suse.cz>

	PR tree-optimization/43164
	PR tree-optimization/43191
	* gcc.c-torture/compile/pr43164.c: New test.
	* gcc.c-torture/compile/pr43191.c: Likewise.

2010-03-04  Janus Weil  <janus@gcc.gnu.org>

	PR fortran/43244
	* gfortran.dg/finalize_9.f90: New.

2010-03-04  Tobias Burnus  <burnus@net-b.de>
	    Ken Werner <ken@linux.vnet.ibm.com>

	* gfortran.dg/reassoc_4.f: Add --param max-completely-peel-times
	to dg-options for spu.
	* gfortran.dg/vect/vect-7.f90: Add vect_intfloat_cvt to the
	dump-scan target to exclude spu.

2010-03-04  Changpeng Fang  <changpeng.fang@amd.com>

	PR middle-end/43209
	* gcc.dg/tree-ssa/ivopts-4.c: New.

2010-03-03  Janis Johnson  <janis187@us.ibm.com>

	* lib/target-supports-dg.exp (check-flags): Provide defaults for
	include-opts and exclude-opts; skip checking the flags if arguments
	are the same as the defaults.
	(dg-xfail-if): Verify the number of arguments, supply defaults
	for unspecified optional arguments.
	(dg-skip-if, dg-xfail-run-if): Verify the number of arguments.

2010-03-03  Jason Merrill  <jason@redhat.com>

	PR c++/12909
	* g++.dg/abi/mangle40.C: Updated.

2010-03-03  Jason Merrill  <jason@redhat.com>

	* g++.dg/abi/mangle19-1.C: Adjust for default -Wabi.
	* g++.dg/abi/mangle23.C: Likewise.
	* g++.dg/eh/simd-2.C: Likewise.
	* g++.dg/ext/attribute-test-2.C: Likewise.
	* g++.dg/ext/vector14.C: Likewise.
	* g++.dg/other/pr34435.C: Likewise.
	* g++.dg/template/conv8.C: Likewise.
	* g++.dg/template/nontype9.C: Likewise.
	* g++.dg/template/qualttp17.C: Likewise.
	* g++.dg/template/ref1.C: Likewise.
	* g++.old-deja/g++.pt/crash68.C: Likewise.
	* g++.old-deja/g++.pt/ref1.C: Likewise.
	* g++.old-deja/g++.pt/ref3.C: Likewise.
	* g++.old-deja/g++.pt/ref4.C: Likewise.

	PR c++/12909
	* g++.dg/abi/mangle40.C: New.
	* g++.dg/abi/mangle41.C: New.
	* g++.dg/lto/20100302_0.C: New.
	* g++.dg/lto/20100302_1.C: New.
	* g++.dg/lto/20100302.h: New.

2010-03-03  Paul Thomas  <pault@gcc.gnu.org>

	PR fortran/43243
	* gfortran.dg/internal_pack_12.f90: New test.

2010-03-03  H.J. Lu  <hongjiu.lu@intel.com>

	* gcc.dg/pr36997.c: Adjust error message.

2010-03-03  Mike Stump  <mikestump@comcast.net>

	* gcc.target/i386/builtin-unreachable.c: Don't expect stack
	adjustments to not be present on machines that align the stack to
	more than 4 bytes and don't have a red zone yet as that is an
	unimplemented optimization.

2010-03-03  Janus Weil  <janus@gcc.gnu.org>

	PR fortran/43169
	* gfortran.dg/impure_assignment_3.f90: New.

2010-03-03  Jakub Jelinek  <jakub@redhat.com>

	PR debug/43229
	* gfortran.dg/pr43229.f90: New test.

	PR debug/43237
	* gcc.dg/debug/dwarf2/pr43237.c: New test.

	PR debug/43177
	* gcc.dg/guality/pr43177.c: New test.

2010-03-02  Jason Merrill  <jason@redhat.com>

	* g++.dg/ext/vector9.C: Adjust error message.
	* g++.dg/conversion/simd3.C: Likewise.
	* g++.dg/other/error23.C: Likewise.

2010-03-02  Mike Stump  <mikestump@comcast.net>

	PR c++/41090
	* g++.dg/ext/label13.C (C::C): xfail for darwin for now.

2010-03-02  Paul Thomas  <pault@gcc.gnu.org>

	PR fortran/43180
	* gfortran.dg/internal_pack_10.f90: New test.

	PR fortran/43173
	* gfortran.dg/internal_pack_11.f90: New test.

2010-03-02  Reza Yazdani  <reza.yazdani@amd.com>

	PR middle-end/42640
	* gcc.dg/tree-ssa/pr42640.c: New.

2010-03-01  Richard Guenther  <rguenther@suse.de>

	PR tree-optimization/43220
	* gcc.c-torture/execute/pr43220.c: New testcase.

2010-03-01  Richard Guenther  <rguenther@suse.de>

	PR middle-end/43213
	* gcc.dg/pr43213.c: New testcase.

2010-03-01  Rainer Orth  <ro@CeBiTec.Uni-Bielefeld.DE>

	PR pch/14940
	* gcc.dg/pch/pch.exp: Don't XFAIL largefile.c on i?86-*-solaris2.10.

2010-03-01  Rainer Orth  <ro@CeBiTec.Uni-Bielefeld.DE>

	* lib/target-supports.exp (check_effective_target_ucn_nocache):
	New function.
	(check_effective_target_ucn): Likewise.

	* g++.dg/other/ucnid-1.C: Don't XFAIL on *-*-solaris2.*, but skip
	if !ucn.
	* gcc.dg/ucnid-2.c: Likewise.
	* gcc.dg/ucnid-3.c: Likewise.
	* gcc.dg/ucnid-4.c: Likewise.
	* gcc.dg/ucnid-11.c: Likewise.
	* gcc.dg/ucnid-12.c: Likewise.
	* gcc.dg/ucnid-6.c: Skip if !ucn.
	* gcc.dg/ucnid-9.c: Likewise.

2010-03-01  Rainer Orth  <ro@CeBiTec.Uni-Bielefeld.DE>

	* gcc.target/i386/pr32000-2.c: Add missing include and exclude
	lists to dg-skip-if.
	* gcc.target/i386/stackalign/return-3.c: Likewise.

2010-03-01  Rainer Orth  <ro@CeBiTec.Uni-Bielefeld.DE>

	* gcc.target/i386/clearcap.map: New file.
	* gcc.target/i386/i386.exp: Check for linker -M mapfile support.
	Pass clearcap.map by default if supported.

2010-03-01  Rainer Orth  <ro@CeBiTec.Uni-Bielefeld.DE>

	PR fortran/42900
	* gfortran.dg/stat_1.f90: Accept 'testfile' gid == parent dir gid.
	Explain this.
	* gfortran.dg/stat_2.f90: Likewise.

2010-03-01  Tobias Burnus  <burnus@net-b.de>

	PR fortran/43199
	* gfortran.dg/module_read_2.f90: New test.

2010-02-27  Mark Mitchell  <mark@codesourcery.com>

	PR c++/42748
	* g++.dg/abi/mangle11.C: Adjust mangling warning locations.
	* g++.dg/abi/mangle12.C: Likewise.
	* g++.dg/abi/mangle20-2.C: Likewise.
	* g++.dg/abi/mangle17.C: Likewise.
	* g++.dg/template/cond2.C: Likewise.
	* g++.dg/template/pr35240.C: Likewise.

2010-02-27  Richard Guenther  <rguenther@suse.de>

	PR tree-optimization/43186
	* gcc.c-torture/compile/pr43186.c: Adjust testcase.

2010-02-27  Kaz Kojima  <kkojima@gcc.gnu.org>

	* g++.dg/abi/packed1.C: Expect warning on the SH.

2010-02-27  Simon Martin  <simartin@users.sourceforge.net>

	PR c++/42054:
	* g++.dg/parse/error37.C: New test.

2010-02-27  Manuel López-Ibáñez  <manu@gcc.gnu.org>

	PR c/24577
	PR c/43192
	* gcc.dg/pr8927-1.c: Match new note.
	* gcc.dg/990506-0.c: Likewise.
	* gcc.dg/gomp/flush-2.c: Likewise.
	* gcc.dg/gomp/atomic-5.c: Likewise.
	* gcc.dg/gomp/pr34607.c: Likewise.
	* gcc.dg/pr35746.c: Likewise.
	* gcc.dg/cpp/pragma-1.c: Likewise.
	* gcc.dg/cpp/pragma-2.c: Likewise.
	* gcc.dg/pr41842.c: Likewise.
	* gcc.dg/noncompile/20040629-1.c: Likewise.
	* objc.dg/private-1.m: Likewise.

2010-02-27  Tobias Burnus  <burnus@net-b.de>

	PR fortran/43185
	* gfortran.dg/default_initialization_1.f90: Add -std=f2003.
	* gfortran.dg/default_initialization_4.f90: New test.

2010-02-27  Eric Botcazou  <ebotcazou@adacore.com>

	* gnat.dg/thin_pointer.ad[sb]: Rename into...
	* gnat.dg/thin_pointer1.ad[sb]: ...this.
	* gnat.dg/thin_pointer2.adb: New test.
	* gnat.dg/thin_pointer2_pkg.ad[sb]: New helper.

2010-02-26  Manuel López-Ibáñez  <manu@gcc.gnu.org>

	PR c/20631
	* gcc.dg/cpp/c90-pedantic.c: New.
	* gcc.dg/cpp/c90.c: New.
	* gcc.dg/gnu90-const-expr-1.c: New.
	* gcc.dg/Woverlength-strings-pedantic-c90.c: New.

2010-02-26  Richard Guenther  <rguenther@suse.de>

	PR tree-optimization/43186
	* gcc.c-torture/compile/pr43186.c: New testcase.

2010-02-26  Jakub Jelinek  <jakub@redhat.com>

	PR debug/43190
	* c-c++-common/dwarf2/pr43190.c: New test.

2010-02-26  H.J. Lu  <hongjiu.lu@intel.com>

	PR testsuite/37074:
	* gcc.dg/torture/stackalign/stackalign.exp: Add -mno-mmx to x86.

2010-02-26  Richard Guenther  <rguenther@suse.de>

	PR tree-optimization/43188
	* gcc.c-torture/compile/pr43188.c: New testcase.

2010-02-26  H.J. Lu  <hongjiu.lu@intel.com>

	PR target/43175
	* gcc.target/i386/vperm-v4si-2-sse4.c: New.

2010-02-25  Eric Botcazou  <ebotcazou@adacore.com>

	* g++.dg/abi/packed1.C: Expect warning on the SPARC.

2010-02-25  Michael Meissner  <meissner@linux.vnet.ibm.com>

	PR target/43154
	* gcc.target/powerpc/pr43154.c: New file.

2010-02-25  Jakub Jelinek  <jakub@redhat.com>

	PR debug/43166
	* gfortran.dg/debug/pr43166.f: New test.

	PR debug/43165
	* gcc.dg/torture/pr43165.c: New test.

2010-02-24  Manuel López-Ibáñez  <manu@gcc.gnu.org>

	PR c/43128
	* c-c++-common/pr41779.c: Update.

2010-02-24  Rainer Orth  <ro@CeBiTec.Uni-Bielefeld.DE>

	PR ada/32547
	* lib/gnat-dg.exp (gnat_load): Redefine.

	* ada/acats/run_acats: Run run_all.sh with $SHELL.
	* ada/acats/run_all.sh: Downcase tasking not implemented message.

2010-02-24  Rainer Orth  <ro@CeBiTec.Uni-Bielefeld.DE>

	PR libobjc/36610
	* objc/execute/forward-1.x: XFAIL on alpha*-dec-osf*, 64-bit
	i?86-*-solaris2*, mips-sgi-irix*, sparc*-sun-solaris2* with
	-fgnu-runtime.
	Sort entries.

2010-02-24  Rainer Orth  <ro@CeBiTec.Uni-Bielefeld.DE>

	* gcc.dg/cpp/_Pragma6.c: Skip on mips-sgi-irix*, alpha*-dec-osf*.

2010-02-24  Jakub Jelinek  <jakub@redhat.com>

	PR debug/43150
	* gcc.dg/guality/vla-1.c: New test.

2010-02-24  Tobias Burnus  <burnus@net-b.de>

	PR fortran/43042
	* gfortran.dg/c_ptr_tests_15.f90: New test.

2010-02-23  Jakub Jelinek  <jakub@redhat.com>

	PR target/43107
	* gcc.target/i386/pr43107.c: New test.

2010-02-23  Jason Merrill  <jason@redhat.com>

	PR c++/43143
	* g++.dg/cpp0x/variadic100.C: New.

2010-02-23  Jason Merrill  <jason@redhat.com>

	PR debug/42800
	* gcc.dg/debug/dwarf2/dwarf2.exp: Run c-c++-common dwarf2 tests.
	* g++.dg/debug/dwarf2/dwarf2.exp: Likewise.
	* c-c++-common/dwarf2/vla1.c: New.

2010-02-23  Jakub Jelinek  <jakub@redhat.com>

	PR target/43139
	* gcc.dg/pr43139.c: New test.

	PR debug/43077
	* gcc.dg/guality/pr43077-1.c: New test.

2010-02-23  Manuel López-Ibáñez  <manu@gcc.gnu.org>

	PR 43123
	* gcc.dg/march.c: New.
	* gcc.dg/march-generic.c: New.
	* gcc.dg/mtune.c: New.

2010-02-22  Sebastian Pop  <sebastian.pop@amd.com>

	PR middle-end/43083
	* gcc.dg/graphite/pr43083.c: New.

2010-02-22  Sebastian Pop  <sebastian.pop@amd.com>

	PR middle-end/43097
	* gfortran.dg/graphite/pr43097.f: New.

2010-02-22  Sebastian Pop  <sebastian.pop@amd.com>
	    Manuel López-Ibáñez  <manu@gcc.gnu.org>

	PR middle-end/43140
	* g++.dg/graphite/pr41305.C: Add -Wno-conversion-null.

2010-02-22  Sebastian Pop  <sebastian.pop@amd.com>

	PR middle-end/43026
	* g++.dg/graphite/pr43026.C: New.

2010-02-22  Manuel López-Ibáñez  <manu@gcc.gnu.org>

	PR c++/43126
	* gcc.dg/cleanup-1.c: Update.
	* gcc.dg/func-args-1.c: Update.
	* gcc.dg/format/sentinel-1.c: Update.
	* g++.old-deja/g++.jason/scoping10.C: Update.
	* g++.old-deja/g++.ns/lookup5.C: Update.
	* g++.dg/ext/cleanup-1.C: Update.
	* g++.dg/parse/varmod1.C: Update.
	* g++.dg/parse/error33.C: Update.
	* g++.dg/expr/call3.C: Update.
	* g++.dg/func-args-1.C: New.

2010-02-22  H.J. Lu  <hongjiu.lu@intel.com>

	PR c/43125
	* gcc.dg/attr-used-2.c: Moved to ...
	* c-c++-common/attr-used-2.c: Here.

	* gcc.dg/attr-used.c: Moved to ...
	* c-c++-common/attr-used.c: Here.

2010-02-22  Ozkan Sezer  <sezeroz@gmail.com>

	* gcc.c-torture/execute/991014-1.c: Use __SIZE_TYPE__ for size types.

2010-02-22  Richard Guenther  <rguenther@suse.de>

	PR lto/43045
	* gfortran.dg/lto/20100222-1_0.f03: New testcase.
	* gfortran.dg/lto/20100222-1_1.c: Likewise.

2010-02-22  Richard Guenther  <rguenther@suse.de>

	PR tree-optimization/42749
	* gcc.c-torture/compile/pr42749.c: New testcase.

2010-02-22  Paul Thomas  <pault@gcc.gnu.org>

	PR fortran/43072
	* gfortran.dg/internal_pack_6.f90: Number of 'packs' now zero.
	* gfortran.dg/internal_pack_9.f90: New test.

2010-02-21  Manuel López-Ibáñez  <manu@gcc.gnu.org>

	PR c++/23510
	* g++.dg/template/recurse.C: Adjust.
	* g++.dg/template/pr23510.C: New.

2010-02-21  Dodji Seketeli  <dodji@redhat.com>

	PR c++/42824
	* g++.dg/template/memclass4.C: New test.

2010-02-21  Tobias Burnus  <burnus@net-b.de>

	PR fortran/35259
	* gfortran.dg/reassoc_5.f90: New test.

2010-02-20  Uros Bizjak  <ubizjak@gmail.com>

	PR target/43067
	* gcc.target/i386/pr43067.c: New test.

2010-02-20  Manuel López-Ibáñez  <manu@gcc.gnu.org>

	PR c++/35669
	* g++.dg/warn/Wconversion2.C: Replace -Wconversion with
	-Wconversion-null.
	* g++.dg/warn/Wconversion-null.C: New test.
	* g++.old-deja/g++.other/null1.C: Move to...
	* g++.dg/warn/Wconversion-null-2.C: ... here. Remove -Wconversion.

2010-02-20  Paul Thomas  <pault@gcc.gnu.org>

	PR fortran/36932
	PR fortran/36933
	* gfortran.dg/dependency_26.f90: New test.

	PR fortran/43072
	* gfortran.dg/internal_pack_7.f90: New test.

	PR fortran/43111
	* gfortran.dg/internal_pack_8.f90: New test.

2010-02-20  Manuel López-Ibáñez  <manu@gcc.gnu.org>

	PR 43128
	* c-c++-common/pr41779.c: Fix broken testcase.

2010-02-19  Manuel López-Ibáñez  <manu@gcc.gnu.org>

	PR 36513
	* c-c++-common/pr36513.c: New testcase.
	* c-c++-common/pr36513-2.c: New testcase.

2010-02-19  Manuel López-Ibáñez  <manu@gcc.gnu.org>

	PR 41779
	* c-c++-common/pr41779.c: New.

2010-02-19  Jakub Jelinek  <jakub@redhat.com>

	PR debug/43084
	* gcc.dg/pr43084.c: New test.

2010-02-19  Richard Guenther  <rguenther@suse.de>

	PR tree-optimization/42916
	* gcc.dg/pr42916.c: New testcase.

2010-02-18  Jason Merrill  <jason@redhat.com>

	PR c++/42837
	* g++.dg/abi/packed1.C: Add expected warning.

	PR c++/43108
	* g++.dg/torture/dg-torture.exp: Run c-c++-common torture tests.
	* gcc.dg/torture/dg-torture.exp: Likewise.
	* c-c++-common/torture/complex-sign.h,
	c-c++-common/torture/complex-sign-add.c,
	c-c++-common/torture/complex-sign-mixed-add.c,
	c-c++-common/torture/complex-sign-mixed-div.c,
	c-c++-common/torture/complex-sign-mixed-mul.c,
	c-c++-common/torture/complex-sign-mixed-sub.c,
	c-c++-common/torture/complex-sign-mul.c,
	c-c++-common/torture/complex-sign-sub.c: Move from gcc.dg/torture.
	Adapt for C++ compilation as well.

	PR c++/43070
	* g++.dg/ext/label1.C: Update.
	* g++.dg/ext/label2.C: Update.

	PR c++/26261
	* g++.dg/template/dependent-name6.C: New.

	PR c++/43109
	* g++.dg/parse/namespace12.C: New.

2010-02-18  Martin Jambor  <mjambor@suse.cz>

	PR tree-optimization/43066
	* gcc.c-torture/compile/pr43066.c: New test.

2010-02-18  Uros Bizjak  <ubizjak@gmail.com>

	* g++.dg/ext/attrib35.C: Fix target selector string.
	* g++.dg/ext/attrib36.C: Ditto.
	* g++.dg/ext/attrib37.C: Ditto.
	* g++.dg/abi/mangle24.C: Remove stray "*/" from dg directives.
	* g++.dg/abi/mangle25.C: Ditto.

2010-02-17  Jason Merrill  <jason@redhat.com>

	PR c++/43069
	* g++.dg/parse/namespace11.C: New.

	PR c++/43093
	* g++.dg/ext/attrib37.C: New.

	PR c++/43079
	* g++.dg/template/ptrmem20.C: New.

2010-02-17  Uros Bizjak  <ubizjak@gmail.com>

	PR target/43103
	* gcc.target/i386/xop-check.h: Include m256-check.h.
	* gcc.target/i386/xop-vpermil2ps-1.c: Include x86intrin.h.
	* gcc.target/i386/xop-vpermil2ps-256-1.c: Ditto.
	* gcc.target/i386/xop-vpermil2pd-1.c: Ditto.
	* gcc.target/i386/xop-vpermil2pd-256-1.c: Ditto.

2010-02-17  Jakub Jelinek  <jakub@redhat.com>

	PR debug/42918
	* gcc.dg/pr42918.c: New test.

2010-02-16  H.J. Lu  <hongjiu.lu@intel.com>

	* g++.dg/ext/attrib36.C: Require ILP32.

2010-02-16  Richard Guenther  <rguenther@suse.de>

	PR tree-optimization/41043
	* gfortran.dg/pr41043.f90: New testcase.
	* gcc.dg/Wstrict-overflow-18.c: XFAIL.

2010-02-16  Jason Merrill  <jason@redhat.com>

	* g++.dg/cpp0x/initlist-opt.C: Declare max_val inline.

2010-02-16  Ira Rosen  <irar@il.ibm.com>

	PR tree-optimization/43074
	* gcc.dg/vect/fast-math-pr43074.c: New test.

2010-02-16  Jakub Jelinek  <jakub@redhat.com>

	* lib/prune.exp: Prune variable tracking size limit exceeded notes.

2010-02-16  Jason Merrill  <jason@redhat.com>

	PR c++/43031
	* g++.dg/ext/attrib36.C: New.

	PR c++/43036
	* g++.dg/other/array6.C: New.

2010-02-15  Kaveh R. Ghazi  <ghazi@caip.rutgers.edu>

	* g++.dg/cpp0x/initlist-opt.C: Bind pic locally.

2010-02-15  Sebastian Pop  <sebastian.pop@amd.com>

	* gcc.target/i386/sse-14.c: Add tests for _mm_permute2_pd,
	_mm256_permute2_pd, _mm_permute2_ps, and _mm256_permute2_ps.
	* gcc.target/i386/xop-vpermil2pd-1.c: New.
	* gcc.target/i386/xop-vpermil2pd-256-1.c: New.
	* gcc.target/i386/xop-vpermil2ps-1.c: New.
	* gcc.target/i386/xop-vpermil2ps-256-1.c: New.

2010-02-15  Richard Guenther  <rguenther@suse.de>

	PR middle-end/43068
	* g++.dg/torture/pr43068.C: New testcase.

2010-02-14  Volker Reichelt  <reichelt@gcc.gnu.org>

	PR c++/43024
	* g++.dg/opt/ice1.C: New.

2010-02-14  Jason Merrill  <jason@redhat.com>

	PR c++/41997
	* g++.dg/cpp0x/initlist-opt.C: New.

2010-02-13  Paul Thomas  <pault@gcc.gnu.org>

	PR fortran/41113
	PR fortran/41117
	* gfortran.dg/internal_pack_6.f90: New test.

2010-02-12  Jason Merrill  <jason@redhat.com>

	PR c++/43054
	* g++.dg/cpp0x/variadic99.C: New.

2010-02-12  Jakub Jelinek  <jakub@redhat.com>

	* gcc.dg/guality/guality.h (GUALCVT): Zero extend instead of
	sign extend pointers to gualchk_t.

	PR c++/43033
	* g++.dg/other/default3.C: Xfail g4 test.

2010-02-11  Sebastian Pop  <sebastian.pop@amd.com>

	PR middle-end/43012
	* gcc.dg/graphite/pr43012.c: New.

2010-02-11  Sebastian Pop  <sebastian.pop@amd.com>

	PR middle-end/42930
	* g++.dg/graphite/pr42930.C: New.

2010-02-11  Sebastian Pop  <sebastian.pop@amd.com>

	PR middle-end/42914
	PR middle-end/42530
	* gcc.dg/graphite/pr42530.c: New.
	* gcc.dg/graphite/pr42914.c: New.

2010-02-11  Sebastian Pop  <sebastian.pop@amd.com>

	PR middle-end/42771
	* gcc.dg/graphite/pr42771.c: New.

2010-02-11  Richard Guenther  <rguenther@suse.de>

	PR tree-optimization/42998
	* gcc.c-torture/compile/pr42998.c: New testcase.

2010-02-10  Jason Merrill  <jason@redhat.com>

	PR c++/41896
	* g++.dg/cpp0x/lambda/lambda-nested3.C: New.

	PR c++/42983, core issue 906
	* g++.dg/cpp0x/defaulted15.C: Add virtualness test.
	* g++.dg/cpp0x/defaulted9.C: Move virtual default outside class.

	PR c++/43016
	* g++.dg/cpp0x/lambda/lambda-conv.C: Test for weakness.

2010-02-10  Richard Guenther  <rguenther@suse.de>

	PR tree-optimization/43017
	* gcc.dg/torture/pr43017.c: New testcase.

2010-02-10  Tobias Burnus <burnus@net-b.de>

	PR fortran/40823
	* gfortran.dg/private_type_1.f90: Update error location.
	* gfortran.dg/invalid_interface_assignment.f90: Ditto.
	* gfortran.dg/typebound_operator_2.f03: Ditto.
	* gfortran.dg/assignment_2.f90: Ditto.
	* gfortran.dg/redefined_intrinsic_assignment.f90: Ditto.
	* gfortran.dg/binding_label_tests_9.f03: Ditto.

2010-02-10  Tobias Burnus  <burnus@net-b.de>

	PR fortran/43015
	* gfortran.dg/bind_c_usage_20.f90: New test.

2010-02-10  Jakub Jelinek  <jakub@redhat.com>

	PR debug/43010
	* g++.dg/debug/pr43010.C: New test.

2010-02-10  Richard Guenther  <rguenther@suse.de>

	PR c/43007
	* gcc.c-torture/execute/20100209-1.c: New testcase.
	* gcc.dg/fold-div-3.c: Likewise.

2010-02-10  Jakub Jelinek  <jakub@redhat.com>

	* gcc.dg/builtin-ffs-1.c: New test.

2010-02-09  Jerry DeLisle  <jvdelisle@gcc.gnu.org>

	PR fortran/42999
	* gfortran.dg/array_constructor_35.f90: New test.

2010-02-09  Kaveh R. Ghazi  <ghazi@caip.rutgers.edu>

	* gcc.dg/tree-ssa/inline-4.c: Bind pic locally.

2010-02-09  Jason Merrill  <jason@redhat.com>

	PR c++/42399
	* g++.dg/cpp0x/lambda/lambda-errloc2.C: New.

	PR c++/42370
	* g++.dg/cpp0x/lambda/lambda-warn2.C: New.

2010-02-09  Tobias Burnus  <burnus@net-b.de>

	PR fortran/41869
	* gfortran.dg/module_write_1.f90: New test.

2010-02-09  Alexander Monakov  <amonakov@ispras.ru>

	* gcc.dg/pr19340.c: Adjust.

2010-02-09  Richard Guenther  <rguenther@suse.de>

	PR tree-optimization/43008
	* gcc.c-torture/execute/pr43008.c: New testcase.

2010-02-09  Richard Guenther  <rguenther@suse.de>

	PR tree-optimization/43000
	* gcc.dg/torture/pr43000.c: New testcase.
	* gcc.dg/torture/pr43002.c: Likewise.

2010-02-09  Daniel Kraft  <d@domob.eu>

	PR fortran/39171
	* gfortran.dg/char_length_2.f90: Change warning expectations accordingly
	and pass -Wsurprising as necessary.

2010-02-08  Jakub Jelinek  <jakub@redhat.com>

	PR tree-optimization/42890
	* g++.dg/torture/pr42890.C: New test.

2010-02-08  Richard Guenther  <rguenther@suse.de>

	PR middle-end/42995
	* gcc.dg/tree-ssa/inline-4.c: New testcase.

2010-02-07  Sebastian Pop  <sebastian.pop@amd.com>

	* gcc.dg/graphite/block-0.c: Call abort for runtime test.  Always
	return 0 from main.
	* gcc.dg/graphite/block-1.c: Same.
	* gcc.dg/graphite/block-3.c: Same.
	* gcc.dg/graphite/block-4.c: Same.
	* gcc.dg/graphite/block-5.c: Same.
	* gcc.dg/graphite/block-6.c: Same.
	* gcc.dg/graphite/block-7.c: Same.
	* gcc.dg/graphite/interchange-0.c: Same.
	* gcc.dg/graphite/interchange-1.c: Same.
	* gcc.dg/graphite/interchange-10.c: Same.
	* gcc.dg/graphite/interchange-11.c: Same.
	* gcc.dg/graphite/interchange-12.c: Same.
	* gcc.dg/graphite/interchange-2.c: Same.
	* gcc.dg/graphite/interchange-3.c: Same.
	* gcc.dg/graphite/interchange-4.c: Same.
	* gcc.dg/graphite/interchange-5.c: Same.
	* gcc.dg/graphite/interchange-6.c: Same.
	* gcc.dg/graphite/interchange-7.c: Same.
	* gcc.dg/graphite/interchange-8.c: Same.
	* gcc.dg/graphite/interchange-9.c: Same.
	* gcc.dg/graphite/interchange-mvt.c: Same.

2010-02-07  Sebastian Pop  <sebastian.pop@amd.com>

	* gfortran.dg/graphite/id-19.f: New.
	* gfortran.dg/graphite/pr14741.f90: New.
	* gfortran.dg/graphite/pr41924.f90: New.
	* gfortran.dg/graphite/run-id-2.f90: New.

2010-02-07  Richard Guenther  <rguenther@suse.de>

	PR middle-end/42956
	* gcc.c-torture/compile/pr42956.c: New testcase.

2010-02-06  Jerry DeLisle  <jvdelisle@gcc.gnu.org>

	PR libfortran/42742
	* gfortran.dg/fmt_cache_2.f: New test.

2010-02-06  Jerry DeLisle  <jvdelisle@gcc.gnu.org>

	* gfortran.dg/read_no_eor.f90: New test.

2010-02-05  Jason Merrill  <jason@redhat.com>

	* g++.dg/ext/label13.C: Move constructor body out of class.

2010-02-03  Jason Merrill  <jason@redhat.com>

	PR c++/42870
	* g++.dg/ext/dllexport3.C: New.

2010-02-05  Ozkan Sezer  <sezeroz@gmail.com>

	* gcc.dg/format/ms-format3.c: New test for specific MS types.

2010-02-05  Richard Guenther  <rguenther@suse.de>

	* gcc.dg/tree-ssa/ssa-ccp-28.c: New testcase.

2010-02-05  Dodji Seketeli  <dodji@redhat.com>

	PR c++/42915
	* g++.dg/other/crash-9.C: New test.

2010-02-05  Paul Thomas  <pault@gcc.gnu.org>

	PR fortran/42309
	* gfortran.dg/subref_array_pointer_4.f90 : New test.

2010-02-04  Richard Guenther  <rguenther@suse.de>

	PR rtl-optimization/42952
	* gcc.dg/torture/pr42952.c: New testcase.

2010-02-03  Jerry DeLisle  <jvdelisle@gcc.gnu.org>

	PR libfortran/42901
	* gfortran.dg/namelist_60.f90: New test.

2010-02-03  Jason Merrill  <jason@redhat.com>

	PR c++/40138
	* g++.dg/ext/builtin11.C: New.

	PR c++/4926
	PR c++/38600
	* g++.dg/abi/mangle35.C: New.
	* g++.dg/abi/mangle37.C: New.

	PR c++/12909
	* g++.dg/abi/mangle36.C: New.

	PR c++/35652
	* g++.dg/warn/string1.C: New.

2010-02-03  Richard Guenther  <rguenther@suse.de>

	PR tree-optimization/42944
	* gcc.dg/errno-1.c: New testcase.

2010-02-03  Richard Guenther  <rguenther@suse.de>

	PR middle-end/42927
	* gcc.c-torture/compile/pr42927.c: New testcase.

2010-02-03  Tobias Burnus  <burnus@net-b.de>

	PR fortran/42936
	* gfortran.dg/null_4.f90: New test.

2010-02-02  Jason Merrill  <jason@redhat.com>

	PR c++/41090
	* g++.dg/ext/label13.C: New.

2010-02-02  Tobias Burnus  <burnus@net-b.de>

	PR fortran/42650
	* gfortran.dg/func_result_5.f90: New test.

2010-02-01  Tobias Burnus  <burnus@net-b.de>

	PR fortran/42922
	* gfortran.dg/pure_initializer_3.f90: News test.

2010-01-31  Janus Weil  <janus@gcc.gnu.org>

	PR fortran/42888
	* gfortran.dg/allocate_derived_2.f90: New test.

2010-01-31  Eric Botcazou  <ebotcazou@adacore.com>

	PR middle-end/42898
	* gcc.dg/torture/pr42898-2.c: New test.

2010-01-31  Richard Guenther  <rguenther@suse.de>

	PR middle-end/42898
	* gcc.dg/torture/pr42898.c: New testcase.

2010-01-31  Paul Thomas  <pault@gcc.gnu.org>

	PR fortran/38324
	* gfortran.dg/alloc_comp_basics_1.f90: Remove option -O2.
	* gfortran.dg/alloc_comp_bounds_1.f90: New test.

2010-01-30  Paolo Bonzini  <bonzini@gnu.org>

	* g++.dg/tree-ssa/inline-1.C: New.
	* g++.dg/tree-ssa/inline-2.C: New.
	* g++.dg/tree-ssa/inline-3.C: New.

2010-01-29  Michael Meissner  <meissner@linux.vnet.ibm.com>

	PR testsuite/41701
	* gcc.dg/builtins-58.c: Add -fno-ident to the options to prevent
	the string 'pow' in the pathname of the compiler from generating a
	test failure.

2010-01-29  Rainer Orth  <ro@CeBiTec.Uni-Bielefeld.DE>

	* g++.old-deja/g++.mike/eh16.C: Rename err to e.
	* g++.old-deja/g++.mike/eh17.C: Likewise.
	* g++.old-deja/g++.mike/p5571.C: Likewise.

2010-01-29  Dodji Seketeli  <dodji@redhat.com>

	PR c++/42758
	PR c++/42634
	PR c++/42336
	PR c++/42797
	PR c++/42880
	* g++.dg/other/crash-5.C: New test.
	* g++.dg/other/crash-6.C: New test.
	* g++.dg/other/crash-7.C: New test.
	* g++.dg/other/crash-8.C: New test.

2010-01-29  Jakub Jelinek  <jakub@redhat.com>

	PR rtl-optimization/42889
	* gcc.dg/pr42889.c: New test.

2010-01-28  H.J. Lu  <hongjiu.lu@intel.com>

	* gcc.target/i386/pr42881.c: Use SSE2.

2010-01-28  Uros Bizjak  <ubizjak@gmail.com>

	PR target/42891
	* gcc.target/i386/pr42891.c: New test.

2010-01-28  Richard Guenther  <rguenther@suse.de>

	PR tree-optimization/42871
	* g++.dg/torture/pr42871.C: New testcase.

2010-01-28  Richard Guenther  <rguenther@suse.de>

	* gcc.dg/Wobjsize-1.h: New testcase.
	* gcc.dg/Wobjsize-1.c: Likewise.

2010-01-28  Richard Guenther  <rguenther@suse.de>

	PR middle-end/42883
	* g++.dg/torture/pr42883.C: New testcase.

2010-01-28  Michael Matz  <matz@suse.de>

	* gcc.target/i386/pr42881.c: New test.

2010-01-28  Rainer Orth  <ro@CeBiTec.Uni-Bielefeld.DE>

	* gcc.misc-tests/linkage.exp: Remove mips-sgi-irix6*o32 support.
	Add i?86-*-solaris2* support.

2010-01-28  Dodji Seketeli  <dodji@redhat.com>

	PR c++/42713
	PR c++/42820
	* g++.dg/template/typedef27.C: New test case.
	* g++.dg/template/typedef28.C: New test case.

2010-01-27  Stephen Thomas  <stephen.thomas@arm.com>

	* gcc.dg/optimize-bswap*.c: Add ARM target

2010-01-27  Richard Guenther  <rguenther@suse.de>

	PR middle-end/42878
	* gcc.dg/torture/pr42878-1.c: New testcase.
	* gcc.dg/torture/pr42878-2.c: Likewise.

2010-01-27  Jakub Jelinek  <jakub@redhat.com>

	PR middle-end/42874
	* gcc.dg/vla-22.c: New test.

2010-01-26  Jakub Jelinek  <jakub@redhat.com>

	* ada/acats/run_all.sh: Make sure norun.lst is sorted using the
	current collation.

2010-01-26  Richard Guenther  <rguenther@suse.de>

	PR rtl-optimization/42685
	* gcc.dg/pr42685.c: New testcase.
	* g++.dg/other/pr42685.C: Likewise.

2010-01-26  Richard Guenther  <rguenther@suse.de>

	PR middle-end/42806
	* g++.dg/other/pr42806.C: New testcase.

2010-01-26  Richard Guenther  <rguenther@suse.de>

	PR tree-optimization/42250
	* gcc.dg/pr42250.c: New testcase.

2010-01-25  Arnaud Charlet  <charlet@adacore.com>

	* gnat.dg/array_bounds_test.adb: New test.

2010-01-25  Tobias Burnus  <burnus@net-b.de>

	PR fortran/42858
	* gfortran.dg/generic_21.f90: New test.

2010-01-25  Rainer Orth  <ro@CeBiTec.Uni-Bielefeld.DE>

	PR testsuite/41522
	* gcc.c-torture/compile/pr38789.c: Change to dg-do compile.

2010-01-24  Mark Mitchell  <mark@codesourcery.com>

	PR c++/42748
	* g++.dg/abi/arm_va_list2.C: New test.
	* g++.dg/abi/arm_va_list2.h: Companion header file.

2010-01-24  Paul Thomas  <pault@gcc.gnu.org>

	PR fortran/41044
	* gfortran.dg/parameter_array_ref_2.f90 : New test.

	PR fortran/41167
	* gfortran.dg/char_array_arg_1.f90 : New test.

	* gfortran.dg/pr25923.f90 : Remove XFAIL.

2010-01-24  Tobias Burnus  <burnus@net-b.de>

	PR fortran/39304
	* gfortran.dg/generic_20.f90: New test.

2010-01-22  Michael Matz  <matz@suse.de>

	* gfortran.dg/vect/fast-math-mgrid-resid.f: Limit to x86, add
	-msse2.

2010-01-21  Paul Thomas  <pault@gcc.gnu.org>

	PR fortran/42736
	* gfortran.dg/dependency_25.f90 : New test.

2010-01-21  Martin Jambor  <mjambor@suse.cz>

	PR tree-optimization/42585
	* gcc.dg/tree-ssa/pr42585.c: New test.

2010-01-21  Richard Guenther  <rguenther@suse.de>

	PR middle-end/19988
	* gcc.dg/pr19988.c: New testcase.

2010-01-20  Janis Johnson  <janis187@us.ibm.com>

	* g++.dg/compat/decimal/compat-common.h: New file.
	* g++.dg/compat/decimal/decimal-dummy.h: New file.
	* g++.dg/compat/decimal/pass_x.h: New file.
	* g++.dg/compat/decimal/pass_y.h: New file.
	* g++.dg/compat/decimal/pass-1_main.C: New file.
	* g++.dg/compat/decimal/pass-1_x.C: New file.
	* g++.dg/compat/decimal/pass-1_y.C: New file.
	* g++.dg/compat/decimal/pass-2_main.C: New file.
	* g++.dg/compat/decimal/pass-2_x.C: New file.
	* g++.dg/compat/decimal/pass-2_y.C: New file.
	* g++.dg/compat/decimal/pass-3_main.C: New file.
	* g++.dg/compat/decimal/pass-3_x.C: New file.
	* g++.dg/compat/decimal/pass-3_y.C: New file.
	* g++.dg/compat/decimal/pass-4_main.C: New file.
	* g++.dg/compat/decimal/pass-4_x.C: New file.
	* g++.dg/compat/decimal/pass-4_y.C: New file.
	* g++.dg/compat/decimal/pass-5_main.C: New file.
	* g++.dg/compat/decimal/pass-5_x.C: New file.
	* g++.dg/compat/decimal/pass-5_y.C: New file.
	* g++.dg/compat/decimal/pass-6_main.C: New file.
	* g++.dg/compat/decimal/pass-6_x.C: New file.
	* g++.dg/compat/decimal/pass-6_y.C: New file.
	* g++.dg/compat/decimal/return_x.h: New file.
	* g++.dg/compat/decimal/return_y.h: New file.
	* g++.dg/compat/decimal/return-1_main.C: New file.
	* g++.dg/compat/decimal/return-1_x.C: New file.
	* g++.dg/compat/decimal/return-1_y.C: New file.
	* g++.dg/compat/decimal/return-2_main.C: New file.
	* g++.dg/compat/decimal/return-2_x.C: New file.
	* g++.dg/compat/decimal/return-2_y.C: New file.
	* g++.dg/compat/decimal/return-3_main.C: New file.
	* g++.dg/compat/decimal/return-3_x.C: New file.
	* g++.dg/compat/decimal/return-3_y.C: New file.
	* g++.dg/compat/decimal/return-4_main.C: New file.
	* g++.dg/compat/decimal/return-4_x.C: New file.
	* g++.dg/compat/decimal/return-4_y.C: New file.
	* g++.dg/compat/decimal/return-5_main.C: New file.
	* g++.dg/compat/decimal/return-5_x.C: New file.
	* g++.dg/compat/decimal/return-5_y.C: New file.
	* g++.dg/compat/decimal/return-6_main.C: New file.
	* g++.dg/compat/decimal/return-6_x.C: New file.
	* g++.dg/compat/decimal/return-6_y.C: New file.

2010-01-20  Alexandre Oliva  <aoliva@redhat.com>

	PR debug/42715
	* gcc.dg/pr42715.c: New.

2010-01-20  Paolo Carlini  <paolo.carlini@oracle.com>

	PR c++/42038
	* g++.dg/parse/crash55.C: New.

2010-01-20  Alexandre Oliva  <aoliva@redhat.com>

	PR debug/42782
	* gcc.dg/guality/pr42782.c: New.

2010-01-20  Jason Merrill  <jason@redhat.com>

	PR c++/41788
	* g++.dg/abi/packed1.C: New.

	PR c++/41920
	* g++.dg/cpp0x/lambda/lambda-warn1.C: New.

	PR c++/40750
	* g++.dg/parse/fn-typedef1.C: New.
	* g++.dg/other/cv_quals.C: Adjust.

2010-01-20  Anthony Green  <green@moxielogic.com>

	* gcc.dg/cpp/_Pragma6.c: Skip this test for moxie-*-* (no
	pack(push) pragma).
	* gcc.dg/pr19340.c: Skip this test for moxie-*-* (no scheduling).
	* gcc.dg/20020312-2.c: Port this to the moxie core.
	* gcc.dg/weak/typeof-2.c: Ditto.

2010-01-20  Richard Guenther  <rguenther@suse.de>

	PR tree-optimization/42717
	* gcc.c-torture/compile/pr42717.c: New testcase.

2010-01-20  Jakub Jelinek  <jakub@redhat.com>

	* gcc.dg/cleanup-13.c: Expect DW_OP_mod to do unsigned modulo instead
	of signed, add a few new tests.

	PR middle-end/42803
	* g++.dg/parse/limits-initializer1.C: New test.

2010-01-19  Janus Weil  <janus@gcc.gnu.org>

	PR fortran/42804
	* gfortran.dg/proc_ptr_comp_pass_6.f90: New test.
	* gfortran.dg/typebound_call_12.f03: New test.

2010-01-19  Paul Thomas  <pault@gcc.gnu.org>

	PR fortran/42783
	* gfortran.dg/bounds_check_15.f90 : New test.

2010-01-19  Michael Matz  <matz@suse.de>

	PR tree-optimization/41783
	* gfortran.dg/vect/fast-math-mgrid-resid.f: New.

2010-01-19  Ramana Radhakrishnan  <ramana.radhakrishnan@arm.com>

	PR target/38697.
	* gcc.target/arm/neon/vget_lowf32.c: Regenerate.
	* gcc.target/arm/neon/vget_lowp16.c: Likewise.
	* gcc.target/arm/neon/vget_lowp8.c:  Likewise.
	* gcc.target/arm/neon/vget_lows16.c: Likewise.
	* gcc.target/arm/neon/vget_lows32.c: Likewise.
	* gcc.target/arm/neon/vget_lows64.c: Likewise.
	* gcc.target/arm/neon/vget_lows8.c: Likewise.
	* gcc.target/arm/neon/vget_lowu16.c: Likewise.
	* gcc.target/arm/neon/vget_lowu32.c: Likewise.
	* gcc.target/arm/neon/vget_lowu64.c: Likewise.
	* gcc.target/arm/neon/vget_lowu8.c: Likewise.

2010-01-19  Janus Weil  <janus@gcc.gnu.org>

	PR fortran/42545
	* gfortran.dg/extends_6.f03: Modified an error message.
	* gfortran.dg/extends_10.f03: New test.
	* gfortran.dg/private_type_6.f03: Modified an error message.
	* gfortran.dg/structure_constructor_8.f03: Ditto.

2010-01-19  Jakub Jelinek  <jakub@redhat.com>

	PR tree-optimization/42719
	* gcc.dg/pr42719.c: New test.

	PR debug/42728
	* gcc.dg/pr42728.c: New test.

2010-01-19  Anthony Green  <green@moxielogic.com>

	* gcc.dg/tree-ssa/20040204-1.c: Expect this test to pass.

2010-01-18  Anthony Green  <green@moxielogic.com>

	* gcc.dg/tree-ssa/asm-3.c (REGISTER): Pick an appropriate register
	for moxie.

2010-01-19  Dodji Seketeli  <dodji@redhat.com>

	* g++.dg/template/error45.C: reverted as part of reverting the
	fix of PR c++/42634.

2010-01-18  Dodji Seketeli  <dodji@redhat.com>

	PR c++/42634
	* g++.dg/template/error45.C: New test.

2010-01-18  Dodji Seketeli  <dodji@redhat.com>

	PR c++/42766
	* g++.dg/conversion/op6.C: New test.

2010-01-18  Uros Bizjak  <ubizjak@gmail.com>

	PR target/42774
	* gcc.target/alpha/pr42774.c: New test.

2010-01-18  Richard Guenther  <rguenther@suse.de>

	PR tree-optimization/42781
	* gfortran.fortran-torture/compile/pr42781.f90: New testcase.

2010-01-17  Richard Guenther  <rguenther@suse.de>

	PR middle-end/42248
	* gcc.c-torture/execute/pr42248.c: New testcase.

2010-01-17  Richard Guenther  <rguenther@suse.de>

	PR tree-optimization/42773
	* g++.dg/torture/pr42773.C: New testcase.

2010-01-17  Janus Weil  <janus@gcc.gnu.org>

	PR fortran/42677
	* gfortran.dg/interface_assignment_5.f90: New test.

2010-01-17  Dodji Seketeli  <dodji@redhat.com>

	PR c++/42697
	* g++.dg/template/crash94.C: Reverted.

2010-01-17  Jie Zhang  <jie.zhang@analog.com>

	PR debug/42767
	* gcc.dg/debug/pr42767.c: New.

2010-01-15  Jason Merrill  <jason@redhat.com>

	PR c++/42761
	* g++.dg/cpp0x/decltype22.C: New.

2010-01-16  Jakub Jelinek  <jakub@redhat.com>

	PR middle-end/42760
	* g++.dg/torture/pr42760.C: New test.

2010-01-15  Jing Yu  <jingyu@google.com>

	PR rtl-optimization/42691
	* gcc.c-torture/execute/pr42691.c: New.

2010-01-15  Richard Guenther  <rguenther@suse.de>

	PR middle-end/42739
	* g++.dg/torture/pr42739.C: New testcase.

2010-01-15  Dodji Seketeli  <dodji@redhat.com>

	* g++.dg/template/error45.C: Revert as part of reverting changes
	or PR c++/42634.

2010-01-14 Jerry DeLisle <jvdelisle@gcc.gnu.org>

	PR fortran/42684
	* gfortran.dg/interface_31.f90: New test.

2010-01-14  Michael Meissner  <meissner@linux.vnet.ibm.com>

	* gcc.target/powerpc/pr42747.c: New file.

2010-01-14  Jakub Jelinek  <jakub@redhat.com>

	PR middle-end/42674
	* c-c++-common/pr42674.c: New test.

	PR c++/42608
	* g++.dg/template/instantiate11.C: New test.

2010-01-14  Jason Merrill  <jason@redhat.com>

	PR c++/42701
	* g++.dg/overload/error3.C: New.

	PR c++/42655
	* g++.dg/overload/rvalue1.C: New.

2010-01-14  Martin Jambor  <mjambor@suse.cz>

	PR tree-optimization/42706
	* gcc.dg/ipa/pr42706.c: New testcase.

2010-01-14  H.J. Lu  <hongjiu.lu@intel.com>

	* g++.dg/graphite/pr42681.C (size_t): Use __SIZE_TYPE__.

2010-01-14  Martin Jambor  <mjambor@suse.cz>

	PR tree-optimization/42714
	* g++.dg/torture/pr42714.C: New test.

2010-01-14  Alexander Monakov  <amonakov@ispras.ru>

	PR rtl-optimization/42246
	* gfortran.dg/pr42246-2.f: New.

2010-01-14  Alexander Monakov  <amonakov@ispras.ru>

	PR rtl-optimization/42389
	* gcc.dg/pr42389.c: New.

2010-01-14  Alexander Monakov  <amonakov@ispras.ru>

	PR rtl-optimization/42388
	* gcc.dg/pr42388.c: New.

2010-01-14  Alexander Monakov <amonakov@ispras.ru>

	PR rtl-optimization/42294
	* gfortran.dg/pr42294.f: New.

2010-01-14  Alexander Monakov <amonakov@ispras.ru>

	PR rtl-optimization/39453
	PR rtl-optimization/42246
	* gcc.dg/pr39453.c: New.
	* gcc.dg/pr42246.c: New.

2010-01-14  Alexander Monakov <amonakov@ispras.ru>

	PR middle-end/42245
	* gcc.dg/pr42245.c: New.
	* gcc.dg/pr42245-2.c: New.

2010-01-14  Alexander Monakov <amonakov@ispras.ru>

	PR rtl-optimization/42249
	* gcc.dg/pr42249.c: New.

2010-01-14  Jakub Jelinek  <jakub@redhat.com>

	PR c/42721
	* gcc.c-torture/execute/pr42721.c: New test.

2010-01-14  Ira Rosen  <irar@il.ibm.com>

	PR tree-optimization/42709
	* gcc.dg/vect/pr42709.c: New test.

2010-01-14  Paul Thomas  <pault@gcc.gnu.org>

	PR fortran/41478
	* gfortran.dg/alloc_comp_scalar_1.f90: New test.
	* gfortran.dg/alloc_comp_transformational_1.f90: New test.

2010-01-14  Paul Thomas  <pault@gcc.gnu.org>

	PR fortran/42481
	* gfortran.dg/generic_19.f90 : New test.

2010-01-13  Richard Guenther  <rguenther@suse.de>

	PR tree-optimization/42730
	* gcc.c-torture/compile/pr42730.c: New testcase.

2010-01-13  Steve Ellcey  <sje@cup.hp.com>

	PR target/pr42542
	* gcc.target/ia64/pr42542-1.c: New.
	* gcc.target/ia64/pr42542-2.c: New.
	* gcc.target/ia64/pr42542-3.c: New.

2010-01-13  Dodji Seketeli  <dodji@redhat.com>

	PR c++/42634
	* g++.dg/template/error45.C: New test.

2010-01-13  Martin Jambor  <mjambor@suse.cz>

	PR tree-optimization/42704
	* g++.dg/torture/pr42704.C: New test.

2010-01-13  Martin Jambor  <mjambor@suse.cz>

	PR tree-optimization/42703
	* gcc.c-torture/compile/pr42703.c: New test.

2010-01-13  Richard Guenther  <rguenther@suse.de>

	PR tree-optimization/42705
	* gcc.c-torture/compile/pr42705.c: New testcase.

2010-01-13  Jie Zhang  <jie.zhang@analog.com>

	* gcc.target/bfin/l2.c: New test.
	* gcc.target/bfin/bfin.exp (dg-bfin-processors): New.

2010-01-13  Richard Guenther  <rguenther@suse.de>

	PR middle-end/42716
	* gcc.c-torture/compile/pr42716.c: New testcase.

2010-01-13  Richard Guenther  <rguenther@suse.de>

	PR lto/42678
	* gfortran.dg/lto/20100110-1_0.f90: New testcase.

2010-01-12  Joseph Myers  <joseph@codesourcery.com>

	PR c/42708
	* gcc.c-torture/compile/pr42708-1.c: New test.

2010-01-12  Jakub Jelinek  <jakub@redhat.com>

	PR debug/42662
	* gcc.dg/pr42662.c: New test.

	PR tree-optimization/42645
	* g++.dg/other/pr42645-1.C: New test.
	* g++.dg/other/pr42645-2.C: New test.

2010-01-11  Janis Johnson  <janis187@us.ibm.com>

	PR target/42416
	* gcc.target/powerpc/warn-1.c: New test.
	* gcc.target/powerpc/warn-2.c: New test.

2010-01-11  Uros Bizjak  <ubizjak@gmail.com>

	* gcc.target/x86_64/abi/avx/asm-support.S (snapshot_ret): Preserve
	stack alignment.

2010-01-10  Rafael Avila de Espindola  <espindola@google.com>

	* gcc.dg/lto/20100108_0.c: New.

2010-01-10  Uros Bizjak  <ubizjak@gmail.com>

	* gcc.dg/graphite/pr40281.c (dg-options): Add -w.
	Add -march=i686 -msse for 32bit x86 targets.

2010-01-10  Richard Guenther  <rguenther@suse.de>

	PR middle-end/42667
	* gcc.dg/torture/pr42667.c: New testcase.

2010-01-09 Jerry DeLisle <jvdelisle@gcc.gnu.org>

	PR fortran/32489
	* gfortran.dg/array_constructor_34.f90: New test.

2010-01-09 Jerry DeLisle <jvdelisle@gcc.gnu.org>

	PR fortran/20923
	* gfortran.dg/array_constructor_33.f90: New test.
	gfortran.dg/array_function_5.f90: Add credit.

2010-01-09  Alexandre Oliva  <aoliva@redhat.com>

	PR debug/42631
	* gcc.dg/pr42631.c: New.

2010-01-09  Alexandre Oliva  <aoliva@redhat.com>

	PR debug/42630
	* gcc.dg/pr42630.c: New.

2010-01-09  Alexandre Oliva  <aoliva@redhat.com>

	PR debug/42629
	* gcc.dg/pr42629.c: New.

2010-01-09  Alexandre Oliva  <aoliva@redhat.com>

	PR middle-end/42363
	* gcc.dg/torture/pr42363.c: New.

2010-01-09  Alexandre Oliva  <aoliva@redhat.com>

	PR debug/42604
	PR debug/42395
	* gcc.dg/vect/pr42604.c: New.
	* gcc.dg/vect/pr42395.c: New.

2010-01-09  Richard Guenther  <rguenther@suse.de>

	PR middle-end/42512
	* gcc.c-torture/execute/pr42512.c: New testcase.

2010-01-09  Tobias Burnus  <burnus@net-b.de>

	PR fortran/41298
	* gfortran.dg/c_ptr_tests_14.f90: New test.

2010-01-08  Rainer Orth  <ro@CeBiTec.Uni-Bielefeld.DE>

	PR ada/41929
	* gnat.dg/null_pointer_deref1.adb: Don't run on
	sparc*-sun-solaris2.11.

2010-01-08  Richard Guenther  <rguenther@suse.de>

	PR lto/42528
	* gcc.dg/lto/20100103-1_0.c: New testcase.
	* gcc.dg/lto/20100103-2_0.c: Likewise.

2010-01-08  Tobias Burnus  <burnus@net-b.de

	PR/fortran 25829
	* gfortran.dg/asynchronous_1.f90: New test.
	* gfortran.dg/asynchronous_2.f90: New test.
	* gfortran.dg/conflicts.f90: Update error message.

2010-01-07  Dodji Seketeli  <dodji@redhat.com>

	c++/40155
	* g++.dg/cpp0x/variadic-unify-2.C: New test.

2010-01-07  Jakub Jelinek  <jakub@redhat.com>

	PR tree-optimization/42625
	* g++.dg/opt/dtor4.C: New test.
	* g++.dg/opt/dtor4.h: New.
	* g++.dg/opt/dtor4-aux.cc: New.

2010-01-07  Tobias Burnus  <burnus@net-b.de>

	PR fortran/42597
	* gfortran.dg/proc_ptr_26.f90: New test.

2010-01-07  Tobias Burnus  <burnus@net-b.de>

	PR fortran/41872
	* gfortran.dg/allocatable_scalar_7.f90: New test.

2010-01-06  Richard Guenther  <rguenther@suse.de>

	* gcc.c-torture/compile/pr42632.c: New testcase.

2010-01-05  H.J. Lu  <hongjiu.lu@intel.com>

	PR target/42542
	* gcc.target/i386/pr42542-4.c: New.
	* gcc.target/i386/pr42542-4a.c: Likewise.
	* gcc.target/i386/pr42542-5.c: Likewise.
	* gcc.target/i386/pr42542-5a.c: Likewise.

2010-01-05  Eric Botcazou  <ebotcazou@adacore.com>

	* gcc.dg/tls/opt-15.c: New test.

2010-01-05  H.J. Lu  <hongjiu.lu@intel.com>

	* gcc.target/i386/pr42542-1.c (res): Make it 8 elements.

2010-01-05  Martin Jambor  <mjambor@suse.cz>

	PR tree-optimization/42462
	* g++.dg/torture/pr42462.C: New test.

2010-01-05  Jason Merrill  <jason@redhat.com>

	* g++.dg/cpp0x/initlist30.C: New test.

2010-01-05  Richard Guenther  <rguenther@suse.de>

	PR tree-optimization/42614
	* gcc.c-torture/execute/pr42614.c: New testcase.

2010-01-05  Eric Fisher  <joefoxreal@gmail.com>

	* gcc.dg/pr12603.c: Remove -Wunreachable-code from dg-options.
	* gcc.dg/Wunreachable-1.c: Remove the testcase of
	-Wunreachable-code.
	* gcc.dg/Wunreachable-2.c: Likewise.
	* gcc.dg/Wunreachable-3.c: Likewise.
	* gcc.dg/Wunreachable-4.c: Likewise.
	* gcc.dg/Wunreachable-5.c: Likewise.
	* gcc.dg/Wunreachable-6.c: Likewise.
	* gcc.dg/Wunreachable-7.c: Likewise.
	* gcc.dg/Wunreachable-8.c: Likewise.
	* gcc.dg/20041231-1.c: Likewise.

2010-01-05  Jakub Jelinek  <jakub@redhat.com>

	PR other/42611
	* gcc.dg/pr42611.c: New test.

	PR tree-optimization/42508
	* g++.dg/opt/pr42508.C: New test.

2010-01-05  Tobias Burnus  <burnus@net-b.de>

	PR fortran/41872
	* gfortran.dg/allocatable_scalar_8.f90: New.

2010-01-04  Martin Jambor  <mjambor@suse.cz>

	PR tree-optimization/42398
	* gcc.c-torture/compile/pr42398.c: New test.

2010-01-04  Jason Merrill  <jason@redhat.com>

	PR c++/42555
	* g++.dg/ext/attrib35.C: New.

	PR c++/42567
	* g++.dg/cpp0x/auto17.C: New.

2010-01-04  Rafael Avila de Espindola  <espindola@google.com>

	* gcc.dg/lto/20100104_0.c: New.

2010-01-04  H.J. Lu  <hongjiu.lu@intel.com>

	PR target/42542
	* gcc.target/i386/pr42542-1.c: New.
	* gcc.target/i386/pr42542-1a.c: Likewise.
	* gcc.target/i386/pr42542-1b.c: Likewise.
	* gcc.target/i386/pr42542-2.c: Likewise.
	* gcc.target/i386/pr42542-2a.c: Likewise.
	* gcc.target/i386/pr42542-2b.c: Likewise.
	* gcc.target/i386/pr42542-3.c: Likewise.
	* gcc.target/i386/pr42542-3a.c: Likewise.

2009-01-04  Tobias Burnus  <burnus@net-b.de>

	PR fortran/41872
	* gfortran.dg/allocatable_scalar_5.f90: New test.
	* gfortran.dg/allocatable_scalar_6.f90: New test.

2010-01-03  Richard Guenther  <rguenther@suse.de>

	PR testsuite/42583
	* gfortran.dg/gomp/recursion1.f90: Remove.

2010-01-03  Richard Guenther  <rguenther@suse.de>

	* gcc.dg/Warray-bounds.c: Remove XFAILs.
	* gcc.dg/uninit-6.c: Likewise.
	* gcc.dg/struct/wo_prof_array_through_pointer.c: Likewise.

2010-01-03  Richard Guenther  <rguenther@suse.de>

	PR tree-optimization/42589
	* gcc.target/i386/pr42589.c: New testcase.

2010-01-03  Richard Guenther  <rguenther@suse.de>

	PR tree-optimization/42438
	* gcc.dg/tree-ssa/ssa-pre-27.c: New testcase.

2010-01-02  Richard Guenther  <rguenther@suse.de>

	PR testsuite/41651
	* g++.dg/lto/20080908-3_0.C: Avoid uninitialized vars.

2010-01-02  Uros Bizjak  <ubizjak@gmail.com>

	PR target/42448
	* gcc.target/alpha/pr42448-1.c: New test.
	* gcc.target/alpha/pr42448-2.c: Ditto.

2010-01-01  Joseph Myers  <joseph@codesourcery.com>

	PR preprocessor/41947
	* gcc.dg/c99-hexfloat-3.c: New test.

2010-01-01  Richard Guenther  <rguenther@suse.de>

	PR c/42570
	* gcc.c-torture/execute/pr42570.c: New testcase.

2010-01-01  Richard Guenther  <rguenther@suse.de>

	PR middle-end/42559
	* gcc.c-torture/compile/pr42559.c: New testcase.


Copyright (C) 2010 Free Software Foundation, Inc.

Copying and distribution of this file, with or without modification,
are permitted in any medium without royalty provided the copyright
notice and this notice are preserved.<|MERGE_RESOLUTION|>--- conflicted
+++ resolved
@@ -1,17 +1,3 @@
-<<<<<<< HEAD
-2009-12-03  Benjamin Kosnik  <bkoz@redhat.com>
-	    Gabriel Dos Reis  <gdr@cs.tamu.edu>
-
-	* constexpr-data1.C: New.
-	* constexpr-data2.C: New.
-	* constexpr-ex1.C: New.
-	* constexpr-ex2.C: New.
-	* constexpr-function1.C: New.
-	* constexpr-function2.C: New.
-	* constexpr-function3.C: New.
-	* constexpr-object1.C: New.
-	* constexpr-object2.C: New.
-=======
 2010-06-02  Jason Merrill  <jason@redhat.com>
 
 	* g++.dg/ext/vector9.C: Expect typedef in error message.
@@ -1463,7 +1449,19 @@
 	* gcc.dg/ordered-comparison-2.c: New test.
 	* gcc.dg/ordered-comparison-3.c: New test.
 	* gcc.dg/ordered-comparison-4.c: New test.
->>>>>>> 7199a4db
+
+2009-12-03  Benjamin Kosnik  <bkoz@redhat.com>
+	    Gabriel Dos Reis  <gdr@cs.tamu.edu>
+
+	* constexpr-data1.C: New.
+	* constexpr-data2.C: New.
+	* constexpr-ex1.C: New.
+	* constexpr-ex2.C: New.
+	* constexpr-function1.C: New.
+	* constexpr-function2.C: New.
+	* constexpr-function3.C: New.
+	* constexpr-object1.C: New.
+	* constexpr-object2.C: New.
 
 2010-05-06  Mike Stump  <mikestump@comcast.net>
 
