--- conflicted
+++ resolved
@@ -464,15878 +464,6 @@
 
 	PR tree-optimization/51683
 	* gcc.dg/pr51683.c: New test.
-<<<<<<< HEAD
-
-2011-12-31  Paolo Carlini  <paolo.carlini@oracle.com>
-
-	PR c++/51397
-	* g++.dg/cpp0x/static_assert6.C: New.
-
-2011-12-31  Uros Bizjak  <ubizjak@gmail.com>
-
-	* gcc.dg/tree-ssa/vrp47: Pass -march=i586 for ia32 target.
-
-2011-12-31  Thomas König  <tkoenig@gcc.gnu.org>
-
-	PR fortran/51502
-	* lib/gcc-dg.exp (scan-module-absence):  New function.
-	* gfortran.dg/implicit_pure_2.f90:  New test.
-
-2011-12-30  Paolo Carlini  <paolo.carlini@oracle.com>
-
-	PR c++/51316
-	* g++.dg/cpp0x/alignof4.C: New.
-
-2011-12-29  Michael Meissner  <meissner@linux.vnet.ibm.com>
-
-	PR testsuite/51702
-	* gcc.dg/scal-to-vec1.c: If 32-bit powerpc-linux, add the
-	-mabi=altivec option, which suppresses a warning message about
-	passing vectors by reference.  The extra warning causes some tests
-	to fail.
-	* gcc.dg/scal-to-vec2.c: Likewise.
-	* gcc.dg/Wstrict-aliasing-bogus-ref-all-2.c: Likewise.
-	* gcc.dg/pr35442.c: Likewise.
-	* gcc.dg/vector-compare-1.c: Likewise.
-	* gcc.dg/vector-compare-2.c: Likewise.
-	* gcc.dg/torture/pr36891.c: Likewise.
-
-2012-12-29  Kai Tietz  <ktietz@redhat.com>
-
-	* g++.dg/abi/bitfield3.C: Make sure test runs
-	for windows targets without activated ms-bitfields option.
-
-	* g++.old-deja/g++.brendan/new3.C: Adjust test for mingw
-	targets to use static-version.
-	* g++.old-deja/g++.abi/cxa_vec.C: Likewise.
-	* g++.old-deja/g++.abi/arraynew.C: Likewise.
-	* g++.old-deja/g++.eh/new1.C: Likewise.
-	* g++.old-deja/g++.eh/new2.C: Likewise.
-
-2011-12-29  Thomas Koenig  <tkoenig@gcc.gnu.org>
-
-	* gfortran.dg/function_optimize_9.f90:  New test.
-
-2011-12-27  Fabien Chêne  <fabien@gcc.gnu.org>
-
-	PR c++/23211
-	* g++.dg/template/using18.C: New.
-	* g++.dg/template/using19.C: New.
-	* g++.dg/template/nested3.C: Remove dg-message at instantiation.
-	* g++.dg/template/crash13.C: Likewise.
-
-2011-12-28  Michael Meissner  <meissner@linux.vnet.ibm.com>
-
-	PR target/51623
-	* gcc.target/powerpc/pr51623.c: New file.
-
-2011-12-28  Uros Bizjak  <ubizjak@gmail.com>
-
-	* gcc.dg/torture/pr50396.c: Use dg-add-options ieee.
-
-2011-12-27  Paolo Carlini  <paolo.carlini@oracle.com>
-
-	PR c++/51547
-	* g++.dg/cpp0x/pr51547.C: New.
-
-2011-12-27  Eric Botcazou  <ebotcazou@adacore.com>
-
-	* gcc.c-torture/execute/20111227-1.c: New test.
-
-2011-12-25  Jan Hubicka  <jh@suse.cz>
-
-	PR middle-end/48641
-	* gcc.dg/compile/pr48641.c: New file.
-
-2011-12-26  Joey Ye  <joey.ye@arm.com>
-
-	PR middle-end/51200
-	* gcc.dg/volatile-bitfields-2.c: New test.
-
-2011-12-23  Jason Merrill  <jason@redhat.com>
-
-	PR c++/51507
-	* g++.dg/cpp0x/variadic121.C: New.
-
-2011-12-23  Uros Bizjak  <ubizjak@gmail.com>
-
-	* gcc.dg/vect/fast-math-pr35982.c: Fix parenthesis in target selectors.
-
-2011-12-23  Dmitry Plotnikov  <dplotnikov@ispras.ru>
-
-	* gcc.target/arm/vect-vcvt.c: New test.
-	* gcc.target/arm/vect-vcvtq.c: New test.
-
-	* gcc.dg/vect/fast-math-pr35982.c: Added vect_strided2 alternative
-	in final check.
-
-	* lib/target-supports.exp (check_effective_target_vect_intfloat_cvt):
-	True for ARM NEON.
-	(check_effective_target_vect_uintfloat_cvt): Likewise.
-	(check_effective_target_vect_floatuint_cvt): Likewise.
-	(check_effective_target_vect_floatint_cvt): Likewise.
-
-2011-12-23  Richard Guenther  <rguenther@suse.de>
-
-	PR rtl-optimization/50396
-	* gcc.dg/torture/pr50396.c: New testcase.
-
-2011-12-22  Bin Cheng  <bin.cheng@arm.com>
-
-	PR tree-optimization/43491
-	* gcc.dg/tree-ssa/pr43491.c: New test.
-
-2011-12-22  John David Anglin  <dave.anglin@nrc-cnrc.gc.ca>
-
-	PR testsuite/50722
-	* gcc.dg/pr49994-3.c: Skip on ia64-*-*-*, hppa*-*-* and *-*-hpux*.
-
-2011-12-22  Richard Guenther  <rguenther@suse.de>
-
-	PR lto/51650
-	* g++.dg/lto/pr51650-1_0.C: New testcase.
-	* g++.dg/lto/pr51650-2_0.C: Likewise.
-
-2011-12-21  Richard Earnshaw  <rearnsha@arm.com>
-
-	PR target/51643
-	* gcc.target/arm/sibcall-2.c: New test.
-
-2011-12-22  Uros Bizjak  <ubizjak@gmail.com>
-
-	PR testsuite/51645
-	* g++.dg/cpp0x/alias-decl-debug-0.C: Add dg-skip-if.
-
-2011-12-21  Uros Bizjak  <ubizjak@gmail.com>
-
-	* gcc.dg/pr50038.c: Move to ...
-	* gcc.target/i386/pr50038.c: ... here.  Test on all targets.
-
-2011-12-21  Jason Merrill  <jason@redhat.com>
-
-	PR c++/51611
-	* g++.dg/cpp0x/nsdmi-virtual1.C: New.
-
-2011-12-21  Paolo Carlini  <paolo.carlini@oracle.com>
-
-	PR c++/51305
-	* g++.dg/cpp0x/constexpr-noexcept6.C: New.
-
-2011-12-21  Jakub Jelinek  <jakub@redhat.com>
-
-	PR middle-end/51644
-	PR middle-end/51647
-	* gcc.dg/pr51644.c: New test.
-	* g++.dg/warn/Wreturn-4.C: New test.
-
-2011-12-21  Michael Zolotukhin  <michael.v.zolotukhin@intel.com>
-
-	* gcc.dg/vect/no-section-anchors-vect-31.c: Adjust array size and test
-	diag-scans to fix fail on AVX.
-	* gcc.dg/vect/no-section-anchors-vect-36.c: Ditto.
-	* gcc.dg/vect/no-section-anchors-vect-64.c: Ditto.
-	* gcc.dg/vect/no-section-anchors-vect-66.c: Ditto.
-	* gcc.dg/vect/no-section-anchors-vect-68.c: Ditto.
-	* gcc.dg/vect/no-section-anchors-vect-69.c: Ditto.
-	* gcc.dg/vect/no-vfa-vect-dv-2.c: Adjust dg-scans.
-	* gcc.dg/vect/pr45752.c: Ditto.
-	* gcc.dg/vect/slp-perm-4.c: Ditto.
-	* gcc.dg/vect/slp-perm-9.c: Ditto.
-	* gcc.dg/vect/vect-33.c: Ditto.
-	* gcc.dg/vect/vect-35.c: Ditto.
-	* gcc.dg/vect/vect-6-big-array.c: Ditto.
-	* gcc.dg/vect/vect-6.c: Ditto.
-	* gcc.dg/vect/vect-91.c: Ditto.
-	* gcc.dg/vect/vect-all-big-array.c: Ditto.
-	* gcc.dg/vect/vect-all.c: Ditto.
-	* gcc.dg/vect/vect-multitypes-1.c: Ditto.
-	* gcc.dg/vect/vect-outer-4c.c: Ditto.
-	* gcc.dg/vect/vect-outer-5.c: Ditto.
-	* gcc.dg/vect/vect-over-widen-1.c: Ditto.
-	* gcc.dg/vect/vect-over-widen-3.c: Ditto.
-	* gcc.dg/vect/vect-over-widen-4.c: Ditto.
-	* gcc.dg/vect/vect-peel-1.c: Ditto.
-	* gcc.dg/vect/vect-peel-2.c: Ditto.
-	* gcc.dg/vect/vect-peel-3.c: Ditto.
-	* gcc.dg/vect/vect-reduc-pattern-1b.c: Ditto.
-	* gcc.dg/vect/vect-reduc-pattern-1c.c: Ditto.
-	* gcc.dg/vect/vect-reduc-pattern-2b.c: Ditto.
-	* gcc.dg/vect/wrapv-vect-reduc-pattern-2c.c: Ditto.
-	* lib/target-supports.exp (check_avx_available): New function.
-	(check_effective_target_vect_sizes_32B_16B): Ditto.
-	(check_prefer_avx128): Ditto.
-	(check_effective_target_vect_aligned_arrays): Add handling of AVX.
-	(check_effective_target_vect_multiple_sizes): Ditto.
-
-2011-12-21  Enkovich Ilya  <ilya.enkovich@intel.com>
-
-	PR target/50038
-	* gcc.dg/pr50038.c: New test.
-
-2010-06-30  Jakub Jelinek  <jakub@redhat.com>
-
-	* g++.dg/opt/ctor1.C: New test.
-
-2011-12-20  Paolo Carlini  <paolo.carlini@oracle.com>
-
-	PR c++/51621
-	* g++.dg/cpp0x/constexpr-ice5.C: New.
-
-2011-12-20  Joseph Myers  <joseph@codesourcery.com>
-
-	* gcc.dg/c11-version-1.c, gcc.dg/c11-version-2.c,
-	gcc.dg/c94-version-1.c, gcc.dg/c99-version-1.c,
-	gcc.dg/gnu11-version-1.c: New tests.
-
-2011-12-20  Bernd Schmidt  <bernds@codesourcery.com>
-
-	PR middle-end/51200
-	* gcc.target/arm/volatile-bitfields-4.c: New test.
-	* c-c++-common/abi-bf.c: New test.
-
-2011-12-20  Dodji Seketeli  <dodji@redhat.com>
-
-	PR debug/49951
-	* g++.dg/gcov/gcov-2.C: Adjust.
-
-2011-12-20  Paolo Carlini  <paolo.carlini@oracle.com>
-
-	PR c++/51612
-	* g++.dg/cpp0x/constexpr-ice4.C: New.
-
-2011-12-19  Paolo Carlini  <paolo.carlini@oracle.com>
-
-	PR c++/51328
-	* g++.dg/template/crash109.C: New.
-
-2011-12-19  Jason Merrill  <jason@redhat.com>
-
-	PR c++/51530
-	* g++.dg/cpp0x/nullptr26.C: New.
-
-2011-12-19  Richard Sandiford  <rdsandiford@googlemail.com>
-
-	* gcc.target/mips/mult-1.c: Require -O2.
-
-2011-12-19  Richard Sandiford  <rdsandiford@googlemail.com>
-
-	* gcc.target/mips/ext-2.c: Add NOMIPS16.
-
-2011-12-19  Jason Merrill  <jason@redhat.com>
-
-	PR c++/51526
-	* g++.dg/cpp0x/constexpr-delegating.C: New.
-
-2011-12-19  Sandra Loosemore  <sandra@codesourcery.com>
-	    Tom de Vries <tom@codesourcery.com>
-
-	PR rtl-opt/50380
-	* gcc.c-torture/compile/pr50380.c: New testcase.
-
-2011-12-19  Tobias Burnus  <burnus@net-b.de>
-
-	PR fortran/51605
-	* gfortran.dg/block_10.f90: New.
-
-2011-12-19  Jason Merrill  <jason@redhat.com>
-
-	PR c++/51553
-	* g++.dg/cpp0x/initlist64.C: New.
-
-	PR c++/51228
-	* c-c++-common/transparent-union-1.c: New.
-
-2011-12-19  Eric Botcazou  <ebotcazou@adacore.com>
-
-	PR tree-optimization/51580
-	* gnat.dg/specs/loop_optimization1.ads: New test.
-	* gnat.dg/specs/loop_optimization1_pkg.ad[sb]: New helper.
-
-2011-12-19  Richard Guenther  <rguenther@suse.de>
-
-	PR lto/51573
-	* gcc.dg/lto/20111207-2_0.c: Adjust.
-	* g++.dg/lto/pr51573-1_0.C: New testcase.
-
-2011-12-19  Jakub Jelinek  <jakub@redhat.com>
-
-	PR c++/51619
-	* g++.dg/cpp0x/pr51619.C: New test.
-
-2011-12-19  Tobias Burnus  <burnus@net-b.de>
-
-	PR fortran/51605
-	* gfortran.dg/select_type_25.f90: New.
-
-2011-12-19  Martin Jambor  <mjambor@suse.cz>
-
-	PR tree-optimization/51583
-	* gcc.dg/tree-ssa/pr51583.c: New test.
-
-2011-12-19  Jakub Jelinek  <jakub@redhat.com>
-
-	PR tree-optimization/51596
-	* g++.dg/opt/pr51596.C: New test.
-
-	PR middle-end/51590
-	PR tree-optimization/51606
-	* gcc.dg/vect/pr51590.c: New test.
-
-2011-12-19  Richard Guenther  <rguenther@suse.de>
-
-	PR lto/51572
-	* g++.dg/lto/pr51572-2_0.C: New testcase.
-
-2011-12-19  Dodji Seketeli  <dodji@redhat.com>
-
-	PR c++/51477
-	* g++.dg/cpp0x/nsdmi6.C: New test.
-
-2011-12-19  Tobias Burnus  <burnus@net-b.de>
-
-	* gfortran.dg/coarray_poly_3.f90: New.
-	* coarray/poly_run_1.f90: Enable some previously commented code.
-
-2011-12-19  Jason Merrill  <jason@redhat.com>
-
-	PR c++/51489
-	* g++.dg/cpp0x/constexpr-ptrsub.C: New.
-
-2011-12-18  Hans-Peter Nilsson  <hp@axis.com>
-
-	* gcc.dg/pr51491-2.c: Fix "cleanup-treee-dump" typo.
-
-2011-12-17  Jason Merrill  <jason@redhat.com>
-
-	PR c++/51588
-	* g++.dg/parse/enum7.C: New.
-
-	PR c++/51586
-	* g++.dg/lookup/nested2.C: New.
-
-	PR c++/51587
-	* g++.dg/parse/enum6.C: New.
-
-2011-12-17  Tom de Vries  <tom@codesourcery.com>
-
-	PR tree-optimization/51491
-	* gcc.dg/pr51491.c: New test.
-	* gcc.dg/pr51491-2.c: Same.
-
-2011-12-16  Jason Merrill  <jason@redhat.com>
-
-	PR c++/51416
-	* g++.dg/cpp0x/auto31.C: New.
-
-2011-12-16  Ian Lance Taylor  <iant@google.com>
-
-	PR middle-end/51592
-	* gcc.dg/20111216-1.c: New test.
-
-2011-12-16  Jason Merrill  <jason@redhat.com>
-
-	PR c++/51461
-	* g++.dg/init/static4.C: New.
-
-2011-12-16  Jason Merrill  <jason@redhat.com>
-
-	PR c++/51331
-	* g++.dg/init/value10.C: New.
-
-2011-12-16  Jakub Jelinek  <jakub@redhat.com>
-
-	PR testsuite/50803
-	* gcc.dg/ipa/inline-5.c: XFAIL for 32-bit hppa.
-
-	PR tree-optimization/51575
-	* g++.dg/opt/pr51575.C: New test.
-
-	PR debug/51557
-	* gcc.dg/pr51557.c: New test.
-
-2011-12-16  Richard Guenther  <rguenther@suse.de>
-
-	PR lto/51572
-	* gcc.dg/lto/pr51572-1_0.c: New testcase.
-
-2011-12-15  Jason Merrill  <jason@redhat.com>
-
-	PR c++/51458
-	* g++.dg/ext/desig4.C: New.
-
-2011-12-15  Paul Thomas  <pault@gcc.gnu.org>
-
-	* gfortran.dg/class_array_3.f03: Remove explicit indexing of
-	A%disp() to use scalarizer.
-	* gfortran.dg/class_array_9.f03: New.
-
-2011-12-15  Jakub Jelinek  <jakub@redhat.com>
-
-	* gcc.dg/vect/vect-sdivmod-1.c: New test.
-
-	PR c++/51463
-	* g++.dg/cpp0x/pr51463.C: New test.
-
-	PR c/51360
-	* c-c++-common/gomp/pr51360.c: New test.
-	* g++.dg/gomp/pr51360.C: New test.
-
-	PR middle-end/49806
-	* gcc.dg/tree-ssa/vrp47.c: Add -fdump-tree-dom2 to dg-options.
-	Check for x_? & y in dom2 dump and xfail the check in dom1 dump.
-
-	PR tree-optimization/51117
-	* g++.dg/opt/pr51117.C: New test.
-
-2011-12-15  Romain Geissler  <romain.geissler@gmail.com>
-
-	* gcc.c-torture/execute/builtins/chk.h (stpncpy, stpncpy_disallowed):
-	New definitions.
-	* gcc.c-torture/execute/builtins/lib/chk.c (stpncpy_disallowed):
-	Likewise.
-	(stpncpy, __stpncpy_chk): New functions.
-	* gcc.c-torture/execute/builtins/stpncpy-chk-lib.c: New file.
-	* gcc.c-torture/execute/builtins/stpncpy-chk.c: Likewise.
-
-2011-12-15  Richard Guenther  <rguenther@suse.de>
-
-	PR lto/51567
-	* g++.dg/lto/pr51567-1_0.C: New testcase.
-
-2011-12-15  Dodji Seketeli  <dodji@redhat.com>
-
-	PR c++/51473
-	* g++.dg/cpp0x/auto30.C: New test.
-
-2011-12-15  Tobias Burnus  <burnus@net-b.de>
-
-	* gfortran.dg/coarray/poly_run_3.f90: New.
-	* gfortran.dg/coarray/poly_run_2.f90: Enable comment-out test.
-
-2011-12-15  Richard Guenther  <rguenther@suse.de>
-
-	PR lto/51564
-	* g++.dg/lto/pr51564-1_0.C: New testcase.
-
-2011-12-15  Jonathan Wakely  <jwakely.gcc@gmail.com>
-
-	PR libstdc++/51365
-	* g++.dg/ext/is_final.C: New.
-
-2012-12-15  Richard Guenther  <rguenther@suse.de>
-
-	PR lto/48508
-	* g++.dg/lto/pr48508-1_0.C: New testcase.
-	* g++.dg/lto/pr48508-1_1.C: Likewise.
-
-2011-12-14  Jason Merrill  <jason@redhat.com>
-
-	PR c++/51554
-	* g++.dg/init/constant1.C: New.
-
-	PR c++/51248
-	* g++.dg/other/enum2.C: New.
-
-2011-12-14  Dodji Seketeli  <dodji@redhat.com>
-
-	PR c++/51475
-	* g++.dg/cpp0x/initlist63.C: New test.
-
-2011-12-14  Georg-Johann Lay  <avr@gjlay.de>
-
-	PR target/50931
-	* gcc.target/avr/torture/int24-mul.c: New.
-
-2011-12-14  Dodji Seketeli  <dodji@redhat.com>
-
-	PR c++/51476
-	* g++.dg/cpp0x/ptrmem-cst-arg1.C: New test.
-
-2011-12-13  Jason Merrill  <jason@redhat.com>
-
-	PR c++/51406
-	PR c++/51161
-	* g++.dg/cpp0x/rv-cast3.C: New.
-	* g++.dg/cpp0x/rv-cast4.C: New.
-
-2011-12-13  Paolo Carlini  <paolo.carlini@oracle.com>
-
-	PR c++/51464
-	* g++.dg/cpp0x/lambda/lambda-ice6.C: New.
-
-2011-12-13  Andrew Pinski  <apinski@cavium.com>
-	    Adam Nemet  <anemet@caviumnetworks.com>
-
-	* gcc.target/mips/mips.exp (mips_option_groups): Fix debug.  Add
-	-fdump-* options.
-	* gcc.target/mips/octeon2-pipe-1.c: New testcase.
-	* gcc.target/mips/octeon-pipe-1.c: New testcase.
-
-2011-12-11  Fabien Chêne  <fabien@gcc.gnu.org>
-
-	PR c++/14258
-	* g++.dg/template/using16.C: New.
-	* g++.dg/template/using17.C: New.
-
-2011-12-13  Martin Jambor  <mjambor@suse.cz>
-
-	PR tree-optimization/51362
-	* gcc.dg/ipa/pr51362.c: New test.
-
-2011-12-13  Uros Bizjak  <ubizjak@gmail.com>
-
-	PR testsuite/51524
-	* gcc.target/i386/bmi2-mulx32-1.c (gen_mulx): Add attribute regparm(2).
-	* gcc.target/i386/bmi2-mulx32-2.c (calc_mulx_u32): Ditto.
-
-2011-12-13  Richard Guenther  <rguenther@suse.de>
-
-	PR lto/48354
-	* g++.dg/lto/pr48354-1_0.C: New testcase.
-
-2011-12-13  Richard Guenther  <rguenther@suse.de>
-
-	PR tree-optimization/51519
-	* gcc.dg/pr51519.c: New testcase.
-
-2011-12-13  Richard Guenther  <rguenther@suse.de>
-
-	* gcc.dg/lto/20111213-1_0.c: New testcase.
-
-2011-12-13  Eric Botcazou  <ebotcazou@adacore.com>
-
-	* gnat.dg/vect1.ad[sb]: Add more tests.
-	* gnat.dg/vect2.ad[sb]: Likewise.
-	* gnat.dg/vect3.ad[sb]: Likewise.
-	* gnat.dg/vect4.ad[sb]: Likewise.
-	* gnat.dg/vect5.ad[sb]: Likewise.
-	* gnat.dg/vect6.ad[sb]: Likewise.
-
-2011-12-12  Jakub Jelinek  <jakub@redhat.com>
-
-	PR rtl-optimization/51495
-	* gcc.c-torture/compile/pr51495.c: New test.
-
-	PR tree-optimization/51481
-	* gcc.dg/pr51481.c: New test.
-
-2011-12-12  Georg-Johann Lay  <avr@gjlay.de>
-
-	PR tree-optimization/45830
-	* gcc.c-torture/execute/pr45830.c: Move from here to...
-	* gcc.dg/torture/pr45830.c: ...this new file.  Add dg-do and
-	dg-additional-options magic.
-
-2011-12-12  Janne Blomqvist  <jb@gcc.gnu.org>
-
-	* gfortran.dg/nested_modules_2.f90: Tighten test.
-
-2011-12-12  Eric Botcazou  <ebotcazou@adacore.com>
-
-	* gcc.c-torture/execute/20111212-1.c: New test.
-
-2011-12-12  Jakub Jelinek  <jakub@redhat.com>
-
-	PR testsuite/51511
-	* gcc.dg/pr45819.c: Add -w to dg-options.
-
-2011-12-12  Torvald Riegel  <triegel@redhat.com>
-
-	* g++.dg/tm/noexcept-1.C: New test.
-	* g++.dg/tm/noexcept-2.C: New test.
-	* g++.dg/tm/noexcept-3.C: New test.
-	* g++.dg/tm/noexcept-4.C: New test.
-	* g++.dg/tm/noexcept-5.C: New test.
-
-2011-12-12  Torvald Riegel  <triegel@redhat.com>
-
-	* c-c++-common/tm/20111206.c: New test.
-
-2011-12-12  Richard Guenther  <rguenther@suse.de>
-
-	PR lto/51262
-	* g++.dg/opt/pr51262.C: New testcase.
-
-2011-12-12  Revital Eres  <revital.eres@linaro.org>
-
-	PR rtl-optimization/47013
-	* gcc.dg/sms-2.c: Change scan-tree-dump-times and the code itself
-	to preserve the function.
-	* gcc.dg/sms-6.c: Add --param sms-min-sc=1. Add dg-options for
-	powerpc*-*-*.  Avoid superfluous spaces in dg-final.
-	* gcc.dg/sms-3.c: Add --param sms-min-sc=1 and
-	-fmodulo-sched-allow-regmoves flags.
-	* gcc.dg/sms-7.c: Likewise. Remove dg-final for powerpc*-*-*
-	and avoid superfluous spaces in dg-final for spu-*-*.
-	* gcc.dg/sms-4.c: Add dg-options for powerpc*-*-*.
-	* gcc.dg/sms-8.c: Add --param sms-min-sc=1.  Add dg-options and
-	change scan-rtl-dump-times for powerpc*-*-*.
-	* gcc.dg/sms-5.c: Add --param sms-min-sc=1 flag, remove
-	powerpc*-*-* from dg-final and avoid superfluous spaces in dg-final.
-	* gcc.dg/sms-9.c: Remove -fno-auto-inc-dec.
-
-2011-12-11  Jakub Jelinek  <jakub@redhat.com>
-
-	PR tree-optimization/51485
-	* g++.dg/vect/pr51485.cc: New test.
-
-2011-12-11  Tobias Burnus  <burnus@net-b.de>
-
-	PR fortran/50923
-	* gfortran.dg/warn_function_without_result_2.f90: New.
-
-2011-12-11  Paul Thomas  <pault@gcc.gnu.org>
-	    Tobias Burnus  <burnus@gcc.gnu.org>
-
-	PR fortran/41539
-	PR fortran/43214
-	PR fortran/43969
-	PR fortran/44568
-	PR fortran/46356
-	PR fortran/46990
-	PR fortran/49074
-	* gfortran.dg/class_array_1.f03: New.
-	* gfortran.dg/class_array_2.f03: New.
-	* gfortran.dg/class_array_3.f03: New.
-	* gfortran.dg/class_array_4.f03: New.
-	* gfortran.dg/class_array_5.f03: New.
-	* gfortran.dg/class_array_6.f03: New.
-	* gfortran.dg/class_array_7.f03: New.
-	* gfortran.dg/class_array_8.f03: New.
-	* gfortran.dg/coarray_poly_1.f90: New.
-	* gfortran.dg/coarray_poly_2.f90: New.
-	* gfortran.dg/coarray/poly_run_1.f90: New.
-	* gfortran.dg/coarray/poly_run_2.f90: New.
-	* gfortran.dg/class_to_type_1.f03: New.
-	* gfortran.dg/type_to_class_1.f03: New.
-	* gfortran.dg/typebound_assignment_3.f03: Remove the error.
-	* gfortran.dg/auto_dealloc_2.f90: Occurences of __builtin_free now 2.
-	* gfortran.dg/class_19.f03: Occurences of __builtin_free now 8.
-
-2011-12-11  Thomas Koenig  <tkoenig@gcc.gnu.org>
-
-	PR fortran/50690
-	* gfortran.dg/gomp/workshare2.f90:  New test.
-	* gfortran.dg/gomp/workshare3.f90:  New test.
-
-2011-12-11  Eric Botcazou  <ebotcazou@adacore.com>
-
-	* gnat.dg/specs/elab3.ads: New test.
-
-2011-12-10  Richard Henderson  <rth@redhat.com>
-
-	* gcc.target/powerpc/altivec-perm-1.c: New.
-	* gcc.target/powerpc/altivec-perm-2.c: New.
-	* gcc.target/powerpc/altivec-perm-4.c: New.
-
-2011-12-10  Joern Rennecke <joern.rennecke@embecosm.com>
-
-	* gcc.target/epiphany/interrupt.c: Add dg-options "-g".
-	Add a scan-assembler-time clause to test for the interupt vector jump.
-	(f): Rename to ...
-	(dma0_handler): ... this.
-
-2011-12-10  Nathan Sidwell  <nathan@acm.org>
-
-	PR gcov-profile/51449
-	* g++.dg/gcov/gcov-14.C: New.
-
-2011-12-09  Eric Botcazou  <ebotcazou@adacore.com>
-
-	* gcc.c-torture/compile/20111209-1.c: New test.
-
-2011-12-09  Jason Merrill  <jason@redhat.com>
-
-	PR c++/51151
-	* g++.dg/warn/Woverflow-4.C: New.
-
-2011-12-09  Dodji Seketeli  <dodji@redhat.com>
-
-	PR c++/51289
-	* g++.dg/cpp0x/alias-decl-17.C: New test.
-
-2011-12-09  Michael Meissner  <meissner@the-meissners.org>
-
-	* gcc.target/powerpc/recip-5.c: Disable running on any system that
-	does not support VSX.
-
-	* gcc.target/powerpc/ppc-target-4.c: New file to test target
-	specific functions enabling target specific builtins.
-
-2011-12-09  Michael Zolotukhin  <michael.v.zolotukhin@intel.com>
-
-	* gcc.dg/vect/slp-13.c: Array size increase reverted.
-	* gcc.dg/vect/slp-24.c: Ditto.
-	* gcc.dg/vect/slp-3.c: Ditto.
-	* gcc.dg/vect/slp-34.c: Ditto.
-	* gcc.dg/vect/slp-4.c: Ditto.
-	* gcc.dg/vect/slp-cond-2.c: Ditto.
-	* gcc.dg/vect/slp-multitypes-11.c: Ditto.
-	* gcc.dg/vect/vect-1.c: Ditto.
-	* gcc.dg/vect/vect-10.c: Ditto.
-	* gcc.dg/vect/vect-105.c: Ditto.
-	* gcc.dg/vect/vect-112.c: Ditto.
-	* gcc.dg/vect/vect-15.c: Ditto.
-	* gcc.dg/vect/vect-2.c: Ditto.
-	* gcc.dg/vect/vect-31.c: Ditto.
-	* gcc.dg/vect/vect-32.c: Ditto.
-	* gcc.dg/vect/vect-33.c: Ditto.
-	* gcc.dg/vect/vect-34.c: Ditto.
-	* gcc.dg/vect/vect-35.c: Ditto.
-	* gcc.dg/vect/vect-36.c: Ditto.
-	* gcc.dg/vect/vect-6.c: Ditto.
-	* gcc.dg/vect/vect-73.c: Ditto.
-	* gcc.dg/vect/vect-74.c: Ditto.
-	* gcc.dg/vect/vect-75.c: Ditto.
-	* gcc.dg/vect/vect-76.c: Ditto.
-	* gcc.dg/vect/vect-80.c: Ditto.
-	* gcc.dg/vect/vect-85.c: Ditto.
-	* gcc.dg/vect/vect-89.c: Ditto.
-	* gcc.dg/vect/vect-97.c: Ditto.
-	* gcc.dg/vect/vect-98.c: Ditto.
-	* gcc.dg/vect/vect-all.c: Ditto.
-	* gcc.dg/vect/vect-double-reduc-6.c: Ditto.
-	* gcc.dg/vect/vect-iv-8.c: Ditto.
-	* gcc.dg/vect/vect-iv-8a.c: Ditto.
-	* gcc.dg/vect/vect-outer-1.c: Ditto.
-	* gcc.dg/vect/vect-outer-1a.c: Ditto.
-	* gcc.dg/vect/vect-outer-1b.c: Ditto.
-	* gcc.dg/vect/vect-outer-2.c: Ditto.
-	* gcc.dg/vect/vect-outer-2a.c: Ditto.
-	* gcc.dg/vect/vect-outer-2c.c: Ditto.
-	* gcc.dg/vect/vect-outer-3.c: Ditto.
-	* gcc.dg/vect/vect-outer-3a.c: Ditto.
-	* gcc.dg/vect/vect-outer-4a.c: Ditto.
-	* gcc.dg/vect/vect-outer-4b.c: Ditto.
-	* gcc.dg/vect/vect-outer-4c.c: Ditto.
-	* gcc.dg/vect/vect-outer-4d.c: Ditto.
-	* gcc.dg/vect/vect-outer-4m.c: Ditto.
-	* gcc.dg/vect/vect-outer-fir-lb.c: Ditto.
-	* gcc.dg/vect/vect-outer-fir.c: Ditto.
-	* gcc.dg/vect/vect-over-widen-1.c: Ditto.
-	* gcc.dg/vect/vect-over-widen-2.c: Ditto.
-	* gcc.dg/vect/vect-over-widen-3.c: Ditto.
-	* gcc.dg/vect/vect-over-widen-4.c: Ditto.
-	* gcc.dg/vect/vect-reduc-1char.c: Ditto.
-	* gcc.dg/vect/vect-reduc-2char.c: Ditto.
-	* gcc.dg/vect/vect-reduc-pattern-1b.c: Ditto.
-	* gcc.dg/vect/vect-reduc-pattern-1c.c: Ditto.
-	* gcc.dg/vect/vect-reduc-pattern-2b.c: Ditto.
-	* gcc.dg/vect/vect-shift-2.c: Ditto.
-	* gcc.dg/vect/vect-strided-a-u8-i8-gap2.c: Ditto.
-	* gcc.dg/vect/vect-strided-a-u8-i8-gap7.c: Ditto.
-	* gcc.dg/vect/vect-strided-u8-i8-gap2.c: Ditto.
-	* gcc.dg/vect/vect-strided-u8-i8-gap4.c: Ditto.
-	* gcc.dg/vect/vect-strided-u8-i8-gap7.c: Ditto.
-	* gcc.dg/vect/slp-13-big-array.c: New test.
-	* gcc.dg/vect/slp-24-big-array.c: Ditto.
-	* gcc.dg/vect/slp-3-big-array.c: Ditto.
-	* gcc.dg/vect/slp-34-big-array.c: Ditto.
-	* gcc.dg/vect/slp-4-big-array.c: Ditto.
-	* gcc.dg/vect/slp-cond-2-big-array.c: Ditto.
-	* gcc.dg/vect/slp-multitypes-11-big-array.c: Ditto.
-	* gcc.dg/vect/vect-1-big-array.c: Ditto.
-	* gcc.dg/vect/vect-10-big-array.c: Ditto.
-	* gcc.dg/vect/vect-105-big-array.c: Ditto.
-	* gcc.dg/vect/vect-112-big-array.c: Ditto.
-	* gcc.dg/vect/vect-15-big-array.c: Ditto.
-	* gcc.dg/vect/vect-2-big-array.c: Ditto.
-	* gcc.dg/vect/vect-31-big-array.c: Ditto.
-	* gcc.dg/vect/vect-32-big-array.c: Ditto.
-	* gcc.dg/vect/vect-33-big-array.c: Ditto.
-	* gcc.dg/vect/vect-34-big-array.c: Ditto.
-	* gcc.dg/vect/vect-35-big-array.c: Ditto.
-	* gcc.dg/vect/vect-36-big-array.c: Ditto.
-	* gcc.dg/vect/vect-6-big-array.c: Ditto.
-	* gcc.dg/vect/vect-73-big-array.c: Ditto.
-	* gcc.dg/vect/vect-74-big-array.c: Ditto.
-	* gcc.dg/vect/vect-75-big-array.c: Ditto.
-	* gcc.dg/vect/vect-76-big-array.c: Ditto.
-	* gcc.dg/vect/vect-80-big-array.c: Ditto.
-	* gcc.dg/vect/vect-85-big-array.c: Ditto.
-	* gcc.dg/vect/vect-89-big-array.c: Ditto.
-	* gcc.dg/vect/vect-97-big-array.c: Ditto.
-	* gcc.dg/vect/vect-98-big-array.c: Ditto.
-	* gcc.dg/vect/vect-all-big-array.c: Ditto.
-	* gcc.dg/vect/vect-double-reduc-6-big-array.c: Ditto.
-	* gcc.dg/vect/vect-iv-8-big-array.c: Ditto.
-	* gcc.dg/vect/vect-iv-8a-big-array.c: Ditto.
-	* gcc.dg/vect/vect-outer-1-big-array.c: Ditto.
-	* gcc.dg/vect/vect-outer-1a-big-array.c: Ditto.
-	* gcc.dg/vect/vect-outer-1b-big-array.c: Ditto.
-	* gcc.dg/vect/vect-outer-2-big-array.c: Ditto.
-	* gcc.dg/vect/vect-outer-2a-big-array.c: Ditto.
-	* gcc.dg/vect/vect-outer-2c-big-array.c: Ditto.
-	* gcc.dg/vect/vect-outer-3-big-array.c: Ditto.
-	* gcc.dg/vect/vect-outer-3a-big-array.c: Ditto.
-	* gcc.dg/vect/vect-outer-4a-big-array.c: Ditto.
-	* gcc.dg/vect/vect-outer-4b-big-array.c: Ditto.
-	* gcc.dg/vect/vect-outer-4c-big-array.c: Ditto.
-	* gcc.dg/vect/vect-outer-4d-big-array.c: Ditto.
-	* gcc.dg/vect/vect-outer-4m-big-array.c: Ditto.
-	* gcc.dg/vect/vect-outer-fir-lb-big-array.c: Ditto.
-	* gcc.dg/vect/vect-outer-fir-big-array.c: Ditto.
-	* gcc.dg/vect/vect-over-widen-1-big-array.c: Ditto.
-	* gcc.dg/vect/vect-over-widen-2-big-array.c: Ditto.
-	* gcc.dg/vect/vect-over-widen-3-big-array.c: Ditto.
-	* gcc.dg/vect/vect-over-widen-4-big-array.c: Ditto.
-	* gcc.dg/vect/vect-reduc-1char-big-array.c: Ditto.
-	* gcc.dg/vect/vect-reduc-2char-big-array.c: Ditto.
-	* gcc.dg/vect/vect-reduc-pattern-1b-big-array.c: Ditto.
-	* gcc.dg/vect/vect-reduc-pattern-1c-big-array.c: Ditto.
-	* gcc.dg/vect/vect-reduc-pattern-2b-big-array.c: Ditto.
-	* gcc.dg/vect/vect-shift-2-big-array.c: Ditto.
-	* gcc.dg/vect/vect-strided-a-u8-i8-gap2-big-array.c: Ditto.
-	* gcc.dg/vect/vect-strided-a-u8-i8-gap7-big-array.c: Ditto.
-	* gcc.dg/vect/vect-strided-u8-i8-gap2-big-array.c: Ditto.
-	* gcc.dg/vect/vect-strided-u8-i8-gap4-big-array.c: Ditto.
-	* gcc.dg/vect/vect-strided-u8-i8-gap7-big-array.c: Ditto.
-
-2011-12-09  Richard Guenther  <rguenther@suse.de>
-
-	PR lto/48042
-	* g++.dg/lto/pr48042_0.C: New testcase.
-
-2011-12-09  Richard Guenther  <rguenther@suse.de>
-
-	PR tree-optimization/51482
-	* g++.dg/torture/pr51482.C: New testcase.
-
-2011-12-08  Andrew Pinski  <apinski@cavium.com>
-
-	* gcc.target/mips/mult-1.c: Forbid all Octeon processors.
-	* gcc.target/mips/dmult-1.c: Likewise.
-	* gcc.target/mips/branch-1.c: Likewise.
-	* gcc.target/mips/extend-1.c: Likewise.
-
-2011-12-08  Jason Merrill  <jason@redhat.com>
-
-	PR c++/51318
-	* g++.dg/template/cond8.C: New.
-
-	PR c++/51459
-	* g++.dg/cpp0x/lambda/lambda-template4.C: New.
-
-2011-12-08  Jakub Jelinek  <jakub@redhat.com>
-
-	PR tree-optimization/51466
-	* gcc.c-torture/execute/pr51466.c: New test.
-
-2011-12-08  Tobias Burnus  <burnus@net-b.de>
-
-	PR fortran/50815
-	* gfortran.dg/bounds_check_16.f90: New.
-
-2011-12-08  Tobias Burnus  <burnus@net-b.de>
-
-	PR fortran/51378
-	* gfortran.dg/private_type_14.f90: New.
-
-2011-12-08  Tobias Burnus  <burnus@net-b.de>
-
-	PR fortran/51407
-	* gfortran.dg/io_real_boz_3.f90: New.
-	* gfortran.dg/io_real_boz_4.f90: New.
-	* gfortran.dg/io_real_boz_5.f90: New.
-
-2011-12-08  Tobias Burnus  <burnus@net-b.de>
-
-	PR fortran/51448
-	* gfortran.dg/realloc_on_assign_8.f90: New.
-
-2011-12-08  Teresa Johnson  <tejohnson@google.com>
-
-	* gcc.target/i386/movdi-rex64.c: Remove unnecessary unused label.
-
-2011-12-08  Teresa Johnson  <tejohnson@google.com>
-
-	* gcc.target/i386/movdi-rex64.c: Remove unnecessary
-	-Wwrite-strings option.
-
-2011-12-08  Teresa Johnson  <tejohnson@google.com>
-
-	* gcc.target/i386/movdi-rex64.c: New.
-
-2011-12-08  Richard Guenther  <rguenther@suse.de>
-
-	* gcc.dg/volatile3.c: New testcase.
-
-2011-12-08  Georg-Johann Lay  <avr@gjlay.de>
-
-	PR tree-optimization/51315
-	* gcc.c-torture/execute/20111208-1.c (int16_t): Use __INT16_TYPE__
-	for typedef.
-	(int32_t): Use __INT32_TYPE__ for typedef.
-
-2011-12-08  Georg-Johann Lay  <avr@gjlay.de>
-
-	PR tree-optimization/51315
-	* gcc.c-torture/execute/20111208-1.c: Fix wrong assumption
-	sizeof(int)==4.
-
-2011-12-08  Richard Guenther  <rguenther@suse.de>
-
-	PR lto/50747
-	* g++.dg/opt/pr50747-1_0.C: New testcase.
-	* g++.dg/opt/pr50747-2_0.C: Likewise.
-
-2011-12-08  Eric Botcazou  <ebotcazou@adacore.com>
-
-	* gcc.c-torture/execute/20111208-1.c: New test.
-
-2011-12-08  Richard Guenther  <rguenther@suse.de>
-
-	PR lto/48437
-	* gcc.dg/lto/20111207-2_0.c: New testcase.
-	* gcc.dg/guality/pr48437.c: Likewise.
-
-2011-12-07  Jakub Jelinek  <jakub@redhat.com>
-
-	PR c++/51401
-	* g++.dg/cpp0x/auto7.C: Adjust expected error message.
-	* g++.dg/cpp0x/auto29.C: New test.
-
-	PR c++/51429
-	* g++.dg/parse/error45.C: New test.
-
-	PR c++/51229
-	* g++.dg/ext/desig3.C: New test.
-
-	PR c++/51369
-	* g++.dg/cpp0x/constexpr-51369.C: New test.
-
-2011-12-07  Andrew Pinski  <apinski@cavium.com>
-
-	PR middle-end/45416
-	* gcc.dg/pr45416.c: New testcase.
-
-2011-12-07  Ed Smith-Rowland <3dw4rd@verizon.net>
-
-	PR c++/51420
-	* g++.dg/cpp0x/pr51420.C: New.
-
-2011-12-07  Richard Guenther  <rguenther@suse.de>
-
-	PR lto/48100
-	* gcc.dg/lto/20111207-1_0.c: New testcase.
-	* gcc.dg/lto/20111207-1_1.c: Likewise.
-	* gcc.dg/lto/20111207-1_2.c: Likewise.
-	* gcc.dg/lto/20111207-1_3.c: Likewise.
-
-2011-12-07  Richard Guenther  <rguenther@suse.de>
-
-	PR tree-optimization/50823
-	* gcc.dg/torture/pr50823.c: New testcase.
-
-2011-12-07  Martin Jambor  <mjambor@suse.cz>
-
-	PR tree-optimization/50744
-	* gcc.dg/ipa/pr50744.c: New test.
-
-2011-12-06  Jakub Jelinek  <jakub@redhat.com>
-
-	PR c++/51430
-	* g++.dg/template/static32.C: New test.
-
-2011-12-06  Uros Bizjak  <ubizjak@gmail.com>
-
-	* g++.dg/opt/pr51396.C: Use dg-additional-options.
-
-2011-12-06  Tobias Burnus  <burnus@net-b.de>
-
-	PR fortran/51435
-	* gfortran.dg/default_initialization_5.f90: New.
-
-2011-12-06  Jakub Jelinek  <jakub@redhat.com>
-
-	PR target/51354
-	* gcc.c-torture/compile/pr51354.c: New test.
-
-2011-12-06  Paolo Carlini  <paolo.carlini@oracle.com>
-
-	PR c++/51431
-	* g++.dg/other/abstract3.C: New.
-
-2011-12-06  Richard Guenther  <rguenther@suse.de>
-
-	PR tree-optimization/49997
-	* gcc.dg/torture/pr49997.c: New testcase.
-
-2011-12-06  Richard Guenther  <rguenther@suse.de>
-
-	PR middle-end/51436
-	* g++.dg/torture/pr51436.C: New testcase.
-
-2011-12-06  Richard Guenther  <rguenther@suse.de>
-
-	PR tree-optimization/51245
-	* gcc.dg/torture/pr51245.c: New testcase.
-
-2011-12-06  Dodji Seketeli  <dodji@redhat.com>
-
-	PR c++/51427
-	* g++.dg/diagnostic/wrong-tag-1.C
-
-2011-12-05  Fabien Chêne  <fabien@gcc.gnu.org>
-
-	PR c++/51319
-	* g++.dg/lookup/using50.C: New.
-	* g++.dg/lookup/using51.C: New.
-
-2011-12-05  Jakub Jelinek  <jakub@redhat.com>
-
-	PR tree-optimization/51396
-	* g++.dg/opt/pr51396.C: New test.
-
-	PR debug/51410
-	* gcc.dg/debug/dwarf2/pr51410.c: New test.
-
-	PR c/51339
-	* gcc.dg/gomp/pr51339.c: New test.
-
-2011-12-05  Paolo Carlini  <paolo.carlini@oracle.com>
-
-	PR c++/51399
-	* g++.dg/cpp0x/initlist62.C: New.
-
-2011-12-05  Thomas Koenig  <tkoenig@gcc.gnu.org>
-
-	PR fortran/51338
-	* gfortran.dg/assumed_charlen_substring_1.f90:  New test.
-
-2011-12-05  Richard Sandiford  <rdsandiford@googlemail.com>
-
-	* g++.dg/debug/pr46338.C: Add dg-require-profiling.
-	* g++.dg/torture/pr39732.C: Likewise.
-	* g++.dg/torture/pr40642.C: Likewise.
-	* gcc.c-torture/compile/pr44686.c: Likewise.
-	* gcc.dg/20050309-1.c: Likewise.
-	* gcc.dg/20050330-2.c: Likewise.
-	* gcc.dg/20051201-1.c: Likewise.
-	* gcc.dg/gomp/pr27573.c: Likewise.
-	* gcc.dg/pr46255.c: Likewise.
-	* gcc.dg/profile-dir-1.c: Likewise.
-	* gcc.dg/profile-dir-2.c: Likewise.
-	* gcc.dg/profile-dir-3.c: Likewise.
-	* gcc.dg/profile-generate-1.c: Likewise.
-	* gfortran.dg/gomp/pr27573.f90: Likewise.
-	* gcc.dg/profile-generate-3.c: Be specific about the type of
-	profiling required.
-
-2011-12-05  Paolo Carlini  <paolo.carlini@oracle.com>
-
-	PR c++/51414
-	* g++.dg/ext/underlying_type11.C: New.
-
-2011-12-05  Uros Bizjak  <ubizjak@gmail.com>
-
-	PR testsuite/51128
-	* gcc.dg/torture/pr23821.c: Skip if -fno-fat-lto-objects was passed.
-	* gcc.dg/torture/pr39074.c: Ditto.
-	* gcc.dg/torture/pr39074-2.c: Ditto.
-	* gcc.dg/torture/pr42898.c: Ditto.
-	* gcc.dg/torture/pr42898-2.c: Ditto.
-	* gcc.dg/torture/pr45704.c: Ditto.
-	* gcc.dg/torture/pr50472.c: Ditto.
-	* gcc.dg/torture/pta-callused-1.c: Ditto.
-	* gcc.dg/torture/pta-ptrarith-1.c: Ditto.
-	* gcc.dg/torture/pta-ptrarith-2.c: Ditto.
-	* gcc.dg/torture/pta-ptrarith-3.c: Ditto.
-	* gcc.dg/torture/pta-escape-1.c: Ditto.
-	* gcc.dg/torture/ipa-pta-1.c: Ditto.
-	* gcc.dg/torture/ssa-pta-fn-1.c: Ditto.
-
-2011-12-05  Kazu Hirata  <kazu@codesourcery.com>
-
-	PR target/51408
-	* gcc.dg/pr51408.c: New.
-
-2011-12-05  Jason Merrill  <jason@redhat.com>
-
-	* g++.dg/cpp0x/dc6.C: New.
-
-2011-12-05  Ville Voutilainen  <ville.voutilainen@gmail.com>
-	    Pedro Lamarão <pedro.lamarao@gmail.com>
-
-	* g++.dg/cpp0x/dc1.C: New test.
-	* g++.dg/cpp0x/dc2.C: New test.
-	* g++.dg/cpp0x/dc3.C: New test.
-	* g++.dg/cpp0x/dc4.C: New test.
-	* g++.dg/cpp0x/dc5.C: New test.
-	* g++.dg/template/meminit1.C: Adjust expected error.
-
-2011-12-05  Paolo Carlini  <paolo.carlini@oracle.com>
-
-	PR c++/51404
-	* g++.dg/cpp0x/auto28.C: New.
-
-2011-12-05  Matthew Gretton-Dann  <matthew.gretton-dann@arm.com>
-
-	* gcc.dg/torture/vec-cvt-1.c (FLTTEST): Call rand instead of random.
-
-2011-12-05  Jakub Jelinek  <jakub@redhat.com>
-	    Eric Botcazou  <ebotcazou@adacore.com>
-
-	PR middle-end/51323
-	PR middle-end/50074
-	* gcc.c-torture/execute/pr51323.c: New test.
-
-2011-12-04  Tobias Burnus  <burnus@net-b.de>
-
-	PR fortran/51383
-	* gfortran.dg/associate_10.f90: New.
-
-2011-12-04  Ira Rosen  <ira.rosen@linaro.org>
-
-	PR middle-end/51285
-	* gfortran.dg/vect/pr51285.f90: New test.
-
-2011-12-04  Uros Bizjak  <ubizjak@gmail.com>
-	    Jérémie Detrey  <Jeremie.Detrey@loria.fr>
-
-	PR target/51393
-	* gcc.target/i386/pr51393.c: New test.
-
-2011-12-03  Dominique d'Humieres  <dominiq@lps.ens.fr>
-
-	PR obj-c++/51349
-	* obj-c++.dg/naming-3.mm: Adjust for changing error messages.
-	* obj-c++.dg/naming-4.mm: Likewise.
-
-2011-12-03  Jack Howarth  <howarth@bromo.med.uc.edu>
-
-	* gcc.dg/darwin-segaddr.c: Use -no-pie.
-
-2011-12-03  Paolo Carlini  <paolo.carlini@oracle.com>
-
-	PR c++/51313
-	* g++.dg/cpp0x/pr51313.C: New.
-
-2011-12-03  Tobias Burnus  <burnus@net-b.de>
-
-	PR fortran/48887
-	* gfortran.dg/select_type_24.f90: New.
-	* gfortran.dg/select_type_23.f03: Add dg-error.
-	* gfortran.dg/class_45a.f03: Add missing TARGET attribute.
-
-2011-12-03  Jakub Jelinek  <jakub@redhat.com>
-
-	* gcc.dg/vect/vect-122.c: New test.
-
-2011-12-03  Tobias Burnus  <burnus@net-b.de>
-
-	PR fortran/50684
-	* gfortran.dg/move_alloc_8.f90: New.
-
-2011-12-03  Tobias Burnus  <burnus@net-b.de>
-
-	* gfortran.dg/select_type_23.f03: Revert Rev. 181801,
-	i.e. remove the dg-error line.
-	* gfortran.dg/move_alloc_5.f90: Ditto and change back to dg-do run.
-	* gfortran.dg/move_alloc_9.f90: New.
-	* gfortran.dg/move_alloc_10.f90: New
-
-2011-12-02  Nathan Sidwell  <nathan@acm.org>
-
-	* lib/gcov.exp (verify-lines): Allow = as a count char.
-	* g++.dg/gcov/gcov-13.C: New.
-
-2011-12-02  Michael Zolotukhin  <michael.v.zolotukhin@intel.com>
-
-	* gcc.dg/vect/slp-13.c: Increase array size, add initialization.
-	* gcc.dg/vect/slp-24.c: Ditto.
-	* gcc.dg/vect/slp-3.c: Likewise and fix scans.
-	* gcc.dg/vect/slp-34.c: Ditto.
-	* gcc.dg/vect/slp-4.c: Ditto.
-	* gcc.dg/vect/slp-cond-2.c: Ditto.
-	* gcc.dg/vect/slp-multitypes-11.c: Ditto.
-	* gcc.dg/vect/vect-1.c: Ditto.
-	* gcc.dg/vect/vect-10.c: Ditto.
-	* gcc.dg/vect/vect-105.c: Ditto.
-	* gcc.dg/vect/vect-112.c: Ditto.
-	* gcc.dg/vect/vect-15.c: Ditto.
-	* gcc.dg/vect/vect-2.c: Ditto.
-	* gcc.dg/vect/vect-31.c: Ditto.
-	* gcc.dg/vect/vect-32.c: Ditto.
-	* gcc.dg/vect/vect-33.c: Ditto.
-	* gcc.dg/vect/vect-34.c: Ditto.
-	* gcc.dg/vect/vect-35.c: Ditto.
-	* gcc.dg/vect/vect-36.c: Ditto.
-	* gcc.dg/vect/vect-6.c: Ditto.
-	* gcc.dg/vect/vect-73.c: Ditto.
-	* gcc.dg/vect/vect-74.c: Ditto.
-	* gcc.dg/vect/vect-75.c: Ditto.
-	* gcc.dg/vect/vect-76.c: Ditto.
-	* gcc.dg/vect/vect-80.c: Ditto.
-	* gcc.dg/vect/vect-85.c: Ditto.
-	* gcc.dg/vect/vect-89.c: Ditto.
-	* gcc.dg/vect/vect-97.c: Ditto.
-	* gcc.dg/vect/vect-98.c: Ditto.
-	* gcc.dg/vect/vect-all.c: Ditto.
-	* gcc.dg/vect/vect-double-reduc-6.c: Ditto.
-	* gcc.dg/vect/vect-iv-8.c: Ditto.
-	* gcc.dg/vect/vect-iv-8a.c: Ditto.
-	* gcc.dg/vect/vect-outer-1.c: Ditto.
-	* gcc.dg/vect/vect-outer-1a.c: Ditto.
-	* gcc.dg/vect/vect-outer-1b.c: Ditto.
-	* gcc.dg/vect/vect-outer-2.c: Ditto.
-	* gcc.dg/vect/vect-outer-2a.c: Ditto.
-	* gcc.dg/vect/vect-outer-2c.c: Ditto.
-	* gcc.dg/vect/vect-outer-3.c: Ditto.
-	* gcc.dg/vect/vect-outer-3a.c: Ditto.
-	* gcc.dg/vect/vect-outer-4a.c: Ditto.
-	* gcc.dg/vect/vect-outer-4b.c: Ditto.
-	* gcc.dg/vect/vect-outer-4c.c: Ditto.
-	* gcc.dg/vect/vect-outer-4d.c: Ditto.
-	* gcc.dg/vect/vect-outer-4m.c: Ditto.
-	* gcc.dg/vect/vect-outer-fir-lb.c: Ditto.
-	* gcc.dg/vect/vect-outer-fir.c: Ditto.
-	* gcc.dg/vect/vect-over-widen-1.c: Ditto.
-	* gcc.dg/vect/vect-over-widen-2.c: Ditto.
-	* gcc.dg/vect/vect-over-widen-3.c: Ditto.
-	* gcc.dg/vect/vect-over-widen-4.c: Ditto.
-	* gcc.dg/vect/vect-reduc-1char.c: Ditto.
-	* gcc.dg/vect/vect-reduc-2char.c: Ditto.
-	* gcc.dg/vect/vect-reduc-pattern-1b.c: Ditto.
-	* gcc.dg/vect/vect-reduc-pattern-1c.c: Ditto.
-	* gcc.dg/vect/vect-reduc-pattern-2b.c: Ditto.
-	* gcc.dg/vect/vect-shift-2.c: Ditto.
-	* gcc.dg/vect/vect-strided-a-u8-i8-gap2.c: Ditto.
-	* gcc.dg/vect/vect-strided-a-u8-i8-gap7.c: Ditto.
-	* gcc.dg/vect/vect-strided-u8-i8-gap2.c: Ditto.
-	* gcc.dg/vect/vect-strided-u8-i8-gap4.c: Ditto.
-	* gcc.dg/vect/vect-strided-u8-i8-gap7.c: Ditto.
-
-2011-12-02  Georg-Johann Lay  <avr@gjlay.de>
-
-	* gcc.c-torture/execute/vector-subscript-1.c (main): Fix
-	__builtin_memcpy arguments to honor sizeof(a).
-
-2011-12-02  Joseph Myers  <joseph@codesourcery.com>
-
-	* gcc.c-torture/execute/doloop-1.c,
-	gcc.c-torture/execute/doloop-2.c: New tests.
-
-2011-12-02  Martin Jambor  <mjambor@suse.cz>
-
-	PR tree-optimization/50622
-	* g++.dg/tree-ssa/pr50622.C: New test.
-
-2011-12-01  Jason Merrill  <jason@redhat.com>
-
-	* g++.dg/cpp0x/initlist61.C: New.
-
-2011-12-01  Paolo Carlini  <paolo.carlini@oracle.com>
-
-	PR c++/51326
-	* g++.dg/inherit/crash3.C: New.
-
-2011-12-01  Nathan Sidwell  <nathan@acm.org>
-
-	PR gcov-profile/51113
-	* lib/gcov.exp (verify-lines): Add support for xfailing.
-	(run-gcov): Likewise.
-	* gcc.misc-tests/gcov-13.c: Xfail weak function.
-	* gcc.misc-tests/gcov-16.c: Remove.
-	* gcc.misc-tests/gcov-17.c: Remove.
-	* g++.dg/gcov-8.C: Remove.
-	* g++.dg/gcov-9.C: Remove.
-	* g++.dg/gcovpart-12b.C: New.
-	* g++.dg/gcov-12.C: New.
-
-2011-12-01  Andrew Pinski  <apinski@cavium.com>
-
-	PR lto/51198
-	* g++.dg/torture/pr51198.C: New testcase.
-
-2011-12-01  Jakub Jelinek  <jakub@redhat.com>
-
-	PR tree-optimization/51246
-	* gcc.c-torture/compile/pr51246.c: New test.
-
-	PR rtl-optimization/51014
-	* g++.dg/opt/pr51014.C: New test.
-
-2011-12-01  Paolo Carlini  <paolo.carlini@oracle.com>
-
-	PR c++/51367
-	* g++.dg/template/error47.C: New.
-
-2011-11-30  Jason Merrill  <jason@redhat.com>
-
-	PR c++/51009
-	* g++.dg/init/aggr8.C: New.
-
-2011-11-30  Jakub Jelinek  <jakub@redhat.com>
-
-	PR target/50725
-	* gcc.target/i386/pr50725.c: New test.
-
-	PR middle-end/51089
-	* gfortran.dg/gomp/pr51089.f90: New test.
-
-2011-11-30  Andrew Pinski  <apinski@cavium.com>
-
-	* gcc.dg/pr51321.c: New testcase.
-
-2011-11-30  Jakub Jelinek  <jakub@redhat.com>
-
-	PR rtl-optimization/48721
-	* gcc.target/i386/pr48721.c: New test.
-
-2011-11-30  Paolo Carlini  <paolo.carlini@oracle.com>
-
-	PR c++/51299
-	* g++.dg/warn/Wzero-as-null-pointer-constant-4.C: New.
-
-2011-11-29  Jakub Jelinek  <jakub@redhat.com>
-
-	PR tree-optimization/51247
-	* gcc.c-torture/compile/pr51247.c: New test.
-
-2011-11-29  Andrew MacLeod  <amacleod@redhat.com>
-
-	PR target/50123
-	* gcc.dg/atomic-op-optimize.c: New.  Test for optimizations.
-
-2011-11-29  Yufeng Zhang  <yufeng.zhang@arm.com>
-
-	Use complex floating-point constant in CDBL.
-
-	* gcc.dg/compat/compat-common.h (CDBL): Replace 1i with 1.0i.
-
-2011-11-29  Tobias Burnus  <burnus@net-b.de>
-
-	PR fortran/51306
-	PR fortran/48700
-	* gfortran.dg/move_alloc_5.f90: Add dg-error.
-	* gfortran.dg/select_type_23.f03: Add dg-error.
-	* gfortran.dg/move_alloc_6.f90: New.
-	* gfortran.dg/move_alloc_7.f90: New.
-
-2011-11-29  Ira Rosen  <ira.rosen@linaro.org>
-
-	PR tree-optimization/51301
-	* gcc.dg/vect/pr51301.c: New test.
-
-2011-11-28  Uros Bizjak  <ubizjak@gmail.com>
-
-	* g++.dg/cdce3.C: Use dg-additional-options.
-
-2011-11-28  Jakub Jelinek  <jakub@redhat.com>
-
-	PR middle-end/50907
-	* gcc.dg/tree-prof/pr50907.c: New test.
-
-	PR tree-optimization/50078
-	* gcc.dg/pr50078.c: New test.
-
-	PR tree-optimization/50682
-	* g++.dg/opt/pr50682.C: New test.
-
-2011-11-28  Tobias Burnus  <burnus@net-b.de>
-
-	PR fortran/51308
-	* gfortran.dg/iso_c_binding_compiler_4.f90: New.
-
-2011-11-27  Aldy Hernandez  <aldyh@redhat.com>
-	    Iain Sandoe  <iains@gcc.gnu.org>
-
-	* gcc.dg/lto/trans-mem-2_0.c: Add dg-lto-do link.  Add dummy
-	functions for _ITM_registerTMCloneTable, _ITM_deregisterTMCloneTable.
-	* gcc.dg/lto/trans-mem-1_0.c: Add dg-lto-do link.
-	* gcc.dg/lto/trans-mem-1_1.c:  Add dummy functions for
-	_ITM_registerTMCloneTable, _ITM_deregisterTMCloneTable.
-
-2011-11-27  Richard Sandiford  <rdsandiford@googlemail.com>
-
-	* gcc.target/mips/mult-2.c, gcc.target/mips/mult-3.c,
-	gcc.target/mips/mult-4.c, gcc.target/mips/mult-5.c,
-	gcc.target/mips/mult-6.c, gcc.target/mips/mult-7.c,
-	gcc.target/mips/mult-8.c, gcc.target/mips/mult-9.c,
-	gcc.target/mips/mult-10.c, gcc.target/mips/mult-11.c,
-	gcc.target/mips/mult-12.c, gcc.target/mips/mult-13.c,
-	gcc.target/mips/mult-14.c, gcc.target/mips/mult-15.c,
-	gcc.target/mips/mult-16.c, gcc.target/mips/mult-17.c,
-	gcc.target/mips/mult-18.c, gcc.target/mips/mult-19.c,
-	gcc.target/mips/div-1.c, gcc.target/mips/div-2.c,
-	gcc.target/mips/div-3.c, gcc.target/mips/div-4.c,
-	gcc.target/mips/div-5.c, gcc.target/mips/div-6.c,
-	gcc.target/mips/div-7.c, gcc.target/mips/div-8.c,
-	gcc.target/mips/div-9.c, gcc.target/mips/div-10.c,
-	gcc.target/mips/div-11.c, gcc.target/mips/div-12.c: New tests.
-	* gcc.target/mips/fix-r4000-1.c (foo, bar): Add NOMIPS16.
-	* gcc.target/mips/fix-r4000-2.c (foo): Likewise.
-	* gcc.target/mips/fix-r4000-3.c (foo): Likewise.
-	* gcc.target/mips/fix-r4000-4.c (foo): Likewise.
-	* gcc.target/mips/fix-r4000-5.c (foo): Likewise.
-	* gcc.target/mips/fix-r4000-6.c (foo): Likewise.
-	* gcc.target/mips/fix-r4000-7.c (foo): Likewise.
-	* gcc.target/mips/fix-r4000-8.c (foo): Likewise.
-	* gcc.target/mips/fix-r4000-9.c (foo): Likewise.
-	* gcc.target/mips/fix-r4000-10.c (foo): Likewise.
-	* gcc.target/mips/fix-r4000-11.c (foo): Likewise.
-	* gcc.target/mips/fix-r4000-12.c (foo): Likewise.
-
-2011-11-27  Richard Sandiford  <rdsandiford@googlemail.com>
-
-	* gcc.target/mips/mips.exp (mips-dg-options): Make -mno-dsp
-	imply -mno-dspr2.
-	* gcc.target/mips/no-dsp-1.c: New test.
-	* gcc.target/mips/soft-float-1.c: Likewise.
-
-2011-11-26  Jakub Jelinek  <jakub@redhat.com>
-
-	PR rtl-optimization/49912
-	* g++.dg/other/pr49912.C: New test.
-
-2011-11-26  Uros Bizjak  <ubizjak@gmail.com>
-
-	* gcc.dg/vect/fast-math-vect-call-2.c: Require vect_double
-	effective target.
-	* gcc.dg/vect/fast-math-bb-slp-call-2.c: Ditto.
-
-2011-11-25  Mikael Morin  <mikael@gcc.gnu.org>
-
-	PR fortran/51250
-	PR fortran/43829
-	* gfortran.dg/inline_sum_3.f90: New test.
-
-2011-11-25  Uros Bizjak  <ubizjak@gmail.com>
-
-	PR testsuite/51258
-	* lib/target-supports.exp
-	(check_effective_target_sync_long_long): Also supported on 32bit
-	x86 targets.  Add comment about required dg-options.
-	Add alpha*-*-* targets.
-	(check_effective_target_sync_long_long_runtime): Ditto.
-
-	* gcc.dg/atomic-op-4.c (dg-options): Add -march=pentium for
-	32bit x86 targets.
-	* gcc.dg/atomic-compare-exchange-4.c: Ditto.
-	* gcc.dg/atomic-exchange-4.c: Ditto.
-	* gcc.dg/atomic-load-4.c: Ditto.
-	* gcc.dg/atomic-store-4.c: Ditto.
-	* gcc.dg/di-longlong64-sync-1.c: Ditto.
-	* gcc.dg/di-sync-multithread.c: Ditto.
-	* gcc.dg/simulate-thread/atomic-load-longlong.c: Ditto.
-	* gcc.dg/simulate-thread/atomic-other-longlong.c: Ditto.
-
-2011-11-25  Uros Bizjak  <ubizjak@gmail.com>
-
-	PR testsuite/51258
-	* lib/target-supports.exp
-	(check_effective_target_sync_int_128_runtime): New procedure.
-	(check_effective_target_sync_long_long_runtime): Ditto.
-	(check_effective_target_sync_long_long): Add arm*-*-*.
-	(check_effective_target_sync_longlong): Remove.
-
-	* gcc.dg/atomic-op-5.c: Require sync_int_128_runtime effective target.
-	* gcc.dg/atomic-compare-exchange-5.c: Ditto.
-	* gcc.dg/atomic-exchange-5.c: Ditto.
-	* gcc.dg/atomic-load-5.c: Ditto.
-	* gcc.dg/atomic-store-5.c: Ditto.
-	* gcc.dg/simulate-thread/atomic-load-int128.c: Ditto.
-	* gcc.dg/simulate-thread/atomic-other-int128.c: Ditto.
-	* gcc.dg/atomic-op-4.c: Require sync_long_long_runtime
-	effective target.
-	* gcc.dg/atomic-compare-exchange-4.c: Ditto.
-	* gcc.dg/atomic-exchange-4.c: Ditto.
-	* gcc.dg/atomic-load-4.c: Ditto.
-	* gcc.dg/atomic-store-4.c: Ditto.
-	* gcc.dg/di-longlong64-sync-1.c: Ditto.
-	* gcc.dg/di-sync-multithread.c: Ditto.
-	* gcc.dg/simulate-thread/atomic-load-longlong.c: Ditto.
-	* gcc.dg/simulate-thread/atomic-other-longlong.c: Ditto.
-
-2011-11-25  Tobias Burnus  <burnus@net-b.de>
-
-	PR fortran/50408
-	* gfortran.dg/whole_file_35.f90: New.
-
-2011-11-25  Tobias Burnus  <burnus@net-b.de>
-
-	PR fortran/51302
-	* gfortran.dg/volatile13.f90: New.
-
-2011-11-24  Andrew MacLeod  <amacleod@redhat.com>
-
-	PR c/51256
-	* gcc.dg/atomic-pr51256.c: New.  Test error conditions.
-
-2011-11-24  Paolo Carlini  <paolo.carlini@oracle.com>
-
-	PR c++/51227
-	* g++.dg/cpp0x/lambda/lambda-ice5.C: New.
-
-2011-11-24  H.J. Lu  <hongjiu.lu@intel.com>
-
-	PR target/51134
-	* gcc.target/i386/sw-1.c: Revert revision 181357.
-
-2011-11-24  Tobias Burnus  <burnus@net-b.de>
-
-	PR fortran/51218
-	* gfortran.dg/implicit_pure_1.f90: New.
-
-2011-11-24  Rainer Orth  <ro@CeBiTec.Uni-Bielefeld.DE>
-
-	PR testsuite/51258
-	* gcc.dg/atomic-compare-exchange-5.c: Add -mcx16 on i?86-*-*.
-	* gcc.dg/atomic-exchange-5.c: Likewise.
-	* gcc.dg/atomic-load-5.c: Likewise.
-	* gcc.dg/atomic-op-5.c: Likewise.
-	* gcc.dg/atomic-store-5.c: Likewise.
-	* gcc.dg/simulate-thread/atomic-other-int128.c: Fix typo.
-
-2011-11-24  Jakub Jelinek  <jakub@redhat.com>
-
-	PR rtl-optimization/50290
-	* gcc.dg/pr50290.c: New test.
-
-2011-11-24  Paolo Carlini  <paolo.carlini@oracle.com>
-
-	PR c++/51290
-	* g++.dg/warn/Wzero-as-null-pointer-constant-3.C: New.
-
-2011-11-23  Jakub Jelinek  <jakub@redhat.com>
-
-	PR target/51261
-	* gcc.dg/pr51261.c: New test.
-
-2011-11-22  Dodji Seketeli  <dodji@redhat.com>
-
-	PR c++/51145
-	* g++.dg/cpp0x/alias-decl-14.C: New test.
-	* g++.dg/cpp0x/alias-decl-2.C: Adjust for tests that were wrongly
-	passing before.
-	* g++.dg/cpp0x/alias-decl-10.C: Likewise and adjust for diagnostic
-	change.
-	* g++.dg/ext/attrib27.C: Adjust for diagnostic change.
-	* g++.dg/lookup/struct1.C: Likewise.
-	* g++.dg/parse/elab1.C: Likewise.
-	* g++.dg/parse/elab2.C: Likewise.
-	* g++.dg/parse/int-as-enum1.C: Likewise.
-	* g++.dg/parse/typedef1.C: Likewise.
-	* g++.dg/parse/typedef3.C: Likewise.
-	* g++.dg/parse/typedef4.C: Likewise.
-	* g++.dg/parse/typedef5.C: Likewise.
-	* g++.dg/template/crash26.C: Likewise.
-	* g++.dg/template/nontype4.C: Likewise.
-	* g++.old-deja/g++.benjamin/typedef01.C: Likewise.
-	* g++.old-deja/g++.brendan/line1.C: Likewise.
-	* g++.old-deja/g++.other/elab1.C: Likewise.
-	* g++.old-deja/g++.other/syntax4.C: Likewise.
-
-2011-11-22  Tom de Vries  <tom@codesourcery.com>
-
-	PR rtl-optimization/50764
-	* gcc.dg/pr50764.c: New test.
-
-2011-11-22  Paolo Carlini  <paolo.carlini@oracle.com>
-
-	PR c++/51265
-	* g++.dg/cpp0x/decltype36.C: New.
-
-2011-11-22  Jakub Jelinek  <jakub@redhat.com>
-
-	PR tree-optimization/51074
-	* gcc.dg/vect/pr51074.c: New test.
-
-2011-11-22  Dodji Seketeli  <dodji@redhat.com>
-
-	PR c++/51143
-	* g++.dg/cpp0x/alias-decl-16.C: New test.
-
-2011-11-22  Jakub Jelinek  <jakub@redhat.com>
-
-	PR tree-optimization/50765
-	* gcc.dg/pr50765.c: New test.
-
-2011-11-22  Matthew Gretton-Dann  <matthew.gretton-dann@arm.com>
-
-	* gcc.dg/vshift-1.c (main): Call rand instead of random.
-	* gcc.dg/vshift-3.c (main): Likewise.
-
-2011-11-22  Iain Sandoe  <iains@gcc.gnu.org>
-
-	* gcc.dg/tm/20100615.c: Adjust for Darwin tm_clone_table section name.
-
-2011-11-22  Iain Sandoe  <iains@gcc.gnu.org>
-
-	* gcc.misc-tests/gcov-16.c: Adjust scan-assembler for Darwin.
-	* gcc.misc-tests/gcov-17.c: Likewise.
-	* g++.dg/gcov/gcov-8.C: Likewise.
-	* g++.dg/gcov/gcov-9.C: Likewise.
-
-2011-11-21  Torvald Riegel  <triegel@redhat.com>
-
-	* g++.dg/tm/pr47747.C: New test.
-
-2011-11-21  Torvald Riegel  <triegel@redhat.com>
-
-	* g++.dg/tm/template-2.C: New test.
-
-2011-11-21  Jakub Jelinek  <jakub@redhat.com>
-
-	PR debug/50827
-	* gcc.dg/pr50827.c: New test.
-
-2011-11-21  Ed Smith-Rowland  <3dw4rd@verizon.net>
-
-	PR c++/50958
-	* g++.dg/cpp0x/udlit-declare-neg.C: Adjust.
-	* g++.dg/cpp0x/udlit-implicit-conv-neg.C: New.
-	* g++.dg/cpp0x/udlit-member.C: Adjust.
-	* g++.dg/cpp0x/udlit-raw-length.C: New.
-	* g++.dg/cpp0x/udlit-raw-op-string-neg.C: Adjust.
-	* g++.dg/cpp0x/udlit-resolve.C: New.
-	* c-c++-common/dfp/pr33466.c: Adjust.
-
-2011-11-21  Rainer Orth  <ro@CeBiTec.Uni-Bielefeld.DE>
-
-	* lib/target-supports.exp
-	(check_effective_target_ultrasparc_vis2_hw): Call check_runtime
-	with ultrasparc_vis2_hw.
-	(check_effective_target_ultrasparc_vis3_hw): Call check_runtime
-	with ultrasparc_vis3_hw.
-
-2011-11-21  Rainer Orth  <ro@CeBiTec.Uni-Bielefeld.DE>
-
-	* c-c++-common/tm/malloc.c: Scan tree dumps for std::malloc if
-	*-*-solaris2* && c++.
-
-2011-11-20  Joey Ye  <joey.ye@arm.com>
-
-	* gcc.dg/volatile-bitfields-1.c: New.
-
-2011-11-20  Jason Merrill  <jason@redhat.com>
-
-	PR c++/48322
-	* g++.dg/cpp0x/variadic120.C: New.
-	* g++.dg/cpp0x/sfinae26.C: Adjust.
-
-	* g++.dg/cpp0x/sfinae11.C: Adjust.
-	* g++.dg/cpp0x/sfinae26.C: Adjust.
-	* g++.dg/template/unify11.C: Adjust.
-
-2011-11-20  Paolo Carlini  <paolo.carlini@oracle.com>
-
-	PR c++/51230
-	* g++.dg/template/error46.C: New.
-
-2011-11-20  Uros Bizjak  <ubizjak@gmail.com>
-
-	PR target/51235
-	* gcc.target/i386/pr51235.c: New test.
-
-	PR target/51236
-	* gcc.target/i386/pr51236.c: New test.
-
-2011-11-20  Eric Botcazou  <ebotcazou@adacore.com>
-
-	* gnat.dg/discr32.adb: New test.
-	* gnat.dg/discr32_pkg.ads: New helper.
-
-2011-11-20  Nathan Sidwell  <nathan@acm.org>
-
-	PR gcov-profile/51113
-	* gcc.misc-tests/gcov-13.c: Check gcovpart-13b coverage
-	* gcc.misc-tests/gcov-16.c: New.
-	* gcc.misc-tests/gcov-17.c: New.
-	* g++.dg/gcov/gcov-8.C: New.
-	* g++.dg/gcov/gcov-9.C: New.
-	* g++.dg/gcov/gcov-10.C: New.
-
-2011-11-20  Dodji Seketeli  <dodji@redhat.com>
-
-	PR c++/51194
-	* g++.dg/cpp0x/alias-decl-15.C: New test.
-
-2011-11-19  Paolo Carlini  <paolo.carlini@oracle.com>
-
-	PR c++/51216
-	* g++.dg/cpp0x/pr51216.C: New.
-
-2011-11-19  Eric Botcazou  <ebotcazou@adacore.com>
-
-	* gcc.dg/delay-slot-2.c: New test.
-
-2011-11-18  Joseph Myers  <joseph@codesourcery.com>
-
-	* gcc.dg/cpp/assert4.c: Test __linux__, not __gnu_linux__.
-
-2011-11-18  Fabien Chêne  <fabien@gcc.gnu.org>
-
-	PR c++/51188
-	* g++.dg/lookup/using46.C: New.
-	* g++.dg/lookup/using47.C: New.
-	* g++.dg/lookup/using48.C: New.
-	* g++.dg/lookup/using49.C: New.
-	* g++.dg/lookup/using50.C: New.
-
-2011-11-18  Ulrich Weigand  <Ulrich.Weigand@de.ibm.com>
-
-	* gcc.c-torture/compile/pr44707.c: Do not assume assembler
-	supports /* ... */ comments.
-
-2011-11-18  Paolo Carlini  <paolo.carlini@oracle.com>
-
-	PR c++/51150
-	* g++.dg/cpp0x/pr51150.C: New.
-
-2011-11-18  Martin Jambor  <mjambor@suse.cz>
-
-	PR tree-optimization/50605
-	* g++.dg/ipa/pr50605.C: New test.
-
-2011-11-18  Dodji Seketeli  <dodji@redhat.com>
-
-	PR c++/51191
-	* g++.dg/cpp0x/alias-decl-13.C: New test.
-
-2011-11-17  Jason Merrill  <jason@redhat.com>
-
-	PR c++/51186
-	* g++.dg/cpp0x/auto27.C: New.
-	* g++.dg/cpp0x/trailing2.C: Adjust messages.
-
-2011-11-17  Andrew MacLeod  <amacleod@redhat.com>
-
-	* gcc.dg/atomic-generic-aux.c (__atomic_compare_exchange): Fail if
-	memory model parameters don't match expected values.
-	* gcc.dg/atomic-generic.c: Pass specific memory model parameters to
-	__atomic_compare_exchange.
-	* gcc.dg/atomic-noinline.c: Pass specific memory model parameters to
-	__atomic_compare_exchange_n.
-	* gcc.dg/atomic-noinline-aux.c (__atomic_compare_exchange_2): Remove
-	weak/strong parameter and fail if memory models aren't correct.
-
-2011-10-17  Uros Bizjak  <ubizjak@gmail.com>
-
-	* lib/gcc-simulate-thread.exp (simulate-thread): Run on all targets.
-	Look for simulate_thread_done to determine working gdb.  Reduce timeout
-	to 10 seconds and fail when timeout occurs.  Improve error messages.
-
-2011-11-17  Jason Merrill  <jason@redhat.com>
-
-	PR c++/51137
-	* g++.dg/template/virtual2.C: New.
-
-2011-11-17  Michael Matz  <matz@suse.de>
-
-	PR middle-end/50644
-	PR middle-end/50741
-	* g++.dg/tree-ssa/pr50741.C: New.
-
-2011-11-17  Rainer Orth  <ro@CeBiTec.Uni-Bielefeld.DE>
-
-	* lib/gcc-simulate-thread.exp (simulate-thread): Skip on alpha*-*-*.
-
-2011-10-16  Uros Bizjak  <ubizjak@gmail.com>
-
-	* gcc.dg/tm/memopt-6.c: Cleanup tmedge tree dump.
-	* gcc.dg/tm/memopt-13.c: Cleanup tmmark tree dump.
-	* g++.dg/eh/array1.C: Cleanup gimple tree dump.
-
-2011-11-16  Tobias Burnus  <burnus@net-b.de>
-
-	PR fortran/39427
-	PR fortran/37829
-	* gfortran.dg/constructor_1.f90: New.
-	* gfortran.dg/constructor_2.f90: New.
-	* gfortran.dg/constructor_3.f90: New.
-	* gfortran.dg/constructor_4.f90: New.
-	* gfortran.dg/constructor_5.f90: New.
-	* gfortran.dg/constructor_6.f90: New.
-	* gfortran.dg/use_only_5.f90: New.
-	* gfortran.dg/c_ptr_tests_17.f90: New.
-	* gfortran.dg/c_ptr_tests_18.f90: New.
-	* gfortran.dg/used_types_25.f90: New.
-	* gfortran.dg/used_types_26.f90: New
-	* gfortran.dg/type_decl_3.f90: New.
-	* gfortran.dg/function_types_3.f90: Update dg-error.
-	* gfortran.dg/result_1.f90: Ditto.
-	* gfortran.dg/structure_constructor_3.f03: Ditto.
-	* gfortran.dg/structure_constructor_4.f03: Ditto.
-
-2011-10-16  Matthew Gretton-Dann  <matthew.gretton-dann@arm.com>
-
-	* gcc.dg/vect/pr30858.c: Update expected output for
-	architectures with multiple vector sizes.
-
-2011-11-16  Richard Earnshaw  <rearnsha@arm.com>
-	    Bernd Schmidt <bernds@coudesourcery.com>
-	    Sebastian Huber <sebastian.huber@embedded-brains.de>
-
-	PR target/49641
-	* gcc.target/arm/pr49641.c: New test.
-
-2011-11-16  Razya Ladelsky  <razya@il.ibm.com>
-
-	PR tree-optimization/49960
-	* gcc.dg/autopar/pr49960.c: New test.
-	* gcc.dg/autopar/pr49960-1.c: New test.
-
-
-2011-11-16  Tom de Vries  <tom@codesourcery.com>
-
-	* gcc.dg/pr43864.c: Check for absence of 'Invalid sum' in pre tree-dump.
-	* gcc.dg/pr43864-2.c: Same.
-	* gcc.dg/pr43864-3.c: Same.
-	* gcc.dg/pr43864-4.c: Same.
-
-2011-11-15  Uros Bizjak  <ubizjak@gmail.com>
-
-	* gcc.target/i386/sse2-cvt-vec.c: New test.
-	* gcc.target/i386/avx-cvt-vec.c: Ditto.
-	* gcc.target/i386/avx-cvt-2-vec.c: Ditto.
-	* gcc.target/i386/avx-floor-sfix-2-vec.c: Ditto.
-	* gcc.target/i386/avx-ceil-sfix-2-vec.c: Ditto.
-	* gcc.target/i386/avx-rint-sfix-2-vec.c: Ditto.
-	* gcc.target/i386/avx-round-sfix-2-vec.c: Ditto.
-
-2011-11-15  Iain Sandoe  <iains@gcc.gnu.org>
-
-	* lib/gcc-simulate-thread.exp (simulate-thread): Do not run on
-	powerpc*-*-darwin* targets.
-
-2011-11-15  Torvald Riegel  <triegel@redhat.com>
-
-	* c-c++-common/tm/trxn-expr-3.c: New test.
-
-2011-11-14  Torvald Riegel  <triegel@redhat.com>
-
-	* g++.dg/tm/template-1.C: Add cleanup-tree-dump. Fix typo in comment.
-
-2011-11-14  Uros Bizjak  <ubizjak@gmail.com>
-
-	* gcc.target/i386/avx-recip-vec.c: New test.
-	* gcc.target/i386/avx-lrintf-vec.c: Ditto.
-	* gcc.target/i386/avx-lrint-vec.c: Ditto.
-	* gcc.target/i386/avx-floorf-vec.c: Include sse4_1-floorf-vec.c.
-	* gcc.target/i386/avx-floor-vec.c: Include sse4_1-floor-vec.c.
-	* gcc.target/i386/avx-ceilf-vec.c: Include sse4_1-ceilf-vec.c.
-	* gcc.target/i386/avx-ceil-vec.c: Include sse4_1-ceil-vec.c.
-	* gcc.target/i386/avx-rintf-vec.c: Include sse4_1-rintf-vec.c.
-	* gcc.target/i386/avx-rint-vec.c: Include sse4_1-rint-vec.c.
-	* gcc.target/i386/avx-roundf-vec.c: Include sse4_1-roundf-vec.c.
-	* gcc.target/i386/avx-round-vec.c: Include sse4_1-round-vec.c.
-	* gcc.target/i386/avx-truncf-vec.c: Include sse4_1-truncf-vec.c.
-	* gcc.target/i386/avx-trunc-vec.c: Include sse4_1-trunc-vec.c.
-	* gcc.target/i386/avx-copysignf-vec.c: Include sse-copysignf-vec.c.
-	* gcc.target/i386/avx-copysign-vec.c: Include sse2-copysign-vec.c.
-
-2011-11-14  Ed Smith-Rowland  <3dw4rd@verizon.net>
-
-	PR c++/51107
-	* g++.dg/cpp0x/udlit-args-neg.C: Add check for void argument
-	non-template literal operator.
-
-2011-11-14  Uros Bizjak  <ubizjak@gmail.com>
-
-	* gcc.target/i386/sse4_1-floor-sfix-vec.c: New test.
-	* gcc.target/i386/sse4_1-floorf-sfix-vec.c: Ditto.
-	* gcc.target/i386/avx-floor-sfix-vec.c: Ditto.
-	* gcc.target/i386/avx-floorf-sfix-vec.c: Ditto.
-	* gcc.target/i386/sse4_1-ceil-sfix-vec.c: Ditto.
-	* gcc.target/i386/sse4_1-ceilf-sfix-vec.c: Ditto.
-	* gcc.target/i386/avx-ceil-sfix-vec.c: Ditto.
-	* gcc.target/i386/avx-ceilf-sfix-vec.c: Ditto.
-	* gcc.target/i386/sse4_1-rint-sfix-vec.c: Ditto.
-	* gcc.target/i386/sse4_1-rintf-sfix-vec.c: Ditto.
-	* gcc.target/i386/avx-rint-sfix-vec.c: Ditto.
-	* gcc.target/i386/avx-rintf-sfix-vec.c: Ditto.
-	* gcc.target/i386/sse4_1-round-sfix-vec.c: Ditto.
-	* gcc.target/i386/sse4_1-roundf-sfix-vec.c: Ditto.
-	* gcc.target/i386/avx-round-sfix-vec.c: Ditto.
-	* gcc.target/i386/avx-roundf-sfix-vec.c: Ditto.
-
-2011-11-14  Fabien Chêne  <fabien@gcc.gnu.org>
-
-	PR c++/6936
-	PR c++/25994
-	PR c++/26256
-	PR c++/30195
-	* g++.old-deja/g++.brendan/misc14.C: Adjust.
-	* g++.old-deja/g++.jason/scoping16.C: Likewise.
-	* g++.old-deja/g++.other/anon7.C: Likewise.
-	* g++.old-deja/g++.other/using1.C: Likewise.
-	* g++.old-deja/g++.other/redecl1.C: Likewise.
-	* g++.old-deja/g++.other/typedef7.C: Likewise.
-	* g++.old-deja/g++.bugs/900127_02.C: Likewise.
-	* g++.dg/template/using2.C: Likewise.
-	* g++.dg/template/static4.C: Likewise.
-	* g++.dg/template/typedef1.C: Likewise.
-	* g++.dg/lookup/name-clash9.C: Likewise.
-	* g++.dg/abi/mangle41.C: Likewise.
-	* g++.dg/parse/ctor5.C: Likewise.
-	* g++.dg/inherit/using4.C: Likewise.
-	* g++.dg/lookup/using24.C: New.
-	* g++.dg/lookup/using25.C: New.
-	* g++.dg/lookup/using26.C: New.
-	* g++.dg/lookup/using27.C: New.
-	* g++.dg/lookup/using28.C: New.
-	* g++.dg/lookup/using29.C: New.
-	* g++.dg/lookup/using30.C: New.
-	* g++.dg/lookup/using31.C: New.
-	* g++.dg/lookup/using32.C: New.
-	* g++.dg/lookup/using33.C: New.
-	* g++.dg/lookup/using34.C: New.
-	* g++.dg/lookup/using35.C: New.
-	* g++.dg/lookup/using36.C: New.
-	* g++.dg/lookup/using37.C: New.
-	* g++.dg/lookup/using38.C: New.
-	* g++.dg/lookup/using39.C: New.
-	* g++.dg/lookup/using40.C: New.
-	* g++.dg/lookup/using41.C: New.
-	* g++.dg/lookup/using42.C: New.
-	* g++.dg/lookup/using43.C: New.
-	* g++.dg/lookup/using44.C: New.
-	* g++.dg/lookup/using45.C: New.
-	* g++.dg/lookup/pr6936.C: New.
-	* g++.dg/debug/using4.C: New.
-	* g++.dg/debug/using5.C: New.
-	* g++.dg/cpp0x/forw_enum10.C: New.
-
-2011-11-14  Zolotukhin Michael  <michael.v.zolotukhin@gmail.com>
-	    Jan Hubicka  <jh@suse.cz>
-
-	* gcc.target/i386/sw-1.c: Force rep;movsb.
-
-2011-11-14  Iain Sandoe  <iains@gcc.gnu.org>
-
-	PR testsuite/51059
-	* gcc.misc-tests/gcov-14.c (dg-options): Adjust to use
-	dg-additional-options.
-
-2011-11-13  Oleg Endo  <oleg.endo@t-online.de>
-
-	* gcc.target/sh/pr21255-2-ml.c: Skip if -mb or -m5* is
-	specified.  Remove redundant runtime checks.
-	* gcc.target/sh/20080410-1.c: Skip if -mb is specified.
-	Allow for other than -m4.  Fix typos in comments.
-
-2011-11-12  Jason Merrill  <jason@redhat.com>
-
-	PR c++/986
-	* g++.dg/warn/ref-temp1.C: New.
-
-	PR c++/51060
-	* g++.dg/opt/stack2.C: New.
-
-2011-11-12  Uros Bizjak  <ubizjak@gmail.com>
-
-	* lib/gcc-simulate-thread.exp (simulate-thread): Do not run on
-	alpha*-*-linux* targets.
-
-2011-11-12  Iain Sandoe  <iains@gcc.gnu.org>
-
-	PR testsuite/51059
-	* gcc.misc-tests/gcov-14.c (dg-options): Force flat namespace for
-	Darwin targets and allow external symbols to be undefined.
-
-2011-11-12  Nathan Sidwell  <nathan@acm.org>
-
-	* gcc.misc-tests/gcov-15.c: New.
-
-2011-11-11  Jakub Jelinek  <jakub@redhat.com>
-
-	PR tree-optimization/51058
-	* gcc.dg/vect/fast-math-vect-call-1.c: Add f4 test.
-	* gfortran.dg/vect/pr51058-2.f90: New test.
-
-2011-11-10  Jason Merrill  <jason@redhat.com>
-
-	* g++.dg/template/linkage1.C: New.
-	* g++.dg/ext/visibility/anon8.C: Adjust for C++11.
-	* g++.old-deja/g++.other/linkage4.C: Likewise.
-
-	PR c++/50973
-	* g++.dg/cpp0x/defaulted33.C: New.
-
-2011-11-10  Andrew MacLeod  <amacleod@redhat.com>
-
-	PR middle-end/51038
-	* gcc.dg/atomic-invalid.c: Add test for invalid __atomic_clear models.
-	* gcc.dg/atomic-flag.c: New.  Test __atomic_test_and_set and
-	__atomic_clear.
-
-2011-11-10  Andrew MacLeod  <amacleod@redhat.com>
-
-	PR rtl-optimization/51040
-	* testsuite/gcc.dg/atomic-noinline[-aux].c: Test no-inline NAND and
-	patchup code.
-
-2011-11-10  Jason Merrill  <jason@redhat.com>
-
-	PR c++/51079
-	* g++.dg/template/conv12.C: New.
-
-	PR debug/50983
-	* gcc.dg/debug/dwarf2/asm-line1.c: New.
-
-2011-11-10  Eric Botcazou  <ebotcazou@adacore.com>
-
-	* gnat.dg/atomic6_1.adb: New test.
-	* gnat.dg/atomic6_2.adb: Likewise.
-	* gnat.dg/atomic6_3.adb: Likewise.
-	* gnat.dg/atomic6_4.adb: Likewise.
-	* gnat.dg/atomic6_5.adb: Likewise.
-	* gnat.dg/atomic6_6.adb: Likewise.
-	* gnat.dg/atomic6_7.adb: Likewise.
-	* gnat.dg/atomic6_8.adb: Likewise.
-	* gnat.dg/atomic6_pkg.ads: New helper.
-
-2011-11-10  Jakub Jelinek  <jakub@redhat.com>
-
-	PR middle-end/51077
-	* gcc.c-torture/compile/pr51077.c: New test.
-
-	PR rtl-optimization/51023
-	* gcc.c-torture/execute/pr51023.c: New test.
-
-2011-11-10  Richard Guenther  <rguenther@suse.de>
-
-	PR tree-optimization/51042
-	* gcc.dg/torture/pr51042.c: New testcase.
-
-2011-11-10  Richard Guenther  <rguenther@suse.de>
-
-	PR tree-optimization/51070
-	* gcc.dg/torture/pr51070.c: New testcase.
-
-2011-11-10  Richard Guenther  <rguenther@suse.de>
-
-	PR tree-optimization/51030
-	* gcc.dg/tree-ssa/phi-opt-6.c: New testcase.
-
-2011-11-10  Richard Guenther  <rguenther@suse.de>
-
-	PR middle-end/51071
-	* gcc.dg/torture/pr51071.c: New testcase.
-
-2011-11-10  Eric Botcazou  <ebotcazou@adacore.com>
-
-	* gnat.dg/loop_optimization9.ad[sb]: New test.
-
-2011-11-10  Ira Rosen  <ira.rosen@linaro.org>
-
-	PR tree-optimization/51058
-	* gfortran.dg/vect/pr51058.f90: New test.
-
-2011-11-10  Jakub Jelinek  <jakub@redhat.com>
-
-	PR tree-optimization/51000
-	* gcc.dg/vect/pr51000.c: New test.
-
-2011-11-09  Paolo Carlini  <paolo.carlini@oracle.com>
-
-	PR c++/50837
-	* g++.dg/cpp0x/static_assert5.C: New.
-	* g++.dg/template/nontype13.C: Tweak.
-
-2011-11-09  Jason Merrill  <jason@redhat.com>
-
-	PR c++/50972
-	* g++.dg/cpp0x/noexcept16.C: New.
-
-	PR c++/51046
-	* g++.dg/cpp0x/variadic119.C: New.
-
-2011-11-09  Jakub Jelinek  <jakub@redhat.com>
-
-	PR target/50911
-	* gcc.dg/torture/vshuf-16.inc: Add interleave low and high
-	permutations.
-	* gcc.dg/torture/vshuf-32.inc: Likewise.
-	* gcc.dg/torture/vshuf-4.inc: Likewise.
-	* gcc.dg/torture/vshuf-8.inc: Likewise.
-
-	* gcc.dg/tm/memopt-1.c: Fix up regexp.
-
-2011-11-09  Ian Lance Taylor  <iant@google.com>
-
-	* lib/target-supports.exp (check_effective_target_ucontext_h): New
-	procedure.
-	* gcc.dg/split-5.c: New test.
-
-2011-11-09  Patrick Marlier  <patrick.marlier@gmail.com>
-
-	* gcc.dg/tm/memopt-1.c:  Adjust regexp.
-
-2011-11-09  Jason Merrill  <jason@redhat.com>
-
-	PR c++/51029
-	* g++.dg/template/virtual1.C: New.
-
-2011-11-08  Jason Merrill  <jason@redhat.com>
-
-	Run most C++ tests in both C++98 and C++11 modes.
-	* lib/target-supports.exp (check_effective_target_c++11): New.
-	(check_effective_target_c++98): New.
-	* lib/g++-dg.exp (g++-dg-runtest): New.
-	* g++.dg/dg.exp: Use g++-dg-runtest.
-	* g++.dg/charset/charset.exp: Likewise.
-	* g++.dg/debug/dwarf2/dwarf2.exp: Likewise.
-	* g++.dg/dfp/dfp.exp: Likewise.
-	* g++.dg/gcov/gcov.exp: Likewise.
-	* g++.dg/gomp/gomp.exp: Likewise.
-	* g++.dg/graphite/graphite.exp: Likewise.
-	* g++.dg/tls/tls.exp: Likewise.
-	* g++.dg/tm/tm.exp: Likewise.
-	* g++.dg/vect/vect.exp: Likewise.
-	* g++.old-deja/old-deja.exp: Likewise.
-	* g++.dg/simulate-thread/simulate-thread.exp: Pass -std flags
-	with some of the torture options.
-	* g++.dg/abi/mangle4.C: Move to template/nontype25.C.
-	* g++.dg/template/sfinae6_neg.C: Add C++11 error.
-	* g++.dg/init/null1.C: Only run in C++98.
-	* g++.dg/warn/Wconversion-null-3.C: Likewise.
-	* g++.old-deja/g++.benjamin/p12475.C: Likewise.
-	* g++.old-deja/g++.brendan/crash64.C: Likewise.
-	* g++.old-deja/g++.other/anon9.C: Likewise.
-	* g++.old-deja/g++.other/linkage1.C: Likewise.
-	* g++.old-deja/g++.other/linkage2.C: Likewise.
-	* g++.old-deja/g++.pt/t29.C: Likewise.
-	* g++.old-deja/g++.pt/t30.C: Likewise.
-	* g++.dg/cpp0x/variadic60.C: Only error in C++98.
-	* g++.dg/ext/anon-struct4.C: Likewise.
-	* g++.dg/init/brace2.C: Likewise.
-	* g++.dg/init/brace6.C: Likewise.
-	* g++.dg/other/anon3.C: Likewise.
-	* g++.dg/template/arg2.C: Likewise.
-	* g++.old-deja/g++.brendan/cvt1.C: Likewise.
-	* g++.old-deja/g++.brendan/enum11.C: Likewise.
-	* g++.old-deja/g++.brendan/enum8.C: Likewise.
-	* g++.old-deja/g++.brendan/enum9.C: Likewise.
-	* g++.old-deja/g++.brendan/friend3.C: Likewise.
-	* g++.old-deja/g++.brendan/init2.C: Likewise.
-	* g++.old-deja/g++.brendan/init4.C: Likewise.
-	* g++.old-deja/g++.brendan/misc14.C: Likewise.
-	* g++.old-deja/g++.jason/cond.C: Likewise.
-	* g++.old-deja/g++.law/init1.C: Likewise.
-	* g++.old-deja/g++.law/operators32.C: Likewise.
-	* g++.old-deja/g++.pt/enum6.C: Likewise.
-	* g++.old-deja/g++.pt/explicit70.C: Likewise.
-	* g++.old-deja/g++.pt/ptrmem6.C: Likewise.
-
-	* g++.dg/eh/new1.C: Adjust for C++11 mode.
-	* g++.dg/init/new11.C: Likewise.
-	* g++.dg/init/pr29571.C: Likewise.
-	* g++.dg/lookup/forscope2.C: Likewise.
-	* g++.dg/parse/linkage1.C: Likewise.
-	* g++.dg/parse/typedef8.C: Likewise.
-	* g++.dg/template/error44.C: Likewise.
-	* g++.dg/tls/diag-2.C: Likewise.
-	* g++.dg/tls/diag-4.C: Likewise.
-	* g++.dg/warn/anonymous-namespace-3.C: Likewise.
-	* g++.old-deja/g++.abi/arraynew.C: Likewise.
-	* g++.old-deja/g++.abi/cxa_vec.C: Likewise.
-	* g++.old-deja/g++.brendan/new3.C: Likewise.
-	* g++.old-deja/g++.eh/new1.C: Likewise.
-	* g++.old-deja/g++.eh/new2.C: Likewise.
-	* g++.old-deja/g++.jason/new.C: Likewise.
-	* g++.old-deja/g++.law/friend1.C: Likewise.
-	* g++.old-deja/g++.mike/net46.C: Likewise.
-	* g++.old-deja/g++.mike/p755.C: Likewise.
-	* g++.old-deja/g++.other/new6.C: Likewise.
-
-	* g++.dg/cpp0x/variadic74.C: Adjust diags.
-	* g++.dg/template/crash53.C: Likewise.
-	* g++.dg/template/void9.C: Likewise.
-
-2011-11-09  Paolo Carlini  <paolo.carlini@oracle.com>
-
-	PR c++/51045
-	* g++.dg/warn/Wzero-as-null-pointer-constant-2.C: New.
-
-2011-11-09  Paolo Carlini  <paolo.carlini@oracle.com>
-
-	PR c++/51047
-	* g++.dg/cpp0x/sfinae29.C: New.
-
-2011-11-09  Janus Weil  <janus@gcc.gnu.org>
-
-	PR fortran/50960
-	* gfortran.dg/typebound_call_22.f03: New test case.
-
-2011-11-09  Janne Blomqvist  <jb@gcc.gnu.org>
-
-	PR libfortran/50016
-	* gfortran.dg/inquire_size.f90: Don't flush the unit.
-
-2011-11-09  Richard Guenther  <rguenther@suse.de>
-
-	PR tree-optimization/51039
-	* gcc.dg/pr51039.c: New testcase.
-
-2011-11-09  Jakub Jelinek  <jakub@redhat.com>
-
-	* lib/target-supports.exp (check_effective_target_vect_cond_mixed):
-	Enable also for powerpc*-*-*.
-
-2011-11-09  Francois-Xavier Coudert  <fxcoudert@gcc.gnu.org>
-
-	PR fortran/50540
-	* gfortran.dg/forall_16.f90: New test.
-
-2011-11-09  Francois-Xavier Coudert  <fxcoudert@gcc.gnu.org>
-
-	PR fortran/38718
-	* gfortran.dg/initialization_29.f90: Expand test.
-
-2011-11-09  Dodji Seketeli  <dodji@redhat.com>
-
-	PR c++/51027
-	* g++.dg/cpp0x/alias-decl-12.C: New test.
-	* g++.dg/ext/alias-decl-attr4.C: Append missing ';'.
-
-2011-11-09  Dodji Seketeli  <dodji@redhat.com>
-
-	PR debug/51032
-	* g++.dg/cpp0x/alias-decl-debug-0.C: New test.
-
-2011-11-09  Ira Rosen  <ira.rosen@linaro.org>
-
-	PR tree-optimization/51015
-	* gcc.dg/vect/pr51015.c: New test.
-
-2011-11-08  David S. Miller  <davem@davemloft.net>
-
-	* lib/target-supports.exp (check_effective_target_sparc_vis): New.
-	(check_effective_target_vect_cmdline_needed): Use it when sparc*-*-*
-
-2011-11-08  Francois-Xavier Coudert  <fxcoudert@gcc.gnu.org>
-
-	PR fortran/50404
-	* gfortran.dg/io_constraints_3.f90: Improve testcase.
-
-2011-11-08  Francois-Xavier Coudert  <fxcoudert@gcc.gnu.org>
-
-	PR fortran/50409
-	* gfortran.dg/string_5.f90: Improve testcase.
-
-2011-10-23  Jason Merrill  <jason@redhat.com>
-
-	PR c++/50835
-	* g++.dg/template/lvalue2.C: New.
-
-2011-11-08  Michael Matz  <matz@suse.de>
-
-	* gcc.dg/tree-ssa/20031015-1.c: Adjust.
-	* g++.dg/tree-ssa/ehcleanup-1.C: Ditto.
-	* g++.dg/eh/builtin1.C: Rewrite to not use local variables.
-	* g++.dg/eh/builtin2.C: Ditto.
-	* g++.dg/eh/builtin3.C: Ditto.
-
-2011-11-08  Jakub Jelinek  <jakub@redhat.com>
-
-	* gcc.target/i386/avx-cvt-2.c: Adjust for 32-byte integer vectors
-	being prefered even for -mavx.
-	* gcc.target/i386/avx-cvt-3.c: New test.
-
-2011-11-08  Richard Guenther  <rguenther@suse.de>
-
-	PR tree-optimization/51012
-	* gcc.dg/pr51012-1.c: New testcase.
-	* gcc.dg/pr51012-2.c: Likewise.
-
-2011-11-08  Richard Guenther  <rguenther@suse.de>
-
-	PR middle-end/51010
-	* c-c++-common/uninit-pr51010.c: New testcase.
-
-2011-11-08  Jakub Jelinek  <jakub@redhat.com>
-
-	* lib/target-supports.exp (check_effective_target_vect_call_sqrtf,
-	check_effective_target_vect_call_copysignf,
-	check_effective_target_vect_call_lrint): New procedures.
-	* gcc.dg/vect/vect.exp: Run fast-math-bb-slp* tests using
-	$VECT_SLP_CFLAGS with -ffast-math.
-	* gcc.dg/vect/fast-math-vect-call-1.c: New test.
-	* gcc.dg/vect/fast-math-vect-call-2.c: New test.
-	* gcc.dg/vect/fast-math-bb-slp-call-1.c: New test.
-	* gcc.dg/vect/fast-math-bb-slp-call-2.c: New test.
-
-2011-11-07  Richard Henderson  <rth@redhat.com>
-	    Aldy Hernandez  <aldyh@redhat.com>
-	    Torvald Riegel  <triegel@redhat.com>
-
-	Merged from transactional-memory.
-
-	* g++.dg/dg.exp: Run transactional memory tests.
-	* g++.dg/tm: New directory with new tests.
-	* gcc.dg/tm: New directory with new tests.
-	* c-c++-common/tm: New directory with new tests.
-
-2011-11-08  Dodji Seketeli  <dodji@redhat.com>
-
-	Fix context handling of alias-declaration
-	* g++.dg/cpp0x/alias-decl-11.C: New test.
-
-2011-11-08  Paolo Carlini  <paolo.carlini@oracle.com>
-
-	PR c++/50864
-	* g++.dg/parse/template26.C: New.
-	* g++.dg/template/crash45.C: Adjust dg-error string.
-
-2011-11-07  Jason Merrill  <jason@redhat.com>
-
-	PR c++/50848
-	* g++.dg/template/lookup9.C: New.
-
-	PR c++/50863
-	* g++.dg/cpp0x/lambda/lambda-initlist1.C: New.
-
-	PR c++/50870
-	* g++.dg/cpp0x/decltype35.C: New.
-
-2011-11-07  Dodji Seketeli  <dodji@redhat.com>
-
-	Support C++11 alias-declaration
-	PR c++/45114
-	* g++.dg/cpp0x/alias-decl-0.C: New test case.
-	* g++.dg/cpp0x/alias-decl-1.C: Likewise.
-	* g++.dg/cpp0x/alias-decl-3.C: Likewise.
-	* g++.dg/cpp0x/alias-decl-4.C: Likewise.
-	* g++.dg/cpp0x/alias-decl-6.C: Likewise.
-	* g++.dg/cpp0x/alias-decl-7.C: Likewise.
-	* g++.dg/cpp0x/alias-decl-8.C: Likewise.
-	* g++.dg/cpp0x/alias-decl-9.C: Likewise.
-	* g++.dg/cpp0x/alias-decl-10.C: Likewise.
-	* g++.dg/ext/alias-decl-attr1.C: Likewise.
-	* g++.dg/ext/alias-decl-attr2.C: Likewise.
-	* g++.dg/ext/alias-decl-attr3.C: Likewise.
-	* g++.dg/ext/alias-decl-attr4.C: Likewise.
-
-2011-11-07  Eric Botcazou  <ebotcazou@adacore.com>
-
-	* gcc.dg/pragma-align-2.c: Compile with -std=gnu99.
-
-2011-11-07  Janus Weil  <janus@gcc.gnu.org>
-
-	PR fortran/50919
-	* gfortran.dg/typebound_call_21.f03: New.
-
-2011-11-07  Nathan Sidwell  <nathan@acm.org>
-
-	* gcc.dg/profile-dir-1.c: Adjust final scan.
-	* gcc.dg/profile-dir-2.c: Adjust final scan.
-	* gcc.dg/profile-dir-3.c: Adjust final scan.
-	* gcc.misc-tests/gcov.exp: Adjust regexp.
-	* gcc.misc-tests/gcov-12.c: New.
-	* gcc.misc-tests/gcov-13.c: New.
-	* gcc.misc-tests/gcovpart-13b.c: New.
-	* gcc.misc-tests/gcov-14.c: New.
-
-2011-11-07  Jason Merrill  <jason@redhat.com>
-
-	PR c++/35688
-	* g++.dg/ext/visibility/template8.C: New.
-
-2011-11-07  Jakub Jelinek  <jakub@redhat.com>
-
-	PR tree-optimization/50789
-	* gcc.target/i386/avx2-gather-1.c: New test.
-	* gcc.target/i386/avx2-gather-2.c: New test.
-	* gcc.target/i386/avx2-gather-3.c: New test.
-	* gcc.target/i386/avx2-gather-4.c: New test.
-
-2011-11-07  Uros Bizjak  <ubizjak@gmail.com>
-
-	* gcc.target/i386/pr49781-1.c (dg-options): Add -mtune=generic.
-
-2011-11-07  Janne Blomqvist  <jb@gcc.gnu.org>
-
-	PR libfortran/45723
-	* gfortran.dg/open_dev_null.f90: Remove testcase.
-
-2011-11-07  Uros Bizjak  <ubizjak@gmail.com>
-
-	* lib/target-supports.exp (check_effective_target_sync_int_128):
-	Don't cache the result.
-	(check_effective_target_sync_long_long): Ditto.
-
-2011-11-07  Sergey Ostanevich  <sergos.gnu@gmail.com>
-
-	PR rtl-optimization/47698
-	* gcc.target/i386/47698.c: New test.
-
-2011-11-06  Jason Merrill  <jason@redhat.com>
-
-	PR c++/35688
-	* g++.dg/ext/visibility/template7.C: New.
-
-2011-11-07  Terry Guo  <terry.guo@arm.com>
-
-	* gcc.target/arm/wmul-1.c: Adjust optimization level.
-	* gcc.target/arm/wmul-2.c: Ditto.
-	* gcc.target/arm/wmul-3.c: Ditto.
-	* gcc.target/arm/wmul-4.c: Ditto.
-
-2011-11-06  Joseph Myers  <joseph@codesourcery.com>
-
-	* g++.dg/cpp0x/alignof3.C, gcc.dg/c1x-align-1.c,
-	gcc.dg/c1x-align-2.c, gcc.dg/c1x-align-3.c, gcc.dg/c1x-align-4.c,
-	gcc.dg/c90-align-1.c, gcc.dg/c99-align-1.c: New tests.
-	* gcc.dg/gnu89-const-expr-1.c, gcc.dg/gnu90-const-expr-1.c,
-	gcc.dg/gnu99-const-expr-1.c, gcc.dg/gnu99-static-1.c: Update
-	expected diagnostics.
-
-2011-11-06  Andrew MacLeod  <amacleod@redhat.com>
-	    Richard Henderson  <rth@redhat.com>
-	    Aldy Hernandez  <aldyh@redhat.com>
-
-	Merged from cxx-mem-model.
-
-	* lib/target-supports.exp (check_effective_target_sync_int_128,
-	check_effective_target_sync_long_long): Check whether the target
-	supports 64 and 128 bit __sync builtins.
-	(check_effective_target_cas_char): New.
-	(check_effective_target_cas_int): New.
-	* gcc.dg/dg.exp: Exclude simulate-thread tests.
-	* gcc.dg/atomic-noinline[-aux].c: New.  Make a variety of atomics calls.
-	* gcc.dg/atomic-generic[-aux].c: New. Test that generic functions
-	produce the expected library calls.
-	* gcc.dg/atomic-fence.c: New functional tests.
-	* gcc.dg/atomic-param.c: New.  Checl for illegal number of parameters.
-	* gcc.dg/atomic-invalid.c: New.  Test invalid parameters.
-	* gcc.dg/atomic-lockfree[-aux].c: New tests.
-	* gcc.dg/atomic-compare-exchange-{1-5}.c: New functional tests.
-	* gcc.dg/atomic-op-[1-5].c: New.  Test atomic fetch functionality.
-	* gcc.dg/atomic-exchange-{1-5}.c: New functional tests.
-	* gcc.dg/atomic-load-{1-5}.c: New functional tests.
-	* gcc.dg/atomic-store-{1-5}.c: New functional tests.
-	* gcc.dg/simulate-thread/atomic-load-int128.c: New. Verify int128 loads
-	are atomic.
-	* gcc.dg/simulate-thread/atomic-load-longlong.c: New. Verify 8 byte
-	loads are atomic.
-	* gcc.dg/simulate-thread/atomic-load-int.c: New. Verify 4 byte loads
-	are atomic.
-	* gcc.dg/simulate-thread/atomic-load-short.c: New. Verify 2 byte loads
-	are atomic.
-	* gcc.dg/simulate-thread/atomic-other-int128.c: New. Verify other
-	int128 operations are atomic.
-	* gcc.dg/simulate-thread/atomic-other-int.c: New. Verify other 4 byte
-	operations are atomic.
-	* gcc.dg/simulate-thread/atomic-other-longlong.c: New. Verify 8 byte
-	operations are atomic.
-	* gcc.dg/simulate-thread/atomic-other-short.c: New. Verify other 2 byte
-	operations are atomic.
-	* gcc.dg/simulate-thread/speculative-store.c: New. Verify speculative
-	stores aren't moved out of a loop.
-	* gcc.dg/simulate-thread/strict-align-global.c: New. Verify small
-	globals don't overwrite neighbouring globals.
-	* gcc.dg/simulate-thread/subfields.c: New. Verify struct component
-	writes dont overwrite neighbouring components.
-	* c-c++-common/gomp/atomic-10.c: Use cas_int; match __atomic builtin.
-	* c-c++-common/gomp/atomic-3.c: Likewise.
-	* c-c++-common/gomp/atomic-9.c: Likewise.
-	* gcc.dg/gomp/atomic-1.c, gcc.dg/gomp/atomic-2.c,
-	gcc.dg/gomp/atomic-3.c, gcc.dg/gomp/atomic-4.c, gcc.dg/gomp/atomic-7.c,
-	gcc.dg/gomp/atomic-8.c, gcc.dg/gomp/atomic-9.c,
-	gcc.dg/gomp/atomic-10.c, gcc.dg/gomp/atomic-12.c,
-	gcc.dg/gomp/atomic-13.c, gcc.dg/gomp/atomic-14.c,
-	gcc.dg/gomp/atomic-15.c: Move to c-c++-common/gomp/.
-	* g++.dg/gomp/atomic-1.C, g++.dg/gomp/atomic-2.C,
-	g++.dg/gomp/atomic-3.C, g++.dg/gomp/atomic-4.C, g++.dg/gomp/atomic-7.C,
-	g++.dg/gomp/atomic-8.C, g++.dg/gomp/atomic-9.C,
-	g++.dg/gomp/atomic-10.C, g++.dg/gomp/atomic-11.C,
-	g++.dg/gomp/atomic-12.C, g++.dg/gomp/atomic-13.C,
-	g++.dg/gomp/atomic-15.C: Remove.
-	* gcc.dg/gomp/gomp.exp, g++.dg/gomp/gomp.exp: Run c-c++-common tests.
-	* gcc.dg/gomp/atomic-11.c: Remove test.
-
-2011-11-06  Ira Rosen  <ira.rosen@linaro.org>
-
-	* gcc.dg/vect/bb-slp-cond-1.c: New test.
-	* gcc.dg/vect/slp-cond-1.c: New test.
-	* gcc.dg/vect/slp-cond-2.c: New test.
-
-2011-11-05  David S. Miller  <davem@davemloft.net>
-
-	* lib/test-supports.exp
-	(check_effective_target_ultrasparc_vis2_hw): New proc.
-	(check_effective_target_ultrasparc_vis3_hw): New proc.
-	* gcc.target/sparc/vec-init-1.inc: New vector init common code.
-	* gcc.target/sparc/vec-init-2.inc: Likewise.
-	* gcc.target/sparc/vec-init-3.inc: Likewise.
-	* gcc.target/sparc/vec-init-1-vis1.c: New test.
-	* gcc.target/sparc/vec-init-1-vis2.c: New test.
-	* gcc.target/sparc/vec-init-1-vis3.c: New test.
-	* gcc.target/sparc/vec-init-2-vis1.c: New test.
-	* gcc.target/sparc/vec-init-2-vis2.c: New test.
-	* gcc.target/sparc/vec-init-2-vis3.c: New test.
-	* gcc.target/sparc/vec-init-3-vis1.c: New test.
-	* gcc.target/sparc/vec-init-3-vis2.c: New test.
-	* gcc.target/sparc/vec-init-3-vis3.c: New test.
-
-2011-11-05  Joern Rennecke  <joern.rennecke@embecosm.com>
-
-	* gcc.c-torture/execute/ieee/mul-subnormal-single-1.x:
-	Disable test on Epiphany.
-	* gcc.c-torture/execute/20101011-1.c: Disable test on Epiphany.
-	* gcc.dg/stack-usage-1.c [__epiphany__] (SIZE): Define.
-	* gcc.dg/pragma-pack-3.c: Disable test on Epiphany.
-	* g++.dg/parse/pragma3.C: Likewise.
-	* stackalign/builtin-apply-2.c (STACK_ARGUMENTS_SIZE): Define.
-	(bar): Use it.
-	* gcc.dg/weak/typeof-2.c [epiphany-*-*]: Add option -mshort-calls.
-	* gcc.dg/tls/thr-cse-1.c: Likewise.
-	* g++.dg/opt/devirt2.C: Likewise.
-	* gcc.dg/20020312-2.c [epiphany-*-*] (PIC_REG): Define.
-	* gcc.dg/builtin-apply2.c [__epiphany__]: (STACK_ARGUMENTS_SIZE): 20.
-	* gcc.target/epiphany: New directory.
-
-2011-11-05  Tobias Burnus  <burnus@net-b.de>
-
-	* gfortran.dg/quad_2.f90: New.
-
-2011-11-05  Eric Botcazou  <ebotcazou@adacore.com>
-
-	* gcc.dg/strlenopt-22g.c: New wrapper around...
-	* gcc.dg/strlenopt-22.c: ...this.  Do not define USE_GNU and adjust.
-
-2011-11-04  Jason Merrill  <jason@redhat.com>
-
-	PR c++/26714
-	* g++.dg/init/lifetime2.C: New.
-	* g++.dg/cpp0x/initlist-lifetime2.C: New.
-
-	PR c++/48370
-	* g++.dg/init/lifetime1.C: Test cleanup order.
-
-2011-11-04  Eric Botcazou  <ebotcazou@adacore.com>
-
-	* g++.dg/other/offsetof7.C: New test.
-
-2011-11-04  Hans-Peter Nilsson  <hp@axis.com>
-
-	* lib/gcc-dg.exp (gcc_force_conventional_output): New global
-	variable, default empty, -ffat-lto-objects for effective_target_lto.
-	(gcc-dg-test-1): Add options from dg-final methods.
-	* lib/scanasm.exp (scan-assembler_required_options)
-	(scan-assembler-not_required_options): New procs.
-
-2011-10-09  Magnus Fromreide  <magfr@lysator.liu.se>
-
-	* g++.dg/cpp0x/enum21a.C: Test that enum x { y, } does
-	generate a pedwarn in c++98-mode.
-	* g++.dg/cpp0x/enum21b.C: Test that enum x { y, }
-	don't generate a pedwarn in c++0x-mode.
-
-2011-11-04  Olivier Goffart  <olivier@woboq.com>
-
-	PR c++/50965
-	* g++.dg/cpp0x/nsdmi1.C: Add more cases.
-
-2011-11-04  Jiangning Liu  <jiangning.liu@arm.com>
-
-	PR rtl-optimization/38644
-	* gcc.target/arm/stack-red-zone.c: New.
-
-2011-11-04  Paolo Carlini  <paolo.carlini@oracle.com>
-
-	PR c++/48420
-	* g++.dg/warn/Wconversion-null-3.C: New.
-
-2011-11-04  Ed Smith-Rowland  <3dw4rd@verizon.net>
-
-	PR c++/50941
-	* g++.dg/cpp0x/udlit-strint-length.C: New.
-
-2011-11-04  Jason Merrill  <jason@redhat.com>
-
-	PR c++/48370
-	* g++.dg/cpp0x/initlist-lifetime1.C: New.
-	* g++.dg/init/lifetime1.C: New.
-	* g++.dg/init/ref21.C: New.
-	* g++.dg/eh/array1.C: New.
-
-2011-11-04  Tom de Vries  <tom@codesourcery.com>
-
-	PR tree-optimization/50763
-	* gcc.dg/pr50763-5.c: New test.
-
-2011-11-04  Tom de Vries  <tom@codesourcery.com>
-
-	PR tree-optimization/50763
-	* g++.dg/pr50763-4.C: New test.
-
-2011-11-04  Jakub Jelinek  <jakub@redhat.com>
-
-	* gcc.dg/torture/vec-cvt-1.c: Enable commented out inttoflttestui
-	test.
-
-	* gcc.dg/torture/vec-cvt-1.c: Enable flttointtestui test.
-
-	* gcc.dg/torture/vec-cvt-1.c: New test.
-
-2011-11-04  Eric Botcazou  <ebotcazou@adacore.com>
-
-	* gnat.dg/specs/private1[-sub].ads: New test.
-
-2011-11-04  Mikael Morin  <mikael@gcc.gnu.org>
-
-	PR fortran/43829
-	* gfortran.dg/function_optimize_7.f90: Disable sum inlining.
-	* gfortran.dg/inline_sum_1.f90: New.
-	* gfortran.dg/inline_sum_2.f90: New.
-	* gfortran.dg/inline_sum_bounds_check_1.f90: New.
-	* gfortran.dg/inline_sum_bounds_check_2.f90: New.
-	* gfortran.dg/inline_product_1.f90: New.
-
-2011-11-03  Tobias Burnus  <burnus@net-b.de>
-
-	PR fortran/50933
-	* gfortran.dg/bind_c_dts_5.f90: New.
-
-2011-11-03  Tobias Burnus  <burnus@net-b.de>
-
-	PR fortran/50960
-	* gfortran.dg/module_parameter_array_refs_2.f90: New.
-
-2011-11-03  Richard Guenther  <rguenther@suse.de>
-
-	PR middle-end/50079
-	* g++.dg/init/copy7.C: Remove testcase.
-
-2011-11-03  Martin Jambor  <mjambor@suse.cz>
-
-	* g++.dg/ipa/devirt-c-1.C: Add dump scans.
-	* g++.dg/ipa/devirt-c-2.C: Likewise.
-	* g++.dg/ipa/devirt-c-7.C: New test.
-	* g++.dg/ipa/devirt-c-8.C: Likewise.
-
-2011-11-03  Ira Rosen  <ira.rosen@linaro.org>
-
-	PR tree-optimization/50912
-	* gnat.dg/loop_optimization10.ad[sb]: New test.
-	* gnat.dg/loop_optimization10_pkg.ads: New helper.
-
-2011-11-02  Jason Merrill  <jason@redhat.com>
-
-	PR c++/50930
-	* g++.dg/cpp0x/nsdmi-list2.C: New.
-
-2011-11-02  Paolo Carlini  <paolo.carlini@oracle.com>
-
-	PR c++/50810
-	* g++.dg/cpp0x/warn_cxx0x2.C: New.
-	* g++.dg/cpp0x/warn_cxx0x3.C: Likewise.
-
-2011-11-02  Tom de Vries  <tom@codesourcery.com>
-
-	PR tree-optimization/50769
-	* gfortran.dg/pr50769.f90: New test.
-
-2011-11-02  Eric Botcazou  <ebotcazou@adacore.com>
-
-	* gcc.target/sparc/20111102-1.c: New test.
-
-2011-11-02  Paolo Carlini  <paolo.carlini@oracle.com>
-
-	PR c++/50956
-	* g++.dg/warn/Wcast-qual2.C: New.
-
-2011-11-02  Tom de Vries  <tom@codesourcery.com>
-
-	PR tree-optimization/50763
-	* g++.dg/pr50763-3.C: New test.
-
-2011-11-02  Tom de Vries  <tom@codesourcery.com>
-
-	PR tree-optimization/50672
-	* g++.dg/pr50672.C: New test.
-
-2011-11-02  Uros Bizjak  <ubizjak@gmail.com>
-
-	* gcc.target/i386/avx-cvt-2.c (dg-options): Add -mtune=generic.
-	* gcc.target/i386/avx2-cvt-2.c (dg-options): Ditto.
-	* gcc.target/i386/sse2-cvt-2.c (dg-options): Ditto.
-
-	* gcc.target/i386/vectorize4-avx.c (scan-assembler): Remove xfail.
-
-2011-11-02  Richard Guenther  <rguenther@suse.de>
-
-	PR tree-optimization/50902
-	* gcc.dg/torture/pr50902.c: New testcase.
-
-2010-11-02  Richard Guenther  <rguenther@suse.de>
-
-	PR tree-optimization/50890
-	* gcc.dg/torture/pr50890.c: New testcase.
-
-2011-11-01  Paolo Carlini  <paolo.carlini@oracle.com>
-
-	PR c++/44277
-	* g++.dg/warn/Wzero-as-null-pointer-constant-1.C: New.
-	* g++.dg/cpp0x/Wzero-as-null-pointer-constant-1.C: Likewise.
-
-2011-11-01  Tom de Vries  <tom@codesourcery.com>
-
-	PR tree-optimization/50908
-	* gcc.dg/pr50908.c: New test.
-	* gcc.dg/pr50908-2.c: Same.
-	* gcc.dg/pr50908-3.c: Same.
-
-2011-11-01  Ira Rosen  <ira.rosen@linaro.org>
-
-	* gcc.dg/vect/no-scevccp-outer-6-global.c: Expect to vectorize
-	the outer loop.  Remove comment.  Don't check for widen-mult.
-
-2011-10-31  Martin Jambor  <mjambor@suse.cz>
-
-	* gcc.dg/ipa/ipcp-4.c: New test.
-
-2011-10-31  Jakub Jelinek  <jakub@redhat.com>
-
-	* gcc.dg/vshift-3.c: New test.
-	* gcc.dg/vshift-4.c: New test.
-	* gcc.dg/vshift-5.c: New test.
-
-2011-10-31  Janne Blomqvist  <jb@gcc.gnu.org>
-
-	* gfortran.dg/inquire_5.f90: Update testcase to match the standard
-	and current implementation.
-
-2011-10-31  Paul Brook  <paul@codesourcery.com>
-
-	* gcc.dg/constructor-1.c: New test.
-
-2011-10-30  Steven G. Kargl  <kargl@gcc.gnu.org>
-
-	PR fortran/50753
-	* gfortran.dg/dshift_3.f90: New test.
-
-2011-10-30  John David Anglin  <dave.anglin@nrc-cnrc.gc.ca>
-
-	* gcc.dg/scal-to-vec2.c (dg-options): Add -fno-common to options on
-	hppa*-*-hpux*.
-	* gcc.dg/torture/vshuf-v8hi.c: Likewise.
-	* gcc.dg/torture/vshuf-v4si.c: Likewise.
-	* gcc.dg/torture/vshuf-v8si.c: Likewise.
-	* gcc.dg/torture/vshuf-v32qi.c: Likewise.
-	* gcc.dg/torture/vshuf-v4di.c: Likewise.
-	* gcc.dg/torture/vshuf-v2df.c: Likewise.
-	* gcc.dg/torture/vshuf-v16qi.c: Likewise.
-	* gcc.dg/torture/vshuf-v4sf.c: Likewise.
-	* gcc.dg/torture/vshuf-v8sf.c: Likewise.
-	* gcc.dg/torture/vshuf-v2di.c: Likewise.
-	* gcc.dg/torture/vshuf-v16hi.c: Likewise.
-	* gcc.dg/torture/vshuf-v4df.c: Likewise.
-	* gcc.dg/tree-ssa/ssa-fre-31.c: Likewise.
-	* gcc.dg/tree-ssa/ssa-fre-33.c: Likewise.
-	* gcc.dg/tree-ssa/ssa-fre-34.c: Likewise.
-	* gcc.dg/vector-compare-2.c: Likewise.
-
-2011-10-29  Paolo Carlini  <paolo.carlini@oracle.com>
-
-	PR c++/50901
-	* g++.dg/cpp0x/pr50901.C: New.
-
-2011-10-29  Uros Bizjak  <ubizjak@gmail.com>
-
-	* gcc.target/i386/fma-check.h (main): Use return 0 instead of exit (0).
-	* gcc.target/i386/fma4-check.h (main): Ditto.
-	* gcc.target/i386/xop-check.h (main): Ditto.
-
-2011-10-28  Paolo Carlini  <paolo.carlini@oracle.com>
-
-	Revert:
-	2011-10-28  Paolo Carlini  <paolo.carlini@oracle.com>
-
-	PR c++/50864
-	* g++.dg/template/crash109.C: New.
-
-2011-10-28  Jason Merrill  <jason@redhat.com>
-
-	* c-c++-common/dfp/pr33466.c: Adjust for user-defined literals.
-
-2011-10-28  Paolo Carlini  <paolo.carlini@oracle.com>
-
-	PR c++/50864
-	* g++.dg/template/crash109.C: New.
-
-2011-10-28  Steven G. Kargl  <kargl@gcc.gnu.org>
-
-	* gfortran.dg/nearest_5.f90: New test.
-
-2011-10-28  Jakub Jelinek  <jakub@redhat.com>
-
-	* gcc.dg/vshift-1.c: New test.
-	* gcc.dg/vshift-2.c: New test.
-	* gcc.target/i386/xop-vshift-1.c: New test.
-	* gcc.target/i386/xop-vshift-2.c: New test.
-	* gcc.target/i386/avx2-vshift-1.c: New test.
-
-2011-10-28  Chung-Lin Tang  <cltang@codesourcery.com>
-
-	PR rtl-optimization/49720
-	* g++.dg/torture/pr49720.C: New test.
-
-2011-10-27  David S. Miller  <davem@davemloft.net>
-
-	* gcc.target/sparc/setcc-3.c: New test.
-
-2011-10-27  Roberto Agostino Vitillo  <ravitillo@lbl.gov>
-
-	PR c++/30066
-	* g++.dg/ext/visibility/fvisibility-inlines-hidden-4.C: New test.
-
-2011-10-27  Jakub Jelinek  <jakub@redhat.com>
-
-	* gcc.target/i386/sse2-cvt-1.c: New test.
-	* gcc.target/i386/sse2-cvt-2.c: New test.
-	* gcc.target/i386/avx-cvt-1.c: New test.
-	* gcc.target/i386/avx-cvt-2.c: New test.
-	* gcc.target/i386/avx2-cvt-1.c: New test.
-	* gcc.target/i386/avx2-cvt-2.c: New test.
-
-2011-10-27  Martin Jambor  <mjambor@suse.cz>
-
-	* g++.dg/tree-ssa/pr45605.C: Scan fre1 dump and unxfail.
-
-2011-10-27  Uros Bizjak  <ubizjak@gmail.com>
-	    Steven G. Kargl  <kargl@gcc.gnu.org>
-
-	PR target/50875
-	* gfortran.dg/pr50875.f90: New test.
-
-2011-10-26  David S. Miller  <davem@davemloft.net>
-
-	* gcc.target/sparc/fmaf-1.c: New test.
-
-	* gcc.target/sparc/setcc-1.c: New test.
-	* gcc.target/sparc/setcc-2.c: New test.
-
-2011-10-26  Joseph Myers  <joseph@codesourcery.com>
-
-	* gcc.dg/tls/thr-cse-1.c: For i?86-*-mingw*, check for multiple calls.
-
-2011-10-26  Joseph Myers  <joseph@codesourcery.com>
-
-	* gcc.dg/graphite/run-id-1.c: Pass -Wl,--stack,12582912 option for
-	Windows targets.
-
-2011-10-26  Joseph Myers  <joseph@codesourcery.com>
-
-	* gcc.target/i386/pr37843-4.c: Allow for leading underscores on
-	symbol names.
-
-2011-10-26  Joseph Myers  <joseph@codesourcery.com>
-
-	* gcc.target/i386/pad-4.c: Skip for Windows targets.
-
-2011-10-26  Eric Botcazou  <ebotcazou@adacore.com>
-
-	* gnat.dg/specs/discr1.ads: New test.
-	* gnat.dg/specs/discr1_pkg.ads: New helper.
-
-2011-10-26  Eric Botcazou  <ebotcazou@adacore.com>
-
-	* gnat.dg/specs/unchecked_union.ads: Rename to...
-	* gnat.dg/specs/unchecked_union1.ads: ...this.
-	* gnat.dg/specs/unchecked_union2.ads: New test.
-
-2011-10-26  Eric Botcazou  <ebotcazou@adacore.com>
-
-	* gnat.dg/specs/atomic1.ads: New test.
-
-2011-10-26  Ed Smith-Rowland  <3dw4rd@verizon.net>
-
-	Implement C++11 user-defined literals.
-	* g++.dg/cpp0x/udlit-addr.C: New.
-	* g++.dg/cpp0x/udlit-args.C: New.
-	* g++.dg/cpp0x/udlit-args-neg.C: New.
-	* g++.dg/cpp0x/udlit-clink-neg.C: New.
-	* g++.dg/cpp0x/udlit-concat.C: New.
-	* g++.dg/cpp0x/udlit-concat-neg.C: New.
-	* g++.dg/cpp0x/udlit-constexpr.C: New.
-	* g++.dg/cpp0x/udlit-cpp98-neg.C: New.
-	* g++.dg/cpp0x/udlit-declare-neg.C: New.
-	* g++.dg/cpp0x/udlit-friend.C: New.
-	* g++.dg/cpp0x/udlit-general.C: New.
-	* g++.dg/cpp0x/udlit-inline.C: New.
-	* g++.dg/cpp0x/udlit-linkage-neg.C: New.
-	* g++.dg/cpp0x/udlit-member-neg.C: New.
-	* g++.dg/cpp0x/udlit-namespace.C: New.
-	* g++.dg/cpp0x/udlit-nofunc-neg.C: New.
-	* g++.dg/cpp0x/udlit-nonempty-str-neg.C: New.
-	* g++.dg/cpp0x/udlit-nospace-neg.C: New.
-	* g++.dg/cpp0x/udlit-nosuffix-neg.C: New.
-	* g++.dg/cpp0x/udlit-nounder-neg.C: New.
-	* g++.dg/cpp0x/udlit-operator-neg.C: New.
-	* g++.dg/cpp0x/udlit-raw-str.C: New.
-	* g++.dg/cpp0x/udlit-shadow-neg.C: New.
-	* g++.dg/cpp0x/udlit-suffix-neg.C: New.
-	* g++.dg/cpp0x/udlit-systemheader.C: New.
-	* g++.dg/cpp0x/udlit-template.C: New.
-	* g++.dg/cpp0x/udlit-tmpl-arg.C: New.
-	* g++.dg/cpp0x/udlit-tmpl-arg-neg.C: New.
-	* g++.dg/cpp0x/udlit-tmpl-parms.C: New.
-	* g++.dg/cpp0x/udlit-tmpl-parms-neg.C: New.
-	* g++.dg/cpp0x/udlit_system_header: New.
-
-2011-10-26  Paolo Carlini  <paolo.carlini@oracle.com>
-
-	PR c++/50870
-	* g++.dg/cpp0x/decltype34.C: New.
-
-2011-10-26  Tom de Vries <tom@codesourcery.com>
-
-	* gcc.c-torture/unsorted/HIcmp.c: Fix unaligned pointer.
-	* gcc.c-torture/unsorted/HIset.c: Same.
-	* gcc.c-torture/unsorted/SIcmp.c: Same.
-	* gcc.c-torture/unsorted/SIset.c: Same.
-	* gcc.c-torture/unsorted/SFset.c: Same.
-	* gcc.c-torture/unsorted/UHIcmp.c: Same.
-	* gcc.c-torture/unsorted/USIcmp.c: Same.
-	* gcc.c-torture/unsorted/DFcmp.c: Same.
-
-2011-10-26  Jakub Jelinek  <jakub@redhat.com>
-
-	* gcc.target/i386/avx2-i32gatherd-1.c: Adjust scan-assembler regex
-	to work also with -masm=intel and additionally test the xmm vs. ymm
-	register type combination on mask/dest and in vsib.
-	* gcc.target/i386/avx2-i32gatherd256-1.c: Likewise.
-	* gcc.target/i386/avx2-i32gatherd256-3.c: Likewise.
-	* gcc.target/i386/avx2-i32gatherd-3.c: Likewise.
-	* gcc.target/i386/avx2-i32gatherpd-1.c: Likewise.
-	* gcc.target/i386/avx2-i32gatherpd256-1.c: Likewise.
-	* gcc.target/i386/avx2-i32gatherpd256-3.c: Likewise.
-	* gcc.target/i386/avx2-i32gatherpd-3.c: Likewise.
-	* gcc.target/i386/avx2-i32gatherps-1.c: Likewise.
-	* gcc.target/i386/avx2-i32gatherps256-1.c: Likewise.
-	* gcc.target/i386/avx2-i32gatherps256-3.c: Likewise.
-	* gcc.target/i386/avx2-i32gatherps-3.c: Likewise.
-	* gcc.target/i386/avx2-i32gatherq-1.c: Likewise.
-	* gcc.target/i386/avx2-i32gatherq256-1.c: Likewise.
-	* gcc.target/i386/avx2-i32gatherq256-3.c: Likewise.
-	* gcc.target/i386/avx2-i32gatherq-3.c: Likewise.
-	* gcc.target/i386/avx2-i64gatherd-1.c: Likewise.
-	* gcc.target/i386/avx2-i64gatherd256-1.c: Likewise.
-	* gcc.target/i386/avx2-i64gatherd256-3.c: Likewise.
-	* gcc.target/i386/avx2-i64gatherd-3.c: Likewise.
-	* gcc.target/i386/avx2-i64gatherpd-1.c: Likewise.
-	* gcc.target/i386/avx2-i64gatherpd256-1.c: Likewise.
-	* gcc.target/i386/avx2-i64gatherpd256-3.c: Likewise.
-	* gcc.target/i386/avx2-i64gatherpd-3.c: Likewise.
-	* gcc.target/i386/avx2-i64gatherps-1.c: Likewise.
-	* gcc.target/i386/avx2-i64gatherps256-1.c: Likewise.
-	* gcc.target/i386/avx2-i64gatherps256-3.c: Likewise.
-	* gcc.target/i386/avx2-i64gatherps-3.c: Likewise.
-	* gcc.target/i386/avx2-i64gatherq-1.c: Likewise.
-	* gcc.target/i386/avx2-i64gatherq256-1.c: Likewise.
-	* gcc.target/i386/avx2-i64gatherq256-3.c: Likewise.
-	* gcc.target/i386/avx2-i64gatherq-3.c: Likewise.
-
-2011-10-26  Tom de Vries  <tom@codesourcery.com>
-
-	PR tree-optimization/50763
-	* gcc.dg/pr50763-2.c: New test.
-
-2011-10-25  Joseph Myers  <joseph@codesourcery.com>
-
-	* gcc.dg/format/ms_c90-printf-1.c, gcc.dg/format/ms_c90-scanf-1.c:
-	Update expected messages.
-
-2011-10-25  Eric Botcazou  <ebotcazou@adacore.com>
-
-	* gcc.dg/vect/slp-multitypes-2.c: Do not XFAIL on SPARC 32-bit.
-
-2011-10-25  Jason Merrill  <jason@redhat.com>
-
-	PR c++/50866
-	* g++.dg/init/aggr7.C: New.
-
-	PR c++/49996
-	* g++.dg/cpp0x/initlist59.C: New.
-
-2011-10-25  Paolo Carlini  <paolo.carlini@oracle.com>
-
-	PR c++/50858
-	* g++.dg/overload/operator5.C: New.
-
-2011-10-25  Paolo Carlini  <paolo.carlini@oracle.com>
-
-	PR c++/50861
-	* g++.dg/template/crash108.C: New.
-
-2011-10-25  Jakub Jelinek  <jakub@redhat.com>
-
-	PR tree-optimization/50596
-	* gcc.dg/vect/vect-cond-10.c: New test.
-
-2011-10-24  Joey Ye  <joey.ye@arm.com>
-
-	* gcc.target/arm/pr42575.c: Remove architecture option.
-
-2011-10-24  David S. Miller  <davem@davemloft.net>
-
-	* gcc.target/sparc/vis3move-1.c: New test.
-	* gcc.target/sparc/vis3move-2.c: New test.
-	* gcc.target/sparc/vis3move-3.c: New test.
-
-2011-10-24  Andreas Krebbel  <Andreas.Krebbel@de.ibm.com>
-
-	* gcc.dg/strlenopt-22.c: New testcase.
-	* gcc.dg/strlenopt-4.c: Change scan value for s390(x).
-
-2011-10-24  Uros Bizjak  <ubizjak@gmail.com>
-
-	* gcc.target/i386/sse-5.c (dg-options): Add -mno-sse.
-	Remove -march=i386.
-	(dg-skip-if): Remove.
-	* gcc.target/i386/funcspec-1.c: Ditto.
-	* gcc.target/i386/funcspec-3.c (dg-options): Add -mno-sse3.
-
-2011-10-24  Richard Guenther  <rguenther@suse.de>
-
-	* gcc.dg/vect/vect-bool-1.c: New testcase.
-
-2011-10-24  Richard Guenther  <rguenther@suse.de>
-
-	PR tree-optimization/50838
-	* gcc.dg/torture/pr50838.c: New testcase.
-
-2011-10-24  Ira Rosen  <ira.rosen@linaro.org>
-
-	PR tree-optimization/50730
-	* gcc.dg/vect/no-tree-sra-bb-slp-pr50730.c: New test.
-	* gcc.dg/vect/vect.exp: Run no-tree-sra-bb-slp* tests with
-	-fno-tree-sra and SLP flags.
-
-2011-10-23  Paolo Carlini  <paolo.carlini@oracle.com>
-
-	PR c++/50841
-	Revert:
-	2011-10-23  Paolo Carlini  <paolo.carlini@oracle.com>
-
-	PR c++/50810
-	* g++.dg/cpp0x/warn_cxx0x2.C: New.
-	* g++.dg/cpp0x/warn_cxx0x3.C: Likewise.
-
-2011-10-23  Paolo Carlini  <paolo.carlini@oracle.com>
-
-	PR c++/50810
-	* g++.dg/cpp0x/warn_cxx0x2.C: New.
-	* g++.dg/cpp0x/warn_cxx0x3.C: Likewise.
-
-2011-10-23  Tom de Vries  <tom@codesourcery.com>
-
-	PR tree-optimization/50763
-	* gcc.dg/pr50763.c: New test.
-
-2011-10-23  Uros Bizjak  <ubizjak@gmail.com>
-
-	PR target/50788
-	* gcc.target/i386/pr50788.c: New test.
-
-2011-10-23  Ira Rosen  <ira.rosen@linaro.org>
-
-	PR tree-optimization/50819
-	* g++.dg/vect/vect.exp: Set target dependent flags for slp-* tests.
-	* g++.dg/vect/slp-pr50819.cc: New test.
-
-2011-10-21  Paolo Carlini  <paolo.carlini@oracle.com>
-
-	PR c++/45385
-	* g++.dg/warn/Wconversion4.C: New.
-
-2011-10-21  Jakub Jelinek  <jakub@redhat.com>
-
-	PR target/50813
-	* gcc.dg/torture/vshuf-32.inc: Add broadcast permutation
-	from element other than first and reverse permutation.
-	* gcc.dg/torture/vshuf-16.inc: Likewise.
-	* gcc.dg/torture/vshuf-8.inc: Likewise.
-	* gcc.dg/torture/vshuf-4.inc: Likewise.
-
-2011-10-21  Paolo Carlini  <paolo.carlini@oracle.com>
-
-	PR c++/31423
-	* g++.dg/parse/error43.C: New.
-	* g++.dg/parse/error44.C: Likewise.
-
-2011-10-21  H.J. Lu  <hongjiu.lu@intel.com>
-	    Kirill Yukhin  <kirill.yukhin@intel.com>
-
-	PR target/50740
-	* gcc.target/i386/avx2-check.h (main): Check CPUID level correctly.
-	* gcc.target/i386/bmi2-check.h: Ditto.
-
-2011-10-21  Ville Voutilainen  <ville.voutilainen@gmail.com>
-
-	PR c++/50811
-	* g++.dg/cpp0x/override2.C: Add test.
-
-2011-10-21  Rainer Orth  <ro@CeBiTec.Uni-Bielefeld.DE>
-
-	* lib/gcc-dg.exp (GCC_UNDER_TEST): Set before calling
-	check_linker_plugin_available.
-
-2011-10-21  Kai Tietz  <ktietz@redhat.com>
-
-	* gcc.target/i386/branch-cost1.c: New test.
-	* gcc.target/i386/branch-cost2.c: New test.
-	* gcc.target/i386/branch-cost3.c: New test.
-	* gcc.target/i386/branch-cost4.c: New test.
-
-2011-10-20  Steve Ellcey  <sje@cup.hp.com>
-
-	* gcc.dg/vect/vect-120.c: Add vect_floatint_cvt requirement.
-
-2011-10-20  Steve Ellcey  <sje@cup.hp.com>
-
-	PR testsuite/50722
-	* gcc.dg/pr49994-3.c: Skip on HP-UX.
-
-2011-10-20  Joseph Myers  <joseph@codesourcery.com>
-
-	* gcc.dg/lto/pr46940_0.c (ASMNAME, ASMNAME2, STRING): Define.
-	(_moz_foo, EXT__foo): Use ASMNAME.
-
-2011-10-20  Joseph Myers  <joseph@codesourcery.com>
-
-	* lib/lto.exp (lto-execute): Use .exe suffix for test executable
-	names.
-
-2011-10-20  Kirill Yukhin  <kirill.yukhin@intel.com>
-
-	PR target/50766
-	* gcc.target/i386/pr50766.c: New test.
-
-2011-10-20  Jason Merrill  <jason@redhat.com>
-
-	PR c++/41449
-	* g++.dg/eh/partial1.C: New.
-
-2011-10-20  Richard Henderson  <rth@redhat.com>
-
-	* gcc.target/i386/vperm-v2df.c, gcc.target/i386/vperm-v2di.c,
-	gcc.target/i386/vperm-v4sf-1.c, gcc.target/i386/vperm-v4sf-2.c,
-	gcc.target/i386/vperm-v4si-1.c, gcc.target/i386/vperm-v4si-2.c:
-	Use __builtin_shuffle.
-
-2011-10-20  Steven G. Kargl  <kargl@gcc.gnu.org>
-
-	PR fortran/50514
-	* gfortran.dg/ishft_3.f90:  Update test.
-
-2011-10-20  Steven G. Kargl  <kargl@gcc.gnu.org>
-
-	PR fortran/50524
-	* gfortran.dg/substring_integer_index.f90: New test.
-
-2011-10-20  Steven G. Kargl  <kargl@gcc.gnu.org>
-
-	* gfortran.dg/format_string.f: New test.
-
-2011-10-20  Uros Bizjak  <ubizjak@gmail.com>
-
-	* gcc.dg/ipa/ipa-sra-2.c: Add dg-require-effective-target
-	non_strict_align.
-	* gcc.dg/ipa/ipa-sra-6.c: Ditto.
-
-2011-10-20  Joseph Myers  <joseph@codesourcery.com>
-
-	* gcc.target/i386/pr40906-1.c, gcc.target/i386/pr40906-2.c,
-	gcc.target/i386/pr46226.c: Do not use
-	-mno-accumulate-outgoing-args.
-
-2011-10-20  Joseph Myers  <joseph@codesourcery.com>
-
-	* gcc.dg/tree-prof/val-prof-7.c: Declare bzero instead of
-	including <strings.h>.
-
-2011-10-19  Jan Hubicka  <jh@suse.cz>
-
-	* lib/lto.exp (lto_init): Test slim lto and no-linker-plugin path.
-	* lib/gcc-dg.exp (check_effective_target_lto): Likewise.
-	* lib/c-torture.exp: Likewise.
-	* gcc.c-torture/execute/builtins/strstr-asm.c: Force fat LTO.
-	* gcc.c-torture/compile/sync-1.c: Likewise.
-	* gcc.c-torture/compile/sync-1.c: Likewise.
-	* gcc.c-torture/compile/sync-3.c: Likewise.
-	* gcc.dg/noncompile/invalid_asm.c: Likewise.
-	* gcc.dg/noncompile/920507-1.c: Likewise.
-	* gcc.dg/torture/pr36400.c: Likewise.
-	* g++.dg/torture/pr34850.C: Likewise.
-
-2011-10-20  Eric Botcazou  <ebotcazou@adacore.com>
-
-	* gnat.dg/source_ref1.adb: New test.
-	* gnat.dg/source_ref2.adb: Likewise.
-
-2011-10-19  Paolo Carlini  <paolo.carlini@oracle.com>
-
-	PR c++/13657
-	* g++.dg/parse/error42.C: New.
-	* g++.old-deja/g++.other/ptrmem7.C: Tweak dg-errors.
-
-2011-10-19  Jason Merrill  <jason@redhat.com>
-
-	PR c++/50793
-	* g++.dg/init/value9.C: New.
-
-2011-10-19  Jakub Jelinek  <jakub@redhat.com>
-
-	* gcc.dg/torture/vshuf-32.inc: Add interleave permutations.
-	* gcc.dg/torture/vshuf-16.inc: Likewise.
-	* gcc.dg/torture/vshuf-8.inc: Likewise.
-	* gcc.dg/torture/vshuf-4.inc: Likewise.
-
-2011-10-19  Janus Weil  <janus@gcc.gnu.org>
-
-	PR fortran/47023
-	* gfortran.dg/sizeof_proc.f90: New.
-
-2011-10-19  Joseph Myers  <joseph@codesourcery.com>
-
-	* g++.dg/compat/struct-layout-1_generate.c: Also pass -mno-mmx
-	-Wno-abi for i?86-*-mingw32* x86_64-*-mingw32* i?86-*-cygwin*.
-
-2011-10-19  Uros Bizjak  <ubizjak@gmail.com>
-
-	PR testsuite/50796
-	* gcc.dg/plugin/plugindir?.c Update dg-prune-output.
-
-2011-10-19  Jason Merrill  <jason@redhat.com>
-
-	PR c++/50787
-	* g++.dg/init/ref20.C: New.
-
-2011-10-19  Kai Tietz  <ktietz@redhat.com>
-
-	PR middle-end/50795
-	* gcc.dg/tree-ssa/builtin-expect-1.c: Adjust test.
-	* gcc.dg/tree-ssa/builtin-expect-2.c: Adjust test.
-	* gcc.dg/tree-ssa/builtin-expect-3.c: Adjust test.
-	* gcc.dg/tree-ssa/builtin-expect-4.c: Adjust test.
-	* gcc.dg/tree-ssa/builtin-expect-5.c: Adjust test.
-
-2011-10-19  Richard Guenther  <rguenther@suse.de>
-
-	PR middle-end/50768
-	* gcc.dg/torture/pr50768.c: New testcase.
-
-2011-10-19  Alexander Monakov  <amonakov@ispras.ru>
-
-	PR rtl-optimization/50340
-	* gcc.dg/pr50340.c: New.
-
-2011-10-18  Andrew Stubbs  <ams@codesourcery.com>
-
-	PR tree-optimization/50717
-
-	* gcc.dg/pr50717-1.c: New file.
-	* gcc.target/arm/wmul-12.c: Correct types.
-	* gcc.target/arm/wmul-8.c: Correct types.
-
-2011-10-18  Jason Merrill  <jason@redhat.com>
-
-	PR c++/50531
-	* g++.dg/cpp0x/defaulted32.C: New.
-
-	PR c++/50742
-	* g++.dg/lookup/using23.C: New.
-
-	PR c++/50500
-	* g++.dg/cpp0x/implicit12.C: New.
-	* g++.dg/cpp0x/defaulted20.C: Adjust.
-	* g++.dg/cpp0x/defaulted21.C: Adjust.
-	* g++.dg/cpp0x/implicit-copy.C: Adjust.
-	* g++.dg/cpp0x/implicit4.C: Adjust.
-	* g++.dg/cpp0x/implicit5.C: Adjust.
-	* g++.dg/cpp0x/implicit8.C: Adjust.
-	* g++.dg/cpp0x/lambda/lambda-ice2.C: Adjust.
-	* g++.dg/cpp0x/not_special.C: Adjust.
-	* g++.dg/cpp0x/rv-trivial-bug.C: Adjust.
-	* g++.dg/cpp0x/rv1n.C: Adjust.
-	* g++.dg/cpp0x/rv2n.C: Adjust.
-	* g++.dg/cpp0x/rv3n.C: Adjust.
-	* g++.dg/cpp0x/rv4n.C: Adjust.
-	* g++.dg/cpp0x/rv5n.C: Adjust.
-	* g++.dg/cpp0x/rv6n.C: Adjust.
-	* g++.dg/cpp0x/rv7n.C: Adjust.
-
-2011-10-18  Kirill Yukhin  <kirill.yukhin@intel.com>
-
-	* gcc.target/i386/avx2-vpop-check.h: New header.
-	* gcc.target/i386/avx2-vpaddd-3.c: New test.
-	* gcc.target/i386/avx2-vpaddw-3.c: Ditto.
-	* gcc.target/i386/avx2-vpaddb-3.c: Ditto.
-	* gcc.target/i386/avx2-vpaddq-3.c: Ditto.
-	* gcc.target/i386/avx2-vpand-3.c: Ditto.
-	* gcc.target/i386/avx2-vpmulld-3.c: Ditto.
-	* gcc.target/i386/avx2-vpmullw-3.c: Ditto.
-	* gcc.target/i386/avx2-vpsrad-3.c: Ditto.
-	* gcc.target/i386/avx2-vpsraw-3.c: Ditto.
-	* gcc.target/i386/avx2-vpsrld-3.c: Ditto.
-	* gcc.target/i386/avx2-vpsrlw-3.c: Ditto.
-	* gcc.target/i386/avx2-vpsubb-3.c: Ditto.
-	* gcc.target/i386/avx2-vpsubd-3.c: Ditto.
-	* gcc.target/i386/avx2-vpsubq-3.c: Ditto.
-	* gcc.target/i386/avx2-vpsubw-3.c: Ditto.
-
-2011-10-18  Mikael Morin  <mikael@gcc.gnu.org>
-
-	PR fortran/50420
-	* gfortran.dg/coarray_subobject_1.f90: New test.
-	* gfortran.dg/coarray/subobject_1.f90: New test.
-
-2011-10-18  Alexander Monakov  <amonakov@ispras.ru>
-
-	PR rtl-optimization/50205
-	* gcc.dg/pr50205.c: New.
-
-2011-10-18  Richard Guenther  <rguenther@suse.de>
-
-	PR tree-optimization/50767
-	* gcc.dg/torture/pr50767.c: New testcase.
-
-2011-10-18  Julian Brown  <julian@codesourcery.com>
-
-	* lib/target-supports.exp (check_effective_target_arm_unaligned): New.
-	* gcc.target/arm/unaligned-memcpy-1.c: New.
-	* gcc.target/arm/unaligned-memcpy-2.c: New.
-	* gcc.target/arm/unaligned-memcpy-3.c: New.
-	* gcc.target/arm/unaligned-memcpy-4.c: New.
-
-2011-10-18  Janus Weil  <janus@gcc.gnu.org>
-
-	PR fortran/47023
-	* gfortran.dg/iso_c_binding_class.f03: New.
-
-2011-10-18  Ira Rosen  <ira.rosen@linaro.org>
-
-	* testsuite/lib/target-supports.exp
-	(check_effective_target_vect_widen_shift): New.
-	* gcc.dg/vect/vect-widen-shift-s16.c: New.
-	* gcc.dg/vect/vect-widen-shift-s8.c: New.
-	* gcc.dg/vect/vect-widen-shift-u16.c: New.
-	* gcc.dg/vect/vect-widen-shift-u8.c: New.
-
-2011-10-18  Richard Guenther  <rguenther@suse.de>
-
-	* gcc.dg/torture/restrict-1.c: New testcase.
-
-2011-10-17  Michael Spertus  <mike_spertus@symantec.com>
-
-	* g++.dg/ext/bases.C: New test.
-
-2011-10-17  David S. Miller  <davem@davemloft.net>
-
-	* gcc.target/sparc/fand.c: Remove __LP64__ ifdefs and expect
-	all operations to emit VIS instructions.
-	* gcc.target/sparc/fandnot.c: Likewise.
-	* gcc.target/sparc/fnot.c: Likewise.
-	* gcc.target/sparc/for.c: Likewise.
-	* gcc.target/sparc/fornot.c: Likewise.
-	* gcc.target/sparc/fxnor.c: Likewise.
-	* gcc.target/sparc/fxor.c: Likewise.
-	* gcc.target/sparc/combined-1.c: Revert change to use -O2, no longer
-	needed.
-
-2011-10-17  Jakub Jelinek  <jakub@redhat.com>
-
-	* gcc.c-torture/execute/vshuf-v16hi.c: New test.
-	* gcc.dg/torture/vshuf-16.inc: New file.
-	* gcc.dg/torture/vshuf-2.inc: New file.
-	* gcc.dg/torture/vshuf-32.inc: New file.
-	* gcc.dg/torture/vshuf-4.inc: New file.
-	* gcc.dg/torture/vshuf-8.inc: New file.
-	* gcc.dg/torture/vshuf-main.inc: New file.
-	* gcc.dg/torture/vshuf-v16hi.c: New test.
-	* gcc.dg/torture/vshuf-v16qi.c: New test.
-	* gcc.dg/torture/vshuf-v2df.c: New test.
-	* gcc.dg/torture/vshuf-v2di.c: New test.
-	* gcc.dg/torture/vshuf-v2sf.c: New test.
-	* gcc.dg/torture/vshuf-v2si.c: New test.
-	* gcc.dg/torture/vshuf-v32qi.c: New test.
-	* gcc.dg/torture/vshuf-v4df.c: New test.
-	* gcc.dg/torture/vshuf-v4di.c: New test.
-	* gcc.dg/torture/vshuf-v4hi.c: New test.
-	* gcc.dg/torture/vshuf-v4sf.c: New test.
-	* gcc.dg/torture/vshuf-v4si.c: New test.
-	* gcc.dg/torture/vshuf-v8hi.c: New test.
-	* gcc.dg/torture/vshuf-v8qi.c: New test.
-	* gcc.dg/torture/vshuf-v8sf.c: New test.
-	* gcc.dg/torture/vshuf-v8si.c: New test.
-
-2011-10-17  Ira Rosen  <ira.rosen@linaro.org>
-
-	PR tree-optimization/50746
-	* gcc.dg/vect/vect-114.c: Remove vect_hw_misalign.
-
-2011-10-17  Jason Merrill  <jason@redhat.com>
-
-	PR c++/50736
-	* g++.dg/cpp0x/lambda/lambda-capture-neg.C: New.
-
-2011-10-17  Paolo Carlini  <paolo.carlini@oracle.com>
-
-	PR c++/44524
-	* g++.dg/parse/error41.C: New.
-	* g++.dg/parse/error20.C: Adjust.
-
-2011-10-17  Paolo Carlini  <paolo.carlini@oracle.com>
-
-	PR c++/50757
-	* g++.dg/warn/format7.C: New.
-	* obj-c++.dg/warn7.mm: Likewise.
-
-2011-10-17  Richard Guenther  <rguenther@suse.de>
-
-	PR tree-optimization/50729
-	* gcc.dg/torture/pr50729.c: New testcase.
-
-2011-10-15  Tom Tromey  <tromey@redhat.com>
-	    Dodji Seketeli  <dodji@redhat.com>
-
-	* lib/prune.exp (prune_gcc_output):  Prune output referring to
-	included files.
-	* gcc.dg/cpp/macro-exp-tracking-1.c: New test.
-	* gcc.dg/cpp/macro-exp-tracking-2.c: Likewise.
-	* gcc.dg/cpp/macro-exp-tracking-3.c: Likewise.
-	* gcc.dg/cpp/pragma-diagnostic-2.c: Likewise.
-
-2011-10-15  Tom Tromey  <tromey@redhat.com>
-	    Dodji Seketeli  <dodji@redhat.com>
-
-	* gcc.dg/cpp/pragma-diagnostic-1.c: New test.
-
-2011-10-17  Paolo Carlini  <paolo.carlini@oracle.com>
-
-	PR c++/48489
-	* g++.dg/inherit/error5.C: New.
-
-2011-10-17  Janus Weil  <janus@gcc.gnu.org>
-
-	PR fortran/47023
-	PR fortran/50752
-	* gfortran.dg/kind_tests_4.f90: New.
-
-2011-10-17  Ira Rosen  <ira.rosen@linaro.org>
-
-	* gcc.dg/vect/vect-21.c: Expect the loops to get vectorized on
-	targets that support vector condition.
-
-2011-10-16  Janus Weil  <janus@gcc.gnu.org>
-
-	PR fortran/47023
-	* gfortran.dg/c_kind_tests_3.f03: New.
-
-2011-10-16  Janus Weil  <janus@gcc.gnu.org>
-
-	PR fortran/50547
-	* gfortran.dg/elemental_args_check_4.f90: New.
-
-2011-10-16  Ira Rosen  <ira.rosen@linaro.org>
-
-	PR tree-optimization/50727
-	* gcc.dg/vect/pr50727.c: New test.
-
-2011-10-16  Eric Botcazou  <ebotcazou@adacore.com>
-
-	* gcc.dg/vla-23.c: New test.
-
-2011-10-16  Jakub Jelinek  <jakub@redhat.com>
-
-	PR tree-optimization/50596
-	* gcc.dg/vect/vect-cond-9.c: New test.
-
-2011-10-16  Ira Rosen  <ira.rosen@linaro.org>
-
-	* gcc.dg/vect/bb-slp-29.c: New test.
-
-2011-10-15  Paolo Carlini  <paolo.carlini@oracle.com>
-
-	PR c++/50732
-	* g++.dg/ext/is_base_of_incomplete.C: New.
-	* g++.dg/ext/is_base_of_diagnostic.C: Adjust dg-errors.
-	* g++.dg/ext/unary_trait_incomplete.C: Likewise.
-
-2011-10-15  Eric Botcazou  <ebotcazou@adacore.com>
-
-	* gcc.target/sparc/combined-1.c: Compile at -O2.
-
-2011-10-15  Uros Bizjak  <ubizjak@gmail.com>
-
-	* gcc.target/i386/fma_float_?.c (dg-prune_output): Remove.
-	(dg-options): Add -Wno-attributes.
-	* gcc.target/i386/fma_double_?.c: Ditto.
-	* gcc.target/i386/fma_run_float_?.c: Ditto.
-	* gcc.target/i386/fma_run_double_?.c: Ditto.
-	* gcc.target/i386/l_fma_float_?.c: Dtto.
-	* gcc.target/i386/l_fma_double_?.c: Ditto.
-	* gcc.target/i386/l_fma_run_float_?.c: Ditto.
-	* gcc.target/i386/l_fma_run_double_?.c: Ditto.
-
-2011-10-15  Tobias Burnus  <burnus@net-b.de>
-
-	* gfortran.dg/bind_c_usage_23.f90: Change TR 29113 to TS 29113 in
-	the comments.
-	* gfortran.dg/bind_c_usage_24.f90: Ditto.
-	* gfortran.dg/rank_3.f90: Ditto.
-	* gfortran.dg/bind_c_usage_22.f90: Ditto, change -std=f2008tr to
-	-std=f2008ts in dg-options.
-	* gfortran.dg/rank_4.f90: Ditto.
-
-2011-10-15  Oleg Endo  <oleg.endo@t-online.de>
-
-	PR target/49263
-	* gcc.target/sh/pr49263.c: New.
-
-2011-10-14  Eric Botcazou  <ebotcazou@adacore.com>
-
-	* gnat.dg/specs/debug1.ads: Tweak.
-
-2011-10-14  Kai Tietz  <ktietz@redhat.com>
-
-	* gfortran.fortran-torture/compile/logical-2.f90: New test.
-
-2011-10-14  Jakub Jelinek  <jakub@redhat.com>
-
-	* gcc.target/i386/sse2-mul-1.c: New test.
-	* gcc.target/i386/sse4_1-mul-1.c: New test.
-	* gcc.target/i386/avx-mul-1.c: New test.
-	* gcc.target/i386/xop-mul-1.c: New test.
-	* gcc.target/i386/avx2-mul-1.c: New test.
-
-2011-10-14  Jason Merrill  <jason@redhat.com>
-
-	PR c++/50563
-	* g++.dg/cpp0x/nsdmi-list1.C: New.
-
-	PR c++/50707
-	* g++.dg/cpp0x/nsdmi-const1.C: New.
-
-2011-10-14  Janus Weil  <janus@gcc.gnu.org>
-
-	PR fortran/50570
-	* gfortran.dg/pointer_intent_5.f90: New.
-
-2011-10-14  Artjoms Sinkarovs  <artyom.shinkaroff@gmail.com>
-
-	* gcc.target/i386/warn-vect-op-3.c: Exclude 32-bit architectures.
-	* gcc.target/i386/warn-vect-op-1.c: Ditto.
-	* gcc.target/i386/warn-vect-op-2.c: Ditto.
-
-2011-10-14  Tobias Burnus  <burnus@net-b.de>
-
-	PR fortran/50718
-	* gfortran.dg/pointer_check_11.f90: New.
-	* gfortran.dg/pointer_check_12.f90: New.
-
-2011-10-14  Paolo Carlini  <paolo.carlini@oracle.com>
-
-	PR c++/38174
-	* g++.dg/overload/operator4.C: New.
-
-2011-10-14  David Alan Gilbert  <david.gilbert@linaro.org>
-
-	* gcc.dg/di-longlong64-sync-1.c: New test.
-	* gcc.dg/di-sync-multithread.c: New test.
-	* gcc.target/arm/di-longlong64-sync-withhelpers.c: New test.
-	* gcc.target/arm/di-longlong64-sync-withldrexd.c: New test.
-	* lib/target-supports.exp: (arm_arch_*_ok): Series of effective-target
-	tests for v5, v6, v6k, and v7-a, and add-options helpers.
-	(check_effective_target_arm_arm_ok): New helper.
-	(check_effective_target_sync_longlong): New helper.
-
-2011-10-14  Richard Guenther  <rguenther@suse.de>
-
-	PR tree-optimization/50723
-	* gcc.dg/torture/pr50723.c: New testcase.
-
-2011-10-14  Paolo Carlini  <paolo.carlini@oracle.com>
-
-	PR c++/17212
-	* g++.dg/warn/format6.C: New.
-	* obj-c++.dg/warn6.mm: Likewise.
-
-2011-10-13  Richard Henderson  <rth@redhat.com>
-
-	* lib/target-supports.exp (check_effective_target_vect_shift_scalar):
-	Delete.
-	* gcc.dg/vect/vec-scal-opt.c: Don't test vect_shift_scalar.
-	* gcc.dg/vect/vec-scal-opt1.c: Likewise.
-	* gcc.dg/vect/vec-scal-opt2.c: Likewise.
-
-2011-10-13  Jason Merrill  <jason@redhat.com>
-
-	PR c++/50614
-	* g++.dg/cpp0x/nsdmi-template2.C: New.
-
-	PR c++/50437
-	* g++.dg/cpp0x/lambda/lambda-auto1.C: New.
-
-	PR c++/50618
-	* g++.dg/init/vbase1.C: New.
-
-2011-10-13  Jakub Jelinek  <jakub@redhat.com>
-
-	* gcc.target/i386/sse4_1-phminposuw-2.c: New test.
-	* gcc.target/i386/sse4_1-phminposuw-3.c: New test.
-	* gcc.target/i386/avx-vphminposuw-2.c: New test.
-	* gcc.target/i386/avx-vphminposuw-3.c: New test.
-
-2011-10-13  H.J. Lu  <hongjiu.lu@intel.com>
-
-	* gcc.target/i386/pr50712.c: Check ia32 instead of ilp32.
-
-2011-10-13  Eric Botcazou  <ebotcazou@adacore.com>
-
-	* gcc.dg/builtins-67.c: Guard iround and irint with HAVE_C99_RUNTIME.
-
-2011-10-13  Richard Guenther  <rguenther@suse.de>
-
-	PR tree-optimization/50712
-	* gcc.target/i386/pr50712.c: New testcase.
-
-2011-10-13  Tom de Vries  <tom@codesourcery.com>
-
-	* gcc.dg/memcpy-4.c: New test.
-
-2011-10-13  Richard Guenther  <rguenther@suse.de>
-
-	PR tree-optimization/50698
-	* g++.dg/vect/pr50698.cc: New testcase.
-
-2011-10-12  Janis Johnson  <janisjo@codesourcery.com>
-
-	* gcc.target/powerpc/warn-1.c: Skip if not powerpc_vsx_ok.
-	* gcc.target/powerpc/warn-2.c: Ditto.
-
-	* gcc.target/powerpc/ppc-fma-3.c: Require powerpc_fprs.
-	* gcc.target/powerpc/ppc-fma-4.c: Likewise.
-	* gcc.target/powerpc/ppc-fma-5.c: Likewise.
-	* gcc.target/powerpc/ppc-fma-7.c: Likewise.
-	* gcc.target/powerpc/ppc-fpconv-11.c: Likewise.
-	* gcc.target/powerpc/ppc-fpconv-3.c: Likewise.
-	* gcc.target/powerpc/ppc-fpconv-7.c: Likewise.
-	* gcc.target/powerpc/ppc-fpconv-8.c: Likewise.
-	* gcc.target/powerpc/ppc-pow.c: Likewise.
-	* gcc.target/powerpc/recip-1.c: Likewise.
-	* gcc.target/powerpc/recip-2.c: Likewise.
-	* gcc.target/powerpc/recip-3.c: Likewise.
-	* gcc.target/powerpc/recip-4.c: Likewise.
-	* gcc.target/powerpc/recip-5.c: Likewise.
-
-2011-10-12  David S. Miller  <davem@davemloft.net>
-
-	* gcc.target/sparc/cmask.c: Remove 'vis3' target check and specify
-	'-mvis3' instead of 'mcpu=niagara3' in options.
-	* gcc.target/sparc/fhalve.c: Likewise.
-	* gcc.target/sparc/fnegop.c: Likewise.
-	* gcc.target/sparc/fpadds.c: Likewise.
-	* gcc.target/sparc/fshift.c: Likewise.
-	* gcc.target/sparc/fucmp.c: Likewise.
-	* gcc.target/sparc/lzd.c: Likewise.
-	* gcc.target/sparc/vis3misc.c: Likewise.
-	* gcc.target/sparc/xmul.c: Likewise.
-
-2011-10-12  Eric Botcazou  <ebotcazou@adacore.com>
-
-	* gnat.dg/vect1.ad[sb]: New test.
-	* gnat.dg/vect1_pkg.ads: New helper.
-	* gnat.dg/vect2.ad[sb]: New test.
-	* gnat.dg/vect2_pkg.ads: New helper.
-	* gnat.dg/vect3.ad[sb]: New test.
-	* gnat.dg/vect3_pkg.ads: New helper.
-	* gnat.dg/vect4.ad[sb]: New test.
-	* gnat.dg/vect4_pkg.ads: New helper.
-	* gnat.dg/vect5.ad[sb]: New test.
-	* gnat.dg/vect5_pkg.ads: New helper.
-	* gnat.dg/vect6.ad[sb]: New test.
-	* gnat.dg/vect6_pkg.ads: New helper.
-
-2011-10-12  H.J. Lu  <hongjiu.lu@intel.com>
-
-	* gcc.target/i386/fma_run_double_1.c: Add -mfpmath=sse.
-	* gcc.target/i386/fma_run_double_2.c: Likewise.
-	* gcc.target/i386/fma_run_double_3.c: Likewise.
-	* gcc.target/i386/fma_run_double_4.c: Likewise.
-	* gcc.target/i386/fma_run_double_5.c: Likewise.
-	* gcc.target/i386/fma_run_double_6.c: Likewise.
-	* gcc.target/i386/fma_run_float_1.c: Likewise.
-	* gcc.target/i386/fma_run_float_2.c: Likewise.
-	* gcc.target/i386/fma_run_float_3.c: Likewise.
-	* gcc.target/i386/fma_run_float_4.c: Likewise.
-	* gcc.target/i386/fma_run_float_5.c: Likewise.
-	* gcc.target/i386/fma_run_float_6.c: Likewise.
-
-	* gcc.target/i386/l_fma_double_1.c: Add -mtune=generic and
-	remove the extra dg-options.
-	* gcc.target/i386/l_fma_double_2.c: Likewise.
-	* gcc.target/i386/l_fma_double_3.c: Likewise.
-	* gcc.target/i386/l_fma_double_4.c: Likewise.
-	* gcc.target/i386/l_fma_double_5.c: Likewise.
-	* gcc.target/i386/l_fma_double_6.c: Likewise.
-	* gcc.target/i386/l_fma_float_1.c: Likewise.
-	* gcc.target/i386/l_fma_float_2.c: Likewise.
-	* gcc.target/i386/l_fma_float_3.c: Likewise.
-	* gcc.target/i386/l_fma_float_4.c: Likewise.
-	* gcc.target/i386/l_fma_float_5.c: Likewise.
-	* gcc.target/i386/l_fma_float_6.c: Likewise.
-
-2011-10-12  Paul Koning  <pkoning@gcc.gnu.org>
-
-	PR tree-optimization/50189
-	* g++.dg/torture/pr50189.C: New testcase.
-
-2011-10-12  Richard Guenther  <rguenther@suse.de>
-
-	PR tree-optimization/50700
-	* gcc.dg/builtin-object-size-12.c: New testcase.
-
-2011-10-12  Joseph Myers  <joseph@codesourcery.com>
-
-	PR c/50565
-	* gcc.c-torture/compile/pr50565-1.c,
-	gcc.c-torture/compile/pr50565-2.c: New tests.
-
-2011-10-11  Jason Merrill  <jason@redhat.com>
-
-	PR c++/49855
-	PR c++/49896
-	* g++.dg/template/constant1.C: New.
-	* g++.dg/template/constant2.C: New.
-	* g++.dg/cpp0x/constexpr-template3.C: New.
-
-2011-10-11  Artjoms Sinkarovs  <artyom.shinkaroff@gmail.com>
-
-	* gcc.target/i386/warn-vect-op-3.c: New test.
-	* gcc.target/i386/warn-vect-op-1.c: New test.
-	* gcc.target/i386/warn-vect-op-2.c: New test.
-
-2011-10-11  Andreas Krebbel  <Andreas.Krebbel@de.ibm.com>
-
-	* gcc.dg/pr49994-3.c: Add -mbackchain for s390 and s390x.
-
-2011-10-11  Richard Guenther  <rguenther@suse.de>
-
-	PR tree-optimization/50204
-	* gcc.dg/tree-ssa/ssa-fre-36.c: New testcase.
-
-2011-10-11  Andreas Krebbel  <Andreas.Krebbel@de.ibm.com>
-
-	* gcc.target/s390/20090223-1.c: Add -Wno-attributes.
-
-2011-10-11  Kirill Yukhin  <kirill.yukhin@intel.com>
-
-	* gcc.target/i386/fma_double_1.c: Add -mfpmath=sse.
-	* gcc.target/i386/fma_double_2.c: Ditto.
-	* gcc.target/i386/fma_double_3.c: Ditto.
-	* gcc.target/i386/fma_double_4.c: Ditto.
-	* gcc.target/i386/fma_double_5.c: Ditto.
-	* gcc.target/i386/fma_double_6.c: Ditto.
-	* gcc.target/i386/fma_float_1.c: Ditto.
-	* gcc.target/i386/fma_float_2.c: Ditto.
-	* gcc.target/i386/fma_float_3.c: Ditto.
-	* gcc.target/i386/fma_float_4.c: Ditto.
-	* gcc.target/i386/fma_float_5.c: Ditto.
-	* gcc.target/i386/fma_float_6.c: Ditto.
-	* gcc.target/i386/l_fma_double_1.c: Ditto.
-	* gcc.target/i386/l_fma_double_2.c: Ditto.
-	* gcc.target/i386/l_fma_double_3.c: Ditto.
-	* gcc.target/i386/l_fma_double_4.c: Ditto.
-	* gcc.target/i386/l_fma_double_5.c: Ditto.
-	* gcc.target/i386/l_fma_double_6.c: Ditto.
-	* gcc.target/i386/l_fma_float_1.c: Ditto.
-	* gcc.target/i386/l_fma_float_2.c: Ditto.
-	* gcc.target/i386/l_fma_float_3.c: Ditto.
-	* gcc.target/i386/l_fma_float_4.c: Ditto.
-	* gcc.target/i386/l_fma_float_5.c: Ditto.
-	* gcc.target/i386/l_fma_float_6.c: Ditto.
-	* gcc.target/i386/l_fma_run_double_1.c: Ditto.
-	* gcc.target/i386/l_fma_run_double_2.c: Ditto.
-	* gcc.target/i386/l_fma_run_double_3.c: Ditto.
-	* gcc.target/i386/l_fma_run_double_4.c: Ditto.
-	* gcc.target/i386/l_fma_run_double_5.c: Ditto.
-	* gcc.target/i386/l_fma_run_double_6.c: Ditto.
-	* gcc.target/i386/l_fma_run_float_1.c: Ditto.
-	* gcc.target/i386/l_fma_run_float_2.c: Ditto.
-	* gcc.target/i386/l_fma_run_float_3.c: Ditto.
-	* gcc.target/i386/l_fma_run_float_4.c: Ditto.
-	* gcc.target/i386/l_fma_run_float_5.c: Ditto.
-	* gcc.target/i386/l_fma_run_float_6.c: Ditto.
-
-2011-10-11  Tristan Gingold  <gingold@adacore.com>
-
-	* gcc.dg/va-arg-4.c: New test.
-	* gcc.dg/va-arg-5.c: Ditto.
-
-2011-10-11  Uros Bizjak  <ubizjak@gmail.com>
-
-	* lib/target-supports.exp (check_effective_target_fd_truncate):
-	Close and unlink test file before exit.
-
-2011-10-10  Thomas Koenig  <tkoenig@gcc.gnu.org>
-
-	PR fortran/50564
-	* gfortran.dg/forall_15.f90:  New test case.
-
-2011-10-10  Aldy Hernandez  <aldyh@redhat.com>
-	    Andrew Macleod  <amacleod@redhat.com>
-
-	* gcc.dg/simulate-thread/simulate-thread.gdb: Call
-	wrappers for *other_threads() and *final_verify().
-	* gcc.dg/simulate-thread/simulate-thread.h
-	(simulate_thread_wrapper_other_threads): New.
-	(simulate_thread_wrapper_final_verify): New.
-
-2011-10-10  Uros Bizjak  <ubizjak@gmail.com>
-
-	* lib/gcc-gdb-test.exp (gdb-test): Delete $cmd_file before return.
-
-2011-10-10  Janis Johnson  <janisjo@codesourcery.com>
-
-	* gcc.dg/graphite/id-pr46845.c: Include powerpc for warning options.
-
-2011-10-10  Kirill Yukhin  <kirill.yukhin@intel.com>
-	    Yakovlev Vladimir  <vladimir.b.yakovlev@intel.com>
-
-	* gcc.target/i386/fma_1.h: New file.
-	* gcc.target/i386/fma_2.h: Likewise.
-	* gcc.target/i386/fma_3.h: Likewise.
-	* gcc.target/i386/fma_4.h: Likewise.
-	* gcc.target/i386/fma_5.h: Likewise.
-	* gcc.target/i386/fma_6.h: Likewise.
-	* gcc.target/i386/fma_double_1.c: Likewise.
-	* gcc.target/i386/fma_double_2.c: Likewise.
-	* gcc.target/i386/fma_double_3.c: Likewise.
-	* gcc.target/i386/fma_double_4.c: Likewise.
-	* gcc.target/i386/fma_double_5.c: Likewise.
-	* gcc.target/i386/fma_double_6.c: Likewise.
-	* gcc.target/i386/fma_float_1.c: Likewise.
-	* gcc.target/i386/fma_float_2.c: Likewise.
-	* gcc.target/i386/fma_float_3.c: Likewise.
-	* gcc.target/i386/fma_float_4.c: Likewise.
-	* gcc.target/i386/fma_float_5.c: Likewise.
-	* gcc.target/i386/fma_float_6.c: Likewise.
-	* gcc.target/i386/fma_main.h: Likewise.
-	* gcc.target/i386/fma_run_double_1.c: Likewise.
-	* gcc.target/i386/fma_run_double_2.c: Likewise.
-	* gcc.target/i386/fma_run_double_3.c: Likewise.
-	* gcc.target/i386/fma_run_double_4.c: Likewise.
-	* gcc.target/i386/fma_run_double_5.c: Likewise.
-	* gcc.target/i386/fma_run_double_6.c: Likewise.
-	* gcc.target/i386/fma_run_double_results_1.h: Likewise.
-	* gcc.target/i386/fma_run_double_results_2.h: Likewise.
-	* gcc.target/i386/fma_run_double_results_3.h: Likewise.
-	* gcc.target/i386/fma_run_double_results_4.h: Likewise.
-	* gcc.target/i386/fma_run_double_results_5.h: Likewise.
-	* gcc.target/i386/fma_run_double_results_6.h: Likewise.
-	* gcc.target/i386/fma_run_float_1.c: Likewise.
-	* gcc.target/i386/fma_run_float_2.c: Likewise.
-	* gcc.target/i386/fma_run_float_3.c: Likewise.
-	* gcc.target/i386/fma_run_float_4.c: Likewise.
-	* gcc.target/i386/fma_run_float_5.c: Likewise.
-	* gcc.target/i386/fma_run_float_6.c: Likewise.
-	* gcc.target/i386/fma_run_float_results_1.h: Likewise.
-	* gcc.target/i386/fma_run_float_results_2.h: Likewise.
-	* gcc.target/i386/fma_run_float_results_3.h: Likewise.
-	* gcc.target/i386/fma_run_float_results_4.h: Likewise.
-	* gcc.target/i386/fma_run_float_results_5.h: Likewise.
-	* gcc.target/i386/fma_run_float_results_6.h: Likewise.
-	* gcc.target/i386/l_fma_1.h: Likewise.
-	* gcc.target/i386/l_fma_2.h: Likewise.
-	* gcc.target/i386/l_fma_3.h: Likewise.
-	* gcc.target/i386/l_fma_4.h: Likewise.
-	* gcc.target/i386/l_fma_5.h: Likewise.
-	* gcc.target/i386/l_fma_6.h: Likewise.
-	* gcc.target/i386/l_fma_double_1.c: Likewise.
-	* gcc.target/i386/l_fma_double_2.c: Likewise.
-	* gcc.target/i386/l_fma_double_3.c: Likewise.
-	* gcc.target/i386/l_fma_double_4.c: Likewise.
-	* gcc.target/i386/l_fma_double_5.c: Likewise.
-	* gcc.target/i386/l_fma_double_6.c: Likewise.
-	* gcc.target/i386/l_fma_float_1.c: Likewise.
-	* gcc.target/i386/l_fma_float_2.c: Likewise.
-	* gcc.target/i386/l_fma_float_3.c: Likewise.
-	* gcc.target/i386/l_fma_float_4.c: Likewise.
-	* gcc.target/i386/l_fma_float_5.c: Likewise.
-	* gcc.target/i386/l_fma_float_6.c: Likewise.
-	* gcc.target/i386/l_fma_main.h: Likewise.
-	* gcc.target/i386/l_fma_run_double_1.c: Likewise.
-	* gcc.target/i386/l_fma_run_double_2.c: Likewise.
-	* gcc.target/i386/l_fma_run_double_3.c: Likewise.
-	* gcc.target/i386/l_fma_run_double_4.c: Likewise.
-	* gcc.target/i386/l_fma_run_double_5.c: Likewise.
-	* gcc.target/i386/l_fma_run_double_6.c: Likewise.
-	* gcc.target/i386/l_fma_run_float_1.c: Likewise.
-	* gcc.target/i386/l_fma_run_float_2.c: Likewise.
-	* gcc.target/i386/l_fma_run_float_3.c: Likewise.
-	* gcc.target/i386/l_fma_run_float_4.c: Likewise.
-	* gcc.target/i386/l_fma_run_float_5.c: Likewise.
-	* gcc.target/i386/l_fma_run_float_6.c: Likewise.
-
-2011-10-10  Richard Guenther  <rguenther@suse.de>
-
-	PR middle-end/50389
-	* gcc.dg/torture/pr50389.c: New testcase.
-
-2011-10-10  Richard Guenther  <rguenther@suse.de>
-
-	PR middle-end/50195
-	* gcc.dg/builtins-47.c: Optimize.
-
-2011-10-10  Aldy Hernandez  <aldyh@redhat.com>
-
-	* lib/gcc-simulate-thread.exp: New.
-	* gcc.dg/simulate-thread/guality.h: New.
-	* gcc.dg/simulate-thread/simulate-thread.h: New.
-	* gcc.dg/simulate-thread/simulate-thread.exp: New.
-	* gcc.dg/simulate-thread/simulate-thread.gdb: New.
-	* gcc.dg/simulate-thread/README: New.
-	* g++.dg/simulate-thread/guality.h: New.
-	* g++.dg/simulate-thread/simulate-thread.h: New.
-	* g++.dg/simulate-thread/simulate-thread.exp: New.
-	* g++.dg/simulate-thread/simulate-thread.gdb: New.
-	* c-c++-common/cxxbitfields-2.c: Remove.
-	* c-c++-common/cxxbitfields.c: Remove.
-	* c-c++-common/cxxbitfields-4.c: Remove.
-	* c-c++-common/cxxbitfields-5.c: Remove.
-	* c-c++-common/simulate-thread/bitfields-1.c: New.
-	* c-c++-common/simulate-thread/bitfields-2.c: New.
-	* c-c++-common/simulate-thread/bitfields-3.c: New.
-	* c-c++-common/simulate-thread/bitfields-4.c: New.
-
-2011-10-09  Paolo Carlini  <paolo.carlini@oracle.com>
-
-	PR c++/38980
-	* g++.dg/warn/format5.C: New.
-
-2011-10-09  Tobias Burnus  <burnus@net-b.de>
-
-	PR fortran/50273
-	* gfortran.dg/common_14.f90: Compile with -Wno-align-commons.
-	* gfortran.dg/common_16.f90: New.
-
-2011-10-09  Tobias Burnus  <burnus@net-b.de>
-
-	* gfortran.dg/iso_c_binding_param_1.f90: New.
-	* gfortran.dg/iso_c_binding_param_2.f90: New.
-	* gfortran.dg/c_sizeof_2.f90: Update dg-error.
-
-2011-10-09  Ira Rosen  <ira.rosen@linaro.org>
-
-	PR tree-optimization/50635
-	* gcc.dg/vect/pr50635.c: New test.
-
-2011-10-09  Janus Weil  <janus@gcc.gnu.org>
-
-	PR fortran/50659
-	* gfortran.dg/proc_decl_27.f90: New.
-
-2011-10-08  Nicola Pero  <nicola.pero@meta-innovation.com>
-
-	PR libobjc/50428
-	* objc/execute/initialize-1.m: New test.
-
-2011-10-08  Paul Thomas  <pault@gcc.gnu.org>
-
-	PR fortran/47844
-	* gfortran.dg/pointer_function_result_1.f90 : New test.
-
-2011-10-07  David S. Miller  <davem@davemloft.net>
-
-	PR 50655
-	* gcc.target/sparc/sparc.exp: Add vis3 target test.
-	* gcc.target/sparc/cmask.c: Use it.
-	* gcc.target/sparc/fhalve.c: Likewise.
-	* gcc.target/sparc/fnegop.c: Likewise.
-	* gcc.target/sparc/fpadds.c: Likewise.
-	* gcc.target/sparc/fshift.c: Likewise.
-	* gcc.target/sparc/fucmp.c: Likewise.
-	* gcc.target/sparc/lzd.c: Likewise.
-	* gcc.target/sparc/vis3misc.c: Likewise.
-	* gcc.target/sparc/xmul.c: Likewise.
-
-2011-10-07  Richard Henderson  <rth@redhat.com>
-
-	* gcc.target/i386/avx256-unaligned-load-2.c: Tweek vinsert pattern
-	match for avx2.
-	* gcc.target/i386/avx256-unaligned-store-2.c: Similarly.
-
-2011-10-07  Andrew Stubbs  <ams@codesourcery.com>
-
-	* gcc.dg/pr50193-1.c: New file.
-	* gcc.target/arm/shiftable.c: New file.
-
-2011-10-07  Janus Weil  <janus@gcc.gnu.org>
-
-	PR fortran/50625
-	* gfortran.dg/class_46.f03: New.
-
-2011-10-06  Joern Rennecke  <joern.rennecke@embecosm.com>
-
-	* gcc.dg/pr47276.c (ASMNAME, ASMNAME2, STRING): Define.
-	(__EI___vsyslog_chk, __EI_syslog, __EI_vsyslog): Use ASMNAME.
-	(syslog, vsyslog, __vsyslog_chk): Likewise.
-
-	* gcc.dg/lto/20081222_1.c (ASMNAME, ASMNAME2, STRING): Define.
-	(x, EXT_x): Use ASMNAME.
-
-	* gcc.dg/torture/pr48044.c (ASMNAME, ASMNAME2, STRING): Define.
-	(a, c): Use ASMNAME.
-
-2011-10-07  Tom de Vries  <tom@codesourcery.com>
-
-	PR middle-end/50527
-	* gcc.dg/pr50527.c: New test.
-
-2011-10-07  Jakub Jelinek  <jakub@redhat.com>
-
-	PR tree-optimization/50650
-	* gcc.c-torture/compile/pr50650.c: New test.
-
-2011-10-07  Rainer Orth  <ro@CeBiTec.Uni-Bielefeld.DE>
-
-	PR tree-optimization/50575
-	* gcc.c-torture/execute/vector-compare-2.x: New file.
-
-2011-10-07  Rainer Orth  <ro@CeBiTec.Uni-Bielefeld.DE>
-
-	PR middle-end/50125
-	* gcc.dg/uninit-B.c (baz): Remove xfail *-*-*.
-	* gcc.dg/uninit-pr19430.c (main): Remove xfail *-*-*.
-	(bar3): Likewise.
-
-2011-10-07  Richard Guenther  <rguenther@suse.de>
-
-	PR testsuite/50637
-	* gcc.dg/vect/vect-align-2.c: Increase array size.
-
-2011-10-07  Uros Bizjak  <ubizjak@gmail.com>
-	    H.J. Lu  <hongjiu.lu@intel.com>
-
-	PR target/50603
-	* gcc.target/i386/pr50603.c: New test.
-
-2011-10-06  Jason Merrill  <jason@redhat.com>
-
-	PR c++/39164
-	* g++.dg/cpp0x/default31.C: New.
-
-2011-10-06  Jakub Jelinek  <jakub@redhat.com>
-
-	PR tree-optimization/50596
-	* lib/target-supports.exp (check_effective_target_vect_cond_mixed):
-	New.
-	* gcc.dg/vect/vect-cond-8.c: New test.
-
-2011-10-06  Richard Henderson  <rth@redhat.com>
-
-	* gcc.c-torture/execute/vect-shuffle-1.c: Remove.
-	* gcc.c-torture/execute/vect-shuffle-2.c: Remove.
-	* gcc.c-torture/execute/vect-shuffle-3.c: Remove.
-	* gcc.c-torture/execute/vect-shuffle-4.c: Remove.
-	* gcc.c-torture/execute/vect-shuffle-5.c: Remove.
-	* gcc.c-torture/execute/vect-shuffle-6.c: Remove.
-	* gcc.c-torture/execute/vect-shuffle-7.c: Remove.
-	* gcc.c-torture/execute/vect-shuffle-8.c: Remove.
-	* gcc.c-torture/execute/vshuf-16.inc: New file.
-	* gcc.c-torture/execute/vshuf-2.inc: New file.
-	* gcc.c-torture/execute/vshuf-4.inc: New file.
-	* gcc.c-torture/execute/vshuf-8.inc: New file.
-	* gcc.c-torture/execute/vshuf-main.inc: New file.
-	* gcc.c-torture/execute/vshuf-v16qi.c: New test.
-	* gcc.c-torture/execute/vshuf-v2df.c: New test.
-	* gcc.c-torture/execute/vshuf-v2di.c: New test.
-	* gcc.c-torture/execute/vshuf-v2sf.c: New test.
-	* gcc.c-torture/execute/vshuf-v2si.c: New test.
-	* gcc.c-torture/execute/vshuf-v4df.c: New test.
-	* gcc.c-torture/execute/vshuf-v4di.c: New test.
-	* gcc.c-torture/execute/vshuf-v4hi.c: New test.
-	* gcc.c-torture/execute/vshuf-v4sf.c: New test.
-	* gcc.c-torture/execute/vshuf-v4si.c: New test.
-	* gcc.c-torture/execute/vshuf-v8hi.c: New test.
-	* gcc.c-torture/execute/vshuf-v8qi.c: New test.
-	* gcc.c-torture/execute/vshuf-v8si.c: New test.
-
-2011-10-06  Jakub Jelinek  <jakub@redhat.com>
-
-	PR tree-optimization/49279
-	* gcc.dg/tree-ssa/restrict-4.c: XFAIL.
-	* gcc.c-torture/execute/pr49279.c: New test.
-
-2011-10-06  Bernd Schmidt  <bernds@codesourcery.com>
-
-	PR target/49049
-	* gcc.c-torture/compile/pr49049.c: New test.
-
-2011-10-06  Ulrich Weigand  <ulrich.weigand@linaro.org>
-
-	PR target/50305
-	* gcc.target/arm/pr50305.c: New test.
-
-2011-10-06  Richard Guenther  <rguenther@suse.de>
-
-	PR tree-optimization/38884
-	* gcc.dg/tree-ssa/ssa-fre-34.c: New testcase.
-	* gcc.dg/tree-ssa/ssa-fre-35.c: Likewise.
-
-2011-10-05  David S. Miller  <davem@davemloft.net>
-
-	* gcc.target/sparc/lzd.c: New test.
-	* gcc.target/sparc/popc.c: New test.
-
-2011-10-05  Uros Bizjak  <ubizjak@gmail.com>
-
-	* gcc.dg/strlenopt-21.c (dg-options): Remove -fdump-tree-optimized.
-	* gcc.dg/ipa/inline-5.c: Cleanup inline ipa dump.
-	* g++.dg/other/final1.C: Cleanup original tree dump.
-
-2011-10-05  Jakub Jelinek  <jakub@redhat.com>
-
-	PR tree-optimization/50613
-	* gcc.dg/pr50613.c: New test.
-
-2011-10-05  Richard Henderson  <rth@redhat.com>
-
-	* gcc.c-torture/execute/vect-shuffle-1.c: Rewrite.
-	* gcc.c-torture/execute/vect-shuffle-2.c: Rewrite.
-	* gcc.c-torture/execute/vect-shuffle-3.c: Rewrite.
-	* gcc.c-torture/execute/vect-shuffle-4.c: Rewrite.
-	* gcc.c-torture/execute/vect-shuffle-5.c: Rewrite.
-	* gcc.c-torture/execute/vect-shuffle-6.c: New test.
-	* gcc.c-torture/execute/vect-shuffle-7.c: New test.
-	* gcc.c-torture/execute/vect-shuffle-8.c: New test.
-
-2011-10-05  Uros Bizjak  <ubizjak@gmail.com>
-
-	* gcc.dg/vect/vect.exp (VEC_CFLAGS): Move initialization after
-	DEFAULT_VECTFLAGS initialization.  Append "-fdump-tree-veclower2".
-	* gcc.dg/vect/vec-scal-opt.c: Scan and cleanup veclower2 tree dump.
-	* gcc.dg/vect/vec-scal-opt1.c: Ditto.
-	* gcc.dg/vect/vec-scal-opt2.c: Ditto.
-
-2011-10-05  Richard Guenther  <rguenther@suse.de>
-
-	PR tree-optimization/38885
-	* gcc.dg/tree-ssa/ssa-fre-33.c: New testcase.
-
-2011-10-05  Bernd Schmidt  <bernds@codesourcery.com>
-
-	* gcc.target/i386/sw-1.c: New test.
-
-2011-10-05  Uros Bizjak  <ubizjak@gmail.com>
-
-	* gcc.target/i386/avx256-unaligned-load-3.c (dg-options): Add
-	-mtune=generic.
-	* gcc.target/i386/avx256-unaligned-store-3.c (dg-options): Ditto.
-
-2011-10-05  Uros Bizjak  <ubizjak@gmail.com>
-
-	* gcc.dg/torture/builtin-complex-1.c: Use dg-add-options ieee.
-
-2011-10-04  David S. Miller  <davem@davemloft.net>
-
-	* gcc.target/sparc/fhalve.c: New test.
-	* gcc.target/sparc/fnegop.c: New test.
-	* gcc.target/sparc/xmul.c: New test.
-
-2011-10-04  Janus Weil  <janus@gcc.gnu.org>
-
-	PR fortran/35831
-	* gfortran.dg/dummy_procedure_6.f90: New.
-
-2011-10-04  Jakub Jelinek  <jakub@redhat.com>
-
-	PR tree-optimization/50604
-	* gcc.dg/pr50604.c: New test.
-
-2011-10-04  Rainer Orth  <ro@CeBiTec.Uni-Bielefeld.DE>
-
-	PR tree-optimization/49662
-	* gcc.dg/graphite/interchange-14.c: Remove xfail *-*-*.
-	* gcc.dg/graphite/interchange-15.c: Likewise.
-	* gcc.dg/graphite/interchange-mvt.c: Likewise.
-
-2011-10-04  Jakub Jelinek  <jakub@redhat.com>
-
-	* gcc.dg/tree-ssa/restrict-4.c: New test.
-
-2011-10-04  Artem Shinkarov  <artyom.shinkaroff@gmail.com>
-
-	* gcc.c-torture/execute/vector-compare-1.c: Fix trailing white spaces.
-	(main): Use __typeof to get result type of comparison.
-
-2011-10-04  Ira Rosen  <ira.rosen@linaro.org>
-
-	* lib/target-supports.exp (check_effective_target_vect_multiple_sizes):
-	Make et_vect_multiple_sizes_saved global.
-	(check_effective_target_vect64): Make et_vect64_saved global.
-
-2011-10-03  Artjoms Sinkarovs  <artyom.shinkaroff@gmail.com>
-
-	* gcc.c-torture/execute/vect-shuffle-2.c: New test.
-	* gcc.c-torture/execute/vect-shuffle-4.c: New test.
-	* gcc.c-torture/execute/vect-shuffle-1.c: New test.
-	* gcc.dg/builtin-complex-err-1.c: Adjust.
-
-2011-10-02  Jason Merrill  <jason@redhat.com>
-
-	* g++.dg/cpp0x/range-for22.C: New.
-
-	* g++.dg/cpp0x/variadic65.C: Remove xfails.
-	* g++.dg/cpp0x/variadic82.C: Remove xfails.
-	* g++.dg/cpp0x/variadic83.C: Remove xfails.
-	* g++.dg/cpp0x/variadic105.C: Remove xfails.
-
-	* g++.dg/cpp0x/nsdmi5.C: New.
-
-2011-10-02  Richard Sandiford  <rdsandiford@googlemail.com>
-
-	PR target/50579
-	* gcc.target/mips/mips.exp (mips_long32_abi_p, mips_long64_abi_p):
-	New procedures.
-	(mips-dg-options): Force an ABI option if the current ABI is
-	incompatible with the required -mlong setting.  Likewise force
-	a long setting if the current one is incompatible with the
-	chosen ABI.  Keep abi_test_option_p, abi and eabi_p updated
-	throughout procedure.
-	* gcc.target/mips/abi-o64-long64.c: Require -mno-abicalls
-	instead of addressing=absolute.
-
-2011-10-02  Richard Sandiford  <rdsandiford@googlemail.com>
-
-	* gcc.target/mips/stack-1.c: New test.
-
-2011-10-02  Richard Sandiford  <rdsandiford@googlemail.com>
-
-	* gcc.dg/pr49696.c: New test.
-
-2011-10-02  Jan Hubicka  <jh@suse.cz>
-
-	* gcc.dg/ipa/ctor-empty-1.c: Update dump file.
-
-2011-10-01  David S. Miller  <davem@davemloft.net>
-
-	* gcc.target/sparc/cmask.c: New test.
-	* gcc.target/sparc/fpadds.c: New test.
-	* gcc.target/sparc/fshift.c: New test.
-	* gcc.target/sparc/fucmp.c: New test.
-	* gcc.target/sparc/vis3misc.c: New test.
-
-2011-10-01  Janus Weil  <janus@gcc.gnu.org>
-
-	PR fortran/50585
-	* gfortran.dg/assumed_charlen_arg_2.f90: New.
-
-2011-09-30  Janis Johnson  <janisjo@codesourcery.com>
-
-	PR c++/44473
-	* g++.dg/dfp/44473-1.C: New test.
-	* g++.dg/dfp/44473-2.C: New test.
-	* g++.dg/dfp/mangle-1.C: New test.
-	* g++.dg/dfp/mangle-2.C: New test.
-	* g++.dg/dfp/mangle-3.C: New test.
-	* g++.dg/dfp/mangle-4.C: New test.
-	* g++.dg/dfp/mangle-5.C: New test.
-
-2011-09-30  Jakub Jelinek  <jakub@redhat.com>
-
-	PR inline-asm/50571
-	* gcc.dg/pr50571.c: New test.
-
-	PR tree-optimization/46309
-	* gcc.dg/pr46309.c: New test.
-
-2011-09-30  Jakub Jelinek  <jakub@redhat.com>
-
-	* gcc.dg/strlenopt-21.c: New test.
-
-2011-09-30  Revital Eres  <revital.eres@linaro.org>
-
-	* gcc.dg/sms-10.c: New file.
-
-2011-09-30  Ramana Radhakrishnan  <ramana.radhakrishnan@linaro.org>
-
-	* gcc.target/arm/pr50099.c: New test.
-
-2011-09-30  Matthew Gretton-Dann  <matthew.gretton-dann@arm.com>
-
-	* gcc.target/arm/pr42835.c: Add -fno-tree-tail-merge.
-
-2011-09-30  David S. Miller  <davem@davemloft.net>
-
-	* gcc.target/sparc/bmaskbshuf.c: New test.
-	* gcc.target/sparc/edgen.c: New test.
-
-2011-09-29  Janus Weil  <janus@gcc.gnu.org>
-
-	PR fortran/50547
-	* gfortran.dg/pure_formal_proc_3.f90: New.
-
-	PR fortran/50553
-	* gfortran.dg/stfunc_7.f90: New.
-
-2011-09-29  Artjoms Sinkarovs <artyom.shinkaroff@gmail.com>
-
-	* gcc.c-torture/execute/vector-compare-1.c: New testcase.
-	* gcc.c-torture/execute/vector-compare-2.c: Likewise.
-	* gcc.dg/vector-compare-1.c: Likewise.
-	* gcc.dg/vector-compare-2.c: Likewise.
-
-2011-09-29  David S. Miller  <davem@davemloft.net>
-
-	* gcc.target/sparc/array.c: New test.
-
-2011-09-29  Jiangning Liu  <jiangning.liu@arm.com>
-
-	* gcc/testsuite/gcc.dg/tree-ssa/predcom-1.c: Explicitly turn on
-	loop unroll and set max unroll times to 8.
-	* gcc/testsuite/gcc.dg/tree-ssa/predcom-2.c: Likewise.
-	* gcc/testsuite/gcc.dg/tree-ssa/predcom-3.c: Likewise.
-	* gcc/testsuite/gcc.dg/tree-ssa/predcom-4.c: Likewise.
-	* gcc/testsuite/gcc.dg/tree-ssa/predcom-5.c: Likewise.
-
-2011-09-28  Paolo Carlini  <paolo.carlini@oracle.com>
-
-	PR c++/40145
-	* g++.dg/ext/visibility/warn5.C: New.
-
-2011-09-28  Paolo Carlini  <paolo.carlini@oracle.com>
-
-	PR c++/45278
-	* g++.dg/warn/Wextra-3.C: New.
-
-2011-09-28  Oleg Endo  <oleg.endo@t-online.de>
-
-	PR target/49486
-	* gcc.target/sh/pr49468-si.c: New.
-
-2011-09-28  Tom de Vries  <tom@codesourcery.com>
-
-	PR testsuite/50485
-	* gcc.target/i386/sse4_1-blendps.c: Include <stdlib.h>.
-	(TEST): Initialize src3 with random floats.
-	* gcc.target/i386/sse4_1-blendps-2.c (sse4_1_test): Remove field i
-	from union src3.  Initialize src3 with random floats.
-
-2011-09-27  Oleg Endo  <oleg.endo@t-online.de>
-
-	* gcc.target/sh/mfmovd.c: Extend list of supported targets.
-	* gcc.target/sh/struct-arg-dw2.c: Fix typo.
-	* gcc.target/sh/sh4a-sincos.c: Make test SH4A only.
-	* gcc.target/sh/sh4a-sincosf.c: Ditto.
-	* gcc.target/sh/sh4a-cos.c: Ditto.
-	* gcc.target/sh/sh4a-cosf.c: Ditto.
-	* gcc.target/sh/sh4a-sin.c: Ditto.
-	* gcc.target/sh/sh4a-sinf.c: Ditto.
-	* gcc.target/sh/sh4a-fsrra.c: Ditto.
-	* gcc.target/sh/sh4a-memmovua.c: Ditto.
-	* gcc.target/sh/sh4a-bitmovua.c: Ditto.
-
-2011-09-27  Paolo Carlini  <paolo.carlini@oracle.com>
-
-	PR c++/31489
-	* g++.dg/parse/error40.C: New.
-	* g++.dg/warn/incomplete1.C: Adjust.
-
-2011-09-27  Jan Hubicka  <jh@suse.cz>
-
-	PR middle-end/49463
-	* gcc.c-torture/execute/builtins/strstr-asm-lib.c (my_strstr):
-	Mark used.
-
-2011-09-27  Jakub Jelinek  <jakub@redhat.com>
-
-	* gcc.dg/strlenopt-1.c: New test.
-	* gcc.dg/strlenopt-1f.c: New test.
-	* gcc.dg/strlenopt-2.c: New test.
-	* gcc.dg/strlenopt-2f.c: New test.
-	* gcc.dg/strlenopt-3.c: New test.
-	* gcc.dg/strlenopt-4.c: New test.
-	* gcc.dg/strlenopt-4g.c: New test.
-	* gcc.dg/strlenopt-4gf.c: New test.
-	* gcc.dg/strlenopt-5.c: New test.
-	* gcc.dg/strlenopt-6.c: New test.
-	* gcc.dg/strlenopt-7.c: New test.
-	* gcc.dg/strlenopt-8.c: New test.
-	* gcc.dg/strlenopt-9.c: New test.
-	* gcc.dg/strlenopt-10.c: New test.
-	* gcc.dg/strlenopt-11.c: New test.
-	* gcc.dg/strlenopt-12.c: New test.
-	* gcc.dg/strlenopt-12g.c: New test.
-	* gcc.dg/strlenopt-13.c: New test.
-	* gcc.dg/strlenopt-14g.c: New test.
-	* gcc.dg/strlenopt-14gf.c: New test.
-	* gcc.dg/strlenopt-15.c: New test.
-	* gcc.dg/strlenopt-16g.c: New test.
-	* gcc.dg/strlenopt-17g.c: New test.
-	* gcc.dg/strlenopt-18g.c: New test.
-	* gcc.dg/strlenopt.h: New file.
-
-2011-09-27  Tom de Vries  <tom@codesourcery.com>
-
-	PR middle-end/43864
-	* gcc.dg/fold-compare-2.c (dg-options): Add -fno-tree-tail-merge.
-	* gcc/testsuite/gcc.dg/uninit-pred-2_c.c: Same.
-	* gcc.dg/pr43864.c: New test.
-	* gcc.dg/pr43864-2.c: Same.
-	* gcc.dg/pr43864-3.c: Same.
-	* gcc.dg/pr43864-4.c: Same.
-
-2011-09-27  Jan Hubicka  <jh@suse.cz>
-
-	* gcc.dg/ipa/inline-5.c: New testcase.
-
-2011-09-27  Ira Rosen  <ira.rosen@linaro.org>
-
-	* gcc.dg/vect/bb-slp-11.c: Expect to get vectorized with 64-bit
-	vectors.
-	* gcc.dg/vect/bb-slp-27.c: New.
-	* gcc.dg/vect/bb-slp-28.c: New.
-
-2011-09-27  Bernd Schmidt  <bernds@codesourcery.com>
-
-	* testsuite/lib/target-supports.exp (check_profiling_available):
-	Don't rely solely on TLS tests for -fprofile-generate, fall
-	through to the other code.
-
-2011-09-27  Richard Guenther  <rguenther@suse.de>
-
-	PR tree-optimization/50363
-	* gcc.dg/torture/pr50363.c: New testcase.
-
-2011-09-26  Jason Merrill  <jason@redhat.com>
-
-	PR c++/45012
-	* g++.dg/template/partial13.C: New.
-
-	PR c++/46105
-	* g++.dg/template/partial12.C: New.
-
-	PR c++/50508
-	* g++.dg/cpp0x/constexpr-typedef1.C: New.
-
-2011-09-26  Paolo Carlini  <paolo.carlini@oracle.com>
-
-	PR c++/45487
-	* g++.dg/diagnostic/bindings1.C: New.
-	* g++.old-deja/g++.pt/memtemp77.C: Adjust.
-
-2011-09-26  David S. Miller  <davem@davemloft.net>
-
-	* gcc.target/sparc/wrgsr.c: New test.
-	* gcc.target/sparc/rdgsr.c: New test.
-	* gcc.target/sparc/edge.c: New test.
-	* gcc.target/sparc/fcmp.c: New test.
-
-	* gcc.target/sparc/edge.c: Update for new return types.
-	* gcc.target/sparc/fcmp.c: Likewise.
-
-	* gcc.target/sparc/fpaddsubi.c: New test.
-
-2011-09-26  Janus Weil  <janus@gcc.gnu.org>
-
-	PR fortran/50515
-	* gfortran.dg/common_15.f90: New.
-
-	PR fortran/50517
-	* gfortran.dg/dummy_procedure_5.f90: New.
-	* gfortran.dg/interface_26.f90: Modified error message.
-	* gfortran.dg/proc_ptr_11.f90: Ditto.
-	* gfortran.dg/proc_ptr_15.f90: Ditto.
-	* gfortran.dg/proc_ptr_comp_20.f90: Ditto.
-	* gfortran.dg/proc_ptr_result_5.f90: Ditto.
-
-2011-09-26  Jason Merrill  <jason@redhat.com>
-
-	PR c++/50512
-	* g++.dg/overload/rvalue3.C: New.
-
-	PR c++/50523
-	* g++.dg/overload/ref-conv2.C: New.
-
-	* g++.dg/cpp0x/nsdmi-template1.C: New.
-
-2011-09-26  Paolo Carlini  <paolo.carlini@oracle.com>
-
-	* g++.dg/cpp0x/nullptr25.C: New.
-
-2011-09-26  Richard Guenther  <rguenther@suse.de>
-
-	PR tree-optimization/50472
-	* gcc.dg/torture/pr50472.c: New testcase.
-
-2011-09-26  Eric Botcazou  <ebotcazou@adacore.com>
-
-	* gnat.dg/opt22.adb: New test.
-	* gnat.dg/opt22_pkg.ad[sb]: New helper.
-
-2011-09-26  Eric Botcazou  <ebotcazou@adacore.com>
-
-	* gnat.dg/opt21.adb: New test.
-	* gnat.dg/opt21_pkg.ad[sb]: New helper.
-
-2011-09-26  Eric Botcazou  <ebotcazou@adacore.com>
-
-	* gnat.dg/opt20.ad[sb]: New test.
-	* gnat.dg/opt20_pkg.ads: New helper.
-
-2011-09-26  Eric Botcazou  <ebotcazou@adacore.com>
-
-	* gnat.dg/array17.adb: New test.
-	* gnat.dg/array17_pkg.ads: New helper.
-
-2011-09-25  Jason Merrill  <jason@redhat.com>
-
-	* g++.dg/cpp0x/nsdmi-defer4.C: New.
-
-2011-09-25  Eric Botcazou  <ebotcazou@adacore.com>
-
-	* gnat.dg/frame_overflow.ads: New.
-	* gnat.dg/frame_overflow.adb: Adjust.
-	* gnat.dg/specs/addr1.ads: Likewise.
-
-2011-09-25  Jakub Jelinek  <jakub@redhat.com>
-
-	* g++.dg/tree-ssa/restrict2.C: New test.
-
-2011-09-25  Ira Rosen  <ira.rosen@linaro.org>
-
-	* lib/target-supports.exp (check_effective_target_vect64): New.
-	* gcc.dg/vect/bb-slp-11.c: Expect the error message twice in case
-	of multiple vector sizes.
-	* gcc.dg/vect/bb-slp-26.c: New.
-
-2011-09-25  Paolo Carlini  <paolo.carlini@oracle.com>
-
-	PR c++/50280
-	* g++.dg/template/bitfield1.C: New.
-
-2011-09-25  Ira Rosen  <ira.rosen@linaro.org>
-
-	* gcc.dg/vect/bb-slp-24.c: New.
-
-2011-09-24  Jason Merrill  <jason@redhat.com>
-
-	* g++.dg/cpp0x/nsdmi-eh1.C: New.
-
-	* g++.dg/cpp0x/nsdmi-defer3.C: New.
-
-	* g++.dg/cpp0x/nsdmi-defer1.C: New.
-	* g++.dg/cpp0x/nsdmi-defer2.C: New.
-
-	* g++.dg/cpp0x/nsdmi1.C: New.
-	* g++.dg/cpp0x/nsdmi2.C: New.
-	* g++.dg/cpp0x/nsdmi3.C: New.
-	* g++.dg/cpp0x/nsdmi4.C: New.
-	* g++.old-deja/g++.other/init4.C: New.
-
-2011-09-24  Paolo Carlini  <paolo.carlini@oracle.com>
-
-	PR c++/44267
-	* g++.dg/template/sfinae28.C: New.
-
-2011-09-23  Ian Lance Taylor  <iant@google.com>
-
-	* go.test/go-test.exp (errchk): Handle more cases of getting
-	correct Tcl backslash quoting in regular expressions in test file.
-
-2011-09-23  Jason Merrill  <jason@redhat.com>
-
-	Core 253
-	* g++.dg/init/const8.C: New.
-	* g++.dg/cpp0x/constexpr-object1.C: Add a data member.
-	* g++.dg/cpp0x/defaulted2.C: Likewise.
-	* g++.dg/cpp0x/pr42844-2.C: Likewise.
-	* g++.dg/init/pr20039.C: Likewise.
-	* g++.dg/init/pr42844.C: Likewise.
-
-2011-09-23  Jan Hubicka  <jh@suse.cz>
-
-	* gcc.dg/ipa/inline-1.c: new testcase.
-	* gcc.dg/ipa/inline-2.c: new testcase.
-	* gcc.dg/ipa/inline-3.c: new testcase.
-	* gcc.dg/ipa/inline-4.c: new testcase.
-
-2011-09-23  Paolo Carlini  <paolo.carlini@oracle.com>
-
-	PR c++/50258
-	* g++.dg/cpp0x/constexpr-static8.C: New.
-
-2011-09-23  Jakub Jelinek  <jakub@redhat.com>
-
-	* gcc.target/i386/avxfp-1.c: New test.
-	* gcc.target/i386/avxfp-2.c: New test.
-
-2011-09-23  Terry Guo  <terry.guo@arm.com>
-
-	* gcc.c-torture/execute/941014-1.x: Deleted.
-
-2011-09-22  Paolo Carlini  <paolo.carlini@oracle.com>
-
-	PR c++/50491
-	* g++.dg/cpp0x/pr50491.C: New.
-
-2011-09-22  Steven G. Kargl  <kargl@gcc.gnu.org>
-
-	PR testsuite/50487
-	* gfortran.dg/bessel_6.f90: Fix tolerance test.
-
-2011-09-22  Paolo Carlini  <paolo.carlini@oracle.com>
-
-	PR c++/50371
-	* g++.dg/cpp0x/nullptr24.C: New.
-
-2011-09-22  Uros Bizjak  <ubizjak@gmail.com>
-
-	PR target/50482
-	* gcc.target/i386/pr50482.c: New test.
-
-2011-09-22  Joseph Myers  <joseph@codesourcery.com>
-
-	* gcc.target/i386/pad-2.c, gcc.target/i386/pad-3.c,
-	gcc.target/i386/pad-4.c, gcc.target/i386/pad-5a.c,
-	gcc.target/i386/pad-5b.c, gcc.target/i386/pad-6a.c,
-	gcc.target/i386/pad-6b.c, gcc.target/i386/pad-7.c,
-	gcc.target/i386/pad-8.c, gcc.target/i386/pad-9.c,
-	gcc.target/i386/pad-10.cm gcc.target/i386/vect-double-1.c: Skip if
-	multilib options contain different -march= from dg-options.
-
-2011-09-22  Jonathan Wakely  <jwakely.gcc@gmail.com>
-	    Paolo Carlini  <paolo.carlini@oracle.com>
-
-	PR c++/50344
-	* g++.dg/template/friend52.C: New.
-
-2011-09-22  Richard Sandiford  <richard.sandiford@linaro.org>
-
-	* gcc.target/arm/cmp-1.c: New test.
-	* gcc.target/arm/cmp-2.c: Likewise.
-
-2011-09-22  Janus Weil  <janus@gcc.gnu.org>
-
-	PR fortran/41733
-	* gfortran.dg/impure_actual_1.f90: Modified error message.
-	* gfortran.dg/proc_ptr_32.f90: New.
-	* gfortran.dg/proc_ptr_33.f90: New.
-
-2011-09-22  Ira Rosen  <ira.rosen@linaro.org>
-
-	PR tree-optimization/50451
-	* gcc.dg/vect/pr50451.c: New test.
-
-2011-09-21  Ian Lance Taylor  <iant@google.com>
-
-	* go.test/go-test.exp (errchk): Add special case for bug332.
-	(go-gc-tests): Add special cases for bug347 and bug348.  Recognize
-	some more test lines.
-
-2011-09-21  Uros Bizjak  <ubizjak@gmail.com>
-
-	* g++.dg/other/i386-3.C: Remove duplicated dg-options.
-	* g++.dg/other/i386-4.C: Remove dg-require-effective-target directive.
-	* g++.dg/other/i386-8.C: Ditto.
-	* g++.dg/other/pr34435.C: Ditto.
-	* g++.dg/other/pr39496.C: Ditto.
-	* g++.dg/other/mmintrin.C: Ditto.
-
-2011-09-21  Jakub Jelinek  <jakub@redhat.com>
-
-	* gcc.dg/vect/vect-cond-7.c: New test.
-	* gcc.target/i386/sse4_1-cond-1.c: New test.
-	* gcc.target/i386/avx-cond-1.c: New test.
-
-2011-09-21  Uros Bizjak  <ubizjak@gmail.com>
-
-	PR target/50464
-	* g++.dg/other/pr50464.C: New test.
-
-2011-09-21  Kirill Yukhin  <kirill.yukhin@intel.com>
-
-	* gcc.target/i386/bmi2-mulx32-2.c: New test.
-	* gcc.target/i386/bmi2-mulx32-2a.c: Ditto.
-	* gcc.target/i386/bmi2-mulx64-2.c: Ditto.
-	* gcc.target/i386/bmi2-mulx64-2a.c: Ditto.
-
-2011-09-21  Eric Botcazou  <ebotcazou@adacore.com>
-
-	* gnat.dg/opt19.adb: New test.
-
-2011-09-21  Terry Guo  <terry.guo@arm.com>
-
-	* gcc.target/arm/neon-thumb2-move.c: Skip the warning message
-	on arch conflict when testing case on targets other than armv7-a.
-
-2011-09-21  Paolo Carlini  <paolo.carlini@oracle.com>
-
-	PR c++/50454
-	* g++.dg/ext/int128-1.C: New.
-	* g++.dg/ext/int128-2.C: Likewise.
-	* g++.dg/ext/int128-2.h: Likewise.
-
-2011-09-20  H.J. Lu  <hongjiu.lu@intel.com>
-
-	PR testsuite/50469
-	* gfortran.dg/storage_size_2.f08: Replace "must be be" with "must be".
-
-2011-09-20  Jason Merrill  <jason@redhat.com>
-
-	* g++.dg/cpp0x/constexpr-generated1.C: New.
-
-	PR c++/50442
-	* g++.dg/overload/ref-conv1.C: New.
-
-2011-09-20  Roberto Agostino Vitillo  <ravitillo@lbl.gov>
-
-	* g++.dg/other/final1.C: New.
-
-2011-09-20  Ira Rosen  <ira.rosen@linaro.org>
-
-	* g++.dg/vect/slp-pr50413.cc: Don't run the test.  Remove main ()
-	and get_bit ().
-
-2011-09-19  Ian Bolton  <ian.bolton@arm.com>
-
-	* gcc.dg/20100906-1.c: Use -fno-short-enums option for
-	"target arm_eabi".
-
-2011-09-19  Ira Rosen  <ira.rosen@linaro.org>
-
-	PR tree-optimization/50413
-	* g++.dg/vect/vect.exp: Run slp-pr* tests with
-	-fdump-tree-slp-details.  Run other tests with
-	-fdump-tree-vect-details.
-	* g++.dg/vect/slp-pr50413.cc: New.
-
-2011-09-18  Dominique d'Humieres  <dominiq@lps.ens.fr>
-	    Ira Rosen  <ira.rosen@linaro.org>
-
-	PR testsuite/50435
-	* gcc.dg/vect/bb-slp-25.c: Add an if to avoid loop vectorization.
-	Fix underscores around restrict.
-
-2011-09-18  Ira Rosen  <ira.rosen@linaro.org>
-
-	PR tree-optimization/50414
-	* gfortran.dg/vect/Ofast-pr50414.f90: New.
-	* gfortran.dg/vect/vect.exp: Run Ofast-* tests with -Ofast.
-	* gcc.dg/vect/no-scevccp-noreassoc-slp-reduc-7.c: New.
-
-2011-09-18  Ira Rosen  <ira.rosen@linaro.org>
-
-	PR tree-optimization/50412
-	* gfortran.dg/vect/pr50412.f90: New.
-
-2011-09-16  Jason Merrill  <jason@redhat.com>
-
-	PR c++/50424
-	* g++.dg/eh/defarg1.C: New.
-
-2011-09-16  Jakub Jelinek  <jakub@redhat.com>
-
-	* gcc.dg/vect/vect-reduc-10.c: New test.
-	* gcc.target/i386/avx-reduc-1.c: New test.
-
-	* gcc.target/i386/sse2-extract-1.c: New test.
-	* gcc.target/i386/avx-extract-1.c: New test.
-
-2011-09-16  Terry Guo  <terry.guo@arm.com>
-
-	* gcc.dg/tree-ssa/foldconst-3.c: Don't use short enums.
-
-2011-09-15  Diego Novillo  <dnovillo@google.com>
-
-	* lib/g++.exp (g++_init): Add $TEST_ALWAYS_FLAGS to
-	ALWAYS_CXXFLAGS, if defined.
-	* lib/gfortran.exp (gfortran_init): Add $TEST_ALWAYS_FLAGS to
-	ALWAYS_GFORTRANFLAGS, if defined.
-	* lib/go.exp (go_target_compile): Add $TEST_ALWAYS_FLAGS to
-	ALWAYS_GOCFLAGS, if defined.
-	* lib/obj-c++.exp (obj-c++_init): Add $TEST_ALWAYS_FLAGS to
-	ALWAYS_OBJCXXFLAGS, if defined.
-	* lib/gcc.exp (gcc_target_compile): Add $TEST_ALWAYS_FLAGS to
-	additional_flags, if defined.
-	* lib/gnat.exp (gnat_target_compile): Likewise.
-	* lib/objc.exp (objc_target_compile): Likewise.
-	* lib/target-supports-dg.exp (dg-add-options): Handle
-	TEST_ALWAYS_FLAGS.
-
-2011-09-15  Tom de Vries  <tom@codesourcery.com>
-
-	PR testsuite/50322
-	* gcc.dg/tree-ssa/ivopts-lt.c: require stdint_types. include stdint.h.
-	Use uintptr_t in f1.  Undo avr xfails.
-
-2011-09-15  Janus Weil  <janus@gcc.gnu.org>
-
-	PR fortran/50401
-	PR fortran/50403
-	* gfortran.dg/function_types_3.f90: New.
-
-2011-09-15  Jason Merrill  <jason@redhat.com>
-
-	PR c++/50365
-	* g++.dg/cpp0x/trailing7.C: New.
-
-	PR c++/50361
-	* g++.dg/cpp0x/nullptr23.C: New.
-
-2011-09-15  Ira Rosen  <ira.rosen@linaro.org>
-
-	* gcc.dg/vect/bb-slp-25.c: New.
-
-2011-09-14  Paolo Carlini  <paolo.carlini@oracle.com>
-
-	PR c++/50391
-	* g++.dg/cpp0x/noexcept15.C: New.
-
-2011-09-14  Tom de Vries  <tom@codesourcery.com>
-
-	PR middle-end/50251
-	* gcc.dg/pr50251.c: New test.
-
-2011-09-14  Tobias Burnus  <burnus@net-b.de>
-
-	PR fortran/34547
-	PR fortran/50375
-	* gfortran.dg/null_5.f90: New.
-	* gfortran.dg/null_6.f90: New.
-
-2011-09-13  Bernd Schmidt  <bernds@codesourcery.com>
-
-	* gcc.c-torture/compile/20110913-1.c: New test.
-
-2011-09-13  Janus Weil  <janus@gcc.gnu.org>
-
-	PR fortran/50379
-	* gfortran.dg/result_2.f90: New.
-
-2011-09-13  Sevak Sargsyan <sevak.sargsyan@ispras.ru>
-
-	* gcc.target/arm/neon-combine-sub-abs-into-vabd.c: New test.
-
-2011-09-13  Dodji Seketeli  <dodji@redhat.com>
-
-	PR c++/48320
-	* g++.dg/cpp0x/variadic116.C: New test case.
-
-2011-09-12  Richard Sandiford  <rdsandiford@googlemail.com>
-
-	* gcc.target/mips/mips.exp (mips_option_groups): Add debug options.
-	* gcc.target/mips/interrupt_handler-2.c: New test.
-	* gcc.target/mips/interrupt_handler-3.c: Likewise.
-
-2011-09-12  Jason Merrill  <jason@redhat.com>
-
-	* g++.dg/cpp0x/fntmpdefarg2.C: Add more tests.
-
-	* g++.dg/cpp0x/explicit7.C: New.
-
-2011-09-12  Jakub Jelinek  <jakub@redhat.com>
-
-	PR rtl-optimization/50212
-	* g++.dg/other/pr50212.C: New test.
-
-2011-09-12  Georg-Johann Lay  <avr@gjlay.de>
-
-	PR target/43746
-	* testsuite/gcc.target/avr/torture/avr-torture.exp
-	(AVR_TORTURE_OPTIONS): Add test cases "-O2 -fdata-sections" and
-	"-O2 -fmerge-all-constants".
-
-2011-09-11  Thomas Koenig  <tkoenig@gcc.gnu.org>
-
-	PR fortran/50327
-	* gfortran.dg/do_while_1.f90: New test.
-
-2011-09-11  Janus Weil  <janus@gcc.gnu.org>
-
-	PR fortran/35831
-	PR fortran/47978
-	* gfortran.dg/dynamic_dispatch_5.f03: Fix invalid test case.
-	* gfortran.dg/proc_decl_26.f90: New.
-	* gfortran.dg/typebound_override_2.f90: New.
-	* gfortran.dg/typebound_proc_6.f03: Changed wording in error message.
-
-2011-09-11  Eric Botcazou  <ebotcazou@adacore.com>
-
-	* gnat.dg/cond_expr2.ad[sb]: New test.
-
-2011-09-11  Eric Botcazou  <ebotcazou@adacore.com>
-
-	* gnat.dg/atomic5.ad[sb]: New test.
-
-2011-09-10  H.J. Lu  <hongjiu.lu@intel.com>
-
-	* gcc.dg/sibcall-6.c: Check ia32 instead of ilp32.
-
-2011-09-09  Georg-Johann Lay  <avr@gjlay.de>
-
-	PR target/49030
-	* gcc.dg/torture/pr49030.c: Run only if target int32plus.
-
-2011-09-09  Iain Sandoe  <iains@gcc.gnu.org>
-
-	PR target/49614
-	* gcc.dg/vmx/gcc-bug-i.c (inline_me): Declare 'inline'.
-
-2011-09-09  Richard Guenther  <rguenther@suse.de>
-
-	PR tree-optimization/50328
-	* gcc.dg/vect/fast-math-vect-outer-7.c: New testcase.
-
-2011-09-09  Richard Guenther  <rguenther@suse.de>
-
-	PR middle-end/50333
-	* gcc.dg/torture/pr50333.c: New testcase.
-
-2011-09-08  Andrew Stubbs  <ams@codesourcery.com>
-
-	PR tree-optimization/50318
-	* gcc.target/arm/pr50318-1.c: New file.
-
-2011-09-08  Uros Bizjak  <ubizjak@gmail.com>
-
-	* gcc.target/i386/all_one_m256i.c: New test.
-
-2011-09-08  Paolo Carlini  <paolo.carlini@oracle.com>
-
-	PR c++/50324
-	* g++.dg/cpp0x/sfinae28.C: New.
-
-2011-09-08  Dodji Seketeli  <dodji@redhat.com>
-
-	PR c/50332
-	* gcc.dg/attr-invalid.c: Adjust as __attribute__((used) is no
-	longer ignored on typedefs.
-
-	PR c++/33255 - Support -Wunused-local-typedefs warning
-	* g++.dg/warn/Wunused-local-typedefs.C: New test file.
-	* c-c++-common/Wunused-local-typedefs.c: Likewise.
-
-2011-09-08  Martin Jambor  <mjambor@suse.cz>
-
-	PR tree-optimization/50287
-	* gcc.dg/torture/pr50287.c: New test.
-
-2011-09-08  Richard Guenther  <rguenther@suse.de>
-
-	PR tree-optimization/19831
-	* gcc.dg/tree-ssa/pr19831-1.c: New testcase.
-	* gcc.dg/tree-ssa/pr19831-2.c: Likewise.
-	* gcc.dg/tree-ssa/pr19831-3.c: Likewise.
-	* gcc.dg/errno-1.c: Adjust.
-
-2011-09-08  Richard Guenther  <rguenther@suse.de>
-
-	PR tree-optimization/19831
-	* gcc.dg/tree-ssa/ssa-dce-8.c: New testcase.
-
-2011-09-08  Tobias Burnus  <burnus@net-b.de>
-
-	PR fortran/44646
-	* gfortran.dg/do_concurrent_1.f90: New.
-	* gfortran.dg/do_concurrent_2.f90: New.
-
-2011-09-08  Jakub Jelinek  <jakub@redhat.com>
-
-	PR target/50310
-	* gcc.c-torture/execute/ieee/pr50310.c: New test.
-	* gcc.dg/pr50310-2.c: New test.
-
-2011-09-07  Janus Weil  <janus@gcc.gnu.org>
-
-	PR fortran/48095
-	* gfortran.dg/derived_constructor_comps_2.f90: Modified.
-	* gfortran.dg/impure_constructor_1.f90: Modified.
-	* gfortran.dg/proc_ptr_comp_33.f90: New.
-
-2011-09-07  Jakub Jelinek  <jakub@redhat.com>
-
-	PR target/50310
-	* gcc.dg/pr50310-1.c: New test.
-
-2011-09-07  Georg-Johann Lay  <avr@gjlay.de>
-
-	PR middle-end/48571
-	* gcc.c-torture/execute/pr48571-1.c (bar): Use offsets sizeof(int)
-	instead of 4.
-
-2011-09-07  Paolo Carlini  <paolo.carlini@oracle.com>
-
-	PR c++/50309
-	* g++.dg/cpp0x/noexcept14.C: New.
-
-2011-09-07  Jason Merrill  <jason@redhat.com>
-
-	* g++.dg/cpp0x/constexpr-ref3.C: New.
-
-	* g++.dg/cpp0x/sfinae11.C: Check for explanatory diagnostic.
-
-2011-09-07  Georg-Johann Lay  <avr@gjlay.de>
-
-	* gcc.dg/section1.c: Don't xfail for avr.
-
-2011-09-07  Georg-Johann Lay  <avr@gjlay.de>
-
-	PR tree-optimization/50322
-	* gcc.dg/tree-ssa/ivopts-lt.c: Add xfails for avr.
-
-2011-09-07  Martin Jambor  <mjambor@suse.cz>
-
-	* g++.dg/tree-ssa/pr49911.C: Added flag -fstrict-enums.
-
-2011-09-07  Martin Jambor  <mjambor@suse.cz>
-
-	PR tree-optimization/49911
-	* g++.dg/tree-ssa/pr49911.C: New test.
-
-2011-09-07  Richard Sandiford  <richard.sandiford@linaro.org>
-
-	PR target/49030
-	* gcc.dg/torture/pr49030.c: New test.
-
-2011-09-07  Janus Weil  <janus@gcc.gnu.org>
-
-	PR fortran/50288
-	* gfortran.dg/class_4c.f03: Modified ("dg-do link" and "dg-final").
-	* gfortran.dg/class_4d.f03: Deleted.
-	* gfortran.dg/class_45b.f03: Modififed ("dg-do link").
-
-2011-09-07  Richard Guenther  <rguenther@suse.de>
-
-	* gcc.dg/tree-ssa/forwprop-16.c: New testcase.
-
-2011-09-07  Jiangning Liu  <jiangning.liu@arm.com>
-
-	PR tree-optimization/46021
-	* gcc.dg/tree-ssa/20040204-1.c: Don't XFAIL on arm*-*-*.
-
-2011-09-06  Michael Meissner  <meissner@linux.vnet.ibm.com>
-
-	* g++.dg/ext/altivec-17.C: Fix dg-error to match current compiler.
-
-2011-09-06  Eric Botcazou  <ebotcazou@adacore.com>
-
-	* gcc.c-torture/compile/20110906-1.c: New test.
-
-2011-09-06  Uros Bizjak  <ubizjak@gmail.com>
-
-	* gcc.target/i386/builtin-apply-mmx.c: Require ia32 effective target.
-
-2011-09-06  Enkovich Ilya  <ilya.enkovich@intel.com>
-
-	* gcc.dg/tree-ssa/pr38533.c (dg-options): Added option
-	--param tree-reassoc-width=1.
-
-	* gcc.dg/tree-ssa/reassoc-24.c: New test.
-	* gcc.dg/tree-ssa/reassoc-25.c: Likewise.
-
-2011-09-06  Richard Guenther  <rguenther@suse.de>
-
-	PR tree-optimization/48149
-	* gcc.dg/tree-ssa/ssa-fre-32.c: New testcase.
-
-2011-09-06  Richard Guenther  <rguenther@suse.de>
-
-	PR tree-optimization/48317
-	* gcc.dg/tree-ssa/ssa-fre-31.c: New testcase.
-
-2011-09-06  Ira Rosen  <ira.rosen@linaro.org>
-
-	* lib/target-supports.exp (check_effective_target_vect_multiple_sizes):
-	New procedure.
-	(add_options_for_quad_vectors): Replace with ...
-	(add_options_for_double_vectors): ... this.
-	* gfortran.dg/vect/pr19049.f90: Expect more printings on targets that
-	support multiple vector sizes since the vectorizer attempts to
-	vectorize with both vector sizes.
-	* gcc.dg/vect/no-vfa-vect-79.c,
-	gcc.dg/vect/no-vfa-vect-102a.c, gcc.dg/vect/vect-outer-1a.c,
-	gcc.dg/vect/vect-outer-1b.c, gcc.dg/vect/vect-outer-2b.c,
-	gcc.dg/vect/vect-outer-3a.c, gcc.dg/vect/no-vfa-vect-37.c,
-	gcc.dg/vect/vect-outer-3b.c, gcc.dg/vect/no-vfa-vect-101.c,
-	gcc.dg/vect/no-vfa-vect-102.c, gcc.dg/vect/vect-reduc-dot-s8b.c,
-	gcc.dg/vect/vect-outer-1.c, gcc.dg/vect/vect-104.c: Likewise.
-	* gcc.dg/vect/vect-42.c: Run with 64 bit vectors if applicable.
-	* gcc.dg/vect/vect-multitypes-6.c, gcc.dg/vect/vect-52.c,
-	gcc.dg/vect/vect-54.c, gcc.dg/vect/vect-46.c, gcc.dg/vect/vect-48.c,
-	gcc.dg/vect/vect-96.c, gcc.dg/vect/vect-multitypes-3.c,
-	gcc.dg/vect/vect-40.c: Likewise.
-	* gcc.dg/vect/vect-outer-5.c: Remove quad-vectors option as redundant.
-	* gcc.dg/vect/vect-109.c, gcc.dg/vect/vect-peel-1.c,
-	gcc.dg/vect/vect-peel-2.c, gcc.dg/vect/slp-25.c,
-	gcc.dg/vect/vect-multitypes-1.c, gcc.dg/vect/slp-3.c,
-	gcc.dg/vect/no-vfa-pr29145.c, gcc.dg/vect/vect-multitypes-4.c:
-	Likewise.
-	* gcc.dg/vect/vect-peel-4.c: Make ia global.
-
-2011-09-05  Richard Sandiford  <rdsandiford@googlemail.com>
-
-	PR target/49606
-	* gcc.target/mips/abi-main.h: New file.
-	* gcc.target/mips/abi-o32-long32.c: New test.
-	* gcc.target/mips/abi-o32-long64.c: Likewise.
-	* gcc.target/mips/abi-o64-long32.c: Likewise.
-	* gcc.target/mips/abi-o64-long64.c: Likewise.
-	* gcc.target/mips/abi-n32-long32.c: Likewise.
-	* gcc.target/mips/abi-n32-long64.c: Likewise.
-	* gcc.target/mips/abi-n64-long32.c: Likewise.
-	* gcc.target/mips/abi-n64-long64.c: Likewise.
-	* gcc.target/mips/abi-o32-long32-no-shared.c: Likewise.
-	* gcc.target/mips/abi-o32-long64-no-shared.c: Likewise.
-	* gcc.target/mips/abi-o64-long32-no-shared.c: Likewise.
-	* gcc.target/mips/abi-o64-long64-no-shared.c: Likewise.
-	* gcc.target/mips/abi-n32-long32-no-shared.c: Likewise.
-	* gcc.target/mips/abi-n32-long64-no-shared.c: Likewise.
-	* gcc.target/mips/abi-n64-long32-no-shared.c: Likewise.
-	* gcc.target/mips/abi-n64-long64-no-shared.c: Likewise.
-	* gcc.target/mips/abi-o32-long32-pic.c: Likewise.
-	* gcc.target/mips/abi-o32-long64-pic.c: Likewise.
-	* gcc.target/mips/abi-o64-long32-pic.c: Likewise.
-	* gcc.target/mips/abi-o64-long64-pic.c: Likewise.
-	* gcc.target/mips/abi-n32-long32-pic.c: Likewise.
-	* gcc.target/mips/abi-n32-long64-pic.c: Likewise.
-	* gcc.target/mips/abi-n64-long32-pic.c: Likewise.
-	* gcc.target/mips/abi-n64-long64-pic.c: Likewise.
-	* gcc.target/mips/abi-eabi32-long32.c: Likewise.
-	* gcc.target/mips/abi-eabi32-long64.c: Likewise.
-	* gcc.target/mips/abi-eabi64-long32.c: Likewise.
-	* gcc.target/mips/abi-eabi64-long64.c: Likewise.
-	* gcc.target/mips/mips.exp: Make -mshared implied -mabicalls.
-	* gcc.target/mips/branch-2.c: Remove -mabicalls.
-	* gcc.target/mips/branch-3.c: Likewise.
-	* gcc.target/mips/branch-4.c: Likewise.
-	* gcc.target/mips/branch-5.c: Likewise.
-	* gcc.target/mips/branch-6.c: Likewise.
-	* gcc.target/mips/branch-7.c: Likewise.
-	* gcc.target/mips/branch-8.c: Likewise.
-	* gcc.target/mips/branch-9.c: Likewise.
-	* gcc.target/mips/branch-10.c: Likewise.
-	* gcc.target/mips/branch-11.c: Likewise.
-	* gcc.target/mips/branch-12.c: Likewise.
-	* gcc.target/mips/branch-13.c: Likewise.
-	* gcc.target/mips/lazy-binding-1.c: Likewise.
-
-2011-09-05  Georg-Johann Lay  <avr@gjlay.de>
-
-	* gcc.dg/ipa/ipcp-3.c (mark_cell): Use mask 1 << 14 instead of 1 << 18
-	to avoid warning on int=16 platforms..
-
-2011-09-05  Jakub Jelinek  <jakub@redhat.com>
-
-	* gcc.dg/compat/struct-layout-1_test.h: Decrease bitfield size
-	to work even with -fshort-enums.
-
-2011-09-04  Jan Hubicka  <jh@suse.cz>
-
-	* gcc.c-torture/compile/20110902.c: new testcase.
-
-2011-09-04  Jason Merrill  <jason@redhat.com>
-
-	PR c++/49267
-	* g++.dg/cpp0x/rv-conv1.C: New.
-
-	DR 1328
-	* g++.dg/cpp0x/rv-func3.C: New.
-
-	* g++.dg/cpp0x/constexpr-default-ctor.C: New.
-
-	PR c++/50248
-	Core 1358
-	* g++.dg/cpp0x/constexpr-template1.C: New.
-	* g++.dg/cpp0x/constexpr-template2.C: New.
-	* g++.dg/cpp0x/constexpr-48089.C: Adjust error markup.
-	* g++.dg/cpp0x/constexpr-ex1.C: Adjust error markup.
-
-2011-09-04  Eric Botcazou  <ebotcazou@adacore.com>
-
-	* gnat.dg/specs/debug1.ads: Tweak pattern.
-
-2011-09-04  Janus Weil  <janus@gcc.gnu.org>
-
-	PR fortran/50227
-	* gfortran.dg/class_45a.f03: New.
-	* gfortran.dg/class_45b.f03: New.
-
-2011-09-04  Jakub Jelinek  <jakub@redhat.com>
-	    Ira Rosen  <ira.rosen@linaro.org>
-
-	PR tree-optimization/50208
-	* gcc.dg/vect/no-fre-pre-pr50208.c: New test.
-	* gcc.dg/vect/vect.exp: Run no-fre-pre-*.c tests with
-	-fno-tree-fre -fno-tree-pre.
-
-2011-09-02  Martin Jambor  <mjambor@suse.cz>
-
-	* gcc.dg/ipa/ipcp-3.c: New test.
-
-2011-09-02  Richard Guenther  <rguenther@suse.de>
-
-	PR tree-optimization/27460
-	PR middle-end/29269
-	* gcc.dg/vect/vect-cond-7.c: New testcase.
-
-2011-09-02  Martin Jambor  <mjambor@suse.cz>
-
-	* g++.dg/ipa/devirt-3.C: Added a distraction method.
-	* g++.dg/ipa/ivinline-7.C: Added a test for direct call discovery,
-	xfailed test for inlining.
-	* g++.dg/ipa/ivinline-9.C: Likewise.
-
-2011-09-01  Ira Rosen  <ira.rosen@linaro.org>
-
-	PR tree-optimization/50178
-	* gfortran.dg/vect/pr50178.f90: New test.
-
-2011-08-31  Martin Jambor  <mjambor@suse.cz>
-
-	PR middle-end/49886
-	* gcc.c-torture/execute/pr49886.c: New testcase.
-
-2011-08-31  Tom de Vries  <tom@codesourcery.com>
-
-	PR middle-end/43513
-	* gcc.dg/pr43513.c: New test.
-
-2011-08-30  Tobias Burnus  <burnus@net-b.de>
-
-	PR fortran/45044
-	* gfortran.dg/common_14.f90: New.
-	* gfortran.dg/common_resize_1.f: Add two dg-warning.
-
-2011-08-30  Jason Merrill  <jason@redhat.com>
-
-	PR c++/50084
-	* g++.dg/cpp0x/decltype33.C: New.
-
-	PR c++/50089
-	* g++.dg/cpp0x/lambda/lambda-qualified.C: New.
-
-	PR c++/50114
-	* g++.dg/cpp0x/lambda/lambda-for.C: New.
-
-2011-08-30  Uros Bizjak  <ubizjak@gmail.com>
-
-	* gcc.target/i386/fma-compile.c: Escape [ and ] in scan strings.
-
-2011-08-30  Eric Botcazou  <ebotcazou@adacore.com>
-
-	* gnat.dg/specs/aggr3.ads: New test.
-	* gnat.dg/specs/aggr3_pkg.ads: New helper.
-
-	* gnat.dg/specs/aggr1.ads: Remove superfluous space.
-	* gnat.dg/specs/aggr2.ads: Likewise.
-
-2011-08-30  Steven G. Kargl  <kargl@gcc.gnu.org>
-
-	PR fortran/45170
-	* gfortran.dg/allocate_with_source_2.f90: New test
-
-2011-08-30  Jason Merrill  <jason@redhat.com>
-
-	PR c++/50220
-	* g++.dg/cpp0x/lambda/lambda-50220.C: New.
-
-	PR c++/50234
-	* g++.dg/cpp0x/constexpr-value3.C: New.
-
-2011-08-30  Richard Guenther  <rguenther@suse.de>
-
-	PR middle-end/48571
-	* gcc.c-torture/execute/pr48571-1.c: New testcase.
-	* gcc.dg/tree-ssa/ssa-ccp-25.c: Remove.
-	* gcc.dg/tree-ssa/ssa-ccp-26.c: Likewise.
-	* gcc.dg/pr36902.c: XFAIL.
-
-2011-08-30  Ilya Tocar  <ilya.tocar@intel.com>
-
-	* gcc.target/i386/fma-check.h: New.
-	* gcc.target/i386/fma-256-fmaddXX.c: New testcase.
-	* gcc.target/i386/fma-256-fmaddsubXX.c: Likewise.
-	* gcc.target/i386/fma-256-fmsubXX.c: Likewise.
-	* gcc.target/i386/fma-256-fmsubaddXX.c: Likewise.
-	* gcc.target/i386/fma-256-fnmaddXX.c: Likewise.
-	* gcc.target/i386/fma-256-fnmsubXX.c: Likewise.
-	* gcc.target/i386/fma-fmaddXX.c: Likewise.
-	* gcc.target/i386/fma-fmaddsubXX.c: Likewise.
-	* gcc.target/i386/fma-fmsubXX.c: Likewise.
-	* gcc.target/i386/fma-fmsubaddXX.c: Likewise.
-	* gcc.target/i386/fma-fnmaddXX.c: Likewise.
-	* gcc.target/i386/fma-fnmsubXX.c: Likewise.
-	* gcc.target/i386/fma-compile.c: Likewise.
-	* gcc.target/i386/i386.exp (check_effective_target_fma): New.
-	* gcc.target/i386/sse-12.c: Add -mfma.
-	* gcc.target/i386/sse-13.c: Likewise.
-	* gcc.target/i386/sse-14.c: Likewise.
-	* gcc.target/i386/sse-22.c: Likewise.
-	* gcc.target/i386/sse-23.c: Likewise.
-	* g++.dg/other/i386-2.C: Likewise.
-	* g++.dg/other/i386-3.C: Likewise.
-
-2011-08-30  Kirill Yukhin  <kirill.yukhin@intel.com>
-
-	PR testsuite/50185
-	* gcc.target/i386/avx2-vmovmskb-2.c: Rename to ...
-	* gcc.target/i386/avx2-vpmovmskb-2.c: ... this. Update.
-
-2011-08-30  Christian Bruel  <christian.bruel@st.com>
-
-	* g++.dg/bprob/bprob.exp (feedback_options): Set
-	-fbranch-probabilities.
-	* gcc.misc-tests/bprob.exp (feedback_options): Likewise.
-
-2011-08-29  Jason Merrill  <jason@redhat.com>
-
-	PR c++/50224
-	* g++.dg/cpp0x/lambda/lambda-use2.C: New.
-
-2011-08-29  Jakub Jelinek  <jakub@redhat.com>
-	    Jason Merrill  <jason@redhat.com>
-
-	* g++.dg/dfp/base.C: New test.
-
-2011-08-29  Jason Merrill  <jason@redhat.com>
-
-	Core DR 994
-	PR c++/50209
-	* g++.dg/cpp0x/initlist58.C: New.
-
-2011-08-29  Janus Weil  <janus@gcc.gnu.org>
-
-	PR fortran/50225
-	* gfortran.dg/class_result_1.f03: New.
-
-2011-08-29  Jakub Jelinek  <jakub@redhat.com>
-
-	PR middle-end/48722
-	* gcc.target/i386/pr48722.c: New test.
-
-2011-08-29  Thomas Koenig  <tkoenig@gcc.gnu.org>
-
-	PR libfortran/50192
-	* gfortran.dg/widechar_compare_1.f90:  New test.
-
-2011-08-26  Jason Merrill  <jason@redhat.com>
-
-	Core DR 342
-	PR c++/48582
-	* g++.dg/abi/mangle50.C: New.
-
-2011-08-27  Uros Bizjak  <ubizjak@gmail.com>
-
-	PR target/50202
-	* gcc.target/i386/pr50202.c: New test.
-
-2011-08-26  Uros Bizjak  <ubizjak@gmail.com>
-
-	* gcc.target/i386/sse_4_1-round-vec.c: New test.
-	* gcc.target/i386/sse_4_1-roundf-vec.c: New test.
-	* gcc.target/i386/avx-round-vec.c: New test.
-	* gcc.target/i386/avx-roundf-vec.c: New test.
-
-2011-08-26  Jakub Jelinek  <jakub@redhat.com>
-
-	* gcc.target/i386/cmpxchg16b-1.c: Match also space after the
-	instruction.
-
-	PR c/50179
-	* c-c++-common/Wunused-var-14.c: New test.
-
-2011-08-26  Tom de Vries  <tom@codesourcery.com>
-
-	* gcc.dg/tree-ssa/ivopts-lt.c: New test.
-
-2011-08-26  Jiangning Liu  <jiangning.liu@arm.com>
-
-	* gcc.target/arm/thumb2-cond-cmp-1.c: New.
-	* gcc.target/arm/thumb2-cond-cmp-2.c: Likewise.
-	* gcc.target/arm/thumb2-cond-cmp-3.c: Likewise.
-	* gcc.target/arm/thumb2-cond-cmp-4.c: Likewise.
-
-2011-08-26  Andrew Stubbs  <ams@codesourcery.com>
-
-	* gcc.target/arm/thumb2-replicated-constant1.c: New file.
-	* gcc.target/arm/thumb2-replicated-constant2.c: New file.
-	* gcc.target/arm/thumb2-replicated-constant3.c: New file.
-	* gcc.target/arm/thumb2-replicated-constant4.c: New file.
-
-2011-08-25  Mikael Morin  <mikael.morin@gcc.gnu.org>
-
-	PR fortran/50050
-	* gfortran.dg/pointer_comp_init_1.f90: New test.
-
-2011-08-25  Jason Merrill  <jason@redhat.com>
-
-	PR c++/50157
-	* g++.dg/cpp0x/sfinae27.C: New.
-
-2011-08-25  Tobias Burnus  <burnus@net-b.de>
-
-	* gfortran.dg/coarray_lib_token_4.f90: New.
-
-2011-08-25  Tobias Burnus  <burnus@net-b.de>
-
-	* gfortran.dg/coarray/alloc_comp_1.f90: New.
-
-2011-08-25  Richard Guenther  <rguenther@suse.de>
-
-	* gcc.dg/Wshadow-3.c: Restore original content destroyed by r148442.
-
-2011-08-24  Tobias Burnus  <burnus@net-b.de>
-
-	PR fortran/50163
-	* gfortran.dg/initialization_28.f90: New.
-
-2011-08-24  Richard Guenther  <rguenther@suse.de>
-
-	PR tree-optimization/50067
-	* gcc.dg/torture/pr50067-3.c: New testcase.
-	* gcc.dg/torture/pr50067-4.c: Likewise.
-	* gcc.dg/torture/pr50067-5.c: Likewise.
-
-2011-08-23  Kirill Yukhin  <kirill.yukhin@intel.com>
-
-	* g++.dg/other/i386-2.C: Add -mavx2 check.
-	* g++.dg/other/i386-3.C: Likewise.
-	* gcc.target/i386/avx-1.c: Add AVX2.
-	* gcc.target/i386/avx-2.c: Likewise.
-	* gcc.target/i386/funcspec-5.c: Likewise.
-	* gcc.target/i386/sse-12.c: Likewise.
-	* gcc.target/i386/sse-13.c: Likewise.
-	* gcc.target/i386/sse-14.c: Likewise.
-	* gcc.target/i386/sse-22.c: Likewise.
-	* gcc.target/i386/sse-23.c: Likewise.
-	* gcc.target/i386/i386.exp (check_effective_target_avx2): Likewise.
-	* gcc.target/i386/avx2-check.h: New.
-	* gcc.target/i386/avx2-i32gatherd-1.c: Likewise.
-	* gcc.target/i386/avx2-i32gatherd-2.c: Likewise.
-	* gcc.target/i386/avx2-i32gatherd-3.c: Likewise.
-	* gcc.target/i386/avx2-i32gatherd-4.c: Likewise.
-	* gcc.target/i386/avx2-i32gatherd256-1.c: Likewise.
-	* gcc.target/i386/avx2-i32gatherd256-2.c: Likewise.
-	* gcc.target/i386/avx2-i32gatherd256-3.c: Likewise.
-	* gcc.target/i386/avx2-i32gatherd256-4.c: Likewise.
-	* gcc.target/i386/avx2-i32gatherpd-1.c: Likewise.
-	* gcc.target/i386/avx2-i32gatherpd-2.c: Likewise.
-	* gcc.target/i386/avx2-i32gatherpd-3.c: Likewise.
-	* gcc.target/i386/avx2-i32gatherpd-4.c: Likewise.
-	* gcc.target/i386/avx2-i32gatherpd256-1.c: Likewise.
-	* gcc.target/i386/avx2-i32gatherpd256-2.c: Likewise.
-	* gcc.target/i386/avx2-i32gatherpd256-3.c: Likewise.
-	* gcc.target/i386/avx2-i32gatherpd256-4.c: Likewise.
-	* gcc.target/i386/avx2-i32gatherps-1.c: Likewise.
-	* gcc.target/i386/avx2-i32gatherps-2.c: Likewise.
-	* gcc.target/i386/avx2-i32gatherps-3.c: Likewise.
-	* gcc.target/i386/avx2-i32gatherps-4.c: Likewise.
-	* gcc.target/i386/avx2-i32gatherps256-1.c: Likewise.
-	* gcc.target/i386/avx2-i32gatherps256-2.c: Likewise.
-	* gcc.target/i386/avx2-i32gatherps256-3.c: Likewise.
-	* gcc.target/i386/avx2-i32gatherps256-4.c: Likewise.
-	* gcc.target/i386/avx2-i32gatherq-1.c: Likewise.
-	* gcc.target/i386/avx2-i32gatherq-2.c: Likewise.
-	* gcc.target/i386/avx2-i32gatherq-3.c: Likewise.
-	* gcc.target/i386/avx2-i32gatherq-4.c: Likewise.
-	* gcc.target/i386/avx2-i32gatherq256-1.c: Likewise.
-	* gcc.target/i386/avx2-i32gatherq256-2.c: Likewise.
-	* gcc.target/i386/avx2-i32gatherq256-3.c: Likewise.
-	* gcc.target/i386/avx2-i32gatherq256-4.c: Likewise.
-	* gcc.target/i386/avx2-i64gatherd-1.c: Likewise.
-	* gcc.target/i386/avx2-i64gatherd-2.c: Likewise.
-	* gcc.target/i386/avx2-i64gatherd-3.c: Likewise.
-	* gcc.target/i386/avx2-i64gatherd-4.c: Likewise.
-	* gcc.target/i386/avx2-i64gatherd256-1.c: Likewise.
-	* gcc.target/i386/avx2-i64gatherd256-2.c: Likewise.
-	* gcc.target/i386/avx2-i64gatherd256-3.c: Likewise.
-	* gcc.target/i386/avx2-i64gatherd256-4.c: Likewise.
-	* gcc.target/i386/avx2-i64gatherpd-1.c: Likewise.
-	* gcc.target/i386/avx2-i64gatherpd-2.c: Likewise.
-	* gcc.target/i386/avx2-i64gatherpd-3.c: Likewise.
-	* gcc.target/i386/avx2-i64gatherpd-4.c: Likewise.
-	* gcc.target/i386/avx2-i64gatherpd256-1.c: Likewise.
-	* gcc.target/i386/avx2-i64gatherpd256-2.c: Likewise.
-	* gcc.target/i386/avx2-i64gatherpd256-3.c: Likewise.
-	* gcc.target/i386/avx2-i64gatherpd256-4.c: Likewise.
-	* gcc.target/i386/avx2-i64gatherps-1.c: Likewise.
-	* gcc.target/i386/avx2-i64gatherps-2.c: Likewise.
-	* gcc.target/i386/avx2-i64gatherps-3.c: Likewise.
-	* gcc.target/i386/avx2-i64gatherps-4.c: Likewise.
-	* gcc.target/i386/avx2-i64gatherps256-1.c: Likewise.
-	* gcc.target/i386/avx2-i64gatherps256-2.c: Likewise.
-	* gcc.target/i386/avx2-i64gatherps256-3.c: Likewise.
-	* gcc.target/i386/avx2-i64gatherps256-4.c: Likewise.
-	* gcc.target/i386/avx2-i64gatherq-1.c: Likewise.
-	* gcc.target/i386/avx2-i64gatherq-2.c: Likewise.
-	* gcc.target/i386/avx2-i64gatherq-3.c: Likewise.
-	* gcc.target/i386/avx2-i64gatherq-4.c: Likewise.
-	* gcc.target/i386/avx2-i64gatherq256-1.c: Likewise.
-	* gcc.target/i386/avx2-i64gatherq256-2.c: Likewise.
-	* gcc.target/i386/avx2-i64gatherq256-3.c: Likewise.
-	* gcc.target/i386/avx2-i64gatherq256-4.c: Likewise.
-	* gcc.target/i386/avx2-mpsadbw-1.c: Likewise.
-	* gcc.target/i386/avx2-mpsadbw-2.c: Likewise.
-	* gcc.target/i386/avx2-vbroadcastsd_pd-1.c: Likewise.
-	* gcc.target/i386/avx2-vbroadcastsd_pd-2.c: Likewise.
-	* gcc.target/i386/avx2-vbroadcastsi128-1.c: Likewise.
-	* gcc.target/i386/avx2-vbroadcastsi128-2.c: Likewise.
-	* gcc.target/i386/avx2-vbroadcastss_ps-1.c: Likewise.
-	* gcc.target/i386/avx2-vbroadcastss_ps-2.c: Likewise.
-	* gcc.target/i386/avx2-vbroadcastss_ps256-1.c: Likewise.
-	* gcc.target/i386/avx2-vbroadcastss_ps256-2.c: Likewise.
-	* gcc.target/i386/avx2-vextracti128-1.c: Likewise.
-	* gcc.target/i386/avx2-vextracti128-2.c: Likewise.
-	* gcc.target/i386/avx2-vinserti128-1.c: Likewise.
-	* gcc.target/i386/avx2-vinserti128-2.c: Likewise.
-	* gcc.target/i386/avx2-vmovmskb-2.c: Likewise.
-	* gcc.target/i386/avx2-vmovntdqa-1.c: Likewise.
-	* gcc.target/i386/avx2-vmovntdqa-2.c: Likewise.
-	* gcc.target/i386/avx2-vpabsb256-1.c: Likewise.
-	* gcc.target/i386/avx2-vpabsb256-2.c: Likewise.
-	* gcc.target/i386/avx2-vpabsd256-1.c: Likewise.
-	* gcc.target/i386/avx2-vpabsd256-2.c: Likewise.
-	* gcc.target/i386/avx2-vpabsw256-1.c: Likewise.
-	* gcc.target/i386/avx2-vpabsw256-2.c: Likewise.
-	* gcc.target/i386/avx2-vpackssdw-1.c: Likewise.
-	* gcc.target/i386/avx2-vpackssdw-2.c: Likewise.
-	* gcc.target/i386/avx2-vpacksswb-1.c: Likewise.
-	* gcc.target/i386/avx2-vpacksswb-2.c: Likewise.
-	* gcc.target/i386/avx2-vpackusdw-1.c: Likewise.
-	* gcc.target/i386/avx2-vpackusdw-2.c: Likewise.
-	* gcc.target/i386/avx2-vpackuswb-1.c: Likewise.
-	* gcc.target/i386/avx2-vpackuswb-2.c: Likewise.
-	* gcc.target/i386/avx2-vpaddb-1.c: Likewise.
-	* gcc.target/i386/avx2-vpaddb-2.c: Likewise.
-	* gcc.target/i386/avx2-vpaddd-1.c: Likewise.
-	* gcc.target/i386/avx2-vpaddd-2.c: Likewise.
-	* gcc.target/i386/avx2-vpaddq-1.c: Likewise.
-	* gcc.target/i386/avx2-vpaddq-2.c: Likewise.
-	* gcc.target/i386/avx2-vpaddsb-1.c: Likewise.
-	* gcc.target/i386/avx2-vpaddsb-2.c: Likewise.
-	* gcc.target/i386/avx2-vpaddsw-1.c: Likewise.
-	* gcc.target/i386/avx2-vpaddsw-2.c: Likewise.
-	* gcc.target/i386/avx2-vpaddusb-1.c: Likewise.
-	* gcc.target/i386/avx2-vpaddusb-2.c: Likewise.
-	* gcc.target/i386/avx2-vpaddusw-1.c: Likewise.
-	* gcc.target/i386/avx2-vpaddusw-2.c: Likewise.
-	* gcc.target/i386/avx2-vpaddw-1.c: Likewise.
-	* gcc.target/i386/avx2-vpaddw-2.c: Likewise.
-	* gcc.target/i386/avx2-vpalignr256-1.c: Likewise.
-	* gcc.target/i386/avx2-vpalignr256-2.c: Likewise.
-	* gcc.target/i386/avx2-vpand-1.c: Likewise.
-	* gcc.target/i386/avx2-vpand-2.c: Likewise.
-	* gcc.target/i386/avx2-vpandn-1.c: Likewise.
-	* gcc.target/i386/avx2-vpandn-2.c: Likewise.
-	* gcc.target/i386/avx2-vpavgb-1.c: Likewise.
-	* gcc.target/i386/avx2-vpavgb-2.c: Likewise.
-	* gcc.target/i386/avx2-vpavgw-1.c: Likewise.
-	* gcc.target/i386/avx2-vpavgw-2.c: Likewise.
-	* gcc.target/i386/avx2-vpblendd128-1.c: Likewise.
-	* gcc.target/i386/avx2-vpblendd128-2.c: Likewise.
-	* gcc.target/i386/avx2-vpblendd256-1.c: Likewise.
-	* gcc.target/i386/avx2-vpblendd256-2.c: Likewise.
-	* gcc.target/i386/avx2-vpblendvb-1.c: Likewise.
-	* gcc.target/i386/avx2-vpblendvb-2.c: Likewise.
-	* gcc.target/i386/avx2-vpblendw-1.c: Likewise.
-	* gcc.target/i386/avx2-vpblendw-2.c: Likewise.
-	* gcc.target/i386/avx2-vpbroadcastb128-1.c: Likewise.
-	* gcc.target/i386/avx2-vpbroadcastb128-2.c: Likewise.
-	* gcc.target/i386/avx2-vpbroadcastb256-1.c: Likewise.
-	* gcc.target/i386/avx2-vpbroadcastb256-2.c: Likewise.
-	* gcc.target/i386/avx2-vpbroadcastd128-1.c: Likewise.
-	* gcc.target/i386/avx2-vpbroadcastd128-2.c: Likewise.
-	* gcc.target/i386/avx2-vpbroadcastd256-1.c: Likewise.
-	* gcc.target/i386/avx2-vpbroadcastd256-2.c: Likewise.
-	* gcc.target/i386/avx2-vpbroadcastq128-1.c: Likewise.
-	* gcc.target/i386/avx2-vpbroadcastq128-2.c: Likewise.
-	* gcc.target/i386/avx2-vpbroadcastq256-1.c: Likewise.
-	* gcc.target/i386/avx2-vpbroadcastq256-2.c: Likewise.
-	* gcc.target/i386/avx2-vpbroadcastw128-1.c: Likewise.
-	* gcc.target/i386/avx2-vpbroadcastw128-2.c: Likewise.
-	* gcc.target/i386/avx2-vpbroadcastw256-1.c: Likewise.
-	* gcc.target/i386/avx2-vpbroadcastw256-2.c: Likewise.
-	* gcc.target/i386/avx2-vpcmpeqb-1.c: Likewise.
-	* gcc.target/i386/avx2-vpcmpeqb-2.c: Likewise.
-	* gcc.target/i386/avx2-vpcmpeqd-1.c: Likewise.
-	* gcc.target/i386/avx2-vpcmpeqd-2.c: Likewise.
-	* gcc.target/i386/avx2-vpcmpeqq-1.c: Likewise.
-	* gcc.target/i386/avx2-vpcmpeqq-2.c: Likewise.
-	* gcc.target/i386/avx2-vpcmpeqw-1.c: Likewise.
-	* gcc.target/i386/avx2-vpcmpeqw-2.c: Likewise.
-	* gcc.target/i386/avx2-vpcmpgtb-1.c: Likewise.
-	* gcc.target/i386/avx2-vpcmpgtb-2.c: Likewise.
-	* gcc.target/i386/avx2-vpcmpgtd-1.c: Likewise.
-	* gcc.target/i386/avx2-vpcmpgtd-2.c: Likewise.
-	* gcc.target/i386/avx2-vpcmpgtq-1.c: Likewise.
-	* gcc.target/i386/avx2-vpcmpgtq-2.c: Likewise.
-	* gcc.target/i386/avx2-vpcmpgtw-1.c: Likewise.
-	* gcc.target/i386/avx2-vpcmpgtw-2.c: Likewise.
-	* gcc.target/i386/avx2-vperm2i128-1.c: Likewise.
-	* gcc.target/i386/avx2-vperm2i128-2.c: Likewise.
-	* gcc.target/i386/avx2-vpermd-1.c: Likewise.
-	* gcc.target/i386/avx2-vpermd-2.c: Likewise.
-	* gcc.target/i386/avx2-vpermpd-1.c: Likewise.
-	* gcc.target/i386/avx2-vpermpd-2.c: Likewise.
-	* gcc.target/i386/avx2-vpermps-1.c: Likewise.
-	* gcc.target/i386/avx2-vpermps-2.c: Likewise.
-	* gcc.target/i386/avx2-vpermq-1.c: Likewise.
-	* gcc.target/i386/avx2-vpermq-2.c: Likewise.
-	* gcc.target/i386/avx2-vphaddd-1.c: Likewise.
-	* gcc.target/i386/avx2-vphaddd-2.c: Likewise.
-	* gcc.target/i386/avx2-vphaddsw-1.c: Likewise.
-	* gcc.target/i386/avx2-vphaddsw-2.c: Likewise.
-	* gcc.target/i386/avx2-vphaddw-1.c: Likewise.
-	* gcc.target/i386/avx2-vphaddw-2.c: Likewise.
-	* gcc.target/i386/avx2-vphsubd-1.c: Likewise.
-	* gcc.target/i386/avx2-vphsubd-2.c: Likewise.
-	* gcc.target/i386/avx2-vphsubsw-1.c: Likewise.
-	* gcc.target/i386/avx2-vphsubsw-2.c: Likewise.
-	* gcc.target/i386/avx2-vphsubw-1.c: Likewise.
-	* gcc.target/i386/avx2-vpmaddubsw-1.c: Likewise.
-	* gcc.target/i386/avx2-vpmaddubsw-2.c: Likewise.
-	* gcc.target/i386/avx2-vpmaddwd-1.c: Likewise.
-	* gcc.target/i386/avx2-vpmaddwd-2.c: Likewise.
-	* gcc.target/i386/avx2-vpmaskloadd-1.c: Likewise.
-	* gcc.target/i386/avx2-vpmaskloadd-2.c: Likewise.
-	* gcc.target/i386/avx2-vpmaskloadd256-1.c: Likewise.
-	* gcc.target/i386/avx2-vpmaskloadd256-2.c: Likewise.
-	* gcc.target/i386/avx2-vpmaskloadq-1.c: Likewise.
-	* gcc.target/i386/avx2-vpmaskloadq-2.c: Likewise.
-	* gcc.target/i386/avx2-vpmaskloadq256-1.c: Likewise.
-	* gcc.target/i386/avx2-vpmaskloadq256-2.c: Likewise.
-	* gcc.target/i386/avx2-vpmaskstored-1.c: Likewise.
-	* gcc.target/i386/avx2-vpmaskstored-2.c: Likewise.
-	* gcc.target/i386/avx2-vpmaskstored256-1.c: Likewise.
-	* gcc.target/i386/avx2-vpmaskstored256-2.c: Likewise.
-	* gcc.target/i386/avx2-vpmaskstoreq-1.c: Likewise.
-	* gcc.target/i386/avx2-vpmaskstoreq-2.c: Likewise.
-	* gcc.target/i386/avx2-vpmaskstoreq256-1.c: Likewise.
-	* gcc.target/i386/avx2-vpmaskstoreq256-2.c: Likewise.
-	* gcc.target/i386/avx2-vpmaxsb-1.c: Likewise.
-	* gcc.target/i386/avx2-vpmaxsb-2.c: Likewise.
-	* gcc.target/i386/avx2-vpmaxsd-1.c: Likewise.
-	* gcc.target/i386/avx2-vpmaxsd-2.c: Likewise.
-	* gcc.target/i386/avx2-vpmaxsw-1.c: Likewise.
-	* gcc.target/i386/avx2-vpmaxsw-2.c: Likewise.
-	* gcc.target/i386/avx2-vpmaxub-1.c: Likewise.
-	* gcc.target/i386/avx2-vpmaxub-2.c: Likewise.
-	* gcc.target/i386/avx2-vpmaxud-1.c: Likewise.
-	* gcc.target/i386/avx2-vpmaxud-2.c: Likewise.
-	* gcc.target/i386/avx2-vpmaxuw-1.c: Likewise.
-	* gcc.target/i386/avx2-vpmaxuw-2.c: Likewise.
-	* gcc.target/i386/avx2-vpminsb-1.c: Likewise.
-	* gcc.target/i386/avx2-vpminsb-2.c: Likewise.
-	* gcc.target/i386/avx2-vpminsd-1.c: Likewise.
-	* gcc.target/i386/avx2-vpminsd-2.c: Likewise.
-	* gcc.target/i386/avx2-vpminsw-1.c: Likewise.
-	* gcc.target/i386/avx2-vpminsw-2.c: Likewise.
-	* gcc.target/i386/avx2-vpminub-1.c: Likewise.
-	* gcc.target/i386/avx2-vpminub-2.c: Likewise.
-	* gcc.target/i386/avx2-vpminud-1.c: Likewise.
-	* gcc.target/i386/avx2-vpminud-2.c: Likewise.
-	* gcc.target/i386/avx2-vpminuw-1.c: Likewise.
-	* gcc.target/i386/avx2-vpminuw-2.c: Likewise.
-	* gcc.target/i386/avx2-vpmovmskb-1.c: Likewise.
-	* gcc.target/i386/avx2-vpmovsxbd-1.c: Likewise.
-	* gcc.target/i386/avx2-vpmovsxbd-2.c: Likewise.
-	* gcc.target/i386/avx2-vpmovsxbq-1.c: Likewise.
-	* gcc.target/i386/avx2-vpmovsxbq-2.c: Likewise.
-	* gcc.target/i386/avx2-vpmovsxbw-1.c: Likewise.
-	* gcc.target/i386/avx2-vpmovsxbw-2.c: Likewise.
-	* gcc.target/i386/avx2-vpmovsxdq-1.c: Likewise.
-	* gcc.target/i386/avx2-vpmovsxdq-2.c: Likewise.
-	* gcc.target/i386/avx2-vpmovsxwd-1.c: Likewise.
-	* gcc.target/i386/avx2-vpmovsxwd-2.c: Likewise.
-	* gcc.target/i386/avx2-vpmovsxwq-1.c: Likewise.
-	* gcc.target/i386/avx2-vpmovsxwq-2.c: Likewise.
-	* gcc.target/i386/avx2-vpmovzxbd-1.c: Likewise.
-	* gcc.target/i386/avx2-vpmovzxbd-2.c: Likewise.
-	* gcc.target/i386/avx2-vpmovzxbq-1.c: Likewise.
-	* gcc.target/i386/avx2-vpmovzxbq-2.c: Likewise.
-	* gcc.target/i386/avx2-vpmovzxbw-1.c: Likewise.
-	* gcc.target/i386/avx2-vpmovzxbw-2.c: Likewise.
-	* gcc.target/i386/avx2-vpmovzxdq-1.c: Likewise.
-	* gcc.target/i386/avx2-vpmovzxdq-2.c: Likewise.
-	* gcc.target/i386/avx2-vpmovzxwd-1.c: Likewise.
-	* gcc.target/i386/avx2-vpmovzxwd-2.c: Likewise.
-	* gcc.target/i386/avx2-vpmovzxwq-1.c: Likewise.
-	* gcc.target/i386/avx2-vpmovzxwq-2.c: Likewise.
-	* gcc.target/i386/avx2-vpmuldq-1.c: Likewise.
-	* gcc.target/i386/avx2-vpmuldq-2.c: Likewise.
-	* gcc.target/i386/avx2-vpmulhrsw-1.c: Likewise.
-	* gcc.target/i386/avx2-vpmulhrsw-2.c: Likewise.
-	* gcc.target/i386/avx2-vpmulhuw-1.c: Likewise.
-	* gcc.target/i386/avx2-vpmulhuw-2.c: Likewise.
-	* gcc.target/i386/avx2-vpmulhw-1.c: Likewise.
-	* gcc.target/i386/avx2-vpmulhw-2.c: Likewise.
-	* gcc.target/i386/avx2-vpmulld-1.c: Likewise.
-	* gcc.target/i386/avx2-vpmulld-2.c: Likewise.
-	* gcc.target/i386/avx2-vpmullw-1.c: Likewise.
-	* gcc.target/i386/avx2-vpmullw-2.c: Likewise.
-	* gcc.target/i386/avx2-vpmuludq-1.c: Likewise.
-	* gcc.target/i386/avx2-vpmuludq-2.c: Likewise.
-	* gcc.target/i386/avx2-vpor-1.c: Likewise.
-	* gcc.target/i386/avx2-vpor-2.c: Likewise.
-	* gcc.target/i386/avx2-vpsadbw-1.c: Likewise.
-	* gcc.target/i386/avx2-vpsadbw-2.c: Likewise.
-	* gcc.target/i386/avx2-vpshufb-1.c: Likewise.
-	* gcc.target/i386/avx2-vpshufb-2.c: Likewise.
-	* gcc.target/i386/avx2-vpshufd-1.c: Likewise.
-	* gcc.target/i386/avx2-vpshufd-2.c: Likewise.
-	* gcc.target/i386/avx2-vpshufhw-1.c: Likewise.
-	* gcc.target/i386/avx2-vpshufhw-2.c: Likewise.
-	* gcc.target/i386/avx2-vpshuflw-1.c: Likewise.
-	* gcc.target/i386/avx2-vpshuflw-2.c: Likewise.
-	* gcc.target/i386/avx2-vpsignb-1.c: Likewise.
-	* gcc.target/i386/avx2-vpsignb-2.c: Likewise.
-	* gcc.target/i386/avx2-vpsignd-1.c: Likewise.
-	* gcc.target/i386/avx2-vpsignd-2.c: Likewise.
-	* gcc.target/i386/avx2-vpsignw-1.c: Likewise.
-	* gcc.target/i386/avx2-vpsignw-2.c: Likewise.
-	* gcc.target/i386/avx2-vpslld-1.c: Likewise.
-	* gcc.target/i386/avx2-vpslld-2.c: Likewise.
-	* gcc.target/i386/avx2-vpslldi-1.c: Likewise.
-	* gcc.target/i386/avx2-vpslldi-2.c: Likewise.
-	* gcc.target/i386/avx2-vpslldq-1.c: Likewise.
-	* gcc.target/i386/avx2-vpslldq-2.c: Likewise.
-	* gcc.target/i386/avx2-vpsllq-1.c: Likewise.
-	* gcc.target/i386/avx2-vpsllq-2.c: Likewise.
-	* gcc.target/i386/avx2-vpsllqi-1.c: Likewise.
-	* gcc.target/i386/avx2-vpsllqi-2.c: Likewise.
-	* gcc.target/i386/avx2-vpsllvd128-1.c: Likewise.
-	* gcc.target/i386/avx2-vpsllvd128-2.c: Likewise.
-	* gcc.target/i386/avx2-vpsllvd256-1.c: Likewise.
-	* gcc.target/i386/avx2-vpsllvd256-2.c: Likewise.
-	* gcc.target/i386/avx2-vpsllvq128-1.c: Likewise.
-	* gcc.target/i386/avx2-vpsllvq128-2.c: Likewise.
-	* gcc.target/i386/avx2-vpsllvq256-1.c: Likewise.
-	* gcc.target/i386/avx2-vpsllvq256-2.c: Likewise.
-	* gcc.target/i386/avx2-vpsllw-1.c: Likewise.
-	* gcc.target/i386/avx2-vpsllw-2.c: Likewise.
-	* gcc.target/i386/avx2-vpsllwi-1.c: Likewise.
-	* gcc.target/i386/avx2-vpsllwi-2.c: Likewise.
-	* gcc.target/i386/avx2-vpsrad-1.c: Likewise.
-	* gcc.target/i386/avx2-vpsrad-2.c: Likewise.
-	* gcc.target/i386/avx2-vpsradi-1.c: Likewise.
-	* gcc.target/i386/avx2-vpsradi-2.c: Likewise.
-	* gcc.target/i386/avx2-vpsravd128-1.c: Likewise.
-	* gcc.target/i386/avx2-vpsravd128-2.c: Likewise.
-	* gcc.target/i386/avx2-vpsravd256-1.c: Likewise.
-	* gcc.target/i386/avx2-vpsravd256-2.c: Likewise.
-	* gcc.target/i386/avx2-vpsraw-1.c: Likewise.
-	* gcc.target/i386/avx2-vpsraw-2.c: Likewise.
-	* gcc.target/i386/avx2-vpsrawi-1.c: Likewise.
-	* gcc.target/i386/avx2-vpsrawi-2.c: Likewise.
-	* gcc.target/i386/avx2-vpsrld-1.c: Likewise.
-	* gcc.target/i386/avx2-vpsrld-2.c: Likewise.
-	* gcc.target/i386/avx2-vpsrldi-1.c: Likewise.
-	* gcc.target/i386/avx2-vpsrldi-2.c: Likewise.
-	* gcc.target/i386/avx2-vpsrldq-1.c: Likewise.
-	* gcc.target/i386/avx2-vpsrldq-2.c: Likewise.
-	* gcc.target/i386/avx2-vpsrlq-1.c: Likewise.
-	* gcc.target/i386/avx2-vpsrlq-2.c: Likewise.
-	* gcc.target/i386/avx2-vpsrlqi-1.c: Likewise.
-	* gcc.target/i386/avx2-vpsrlqi-2.c: Likewise.
-	* gcc.target/i386/avx2-vpsrlvd128-1.c: Likewise.
-	* gcc.target/i386/avx2-vpsrlvd128-2.c: Likewise.
-	* gcc.target/i386/avx2-vpsrlvd256-1.c: Likewise.
-	* gcc.target/i386/avx2-vpsrlvd256-2.c: Likewise.
-	* gcc.target/i386/avx2-vpsrlvq128-1.c: Likewise.
-	* gcc.target/i386/avx2-vpsrlvq128-2.c: Likewise.
-	* gcc.target/i386/avx2-vpsrlvq256-1.c: Likewise.
-	* gcc.target/i386/avx2-vpsrlvq256-2.c: Likewise.
-	* gcc.target/i386/avx2-vpsrlw-1.c: Likewise.
-	* gcc.target/i386/avx2-vpsrlw-2.c: Likewise.
-	* gcc.target/i386/avx2-vpsrlwi-1.c: Likewise.
-	* gcc.target/i386/avx2-vpsrlwi-2.c: Likewise.
-	* gcc.target/i386/avx2-vpsubb-1.c: Likewise.
-	* gcc.target/i386/avx2-vpsubb-2.c: Likewise.
-	* gcc.target/i386/avx2-vpsubd-1.c: Likewise.
-	* gcc.target/i386/avx2-vpsubd-2.c: Likewise.
-	* gcc.target/i386/avx2-vpsubq-1.c: Likewise.
-	* gcc.target/i386/avx2-vpsubq-2.c: Likewise.
-	* gcc.target/i386/avx2-vpsubsb-1.c: Likewise.
-	* gcc.target/i386/avx2-vpsubsb-2.c: Likewise.
-	* gcc.target/i386/avx2-vpsubsw-1.c: Likewise.
-	* gcc.target/i386/avx2-vpsubsw-2.c: Likewise.
-	* gcc.target/i386/avx2-vpsubusb-1.c: Likewise.
-	* gcc.target/i386/avx2-vpsubusb-2.c: Likewise.
-	* gcc.target/i386/avx2-vpsubusw-1.c: Likewise.
-	* gcc.target/i386/avx2-vpsubusw-2.c: Likewise.
-	* gcc.target/i386/avx2-vpunpckhbw-1.c: Likewise.
-	* gcc.target/i386/avx2-vpunpckhbw-2.c: Likewise.
-	* gcc.target/i386/avx2-vpunpckhdq-1.c: Likewise.
-	* gcc.target/i386/avx2-vpunpckhdq-2.c: Likewise.
-	* gcc.target/i386/avx2-vpunpckhqdq-1.c: Likewise.
-	* gcc.target/i386/avx2-vpunpckhqdq-2.c: Likewise.
-	* gcc.target/i386/avx2-vpunpckhwd-1.c: Likewise.
-	* gcc.target/i386/avx2-vpunpckhwd-2.c: Likewise.
-	* gcc.target/i386/avx2-vpunpcklbw-1.c: Likewise.
-	* gcc.target/i386/avx2-vpunpcklbw-2.c: Likewise.
-	* gcc.target/i386/avx2-vpunpckldq-1.c: Likewise.
-	* gcc.target/i386/avx2-vpunpckldq-2.c: Likewise.
-	* gcc.target/i386/avx2-vpunpcklqdq-1.c: Likewise.
-	* gcc.target/i386/avx2-vpunpcklqdq-2.c: Likewise.
-	* gcc.target/i386/avx2-vpunpcklwd-1.c: Likewise.
-	* gcc.target/i386/avx2-vpunpcklwd-2.c: Likewise.
-	* gcc.target/i386/avx2-vpxor-1.c: Likewise.
-	* gcc.target/i386/avx2-vpxor-2.c: Likewise.
-	* gcc.target/i386/testimm-9.c: Likewise.
-
-2011-08-23  Kirill Yukhin  <kirill.yukhin@intel.com>
-
-	* g++.dg/other/i386-2.C: Add -mbmi2 check.
-	* g++.dg/other/i386-3.C: Likewise.
-	* gcc.target/i386/bmi2-bzhi32-1.c: New testcase.
-	* gcc.target/i386/bmi2-bzhi32-1a.c: Likewise.
-	* gcc.target/i386/bmi2-bzhi64-1.c: Likewise.
-	* gcc.target/i386/bmi2-bzhi64-1a.c: Likewise.
-	* gcc.target/i386/bmi2-mulx32-1.c: Likewise.
-	* gcc.target/i386/bmi2-mulx32-1a.c: Likewise.
-	* gcc.target/i386/bmi2-mulx64-1.c: Likewise.
-	* gcc.target/i386/bmi2-mulx64-1a.c: Likewise.
-	* gcc.target/i386/bmi2-pdep32-1.c: Likewise.
-	* gcc.target/i386/bmi2-pdep32-1a.c: Likewise.
-	* gcc.target/i386/bmi2-pdep64-1.c: Likewise.
-	* gcc.target/i386/bmi2-pdep64-1a.c: Likewise.
-	* gcc.target/i386/bmi2-pext32-1.c: Likewise.
-	* gcc.target/i386/bmi2-pext32-1a.c: Likewise.
-	* gcc.target/i386/bmi2-pext64-1.c: Likewise.
-	* gcc.target/i386/bmi2-pext64-1a.c: Likewise.
-	* gcc.target/i386/bmi2-rorx32-1.c: Likewise.
-	* gcc.target/i386/bmi2-rorx32-1a.c: Likewise.
-	* gcc.target/i386/bmi2-rorx64-1.c: Likewise.
-	* gcc.target/i386/bmi2-rorx64-1a.c: Likewise.
-	* gcc.target/i386/bmi2-sarx32-1.c: Likewise.
-	* gcc.target/i386/bmi2-sarx32-1a.c: Likewise.
-	* gcc.target/i386/bmi2-sarx64-1.c: Likewise.
-	* gcc.target/i386/bmi2-sarx64-1a.c: Likewise.
-	* gcc.target/i386/bmi2-shlx32-1.c: Likewise.
-	* gcc.target/i386/bmi2-shlx32-1a.c: Likewise.
-	* gcc.target/i386/bmi2-shlx64-1.c: Likewise.
-	* gcc.target/i386/bmi2-shlx64-1a.c: Likewise.
-	* gcc.target/i386/bmi2-shrx32-1.c: Likewise.
-	* gcc.target/i386/bmi2-shrx32-1a.c: Likewise.
-	* gcc.target/i386/bmi2-shrx64-1.c: Likewise.
-	* gcc.target/i386/bmi2-shrx64-1a.c: Likewise.
-	* gcc.target/i386/i386.exp (check_effective_target_bmi2): New.
-	* gcc.target/i386/sse-12.c: Add BMI2.
-	* gcc.target/i386/sse-13.c: Likewise.
-	* gcc.target/i386/sse-14.c: Likewise.
-	* gcc.target/i386/sse-22.c: Likewise.
-	* gcc.target/i386/sse-23.c: Likewise.
-
-2011-08-23  Jason Merrill  <jason@redhat.com>
-
-	* g++.dg/template/crash7.C: Adjust expected errors.
-
-2011-08-23  Jason Merrill  <jason@redhat.com>
-
-	PR c++/49045
-	Core 1321
-	* g++.dg/cpp0x/overload2.C: New.
-
-2011-08-23  Jason Merrill  <jason@redhat.com>
-
-	Core 903
-	* g++.dg/cpp0x/constexpr-nullptr.C: Now ill-formed.
-
-2011-08-23  Jason Merrill  <jason@redhat.com>
-
-	Core 975
-	* g++.dg/cpp0x/lambda/lambda-deduce-ext-neg2.C: Now accepted.
-	* g++.dg/cpp0x/lambda/lambda-deduce-ext-neg.C: Adjust.
-	* g++.dg/cpp0x/lambda/lambda-deduce2.C: Test returning overload.
-	* g++.dg/cpp0x/lambda/lambda-deduce-neg.C: Remove #include.
-
-2011-08-23  Jason Merrill  <jason@redhat.com>
-
-	PR c++/50024
-	* g++.dg/cpp0x/constexpr-initlist5.C: New.
-
-2011-08-23  Jakub Jelinek  <jakub@redhat.com>
-
-	PR c++/50158
-	* g++.dg/warn/Wunused-var-16.C: New test.
-
-	PR middle-end/50161
-	* gcc.dg/pr50161.c: New test.
-
-2011-08-23  Siddhesh Poyarekar  <siddhesh.poyarekar@gmail.com>
-
-	PR c++/50055
-	* g++.dg/gcov/gcov-7.C: New test.
-
-2011-08-23  Jakub Jelinek  <jakub@redhat.com>
-
-	PR c++/46862
-	* g++.dg/dfp/nofields.C: New test.
-
-2011-08-23  Tobias Burnus  <burnus@net-b.de>
-
-	PR fortran/31600
-	* gfortran.dg/use_16.f90: New.
-
-2011-08-22  Uros Bizjak  <ubizjak@gmail.com>
-	    Kirill Yukhin  <kirill.yukhin@intel.com>
-
-	PR target/50155
-	* gcc.target/i386/pr50155.c: New test.
-
-2011-08-22  Jakub Jelinek  <jakub@redhat.com>
-
-	PR tree-optimization/50133
-	* gcc.dg/pr50133.c: New test.
-
-	PR middle-end/50141
-	* c-c++-common/cxxbitfields-6.c: New test.
-
-2011-08-22  Mikael Morin  <mikael.morin@gcc.gnu.org>
-
-	PR fortran/50050
-	* gfortran.dg/alloc_comp_initializer_3.f90: New test.
-
-2011-08-22  Georg-Johann Lay  <avr@gjlay.de>
-
-	* gcc.dg/pr49994-2.c: Add dg-require-effective-target scheduling.
-	* gcc.dg/pr49994-3.c: Ditto.
-
-2011-08-22  Richard Guenther  <rguenther@suse.de>
-
-	PR testsuite/50145
-	* gcc.dg/torture/pr50067-1.c: Run on little-endian systems only.
-	* gcc.dg/torture/pr50067-2.c: Likewise.
-
-2011-08-21  Thomas Koenig  <tkoenig@gcc.gnu.org>
-
-	PR fortran/47659
-	* gfortran.dg/warn_conversion_2.f90:  Also warn about conversion
-	of a constant resulting from simplification.
-	* gfortran.dg/warn_conversion_3.f90:  New test.
-
-2011-08-21  Thomas Koenig  <tkoenig@gcc.gnu.org>
-
-	PR fortran/50130
-	* gfortran.dg/zero_stride_1.f90:  New test.
-
-2011-08-20  Janus Weil  <janus@gcc.gnu.org>
-
-	PR fortran/49638
-	* gfortran.dg/typebound_override_1.f90: Modified.
-
-2011-08-20  Jakub Jelinek  <jakub@redhat.com>
-
-	PR tree-optimization/48739
-	* gcc.dg/pr48739-1.c: New test.
-	* gcc.dg/pr48739-2.c: New test.
-
-2011-08-20  Tobias Burnus  <burnus@net-b.de>
-
-	* gfortran.dg/graphite/interchange-1.f: Remove xfail.
-
-2011-08-19  Mikael Morin  <mikael.morin@sfr.fr>
-
-	PR fortran/50129
-	* gfortran.dg/where_3.f90: New test.
-
-2011-08-19  H.J. Lu  <hongjiu.lu@intel.com>
-
-	PR middle-end/49721
-	* gfortran.dg/pr49721-1.f: New.
-	* gfortran.fortran-torture/compile/pr49721-1.f: Likewise.
-
-2011-08-19  Joseph Myers  <joseph@codesourcery.com>
-
-	* gcc.dg/builtin-complex-err-1.c, gcc.dg/builtin-complex-err-2.c,
-	gcc.dg/dfp/builtin-complex.c, gcc.dg/torture/builtin-complex-1.c:
-	New tests.
-
-2011-08-19  Andrew Stubbs  <ams@codesourcery.com>
-
-	* gcc.target/arm/wmul-11.c: New file.
-	* gcc.target/arm/wmul-12.c: New file.
-	* gcc.target/arm/wmul-13.c: New file.
-
-2011-08-19  Andrew Stubbs  <ams@codesourcery.com>
-
-	* gcc.target/arm/wmul-10.c: New file.
-
-2011-08-19  Andrew Stubbs  <ams@codesourcery.com>
-
-	* gcc.target/arm/wmul-9.c: New file.
-	* gcc.target/arm/wmul-bitfield-2.c: New file.
-
-2011-08-19  Andrew Stubbs  <ams@codesourcery.com>
-
-	* gcc.target/arm/wmul-8.c: New file.
-
-2011-08-19  Andrew Stubbs  <ams@codesourcery.com>
-
-	* gcc.target/arm/wmul-7.c: New file.
-
-2011-08-19  Andrew Stubbs  <ams@codesourcery.com>
-
-	* gcc.target/arm/wmul-6.c: New file.
-
-2011-08-19  Andrew Stubbs  <ams@codesourcery.com>
-
-	* gcc.target/arm/wmul-5.c: New file.
-	* gcc.target/arm/no-wmla-1.c: New file.
-
-2011-08-19  Andrew Stubbs  <ams@codesourcery.com>
-
-	* gcc.target/arm/wmul-bitfield-1.c: New file.
-
-2011-08-19  Joseph Myers  <joseph@codesourcery.com>
-
-	* gcc.dg/c90-noreturn-1.c, gcc.dg/c99-noreturn-1.c: New tests.
-
-2011-08-19  Rainer Orth  <ro@CeBiTec.Uni-Bielefeld.DE>
-
-	* gcc.dg/builtins-67.c: Use dg-add-options c99_runtime.
-	* gcc.target/i386/conversion.c: Likewise.
-
-2011-08-19  Richard Guenther  <rguenther@suse.de>
-
-	* gcc.dg/torture/pr50067-1.c: New testcase.
-	* gcc.dg/torture/pr50067-2.c: Likewise.
-
-2011-08-19  Joey Ye  <joey.ye@arm.com>
-
-	PR target/49437
-	* gcc.target/arm/handler-align.c: New test.
-	* lib/target-supports.exp (check_effective_target_arm_cortex_m):
-	New Function.
-
-2011-08-19  Joey Ye  <joey.ye@arm.com>
-
-	* gcc.c-torture/execute/20101011-1.c (DO_TEST): Skip on ARM.
-
-2011-08-19  Mikael Morin  <mikael.morin@sfr.fr>
-
-	PR fortran/50071
-	* gfortran.dg/end_block_label_1.f90: New test.
-	* gfortran.dg/end_associate_label_1.f90: New test.
-
-2011-08-18  Joseph Myers  <joseph@codesourcery.com>
-
-	* gcc.dg/c1x-pointer-float-1.c: New test.
-
-2011-08-18  Mikael Morin  <mikael.morin@sfr.fr>
-
-	PR fortran/50071
-	* gfortran.dg/duplicate_labels_2.f: New test.
-
-2011-08-18  Joseph Myers  <joseph@codesourcery.com>
-
-	* gcc.dg/c1x-noreturn-1.c, gcc.dg/c1x-noreturn-2.c,
-	gcc.dg/c1x-noreturn-3.c, gcc.dg/c1x-noreturn-4.c,
-	gcc.dg/c1x-noreturn-5.c: New tests.
-
-2011-08-18  Joseph Myers  <joseph@codesourcery.com>
-
-	* gcc.dg/c1x-uni-string-1.c, gcc.dg/c1x-uni-string-2.c: New tests.
-
-2011-08-18  Tobias Burnus  <burnus@net-b.de>
-
-	PR fortran/18918
-	* gfortran.dg/coarray_lock_1.f90: Update dg-error.
-	* gfortran.dg/coarray_lock_3.f90: Fix test.
-	* gfortran.dg/coarray_lock_4.f90: New.
-	* gfortran.dg/coarray_lock_5.f90: New.
-
-2011-08-18  Jakub Jelinek  <jakub@redhat.com>
-
-	PR target/50009
-	* gcc.c-torture/compile/pr50009.c: New test.
-
-	PR target/50092
-	* gcc.dg/torture/pr50092.c: New test.
-
-2011-08-18  Tobias Burnus  <burnus@net-b.de>
-
-	PR fortran/50109
-	* gfortran.dg/namelist_73.f90: New.
-
-2011-08-18  Jakub Jelinek  <jakub@redhat.com>
-
-	* g++.dg/plugin/decl_plugin.c: Include diagnostic.h.
-
-	PR debug/50017
-	* gcc.dg/pr50017.c: New test.
-
-2011-08-18  Dodji Seketeli  <dodji@redhat.com>
-
-	PR c++/45625
-	* g++.dg/lookup/hidden-var1.C: New test case.
-
-2011-08-17  Tobias Burnus  <burnus@net-b.de>
-
-	PR fortran/31461
-	* gfortran.dg/warn_unused_var_2.f90: New.
-	* gfortran.dg/warn_unused_var_3.f90: New.
-
-2011-08-17  Tom de Vries  <tom@codesourcery.com>
-
-	PR target/43597
-	* gcc.target/arm/pr43597.c: New test.
-
-2011-08-17  Janus Weil  <janus@gcc.gnu.org>
-
-	PR fortran/50070
-	* gfortran.dg/common_13.f90: New.
-
-2011-08-16  Jason Merrill  <jason@redhat.com>
-
-	PR c++/50086
-	* g++.dg/cpp0x/variadic-unresolved.C: New.
-
-	* g++.old-deja/g++.brendan/README: Add R.I.P.
-
-	* g++.dg/ext/attr-used-1.C: New.
-
-	PR c++/50054
-	* g++.dg/cpp0x/initlist56.C: New.
-
-2011-08-15  H.J. Lu  <hongjiu.lu@intel.com>
-
-	PR testsuite/50085
-	* g++.dg/opt/life1.C: Only run on Linux.
-
-2011-08-15  Tobias Burnus  <burnus@net-b.de>
-
-	* gfortran.dg/coarray_26.f90: New.
-
-2011-08-15  Hans-Peter Nilsson  <hp@axis.com>
-
-	* gcc.dg/tree-ssa/vrp61.c: Use -fdump-tree-vrp1-nouid instead of
-	-fdump-tree-vrp1.
-
-2011-08-14  Janus Weil  <janus@gcc.gnu.org>
-
-	PR fortran/50073
-	* gfortran.dg/func_result_7.f90: New.
-
-2011-08-13  Jason Merrill  <jason@redhat.com>
-
-	PR c++/50075
-	* g++.dg/cpp0x/decltype32.C: New.
-
-	PR c++/50059
-	* g++.dg/diagnostic/expr1.C: New.
-
-2011-08-12  David Li  <davidxl@google.com>
-
-	* g++.dg/abi/vbase15.C: New test.
-
-2011-08-12  Jason Merrill  <jason@redhat.com>
-
-	PR c++/50034
-	* g++.dg/cpp0x/defaulted28.C: Add unevaluated case.
-
-2011-08-12  Uros Bizjak  <ubizjak@gmail.com>
-
-	* gcc.dg/builtins-67.c: New test.
-	* gcc.target/i386/conversion.c: Ditto.
-
-2011-08-11  Romain Geissler  <romain.geissler@gmail.com>
-	    Brian Hackett  <bhackett1024@gmail.com>
-
-	* g++.dg/plugin/decl_plugin.c: New.
-	* g++.dg/plugin/decl-plugin-test.C: New.
-	* g++.dg/plugin/plugin.exp: Add above testcase.
-
-2011-08-11  Richard Guenther  <rguenther@suse.de>
-
-	* g++.dg/tree-ssa/pr41186.C: Un-XFAIL.
-
-2011-08-11  Michael Matz  <matz@suse.de>
-
-	* gcc.dg/graphite/run-id-pr47593.c: Remove -m32.
-
-2011-08-11  Ira Rosen  <ira.rosen@linaro.org>
-
-	PR tree-optimization/50039
-	* gcc.dg/vect/vect.exp: Run no-tree-fre-* tests with -fno-tree-fre.
-	* gcc.dg/vect/no-tree-fre-pr50039.c: New test.
-
-2011-08-10  H.J. Lu  <hongjiu.lu@intel.com>
-
-	* gcc.target/i386/sse4_1-blendps-2.c: Include <stdlib.h>.
-	(sse4_1_test): Initialize src3 with random value.
-
-2011-08-10  Artjoms Sinkarovs <artyom.shinakroff@gmail.com>
-
-	* gcc.c-torture/execute/scal-to-vec1.c: New test.
-	* gcc.c-torture/execute/scal-to-vec2.c: New test.
-	* gcc.c-torture/execute/scal-to-vec3.c: New test.
-	* gcc.dg/scal-to-vec1.c: New test.
-	* gcc.dg/scal-to-vec2.c: New test.
-
-2011-08-09  Richard Guenther  <rguenther@suse.de>
-
-	* gcc.dg/tree-ssa/vrp57.c: Disable CCP.
-	* gcc.dg/tree-ssa/vrp60.c: New testcase.
-	* gcc.dg/tree-ssa/vrp61.c: Likewise.
-	* gcc.dg/tree-ssa/vrp62.c: Likewise.
-
-2011-08-09  Ulrich Weigand  <Ulrich.Weigand@de.ibm.com>
-
-	* gfortran.dg/scratch_1.f90: Skip on spu-*-*.
-
-2011-08-09  Ulrich Weigand  <Ulrich.Weigand@de.ibm.com>
-
-	* gcc.dg/pr49948.c: Require pthread effective target.
-
-2011-08-09  Ulrich Weigand  <Ulrich.Weigand@de.ibm.com>
-
-	* gcc.dg/lto/20110201-1_0.c: Provide dummy sqrt.
-
-2011-08-09  Uros Bizjak  <ubizjak@gmail.com>
-
-	* gcc.target/i386/sse-22a.c: New test.
-
-2011-08-09  Ira Rosen  <ira.rosen@linaro.org>
-
-	PR tree-optimization/50014
-	* gcc.dg/vect/pr50014.c: New test.
-
-2011-08-08  Martin Jambor  <mjambor@suse.cz>
-
-	PR middle-end/49923
-	* gcc.dg/tree-ssa/pr49923.c: New test.
-
-2011-08-08  H.J. Lu  <hongjiu.lu@intel.com>
-
-	PR target/49781
-	* gcc.target/i386/pr49781-1.c: New.
-
-2011-08-08  Jason Merrill  <jason@redhat.com>
-
-	* g++.dg/cpp0x/range-for20.C: Adjust to test 50020 as well.
-
-	* g++.dg/cpp0x/initlist5.C: Add 50011 test.
-
-2011-08-07  Janus Weil  <janus@gcc.gnu.org>
-
-	PR fortran/49638
-	* gfortran.dg/typebound_override_1.f90: New.
-
-2011-08-07  Kai Tietz  <ktietz@redhat.com>
-
-	* gcc.dg/tree-ssa/pr23455.c: Adjust testcases for LLP64 for
-	x86_64 mingw target.
-	* gcc.dg/tree-ssa/loop-1.c: Likewise.
-	* gcc.dg/tree-ssa/ssa-store-ccp-2.c: Likewise.
-	* gcc.dg/tree-ssa/ssa-store-ccp-3.c: Likewise.
-	* gcc.dg/tree-ssa/loop-33.c: Likewise.
-	* gcc.dg/tree-ssa/ssa-store-ccp-4.c: Likewise.
-	* gcc.dg/tree-ssa/loop-35.c: Likewise.
-	* gcc.dg/tree-ssa/stdarg-2.c: Likewise.
-	* gcc.dg/tree-ssa/stdarg-4.c: Likewise.
-	* gcc.dg/tree-ssa/stdarg-5.c: Likewise.
-	* gcc.dg/tree-ssa/gen-vect-11c.c: Likewise.
-
-2011-08-06  Uros Bizjak  <ubizjak@gmail.com>
-
-	PR testsuite/48727
-	* g++.dg/opt/devirt2.C: Use specific pattern for alpha*-*-*.
-
-2011-08-06  Uros Bizjak  <ubizjak@gmail.com>
-
-	* gcc.dg/pr48770.c: Cleanup coverage files.
-	* gfortran.dg/vect/O3-pr49957.f: Cleanup vect tree dump.
-
-2011-08-06  Uros Bizjak  <ubizjak@gmail.com>
-
-	* gcc.target/i386/sse-22.c (dg-options): Add -march=k8.
-	(pragma GCC target): Add avx, fma4, lzcnt and bmi options.
-	* gcc.target/i386/sse-23.c (pragma GCC target): Add avx, fma4,
-	lzcnt and bmi options.
-
-2011-08-06  H.J. Lu  <hongjiu.lu@intel.com>
-
-	PR target/47381
-	* gcc.dg/pr47381-1.c: New.
-	* gcc.dg/pr47381-2.c: Likewise.
-	* gcc.target/i386/pr47381.c: Likewise.
-
-2011-08-06  H.J. Lu  <hongjiu.lu@intel.com>
-
-	PR middle-end/47727
-	* gcc.dg/pr47727.c: New.
-
-	PR target/47372
-	* gcc.dg/pr47372-1.c: New.
-	* gcc.dg/pr47372-2.c: Likewise.
-
-2011-08-06  H.J. Lu  <hongjiu.lu@intel.com>
-
-	PR middle-end/47449
-	* gcc.target/i386/pr47449.c: New.
-
-	PR target/47446
-	* gcc.dg/pr47446-1.c: New.
-	* gcc.dg/pr47446-2.c: Likewise.
-
-2011-08-06  H.J. Lu  <hongjiu.lu@intel.com>
-
-	PR target/47766
-	* gcc.dg/pr47766.c: New.
-
-	PR target/47715
-	* gcc.dg/tls/pr47715-1.c: New.
-	* gcc.dg/tls/pr47715-2.c: Likewise.
-	* gcc.dg/tls/pr47715-3.c: Likewise.
-	* gcc.dg/tls/pr47715-4.c: Likewise.
-	* gcc.dg/tls/pr47715-5.c: Likewise.
-
-2011-08-06  Nicola Pero  <nicola.pero@meta-innovation.com>
-
-	PR libobjc/50002
-	* objc.dg/gnu-api-2-class.m: Updated comments.
-	* obj-c++.dg/gnu-api-2-class.mm: Likewise.
-	* objc.dg/gnu-api-2-class-meta.m: New test.
-	* obj-c++.dg/gnu-api-2-class-meta.mm: Likewise.
-
-2011-08-06  Nicola Pero  <nicola.pero@meta-innovation.com>
-
-	PR libobjc/49882
-	* obj-c++.dg/gnu-api-2-class.mm (main): Test class_getSuperclass()
-	with classes that are in construction.
-
-2011-08-06  H.J. Lu  <hongjiu.lu@intel.com>
-
-	PR target/48084
-	* gcc.target/i386/pr48084-1.c: New.
-	* gcc.target/i386/pr48084-2.c: Likewise.
-	* gcc.target/i386/pr48084-3.c: Likewise.
-	* gcc.target/i386/pr48084-4.c: Likewise.
-	* gcc.target/i386/pr48084-5.c: Likewise.
-
-	PR rtl-optimization/49504
-	* gcc.target/i386/pr49504.c: New.
-
-	PR target/49860
-	* gcc.dg/pr49860.c: New.
-
-2011-08-06  Nicola Pero  <nicola.pero@meta-innovation.com>
-
-	PR libobjc/49882
-	* objc.dg/gnu-api-2-class.m (main): Test class_getSuperclass()
-	with classes that are in construction.
-
-2011-08-05  Jason Merrill  <jason@redhat.com>
-
-	PR c++/48993
-	* g++.dg/cpp0x/constexpr-48089.C: Add cases.
-
-	PR c++/49921
-	* g++.dg/cpp0x/decltype31.C: New.
-
-	PR c++/49669
-	* g++.dg/init/array28.C: New.
-
-	PR c++/49988
-	* g++.dg/cpp0x/constexpr-non-const-arg3.C: New.
-
-2011-08-05  H.J. Lu  <hongjiu.lu@intel.com>
-
-	PR target/47369
-	* gcc.dg/pr47369-1.c: New.
-
-2011-08-05  H.J. Lu  <hongjiu.lu@intel.com>
-
-	PR middle-end/47364
-	* gcc.dg/torture/pr47364-1.c: New.
-	* gcc.c-torture/compile/pr47364-1.c: Likewise.
-	* gcc.c-torture/compile/pr47364-2.c: Likewise.
-
-2011-08-05  Thomas Koenig  <tkoenig@gcc.gnu.org>
-
-	PR fortran/37211
-	* gfortran.dg/transfer_check_2.f90:  New test case.
-
-2011-08-05  Jan Hubicka  <jh@suse.cz>
-
-	PR middle-end/49494
-	* gfortran.dg/pr49494.f90: New testcase.
-
-2011-08-05  Jan Hubicka  <jh@suse.cz>
-
-	PR middle-end/49735
-	* gcc.c-torture/compile/pr49735.c: New testcase.
-
-2011-08-05  Jason Merrill  <jason@redhat.com>
-
-	PR c++/47453
-	* g++.dg/cpp0x/initlist56.C: New.
-
-	PR c++/49812
-	* g++.dg/overload/rvalue2.C: New.
-
-	PR c++/49983
-	* g++.dg/cpp0x/range-for21.C: New.
-
-	* g++.dg/ext/vla11.C: New.
-
-2011-08-05  Richard Guenther  <rguenther@suse.de>
-
-	PR tree-optimization/49984
-	* gcc.dg/tree-ssa/vrp59.c: New testcase.
-
-2011-08-05  Richard Guenther  <rguenther@suse.de>
-
-	* gcc.dg/tree-ssa/vrp51.c: Disable CCP.
-	* gcc.dg/tree-ssa/vrp52.c: Likewise.
-	* gcc.dg/tree-ssa/vrp53.c: Likewise.
-
-2011-08-04  Mikael Morin  <mikael.morin@sfr.fr>
-
-	* gfortran.dg/dependency_26.f90: Add a module to the cleanup directive.
-	* gfortran.dg/trim_optimize_2.f90: Add a module cleanup directive.
-	* gfortran.dg/ldist-pr43023.f90: Ditto.
-	* gfortran.dg/namelist_52.f90: Ditto.
-	* gfortran.dg/interface_proc_end.f90: Ditto.
-	* gfortran.dg/vector_subscript_bound_1.f90: Ditto.
-	* gfortran.dg/generic_typebound_operator_1.f90: Ditto.
-
-2011-08-04  Ira Rosen  <ira.rosen@linaro.org>
-
-	* gcc.dg/vect/vect-over-widen-1.c: New test.
-	* gcc.dg/vect/vect-over-widen-2.c: New test.
-	* gcc.dg/vect/vect-over-widen-3.c: New test.
-	* gcc.dg/vect/vect-over-widen-4.c: New test.
-
-2011-08-04  Richard Guenther  <rguenther@suse.de>
-
-	PR fortran/49957
-	* gfortran.dg/vect/O3-pr49957.f: New testcase.
-
-2011-08-04  Ian Bolton  <ian.bolton@arm.com>
-
-	* gcc.target/arm/vfp-1.c: no large negative offsets on Thumb2.
-
-2011-08-04  Jakub Jelinek  <jakub@redhat.com>
-
-	PR middle-end/49905
-	* g++.dg/ext/builtin-object-size3.C: New test.
-
-2011-08-03  Jakub Jelinek  <jakub@redhat.com>
-
-	PR tree-optimization/49948
-	* gcc.dg/pr49948.c: New test.
-
-2011-08-03  H.J. Lu  <hongjiu.lu@intel.com>
-
-	PR middle-end/47383
-	* gcc.dg/torture/pr47383.c: New.
-
-2011-08-03  Arnaud Charlet  <charlet@adacore.com>
-
-	* gnat.dg/specs/debug1.ads: Add missing -margs switch.
-
-2011-08-03  Arnaud Charlet  <charlet@adacore.com>
-
-	* lib/gnat-dg.exp: Use gnatmake -c -u to compile a single file.
-
-2011-08-03  H.J. Lu  <hongjiu.lu@intel.com>
-
-	PR target/47744
-	* gcc.dg/torture/pr47744-1.c: New.
-	* gcc.dg/torture/pr47744-2.c: Likewise.
-	* gcc.dg/torture/pr47744-3.c: Likewise.
-
-2011-08-03  Richard Guenther  <rguenther@suse.de>
-
-	PR middle-end/49958
-	* gcc.dg/torture/pr49958.c: New testcase.
-
-2011-08-03  Richard Guenther  <rguenther@suse.de>
-
-	PR tree-optimization/49938
-	* g++.dg/torture/pr49938.C: New testcase.
-
-2011-08-02  Jason Merrill  <jason@redhat.com>
-
-	PR c++/43886
-	* g++.dg/cpp0x/lambda/lambda-defarg2.C: New.
-
-	PR c++/49577
-	* g++.dg/cpp0x/initlist5.C: Add additional cases.
-
-	PR c++/49593
-	* g++.dg/cpp0x/variadic115.C: New.
-
-	PR c++/49803
-	* g++.dg/cpp0x/union5.C: New.
-
-2011-08-02  Daniel Kraft  <d@domob.eu>
-
-	PR fortran/49885
-	* gfortran.dg/auto_char_dummy_array_3.f90: New test.
-
-2011-08-02  Kai Tietz  <ktietz@redhat.com>
-
-	PR middle-end/49947
-	* gcc.dg/tree-ssa/forwprop-15.c
-
-2011-08-02  Jason Merrill  <jason@redhat.com>
-
-	PR c++/49834
-	* g++.dg/cpp0x/range-for20.C: New.
-
-2011-08-02  Tobias Burnus  <burnus@net-b.de>
-
-	* gfortran.dg/coarray_lib_token_3.f90: New.
-
-2011-08-02  Jakub Jelinek  <jakub@redhat.com>
-
-	PR fortran/46752
-	* gcc.dg/gomp/atomic-5.c: Adjust expected diagnostics.
-	* gcc.dg/gomp/atomic-15.c: New test.
-	* g++.dg/gomp/atomic-5.C: Adjust expected diagnostics.
-	* g++.dg/gomp/atomic-15.C: New test.
-	* g++.dg/gomp/private-1.C: New test.
-	* g++.dg/gomp/sharing-2.C: New test.
-	* gfortran.dg/gomp/crayptr1.f90: Don't expect error
-	about Cray pointer in FIRSTPRIVATE/LASTPRIVATE.
-	* gfortran.dg/gomp/omp_atomic2.f90: New test.
-
-2011-08-02  Tobias Burnus  <burnus@net-b.de>
-
-	* gfortran.dg/trim_optimize_5.f90: Remove spurious "use foo".
-	* gfortran.dg/actual_array_vect_1.f90: Fix or add dg-final
-	cleanup-module.
-	* gfortran.dg/alloc_comp_assign_7.f90: Ditto.
-	* gfortran.dg/allocatable_function_5.f90: Ditto.
-	* gfortran.dg/allocate_stat.f90: Ditto.
-	* gfortran.dg/array_constructor_20.f90: Ditto.
-	* gfortran.dg/array_constructor_21.f90: Ditto.
-	* gfortran.dg/array_constructor_22.f90: Ditto.
-	* gfortran.dg/array_constructor_26.f03: Ditto.
-	* gfortran.dg/array_function_4.f90: Ditto.
-	* gfortran.dg/assumed_charlen_function_1.f90: Ditto.
-	* gfortran.dg/assumed_size_dt_dummy.f90: Ditto.
-	* gfortran.dg/bind_c_usage_15.f90: Ditto.
-	* gfortran.dg/bind_c_usage_16.f03: Ditto.
-	* gfortran.dg/bind_c_usage_3.f03: Ditto.
-	* gfortran.dg/binding_label_tests_7.f03: Ditto.
-	* gfortran.dg/class_15.f03: Ditto.
-	* gfortran.dg/class_27.f03: Ditto.
-	* gfortran.dg/class_33.f90: Ditto.
-	* gfortran.dg/class_37.f03: Ditto.
-	* gfortran.dg/class_40.f03: Ditto.
-	* gfortran.dg/class_42.f03: Ditto.
-	* gfortran.dg/class_defined_operator_1.f03: Ditto.
-	* gfortran.dg/coarray/registering_1.f90: Ditto.
-	* gfortran.dg/convert_1.f90: Ditto.
-	* gfortran.dg/default_initialization_3.f90: Ditto.
-	* gfortran.dg/dependency_25.f90: Ditto.
-	* gfortran.dg/dependency_26.f90: Ditto.
-	* gfortran.dg/dependency_36.f90: Ditto.
-	* gfortran.dg/dependency_37.f90: Ditto.
-	* gfortran.dg/derived_array_intrinisics_1.f90: Ditto.
-	* gfortran.dg/dynamic_dispatch_10.f03: Ditto.
-	* gfortran.dg/elemental_non_intrinsic_dummy_1.f90 |: Ditto.
-	* gfortran.dg/elemental_pointer_1.f90: Ditto.
-	* gfortran.dg/elemental_result_1.f90: Ditto.
-	* gfortran.dg/empty_derived_type.f90: Ditto.
-	* gfortran.dg/entry_7.f90: Ditto.
-	* gfortran.dg/entry_dummy_ref_2.f90: Ditto.
-	* gfortran.dg/equiv_constraint_3.f90: Ditto.
-	* gfortran.dg/error_recovery_3.f90: Ditto.
-	* gfortran.dg/extends_4.f03: Ditto.
-	* gfortran.dg/func_assign.f90: Ditto.
-	* gfortran.dg/func_assign_3.f90: Ditto.
-	* gfortran.dg/generic_1.f90: Ditto.
-	* gfortran.dg/generic_18.f90: Ditto.
-	* gfortran.dg/generic_22.f03: Ditto.
-	* gfortran.dg/generic_4.f90: Ditto.
-	* gfortran.dg/generic_6.f90: Ditto.
-	* gfortran.dg/generic_actual_arg.f90: Ditto.
-	* gfortran.dg/graphite/id-21.f: Ditto.
-	* gfortran.dg/graphite/pr45758.f90: Ditto.
-	* gfortran.dg/host_assoc_call_2.f90: Ditto.
-	* gfortran.dg/host_assoc_call_3.f90: Ditto.
-	* gfortran.dg/host_assoc_call_4.f90: Ditto.
-	* gfortran.dg/host_assoc_function_4.f90: Ditto.
-	* gfortran.dg/host_used_types_1.f90: Ditto.
-	* gfortran.dg/implicit_1.f90: Ditto.
-	* gfortran.dg/implicit_11.f90: Ditto.
-	* gfortran.dg/implicit_derived_type_1.f90: Ditto.
-	* gfortran.dg/impure_actual_1.f90: Ditto.
-	* gfortran.dg/impure_assignment_1.f90: Ditto.
-	* gfortran.dg/impure_constructor_1.f90: Ditto.
-	* gfortran.dg/initialization_10.f90: Ditto.
-	* gfortran.dg/initialization_12.f90: Ditto.
-	* gfortran.dg/interface_14.f90: Ditto.
-	* gfortran.dg/interface_15.f90: Ditto.
-	* gfortran.dg/interface_2.f90: Ditto.
-	* gfortran.dg/interface_25.f90: Ditto.
-	* gfortran.dg/interface_26.f90: Ditto.
-	* gfortran.dg/interface_29.f90: Ditto.
-	* gfortran.dg/interface_assignment_1.f90: Ditto.
-	* gfortran.dg/internal_pack_6.f90: Ditto.
-	* gfortran.dg/internal_pack_7.f90: Ditto.
-	* gfortran.dg/internal_pack_8.f90: Ditto.
-	* gfortran.dg/lto/pr45586_0.f90: Ditto.
-	* gfortran.dg/lto/pr47839_0.f90: Ditto.
-	* gfortran.dg/module_commons_3.f90: Ditto.
-	* gfortran.dg/module_equivalence_4.f90: Ditto.
-	* gfortran.dg/module_equivalence_6.f90: Ditto.
-	* gfortran.dg/module_function_type_1.f90: Ditto.
-	* gfortran.dg/module_naming_1.f90: Ditto.
-	* gfortran.dg/namelist_4.f90: Ditto.
-	* gfortran.dg/operator_c1202.f90: Ditto.
-	* gfortran.dg/parens_7.f90: Ditto.
-	* gfortran.dg/pr32921.f: Ditto.
-	* gfortran.dg/pr33646.f90: Ditto.
-	* gfortran.dg/pr41928.f90: Ditto.
-	* gfortran.dg/pr42119.f90: Ditto.
-	* gfortran.dg/pr43984.f90: Ditto.
-	* gfortran.dg/present_1.f90: Ditto.
-	* gfortran.dg/private_type_2.f90: Ditto.
-	* gfortran.dg/proc_decl_2.f90: Ditto.
-	* gfortran.dg/proc_ptr_10.f90: Ditto.
-	* gfortran.dg/proc_ptr_22.f90: Ditto.
-	* gfortran.dg/proc_ptr_8.f90: Ditto.
-	* gfortran.dg/proc_ptr_comp_12.f90: Ditto.
-	* gfortran.dg/proc_ptr_comp_pass_6.f90: Ditto.
-	* gfortran.dg/pure_formal_proc_2.f90: Ditto.
-	* gfortran.dg/realloc_on_assign_4.f03: Ditto.
-	* gfortran.dg/substring_equivalence.f90: Ditto.
-	* gfortran.dg/transfer_assumed_size_1.f90: Ditto.
-	* gfortran.dg/transpose_optimization_1.f90: Ditto.
-	* gfortran.dg/trim_optimize_6.f90: Ditto.
-	* gfortran.dg/typebound_call_12.f03: Ditto.
-	* gfortran.dg/typebound_operator_5.f03: Ditto.
-	* gfortran.dg/typebound_operator_6.f03: Ditto.
-	* gfortran.dg/typebound_proc_18.f03: Ditto.
-	* gfortran.dg/unreferenced_use_assoc_1.f90: Ditto.
-	* gfortran.dg/use_1.f90: Ditto.
-	* gfortran.dg/use_10.f90: Ditto.
-	* gfortran.dg/use_11.f90: Ditto.
-	* gfortran.dg/use_14.f90: Ditto.
-	* gfortran.dg/use_only_2.f90: Ditto.
-	* gfortran.dg/use_rename_4.f90: Ditto.
-	* gfortran.dg/use_rename_5.f90: Ditto.
-	* gfortran.dg/used_dummy_types_3.f90: Ditto.
-	* gfortran.dg/used_interface_ref.f90: Ditto.
-	* gfortran.dg/used_types_11.f90: Ditto.
-	* gfortran.dg/used_types_3.f90: Ditto.
-	* gfortran.dg/used_types_4.f90: Ditto.
-	* gfortran.dg/userdef_operator_2.f90: Ditto.
-	* gfortran.dg/vect/fast-math-vect-8.f90: Ditto.
-	* gfortran.dg/vect/pr46213.f90: Ditto.
-	* gfortran.dg/whole_file_21.f90: Ditto.
-	* gfortran.dg/whole_file_22.f90: Ditto.
-	* gfortran.dg/coarray_lib_token_1.f90: Ditto. Add space before "}".
-	* gfortran.dg/coarray_lib_token_2.f90: Ditto.
-
-2011-08-02  Kai Tietz  <ktietz@redhat.com>
-
-	* gcc.dg/tree-ssa/forwprop-15.c: New testcase.
-
-2011-08-01  Jason Merrill  <jason@redhat.com>
-
-	PR c++/49932
-	* g++.dg/abi/mangle49.C: New.
-
-	PR c++/49924
-	* g++.dg/cpp0x/constexpr-array4.C: New.
-
-	PR c++/49813
-	* g++.dg/cpp0x/constexpr-builtin1.C: New.
-
-2011-08-01  Uros Bizjak  <ubizjak@gmail.com>
-
-	PR target/49927
-	* gcc.target/i386/pr49927.c: New test.
-
-2011-08-01  Ira Rosen  <ira.rosen@linaro.org>
-
-	PR tree-optimization/49926
-	* gcc.dg/vect/pr49926.c: New test.
-
-2011-08-01  Kirill Yukhin  <kirill.yukhin@intel.com>
-
-	* gcc.target/i386/i386.exp (check_effective_target_lzcnt): New.
-	* gcc.target/i386/lzcnt-1.c: New test.
-	* gcc.target/i386/lzcnt-2.c: Likewise.
-	* gcc.target/i386/lzcnt-2a.c: Likewise.
-	* gcc.target/i386/lzcnt-3.c: Likewise.
-	* gcc.target/i386/lzcnt-4.c: Likewise.
-	* gcc.target/i386/lzcnt-4a.c: Likewise.
-	* gcc.target/i386/lzcnt-5.c: Likewise.
-	* gcc.target/i386/lzcnt-6.c: Likewise.
-	* gcc.target/i386/lzcnt-6a.c: Likewise.
-	* gcc.target/i386/lzcnt-check.h: Likewise.
-
-	* gcc.target/i386/sse-12.c (dg-compile): Add -mlzcnt.
-	* gcc.target/i386/sse-13.c: Likewise.
-	* gcc.target/i386/sse-14.c: Likewise.
-	* g++.dg/other/i386-2.C: Likewise.
-	* g++.dg/other/i386-3.C: Likewise.
-
-2011-08-01  Julian Brown  <julian@codesourcery.com>
-
-	* gcc.target/arm/fixed-point-exec.c: New test.
-
-2011-07-31  Uros Bizjak  <ubizjak@gmail.com>
-
-	PR target/49920
-	* gcc.target/i386/pr49920.c: New test.
-
-2011-07-31  Uros Bizjak  <ubizjak@gmail.com>
-
-	* gcc.dg/tree-ssa/20050314-1.c: Dump and cleanup lim1 pass only.
-	* gcc.dg/tree-ssa/pr23109.c: Ditto.
-	* gcc.dg/tree-ssa/loop-7.c: Ditto.
-	* gcc.dg/tree-ssa/loop-32.c: Ditto.
-	* gcc.dg/tree-ssa/loop-33.c: Ditto.
-	* gcc.dg/tree-ssa/loop-34.c: Ditto.
-	* gcc.dg/tree-ssa/loop-35.c: Ditto.
-	* gcc.dg/tree-ssa/restrict-3.c: Ditto.
-	* gcc.dg/tree-ssa/ssa-lim-2.c: Ditto.
-	* gcc.dg/tree-ssa/ssa-lim-1.c: Ditto.
-	* gcc.dg/tree-ssa/ssa-lim-3.c: Ditto.
-	* gcc.dg/tree-ssa/ssa-lim-6.c: Ditto.
-	* gcc.dg/tree-ssa/structopt-1.c: Ditto.
-	* g++.dg/tree-ssa/pr33615.C: Ditto.
-	* g++.dg/tree-ssa/restrict1.C: Ditto.
-	* c-c++-common/restrict-2.c: Ditto.
-	* gfortran.dg/pr32921.f: Ditto.
-	* gcc.dg/tree-ssa/ssa-dse-10.c: Dump and cleanup dse1 pass only.
-	* gcc.dg/fold-compare-2.c: Dump and cleanup vrp1 pass only.
-	* gcc.dg/tree-ssa/vrp47.c: Ditto.
-	* gcc.dg/tree-ssa/pr25501.c: Dump and cleanup mergephi1 pass only.
-	* gcc.dg/tree-ssa/pr15349.c: Dump and cleanup mergephi2 pass only.
-	* gcc.dg/tree-ssa/tailrecursion-1.c: Dump and cleanup tailr1 pass only.
-	* gcc.dg/tree-ssa/tailrecursion-2.c: Ditto.
-	* gcc.dg/tree-ssa/tailrecursion-3.c: Ditto.
-	* gcc.dg/tree-ssa/tailrecursion-4.c: Ditto.
-	* gcc.dg/tree-ssa/tailrecursion-6.c: Ditto.
-
-2011-07-31  Uros Bizjak  <ubizjak@gmail.com>
-
-	* lib/gcc-dg.exp (cleanup-dump): Also remove .exe. and
-	.exe.ltrans[0-9]*. dump files.
-
-2011-07-31  Janus Weil  <janus@gcc.gnu.org>
-
-	PR fortran/49112
-	* gfortran.dg/abstract_type_6.f03: Modified.
-	* gfortran.dg/typebound_proc_24.f03: New.
-
-2011-07-30  Paolo Carlini  <paolo.carlini@oracle.com>
-
-	PR testsuite/49917
-	* g++.dg/init/for1.C: Fix.
-
-2011-07-30  Thomas Koenig  <tkoenig@gcc.gnu.org>
-
-	PR fortran/48876
-	* gfortran.dg/string_5.f90:  New test.
-
-2011-07-29  Jason Merrill  <jason@redhat.com>
-
-	PR c++/49867
-	* g++.dg/cpp0x/lambda/lambda-switch.C: New.
-
-2011-07-29  Rainer Orth  <ro@CeBiTec.Uni-Bielefeld.DE>
-
-	PR tree-optimization/47407
-	* gcc.dg/tree-ssa/pr42585.c: XFAIL scan-tree-dump-times on
-	alpha*-dec-osf*.
-	Sort target list.
-
-2011-07-29  Richard Guenther  <rguenther@suse.de>
-
-	* gcc.dg/uninit-suppress.c: Also disable VRP.
-	* gcc.dg/uninit-suppress_2.c: Likewise.
-
-2011-07-28  Jason Merrill  <jason@redhat.com>
-
-	PR c++/49808
-	* g++.dg/template/nontype24.C: New.
-
-2011-07-28  H.J. Lu  <hongjiu.lu@intel.com>
-
-	PR rtl-optimization/47958
-	* gcc.dg/torture/pr47958-1.c: New.
-
-2011-07-29  Wei Guozhi  <carrot@google.com>
-
-	PR rtl-optimization/49799
-	* gcc.dg/pr49799.c: New test case.
-
-2011-07-22  Sebastian Pop  <sebastian.pop@amd.com>
-
-	PR middle-end/48648
-	* gcc.dg/graphite/id-pr48648.c: New.
-
-2011-07-28  Jakub Jelinek  <jakub@redhat.com>
-
-	PR fortran/31067
-	* gfortran.dg/maxloc_2.f90: New test.
-	* gfortran.dg/maxloc_3.f90: New test.
-	* gfortran.dg/minloc_1.f90: New test.
-	* gfortran.dg/minloc_2.f90: New test.
-	* gfortran.dg/minloc_3.f90: New test.
-	* gfortran.dg/minmaxloc_7.f90: New test.
-
-	PR debug/49871
-	* gcc.dg/debug/dwarf2/pr49871.c: New test.
-
-2011-07-28  Jakub Jelinek  <jakub@redhat.com>
-
-	* gcc.target/i386/i386.exp (check_effective_target_bmi): Make sure
-	the builtin isn't optimized away.
-
-2011-07-27  Tobias Burnus  <burnus@net-b.de>
-
-	PR fortran/45586
-	* gfortran.dg/lto/pr45586-2_0.f90: New.
-
-2011-07-27  Aldy Hernandez  <aldyh@redhat.com>
-
-	PR middle-end/49875
-	* c-c++-common/cxxbitfields-4.c: Check for smaller than long moves.
-	* c-c++-common/cxxbitfields-5.c: Same.
-
-2011-07-27  Ulrich Weigand  <Ulrich.Weigand@de.ibm.com>
-
-	* lib/target-supports.exp (check_effective_target_mmap): Use
-	check_function_available.
-
-2011-07-27  Jeffrey Yasskin  <jyasskin@google.com>
-
-	* g++.old-deja/g++.pt/crash60.C: Updated.
-
-2011-07-27  Jakub Jelinek  <jakub@redhat.com>
-
-	PR target/49866
-	* gcc.target/i386/pr49866.c: New test.
-
-2011-07-27  Yukhin Kirill  <kirill.yukhin@intel.com>
-
-	* gcc.target/i386/i386.exp (check_effective_target_bmi): New.
-	* gcc.target/i386/bmi-andn-1.c: New test.
-	* gcc.target/i386/bmi-andn-1a.c: Likewise.
-	* gcc.target/i386/bmi-andn-2.c: Likewise.
-	* gcc.target/i386/bmi-andn-2a.c: Likewise.
-	* gcc.target/i386/bmi-bextr-1.c: Likewise.
-	* gcc.target/i386/bmi-bextr-1a.c: Likewise.
-	* gcc.target/i386/bmi-bextr-2.c: Likewise.
-	* gcc.target/i386/bmi-bextr-2a.c: Likewise.
-	* gcc.target/i386/bmi-blsi-1.c: Likewise.
-	* gcc.target/i386/bmi-blsi-1a.c: Likewise.
-	* gcc.target/i386/bmi-blsi-2.c: Likewise.
-	* gcc.target/i386/bmi-blsi-2a.c: Likewise.
-	* gcc.target/i386/bmi-blsmsk-1.c: Likewise.
-	* gcc.target/i386/bmi-blsmsk-1a.c: Likewise.
-	* gcc.target/i386/bmi-blsmsk-2.c: Likewise.
-	* gcc.target/i386/bmi-blsmsk-2a.c: Likewise.
-	* gcc.target/i386/bmi-blsr-1.c: Likewise.
-	* gcc.target/i386/bmi-blsr-1a.c: Likewise.
-	* gcc.target/i386/bmi-blsr-2.c: Likewise.
-	* gcc.target/i386/bmi-blsr-2a.c: Likewise.
-	* gcc.target/i386/bmi-tzcnt-1.c: Likewise.
-	* gcc.target/i386/bmi-tzcnt-1a.c: Likewise.
-	* gcc.target/i386/bmi-tzcnt-2.c: Likewise.
-	* gcc.target/i386/bmi-tzcnt-2a.c: Likewise.
-
-2011-07-27  Sebastian Pop  <sebastian.pop@amd.com>
-
-	PR middle-end/47691
-	* gfortran.dg/graphite/id-pr47691.f: New.
-
-2011-07-27  Uros Bizjak  <ubizjak@gmail.com>
-
-	* gcc.target/i386/avx-os-support.h: New.
-	* gcc.target/i386/avx-check.h: Include avx-os-support.h
-	(main): Check avx_os_support before the test is run.
-	* gcc.target/i386/aes-avx-check.h: Ditto.
-	* gcc.target/i386/pclmul-avx-check.h: Ditto.
-
-2011-07-27  Kai Tietz  <ktietz@redhat.com>
-
-	* gcc.target/i386/aggregate-ret3.c: New test.
-	* gcc.target/i386/aggregate-ret4.c: New test.
-
-2011-07-27  Daniel Carrera  <dcarrera@gmail.com>
-
-	PR fortran/49755
-	* gfortran.dg/multiple_allocation_1.f90: Fix test. Allocating an
-	allocated array should *not* change its size.
-	* gfortran.dg/multiple_allocation_3.f90: New test.
-
-2011-07-26  Paolo Carlini  <paolo.carlini@oracle.com>
-
-	PR c++/49776
-	* g++.dg/cpp0x/constexpr-49776.C: New.
-
-2011-07-26  Sebastian Pop  <sebastian.pop@amd.com>
-
-	PR middle-end/47046
-	* gcc.dg/graphite/id-pr47046.c: New.
-
-2011-07-26  Sebastian Pop  <sebastian.pop@amd.com>
-
-	PR middle-end/47653
-	* gcc.dg/graphite/run-id-pr47593.c: New.
-
-2011-07-26  Sebastian Pop  <sebastian.pop@amd.com>
-
-	PR middle-end/47653
-	* gcc.dg/graphite/run-id-pr47653.c: New.
-	* gcc.dg/graphite/interchange-3.c: Do not use unsigned types for
-	induction variables.
-	* gcc.dg/graphite/scop-16.c: Same.
-	* gcc.dg/graphite/scop-17.c: Same.
-	* gcc.dg/graphite/scop-21.c: Same.
-
-2011-07-26  Sebastian Pop  <sebastian.pop@amd.com>
-
-	PR middle-end/48805
-	* gcc.dg/graphite/id-pr48805.c: New.
-
-2011-07-26  Tobias Burnus  <burnus@net-b.de>
-
-	* gfortran.dg/coarray_lib_token_2.f90: New.
-
-2011-07-26  Ira Rosen  <ira.rosen@linaro.org>
-
-	* gcc.dg/vect/vect-70.c: Reduce the data size to fit
-	SPU local store.
-
-2011-07-25  Andrew Pinski  <apinski@cavium.com>
-
-	PR tree-opt/49671
-	* gcc.dg/tree-ssa/pr49671-1.c: New testcase.
-	* gcc.dg/tree-ssa/pr49671-2.c: New testcase.
-
-2011-07-25  Rainer Orth  <ro@CeBiTec.Uni-Bielefeld.DE>
-
-	* lib/target-supports.exp (check_effective_target_mmap): New proc.
-
-	* gcc.c-torture/execute/loop-2f.c: Remove #ifdef __unix__.
-	* gcc.c-torture/execute/loop-2g.c: Likewise.
-	* gcc.c-torture/execute/loop-2f.x: Load target-supports.exp.
-	Require mmap support.
-	* gcc.c-torture/execute/loop-2g.x: Likewise.
-	* gcc.dg/20030711-1.c: Replace dg-do target list by mmap.
-	(MAP_ANON): Provide default.
-	* gcc.dg/20050826-1.c: Likewise.
-	* gcc.target/i386/pr36533.c: Likewise.
-	* gcc.dg/vect/pr49038.c: Remove dg-do run.
-	Use dg-require-effective-target mmap.
-
-2011-07-25  Paolo Carlini  <paolo.carlini@oracle.com>
-
-	PR c++/49838
-	* g++.dg/cpp0x/range-for19.C: New.
-
-2011-07-25  Rainer Orth  <ro@CeBiTec.Uni-Bielefeld.DE>
-
-	PR testsuite/49753
-	* g++.dg/torture/pr49309.C: Add -fpreprocessed to dg-options.
-
-	Revert:
-	2011-07-15  Jakub Jelinek  <jakub@redhat.com>
-
-	PR testsuite/49753
-	* g++.dg/torture/pr49309.C: Remove.
-
-2011-07-25  Richard Sandiford  <richard.sandiford@linaro.org>
-
-	PR tree-optimization/49809
-	* gnat.dg/opt18.adb, gnat.dg/opt18.ads, gnat.dg/opt18_pkg.ads: New
-	test.
-
-2011-07-25  Richard Guenther  <rguenther@suse.de>
-
-	PR tree-optimization/49715
-	* gcc.target/i386/pr49715-1.c: New testcase.
-	* gcc.target/i386/pr49715-2.c: Likewise.
-
-2011-07-23  Jason Merrill  <jason@redhat.com>
-
-	* g++.dg/cpp0x/decltype21.C: Add 49823 examples.
-
-2011-07-22  Jason Merrill  <jason@redhat.com>
-
-	PR c++/49793
-	* g++.dg/cpp0x/initlist55.C: New.
-
-2011-07-23  Tobias Burnus  <burnus@net-b.de>
-
-	PR fortran/49791
-	* gfortran.dg/namelist_72.f: New.
-
-2011-07-23  Tobias Burnus  <burnus@net-b.de>
-
-	* gfortran.dg/coarray_25.f90: New.
-
-2011-07-22  Ville Voutilainen  <ville.voutilainen@gmail.com>
-
-	* override1.C: This test should use c++0x mode.
-	* override3.C: New. Test the diagnostics in c++98 mode.
-
-2011-07-22  Jason Merrill  <jason@redhat.com>
-	    Mark Glisse  <marc.glisse@normalesup.org>
-
-	PR c++/30112
-	* g++.dg/other/pragma-re-1.C: Add namespace cases.
-
-	PR c++/49813
-	* g++.dg/opt/builtins2.C: New.
-	* g++.dg/other/error27.C: Don't rely on __builtin.
-
-2011-07-22  H.J. Lu  <hongjiu.lu@intel.com>
-
-	* gcc/testsuite/gcc.target/i386/avx-vzeroupper-16.c: Only run
-	on lp64 targets.
-	* gcc/testsuite/gcc.target/i386/avx-vzeroupper-17.c: Likewise.
-	* gcc/testsuite/gcc.target/i386/avx-vzeroupper-18.c: Likewise.
-	* gcc/testsuite/gcc.target/i386/pr43662.c: Likewise.
-	* gcc/testsuite/gcc.target/i386/pr43869.c: Likewise.
-
-	* gcc.target/x86_64/abi/callabi/callabi.exp: Check ilp32
-	instead of ia32.
-
-2011-07-22  Richard Guenther  <rguenther@suse.de>
-
-	PR tree-optimization/45819
-	* gcc.dg/pr45819.c: New testcase.
-
-2011-07-22  Uros Bizjak  <ubizjak@gmail.com>
-
-	* lib/target-supports.exp (check_ifunc_available): Rewrite.
-
-2011-07-21  Sebastian Pop  <sebastian.pop@amd.com>
-
-	PR middle-end/47654
-	PR middle-end/49649
-	* gcc.dg/graphite/run-id-pr47654.c: New.
-
-2011-07-21  Ian Lance Taylor  <iant@google.com>
-
-	PR middle-end/49705
-	* gcc.dg/pr49705.c: New test.
-
-2011-07-21  Uros Bizjak  <ubizjak@gmail.com>
-
-	* lib/target-supports.exp (check_avx_os_support_available): New.
-	(check_effective_target_avx_runtime): Use it.
-
-2011-07-21  Richard Guenther  <rguenther@suse.de>
-
-	PR tree-optimization/49770
-	* g++.dg/torture/pr49770.C: New testcase.
-
-2011-07-21  Kai Tietz  <ktietz@redhat.com>
-
-	* gcc.dg/tree-ssa/pr30978.c: adjusted.
-	* gcc.dg/tree-ssa/ssa-fre-6.c: Likewise.
-
-2011-07-21  Tobias Burnus  <burnus@net-b.de>
-
-	* gfortran.dg/coarray_lib_token_1.f90: New.
-
-2011-07-21  Georg-Johann Lay  <avr@gjlay.de>
-
-	* gcc.dg/pr32912-2.c: Skip for AVR.
-	* gcc.dg/pr44674.c: Add dg-require-profiling.
-
-2011-07-20  Jason Merrill  <jason@redhat.com>
-
-	* g++.dg/ext/desig2.C: New.
-
-2011-07-20  Michael Meissner  <meissner@linux.vnet.ibm.com>
-
-	* gcc.target/powerpc/ppc-fma-1.c: Adjust to allow non-VSX fmas to
-	be generated.
-	* gcc.target/powerpc/ppc-fma-2.c: Ditto.
-	* gcc.target/powerpc/recip-3.c: Ditto.
-
-2011-07-19  Jason Merrill  <jason@redhat.com>
-
-	PR c++/6709 (DR 743)
-	PR c++/42603 (DR 950)
-	* g++.dg/cpp0x/decltype21.C: New.
-
-2011-07-20  Richard Guenther  <rguenther@suse.de>
-
-	PR middle-end/18908
-	* gcc.dg/tree-ssa/pr18908.c: New testcase.
-	* gcc.dg/tree-ssa/bitwise-sink.c: Adjust.
-
-2011-07-20  Chung-Lin Tang  <cltang@codesourcery.com>
-
-	* gcc.target/arm/combine-movs.c: New.
-	* gcc.target/arm/unsigned-extend-2.c: New.
-
-2011-07-19  Jason Merrill  <jason@redhat.com>
-
-	PR c++/49785
-	* g++.dg/cpp0x/variadic114.C: New.
-
-2011-07-19  Tobias Burnus  <burnus@net-b.de>
-
-	* gfortran.dg/coarray_args_1.f90: New.
-	* gfortran.dg/coarray_args_2.f90: New.
-
-2011-07-19  Janus Weil  <janus@gcc.gnu.org>
-
-	PR fortran/49708
-	* gfortran.dg/allocate_error_3.f90: New.
-
-2011-07-19  Richard Guenther  <rguenther@suse.de>
-
-	* gcc.dg/tree-ssa/bool-10.c: Adjust expected pattern.
-	* gcc.dg/tree-ssa/bool-11.c: Likewise.
-	* gcc.dg/torture/20110719-1.c: New testcase.
-
-2011-07-19  Jakub Jelinek  <jakub@redhat.com>
-
-	PR tree-optimization/49768
-	* gcc.c-torture/execute/pr49768.c: New test.
-
-2011-07-19  Ira Rosen  <ira.rosen@linaro.org>
-
-	PR tree-optimization/49771
-	* gcc.dg/vect/pr49771.c: New test.
-
-2011-07-18  Martin Jambor  <mjambor@suse.cz>
-
-	* gcc.dg/ipa/ipa-1.c: Updated testcase dump scan.
-	* gcc.dg/ipa/ipa-2.c: Likewise.
-	* gcc.dg/ipa/ipa-3.c: Likewise and made functions static.
-	* gcc.dg/ipa/ipa-4.c: Updated testcase dump scan.
-	* gcc.dg/ipa/ipa-5.c: Likewise.
-	* gcc.dg/ipa/ipa-7.c: Likewise.
-	* gcc.dg/ipa/ipa-8.c: Updated testcase dump scan.
-	* gcc.dg/ipa/ipacost-1.c: Likewise.
-	* gcc.dg/ipa/ipacost-2.c: Likewise and increased sizes of some
-	functions.
-	* gcc.dg/ipa/ipcp-1.c: New test.
-	* gcc.dg/ipa/ipcp-2.c: Likewise.
-	* gcc.dg/tree-ssa/ipa-cp-1.c: Updated testcase.
-
-2011-07-18  Jakub Jelinek  <jakub@redhat.com>
-
-	PR middle-end/49675
-	* gfortran.dg/pr49675.f90: New test.
-
-2011-07-18  Richard Guenther  <rguenther@suse.de>
-
-	* gcc.dg/torture/20110718-1.c: New testcase.
-
-2011-07-18  Rainer Orth  <ro@CeBiTec.Uni-Bielefeld.DE>
-
-	* g++.dg/ext/bitfield2.C: Remove i?86-*-netware support.
-	* g++.dg/ext/bitfield3.C: Likewise.
-	* g++.dg/ext/bitfield4.C: Likewise.
-	* g++.dg/ext/bitfield5.C: Likewise.
-	* g++.dg/other/PR23205.C: Remove *-*-netware* support.
-	* g++.dg/other/pr23205-2.C: Likewise.
-	* gcc.c-torture/compile/20001109-1.c: Remove dg-xfail-if.
-	* gcc.c-torture/compile/20001109-2.c: Likewise.
-	* gcc.dg/20040813-1.c: Remove *-*-netware* support.
-	* gcc.dg/bitfld-15.c: Remove i?86-*-netware support.
-	* gcc.dg/bitfld-16.c: Likewise.
-	* gcc.dg/bitfld-17.c: Likewise.
-	* gcc.dg/bitfld-18.c: Likewise.
-	* gcc.dg/builtins-config.h: Remove Netware support.
-	* gcc.dg/cdce1.c: Remove *-*-netware* support.  Update line number.
-	* gcc.dg/cdce2.c: Likewise.
-	* gcc.dg/cpp/assert4.c: Remove netware support.
-	* gcc.dg/debug/pr35154.c: Remove *-*-netware* support.
-	* gfortran.dg/debug/pr35154-stabs.f: Remove *-*-netware* support.
-
-	* lib/target-supports.exp (check_visibility_available): Remove
-	NetWare support.
-	(check_profiling_available): Likewise.
-
-2011-07-18  Ira Rosen  <ira.rosen@linaro.org>
-
-	* gcc.dg/vect/pr49038.c: Run only on targets that support mmap.
-
-2011-07-17  Tobias Burnus  <burnus@net-b.de>
-	    Thomas Koenig  <tkoenig@gcc.gnu.org>
-
-	PR fortran/34657
-	* gfortran.dg/generic_17.f90: Fix testcase.
-	* gfortran.dg/interface_3.f90: Add dg-error.
-	* gfortran.dg/use_14.f90: New.
-	* gfortran.dg/use_15.f90: New.
-
-2011-07-17  Eric Botcazou  <ebotcazou@adacore.com>
-
-	* gnat.dg/pointer_controlled.adb: New test.
-
-2011-07-17  Tobias Burnus  <burnus@net-b.de>
-
-	PR fortran/49624
-	* gfortran.dg/pointer_remapping_7.f90: New.
-
-2011-07-16  Jason Merrill  <jason@redhat.com>
-
-	* lib/prune.exp (prune_gcc_output): Prune "In substitution" too.
-
-2011-07-16  Nathan Froyd  <froydnj@codesourcery.com>
-	    Jason Merrill  <jason@redhat.com>
-
-	PR c++/45329
-	PR c++/48934
-	* g++.dg/cpp0x/decltype29.C: Adjust.
-	* g++.dg/cpp0x/error4.C: Adjust.
-	* g++.dg/cpp0x/sfinae26.C: Adjust.
-	* g++.dg/cpp0x/variadic105.C: Adjust.
-	* g++.dg/template/deduce3.C: Adjust.
-	* g++.dg/template/error45.C: Adjust.
-	* g++.dg/template/ptrmem2.C: Adjust.
-	* g++.dg/template/sfinae2.C: Adjust.
-	* g++.old-deja/g++.pt/crash60.C: Adjust.
-	* g++.old-deja/g++.pt/unify6.C: Adjust.
-	* g++.dg/cpp0x/lambda/lambda-ice2.C: Adjust.
-	* g++.dg/cpp0x/nullptr15.C: Adjust.
-	* g++.dg/cpp0x/pr31431-2.C: Adjust.
-	* g++.dg/cpp0x/pr31431.C: Adjust.
-	* g++.dg/cpp0x/pr31434.C: Adjust.
-	* g++.dg/cpp0x/sfinae11.C: Adjust
-	* g++.dg/cpp0x/temp_default2.C: Adjust.
-	* g++.dg/cpp0x/trailing4.C: Adjust.
-	* g++.dg/cpp0x/variadic-ex3.C: Adjust.
-	* g++.dg/cpp0x/variadic-ex4.C: Adjust.
-	* g++.dg/cpp0x/variadic105.C: Adjust.
-	* g++.dg/cpp0x/vt-37737-2.C: Adjust.
-	* g++.dg/ext/vla2.C: Adjust.
-	* g++.dg/other/ptrmem10.C: Adjust.
-	* g++.dg/other/ptrmem11.C: Adjust.
-	* g++.dg/overload/unknown1.C: Adjust.
-	* g++.dg/template/conv11.C: Adjust.
-	* g++.dg/template/dependent-expr5.C: Adjust.
-	* g++.dg/template/friend.C: Adjust.
-	* g++.dg/template/incomplete2.C: Adjust.
-	* g++.dg/template/local4.C: Adjust.
-	* g++.dg/template/local6.C: Adjust.
-	* g++.dg/template/operator9.C: Adjust.
-	* g++.dg/template/ttp25.C: Adjust.
-	* g++.dg/template/unify10.C: Adjust.
-	* g++.dg/template/unify11.C: Adjust.
-	* g++.dg/template/unify6.C: Adjust.
-	* g++.dg/template/unify9.C: Adjust.
-	* g++.dg/template/varmod1.C: Adjust.
-	* g++.old-deja/g++.brendan/crash56.C: Adjust.
-	* g++.old-deja/g++.pt/crash28.C: Adjust.
-	* g++.old-deja/g++.pt/explicit41.C: Adjust.
-	* g++.old-deja/g++.pt/explicit77.C: Adjust.
-	* g++.old-deja/g++.pt/expr2.C: Adjust.
-	* g++.old-deja/g++.pt/ptrmem6.C: Adjust.
-	* g++.old-deja/g++.pt/spec5.C: Adjust.
-	* g++.old-deja/g++.pt/spec6.C: Adjust.
-	* g++.old-deja/g++.pt/unify4.C: Adjust.
-	* g++.old-deja/g++.pt/unify8.C: Adjust.
-	* g++.old-deja/g++.robertl/eb98.C: Adjust.
-	* g++.dg/overload/template5.C: New testcase.
-	* g++.dg/template/overload12.C: New testcase.
-
-2011-07-11  Tobias Burnus  <burnus@net-b.de>
-
-	* gfortran.dg/coarray_14.f90: Remove dg-error "sorry not implemented".
-	* gfortran.dg/coarray_7.f90: Ditto.
-	* gfortran.dg/coarray/scalar_alloc_1.f90: New.
-	* gfortran.dg/coarray/scalar_alloc_2.f90: New.
-
-2011-07-16  Bernd Schmidt  <bernds@codesourcery.com>
-
-	* gcc.c-torture/execute/ieee/mul-subnormal-single-1.x: Add tic6x-*-*
-	case.
-	* gcc.c-torture/execute/ieee/20000320-1.x: Likewise.
-	* gcc.c-torture/execute/ieee/hugeval.x: Likewise.
-	* gcc.c-torture/execute/ieee/mzero2.c: Comment out the divide tests for
-	C67X.
-	* gcc.c-torture/execute/ieee/pr29302.x: New file.
-	* gcc.dg/torture/type-generic-1.c: Add -DUNSAFE for tic6x-*-*.
-	* gcc.dg/torture/builtin-math-7.c: Add a comment.
-
-2011-07-15  Jason Merrill  <jason@redhat.com>
-
-	PR testsuite/49741
-	* lib/g++.exp (${tool}_option_help, ${tool}_option_proc): Restore.
-	Use --extra_opts instead of --additional_options.
-
-2011-07-15  Jakub Jelinek  <jakub@redhat.com>
-
-	PR testsuite/49753
-	* g++.dg/torture/pr49309.C: Remove.
-
-2011-07-15  Bernd Schmidt  <bernds@codesourcery.com>
-
-	* gcc.target/tic6x/weak-call.c: New test.
-	* gcc.target/tic6x/fpcmp.c: New test.
-	* gcc.target/tic6x/fpdiv.c: New test.
-	* gcc.target/tic6x/rotdi16-scan.c: New test.
-	* gcc.target/tic6x/ffssi.c: New test.
-	* gcc.target/tic6x/fpdiv-lib.c: New test.
-	* gcc.target/tic6x/cold-lc.c: New test.
-	* gcc.target/tic6x/longcalls.c: New test.
-	* gcc.target/tic6x/abi-align-1.c: New test.
-	* gcc.target/tic6x/fpcmp-finite.c: New test.
-	* gcc.target/tic6x/rotdi16.c: New test.
-	* gcc.target/tic6x/bswapl.c: New test.
-	* gcc.target/tic6x/ffsdi.c: New test.
-	* gcc.target/tic6x/tic6x.exp: New file.
-	* gcc.target/tic6x/builtins/arith24.c: New test.
-	* gcc.target/tic6x/builtins/smpy.c: New test.
-	* gcc.target/tic6x/builtins/smpylh.c: New test.
-	* gcc.target/tic6x/builtins/smpyh.c: New test.
-	* gcc.target/tic6x/builtins/sarith1.c: New test.
-	* gcc.target/tic6x/builtins/extclr.c: New test
-	* gcc.target/tic6x/builtins/c6x-builtins.exp: New file.
-	* gcc.target/tic6x/builtin-math-7.c: New test, adapted from gcc.dg.
-	* lib/target-supports.exp (chck_profiling_available): Not on tic6x.
-	(check_effective_target_ti_c67x, check_effective_target_ti_c64xp):
-	New functions.
-	* gcc.c-torture/execute/20101011-1.c: Add a condition for
-	__TMS320C6X__.
-	* gcc.dg/20020312-2.c: Likewise.
-	* gcc.dg/pr27095.c: Handle tic6x like hppa.
-	* gcc.dg/torture/pr37868.c: Skip on tic6x.
-	* gcc.dg/torture/builtin-math-7.c: Likewise.
-
-	PR testsuite/49757
-	* gcc.target/tic6x/builtins/c6x-builtins.exp: Return if
-	not testing tic6x-*-*.
-
-2011-07-14  Andrew Pinski  <pinskia@gmail.com>
-
-	PR tree-opt/49309
-	* g++.dg/torture/pr49309.C: New testcase.
-
-2011-07-14  Bernd Schmidt  <bernds@codesourcery.com>
-
-	* gcc.dg/pr48770.c: Add dg-require-effective-target fpic.
-
-2011-07-14  Richard Guenther  <rguenther@suse.de>
-
-	PR tree-optimization/49651
-	* gcc.dg/torture/pr49651.c: New testcase.
-
-2011-07-14  Georg-Johann Lay  <avr@gjlay.de>
-
-	PR target/43746
-	* gcc.dg/array-quals-1.c: Don't xfail on AVR.
-
-2011-07-13  Michael Meissner  <meissner@linux.vnet.ibm.com>
-
-	* gcc.target/powerpc/no-r11-1.c: Change -mno-r11 to
-	-mno-pointers-to-nested-functions.
-	* gcc.target/powerpc/no-r11-2.c: Ditto.
-	* gcc.target/powerpc/no-r11-3.c: Ditto.
-
-2011-07-13  Jason Merrill  <jason@redhat.com>
-
-	* lib/g++.exp (${tool}_option_help, ${tool}_option_proc): Remove.
-	* lib/lto.exp (lto_prune_warns): Prune warning about -std=c++0x
-	when compiling C files.
-	* g++.dg/debug/dwarf2/lineno-simple1.C: Avoid constexpr ctor.
-	* g++.dg/debug/dwarf2/pr44641.C: Avoid constexpr ctor.
-	* g++.dg/ext/utf-dflt.C: Specify -std=c++98.
-	* g++.dg/lookup/anon2.C: Likewise.
-	* g++.dg/tree-ssa/copyprop.C: Likewise.
-	* g++.old-deja/g++.jason/rfg27.C: Likewise.
-	* g++.dg/init/vector1.C: Ignore narrowing errors.
-	* g++.dg/torture/pr35526.C: Likewise.
-	* g++.old-deja/g++.ext/arrnew.C: Prune C++0x warning.
-
-2011-07-13  Janne Blomqvist  <jb@gcc.gnu.org>
-
-	PR libfortran/49296
-	* gfortran.dg/read_list_eof_1.f90: Add tests for integer, real,
-	and logical reads.
-
-2011-07-13  Rainer Orth  <ro@CeBiTec.Uni-Bielefeld.DE>
-
-	* gcc.c-torture/execute/990127-2.x: Use -mpc64 on i?86-*-darwin*,
-	i?86-*-solaris2*, x86_64-*-darwin*, x86_64-*-solaris2*.
-
-2011-07-13  Uros Bizjak  <ubizjak@gmail.com>
-
-	* lib/g++.exp (g++_init):  Use istarget.  Remove target_triplet global.
-	* lib/obj-c++.exp (obj-c++_init): Ditto.
-	* lib/file-format.exp (gcc_target_object_format): Ditto.
-	* lib/target-supports-dg.exp (dg-require-dll): Ditto.
-	* lib/target-supports-dg-exp (check_weak_available): Ditto.
-	(check_visibility_available): Ditto.
-	(check_effective_target_tls_native): Ditto.
-	(check_effective_target_tls_emulated): Ditto.
-	(check_effective_target_function_sections): Ditto.
-
-2011-07-13  Chung-Lin Tang  <cltang@codesourcery.com>
-
-	* gcc.target/arm/pr48183.c: New test.
-
-2011-07-13  Richard Guenther  <rguenther@suse.de>
-
-	* gcc.dg/torture/20110713-1.c: New testcase.
-
-2011-07-12  Andrew Pinski  <pinskia@gmail.com>
-
-	PR rtl-opt/49474
-	* gcc.c-torture/compile/pr49474.c: New testcase.
-
-2011-07-12  Jakub Jelinek  <jakub@redhat.com>
-
-	PR tree-optimization/49712
-	* gcc.c-torture/execute/pr49712.c: New test.
-
-2011-07-11  Jason Merrill  <jason@redhat.com>
-
-	PR c++/44609
-	* g++.dg/template/recurse3.C: New.
-
-2011-07-11  Jakub Jelinek  <jakub@redhat.com>
-
-	PR debug/49676
-	* gcc.dg/guality/csttest.c: New test.
-
-	PR fortran/49698
-	* gfortran.dg/pr49698.f90: New test.
-
-2011-07-11  Jeff Law  <law@redhat.com>
-
-	* gcc.dg/uninit-pred-8_b.c: Disable dominator optimizations.
-
-2011-07-11  H.J. Lu  <hongjiu.lu@intel.com>
-
-	* gcc.dg/vect/costmodel/x86_64/x86_64-costmodel-vect.exp: Check ia32.
-	* go.test/go-test.exp (go-set-goarch): Likewise.
-
-2011-07-11  Georg-Johann Lay  <avr@gjlay.de>
-
-	PR target/39633
-	* gcc.target/avr/torture/pr39633.c: New test case.
-
-2011-07-11  Tobias Burnus  <burnus@net-b.de>
-
-	PR fortran/18918
-	* gfortran.dg/coarray_lock_3.f90: Remove bogus dg-error.
-
-2011-07-11  Georg-Johann Lay  <avr@gjlay.de>
-
-	* lib/target-supports.exp (check_effective_target_scheduling):
-	New Function.
-	* gcc.dg/pr46614.c: Add dg-require-effective-target scheduling.
-	* gcc.dg/pr45055.c: Ditto.
-	* gcc.dg/pr45353.c: Ditto.
-	* g++.dg/pr45056.C: Ditto.
-
-2011-07-11  Georg-Johann Lay  <avr@gjlay.de>
-
-	* gcc.dg/compat/struct-by-value-16_main.c: Skip AVR.
-	* gcc.dg/compat/struct-by-value-17_main.c: Skip AVR.
-	* gcc.dg/compat/struct-by-value-18_main.c: Skip AVR.
-	* g++.dg/torture/pr31863.C: Skip AVR.
-
-2011-07-10  Tobias Burnus  <burnus@net-b.de>
-
-	PR fortran/49690
-	* gfortran.dg/intrinsic_signal.f90: New.
-
-2011-07-09  Jason Merrill  <jason@redhat.com>
-
-	* g++.dg/cpp0x/regress/regress6.C: New.
-	* g++.dg/parse/crash45.C: Adjust message.
-	* g++.dg/template/crash38.C: Adjust message.
-	* g++.dg/template/crash64.C: Adjust message.
-
-2011-07-09  H.J. Lu  <hongjiu.lu@intel.com>
-
-	* c-c++-common/dfp/func-vararg-alternate-d128-2.c: Support x32.
-	* c-c++-common/dfp/func-vararg-mixed-2.c: Likewise.
-	* g++.dg/abi/bitfield3.C: Likewise.
-	* g++.dg/eh/pr38662.C: Likewise.
-	* g++.dg/ext/attrib36.C: Likewise.
-	* g++.dg/ext/attrib37.C: Likewise.
-	* g++.dg/ext/attrib8.C: Likewise.
-	* g++.dg/ext/tmplattr1.C: Likewise.
-	* g++.dg/inherit/override-attribs.C: Likewise.
-	* g++.dg/opt/inline9.C: Likewise.
-	* g++.dg/opt/life1.C: Likewise.
-	* g++.dg/opt/longbranch2.C: Likewise.
-	* g++.dg/opt/nrv12.C: Likewise.
-	* g++.dg/opt/reg-stack4.C: Likewise.
-	* g++.dg/other/pr35504.C: Likewise.
-	* g++.dg/other/pr39496.C: Likewise.
-	* g++.dg/torture/stackalign/eh-fastcall-1.C: Likewise.
-	* g++.dg/torture/stackalign/eh-thiscall-1.C: Likewise.
-	* g++.dg/torture/stackalign/stdcall-1.C: Likewise.
-	* g++.dg/torture/stackalign/unwind-0.C: Likewise.
-	* g++.dg/torture/stackalign/unwind-1.C: Likewise.
-	* g++.dg/torture/stackalign/unwind-2.C: Likewise.
-	* g++.dg/torture/stackalign/unwind-3.C: Likewise.
-	* g++.dg/torture/stackalign/unwind-4.C: Likewise.
-	* g++.dg/torture/stackalign/unwind-5.C: Likewise.
-	* g++.dg/torture/stackalign/unwind-6.C: Likewise.
-	* g++.dg/warn/pr15774-1.C: Likewise.
-	* g++.dg/warn/pr15774-2.C: Likewise.
-	* g++.old-deja/g++.ext/attrib1.C: Likewise.
-	* g++.old-deja/g++.ext/attrib2.C: Likewise.
-	* g++.old-deja/g++.ext/attrib3.C: Likewise.
-	* g++.old-deja/g++.pt/asm2.C: Likewise.
-	* gcc.c-torture/compile/20000804-1.c: Likewise.
-	* gcc.c-torture/compile/pr16566-2.c: Likewise.
-	* gcc.c-torture/execute/ieee/ieee.exp: Likewise.
-	* gcc.dg/20020108-1.c: Likewise.
-	* gcc.dg/20020122-2.c: Likewise.
-	* gcc.dg/20020122-3.c: Likewise.
-	* gcc.dg/20020206-1.c: Likewise.
-	* gcc.dg/20020219-1.c: Likewise.
-	* gcc.dg/20020310-1.c: Likewise.
-	* gcc.dg/20020411-1.c: Likewise.
-	* gcc.dg/20020418-2.c: Likewise.
-	* gcc.dg/20020426-2.c: Likewise.
-	* gcc.dg/20020517-1.c: Likewise.
-	* gcc.dg/20030204-1.c: Likewise.
-	* gcc.dg/20030826-2.c: Likewise.
-	* gcc.dg/20031102-1.c: Likewise.
-	* gcc.dg/20031202-1.c: Likewise.
-	* gcc.dg/20050111-1.c: Likewise.
-	* gcc.dg/20050503-1.c: Likewise.
-	* gcc.dg/array-init-1.c: Likewise.
-	* gcc.dg/builtin-apply4.c: Likewise.
-	* gcc.dg/dfp/pr31344.c: Likewise.
-	* gcc.dg/gomp/atomic-11.c: Likewise.
-	* gcc.dg/graphite/pr40281.c: Likewise.
-	* gcc.dg/ia64-sync-1.c: Likewise.
-	* gcc.dg/ia64-sync-2.c: Likewise.
-	* gcc.dg/ia64-sync-3.c: Likewise.
-	* gcc.dg/ia64-sync-4.c: Likewise.
-	* gcc.dg/ifcvt-fabs-1.c: Likewise.
-	* gcc.dg/invalid-call-1.c: Likewise.
-	* gcc.dg/loop-3.c: Likewise.
-	* gcc.dg/lower-subreg-1.c: Likewise.
-	* gcc.dg/lto/pr47259_0.c: Likewise.
-	* gcc.dg/nested-calls-1.c: Likewise.
-	* gcc.dg/pr20017.c: Likewise.
-	* gcc.dg/pr25023.c: Likewise.
-	* gcc.dg/pr27671-2.c: Likewise.
-	* gcc.dg/pr32176.c: Likewise.
-	* gcc.dg/pr33676.c: Likewise.
-	* gcc.dg/pr35045.c: Likewise.
-	* gcc.dg/pr36015.c: Likewise.
-	* gcc.dg/pr36584.c: Likewise.
-	* gcc.dg/pr36998.c: Likewise.
-	* gcc.dg/pr37438.c: Likewise.
-	* gcc.dg/pr37908.c: Likewise.
-	* gcc.dg/pr41241.c: Likewise.
-	* gcc.dg/pr41340.c: Likewise.
-	* gcc.dg/pr44136.c: Likewise.
-	* gcc.dg/pr44194-1.c: Likewise.
-	* gcc.dg/pr46212.c: Likewise.
-	* gcc.dg/prefetch-loop-arrays-1.c: Likewise.
-	* gcc.dg/setjmp-2.c: Likewise.
-	* gcc.dg/short-compare-1.c: Likewise.
-	* gcc.dg/short-compare-2.c: Likewise.
-	* gcc.dg/smod-1.c: Likewise.
-	* gcc.dg/sync-2.c: Likewise.
-	* gcc.dg/sync-3.c: Likewise.
-	* gcc.dg/tls/opt-1.c: Likewise.
-	* gcc.dg/tls/opt-2.c: Likewise.
-	* gcc.dg/tls/opt-3.c: Likewise.
-	* gcc.dg/torture/badshift.c: Likewise.
-	* gcc.dg/torture/fp-int-convert-float80-timode.c: Likewise.
-	* gcc.dg/torture/pr20314-2.c: Likewise.
-	* gcc.dg/torture/pr36891.c: Likewise.
-	* gcc.dg/torture/pr38774.c: Likewise.
-	* gcc.dg/torture/stackalign/alloca-2.c: Likewise.
-	* gcc.dg/torture/stackalign/alloca-4.c: Likewise.
-	* gcc.dg/torture/stackalign/alloca-5.c: Likewise.
-	* gcc.dg/torture/stackalign/alloca-6.c: Likewise.
-	* gcc.dg/torture/stackalign/fastcall-1.c: Likewise.
-	* gcc.dg/torture/stackalign/push-1.c: Likewise.
-	* gcc.dg/torture/stackalign/regparm-1.c: Likewise.
-	* gcc.dg/torture/stackalign/thiscall-1.c: Likewise.
-	* gcc.dg/tree-ssa/loop-28.c: Likewise.
-	* gcc.dg/tree-ssa/prefetch-3.c: Likewise.
-	* gcc.dg/tree-ssa/prefetch-4.c: Likewise.
-	* gcc.dg/tree-ssa/prefetch-5.c: Likewise.
-	* gcc.dg/tree-ssa/prefetch-6.c: Likewise.
-	* gcc.dg/tree-ssa/prefetch-7.c: Likewise.
-	* gcc.dg/tree-ssa/prefetch-8.c: Likewise.
-	* gcc.dg/tree-ssa/prefetch-9.c: Likewise.
-	* gcc.dg/tree-ssa/stdarg-2.c: Likewise.
-	* gcc.dg/tree-ssa/stdarg-3.c: Likewise.
-	* gcc.dg/tree-ssa/stdarg-4.c: Likewise.
-	* gcc.dg/tree-ssa/stdarg-5.c: Likewise.
-	* gcc.dg/tree-ssa/update-unroll-1.c: Likewise.
-	* gcc.dg/unroll-1.c: Likewise.
-	* gcc.dg/vect/costmodel/x86_64/x86_64-costmodel-vect.exp: Likewise.
-	* gcc.misc-tests/i386-pf-3dnow-1.c: Likewise.
-	* gcc.misc-tests/i386-pf-athlon-1.c: Likewise.
-	* gcc.misc-tests/i386-pf-none-1.c: Likewise.
-	* gcc.misc-tests/i386-pf-sse-1.c: Likewise.
-	* gcc.target/i386/20000609-1.c: Likewise.
-	* gcc.target/i386/20000720-1.c: Likewise.
-	* gcc.target/i386/20000724-1.c: Likewise.
-	* gcc.target/i386/20011107-1.c: Likewise.
-	* gcc.target/i386/20011119-1.c: Likewise.
-	* gcc.target/i386/20020201-3.c: Likewise.
-	* gcc.target/i386/20020218-1.c: Likewise.
-	* gcc.target/i386/20020729-1.c: Likewise.
-	* gcc.target/i386/20030926-1.c: Likewise.
-	* gcc.target/i386/20060125-1.c: Likewise.
-	* gcc.target/i386/20060125-2.c: Likewise.
-	* gcc.target/i386/20060512-1.c: Likewise.
-	* gcc.target/i386/20060512-2.c: Likewise.
-	* gcc.target/i386/20060512-3.c: Likewise.
-	* gcc.target/i386/20060512-4.c: Likewise.
-	* gcc.target/i386/387-1.c: Likewise.
-	* gcc.target/i386/387-2.c: Likewise.
-	* gcc.target/i386/387-5.c: Likewise.
-	* gcc.target/i386/387-6.c: Likewise.
-	* gcc.target/i386/980312-1.c: Likewise.
-	* gcc.target/i386/980313-1.c: Likewise.
-	* gcc.target/i386/990117-1.c: Likewise.
-	* gcc.target/i386/990424-1.c: Likewise.
-	* gcc.target/i386/990524-1.c: Likewise.
-	* gcc.target/i386/991129-1.c: Likewise.
-	* gcc.target/i386/991214-1.c: Likewise.
-	* gcc.target/i386/991230-1.c: Likewise.
-	* gcc.target/i386/addr-sel-1.c: Likewise.
-	* gcc.target/i386/aggregate-ret1.c: Likewise.
-	* gcc.target/i386/aggregate-ret2.c: Likewise.
-	* gcc.target/i386/align-main-3.c: Likewise.
-	* gcc.target/i386/amd64-abi-1.c: Likewise.
-	* gcc.target/i386/amd64-abi-2.c: Likewise.
-	* gcc.target/i386/amd64-abi-4.c: Likewise.
-	* gcc.target/i386/amd64-abi-5.c: Likewise.
-	* gcc.target/i386/amd64-abi-6.c: Likewise.
-	* gcc.target/i386/asm-1.c: Likewise.
-	* gcc.target/i386/asm-3.c: Likewise.
-	* gcc.target/i386/asm-5.c: Likewise.
-	* gcc.target/i386/attributes-error.c: Likewise.
-	* gcc.target/i386/avx-vcvtsd2si-2.c: Likewise.
-	* gcc.target/i386/avx-vcvtsi2sd-2.c: Likewise.
-	* gcc.target/i386/avx-vcvtsi2ss-2.c: Likewise.
-	* gcc.target/i386/avx-vcvtss2si-2.c: Likewise.
-	* gcc.target/i386/avx-vcvttsd2si-2.c: Likewise.
-	* gcc.target/i386/avx-vcvttss2si-2.c: Likewise.
-	* gcc.target/i386/avx-vinsertps-3.c: Likewise.
-	* gcc.target/i386/avx-vmovd-2.c: Likewise.
-	* gcc.target/i386/avx-vmovq-2.c: Likewise.
-	* gcc.target/i386/avx-vmovq-3.c: Likewise.
-	* gcc.target/i386/avx-vpextrq-1.c: Likewise.
-	* gcc.target/i386/avx-vpinsrq-1.c: Likewise.
-	* gcc.target/i386/avx-vzeroupper-16.c: Likewise.
-	* gcc.target/i386/avx-vzeroupper-17.c: Likewise.
-	* gcc.target/i386/avx-vzeroupper-18.c: Likewise.
-	* gcc.target/i386/bitfield1.c: Likewise.
-	* gcc.target/i386/bitfield2.c: Likewise.
-	* gcc.target/i386/bmi-2.c: Likewise.
-	* gcc.target/i386/bmi-5.c: Likewise.
-	* gcc.target/i386/builtin-unreachable.c: Likewise.
-	* gcc.target/i386/cleanup-2.c: Likewise.
-	* gcc.target/i386/clobbers.c: Likewise.
-	* gcc.target/i386/cmov8.c: Likewise.
-	* gcc.target/i386/cmpxchg16b-1.c: Likewise.
-	* gcc.target/i386/compress-float-387-pic.c: Likewise.
-	* gcc.target/i386/compress-float-387.c: Likewise.
-	* gcc.target/i386/compress-float-sse-pic.c: Likewise.
-	* gcc.target/i386/compress-float-sse.c: Likewise.
-	* gcc.target/i386/crc32-2.c: Likewise.
-	* gcc.target/i386/crc32-3.c: Likewise.
-	* gcc.target/i386/divmod-7.c: Likewise.
-	* gcc.target/i386/divmod-8.c: Likewise.
-	* gcc.target/i386/fastcall-sseregparm.c: Likewise.
-	* gcc.target/i386/fma3-builtin.c: Likewise.
-	* gcc.target/i386/fma3-fma.c: Likewise.
-	* gcc.target/i386/fma4-256-vector.c: Likewise.
-	* gcc.target/i386/fma4-builtin.c: Likewise.
-	* gcc.target/i386/fma4-fma-2.c: Likewise.
-	* gcc.target/i386/fma4-fma.c: Likewise.
-	* gcc.target/i386/fma4-vector-2.c: Likewise.
-	* gcc.target/i386/fma4-vector.c: Likewise.
-	* gcc.target/i386/funcspec-1.c: Likewise.
-	* gcc.target/i386/funcspec-10.c: Likewise.
-	* gcc.target/i386/funcspec-11.c: Likewise.
-	* gcc.target/i386/funcspec-2.c: Likewise.
-	* gcc.target/i386/funcspec-5.c: Likewise.
-	* gcc.target/i386/funcspec-6.c: Likewise.
-	* gcc.target/i386/gcc-have-sync-compare-and-swap-1.c: Likewise.
-	* gcc.target/i386/gcc-have-sync-compare-and-swap-2.c: Likewise.
-	* gcc.target/i386/gcc-have-sync-compare-and-swap-3.c: Likewise.
-	* gcc.target/i386/gcc-have-sync-compare-and-swap-4.c: Likewise.
-	* gcc.target/i386/incoming-1.c: Likewise.
-	* gcc.target/i386/incoming-10.c: Likewise.
-	* gcc.target/i386/incoming-11.c: Likewise.
-	* gcc.target/i386/incoming-12.c: Likewise.
-	* gcc.target/i386/incoming-13.c: Likewise.
-	* gcc.target/i386/incoming-14.c: Likewise.
-	* gcc.target/i386/incoming-15.c: Likewise.
-	* gcc.target/i386/incoming-2.c: Likewise.
-	* gcc.target/i386/incoming-3.c: Likewise.
-	* gcc.target/i386/incoming-4.c: Likewise.
-	* gcc.target/i386/incoming-5.c: Likewise.
-	* gcc.target/i386/incoming-6.c: Likewise.
-	* gcc.target/i386/incoming-7.c: Likewise.
-	* gcc.target/i386/incoming-8.c: Likewise.
-	* gcc.target/i386/incoming-9.c: Likewise.
-	* gcc.target/i386/lea.c: Likewise.
-	* gcc.target/i386/local.c: Likewise.
-	* gcc.target/i386/loop-1.c: Likewise.
-	* gcc.target/i386/loop-2.c: Likewise.
-	* gcc.target/i386/loop-3.c: Likewise.
-	* gcc.target/i386/max-stack-align.c: Likewise.
-	* gcc.target/i386/memcpy-1.c: Likewise.
-	* gcc.target/i386/movbe-2.c: Likewise.
-	* gcc.target/i386/movq-2.c: Likewise.
-	* gcc.target/i386/movq.c: Likewise.
-	* gcc.target/i386/nrv1.c: Likewise.
-	* gcc.target/i386/pad-4.c: Likewise.
-	* gcc.target/i386/pad-5a.c: Likewise.
-	* gcc.target/i386/pad-5b.c: Likewise.
-	* gcc.target/i386/pad-6a.c: Likewise.
-	* gcc.target/i386/pad-6b.c: Likewise.
-	* gcc.target/i386/pad-7.c: Likewise.
-	* gcc.target/i386/pad-9.c: Likewise.
-	* gcc.target/i386/pentium4-not-mull.c: Likewise.
-	* gcc.target/i386/pic-1.c: Likewise.
-	* gcc.target/i386/pr12092-1.c: Likewise.
-	* gcc.target/i386/pr12329.c: Likewise.
-	* gcc.target/i386/pr21518.c: Likewise.
-	* gcc.target/i386/pr22362.c: Likewise.
-	* gcc.target/i386/pr22585.c: Likewise.
-	* gcc.target/i386/pr23098.c: Likewise.
-	* gcc.target/i386/pr25196.c: Likewise.
-	* gcc.target/i386/pr25293.c: Likewise.
-	* gcc.target/i386/pr25654.c: Likewise.
-	* gcc.target/i386/pr26449.c: Likewise.
-	* gcc.target/i386/pr26778.c: Likewise.
-	* gcc.target/i386/pr26826.c: Likewise.
-	* gcc.target/i386/pr27266.c: Likewise.
-	* gcc.target/i386/pr29978.c: Likewise.
-	* gcc.target/i386/pr30505.c: Likewise.
-	* gcc.target/i386/pr30961-1.c: Likewise.
-	* gcc.target/i386/pr31628.c: Likewise.
-	* gcc.target/i386/pr32000-2.c: Likewise.
-	* gcc.target/i386/pr32661-1.c: Likewise.
-	* gcc.target/i386/pr32708-2.c: Likewise.
-	* gcc.target/i386/pr32708-3.c: Likewise.
-	* gcc.target/i386/pr34256.c: Likewise.
-	* gcc.target/i386/pr34312.c: Likewise.
-	* gcc.target/i386/pr34522.c: Likewise.
-	* gcc.target/i386/pr35160.c: Likewise.
-	* gcc.target/i386/pr35281.c: Likewise.
-	* gcc.target/i386/pr36246.c: Likewise.
-	* gcc.target/i386/pr36786.c: Likewise.
-	* gcc.target/i386/pr37275.c: Likewise.
-	* gcc.target/i386/pr37843-3.c: Likewise.
-	* gcc.target/i386/pr37843-4.c: Likewise.
-	* gcc.target/i386/pr39082-1.c: Likewise.
-	* gcc.target/i386/pr39431.c: Likewise.
-	* gcc.target/i386/pr39496.c: Likewise.
-	* gcc.target/i386/pr39543-2.c: Likewise.
-	* gcc.target/i386/pr39911.c: Likewise.
-	* gcc.target/i386/pr40718.c: Likewise.
-	* gcc.target/i386/pr40906-1.c: Likewise.
-	* gcc.target/i386/pr40906-2.c: Likewise.
-	* gcc.target/i386/pr40906-3.c: Likewise.
-	* gcc.target/i386/pr40934.c: Likewise.
-	* gcc.target/i386/pr41900.c: Likewise.
-	* gcc.target/i386/pr42589.c: Likewise.
-	* gcc.target/i386/pr43662.c: Likewise.
-	* gcc.target/i386/pr43671.c: Likewise.
-	* gcc.target/i386/pr43766.c: Likewise.
-	* gcc.target/i386/pr43869.c: Likewise.
-	* gcc.target/i386/pr44942.c: Likewise.
-	* gcc.target/i386/pr44948-2a.c: Likewise.
-	* gcc.target/i386/pr45234.c: Likewise.
-	* gcc.target/i386/pr45336-2.c: Likewise.
-	* gcc.target/i386/pr45336-4.c: Likewise.
-	* gcc.target/i386/pr45852.c: Likewise.
-	* gcc.target/i386/pr46470.c: Likewise.
-	* gcc.target/i386/pr48037-1.c: Likewise.
-	* gcc.target/i386/pr48389.c: Likewise.
-	* gcc.target/i386/pr49095.c: Likewise.
-	* gcc.target/i386/pr9771-1.c: Likewise.
-	* gcc.target/i386/rdfsbase-1.c: Likewise.
-	* gcc.target/i386/rdfsbase-2.c: Likewise.
-	* gcc.target/i386/rdgsbase-1.c: Likewise.
-	* gcc.target/i386/rdgsbase-2.c: Likewise.
-	* gcc.target/i386/rdrand-3.c: Likewise.
-	* gcc.target/i386/regparm-stdcall.c: Likewise.
-	* gcc.target/i386/regparm.c: Likewise.
-	* gcc.target/i386/reload-1.c: Likewise.
-	* gcc.target/i386/rotate-2.c: Likewise.
-	* gcc.target/i386/sibcall-5.c: Likewise.
-	* gcc.target/i386/signbit-1.c: Likewise.
-	* gcc.target/i386/signbit-2.c: Likewise.
-	* gcc.target/i386/signbit-3.c: Likewise.
-	* gcc.target/i386/sse-5.c: Likewise.
-	* gcc.target/i386/sse-8.c: Likewise.
-	* gcc.target/i386/sse-cvtsi2ss-2.c: Likewise.
-	* gcc.target/i386/sse-cvtss2si-2.c: Likewise.
-	* gcc.target/i386/sse-cvttss2si-2.c: Likewise.
-	* gcc.target/i386/sse2-cvtsd2si-2.c: Likewise.
-	* gcc.target/i386/sse2-cvtsi2sd-2.c: Likewise.
-	* gcc.target/i386/sse2-cvttsd2si-2.c: Likewise.
-	* gcc.target/i386/sse2-init-v2di-2.c: Likewise.
-	* gcc.target/i386/sse2-movq-2.c: Likewise.
-	* gcc.target/i386/sse2-movq-3.c: Likewise.
-	* gcc.target/i386/sse4_1-insertps-3.c: Likewise.
-	* gcc.target/i386/sse4_1-pextrq.c: Likewise.
-	* gcc.target/i386/sse4_1-pinsrq.c: Likewise.
-	* gcc.target/i386/sse4_2-crc32q.c: Likewise.
-	* gcc.target/i386/sse4_2-popcntq.c: Likewise.
-	* gcc.target/i386/ssefn-1.c: Likewise.
-	* gcc.target/i386/ssefn-2.c: Likewise.
-	* gcc.target/i386/sseregparm-1.c: Likewise.
-	* gcc.target/i386/sseregparm-2.c: Likewise.
-	* gcc.target/i386/sseregparm-3.c: Likewise.
-	* gcc.target/i386/sseregparm-4.c: Likewise.
-	* gcc.target/i386/sseregparm-5.c: Likewise.
-	* gcc.target/i386/sseregparm-6.c: Likewise.
-	* gcc.target/i386/sseregparm-7.c: Likewise.
-	* gcc.target/i386/sseregparm-8.c: Likewise.
-	* gcc.target/i386/stack-realign.c: Likewise.
-	* gcc.target/i386/stack-usage-realign.c: Likewise.
-	* gcc.target/i386/stackalign/asm-1.c: Likewise.
-	* gcc.target/i386/stackalign/longlong-1.c: Likewise.
-	* gcc.target/i386/stackalign/longlong-2.c: Likewise.
-	* gcc.target/i386/stackalign/return-1.c: Likewise.
-	* gcc.target/i386/stackalign/return-2.c: Likewise.
-	* gcc.target/i386/stackalign/return-3.c: Likewise.
-	* gcc.target/i386/tailcall-1.c: Likewise.
-	* gcc.target/i386/tbm-2.c: Likewise.
-	* gcc.target/i386/udivmod-7.c: Likewise.
-	* gcc.target/i386/udivmod-8.c: Likewise.
-	* gcc.target/i386/unroll-1.c: Likewise.
-	* gcc.target/i386/vararg-1.c: Likewise.
-	* gcc.target/i386/vararg-2.c: Likewise.
-	* gcc.target/i386/vect8-ret.c: Likewise.
-	* gcc.target/i386/vectorize5.c: Likewise.
-	* gcc.target/i386/wmul-1.c: Likewise.
-	* gcc.target/i386/wmul-2.c: Likewise.
-	* gcc.target/i386/wrfsbase-1.c: Likewise.
-	* gcc.target/i386/wrfsbase-2.c: Likewise.
-	* gcc.target/i386/wrgsbase-1.c: Likewise.
-	* gcc.target/i386/wrgsbase-2.c: Likewise.
-	* gcc.target/i386/xop-pcmov.c: Likewise.
-	* gcc.target/i386/xop-pcmov2.c: Likewise.
-	* gcc.target/i386/xop-rotate1-vector.c: Likewise.
-	* gcc.target/i386/xop-rotate2-vector.c: Likewise.
-	* gcc.target/i386/xop-rotate3-vector.c: Likewise.
-	* gcc.target/i386/xop-shift1-vector.c: Likewise.
-	* gcc.target/i386/xop-shift2-vector.c: Likewise.
-	* gcc.target/i386/xop-shift3-vector.c: Likewise.
-	* gcc.target/i386/zee.c: Likewise.
-	* gcc.target/x86_64/abi/callabi/callabi.exp: Likewise.
-	* gfortran.dg/compiler-directive_2.f: Likewise.
-	* gfortran.dg/g77/20010216-1.f: Likewise.
-	* gfortran.dg/gomp/pr39152.f90: Likewise.
-	* gfortran.dg/pr33794.f90: Likewise.
-
-2011-07-09  Jason Merrill  <jason@redhat.com>
-
-	* g++.dg/cpp0x/regress/regress5.C: New.
-
-2011-07-08  Jason Merrill  <jason@redhat.com>
-
-	PR c++/45437
-	* g++.dg/expr/compound-asn1.C: New.
-	* g++.dg/warn/sequence-pt-1.C: Change one dg-error to dg-bogus.
-
-2011-07-08  Jakub Jelinek  <jakub@redhat.com>
-
-	PR target/49621
-	* gcc.target/powerpc/altivec-34.c: New test.
-
-2011-07-08  Jason Merrill  <jason@redhat.com>
-
-	PR c++/45603
-	* g++.dg/abi/guard3.C: New.
-
-2011-07-08  Julian Brown  <julian@codesourcery.com>
-
-	* lib/target-supports.exp
-	(check_effective_target_arm_little_endian): New.
-	(check_effective_target_vect_pack_trunc): Use above.
-	(check_effective_target_vect_unpack): Likewise.
-	(check_effective_target_vect_element_align): Test
-	check_effective_target_arm_vect_no_misalign for ARM.
-
-2011-07-08  Jason Merrill  <jason@redhat.com>
-
-	PR c++/49673
-	* g++.dg/cpp0x/constexpr-rom.C: New.
-
-2011-07-08  Kirill Yukhin  <kirill.yukhin@intel.com>
-
-	PR middle-end/49519
-	* g++.dg/torture/pr49519.C: New test.
-
-2011-07-08  Martin Jambor  <mjambor@suse.cz>
-
-	* gcc.dg/tree-ssa/sra-12.c: Skip dump scan on avr targets.
-
-2011-07-08  Rainer Orth  <ro@CeBiTec.Uni-Bielefeld.DE>
-
-	PR testsuite/48727
-	* g++.dg/opt/devirt2.C: Use specific pattern for sparc*-*-*.
-
-2011-07-08  Richard Guenther  <rguenther@suse.de>
-
-	PR tree-optimization/49662
-	* gcc.dg/graphite/interchange-14.c: XFAIL.
-	* gcc.dg/graphite/interchange-15.c: Likewise.
-	* gcc.dg/graphite/interchange-mvt.c: Likewise.
-
-2011-07-06  Jason Merrill  <jason@redhat.com>
-
-	PR c++/49663
-	* g++.dg/cpp0x/regress/regress4.C: New.
-
-2011-07-07  Mikael Morin  <mikael.morin@sfr.fr>
-
-	PR fortran/49648
-	* gfortran.dg/result_in_spec_4.f90: New test.
-
-2011-07-07  Rainer Orth  <ro@CeBiTec.Uni-Bielefeld.DE>
-
-	* gcc.target/sparc/cas64.c: New test.
-
-2011-07-07  Jakub Jelinek  <jakub@redhat.com>
-
-	PR c/49644
-	* g++.dg/torture/pr49644.C: New test.
-
-	PR c/49644
-	* gcc.c-torture/execute/pr49644.c: New test.
-
-2011-07-07  H.J. Lu  <hongjiu.lu@intel.com>
-
-	* lib/target-supports.exp (check_effective_target_ia32): New.
-	(check_effective_target_x32): Likewise.
-	(check_effective_target_vect_cmdline_needed): Also check x32.
-
-2011-07-07  Janis Johnson  <janisjo@codesourcery.com>
-
-	* gcc.target/arm/pr40657-2.c: Remove -march option and unneeded
-	dg-prune-output.
-	* gcc.target/arm/pr42235.c: Likewise.
-	* gcc.target/arm/pr42495.c: Likewise.
-	* gcc.target/arm/pr42574.c: Likewise.
-	* gcc.target/arm/thumb-branch1.c: Likewise.
-
-	* gcc.target/arm/pr39839.c: Don't specify -mthumb or -march, remove
-	unneeded prune of possible warning.
-	* gcc.target/arm/pr40956.c: Likewise.
-	* gcc.target/arm/pr42505.c: Likewise.
-
-	* gcc.c-torture/compile/pr41679.c: Move from gcc.target/arm.
-	* gcc.c-torture/compile/pr46883.c: Likewise.
-	* gcc.c-torture/compile/pr46934.c: Likewise.
-
-	* gcc.target/arm/pr41679.c: Remove test directives in preparation
-	for move to ../../gcc.c-torture/compile.
-	* gcc.target/arm/pr46883.c: Likewise.
-	* gcc.target/arm/pr46934.c: Likewise.
-
-	* lib/target-supports.exp (check_effective_target_arm_dsp): New.
-	* gcc.target/arm/mla-2.c: Use it instead of specific -march.
-	* gcc.target/arm/wmul-1.c: Likewise.
-	* gcc.target/arm/wmul-2.c: Likewise.
-	* gcc.target/arm/wmul-3.c: Likewise.
-	* gcc.target/arm/wmul-4.c: Likewise.
-	* gcc.target/arm/smlaltb-1.c: Require arm_dsp, don't specify -march,
-	add tab after scan target.
-	* gcc.target/arm/smlaltt-1.c: Likewise.
-	* gcc.target/arm/smlatb-1.c: Likewise.
-	* gcc.target/arm/smlatt-1.c: Likewise.
-
-2011-07-07  Jakub Jelinek  <jakub@redhat.com>
-
-	PR debug/49522
-	* gcc.dg/debug/pr49522.c: New test.
-
-2011-07-07  Georg-Johann Lay  <avr@gjlay.de>
-
-	* gcc.dg/pragma-align.c: Run only if target !default_packed.
-	* gcc.dg/pr46212.c: Run only if target int32plus.
-	* gcc.dg/torture/pr48146.c: Ditto.
-	* gcc.dg/tree-ssa/vrp51.c: Ditto.
-	* c-c++-common/pr44832.c: Ditto.
-	* gcc.dg/pr49544.c: Run only if target ptr32plus.
-	* gcc.dg/pr31490.c: Ditto.
-	* gcc.dg/torture/builtin-math-7.c: Run only if target
-	large_double.
-	* gcc.dg/torture/pr45764.c: Skip for AVR.
-	* gcc.dg/pr47893.c: Ditto.
-
-2011-07-07  Janis Johnson  <janisjo@codesourcery.com>
-
-	* lib/target-supports.exp (check_effective_target_arm_thumb1): New.
-	(check_effective_target_arm_thumb2): Clarify comment, add valid code.
-	*  gcc.target/arm/mla-1.c: Skip for arm_thumb1, don't specify -march,
-	add tab to scan target.
-
-2011-07-07  Richard Sandiford  <richard.sandiford@linaro.org>
-
-	* gcc.target/arm/neon-modes-3.c: New test.
-
-2011-07-07  Uros Bizjak  <ubizjak@gmail.com>
-
-	* gcc.dg/graphite/pr37485.c (dg-options): Add -fno-loop-strip-mine
-	-fno-loop-interchange -ffast-math.
-
-2011-07-07  Richard Guenther  <rguenther@suse.de>
-
-	* gcc.dg/ftrapv-3.c: New testcase.
-
-2011-07-07  Richard Guenther  <rguenther@suse.de>
-
-	* gcc.dg/tree-ssa/vrp58.c: New testcase.
-	* gcc.dg/tree-ssa/scev-cast.c: Adjust.
-
-2011-07-07  Kai Tietz  <ktietz@redhat.com>
-
-	* gcc.dg/binop-notxor1.c: New test.
-	* gcc.dg/binop-notand4a.c: New test.
-	* gcc.dg/binop-notxor2.c: New test.
-	* gcc.dg/binop-notand3a.c: New test.
-	* gcc.dg/binop-notand2a.c: New test.
-	* gcc.dg/binop-notand6a.c: New test.
-	* gcc.dg/binop-notor1.c: New test.
-	* gcc.dg/binop-notand1a.c: New test.
-	* gcc.dg/binop-notand5a.c: New test.
-	* gcc.dg/binop-notor2.c: New test.
-
-2011-07-07  Jakub Jelinek  <jakub@redhat.com>
-
-	PR middle-end/49640
-	* gcc.dg/gomp/pr49640.c: New test.
-
-2011-07-07  Richard Guenther  <rguenther@suse.de>
-
-	* gcc.dg/graphite/pr37485.c: Add -floop-block.
-
-2011-07-07  Rainer Orth  <ro@CeBiTec.Uni-Bielefeld.DE>
-
-	PR target/39150
-	* gcc.misc-tests/linkage.exp: Handle x86_64-*-solaris2.1[0-9]*.
-
-2011-07-06  Michael Meissner  <meissner@linux.vnet.ibm.com>
-
-	* gcc.target/powerpc/no-r11-1.c: New test for -mr11, -mno-r11.
-	* gcc.target/powerpc/no-r11-2.c: Ditto.
-	* gcc.target/powerpc/no-r11-3.c: Ditto.
-
-2011-07-06  Uros Bizjak  <ubizjak@gmail.com>
-
-	* gcc.dg/stack-layout-2.c: Cleanup expand rtl dump.
-	* gfortran.dg/move_alloc_4.f90: Cleanup original tree dump.
-
-2011-07-06  Georg-Johann Lay  <avr@gjlay.de>
-
-	* lib/target-supports.exp (check_profiling_available): Disable
-	profiling with -fprofile-generate for target avr.
-
-2011-07-06  Richard Guenther  <rguenther@suse.de>
-
-	PR tree-optimization/49645
-	* g++.dg/tree-ssa/pr8781.C: Disable SRA.
-
-2011-07-06  H.J. Lu  <hongjiu.lu@intel.com>
-
-	PR middle-end/47383
-	* gcc.dg/pr47383.c: New.
-
-2011-07-06  Rainer Orth  <ro@CeBiTec.Uni-Bielefeld.DE>
-
-	PR tree-optimization/49647
-	* gcc.dg/tree-ssa/20030807-7.c: Remove xfail *-*-*.
-
-2011-07-06  Eric Botcazou  <ebotcazou@adacore.com>
-
-	PR testsuite/49542
-	* gcc.dg/vect/pr33804.c: XFAIL if vect_no_align unconditionally.
-	* gcc.dg/vect/slp-multitypes-3.c: XFAIL on SPARC unconditionally.
-
-2011-07-05  Jason Merrill  <jason@redhat.com>
-
-	PR c++/48157
-	* g++.dg/template/template-id-4.C: New.
-
-2011-07-05  Georg-Johann Lay  <avr@gjlay.de>
-
-	* gcc.dg/pr44023.c: Add dg-require-effective-target int32plus
-	* gcc.dg/pr43402.c: Ditto.
-
-2011-07-05  Georg-Johann Lay  <avr@gjlay.de>
-
-	* gcc.dg/cpp/pragma-3.c: Add dg-require-effective-target fopenmp.
-
-2011-07-05  Michael Meissner  <meissner@linux.vnet.ibm.com>
-
-	* gcc.target/powerpc/ppc-switch-1.c: New test for
-	--param case-values-threshold.
-	* gcc.target/powerpc/ppc-switch-2.c: Ditto.
-
-2011-07-05  Janis Johnson  <janisjo@codesourcery.com>
-
-	* gcc.target/arm/pr42093.c: Use "-fno-reorder-blocks".
-
-2011-07-05  Jason Merrill  <jason@redhat.com>
-
-	* g++.dg/rtti/anon-ns1.C: Allow for null-termination.
-
-2011-07-05  Sebastian Pop  <sebastian.pop@amd.com>
-
-	PR tree-optimization/47654
-	* gcc.dg/graphite/block-pr47654.c: New.
-
-2011-07-05  Jason Merrill  <jason@redhat.com>
-
-	* g++.dg/cpp0x/lambda/lambda-ref2.C: New.
-
-2011-07-05  Razya Ladelsky  <razya@il.ibm.com>
-
-	PR tree-optimization/49580
-	* gcc.dg/autopar/pr49580.c: New test.
-
-2011-07-05  Richard Guenther  <rguenther@suse.de>
-
-	PR tree-optimization/49518
-	PR tree-optimization/49628
-	* g++.dg/torture/pr49628.C: New testcase.
-	* gcc.dg/torture/pr49518.c: Likewise.
-
-2011-07-05  Rainer Orth  <ro@CeBiTec.Uni-Bielefeld.DE>
-
-	* ada/acats/run_acats (which): Extract last field from type -p,
-	type output only if command succeeded.
-
-2011-07-04  Jason Merrill  <jason@redhat.com>
-
-	* g++.dg/abi/mangle48.C: New.
-
-	* g++.dg/cpp0x/diag1.C: New.
-
-	* g++.dg/diagnostic/aka1.C: New.
-
-2011-07-04  Jakub Jelinek  <jakub@redhat.com>
-
-	PR rtl-optimization/49619
-	* gcc.dg/pr49619.c: New test.
-
-	PR rtl-optimization/49472
-	* gfortran.dg/pr49472.f90: New test.
-
-	PR debug/49602
-	* gcc.dg/pr49602.c: New test.
-
-2011-07-04  Georg-Johann Lay  <avr@gjlay.de>
-
-	PR target/34734
-	PR target/44643
-	* gcc.target/avr/avr.exp: Run over cpp files, too.
-	* gcc.target/avr/torture/avr-torture.exp: Ditto.
-	* gcc.target/avr/progmem.h: New file.
-	* gcc.target/avr/exit-abort.h: New file.
-	* gcc.target/avr/progmem-error-1.c: New file.
-	* gcc.target/avr/progmem-error-1.cpp: New file.
-	* gcc.target/avr/progmem-warning-1.c: New file.
-	* gcc.target/avr/torture/progmem-1.c: New file.
-	* gcc.target/avr/torture/progmem-1.cpp: New file.
-
-2011-07-04  Richard Guenther  <rguenther@suse.de>
-
-	PR tree-optimization/49615
-	* g++.dg/torture/pr49615.C: New testcase.
-
-2011-07-03  Ira Rosen  <ira.rosen@linaro.org>
-
-	PR tree-optimization/49610
-	* gcc.dg/vect/pr49610.c: New test.
-
-2011-07-02  Eric Botcazou  <ebotcazou@adacore.com>
-
-	* gnat.dg/specs/debug1.ads: New test.
-
-2011-07-02  Janus Weil  <janus@gcc.gnu.org>
-
-	PR fortran/49562
-	* gfortran.dg/typebound_proc_23.f90: New.
-
-2011-07-01  Jonathan Wakely  <jwakely.gcc@gmail.com>
-
-	PR c++/49605
-	* g++.dg/warn/delete-non-virtual-dtor.C: Adjust.
-
-2011-07-01  Jason Merrill  <jason@redhat.com>
-
-	PR c++/48261
-	* g++.dg/template/template-id-3.C: New.
-
-	PR c++/48593
-	* g++.dg/template/qualified-id4.C: New.
-
-	PR c++/48883
-	* g++.dg/template/explicit-args4.C: New.
-
-	PR c++/49085
-	* g++.dg/template/offsetof2.C: New.
-
-2011-07-01  Kai Tietz  <ktietz@redhat.com>
-
-	* gcc.dg/tree-ssa/bitwise-sink.c: New test.
-
-2011-07-01  Rainer Orth  <ro@CeBiTec.Uni-Bielefeld.DE>
-
-	PR libmudflap/49549
-	* lib/target-supports.exp (check_effective_target_gld): New proc.
-
-2011-07-01  Richard Guenther  <rguenther@suse.de>
-
-	PR tree-optimization/49603
-	* gcc.dg/torture/pr49603.c: New testcase.
-
-2011-06-30  Jason Merrill  <jason@redhat.com>
-
-	PR c++/49387
-	* g++.dg/rtti/template1.C: New.
-
-	PR c++/49569
-	* g++.dg/cpp0x/regress/ctor1.C: New.
-
-	PR c++/49355
-	* g++.dg/cpp0x/initlist54.C: New.
-
-2011-06-30  Martin Jambor  <mjambor@suse.cz>
-
-	* gcc.dg/tree-ssa/sra-12.c: New test.
-
-2011-06-29  Jason Merrill  <jason@redhat.com>
-
-	* g++.dg/cpp0x/named.C: Test subobject of xvalue.
-
-2011-06-30  Richard Guenther  <rguenther@suse.de>
-
-	PR tree-optimization/46787
-	* gcc.dg/vect/vect-121.c: New testcase.
-
-2011-06-30  Martin Jambor  <mjambor@suse.cz>
-
-	PR tree-optimization/49094
-	* gcc.dg/tree-ssa/pr49094.c: New test.
-
-2011-06-30  Jakub Jelinek  <jakub@redhat.com>
-
-	PR fortran/49540
-	* gfortran.dg/pr49540-1.f90: New test.
-	* gfortran.dg/pr49540-2.f90: New test.
-
-2011-06-30  Rainer Orth  <ro@CeBiTec.Uni-Bielefeld.DE>
-
-	PR ada/49511
-	* ada/acats/run_acats (which): Use last field of type -p output.
-
-2011-06-30  Dominique d'Humieres  <dominiq@lps.ens.fr>
-	    Iain Sandoe  <iains@gcc.gnu.org>
-
-	PR libobjc/36610
-	* objc.dg/torture/forward-1.m: Remove dg-xfail-run-if.
-	Only skip on 64-bit *-*-darwin8* && !objc2.
-
-2011-06-30  Richard Guenther  <rguenther@suse.de>
-
-	PR tree-optimization/38752
-	* gcc.c-torture/compile/pr38752.c: New testcase.
-
-2011-06-30  Ira Rosen  <ira.rosen@linaro.org>
-
-	* gcc.dg/vect/slp-widen-mult-half.c: New test.
-	* gcc.dg/vect/vect-widen-mult-half.c: New test.
-
-2011-06-29  Jason Merrill  <jason@redhat.com>
-
-	PR c++/49216
-	* g++.dg/cpp0x/initlist53.C: Use placement new.
-	* g++.dg/cpp0x/initlist-value.C: Use placement new.
-	* g++.old-deja/g++.ext/arrnew2.C: Remove xfail.
-
-	PR c++/49003
-	* g++.dg/cpp0x/trailing6.C: New.
-	* g++.dg/cpp0x/pr45908.C: No error.
-
-	PR c++/49272
-	* g++.old-deja/g++.jason/rfg10.C: Accept other overflow error too.
-
-	PR c++/49520
-	* g++.dg/cpp0x/constexpr-using2.C: New.
-
-	* g++.dg/cpp0x/lambda/lambda-template3.C: New.
-
-	PR c++/45923
-	* g++.dg/cpp0x/constexpr-diag3.C: New.
-	* g++.dg/cpp0x/constexpr-diag1.C: Adjust error message.
-	* g++.dg/cpp0x/constexpr-ex1.C: Adjust error message.
-	* g++.dg/cpp0x/constexpr-friend.C: Adjust error message.
-	* g++.dg/cpp0x/constexpr-incomplete2.C: Adjust error message.
-
-2011-06-29  Jason Merrill  <jason@redhat.com>
-
-	* g++.dg/cpp0x/constexpr-is_literal.C: Adjust.
-
-2011-06-29  Richard Guenther  <rguenther@suse.de>
-
-	* gcc.dg/tree-ssa/loop-17.c: Adjust.
-
-2011-06-29  Jason Merrill  <jason@redhat.com>
-
-	* g++.dg/cpp0x/initlist-value2.C: New.
-
-	* g++.dg/cpp0x/constexpr-initlist4.C: New.
-	* g++.dg/cpp0x/initlist-value.C: New.
-
-2011-06-29  Richard Sandiford  <richard.sandiford@linaro.org>
-
-	* gcc.dg/torture/pr49169.c: Restrict to ARM and MIPS targets.
-
-2011-06-29  Rainer Orth  <ro@CeBiTec.Uni-Bielefeld.DE>
-
-	* gcc.dg/inline_1.c: Remove dg-excess-errors.
-	* gcc.dg/inline_2.c: Likewise.
-	* gcc.dg/unroll_1.c: Likewise.
-
-2011-06-29  Jakub Jelinek  <jakub@redhat.com>
-
-	PR debug/49567
-	* gcc.target/i386/pr49567.c: New test.
-
-2011-06-28  Eric Botcazou  <ebotcazou@adacore.com>
-
-	* gnat.dg/opt17.ad[sb]: New test.
-
-2011-06-28  Janis Johnson  <janisjo@codesourcery.com>
-	    Tom de Vries  <tom@codesourcery.com>
-
-	* lib/target-supports.exp (check_effective_target_arm_nothumb)
-	(check_effective_target_arm_thumb2): New effective targets.
-	* gcc.target/arm/ivopts.c: Remove -mthumb/-marm.  Guard object-size
-	properly.  Clean up temporary files.
-	* gcc.target/arm/ivopts-2.c: Likewise.
-	* gcc.target/arm/ivopts-3.c: Likewise.
-	* gcc.target/arm/ivopts-4.c: Likewise.
-	* gcc.target/arm/ivopts-5.c: Likewise.
-	* gcc.target/arm/ivopts-6.c: Remove duplicate of ivopts.c.
-
-2011-06-28  Thomas Koenig  <tkoenig@gcc.gnu.org>
-
-	PR fortran/49479
-	* gfortran.dg/reshape_zerosize_3.f90:  New test.
-
-2011-06-28  Janis Johnson  <janisjo@codesourcery.com>
-
-	* gcc.target/arm/vfp-ldmdbs.c: Skip for soft float.
-	* gcc.target/arm/vfp-ldmias.c: Likewise.
-	* gcc.target/arm/vfp-ldmdbd.c: Likewise.
-	* gcc.target/arm/vfp-stmdbs.c: Likewise.
-	* gcc.target/arm/vfp-ldmiad.c: Likewise.
-	* gcc.target/arm/vfp-stmias.c: Likewise.
-	* gcc.target/arm/vfp-stmdbd.c: Likewise.
-	* gcc.target/arm/vfp-stmiad.c: Likewise.
-
-2011-06-27  Janis Johnson  <janisjo@codesourcery.com>
-
-	* gcc.target/arm/pr45701-1.c: Don't specify -march; remove
-	dg-prune-output.
-	* gcc.target/arm/pr45701-2.c: Ditto.
-
-2011-06-27  Janus Weil  <janus@gcc.gnu.org>
-
-	PR fortran/49466
-	* gfortran.dg/allocatable_scalar_9.f90: Modified.
-	* gfortran.dg/extends_14.f03: Modified.
-
-2011-06-27  Janis Johnson  <janisjo@codesourcery.com>
-
-	* lib/target-supports-dg.exp (dg-require-effective-target): Return
-	early if the test is already being skipped.
-
-	* lib/scanasm.exp (dg-scan, scan-assembler-times, scan-assembler-dem,
-	scan-assembler-dem-not): For missing file, report unresolved with
-	same message as for pass/fail, with reason reported in log file.
-
-	* lib/target-supports.exp (add_options_for_arm_fp16): Renamed
-	from add_options_for_arm_neon_fp16.
-	(check_effective_target_arm_fp16_ok_nocache): Renamed from
-	check_effective_target_arm_neon_fp16_ok_nocache.
-	Check -mfpu and -mfloat-abi options from current multilib.
-	Do not require neon support.
-	(check_effective_target_arm_fp16_ok): Renamed from
-	check_effecitve_target_arm_neon_fp16_ok.
-	* g++.dg/ext/arm-fp16/arm-fp16-ops-5.C: Use new names for
-	arm_neon_fp16_ok and arm_fp16.
-	* g++.dg/ext/arm-fp16/arm-fp16-ops-6.C: Likewise.
-	* gcc.dg/torture/arm-fp16-ops-5.c: Likewise.
-	* gcc.dg/torture/arm-fp16-ops-6.c: Likewise.
-	* gcc.target/arm/fp16-compile-vcvt.c: Likewise.
-
-2011-06-27  Jakub Jelinek  <jakub@redhat.com>
-
-	* gcc.dg/builtin-assume-aligned-1.c: New test.
-	* gcc.dg/builtin-assume-aligned-2.c: New test.
-	* gcc.target/i386/builtin-assume-aligned-1.c: New test.
-
-	PR debug/49544
-	* gcc.dg/pr49544.c: New test.
-
-2011-06-27  Richard Guenther  <rguenther@suse.de>
-
-	PR tree-optimization/49394
-	* g++.dg/torture/pr49394.C: New testcase.
-
-2011-06-27  Kai Tietz  <ktietz@redhat.com>
-
-	* gcc.dg/optimize-bswapdi-2.c: New test.
-
-2011-06-27  Michael Hope  <michael.hope@linaro.org>
-	    Richard Sandiford  <richard.sandiford@linaro.org>
-
-	PR tree-optimization/49169
-	* gcc.dg/torture/pr49169.c: New test.
-
-2011-06-26  John David Anglin  <dave.anglin@nrc-cnrc.gc.ca>
-
-	PR testsuite/49529
-	* gcc.dg/ipa/ipa-pta-17.c: Use dg-require-alias.
-
-	* gcc.dg/debug/pr49294.c (dg-options): Add -fno-common to options on
-	hppa*-*-hpux*.
-
-2011-06-26  Jason Merrill  <jason@redhat.com>
-
-	* g++.dg/cpp0x/constexpr-cleanup.C: Tweak error message.
-
-	PR c++/49528
-	* g++.dg/init/ref19.C: New.
-	* g++.dg/cpp0x/constexpr-cleanup.C: New.
-
-2011-06-26  Jakub Jelinek  <jakub@redhat.com>
-
-	PR tree-optimization/48377
-	* gcc.dg/vect/pr48377.c: Add dg-require-effective-target
-	non_strict_align.
-
-2011-06-26  Steve Ellcey  <sje@cup.hp.com>
-
-	PR middle-end/49191
-	* lib/target-supports.exp (check_effective_target_non_strict_align):
-	New.
-	* gcc.dg/memcpy-3.c: Add dg-require-effective-target non_strict_align.
-
-2011-06-24  Martin Jambor  <mjambor@suse.cz>
-
-	PR tree-optimizations/49516
-	* g++.dg/tree-ssa/pr49516.C: New test.
-
-2011-06-23  Jason Merrill  <jason@redhat.com>
-
-	PR c++/35255
-	* g++.dg/template/partial10.C: New.
-	* g++.dg/template/partial11.C: New.
-
-2011-06-23  Jeff Law <law@redhat.com>
-
-	PR middle-end/48770
-	* gcc.dg/pr48770.c: New test.
-
-2011-06-23  Jan Hubicka  <jh@suse.cz>
-
-	PR middle-end/49373
-	* g++.dg/torture/pr43879-1_1.C: Revert the xfail introduced yesterday.
-
-2011-06-23  Jakub Jelinek  <jakub@redhat.com>
-
-	PR testsuite/49512
-	* gcc.dg/tree-ssa/asm-1.c: Use -fdump-tree-optimized-nouid
-	instead of -fdump-tree-optimized.
-
-2011-06-23  Paolo Carlini  <paolo.carlini@oracle.com>
-
-	PR c++/44625
-	* g++.dg/template/crash107.C: New.
-	* g++.dg/template/error17.C: Adjust.
-
-2011-06-23  Jason Merrill  <jason@redhat.com>
-
-	PR c++/49507
-	* g++.dg/cpp0x/defaulted30.C: New.
-
-	PR c++/49440
-	* g++.dg/rtti/anon-ns1.C: New.
-
-	PR c++/49395
-	* g++.dg/init/ref18.C: New.
-
-	PR c++/36435
-	* g++.dg/template/partial9.C: New.
-
-2011-06-22  Hans-Peter Nilsson  <hp@axis.com>
-
-	PR middle-end/49373
-	* g++.dg/torture/pr43879-1_1.C: Xfail for -O1 and above, except -flto.
-
-2011-06-22  Jakub Jelinek  <jakub@redhat.com>
-
-	PR debug/49496
-	* gcc.dg/pr49496.c: New test.
-
-2011-06-22  Janis Johnson  <janisjo@codesourcery.com>
-
-	* gcc.target/arm/scd42-3.c: Allow -march-xscale; skip if -mcpu
-	is not xscale.
-
-	* gcc.target/arm/thumb-bitfld1.c: Don't specify -march, require thumb1.
-
-	* gcc.target/arm/ctz.c: Don't specify -march, require thumb2.
-	* gcc.target/arm/pr42879.c: Likewise.
-	* gcc.target/arm/pr45701-3.c: Likewise.
-
-	* gcc.target/arm/20031108-1.c: Require thumb1 or thumb2.
-	* gcc.target/arm/pr40482.c: Likewise.
-	* gcc.target/arm/stack-corruption.c: Likewise.
-
-2011-06-22  Richard Guenther  <rguenther@suse.de>
-
-	PR tree-optimization/49493
-	* gcc.dg/ipa/ipa-pta-17.c: New testcase.
-
-2011-06-22  Jason Merrill  <jason@redhat.com>
-
-	PR c++/49260
-	* g++.dg/cpp0x/lambda/lambda-eh2.C: Change options.
-
-2011-06-22  Dmitry Plotnikov  <dplotnikov@ispras.ru>
-	    Dmitry Melnik  <dm@ispras.ru>
-
-	* gcc.target/arm/neon-vshr-imm-1.c: New testcase.
-	* gcc.target/arm/neon-vshl-imm-1.c: New testcase.
-	* gcc.target/arm/neon-vlshr-imm-1.c: New testcase.
-
-2011-06-22  Nathan Sidwell  <nathan@codesourcery.com>
-
-	* gcc.target/arm/tlscall.c: New.
-
-2011-06-21  Jason Merrill  <jason@redhat.com>
-
-	PR c++/49172
-	* g++.dg/cpp0x/constexpr-ref1.C: New.
-	* g++.dg/cpp0x/constexpr-ref2.C: New.
-	* g++.dg/cpp0x/constexpr-ice2.C: Remove dg-error tag.
-
-	PR c++/49482
-	* g++.dg/cpp0x/lambda/lambda-warn3.C: New.
-
-	PR c++/49418
-	* g++.dg/template/param3.C: New.
-
-2011-06-21  Bernd Schmidt  <bernds@codesourcery.com>
-
-	* gcc.c-torture/excute/builtin-bitops-1.c (MAKE_FUNS): Make
-	my_clrsb test functions.
-	(main): Test clrsb.
-	* gcc.dg/builtin-protos-1.c (test_s, test_u, test_sl, test_ul,
-	test_sll, test_ull): Add clrsb tests.
-	* gcc.dg/torture/builtin-attr-1.c: Add tests for clrsb, clrsbl,
-	clrsbll.
-
-2011-06-21  Janus Weil  <janus@gcc.gnu.org>
-
-	PR fortran/49112
-	* gfortran.dg/class_44.f03: New.
-
-2011-06-21  Ira Rosen  <ira.rosen@linaro.org>
-
-	PR tree-optimization/49478
-	* gcc.dg/vect/pr49478.c
-
-2011-06-21  Richard Guenther  <rguenther@suse.de>
-
-	PR tree-optimization/49483
-	* gcc.dg/vect/vect-120.c: New testcase.
-
-2011-06-21  Ira Rosen  <ira.rosen@linaro.org>
-
-	PR testsuite/49443
-	* gcc.dg/vect/vect-peel-3.c: Expect to fail on vect_no_align targets.
-	* gcc.dg/vect/vect-peel-4.c: Likewise.
-
-2011-06-22  Christian Bruel  <christian.bruel@st.com>
-
-	PR middle-end/49139
-	* gcc.dg/always_inline.c: Removed -Winline. Update checks
-	* gcc.dg/always_inline2.c: Likewise.
-	* gcc.dg/always_inline3.c: Likewise.
-	* gcc.dg/debug/pr41264-1.c: Add -Wno-attributes.
-	* gcc.dg/inline_1.c: Likewise.
-	* gcc.dg/inline_2.c: Likewise.
-	* gcc.dg/inline_3.c: Likewise.
-	* gcc.dg/inline_4.c: Likewise.
-	* gcc.dg/20051201-1.c: Likewise.
-	* gcc.dg/pr40087.c: Likewise.
-	* gcc.dg/torture/pta-structcopy-1.c: Likewise.
-	* gcc.dg/inline-22.c: Likewise.
-	* gcc.dg/lto/20090218-1_0.c: Set inline keyword.
-	* gcc.dg/lto/20090218-1_1.c: Likewise.
-	* g++.dg/ipa/devirt-7.C: Likewise.
-	* gcc.dg/uninit-pred-5_a.c: Likewise.
-	* gcc.dg/uninit-pred-5_b.c: Likewise.
-	* gcc.dg/fail_always_inline.c: New.
-
-2011-06-21  Jakub Jelinek  <jakub@redhat.com>
-
-	* Make-lang.in (check_gfortran_parallelize): Parallelize dg.exp
-	into 6 jobs instead of 3.
-
-2011-06-20  Jason Merrill  <jason@redhat.com>
-
-	PR c++/49216
-	* g++.dg/cpp0x/initlist53.C: New.
-
-2011-06-20  Tobias Burnus  <burnus@net-b.de>
-
-	PR fortran/18918
-	* gfortran.dg/coarray_lock_1.f90: Update dg-error.
-	* gfortran.dg/coarray_lock_3.f90: New.
-	* gfortran.dg/coarray/lock_1.f90: New.
-
-2011-06-20  Janis Johnson  <janisjo@codesourcery.com>
-
-	* lib/scandump.exp (scan-dump, scan-dump-times, scan-dump-not,
-	scan-dump-dem, scan-dump-dem-not): Treat a missing dump file as
-	unresolved and report the reason to the log file.
-
-	* lib/scanasm.exp (object-size): Move argument processing earlier
-	to report errors before verifying that the file exists.  Report
-	problems detected at runtime as unresolved instead of error and
-	report their reasons to the log file.
-
-2011-06-20  Jason Merrill  <jason@redhat.com>
-
-	PR c++/47080
-	* g++.dg/cpp0x/explicit6.C: New.
-
-	PR c++/47635
-	* g++.dg/cpp0x/enum20.C: New.
-
-	PR c++/48138
-	* g++.dg/ext/attr-aligned01.C: New.
-
-	PR c++/49205
-	* g++.dg/cpp0x/variadic-default.C: New.
-
-	PR c++/43321
-	* g++.dg/cpp0x/auto26.C: New.
-
-	PR c++/43831
-	* g++.dg/cpp0x/lambda/lambda-capture-reduncancy.C: New.
-
-2011-06-20  Kai Tietz  <ktietz@redhat.com>
-
-	* gcc.dg/binop-notand1.c: New test.
-	* gcc.dg/binop-notand2.c: New test.
-	* gcc.dg/binop-notand3.c: New test.
-	* gcc.dg/binop-notand4.c: New test.
-	* gcc.dg/binop-notand5.c: New test.
-	* gcc.dg/binop-notand6.c: New test.
-
-2011-06-18  Jakub Jelinek  <jakub@redhat.com>
-
-	PR testsuite/49432
-	* obj-c++.dg/invalid-type-1.mm: Adjust for new error wording.
-
-2011-06-18  Janus Weil  <janus@gcc.gnu.org>
-
-	PR fortran/49400
-	* gfortran.dg/proc_ptr_31.f90: New.
-
-2011-06-18  Eric Botcazou  <ebotcazou@adacore.com>
-
-	* gnat.dg/volatile6.adb: New test.
-	* gnat.dg/volatile7.adb: Likewise.
-	* gnat.dg/volatile8.adb: Likewise.
-	* gnat.dg/volatile9.adb: Likewise.
-
-2011-06-18  Eric Botcazou  <ebotcazou@adacore.com>
-
-	* gnat.dg/constant3.adb: New test.
-
-2011-06-18  Janne Blomqvist  <jb@gcc.gnu.org>
-
-	PR libfortran/49296
-	* gfortran.dg/read_list_eof_1.f90: New test.
-
-2011-06-18  Jakub Jelinek  <jakub@redhat.com>
-
-	PR target/49411
-	* gcc.target/i386/testimm-1.c: New test.
-	* gcc.target/i386/testimm-2.c: New test.
-	* gcc.target/i386/testimm-3.c: New test.
-	* gcc.target/i386/testimm-4.c: New test.
-	* gcc.target/i386/testimm-5.c: New test.
-	* gcc.target/i386/testimm-6.c: New test.
-	* gcc.target/i386/testimm-7.c: New test.
-	* gcc.target/i386/testimm-8.c: New test.
-	* gcc.target/i386/xop-vpermil2px-2.c: New test.
-	* gcc.target/i386/xop-rotate1-int.c: New test.
-	* gcc.target/i386/xop-rotate2-int.c: New test.
-
-2011-06-17  Jason Merrill  <jason@redhat.com>
-
-	* g++.dg/cpp0x/rv-func2.C: New.
-
-	* g++.dg/debug/dwarf2/lambda1.C: New.
-	* g++.dg/warn/Wshadow-6.C: Adjust.
-
-2011-06-17  Janus Weil  <janus@gcc.gnu.org>
-
-	PR fortran/48699
-	* gfortran.dg/move_alloc_5.f90: New.
-
-2011-06-17  Hans-Peter Nilsson  <hp@axis.com>
-
-	PR rtl-optimization/48542
-	* gcc.dg/torture/pr48542.c: New test.
-
-2011-06-16  Jason Merrill  <jason@redhat.com>
-
-	PR c++/44160
-	* g++.dg/cpp0x/lambda/lambda-__func__.C: New.
-
-	PR c++/45378
-	* g++.dg/cpp0x/initlist52.C New.
-
-	PR c++/45399
-	* c-c++-common/raw-string-12.c: New.
-
-	PR c++/49229
-	* g++.dg/cpp0x/sfinae26.C: New.
-
-	PR c++/49251
-	* g++.dg/cpp0x/variadic113.C: New.
-
-	PR c++/49420
-	* g++.dg/cpp0x/variadic112.C: New.
-
-2011-06-16  Jeff Law <law@redhat.com>
-
-	* gcc.dg/builtin-object-size-1.c: Update to handle chances from
-	improved jump threading.
-	* gcc.dg/builtin-object-size-2.c: Likewise.
-	* gcc.dg/tree-ssa/20030728-1.c: Likewise.
-
-2011-06-16  Janus Weil  <janus@gcc.gnu.org>
-
-	PR fortran/49074
-	* gfortran.dg/typebound_assignment_3.f03: New.
-
-2011-06-16  Steve Ellcey  <sje@cup.hp.com>
-
-	PR testsuite/48727
-	* g++.dg/opt/devirt2.C: Change xfail rule to target.
-
-2011-06-16  Martin Jambor  <mjambor@suse.cz>
-
-	PR tree-optimization/49343
-	* gnat.dg/discr31.ad[sb]: New test.
-
-2011-06-16  Rainer Orth  <ro@CeBiTec.Uni-Bielefeld.DE>
-
-	* gcc.dg/debug/pr49032.c: Prune mips-tfile warning.
-
-2011-06-16  Tom de Vries  <tom@codesourcery.com>
-
-	PR target/45098
-	* gcc.target/arm/ivopts-3.c: Update test.
-	* gcc.target/arm/ivopts-5.c: Same.
-
-2011-06-16  Ramana Radhakrishnan  <ramana.radhakrishnan@linaro.org>
-
-	Revert:
-	2011-06-10  Wei Guozhi  <carrot@google.com>
-
-	PR target/45335
-	* gcc.target/arm/pr45335.c: New test.
-	* gcc.target/arm/pr45335-2.c: New test.
-	* gcc.target/arm/pr45335-3.c: New test.
-	* gcc.target/arm/pr40457-1.c: Add another possible output "ldrd".
-	* gcc.target/arm/pr40457-2.c: Changed to store 3 words.
-	* gcc.target/arm/pr40457-3.c: Changed to store 3 words.
-
-2011-06-16  Ira Rosen  <ira.rosen@linaro.org>
-
-	* gcc.dg/vect/vect-widen-mult-half-u8.c: New test.
-
-2011-06-16  Janus Weil  <janus@gcc.gnu.org>
-
-	PR fortran/49417
-	* gfortran.dg/class_43.f03: New.
-
-2011-06-16  Jakub Jelinek  <jakub@redhat.com>
-
-	PR tree-optimization/49419
-	* gcc.c-torture/execute/pr49419.c: New test.
-
-2011-06-16  Revital Eres  <revital.eres@linaro.org>
-
-	* gcc.dg/sms-9.c: New file.
-
-2011-06-15  Easwaran Raman  <eraman@google.com>
-
-	PR rtl-optimization/49414
-	* gcc.dg/pr44194-1.c: Restrict test to 64-bit targets.
-
-2011-06-14  Jason Merrill  <jason@redhat.com>
-
-	* g++.dg/cpp0x/noexcept13.C: New.
-
-2011-06-14  Easwaran Raman  <eraman@google.com>
-
-	PR rtl-optimization/44194
-	* gcc.dg/pr44194-1.c: New test.
-	* gcc.dg/pr44194-2.c: New test.
-
-2011-06-14  Janis Johnson  <janisjo@codesourcery.com>
-
-	* gcc.target/arm/pr45701-1.c: Ignore warnings about conflicting
-	switches.
-	* gcc.target/arm/pr45701-2.c: Likewise.
-	* gcc.target/arm/thumb-branch1.c: Likewise.
-
-2011-06-14  Steve Ellcey  <sje@cup.hp.com>
-
-	PR testsuite/48727
-	* g++.dg/opt/devirt2.C: Fix scan rules for ia64*-*-hpux* and hppa*-*-*.
-
-2011-06-14  Janis Johnson  <janisjo@codesourcery.com>
-
-	* gcc.target/arm/pr45701-1.c: Require thumb support.
-	* gcc.target/arm/pr45701-2.c: Likewise.
-	* gcc.target/arm/thumb-branch1.c: Likewise.
-
-	* gcc.target/arm/mla-1.c: Ignore warnings about conflicting switches.
-	* gcc.target/arm/pr39839.c: Likewise.
-	* gcc.target/arm/pr40657-2.c: Likewise.
-	* gcc.target/arm/pr40956.c: Likewise.
-	* gcc.target/arm/pr41679.c: Likewise.
-	* gcc.target/arm/pr42235.c: Likewise.
-	* gcc.target/arm/pr42495.c: Likewise.
-	* gcc.target/arm/pr42505.c: Likewise.
-	* gcc.target/arm/pr42574.c: Likewise.
-	* gcc.target/arm/pr46883.c: Likewise.
-	* gcc.target/arm/pr46934.c: Likewise.
-	* gcc.target/arm/xor-and.c: Likewise.
-
-2011-06-14  Jason Merrill  <jason@redhat.com>
-
-	* g++.dg/other/error23.C: Adjust error message.
-	* g++.dg/other/error32.C: Likewise.
-
-	PR c++/49389
-	* g++.dg/cpp0x/rv-dotstar.C: New.
-
-	PR c++/49369
-	* g++.dg/cpp0x/decltype30.C: New.
-
-	* g++.dg/cpp0x/constexpr-array-ptr7.C: New.
-
-2011-06-14  Jakub Jelinek  <jakub@redhat.com>
-
-	PR fortran/49103
-	* gfortran.dg/pr49103.f90: New test.
-
-2011-06-14  Tom de Vries  <tom@codesourcery.com>
-
-	PR target/45098
-	* gcc.target/arm/ivopts-3.c: New test.
-	* gcc.target/arm/ivopts-4.c: New test.
-	* gcc.target/arm/ivopts-5.c: New test.
-
-2011-06-14  Jakub Jelinek  <jakub@redhat.com>
-
-	PR rtl-optimization/49390
-	* gcc.c-torture/execute/pr49390.c: New test.
-
-2011-06-14  Rainer Orth  <ro@CeBiTec.Uni-Bielefeld.DE>
-
-	* g++.dg/torture/pr48954.C: Use dg-require-effective-target lto.
-
-2011-06-14  Georg-Johann Lay  <avr@gjlay.de>
-
-	* gcc.c-torture/execute/cmpsi-2.c: Undo 172757.
-	* gcc.c-torture/execute/cmpsi-2.x: New file.
-	* gcc.c-torture/execute/pr45262.c: Undo 172757.
-	* gcc.c-torture/execute/pr45262.x: New file.
-	* gcc.c-torture/compile/pr46534.c: Skip for AVR.
-	* gcc.c-torture/compile/pr49029.c: Add dg-require-effective-target
-	int32plus
-	* gcc.c-torture/compile/pr49163.c: Ditto.
-
-2011-06-14  Ira Rosen  <ira.rosen@linaro.org>
-
-	* gcc.dg/vect/vect-16.c: Rename to...
-	* gcc.dg/vect/no-fast-math-vect16.c: ...this.
-	* gcc.dg/vect/vect-peel-3.c: Adjust misalignment values
-	for double-word vectors.
-	* gcc.dg/vect/vect-peel-4.c: Likewise.
-	* gcc.dg/vect/bb-slp-10.c: Replace vect_hw_misalign with
-	vect_element_align.
-	* gcc.dg/vect/vect.exp: Run no-fast-math-* tests with
-	-fno-fast-math.
-
-2011-06-13  Edmar Wienskoski  <edmar@freescale.com>
-
-	PR target/44618
-	* gcc.target/powerpc/outofline_rnreg.c: New testcase.
-
-2011-06-13  H.J. Lu  <hongjiu.lu@intel.com>
-
-	* gcc.dg/h8300-bit-insn-ice2.c: Remove duplicated lines.
-
-2011-06-13  Kaushik Phatak <kaushik.phatak@kpitcummins.com>
-
-	* gcc.dg/h8300-bit-insn-ice2.c: New testcase.
-
-2011-06-13  Thomas Koenig  <tkoenig@gcc.gnu.org>
-
-	* gfortran.dg/trim_optimize_8.f90:  New test case.
-
-2011-06-13 Jakub Jelinek  <jakub@redhat.com>
-	   Ira Rosen  <ira.rosen@linaro.org>
-
-	PR tree-optimization/49352
-	* gcc.dg/vect/pr49352.c: New test.
-
-2011-06-12  Tobias Burnus
-
-	PR fortran/49324
-	* gfortran.dg/alloc_comp_assign_11.f90: New.
-
-2011-05-11  Thomas Koenig  <tkoenig@gcc.gnu.org>
-
-	* gfortran.dg/trim_optimize_7.f90:  New test.
-
-2011-06-10  Wei Guozhi  <carrot@google.com>
-
-	PR target/45335
-	* gcc.target/arm/pr45335.c: New test.
-	* gcc.target/arm/pr45335-2.c: New test.
-	* gcc.target/arm/pr45335-3.c: New test.
-	* gcc.target/arm/pr40457-1.c: Add another possible output "ldrd".
-	* gcc.target/arm/pr40457-2.c: Changed to store 3 words.
-	* gcc.target/arm/pr40457-3.c: Changed to store 3 words.
-
-2011-06-10  Paolo Carlini  <paolo.carlini@oracle.com>
-
-	PR c++/41769
-	* g++.dg/parse/error39.C: New.
-
-2011-06-10  Janis Johnson  <janisjo@codesourcery.com>
-
-	* gcc.target/arm/20090811-1.c: Skip for incompatible
-	options, do not override other options.
-	* gcc.target/arm/combine-cmp-shift.c: Skip for
-	incompatible options.
-	* gcc.target/arm/pr45094.c: Likewise.
-	* gcc.target/arm/scd42-1.c: Likewise.
-	* gcc.target/arm/scd42-3.c: Likewise.
-	* gcc.target/arm/thumb-ltu.c: Likewise.
-
-	* lib/target-supports.exp
-	(check_effective_target_arm_neon_fp16_ok_nocache): Return 0 if
-	multilib flags use -mfpu with a value other than neon-fp16.
-
-2011-06-10  Rainer Orth  <ro@CeBiTec.Uni-Bielefeld.DE>
-
-	* gcc.dg/torture/tls/tls.exp: Load torture-options.exp.
-	Run tests with -fpic/-fPIC, -pie -fpie/-fPIE if supported.
-
-2011-06-10  Rainer Orth  <ro@CeBiTec.Uni-Bielefeld.DE>
-
-	* lib/target-supports.exp (check_effective_target_pie): New proc.
-	* gcc.dg/pie-link.c: Use target pie.
-
-2011-06-10  Eric Botcazou  <ebotcazou@adacore.com>
-	    Laurent Roug�  <laurent.rouge@menta.fr>
-
-	* gcc.dg/20020503-1.c: Add back -mflat option on the SPARC.
-	* gcc.target/sparc/sparc-ret.c: Skip if -mflat is passed.
-
-2011-06-10  Daniel Carrera  <dcarrera@gmail.com>
-
-	* gfortran.dg/coarray/sync_1.f90: New test for
-	"SYNC ALL", "SYNC MEMORY" and "SYNC IMAGES".
-
-2011-06-10  Ira Rosen  <ira.rosen@linaro.org>
-
-	PR tree-optimization/49318
-	* gcc.dg/vect/pr49318.c: New test.
-
-2011-06-09  David Krauss  <potswa@mac.com>
-
-	* g++.dg/template/arrow1.C: New.
-
-2011-06-09  Jason Merrill  <jason@redhat.com>
-
-	* lib/prune.exp: Prune "note"s.
-	* g++.dg/uninit-pred-3_b.C: Remove dg-excess-errors.
-
-	* g++.dg/ext/injected-ttp.C: Specify -std=c++98.
-	* g++.dg/template/dependent-expr3.C: Likewise.
-	* g++.dg/parse/template7.C: Likewise.
-	* g++.old-deja/g++.bugs/900119_01.C: Likewise.
-	* g++.old-deja/g++.jason/rfg10.C: Likewise.
-	* g++.old-deja/g++.pt/friend38.C: Likewise.
-	* g++.old-deja/g++.pt/crash32.C: Likewise.
-	* g++.old-deja/g++.other/init4.C: Likewise.
-	* g++.old-deja/g++.other/friend8.C: Likewise.
-
-	* g++.dg/ext/complex7.C: Adjust expected output.
-	* g++.dg/diagnostic/method1.C: Likewise.
-	* g++.dg/parse/parameter-declaration-2.C: Likewise.
-	* g++.dg/parse/crash33.C: Likewise.
-	* g++.dg/other/warning1.C: Likewise.
-	* g++.dg/init/pr29571.C: Likewise.
-	* g++.dg/warn/overflow-warn-1.C: Likewise.
-	* g++.dg/warn/overflow-warn-3.C: Likewise.
-	* g++.dg/warn/overflow-warn-4.C: Likewise.
-	* g++.old-deja/g++.oliva/template1.C: Likewise.
-
-	* g++.dg/cpp0x/regress/error-recovery1.C: Adjust.
-	* g++.dg/parse/template7.C: Adjust.
-
-2011-06-09  Kaz Kojima  <kkojima@gcc.gnu.org>
-
-	PR target/49307
-	* gcc.dg/pr49307.c: New.
-
-2011-06-09  Wei Guozhi  <carrot@google.com>
-
-	PR target/46975
-	* gcc.target/arm/pr46975.c: New testcase.
-
-2011-06-09  Nicola Pero  <nicola.pero@meta-innovation.com>
-
-	* objc-obj-c++-shared/objc-test-suite-next-encode-assist.h
-	(PMETH, arglist_t): Removed.
-	(method_get_number_of_arguments): Removed.
-	(method_get_nth_argument): Removed.
-	(method_get_first_argument): Removed.
-	(method_get_next_argument): Removed.
-	(method_get_sizeof_arguments): Removed.
-	* objc-obj-c++-shared/objc-test-suite-next-encode-assist-impl.h
-	(PMETH): Removed.
-	(method_get_number_of_arguments): Removed.
-	(method_get_nth_argument): Removed.
-	(method_get_first_argument): Removed.
-	(method_get_next_argument): Removed.
-	(method_get_sizeof_arguments): Removed.
-	* objc-obj-c++-shared/objc-test-suite-types.h (PMETH): Removed.
-
-2011-06-09  David Li  <davidxl@google.com>
-
-	* gcc.dg/dump-pass.c: New test.
-
-2011-06-09  Paolo Carlini  <paolo.carlini@oracle.com>
-
-	PR c++/29003
-	* g++.dg/parse/error38.C: New.
-
-2011-06-09  Jakub Jelinek  <jakub@redhat.com>
-
-	PR middle-end/49308
-	* gfortran.dg/pr49308.f90: New test.
-
-2011-06-08  Jason Merrill  <jason@redhat.com>
-
-	* g++.dg/cpp0x/noexcept11.C: New.
-	* g++.dg/cpp0x/noexcept12.C: New.
-	* g++.dg/cpp0x/sfinae11.C: Adjust.
-
-2011-06-08  Jakub Jelinek  <jakub@redhat.com>
-
-	PR testsuite/49323
-	* g++.dg/debug/dwarf2/integer-typedef.C: Add -fno-merge-debug-strings
-	to dg-options, match also DW_AT_linkage_name.
-
-2011-06-08  Rainer Orth  <ro@CeBiTec.Uni-Bielefeld.DE>
-
-	PR middle-end/21953
-	* gcc.dg/compat/struct-layout-1_generate.c (dg-options): Use
-	-fno-common on alpha*-dec-osf*.
-	* g++.dg/compat/struct-layout-1_generate.c (dg-options): Likewise.
-
-2011-06-08  Alexander Monakov  <amonakov@ispras.ru>
-
-	PR rtl-optimization/49303
-	* gcc.target/ia64/pr49303.c: New test.
-
-2011-06-08  Tobias Burnus  <burnus@net-b.de>
-
-	PR fortran/18918
-	* gfortran.dg/coarray_lock_1.f90: New.
-	* gfortran.dg/coarray_lock_2.f90: New.
-
-2011-06-07  Jason Merrill  <jason@redhat.com>
-
-	* lib/prune.exp: Look for "required" rather than "instantiated".
-	* g++.dg/abi/mangle11.C: Likewise.
-	* g++.dg/abi/mangle12.C: Likewise.
-	* g++.dg/abi/mangle17.C: Likewise.
-	* g++.dg/abi/mangle20-2.C: Likewise.
-	* g++.dg/abi/pragma-pack1.C: Likewise.
-	* g++.dg/cpp0x/decltype26.C: Likewise.
-	* g++.dg/cpp0x/decltype28.C: Likewise.
-	* g++.dg/cpp0x/decltype29.C: Likewise.
-	* g++.dg/cpp0x/enum11.C: Likewise.
-	* g++.dg/cpp0x/forw_enum8.C: Likewise.
-	* g++.dg/cpp0x/lambda/lambda-errloc2.C: Likewise.
-	* g++.dg/cpp0x/pr47416.C: Likewise.
-	* g++.dg/ext/case-range2.C: Likewise.
-	* g++.dg/ext/case-range3.C: Likewise.
-	* g++.dg/gomp/for-19.C: Likewise.
-	* g++.dg/gomp/pr37533.C: Likewise.
-	* g++.dg/gomp/pr38639.C: Likewise.
-	* g++.dg/gomp/tpl-parallel-2.C: Likewise.
-	* g++.dg/inherit/base3.C: Likewise.
-	* g++.dg/inherit/using6.C: Likewise.
-	* g++.dg/init/placement4.C: Likewise.
-	* g++.dg/init/reference3.C: Likewise.
-	* g++.dg/lookup/scoped6.C: Likewise.
-	* g++.dg/lookup/using7.C: Likewise.
-	* g++.dg/other/abstract1.C: Likewise.
-	* g++.dg/other/error10.C: Likewise.
-	* g++.dg/other/error5.C: Likewise.
-	* g++.dg/other/field1.C: Likewise.
-	* g++.dg/other/offsetof5.C: Likewise.
-	* g++.dg/parse/bitfield2.C: Likewise.
-	* g++.dg/parse/constant4.C: Likewise.
-	* g++.dg/parse/crash20.C: Likewise.
-	* g++.dg/parse/invalid-op1.C: Likewise.
-	* g++.dg/parse/non-dependent2.C: Likewise.
-	* g++.dg/parse/template18.C: Likewise.
-	* g++.dg/tc1/dr152.C: Likewise.
-	* g++.dg/tc1/dr166.C: Likewise.
-	* g++.dg/tc1/dr176.C: Likewise.
-	* g++.dg/tc1/dr213.C: Likewise.
-	* g++.dg/template/access11.C: Likewise.
-	* g++.dg/template/access2.C: Likewise.
-	* g++.dg/template/access3.C: Likewise.
-	* g++.dg/template/access7.C: Likewise.
-	* g++.dg/template/arg7.C: Likewise.
-	* g++.dg/template/cond2.C: Likewise.
-	* g++.dg/template/crash13.C: Likewise.
-	* g++.dg/template/crash40.C: Likewise.
-	* g++.dg/template/crash7.C: Likewise.
-	* g++.dg/template/crash84.C: Likewise.
-	* g++.dg/template/ctor5.C: Likewise.
-	* g++.dg/template/defarg13.C: Likewise.
-	* g++.dg/template/defarg14.C: Likewise.
-	* g++.dg/template/dtor7.C: Likewise.
-	* g++.dg/template/eh2.C: Likewise.
-	* g++.dg/template/error2.C: Likewise.
-	* g++.dg/template/error43.C: Likewise.
-	* g++.dg/template/friend32.C: Likewise.
-	* g++.dg/template/injected1.C: Likewise.
-	* g++.dg/template/instantiate1.C: Likewise.
-	* g++.dg/template/instantiate3.C: Likewise.
-	* g++.dg/template/instantiate5.C: Likewise.
-	* g++.dg/template/instantiate7.C: Likewise.
-	* g++.dg/template/local6.C: Likewise.
-	* g++.dg/template/lookup2.C: Likewise.
-	* g++.dg/template/member5.C: Likewise.
-	* g++.dg/template/memfriend15.C: Likewise.
-	* g++.dg/template/memfriend16.C: Likewise.
-	* g++.dg/template/memfriend17.C: Likewise.
-	* g++.dg/template/memfriend7.C: Likewise.
-	* g++.dg/template/meminit1.C: Likewise.
-	* g++.dg/template/nested3.C: Likewise.
-	* g++.dg/template/non-type-template-argument-1.C: Likewise.
-	* g++.dg/template/nontype12.C: Likewise.
-	* g++.dg/template/nontype13.C: Likewise.
-	* g++.dg/template/nontype6.C: Likewise.
-	* g++.dg/template/pr23510.C: Likewise.
-	* g++.dg/template/pr35240.C: Likewise.
-	* g++.dg/template/ptrmem15.C: Likewise.
-	* g++.dg/template/ptrmem6.C: Likewise.
-	* g++.dg/template/qualified-id1.C: Likewise.
-	* g++.dg/template/qualttp20.C: Likewise.
-	* g++.dg/template/qualttp3.C: Likewise.
-	* g++.dg/template/qualttp4.C: Likewise.
-	* g++.dg/template/qualttp5.C: Likewise.
-	* g++.dg/template/qualttp6.C: Likewise.
-	* g++.dg/template/qualttp7.C: Likewise.
-	* g++.dg/template/qualttp8.C: Likewise.
-	* g++.dg/template/recurse.C: Likewise.
-	* g++.dg/template/recurse2.C: Likewise.
-	* g++.dg/template/ref5.C: Likewise.
-	* g++.dg/template/scope2.C: Likewise.
-	* g++.dg/template/sfinae10.C: Likewise.
-	* g++.dg/template/sfinae3.C: Likewise.
-	* g++.dg/template/sizeof3.C: Likewise.
-	* g++.dg/template/static9.C: Likewise.
-	* g++.dg/template/template-id-2.C: Likewise.
-	* g++.dg/template/typedef13.C: Likewise.
-	* g++.dg/template/typename4.C: Likewise.
-	* g++.dg/template/using14.C: Likewise.
-	* g++.dg/template/using2.C: Likewise.
-	* g++.dg/template/warn1.C: Likewise.
-	* g++.dg/warn/Wparentheses-13.C: Likewise.
-	* g++.dg/warn/Wparentheses-15.C: Likewise.
-	* g++.dg/warn/Wparentheses-16.C: Likewise.
-	* g++.dg/warn/Wparentheses-17.C: Likewise.
-	* g++.dg/warn/Wparentheses-18.C: Likewise.
-	* g++.dg/warn/Wparentheses-19.C: Likewise.
-	* g++.dg/warn/Wparentheses-20.C: Likewise.
-	* g++.dg/warn/Wparentheses-23.C: Likewise.
-	* g++.dg/warn/Wstrict-aliasing-3.C: Likewise.
-	* g++.dg/warn/noeffect2.C: Likewise.
-	* g++.dg/warn/noeffect4.C: Likewise.
-	* g++.dg/warn/pr8570.C: Likewise.
-	* g++.old-deja/g++.brendan/init2.C: Likewise.
-	* g++.old-deja/g++.eh/spec6.C: Likewise.
-	* g++.old-deja/g++.pt/crash10.C: Likewise.
-	* g++.old-deja/g++.pt/crash36.C: Likewise.
-	* g++.old-deja/g++.pt/derived3.C: Likewise.
-	* g++.old-deja/g++.pt/error2.C: Likewise.
-	* g++.old-deja/g++.pt/explicit70.C: Likewise.
-	* g++.old-deja/g++.pt/infinite1.C: Likewise.
-	* g++.old-deja/g++.pt/memtemp89.C: Likewise.
-	* g++.old-deja/g++.pt/overload7.C: Likewise.
-	* g++.old-deja/g++.pt/vaarg3.C: Likewise.
-
-2011-06-07  Nicola Pero  <nicola.pero@meta-innovation.com>
-	    Iain Sandoe  <iains@gcc.gnu.org>
-
-	* objc-obj-c++-shared/runtime.h (protocol_getMethodDescription):
-	Added code to deal with the case when [Protocol
-	-descriptionForInstanceMethod:] or [Protocol
-	-descriptionForClassMethod:] returns NULL.
-
-2011-06-07  Nicola Pero  <nicola.pero@meta-innovation.com>
-	    Iain Sandoe  <iains@gcc.gnu.org>
-
-	* objc-obj-c++-shared/TestsuiteObject.h ([-free]): Return 'id'.
-	* objc-obj-c++-shared/TestsuiteObject.m ([-free]): Return 'id'.
-	Added cast.
-
-2011-06-07  Xinliang David Li  <davidxl@google.com>
-
-	* gcc.dg/inline_2.c: New test.
-	* gcc.dg/unroll_2.c: New test.
-	* gcc.dg/inline_3.c: New test.
-	* gcc.dg/unroll_3.c: New test.
-	* gcc.dg/inline_4.c: New test.
-	* gcc.dg/unroll_4.c: New test.
-	* gcc.dg/inline_1.c: New test.
-	* gcc.dg/unroll_1.c: New test.
-
-2011-06-07  Rainer Orth  <ro@CeBiTec.Uni-Bielefeld.DE>
-
-	PR tree-optimization/48497
-	* lib/gcc-defs.exp (dg-additional-options): New proc.
-	* gfortran.dg/graphite/vect-pr40979.f90: Use dg-additional-options
-	-msse2 on 32-bit x86.
-
-2011-06-06  Jason Merrill  <jason@redhat.com>
-
-	* g++.dg/cpp0x/enum19.C: New.
-
-2011-06-07  Sergey Grechanik  <mouseentity@ispras.ru>
-
-	* gcc.target/arm/neon-reload-class.c: New test.
-
-2011-06-07  Dodji Seketeli  <dodji@redhat.com>
-
-	PR debug/49130
-	* g++.dg/debug/dwarf2/integer-typedef.C: New test.
-
-2011-06-07  Andrew Stubbs  <ams@codesourcery.com>
-
-	* gcc.target/arm/smlatb-1.c: New file.
-	* gcc.target/arm/smlatt-1.c: New file.
-	* gcc.target/arm/smlaltb-1.c: New file.
-	* gcc.target/arm/smlaltt-1.c: New file.
-
-2011-06-07  Andrew Stubbs  <ams@codesourcery.com>
-
-	* gcc.target/arm/mla-2.c: New test.
-
-2011-06-07  Jakub Jelinek  <jakub@redhat.com>
-
-	PR gcov-profile/49299
-	* gcc.dg/tree-prof/pr49299-1.c: New test.
-	* gcc.dg/tree-prof/pr49299-2.c: New test.
-
-2011-06-07  Ira Rosen  <ira.rosen@linaro.org>
-
-	* lib/target-supports.exp
-	(check_effective_target_vect_widen_mult_qi_to_hi):
-	Add NEON as supporting target.
-	(check_effective_target_vect_widen_mult_hi_to_si): Likewise.
-	(check_effective_target_vect_widen_mult_qi_to_hi_pattern): New.
-	(check_effective_target_vect_widen_mult_hi_to_si_pattern): New.
-	* gcc.dg/vect/vect-widen-mult-u8.c: Expect to be vectorized
-	using widening multiplication on targets that support it.
-	* gcc.dg/vect/vect-widen-mult-u16.c: Likewise.
-	* gcc.dg/vect/vect-widen-mult-const-s16.c: New test.
-	* gcc.dg/vect/vect-widen-mult-const-u16.c: New test.
-
-2011-06-06  Nicola Pero  <nicola.pero@meta-innovation.com>
-
-	Updated all testcases in the ObjC/ObjC++ testsuites to use the
-	Modern Objective-C runtime API.
-	* objc/execute/next_mapping.h: Removed.
-	* objc-obj-c++-shared/next-mapping.h: Removed.
-	* objc-obj-c++-shared/Object1.h: Removed.
-	* objc-obj-c++-shared/Object1.m: Removed.
-	* objc-obj-c++-shared/Object1.mm: Removed.
-	* objc-obj-c++-shared/Object1-implementation.h: Removed.
-	* objc-obj-c++-shared/Protocol1.h: Removed.
-	* objc-obj-c++-shared/objc-test-suite-types.h: Removed definition
-	of ProtoBool, IVAR_T and METHOD.
-	* objc-obj-c++-shared/runtime.h: New.
-	* objc-obj-c++-shared/TestsuiteObject.h: New.
-	* objc-obj-c++-shared/TestsuiteObject.m: New.
-
-	* objc/compile/trivial.m: Use TestsuiteObject instead of Object.
-	* objc/execute/IMP.m: Include ../../objc-obj-c++-shared/runtime.h.
-	Use the Modern Objective-C runtime API. ([TestClass -next:]): Made
-	it a class method.
-	* objc/execute/_cmd.m: Include
-	../../objc-obj-c++-shared/runtime.h.  Use the Modern Objective-C
-	runtime API.  ([TestClass +initialize]): Include this method also
-	with the GNU runtime.
-	* objc/execute/accessing_ivars.m: Use TestsuiteObject instead of
-	Object.  ([-setValue:]): Return void.
-	* objc/execute/bf-common.h: Do not include objc/objc-encoding.h
-	with the GNU runtime.  Include
-	../../objc-obj-c++-shared/runtime.h.  Do not define objc_get_class
-	for the NeXT runtime.  Use the existing print_ivars() and
-	compare_structures() implementations for the old NeXT runtime.
-	Added new implementations for the Modern GNU and NeXT runtimes.
-	Enable the testcase (and hence all the bf-* ones) for __OBJC2__ as
-	well.  (main): Use objc_getClass().  Use return instead of exit.
-	* objc/execute/bycopy-1.m: Include objc/objc.h instead of
-	../../objc-obj-c++-shared/Protocol1.h.  (main): Use return instead
-	of exit().
-	* objc/execute/bycopy-2.m: Include objc/objc.h instead of
-	../../objc-obj-c++-shared/Protocol1.h.  Use TestsuiteObject
-	instead of Object.  (main): Use return instead of exit().
-	* objc/execute/bycopy-3.m: Updated includes.  Use TestsuiteObject
-	instead of Object.  Removed prototype for exit().  (main): Use
-	return instead of exit().  Use the Modern Objective-C runtime API.
-	* objc/execute/cascading-1.m: Use TestsuiteObject instead of
-	Object.
-	* objc/execute/class-tests-1.h: Include
-	../../objc-obj-c++-shared/runtime.h.  Use the Modern Objective-C
-	runtime API.  (test_class_with_superclass): Do not call [Object
-	class].  There is no need to with the current libobjc.
-	* objc/execute/class-tests-2.h: Include
-	../../objc-obj-c++-shared/runtime.h.  Use the Modern Objective-C
-	runtime API.
-	* objc/execute/class-1.m: Do not include <objc/objc-api.h> and
-	../../objc-obj-c++-shared/next-mapping.h.
-	* objc/execute/class-2.m: Likewise.
-	* objc/execute/class-3.m: Likewise.
-	* objc/execute/class-4.m: Do not include <objc/objc-api.h> and
-	../../objc-obj-c++-shared/next-mapping.h.  ([RootClass
-	+initialize]): Include this method also with the GNU
-	runtime. (main): Use the Modern Objective-C runtime API.
-	* objc/execute/class-5.m: Likewise.
-	* objc/execute/class-6.m: Likewise.
-	* objc/execute/class-7.m: Likewise.
-	* objc/execute/class-8.m: Likewise.
-	* objc/execute/class-9.m: Likewise.
-	* objc/execute/class-10.m: Likewise.
-	* objc/execute/class-11.m: Likewise.
-	* objc/execute/class-12.m: Likewise.
-	* objc/execute/class-13.m: Likewise.
-	* objc/execute/class-14.m: Likewise.
-	* objc/execute/class_self-1.m ([TestClass +initialize]): Include
-	this method also with the GNU runtime.
-	* objc/execute/class_self-2.m: ([TestClass +initialize], [ClassA
-	+initialize]): Include this method also with the GNU runtime.
-	* objc/execute/compatibility_alias.m: Use TestsuiteObject instead
-	of Object.
-	* objc/execute/encode-1.m: Likewise.
-	* objc/execute/enumeration-1.m: Likewise.
-	* objc/execute/enumeration-2.m: Likewise.
-	* objc/execute/exceptions/catchall-1.m: Likewise.
-	* objc/execute/exceptions/finally-1.m: Likewise.
-	* objc/execute/exceptions/foward-1.m: Likewise.
-	* objc/execute/exceptions/local-variables-1.m: Likewise.
-	* objc/execute/exceptions/throw-nil.m: Likewise.
-	* objc/execute/exceptions/trivial.m: Likewise.
-	* objc/execute/exceptions/handler-1.m: Use TestsuiteObject instead
-	of Object. Include objc/runtime.h instead of objc/objc-api.h.
-	* objc/execute/exceptions/matcher-1.m: Likewise.
-	* objc/execute/formal_protocol-1.m: Use TestsuiteObject instead of
-	Object.
-	* objc/execute/formal_protocol-2.m: Likewise.
-	* objc/execute/formal_protocol-3.m: Likewise.
-	* objc/execute/formal_protocol-4.m: Likewise.
-	* objc/execute/formal_protocol-5.m: Include
-	../../objc-obj-c++-shared/runtime.h. (main): Always use
-	protocol_getName().
-	* objc/execute/formal_protocol-6.m: Likewise.
-	* objc/execute/formal_protocol-7.m: Use TestsuiteObject instead of
-	Object.  Include <objc/Protocol.h> instead of
-	../../objc-obj-c++-shared/Protocol1.h.
-	* objc/execute/function-message-1.m: Use TestsuiteObject intead of
-	Object.
-	* objc/execute/informal_protocol.m: Likewise.
-	* objc/execute/load-3.m: Likewise.
-	* objc/execute/many_args_method.m ([TestClass +initialize]):
-	Include this method with the GNU runtime as well.
-	* objc/execute/nested-3.m ([Test +initialize]): Likewise.
-	* objc/execute/nested-func-1.m: Use TestsuiteObject
-	instead of Object.
-	* objc/execute/nil_method-1.m: Likewise.
-	* objc/execute/no_clash.m: Likewise.
-	* objc/execute/np-1.m: Do not include
-	../../objc-obj-c++-shared/Protocol1.h.
-	(main): Use return instead of exit().
-	* objc/execute/np-2.m: Do not include
-	../../objc-obj-c++-shared/Protocol1.h.
-	([MyObject +initialize]): Include this method also with the GNU
-	runtime.  (main): Use return instead of exit().
-	* objc/execute/object_is_class.m: Include
-	../../objc-obj-c++-shared/runtime.h.  Use TestsuiteObject instead
-	of Object.  (main): Use the Modern Objective-C runtime API.
-	* objc/execute/object_is_meta_class.m: Likewise.
-	* objc/execute/private.m: Use TestsuiteObject instead of Object.
-	* objc/execute/protocol-isEqual-1.m: Include objc/Protocol.h
-	instead of ../objc-obj-c++-shared/Protocol1.h.  Include
-	../../objc-obj-c++-shared/runtime.h.  (main): Use the Modern
-	Objective-C runtime API.
-	* objc/execute/protocol-isEqual-2.m: Likewise.
-	* objc/execute/protocol-isEqual-3.m: Likewise.
-	* objc/execute/protocol-isEqual-4.m: Likewise.
-	* objc/execute/redefining_self.m ([TestClass +initialize]):
-	Include this method with the GNU runtime as well.
-	* objc/execute/root_methods.m: Include
-	../../objc-obj-c++-shared/runtime.h.  ([RootClass +initialize]):
-	Include this method with the GNU runtime as well.
-	(main): Use the Modern Objective-C runtime API.
-	* objc/execute/selector-1.m: Include
-	../../objc-obj-c++-shared/runtime.h.  Use TestsuiteObject instead
-	of Object.  (main): Use the Modern Objective-C runtime API.
-	* objc/execute/static-1.m ([Test +initialize]): Include this
-	method with the GNU runtime as well.
-	* objc/execute/static-2.m: Likewise.
-	* objc/execute/trivial.m: Use TestsuiteObject instead of Object.
-	* objc/execute/va_method.m: Do not include objc/objc-api.h.
-	([MathClass +initialize]): Include this method with the GNU
-	runtime as well.
-	* objc.dg/attributes/categ-attribute-1.m: Use TestsuiteObject
-	instead of Object.
-	* obj-c++.dg/attributes/categ-attribute-1.mm: Likewise.
-	* objc.dg/attributes/categ-attributes-2.m: Likewise.
-	* obj-c++.dg/attributes/categ-attributes-2.mm: Likewise.
-	* objc.dg/attributes/method-attribute-1.m: Likewise.
-	* obj-c++.dg/attributes/method-attribute-1.mm: Likewise.
-	* objc.dg/attributes/method-attribute-2.m: Likewise.
-	* obj-c++.dg/attributes/method-attribute-2.mm: Likewise.
-	* objc.dg/attributes/method-attribute-3.m: Likewise.
-	* obj-c++.dg/attributes/method-attribute-3.mm: Likewise.
-	* obj-c++.dg/basic.mm: Use TestsuiteObject instead of Object.
-	* objc.dg/bitfield-1.m: Use TestsuiteObject instead of Object.
-	* obj-c++.dg/bitfield-1.mm: Likewise.
-	* obj-c++.dg/bitfield-2.mm: Likewise
-	* objc.dg/bitfield-3.m: Likewise.
-	* obj-c++.dg/bitfield-4.mm: Likewise.
-	* objc.dg/bitfield-5.m: Likewise
-	* objc.dg/call-super-1.m: Likewise.
-	* objc.dg/call-super-2.m: Use TestsuiteObject instead of Object.
-	Use objc_getClass() instead of objc_get_class(), but for the GNU
-	runtime redefine objc_getClass as objc_get_class.  Include
-	../objc-obj-c++-shared/runtime.h.
-	* objc.dg/call-super-3.m: Use TestsuiteObject instead of Object.
-	* objc.dg/category-1.m: Use TestsuiteObject instead of Object.
-	Use the Modern Objective-C runtime API.
-	* objc.dg/class-protocol-1.m: Include
-	../objc-obj-c++-shared/runtime.h instead of objc/objc-api.h.
-	* obj-c++.dg/class-protocol-1.mm: Likewise.
-	* objc.dg/comp-types-8.m: Use TestsuiteObject instead of Object.
-	* objc.dg/comp-types-10.m: Likewise.
-	* objc.dg/comp-types-11.m: Likewise.
-	* objc.dg/comp-types-12.m: Likewise.
-	* obj-c++.dg/comp-types-9.mm: Likewise.
-	* obj-c++.dg/comp-types-11.mm: Likewise.
-	* obj-c++.dg/comp-types-12.mm: Likewise.
-	* obj-c++.dg/comp-types-13.mm: Likewise.
-	* obj-c++.dg/cxx-ivars-1.mm: Likewise.
-	* obj-c++.dg/cxx-ivars-2.mm: Likewise.
-	* obj-c++.dg/cxx-scope-1.mm: Likewise.
-	* obj-c++.dg/cxx-scope-2.mm: Likewise.
-	* objc.dg/defs.m: Use TestsuiteObject instead of Object.
-	* objc.dg/desig-init-1.m: Likewise.
-	* obj-c++.dg/defs.mm: Likewise.
-	* objc.dg/exceptions-2.m: Likewise.
-	* obj-c++.dg/except-1.mm: Likewise.
-	* obj-c++.dg/exceptions-2.mm: Likewise.
-	* objc.dg/encode-2.m: Use TestsuiteObject instead of Object.
-	Use the Modern Objective-C runtime API.
-	* objc.dg/encode-3.m: Use TestsuiteObject instead of Object.  Use
-	the Modern Objective-C runtime API.  Do not include
-	../objc-obj-c++-shared/objc-test-suite-types.h.  Define ProtoBool.
-	* objc.dg/encode-4.m: Use TestsuiteObject instead of Object.  Use
-	the Modern Objective-C runtime API except when using an older NeXT
-	runtime.
-	* objc.dg/encode-5.m: Use TestsuiteObject instead of Object.  Use
-	the Modern Objective-C runtime API.
-	* objc.dg/encode-7.m: Include objc/runtime.h instead of
-	objc/encoding.h.
-	* objc.dg/encode-7-next.m: Use TestsuiteObject instead of Object.
-	* objc.dg/encode-7-next-64bit.m: Updated include.
-	* objc.dg/encode-8.m: Include objc/runtime.h instead of
-	objc/encoding.h.
-	* obj-c++.dg/encode-4.mm: Use TestsuiteObject instead of Object.  Use
-	the Modern Objective-C runtime API.
-	* obj-c++.dg/encode-5.mm: Use TestsuiteObject instead of Object.
-	Use the Modern Objective-C runtime API.  Include objc/Protocol.h
-	instead of ../objc-obj-c++-shared/Protocol1.h.
-	* obj-c++.dg/encode-6.mm: Use TestsuiteObject instead of Object.  Use
-	the Modern Objective-C runtime API except when using an older NeXT
-	runtime.
-	* obj-c++.dg/encode-7.mm:  Use TestsuiteObject instead of Object.  Use
-	the Modern Objective-C runtime API.
-	* objc.dg/fix-and-continue-1.m: Use TestsuiteObject instead of
-	Object.
-	* obj-c++.dg/fix-and-continue-2.mm: Likewise.
-	* objc.dg/fix-and-continue-2.m: Likewise.
-	* objc.dg/foreach-1.m: Likewise.
-	* objc.dg/foreach-2.m: Likewise.
-	* objc.dg/foreach-3.m: Likewise.
-	* objc.dg/foreach-4.m: Likewise.
-	* objc.dg/foreach-5.m: Likewise.
-	* objc.dg/foreach-6.m: Likewise.
-	* objc.dg/foreach-7.m: Likewise.
-	* objc.dg/func-ptr-1.m:  Use TestsuiteObject instead of
-	Object.
-	* objc.dg/func-ptr-2.m: Likewise.
-	* objc.dg/fsf-package-0.m: Use TestsuiteObject instead of Object.
-	Do not include objc/objc-api.h.
-	* obj-c++.dg/fsf-package-0.mm: Likewise.
-	* objc.dg/gnu-encoding/struct-layout-encoding-1_generate.c
-	(switchfiles): Include objc/runtime.h instead of objc/encoding.h.
-	* objc.dg/gnu-runtime-1.m: Updated to use TestsuiteObject instead
-	of Object.
-	* obj-c++.dg/gnu-runtime-1.mm: Likewise.
-	* objc.dg/gnu-runtime-3.m: Likewise.
-	* obj-c++.dg/gnu-runtime-3.mm: Likewise.
-	* objc.dg/headers.m: Include objc/runtime.h instead of
-	objc/encoding.h for the GNU runtime.  Include objc/objc-api.h only
-	for the NeXT runtime.
-	* objc.dg/isa-field-1.m: Use TestsuiteObject instead of Object.
-	* obj-c++.dg/isa-field-1.mm: Likewise.
-	* obj-c++.dg/ivar-list-semi.mm: Likewise.
-	* objc.dg/layout-1.m: Likewise.
-	* objc.dg/layout-2.m: Likewise.
-	* objc.dg/local-decl-2.m: Likewise.
-	* objc.dg/lookup-1.m: Use TestsuiteObject instead of
-	Object.  ([Container +elementForView:]): Use
-	class_conformsToProtocol().
-	* obj-c++.dg/lookup-2.mm: Likewise.
-	* obj-c++.dg/layout-1.mm: Use TestsuiteObject instead of Object.
-	* obj-c++.dg/local-decl-1.mm: Likewise.
-	* objc.dg/method-3.m: Likewise.
-	* objc.dg/method-4.m: Likewise.
-	* objc.dg/method-6.m: Include objc/Protocol.h instead of
-	../objc-obj-c++-shared/Protocol1.h.
-	* objc.dg/method-7.m: Use TestsuiteObject instead of Object.
-	* objc.dg/method-9.m: Likewise.
-	* objc.dg/method-10.m: Likewise.
-	* objc.dg/method-13.m ([Root +initialize]): Include this method
-	also for the GNU runtime.  (main): Use objc_getClass() also for
-	the GNU runtime.
-	* objc.dg/method-15.m: Use TestsuiteObject instead of Object.
-	* objc.dg/method-17.m: Likewise.
-	* objc.dg/method-19.m: Likewise.
-	* objc.dg/method-20b.m: Likewise.
-	* obj-c++.dg/method-2.mm: Likewise.
-	* obj-c++.dg/method-6.mm: Likewise.
-	* obj-c++.dg/method-10.mm: Likewise.
-	* obj-c++.dg/method-11.mm: Likewise.
-	* obj-c++.dg/method-12.mm: Include objc/Protocol.h instead of
-	../objc-obj-c++-shared/Protocol1.h.
-	* obj-c++.dg/method-13.mm: Use TestsuiteObject instead of Object.
-	* obj-c++.dg/method-15.mm: Likewise.
-	* obj-c++.dg/method-17.mm: Likewise.
-	* obj-c++.dg/method-19.mm: Updated includes.  ([Root
-	+initialize]): Include this method also for the GNU
-	runtime.  (main): Use objc_getClass() also for the GNU runtime.
-	* obj-c++.dg/method-21.mm: Use TestsuiteObject instead of Object.
-	* obj-c++.dg/method-22.mm: Likewise.
-	* obj-c++.dg/method-23.mm: Likewise.
-	* obj-c++.dg/no-extra-load.mm: Likewise.
-	* objc.dg/objc-fast-4.m: Likewise.
-	* objc.dg/objc-gc-4.m: Likewise.
-	* obj-c++.dg/objc-gc-3.mm: Likewise.
-	* objc.dg/pr18255.m: Include objc/runtime.h.  (main): Use
-	protocol_getMethodDescription() instead of [Protocol
-	-descriptionForInstanceMethod].
-	* objc.dg/pr23214.m ([Object(TS_CAT) -class]): Renamed to test.
-	Made it available with all runtimes.  (main): Call -test instead
-	of -class.
-	* objc.dg/pr45878.m ([Object -isEqual:]): Renamed to testIsEqual,
-	and put into a category.
-	* objc.dg/proto-lossage-2.m: Use TestsuiteObject instead of
-	Object.  Include objc/objc.h.
-	* obj-c++.dg/proto-lossage-2.mm: Likewise.
-	* objc.dg/proto-lossage-3.m: Updated includes.  (MyClass):
-	New. (main): Use protocol_getMethodDescription() instead
-	of [Protocol -descriptionForInstanceMethod] and [Protocol
-	-descriptionForClassMethod].
-	* obj-c++.dg/proto-lossage-3.mm: Likewise.
-	* objc.dg/proto-qual-1.m: Updated includes.  Use the Modern
-	Objective-C runtime API.
-	* obj-c++.dg/proto-qual-1.mm: Likewise.
-	* objc.dg/property/property-1.m: Use TestsuiteObject instead of
-	Object.
-	* obj-c++.dg/property/property-1.mm: Likewise.
-	* obj-c++.dg/qual-types-1.mm: Likewise.
-	* objc.dg/selector-2.m: Include objc/objc.h instead of
-	../objc-obj-c++-shared/Object1.h.
-	* obj-c++.dg/selector-2.mm: Likewise.
-	* obj-c++.dg/selector-5.mm: Likewise.
-	* obj-c++.dg/selector-6.mm: Likewise.
-	* objc.dg/set-not-used-1.m: Use TestsuiteObject instead of
-	Object.  Do not include objc/objc-api.h.
-	* obj-c++.dg/set-not-used-1.mm: Likewise.
-	* objc.dg/sizeof-1.m: Use TestsuiteObject instead of Object.
-	* objc.dg/stret-1.m: Likewise.
-	* objc.dg/stret-2.m: Likewise.
-	* obj-c++.dg/super-class-2.mm: Likewise.
-	* objc.dg/super-class-3.m: Likewise.
-	* objc.dg/super-class-4.m: Likewise.
-	* objc.dg/sync-2.m: Likewise.
-	* obj-c++.dg/sync-2.mm: Likewise.
-	* objc.dg/sync-1.m: Include objc/objc.h instead of
-	../objc-obj-c++-shared/Object1.h.
-	* objc.dg/special/unclaimed-category-1.h (TestClass): Always use
-	'Class' as the type of 'isa'.
-	* objc.dg/special/unclaimed-category-1.m: Use the Modern
-	Objective-C runtime API.  ([TestClass +initialize]): Include this
-	method with the GNU runtime as well.
-	* objc.dg/strings/strings-1.m: Updated includes.
-	* obj-c++.dg/strings/strings-1.mm: Likewise.
-	* obj-c++.dg/strings/const-str-12.mm: Updated to be identical to
-	objc.dg/strings/const-str-12b.m.
-	* obj-c++.dg/template-1.mm: Use TestsuiteObject intead of Object.
-	* obj-c++.dg/template-3.mm: Likewise.
-	* obj-c++.dg/template-4.mm: Likewise.
-	* objc.dg/threedotthree-abi-1.m: Updated includes.  Use Modern
-	Objective-C runtime API.
-	* obj-c++.dg/threedotthree-abi-1.mm: Likewise.
-	* objc.dg/try-catch-1.m: Use TestsuiteObject instead of Object.
-	* obj-c++.dg/try-catch-1.mm: Likewise.
-	* obj-c++.dg/try-catch-2.mm: Likewise.
-	* objc.dg/try-catch-3.m: Likewise.
-	* obj-c++.dg/try-catch-3.mm: Likewise.
-	* objc.dg/try-catch-6.m: Likewise.
-	* objc.dg/try-catch-7.m: Likewise.
-	* obj-c++.dg/try-catch-7.mm: Likewise.
-	* obj-c++.dg/try-catch-8.mm: Likewise.
-	* obj-c++.dg/try-catch-9.mm: Likewise.
-	* objc.dg/try-catch-10.m: Likewise.
-	* obj-c++.dg/try-catch-11.mm: Likewise.
-	* objc.dg/typedef-alias-1.m: Use TestsuiteObject instead of
-	Object.  Include objc/objc.h.
-	* obj-c++.dg/typedef-alias-1.mm: Likewise.
-	* objc.dg/type-size-2.m: Use the Modern Objective-C runtime API.
-	* objc.dg/torture/forward-1.m: Use TestsuiteObject intead of
-	Object.  Use Modern Objective-C runtime API.  Do not use
-	performv::.
-	* objc.dg/torture/trivial.m: Use TestsuiteObject intead of Object.
-	* obj-c++.dg/torture/trivial.mm: Likewise.
-	* objc.dg/torture/strings/const-str-10.m: Include objc/Object.h
-	instead of ../objc-obj-c++-shared/Object1.h.  Include
-	../objc-obj-c++-shared/runtime.h.
-	* obj-c++.dg/torture/strings/const-str-10.mm: Likewise.
-	* objc.dg/torture/strings/const-str-11.m: Likewise.
-	* obj-c++.dg/torture/strings/const-str-11.mm: Likewise.
-	* objc.dg/torture/strings/const-str-9.m: Likewise.
-	* obj-c++.dg/torture/strings/const-str-9.mm: Likewise.
-	* objc.dg/torture/strings/const-str-7.m: Use TestsuiteObject
-	instead of Object. Only add _FooClassReference if
-	__NEXT_RUNTIME__.
-	* obj-c++.dg/torture/strings/const-str-7.mm: Likewise.
-	* objc.dg/torture/strings/const-str-8.m: Likewise.
-	* obj-c++.dg/torture/strings/const-str-8.mm: Likewise.
-	* obj-c++.dg/torture/strings/string1.mm: Updated includes and
-	additional sources.
-	* objc.dg/torture/tls/thr-init-3.m: Use TestsuiteObject instead of
-	Object.
-	* obj-c++.dg/torture/tls/thr-init-3.mm: Likewise.
-	* objc.dg/va-meth-1.m: Use TestsuiteObject instead of Object.
-	* obj-c++.dg/va-meth-1.mm: Likewise.
-	* objc.dg/zero-link-1.m: Include objc/Object.h instead of
-	../objc-obj-c++-shared/Object1.h.
-	* objc.dg/zero-link-3.m: Likewise.
-
-2011-06-06  Nicola Pero  <nicola.pero@meta-innovation.com>
-
-	* obj-c++.dg/try-catch-2.mm: Fixed unterminated comment.
-
-2011-06-06  Nicola Pero  <nicola.pero@meta-innovation.com>
-
-	PR obj-c++/48275
-	* obj-c++.dg/property/cxx-property-1.mm: New.
-	* obj-c++.dg/property/cxx-property-2.mm: New.
-
-2011-06-06  Jason Merrill  <jason@redhat.com>
-
-	* g++.dg/cpp0x/regress/ptrmem1.C: New.
-
-2011-06-06  Richard Sandiford  <rdsandiford@googlemail.com>
-
-	PR rtl-optimization/49145
-	From Ryan Mansfield
-	* gcc.c-torture/compile/pr49145.c: New test.
-
-2011-06-06  Jakub Jelinek  <jakub@redhat.com>
-
-	PR testsuite/49288
-	* g++.dg/debug/dwarf2/cdtor-1.C: Add -fno-merge-debug-strings
-	to dg-options, match also DW_AT_linkage_name.
-
-	PR debug/49294
-	* gcc.dg/debug/pr49294.c: New test.
-
-	PR c++/49264
-	* g++.dg/opt/pr49264.C: New test.
-
-2011-06-06  Mikael Pettersson  <mikpe@it.uu.se>
-
-	PR tree-optimization/49243
-	* gcc.dg/pr49243.c: New.
-
-2011-06-06  Eric Botcazou  <ebotcazou@adacore.com>
-
-	* gnat.dg/specs/cond_expr1.ads: New test.
-
-2011-06-06  Eric Botcazou  <ebotcazou@adacore.com>
-
-	* gnat.dg/deferred_const4.ad[sb]: New test.
-	* gnat.dg/deferred_const4_pkg.ads: New helper.
-
-2011-06-06  Eric Botcazou  <ebotcazou@adacore.com>
-
-	* gnat.dg/test_tamdt.adb: Rename to...
-	* gnat.dg/taft_type1.adb: ...this.
-	* gnat.dg/tamdt.ad[sb]: Rename to...
-	* gnat.dg/taft_type1_pkg1.ad[sb]: ...this.
-	* gnat.dg/tamdt_aux.ads: Rename to...
-	* gnat.dg/taft_type1_pkg2.ads: ...this.
-	* gnat.dg/taft_type2.ad[sb]: New test.
-	* gnat.dg/taft_type2_pkg.ads: New helper.
-	* gnat.dg/taft_type3.adb: New test.
-	* gnat.dg/taft_type3_pkg.ads: New helper.
-
-2011-06-05  Tobias Burnus  <burnus@net-b.de>
-
-	PR fortran/49255
-	* trans-expr.c (gfc_conv_procedure_call): Fix -fcheck=pointer
-	for F2008.
-
-2011-06-05  Nicola Pero  <nicola.pero@meta-innovation.com>
-
-	PR testsuite/49287
-	* objc.dg/gnu-api-2-class.m: Updated testcase silencing compiler
-	warning.
-	* objc.dg/gnu-api-2-objc.m: Likewise.
-	* obj-c++.dg/gnu-api-2-class.mm: Likewise
-	* obj-c++.dg/gnu-api-2-objc.mm: Likewise.
-
-2011-06-05  Nicola Pero  <nicola.pero@meta-innovation.com>
-
-	* objc.dg/gnu-api-2-objc.m: Fixed testcase.  Use log2 of the
-	alignment, not the alignment, when calling class_addIvar().  Add
-	an 'isa' instance variable to the test root class.
-	* obj-c++.dg/gnu-api-2-objc.mm: Likewise.
-
-2011-06-04  Jan Hubicka  <jh@suse.cz>
-
-	PR tree-optimization/48893
-	PR tree-optimization/49091
-	PR tree-optimization/49179
-	* gfortran.dg/pr49179.f90: New testcase
-
-2011-06-04  Jan Hubicka  <jh@suse.cz>
-
-	PR lto/48954
-	* g++.dg/torture/pr48954.C: New testcase.
-
-2011-06-04  Jonathan Wakely  <jwakely.gcc@gmail.com>
-
-	* g++.dg/warn/delete-non-virtual-dtor.C: New.
-
-2011-06-04  Jonathan Wakely  <jwakely.gcc@gmail.com>
-
-	PR c++/33840
-	* g++.dg/diagnostic/bitfld2.C: New.
-
-2011-06-04  Jakub Jelinek  <jakub@redhat.com>
-
-	PR target/49281
-	* gcc.c-torture/execute/pr49281.c: New test.
-
-2011-06-04  Jan Hubicka  <jh@suse.cz>
-
-	PR tree-optimize/48929
-	* gcc.c-torture/compile/pr48929.c: New testcase.
-
-2011-06-04  Jakub Jelinek  <jakub@redhat.com>
-
-	* gcc.dg/guality/rotatetest.c (f5, f6): Fix up pastos.
-
-2011-06-03  Jakub Jelinek  <jakub@redhat.com>
-
-	PR c++/49276
-	* g++.dg/cpp0x/lambda/lambda-mangle2.C: New test.
-
-2011-06-03  Nicola Pero  <nicola.pero@meta-innovation.com>
-
-	* objc.dg/headers.m: Do not include sarray.h and hash.h.
-
-2011-06-03  Richard Henderson  <rth@redhat.com>
-	    Rainer Orth  <ro@CeBiTec.Uni-Bielefeld.DE>
-
-	* lib/target-supports.exp (check_sse_os_support_available): Use movaps.
-
-2011-06-03  Nicola Pero  <nicola.pero@meta-innovation.com>
-
-	* objc.dg/headers.m: Do not include objc-list.h.
-
-2011-06-03  Nicola Pero  <nicola.pero@meta-innovation.com>
-
-	* objc.dg/type-stream-1.m: Test removed.
-	* objc.dg/headers.m: Do not include typedstream.h.
-
-2011-06-02  Nicola Pero  <nicola.pero@meta-innovation.com>
-
-	* objc.dg/torture/forward-1.m (main): Updated testcase.
-
-2011-06-02  Kaz Kojima  <kkojima@gcc.gnu.org>
-
-	PR target/49163
-	* gcc.c-torture/compile/pr49163.c: New.
-
-2011-06-02  Asher Langton  <langton2@llnl.gov>
-
-	PR fortran/49268
-	* gfortran.dg/PR49268.f90: New test.
-
-2011-06-02  Asher Langton  <langton2@llnl.gov>
-
-	PR fortran/37039
-	* gfortran.dg/PR37039.f90: New test.
-
-2011-06-02  Nicola Pero  <nicola.pero@meta-innovation.com>
-
-	PR objc/48539
-	* objc.dg/method-5.m: Updated.
-	* objc.dg/method-19.m: Updated.
-	* objc.dg/method-lookup-1.m: New.
-	* obj-c++.dg/method-6.mm: Updated.
-	* obj-c++.dg/method-7.mm: Updated.
-	* obj-c++.dg/method-lookup-1.mm: New.
-
-2011-06-02  DJ Delorie  <dj@redhat.com>
-
-	* lib/timeout.exp (timeout): Add board_info support.
-
-2011-06-02  Uros Bizjak  <ubizjak@gmail.com>
-
-	* gcc.target/i386/sse2-init-v2di-2: Update scan-assembler-times string.
-
-2011-06-02  Steven G. Kargl  <kargl@gcc.gnu.org>
-
-	PR fortran/49265
-	* gfortran.dg/module_procedure_double_colon_1.f90: New test.
-	* gfortran.dg/module_procedure_double_colon_2.f90: New test.
-
-2011-06-02  Eric Botcazou  <ebotcazou@adacore.com>
-	    Hans-Peter Nilsson  <hp@axis.com>
-
-	PR rtl-optimization/48840
-	* gcc.target/sparc/ultrasp13.c: New test.
-
-2011-06-01  Kaz Kojima  <kkojima@gcc.gnu.org>
-
-	PR target/49238
-	* gcc.c-torture/compile/pr49238.c: New.
-
-2011-06-01  Sofiane Naci  <sofiane.naci@arm.com>
-
-	* gcc.target/arm/g2.c: Skip test in -mthumb.
-	Skip test unless cpu is xscale.
-	* gcc.target/arm/scd42-2.c: Likewise.
-	* gcc.target/arm/mmx-1.c: Skip test in -mthumb.
-
-2011-06-01  Jason Merrill  <jason@redhat.com>
-
-	* g++.dg/cpp0x/decltype28.C: New.
-	* g++.dg/cpp0x/decltype29.C: New.
-
-2011-06-01  Richard Sandiford  <rdsandiford@googlemail.com>
-
-	PR target/45074
-	* gcc.target/mips/pr45074.c: New test.
-
-2011-06-01  Eric Botcazou  <ebotcazou@adacore.com>
-	    Hans-Peter Nilsson  <hp@axis.com>
-
-	PR rtl-optimization/48830
-	* gcc.target/sparc/ultrasp12.c: New test.
-
-2011-06-01  David Li  <davidxl@google.com>
-
-	* gcc.dg/profile-dir-1.c: Change pass name.
-	* gcc.dg/profile-dir-2.c: Ditto.
-	* gcc.dg/tree-ssa/dump-1.c: Ditto.
-	* gcc.dg/tree-ssa/loop-25.c: Ditto.
-	* gcc.dg/tree-prof/stringop-1.c: Ditto.
-	* gcc.dg/tree-prof/update-loopch.c: Ditto.
-	* gcc.dg/tree-prof/stringop-2.c: Ditto.
-	* gcc.dg/tree-prof/ic-misattribution-1.c: Ditto.
-	* gcc.dg/tree-prof/ic-misattribution-1a.c: Ditto.
-	* gcc.dg/tree-prof/indir-call-prof.c: Ditto.
-	* gcc.dg/tree-prof/val-prof-1.c: Ditto.
-	* gcc.dg/tree-prof/val-prof-2.c: Ditto.
-	* gcc.dg/tree-prof/val-prof-3.c: Ditto.
-	* gcc.dg/tree-prof/val-prof-4.c: Ditto.
-	* gcc.dg/tree-prof/val-prof-5.c: Ditto.
-	* gcc.dg/tree-prof/val-prof-7.c: Ditto.
-	* gcc.dg/profile-dir-3.c: Ditto.
-	* g++.dg/tree-prof/indir-call-prof.C: Ditto.
-
-2011-06-01  Nicola Pero  <nicola.pero@meta-innovation.com>
-
-	* objc.dg/attributes/method-nonnull-1.m: New test.
-	* obj-c++.dg/attributes/method-nonnull-1.mm: New test.
-
-2011-05-31  Tobias Burnus  <burnus@net-b.de>
-
-	PR fortran/18918
-	* gfortran.dg/coarray_atomic_1.f90: New.
-	* gfortran.dg/coarray/atomic_1.f90: New.
-
-2011-05-31  Jakub Jelinek  <jakub@redhat.com>
-
-	* gcc.dg/guality/bswaptest.c: New test.
-	* gcc.dg/guality/clztest.c: New test.
-	* gcc.dg/guality/ctztest.c: New test.
-	* gcc.dg/guality/rotatetest.c: New test.
-
-	PR target/48688
-	* gcc.target/i386/pr48688.c: New test.
-
-2010-11-15  Fabien Chêne  <fabien@gcc.gnu.org>
-
-	PR c++/48010
-	* g++.dg/lookup/name-clash9.C: New.
-
-2011-05-31  Tobias Burnus  <burnus@net-b.de>
-
-	PR fortran/18918
-	* gfortran.dg/coarray/dummy_1.f90: New.
-
-2011-05-31  Tobias Burnus  <burnus@net-b.de>
-
-	PR fortran/18918
-	* gfortran.dg/coarray/save_1.f90: New.
-	* gfortran.dg/coarray_4.f90: Update dg-error.
-
-2011-05-31  Jason Merrill  <jason@redhat.com>
-
-	* g++.dg/cpp0x/rv-template1.C: New.
-
-2011-05-31  Jakub Jelinek  <jakub@redhat.com>
-
-	PR rtl-optimization/49235
-	* gcc.dg/pr49235.c: New test.
-
-2011-05-31  Ira Rosen  <ira.rosen@linaro.org>
-
-	PR tree-optimization/49093
-	* gcc.dg/vect/pr49093.c: New test.
-
-2011-05-31  Dodji Seketeli  <dodji@redhat.com>
-
-	PR debug/49047
-	* g++.dg/debug/dwarf2/cdtor-1.C: New test.
-
-2011-05-31  Ira Rosen  <ira.rosen@linaro.org>
-
-	PR testsuite/49239
-	* gcc.dg/vect/vect-strided-u8-i8-gap4-unknown.c: Initialize the
-	output array.
-
-2011-05-30  Kaz Kojima  <kkojima@gcc.gnu.org>
-
-	PR target/49186
-	* gcc.c-torture/execute/pr49186.c: New.
-
-2011-05-30  H.J. Lu  <hongjiu.lu@intel.com>
-
-	PR target/49168
-	 * gcc.target/i386/pr49168-1.c: New.
-
-2011-05-30  Jakub Jelinek  <jakub@redhat.com>
-	    Eric Botcazou  <ebotcazou@adacore.com>
-
-	* gcc.dg/guality/drap.c: New test.
-
-2011-05-30  Richard Guenther  <rguenther@suse.de>
-
-	PR tree-optimization/49210
-	* gnat.dg/boolean_subtype2.ad[sb]: New testcase.
-	* gnat.dg/boolean_subtype2_pkg.ads: New helper.
-
-2011-05-30  Jakub Jelinek  <jakub@redhat.com>
-
-	PR c++/49223
-	* g++.dg/gomp/pr49223-1.C: New test.
-	* g++.dg/gomp/pr49223-2.C: New test.
-
-2011-05-30  Richard Guenther  <rguenther@suse.de>
-
-	PR tree-optimization/49218
-	* gcc.c-torture/execute/pr49218.c: New testcase.
-
-2011-05-30  Ira Rosen  <ira.rosen@linaro.org>
-
-	PR tree-optimization/49199
-	* gcc.dg/vect/no-scevccp-pr49199.c: New test.
-	* gcc.dg/vect/vect.exp: Run no-scevccp-pr* tests with
-	-fno-tree-scev-cprop.
-
-2011-05-29  Janus Weil  <janus@gcc.gnu.org>
-
-	PR fortran/47601
-	* gfortran.dg/extends_13.f03: New.
-
-2011-05-29  Jakub Jelinek  <jakub@redhat.com>
-
-	PR rtl-optimization/49095
-	* gcc.target/i386/pr49095.c: New test.
-
-2011-05-29  Tobias Burnus  <burnus@net-b.de>
-
-	PR fortran/18918
-	* gfortran.dg/coarray_24.f90: New.
-
-2011-05-29  Tobias Burnus  <burnus@net-b.de>
-
-	PR fortran/18918
-	* gfortran.dg/coarray_23.f90: New.
-
-2011-05-29  Richard Sandiford  <rdsandiford@googlemail.com>
-
-	From Ryan Mansfield
-	* gcc.dg/pr48826.c: New test.
-
-2011-05-29  Richard Guenther  <rguenther@suse.de>
-
-	PR tree-optimization/49217
-	* gcc.dg/torture/pr49217.c: New testcase.
-
-2011-05-29  Ira Rosen  <ira.rosen@linaro.org>
-
-	PR testsuite/49222
-	* gcc.dg/vect/pr49038.c: Use MAP_ANON if MAP_ANONYMOUS is not defined.
-
-2011-05-29  Eric Botcazou  <ebotcazou@adacore.com>
-
-	* gnat.dg/boolean_subtype.adb: Rename to...
-	* gnat.dg/boolean_subtype1.adb: ...this.
-
-2011-05-28  Jason Merrill  <jason@redhat.com>
-
-	* g++.dg/cpp0x/lambda/lambda-syntax1.C: New.
-
-2011-05-27  Jason Merrill  <jason@redhat.com>
-
-	* g++.dg/cpp0x/enum18.C: Adjust.
-
-	* g++.dg/cpp0x/lambda/lambda-template2.C: New.
-
-2011-05-27  Tobias Burnus  <burnus@net-b.de>
-
-	PR fortran/18918
-	* gfortran.dg/coarray_22.f90: New.
-
-2011-05-27  Bill Schmidt  <wschmidt@linux.vnet.ibm.com>
-
-	PR tree-optimization/46728
-	* gcc.target/powerpc/pr46728-1.c: New.
-	* gcc.target/powerpc/pr46728-2.c: New.
-	* gcc.target/powerpc/pr46728-3.c: New.
-	* gcc.target/powerpc/pr46728-4.c: New.
-	* gcc.target/powerpc/pr46728-5.c: New.
-	* gcc.dg/pr46728-6.c: New.
-	* gcc.target/powerpc/pr46728-7.c: New.
-	* gcc.target/powerpc/pr46728-8.c: New.
-	* gcc.dg/pr46728-9.c: New.
-	* gcc.target/powerpc/pr46728-10.c: New.
-	* gcc.target/powerpc/pr46728-11.c: New.
-	* gcc.dg/pr46728-12.c: New.
-	* gcc.target/powerpc/pr46728-13.c: New.
-	* gcc.target/powerpc/pr46728-14.c: New.
-	* gcc.target/powerpc/pr46728-15.c: New.
-	* gcc.target/powerpc/pr46728-16.c: New.
-
-2011-05-27  Jason Merrill  <jason@redhat.com>
-
-	* g++.dg/abi/mangle47.C: New.
-
-	PR c++/49176
-	* g++.dg/template/const5.C: New.
-
-	* g++.dg/cpp0x/enum18.C: New.
-
-	* g++.dg/cpp0x/lambda/lambda-nested4.C: New.
-
-	* g++.dg/cpp0x/error6.C: New.
-
-	* g++.dg/cpp0x/error5.C: New.
-
-2011-05-27  Jakub Jelinek  <jakub@redhat.com>
-
-	PR c++/49165
-	* g++.dg/eh/cond6.C: New test.
-
-2011-05-27  Tobias Burnus  <burnus@net-b.de>
-
-	PR fortran/48820
-	* gfortran.dg/rank_3.f90: New.
-	* gfortran.dg/rank_4.f90: New.
-
-2011-05-27  Janis Johnson  <janisjo@codesourcery.com>
-
-	* g++.dg/tree-ssa-pr43411.C: Rename function to be inlined and
-	replace dump search.
-
-2011-05-27  Eric Botcazou  <ebotcazou@adacore.com>
-
-	* gnat.dg/bit_packed_array5.ads: Move dg directive to...
-	* gnat.dg/bit_packed_array5.adb: ...here.
-
-2011-05-27  Paolo Carlini  <paolo.carlini@oracle.com>
-
-	PR c++/42056
-	* g++.dg/cpp0x/auto25.C: New.
-
-2011-05-27  Richard Guenther  <rguenther@suse.de>
-
-	* gcc.c-torture/execute/920711-1.x: Add -fwrapv.
-
-2011-05-27  Richard Guenther  <rguenther@suse.de>
-
-	* gcc.c-torture/execute/920612-1.x: Add -fwrapv.
-
-2011-05-27  Richard Guenther  <rguenther@suse.de>
-
-	PR middle-end/49189
-	* gnat.dg/bit_packed_array5.ad[sb]: New testcase.
-
-2011-05-26  Jason Merrill  <jason@redhat.com>
-
-	* g++.dg/cpp0x/friend1.C: New.
-	* g++.dg/cpp0x/friend2.C: New.
-
-	* g++.dg/cpp0x/auto7.C: Update.
-	* g++.dg/template/crash50.C: Adjust.
-	* g++.dg/template/static9.C: Adjust.
-	* g++.old-deja/g++.ext/memconst.C: Adjust.
-
-2011-05-26  Janis Johnson  <janisjo@codesourcery.com>
-
-	* gcc.dg/march.c: Ignore a note for some targets.
-
-2011-05-26  Janis Johnson  <janis187@us.ibm.com>
-	    Nathan Froyd  <froydnj@codesourcery.com>
-
-	PR c++/2288
-	PR c++/18770
-	* g++.old-deja/g++.jason/cond.C: Remove xfails.
-	* g++.dg/parse/pr18770.C: New test.
-	* g++.dg/cpp0x/range-for5.C: Add dg-error marker.
-
-2011-05-26  Thomas Koenig  <tkoenig@gcc.gnu.org>
-
-	PR fortran/48955
-	* gfortran.dg/dependency_40.f90 : New test.
-
-2011-05-26  Tobias Burnus  <burnus@net-b.de>
-
-	PR fortran/18918
-	* gfortran.dg/coarray/registering_1.f90: New.
-
-2011-05-26  Jason Merrill  <jason@redhat.com>
-
-	* g++.dg/cpp0x/variadic111.C: New.
-	* g++.dg/cpp0x/variadic41.C: Adjust.
-
-2011-05-26  Richard Guenther  <rguenther@suse.de>
-
-	PR tree-optimization/48702
-	* gcc.dg/torture/pr48702.c: New testcase.
-
-2011-05-26  Rainer Orth  <ro@CeBiTec.Uni-Bielefeld.DE>
-
-	PR gcov-profile/48845
-	* g++.dg/tree-prof/tree-prof.exp: Check for -fprofile-generate
-	support.
-	* gcc.dg/matrix/matrix.exp: Likewise.
-	* gcc.dg/tree-prof/tree-prof.exp: Likewise.
-	* lib/target-supports-dg.exp (dg-require-profiling): Don't pass
-	line number to check_profiling_available.
-	* lib/target-supports.exp (check_profiling_available): Account for
-	this.
-	Require TLS runtime support with -fprofile-generate.
-	* lib/profopt.exp (profopt-execute): Add TLS options for
-	-fprofile-generate.
-	* gcc.dg/pr47793.c: Add dg-require-profiling "-fprofile-generate".
-
-2011-05-26  Jakub Jelinek  <jakub@redhat.com>
-
-	PR c++/49165
-	* g++.dg/eh/cond5.C: New test.
-
-	PR tree-optimization/49161
-	* gcc.c-torture/execute/pr49161.c: New test.
-
-2011-05-26  Ramana Radhakrishnan  <ramana.radhakrishnan@linaro.org>
-
-	* gcc.target/arm/neon-vorn-vbic.c: New test.
-
-2011-05-26  Ira Rosen  <ira.rosen@linaro.org>
-
-	PR tree-optimization/49038
-	* gcc.dg/vect/vect-strided-u8-i8-gap4-unknown.c: New test.
-	* gcc.dg/vect/pr49038.c: New test.
-
-2011-05-26  Fabien Chêne  <fabien@gcc.gnu.org>
-
-	* g++.dg/init/pr25811-3.C: New.
-	* g++.dg/init/pr25811-4.C: New.
-
-2011-05-25  Jason Merrill  <jason@redhat.com>
-
-	* g++.dg/cpp0x/enum17.C: New.
-	* g++.old-deja/g++.jason/rfg10.C: Adjust.
-
-	* g++.dg/cpp0x/auto24.C: New.
-
-	* g++.dg/cpp0x/error4.C: New.
-
-	* g++.dg/cpp0x/rv-restrict.C: New.
-
-	* g++.dg/cpp0x/enum15.C: New.
-	* g++.dg/cpp0x/constexpr-switch2.C: New.
-
-	* g++.dg/cpp0x/variadic110.C: New.
-
-	* g++.dg/cpp0x/auto9.C: Add typedef test.
-
-	* g++.dg/cpp0x/auto23.C: New.
-	* g++.dg/cpp0x/auto9.C: Adjust.
-
-	* g++.dg/cpp0x/defaulted29.C: New.
-
-	* g++.dg/cpp0x/initlist51.C: New.
-
-2011-05-25  Janis Johnson  <janisjo@codesourcery.com>
-
-	* gcc.target/arm/fp16-compile-none-1.c: Update expected error.
-	* g++.dg/abi/packed1.C: Suppress warning.
-	* g++.dg/warn/Wunused-parm-3.C: Likewise.
-	* g++.dg/template/stdarg1.C: Likewise.
-	* g++.dg/other/packed1.C: Remove arm from xfail list.
-
-2011-05-25  Jason Merrill  <jason@redhat.com>
-
-	* g++.dg/cpp0x/enum16.C: New.
-	* g++.dg/parse/error15.C: Adjust.
-
-	* g++.dg/cpp0x/initlist50.C: New.
-
-	* g++.dg/cpp0x/lambda/lambda-conv5.C: New.
-
-	* g++.dg/cpp0x/variadic109.C: New.
-
-2011-05-25  H.J. Lu  <hongjiu.lu@intel.com>
-
-	 * gcc.target/i386/pause-1.c: New.
-
-2011-05-25  Eric Botcazou  <ebotcazou@adacore.com>
-
-	* gcc.dg/stack-usage-1.c: Adjust comment.
-	* gcc.dg/stack-usage-2.c: New test.
-
-2011-05-25  Jakub Jelinek  <jakub@redhat.com>
-
-	PR c++/49136
-	* g++.dg/cpp0x/constexpr-bitfield2.C: New test.
-	* g++.dg/cpp0x/constexpr-bitfield3.C: New test.
-
-2011-05-24  Vladimir Makarov  <vmakarov@redhat.com>
-
-	PR rtl-optimization/48757
-	* gfortran.dg/pr48757.f:  New test case.
-
-2011-05-24  Jason Merrill  <jason@redhat.com>
-
-	* g++.dg/cpp0x/access01.C: New.
-
-2011-05-24  Nicola Pero  <nicola.pero@meta-innovation.com>
-
-	PR libobjc/48177
-	* objc.dg/pr48177.m: New testcase.
-
-2011-05-24  Nicola Pero  <nicola.pero@meta-innovation.com>
-
-	PR objc/48187
-	* objc.dg/pr48187.m: New testcase.
-	* obj-c++.dg/pr48187.mm: New testcase.
-	* objc.dg/ivar-extra-semicolon.m: New testcase.
-
-2011-05-24  Jason Merrill  <jason@redhat.com>
-
-	* g++.dg/template/access21.C: New.
-	* g++.dg/template/access22.C: New.
-
-2011-05-24  Michael Matz  <matz@gcc.gnu.org>
-
-	PR rtl-optimization/48633
-	* g++.dg/pr48633.C: New test.
-
-2011-05-24  Uros Bizjak  <ubizjak@gmail.com>
-
-	PR target/49133
-	* g++.dg/other/pr49133.C: New test.
-
-2011-05-24  Uros Bizjak <ubizjak@gmail.com>
-	    Rainer Orth  <ro@CeBiTec.Uni-Bielefeld.DE>
-
-	* gcc.dg/torture/tls/run-gd.c: New test.
-	* gcc.dg/torture/tls/run-ie.c: New test.
-	* gcc.dg/torture/tls/run-ld.c: New test.
-	* gcc.dg/torture/tls/run-le.c: New test.
-	* lib/target-supports.exp (check_effective_target_tls_runtime):
-	Build testcase with TLS options.
-
-2011-05-24  Rainer Orth  <ro@CeBiTec.Uni-Bielefeld.DE>
-
-	* gcc.dg/vect/pr48172.c: Remove dg-do run.
-
-2011-05-24  Tom de Vries  <tom@codesourcery.com>
-
-	PR tree-optimization/49121
-	* gcc.dg/tree-ssa/ivopt_infer_2.c: Adapt test.
-
-2011-05-23  Jason Merrill  <jason@redhat.com>
-
-	* g++.dg/cpp0x/defaulted28.C: New.
-
-	* g++.dg/cpp0x/sfinae25.C: New.
-
-	* g++.dg/cpp0x/rv-cast2.C: New.
-
-	* g++.dg/cpp0x/enum14.C: New.
-
-2011-05-23  Jakub Jelinek  <jakub@redhat.com>
-
-	PR lto/49123
-	* gcc.c-torture/execute/pr49123.c: New test.
-
-	PR debug/49032
-	* gcc.dg/debug/pr49032.c: New test.
-
-	PR c/49120
-	* gcc.dg/pr49120.c: New test.
-
-2011-05-23  H.J. Lu  <hongjiu.lu@intel.com>
-
-	PR target/47315
-	* gcc.target/i386/pr47315.c: New test.
-
-2011-05-23  Jason Merrill  <jason@redhat.com>
-
-	* g++.dg/cpp0x/lambda/lambda-eh2.C: New.
-
-	* g++.dg/cpp0x/sfinae24.C: New.
-
-	* g++.dg/cpp0x/error3.C: New.
-
-	* g++.dg/cpp0x/defaulted27.C: New.
-
-	* g++.dg/cpp0x/decltype27.C: New.
-
-2011-05-23  Richard Guenther  <rguenther@suse.de>
-
-	* gcc.dg/tree-ssa/forwprop-11.c: Adjust and un-XFAIL.
-
-2011-05-23  Richard Guenther  <rguenther@suse.de>
-
-	PR tree-optimization/40874
-	* g++.dg/tree-ssa/pr40874.C: New testcase.
-
-2011-05-23  Richard Guenther  <rguenther@suse.de>
-
-	PR tree-optimization/49115
-	* g++.dg/torture/pr49115.C: New testcase.
-
-2011-05-23  Richard Guenther  <rguenther@suse.de>
-
-	PR middle-end/15419
-	* gcc.dg/memcpy-3.c: New testcase.
-
-2011-05-23  Jakub Jelinek  <jakub@redhat.com>
-
-	PR middle-end/48973
-	* gcc.c-torture/execute/pr48973-1.c: New test.
-	* gcc.c-torture/execute/pr48973-2.c: New test.
-
-2011-05-23  Jonathan Wakely  <jwakely.gcc@gmail.com>
-
-	PR c++/18016
-	* g++.dg/warn/pr18016.C: New.
-
-2011-05-23  Tom de Vries  <tom@codesourcery.com>
-
-	PR target/45098
-	* gcc.target/arm/ivopts-6.c: New test.
-
-2011-05-22  Jakub Jelinek  <jakub@redhat.com>
-
-	PR middle-end/49029
-	* gcc.c-torture/compile/pr49029.c: New test.
-
-2011-05-22  Jason Merrill  <jason@redhat.com>
-
-	* g++.dg/cpp0x/sfinae23.C: New.
-	* g++.dg/cpp0x/sfinae8.C: Correct.
-
-2011-05-22  Thomas Koenig  <tkoenig@gcc.gnu.org>
-
-	* gfortran.dg/function_optimize_8.f90:  New test case.
-
-2011-05-22  Ira Rosen  <ira.rosen@linaro.org>
-
-	PR tree-optimization/49087
-	* gcc.dg/vect/O3-pr49087.c: New test.
-
-2011-05-21  Jason Merrill  <jason@redhat.com>
-
-	* g++.dg/debug/const5.C: New.
-
-2011-05-20  Jason Merrill  <jason@redhat.com>
-
-	* g++.dg/cpp0x/constexpr-static7.C: Extend.
-
-	* g++.dg/cpp0x/constexpr-static7.C: New.
-
-	* g++.dg/cpp0x/enum12.C: New.
-	* g++.dg/cpp0x/enum13.C: New.
-
-2011-05-21  Janus Weil  <janus@gcc.gnu.org>
-
-	PR fortran/48699
-	* gfortran.dg/select_type_23.f03: New.
-
-2011-05-20  Jason Merrill  <jason@redhat.com>
-
-	* g++.dg/cpp0x/defaulted26.C: New.
-
-	* g++.dg/cpp0x/noexcept02.C: Fix.
-	* g++.dg/cpp0x/noexcept03.C: Fix.
-	* g++.dg/cpp0x/noexcept08.C: Fix.
-	* g++.dg/cpp0x/noexcept10.C: New.
-
-2011-05-20  Janus Weil  <janus@gcc.gnu.org>
-
-	PR fortran/48706
-	* gfortran.dg/extends_12.f03: New.
-
-2011-05-20  Jason Merrill  <jason@redhat.com>
-
-	* g++.dg/template/koenig9.C: New.
-	* g++.dg/opt/pr47615.C: Fix.
-	* g++.dg/overload/defarg1.C: Fix.
-	* g++.dg/tc1/dr213.C: Remove xfail.
-	* g++.dg/torture/pr34850.C: Fix.
-	* g++.dg/torture/pr39362.C: Fix.
-	* g++.old-deja/g++.brendan/crash56.C: Fix.
-	* g++.old-deja/g++.pt/memtemp47.C: Fix.
-
-2011-05-20  Richard Guenther  <rguenther@suse.de>
-
-	PR tree-optimization/49079
-	* gcc.dg/torture/pr49079.c: New testcase.
-
-2011-05-20  Jakub Jelinek  <jakub@redhat.com>
-
-	PR tree-optimization/49073
-	* gcc.c-torture/execute/pr49073.c: New test.
-
-2011-06-19  Tobias Burnus  <burnus@net-b.de>
-
-	PR fortran/18918
-	* gfortran.dg/coarray_21.f90: New.
-
-2011-05-19  Joseph Myers  <joseph@codesourcery.com>
-
-	* lib/prune.exe (prune_gcc_output): Expect "error:" in collect2
-	output.
-
-2011-05-19  Richard Guenther  <rguenther@suse.de>
-
-	PR testsuite/49063
-	* gcc.dg/builtin-object-size-11.c: Use -std=gnu89.
-
-2011-05-19  Richard Guenther  <rguenther@suse.de>
-
-	PR middle-end/48985
-	* gcc.dg/builtin-object-size-11.c: New testcase.
-
-2011-05-19  Tom de Vries  <tom@codesourcery.com>
-
-	PR target/45098
-	* gcc.target/arm/ivopts.c: New test.
-	* gcc.target/arm/ivopts-2.c: New test.
-
-2011-05-19  Tom de Vries  <tom@codesourcery.com>
-
-	* lib/lib/scanasm.exp (object-size): Fix target selector handling.
-
-2011-05-19  Rainer Orth  <ro@CeBiTec.Uni-Bielefeld.DE>
-
-	* gcc.c-torture/execute/960321-1.x: Remove.
-
-2011-05-18  Janus Weil  <janus@gcc.gnu.org>
-
-	PR fortran/48700
-	* gfortran.dg/move_alloc_4.f90: New.
-
-2011-05-18  H.J. Lu  <hongjiu.lu@intel.com>
-
-	PR target/49002
-	* gcc.target/i386/pr49002-1.c: New test.
-	* gcc.target/i386/pr49002-2.c: Likewise.
-
-2011-05-18  Jakub Jelinek  <jakub@redhat.com>
-
-	PR tree-optimization/49039
-	* gcc.c-torture/execute/pr49039.c: New test.
-	* gcc.dg/tree-ssa/pr49039.c: New test.
-	* g++.dg/torture/pr49039.C: New test.
-
-2011-05-18  Jason Merrill  <jason@redhat.com>
-
-	* g++.dg/cpp0x/constexpr-incomplete3.C: New.
-	* g++.dg/cpp0x/constexpr-incomplete2.C: Adjust.
-	* g++.dg/cpp0x/constexpr-memfn1.C: Adjust.
-
-2011-05-18  Stuart Henderson  <shenders@gcc.gnu.org>
-
-	* gcc.target/bfin/mcpu-bf592.c: New test.
-
-2011-05-18  Ira Rosen  <ira.rosen@linaro.org>
-
-	PR tree-optimization/41881
-	* gcc.dg/vect/O3-pr41881.c: New test.
-	* gcc.dg/vect/O3-slp-reduc-10.c: New test.
-
-2011-05-18  Jakub Jelinek  <jakub@redhat.com>
-
-	PR tree-optimization/49000
-	* gcc.dg/pr49000.c: New test.
-
-2011-05-17  Eric Botcazou  <ebotcazou@adacore.com>
-
-	* gnat.dg/invalid1.adb: New test.
-
-2011-05-16  Uros Bizjak  <ubizjak@gmail.com>
-
-	* gcc.target/i386/avx-vzeroupper-16.c: Update scan-assembler-times
-	scan pattern.
-	* gcc.target/i386/avx-vzeroupper-17.c: Ditto.
-	* gcc.target/i386/avx-vzeroupper-18.c: Ditto.
-
-2011-05-15  Jonathan Wakely  <jwakely.gcc@gmail.com>
-
-	PR c++/48994
-	* g++.dg/cpp0x/range-for18.C: New.
-
-2011-05-15  Tobias Burnus  <burnus@net-b.de>
-
-	PR fortran/18918
-	* gfortran.dg/coarray/image_index_2.f90: New.
-
-2011-05-13  Ville Voutilainen  <ville.voutilainen@gmail.com>
-
-	* g++.dg/cpp0x/override1.C: Move from inherit/virtual9.C.
-	* g++.dg/cpp0x/override2.C: New.
-
-2011-05-14  Tobias Burnus  <burnus@net-b.de>
-
-	PR fortran/18918
-	* gfortran.de/coarray_20.f90: New.
-
-2011-05-14  Thomas Koenig  <tkoenig@gcc.gnu.org>
-
-	PR fortran/22572
-	* function_optimize_7.f90:  New test case.
-
-2011-05-13  Jason Merrill  <jason@redhat.com>
-
-	* g++.dg/cpp0x/decltype26.C: New.
-	* g++.dg/cpp0x/enum11.C: New.
-
-2011-05-13  Tobias Burnus  <burnus@net-b.de>
-
-	PR fortran/48972
-	PR fortran/48991
-	* gfortran.dg/assign_8.f90: Update dg-error.
-
-2011-05-13  Tobias Burnus  <burnus@net-b.de>
-
-	PR fortran/48972
-	* gfortran.dg/io_constraints_8.f90: New.
-	* gfortran.dg/io_constraints_9.f90: New.
-
-2011-05-13  Martin Thuresson  <martint@google.com>
-
-	PR gcov-profile/47793
-	* gcc.dg/pr47793.c: New.
-
-2011-05-12  Jakub Jelinek  <jakub@redhat.com>
-
-	PR tree-optimization/48975
-	* gcc.dg/pr48975.c: New test.
-
-2011-05-12  Tobias Burnus  <burnus@net-b.de>
-
-	PR fortran/48972
-	* gfortran.dg/iso_c_binding_compiler_3.f90: New.
-
-2011-05-12  Jason Merrill  <jason@redhat.com>
-
-	* g++.dg/cpp0x/constexpr-incomplete2.C: New.
-
-2011-05-12  Geert Bosch  <bosch@adacore.com>
-
-	* gnat.dg/view_conversion1.adb: New test.
-
-2011-05-12  Richard Guenther  <rguenther@suse.de>
-
-	PR tree-optimization/48172
-	* gcc.dg/vect/pr48172.c: New testcase.
-
-2011-05-12  Jakub Jelinek  <jakub@redhat.com>
-
-	PR debug/48967
-	* g++.dg/opt/pr48967.C: New test.
-
-2011-05-11  Jason Merrill  <jason@redhat.com>
-
-	* g++.dg/cpp0x/constexpr-friend.C: New.
-	* g++.dg/cpp0x/constexpr-incomplete1.C: New.
-
-	* g++.dg/cpp0x/sfinae22.C: New.
-
-2011-05-11  Tobias Burnus  <burnus@net-b.de>
-
-	PR fortran/48889
-	* gfortran.dg/generic_24.f90: New.
-
-2011-05-11  Richard Guenther  <rguenther@suse.de>
-
-	PR tree-optimization/15256
-	* gcc.dg/tree-ssa/forwprop-14.c: New testcase.
-
-2011-05-11  Jakub Jelinek  <jakub@redhat.com>
-
-	PR debug/48159
-	* gcc.dg/pr48159-1.c: New test.
-	* gcc.dg/pr48159-2.c: New test.
-
-2011-05-11  Richard Guenther  <rguenther@suse.de>
-
-	PR middle-end/48953
-	* gcc.dg/torture/pr48953.c: New testcase.
-
-2011-05-11  Richard Guenther  <rguenther@suse.de>
-
-	PR tree-optimization/18041
-	* gcc.dg/tree-ssa/forwprop-13.c: New testcase.
-
-2011-05-11  Alan Modra  <amodra@gmail.com>
-
-	PR target/47755
-	* gcc.target/powerpc/pr47755-2.c: Require vsx_hw.
-
-2011-05-10  Jason Merrill  <jason@redhat.com>
-
-	* g++.dg/cpp0x/defaulted25.C: New.
-	* g++.dg/template/crash7.C: Adjust.
-
-	* g++.dg/cpp0x/variadic108.C: New.
-
-2011-05-10  Ville Voutilainen  <ville.voutilainen@gmail.com>
-
-	* g++.dg/inherit/virtual9.C: Extend.
-
-2011-05-10  Michael Meissner  <meissner@linux.vnet.ibm.com>
-
-	PR target/48857
-	* gcc.target/powerpc/pr48857.c: New file, make sure V2DI arguments
-	are passed and returned in vector registers.
-
-2011-05-10  Richard Guenther  <rguenther@suse.de>
-
-	* gcc.dg/tree-ssa/ssa-fre-2.c: Disable forwprop.
-	* gcc.dg/tree-ssa/ssa-fre-3.c: Likewise.
-	* gcc.dg/tree-ssa/ssa-fre-4.c: Likewise.
-	* gcc.dg/tree-ssa/ssa-fre-5.c: Likewise.
-	* gcc.dg/tree-ssa/scev-cast.c: Adjust.  Note what transformation
-	applies.
-
-2011-05-10  Jakub Jelinek  <jakub@redhat.com>
-
-	PR tree-optimization/48611
-	PR tree-optimization/48794
-	* gfortran.dg/gomp/pr48611.f90: New test.
-	* gfortran.dg/gomp/pr48794.f90: New test.
-
-	PR debug/48928
-	* gcc.dg/dfp/pr48928.c: New test.
-
-2011-05-09  Paolo Carlini  <paolo.carlini@oracle.com>
-
-	PR c++/48522
-	* g++.dg/cpp0x/pr48522.C: New.
-
-2011-05-09  Paolo Carlini  <paolo.carlini@oracle.com>
-
-	PR c++/48735
-	* g++.dg/cpp0x/sfinae21.C: New.
-
-2011-05-09  Paolo Carlini  <paolo.carlini@oracle.com>
-
-	* g++.dg/template/sfinae28.C: Rename to...
-	* g++.dg/cpp0x/sfinae19.C: ... this.
-	* g++.dg/template/sfinae29.C: Rename to...
-	* g++.dg/cpp0x/sfinae20.C: ... this.
-
-2011-05-09  Jeff Law <law@redhat.com>
-
-	* lib/gcc-gdb-test.exp (gdb-test): Reorder matchers to give more
-	consistent results.
-
-2011-05-09  Fabien Chêne  <fabien@gcc.gnu.org>
-
-	PR c++/20039
-	* g++.dg/init/pr20039.C: New.
-
-2011-05-09  Paolo Carlini  <paolo.carlini@oracle.com>
-
-	PR c++/48737
-	PR c++/48744
-	* g++.dg/template/sfinae28.C: New.
-	* g++.dg/template/sfinae29.C: Likewise.
-
-2011-05-09  Jason Merrill  <jason@redhat.com>
-
-	* g++.dg/template/nontype23.C: New.
-
-2011-05-07  Fabien Chêne  <fabien@gcc.gnu.org>
-	PR c++/48859
-	* g++.dg/init/pr48859.C: New.
-
-2011-05-09  Jason Merrill  <jason@redhat.com>
-
-	* gcc.dg/gcc.dg/uninit-D.c: Move to c-c++-common.
-	* gcc.dg/gcc.dg/uninit-D-O0.c: Move to c-c++-common.
-	* gcc.dg/gcc.dg/uninit-E.c: Move to c-c++-common.
-	* gcc.dg/gcc.dg/uninit-E-O0.c: Move to c-c++-common.
-	* gcc.dg/gcc.dg/uninit-F.c: Move to c-c++-common.
-	* gcc.dg/gcc.dg/uninit-F-O0.c: Move to c-c++-common.
-	* gcc.dg/gcc.dg/uninit-G.c: Move to c-c++-common.
-	* gcc.dg/gcc.dg/uninit-G-O0.c: Move to c-c++-common.
-
-2011-05-08  Ville Voutilainen  <ville.voutilainen@gmail.com>
-
-	* g++.dg/inherit/virtual9.C: New.
-
-2011-05-09  Dodji Seketeli  <dodji@redhat.com>
-
-	PR c++/48574
-	* g++.dg/template/dependent-expr8.C: New test case.
-
-2011-05-07  Zdenek Dvorak  <ook@ucw.cz>
-
-	PR tree-optimization/48837
-	* gcc.dg/pr48837.c: New testcase.
-
-2011-05-06  Jason Merrill  <jason@redhat.com>
-
-	* g++.dg/cpp0x/constexpr-condition2.C: New.
-
-	* g++.dg/cpp0x/constexpr-missing.C: New.
-
-2011-05-06  Tobias Burnus  <burnus@net-b.de>
-
-	PR fortran/18918
-	* gfortran.dg/coarray/this_image_2.f90: New.
-
-2011-05-06  Tobias Burnus  <burnus@net-b.de>
-
-	PR fortran/48858
-	PR fortran/48820
-	* gfortran.dg/bind_c_usage_22.f90: New.
-	* gfortran.dg/bind_c_usage_23.f90: New.
-	* gfortran.dg/bind_c_usage_24.f90: New.
-	* gfortran.dg/bind_c_usage_24_c.c: New.
-
-2011-05-06  Dodji Seketeli  <dodji@redhat.com>
-
-	PR c++/48838
-	* g++.dg/template/member9.C: New test case.
-
-2011-05-05  Eric Botcazou  <ebotcazou@adacore.com>
-
-	* gnat.dg/discr29.ad[sb]: New test.
-	* gnat.dg/discr30.adb: Likewise.
-
-2011-05-05  Julian Brown  <julian@codesourcery.com>
-
-	* gcc.target/arm/neon-vset_lanes8.c: New test.
-
-2011-05-05  Jason Merrill  <jason@redhat.com>
-
-	* g++.dg/init/new32.C: New.
-
-2011-05-05  Rainer Orth  <ro@CeBiTec.Uni-Bielefeld.DE>
-
-	* gfortran.dg/fmt_g0_6.f08: Use dg-options "-ffloat-store".
-	Fix typo.
-
-2011-05-05  Jakub Jelinek  <jakub@redhat.com>
-
-	PR rtl-optimization/48381
-	* gcc.c-torture/compile/pr48381.c: New test.
-
-2011-05-05  Uros Bizjak  <ubizjak@gmail.com>
-
-	* gcc.target/i386/opt-1.c: Add --param min-insn-to-prefetch -ratio=0
-	to dg-options.
-	* gcc.target/i386/opt-1.c: Ditto.
-
-2011-05-04  Jason Merrill  <jason@redhat.com>
-
-	* g++.dg/conversion/base1.C: New.
-
-2011-05-04  Jerry DeLisle  <jvdelisle@gcc.gnu.org>
-
-	PR libgfortran/48787
-	* gfortran.dg/round_3.f08: Add more checks to test case.
-
-2011-05-04  Hans-Peter Nilsson  <hp@axis.com>
-
-	* gfortran.dg/pr47878.f90, gfortran.dg/endfile_3.f90,
-	gfortran.dg/endfile_4.f90, gfortran.dg/ftell_3.f90,
-	gfortran.dg/fmt_cache_1.f, gfortran.dg/namelist_66.f90:
-	Gate test on effective_target fd_truncate.
-
-2011-05-04  Uros Bizjak  <ubizjak@gmail.com>
-
-	* gcc.target/i386/recip-vec-divf.c: Decrease array sizes.
-	* gcc.target/i386/recip-vec-sqrtf.c: Ditto.
-	* gcc.target/i386/recip-vec-divf-avx.c: Increase array sizes.
-	* gcc.target/i386/recip-vec-sqrtf-avx.c: Ditto.  Update scan times.
-	* gcc.target/i386/ssefn-1.c: Add -mno-sse2 to dg-options.
-	* gcc.target/i386/pr38824.c: Ditto.
-	* gcc.target/i386/vecinit-1.c: Add -mno-sse4 to dg-options.
-	* gcc.target/i386/vecinit-2.c: Ditto.
-	* gcc.target/i386/sse-19.c: Add -mno-ssse3 to dg-options.
-	* gcc.target/i386/parity-1.c: Add -mno-popcnt to dg-options.
-	* gcc.target/i386/parity-2.c: Ditto.
-	* gcc.target/i386/incoming-8.c: Add -mno-avx to dg-options.
-
-2011-05-04  Stuart Henderson  <shenders@gcc.gnu.org>
-
-	* gcc.target/bfin/mcpu-bf512.c: Update to latest silicon revision and
-	remove duplication.
-	* gcc.target/bfin/mcpu-bf514.c: Likewise.
-	* gcc.target/bfin/mcpu-bf516.c: Likewise.
-	* gcc.target/bfin/mcpu-bf518.c: Likewise.
-
-2011-05-03  Tobias Burnus  <burnus@net-b.de>
-
-	PR fortran/18918
-	* gfortran.dg/coarray/this_image_1.f90: Remove dg-options.
-
-2011-05-03  Tobias Burnus  <burnus@net-b.de>
-
-	PR fortran/18918
-	* gfortran.dg/coarray/this_image_1.f90: New.
-
-2011-05-03  Tobias Burnus  <burnus@net-b.de>
-
-	PR fortran/18918
-	* gfortran.dg/coarray/caf.dg: New.
-	* gfortran.dg/coarray/image_index_1.f90: New, copied
-	from ../coarray_16.f90.
-
-2011-05-03  Paolo Carlini  <paolo.carlini@oracle.com>
-
-	PR c++/28501
-	* g++.dg/ext/complex9.C: New.
-
-2011-05-03  Stuart Henderson  <shenders@gcc.gnu.org>
-
-	From Mike Frysinger
-	* gcc.target/bfin/mcpu-bf542.c: Check SILICON_REVISION is 0x0004.
-	* gcc.target/bfin/mcpu-bf544.c, gcc.target/bfin/mcpu-bf547.c,
-	gcc.target/bfin/mcpu-bf548.c, gcc.target/bfin/mcpu-bf549.c: Likewise.
-
-2011-05-03  Stuart Henderson  <shenders@gcc.gnu.org>
-
-	* gcc.target/bfin/builtins: Created.
-	* gcc.target/bfin/hisilh-O0.c: Deleted.
-	* gcc.target/bfin/hisilh.c: Moved to...
-	* gcc.target/bfin/builtins/hisilh.c: ...here.
-	* gcc.target/bfin/builtins/shl_fr1x16-6.c: New test.
-	* gcc.target/bfin/builtins/shr_fr1x16-1.c: Ditto.
-	* gcc.target/bfin/builtins/shl_fr1x32-9.c: Ditto.
-	* gcc.target/bfin/builtins/shr_fr1x32-4.c: Ditto.
-	* gcc.target/bfin/builtins/shr_fr1x32-8.c: Ditto.
-	* gcc.target/bfin/builtins/lshl_fr2x16-1.c: Ditto.
-	* gcc.target/bfin/builtins/abs_fr1x16-1.c: Ditto.
-	* gcc.target/bfin/builtins/norm32-1.c: Ditto.
-	* gcc.target/bfin/builtins/shrl_fr1x16-3.c: Ditto.
-	* gcc.target/bfin/builtins/norm_fr1x32-2.c: Ditto.
-	* gcc.target/bfin/builtins/bfin-builtins.exp: Ditto.
-	* gcc.target/bfin/builtins/norm16-2.c: Ditto.
-	* gcc.target/bfin/builtins/norm32-5.c: Ditto.
-	* gcc.target/bfin/builtins/norm_fr1x16-3.c: Ditto.
-	* gcc.target/bfin/builtins/mult_fr1x32x32-2.c: Ditto.
-	* gcc.target/bfin/builtins/norm16-6.c: Ditto.
-	* gcc.target/bfin/builtins/norm32-9.c: Ditto.
-	* gcc.target/bfin/builtins/mult_fr2x16-1.c: Ditto.
-	* gcc.target/bfin/builtins/dspsubaddsat_fr2x16-2.c: Ditto.
-	* gcc.target/bfin/builtins/min_fr2x16-1.c: Ditto.
-	* gcc.target/bfin/builtins/max_fr2x16-2.c: Ditto.
-	* gcc.target/bfin/builtins/norm32-10.c: Ditto.
-	* gcc.target/bfin/builtins/shl_fr2x16-3.c: Ditto.
-	* gcc.target/bfin/builtins/mulhisihh_fr2x16-1.c: Ditto.
-	* gcc.target/bfin/builtins/diff_hl_fr2x16-2.c: Ditto.
-	* gcc.target/bfin/builtins/shl_fr2x16-7.c: Ditto.
-	* gcc.target/bfin/builtins/shr_fr2x16-2.c: Ditto.
-	* gcc.target/bfin/builtins/mulhisilh_fr2x16-1.c: Ditto.
-	* gcc.target/bfin/builtins/lshl_fr1x16-1.c: Ditto.
-	* gcc.target/bfin/builtins/cpmlx_mul_fr2x16-2.c: Ditto.
-	* gcc.target/bfin/builtins/negate_fr1x32-2.c: Ditto.
-	* gcc.target/bfin/builtins/negate_fr1x16-3.c: Ditto.
-	* gcc.target/bfin/builtins/abs_fr2x16-2.c: Ditto.
-	* gcc.target/bfin/builtins/shrl_fr2x16-4.c: Ditto.
-	* gcc.target/bfin/builtins/mult_fr1x16-1.c: Ditto.
-	* gcc.target/bfin/builtins/max_fr1x32-1.c: Ditto.
-	* gcc.target/bfin/builtins/min_fr1x16-1.c: Ditto.
-	* gcc.target/bfin/builtins/shl_fr1x32-2.c: Ditto.
-	* gcc.target/bfin/builtins/max_fr1x16-2.c: Ditto.
-	* gcc.target/bfin/builtins/shl_fr1x16-3.c: Ditto.
-	* gcc.target/bfin/builtins/add_fr2x16-1.c: Ditto.
-	* gcc.target/bfin/builtins/shl_fr1x32-6.c: Ditto.
-	* gcc.target/bfin/builtins/shr_fr1x32-1.c: Ditto.
-	* gcc.target/bfin/builtins/shr_fr1x32.c: Ditto.
-	* gcc.target/bfin/builtins/shl_fr1x16-7.c: Ditto.
-	* gcc.target/bfin/builtins/shr_fr1x16-2.c: Ditto.
-	* gcc.target/bfin/builtins/shr_fr1x32-5.c: Ditto.
-	* gcc.target/bfin/builtins/shr_fr1x32-9.c: Ditto.
-	* gcc.target/bfin/builtins/abs_fr1x32-1.c: Ditto.
-	* gcc.target/bfin/builtins/lshl_fr2x16-2.c: Ditto.
-	* gcc.target/bfin/builtins/abs_fr1x16-2.c: Ditto.
-	* gcc.target/bfin/builtins/cpmlx_msu_fr2x16-1.c: Ditto.
-	* gcc.target/bfin/builtins/norm32-2.c: Ditto.
-	* gcc.target/bfin/builtins/shrl_fr1x16-4.c: Ditto.
-	* gcc.target/bfin/builtins/norm16-3.c: Ditto.
-	* gcc.target/bfin/builtins/norm32-6.c: Ditto.
-	* gcc.target/bfin/builtins/norm16-7.c: Ditto.
-	* gcc.target/bfin/builtins/mult_fr2x16-2.c: Ditto.
-	* gcc.target/bfin/builtins/min_fr2x16-2.c: Ditto.
-	* gcc.target/bfin/builtins/add_fr1x16-1.c: Ditto.
-	* gcc.target/bfin/builtins/norm32-11.c: Ditto.
-	* gcc.target/bfin/builtins/sub_fr2x16-1.c: Ditto.
-	* gcc.target/bfin/builtins/shl_fr2x16-4.c: Ditto.
-	* gcc.target/bfin/builtins/mulhisihh_fr2x16-2.c: Ditto.
-	* gcc.target/bfin/builtins/diff_lh_fr2x16-1.c: Ditto.
-	* gcc.target/bfin/builtins/shl_fr2x16-8.c: Ditto.
-	* gcc.target/bfin/builtins/shr_fr2x16-3.c: Ditto.
-	* gcc.target/bfin/builtins/mulhisilh_fr2x16-2.c: Ditto.
-	* gcc.target/bfin/builtins/lshl_fr1x16-2.c: Ditto.
-	* gcc.target/bfin/builtins/cpmlx_mac_fr2x16-1.c: Ditto.
-	* gcc.target/bfin/builtins/shrl_fr2x16-1.c: Ditto.
-	* gcc.target/bfin/builtins/mult_fr1x32-1.c: Ditto.
-	* gcc.target/bfin/builtins/min_fr1x32-1.c: Ditto.
-	* gcc.target/bfin/builtins/dspaddsubsat_fr2x16-1.c: Ditto.
-	* gcc.target/bfin/builtins/mult_fr1x16-2.c: Ditto.
-	* gcc.target/bfin/builtins/max_fr1x32-2.c: Ditto.
-	* gcc.target/bfin/builtins/min_fr1x16-2.c: Ditto.
-	* gcc.target/bfin/builtins/shl_fr1x32.c: Ditto.
-	* gcc.target/bfin/builtins/shl_fr1x32-3.c: Ditto.
-	* gcc.target/bfin/builtins/shl_fr1x16-4.c: Ditto.
-	* gcc.target/bfin/builtins/sub_fr1x16-1.c: Ditto.
-	* gcc.target/bfin/builtins/add_fr2x16-2.c: Ditto.
-	* gcc.target/bfin/builtins/shl_fr1x32-7.c: Ditto.
-	* gcc.target/bfin/builtins/shr_fr1x32-2.c: Ditto.
-	* gcc.target/bfin/builtins/shl_fr1x16-8.c: Ditto.
-	* gcc.target/bfin/builtins/shr_fr1x16-3.c: Ditto.
-	* gcc.target/bfin/builtins/shr_fr1x32-6.c: Ditto.
-	* gcc.target/bfin/builtins/circptr.c: Ditto.
-	* gcc.target/bfin/builtins/negate_fr2x16-1.c: Ditto.
-	* gcc.target/bfin/builtins/abs_fr1x32-2.c: Ditto.
-	* gcc.target/bfin/builtins/multr_fr2x16-1.c: Ditto.
-	* gcc.target/bfin/builtins/sum_fr2x16-1.c: Ditto.
-	* gcc.target/bfin/builtins/shrl_fr1x16-1.c: Ditto.
-	* gcc.target/bfin/builtins/cpmlx_msu_fr2x16-2.c: Ditto.
-	* gcc.target/bfin/builtins/norm32-3.c: Ditto.
-	* gcc.target/bfin/builtins/norm_fr1x16-1.c: Ditto.
-	* gcc.target/bfin/builtins/norm16-4.c: Ditto.
-	* gcc.target/bfin/builtins/norm32-7.c: Ditto.
-	* gcc.target/bfin/builtins/norm16-8.c: Ditto.
-	* gcc.target/bfin/builtins/add_fr1x32-1.c: Ditto.
-	* gcc.target/bfin/builtins/shl_fr2x16-1.c: Ditto.
-	* gcc.target/bfin/builtins/add_fr1x16-2.c: Ditto.
-	* gcc.target/bfin/builtins/shl_fr2x16-5.c: Ditto.
-	* gcc.target/bfin/builtins/norm32-12.c: Ditto.
-	* gcc.target/bfin/builtins/sub_fr2x16-2.c: Ditto.
-	* gcc.target/bfin/builtins/diff_lh_fr2x16-2.c: Ditto.
-	* gcc.target/bfin/builtins/mulhisihl_fr2x16-1.c: Ditto.
-	* gcc.target/bfin/builtins/shr_fr2x16-4.c: Ditto.
-	* gcc.target/bfin/builtins/mulhisill_fr2x16-1.c: Ditto.
-	* gcc.target/bfin/builtins/negate_fr1x16-1.c: Ditto.
-	* gcc.target/bfin/builtins/multr_fr1x16-1.c: Ditto.
-	* gcc.target/bfin/builtins/cpmlx_mac_fr2x16-2.c: Ditto.
-	* gcc.target/bfin/builtins/shrl_fr2x16-2.c: Ditto.
-	* gcc.target/bfin/builtins/mult_fr1x32x32NS-1.c: Ditto.
-	* gcc.target/bfin/builtins/mult_fr1x32-2.c: Ditto.
-	* gcc.target/bfin/builtins/min_fr1x32-2.c: Ditto.
-	* gcc.target/bfin/builtins/dspaddsubsat_fr2x16-2.c: Ditto.
-	* gcc.target/bfin/builtins/shl_fr1x16-1.c: Ditto.
-	* gcc.target/bfin/builtins/sub_fr1x32-1.c: Ditto.
-	* gcc.target/bfin/builtins/shl_fr1x32-4.c: Ditto.
-	* gcc.target/bfin/builtins/sub_fr1x16-2.c: Ditto.
-	* gcc.target/bfin/builtins/shl_fr1x16-5.c: Ditto.
-	* gcc.target/bfin/builtins/shl_fr1x32-8.c: Ditto.
-	* gcc.target/bfin/builtins/shr_fr1x32-3.c: Ditto.
-	* gcc.target/bfin/builtins/shr_fr1x16-4.c: Ditto.
-	* gcc.target/bfin/builtins/shr_fr1x32-7.c: Ditto.
-	* gcc.target/bfin/builtins/negate_fr2x16-2.c: Ditto.
-	* gcc.target/bfin/builtins/multr_fr2x16-2.c: Ditto.
-	* gcc.target/bfin/builtins/sum_fr2x16-2.c: Ditto.
-	* gcc.target/bfin/builtins/shrl_fr1x16-2.c: Ditto.
-	* gcc.target/bfin/builtins/norm_fr1x32-1.c: Ditto.
-	* gcc.target/bfin/builtins/norm16-1.c: Ditto.
-	* gcc.target/bfin/builtins/norm_fr1x16-2.c: Ditto.
-	* gcc.target/bfin/builtins/mult_fr1x32x32-1.c: Ditto.
-	* gcc.target/bfin/builtins/norm32-4.c: Ditto.
-	* gcc.target/bfin/builtins/norm16-5.c: Ditto.
-	* gcc.target/bfin/builtins/norm32-8.c: Ditto.
-	* gcc.target/bfin/builtins/dspsubaddsat_fr2x16-1.c: Ditto.
-	* gcc.target/bfin/builtins/max_fr2x16-1.c: Ditto.
-	* gcc.target/bfin/builtins/add_fr1x32-2.c: Ditto.
-	* gcc.target/bfin/builtins/shl_fr2x16-2.c: Ditto.
-	* gcc.target/bfin/builtins/shl_fr2x16-6.c: Ditto.
-	* gcc.target/bfin/builtins/diff_hl_fr2x16-1.c: Ditto.
-	* gcc.target/bfin/builtins/shr_fr2x16-1.c: Ditto.
-	* gcc.target/bfin/builtins/mulhisihl_fr2x16-2.c: Ditto.
-	* gcc.target/bfin/builtins/negate_fr1x32-1.c: Ditto.
-	* gcc.target/bfin/builtins/cpmlx_mul_fr2x16-1.c: Ditto.
-	* gcc.target/bfin/builtins/multr_fr1x16-2.c: Ditto.
-	* gcc.target/bfin/builtins/mulhisill_fr2x16-2.c: Ditto.
-	* gcc.target/bfin/builtins/negate_fr1x16-2.c: Ditto.
-	* gcc.target/bfin/builtins/abs_fr2x16-1.c: Ditto.
-	* gcc.target/bfin/builtins/shrl_fr2x16-3.c: Ditto.
-	* gcc.target/bfin/builtins/mult_fr1x32x32NS-2.c: Ditto.
-	* gcc.target/bfin/builtins/shl_fr1x32-1.c: Ditto.
-	* gcc.target/bfin/builtins/max_fr1x16-1.c: Ditto.
-	* gcc.target/bfin/builtins/shl_fr1x16-2.c: Ditto.
-	* gcc.target/bfin/builtins/sub_fr1x32-2.c: Ditto.
-	* gcc.target/bfin/builtins/shl_fr1x32-5.c: Ditto.
-
-2011-05-03  Bernd Schmidt  <bernds@codesourcery.com>
-
-	* gcc.target/arm/cold-lc.c: New test.
-
-2011-05-03  Jakub Jelinek  <jakub@redhat.com>
-
-	PR target/48774
-	* gcc.dg/pr48774.c: New test.
-
-2011-05-03  Richard Guenther  <rguenther@suse.de>
-
-	* gcc.dg/large-size-array-5.c: New testcase.
-
-2011-05-03  Richard Sandiford  <richard.sandiford@linaro.org>
-
-	* gcc.dg/vect/vect-strided-u16-i3.c: New test.
-
-2011-05-03  Richard Sandiford  <richard.sandiford@linaro.org>
-
-	* lib/target-supports.exp (check_effective_target_vect_strided):
-	Replace with...
-	(check_effective_target_vect_strided2)
-	(check_effective_target_vect_strided3)
-	(check_effective_target_vect_strided4)
-	(check_effective_target_vect_strided8): ...these new functions.
-
-	* gcc.dg/vect/O3-pr39675-2.c: Update accordingly.
-	* gcc.dg/vect/costmodel/ppc/costmodel-slp-12.c: Likewise.
-	* gcc.dg/vect/fast-math-slp-27.c: Likewise.
-	* gcc.dg/vect/if-cvt-stores-vect-ifcvt-18.c: Likewise.
-	* gcc.dg/vect/pr37539.c: Likewise.
-	* gcc.dg/vect/slp-11a.c: Likewise.
-	* gcc.dg/vect/slp-11b.c: Likewise.
-	* gcc.dg/vect/slp-11c.c: Likewise.
-	* gcc.dg/vect/slp-12a.c: Likewise.
-	* gcc.dg/vect/slp-12b.c: Likewise.
-	* gcc.dg/vect/slp-18.c: Likewise.
-	* gcc.dg/vect/slp-19a.c: Likewise.
-	* gcc.dg/vect/slp-19b.c: Likewise.
-	* gcc.dg/vect/slp-21.c: Likewise.
-	* gcc.dg/vect/slp-23.c: Likewise.
-	* gcc.dg/vect/vect-cselim-1.c: Likewise.
-
-	* gcc.dg/vect/fast-math-vect-complex-3.c: Use vect_stridedN
-	instead of vect_interleave && vect_extract_even_odd.
-	* gcc.dg/vect/no-scevccp-outer-10a.c: Likewise.
-	* gcc.dg/vect/no-scevccp-outer-10b.c: Likewise.
-	* gcc.dg/vect/no-scevccp-outer-20.c: Likewise.
-	* gcc.dg/vect/vect-1.c: Likewise.
-	* gcc.dg/vect/vect-10.c: Likewise.
-	* gcc.dg/vect/vect-98.c: Likewise.
-	* gcc.dg/vect/vect-107.c: Likewise.
-	* gcc.dg/vect/vect-strided-a-mult.c: Likewise.
-	* gcc.dg/vect/vect-strided-a-u16-i2.c: Likewise.
-	* gcc.dg/vect/vect-strided-a-u16-i4.c: Likewise.
-	* gcc.dg/vect/vect-strided-a-u16-mult.c: Likewise.
-	* gcc.dg/vect/vect-strided-a-u32-mult.c: Likewise.
-	* gcc.dg/vect/vect-strided-a-u8-i2-gap.c: Likewise.
-	* gcc.dg/vect/vect-strided-a-u8-i8-gap2.c: Likewise.
-	* gcc.dg/vect/vect-strided-a-u8-i8-gap7.c: Likewise.
-	* gcc.dg/vect/vect-strided-float.c: Likewise.
-	* gcc.dg/vect/vect-strided-mult-char-ls.c: Likewise.
-	* gcc.dg/vect/vect-strided-mult.c: Likewise.
-	* gcc.dg/vect/vect-strided-same-dr.c: Likewise.
-	* gcc.dg/vect/vect-strided-u16-i2.c: Likewise.
-	* gcc.dg/vect/vect-strided-u16-i4.c: Likewise.
-	* gcc.dg/vect/vect-strided-u32-i4.c: Likewise.
-	* gcc.dg/vect/vect-strided-u32-i8.c: Likewise.
-	* gcc.dg/vect/vect-strided-u32-mult.c: Likewise.
-	* gcc.dg/vect/vect-strided-u8-i2-gap.c: Likewise.
-	* gcc.dg/vect/vect-strided-u8-i2.c: Likewise.
-	* gcc.dg/vect/vect-strided-u8-i8-gap2.c: Likewise.
-	* gcc.dg/vect/vect-strided-u8-i8-gap4.c: Likewise.
-	* gcc.dg/vect/vect-strided-u8-i8-gap7.c: Likewise.
-	* gcc.dg/vect/vect-strided-u8-i8.c: Likewise.
-	* gcc.dg/vect/vect-vfa-03.c: Likewise.
-
-	* gcc.dg/vect/no-scevccp-outer-18.c: Add vect_stridedN to the
-	target condition.
-	* gcc.dg/vect/pr30843.c: Likewise.
-	* gcc.dg/vect/pr33866.c: Likewise.
-	* gcc.dg/vect/slp-reduc-6.c: Likewise.
-	* gcc.dg/vect/vect-strided-store-a-u8-i2.c: Likewise.
-	* gcc.dg/vect/vect-strided-store-u16-i4.c: Likewise.
-	* gcc.dg/vect/vect-strided-store-u32-i2.c: Likewise.
-
-2011-05-03  Richard Sandiford  <richard.sandiford@linaro.org>
-
-	* gcc.dg/vect/slp-11.c: Split into...
-	* gcc.dg/vect/slp-11a.c, gcc.dg/vect/slp-11b.c,
-	gcc.dg/vect/slp-11c.c: ...these tests.
-	* gcc.dg/vect/slp-12a.c: Split 4-stride loop into...
-	* gcc.dg/vect/slp-12c.c: ...this new test.
-	* gcc.dg/vect/slp-19.c: Split into...
-	* gcc.dg/vect/slp-19a.c, gcc.dg/vect/slp-19b.c,
-	gcc.dg/vect/slp-19c.c: ...these new tests.
-
-2011-05-03  Richard Sandiford  <richard.sandiford@linaro.org>
-
-	* lib/target-supports.exp
-	(check_effective_target_vect_extract_even_odd_wide): Delete.
-	(check_effective_target_vect_strided_wide): Likewise.
-	* gcc.dg/vect/O3-pr39675-2.c: Use the non-wide versions instead.
-	* gcc.dg/vect/fast-math-pr35982.c: Likewise.
-	* gcc.dg/vect/fast-math-vect-complex-3.c: Likewise.
-	* gcc.dg/vect/pr37539.c: Likewise.
-	* gcc.dg/vect/slp-11.c: Likewise.
-	* gcc.dg/vect/slp-12a.c: Likewise.
-	* gcc.dg/vect/slp-12b.c: Likewise.
-	* gcc.dg/vect/slp-19.c: Likewise.
-	* gcc.dg/vect/slp-23.c: Likewise.
-	* gcc.dg/vect/vect-1.c: Likewise.
-	* gcc.dg/vect/vect-98.c: Likewise.
-	* gcc.dg/vect/vect-107.c: Likewise.
-	* gcc.dg/vect/vect-strided-float.c: Likewise.
-
-2011-05-02  Jason Merrill  <jason@redhat.com>
-
-	* g++.dg/init/new31.C: New.
-
-2011-05-02  Simon Martin  <simartin@users.sourceforge.net>
-
-	PR c/35445
-	* gcc.dg/pr35445.c: New test.
-
-2011-05-02  Jason Merrill  <jason@redhat.com>
-
-	* c-c++-common/vla-1.c: New.
-
-2011-05-02  Richard Guenther  <rguenther@suse.de>
-
-	PR tree-optimization/48822
-	* gcc.dg/torture/pr48822.c: New testcase.
-
-2011-05-02  Paolo Carlini  <paolo.carlini@oracle.com>
-
-	PR c++/47969
-	* g++.dg/cpp0x/constexpr-47969.C: New.
-
-2011-05-02  Ira Rosen  <ira.rosen@linaro.org>
-
-	PR testsuite/48498
-	* gcc.dg/vect/slp-3.c: Increase loop bound.  Don't expect to fail
-	on vect_no_align targets.
-	* gcc.dg/vect/no-vfa-pr29145.c: Don't expect to fail on
-	vect_no_align targets.
-
-2011-05-01  Xinliang David Li  <davidxl@google.com>
-
-	* gcc.dg/tree-ssa/integer-addr.c: New test.
-	* gcc.dg/tree-ssa/alias_bug.c: New test.
-
-2011-05-01  Jerry DeLisle  <jvdelisle@gcc.gnu.org>
-
-	PR libgfortran/48787
-	* gfortran.dg/round_3.f08: Add more checks.
-
-2011-04-30  Tobias Burnus  <burnus@net-b.de>
-
-	PR fortran/48821
-	* gfortran.dg/import9.f90: New, proper test.
-	* gfortran.dg/interface_37.f90: Remove bogus
-	test (bogus copy of interface_36.f90).
-
-2011-04-30  Tobias Burnus  <burnus@net-b.de>
-
-	PR fortran/48821
-	* gfortran.dg/interface_37.f90: New.
-
-2011-04-30  Paul Thomas  <pault@gcc.gnu.org>
-
-	PR fortran/48746
-	* gfortran.dg/realloc_on_assign_7.f03: Test bounds.
-
-2011-04-30  Jakub Jelinek  <jakub@redhat.com>
-
-	PR tree-optimization/48809
-	* gcc.c-torture/execute/pr48809.c: New test.
-
-2011-04-29  Jeff Law <law@redhat.com>
-
-	* gcc.dg/tree-ssa/ssa-dom-thread-4.c: New test.
-
-2011-04-29  Paolo Carlini  <paolo.carlini@oracle.com>
-
-	PR c++/48606
-	* g++.dg/init/ctor10.C: New.
-
-2011-04-29  Le-Chun Wu  <lcwu@google.com>
-
-	* g++.dg/warn/Wconversion-null-2.C: Do not expect a NULL
-	  warning in implicitly instantiated templates.
-
-2011-04-29  Le-Chun Wu  <lcwu@google.com>
-
-	* g++.dg/warn/Wnull-conversion-1.C: New.
-	* g++.dg/warn/Wnull-conversion-2.C: New.
-
-2011-04-29  Diego Novillo  <dnovillo@google.com>
-
-	* g++.old-deja/g++.other/null3.C: Expect warning about
-	converting boolean to a pointer.
-
-2011-04-29  Paul Thomas  <pault@gcc.gnu.org>
-
-	PR fortran/48462
-	* gfortran.dg/realloc_on_assign_7.f03: Modify to test for lhs
-	being a target.
-
-	PR fortran/48746
-	* gfortran.dg/realloc_on_assign_7.f03: Add subroutine pr48746.
-
-2011-04-29  Tobias Burnus  <burnus@net-b.de>
-
-	PR fortran/48810
-	* gfortran.dg/typebound_proc_22.f90: New.
-
-	PR fortran/48800
-	* gfortran.dg/interface_36.f90: New.
-
-2011-04-29  Jerry DeLisle  <jvdelisle@gcc.gnu.org>
-
-	PR libgfortran/48488
-	PR libgfortran/48602
-	PR libgfortran/48615
-	PR libgfortran/48684
-	PR libgfortran/48787
-	* gfortran.dg/fmt_g.f: Adjust test.
-	* gfortran.dg/fmt_g0_1.f08: Adjust test.
-	* gfortran.dg/round_3.f08: New test.
-	* gfortran.dg/namelist_print_1.f: Adjust test.
-	* gfortran.dg/char4_iunit_1.f03: Adjust test.
-	* gfortran.dg/f2003_io_5.f03: Adjust test.
-	* gfortran.dg/coarray_15.f90: Adjust test.
-	* gfortran.dg/namelist_65.f90: Adjust test.
-	* gfortran.dg/fmt_cache_1.f: Adjust test.
-	* gfortran.dg/char4_iunit_2.f03: Adjust test.
-	* gfortran.dg/real_const_3.f90: Adjust test.
-
-2011-04-29  Jan Hubicka  <jh@suse.cz>
-
-	* gcc.dg/tree-ssa/inline-10.c: New testcase.
-	* gcc.dg/tree-ssa/inline-9.c: Disable partial inlining.
-
-2011-04-28  Xinliang David Li  <davidxl@google.com>
-
-	* gcc.dg/tree-prof/prof-robust-1.c: New test.
-	* g++.dg/prof-robust-1.C: New test.
-
-2011-04-28  Ira Rosen  <ira.rosen@linaro.org>
-
-	PR tree-optimization/48765
-	* gcc.dg/vect/pr48765.c: New.
-
-2011-04-28  Rainer Orth  <ro@CeBiTec.Uni-Bielefeld.DE>
-
-	PR tree-optimization/48775
-	* gcc.dg/pr48616.c: Also add -fno-common on alpha*-dec-osf*.
-
-2011-04-28  Paolo Carlini  <paolo.carlini@oracle.com>
-
-	PR c++/48798
-	* g++.dg/inherit/pr48798.C: New.
-	* g++.old-deja/g++.other/base1.C: Adjust.
-
-2011-04-28  Dodji Seketeli  <dodji@redhat.com>
-
-	PR c++/48656
-	* g++.dg/template/inherit7.C: New test case.
-
-2011-04-28  Richard Guenther  <rguenther@suse.de>
-
-	PR tree-optimization/40052
-	PR tree-optimization/15347
-	* gcc.dg/tree-ssa/vrp57.c: New testcase.
-	* gcc.dg/pr15347.c: Likewise.
-
-2011-04-28  Paolo Carlini  <paolo.carlini@oracle.com>
-
-	PR c++/48530
-	* g++.dg/cpp0x/sfinae18.C: New.
-
-2011-04-28  Paolo Carlini  <paolo.carlini@oracle.com>
-
-	PR c++/48771
-	* g++.dg/ext/is_literal_type1.C: New.
-
-2011-04-28  Tobias Burnus  <burnus@net-b.de>
-
-	PR fortran/48112
-	PR fortran/48279
-	* gfortran.dg/interface_35.f90: New.
-	* gfortran.dg/erfc_scaled_1.f90: Don't compile with -pedantic.
-	* gfortran.dg/func_result_6.f90: Add dg-warning.
-	* gfortran.dg/bessel_1.f90: Ditto.
-	* gfortran.dg/hypot_1.f90: Ditto.
-	* gfortran.dg/proc_ptr_comp_20.f90: Ditto.
-	* gfortran.dg/proc_ptr_comp_21.f90: Ditto.
-	* gfortran.dg/interface_assignment_4.f90: Ditto.
-
-2011-04-27  Jason Merrill  <jason@redhat.com>
-
-	* g++.dg/ext/complex8.C: New.
-
-	* g++.dg/cpp0x/initlist49.C: New.
-	* g++.dg/init/new30.C: New.
-
-2011-04-27  Tobias Burnus  <burnus@net-b.de>
-
-	PR fortran/48788
-	* gfortran.dg/whole_file_34.f90: New.
-
-2011-04-27  Jan Hubicka  <jh@suse.cz>
-
-	* gcc.dg/tree-ssa/inline-9.c: New testcase.
-
-2011-04-27  Jason Merrill  <jason@redhat.com>
-
-	* g++.old-deja/g++.oliva/overload1.C: Adjust.
-
-	* g++.dg/parse/ambig6.C: New.
-
-2011-04-27  Nick Clifton  <nickc@redhat.com>
-
-	* gcc.dg/20020312-2.c: Add definition for RX.
-
-	* lib/target-supports.exp (add_options_for_ieee): Use -mnofpu
-	option with RX targets.
-
-	* gcc.target/rx/pack.c: Replace C++ style // comments with C style
-	/* */ comments.
-
-2011-04-27  Richard Guenther  <rguenther@suse.de>
-
-	* gcc.dg/tree-ssa/pr23382.c: Remove.
-
-2011-04-27  Kaz Kojima  <kkojima@gcc.gnu.org>
-
-	PR target/48767
-	* gcc.c-torture/compile/pr48767.c: New test.
-
-2011-04-27  Richard Guenther  <rguenther@suse.de>
-
-	PR tree-optimization/48772
-	* g++.dg/pr48772.C: New testcase.
-
-2011-04-27  Jakub Jelinek  <jakub@redhat.com>
-
-	PR c/48742
-	* gcc.c-torture/compile/pr48742.c: New test.
-
-2011-04-26  Jason Merrill  <jason@redhat.com>
-
-	* g++.dg/lookup/koenig13.C: New.
-
-	* g++.dg/cpp0x/initlist48.C: New.
-
-2011-04-25  Jason Merrill  <jason@redhat.com>
-
-	* g++.dg/cpp0x/sfinae17.C: New.
-
-2011-03-23  Michael Meissner  <meissner@linux.vnet.ibm.com>
-
-	PR target/48258
-	* gcc.target/powerpc/pr48258-1.c: New file.
-	* gcc.target/powerpc/pr48258-2.c: Ditto.
-
-2011-04-26  Xinliang David Li  <davidxl@google.com>
-
-	* gcc.dg/uninit-suppress.c: New test.
-	* gcc.dg/uninit-suppress.c: New test.
-
-2011-04-26  Jakub Jelinek  <jakub@redhat.com>
-
-	PR debug/48768
-	* gcc.dg/pr48768.c: New test.
-
-	PR tree-optimization/48734
-	* gcc.c-torture/compile/pr48734.c: New test.
-
-	PR testsuite/48753
-	* gcc.dg/tree-prof/val-prof-2.c: Adjust for 32-bit HWI.
-
-2011-04-26  Richard Guenther  <rguenther@suse.de>
-
-	PR tree-optimization/48731
-	* gcc.dg/torture/pr48731.c: New testcase.
-
-2011-04-26  Richard Guenther  <rguenther@suse.de>
-
-	PR testsuite/48753
-	* gcc.dg/tree-prof/val-prof-2.c: Adjust.
-
-2011-04-26  Richard Guenther  <rguenther@suse.de>
-
-	PR middle-end/48694
-	* gcc.dg/torture/pr48694-1.c: New testcase.
-	* gcc.dg/torture/pr48694-2.c: Likewise.
-
-2011-04-25  Paolo Carlini  <paolo.carlini@oracle.com>
-
-	* g++.dg/ext/underlying_type1.C: New.
-	* g++.dg/ext/underlying_type2.C: Likewise.
-	* g++.dg/ext/underlying_type3.C: Likewise.
-	* g++.dg/ext/underlying_type4.C: Likewise.
-	* g++.dg/ext/underlying_type5.C: Likewise.
-	* g++.dg/ext/underlying_type6.C: Likewise.
-	* g++.dg/ext/underlying_type7.C: Likewise.
-	* g++.dg/ext/underlying_type8.C: Likewise.
-	* g++.dg/ext/underlying_type9.C: Likewise.
-	* g++.dg/ext/underlying_type10.C: Likewise.
-
-2011-04-25  Jason Merrill  <jason@redhat.com>
-
-	* g++.dg/cpp0x/regress/template-const2.C: New.
-
-2011-04-25  Jeff Law <law@redhat.com>
-
-	* gcc.dg/tree-ssa/vrp56.c: new test.
-
-2011-04-25  Rainer Orth  <ro@CeBiTec.Uni-Bielefeld.DE>
-
-	* go.test/go-test.exp (go-set-goarch): Accept mips*-*-*.
-
-2011-04-24  Jakub Jelinek  <jakub@redhat.com>
-
-	PR preprocessor/48740
-	* c-c++-common/raw-string-11.c: New test.
-
-2011-04-23  John David Anglin  <dave.anglin@nrc-cnrc.ca>
-
-	* gcc.dg/pr48616.c (dg-options): Add -fno-common to options on
-	hppa*-*-hpux*.
-
-2011-04-23  Tobias Burnus  <burnus@net-b.de>
-
-	PR fortran/18918
-	* gfortran.dg/coarray_19.f90: New.
-
-2011-04-23  Jakub Jelinek  <jakub@redhat.com>
-
-	PR c/48685
-	* gcc.dg/pr48685.c: New test.
-
-2011-04-22  Jan Hubicka  <jh@suse.cz>
-
-	* gcc.dg/tree-ssa/pr38699.c: Fix testcase.
-
-2011-04-22  Jakub Jelinek  <jakub@redhat.com>
-
-	PR tree-optimization/48717
-	* gcc.c-torture/execute/pr48717.c: New test.
-
-2011-04-22  Uros Bizjak  <ubizjak@gmail.com>
-
-	PR target/48723
-	* gcc.target/i386/pr48723.c: New test.
-
-2011-04-22  Jakub Jelinek  <jakub@redhat.com>
-
-	PR c/48716
-	* gcc.dg/gomp/pr48716.c: New test.
-	* g++.dg/gomp/pr48716.C: New test.
-
-2011-04-22  Alexander Monakov  <amonakov@ispras.ru>
-
-	PR c/36750
-	* gcc.dg/missing-field-init-2.c: Update testcase.
-
-2011-04-22  Alan Modra  <amodra@gmail.com>
-
-	* gcc.target/powerpc/ppc-pow.c: Allow for tail calls.
-
-2011-04-21  Thomas Koenig  <tkoenig@gcc.gnu.org>
-
-	PR fortran/48405
-	* gfortran.dg/function_optimize_6.f90:  New test.
-
-2011-04-21  Easwaran Raman  <eraman@google.com>
-
-	* gcc.dg/stack-layout-2.c: New test.
-
-2011-04-21  Richard Guenther  <rguenther@suse.de>
-
-	PR lto/48703
-	* g++.dg/lto/pr48207-2_0.C: New testcase.
-	* g++.dg/lto/pr48207-3_0.C: Likewise.
-
-2011-04-21  Eric Botcazou  <ebotcazou@adacore.com>
-
-	* gnat.dg/volatile5.adb: New test.
-	* gnat.dg/volatile5_pkg.ads: New helper.
-
-2011-04-21  Uros Bizjak  <ubizjak@gmail.com>
-
-	PR target/48708
-	* gcc.target/i386/pr48708.c: New test.
-
-2011-04-21  Richard Sandiford  <richard.sandiford@linaro.org>
-
-	* gcc.dg/vect/vect-119.c: New test.
-
-2011-04-21  Richard Sandiford  <richard.sandiford@linaro.org>
-
-	* gcc.dg/vect/vect.exp: Run the main tests twice, one with -flto
-	and once without.
-
-2011-04-21  Richard Earnshaw  <rearnsha@arm.com>
-	    Richard Sandiford  <richard.sandiford@linaro.org>
-
-	PR target/46329
-	* gcc.target/arm/pr46329.c: New test.
-
-2011-04-21  Tobias Burnus  <burnus@net-b.de>
-
-	PR fortran/18918
-	* gfortran.dg/coarray_18.f90: New.
-
-2011-04-20  Jason Merrill  <jason@redhat.com>
-
-	* g++.dg/cpp0x/initlist47.C: New.
-
-	* g++.dg/init/dtor4.C: New.
-
-2011-04-20  Uros Bizjak  <ubizjak@gmail.com>
-
-	PR target/48678
-	* gcc.target/i386/sse2-pinsrw.c: New test.
-	* gcc.target/i386/avx-vpinsrw.c: Ditto.
-	* gcc.target/i386/sse4_1-insvqi.c: Ditto.
-	* gcc.target/i386/sse2-insvhi.c: Ditto.
-	* gcc.target/i386/sse4_1-insvsi.c: Ditto.
-	* gcc.target/i386/sse4_1-insvdi.c: Ditto.
-
-2011-04-20  Jason Merrill  <jason@redhat.com>
-
-	* g++.dg/template/const4.C: New.
-
-2011-04-20  Easwaran Raman  <eraman@google.com>
-
-	* gcc.dg/stack-layout-1.c: New test.
-
-2011-04-20  Daniel Jacobowitz  <dan@codesourcery.com>
-
-	* gcc.dg/vect/vect-shift-3.c, gcc.dg/vect/vect-shift-4.c: New.
-	* lib/target-supports.exp (check_effective_target_vect_shift_char): New
-	function.
-
-2011-04-20  Kai Tietz  <ktietz@redhat.com>
-
-	* gcc.dg/binop-xor1.c: New test.
-	* gcc.dg/binop-xor2.c: New test.
-	* gcc.dg/binop-xor3.c: New test.
-	* gcc.dg/binop-xor4.c: New test.
-	* gcc.dg/binop-xor5.c: New test.
-
-2011-04-20  Richard Guenther  <rguenther@suse.de>
-
-	PR tree-optimization/47892
-	* gcc.dg/vect/fast-math-ifcvt-1.c: New testcase.
-
-2011-04-20  Richard Guenther  <rguenther@suse.de>
-
-	PR middle-end/48695
-	* g++.dg/torture/pr48695.C: New testcase.
-
-2011-04-20  Georg-Johann Lay  <avr@gjlay.de>
-
-	* gcc.dg/pr42629.c: Add dg-require-effective-target int32plus
-	* gcc.c-torture/execute/cmpsi-2.c: Ditto
-	* gcc.c-torture/execute/pr45262.c: Ditto
-	* gcc.dg/torture/pr43165.c: Ditto.
-	* gcc.dg/torture/pr47228.c: Ditto.
-	* gcc.dg/tree-ssa/pr45144.c: Ditto.
-	* gcc.dg/ipa/pr45644.c: Ditto.
-	* gcc.c-torture/compile/pr43191.c: Ditto. Remove dg-skip-if for
-	PDP11.
-
-2011-04-19  Jason Merrill  <jason@redhat.com>
-
-	* g++.dg/ext/complex7.C: New.
-
-	* g++.dg/ext/attrib41.C: New.
-
-2011-04-19  Kaz Kojima  <kkojima@gcc.gnu.org>
-
-	PR testsuite/48676
-	* gcc.dg/torture/pr37868.c: Skip on sh*-*-*.
-
-2011-04-19  Jakub Jelinek  <jakub@redhat.com>
-
-	PR target/48678
-	* gcc.target/i386/pr48678.c: New test.
-
-2011-04-19  Martin Jambor  <mjambor@suse.cz>
-
-	* g++.dg/opt/devirt1.C: Bump to -O2, remove XFAIL.
-	* g++.dg/opt/devirt2.C: New test.
-	* g++.dg/ipa/devirt-g-1.C: Likewise.
-
-2011-04-19  Tobias Burnus  <burnus@net-b.de>
-
-	PR fortran/48588
-	* gfortran.dg/whole_file_33.f90: New.
-
-2011-04-19  Martin Jambor  <mjambor@suse.cz>
-
-	* g++.dg/ipa/devirt-7.C: New test.
-
-2011-04-19  Richard Guenther  <rguenther@suse.de>
-
-	PR lto/48207
-	* g++.dg/lto/pr48207_0.C: New testcase.
-
-2011-04-18  Jason Merrill  <jason@redhat.com>
-
-	* g++.dg/init/void1.C: New.
-
-	* g++.dg/cpp0x/union4.C: New.
-
-2011-04-18  Jakub Jelinek  <jakub@redhat.com>
-
-	PR middle-end/48661
-	* g++.dg/torture/pr48661.C: New test.
-
-	PR c++/48632
-	* g++.dg/gomp/pr48632.C: New test.
-
-2011-04-18  Uros Bizjak  <ubizjak@gmail.com>
-
-	* gcc.target/i386/sse2-maskmovdqu.c: New test.
-	* gcc.target/i386/avx-vmaskmovdqu.c: Ditto.
-
-2011-04-18  Tobias Burnus  <burnus@net-b.de>
-
-	PR fortran/18918
-	* gfortran.dg/coarray_17.f90: New.
-	* gfortran.dg/coarray_10.f90: Update dg-error.
-
-2011-04-18  Rainer Orth  <ro@CeBiTec.Uni-Bielefeld.DE>
-
-	PR testsuite/48251
-	* gcc.dg/guality/guality.exp: Disable on alpha*-dec-osf*.
-	* gfortran.dg/guality/guality.exp: Likewise.
-
-2011-04-18  Rainer Orth  <ro@CeBiTec.Uni-Bielefeld.DE>
-
-	* gfortran.dg/fmt_g0_5.f08: Use dg-add-options ieee.
-
-2011-04-18  Rainer Orth  <ro@CeBiTec.Uni-Bielefeld.DE>
-
-	* gcc.dg/vect/pr48377.c: Remove dg-do run.
-
-2011-04-18  Rainer Orth  <ro@CeBiTec.Uni-Bielefeld.DE>
-
-	* gcc.dg/ipa/pr48195.c: Add dg-require-effective-target lto.
-
-2011-04-18  Richard Guenther  <rguenther@suse.de>
-
-	PR middle-end/46364
-	* g++.dg/torture/pr46364.C: New testcase.
-
-2011-04-18  Rainer Orth  <ro@CeBiTec.Uni-Bielefeld.DE>
-
-	* obj-c++.dg/dwarf-2.mm: Skip on alpha*-dec-osf*.
-
-2011-04-18  Alexander Monakov  <amonakov@ispras.ru>
-
-	* gcc.dg/pr48235.c: Add dg-require-effective-target freorder.
-
-2011-04-18  Ulrich Weigand  <ulrich.weigand@linaro.org>
-	    Ira Rosen  <ira.rosen@linaro.org>
-
-	PR target/48252
-	* gcc.target/arm/pr48252.c: New test.
-
-2011-04-18  Jakub Jelinek  <jakub@redhat.com>
-
-	PR tree-optimization/48616
-	* gcc.dg/pr48616.c: New test.
-
-2011-04-18  Tobias Burnus  <burnus@net-b.de>
-
-	PR fortran/18918
-	* gfortran.dg/coarray_16.f90: New.
-
-2011-04-18  Paul Thomas  <pault@gcc.gnu.org>
-
-	PR fortran/48462
-	* gfortran.dg/realloc_on_assign_7.f03: New test.
-
-2011-04-17  Jerry DeLisle  <jvdelisle@gcc.gnu.org>
-
-	PR libgfortran/48602
-	* gfortran.dg/fmt_g0_6.f08: New test.
-
-2011-04-17  Jason Merrill  <jason@redhat.com>
-
-	* g++.dg/cpp0x/sfinae16.C: New.
-
-2011-04-17  Richard Sandiford  <rdsandiford@googlemail.com>
-
-	* gcc.target/mips/reg-var-1.c: New test.
-
-2011-04-17  Jan Hubicka  <jh@suse.cz>
-
-	* gcc.dg/winline-5.c: Update testcase.
-
-2011-04-17  Eric Botcazou  <ebotcazou@adacore.com>
-
-	* gnat.dg/discr27.ad[sb]: Move dg directive.
-	* gnat.dg/discr28.ad[sb]: New test.
-	* gnat.dg/discr28_pkg.ads: New helper.
-
-2011-04-17  Michael Matz  <matz@suse.de>
-
-	PR tree-optimization/48622
-	PR lto/48645
-	* gcc.dg/lto/pr48622_0.c: New test.
-
-2011-04-16  Uros Bizjak  <ubizjak@gmail.com>
-
-	* gcc.target/i386/avx256-unaligned-load-1.c: Update scan patterns.
-	* gcc.target/i386/avx256-unaligned-load-2.c: Ditto.
-	* gcc.target/i386/avx256-unaligned-load-3.c: Ditto.
-	* gcc.target/i386/avx256-unaligned-store-1.c: Ditto.
-	* gcc.target/i386/avx256-unaligned-store-2.c: Ditto.
-	* gcc.target/i386/avx256-unaligned-store-3.c: Ditto.
-
-2011-04-15  Jason Merrill  <jason@redhat.com>
-
-	* g++.dg/cpp0x/range-for17.C: New.
-
-2011-04-15  Rodrigo Rivas Costa <rodrigorivascosta@gmail.com>
-
-	* g++.dg/cpp0x/range-for2.C: Correct for declaration.
-	* g++.dg/cpp0x/range-for3.C: Likewise.
-	* g++.dg/cpp0x/range-for9.C: Correct error message.
-	* g++.dg/cpp0x/range-for11.C: New.
-	* g++.dg/cpp0x/range-for12.C: New.
-	* g++.dg/cpp0x/range-for13.C: New.
-	* g++.dg/cpp0x/range-for14.C: New.
-	* g++.dg/cpp0x/range-for15.C: New.
-	* g++.dg/cpp0x/range-for16.C: New.
-
-2011-04-15  Tobias Burnus  <burnus@net-b.de>
-
-	PR fortran/18918
-	* gfortran.dg/coarray_15.f90: Change to dg-do run.
-
-2011-04-15  Nicola Pero  <nicola.pero@meta-innovation.com>
-
-	* objc.dg/naming-4.m: Updated.
-	* objc.dg/naming-5.m: Updated.
-	* objc.dg/naming-6.m: New.
-	* objc.dg/naming-7.m: New.
-	* obj-c++.dg/naming-1.mm: Updated.
-	* obj-c++.dg/naming-2.mm: Updated.
-	* obj-c++.dg/naming-3.mm: New.
-	* obj-c++.dg/naming-4.mm: New.
-
-2011-04-15  Jerry DeLisle  <jvdelisle@gcc.gnu.org>
-
-	PR libgfortran/48589
-	* gfortran.dg/fmt_g0_5.f08: New test.
-
-2011-04-15  Richard Guenther  <rguenther@suse.de>
-
-	PR testsuite/48286
-	* gfortran.dg/cray_pointers_8.f90: Use -ffloat-store.
-
-2011-04-15  Georg-Johann Lay  <avr@gjlay.de>
-
-	* gcc.target/avr/torture/pr41885.c (dg-options): Change
-	-finline-limit=0 to -fno-inline
-
-2011-04-15  Jakub Jelinek  <jakub@redhat.com>
-
-	PR target/48614
-	* gcc.target/i386/pr46084.c: Require avx_runtime instead of
-	just avx.
-
-2011-04-14  Jakub Jelinek  <jakub@redhat.com>
-
-	PR target/48605
-	* gcc.target/i386/sse4_1-insertps-3.c: New test.
-	* gcc.target/i386/sse4_1-insertps-4.c: New test.
-	* gcc.target/i386/avx-insertps-3.c: New test.
-	* gcc.target/i386/avx-insertps-4.c: New test.
-
-2011-04-14  Georg-Johann Lay  <avr@gjlay.de>
-
-	* gcc.target/avr/torture/pr41885.c (dg-options): Add
-	-finline-limit=0
-
-2011-04-14  Georg-Johann Lay  <avr@gjlay.de>
-
-	PR target/46779
-	PR target/45291
-	PR target/41894
-	* gcc.target/avr/pr46779-1.c: New test case
-	* gcc.target/avr/pr46779-2.c: New test case
-
-2011-04-14  Jason Merrill  <jason@redhat.com>
-
-	* g++.dg/cpp0x/sfinae15.C: New.
-
-	* g++.dg/cpp0x/sfinae14.C: New.
-
-	* g++.dg/ext/vla10.C: New.
-
-2011-04-14  Richard Guenther  <rguenther@suse.de>
-
-	* gcc.dg/tree-ssa/ssa-dse-14.c: New testcase.
-
-2011-04-14  Richard Guenther  <rguenther@suse.de>
-
-	* gcc.dg/fold-bitand-4.c: Move ...
-	* c-c++-common/fold-bitand-4.c: ... here.  Adjust slightly.
-
-2011-04-14  Georg-Johann Lay  <avr@gjlay.de>
-
-	* gcc.target/avr/trivial.c: Fix line endings. Make PROGMEM
-	variables const.
-	* gcc.target/avr/torture/trivial.c: Ditto.
-
-2011-04-13  Jason Merrill  <jason@redhat.com>
-
-	* g++.dg/template/operator11.C: New.
-
-2011-04-13  Jakub Jelinek  <jakub@redhat.com>
-
-	PR middle-end/48591
-	* gcc.dg/gomp/pr48591.c: New test.
-
-	PR c++/48570
-	* g++.dg/cpp0x/constexpr-wstring1.C: New test.
-	* g++.dg/cpp0x/constexpr-wstring2.C: New test.
-
-2011-04-13  Dodji Seketeli  <dodji@redhat.com>
-
-	PR c++/48574
-	* g++.dg/template/dependent-expr7.C: New test case.
-
-2011-04-13  Jason Merrill  <jason@redhat.com>
-
-	* g++.dg/cpp0x/sfinae13.C: New.
-
-2011-04-13  Uros Bizjak  <ubizjak@gmail.com>
-
-	* gcc.target/i386/sse2-init-v2di-2.c: Update scan pattern.
-
-2011-04-12  Janis Johnson  <janisjo@codesourcery.com>
-
-	* gcc.target/arm/pr43698.c: Remove -march option.
-
-2011-04-12  Janis Johnson  <janisjo@codesourcery.com>
-
-	* gcc.target/arm/sync-1.c: Limit to sync_int_long, do not use
-	-march option.
-
-2011-04-12  Paul Thomas  <pault@gcc.gnu.org>
-
-	PR fortran/48360
-	PR fortran/48456
-	* gfortran.dg/realloc_on_assign_6.f03: New test.
-
-2011-04-12  Kai Tietz  <ktietz@redhat.com>
-
-	* g++.dg/ext/bitfield2.C: Add for i?86/x86_64-*-mingw*
-	targets the additional -mno-ms-bitfields and
-	-Wno-packed-bitfield-compat options.
-	* g++.dg/ext/bitfield3.C: Likewise.
-	* g++.dg/ext/bitfield4.C: Likewise.
-	* g++.dg/ext/bitfield5.C: Likewise.
-	* gcc.dg/bitfld-15.c: Likewise.
-	* gcc.dg/bitfld-16.c: Likewise.
-	* gcc.dg/bitfld-17.c: Likewise.
-	* gcc.dg/bitfld-18.c: Likewise.
-
-2011-04-12  Richard Sandiford  <richard.sandiford@linaro.org>
-
-	* gcc.target/arm/neon-vld3-1.c: New test.
-	* gcc.target/arm/neon-vst3-1.c: New test.
-	* gcc.target/arm/neon/v*.c: Regenerate.
-
-2011-04-12  Jakub Jelinek  <jakub@redhat.com>
-
-	PR rtl-optimization/48549
-	* g++.dg/opt/pr48549.C: New test.
-
-2011-04-12  Richard Guenther  <rguenther@suse.de>
-
-	PR tree-optimization/46076
-	* gcc.dg/tree-ssa/pr46076.c: Un-XFAIL.
-
-2011-04-12  Rainer Orth  <ro@CeBiTec.Uni-Bielefeld.DE>
-
-	PR testsuite/21164
-	* lib/compat.exp (compat-execute): Declare unsupported after
-	stripping path from src1.
-	* lib/lto.exp (lto-execute): Likewise.
-
-2011-04-12  Jakub Jelinek  <jakub@redhat.com>
-
-	PR c/48552
-	* gcc.dg/pr48552-1.c: New test.
-	* gcc.dg/pr48552-2.c: New test.
-
-2011-04-11  Jason Merrill  <jason@redhat.com>
-
-	* g++.dg/cpp0x/sfinae12.C: New.
-
-	* g++.dg/cpp0x/enum10.C: New.
-
-	* g++.dg/cpp0x/lambda/lambda-this4.C: New.
-
-	* g++.dg/cpp0x/rv-func.C: New.
-
-2011-04-11  Rainer Orth  <ro@CeBiTec.Uni-Bielefeld.DE>
-
-	* gcc.dg/torture/pr47917.c: Define _ISO_C_SOURCE=19990L for
-	alpha*-dec-osf5*.
-
-2011-04-11  Martin Jambor  <mjambor@suse.cz>
-
-	PR tree-optimization/48195
-	* gcc.dg/ipa/pr48195.c: New test.
-
-2011-04-10  Eric Botcazou  <ebotcazou@adacore.com>
-
-	* gnat.dg/return3.adb: Remove unused switch.
-
-2011-04-08  Mike Stump  <mikestump@comcast.net>
-
-	PR testsuite/48506
-	* gcc.dg/tree-ssa/ssa-ccp-17.c: Robustify against ports that
-	default to fno-common.
-
-2011-04-08  Georg-Johann Lay  <avr@gjlay.de>
-
-	* gcc.dg/sibcall-3.c: Don't xfail on AVR.
-	* gcc.dg/sibcall-4.c: Don't xfail on AVR.
-
-2011-04-08  Thomas Koenig  <tkoenig@gcc.gnu.org>
-
-	PR fortran/48448
-	* gfortran.dg/function_optimize_5.f90:  New test.
-
-2011-04-08  Eric Botcazou  <ebotcazou@adacore.com>
-
-	* gnat.dg/aggr17.adb: New test.
-	* gnat.dg/aggr18.adb: Likewise.
-
-2011-04-08  Michael Matz  <matz@suse.de>
-
-	PR middle-end/48389
-	* gcc.target/i386/pr48389.c: New test.
-
-2011-04-08  Andrey Belevantsev  <abel@ispras.ru>
-
-	PR rtl-optimization/48272
-	* g++.dg/opt/pr48272.C: New.
-
-2011-04-08  Dmitry Melnik  <dm@ispras.ru>
-
-	PR rtl-optimization/48235
-	* gcc.dg/pr48235.c: New.
-
-2011-04-08  Alexander Monakov  <amonakov@ispras.ru>
-
-	PR rtl-optimization/48302
-	* g++.dg/opt/pr48302.C: New.
-
-2011-04-08  Alexander Monakov  <amonakov@ispras.ru>
-
-	PR target/48273
-	* g++.dg/opt/pr48273.C: New.
-
-2011-04-08  Alexander Monakov  <amonakov@ispras.ru>
-
-	PR rtl-optimization/48442
-	* gcc.dg/pr48442.c: New.
-
-2011-04-08  Jakub Jelinek  <jakub@redhat.com>
-
-	PR tree-optimization/48377
-	* gcc.dg/vect/pr48377.c: New test.
-
-2011-04-07  Jason Merrill  <jason@redhat.com>
-
-	* g++.dg/cpp0x/regress/call1.C: New.
-
-	* g++.dg/cpp0x/variadic107.C: New.
-
-	* g++.dg/cpp0x/sfinae11.C: New.
-	* g++.dg/cpp0x/noexcept02.C: Fix.
-
-	* g++.dg/cpp0x/sfinae10.C: New.
-
-	* g++.dg/cpp0x/sfinae9.C: New.
-
-	* c-c++-common/Wcast-qual-1.c: Move here from...
-	* gcc.dg/cast-qual-3.c: ...here, and...
-	* g++.dg/warn/Wcast-qual2.C: ...here.
-
-	* g++.dg/cpp0x/sfinae8.C: New.
-
-	* g++.dg/cpp0x/sfinae7.C: New.
-
-	* g++.dg/cpp0x/enum9.C: New.
-
-2011-04-07  Mike Stump  <mikestump@comcast.net>
-
-	* gcc.dg/torture/stackalign/non-local-goto-5.c: Fix for targets
-	with no trampolines.
-
-2011-04-07  Jakub Jelinek  <jakub@redhat.com>
-
-	PR fortran/48117
-	* gfortran.dg/gomp/pr48117.f90: New test.
-
-	PR debug/48343
-	* gcc.dg/torture/pr48343.c: New test.
-
-2011-04-07  Rainer Orth  <ro@CeBiTec.Uni-Bielefeld.DE>
-
-	* gcc.target/i386/asm-6.c: Remove dg-xfail-if.
-
-2011-04-07  Maxim Kuvyrkov  <maxim@codesourcery.com>
-
-	* gcc.dg/lto/20090210_0.c: Require tls_runtime target.
-
-2011-04-07  Tom de Vries  <tom@codesourcery.com>
-
-	PR target/43920
-	* lib/scanasm.exp (object-size): New proc.
-	* gcc.target/arm/pr43920-2.c: New test.
-
-2011-04-06  Tobias Burnus  <burnus@net-b.de>
-
-	PR fortran/18918
-	PR fortran/48477
-	* gfortran.dg/coarray_13.f90: Avoid out-of-bounds access.
-
-2011-04-06  Steve Ellcey  <sje@cup.hp.com>
-
-	* gcc.dg/mtune.c: Prune note from output.
-
-2011-04-06  Jakub Jelinek  <jakub@redhat.com>
-
-	PR debug/48466
-	* gcc.dg/guality/pr36977.c: New test.
-	* gcc.dg/guality/pr48466.c: New test.
-
-2011-04-06  Ramana Radhakrishnan  <ramana.radhakrishnan@linaro.org>
-
-	* gcc.target/arm/pr43920-1.c: Fix accidental duplication.
-
-2011-04-06  Eric Botcazou  <ebotcazou@adacore.com>
-
-	* gnat.dg/return3.adb: New test.
-
-2011-04-06  Richard Guenther  <rguenther@suse.de>
-
-	PR tree-optimization/47663
-	* gcc.dg/tree-ssa/inline-8.c: New testcase.
-
-2011-04-05  Eric Botcazou  <ebotcazou@adacore.com>
-
-	* gcc.dg/torture/pr47917.c: Add -D_XOPEN_SOURCE=500 to dg-options for
-	Solaris 8 and 9 as well.
-
-2011-04-05  Tom de Vries  <tom@codesourcery.com>
-
-	PR target/43920
-	* gcc.target/arm/pr43920-1.c: New test.
-
-2011-04-04  Yufeng Zhang  <yufeng.zhang@arm.com>
-
-	* g++.dg/abi/arm_cxa_vec1.C (__ARM_EABI__): Fix typo.
-	(cctor): Actually return the value.
-	(main): Cast return values.
-
-2010-04-04  Thomas Koenig  <tkoenig@gcc.gnu.org>
-
-	* gfortran.dg/character_comparison_8.f90:  New test.
-
-2010-04-04  Thomas Koenig  <tkoenig@gcc.gnu.org>
-
-	* frontend-passes: (optimize_lexical_comparison): New function.
-	(optimize_expr): Call it.
-	(optimize_comparison): Also handle lexical comparison functions.
-	Return false instad of -2 for unequal comparison.
-
-2011-04-04  Thomas Koenig  <tkoenig@gcc.gnu.org>
-
-	PR fortran/48412
-	* function_optimize_4.f90:  New test.
-
-2011-04-04  Tobias Burnus  <burnus@net-b.de>
-
-	PR fortran/18918
-	* gfortran.dg/coarray_10.f90: Add coarray descriptor diagnostic check.
-	* gfortran.dg/coarray_13.f90: Add checks for run-time cobounds.
-	* gfortran.dg/coarray_15.f90: New.
-
-2011-04-04  Rainer Orth  <ro@CeBiTec.Uni-Bielefeld.DE>
-
-	* gfortran.dg/bessel_6.f90: Use dg-add-options ieee.
-	* gfortran.dg/bessel_7.f90: Likewise.
-
-2011-04-03  Tobias Burnus  <burnus@net-b.de>
-
-	* gfortran.dg/bessel_6.f90: Reduce mymax for Tru64.
-
-2011-04-03  Richard Guenther  <rguenther@suse.de>
-	    Ira Rosen  <ira.rosen@linaro.org>
-
-	* gcc.dg/vect/if-cvt-stores-vect-ifcvt-18.c: New test.
-	* gcc.dg/vect/vect.exp: Run if-cvt-stores-vect* tests with
-	-ftree-loop-if-convert-stores.
-
-2011-04-02  Eric Botcazou  <ebotcazou@adacore.com>
-
-	* gnat.dg/specs/aggr2.ads: New test.
-
-2011-04-02  Eric Botcazou  <ebotcazou@adacore.com>
-
-	* gnat.dg/debug2.ad[sb]: New test.
-	* gnat.dg/debug2_pkg.ads: New helper.
-	* gnat.dg/debug3.ad[sb]: New test.
-
-2011-04-01  Uros Bizjak  <ubizjak@gmail.com>
-
-	* go.test/go-test.exp (go-set-goarch): Recognize alpha*-*-*.
-
-2011-04-01  Jakub Jelinek  <jakub@redhat.com>
-
-	PR middle-end/48335
-	* gcc.c-torture/compile/pr48335-1.c: New test.
-	* gcc.dg/pr48335-1.c: New test.
-	* gcc.dg/pr48335-2.c: New test.
-	* gcc.dg/pr48335-3.c: New test.
-	* gcc.dg/pr48335-4.c: New test.
-	* gcc.dg/pr48335-5.c: New test.
-	* gcc.dg/pr48335-6.c: New test.
-	* gcc.dg/pr48335-7.c: New test.
-	* gcc.dg/pr48335-8.c: New test.
-	* gcc.target/i386/pr48335-1.c: New test.
-
-2011-04-01  Vincent Lefevre  <vincent+gcc@vinc17.org>
-
-	PR c/36299
-	* gcc.dg/Waddress.c: New test.
-
-2011-04-01  Thomas Koenig  <tkoenig@gcc.gnu.org>
-
-	PR fortran/48352
-	* gfortran.dg/function_optimize_3.f90:  New test.
-
-2011-04-01  Bernd Schmidt  <bernds@codesourcery.com>
-
-	* gcc.c-torture/compile/20110401-1.c: New test.
-
-	* g++.dg/lto/20091002-1_0.C: Use "dg-require-effective-target fpic".
-	* g++.dg/lto/20091002-2_0.C: Likewise.
-	* g++.dg/lto/20090303_0.c: Likewise.
-	* g++.dg/lto/20091004-1_0.C: Likewise.
-	* g++.dg/lto/20091002-3_0.C: Likewise.
-	* g++.dg/lto/20091004-2_0.C: Likewise.
-	* g++.dg/lto/20081123_0.C: Likewise.
-	* g++.dg/lto/20090313_0.C: Likewise.
-	* g++.dg/lto/20081109-1_0.C: Likewise.
-	* g++.dg/lto/20081219_0.C: Likewise.
-	* g++.dg/lto/20081204-1_0.C: Likewise.
-	* g++.dg/lto/20090302_0.C: Likewise.
-	* g++.dg/lto/20081119-1_0.C: Likewise.
-	* g++.dg/lto/20081118_0.C: Likewise.
-	* gcc.dg/lto/20091020-2_0.c: Likewise.
-	* gcc.dg/lto/20090210_0.c: Likewise.
-	* gcc.dg/lto/20081204-1_0.c: Likewise.
-	* gcc.dg/lto/20081224_0.c: Likewise.
-	* gcc.dg/lto/20090219_0.c: Likewise.
-	* gcc.dg/lto/20091014-1_0.c: Likewise.
-	* gcc.dg/lto/20091016-1_0.c: Likewise.
-	* gcc.dg/lto/20090206-2_0.c: Likewise.
-	* gcc.dg/lto/20090116_0.c: Likewise.
-	* gcc.dg/lto/20091013-1_0.c: Likewise.
-	* gcc.dg/lto/20091015-1_0.c: Likewise.
-	* gcc.dg/lto/20090126-2_0.c: Likewise.
-
-2011-03-31  Ian Lance Taylor  <iant@google.com>
-
-	* go.test/go-test.exp (go-set-goarch): Recognize MIPS ABIs.
-
-2011-03-31  Eric Botcazou  <ebotcazou@adacore.com>
-
-	* gnat.dg/opt16.adb: New test.
-
-2011-03-31  Jason Merrill  <jason@redhat.com>
-
-	* g++.dg/cpp0x/defaulted24.C: New.
-
-2011-03-31  Rainer Orth  <ro@CeBiTec.Uni-Bielefeld.DE>
-
-	PR target/16292
-	* gfortran.dg/g77/cabs.f: Only xfail execution on mips-sgi-irix6*
-	with -O0.
-
-2011-03-31  Eric Botcazou  <ebotcazou@adacore.com>
-
-	* g++.dg/other/i386-9.C: New test.
-
-2011-03-30  Rainer Orth  <ro@CeBiTec.Uni-Bielefeld.DE>
-
-	* go.test/go-test.exp (go-set-goarch): Use sparc64 for 64-bit SPARC.
-
-2011-03-30  Jason Merrill  <jason@redhat.com>
-
-	* g++.dg/cpp0x/regress/error-recovery1.C: New.
-
-	* g++.dg/cpp0x/regress/isnan.C: New.
-
-	* g++.dg/cpp0x/initlist46.C: New.
-
-2011-03-30  Richard Sandiford  <richard.sandiford@linaro.org>
-
-	PR target/47551
-	* gcc.target/arm/neon-modes-2.c: New test.
-
-2011-03-30  Jakub Jelinek  <jakub@redhat.com>
-
-	PR c/48305
-	* gcc.c-torture/compile/pr48305.c: New test.
-
-2011-03-29  Jason Merrill  <jason@redhat.com>
-
-	* g++.dg/cpp0x/regress/value-dep1.C: New.
-
-2011-03-29  Steve Ellcey  <sje@cup.hp.com>
-
-	* gcc.dg/torture/pr47917.c: Use -std=gnu99 on HP-UX.
-
-2011-03-29  Ian Lance Taylor  <iant@google.com>
-
-	* go.test/go-test.exp: Handle the test lines used in several new
-	tests.
-	(errchk): Add opts parameter.  Change all callers.  Handle parens
-	in regexps.
-
-2011-03-29  Peter Bergner <bergner@vnet.ibm.com>
-	    Dominique d'Humieres  <dominiq@lps.ens.fr>
-
-	* gcc.dg/stack-usage-1.c (SIZE): Provide proper values for __ppc64__
-	and __APPLE__ && __PPC__ && __ALTIVEC__.
-
-2011-03-29  Jason Merrill  <jason@redhat.com>
-
-	* g++.dg/cpp0x/dependent1.C: New.
-
-	* g++.dg/cpp0x/constexpr-48089.C: Adjust.
-
-	* g++.dg/cpp0x/constexpr-memfn1.C: New.
-
-	* g++.dg/cpp0x/constexpr-diag1.C: Adjust error locations.
-
-2011-03-29  Janus Weil  <janus@gcc.gnu.org>
-
-	PR fortran/48095
-	* gfortran.dg/module_md5_1.f90: Modified MD5 sum.
-	* gfortran.dg/proc_ptr_comp_32.f90: New.
-
-2011-03-29  Thomas Koenig  <tkoenig@gcc.gnu.org>
-
-	* gfortran.dg/function_optimize_1.f90:  Add -Warray-temporaries,
-	check for corresponding warning.
-
-2011-03-28  Jason Merrill  <jason@redhat.com>
-
-	* g++.dg/cpp0x/rv-deduce2.C: New.
-
-2011-03-29  Jakub Jelinek  <jakub@redhat.com>
-
-	PR debug/48203
-	* gcc.dg/pr48203.c: New test.
-
-2011-03-28  Jeff Law <law@redhat.com>
-
-	* gcc.dg/tree-ssa/ssa-dom-thread-3.c: New test.
-
-2011-03-28  Peter Bergner  <bergner@vnet.ibm.com>
-
-	* gcc.dg/stack-usage-1.c (SIZE): Provide proper values for __PPC64__
-	and __PPC__ && __ALTIVEC__.
-
-2011-03-28  Dominique d'Humieres  <dominiq@lps.ens.fr>
-
-	PR testsuite/48238
-	* gcc.dg/debug/dwarf2/pr47939-1.c: Generalize scan-assembler regex.
-	* gcc.dg/debug/dwarf2/pr47939-2.c: Likewise.
-	* gcc.dg/debug/dwarf2/pr47939-3.c: Likewise.
-	* gcc.dg/debug/dwarf2/pr47939-4.c: Likewise.
-
-2011-03-28  Jason Merrill  <jason@redhat.com>
-
-	* g++.dg/cpp0x/initlist-array2.C: New.
-
-	* g++.dg/cpp0x/initlist-array1.C: New.
-
-	* g++.dg/cpp0x/constexpr-compound.C: New.
-
-	* g++.dg/cpp0x/constexpr-using.C: New.
-
-	* g++.dg/cpp0x/constexpr-noexcept.C: New.
-
-2011-03-28  H.J. Lu  <hongjiu.lu@intel.com>
-
-	PR testsuite/48276
-	* gcc.target/i386/pr47502-2.c: Add -fno-pic.
-
-2011-03-28  Eric Botcazou  <ebotcazou@adacore.com>
-
-	* gcc.dg/slp-1.c: New test.
-
-2011-03-27  H.J. Lu  <hongjiu.lu@intel.com>
-
-	* gcc.target/i386/avx256-unaligned-load-1.c: New.
-	* gcc.target/i386/avx256-unaligned-load-2.c: Likewise.
-	* gcc.target/i386/avx256-unaligned-load-3.c: Likewise.
-	* gcc.target/i386/avx256-unaligned-load-4.c: Likewise.
-	* gcc.target/i386/avx256-unaligned-load-5.c: Likewise.
-	* gcc.target/i386/avx256-unaligned-load-6.c: Likewise.
-	* gcc.target/i386/avx256-unaligned-load-7.c: Likewise.
-	* gcc.target/i386/avx256-unaligned-store-1.c: Likewise.
-	* gcc.target/i386/avx256-unaligned-store-2.c: Likewise.
-	* gcc.target/i386/avx256-unaligned-store-3.c: Likewise.
-	* gcc.target/i386/avx256-unaligned-store-4.c: Likewise.
-	* gcc.target/i386/avx256-unaligned-store-5.c: Likewise.
-	* gcc.target/i386/avx256-unaligned-store-6.c: Likewise.
-	* gcc.target/i386/avx256-unaligned-store-7.c: Likewise.
-
-2011-03-27  Thomas Koenig  <tkoenig@gcc.gnu.org>
-
-	PR fortran/47065
-	* gfortran.dg/trim_optimize_5.f90:  New test.
-	* gfortran.dg/trim_optimize_6.f90:  New test.
-
-2011-03-27  Richard Sandiford  <rdsandiford@googlemail.com>
-
-	PR target/38598
-	* gcc.target/mips/madd-7.c: Remove -mlong32.
-	* gcc.target/mips/msub-7.c: Likewise.
-
-2011-03-27  Ira Rosen  <ira.rosen@linaro.org>
-
-	* gcc.dg/vect/vect-outer-5.c: Reduce the distance between data
-	accesses to preserve the meaning of the test for doubleword vectors.
-	* gcc.dg/vect/no-vfa-pr29145.c: Likewise.
-	* gcc.dg/vect/slp-3.c: Reduce the loop bound for the same reason.
-
-2011-03-26  Janus Weil  <janus@gcc.gnu.org>
-
-	PR fortran/48291
-	* gfortran.dg/class_42.f03: New.
-
-2011-03-26  Ira Rosen  <ira.rosen@linaro.org>
-
-	* gcc.dg/vect/vect-cselim-1.c: Fail on targets that don't support
-	strided accesses.
-
-2011-03-26  Andrey Belevantsev  <abel@ispras.ru>
-
-	PR rtl-optimization/48144
-	* gcc.dg/pr48144.c: New test.
-
-2011-03-26  Eric Botcazou  <ebotcazou@adacore.com>
-
-	* gnat.dg/discr27.ad[sb]: New test.
-
-2011-03-26  Eric Botcazou  <ebotcazou@adacore.com>
-
-	* gnat.dg/limited_with2.ad[sb]: New test.
-	* gnat.dg/limited_with2_pkg1.ads: New helper.
-	* gnat.dg/limited_with2_pkg2.ads: Likewise.
-
-2011-03-26  Eric Botcazou  <ebotcazou@adacore.com>
-
-	* gnat.dg/opt15.adb: New test.
-	* gnat.dg/opt15_pkg.ad[sb]: New helper.
-
-2011-03-25  Tobias Burnus  <burnus@net-b.de>
-
-	PR fortran/48174
-	PR fortran/45304
-	* gfortran.dg/ishft_4.f90: Adapt scan-tree-dump-times.
-	* gfortran.dg/leadz_trailz_3.f90: Ditto
-
-2011-03-25  Martin Jambor  <mjambor@suse.cz>
-
-	* gcc.c-torture/compile/pr44686.c: Do not explicitely specify -O2.
-
-2011-03-25  Jason Merrill  <jason@redhat.com>
-
-	* g++.dg/cpp0x/defaulted22.C: New.
-	* g++.dg/cpp0x/defaulted23.C: New.
-	* g++.dg/cpp0x/defaulted15.C: Adjust.
-
-2011-03-25  Jason Merrill  <jason@redhat.com>
-
-	* g++.dg/cpp0x/move1.C: New.
-
-2011-03-25  Ira Rosen  <ira.rosen@linaro.org>
-
-	PR target/48287
-	* gcc.dg/vect/vect-cselim-1.c: Fail for vect_no_align.
-
-2011-03-25  Rainer Orth  <ro@CeBiTec.Uni-Bielefeld.DE>
-
-	* gcc.dg/torture/pr47917.c: Add -D_XOPEN_SOURCE=500 to dg-options
-	for mips-sgi-irix6.5.
-	Replace snprintf prototype by <stdio.h>.
-
-2011-03-25  Rainer Orth  <ro@CeBiTec.Uni-Bielefeld.DE>
-
-	PR testsuite/48283
-	* gcc.dg/graphite/block-3.c: Add dg-require-effective-target
-	run_expensive_tests.
-	* gcc.dg/graphite/block-4.c: Likewise.
-	* gcc.dg/graphite/block-7.c: Likewise.
-	* gcc.dg/graphite/block-8.c: Likewise.
-
-2011-03-25  Richard Guenther  <rguenther@suse.de>
-
-	* g++.dg/tree-ssa/pr41186.C: Scan the appropriate FRE dump.
-	* g++.dg/tree-ssa/pr8781.C: Likewise.
-	* gcc.dg/ipa/ipa-pta-13.c: Likewise.
-	* gcc.dg/ipa/ipa-pta-3.c: Likewise.
-	* gcc.dg/ipa/ipa-pta-4.c: Likewise.
-	* gcc.dg/tree-ssa/20041122-1.c: Likewise.
-	* gcc.dg/tree-ssa/alias-18.c: Likewise.
-	* gcc.dg/tree-ssa/foldstring-1.c: Likewise.
-	* gcc.dg/tree-ssa/forwprop-10.c: Likewise.
-	* gcc.dg/tree-ssa/forwprop-9.c: Likewise.
-	* gcc.dg/tree-ssa/fre-vce-1.c: Likewise.
-	* gcc.dg/tree-ssa/loadpre6.c: Likewise.
-	* gcc.dg/tree-ssa/pr21574.c: Likewise.
-	* gcc.dg/tree-ssa/ssa-dom-cse-1.c: Likewise.
-	* gcc.dg/tree-ssa/ssa-fre-1.c: Likewise.
-	* gcc.dg/tree-ssa/ssa-fre-11.c: Likewise.
-	* gcc.dg/tree-ssa/ssa-fre-12.c: Likewise.
-	* gcc.dg/tree-ssa/ssa-fre-13.c: Likewise.
-	* gcc.dg/tree-ssa/ssa-fre-14.c: Likewise.
-	* gcc.dg/tree-ssa/ssa-fre-15.c: Likewise.
-	* gcc.dg/tree-ssa/ssa-fre-16.c: Likewise.
-	* gcc.dg/tree-ssa/ssa-fre-17.c: Likewise.
-	* gcc.dg/tree-ssa/ssa-fre-18.c: Likewise.
-	* gcc.dg/tree-ssa/ssa-fre-19.c: Likewise.
-	* gcc.dg/tree-ssa/ssa-fre-2.c: Likewise.
-	* gcc.dg/tree-ssa/ssa-fre-21.c: Likewise.
-	* gcc.dg/tree-ssa/ssa-fre-22.c: Likewise.
-	* gcc.dg/tree-ssa/ssa-fre-23.c: Likewise.
-	* gcc.dg/tree-ssa/ssa-fre-24.c: Likewise.
-	* gcc.dg/tree-ssa/ssa-fre-25.c: Likewise.
-	* gcc.dg/tree-ssa/ssa-fre-26.c: Likewise.
-	* gcc.dg/tree-ssa/ssa-fre-27.c: Likewise.
-	* gcc.dg/tree-ssa/ssa-fre-3.c: Likewise.
-	* gcc.dg/tree-ssa/ssa-fre-4.c: Likewise.
-	* gcc.dg/tree-ssa/ssa-fre-5.c: Likewise.
-	* gcc.dg/tree-ssa/ssa-fre-6.c: Likewise.
-	* gcc.dg/tree-ssa/ssa-fre-7.c: Likewise.
-	* gcc.dg/tree-ssa/ssa-fre-8.c: Likewise.
-	* gcc.dg/tree-ssa/ssa-fre-9.c: Likewise.
-	* gcc.dg/tree-ssa/ssa-pre-10.c: Likewise.
-	* gcc.dg/tree-ssa/ssa-pre-26.c: Likewise.
-	* gcc.dg/tree-ssa/ssa-pre-7.c: Likewise.
-	* gcc.dg/tree-ssa/ssa-pre-8.c: Likewise.
-	* gcc.dg/tree-ssa/ssa-pre-9.c: Likewise.
-	* gcc.dg/tree-ssa/ssa-sccvn-1.c: Likewise.
-	* gcc.dg/tree-ssa/ssa-sccvn-2.c: Likewise.
-	* gcc.dg/tree-ssa/ssa-sccvn-3.c: Likewise.
-	* gcc.dg/tree-ssa/ssa-sccvn-4.c: Likewise.
-	* gcc.dg/tree-ssa/struct-aliasing-1.c: Likewise.
-	* gcc.dg/tree-ssa/struct-aliasing-2.c: Likewise.
-	* c-c++-common/pr46562-2.c: Likewise.
-	* gfortran.dg/pr42108.f90: Likewise.
-	* gcc.dg/torture/pta-structcopy-1.c: Scan ealias dump, force
-	foo to be inlined even at -O1.
-	* gcc.dg/tree-ssa/ssa-dce-4.c: Disable FRE.
-	* gcc.dg/ipa/ipa-pta-14.c: Likewise.
-	* gcc.dg/tree-ssa/ssa-fre-1.c: Adjust.
-	* gcc.dg/matrix/matrix.exp: Disable FRE.
-
-2011-03-24  Jakub Jelinek  <jakub@redhat.com>
-
-	PR debug/48204
-	* gcc.dg/dfp/pr48204.c: New test.
-
-2011-03-24  Steve Ellcey  <sje@cup.hp.com>
-
-	PR target/48209
-	* gcc.c-torture/execute/pr47917.c: Move this...
-	* gcc.dg/torture/pr47917.c: to here and add xfails.
-
-2011-03-24  Eric Botcazou  <ebotcazou@adacore.com>
-
-	* gnat.dg/array16.ad[sb]: New test.
-	* gnat.dg/array16.ads: New helper.
-
-2011-03-24  Eric Botcazou  <ebotcazou@adacore.com>
-
-	* gnat.dg/derived_type2.adb: New test.
-
-2011-03-24  Richard Guenther  <rguenther@suse.de>
-
-	PR tree-optimization/48271
-	* g++.dg/torture/pr48271.C: New testcase.
-
-2011-03-24  Eric Botcazou  <ebotcazou@adacore.com>
-
-	* gnat.dg/array15.ad[sb]: New test.
-
-2011-03-24  Uros Bizjak  <ubizjak@gmail.com>
-
-	PR target/48237
-	* gcc.target/i386/pr48237.c: New test.
-
-2011-03-24  Richard Guenther  <rguenther@suse.de>
-
-	PR middle-end/48269
-	* gcc.dg/builtin-object-size-10.c: New testcase.
-
-2011-03-24  Richard Guenther  <rguenther@suse.de>
-
-	PR tree-optimization/46562
-	* c-c++-common/pr46562-2.c: New testcase.
-	* c-c++-common/pr46562.c: Likewise.
-
-2011-03-24  Ira Rosen  <ira.rosen@linaro.org>
-
-	* gcc.dg/vect/vect-cselim-1.c: New test.
-	* gcc.dg/vect/vect-cselim-2.c: New test.
-
-2011-03-23  Chung-Lin Tang  <cltang@codesourcery.com>
-
-	* gcc.target/arm/pr46934.c: New.
-
-2011-03-23  Ian Lance Taylor  <iant@google.com>
-
-	* go.test/go-test.exp (errchk): Ignore lines containing ////.
-
-2011-03-23  Richard Guenther  <rguenther@suse.de>
-
-	* gcc.dg/struct: Remove directory and contents.
-
-2011-03-23  Rainer Orth  <ro@CeBiTec.Uni-Bielefeld.DE>
-
-	PR testsuite/48251
-	* g++.dg/guality/guality.exp: Disable on alpha*-dec-osf*.
-
-2011-03-23  Eric Botcazou  <ebotcazou@adacore.com>
-
-	* gnat.dg/discr26.ad[sb]: New test.
-	* gnat.dg/discr26_pkg.ads: New helper.
-
-2011-03-23  Richard Sandiford  <richard.sandiford@linaro.org>
-
-	PR target/47553
-	* gcc.target/arm/neon-vld-1.c: New test.
-
-2011-03-23  Eric Botcazou  <ebotcazou@adacore.com>
-
-	* gnat.dg/array14.ad[sb]: New test.
-	* gnat.dg/array14_pkg.ads: New helper.
-
-2011-03-22  Joseph Myers  <joseph@codesourcery.com>
-
-	* gcc.c-torture/execute/920501-8.x: Remove.
-	* gcc.c-torture/execute/930513-1.x: Remove.
-	* gcc.c-torture/execute/960312-1.x: Remove.
-	* gcc.c-torture/compile/20000804-1.c,
-	gcc.c-torture/compile/20001205-1.c,
-	gcc.c-torture/compile/20001226-1.c,
-	gcc.c-torture/compile/20010518-2.c,
-	gcc.c-torture/compile/20020312-1.c,
-	gcc.c-torture/compile/20020604-1.c,
-	gcc.c-torture/compile/920501-12.c,
-	gcc.c-torture/compile/920501-4.c,
-	gcc.c-torture/compile/920520-1.c,
-	gcc.c-torture/compile/980506-1.c,
-	gcc.c-torture/execute/980709-1.x,
-	gcc.c-torture/execute/990826-0.x: Don't XFAIL or use special
-	options for m68hc11.
-	* gcc.dg/cpp/assert4.c: Don't handle ARC.
-	* gcc.dg/sibcall-3.c, gcc.dg/sibcall-4.c: Don't XFAIL for arc or
-	m68hc11.
-
-2011-03-22  Nick Clifton  <nickc@redhat.com>
-
-	* lib/target-supports.exp (check_profiling_available): Add MN10300
-	to the list of targets that do not support profiling.  Restore
-	alpha sorting to this list.
-
-2011-03-22  Michael Meissner  <meissner@linux.vnet.ibm.com>
-
-	* gcc.dg/torture/vector-1.c: On powerpc add -fabi=altivec to avoid
-	failure on 32-bit systems.
-	* gcc.dg/torture/vector-2.c: Ditto.
-
-2011-03-22  Richard Guenther  <rguenther@suse.de>
-
-	PR tree-optimization/48228
-	* gcc.dg/Wstrict-overflow-23.c: New testcase.
-
-2011-03-21  Michael Meissner  <meissner@linux.vnet.ibm.com>
-
-	* gcc.dg/torture/va-arg-25.c: Add -mabi=altivec -maltivec for
-	powerpc.
-
-	PR target/48226
-	* gcc.target/powerpc/pr48226.c: New file.
-
-2011-03-21  Jack Howarth  <howarth@bromo.med.uc.edu>
-
-	* lib/prune.exp (prune_gcc_output): Prune "could not create
-	compact unwind for" warnings.
-
-2011-03-20  Jakub Jelinek  <jakub@redhat.com>
-
-	PR c/42544
-	PR c/48197
-	* gcc.c-torture/execute/pr42544.c: New test.
-	* gcc.c-torture/execute/pr48197.c: New test.
-
-2011-03-21  Michael Meissner  <meissner@linux.vnet.ibm.com>
-
-	PR preprocessor/48192
-	* gcc.target/powerpc/pr48192.c: New file.
-
-	PR target/48053
-	* gcc.target/powerpc/pr48053-3.c: New file, add test case for
-	split problem of 0 being loaded in a VSX register.
-
-2011-03-21  Richard Guenther  <rguenther@suse.de>
-
-	PR c/47939
-	* gcc.dg/debug/dwarf2/pr47939-1.c: New testcase.
-	* gcc.dg/debug/dwarf2/pr47939-2.c: Likewise.
-	* gcc.dg/debug/dwarf2/pr47939-3.c: Likewise.
-	* gcc.dg/debug/dwarf2/pr47939-4.c: Likewise.
-
-2011-03-21  Jakub Jelinek  <jakub@redhat.com>
-
-	PR target/48213
-	* gcc.dg/pr48213.c: New test.
-
-2011-03-21  Kai Tietz  <ktietz@redhat.com>
-
-	PR target/12171
-	* g++.dg/plugin/attribute_plugin.c: Adjust test.
-
-2011-03-21  Chung-Lin Tang  <cltang@codesourcery.com>
-
-	* gcc.target/arm/xor-and.c: New.
-
-2010-03-21  Thomas Koenig  <tkoenig@gcc.gnu.org>
-
-	PR fortran/22572
-	* gfortran.dg/function_optimize_1.f90:  New test.
-	* gfortran.dg/function_optimize_2.f90:  New test.
-
-2011-03-20  H.J. Lu  <hongjiu.lu@intel.com>
-
-	PR rtl-optimization/47502
-	* gcc.target/i386/pr47502-1.c: New.
-	* gcc.target/i386/pr47502-2.c: Likewise.
-
-2011-03-20  Jakub Jelinek  <jakub@redhat.com>
-
-	PR rtl-optimization/48156
-	* gcc.dg/pr48156.c: New test.
-
-2011-03-19  Francois-Xavier Coudert  <fxcoudert@gcc.gnu.org>
-
-	PR libfortran/47439
-	* gfortran.dg/scratch_1.f90: Adjust test.
-
-2011-03-19  Francois-Xavier Coudert  <fxcoudert@gcc.gnu.org>
-
-	PR libfortran/47439
-	* gfortran.dg/scratch_1.f90: New test.
-
-2011-03-18  Joseph Myers  <joseph@codesourcery.com>
-
-	* gcc.dg/c1x-typedef-1.c: Expect errors for redefinitions of
-	variably modified typedefs.
-	* gcc.dg/c1x-typedef-2.c: Remove.
-
-2011-03-18  Joseph Myers  <joseph@codesourcery.com>
-
-	* gcc.dg/c1x-anon-struct-1.c: Don't test use of typedefs.
-	* gcc.dg/c1x-anon-struct-3.c: New test.
-	* gcc.dg/anon-struct-11.c: Update.
-
-2011-03-18  Rainer Orth  <ro@CeBiTec.Uni-Bielefeld.DE>
-
-	* gcc.dg/vect/slp-multitypes-2.c: Replace dg-do run with
-	dg-xfail-run-if.
-	Only xfail with gas.
-
-2011-03-18  Jason Merrill  <jason@redhat.com>
-
-	* g++.dg/template/fn-ptr1.C: New.
-
-	* g++.dg/overload/volatile1.C: New.
-
-	* g++.dg/opt/pr23372.C: New.
-
-	* g++.dg/ext/attrib32.C: Expect errors on the two-names case.
-
-2011-03-18  Rainer Orth  <ro@CeBiTec.Uni-Bielefeld.DE>
-
-	PR middle-end/47405
-	* gcc.dg/torture/20090618-1.c: Skip on mips-sgi-irix*.
-
-2011-03-18  Chung-Lin Tang  <cltang@codesourcery.com>
-
-	* gcc.target/arm/unsigned-extend-1.c: New.
-
-2011-03-18  Jakub Jelinek  <jakub@redhat.com>
-
-	PR bootstrap/48161
-	* gcc.c-torture/compile/pr48161.c: New test.
-
-2011-03-17  H.J. Lu  <hongjiu.lu@intel.com>
-
-	PR middle-end/47725
-	* gcc.dg/torture/pr47725.c: New.
-
-2011-03-17  Jason Merrill  <jason@redhat.com>
-
-	* g++.dg/cpp0x/constexpr-overflow2.C: New.
-	* g++.dg/cpp0x/constexpr-data2.C: Remove FIXME.
-
-2011-03-17  Eric Botcazou  <ebotcazou@adacore.com>
-
-	* gnat.dg/specs/elab2.ads: New test.
-	* gnat.dg/specs/elab2_pkg.ads: New helper.
-
-2011-03-17  Jason Merrill  <jason@redhat.com>
-
-	* g++.dg/cpp0x/decltype-1212.C: New.
-	* g++.dg/cpp0x/rv-return.C: Adjust expected type.
-
-2011-03-17  Jason Merrill  <jason@redhat.com>
-
-	* g++.dg/parse/memfnquals1.C: New.
-
-2011-03-17  Richard Guenther  <rguenther@suse.de>
-
-	PR middle-end/48134
-	* gcc.dg/pr48134.c: New testcase.
-
-2011-03-17  Richard Guenther  <rguenther@suse.de>
-
-	PR middle-end/48165
-	* g++.dg/torture/pr48165.C: New testcase.
-
-2011-03-17  Jakub Jelinek  <jakub@redhat.com>
-
-	PR rtl-optimization/48141
-	* gcc.dg/pr48141.c: New test.
-
-2011-03-16  Jason Merrill  <jason@redhat.com>
-
-	* g++.dg/cpp0x/constexpr-48089.C: New.
-
-	* g++.dg/cpp0x/constexpr-abi1.C: New.
-
-	* g++.dg/cpp0x/constexpr-46336.C: New.
-	* g++.dg/parse/friend5.C: Adjust expected errors.
-
-	* g++.dg/cpp0x/constexpr-47570.C: New.
-
-2011-03-16  Dodji Seketeli  <dodji@redhat.com>
-
-	PR debug/47510
-	* ++.dg/debug/dwarf2/typedef6.C: New test.
-
-2011-03-16  Jason Merrill  <jason@redhat.com>
-
-	* g++.dg/cpp0x/elision2.C: New.
-
-	* g++.dg/cpp0x/constexpr-array3.C: New.
-
-2011-03-16  Jason Merrill  <jason@redhat.com>
-
-	* g++.dg/cpp0x/sfinae6.C: New.
-	* g++.dg/cpp0x/initlist38.C: Adjust expected error.
-	* g++.dg/cpp0x/pr45908.C: Likewise.
-	* g++.dg/cpp0x/sfinae6.C: Likewise.
-	* g++.old-deja/g++.jason/conversion11.C: Likewise.
-	* g++.old-deja/g++.law/arg11.C: Likewise.
-
-2011-03-16  Jason Merrill  <jason@redhat.com>
-
-	* g++.dg/template/incomplete6.C: New.
-
-2011-03-16  Jeff Law <law@redhat.com>
-
-	* gcc.dg/tree-ssa/vrp55.c: New test.
-
-2011-03-16  Jason Merrill  <jason@redhat.com>
-
-	* g++.dg/cpp0x/auto22.C: New.
-
-2011-03-16  Richard Guenther  <rguenther@suse.de>
-
-	* gcc.dg/guality/vla-1.c (main): Use result of f1 to avoid
-	optimizing it away if promoted to const.
-
-2011-03-16  Richard Guenther  <rguenther@suse.de>
-
-	PR tree-optimization/48149
-	* gcc.dg/fold-complex-1.c: New testcase.
-
-2011-03-16  Richard Guenther  <rguenther@suse.de>
-
-	PR testsuite/48147
-	* gcc.dg/guality/pr45882.c: Really make sure no inlining
-	or cloning happens.
-
-2011-03-16  Richard Guenther  <rguenther@suse.de>
-
-	PR tree-optimization/26134
-	* gcc.dg/tree-ssa/complex-6.c: New testcase.
-
-2011-03-16  Richard Guenther  <rguenther@suse.de>
-
-	PR tree-optimization/48146
-	* gcc.dg/torture/pr48146.c: New testcase.
-
-2011-03-16  Richard Guenther  <rguenther@suse.de>
-
-	* gcc.dg/tree-ssa/pr14814.c: Adjust.
-	* gcc.dg/tree-ssa/ssa-ccp-19.c: Likewise.
-
-2011-03-16  Jakub Jelinek  <jakub@redhat.com>
-
-	PR middle-end/48136
-	* gcc.c-torture/compile/pr48136.c: New test.
-
-	* g++.dg/debug/dwarf2/icf.C: Adjust for -fenable-icf-debug removal.
-
-	PR debug/45882
-	* gcc.dg/guality/pr45882.c: New test.
-
-2011-03-15  Jason Merrill  <jason@redhat.com>
-
-	* g++.dg/cpp0x/constexpr-recursion.C: New.
-
-	* g++.dg/cpp0x/implicit11.C: New.
-
-2011-03-15  Rodrigo Rivas Costa  <rodrigorivascosta@gmail.com>
-
-	* g++.dg/cpp0x/constexpr-attribute.C: New.
-
-2011-03-15  Manuel López-Ibáñez  <manu@gcc.gnu.org>
-
-	* g++.dg/parse/pr34758.C: New.
-
-2011-03-15  Xinliang David Li  <davidxl@google.com>
-
-	PR c/47837
-	* gcc.dg/uninit-pred-7_d.c: New test.
-	* gcc.dg/uninit-pred-8_d.c: New test.
-
-2011-03-15  Ramana Radhakrishnan  <ramana.radhakrishnan@linaro.org>
-
-	PR target/46788
-	* gcc.target/arm/pr46788.c: New.
-
-2011-03-15  Richard Guenther  <rguenther@suse.de>
-
-	PR middle-end/47650
-	* gfortran.dg/c_f_pointer_tests_3.f90: Adjust.
-	* gfortran.dg/ishft_4.f90: Likewise.
-	* gfortran.dg/leadz_trailz_3.f90: Likewise.
-
-2011-03-15  Richard Guenther  <rguenther@suse.de>
-
-	PR tree-optimization/13954
-	* g++.dg/tree-ssa/pr13954.C: New testcase.
-
-2011-03-15  Richard Guenther  <rguenther@suse.de>
-
-	PR tree-optimization/48037
-	* gcc.target/i386/pr48037-1.c: New testcase.
-
-2011-03-15  Richard Guenther  <rguenther@suse.de>
-
-	PR tree-optimization/41490
-	* gcc.dg/tree-ssa/ssa-sink-6.c: New testcase.
-	* gcc.dg/tree-ssa/ssa-sink-7.c: Likewise.
-	* gcc.dg/tree-ssa/ssa-sink-8.c: Likewise.
-	* gcc.dg/tree-ssa/ssa-sink-9.c: Likewise.
-	* g++.dg/tree-ssa/pr33604.C: Adjust.
-
-2011-03-14  Jakub Jelinek  <jakub@redhat.com>
-
-	PR middle-end/47917
-	* gcc.c-torture/execute/pr47917.c: New test.
-	* gcc.dg/pr47917.c: New test.
-
-	PR middle-end/38878
-	* gcc.dg/tree-ssa/foldaddr-1.c: Remove xfail.
-
-2011-03-14  Uros Bizjak  <ubizjak@gmail.com>
-
-	* gcc.target/i386/sse4_1-floor-vec.c: New test.
-	* gcc.target/i386/sse4_1-ceil-vec.c: Ditto.
-	* gcc.target/i386/sse4_1-trunc-vec.c: Ditto.
-	* gcc-target/i386/sse4_1-rint-vec.c: Ditto.
-	* gcc.target/i386/sse4_1-floorf-vec.c: Ditto.
-	* gcc.target/i386/sse4_1-ceilf-vec.c: Ditto.
-	* gcc.target/i386/sse4_1-truncf-vec.c: Ditto.
-	* gcc.target/i386/sse4_1-rintf-vec.c: Ditto.
-	* gcc.target/i386/avx-floor-vec.c: Ditto.
-	* gcc.target/i386/avx-ceil-vec.c: Ditto.
-	* gcc.target/i386/avx-trunc-vec.c: Ditto.
-	* gcc.target/i386/avx-rint-vec.c: Ditto.
-	* gcc.target/i386/avx-floorf-vec.c: Ditto.
-	* gcc.target/i386/avx-ceilf-vec.c: Ditto.
-	* gcc.target/i386/avx-truncf-vec.c: Ditto.
-	* gcc.target/i386/avx-rintf-vec.c: Ditto.
-
-2011-03-14  Tom Tromey  <tromey@redhat.com>
-
-	* gcc.dg/Woverlength-strings-pedantic-c90-asm.c: New file.
-	* gcc.dg/Woverlength-strings-pedantic-c89-asm.c: New file.
-	* gcc.dg/Woverlength-strings-pedantic-c99-asm.c: New file.
-
-2011-03-14  Tom Tromey  <tromey@redhat.com>
-
-	* gcc.dg/Woverlength-strings-pedantic-c89-ext.c: New file.
-	* gcc.dg/Woverlength-strings-pedantic-c90-ext.c: New file.
-	* gcc.dg/Woverlength-strings-pedantic-c99-ext.c: New file.
-
-2011-03-14  H.J. Lu  <hongjiu.lu@intel.com>
-
-	* gcc.target/i386/builtin-copysign.c: Remove __LP64__ check.
-
-2011-03-14  Richard Sandiford  <richard.sandiford@linaro.org>
-
-	PR rtl-optimization/47166
-	* gcc.c-torture/execute/postmod-1.c: New test.
-
-2011-03-14  Richard Guenther  <rguenther@suse.de>
-
-	PR middle-end/48098
-	* gcc.dg/torture/pr48098.c: New testcase.
-
-2011-03-12  Peter Bergner  <bergner@vnet.ibm.com>
-
-	PR target/48053
-	* gcc.target/powerpc/pr48053-1.c: New test.
-	* gcc.target/powerpc/pr48053-2.c: Likewise.
-
-2011-03-12  Thomas Koenig  <tkoenig@gcc.gnu.org>
-
-	PR libfortran/48066
-	* gfortran.dg/intrinsic_ifunction_2.f90:  Correct PR number.
-
-2011-03-12  Thomas Koenig  <tkoenig@gcc.gnu.org>
-
-	PR libfortran/48066
-	* gfortran.dg/intrinsic_ifunction_2.f90:  New test case.
-
-2011-03-12  Janus Weil  <janus@gcc.gnu.org>
-
-	PR fortran/48059
-	* gfortran.dg/class_41.f03: New.
-
-2011-03-11  Dodji Seketeli  <dodji@redhat.com>
-
-	* g++.dg/conversion/cast3.C: New test.
-
-2011-03-11  Jason Merrill  <jason@redhat.com>
-
-	* g++.dg/template/error45.C: New.
-
-	* g++.dg/parse/no-type-defn1.C: New.
-
-	* g++.dg/ext/attrib40.C: New.
-
-	* g++.dg/cpp0x/regress/array1.C: New.
-
-2011-03-11  Richard Guenther  <rguenther@suse.de>
-
-	PR tree-optimization/48067
-	* gcc.dg/pr48067.c: New testcase.
-
-2011-03-11  Richard Guenther  <rguenther@suse.de>
-
-	PR lto/48073
-	* g++.dg/lto/20110311-1_0.C: New testcase.
-
-2011-03-11  Jakub Jelinek  <jakub@redhat.com>
-
-	PR c++/48035
-	* g++.dg/inherit/virtual8.C: New test.
-
-	PR middle-end/48044
-	* gcc.dg/torture/pr48044.c: New test.
-
-2011-03-11  Janus Weil  <janus@gcc.gnu.org>
-
-	PR fortran/47768
-	* gfortran.dg/proc_ptr_comp_31.f90: New.
-
-2011-03-11  Richard Guenther  <rguenther@suse.de>
-
-	PR tree-optimization/47278
-	* gcc.dg/torture/pr47278-1.c: New testcase.
-	* gcc.dg/torture/pr47278-2.c: Likewise.
-
-2011-03-11  Jakub Jelinek  <jakub@redhat.com>
-
-	PR tree-optimization/48063
-	* gcc.dg/torture/pr48063.c: New test.
-
-2011-03-10  Jason Merrill  <jason@redhat.com>
-
-	* g++.dg/template/array22.C: New.
-
-	* g++.dg/cpp0x/syntax-err1.C: New.
-	* g++.dg/parse/error36.C: Adjust expected errors.
-	* g++.old-deja/g++.pt/ctor2.C: Likewise.
-	* g++.old-deja/g++.pt/typename3.C: Likewise.
-	* g++.old-deja/g++.pt/typename4.C: Likewise.
-	* g++.old-deja/g++.pt/typename6.C: Likewise.
-
-2011-03-09  Jason Merrill  <jason@redhat.com>
-
-	* g++.dg/template/nontype22.C: New.
-
-2011-03-09  Martin Jambor  <mjambor@suse.cz>
-
-	PR tree-optimization/47714
-	* g++.dg/torture/pr47714.C: New test.
-
-2011-03-08  Michael Meissner  <meissner@linux.vnet.ibm.com>
-
-	PR target/47755
-	* gcc.target/powerpc/pr47755-2.c: New file.
-
-2011-03-08  Jakub Jelinek  <jakub@redhat.com>
-
-	* go.test/go-test.exp: For goroutines.go test if GCCGO_RUN_ALL_TESTS
-	is not set in the environment, pass 64 as first argument when not
-	running expensive tests or pass max($[`ulimit -u`/4], 10000) on
-	native where ulimit -u is supported.
-
-2011-03-08  Andreas Krebbel  <Andreas.Krebbel@de.ibm.com>
-
-	* gcc.dg/optimize-bswapsi-1.c: Use -march=z900 on s390.
-
-2011-03-08  Jason Merrill  <jason@redhat.com>
-
-	* g++.dg/template/nontype21.C: New.
-
-	* g++.dg/template/anon5.C: New.
-
-2011-03-08  Jakub Jelinek  <jakub@redhat.com>
-
-	PR debug/47881
-	* gcc.dg/pr47881.c: New test.
-
-2011-03-08  Dodji Seketeli  <dodji@redhat.com>
-
-	PR c++/47957
-	* g++.dg/lookup/template3.C: New test.
-
-2011-03-08  Kai Tietz  <ktietz@redhat.com>
-
-	* g++.dg/tree-ssa/pr21082.C: Use __INTPTR_TYPE__ instead of
-	'long' type.
-
-2011-03-08  Mikael Pettersson  <mikpe@it.uu.se>
-
-	PR testsuite/47954
-	* gcc.dg/tree-ssa/ssa-ccp-33.c: Use __alignof__ not
-	sizeof to compute alignment.
-
-2011-03-08  Jakub Jelinek  <jakub@redhat.com>
-
-	PR tree-optimization/48022
-	* gcc.dg/pr48022-1.c: New test.
-	* gcc.dg/pr48022-2.c: New test.
-
-2011-03-07  Jason Merrill  <jason@redhat.com>
-
-	* g++.dg/template/nontype20.C: New.
-	* g++.dg/init/member1.C: Adjust expected errors.
-	* g++.dg/parse/constant4.C: Likewise.
-	* g++.dg/template/qualified-id3.C: Likewise.
-	* g++.old-deja/g++.pt/crash10.C: Likewise.
-
-	* g++.dg/cpp0x/regress/non-const1.C: New.
-
-2011-03-07  Jakub Jelinek  <jakub@redhat.com>
-
-	PR debug/47991
-	* gcc.dg/pr47991.c: New test.
-
-2011-03-07  Jason Merrill  <jason@redhat.com>
-
-	* g++.dg/abi/mangle46.C: New.
-
-2011-03-07  Pat Haugen <pthaugen@us.ibm.com>
-
-	PR target/47862
-	* gcc.target/powerpc/pr47862.c: New.
-
-2011-03-07  Jack Howarth <howarth@bromo.med.uc.edu>
-
-	PR target/45413
-	* gcc.target/i386/combine-mul.c: Require nonpic.
-
-2011-03-07  Paul Wögerer  <paul_woegerer@mentor.com>
-	    Nathan Froyd  <froydnj@codesourcery.com>
-
-	* gcc.dg/20001117-1.c: Abort on NULL call_sites.
-
-2011-03-06  Mark Mitchell  <mark@codesourcery.com>
-
-	* README.QMTEST: Remove.
-
-2011-03-06  Paul Thomas  <pault@gcc.gnu.org>
-	    Jerry DeLisle  <jvdelisle@gcc.gnu.org>
-
-	PR fortran/47850
-	* gfortran.dg/array_constructor_37.f90 : New test.
-
-2011-03-05  Jason Merrill  <jason@redhat.com>
-
-	* g++.dg/abi/mangle39.C: ABI v5, not 6.
-	* g++.dg/abi/mangle45.C: Likewise.
-	* g++.dg/cpp0x/trailing1.C: Likewise.
-
-2011-03-05  John David Anglin  <dave.anglin@nrc-cnrc.gc.ca>
-
-	* gcc.dg/torture/pr47975.c: Add -fno-common option on hppa*-*-hpux*.
-
-2011-03-05  Jakub Jelinek  <jakub@redhat.com>
-
-	PR rtl-optimization/47899
-	* gcc.dg/pr47899.c: New test.
-
-	* gcc.dg/torture/pr47968.c: Ignore warnings.
-
-	PR tree-optimization/47967
-	* gcc.c-torture/compile/pr47967.c: New test.
-
-2011-03-04  Nicola Pero  <nicola.pero@meta-innovation.com>
-
-	* objc.dg/property/property-encoding-1.m: Tidied up testcase.
-	* obj-c++.dg/property/property-encoding-1.mm: Likewise.
-
-2011-03-04  Nicola Pero  <nicola.pero@meta-innovation.com>
-
-	* objc.dg/gnu-api-2-property.m: Added tests for property_getName()
-	and property_getAttributes() if __OBJC2__.
-	* obj-c++.dg/gnu-api-2-property.mm: Likewise.
-	* objc.dg/property/property-encoding-1.m: New.
-	* obj-c++.dg/property/property-encoding-1.mm: New.
-
-2011-03-04  Jason Merrill  <jason@redhat.com>
-
-	* g++.dg/template/pseudodtor6.C: New.
-
-	* g++.dg/inherit/covariant19.C: New.
-
-2011-03-04  Richard Guenther  <rguenther@suse.de>
-
-	PR middle-end/47968
-	* gcc.dg/torture/pr47968.c: New testcase.
-
-2011-03-04  Richard Guenther  <rguenther@suse.de>
-
-	PR middle-end/47975
-	* gcc.dg/torture/pr47975.c: New testcase.
-
-2011-03-03  Paolo Carlini  <paolo.carlini@oracle.com>
-
-	PR c++/47974
-	* g++.dg/template/crash106.C: New.
-
-2011-03-03  Jakub Jelinek  <jakub@redhat.com>
-
-	PR c/47963
-	* gcc.dg/gomp/pr47963.c: New test.
-	* g++.dg/gomp/pr47963.C: New test.
-
-2011-03-02  Jason Merrill  <jason@redhat.com>
-
-	* g++.dg/cpp0x/regress/condition1.C: New.
-
-	* g++.dg/cpp0x/constexpr-ctor9.C: New.
-
-2011-03-01  Jason Merrill  <jason@redhat.com>
-
-	* g++.dg/cpp0x/lambda/lambda-98.C: New.
-
-	* g++.dg/cpp0x/constexpr-non-const-arg2.C: New.
-
-2011-03-02  Richard Sandiford  <richard.sandiford@linaro.org>
-
-	PR rtl-optimization/47925
-	* gcc.c-torture/execute/pr47925.c: New test.
-
-2011-03-01  Jason Merrill  <jason@redhat.com>
-
-	* g++.dg/cpp0x/decltype25.C: New.
-
-	* g++.dg/cpp0x/regress/bitfield-err1.C: New.
-
-2011-03-01  Richard Guenther  <rguenther@suse.de>
-
-	PR tree-optimization/47890
-	* gcc.dg/torture/pr47890.c: New testcase.
-
-2011-03-01  Richard Guenther  <rguenther@suse.de>
-
-	PR lto/47924
-	* gcc.dg/lto/pr47924_0.c: New testcase.
-
-2011-03-01  Richard Guenther  <rguenther@suse.de>
-
-	PR lto/46911
-	* gfortran.dg/lto/pr46911_0.f: New testcase.
-
-2011-02-28  Jerry DeLisle  <jvdelisle@gcc.gnu.org>
-
-	PR libgfortran/47933
-	* gfortran.dg/fmt_fw_d.f90: Fix test by adding dg-options to avoid
-	compile errors from older code form.
-
-2011-02-28  Jerry DeLisle  <jvdelisle@gcc.gnu.org>
-
-	PR libgfortran/47567
-	* gfortran.dg/fmt_fw_d.f90: New test.
-
-2011-02-28  Jason Merrill  <jason@redhat.com>
-
-	* g++.dg/inherit/covariant18.C: New.
-
-2011-02-28  Jakub Jelinek  <jakub@redhat.com>
-
-	PR middle-end/47893
-	* gcc.dg/pr47893.c: New test.
-
-2011-02-28  Nicola Pero  <nicola.pero@meta-innovation.com>
-
-	* objc.dg/gnu-api-2-sel.m: Test that sel_getTypedSelector return
-	NULL in case of a selector with conflicting types.
-	* obj-c++.dg/gnu-api-2-sel.mm: Same change.
-
-2011-02-28  Kazu Hirata  <kazu@codesourcery.com>
-
-	* gcc.target/arm/vfp-ldmdbd.c, gcc.target/arm/vfp-ldmdbs.c,
-	gcc.target/arm/vfp-ldmiad.c, gcc.target/arm/vfp-ldmias.c,
-	gcc.target/arm/vfp-stmdbd.c, gcc.target/arm/vfp-stmdbs.c,
-	gcc.target/arm/vfp-stmiad.c, gcc.target/arm/vfp-stmias.c: New.
-
-2011-02-28  Jason Merrill  <jason@redhat.com>
-
-	PR c++/47906
-	* g++.dg/cpp0x/trailing1.C: Specify -fabi-version=6.
-
-2011-02-27  Jerry DeLisle  <jvdelisle@gcc.gnu.org>
-
-	PR libgfortran/47778
-	* gfortran.dg/namelist_71.f90: New test.
-
-2011-02-27  Jason Merrill  <jason@redhat.com>
-
-	PR c++/47906
-	* g++.dg/abi/mangle39.C: Specify -fabi-version=6.
-	* g++.dg/abi/mangle45.C: Specify -fabi-version=6.
-
-2011-02-27  Paolo Carlini  <paolo.carlini@oracle.com>
-
-	PR c++/46466
-	* g++.dg/cpp0x/constexpr-ctor8.C: New.
-
-2011-02-27  Jakub Jelinek  <jakub@redhat.com>
-
-	PR fortran/47886
-	* gfortran.dg/gomp/task-1.f90: Removed.
-
-2011-02-26  Jason Merrill  <jason@redhat.com>
-
-	* g++.dg/template/this-targ1.C: New.
-
-	* g++.dg/cpp0x/regress/template-const1.C: New.
-	* g++.dg/cpp0x/regress/template-function1.C: Adjust.
-	* g++.dg/template/function1.C: Adjust.
-	* g++.dg/cpp0x/regress/debug-debug7.C: Adjust.
-	* g++.dg/debug/debug7.C: Adjust.
-
-2011-02-26  Tobias Burnus  <burnus@net-b.de>
-
-	PR fortran/47886
-	* gfortran.dg/gomp/task-1.f90: New.
-
-2011-02-25  Jie Zhang  <jie@codesourcery.com>
-
-	* gcc.target/arm/neon-thumb2-move.c: Add
-	dg-require-effective-target arm_thumb2_ok.
-
-2011-02-24  Jason Merrill  <jason@redhat.com>
-
-	* g++.dg/parse/constant1.C: Specify C++98 mode.
-	* g++.dg/parse/constant5.C: Likewise.
-	* g++.dg/parse/error2.C: Likewise.
-	* g++.dg/parse/semicolon3.C: Likewise.
-	* g++.dg/template/crash14.C: Likewise.
-	* g++.dg/template/local4.C: Likewise.
-	* g++.dg/template/nontype3.C: Likewise.
-	* g++.dg/parse/crash31.C: Adjust expected errors.
-	* g++.dg/template/function1.C: Likewise.
-	* g++.dg/template/ref3.C: Likewise.
-	* g++.dg/template/static9.C: Likewise.
-	* g++.old-deja/g++.pt/crash41.C: Instantiate template.
-
-	* g++.dg/cpp0x/constexpr-array-tparm.C: New.
-	* g++.dg/cpp0x/regress/parse-ambig5.C: Copy from parse/ambig5.C.
-	* g++.dg/cpp0x/regress/debug-debug7.C: Copy from debug/debug7.C.
-	* g++.dg/cpp0x/variadic20.C: Adjust expected errors.
-	* g++.dg/cpp0x/regress/template-function1.C: Likewise.
-
-2011-02-24  Jakub Jelinek  <jakub@redhat.com>
-
-	PR fortran/47878
-	* gfortran.dg/pr47878.f90: New test.
-
-2011-02-24  Richard Guenther  <rguenther@suse.de>
-
-	PR testsuite/47801
-	* gcc.dg/guality/pr41353-1.c (vari): Mark as used.
-	* gcc.dg/guality/pr41353-2.c (vari): Likewise.
-
-2011-02-24  Richard Guenther  <rguenther@suse.de>
-
-	PR fortran/47839
-	* gfortran.dg/lto/pr47839_0.f90: New testcase.
-	* gfortran.dg/lto/pr47839_1.f90: Likewise.
-
-2011-02-23  Jerry DeLisle  <jvdelisle@gcc.gnu.org>
-
-	PR libgfortran/47567
-	* gfortran.dg/fmt_f0_1.f90: Update test.
-
-2011-02-23  Jason Merrill  <jason@redhat.com>
-
-	* g++.dg/abi/mangle39.C: Adjust parm mangling.
-	* g++.dg/abi/mangle45.C: New.
-
-	* g++.dg/cpp0x/trailing1.C: Mangle decltype.
-	* g++.dg/template/canon-type-9.C: Match use of decltype
-	between declaration and definition.
-	* g++.dg/template/canon-type-12.C: Likewise.
-
-2011-02-23  Mikael Morin  <mikael@gcc.gnu.org>
-
-	PR fortran/40850
-	* gfortran.dg/nested_allocatables_1.f90: New.
-
-2011-02-23  Nathan Froyd  <froydnj@codesourcery.com>
-
-	PR c++/46868
-	* g++.dg/pr46868.C: New test.
-	* g++.dg/parse/parameter-declaration-1.C: Adjust.
-	* g++.dg/parse/error14.C: Adjust.
-
-2011-02-23  Richard Guenther  <rguenther@suse.de>
-
-	PR tree-optimization/47838
-	* gcc.dg/tree-ssa/foldconst-2.c: Scan tree-ch dump.
-
-2011-02-23  Uros Bizjak  <ubizjak@gmail.com>
-
-	* g++.dg/other/pr47218.C: Fix dg-options.  Cleanup saved temps.
-
-2011-02-23  Uros Bizjak  <ubizjak@gmail.com>
-
-	* gfortran.dg/allocate_deferred_char_scalar_1.f03: Fix dg-do syntax.
-	* gfortran.dg/count_init_expr.f03: Ditto.
-	* gfortran.dg/gomp/pr43711.f90: Ditto.
-	* gcc.dg/struct-parse-2.c: Ditto.
-	* gcc.dg/parse-error-3.c: Ditto.
-	* gcc.dg/Wlogical-op-1.c: Ditto.
-	* gcc.dg/Walways-true-1.c: Ditto.
-	* gcc.dg/pr24225.c: Ditto.
-	* gcc.dg/Walways-true-2.c: Ditto.
-	* gcc.dg/tree-ssa/foldcast-1.c: Ditto.
-	* gcc.dg/tree-ssa/struct-aliasing-1.c: Ditto.
-	* gcc.dg/tree-ssa/struct-aliasing-2.c: Ditto.
-	* g++.dg/overload/defarg4.C: Ditto.
-	* g++.dg/inherit/covariant16.C: Ditto.
-	* g++.dg/inherit/virtual7.C: Ditto.
-	* g++.dg/template/canon-type-9.C: Ditto.
-	* g++.dg/template/access19.C: Ditto.
-	* g++.dg/template/call7.C: Ditto.
-	* g++.dg/template/canon-type-2.C: Ditto.
-	* g++.dg/template/init7.C: Ditto.
-	* g++.dg/template/sizeof-template-argument.C: Ditto.
-	* g++.dg/template/const3.C: Ditto.
-	* g++.dg/template/sfinae26.C: Ditto.
-	* g++.dg/template/sfinae26.C: Ditto.
-	* g++.dg/template/canon-type-11.C: Ditto.
-	* g++.dg/template/union2.C: Ditto.
-	* g++.dg/template/canon-type-3.C: Ditto.
-	* g++.dg/template/canon-type-1.C: Ditto.
-	* g++.dg/template/canon-type-5.C: Ditto.
-	* g++.dg/template/canon-type-7.C: Ditto.
-	* g++.dg/template/canon-type-10.C: Ditto.
-	* g++.dg/template/spec36.C: Ditto.
-	* g++.dg/template/typedef38.C: Ditto.
-	* g++.dg/template/canon-type-4.C: Ditto.
-	* g++.dg/template/canon-type-6.C: Ditto.
-	* g++.dg/template/canon-type-13.C: Ditto.
-	* g++.dg/template/instantiate9.C: Ditto.
-	* g++.dg/template/ttp22.C: Ditto.
-	* g++.dg/warn/Wreturn-type-6.C: Ditto.
-	* g++.dg/warn/Walways-true-1.C: Ditto.
-	* g++.dg/warn/Wlogical-op-1.C: Ditto.
-	* g++.dg/warn/Walways-true-2.C: Ditto.
-	* g++.dg/conversion/op4.C: Ditto.
-	* g++.dg/opt/pr19650.C: Ditto.
-	* g++.dg/lookup/friend11.C: Ditto.
-	* g++.dg/other/default2.C: Ditto.
-	* g++.dg/other/default3.C: Ditto.
-	* g++.dg/other/dtor2.C: Ditto.
-	* g++.dg/other/friend5.C: Ditto.
-	* g++.dg/other/default5.C: Ditto.
-	* g++.dg/init/brace6.C: Ditto.
-	* g++.dg/init/aggr5.C: Ditto.
-	* g++.dg/init/error2.C: Ditto.
-	* g++.dg/expr/bound-mem-fun.C: Ditto.
-	* g++.dg/expr/cond6.C: Ditto.
-	* g++.dg/expr/stmt-expr-1.C: Ditto.
-	* g++.dg/cpp0x/constexpr-object2.C: Ditto.
-	* g++.dg/cpp0x/constexpr-data1.C: Ditto.
-	* g++.dg/cpp0x/constexpr-function2.C: Ditto.
-	* g++.dg/cpp0x/bracket1.C: Ditto.
-	* g++.dg/cpp0x/variadic-mem-fn.C: Ditto.
-	* g++.dg/cpp0x/pr38646.C: Ditto.
-	* g++.dg/cpp0x/variadic73.C: Ditto.
-	* g++.dg/cpp0x/constexpr-function1.C: Ditto.
-	* g++.dg/cpp0x/bracket4.C: Ditto.
-	* g++.dg/cpp0x/decltype4.C: Ditto.
-	* g++.dg/cpp0x/constexpr-data2.C: Ditto.
-	* g++.dg/cpp0x/constexpr-object1.C: Ditto.
-	* g++.dg/cpp0x/variadic-crash2.C: Ditto.
-	* g++.dg/cpp0x/variadic-new2.C: Ditto.
-	* g++.dg/cpp0x/decltype2.C: Ditto.
-	* g++.dg/cpp0x/decltype1.C: Ditto.
-	* g++.dg/cpp0x/bracket2.C: Ditto.
-	* g++.dg/cpp0x/decltype5.C: Ditto.
-	* g++.dg/cpp0x/constexpr-function3.C: Ditto.
-	* g++.dg/cpp0x/variadic70.C: Ditto.
-	* g++.dg/cpp0x/decltype6.C: Ditto.
-	* g++.dg/cpp0x/rvo.C: Ditto.
-	* g++.dg/cpp0x/vt-40092.C: Ditto.
-	* g++.dg/cpp0x/variadic-new.C: Ditto.
-	* g++.dg/cpp0x/lambda/lambda-pass.C: Ditto.
-	* g++.dg/cpp0x/lambda/lambda-mixed.C: Ditto.
-	* g++.dg/cpp0x/lambda/lambda-nested.C: Ditto.
-	* g++.dg/cpp0x/lambda/lambda-recursive.C: Ditto.
-	* g++.dg/cpp0x/lambda/lambda-copy.C: Ditto.
-	* g++.dg/cpp0x/lambda/lambda-non-const.C: Ditto.
-	* g++.dg/cpp0x/lambda/lambda-ref-default.C: Ditto.
-	* g++.dg/cpp0x/lambda/lambda-deduce.C: Ditto.
-	* g++.dg/cpp0x/lambda/lambda-copy-default.C: Ditto.
-	* g++.dg/cpp0x/lambda/lambda-nop.C: Ditto.
-	* g++.dg/cpp0x/lambda/lambda-capture-const-ref.C: Ditto.
-	* g++.dg/cpp0x/lambda/lambda-ref.C: Ditto.
-	* g++.dg/cpp0x/lambda/lambda-const.C: Ditto.
-	* g++.dg/cpp0x/lambda/lambda-mutable.C: Ditto.
-	* g++.dg/cpp0x/lambda/lambda-in-class.C: Ditto.
-	* g++.dg/cpp0x/pr39639.C: Ditto.
-	* g++.dg/cpp0x/decltype3.C: Ditto.
-	* g++.dg/cpp0x/variadic68.C: Ditto.
-	* g++.dg/cpp0x/variadic-function.C: Ditto.
-	* g++.dg/cpp0x/constexpr-ex1.C: Ditto.
-	* g++.dg/cpp0x/variadic-bind.C: Ditto.
-	* g++.dg/cpp0x/variadic-tuple.C: Ditto.
-	* g++.dg/cpp0x/constexpr-ex2.C: Ditto.
-	* g++.dg/parse/crash35.C: Ditto.
-	* g++.dg/parse/crash40.C: Ditto.
-	* g++.dg/parse/defarg12.C: Ditto.
-	* g++.dg/parse/crash34.C: Ditto.
-	* g++.dg/parse/constructor3.C: Ditto.
-	* g++.dg/parse/template23.C: Ditto.
-	* g++.dg/parse/crash56.C: Ditto.
-	* g++.dg/parse/dtor13.C: Ditto.
-	* g++.dg/parse/error33.C: Ditto.
-	* g++.dg/parse/ctor9.C: Ditto.
-	* g++.dg/parse/error32.C: Ditto.
-	* g++.dg/parse/error37.C: Ditto.
-	* g++.dg/parse/bitfield3.C: Ditto.
-	* g++.dg/parse/struct-4.C: Ditto.
-	* g++.dg/ext/has_trivial_copy.C: Ditto.
-	* g++.dg/ext/is_polymorphic.C: Ditto.
-	* g++.dg/ext/has_nothrow_copy_odr.C: Ditto.
-	* g++.dg/ext/has_nothrow_copy-4.C: Ditto.
-	* g++.dg/ext/has_nothrow_assign.C: Ditto.
-	* g++.dg/ext/is_union.C: Ditto.
-	* g++.dg/ext/has_nothrow_copy-1.C: Ditto.
-	* g++.dg/ext/is_pod.C: Ditto.
-	* g++.dg/ext/has_virtual_destructor.C: Ditto.
-	* g++.dg/ext/has_trivial_constructor.C: Ditto.
-	* g++.dg/ext/has_nothrow_copy-3.C: Ditto.
-	* g++.dg/ext/has_nothrow_copy-5.C: Ditto.
-	* g++.dg/ext/has_trivial_destructor-1.C: Ditto.
-	* g++.dg/ext/has_nothrow_copy-6.C: Ditto.
-	* g++.dg/ext/is_abstract.C: Ditto.
-	* g++.dg/ext/has_trivial_assign.C: Ditto.
-	* g++.dg/ext/is_class.C: Ditto.
-	* g++.dg/ext/has_nothrow_assign_odr.C: Ditto.
-	* g++.dg/ext/has_nothrow_copy-7.C: Ditto.
-	* g++.dg/ext/is_base_of.C: Ditto.
-	* g++.dg/ext/has_nothrow_copy-2.C: Ditto.
-	* g++.dg/ext/has_nothrow_constructor.C: Ditto.
-	* g++.dg/ext/is_empty.C: Ditto.
-	* g++.dg/ext/is_enum.C: Ditto.
-	* g++.dg/ext/has_nothrow_constructor_odr.C: Ditto.
-	* gnat.dg/opt11.adb: Ditto.
-	* obj-c++.dg/pr45735.mm: Ditto.
-	* obj-c++.dg/pr24393.mm: Ditto.
-	* obj-c++.dg/exceptions-2.mm: Ditto.
-	* objc.dg/pr45735.m: Ditto.
-	* objc.dg/pr24393.m: Ditto.
-
-2011-02-23  Nicola Pero  <nicola.pero@meta-innovation.com>
-
-	* objc.dg/attributes/objc-exception-1.m: New.
-
-2011-02-23  Jie Zhang  <jie@codesourcery.com>
-
-	* gcc.dg/cpp/include7.c: New test.
-
-2011-02-22  Paolo Carlini  <paolo.carlini@oracle.com>
-
-	PR c++/47242
-	* g++.dg/cpp0x/lambda/lambda-ice4.C: New.
-
-2011-02-23  Jie Zhang  <jie@codesourcery.com>
-
-	PR rtl-optimization/47763
-	* gcc.dg/pr47763.c: New test.
-
-2011-02-22  Paul Thomas  <pault@gcc.gnu.org>
-
-	PR fortran/45743
-	* gfortran.dg/whole_file_32.f90 : New test.
-
-2011-02-22  Dodji Seketeli  <dodji@redhat.com>
-
-	PR c++/47666
-	* g++.dg/inherit/virtual7.C: New test.
-
-2011-02-22  Nicola Pero  <nicola.pero@meta-innovation.com>
-
-	PR objc/47832
-	* objc.dg/type-size-3.m: Updated error message.
-	* objc.dg/type-size-4.m: New test.
-	* objc.dg/type-size-5.m: New test.
-
-2011-02-22  Rainer Orth  <ro@CeBiTec.Uni-Bielefeld.DE>
-
-	* lib/gnat.exp: Fix comments.
-	Don't load libgloss.exp.
-	(default_gnat_version): Call $compiler with --version.
-	Adapt regexp for gnatmake output, insert version.
-	(gnat_version): New proc.
-	(gnat_init): Remove gnat_libgcc_s_path.
-	(gnat_target_compile): Likewise.
-	Remove ld_library_path.
-	Log ADA_INCLUDE_PATH, ADA_OBJECTS_PATH.
-	(gnat_pass): Remove.
-	(gnat_pass): Remove.
-	(gnat_finish): Remove.
-	(gnat_exit): Remove.
-	(local_find_gnatmake): Reindent.
-	(runtest_file_p): Remove.
-	(prune_warnings): Remove.
-	(find_gnatclean): New proc.
-	* lib/gnat-dg.exp (lremove): New proc.
-	(gnat-dg-test): Reindent.
-	Remove additional output files.
-	(gnat-dg-runtest): Remove.
-
-	* gnat.dg/array7.adb: Use cleanup-tree-dump "optimized".
-	* gnat.dg/loop_optimization6.adb: Likewise.
-	* gnat.dg/atomic1.adb: Use cleanup-tree-dump "gimple".
-
-2011-02-22  Jakub Jelinek  <jakub@redhat.com>
-
-	PR tree-optimization/47835
-	* gcc.dg/pr46909.c: Check optimized dump instead of ifcombine.
-
-2011-02-22  Tobias Burnus  <burnus@net-b.de>
-
-	* gfortran.dg/abstract_type_1.f90: Fix dg-do syntax.
-	* gfortran.dg/abstract_type_2.f03: Ditto.
-	* gfortran.dg/abstract_type_3.f03: Ditto.
-	* gfortran.dg/abstract_type_4.f03: Ditto.
-	* gfortran.dg/abstract_type_5.f03: Ditto.
-	* gfortran.dg/abstract_type_6.f03: Ditto.
-	* gfortran.dg/alloc_comp_constraint_6.f90: Ditto.
-	* gfortran.dg/alloc_comp_init_expr.f03: Ditto.
-	* gfortran.dg/allocatable_scalar_11.f90: Ditto.
-	* gfortran.dg/allocate_scalar_with_shape.f90: Ditto.
-	* gfortran.dg/array_function_5.f90: Ditto.
-	* gfortran.dg/asynchronous_3.f03: Ditto.
-	* gfortran.dg/char_expr_1.f90: Ditto.
-	* gfortran.dg/class_14.f03: Ditto.
-	* gfortran.dg/data_array_6.f: Ditto.
-	* gfortran.dg/data_invalid.f90: Ditto.
-	* gfortran.dg/dot_product_1.f03: Ditto.
-	* gfortran.dg/func_derived_5.f90: Ditto.
-	* gfortran.dg/func_result_4.f90: Ditto.
-	* gfortran.dg/implied_do_1.f90: Ditto.
-	* gfortran.dg/initialization_25.f90: Ditto.
-	* gfortran.dg/initialization_26.f90: Ditto.
-	* gfortran.dg/interface_34.f90: Ditto.
-	* gfortran.dg/iso_c_binding_init_expr.f03: Ditto.
-	* gfortran.dg/keyword_symbol_1.f90: Ditto.
-	* gfortran.dg/matmul_8.f03: Ditto.
-	* gfortran.dg/merge_init_expr.f90: Ditto.
-	* gfortran.dg/pack_assign_1.f90: Ditto.
-	* gfortran.dg/pack_vector_1.f90: Ditto.
-	* gfortran.dg/pointer_check_8.f90: Ditto.
-	* gfortran.dg/product_init_expr.f03: Ditto.
-	* gfortran.dg/reshape_order_5.f90: Ditto.
-	* gfortran.dg/reshape_shape_1.f90: Ditto.
-	* gfortran.dg/reshape_zerosize_2.f90: Ditto.
-	* gfortran.dg/same_name_2.f90: Ditto.
-	* gfortran.dg/selected_real_kind_1.f90: Ditto.
-	* gfortran.dg/spread_init_expr.f03: Ditto.
-	* gfortran.dg/stmt_func_1.f90: Ditto.
-	* gfortran.dg/sum_init_expr.f03: Ditto.
-	* gfortran.dg/transpose_3.f03: Ditto.
-	* gfortran.dg/unpack_init_expr.f03: Ditto.
-	* gfortran.dg/warn_conversion.f90: Ditto.
-	* gfortran.dg/warn_conversion_2.f90: Ditto.
-	* gfortran.dg/warn_intent_out_not_set.f90: Ditto.
-	* gfortran.dg/warn_unused_dummy_argument_1.f90: Ditto.
-	* gfortran.dg/warn_unused_dummy_argument_2.f90: Ditto.
-	* gfortran.dg/whole_file_16.f90: Ditto.
-	* gfortran.dg/whole_file_17.f90: Ditto.
-	* gfortran.dg/whole_file_18.f90: Ditto.
-	* gfortran.dg/whole_file_20.f03: Ditto.
-	* gfortran.dg/whole_file_5.f90: Ditto.
-	* gfortran.dg/whole_file_6.f90: Ditto.
-	* gfortran.dg/write_invalid_format.f90: Ditto.
-	* gfortran.dg/zero_sized_6.f90: Ditto.
-
-2011-02-21  Jeff Law <law@redhat.com>
-
-	PR rtl-optimization/46178
-	* gcc.target/i386/pr46178.c: New test.
-
-	PR rtl-optimization/46002
-	* gcc.c-torture/compile/pr46002.c: New test.
-
-2011-02-21  John David Anglin  <dave.anglin@nrc-cnrc.gc.ca>
-
-	* g++.dg/cpp0x/lambda/lambda-conv.C: Skip scan-assembler check on
-	*-*-hpux10*.
-
-2011-02-21  Jakub Jelinek  <jakub@redhat.com>
-
-	PR debug/47106
-	* g++.dg/debug/pr47106.C: Require effective target lto.
-
-2011-02-21  Jason Merrill  <jason@redhat.com>
-
-	* g++.dg/cpp0x/constexpr-diag2.C: New.
-
-2011-02-20  Jason Merrill  <jason@redhat.com>
-
-	* g++.dg/cpp0x/constexpr-ctor7.C: New.
-
-	* g++.dg/cpp0x/fntmpdefarg2.C: New.
-
-	* g++.dg/overload/conv-op1.C: New.
-
-	* g++.dg/cpp0x/constexpr-synth1.C: New.
-
-2011-02-20  Nicola Pero  <nicola.pero@meta-innovation.com>
-
-	* objc.dg/layout-2.m: New.
-	* objc.dg/selector-3.m: Adjusted location of error message.
-	* objc.dg/type-size-3.m: Same.
-	* obj-c++.dg/selector-3.mm: Same.
-
-2011-02-20  Nicola Pero  <nicola.pero@meta-innovation.com>
-
-	PR objc/47784
-	* objc.dg/property/dotsyntax-22.m: New.
-	* obj-c++.dg/property/dotsyntax-22.mm: New.
-
-2011-02-20  Dodji Seketeli  <dodji@redhat.com>
-
-	PR c++/46394
-	* g++.dg/template/typedef38.C: New test.
-
-2011-02-20  Paul Thomas  <pault@gcc.gnu.org>
-
-	PR fortran/46818
-	* gfortran.dg/whole_file_30.f90 : New test.
-	* gfortran.dg/whole_file_31.f90 : New test.
-
-2011-02-20  Paul Thomas  <pault@gcc.gnu.org>
-
-	PR fortran/45077
-	PR fortran/44945
-	* gfortran.dg/whole_file_28.f90 : New test.
-	* gfortran.dg/whole_file_29.f90 : New test.
-
-2011-02-20  Paolo Carlini  <paolo.carlini@oracle.com>
-
-	PR c++/44118
-	* g++.dg/template/crash105.C: New.
-
-2011-02-19  Jason Merrill  <jason@redhat.com>
-
-	* g++.dg/cpp0x/regress/no-elide1.C: New.
-
-2011-02-19  Alexandre Oliva  <aoliva@redhat.com>
-
-	PR tree-optimization/46620
-	* gcc.dg/pr46620.c: New.
-
-2011-02-19  Jakub Jelinek  <jakub@redhat.com>
-
-	PR c/47809
-	* gcc.target/i386/pr47809.c: New test.
-
-2011-02-19  Jerry DeLisle  <jvdelisle@gcc.gnu.org>
-	    Tobias Burnus  <burnus@net-b.de>
-
-	* lib/target-supports.exp
-	(check_effective_target_fortran_large_real): New check for large reals.
-	* gfortran.dg/nan_7.f90: New test.
-
-2011-02-19  Jerry DeLisle  <jvdelisle@gcc.gnu.org>
-
-	PR libgfortran/47567
-	* gfortran.dg/fmt_f0_1.f90: Update test.
-
-2011-02-19  Paul Thomas  <pault@gcc.gnu.org>
-
-	PR fortran/47348
-	* gfortran.dg/array_constructor_36.f90 : New test.
-	* gfortran.dg/bounds_check_10.f90 : Change dg-output message to
-	allow for comparison between different elements of the array
-	constructor at different levels of optimization.
-
-2011-02-19  H.J. Lu  <hongjiu.lu@intel.com>
-
-	* gcc.target/i386/pr31167.c: Require int128 instead of lp64.
-	* gcc.target/i386/pr32280-1.c: Likewise.
-
-2011-02-19  Jakub Jelinek  <jakub@redhat.com>
-
-	PR target/47800
-	* gcc.target/i386/pr47800.c: New test.
-
-2011-02-18  Iain Sandoe  <iains@gcc.gnu.org>
-
-	* objc/execute/exceptions/foward-1.x: New.
-
-2011-02-18  Janus Weil  <janus@gcc.gnu.org>
-
-	PR fortran/47789
-	* gfortran.dg/derived_constructor_comps_4.f90: New.
-
-2011-02-18  Tobias Burnus
-
-	PR fortran/47775
-	* gfortran.dg/func_result_6.f90: New.
-
-2011-02-18  Michael Matz  <matz@suse.de>
-
-	PR fortran/45586
-	* gfortran.dg/lto/pr45586_0.f90: New test.
-	* gfortran.dg/typebound_proc_20.f90: Ditto.
-	* gfortran.dg/typebound_proc_21.f90: Ditto.
-
-2011-02-18  Paolo Carlini  <paolo.carlini@oracle.com>
-
-	PR c++/47795
-	* g++.dg/cpp0x/lambda/lambda-ice3.C: New.
-
-2011-02-18  Tobias Burnus  <burnus@net-b.de>
-
-	PR fortran/47750
-	* lib/gfortran.exp (gfortran_init): Set gcc_error_prefix and
-	gcc_warning_prefix.
-	* lib/gfortran-dg.exp (gfortran-dg-test): Update regexp for
-	normalizing the error/warning output.
-	* gfortran.dg/Wall.f90: Update dg-error/warning.
-	* gfortran.dg/argument_checking_15.f90: Update dg-error/warning.
-	* gfortran.dg/argument_checking_3.f90: Update dg-error/warning.
-	* gfortran.dg/argument_checking_6.f90: Update dg-error/warning.
-	* gfortran.dg/bounds_temporaries_1.f90: Update dg-error/warning.
-	* gfortran.dg/class_30.f90: Update dg-error/warning.
-	* gfortran.dg/continuation_1.f90: Update dg-error/warning.
-	* gfortran.dg/continuation_9.f90: Update dg-error/warning.
-	* gfortran.dg/do_check_5.f90: Update dg-error/warning.
-	* gfortran.dg/entry_17.f90: Update dg-error/warning.
-	* gfortran.dg/entry_19.f90: Update dg-error/warning.
-	* gfortran.dg/fmt_error.f90: Update dg-error/warning.
-	* gfortran.dg/fmt_read_2.f90: Update dg-error/warning.
-	* gfortran.dg/g77/12632.f: Update dg-error/warning.
-	* gfortran.dg/g77/970625-2.f: Update dg-error/warning.
-	* gfortran.dg/g77/980615-0.f: Update dg-error/warning.
-	* gfortran.dg/generic_actual_arg.f90: Update dg-error/warning.
-	* gfortran.dg/global_references_1.f90: Update dg-error/warning.
-	* gfortran.dg/goto_8.f90: Update dg-error/warning.
-	* gfortran.dg/initialization_1.f90: Update dg-error/warning.
-	* gfortran.dg/io_constraints_1.f90: Update dg-error/warning.
-	* gfortran.dg/io_constraints_2.f90: Update dg-error/warning.
-	* gfortran.dg/io_constraints_3.f90: Update dg-error/warning.
-	* gfortran.dg/iostat_3.f90: Update dg-error/warning.
-	* gfortran.dg/public_private_module.f90: Update dg-error/warning.
-	* gfortran.dg/volatile3.f90: Update dg-error/warning.
-	* gfortran.dg/warning-directive-2.F90: Update dg-error/warning.
-	* gfortran.dg/warnings_are_errors_1.f: Update dg-error/warning.
-	* gfortran.dg/whole_file_1.f90: Update dg-error/warning.
-	* gfortran.dg/whole_file_2.f90: Update dg-error/warning.
-	* gfortran.dg/whole_file_3.f90: Update dg-error/warning.
-
-2011-02-18  Janus Weil  <janus@gcc.gnu.org>
-
-	PR fortran/47768
-	* gfortran.dg/proc_ptr_comp_30.f90: New.
-
-2011-02-18  Jakub Jelinek  <jakub@redhat.com>
-
-	PR debug/47780
-	* gcc.target/i386/pr47780.c: New test.
-
-2011-02-18  Janus Weil  <janus@gcc.gnu.org>
-
-	PR fortran/47767
-	* gfortran.dg/class_40.f03: New.
-
-2011-02-18  Dodji Seketeli  <dodji@redhat.com>
-
-	PR c++/47208
-	* g++.dg/cpp0x/auto21.C: New test.
-
-2011-02-17  Iain Sandoe  <iains@gcc.gnu.org>
-
-	* objc.dg/special/unclaimed-category-1.h: Updated for
-	new ABI support.
-	* objc.dg/special/unclaimed-category-1.m: Same.
-	* objc.dg/zero-link-1.m: Same.
-	* objc.dg/lookup-1.m: Same.
-	* objc.dg/torture/strings/const-str-9.m
-	* objc.dg/torture/strings/const-str-10.m: Same.
-	* objc.dg/torture/strings/const-str-11.m: Same.
-	* objc.dg/torture/forward-1.m: Same.
-	* objc.dg/zero-link-2.m: Same.
-	* objc.dg/encode-7-next-64bit.m: Same.
-	* objc.dg/method-4.m: Same.
-	* objc.dg/next-runtime-1.m: Same.
-	* objc.dg/image-info.m: Same.
-	* objc.dg/pr23214.m: Same.
-	* objc.dg/symtab-1.m: Same.
-	* obj-c++.dg/basic.m: Same.
-	* obj-c++.dg/proto-lossage-3.m: Same.
-	* obj-c++.dg/torture/strings/const-str-10.m: Same.
-	* obj-c++.dg/torture/strings/const-str-11.m: Same.
-	* obj-c++.dg/torture/strings/const-str-9.m: Same.
-	* obj-c++.dg/method-11.m: Same.
-	* objc/execute/enumeration-1.m: Same.
-	* objc/execute/object_is_class.m: Same.
-	* objc/execute/formal_protocol-2.m: Same.
-	* objc/execute/formal_protocol-4.m: Same.
-	* objc/execute/formal_protocol-6.m: Same.
-	* objc/execute/bycopy-3.m: Same.
-	* objc/execute/exceptions/catchall-1.m: Same.
-	* objc/execute/exceptions/finally-1.m: Same.
-	* objc/execute/exceptions/local-variables-1.m: Same.
-	* objc/execute/exceptions/foward-1.m: Same.
-	* objc/execute/bf-common.h
-	* objc/execute/enumeration-2.m: Same.
-	* objc/execute/formal_protocol-1.m: Same.
-	* objc/execute/formal_protocol-3.m: Same.
-	* objc/execute/formal_protocol-5.m: Same.
-	* objc/execute/accessing_ivars.m: Same.
-	* objc/execute/bycopy-2.m: Same.
-	* objc/execute/formal_protocol-7.m: Same.
-	* objc/execute/compatibility_alias.m: Same.
-	* objc/execute/no_clash.m: Same.
-	* objc/execute/object_is_meta_class.m: Same.
-	* objc/execute/exceptions/exceptions.exp: Load target-supports.exp
-	* objc/execute/class-tests-1.h: Include stdio.h.
-	* objc/execute/class-tests-2.h: Same.
-	* obj-c++.dg/try-catch-9.mm: xfail-run the test with both
-	runtimes.
-	* obj-c++.dg/try-catch-2.mm: Same.
-
-2011-02-17  Jakub Jelinek  <jakub@redhat.com>
-
-	PR c++/47783
-	* g++.dg/warn/Wunused-parm-4.C: New test.
-
-2011-02-17  Alexandre Oliva  <aoliva@redhat.com>
-	    Jan Hubicka  <jh@suse.cz>
-
-	PR debug/47106
-	PR debug/47402
-	* g++.dg/debug/pr47106.C: New.
-
-2011-02-17  Uros Bizjak  <ubizjak@gmail.com>
-
-	PR target/43653
-	* gcc.target/i386/pr43653.c: New test.
-
-2011-02-11  Dodji Seketeli  <dodji@redhat.com>
-
-	PR c++/47172
-	* g++.dg/template/inherit6.C: New test.
-
-2011-02-16  Janus Weil  <janus@gcc.gnu.org>
-
-	PR fortran/47745
-	* gfortran.dg/class_39.f03: New.
-
-2011-02-16  Dodji Seketeli  <dodji@redhat.com>
-
-	PR c++/47326
-	* g++.dg/cpp0x/variadic106.C: New test.
-
-2011-02-16  Jakub Jelinek  <jakub@redhat.com>
-
-	PR libfortran/47757
-	* gfortran.dg/pr47757-1.f90: New test.
-	* gfortran.dg/pr47757-2.f90: New test.
-	* gfortran.dg/pr47757-3.f90: New test.
-
-	PR c++/47704
-	* g++.dg/cpp0x/enum8.C: New test.
-
-2011-02-15  Jason Merrill  <jason@redhat.com>
-
-	* g++.dg/inherit/implicit-trivial1.C: New.
-	* g++.dg/cpp0x/implicit-trivial1.C: New.
-
-2011-02-15  H.J. Lu  <hongjiu.lu@intel.com>
-
-	PR middle-end/47725
-	* gcc.dg/torture/pr47725.c: Removed.
-
-2011-02-15  Michael Meissner  <meissner@linux.vnet.ibm.com>
-
-	PR target/47755
-	* gcc.target/powerpc/pr47755.c: New file, test all 0 vector
-	constant does not generate a load from memory.
-
-2011-02-15  H.J. Lu  <hongjiu.lu@intel.com>
-
-	PR middle-end/47725
-	* gcc.dg/torture/pr47725.c: New.
-
-2011-02-15  Richard Guenther  <rguenther@suse.de>
-
-	PR tree-optimization/47743
-	* gcc.dg/torture/pr47743.c: New testcase.
-
-2011-02-15  Jakub Jelinek  <jakub@redhat.com>
-
-	PR middle-end/47581
-	* gcc.target/i386/pr47581.c: New test.
-
-2011-02-14  Janus Weil  <janus@gcc.gnu.org>
-
-	PR fortran/47730
-	* gfortran.dg/select_type_22.f03: New.
-
-2011-02-14  Jason Merrill  <jason@redhat.com>
-
-	* g++.dg/cpp0x/regress/enum1.C: New.
-
-2011-02-14  Eric Botcazou  <ebotcazou@adacore.com>
-
-	* gnat.dg/include.adb: New test.
-
-2011-02-14  Janus Weil  <janus@gcc.gnu.org>
-
-	PR fortran/47728
-	* gfortran.dg/class_38.f03: New.
-
-2011-02-14  Eric Botcazou  <ebotcazou@adacore.com>
-
-	* gcc.dg/pr46494.c: New test.
-
-2011-02-14  Richard Guenther  <rguenther@suse.de>
-
-	* gcc.dg/attr-weak-hidden-1.c: Make definition of foo strong.
-
-2011-02-14  Rainer Orth  <ro@CeBiTec.Uni-Bielefeld.DE>
-
-	PR ada/41929
-	* gnat.dg/null_pointer_deref1.exp: Don't skip on
-	sparc*-sun-solaris2.11.
-
-2011-02-14  Janus Weil  <janus@gcc.gnu.org>
-
-	PR fortran/47349
-	* gfortran.dg/argument_checking_18.f90: New.
-
-2011-02-13  Tobias Burnus  <burnus@net-b.de>
-
-	* gfortran.dg/argument_checking_13.f90: Update dg-error.
-	* gfortran.dg/argument_checking_17.f90: New.
-
-2011-02-12  Janus Weil  <janus@gcc.gnu.org>
-
-	* gfortran.dg/allocate_derived_1.f90: Modified as polymorphic arrays
-	are temporarily disabled.
-	* gfortran.dg/class_7.f03: Ditto.
-	* gfortran.dg/coarray_14.f90: Ditto.
-	* gfortran.dg/typebound_proc_13.f03: Ditto.
-
-2011-02-12  Mikael Morin  <mikael.morin@sfr.fr>
-
-	PR fortran/45586
-	* gfortran.dg/extends_11.f03: New.
-
-2011-02-11  Xinliang David Li  <davidxl@google.com>
-
-	PR tree-optimization/47707
-	* g++.dg/tree-ssa/pr47707.C: New test.
-
-2011-02-11  Eric Botcazou  <ebotcazou@adacore.com>
-
-	* g++.dg/opt/inline17.C: New test.
-
-2011-02-11  Tobias Burnus  <burnus@net-b.de>
-
-	PR fortran/47550
-	* gfortran.dg/pure_formal_2.f90: New.
-
-2011-02-11  Pat Haugen <pthaugen@us.ibm.com>
-
-	PR rtl-optimization/47614
-	* gfortran.dg/pr47614.f: New.
-
-2011-02-11  Joseph Myers  <joseph@codesourcery.com>
-
-	PR driver/47678
-	* gcc.dg/opts-6.c: New test.
-
-2011-02-11  Jakub Jelinek  <jakub@redhat.com>
-
-	PR debug/47684
-	* gcc.dg/pr47684.c: New test.
-
-2011-02-11  Rainer Orth  <ro@CeBiTec.Uni-Bielefeld.DE>
-
-	PR target/47629
-	* gcc.target/i386/pr47312.c: Use dg-require-effective-target
-	c99_runtime, dg-add-options c99_runtime.
-	(main): Use __asm__.
-
-2011-02-11  Rainer Orth  <ro@CeBiTec.Uni-Bielefeld.DE>
-
-	PR testsuite/47400
-	* lib/target-supports.exp (check_ascii_locale_available): New proc.
-	* lib/target-supports-dg.exp (dg-require-ascii-locale): New proc.
-	* gcc.dg/attr-alias-5.c: Use dg-require-ascii-locale.
-	* gcc.dg/ucnid-10.c: Likewise.
-	* gcc.dg/ucnid-13.c: Likewise.
-	* gcc.dg/ucnid-7.c: Likewise.
-	* gcc.dg/ucnid-8.c: Likewise.
-	Adapt dg-warning line number.
-
-2011-02-10  Uros Bizjak  <ubizjak@gmail.com>
-
-	* gcc.target/i386/parity-1.c: Use -march=k8.
-	* gcc.target/i386/parity-2.c: Ditto.
-	* gcc.target/i386/vecinit-1.c: Ditto.
-	* gcc.target/i386/vecinit-2.c: Ditto.
-
-2011-02-10  Rainer Orth  <ro@CeBiTec.Uni-Bielefeld.DE>
-
-	PR target/46610
-	* gcc.target/mips/save-restore-1.c: Skip on mips-sgi-irix6*.
-	* gcc.target/mips/save-restore-3.c: Likewise.
-	* gcc.target/mips/save-restore-4.c: Likewise.
-	* gcc.target/mips/save-restore-5.c: Likewise.
-
-	PR target/47683
-	* g++.dg/tree-prof/partition1.C: Skip on mips-sgi-irix*.
-	* g++.dg/tree-prof/partition2.C: Likewise.
-
-2011-02-09  Jason Merrill  <jason@redhat.com>
-
-	* g++.dg/tree-ssa/inline-3.C: Use a normal function
-	rather than misdeclare std::puts.
-
-	* g++.dg/ext/vla1.C: Adjust for C++0x mode.
-	* g++.dg/other/warning1.C: Likewise.
-	* g++.old-deja/g++.bugs/900119_01.C: Likewise.
-	* g++.old-deja/g++.gb/scope06.C: Likewise.
-	* g++.old-deja/g++.law/cvt11.C: Likewise.
-	* g++.old-deja/g++.law/init1.C: Likewise.
-	* g++.dg/abi/mangle26.C: Likewise.
-
-	* g++.dg/template/function1.C: Adjust for C++0x mode.
-	* g++.dg/cpp0x/regress/template-function1.C: Copy it.
-
-	* g++.dg/ext/label10.C: Adjust for C++0x mode.
-	* g++.dg/cpp0x/regress/ext-label10.C: Copy it.
-
-	* g++.dg/cpp0x/regress/ext-cond1.C: Copy from ext/cond1.C.
-
-	* g++.dg/cpp0x/regress/abi-empty7.C: New.
-
-	* g++.dg/cpp0x/regress: New directory.
-	* g++.dg/cpp0x/constexpr-regress1.C: Move to regress/regress1.C.
-	* g++.dg/cpp0x/constexpr-regress2.C: Move to regress/regress2.C.
-	* g++.dg/cpp0x/regress/regress3.C: New.
-
-2011-02-10  Richard Guenther  <rguenther@suse.de>
-
-	PR tree-optimization/47677
-	* gcc.dg/torture/pr47677.c: New testcase.
-
-2011-02-10  Iain Sandoe  <iains@gcc.gnu.org>
-
-	* objc.dg/special/load-category-1.m: Remove unused header.
-	* objc.dg/special/load-category-1a.m: Likewise.
-	* objc.dg/special/load-category-2.m: Likewise.
-	* objc.dg/special/load-category-2a.m: Likewise.
-	* objc.dg/special/load-category-3.m: Likewise.
-	* objc.dg/special/load-category-3a.m: Likewise.
-	* objc.dg/attributes/proto-attribute-2.m: Likewise.
-	* objc.dg/attributes/proto-attribute-3.m: Likewise.
-	* objc.dg/attributes/class-attribute-1.m: Likewise.
-	* objc.dg/property/property.exp: Don't run for Darwin < 9.
-	* obj-c++.dg/property/property.exp: Likewise.
-	* objc.dg/attributes/method-sentinel-1.m: Update type header.
-	* obj-c++.dg/attributes/method-sentinel-1.mm: Likewise.
-	* obj-c++.dg/attributes/proto-attribute-2.mm: Skip for Darwin < 9.
-	* obj-c++.dg/attributes/class-attribute-1.mm: Likewise.
-	* obj-c++.dg/attributes/proto-attribute-3.mm: Likewise.
-	* obj-c++.dg/template-8.mm: Likewise.
-
-2011-02-10  Jakub Jelinek  <jakub@redhat.com>
-
-	PR target/47665
-	* gcc.target/i386/pr47665.c: New test.
-
-2011-02-10  Jie Zhang  <jie@codesourcery.com>
-
-	PR testsuite/47622
-	Revert
-	2011-02-05  Jie Zhang  <jie@codesourcery.com>
-	PR debug/42631
-	* gcc.dg/pr42631.c: Update test.
-	* gcc.dg/pr42631-2.c: New test.
-
-2011-02-09  Janus Weil  <janus@gcc.gnu.org>
-
-	PR fortran/47352
-	* gfortran.dg/proc_decl_25.f90: New.
-
-2011-02-09  Janus Weil  <janus@gcc.gnu.org>
-
-	PR fortran/47463
-	* gfortran.dg/typebound_assignment_2.f03: New.
-
-2011-02-09  Richard Guenther  <rguenther@suse.de>
-
-	PR tree-optimization/47664
-	* gcc.dg/tree-ssa/inline-7.c: New testcase.
-
-2011-02-09  Eric Botcazou  <ebotcazou@adacore.com>
-
-	PR middle-end/47646
-	* gnat.dg/uninit_func.adb: Adjust dg directive.
-
-2011-02-09  Dominique Dhumieres  <dominiq@lps.ens.fr>
-
-	PR middle-end/47646
-	* obj-c++.dg/attributes/method-noreturn-1.mm: Adjust dg directives.
-
-2011-02-09  Janus Weil  <janus@gcc.gnu.org>
-
-	PR fortran/47637
-	* gfortran.dg/auto_dealloc_2.f90: New.
-
-2011-02-09  Rainer Orth  <ro@CeBiTec.Uni-Bielefeld.DE>
-
-	* gcc.dg/builtins-config.h: Remove __sgi handling.
-	* lib/target-supports.exp (add_options_for_c99_runtime): Add
-	-std=c99 for mips-sgi-irix6.5*.
-
-2011-02-09  Martin Jambor  <mjambor@suse.cz>
-
-	PR middle-end/45505
-	* gfortran.dg/pr25923.f90: Remove xfails.
-
-2011-02-08  Jerry DeLisle  <jvdelisle@gcc.gnu.org>
-
-	PR fortran/47583
-	* gfortran.dg/inquire_14.f90: New test.
-
-2011-02-08  Janus Weil  <janus@gcc.gnu.org>
-
-	PR fortran/45290
-	* gfortran.dg/pointer_init_6.f90: New.
-
-2011-02-08  Jeff Law <law@redhat.com>
-
-	PR tree-optimization/42893
-	* gcc.tree-ssa/pr42893.c: New test.
-
-2011-02-08  Sebastian Pop  <sebastian.pop@amd.com>
-
-	PR tree-optimization/46834
-	PR tree-optimization/46994
-	PR tree-optimization/46995
-	* gcc.dg/graphite/id-pr46834.c: New.
-	* gfortran.dg/graphite/id-pr46994.f90: New.
-	* gfortran.dg/graphite/id-pr46995.f90: New.
-
-2011-02-08  Andreas Krebbel  <Andreas.Krebbel@de.ibm.com>
-
-	PR middle-end/47646
-	* gcc.dg/pr39666-2.c (foo2): If the location of the statement
-	using the variable is known the warning is emitted there.
-	* gcc.dg/uninit-pr19430.c (foo): Likewise.
-	* g++.dg/warn/Wuninitialized-5.C (foo): Likewise.
-
-	* c-c++-common/pr20000.c (g): Both warnings occur at the return
-	statement.
-	(vg): Likewise.
-	* gcc.dg/noreturn-1.c (foo5): Likewise.
-	* objc.dg/attributes/method-noreturn-1.m (method1): Likewise.
-	(method2): Likewise.
-
-	* gfortran.dg/pr25923.f90 (baz): The warning will now be issued for
-	the return statement using the uninitialized variable.
-	* gfortran.dg/pr39666-2.f90 (f): Likewise.
-
-2011-02-08  Richard Guenther  <rguenther@suse.de>
-
-	PR middle-end/47639
-	* g++.dg/opt/pr47639.c: New testcase.
-
-2011-02-08  Richard Guenther  <rguenther@suse.de>
-
-	PR tree-optimization/47632
-	* g++.dg/opt/pr47632.C: New testcase.
-
-2011-02-07  Ulrich Weigand  <Ulrich.Weigand@de.ibm.com>
-
-	* g++.dg/abi/packed1.C: Expect warning on spu-*-* as well.
-
-2011-02-07  Richard Guenther  <rguenther@suse.de>
-
-	PR tree-optimization/47615
-	* g++.dg/opt/pr47615.C: New testcase.
-
-2011-02-07  Richard Guenther  <rguenther@suse.de>
-
-	PR tree-optimization/47621
-	* gcc.dg/torture/pr47621.c: New testcase.
-
-2011-02-07  Uros Bizjak  <ubizjak@gmail.com>
-
-	* gfortran.dg/transpose_optimization_2.f90: Cleanup original dump.
-
-2011-02-06  Paul Thomas  <pault@gcc.gnu.org>
-
-	PR fortran/47592
-	* gfortran.dg/allocate_with_source_1 : New test.
-
-2011-02-05  Jakub Jelinek  <jakub@redhat.com>
-
-	PR middle-end/47610
-	* gcc.dg/pr47610.c: New test.
-
-2011-02-05  Jie Zhang  <jie@codesourcery.com>
-
-	PR debug/42631
-	* gcc.dg/pr42631.c: Update test.
-	* gcc.dg/pr42631-2.c: New test.
-
-2001-02-05  Thomas Koenig  <tkoenig@gcc.gnu.org>
-
-	PR fortran/47574
-	* gfortran.dg/pr47574.f90:  New test.
-
-2011-02-04  Sebastian Pop  <sebastian.pop@amd.com>
-
-	PR tree-optimization/46194
-	* gcc.dg/autopar/pr46194.c: New.
-
-2011-02-04  H.J. Lu  <hongjiu.lu@intel.com>
-
-	PR tree-optimization/43695
-	* g++.dg/ipa/pr43695.C: New.
-
-2011-02-04  Jakub Jelinek  <jakub@redhat.com>
-
-	PR inline-asm/23200
-	* gcc.dg/pr23200.c: New test.
-
-2011-02-03  Jonathan Wakely  <jwakely.gcc@gmail.com>
-
-	PR c++/47589
-	* g++.dg/pr47589.C: New test.
-
-2011-02-03  Dodji Seketeli  <dodji@redhat.com>
-
-	PR c++/47398
-	* g++.dg/template/typedef37.C: New test.
-	* g++.dg/template/param1.C: Adjust expected error message.
-
-2011-02-03  Jakub Jelinek  <jakub@redhat.com>
-
-	PR middle-end/31490
-	* gcc.dg/pr31490-2.c: New test.
-	* gcc.dg/pr31490-3.c: New test.
-	* gcc.dg/pr31490-4.c: New test.
-
-2011-02-03  Nathan Froyd  <froydnj@codesourcery.com>
-	    Jakub Jelinek  <jakub@redhat.com>
-
-	PR c++/46890
-	* g++.dg/parser/semicolon3.C: Adjust.
-	* g++.dg/parser/semicolon4.C: New testcase.
-	* g++.dg/pr46890.C: New testcase.
-
-2011-02-03  Paolo Carlini  <paolo.carlini@oracle.com>
-
-	PR c++/29571
-	* g++.dg/init/pr29571.C: New.
-
-2011-02-03  H.J. Lu  <hongjiu.lu@intel.com>
-
-	* gfortran.dg/graphite/vect-pr40979.f90: Require vect_double
-	instead of vect_int.
-
-2011-02-03  Jakub Jelinek  <jakub@redhat.com>
-
-	PR target/47312
-	* gcc.target/i386/pr47312.c: New test.
-
-	PR target/47564
-	* gcc.target/i386/pr47564.c: New test.
-
-2011-02-03  Alexandre Oliva  <aoliva@redhat.com>
-
-	PR tree-optimization/45122
-	* gcc.dg/tree-ssa/pr45122.c: New.
-
-2011-02-02  Michael Meissner  <meissner@linux.vnet.ibm.com>
-
-	PR target/47272
-	* gcc.target/powerpc/vsx-builtin-8.c: New file, test vec_vsx_ld
-	and vec_vsx_st.
-
-	* gcc.target/powerpc/avoid-indexed-addresses.c: Disable altivec
-	and vsx so a default --with-cpu=power7 doesn't give an error
-	when -mavoid-indexed-addresses is used.
-
-	* gcc.target/powerpc/ppc32-abi-dfp-1.c: Rewrite to use an asm
-	wrapper function to save the arguments and then jump to the real
-	function, rather than depending on the compiler not to move stuff
-	before an asm.
-	* gcc.target/powerpc/ppc64-abi-dfp-2.c: Ditto.
-
-2011-02-02  Janus Weil  <janus@gcc.gnu.org>
-	    Paul Thomas  <pault@gcc.gnu.org>
-
-	PR fortran/47082
-	* gfortran.dg/class_37.f03 : New test.
-
-2011-02-02  Sebastian Pop  <sebastian.pop@amd.com>
-	    Richard Guenther  <rguenther@suse.de>
-
-	PR tree-optimization/40979
-	PR bootstrap/47044
-	* gcc.dg/graphite/graphite.exp (DEFAULT_VECTCFLAGS): Add -ffast-math.
-	* gcc.dg/graphite/pr35356-2.c: Adjust pattern.
-	* gfortran.dg/graphite/graphite.exp: Run vect_files conditionally to
-	check_vect_support_and_set_flags.
-	* gfortran.dg/graphite/vect-pr40979.f90: New.
-
-2011-02-02  Janus Weil  <janus@gcc.gnu.org>
-
-	PR fortran/47572
-	* gfortran.dg/class_36.f03: New.
-
-2011-02-02  Richard Guenther  <rguenther@suse.de>
-
-	PR tree-optimization/47566
-	* gcc.dg/lto/20110201-1_0.c: New testcase.
-
-2011-02-02  Alexandre Oliva  <aoliva@redhat.com>
-
-	PR debug/47498
-	PR debug/47501
-	PR debug/45136
-	PR debug/45130
-	* debug/pr47498.c: New.
-	* debug/pr47501.c: New.
-
-2011-02-01  Richard Guenther  <rguenther@suse.de>
-
-	PR tree-optimization/47559
-	* g++.dg/torture/pr47559.C: New testcase.
-
-2011-02-01  Janus Weil  <janus@gcc.gnu.org>
-
-	PR fortran/47565
-	* gfortran.dg/typebound_call_20.f03: New.
-
-2011-02-01  Richard Guenther  <rguenther@suse.de>
-
-	PR tree-optimization/47555
-	* gcc.dg/pr47555.c: New testcase.
-
-2011-02-01  Richard Guenther  <rguenther@suse.de>
-
-	PR tree-optimization/47541
-	* g++.dg/torture/pr47541.C: New testcase.
-
-2011-01-31  Janus Weil  <janus@gcc.gnu.org>
-
-	PR fortran/47455
-	* gfortran.dg/typebound_call_19.f03: New.
-
-2011-01-31  Jakub Jelinek  <jakub@redhat.com>
-
-	PR c++/47416
-	* g++.dg/cpp0x/pr47416.C: New test.
-
-2011-01-31  Paul Thomas  <pault@gcc.gnu.org>
-
-	PR fortran/47519
-	* gfortran.dg/allocate_deferred_char_scalar_2.f03: New test.
-
-2011-01-31  Janus Weil  <janus@gcc.gnu.org>
-
-	PR fortran/47463
-	* gfortran.dg/typebound_assignment_1.f03: New.
-
-2011-01-31  Jakub Jelinek  <jakub@redhat.com>
-
-	PR tree-optimization/47538
-	* gcc.c-torture/execute/pr47538.c: New test.
-
-2011-01-31  Rainer Orth  <ro@CeBiTec.Uni-Bielefeld.DE>
-
-	PR target/45325
-	* gcc.target/i386/pr38240.c: Add dg-options "-msse".
-
-2011-01-31  Rainer Orth  <ro@CeBiTec.Uni-Bielefeld.DE>
-
-	* g++.dg/abi/mangle40.C: Pass "" to dg-require-weak.
-
-2011-01-31  Eric Botcazou  <ebotcazou@adacore.com>
-
-	PR rtl-optimization/44031
-	* gcc.c-torture/compile/20110131-1.c: New test.
-
-2011-01-31  Tobias Burnus  <burnus@net-b.de>
-
-	PR fortran/47042
-	* gfortran.dg/stmt_func_1.f90: New.
-
-2011-01-31  Tobias Burnus  <burnus@net-b.de>
-
-	PR fortran/47042
-	* gfortran.dg/interface_34.f90: New.
-
-2011-01-30  Paul Thomas  <pault@gcc.gnu.org>
-
-	PR fortran/47523
-	* gfortran.dg/realloc_on_assign_5.f03: New test.
-	* gfortran.dg/realloc_on_assign_5.f03: New test.
-
-2011-01-29  Ulrich Weigand  <Ulrich.Weigand@de.ibm.com>
-
-	* gfortran.dg/bessel_6.f90: XFAIL on spu-*-*.
-	* gfortran.dg/bessel_7.f90: Likewise.
-	* gfortran.dg/erf_2.F90: Likewise.  Always run with -O0.
-
-	* gfortran.dg/complex_intrinsics_5.f90: Increase "epsilon".
-	* gfortran.dg/sum_init_expr.f03: Likewise.
-
-	* gfortran.dg/realloc_on_assign_2.f03: Skip on spu-*-*.
-
-	* gfortran.dg/lto/20091016-1_0.f90: Replace -shared with
-	-r -nostdlib.
-
-	* gfortran.dg/vect/fast-math-vect-8.f90: Check for vectorized
-	loop only on "vect_intfloat_cvt" targets.
-
-2011-01-29  Tobias Burnus  <burnus@net-b.de>
-
-	PR fortran/47531
-	* gfortran.dg/shape_6.f90: New.
-
-2011-01-29  Jerry DeLisle  <jvdelisle@gcc.gnu.org>
-
-	PR libgfortran/47434
-	* gfortran.dg/read_infnan_1.f90: Update test.
-	* gfortran.dg/module_nan.f90: Update test.
-	* gfortran.dg/char4_iunit_1.f03: Update test.
-	* gfortran.dg/large_real_kind_1.f90: Update test.
-	* gfortran.dg/real_const_3.f90: Update test.
-	* gfortran.fortran-torture/execute/nan_inf_fmt.f90: Update test.
-
-2011-01-29  Dodji Seketeli  <dodji@redhat.com>
-
-	PR c++/47311
-	* g++.dg/template/param2.C: New test.
-
-2011-01-28  Jerry DeLisle  <jvdelisle@gcc.gnu.org>
-
-	PR libgfortran/47285
-	* gfortran.dg/fmt_g.f: New test.
-
-2011-01-28  Tobias Burnus  <burnus@net-b.de>
-
-	PR fortran/47507
-	* gfortran.dg/pure_formal_1.f90: New.
-
-2011-01-28  Jakub Jelinek  <jakub@redhat.com>
-
-	PR target/42894
-	* gcc.dg/tls/pr42894.c: New test.
-
-2011-01-28  Rainer Orth  <ro@CeBiTec.Uni-Bielefeld.DE>
-
-	* gcc.dg/pr47276.c: Add dg-require-visibility.
-
-2011-01-28  Rainer Orth  <ro@CeBiTec.Uni-Bielefeld.DE>
-
-	* gcc.target/i386/asm-6.c: XFAIL on i?86-pc-solaris2.1[0-9] && ilp32.
-
-2011-01-28  Paul Thomas  <pault@gcc.gnu.org>
-	    Tobias Burnus  <burnus@gcc.gnu.org>
-
-	PR fortran/45170
-	PR fortran/35810
-	PR fortran/47350
-	* gfortran.dg/realloc_on_assign_3.f03: New test.
-	* gfortran.dg/realloc_on_assign_4.f03: New test.
-	* gfortran.dg/allocatable_function_5.f90: New test.
-	* gfortran.dg/allocate_deferred_char_scalar_1.f03: New test.
-	* gfortran.dg/deferred_type_param_2.f90: Remove two "not yet
-	implemented" dg-errors.
-
-2011-01-27  Jan Hubicka  <jh@suse.cz>
-
-	PR middle-end/46949
-	* gcc.dg/attr-weakref-4.c: New testcase
-
-2011-01-27  Martin Jambor  <mjambor@suse.cz>
-
-	PR tree-optimization/47228
-	* gcc.dg/torture/pr47228.c: New test.
-
-2011-01-27  Andreas Krebbel  <Andreas.Krebbel@de.ibm.com>
-
-	* gcc.dg/tree-ssa/pr42585.c: Disable on s390 and s390x.
-
-2011-01-27  Ulrich Weigand  <Ulrich.Weigand@de.ibm.com>
-
-	* lib/compat.exp (compat-execute): Pass -Wl,--extra-stack-space=8192
-	when using auto-overlay support on the SPU.
-
-2011-01-27  Eric Botcazou  <ebotcazou@adacore.com>
-
-	PR rtl-optimization/44174
-	* gcc.target/i386/asm-6.c: New test.
-
-2011-01-26  Mikael Pettersson  <mikpe@it.uu.se>
-
-	PR rtl-optimization/46856
-	* gcc.c-torture/compile/pr46856.c: New test.
-
-2011-01-26  Nicola Pero  <nicola.pero@meta-innovation.com>
-	    Andrew Pinski  <pinskia@gmail.com>
-
-	PR c/43082
-	* gcc.dg/pr43082.c: New.
-
-2011-01-26  DJ Delorie  <dj@redhat.com>
-
-	PR rtl-optimization/46878
-	* gcc.dg/pr46878-1.c: New test.
-
-2011-01-26  Jakub Jelinek  <jakub@redhat.com>
-
-	PR c++/47476
-	* g++.dg/cpp0x/pr47476.C: New test.
-
-2011-01-26  Eric Botcazou  <ebotcazou@adacore.com>
-
-	* gcc.c-torture/compile/20110126-1.c: New test.
-
-2011-01-26  Jakub Jelinek  <jakub@redhat.com>
-
-	PR c/47473
-	* gcc.dg/torture/pr47473.c: New test.
-
-2011-01-26  Jan Hubicka  <jh@suse.cz>
-
-	PR target/47237
-	* gcc.c-torture/execute/pr47237.c: New testcase.
-
-2011-01-26  Jan Hubicka  <jh@suse.cz>
-
-	PR tree-optimization/47190
-	* gcc.dg/attr-weakref-3.c: New testcase.
-
-2011-01-26  Dave Korn  <dave.korn.cygwin@gmail.com>
-
-	PR c++/43601
-	* gcc.dg/dll-9a.c: New test file.
-	* gcc.dg/dll-11.c: Likewise.
-	* gcc.dg/dll-12.c: Likewise.
-	* gcc.dg/dll-12a.c: Likewise.
-	* gcc.dg/dll-11a.c: Likewise.
-	* gcc.dg/dll-9.c: Likewise.
-	* gcc.dg/dll-10.c: Likewise.
-	* gcc.dg/dll-10a.c: Likewise.
-	* g++.dg/ext/dllexport4a.cc: Likewise.
-	* g++.dg/ext/dllexport4.C: Likewise.
-	* g++.dg/ext/dllexport5.C: Likewise.
-	* g++.dg/ext/dllexport5a.cc: Likewise.
-
-2011-01-25  Sebastian Pop  <sebastian.pop@amd.com>
-
-	PR tree-optimization/46970
-	* gcc.dg/graphite/pr46970.c: New.
-
-2011-01-25  Sebastian Pop  <sebastian.pop@amd.com>
-
-	PR tree-optimization/46215
-	* gcc.dg/graphite/pr46215.c: New.
-
-2011-01-25  Sebastian Pop  <sebastian.pop@amd.com>
-
-	PR tree-optimization/46168
-	* gcc.dg/graphite/pr46168.c: New.
-
-2011-01-25  Sebastian Pop  <sebastian.pop@amd.com>
-
-	PR tree-optimization/43657
-	* gcc.dg/graphite/pr43657.c: New.
-
-2011-01-25  Sebastian Pop  <sebastian.pop@amd.com>
-
-	PR tree-optimization/29832
-	* gfortran.dg/graphite/pr29832.f90: New.
-
-2011-01-25  Sebastian Pop  <sebastian.pop@amd.com>
-
-	PR tree-optimization/43567
-	* gcc.dg/graphite/pr43567.c: New.
-
-2011-01-25  Sebastian Pop  <sebastian.pop@amd.com>
-
-	* gfortran.dg/graphite/interchange-4.f: New.
-	* gfortran.dg/graphite/interchange-5.f: New.
-
-	* gcc.dg/tree-ssa/ltrans-1.c: Removed.
-	* gcc.dg/tree-ssa/ltrans-2.c: Removed.
-	* gcc.dg/tree-ssa/ltrans-3.c: Removed.
-	* gcc.dg/tree-ssa/ltrans-4.c: Removed.
-	* gcc.dg/tree-ssa/ltrans-5.c: Removed.
-	* gcc.dg/tree-ssa/ltrans-6.c: Removed.
-	* gcc.dg/tree-ssa/ltrans-8.c: Removed.
-	* gfortran.dg/ltrans-7.f90: Removed.
-	* gcc.dg/tree-ssa/data-dep-1.c: Removed.
-
-	* gcc.dg/pr18792.c: -> gcc.dg/graphite/pr18792.c
-	* gcc.dg/pr19910.c: -> gcc.dg/graphite/pr19910.c
-	* gcc.dg/tree-ssa/20041110-1.c: -> gcc.dg/graphite/pr20041110-1.c
-	* gcc.dg/tree-ssa/pr20256.c: -> gcc.dg/graphite/pr20256.c
-	* gcc.dg/pr23625.c: -> gcc.dg/graphite/pr23625.c
-	* gcc.dg/tree-ssa/pr23820.c: -> gcc.dg/graphite/pr23820.c
-	* gcc.dg/tree-ssa/pr24309.c: -> gcc.dg/graphite/pr24309.c
-	* gcc.dg/tree-ssa/pr26435.c: -> gcc.dg/graphite/pr26435.c
-	* gcc.dg/pr29330.c: -> gcc.dg/graphite/pr29330.c
-	* gcc.dg/pr29581-1.c: -> gcc.dg/graphite/pr29581-1.c
-	* gcc.dg/pr29581-2.c: -> gcc.dg/graphite/pr29581-2.c
-	* gcc.dg/pr29581-3.c: -> gcc.dg/graphite/pr29581-3.c
-	* gcc.dg/pr29581-4.c: -> gcc.dg/graphite/pr29581-4.c
-	* gcc.dg/tree-ssa/loop-27.c: -> gcc.dg/graphite/pr30565.c
-	* gcc.dg/tree-ssa/pr31183.c: -> gcc.dg/graphite/pr31183.c
-	* gcc.dg/tree-ssa/pr33576.c: -> gcc.dg/graphite/pr33576.c
-	* gcc.dg/tree-ssa/pr33766.c: -> gcc.dg/graphite/pr33766.c
-	* gcc.dg/pr34016.c: -> gcc.dg/graphite/pr34016.c
-	* gcc.dg/tree-ssa/pr34017.c: -> gcc.dg/graphite/pr34017.c
-	* gcc.dg/tree-ssa/pr34123.c: -> gcc.dg/graphite/pr34123.c
-	* gcc.dg/tree-ssa/pr36287.c: -> gcc.dg/graphite/pr36287.c
-	* gcc.dg/tree-ssa/pr37686.c: -> gcc.dg/graphite/pr37686.c
-	* gcc.dg/pr42917.c: -> gcc.dg/graphite/pr42917.c
-	* gcc.dg/tree-ssa/data-dep-1.c
-	* gfortran.dg/loop_nest_1.f90: -> gfortran.dg/graphite/pr29290.f90
-	* gfortran.dg/pr29581.f90: -> gfortran.dg/graphite/pr29581.f90
-	* gfortran.dg/pr36286.f90: -> gfortran.dg/graphite/pr36286.f90
-	* gfortran.dg/pr36922.f: -> gfortran.dg/graphite/pr36922.f
-	* gfortran.dg/pr39516.f: -> gfortran.dg/graphite/pr39516.f
-
-2011-01-25  Jakub Jelinek  <jakub@redhat.com>
-
-	PR tree-optimization/47265
-	PR tree-optimization/47443
-	* gcc.c-torture/compile/pr47265.c: New test.
-	* gcc.dg/pr47443.c: New test.
-
-2011-01-25  Martin Jambor  <mjambor@suse.cz>
-
-	PR tree-optimization/47382
-	* g++.dg/torture/pr47382.C: New test.
-	* g++.dg/opt/devirt1.C: Xfail.
-
-2011-01-25  Yao Qi  <yao@codesourcery.com>
-
-	PR target/45701
-	* gcc.target/arm/pr45701-1.c: New test.
-	* gcc.target/arm/pr45701-2.c: New test.
-	* gcc.target/arm/pr45701-3.c: New test.
-
-2011-01-25  Sebastian Pop  <sebastian.pop@amd.com>
-	    Jakub Jelinek  <jakub@redhat.com>
-
-	PR tree-optimization/47271
-	* gcc.dg/tree-ssa/ifc-pr47271.c: New.
-
-2011-01-25  Nick Clifton  <nickc@redhat.com>
-
-	* gcc.target/rx/builtins.c: Allow -fipa-cp-clone.
-	(saturate_add): Delete.
-	(exchange): Delete.
-	(main): Do not run saturate_add.
-	(set_interrupts): Delete.
-
-2011-01-25  Tobias Burnus  <burnus@net-b.de>
-
-	PR fortran/47448
-	* gfortran.dg/redefined_intrinsic_assignment_2.f90: New.
-
-2011-01-25  Jakub Jelinek  <jakub@redhat.com>
-
-	PR tree-optimization/47427
-	PR tree-optimization/47428
-	* gcc.c-torture/compile/pr47427.c: New test.
-	* gcc.c-torture/compile/pr47428.c: New test.
-
-2011-01-25  Richard Guenther  <rguenther@suse.de>
-
-	PR middle-end/47411
-	* gcc.dg/torture/pr47411.c: New testcase.
-
-2011-01-25  Sebastian Pop  <sebastian.pop@amd.com>
-
-	* gfortran.dg/graphite/id-24.f: New.
-	* gfortran.dg/graphite/id-25.f: New.
-
-2011-01-25  Sebastian Pop  <sebastian.pop@amd.com>
-
-	* gfortran.dg/graphite/id-23.f: New.
-
-2011-01-25  Sebastian Pop  <sebastian.pop@amd.com>
-
-	* gfortran.dg/graphite/interchange-3.f90: Un-XFAILed.
-
-2011-01-25  Sebastian Pop  <sebastian.pop@amd.com>
-
-	* gcc.dg/graphite/block-0.c: Un-XFAILed.
-	* gcc.dg/graphite/block-1.c: Un-XFAILed.
-	* gcc.dg/graphite/block-7.c: Un-XFAILed.
-	* gcc.dg/graphite/block-8.c: Un-XFAILed.
-	* gcc.dg/graphite/interchange-12.c: Un-XFAILed.
-	* gcc.dg/graphite/interchange-14.c: Un-XFAILed.
-	* gcc.dg/graphite/interchange-15.c: Un-XFAILed.
-	* gcc.dg/graphite/interchange-8.c: Un-XFAILed.
-	* gcc.dg/graphite/interchange-mvt.c: Un-XFAILed.
-
-2011-01-25  Sebastian Pop  <sebastian.pop@amd.com>
-
-	* gcc.dg/graphite/block-0.c: Add documentation.
-	* gcc.dg/graphite/block-4.c: Same.
-	* gcc.dg/graphite/block-7.c: Same.
-	* gcc.dg/graphite/block-8.c: New.
-	* gcc.dg/graphite/interchange-1.c: Un-XFAILed.
-	* gcc.dg/graphite/interchange-11.c: Un-XFAILed.
-	* gcc.dg/graphite/interchange-12.c: Add documentation.
-	* gcc.dg/graphite/interchange-13.c: New.
-	* gcc.dg/graphite/interchange-14.c: New.
-	* gcc.dg/graphite/interchange-15.c: New.
-	* gcc.dg/graphite/interchange-8.c: Add documentation.
-	* gcc.dg/graphite/interchange-mvt.c: Same.
-
-2011-01-24  Michael Meissner  <meissner@linux.vnet.ibm.com>
-
-	PR target/47408
-	* gcc.target/powerpc/altivec-11.c: Add explicit -mno-vsx.
-	* gcc.target/powerpc/altivec-14.c: Ditto.
-	* gcc.target/powerpc/altivec-33.c: Ditto.
-	* gcc.target/powerpc/altivec-types-1.c: Ditto.
-	* gcc.target/powerpc/altivec-types-2.c: Ditto.
-	* gcc.target/powerpc/altivec-types-3.c: Ditto.
-	* gcc.target/powerpc/altivec-types-4.c: Ditto.
-	* gcc.target/powerpc/ppc-vector-memcpy.c: Ditto.
-	* gcc.target/powerpc/ppc-vector-memset.c: Ditto.
-	* g++.dg/ext/altivec-15.C: Ditto.
-	* g++.dg/ext/altivec-types-1.C: Ditto.
-	* g++.dg/ext/altivec-types-2.C: Ditto.
-	* g++.dg/ext/altivec-types-3.C: Ditto.
-	* g++.dg/ext/altivec-types-4.C: Ditto.
-
-2011-01-24  Rainer Orth  <ro@CeBiTec.Uni-Bielefeld.DE>
-
-	* lib/scanasm.exp (dg-function-on-line): Handle mips-sgi-irix*.
-
-2011-01-24  Rainer Orth  <ro@CeBiTec.Uni-Bielefeld.DE>
-
-	* gfortran.dg/cray_pointers_2.f90: Avoid cycling through
-	optimization options.
-
-2011-01-24  Rainer Orth  <ro@CeBiTec.Uni-Bielefeld.DE>
-
-	* gfortran.dg/array_constructor_33.f90: Use dg-timeout-factor 4.
-
-	PR testsuite/45988
-	* gfortran.dg/vect/fast-math-pr38968.f90: Use dg-timeout-factor 2.
-
-2011-01-23  Tobias Burnus  <burnus@net-b.de>
-
-	PR fortran/47421
-	* gfortran.dg/allocatable_scalar_12.f90: New.
-
-2011-01-23  Ira Rosen  <irar@il.ibm.com>
-
-	* gcc.dg/vect/costmodel/spu/costmodel-vect-33.c: Expect
-	vectorization to be not profitable if peeling is used to
-	realign the memory access.
-	* gcc.dg/vect/costmodel/spu/costmodel-vect-76a.c: Increase
-	loop bound to avoid loop unrolling.
-	* gcc.dg/vect/costmodel/spu/costmodel-vect-76c.c: Likewise.
-
-2011-01-22  Jan Hubicka  <jh@suse.cz>
-
-	PR lto/47333
-	* g++.dg/lto/pr47333.C: New file.
-
-2011-01-22  Jan Hubicka  <jh@suse.cz>
-
-	PR tree-optimization/43884
-	PR lto/44334
-	* gcc.dg/autopar/outer-2.c: Increase array size.
-	* gcc.dg/tree-ssa/ldist-pr45948.c: Update test.
-
-2011-01-22  Thomas Koenig  <tkoenig@gcc.gnu.org>
-
-	PR fortran/38536
-	* gfortran.dg/c_loc_tests_16.f90:  New test.
-
-2011-01-22  Tobias Burnus  <burnus@net-b.de>
-
-	PR fortran/47399
-	* gfortran.dg/typebound_proc_19.f90: New.
-
-2011-01-21  Jeff Law <law@redhat.com>
-
-	PR tree-optimization/47053
-	* g++.dg/pr47053.C: New test.
-
-2011-01-21  Jason Merrill  <jason@redhat.com>
-
-	PR c++/47041
-	* g++.dg/cpp0x/constexpr-ctor6.C: New.
-
-2011-01-21  Jakub Jelinek  <jakub@redhat.com>
-
-	PR c++/47388
-	* g++.dg/cpp0x/range-for10.C: New test.
-	* g++.dg/template/for1.C: New test.
-
-	PR middle-end/45566
-	* g++.dg/tree-prof/partition3.C: New test.
-
-	* g++.dg/tree-prof/tree-prof.exp: Fix a comment.
-
-	PR rtl-optimization/47366
-	* g++.dg/opt/pr47366.C: New test.
-
-2011-01-21  Jason Merrill  <jason@redhat.com>
-
-	PR c++/46552
-	* g++.dg/cpp0x/constexpr-regress2.C: New.
-
-	* g++.dg/cpp0x/constexpr-stmtexpr.C: New.
-
-2011-01-21  Jeff Law <law@redhat.com>
-
-	PR rtl-optimization/41619
-	* gcc.dg/pr41619.c: New.
-
-2011-01-21  Jakub Jelinek  <jakub@redhat.com>
-
-	PR tree-optimization/47355
-	* g++.dg/opt/pr47355.C: New test.
-
-2011-01-21  Richard Guenther  <rguenther@suse.de>
-
-	* gcc.dg/tree-ssa/pr47392.c: Make test non-static instead of
-	making main hot.
-
-2011-01-21  Richard Guenther  <rguenther@suse.de>
-
-	PR tree-optimization/47365
-	* gcc.dg/torture/pr47365.c: New testcase.
-	* gcc.dg/tree-ssa/pr47392.c: Likewise.
-
-2011-01-21  Rainer Orth  <ro@CeBiTec.Uni-Bielefeld.DE>
-
-	* g++.dg/other/anon5.C: Skip on mips-sgi-irix*.
-
-2011-01-21  Jakub Jelinek  <jakub@redhat.com>
-
-	PR tree-optimization/47391
-	* gcc.dg/pr47391.c: New test.
-
-2011-01-21  Rainer Orth  <ro@CeBiTec.Uni-Bielefeld.DE>
-
-	* g++.dg/template/char1.C: Use signed char.
-
-2011-01-21  Tobias Burnus  <burnus@net-b.de>
-
-	PR fortran/47377
-	* gfortran.dg/pointer_target_4.f90: New.
-
-2011-01-20  Michael Meissner  <meissner@linux.vnet.ibm.com>
-
-	PR target/47251
-	* gcc.target/powerpc/pr47251.c: Fixup test so that it runs on
-	ILP32 system and not IP32.
-
-2011-01-20  Alexandre Oliva  <aoliva@redhat.com>
-
-	PR debug/46583
-	* g++.dg/debug/pr46583.C: New.
-
-2011-01-20  Jakub Jelinek  <jakub@redhat.com>
-
-	PR debug/47283
-	* g++.dg/debug/pr47283.C: New test.
-
-	PR testsuite/47371
-	* gcc.target/i386/headmerge-1.c: Tighten up scan-assembler regex.
-	* gcc.target/i386/headmerge-2.c: Likewise.
-
-2011-01-20  Richard Guenther  <rguenther@suse.de>
-
-	PR middle-end/47370
-	* gcc.dg/torture/pr47370.c: New testcase.
-
-2011-01-20  Jakub Jelinek  <jakub@redhat.com>
-
-	PR tree-optimization/46130
-	* gcc.dg/pr46130-1.c: New test.
-	* gcc.dg/pr46130-2.c: New test.
-
-2011-01-19  Dodji Seketeli  <dodji@redhat.com>
-
-	PR c++/47291
-	* g++.dg/debug/dwarf2/template-params-10.C: New test.
-
-2011-01-19  Alexandre Oliva  <aoliva@redhat.com>
-
-	PR debug/46240
-	* g++.dg/debug/pr46240.cc: New.
-
-2011-01-19  Jakub Jelinek  <jakub@redhat.com>
-
-	PR c++/47303
-	* g++.dg/template/anonunion1.C: New test.
-
-	PR rtl-optimization/47337
-	* gcc.c-torture/execute/pr47337.c: New test.
-
-2011-01-19  Ulrich Weigand  <Ulrich.Weigand@de.ibm.com>
-
-	PR testsuite/45342
-	* gcc.dg/tls/thr-cse-1.c: Fix match on spu-*.*.
-
-2011-01-19  Ulrich Weigand  <Ulrich.Weigand@de.ibm.com>
-
-	PR tree-optimization/46021
-	* gcc.dg/tree-ssa/20040204-1.c: Do not XFAIL on spu-*-*.
-
-2011-01-19  Jakub Jelinek  <jakub@redhat.com>
-
-	PR tree-optimization/47290
-	* g++.dg/torture/pr47290.C: New test.
-
-2011-01-18  Janus Weil  <janus@gcc.gnu.org>
-
-	PR fortran/47240
-	* gfortran.dg/proc_ptr_comp_29.f90: New.
-
-2011-01-18  Dominique d'Humieres  <dominiq@lps.ens.fr>
-
-	PR testsuite/41146
-	* gcc.target/powerpc/asm-es-2.c: Adjust regular expression for
-	powerpc-apple-darwin9.
-
-2011-01-18  Jakub Jelinek  <jakub@redhat.com>
-
-	PR rtl-optimization/47299
-	* gcc.c-torture/execute/pr47299.c: New test.
-
-2011-01-17  Jason Merrill  <jason@redhat.com>
-
-	* g++.dg/cpp0x/constexpr-virtual.C: New.
-
-2011-01-17  Jakub Jelinek  <jakub@redhat.com>
-
-	PR fortran/47331
-	* gfortran.dg/gomp/pr47331.f90: New test.
-
-2011-01-17  Nicola Pero  <nicola.pero@meta-innovation.com>
-
-	PR objc/47314
-	* objc.dg/selector-warn-1.m: New.
-	* obj-c++.dg/selector-warn-1.mm: New.
-
-2011-01-17  Richard Sandiford  <rdsandiford@googlemail.com>
-
-	* gcc.dg/tree-ssa/vrp51.c: Prefix each "bug." string with "vrp.".
-	Update dg-final accordingly.
-
-2011-01-17  Rainer Orth  <ro@CeBiTec.Uni-Bielefeld.DE>
-
-	* g++.old-deja/g++.other/init19.C: Don't XFAIL on mips-sgi-irix*.
-
-2011-01-17  Andreas Krebbel  <Andreas.Krebbel@de.ibm.com>
-
-	* gcc.dg/guality/pr36728-1.c: Replace XFAIL for s390(x) with a
-	target check.
-	* gcc.dg/guality/pr36728-2.c: Likewise.
-
-2011-01-17  Richard Guenther  <rguenther@suse.de>
-
-	PR tree-optimization/47313
-	* g++.dg/torture/pr47313.C: New testcase.
-
-2011-01-17  H.J. Lu  <hongjiu.lu@intel.com>
-
-	PR target/47318
-	* gcc.target/i386/avx-vmaskmovpd-1.c: New.
-	* gcc.target/i386/avx-vmaskmovpd-2.c: Likewise.
-	* gcc.target/i386/avx-vmaskmovps-1.c: Likewise.
-	* gcc.target/i386/avx-vmaskmovps-1.c: Likewise.
-
-	* gcc.target/i386/avx-vmaskmovpd-256-1.c (avx_test): Load mask
-	as __m256i.
-	* gcc.target/i386/avx-vmaskmovpd-256-2.c (avx_test): Likewise.
-	* gcc.target/i386/avx-vmaskmovps-256-1.c (avx_test): Likewise.
-	* gcc.target/i386/avx-vmaskmovps-256-2.c (avx_test): Likewise.
-
-2011-01-17  Richard Guenther  <rguenther@suse.de>
-
-	PR tree-optimization/45967
-	* gcc.dg/torture/pr45967-2.c: New testcase.
-	* gcc.dg/torture/pr45967-3.c: Likewise.
-
-2011-01-16  John David Anglin  <dave.anglin@nrc-cnrc.gc.ca>
-
-	PR testsuite/47325
-	* g++.dg/ext/pr47213.C: Require visibility.
-
-2011-01-16  Richard Sandiford  <rdsandiford@googlemail.com>
-
-	* gcc.dg/fixed-point/composite-type.c: Pass -Wno-unused.
-	* gcc.dg/fixed-point/struct-union.c: Update error messages.
-
-2011-01-16  Richard Sandiford  <rdsandiford@googlemail.com>
-
-	* gcc.c-torture/execute/20101011-1.c: Skip test for MIPS16
-	Linux-based targets.
-
-2011-01-13  Jan Hubicka  <jh@suse.cz>
-
-	PR tree-optimization/47276
-	* gcc.dg/pr47276.c: New testcase.
-
-2011-01-15  Giovanni Funchal  <gafunchal@gmail.com>
-	    Jonathan Wakely  <jwakely.gcc@gmail.com>
-
-	PR c++/33558
-	* g++.dg/other/pr33558.C: New.
-	* g++.dg/other/pr33558-2.C: New.
-
-2011-01-14  Martin Jambor  <mjambor@suse.cz>
-
-	PR tree-optimization/45934
-	PR tree-optimization/46302
-	* g++.dg/ipa/devirt-c-1.C: New test.
-	* g++.dg/ipa/devirt-c-2.C: Likewise.
-	* g++.dg/ipa/devirt-c-3.C: Likewise.
-	* g++.dg/ipa/devirt-c-4.C: Likewise.
-	* g++.dg/ipa/devirt-c-5.C: Likewise.
-	* g++.dg/ipa/devirt-c-6.C: Likewise.
-	* g++.dg/ipa/devirt-6.C: Likewise.
-	* g++.dg/ipa/devirt-d-1.C: Likewise.
-	* g++.dg/torture/pr45934.C: Likewise.
-
-2011-01-14  Jason Merrill  <jason@redhat.com>
-
-	* g++.dg/cpp0x/variadic105.C: New.
-
-2011-01-08  Dominique d'Humieres  <dominiq@lps.ens.fr>
-	    Rainer Orth  <ro@CeBiTec.Uni-Bielefeld.DE>
-
-	PR objc/45989
-	* objc.dg/gnu-encoding/struct-layout-encoding-1_generate.c
-	(switchfiles): XFAIL objc.dg-struct-layout-encoding-1/t02[57-9]_main.m
-	execution tests on i?86-*-*, x86_64-*-* and
-	powerpc*-apple-darwin* && ilp32.
-	XFAIL objc.dg-struct-layout-encoding-1/t03[01]_main.m execution
-	tests on i?86-*-* and x86_64-*-*.
-
-2011-01-14  Richard Guenther  <rguenther@suse.de>
-
-	PR tree-optimization/47280
-	* g++.dg/opt/pr47280.C: New testcase.
-
-2011-01-14  Jason Merrill  <jason@redhat.com>
-
-	* g++.dg/cpp0x/constexpr-regress1.C: New.
-
-	* g++.dg/ext/flexary2.C: New.
-
-2011-01-14  Richard Guenther  <rguenther@suse.de>
-
-	PR middle-end/47281
-	* gcc.dg/torture/pr47281.c: New testcase.
-	* gcc.dg/tree-ssa/pr46076.c: XFAIL.
-
-2011-01-14  Richard Guenther  <rguenther@suse.de>
-
-	PR tree-optimization/47286
-	* gcc.dg/tree-ssa/pr47286.c: New testcase.
-
-2011-01-13  Kai Tietz  <kai.tietz@onevision.com>
-
-	PR c++/47213
-	* g++.dg/ext/pr47213.C: New.
-
-2011-01-13  Rainer Orth  <ro@CeBiTec.Uni-Bielefeld.DE>
-
-	* gfortran.dg/cray_pointers_2.f90: Use dg-timeout-factor 4.
-
-2011-01-13  Tobias Burnus  <burnus@net-b.de>
-	    Mikael Morin  <mikael@gcc.gnu.org>
-
-	PR fortran/45848
-	PR fortran/47204
-	* gfortran.dg/select_type_20.f90: New.
-	* gfortran.dg/select_type_21.f90: New.
-
-2011-01-13  Michael Meissner  <meissner@linux.vnet.ibm.com>
-
-	PR target/47251
-	* gcc.target/powerpc/pr47251.c: New file, test PR 47251 fix.
-
-2011-01-13  Andreas Krebbel  <Andreas.Krebbel@de.ibm.com>
-
-	* gcc.dg/guality/pr36728-1.c: Disable arg1/2 checks for s390 and s390x.
-	* gcc.dg/guality/pr36728-2.c: Likewise.
-
-2011-01-13  Dodji Seketeli  <dodji@redhat.com>
-
-	PR debug/PR46973
-	* g++.dg/debug/dwarf2/template-params-9.C: New test.
-
-2011-01-13  Andrey Belevantsev  <abel@ispras.ru>
-
-	PR rtl-optimization/45352
-	* gcc.dg/pr45352-3.c: New.
-
-2011-01-12  Rodrigo Rivas Costa <rodrigorivascosta@gmail.com>
-
-	* g++.dg/cpp0x/range-for4.C: Delete useless include and duplicated
-	comment.
-	* g++.dg/cpp0x/range-for8.C: New.
-	* g++.dg/cpp0x/range-for9.C: New.
-
-2011-01-12  Kai Tietz  <kai.tietz@onevision.com>
-
-	PR debug/47209
-	* g++.dg/debug/pr47209.C: New.
-
-2011-01-12  Richard Guenther  <rguenther@suse.de>
-
-	PR lto/47259
-	* gcc.dg/lto/pr47259_0.c: New testcase.
-	* gcc.dg/lto/pr47259_1.c: Likewise.
-
-2011-01-12  Iain Sandoe  <iains@gcc.gnu.org>
-
-	* objc-obj-c++-shared/Object1.h: Add copyright header, update
-	comments.  Add a TEST_SUITE_ADDITIONS category for GNU runtime.
-	Amend NeXT version to declare a TEST_SUITE_ADDITIONS carrying the
-	methods missing from the OBJC2 Object.
-	* objc-obj-c++-shared/Object1-implementation.h: Add copyright header.
-	Amend implementation to use a TEST_SUITE_ADDITIONS category for both
-	GNU and NeXT runtimes.
-	* objc-obj-c++-shared/Object1.mm: Remove redundant header, update
-	comments.
-	* objc-obj-c++-shared/Object1.m: Likewise.
-	* objc.dg/encode-3.m: Update header use.  Amend to be API2 compatible.
-	* objc.dg/proto-qual-1.m: Likewise.
-	* obj-c++.dg/proto-lossage-3.mm: Likewise.
-	* obj-c++.dg/proto-qual-1.mm: Likewise.
-
-2011-01-12  Eric Botcazou  <ebotcazou@adacore.com>
-
-	PR testsuite/33033
-	* gcc.dg/20061124-1.c: Pass -mcpu=v9 on the SPARC.
-
-2011-01-12  Nicola Pero  <nicola.pero@meta-innovation.com>
-
-	Fixed the Objective-C++ testsuite and updated all tests.
-	* lib/obj-c++.exp (obj-c++_init): Declare and set
-	gcc_warning_prefix and gcc_error_prefix.
-	* obj-c++.dg/attributes/categ-attribute-2.mm: Fixed usage of
-	'dg-warning', 'dg-message' and 'dg-error'.
-	* obj-c++.dg/class-extension-3.mm: Likewise.
-	* obj-c++.dg/class-protocol-1.mm: Likewise.
-	* obj-c++.dg/encode-7.mm: Likewise.
-	* obj-c++.dg/exceptions-3.mm: Likewise.
-	* obj-c++.dg/exceptions-5.mm: Likewise.
-	* obj-c++.dg/method-12.mm: Likewise.
-	* obj-c++.dg/method-13.mm: Likewise.
-	* obj-c++.dg/method-15.mm: Likewise.
-	* obj-c++.dg/method-16.mm: Likewise.
-	* obj-c++.dg/method-4.mm: Likewise.
-	* obj-c++.dg/method-8.mm: Likewise.
-	* obj-c++.dg/method-conflict-1.mm: Likewise.
-	* obj-c++.dg/method-conflict-2.mm: Likewise.
-	* obj-c++.dg/method-conflict-3.mm: Likewise. Also, removed FIXME
-	and uncommented second part of the testcase now that the testsuite
-	works correctly.
-	* obj-c++.dg/method-conflict-4.mm: Likewise.  Also, removed FIXME
-	and uncommented second part of the testcase now that the testsuite
-	works correctly.
-	* obj-c++.dg/private-1.mm: Likewise.
-	* obj-c++.dg/proto-lossage-4.mm: Likewise.
-	* obj-c++.dg/syntax-error-7.mm: Likewise.
-	* obj-c++.dg/warn5.mm: Likewise.
-	* obj-c++.dg/property/at-property-14.mm: Likewise.
-	* obj-c++.dg/property/at-property-16.mm: Likewise, and removed
-	FIXME.
-	* obj-c++.dg/property/at-property-18.mm: Likewise.
-	* obj-c++.dg/property/at-property-20.mm: Likewise, and removed
-	FIXME.
-	* obj-c++.dg/property/at-property-21.mm: Likewise.
-	* obj-c++.dg/property/at-property-28.mm: Likewise.
-	* obj-c++.dg/property/at-property-5.mm: Likewise.
-	* obj-c++.dg/property/dynamic-2.mm: Likewise.
-	* obj-c++.dg/property/property-neg-3.mm: Likewise.
-	* obj-c++.dg/property/synthesize-11.mm: Likewise.
-	* obj-c++.dg/property/synthesize-6.mm: Likewise.
-	* obj-c++.dg/property/synthesize-8.mm: Likewise.
-	* obj-c++.dg/property/synthesize-9.mm: Likewise.
-	* obj-c++.dg/tls/diag-5.mm: Likewise.
-	* obj-c++.dg/ivar-invalid-type-1.mm: Removed FIXME and uncommented
-	dg-error, now matched correctly.
-
-2011-01-12  Nicola Pero  <nicola.pero@meta-innovation.com>
-
-	* objc.dg/property/at-property-29.m: New.
-	* obj-c++.dg/property/at-property-29.mm: New.
-
-2011-01-11  Rainer Orth  <ro@CeBiTec.Uni-Bielefeld.DE>
-
-	* go.test/go-test.exp (go-set-goarch): New proc.
-	(go-gc-tests): Use it.
-
-2011-01-11  Dodji Seketeli  <dodji@redhat.com>
-
-	PR debug/46955
-	* g++.dg/debug/dwarf2/template-params-8.C: New test.
-
-2011-01-11  Richard Henderson  <rth@redhat.com>
-
-	* gcc-dg/tree-ssa/vrp47.c: Disable for mn10300 as well.
-
-2011-01-11  Jan Hubicka  <jh@suse.cz>
-
-	PR lto/45721
-	PR lto/45375
-	* gcc.dg/lto/pr45721_1.c: New file.
-	* gcc.dg/lto/pr45721_0.c: New file.
-
-2011-01-11  Richard Guenther  <rguenther@suse.de>
-
-	PR tree-optimization/46076
-	* gcc.dg/tree-ssa/pr46076.c: New testcase.
-
-2011-01-11  Jeff Law <law@redhat.com>
-
-	* PR tree-optimization/47086
-	* gcc.dg/pr47086.c: New test.
-
-2011-01-11  Jason Merrill  <jason@redhat.com>
-
-	PR c++/46658
-	* g++.dg/template/new10.C: New.
-
-	PR c++/45520
-	* g++.dg/cpp0x/lambda/lambda-this3.C: New.
-
-2011-01-11  Iain Sandoe  <iains@gcc.gnu.org>
-
-	* objc-obj-c++-shared/next-mapping.h: Add copyright header.
-	Split type definitions and NSConstantString class into...
-	* objc-obj-c++-shared/objc-test-suite-types.h: New.
-	* objc-obj-c++-shared/nsconstantstring-class.h: New.
-	* objc-obj-c++-shared/nsconstantstring-class-impl.h: New.
-	* objc-obj-c++-shared/nsconstantstring-class-impl.m: New.
-	* objc-obj-c++-shared/nsconstantstring-class-impl.mm: New.
-	* objc-obj-c++-shared/next-abi.h: Add copyright header, minor update
-	to comments.
-	* objc-obj-c++-shared/objc-test-suite-next-encode-assist.h: Adjust
-	encode defines for newer NeXT system headers.
-	* obj-c++.dg/template-4.mm: Adjust to use nsconstantstring headers.
-	* obj-c++.dg/torture/strings/string1.mm: Likewise.
-	* objc.dg/foreach-5.m: Likewise.
-	* objc.dg/foreach-2.m: Likewise.
-	* objc.dg/foreach-4.m: Likewise.
-	* objc.dg/torture/strings/string1.m: Likewise.
-	* objc.dg/torture/strings/string2.m: Likewise.
-	* objc.dg/torture/strings/string3.m: Likewise.
-	* objc.dg/torture/strings/string4.m: Likewise.
-	* obj-c++.dg/torture/strings/const-str-3.mm: Adjust to use type
-	header and stand alone.
-	* obj-c++.dg/strings/strings-2.mm: Likewise.
-	* objc.dg/torture/strings/const-str-3.m: Likewise.
-	* objc.dg/strings/strings-2.m: Likewise.
-	* objc.dg/strings/const-str-12b.m: Likewise.
-
-2011-01-12  Richard Guenther  <rguenther@suse.de>
-
-	PR middle-end/32511
-	* gcc.dg/attr-weak-1.c: Adjust.
-
-2011-01-11  Paul Thomas  <pault@gcc.gnu.org>
-
-	PR fortran/47051
-	* gfortran.dg/realloc_on_assign_2.f03 : Modify 'test1' to be
-	standard compliant and comment.
-
-2011-01-10  Jan Hubicka  <jh@suse.cz>
-
-	PR lto/46083
-	* gcc.dg/initpri3.c: New testcase.
-
-2011-01-10  H.J. Lu  <hongjiu.lu@intel.com>
-
-	PR lto/47222
-	* g++.dg/torture/stackalign/test-unwind.h (g_edi): Mark it
-	externally visible.
-	(g_esi): Likewise.
-	(g_ebx): Likewise.
-	(g_ebp): Likewise.
-	(g_esp): Likewise.
-	(g_ebp_save): Likewise.
-	(g_esp_save): Likewise.
-
-2011-01-10  Rainer Orth  <ro@CeBiTec.Uni-Bielefeld.DE>
-
-	* g++.dg/ipa/pr46984.C: Add dg-require-effective-target lto.
-
-2011-01-10  Rainer Orth  <ro@CeBiTec.Uni-Bielefeld.DE>
-
-	PR tree-optimization/46021
-	* gcc.dg/tree-ssa/20040204-1.c: Don't XFAIL on alpha*-*-*,
-	i?86-*-*, x86_64-*-*.
-
-2011-01-10  Jeff Law <law@redhat.com>
-
-	* PR tree-optimization/47141
-	* gcc.c-torture/compile/pr47141.c: New test.
-
-2011-01-10  Eric Botcazou  <ebotcazou@adacore.com>
-
-	PR testsuite/46230
-	* gcc.dg/vect/vect-vfa-slp.c: Remove XFAIL.
-	* gcc.dg/vect/slp-23.c: Remove XFAIL for SLP.
-	* gcc.dg/vect/slp-35.c: Remove XFAILs.
-	* gcc.dg/vect/no-tree-pre-slp-29.c: Likewise.
-
-	PR testsuite/46230
-	* gcc.dg/vect/vect-peel-1.c (main): Prevent initialization loop from
-	being vectorized.  Adjust dg-final pattern.  Remove XFAIL.
-	* gcc.dg/vect/vect-peel-2.c (main): Likewise.
-	* gcc.dg/vect/vect-peel-4.c (main): Prevent initialization loop from
-	being vectorized.  Adjust dg-final pattern.
-
-	PR testsuite/46230
-	* gcc.dg/vect/pr33804.c: XFAIL only for ilp32.
-	* gcc.dg/vect/slp-24.c: Likewise.
-
-2011-01-10  Dave Korn  <dave.korn.cygwin@gmail.com>
-
-	PR c++/47218
-	* g++.dg/other/pr47218-1.C: New test file.
-	* g++.dg/other/pr47218.C: Likewise.
-	* g++.dg/other/pr47218.h: New supporting header.
-
-2011-01-09  Nicola Pero  <nicola.pero@meta-innovation.com>
-
-	PR objc/47232
-	* objc.dg/attributes/invalid-attribute-1.m: New.
-	* obj-c++.dg/attributes/invalid-attribute-1.mm: New.
-
-2011-01-09  Janus Weil  <janus@gcc.gnu.org>
-
-	PR fortran/47224
-	* gfortran.dg/proc_ptr_comp_28.f90: New.
-
-2011-01-09  Iain Sandoe  <iains@gcc.gnu.org>
-
-	* obj-c++.dg/gnu-api-2-class.mm: Skip for Darwin < 9.
-	* obj-c++.dg/gnu-api-2-ivar.mm: Likewise.
-	* obj-c++.dg/gnu-api-2-method.mm: Likewise.
-	* obj-c++.dg/gnu-api-2-objc.mm: Likewise.
-	* obj-c++.dg/gnu-api-2-object.mm: Likewise.
-	* obj-c++.dg/gnu-api-2-property.mm: Likewise.
-	* obj-c++.dg/gnu-api-2-protocol.mm: Likewise.
-	* obj-c++.dg/gnu-api-2-sel.mm: Likewise.
-	* objc.dg/gnu-api-2-class.m: Likewise.
-	* objc.dg/gnu-api-2-ivar.m: Likewise.
-	* objc.dg/gnu-api-2-method.m: Likewise.
-	* objc.dg/gnu-api-2-objc.m: Likewise.
-	* objc.dg/gnu-api-2-object.m: Likewise.
-	* objc.dg/gnu-api-2-property.m: Likewise.
-	* objc.dg/gnu-api-2-protocol.m: Likewise.
-	* objc.dg/gnu-api-2-sel.m: Likewise.
-
-2011-01-09  Iain Sandoe  <iains@gcc.gnu.org>
-
-	* objc.dg/foreach-1.m: Skip for Darwin < 9.
-	* objc.dg/objc-foreach-4.m: Likewise.
-	* objc.dg/objc-foreach-5.m: Skip for Darwin < 9, adjust headers.
-	* objc.dg/foreach-2.m: Skip for Darwin < 9, return self from init.
-	* objc.dg/foreach-4.m: Likewise.
-	* objc.dg/foreach-5.m: Likewise.
-	* objc.dg/foreach-3.m: Return self from init.
-
-2011-01-09  Thomas Koenig  <tkoenig@gcc.gnu.org>
-
-	PR fortran/38536
-	* gfortran.dg/iso_c_binding_c_loc_char_1.f03:  New test.
-
-2011-01-09  Janus Weil  <janus@gcc.gnu.org>
-
-	PR fortran/46313
-	* gfortran.dg/class_35.f90: New.
-
-2011-01-08  Iain Sandoe  <iains@gcc.gnu.org>
-
-	* objc.dg/foreach-1.m: Add "-Wall" to flags.
-
-2011-01-08  Nicola Pero  <nicola.pero@meta-innovation.com>
-
-	PR objc/47078
-	* objc.dg/invalid-method-2.m: New.
-	* obj-c++.dg/invalid-method-2.mm: New.
-
-2011-01-08  Paul Thomas  <pault@gcc.gnu.org>
-
-	PR fortran/46896
-	* gfortran.dg/transpose_optimization_2.f90 : New test.
-
-2011-01-08  Jan Hubicka  <jh@suse.cz>
-
-	PR tree-optmization/46469
-	* g++.dg/torture/pr46469.C: New testcase.
-
-2011-01-08  Iain Sandoe  <iains@gcc.gnu.org>
-
-	* objc-obj-c++-shared/next-mapping.h: Move code and definitions for
-	emulation of libobjc-gnu structure layout functionality to ..
-	* objc-obj-c++-shared/objc-test-suite-next-encode-assist.h: New.
-	* objc-obj-c++-shared/objc-test-suite-next-encode-assist-impl.h: New.
-	* objc/execute/bf-common.h: Adjust headers.
-	* objc/execute/bf-1.m: Likewise.
-	* objc/execute/bf-2.m: Likewise.
-	* objc/execute/bf-3.m: Likewise.
-	* objc/execute/bf-4.m: Likewise.
-	* objc/execute/bf-5.m: Likewise.
-	* objc/execute/bf-6.m: Likewise.
-	* objc/execute/bf-7.m: Likewise.
-	* objc/execute/bf-8.m: Likewise.
-	* objc/execute/bf-9.m: Likewise.
-	* objc/execute/bf-10.m: Likewise.
-	* objc/execute/bf-11.m: Likewise.
-	* objc/execute/bf-12.m: Likewise.
-	* objc/execute/bf-13.m: Likewise.
-	* objc/execute/bf-14.m: Likewise.
-	* objc/execute/bf-15.m: Likewise.
-	* objc/execute/bf-16.m: Likewise.
-	* objc/execute/bf-17.m: Likewise.
-	* objc/execute/bf-18.m: Likewise.
-	* objc/execute/bf-19.m: Likewise.
-	* objc/execute/bf-20.m: Likewise.
-	* objc/execute/bf-21.m: Likewise.
-	* objc/execute/bycopy-3.m: Adjust headers, add next-specific code for
-	objc_get_type_qualifiers ().
-
-2011-01-08  Thomas Koenig  <tkoenig@gcc.gnu.org>
-
-	PR fortran/45777
-	* gfortran.dg/dependency_39.f90:  New test.
-
-2011-01-07  Jan Hubicka  <jh@suse.cz>
-
-	Get builtins tests ready for linker plugin.
-	* gcc.c-torture/execute/builtins/memcpy-chk.c (s2,s3,l1): Mark volatile.
-	* gcc.c-torture/execute/builtins/memops-asm-lib.c (my_memcpy, my_bcopy,
-	my_memset, my_bzero): Mark used.
-	* gcc.c-torture/execute/builtins/memset-chk.c (l1, l3): Mark volatile.
-	* gcc.c-torture/execute/builtins/memmove-chk.c (s1,s2,s3,l1): Mark
-	volatile.
-	* gcc.c-torture/execute/builtins/mempcpy-chk.c (s2,s3,l1): Mark
-	volatile.
-
-2011-01-07  Jan Hubicka  <jh@suse.cz>
-
-	PR tree-optimization/46367
-	* g++.dg/torture/pr46367.C: New file.
-
-2011-01-07  Jakub Jelinek  <jakub@redhat.com>
-
-	PR target/47201
-	* gcc.dg/pr47201.c: New test.
-
-	PR bootstrap/47187
-	* gcc.dg/tree-prof/pr47187.c: New test.
-
-2011-01-07  Tobias Burnus  <burnus@net-b.de>
-
-	PR fortran/41580
-	* gfortran.dg/extends_type_of_3.f90: New.
-
-2011-01-07  Kai Tietz  <kai.tietz@onevision.com>
-
-	* g++.dg/ext/dllexport-MI1.C: Adjust test.
-	* g++.dg/ext/dllimport-MI1.C: Likewise.
-	* g++.dg/ext/dllimport1.C: Add test for x86_64-*-mingw*.
-	* g++.dg/ext/dllimport10.C: Likewise.
-	* g++.dg/ext/dllimport11.C: Likewise.
-	* g++.dg/ext/dllimport12.C: Likewise.
-	* g++.dg/ext/dllimport13.C: Likewise.
-	* g++.dg/ext/dllimport2.C: Likewise.
-	* g++.dg/ext/dllimport3.C: Likewise.
-	* g++.dg/ext/dllimport4.C: Likewise.
-	* g++.dg/ext/dllimport5.C: Likewise.
-	* g++.dg/ext/dllimport6.C: Likewise.
-	* g++.dg/ext/dllimport8.C: Likewise.
-	* g++.dg/ext/dllimport9.C: Likewise.
-	* g++.dg/ext/selectany2.C: Enable test for x86_64-*-mingw*
-	targets, too. Additionally enable test for i?86-*-mingw*.
-	* g++.dg/ext/selectany1.C: Likewise.
-	Remove guard variable check.
-
-2011-01-07  Janus Weil  <janus@gcc.gnu.org>
-
-	PR fortran/47189
-	PR fortran/47194
-	* gfortran.dg/storage_size_3.f08: Extended.
-
-2011-01-07  Jakub Jelinek  <jakub@redhat.com>
-
-	PR c++/47022
-	* g++.dg/template/stdarg1.C: New test.
-
-2011-01-06  Daniel Franke  <franke.daniel@gmail.com>
-
-	PR fortran/47195
-	* gfortran.dg/interface_33.f90: Fixed dg-error declarations.
-	* gfortran.dg/defined_operators_1.f90: Split the subroutine
-	from the interface of functions to not hide the errors that
-	shall be tested.
-
-2011-01-06  Jan Hubicka  <jh@suse.cz>
-
-	* gcc.dg/lto/pr47188_0.c: New testcase.
-	* gcc.dg/lto/pr47188_1.c: New testcase.
-
-2011-01-06  Daniel Franke  <franke.daniel@gmail.com>
-
-	PR fortran/33117
-	PR fortran/46478
-	* gfortran.dg/interface_33.f90: New test.
-
-2011-01-06  Jakub Jelinek  <jakub@redhat.com>
-
-	PR c/47150
-	* gcc.c-torture/compile/pr47150.c: New test.
-
-2011-01-06  Ira Rosen  <irar@il.ibm.com>
-
-	PR tree-optimization/47139
-	* gcc.dg/vect/pr47139.c: New test.
-
-2011-01-05  Janus Weil  <janus@gcc.gnu.org>
-
-	PR fortran/47180
-	* gfortran.dg/extends_type_of_2.f03: New.
-
-2011-01-05  Ulrich Weigand  <Ulrich.Weigand@de.ibm.com>
-
-	* gcc.dg/stack-usage-1.c (SIZE): Provide proper value for __SPU__.
-
-2011-01-05  Eric Botcazou  <ebotcazou@adacore.com>
-
-	* gnat.dg/opt14.adb: New test.
-
-2011-01-05  Thomas Koenig  <tkoenig@gcc.gnu.org>
-
-	PR fortran/46017
-	* gfortran.dg/allocate_error_2.f90:  New test.
-
-2011-01-05  Janus Weil  <janus@gcc.gnu.org>
-
-	PR fortran/47024
-	* gfortran.dg/storage_size_3.f08: New.
-
-2011-01-04  Jerry DeLisle  <jvdelisle@gcc.gnu.org>
-
-	PR libgfortran/47154
-	* gfortran.dg/namelist_68.f90: New test.
-
-2011-01-04  Eric Botcazou  <ebotcazou@adacore.com>
-
-	* gnat.dg/unchecked_convert8.ad[sb]: New test.
-
-2011-01-04  Janus Weil  <janus@gcc.gnu.org>
-
-	PR fortran/46448
-	* gfortran.dg/class_34.f90: New.
-
-2011-01-04  Ulrich Weigand  <Ulrich.Weigand@de.ibm.com>
-
-	* gcc.dg/torture/builtin-cproj-1.c: On the __SPU__ target, do not
-	use __builtin_inff.  Skip all single-precision tests that require
-	Infinity.
-
-2011-01-03  Ulrich Weigand  <Ulrich.Weigand@de.ibm.com>
-
-	* g++.dg/torture/pr46111.C: Add dg-require-effective-target pthread.
-
-2011-01-03  Jakub Jelinek  <jakub@redhat.com>
-
-	PR tree-optimization/47148
-	* gcc.c-torture/execute/pr47148.c: New test.
-
-	PR tree-optimization/47155
-	* gcc.c-torture/execute/pr47155.c: New test.
-
-	PR rtl-optimization/47157
-	* gcc.c-torture/compile/pr47157.c: New test.
-
-2011-01-03  Ulrich Weigand  <Ulrich.Weigand@de.ibm.com>
-
-	* gcc.dg/torture/vector-shift2.c (schar): Define.
-	(main): Always use schar or uchar instead of plain "char" to avoid
-	dependencies on implementation-defined char signedness.
-
-2011-01-03  Martin Jambor  <mjambor@suse.cz>
-
-	PR tree-optimization/46801
-	* gnat.dg/pack9.adb: Remove xfail.
-
-2011-01-03  Martin Jambor  <mjambor@suse.cz>
-
-	PR tree-optimization/46984
-	* g++.dg/ipa/pr46984.C: New test.
-
-2011-01-02  Janus Weil  <janus@gcc.gnu.org>
-
-	PR fortran/46408
-	* gfortran.dg/class_19.f03: Adjust counting of __builtin_free.
-
-2011-01-02  Jakub Jelinek  <jakub@redhat.com>
-
-	PR tree-optimization/47140
-	* gcc.c-torture/compile/pr47140.c: New test.
-
-	PR rtl-optimization/47028
-	* gcc.dg/pr47028.c: New test.
-
-2011-01-02  Nicola Pero  <nicola.pero@meta-innovation.com>
-
-	* objc.dg/protocol-forward-1.m: Removed TODO.
-	* objc.dg/protocol-forward-2.m: New.
-	* obj-c++.dg/protocol-forward-2.mm: Removed TODO.
-	* obj-c++.dg/protocol-forward-2.mm: New.
-
-2011-01-01  Kai Tietz  <kai.tietz@onevision.com>
-
-	PR target/38662
-	* g++.dg/eh/pr38662.C: New testcase.
-
-2011-01-01  Chung-Lin Tang  <cltang@codesourcery.com>
-
-	* gcc.target/arm/vfp-1.c (test_ldst): Fixed fsts test to
-	scan for newline '\n'.
-
-=======
->>>>>>> 82db3d43
  
 Copyright (C) 2012 Free Software Foundation, Inc.
