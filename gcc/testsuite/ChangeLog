--- conflicted
+++ resolved
@@ -1,14 +1,3 @@
-<<<<<<< HEAD
-2010-12-06  Jakub Jelinek  <jakub@redhat.com>
-
-	PR debug/46771
-	* gcc.dg/pr46771.c: New test.
-
-2010-11-15  Jakub Jelinek  <jakub@redhat.com>
-
-	PR debug/46387
-	* gcc.dg/pr46387.c: New test.
-=======
 2011-05-05  Julian Brown  <julian@codesourcery.com>
 
 	* gcc.target/arm/neon-vset_lanes8.c: New test.
@@ -740,7 +729,16 @@
 2010-12-16  Release Manager
 
 	* GCC 4.5.2 released.
->>>>>>> 49c67c39
+
+2010-12-06  Jakub Jelinek  <jakub@redhat.com>
+
+	PR debug/46771
+	* gcc.dg/pr46771.c: New test.
+
+2010-11-15  Jakub Jelinek  <jakub@redhat.com>
+
+	PR debug/46387
+	* gcc.dg/pr46387.c: New test.
 
 2010-12-07  Sebastian Pop  <sebastian.pop@amd.com>
 
