--- conflicted
+++ resolved
@@ -1,7 +1,3 @@
-<<<<<<< HEAD
-2013-06-21  Tobias Burnus  <burnus@net-b.de>
-
-=======
 2013-07-12  Michael Matz  <matz@suse.de>
 
 	PR middle-end/55771
@@ -401,7 +397,6 @@
 2013-06-21  Tobias Burnus  <burnus@net-b.de>
 
 	PR fortran/37336
->>>>>>> 0dc99c85
 	* gfortran.dg/finalize_17.f90: New.
 
 2013-06-21  Tobias Burnus  <burnus@net-b.de>
@@ -411,32 +406,19 @@
 2013-06-21  Balaji V. Iyer  <balaji.v.iyer@intel.com>
 
 	* c-c++-common/cilk-plus/AN/array_test1.c: Make this an execution test.
-<<<<<<< HEAD
-	Also changed the returns from error as distinct values so that debugging
-	can get easier.
-	* c-c++-common/cilk-plus/AN/if_test_errors.c (main): Made certain
-	errors specific to C, if necessary.  Also added new error hooks for C++.
-=======
 	Also changed the returns from error as distinct values so that
 	debugging can get easier.
 	* c-c++-common/cilk-plus/AN/if_test_errors.c (main): Made certain
 	errors specific to C, if necessary.  Also added new error
 	hooks for C++.
->>>>>>> 0dc99c85
 	* c-c++-common/cilk-plus/AN/misc.c (main): Likewise.
 	* c-c++-common/cilk-plus/AN/parser_errors.c (main): Likewise.
 	* c-c++-common/cilk-plus/AN/parser_errors2.c (main): Likewise.
 	* c-c++-common/cilk-plus/AN/parser_errors3.c (main): Likewise.
 	* c-c++-common/cilk-plus/AN/pr57541.c (main): Likewise.
-<<<<<<< HEAD
-	* c-c++-common/cilk-plus/AN/parser_errors4.c (main): In addition to the
-	same changes as parser_errors3.c, spaces were added between colons to
-	not confuse C++ compiler with 2 colons as scope.
-=======
 	* c-c++-common/cilk-plus/AN/parser_errors4.c (main): In addition to
 	the same changes as parser_errors3.c, spaces were added between colons
 	to not confuse C++ compiler with 2 colons as scope.
->>>>>>> 0dc99c85
 	* c-c++-common/cilk-plus/AN/vla.c: Make this test C specific.
 	* g++.dg/cilk-plus/AN/array_test1_tplt.cc: New test.
 	* g++.dg/cilk-plus/AN/array_test2_tplt.cc: Likewise.
@@ -448,14 +430,9 @@
 	* g++.dg/cilk-plus/AN/preincr_test.cc: Likewise.
 	* g++.dg/cilk-plus/AN/postincr_test.cc: Likewise.
 	* g++.dg/cilk-plus/cilk-plus.exp: New script.
-<<<<<<< HEAD
-	* gcc/testsuite/g++.dg/dg.exp: Included Cilk Plus C++ tests in the list.
-	
-=======
 	* gcc/testsuite/g++.dg/dg.exp: Included Cilk Plus C++ tests
 	in the list.
 
->>>>>>> 0dc99c85
 2013-06-21  Joseph Myers  <joseph@codesourcery.com>
 
 	PR other/53317
@@ -489,11 +466,7 @@
 	PR tree-optimization/57584
 	* gcc.dg/torture/pr57584.c: New testcase.
 
-<<<<<<< HEAD
-2013-06-19    <singhai@google.com>
-=======
 2013-06-19  Sharad Singhai  <singhai@google.com>
->>>>>>> 0dc99c85
 
 	* g++.dg/gcov/gcov-8.C: New testcase.
 	* lib/gcov.exp: Handle intermediate format.
@@ -749,11 +722,7 @@
 
 	PR c/57563
 	* c-c++-common/cilk-plus/AN/builtin_fn_mutating.c (main): Fixed a bug
-<<<<<<< HEAD
-	in how we check __sec_reduce_mutating function's result.	
-=======
 	in how we check __sec_reduce_mutating function's result.
->>>>>>> 0dc99c85
 
 2013-06-10  Michael Meissner  <meissner@linux.vnet.ibm.com>
 	    Pat Haugen <pthaugen@us.ibm.com>
@@ -1121,11 +1090,7 @@
 	* c-c++-common/cilk-plus/AN/if_test_errors.c (main): New testcase.
 	* c-c++-common/cilk-plus/AN/rank_mismatch.c: Added a '-w' option to
 	dg-option and an header comment.
-<<<<<<< HEAD
-	
-=======
-
->>>>>>> 0dc99c85
+
 2013-06-03  Paolo Carlini  <paolo.carlini@oracle.com>
 
 	PR c++/57419
