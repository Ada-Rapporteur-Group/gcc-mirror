--- conflicted
+++ resolved
@@ -1,28 +1,3 @@
-<<<<<<< HEAD
-2011-07-04  Jakub Jelinek  <jakub@redhat.com>
-
-	PR debug/49602
-	* gcc.dg/pr49602.c: New test.
-
-2011-06-29  Jakub Jelinek  <jakub@redhat.com>
-
-	PR debug/49567
-	* gcc.target/i386/pr49567.c: New test.
-
-2011-06-27  Jakub Jelinek  <jakub@redhat.com>
-
-	* gcc.dg/builtin-assume-aligned-1.c: New test.
-	* gcc.dg/builtin-assume-aligned-2.c: New test.
-	* gcc.target/i386/builtin-assume-aligned-1.c: New test.
-
-	PR debug/49544
-	* gcc.dg/pr49544.c: New test.
-
-2011-06-09  Jakub Jelinek  <jakub@redhat.com>
-
-	PR middle-end/49308
-	* gfortran.dg/pr49308.f90: New test.
-=======
 2011-07-07  Jason Merrill  <jason@redhat.com>
 
 	PR c++/48157
@@ -197,7 +172,30 @@
 
 	PR c++/49418
 	* g++.dg/template/param3.C: New.
->>>>>>> afe8a54f
+
+2011-07-04  Jakub Jelinek  <jakub@redhat.com>
+
+	PR debug/49602
+	* gcc.dg/pr49602.c: New test.
+
+2011-06-29  Jakub Jelinek  <jakub@redhat.com>
+
+	PR debug/49567
+	* gcc.target/i386/pr49567.c: New test.
+
+2011-06-27  Jakub Jelinek  <jakub@redhat.com>
+
+	* gcc.dg/builtin-assume-aligned-1.c: New test.
+	* gcc.dg/builtin-assume-aligned-2.c: New test.
+	* gcc.target/i386/builtin-assume-aligned-1.c: New test.
+
+	PR debug/49544
+	* gcc.dg/pr49544.c: New test.
+
+2011-06-09  Jakub Jelinek  <jakub@redhat.com>
+
+	PR middle-end/49308
+	* gfortran.dg/pr49308.f90: New test.
 
 2011-06-27  Jakub Jelinek  <jakub@redhat.com>
 
