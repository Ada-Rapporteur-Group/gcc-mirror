--- conflicted
+++ resolved
@@ -1,5 +1,3 @@
-<<<<<<< HEAD
-=======
 2013-04-03  Marek Polacek  <polacek@redhat.com>
 
 	Backport from mainline:
@@ -164,7 +162,6 @@
 	* gcc.dg/tree-ssa/pr55579.c: Add -fvar-tracking-assignments to
 	dg-options.  Remove 32-bit hppa*-*-hpux* xfail.
 
->>>>>>> 43bd423a
 2013-03-14  Jakub Jelinek  <jakub@redhat.com>
 
 	PR tree-optimization/53265
@@ -378,7 +375,6 @@
 	PR testsuite/52641
 	PR tree-optimization/52631
 	* gcc.dg/tree-ssa/pr52631.c: Fix 16-bit int.
-<<<<<<< HEAD
 
 2013-03-03  David Edelsohn  <dje.gcc@gmail.com>
 
@@ -413,42 +409,6 @@
 	PR tree-optimization/55481
 	* gcc.dg/torture/pr56488.c: New testcase.
 
-=======
-
-2013-03-03  David Edelsohn  <dje.gcc@gmail.com>
-
-	* gcc.dg/vect/vect-82_64.c: Skip on AIX.
-	* gcc.dg/vect/vect-83_64.c: Same.
-
-2013-03-03  Mikael Morin  <mikael@gcc.gnu.org>
-
-	PR fortran/56477
-	* gfortran.dg/pointer_check_13.f90: New test.
-
-2013-03-03  Mikael Morin  <mikael@gcc.gnu.org>
-
-	PR fortran/54730
-	* gfortran.dg/array_constructor_42.f90: New test.
-
-2013-03-02  Paolo Carlini  <paolo.carlini@oracle.com>
-
-	PR c++/52688
-	* g++.dg/template/static33.C: New.
-	* g++.dg/template/static34.C: Likewise.
-
-	PR c++/10291
-	* g++.dg/template/static35.C: New.
-
-2013-03-01  Steve Ellcey  <sellcey@mips.com>
-
-	* gcc.dg/pr56396.c: Require pic support.
-
-2013-03-01  Richard Biener  <rguenther@suse.de>
-
-	PR tree-optimization/55481
-	* gcc.dg/torture/pr56488.c: New testcase.
-
->>>>>>> 43bd423a
 2013-02-28  Konstantin Serebryany  <konstantin.s.serebryany@gmail.com>
 	    Jakub Jelinek  <jakub@redhat.com>
 
@@ -459,7 +419,6 @@
 	(ATTRIBUTE_NO_ADDRESS_SAFETY_ANALYSIS): Likewise.
 	* c-c++-common/asan/attrib-1.c: Test no_sanitize_address attribute
 	in addition to no_address_safety_analysis.
-<<<<<<< HEAD
 
 2013-02-28  Jason Merrill  <jason@redhat.com>
 
@@ -1994,1542 +1953,6 @@
 	* gfortran.dg/unlimited_polymorphic_7.f90: New.
 	* gfortran.dg/unlimited_polymorphic_8.f90: New.
 
-=======
-
-2013-02-28  Jason Merrill  <jason@redhat.com>
-
-	PR c++/56481
-	* g++.dg/cpp0x/constexpr-and.C: New.
-
-2013-02-28  Martin Jambor  <mjambor@suse.cz>
-
-	PR tree-optimization/56294
-	* g++.dg/debug/pr56294.C: New test.
-
-2013-02-28  Marcus Shawcroft  <marcus.shawcroft@arm.com>
-
-	* g++.old-deja/g++.pt/ptrmem6.C(main): Add xfail aarch64*-*-*.
-
-2013-02-27  Marek Polacek  <polacek@redhat.com>
-
-	PR rtl-optimization/56466
-	* gcc.dg/pr56466.c: New test.
-
-2013-02-28  Naveen H.S  <Naveen.Hurugalawadi@caviumnetworks.com>
-
-	* gcc.dg/tree-ssa/slsr-1.c: Allow widening multiplications.
-	* gcc.dg/tree-ssa/slsr-2.c: Likewise.
-	* gcc.dg/tree-ssa/slsr-3.c: Likewise.
-
-2013-02-27  Andrey Belevantsev  <abel@ispras.ru>
-
-	PR middle-end/45472
-	* gcc.dg/pr45472.c: New test.
-
-2013-02-26  Marek Polacek  <polacek@redhat.com>
-
-	PR tree-optimization/56426
-	* gcc.dg/pr56436.c: New test.
-
-2013-02-26  Jakub Jelinek  <jakub@redhat.com>
-
-	PR tree-optimization/56448
-	* gcc.c-torture/compile/pr56448.c: New test.
-
-	PR tree-optimization/56443
-	* gcc.dg/torture/pr56443.c: New test.
-
-2013-02-25  Richard Biener  <rguenther@suse.de>
-
-	PR tree-optimization/56175
-	* gcc.dg/tree-ssa/forwprop-24.c: New testcase.
-
-2013-02-24  Jakub Jelinek  <jakub@redhat.com>
-
-	PR c++/56403
-	* g++.dg/torture/pr56403.C: New test.
-
-2013-02-25  Catherine Moore  <clm@codesourcery.com>
-
-	Revert:
-	2013-02-24  Catherine Moore  <clm@codesourcery.com>
-	Richard Sandiford  <rdsandiford@googlemail.com>
-
-	* gcc.target/mips/mips.exp: Add microMIPS support.
-	* gcc.target/mips/umips-movep-2.c: New test.
-	* gcc.target/mips/umips-lwp-2.c: New test.
-	* gcc.target/mips/umips-swp-5.c: New test.
-	* gcc.target/mips/umips-constraints-1.c: New test.
-	* gcc.target/mips/umips-lwp-3.c: New test.
-	* gcc.target/mips/umips-swp-6.c: New test.
-	* gcc.target/mips/umips-constraints-2.c: New test.
-	* gcc.target/mips/umips-save-restore-1.c: New test.
-	* gcc.target/mips/umips-lwp-4.c: New test.
-	* gcc.target/mips/umips-swp-7.c: New test.
-	* gcc.target/mips/umips-save-restore-2.c: New test.
-	* gcc.target/mips/umips-lwp-swp-volatile.c: New test.
-	* gcc.target/mips/umips-lwp-5.c: New test.
-	* gcc.target/mips/umips-save-restore-3.c: New test.
-	* gcc.target/mips/umips-lwp-6.c: New test.
-	* gcc.target/mips/umips-swp-1.c: New test.
-	* gcc.target/mips/umips-lwp-7.c: New test.
-	* gcc.target/mips/umips-swp-2.c: New test.
-	* gcc.target/mips/umips-lwp-8.c: New test.
-	* gcc.target/mips/umips-swp-3.c: New test.
-	* gcc.target/mips/umips-movep-1.c: New test.
-	* gcc.target/mips/umips-lwp-1.c: New test.
-	* gcc.target/mips/umips-swp-4.c: New test.
-
-2013-02-24  Catherine Moore  <clm@codesourcery.com>
-	    Richard Sandiford  <rdsandiford@googlemail.com>
-
-	* gcc.target/mips/mips.exp: Add microMIPS support.
-	* gcc.target/mips/umips-movep-2.c: New test.
-	* gcc.target/mips/umips-lwp-2.c: New test.
-	* gcc.target/mips/umips-swp-5.c: New test.
-	* gcc.target/mips/umips-constraints-1.c: New test.
-	* gcc.target/mips/umips-lwp-3.c: New test.
-	* gcc.target/mips/umips-swp-6.c: New test.
-	* gcc.target/mips/umips-constraints-2.c: New test.
-	* gcc.target/mips/umips-save-restore-1.c: New test.
-	* gcc.target/mips/umips-lwp-4.c: New test.
-	* gcc.target/mips/umips-swp-7.c: New test.
-	* gcc.target/mips/umips-save-restore-2.c: New test.
-	* gcc.target/mips/umips-lwp-swp-volatile.c: New test.
-	* gcc.target/mips/umips-lwp-5.c: New test.
-	* gcc.target/mips/umips-save-restore-3.c: New test.
-	* gcc.target/mips/umips-lwp-6.c: New test.
-	* gcc.target/mips/umips-swp-1.c: New test.
-	* gcc.target/mips/umips-lwp-7.c: New test.
-	* gcc.target/mips/umips-swp-2.c: New test.
-	* gcc.target/mips/umips-lwp-8.c: New test.
-	* gcc.target/mips/umips-swp-3.c: New test.
-	* gcc.target/mips/umips-movep-1.c: New test.
-	* gcc.target/mips/umips-lwp-1.c: New test.
-	* gcc.target/mips/umips-swp-4.c: New test.
-
-2013-02-22  Jakub Jelinek  <jakub@redhat.com>
-
-	PR sanitizer/56393
-	* lib/asan-dg.exp (asan_link_flags): Add
-	-B${gccpath}/libsanitizer/asan/ to flags.
-
-2013-02-21  Jakub Jelinek  <jakub@redhat.com>
-
-	PR middle-end/56420
-	* gcc.dg/torture/pr56420.c: New test.
-
-2013-02-20  Aldy Hernandez  <aldyh@redhat.com>
-
-	PR middle-end/56108
-	* gcc.dg/tm/memopt-1.c: Declare functions transaction_safe.
-
-2013-02-21  Martin Jambor  <mjambor@suse.cz>
-
-	PR tree-optimization/56310
-	* g++.dg/ipa/pr56310.C: New test.
-
-2013-02-21  Janus Weil  <janus@gcc.gnu.org>
-
-	PR fortran/56385
-	* gfortran.dg/proc_ptr_comp_37.f90: New.
-
-2013-02-21  Richard Biener  <rguenther@suse.de>
-
-	PR tree-optimization/56415
-	Revert
-	2013-02-11  Richard Biener  <rguenther@suse.de>
-
-	PR tree-optimization/56273
-	* g++.dg/warn/Warray-bounds-6.C: New testcase.
-	* gcc.dg/tree-ssa/pr21559.c: Adjust.
-	* gcc.dg/tree-ssa/vrp17.c: Likewise.
-	* gcc.dg/tree-ssa/vrp18.c: Likewise.
-	* gcc.dg/tree-ssa/vrp23.c: Likewise.
-	* gcc.dg/tree-ssa/vrp24.c: Likewise.
-
-2013-02-21  Marek Polacek  <polacek@redhat.com>
-
-	PR tree-optimization/56398
-	* g++.dg/torture/pr56398.C: New test.
-
-2013-02-21  Jakub Jelinek  <jakub@redhat.com>
-
-	PR inline-asm/56405
-	* gcc.c-torture/compile/pr56405.c: New test.
-
-2013-02-20  Jan Hubicka  <jh@suse.cz>
-
-	PR tree-optimization/56265
-	* testsuite/g++.dg/ipa/devirt-11.C: New testcase.
-
-2013-02-20  Richard Biener  <rguenther@suse.de>
-
-	* gcc.dg/tree-ssa/forwprop-8.c: Adjust.
-
-2013-02-20  Richard Biener  <rguenther@suse.de>
-	Jakub Jelinek  <jakub@redhat.com>
-
-	PR tree-optimization/56396
-	* gcc.dg/pr56396.c: New testcase.
-
-2013-02-20  Paolo Carlini  <paolo.carlini@oracle.com>
-
-	PR c++/56373
-	* g++.dg/cpp0x/Wzero-as-null-pointer-constant-2.C: New.
-
-2013-02-19  Richard Biener  <rguenther@suse.de>
-
-	PR tree-optimization/56384
-	* gcc.dg/torture/pr56384.c: New testcase.
-
-2013-02-19  Jakub Jelinek  <jakub@redhat.com>
-
-	PR tree-optimization/56350
-	* gcc.dg/pr56350.c: New test.
-
-	PR tree-optimization/56381
-	* g++.dg/opt/pr56381.C: New test.
-
-2013-02-18  Jakub Jelinek  <jakub@redhat.com>
-
-	PR pch/54117
-	* lib/dg-pch.exp (pch-init, pch-finish,
-	check_effective_target_pch_supported_debug): New procs.
-	(dg-flags-pch): If $pch_unsupported, make tests UNSUPPORTED.
-	Likewise if $pch_unsupported_debug and $flags include -g.
-	Skip FAILs about missing *.gch file if $pch_unsupported_debug
-	and dg-require-effective-target pch_unsupported_debug.
-	* g++.dg/pch/pch.exp: Call pch-init and pch-finish.
-	* objc.dg/pch/pch.exp: Likewise.
-	* gcc.dg/pch/pch.exp: Likewise.
-	* gcc.dg/pch/valid-1.c: Add dg-require-effective-target
-	pch_unsupported_debug.
-	* gcc.dg/pch/valid-1.hs: Likewise.
-	* gcc.dg/pch/valid-1b.c: Likewise.
-	* gcc.dg/pch/valid-1b.hs: Likewise.
-
-2013-02-18  Richard Biener  <rguenther@suse.de>
-
-	PR tree-optimization/56366
-	* gcc.dg/torture/pr56366.c: New testcase.
-
-2013-02-18  Richard Biener  <rguenther@suse.de>
-
-	PR middle-end/56349
-	* gcc.dg/torture/pr56349.c: New testcase.
-
-2013-02-18  Richard Biener  <rguenther@suse.de>
-
-	PR tree-optimization/56321
-	* gcc.dg/torture/pr56321.c: New testcase.
-
-2013-02-16  Edgar E. Iglesias  <edgar.iglesias@gmail.com>
-
-	* gcc.dg/20020312-2.c: Define MicroBlaze PIC register
-
-2013-02-16  Jakub Jelinek  <jakub@redhat.com>
-	    Dodji Seketeli  <dodji@redhat.com>
-
-	PR asan/56330
-	* c-c++-common/asan/no-redundant-instrumentation-4.c: New test file.
-	* c-c++-common/asan/no-redundant-instrumentation-5.c: Likewise.
-	* c-c++-common/asan/no-redundant-instrumentation-6.c: Likewise.
-	* c-c++-common/asan/no-redundant-instrumentation-7.c: Likewise.
-	* c-c++-common/asan/no-redundant-instrumentation-8.c: Likewise.
-	* c-c++-common/asan/pr56330.c: Likewise.
-	* c-c++-common/asan/no-redundant-instrumentation-1.c (test1):
-	Ensure the size argument of __builtin_memcpy is a constant.
-
-2013-02-15  Jonathan Wakely  <jwakely.gcc@gmail.com>
-	    Paolo Carlini  <paolo.carlini@oracle.com>
-
-	PR c++/51242
-	* g++.dg/cpp0x/enum23.C: New.
-
-2013-02-15  Oleg Endo  <olegendo@gcc.gnu.org>
-
-	PR target/54685
-	* gcc.target/sh/pr54685.c: Fix scanning of not insn.
-
-2013-02-15  Vladimir Makarov  <vmakarov@redhat.com>
-
-	PR rtl-optimization/56348
-	* gcc.target/i386/pr56348.c: New test.
-
-2013-02-15  Greta Yorsh  <Greta.Yorsh@arm.com>
-
-	* gcc.target/arm/interrupt-1.c: Fix for thumb mode.
-	* gcc.target/arm/interrupt-2.c: Likewise.
-
-2013-02-15  Tobias Burnus  <burnus@net-b.de>
-
-	PR fortran/56318
-	* gcc/testsuite/gfortran.dg/matmul_9.f90: New.
-
-2013-02-15  Tobias Burnus  <burnus@net-b.de>
-
-	PR fortran/53818
-	* gfortran.dg/init_flag_11.f90: New.
-
-2013-02-14  Rainer Orth  <ro@CeBiTec.Uni-Bielefeld.DE>
-
-	* gcc.dg/debug/dwarf2/pr53948.c: Allow for more whitespace.
-
-2013-02-14  Rainer Orth  <ro@CeBiTec.Uni-Bielefeld.DE>
-
-	* gcc.dg/debug/dwarf2/pr53948.c: Allow for / and ! as comment
-	characters.
-
-2013-02-14  Dominique d'Humieres  <dominiq@lps.ens.fr>
-	    Tobias Burnus  <burnus@net-b.de>
-
-	PR testsuite/56138
-	* gfortran.dg/allocatable_function_7.f90: New.
-
-2013-02-14  Jakub Jelinek  <jakub@redhat.com>
-
-	* g++.dg/asan/dejagnu-gtest.h: Add multiple inclusion guards.
-	* asan_globals_test-wrapper.cc: New file.
-	* g++.dg/asan/asan_test.C: Use asan_globals_test-wrapper.cc
-	instead of asan_globals_test.cc as dg-additional-sources.
-	Include asan_mem_test.cc, asan_str_test.cc and asan_oob_test.cc.
-	* g++.dg/asan/asan_test_utils.h: Synced from upstream.  Include
-	"sanitizer_test_utils.h" instead of
-	"sanitizer_common/tests/sanitizer_test_utils.h".
-	* g++.dg/asan/asan_str_test.cc: New file, synced from upstream.
-	* g++.dg/asan/asan_mem_test.cc: New file, synced from upstream.
-	* g++.dg/asan/asan_oob_test.cc: New file, synced from upstream.
-	* g++.dg/asan/asan_globals_test.cc: Synced from upstream.
-	* g++.dg/asan/asan_test.cc: Synced from upstream.
-	* g++.dg/asan/sanitizer_test_utils.h: New file, synced from upstream.
-
-2013-02-14  Dodji Seketeli  <dodji@redhat.com>
-
-	Fix an asan crash
-	* c-c++-common/asan/memcmp-2.c: New test.
-
-2013-02-13  Ed Smith-Rowland  <3dw4rd@verizon.net>
-
-	PR c++/55582
-	* g++.dg/cpp0x/udlit-string-literal.h: New.
-	* g++.dg/cpp0x/udlit-string-literal.C: New.
-
-2013-02-13  Sriraman Tallam  <tmsriram@google.com>
-
-	* g++.dg/ext/mv12-aux.C: Add directives to match mv12.C.
-
-2013-02-13  Vladimir Makarov  <vmakarov@redhat.com>
-
-	PR target/56184
-	* gcc.target/arm/pr56184.C: New test.
-
-2013-02-13  Jakub Jelinek  <jakub@redhat.com>
-
-	PR c++/56302
-	* g++.dg/torture/pr56302.C: New test.
-	* g++.dg/cpp0x/constexpr-56302.C: New test.
-	* c-c++-common/pr56302.c: New test.
-
-2013-02-13  Tobias Burnus  <burnus@net-b.de>
-	    Rainer Orth  <ro@CeBiTec.Uni-Bielefeld.DE>
-
-	PR fortran/56204
-	* gfortran.dg/quad_2.f90: Use "< epsilon" instead of "==".
-	* gfortran.dg/quad_3.f90: Ditto.
-
-2013-02-13  Kostya Serebryany  <kcc@google.com>
-
-	* c-c++-common/asan/strncpy-overflow-1.c: Update the test
-	to match the fresh asan run-time.
-	* c-c++-common/asan/rlimit-mmap-test-1.c: Ditto.
-
-2013-02-12  Dodji Seketeli  <dodji@redhat.com>
-
-	Avoid instrumenting duplicated memory access in the same basic block
-	* c-c++-common/asan/no-redundant-instrumentation-1.c: New test.
-	* testsuite/c-c++-common/asan/no-redundant-instrumentation-2.c: Likewise.
-	* testsuite/c-c++-common/asan/no-redundant-instrumentation-3.c: Likewise.
-	* testsuite/c-c++-common/asan/inc.c: Likewise.
-
-2013-02-12  Vladimir Makarov  <vmakarov@redhat.com>
-
-	PR inline-asm/56148
-	* gcc.target/i386/pr56148.c: New test.
-
-2013-02-12  Dominique d'Humieres  <dominiq@lps.ens.fr>
-	    Tobias Burnus  <burnus@net-b.de>
-
-	PR testsuite/56082
-	* gfortran.dg/bind_c_bool_1.f90 (sub): Change kind=4
-	to kind=2.
-
-2013-02-12  Richard Biener  <rguenther@suse.de>
-
-	PR lto/56297
-	* gcc.dg/lto/pr56297_0.c: New testcase.
-	* gcc.dg/lto/pr56297_0.c: Likewise.
-
-2013-02-12  Janus Weil  <janus@gcc.gnu.org>
-
-	PR fortran/46952
-	* gfortran.dg/typebound_deferred_1.f90: New.
-
-2013-02-12  Jakub Jelinek  <jakub@redhat.com>
-
-	PR rtl-optimization/56151
-	* gcc.target/i386/pr56151.c: New test.
-
-2013-02-11  Sriraman Tallam  <tmsriramgoogle.com>
-
-	* g++.dg/ext/mv12.C: New test.
-	* g++.dg/ext/mv12.h: New file.
-	* g++.dg/ext/mv12-aux.C: New file.
-	* g++.dg/ext/mv13.C: New test.
-
-2013-02-11  Sebastian Huber  <sebastian.huber@embedded-brains.de>
-
-	* lib/target-supports.exp
-	(check_effective_target_powerpc_eabi_ok): New.
-	* gcc.target/powerpc/ppc-eabi.c: Use require effective target
-	powerpc_eabi_ok.
-	* gcc.target/powerpc/ppc-sdata-1.c: Likewise.
-	* gcc.target/powerpc/spe-small-data-2.c: Likewise. Do not run, compile
-	only.
-	* gcc.target/powerpc/ppc-sdata-2.c: Add powerpc-*-rtems*.
-	* gcc.target/powerpc/pr51623.c: Likewise.
-	* gcc.target/powerpc/ppc-stackalign-1.c: Likewise.
-	* gcc.target/powerpc/ppc-ldstruct.c: Likewise.
-
-2013-02-11  Alexander Potapenko  <glider@google.com>
-	    Jack Howarth  <howarth@bromo.med.uc.edu>
-	    Jakub Jelinek  <jakub@redhat.com>
-
-	PR sanitizer/55617
-	* g++.dg/asan/pr55617.C: Run on all targets.
-
-2013-02-11  Uros Bizjak  <ubizjak@gmail.com>
-
-	PR rtl-optimization/56275
-	* gcc.dg/pr56275.c: New test.
-
-2013-02-11  Richard Biener  <rguenther@suse.de>
-
-	PR tree-optimization/56273
-	* gcc.dg/tree-ssa/vrp17.c: Disable tail-merging.
-
-2013-02-11  Richard Biener  <rguenther@suse.de>
-
-	PR tree-optimization/56264
-	* gcc.dg/torture/pr56264.c: New testcase.
-
-2013-02-11  Richard Biener  <rguenther@suse.de>
-
-	PR tree-optimization/56273
-	* g++.dg/warn/Warray-bounds-6.C: New testcase.
-	* gcc.dg/tree-ssa/pr21559.c: Adjust.
-	* gcc.dg/tree-ssa/vrp17.c: Likewise.
-	* gcc.dg/tree-ssa/vrp18.c: Likewise.
-	* gcc.dg/tree-ssa/vrp23.c: Likewise.
-	* gcc.dg/tree-ssa/vrp24.c: Likewise.
-
-2013-02-09  Uros Bizjak  <ubizjak@gmail.com>
-
-	* g++.dg/asan/asan_test.C: Compile with -D__NO_INLINE__
-	for *-*-linux-gnu targets.
-	* g++.dg/asan/interception-test-1.c: Ditto.
-	* g++.dg/asan/interception-failure-test-1.C: Ditto.
-	* g++.dg/asan/interception-malloc-test-1.C: Ditto.
-
-2013-02-09  Paul Thomas  <pault@gcc.gnu.org>
-
-	PR fortran/55362
-	* gfortran.dg/intrinsic_size_4.f90 : New test.
-
-2013-02-09  Jakub Jelinek  <jakub@redhat.com>
-
-	PR target/56256
-	* gcc.target/powerpc/pr56256.c: New test.
-
-2013-02-08  Ian Lance Taylor  <iant@google.com>
-
-	* lib/go.exp: Load timeout.exp.
-
-2013-02-08  Vladimir Makarov  <vmakarov@redhat.com>
-
-	PR rtl-optimization/56246
-	* gcc.target/i386/pr56246.c: New test.
-
-2013-02-08  Jeff Law  <law@redhat.com>
-
-	PR debug/53948
-	* gcc.dg/debug/dwarf2/pr53948.c: New test.
-
-2013-02-08  Michael Meissner  <meissner@linux.vnet.ibm.com>
-
-	PR target/56043
-	* gcc.target/powerpc/vsx-mass-1.c: Only run this test on
-	powerpc*-*-linux*.
-
-2013-02-08  Edgar E. Iglesias  <edgar.iglesias@gmail.com>
-
-	* 20101011-1.c: Add __MICROBLAZE__ exception to set DO_TEST 0
-
-2013-02-08  Jakub Jelinek  <jakub@redhat.com>
-
-	PR rtl-optimization/56195
-	* gcc.dg/torture/pr56195.c: New test.
-
-2013-02-08  Mikael Morin  <mikael@gcc.gnu.org>
-
-	PR fortran/54107
-	* gfortran.dg/recursive_interface_2.f90: New test.
-
-2013-02-08  Jakub Jelinek  <jakub@redhat.com>
-
-	PR tree-optimization/56250
-	* gcc.c-torture/execute/pr56250.c: New test.
-
-2013-02-08  Georg-Johann Lay  <avr@gjlay.de>
-
-	PR tree-optimization/56064
-	* gcc.dg/fixed-point/view-convert-2.c: New test.
-
-2013-02-08  Michael Matz  <matz@suse.de>
-
-	PR tree-optimization/52448
-	* gcc.dg/pr52448.c: New test.
-
-2013-02-08  Richard Biener  <rguenther@suse.de>
-
-	PR middle-end/56181
-	* gcc.dg/torture/pr56181.c: New testcase.
-
-2013-02-08  Georg-Johann Lay  <avr@gjlay.de>
-
-	PR target/54222
-	* gcc.target/avr/torture/builtins-4-roundfx.c: New test.
-	* gcc.target/avr/torture/builtins-5-countlsfx.c: New test.
-
-2013-02-07  Jakub Jelinek  <jakub@redhat.com>
-
-	PR c++/56241
-	* g++.dg/parse/crash61.C: New test.
-
-	PR c++/56239
-	* g++.dg/parse/pr56239.C: New test.
-
-	PR c++/56237
-	* g++.dg/abi/mangle61.C: New test.
-
-2013-02-07  Vladimir Makarov  <vmakarov@redhat.com>
-
-	PR rtl-optimization/56225
-	* gcc.target/i386/pr56225.c: New test.
-
-2013-02-07  Jakub Jelinek  <jakub@redhat.com>
-
-	PR debug/56154
-	* gcc.dg/guality/pr56154-1.c: New test.
-	* gcc.dg/guality/pr56154-2.c: New test.
-	* gcc.dg/guality/pr56154-3.c: New test.
-	* gcc.dg/guality/pr56154-4.c: New test.
-	* gcc.dg/guality/pr56154-aux.c: New file.
-
-	PR tree-optimization/55789
-	* g++.dg/ipa/inline-3.C: Use cleanup-ipa-dump instead of
-	cleanup-tree-dump.
-	* gcc.dg/tree-ssa/inline-3.c: Add
-	--param max-early-inliner-iterations=2 option.
-
-2013-02-07  Rainer Orth  <ro@CeBiTec.Uni-Bielefeld.DE>
-
-	PR debug/53363
-	* g++.dg/debug/dwarf2/thunk1.C: Restrict to 32-bit x86.
-	Add -fno-dwarf2-cfi-asm to dg-options.
-	Adapt match count.
-
-2013-02-07  Jakub Jelinek  <jakub@redhat.com>
-
-	PR target/56228
-	* gcc.dg/pr56228.c: New test.
-
-2013-02-07  Alan Modra  <amodra@gmail.com>
-
-	PR target/54009
-	* gcc.target/powerpc/pr54009.c: New test.
-	PR target/54131
-	* gfortran.dg/pr54131.f: New test.
-
-2013-02-06 Paul Thomas  <pault@gcc.gnu.org>
-
-	PR fortran/55789
-	* gfortran.dg/array_constructor_41.f90: New test.
-
-2013-02-06  Janus Weil  <janus@gcc.gnu.org>
-
-	PR fortran/55978
-	* gfortran.dg/class_optional_2.f90: Uncomment some cases which work now.
-
-2013-02-06  Jakub Jelinek  <jakub@redhat.com>
-
-	PR middle-end/56217
-	* g++.dg/gomp/pr56217.C: New test.
-
-2013-02-05  Jakub Jelinek  <jakub@redhat.com>
-
-	PR tree-optimization/56205
-	* gcc.dg/tree-ssa/stdarg-6.c: New test.
-	* gcc.c-torture/execute/pr56205.c: New test.
-
-2013-02-05  Richard Biener  <rguenther@suse.de>
-
-	PR tree-optimization/53342
-	PR tree-optimization/53185
-	* gcc.dg/vect/pr53185-2.c: New testcase.
-
-2013-02-05  Jan Hubicka  <jh@suse.cz>
-
-	PR tree-optimization/55789
-	* g++.dg/tree-ssa/inline-1.C: Update max-inliner-iterations.
-	* g++.dg/tree-ssa/inline-2.C: Update max-inliner-iterations.
-	* g++.dg/tree-ssa/inline-3.C: Update max-inliner-iterations.
-	* g++.dg/ipa/inline-1.C: New testcase.
-	* g++.dg/ipa/inline-2.C: New testcase.
-	* g++.dg/ipa/inline-3.C: New testcase.
-
-2013-02-05  Jan Hubicka  <jh@suse.cz>
-
-	PR tree-optimization/55789
-	* g++.dg/torture/pr55789.C: New testcase.
-
-2013-02-05  Jakub Jelinek  <jakub@redhat.com>
-
-	PR middle-end/56167
-	* gcc.dg/pr56167.c: New test.
-
-2013-02-04  Oleg Endo  <olegendo@gcc.gnu.org>
-
-	PR target/55146
-	* gcc.target/sh/pr55146.c: New.
-
-2013-02-04  Oleg Endo  <olegendo@gcc.gnu.org>
-
-	PR tree-optimization/54386
-	* gcc.target/sh/pr54386.c: New.
-
-2013-02-04  Paul Thomas  <pault@gcc.gnu.org>
-
-	PR fortran/56008
-	* gfortran.dg/realloc_on _assign_16.f90 : New test.
-
-	PR fortran/47517
-	* gfortran.dg/realloc_on _assign_17.f90 : New test.
-
-2013-02-04  Alexander Potapenko  <glider@google.com>
-	    Jack Howarth  <howarth@bromo.med.uc.edu>
-	    Jakub Jelinek  <jakub@redhat.com>
-
-	PR sanitizer/55617
-	* g++.dg/asan/pr55617.C: New test.
-
-2013-02-04  Mikael Morin  <mikael@gcc.gnu.org>
-
-	PR fortran/54195
-	* gfortran.dg/typebound_operator_19.f90: New test.
-	* gfortran.dg/typebound_assignment_4.f90: New test.
-
-2013-02-04  Mikael Morin  <mikael@gcc.gnu.org>
-
-	PR fortran/54107
-	* gfortran.dg/recursive_interface_1.f90: New test.
-
-2013-02-04  Richard Guenther  <rguenther@suse.de>
-
-	PR lto/56168
-	* gcc.dg/lto/pr56168_0.c: New testcase.
-	* gcc.dg/lto/pr56168_1.c: Likewise.
-
-2013-02-02  Thomas Koenig  <tkoenig@gcc.gnu.org>
-
-	PR fortran/50627
-	PR fortran/56054
-	* gfortran.dg/block_12.f90:  New test.
-	* gfortran.dg/module_error_1.f90:  New test.
-
-2013-02-02  Richard Sandiford  <rdsandiford@googlemail.com>
-
-	* lib/target-supports.exp (check_effective_target_vect_float)
-	(check_effective_target_vect_no_align): Add mips-sde-elf.
-
-2013-02-01  Jakub Jelinek  <jakub@redhat.com>
-
-	* lib/gcc-dg.exp (restore-target-env-var): Avoid using lreverse.
-
-2013-02-01  David Edelsohn  <dje.gcc@gmail.com>
-
-	* gcc.dg/pr56023.c: XFAIL on AIX.
-	* gcc.dg/vect/pr49352.c: Same.
-
-2013-02-01  Eric Botcazou  <ebotcazou@adacore.com>
-
-	* gnat.dg/opt26.adb: New test.
-
-2013-01-31  Ramana Radhakrishnan  <ramana.radhakrishnan@arm.com>
-
-	Revert.
-	2013-01-27  Amol Pise  <amolpise15@gmail.com>
-
-	* gcc.target/arm/neon-vfnms-1.c: New test.
-	* gcc.target/arm/neon-vfnma-1.c: New test.
-
-2013-01-31  Richard Biener  <rguenther@suse.de>
-
-	PR tree-optimization/56157
-	* gcc.dg/torture/pr56157.c: New testcase.
-
-2013-01-30  Richard Biener  <rguenther@suse.de>
-
-	PR tree-optimization/56150
-	* gcc.dg/torture/pr56150.c: New testcase.
-
-2013-01-30  Jakub Jelinek  <jakub@redhat.com>
-
-	PR sanitizer/55374
-	* g++.dg/asan/large-func-test-1.C: Allow both _Zna[jm] in addition
-	to _Znw[jm] in the backtrace.  Allow _Zna[jm] to be the first frame
-	printed in backtrace.
-	* g++.dg/asan/deep-stack-uaf-1.C: Use malloc instead of operator new
-	to avoid errors about mismatched allocation vs. deallocation.
-
-	PR c++/55742
-	* g++.dg/mv1.C: Moved to...
-	* g++.dg/ext/mv1.C: ... here.  Adjust test.
-	* g++.dg/mv2.C: Moved to...
-	* g++.dg/ext/mv2.C: ... here.  Adjust test.
-	* g++.dg/mv3.C: Moved to...
-	* g++.dg/ext/mv3.C: ... here.
-	* g++.dg/mv4.C: Moved to...
-	* g++.dg/ext/mv4.C: ... here.
-	* g++.dg/mv5.C: Moved to...
-	* g++.dg/ext/mv5.C: ... here.  Adjust test.
-	* g++.dg/mv6.C: Moved to...
-	* g++.dg/ext/mv6.C: ... here.  Adjust test.
-	* g++.dg/ext/mv7.C: New test.
-	* g++.dg/ext/mv8.C: New test.
-	* g++.dg/ext/mv9.C: New test.
-	* g++.dg/ext/mv10.C: New test.
-	* g++.dg/ext/mv11.C: New test.
-
-2013-01-30  Vladimir Makarov  <vmakarov@redhat.com>
-
-	PR rtl-optimization/56144
-	* gcc.dg/pr56144.c: New.
-
-2013-01-30  David Edelsohn  <dje.gcc@gmail.com>
-
-	* g++.dg/cpp0x/constexpr-53094-2.C: Ignore non-standard ABI
-	message.
-	* g++.dg/cpp0x/constexpr-53094-3.C: Same.
-	* g++.dg/cpp0x/constexpr-55573.C: Same
-
-2013-01-30  Georg-Johann Lay  <avr@gjlay.de>
-
-	PR tree-optimization/56064
-	* gcc.dg/fixed-point/view-convert.c: New test.
-
-2013-01-30  Andreas Schwab  <schwab@suse.de>
-
-	* lib/target-supports-dg.exp (dg-process-target): Use expr to
-	evaluate the end index in string range.
-
-2013-01-30  Tobias Burnus  <burnus@net-b.de>
-
-	PR fortran/56138
-	* gfortran.dg/allocatable_function_6.f90: New.
-
-2013-01-29  Janus Weil  <janus@gcc.gnu.org>
-	    Mikael Morin  <mikael@gcc.gnu.org>
-
-	PR fortran/54107
-	* gfortran.dg/proc_ptr_comp_36.f90: New.
-
-2013-01-29  Richard Biener  <rguenther@suse.de>
-
-	PR tree-optimization/55270
-	* gcc.dg/torture/pr55270.c: New testcase.
-
-2013-01-28  Jakub Jelinek  <jakub@redhat.com>
-
-	PR rtl-optimization/56117
-	* gcc.dg/pr56117.c: New test.
-
-2013-01-28  Richard Biener  <rguenther@suse.de>
-
-	PR tree-optimization/56034
-	* gcc.dg/torture/pr56034.c: New testcase.
-
-2013-01-28  Jakub Jelinek  <jakub@redhat.com>
-
-	PR tree-optimization/56125
-	* gcc.dg/pr56125.c: New test.
-
-2013-01-28  Tobias Burnus  <burnus@net-b.de>
-	    Mikael Morin  <mikael@gcc.gnu.org>
-
-	PR fortran/53537
-	* gfortran.dg/import2.f90: Adjust undeclared type error messages.
-	* gfortran.dg/import8.f90: Likewise.
-	* gfortran.dg/interface_derived_type_1.f90: Likewise.
-	* gfortran.dg/import10.f90: New test.
-	* gfortran.dg/import11.f90: Likewise
-
-2013-01-28  Jakub Jelinek  <jakub@redhat.com>
-
-	PR testsuite/56053
-	* c-c++-common/asan/heap-overflow-1.c: Don't include stdlib.h and
-	string.h.  Provide memset, malloc and free prototypes, adjust line
-	numbers in dg-output.
-	* c-c++-common/asan/stack-overflow-1.c: Don't include string.h.
-	Provide memset prototype and adjust line numbers in dg-output.
-	* c-c++-common/asan/global-overflow-1.c: Likewise.
-
-	PR tree-optimization/56094
-	* gcc.dg/pr56094.c: New test.
-
-2013-01-27  Amol Pise  <amolpise15@gmail.com>
-
-	* gcc.target/arm/neon-vfnms-1.c: New test.
-	* gcc.target/arm/neon-vfnma-1.c: New test.
-
-2013-01-27  Uros Bizjak  <ubizjak@gmail.com>
-
-	PR target/56114
-	* gcc.target/i386/pr56114.c: New test.
-
-2013-01-27  Paul Thomas  <pault@gcc.gnu.org>
-
-	PR fortran/55984
-	* gfortran.dg/associate_14.f90: New test.
-
-	PR fortran/56047
-	* gfortran.dg/associate_13.f90: New test.
-
-2013-01-25  Jakub Jelinek  <jakub@redhat.com>
-
-	PR tree-optimization/56098
-	* gcc.dg/pr56098-1.c: New test.
-	* gcc.dg/pr56098-2.c: New test.
-
-2013-01-25  Georg-Johann Lay  <avr@gjlay.de>
-
-	PR target/54222
-	* gcc.target/avr/torture/builtins-3-absfx.c: New test.
-
-2013-01-22  Marek Polacek  <polacek@redhat.com>
-
-	PR tree-optimization/56035
-	* gcc.dg/pr56035.c: New test.
-
-2013-01-24  Richard Sandiford  <rdsandiford@googlemail.com>
-
-	* gfortran.dg/bind_c_array_params_2.f90: Require -mno-relax-pic-calls
-	for MIPS.
-
-2013-01-24  Richard Sandiford  <rdsandiford@googlemail.com>
-
-	* gcc.target/mips/octeon-pipe-1.c: Add -ffat-lto-objects
-
-2013-01-24  Jakub Jelinek  <jakub@redhat.com>
-
-	PR c/56078
-	* gcc.dg/pr56078.c: New test.
-	* gcc.c-torture/compile/20030305-1.c: Add dg-error lines.
-
-2013-01-24  Martin Jambor  <mjambor@suse.cz>
-
-	PR tree-optimization/55927
-	* g++.dg/ipa/devirt-10.C: Disable early inlining.
-
-2013-01-24  Uros Bizjak  <ubizjak@gmail.com>
-
-	* gcc.target/i386/movsd.c: New test.
-
-2013-01-24  Steven Bosscher  <steven@gcc.gnu.org>
-
-	PR inline-asm/55934
-	* gcc.target/i386/pr55934.c: New test.
-
-2013-01-23  Janus Weil  <janus@gcc.gnu.org>
-
-	PR fortran/56081
-	* gfortran.dg/select_8.f90: New.
-
-2013-01-23  David Holsgrove  <david.holsgrove@xilinx.com>
-
-	* gcc.target/microblaze/microblaze.exp: Remove
-	target_config_cflags check.
-
-2013-01-23  Jakub Jelinek  <jakub@redhat.com>
-
-	PR fortran/56052
-	* gfortran.dg/gomp/pr56052.f90: New test.
-
-	PR target/49069
-	* gcc.dg/pr49069.c: New test.
-
-2013-01-22  Paolo Carlini  <paolo.carlini@oracle.com>
-
-	PR c++/55944
-	* g++.dg/cpp0x/constexpr-static10.C: New.
-
-2013-01-22  Uros Bizjak  <ubizjak@gmail.com>
-
-	PR target/56028
-	* gcc.target/i386/pr56028.c: New test.
-
-2013-01-22  Jakub Jelinek  <jakub@redhat.com>
-
-	PR target/55686
-	* gcc.target/i386/pr55686.c: New test.
-
-2013-01-22  Dodji Seketeli  <dodji@redhat.com>
-
-	PR c++/53609
-	* g++.dg/cpp0x/variadic139.C: New test.
-	* g++.dg/cpp0x/variadic140.C: Likewise.
-	* g++.dg/cpp0x/variadic141.C: Likewise.
-
-2013-01-22  Eric Botcazou  <ebotcazou@adacore.com>
-
-	* gnat.dg/warn8.adb: New test.
-
-2013-01-21  Thomas Koenig  <tkoenig@gcc.gnu.org>
-
-	PR fortran/55919
-	* gfortran.dg/include_8.f90: New test.
-
-2013-01-21  Uros Bizjak  <ubizjak@gmail.com>
-
-	* gcc.dg/tree-ssa/pr55579.c: Cleanup esra tree dump.
-	* gfortran.dg/unlimited_polymorphic_8.f90: Cleanup original tree dump.
-
-2013-01-21  Jakub Jelinek  <jakub@redhat.com>
-
-	PR tree-optimization/56051
-	* gcc.c-torture/execute/pr56051.c: New test.
-
-2013-01-21  Uros Bizjak  <ubizjak@gmail.com>
-
-	PR rtl-optimization/56023
-	* gcc.dg/pr56023.c: New test.
-
-2013-01-21  Martin Jambor  <mjambor@suse.cz>
-
-	PR middle-end/56022
-	* gcc.target/i386/pr56022.c: New test.
-
-2013-01-21  Jason Merrill  <jason@redhat.com>
-
-	* lib/target-supports.exp (check_effective_target_alias): New.
-
-2013-01-20  Jack Howarth  <howarth@bromo.med.uc.edu>
-
-	PR debug/53235
-	* g++.dg/debug/dwarf2/nested-4.C: XFAIL on darwin.
-
-2013-01-20  Hans-Peter Nilsson  <hp@axis.com>
-
-	* gfortran.dg/inquire_10.f90: Run only for non-newlib targets.
-
-2013-01-19  Jeff Law  <law@redhat.com>
-
-	PR tree-optimization/52631
-	* tree-ssa/pr52631.c: New test.
-	* tree-ssa/ssa-fre-9: Update expected output.
-
-2013-01-19  Anthony Green  <green@moxielogic.com>
-
-	* gcc.dg/tree-ssa/asm-2.c (REGISTER): Pick an appropriate register
-	for moxie.
-
-2013-01-18  Jakub Jelinek  <jakub@redhat.com>
-
-	PR tree-optimization/56029
-	* g++.dg/torture/pr56029.C: New test.
-
-2013-01-18  Sharad Singhai  <singhai@google.com>
-
-	PR tree-optimization/55995
-	* gcc.dg/vect/vect.exp: Use "details" flags for dump info.
-
-2013-01-18  Vladimir Makarov  <vmakarov@redhat.com>
-
-	PR target/55433
-	* gcc.target/i386/pr55433.c: New.
-
-2013-01-18  Jakub Jelinek  <jakub@redhat.com>
-
-	PR middle-end/56015
-	* gfortran.dg/pr56015.f90: New test.
-
-2013-01-18  Janis Johnson  <janisjo@codesourcery.com>
-
-	* gcc.dg/vect/vect-multitypes-12.c: Refactor dg-final directive.
-
-2013-01-18  James Greenhalgh  <james.greenhalgh@arm.com>
-
-	* gcc.target/aarch64/vect-fcm-gt-f.c: Change expected output.
-	* gcc.target/aarch64/vect-fcm-gt-d.c: Likewise.
-	* gcc.target/aarch64/vect-fcm-ge-f.c: Likewise.
-	* gcc.target/aarch64/vect-fcm-ge-d.c: Likewise.
-	* gcc.target/aarch64/vect-fcm-eq-f.c: Likewise.
-
-2013-01-17  Jeff Law  <law@redhat.com>
-
-	* gcc.dg/pr52573.c: Move to...
-	* gcc.target/m68k/pr52573.c: Here.  Eliminate target selector.
-
-	PR rtl-optimization/52573
-	* gcc.dg/pr52573.c: New test.
-
-2013-01-17  Jack Howarth  <howarth@bromo.med.uc.edu>
-
-	PR sanitizer/55679
-	* g++.dg/asan/interception-test-1.C: Skip on darwin.
-	* lib/target-supports.exp (check_effective_target_swapcontext): Use
-	check_no_compiler_messages to test support in ucontext.h.
-	(check_effective_target_setrlimit): Return 0 for Darwin's non-posix
-	compliant RLIMIT_AS.
-
-2013-01-17  Marek Polacek  <polacek@redhat.com>
-
-	PR rtl-optimization/55833
-	* gcc.dg/pr55833.c: New test.
-
-2013-01-17  Jan Hubicka  <jh@suse.cz>
-
-	PR tree-optimization/55273
-	* gcc.c-torture/compile/pr55273.c: New testcase.
-
-2013-01-17  Uros Bizjak  <ubizjak@gmail.com>
-
-	PR target/55981
-	* gcc.target/pr55981.c: New test.
-
-2013-01-17  Janis Johnson  <janisjo@codesourcery.com>
-
-	* gcc.target/arm/pr40887.c: Require at least armv5.
-	* gcc.target/arm/pr51835.c: Avoid conflicts with multilib flags.
-	* gcc.target/arm/pr51915.c: Likewise.
-	* gcc.target/arm/pr52006.c: Likewise.
-	* gcc.target/arm/pr53187.c: Likewise.
-
-	* gcc.target/arm/ftest-support.h: Replace for compile-only tests.
-	* gcc.target/arm/ftest-support-arm.h: Delete.
-	* gcc.target/arm/ftest-support-thumb.h: Delete.
-	* gcc.target/arm/ftest-armv4-arm.c: Replace with compile-only test.
-	* gcc.target/arm/ftest-armv4t-arm.c: Likewise.
-	* gcc.target/arm/ftest-armv4t-thumb.c: Likewise.
-	* gcc.target/arm/ftest-armv5t-arm.c: Likewise.
-	* gcc.target/arm/ftest-armv5t-thumb.c: Likewise.
-	* gcc.target/arm/ftest-armv5te-arm.c: Likewise.
-	* gcc.target/arm/ftest-armv5te-thumb.c: Likewise.
-	* gcc.target/arm/ftest-armv6-arm.c: Likewise.
-	* gcc.target/arm/ftest-armv6-thumb.c: Likewise.
-	* gcc.target/arm/ftest-armv6k-arm.c: Likewise.
-	* gcc.target/arm/ftest-armv6k-thumb.c: Likewise.
-	* gcc.target/arm/ftest-armv6m-thumb.c: Likewise.
-	* gcc.target/arm/ftest-armv6t2-arm.c: Likewise.
-	* gcc.target/arm/ftest-armv6t2-thumb.c: Likewise.
-	* gcc.target/arm/ftest-armv6z-arm.c: Likewise.
-	* gcc.target/arm/ftest-armv6z-thumb.c: Likewise.
-	* gcc.target/arm/ftest-armv7a-arm.c: Likewise.
-	* gcc.target/arm/ftest-armv7a-thumb.c: Likewise.
-	* gcc.target/arm/ftest-armv7em-thumb.c: Likewise.
-	* gcc.target/arm/ftest-armv7m-thumb.c: Likewise.
-	* gcc.target/arm/ftest-armv7r-arm.c: Likewise.
-	* gcc.target/arm/ftest-armv7r-thumb.c: Likewise.
-	* gcc.target/arm/ftest-armv8a-arm.c: Likewise.
-	* gcc.target/arm/ftest-armv8a-thumb.c: Likewise.
-
-2013-01-17  Martin Jambor  <mjambor@suse.cz>
-
-	PR tree-optimizations/55264
-	* g++.dg/ipa/pr55264.C: New test.
-
-2013-01-16  Janus Weil  <janus@gcc.gnu.org>
-
-	PR fortran/55983
-	* gfortran.dg/class_55.f90: New.
-
-2013-01-16  Janis Johnson  <janisjo@codesourcery.com>
-
-	PR testsuite/55994
-	* gcc.c-torture/execute/builtins/builtins.exp: Add
-	-Wl,--allow-multiple-definition for eabi and elf targets.
-
-	PR testsuite/54622
-	* lib/target-supports.exp (check_effective_target_vect_perm_byte,
-	check_effective_target_vect_perm_short,
-	check_effective_target_vect_widen_mult_qi_to_hi_pattern,
-	check_effective_target_vect64): Return 0 for big-endian ARM.
-	(check_effective_target_vect_widen_sum_qi_to_hi): Return 1 for ARM.
-
-	* gcc.target/arm/neon-vld1_dupQ.c: Use types that match function
-	prototypes.
-
-2013-01-16  Richard Biener  <rguenther@suse.de>
-
-	PR tree-optimization/55964
-	* gcc.dg/torture/pr55964.c: New testcase.
-
-2013-01-16  Richard Biener  <rguenther@suse.de>
-
-	PR tree-optimization/54767
-	PR tree-optimization/53465
-	* gfortran.fortran-torture/execute/pr54767.f90: New testcase.
-
-2013-01-16  Christian Bruel  <christian.bruel@st.com>
-
-	PR target/55301
-	* gcc.target/sh/sh-switch.c: New testcase.
-
-2013-01-15  Janis Johnson  <janisjo@codesourcery.com>
-
-	* gcc.dg/webizer.c: Increase the array size.
-
-2013-01-15  Jakub Jelinek  <jakub@redhat.com>
-
-	PR target/55940
-	* gcc.dg/pr55940.c: New test.
-
-2013-01-15  Manfred Schwarb  <manfred99@gmx.ch>
-	    Harald Anlauf  <anlauf@gmx.de>
-
-	* gfortran.dg/bounds_check_4.f90: Add dg-options "-fbounds-check".
-	* gfortran.dg/bounds_check_5.f90: Likewise.
-	* gfortran.dg/class_array_10.f03: Fix syntax of dg-directive.
-	* gfortran.dg/continuation_9.f90: Likewise.
-	* gfortran.dg/move_alloc_13.f90: Likewise.
-	* gfortran.dg/structure_constructor_11.f90: Likewise.
-	* gfortran.dg/tab_continuation.f: Likewise.
-	* gfortran.dg/warning-directive-2.F90: Likewise.
-	* gfortran.dg/coarray_lib_token_4.f90: Remove misspelled directive.
-
-2013-01-15  Janis Johnson  <janisjo@codesourcery.com>
-
-	* gcc.target/arm/fma.c: Skip for conflicting multilib options.
-	* gcc.target/arm/fma-sp.c: Likewise.
-
-2013-01-15  Vladimir Makarov  <vmakarov@redhat.com>
-
-	PR rtl-optimization/55153
-	* gcc.dg/pr55153.c: New.
-
-2013-01-15  Jakub Jelinek  <jakub@redhat.com>
-
-	PR tree-optimization/55920
-	* gcc.c-torture/compile/pr55920.c: New test.
-
-2013-01-15  Richard Biener  <rguenther@suse.de>
-
-	PR middle-end/55882
-	* gcc.dg/torture/pr55882.c: New testcase.
-
-2013-01-15  Jakub Jelinek  <jakub@redhat.com>
-
-	PR tree-optimization/55955
-	* gcc.c-torture/compile/pr55955.c: New test.
-
-2013-01-15  Dodji Seketeli  <dodji@redhat.com>
-
-	PR c++/55663
-	* g++.dg/cpp0x/alias-decl-31.C: New test.
-
-2013-01-15  Paul Thomas  <pault@gcc.gnu.org>
-
-	PR fortran/54286
-	* gfortran.dg/proc_ptr_result_8.f90 : Add module 'm' to check
-	case where interface is null.
-
-2013-01-14  Thomas Koenig  <tkoenig@gcc.gnu.org>
-
-	PR fortran/55806
-	* gfortran.dg/array_constructor_40.f90:  New test.
-
-2013-01-14  Richard Sandiford  <rdsandiford@googlemail.com>
-
-	* gcc.dg/tree-ssa/slsr-8.c: Allow widening multiplications.
-
-2013-01-14  Tejas Belagod  <tejas.belagod@arm.com>
-
-	* gcc.target/aarch64/aarch64/vect-ld1r-compile-fp.c: New.
-	* gcc.target/aarch64/vect-ld1r-compile.c: New.
-	* gcc.target/aarch64/vect-ld1r-fp.c: New.
-	* gcc.target/aarch64/vect-ld1r.c: New.
-	* gcc.target/aarch64/vect-ld1r.x: New.
-
-2013-01-14  Andi Kleen  <ak@linux.intel.com>
-
-	PR target/55948
-	* gcc.target/i386/hle-clear-rel.c: New file
-	* gcc.target/i386/hle-store-rel.c: New file.
-
-2013-01-14  Harald Anlauf  <anlauf@gmx.de>
-
-	* gfortran.dg/aint_anint_1.f90: Add dg-do run.
-	* gfortran.dg/bounds_check_4.f90: Likewise.
-	* gfortran.dg/inquire_10.f90: Likewise.
-	* gfortran.dg/minloc_3.f90: Likewise.
-	* gfortran.dg/minlocval_3.f90: Likewise.
-	* gfortran.dg/module_double_reuse.f90: Likewise.
-	* gfortran.dg/mvbits_1.f90: Likewise.
-	* gfortran.dg/oldstyle_1.f90: Likewise.
-	* gfortran.dg/pr20163-2.f: Likewise.
-	* gfortran.dg/save_1.f90: Likewise.
-	* gfortran.dg/scan_1.f90: Likewise.
-	* gfortran.dg/select_char_1.f90: Likewise.
-	* gfortran.dg/shape_4.f90: Likewise.
-	* gfortran.dg/coarray_29_2.f90: Fix dg-do directive.
-	* gfortran.dg/function_optimize_10.f90: Likewise.
-	* gfortran.dg/gomp/appendix-a/a.11.2.f90: Likewise.
-	* gfortran.dg/used_types_17.f90: Likewise.
-	* gfortran.dg/used_types_18.f90: Likewise.
-
-2013-01-13  Paul Thomas  <pault@gcc.gnu.org>
-
-	PR fortran/54286
-	* gfortran.dg/proc_ptr_result_8.f90 : New test.
-
-2013-01-13  Richard Sandiford  <rdsandiford@googlemail.com>
-
-	* gcc.dg/unroll_5.c: Add nomips16 attributes.
-
-2013-01-13  Richard Sandiford  <rdsandiford@googlemail.com>
-
-	* gcc.dg/tree-ssa/ssa-dom-thread-4.c: Update expected results for MIPS.
-
-2013-01-12  Janus Weil  <janus@gcc.gnu.org>
-
-	PR fortran/55072
-	* gfortran.dg/assumed_type_2.f90: Fix test case.
-	* gfortran.dg/internal_pack_13.f90: New test.
-	* gfortran.dg/internal_pack_14.f90: New test.
-
-2013-01-08  Paul Thomas  <pault@gcc.gnu.org>
-
-	PR fortran/55868
-	* gfortran.dg/unlimited_polymorphic_8.f90: Update
-	scan-tree-dump-times for foo.0.x._vptr to deal with change from
-	$tar to STAR.
-
-2013-01-11  Andreas Schwab  <schwab@linux-m68k.org>
-
-	* gcc.c-torture/compile/pr55921.c: Don't use matching constraints.
-
-2013-01-11  Andreas Krebbel  <Andreas.Krebbel@de.ibm.com>
-
-	PR target/55719
-	* gcc.target/s390/pr55719.c: New testcase.
-
-2013-01-11  Richard Guenther  <rguenther@suse.de>
-
-	PR tree-optimization/44061
-	* gcc.dg/pr44061.c: New testcase.
-
-2013-01-10  Richard Sandiford  <rdsandiford@googlemail.com>
-
-	Update copyright years.
-
-2013-01-10  Aldy Hernandez  <aldyh@redhat.com>
-	    Jakub Jelinek  <jakub@redhat.com>
-
-	PR target/55565
-	* gcc.target/powerpc/ppc-mov-1.c: Update scan-assembler-not regex.
-
-2013-01-10  Vladimir Makarov  <vmakarov@redhat.com>
-
-	PR rtl-optimization/55672
-	* gcc.target/i386/pr55672.c: New.
-
-2013-01-10  Jeff Law  <law@redhat.com>
-
-	* gcc/dg/tree-ssa/vrp06.c: Tighten expected output.  Make each
-	pass/fail message unique.
-
-
-2013-01-10  Jason Merrill  <jason@redhat.com>
-
-	* ada/.gitignore: New.
-
-2013-01-10  Rainer Orth  <ro@CeBiTec.Uni-Bielefeld.DE>
-
-	* g++.dg/tls/thread_local-cse.C: Don't xfail on *-*-solaris2.9.
-	Add tls options.
-	* g++.dg/tls/thread_local2.C: Likewise.
-	* g++.dg/tls/thread_local2g.C: Likewise.
-	* g++.dg/tls/thread_local6.C: Likewise.
-	* g++.dg/tls/thread_local-order1.C: Add tls options.
-	* g++.dg/tls/thread_local-order2.C: Likewise.
-	* g++.dg/tls/thread_local3.C: Likewise.
-	* g++.dg/tls/thread_local3g.C: Likewise.
-	* g++.dg/tls/thread_local4.C: Likewise.
-	* g++.dg/tls/thread_local4g.C: Likewise.
-	* g++.dg/tls/thread_local5.C: Likewise.
-	* g++.dg/tls/thread_local5g.C: Likewise.
-	* g++.dg/tls/thread_local6g.C: Likewise.
-
-2013-01-10  Kostya Serebryany  <kcc@google.com>
-
-	* g++.dg/asan/asan_test.cc: Sync from upstream.
-
-2013-01-10  Jakub Jelinek  <jakub@redhat.com>
-
-	PR tree-optimization/55921
-	* gcc.c-torture/compile/pr55921.c: New test.
-
-2013-01-09  Jan Hubicka  <jh@suse.cz>
-
-	PR tree-optimization/55569
-	* gcc.c-torture/compile/pr55569.c: New testcase.
-
-2013-01-09  Mikael Morin  <mikael@gcc.gnu.org>
-
-	PR fortran/47203
-	* gfortran.dg/use_28.f90: New test.
-
-2013-01-09  Uros Bizjak  <ubizjak@gmail.com>
-
-	* gfortran.dg/intrinsic_size_3.f90: Make scan-tree-dump-times
-	number matching more robust.
-
-2013-01-09  Vladimir Makarov  <vmakarov@redhat.com>
-
-	PR rtl-optimization/55829
-	* gcc.target/i386/pr55829.c: New.
-
-2013-01-09  Tobias Burnus  <burnus@net-b.de>
-
-	PR fortran/55758
-	* gfortran.dg/bind_c_bool_1.f90: New.
-	* gfortran.dg/do_5.f90: Add dg-warning.
-
-2013-01-09  Jan Hubicka  <jh@suse.cz>
-
-	PR tree-optimization/55875
-	* gcc.c-torture/execute/pr55875.c: New testcase.
-	* g++.dg/torture/pr55875.C: New testcase.
-
-2013-01-09  Jakub Jelinek  <jakub@redhat.com>
-
-	PR c/48418
-	* c-c++-common/pr48418.c: New test.
-
-2013-01-09  Paolo Carlini  <paolo.carlini@oracle.com>
-
-	PR c++/55801
-	* g++.dg/tls/thread_local-ice.C: New.
-
-2013-01-09  Andreas Schwab  <schwab@suse.de>
-
-	* gcc.dg/guality/pr54693.c: Null-terminate arr.
-
-2013-01-09  Jakub Jelinek  <jakub@redhat.com>
-
-	PR tree-optimization/48189
-	* gcc.dg/pr48189.c: New test.
-
-2013-01-04  Jan Hubicka  <jh@suse.cz>
-
-	PR tree-optimization/55823
-	* g++.dg/ipa/devirt-10.C: New testcase.
-
-2013-01-08  Uros Bizjak  <ubizjak@gmail.com>
-	    Vladimir Yakovlev  <vladimir.b.yakovlev@intel.com>
-
-	PR rtl-optimization/55845
-	* gcc.target/i386/pr55845.c: New test.
-
-2013-01-08  Tejas Belagod  <tejas.belagod@arm.com>
-
-	* gcc.target/aarch64/vect-mull-compile.c: Explicitly scan for
-	instructions generated instead of number of occurances.
-
-2013-01-08  James Greenhalgh  <james.greenhalgh@arm.com>
-
-	* gcc.target/aarch64/vect-fcm-eq-d.c: New.
-	* gcc.target/aarch64/vect-fcm-eq-f.c: Likewise.
-	* gcc.target/aarch64/vect-fcm-ge-d.c: Likewise.
-	* gcc.target/aarch64/vect-fcm-ge-f.c: Likewise.
-	* gcc.target/aarch64/vect-fcm-gt-d.c: Likewise.
-	* gcc.target/aarch64/vect-fcm-gt-f.c: Likewise.
-	* gcc.target/aarch64/vect-fcm.x: Likewise.
-	* lib/target-supports.exp
-	(check_effective_target_vect_cond): Enable for AArch64.
-
-2013-01-08  James Greenhalgh  <james.greenhalgh@arm.com>
-
-	* gcc.target/aarch64/vsqrt.c (test_square_root_v2sf): Use
-	endian-safe float pool loading.
-	(test_square_root_v4sf): Likewise.
-	(test_square_root_v2df): Likewise.
-	* lib/target-supports.exp
-	(check_effective_target_vect_call_sqrtf): Add AArch64.
-
-2013-01-08  Martin Jambor  <mjambor@suse.cz>
-
-	PR debug/55579
-	* gcc.dg/tree-ssa/pr55579.c: New test.
-
-2013-01-08  Rainer Orth  <ro@CeBiTec.Uni-Bielefeld.DE>
-
-	* g++.dg/debug/dwarf2/pr54508.C: Allow for more whitespace after
-	asm comments.
-
-2013-01-08  Jakub Jelinek  <jakub@redhat.com>
-
-	PR middle-end/55890
-	* gcc.dg/torture/pr55890-3.c: New test.
-
-	PR middle-end/55851
-	* gcc.c-torture/compile/pr55851.c: New test.
-
-	PR sanitizer/55844
-	* c-c++-common/asan/null-deref-1.c: Add -fno-shrink-wrap to
-	dg-options.
-
-2013-01-08  Paul Thomas  <pault@gcc.gnu.org>
-
-	PR fortran/55618
-	* gfortran.dg/elemental_scalar_args_2.f90: New test.
-
-2013-01-07  Tobias Burnus  <burnus@net-b.de>
-
-	PR fortran/55763
-	* gfortran.dg/pointer_init_2.f90: Update dg-error.
-	* gfortran.dg/pointer_init_7.f90: New.
-
-2013-01-07  Richard Biener  <rguenther@suse.de>
-
-	* gcc.dg/lto/pr55525_0.c (s): Size like char *.
-
-2013-01-07  Richard Biener  <rguenther@suse.de>
-
-	PR middle-end/55890
-	* gcc.dg/torture/pr55890-1.c: New testcase.
-	* gcc.dg/torture/pr55890-2.c: Likewise.
-
-2013-01-07  James Greenhalgh  <james.greenhalgh@arm.com>
-
-	* gcc.target/aarch64/fmovd.c: New.
-	* gcc.target/aarch64/fmovf.c: Likewise.
-	* gcc.target/aarch64/fmovd-zero.c: Likewise.
-	* gcc.target/aarch64/fmovf-zero.c: Likewise.
-	* gcc.target/aarch64/vect-fmovd.c: Likewise.
-	* gcc.target/aarch64/vect-fmovf.c: Likewise.
-	* gcc.target/aarch64/vect-fmovd-zero.c: Likewise.
-	* gcc.target/aarch64/vect-fmovf-zero.c: Likewise.
-
-2013-01-07  Richard Biener  <rguenther@suse.de>
-
-	PR tree-optimization/55888
-	PR tree-optimization/55862
-	* gcc.dg/torture/pr55888.c: New testcase.
-
-2013-01-07  Tobias Burnus  <burnus@net-b.de>
-
-	PR fortran/55852
-	* gfortran.dg/intrinsic_size_3.f90: New.
-
-2013-01-07  Tobias Burnus  <burnus@net-b.de>
-
-	PR fortran/55763
-	* gfortran.dg/select_type_32.f90: New.
-
-2013-01-04  Dodji Seketeli  <dodji@redhat.com>
-
-	PR c++/52343
-	* g++.dg/cpp0x/alias-decl-29.C: New test.
-
-2013-01-06  Paul Thomas  <pault@gcc.gnu.org>
-
-	PR fortran/53876
-	PR fortran/54990
-	PR fortran/54992
-	* gfortran.dg/class_array_15.f03: New test.
-
-2013-01-06  Mikael Morin  <mikael@gcc.gnu.org>
-
-	PR fortran/42769
-	PR fortran/45836
-	PR fortran/45900
-	* gfortran.dg/use_23.f90: New test.
-	* gfortran.dg/use_24.f90: New test.
-	* gfortran.dg/use_25.f90: New test.
-	* gfortran.dg/use_26.f90: New test.
-	* gfortran.dg/use_27.f90: New test.
-
-2013-01-06  Olivier Hainque  <hainque@adacore.com>
-
-	* gnat.dg/specs/clause_on_volatile.ads: New test.
-
-2013-01-06  Eric Botcazou  <ebotcazou@adacore.com>
-
-	* gnat.dg/alignment10.adb: New test.
-
-2013-01-05  Steven G. Kargl  <kargl@gcc.gnu.org>
-	    Mikael Morin  <mikael@gcc.gnu.org>
-
-	PR fortran/55827
-	* gfortran.dg/use_22.f90: New test.
-
-2013-01-04  Andrew Pinski  <apinski@cavium.com>
-
-	* gcc.target/aarch64/cmp-1.c: New testcase.
-
-2013-01-04  Paul Thomas  <pault@gcc.gnu.org>
-
-	PR fortran/55172
-	* gfortran.dg/select_type_31.f03: New test.
-
-2013-01-04  Paolo Carlini  <paolo.carlini@oracle.com>
-
-	PR c++/54526 (again)
-	* g++.dg/cpp0x/parse2.C: Extend.
-	* g++.old-deja/g++.other/crash28.C: Adjust.
-
-2013-01-04  Richard Biener  <rguenther@suse.de>
-
-	PR tree-optimization/55862
-	* gcc.dg/torture/pr55862.c: New testcase.
-
-2013-01-04  Martin Jambor  <mjambor@suse.cz>
-
-	PR tree-optimization/55755
-	* gcc.dg/torture/pr55755.c: New test.
-	* gcc.dg/tree-ssa/sra-13.c: Likewise.
-	* gcc.dg/tree-ssa/pr45144.c: Update.
-
-2013-01-04  Richard Biener  <rguenther@suse.de>
-
-	PR middle-end/55863
-	* gcc.dg/fold-reassoc-2.c: New testcase.
-
-2013-01-04  Tobias Burnus  <burnus@net-b.de>
-
-	PR fortran/55763
-	* gfortran.dg/null_7.f90: New.
-
-2013-01-04  Tobias Burnus  <burnus@net-b.de>
-
-	PR fortran/55854
-	PR fortran/55763
-	* gfortran.dg/unlimited_polymorphic_3.f03: Remove invalid code.
-	* gfortran.dg/unlimited_polymorphic_7.f90: New.
-	* gfortran.dg/unlimited_polymorphic_8.f90: New.
-
->>>>>>> 43bd423a
 2013-01-03  Richard Sandiford  <rdsandiford@googlemail.com>
 
 	* gcc.dg/torture/tls/tls-reload-1.c (main): Make testing more thorough.
