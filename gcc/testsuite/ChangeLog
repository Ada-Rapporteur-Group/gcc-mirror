<<<<<<< HEAD
2019-06-28  Jan Beulich  <jbeulich@suse.com>

	* gcc.target/i386/gfni-5.c: New.

2019-06-28  Jan Beulich  <jbeulich@suse.com>

	* gcc.target/i386/cvtpd2pi: New.

2019-06-27  Jakub Jelinek  <jakub@redhat.com>

	PR c++/91024
	* g++.dg/warn/Wimplicit-fallthrough-4.C: New test.

	PR tree-optimization/91010
	* g++.dg/vect/simd-10.cc: New test.

2019-06-27  Steven G. Kargl  <kargl@gcc.gnu.org>

	PR fortran/90987
	* match.c (gfc_match_common): Adjust parsing of fixed and free form
	source code containing, e.g., COMMONI.

2019-06-27  Jan Hubicka  <jh@suse.cz>

	* g++.dg/lto/alias-2_0.C: New testcase.
	* g++.dg/lto/alias-2_1.C: New testcase.

2019-06-27  Jakub Jelinek  <jakub@redhat.com>

	PR target/90991
	* gcc.target/i386/avx2-pr90991-1.c: New test.
	* gcc.target/i386/avx512dq-pr90991-2.c: New test.

2019-06-27  Jan Beulich  <jbeulich@suse.com>

	* gcc.target/i386/gfni-4.c: Pass -msse2.

2019-06-27  Richard Biener  <rguenther@suse.de>

	* gcc.dg/tree-ssa/ssa-fre-69.c: New testcase.

2019-06-27  Jun Ma  <JunMa@linux.alibaba.com>

	PR tree-optimization/89772
	* gcc.dg/builtin-memchr-4.c: New test.

2019-06-27  Martin Liska  <mliska@suse.cz>

	PR tree-optimization/91014
	* gcc.target/s390/pr91014.c: New test.

2019-06-27  Richard Biener  <rguenther@suse.de>

	PR testsuite/91004
	* g++.dg/torture/pr34850.C: Fix overly reduced testcase.

2019-06-27  Kewen Lin  <linkw@gcc.gnu.org>

	PR target/62147
	* gcc.target/powerpc/pr62147.c: New test.

2019-06-26  Jeff Law  <law@redhat.com>

	PR tree-optimization/90883
	* g++.dg/tree-ssa/pr90883.C: New test.
	* gcc.dg/tree-ssa/ssa-dse-36.c: New test.

2019-06-26  Uroš Bizjak  <ubizjak@gmail.com>

	PR target/89021
	* lib/target-supports.exp (available_vector_sizes)
	<[istarget i?86-*-*] || [istarget x86_64-*-*]>: Add
	64-bit vectors for !ia32.

2019-06-26  Jeff Law  <law@redhat.com>

	* gcc.c-torture/execute/builtins/builtins.exp: Add -fno-tree-dse
	as DSE compromises several of these tests.
	* gcc.dg/builtin-stringop-chk-1.c: Similarly.
	* gcc.dg/memcpy-2.c: Similarly.
	* gcc.dg/pr40340-1.c: Similarly.
	* gcc.dg/pr40340-2.c: Similarly.
	* gcc.dg/pr40340-5.c: Similarly.

2019-06-26  Steven G. Kargl  <kargl@gcc.gnu.org>

	PR Fortran/90988
	ChangeLog forgotten with revision 272667
	* gfortran.dg/pr90988_1.f90: New test.
	* gfortran.dg/pr90988_2.f90: Ditto.
	* gfortran.dg/pr90988_3.f90: Ditto.

2019-06-26  Nathan Sidwell  <nathan@acm.org>

	* c-c++-common/pr90927.c: New.

2019-06-26  Richard Biener  <rguenther@suse.de>

	PR ipa/90982
	* g++.dg/torture/pr90982.C: New testcase.

2019-06-26  Paolo Carlini  <paolo.carlini@oracle.com>

	PR c++/67184
	PR c++/69445
	* g++.dg/other/final3.C: New.
	* g++.dg/other/final5.C: Likewise.

2019-06-26  Jakub Jelinek  <jakub@redhat.com>

	PR target/90991
	* gcc.target/i386/avx512dq-pr90991-1.c: New test.

2019-06-26  Li Jia He  <helijia@linux.ibm.com>

	* gcc.target/powerpc/maddld-1.c: New testcase.

2019-06-06  Hongtao Liu  <hongtao.liu@intel.com>
	    Olga Makhotina  <olga.makhotina@intel.com>

	* gcc.target/i386/avx512-check.h: Handle bit_AVX512VP2INTERSECT.
	* gcc.target/i386/avx512vp2intersect-2intersect-1a.c: New test.
	* gcc.target/i386/avx512vp2intersect-2intersect-1b.c: Likewise.
	* gcc.target/i386/avx512vp2intersect-2intersectvl-1a.c: Likewise.
	* gcc.target/i386/avx512vp2intersect-2intersectvl-1b.c: Likewise.
	* gcc.target/i386/sse-12.c: Add -mavx512vp2intersect.
	* gcc.target/i386/sse-13.c: Likewsie.
	* gcc.target/i386/sse-14.c: Likewise.
	* gcc.target/i386/sse-22.c: Likewise.
	* gcc.target/i386/sse-23.c: Likewise.
	* g++.dg/other/i386-2.C: Likewise.
	* g++.dg/other/i386-3.C: Likewise.

2019-06-25  Jakub Jelinek  <jakub@redhat.com>

	PR c++/90969
	* g++.dg/ext/vector38.C: New test.

2019-06-25  Martin Jambor  <mjambor@suse.cz>

	PR ipa/90939
	* g++.dg/lto/pr90939_[01].C: New test.

2019-06-25  Richard Biener  <rguenther@suse.de>

	PR tree-optimization/90930
	* gcc.dg/tree-ssa/reassoc-24.c: Adjust.
	* gcc.dg/tree-ssa/reassoc-25.c: Likewise.

2019-06-25  Claudiu Zissulescu  <claziss@synopsys.com>

	* gcc.target/arc/pr89838.c: New file.

2019-06-25  Jozef Lawrynowicz  <jozef.l@mittosystems.com>

	* gcc.target/msp430/mlarge-pedwarns.c: New test.

2019-06-25  Jakub Jelinek  <jakub@redhat.com>

	PR sanitizer/90954
	* c-c++-common/gomp/pr90954.c: New test.

2019-06-24  Iain Sandoe  <iain@sandoe.co.uk>

	* gcc.target/powerpc/safe-indirect-jump-1.c: Skip for Darwin.
	* gcc.target/powerpc/safe-indirect-jump-7.c: Likewise.

2019-06-24  Iain Sandoe  <iain@sandoe.co.uk>

	* gcc.target/powerpc/spec-barr-1.c: Adjust scan assembler regex
	to recognise Darwin's register names.

2019-06-24  Iain Sandoe  <iain@sandoe.co.uk>

	* gcc.dg/cpp/isysroot-1.c: Use <example.h> as the test header.
	* gcc.dg/cpp/usr/include/stdio.h: Rename...
	* gcc.dg/cpp/usr/include/example.h: ... to this.

2019-06-24  Richard Biener  <rguenther@suse.de>

	PR tree-optimization/90972
	* gcc.dg/torture/pr90972.c: New testcase.

2019-06-24  Martin Sebor  <msebor@redhat.com>

	* gcc.dg/Wfloat-equal-1.c: Adjust text of expected diagnostic.
	* gcc.dg/misc-column.c: Ditto.

2019-06-23  Ian Lance Taylor  <iant@golang.org>

	* go.test/test/blank1.go: Update for diagnostic message changes.

2019-06-23  Iain Sandoe  <iain@sandoe.co.uk>

	* gcc.target/powerpc/builtins-2.c: Require VSX hardware support.

2019-06-23  Iain Sandoe  <iain@sandoe.co.uk>

	* gcc.target/powerpc/pr80125.c (foo): Use an unsigned char
	vector explicitly for the vec_perm.

2019-06-23  Iain Sandoe  <iain@sandoe.co.uk>

	* gcc.target/powerpc/builtins-1.c: Account for Darwin's use of
	__USER_LABEL_PREFIX__.

2019-06-23  Iain Sandoe  <iain@sandoe.co.uk>

	* gcc.target/powerpc/pr71785.c: For Darwin, make test non-PIC,
	expect the out-of-line GPR restore, and test specifically for
	absence of branches to local labels.

2019-06-22  Jerry DeLisle  <jvdelisle@gcc.gnu.org>

	PR fortran/89782
	* gfortran.dg/io_constraints_14.f90: New test.

2019-06-22  Iain Sandoe  <iain@sandoe.co.uk>

	* gcc.target/powerpc/pr64205.c: Require effective target dfp.
	* gcc.target/powerpc/pr79909.c: Likewise.

2019-06-22  Iain Sandoe  <iain@sandoe.co.uk>

	* gcc.target/powerpc/darwin-bool-1.c: Suppress the pedantic
	warning about _Bool.

2019-06-22  Marek Polacek  <polacek@redhat.com>

	PR c++/65707
	PR c++/89480
	PR c++/58836
	* g++.dg/cpp0x/nondeduced5.C: New test.
	* g++.dg/cpp0x/nondeduced6.C: New test.
	* g++.dg/cpp0x/nondeduced7.C: New test.

	PR c++/66256
	* g++.dg/cpp0x/noexcept54.C: New test.

2019-06-22  Jan Hubicka  <jh@suse.cz>

	* gcc.dg/tree-ssa/alias-access-path-6.c: New testcase.

2019-06-22  Marek Polacek  <polacek@redhat.com>

	PR c++/86476 - noexcept-specifier is a complete-class context.
	PR c++/52869
	* g++.dg/cpp0x/noexcept45.C: New test.
	* g++.dg/cpp0x/noexcept46.C: New test.
	* g++.dg/cpp0x/noexcept47.C: New test.
	* g++.dg/cpp0x/noexcept48.C: New test.
	* g++.dg/cpp0x/noexcept49.C: New test.
	* g++.dg/cpp0x/noexcept50.C: New test.
	* g++.dg/cpp0x/noexcept51.C: New test.
	* g++.dg/cpp0x/noexcept52.C: New test.
	* g++.dg/cpp0x/noexcept53.C: New test.
	* g++.dg/eh/shadow1.C: Adjust dg-error.

	PR c++/90881 - bogus -Wunused-value in unevaluated context.
	* g++.dg/cpp0x/Wunused-value1.C: New test.

2019-06-22  Paolo Carlini  <paolo.carlini@oracle.com>

	* g++.dg/diagnostic/auto-storage-1.C: New.
	* g++.dg/diagnostic/no-type-1.C: Likewise.
	* g++.dg/diagnostic/no-type-2.C: Likewise.
	* g++.dg/diagnostic/top-level-auto-1.C: Likewise.
	* g++.dg/cpp0x/auto9.C: Test some locations too.
	* g++.dg/cpp1z/register1.C: Likewise.
	* g++.dg/cpp1z/register2.C: Likewise.
	* g++.dg/cpp1z/register3.C: Likewise.
	* g++.dg/other/error34.C: Likewise.

2019-06-21  Paolo Carlini  <paolo.carlini@oracle.com>

	PR c++/90909
	* g++.dg/other/final7.C: New.

2019-06-21  Jakub Jelinek  <jakub@redhat.com>

	* g++.dg/vect/simd-2.cc: Don't xfail, instead expect vectorization on
	x86.
	* g++.dg/vect/simd-5.cc: Likewise.

2019-06-21  Paolo Carlini  <paolo.carlini@oracle.com>

	PR c++/90909
	Revert:
	2019-05-21  Paolo Carlini  <paolo.carlini@oracle.com>

	PR c++/67184
	PR c++/69445
	* g++.dg/other/final3.C: New.
	* g++.dg/other/final4.C: Likewise.
	* g++.dg/other/final5.C: Likewise.

	* g++.dg/other/final6.C: New.

2019-06-21  Marek Polacek  <polacek@redhat.com>

	PR c++/61490 - qualified-id in friend function definition.
	* g++.dg/diagnostic/friend2.C: New test.
	* g++.dg/diagnostic/friend3.C: New test.

	PR c++/60223 - ICE with T{} in non-deduced context.
	* g++.dg/cpp0x/nondeduced1.C: New test.
	* g++.dg/cpp0x/nondeduced2.C: New test.
	* g++.dg/cpp0x/nondeduced3.C: New test.
	* g++.dg/cpp0x/nondeduced4.C: New test.

	PR c++/64235 - missing syntax error with invalid alignas.
	* g++.dg/parse/alignas1.C: New test.

2019-06-21  Steven G. Kargl  <kargl@gcc.gnu.org>

	PR fortran/67884
	* gfortran.dg/dummy_procedure_8.f90: Remove a test that is ...
	* gfortran.dg/pr67884.f90: ... covered here.  New test.

2019-06-21  Marek Polacek  <polacek@redhat.com>

	PR c++/90490 - fix decltype issues in noexcept-specifier.
	* g++.dg/cpp0x/noexcept43.C: New test.
	* g++.dg/cpp0x/noexcept44.C: New test.

2019-06-21  Matthew Beliveau  <mbelivea@redhat.com>

	PR c++/90875 - added -Wswitch-outside-range option
	* c-c++-common/Wswitch-outside-range-1.c: New test.
	* c-c++-common/Wswitch-outside-range-2.c: New test.
	* c-c++-common/Wswitch-outside-range-3.c: New test.
	* c-c++-common/Wswitch-outside-range-4.c: New test.

2019-06-21  Steven G. Kargl  <kargl@gcc.gnu.org>

	PR fortran/51991
	gfortran.dg/pr51991.f90

2019-06-21  Jeff Law  <law@redhat.com>

	PR tree-optimization/90949
	* gcc.c-torture/execute/pr90949.c: New test.

2019-06-21  Marek Polacek  <polacek@redhat.com>

	PR c++/90953 - ICE with -Wmissing-format-attribute.
	* g++.dg/warn/miss-format-7.C: New test.

2019-06-21  Richard Biener  <rguenther@suse.de>

	PR debug/90914
	* g++.dg/debug/pr90914.C: New testcase.

2019-06-21  Richard Biener  <rguenther@suse.de>

	PR tree-optimization/90913
	* gfortran.dg/vect/pr90913.f90: New testcase.

2019-06-21  Jakub Jelinek  <jakub@redhat.com>

	* gcc.dg/vect/vect-simd-12.c: New test.
	* gcc.dg/vect/vect-simd-13.c: New test.
	* gcc.dg/vect/vect-simd-14.c: New test.
	* gcc.dg/vect/vect-simd-15.c: New test.
	* gcc.target/i386/sse2-vect-simd-12.c: New test.
	* gcc.target/i386/sse2-vect-simd-13.c: New test.
	* gcc.target/i386/sse2-vect-simd-14.c: New test.
	* gcc.target/i386/sse2-vect-simd-15.c: New test.
	* gcc.target/i386/avx2-vect-simd-12.c: New test.
	* gcc.target/i386/avx2-vect-simd-13.c: New test.
	* gcc.target/i386/avx2-vect-simd-14.c: New test.
	* gcc.target/i386/avx2-vect-simd-15.c: New test.
	* gcc.target/i386/avx512f-vect-simd-12.c: New test.
	* gcc.target/i386/avx512f-vect-simd-13.c: New test.
	* gcc.target/i386/avx512f-vect-simd-14.c: New test.
	* gcc.target/i386/avx512bw-vect-simd-15.c: New test.
	* g++.dg/vect/simd-6.cc: New test.
	* g++.dg/vect/simd-7.cc: New test.
	* g++.dg/vect/simd-8.cc: New test.
	* g++.dg/vect/simd-9.cc: New test.
	* c-c++-common/gomp/scan-2.c: Don't expect any diagnostics.

	PR c++/90950
	* g++.dg/gomp/lastprivate-1.C: New test.

	* gcc.dg/vect/vect-simd-11.c: New test.
	* gcc.target/i386/sse2-vect-simd-11.c: New test.
	* gcc.target/i386/avx2-vect-simd-11.c: New test.
	* gcc.target/i386/avx512bw-vect-simd-11.c: New test.

2019-06-20  Marek Polacek  <polacek@redhat.com>

	PR c++/79781
	* g++.dg/ext/goto1.C: New test.

2019-06-20  Steven G. Kargl  <kargl@gcc.gnu.org>

	PR fortran/77632
	* gfortran.dg/pr77632_1.f90: New test.

2019-06-20  Marek Polacek  <polacek@redhat.com>

	PR c++/68265
	* g++.dg/parse/error62.C: New test.

2019-06-20  Steven G. Kargl  <kargl@gcc.gnu.org>

	PR fortran/86587
	* gfortran.dg/pr86587.f90: New test.

2019-06-20  Iain Sandoe  <iain@sandoe.co.uk>

	* obj-c++.dg/stubify-1.mm: Adjust options and scan-asm checks.
	* obj-c++.dg/stubify-2.mm: Likewise.
	* objc.dg/stubify-1.m: Likewise.
	* objc.dg/stubify-2.m: Likewise.

2019-06-20  Marek Polacek  <polacek@redhat.com>

	PR c++/87512
	* g++.dg/cpp1z/inline-var7.C: New test.

2019-06-20  H.J. Lu  <hongjiu.lu@intel.com>

	PR target/54855
	* gcc.target/i386/pr54855-1.c: New test.
	* gcc.target/i386/pr54855-2.c: Likewise.
	* gcc.target/i386/pr54855-3.c: Likewise.
	* gcc.target/i386/pr54855-4.c: Likewise.
	* gcc.target/i386/pr54855-5.c: Likewise.
	* gcc.target/i386/pr54855-6.c: Likewise.
	* gcc.target/i386/pr54855-7.c: Likewise.
	* gcc.target/i386/pr54855-8.c: Likewise.
	* gcc.target/i386/pr54855-9.c: Likewise.
	* gcc.target/i386/pr54855-10.c: Likewise.

2019-06-20  Jan Hubicka  <jh@suse.cz>

	* gcc.c-torture/execute/alias-access-path-1.c: New testcase.

2019-06-20  Marek Polacek  <polacek@redhat.com>

	PR c++/89873
	* g++.dg/cpp1y/noexcept1.C: New test.

2019-06-20  Thomas Koenig  <tkoenig@gcc.gnu.org>

	PR fortran/90937
	* gfortran.dg/external_procedure_4.f90: New test.

2019-06-20  Tom de Vries  <tdevries@suse.de>

	* gcc.dg/pr90866-2.c: Require global_constructor.

2019-06-20  Tom de Vries  <tdevries@suse.de>

	* gcc.c-torture/compile/pr89280.c: Require nonlocal_goto.
	* gcc.dg/pr88870.c: Same.
	* gcc.dg/pr90082.c: Same.

2019-06-20  Tom de Vries  <tdevries@suse.de>

	* gcc.dg/pr89737.c: Require indirect_jumps.
	* gcc.dg/torture/pr87693.c: Same.
	* gcc.dg/torture/pr89135.c: Same.
	* gcc.dg/torture/pr90071.c: Same.

2019-06-20  Tom de Vries  <tdevries@suse.de>

	* gcc.c-torture/compile/pr89280.c: Require label_values.
	* gcc.dg/pr89737.c: Same.
	* gcc.dg/pr90082.c: Same.
	* gcc.dg/torture/pr89135.c: Same.
	* gcc.dg/torture/pr89247.c: Same.
	* gcc.dg/torture/pr90071.c: Same.

2019-06-20  Tom de Vries  <tdevries@suse.de>

	* gcc.c-torture/compile/pr77754-1.c: Require alloca.
	* gcc.c-torture/compile/pr77754-2.c: Same.
	* gcc.c-torture/compile/pr77754-3.c: Same.
	* gcc.c-torture/compile/pr77754-4.c: Same.
	* gcc.c-torture/compile/pr77754-5.c: Same.
	* gcc.c-torture/compile/pr77754-6.c: Same.
	* gcc.c-torture/compile/pr87110.c: Same.
	* gcc.c-torture/execute/pr86528.c: Same.
	* gcc.dg/Walloca-larger-than-2.c: Same.
	* gcc.dg/Walloca-larger-than.c: Same.
	* gcc.dg/Warray-bounds-41.c: Same.
	* gcc.dg/Wrestrict-17.c: Same.
	* gcc.dg/Wstrict-overflow-27.c: Same.
	* gcc.dg/Wstringop-truncation-3.c: Same.
	* gcc.dg/pr78902.c: Same.
	* gcc.dg/pr87099.c: Same.
	* gcc.dg/pr87320.c: Same.
	* gcc.dg/pr89045.c: Same.
	* gcc.dg/strlenopt-62.c: Same.
	* gcc.dg/tree-ssa/alias-37.c: Same.

2019-06-19  Marek Polacek  <polacek@redhat.com>

	PR c++/60364 - noreturn after first decl not diagnosed.
	* g++.dg/warn/noreturn-8.C: New test.
	* g++.dg/warn/noreturn-9.C: New test.
	* g++.dg/warn/noreturn-10.C: New test.
	* g++.dg/warn/noreturn-11.C: New test.

2019-06-19  Martin Sebor  <msebor@redhat.com>

	PR tree-optimization/90626
	* gcc.dg/strlenopt-65.c: New test.
	* gcc.dg/strlenopt-66.c: New test.
	* gcc.dg/strlenopt.h (strcmp, strncmp): Declare.

2019-06-19  Martin Sebor  <msebor@redhat.com>

	PR translation/90156
	* gcc.dg/format/gcc_diag-11.c: Enable.

2019-06-19  Steven G. Kargl  <kargl@gcc.gnu.org>

	PR fortran/69499
	* gfortran.dg/pr69499.f90: New test.
	* gfortran.dg/module_error_1.f90: Update dg-error string.

2019-06-19  Steven G. Kargl  <kargl@gcc.gnu.org>

	PR fortran/69398
	* gfortran.dg/pr69398.f90: New test.

2019-06-19  Steven G. Kargl  <kargl@gcc.gnu.org>

	PR fortran/87907
	* gfortran.dg/pr87907.f90: New testcase.

2019-06-19  Wilco Dijkstra  <wdijkstr@arm.com>

	PR middle-end/84521
	* gcc.c-torture/execute/pr84521.c: New test.

2019-06-19  Jakub Jelinek  <jakub@redhat.com>

	* gcc.dg/vect/vect-simd-8.c: If main is defined, don't include
	tree-vect.h nor call check_vect.
	* gcc.dg/vect/vect-simd-9.c: Likewise.
	* gcc.dg/vect/vect-simd-10.c: New test.
	* gcc.target/i386/sse2-vect-simd-8.c: New test.
	* gcc.target/i386/sse2-vect-simd-9.c: New test.
	* gcc.target/i386/sse2-vect-simd-10.c: New test.
	* gcc.target/i386/avx2-vect-simd-8.c: New test.
	* gcc.target/i386/avx2-vect-simd-9.c: New test.
	* gcc.target/i386/avx2-vect-simd-10.c: New test.
	* gcc.target/i386/avx512f-vect-simd-8.c: New test.
	* gcc.target/i386/avx512f-vect-simd-9.c: New test.
	* gcc.target/i386/avx512f-vect-simd-10.c: New test.

	* g++.dg/vect/simd-3.cc: New test.
	* g++.dg/vect/simd-4.cc: New test.
	* g++.dg/vect/simd-5.cc: New test.

2019-06-19  Jakub Jelinek  <jakub@redhat.com>

	* g++.dg/ubsan/pr63956.C: Adjust expected diagnostics.

2019-06-19  Jim MacArthur  <jim.macarthur@codethink.co.uk>
	    Mark Eggleston  <mark.eggleston@codethink.com>

	PR fortran/89103
	* gfortran.dg/dec_format_empty_item_1.f: New test.
	* gfortran.dg/dec_format_empty_item_2.f: New test.
	* gfortran.dg/dec_format_empty_item_3.f: New test.

2019-06-19  Kugan Vivekanandarajah  <kugan.vivekanandarajah@linaro.org>

	* gcc.target/aarch64/pr88834.c: Move from here...
	* gcc.target/aarch64/sve/pr88834.c: ...to here.

2019-06-18  Cherry Zhang  <cherryyz@google.com>

	* go.dg/concatstring.go: New test.

2019-06-18  Thomas Schwinge  <thomas@codesourcery.com>

	PR fortran/90921
	* gfortran.dg/goacc/declare-3.f95: Update.

	PR fortran/85221
	* gfortran.dg/goacc/declare-3.f95: New file.

	PR middle-end/90859
	* c-c++-common/goacc/firstprivate-mappings-1.c: Update.

	* c-c++-common/goacc/firstprivate-mappings-1.c: New file.
	* g++.dg/goacc/firstprivate-mappings-1.C: Likewise.

	PR testsuite/90861
	* c-c++-common/goacc/declare-pr90861.c: New file.

	PR testsuite/90868
	* c-c++-common/goacc/declare-1.c: Update.
	* c-c++-common/goacc/declare-2.c: Likewise.

	PR middle-end/90862
	* c-c++-common/goacc/declare-1.c: Update.
	* c-c++-common/goacc/declare-2.c: Likewise.

2019-06-18  Marek Polacek  <polacek@redhat.com>

	PR c++/84698
	* g++.dg/cpp0x/noexcept42.C: New test.

	PR c++/71548
	* g++.dg/cpp0x/variadic177.C: New test.

2019-06-18  Richard Sandiford  <richard.sandiford@arm.com>

	* gcc.target/aarch64/sve/struct_vect_18.c: Allow branches to
	contain dots.
	* gcc.target/aarch64/sve/struct_vect_19.c: Likewise.
	* gcc.target/aarch64/sve/struct_vect_20.c: Likewise.
	* gcc.target/aarch64/sve/struct_vect_21.c: Likewise.
	* gcc.target/aarch64/sve/struct_vect_22.c: Likewise.
	* gcc.target/aarch64/sve/struct_vect_23.c: Likewise.
	* gcc.target/aarch64/sve/unroll-1.c: Likewise.
	* gcc.target/aarch64/sve/while_1.c: Check for b.any.

2019-06-18  Uroš Bizjak  <ubizjak@gmail.com>

	* gcc.target/i386/pr81563.c (dg-final): Check that no
	registers are restored from %esp.

2019-06-18  Richard Biener  <rguenther@suse.de>

	PR debug/90900
	* gcc.dg/gomp/pr90900.c: New testcase.

2019-06-18  Martin Sebor  <msebor@redhat.com>

	* gcc.dg/pr90866-2.c: Remove a pointless declaration
	to avoid compilation errors on arm-none-eabi.

2019-06-18  Szabolcs Nagy  <szabolcs.nagy@arm.com>

	* gcc.target/aarch64/pcs_attribute-2.c: Remove ifunc usage.
	* gcc.target/aarch64/pcs_attribute-3.c: New test.

2019-06-18  Alejandro Martinez  <alejandro.martinezvicente@arm.com>
	* gcc.target/aarch64/sve/fadda_1.c: New test.

2019-06-17  Jakub Jelinek  <jakub@redhat.com>

	* gcc.dg/vect/vect-simd-8.c: New test.
	* gcc.dg/vect/vect-simd-9.c: New test.
	* g++.dg/vect/simd-2.cc: New test.
	* g++.dg/gomp/scan-1.C: New test.

2019-06-17  Uroš Bizjak  <ubizjak@gmail.com>

	PR target/62055
	* gcc.target/i386/fnabs.c: New test.

2019-06-17  Marek Polacek  <polacek@redhat.com>

	PR c++/83820 - excessive attribute arguments not detected.
	* g++.dg/cpp0x/gen-attrs-67.C: New test.

2019-06-17  Nathan Sidwell  <nathan@acm.org>

	PR c++/90754
	* g++.dg/lookup/pr90754.C: New.

2019-06-17  Wilco Dijkstra  <wdijkstr@arm.com>

	PR middle-end/64242
	* gcc.c-torture/execute/pr64242.c: Improve test.

2019-06-16  Jozef Lawrynowicz  <jozef.l@mittosystems.com>

	* gcc.target/msp430/mspabi_sllll.c: New test.
	* gcc.target/msp430/mspabi_srall.c: New test.
	* gcc.target/msp430/mspabi_srlll.c: New test.
	* gcc.c-torture/execute/shiftdi-2.c: New test.

2019-06-16  Jozef Lawrynowicz  <jozef.l@mittosystems.com>

	* lib/target-supports.exp: Add check_effective_target_longlong64.

2019-06-16  Jan Hubicka  <hubicka@ucw.cz>

	* gcc.dg/tree-ssa/alias-access-path-4.c: New testcase.
	* gcc.dg/tree-ssa/alias-access-path-5.c: New testcase.

2019-06-15  Iain Buclaw  <ibuclaw@gdcproject.org>

	PR d/90650
	* gdc.dg/pr90650a.d: New test.
	* gdc.dg/pr90650b.d: New test.

2019-06-15  Steven G. Kargl  <kargl@gcc.gnu.org>

	* gfortran.dg/dummy_derived_typed.f90: New test.

2019-06-15  Jan Hubicka  <hubicka@ucw.cz>

	* gcc.dg/tree-ssa/alias-access-path-2.c: New testcase.

2019-06-15  Steven G. Kargl  <kargl@gcc.gnu.org>

	* gfortran.dg/ieee/ieee_4.f90: Un-xfail on i?86-*-freebsd.

2019-06-15  Iain Sandoe  <iain@sandoe.co.uk>

	PR objc/90709
	* obj-c++.dg/proto-lossage-7.mm: Use proxy headers.
	* obj-c++.dg/strings/const-cfstring-2.mm: Likewise.
	* obj-c++.dg/strings/const-cfstring-5.mm: Likewise
	* obj-c++.dg/strings/const-str-12.mm: Likewise.
	* obj-c++.dg/syntax-error-1.mm: Likewise.
	* obj-c++.dg/torture/strings/const-cfstring-1.mm: Likewise.
	* obj-c++.dg/torture/strings/const-str-10.mm: Likewise.
	* obj-c++.dg/torture/strings/const-str-11.mm: Likewise.
	* obj-c++.dg/torture/strings/const-str-9.mm: Likewise.
	* obj-c++.dg/cxx-ivars-3.mm: Skip on later Darwin, where the 10.4 API
	in no longer supported, also on m64 where there's no meaning to it.
	* obj-c++.dg/isa-field-1.mm: Suppress unwanted warning, add comment why.
	* obj-c++.dg/objc-gc-3.mm: Skip for Darwin > 16, the API use is an error
	there.
	* obj-c++.dg/qual-types-1.mm: Prune a spurious l64 warning.
	* obj-c++.dg/stubify-1.mm: Tidy up after better compiler warnings.
	* obj-c++.dg/stubify-2.mm: Likewise.
	* obj-c++.dg/try-catch-1.mm: Likewise.
	* obj-c++.dg/try-catch-3.mm: Likewise.

2019-06-15  Iain Sandoe  <iain@sandoe.co.uk>

	PR objc/90709
	* objc.dg/encode-7-next-64bit.m: Use proxy headers.
	* objc.dg/image-info.m: Likewise.
	* objc.dg/method-6.m: Likewise.
	* objc.dg/no-extra-load.m: Likewise.
	* objc.dg/objc-foreach-4.m: Likewise.
	* objc.dg/objc-foreach-5.m: Likewise.
	* objc.dg/proto-lossage-7.m: Likewise.
	* objc.dg/strings/const-cfstring-2.m: Likewise.
	* objc.dg/strings/const-cfstring-5.m: Likewise.
	* objc.dg/strings/const-str-12b.m: Likewise.
	* objc.dg/symtab-1.m: Likewise.
	* objc.dg/torture/strings/const-cfstring-1.m: Likewise.
	* objc.dg/torture/strings/const-str-10.m: Likewise.
	* objc.dg/torture/strings/const-str-11.m: Likewise.
	* objc.dg/torture/strings/const-str-9.m: Likewise.
	* objc.dg/zero-link-1.m: Likewise.
	* objc.dg/zero-link-2.m: Likewise.
	* objc.dg/zero-link-3.m: Likewise.
	* objc.dg/isa-field-1.m: Suppress unwanted warning, add comment why.
	* objc.dg/headers.m: XFAIL for Darwin14-19.
	* objc.dg/objc-gc-4.m: Skip for Darwin > 16, the API use is an error
	there.

2019-06-15  Iain Sandoe  <iain@sandoe.co.uk>

	PR objc/90709
	* objc-obj-c++-shared/CF-CFString.h: New.
	* objc-obj-c++-shared/F-NSArray.h: New.
	* objc-obj-c++-shared/F-NSAutoreleasePool.h: New.
	* objc-obj-c++-shared/F-NSObject.h: New.
	* objc-obj-c++-shared/F-NSString.h: New.
	* objc-obj-c++-shared/F-NSValue.h: New.
	* objc-obj-c++-shared/GNUStep/CoreFoundation/CFArray.h: New.
	* objc-obj-c++-shared/GNUStep/CoreFoundation/CFAvailability.h: New.
	* objc-obj-c++-shared/GNUStep/CoreFoundation/CFBase.h: New.
	* objc-obj-c++-shared/GNUStep/CoreFoundation/CFCharacterSet.h: New.
	* objc-obj-c++-shared/GNUStep/CoreFoundation/CFData.h: New.
	* objc-obj-c++-shared/GNUStep/CoreFoundation/CFDictionary.h: New.
	* objc-obj-c++-shared/GNUStep/CoreFoundation/CFLocale.h: New.
	* objc-obj-c++-shared/GNUStep/CoreFoundation/CFString.h: New.
	* objc-obj-c++-shared/GNUStep/Foundation/NSArray.h: New.
	* objc-obj-c++-shared/GNUStep/Foundation/NSAutoreleasePool.h: New.
	* objc-obj-c++-shared/GNUStep/Foundation/NSDate.h: New.
	* objc-obj-c++-shared/GNUStep/Foundation/NSEnumerator.h: New.
	* objc-obj-c++-shared/GNUStep/Foundation/NSGeometry.h: New.
	* objc-obj-c++-shared/GNUStep/Foundation/NSObjCRuntime.h: New.
	* objc-obj-c++-shared/GNUStep/Foundation/NSObject.h: New.
	* objc-obj-c++-shared/GNUStep/Foundation/NSRange.h: New.
	* objc-obj-c++-shared/GNUStep/Foundation/NSString.h: New.
	* objc-obj-c++-shared/GNUStep/Foundation/NSValue.h: New.
	* objc-obj-c++-shared/GNUStep/Foundation/NSZone.h: New.
	* objc-obj-c++-shared/GNUStep/GNUstepBase/GNUstep.h: New.
	* objc-obj-c++-shared/GNUStep/GNUstepBase/GSBlocks.h: New.
	* objc-obj-c++-shared/GNUStep/GNUstepBase/GSConfig.h: New.
	* objc-obj-c++-shared/GNUStep/GNUstepBase/GSObjCRuntime.h: New.
	* objc-obj-c++-shared/GNUStep/GNUstepBase/GSVersionMacros.h: New.
	* objc-obj-c++-shared/GNUStep/GNUstepBase/NSArray+GNUstepBase.h: New.
	* objc-obj-c++-shared/GNUStep/GNUstepBase/NSMutableString+GNUstepBase.h:
	New.
	* objc-obj-c++-shared/GNUStep/GNUstepBase/NSNumber+GNUstepBase.h: New.
	* objc-obj-c++-shared/GNUStep/GNUstepBase/NSObject+GNUstepBase.h: New.
	* objc-obj-c++-shared/GNUStep/GNUstepBase/NSString+GNUstepBase.h: New.

2019-06-15  Jakub Jelinek  <jakub@redhat.com>

	PR middle-end/90779
	* c-c++-common/goacc/routine-5.c (func2): Don't expect error for
	static block scope variable in #pragma acc routine.

2019-06-14  Steven G. Kargl  <kargl@gcc.gnu.org>

	* gfortran.dg/integer_exponentiation_4.f90: Update test.
	* gfortran.dg/integer_exponentiation_5.F90: Ditto.
	* gfortran.dg/no_range_check_1.f90: Ditto.

2019-06-14  Harald Anlauf  <anlauf@gmx.de>

	PR fortran/90577
	PR fortran/90578
	* gfortran.dg/lrshift_1.f90: Adjust testcase.
	* gfortran.dg/shiftalr_3.f90: New testcase.

2019-06-14  Steven G. Kargl  <kargl@gcc.gnu.org>

	PR fortran/89646
	* gfortran.dg/pr89646.f90: New test.

2019-06-14  H.J. Lu  <hongjiu.lu@intel.com>

	PR rtl-optimization/90765
	* gcc.target/i386/pr90765-1.c: New test.
	* gcc.target/i386/pr90765-2.c: Likewise.

2019-06-14  Marek Polacek  <polacek@redhat.com>

	PR c++/90884 - stray note with -Wctor-dtor-privacy.
	* g++.dg/warn/ctor-dtor-privacy-4.C: New.
	* g++.dg/warn/ctor-dtor-privacy-4.h: New.

2019-06-14  Richard Biener  <rguenther@suse.de>

	* gcc.dg/tree-ssa/ldist-26.c: Adjust.

2019-06-14  Feng Xue  <fxue@os.amperecomputing.com>

	PR ipa/90401
	* gcc.dg/ipa/ipcp-agg-10.c: New test.

2019-06-13  Martin Sebor  <msebor@redhat.com>

	PR tree-optimization/90662
	* gcc.dg/pr90866-2.c: New test.
	* gcc.dg/pr90866.c: Ditto.

2019-06-13  Jiufu Guo  <guojiufu@linux.ibm.com>
	    Lijia He  <helijia@linux.ibm.com>

	PR tree-optimization/77820
	* gcc.dg/tree-ssa/phi_on_compare-1.c: New testcase.
	* gcc.dg/tree-ssa/phi_on_compare-2.c: New testcase.
	* gcc.dg/tree-ssa/phi_on_compare-3.c: New testcase.
	* gcc.dg/tree-ssa/phi_on_compare-4.c: New testcase.
	* gcc.dg/tree-ssa/split-path-6.c: Update testcase.
	* gcc.target/sh/pr51244-20.c: Update testcase.

2019-06-13  Iain Sandoe  <iain@sandoe.co.uk>

	* gcc.dg/darwin-minversion-link.c: New test.

2019-06-13  Steven G. Kargl  <kargl@gcc.gnu.org>

	PR fortran/68544
	* gfortran.dg/pr68544.f90: New test.
	* gfortran.dg/pr85687.f90: Modify test for new error message.

2019-06-13  Iain Sandoe  <iain@sandoe.co.uk>

	* g++.dg/pr71694.C: Use non-PIC codegen for Darwin m32.

2019-06-13  Steven G. Kargl  <kargl@gcc.gnu.org>

	PR fortran/89344
	* gfortran.dg/pr89344.f90: New test.

2019-06-13  Iain Sandoe  <iain@sandoe.co.uk>

	* gcc.dg/darwin-minversion-1.c: Use compile rather than link/run.
	* gcc.dg/darwin-minversion-2.c: Likewise.

2019-06-13  Paolo Carlini  <paolo.carlini@oracle.com>

	PR target/90871
	* g++.dg/ext/altivec-15.C: Add dg-error directive.

2019-06-13  Iain Sandoe  <iain@sandoe.co.uk>

	* gcc.dg/pr90760.c: Require alias support.

2019-06-13  Jan Hubicka  <hubicka@ucw.cz>

	PR tree-optimization/90869
	* g++.dg/tree-ssa/alias-access-path-1.C: New testcase.

2019-06-13  Richard Biener  <rguenther@suse.de>

	PR tree-optimization/90856
	* gcc.target/i386/pr90856.c: New testcase.

2019-06-13  Jakub Jelinek  <jakub@redhat.com>

	* g++.dg/tree-ssa/ssa-dse-1.C: Don't match exact number of chars of
	= {} store.
	* g++.dg/tree-ssa/pr31146.C: Change -fdump-tree-forwprop to
	-fdump-tree-forwprop1 in dg-options.  Expect <int[5]> in MEM.

2019-06-13  Richard Biener  <rguenther@suse.de>

	* gcc.dg/vect/vect-version-1.c: New testcase.
	* gcc.dg/vect/vect-version-2.c: Likewise.

2019-06-13  Paolo Carlini  <paolo.carlini@oracle.com>

	* g++.dg/diagnostic/variably-modified-type-1.C: New.
	* g++.dg/cpp0x/alias-decl-1.C: Test the location too.
	* g++.dg/other/pr84792-1.C: Likewise.
	* g++.dg/other/pr84792-2.C: Likewise.
	* g++.dg/parse/error24.C: Likewise.
	* g++.dg/parse/error32.C: Likewise.
	* g++.dg/parse/error33.C: Likewise.
	* g++.dg/parse/saved1.C: Likewise.
	* g++.dg/template/operator6.C: Likewise.
	* g++.dg/template/pr61745.C: Likewise.
	* g++.dg/template/typedef41.C: Likewise.
	* g++.old-deja/g++.jason/crash10.C: Likewise.

2019-06-13  Paolo Carlini  <paolo.carlini@oracle.com>

	* g++.dg/diagnostic/conflicting-specifiers-1.C: New.
	* g++.dg/diagnostic/two-or-more-data-types-1.C: Likewise.
	* g++.dg/parse/error10.C: Adjust location.
	* g++.dg/parse/pragma2.C: Likewise.

2019-06-13  Feng Xue  <fxue@os.amperecomputing.com>

	PR tree-optimization/89713
	* g++.dg/tree-ssa/empty-loop.C: New test.
	* gcc.dg/tree-ssa/dce-2.c: New test.
	* gcc.dg/const-1.c: Add -fno-finite-loops option.
	* gcc.dg/graphite/graphite.exp: Likewise.
	* gcc.dg/loop-unswitch-1.c: Likewise.
	* gcc.dg/predict-9.c: Likewise.
	* gcc.dg/pure-2.c: Likewise.
	* gcc.dg/tree-ssa/20040211-1.c: Likewise.
	* gcc.dg/tree-ssa/loop-10.c: Likewise.
	* gcc.dg/tree-ssa/split-path-6.c: Likewise.
	* gcc.dg/tree-ssa/ssa-thread-12.c: Likewise.

2019-06-13  Kugan Vivekanandarajah  <kugan.vivekanandarajah@linaro.org>

	PR target/88838
	* gcc.target/aarch64/pr88838.c: New test.
	* gcc.target/aarch64/sve/while_1.c: Adjust.

2019-06-13  Kugan Vivekanandarajah  <kugan.vivekanandarajah@linaro.org>

	PR target/88834
	* gcc.target/aarch64/pr88834.c: New test.
	* gcc.target/aarch64/sve/struct_vect_1.c: Adjust.
	* gcc.target/aarch64/sve/struct_vect_14.c: Likewise.
	* gcc.target/aarch64/sve/struct_vect_15.c: Likewise.
	* gcc.target/aarch64/sve/struct_vect_16.c: Likewise.
	* gcc.target/aarch64/sve/struct_vect_17.c: Likewise.
	* gcc.target/aarch64/sve/struct_vect_7.c: Likewise.

2019-06-12  Marek Polacek  <polacek@redhat.com>

	PR c++/87410
	* g++.dg/cpp1y/pr87410.C: New test.

2019-06-12  Marek Polacek  <polacek@redhat.com>

	PR c++/66999 - 'this' captured by reference.
	* g++.dg/cpp0x/lambda/lambda-this21.C: New test.

	PR c++/90825 - endless recursion when evaluating sizeof.
	PR c++/90832 - endless recursion when evaluating sizeof.
	* g++.dg/cpp0x/constexpr-sizeof2.C: New test.
	* g++.dg/cpp0x/constexpr-sizeof3.C: New test.

2019-06-12  Martin Sebor  <msebor@redhat.com>

	PR middle-end/90676
	* gcc.dg/tree-ssa/pr30375.c: Adjust and simplify expected test
	output some more.
	* gcc.dg/tree-ssa/slsr-27.c: Ditto.
	* gcc.dg/tree-ssa/slsr-28.c: Ditto.
	* gcc.dg/tree-ssa/slsr-29.c: Ditto.
	* gcc.dg/tree-ssa/ssa-dse-24.c: Ditto.

2019-06-12  Marek Polacek  <polacek@redhat.com>

	PR c++/90736 - bogus error with alignof.
	* g++.dg/cpp0x/alignof5.C: New test.

2019-06-12  Dimitar Dimitrov  <dimitar@dinux.eu>

	* gcc.dg/builtin-apply2.c: Skip for PRU.
	* gcc.dg/torture/stackalign/builtin-apply-2.c: Ditto.

2019-06-12  Dimitar Dimitrov  <dimitar@dinux.eu>

	* g++.old-deja/g++.abi/ptrmem.C: Add PRU to list.

2019-06-12  Dimitar Dimitrov  <dimitar@dinux.eu>

	* gcc.dg/tree-ssa/20040204-1.c: XFAIL on pru.
	* gcc.dg/tree-ssa/reassoc-33.c: Ditto.
	* gcc.dg/tree-ssa/reassoc-34.c: Ditto.
	* gcc.dg/tree-ssa/reassoc-35.c: Ditto.
	* gcc.dg/tree-ssa/reassoc-36.c: Ditto.

2019-06-12  Dimitar Dimitrov  <dimitar@dinux.eu>

	* gcc.dg/stack-usage-1.c: Define PRU stack usage.

2019-06-12  Dimitar Dimitrov  <dimitar@dinux.eu>

	* gcc.c-torture/execute/20101011-1.c: Define DO_TEST to 0 for PRU.
	* gcc.dg/20020312-2.c: No PIC register for PRU.

2019-06-12  Dimitar Dimitrov  <dimitar@dinux.eu>

	* lib/gcc-dg.exp: Filter unsupported features in PRU's TI ABI mode.
	* lib/target-utils.exp: Ditto.
	* lib/target-supports.exp (check_effective_target_function_pointers,
	check_effective_target_large_return_values): New.

2019-06-12  Dimitar Dimitrov  <dimitar@dinux.eu>

	* lib/gcc-dg.exp: Bail on region overflow for tiny targets.
	* lib/target-utils.exp: Ditto.
	* lib/target-supports.exp: Declare PRU target as tiny.

2019-06-12  Dimitar Dimitrov  <dimitar@dinux.eu>

	* gcc.target/pru/abi-arg-struct.c: New test.
	* gcc.target/pru/ashiftrt.c: New test.
	* gcc.target/pru/builtins-1.c: New test.
	* gcc.target/pru/builtins-error.c: New test.
	* gcc.target/pru/clearbit.c: New test.
	* gcc.target/pru/loop-asm.c: New test.
	* gcc.target/pru/loop-dowhile.c: New test.
	* gcc.target/pru/loop-hi-1.c: New test.
	* gcc.target/pru/loop-hi-2.c: New test.
	* gcc.target/pru/loop-qi-1.c: New test.
	* gcc.target/pru/loop-qi-2.c: New test.
	* gcc.target/pru/loop-short-1.c: New test.
	* gcc.target/pru/loop-short-2.c: New test.
	* gcc.target/pru/loop-si-1.c: New test.
	* gcc.target/pru/loop-si-2.c: New test.
	* gcc.target/pru/loop-u8_pcrel_overflow.c: New test.
	* gcc.target/pru/loop-ubyte-1.c: New test.
	* gcc.target/pru/loop-ubyte-2.c: New test.
	* gcc.target/pru/lra-framepointer-fragmentation-1.c: New test.
	* gcc.target/pru/lra-framepointer-fragmentation-2.c: New test.
	* gcc.target/pru/mabi-ti-1.c: New test.
	* gcc.target/pru/mabi-ti-2.c: New test.
	* gcc.target/pru/mabi-ti-3.c: New test.
	* gcc.target/pru/mabi-ti-4.c: New test.
	* gcc.target/pru/mabi-ti-5.c: New test.
	* gcc.target/pru/mabi-ti-6.c: New test.
	* gcc.target/pru/mabi-ti-7.c: New test.
	* gcc.target/pru/pr64366.c: New test.
	* gcc.target/pru/pragma-ctable_entry.c: New test.
	* gcc.target/pru/pru.exp: New file.
	* gcc.target/pru/qbbc-1.c: New test.
	* gcc.target/pru/qbbc-2.c: New test.
	* gcc.target/pru/qbbc-3.c: New test.
	* gcc.target/pru/qbbs-1.c: New test.
	* gcc.target/pru/qbbs-2.c: New test.
	* gcc.target/pru/setbit.c: New test.
	* gcc.target/pru/zero_extend-and-hisi.c: New test.
	* gcc.target/pru/zero_extend-and-qihi.c: New test.
	* gcc.target/pru/zero_extend-and-qisi.c: New test.
	* gcc.target/pru/zero_extend-hisi.c: New test.
	* gcc.target/pru/zero_extend-qihi.c: New test.
	* gcc.target/pru/zero_extend-qisi.c: New test.
	* lib/target-supports.exp: Add PRU to feature filters.

2019-06-12  Steven G. Kargl  <kargl@gcc.gnu.org>

	PR fortran/90002
	* gfortran.dg/pr90002.f90: New test.

2019-06-12  Martin Sebor  <msebor@redhat.com>

	PR middle-end/90676
	* gcc.dg/tree-ssa/dump-6.c: New test.
	* g++.dg/tree-ssa/pr19807.C: Adjust expected output.
	* g++.dg/tree-ssa/ssa-dse-1.C: Same.
	* gcc.dg/store_merging_5.c: Same.
	* gcc.dg/tree-prof/stringop-2.c: Same.
	* gcc.dg/tree-ssa/pr30375.c: Same.
	* gcc.dg/tree-ssa/slsr-27.c: Same.
	* gcc.dg/tree-ssa/slsr-28.c: Same.
	* gcc.dg/tree-ssa/slsr-29.c: Same.
	* gcc.dg/tree-ssa/ssa-dse-24.c: Same.

2019-06-12  Martin Sebor  <msebor@redhat.com>

	PR tree-optimization/90662
	* gcc.dg/strlenopt-62.c: New test.
	* gcc.dg/strlenopt-63.c: New test.
	* gcc.dg/strlenopt-64.c: New test.

2019-06-12  Przemyslaw Wirkus  <przemyslaw.wirkus@arm.com>

        * gcc.target/arm/ssadv16qi.c: New test.
        * gcc.target/arm/usadv16qi.c: Likewise.

2019-06-12  Jakub Jelinek  <jakub@redhat.com>

	PR c/90760
	* gcc.dg/pr90760.c: New test.

2019-06-11  Faraz Shahbazker  <fshahbazker@wavecomp.com>

	* gcc.target/mips/data-sym-pool.c: Update expected output.
	* gcc.target/mips/data-sym-multi-pool.c: New test.

2019-06-11  Iain Sandoe  <iain@sandoe.co.uk>

	PR testsuite/65364
	* gcc.dg/uninit-19.c (fn1): Adjust target condition for Darwin.
	(fn2): Likewise.

2019-06-11  Michael Meissner  <meissner@linux.ibm.com>

	* gcc.target/powerpc/localentry-1.c: Add -mpcrel option.
	* gcc.target/powerpc/localentry-detect-1.c: Explicitly set and
	unset -mpcrel in the target pragmas.
	* gcc.target/powerpc/notoc-direct-1.c: Add -mpcrel option.
	* gcc.target/powerpc/pcrel-sibcall-1.c: Explicitly set and
	unset -mpcrel in the target pragmas.

2019-06-11  Marc Glisse  <marc.glisse@inria.fr>

	* gcc.dg/tree-ssa/cmpexactdiv-5.c: New file.

2019-06-11  Matthew Beliveau  <mbelivea@redhat.com>

	PR c++/90449 - add -Winaccessible-base option.
	* g++.dg/warn/Winaccessible-base-1.C: New file.
	* g++.dg/warn/Winaccessible-base-2.C: New file.
	* g++.dg/warn/Winaccessible-virtual-base-1.C: New file.
	* g++.dg/warn/Winaccessible-virtual-base-2.C: New file.

2019-06-11  Jakub Jelinek  <jakub@redhat.com>

	PR c++/90810
	* g++.dg/ext/vector37.C: New test.

2019-06-10  Matthew Beliveau  <mbelivea@redhat.com>

	PR c++/87250
	* g++.dg/cpp0x/pr87250.C: New test.

2019-06-10  Jakub Jelinek  <jakub@redhat.com>

	PR testsuite/90772
	* g++.dg/cpp1y/feat-cxx14.C: Use std::size_t instead of size_t.
	* g++.dg/cpp1z/feat-cxx1z.C: Likewise.
	* g++.dg/cpp2a/feat-cxx2a.C: Likewise.
	* g++.dg/cpp1z/pr85569.C: Include <functional>.
	* g++.dg/tree-ssa/pr80293.C: Include <cstdint>.
	* g++.dg/tree-ssa/pr69336.C: Include <stdexcept>.

2019-06-10  Jonathan Wakely  <jwakely@redhat.com>

	PR other/90695
	* g++.dg/cpp0x/noexcept15.C: Remove dependency on library header.

2019-06-10  Jakub Jelinek  <jakub@redhat.com>

	* c-c++-common/gomp/scan-1.c: New test.
	* c-c++-common/gomp/scan-2.c: New test.
	* c-c++-common/gomp/scan-3.c: New test.
	* c-c++-common/gomp/scan-4.c: New test.

2019-06-10  Martin Liska  <mliska@suse.cz>

	* gcc.dg/no_profile_instrument_function-attr-1.c: Fix
	function name.

2019-06-10  Claudiu Zissulescu  <claziss@synopsys.com>

	* gcc.target/arc/jumptables.c: Update test.

2019-06-10  Claudiu Zissulescu  <claziss@synopsys.com>

	* gcc.target/arc/and-cnst-size.c: New test.
	* gcc.target/arc/mov-cnst-size.c: Likewise.
	* gcc.target/arc/or-cnst-size.c: Likewise.
	* gcc.target/arc/store-merge-1.c: Update test.
	* gcc.target/arc/arc700-stld-hazard.c: Likewise.
	* gcc.target/arc/cmem-1.c: Likewise.
	* gcc.target/arc/cmem-2.c: Likewise.
	* gcc.target/arc/cmem-3.c: Likewise.
	* gcc.target/arc/cmem-4.c: Likewise.
	* gcc.target/arc/cmem-5.c: Likewise.
	* gcc.target/arc/cmem-6.c: Likewise.
	* gcc.target/arc/loop-4.c: Likewise.
	* gcc.target/arc/movh_cl-1.c: Likewise.
	* gcc.target/arc/sdata-3.c: Likewise.

2019-06-10  Martin Liska  <mliska@suse.cz>

	* gcc.dg/ipa/pr68035.c: Update scanned pattern.

2019-06-10  Iain Sandoe  <iain@sandoe.co.uk>

	* gcc.dg/attr-copy-6.c: Require alias support.

2019-06-09  Marek Polacek  <polacek@redhat.com>

	PR c++/65175
	* g++.dg/cpp0x/alias-decl-69.C: New test.

	PR c++/60366
	* g++.dg/cpp0x/lambda/lambda-ice32.C: New test.

019-06-09  Paul Thomas  <pault@gcc.gnu.org>

	PR fortran/89365
	* gfortran.dg/assumed_rank_bounds_3.f90 : New test.

2019-06-08  Paul Thomas  <pault@gcc.gnu.org>

	PR fortran/90786
	* gfortran.dg/proc_ptr_51.f90 : New test.

2019-06-08  Marek Polacek  <polacek@redhat.com>

	PR c++/52269
	* g++.dg/cpp0x/constexpr-decltype4.C: New test.

2019-06-08  Thomas Koenig  <tkoenig@gcc.gnu.org>
	    Tomáš Trnka  <trnka@scm.com>

	PR fortran/90744
	* gfortran.dg/deferred_character_33.f90: New test.
	* gfortran.dg/deferred_character_33a.f90: New test.

2019-06-08  Marek Polacek  <polacek@redhat.com>

	PR c++/77548
	* g++.dg/other/pr77548.C: New test.

	PR c++/72845
	* g++.dg/cpp0x/noexcept41.C: New test.

2019-06-08  Prathamesh Kulkarni  <prathamesh.kulkarni@linaro.org>

	* gcc.target/aarch64/sve/init_1.c: Remove options
	-O2 -fno-schedule-insns and instead pass -O.
	Update assembly in comments.
	* gcc.target/aarch64/sve/init_2.c: Likewise.
	* gcc.target/aarch64/sve/init_3.c: Likewise.
	* gcc.target/aarch64/sve/init_4.c: Likewise.
	* gcc.target/aarch64/sve/init_5.c: Likewise and additionally
	adjust dg-scan.
	* gcc.target/aarch64/sve/init_6.c: Likewise.
	* gcc.target/aarch64/sve/init_7.c: Likewise.
	* gcc.target/aarch64/sve/init_8.c: Likewise.
	* gcc.target/aarch64/sve/init_9.c: Likewise.
	* gcc.target/aarch64/sve/init_10.c: Likewise.
	* gcc.target/aarch64/sve/init_11.c: Likewise.
	* gcc.target/aarch64/sve/init_12.c: Likewise.

2019-06-07  Marek Polacek  <polacek@redhat.com>

	PR c++/77747
	* g++.dg/cpp0x/inh-ctor33.C: New test.

	PR c++/77967
	* g++.dg/cpp0x/alias-decl-68.C: New test.

	PR c++/77771
	* g++.dg/cpp0x/constexpr-77771.C: New test.

2019-06-07  John David Anglin  <danglin@gcc.gnu.org>

	* lib/scanasm.exp (dg-function-on-line): Add pattern for hppa*-*-linux*.

2019-06-07  Mark Eggleston <mark.eggleston@codethink.com>

	PR fortran/89100
	* gfortran.dg/fmt_f_default_field_width_3.f90: Modify dg-error
	to allow use when kind=16 is not supported.
	* gfortran.dg/fmt_g_default_field_width_3.f90: Modify dg-error
	to allow use when kind=16 is not supported.

2019-06-07  Richard Biener  <rguenther@suse.de>

	PR debug/90574
	* gcc.misc-tests/gcov-pr90574-1.c: New testcase.
	* gcc.misc-tests/gcov-pr90574-2.c: Likewise.

2019-06-07  Jan Hubicka  <hubicka@ucw.cz>

	* gcc.dg/lto/alias-access-path-2.0.c: New testcase.

2019-06-07  Martin Liska  <mliska@suse.cz>

	PR tree-optimization/78902
	* c-c++-common/asan/alloca_loop_unpoisoning.c: Use result
	of __builtin_alloca.
	* c-c++-common/asan/pr88619.c: Likewise.
	* g++.dg/overload/using2.C: Likewise for malloc.
	* gcc.dg/attr-alloc_size-5.c: Add new dg-warning.
	* gcc.dg/nonnull-3.c: Use result of __builtin_strdup.
	* gcc.dg/pr43643.c: Likewise.
	* gcc.dg/pr59717.c: Likewise for calloc.
	* gcc.dg/torture/pr71816.c: Likewise.
	* gcc.dg/tree-ssa/pr78886.c: Likewise.
	* gcc.dg/tree-ssa/pr79697.c: Likewise.
	* gcc.dg/pr78902.c: New test.

2019-06-06  Iain Sandoe  <iain@sandoe.co.uk>

	* g++.dg/cpp0x/alignas4.C: Amend test to check for zerofill syntax
	on Darwin.

2019-06-06  Martin Jambor  <mjambor@suse.cz>

	* gcc.dg/tree-ssa/alias-access-path-1.c: Remove -fno-tree-sra option.
	* gcc.dg/tree-ssa/ssa-dse-26.c: Disable FRE.
	* gnat.dg/opt39.adb: Adjust scan dump.

2019-06-06  Jozef Lawrynowicz  <jozef.l@mittosystems.com>

	* gcc.target/msp430/size-optimized-shifts.c: New test.

2019-06-06  Jozef Lawrynowicz  <jozef.l@mittosystems.com>

	* gcc.target/msp430/emulate-slli.c: New test.
	* gcc.target/msp430/emulate-srai.c: New test.
	* gcc.target/msp430/emulate-srli.c: New test.

2019-06-06  Martin Liska  <mliska@suse.cz>

	PR tree-optimization/87954
	* gcc.dg/pr87954.c: New test.

2019-06-06  Richard Biener  <rguenther@suse.de>

	* gcc.dg/tree-ssa/alias-37.c: New testcase.
	* gcc.dg/torture/20190604-1.c: Likewise.
	* gcc.dg/tree-ssa/pta-callused.c: Adjust.

2019-06-06  Claudiu Zissulescu  <claziss@synopsys.com>

	* gcc.target/arc/tmac-1.c: Reoreder dg-directives.
	* gcc.target/arc/tmac-2.c: Likewise.

2019-06-05  Martin Sebor  <msebor@redhat.com>

	PR c/90737
	* c-c++-common/Wreturn-local-addr.c: New test.
	* g++.dg/warn/Wreturn-local-addr-6.C: New test.

2019-06-05  Hongtao Liu  <hongtao.liu@intel.com>

	* gcc.target/i386/avx512dq-vfpclasspd-1.c: Adjust scan assember
	for {x,y,z} suffix.
	* gcc.target/i386/avx512dq-vfpclassps-1.c: Ditto.

2019-06-05  Martin Sebor  <msebor@redhat.com>

	* gcc.dg/format/gcc_diag-11.c: Skip until -Wformat-diag has
	been committed.

2019-06-05  Paolo Carlini  <paolo.carlini@oracle.com>

	* g++.dg/diagnostic/return-type-invalid-1.C: New.
	* g++.old-deja/g++.brendan/crash16.C: Adjust.
	* g++.old-deja/g++.law/ctors5.C: Likewise.

2019-06-05  Paolo Carlini  <paolo.carlini@oracle.com>

	* g++.dg/other/friend4.C: Test locations too.
	* g++.dg/other/friend5.C: Likewise.
	* g++.dg/other/friend7.C: Likewise.

2019-06-05  Segher Boessenkool  <segher@kernel.crashing.org>

	* g++.target/powerpc/undef-bool-3.C: Add -maltivec to dg-options.

2019-06-05  Martin Sebor  <msebor@redhat.com>

	* gcc.dg/weak/weak-19.c: New test.

2019-06-05  Eric Botcazou  <ebotcazou@adacore.com>

	* gnat.dg/specs/discr6.ads: New test.

2019-06-05  Sam Tebbs  <sam.tebbs@arm.com>

	* gcc.target/aarch64/return_address_sign_b_1.c: New file.
	* gcc.target/aarch64/return_address_sign_b_2.c: New file.
	* gcc.target/aarch64/return_address_sign_b_3.c: New file.
	* gcc.target/aarch64/return_address_sign_builtin.c: New file.
	* g++.target/aarch64/return_address_sign_ab_exception.C: New file.
	* g++.target/aarch64/return_address_sign_b_exception.C: New file.

2019-06-05  Jakub Jelinek  <jakub@redhat.com>

	PR debug/90733
	* gcc.dg/pr90733.c: New test.

2019-06-05  Richard Biener  <rguenther@suse.de>

	PR middle-end/90726
	* gcc.dg/pr90726.c: Enable IVOPTs.

2019-06-05  Jakub Jelinek  <jakub@redhat.com>

	* g++.dg/vect/simd-1.cc: New test.

2019-06-05  Hongtao Liu  <hongtao.liu@intel.com>

	PR target/89803
	* gcc.target/i386/avx-1.c (__builtin_ia32_fpclasssss,
	__builtin_ia32_fpclasssd): Removed.
	(__builtin_ia32_fpclassss_mask, __builtin_ia32_fpclasssd_mask): Define.
	* gcc.target/i386/sse-13.c (__builtin_ia32_fpclasssss,
	__builtin_ia32_fpclasssd): Removed.
	(__builtin_ia32_fpclassss_mask, __builtin_ia32_fpclasssd_mask): Define.
	* gcc.target/i386/sse-23.c (__builtin_ia32_fpclasssss,
	__builtin_ia32_fpclasssd): Removed.
	(__builtin_ia32_fpclassss_mask, __builtin_ia32_fpclasssd_mask): Define.
	* gcc.target/i386/avx512dq-vfpclassss-2.c: New.
	* gcc.target/i386/avx512dq-vfpclasssd-2.c: New.
	* gcc.target/i386/avx512dq-vfpclassss-1.c (avx512f_test):
	Add test for _mm_mask_fpclass_ss_mask.
	* gcc.target/i386/avx512dq-vfpclasssd-1.c (avx512f_test):
	Add test for _mm_mask_fpclass_sd_mask.

2019-06-04  Segher Boessenkool  <segher@kernel.crashing.org>

	* gcc.target/powerpc/direct-move-double1.c (VSX_REG_ATTR): Delete.
	* gcc.target/powerpc/direct-move-double2.c: Ditto.
	* gcc.target/powerpc/direct-move-float1.c: Ditto.
	* gcc.target/powerpc/direct-move-float2.c: Ditto.
	* gcc.target/powerpc/direct-move-vint1.c: Ditto.
	* gcc.target/powerpc/direct-move-vint2.c: Ditto.

2019-06-04  Segher Boessenkool  <segher@kernel.crashing.org>

	* gcc.target/powerpc/direct-move-float1.c: Use "wa" instead of "ww"
	constraint.

2019-06-04  Paolo Carlini  <paolo.carlini@oracle.com>

	* g++.dg/concepts/pr60573.C: Test locations too.
	* g++.dg/cpp0x/deleted13.C: Likewise.
	* g++.dg/parse/error29.C: Likewise.
	* g++.dg/parse/qualified4.C: Likewise.
	* g++.dg/template/crash96.C Likewise.
	* g++.old-deja/g++.brendan/crash22.C Likewise.
	* g++.old-deja/g++.brendan/crash23.C Likewise.
	* g++.old-deja/g++.law/visibility10.C Likewise.
	* g++.old-deja/g++.other/decl5.C: Likewise.

2019-06-04  Bill Schmidt  <wschmidt@linux.ibm.com>

	PR target/78263
	* g++.target/powerpc: New directory.
	* g++.target/powerpc/powerpc.exp: New test driver.
	* g++.target/powerpc/undef-bool-3.C: New.

2019-06-04  Jakub Jelinek  <jakub@redhat.com>

	* c-c++-common/gomp/lastprivate-conditional-2.c (foo): Don't expect
	a sorry_at on any of the clauses.

2019-06-04  Richard Biener  <rguenther@suse.de>

	PR middle-end/90726
	* gcc.dg/pr90726.c: New testcase.

2019-06-04  Richard Biener  <rguenther@suse.de>

	PR tree-optimization/90738
	* gcc.dg/torture/pr90738.c: New testcase.

	Revert
	2019-06-03  Richard Biener  <rguenther@suse.de>

	* gcc.dg/tree-ssa/alias-access-path-1.c: Scan fre1.

2019-06-04  Martin Liska  <mliska@suse.cz>

	* c-c++-common/goacc/acc-icf.c: Change scanned pattern.
	* gfortran.dg/goacc/pr78027.f90: Likewise.

2019-06-03  Segher Boessenkool  <segher@kernel.crashing.org>

	* gcc.target/powerpc/mmfpgpr.c: Delete.

2019-06-03  David Edelsohn  <dje.gcc@gmail.com>

	* gcc.dg/debug/enum-1.c: Add -fno-eliminate-unused-debug-symbols
	on AIX.
	* g++.dg/debug/enum-1.C: Same.

2019-06-03  Wilco Dijkstra  <wdijkstr@arm.com>

	PR middle-end/64242
	* gcc.c-torture/execute/pr64242.c: Update test.

2019-06-03  Szabolcs Nagy  <szabolcs.nagy@arm.com>

	* gcc.target/aarch64/pcs_attribute-2.c: New test.
	* gcc.target/aarch64/torture/simd-abi-4.c: Check .variant_pcs support.
	* lib/target-supports.exp (check_effective_target_aarch64_variant_pcs):
	New.

2019-06-03  Kyrylo Tkachov  <kyrylo.tkachov@arm.com>

	* gcc.target/aarch64/ssadv16qi.c: Add +nodotprod to pragma.
	* gcc.target/aarch64/usadv16qi.c: Likewise.
	* gcc.target/aarch64/ssadv16qi-dotprod.c: New test.
	* gcc.target/aarch64/usadv16qi-dotprod.c: Likewise.

2019-06-03  Prathamesh Kulkarni  <prathamesh.kulkarni@linaro.org>

	* lib/target-supports.exp (add_options_for_aarch64_sve): New procedure.
	(aarch64_sve_hw_bits): Call add_options_for_aarch64_sve.
	(check_effective_target_aarch64_sve_hw): Likewise.

2019-06-03  Richard Biener  <rguenther@suse.de>

	* gcc.dg/tree-ssa/alias-access-path-1.c: Scan fre1.

2019-06-03  Richard Biener  <rguenther@suse.de>

	PR tree-optimization/90716
	* gcc.dg/guality/pr90716.c: New testcase.

2019-06-03  Prathamesh Kulkarni  <prathamesh.kulkarni@linaro.org>

	PR target/88837
	* gcc.target/aarch64/sve/init_1.c: New test.
	* gcc.target/aarch64/sve/init_1_run.c: Likewise.
	* gcc.target/aarch64/sve/init_2.c: Likewise.
	* gcc.target/aarch64/sve/init_2_run.c: Likewise.
	* gcc.target/aarch64/sve/init_3.c: Likewise.
	* gcc.target/aarch64/sve/init_3_run.c: Likewise.
	* gcc.target/aarch64/sve/init_4.c: Likewise.
	* gcc.target/aarch64/sve/init_4_run.c: Likewise.
	* gcc.target/aarch64/sve/init_5.c: Likewise.
	* gcc.target/aarch64/sve/init_5_run.c: Likewise.
	* gcc.target/aarch64/sve/init_6.c: Likewise.
	* gcc.target/aarch64/sve/init_6_run.c: Likewise.
	* gcc.target/aarch64/sve/init_7.c: Likewise.
	* gcc.target/aarch64/sve/init_7_run.c: Likewise.
	* gcc.target/aarch64/sve/init_8.c: Likewise.
	* gcc.target/aarch64/sve/init_8_run.c: Likewise.
	* gcc.target/aarch64/sve/init_9.c: Likewise.
	* gcc.target/aarch64/sve/init_9_run.c: Likewise.
	* gcc.target/aarch64/sve/init_10.c: Likewise.
	* gcc.target/aarch64/sve/init_10_run.c: Likewise.
	* gcc.target/aarch64/sve/init_11.c: Likewise.
	* gcc.target/aarch64/sve/init_11_run.c: Likewise.
	* gcc.target/aarch64/sve/init_12.c: Likewise.
	* gcc.target/aarch64/sve/init_12_run.c: Likewise.

2019-06-03  Alejandro Martinez  <alejandro.martinezvicente@arm.com>

	PR tree-optimization/90681
	* gfortran.dg/vect/pr90681.f: New test.

2019-06-03  Richard Biener  <rguenther@suse.de>

	PR testsuite/90713
	* gcc.dg/gimplefe-40.c: Add -maltivec for powerpc.

2019-06-02  Thomas Koenig  <tkoenig@gcc.gnu.org>

	PR fortran/90539
	* gfortran.dg/internal_pack_24.f90: New test.

2019-06-01  Iain Sandoe  <iain@sandoe.co.uk>

	PR target/90698
	* gcc.target/i386/pr49866.c: XFAIL for Darwin.
	* gcc.target/i386/pr63538.c: Likewise.
	* gcc.target/i386/pr61599-1.c: Skip for Darwin.

2019-06-01  Martin Sebor  <msebor@redhat.com>

	PR middle-end/90694
	* gcc.dg/tree-ssa/dump-5.c: New test.

2019-05-31  Jan Hubicka  <jh@suse.cz>

	* g++.dg/lto/alias-1_0.C: New testcase.
	* g++.dg/lto/alias-1_1.C: New testcase.

2019-05-31  H.J. Lu  <hongjiu.lu@intel.com>

	PR target/89355
	* gcc.target/i386/cet-label-3.c: New test.
	* gcc.target/i386/cet-label-4.c: Likewise.
	* gcc.target/i386/cet-label-5.c: Likewise.

2019-05-31  Dragan Mladjenovic  <dmladjenovic@wavecomp.com>

	* gcc.target/mips/msa-fmadd.c: New.

2019-05-31  Jakub Jelinek  <jakub@redhat.com>

	* c-c++-common/gomp/lastprivate-conditional-2.c (foo): Don't expect
	a sorry on lastprivate conditional on simd construct.
	* gcc.dg/vect/vect-simd-6.c: New test.
	* gcc.dg/vect/vect-simd-7.c: New test.

	* gcc.dg/vect/vect-simd-5.c: New test.

2019-05-31  Xiong Hu Luo  <luoxhu@linux.ibm.com>

	PR c/43673
	* gcc.dg/format-dfp-printf-1.c: New test.
	* gcc.dg/format-dfp-scanf-1.c: Likewise.

2019-05-31  Marc Glisse  <marc.glisse@inria.fr>

	* g++.dg/tree-ssa/cprop-vcond.C: New file.

2019-05-31  Marc Glisse  <marc.glisse@inria.fr>

	* gcc.dg/tree-ssa/cmpexactdiv-3.c: New file.
	* gcc.dg/tree-ssa/cmpexactdiv-4.c: New file.
	* gcc.dg/Walloca-13.c: Xfail.

2019-05-31  Bill Schmidt  <wschmidt@linux.ibm.com>
	    Michael Meissner  <meissner@linux.ibm.com>

	* gcc.target/powerpc/cpu-future.c: Require powerpc_future_ok.
	* gcc.target/powerpc/localentry-1.c: Likewise.
	* gcc.target/powerpc/localentry-direct-1.c: Likewise.
	* gcc.target/powerpc/notoc-direct-1.c: Likewise.
	* gcc.target/powerpc/pcrel-sibcall-1.c: Likewise.
	* lib/target-supports.exp (check_powerpc_future_hw_available): New.
	(check_effective_target_powerpc_future_ok): New.

2019-05-31  Thomas De Schampheleire  <thomas.de_schampheleire@nokia.com>

	PR debug/86964
	* g++.dg/debug/dwarf2/fesd-any.C: Use
	-fno-eliminate-unused-debug-symbols.
	* g++.dg/debug/dwarf2/fesd-baseonly.C: Likewise.
	* g++.dg/debug/dwarf2/fesd-none.C: Likewise.
	* g++.dg/debug/dwarf2/fesd-reduced.C: Likewise.
	* g++.dg/debug/dwarf2/fesd-sys.C: Likewise.
	* g++.dg/debug/dwarf2/inline-var-1.C: Likewise.
	* g++.dg/debug/enum-2.C: Likewise.
	* gcc.dg/debug/dwarf2/fesd-any.c: Likewise.
	* gcc.dg/debug/dwarf2/fesd-baseonly.c: Likewise.
	* gcc.dg/debug/dwarf2/fesd-none.c: Likewise.
	* gcc.dg/debug/dwarf2/fesd-reduced.c: Likewise.
	* gcc.dg/debug/dwarf2/fesd-sys.c: Likewise.

2019-05-31  Jakub Jelinek  <jakub@redhat.com>

	PR tree-optimization/90671
	* gcc.dg/torture/pr90671.c: New test.

2019-05-31  Iain Sandoe  <iain@sandoe.co.uk>

	* g++.dg/cpp0x/pr84497.C: Require alias support.

2019-05-31  Iain Sandoe  <iain@sandoe.co.uk>

	* gcc.target/i386/falign-functions-3.c: Adjust align syntax
	and label for Darwin.
	* gcc.target/i386/attr-aligned-2.c: Adjust align syntax for
	Darwin.

2019-05-30  Sylvia Taylor  <sylvia.taylor@arm.com>

	* gcc.target/aarch64/sve/fabd_1.c: New.

2019-05-30  Iain Sandoe  <iain@sandoe.co.uk>

	* gcc.target/i386/pr86257.c: Require native TLS support.
	* gcc.target/i386/stack-prot-sym.c: Likewise.

2019-05-30  Paolo Carlini  <paolo.carlini@oracle.com>

	* g++.dg/cpp0x/alias-decl-18.C: Test location too.
	* g++.dg/cpp0x/udlit-nofunc-neg.C: Likewise.
	* g++.dg/parse/crash59.C: Likewise.
	* g++.dg/parse/error38.C: Likewise.
	* g++.dg/parse/error39.C: Likewise.
	* g++.dg/template/crash31.C: Likewise.
	* g++.dg/template/operator8.C: Likewise.
	* g++.dg/template/operator9.C: Likewise.

2019-05-29  Bill Schmidt  <wschmidt@linux.ibm.com>

	* gcc.target/powerpc/notoc-direct-1.c: New.
	* gcc.target/powerpc/pcrel-sibcall-1.c: New.

2019-05-29  Jakub Jelinek  <jakub@redhat.com>

	PR c++/90598
	* g++.dg/cpp0x/pr90598.C: New test.

2019-05-29  Thomas Koenig  <tkoenig@gcc.gnu.org>

	PR fortran/90539
	* gfortran.dg/internal_pack_21.f90: Adjust scan patterns.
	* gfortran.dg/internal_pack_22.f90: New test.
	* gfortran.dg/internal_pack_23.f90: New test.

2019-05-29  Jan Hubicka  <hubicka@ucw.cz>

	* tree-ssa/alias-access-spath-1.c: new testcase.

2019-05-29  Paolo Carlini  <paolo.carlini@oracle.com>

	PR c++/89875
	* g++.dg/cpp0x/decltype-pr66548.C: Remove xfail.
	* g++.dg/template/sizeof-template-argument.C: Adjust expected error.

2019-05-29  Alejandro Martinez  <alejandro.martinezvicente@arm.com>

	* gcc.target/aarch64/sve2/aarch64-sve2.exp: New file, regression
	driver for AArch64 SVE2.
	* gcc.target/aarch64/sve2/average_1.c: New test.
	* lib/target-supports.exp (check_effective_target_aarch64_sve2): New
	helper.
	(check_effective_target_aarch64_sve1_only): Likewise.
	(check_effective_target_aarch64_sve2_hw): Likewise.
	(check_effective_target_vect_avg_qi): Check for SVE1 only.

2019-05-29  Sam Tebbs  <sam.tebbs@arm.com>

	* gcc.target/aarch64/return_address_sign_b_1.c: New file.
	* gcc.target/aarch64/return_address_sign_b_2.c: New file.
	* gcc.target/aarch64/return_address_sign_b_3.c: New file.
	* gcc.target/aarch64/return_address_sign_b_exception.c: New file.
	* gcc.target/aarch64/return_address_sign_ab_exception.c: New file.
	* gcc.target/aarch64/return_address_sign_builtin.c: New file

2019-05-29  Jakub Jelinek  <jakub@redhat.com>

	* c-c++-common/gomp/lastprivate-conditional-2.c (foo): Don't expect
	sorry on lastprivate conditional on parallel for.
	* c-c++-common/gomp/lastprivate-conditional-3.c (foo): Add tests for
	lastprivate conditional warnings on parallel for constructs.
	* c-c++-common/gomp/lastprivate-conditional-4.c: New test.

	PR c/90628
	* c-c++-common/builtin-arith-overflow-3.c: New test.

	P1091R3 - Extending structured bindings to be more like var decls
	P1381R1 - Reference capture of structured bindings
	* g++.dg/cpp1z/decomp3.C (test): For static, expect only warning
	instead of error and only for c++17_down.  Add a thread_local test.
	(z2): Add a __thread test.
	* g++.dg/cpp2a/decomp1.C: New test.
	* g++.dg/cpp2a/decomp1-aux.cc: New file.
	* g++.dg/cpp2a/decomp2.C: New test.
	* g++.dg/cpp2a/decomp3.C: New test.

2019-05-29  Martin Liska  <mliska@suse.cz>

	PR testsuite/90657
	* gcc.dg/ipa/pr90555.c: Remove duplicite dg-compile.

2019-05-28  Bill Schmidt  <wschmidt@linux.ibm.com>

	* gcc.target/powerpc/localentry-detect-1.c: New file.

2019-05-28  Marek Polacek  <polacek@redhat.com>

	PR c++/90548 - ICE with generic lambda and empty pack.
	* g++.dg/cpp1y/lambda-generic-90548.C: New test.

2019-05-28  Alejandro Martinez  <alejandro.martinezvicente@arm.com>

	* gcc.target/aarch64/sve/mask_load_slp_1.c: New test for SLP
	vectorized masked loads.

2019-05-28  Jeff Law  <law@redhat.com>

	* testsuite/gcc.target/sh/pr50749-qihisi-predec-3.c: Disable
	loop distribution.

2019-05-28  Segher Boessenkool  <segher@kernel.crashing.org>

	* gcc.target/powerpc/p9-dimode1.c: Don't restrict to -m64.  Check for
	all mtvsr*, not just mtvsrd.  Use "wa" instead of "wi" constraints.
	* gcc.target/powerpc/p9-dimode2.c: Ditto.

2019-05-28  Martin Liska  <mliska@suse.cz>

	PR ipa/90555
	* gcc.dg/ipa/pr90555.c: New test.

2019-05-28  Eric Botcazou  <ebotcazou@adacore.com>

	* gnat.dg/machine_attr1.ad[sb]: New test.

2019-05-28  Eric Botcazou  <ebotcazou@adacore.com>

	* gnat.dg/opt79.ad[sb]: New test.

2019-05-28  Eric Botcazou  <ebotcazou@adacore.com>

	* gnat.dg/specs/discr5.ads: New test.

2019-05-28  Eric Botcazou  <ebotcazou@adacore.com>

	* gnat.dg/prefetch1.ad[sb]: New test.

2019-05-27  Iain Sandoe  <iain@sandoe.co.uk>

	* gcc.target/i386/pr22076.c: Adjust options to
	match codegen expected by the scan-asms.

2019-05-27  Eric Botcazou  <ebotcazou@adacore.com>

	* gnat.dg/specs/array4.ads: New test.

2019-05-27  Christophe Lyon  <christophe.lyon@linaro.org>

	PR tree-optimization/88440
	* gcc.target/aarch64/sve/index_offset_1.c: Add
	-fno-tree-loop-distribute-patterns.
	* gcc.target/aarch64/sve/single_1.c: Likewise.
	* gcc.target/aarch64/sve/single_2.c: Likewise.
	* gcc.target/aarch64/sve/single_3.c: Likewise.
	* gcc.target/aarch64/sve/single_4.c: Likewise.
	* gcc.target/aarch64/sve/vec_init_1.c: Likewise.
	* gcc.target/aarch64/vect-fmovd-zero.c: Likewise.
	* gcc.target/aarch64/vect-fmovf-zero.c: Likewise.
	* gcc.target/arm/ivopts.c: Likewise.

2019-05-27  Richard Biener  <rguenther@suse.de>

	PR tree-optimization/90637
	* gcc.dg/gomp/pr90637.c: New testcase.

2019-05-27  Eric Botcazou  <ebotcazou@adacore.com>

	* gnat.dg/expect2.adb: New test.
	* gnat.dg/expect2_pkg.ads: New helper.

2019-05-27  Eric Botcazou  <ebotcazou@adacore.com>

	* gnat.dg/aliased2.adb: New test.

2019-05-27  Eric Botcazou  <ebotcazou@adacore.com>

	* gnat.dg/limited_with7.ad[sb]: New test.
	* gnat.dg/limited_with7_pkg.ads: New helper.

2019-05-27  Eric Botcazou  <ebotcazou@adacore.com>

	* gnat.dg/unchecked_convert13.adb: New test.

2019-05-27  Richard Biener  <rguenther@suse.de>

	PR testsuite/90615
	* gcc.dg/vect/costmodel/ppc/costmodel-vect-31b.c: Add
	-fno-tree-loop-distribute-patterns.
	* gcc.dg/vect/costmodel/ppc/costmodel-vect-33.c: Likewise.
	* gcc.dg/vect/costmodel/ppc/costmodel-vect-76a.c: Likewise.
	* gcc.dg/vect/costmodel/ppc/costmodel-vect-76b.c: Likewise.
	* gcc.dg/vect/costmodel/ppc/costmodel-vect-76c.c: Likewise.
	* gcc.target/powerpc/vsx-vectorize-1.c: Likewise.

2019-05-26  Iain Sandoe  <iain@sandoe.co.uk>

	* gcc.target/i386/pr39013-1.c: Adjust scan-asms for PIE to
	account for PIC code on Darwin.
	* gcc.target/i386/pr39013-2.c: Likewise.
	* gcc.target/i386/pr64317.c: Likewise.

2019-05-25  Iain Sandoe  <iain@sandoe.co.uk>

	* gcc.target/i386/pr59874-3.c: Use the spelling of popcnt
	expected for Darwin.

2019-05-25  Iain Sandoe  <iain@sandoe.co.uk>

	* gcc.target/i386/pr89261.c: Test that the alignment required
	by the test correctly produces the expected error on Darwin.

2019-05-25  Iain Sandoe  <iain@sandoe.co.uk>

	* gcc.target/i386/pr82659-3.c: Require alias support.

2019-05-25  Marek Polacek  <polacek@redhat.com>

	PR c++/90572 - wrong disambiguation in friend declaration.
	* g++.dg/cpp2a/typename16.C: New test.
	* g++.dg/parse/friend13.C: New test.

2019-05-24  Jakub Jelinek  <jakub@redhat.com>

	* c-c++-common/gomp/lastprivate-conditional-2.c (foo): Don't expect
	sorry for omp for.
	* c-c++-common/gomp/lastprivate-conditional-3.c: New test.

2019-05-24  Richard Biener  <rguenther@suse.de>

	PR testsuite/90607
	* gcc.dg/pr53265.c: Amend for new expected diagnostic.

2019-05-24  Jakub Jelinek  <jakub@redhat.com>

	PR tree-optimization/90106
	PR testsuite/90517
	* gcc.dg/cdce1.c: Don't scan-assembler, instead -fdump-tree-optimized
	and scan-tree-dump for tail call.
	* gcc.dg/cdce2.c: Likewise.

2019-05-24  Iain Sandoe  <iain@sandoe.co.uk>

	* gcc.target/i386/pconfig-1.c: Scan for the string in the generated
	code, not in comments or miscellaneous directives.
	* gcc.target/i386/pr18041-1.c: Likewise.
	* gcc.target/i386/pr18041-2.c: Likewise.
	* gcc.target/i386/wbinvd-1.c: Likewise.
	* gcc.target/i386/wbnoinvd-1.c: Likewise.
	* gcc.target/i386/pr66819-3.c: Specifically, check that there is no
	call to "bar".
	* gcc.target/i386/pr66819-4.c: Likewise.
	* gcc.target/i386/pr82662.c
	* gcc.target/i386/ptwrite2.c: Make the checks look for the specific
	destination register, don't try the m32 test on m64 targets.

2019-05-24  Iain Sandoe  <iain@sandoe.co.uk>

	* gcc.target/i386/pr67985-2.c: Adjust label checks for
	Darwin.
	* gcc.target/i386/pr77881.c: Likewise.

2019-05-24  Iain Sandoe  <iain@sandoe.co.uk>

	* gcc.target/i386/falign-functions-2.c: Skip for Darwin.
	* gcc.target/i386/pr70738-7.c: Likewise.
	* gcc.target/i386/pr24414.c: Likewise.

2019-05-23  Iain Sandoe  <iain@sandoe.co.uk>

	* lib/target-supports.exp (check_effective_target_mfentry): New.
	* gcc.target/i386/fentry-override.c: Require effective target mfentry.
	* gcc/testsuite/gcc.target/i386/fentry.c: Likewise
	* gcc.target/i386/fentryname1.c: Likewise
	* gcc.target/i386/fentryname2.c: Likewise
	* gcc.target/i386/fentryname3.c: Likewise
	* gcc.target/i386/nop-mcount.c: Likewise
	* gcc.target/i386/pr82699-2.c: Likewise
	* gcc.target/i386/pr82699-4.c: Likewise
	* gcc.target/i386/pr82699-5.c: Likewise
	* gcc.target/i386/pr82699-6.c: Likewise
	* gcc.target/i386/returninst1.c: Likewise
	* gcc.target/i386/returninst2.c: Likewise
	* gcc.target/i386/returninst3.c : Likewise

2019-05-23  Bill Schmidt  <wschmidt@linux.ibm.com>

	* gcc.target/powerpc/localentry-1.c: New file.

2019-05-23  Uroš Bizjak  <ubizjak@gmail.com>

	PR target/90552
	* gcc.target/i386/pr90552.c: New test.

2019-05-23  Mark Eggleston  <mark.eggleston@codethink.com>

	* gfortran.dg/fmt_f_default_field_width_1.f90: Hide REAL(16) behind
	__GFC_REAL_16__.  Add -cpp to dg-options.
	* gfortran.dg/fmt_f_default_field_width_2.f90: Ditto.
	* gfortran.dg/fmt_f_default_field_width_3.f90: Ditto.
	* gfortran.dg/fmt_g_default_field_width_1.f90: Ditto.
	* gfortran.dg/fmt_g_default_field_width_2.f90: Ditto.
	* gfortran.dg/fmt_g_default_field_width_3.f90: Ditto.

2019-05-23  Bill Schmidt  <wschmidt@linux.ibm.com>

	* gcc.target/powerpc/cpu-future.c: New test.

2019-05-23  Richard Biener  <rguenther@suse.de>

	PR tree-optimization/88440
	* gcc.dg/tree-ssa/ldist-37.c: New testcase.
	* gcc.dg/tree-ssa/ldist-38.c: Likewise.
	* gcc.dg/vect/vect.exp: Add -fno-tree-loop-distribute-patterns.
	* gcc.dg/tree-ssa/ldist-37.c: Adjust.
	* gcc.dg/tree-ssa/ldist-38.c: Likewise.
	* g++.dg/tree-ssa/pr78847.C: Likewise.
	* gcc.dg/autopar/pr39500-1.c: Likewise.
	* gcc.dg/autopar/reduc-1char.c: Likewise.
	* gcc.dg/autopar/reduc-7.c: Likewise.
	* gcc.dg/tree-ssa/ivopts-lt-2.c: Likewise.
	* gcc.dg/tree-ssa/ivopts-lt.c: Likewise.
	* gcc.dg/tree-ssa/predcom-dse-1.c: Likewise.
	* gcc.dg/tree-ssa/predcom-dse-2.c: Likewise.
	* gcc.dg/tree-ssa/predcom-dse-3.c: Likewise.
	* gcc.dg/tree-ssa/predcom-dse-4.c: Likewise.
	* gcc.dg/tree-ssa/prefetch-7.c: Likewise.
	* gcc.dg/tree-ssa/prefetch-8.c: Likewise.
	* gcc.dg/tree-ssa/prefetch-9.c: Likewise.
	* gcc.dg/tree-ssa/scev-11.c: Likewise.
	* gcc.dg/vect/costmodel/i386/costmodel-vect-31.c: Likewise.
	* gcc.dg/vect/costmodel/i386/costmodel-vect-33.c: Likewise.
	* gcc.dg/vect/costmodel/x86_64/costmodel-vect-31.c: Likewise.
	* gcc.dg/vect/costmodel/x86_64/costmodel-vect-33.c: Likewise.
	* gcc.target/i386/pr30970.c: Likewise.
	* gcc.target/i386/vect-double-1.c: Likewise.
	* gcc.target/i386/vect-double-2.c: Likewise.
	* gcc.dg/tree-ssa/gen-vect-2.c: Likewise.
	* gcc.dg/tree-ssa/gen-vect-26.c: Likewise.
	* gcc.dg/tree-ssa/gen-vect-28.c: Likewise.
	* gcc.dg/tree-ssa/gen-vect-32.c: Likewise.
	* gfortran.dg/vect/vect-5.f90: Likewise.
	* gfortran.dg/vect/vect-8.f90: Likewise.

2019-05-23  Martin Liska  <mliska@suse.cz>

	PR sanitizer/90570
	* g++.dg/asan/pr90570.C: New test.

2019-05-23  Eric Botcazou  <ebotcazou@adacore.com>

	* gnat.dg/opt78.ad[sb]: New test.

2019-05-23  Iain Sandoe  <iain@sandoe.co.uk>

	PR rtl-optimisation/64895
	* gcc.target/i386/fuse-caller-save-rec.c: Remove XFAILs.
	* gcc.target/i386/fuse-caller-save.c: Likewise.
	* gcc.target/i386/fuse-caller-save-xmm.c: Adjust tests for
	PIC cases, remove XFAILs.

2019-05-23  Thomas Schwinge  <thomas@codesourcery.com>

	PR middle-end/90510
	* brig.dg/test/gimple/packed.hsail: Adjust.

2019-05-23  Jakub Jelinek  <jakub@redhat.com>

	* g++.dg/cpp2a/is-constant-evaluated8.C: New test.

2019-05-23  Hans-Peter Nilsson  <hp@axis.com>

	* gfortran.dg/dec_io_1.f90, gfortran.dg/dtio_1.f90,
	gfortran.dg/dtio_12.f90, gfortran.dg/fmt_en.f90,
	gfortran.dg/namelist_89.f90: Gate test on effective_target
	fd_truncate.

2019-05-22  David Malcolm  <dmalcolm@redhat.com>

	PR c++/90462
	* g++.dg/pr90462.C: New test.

2019-05-22  Marek Polacek  <polacek@redhat.com>

	* g++.dg/cpp1y/udlit-char-template-neg.C: Expect the error on a
	different line.  Check the column number too.

2019-05-22  Uroš Bizjak  <ubizjak@gmail.com>

	* gcc.target/i386/vect-signbitf.c (dg-final): Improve
	scan-assembler-not string to avoid false matching on 32bit targets.

2019-05-22  H.J. Lu  <hongjiu.lu@intel.com>

	PR target/88483
	* gcc.target/i386/stackalign/pr88483-1.c: New test.
	* gcc.target/i386/stackalign/pr88483-2.c: Likewise.

2019-05-22  Andrew Stubbs  <ams@codesourcery.com>

	* gfortran.dg/coarray_lock_7.f90: Fix output patterns.

2019-05-22  Mark Eggleston  <mark.eggleston@codethink.com>

	PR fortran/89100
	* gfortran.dg/fmt_f_default_field_width_1.f90: New test.
	* gfortran.dg/fmt_f_default_field_width_2.f90: New test.
	* gfortran.dg/fmt_f_default_field_width_3.f90: New test.
	* gfortran.dg/fmt_g_default_field_width_1.f90: New test.
	* gfortran.dg/fmt_g_default_field_width_2.f90: New test.
	* gfortran.dg/fmt_g_default_field_width_3.f90: New test.
	* gfortran.dg/fmt_i_default_field_width_1.f90: New test.
	* gfortran.dg/fmt_i_default_field_width_2.f90: New test.
	* gfortran.dg/fmt_i_default_field_width_3.f90: New test.

2019-05-22  Martin Liska  <mliska@suse.cz>

	PR testsuite/90564
	* gcc.target/powerpc/pr80315-1.c: Remove usage of quotes.
	* gcc.target/powerpc/pr80315-2.c: Likewise.
	* gcc.target/powerpc/pr80315-3.c: Likewise.
	* gcc.target/powerpc/pr80315-4.c: Likewise.

2019-05-22  Martin Liska  <mliska@suse.cz>

	PR testsuite/90564
	* gcc.target/powerpc/pr80315-1.c: Add one extra \ to escape brackets.
	* gcc.target/powerpc/pr80315-2.c: Likewise.
	* gcc.target/powerpc/pr80315-3.c: Likewise.
	* gcc.target/powerpc/pr80315-4.c: Likewise.

2019-05-22  Iain Sandoe  <iain@sandoe.co.uk>

	PR testsuite/27221
	* g++.dg/ext/alignof2.C: XFAIL for 32bit Darwin.

2019-05-22  Martin Liska  <mliska@suse.cz>

	PR lto/90500
	* gcc.target/i386/pr90500-1.c: Make the test-case valid now.

2019-05-22  Richard Biener  <rguenther@suse.de>

	* gcc.dg/tree-ssa/ssa-lim-13.c: New testcase.

2019-05-22  Hans-Peter Nilsson  <hp@axis.com>

	PR middle-end/90553
	* gcc.dg/torture/pr90553.c: New test.

2019-05-21  Paolo Carlini  <paolo.carlini@oracle.com>

	* g++.dg/cpp0x/udlit-tmpl-arg-neg2.C: Check locations too.
	* g++.dg/cpp0x/udlit-tmpl-parms-neg.C: Likewise.

2019-05-21  Paolo Carlini  <paolo.carlini@oracle.com>

	PR c++/67184
	PR c++/69445
	* g++.dg/other/final3.C: New.
	* g++.dg/other/final4.C: Likewise.
	* g++.dg/other/final5.C: Likewise.

2019-05-21  Marek Polacek  <polacek@redhat.com>

	DR 1940 - static_assert in anonymous unions.
	* g++.dg/DRs/dr1940.C: New test.

2019-05-21  Uroš Bizjak  <ubizjak@gmail.com>

	PR target/90547
	* gcc.target/i386/pr90547.c: New test.

2019-05-21  Rainer Orth  <ro@CeBiTec.Uni-Bielefeld.DE>

	* gcc.dg/Wattribute-alias.c: Pass emtpy arg to dg-require-ifunc.

	* gcc.c-torture/execute/20030125-1.c: Pass emtpy arg to dg-require-weak.

	* gcc.dg/torture/ftrapv-2.c: Pass empty arg to dg-require-fork.

	* gcc.target/i386/pr84723-1.c: Remove dg-require-ifunc.
	* gcc.target/i386/pr84723-2.c: Likewise.
	* gcc.target/i386/pr84723-3.c: Likewise.
	* gcc.target/i386/pr84723-4.c: Likewise.
	* gcc.target/i386/pr84723-5.c: Likewise.

2019-05-21  Iain Sandoe  <iain@sandoe.co.uk>

	PR testsuite/67958
	* gcc.target/i386/pr32219-1.c: Adjust scan-asms for Darwin, comment
	the differences.
	* gcc.target/i386/pr32219-2.c: Likewise.
	* gcc.target/i386/pr32219-3.c: Likewise.
	* gcc.target/i386/pr32219-4.c: Likewise.
	* gcc.target/i386/pr32219-5.c: Likewise.
	* gcc.target/i386/pr32219-6.c: Likewise.
	* gcc.target/i386/pr32219-7.c: Likewise.
	* gcc.target/i386/pr32219-8.c: Likewise.

2019-05-21  Iain Sandoe  <iain@sandoe.co.uk>

	PR target/63891
	* gcc.dg/darwin-weakimport-3.c: Adjust options and explain
	the reasons.

2019-05-21  Uroš Bizjak  <ubizjak@gmail.com>

	* gcc.target/i386/vect-signbitf.c: New test.

2019-05-21  Nathan Sidwell  <nathan@acm.org>

	* g++.dg/lookup/using53.C: Adjust diagnostic.

2019-05-21  Richard Biener  <rguenther@suse.de>

	PR middle-end/90510
	* gcc.target/i386/pr90510.c: New testcase.

2019-05-21  Martin Liska  <mliska@suse.cz>

	* gcc.target/i386/pr90500-1.c: Add missing '""'.
	* gcc.target/i386/pr90500-2.c: Likewise.

2019-05-21  Vladislav Ivanishin  <vlad@ispras.ru>

	* gcc.dg/uninit-28-gimple.c: New test.
	* gcc.dg/uninit-29-gimple.c: New test.
	* gcc.dg/uninit-30-gimple.c: New test.
	* gcc.dg/uninit-31-gimple.c: New test.

2019-05-21  Martin Liska  <mliska@suse.cz>

	* gcc.dg/pr90263.c: Add -O2.

2019-05-21  Martin Liska  <mliska@suse.cz>

	* gcc.target/powerpc/ppc64-abi-warn-1.c: Wrap a type.
	* gcc.target/powerpc/pr80315-1.c: Use new interval format.
	* gcc.target/powerpc/pr80315-2.c: Likewise.
	* gcc.target/powerpc/pr80315-3.c: Likewise.
	* gcc.target/powerpc/pr80315-4.c: Likewise.
	* gcc.target/powerpc/warn-lvsl-lvsr.c: Wrap builtin names.

2019-05-21  Martin Liska  <mliska@suse.cz>

	PR testsuite/90551
	* pr90263.c: Move from gcc.c-torture/compile
	into gcc.dg.

2019-05-20  Uroš Bizjak  <ubizjak@gmail.com>

	PR testsuite/90503
	* gcc.target/i386/pr22076.c (dg-options): Add -mno-sse2.
	Remove -flax-vector-conversions.
	(dg-additional-options): Remove.
	(test): Change to void.  Declare m0 and m1 as __m64 and
	cast initializer in a proper way.  Do not return result.
	(dg-final): Scan for 2 instances of movq.

2019-05-20  Marek Polacek  <polacek@redhat.com>

	CWG 2094 - volatile scalars are trivially copyable.
	PR c++/85679
	* g++.dg/ext/is_trivially_constructible1.C: Change the expected result
	for volatile int.
	* g++.dg/ext/is_trivially_copyable.C: New test.

2019-05-20  Marek Polacek  <polacek@redhat.com>

	* g++.dg/ext/utf8-2.C: Accept both "char" and "char8_t" in aka.

	* g++.dg/cpp2a/nontype-class17.C: New test.

	* g++.dg/lookup/strong-using2.C: New test.

2019-05-20  Jeff Law  <law@redhat.com>

	* gcc.dg/Wtype-limits-Wextra.c: Adjust expected output after
	recent diagnostic cleanups.

2019-05-20  Christophe Lyon  <christophe.lyon@linaro.org>

	PR tree-optimization/90106
	* gcc.dg/cdce3.c: Add hard_float effective target.

2019-05-20  Marc Glisse  <marc.glisse@inria.fr>

	* gcc.dg/torture/pta-ptrarith-3.c: Relax the matched pattern.

2019-05-20  Iain Sandoe  <iain@sandoe.co.uk>

	PR testsuite/58321
	* gcc.target/i386/memcpy-strategy-3.c: Adjust count for Darwin and
	add a comment as to the reason for the difference.
	* gcc.target/i386/memset-strategy-1.c: Likewise.

2019-05-20  Jonathan Wakely  <jwakely@redhat.com>

	PR c++/90532 Ensure __is_constructible(T[]) is false
	* g++.dg/ext/90532.C: New test.

2019-05-20  Jakub Jelinek  <jakub@redhat.com>

	* gcc.target/i386/avx512f-simd-1.c: New test.

2019-05-20  Christophe Lyon  <christophe.lyon@linaro.org>

	* gcc.target/aarch64/target_attr_10.c: Add quotes to expected
	error message.
	* gcc.target/arm/attr-neon-builtin-fail.c: Likewise.

2019-05-20  Martin Liska  <mliska@suse.cz>

	PR middle-end/90263
	* gcc.c-torture/compile/pr90263.c: New test.
	* lib/target-supports.exp: Add check_effective_target_glibc.

2019-05-20  Richard Biener  <rguenther@suse.de>

	PR testsuite/90518
	* gcc.dg/gimplefe-40.c: Restrict to targets with appropriate
	vector support.
	* gcc.dg/gimplefe-41.c: Likewise.

2019-05-19  Andrew Pinski  <apinski@marvell.com>

	PR pch/81721
	* g++.dg/pch/operator-1.C: New testcase.
	* g++.dg/pch/operator-1.Hs: New file.

2019-05-19  Paul Thomas  <pault@gcc.gnu.org>

	PR fortran/90498
	* gfortran.dg/associate_48.f90 : New test.

2019-05-19  Thomas Koenig  <tkoenig@gcc.gnu.org>

	PR fortran/78290
	* gfortran.dg/pr78290.f90: New test.

2019-05-19  Thomas Koenig  <tkoenig@gcc.gnu.org>

	PR fortran/88821
	* gfortran.dg/alloc_comp_auto_array_3.f90: Add -O0 to dg-options
	to make sure the test for internal_pack is retained.
	* gfortran.dg/assumed_type_2.f90: Split compile and run time
	tests into this and
	* gfortran.dg/assumed_type_2a.f90: New file.
	* gfortran.dg/c_loc_test_22.f90: Likewise.
	* gfortran.dg/contiguous_3.f90: Likewise.
	* gfortran.dg/internal_pack_11.f90: Likewise.
	* gfortran.dg/internal_pack_12.f90: Likewise.
	* gfortran.dg/internal_pack_16.f90: Likewise.
	* gfortran.dg/internal_pack_17.f90: Likewise.
	* gfortran.dg/internal_pack_18.f90: Likewise.
	* gfortran.dg/internal_pack_4.f90: Likewise.
	* gfortran.dg/internal_pack_5.f90: Add -O0 to dg-options
	to make sure the test for internal_pack is retained.
	* gfortran.dg/internal_pack_6.f90: Split compile and run time
	tests into this and
	* gfortran.dg/internal_pack_6a.f90: New file.
	* gfortran.dg/internal_pack_8.f90: Likewise.
	* gfortran.dg/missing_optional_dummy_6: Split compile and run time
	tests into this and
	* gfortran.dg/missing_optional_dummy_6a.f90: New file.
	* gfortran.dg/no_arg_check_2.f90: Split compile and run time tests
	into this and
	* gfortran.dg/no_arg_check_2a.f90: New file.
	* gfortran.dg/typebound_assignment_5.f90: Split compile and run time
	tests into this and
	* gfortran.dg/typebound_assignment_5a.f90: New file.
	* gfortran.dg/typebound_assignment_6.f90: Split compile and run time
	tests into this and
	* gfortran.dg/typebound_assignment_6a.f90: New file.
	* gfortran.dg/internal_pack_19.f90: New file.
	* gfortran.dg/internal_pack_20.f90: New file.
	* gfortran.dg/internal_pack_21.f90: New file.

2019-05-18  Iain Sandoe  <iain@sandoe.co.uk>

	* objc.dg/instancetype-0.m: New.

2019-05-17  Martin Sebor  <msebor@redhat.com>

	* gcc.dg/gcc_diag-11.c: Remove accidentally committed test.

	* g++.dg/overload/conv-op1.C: Adjust text of expected messages.
	* g++.dg/ubsan/pr63956.C: Same.
	* g++.old-deja/g++.pt/assign1.C: Same.

2019-05-17  Thomas Schwinge  <thomas@codesourcery.com>

	PR testsuite/89433
	* c-c++-common/goacc/routine-5.c: Update.
	* c-c++-common/goacc/routine-level-of-parallelism-1.c: Likewise.
	* c-c++-common/goacc/routine-level-of-parallelism-2.c: New file.

	PR testsuite/89433
	* c-c++-common/goacc/routine-2.c: Update, and move some test
	into...
	* c-c++-common/goacc/routine-level-of-parallelism-1.c: ... this
	new file.

	PR testsuite/89433
	* c-c++-common/goacc/classify-routine.c: Update.
	* gfortran.dg/goacc/classify-routine.f95: Likewise.

2019-05-16  Martin Sebor  <msebor@redhat.com>

        * c-c++-common/Wbool-operation-1.c: Adjust text of expected diagnostics.
        * c-c++-common/Wvarargs-2.c: Same.
        * c-c++-common/Wvarargs.c: Same.
        * c-c++-common/pr51768.c: Same.
        * c-c++-common/tm/inline-asm.c: Same.
        * c-c++-common/tm/safe-1.c: Same.
        * g++.dg/asm-qual-1.C: Same.
        * g++.dg/asm-qual-3.C: Same.
        * g++.dg/conversion/dynamic1.C: Same.
        * g++.dg/cpp0x/constexpr-89599.C: Same.
        * g++.dg/cpp0x/constexpr-cast.C: Same.
        * g++.dg/cpp0x/constexpr-shift1.C: Same.
        * g++.dg/cpp0x/lambda/lambda-conv11.C: Same.
        * g++.dg/cpp0x/nullptr04.C: Same.
        * g++.dg/cpp0x/static_assert12.C: Same.
        * g++.dg/cpp0x/static_assert8.C: Same.
        * g++.dg/cpp1y/lambda-conv1.C: Same.
        * g++.dg/cpp1y/pr79393-3.C: Same.
        * g++.dg/cpp1y/static_assert1.C: Same.
        * g++.dg/cpp1z/constexpr-if4.C: Same.
        * g++.dg/cpp1z/constexpr-if5.C: Same.
        * g++.dg/cpp1z/constexpr-if9.C: Same.
        * g++.dg/eh/goto2.C: Same.
        * g++.dg/eh/goto3.C: Same.
        * g++.dg/expr/static_cast8.C: Same.
        * g++.dg/ext/flexary5.C: Same.
        * g++.dg/ext/utf-array-short-wchar.C: Same.
        * g++.dg/ext/utf-array.C: Same.
        * g++.dg/ext/utf8-2.C: Same.
        * g++.dg/gomp/loop-4.C: Same.
        * g++.dg/gomp/macro-4.C: Same.
        * g++.dg/gomp/udr-1.C: Same.
        * g++.dg/init/initializer-string-too-long.C: Same.
        * g++.dg/other/offsetof9.C: Same.
        * g++.dg/ubsan/pr63956.C: Same.
        * g++.dg/warn/Wbool-operation-1.C: Same.
        * g++.dg/warn/Wtype-limits-Wextra.C: Same.
        * g++.dg/warn/Wtype-limits.C: Same.
        * g++.dg/wrappers/pr88680.C: Same.
        * g++.old-deja/g++.mike/eh55.C: Same.
        * gcc.dg/Wsign-compare-1.c: Same.
        * gcc.dg/Wtype-limits-Wextra.c: Same.
        * gcc.dg/Wtype-limits.c: Same.
        * gcc.dg/Wunknownprag.c: Same.
        * gcc.dg/Wunsuffixed-float-constants-1.c: Same.
        * gcc.dg/asm-6.c: Same.
        * gcc.dg/asm-qual-1.c: Same.
        * gcc.dg/cast-1.c: Same.
        * gcc.dg/cast-2.c: Same.
        * gcc.dg/cast-3.c: Same.
        * gcc.dg/cpp/source_date_epoch-2.c: Same.
        * gcc.dg/debug/pr85252.c: Same.
        * gcc.dg/dfp/cast-bad.c: Same.
        * gcc.dg/format/gcc_diag-1.c: Same.
        * gcc.dg/format/gcc_diag-11.c: Same.
        * gcc.dg/gcc_diag-11.c: Same.
        * gcc.dg/gnu-cond-expr-2.c: Same.
        * gcc.dg/gnu-cond-expr-3.c: Same.
        * gcc.dg/gomp/macro-4.c: Same.
        * gcc.dg/init-bad-1.c: Same.
        * gcc.dg/init-bad-2.c: Same.
        * gcc.dg/init-bad-3.c: Same.
        * gcc.dg/pr27528.c: Same.
        * gcc.dg/pr48552-1.c: Same.
        * gcc.dg/pr48552-2.c: Same.
        * gcc.dg/pr59846.c: Same.
        * gcc.dg/pr61096-1.c: Same.
        * gcc.dg/pr8788-1.c: Same.
        * gcc.dg/pr90082.c: Same.
        * gcc.dg/simd-2.c: Same.
        * gcc.dg/spellcheck-params-2.c: Same.
        * gcc.dg/spellcheck-params.c: Same.
        * gcc.dg/strlenopt-49.c: Same.
        * gcc.dg/tm/pr52141.c: Same.
        * gcc.dg/torture/pr51106-1.c: Same.
        * gcc.dg/torture/pr51106-2.c: Same.
        * gcc.dg/utf-array-short-wchar.c: Same.
        * gcc.dg/utf-array.c: Same.
        * gcc.dg/utf8-2.c: Same.
        * gcc.dg/warn-sprintf-no-nul.c: Same.
        * gcc.target/i386/asm-flag-0.c: Same.
        * gcc.target/i386/inline_error.c: Same.
        * gcc.target/i386/pr30848.c: Same.
        * gcc.target/i386/pr39082-1.c: Same.
        * gcc.target/i386/pr39678.c: Same.
        * gcc.target/i386/pr57756.c: Same.
        * gcc.target/i386/pr68843-1.c: Same.
        * gcc.target/i386/pr79804.c: Same.
        * gcc.target/i386/pr82673.c: Same.
        * obj-c++.dg/class-protocol-1.mm: Same.
        * obj-c++.dg/exceptions-3.mm: Same.
        * obj-c++.dg/exceptions-4.mm: Same.
        * obj-c++.dg/exceptions-5.mm: Same.
        * obj-c++.dg/exceptions-6.mm: Same.
        * obj-c++.dg/method-12.mm: Same.
        * obj-c++.dg/method-13.mm: Same.
        * obj-c++.dg/method-6.mm: Same.
        * obj-c++.dg/method-7.mm: Same.
        * obj-c++.dg/method-9.mm: Same.
        * obj-c++.dg/method-lookup-1.mm: Same.
        * obj-c++.dg/proto-lossage-4.mm: Same.
        * obj-c++.dg/protocol-qualifier-2.mm: Same.
        * objc.dg/call-super-2.m: Same.
        * objc.dg/class-protocol-1.m: Same.
        * objc.dg/desig-init-1.m: Same.
        * objc.dg/exceptions-3.m: Same.
        * objc.dg/exceptions-4.m: Same.
        * objc.dg/exceptions-5.m: Same.
        * objc.dg/exceptions-6.m: Same.
        * objc.dg/method-19.m: Same.
        * objc.dg/method-2.m: Same.
        * objc.dg/method-5.m: Same.
        * objc.dg/method-6.m: Same.
        * objc.dg/method-7.m: Same.
        * objc.dg/method-lookup-1.m: Same.
        * objc.dg/proto-hier-1.m: Same.
        * objc.dg/proto-lossage-4.m: Same.

2019-05-17  Dragan Mladjenovic  <dmladjenovic@wavecomp.com>

	* g++.dg/eh/o32-fp.C: New.
	* gcc.target/mips/dwarfregtable-1.c: New.
	* gcc.target/mips/dwarfregtable-2.c: New.
	* gcc.target/mips/dwarfregtable-3.c: New.
	* gcc.target/mips/dwarfregtable-4.c: New.
	* gcc.target/mips/dwarfregtable.h: New.

2019-05-17  H.J. Lu  <hongjiu.lu@intel.com>

	* gcc.target/x86_64/abi/test_varargs-m128.c: New file.
	* gcc.target/x86_64/abi/avx/test_varargs-m256.c: Likewise.
	* gcc.target/x86_64/abi/avx512f/test_varargs-m512.c: Likewise.

2019-05-17  H.J. Lu  <hongjiu.lu@intel.com>

	PR target/90497
	* gcc.target/i386/pr90497-1.c: New test.
	* gcc.target/i386/pr90497-2.c: Likewise.

2019-05-17  Robin Dapp  <rdapp@linux.ibm.com>

	* gcc.target/s390/global-array-element-pic.c: Add -march=z900.
	* gcc.target/s390/global-array-element-pic2.c: New test for z10+.

2019-05-17  Richard Biener  <rguenther@suse.de>

	* gcc.dg/gimplefe-41.c: New testcase.

2019-05-17  Jun Ma  <JunMa@linux.alibaba.com>

	PR tree-optimization/90106
	* gcc.dg/cdce3.c: New test.

2019-05-17  Andreas Krebbel  <krebbel@linux.ibm.com>

	* gcc.target/s390/zvector/vec-sldw.c: New test.

2019-05-17  Martin Liska  <mliska@suse.cz>

	PR middle-end/90478
	* gcc.dg/tree-ssa/pr90478-2.c: Remove.

2019-05-16  Jakub Jelinek  <jakub@redhat.com>

	* gcc.dg/vect/vect-simd-1.c: New test.
	* gcc.dg/vect/vect-simd-2.c: New test.
	* gcc.dg/vect/vect-simd-3.c: New test.
	* gcc.dg/vect/vect-simd-4.c: New test.

2019-05-16  Martin Liska  <mliska@suse.cz>

	PR lto/90500
	* gcc.target/i386/pr90500-1.c: New test.
	* gcc.target/i386/pr90500-2.c: New test.

2019-05-16  Vladislav Ivanishin  <vlad@ispras.ru>

	PR tree-optimization/90394
	* gcc.dg/uninit-pr90394-1-gimple.c: New test.
	* gcc.dg/uninit-pr90394.c: New test.

2019-05-16  Richard Biener  <rguenther@suse.de>

	PR testsuite/90502
	* gcc.dg/tree-ssa/vector-6.c: Adjust for half of the
	transforms happening earlier now.

2019-05-16  Iain Sandoe  <iain@sandoe.co.uk>

	* lib/target-supports.exp (check_effective_target_cet): Add the
	-fcf-protection flag to the build conditions.

2019-05-16  Jun Ma <JunMa@linux.alibaba.com>

	PR tree-optimization/90106
	* gcc.dg/cdce1.c: Check tailcall code generation after cdce pass.
	* gcc.dg/cdce2.c: Likewise.

2019-05-16  Richard Biener  <rguenther@suse.de>

	PR tree-optimization/90424
	* g++.target/i386/pr90424-1.C: New testcase.
	* g++.target/i386/pr90424-2.C: Likewise.

2019-05-16  Richard Biener  <rguenther@suse.de>

	* gcc.dg/gimplefe-40.c: Amend again.

2019-05-15  Cherry Zhang  <cherryyz@google.com>

	* go.test/test/nilptr2.go: Change use function to actually do
	something.

2019-05-16  Jakub Jelinek  <jakub@redhat.com>

	PR middle-end/90478
	* gcc.dg/tree-ssa/pr90478.c: Add empty dg-options.  Use long long type
	instead of long.

	* c-c++-common/gomp/simd8.c: New test.

2019-05-15  Marek Polacek  <polacek@redhat.com>

	CWG 2096 - constraints on literal unions.
	* g++.dg/cpp0x/literal-type1.C: New test.

2019-05-15  Janne Blomqvist  <jb@gcc.gnu.org>

	PR fortran/90461
        * gfortran.dg/open_errors_2.f90: Add -std=f2008, adjust line number.
	* gfortran.dg/open_errors_3.f90: New test.

2019-05-15  H.J. Lu  <hongjiu.lu@intel.com>

	PR target/89021
	* gcc.target/i386/mmx-vals.h: New file.
	* gcc.target/i386/sse2-mmx-2.c: Likewise.
	* gcc.target/i386/sse2-mmx-3.c: Likewise.
	* gcc.target/i386/sse2-mmx-4.c: Likewise.
	* gcc.target/i386/sse2-mmx-5.c: Likewise.
	* gcc.target/i386/sse2-mmx-6.c: Likewise.
	* gcc.target/i386/sse2-mmx-7.c: Likewise.
	* gcc.target/i386/sse2-mmx-8.c: Likewise.
	* gcc.target/i386/sse2-mmx-9.c: Likewise.
	* gcc.target/i386/sse2-mmx-10.c: Likewise.
	* gcc.target/i386/sse2-mmx-11.c: Likewise.
	* gcc.target/i386/sse2-mmx-12.c: Likewise.
	* gcc.target/i386/sse2-mmx-13.c: Likewise.
	* gcc.target/i386/sse2-mmx-14.c: Likewise.
	* gcc.target/i386/sse2-mmx-15.c: Likewise.
	* gcc.target/i386/sse2-mmx-16.c: Likewise.
	* gcc.target/i386/sse2-mmx-17.c: Likewise.
	* gcc.target/i386/sse2-mmx-18a.c: Likewise.
	* gcc.target/i386/sse2-mmx-18b.c: Likewise.
	* gcc.target/i386/sse2-mmx-18c.c: Likewise.
	* gcc.target/i386/sse2-mmx-19a.c: Likewise.
	* gcc.target/i386/sse2-mmx-18b.c: Likewise.
	* gcc.target/i386/sse2-mmx-19c.c: Likewise.
	* gcc.target/i386/sse2-mmx-19d.c: Likewise.
	* gcc.target/i386/sse2-mmx-19e.c: Likewise.
	* gcc.target/i386/sse2-mmx-20.c: Likewise.
	* gcc.target/i386/sse2-mmx-21.c: Likewise.
	* gcc.target/i386/sse2-mmx-22.c: Likewise.
	* gcc.target/i386/sse2-mmx-cvtpi2ps.c: Likewise.
	* gcc.target/i386/sse2-mmx-cvtps2pi.c: Likewise.
	* gcc.target/i386/sse2-mmx-cvttps2pi.c: Likewise.
	* gcc.target/i386/sse2-mmx-maskmovq.c: Likewise.
	* gcc.target/i386/sse2-mmx-packssdw.c: Likewise.
	* gcc.target/i386/sse2-mmx-packsswb.c: Likewise.
	* gcc.target/i386/sse2-mmx-packuswb.c: Likewise.
	* gcc.target/i386/sse2-mmx-paddb.c: Likewise.
	* gcc.target/i386/sse2-mmx-paddd.c: Likewise.
	* gcc.target/i386/sse2-mmx-paddq.c: Likewise.
	* gcc.target/i386/sse2-mmx-paddsb.c: Likewise.
	* gcc.target/i386/sse2-mmx-paddsw.c: Likewise.
	* gcc.target/i386/sse2-mmx-paddusb.c: Likewise.
	* gcc.target/i386/sse2-mmx-paddusw.c: Likewise.
	* gcc.target/i386/sse2-mmx-paddw.c: Likewise.
	* gcc.target/i386/sse2-mmx-pand.c: Likewise.
	* gcc.target/i386/sse2-mmx-pandn.c: Likewise.
	* gcc.target/i386/sse2-mmx-pavgb.c: Likewise.
	* gcc.target/i386/sse2-mmx-pavgw.c: Likewise.
	* gcc.target/i386/sse2-mmx-pcmpeqb.c: Likewise.
	* gcc.target/i386/sse2-mmx-pcmpeqd.c: Likewise.
	* gcc.target/i386/sse2-mmx-pcmpeqw.c: Likewise.
	* gcc.target/i386/sse2-mmx-pcmpgtb.c: Likewise.
	* gcc.target/i386/sse2-mmx-pcmpgtd.c: Likewise.
	* gcc.target/i386/sse2-mmx-pcmpgtw.c: Likewise.
	* gcc.target/i386/sse2-mmx-pextrw.c: Likewise.
	* gcc.target/i386/sse2-mmx-pinsrw.c: Likewise.
	* gcc.target/i386/sse2-mmx-pmaddwd.c: Likewise.
	* gcc.target/i386/sse2-mmx-pmaxsw.c: Likewise.
	* gcc.target/i386/sse2-mmx-pmaxub.c: Likewise.
	* gcc.target/i386/sse2-mmx-pminsw.c: Likewise.
	* gcc.target/i386/sse2-mmx-pminub.c: Likewise.
	* gcc.target/i386/sse2-mmx-pmovmskb.c: Likewise.
	* gcc.target/i386/sse2-mmx-pmulhuw.c: Likewise.
	* gcc.target/i386/sse2-mmx-pmulhw.c: Likewise.
	* gcc.target/i386/sse2-mmx-pmullw.c: Likewise.
	* gcc.target/i386/sse2-mmx-pmuludq.c: Likewise.
	* gcc.target/i386/sse2-mmx-por.c: Likewise.
	* gcc.target/i386/sse2-mmx-psadbw.c: Likewise.
	* gcc.target/i386/sse2-mmx-pshufw.c: Likewise.
	* gcc.target/i386/sse2-mmx-pslld.c: Likewise.
	* gcc.target/i386/sse2-mmx-pslldi.c: Likewise.
	* gcc.target/i386/sse2-mmx-psllq.c: Likewise.
	* gcc.target/i386/sse2-mmx-psllqi.c: Likewise.
	* gcc.target/i386/sse2-mmx-psllw.c: Likewise.
	* gcc.target/i386/sse2-mmx-psllwi.c: Likewise.
	* gcc.target/i386/sse2-mmx-psrad.c: Likewise.
	* gcc.target/i386/sse2-mmx-psradi.c: Likewise.
	* gcc.target/i386/sse2-mmx-psraw.c: Likewise.
	* gcc.target/i386/sse2-mmx-psrawi.c: Likewise.
	* gcc.target/i386/sse2-mmx-psrld.c: Likewise.
	* gcc.target/i386/sse2-mmx-psrldi.c: Likewise.
	* gcc.target/i386/sse2-mmx-psrlq.c: Likewise.
	* gcc.target/i386/sse2-mmx-psrlqi.c: Likewise.
	* gcc.target/i386/sse2-mmx-psrlw.c: Likewise.
	* gcc.target/i386/sse2-mmx-psrlwi.c: Likewise.
	* gcc.target/i386/sse2-mmx-psubb.c: Likewise.
	* gcc.target/i386/sse2-mmx-psubd.c: Likewise.
	* gcc.target/i386/sse2-mmx-psubq.c: Likewise.
	* gcc.target/i386/sse2-mmx-psubusb.c: Likewise.
	* gcc.target/i386/sse2-mmx-psubusw.c: Likewise.
	* gcc.target/i386/sse2-mmx-psubw.c: Likewise.
	* gcc.target/i386/sse2-mmx-punpckhbw.c: Likewise.
	* gcc.target/i386/sse2-mmx-punpckhdq.c: Likewise.
	* gcc.target/i386/sse2-mmx-punpckhwd.c: Likewise.
	* gcc.target/i386/sse2-mmx-punpcklbw.c: Likewise.
	* gcc.target/i386/sse2-mmx-punpckldq.c: Likewise.
	* gcc.target/i386/sse2-mmx-punpcklwd.c: Likewise.
	* gcc.target/i386/sse2-mmx-pxor.c: Likewise.

2019-05-15  H.J. Lu  <hongjiu.lu@intel.com>

	PR target/89021
	* config/i386/i386-builtins.c (bdesc_tm): Enable MMX intrinsics
	with SSE2.

2019-05-15  H.J. Lu  <hongjiu.lu@intel.com>

	PR target/89021
	* gcc.target/i386/pr82483-1.c: Error only on ia32.
	* gcc.target/i386/pr82483-2.c: Likewise.

2019-05-15  Martin Liska  <mliska@suse.cz>

	PR middle-end/90478
	* gcc.dg/tree-ssa/pr90478-2.c: New test.
	* gcc.dg/tree-ssa/pr90478.c: New test.

2019-05-15  Richard Biener  <rguenther@suse.de>

	* gcc.dg/gimplefe-40.c: Amend.

2019-05-15  Iain Sandoe  <iain@sandoe.co.uk>

	* lib/target-supports.exp
	(check_effective_target_powerpc_p8vector_ok): No support for Darwin.
	(check_effective_target_powerpc_p9vector_ok): Likewise.
	(check_effective_target_powerpc_float128_sw_ok): Likewise.
	(check_effective_target_powerpc_float128_hw_ok): Likewise.
	(check_effective_target_powerpc_vsx_ok): Likewise.
	* gcc.target/powerpc/bfp/bfp.exp: Don't try to run this for Darwin.
	* gcc.target/powerpc/dfp/dfp.exp: Likewise.

2019-05-15  Iain Sandoe  <iain@sandoe.co.uk>

	* gcc.dg/pr87600.h: Add __POWERPC__ as an alternate test
	for PowerPC platforms.

2019-05-15  Iain Sandoe  <iain@sandoe.co.uk>

	PR target/82920
	* g++.dg/cet-notrack-1.C: Adjust scan assembler for Darwin.
	* gcc.target/i386/cet-notrack-5a.c: Likewise.
	* gcc.target/i386/cet-notrack-5b.c: Likewise.
	* gcc.target/i386/cet-notrack-6b.c: Likewise.
	* gcc.target/i386/cet-notrack-icf-1.c: Likewise.
	* gcc.target/i386/cet-notrack-icf-2.c: Likewise.
	* gcc.target/i386/cet-notrack-icf-3.c: Likewise.
	* gcc.target/i386/cet-notrack-icf-4.c: Likewise.
	* gcc.target/i386/cet-sjlj-3.c: Likewise.
	* gcc.target/i386/cet-sjlj-5.c: Likewise.

2019-05-14  Marek Polacek  <polacek@redhat.com>

	PR c++/68918
	* g++.dg/cpp0x/decltype71.C: New test.

	PR c++/70156
	* g++.dg/init/static5.C: New test.

2019-05-14  Iain Sandoe  <iain@sandoe.co.uk>

	PR target/82920
	* gcc.target/i386/cet-sjlj-6b.c: Require effective target x32.
	* gcc.target/i386/pr52146.c: Likewise.
	* gcc.target/i386/pr52698.c: Likewise.
	* gcc.target/i386/pr52857-1.c: Likewise.
	* gcc.target/i386/pr52857-2.c: Likewise.
	* gcc.target/i386/pr52876.c: Likewise.
	* gcc.target/i386/pr53698.c: Likewise.
	* gcc.target/i386/pr54157.c: Likewise.
	* gcc.target/i386/pr55049-1.c: Likewise.
	* gcc.target/i386/pr55093.c: Likewise.
	* gcc.target/i386/pr55116-1.c: Likewise.
	* gcc.target/i386/pr55116-2.c: Likewise.
	* gcc.target/i386/pr55597.c: Likewise.
	* gcc.target/i386/pr59929.c: Likewise.
	* gcc.target/i386/pr66470.c: Likewise.

2019-05-14  Rainer Orth  <ro@CeBiTec.Uni-Bielefeld.DE>

	* gcc.dg/atomic/c11-atomic-exec-4.c: Simplify triplet to
	*-*-solaris2*.
	* gcc.dg/atomic/c11-atomic-exec-5.c: Likewise.
	* gcc.dg/c99-math-double-1.c: Likewise.
	* gcc.dg/c99-math-float-1.c: Likewise.
	* gcc.dg/c99-math-long-double-1.c: Likewise.
	* gcc.misc-tests/linkage.exp: Simplify triplet to
	x86_64-*-solaris2*.

	* gcc.target/i386/mcount_pic.c: Remove *-*-solaris2.10* && !gld
	xfail.
	* gcc.target/i386/pr63620.c: Likewise.

	* lib/target-supports.exp (check_sse_os_support_available): Remove
	Solaris 9/x86 workaround.

2019-05-14  Richard Biener  <rguenther@suse.de>

	* gcc.dg/gimplefe-40.c: New testcase.

2019-05-14  Paolo Carlini  <paolo.carlini@oracle.com>

	PR preprocessor/90382
	* g++.dg/diagnostic/trailing1.C: New test.

2019-05-14  marxin  <mliska@suse.cz>

	PR middle-end/90340
	* gcc.dg/tree-ssa/pr90340-2.c: Add case-values-threshold
	param.

2019-05-14  Richard Biener  <rguenther@suse.de>
	H.J. Lu  <hongjiu.lu@intel.com>

	PR tree-optimization/88828
	* gcc.target/i386/pr88828-1.c: New test.
	* gcc.target/i386/pr88828-1a.c: Likewise.
	* gcc.target/i386/pr88828-1b.c: Likewise.
	* gcc.target/i386/pr88828-1c.c: Likewise.
	* gcc.target/i386/pr88828-4a.c: Likewise.
	* gcc.target/i386/pr88828-4b.c: Likewise.
	* gcc.target/i386/pr88828-5a.c: Likewise.
	* gcc.target/i386/pr88828-5b.c: Likewise.
	* gcc.target/i386/pr88828-7.c: Likewise.
	* gcc.target/i386/pr88828-7a.c: Likewise.
	* gcc.target/i386/pr88828-7b.c: Likewise.
	* gcc.target/i386/pr88828-8.c: Likewise.
	* gcc.target/i386/pr88828-8a.c: Likewise.
	* gcc.target/i386/pr88828-8b.c: Likewise.
	* gcc.target/i386/pr88828-9.c: Likewise.
	* gcc.target/i386/pr88828-9a.c: Likewise.
	* gcc.target/i386/pr88828-9b.c: Likewise.

2019-05-14  Przemyslaw Wirkus  <przemyslaw.wirkus@arm.com\>

	* gcc.target/aarch64/signbitv4sf.c: New test.
	* gcc.target/aarch64/signbitv2sf.c: New test.

2019-05-13  Jonathan Wakely  <jwakely@redhat.com>

	* g++.dg/cpp0x/Wattributes1.C: Adjust dg-error line number to fix
	regression, by matching a note on any line.
	* g++.dg/cpp0x/Wattributes2.C: Add another copy that checks the
	correct line number is matched without depending on a library header.

2019-05-13  Richard Biener  <rguenther@suse.de>

	PR tree-optimization/90402
	* gcc.dg/torture/pr90402-1.c: New testcase.

2019-05-12  Iain Sandoe  <iain@sandoe.co.uk>
	    Dominique d'Humieres  <dominiq@gcc.gnu.org>

	PR target/82920
	* gcc.target/i386/indirect-thunk-1.c: Adjust scan-asms for Darwin,
	do not use -fno-pic on Darwin.
	* gcc.target/i386/indirect-thunk-2.c: Likewise.
	* gcc.target/i386/indirect-thunk-3.c: Likewise.
	* gcc.target/i386/indirect-thunk-4.c: Likewise.
	* gcc.target/i386/indirect-thunk-7.c: Likewise.
	* gcc.target/i386/indirect-thunk-attr-1.c: Likewise.
	* gcc.target/i386/indirect-thunk-attr-2.c: Likewise.
	* gcc.target/i386/indirect-thunk-attr-3.c: Likewise.
	* gcc.target/i386/indirect-thunk-attr-4.c: Likewise.
	* gcc.target/i386/indirect-thunk-attr-5.c: Likewise.
	* gcc.target/i386/indirect-thunk-attr-6.c: Likewise.
	* gcc.target/i386/indirect-thunk-attr-7.c: Likewise.
	* gcc.target/i386/indirect-thunk-attr-8.c: Likewise.
	* gcc.target/i386/indirect-thunk-extern-1.c: Likewise.
	* gcc.target/i386/indirect-thunk-extern-2.c: Likewise.
	* gcc.target/i386/indirect-thunk-extern-3.c: Likewise.
	* gcc.target/i386/indirect-thunk-extern-4.c: Likewise.
	* gcc.target/i386/indirect-thunk-extern-7.c: Likewise.
	* gcc.target/i386/indirect-thunk-inline-1.c: Likewise.
	* gcc.target/i386/indirect-thunk-inline-2.c: Likewise.
	* gcc.target/i386/indirect-thunk-inline-3.c: Likewise.
	* gcc.target/i386/indirect-thunk-inline-4.c: Likewise.
	* gcc.target/i386/indirect-thunk-inline-7.c: Likewise.
	* gcc.target/i386/indirect-thunk-register-1.c: Likewise.
	* gcc.target/i386/indirect-thunk-register-2.c: Likewise.
	* gcc.target/i386/indirect-thunk-register-3.c: Likewise.
	* gcc.target/i386/indirect-thunk-register-4.c: Likewise.
	* gcc.target/i386/ret-thunk-1.c: Likewise.
	* gcc.target/i386/ret-thunk-10.c: Likewise.
	* gcc.target/i386/ret-thunk-11.c: Likewise.
	* gcc.target/i386/ret-thunk-12.c: Likewise.
	* gcc.target/i386/ret-thunk-13.c: Likewise.
	* gcc.target/i386/ret-thunk-14.c: Likewise.
	* gcc.target/i386/ret-thunk-15.c: Likewise.
	* gcc.target/i386/ret-thunk-16.c: Likewise.
	* gcc.target/i386/ret-thunk-2.c: Likewise.
	* gcc.target/i386/ret-thunk-22.c: Likewise.
	* gcc.target/i386/ret-thunk-23.c: Likewise.
	* gcc.target/i386/ret-thunk-24.c: Likewise.
	* gcc.target/i386/ret-thunk-3.c: Likewise.
	* gcc.target/i386/ret-thunk-4.c: Likewise.
	* gcc.target/i386/ret-thunk-5.c: Likewise.
	* gcc.target/i386/ret-thunk-6.c: Likewise.
	* gcc.target/i386/ret-thunk-7.c: Likewise.
	* gcc.target/i386/ret-thunk-8.c: Likewise.
	* gcc.target/i386/ret-thunk-9.c: Likewise.

2019-05-11  Iain Sandoe  <iain@sandoe.co.uk>

	PR testsuite/81058
	* gcc.target/i386/avx512bw-vpmovswb-1.c: Use regular data section
	for variables on Darwin, rather than common.
	* gcc.target/i386/avx512bw-vpmovuswb-1.c: Likewise.
	* gcc.target/i386/avx512bw-vpmovwb-1.c: Likewise.

2019-05-11  Paolo Carlini  <paolo.carlini@oracle.com>

	* g++.dg/cpp2a/multiple-deleted-destroying-delete-error-1.C: New.
	* g++.dg/cpp2a/multiple-deleted-destroying-delete-error-2.C: Likewise.

2019-05-10  Thomas Koenig  <tkoenig@gcc.gnu.org>

	PR fortran/61968
	* gfortran.dg/assumed_type_10.f90: New test case.
	* gfortran.dg/assumed_type_11.f90: New test case.

2019-05-10  Iain Sandoe  <iain@sandoe.co.uk>

	* gcc.target/x86_64/abi/avx512f/abi-avx512f.exp: Darwin is
	now tested.
	* gcc.target/x86_64/abi/avx512f/asm-support-darwin.s: New.

2019-05-10  Paolo Carlini  <paolo.carlini@oracle.com>

	* g++.dg/diagnostic/main1.C: New.

2019-05-10  Marek Polacek  <polacek@redhat.com>

	PR c++/78010 - bogus -Wsuggest-override warning on final function.
	* g++.dg/warn/Wsuggest-override-2.C: New test.

2019-05-10  Jakub Jelinek  <jakub@redhat.com>

	PR tree-optimization/90385
	* gfortran.dg/pr90385.f90: New test.

	PR c++/90383
	* g++.dg/cpp1y/constexpr-90383-1.C: New test.
	* g++.dg/cpp1y/constexpr-90383-2.C: New test.

2019-05-10  Paul Thomas  <pault@gcc.gnu.org>

	PR fortran/90093
	* gfortran.dg/ISO_Fortran_binding_12.f90: New test.
	* gfortran.dg/ISO_Fortran_binding_12.c: Supplementary code.

	PR fortran/90352
	* gfortran.dg/iso_c_binding_char_1.f90: New test.

	PR fortran/90355
	* gfortran.dg/ISO_Fortran_binding_4.f90: Add 'substr' to test
	the direct passing of substrings as descriptors to bind(C).
	* gfortran.dg/assign_10.f90: Increase the tree_dump count of
	'atmp' to account for the setting of the 'span' field.
	* gfortran.dg/transpose_optimization_2.f90: Ditto.

2019-05-10  Jakub Jelinek  <jakub@redhat.com>

	PR tree-optimization/88709
	PR tree-optimization/90271
	* gcc.dg/store_merging_29.c: Allow 4 stores to replace 6 stores on
	arm*-*-*.

	PR pch/90326
	* g++.dg/pch/pr90326.C: New test.
	* g++.dg/pch/pr90326.Hs: New file.

2019-05-10  Martin Liska  <mliska@suse.cz>

	PR middle-end/90340
	* gcc.dg/tree-ssa/pr90340-2.c: New test.
	* gcc.dg/tree-ssa/pr90340.c: New test.

2019-05-09  Cherry Zhang  <cherryyz@google.com>

	* go.dg/mapstring.go: New test.

2019-05-09  Richard Earnshaw  <rearnsha@arm.com>

	PR target/90405
	* gcc.target/arm/pr90405.c: New test.

2019-05-09  Martin Liska  <mliska@suse.cz>

	* gcc.dg/gimplefe-39.c: New test.

2019-05-09  Martin Liska  <mliska@suse.cz>

	* gcc.dg/gimplefe-37.c: New test.
	* gcc.dg/gimplefe-33.c: Likewise.

2019-05-09  Paolo Carlini  <paolo.carlini@oracle.com>

	PR c++/90382
	Revert:
	2018-04-26  Paolo Carlini  <paolo.carlini@oracle.com>

	* g++.dg/diagnostic/trailing1.C: New.

2019-05-09  Richard Biener  <rguenther@suse.de>

	PR tree-optimization/90395
	* gcc.dg/torture/pr90395.c: New testcase.

2019-05-08  Cherry Zhang  <cherryyz@google.com>

	* go.dg/cmpstring.go: New test.

2019-05-08  Jakub Jelinek  <jakub@redhat.com>

	PR c++/59813
	PR tree-optimization/89060
	* gcc.dg/tree-ssa/pr89060.c: New test.

2019-05-08  Mihail Ionescu  <mihail.ionescu@arm.com>
	    Richard Earnshaw  <rearnsha@arm.com>

	PR target/88167
	* gcc.target/arm/pr88167-1.c: New test.
	* gcc.target/arm/pr88167-2.c: New test.

2018-05-08  Bin Cheng  <bin.cheng@linux.alibaba.com>

	PR tree-optimization/90078
	* g++.dg/tree-ssa/pr90078.C: New test.

2018-05-08  Bin Cheng  <bin.cheng@linux.alibaba.com>

	PR tree-optimization/90240
	* gfortran.dg/graphite/pr90240.f: New test.

2019-05-08  Li Jia He  <helijia@linux.ibm.com>

	PR other/90381
	* gcc.dg/tree-ssa/pr88676-2.c: Add 'target le' option to limit the
	test case to run on the little endian machine.

2019-05-08  Jakub Jelinek  <jakub@redhat.com>

	PR tree-optimization/90356
	* gcc.dg/tree-ssa/pr90356-1.c: New test.
	* gcc.dg/tree-ssa/pr90356-2.c: New test.
	* gcc.dg/tree-ssa/pr90356-3.c: New test.
	* gcc.dg/tree-ssa/pr90356-4.c: New test.

2019-05-07  Wei Xiao  <wei3.xiao@intel.com>

	* gcc.target/i386/avx512bf16-vcvtne2ps2bf16-1.c: New test.
	* gcc.target/i386/avx512bf16-vcvtneps2bf16-1.c: New test.
	* gcc.target/i386/avx512bf16-vdpbf16ps-1.c: New test.
	* gcc.target/i386/avx512bf16vl-vcvtne2ps2bf16-1.c: New test.
	* gcc.target/i386/avx512bf16vl-vcvtneps2bf16-1.c: New test.
	* gcc.target/i386/avx512bf16vl-vdpbf16ps-1.c: New test.
	* gcc.target/i386/builtin_target.c: Handle avx512bf16.
	* gcc.target/i386/sse-12.c: Add -mavx512bf16.
	* gcc.target/i386/sse-13.c: Ditto.
	* gcc.target/i386/sse-14.c: Ditto.
	* gcc.target/i386/sse-22.c: Ditto.
	* gcc.target/i386/sse-23.c: Ditto.
	* g++.dg/other/i386-2.C: Ditto.
	* g++.dg/other/i386-3.C: Ditto.

2019-05-07  Cherry Zhang  <cherryyz@google.com>

	* go.dg/arrayclear.go: New test.
	* go.dg/mapclear.go: New test.

2019-05-07  Kelvin Nilsen  <kelvin@gcc.gnu.org>

	PR target/89765
	* gcc.target/powerpc/pr89765-mc.c: New test.
	* gcc.target/powerpc/vsx-builtin-10c.c: New test.
	* gcc.target/powerpc/vsx-builtin-10d.c: New test.
	* gcc.target/powerpc/vsx-builtin-11c.c: New test.
	* gcc.target/powerpc/vsx-builtin-11d.c: New test.
	* gcc.target/powerpc/vsx-builtin-12c.c: New test.
	* gcc.target/powerpc/vsx-builtin-12d.c: New test.
	* gcc.target/powerpc/vsx-builtin-13c.c: New test.
	* gcc.target/powerpc/vsx-builtin-13d.c: New test.
	* gcc.target/powerpc/vsx-builtin-14c.c: New test.
	* gcc.target/powerpc/vsx-builtin-14d.c: New test.
	* gcc.target/powerpc/vsx-builtin-15c.c: New test.
	* gcc.target/powerpc/vsx-builtin-15d.c: New test.
	* gcc.target/powerpc/vsx-builtin-16c.c: New test.
	* gcc.target/powerpc/vsx-builtin-16d.c: New test.
	* gcc.target/powerpc/vsx-builtin-17c.c: New test.
	* gcc.target/powerpc/vsx-builtin-17d.c: New test.
	* gcc.target/powerpc/vsx-builtin-18c.c: New test.
	* gcc.target/powerpc/vsx-builtin-18d.c: New test.
	* gcc.target/powerpc/vsx-builtin-19c.c: New test.
	* gcc.target/powerpc/vsx-builtin-19d.c: New test.
	* gcc.target/powerpc/vsx-builtin-20c.c: New test.
	* gcc.target/powerpc/vsx-builtin-20d.c: New test.
	* gcc.target/powerpc/vsx-builtin-9c.c: New test.
	* gcc.target/powerpc/vsx-builtin-9d.c: New test.

2019-05-07  Alejandro Martinez  <alejandro.martinezvicente@arm.com>

	* gcc.target/aarch64/sve/sad_1.c: New test for sum of absolute
	differences.

2019-05-07  Uroš Bizjak  <ubizjak@gmail.com>

	* gcc.target/i386/asm-7.c: New test.
	* gcc.target/i386/asm-1.c: Update expected error string.
	* gcc.target/i386/pr62120.c: Ditto.

2019-05-07  Li Jia He  <helijia@linux.ibm.com>

	* gcc.dg/tree-ssa/pr37508.c: Add the no-ssa-phiopt option to skip phi
	optimization.
	* gcc.dg/tree-ssa/pr88676-2.c: New testcase.

2019-05-06  H.J. Lu  <hongjiu.lu@intel.com>
	    Hongtao Liu  <hongtao.liu@intel.com>

	PR target/89750
	PR target/86444
	* gcc.target/i386/avx512f-vcomisd-2.c: New.
	* gcc.target/i386/avx512f-vcomisd-2.c: Likewise.

2019-05-06  Steven G. Kargl  <kargl@gcc.gnu.org>

	PR fortran/90290
	* gfortran.dg/pr90290.f90: New test.

2019-05-06  Jakub Jelinek  <jakub@redhat.com>

	PR tree-optimization/88709
	PR tree-optimization/90271
	* gcc.dg/store_merging_26.c: New test.
	* gcc.dg/store_merging_27.c: New test.
	* gcc.dg/store_merging_28.c: New test.
	* gcc.dg/store_merging_29.c: New test.

2019-05-06  Kelvin Nilsen  <kelvin@gcc.gnu.org>

	PR target/89424
	* gcc.target/powerpc/pr89424-0.c: New test.
	* gcc.target/powerpc/vsx-builtin-13a.c: Define macro PR89424 to
	enable testing of newly patched capability.
	* gcc.target/powerpc/vsx-builtin-13b.c: Likewise.
	* gcc.target/powerpc/vsx-builtin-20a.c: Likewise.
	* gcc.target/powerpc/vsx-builtin-20b.c: Likewise.

2019-05-06  Marek Polacek  <polacek@redhat.com>

	PR c++/90265 - ICE with generic lambda.
	* g++.dg/cpp1y/lambda-generic-90265.C: New test.

2019-05-06  Richard Biener  <rguenther@suse.de>

	PR tree-optimization/90358
	* gcc.target/i386/pr90358.c: New testcase.

2019-05-06  Richard Biener  <rguenther@suse.de>

	PR tree-optimization/88828
	* gcc.target/i386/pr88828-0.c: New testcase.

2019-05-06  Richard Biener  <rguenther@suse.de>

	PR tree-optimization/90328
	* gcc.dg/torture/pr90328.c: New testcase.

2019-05-06  Richard Biener  <rguenther@suse.de>

	PR testsuite/90331
	* gcc.dg/pr87314-1.c: Align the substring to open up
	string merging for targets aligning strings to 8 bytes.

2019-05-06  Martin Liska  <mliska@suse.cz>

	PR sanitizer/90312
	* gcc.dg/asan/pr87930.c: Run the test only on *linux or *gnu
	systems.
	* gcc.dg/tsan/pr88017.c: Likewise.

2019-05-05  Thomas Koenig <tkoenig@gcc.gnu.org>

	PR fortran/90344
	* gfortran.dg/pr90344.f90: New test

2019-05-03  Marc Glisse  <marc.glisse@inria.fr>

	PR tree-optimization/90269
	* g++.dg/tree-ssa/ldist-1.C: New file.

2019-05-03  Richard Biener  <rguenther@suse.de>

	* gcc.dg/vect/slp-reduc-sad-2.c: New testcase.

2019-05-03  Richard Biener  <rguenther@suse.de>

	PR middle-end/89518
	* gcc.dg/pr89518.c: New testcase.

2019-05-03  Richard Biener  <rguenther@suse.de>

	PR middle-end/87314
	* gcc.dg/pr87314-1.c: New testcase.

2019-05-03  Richard Biener  <rguenther@suse.de>

	PR tree-optimization/88963
	* gcc.dg/tree-ssa/ssa-fre-31.c: Disable forwprop.
	* gcc.target/i386/pr88963-1.c: New testcase.
	* gcc.target/i386/pr88963-2.c: Likewise.

2019-05-03  Dominique d'Humieres  <dominiq@gcc.gnu.org>

	PR target/88809
	* gcc.target/i386/pr88809.c: Adjust for darwin.
	* gcc.target/i386/pr88809-2.c: Adjust for i386 and darwin.

2019-05-03  Jakub Jelinek  <jakub@redhat.com>

	PR tree-optimization/90303
	* g++.target/i386/pr90303.C: New test.

2019-05-03  Richard Biener  <rguenther@suse.de>

	PR tree-optimization/89698
	* g++.dg/tree-ssa/pr89698.C: New testcase.

2019-05-02  Iain Sandoe  <iain@sandoe.co.uk>

	* g++.dg/ext/instantiate2.C: Remove special-casing for Darwin.

2019-05-02  Richard Biener  <rguenther@suse.de>

	PR tree-optimization/89653
	* g++.dg/vect/pr89653.cc: New testcase.

2019-05-02  Richard Biener  <rguenther@suse.de>

	PR tree-optimization/89509
	* gcc.dg/torture/restrict-8.c: New testcase.

2019-05-02  Iain Sandoe  <iain@sandoe.co.uk>

	* gcc.dg/tree-prof/section-attr-1.c: Update scan-asm regex
	for cold section label.
	* gcc.dg/tree-prof/section-attr-2.c: Likewise.
	* gcc.dg/tree-prof/section-attr-3.c: Likewise.

2019-05-02  Rainer Orth  <ro@CeBiTec.Uni-Bielefeld.DE>

	* gcc.target/i386/spellcheck-options-5.c: Restrict to Linux and
	GNU targets.

2019-05-02  Alejandro Martinez  <alejandro.martinezvicente@arm.com>

	* gcc.target/aarch64/sve/dot_1.c: New test for dot product.

2019-05-02  Martin Liska  <mliska@suse.cz>

	* gcc.target/i386/funcspec-4.c: Update scanned pattern.
	* g++.target/i386/pr57362.C: Likewise.

2019-05-02  Martin Liska  <mliska@suse.cz>

	PR target/88809
	* gcc.target/i386/pr88809.c: New test.
	* gcc.target/i386/pr88809-2.c: New test.

2019-05-01  Dominique d'Humieres  <dominiq@gcc.gnu.org>

	PR fortran/60144
	* gfortran.dg/block_name_2.f90: Adjust dg-error.
	* gfortran.dg/dec_type_print_3.f90.f90: Likewise
	* gfortran.dg/pr60144.f90: New test.

2019-05-01  Jeff Law  <law@redhat.com>

	PR tree-optimization/90037
	* g++.dg/tree-ssa/pr88797.C: New test.

2019-05-01  Nathan Sidwell  <nathan@acm.org>

	* g++.dg/cpp0x/decltype9.C: Adjust expected diagnostics.

2019-04-30  Jakub Jelinek  <jakub@redhat.com>

	PR target/89093
	* gcc.target/aarch64/return_address_sign_3.c: Remove extra space in
	target attribute.

2019-04-30  Giuliano Belinassi  <giuliano.belinassi@usp.br>

	* gcc.dg/sinhatanh-2.c: Count the number of functions.
	* gcc.dg/sinhatanh-3.c: Likewise.

2019-04-30  Martin Liska  <mliska@suse.cz>

	* gcc.dg/Werror-13.c: Add new tests for it.
	* gcc.dg/pragma-diag-6.c: Likewise.

2019-04-30  Jakub Jelinek  <jakub@redhat.com>

	PR target/89093
	* gcc.target/aarch64/pr89093.c: New test.
	* gcc.target/aarch64/pr63304_1.c: Remove space from target string.

	PR tree-optimization/89475
	* gcc.dg/tree-ssa/pr89475.c: New test.

2019-04-30  Bin Cheng  <bin.cheng@linux.alibaba.com>

	PR tree-optimization/90240
	Revert:
	2019-04-23  Bin Cheng  <bin.cheng@linux.alibaba.com>

	PR tree-optimization/90078
	* gcc/testsuite/g++.dg/tree-ssa/pr90078.C: New test.

2019-04-29  Vladislav Ivanishin  <vlad@ispras.ru>

        * gcc.dg/uninit-25-gimple.c: New test.
        * gcc.dg/uninit-25.c: New test.
        * gcc.dg/uninit-26.c: New test.
        * gcc.dg/uninit-27-gimple.c: New test.

2019-04-29  Richard Biener  <rguenther@suse.de>

	PR tree-optimization/90278
	* gcc.dg/torture/pr90278.c: New testcase.

2019-04-27  Jakub Jelinek  <jakub@redhat.com>

	PR c++/90173
	* g++.dg/cpp1z/class-deduction66.C: Use dg-do compile instead of
	dg-do run.

2019-04-27  Uroš Bizjak  <ubizjak@gmail.com>

	PR target/89261
	* gcc.target/i386/pr89261.c: New test.

2019-04-27  Martin Liska  <mliska@suse.cz>

	PR middle-end/90258
	* gcc.dg/completion-5.c: New test.
	* gcc.target/i386/spellcheck-options-5.c: New test.

2019-04-26  Jim Wilson  <jimw@sifive.com>

	* gcc.target/riscv/load-immediate.c: New.

2019-04-26  Jonathan Wakely  <jwakely@redhat.com>

	PR c++/90243
	* g++.dg/diagnostic/pr90243.C: New test.

2019-04-26  Paolo Carlini  <paolo.carlini@oracle.com>

	PR c++/90173
	* g++.dg/cpp1z/class-deduction66.C: New.

2019-04-26  Paolo Carlini  <paolo.carlini@oracle.com>

	* g++.dg/diagnostic/trailing1.C: New.

2019-04-26  Richard Sandiford  <richard.sandiford@arm.com>

	* gcc.dg/alias-16.c: New test.

2019-04-25  Martin Liska  <mliska@suse.cz>
	    H.J. Lu  <hongjiu.lu@intel.com>

	PR target/89929
	* g++.target/i386/mv28.C: New test.
	* gcc.target/i386/mvc14.c: Likewise.
	* g++.target/i386/pr57362.C: Updated.

2019-04-24  Jeff Law  <law@redhat.com>

	PR tree-optimization/90037
	* gcc.dg/tree-ssa/20030710-1.c: Update dump file to scan.
	* gcc.dg/isolate-2.c: Likewise.
	* gcc.dg/isolate-4.c: Likewise.
	* gcc.dg/pr19431.c: Accept either ordering of PHI args.
	* gcc.dg/pr90037.c: New test.

2019-04-25  Jakub Jelinek  <jakub@redhat.com>

	PR c++/44648
	* g++.dg/warn/Wunused-var-35.C: Remove xfail.

2019-04-25  Richard Biener  <rguenther@suse.de>

	PR middle-end/90194
	* g++.dg/torture/pr90194.C: New testcase.

2019-04-24  Marek Polacek  <polacek@redhat.com>

	PR c++/90236
	* g++.dg/cpp1z/nontype-auto16.C: New test.

2019-04-24  Jakub Jelinek  <jakub@redhat.com>

	PR target/90193
	* gcc.target/i386/pr90193.c: New test.

2019-04-24  Andreas Krebbel  <krebbel@linux.ibm.com>

	PR target/89952
	* gcc.target/s390/pr89952.c: New test.

2019-04-24  Jakub Jelinek  <jakub@redhat.com>

	PR target/90187
	* g++.target/i386/pr90187.C: New test.

2019-04-24  Iain Buclaw  <ibuclaw@gdcproject.org>

	* gdc.test/README.gcc: New file.

2019-04-24  Jakub Jelinek  <jakub@redhat.com>

	PR tree-optimization/90208
	* gcc.dg/tsan/pr90208-1.c: New test.
	* gcc.dg/tsan/pr90208-2.c: New test.

	PR tree-optimization/90211
	* gcc.dg/autopar/pr90211.c: New test.

2019-04-23  Iain Buclaw  <ibuclaw@gdcproject.org>
	    Robin Dapp  <rdapp@linux.ibm.com>

	* gdc.dg/link.d: Test if target d_runtime.
	* gdc.dg/runnable.d: Fix tests to work on BigEndian.
	* gdc.dg/simd.d: Likewise.

2019-04-23  Iain Buclaw  <ibuclaw@gdcproject.org>

	* gdc.test/fail_compilation/fail2456.d: New test.
	* gdc.test/fail_compilation/test18312.d: New test.
	* gdc.test/gdc-test.exp (gdc-convert-args): Handle -betterC.

2018-04-23  Sudakshina Das  <sudi.das@arm.com>

	* gcc.target/aarch64/bti-1.c: Add scan directive for gnu note section
	for linux targets.
	* gcc.target/aarch64/va_arg_1.c: Update scan directive to not clash
	with GNU note section.

2019-04-23  Jeff Law  <law@redhat.com>

	* lib/target-supports.exp
	(check_effective_target_keeps_null_pointer_checks): Add cr16.

2019-04-23  Roman Zhuykov  <zhroma@ispras.ru>

	PR rtl-optimization/87979
	* gcc.dg/pr87979.c: New test.

2019-04-23  Roman Zhuykov  <zhroma@ispras.ru>

	PR rtl-optimization/84032
	* gcc.dg/pr84032.c: New test.

2018-04-23  Bin Cheng  <bin.cheng@linux.alibaba.com>

	PR tree-optimization/90078
	* g++.dg/tree-ssa/pr90078.C: New test.

2018-04-23  Bin Cheng  <bin.cheng@linux.alibaba.com>

	PR tree-optimization/90021
	* gfortran.dg/pr90021.f90: New test.

2019-04-22  Steven G. Kargl  <kargl@gcc.gnu.org>

	PR fortran/90166
	* gfortran.dg/submodule_22.f08: Add additional dg-error comments.

2019-04-22  Paul Thomas  <pault@gcc.gnu.org>

	PR fortran/57284
	* gfortran.dg/class_70.f03

2019-04-21  H.J. Lu  <hongjiu.lu@intel.com>

	PR target/90178
	* gcc.target/i386/pr90178.c: New test.

2019-04-20  Sandra Loosemore  <sandra@codesourcery.com>

	* g++.dg/ipa/pr89009.C: Add dg-require-effective-target fpic.

2019-04-19  Paolo Carlini  <paolo.carlini@oracle.com>

	PR c++/89900
	* g++.dg/cpp0x/pr89900-1.C: New.
	* g++.dg/cpp0x/pr89900-2.C: Likewise.
	* g++.dg/cpp0x/pr89900-3.C: Likewise.
	* g++.dg/cpp0x/pr89900-4.C: Likewise.

2019-04-19  Jakub Jelinek  <jakub@redhat.com>

	PR middle-end/90139
	* gcc.c-torture/compile/pr90139.c: New test.

	PR c++/90138
	* g++.dg/template/pr90138.C: New test.

	PR c/89888
	* c-c++-common/pr89888.c: New test.
	* g++.dg/torture/pr40335.C: Change dg-bogus into dg-warning.
	Don't expect -Wswitch-unreachable warning.

	PR c++/90108
	* c-c++-common/pr90108.c: New test.

2019-04-18  Richard Sandiford  <richard.sandiford@arm.com>

	PR middle-end/85164
	* gcc.dg/pr85164-1.c, gcc.dg/pr85164-2.c: New tests.

2019-04-18  Richard Biener  <rguenther@suse.de>

	PR debug/90131
	* gcc.dg/guality/pr90131.c: New testcase.

2019-04-17  Jakub Jelinek  <jakub@redhat.com>

	PR c++/89325
	* g++.dg/ext/attrib58.C: New test.
	* g++.dg/ext/attrib59.C: New test.
	* g++.dg/ext/attrib60.C: New test.

	PR target/90125
	* gcc.target/i386/avx512f-vfmsubXXXss-2.c (avx512f_test): Adjust
	constants to ensure precise result even when not using fma.
	* gcc.target/i386/avx512f-vfnmaddXXXss-2.c (avx512f_test): Likewise.
	* gcc.target/i386/avx512f-vfmaddXXXsd-3.c: New test.
	* gcc.target/i386/avx512f-vfmaddXXXss-3.c: New test.
	* gcc.target/i386/avx512f-vfmsubXXXsd-3.c: New test.
	* gcc.target/i386/avx512f-vfmsubXXXss-3.c: New test.
	* gcc.target/i386/avx512f-vfnmaddXXXsd-3.c: New test.
	* gcc.target/i386/avx512f-vfnmaddXXXss-3.c: New test.
	* gcc.target/i386/avx512f-vfnmsubXXXsd-3.c: New test.
	* gcc.target/i386/avx512f-vfnmsubXXXss-3.c: New test.

2019-04-17  Marek Polacek  <polacek@redhat.com>

	PR c++/90124 - bogus error with incomplete type in decltype.
	* g++.dg/cpp0x/decltype70.C: New test.

2019-04-17  Jakub Jelinek  <jakub@redhat.com>

	PR middle-end/90095
	* gcc.dg/pr90095-1.c: New test.
	* gcc.dg/pr90095-2.c: New test.

2019-04-17  Thomas Schwinge  <thomas@codesourcery.com>

	PR fortran/90048
	* gfortran.dg/goacc/private-explicit-kernels-1.f95: New file.
	* gfortran.dg/goacc/private-explicit-parallel-1.f95: Likewise.
	* gfortran.dg/goacc/private-explicit-routine-1.f95: Likewise.

	PR fortran/90067
	PR fortran/90114
	* gfortran.dg/goacc/private-1.f95: Remove file.
	* gfortran.dg/goacc/private-2.f95: Likewise.
	* gfortran.dg/goacc/private-predetermined-kernels-1.f95: New file.
	* gfortran.dg/goacc/private-predetermined-parallel-1.f95:
	Likewise.
	* gfortran.dg/goacc/private-predetermined-routine-1.f95: Likewise.

2019-04-17  Jakub Jelinek  <jakub@redhat.com>

	PR target/89093
	* gcc.target/arm/pr89093-2.c: New test.

2019-04-16  Jakub Jelinek  <jakub@redhat.com>

	PR c++/86953
	* g++.dg/cpp0x/constexpr-86953.C: New test.

2019-04-16  Dominique d'Humieres  <dominiq@gcc.gnu.org>

	* g++.dg/lto/pr89358_0.C: Replace dg-* with dg-lto-*.

2019-04-16  Alexandre Oliva <aoliva@redhat.com>

	PR debug/89528
	* gcc.dg/guality/pr89528.c: New.

	PR rtl-optimization/86438
	* gcc.dg/torture/pr86438.c: Split up too-wide shift.

2019-04-16  Jakub Jelinek  <jakub@redhat.com>

	PR target/90096
	* gcc.target/i386/pr90096.c: New test.
	* gcc.target/i386/pr69255-1.c: Adjust expected diagnostics.
	* gcc.target/i386/pr69255-2.c: Likewise.
	* gcc.target/i386/pr69255-3.c: Likewise.

	PR rtl-optimization/90082
	* gcc.dg/pr90082.c: New test.

	PR tree-optimization/90090
	* g++.dg/opt/pr90090.C: New test.

2019-04-16  Richard Biener  <rguenther@suse.de>

	PR tree-optimization/56049
	* gfortran.dg/pr56049.f90: New testcase.

2019-04-15  Richard Biener  <rguenther@suse.de>

	PR debug/90074
	* gcc.dg/guality/pr90074.c: New testcase.

2019-04-15  Richard Biener  <rguenther@suse.de>

	PR tree-optimization/90071
	* gcc.dg/torture/pr90071.c: New testcase.

2019-04-15  Segher Boessenkool  <segher@kernel.crashing.org>

	PR rtl-optimization/89794
	* gcc.dg/torture/pr89794.c: New testcase.

2019-04-15  Richard Biener  <rguenther@suse.de>

	PR ipa/88936
	* gcc.dg/torture/pr88936-1.c: New testcase.
	* gcc.dg/torture/pr88936-2.c: Likewise.
	* gcc.dg/torture/pr88936-3.c: Likewise.

2019-04-15  Martin Jambor  <mjambor@suse.cz>

	PR ipa/pr89693
	* g++.dg/ipa/pr89693.C: New test.

2019-04-15  Dominique d'Humieres  <dominiq@gcc.gnu.org>

	PR tree-optimization/90020
	* gcc.dg/torture/pr90020.c: Add linker options for darwin.

2019-04-14  Jan Hubicka  <hubicka@ucw.cz>

	PR lto/89358
	* g++.dg/lto/pr89358_0.C: New testcase.
	* g++.dg/lto/pr89358_1.C: New testcase.

2019-04-14  Thomas Koenig  <tkoenig@gcc.gnu.org>

	PR fortran/85448
	* gfortran.dg/bind_c_usage_33.f90: New test and...
	* gfortran.dg/bind_c_usage_33_c.c: Additional source.

2019-04-14  Paul Thomas  <pault@gcc.gnu.org>

	PR fortran/89843
	* gfortran.dg/ISO_Fortran_binding_4.f90: Modify the value of x
	in ctg. Test the conversion of the descriptor types in the main
	program.
	* gfortran.dg/ISO_Fortran_binding_10.f90: New test.
	* gfortran.dg/ISO_Fortran_binding_10.c: Called by it.

	PR fortran/89846
	* gfortran.dg/ISO_Fortran_binding_11.f90: New test.
	* gfortran.dg/ISO_Fortran_binding_11.c: Called by it.

	PR fortran/90022
	* gfortran.dg/ISO_Fortran_binding_1.c: Correct the indexing for
	the computation of 'ans'. Also, change the expected results for
	CFI_is_contiguous to comply with standard.
	* gfortran.dg/ISO_Fortran_binding_1.f90: Correct the expected
	results for CFI_is_contiguous to comply with standard.
	* gfortran.dg/ISO_Fortran_binding_9.f90: New test.
	* gfortran.dg/ISO_Fortran_binding_9.c: Called by it.

2019-04-13  Jakub Jelinek  <jakub@redhat.com>

	PR target/89093
	* gcc.target/arm/pr89093.c: New test.

2019-04-12  Jakub Jelinek  <jakub@redhat.com>

	PR c/89933
	* c-c++-common/pr89933.c: New test.

2019-04-12  Martin Sebor  <msebor@redhat.com>

	PR c/88383
	PR c/89288
	PR c/89798
	PR c/89797
	* c-c++-common/attributes-1.c: Adjust.
	* c-c++-common/builtin-has-attribute-4.c: Adjust expectations.
	* c-c++-common/builtin-has-attribute-6.c: New test.
	* c-c++-common/builtin-has-attribute-7.c: New test.
	* c-c++-common/pr71574.c: Adjust.
	* gcc.dg/pr25559.c: Adjust.
	* gcc.dg/attr-vector_size.c: New test.

2019-04-12  Jakub Jelinek  <jakub@redhat.com>

	PR rtl-optimization/89965
	* gcc.target/i386/pr89965.c: New test.

2019-04-12  Marek Polacek  <polacek@redhat.com>

	PR c++/87603 - constexpr functions are no longer noexcept.
	* g++.dg/cpp0x/constexpr-noexcept.C: Adjust the expected result.
	* g++.dg/cpp0x/constexpr-noexcept3.C: Likewise.
	* g++.dg/cpp0x/constexpr-noexcept4.C: Likewise.
	* g++.dg/cpp0x/constexpr-noexcept8.C: New test.
	* g++.dg/cpp0x/inh-ctor32.C: Remove dg-message.
	* g++.dg/cpp1y/constexpr-noexcept1.C: New test.

2019-04-12  Marek Polacek  <polacek@redhat.com>

	* g++.dg/cpp0x/noexcept30.C: Tweak dg-error.
	* g++.dg/cpp0x/pr86397-1.C: Likewise.
	* g++.dg/cpp0x/pr86397-2.C: Likewise.

2019-04-12  Matthew Malcomson  <matthew.malcomson@arm.com>

	* g++.target/arm/arm.exp: Change format of default prune regex.
	* gcc.target/arm/arm.exp: Change format of default prune regex.

2019-04-12  Martin Liska  <mliska@suse.cz>

	PR middle-end/89970
	* gcc.target/i386/mvc15.c: New test.
	* gcc.target/i386/mvc3.c: Quote target in error pattern.
	* gcc.target/i386/mvc4.c: Remove duplicit 'default'.

2019-04-12  Kelvin Nilsen  <kelvin@gcc.gnu.org>

	PR target/87532
	* gcc.target/powerpc/fold-vec-extract-char.p8.c: Adjust expected
	instruction counts.
	* gcc.target/powerpc/fold-vec-extract-int.p8.c: Likewise.
	* gcc.target/powerpc/fold-vec-extract-short.p8.c: Likewise.

2019-04-12  Jakub Jelinek  <jakub@redhat.com>

	PR c/89946
	* c-c++-common/pr89946.c: New test.

	PR rtl-optimization/90026
	* g++.dg/opt/pr90026.C: New test.

2018-04-11  Steve Ellcey  <sellcey@marvell.com>

	PR rtl-optimization/87763
	* gcc.target/aarch64/combine_bfxil.c: Change some bfxil checks
	to bfi.

2019-04-11  Richard Biener  <rguenther@suse.de>

	PR tree-optimization/90020
	* gcc.dg/torture/pr90020.c: New testcase.

2019-04-11  Richard Biener  <rguenther@suse.de>

	PR tree-optimization/90018
	* gcc.dg/vect/pr90018.c: New testcase.

2018-04-10  Steve Ellcey  <sellcey@marvell.com>

	PR rtl-optimization/87763
	* gcc.target/aarch64/combine_bfxil.c: Change some bfxil checks
	to bfi.
	* gcc.target/aarch64/combine_bfi_2.c: New test.

2019-04-10  Jakub Jelinek  <jakub@redhat.com>

	PR middle-end/90025
	* gcc.c-torture/execute/pr90025.c: New test.

	PR c++/90010
	* gcc.dg/pr90010.c: New test.

2019-04-09  Uroš Bizjak  <ubizjak@gmail.com>

	* gcc.target/i386/ifcvt-onecmpl-abs-1.c
	(dg-options): Use -O2 -fdump-rtl-ce1.
	(dg-final): Scan ce1 RTL dump instead of asm dump.

2019-04-09  Matthew Malcomson  <matthew.malcomson@arm.com>

	PR target/90024
	* gcc.dg/torture/neon-immediate-timode.c: New test.

2019-04-09  Jakub Jelinek  <jakub@redhat.com>

	PR tree-optimization/89998
	* gcc.c-torture/compile/pr89998-1.c: New test.
	* gcc.c-torture/compile/pr89998-2.c: New test.

	PR target/90015
	* gcc.target/riscv/interrupt-conflict-mode.c (foo): Adjust expected
	diagnostics.

2019-04-08  Richard Biener  <rguenther@suse.de>

	PR tree-optimization/90006
	* gcc.dg/vect/bb-slp-pr90006.c: New testcase.

2019-04-08  Jakub Jelinek  <jakub@redhat.com>

	PR rtl-optimization/89865
	* gcc.target/i386/pr49095.c: Don't expect any RMW sequences.

	PR rtl-optimization/89865
	* gcc.target/i386/pr49095.c: Adjust number of expected RMW spots
	on ia32.

2019-04-01  Bin Cheng  <bin.cheng@linux.alibaba.com>

	PR tree-optimization/89725
	* gcc.dg/tree-ssa/pr89725.c: New test.

2019-04-08  Martin Liska  <mliska@suse.cz>

	* gcc.target/riscv/arch-1.c: Fix expected scanned pattern.

2019-04-08  Paolo Carlini  <paolo.carlini@oracle.com>

	PR c++/89914
	* g++.dg/ext/has_nothrow_constructor-3.C: New.

2019-04-07  Uroš Bizjak  <ubizjak@gmail.com>

	PR target/89945
	* gcc.target/i386/pr89945.c: New test.

2019-04-06  Thomas Koenig  <tkoenig@gcc.gnu.org>

	PR fortran/87352
	* gfortran.dg/finalize_28.f90: Adjust count of __builtin_free.
	* gfortran.dg/finalize_33.f90: Likewise.
	* gfortran.dg/finalize_34.f90: New test.

2019-04-06  Thomas Koenig  <tkoenig@gcc.gnu.org>

	PR fortran/89981
	* gfortran.dg/entry_22.f90: New test.

2019-04-05  Marek Polacek  <polacek@redhat.com>

	PR c++/87145 - bogus error converting class type in template arg list.
	* g++.dg/cpp0x/constexpr-conv3.C: New test.
	* g++.dg/cpp0x/constexpr-conv4.C: New test.

2019-04-05  Martin Sebor  <msebor@redhat.com>

	PR bootstrap/89980
	* g++.dg/init/array52.C: New test.

2019-04-05  David Malcolm  <dmalcolm@redhat.com>

	PR c/89985
	* c-c++-common/pr89985.c: New test.

2019-04-05  Christophe Lyon  <christophe.lyon@linaro.org>

	PR c/71598
	* gcc.dg/torture/pr71598-1.c: dg-prune arm linker messages about
	size of enums.
	* gcc.dg/torture/pr71598-2.c: Likewise.

2019-04-05  Marek Polacek  <polacek@redhat.com>

	PR c++/89973 - -Waddress-of-packed-member ICE with invalid conversion.
	* g++.dg/warn/Waddress-of-packed-member2.C: New test.

2019-04-05  Richard Biener  <rguenther@suse.de>

	PR debug/89892
	PR debug/89905
	* gcc.dg/guality/pr89892.c: New testcase.
	* gcc.dg/guality/pr89905.c: Likewise.
	* gcc.dg/guality/loop-1.c: Likewise.

2019-04-05  Richard Sandiford  <richard.sandiford@arm.com>

	PR tree-optimization/89956
	* gfortran.dg/pr89956.f90: New test.

2019-04-04  Martin Sebor  <msebor@redhat.com>

	PR c++/89974
	PR c++/89878
	PR c++/89833
	PR c++/47488
	* gcc/testsuite/g++.dg/abi/mangle69.C: New test.
	* gcc/testsuite/g++.dg/abi/mangle70.C: New test.
	* gcc/testsuite/g++.dg/abi/mangle71.C: New test.
	* gcc/testsuite/g++.dg/abi/mangle72.C: New test.
	* gcc/testsuite/g++.dg/cpp0x/constexpr-array19.C: New test.
	* gcc/testsuite/g++.dg/cpp2a/nontype-class15.C: New test.
	* gcc/testsuite/g++.dg/cpp2a/nontype-class16.C: New test.
	* gcc/testsuite/g++.dg/init/array51.C: New test.
	* gcc/testsuite/g++.dg/template/nontype29.C: New test.

2019-04-04  Martin Sebor  <msebor@redhat.com>

	PR middle-end/89957
	PR middle-end/89911
	* gcc.dg/Wstringop-overflow-13.c: New test.

2019-04-04  Martin Sebor  <msebor@redhat.com>

	PR middle-end/89934
	* gcc.dg/Wrestrict-19.c: New test.
	* gcc.dg/Wrestrict-5.c: Add comment.  Remove unused code.

2019-04-04  Jeff Law  <law@redhat.com>

	PR rtl-optimization/89399
	* gcc.c-torture/compile/pr89399.c: New test.

2019-04-04  Harald Anlauf  <anlauf@gmx.de>

	PR fortran/89904
	* gfortran.dg/pr85797.f90: Adjust testcase.

2019-04-04  Paolo Carlini  <paolo.carlini@oracle.com>

	PR c++/65619
	* g++.dg/template/friend67.C: New.

2019-04-04  Paolo Carlini  <paolo.carlini@oracle.com>

	PR c++/61327
	* g++.dg/cpp0x/friend4.C: New.
	* g++.dg/cpp0x/friend5.C: Likewise.

2019-04-04  Paolo Carlini  <paolo.carlini@oracle.com>

	PR c++/56643
	* g++.dg/cpp0x/noexcept40.C: New.

2019-04-03  Dominique d'Humieres  <dominiq@gcc.gnu.org>

	PR fortran/68567
	* gfortran.dg/parameter_array_error_1.f90: New test.

2019-04-03  qing zhao  <qing.zhao@oracle.com>

	PR tree-optimization/89730
	* gcc.dg/live-patching-4.c: New test.

2019-04-03  Clément Chigot  <clement.chigot@atos.net>

	* lib/go-torture.exp: Only add lto to TORTURE_OPTIONS if it is
	supported.

2019-04-03  Christophe Lyon  <christophe.lyon@linaro.org>

	PR c/71598
	* gcc.dg/torture/pr71598-1.c: Skip if short_enums target.
	* gcc.dg/torture/pr71598-2.c: Skip if not short_enums target.

2019-04-03  Richard Biener  <rguenther@suse.de>

	PR tree-optimization/84101
	* gcc.target/i386/pr84101.c: New testcase.

2019-04-02  Jeff Law  <law@redhat.com>

	* gcc.target/visium/bit_shift.c: xfail.

2019-04-02  Uroš Bizjak  <ubizjak@gmail.com>

	PR target/89902
	PR target/89903
	* gcc.target/i386/pr70799-4.c: Remove.
	* gcc.target/i386/pr70799-5.c: Remove.
	* gcc.target/i386/pr89902.c: New test.
	* gcc.target/i386/pr89903.c: Ditto.

2019-04-02  Andrey Belevantsev  <abel@ispras.ru>

	PR rtl-optimization/84206
	* gcc.dg/pr84206.c: New test.

2019-04-02  Andrey Belevantsev  <abel@ispras.ru>

	PR rtl-optimization/85876
	* gcc.dg/pr85876.c: New test.

2019-04-02  Andreas Krebbel  <krebbel@linux.ibm.com>

	* gcc.target/s390/zvector/vec-double-compile.c: New test.
	* gcc.target/s390/zvector/vec-float-compile.c: New test.
	* gcc.target/s390/zvector/vec-signed-compile.c: New test.
	* gcc.target/s390/zvector/vec-unsigned-compile.c: New test.

2019-04-02  Andreas Krebbel  <krebbel@linux.ibm.com>

	* gcc.target/s390/zvector/vec-search-string-cc-1.c: New test.
	* gcc.target/s390/zvector/vec-search-string-cc-compile.c: New test.
	* gcc.target/s390/zvector/vec-search-string-until-zero-cc-1.c: New test.
	* gcc.target/s390/zvector/vec-search-string-until-zero-cc-compile.c: New test.

2019-04-02  Andreas Krebbel  <krebbel@linux.ibm.com>

	* gcc.target/s390/zvector/vec-shift-left-double-by-bit-1.c: New test.
	* gcc.target/s390/zvector/vec-shift-right-double-by-bit-1.c: New test.

2019-04-02  Andreas Krebbel  <krebbel@linux.ibm.com>

	* gcc.target/s390/zvector/replicate-bswap-1.c: New test.
	* gcc.target/s390/zvector/replicate-bswap-2.c: New test.

2019-04-02  Alexander Monakov  <amonakov@ispras.ru>

	PR testsuite/89916
	* gcc.dg/pr86928.c: Do not attempt to add -m32.

2019-04-02  Andreas Krebbel  <krebbel@linux.ibm.com>

	* gcc.target/s390/zvector/bswap-and-replicate-1.c: New test.
	* gcc.target/s390/zvector/get-element-bswap-1.c: New test.
	* gcc.target/s390/zvector/get-element-bswap-2.c: New test.
	* gcc.target/s390/zvector/get-element-bswap-3.c: New test.
	* gcc.target/s390/zvector/get-element-bswap-4.c: New test.
	* gcc.target/s390/zvector/set-element-bswap-1.c: New test.
	* gcc.target/s390/zvector/set-element-bswap-2.c: New test.
	* gcc.target/s390/zvector/set-element-bswap-3.c: New test.

2019-04-02  Andreas Krebbel  <krebbel@linux.ibm.com>

	* gcc.target/s390/zvector/vec-reve-load-byte-z14.c: New test.
	* gcc.target/s390/zvector/vec-reve-load-byte.c: New test.
	* gcc.target/s390/zvector/vec-reve-load-halfword-z14.c: New test.
	* gcc.target/s390/zvector/vec-reve-load-halfword.c: New test.
	* gcc.target/s390/zvector/vec-reve-store-byte-z14.c: New test.
	* gcc.target/s390/zvector/vec-reve-store-byte.c: New test.

2019-04-02  Andreas Krebbel  <krebbel@linux.ibm.com>

	* gcc.target/s390/zvector/vec-revb-load-double-z14.c: New test.
	* gcc.target/s390/zvector/vec-revb-load-double.c: New test.
	* gcc.target/s390/zvector/vec-revb-store-double-z14.c: New test.
	* gcc.target/s390/zvector/vec-revb-store-double.c: New test.

2019-04-02  Andreas Krebbel  <krebbel@linux.ibm.com>

	* gcc.target/s390/arch13/fp-signedint-convert-1.c: New test.
	* gcc.target/s390/arch13/fp-unsignedint-convert-1.c: New test.

2019-04-02  Andreas Krebbel  <krebbel@linux.ibm.com>

	* gcc.target/s390/arch13/sel-1.c: New test.

2019-04-02  Andreas Krebbel  <krebbel@linux.ibm.com>

	* gcc.target/s390/arch13/popcount-1.c: New test.

2019-04-02  Andreas Krebbel  <krebbel@linux.ibm.com>

	* gcc.target/s390/arch13/bitops-1.c: New test.
	* gcc.target/s390/arch13/bitops-2.c: New test.
	* gcc.target/s390/md/andc-splitter-1.c: Add -march=z14 build
	option and adjust line numbers.
	* gcc.target/s390/md/andc-splitter-2.c: Likewise.

2019-04-02  Andreas Krebbel  <krebbel@linux.ibm.com>

	* gcc.target/s390/s390.exp: Run tests in arch13 subdir.
	* lib/target-supports.exp (check_effective_target_s390_vxe2): New
	runtime check for the vxe2 hardware feature on IBM Z.

2019-04-01  H.J. Lu  <hongjiu.lu@intel.com>

	PR testsuite/89907
	* lib/target-supports.exp (check_avx2_available): Replace
	avx_available with avx2_available.

2019-04-01  Andrey Belevantsev  <abel@ispras.ru>

	PR rtl-optimization/85412
	* gcc.dg/pr85412.c: New test.

2019-04-01  Paolo Carlini  <paolo.carlini@oracle.com>

	PR c++/62207
	* g++.dg/template/crash130.C: New.
	* g++.dg/template/crash131.C: Likewise.

2019-04-01  Martin Sebor  <msebor@redhat.com>

	PR c/89685
	* gcc.dg/attr-copy-8.c: New test.
	* g++.dg/ext/attr-copy-2.C: New test.

2019-04-01  Andrey Belevantsev  <abel@ispras.ru>

	PR rtl-optimization/86928
	* gcc.dg/pr86928.c: New test.

2019-04-01  Andrey Belevantsev  <abel@ispras.ru>

	PR rtl-optimization/87273
	* gcc.dg/pr87273.c: New test.

2019-04-01  Martin Liska  <mliska@suse.cz>

	PR driver/89861
	* gcc.dg/spellcheck-options-18.c: New test.
	* gcc.dg/spellcheck-options-19.c: New test.
	* gcc.dg/spellcheck-options-20.c: New test.
	* gcc.dg/spellcheck-options-13.c: Adjust expected output.
	* gcc.dg/completion-2.c: Add one variant with no argument.

2019-04-01  Richard Biener  <rguenther@suse.de>

	PR c/71598
	* gcc.dg/torture/pr71598-1.c: New testcase.
	* gcc.dg/torture/pr71598-2.c: Likewise.
	* gcc.dg/torture/pr71598-3.c: Likewise.

2019-03-31  Marek Polacek  <polacek@redhat.com>

	PR c++/89852 - ICE with C++11 functional cast with { }.
	* g++.dg/cpp0x/initlist115.C: New test.

2019-03-31  Harald Anlauf  <anlauf@gmx.de>

	PR fortran/83515
	PR fortran/85797
	* gfortran.dg/pr85797.f90: New test.

2019-03-31  Rainer Orth  <ro@CeBiTec.Uni-Bielefeld.DE>

	* gcc.dg/attr-aligned-3.c: Enable on *-*-solaris2.*.

2019-03-30  Iain Buclaw  <ibuclaw@gdcproject.org>

	* gdc.test/gdc-test.exp (gdc-copy-extra): Append copied files to
	cleanup_extra_files.
	(dmd2dg): Copy additional files after test is translated.
	(gdc-do-test): Remove all copied files after test.

2019-03-30  Paul Thomas  <pault@gcc.gnu.org>

	PR fortran/89841
	* gfortran.dg/ISO_Fortran_binding_1.f90: Change the interfaces
	for c_deallocate, c_allocate and c_assumed_size so that the
	attributes of the array arguments are correct and are typed.
	* gfortran.dg/ISO_Fortran_binding_7.f90: New test.
	* gfortran.dg/ISO_Fortran_binding_7.c: Additional source.

	PR fortran/89842
	* gfortran.dg/ISO_Fortran_binding_8.f90: New test.
	* gfortran.dg/ISO_Fortran_binding_8.c: Additional source.

2019-03-30  Thomas Koenig  <tkoenig@gcc.gnu.org>

	PR fortran/89866
	* gfortran.dg/pointer_intent_8.f90: New test.

2019-03-29  Jim Wilson  <jimw@sifive.com>

	* gcc.target/riscv/predef-1.c: New.
	* gcc.target/riscv/predef-2.c: New.
	* gcc.target/riscv/predef-3.c: New.
	* gcc.target/riscv/predef-4.c: New.
	* gcc.target/riscv/predef-5.c: New.
	* gcc.target/riscv/predef-6.c: New.
	* gcc.target/riscv/predef-7.c: New.
	* gcc.target/riscv/predef-8.c: New.

2019-03-29  Jakub Jelinek  <jakub@redhat.com>

	PR rtl-optimization/89865
	* gcc.target/i386/pr49095.c: Include in scan-assembler-times patterns
	the first argument register, so that occassional spills/fills are
	ignored.

	PR sanitizer/89869
	* g++.dg/ubsan/vptr-14.C: New test.

	PR c/89872
	* gcc.dg/tree-ssa/pr89872.c: New test.

2019-03-29  Roman Zhuykov  <zhroma@ispras.ru>

	* gcc.dg/diag-sanity.c: New test.

2019-03-29  Marek Polacek  <polacek@redhat.com>

	PR c++/89871
	* g++.dg/cpp2a/desig14.C: New test.

	PR c++/89876 - ICE with deprecated conversion.
	* g++.dg/warn/conv5.C: New test.

2019-03-29  Martin Liska  <mliska@suse.cz>

	* gcc.dg/ipa/ipa-icf-39.c: Prine '***dbgcnt' output.
	* gcc.dg/pr68766.c: Likewise.

2019-03-29  Jakub Jelinek  <jakub@redhat.com>

	PR rtl-optimization/87485
	* gcc.dg/pr87485.c: New test.

2019-03-28  Jakub Jelinek  <jakub@redhat.com>

	PR middle-end/89621
	* gfortran.dg/gomp/pr89621.f90: New test.

2019-03-28  Martin Sebor  <msebor@redhat.com>

	PR c++/66548
	* g++.dg/cpp0x/decltype-pr66548.C: New test.

	PR c++/81506
	* g++.dg/cpp0x/decltype-pr81506.C: New test.

2019-03-28  Marek Polacek  <polacek@redhat.com>

	PR c++/89612 - ICE with member friend template with noexcept.
	* g++.dg/cpp0x/noexcept38.C: New test.
	* g++.dg/cpp0x/noexcept39.C: New test.
	* g++.dg/cpp1z/noexcept-type21.C: New test.

2019-03-28  Uroš Bizjak  <ubizjak@gmail.com>

	PR target/89848
	* gcc.target/i386/pr89848.c: New test.

2019-03-28  Marek Polacek  <polacek@redhat.com>

	PR c++/89836 - bool constant expression and explicit conversions.
	* g++.dg/cpp2a/explicit15.C: New test.

2019-03-28  Jakub Jelinek  <jakub@redhat.com>

	PR c/89812
	* gcc.dg/attr-aligned-3.c: Limit the test to known ELF targets
	other than AVR.  Add dg-options "".

	PR c++/89785
	* g++.dg/cpp1y/constexpr-89785-1.C: New test.
	* g++.dg/cpp1y/constexpr-89785-2.C: New test.

2019-03-27  Janus Weil  <janus@gcc.gnu.org>

	PR fortran/85537
	* gfortran.dg/dummy_procedure_11.f90: Fix test case.
	* gfortran.dg/pointer_init_11.f90: New test case.

2019-03-27  Mateusz B  <mateuszb@poczta.onet.pl>

	PR target/85667
	* gcc.target/i386/pr85667-5.c: New testcase.
	* gcc.target/i386/pr85667-6.c: New testcase.

2019-03-27  Bill Schmidt  <wschmidt@linux.ibm.com>

	PR testsuite/89834
	* gcc.dg/vect/pr81740-2.c: Require vect_hw_misalign.

2019-03-27  Peter Bergner  <bergner@linux.ibm.com>

	PR rtl-optimization/89313
	* gcc.dg/pr89313.c: New test.

2019-03-26  Jeff Law  <law@redhat.com>

	PR rtl-optimization/87761
	PR rtl-optimization/89826
	* gcc.c-torture/execute/pr89826.c: New test.

2019-03-27  Richard Biener  <rguenther@suse.de>

	* gcc.dg/torture/20190327-1.c: New testcase.

2019-03-27  Paul Thomas  <pault@gcc.gnu.org>

	PR fortran/88247
	* gfortran.dg/associate_47.f90: New test.

2019-03-27  Richard Biener  <rguenther@suse.de>

	PR tree-optimization/89463
	* gcc.dg/guality/pr89463.c: New testcase.

2019-03-26  Uroš Bizjak  <ubizjak@gmail.com>

	PR target/89827
	* gcc.target/i386/pr89827.c: New test.

2019-03-26  Rainer Orth  <ro@CeBiTec.Uni-Bielefeld.DE>

	* g++.dg/abi/lambda-static-1.C: Handle Solaris as comdat group
	syntax.

2019-03-26  Bin Cheng  <bin.cheng@linux.alibaba.com>

	PR tree-optimization/81740
	* gcc.dg/vect/pr81740-1.c: New testcase.
	* gcc.dg/vect/pr81740-2.c: Likewise.

2019-03-26  Iain Buclaw  <ibuclaw@gdcproject.org>

	* gdc.test/gdc-test.exp (gdc-do-test): Sort and remove duplicate
	options in permute args tests.

2019-03-26  Paolo Carlini  <paolo.carlini@oracle.com>

	PR c++/84598
	* g++.dg/ext/pr84598.C: New.

2019-03-26  Jakub Jelinek  <jakub@redhat.com>

	PR c++/89796
	* g++.dg/gomp/pr89796.C: New test.
	* gcc.dg/gomp/pr89796.c: New test.

2019-03-25  David Malcolm  <dmalcolm@redhat.com>

	PR rtl-optimization/88347
	PR rtl-optimization/88423
	* gcc.c-torture/compile/pr88347.c: New test.
	* gcc.c-torture/compile/pr88423.c: New test.

2019-03-25  Martin Sebor  <msebor@redhat.com>

	PR c/89812
	* gcc.dg/attr-aligned-3.c: New test.

2019-03-25  Johan Karlsson <johan.karlsson@enea.com>

	PR debug/86964
	* gcc.dg/debug/dwarf2/pr86964.c: New testcase.

2019-03-25  Paolo Carlini  <paolo.carlini@oracle.com>

	PR c++/84661
	PR c++/85013
	* g++.dg/concepts/pr84661.C: New.
	* g++.dg/torture/pr85013.C: Likewise.

2019-03-25  Marek Polacek  <polacek@redhat.com>

	PR c++/89214 - ICE when initializing aggregates with bases.
	* g++.dg/cpp1z/aggr-base8.C: New test.
	* g++.dg/cpp1z/aggr-base9.C: New test.

	PR c++/89705 - ICE with reference binding with conversion function.
	* g++.dg/cpp0x/rv-conv2.C: New test.

2019-03-25  Richard Biener  <rguenther@suse.de>

	PR tree-optimization/89789
	* gcc.dg/torture/pr89789.c: New testcase.

2019-03-25  Nathan Sidwell  <nathan@acm.org>

	* g++.dg/abi/lambda-static-1.C: New.

2019-03-25  Richard Biener  <rguenther@suse.de>

	PR tree-optimization/89802
	* g++.dg/tree-ssa/pr89802.C: New testcase.

2019-03-25  Jakub Jelinek  <jakub@redhat.com>

	PR c++/60702
	* g++.dg/tls/thread_local11.C: Remove scan-tree-dump-times directives
	for _ZTH* calls.
	* g++.dg/tls/thread_local11a.C: New test.

2019-03-25  Richard Biener  <rguenther@suse.de>

	PR middle-end/89790
	* g++.dg/pr89790.C: New testcase.

2019-03-24  Uroš Bizjak  <ubizjak@gmail.com>

	* gcc.target/i386/pr82281.c: Compile only for ia32 effective target.
	(dg-options): Remove -m32. Add -msse2 -mtune=znver1.
	* gcc.target/i386/pr89676.c: Compile only for ia32 effective target.
	(dg-options): Remove -m32 and -march=i686. Add -mno-stv.

2019-03-24  Thomas Koenig  <tkoenig@gcc.gnu.org>

	PR fortran/78865
	* gfortran.dg/altreturn_10.f90: New test.
	* gfortran.dg/whole_file_3.f90: Change dg-warning to dg-error.

2019-03-22  Vladimir Makarov  <vmakarov@redhat.com>

	PR rtl-optimization/89676
	* gcc.target/i386/pr89676.c: New.

2019-03-22  Jakub Jelinek  <jakub@redhat.com>

	PR c++/60702
	* g++.dg/tls/thread_local11.C: New test.
	* g++.dg/tls/thread_local11.h: New test.
	* g++.dg/tls/thread_local12a.C: New test.
	* g++.dg/tls/thread_local12b.C: New test.
	* g++.dg/tls/thread_local12c.C: New test.
	* g++.dg/tls/thread_local12d.C: New test.
	* g++.dg/tls/thread_local12e.C: New test.
	* g++.dg/tls/thread_local12f.C: New test.
	* g++.dg/tls/thread_local12g.C: New test.
	* g++.dg/tls/thread_local12h.C: New test.
	* g++.dg/tls/thread_local12i.C: New test.
	* g++.dg/tls/thread_local12j.C: New test.
	* g++.dg/tls/thread_local12k.C: New test.
	* g++.dg/tls/thread_local12l.C: New test.

	PR c++/87481
	* g++.dg/cpp1y/constexpr-87481.C: New test.

2019-03-22  Simon Wright  <simon@pushface.org>

	PR ada/89583
	* gnat.dg/socket2.adb: New.

2019-03-22  Bill Schmidt  <wschmidt@linux.ibm.com>

	* gcc.target/powerpc/mmx-psubd-2.c: Test _m_psubd.

2019-03-22  Hongtao Liu  <hongtao.liu@intel.com>

	PR target/89784
	* gcc.target/i386/avx512f-vfmaddXXXsd-1.c (avx512f_test): Add tests
	for _mm_mask{,3,z}_*.
	* gcc.target/i386/avx512f-vfmaddXXXss-1.c (avx512f_test): Likewise.
	* gcc.target/i386/avx512f-vfmsubXXXsd-1.c (avx512f_test): Likewise.
	* gcc.target/i386/avx512f-vfmsubXXXss-1.c (avx512f_test): Likewise.
	* gcc.target/i386/avx512f-vfnmaddXXXsd-1.c (avx512f_test): Likewise.
	* gcc.target/i386/avx512f-vfnmaddXXXss-1.c (avx512f_test): Likewise.
	* gcc.target/i386/avx512f-vfnmsubXXXsd-1.c (avx512f_test): Likewise.
	* gcc.target/i386/avx512f-vfnmsubXXXss-1.c (avx512f_test): Likewise.
	* gcc.target/i386/avx512f-vfmaddXXXsd-2.c: New test.
	* gcc.target/i386/avx512f-vfmaddXXXss-2.c: New test.
	* gcc.target/i386/avx512f-vfmsubXXXsd-2.c: New test.
	* gcc.target/i386/avx512f-vfmsubXXXss-2.c: New test.
	* gcc.target/i386/avx512f-vfnmaddXXXsd-2.c: New test.
	* gcc.target/i386/avx512f-vfnmaddXXXss-2.c: New test.
	* gcc.target/i386/avx512f-vfnmsubXXXsd-2.c: New test.
	* gcc.target/i386/avx512f-vfnmsubXXXss-2.c: New test.

2019-03-22  Jakub Jelinek  <jakub@redhat.com>

	PR target/89784
	* gcc.target/i386/sse-13.c (__builtin_ia32_vfmaddsd3_mask,
	__builtin_ia32_vfmaddsd3_mask3, __builtin_ia32_vfmaddsd3_maskz,
	__builtin_ia32_vfmsubsd3_mask3, __builtin_ia32_vfmaddss3_mask,
	__builtin_ia32_vfmaddss3_mask3, __builtin_ia32_vfmaddss3_maskz,
	__builtin_ia32_vfmsubss3_mask3): Define.
	* gcc.target/i386/sse-23.c (__builtin_ia32_vfmaddsd3_mask,
	__builtin_ia32_vfmaddsd3_mask3, __builtin_ia32_vfmaddsd3_maskz,
	__builtin_ia32_vfmsubsd3_mask3, __builtin_ia32_vfmaddss3_mask,
	__builtin_ia32_vfmaddss3_mask3, __builtin_ia32_vfmaddss3_maskz,
	__builtin_ia32_vfmsubss3_mask3): Define.
	* gcc.target/i386/avx-1.c (__builtin_ia32_vfmaddsd3_mask,
	__builtin_ia32_vfmaddsd3_mask3, __builtin_ia32_vfmaddsd3_maskz,
	__builtin_ia32_vfmsubsd3_mask3, __builtin_ia32_vfmaddss3_mask,
	__builtin_ia32_vfmaddss3_mask3, __builtin_ia32_vfmaddss3_maskz,
	__builtin_ia32_vfmsubss3_mask3): Define.
	* gcc.target/i386/sse-14.c: Add tests for
	_mm_mask{,3,z}_f{,n}m{add,sub}_round_s{s,d} builtins.
	* gcc.target/i386/sse-22.c: Likewise.

2019-03-21  Martin Sebor  <msebor@redhat.com>

	PR tree-optimization/89350
	* gcc.dg/Warray-bounds-40.c: Remove an xfail.
	* gcc.dg/Wstringop-overflow.c: Xfail overly ambitious tests.
	* gcc.dg/Wstringop-overflow-11.c: New test.
	* gcc.dg/Wstringop-overflow-12.c: New test.
	* gcc.dg/pr89350.c: New test.
	* gcc.dg/pr40340-1.c: Adjust expected warning.
	* gcc.dg/pr40340-2.c: Same.
	* gcc.dg/pr40340-4.c: Same.
	* gcc.dg/pr40340-5.c: Same.

2019-03-21  Jakub Jelinek  <jakub@redhat.com>

	PR lto/89692
	* g++.dg/other/pr89692.C: New test.

	PR c++/89767
	* g++.dg/cpp1y/lambda-init18.C: New test.
	* g++.dg/cpp1y/lambda-init19.C: New test.
	* g++.dg/cpp1y/pr89767.C: New test.

2019-03-21  Thomas Schwinge  <thomas@codesourcery.com>
	    Cesar Philippidis  <cesar@codesourcery.com>

	PR fortran/72741
	* gfortran.dg/goacc/routine-external-level-of-parallelism-1.f: New
	file.
	* gfortran.dg/goacc/routine-external-level-of-parallelism-2.f:
	Likewise.

2019-03-21  Thomas Schwinge  <thomas@codesourcery.com>

	PR fortran/72741
	* c-c++-common/goacc/routine-3-extern.c: New file.
	* c-c++-common/goacc/routine-3.c: Adjust.
	* c-c++-common/goacc/routine-4-extern.c: New file.
	* c-c++-common/goacc/routine-4.c: Adjust.
	* gfortran.dg/goacc/routine-module-3.f90: New file.

	PR fortran/89773
	* gfortran.dg/goacc/pr89773.f90: New file.
	* gfortran.dg/goacc/pr77765.f90: Adjust.
	* gfortran.dg/goacc/routine-6.f90: Adjust, and extend.

	PR fortran/72741
	* gfortran.dg/goacc/routine-module-mod-1.f90: Update.

	PR fortran/72741
	* gfortran.dg/goacc/routine-module-1.f90: New file.
	* gfortran.dg/goacc/routine-module-2.f90: Likewise.
	* gfortran.dg/goacc/routine-module-mod-1.f90: Likewise.

	* gfortran.dg/goacc/goacc.exp (dg-compile-aux-modules): New proc.

	PR fortran/56408
	* gcc.target/powerpc/ppc-fortran/ppc-fortran.exp
	(dg-compile-aux-modules): Fix diagnostic.
	* gfortran.dg/coarray/caf.exp (dg-compile-aux-modules): Likewise.
	* gfortran.dg/dg.exp (dg-compile-aux-modules): Likewise.

	PR fortran/56408
	* gfortran.dg/coarray/caf.exp (dg-compile-aux-modules): Workaround
	missing nexted dg-test call support in dejaGNU 1.4.4.

	PR fortran/29383
	* gfortran.dg/ieee/ieee.exp (DEFAULT_FFLAGS): Set the same as in
	other '*.exp' files.

2019-03-21  Richard Biener  <rguenther@suse.de>

	PR tree-optimization/89779
	* gcc.dg/torture/pr89779.c: New testcase.

2019-03-21  Paolo Carlini  <paolo.carlini@oracle.com>

	PR c++/78645
	* g++.dg/cpp0x/constexpr-ice20.C: New.

2019-03-21  Paolo Carlini  <paolo.carlini@oracle.com>

	PR c++/89571
	* g++.dg/cpp0x/noexcept37.C: New.

2019-03-21  Iain Buclaw  <ibuclaw@gdcproject.org>

	PR d/89017
	* gdc.dg/pr89017.d: New test.

2019-03-20  Janus Weil  <janus@gcc.gnu.org>

	PR fortran/71861
	* gfortran.dg/interface_abstract_5.f90: New test case.

2019-03-20  Jakub Jelinek  <jakub@redhat.com>

	PR target/89775
	* gcc.target/s390/pr89775-1.c: New test.
	* gcc.target/s390/pr89775-2.c: New test.

2019-03-20  Jakub Jelinek  <jakub@redhat.com>

	PR target/89752
	* g++.target/aarch64/aarch64.exp: New file.
	* g++.target/aarch64/pr89752.C: New test.

2019-03-19  Martin Sebor  <msebor@redhat.com>

	PR tree-optimization/89688
	* gcc.dg/strlenopt-61.c: New test.
	* g++.dg/warn/Wstringop-overflow-2.C: New test.

2019-03-19  Jim Wilson  <jimw@sifive.com>

	PR target/89411
	* gcc.target/riscv/losum-overflow.c: New test.

2019-03-19  Martin Sebor  <msebor@redhat.com>

	PR tree-optimization/89644
	* gcc.dg/Wstringop-truncation-8.c: New test.

2019-03-19  Martin Liska  <mliska@suse.cz>

	PR middle-end/89737
	* gcc.dg/pr89737.c: New test.

2019-03-19  Jan Hubicka  <hubicka@ucw.cz>

	PR lto/87809
	PR lto/89335
	* g++.dg/lto/pr87089_0.C: New testcase.
	* g++.dg/lto/pr87089_1.C: New testcase.
	* g++.dg/lto/pr89335_0.C: New testcase.

2019-03-19  Kelvin Nilsen  <kelvin@gcc.gnu.org>

	PR target/89736
	* gcc.target/powerpc/pr87532-mc.c: Modify dejagnu directives to
	restrict this test to vsx targets.

2019-03-19  Jakub Jelinek  <jakub@redhat.com>

	PR target/89752
	* g++.dg/ext/asm15.C: Check for particular diagnostic wording.
	* g++.dg/ext/asm16.C: Likewise.
	* g++.dg/ext/asm17.C: New test.

2019-03-19  Eric Botcazou  <ebotcazou@adacore.com>

	* c-c++-common/unroll-7.c: New test.

2019-03-19  Jakub Jelinek  <jakub@redhat.com>

	PR target/89726
	* gcc.target/i386/fpprec-1.c (x): Add 6 new constants.
	(expect_round, expect_rint, expect_floor, expect_ceil, expect_trunc):
	Add expected results for them.

	PR c/89734
	* gcc.dg/pr89734.c: New test.

2019-03-18  Martin Sebor  <msebor@redhat.com>

	PR tree-optimization/89720
	* gcc.dg/Warray-bounds-42.c: New test.

2019-03-19  H.J. Lu  <hongjiu.lu@intel.com>

	PR c++/89630
	* g++.target/i386/pr89630.C: New test.

2019-03-18  Kito Cheng  <kito.cheng@gmail.com>

	* gcc.target/riscv/arch-1.c: Add quotes around march in dg-error.

2019-03-18  Segher Boessenkool  <segher@kernel.crashing.org>

	* gcc.target/powerpc/bswap16.c: Use a pointer instead of a global for
	the "store" test as well.
	* gcc.target/powerpc/bswap32.c: Ditto.

2019-03-18  Segher Boessenkool  <segher@kernel.crashing.org>

	* gcc.target/powerpc/bswap16.c: Use a pointer instead of a global for
	the "store" test as well.
	* gcc.target/powerpc/bswap32.c: Ditto.

2019-03-18  Segher Boessenkool  <segher@kernel.crashing.org>

	* gcc.target/powerpc/pr18096-1.c: Allow an error message that says
	"exceeds" instead of just one that talks about "too large".

2019-03-18  Richard Sandiford  <richard.sandiford@arm.com>

	* gcc.target/aarch64/sve/cost_model_1.c: New test.

2019-03-18  Martin Jambor  <mjambor@suse.cz>

	PR tree-optimization/89546
	* gcc.dg/tree-ssa/pr89546.c: New test.

2019-03-18  Andrew Burgess  <andrew.burgess@embecosm.com>

	PR target/89627
	* g++.target/riscv/call-with-empty-struct-float.C: New file.
	* g++.target/riscv/call-with-empty-struct-int.C: New file.
	* g++.target/riscv/call-with-empty-struct.H: New file.
	* g++.target/riscv/riscv.exp: New file.

2019-03-18  Paolo Carlini  <paolo.carlini@oracle.com>

	PR c++/85014
	* g++.dg/cpp0x/pr85014.C: New.

2019-03-18  Jakub Jelinek  <jakub@redhat.com>

	PR middle-end/86979
	* gcc.dg/pr86979.c: New test.

2019-03-17  Thomas Koenig  <tkoenig@gcc.gnu.org>

	PR fortran/88008
	* gfortran.dg/typebound_call_31.f90: New test.

2019-03-03-17  John David Anglin  <danglin@gcc.gnu.org>

	* gcc.dg/compat/pr83487-1_x.c: Use -fno-common option on
	hppa*-*-hpux*.
	* gcc.dg/compat/pr83487-1_y.c: Likewise.

	* gfortran.dg/pointer_init_10.f90: Require visibility support.
	* gfortran.dg/temporary_3.f90: Likewise.

	* gcc.dg/pr88074.c: Require c99_runtime.
	* gcc.dg/warn-abs-1.c: Likewise.
	* gfortran.dg/ISO_Fortran_binding_1.f90: Likewise.

	PR testsuite/89666
	* c-c++-common/builtin-has-attribute-3.c: Define SKIP_ALIAS on
	hppa*-*-hpux*.
	* gcc.dg/attr-copy.c: Require alias support.
	* gcc.dg/ipa/ipa-icf-39.c: Likewise.

2019-03-16  Jakub Jelinek  <jakub@redhat.com>

	PR fortran/89724
	* gfortran.dg/continuation_15.f90: New test.
	* gfortran.dg/continuation_16.f90: New test.

2019-03-16  John David Anglin  <danglin@gcc.gnu.org>

	* g++.dg/cpp0x/pr84497.C: Restore dg-require-weak.

	PR testsuite/89393
	* g++.dg/abi/ref-temp1.C: Skip on 32-bit hppa*-*-hpux*.
	* g++.dg/cpp0x/pr84497.C: Likewise.

	* c-c++-common/builtin-has-attribute-4.c: Skip on 32-bit hppa*-*-hpux*.
	* gcc.dg/attr-copy-6.c: Likewise.
	* gcc.dg/pr87793.c: Likewise.

	PR testsuite/89471
	* gcc.dg/pr84941.c: Skip on hppa*-*-*.

	* gcc.dg/Wattributes-10.c: Add -fno-common option on hppa*-*-hpux*.
	* gcc.dg/gimplefe-34.c: Likewise.
	* gcc.dg/compat/pr83487-2_x.c: Use -fno-common option on hppa*-*-hpux*.
	* gcc.dg/compat/pr83487-2_y.c: Likewise.

	PR testsuite/84174
	* gcc.dg/Wattributes-6.c: Skip warning check at line 404 on
	hppa*64*-*-*.

	PR testsuite/83453
	* c-c++-common/Wattributes.c: Skip a warning check on hppa*64*-*-*.

	* lib/target-supports.exp (check_ascii_locale_available): Remove
	hppa*-*-hpux*.

2019-03-16  Thomas Koenig  <tkoenig@gcc.gnu.org>

	PR fortran/84394
	* gfortran.dg/blockdata_11.f90: New test.

2019-03-15  Harald Anlauf  <anlauf@gmx.de>

	PR fortran/60091
	* gfortran.dg/pointer_remapping_3.f08: Adjust error messages.
	* gfortran.dg/pointer_remapping_7.f90: Adjust error message.

2019-03-15  Kelvin Nilsen  <kelvin@gcc.gnu.org>

	PR target/87532
	* gcc.target/powerpc/fold-vec-extract-char.p8.c: Modify expected
	instruction selection.
	* gcc.target/powerpc/fold-vec-extract-int.p8.c: Likewise.
	* gcc.target/powerpc/fold-vec-extract-short.p8.c: Likewise.
	* gcc.target/powerpc/pr87532-mc.c: New test.
	* gcc.target/powerpc/pr87532.c: New test.
	* gcc.target/powerpc/vec-extract-v16qiu-v2.h: New test.
	* gcc.target/powerpc/vec-extract-v16qiu-v2a.c: New test.
	* gcc.target/powerpc/vec-extract-v16qiu-v2b.c: New test.
	* gcc.target/powerpc/vsx-builtin-10a.c: New test.
	* gcc.target/powerpc/vsx-builtin-10b.c: New test.
	* gcc.target/powerpc/vsx-builtin-11a.c: New test.
	* gcc.target/powerpc/vsx-builtin-11b.c: New test.
	* gcc.target/powerpc/vsx-builtin-12a.c: New test.
	* gcc.target/powerpc/vsx-builtin-12b.c: New test.
	* gcc.target/powerpc/vsx-builtin-13a.c: New test.
	* gcc.target/powerpc/vsx-builtin-13b.c: New test.
	* gcc.target/powerpc/vsx-builtin-14a.c: New test.
	* gcc.target/powerpc/vsx-builtin-14b.c: New test.
	* gcc.target/powerpc/vsx-builtin-15a.c: New test.
	* gcc.target/powerpc/vsx-builtin-15b.c: New test.
	* gcc.target/powerpc/vsx-builtin-16a.c: New test.
	* gcc.target/powerpc/vsx-builtin-16b.c: New test.
	* gcc.target/powerpc/vsx-builtin-17a.c: New test.
	* gcc.target/powerpc/vsx-builtin-17b.c: New test.
	* gcc.target/powerpc/vsx-builtin-18a.c: New test.
	* gcc.target/powerpc/vsx-builtin-18b.c: New test.
	* gcc.target/powerpc/vsx-builtin-19a.c: New test.
	* gcc.target/powerpc/vsx-builtin-19b.c: New test.
	* gcc.target/powerpc/vsx-builtin-20a.c: New test.
	* gcc.target/powerpc/vsx-builtin-20b.c: New test.
	* gcc.target/powerpc/vsx-builtin-9a.c: New test.
	* gcc.target/powerpc/vsx-builtin-9b.c: New test.

2019-03-15  Alexandre Oliva <aoliva@redhat.com>

	PR c++/88534
	PR c++/88537
	* g++.dg/cpp2a/pr88534.C: New.
	* g++.dg/cpp2a/pr88537.C: New.

2019-03-15  Robin Dapp  <rdapp@linux.ibm.com>

	* gcc.target/s390/target-attribute/tattr-1.c (htm0): -mhtm -> '-mhtm'.
	* gcc.target/s390/target-attribute/tattr-2.c: Likewise.
	* gcc.target/s390/target-attribute/tattr-3.c (vx0): -mvx -> '-mvx'.
	* gcc.target/s390/target-attribute/tattr-4.c: Likewise.

2019-03-15  Kyrylo Tkachov  <kyrylo.tkachov@arm.com>

	PR target/89719
	* gcc.target/aarch64/spellcheck_4.c: Adjust dg-error string.
	* gcc.target/aarch64/spellcheck_5.c: Likewise.
	* gcc.target/aarch64/spellcheck_6.c: Likewise.

2019-03-15  Jakub Jelinek  <jakub@redhat.com>

	PR c++/89709
	* g++.dg/cpp0x/constexpr-89709.C: New test.

	PR debug/89704
	* gcc.dg/debug/pr89704.c: New test.

2019-03-15  H.J. Lu  <hongjiu.lu@intel.com>

	PR target/89650
	* g++.target/i386/pr89650.C: New test.

2019-03-14  Richard Biener  <rguenther@suse.de>

	* gcc.dg/gimplefe-13.c: Adjust.
	* gcc.dg/gimplefe-14.c: Likewise.
	* gcc.dg/gimplefe-17.c: Likewise.
	* gcc.dg/gimplefe-18.c: Likewise.
	* gcc.dg/gimplefe-7.c: Likewise.
	* gcc.dg/torture/pr89595.c: Likewise.
	* gcc.dg/tree-ssa/cunroll-13.c: Likewise.
	* gcc.dg/tree-ssa/ivopt_mult_1g.c: Likewise.
	* gcc.dg/tree-ssa/ivopt_mult_2g.c: Likewise.
	* gcc.dg/tree-ssa/scev-3.c: Likewise.
	* gcc.dg/tree-ssa/scev-4.c: Likewise.
	* gcc.dg/tree-ssa/scev-5.c: Likewise.
	* gcc.dg/vect/vect-cond-arith-2.c: Likewise.
	* gcc.target/aarch64/sve/loop_add_6.c: Likewise.

2019-03-14  Jakub Jelinek  <jakub@redhat.com>

	PR ipa/89684
	* gcc.target/i386/pr89684.c: New test.

	PR rtl-optimization/89679
	* gcc.dg/pr89679.c: New test.

2019-03-14  Richard Biener  <rguenther@suse.de>

	PR tree-optimization/89710
	* gcc.dg/torture/pr89710.c: New testcase.

2019-03-14  Richard Biener  <rguenther@suse.de>

	PR middle-end/89698
	* g++.dg/torture/pr89698.C: New testcase.

2019-03-14  Jakub Jelinek  <jakub@redhat.com>

	PR tree-optimization/89703
	* gcc.c-torture/compile/pr89703-1.c: New test.
	* gcc.c-torture/compile/pr89703-2.c: New test.

2019-03-14  H.J. Lu  <hongjiu.lu@intel.com>

	PR target/89523
	* gcc.target/i386/pr89523-1a.c: New test.
	* gcc.target/i386/pr89523-1b.c: Likewise.
	* gcc.target/i386/pr89523-2.c: Likewise.
	* gcc.target/i386/pr89523-3.c: Likewise.
	* gcc.target/i386/pr89523-4.c: Likewise.
	* gcc.target/i386/pr89523-5.c: Likewise.
	* gcc.target/i386/pr89523-6.c: Likewise.
	* gcc.target/i386/pr89523-7.c: Likewise.
	* gcc.target/i386/pr89523-8.c: Likewise.
	* gcc.target/i386/pr89523-9.c: Likewise.

2019-03-14  Jakub Jelinek  <jakub@redhat.com>

	PR c++/89512
	* g++.dg/cpp1y/var-templ61.C: New test.

	PR c++/89652
	* g++.dg/cpp1y/constexpr-89652.C: New test.

2019-03-13  Harald Anlauf  <anlauf@gmx.de>

	PR fortran/87045
	* gfortran.dg/pr87045.f90: New test.

2019-03-13  Vladimir Makarov  <vmakarov@redhat.com>

	PR target/85860
	* gcc.target/i386/pr85860.c: New.

2019-03-13  Marek Polacek  <polacek@redhat.com>

	PR c++/89686 - mixing init-capture and simple-capture in lambda.
	* g++.dg/cpp2a/lambda-pack-init2.C: New test.

	PR c++/89660 - bogus error with -Wredundant-move.
	* g++.dg/cpp0x/Wredundant-move8.C: New test.
	* g++.dg/cpp0x/Wredundant-move9.C: New test.

2019-03-13  Janus Weil  <janus@gcc.gnu.org>

	PR fortran/89601
	* gfortran.dg/pdt_16.f03: Modified to avoid follow-up errors.
	* gfortran.dg/pdt_30.f90: New test case.

2019-03-13  Marek Polacek  <polacek@redhat.com>

	PR c++/88979 - further P0634 fix for constructors.
	* g++.dg/cpp2a/typename15.C: New test.

2019-03-13  Martin Sebor  <msebor@redhat.com>

	PR tree-optimization/89662
	* gcc.dg/Warray-bounds-41.c: New test.

2019-03-13  Paolo Carlini  <paolo.carlini@oracle.com>

	PR c++/63508
	* g++.dg/cpp0x/auto53.C: New.

2019-03-13  Richard Biener  <rguenther@suse.de>

	PR middle-end/89677
	* gcc.dg/torture/pr89677.c: New testcase.

2019-03-13  Paolo Carlini  <paolo.carlini@oracle.com>

	PR c++/85558
	* g++.dg/other/friend16.C: New.
	* g++.dg/other/friend17.C: Likewise.

2019-03-13  Jakub Jelinek  <jakub@redhat.com>

	PR middle-end/88588
	* c-c++-common/gomp/pr88588.c: New test.

2019-03-13  Thomas Koenig  <tkoenig@gcc.gnu.org>

	PR fortran/66695
	PR fortran/77746
	PR fortran/79485
	* gfortran.dg/binding_label_tests_30.f90: New test.
	* gfortran.dg/binding_label_tests_31.f90: New test.
	* gfortran.dg/binding_label_tests_32.f90: New test.
	* gfortran.dg/binding_label_tests_33.f90: New test.

2019-03-13  Iain Buclaw  <ibuclaw@gdcproject.org>

	* gdc.dg/pr88957.d: Move to gdc.dg/ubsan.
	* gdc.dg/ubsan/ubsan.exp: New file.
	* lib/gdc.exp (gdc_include_flags): Remove unused target variable.
	Explicitly return flags from procedure.

2019-03-13  Iain Buclaw  <ibuclaw@gdcproject.org>

	PR d/88957
	* gdc.dg/pr88957.d: New test.
	* gdc.dg/simd.d: Add new vector tests.

2019-03-12  Uroš Bizjak  <ubizjak@gmail.com>

	PR d/87824
	* lib/gdc.exp (gdc_include_flags): Find C++ headers by calling
	libstdc++v3/scripts/testsuite_flags.  Filter out unsupported
	-nostdinc++ flag.

2019-03-12  Thomas Koenig  <tkoenig@gcc.gnu.org>

	PR fortran/87673
	* gfortran.dg/charlen_17.f90: New test.

2019-03-12  Robin Dapp  <rdapp@linux.ibm.com>

	* gcc.target/s390/memset-1.c: Adapt test case for new scheduling.

2019-03-12  Martin Liska  <mliska@suse.cz>

	* gfortran.dg/abstract_type_3.f03: Amend test-case scan patterns.
	* gfortran.dg/binding_label_tests_4.f03: Likewise.
	* gfortran.dg/c_f_pointer_tests_6.f90: Likewise.
	* gfortran.dg/c_funloc_tests_6.f90: Likewise.
	* gfortran.dg/c_loc_tests_17.f90: Likewise.
	* gfortran.dg/constructor_9.f90: Likewise.
	* gfortran.dg/dec_structure_8.f90: Likewise.
	* gfortran.dg/entry_4.f90: Likewise.
	* gfortran.dg/init_char_with_nonchar_ctr.f90: Likewise.
	* gfortran.dg/initialization_23.f90: Likewise.
	* gfortran.dg/logical_assignment_1.f90: Likewise.
	* gfortran.dg/pr80752.f90: Likewise.
	* gfortran.dg/pr88116_1.f90: Likewise.
	* gfortran.dg/pr88467.f90: Likewise.
	* gfortran.dg/typebound_call_7.f03: Likewise.
	* gfortran.dg/typebound_generic_1.f03: Likewise.
	* gfortran.dg/typebound_operator_2.f03: Likewise.
	* gfortran.dg/typebound_operator_4.f03: Likewise.
	* gfortran.dg/typebound_proc_9.f03: Likewise.
	* gfortran.dg/unlimited_polymorphic_2.f03: Likewise.

2019-03-12  Paul Thomas  <pault@gcc.gnu.org>

	PR fortran/89363
	* gfortran.dg/assumed_rank_16.f90: New test.

	PR fortran/89364
	* gfortran.dg/assumed_rank_17.f90: New test.

2019-03-12  Jakub Jelinek  <jakub@redhat.com>

	PR middle-end/89663
	* gcc.c-torture/compile/pr89663-1.c: New test.
	* gcc.c-torture/compile/pr89663-2.c: New test.

2019-03-12  Richard Biener  <rguenther@suse.de>

	PR tree-optimization/89664
	* gfortran.dg/pr89664.f90: New testcase.

2019-03-11  Jakub Jelinek  <jakub@redhat.com>

	PR fortran/89651
	* gfortran.dg/gomp/pr89651.f90: New test.

	PR middle-end/89655
	PR bootstrap/89656
	* gcc.c-torture/compile/pr89655.c: New test.

2019-03-11  Christophe Lyon  <christophe.lyon@linaro.org>

	* gcc.target/arm/f16_f64_conv_no_dp.c: Add arm_fp16_ok effective
	target.

2019-03-11  Martin Liska  <mliska@suse.cz>

	* g++.dg/conversion/simd3.C (foo): Wrap option names
	with apostrophe character.
	* g++.dg/cpp1z/decomp3.C (test): Likewise.
	(test3): Likewise.
	* g++.dg/cpp1z/decomp4.C (test): Likewise.
	* g++.dg/cpp1z/decomp44.C (foo): Likewise.
	* g++.dg/cpp1z/decomp45.C (f): Likewise.
	* g++.dg/opt/pr34036.C: Likewise.
	* g++.dg/spellcheck-c++-11-keyword.C: Likewise.
	* gcc.dg/c90-fordecl-1.c (foo): Likewise.
	* gcc.dg/cpp/dir-only-4.c: Likewise.
	* gcc.dg/cpp/dir-only-5.c: Likewise.
	* gcc.dg/cpp/pr71591.c: Likewise.
	* gcc.dg/format/opt-1.c: Likewise.
	* gcc.dg/format/opt-2.c: Likewise.
	* gcc.dg/format/opt-3.c: Likewise.
	* gcc.dg/format/opt-4.c: Likewise.
	* gcc.dg/format/opt-5.c: Likewise.
	* gcc.dg/format/opt-6.c: Likewise.
	* gcc.dg/pr22231.c: Likewise.
	* gcc.dg/pr33007.c: Likewise.
	* gcc.dg/simd-1.c (hanneke): Likewise.
	* gcc.dg/simd-5.c: Likewise.
	* gcc.dg/simd-6.c: Likewise.
	* gcc.dg/spellcheck-options-14.c: Likewise.
	* gcc.dg/spellcheck-options-15.c: Likewise.
	* gcc.dg/spellcheck-options-16.c: Likewise.
	* gcc.dg/spellcheck-options-17.c: Likewise.
	* gcc.dg/tree-ssa/pr23109.c: Likewise.
	* gcc.dg/tree-ssa/recip-5.c: Likewise.
	* gcc.target/i386/cet-notrack-1a.c (func): Likewise.
	(__attribute__): Likewise.
	* gcc.target/i386/cet-notrack-icf-1.c (fn3): Likewise.
	* gcc.target/i386/cet-notrack-icf-3.c (__attribute__): Likewise.
	* gcc.target/powerpc/warn-1.c: Likewise.
	* gcc.target/powerpc/warn-2.c: Likewise.

2019-03-11  Andreas Krebbel  <krebbel@linux.ibm.com>

	* gcc.target/s390/zvector/vec-addc-u128.c: New test.

2019-03-11  Eric Botcazou  <ebotcazou@adacore.com>

	* c-c++-common/unroll-6.c: New test.

2019-03-11  Paolo Carlini  <paolo.carlini@oracle.com>

	PR c++/87571
	* g++.dg/template/memfriend18.C: New.

2019-03-10  Rainer Orth  <ro@CeBiTec.Uni-Bielefeld.DE>

	* gdc.dg/pr89041.d: Mark as compile test.

2019-03-10  Rainer Orth  <ro@CeBiTec.Uni-Bielefeld.DE>

	* gcc.target/i386/indirect-thunk-extern-7.c: Add -fjump-tables to
	dg-options.

2019-03-10  Martin Jambor  <mjambor@suse.cz>

	PR tree-optimization/85762
	PR tree-optimization/87008
	PR tree-optimization/85459
	* g++.dg/tree-ssa/pr87008.C: New test.
	* gcc.dg/guality/pr54970.c: Xfail tests querying a[0] everywhere.

2019-03-10  Thomas Koenig  <tkoenig@gcc.gnu.org>

	PR fortran/66089
	* gfortran.dg/assumed_type_2.f90: Adapted tree dumps.
	* gfortran.dg/no_arg_check_2.f90: Likewise.

2019-03-10  Jakub Jelinek  <jakub@redhat.com>

	PR c++/89648
	* g++.dg/cpp0x/lambda/lambda-89648.C: New test.

2019-03-10  Thomas Koenig  <tkoenig@gcc.gnu.org>

	PR fortran/66089
	* gfortran.dg/dependency_53.f90: New test.

2019-03-10  Thomas Koenig  <tkoenig@gcc.gnu.org>

	PR fortran/87734
	* gfortran.dg/public_private_module_10.f90: New test.

2019-03-09  John David Anglin  <dave.anglin@bell.net>

	PR c++/70349
	* g++.dg/abi/abi-tag18a.C: Skip on 32-bit hppa*-*-hpux*.

	PR middle-end/68733
	* c-c++-common/gomp/clauses-2.c: Skip on 32-bit hppa*-*-hpux*.

	PR testsuite/89472
	* gcc.dg/debug/dwarf2/inline5.c: XFAIL one scan-assembler-times check.

2019-03-09  Paolo Carlini  <paolo.carlini@oracle.com>

	PR c++/87750
	* g++.dg/cpp0x/pr87750.C: New.

2019-03-09  John David Anglin  <dave.anglin@bell.net>

	* c-c++-common/ident-0b.c: Also skip on 32-bit hppa*-*-hpux*.
	* c-c++-common/ident-1a.c: Likewise.
	* c-c++-common/ident-1b.c: Likewise.
	* c-c++-common/ident-2b.c: Likewise.

	* g++.dg/tls/pr77285-2.C: Require tls_native support.

	* g++.dg/ext/visibility/lambda1.C: Require visibility.

	PR inline-asm/87010
	* gcc.dg/torture/20180712-1.c: Skip on hppa*-*-*.

	* gfortran.dg/coarray_data_1.f90: Link against libatomic if target
	libatomic_available.

2019-03-09  Iain Buclaw  <ibuclaw@gdcproject.org>

	PR d/89041
	* gdc.dg/pr89041.d: New test.

2019-03-09  Thomas Koenig  <tkoenig@gcc.gnu.org>

	PR fortran/71544
	* gfortran.dg/c_ptr_tests_19.f90: New test.

2019-03-09  John David Anglin  <dave.anglin@bell.net>

	* gnat.dg/debug11.adb: Skip on 32-bit hppa*-*-hpux*.
	* gnat.dg/debug12.adb: Likewise.

	* lib/target-supports.exp (check_effective_target_weak_undefined):
	Return 0 on hppa*-*-hpux*.
	(check_ascii_locale_available): Likewise.

2019-03-09  Janus Weil  <janus@gcc.gnu.org>

	PR fortran/84504
	* gfortran.dg/pointer_init_10.f90: New test case.

2019-03-09  John David Anglin  <dave.anglin@bell.net>

	* gfortran.dg/ieee/ieee_9.f90: Fix typo.

2019-03-09  John David Anglin  <dave.anglin@bell.net>

	PR fortran/89639
	* gfortran.dg/ieee/ieee_9.f90: Skip on hppa*-*-linux*.

2019-03-09  Thomas König  <tkoenig@gcc.gnu.org>

	PR fortran/71203
	* gfortran.dg/array_simplify_3.f90: New test case.

2019-03-09  Jakub Jelinek  <jakub@redhat.com>

	PR c/88568
	* g++.dg/other/pr88568.C: New test.

	PR rtl-optimization/89634
	* gcc.c-torture/execute/pr89634.c: New test.

2019-03-08  Jakub Jelinek  <jakub@redhat.com>

	PR c/85870
	* gcc.dg/lto/pr85870_0.c: Add dg-extra-ld-options with
	-r -nostdlib -flinker-output=nolto-rel.

2019-03-08  David Malcolm  <dmalcolm@redhat.com>

	PR target/79926
	* gcc.target/i386/interrupt-387-err-1.c: Update expected message.
	* gcc.target/i386/interrupt-387-err-2.c: Likewise.
	* gcc.target/i386/interrupt-mmx-err-1.c: Likewise.
	* gcc.target/i386/interrupt-mmx-err-2.c: Likewise.

2019-03-08  Paolo Carlini  <paolo.carlini@oracle.com>

	PR c++/63540
	* g++.dg/cpp0x/implicit17.C: New.

2019-03-08  Paolo Carlini  <paolo.carlini@oracle.com>

	PR c++/22149
	* g++.dg/template/access29.C: New.

2019-03-08  Jakub Jelinek  <jakub@redhat.com>

	PR c++/82075
	* g++.dg/cpp1z/decomp49.C: New test.

2019-03-08  Andre Vieira  <andre.simoesdiasvieira@arm.com>

	* gcc.target/arm/f16_f64_conv_no_dp.c: New test.

2019-03-08  Uroš Bizjak  <ubizjak@gmail.com>

	PR target/68924
	PR target/78782
	PR target/87558
	* gcc.target/i386/pr78782.c: New test.
	* gcc.target/i386/pr87558.c: Ditto.

2019-03-08  Jakub Jelinek  <jakub@redhat.com>

	PR c/85870
	* gcc.dg/lto/pr85870_0.c: New test.
	* gcc.dg/lto/pr85870_1.c: New test.

2019-03-08  Martin Liska  <mliska@suse.cz>

	PR target/86952
	* gcc.target/i386/pr86952.c: New test.
	* gcc.target/i386/indirect-thunk-7.c: Use jump tables to match
	scanned pattern.
	* gcc.target/i386/indirect-thunk-inline-7.c: Likewise.

2019-03-08  Jakub Jelinek  <jakub@redhat.com>

	PR c++/89585
	* g++.dg/asm-qual-3.C: Adjust expected diagnostics for toplevel
	asm volatile.

	PR c++/89599
	* g++.dg/ubsan/vptr-4.C: Adjust expected diagnostics.
	* g++.dg/parse/array-size2.C: Likewise.
	* g++.dg/cpp0x/constexpr-89599.C: New test.

	PR c++/89622
	* g++.dg/warn/pr89622.C: New test.

2019-03-07  Jakub Jelinek  <jakub@redhat.com>

	PR target/80003
	* gcc.target/i386/pr68657.c: Adjust expected diagnostics wording.
	* gcc.target/i386/interrupt-6.c: Likewise.
	* g++.target/i386/pr57362.C: Adjust capitalization in dg-prune-output.

2019-03-07  Paolo Carlini  <paolo.carlini@oracle.com>

	PR c++/84518
	* g++.dg/cpp0x/lambda/lambda-ice30.C: New.
	* g++.dg/cpp0x/lambda/lambda-ice31.C: Likewise.

2019-03-07  Jakub Jelinek  <jakub@redhat.com>

	PR translation/79999
	* c-c++-common/gomp/doacross-1.c: Adjust expected diagnostics.
	* c-c++-common/gomp/doacross-3.c: New test.

	PR target/89602
	* gcc.target/i386/avx512f-vmovss-1.c: New test.
	* gcc.target/i386/avx512f-vmovss-2.c: New test.
	* gcc.target/i386/avx512f-vmovss-3.c: New test.
	* gcc.target/i386/avx512f-vmovsd-1.c: New test.
	* gcc.target/i386/avx512f-vmovsd-2.c: New test.
	* gcc.target/i386/avx512f-vmovsd-3.c: New test.

2019-03-07  Martin Jambor  <mjambor@suse.cz>

	PR lto/87525
	* gcc.dg/ipa/ipcp-5.c: New test.

2019-03-07  Martin Jambor  <mjambor@suse.cz>

	PR ipa/88235
	* g++.dg/ipa/pr88235.C: New test.

2019-04-07  Richard Biener  <rguenther@suse.de>

	PR middle-end/89618
	* gcc.target/i386/pr89618.c: New testcase.

2019-03-07  Richard Biener  <rguenther@suse.de>

	PR tree-optimization/89595
	* gcc.dg/torture/pr89595.c: New testcase.

2019-03-07  Jakub Jelinek  <jakub@redhat.com>

	PR c++/89585
	* g++.dg/asm-qual-3.C: Adjust expected diagnostics.

2019-03-06  Harald Anlauf  <anlauf@gmx.de>

	PR fortran/71203
	* gfortran.dg/substr_8.f90: New test.

2019-03-06  Jakub Jelinek  <jakub@redhat.com>

	PR c++/87148
	* g++.dg/ext/flexary34.C: New test.

2019-03-06  Peter Bergner  <bergner@linux.ibm.com>

	PR rtl-optimization/88845
	* gcc.target/powerpc/pr88845.c: New test.

2019-03-06  Marek Polacek  <polacek@redhat.com>

	PR c++/87378 - bogus -Wredundant-move warning.
	* g++.dg/cpp0x/Wredundant-move1.C (fn4): Drop dg-warning.
	* g++.dg/cpp0x/Wredundant-move7.C: New test.

2019-03-06  Richard Biener  <rguenther@suse.de>

	PR testsuite/89551
	* gcc.dg/uninit-pred-8_b.c: Force logical-op-non-short-circuit
	the way that makes the testcase PASS.

2019-03-05  Jakub Jelinek  <jakub@redhat.com>

	PR middle-end/89590
	* gcc.dg/pr89590.c: New test.

2019-03-05  Wilco Dijkstra  <wdijkstr@arm.com>

	PR target/89222
	* gcc.target/arm/pr89222.c: Add new test.

2019-03-05  Richard Biener  <rguenther@suse.de>

	PR tree-optimization/89594
	* gcc.dg/pr89594.c: New testcase.

2019-03-05  Jakub Jelinek  <jakub@redhat.com>

	PR tree-optimization/89487
	* gcc.dg/tree-ssa/pr89487.c: Include ../pr87600.h.
	(caml_interprete): Ifdef the whole body out if REG1 or REG2 macros
	aren't defined.  Use REG1 instead of "%r15" and REG2 instead of
	"%r14".

	PR bootstrap/89560
	* g++.dg/other/pr89560.C: New test.

	PR tree-optimization/89570
	* gcc.dg/pr89570.c: New test.

	PR tree-optimization/89566
	* c-c++-common/pr89566.c: New test.

2019-03-04  Paolo Carlini  <paolo.carlini@oracle.com>

	PR c++/84605
	* g++.dg/parse/crash69.C: New.

2019-03-04  Jakub Jelinek  <jakub@redhat.com>

	PR c++/71446
	* g++.dg/cpp2a/desig12.C: New test.
	* g++.dg/cpp2a/desig13.C: New test.

2019-03-04  Tamar Christina  <tamar.christina@arm.com>

	PR target/88530
	* gcc.target/aarch64/options_set_10.c: Add native.

2019-03-04  Wilco Dijkstra  <wdijkstr@arm.com>

	PR tree-optimization/89437
	* gcc.dg/sinatan-1.c: Fix testcase.

2019-03-04  Richard Biener  <rguenther@suse.de>

	PR middle-end/89572
	* gcc.dg/torture/pr89572.c: New testcase.

2018-03-04  Bin Cheng  <bin.cheng@linux.alibaba.com>

	PR tree-optimization/89487
	* gcc/testsuite/gcc.dg/tree-ssa/pr89487.c: New test.

2019-03-03  Harald Anlauf  <anlauf@gmx.de>

	PR fortran/77583
	* gfortran.dg/pr77583.f90: New test.

2019-03-03  Thomas Koenig  <tkoenig@gcc.gnu.org>

	PR fortran/72714
	* gfortran.dg/coarray_allocate_11.f90: New test.

2019-03-02  Harald Anlauf  <anlauf@gmx.de>

	PR fortran/89516
	* gfortran.dg/pr89492.f90: Adjust testcase.
	* gfortran.dg/transfer_check_5.f90: New test.

2019-03-02  Jakub Jelinek  <jakub@redhat.com>

	PR c++/71446
	* g++.dg/cpp2a/desig10.C: New test.
	* g++.dg/cpp2a/desig11.C: New test.
	* g++.dg/ext/desig4.C: Expect 4 new errors.

	PR target/89506
	* gcc.dg/pr89506.c: New test.

2019-03-01  Kito Cheng  <kito.cheng@gmail.com>
	    Monk Chiang  <sh.chiang04@gmail.com>

	* gcc.target/riscv/attribute-1.c: New.
	* gcc.target/riscv/attribute-2.c: Likewise.
	* gcc.target/riscv/attribute-3.c: Likewise.
	* gcc.target/riscv/attribute-4.c: Likewise.
	* gcc.target/riscv/attribute-5.c: Likewise.
	* gcc.target/riscv/attribute-6.c: Likewise.
	* gcc.target/riscv/attribute-7.c: Likewise.
	* gcc.target/riscv/attribute-8.c: Likewise.
	* gcc.target/riscv/attribute-9.c: Likewise.

	* gcc.target/riscv/arch-1.c: New.
	* gcc.target/riscv/arch-2.c: Likewise.
	* gcc.target/riscv/arch-3.c: Likewise.
	* gcc.target/riscv/arch-4.c: Likewise.

2019-03-01  Jakub Jelinek  <jakub@redhat.com>

	PR middle-end/89497
	* g++.dg/tree-prof/devirt.C: Adjust also the ilp32
	scan-tree-dump-times from dom3 to tracer pass.

2019-03-01  Segher Boessenkool  <segher@kernel.crashing.org>

	* gcc.target/powerpc/ throughout: Delete dg-skip-if "do not override
	-mcpu".  Use -mdejagnu-cpu= in dg-options instead of -mcpu=.

2019-03-01  Alexander Monakov  <amonakov@ispras.ru>

	PR rtl-optimization/85899
	* gcc.dg/pr85899.c: New test.

2019-03-01  Marek Polacek  <polacek@redhat.com>

	PR c++/89537 - missing location for error with non-static member fn.
	* g++.dg/diagnostic/member-fn-1.C: New test.

	PR c++/89532 - ICE with incomplete type in decltype.
	* g++.dg/cpp2a/nontype-class14.C: New test.

2019-03-01  Jakub Jelinek  <jakub@redhat.com>

	Implement P1002R1, Try-catch blocks in constexpr functions
	PR c++/89513
	* g++.dg/cpp2a/constexpr-try1.C: New test.
	* g++.dg/cpp2a/constexpr-try2.C: New test.
	* g++.dg/cpp2a/constexpr-try3.C: New test.
	* g++.dg/cpp2a/constexpr-try4.C: New test.
	* g++.dg/cpp2a/constexpr-try5.C: New test.
	* g++.dg/cpp0x/constexpr-ctor10.C: Don't expect error for C++2a.

2019-03-01  Richard Sandiford  <richard.sandiford@arm.com>

	PR tree-optimization/89535
	* gfortran.dg/vect/pr89535.f90: New test.

2019-03-01  Richard Biener  <rguenther@suse.de>

	PR middle-end/89541
	* gfortran.dg/pr89451.f90: New testcase.

2019-03-01  Richard Biener  <rguenther@suse.de>

	PR middle-end/89497
	* gcc.dg/tree-ssa/reassoc-43.c: Avoid false match in regex.
	* g++.dg/tree-prof/devirt.C: Scan tracer dump for foldings
	that happen now earlier.

2019-02-28  Eric Botcazou  <ebotcazou@adacore.com>

	* gcc.c-torture/execute/20190228-1.c: New test.

2019-02-28  Marek Polacek  <polacek@redhat.com>

	PR c++/87068 - missing diagnostic with fallthrough statement.
	* c-c++-common/Wimplicit-fallthrough-37.c: New test.

2019-02-28  Thomas Schwinge  <thomas@codesourcery.com>
	    Cesar Philippidis  <cesar@codesourcery.com>

	PR fortran/72741
	PR fortran/89433
	* gfortran.dg/goacc/routine-multiple-directives-1.f90: New file.
	* gfortran.dg/goacc/routine-multiple-directives-2.f90: Likewise.

	PR fortran/72741
	* gfortran.dg/goacc/routine-multiple-lop-clauses-1.f90: New file.

	PR fortran/72741
	PR fortran/89433
	* gfortran.dg/goacc/routine-6.f90: Update
	* gfortran.dg/goacc/routine-intrinsic-1.f: New file.
	* gfortran.dg/goacc/routine-intrinsic-2.f: Likewise.

2019-02-28  Jakub Jelinek  <jakub@redhat.com>

	PR c/89521
	* gcc.dg/pr89521-1.c: New test.
	* gcc.dg/pr89521-2.c: New test.

2019-02-28  John David Anglin  <danglin@gcc.gnu.org>

	PR testsuite/89441
	* g++.dg/ipa/pr89009.C: Update symbol visibility.

2019-02-28  Tamar Christina  <tamar.christina@arm.com>

	PR target/88530
	* gcc.target/aarch64/options_set_10.c: New test.

2019-02-28  Paolo Carlini  <paolo.carlini@oracle.com>

	PR c++/89522
	* g++.dg/cpp1y/lambda-generic-ice10.C: New.

2019-02-28  Jakub Jelinek  <jakub@redhat.com>

	PR c/89525
	* gcc.dg/pr89525.c: New test.

	PR c/89520
	* gcc.dg/pr89520-1.c: New test.
	* gcc.dg/pr89520-2.c: New test.

2019-02-27  Marek Polacek  <polacek@redhat.com>

	PR c++/88857 - ICE with value-initialization of argument in template.
	* g++.dg/cpp0x/initlist-value4.C: New test.

2019-02-27  Marek Polacek  <polacek@redhat.com>

	PR c++/89511 - ICE with using-declaration and unscoped enumerator.
	* g++.dg/cpp0x/using-enum-3.C: New test.

2019-02-27  Jakub Jelinek  <jakub@redhat.com>

	PR tree-optimization/89280
	* gcc.dg/torture/pr57147-2.c (SetNaClSwitchExpectations): Add static
	keyword.

2019-02-27  Richard Biener  <rguenther@suse.de>

	* gcc.dg/gimplefe-36.c: New testcase.

2019-02-27  Paolo Carlini  <paolo.carlini@oracle.com>

	PR c++/89488
	* g++.dg/cpp0x/nsdmi15.C: New.

2019-02-27  Paolo Carlini  <paolo.carlini@oracle.com>

	PR c++/88987
	* g++.dg/cpp0x/pr88987.C: New.

2019-02-27  Jakub Jelinek  <jakub@redhat.com>

	PR tree-optimization/89280
	* gcc.c-torture/compile/pr89280.c: New test.
	* gcc.dg/torture/pr57147-2.c: Don't expect a setjmp after noreturn
	function.  Skip the test for -O0.

2018-02-26  Steve Ellcey  <sellcey@marvell.com>

	* gfortran.dg/simd-builtins-1.f90: Update for aarch64*-*-*.
	* gfortran.dg/simd-builtins-2.f90: Ditto.
	* gfortran.dg/simd-builtins-6.f90: Ditto.
	* gfortran.dg/simd-builtins-8.f90: New test.
	* gfortran.dg/simd-builtins-8.h: New header file.

2019-02-26  Jakub Jelinek  <jakub@redhat.com>

	PR c++/89507
	* g++.dg/other/new2.C: New test.

	PR tree-optimization/89500
	* gcc.dg/pr89500.c: New test.
	* gcc.dg/Wstringop-overflow-10.c: New test.
	* gcc.dg/strlenopt-60.c: New test.

2019-02-26  Harald Anlauf  <anlauf@gmx.de>

	PR fortran/89492
	* gfortran.dg/pr89492.f90: New test.

2019-02-26  Thomas Koenig  <tkoenig@gcc.gnu.org>

	PR fortran/89496
	* gfortran.dg/altreturn_9_0.f90: New file.
	* gfortran.dg/altreturn_9_1.f90: New file.

2019-02-26  Jakub Jelinek  <jakub@redhat.com>

	PR c++/89481
	* g++.dg/cpp1y/constexpr-89481.C: New test.

2019-02-26  Richard Biener  <rguenther@suse.de>

	PR tree-optimization/89505
	* gcc.dg/torture/pr89505.c: New testcase.

2019-02-26  Eric Botcazou  <ebotcazou@adacore.com>

	* gnat.dg/opt77.adb: New test.
	* gnat.dg/opt77_pkg.ad[sb]: New helper.

2019-02-26  Jakub Jelinek  <jakub@redhat.com>

	PR target/89474
	* gcc.target/i386/pr89474.c: New test.

2019-02-25  Jakub Jelinek  <jakub@redhat.com>

	PR c/77754
	* gcc.c-torture/compile/pr77754-1.c: New test.
	* gcc.c-torture/compile/pr77754-2.c: New test.
	* gcc.c-torture/compile/pr77754-3.c: New test.
	* gcc.c-torture/compile/pr77754-4.c: New test.
	* gcc.c-torture/compile/pr77754-5.c: New test.
	* gcc.c-torture/compile/pr77754-6.c: New test.

2019-02-25  Tamar Christina  <tamar.christina@arm.com>

	PR target/88530
	* gcc.target/aarch64/options_set_1.c: New test.
	* gcc.target/aarch64/options_set_2.c: New test.
	* gcc.target/aarch64/options_set_3.c: New test.
	* gcc.target/aarch64/options_set_4.c: New test.
	* gcc.target/aarch64/options_set_5.c: New test.
	* gcc.target/aarch64/options_set_6.c: New test.
	* gcc.target/aarch64/options_set_7.c: New test.
	* gcc.target/aarch64/options_set_8.c: New test.
	* gcc.target/aarch64/options_set_9.c: New test.

2019-02-25  Tamar Christina  <tamar.christina@arm.com>

	* gcc.target/arm/simd/fp16fml_high.c (test_vfmlal_high_u32,
	test_vfmlalq_high_u32, test_vfmlsl_high_u32, test_vfmlslq_high_u32):
	Rename ....
	(test_vfmlal_high_f16, test_vfmlalq_high_f16, test_vfmlsl_high_f16,
	test_vfmlslq_high_f16): ... To this.
	* gcc.target/arm/simd/fp16fml_lane_high.c (test_vfmlal_lane_high_u32,
	tets_vfmlsl_lane_high_u32, test_vfmlal_laneq_high_u32,
	test_vfmlsl_laneq_high_u32, test_vfmlalq_lane_high_u32,
	test_vfmlslq_lane_high_u32, test_vfmlalq_laneq_high_u32,
	test_vfmlslq_laneq_high_u32): Rename ...
	(test_vfmlal_lane_high_f16, tets_vfmlsl_lane_high_f16,
	test_vfmlal_laneq_high_f16, test_vfmlsl_laneq_high_f16,
	test_vfmlalq_lane_high_f16, test_vfmlslq_lane_high_f16,
	test_vfmlalq_laneq_high_f16, test_vfmlslq_laneq_high_f16): ... To this.
	* gcc.target/arm/simd/fp16fml_lane_low.c (test_vfmlal_lane_low_u32,
	test_vfmlsl_lane_low_u32, test_vfmlal_laneq_low_u32,
	test_vfmlsl_laneq_low_u32, test_vfmlalq_lane_low_u32,
	test_vfmlslq_lane_low_u32, test_vfmlalq_laneq_low_u32,
	test_vfmlslq_laneq_low_u32): Rename ...
	(test_vfmlal_lane_low_f16, test_vfmlsl_lane_low_f16,
	test_vfmlal_laneq_low_f16, test_vfmlsl_laneq_low_f16,
	test_vfmlalq_lane_low_f16, test_vfmlslq_lane_low_f16,
	test_vfmlalq_laneq_low_f16, test_vfmlslq_laneq_low_f16): ... To this.
	* gcc.target/arm/simd/fp16fml_low.c (test_vfmlal_low_u32,
	test_vfmlalq_low_u32, test_vfmlsl_low_u32, test_vfmlslq_low_u32):
	Rename ...
	(test_vfmlal_low_f16, test_vfmlalq_low_f16, test_vfmlsl_low_f16,
	test_vfmlslq_low_f16): ... To this.

2019-02-25  Tamar Christina  <tamar.christina@arm.com>

	* gcc.target/aarch64/fp16_fmul_high.h (test_vfmlal_high_u32,
	test_vfmlalq_high_u32, test_vfmlsl_high_u32, test_vfmlslq_high_u32):
	Rename ...
	(test_vfmlal_high_f16, test_vfmlalq_high_f16, test_vfmlsl_high_f16,
	test_vfmlslq_high_f16): ... To this.
	* gcc.target/aarch64/fp16_fmul_lane_high.h (test_vfmlal_lane_high_u32,
	tets_vfmlsl_lane_high_u32, test_vfmlal_laneq_high_u32,
	test_vfmlsl_laneq_high_u32, test_vfmlalq_lane_high_u32,
	test_vfmlslq_lane_high_u32, test_vfmlalq_laneq_high_u32,
	test_vfmlslq_laneq_high_u32): Rename ...
	(test_vfmlal_lane_high_f16, tets_vfmlsl_lane_high_f16,
	test_vfmlal_laneq_high_f16, test_vfmlsl_laneq_high_f16,
	test_vfmlalq_lane_high_f16, test_vfmlslq_lane_high_f16,
	test_vfmlalq_laneq_high_f16, test_vfmlslq_laneq_high_f16): ... To this.
	* gcc.target/aarch64/fp16_fmul_lane_low.h (test_vfmlal_lane_low_u32,
	test_vfmlsl_lane_low_u32, test_vfmlal_laneq_low_u32,
	test_vfmlsl_laneq_low_u32, test_vfmlalq_lane_low_u32,
	test_vfmlslq_lane_low_u32, test_vfmlalq_laneq_low_u32,
	test_vfmlslq_laneq_low_u32): Rename ...
	(test_vfmlal_lane_low_f16, test_vfmlsl_lane_low_f16,
	test_vfmlal_laneq_low_f16, test_vfmlsl_laneq_low_f16,
	test_vfmlalq_lane_low_f16, test_vfmlslq_lane_low_f16,
	test_vfmlalq_laneq_low_f16, test_vfmlslq_laneq_low_f16): ... To this.
	* gcc.target/aarch64/fp16_fmul_low.h (test_vfmlal_low_u32,
	test_vfmlalq_low_u32, test_vfmlsl_low_u32, test_vfmlslq_low_u32):
	Rename ...
	(test_vfmlal_low_f16, test_vfmlalq_low_f16, test_vfmlsl_low_f16,
	test_vfmlslq_low_f16): ... To This.
	* lib/target-supports.exp
	(check_effective_target_arm_fp16fml_neon_ok_nocache): Update test.

2019-02-25  Dominique d'Humieres  <dominiq@gcc.gnu.org>

	PR fortran/89282
	* gfortran.dg/overload_3.f90: New test.

2019-02-25  Jakub Jelinek  <jakub@redhat.com>

	PR c++/89285
	* g++.dg/cpp1y/constexpr-89285-2.C: New test.

2019-02-25  Dominique d'Humieres  <dominiq@gcc.gnu.org>

	PR libfortran/89274
	* gfortran.dg/list_directed_large.f90: New test.

2019-02-25  Jakub Jelinek  <jakub@redhat.com>

	PR target/89434
	* gcc.c-torture/execute/pr89434.c: New test.

	PR target/89438
	* gcc.dg/pr89438.c: New test.

2019-02-24  Paolo Carlini  <paolo.carlini@oracle.com>

	PR c++/84585
	* g++.dg/cpp0x/pr84585.C: New.

2019-02-24  Thomas Koenig  <tkoenig@gcc.gnu.org>

	PR fortran/89174
	* gfortran.dg/allocate_with_mold_3.f90: New test.

2019-02-24  H.J. Lu  <hongjiu.lu@intel.com>

	PR target/87007
	* gcc.target/i386/pr87007-1.c: Compile with -mfpmath=sse.
	* gcc.target/i386/pr87007-2.c: Likewise.

2019-02-24  Harald Anlauf  <anlauf@gmx.de>

	PR fortran/89266
	PR fortran/88326
	* gfortran.dg/pr89266.f90: New test.
	* gfortran.dg/pr88326.f90: New test.

2019-02-24  Jakub Jelinek  <jakub@redhat.com>

	PR rtl-optimization/89445
	* gcc.target/i386/avx512f-pr89445.c: New test.

2019-02-23  Martin Sebor  <msebor@redhat.com>

	* gcc.dg/tree-ssa/builtin-sprintf-10.c: Cast remaining
	wchar_t to wint_t to avoid a bogus -Wformat warning in
	ILP32 (bug 77970).

2019-02-23  H.J. Lu  <hongjiu.lu@intel.com>

	PR testsuite/89476
	* gfortran.dg/ISO_Fortran_binding_5.c: Include
	"../../../libgfortran/ISO_Fortran_binding.h".
	* gfortran.dg/ISO_Fortran_binding_6.c: Likewise.

2019-02-23  H.J. Lu  <hongjiu.lu@intel.com>

	PR driver/69471
	* gcc.dg/pr69471-1.c: New test.
	* gcc.dg/pr69471-2.c: Likewise.
	* gcc.target/i386/pr69471-3.c: Likewise.

2019-02-23  Jerry DeLisle <jvdelisle@gcc.gnu.org>

	PR fortran/84387
	* gfortran.dg/dtio_34.f90: New test.

2019-02-23  Marek Polacek  <polacek@redhat.com>

	PR c++/88294 - ICE with non-constant noexcept-specifier.
	* g++.dg/cpp0x/noexcept34.C: New test.
	* g++.dg/cpp0x/noexcept35.C: New test.

	PR c++/89419
	* g++.dg/cpp1y/lambda-generic-89419.C: New test.

2019-02-23  Paul Thomas  <pault@gcc.gnu.org>

	PR fortran/88117
	* gfortran.dg/deferred_character_32.f90 : New test

2019-02-23  Paul Thomas  <pault@gcc.gnu.org>

	PR fortran/89385
	* gfortran.dg/ISO_Fortran_binding_1.f90 : Correct test for
	previously incorrect lbound for allocatable expressions. Also
	correct stop values to avoid repetition.
	* gfortran.dg/ISO_Fortran_binding_5.f90 : New test
	* gfortran.dg/ISO_Fortran_binding_5.c : Support previous test.

	PR fortran/89366
	* gfortran.dg/ISO_Fortran_binding_6.f90 : New test
	* gfortran.dg/ISO_Fortran_binding_6.c : Support previous test.
	* gfortran.dg/pr32599.f03 : Set standard to F2008.

2019-02-22  David Malcolm  <dmalcolm@redhat.com>

	PR c++/89390
	* g++.dg/diagnostic/pr89390.C: Update expected location of error,
	renaming to a multicharacter name, so that start != finish.  Add
	tests for dtor locations.

2019-02-22  Paolo Carlini  <paolo.carlini@oracle.com>

	PR c++/84676
	* g++.dg/cpp0x/pr84676.C: New.

2019-02-22  Martin Sebor  <msebor@redhat.com>

	* gcc.dg/tree-ssa/builtin-sprintf-10.c: Cast wchar_t to wint_t
	to avoid a bogus -Wformat warning in ILP32 (bug 77970).

2019-02-22  Harald Anlauf  <anlauf@gmx.de>

	PR fortran/83057
	* gfortran.dg/newunit_6.f90: New test.

2019-02-22  Marek Polacek  <polacek@redhat.com>

	PR c++/89420 - ICE with CAST_EXPR in explicit-specifier.
	* g++.dg/cpp2a/explicit14.C: New test.

2019-02-22  Matthew Malcomson  <matthew.malcomson@arm.com>

	PR target/89324
	* gcc.dg/rtl/aarch64/subs_adds_sp.c: New test.
	* gfortran.fortran-torture/compile/pr89324.f90: New test.

2019-02-22  Martin Sebor  <msebor@redhat.com>

	PR c/89425
	* gcc.dg/Wabsolute-value.c: New test.

	* gcc.dg/Wbuiltin-declaration-mismatch-12.c: New test.

2019-02-22  H.J. Lu  <hongjiu.lu@intel.com>
	    Hongtao Liu  <hongtao.liu@intel.com>
	    Sunil K Pandey  <sunil.k.pandey@intel.com>

	PR target/87007
	* gcc.target/i386/pr87007-1.c: New test.
	* gcc.target/i386/pr87007-2.c: Likewise.

2019-02-22  Richard Biener  <rguenther@suse.de>

	PR tree-optimization/89440
	* gcc.dg/vect/pr89440.c: New testcase.

2019-02-22  Thomas Schwinge  <thomas@codesourcery.com>

	* lib/target-supports.exp (check_effective_target_offload_nvptx):
	Remove.

	PR fortran/72741
	* gfortran.dg/goacc/classify-routine.f95: Adjust.

	* c-c++-common/goacc/routine-5.c: Revert earlier changes.
	* g++.dg/goacc/template.C: Likewise.

	PR fortran/78027
	* gfortran.dg/goacc/pr78027.f90: Add 'dg-additional-options "-Wno-hsa"'.

2019-02-22  Richard Biener  <rguenther@suse.de>

	PR middle-end/87609
	* gcc.dg/torture/restrict-7.c: New testcase.

2019-02-21  Jakub Jelinek  <jakub@redhat.com>

	PR c++/89285
	* g++.dg/ubsan/vptr-4.C: Expect reinterpret_cast errors.
	* g++.dg/cpp1y/constexpr-84192.C (f2): Adjust expected diagnostics.
	* g++.dg/cpp1y/constexpr-70265-2.C (foo): Adjust expected line of
	diagnostics.
	* g++.dg/cpp1y/constexpr-89285.C: New test.
	* g++.dg/cpp0x/constexpr-arith-overflow.C (add, sub, mul): Ifdef out
	for C++11.
	(TEST_ADD, TEST_SUB, TEST_MUL): Define to Assert (true) for C++11.
	* g++.dg/cpp0x/constexpr-arith-overflow2.C: New test.

2019-02-21  H.J. Lu  <hongjiu.lu@intel.com>

	PR target/87412
	* gcc.target/i386/indirect-thunk-attr-14.c: Replace
	-fcf-protection with -fcf-protection=branch.
	* gcc.target/i386/indirect-thunk-attr-15.c: Likewise.
	* gcc.target/i386/indirect-thunk-attr-16.c: Likewise.
	* gcc.target/i386/indirect-thunk-extern-8.c: Likewise.
	* gcc.target/i386/indirect-thunk-extern-9.c: Likewise.
	* gcc.target/i386/indirect-thunk-extern-10.c: Likewise.

2019-02-21  Wilco Dijkstra  <wdijkstr@arm.com>

	* gcc.target/arm/pr88850-2.c: Block -mfloat-abi override.
	* gcc.target/arm/pr88850.c: Use -mfloat-abi=softfp.

2019-02-21  Thomas Koenig  <tkoenig@gcc.gnu.org>

	PR fortran/86119
	* gfortran.dg/warn_conversion_11.f90: New test.

2019-02-21  H.J. Lu  <hongjiu.lu@intel.com>

	PR target/87412
	* gcc.target/i386/pr87412-1.c: New file.
	* gcc.target/i386/pr87412-2.c: Likewise.
	* gcc.target/i386/pr87412-3.c: Likewise.
	* gcc.target/i386/pr87412-4.c: Likewise.

2019-02-20  Jakub Jelinek  <jakub@redhat.com>

	PR c++/89403
	* g++.dg/cpp0x/pr89403.C: New test.

	PR c++/89405
	* g++.dg/cpp1z/inline-var5.C: New test.

	PR middle-end/89412
	* gcc.c-torture/compile/pr89412.c: New test.

2019-02-20  Jakub Jelinek  <jakub@redhat.com>
	    David Malcolm  <dmalcolm@redhat.com>

	PR middle-end/89091
	* gcc.dg/torture/pr89091.c: New test.

2019-02-20  Jakub Jelinek  <jakub@redhat.com>

	PR middle-end/88074
	PR middle-end/89415
	* gcc.dg/pr88074-2.c: New test.

	PR c++/89336
	* g++.dg/cpp1y/constexpr-89336-3.C: New test.

2019-02-20  David Malcolm  <dmalcolm@redhat.com>

	PR c/89410
	* gcc.dg/pr89410-1.c: New test.
	* gcc.dg/pr89410-2.c: New test.

2019-02-20  Pat Haugen  <pthaugen@us.ibm.com>

	* lib/target-supports.exp (check_effective_target_vect_usad_char):
	Add PowerPC support.
	* gcc.dg/vect/slp-reduc-sad.c: Update scan string.
	* gcc.dg/vect/vect-reduc-sad.c: Likewise.

2019-02-20 Andre Vieira  <andre.simoesdiasvieira@arm.com>

	PR target/86487
	* gcc.target/arm/pr86487.c: New.

2019-02-20  Paolo Carlini  <paolo.carlini@oracle.com>

	PR c++/84536
	* g++.dg/cpp1y/var-templ60.C: New.

2019-02-20  Li Jia He  <helijia@linux.ibm.com>

	PR target/88100
	* gcc/testsuite/gcc.target/powerpc/pr88100.c: New testcase.

2019-02-19  Wilco Dijkstra  <wdijkstr@arm.com>

	* gcc.target/arm/pr88850.c: Block -mfloat-abi override.

2019-02-19  Thomas Koenig  <tkoenig@gcc.gnu.org>

	PR fortran/89384
	* gfortran.dg/ISO_Fortran_binding_4.f90

2019-02-19  Thomas Schwinge  <thomas@codesourcery.com>

	PR c/87924
	* c-c++-common/goacc/asyncwait-5.c: Remove XFAILs.
	* gfortran.dg/goacc/asyncwait-5.f: Likewise.

2019-02-19  Richard Biener  <rguenther@suse.de>

	PR middle-end/88074
	* gcc.dg/pr88074.c: New testcase.

2019-02-19  Jakub Jelinek  <jakub@redhat.com>

	PR middle-end/89303
	* g++.dg/torture/pr89303.C: Move everything from std namespace to my
	namespace.

	PR c++/89387
	* g++.dg/cpp0x/lambda/lambda-89387.C: New test.

	PR c++/89391
	* g++.dg/cpp0x/reinterpret_cast2.C: New test.

	PR c++/89390
	* g++.dg/diagnostic/pr89390.C: New test.

2019-02-18  Sharon Dvir  <unapologtic@gmail.com>

	* README: Fix typos.

2019-02-18  Rainer Orth  <ro@CeBiTec.Uni-Bielefeld.DE>

	* g++.dg/torture/pr89303.C (bad_weak_ptr): Rename to
	bad_weak_ptr_.

2019-02-18  Thomas Koenig  <tkoenig@gcc.gnu.org>

	PR fortran/87689
	* gfortran.dg/lto/20091028-1_0.f90: Add -Wno-lto-type-mismatch to
	options.
	* gfortran.dg/lto/20091028-2_0.f90: Likewise.
	* gfortran.dg/lto/pr87689_0.f: New file.
	* gfortran.dg/lto/pr87689_1.f: New file.

2019-02-18  Wilco Dijkstra  <wdijkstr@arm.com>

	* g++.dg/wrappers/pr88680.C: Add -fno-short-enums.

2019-02-18  Rainer Orth  <ro@CeBiTec.Uni-Bielefeld.DE>

	* gdc.dg/dg.exp: Tabify.
	* gdc.dg/lto/lto.exp: Likewise.
	* gdc.test/gdc-test.exp: Likewise.
	* lib/gdc-dg.exp: Likewise.
	* lib/gdc.exp: Likewise.

2019-02-18  Richard Biener  <rguenther@suse.de>

	PR tree-optimization/89296
	* gcc.dg/uninit-pr89296.c: New testcase.

2019-02-18  Jakub Jelinek  <jakub@redhat.com>

	PR target/89369
	* gcc.c-torture/execute/pr89369.c: New test.
	* gcc.target/s390/md/rXsbg_mode_sXl.c (rosbg_si_srl,
	rxsbg_si_srl): Expect last 3 operands 32,63,62 rather than
	34,63,62.

2019-02-18  Martin Jambor  <mjambor@suse.cz>

	PR tree-optimization/89209
	* gcc.dg/tree-ssa/pr89209.c: New test.

2019-02-18  Martin Liska  <mliska@suse.cz>

	* gfortran.dg/simd-builtins-7.f90: New test.
	* gfortran.dg/simd-builtins-7.h: New test.

2019-02-17  Harald Anlauf  <anlauf@gmx.de>

	PR fortran/88299
	* gfortran.dg/pr88299.f90: New test.

2019-02-17  Harald Anlauf  <anlauf@gmx.de>

	PR fortran/89077
	* gfortran.dg/transfer_simplify_12.f90: New test.

2019-02-17  Marek Polacek  <polacek@redhat.com>

	PR c++/89217 - ICE with list-initialization in range-based for loop.
	* g++.dg/cpp0x/range-for37.C: New test.

	* g++.old-deja/g++.robertl/eb82.C: Tweak dg-error.

	PR c++/89315
	* g++.dg/cpp0x/initlist114.C: New test.

	PR c++/89356
	* g++.dg/abi/mangle68.C: New test.
	* g++.dg/cpp0x/decltype69.C: New test.

2019-02-16  David Malcolm  <dmalcolm@redhat.com>

	PR c++/88680
	* g++.dg/wrappers/pr88680.C: New test.

2019-02-17  Thomas Koenig  <tkoenig@gcc.gnu.org>

	PR fortran/71066
	* gfortran.dg/coarray_data_1.f90: New test.

2019-02-16  Eric Botcazou  <ebotcazou@adacore.com>

	* c-c++-common/patchable_function_entry-decl.c: Add -fno-pie on SPARC.
	* c-c++-common/patchable_function_entry-default.c: Likewise.
	* c-c++-common/patchable_function_entry-definition.c: Likewise.

2019-02-16  Jakub Jelinek  <jakub@redhat.com>

	PR rtl-optimization/66152
	* gcc.target/i386/pr66152.c: New test.

2019-02-15  Eric Botcazou  <ebotcazou@adacore.com>

	* g++.dg/asan/asan_oob_test.cc: Skip OOB_int on SPARC.
	* g++.dg/asan/function-argument-3.C: Tweak for 32-bit SPARC.

2019-02-15  Tamar Christina  <tamar.christina@arm.com>

	* lib/target-supports.exp
	(check_effective_target_arm_neon_softfp_fp16_ok_nocache): Drop non-fpu
	checking alternative.

2019-02-15  Eric Botcazou  <ebotcazou@adacore.com>

	* gcc.target/sparc/struct-ret-check-1.c: Add -fno-pie option.

2019-02-15  Eric Botcazou  <ebotcazou@adacore.com>

	* c-c++-common/patchable_function_entry-decl.c: Do not run on Visium.
	* c-c++-common/patchable_function_entry-default.c: Likewise.
	* c-c++-common/patchable_function_entry-definition.c: Likewise.
	* gcc.dg/tree-ssa/pr84859.c: Add -ftree-cselim switch.

2019-02-15  Jakub Jelinek  <jakub@redhat.com>

	PR other/69006
	PR testsuite/88920
	* lib/gcc-dg.exp: If llvm_binutils effective target, set
	allow_blank_lines to 2 during initialization.
	(dg-allow-blank-lines-in-output): Set allow_blank_lines to 1 only if
	it was previously zero.
	(gcc-dg-prune): Don't check for llvm_binutils effective target here.
	Clear allow_blank_lines afterwards whenever it was 1.
	* gdc.test/gdc-test.exp (dmd2dg): Don't call
	dg-allow-blank-lines-in-output here.
	(gdc-do-test): Set allow_blank_lines to 3 if it is 0 before running
	the tests and restore it back at the end.

	* c-c++-common/ubsan/opts-1.c: New test.
	* c-c++-common/ubsan/opts-2.c: New test.
	* c-c++-common/ubsan/opts-3.c: New test.
	* c-c++-common/ubsan/opts-4.c: New test.

2019-02-15  Richard Biener  <rguenther@suse.de>
	    Jakub Jelinek  <jakub@redhat.com>

	PR tree-optimization/89278
	* gcc.dg/pr89278.c: New test.

2019-02-15  Jakub Jelinek  <jakub@redhat.com>

	PR c/89340
	* gcc.dg/pr89340.c: New test.
	* gcc.dg/torture/pr57036-2.c (jpgDecode_convert): Expect a warning
	that leaf attribute on nested function is useless.

	PR other/89342
	* gcc.dg/pr89342.c: New test.

2019-02-14  Jakub Jelinek  <jakub@redhat.com>

	PR rtl-optimization/89354
	* gcc.dg/pr89354.c: New test.

2019-02-14  Uroš Bizjak  <ubizjak@gmail.com>

	* gcc.target/i386/ssse3-pabsb.c: Re-enable 64-bit form on AVX targets.
	* gcc.target/i386/ssse3-pabsd.c: Ditto.
	* gcc.target/i386/ssse3-pabsw.c: Ditto.
	* gcc.target/i386/ssse3-palignr.c: Ditto.
	* gcc.target/i386/ssse3-phaddd.c: Ditto.
	* gcc.target/i386/ssse3-phaddsw.c: Ditto.
	* gcc.target/i386/ssse3-phaddw.c: Ditto.
	* gcc.target/i386/ssse3-phsubd.c: Ditto.
	* gcc.target/i386/ssse3-phsubsw.c: Ditto.
	* gcc.target/i386/ssse3-phsubw.c: Ditto.
	* gcc.target/i386/ssse3-pmaddubsw.c: Ditto.
	* gcc.target/i386/ssse3-pmulhrsw.c: Ditto.
	* gcc.target/i386/ssse3-pshufb.c: Ditto.
	* gcc.target/i386/ssse3-psignb.c: Ditto.
	* gcc.target/i386/ssse3-psignd.c: Ditto.
	* gcc.target/i386/ssse3-psignw.c: Ditto.

2018-02-14  Steve Ellcey  <sellcey@marvell.com>

	* gcc.target/aarch64/pcs_attribute.c: New test.

2019-02-14  Harald Anlauf  <anlauf@gmx.de>

	PR fortran/88248
	* gfortran.dg/pr88248.f90: New test.
	* gfortran.dg/f2018_obs.f90: Updated test.

2019-02-14  Tamar Christina  <tamar.christina@arm.com>

	* gcc.target/arm/pr88850.c: change options to additional option.

2019-02-14  Rainer Orth  <ro@CeBiTec.Uni-Bielefeld.DE>

	PR d/87864
	* lib/gdc.exp (gdc_link_flags): Add path to drtbegin.o/drtend.o if
	present.

2019-02-14  Tamar Christina  <tamar.christina@arm.com>

	PR target/88850
	* gcc.target/arm/pr88850-2.c: New test.
	* lib/target-supports.exp
	(check_effective_target_arm_neon_softfp_fp16_ok_nocache,
	check_effective_target_arm_neon_softfp_fp16_ok,
	add_options_for_arm_neon_softfp_fp16): New.

2019-02-14  Matthew Malcomson  <matthew.malcomson@arm.com>

	* gcc.dg/rtl/arm/ldrd-peepholes.c: Restrict testcase.
	* lib/target-supports.exp: Add procedure to check for ldrd.

2019-02-14  Cesar Philippidis  <cesar@codesourcery.com>

	PR fortran/72715
	* gfortran.dg/goacc/loop-3-2.f95: Error on do concurrent loops.
	* gfortran.dg/goacc/loop-3.f95: Likewise.
	* gfortran.dg/goacc/pr72715.f90: New test.

2019-02-14  Martin Liska  <mliska@suse.cz>

	PR rtl-optimization/89242
	* g++.dg/pr89242.C: New test.

2019-02-14  Jakub Jelinek  <jakub@redhat.com>

	PR tree-optimization/89314
	* gcc.dg/pr89314.c: New test.

	PR middle-end/89284
	* gcc.dg/ubsan/pr89284.c: New test.

2019-02-13  Ian Lance Taylor  <iant@golang.org>

	* gcc.dg/func-attr-1.c: New test.

2019-02-13  Uroš Bizjak  <ubizjak@gmail.com>

	* gcc.target/i386/sse2-init-v2di-2.c (dg-final): Update scan string.

2019-02-13  Marek Polacek  <polacek@redhat.com>

	PR c++/89297 - ICE with OVERLOAD in template.
	* g++.dg/cpp0x/initlist113.C: New test.

2019-02-13  Alexandre Oliva <aoliva@redhat.com>

	PR c++/86379
	* g++.dg/cpp0x/pr86379.C: New.

	PR c++/87322
	* g++.dg/cpp1y/pr87322.C: New.
	* g++.dg/cpp0x/lambda/lambda-variadic5.C: Test that we
	instantiate the expected number of lambda functions.

2019-02-13  Marek Polacek  <polacek@redhat.com>

	PR c++/77304
	* g++.dg/cpp2a/nontype-class13.C: New test.

2019-02-13  Wilco Dijkstra  <wdijkstr@arm.com>

	PR target/89190
	* gcc.target/arm/pr89190.c: New test.

2019-02-13  David Malcolm  <dmalcolm@redhat.com>

	PR c++/89036
	* g++.dg/concepts/pr89036.C: New test.

2019-02-13  Tamar Christina  <tamar.christina@arm.com>

	PR target/88847
	* gcc.target/aarch64/sve/pr88847.c: New test.

2019-02-13  Jonathan Wakely  <jwakely@redhat.com>
	    Jakub Jelinek  <jakub@redhat.com>

	PR middle-end/89303
	* g++.dg/torture/pr89303.C: New test.

2019-02-13  Paolo Carlini  <paolo.carlini@oracle.com>

	PR c++/88986
	* g++.dg/cpp1z/using4.C: New.
	* g++.dg/cpp1z/using5.C: Likewise.
	* g++.dg/cpp1z/using6.C: Likewise.

2019-02-13  Jakub Jelinek  <jakub@redhat.com>

	PR target/89290
	* gcc.target/i386/pr89290.c: New test.

2019-01-23  Xuepeng Guo  <xuepeng.guo@intel.com>

	* gcc.target/i386/enqcmd.c: New test.
	* gcc.target/i386/enqcmds.c: Likewise.
	* g++.dg/other/i386-2.C: Add -menqcmd.
	* g++.dg/other/i386-3.C: Likewise.
	* gcc.target/i386/sse-12.c: Likewise.
	* gcc.target/i386/sse-13.c: Likewise.
	* gcc.target/i386/sse-14.c: Likewise.
	* gcc.target/i386/sse-23.c: Likewise.

2019-01-23  Xiong Hu Luo  <luoxhu@linux.vnet.ibm.com>

	* gcc.target/powerpc/crypto-builtin-1.c
	(crypto1_be, crypto2_be, crypto3_be, crypto4_be, crypto5_be):
	New testcases.

2019-02-12  H.J. Lu  <hongjiu.lu@intel.com>

	PR target/89229
	* gcc.target/i386/pr89229-1.c: New test.

2019-02-12  Ilya Leoshkevich  <iii@linux.ibm.com>

	PR target/89233
	* gcc.target/s390/pr89233.c: New test.

2018-01-12  Bill Schmidt  <wschmidt@linux.ibm.com>

	* gcc.target/powerpc/vec-sld-modulo.c: Require p8vector_hw.
	* gcc.target/powerpc/vec-srad-modulo.c: Likewise.
	* gcc.target/powerpc/vec-srd-modulo.c: Likewise.

2019-02-12  Richard Biener  <rguenther@suse.de>

	PR tree-optimization/89253
	* gfortran.dg/pr89253.f: New testcase.

2019-02-11  Marek Polacek  <polacek@redhat.com>

	PR c++/89212 - ICE converting nullptr to pointer-to-member-function.
	* g++.dg/cpp0x/nullptr40.C: New test.
	* g++.dg/cpp0x/nullptr41.C: New test.

2019-02-11  Jakub Jelinek  <jakub@redhat.com>

	PR c++/88977
	* g++.dg/cpp2a/is-constant-evaluated7.C: New test.

2019-02-12  Wilco Dijkstra  <wdijkstr@arm.com>

	PR tree-optimization/86637
	* gcc.c-torture/compile/pr86637-2.c: Test pthread and graphite target.

2019-02-11  Martin Sebor  <msebor@redhat.com>

	PR tree-optimization/88771
	* gcc.dg/Wstringop-overflow-8.c: New test.
	* gcc.dg/Wstringop-overflow-9.c: New test.
	* gcc.dg/Warray-bounds-40.c: New test.
	* gcc.dg/builtin-stpncpy.c: Adjust.
	* gcc.dg/builtin-stringop-chk-4.c: Adjust.
	* g++.dg/opt/memcpy1.C: Adjust.

2019-02-11  Martin Sebor  <msebor@redhat.com>

	PR c++/87996
	* c-c++-common/array-5.c: New test.
	* c-c++-common/pr68107.c: Adjust text of diagnostics.
	* g++.dg/init/new38.C: Same.
	* g++.dg/init/new43.C: Same.
	* g++.dg/init/new44.C: Same.
	* g++.dg/init/new46.C: Same.
	* g++.dg/other/large-size-array.C: Same.
	* g++.dg/other/new-size-type.C: Same.
	* g++.dg/template/array30.C: Same.
	* g++.dg/template/array32.C: New test.
	* g++.dg/template/dependent-name3.C: Adjust.
	* gcc.dg/large-size-array-3.c: Same.
	* gcc.dg/large-size-array-5.c: Same.
	* gcc.dg/large-size-array.c: Same.
	* g++.old-deja/g++.brendan/array1.C: Same.
	* g++.old-deja/g++.mike/p6149.C: Same.

2019-02-11  Martin Sebor  <msebor@redhat.com>

	* gcc.dg/tree-prof/inliner-1.c: Correct comments.

2019-02-11  Tamar Christina  <tamar.christina@arm.com>

	PR middle-end/88560
	* gcc.target/arm/armv8_2-fp16-move-1.c: Update assembler scans.
	* gcc.target/arm/fp16-aapcs-3.c: Likewise.
	* gcc.target/arm/fp16-aapcs-1.c: Likewise.

2019-02-11  Bill Schmidt  <wschmidt@linux.ibm.com>

	* gcc.target/powerpc/vec-sld-modulo.c: New.
	* gcc.target/powerpc/vec-srad-modulo.c: New.
	* gcc.target/powerpc/vec-srd-modulo.c: New.

2019-02-11  Martin Liska  <mliska@suse.cz>

	PR ipa/89009
	* g++.dg/ipa/pr89009.C: New test.

2019-02-10  Thomas Koenig  <tkoenig@gcc.gnu.org>

	PR fortran/71723
	* gfortran.dg/pointer_init_2.f90: Adjust error messages.
	* gfortran.dg/pointer_init_6.f90: Likewise.
	* gfortran.dg/pointer_init_9.f90: New test.

2019-02-10  Thomas Koenig  <tkoenig@gcc.gnu.org>

	PR fortran/67679
	* gfortran.dg/warn_undefined_1.f90: New test.o

2019-02-10  Jakub Jelinek  <jakub@redhat.com>

	PR tree-optimization/89268
	* gcc.dg/vect/pr89268.c: New test.

2019-02-10  Rainer Orth  <ro@CeBiTec.Uni-Bielefeld.DE>

	* gnat.dg/lto19.adb: Remove dg-excess-errors.

2019-02-09  Harald Anlauf  <anlauf@gmx.de>

	PR fortran/89077
	* gfortran.dg/substr_simplify.f90: New test.

2019-02-09  Jan Hubicka  <hubicka@ucw.cz>

	PR ipa/88711
	* gfortran.dg/pr79966.f90: Xfail everwyhere.

2019-02-09  Paul Thomas  <pault@gcc.gnu.org>

	PR fortran/89200
	* gfortran.dg/array_reference_2.f90 : New test.

2019-02-09  Jakub Jelinek  <jakub@redhat.com>

	PR middle-end/89246
	* gcc.dg/gomp/pr89246-1.c: New test.
	* gcc.dg/gomp/pr89246-2.c: New test.

2019-02-08  Jakub Jelinek  <jakub@redhat.com>

	PR tree-optimization/88739
	* gcc.c-torture/execute/pr88739.c: New test.

2019-02-08  Jozef Lawrynowicz  <jozef.l@mittosystems.com>

	PR testsuite/89258
	* gcc.dg/tree-ssa/pr80887.c: Require int32plus.

2019-02-08  Robin Dapp  <rdapp@linux.ibm.com>

	* gcc.target/s390/vector/vec-copysign-execute.c: New test.
	* gcc.target/s390/vector/vec-copysign.c: New test.

2019-02-08  Richard Biener  <rguenther@suse.de>

	PR tree-optimization/89247
	* gcc.dg/torture/pr89247.c: New testcase.

2019-02-08  Ilya Leoshkevich  <iii@linux.ibm.com>

	* gcc.target/s390/jump-label.c: New test.

2019-02-08  Richard Biener  <rguenther@suse.de>

	PR testsuite/89250
	* gcc.dg/vect/vect-24.c: Remove XFAIL on vect_condition targets.

2019-02-08  Jakub Jelinek  <jakub@redhat.com>

	PR rtl-optimization/89234
	* g++.dg/ubsan/pr89234.C: New test.

2019-02-08  Richard Biener  <rguenther@suse.de>

	PR middle-end/89223
	* gcc.dg/torture/pr89223.c: New testcase.

2019-02-07  David Malcolm  <dmalcolm@redhat.com>

	PR tree-optimization/86637
	PR tree-optimization/89235
	* gcc.c-torture/compile/pr86637-1.c: New test.
	* gcc.c-torture/compile/pr86637-2.c: New test.
	* gcc.c-torture/compile/pr86637-3.c: New test.
	* gcc.c-torture/compile/pr89235.c: New test.

2019-02-07  Kyrylo Tkachov  <kyrylo.tkachov@arm.com>

	* gcc.target/aarch64/abd_1.c: New test.
	* gcc.dg/sabd_1.c: Likewise.

2019-02-07  Dominique d'Humieres  <dominiq@gcc.gnu.org>

	PR fortran/52789
	* gfortran.dg/wunused-parameter_2.f90: New test.

2019-02-07  Matthew Malcomson  <matthew.malcomson@arm.com>

	* gcc.dg/rtl/arm/ldrd-peepholes.c: Only run on arm

2019-02-07  Andreas Krebbel  <krebbel@linux.ibm.com>

	* gcc.target/s390/zvector/xl-xst-align-1.c: New test.
	* gcc.target/s390/zvector/xl-xst-align-2.c: New test.

2019-02-07  Matthew Malcomson  <matthew.malcomson@arm.com>
	    Jakub Jelinek  <jakub@redhat.com>

	PR bootstrap/88714
	* gcc.c-torture/execute/pr88714.c: New test.
	* gcc.dg/rtl/arm/ldrd-peepholes.c: New test.

2019-02-07  Tamar Christina  <tamar.christina@arm.com>

	PR/target 88850
	* gcc.target/arm/pr88850.c: New test.

2019-02-07  Alexandre Oliva <aoliva@redhat.com>

	PR c++/86218
	* g++.dg/cpp0x/pr86218.C: New.

2019-02-06  Vladimir Makarov  <vmakarov@redhat.com>

	PR rtl-optimization/89225
	* gcc.target/powerpc/pr89225.c: New.

2019-02-06  Eric Botcazou  <ebotcazou@adacore.com>

	* gnat.dg/opt76.adb: New test.

2019-02-06  Thomas Koenig  <tkoenig@gcc.gnu.org>

	PR fortran/71860
	* gfortran.dg/null_10.f90: New test.

2019-02-06  David Malcolm  <dmalcolm@redhat.com>

	PR c++/71302
	* g++.dg/cpp0x/Wzero-as-null-pointer-constant-1.C: Add expected
	column numbers to dg-warning directives where they are correct.
	* g++.dg/warn/Wzero-as-null-pointer-constant-5.C: Likewise.
	* g++.dg/warn/Wzero-as-null-pointer-constant-7.C: Likewise.
	* g++.dg/warn/Wzero-as-null-pointer-constant-8.C: New test.

2019-02-06  Rainer Orth  <ro@CeBiTec.Uni-Bielefeld.DE>

	PR debug/87451
	* gcc.dg/debug/dwarf2/inline5.c: Allow for non-comment before
	"(DIE (0x[0-9a-f]*) DW_TAG_variable".
	xfail scan-assembler-not with Solaris as.

2019-02-06  Bill Seurer  <seurer@linux.vnet.ibm.com>

	* gcc.target/powerpc/vsx-vector-6.p7.c: Update instruction
	counts and target.
	* gcc.target/powerpc/vsx-vector-6.p8.c: Update instruction
	counts and target.
	* gcc.target/powerpc/vsx-vector-6.p9.c: Update instruction
	counts and target.

2019-02-06  Richard Biener  <rguenther@suse.de>

	PR tree-optimization/89182
	* gfortran.dg/graphite/pr89182.f90: New testcase.

2019-02-06  Jakub Jelinek  <jakub@redhat.com>

	PR c/89211
	* gcc.dg/pr89211.c: New test.

	PR middle-end/89210
	* c-c++-common/builtin-convertvector-2.c: New test.

2019-02-05  Nikhil Benesch  <nikhil.benesch@gmail.com>

	PR go/89019
	* lib/go-torture.exp: Test compiling with -flto.

2019-02-06  Joseph Myers  <joseph@codesourcery.com>

	PR c/88584
	* gcc.dg/redecl-18.c: New test.

2019-02-05  Jakub Jelinek  <jakub@redhat.com>

	PR c++/89187
	* g++.dg/opt/pr89187.C: New test.

2019-02-05  Andrea Corallo  <andrea.corallo@arm.com>

	* jit.dg/add-driver-options-testlib.c: Add support file for
	test-add-driver-options.c testcase.
	* jit.dg/all-non-failing-tests.h: Add note about
	test-add-driver-options.c
	* jit.dg/jit.exp (jit-dg-test): Update to support
	add-driver-options-testlib.c compilation.
	* jit.dg/test-add-driver-options.c: New testcase.

2019-02-05  Jakub Jelinek  <jakub@redhat.com>

	PR rtl-optimization/11304
	* gcc.target/i386/call-1.c (set_eax): Add "eax" clobber.
	* gcc.target/i386/call-2.c: New test.

2019-02-05  Marek Polacek  <polacek@redhat.com>

	PR c++/89158 - by-value capture of constexpr variable broken.
	* g++.dg/cpp0x/lambda/lambda-89158.C: New test.

2019-02-05  Segher Boessenkool  <segher@kernel.crashing.org>

	* gcc.dg/vect/pr84711.c: Use -Wno-psabi.

2019-02-05  Jakub Jelinek  <jakub@redhat.com>

	* gcc.target/powerpc/vec-extract-sint128-1.c: Require int128 effective
	target.
	* gcc.target/powerpc/vec-extract-uint128-1.c: Likewise.

	PR target/89188
	* g++.dg/opt/pr89188.C: New test.

	PR rtl-optimization/89195
	* gcc.c-torture/execute/pr89195.c: New test.

2019-02-05  Kelvin Nilsen  <kelvin@gcc.gnu.org>

	* gcc.target/powerpc/vec-extract-slong-1.c: Require p8 execution
	hardware.
	* gcc.target/powerpc/vec-extract-schar-1.c: Likewise.
	* gcc.target/powerpc/vec-extract-sint128-1.c: Likewise.
	* gcc.target/powerpc/vec-extract-sshort-1.c: Likewise.
	* gcc.target/powerpc/vec-extract-ulong-1.c: Likewise.
	* gcc.target/powerpc/vec-extract-uchar-1.c: Likewise.
	* gcc.target/powerpc/vec-extract-sint-1.c: Likewise.
	* gcc.target/powerpc/vec-extract-uint128-1.c: Likewise.
	* gcc.target/powerpc/vec-extract-ushort-1.c: Likewise.
	* gcc.target/powerpc/vec-extract-uint-1.c: Likewise.

2019-02-05  Jakub Jelinek  <jakub@redhat.com>

	PR target/89186
	* g++.dg/ext/vector36.C: New test.

2019-02-05  Alexandre Oliva <aoliva@redhat.com>

	PR c++/87770
	* g++.dg/pr87770.C: New.

2019-02-04  Harald Anlauf  <anlauf@gmx.de>

	PR fortran/89077
	* gfortran.dg/pr89077.f90: New test.

2019-02-04  Martin Liska  <mliska@suse.cz>

	PR ipa/88985
	* gcc.dg/ipa/pr88985.c: New test.

2019-02-04  Jakub Jelinek  <jakub@redhat.com>

	* gcc.dg/debug/dwarf2/inline5.c: Handle also @, ; or | comment
	characters or extra spaces after the comment character.

2019-02-04  Jakub Jelinek  <jakub@redhat.com>

	* g++.dg/torture/alias-1.C: New test.

2019-02-03  Martin Sebor  <msebor@redhat.com>

	PR c/69661
	* c-c++-common/Wsequence-point-2.c: New test.

	PR c++/44648
	* g++.dg/warn/Wunused-var-35.C: New test.

2019-02-03  Richard Biener  <rguenther@suse.de>

	PR debug/87295
	* g++.dg/debug/dwarf2/pr87295.C: New testcase.

2019-02-02  Thomas Koenig  <tkoenig@gcc.gnu.org>

	PR fortran/88298
	* gfortran.dg/warn_conversion_10.f90: New test.

2019-02-02  Paul Thomas  <pault@gcc.gnu.org>

	PR fortran/88393
	* gfortran.dg/alloc_comp_assign_16.f03 : New test.

2019-02-02  Paul Thomas  <pault@gcc.gnu.org>

	PR fortran/88980
	* gfortran.dg/realloc_on_assign_32.f90 : New test.

2019-02-02  Paul Thomas  <pault@gcc.gnu.org>

	PR fortran/88685
	* gfortran.dg/pointer_array_component_3.f90 : New test.

2019-02-02  Jakub Jelinek  <jakub@redhat.com>

	PR middle-end/87887
	* gcc.dg/gomp/pr87887-1.c: New test.
	* gcc.dg/gomp/pr87887-2.c: New test.

2019-02-01  Jakub Jelinek  <jakub@redhat.com>

	PR fortran/83246
	PR fortran/89084
	* gfortran.dg/pr89084.f90: New test.
	* gfortran.dg/lto/pr89084_0.f90: New test.
	* gfortran.dg/pr83246.f90: New test.

2019-02-01  Marek Polacek  <polacek@redhat.com>

	PR c++/88325 - ICE with invalid out-of-line template member definition.
	* g++.dg/cpp2a/typename14.C: New test.

2019-02-01  Richard Biener  <rguenther@suse.de>

	PR middle-end/88597
	* gcc.dg/torture/pr88597.c: New testcase.

2019-02-01  Richard Biener  <rguenther@suse.de>

	PR tree-optimization/85497
	* gcc.dg/graphite/pr85497.c: New testcase.

2019-02-01  Richard Biener  <rguenther@suse.de>

	PR testsuite/87451
	* gcc.dg/debug/dwarf2/inline5.c: Allow more comment variants.

2019-02-01  Jakub Jelinek  <jakub@redhat.com>

	PR tree-optimization/89143
	* gcc.dg/tree-ssa/vrp121.c: New test.

	PR tree-optimization/88107
	* gcc.dg/gomp/pr88107.c: New test.

	PR c++/87175
	* g++.dg/ext/attrib57.C: New test.

2018-02-01  Bin Cheng  <bin.cheng@linux.alibaba.com>

	PR tree-optimization/88932
	* gfortran.dg/pr88932.f90: New test.

2019-01-31  Marek Polacek  <polacek@redhat.com>

	PR c++/88983 - ICE with switch in constexpr function.
	* g++.dg/cpp1y/constexpr-88983.C: New test.

2019-01-31  Thomas Koenig  <tkoenig@gcc.gnu.org>

	PR fortran/88669
	* gfortran.dg/contiguous_9.f90: New test.

2019-01-31  Marek Polacek  <polacek@redhat.com>

	PR c++/89083, c++/80864 - ICE with list initialization in template.
	* g++.dg/cpp0x/initlist107.C: New test.
	* g++.dg/cpp0x/initlist108.C: New test.
	* g++.dg/cpp0x/initlist109.C: New test.
	* g++.dg/cpp0x/initlist110.C: New test.
	* g++.dg/cpp0x/initlist111.C: New test.
	* g++.dg/cpp0x/initlist112.C: New test.
	* g++.dg/init/ptrfn4.C: New test.

2019-01-31  David Malcolm  <dmalcolm@redhat.com>

	PR c/89122
	* g++.dg/spellcheck-stdlib.C (test_FLT_MAX): New test.
	* gcc.dg/spellcheck-stdlib.c (test_FLT_MAX): New test.

2019-01-31  Richard Biener  <rguenther@suse.de>

	PR tree-optimization/89135
	* gcc.dg/torture/pr89135.c: New testcase.

2019-01-31  Jakub Jelinek  <jakub@redhat.com>

	PR sanitizer/89124
	* c-c++-common/asan/pr89124.c: New test.

2019-01-30  Jerry DeLisle  <jvdelisle@gcc.gnu.org>

	PR fortran/52564
	* gfortran.dg/print_2.f90: New test.

2019-01-30  Vladimir Makarov  <vmakarov@redhat.com>

	PR rtl-optimization/87246
	* gcc.target/i386/pr87246.c: New.

2019-01-30  Marek Polacek  <polacek@redhat.com>

	PR c++/89119 - ICE with value-initialization in template.
	* g++.dg/cpp0x/initlist-value3.C: New test.

2019-01-30  Kelvin Nilsen  <kelvin@gcc.gnu.org>

	* gcc.target/powerpc/vec-extract-schar-1.c: New test.
	* gcc.target/powerpc/vec-extract-sint-1.c: New test.
	* gcc.target/powerpc/vec-extract-sint128-1.c: New test.
	* gcc.target/powerpc/vec-extract-slong-1.c: New test.
	* gcc.target/powerpc/vec-extract-sshort-1.c: New test.
	* gcc.target/powerpc/vec-extract-uchar-1.c: New test.
	* gcc.target/powerpc/vec-extract-uint-1.c: New test.
	* gcc.target/powerpc/vec-extract-uint128-1.c: New test.
	* gcc.target/powerpc/vec-extract-ulong-1.c: New test.
	* gcc.target/powerpc/vec-extract-ushort-1.c: New test.

2019-01-30  Richard Biener  <rguenther@suse.de>

	PR tree-optimization/89111
	* gcc.dg/torture/pr89111.c: New testcase.

2019-01-30  Andrew Stubbs  <ams@codesourcery.com>

	PR testsuite/88920
	* lib/target-supports.exp: Cache result.

2019-01-30  Jakub Jelinek  <jakub@redhat.com>

	PR c++/89105
	* g++.target/i386/pr89105.C: New test.

	PR c/89061
	* gcc.dg/pr89061.c: New test.

2019-01-29  Martin Sebor  <msebor@redhat.com>

	PR c/88956
	* gcc.dg/Warray-bounds-39.c: New test.

2019-01-29  Marek Polacek  <polacek@redhat.com>

	PR testsuite/89110
	* g++.dg/other/nontype-1.C: Expect error in all modes.
	* g++.dg/parse/crash13.C: Likewise.
	* g++.dg/parse/error36.C: Likewise.
	* g++.dg/template/error29.C: Likewise.

2019-01-29  Thomas Koenig  <tkoenig@gcc.gnu.org>

	PR fortran/57048
	* gfortran.dg/c_funptr_1.f90: New file.
	* gfortran.dg/c_funptr_1_mod.f90: New file.

2019-01-29  Jakub Jelinek  <jakub@redhat.com>

	PR c++/66676
	PR ipa/89104
	* gcc.dg/gomp/pr89104.c: New test.

2019-01-29  Rainer Orth  <ro@CeBiTec.Uni-Bielefeld.DE>

	* gdc.dg/pr89042a.d: Mark as compile test.
	* gdc.dg/pr89042b.d: Likewise.

2019-01-29  Richard Biener  <rguenther@suse.de>

	PR debug/87295
	* g++.dg/lto/pr87295_0.C: New testcase.

2019-01-29  Jakub Jelinek  <jakub@redhat.com>

	PR c/89045
	* gcc.dg/pr89045.c: New test.

	PR c/86125
	* gcc.dg/Wbuiltin-declaration-mismatch-7.c: Guard testcase for
	lp64, ilp32 and llp64 only.
	(fputs): Use unsigned long long instead of size_t for return type.
	(vfprintf, vfscanf): Accept arbitrary target specific type for
	va_list.

2019-01-28  Marek Polacek  <polacek@redhat.com>

	PR c++/88358 - name wrongly treated as type.
	* g++.dg/cpp2a/typename1.C: Add dg-error.
	* g++.dg/cpp2a/typename13.C: New test.
	* g++.dg/cpp2a/typename6.C: Make a function name qualified.
	Add typename.

2019-01-28  Marek Polacek  <polacek@redhat.com>

	* g++.dg/cpp0x/enum37.C: Add dg-error.

2019-01-28  Bernd Edlinger  <bernd.edlinger@hotmail.de>

	* c-c++-common/Waddress-of-packed-member-1.c: Extended test case.
	* c-c++-common/Waddress-of-packed-member-2.c: New test case.

2019-01-28  Bernd Edlinger  <bernd.edlinger@hotmail.de>

	* gcc.dg/Wattribute-alias.c: Add test for #pragma GCC diagnostic ignored
	"-Wattribute-alias".

2019-01-27  Uroš Bizjak  <ubizjak@gmail.com>

	PR fortran/70696
	* gfortran.dg/coarray/event_3.f0: Add save attribue to x.

2019-01-27  Marek Polacek  <polacek@redhat.com>

	PR c++/88815 - narrowing conversion lost in decltype.
	PR c++/78244 - narrowing conversion in template not detected.
	* g++.dg/cpp0x/Wnarrowing15.C: New test.
	* g++.dg/cpp0x/Wnarrowing16.C: New test.
	* g++.dg/cpp0x/constexpr-decltype3.C: New test.
	* g++.dg/cpp1y/Wnarrowing1.C: New test.

	PR c++/89024 - ICE with incomplete enum type.
	* g++.dg/cpp0x/enum37.C: New test.

2019-01-27  Eric Botcazou  <ebotcazou@adacore.com>

	* gnat.dg/opt75.adb: New test.
	* gnat.dg/opt75_pkg.ad[sb]: New helper.

2019-01-27  Jakub Jelinek  <jakub@redhat.com>

	PR target/87214
	* gcc.target/i386/avx512vl-pr87214-1.c: New test.
	* gcc.target/i386/avx512vl-pr87214-2.c: New test.

2019-01-26  Martin Jambor  <mjambor@suse.cz>

	PR ipa/88933
	* gfortran.dg/gomp/pr88933.f90: New test.

2019-01-26  Iain Buclaw  <ibuclaw@gdcproject.org>

	PR d/89042
	* gdc.dg/pr89042a.d: New test.
	* gdc.dg/pr89042b.d: New test.

2019-01-26  Harald Anlauf  <anlauf@gmx.de>

	PR fortran/57553
	* gfortran.dg/pr57553.f90: New test.

2019-01-26  Eric Botcazou  <ebotcazou@adacore.com>

	* gnat.dg/array34.adb: New test.

2019-01-26  Jakub Jelinek  <jakub@redhat.com>

	PR preprocessor/88974
	* c-c++-common/cpp/pr88974.c: New test.

2019-01-25  Paolo Carlini  <paolo.carlini@oracle.com>

	PR c++/88969
	* g++.dg/cpp2a/destroying-delete2.C: New.
	* g++.dg/cpp2a/destroying-delete3.C: Likewise.

2019-01-25  Steven G. Kargl  <kargl@gcc.gnu.org>

	PR fortran/85780
	* gfortran.dg/pr85780.f90: Update testcase for error message.

2019-01-25  Richard Earnshaw  <rearnsha@arm.com>

	PR target/88469
	* gcc.target/aarch64/aapcs64/test_align-10.c: New test.
	* gcc.target/aarch64/aapcs64/test_align-11.c: New test.
	* gcc.target/aarch64/aapcs64/test_align-12.c: New test.

2019-01-25  Richard Sandiford  <richard.sandiford@arm.com>

	PR middle-end/89037
	* gcc.dg/pr89037.c: New test.

2019-01-25  Christophe Lyon  <christophe.lyon@linaro.org>

	* lib/target-supports.exp (check_effective_target_fenv): New.
	* gcc.dg/torture/fp-int-convert-float128-timode-3.c: Add missing
	fenv effective target.
	* gcc.dg/torture/fp-int-convert-timode-1.c: Likewise.
	* gcc.dg/torture/fp-int-convert-timode-2.c: Likewise.
	* gcc.dg/torture/fp-int-convert-timode-3.c: Likewise.
	* gcc.dg/torture/fp-int-convert-timode-4.c: Likewise.

2019-01-25  Richard Biener  <rguenther@suse.de>

	PR tree-optimization/86865
	* gcc.dg/graphite/pr86865.c: New testcase.
	* gcc.dg/graphite/pr69728.c: XFAIL.
	* gcc.dg/graphite/scop-21.c: Likewise.

2019-01-24  Martin Sebor  <msebor@redhat.com>

	PR c/86125
	PR c/88886
	PR middle-end/86308
	* gcc.dg/Wbuiltin-declaration-mismatch-6.c: New test.
	* gcc.dg/Wbuiltin-declaration-mismatch-7.c: New test.
	* gcc.dg/Wbuiltin-declaration-mismatch-8.c: New test.
	* gcc.dg/Wbuiltin-declaration-mismatch-9.c: New test.
	* gcc.dg/Wbuiltin-declaration-mismatch-10.c: New test.
	* gcc.dg/builtins-69.c: New test.
	* gcc.dg/Wint-conversion-2.c: Add expected warning.
	* gcc.c-torture/execute/eeprof-1.c: Adjust function signatures.

2019-01-24  Uroš Bizjak  <ubizjak@gmail.com>

	PR rtl-optimization/88948
	* gcc.target/i386/pr88948.c: New test.

2019-01-24  Jakub Jelinek  <jakub@redhat.com>

	PR debug/89006
	* g++.dg/debug/pr89006.C: New test.

	PR middle-end/89015
	* gcc.dg/gomp/pr89015.c: New test.

	PR c++/88976
	* c-c++-common/gomp/cancel-2.c: New test.
	* gcc.dg/gomp/cancel-1.c: New test.
	* g++.dg/gomp/cancel-1.C: New test.
	* g++.dg/gomp/cancel-2.C: New test.
	* g++.dg/gomp/cancel-3.C: New test.

2019-01-24  Jakub Jelinek  <jakub@redhat.com>

	PR tree-optimization/89027
	* gfortran.dg/gomp/pr89027.f90: New test.

2019-01-24  Paul Thomas  <pault@gcc.gnu.org>

	PR fortran/88929
	* gfortran.dg/ISO_Fortran_binding_3.f90: New test.
	* gfortran.dg/ISO_Fortran_binding_3.c: Subsidiary source.

2019-01-23  H.J. Lu  <hongjiu.lu@intel.com>

	PR libgcc/88931
	* gcc.dg/torture/fp-int-convert-timode-1.c: New test.
	* gcc.dg/torture/fp-int-convert-timode-2.c: Likewise.
	* gcc.dg/torture/fp-int-convert-timode-3.c: Likewise.
	* gcc.dg/torture/fp-int-convert-timode-4.c: Likewise.

2019-01-23  Uroš Bizjak  <ubizjak@gmail.com>

	PR target/88998
	* g++.target/i386/pr88998.c: New test.

2019-01-23  Marek Polacek  <polacek@redhat.com>

	PR c++/88757 - qualified name treated wrongly as type.
	* g++.dg/cpp0x/dependent2.C: New test.
	* g++.dg/cpp2a/typename10.C: Remove dg-error.
	* g++.dg/cpp2a/typename12.C: New test.
	* g++.dg/template/static30.C: Remove dg-error.

2019-01-23  Jakub Jelinek  <jakub@redhat.com>

	PR c/44715
	* c-c++-common/pr44715.c: New test.

	PR c++/88984
	* c-c++-common/pr88984.c: New test.

2019-01-23  Richard Biener  <rguenther@suse.de>

	PR tree-optimization/89008
	* gcc.dg/torture/pr89008.c: New testcase.

2019-01-23  Eric Botcazou  <ebotcazou@adacore.com>

	* gnat.dg/specs/opt4.ads: New test.

2019-01-23  Jakub Jelinek  <jakub@redhat.com>

	PR tree-optimization/88964
	* gfortran.dg/pr88964.f90: New test.

2019-01-22  Martin Sebor  <msebor@redhat.com>

	* c-c++-common/Warray-bounds-2.c: Include headers only if they exist.
	* c-c++-common/Warray-bounds-3.c: Make xfails conditional on target
	non_strict_align.
	* c-c++-common/Wrestrict-2.c: Include headers only if they exist.
	* c-c++-common/Wrestrict.c: Make xfails conditional on target
	non_strict_align.

2018-01-22  Steve Ellcey  <sellcey@marvell.com>

	* c-c++-common/gomp/pr60823-1.c: Change aarch64-*-* target
	to aarch64*-*-* target.
	* c-c++-common/gomp/pr60823-3.c: Ditto.
	* g++.dg/gomp/declare-simd-1.C: Ditto.
	* g++.dg/gomp/declare-simd-3.C: Ditto.
	* g++.dg/gomp/declare-simd-4.C: Ditto.
	* g++.dg/gomp/declare-simd-7.C: Ditto.
	* g++.dg/gomp/pr88182.C: Ditto.
	* gcc.dg/gomp/declare-simd-1.c: Ditto.
	* gcc.dg/gomp/declare-simd-3.c: Ditto.
	* gcc.dg/gomp/pr59669-2.c: Ditto.
	* gcc.dg/gomp/pr87895-1.c: Ditto.
	* gcc.dg/gomp/simd-clones-2.c: Ditto.
	* gfortran.dg/gomp/declare-simd-2.f90: Ditto.
	* gfortran.dg/gomp/pr79154-1.f90: Ditto.
	* gfortran.dg/gomp/pr83977.f90: Ditto.

2019-01-22  Jakub Jelinek  <jakub@redhat.com>

	PR target/88965
	* gcc.target/powerpc/pr88965.c: New test.

	PR middle-end/88968
	* c-c++-common/gomp/atomic-23.c: New test.

2019-01-22  Harald Anlauf  <anlauf@gmx.de>

	PR fortran/88579
	* gfortran.dg/power_8.f90: New test.

2019-01-22  Sandra Loosemore  <sandra@codesourcery.com>

	* g++.dg/lto/pr87906_0.C: Add dg-require-effective-target fpic.
	* g++.dg/vec-init-1.C: Likewise.
	* gcc.dg/pr87793.c: Likewise.

2019-01-22  Sandra Loosemore  <sandra@codesourcery.com>

	* g++.dg/cpp0x/pr86397-1.C: Add -fdelete-null-pointer-checks.
	* g++.dg/cpp0x/pr86397-2.C: Likewise.

2019-01-22  Richard Earnshaw  <rearnsha@arm.com>

	PR target/88469
	* gcc.target/arm/aapcs/bitfield2.c: New test.
	* gcc.target/arm/aapcs/bitfield3.c: New test.

2019-01-22  Wilco Dijkstra  <wdijkstr@arm.com>

	PR rtl-optimization/87763
	* gcc.dg/vect/vect-nop-move.c: Fix testcase on AArch64.

2019-01-22  H.J. Lu  <hongjiu.lu@intel.com>

	PR target/88954
	* gcc.target/i386/pr88954-1.c: New test.
	* gcc.target/i386/pr88954-2.c: Likewise.

2019-01-22  Richard Earnshaw  <rearnsha@arm.com>

	PR target/88469
	* gcc.target/arm/aapcs/bitfield1.c: New test.
	* gcc.target/arm/aapcs/overalign_rec1.c: New test.
	* gcc.target/arm/aapcs/overalign_rec2.c: New test.
	* gcc.target/arm/aapcs/overalign_rec3.c: New test.

2019-01-22  Manfred Schwarb  <manfred99@gmx.ch>

	* gfortran.dg/array_function_5.f90: Fix a dg directive.
	* gfortran.dg/block_16.f08: Likewise.
	* gfortran.dg/dec_structure_14.f90: Likewise.
	* gfortran.dg/namelist_96.f90: Likewise.
	* gfortran.dg/newunit_5.f90.f90: Moved to
	* gfortran.dg/newunit_5.f90: here.
	* gfortran.dg/pdt_28.f03: Likewise.
	* gfortran.dg/spread_simplify_1.f90: Likewise.

2019-01-22  Tamar Christina  <tamar.christina@arm.com>

	PR/tree-optimization 88903
	* gcc.dg/vect/pr88903-1.c: Add explicit &.

2019-01-22  Jakub Jelinek  <jakub@redhat.com>

	PR rtl-optimization/88904
	* gcc.c-torture/execute/pr88904.c: New test.

	PR target/88905
	* gcc.dg/pr88905.c: New test.

	PR rtl-optimization/49429
	PR target/49454
	PR rtl-optimization/86334
	PR target/88906
	* gcc.target/i386/pr86334.c: New test.
	* gcc.target/i386/pr88906.c: New test.

2019-01-21  Jakub Jelinek  <jakub@redhat.com>

	PR c++/88949
	* g++.dg/gomp/pr88949.C: New test.

2019-01-21  Manfred Schwarb  <manfred99@gmx.ch>

	* class_66.f90: Fix a dg directive.
	* debug/pr35154-stabs.f: Likewise.
	* dec_d_lines_3.f: Likewise.
	* dec_d_lines_3.f: Likewise.
	* dec_structure_12.f90: Likewise.
	* dec_structure_15.f90: Likewise.
	* deferred_character_31.f90: Likewise.
	* dtio_31.f03: Likewise.
	* dtio_32.f03: Likewise.
	* extends_11.f03: Likewise.
	* integer_plus.f90: Likewise.
	* pdt_25.f03: Likewise.
	* pr58968.f: Likewise.
	* pr78259.f90: Likewise.
	* vect/vect-2.f90: Likewise.
	* matmul_const.f90: Likewise.

2019-01-21  Uroš Bizjak  <ubizjak@gmail.com>

	PR target/88938
	* gcc.target/i386/pr88938.c: New test.

2019-01-21  Jakub Jelinek  <jakub@redhat.com>

	PR sanitizer/88901
	* g++.dg/asan/pr88901.C: New test.

2019-01-21  Tamar Christina  <tamar.christina@arm.com>

	* g++.dg/vect/simd-clone-7.cc: Fix assembler scan.

2019-01-21  Bernd Edlinger  <bernd.edlinger@hotmail.de>

	PR c/88928
	* c-c++-common/Waddress-of-packed-member-1.c: New test case.
	* gcc.dg/pr88928.c: New test case.

2019-01-21  Jakub Jelinek  <jakub@redhat.com>

	* gcc.dg/utf-array.c: Allow wchar_t to be printed as
	{long ,short ,}{unsigned ,}int.

2019-01-21  Richard Biener  <rguenther@suse.de>

	PR tree-optimization/88934
	* gfortran.dg/pr88934.f90: New testcase.

2019-01-20  Ulrich Drepper  <drepper@redhat.com>

	Fix after C++ P0600 implementation.
	* g++.dg/init/new39.C: Don't just ignore result of new.

2019-01-20  Iain Buclaw  <ibuclaw@gdcproject.org>

	* gdc.dg/runnable.d: Add more tests for comparing complex types.

2019-01-20  Johannes Pfau  <johannespfau@gmail.com>

	* gdc.dg/runnable.d: Add tests for comparing complex types.

2019-01-20  Kewen Lin  <linkw@gcc.gnu.org>

	* gcc.target/powerpc/altivec_vld_vst_addr.c: Remove, split into
	altivec_vld_vst_addr-1.c and altivec_vld_vst_addr-2.c.
	* gcc.target/powerpc/altivec_vld_vst_addr-1.c: New test.
	* gcc.target/powerpc/altivec_vld_vst_addr-2.c: Ditto.

2019-01-18  Dominique d'Humieres  <dominiq@gcc.gnu.org>

	PR fortran/37835
	* gfortran.dg/no-automatic.f90: New test.

2019-01-19  Steven G. Kargl  <kargl@gcc.gnu.org>

	PR fortran/77960
	* gfortran.dg/pr77960.f90: New test.

2018-01-19  Thomas Koenig  <tkoenig@gcc.gnu.org>
	Paul Thomas  <pault@gcc.gnu.org>

	PR fortran/56789
	* gfortran.dg/contiguous_3.f90: Make code compilant.  Remove
	scan-tree tests that fail with patch.
	* gfortran.dg/contiguous_8.f90: New test.

2019-01-19  Richard Sandiford  <richard.sandiford@arm.com>

	* gfortran.dg/loop_versioning_1.f90: Bump the number of identified
	inner strides.
	* gfortran.dg/loop_versioning_9.f90: New test.
	* gfortran.dg/loop_versioning_10.f90: Likewise.

2019-01-19  Jakub Jelinek  <jakub@redhat.com>

	PR fortran/88902
	* gfortran.dg/pr88902.f90: New test.

2019-01-18  Martin Sebor  <msebor@redhat.com>

	* c-c++-common/attr-nonstring-3.c: Remove an xfail.

2019-01-18  Ian Lance Taylor  <iant@golang.org>

	* go.go-torture/execute/names-1.go: Stop using debug/xcoff, which
	is no longer externally visible.

2019-01-18  Marek Polacek  <polacek@redhat.com>

	PR c++/86926
	* g++.dg/cpp1z/constexpr-lambda23.C: New test.

2019-01-18  H.J. Lu  <hongjiu.lu@intel.com>

	PR middle-end/88587
	* g++.target/i386/pr88587.C (dg-do): Add { target ia32 }.
	(dg-options): Replace -m32 with -fno-pic.
	* gcc.target/i386/mvc13.c (dg-do): Add { target ia32 }.
	(dg-options): Remove -m32.

2019-01-18  Richard Biener  <rguenther@suse.de>

	PR tree-optimization/88903
	* gcc.dg/vect/pr88903-1.c: New testcase.
	* gcc.dg/vect/pr88903-2.c: Likewise.

2019-01-18  H.J. Lu  <hongjiu.lu@intel.com>

	PR c/51628
	PR c/88664
	* c-c++-common/pr51628-33.c: New test.
	* c-c++-common/pr51628-35.c: New test.
	* c-c++-common/pr88664-1.c: Likewise.
	* c-c++-common/pr88664-2.c: Likewise.
	* gcc.dg/pr51628-34.c: Likewise.

2019-01-18  Richard Earnshaw  <rearnsha@arm.com>

	PR target/88799
	* gcc.target/arm/multilib.exp (config "aprofile"): Add tests for
	mp and sec extensions to armv7-a.

2019-01-18  Martin Liska  <mliska@suse.cz>

	* gcc.dg/no_profile_instrument_function-attr-1.c: Update
	expected function name.

2019-01-18  Jakub Jelinek  <jakub@redhat.com>

	PR tree-optimization/86214
	* g++.dg/opt/pr86214-1.C: New test.
	* g++.dg/opt/pr86214-2.C: New test.

2019-01-18  Christophe Lyon  <christophe.lyon@linaro.org>

	* gcc.target/arm/pr77904.c: Add dg-warning for sp clobber.

2019-01-18  Jakub Jelinek  <jakub@redhat.com>

	Reapply:
	2018-12-15  Jakub Jelinek  <jakub@redhat.com>

	PR target/88489
	* gcc.target/i386/avx512vl-vfixupimmsd-2.c: New test.
	* gcc.target/i386/avx512vl-vfixupimmss-2.c: New test.

2019-01-18  Martin Liska  <mliska@suse.cz>

	PR middle-end/88587
	* g++.target/i386/pr88587.C: New test.
	* gcc.target/i386/mvc13.c: New test.

2018-01-17  Steve Ellcey  <sellcey@cavium.com>

	PR fortran/88898
	* gfortran.dg/gomp/declare-simd-2.f90: Add aarch64 target specifier to
	warning checks.
	* gfortran.dg/gomp/pr79154-1.f90: Ditto.
	* gfortran.dg/gomp/pr83977.f90: Ditto.

2019-01-17  Martin Sebor  <msebor@redhat.com>

	PR middle-end/88273
	* gcc.dg/Warray-bounds-38.c: New test.

2018-01-17  Steve Ellcey  <sellcey@cavium.com>

	* c-c++-common/gomp/pr60823-1.c: Add aarch64 specific
	warning checks and assembler scans.
	* c-c++-common/gomp/pr60823-3.c: Ditto.
	* c-c++-common/gomp/pr63328.c: Ditto.
	* g++.dg/gomp/declare-simd-1.C: Ditto.
	* g++.dg/gomp/declare-simd-3.C: Ditto.
	* g++.dg/gomp/declare-simd-4.C: Ditto.
	* g++.dg/gomp/declare-simd-7.C: Ditto.
	* g++.dg/gomp/pr88182.C: Ditto.
	* g++.dg/vect/simd-clone-7.cc: Ditto.
	* gcc.dg/gomp/declare-simd-1.c: Ditto.
	* gcc.dg/gomp/declare-simd-3.c: Ditto.
	* gcc.dg/gomp/pr59669-2.c: Ditto.
	* gcc.dg/gomp/pr87895-1.c: Ditto.
	* gcc.dg/gomp/pr87895-2.c: Ditto.
	* gcc.dg/gomp/simd-clones-2.c: Ditto.
	* gfortran.dg/gomp/declare-simd-2.f90: Ditto.
	* gfortran.dg/gomp/pr79154-1.f90: Ditto.
	* gfortran.dg/gomp/pr83977.f90: Ditto.

2019-01-17  Paolo Carlini  <paolo.carlini@oracle.com>

	* g++.dg/cpp0x/auto52.C: Test locations too.
	* g++.dg/cpp0x/trailing2.C: Likewise.
	* g++.dg/cpp1y/auto-fn18.C: Likewise.
	* g++.dg/cpp1y/auto-fn25.C: Likewise.
	* g++.dg/cpp1y/auto-fn52.C: Likewise.
	* g++.dg/cpp1y/auto-fn53.C: Likewise.
	* g++.dg/cpp1y/auto-fn54.C: Likewise.

2019-01-17  David Malcolm  <dmalcolm@redhat.com>

	PR c++/88699
	* g++.dg/template/pr88699.C: New test.

2019-01-17  Martin Sebor  <msebor@redhat.com>

	PR tree-optimization/88800
	* c-c++-common/Wrestrict.c: Adjust.
	* gcc.dg/Warray-bounds-37.c: New test.
	* gcc.dg/builtin-memcpy-2.c: New test.
	* gcc.dg/builtin-memcpy.c: New test.

2019-01-17  Tamar Christina  <tamar.christina@arm.com>

	PR target/88850
	* gcc.target/arm/pr51968.c: Use neon intrinsics.

2019-01-17  Andrew Stubbs  <ams@codesourcery.com>
	    Kwok Cheung Yeung  <kcy@codesourcery.com>
	    Julian Brown  <julian@codesourcery.com>
	    Tom de Vries  <tom@codesourcery.com>

	* gcc.dg/20020312-2.c: Add amdgcn support.
	* gcc.dg/Wno-frame-address.c: Disable on amdgcn.
	* gcc.dg/builtin-apply2.c: Likewise.
	* gcc.dg/torture/stackalign/builtin-apply-2.c: Likewise.
	* gcc.dg/gimplefe-28.c: Add dg-add-options for sqrt_insn.
	* gcc.dg/intermod-1.c: Add -mlocal-symbol-id on amdgcn.
	* gcc.dg/memcmp-1.c: Increase timeout factor.
	* gcc.dg/pr59605-2.c: Addd -DMAX_COPY=1025 on amdgcn.
	* gcc.dg/sibcall-10.c: xfail on amdgcn.
	* gcc.dg/sibcall-9.c: Likewise.
	* gcc.dg/tree-ssa/gen-vect-11c.c: Likewise.
	* gcc.dg/tree-ssa/pr84512.c: Likewise.
	* gcc.dg/tree-ssa/loop-1.c: Adjust expectations for amdgcn.
	* gfortran.dg/bind_c_array_params_2.f90: Likewise.
	* lib/target-supports.exp (check_effective_target_trampolines):
	Configure amdgcn.
	(check_profiling_available): Likewise.
	(check_effective_target_global_constructor): Likewise.
	(check_effective_target_return_address): Likewise.
	(check_effective_target_fopenacc): Likewise.
	(check_effective_target_fopenmp): Likewise.
	(check_effective_target_vect_int): Likewise.
	(check_effective_target_vect_intfloat_cvt): Likewise.
	(check_effective_target_vect_uintfloat_cvt): Likewise.
	(check_effective_target_vect_floatint_cvt): Likewise.
	(check_effective_target_vect_floatuint_cvt): Likewise.
	(check_effective_target_vect_simd_clones): Likewise.
	(check_effective_target_vect_shift): Likewise.
	(check_effective_target_whole_vector_shift): Likewise.
	(check_effective_target_vect_bswap): Likewise.
	(check_effective_target_vect_shift_char): Likewise.
	(check_effective_target_vect_long): Likewise.
	(check_effective_target_vect_float): Likewise.
	(check_effective_target_vect_double): Likewise.
	(check_effective_target_vect_perm): Likewise.
	(check_effective_target_vect_perm_byte): Likewise.
	(check_effective_target_vect_perm_short): Likewise.
	(check_effective_target_vect_widen_mult_qi_to_hi): Likewise.
	(check_effective_target_vect_widen_mult_hi_to_si): Likewise.
	(check_effective_target_vect_widen_mult_qi_to_hi_pattern): Likewise.
	(check_effective_target_vect_widen_mult_hi_to_si_pattern): Likewise.
	(check_effective_target_vect_natural_alignment): Likewise.
	(check_effective_target_vect_fully_masked): Likewise.
	(check_effective_target_vect_element_align): Likewise.
	(check_effective_target_vect_masked_store): Likewise.
	(check_effective_target_vect_scatter_store): Likewise.
	(check_effective_target_vect_condition): Likewise.
	(check_effective_target_vect_cond_mixed): Likewise.
	(check_effective_target_vect_char_mult): Likewise.
	(check_effective_target_vect_short_mult): Likewise.
	(check_effective_target_vect_int_mult): Likewise.
	(check_effective_target_sqrt_insn): Likewise.
	(check_effective_target_vect_call_sqrtf): Likewise.
	(check_effective_target_vect_call_btrunc): Likewise.
	(check_effective_target_vect_call_btruncf): Likewise.
	(check_effective_target_vect_call_ceil): Likewise.
	(check_effective_target_vect_call_floorf): Likewise.
	(check_effective_target_lto): Likewise.
	(check_vect_support_and_set_flags): Likewise.
	(check_effective_target_vect_stridedN): Enable when fully masked is
	available.
	(add_options_for_sqrt_insn): New procedure.

2019-01-17  Andrew Stubbs  <ams@codesourcery.com>

	* lib/file-format.exp (gcc_target_object_format): Handle AMD GCN.
	* lib/gcc-dg.exp (gcc-dg-prune): Ignore blank lines from the LLVM
	linker.
	* lib/target-supports.exp (check_effective_target_llvm_binutils): New.

2019-01-17  Andrew Stubbs  <ams@codesourcery.com>

	* gcc.dg/graphite/scop-19.c: Check pie_enabled.
	* gcc.dg/pic-1.c: Disable on amdgcn.
	* gcc.dg/pic-2.c: Disable on amdgcn.
	* gcc.dg/pic-3.c: Disable on amdgcn.
	* gcc.dg/pic-4.c: Disable on amdgcn.
	* gcc.dg/pie-3.c: Disable on amdgcn.
	* gcc.dg/pie-4.c: Disable on amdgcn.
	* gcc.dg/uninit-19.c: Check pie_enabled.
	* lib/target-supports.exp (check_effective_target_pie): Add amdgcn.

2019-01-17  Andrew Stubbs  <ams@codesourcery.com>
	    Kwok Cheung Yeung  <kcy@codesourcery.com>
	    Julian Brown  <julian@codesourcery.com>
	    Tom de Vries  <tom@codesourcery.com>

	* c-c++-common/ubsan/pr71512-1.c: Require exceptions.
	* c-c++-common/ubsan/pr71512-2.c: Require exceptions.
	* gcc.c-torture/compile/pr34648.c: Require exceptions.
	* gcc.c-torture/compile/pr41469.c: Require exceptions.
	* gcc.dg/20111216-1.c: Require exceptions.
	* gcc.dg/cleanup-10.c: Require exceptions.
	* gcc.dg/cleanup-11.c: Require exceptions.
	* gcc.dg/cleanup-12.c: Require exceptions.
	* gcc.dg/cleanup-13.c: Require exceptions.
	* gcc.dg/cleanup-5.c: Require exceptions.
	* gcc.dg/cleanup-8.c: Require exceptions.
	* gcc.dg/cleanup-9.c: Require exceptions.
	* gcc.dg/gomp/pr29955.c: Require exceptions.
	* gcc.dg/lto/pr52097_0.c: Require exceptions.
	* gcc.dg/nested-func-5.c: Require exceptions.
	* gcc.dg/pch/except-1.c: Require exceptions.
	* gcc.dg/pch/valid-2.c: Require exceptions.
	* gcc.dg/pr41470.c: Require exceptions.
	* gcc.dg/pr42427.c: Require exceptions.
	* gcc.dg/pr44545.c: Require exceptions.
	* gcc.dg/pr47086.c: Require exceptions.
	* gcc.dg/pr51481.c: Require exceptions.
	* gcc.dg/pr51644.c: Require exceptions.
	* gcc.dg/pr52046.c: Require exceptions.
	* gcc.dg/pr54669.c: Require exceptions.
	* gcc.dg/pr56424.c: Require exceptions.
	* gcc.dg/pr64465.c: Require exceptions.
	* gcc.dg/pr65802.c: Require exceptions.
	* gcc.dg/pr67563.c: Require exceptions.
	* gcc.dg/tree-ssa/pr41469-1.c: Require exceptions.
	* gcc.dg/tree-ssa/ssa-dse-28.c: Require exceptions.
	* gcc.dg/vect/pr46663.c: Require exceptions.
	* lib/target-supports.exp (check_effective_target_exceptions): New.

2019-01-17  Tamar Christina  <tamar.christina@arm.com>

	PR target/88851
	* gcc.target/aarch64/stack-check-cfa-3.c: Update test.

2019-01-17  Nathan Sidwell  <nathan@acm.org>

	PR c++/86610
	* g++.dg/cpp0x/pr86610.C: New.

2019-01-17  Wei Xiao  <wei3.xiao@intel.com>

	* gcc.target/i386/avx512f-vfixupimmpd-2.c: Fix the test cases for
	VFIXUPIMM* intrinsics.
	* gcc.target/i386/avx512f-vfixupimmps-2.c: Ditto.
	* gcc.target/i386/avx512f-vfixupimmsd-2.c: Ditto.
	* gcc.target/i386/avx512f-vfixupimmss-2.c: Ditto.

2019-01-17  Wei Xiao  <wei3.xiao@intel.com>

	PR target/88794
	Revert:
	2018-11-06  Wei Xiao  <wei3.xiao@intel.com>

	* gcc.target/i386/avx-1.c: Update tests for VFIXUPIMM* intrinsics.
	* gcc.target/i386/avx512f-vfixupimmpd-1.c: Ditto.
	* gcc.target/i386/avx512f-vfixupimmpd-2.c: Ditto.
	* gcc.target/i386/avx512f-vfixupimmps-1.c: Ditto.
	* gcc.target/i386/avx512f-vfixupimmsd-1.c: Ditto.
	* gcc.target/i386/avx512f-vfixupimmsd-2.c: Ditto.
	* gcc.target/i386/avx512f-vfixupimmss-1.c: Ditto.
	* gcc.target/i386/avx512f-vfixupimmss-2.c: Ditto.
	* gcc.target/i386/avx512vl-vfixupimmpd-1.c: Ditto.
	* gcc.target/i386/avx512vl-vfixupimmps-1.c: Ditto.
	* gcc.target/i386/sse-13.c: Ditto.
	* gcc.target/i386/sse-14.c: Ditto.
	* gcc.target/i386/sse-22.c: Ditto.
	* gcc.target/i386/sse-23.c: Ditto.
	* gcc.target/i386/testimm-10.c: Ditto.
	* gcc.target/i386/testround-1.c: Ditto.

2019-01-17  Wei Xiao  <wei3.xiao@intel.com>

	PR target/88794
	Revert:
	2018-12-15  Jakub Jelinek  <jakub@redhat.com>

	PR target/88489
	* gcc.target/i386/avx512vl-vfixupimmsd-2.c: New test.
	* gcc.target/i386/avx512vl-vfixupimmss-2.c: New test.

2019-01-17  Jakub Jelinek  <jakub@redhat.com>

	PR rtl-optimization/88870
	* gcc.dg/pr88870.c: New test.

2019-01-17  Kewen Lin  <linkw@gcc.gnu.org>

	* gcc.target/powerpc/altivec_vld_vst_addr.c: New test.

2019-01-17  Alexandre Oliva <aoliva@redhat.com>

	PR c++/87768
	* g++.dg/concepts/pr87768.C: New.

	PR c++/86648
	* gcc.dg/cpp1z/pr86648.C: New.

2019-01-17  Kewen Lin  <linkw@gcc.gnu.org>

	PR target/87306
	* gcc.dg/vect/bb-slp-pow-1.c: Modify to reflect that the loop is not
	vectorized on POWER unless hardware misaligned loads are available.

2019-01-16  David Malcolm  <dmalcolm@redhat.com>

	PR target/88861
	* g++.dg/torture/pr88861.C: New test.

2019-01-16  Tamar Christina  <tamar.christina@arm.com>

	PR debug/88046
	* g++.dg/lto/pr88046_0.C: Check for shared and fPIC.

2019-01-16  Paolo Carlini  <paolo.carlini@oracle.com>

	* g++.dg/other/pr33558.C: Test location too.
	* g++.dg/other/pr33558-2.C: Likewise.
	* g++.dg/parse/crash4.C: Likewise.
	* g++.old-deja/g++.brendan/err-msg11.C: Likewise.
	* g++.old-deja/g++.mike/p7635.C: Likewise.
	* g++.old-deja/g++.other/decl6.C: Likewise.

2019-01-16  Marek Polacek  <polacek@redhat.com>

	PR c++/78244 - narrowing conversion in template not detected.
	* g++.dg/cpp0x/Wnarrowing13.C: New test.
	* g++.dg/cpp0x/Wnarrowing14.C: New test.

2019-01-16  Jakub Jelinek  <jakub@redhat.com>

	PR c/51628
	PR target/88682
	* c-c++-common/pr51628-10.c (unaligned_int128_t): Add
	may_alias attribute.

2019-01-15  Nikhil Benesch  <nikhil.benesch@gmail.com>

	* gcc.misc-tests/godump-1.c: Add test case for typedef before
	struct.

2019-01-15  David Malcolm  <dmalcolm@redhat.com>

	PR c++/88795
	* g++.dg/template/pr88795.C: New test.

2019-01-15  Thomas Koenig  <tkoenig@gcc.gnu.org>

	PR fortran/43136
	* gfortran.dg/actual_array_substr_3.f90: New test.

2019-01-15  Steven G. Kargl  <kargl@gcc.gnu.org>

	PR fortran/81849
	* gfortran.dg/pr81849.f90: New test.

2019-01-15  Paul Thomas  <pault@gcc.gnu.org>

	* gfortran.dg/ISO_Fortran_binding_2.c: Change reference to
	ISO_Fortran_binding_2.h.

2019-01-15  Marek Polacek  <polacek@redhat.com>

	PR c++/88866
	* g++.dg/cpp0x/variadic126.C: Tweak dg-error.

2019-01-15  Richard Sandiford  <richard.sandiford@arm.com>

	PR inline-asm/52813
	* gcc.target/i386/pr52813.c (test1): Turn the diagnostic into a
	-Wdeprecated warning and expect a following note:.

2019-01-15  Richard Biener  <rguenther@suse.de>

	PR debug/88046
	* g++.dg/lto/pr88046_0.C: New testcase.

2019-01-15  Richard Biener  <rguenther@suse.de>

	PR tree-optimization/88855
	* gcc.dg/pr88855.c: New testcase.

2019-01-15  Paolo Carlini  <paolo.carlini@oracle.com>

	* g++.dg/diagnostic/typedef-initialized.C: New.

2019-01-15  Paolo Carlini  <paolo.carlini@oracle.com>

	* g++.dg/diagnostic/bitfld3.C: New.

2019-01-15  Jakub Jelinek  <jakub@redhat.com>

	PR tree-optimization/88775
	* gcc.dg/tree-ssa/pr88775-1.c: New test.
	* gcc.dg/tree-ssa/pr88775-2.c: New test.

2019-01-14  Marek Polacek  <polacek@redhat.com>

	PR c++/88825 - ICE with bogus function return type deduction.
	* g++.dg/cpp1y/auto-fn55.C: New test.

2019-01-14  Jakub Jelinek  <jakub@redhat.com>

	* g++.dg/cpp1z/feat-cxx1z.C: Add tests for
	__cpp_guaranteed_copy_elision and __cpp_nontype_template_parameter_auto
	feature test macros.
	* g++.dg/cpp2a/feat-cxx2a.C: Likewise.

2019-01-14  Marek Polacek  <polacek@redhat.com>

	PR c++/88830 - ICE with abstract class.
	* g++.dg/other/abstract7.C: New test.

2019-01-14  Martin Sebor  <msebor@redhat.com>

	PR target/88638
	* gcc.dg/format/attr-8.c: New test.
	* gcc.dg/darwin-cfstring-format-1.c: Adjust diagnostics.
	* gcc.dg/format/attr-3.c: Same.
	* obj-c++.dg/fsf-nsstring-format-1.mm: Same.
	* objc.dg/fsf-nsstring-format-1.m: Same.

2019-01-14  Martin Liska  <mliska@suse.cz>

	PR gcov-profile/88263
	* g++.dg/gcov/pr88263-2.C: New test.

2019-01-14  Jakub Jelinek  <jakub@redhat.com>

	PR rtl-optimization/88796
	* gcc.target/i386/pr88796.c: New test.

2019-01-14  Iain Buclaw  <ibuclaw@gdcproject.org>

	* gdc.dg/asm1.d: New test.
	* gdc.dg/asm2.d: New test.
	* gdc.dg/asm3.d: New test.
	* gdc.dg/asm4.d: New test.
	* lib/gdc.exp (gdc_init): Set gcc_error_prefix and gcc_warning_prefix.

2019-01-13  Jerry DeLisle  <jvdelisle@gcc.gnu.org>

	PR libfortran/88776
	* gfortran.dg/namelist_96.f90: New test.

2019-01-13  Thomas Koenig  <tkoenig@gcc.gnu.org>

	PR fortran/59345
	* gfortran.dg/internal_pack_18.f90: New test.

2019-01-13  H.J. Lu  <hongjiu.lu@intel.com>

	* gcc.dg/pr51628-20.c: Updated.
	* gcc.dg/pr51628-21.c: Likewise.
	* gcc.dg/pr51628-25.c: Likewise.

2019-01-13  Thomas Koenig  <tkoenig@gcc.gnu.org>

	PR fortran/59345
	* gfortran.dg/internal_pack_17.f90: New test.
	* gfortran.dg/alloc_comp_auto_array_3.f90: Adjust number of calls
	to builtin_free.

2019-01-12  Steven G. Kargl  <kargl@gcc.gnu.org>

	PR fortran/61765
	* gfortran.dg/pr61765.f90: New test.

2019-01-12  Paolo Carlini  <paolo.carlini@oracle.com>

	* g++.dg/cpp0x/pr62101.C: Test locations too.
	* g++.dg/inherit/pure1.C: Likewise.

2019-01-12  Paul Thomas  <pault@gcc.gnu.org>

	* gfortran.dg/ISO_Fortran_binding_2.f90: Remove because of
	reports of ICEs.
	* gfortran.dg/ISO_Fortran_binding_2.c: Ditto.

2019-01-12  Paul Thomas  <pault@gcc.gnu.org>

	* gfortran.dg/ISO_Fortran_binding_1.f90: New test.
	* gfortran.dg/ISO_Fortran_binding_1.c: Auxilliary file for test.
	* gfortran.dg/ISO_Fortran_binding_2.f90: New test.
	* gfortran.dg/ISO_Fortran_binding_2.c: Auxilliary file for test.
	* gfortran.dg/bind_c_array_params_2.f90: Change search string
	for dump tree scan.

2019-01-11  Steven G. Kargl  <kargl@gcc.gnu.org>

	PR fortran/35031
	* gfortran.dg/pr35031.f90: new test.

2019-01-11  Marek Polacek  <polacek@redhat.com>

	PR c++/88692, c++/87882 - -Wredundant-move false positive with *this.
	* g++.dg/cpp0x/Wredundant-move5.C: New test.
	* g++.dg/cpp0x/Wredundant-move6.C: New test.

2019-01-11  Jakub Jelinek  <jakub@redhat.com>

	PR middle-end/85956
	PR lto/88733
	* c-c++-common/gomp/pr85956.c: New test.
	* g++.dg/gomp/pr88733.C: New test.

2019-01-11  Tobias Burnus  <burnus@net-b.de>

	PR C++/88114
	* g++.dg/cpp0x/defaulted61.C: New
	* g++.dg/cpp0x/defaulted62.C: New.

2019-01-11  Jakub Jelinek  <jakub@redhat.com>

	PR tree-optimization/88693
	* gcc.c-torture/execute/pr88693.c: New test.

2019-01-11  Tamar Christina  <tamar.christina@arm.com>

	* gcc.target/aarch64/advsimd-intrinsics/vector-complex_f16.c: Require neon
	and add options.

2019-01-11  Martin Liska  <mliska@suse.cz>

	PR middle-end/88758
	* g++.dg/lto/pr88758_0.C: New test.
	* g++.dg/lto/pr88758_1.C: New test.

2019-01-11  Jan Beulich  <jbeulich@suse.com>

	* gcc.target/i386/avx512f-vcvtsd2si-1.c,
	gcc.target/i386/avx512f-vcvtss2si-1.c,
	gcc.target/i386/avx512f-vcvttsd2si-1.c,
	gcc.target/i386/avx512f-vcvttss2si-1.c: Permit l suffix.
	* gcc.target/i386/avx512f-vcvtsi2ss-1.c,
	gcc.target/i386/avx512f-vcvtusi2sd-1.c,
	gcc.target/i386/avx512f-vcvtusi2ss-1.c: Expect l suffix.
	* gcc.target/i386/avx512f-vcvtusi2sd-2.c,
	gcc.target/i386/avx512f-vcvtusi2sd64-2.c,
	gcc.target/i386/avx512f-vcvtusi2ss-2.c,
	gcc.target/i386/avx512f-vcvtusi2ss64-2.c: Add asm volatile().
	gcc.target/i386/pr19398.c: Permit l or q suffix.

2019-01-11  Jakub Jelinek  <jakub@redhat.com>

	PR rtl-optimization/88296
	* gcc.target/i386/pr88296.c: New test.

2019-01-11  Paolo Carlini  <paolo.carlini@oracle.com>

	* g++.dg/diagnostic/extern-initialized.C: New.
	* g++.dg/ext/dllimport-initialized.C: Likewise.

2019-01-11  Thomas Koenig  <tkoenig@gcc.gnu.org>

	PR fortran/59345
	* gfortran.dg/internal_pack_16.f90: New test.

2019-01-10  Jakub Jelinek  <jakub@redhat.com>

	PR target/88785
	* g++.target/i386/pr88785.C: New test.

2019-01-10  Vladimir Makarov  <vmakarov@redhat.com>

	PR rtl-optimization/87305
	* gcc.target/aarch64/pr87305.c: New.

2019-01-10  Richard Biener  <rguenther@suse.de>

	PR tree-optimization/88792
	* gcc.dg/torture/pr88792.c: New testcase.

2019-01-10  Steven G. Kargl  <kargl@gcc.gnu.org>

	PR fortran/86322
	* gfortran.dg/pr86322_1.f90: New test.
	* gfortran.dg/pr86322_2.f90: Ditto.
	* gfortran.dg/pr86322_3.f90: Ditto.

2019-01-10  Sudakshina Das  <sudi.das@arm.com>

	* gcc.target/aarch64/bti-1.c: Exempt for ilp32.
	* gcc.target/aarch64/bti-2.c: Likewise.
	* gcc.target/aarch64/bti-3.c: Likewise.

2019-01-10  Stefan Agner  <stefan@agner.ch>

	PR target/88648
	* gcc.target/arm/pr88648-asm-syntax-unified.c: Add test to
	check if -masm-syntax-unified gets applied properly.

2019-01-10  Jakub Jelinek  <jakub@redhat.com>

	PR c/88568
	* gcc.dg/pr88568.c: New test.

2019-01-10  Tamar Christina  <tamar.christina@arm.com>

	* gcc.target/aarch64/advsimd-intrinsics/vector-complex.c: Add AArch32 regexpr.
	* gcc.target/aarch64/advsimd-intrinsics/vector-complex_f16.c: Likewise.

2019-01-10  Tamar Christina  <tamar.christina@arm.com>

	* gcc.target/aarch64/advsimd-intrinsics/vector-complex.c: New test.
	* gcc.target/aarch64/advsimd-intrinsics/vector-complex_f16.c: New test.

2019-01-10  Tamar Christina  <tamar.christina@arm.com>

	* lib/target-supports.exp
	(check_effective_target_arm_v8_3a_complex_neon_ok_nocache,
	check_effective_target_arm_v8_3a_complex_neon_ok,
	add_options_for_arm_v8_3a_complex_neon,
	check_effective_target_arm_v8_3a_complex_neon_hw,
	check_effective_target_vect_complex_rot_N): New.

2019-01-09  Steven G. Kargl  <kargl@gcc.gnu.org>

	PR fortran/88376
	* gfortran.dg/pr88376.f90: New test.

2019-01-09  Sandra Loosemore  <sandra@codesourcery.com>

	PR other/16615
	* g++.dg/lto/odr-1_1.C: Update diagnostic message patterns to replace
	"can not" with "cannot".
	* gfortran.dg/common_15.f90: Likewise.
	* gfortran.dg/derived_result_2.f90: Likewise.
	* gfortran.dg/do_check_6.f90: Likewise.
	* gfortran.dg/namelist_args.f90: Likewise.
	* gfortran.dg/negative_unit_check.f90: Likewise.
	* gfortran.dg/pure_formal_3.f90: Likewise.
	* obj-c++.dg/attributes/method-attribute-2.mm: Likewise.
	* obj-c++.dg/exceptions-3.mm: Likewise.
	* obj-c++.dg/exceptions-4.mm: Likewise.
	* obj-c++.dg/exceptions-5.mm: Likewise.
	* obj-c++.dg/property/at-property-23.mm: Likewise.
	* obj-c++.dg/property/dotsyntax-17.mm: Likewise.
	* obj-c++.dg/property/property-neg-7.mm: Likewise.
	* objc.dg/attributes/method-attribute-2.m: Likewise.
	* objc.dg/exceptions-3.m: Likewise.
	* objc.dg/exceptions-4.m: Likewise.
	* objc.dg/exceptions-5.m: Likewise.
	* objc.dg/param-1.m: Likewise.
	* objc.dg/property/at-property-23.m: Likewise.
	* objc.dg/property/dotsyntax-17.m: Likewise.
	* objc.dg/property/property-neg-7.m: Likewise.

2019-01-09  Thomas Koenig  <tkoenig@gcc.gnu.org>

	PR fortran/68426
	* gfortran.dg/spread_simplify_1.f90: New test.

2019-01-09  Uroš Bizjak  <ubizjak@gmail.com>

	* lib/target-supports.exp
	(check_effective_target_xorsign): Add i?86-*-* and x86_64-*-* targets.
	* gcc.target/i386/xorsign.c: New test.

2019-01-09  Eric Botcazou  <ebotcazou@adacore.com>

	* gcc.target/sparc/tls-ld-int8.c: New test.
	* gcc.target/sparc/tls-ld-int16.c: Likewise.
	* gcc.target/sparc/tls-ld-int32.c: Likewise.
	* gcc.target/sparc/tls-ld-uint8.c: Likewise.
	* gcc.target/sparc/tls-ld-uint16.c: Likewise.
	* gcc.target/sparc/tls-ld-uint32.c: Likewise.

2018-01-09  Sudakshina Das  <sudi.das@arm.com>

	* gcc.target/aarch64/bti-1.c: Update test to not add command line
	option when configure with bti.
	* gcc.target/aarch64/bti-2.c: Likewise.
	* lib/target-supports.exp
	(check_effective_target_default_branch_protection):
	Add configure check for --enable-standard-branch-protection.

2018-01-09  Sudakshina Das  <sudi.das@arm.com>

	* gcc.target/aarch64/bti-1.c: New test.
	* gcc.target/aarch64/bti-2.c: New test.
	* gcc.target/aarch64/bti-3.c: New test.
	* lib/target-supports.exp
	(check_effective_target_aarch64_bti_hw): Add new check for BTI hw.

2018-01-09  Sudakshina Das  <sudi.das@arm.com>

	* gcc.target/aarch64/test_frame_17.c: Update to check for EP0_REGNUM
	instead of IP0_REGNUM and add test case.

2019-01-09  Alejandro Martinez  <alejandro.martinezvicente@arm.com>

	* gcc.target/aarch64/sve/copysign_1.c: New test for SVE vectorized
	copysign.
	* gcc.target/aarch64/sve/copysign_1_run.c: Likewise.
	* gcc.target/aarch64/sve/xorsign_1.c: New test for SVE vectorized
	xorsign.
	* gcc.target/aarch64/sve/xorsign_1_run.c: Likewise.

2019-01-09  Jakub Jelinek  <jakub@redhat.com>

	PR rtl-optimization/88331
	* gcc.target/i386/pr88331.c: New test.

2019-01-08  Paolo Carlini  <paolo.carlini@oracle.com>

	* g++.dg/diagnostic/constexpr2.C: New.
	* g++.dg/diagnostic/ref3.C: Likewise.

2019-01-08  Marek Polacek  <polacek@redhat.com>

	PR c++/88538 - braced-init-list in template-argument-list.
	* g++.dg/cpp2a/nontype-class11.C: New test.

	PR c++/88744
	* g++.dg/cpp2a/nontype-class12.C: New test.

2019-01-08  Jakub Jelinek  <jakub@redhat.com>

	PR target/88457
	* gcc.target/powerpc/pr88457.c: Remove -m32, -c and -mcpu=e300c3 from
	dg-options.  Require ppc_cpu_supports_hw effective target instead of
	powerpc64*-*-*.

2019-01-08  Janus Weil  <janus@gcc.gnu.org>

	PR fortran/88047
	* gfortran.dg/class_69.f90: New test case.

2019-01-08  H.J. Lu  <hongjiu.lu@intel.com>

	PR target/88717
	* gcc.target/i386/pr88717.c: New test.

2019-01-08  Marek Polacek  <polacek@redhat.com>

	PR c++/88548 - this accepted in static member functions.
	* g++.dg/cpp0x/this1.C: New test.

2019-01-08  Martin Liska  <mliska@suse.cz>

	PR tree-optimization/88753
	* gcc.dg/tree-ssa/pr88753.c: New test.

2019-01-08  Richard Biener  <rguenther@suse.de>

	PR tree-optimization/86554
	* gcc.dg/torture/pr86554-1.c: New testcase.
	* gcc.dg/torture/pr86554-2.c: Likewise.

2019-01-08  Paolo Carlini  <paolo.carlini@oracle.com>

	* g++.dg/diagnostic/thread1.C: Tweak expected error #line 13 to
	cover target variance.

2019-01-08  Richard Biener  <rguenther@suse.de>

	PR fortran/88611
	* trans-expr.c (gfc_conv_initializer): For ISOCBINDING_NULL_*
	directly build the expected GENERIC tree.

2019-01-08  Sam Tebbs  <sam.tebbs@arm.com>

	* gcc.target/aarch64/(return_address_sign_1.c,
	return_address_sign_2.c, return_address_sign_3.c (__attribute__)):
	Change option to -mbranch-protection.
	* gcc.target/aarch64/(branch-protection-option.c,
	branch-protection-option-2.c, branch-protection-attr.c,
	branch-protection-attr-2.c): New file.

2019-01-08  Paolo Carlini  <paolo.carlini@oracle.com>

	* g++.dg/diagnostic/out-of-class-redeclaration.C: New.

2019-01-08  Iain Sandoe  <iain@sandoe.co.uk>

	* c-c++-common/builtin-has-attribute-3.c: Skip tests requiring symbol
	alias support.
	* c-c++-common/builtin-has-attribute-4.c: Likewise.
	Append match for warning that ‘protected’ attribute is not supported.

2019-01-08  Iain Sandoe  <iain@sandoe.co.uk>

	* gcc.dg/Wmissing-attributes.c: Require alias support.
	* gcc.dg/attr-copy-2.c: Likewise.
	* gcc.dg/attr-copy-5.c: Likewise.

2019-01-08  Jonathan Wakely  <jwakely@redhat.com>
	    Jakub Jelinek  <jakub@redhat.com>

	PR c++/88554
	* g++.dg/warn/Wreturn-type-11.C: New test.

2019-01-07  David Malcolm  <dmalcolm@redhat.com>

	PR jit/88747
	* jit.dg/test-sum-of-squares.c (verify_code): Update expected vrp
	dump to reflect r266077.

2019-01-07  Jakub Jelinek  <jakub@redhat.com>

	PR c/88701
	* gcc.dg/pr88701.c: New test.

2019-01-07  Joseph Myers  <joseph@codesourcery.com>

	PR c/88720
	PR c/88726
	* gcc.dg/inline-40.c, gcc.dg/inline-41.c: New tests.

2019-01-07  Paolo Carlini  <paolo.carlini@oracle.com>

	* g++.dg/diagnostic/constexpr1.C: New.
	* g++.dg/diagnostic/thread1.C: Likewise.

2019-01-07  Thomas Koenig  <tkoenig@gcc.gnu.org>
	Harald Anlauf <anlauf@gmx.de>
	Tobias Burnus <burnus@gcc.gnu.org>

	* gfortran.dg/is_contiguous_1.f90: New test.
	* gfortran.dg/is_contiguous_2.f90: New test.
	* gfortran.dg/is_contiguous_3.f90: New test.

2019-01-07  Marek Polacek  <polacek@redhat.com>

	PR c++/88741 - wrong error with initializer-string.
	* g++.dg/init/array50.C: New test.

2019-01-07  Bernd Edlinger  <bernd.edlinger@hotmail.de>

	PR c++/88261
	PR c++/69338
	PR c++/69696
	PR c++/69697
	* gcc.dg/array-6.c: Move from here ...
	* c-c++-common/array-6.c: ... to here and add some more test coverage.
	* g++.dg/pr69338.C: New test.
	* g++.dg/pr69697.C: Likewise.
	* g++.dg/ext/flexary32.C: Likewise.
	* g++.dg/ext/flexary3.C: Adjust test.
	* g++.dg/ext/flexary12.C: Likewise.
	* g++.dg/ext/flexary13.C: Likewise.
	* g++.dg/ext/flexary15.C: Likewise.
	* g++.dg/warn/Wplacement-new-size-1.C: Likewise.
	* g++.dg/warn/Wplacement-new-size-2.C: Likewise.
	* g++.dg/warn/Wplacement-new-size-6.C: Likewise.

2019-01-07  Richard Earnshaw  <rearnsha@arm.com>

	* gcc.target/aarch64/subs_compare_2.c: Make '#' immediate prefix
	optional in scan pattern.
=======
2019-06-04  Andrew Sutton  <andrew.n.sutton@gmail.com>

	PR c++/67697.
	* g++.dg/cpp2a/concepts-pr67697.C: New.

2019-06-04  Andrew Sutton  <andrew.n.sutton@gmail.com>

	PR c++/67692.
	* g++.dg/cpp2a/concepts-pr67692.C: New.

2019-06-04  Andrew Sutton  <andrew.n.sutton@gmail.com>

	PR c++/67685.
	* g++.dg/cpp2a/concepts-pr67685.C: New.

2019-05-24  Andrew Sutton  <andrew.n.sutton@gmail.com>

	PR c++/67684.
	* g++.dg/cpp2a/concepts-pr67684.C: New.

2019-05-24  Andrew Sutton  <andrew.n.sutton@gmail.com>

	PR c++/67658.
	* g++.dg/cpp2a/concepts.C: Add test for constrained concept.
	* g++.dg/cpp2a/concept-ts1.C: Likewise.

2019-05-24  Andrew Sutton  <andrew.n.sutton@gmail.com>

	PR c++/67654.
	* g++.dg/cpp2a/concepts-pr67654.C: New.

2019-05-22  Andrew Sutton  <andrew.n.sutton@gmail.com>

	PR c++/67427.
	* g++.dg/cpp2a/concepts-pr67427.C: New.

2019-05-22  Andrew Sutton  <andrew.n.sutton@gmail.com>

	PR c++/67319.
	* g++.dg/cpp2a/concepts-pr67319.C: New.

2019-05-21  Andrew Sutton  <andrew.n.sutton@gmail.com>

	PR c++/67225. Adding tests.
	* g++.dg/cpp2a/concepts-pr67225-1.C: New.
	* g++.dg/cpp2a/concepts-pr67225-2.C: New.
	* g++.dg/cpp2a/concepts-pr67225-3.C: New.
	* g++.dg/cpp2a/concepts-pr67225-4.C: New.
	* g++.dg/cpp2a/concepts-pr67225-5.C: New.

2019-05-21  Andrew Sutton  <andrew.n.sutton@gmail.com>

	* g++.dg/cpp2a/concepts-template-parm10.C: New.

2019-05-21  Andrew Sutton  <andrew.n.sutton@gmail.com>

	Add test for noexcept requirements.
	* g++.dg/cpp2a/concepts-noexcept1.C: New.

2019-05-20  Andrew Sutton  <andrew.n.sutton@gmail.com>

	PR c++/67217.
	* g++.dg/cpp2a/concepts-pr67217.C: New.

2019-05-20  Andrew Sutton  <andrew.n.sutton@gmail.com>

	PR c++/67210.
	* g++.dg/cpp2a/concepts-pr67210.C: New.

2019-05-20  Andrew Sutton  <andrew.n.sutton@gmail.com>

	PR c++/67178.
	* g++.dg/cpp2a/concepts-pr67178.C: New.

2019-05-20  Andrew Sutton  <andrew.n.sutton@gmail.com>

	PR c++/67148.
	* g++.dg/cpp2a/concepts-pr67148.C: New.

2019-05-16  Andrew Sutton  <andrew.n.sutton@gmail.com>

	PR c++/PR67070.
	* g++.dg/cpp2a/concepts-pr67070.C: New.

2019-05-15  Andrew Sutton  <andrew.n.sutton@gmail.com>

	Disallow void constraint varaibles.
	* g++.dg/cpp2a/concepts-pr66844.C: Update diagnostics.

2019-05-15  Andrew Sutton  <andrew.n.sutton@gmail.com>

	Add test for C++20 concepts.
	* g++.dg/cpp2a/concepts-dr1430.C: New. Extends concepts/dr1430.C
	for standard concepts.

2019-05-15  Andrew Sutton  <andrew.n.sutton@gmail.com>

	* g++.dg/cpp2a/concepts-alias.C: Update compile directive.
	* g++.dg/cpp2a/concepts-ts1.C: Update compile directive.
	* g++.dg/cpp2a/concepts-decltype.C: New.

2019-05-09  Andrew Sutton  <andrew.n.sutton@gmail.com>

	* g++.dg/cpp2a/concepts-requires-17.C: New.
	* g++.dg/concepts/placeholder5.C: Update diagnostics.

2019-05-08  Andrew Sutton  <andrew.n.sutton@gmail.com>

	Update test targets.
	* g++.dg/concepts/auto1.C: Change the target to c++17 only.
	* g++.dg/concepts/auto3.C: Likewise.
	* g++.dg/concepts/auto4.C: Likewise.
	* g++.dg/concepts/class-deduction1.C.C: Likewise.
	* g++.dg/concepts/class5.C: Likewise.
	* g++.dg/concepts/class6.C: Likewise.
	* g++.dg/concepts/decl-diagnose.C: Likewise.
	* g++.dg/concepts/deduction-constraint1.C: Likewise.
	* g++.dg/concepts/diagnostic1.C: Likewise. 
	* g++.dg/concepts/dr1430.C: Likewise. XFail a test that broke with
	the new parsing/semantics for placeholder types.
	* g++.dg/concepts/equiv.C: Change the target to c++17 only.
	* g++.dg/concepts/equiv2.C: Likewise.
	* g++.dg/concepts/expression.C: Likewise. Re-add 'bool' to concepts.
	* g++.dg/concepts/expression2.C: Change the target to c++17 only.
	* g++.dg/concepts/expression3.C: Likewise.
	* g++.dg/concepts/fn-concept1.C: Likewise.
	* g++.dg/concepts/fn-concept2.C: Likewise.
	* g++.dg/concepts/fn1.C: Likewise.
	* g++.dg/concepts/fn10.C: Likewise.
	* g++.dg/concepts/fn2.C: Likewise.
	* g++.dg/concepts/fn3.C: Likewise.
	* g++.dg/concepts/fn4.C: Likewise.
	* g++.dg/concepts/fn5.C: Likewise.
	* g++.dg/concepts/fn6.C: Likewise.
	* g++.dg/concepts/fn7.C: Likewise.
	* g++.dg/concepts/fn8.C: Likewise.
	* g++.dg/concepts/fn9.C: Likewise.
	* g++.dg/concepts/generic-fn-err.C: Likewise. Update diagnostics.
	* g++.dg/concepts/inherit-ctor1.C: Change the target to c++17 only.
	* g++.dg/concepts/inherit-ctor3.C: Likewise.
	* g++.dg/concepts/intro1.C: Likewise.
	* g++.dg/concepts/intro2.C: Likewise.
	* g++.dg/concepts/intro3.C: Likewise.
	* g++.dg/concepts/intro4.C: Likewise.
	* g++.dg/concepts/intro5.C: Likewise.
	* g++.dg/concepts/intro6.C: Likewise.
	* g++.dg/concepts/intro7.C: Likewise.
	* g++.dg/concepts/locations1.C: Likewise.
	* g++.dg/concepts/partial-concept-id1.C: Likewise.
	* g++.dg/concepts/partial-concept-id2.C: Likewise.
	* g++.dg/concepts/partial-spec5.C: Likewise.
	* g++.dg/concepts/placeholder2.C: Likewise.
	* g++.dg/concepts/placeholder3.C: Likewise.
	* g++.dg/concepts/placeholder4.C: Likewise.
	* g++.dg/concepts/placeholder5.C: Likewise. Update diagnostics.
	* g++.dg/concepts/placeholder6.C: Likewise.
	* g++.dg/concepts/pr65634.C: Change the target to c++17 only.
	* g++.dg/concepts/pr65636.C: Likewise.
	* g++.dg/concepts/pr65681.C: Likewise.
	* g++.dg/concepts/pr65848.C: Likewise.
	* g++.dg/concepts/pr67249.C: Likewise.
	* g++.dg/concepts/pr67544.C: Change the target to c++11.
	* g++.dg/concepts/pr67595.C: Change the target to c++17 only.
	* g++.dg/concepts/pr68434.C: Likewise.
	* g++.dg/concepts/pr71128.C: Likewise.
	* g++.dg/concepts/pr71131.C: Likewise.
	* g++.dg/concepts/pr71385.C: Likewise.
	* g++.dg/concepts/pr84330.C: Fix requires-clause to allow testing 
	in future modes.
	* g++.dg/concepts/pr85065.C: Change the target to c++17 only.
	* g++.dg/concepts/template-parm11.C: Likewise.
	* g++.dg/concepts/template-parm12.C: Likewise.
	* g++.dg/concepts/template-parm2.C: Likewise.
	* g++.dg/concepts/template-parm3.C: Likewise.
	* g++.dg/concepts/template-parm4.C: Likewise.
	* g++.dg/concepts/template-template-parm1.C: Likewise.
	* g++.dg/concepts/var-concept1.C: Likewise.
	* g++.dg/concepts/var-concept2.C: Likewise.
	* g++.dg/concepts/var-concept3.C: Likewise. Update diagnostics.
	* g++.dg/concepts/var-concept4.C: Change the target to c++17 only.
	* g++.dg/concepts/var-concept5.C: Likewise. Update diagnostics.
	* g++.dg/concepts/var-concept6.C: Change the target to c++17 only.
	* g++.dg/concepts/var-concept7.C: Likewise.
	* g++.dg/concepts/var-templ2.C: Likewise.
	* g++.dg/concepts/var-templ3.C: Likewise.
	* g++.dg/concepts/variadic1.C: Likewise.
	* g++.dg/concepts/variadic2.C: Likewise.
	* g++.dg/concepts/variadic3.C: Likewise.
	* g++.dg/concepts/variadic4.C: Likewise.

2019-05-07  Andrew Sutton  <andrew.n.sutton@gmail.com>

	Add c++2a tests by default.
	* lib/g++-dg.exp (dg-runtest): Add c++2a to run by default.
	* g++.dg/cpp2a/concepts-class.C: Change target to c++2a.
	* g++.dg/cpp2a/concepts-cmath.C: Likewise.
	* g++.dg/cpp2a/concepts-constrained-parm.C: Likewise.
	* g++.dg/cpp2a/concepts-explicit-inst1.C: Likewise.
	* g++.dg/cpp2a/concepts-explicit-inst2.C: Likewise.
	* g++.dg/cpp2a/concepts-explicit-inst3.C: Likewise.
	* g++.dg/cpp2a/concepts-explicit-inst4.C: Likewise.
	* g++.dg/cpp2a/concepts-explicit-spec1.C: Likewise.
	* g++.dg/cpp2a/concepts-explicit-spec2.C: Likewise.
	* g++.dg/cpp2a/concepts-explicit-spec3.C: Likewise.
	* g++.dg/cpp2a/concepts-explicit-spec4.C: Likewise.
	* g++.dg/cpp2a/concepts-explicit-spec5.C: Likewise.
	* g++.dg/cpp2a/concepts-explicit-spec6.C: Likewise.
	* g++.dg/cpp2a/concepts-feature-macro.C: Likewise.
	* g++.dg/cpp2a/concepts-fn1.C: Likewise.
	* g++.dg/cpp2a/concepts-fn2.C: Likewise. Uncomment a line of code
	that was causing a spurious error.
	* g++.dg/cpp2a/concepts-friend1.C: Change target to c++2a.
	* g++.dg/cpp2a/concepts-friend2.C: Likewise.
	* g++.dg/cpp2a/concepts-iconv1.C: Likewise.
	* g++.dg/cpp2a/concepts-inherit-ctor2.C: Likewise.
	* g++.dg/cpp2a/concepts-inherit-ctor4.C: Likewise.
	* g++.dg/cpp2a/concepts-inherit-lambda1.C: Likewise.
	* g++.dg/cpp2a/concepts-locations1.C: Likewise.
	* g++.dg/cpp2a/concepts-member-concept.C: Likewise.
	* g++.dg/cpp2a/concepts-memfun-err.C: Likewise.
	* g++.dg/cpp2a/concepts-memtmpl1.C: Likewise. Add parens to make the
	grammar conform.
	* g++.dg/cpp2a/concepts-partial-spec.C: Change the target to c++17 only.
	* g++.dg/cpp2a/concepts-partial-spec2.C: Add options. Add parens to 
	make the grammar conform.
	* g++.dg/cpp2a/concepts-partial-spec5.C: Change the target to c++2a.
	* g++.dg/cpp2a/concepts-partial-spec6.C: Likewise.
	* g++.dg/cpp2a/concepts-placeholder1.C: Likewise.
	* g++.dg/cpp2a/concepts-locations1.C: Likewise.
	* g++.dg/cpp2a/concepts-pr59200.C: Change the target to c++17.
	* g++.dg/cpp2a/concepts-pr65552.C: Change the target to c++2a.
	* g++.dg/cpp2a/concepts-pr65575.C: Change the target to c++17 only.
	Change variable names to avoid unneeded diagnostic.
	* g++.dg/cpp2a/concepts-pr65634.C: Change the target to c++2a.
	* g++.dg/cpp2a/concepts-pr65636.C: Likewise.
	* g++.dg/cpp2a/concepts-pr65848.C: Likewise.
	* g++.dg/cpp2a/concepts-pr66091.C: Change the target to c++17 only.
	* g++.dg/cpp2a/concepts-pr66894.C: Change the target to c++2a.
	* g++.dg/cpp2a/concepts-pr66962.C: Likewise.
	* g++.dg/cpp2a/concepts-pr66894.C: Likewise.
	* g++.dg/cpp2a/concepts-pr67147.C: Likewise. Remove invalid tests.
	* g++.dg/cpp2a/concepts-pr68434.C: Change the target to c++2a.
	* g++.dg/cpp2a/concepts-pr68683.C: Likewise.
	* g++.dg/cpp2a/concepts-pr71368.C: Likewise.
	* g++.dg/cpp2a/concepts-pr71385.C: Likewise. Use P1141 syntax.
	* g++.dg/cpp2a/concepts-pr71965.C: Change the target to c++2a.
	* g++.dg/cpp2a/concepts-pr84551.C: Likewise.
	* g++.dg/cpp2a/concepts-pr84980.C: Change the target to c++17 only.
	* g++.dg/cpp2a/concepts-pr85265.C: Change the target to c++17 only.
	* g++.dg/cpp2a/concepts-requires1.C: Change the target to c++2a. Add
	diagnostic for additional semicolon diagnosed with pedantic.
	* g++.dg/cpp2a/concepts-requires10.C: Change the target to c++2a.
	* g++.dg/cpp2a/concepts-requires11.C: Likewise.
	* g++.dg/cpp2a/concepts-requires12.C: Likewise.
	* g++.dg/cpp2a/concepts-requires13.C: Likewise.
	* g++.dg/cpp2a/concepts-requires14.C: Likewise.
	* g++.dg/cpp2a/concepts-requires15.C: Likewise.
	* g++.dg/cpp2a/concepts-requires16.C: Change the target to c++2a. 
	Update diagnostics.
	* g++.dg/cpp2a/concepts-requires2.C: Change the target to c++2a.
	* g++.dg/cpp2a/concepts-requires3.C: Likewise.
	* g++.dg/cpp2a/concepts-requires4.C: Likewise.
	* g++.dg/cpp2a/concepts-requires5.C: Likewise.
	* g++.dg/cpp2a/concepts-requires6.C: Likewise. Add tests for compound
	requirement type deduction.
	* g++.dg/cpp2a/concepts-requires7.C: Change the target to c++2a.
	* g++.dg/cpp2a/concepts-requires8.C: Likewise.
	* g++.dg/cpp2a/concepts-requires9.C: Likewise.
	* g++.dg/cpp2a/concepts-template-parm1.C: Change the target to c++2a. 
	Use P1141 syntax. Add tests.
	* g++.dg/cpp2a/concepts-template-parm2.C: Likewise.
	* g++.dg/cpp2a/concepts-template-parm5.C: Likewise.
	* g++.dg/cpp2a/concepts-template-parm6.C: Likewise.
	* g++.dg/cpp2a/concepts-template-parm8.C: Change the target to c++2a.
	* g++.dg/cpp2a/concepts-template-parm9.C: Likewise.
	* g++.dg/cpp2a/concepts-traits.C: Likewise.
	* g++.dg/cpp2a/concepts-ts1.C: Likewise.
	* g++.dg/cpp2a/concepts-ts2.C: Likewise.
	* g++.dg/cpp2a/concepts-ts3.C: Likewise.
	* g++.dg/cpp2a/concepts-ts4.C: Likewise.
	* g++.dg/cpp2a/concepts-ts5.C: Likewise.
	* g++.dg/cpp2a/concepts-ts6.C: Likewise.
	* g++.dg/cpp2a/concepts.C: Likewise. Update diagnostics for P1141.
	* g++.dg/cpp2a/concepts1.C: Change the target to c++2a.
	* g++.dg/cpp2a/concepts2.C: Likewise.
	* g++.dg/cpp2a/concepts3.C: Likewise.

2019-04-04  Andrew Sutton  <andrew.n.sutton@gmail.com>

	Correctly diagnose misuse of variable concept.
	* g++.dg/concepts/inherit-ctor1.C: Update tests and diagnostics.
	* g++.dg/concepts/inherit-ctor3.C: Update diagnostics.
	* g++.dg/cpp2a/inherit-ctor4.C: Update diagnostics.

2019-04-04  Andrew Sutton  <andrew.n.sutton@gmail.com>

	Correctly diagnose misuse of variable concept.
	* g++.dg/concepts/var-concept3.C: Update diagnostics.
>>>>>>> 4650ee82

2019-01-11  Andrew Sutton  <andrew.n.sutton@gmail.com>

	Update tests, options, and diagnostics.
	* g++.dg/concepts/inherit-ctor3.C: Directly invoke the constructor.
	* g++.dg/concepts/placeholder2.C: Revert to use the concepts TS; also
	make the test valid; there are no errors here.
	* g++.dg/concepts/placeholder6.C: Update diagnostics.
	* g++.dg/concepts/pr65681.C: Revert to use the concepts TS. Simplify
	the test to only static assertions. (The test should be invalid).
	* g++.dg/concepts/pr71127.C: Update diagnostics.
	* g++.dg/concepts/pr71131.C: Likewise.
	* g++.dg/concepts/pr84330.C: Only for C++14 and later. Remove a
	diagnostic that is no longer emitted.
	* g++.dg/concepts/pr85065.C: Update diagnostics.
	* g++.dg/concepts/variadic2.C: Add diagnostics for new error.
	* g++.dg/concepts/variadic4.C: Add diagnostics for new error.

2019-01-11  Andrew Sutton  <andrew.n.sutton@gmail.com>

	Make tests not fail.
	* g++.dg/concepts/generic-fn-err.C: XFail tests related to placeholders
	using variadic concepts.

2019-01-11  Andrew Sutton  <andrew.n.sutton@gmail.com>

	Add error diagnostics.
	* g++.dg/concepts/generic-fn-err.C: Add diagnostics for invalid cases.

2019-01-11  Andrew Sutton  <andrew.n.sutton@gmail.com>

	Update introduction tests.
	* g++.dg/concepts/intro4.C: Update diagnostics to match newer template 
	introduction implementation.
	* g++.dg/concepts/intro5.C: Add error for disallowed deduction of
	defaulted template parameters.

2019-01-10  Andrew Sutton  <andrew.n.sutton@gmail.com>

	Update tests.
	* g++.dg/concepts/expression2.C: Add error about private member. This
	is emitted during diagnostics; fix typos.

2019-01-10  Andrew Sutton  <andrew.n.sutton@gmail.com>

	Update tests.
	* g++.dg/concepts/equiv.C: Change compile test to link test.
	* g++.dg/concepts/equiv2.C: Change run test to link test; update
	examples to match the independent binding rule.

2019-01-10  Andrew Sutton  <andrew.n.sutton@gmail.com>

	Update diagnostics.
	* g++.dg/concepts/dr1430.C: Update diagnostics.

2019-01-10  Andrew Sutton  <andrew.n.sutton@gmail.com>

	Update diagnostics and build errors.
	* g++.dg/concepts/decl-diagnose.C: Update diagnostics.

2018-12-18  Andrew Sutton  <andrew.n.sutton@gmail.com>

	Clean up handling of different kinds of concepts.
	* g++.dg/cpp2a/concepts-requires16.C: Update diagnostics.

2018-12-17  Andrew Sutton  <andrew.n.sutton@gmail.com>

	Fixing accidentally propagated merge conflicts.
	* g++.dg/cpp2a/concepts-friend1.C: Resolve merge conflicts.
	* g++.dg/cpp2a/concepts-friend2.C: Likewise.
	* g++.dg/cpp2a/concepts-iconv1.C: Likewise.
	* g++.dg/cpp2a/concepts-inherit-ctor2.C: Likewise.
	* g++.dg/cpp2a/concepts-inherit-ctor4.C: Likewise.
	* g++.dg/cpp2a/concepts-memfun-err.C: Likewise.
	* g++.dg/cpp2a/concepts-memfun.C: Likewise.
	* g++.dg/cpp2a/concepts-partial-spec4.C: Likewise.
	* g++.dg/cpp2a/concepts-partial-spec6.C: Likewise.
	* g++.dg/cpp2a/concepts-placeholder1.C: Likewise.
	* g++.dg/cpp2a/concepts-pr65552.C: Likewise.
	* g++.dg/cpp2a/concepts-pr65854.C: Likewise.
	* g++.dg/cpp2a/concepts-pr68683.C: Likewise.
	* g++.dg/cpp2a/concepts-pr71368.C: Likewise.
	* g++.dg/cpp2a/concepts-requires11.C: Likewise.
	* g++.dg/cpp2a/concepts-requires7.C: Likewise.
	* g++.dg/cpp2a/concepts-requires9.C: Likewise.
	* g++.dg/cpp2a/concepts-template-parm1.C: Likewise.
	* g++.dg/cpp2a/concepts-template-parm10.C: Likewise.
	* g++.dg/cpp2a/concepts-template-parm5.C: Likewise.
	* g++.dg/cpp2a/concepts-template-parm6.C: Likewise.
	* g++.dg/cpp2a/concepts-template-parm7.C: Likewise.
	* g++.dg/cpp2a/concepts-template-parm8.C: Likewise.
	* g++.dg/cpp2a/concepts-template-parm9.C: Likewise.
	* g++.dg/cpp2a/concepts-traits1.C: Likewise.
	* g++.dg/cpp2a/concepts-traits2.C: Likewise.

2018-10-18  Andrew Sutton  <andrew.n.sutton@gmail.com>

	Add missing test.
	* g++.dg/cpp2a/concepts3.C: Add access checking tests.

2018-10-17  Andrew Sutton  <andrew.n.sutton@gmail.com>

	Fix issues with concept evaluation.
	* g++.dg/cpp2a/concepts-requires5.C: Update diagnostics.
	* g++.dg/cpp2a/concepts1.C: Added.
	* g++.dg/cpp2a/concepts2.C: Added.
	* g++.dg/cpp2a/concepts3.C: Deleted.

2018-10-15  Andrew Sutton  <andrew.n.sutton@gmail.com>

	Rewrite introduction processing.
	* g++.dg/cpp2a/concepts-ts6.C: Add variadic tests.

2018-10-14  Andrew Sutton  <andrew.n.sutton@gmail.com>
	
	* g++.dg/cpp2a/concepts-requires16.C: Add variadic tests.

2018-10-14  Andrew Sutton  <andrew.n.sutton@gmail.com>
	
	* g++.dg/cpp2a/concepts-requires16.C: New.

2018-09-26  Andrew Sutton  <andrew.n.sutton@gmail.com>

	* g++.dg/cpp2a/concepts-locations1.C: Update diagnostics.
	* g++.dg/cpp2a/concepts-member-concept.C: Update diagnostics.
	* g++.dg/cpp2a/concepts-pr85265: Update build flags.
	* g++.dg/cpp2a/concepts-ts3.C: New.
	* g++.dg/cpp2a/concepts-ts4.C: New.
	* g++.dg/cpp2a/concepts-ts5.C: New.

2018-09-26  Andrew Sutton  <andrew.n.sutton@gmail.com>

	* g++.dg/cpp2a/concepts.C: Update diagnostics.

2018-09-26  Andrew Sutton  <andrew.n.sutton@gmail.com>

	* g++.dg/cpp2a/concepts-ts1.C: Update build flags.
	* g++.dg/cpp2a/concepts-ts2.C: Update build flags.

2018-09-26  Andrew Sutton  <andrew.n.sutton@gmail.com>

	* g++.dg/cpp2a/concepts.C: Update diagnostics.
	* g++.dg/cpp2a/concepts-ts2.C: New.

2018-09-22  Jeffery Chapman  <jchapman@lock3software.com>

	* g++.dg: Migrating tests to cpp2a.

2018-09-21  Jeffery Chapman  <jchapman@lock3software.com>

	* g++.dg: Migrating tests to cpp2a.

2018-09-20  Jeffery Chapman  <jchapman@lock3software.com>

	* g++.dg: Migrating tests to cpp2a.

2018-09-20  Jeffery Chapman  <jchapman@lock3software.com>

	* g++.dg: Updating tests.

2018-09-14  Jeffery Chapman  <jchapman@lock3software.com>

	* g++.dg: Migrate PR tests to cpp2a.

2018-09-14  Jeffery Chapman  <jchapman@lock3software.com>

	* g++.dg/concepts/class-deduction2.C: Deleted.

2018-09-14  Jeffery Chapman  <jchapman@lock3software.com>

	* g++.dg/concepts/class.C: Deleted.
	* g++.dg/concepts/class1.C: Deleted.
	* g++.dg/concepts/class2.C: Deleted.
	* g++.dg/concepts/class3.C: Deleted.
	* g++.dg/concepts/class4.C: Deleted.

2018-09-12  Jeffery Chapman  <jchapman@lock3software.com>

	* g++.dg/concepts/alias1.C: Deleted.
	* g++.dg/concepts/alias2.C: Deleted.
	* g++.dg/concepts/alias3.C: Deleted.
	* g++.dg/concepts/alias4.C: Deleted.

2018-09-25  Andrew Sutton  <andrew.n.sutton@gmail.com>

	* gcc/testsuite/g++.dg/cpp2a/concepts-ts1.C: New.

2018-09-25  Andrew Sutton  <andrew.n.sutton@gmail.com>

	Fix crash when ordering unconstrained templates.
	* g++.dg/cpp2a/concepts-cmath.C: New.

2018-09-21  Andrew Sutton  <andrew.n.sutton@gmail.com>

	Re-enable ordering check.
	* g++.dg/cpp2a/concepts-fn.C: Separate into smaller files.
	* g++.dg/cpp2a/concepts-fn1.C: New.
	* g++.dg/cpp2a/concepts-fn2.C: New.

2018-09-21  Andrew Sutton  <andrew.n.sutton@gmail.com>

	PR c++/67147.
	* g++.dg/cpp2a/concepts-pr67147.C: New.

2018-09-21  Andrew Sutton  <andrew.n.sutton@gmail.com>

	Adding test.
	* g++.dg/cpp2a/cconcepts-pr66844.C: New.

2018-09-21  Andrew Sutton  <andrew.n.sutton@gmail.com>

	Migrating test.
	* g++.dg/cpp2a/cconcepts-pr66962.C: New.
	* g++.dg/concepts/disjunction1.C: Deleted.

2018-09-20  Andrew Sutton  <andrew.n.sutton@gmail.com>

	* g++.dg/cpp2a/concepts-requires14.C: New.
	* g++.dg/cpp2a/concepts-requires14.C: New.

2018-09-20  Andrew Sutton  <andrew.n.sutton@gmail.com>

	Updating error diagnostics.
	* g++.dg/cpp2a/concepts-alias.C: Update diagnostics.
	* g++.dg/cpp2a/concepts-class.C: Likewise.
	* g++.dg/cpp2a/concepts-requires1.C: Likewise.
	* g++.dg/cpp2a/concepts-requires2.C: Likewise.

2018-09-15  Andrew Sutton  <andrew.n.sutton@gmail.com>

	Migrating tests.
	* g++.dg/cpp2a/concepts-requires11.C: New.
	* g++.dg/cpp2a/concepts-requires12.C: New.
	* g++.dg/cpp2a/concepts-requires13.C: New.
	* g++.dg/cpp2a/concepts-requires3.C: New test.
	* g++.dg/concepts/req17.C: Deleted.
	* g++.dg/concepts/req18.C: Deleted.
	* g++.dg/concepts/req19.C: Deleted.
	* g++.dg/concepts/req20.C: Deleted.

2018-09-15  Andrew Sutton  <andrew.n.sutton@gmail.com>

	* g++.dg/cpp2a/concepts-requires10.C: New test.

2018-09-15  Andrew Sutton  <andrew.n.sutton@gmail.com>

	Migrating tests.
	* g++.dg/cpp2a/concepts-requires10.C: New.
	* g++.dg/concepts/req16.C: Deleted.

2018-09-15  Andrew Sutton  <andrew.n.sutton@gmail.com>

	Migrating tests.
	* g++.dg/cpp2a/concepts-requires9.C: New.
	* g++.dg/concepts/req15.C: Deleted.

2018-09-15  Andrew Sutton  <andrew.n.sutton@gmail.com>

	Restructure requires tests.
	* g++.dg/cpp2a/concepts-requires4.C: New.
	* g++.dg/cpp2a/concepts-requires5.C: New.
	* g++.dg/cpp2a/concepts-requires6.C: New.
	* g++.dg/cpp2a/concepts-requires7.C: New.
	* g++.dg/cpp2a/concepts-requires8.C: New.
	* g++.dg/cpp2a/concepts-requires1.C: Move tests into new files.
	* g++.dg/cpp2a/concepts-requires2.C: Move tests into new files.
	* g++.dg/cpp2a/concepts-requires3.C: Move tests into new files.
	* g++.dg/concepts/req14.C: Deleted.

2018-09-15  Andrew Sutton  <andrew.n.sutton@gmail.com>

	Fix ambiguity in constrained type specifiers.
	* g++.dg/cpp2a/concepts-requires3.C: New tests.

2018-09-13  Andrew Sutton  <andrew.n.sutton@gmail.com>

	Removing legacy test file.
	* g++.dg/concepts/req12.C: Deleted.

2018-09-13  Andrew Sutton  <andrew.n.sutton@gmail.com>

	Restore TS-style constrained type specifiers.
	* g++.dg/cpp2a/concepts-requires3.C: New tests.

2018-09-11  Andrew Sutton  <andrew.n.sutton@gmail.com>

	Migrating tests.
	* g++.dg/concepts/req11.C: Deleted.
	* g++.dg/cpp2a/concepts-requires3.C: Moved tests.

2018-09-11  Andrew Sutton  <andrew.n.sutton@gmail.com>

	Migrating tests.
	* g++.dg/concepts/req8.C: Deleted.
	* g++.dg/concepts/req9.C: Deleted.
	* g++.dg/concepts/req10.C: Deleted.
	* g++.dg/cpp2a/concepts-requires3.C: Moved tests.

2018-09-11  Andrew Sutton  <andrew.n.sutton@gmail.com>

	Moving tests around.
	* g++.dg/concepts/req1.C: Deleted.
	* g++.dg/concepts/req2.C: Deleted.
	* g++.dg/concepts/req3.C: Deleted.
	* g++.dg/concepts/req4.C: Deleted.
	* g++.dg/concepts/req5.C: Deleted.
	* g++.dg/concepts/req6.C: Deleted.
	* g++.dg/concepts/req7.C: Deleted.
	* g++.dg/cpp2a/concepts-requires3.C: Added tests.

2018-09-11  Andrew Sutton  <andrew.n.sutton@gmail.com>

	Removing legacy test.
	* g++.dg/concepts/req-neg1.C: Deleted.

2018-08-15  Andrew Sutton  <andrew.n.sutton@gmail.com>

	Rearrange requirements tests.
	* g++.dg/cpp2a/concepts-requires.C: Deleted.
	* g++.dg/cpp2a/concepts-requires1.C: New.
	* g++.dg/cpp2a/concepts-requires2.C: New.
	* g++.dg/cpp2a/concepts-requires3.C: New.

2018-08-15  Andrew Sutton  <andrew.n.sutton@gmail.com>

	Add tests for non-bool atoms.
	* g++.dg/cpp2a/concepts-requires.C: New tests.

2018-08-15  Andrew Sutton  <andrew.n.sutton@gmail.com>

	Remove old constraint-based diagnostics.
	* g++.dg/cpp2a/concepts-requires.C: Update diagnostics.

2018-08-15  Andrew Sutton  <andrew.n.sutton@gmail.com>

	Revisit diagnostics.
	* g++.dg/cpp2a/concepts-class.C: Update diagnostics.
	* g++.dg/cpp2a/concepts-fn.C: Update diagnostics.
	* g++.dg/cpp2a/concepts-requires.C: New.

2018-08-15  Andrew Sutton  <andrew.n.sutton@gmail.com>

	Add deduction guide test.
	* g++.dg/cpp2a/concepts-class.C: New test.

2018-08-14  Andrew Sutton  <andrew.n.sutton@gmail.com>

	Fix for pr84551.
	* g++.dg/cpp2a/cpr84551.C: New.

2018-08-14  Andrew Sutton  <andrew.n.sutton@gmail.com>

	Add tests for constrained aliases.
	* g++.dg/cpp2a/concepts-class.C: Update diagnostics.
	* g++.dg/cpp2a/concepts-alias.C: New.

2018-08-14  Andrew Sutton  <andrew.n.sutton@gmail.com>

	Fix partial specialization issues.
	* g++.dg/cpp2a/concepts-class.C: New test.

2018-08-13  Andrew Sutton  <andrew.n.sutton@gmail.com>

	Work on constrained class templates.
	* g++.dg/cpp2a/concepts-class.C: New.

2018-08-13  Andrew Sutton  <andrew.n.sutton@gmail.com>

	Renaming files.
	* g++.dg/cpp2a/concepts.C: Renamed from concepts1.C
	* g++.dg/cpp2a/concepts-fn.C: Renamed from concepts2.C

2018-08-12  Andrew Sutton  <andrew.n.sutton@gmail.com>

	Add address-of-function tests.
	* g++.dg/cpp2a/concepts2.C: New tests.

2018-08-12  Andrew Sutton  <andrew.n.sutton@gmail.com>

	Add constrained parameters to template comparisons.
	* g++.dg/cpp2a/concepts2.C: New overloading tests.
	* g++.dg/cpp2a/concepts3.C: New overloading tests.

2018-08-10  Andrew Sutton  <andrew.n.sutton@gmail.com>

	Add constrained parameters to template comparisons.
	* g++.dg/cpp2a/concepts3.C: New tests.

2018-08-10  Andrew Sutton  <andrew.n.sutton@gmail.com>

	Update the implementation of constrained parameters.
	* g++.dg/cpp2a/concepts3.C: New.

2018-08-09  Andrew Sutton  <andrew.n.sutton@gmail.com>

	Handle corner cases in redeclaration rules.
	* g++.dg/cpp2a/concepts1.C: Add redefinition/overloading tests.

2018-08-01  Andrew Sutton  <andrew.n.sutton@gmail.com>

	Implement new template equivalence rules.
	* g++.dg/cpp2a/concepts1.C: Add equivalence tests.

2018-07-30  Andrew Sutton  <andrew.n.sutton@gmail.com>

	Import tests from concepts TS tests.
	* g++.dg/cpp2a/concepts2.C: New tests.

2018-07-29  Andrew Sutton  <andrew.n.sutton@gmail.com>

	Instantiation fixes during constraint diagnostics.
	* g++.dg/cpp2a/concepts1.C (driver_2): Renamed from main.
	* g++.dg/cpp2a/concepts2.C: New.

2018-07-29  Andrew Sutton  <andrew.n.sutton@gmail.com>

	Enable hashing in clauses for efficient lookup.
	* g++.dg/cpp2a/concepts1.C: Update diagnostics.

2018-07-13  Andrew Sutton  <andrew.n.sutton@gmail.com>

	Don't normalize constraints in constexpr evaluation.
	* g++.dg/cpp2a/concepts1.C: Renamed from concepts.C.

2018-07-13  Andrew Sutton  <andrew.n.sutton@gmail.com>

	Always make 'concept bool' a warning.
	* g++.dg/cpp2a/concepts.C: Update diagnostics.

2018-07-13  Andrew Sutton  <andrew.n.sutton@gmail.com>

	Update normalization rules for concept checks.
	* g++.dg/cpp2a/concepts.C: Add tests for checking and overloading.

2018-07-13  Andrew Sutton  <andrew.n.sutton@gmail.com>

	Add test cases.
	* g++.dg/cpp2a/concepts.C: Add tests for checking concept.

2018-07-11  Andrew Sutton  <andrew.n.sutton@gmail.com>

	Implement declaration rules for concepts.
	* g++.dg/cpp2a/concepts.C: Add tests for concept definitions.

2018-07-08  Andrew Sutton  <andrew.n.sutton@gmail.com>

	Initial support for concept definitions.
	* g++.dg/cpp2a/concepts.C: Add tests for concept definitions.

2018-07-08  Andrew Sutton  <andrew.n.sutton@gmail.com>

	Implement new grammar for requires-clauses.
	* g++.dg/cpp2a/concepts.C: Add tests for new requires-clause.

2018-07-08  Andrew Sutton  <andrew.n.sutton@gmail.com>

	Enable concepts in C++20 mode.
	* g++.dg/cpp2a/concepts.C: New.

2019-01-07  Richard Sandiford  <richard.sandiford@arm.com>

	PR tree-optimization/88598
	* gcc.dg/vect/pr88598-1.c: New test.
	* gcc.dg/vect/pr88598-2.c: Likewise.
	* gcc.dg/vect/pr88598-3.c: Likewise.
	* gcc.dg/vect/pr88598-4.c: Likewise.
	* gcc.dg/vect/pr88598-5.c: Likewise.
	* gcc.dg/vect/pr88598-6.c: Likewise.

2019-01-07  Richard Sandiford  <richard.sandiford@arm.com>

	PR tree-optimization/88598
	* gcc.dg/pr88598-1.c: New test.
	* gcc.dg/pr88598-2.c: Likewise.
	* gcc.dg/pr88598-3.c: Likewise.
	* gcc.dg/pr88598-4.c: Likewise.
	* gcc.dg/pr88598-5.c: Likewise.

2019-01-07  Jakub Jelinek  <jakub@redhat.com>

	PR tree-optimization/88676
	* gcc.dg/tree-ssa/pr88676.c: New test.
	* gcc.dg/pr88676.c: New test.
	* gcc.dg/tree-ssa/pr15826.c: Just verify there is no goto,
	allow &.

	PR sanitizer/88619
	* c-c++-common/asan/pr88619.c: New test.

	PR c++/85052
	* c-c++-common/builtin-convertvector-1.c: New test.
	* c-c++-common/torture/builtin-convertvector-1.c: New test.
	* g++.dg/ext/builtin-convertvector-1.C: New test.
	* g++.dg/cpp0x/constexpr-builtin4.C: New test.

2018-12-26  Mateusz B  <mateuszb@poczta.onet.pl>

	PR target/88521
	* gcc.target/i386/pr88521.c: New testcase.

2019-01-06  Thomas Koenig  <tkoenig@gcc.gnu.org>

	PR fortran/88658
	* gfortran.dg/min_max_type_2.f90: New test.

2019-01-06  Jakub Jelinek  <jakub@redhat.com>

	PR c/88363
	* c-c++-common/attributes-4.c (falloc_align_int128,
	falloc_size_int128): Guard with #ifdef __SIZEOF_INT128__.

2019-01-05  Jan Hubicka  <hubicka@ucw.cz>

	* gcc.dg/ipa/ipcp-2.c: Update bounds.

2019-01-05  Dominique d'Humieres  <dominiq@gcc.gnu.org>

	* gcc.dg/plugin/plugindir1.c: Adjust dg-prune-output for Darwin.
	* gcc.dg/plugin/plugindir2.c: Likewise.
	* gcc.dg/plugin/plugindir3.c: Likewise.
	* gcc.dg/plugin/plugindir4.c: Likewise.

2019-01-05  Janus Weil  <janus@gcc.gnu.org>

	PR fortran/88009
	* gfortran.dg/blockdata_10.f90: New test case.

2019-01-05  Jakub Jelinek  <jakub@redhat.com>

	PR middle-end/82564
	PR target/88620
	* gcc.dg/nested-func-12.c: New test.
	* gcc.c-torture/compile/pr82564.c: New test.

	PR debug/88635
	* gcc.dg/debug/dwarf2/pr88635.c: New test.

2019-01-05  Dominique d'Humieres  <dominiq@gcc.gnu.org>

	PR target/60563
	* g++.dg/ext/sync-4.C: Add dg-xfail-run-if for darwin.

2019-01-04  Martin Sebor  <msebor@redhat.com>

	PR c/88546
	* g++.dg/ext/attr-copy.C: New test.
	* gcc.dg/attr-copy-4.c: Disable macro expansion tracking.
	* gcc.dg/attr-copy-6.c: New test.
	* gcc.dg/attr-copy-7.c: New test.

2019-01-04  Martin Sebor  <msebor@redhat.com>

	PR c/88363
	* c-c++-common/attributes-4.c: New test.

2019-01-04  Sam Tebbs  <sam.tebbs@arm.com>

	PR gcc/87763
	* gcc.target/aarch64/combine_bfxil.c: Change scan-assembler-times bfxil
	count to 18.

2019-01-04  Thomas Koenig  <tkoenig@gcc.gnu.org>

	PR fortran/48543
	* gfortran.dg/const_chararacter_merge.f90: Actually remove.
	* gfortran.dg/merge_char_const.f90: Restore.

2019-01-04  Jakub Jelinek  <jakub@redhat.com>

	PR target/88594
	* gcc.dg/pr88594.c: New test.

2019-01-04  Jan Beulich  <jbeulich@suse.com>

	* gcc.target/i386/avx512bitalg-vpshufbitqmb.c,
	gcc.target/i386/avx512bw-vpcmpeqb-1.c,
	gcc.target/i386/avx512bw-vpcmpequb-1.c,
	gcc.target/i386/avx512bw-vpcmpequw-1.c,
	gcc.target/i386/avx512bw-vpcmpeqw-1.c,
	gcc.target/i386/avx512bw-vpcmpgeb-1.c,
	gcc.target/i386/avx512bw-vpcmpgeub-1.c,
	gcc.target/i386/avx512bw-vpcmpgeuw-1.c,
	gcc.target/i386/avx512bw-vpcmpgew-1.c,
	gcc.target/i386/avx512bw-vpcmpgtb-1.c,
	gcc.target/i386/avx512bw-vpcmpgtub-1.c,
	gcc.target/i386/avx512bw-vpcmpgtuw-1.c,
	gcc.target/i386/avx512bw-vpcmpgtw-1.c,
	gcc.target/i386/avx512bw-vpcmpleb-1.c,
	gcc.target/i386/avx512bw-vpcmpleub-1.c,
	gcc.target/i386/avx512bw-vpcmpleuw-1.c,
	gcc.target/i386/avx512bw-vpcmplew-1.c,
	gcc.target/i386/avx512bw-vpcmpltb-1.c,
	gcc.target/i386/avx512bw-vpcmpltub-1.c,
	gcc.target/i386/avx512bw-vpcmpltuw-1.c,
	gcc.target/i386/avx512bw-vpcmpltw-1.c,
	gcc.target/i386/avx512bw-vpcmpneqb-1.c,
	gcc.target/i386/avx512bw-vpcmpnequb-1.c,
	gcc.target/i386/avx512bw-vpcmpnequw-1.c,
	gcc.target/i386/avx512bw-vpcmpneqw-1.c,
	gcc.target/i386/avx512bw-vpmovb2m-1.c,
	gcc.target/i386/avx512bw-vpmovm2b-1.c,
	gcc.target/i386/avx512bw-vpmovm2w-1.c,
	gcc.target/i386/avx512bw-vpmovw2m-1.c,
	gcc.target/i386/avx512bw-vptestmb-1.c,
	gcc.target/i386/avx512bw-vptestmw-1.c,
	gcc.target/i386/avx512bw-vptestnmb-1.c,
	gcc.target/i386/avx512bw-vptestnmw-1.c,
	gcc.target/i386/avx512cd-vpbroadcastmb2q-1.c,
	gcc.target/i386/avx512cd-vpbroadcastmw2d-1.c,
	gcc.target/i386/avx512dq-vfpclasssd-1.c,
	gcc.target/i386/avx512dq-vfpclassss-1.c,
	gcc.target/i386/avx512dq-vpmovd2m-1.c,
	gcc.target/i386/avx512dq-vpmovm2d-1.c,
	gcc.target/i386/avx512dq-vpmovm2q-1.c,
	gcc.target/i386/avx512dq-vpmovq2m-1.c,
	gcc.target/i386/avx512vl-vpbroadcastmb2q-1.c,
	gcc.target/i386/avx512vl-vpbroadcastmw2d-1.c,
	gcc.target/i386/avx512vl-vpcmpeqd-1.c,
	gcc.target/i386/avx512vl-vpcmpeqq-1.c,
	gcc.target/i386/avx512vl-vpcmpequd-1.c,
	gcc.target/i386/avx512vl-vpcmpequq-1.c,
	gcc.target/i386/avx512vl-vpcmpged-1.c,
	gcc.target/i386/avx512vl-vpcmpgeq-1.c,
	gcc.target/i386/avx512vl-vpcmpgeud-1.c,
	gcc.target/i386/avx512vl-vpcmpgeuq-1.c,
	gcc.target/i386/avx512vl-vpcmpgtd-1.c,
	gcc.target/i386/avx512vl-vpcmpgtq-1.c,
	gcc.target/i386/avx512vl-vpcmpgtud-1.c,
	gcc.target/i386/avx512vl-vpcmpgtuq-1.c,
	gcc.target/i386/avx512vl-vpcmpled-1.c,
	gcc.target/i386/avx512vl-vpcmpleq-1.c,
	gcc.target/i386/avx512vl-vpcmpleud-1.c,
	gcc.target/i386/avx512vl-vpcmpleuq-1.c,
	gcc.target/i386/avx512vl-vpcmpltd-1.c,
	gcc.target/i386/avx512vl-vpcmpltq-1.c,
	gcc.target/i386/avx512vl-vpcmpltud-1.c,
	gcc.target/i386/avx512vl-vpcmpltuq-1.c,
	gcc.target/i386/avx512vl-vpcmpneqd-1.c,
	gcc.target/i386/avx512vl-vpcmpneqq-1.c,
	gcc.target/i386/avx512vl-vpcmpnequd-1.c,
	gcc.target/i386/avx512vl-vpcmpnequq-1.c,
	gcc.target/i386/avx512vl-vptestmd-1.c,
	gcc.target/i386/avx512vl-vptestmq-1.c,
	gcc.target/i386/avx512vl-vptestnmd-1.c,
	gcc.target/i386/avx512vl-vptestnmq-1.c: Permit %k0 as ordinary
	operand.
	* gcc.target/i386/avx512bw-vpcmpb-1.c,
	gcc.target/i386/avx512bw-vpcmpub-1.c,
	gcc.target/i386/avx512bw-vpcmpuw-1.c,
	gcc.target/i386/avx512bw-vpcmpw-1.c,
	gcc.target/i386/avx512dq-vfpclasspd-1.c,
	gcc.target/i386/avx512dq-vfpclassps-1.c,
	gcc.target/i386/avx512f-vcmppd-1.c,
	gcc.target/i386/avx512f-vcmpps-1.c,
	gcc.target/i386/avx512f-vcmpsd-1.c,
	gcc.target/i386/avx512f-vcmpss-1.c,
	gcc.target/i386/avx512f-vpcmpd-1.c,
	gcc.target/i386/avx512f-vpcmpq-1.c,
	gcc.target/i386/avx512f-vpcmpud-1.c,
	gcc.target/i386/avx512f-vpcmpuq-1.c,
	gcc.target/i386/avx512f-vptestmd-1.c,
	gcc.target/i386/avx512f-vptestmq-1.c,
	gcc.target/i386/avx512f-vptestnmd-1.c,
	gcc.target/i386/avx512f-vptestnmq-1.c,
	gcc.target/i386/avx512vl-vcmppd-1.c,
	gcc.target/i386/avx512vl-vcmpps-1.c,
	gcc.target/i386/avx512vl-vpcmpd-1.c,
	gcc.target/i386/avx512vl-vpcmpq-1.c,
	gcc.target/i386/avx512vl-vpcmpud-1.c,
	gcc.target/i386/avx512vl-vpcmpuq-1.c: Likewise. Don't permit %k0
	as mask operand.

2019-01-03  Martin Sebor  <msebor@redhat.com>

	PR tree-optimization/88659
	* gcc.dg/Wstringop-truncation-6.c: New test.

2019-01-02  Thomas Koenig  <tkoenig@gcc.gnu.org>

	PR fortran/48543
	* gfortran.dg/const_chararacter_merge.f90: Remove.

2019-01-03  Jakub Jelinek  <jakub@redhat.com>

	PR debug/88644
	* gcc.dg/debug/dwarf2/pr88644.c: New test.
	* gcc.dg/debug/dwarf2/pr80263.c: Remove darwin hack.

2019-01-03  Iain Sandoe  <iain@sandoe.co.uk>

	* gcc.dg/pubtypes-2.c: Adjust expected pubtypes length.
	* gcc.dg/pubtypes-3.c: Likewise.
	* gcc.dg/pubtypes-4.c: Likewise.

2019-01-03  Jakub Jelinek  <jakub@redhat.com>

	PR c++/88636
	* g++.target/i386/pr88636.C: New test.

2019-01-03  Paolo Carlini  <paolo.carlini@oracle.com>

	* g++.dg/cpp1z/nodiscard3.C: Test locations too.

2019-01-03  Martin Liska  <mliska@suse.cz>

	PR testsuite/88436
	* gcc.target/powerpc/pr54240.c: Scan phiopt2.

2019-01-02  Marek Polacek  <polacek@redhat.com>

	PR c++/88612 - ICE with -Waddress-of-packed-member.
	* g++.dg/warn/Waddress-of-packed-member1.C: New test.

	PR c++/88631 - CTAD failing for value-initialization.
	* g++.dg/cpp1z/class-deduction59.C: New test.

	PR c++/81486 - CTAD failing with ().
	* g++.dg/cpp1z/class-deduction60.C: New test.
	* g++.dg/cpp1z/class-deduction61.C: New test.

2019-01-02  Martin Sebor  <msebor@redhat.com>
	    Jeff Law  <law@redhat.com>

	* gcc.dg/strlenopt-36.c: Update.
	* gcc.dg/strlenopt-45.c: Update.
	* gcc.c-torture/execute/strlen-5.c: New test.
	* gcc.c-torture/execute/strlen-6.c: New test.
	* gcc.c-torture/execute/strlen-7.c: New test.

2019-01-02  Jakub Jelinek  <jakub@redhat.com>

	PR testsuite/87304
	* gcc.dg/vect/bb-slp-over-widen-1.c: Expect basic block vectorized
	messages only on vect_hw_misalign targets.

2019-01-02  Steven G. Kargl  <kargl@gcc.gnu.org>

	* gfortran.dg/argument_checking_7.f90: Remove run-on error message.
	* gfortran.dg/dec_d_lines_3.f: Ditto.
	* gfortran.dg/dec_structure_24.f90: Ditto.
	* gfortran.dg/dec_structure_26.f90: Ditto.
	* gfortran.dg/dec_structure_27.f90: Ditto.
	* gfortran.dg/dec_type_print_3.f90: Ditto.
	* gfortran.dg/derived_name_1.f90: Ditto.
	* gfortran.dg/error_recovery_1.f90: Ditto.
	* gfortran.dg/gomp/pr29759.f90: Ditto.
	* gfortran.dg/pr36192.f90: Ditto.
	* gfortran.dg/pr56007.f90: Ditto.
	* gfortran.dg/pr56520.f90: Ditto.
	* gfortran.dg/pr78741.f90: Ditto.
	* gfortran.dg/print_fmt_2.f90: Ditto.
	* gfortran.dg/select_type_20.f90: Ditto.

2019-01-02  Marek Polacek  <polacek@redhat.com>

	PR c++/86875
	* g++.dg/cpp1y/lambda-generic-86875.C: New test.

2019-01-02  Thomas Koenig  <tkoenig@gcc.gnu.org>

	PR fortran/48543
	* gfortran.dg/const_chararacter_merge.f90: New test.

2019-01-02  Jan Hubicka  <hubicka@ucw.cz>

	PR lto/88130
	* g++.dg/torture/pr88130.C: New testcase.

2019-01-02  Martin Liska  <mliska@suse.cz>

	PR tree-optimization/88650
	* gfortran.dg/predict-3.f90: New test.

2019-01-02  Rainer Orth  <ro@CeBiTec.Uni-Bielefeld.DE>

	* g++.dg/gcov/pr88263.C: Rename namespace log to logging.

2019-01-02  Richard Biener  <rguenther@suse.de>

	PR tree-optimization/88621
	* gcc.dg/torture/pr88621.c: New testcase.

2019-01-02  Jakub Jelinek  <jakub@redhat.com>

	PR ipa/88561
	* g++.dg/tree-prof/devirt.C: Expect _ZThn16 only for lp64 and llp64
	targets and expect _ZThn8 for ilp32 targets.

2019-01-01  Martin Sebor  <msebor@redhat.com>
	    Jeff Law  <law@redhat.com>

	* gcc.dg/strlenopt-40.c: Update.
	* gcc.dg/strlenopt-51.c: Likewise.
	* gcc.dg/tree-ssa/pr79376.c: Likewise.

	* gcc.dg/strlenopt-40.c: Disable a couple tests.
	* gcc.dg/strlenopt-48.c: Twiddle test slightly.
	* gcc.dg/strlenopt-59.c: New test.
	* gcc.dg/tree-ssa/builtin-snprintf-5.c: New test.
	* g++.dg/init/strlen.C: New test.

2019-01-01  Thomas Koenig  <tkoenig@gcc.gnu.org>

	PR fortran/82743
	* gfortran.dg/structure_constructor_16.f90: New test.

2019-01-01  Jan Hubicka  <hubicka@ucw.cz>

	* g++.dg/ipa/devirt-36.C: Add dg-do-compile.
	* g++.dg/ipa/devirt-53.C: Fix scan template.

2019-01-01  Jan Hubicka  <hubicka@ucw.cz>

	* g++.dg/lto/devirt-13_0.C: Drop broken scan of ssa dump.
	* g++.dg/lto/devirt-14_0.C: Drop broken scan of ssa dump.
	* g++.dg/lto/devirt-23_0.C: Add -fdump-ipa-cp.

2019-01-01  Jan Hubicka  <hubicka@ucw.cz>

	* g++.dg/tree-prof/devirt.C: Update testcase.

2019-01-01  Jakub Jelinek  <jakub@redhat.com>

	Update copyright years.

Copyright (C) 2019 Free Software Foundation, Inc.

Copying and distribution of this file, with or without modification,
are permitted in any medium without royalty provided the copyright
notice and this notice are preserved.<|MERGE_RESOLUTION|>--- conflicted
+++ resolved
@@ -1,4 +1,304 @@
-<<<<<<< HEAD
+2019-06-04  Andrew Sutton  <andrew.n.sutton@gmail.com>
+
+	PR c++/67697.
+	* g++.dg/cpp2a/concepts-pr67697.C: New.
+
+2019-06-04  Andrew Sutton  <andrew.n.sutton@gmail.com>
+
+	PR c++/67692.
+	* g++.dg/cpp2a/concepts-pr67692.C: New.
+
+2019-06-04  Andrew Sutton  <andrew.n.sutton@gmail.com>
+
+	PR c++/67685.
+	* g++.dg/cpp2a/concepts-pr67685.C: New.
+
+2019-05-24  Andrew Sutton  <andrew.n.sutton@gmail.com>
+
+	PR c++/67684.
+	* g++.dg/cpp2a/concepts-pr67684.C: New.
+
+2019-05-24  Andrew Sutton  <andrew.n.sutton@gmail.com>
+
+	PR c++/67658.
+	* g++.dg/cpp2a/concepts.C: Add test for constrained concept.
+	* g++.dg/cpp2a/concept-ts1.C: Likewise.
+
+2019-05-24  Andrew Sutton  <andrew.n.sutton@gmail.com>
+
+	PR c++/67654.
+	* g++.dg/cpp2a/concepts-pr67654.C: New.
+
+2019-05-22  Andrew Sutton  <andrew.n.sutton@gmail.com>
+
+	PR c++/67427.
+	* g++.dg/cpp2a/concepts-pr67427.C: New.
+
+2019-05-22  Andrew Sutton  <andrew.n.sutton@gmail.com>
+
+	PR c++/67319.
+	* g++.dg/cpp2a/concepts-pr67319.C: New.
+
+2019-05-21  Andrew Sutton  <andrew.n.sutton@gmail.com>
+
+	PR c++/67225. Adding tests.
+	* g++.dg/cpp2a/concepts-pr67225-1.C: New.
+	* g++.dg/cpp2a/concepts-pr67225-2.C: New.
+	* g++.dg/cpp2a/concepts-pr67225-3.C: New.
+	* g++.dg/cpp2a/concepts-pr67225-4.C: New.
+	* g++.dg/cpp2a/concepts-pr67225-5.C: New.
+
+2019-05-21  Andrew Sutton  <andrew.n.sutton@gmail.com>
+
+	* g++.dg/cpp2a/concepts-template-parm10.C: New.
+
+2019-05-21  Andrew Sutton  <andrew.n.sutton@gmail.com>
+
+	Add test for noexcept requirements.
+	* g++.dg/cpp2a/concepts-noexcept1.C: New.
+
+2019-05-20  Andrew Sutton  <andrew.n.sutton@gmail.com>
+
+	PR c++/67217.
+	* g++.dg/cpp2a/concepts-pr67217.C: New.
+
+2019-05-20  Andrew Sutton  <andrew.n.sutton@gmail.com>
+
+	PR c++/67210.
+	* g++.dg/cpp2a/concepts-pr67210.C: New.
+
+2019-05-20  Andrew Sutton  <andrew.n.sutton@gmail.com>
+
+	PR c++/67178.
+	* g++.dg/cpp2a/concepts-pr67178.C: New.
+
+2019-05-20  Andrew Sutton  <andrew.n.sutton@gmail.com>
+
+	PR c++/67148.
+	* g++.dg/cpp2a/concepts-pr67148.C: New.
+
+2019-05-16  Andrew Sutton  <andrew.n.sutton@gmail.com>
+
+	PR c++/PR67070.
+	* g++.dg/cpp2a/concepts-pr67070.C: New.
+
+2019-05-15  Andrew Sutton  <andrew.n.sutton@gmail.com>
+
+	Disallow void constraint varaibles.
+	* g++.dg/cpp2a/concepts-pr66844.C: Update diagnostics.
+
+2019-05-15  Andrew Sutton  <andrew.n.sutton@gmail.com>
+
+	Add test for C++20 concepts.
+	* g++.dg/cpp2a/concepts-dr1430.C: New. Extends concepts/dr1430.C
+	for standard concepts.
+
+2019-05-15  Andrew Sutton  <andrew.n.sutton@gmail.com>
+
+	* g++.dg/cpp2a/concepts-alias.C: Update compile directive.
+	* g++.dg/cpp2a/concepts-ts1.C: Update compile directive.
+	* g++.dg/cpp2a/concepts-decltype.C: New.
+
+2019-05-09  Andrew Sutton  <andrew.n.sutton@gmail.com>
+
+	* g++.dg/cpp2a/concepts-requires-17.C: New.
+	* g++.dg/concepts/placeholder5.C: Update diagnostics.
+
+2019-05-08  Andrew Sutton  <andrew.n.sutton@gmail.com>
+
+	Update test targets.
+	* g++.dg/concepts/auto1.C: Change the target to c++17 only.
+	* g++.dg/concepts/auto3.C: Likewise.
+	* g++.dg/concepts/auto4.C: Likewise.
+	* g++.dg/concepts/class-deduction1.C.C: Likewise.
+	* g++.dg/concepts/class5.C: Likewise.
+	* g++.dg/concepts/class6.C: Likewise.
+	* g++.dg/concepts/decl-diagnose.C: Likewise.
+	* g++.dg/concepts/deduction-constraint1.C: Likewise.
+	* g++.dg/concepts/diagnostic1.C: Likewise. 
+	* g++.dg/concepts/dr1430.C: Likewise. XFail a test that broke with
+	the new parsing/semantics for placeholder types.
+	* g++.dg/concepts/equiv.C: Change the target to c++17 only.
+	* g++.dg/concepts/equiv2.C: Likewise.
+	* g++.dg/concepts/expression.C: Likewise. Re-add 'bool' to concepts.
+	* g++.dg/concepts/expression2.C: Change the target to c++17 only.
+	* g++.dg/concepts/expression3.C: Likewise.
+	* g++.dg/concepts/fn-concept1.C: Likewise.
+	* g++.dg/concepts/fn-concept2.C: Likewise.
+	* g++.dg/concepts/fn1.C: Likewise.
+	* g++.dg/concepts/fn10.C: Likewise.
+	* g++.dg/concepts/fn2.C: Likewise.
+	* g++.dg/concepts/fn3.C: Likewise.
+	* g++.dg/concepts/fn4.C: Likewise.
+	* g++.dg/concepts/fn5.C: Likewise.
+	* g++.dg/concepts/fn6.C: Likewise.
+	* g++.dg/concepts/fn7.C: Likewise.
+	* g++.dg/concepts/fn8.C: Likewise.
+	* g++.dg/concepts/fn9.C: Likewise.
+	* g++.dg/concepts/generic-fn-err.C: Likewise. Update diagnostics.
+	* g++.dg/concepts/inherit-ctor1.C: Change the target to c++17 only.
+	* g++.dg/concepts/inherit-ctor3.C: Likewise.
+	* g++.dg/concepts/intro1.C: Likewise.
+	* g++.dg/concepts/intro2.C: Likewise.
+	* g++.dg/concepts/intro3.C: Likewise.
+	* g++.dg/concepts/intro4.C: Likewise.
+	* g++.dg/concepts/intro5.C: Likewise.
+	* g++.dg/concepts/intro6.C: Likewise.
+	* g++.dg/concepts/intro7.C: Likewise.
+	* g++.dg/concepts/locations1.C: Likewise.
+	* g++.dg/concepts/partial-concept-id1.C: Likewise.
+	* g++.dg/concepts/partial-concept-id2.C: Likewise.
+	* g++.dg/concepts/partial-spec5.C: Likewise.
+	* g++.dg/concepts/placeholder2.C: Likewise.
+	* g++.dg/concepts/placeholder3.C: Likewise.
+	* g++.dg/concepts/placeholder4.C: Likewise.
+	* g++.dg/concepts/placeholder5.C: Likewise. Update diagnostics.
+	* g++.dg/concepts/placeholder6.C: Likewise.
+	* g++.dg/concepts/pr65634.C: Change the target to c++17 only.
+	* g++.dg/concepts/pr65636.C: Likewise.
+	* g++.dg/concepts/pr65681.C: Likewise.
+	* g++.dg/concepts/pr65848.C: Likewise.
+	* g++.dg/concepts/pr67249.C: Likewise.
+	* g++.dg/concepts/pr67544.C: Change the target to c++11.
+	* g++.dg/concepts/pr67595.C: Change the target to c++17 only.
+	* g++.dg/concepts/pr68434.C: Likewise.
+	* g++.dg/concepts/pr71128.C: Likewise.
+	* g++.dg/concepts/pr71131.C: Likewise.
+	* g++.dg/concepts/pr71385.C: Likewise.
+	* g++.dg/concepts/pr84330.C: Fix requires-clause to allow testing 
+	in future modes.
+	* g++.dg/concepts/pr85065.C: Change the target to c++17 only.
+	* g++.dg/concepts/template-parm11.C: Likewise.
+	* g++.dg/concepts/template-parm12.C: Likewise.
+	* g++.dg/concepts/template-parm2.C: Likewise.
+	* g++.dg/concepts/template-parm3.C: Likewise.
+	* g++.dg/concepts/template-parm4.C: Likewise.
+	* g++.dg/concepts/template-template-parm1.C: Likewise.
+	* g++.dg/concepts/var-concept1.C: Likewise.
+	* g++.dg/concepts/var-concept2.C: Likewise.
+	* g++.dg/concepts/var-concept3.C: Likewise. Update diagnostics.
+	* g++.dg/concepts/var-concept4.C: Change the target to c++17 only.
+	* g++.dg/concepts/var-concept5.C: Likewise. Update diagnostics.
+	* g++.dg/concepts/var-concept6.C: Change the target to c++17 only.
+	* g++.dg/concepts/var-concept7.C: Likewise.
+	* g++.dg/concepts/var-templ2.C: Likewise.
+	* g++.dg/concepts/var-templ3.C: Likewise.
+	* g++.dg/concepts/variadic1.C: Likewise.
+	* g++.dg/concepts/variadic2.C: Likewise.
+	* g++.dg/concepts/variadic3.C: Likewise.
+	* g++.dg/concepts/variadic4.C: Likewise.
+
+2019-05-07  Andrew Sutton  <andrew.n.sutton@gmail.com>
+
+	Add c++2a tests by default.
+	* lib/g++-dg.exp (dg-runtest): Add c++2a to run by default.
+	* g++.dg/cpp2a/concepts-class.C: Change target to c++2a.
+	* g++.dg/cpp2a/concepts-cmath.C: Likewise.
+	* g++.dg/cpp2a/concepts-constrained-parm.C: Likewise.
+	* g++.dg/cpp2a/concepts-explicit-inst1.C: Likewise.
+	* g++.dg/cpp2a/concepts-explicit-inst2.C: Likewise.
+	* g++.dg/cpp2a/concepts-explicit-inst3.C: Likewise.
+	* g++.dg/cpp2a/concepts-explicit-inst4.C: Likewise.
+	* g++.dg/cpp2a/concepts-explicit-spec1.C: Likewise.
+	* g++.dg/cpp2a/concepts-explicit-spec2.C: Likewise.
+	* g++.dg/cpp2a/concepts-explicit-spec3.C: Likewise.
+	* g++.dg/cpp2a/concepts-explicit-spec4.C: Likewise.
+	* g++.dg/cpp2a/concepts-explicit-spec5.C: Likewise.
+	* g++.dg/cpp2a/concepts-explicit-spec6.C: Likewise.
+	* g++.dg/cpp2a/concepts-feature-macro.C: Likewise.
+	* g++.dg/cpp2a/concepts-fn1.C: Likewise.
+	* g++.dg/cpp2a/concepts-fn2.C: Likewise. Uncomment a line of code
+	that was causing a spurious error.
+	* g++.dg/cpp2a/concepts-friend1.C: Change target to c++2a.
+	* g++.dg/cpp2a/concepts-friend2.C: Likewise.
+	* g++.dg/cpp2a/concepts-iconv1.C: Likewise.
+	* g++.dg/cpp2a/concepts-inherit-ctor2.C: Likewise.
+	* g++.dg/cpp2a/concepts-inherit-ctor4.C: Likewise.
+	* g++.dg/cpp2a/concepts-inherit-lambda1.C: Likewise.
+	* g++.dg/cpp2a/concepts-locations1.C: Likewise.
+	* g++.dg/cpp2a/concepts-member-concept.C: Likewise.
+	* g++.dg/cpp2a/concepts-memfun-err.C: Likewise.
+	* g++.dg/cpp2a/concepts-memtmpl1.C: Likewise. Add parens to make the
+	grammar conform.
+	* g++.dg/cpp2a/concepts-partial-spec.C: Change the target to c++17 only.
+	* g++.dg/cpp2a/concepts-partial-spec2.C: Add options. Add parens to 
+	make the grammar conform.
+	* g++.dg/cpp2a/concepts-partial-spec5.C: Change the target to c++2a.
+	* g++.dg/cpp2a/concepts-partial-spec6.C: Likewise.
+	* g++.dg/cpp2a/concepts-placeholder1.C: Likewise.
+	* g++.dg/cpp2a/concepts-locations1.C: Likewise.
+	* g++.dg/cpp2a/concepts-pr59200.C: Change the target to c++17.
+	* g++.dg/cpp2a/concepts-pr65552.C: Change the target to c++2a.
+	* g++.dg/cpp2a/concepts-pr65575.C: Change the target to c++17 only.
+	Change variable names to avoid unneeded diagnostic.
+	* g++.dg/cpp2a/concepts-pr65634.C: Change the target to c++2a.
+	* g++.dg/cpp2a/concepts-pr65636.C: Likewise.
+	* g++.dg/cpp2a/concepts-pr65848.C: Likewise.
+	* g++.dg/cpp2a/concepts-pr66091.C: Change the target to c++17 only.
+	* g++.dg/cpp2a/concepts-pr66894.C: Change the target to c++2a.
+	* g++.dg/cpp2a/concepts-pr66962.C: Likewise.
+	* g++.dg/cpp2a/concepts-pr66894.C: Likewise.
+	* g++.dg/cpp2a/concepts-pr67147.C: Likewise. Remove invalid tests.
+	* g++.dg/cpp2a/concepts-pr68434.C: Change the target to c++2a.
+	* g++.dg/cpp2a/concepts-pr68683.C: Likewise.
+	* g++.dg/cpp2a/concepts-pr71368.C: Likewise.
+	* g++.dg/cpp2a/concepts-pr71385.C: Likewise. Use P1141 syntax.
+	* g++.dg/cpp2a/concepts-pr71965.C: Change the target to c++2a.
+	* g++.dg/cpp2a/concepts-pr84551.C: Likewise.
+	* g++.dg/cpp2a/concepts-pr84980.C: Change the target to c++17 only.
+	* g++.dg/cpp2a/concepts-pr85265.C: Change the target to c++17 only.
+	* g++.dg/cpp2a/concepts-requires1.C: Change the target to c++2a. Add
+	diagnostic for additional semicolon diagnosed with pedantic.
+	* g++.dg/cpp2a/concepts-requires10.C: Change the target to c++2a.
+	* g++.dg/cpp2a/concepts-requires11.C: Likewise.
+	* g++.dg/cpp2a/concepts-requires12.C: Likewise.
+	* g++.dg/cpp2a/concepts-requires13.C: Likewise.
+	* g++.dg/cpp2a/concepts-requires14.C: Likewise.
+	* g++.dg/cpp2a/concepts-requires15.C: Likewise.
+	* g++.dg/cpp2a/concepts-requires16.C: Change the target to c++2a. 
+	Update diagnostics.
+	* g++.dg/cpp2a/concepts-requires2.C: Change the target to c++2a.
+	* g++.dg/cpp2a/concepts-requires3.C: Likewise.
+	* g++.dg/cpp2a/concepts-requires4.C: Likewise.
+	* g++.dg/cpp2a/concepts-requires5.C: Likewise.
+	* g++.dg/cpp2a/concepts-requires6.C: Likewise. Add tests for compound
+	requirement type deduction.
+	* g++.dg/cpp2a/concepts-requires7.C: Change the target to c++2a.
+	* g++.dg/cpp2a/concepts-requires8.C: Likewise.
+	* g++.dg/cpp2a/concepts-requires9.C: Likewise.
+	* g++.dg/cpp2a/concepts-template-parm1.C: Change the target to c++2a. 
+	Use P1141 syntax. Add tests.
+	* g++.dg/cpp2a/concepts-template-parm2.C: Likewise.
+	* g++.dg/cpp2a/concepts-template-parm5.C: Likewise.
+	* g++.dg/cpp2a/concepts-template-parm6.C: Likewise.
+	* g++.dg/cpp2a/concepts-template-parm8.C: Change the target to c++2a.
+	* g++.dg/cpp2a/concepts-template-parm9.C: Likewise.
+	* g++.dg/cpp2a/concepts-traits.C: Likewise.
+	* g++.dg/cpp2a/concepts-ts1.C: Likewise.
+	* g++.dg/cpp2a/concepts-ts2.C: Likewise.
+	* g++.dg/cpp2a/concepts-ts3.C: Likewise.
+	* g++.dg/cpp2a/concepts-ts4.C: Likewise.
+	* g++.dg/cpp2a/concepts-ts5.C: Likewise.
+	* g++.dg/cpp2a/concepts-ts6.C: Likewise.
+	* g++.dg/cpp2a/concepts.C: Likewise. Update diagnostics for P1141.
+	* g++.dg/cpp2a/concepts1.C: Change the target to c++2a.
+	* g++.dg/cpp2a/concepts2.C: Likewise.
+	* g++.dg/cpp2a/concepts3.C: Likewise.
+
+2019-04-04  Andrew Sutton  <andrew.n.sutton@gmail.com>
+
+	Correctly diagnose misuse of variable concept.
+	* g++.dg/concepts/inherit-ctor1.C: Update tests and diagnostics.
+	* g++.dg/concepts/inherit-ctor3.C: Update diagnostics.
+	* g++.dg/cpp2a/inherit-ctor4.C: Update diagnostics.
+
+2019-04-04  Andrew Sutton  <andrew.n.sutton@gmail.com>
+
+	Correctly diagnose misuse of variable concept.
+	* g++.dg/concepts/var-concept3.C: Update diagnostics.
+
+2019-01-11  Andrew Sutton  <andrew.n.sutton@gmail.com>
+
 2019-06-28  Jan Beulich  <jbeulich@suse.com>
 
 	* gcc.target/i386/gfni-5.c: New.
@@ -8285,306 +8585,6 @@
 
 	* gcc.target/aarch64/subs_compare_2.c: Make '#' immediate prefix
 	optional in scan pattern.
-=======
-2019-06-04  Andrew Sutton  <andrew.n.sutton@gmail.com>
-
-	PR c++/67697.
-	* g++.dg/cpp2a/concepts-pr67697.C: New.
-
-2019-06-04  Andrew Sutton  <andrew.n.sutton@gmail.com>
-
-	PR c++/67692.
-	* g++.dg/cpp2a/concepts-pr67692.C: New.
-
-2019-06-04  Andrew Sutton  <andrew.n.sutton@gmail.com>
-
-	PR c++/67685.
-	* g++.dg/cpp2a/concepts-pr67685.C: New.
-
-2019-05-24  Andrew Sutton  <andrew.n.sutton@gmail.com>
-
-	PR c++/67684.
-	* g++.dg/cpp2a/concepts-pr67684.C: New.
-
-2019-05-24  Andrew Sutton  <andrew.n.sutton@gmail.com>
-
-	PR c++/67658.
-	* g++.dg/cpp2a/concepts.C: Add test for constrained concept.
-	* g++.dg/cpp2a/concept-ts1.C: Likewise.
-
-2019-05-24  Andrew Sutton  <andrew.n.sutton@gmail.com>
-
-	PR c++/67654.
-	* g++.dg/cpp2a/concepts-pr67654.C: New.
-
-2019-05-22  Andrew Sutton  <andrew.n.sutton@gmail.com>
-
-	PR c++/67427.
-	* g++.dg/cpp2a/concepts-pr67427.C: New.
-
-2019-05-22  Andrew Sutton  <andrew.n.sutton@gmail.com>
-
-	PR c++/67319.
-	* g++.dg/cpp2a/concepts-pr67319.C: New.
-
-2019-05-21  Andrew Sutton  <andrew.n.sutton@gmail.com>
-
-	PR c++/67225. Adding tests.
-	* g++.dg/cpp2a/concepts-pr67225-1.C: New.
-	* g++.dg/cpp2a/concepts-pr67225-2.C: New.
-	* g++.dg/cpp2a/concepts-pr67225-3.C: New.
-	* g++.dg/cpp2a/concepts-pr67225-4.C: New.
-	* g++.dg/cpp2a/concepts-pr67225-5.C: New.
-
-2019-05-21  Andrew Sutton  <andrew.n.sutton@gmail.com>
-
-	* g++.dg/cpp2a/concepts-template-parm10.C: New.
-
-2019-05-21  Andrew Sutton  <andrew.n.sutton@gmail.com>
-
-	Add test for noexcept requirements.
-	* g++.dg/cpp2a/concepts-noexcept1.C: New.
-
-2019-05-20  Andrew Sutton  <andrew.n.sutton@gmail.com>
-
-	PR c++/67217.
-	* g++.dg/cpp2a/concepts-pr67217.C: New.
-
-2019-05-20  Andrew Sutton  <andrew.n.sutton@gmail.com>
-
-	PR c++/67210.
-	* g++.dg/cpp2a/concepts-pr67210.C: New.
-
-2019-05-20  Andrew Sutton  <andrew.n.sutton@gmail.com>
-
-	PR c++/67178.
-	* g++.dg/cpp2a/concepts-pr67178.C: New.
-
-2019-05-20  Andrew Sutton  <andrew.n.sutton@gmail.com>
-
-	PR c++/67148.
-	* g++.dg/cpp2a/concepts-pr67148.C: New.
-
-2019-05-16  Andrew Sutton  <andrew.n.sutton@gmail.com>
-
-	PR c++/PR67070.
-	* g++.dg/cpp2a/concepts-pr67070.C: New.
-
-2019-05-15  Andrew Sutton  <andrew.n.sutton@gmail.com>
-
-	Disallow void constraint varaibles.
-	* g++.dg/cpp2a/concepts-pr66844.C: Update diagnostics.
-
-2019-05-15  Andrew Sutton  <andrew.n.sutton@gmail.com>
-
-	Add test for C++20 concepts.
-	* g++.dg/cpp2a/concepts-dr1430.C: New. Extends concepts/dr1430.C
-	for standard concepts.
-
-2019-05-15  Andrew Sutton  <andrew.n.sutton@gmail.com>
-
-	* g++.dg/cpp2a/concepts-alias.C: Update compile directive.
-	* g++.dg/cpp2a/concepts-ts1.C: Update compile directive.
-	* g++.dg/cpp2a/concepts-decltype.C: New.
-
-2019-05-09  Andrew Sutton  <andrew.n.sutton@gmail.com>
-
-	* g++.dg/cpp2a/concepts-requires-17.C: New.
-	* g++.dg/concepts/placeholder5.C: Update diagnostics.
-
-2019-05-08  Andrew Sutton  <andrew.n.sutton@gmail.com>
-
-	Update test targets.
-	* g++.dg/concepts/auto1.C: Change the target to c++17 only.
-	* g++.dg/concepts/auto3.C: Likewise.
-	* g++.dg/concepts/auto4.C: Likewise.
-	* g++.dg/concepts/class-deduction1.C.C: Likewise.
-	* g++.dg/concepts/class5.C: Likewise.
-	* g++.dg/concepts/class6.C: Likewise.
-	* g++.dg/concepts/decl-diagnose.C: Likewise.
-	* g++.dg/concepts/deduction-constraint1.C: Likewise.
-	* g++.dg/concepts/diagnostic1.C: Likewise. 
-	* g++.dg/concepts/dr1430.C: Likewise. XFail a test that broke with
-	the new parsing/semantics for placeholder types.
-	* g++.dg/concepts/equiv.C: Change the target to c++17 only.
-	* g++.dg/concepts/equiv2.C: Likewise.
-	* g++.dg/concepts/expression.C: Likewise. Re-add 'bool' to concepts.
-	* g++.dg/concepts/expression2.C: Change the target to c++17 only.
-	* g++.dg/concepts/expression3.C: Likewise.
-	* g++.dg/concepts/fn-concept1.C: Likewise.
-	* g++.dg/concepts/fn-concept2.C: Likewise.
-	* g++.dg/concepts/fn1.C: Likewise.
-	* g++.dg/concepts/fn10.C: Likewise.
-	* g++.dg/concepts/fn2.C: Likewise.
-	* g++.dg/concepts/fn3.C: Likewise.
-	* g++.dg/concepts/fn4.C: Likewise.
-	* g++.dg/concepts/fn5.C: Likewise.
-	* g++.dg/concepts/fn6.C: Likewise.
-	* g++.dg/concepts/fn7.C: Likewise.
-	* g++.dg/concepts/fn8.C: Likewise.
-	* g++.dg/concepts/fn9.C: Likewise.
-	* g++.dg/concepts/generic-fn-err.C: Likewise. Update diagnostics.
-	* g++.dg/concepts/inherit-ctor1.C: Change the target to c++17 only.
-	* g++.dg/concepts/inherit-ctor3.C: Likewise.
-	* g++.dg/concepts/intro1.C: Likewise.
-	* g++.dg/concepts/intro2.C: Likewise.
-	* g++.dg/concepts/intro3.C: Likewise.
-	* g++.dg/concepts/intro4.C: Likewise.
-	* g++.dg/concepts/intro5.C: Likewise.
-	* g++.dg/concepts/intro6.C: Likewise.
-	* g++.dg/concepts/intro7.C: Likewise.
-	* g++.dg/concepts/locations1.C: Likewise.
-	* g++.dg/concepts/partial-concept-id1.C: Likewise.
-	* g++.dg/concepts/partial-concept-id2.C: Likewise.
-	* g++.dg/concepts/partial-spec5.C: Likewise.
-	* g++.dg/concepts/placeholder2.C: Likewise.
-	* g++.dg/concepts/placeholder3.C: Likewise.
-	* g++.dg/concepts/placeholder4.C: Likewise.
-	* g++.dg/concepts/placeholder5.C: Likewise. Update diagnostics.
-	* g++.dg/concepts/placeholder6.C: Likewise.
-	* g++.dg/concepts/pr65634.C: Change the target to c++17 only.
-	* g++.dg/concepts/pr65636.C: Likewise.
-	* g++.dg/concepts/pr65681.C: Likewise.
-	* g++.dg/concepts/pr65848.C: Likewise.
-	* g++.dg/concepts/pr67249.C: Likewise.
-	* g++.dg/concepts/pr67544.C: Change the target to c++11.
-	* g++.dg/concepts/pr67595.C: Change the target to c++17 only.
-	* g++.dg/concepts/pr68434.C: Likewise.
-	* g++.dg/concepts/pr71128.C: Likewise.
-	* g++.dg/concepts/pr71131.C: Likewise.
-	* g++.dg/concepts/pr71385.C: Likewise.
-	* g++.dg/concepts/pr84330.C: Fix requires-clause to allow testing 
-	in future modes.
-	* g++.dg/concepts/pr85065.C: Change the target to c++17 only.
-	* g++.dg/concepts/template-parm11.C: Likewise.
-	* g++.dg/concepts/template-parm12.C: Likewise.
-	* g++.dg/concepts/template-parm2.C: Likewise.
-	* g++.dg/concepts/template-parm3.C: Likewise.
-	* g++.dg/concepts/template-parm4.C: Likewise.
-	* g++.dg/concepts/template-template-parm1.C: Likewise.
-	* g++.dg/concepts/var-concept1.C: Likewise.
-	* g++.dg/concepts/var-concept2.C: Likewise.
-	* g++.dg/concepts/var-concept3.C: Likewise. Update diagnostics.
-	* g++.dg/concepts/var-concept4.C: Change the target to c++17 only.
-	* g++.dg/concepts/var-concept5.C: Likewise. Update diagnostics.
-	* g++.dg/concepts/var-concept6.C: Change the target to c++17 only.
-	* g++.dg/concepts/var-concept7.C: Likewise.
-	* g++.dg/concepts/var-templ2.C: Likewise.
-	* g++.dg/concepts/var-templ3.C: Likewise.
-	* g++.dg/concepts/variadic1.C: Likewise.
-	* g++.dg/concepts/variadic2.C: Likewise.
-	* g++.dg/concepts/variadic3.C: Likewise.
-	* g++.dg/concepts/variadic4.C: Likewise.
-
-2019-05-07  Andrew Sutton  <andrew.n.sutton@gmail.com>
-
-	Add c++2a tests by default.
-	* lib/g++-dg.exp (dg-runtest): Add c++2a to run by default.
-	* g++.dg/cpp2a/concepts-class.C: Change target to c++2a.
-	* g++.dg/cpp2a/concepts-cmath.C: Likewise.
-	* g++.dg/cpp2a/concepts-constrained-parm.C: Likewise.
-	* g++.dg/cpp2a/concepts-explicit-inst1.C: Likewise.
-	* g++.dg/cpp2a/concepts-explicit-inst2.C: Likewise.
-	* g++.dg/cpp2a/concepts-explicit-inst3.C: Likewise.
-	* g++.dg/cpp2a/concepts-explicit-inst4.C: Likewise.
-	* g++.dg/cpp2a/concepts-explicit-spec1.C: Likewise.
-	* g++.dg/cpp2a/concepts-explicit-spec2.C: Likewise.
-	* g++.dg/cpp2a/concepts-explicit-spec3.C: Likewise.
-	* g++.dg/cpp2a/concepts-explicit-spec4.C: Likewise.
-	* g++.dg/cpp2a/concepts-explicit-spec5.C: Likewise.
-	* g++.dg/cpp2a/concepts-explicit-spec6.C: Likewise.
-	* g++.dg/cpp2a/concepts-feature-macro.C: Likewise.
-	* g++.dg/cpp2a/concepts-fn1.C: Likewise.
-	* g++.dg/cpp2a/concepts-fn2.C: Likewise. Uncomment a line of code
-	that was causing a spurious error.
-	* g++.dg/cpp2a/concepts-friend1.C: Change target to c++2a.
-	* g++.dg/cpp2a/concepts-friend2.C: Likewise.
-	* g++.dg/cpp2a/concepts-iconv1.C: Likewise.
-	* g++.dg/cpp2a/concepts-inherit-ctor2.C: Likewise.
-	* g++.dg/cpp2a/concepts-inherit-ctor4.C: Likewise.
-	* g++.dg/cpp2a/concepts-inherit-lambda1.C: Likewise.
-	* g++.dg/cpp2a/concepts-locations1.C: Likewise.
-	* g++.dg/cpp2a/concepts-member-concept.C: Likewise.
-	* g++.dg/cpp2a/concepts-memfun-err.C: Likewise.
-	* g++.dg/cpp2a/concepts-memtmpl1.C: Likewise. Add parens to make the
-	grammar conform.
-	* g++.dg/cpp2a/concepts-partial-spec.C: Change the target to c++17 only.
-	* g++.dg/cpp2a/concepts-partial-spec2.C: Add options. Add parens to 
-	make the grammar conform.
-	* g++.dg/cpp2a/concepts-partial-spec5.C: Change the target to c++2a.
-	* g++.dg/cpp2a/concepts-partial-spec6.C: Likewise.
-	* g++.dg/cpp2a/concepts-placeholder1.C: Likewise.
-	* g++.dg/cpp2a/concepts-locations1.C: Likewise.
-	* g++.dg/cpp2a/concepts-pr59200.C: Change the target to c++17.
-	* g++.dg/cpp2a/concepts-pr65552.C: Change the target to c++2a.
-	* g++.dg/cpp2a/concepts-pr65575.C: Change the target to c++17 only.
-	Change variable names to avoid unneeded diagnostic.
-	* g++.dg/cpp2a/concepts-pr65634.C: Change the target to c++2a.
-	* g++.dg/cpp2a/concepts-pr65636.C: Likewise.
-	* g++.dg/cpp2a/concepts-pr65848.C: Likewise.
-	* g++.dg/cpp2a/concepts-pr66091.C: Change the target to c++17 only.
-	* g++.dg/cpp2a/concepts-pr66894.C: Change the target to c++2a.
-	* g++.dg/cpp2a/concepts-pr66962.C: Likewise.
-	* g++.dg/cpp2a/concepts-pr66894.C: Likewise.
-	* g++.dg/cpp2a/concepts-pr67147.C: Likewise. Remove invalid tests.
-	* g++.dg/cpp2a/concepts-pr68434.C: Change the target to c++2a.
-	* g++.dg/cpp2a/concepts-pr68683.C: Likewise.
-	* g++.dg/cpp2a/concepts-pr71368.C: Likewise.
-	* g++.dg/cpp2a/concepts-pr71385.C: Likewise. Use P1141 syntax.
-	* g++.dg/cpp2a/concepts-pr71965.C: Change the target to c++2a.
-	* g++.dg/cpp2a/concepts-pr84551.C: Likewise.
-	* g++.dg/cpp2a/concepts-pr84980.C: Change the target to c++17 only.
-	* g++.dg/cpp2a/concepts-pr85265.C: Change the target to c++17 only.
-	* g++.dg/cpp2a/concepts-requires1.C: Change the target to c++2a. Add
-	diagnostic for additional semicolon diagnosed with pedantic.
-	* g++.dg/cpp2a/concepts-requires10.C: Change the target to c++2a.
-	* g++.dg/cpp2a/concepts-requires11.C: Likewise.
-	* g++.dg/cpp2a/concepts-requires12.C: Likewise.
-	* g++.dg/cpp2a/concepts-requires13.C: Likewise.
-	* g++.dg/cpp2a/concepts-requires14.C: Likewise.
-	* g++.dg/cpp2a/concepts-requires15.C: Likewise.
-	* g++.dg/cpp2a/concepts-requires16.C: Change the target to c++2a. 
-	Update diagnostics.
-	* g++.dg/cpp2a/concepts-requires2.C: Change the target to c++2a.
-	* g++.dg/cpp2a/concepts-requires3.C: Likewise.
-	* g++.dg/cpp2a/concepts-requires4.C: Likewise.
-	* g++.dg/cpp2a/concepts-requires5.C: Likewise.
-	* g++.dg/cpp2a/concepts-requires6.C: Likewise. Add tests for compound
-	requirement type deduction.
-	* g++.dg/cpp2a/concepts-requires7.C: Change the target to c++2a.
-	* g++.dg/cpp2a/concepts-requires8.C: Likewise.
-	* g++.dg/cpp2a/concepts-requires9.C: Likewise.
-	* g++.dg/cpp2a/concepts-template-parm1.C: Change the target to c++2a. 
-	Use P1141 syntax. Add tests.
-	* g++.dg/cpp2a/concepts-template-parm2.C: Likewise.
-	* g++.dg/cpp2a/concepts-template-parm5.C: Likewise.
-	* g++.dg/cpp2a/concepts-template-parm6.C: Likewise.
-	* g++.dg/cpp2a/concepts-template-parm8.C: Change the target to c++2a.
-	* g++.dg/cpp2a/concepts-template-parm9.C: Likewise.
-	* g++.dg/cpp2a/concepts-traits.C: Likewise.
-	* g++.dg/cpp2a/concepts-ts1.C: Likewise.
-	* g++.dg/cpp2a/concepts-ts2.C: Likewise.
-	* g++.dg/cpp2a/concepts-ts3.C: Likewise.
-	* g++.dg/cpp2a/concepts-ts4.C: Likewise.
-	* g++.dg/cpp2a/concepts-ts5.C: Likewise.
-	* g++.dg/cpp2a/concepts-ts6.C: Likewise.
-	* g++.dg/cpp2a/concepts.C: Likewise. Update diagnostics for P1141.
-	* g++.dg/cpp2a/concepts1.C: Change the target to c++2a.
-	* g++.dg/cpp2a/concepts2.C: Likewise.
-	* g++.dg/cpp2a/concepts3.C: Likewise.
-
-2019-04-04  Andrew Sutton  <andrew.n.sutton@gmail.com>
-
-	Correctly diagnose misuse of variable concept.
-	* g++.dg/concepts/inherit-ctor1.C: Update tests and diagnostics.
-	* g++.dg/concepts/inherit-ctor3.C: Update diagnostics.
-	* g++.dg/cpp2a/inherit-ctor4.C: Update diagnostics.
-
-2019-04-04  Andrew Sutton  <andrew.n.sutton@gmail.com>
-
-	Correctly diagnose misuse of variable concept.
-	* g++.dg/concepts/var-concept3.C: Update diagnostics.
->>>>>>> 4650ee82
 
 2019-01-11  Andrew Sutton  <andrew.n.sutton@gmail.com>
 
