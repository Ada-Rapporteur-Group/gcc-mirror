<<<<<<< HEAD
=======
2022-07-10  Lewis Hyatt  <lhyatt@gmail.com>

	PR preprocessor/97498
	* c-c++-common/pr97498.c: New test.
	* c-c++-common/gomp/pragma-3.c: Adapt for improved warning locations.
	* c-c++-common/gomp/pragma-5.c: Likewise.
	* gcc.dg/pragma-message.c: Likewise.

2022-07-10  Dimitar Dimitrov  <dimitar@dinux.eu>

	PR tree-optimization/106063
	* gcc.dg/pr106063.c: Require effective target int128.

2022-07-10  Xi Ruoyao  <xry111@xry111.site>

	* gcc.target/loongarch/div-4.c: New test.

2022-07-10  Xi Ruoyao  <xry111@xry111.site>

	* gcc.target/loongarch/div-1.c: New test.
	* gcc.target/loongarch/div-2.c: New test.
	* gcc.target/loongarch/div-3.c: New test.

2022-07-10  Xi Ruoyao  <xry111@xry111.site>

	* gcc.target/loongarch/mulw_d_w.c: New test.
	* gcc.c-torture/execute/mul-sext.c: New test.

2022-07-09  Vit Kabele  <vit.kabele@sysgo.com>

	* c-c++-common/Wpadded.c: New test.

2022-07-09  Sam Feifer  <sfeifer@redhat.com>

	PR tree-optimization/98304
	* gcc.c-torture/execute/pr98304-2.c: New test.
	* gcc.dg/pr98304-1.c: New test.

2022-07-09  Andrew Pinski  <apinski@marvell.com>

	PR tree-optimization/106087
	* gcc.c-torture/compile/inline-asm-1.c: New test.

2022-07-08  Martin Jambor  <mjambor@suse.cz>

	PR testsuite/106216
	* gcc.dg/tree-ssa/alias-access-path-13.c (union foo): Replace a long
	int field with a struct that is larger than an int also on 32bit
	platforms.

2022-07-08  Lewis Hyatt  <lhyatt@gmail.com>

	PR preprocessor/91733
	* c-c++-common/pr91733.c: New test.

2022-07-08  Martin Liska  <mliska@suse.cz>

	PR sanitizer/106132
	* c-c++-common/hwasan/arguments-3.c: Cover new ICE.

2022-07-08  Richard Biener  <rguenther@suse.de>

	PR tree-optimization/106226
	* gfortran.dg/pr106226.f: New testcase.

2022-07-08  Tamar Christina  <tamar.christina@arm.com>

	PR tree-optimization/106063
	* gcc.dg/pr106063.c: New test.

2022-07-08  Tamar Christina  <tamar.christina@arm.com>

	* g++.target/aarch64/complex-init.C: New test.

2022-07-08  Haochen Jiang  <haochen.jiang@intel.com>

	PR target/106180
	* g++.target/i386/pr106180-1.C: New test.

2022-07-08  Lulu Cheng  <chenglulu@loongson.cn>

	* gcc.target/loongarch/prolog-opt.c: New test.

2022-07-07  Patrick Palka  <ppalka@redhat.com>

	PR c++/105956
	* g++.dg/cpp0x/variadic183.C: New test.

2022-07-07  David Malcolm  <dmalcolm@redhat.com>

	PR analyzer/106225
	* gcc.dg/analyzer/taint-divisor-1.c: Add test coverage for various
	correct and incorrect checks against zero.

2022-07-07  Jason Merrill  <jason@redhat.com>

	PR c++/87729
	* g++.dg/warn/Woverloaded-virt3.C: New test.

2022-07-07  Richard Biener  <rguenther@suse.de>

	PR target/106219
	* g++.dg/pr106219.C: New testcase.

2022-07-07  Jonathan Wakely  <jwakely@redhat.com>

	* gcc.target/powerpc/ppc-fortran/pr80108-1.f90: Change
	-mfloat128-type to -mfloat128.

2022-07-06  Lewis Hyatt  <lhyatt@gmail.com>

	PR preprocessor/53920
	PR c++/53431
	* c-c++-common/pragma-diag-11.c: New test.
	* c-c++-common/pragma-diag-12.c: New test.
	* c-c++-common/pragma-diag-13.c: New test.

2022-07-06  Immad Mir  <mirimmad@outlook.com>

	* gcc.dg/analyzer/fd-4.c: Add a new testcase to demonstrate
	passsing of a closed file descriptor to a function that does
	not emit any warning.

2022-07-06  Immad Mir  <mirimmad@outlook.com>

	* gcc.dg/analyzer/fd-4.c (test_3): change the message note to conform to the
	changes in analyzer/sm-fd.cc
	(test_4): Likewise.

2022-07-06  David Malcolm  <dmalcolm@redhat.com>

	PR analyzer/106204
	* gcc.dg/analyzer/torture/uninit-pr106204.c: New test.
	* gcc.dg/analyzer/uninit-pr106204.c: New test.

2022-07-06  Jason Merrill  <jason@redhat.com>

	PR c++/106179
	PR c++/106024
	* g++.dg/template/operator16.C: New test.

>>>>>>> 2701442d
2022-07-05  Marek Polacek  <polacek@redhat.com>

	PR c++/105626
	* g++.dg/warn/Wformat-char8_t-1.C: New test.

2022-07-05  Roger Sayle  <roger@nextmovesoftware.com>

	* gcc.target/i386/testnot-3.c: New test case.

2022-07-05  Roger Sayle  <roger@nextmovesoftware.com>
	    Hongtao Liu  <hongtao.liu@intel.com>

	* gcc.target/i386/ssse3-palignr-2.c: New test case.

2022-07-05  Roger Sayle  <roger@nextmovesoftware.com>
	    Uroš Bizjak  <ubizjak@gmail.com>

	PR rtl-optimization/96692
	* gcc.target/i386/bmi-andn-4.c: New test case.

2022-07-05  Nathan Sidwell  <nathan@acm.org>

	* g++.dg/modules/loc-prune-1.C: Adjust.
	* g++.dg/modules/loc-prune-4.C: New.
	* g++.dg/modules/pr98718_a.C: Adjust.
	* g++.dg/modules/pr98718_b.C: Adjust.
	* g++.dg/modules/pr99072.H: Adjust.

2022-07-05  Richard Biener  <rguenther@suse.de>

	PR tree-optimization/106198
	* gcc.dg/pr106198.c: New testcase.

2022-07-05  Richard Biener  <rguenther@suse.de>

	PR tree-optimization/106196
	* gcc.dg/torture/pr106196.c: New testcase.

2022-07-05  Alexandre Oliva  <oliva@adacore.com>

	* lib/target-supports.exp (check_effective_target_two_plus_gigs):
	Fix array element type.  Reported by Hans-Peter Nilsson.

2022-07-05  Piotr Trojanek  <trojanek@adacore.com>

	* gnat.dg/renaming1.adb: Update WITH clause.
	* gnat.dg/renaming1.ads: Likewise.
	* gnat.dg/warn29.adb: Likewise.

2022-07-05  Richard Sandiford  <richard.sandiford@arm.com>

	* gcc.dg/vect/vect-reduc-dot-9.c: Reduce target requirements
	from i8mm to dotprod.
	* gcc.dg/vect/vect-reduc-dot-10.c: Likewise.
	* gcc.dg/vect/vect-reduc-dot-11.c: Likewise.
	* gcc.dg/vect/vect-reduc-dot-12.c: Likewise.
	* gcc.dg/vect/vect-reduc-dot-13.c: Likewise.
	* gcc.dg/vect/vect-reduc-dot-14.c: Likewise.
	* gcc.dg/vect/vect-reduc-dot-15.c: Likewise.
	* gcc.dg/vect/vect-reduc-dot-16.c: Likewise.
	* gcc.dg/vect/vect-reduc-dot-17.c: Likewise.
	* gcc.dg/vect/vect-reduc-dot-18.c: Likewise.
	* gcc.dg/vect/vect-reduc-dot-19.c: Likewise.
	* gcc.dg/vect/vect-reduc-dot-20.c: Likewise.
	* gcc.dg/vect/vect-reduc-dot-21.c: Likewise.
	* gcc.dg/vect/vect-reduc-dot-22.c: Likewise.

2022-07-05  Richard Biener  <rguenther@suse.de>

	PR tree-optimization/106182
	* gcc.dg/torture/pr106182.c: New testcase.

2022-07-05  Hans-Peter Nilsson  <hp@axis.com>

	* gcc.dg/analyzer/allocation-size-1.c,
	gcc.dg/analyzer/allocation-size-2.c,
	gcc.dg/analyzer/allocation-size-3.c,
	gcc.dg/analyzer/allocation-size-4.c,
	gcc.dg/analyzer/allocation-size-5.c: Handle int32_t being "long int".

2022-07-04  Tobias Burnus  <tobias@codesourcery.com>
	    Jakub Jelinek  <jakub@redhat.com>

	* c-c++-common/gomp/linear-4.c: New test.
	* gfortran.dg/gomp/linear-2.f90: New test.
	* gfortran.dg/gomp/linear-3.f90: New test.
	* gfortran.dg/gomp/linear-4.f90: New test.
	* gfortran.dg/gomp/linear-5.f90: New test.
	* gfortran.dg/gomp/linear-6.f90: New test.
	* gfortran.dg/gomp/linear-7.f90: New test.
	* gfortran.dg/gomp/linear-8.f90: New test.

2022-07-04  Martin Jambor  <mjambor@suse.cz>

	PR tree-optimization/105860
	* gcc.dg/tree-ssa/alias-access-path-13.c: New test.
	* gcc.dg/tree-ssa/pr105860.c: Likewise.

2022-07-04  Tobias Burnus  <tobias@codesourcery.com>
	    Chung-Lin Tang  <cltang@codesourcery.com>
	    Thomas Schwinge  <thomas@codesourcery.com>

	* c-c++-common/gomp/requires-4.c: Update dg-*.
	* c-c++-common/gomp/reverse-offload-1.c: Likewise.
	* c-c++-common/gomp/target-device-ancestor-2.c: Likewise.
	* c-c++-common/gomp/target-device-ancestor-3.c: Likewise.
	* c-c++-common/gomp/target-device-ancestor-4.c: Likewise.
	* c-c++-common/gomp/target-device-ancestor-5.c: Likewise.
	* gfortran.dg/gomp/target-device-ancestor-3.f90: Likewise.
	* gfortran.dg/gomp/target-device-ancestor-4.f90: Likewise.
	* gfortran.dg/gomp/target-device-ancestor-5.f90: Likewise.
	* gfortran.dg/gomp/target-device-ancestor-2.f90: Likewise. Move
	post-FE checks to ...
	* gfortran.dg/gomp/target-device-ancestor-2a.f90: ... this new file.
	* gfortran.dg/gomp/requires-8.f90: Update as we don't regard
	'declare target' for the 'requires' usage requirement.

2022-07-04  Richard Biener  <rguenther@suse.de>

	PR tree-optimization/106055
	* gcc.dg/graphite/pr106055.c: New testcase.

2022-07-04  Haochen Jiang  <haochen.jiang@intel.com>

	PR target/43618
	* gcc.target/i386/pr43618-1.c: New test.

2022-07-03  H.J. Lu  <hjl.tools@gmail.com>

	PR target/106022
	* gcc.target/i386/pr106022-1.c: New test.
	* gcc.target/i386/pr106022-2.c: Likewise.
	* gcc.target/i386/pr106022-3.c: Likewise.
	* gcc.target/i386/pr106022-4.c: Likewise.

2022-07-03  Xi Ruoyao  <xry111@xry111.site>
	    Lulu Cheng  <chenglulu@loongson.cn>

	* gcc.c-torture/execute/20101011-1.c (dg-additional-options):
	add -mcheck-zero-division for LoongArch targets.

2022-07-03  Tim Lange  <mail@tim-lange.me>

	* gcc.dg/analyzer/allocation-size-1.c: Use fixed-length types.
	* gcc.dg/analyzer/allocation-size-2.c: Likewise.
	* gcc.dg/analyzer/allocation-size-3.c: Likewise.
	* gcc.dg/analyzer/allocation-size-4.c: Likewise.
	* gcc.dg/analyzer/allocation-size-5.c: Likewise.

2022-07-03  Ian Lance Taylor  <iant@golang.org>

	* g++.dg/torture/except-1.C: New test.

2022-07-02  Tim Lange  <mail@tim-lange.me>

	PR analyzer/105900
	* gcc.dg/analyzer/pr96639.c: Changed buffer size to omit warning.
	* gcc.dg/analyzer/allocation-size-1.c: New test.
	* gcc.dg/analyzer/allocation-size-2.c: New test.
	* gcc.dg/analyzer/allocation-size-3.c: New test.
	* gcc.dg/analyzer/allocation-size-4.c: New test.
	* gcc.dg/analyzer/allocation-size-5.c: New test.

2022-07-02  Immad Mir  <mirimmad17@gmail.com>

	PR analyzer/106003
	* gcc.dg/analyzer/fd-1.c: New test.
	* gcc.dg/analyzer/fd-2.c: New test.
	* gcc.dg/analyzer/fd-3.c: New test.
	* gcc.dg/analyzer/fd-4.c: New test.

2022-07-01  Marek Polacek  <polacek@redhat.com>

	PR c++/105550
	* g++.dg/cpp1y/nsdmi-aggr16.C: Remove FIXME.
	* g++.dg/cpp1y/nsdmi-aggr17.C: Remove FIXME.
	* g++.dg/cpp0x/constexpr-elision1.C: New test.
	* g++.dg/cpp1y/constexpr-elision1.C: New test.

2022-07-01  Tobias Burnus  <tobias@codesourcery.com>

	* c-c++-common/gomp/target-data-2.c: New test.
	* c-c++-common/gomp/target-data-3.c: New test.
	* gfortran.dg/gomp/target-data-1.f90: New test.
	* gfortran.dg/gomp/target-data-2.f90: New test.

2022-07-01  Marek Polacek  <polacek@redhat.com>

	PR c++/106111
	* g++.dg/cpp0x/keywords1.C: New test.
	* g++.dg/cpp2a/keywords1.C: New test.

2022-07-01  Jason Merrill  <jason@redhat.com>

	PR c++/106024
	* g++.dg/cpp2a/lambda-generic10.C: New test.

2022-07-01  Kito Cheng  <kito.cheng@sifive.com>

	Revert:
	2022-06-30  Kito Cheng  <kito.cheng@sifive.com>

	PR testsuite/102690
	* g++.dg/warn/Warray-bounds-16.C: XFAIL only on lp64 for the
	warning.

2022-07-01  Roger Sayle  <roger@nextmovesoftware.com>

	PR target/106122
	* gcc.target/i386/pr106122.c: New test case.

2022-07-01  Richard Biener  <rguenther@suse.de>

	PR tree-optimization/106131
	* g++.dg/torture/pr106131.C: New testcase.

2022-07-01  Martin Liska  <mliska@suse.cz>

	PR tree-optimization/106126
	* gcc.dg/tree-ssa/pr106126.c: New test.

2022-06-30  Harald Anlauf  <anlauf@gmx.de>
	    Steven G. Kargl  <kargl@gcc.gnu.org>

	PR fortran/103137
	PR fortran/103138
	PR fortran/103693
	PR fortran/105243
	* gfortran.dg/class_58.f90: Fix test.
	* gfortran.dg/class_73.f90: New test.

2022-06-30  Jonathan Wakely  <jwakely@redhat.com>

	* g++.dg/spellcheck-stdlib.C: Check <ctime> types and functions.

2022-06-30  Nathan Sidwell  <nathan@acm.org>

	* g++.dg/modules/inext-1.H: Check include-next happened.

2022-06-30  Roger Sayle  <roger@nextmovesoftware.com>
	    Uroš Bizjak  <ubizjak@gmail.com>

	* gcc.target/i386/xchg-3.c: New test case.

2022-06-30  Kito Cheng  <kito.cheng@sifive.com>

	PR testsuite/102690
	* g++.dg/warn/Warray-bounds-16.C: XFAIL only on lp64 for the
	warning.

2022-06-30  Andrew MacLeod  <amacleod@redhat.com>

	PR tree-optimization/106114
	* gcc.dg/pr106114.c: New.

2022-06-30  Antoni Boucher  <bouanto@zoho.com>

	PR target/106095
	* gcc.target/i386/pr106095.c: Add test using those AVX builtins.

2022-06-29  Antoni Boucher  <bouanto@zoho.com>

	PR jit/105812
	* jit.dg/test-asm.cc: Add include missing to make the test pass.
	* jit.dg/test-pr105812-bool-operations.c: New test.

2022-06-29  Iain Buclaw  <ibuclaw@gdcproject.org>

	PR d/106139
	* gdc.dg/pr106139a.d: New test.
	* gdc.dg/pr106139b.d: New test.
	* gdc.dg/pr106139c.d: New test.
	* gdc.dg/pr106139d.d: New test.

2022-06-29  Harald Anlauf  <anlauf@gmx.de>
	    Steven G. Kargl  <kargl@gcc.gnu.org>

	PR fortran/106121
	* gfortran.dg/extends_type_of_4.f90: New test.

2022-06-29  Richard Biener  <rguenther@suse.de>

	PR tree-optimization/106112
	* gcc.dg/torture/pr106112.c: New testcase.

2022-06-29  Jan Beulich  <jbeulich@suse.com>

	* gcc.target/i386/avx512fp16-reduce-op-2.c: Force SSE2 for i?86.
	* gcc.target/i386/pr99464.c: Likewise.

2022-06-29  Jan Beulich  <jbeulich@suse.com>

	* c-c++-common/torture/builtin-shufflevector-2.c: Prune ix86 MMX
	ABI warning.

2022-06-29  Iain Buclaw  <ibuclaw@gdcproject.org>

	* gdc.dg/Wbuiltin_declaration_mismatch.d: Rename to...
	* gdc.dg/Wbuiltin_declaration_mismatch1.d: ...this.
	* gdc.dg/Wbuiltin_declaration_mismatch2.d: New test.
	* gdc.dg/torture/simd_blendvector.d: New test.
	* gdc.dg/torture/simd_cond.d: New test.
	* gdc.dg/torture/simd_convertvector.d: New test.
	* gdc.dg/torture/simd_load.d: New test.
	* gdc.dg/torture/simd_logical.d: New test.
	* gdc.dg/torture/simd_shuffle.d: New test.
	* gdc.dg/torture/simd_shufflevector.d: New test.
	* gdc.dg/torture/simd_store.d: New test.

2022-06-28  Iain Buclaw  <ibuclaw@gdcproject.org>

	* gdc.dg/attr_simd1.d: New test.
	* gdc.dg/attr_simd2.d: New test.

2022-06-28  Dimitar Dimitrov  <dimitar@dinux.eu>

	* c-c++-common/Wcast-align.c: Silence warnings for targets with
	no_alignment_constraints.
	* gcc.dg/c11-align-4.c: Skip for no_alignment_constraints.
	* gcc.dg/strlenopt-10.c: Replace checks for avr with checks for
	any target with no_alignment_constraints.
	* gcc.dg/strlenopt-11.c: Ditto.
	* gcc.dg/strlenopt-13.c: Ditto.
	* lib/target-supports.exp
	(check_effective_target_no_alignment_constraints): New.

2022-06-28  Aldy Hernandez  <aldyh@redhat.com>

	* g++.dg/pr100774.C: Remove --param=evrp-mode.
	* gcc.dg/pr100781.c: Same.

2022-06-28  Xi Ruoyao  <xry111@xry111.site>

	PR target/106096
	* g++.target/loongarch/loongarch.exp: New test support file.
	* g++.target/loongarch/pr106096.C: New test.

2022-06-28  Richard Biener  <rguenther@suse.de>

	PR middle-end/106053
	* gcc.target/i386/pr106053.c: New testcase.

2022-06-27  Marek Polacek  <polacek@redhat.com>

	PR c++/89197
	* g++.dg/cpp0x/initlist130.C: New test.

2022-06-27  Andrew Stubbs  <ams@codesourcery.com>

	* lib/target-supports.exp (check_effective_target_global_constructor):
	Remove amdgcn.

2022-06-27  Jakub Jelinek  <jakub@redhat.com>

	PR tree-optimization/106070
	* gcc.dg/torture/pr106070.c: Use unsigned long long instead of
	unsigned long and -1ULL instead of 0xffffffffffffffff, deobcuscate
	and improve formatting.

2022-06-27  Alexandre Oliva  <oliva@adacore.com>

	* gcc.dg/atomic/c11-atomic-exec-4.c: Call sched_yield.
	* gcc.dg/atomic/c11-atomic-exec-5.c: Likewise.
	* gcc.dg/atomic/pr80640-2.c: Likewise.
	* gcc.dg/atomic/pr80640.c: Likewise.
	* gcc.dg/atomic/pr81316.c: Likewise.
	* gcc.dg/di-sync-multithread.c: Likewise.

2022-06-27  Roger Sayle  <roger@nextmovesoftware.com>

	PR rtl-optimization/7061
	* gcc.target/i386/pr7061-2.c: Update to look for shufps.

2022-06-27  Roger Sayle  <roger@nextmovesoftware.com>

	PR tree-optimization/94026
	* gcc.dg/pr94026.c: New test case.

2022-06-26  Harald Anlauf  <anlauf@gmx.de>

	PR fortran/105691
	* gfortran.dg/index_6.f90: New test.

2022-06-26  Harald Anlauf  <anlauf@gmx.de>

	PR fortran/105954
	* gfortran.dg/pr105954.f90: New test.

2022-06-26  Vineet Gupta  <vineetg@rivosinc.com>

	* gcc.dg/torture/fp-double-convert-float-1.c: Add
	dg-require-effective-target hard_float.
	* gcc.dg/torture/fp-int-convert-timode-3.c: Ditto.
	* gcc.dg/torture/fp-int-convert-timode-4.c: Ditto.
	* gcc.dg/torture/fp-uint64-convert-double-1.c: Ditto.
	* gcc.dg/torture/fp-uint64-convert-double-2.c: Ditto.

2022-06-26  Dimitar Dimitrov  <dimitar@dinux.eu>

	* gcc.dg/debug/btf/btf-bitfields-1.c: Adjust the checked offsets
	for targets which pack structures by default.

2022-06-26  Aldy Hernandez  <aldyh@redhat.com>

	* g++.dg/warn/Wstringop-overflow-4.C: XFAIL a test.

2022-06-25  Aldy Hernandez  <aldyh@redhat.com>

	* gcc.dg/sancov/cmp0.c: Adjust for conversion to ranger.
	* gcc.dg/tree-ssa/ssa-dom-branch-1.c: Same.
	* gcc.dg/tree-ssa/ssa-dom-thread-7.c: Same.
	* gcc.dg/vect/bb-slp-pr81635-2.c: Same.
	* gcc.dg/vect/bb-slp-pr81635-4.c: Same.
	* g++.dg/warn/Wstringop-overflow-4.C: Likewise.
	* gcc.target/mips/data-sym-multi-pool.c: Likewise.
	* gcc.target/mips/mips.exp: Likewise.

2022-06-25  Jeff Law  <jeffreyalaw@gmail.com>

	* gcc.dg/lower-subreg-1.c: Remove tilegx and tilepro entries.
	* gcc.misc-tests/linkage.exp: Remove tilegx and
	tilepro entries.

2022-06-25  Iain Sandoe  <iain@sandoe.co.uk>

	* gcc.dg/darwin-comm-1.c: Check for the correct error message for
	Darwin <= 10.

2022-06-24  Jason Merrill  <jason@redhat.com>

	PR c++/87729
	PR c++/20423
	* g++.dg/warn/Woverloaded-virt1.C: New test.
	* g++.dg/warn/Woverloaded-virt2.C: New test.

2022-06-24  Dimitar Dimitrov  <dimitar@dinux.eu>

	* gcc.dg/debug/btf/btf-bitfields-1.c: Skip if int is less than
	32-bits.

2022-06-24  Harald Anlauf  <anlauf@gmx.de>

	PR fortran/105813
	* gfortran.dg/unpack_vector_1.f90: New test.

2022-06-24  Dimitar Dimitrov  <dimitar@dinux.eu>

	* gcc.dg/builtin-object-size-20.c: Remove cases which
	work on default_packed targets.
	* gcc.dg/builtin-object-size-22.c: New test with the cases
	removed above.

2022-06-24  Dimitar Dimitrov  <dimitar@dinux.eu>

	* gcc.dg/sso/memcpy-1.c (__big_endian__, __little_endian__):
	Rename macros to avoid conflicts with predefined ones.

2022-06-24  Dimitar Dimitrov  <dimitar@dinux.eu>

	PR tree-optimization/101868
	* gcc.dg/lto/pr101868_0.c (zero): New volatile variable.
	(main): Use it instead of argc.

2022-06-24  Iain Buclaw  <ibuclaw@gdcproject.org>

	* gdc.dg/attr_section1.d: Update dg-error.
	* gdc.dg/attr_visibility1.d: Likewise.

2022-06-24  Iain Buclaw  <ibuclaw@gdcproject.org>

	PR d/105413
	* gdc.dg/attr_register1.d: New test.
	* gdc.dg/attr_register2.d: New test.
	* gdc.dg/attr_register3.d: New test.

2022-06-24  Richard Biener  <rguenther@suse.de>

	PR middle-end/106070
	* gcc.dg/torture/pr106070.c: New testcase.

2022-06-24  Alexandre Oliva  <oliva@adacore.com>

	* g++.dg/abi/pure-virtual1.C: Use -nostdlib++.

2022-06-24  Alexandre Oliva  <oliva@adacore.com>

	* lib/target-supports.exp
	(check_effective_target_two_plus_gigs): New.
	* gcc.target/aarch64/symbol-range.c: Link only on
	two_plus_gigs targets, compile otherwise.

2022-06-23  Jason Merrill  <jason@redhat.com>

	PR c++/105925
	* g++.dg/ext/desig4.C: Remove extra errors.
	* g++.dg/cpp2a/desig26.C: New test.

2022-06-23  Patrick Palka  <ppalka@redhat.com>

	PR c++/105931
	* g++.dg/cpp0x/decltype82a.C: New test.

2022-06-23  Patrick Palka  <ppalka@redhat.com>

	PR c++/105982
	* g++.dg/cpp1z/class-deduction111.C: New test.

2022-06-23  David Malcolm  <dmalcolm@redhat.com>

	* gcc.dg/plugin/diagnostic-test-metadata.c: Expect " [STR34-C]" to
	be emitted at the "gets" call.
	* gcc.dg/plugin/diagnostic_plugin_test_metadata.c
	(pass_test_metadata::execute): Associate the "gets" diagnostic
	with a rule named "STR34-C".

2022-06-23  Jason Merrill  <jason@redhat.com>

	PR c++/94554
	* g++.dg/cpp1z/constexpr-if38.C: New test.

2022-06-23  Jason Merrill  <jason@redhat.com>

	PR c++/105885
	* g++.dg/cpp1z/constexpr-if37.C: New test.

2022-06-23  Martin Liska  <mliska@suse.cz>

	PR c++/106062
	* gfortran.dg/ubsan/pr106062.f90: New test.

2022-06-23  Nathan Sidwell  <nathan@acm.org>

	* g++.dg/modules/loc-prune-1.C: New.
	* g++.dg/modules/loc-prune-2.C: New.
	* g++.dg/modules/loc-prune-3.C: New.
	* g++.dg/modules/pr98718_a.C: Adjust.
	* g++.dg/modules/pr98718_b.C: Adjust.

2022-06-23  Richard Sandiford  <richard.sandiford@arm.com>

	* gcc.dg/tree-ssa/slsr-39.c: Force vectorization off.

2022-06-23  Jason Merrill  <jason@redhat.com>

	PR c++/105964
	* g++.dg/cpp1z/nontype-auto21.C: New test.

2022-06-22  Jason Merrill  <jason@redhat.com>

	PR c++/105908
	* g++.dg/cpp0x/trailing16.C: New test.

2022-06-22  Jason Merrill  <jason@redhat.com>

	PR c++/104642
	* g++.dg/ubsan/return-8a.C: New test.
	* g++.dg/ubsan/return-8b.C: New test.
	* g++.dg/ubsan/return-8d.C: New test.
	* g++.dg/ubsan/return-8e.C: New test.

2022-06-22  Richard Sandiford  <richard.sandiford@arm.com>

	PR tree-optimization/106019
	* gcc.dg/vect/bb-slp-pr106019.c: New test.

2022-06-22  Alexandre Oliva  <oliva@adacore.com>

	* gcc.misc-tests/outputs.exp: Clean up left-overs first.

2022-06-22  Alexandre Oliva  <oliva@adacore.com>

	* gcc.misc-tests/outputs.exp (outest): Introduce quiet mode,
	create and return lists of passes and fails.  Use it to catch
	skip_atsave cases where -L flags are implicitly added by
	driver self specs.

2022-06-22  Alexandre Oliva  <oliva@adacore.com>

	* g++.dg/lto/pr90990_0.C: Require lto_incremental target.

2022-06-22  Haochen Jiang  <haochen.jiang@intel.com>

	* gcc.target/i386/amx-check.h (request_perm_xtile_data):
	New function to check if AMX is usable and enable AMX.
	(main): Run test if AMX is usable.

2022-06-21  Roger Sayle  <roger@nextmovesoftware.com>
	    Marek Polacek  <polacek@redhat.com>
	    Segher Boessenkool  <segher@kernel.crashing.org>
	    Kewen Lin  <linkw@linux.ibm.com>

	PR target/105991
	* gcc.target/powerpc/pr105991.c: New test case.

2022-06-21  Arjun Shankar  <arjun@redhat.com>

	* gcc.dg/pr94899.c: New test.

2022-06-21  Jakub Jelinek  <jakub@redhat.com>

	PR rtl-optimization/106032
	* gcc.c-torture/execute/pr106032.c: New test.

2022-06-21  Jakub Jelinek  <jakub@redhat.com>

	PR middle-end/106030
	* gcc.c-torture/compile/pr106030.c: New test.

2022-06-21  Xionghu Luo  <xionghuluo@tencent.com>

	PR target/105740
	* gcc.dg/tree-ssa/if-to-switch-11.c: New test.

2022-06-21  Siddhesh Poyarekar  <siddhesh@gotplt.org>

	PR tree-optimization/105736
	* gcc.dg/builtin-dynamic-object-size-0.c (TV4): New struct.
	(val3): New variable.
	(test_pr105736): New test.
	(main): Call it.

2022-06-20  Iain Sandoe  <iain@sandoe.co.uk>

	* lib/asan-dg.exp: Do not apply color to asan output when
	under test.

2022-06-20  H.J. Lu  <hjl.tools@gmail.com>

	PR target/105960
	* gcc.target/i386/pr105960.c: New test.

2022-06-20  Iain Sandoe  <iain@sandoe.co.uk>

	* g++.dg/modules/pr105169_a.C: Skip the test on Darwin.
	* g++.dg/modules/pr105169_b.C: Likewise.

2022-06-20  Iain Sandoe  <iain@sandoe.co.uk>

	* g++.dg/init/array61.C: Allow for two CTOR bodies on Darwin, where
	aliases are not currently supported.

2022-06-20  Richard Earnshaw  <rearnsha@arm.com>

	* gcc.target/arm/simd/mve-vcmp-f32-2.c: Adjust expected output.
	* gcc.target/arm/simd/pr100757.c: Likewise.
	* gcc.target/arm/simd/pr100757-2.c: Likewise.
	* gcc.target/arm/simd/pr100757-3.c: Likewise.
	* gcc.target/arm/simd/pr100757-4.c: Likewise.

2022-06-20  Iain Sandoe  <iain@sandoe.co.uk>

	* g++.dg/modules/init-2_b.C: Add a missing USER_LABEL_PREFIX
	to a regex.

2022-06-20  Iain Sandoe  <iain@sandoe.co.uk>

	* c-c++-common/attr-cdtor-1.c: Requite init_priority support.

2022-06-20  Richard Biener  <rguenther@suse.de>

	PR middle-end/106027
	* gcc.dg/pr106027.c: New testcase.

2022-06-20  yulong  <shiyulong@iscas.ac.cn>

	* gcc.target/riscv/cmo-zicbom-1.c: modified the input parameters.
	* gcc.target/riscv/cmo-zicbom-2.c: modified the input parameters.
	* gcc.target/riscv/cmo-zicboz-1.c: modified the input parameters.
	* gcc.target/riscv/cmo-zicboz-2.c: modified the input parameters.

2022-06-18  Harald Anlauf  <anlauf@gmx.de>

	PR fortran/105986
	* gfortran.dg/check_bits_3.f90: New test.

2022-06-18  Jakub Jelinek  <jakub@redhat.com>

	* c-c++-common/ubsan/nonnull-4.c: Use -fsanitize-trap=all
	instead of -fsanitize-undefined-trap-on-error.
	* c-c++-common/ubsan/div-by-zero-4.c: Use
	-fsanitize-trap=signed-integer-overflow instead of
	-fsanitize-undefined-trap-on-error.
	* c-c++-common/ubsan/overflow-add-4.c: Use -fsanitize-trap=undefined
	instead of -fsanitize-undefined-trap-on-error.
	* c-c++-common/ubsan/pr56956.c: Likewise.
	* c-c++-common/ubsan/pr68142.c: Likewise.
	* c-c++-common/ubsan/pr80932.c: Use
	-fno-sanitize-trap=all -fsanitize-trap=shift,undefined
	instead of -fsanitize-undefined-trap-on-error.
	* c-c++-common/ubsan/align-8.c: Use -fsanitize-trap=alignment
	instead of -fsanitize-undefined-trap-on-error.

2022-06-18  Jakub Jelinek  <jakub@redhat.com>

	PR middle-end/105998
	* c-c++-common/pr105998.c: New test.

2022-06-18  Roger Sayle  <roger@nextmovesoftware.com>

	PR tree-optimization/105835
	* gcc.dg/pr105835.c: New test case.

2022-06-17  Jakub Jelinek  <jakub@redhat.com>

	PR c++/106001
	* g++.dg/ext/builtin-shufflevector-4.C: New test.

2022-06-17  Uroš Bizjak  <ubizjak@gmail.com>

	PR target/105209
	* gcc.target/alpha/pr105209.c: New test.

2022-06-17  Uroš Bizjak  <ubizjak@gmail.com>

	PR target/105970
	* gcc.target/i386/pr105970.c: New test.

2022-06-17  Uroš Bizjak  <ubizjak@gmail.com>

	PR target/105993
	* gcc.target/i386/pr105993.c: New test.

2022-06-17  Richard Earnshaw  <rearnsha@arm.com>

	* gcc.target/arm/acle/cde-mve-full-assembly.c: Adjust expected
	output.

2022-06-16  David Malcolm  <dmalcolm@redhat.com>

	* gcc.dg/analyzer/stdarg-1.c
	(__analyzer_called_by_test_type_mismatch_1): Verify that
	-Wanalyzer-va-arg-type-mismatch is associated with CWE-686.

2022-06-16  David Malcolm  <dmalcolm@redhat.com>

	* gcc.dg/analyzer/stdarg-1.c
	(__analyzer_called_by_test_not_enough_args): Verify that
	-Wanalyzer-va-list-exhausted is associated with CWE-685.

2022-06-16  David Malcolm  <dmalcolm@redhat.com>

	* gcc.dg/analyzer/file-1.c (test_1): Verify that double-fclose is
	associated with CWE-1341.

2022-06-16  Nathan Sidwell  <nathan@acm.org>

	* g++.dg/modules/init-2_b.C: Add init check.
	* g++.dg/modules/init-2_c.C: Add init check.

2022-06-16  Jakub Jelinek  <jakub@redhat.com>

	PR tree-optimization/105983
	* gcc.dg/tree-ssa/pr105983.c: New test.

2022-06-16  Jakub Jelinek  <jakub@redhat.com>

	PR tree-optimization/105984
	* gcc.c-torture/execute/pr105984.c: New test.

2022-06-16  Jakub Jelinek  <jakub@redhat.com>

	PR middle-end/105951
	* gcc.target/i386/pr105951-1.c: New test.
	* gcc.target/i386/pr105951-2.c: New test.

2022-06-16  Haochen Gui  <guihaoc@gcc.gnu.org>

	PR target/103316
	* gcc.target/powerpc/pr103316.c: New.
	* gcc.target/powerpc/fold-vec-cmp-int128.c: New.

2022-06-16  Jia-wei Chen  <jiawei@iscas.ac.cn>

	* gcc.target/riscv/pr105666.c: New options.

2022-06-16  liuhongt  <hongtao.liu@intel.com>

	* gcc.target/i386/pr53533-1.c: New test.
	* gcc.target/i386/pr53533-2.c: New test.
	* gcc.target/i386/pr53533-3.c: New test.
	* gcc.target/i386/pr53533-4.c: New test.
	* gcc.target/i386/pr53533-5.c: New test.
	* gcc.dg/vect/slp-11a.c: Adjust testcase.

2022-06-15  Takayuki 'January June' Suwa  <jjsuwa_sys3175@yahoo.co.jp>

	* gcc.target/xtensa/sibcalls.c: New.

2022-06-15  David Malcolm  <dmalcolm@redhat.com>

	PR analyzer/105962
	* gcc.dg/analyzer/inlining-1-multiline.c: New test.
	* gcc.dg/analyzer/inlining-1-no-undo.c: New test.
	* gcc.dg/analyzer/inlining-1.c: New test.
	* gcc.dg/analyzer/inlining-2-multiline.c: New test.
	* gcc.dg/analyzer/inlining-2.c: New test.
	* gcc.dg/analyzer/inlining-3-multiline.c: New test.
	* gcc.dg/analyzer/inlining-3.c: New test.
	* gcc.dg/analyzer/inlining-4-multiline.c: New test.
	* gcc.dg/analyzer/inlining-4.c: New test.
	* gcc.dg/analyzer/inlining-5-multiline.c: New test.
	* gcc.dg/analyzer/inlining-5.c: New test.
	* gcc.dg/analyzer/inlining-6-multiline.c: New test.
	* gcc.dg/analyzer/inlining-6.c: New test.
	* gcc.dg/analyzer/inlining-7-multiline.c: New test.
	* gcc.dg/analyzer/inlining-7.c: New test.

2022-06-15  David Malcolm  <dmalcolm@redhat.com>

	* gcc.dg/analyzer/uninit-1.c: Add test coverage of attempts
	to jump through an uninitialized function pointer, and of attempts
	to pass an uninitialized value to a function call.

2022-06-15  Iain Buclaw  <ibuclaw@gdcproject.org>

	* gdc.dg/asan/attr_no_sanitize1.d: New test.
	* gdc.dg/ubsan/attr_no_sanitize2.d: New test.

2022-06-15  Iain Buclaw  <ibuclaw@gdcproject.org>

	* gdc.dg/attr_visibility1.d: New test.
	* gdc.dg/attr_visibility2.d: New test.
	* gdc.dg/attr_visibility3.d: New test.

2022-06-15  David Edelsohn  <dje.gcc@gmail.com>

	* g++.dg/cpp1z/aligned-new9.C: Skip on AIX.

2022-06-15  Iain Buclaw  <ibuclaw@gdcproject.org>

	* gdc.dg/Wpadded.d: New test.

2022-06-15  Richard Biener  <rguenther@suse.de>

	PR tree-optimization/105971
	* gcc.dg/torture/pr106971.c: New testcase.

2022-06-15  Richard Biener  <rguenther@suse.de>

	PR tree-optimization/105969
	* gcc.dg/pr105969.c: New testcase.

2022-06-15  Richard Sandiford  <richard.sandiford@arm.com>

	* gcc.target/aarch64/sve/cost_model_14.c: New test.

2022-06-15  Roger Sayle  <roger@nextmovesoftware.com>
	    Richard Biener  <rguenther@suse.de>

	* gcc.dg/fold-convlshift-4.c: New test case.
	* gcc.dg/optimize-bswaphi-1.c: Update found bswap count.
	* gcc.dg/tree-ssa/pr61839_3.c: Shift is now optimized before VRP.
	* gcc.dg/vect/vect-over-widen-1-big-array.c: Remove obsolete tests.
	* gcc.dg/vect/vect-over-widen-1.c: Likewise.
	* gcc.dg/vect/vect-over-widen-3-big-array.c: Likewise.
	* gcc.dg/vect/vect-over-widen-3.c: Likewise.
	* gcc.dg/vect/vect-over-widen-4-big-array.c: Likewise.
	* gcc.dg/vect/vect-over-widen-4.c: Likewise.

2022-06-15  liuhongt  <hongtao.liu@intel.com>

	* g++.target/i386/pr105953.C: New test.

2022-06-14  Surya Kumari Jangala  <jskumari@linux.ibm.com>

	PR rtl-optimization/105041
	* gcc.target/powerpc/pr105041.c: New test.

2022-06-14  Nathan Sidwell  <nathan@acm.org>

	* g++.dg/modules/init-2_a.C: Adjust.
	* g++.dg/modules/init-2_c.C: Adjust.
	* g++.dg/modules/init-2_d.C: New.

2022-06-14  Jan Hubicka  <hubicka@ucw.cz>

	* gcc.dg/ipa/pr105739.c: New test.

2022-06-14  Philipp Tomsich  <philipp.tomsich@vrull.eu>

	* gcc.target/riscv/zba-shadd.c: New test.

2022-06-14  Richard Biener  <rguenther@suse.de>

	PR middle-end/105965
	* gcc.target/i386/pr105965.c: New testcase.

2022-06-14  Eric Botcazou  <ebotcazou@adacore.com>

	* g++.dg/warn/Wuse-after-free5.C: New test.

2022-06-14  Takayuki 'January June' Suwa  <jjsuwa_sys3175@yahoo.co.jp>

	* gcc.target/xtensa/BALL-BNALL.c: New.

2022-06-14  Takayuki 'January June' Suwa  <jjsuwa_sys3175@yahoo.co.jp>

	* gcc.target/xtensa/funnel_shifter.c: New.

2022-06-13  Jason Merrill  <jason@redhat.com>

	* g++.dg/ubsan/return-8.C: New test.

2022-06-13  Uroš Bizjak  <ubizjak@gmail.com>

	PR target/105927
	* gcc.target/i386/pr105927.c: New test.

2022-06-13  Iain Buclaw  <ibuclaw@gdcproject.org>

	* gdc.dg/Wbuiltin_declaration_mismatch.d: New test.
	* gdc.dg/builtins.d: New test.

2022-06-13  Iain Buclaw  <ibuclaw@gdcproject.org>

	* gdc.dg/rtti1.d: New test.

2022-06-13  Eric Botcazou  <ebotcazou@adacore.com>

	* gcc.dg/instrument-4.c: New test.

2022-06-13  Eric Botcazou  <ebotcazou@adacore.com>

	* c-c++-common/nonnull-1.c: Remove XFAIL for C++.

2022-06-13  Jakub Jelinek  <jakub@redhat.com>

	PR target/105911
	* gcc.dg/pr105911.c: New test.

2022-06-13  Cui,Lili  <lili.cui@intel.com>

	* gcc.dg/vect/costmodel/x86_64/costmodel-pr104582-2.c: Add
	-mtune=generic to dg-options.
	* gcc.target/i386/pr84101.c: Likewise.

2022-06-12  Max Filippov  <jcmvbkbc@gmail.com>

	* g++.target/xtensa/pr95571.C (__xtensa_libgcc_window_spill):
	New definition.

2022-06-12  Prathamesh Kulkarni  <prathamesh.kulkarni@linaro.org>

	PR target/96463
	* gcc.target/aarch64/sve/acle/general/pr96463-1.c: New test.
	* gcc.target/aarch64/sve/acle/general/pr96463-2.c: Likewise.

2022-06-11  Takayuki 'January June' Suwa  <jjsuwa_sys3175@yahoo.co.jp>

	* gcc.target/xtensa/constsynth_2insns.c: New.
	* gcc.target/xtensa/constsynth_3insns.c: Ditto.
	* gcc.target/xtensa/constsynth_double.c: Ditto.

2022-06-10  Nathan Sidwell  <nathan@acm.org>

	* g++.dg/modules/init-3_a.C: New.
	* g++.dg/modules/init-3_b.C: New.
	* g++.dg/modules/init-3_c.C: New.

2022-06-10  Roger Sayle  <roger@nextmovesoftware.com>

	PR rtl-optimization/7061
	* gcc.target/i386/pr7061-1.c: New test case.
	* gcc.target/i386/pr7061-2.c: New test case.

2022-06-10  Antoni Boucher  <bouanto@zoho.com>

	PR jit/105829
	* jit.dg/test-types.c: Add tests for gcc_jit_type_get_size.

2022-06-09  Takayuki 'January June' Suwa  <jjsuwa_sys3175@yahoo.co.jp>

	* gcc.target/xtensa/check_zero_byte.c: New.

2022-06-09  Takayuki 'January June' Suwa  <jjsuwa_sys3175@yahoo.co.jp>

	* gcc.target/xtensa/one_cmpl_abs.c: New.

2022-06-09  Jakub Jelinek  <jakub@redhat.com>

	PR c++/105871
	* g++.dg/pr105871.C: New test.

2022-06-09  Nathan Sidwell  <nathan@acm.org>

	* g++.dg/modules/init-2_a.C: Check no idempotency.
	* g++.dg/modules/init-2_b.C: Check idempotency.

2022-06-09  Tobias Burnus  <tobias@codesourcery.com>

	* c-c++-common/gomp/reverse-offload-1.c: New.

2022-06-09  Cui,Lili  <lili.cui@intel.com>

	PR target/105493
	* gcc.target/i386/pr91446.c: Adjust to expect vectorization
	* gcc.target/i386/pr99881.c: XFAIL.
	* gcc.target/i386/pr105493.c: New.
	* g++.target/i386/pr105638.C: Use other sequence checks
	instead of vpxor, because code generation changed.

2022-06-09  Haochen Gui  <guihaoc@gcc.gnu.org>

	* gcc.target/powerpc/pr93453-1.c: New.

2022-06-08  Jason Merrill  <jason@redhat.com>

	PR c++/105852
	PR c++/105761
	* g++.dg/modules/tpl-friend-2_a.C: Adjust expected dump.
	* g++.dg/template/friend74.C: New test.

2022-06-08  Roger Sayle  <roger@nextmovesoftware.com>

	PR middle-end/105874
	* g++.dg/opt/pr105874.C: New test case.

2022-06-08  Nathan Sidwell  <nathan@acm.org>

	* g++.dg/init/static-cdtor1.C: New.

2022-06-08  Roger Sayle  <roger@nextmovesoftware.com>

	* gcc.target/i386/xop-pcmov3.c: Add -mno-avx512vl to dg-options.

2022-06-08  Tobias Burnus  <tobias@codesourcery.com>

	* gfortran.dg/gomp/target-device-ancestor-5.f90: New test.

2022-06-08  liuhongt  <hongtao.liu@intel.com>

	* gcc.target/i386/pr105513-1.c: New test.
	* gcc.target/i386/extract-insert-combining.c: Add new
	scan-assembler-not for spill.

2022-06-08  liuhongt  <hongtao.liu@intel.com>

	PR target/105854
	* gcc.target/i386/pr105854.c: Add target int128 and dfp.

2022-06-07  liuhongt  <hongtao.liu@intel.com>

	* gcc.target/i386/pr105854.c: New test.

2022-06-07  Roger Sayle  <roger@nextmovesoftware.com>

	PR middle-end/105853
	PR target/105856
	* gcc.dg/pr105853.c: New test case.
	* gcc.dg/pr105856.c: New test case.

2022-06-07  Jakub Jelinek  <jakub@redhat.com>

	* c-c++-common/gomp/linear-2.c: New test.
	* c-c++-common/gomp/linear-3.c: New test.
	* g++.dg/gomp/linear-3.C: New test.
	* g++.dg/gomp/linear-4.C: New test.
	* g++.dg/gomp/linear-5.C: New test.

2022-06-07  Roger Sayle  <roger@nextmovesoftware.com>

	PR c++/96442
	* g++.dg/parse/pr96442.C: New test case.

2022-06-07  Roger Sayle  <roger@nextmovesoftware.com>

	* gcc.target/i386/xop-pcmov3.c: New test case.

2022-06-06  Patrick Palka  <ppalka@redhat.com>

	PR c++/53164
	PR c++/105848
	* g++.dg/template/fn-ptr3.C: New test.

2022-06-04  Marek Polacek  <polacek@redhat.com>

	PR c++/102399
	PR c++/69585
	* g++.dg/ext/attrib65.C: New test.
	* g++.dg/ext/attrib66.C: New test.
	* g++.dg/ext/attrib67.C: New test.

2022-06-04  Roger Sayle  <roger@nextmovesoftware.com>

	PR middle-end/95126
	* gcc.target/i386/pr95126-m32-1.c: New test case.
	* gcc.target/i386/pr95126-m32-2.c: New test case.
	* gcc.target/i386/pr95126-m32-3.c: New test case.
	* gcc.target/i386/pr95126-m32-4.c: New test case.
	* gcc.target/i386/pr95126-m64-1.c: New test case.
	* gcc.target/i386/pr95126-m64-2.c: New test case.
	* gcc.target/i386/pr95126-m64-3.c: New test case.
	* gcc.target/i386/pr95126-m64-4.c: New test case.

2022-06-04  Jakub Jelinek  <jakub@redhat.com>

	PR target/105825
	* gcc.dg/pr105825.c: New test.

2022-06-03  Jason Merrill  <jason@redhat.com>

	* g++.dg/cpp0x/auto56.C: New test.

2022-06-03  Patrick Palka  <ppalka@redhat.com>

	PR c++/105756
	* g++.dg/cpp0x/decltype82.C: New test.

2022-06-03  Jason Merrill  <jason@redhat.com>

	PR c++/105761
	* g++.dg/cpp1y/auto-fn64.C: New test.

2022-06-03  Patrick Palka  <ppalka@redhat.com>

	PR c++/105637
	* g++.dg/cpp0x/lambda/lambda-this22.C: New test.
	* g++.dg/template/non-dependent23.C: New test.

2022-06-03  Tobias Burnus  <tobias@codesourcery.com>

	* gfortran.dg/gomp/scope-6.f90: Fix dg-final scan-tree-dump.

2022-06-03  Tobias Burnus  <tobias@codesourcery.com>

	* gfortran.dg/gomp/scope-5.f90: New test.
	* gfortran.dg/gomp/scope-6.f90: New test.

2022-06-03  Patrick Palka  <ppalka@redhat.com>

	PR c++/100374
	* g++.dg/cpp2a/concepts-spec2.C: New test.
	* g++.dg/cpp2a/concepts-template-parm11.C: New test.

2022-06-03  Patrick Palka  <ppalka@redhat.com>

	PR c++/105797
	* g++.dg/cpp2a/concepts-decltype4.C: New test.
	* g++.dg/cpp2a/concepts-memfun3.C: New test.

2022-06-03  Jakub Jelinek  <jakub@redhat.com>

	PR middle-end/30314
	PR middle-end/105777
	* gcc.dg/tree-ssa/pr30314.c: Add noipa attribute to all functions.
	* gcc.dg/tree-ssa/pr105777.c: New test.
	* gcc.c-torture/execute/pr30314.c: New test.
	* gcc.c-torture/execute/pr105777.c: New test.

2022-06-03  Alexandre Oliva  <oliva@adacore.com>

	PR tree-optimization/105665
	PR tree-optimization/100810
	* gcc.dg/torture/pr105665.c: New.

2022-06-02  Marek Polacek  <polacek@redhat.com>

	PR c++/105803
	* g++.dg/template/new13.C: New test.

2022-06-02  David Malcolm  <dmalcolm@redhat.com>

	* c-c++-common/diagnostic-format-sarif-file-1.c: New test.
	* c-c++-common/diagnostic-format-sarif-file-2.c: New test.
	* c-c++-common/diagnostic-format-sarif-file-3.c: New test.
	* c-c++-common/diagnostic-format-sarif-file-4.c: New test.
	* gcc.dg/analyzer/file-meaning-1.c: New test.
	* gcc.dg/analyzer/malloc-meaning-1.c: New test.
	* gcc.dg/analyzer/malloc-sarif-1.c: New test.
	* gcc.dg/plugin/analyzer_gil_plugin.c
	(gil_diagnostic::get_meaning_for_state_change): New vfunc impl.
	* gcc.dg/plugin/diagnostic-test-paths-5.c: New test.
	* gcc.dg/plugin/plugin.exp (plugin_test_list): Add
	diagnostic-test-paths-5.c to tests for
	diagnostic_plugin_test_paths.c.
	* lib/gcc-dg.exp: Load scansarif.exp.
	* lib/scansarif.exp: New test.

2022-06-02  David Malcolm  <dmalcolm@redhat.com>

	* c-c++-common/diagnostic-format-json-file-1.c: New test.
	* c-c++-common/diagnostic-format-json-stderr-1.c: New test.

2022-06-02  Jason Merrill  <jason@redhat.com>

	PR c++/105795
	* g++.dg/cpp1z/constexpr-aggr-base1.C: New test.

2022-06-02  Roger Sayle  <roger@nextmovesoftware.com>

	PR target/105791
	* gcc.target/i386/pr105791.c: New test case.

2022-06-02  Jakub Jelinek  <jakub@redhat.com>

	PR middle-end/30314
	* gcc.dg/tree-ssa/pr30314.c: Add tests with swapped arguments.

2022-06-02  Jakub Jelinek  <jakub@redhat.com>

	PR target/105778
	* gcc.target/i386/pr105778.c: New test.

2022-06-02  Richard Biener  <rguenther@suse.de>

	PR tree-optimization/101668
	* gcc.target/i386/pr101668.c: New testcase.
	* gcc.dg/vect/bb-slp-pr101668.c: Likewise.

2022-06-02  Richard Biener  <rguenther@suse.de>

	PR tree-optimization/105802
	* g++.dg/opt/pr105802.C: New testcase.

2022-06-01  H.J. Lu  <hjl.tools@gmail.com>

	PR rtl-optimization/105638
	* g++.target/i386/pr105638.C: New test.

2022-06-01  Jason Merrill  <jason@redhat.com>

	PR c++/105734
	* g++.dg/cpp0x/auto57.C: New test.

2022-06-01  Jason Merrill  <jason@redhat.com>

	PR c++/105779
	* g++.dg/cpp1y/auto-fn63.C: New test.

2022-06-01  Jakub Jelinek  <jakub@redhat.com>

	PR middle-end/30314
	* gcc.dg/tree-ssa/pr30314.c: New test.

2022-06-01  Richard Biener  <rguenther@suse.de>

	PR tree-optimization/105786
	* gcc.dg/torture/pr105786.c: New testcase.

2022-06-01  Jakub Jelinek  <jakub@redhat.com>

	PR tree-optimization/105770
	* gcc.dg/pr105770.c: New test.

2022-06-01  Richard Biener  <rguenther@suse.de>

	PR tree-optimization/105763
	* gcc.dg/pr105763.c: New testcase.

2022-05-31  Patrick Palka  <ppalka@redhat.com>

	PR c++/105758
	* g++.dg/template/non-dependent24.C: New test.

2022-05-31  Jakub Jelinek  <jakub@redhat.com>

	* c-c++-common/gomp/scope-5.c: New test.
	* c-c++-common/gomp/scope-6.c: New test.
	* g++.dg/gomp/attrs-1.C (bar): Add firstprivate and allocate clauses
	to scope construct.
	* g++.dg/gomp/attrs-2.C (bar): Likewise.

2022-05-30  Harald Anlauf  <anlauf@gmx.de>

	PR fortran/91300
	* gfortran.dg/allocate_alloc_opt_15.f90: New test.

2022-05-30  Roger Sayle  <roger@nextmovesoftware.com>

	PR rtl-optimization/101617
	* gcc.target/i386/pr101617.c: New test case.

2022-05-30  Roger Sayle  <roger@nextmovesoftware.com>

	PR target/70321
	* gcc.target/i386/pr70321.c: New test case.
	* gcc.target/i386/sse4_1-stv-1.c: New test case.

2022-05-30  Uroš Bizjak  <ubizjak@gmail.com>

	* gcc.target/i386/pr105624.c: New test.

2022-05-30  Vineet Gupta  <vineetg@rivosinc.com>

	* gcc.target/riscv/fmax.c: Add dg-require-effective-target hard_float.
	* gcc.target/riscv/fmaxf.c: Ditto.
	* gcc.target/riscv/fmin.c: Ditto.
	* gcc.target/riscv/fminf.c: Ditto.
	* gcc.target/riscv/smax-ieee.c: Ditto.
	* gcc.target/riscv/smax.c: Ditto.
	* gcc.target/riscv/smaxf-ieee.c: Ditto.
	* gcc.target/riscv/smaxf.c: Ditto.
	* gcc.target/riscv/smin-ieee.c: Ditto.
	* gcc.target/riscv/smin.c: Ditto.
	* gcc.target/riscv/sminf-ieee.c: Ditto.
	* gcc.target/riscv/sminf.c: Ditto.
	* gcc.target/riscv/pr105666.c: Ditto.

2022-05-29  Jakub Jelinek  <jakub@redhat.com>

	PR preprocessor/105732
	* c-c++-common/cpp/va-opt-10.c: New test.

2022-05-28  Tobias Burnus  <tobias@codesourcery.com>

	* gfortran.dg/gomp/declare-target-2.f90: Add 'enter' clause test.
	* gfortran.dg/gomp/declare-target-4.f90: Likewise.

2022-05-28  Jakub Jelinek  <jakub@redhat.com>

	* c-c++-common/gomp/declare-target-2.c: Add further tests for mixing of
	link and to/enter clauses on separate directives.

2022-05-28  Jason Merrill  <jason@redhat.com>

	PR c++/105652
	* g++.dg/cpp2a/concepts-lambda20.C: New test.

2022-05-27  Marek Polacek  <polacek@redhat.com>

	PR c++/105725
	* g++.dg/warn/Wmismatched-tags-10.C: New test.

2022-05-27  Marek Polacek  <polacek@redhat.com>

	PR c/90658
	* c-c++-common/attr-cdtor-1.c: New test.

2022-05-27  Tobias Burnus  <tobias@codesourcery.com>
	    Chung-Lin Tang  <cltang@codesourcery.com>

	* gfortran.dg/gomp/requires-4.f90: Update dg-error.
	* gfortran.dg/gomp/requires-8.f90: Update dg-error.

2022-05-27  Martin Jambor  <mjambor@suse.cz>

	PR ipa/105639
	* gcc.dg/ipa/pr105639.c: New test.

2022-05-27  Jakub Jelinek  <jakub@redhat.com>

	* c-c++-common/gomp/clauses-3.c: Add tests with enter clause instead
	of to or modify some existing to clauses to enter.
	* c-c++-common/gomp/declare-target-1.c: Likewise.
	* c-c++-common/gomp/declare-target-2.c: Likewise.
	* c-c++-common/gomp/declare-target-3.c: Likewise.
	* g++.dg/gomp/attrs-9.C: Likewise.
	* g++.dg/gomp/declare-target-1.C: Likewise.

2022-05-27  Richard Biener  <rguenther@suse.de>

	PR tree-optimization/105726
	* g++.dg/warn/Warray-bounds-27.C: New testcase.

2022-05-27  Jakub Jelinek  <jakub@redhat.com>

	PR sanitizer/105729
	* g++.dg/ubsan/pr105729.C: New test.

2022-05-27  Roger Sayle  <roger@nextmovesoftware.com>

	* gcc.dg/pr98865.c: New test case.

2022-05-27  Roger Sayle  <roger@nextmovesoftware.com>

	* gcc.target/i386/pr91400-1.c: Update for improved code generation.
	* gcc.target/i386/pr91400-2.c: Likewise.
	* gcc.target/i386/testnot-1.c: New test case.
	* gcc.target/i386/testnot-2.c: Likewise.

2022-05-27  Takayuki 'January June' Suwa  <jjsuwa_sys3175@yahoo.co.jp>

	* gcc.target/xtensa/bswap.c: Remove test.
	* gcc.target/xtensa/bswap-O1.c: New.
	* gcc.target/xtensa/bswap-O2.c: Ditto.
	* gcc.target/xtensa/bswap-Os.c: Ditto.

2022-05-26  Marek Polacek  <polacek@redhat.com>

	PR c++/105569
	* g++.dg/warn/Waddress-9.C: New test.

2022-05-26  Patrick Palka  <ppalka@redhat.com>

	PR c++/96363
	* g++.dg/cpp2a/concepts-partial-spec12.C: New test.
	* g++.dg/cpp2a/concepts-partial-spec12a.C: New test.
	* g++.dg/cpp2a/concepts-partial-spec13.C: New test.

2022-05-25  Marek Polacek  <polacek@redhat.com>

	PR c++/96637
	* g++.dg/parse/error64.C: New test.

2022-05-25  Jason Merrill  <jason@redhat.com>

	PR c++/105655
	* g++.dg/cpp2a/class-deduction-alias13.C: New test.

2022-05-25  Jason Merrill  <jason@redhat.com>

	PR c++/105623
	* g++.dg/cpp1y/auto-fn62.C: New test.

2022-05-25  Jason Merrill  <jason@redhat.com>

	* g++.dg/cpp1y/constexpr-local4.C: New test.

2022-05-25  Marek Polacek  <polacek@redhat.com>

	PR c++/100252
	* g++.dg/cpp1y/nsdmi-aggr14.C: New test.
	* g++.dg/cpp1y/nsdmi-aggr15.C: New test.
	* g++.dg/cpp1y/nsdmi-aggr16.C: New test.
	* g++.dg/cpp1y/nsdmi-aggr17.C: New test.
	* g++.dg/cpp1y/nsdmi-aggr18.C: New test.
	* g++.dg/cpp1y/nsdmi-aggr19.C: New test.

2022-05-25  Jakub Jelinek  <jakub@redhat.com>

	PR c/91134
	* gcc.dg/pr91134.c: New test.

2022-05-25  Richard Biener  <rguenther@suse.de>

	* gcc.dg/loop-unswitch-10.c: Fix misspelled defaut:
	* gcc.dg/loop-unswitch-11.c: Likewise.
	* gcc.dg/loop-unswitch-14.c: Likewise.

2022-05-25  Jakub Jelinek  <jakub@redhat.com>

	PR sanitizer/105714
	* gcc.dg/asan/pr105714.c: New test.

2022-05-25  Martin Liska  <mliska@suse.cz>
	    Richard Biener   <rguenther@suse.de>

	* gcc.dg/loop-unswitch-7.c: New test.
	* gcc.dg/loop-unswitch-8.c: New test.
	* gcc.dg/loop-unswitch-9.c: New test.
	* gcc.dg/loop-unswitch-10.c: New test.
	* gcc.dg/loop-unswitch-11.c: New test.
	* gcc.dg/loop-unswitch-12.c: New test.
	* gcc.dg/loop-unswitch-13.c: New test.
	* gcc.dg/loop-unswitch-14.c: New test.
	* gcc.dg/loop-unswitch-15.c: New test.
	* gcc.dg/loop-unswitch-16.c: New test.
	* gcc.dg/loop-unswitch-17.c: New test.
	* gcc.dg/torture/20220518-1.c: New test.
	* gcc.dg/torture/20220518-2.c: New test.
	* gcc.dg/torture/20220525-1.c: New test.
	* gcc.dg/alias-10.c: Adjust.
	* gcc.dg/tree-ssa/loop-6.c: Likewise.
	* gcc.dg/loop-unswitch-1.c: Likewise.

2022-05-25  Szabolcs Nagy  <szabolcs.nagy@arm.com>

	PR target/104689
	* gcc.target/aarch64/pr104689.c: New test.

2022-05-24  Martin Sebor  <msebor@redhat.com>
	    Richard Biener  <rguenther@suse.de>

	PR middle-end/105604
	* gcc.dg/Wrestrict-24.c: New test.
	* gcc.dg/Wrestrict-25.c: New test.
	* gcc.dg/Wrestrict-26.c: New test.

2022-05-24  Joel Brobecker  <brobecker@adacore.com>

	* gcc.misc-tests/outputs.exp: Make the -gsplit-dwarf test
	a compile-and-link test rather than a compile-only test.

2022-05-24  Jason Merrill  <jason@redhat.com>

	PR c++/105622
	* g++.dg/cpp2a/no_unique_address14.C: New test.

2022-05-24  Roger Sayle  <roger@nextmovesoftware.com>

	* gcc.target/i386/neg-zext-1.c: New test case for -m32.
	* gcc.target/i386/neg-zext-2.c: New test case for -m64.

2022-05-24  Roger Sayle  <roger@nextmovesoftware.com>

	PR tree-optimization/105668
	* gcc.target/i386/pr105668.c: New test case.

2022-05-24  Patrick Palka  <ppalka@redhat.com>

	* g++.dg/cpp0x/constexpr-52830a.C: New test.

2022-05-24  ShiYulong  <shiyulong@iscas.ac.cn>

	* gcc.target/riscv/cmo-zicbom-1.c: New test.
	* gcc.target/riscv/cmo-zicbom-2.c: New test.
	* gcc.target/riscv/cmo-zicbop-1.c: New test.
	* gcc.target/riscv/cmo-zicbop-2.c: New test.
	* gcc.target/riscv/cmo-zicboz-1.c: New test.
	* gcc.target/riscv/cmo-zicboz-2.c: New test.

2022-05-24  Richard Biener  <rguenther@suse.de>

	PR middle-end/105711
	* gcc.target/i386/pr105711.c: New testcase.

2022-05-24  Tobias Burnus  <tobias@codesourcery.com>

	PR c/105378
	* gfortran.dg/gomp/taskwait-depend-nowait-1.f90: New.

2022-05-24  Vineet Gupta  <vineetg@rivosinc.com>

	* gcc.target/riscv/pr105666.c: New test.

2022-05-24  Jakub Jelinek  <jakub@redhat.com>

	PR c/105378
	* c-c++-common/gomp/taskwait-depend-nowait-1.c: New test.

2022-05-24  Richard Biener  <rguenther@suse.de>

	PR tree-optimization/100221
	* gcc.dg/tree-ssa/ssa-dse-44.c: New testcase.
	* gcc.dg/tree-ssa/ssa-dse-45.c: Likewise.

2022-05-24  Kewen Lin  <linkw@linux.ibm.com>

	PR testsuite/105706
	* gcc.target/powerpc/pr78604.c: Adjust.

2022-05-24  Kewen Lin  <linkw@linux.ibm.com>

	PR target/105627
	* gcc.target/powerpc/pr105627.c: New test.

2022-05-23  H.J. Lu  <hjl.tools@gmail.com>

	PR target/104441
	* gcc.target/i386/pr104441-1a.c (load8bit_4x4_avx2): Initialize
	src23.

2022-05-23  David Malcolm  <dmalcolm@redhat.com>

	* gcc.dg/plugin/analyzer_gil_plugin.c: Replace uses of "FINAL" and
	"OVERRIDE" with "final" and "override".

2022-05-23  Mayshao  <mayshao-oc@zhaoxin.com>

	* gcc.target/i386/funcspec-56.inc: Test -arch=lujiauzi and -tune=lujiazui.
	* g++.target/i386/mv32.C: Ditto.

2022-05-23  Dimitar Dimitrov  <dimitar@dinux.eu>

	* gcc.dg/mallign.c: Skip check if sizeof(word)==1.

2022-05-23  Richard Biener  <rguenther@suse.de>

	* gcc.dg/gimplefe-27.c: Adjust.
	* gcc.dg/gimplefe-45.c: Likewise.
	* gcc.dg/pr101145-2.c: Likewise.
	* gcc.dg/pr98211.c: Likewise.
	* gcc.dg/torture/pr89595.c: Likewise.
	* gcc.dg/tree-ssa/divide-7.c: Likewise.
	* gcc.dg/tree-ssa/ssa-lim-12.c: Likewise.

2022-05-23  liuhongt  <hongtao.liu@intel.com>

	* gcc.target/i386/spill_to_mask-1.c: New test.

2022-05-21  Dimitar Dimitrov  <dimitar@dinux.eu>

	* gcc.dg/tree-ssa/gen-vect-11.c: For PRU target, skip the
	vectorizing checks in tree dumps.
	* gcc.dg/tree-ssa/gen-vect-11a.c: Ditto.
	* gcc.dg/tree-ssa/gen-vect-2.c: Ditto.
	* gcc.dg/tree-ssa/gen-vect-25.c: Ditto.
	* gcc.dg/tree-ssa/gen-vect-26.c: Ditto.
	* gcc.dg/tree-ssa/gen-vect-28.c: Ditto.
	* gcc.dg/tree-ssa/gen-vect-32.c: Ditto.

2022-05-21  Dimitar Dimitrov  <dimitar@dinux.eu>

	PR ipa/91088
	* gcc.dg/ipa/pr91088.c: Adjust member offset checks to
	accommodate targets which pack structures by default.

2022-05-21  Dimitar Dimitrov  <dimitar@dinux.eu>

	PR middle-end/53535
	* gcc.dg/pr46647.c: Skip for pru target.

2022-05-21  Dimitar Dimitrov  <dimitar@dinux.eu>

	* gcc.dg/ifcvt-4.c: Skip for PRU.

2022-05-21  Dimitar Dimitrov  <dimitar@dinux.eu>

	* gcc.dg/Warray-bounds-48-novec.c: Add expected warnings
	if target packs the structs by default.

2022-05-20  Marc Poulhiès  <poulhies@adacore.com>

	* g++.dg/ext/visibility/visibility-local-extern1.C: Add missing
	dg-require-effective-target fpic.

2022-05-20  Wilco Dijkstra  <wilco.dijkstra@arm.com>

	* gcc.target/aarch64/ror_2.c: New test.
	* gcc.target/aarch64/ror_3.c: New test.

2022-05-20  Christophe Lyon  <christophe.lyon@arm.com>

	* gcc.dg/torture/convert-dfp-2.c: New test.
	* gcc.dg/torture/convert-dfp.c: New test.

2022-05-20  Christophe Lyon  <christophe.lyon@arm.com>

	* g++.dg/eh/dfp-1.C: New test.
	* g++.dg/eh/dfp-2.C: New test.
	* g++.dg/eh/dfp-saves-aarch64.C: New test.

2022-05-20  Christophe Lyon  <christophe.lyon@arm.com>

	* lib/target-supports.exp (check_effective_target_dfp_bid): New.
	* gcc.dg/dfp/bid-non-canonical-d128-1.c: Use dfp_bid
	effective-target.
	* gcc.dg/dfp/bid-non-canonical-d128-2.c: Likewise.
	* gcc.dg/dfp/bid-non-canonical-d128-3.c: Likewise.
	* gcc.dg/dfp/bid-non-canonical-d128-4.c: Likewise.
	* gcc.dg/dfp/bid-non-canonical-d32-1.c: Likewise.
	* gcc.dg/dfp/bid-non-canonical-d32-2.c: Likewise.
	* gcc.dg/dfp/bid-non-canonical-d64-1.c: Likewise.
	* gcc.dg/dfp/bid-non-canonical-d64-2.c: Likewise.

2022-05-20  Christophe Lyon  <christophe.lyon@arm.com>

	* gcc.target/aarch64/aapcs64/aapcs64.exp: Support new dfp*.c tests.
	* gcc.target/aarch64/aapcs64/func-ret-1.c: Add DFP tests.
	* gcc.target/aarch64/aapcs64/func-ret-3.c: Add DFP tests.
	* gcc.target/aarch64/aapcs64/type-def.h: Add DFP types.
	* gcc.target/aarch64/aapcs64/dfp-1.c: New test.
	* gcc.target/aarch64/aapcs64/ice_dfp_5.c: New test.
	* gcc.target/aarch64/aapcs64/test_align_dfp-1.c: New test.
	* gcc.target/aarch64/aapcs64/test_align_dfp-4.c: New test.
	* gcc.target/aarch64/aapcs64/test_dfp_1.c: New test.
	* gcc.target/aarch64/aapcs64/test_dfp_10.c: New test.
	* gcc.target/aarch64/aapcs64/test_dfp_11.c: New test.
	* gcc.target/aarch64/aapcs64/test_dfp_12.c: New test.
	* gcc.target/aarch64/aapcs64/test_dfp_13.c: New test.
	* gcc.target/aarch64/aapcs64/test_dfp_14.c: New test.
	* gcc.target/aarch64/aapcs64/test_dfp_15.c: New test.
	* gcc.target/aarch64/aapcs64/test_dfp_16.c: New test.
	* gcc.target/aarch64/aapcs64/test_dfp_17.c: New test.
	* gcc.target/aarch64/aapcs64/test_dfp_18.c: New test.
	* gcc.target/aarch64/aapcs64/test_dfp_19.c: New test.
	* gcc.target/aarch64/aapcs64/test_dfp_2.c: New test.
	* gcc.target/aarch64/aapcs64/test_dfp_20.c: New test.
	* gcc.target/aarch64/aapcs64/test_dfp_21.c: New test.
	* gcc.target/aarch64/aapcs64/test_dfp_22.c: New test.
	* gcc.target/aarch64/aapcs64/test_dfp_23.c: New test.
	* gcc.target/aarch64/aapcs64/test_dfp_24.c: New test.
	* gcc.target/aarch64/aapcs64/test_dfp_25.c: New test.
	* gcc.target/aarch64/aapcs64/test_dfp_26.c: New test.
	* gcc.target/aarch64/aapcs64/test_dfp_27.c: New test.
	* gcc.target/aarch64/aapcs64/test_dfp_3.c: New test.
	* gcc.target/aarch64/aapcs64/test_dfp_5.c: New test.
	* gcc.target/aarch64/aapcs64/test_dfp_6.c: New test.
	* gcc.target/aarch64/aapcs64/test_dfp_7.c: New test.
	* gcc.target/aarch64/aapcs64/test_dfp_8.c: New test.
	* gcc.target/aarch64/aapcs64/test_dfp_9.c: New test.
	* gcc.target/aarch64/aapcs64/test_quad_double_dfp.c: New test.
	* gcc.target/aarch64/aapcs64/va_arg_dfp-1.c: New test.
	* gcc.target/aarch64/aapcs64/va_arg_dfp-10.c: New test.
	* gcc.target/aarch64/aapcs64/va_arg_dfp-11.c: New test.
	* gcc.target/aarch64/aapcs64/va_arg_dfp-12.c: New test.
	* gcc.target/aarch64/aapcs64/va_arg_dfp-13.c: New test.
	* gcc.target/aarch64/aapcs64/va_arg_dfp-14.c: New test.
	* gcc.target/aarch64/aapcs64/va_arg_dfp-16.c: New test.
	* gcc.target/aarch64/aapcs64/va_arg_dfp-2.c: New test.
	* gcc.target/aarch64/aapcs64/va_arg_dfp-3.c: New test.
	* gcc.target/aarch64/aapcs64/va_arg_dfp-4.c: New test.
	* gcc.target/aarch64/aapcs64/va_arg_dfp-5.c: New test.
	* gcc.target/aarch64/aapcs64/va_arg_dfp-6.c: New test.
	* gcc.target/aarch64/aapcs64/va_arg_dfp-8.c: New test.
	* gcc.target/aarch64/aapcs64/va_arg_dfp-9.c: New test.

2022-05-20  Christophe Lyon  <christophe.lyon@arm.com>

	* c-c++-common/dfp/pr39986.c: Accept .word directive.

2022-05-19  Jonathan Wakely  <jwakely@redhat.com>

	* g++.dg/cpp0x/variadic-tuple.C: Qualify function to avoid ADL
	finding std::make_tuple.

2022-05-19  Roger Sayle  <roger@nextmovesoftware.com>

	PR middle-end/98865
	* gcc.target/i386/pr98865.c: New test case.

2022-05-19  Giuliano Belinassi  <gbelinassi@suse.de>

	PR target/105647
	* g++.dg/modules/pr105169_a.C: Change -fpatchable-function-entry to 2.
	* g++.dg/modules/pr105169_b.C: Likewise.

2022-05-19  Jakub Jelinek  <jakub@redhat.com>

	PR debug/105630
	* gcc.dg/pr105630.c: New test.

2022-05-19  Jakub Jelinek  <jakub@redhat.com>

	PR c/105635
	* gcc.dg/pr105635.c: New test.

2022-05-18  Marek Polacek  <polacek@redhat.com>

	PR c/105131
	* gcc.dg/Wenum-int-mismatch-1.c: New test.
	* gcc.dg/Wenum-int-mismatch-2.c: New test.
	* gcc.dg/Wenum-int-mismatch-3.c: New test.
	* gcc.dg/Wenum-int-mismatch-4.c: New test.
	* gcc.dg/Wenum-int-mismatch-5.c: New test.

2022-05-18  Paul A. Clarke  <pc@us.ibm.com>

	PR target/105620
	* g++.target/powerpc/pr69667.C: Move to ...
	* g++.dg/pr69667.C: here. Also, revert recent dg directives changes.

2022-05-18  Roger Sayle  <roger@nextmovesoftware.com>

	* gcc.target/i386/bmi-andn-3.c: New test case.

2022-05-18  Marek Polacek  <polacek@redhat.com>

	PR c++/105497
	* c-c++-common/Wswitch-1.c: New test.
	* g++.dg/warn/Wswitch-4.C: New test.

2022-05-18  Marek Polacek  <polacek@redhat.com>

	PR c++/105634
	* g++.dg/Wclass-memaccess-2.C: Moved to...
	* g++.dg/warn/Wclass-memaccess-2.C: ...here.
	* g++.dg/Wclass-memaccess-3.C: Moved to...
	* g++.dg/warn/Wclass-memaccess-3.C: ...here.
	* g++.dg/Wclass-memaccess-4.C: Moved to...
	* g++.dg/warn/Wclass-memaccess-4.C: ...here.
	* g++.dg/Wclass-memaccess-5.C: Moved to...
	* g++.dg/warn/Wclass-memaccess-5.C: ...here.
	* g++.dg/Wclass-memaccess-6.C: Moved to...
	* g++.dg/warn/Wclass-memaccess-6.C: ...here.
	* g++.dg/Wclass-memaccess.C: Moved to...
	* g++.dg/warn/Wclass-memaccess.C: ...here.
	* g++.dg/warn/Wclass-memaccess-7.C: New test.

2022-05-18  Kewen Lin  <linkw@linux.ibm.com>

	* gcc.target/powerpc/pr83660.C: Moved to...
	* g++.target/powerpc/pr83660.C: ...here.

2022-05-18  Frederik Harwath  <frederik@codesourcery.com>

	* gcc.dg/graphite/scop-22a.c: New test.

2022-05-18  Tobias Burnus  <tobias@codesourcery.com>

	* gfortran.dg/gomp/all-memory-1.f90: Add inoutset test.
	* gfortran.dg/gomp/all-memory-2.f90: Likewise.
	* gfortran.dg/gomp/depobj-1.f90: Likewise.
	* gfortran.dg/gomp/depobj-2.f90: Likewise.

2022-05-18  liuhongt  <hongtao.liu@intel.com>

	* gcc.target/i386/pr103462-1.c: New test.
	* gcc.target/i386/pr103462-2.c: New test.
	* gcc.target/i386/pr103462-3.c: New test.
	* gcc.target/i386/pr103462-4.c: New test.
	* gcc.target/i386/pr103462-5.c: New test.
	* gcc.target/i386/pr103462-6.c: New test.

2022-05-18  Haochen Gui  <guihaoc@gcc.gnu.org>

	PR target/95737
	* gcc.target/powerpc/pr95737.c: New.

2022-05-18  liuhongt  <hongtao.liu@intel.com>

	* gcc.target/i386/pr104375.c: New test.

2022-05-18  liuhongt  <hongtao.liu@intel.com>

	* gcc.target/i386/pr104610.c: New test.

2022-05-17  Jason Merrill  <jason@redhat.com>

	PR c++/102307
	* g++.dg/cpp1z/constexpr-array2.C: New test.

2022-05-17  Tobias Burnus  <tobias@codesourcery.com>

	* c-c++-common/gomp/target-device-ancestor-5.c: New test.

2022-05-17  Giuliano Belinassi  <gbelinassi@suse.de>

	PR c++/105169
	* g++.dg/modules/pr105169.h: New file.
	* g++.dg/modules/pr105169_a.C: New test.
	* g++.dg/modules/pr105169_b.C: New file.

2022-05-17  Andrew MacLeod  <amacleod@redhat.com>

	* gcc.dg/pr105458.c: New.

2022-05-17  Uroš Bizjak  <ubizjak@gmail.com>

	PR target/105624
	* gcc.target/i386/pr105624.c: New test.

2022-05-17  Jakub Jelinek  <jakub@redhat.com>

	* c-c++-common/gomp/all-memory-1.c (boo): Add test with
	inoutset depend-kind.
	* c-c++-common/gomp/all-memory-2.c (boo): Likewise.
	* c-c++-common/gomp/depobj-1.c (f1): Likewise.
	(f2): Adjusted expected diagnostics.
	* g++.dg/gomp/depobj-1.C (f4): Adjust expected diagnostics.

2022-05-17  Jakub Jelinek  <jakub@redhat.com>

	PR target/105613
	* gcc.c-torture/execute/pr105613.c: New test.

2022-05-17  Tobias Burnus  <tobias@codesourcery.com>

	* gfortran.dg/gomp/all-memory-1.f90: New test.
	* gfortran.dg/gomp/all-memory-2.f90: New test.
	* gfortran.dg/gomp/all-memory-3.f90: New test.

2022-05-17  Richard Biener  <rguenther@suse.de>

	PR tree-optimization/105618
	* gcc.dg/tree-ssa/ssa-sink-19.c: New testcase.

2022-05-17  liuhongt  <hongtao.liu@intel.com>

	* gcc.target/i386/pr105033.c: New test.

2022-05-17  liuhongt  <hongtao.liu@intel.com>

	* gcc.dg/pr105591.c: New test.

2022-05-16  David Malcolm  <dmalcolm@redhat.com>

	PR analyzer/105103
	* gcc.dg/analyzer/stdarg-1.c: New test.
	* gcc.dg/analyzer/stdarg-2.c: New test.
	* gcc.dg/analyzer/stdarg-fmtstring-1.c: New test.
	* gcc.dg/analyzer/stdarg-lto-1-a.c: New test.
	* gcc.dg/analyzer/stdarg-lto-1-b.c: New test.
	* gcc.dg/analyzer/stdarg-lto-1.h: New test.
	* gcc.dg/analyzer/stdarg-sentinel-1.c: New test.
	* gcc.dg/analyzer/stdarg-types-1.c: New test.
	* gcc.dg/analyzer/stdarg-types-2.c: New test.

2022-05-16  Richard Biener  <rguenther@suse.de>

	PR rtl-optimization/105577
	* g++.dg/torture/pr105577.C: New testcase.

2022-05-16  Richard Biener  <rguenther@suse.de>

	* gcc.dg/torture/pr105598.c: New testcase.

2022-05-16  liuhongt  <hongtao.liu@intel.com>

	* gcc.target/i386/pr105587.c: New test.

2022-05-15  Jason Merrill  <jason@redhat.com>

	PR c++/100502
	PR c++/58993
	* g++.dg/template/access37.C: Now OK.
	* g++.dg/template/friend69.C: Now OK.
	* g++.dg/lookup/friend23.C: New test.

2022-05-15  Jason Merrill  <jason@redhat.com>

	PR c++/105589
	PR c++/105191
	PR c++/92385
	* g++.dg/cpp0x/initlist-array16.C: New test.

2022-05-13  Marek Polacek  <polacek@redhat.com>

	PR c++/81952
	* g++.dg/overload/conv-op4.C: New test.

2022-05-13  Roger Sayle  <roger@nextmovesoftware.com>
	    Uroš Bizjak  <ubizjak@gmail.com>

	* gcc.target/i386/sse2-v1ti-veq.c: New test case.
	* gcc.target/i386/sse2-v1ti-vne.c: New test case.

2022-05-13  Paul A. Clarke  <pc@us.ibm.com>

	* g++.target/powerpc/pr65240-1.C: Adjust DejaGnu directives.
	* g++.target/powerpc/pr65240-2.C: Likewise.
	* g++.target/powerpc/pr65240-3.C: Likewise.
	* g++.target/powerpc/pr65240-4.C: Likewise.
	* g++.target/powerpc/pr65242.C: Likewise.
	* g++.target/powerpc/pr67211.C: Likewise.
	* g++.target/powerpc/pr69667.C: Likewise.
	* g++.target/powerpc/pr71294.C: Likewise.

2022-05-13  Paul A. Clarke  <pc@us.ibm.com>

	* g++.dg/pr65240.h: Move to g++.target/powerpc.
	* g++.dg/pr93974.C: Likewise.
	* g++.dg/pr65240-1.C: Move to g++.target/powerpc, adjust dg directives.
	* g++.dg/pr65240-2.C: Likewise.
	* g++.dg/pr65240-3.C: Likewise.
	* g++.dg/pr65240-4.C: Likewise.
	* g++.dg/pr65242.C: Likewise.
	* g++.dg/pr67211.C: Likewise.
	* g++.dg/pr69667.C: Likewise.
	* g++.dg/pr71294.C: Likewise.
	* g++.dg/pr84264.C: Likewise.
	* g++.dg/pr84279.C: Likewise.
	* g++.dg/pr85657.C: Likewise.
	* g++.target/powerpc/pr65240-1.C: New file.
	* g++.target/powerpc/pr65240-2.C: New file.
	* g++.target/powerpc/pr65240-3.C: New file.
	* g++.target/powerpc/pr65240-4.C: New file.
	* g++.target/powerpc/pr65240.h: New file.
	* g++.target/powerpc/pr65242.C: New file.
	* g++.target/powerpc/pr67211.C: New file.
	* g++.target/powerpc/pr69667.C: New file.
	* g++.target/powerpc/pr71294.C: New file.
	* g++.target/powerpc/pr84264.C: New file.
	* g++.target/powerpc/pr84279.C: New file.
	* g++.target/powerpc/pr85657.C: New file.
	* g++.target/powerpc/pr93974.C: New file.

2022-05-13  Roger Sayle  <roger@nextmovesoftware.com>

	PR tree-optimization/83907
	* gcc.dg/tree-ssa/pr83907-1.c: New test case.
	* gcc.dg/tree-ssa/pr83907-2.c: New test case.

2022-05-13  Philipp Tomsich  <philipp.tomsich@vrull.eu>
	    Manolis Tsamis  <manolis.tsamis@vrull.eu>

	* gcc.dg/pr90838.c: Add additional flags (dg-additional-options)
	  when compiling for riscv64 and subsume gcc.target/aarch64/pr90838.c
	  and gcc.target/i386/pr95863-2.c.
	* gcc.target/aarch64/pr90838.c: Removed.
	* gcc.target/i386/pr95863-2.c: Removed.
	* lib/target-supports.exp: Recognize RV32 or RV64 via XLEN

2022-05-13  Andrew MacLeod  <amacleod@redhat.com>

	PR tree-optimization/105597
	* gcc.dg/pr105597.c: New.

2022-05-13  Sebastian Pop  <spop@amazon.com>

	PR target/105162
	* gcc.target/aarch64/sync-comp-swap-ool.c: New.
	* gcc.target/aarch64/sync-op-acquire-ool.c: New.
	* gcc.target/aarch64/sync-op-full-ool.c: New.
	* gcc.target/aarch64/target_attr_20.c: Update check.
	* gcc.target/aarch64/target_attr_21.c: Same.

2022-05-13  Palmer Dabbelt  <palmer@rivosinc.com>

	* gcc.dg/debug/btf/btf-datasec-1.c: Don't use small data on RISC-V.

2022-05-13  Jia-Wei Chen  <jiawei@iscas.ac.cn>

	* g++.dg/opt/const7.C: Don't use small data on RISC-V.

2022-05-13  Andrew MacLeod  <amacleod@redhat.com>

	* g++.dg/pr104547.C: New.

2022-05-13  Nathan Sidwell  <nathan@acm.org>

	* g++.dg/modules/mod-sym-4.C: New.

2022-05-13  Alexandre Oliva  <oliva@adacore.com>

	* gnat.dg/hardbool.ads: New.
	* gnat.dg/hardbool.adb: New.

2022-05-13  Eric Botcazou  <ebotcazou@adacore.com>

	* gnat.dg/sso17.adb: New test.

2022-05-13  Christophe Lyon  <christophe.lyon@arm.com>

	* gcc.target/aarch64/sve/acle/general/attributes_7.c: Make
	diagnostic unique.

2022-05-13  Richard Biener  <rguenther@suse.de>

	* gcc.dg/plugin/diagnostic_group_plugin.c: Reorder or remove
	gimple-fold.h include.
	* gcc.dg/plugin/diagnostic_plugin_show_trees.c:
	Likewise.
	* gcc.dg/plugin/diagnostic_plugin_test_inlining.c:
	Likewise.
	* gcc.dg/plugin/diagnostic_plugin_test_metadata.c:
	Likewise.
	* gcc.dg/plugin/diagnostic_plugin_test_paths.c:
	Likewise.
	* gcc.dg/plugin/diagnostic_plugin_test_show_locus.c:
	Likewise.
	* gcc.dg/plugin/diagnostic_plugin_test_string_literals.c: Likewise.
	* gcc.dg/plugin/diagnostic_plugin_test_tree_expression_range.c:
	Likewise.
	* gcc.dg/plugin/finish_unit_plugin.c: Likewise.
	* gcc.dg/plugin/ggcplug.c: Likewise.
	* gcc.dg/plugin/must_tail_call_plugin.c: Likewise.
	* gcc.dg/plugin/one_time_plugin.c: Likewise.
	* gcc.dg/plugin/selfassign.c: Likewise.
	* gcc.dg/plugin/start_unit_plugin.c: Likewise.
	* g++.dg/plugin/selfassign.c: Likewise.

2022-05-13  Alexandre Oliva  <oliva@adacore.com>

	PR rtl-optimization/105455
	* gcc.dg/pr105455.c: New.

2022-05-13  liuhongt  <hongtao.liu@intel.com>

	* gcc.target/i386/pr102583.c: New test.
	* gcc.target/i386/pr92645-2.c: Adjust testcase.
	* gcc.target/i386/pr92645-3.c: Ditto.

2022-05-12  David Edelsohn  <dje.gcc@gmail.com>

	* g++.target/powerpc/pr101168.C: Require VSX.

2022-05-12  Richard Biener  <rguenther@suse.de>

	PR tree-optimization/105562
	* g++.dg/warn/uninit-pr105562.C: New testcase.

2022-05-12  Nathan Sidwell  <nathan@acm.org>

	* g++.dg/modules/lang-3_a.C: New.
	* g++.dg/modules/lang-3_b.C: New.
	* g++.dg/modules/lang-3_c.C: New.

2022-05-12  Haochen Jiang  <haochen.jiang@intel.com>

	PR target/104371
	* gcc.target/i386/pr104371-1.c: New test.
	* gcc.target/i386/pr104371-2.c: Ditto.

2022-05-12  Jakub Jelinek  <jakub@redhat.com>

	* c-c++-common/gomp/all-memory-1.c: New test.
	* c-c++-common/gomp/all-memory-2.c: New test.
	* c-c++-common/gomp/all-memory-3.c: New test.
	* g++.dg/gomp/all-memory-1.C: New test.
	* g++.dg/gomp/all-memory-2.C: New test.

2022-05-12  jiawei  <jiawei@iscas.ac.cn>

	* c-c++-common/Wconversion-1.c: Update type.

2022-05-11  Jason Merrill  <jason@redhat.com>

	PR c++/105541
	* g++.dg/cpp2a/lambda-requires1.C: New test.

2022-05-11  Jason Merrill  <jason@redhat.com>

	PR bootstrap/105567
	* g++.dg/template/ctor10.C: New test.

2022-05-11  Harald Anlauf  <anlauf@gmx.de>
	    Steven G. Kargl  <kargl@gcc.gnu.org>

	PR fortran/105230
	* gfortran.dg/pr105230.f90: New test.

2022-05-11  Richard Biener  <rguenther@suse.de>

	* gcc.dg/tree-ssa/pr61839_1.c: Adjust.
	* gcc.dg/tree-ssa/vrp24.c: Likewise.

2022-05-11  liuhongt  <hongtao.liu@intel.com>

	* gcc.target/i386/pr104915-vmovd.c: New test.
	* gcc.target/i386/pr104915-vmovw.c: New test.

2022-05-11  Haochen Gui  <guihaoc@gcc.gnu.org>

	PR target/105414
	* gcc.dg/pr105414.c: New.

2022-05-10  Harald Anlauf  <anlauf@gmx.de>

	PR fortran/105526
	* gfortran.dg/coarray_50.f90: New test.

2022-05-10  H.J. Lu  <hjl.tools@gmail.com>

	PR target/105472
	* gcc.target/i386/iamcu/asm-support.S: Add .note.GNU-stack section
	only for Linux.
	* gcc.target/x86_64/abi/asm-support.S: Likewise.
	* gcc.target/x86_64/abi/avx/asm-support.S: Likewise.
	* gcc.target/x86_64/abi/avx512f/asm-support.S: Likewise.
	* gcc.target/x86_64/abi/avx512fp16/asm-support.S: Likewise.
	* gcc.target/x86_64/abi/avx512fp16/m256h/asm-support.S: Likewise.
	* gcc.target/x86_64/abi/avx512fp16/m512h/asm-support.S: Likewise.
	* gcc.target/x86_64/abi/ms-sysv/do-test.S: Likewise.

2022-05-10  Jakub Jelinek  <jakub@redhat.com>

	PR tree-optimization/105528
	* gcc.dg/pr105528.c: New test.

2022-05-10  Maciej W. Rozycki  <macro@embecosm.com>

	* gcc.target/riscv/fmax-snan.c: New test.
	* gcc.target/riscv/fmax.c: New test.
	* gcc.target/riscv/fmaxf-snan.c: New test.
	* gcc.target/riscv/fmaxf.c: New test.
	* gcc.target/riscv/fmin-snan.c: New test.
	* gcc.target/riscv/fmin.c: New test.
	* gcc.target/riscv/fminf-snan.c: New test.
	* gcc.target/riscv/fminf.c: New test.
	* gcc.target/riscv/smax-ieee.c: New test.
	* gcc.target/riscv/smax.c: New test.
	* gcc.target/riscv/smaxf-ieee.c: New test.
	* gcc.target/riscv/smaxf.c: New test.
	* gcc.target/riscv/smin-ieee.c: New test.
	* gcc.target/riscv/smin.c: New test.
	* gcc.target/riscv/sminf-ieee.c: New test.
	* gcc.target/riscv/sminf.c: New test.

2022-05-10  Thomas Schwinge  <thomas@codesourcery.com>

	PR middle-end/100400
	* c-c++-common/goacc/kernels-decompose-pr100400-1-2.c: Specify
	'-Wfatal-errors'.

2022-05-10  Richard Biener  <rguenther@suse.de>

	PR middle-end/105537
	* gcc.dg/torture/pr105537.c: New testcase.

2022-05-10  Uroš Bizjak  <ubizjak@gmail.com>
	    Roger Sayle  <roger@nextmovesoftware.com>

	* gcc.target/i386/and-1.c: New test case.

2022-05-10  Roger Sayle  <roger@nextmovesoftware.com>

	* gcc.dg/tree-ssa/pr65855-2.c: New test case.

2022-05-10  Claire Dross  <dross@adacore.com>

	* gnat.dg/loopvar.adb: Update expected error message.

2022-05-10  Eric Botcazou  <ebotcazou@adacore.com>

	* gnat.dg/equal7.adb: Add expected error messages (code is now
	illegal).

2022-05-10  Eric Botcazou  <ebotcazou@adacore.com>

	* gcc.target/sparc/20220510-1.c: New test.

2022-05-10  Siddhesh Poyarekar  <siddhesh@gotplt.org>

	PR middle-end/70090
	* gcc.dg/ubsan/object-size-dyn.c: New test.

2022-05-10  Jason Merrill  <jason@redhat.com>

	PR c++/105529
	* g++.dg/cpp2a/constexpr-dtor13.C: New test.
	* g++.dg/cpp2a/constexpr-dtor14.C: New test.

2022-05-10  Jiufu Guo  <guojiufu@linux.ibm.com>

	PR preprocessor/101168
	* g++.target/powerpc/pr101168.C: New test.

2022-05-09  Marek Polacek  <polacek@redhat.com>

	PR c++/103539
	* g++.dg/cpp23/label1.C: New test.
	* g++.dg/cpp23/label2.C: New test.

2022-05-09  Harald Anlauf  <anlauf@gmx.de>

	PR fortran/105501
	* gfortran.dg/pr105501.f90: New test.

2022-05-09  Dimitar Dimitrov  <dimitar@dinux.eu>

	* gcc.dg/analyzer/torture/pr51628-30.c: Test can spill excess
	errors for default_packed targets.

2022-05-09  Jakub Jelinek  <jakub@redhat.com>

	PR c++/105256
	* g++.dg/cpp0x/pr105256.C: Remove superfluous semicolon.

2022-05-09  Qing Zhao  <qing.zhao@oracle.com>

	* gcc.target/i386/zero-scratch-regs-1.c: Add -fno-stack-protector
	-fno-PIC.
	* gcc.target/i386/zero-scratch-regs-10.c: Adjust mov to xor.
	* gcc.target/i386/zero-scratch-regs-13.c: Add -msse.
	* gcc.target/i386/zero-scratch-regs-14.c: Adjust mov to xor.
	* gcc.target/i386/zero-scratch-regs-15.c: Add -fno-stack-protector
	-fno-PIC.
	* gcc.target/i386/zero-scratch-regs-16.c: Likewise.
	* gcc.target/i386/zero-scratch-regs-17.c: Likewise.
	* gcc.target/i386/zero-scratch-regs-18.c: Add -fno-stack-protector
	-fno-PIC, adjust mov to xor.
	* gcc.target/i386/zero-scratch-regs-19.c: Add -fno-stack-protector
	-fno-PIC.
	* gcc.target/i386/zero-scratch-regs-2.c: Adjust mov to xor.
	* gcc.target/i386/zero-scratch-regs-20.c: Add -msse.
	* gcc.target/i386/zero-scratch-regs-21.c: Add -fno-stack-protector
	-fno-PIC, Adjust mov to xor.
	* gcc.target/i386/zero-scratch-regs-22.c: Adjust mov to xor.
	* gcc.target/i386/zero-scratch-regs-23.c: Likewise.
	* gcc.target/i386/zero-scratch-regs-26.c: Likewise.
	* gcc.target/i386/zero-scratch-regs-27.c: Likewise.
	* gcc.target/i386/zero-scratch-regs-28.c: Likewise.
	* gcc.target/i386/zero-scratch-regs-3.c: Add -fno-stack-protector.
	* gcc.target/i386/zero-scratch-regs-31.c: Adjust mov to xor.
	* gcc.target/i386/zero-scratch-regs-4.c: Add -fno-stack-protector
	-fno-PIC.
	* gcc.target/i386/zero-scratch-regs-5.c: Adjust mov to xor.
	* gcc.target/i386/zero-scratch-regs-6.c: Add -fno-stack-protector.
	* gcc.target/i386/zero-scratch-regs-7.c: Likewise.
	* gcc.target/i386/zero-scratch-regs-8.c: Adjust mov to xor.
	* gcc.target/i386/zero-scratch-regs-9.c: Add -fno-stack-protector.

2022-05-09  Patrick Palka  <ppalka@redhat.com>

	PR c++/105491
	* g++.dg/cpp0x/constexpr-union7.C: New test.
	* g++.dg/cpp0x/constexpr-union7a.C: New test.
	* g++.dg/cpp2a/constinit17.C: New test.

2022-05-09  liuhongt  <hongtao.liu@intel.com>

	* gcc.target/i386/pr105354-1.c: New test.
	* gcc.target/i386/pr105354-2.c: New test.

2022-05-09  liuhongt  <hongtao.liu@intel.com>

	* gcc.target/i386/pr105072.c: New test.

2022-05-07  Marek Polacek  <polacek@redhat.com>

	PR c++/101833
	PR c++/47634
	* g++.dg/ext/attr-format-arg1.C: New test.
	* g++.dg/ext/attr-format1.C: New test.
	* g++.dg/ext/attr-format2.C: New test.
	* g++.dg/ext/attr-format3.C: New test.

2022-05-06  Jason Merrill  <jason@redhat.com>

	* g++.dg/diagnostic/function-color1.C: New test.

2022-05-06   Michael Meissner  <meissner@linux.ibm.com>

	PR target/102059
	* gcc.target/powerpc/pr102059-4.c: New test.

2022-05-06  Hafiz Abid Qadeer  <abidh@codesourcery.com>

	* c-c++-common/gomp/allocate-2.c: Add tests.
	* c-c++-common/gomp/allocate-8.c: New test.
	* gfortran.dg/gomp/allocate-3.f90: Add tests.
	* gcc.dg/gomp/pr104517.c: Update.

2022-05-05  Marek Polacek  <polacek@redhat.com>

	PR c++/64679
	* g++.dg/parse/ambig11.C: New test.
	* g++.dg/parse/ambig12.C: New test.
	* g++.dg/parse/ambig13.C: New test.
	* g++.dg/parse/ambig14.C: New test.

2022-05-05  Uroš Bizjak  <ubizjak@gmail.com>

	* gcc.target/i386/pr103611-2.c (dg-do): Compile for target ia32.
	(dg-options): Remove -m32.
	* gcc.target/i386/pr105032.c (dg-do): Compile for taget ia32.
	(dg-additional-options): Remove.
	* gcc.target/i386/pr104732.c (dg-options): Remove -m32.
	* gcc.target/i386/pr99753.c (dg-options): Ditto.

2022-05-05  Sandra Loosemore  <sandra@codesourcery.com>

	* c-c++-common/gomp/loop-6.c (f3): New function to test TASKLOOP
	diagnostics.
	* gfortran.dg/gomp/collapse1.f90: Update expected messages.
	* gfortran.dg/gomp/pr85313.f90: Remove dg-error on non-rectangular
	loops that are now accepted.
	* gfortran.dg/gomp/non-rectangular-loop.f90: New file.
	* gfortran.dg/gomp/canonical-loop-1.f90: New file.
	* gfortran.dg/gomp/canonical-loop-2.f90: New file.

2022-05-05  Richard Biener  <rguenther@suse.de>

	PR tree-optimization/104162
	* gcc.dg/tree-ssa/ssa-fre-99.c: New testcase.
	* gcc.dg/asan/pr99673.c: Adjust.

2022-05-05  Roger Sayle  <roger@nextmovesoftware.com>

	PR testsuite/105486
	* gcc.dg/pr102950.c: Use explicit "signed char" in test case.

2022-05-05  Richard Biener  <rguenther@suse.de>

	PR testsuite/105486
	* gcc.dg/vect/bb-slp-pr104240.c: Align all data.

2022-05-05  Richard Biener  <rguenther@suse.de>

	PR tree-optimization/105484
	* gcc.dg/torture/pr105484.c: New testcase.

2022-05-05  Richard Biener  <rguenther@suse.de>

	PR tree-optimization/104595
	* gcc.dg/vect/pr104595.c: New testcase.

2022-05-04  Patrick Palka  <ppalka@redhat.com>

	PR c++/105476
	* g++.dg/cpp2a/class-deduction-aggr13.C: New test.
	* g++.dg/cpp2a/class-deduction-aggr13a.C: New test.

2022-05-04  Marek Polacek  <polacek@redhat.com>

	* c-c++-common/Wconversion-1.c: New test.

2022-05-04  Marek Polacek  <polacek@redhat.com>

	PR c++/64679
	* g++.dg/parse/functor1.C: New test.

2022-05-04  Marek Polacek  <polacek@redhat.com>

	PR c++/105436
	* g++.dg/parse/template31.C: New test.

2022-05-04  Richard Biener  <rguenther@suse.de>

	PR tree-optimization/104658
	* gcc.target/i386/pr104658.c: New testcase.

2022-05-04  Richard Biener  <rguenther@suse.de>

	PR tree-optimization/103116
	* gcc.dg/vect/pr103116-1.c: New testcase.
	* gcc.dg/vect/pr103116-2.c: Likewise.

2022-05-04  Martin Liska  <mliska@suse.cz>

	* c-c++-common/asan/alloca_loop_unpoisoning.c: Do not combine
	fake and real stack.

2022-05-04  Jakub Jelinek  <jakub@redhat.com>

	* g++.dg/cpp23/lambda-attr1.C: New test.
	* g++.dg/cpp23/lambda-attr2.C: New test.

2022-05-04  Martin Liska  <mliska@suse.cz>

	* c-c++-common/hwasan/alloca-outside-caught.c: Update dg-output.
	* c-c++-common/hwasan/heap-overflow.c: Likewise.
	* c-c++-common/hwasan/hwasan-thread-access-parent.c: Likewise.
	* c-c++-common/hwasan/large-aligned-1.c: Likewise.
	* c-c++-common/hwasan/stack-tagging-basic-1.c: Likewise.

2022-05-03  Patrick Palka  <ppalka@redhat.com>

	PR c++/105351
	* g++.dg/template/sfinae33.C: New test.

2022-05-03  Dimitar Dimitrov  <dimitar@dinux.eu>

	* gcc.c-torture/compile/attr-complex-method-2.c: Accept both __divdc3
	and __gnu_divdc3 as valid libgcc function names.
	* gcc.dg/complex-6.c: Ditto for __mulsc3.
	* gcc.dg/complex-7.c: Ditto for __muldc3.

2022-05-03  Dimitar Dimitrov  <dimitar@dinux.eu>

	* gcc.dg/memchr.c: Skip for default_packed targets.
	* gcc.dg/memcmp-3.c: Ditto.

2022-05-03  Dimitar Dimitrov  <dimitar@dinux.eu>

	* gcc.dg/Wattributes-8.c: Add annotations for default_packed
	targets.

2022-05-03  Dimitar Dimitrov  <dimitar@dinux.eu>

	* gcc.dg/lower-subreg-1.c: Skip for PRU.

2022-05-03  Dimitar Dimitrov  <dimitar@dinux.eu>

	* gcc.dg/Wno-frame-address.c: Skip for PRU target.

2022-05-03  Roger Sayle  <roger@nextmovesoftware.com>

	PR tree-optimization/102950
	* gcc.dg/pr102950.c: New test case.
	* gcc.dg/tree-ssa/evrp10.c: New test case.

2022-05-03  Uroš Bizjak  <ubizjak@gmail.com>

	PR target/105079
	* gcc.target/i386/pr105079.c: New test.
	* gcc.target/i386/pr95483-1.c (dg-options): Use -msse4.1.

2022-05-03  Richard Biener  <rguenther@suse.de>

	PR middle-end/105461
	* gcc.dg/pr105461.c: New testcase.

2022-05-03  Alexandre Oliva  <oliva@adacore.com>

	* gcc.dg/vect/costmodel/ppc/costmodel-vect-31a.c: Update
	the expected message for the case in which unaligned accesses
	are not allowed.

2022-05-02  Jason Merrill  <jason@redhat.com>

	* g++.dg/cpp2a/lambda-pack-init7.C: Check column number.

2022-05-02  Jason Merrill  <jason@redhat.com>

	* g++.dg/lookup/name-clash13.C: New test.
	* g++.dg/lookup/name-clash14.C: New test.
	* g++.dg/lookup/name-clash15.C: New test.
	* g++.dg/lookup/name-clash16.C: New test.

2022-05-02  H.J. Lu  <hjl.tools@gmail.com>

	PR testsuite/105433
	* gcc.target/i386/iamcu/asm-support.S: Add .note.GNU-stack.
	* gcc.target/x86_64/abi/asm-support.S: Likewise.
	* gcc.target/x86_64/abi/avx/asm-support.S: Likewise.
	* gcc.target/x86_64/abi/avx512f/asm-support.S: Likewise.
	* gcc.target/x86_64/abi/avx512fp16/asm-support.S: Likewise.
	* gcc.target/x86_64/abi/avx512fp16/m256h/asm-support.S: Likewise.
	* gcc.target/x86_64/abi/avx512fp16/m512h/asm-support.S: Likewise.
	* gcc.target/x86_64/abi/ms-sysv/do-test.S: Likewise.

2022-05-02  Richard Biener  <rguenther@suse.de>

	PR tree-optimization/104240
	* gcc.dg/vect/bb-slp-pr104240.c: New testcase.

2022-05-02  Jakub Jelinek  <jakub@redhat.com>

	PR debug/105415
	* gcc.dg/pr105415.c: New test.

2022-05-02  Richard Biener  <rguenther@suse.de>

	PR tree-optimization/105437
	* g++.dg/vect/pr105437.cc: New testcase.

2022-04-30  Jason Merrill  <jason@redhat.com>

	PR c/100545
	* c-c++-common/attr-mode-1.c: New test.
	* c-c++-common/attr-mode-2.c: New test.

2022-04-29  Jason Merrill  <jason@redhat.com>

	PR c++/104470
	* g++.dg/cpp2a/explicit11.C: Second example also ill-formed.
	* g++.dg/cpp2a/class-deduction-alias12.C: New test.

2022-04-29  Marek Polacek  <polacek@redhat.com>

	PR c++/67048
	* g++.dg/cpp0x/enum42.C: New test.

2022-04-29  Jason Merrill  <jason@redhat.com>

	PR c++/80351
	* g++.dg/cpp0x/constexpr-77482.C: Adjust message.
	* g++.dg/cpp1y/auto-fn27.C: Likewise.
	* g++.dg/cpp1y/lambda-generic-variadic22.C: Likewise.
	* g++.dg/cpp1z/decomp54.C: Likewise.
	* g++.dg/cpp0x/initlist-const1.C: New test.
	* g++.dg/warn/Wunused-var-37.C: New test.
	* g++.dg/warn/Wunused-var-38.C: New test.
	* g++.dg/warn/Wunused-var-39.C: New test.

2022-04-29  Martin Jambor  <mjambor@suse.cz>

	PR ipa/100413
	* g++.dg/ipa/pr100413.C: New test.

2022-04-29  Andre Vieira  <andre.simoesdiasvieira@arm.com>

	PR tree-optimization/105219
	* gcc.dg/vect/pr105219.c: Add aarch64 target option.

2022-04-29  Marek Polacek  <polacek@redhat.com>

	PR c++/83596
	* g++.dg/cpp1z/nontype5.C: New test.

2022-04-29  Marek Polacek  <polacek@redhat.com>

	PR c++/78244
	* g++.dg/cpp0x/Wnarrowing20.C: New test.

2022-04-29  Marek Polacek  <polacek@redhat.com>

	PR c++/71424
	* g++.dg/cpp0x/initlist-array15.C: New test.

2022-04-29  Jason Merrill  <jason@redhat.com>

	PR c++/102987
	* g++.dg/diagnostic/using1.C: Check pretty-printing.

2022-04-29  Jason Merrill  <jason@redhat.com>

	* g++.dg/cpp0x/alias-decl-1.C: Expect qualified name.

2022-04-29  Jakub Jelinek  <jakub@redhat.com>

	PR c++/104319
	* g++.dg/parse/template28.C: Adjust expected diagnostics.
	* g++.dg/parse/template30.C: New test.

2022-04-29  Uroš Bizjak  <ubizjak@gmail.com>

	PR target/51954
	* gcc.target/i386/pr51954.c: New test.

2022-04-29  Richard Biener  <rguenther@suse.de>

	PR middle-end/105376
	* gcc.dg/pr105376.c: New testcase.

2022-04-29  Jason Merrill  <jason@redhat.com>

	* g++.dg/ext/unary_trait_incomplete.C: Adjust.

2022-04-29  Jason Merrill  <jason@redhat.com>

	PR c++/102651
	PR c++/49387
	* g++.dg/rtti/typeid-complete1.C: New test.

2022-04-29  Zhao Wei Liew  <zhaoweiliew@gmail.com>

	PR c++/25689
	* g++.dg/warn/Wparentheses-31.C: New test.

2022-04-28  Sebastian Huber  <sebastian.huber@embedded-brains.de>

	* gcc.dg/gcov-info-to-gcda.c: Test __gcov_filename_to_gcfn().

2022-04-28  David Malcolm  <dmalcolm@redhat.com>

	PR analyzer/105285
	* gcc.dg/analyzer/symbolic-12.c: New test.

2022-04-28  Patrick Palka  <ppalka@redhat.com>

	PR c++/105425
	* g++.dg/template/partial-specialization13.C: New test.

2022-04-28  Jeff Law  <jeffreyalaw@gmail.com>

	* gcc.dg/lto/pr94157_0.c: Revert last change.
	* lib/prune.exp (prune_gcc_output): Prune new linker warning.

2022-04-28  Jakub Jelinek  <jakub@redhat.com>

	PR lto/105399
	* g++.dg/lto/pr105399_0.C: New test.

2022-04-28  Iain Sandoe  <iain@sandoe.co.uk>

	PR c++/104051
	* g++.dg/coroutines/pr104051.C: New test.

2022-04-28  Iain Sandoe  <iain@sandoe.co.uk>

	PR c++/105301
	* g++.dg/coroutines/pr105301.C: New test.

2022-04-28  Iain Sandoe  <iain@sandoe.co.uk>

	PR c++/105287
	* g++.dg/coroutines/pr105287.C: New test.

2022-04-28  Nathan Sidwell  <nathan@acm.org>
	    Iain Sandoe  <iain@sandoe.co.uk>

	PR c++/103868
	* g++.dg/coroutines/pr103868.C: New test.

2022-04-28  Iain Sandoe  <iain@sandoe.co.uk>

	* gcc.target/i386/memcpy-strategy-10.c: Account for
	__USER_LABEL_PREFIX__.
	* gcc.target/i386/memcpy-strategy-5.c: Likewise.
	* gcc.target/i386/memset-strategy-5.c: Likewise.
	* gcc.target/i386/memset-strategy-7.c: Likewise.

2022-04-28  Iain Sandoe  <iain@sandoe.co.uk>

	* g++.target/i386/mv31.C: Add target supports guard for ifuncs.

2022-04-28  Marek Polacek  <polacek@redhat.com>

	PR c++/90107
	* g++.dg/parse/qualified6.C: New test.

2022-04-28  Jakub Jelinek  <jakub@redhat.com>

	PR target/105331
	* gcc.dg/pr105331.c: New test.

2022-04-28  Richard Biener  <rguenther@suse.de>

	PR tree-optimization/105219
	* gcc.dg/vect/pr105219.c: New testcase.

2022-04-28  Kewen Lin  <linkw@linux.ibm.com>

	PR target/105334
	* gcc.target/powerpc/pr105334.c: New test.

2022-04-28  Jia-Wei Chen  <jiawei@iscas.ac.cn>

	PR target/104676
	* gcc.dg/torture/pr104676.c: Add "{target pthread}" check.

2022-04-28  Xi Ruoyao  <xry111@mengyan1223.wang>

	* gcc.target/loongarch/zero-size-field-pass.c: New test.
	* gcc.target/loongarch/zero-size-field-ret.c: New test.

2022-04-27  Thomas Koenig  <tkoenig@gcc.gnu.org>

	* gfortran.dg/pr70673.f90: Removed second invalid
	line.

2022-04-27  Marek Polacek  <polacek@redhat.com>

	PR c++/105398
	* g++.dg/cpp1y/lambda-generic-enum2.C: New test.

2022-04-27  Jakub Jelinek  <jakub@redhat.com>

	PR middle-end/104492
	* g++.dg/warn/pr104492.C: New test.

2022-04-27  Thomas Koenig  <tkoenig@gcc.gnu.org>

	PR fortran/70673
	PR fortran/78054
	* gfortran.dg/pr70673.f90: Remove invalid statement.
	* gfortran.dg/pr70673_2.f90: New test to check that
	ICE does not re-appear.

2022-04-27  Mikael Morin  <mikael@gcc.gnu.org>

	PR fortran/103662
	PR fortran/105379
	* gfortran.dg/class_dummy_8.f90: New test.
	* gfortran.dg/class_dummy_9.f90: New test.

2022-04-27  Mikael Morin  <mikael@gcc.gnu.org>

	PR fortran/102043
	PR fortran/105381
	* gfortran.dg/character_array_dummy_1.f90: New test.

2022-04-27  Christophe Lyon  <christophe.lyon@arm.com>

	PR tree-optimization/105374
	* gcc.target/arm/simd/pr105374.C: New.

2022-04-27  Andreas Krebbel  <krebbel@linux.ibm.com>

	PR target/102024
	* g++.target/s390/pr102024-1.C: New test.
	* g++.target/s390/pr102024-2.C: New test.
	* g++.target/s390/pr102024-3.C: New test.
	* g++.target/s390/pr102024-4.C: New test.
	* g++.target/s390/pr102024-5.C: New test.
	* g++.target/s390/pr102024-6.C: New test.

2022-04-27  Jakub Jelinek  <jakub@redhat.com>

	PR sanitizer/105396
	* gcc.dg/asan/pr105396.c: New test.

2022-04-27  Kewen Lin  <linkw@linux.ibm.com>

	PR target/105271
	* gcc.target/powerpc/pr105271.c: New test.

2022-04-26  Jason Merrill  <jason@redhat.com>

	PR c++/102629
	* g++.dg/cpp2a/lambda-pack-init7.C: New test.

2022-04-26  Patrick Palka  <ppalka@redhat.com>

	PR c++/105386
	* g++.dg/cpp0x/decltype81.C: New test.

2022-04-26  Segher Boessenkoool  <segher@kernel.crashing.org>

	PR target/105349
	* lib/target-supports.exp (check_effective_target_has_arch_pwr5): Use
	the specified dg-options.
	(check_effective_target_has_arch_pwr6): Ditto.
	(check_effective_target_has_arch_pwr7): Ditto.
	(check_effective_target_has_arch_pwr8): Ditto.
	(check_effective_target_has_arch_pwr9): Ditto.
	(check_effective_target_has_arch_pwr10): Ditto.
	(check_effective_target_has_arch_ppc64): Ditto.

2022-04-26  Jakub Jelinek  <jakub@redhat.com>

	PR rtl-optimization/105314
	* gcc.target/riscv/pr105314.c: New test.

2022-04-26  Jakub Jelinek  <jakub@redhat.com>

	PR c++/65211
	* g++.target/i386/vec-tmpl1.C: Add -Wno-psabi as
	dg-additional-options.

2022-04-26  Jakub Jelinek  <jakub@redhat.com>

	PR target/105367
	* gcc.target/i386/pr105367.c: New test.

2022-04-26  Jakub Jelinek  <jakub@redhat.com>

	PR fortran/103662
	* lib/target-supports.exp (check_effective_target___OPTIMIZE__): Add
	a var definition to avoid pedwarn about empty translation unit.
	* gfortran.dg/unlimited_polymorphic_3.f03: Remove -ftree-dse from
	dg-additional-options, guard scan-tree-dump-not directives on
	__OPTIMIZE__ target.

2022-04-26  Jason Merrill  <jason@redhat.com>

	PR c++/104624
	* g++.dg/cpp1y/lambda-generic-variadic22.C: New test.

2022-04-26  Patrick Palka  <ppalka@redhat.com>

	PR c++/105304
	* g++.dg/cpp2a/concepts-requires30.C: New test.

2022-04-26  Patrick Palka  <ppalka@redhat.com>

	PR c++/105289
	PR c++/86193
	* g++.dg/template/partial-specialization11.C: New test.
	* g++.dg/template/partial-specialization12.C: New test.

2022-04-25  David Malcolm  <dmalcolm@redhat.com>

	PR analyzer/105365
	PR analyzer/105366
	* gcc.dg/analyzer/pr105365.c: New test.
	* gcc.dg/analyzer/pr105366.c: New test.

2022-04-25  David Malcolm  <dmalcolm@redhat.com>

	PR analyzer/104308
	* gcc.dg/analyzer/pr104308.c: Add test coverage.

2022-04-25  Jakub Jelinek  <jakub@redhat.com>
	    Thomas Schwinge  <thomas@codesourcery.com>

	PR fortran/104717
	* gfortran.dg/goacc/pr104717.f90: New test.
	* gfortran.dg/goacc/privatization-1-compute-loop.f90: Adjust.

2022-04-25  Marek Polacek  <polacek@redhat.com>

	PR c++/105353
	* g++.dg/ext/builtin-shufflevector-3.C: New test.

2022-04-25  Andrew MacLeod  <amacleod@redhat.com>

	PR tree-optimization/105276
	* g++.dg/pr105276.C: New.

2022-04-25  Mikael Morin  <mikael@gcc.gnu.org>

	PR fortran/103662
	* gfortran.dg/unlimited_polymorphic_3.f03: Force execution of
	the DSE optimization pass.

2022-04-25  Richard Biener  <rguenther@suse.de>

	PR tree-optimization/100810
	* gcc.dg/torture/pr100810.c: New testcase.
	* gcc.dg/torture/pr105337.c: Likewise.

2022-04-25  Richard Biener  <rguenther@suse.de>

	PR rtl-optimization/105231
	* gcc.dg/torture/pr105231.c: New testcase.

2022-04-25  Hongyu Wang  <hongyu.wang@intel.com>

	PR target/105339
	* gcc.target/i386/sse-14.c: Add tests for new macro.

2022-04-24  Jeff Law  <jeffreyalaw@gmail.com>

	* gcc.dg/lto/pr94157_0.c: Also request executable stack from
	the linker.

2022-04-24  Mikael Morin  <mikael@gcc.gnu.org>
	    Jakub Jelinek  <jakub@redhat.com>

	PR fortran/103662
	* gfortran.dg/unlimited_polymorphic_3.f03 (foo): Separate
	bind(c) and sequence checks to...
	(foo_bc, foo_sq): ... two different procedures.
	(main, foo*): Change type declarations so that type name,
	component name, and either bind(c) or sequence attribute match
	between the main type declarations and the procedure type
	declarations.
	(toplevel): Add optimization dump checks.

2022-04-23  Jakub Jelinek  <jakub@redhat.com>

	PR target/105338
	* gcc.target/i386/pr105338.c: New test.

2022-04-22  Mikael Morin  <mikael@gcc.gnu.org>
	    Richard Biener  <rguenther@suse.de>

	PR fortran/102043
	* gfortran.dg/array_reference_3.f90: New.
	* gfortran.dg/negative_stride_1.f90: New.
	* gfortran.dg/vector_subscript_8.f90: New.
	* gfortran.dg/vector_subscript_9.f90: New.
	* gfortran.dg/c_loc_test_22.f90: Update dump patterns.
	* gfortran.dg/finalize_10.f90: Same.

2022-04-22  Mikael Morin  <mikael@gcc.gnu.org>

	PR fortran/102043
	* gfortran.dg/dependency_49.f90: Update variable occurence
	count.

2022-04-22  Jakub Jelinek  <jakub@redhat.com>

	PR rtl-optimization/105333
	* gcc.dg/pr105333.c: New test.

2022-04-21  Segher Boessenkool  <segher@kernel.crashing.org>

	PR target/103197
	PR target/102146
	* gcc.target/powerpc/bswap-brw.c: Add xfail on scan-assembler for -m32.

2022-04-21  Segher Boessenkool  <segher@kernel.crashing.org>

	* lib/target-supports.exp (check_effective_target_has_arch_ppc64): New.

2022-04-21  Marek Polacek  <polacek@redhat.com>

	PR c++/105321
	* g++.dg/cpp0x/constexpr-105321.C: New test.

2022-04-21  Fritz Reese  <foreese@gcc.gnu.org>

	PR fortran/105310
	* gfortran.dg/dec_union_12.f90: New test.

2022-04-21  Jakub Jelinek  <jakub@redhat.com>

	PR debug/105203
	* gfortran.dg/g77/pr105203.f: New test.

2022-04-20  Ed Catmur  <ed@catmur.uk>

	PR c++/104996
	* g++.dg/cpp0x/initlist129.C: New test.

2022-04-20  Richard Biener  <rguenther@suse.de>

	PR tree-optimization/105312
	* gcc.target/arm/pr105312.c: New testcase.

2022-04-20  Jan Hubicka  <hubicka@ucw.cz>

	* gcc.c-torture/compile/103818.c: New test.

2022-04-20  Jakub Jelinek  <jakub@redhat.com>

	PR ipa/105306
	* g++.dg/opt/pr105306.C: New test.

2022-04-19  Jakub Jelinek  <jakub@redhat.com>

	PR target/105257
	* gcc.dg/pr105257.c: New test.

2022-04-19  Jakub Jelinek  <jakub@redhat.com>

	PR c++/105256
	* g++.dg/cpp0x/pr105256.C: New test.

2022-04-19  Richard Biener  <rguenther@suse.de>

	PR tree-optimization/104010
	PR tree-optimization/103941
	* gcc.target/i386/pr103941-1.c: New testcase.
	* gcc.target/i386/pr103941-2.c: Likewise.

2022-04-19  Richard Biener  <rguenther@suse.de>

	PR tree-optimization/104880
	* g++.dg/opt/pr104880.cc: Rename to ...
	* g++.dg/opt/pr104880.C: ... this.

2022-04-18  Kewen Lin  <linkw@linux.ibm.com>

	PR testsuite/105266
	* gcc.dg/pr105250.c: Skip for powerpc*-*-* and s390*-*-*.

2022-04-15  Paul A. Clarke  <pc@us.ibm.com>

	* g++.dg/debug/dwarf2/const2.C: Move to g++.target/powerpc.
	* g++.dg/other/darwin-minversion-1.C: Likewise.
	* g++.dg/eh/ppc64-sighandle-cr.C: Likewise.
	* g++.dg/eh/simd-5.C: Likewise.
	* g++.dg/eh/simd-4.C: Move to g++.target/powerpc, adjust dg directives.
	* g++.dg/eh/uncaught3.C: Likewise.
	* g++.dg/other/spu2vmx-1.C: Likewise.
	* g++.target/powerpc/const2.C: New file.
	* g++.target/powerpc/darwin-minversion-1.C: New file.
	* g++.target/powerpc/ppc64-sighandle-cr.C: New file.
	* g++.target/powerpc/simd-4.C: New file.
	* g++.target/powerpc/simd-5.C: New file.
	* g++.target/powerpc/spu2vmx-1.C: New file.
	* g++.target/powerpc/uncaught3.C: New file.

2022-04-15  Marek Polacek  <polacek@redhat.com>

	PR c++/105268
	* g++.dg/concepts/variadic6.C: New test.

2022-04-15  Hongyu Wang  <hongyu.wang@intel.com>

	* gcc.target/i386/crc32-6.c: Adjust dg-error message.
	* gcc.target/i386/crc32-7.c: New test.

2022-04-15  Jason Merrill  <jason@redhat.com>

	PR c++/102804
	* g++.dg/ext/unsigned-typedef1.C: New test.

2022-04-15  Jason Merrill  <jason@redhat.com>

	PR c++/102987
	* g++.dg/diagnostic/using1.C: New test.

2022-04-14  David Malcolm  <dmalcolm@redhat.com>

	PR analyzer/105264
	* gcc.dg/analyzer/torture/symbolic-10.c: New test.

2022-04-14  Jason Merrill  <jason@redhat.com>

	PR c++/104646
	* g++.dg/cpp0x/constexpr-fno-elide-ctors1.C: New test.

2022-04-14  Jason Merrill  <jason@redhat.com>

	PR c++/82980
	* g++.dg/cpp0x/lambda/lambda-current-inst1.C: New test.

2022-04-14  Indu Bhagat  <indu.bhagat@oracle.com>

	PR debug/105089
	* gcc.dg/debug/ctf/ctf-array-2.c: Refactor testcase.  Move some
	checks ...
	* gcc.dg/debug/ctf/ctf-array-5.c: ... to here.
	* gcc.dg/debug/ctf/ctf-variables-3.c: ... and here.  Add
	additional checks for one CTF variable and one CTF object info
	record.

2022-04-14  David Malcolm  <dmalcolm@redhat.com>

	PR analyzer/105252
	* gcc.dg/analyzer/pr105252.c: New test.

2022-04-14  Jakub Jelinek  <jakub@redhat.com>

	PR target/105247
	* gcc.c-torture/compile/pr105247.c: New test.

2022-04-14  Robin Dapp  <rdapp@linux.ibm.com>

	* gcc.target/s390/pr80725.c: Add -Wno-int-to-pointer-cast.

2022-04-14  Jason Merrill  <jason@redhat.com>

	PR c++/65211
	* g++.target/i386/vec-tmpl1.C: New test.

2022-04-14  Jason Merrill  <jason@redhat.com>

	PR c++/97219
	* g++.dg/cpp1y/lambda-generic-local-fn1.C: New test.

2022-04-14  Jason Merrill  <jason@redhat.com>

	PR c++/101698
	* g++.dg/template/conv19.C: New test.

2022-04-14  Jason Merrill  <jason@redhat.com>

	PR c++/101442
	* g++.dg/cpp0x/initlist-nrv1.C: New test.

2022-04-14  Jason Merrill  <jason@redhat.com>

	PR c++/105265
	PR c++/100838
	* g++.dg/cpp0x/initlist-new6.C: New test.

2022-04-13  Richard Sandiford  <richard.sandiford@arm.com>

	PR tree-optimization/105254
	* g++.dg/vect/pr105254.cc: New test.

2022-04-13  Tobias Burnus  <tobias@codesourcery.com>

	PR fortran/105242
	* gfortran.dg/gomp/loop-exit.f90: New test.

2022-04-13  Jason Merrill  <jason@redhat.com>

	PR c++/105245
	PR c++/100111
	* g++.dg/cpp1y/constexpr-empty2.C: Add -fno-elide-constructors.

2022-04-13  Richard Biener  <rguenther@suse.de>

	PR tree-optimization/105263
	* gcc.dg/pr105263.c: New testcase.

2022-04-13  Jakub Jelinek  <jakub@redhat.com>

	PR middle-end/105253
	* gcc.target/i386/pr105253.c: New test.

2022-04-13  Jakub Jelinek  <jakub@redhat.com>

	PR c++/105233
	* g++.dg/cpp2a/is-constant-evaluated13.C: New test.

2022-04-13  Martin Jambor  <mjambor@suse.cz>

	PR testsuite/105183
	* gcc.dg/ipa/remref-7.c: Add --param max-inline-insns-auto=100 to options.

2022-04-13  Marek Polacek  <polacek@redhat.com>

	PR c++/97296
	* g++.dg/cpp0x/ref-bind4.C: Add dg-error.
	* g++.dg/cpp0x/ref-bind8.C: New test.

2022-04-13  Richard Biener  <rguenther@suse.de>

	PR middle-end/105259
	* gcc.target/i386/auto-init-4.c: Adjust.

2022-04-13  Jakub Jelinek  <jakub@redhat.com>

	PR target/105234
	* gcc.c-torture/compile/pr105234.c: New test.

2022-04-13  Richard Biener  <rguenther@suse.de>

	PR tree-optimization/105250
	* gcc.dg/pr105250.c: New testcase.

2022-04-13  Alexandre Oliva  <oliva@adacore.com>

	* gcc.target/powerpc/pr60203.c: Skip on no 128-bit long double.

2022-04-13  Alexandre Oliva  <oliva@adacore.com>

	PR target/102146
	* gcc.target/powerpc/pr56605.c: Accept SImode compare operand.

2022-04-13  Xi Ruoyao  <xry111@mengyan1223.wang>

	* gcc.target/mips/pr102024-4.c (dg-options): Add
	-ffat-lto-objects.

2022-04-12  Antoni Boucher  <bouanto@zoho.com>

	PR jit/104293
	* jit.dg/all-non-failing-tests.h: Mention
	test-setting-alignment.
	* jit.dg/test-setting-alignment.c: New test.

2022-04-12  Antoni Boucher  <bouanto@zoho.com>

	PR jit/104072
	* jit.dg/all-non-failing-tests.h: Add new
	test-register-variable.
	* jit.dg/harness.h: Add -fdiagnostics-color=never to context's
	command-line options.
	* jit.dg/test-error-register-variable-bad-name.c: New test.
	* jit.dg/test-error-register-variable-size-mismatch.c: New test.
	* jit.dg/test-register-variable.c: New test.

2022-04-12  Antoni Boucher  <bouanto@zoho.com>

	PR jit/104071
	* jit.dg/all-non-failing-tests.h: Add new test-bitcast.
	* jit.dg/test-bitcast.c: New test.
	* jit.dg/test-error-bad-bitcast.c: New test.
	* jit.dg/test-error-bad-bitcast2.c: New test.

2022-04-12  Antoni Boucher  <bouanto@zoho.com>

	PR target/95325
	* jit.dg/test-types.c: Add tests for sized integer types.

2022-04-12  Jason Merrill  <jason@redhat.com>

	PR c++/104669
	* g++.target/i386/mv31.C: New test.

2022-04-12  Jason Merrill  <jason@redhat.com>

	PR c++/102071
	* g++.dg/cpp1z/aligned-new9.C: Add single-object test.

2022-04-12  Patrick Palka  <ppalka@redhat.com>

	PR c++/103105
	* g++.dg/cpp2a/concepts-requires29.C: New test.
	* g++.dg/cpp2a/concepts-requires29a.C: New test.

2022-04-12  Richard Earnshaw  <rearnsha@arm.com>

	PR target/101755
	* gcc.target/arm/reg_equal_test.c: Convert to gimple test.  Restrict
	to architectures with MOVW/MOVT.

2022-04-12  Richard Biener  <rguenther@suse.de>

	PR tree-optimization/105235
	* g++.dg/opt/pr105235-1.C: New testcase.

2022-04-12  Przemyslaw Wirkus  <Przemyslaw.Wirkus@arm.com>

	PR target/104144
	* gcc.target/arm/multilib.exp: Updated tests.

2022-04-12  Richard Biener  <rguenther@suse.de>

	PR tree-optimization/105226
	* gcc.dg/pr105226.c: New testcase.

2022-04-12  Jakub Jelinek  <jakub@redhat.com>

	PR target/105214
	* gcc.dg/asan/pr105214.c: New test.

2022-04-12  Jakub Jelinek  <jakub@redhat.com>

	PR rtl-optimization/105211
	* gcc.dg/pr105211.c: New test.

2022-04-12  Jason Merrill  <jason@redhat.com>

	PR c++/104142
	* g++.dg/opt/const7.C: New test.

2022-04-12  Jason Merrill  <jason@redhat.com>

	PR c++/105223
	PR c++/92918
	* g++.dg/template/using31.C: New test.

2022-04-11  Peter Bergner  <bergner@linux.ibm.com>

	PR target/104894
	* gcc.target/powerpc/pr104894.c: New test.
	* gcc.target/powerpc/pr104894-2.c: New test.

2022-04-11  Jason Merrill  <jason@redhat.com>

	PR c++/98249
	* g++.dg/lookup/new3.C: New test.

2022-04-11  Jakub Jelinek  <jakub@redhat.com>

	PR tree-optimization/105218
	* gcc.dg/pr105218.c: New test.

2022-04-11  Alexandre Oliva  <oliva@adacore.com>

	PR target/104253
	* gcc.target/powerpc/pr104253.c: Add missing dg- before
	require-effective-target.  Prune warning about -mfloat128
	possibly not being fully supported.

2022-04-11  Tamar Christina  <tamar.christina@arm.com>

	PR target/105197
	* gcc.target/aarch64/sve/pr105197-1.c: New test.
	* gcc.target/aarch64/sve/pr105197-2.c: New test.

2022-04-11  Jason Merrill  <jason@redhat.com>

	PR c++/100370
	* g++.dg/warn/Wplacement-new-size-11.C: New test.

2022-04-11  Jakub Jelinek  <jakub@redhat.com>

	PR tree-optimization/104639
	* gcc.dg/tree-ssa/pr104639-1.c: New test.
	* gcc.dg/tree-ssa/pr104639-2.c: New test.

2022-04-11  Jakub Jelinek  <jakub@redhat.com>

	PR c++/105186
	* c-c++-common/pr105186.c: New test.

2022-04-11  Kewen Lin  <linkw@linux.ibm.com>

	PR testsuite/103196
	* gcc.target/powerpc/p9-vec-length-epil-7.c: Add option
	-fdisable-tree-cunroll.
	* gcc.target/powerpc/p9-vec-length-full-7.c: Likewise.

2022-04-10  Harald Anlauf  <anlauf@gmx.de>

	PR fortran/105184
	* gfortran.dg/coarray_44.f90: Adjust expected output.
	* gfortran.dg/coarray_allocate_11.f90: Likewise.
	* gfortran.dg/coarray_allocate_12.f90: New test.

2022-04-09  David Malcolm  <dmalcolm@redhat.com>

	PR analyzer/103892
	* gcc.dg/analyzer/pr103892.c: New test.
	* gcc.dg/analyzer/pr96841.c: Drop redundant
	-Wno-analyzer-too-complex.

2022-04-09  Jan Hubicka  <hubicka@ucw.cz>

	PR ipa/103376
	* gcc.c-torture/compile/pr103376.c: New test.

2022-04-09  Jan Hubicka  <hubicka@ucw.cz>

	* gcc.dg/ipa/pr105160.c: New test.

2022-04-09  Xi Ruoyao  <xry111@mengyan1223.wang>

	* gcc.dg/stack-usage-1.c: Adjust for LoongArch LP64.

2022-04-09  Xi Ruoyao  <xry111@mengyan1223.wang>

	* gcc.dg/builtin-apply2.c (dg-skip-if): Add loongarch*-*-*.

2022-04-09  Jason Merrill  <jason@redhat.com>

	PR c++/105191
	PR c++/92385
	* g++.dg/cpp0x/constexpr-array28.C: New test.

2022-04-09  Jason Merrill  <jason@redhat.com>

	PR c++/91618
	PR c++/96604
	* g++.dg/cpp0x/friend7.C: Remove xfail.
	* g++.dg/template/friend72.C: New test.
	* g++.dg/template/friend72a.C: New test.
	* g++.dg/template/friend73.C: New test.

2022-04-08  Richard Biener  <rguenther@suse.de>

	PR tree-optimization/105198
	* gcc.dg/torture/pr105198.c: New testcase.

2022-04-08  Jakub Jelinek  <jakub@redhat.com>

	PR c++/105187
	* c-c++-common/torture/20050113-1.c: Add dg-additional-options
	-Wno-psabi.

2022-04-08  Jakub Jelinek  <jakub@redhat.com>

	PR c/105149
	* gcc.dg/pr105149.c: New test.

2022-04-08  Jakub Jelinek  <jakub@redhat.com>

	PR tree-optimization/105189
	* g++.dg/torture/pr105189.C: New test.

2022-04-08  Richard Biener  <rguenther@suse.de>

	PR tree-optimization/105175
	* gcc.dg/pr105175.c: New testcase.

2022-04-07   Michael Meissner  <meissner@linux.ibm.com>

	PR target/104253
	* lib/target-supports.exp (check_ppc_float128_sw_available): Do
	not run float128 tests on VxWorks.
	(check_ppc_float128_hw_available): Likewise.
	(check_effective_target_ppc_ieee128_ok): Likewise.

2022-04-07  Tamar Christina  <tamar.christina@arm.com>

	PR testsuite/105196
	* gcc.dg/vect/complex/fast-math-complex-add-pattern-float.c: Remove slp1 check.

2022-04-07  Richard Biener  <rguenther@suse.de>
	    Jan Hubicka  <hubicka@ucw.cz>

	PR ipa/104303
	* gnat.dg/concat5.adb: New.
	* gnat.dg/concat5_pkg1.adb: Likewise.
	* gnat.dg/concat5_pkg1.ads: Likewise.
	* gnat.dg/concat5_pkg2.adb: Likewise.
	* gnat.dg/concat5_pkg2.ads: Likewise.

2022-04-07  David Malcolm  <dmalcolm@redhat.com>

	PR analyzer/102208
	* gcc.dg/analyzer/symbolic-9.c: New test.
	* gcc.dg/analyzer/torture/leak-pr102308-1.c: New test.
	* gcc.dg/analyzer/torture/leak-pr102308-2.c: New test.

2022-04-07  Richard Biener  <rguenther@suse.de>

	PR tree-optimization/105185
	* gcc.dg/torture/pr105185.c: New testcase.

2022-04-07  Tamar Christina  <tamar.christina@arm.com>

	PR target/104049
	* gcc.target/aarch64/vadd_reduc-1.c: New test.
	* gcc.target/aarch64/vadd_reduc-2.c: New test.

2022-04-07  Tamar Christina  <tamar.christina@arm.com>

	PR testsuite/105095
	* gcc.dg/vect/complex/fast-math-complex-add-double.c: Update for codegen.
	* gcc.dg/vect/complex/fast-math-complex-add-float.c: Likewise.
	* gcc.dg/vect/complex/fast-math-complex-add-half-float.c: Likewise.
	* gcc.dg/vect/complex/fast-math-complex-add-pattern-double.c: Likewise.
	* gcc.dg/vect/complex/fast-math-complex-add-pattern-float.c: Likewise.
	* gcc.dg/vect/complex/fast-math-complex-add-pattern-half-float.c: Likewise.
	* gcc.dg/vect/complex/fast-math-complex-mla-half-float.c: Likewise.
	* gcc.dg/vect/complex/fast-math-complex-mls-double.c: Likewise.
	* gcc.dg/vect/complex/fast-math-complex-mls-float.c: Likewise.
	* gcc.dg/vect/complex/fast-math-complex-mls-half-float.c: Likewise.
	* gcc.dg/vect/complex/fast-math-complex-mul-double.c: Likewise.
	* gcc.dg/vect/complex/fast-math-complex-mul-float.c: Likewise.
	* gcc.dg/vect/complex/fast-math-complex-mul-half-float.c: Likewise.
	* gcc.dg/vect/vect.exp: Add extra letter to filter.

2022-04-07  Tamar Christina  <tamar.christina@arm.com>

	* gcc.target/aarch64/pr103350-1.c: Skip on BE.
	* gcc.target/aarch64/pr103350-2.c: Likewise.

2022-04-07  Jakub Jelinek  <jakub@redhat.com>

	PR tree-optimization/102586
	* g++.dg/torture/builtin-clear-padding-5.C: New test.
	* g++.dg/cpp2a/builtin-clear-padding1.C (bar): Uncomment one
	call that is now accepted.

2022-04-07  Jakub Jelinek  <jakub@redhat.com>

	PR tree-optimization/105150
	* gcc.dg/pr105150.c: New test.

2022-04-07  Richard Biener  <rguenther@suse.de>

	PR middle-end/105165
	* gcc.dg/pr105165.c: New testcase.

2022-04-07  Andreas Krebbel  <krebbel@linux.ibm.com>

	PR target/105147
	* gcc.dg/pr105140.c: Skip for s390*-*-*.

2022-04-07  Jason Merrill  <jason@redhat.com>

	PR c++/101051
	* g++.dg/cpp0x/trailing15.C: New test.

2022-04-07  Jason Merrill  <jason@redhat.com>

	PR c++/101717
	* g++.dg/cpp1y/lambda-generic-this4.C: New test.

2022-04-07  Jason Merrill  <jason@redhat.com>

	PR c++/105187
	* gcc.c-torture/compile/20050113-1.c: Moved to...
	* c-c++-common/torture/20050113-1.c: ...here.

2022-04-06  Jakub Jelinek  <jakub@redhat.com>

	PR c++/104668
	* g++.dg/cpp0x/pr104668.C: New test.

2022-04-06  Patrick Palka  <ppalka@redhat.com>

	PR c++/105143
	* g++.dg/cpp2a/nodiscard1.C: New test.
	* g++.dg/warn/Wctad-maybe-unsupported4.C: New test.

2022-04-06  Segher Boessenkool  <segher@kernel.crashing.org>

	PR target/105147
	* gcc.dg/pr105140.c: Skip for powerpc*-*-*.

2022-04-06  Jason Merrill  <jason@redhat.com>

	PR c++/104702
	* g++.dg/warn/Wunused-19.C: New test.

2022-04-06  Xi Ruoyao  <xry111@mengyan1223.wang>

	* g++.target/mips/cxx17_empty_base.C: New test.

2022-04-06  Jason Merrill  <jason@redhat.com>

	PR c++/100608
	* g++.dg/warn/Wshadow-compatible-local-3.C: New test.

2022-04-06  Richard Biener  <rguenther@suse.de>

	PR tree-optimization/105173
	* gcc.dg/pr105173.c: New testcase.

2022-04-06  Richard Biener  <rguenther@suse.de>

	PR ipa/105166
	* gcc.dg/torture/pr105166.c: New testcase.

2022-04-06  Richard Biener  <rguenther@suse.de>

	PR tree-optimization/105163
	* gcc.dg/torture/pr105163.c: New testcase.

2022-04-06  Richard Sandiford  <richard.sandiford@arm.com>

	PR tree-optimization/103761
	* gcc.dg/vect/pr103761.c: New test.
	* gcc.target/aarch64/sve/pr103761.c: Likewise.

2022-04-06  Richard Biener  <rguenther@suse.de>

	PR tree-optimization/105148
	* gcc.dg/torture/pr105148.c: New testcase.

2022-04-06  Roger Sayle  <roger@nextmovesoftware.com>

	* gcc.target/i386/sse2-v1ti-andnot.c: New test case.

2022-04-06  Richard Biener  <rguenther@suse.de>

	PR tree-optimization/105142
	* g++.dg/torture/pr105142.C: New testcase.

2022-04-06  Richard Biener  <rguenther@suse.de>

	PR testsuite/105122
	* gcc.dg/memcpy-6.c: Adjust.
	* gcc.dg/strlenopt-73.c: Likewise.
	* gcc.dg/strlenopt-80.c: Likewise.

2022-04-05  Sandra Loosemore  <sandra@codesourcery.com>

	* gfortran.dg/gomp/masked-taskloop.f90: New.

2022-04-05  Uroš Bizjak  <ubizjak@gmail.com>

	PR target/105139
	* gcc.target/i386/pr105139.c: New test.

2022-04-05  Harald Anlauf  <anlauf@gmx.de>

	PR fortran/104210
	* gfortran.dg/pr104210.f90: New test.

2022-04-05  Harald Anlauf  <anlauf@gmx.de>
	    Steven G. Kargl  <kargl@gcc.gnu.org>

	PR fortran/105138
	* gfortran.dg/recursive_reference_3.f90: New test.

2022-04-05  Richard Sandiford  <richard.sandiford@arm.com>

	* gcc.target/aarch64/mops_4.c: New test.

2022-04-05  Richard Sandiford  <richard.sandiford@arm.com>

	PR target/103147
	* gcc.target/aarch64/pr103147-1.c: New test.
	* gcc.target/aarch64/pr103147-2.c: Likewise.
	* gcc.target/aarch64/pr103147-3.c: Likewise.
	* gcc.target/aarch64/pr103147-4.c: Likewise.
	* gcc.target/aarch64/pr103147-5.c: Likewise.
	* gcc.target/aarch64/pr103147-6.c: Likewise.
	* gcc.target/aarch64/pr103147-7.c: Likewise.
	* gcc.target/aarch64/pr103147-8.c: Likewise.
	* gcc.target/aarch64/pr103147-9.c: Likewise.
	* gcc.target/aarch64/pr103147-10.c: Likewise.
	* g++.target/aarch64/pr103147-1.C: Likewise.
	* g++.target/aarch64/pr103147-2.C: Likewise.
	* g++.target/aarch64/pr103147-3.C: Likewise.
	* g++.target/aarch64/pr103147-4.C: Likewise.
	* g++.target/aarch64/pr103147-5.C: Likewise.
	* g++.target/aarch64/pr103147-6.C: Likewise.
	* g++.target/aarch64/pr103147-7.C: Likewise.
	* g++.target/aarch64/pr103147-8.C: Likewise.
	* g++.target/aarch64/pr103147-9.C: Likewise.
	* g++.target/aarch64/pr103147-10.C: Likewise.

2022-04-05  Jason Merrill  <jason@redhat.com>

	PR c++/103852
	DR 1286
	* g++.dg/cpp1z/class-deduction-alias1.C: Expect warning.

2022-04-05  Jason Merrill  <jason@redhat.com>

	PR c++/101677
	* g++.dg/cpp2a/concepts-pr67178.C: Adjust error.
	* g++.dg/cpp2a/concepts-requires28.C: New test.

2022-04-05  Jason Merrill  <jason@redhat.com>

	* g++.dg/cpp0x/noexcept34.C: Allow more wording variation.

2022-04-05  Richard Biener  <rguenther@suse.de>

	PR c/105151
	* gcc.dg/gimplefe-error-14.c: New testcase.

2022-04-05  Robin Dapp  <rdapp@linux.ibm.com>

	* gcc.target/s390/zvector/vec-double-compile.c: Expect vl
	  instead of vc*.
	* gcc.target/s390/zvector/vec-float-compile.c: Dito.
	* gcc.target/s390/zvector/vec-signed-compile.c: Dito.
	* gcc.target/s390/zvector/vec-unsigned-compile.c: Dito.

2022-04-05  Robin Dapp  <rdapp@linux.ibm.com>

	* gcc.target/s390/ifcvt-two-insns-bool.c: Change nle to h.
	* gcc.target/s390/ifcvt-two-insns-int.c: Dito.
	* gcc.target/s390/ifcvt-two-insns-long.c: Dito.

2022-04-05  Robin Dapp  <rdapp@linux.ibm.com>

	* gcc.dg/Wuse-after-free-2.c:
	Add -fno-tree-loop-distribute-patterns in order to avoid
	rawmemchr.

2022-04-05  liuhongt  <hongtao.liu@intel.com>

	* gcc.target/i386/pr101908-1.c: New test.
	* gcc.target/i386/pr101908-2.c: New test.
	* gcc.target/i386/pr101908-3.c: New test.

2022-04-04  Jason Merrill  <jason@redhat.com>

	PR c++/101894
	* g++.dg/lookup/friend22.C: New test.

2022-04-04  Jason Merrill  <jason@redhat.com>

	PR c++/103852
	DR 1286
	* g++.dg/cpp0x/alias-decl-dr1286a.C: Default args now matter.
	* g++.dg/cpp1z/class-deduction-alias1.C: New test.

2022-04-04  Richard Biener  <rguenther@suse.de>

	PR tree-optimization/105132
	* gcc.dg/torture/pr105132.c: New testcase.

2022-04-04  Richard Biener  <rguenther@suse.de>

	PR middle-end/105140
	* gcc.dg/pr105140.c: New testcase.

2022-04-04  Iain Buclaw  <ibuclaw@gdcproject.org>

	PR d/104740
	* gdc.dg/simd_ctfe.d: Compile with target avx_runtime or
	vect_sizes_16B_8B.

2022-04-03  Jakub Jelinek  <jakub@redhat.com>

	PR target/105123
	* gcc.target/i386/pr105123.c: New test.

2022-04-03  Benno Evers  <benno.evers@tenzir.com>
	    Iain Sandoe  <iain@sandoe.co.uk>

	PR c++/103328
	* g++.dg/coroutines/pr103328.C: New test.

2022-04-02  Iain Buclaw  <ibuclaw@gdcproject.org>

	* gdc.dg/nrvo1.d: New test.

2022-04-02  Xi Ruoyao  <xry111@mengyan1223.wang>

	* gcc.target/mips/pr102024-4.c: New test.

2022-04-02  Alexandre Oliva  <oliva@adacore.com>

	* gcc.dg/fixed-point/composite-type.c: Add -Wno-array-parameter.

2022-04-01  Jason Merrill  <jason@redhat.com>

	Revert:
	2022-03-31  Jason Merrill  <jason@redhat.com>

	PR c++/96645
	* g++.dg/cpp0x/nsdmi10.C: Now OK.
	* g++.dg/ext/is_constructible3.C: Likewise.
	* g++.dg/ext/is_constructible7.C: Likewise.

2022-04-01  Jason Merrill  <jason@redhat.com>

	Revert:
	2022-03-24  Jason Merrill  <jason@redhat.com>

	PR c++/96645
	* g++.dg/ext/is_constructible3.C: Expect error.
	* g++.dg/ext/is_constructible7.C: New test.

2022-04-01  Patrick Palka  <ppalka@redhat.com>

	PR c++/105110
	* g++.dg/cpp2a/nontype-class52.C: New test.

2022-04-01  Xi Ruoyao  <xry111@mengyan1223.wang>

	PR target/102024
	* gcc.target/mips/pr102024-1.c: New test.
	* gcc.target/mips/pr102024-2.c: New test.
	* gcc.target/mips/pr102024-3.c: New test.

2022-04-01  Xi Ruoyao  <xry111@mengyan1223.wang>

	PR target/102024
	* g++.target/mips/mips.exp: New test supporting file.
	* g++.target/mips/pr102024.C: New test.

2022-04-01  Jakub Jelinek  <jakub@redhat.com>

	PR tree-optimization/104645
	* gcc.dg/tree-ssa/pr104645.c: New test.

2022-04-01  Jakub Jelinek  <jakub@redhat.com>

	PR target/102024
	* gcc.dg/compat/pr102024_test.h: Add further tests with zero sized
	structures and arrays.
	* g++.dg/compat/pr102024_test.h: Add further tests with zero sized
	arrays.

2022-04-01  Tom de Vries  <tdevries@suse.de>

	* gcc.target/nvptx/nvptx.exp
	(check_effective_target_runtime_ptx_isa_version_6_3): Rename and
	generalize to ...
	(check_effective_target_runtime_ptx_isa_version_at_least): .. this.
	(check_effective_target_default_ptx_isa_version_at_least)
	(check_effective_target_runtime_ptx_alias, add_options_for_ptx_alias):
	New proc.
	* gcc.target/nvptx/alias-1.c: Use "target runtime_ptx_alias" and
	"dg-add-options ptx_alias".
	* gcc.target/nvptx/alias-2.c: Same.
	* gcc.target/nvptx/alias-3.c: Same.
	* gcc.target/nvptx/alias-4.c: Same.

2022-04-01  Alexandre Oliva  <oliva@adacore.com>

	* lib/target-supports.exp
	(check_effective_target_arm_soft_ok_link): New.
	* gcc.target/arm/size-optimization-ieee-1.c: Use it.
	* gcc.target/arm/size-optimization-ieee-2.c: Likewise.
	* gcc.target/arm/size-optimization-ieee-3.c: Likewise.

2022-03-31  Martin Jambor  <mjambor@suse.cz>

	* gcc.dg/ipa/pr103083-1.c: New test.
	* gcc.dg/ipa/pr103083-2.c: Likewise.

2022-03-31  Martin Jambor  <mjambor@suse.cz>

	PR ipa/102513
	* gcc.dg/ipa/pr102513.c: New test.

2022-03-31  Martin Jambor  <mjambor@suse.cz>

	PR ipa/103171
	* gcc.dg/ipa/remref-6.c: Adjust dump scan string.
	* gcc.dg/ipa/remref-7.c: New test.
	* gcc.dg/lto/pr103171_0.c: New test.
	* gcc.dg/lto/pr103171_1.c: Likewise.

2022-03-31  Tom de Vries  <tdevries@suse.de>

	* gcc.target/nvptx/march.c: Add missing space in dg-options line.

2022-03-31  Richard Biener  <rguenther@suse.de>

	PR tree-optimization/105109
	* gcc.dg/uninit-pr105109.c: New testcase.

2022-03-31  Jason Merrill  <jason@redhat.com>

	PR c++/96645
	* g++.dg/cpp0x/nsdmi10.C: Now OK.
	* g++.dg/ext/is_constructible3.C: Likewise.
	* g++.dg/ext/is_constructible7.C: Likewise.

2022-03-30  Harald Anlauf  <anlauf@gmx.de>

	PR fortran/100892
	* gfortran.dg/associated_target_8.f90: New test.

2022-03-30  Vladimir N. Makarov  <vmakarov@redhat.com>

	PR middle-end/105032
	* gcc.target/i386/pr105032.c: New.

2022-03-30  Jakub Jelinek  <jakub@redhat.com>

	Revert:
	2022-03-30  Jakub Jelinek  <jakub@redhat.com>

	PR tree-optimization/80334
	PR target/102772
	* g++.dg/torture/pr80334.C: Change from dg-do run to dg-do compile.

2022-03-30  Marek Polacek  <polacek@redhat.com>

	PR c++/101030
	* g++.dg/ext/cond5.C: New test.

2022-03-30  Patrick Palka  <ppalka@redhat.com>

	PR c++/100474
	* g++.dg/cpp2a/concepts-traits3.C: New test.

2022-03-30  Jakub Jelinek  <jakub@redhat.com>

	PR tree-optimization/80334
	PR target/102772
	* g++.dg/torture/pr80334.C: Change from dg-do run to dg-do compile.

2022-03-30  Marek Polacek  <polacek@redhat.com>

	PR c++/93280
	PR c++/104583
	* g++.dg/cpp0x/nsdmi-list7.C: New test.
	* g++.dg/cpp0x/nsdmi-list8.C: New test.

2022-03-30  Jakub Jelinek  <jakub@redhat.com>

	PR sanitizer/105093
	* g++.dg/ubsan/pr105093.C: New test.

2022-03-30  Jakub Jelinek  <jakub@redhat.com>

	PR tree-optimization/105094
	* gcc.dg/pr105094.c: New test.

2022-03-30  Jakub Jelinek  <jakub@redhat.com>

	PR c++/105092
	* g++.dg/gomp/pr105092.C: New test.

2022-03-30  Jakub Jelinek  <jakub@redhat.com>

	PR c++/105061
	* g++.dg/concepts/pr105061.C: New test.

2022-03-30  Alexandre Oliva  <oliva@adacore.com>

	* gcc.dg/analyzer/strndup-1.c: Add *-*-vxworks* to no-strndup
	in libc.

2022-03-30  Alexandre Oliva  <oliva@adacore.com>

	* gcc.dg/weak/typeof-2.c: Add arm*-*-* to targets that may
	place the call target in a constant pool.

2022-03-29  David Malcolm  <dmalcolm@redhat.com>

	PR testsuite/105085
	* gcc.dg/analyzer/untracked-1.c: Add further test coverage.

2022-03-29  Harald Anlauf  <anlauf@gmx.de>
	    Steven G. Kargl  <kargl@gcc.gnu.org>

	PR fortran/104571
	* gfortran.dg/pr104571.f90: New test.

2022-03-29  Jonathan Wakely  <jwakely@redhat.com>

	* lib/g++-dg.exp: Update comments.
	* lib/g++.exp (gpp_std_list): Check for an existing value before
	setting it to an empty list.

2022-03-29  Jonathan Wakely  <jwakely@redhat.com>

	* g++.dg/cpp0x/noexcept06.C: Disable for C++23.

2022-03-29  Harald Anlauf  <anlauf@gmx.de>

	PR fortran/50549
	* gfortran.dg/char_pointer_assign_7.f90: New test.

2022-03-29  Marek Polacek  <polacek@redhat.com>
	    Jakub Jelinek  <jakub@redhat.com>

	PR middle-end/103597
	* c-c++-common/Wimplicit-fallthrough-39.c: New test.

2022-03-29  Patrick Palka  <ppalka@redhat.com>

	PR c++/71637
	* c-c++-common/Wmisleading-indentation-6.c: New test.

2022-03-29  Richard Earnshaw  <rearnsha@arm.com>

	* gcc.target/aarch64/aapcs64/test_28.c: New test.

2022-03-29  Richard Earnshaw  <rearnsha@arm.com>

	PR target/102024
	* gcc.target/arm/aapcs/vfp26.c: New test.

2022-03-29  Tom de Vries  <tdevries@suse.de>

	PR target/104857
	* gcc.target/nvptx/ptx31.c: New test.
	* gcc.target/nvptx/ptx60.c: New test.
	* gcc.target/nvptx/ptx63.c: New test.
	* gcc.target/nvptx/ptx70.c: New test.

2022-03-29  Tom de Vries  <tdevries@suse.de>

	PR target/104714
	* gcc.target/nvptx/march-map.c: New test.

2022-03-29  Tom de Vries  <tdevries@suse.de>

	* gcc.target/nvptx/main.c: New test.
	* gcc.target/nvptx/march.c: New test.

2022-03-29  Chenghua Xu  <xuchenghua@loongson.cn>
	    Lulu Cheng  <chenglulu@loongson.cn>

	* g++.dg/cpp0x/constexpr-rom.C: Add build options for LoongArch.
	* g++.old-deja/g++.abi/ptrmem.C: Add LoongArch support.
	* g++.old-deja/g++.pt/ptrmem6.C: xfail for LoongArch.
	* gcc.dg/20020312-2.c: Add LoongArch support.
	* c-c++-common/zero-scratch-regs-10.c: Like wise
	* c-c++-common/zero-scratch-regs-11.c: Like wise
	* c-c++-common/zero-scratch-regs-8.c: Like wise
	* c-c++-common/zero-scratch-regs-9.c: Like wise
	* gcc.dg/loop-8.c: Skip on LoongArch.
	* gcc.dg/torture/stackalign/builtin-apply-2.c: Likewise.
	* gcc.dg/tree-ssa/ssa-fre-3.c: Likewise.
	* go.test/go-test.exp: Define the LoongArch target.
	* lib/target-supports.exp: Like wise.
	* gcc.target/loongarch/loongarch.exp: New file.
	* gcc.target/loongarch/tst-asm-const.c: Like wise.
	* gcc.target/loongarch/larch-builtin.c: Like wise.

2022-03-29  Marc Poulhiès  <poulhies@adacore.com>

	* gcc.target/i386/pr103275.c: Add missing
	dg-require-effective-target for checking fpic.

2022-03-29  Marc Poulhiès  <poulhies@adacore.com>

	* gcc.target/i386/pr97521.c: Add -Wno-psabi to dg-options.
	* gcc.dg/analyzer/pr96713.c: Likewise.

2022-03-29  Richard Biener  <rguenther@suse.de>

	PR tree-optimization/105080
	* gcc.dg/pr105080.c: New testcase.

2022-03-29  David Malcolm  <dmalcolm@redhat.com>

	* gcc.dg/analyzer/pr105087-1.c: New test.
	* gcc.dg/analyzer/pr105087-2.c: New test.
	* gcc.dg/analyzer/vasprintf-1.c: New test.

2022-03-29  David Malcolm  <dmalcolm@redhat.com>

	PR analyzer/105074
	* gcc.dg/analyzer/pr105074.c: New test.
	* gcc.dg/analyzer/untracked-1.c (extern_fn_char_ptr): New decl.
	(test_13): New.

2022-03-28  Patrick Palka  <ppalka@redhat.com>

	PR c++/105067
	* g++.dg/cpp2a/concepts-err4.C: New test.

2022-03-28  Patrick Palka  <ppalka@redhat.com>

	PR c++/105064
	* g++.dg/cpp2a/concepts-friend9.C: New test.

2022-03-28  Jason Merrill  <jason@redhat.com>

	PR c++/105003
	PR c++/104008
	PR c++/102869
	* g++.dg/cpp0x/variadic-alias6.C: New test.
	* g++.dg/cpp0x/variadic-alias7.C: New test.

2022-03-28  David Malcolm  <dmalcolm@redhat.com>

	PR analyzer/104308
	* gcc.dg/analyzer/pr104308.c: New test.
	* gcc.dg/uninit-40.c (foo): Update expression in expected message.

2022-03-28  Jason Merrill  <jason@redhat.com>

	PR c++/102071
	* g++.dg/cpp1z/aligned-new9.C: New test.

2022-03-28  Jason Merrill  <jason@redhat.com>

	PR c++/103291
	* g++.dg/ext/visibility/visibility-local-extern1.C: New test.

2022-03-28  Jason Merrill  <jason@redhat.com>

	PR c++/102123
	* g++.dg/cpp1z/class-deduction110.C: New test.

2022-03-28  Jason Merrill  <jason@redhat.com>

	PR c++/103968
	* g++.dg/cpp0x/alias-decl-mem1.C: New test.

2022-03-28  Jason Merrill  <jason@redhat.com>

	PR c++/103943
	* g++.dg/cpp1z/class-deduction109.C: New test.

2022-03-28  Jason Merrill  <jason@redhat.com>

	PR c++/102045
	* g++.dg/cpp1z/aggr-base12.C: New test.

2022-03-28  Jason Merrill  <jason@redhat.com>

	PR c++/104847
	* g++.dg/abi/mangle-union1.C: New test.

2022-03-28  Jason Merrill  <jason@redhat.com>

	PR c++/99445
	PR c++/103769
	* g++.dg/cpp0x/variadic-alias5.C: New test.

2022-03-28  liuhongt  <hongtao.liu@intel.com>

	* gcc.target/i386/pr105066.c: New test.

2022-03-28  Richard Biener  <rguenther@suse.de>

	* gcc.dg/torture/pr100786.c: Add dg-require alias.

2022-03-27  H.J. Lu  <hjl.tools@gmail.com>

	PR target/105068
	* gcc.target/i386/pr105068.c: New test.

2022-03-26  Jakub Jelinek  <jakub@redhat.com>

	PR rtl-optimization/103775
	* gcc.dg/pr103775.c: New test.

2022-03-26  Patrick Palka  <ppalka@redhat.com>

	PR c++/105050
	* g++.dg/cpp1y/constexpr-105050.C: New test.

2022-03-26  Patrick Palka  <ppalka@redhat.com>

	PR c++/103455
	* g++.dg/overload/builtin6.C: New test.

2022-03-26  David Malcolm  <dmalcolm@redhat.com>

	PR analyzer/105057
	* gcc.dg/analyzer/fread-2.c: New test, as a regression test for
	ICE in store::set_value on untracked base region.
	* gcc.dg/analyzer/memset-2.c: Likewise, for ICE in
	store::fill_region.
	* gcc.dg/analyzer/strcpy-2.c: Likewise, for ICE in
	store::mark_region_as_unknown.

2022-03-26  Jakub Jelinek  <jakub@redhat.com>

	* c-c++-common/builtin-convertvector-3.c: New test.
	* g++.dg/cpp2a/bit-cast15.C: New test.

2022-03-25  Peter Bergner  <bergner@linux.ibm.com>

	* g++.dg/pr65240-1.C: Use -mdejagnu-cpu=.  Remove dg-skip-if.
	* g++.dg/pr65240-2.C: Likewise.
	* g++.dg/pr65240-3.C: Likewise.
	* g++.dg/pr65240-4.C: Likewise.
	* g++.dg/pr65242.C: Likewise.
	* g++.dg/pr67211.C: Likewise.
	* g++.dg/pr69667.C: Likewise.
	* g++.dg/pr71294.C: Likewise.
	* g++.dg/pr84279.C: Likewise.
	* g++.dg/torture/ppc-ldst-array.C: Likewise.
	* gfortran.dg/nint_p7.f90: Likewise.
	* gfortran.dg/pr102860.f90: Likewise.
	* gcc.target/powerpc/fusion.c: Use -mdejagnu-cpu= and -mdejagnu-tune=.
	* gcc.target/powerpc/fusion2.c: Likewise.
	* gcc.target/powerpc/int_128bit-runnable.c: Use -mdejagnu-cpu=.
	* gcc.target/powerpc/test_mffsl.c: Likewise.
	* gfortran.dg/pr47614.f: Likewise.
	* gfortran.dg/pr58968.f: Likewise.

2022-03-25  H.J. Lu  <hjl.tools@gmail.com>

	PR testsuite/105055
	* gcc.target/i386/pr95483-1.c: Replace -msse with -msse2.

2022-03-25  Christophe Lyon  <christohe.lyon@arm.com>

	PR target/104882
	* gcc.target/arm/simd/mve-vclz.c: Update expected results.
	* gcc.target/arm/simd/mve-vshl.c: Likewise.
	* gcc.target/arm/simd/mve-vec-pack.c: Delete.
	* gcc.target/arm/simd/mve-vec-unpack.c: Delete.
	* gcc.target/arm/simd/pr104882.c: New test.

2022-03-25  Richard Biener  <rguenther@suse.de>

	PR tree-optimization/105053
	* g++.dg/vect/pr105053.cc: New testcase.

2022-03-25  Marek Polacek  <polacek@redhat.com>

	PR c++/104944
	* g++.dg/cpp0x/alignas20.C: New test.

2022-03-25  Richard Biener  <rguenther@suse.de>

	PR middle-end/105049
	* gcc.dg/pr105049.c: New testcase.

2022-03-25  David Malcolm  <dmalcolm@redhat.com>

	PR analyzer/104954
	* gcc.dg/analyzer/asm-x86-dyndbg-1.c: New test.
	* gcc.dg/analyzer/asm-x86-dyndbg-2.c: New test.
	* gcc.dg/analyzer/many-unused-locals.c: New test.
	* gcc.dg/analyzer/untracked-1.c: New test.
	* gcc.dg/analyzer/unused-local-1.c: New test.

2022-03-24  Marek Polacek  <polacek@redhat.com>

	PR c++/104284
	* g++.dg/cpp1y/constexpr-104284-1.C: New test.
	* g++.dg/cpp1y/constexpr-104284-2.C: New test.
	* g++.dg/cpp1y/constexpr-104284-3.C: New test.
	* g++.dg/cpp1y/constexpr-104284-4.C: New test.

2022-03-24  Jason Merrill  <jason@redhat.com>

	PR c++/96645
	* g++.dg/ext/is_constructible3.C: Expect error.
	* g++.dg/ext/is_constructible7.C: New test.

2022-03-24  Marek Polacek  <polacek@redhat.com>

	PR c++/102990
	* g++.dg/cpp0x/nsdmi-template22.C: New test.
	* g++.dg/cpp0x/nsdmi-template23.C: New test.

2022-03-24  Patrick Palka  <ppalka@redhat.com>

	PR c++/104620
	* g++.dg/cpp23/consteval-if2.C: XFAIL two dg-error tests where
	the argument to the non-constant non-dependent consteval call is
	wrapped by NON_DEPENDENT_EXPR.
	* g++.dg/cpp2a/consteval30.C: New test.

2022-03-24  Alexandre Oliva  <oliva@adacore.com>

	PR debug/104564
	* c-c++-common/torture/harden-comp.c: Adjust.
	* c-c++-common/torture/harden-cond.c: Adjust.

2022-03-24  Alexandre Oliva  <oliva@adacore.com>

	PR middle-end/104975
	* gcc.dg/pr104975.c: New.

2022-03-24  Jakub Jelinek  <jakub@redhat.com>

	PR target/102024
	* gcc.dg/compat/pr102024_main.c: New test.
	* gcc.dg/compat/pr102024_test.h: New test.
	* gcc.dg/compat/pr102024_x.c: New test.
	* gcc.dg/compat/pr102024_y.c: New test.
	* g++.dg/compat/pr102024_main.C: New test.
	* g++.dg/compat/pr102024_test.h: New test.
	* g++.dg/compat/pr102024_x.C: New test.
	* g++.dg/compat/pr102024_y.C: New test.

2022-03-24  Jakub Jelinek  <jakub@redhat.com>

	PR c++/105035
	* g++.dg/warn/Wduplicated-cond2.C: New test.

2022-03-24  Siddhesh Poyarekar  <siddhesh@gotplt.org>

	PR tree-optimization/104970
	* gcc.dg/builtin-dynamic-object-size-0.c (test_parmsz_simple2,
	test_parmsz_simple3, test_parmsz_extern, test_parmsz_internal,
	test_parmsz_internal2, test_parmsz_internal3): New tests.
	(main): Use them.

2022-03-24  Jakub Jelinek  <jakub@redhat.com>

	PR c++/104994
	* g++.dg/diagnostic/constexpr1.C: Change expected diagnostic wording
	from declared to defined.
	* g++.dg/cpp23/constexpr-nonlit1.C: Likewise.
	(garply): Change dg-error into dg-bogus.
	* g++.dg/cpp23/constexpr-nonlit2.C: Change expected diagnostic wording
	from declaration to definition.
	* g++.dg/cpp23/constexpr-nonlit6.C: Change expected diagnostic wording
	from declared to defined.
	* g++.dg/cpp23/constexpr-nonlit7.C: New test.
	* g++.dg/cpp2a/constexpr-try5.C: Change expected diagnostic wording
	from declared to defined.
	* g++.dg/cpp2a/consteval3.C: Likewise.

2022-03-23  David Malcolm  <dmalcolm@redhat.com>

	PR analyzer/104979
	* gcc.dg/analyzer/boxed-malloc-1-29.c: Deleted test, moving the
	now fixed test_29 to...
	* gcc.dg/analyzer/boxed-malloc-1.c: ...here.
	* gcc.dg/analyzer/stale-frame-1.c: Add test coverage.

2022-03-23  Tobias Burnus  <tobias@codesourcery.com>

	PR fortran/103560
	* gfortran.dg/include_14.f90: Update dg-warning.
	* gfortran.dg/include_17.f90: Likewise.
	* gfortran.dg/include_18.f90: Likewise.
	* gfortran.dg/include_6.f90: Update dg-*.

2022-03-23  Jason Merrill  <jason@redhat.com>

	PR c++/105006
	* g++.dg/template/using30.C: New test.

2022-03-23  David Malcolm  <dmalcolm@redhat.com>

	PR analyzer/105017
	* gcc.dg/analyzer/taint-alloc-1.c: Add expected messages relating
	to heap vs stack.

2022-03-23  David Malcolm  <dmalcolm@redhat.com>

	PR analyzer/104997
	* gcc.dg/analyzer/write-to-string-literal-4-disabled.c: New test,
	adapted from write-to-string-literal-4.c.

2022-03-23  Jakub Jelinek  <jakub@redhat.com>

	PR target/102986
	* gcc.target/i386/sse2-v1ti-shift-3.c (rotr_v1ti, rotl_v1ti, rotr_ti,
	rotl_ti): Use -i&127 instead of 128-i to avoid UB on i == 0.

2022-03-23  liuhongt  <hongtao.liu@intel.com>

	* gcc.target/i386/pr104976.c: New test.
	* gcc.target/i386/avx512fp16-vfcmaddcph-1a.c: Scan either
	vblendps or masked vmovaps.
	* gcc.target/i386/avx512fp16-vfmaddcph-1a.c: Ditto
	* gcc.target/i386/avx512fp16vl-vfcmaddcph-1a.c: Ditto.
	* gcc.target/i386/avx512fp16vl-vfmaddcph-1a.c: Ditto.

2022-03-22  Marek Polacek  <polacek@redhat.com>

	PR c/82283
	PR c/84685
	* gcc.dg/Wmissing-field-initializers-1.c: New test.
	* gcc.dg/Wmissing-field-initializers-2.c: New test.
	* gcc.dg/Wmissing-field-initializers-3.c: New test.
	* gcc.dg/Wmissing-field-initializers-4.c: New test.
	* gcc.dg/Wmissing-field-initializers-5.c: New test.

2022-03-22  Jakub Jelinek  <jakub@redhat.com>

	PR c++/102489
	* g++.dg/coroutines/pr102489.C: New test.

2022-03-22  Tom de Vries  <tdevries@suse.de>

	* gcc.target/nvptx/float16-1.c: Add additional-options -mexperimental.
	* gcc.target/nvptx/float16-2.c: Same.
	* gcc.target/nvptx/float16-3.c: Same.
	* gcc.target/nvptx/float16-4.c: Same.
	* gcc.target/nvptx/float16-5.c: Same.
	* gcc.target/nvptx/float16-6.c: Same.

2022-03-22  Tom de Vries  <tdevries@suse.de>

	PR target/104957
	* gcc.target/nvptx/alias-1.c: New test.
	* gcc.target/nvptx/alias-2.c: New test.
	* gcc.target/nvptx/alias-3.c: New test.
	* gcc.target/nvptx/alias-4.c: New test.
	* gcc.target/nvptx/nvptx.exp
	(check_effective_target_runtime_ptx_isa_version_6_3): New proc.

2022-03-22  Martin Liska  <mliska@suse.cz>

	PR target/104898
	* gcc.target/i386/pr99753.c: Update test.
	* gcc.target/i386/spellcheck-options-1.c: Likewise.
	* gcc.target/i386/spellcheck-options-2.c: Likewise.
	* gcc.target/i386/spellcheck-options-4.c: Likewise.

2022-03-22  Martin Liska  <mliska@suse.cz>

	PR target/104898
	* gcc.target/aarch64/branch-protection-attr.c:
	Use 'qs' and remove usage '(%qs)'.
	* gcc.target/aarch64/spellcheck_1.c: Likewise.
	* gcc.target/aarch64/spellcheck_2.c: Likewise.
	* gcc.target/aarch64/spellcheck_3.c: Likewise.

2022-03-22  Jakub Jelinek  <jakub@redhat.com>

	PR tree-optimization/102645
	* gcc.c-torture/compile/pr102645.c: New test.

2022-03-22  Jakub Jelinek  <jakub@redhat.com>

	PR rtl-optimization/104989
	* g++.dg/other/pr104989.C: New test.

2022-03-22  Hongyu Wang  <hongyu.wang@intel.com>

	PR target/104978
	* gcc.target/i386/avx512fp16-vfcmaddcsh-1a.c: Adjust asm scan.
	* gcc.target/i386/avx512fp16-vfmaddcsh-1a.c: Ditto.
	* gcc.target/i386/avx512fp16-vfcmaddcsh-1c.c: Removed.
	* gcc.target/i386/avx512fp16-vfmaddcsh-1c.c: Ditto.
	* gcc.target/i386/pr104978.c: New test.

2022-03-21  H.J. Lu  <hjl.tools@gmail.com>

	PR target/105000
	* gcc.target/i386/pr105000-1.c: New test.
	* gcc.target/i386/pr105000-2.c: Likewise.
	* gcc.target/i386/pr105000-3.c: Likewise.
	* gcc.target/i386/pr105000-4.c: Likewise.

2022-03-21  Jason Merrill  <jason@redhat.com>

	PR c++/58646
	* g++.dg/ext/vla24.C: New test.

2022-03-21  H.J. Lu  <hjl.tools@gmail.com>

	PR target/86722
	PR tree-optimization/90356
	* gcc.target/i386/pr86722.c: Add -mno-avx.
	* gcc.target/i386/pr90356.c: Likewise.

2022-03-21  Jason Merrill  <jason@redhat.com>

	PR c++/103337
	PR c++/102740
	PR c++/103299
	PR c++/102538
	* g++.dg/ext/flexary3.C: Remove one error.
	* g++.dg/parse/pr43765.C: Likewise.
	* g++.dg/cpp2a/desig22.C: New test.
	* g++.dg/cpp2a/desig23.C: New test.
	* g++.dg/cpp2a/desig24.C: New test.
	* g++.dg/cpp2a/desig25.C: New test.

2022-03-21  Jason Merrill  <jason@redhat.com>

	PR c++/101767
	* g++.dg/ext/anon-struct10.C: New test.

2022-03-21  Iain Buclaw  <ibuclaw@gdcproject.org>

	PR d/105004
	* gdc.dg/pr105004.d: New test.

2022-03-21  Richard Sandiford  <richard.sandiford@arm.com>

	PR middle-end/104869
	* g++.dg/pr104869.C: New test.

2022-03-21  Kito Cheng  <kito.cheng@sifive.com>

	* gcc.target/riscv/arch-13.c: New.
	* gcc.target/riscv/arch-14.c: Ditto.
	* gcc.target/riscv/arch-15.c: Ditto.
	* gcc.target/riscv/predef-18.c: Ditto.
	* gcc.target/riscv/predef-19.c: Ditto.
	* gcc.target/riscv/predef-20.c: Ditto.

2022-03-21  Hongyu Wang  <hongyu.wang@intel.com>

	PR target/104977
	* gcc.target/i386/pr104977.c: New test.

2022-03-20  Jeff Law  <jeffreyalaw@gmail.com>

	* gcc.target/s390/arch13/sel-1.c: Adjust expected output.

2022-03-19  Mikael Morin  <mikael@gcc.gnu.org>

	PR fortran/104228
	PR fortran/104570
	* gfortran.dg/associate_58.f90: New test.

2022-03-19  Jakub Jelinek  <jakub@redhat.com>

	PR middle-end/104971
	* gcc.target/i386/pr104971.c: New test.

2022-03-19  Jakub Jelinek  <jakub@redhat.com>

	PR c++/101515
	* g++.dg/warn/pr101515.C: New test.

2022-03-18  David Malcolm  <dmalcolm@redhat.com>

	PR analyzer/104943
	PR analyzer/104954
	PR analyzer/103533
	* gcc.dg/analyzer/torture/boxed-ptr-1.c: Update expected number
	of exploded nodes to reflect improvements in state purging.

2022-03-18  David Malcolm  <dmalcolm@redhat.com>

	PR analyzer/104943
	* gcc.dg/analyzer/boxed-malloc-1-29.c: New test.
	* gcc.dg/analyzer/boxed-malloc-1.c: New test.
	* gcc.dg/analyzer/taint-alloc-5.c: New test.
	* gcc.dg/analyzer/torture/boxed-int-1.c: New test.
	* gcc.dg/analyzer/torture/boxed-ptr-1.c: New test.

2022-03-18  Vladimir N. Makarov  <vmakarov@redhat.com>

	PR rtl-optimization/104961
	* gcc.target/i386/pr104961.c: New.

2022-03-18  Jason Merrill  <jason@redhat.com>

	PR c++/92918
	PR c++/104476
	* g++.dg/cpp0x/pr85070.C: Remove expected error.
	* g++.dg/lookup/using66a.C: New test.
	* g++.dg/lookup/using67.C: New test.

2022-03-18  Jakub Jelinek  <jakub@redhat.com>

	PR middle-end/99578
	PR middle-end/100680
	PR tree-optimization/100834
	* gcc.dg/tree-ssa/pr99578-1.c: New test.
	* gcc.dg/pr99578-1.c: New test.
	* gcc.dg/pr99578-2.c: New test.
	* gcc.dg/pr99578-3.c: New test.
	* gcc.dg/pr100680.c: New test.
	* gcc.dg/pr100834.c: New test.

2022-03-18  Jakub Jelinek  <jakub@redhat.com>

	PR c++/104568
	* g++.dg/cpp2a/constexpr-new22.C: New test.

2022-03-18  Jonathan Wakely  <jwakely@redhat.com>

	* g++.dg/torture/pr104601.C: Include <vector>.

2022-03-18  Marek Polacek  <polacek@redhat.com>

	PR c++/104008
	* g++.dg/cpp0x/variadic-alias3.C: New test.
	* g++.dg/cpp0x/variadic-alias4.C: New test.

2022-03-18  Iain Sandoe  <iain@sandoe.co.uk>

	* g++.dg/modules/bad-mapper-1.C: Make dg- expressions that match the
	diagnostics output by earlier Darwin too.

2022-03-18  Tom de Vries  <tdevries@suse.de>

	* c-c++-common/gomp/pr104968.c: New test.

2022-03-18  Tobias Burnus  <tobias@codesourcery.com>

	PR fortran/103039
	* gfortran.dg/gomp/associate1.f90: Update dg-error.
	* gfortran.dg/gomp/associate2.f90: New test.

2022-03-18  liuhongt  <hongtao.liu@intel.com>

	* gcc.target/i386/pr104974.c: New test.

2022-03-18  Cui,Lili  <lili.cui@intel.com>

	PR target/104963
	* gcc.target/i386/pr104963.c: New test case.

2022-03-17  Roger Sayle  <roger@nextmovesoftware.com>

	PR target/86722
	PR tree-optimization/90356
	* gcc.target/i386/pr86722.c: New test case.
	* gcc.target/i386/pr90356.c: New test case.

2022-03-17  Richard Biener  <rguenther@suse.de>

	PR tree-optimization/104960
	* gcc.dg/gimplefe-37.c: Adjust to allow either the true
	or false edge to have a forwarder.

2022-03-17  Jakub Jelinek  <jakub@redhat.com>

	PR middle-end/103984
	* g++.dg/opt/pr103984.C: New test.

2022-03-17  Thomas Schwinge  <thomas@codesourcery.com>

	* c-c++-common/goacc-gomp/nesting-1.c: Enhance.
	* c-c++-common/goacc/kernels-loop-g.c: Likewise.
	* c-c++-common/goacc/nesting-1.c: Likewise.
	* gcc.dg/goacc/nested-function-1.c: Likewise.
	* gfortran.dg/goacc/common-block-3.f90: Likewise.
	* gfortran.dg/goacc/nested-function-1.f90: Likewise.

2022-03-17  Thomas Schwinge  <thomas@codesourcery.com>

	PR middle-end/90115
	* c-c++-common/goacc-gomp/nesting-1.c: Enhance.
	* gfortran.dg/goacc/common-block-3.f90: Likewise.

2022-03-16  Christophe Lyon  <christophe.lyon@arm.com>
	    Roger Sayle  <roger@nextmovesoftware.com>

	PR c/98198
	* gcc.dg/pr98198.c: New test case.

2022-03-16  Roger Sayle  <roger@nextmovesoftware.com>

	PR target/94680
	* gcc.target/i386/sse2-pr94680-2.c: New stricter V2DF test case.

2022-03-16  David Malcolm  <dmalcolm@redhat.com>

	* gcc.dg/analyzer/many-disabled-diagnostics.c: New test.
	* gcc.dg/plugin/analyzer_gil_plugin.c
	(gil_diagnostic::get_controlling_option): New.
	(double_save_thread::emit): Use it.
	(fncall_without_gil::emit): Likewise.
	(pyobject_usage_without_gil::emit): Likewise.

2022-03-16  Siddhesh Poyarekar  <siddhesh@gotplt.org>

	PR tree-optimization/104941
	* gcc.dg/builtin-dynamic-object-size-0.c (S1, S2): New structs.
	(test_alloc_nested_structs, g): New functions.
	(main): Call test_alloc_nested_structs.

2022-03-16  H.J. Lu  <hjl.tools@gmail.com>

	PR target/104890
	* gcc.target/i386/pr104890.c: New test.

2022-03-16  LiaoShihua  <shihua@iscas.ac.cn>

	* gcc.target/riscv/predef-17.c: New test.

2022-03-16  Richard Biener  <rguenther@suse.de>

	PR tree-optimization/102008
	* gcc.target/aarch64/pr102008.c: New testcase.

2022-03-16  Patrick Palka  <ppalka@redhat.com>

	PR c++/96780
	* g++.dg/opt/pr96780.C: New test.

2022-03-16  Siddhesh Poyarekar  <siddhesh@gotplt.org>

	PR tree-optimization/104942
	* gcc.dg/builtin-dynamic-object-size-0.c (alloc_func_long,
	test_builtin_malloc_long): New functions.
	(main): Use it.

2022-03-16  Jakub Jelinek  <jakub@redhat.com>

	PR target/104910
	* gcc.dg/pr104910.c: New test.

2022-03-16  liuhongt  <hongtao.liu@intel.com>

	* gcc.target/i386/sse4_1-blendvpd-1.c: New test.

2022-03-15  David Malcolm  <dmalcolm@redhat.com>

	PR analyzer/95000
	* gcc.dg/analyzer/pr95000-1.c: New test.

2022-03-15  Peter Bergner  <bergner@linux.ibm.com>

	PR target/104923
	* gcc.target/powerpc/pr104923.c: New test.

2022-03-15  Patrick Palka  <ppalka@redhat.com>

	PR c++/103177
	* g++.dg/lookup/ambig6.C: New test.

2022-03-15  Roger Sayle  <roger@nextmovesoftware.com>
	    Marc Glisse  <marc.glisse@inria.fr>
	    Richard Biener  <rguenther@suse.de>

	PR tree-optimization/101895
	* gcc.target/i386/pr101895.c: New test case.

2022-03-15  Jakub Jelinek  <jakub@redhat.com>

	PR c++/104623
	* g++.dg/gomp/pr104623.C: New test.

2022-03-15  Jakub Jelinek  <jakub@redhat.com>

	PR rtl-optimization/104814
	* gcc.c-torture/execute/pr104814.c: New test.

2022-03-15  Martin Sebor  <msebor@redhat.com>

	PR middle-end/104436
	* c-c++-common/Wdangling-pointer-8.c: New test.
	* g++.dg/warn/Wdangling-pointer-5.C: New test.

2022-03-14  Roger Sayle  <roger@nextmovesoftware.com>
	    Uroš Bizjak  <ubizjak@gmail.com>

	* gcc.target/i386/pr98335.c: Skip this test if tuning for i486
	or pentium, and not optimizing for size.

2022-03-14  Xi Ruoyao  <xry111@mengyan1223.wang>

	* c-c++-common/asan/global-overflow-1.c: Skip for MIPS with some
	optimization levels because inaccurate debug info is causing
	dg-output mismatch on line numbers.
	* g++.dg/asan/large-func-test-1.C: Likewise.

2022-03-14  Jakub Jelinek  <jakub@redhat.com>

	PR debug/104778
	* gcc.target/powerpc/pr104778.c: New test.

2022-03-14  Jakub Jelinek  <jakub@redhat.com>

	PR tree-optimization/102586
	* g++.dg/cpp2a/builtin-clear-padding1.C: New test.

2022-03-14  Jakub Jelinek  <jakub@redhat.com>

	PR target/99754
	* gcc.target/i386/pr99754-1.c: New test.
	* gcc.target/i386/pr99754-2.c: New test.

2022-03-14  liuhongt  <hongtao.liu@intel.com>

	* gcc.target/i386/pr104666.c: New test.

2022-03-12  Patrick Palka  <ppalka@redhat.com>

	PR c++/104641
	* g++.dg/cpp1z/class-deduction107.C: New test.

2022-03-12  Patrick Palka  <ppalka@redhat.com>

	PR c++/104622
	* g++.dg/template/conv18.C: New test.

2022-03-12  Patrick Palka  <ppalka@redhat.com>

	PR c++/104527
	* g++.dg/cpp2a/concepts-return-req4.C: New test.

2022-03-12  Patrick Palka  <ppalka@redhat.com>
	    Jason Merrill  <jason@redhat.com>

	PR c++/98644
	* g++.dg/cpp2a/concepts-pr98644.C: New test.
	* g++.dg/parse/array-size2.C: Remove expected diagnostic about a
	narrowing conversion.

2022-03-12  Patrick Palka  <ppalka@redhat.com>

	* g++.dg/concepts/diagnostic3.C: Adjusted expected location of
	"evaluated to false" diagnostics.

2022-03-12  Thomas Schwinge  <thomas@codesourcery.com>

	PR middle-end/100280
	PR middle-end/104892
	* c-c++-common/goacc/kernels-decompose-2.c: Adjust.
	* c-c++-common/goacc/kernels-decompose-pr100400-1-1.c: Likewise.
	* c-c++-common/goacc/kernels-decompose-pr100400-1-2.c: Likewise.
	* c-c++-common/goacc/kernels-decompose-pr100400-1-3.c: Likewise.
	* c-c++-common/goacc/kernels-decompose-pr100400-1-4.c: Likewise.
	* c-c++-common/goacc/kernels-decompose-pr104061-1-1.c: Likewise.
	* c-c++-common/goacc/kernels-decompose-pr104061-1-2.c: Likewise.
	* c-c++-common/goacc/kernels-decompose-pr104061-1-3.c: Likewise.
	* c-c++-common/goacc/kernels-decompose-pr104061-1-4.c: Likewise.
	* c-c++-common/goacc/kernels-decompose-pr104132-1.c: Likewise.
	* c-c++-common/goacc/kernels-decompose-pr104133-1.c: Likewise.
	* c-c++-common/goacc/kernels-decompose-pr104774-1.c: Likewise.
	* gfortran.dg/goacc/classify-kernels.f95: Likewise.
	* gfortran.dg/goacc/kernels-decompose-2.f95: Likewise.

2022-03-12  Thomas Schwinge  <thomas@codesourcery.com>

	PR middle-end/100280
	PR middle-end/104086
	* c-c++-common/goacc/kernels-decompose-pr104086-1.c: Adjust,
	extend.

2022-03-12  Thomas Schwinge  <thomas@codesourcery.com>

	PR middle-end/104086
	* c-c++-common/goacc/kernels-decompose-pr104086-1.c: New file.

2022-03-12  Roger Sayle  <roger@nextmovesoftware.com>

	PR middle-end/98420
	* gcc.dg/pr98420.c: New test case.

2022-03-11  Roger Sayle  <roger@nextmovesoftware.com>

	PR tree-optimization/98335
	* g++.target/i386/pr98335.C: New test case.
	* gcc.target/i386/pr98335.c: New test case.

2022-03-11  Roger Sayle  <roger@nextmovesoftware.com>
	    Richard Biener  <rguenther@suse.de>

	PR tree-optimization/98335
	* g++.dg/pr98335.C: New test case.
	* gcc.dg/pr86010.c: New test case.
	* gcc.dg/pr86010-2.c: New test case.

2022-03-11  Roger Sayle  <roger@nextmovesoftware.com>

	PR c++/84964
	* g++.dg/other/pr84964.C: Tweak test to check for the ICE, not for
	the (target-dependent) sorry.

2022-03-11  Richard Biener  <rguenther@suse.de>

	PR tree-optimization/104880
	* g++.dg/opt/pr104880.cc: New testcase.

2022-03-11  Tobias Burnus  <tobias@codesourcery.com>

	* gfortran.dg/goacc/array-with-dt-1.f90: Update/add comments;
	remove dg-warning for 'is used uninitialized'.
	* gfortran.dg/goacc/pr93464.f90: Likewise.
	* gfortran.dg/goacc/array-with-dt-1a.f90: New; copied from
	gfortran.dg/goacc/array-with-dt-1.f90 but run with -O0. Update
	dg-warning for 'may be used uninitialized'.
	* gfortran.dg/goacc/pr93464-2.f90: Likewise; copied from
	gfortran.dg/goacc/pr93464.f90.

2022-03-10  Roger Sayle  <roger@nextmovesoftware.com>

	PR c++/84964
	* g++.dg/other/pr84964.C: New test case.

2022-03-10  David Malcolm  <dmalcolm@redhat.com>

	PR analyzer/104863
	* gcc.dg/analyzer/torture/pr104863.c: New test.

2022-03-10  Vladimir N. Makarov  <vmakarov@redhat.com>

	PR target/103074
	* gcc.target/i386/pr103074.c: New.

2022-03-10  Marek Polacek  <polacek@redhat.com>

	PR c++/104608
	* g++.dg/parse/template-keyword3.C: New test.
	* g++.dg/parse/template-keyword4.C: New test.

2022-03-10  Marek Polacek  <polacek@redhat.com>

	PR c++/104752
	* g++.dg/cpp23/auto-fncast12.C: New test.

2022-03-10  Marek Polacek  <polacek@redhat.com>

	PR c++/104846
	* g++.dg/init/delete5.C: New test.

2022-03-10  Jakub Jelinek  <jakub@redhat.com>

	PR c++/103460
	* g++.dg/cpp23/subscript7.C: New test.

2022-03-10  David Malcolm  <dmalcolm@redhat.com>

	PR analyzer/104793
	* gcc.dg/analyzer/write-to-const-2.c: Add dg-message directives
	for expected notes.
	* gcc.dg/analyzer/write-to-function-1.c: Likewise.
	* gcc.dg/analyzer/write-to-string-literal-2.c: Likewise.
	* gcc.dg/analyzer/write-to-string-literal-3.c: Likewise.
	* gcc.dg/analyzer/write-to-string-literal-4.c: Likewise.
	* gcc.dg/analyzer/write-to-string-literal-5.c: New test.

2022-03-10  David Malcolm  <dmalcolm@redhat.com>

	PR analyzer/104793
	* gcc.dg/analyzer/write-to-const-2.c: New test.
	* gcc.dg/analyzer/write-to-function-1.c: New test.
	* gcc.dg/analyzer/write-to-string-literal-2.c: New test.
	* gcc.dg/analyzer/write-to-string-literal-3.c: New test.
	* gcc.dg/analyzer/write-to-string-literal-4.c: New test.

2022-03-10  David Malcolm  <dmalcolm@redhat.com>

	* gcc.dg/analyzer/taint-size-access-attr-1.c: Add
	-fanalyzer-show-duplicate-count to options; verify that a
	duplicate was not created for the tainted size.

2022-03-10  Martin Jambor  <mjambor@suse.cz>

	PR ipa/104813
	* gcc.dg/ipa/pr104813.c: New test.

2022-03-10  Tom de Vries  <tdevries@suse.de>

	* gcc.target/nvptx/uniform-simt-4.c: New test.

2022-03-10  Tom de Vries  <tdevries@suse.de>

	PR target/104815
	* gcc.target/nvptx/atomic-bit-bucket-dest.c: New test.

2022-03-10  Tom de Vries  <tdevries@suse.de>

	* gcc.target/nvptx/atomic_fetch-1.c: Update.
	* gcc.target/nvptx/atomic_fetch-2.c: Update.

2022-03-10  Thomas Schwinge  <thomas@codesourcery.com>

	PR middle-end/90115
	PR middle-end/102330
	PR middle-end/104774
	* c-c++-common/goacc/kernels-decompose-pr104061-1-3.c: Adjust.
	* c-c++-common/goacc/kernels-decompose-pr104061-1-4.c: Likewise.
	* c-c++-common/goacc/kernels-decompose-pr104132-1.c: Likewise.
	* c-c++-common/goacc/kernels-decompose-pr104133-1.c: Likewise.
	* c-c++-common/goacc/kernels-decompose-pr104774-1.c: Likewise.
	* c-c++-common/goacc/privatization-1-compute-loop.c: Likewise.
	* c-c++-common/goacc/privatization-1-compute.c: Likewise.
	* c-c++-common/goacc/privatization-1-routine_gang-loop.c:
	Likewise.
	* c-c++-common/goacc/privatization-1-routine_gang.c: Likewise.
	* gfortran.dg/goacc-gomp/pr102330-1.f90: Likewise, and subsume...
	* gfortran.dg/goacc-gomp/pr102330-2.f90: ... this file, and...
	* gfortran.dg/goacc-gomp/pr102330-3.f90: ... this file.
	* gfortran.dg/goacc/privatization-1-compute-loop.f90: Adjust.
	* gfortran.dg/goacc/privatization-1-compute.f90: Likewise.
	* gfortran.dg/goacc/privatization-1-routine_gang-loop.f90:
	Likewise.
	* gfortran.dg/goacc/privatization-1-routine_gang.f90: Likewise.

2022-03-10  Thomas Schwinge  <thomas@codesourcery.com>

	PR middle-end/104774
	* c-c++-common/goacc/kernels-decompose-pr104774-1.c: New file.

2022-03-10  Thomas Schwinge  <thomas@codesourcery.com>

	PR middle-end/102330
	* gfortran.dg/goacc-gomp/pr102330-1.f90: New file.
	* gfortran.dg/goacc-gomp/pr102330-2.f90: Likewise.
	* gfortran.dg/goacc-gomp/pr102330-3.f90: Likewise.

2022-03-10  Thomas Schwinge  <thomas@codesourcery.com>

	PR middle-end/90115
	* c-c++-common/goacc/nesting-1.c: Enhance.
	* gcc.dg/goacc/nested-function-1.c: Likewise.
	* gcc.dg/goacc/nested-function-2.c: Likewise.
	* gfortran.dg/goacc/nested-function-1.f90: Likewise.

2022-03-10  Jakub Jelinek  <jakub@redhat.com>

	PR target/99708
	* gcc.dg/pr99708.c: New test.
	* gcc.target/powerpc/pr99708-2.c: New test.
	* gcc.target/powerpc/convert-fp-128.c (mode_kf): Define only if
	__FLOAT128_TYPE__ is defined.

2022-03-10  Roger Sayle  <roger@nextmovesoftware.com>

	PR c++/95999
	* g++.dg/parse/pr95999.C: New test case.

2022-03-10  Roger Sayle  <roger@nextmovesoftware.com>

	PR c++/39751
	* g++.dg/parse/pr39751.C: New test case.

2022-03-09  Joseph Myers  <joseph@codesourcery.com>

	* gcc.dg/c11-unproto-1.c, gcc.dg/c11-unproto-2.c: Update comments.
	* gcc.dg/c2x-unproto-1.c, gcc.dg/c2x-unproto-2.c: Expect same
	results as in C11 mode.  Update comments.

2022-03-09  Harald Anlauf  <anlauf@gmx.de>

	PR fortran/104849
	* gfortran.dg/pr104849.f90: New test.

2022-03-09  Patrick Palka  <ppalka@redhat.com>

	PR c++/104823
	* g++.dg/cpp0x/Wnarrowing19.C: New test.
	* g++.dg/cpp0x/constexpr-attribute4.C: New file.

2022-03-09  Patrick Palka  <ppalka@redhat.com>

	PR c++/102137
	PR c++/87820
	* g++.dg/cpp0x/explicit15.C: New test.
	* g++.dg/cpp1z/class-deduction108.C: New test.

2022-03-09  Patrick Palka  <ppalka@redhat.com>

	PR c++/65396
	* g++.dg/cpp0x/vt-34314.C: Adjust expected location of
	"redeclared here" note.
	* g++.dg/template/pr92440.C: Likewise.
	* g++.old-deja/g++.pt/redecl1.C: Adjust expected location of
	"redefinition of default argument" error.
	* g++.dg/template/defarg23.C: New test.
	* g++.dg/template/defarg23a.C: New test.

2022-03-09  Richard Biener  <rguenther@suse.de>

	PR testsuite/104759
	* gcc.dg/vect/vect-multitypes-12.c: Adjust.

2022-03-09  Richard Biener  <rguenther@suse.de>

	PR middle-end/104786
	* gcc.dg/pr104786.c: New testcase.

2022-03-09  Tobias Burnus  <tobias@codesourcery.com>

	* gfortran.dg/sizeof_6.f90: New test.

2022-03-09  Jakub Jelinek  <jakub@redhat.com>

	PR c/104711
	* c-c++-common/Wshift-negative-value-1.c: Remove
	dg-additional-options, instead in target selectors of each diagnostic
	check for exact C++ versions where it should be diagnosed.
	* c-c++-common/Wshift-negative-value-2.c: Likewise.
	* c-c++-common/Wshift-negative-value-3.c: Likewise.
	* c-c++-common/Wshift-negative-value-4.c: Likewise.
	* c-c++-common/Wshift-negative-value-7.c: New test.
	* c-c++-common/Wshift-negative-value-8.c: New test.
	* c-c++-common/Wshift-negative-value-9.c: New test.
	* c-c++-common/Wshift-negative-value-10.c: New test.
	* c-c++-common/Wshift-overflow-1.c: Remove
	dg-additional-options, instead in target selectors of each diagnostic
	check for exact C++ versions where it should be diagnosed.
	* c-c++-common/Wshift-overflow-2.c: Likewise.
	* c-c++-common/Wshift-overflow-5.c: Likewise.
	* c-c++-common/Wshift-overflow-6.c: Likewise.
	* c-c++-common/Wshift-overflow-7.c: Likewise.
	* c-c++-common/Wshift-overflow-8.c: New test.
	* c-c++-common/Wshift-overflow-9.c: New test.
	* c-c++-common/Wshift-overflow-10.c: New test.
	* c-c++-common/Wshift-overflow-11.c: New test.
	* c-c++-common/Wshift-overflow-12.c: New test.

2022-03-09  Jakub Jelinek  <jakub@redhat.com>

	PR rtl-optimization/104839
	* gcc.c-torture/execute/pr104839.c: New test.

2022-03-08  Roger Sayle  <roger@nextmovesoftware.com>

	PR c++/96440
	* g++.dg/cpp0x/pr96440.C: New test case.

2022-03-08  Tobias Burnus  <tobias@codesourcery.com>

	PR fortran/104126
	* gfortran.dg/null_actual_2.f90: New test.

2022-03-08  Roger Sayle  <roger@nextmovesoftware.com>

	PR c++/96437
	* g++.dg/cpp2a/pr96437.C: New test case.

2022-03-08  Roger Sayle  <roger@nextmovesoftware.com>

	PR c++/96329
	* g++.dg/template/pr96329.C: New test case.

2022-03-08  Marek Polacek  <polacek@redhat.com>

	PR c++/104108
	* g++.dg/cpp0x/alias-decl-74.C: New test.

2022-03-08  Marek Polacek  <polacek@redhat.com>

	* g++.dg/ext/attr-unavailable-9.C: Add dg-error.

2022-03-08  Harald Anlauf  <anlauf@gmx.de>

	PR fortran/104811
	* gfortran.dg/minmaxloc_16.f90: New test.

2022-03-08  Jakub Jelinek  <jakub@redhat.com>

	PR c++/104806
	* g++.dg/spellcheck-pr104806.C: New test.

2022-03-08  David Malcolm  <dmalcolm@redhat.com>

	PR analyzer/99771
	* gcc.dg/analyzer/leak-4.c: New test.

2022-03-08  Marek Polacek  <polacek@redhat.com>

	PR rtl-optimization/104777
	* gcc.dg/torture/tls/pr104777.c: New test.

2022-03-08  H.J. Lu  <hjl.tools@gmail.com>

	PR target/104781
	* gcc.target/i386/eh_return-1.c: Add -mincoming-stack-boundary=4.
	* gcc.target/i386/eh_return-2.c: Likewise.

2022-03-08  Richard Biener  <rguenther@suse.de>

	PR tree-optimization/84201
	* gcc.dg/vect/pr84201.c: New testcase.

2022-03-08  Tamar Christina  <tamar.christina@arm.com>

	PR tree-optimization/104755
	* gcc.dg/vect/vect-bic-bitmask-10.c: Disable sparc.
	* gcc.dg/vect/vect-bic-bitmask-11.c: Likewise.
	* gcc.dg/vect/vect-bic-bitmask-12.c: Likewise.
	* gcc.dg/vect/vect-bic-bitmask-2.c: Likewise.
	* gcc.dg/vect/vect-bic-bitmask-23.c: Likewise.
	* gcc.dg/vect/vect-bic-bitmask-3.c: Likewise.
	* gcc.dg/vect/vect-bic-bitmask-4.c: Likewise.
	* gcc.dg/vect/vect-bic-bitmask-5.c: Likewise.
	* gcc.dg/vect/vect-bic-bitmask-6.c: Likewise.
	* gcc.dg/vect/vect-bic-bitmask-8.c: Likewise.
	* gcc.dg/vect/vect-bic-bitmask-9.c: Likewise.

2022-03-08  Richard Biener  <rguenther@suse.de>

	PR tree-optimization/104825
	* gcc.dg/torture/pr104825.c: New testcase.

2022-03-08  liuhongt  <hongtao.liu@intel.com>

	* gcc.target/i386/pr100865-8a.c: Adjust testcase.
	* gcc.target/i386/pr100865-8c.c: Ditto.
	* gcc.target/i386/pr100865-9c.c: Ditto.

2022-03-07  Tobias Burnus  <tobias@codesourcery.com>

	PR fortran/99585
	PR fortran/104430
	* gfortran.dg/class_result_10.f90: New test.

2022-03-07  David Malcolm  <dmalcolm@redhat.com>

	PR analyzer/101983
	* gcc.dg/analyzer/pr101983-main.c: New test.
	* gcc.dg/analyzer/pr101983-not-main.c: New test.

2022-03-07  Martin Liska  <mliska@suse.cz>

	PR middle-end/104381
	* gcc.dg/pr104381.c: New test.

2022-03-07  Richard Biener  <rguenther@suse.de>

	PR tree-optimization/104782
	* gcc.dg/vect/pr104782.c: New testcase.

2022-03-07  Jakub Jelinek  <jakub@redhat.com>

	PR target/104775
	* gcc.target/s390/pr104775.c: New test.

2022-03-07  Jakub Jelinek  <jakub@redhat.com>

	PR target/104779
	* gcc.target/i386/pr104779.c: New test.

2022-03-06  Roger Sayle  <roger@nextmovesoftware.com>

	* gcc.dg/lower-subreg-1.c: Update test case.  iordi3 is no longer
	lowered by the RTL subreg1 pass on ia32 [even with -mno-stv].

2022-03-05  Roger Sayle  <roger@nextmovesoftware.com>
	    Uroš Bizjak  <ubizjak@gmail.com>

	PR testsuite/104732
	* gcc.target/i386/pr104732.c: New test case.

2022-03-05   Michael Meissner  <meissner@linux.ibm.com>

	PR target/104698
	* gcc.target/powerpc/pr104698-1.c: New test.
	* gcc.target/powerpc/pr104698-2.c: New test.

2022-03-04  Nathan Sidwell  <nathan@acm.org>

	* g++.dg/modules/std-subst-2.C: New.
	* g++.dg/modules/std-subst-3.C: New.
	* g++.dg/modules/std-subst-4_a.C: New.
	* g++.dg/modules/std-subst-4_b.C: New.
	* g++.dg/modules/std-subst-4_c.C: New.

2022-03-04  David Malcolm  <dmalcolm@redhat.com>

	PR analyzer/103521
	* gcc.dg/analyzer/pr93032-mztools.c: Move to...
	* gcc.dg/analyzer/pr93032-mztools-signed-char.c: ...this, adding
	-fsigned-char to args, and...
	* gcc.dg/analyzer/pr93032-mztools-unsigned-char.c: ...copy to here,
	adding -funsigned-char to args.

2022-03-04  Patrick Palka  <ppalka@redhat.com>

	PR c++/103443
	* g++.dg/cpp2a/consteval29.C: New test.

2022-03-04  Nathan Sidwell  <nathan@acm.org>

	* g++.dg/modules/fn-inline-1_b.C: Adjust.
	* g++.dg/modules/fn-inline-1_c.C: Adjust.
	* g++.dg/modules/imp-inline-1_a.C: Adjust.
	* g++.dg/modules/imp-inline-1_b.C: Adjust.
	* g++.dg/modules/init-2_a.C: Adjust.
	* g++.dg/modules/init-2_b.C: Adjust.
	* g++.dg/modules/init-2_c.C: Adjust.
	* g++.dg/modules/member-def-2_d.C: Adjust.
	* g++.dg/modules/mod-sym-1.C: Adjust.
	* g++.dg/modules/mod-sym-2.C: Adjust.
	* g++.dg/modules/mod-sym-3.C: Adjust.
	* g++.dg/modules/sym-subst-1.C: Adjust.
	* g++.dg/modules/sym-subst-2_b.C: Adjust.
	* g++.dg/modules/sym-subst-3_a.C: Adjust.
	* g++.dg/modules/sym-subst-3_b.C: Adjust.
	* g++.dg/modules/sym-subst-4.C: Adjust.
	* g++.dg/modules/sym-subst-5.C: Adjust.
	* g++.dg/modules/sym-subst-6.C: Adjust.
	* g++.dg/modules/tpl-spec-1_a.C: Adjust.
	* g++.dg/modules/tpl-spec-2_b.C: Adjust.
	* g++.dg/modules/tpl-spec-2_d.C: Adjust.
	* g++.dg/modules/tpl-spec-3_a.C: Adjust.
	* g++.dg/modules/virt-1_a.C: Adjust.
	* g++.dg/modules/virt-2_a.C: Adjust.
	* g++.dg/modules/virt-2_b.C: Adjust.
	* g++.dg/modules/virt-2_c.C: Adjust.
	* g++.dg/modules/vtt-1_a.C: Adjust.
	* g++.dg/modules/vtt-1_b.C: Adjust.

2022-03-04  Peter Bergner  <bergner@linux.ibm.com>

	PR target/87496
	PR target/104208
	* gcc.target/powerpc/pr104208-1.c: New test.
	* gcc.target/powerpc/pr104208-2.c: Likewise.
	* gcc.target/powerpc/pr87496-2.c: Swap long double options to trigger
	the expected error.
	* gcc.target/powerpc/pr87496-3.c: Likewise.

2022-03-04  Jakub Jelinek  <jakub@redhat.com>

	PR middle-end/104529
	* g++.dg/tree-ssa/pr104529.C: New test.

2022-03-04  Thomas Schwinge  <thomas@codesourcery.com>

	PR middle-end/100280
	PR middle-end/104132
	PR middle-end/104133
	* c-c++-common/goacc/kernels-decompose-pr104061-1-3.c: Adjust.
	* c-c++-common/goacc/kernels-decompose-pr104061-1-4.c: Likewise.
	* c-c++-common/goacc/kernels-decompose-pr104132-1.c: Likewise.
	* c-c++-common/goacc/kernels-decompose-pr104133-1.c: Likewise.

2022-03-04  Thomas Schwinge  <thomas@codesourcery.com>

	PR middle-end/100280
	* c-c++-common/goacc/classify-kernels-unparallelized.c: Adjust.
	* c-c++-common/goacc/classify-kernels.c: Likewise.
	* c-c++-common/goacc/kernels-decompose-2.c: Likewise.
	* c-c++-common/goacc/kernels-decompose-pr100280-1.c: Likewise.
	* c-c++-common/goacc/kernels-decompose-pr104061-1-2.c: Likewise.
	* c-c++-common/goacc/kernels-decompose-pr104061-1-3.c: Likewise.
	* c-c++-common/goacc/kernels-decompose-pr104061-1-4.c: Likewise.
	* c-c++-common/goacc/kernels-decompose-pr104132-1.c: Likewise.
	* c-c++-common/goacc/kernels-decompose-pr104133-1.c: Likewise.

2022-03-04  Thomas Schwinge  <thomas@codesourcery.com>

	PR middle-end/100280
	* c-c++-common/goacc/classify-kernels-unparallelized.c: Add
	'--param=openacc-privatization=noisy'.
	* c-c++-common/goacc/classify-kernels.c: Likewise.
	* c-c++-common/goacc/kernels-decompose-2.c: Adjust.
	* c-c++-common/goacc/kernels-decompose-pr100280-1.c: Likewise.
	* c-c++-common/goacc/kernels-decompose-pr104061-1-2.c: Likewise.
	* c-c++-common/goacc/kernels-decompose-pr104061-1-3.c: Likewise.
	* c-c++-common/goacc/kernels-decompose-pr104061-1-4.c: Likewise.
	* c-c++-common/goacc/kernels-decompose-pr104132-1.c: Likewise.
	* c-c++-common/goacc/kernels-decompose-pr104133-1.c: Likewise.

2022-03-04  Thomas Schwinge  <thomas@codesourcery.com>

	PR middle-end/100400
	PR middle-end/103836
	PR middle-end/104061
	* c-c++-common/goacc/kernels-decompose-pr100400-1-1.c: New.
	* c-c++-common/goacc/kernels-decompose-pr100400-1-2.c: New.
	* c-c++-common/goacc/kernels-decompose-pr100400-1-3.c: New.
	* c-c++-common/goacc/kernels-decompose-pr100400-1-4.c: New.
	* c-c++-common/goacc/kernels-decompose-pr103836-1-1.c: New.
	* c-c++-common/goacc/kernels-decompose-pr103836-1-2.c: New.
	* c-c++-common/goacc/kernels-decompose-pr103836-1-3.c: New.
	* c-c++-common/goacc/kernels-decompose-pr103836-1-4.c: New.
	* c-c++-common/goacc/kernels-decompose-pr104061-1-1.c: New.
	* c-c++-common/goacc/kernels-decompose-pr104061-1-2.c: New.
	* c-c++-common/goacc/kernels-decompose-pr104061-1-3.c: New.
	* c-c++-common/goacc/kernels-decompose-pr104061-1-4.c: New.

2022-03-04  Thomas Schwinge  <thomas@codesourcery.com>

	PR middle-end/104133
	* c-c++-common/goacc/kernels-decompose-pr104133-1.c: New file.

2022-03-04  Thomas Schwinge  <thomas@codesourcery.com>

	PR middle-end/104132
	* c-c++-common/goacc/kernels-decompose-pr104132-1.c: New file.

2022-03-04  Thomas Schwinge  <thomas@codesourcery.com>

	* c-c++-common/goacc/classify-kernels-parloops.c: Update.
	* c-c++-common/goacc/classify-kernels-unparallelized-parloops.c:
	Likewise.
	* c-c++-common/goacc/classify-kernels-unparallelized.c: Likewise.
	* c-c++-common/goacc/classify-kernels.c: Likewise.
	* c-c++-common/goacc/classify-parallel.c: Likewise.
	* c-c++-common/goacc/classify-routine-nohost.c: Likewise.
	* c-c++-common/goacc/classify-routine.c: Likewise.
	* c-c++-common/goacc/classify-serial.c: Likewise.
	* gfortran.dg/goacc/classify-kernels-parloops.f95: Likewise.
	* gfortran.dg/goacc/classify-kernels-unparallelized-parloops.f95:
	Likewise.
	* gfortran.dg/goacc/classify-kernels-unparallelized.f95: Likewise.
	* gfortran.dg/goacc/classify-kernels.f95: Likewise.
	* gfortran.dg/goacc/classify-parallel.f95: Likewise.
	* gfortran.dg/goacc/classify-routine-nohost.f95: Likewise.
	* gfortran.dg/goacc/classify-routine.f95: Likewise.
	* gfortran.dg/goacc/classify-serial.f95: Likewise.

2022-03-04  H.J. Lu  <hjl.tools@gmail.com>

	PR target/104704
	* gcc.target/i386/incoming-11.c: Xfail.
	* gcc.target/i386/pieces-memset-3.c: Likewise.
	* gcc.target/i386/pieces-memset-37.c: Likewise.
	* gcc.target/i386/pieces-memset-39.c: Likewise.
	* gcc.target/i386/pieces-memset-46.c: Likewise.
	* gcc.target/i386/pieces-memset-47.c: Likewise.
	* gcc.target/i386/pieces-memset-48.c: Likewise.
	* gcc.target/i386/pr90773-5.c: Likewise.
	* gcc.target/i386/pr90773-14.c: Likewise.
	* gcc.target/i386/pr90773-17.c: Likewise.
	* gcc.target/i386/pr100865-8a.c: Likewise.
	* gcc.target/i386/pr100865-8c.c: Likewise.
	* gcc.target/i386/pr100865-9c.c: Likewise.
	* gcc.target/i386/pieces-memset-21.c: Always expect vzeroupper.
	* gcc.target/i386/pr82941-1.c: Likewise.
	* gcc.target/i386/pr82942-1.c: Likewise.
	* gcc.target/i386/pr82990-1.c: Likewise.
	* gcc.target/i386/pr82990-3.c: Likewise.
	* gcc.target/i386/pr82990-5.c: Likewise.
	* gcc.target/i386/pr100865-11b.c: Expect vmovdqa instead of
	vmovdqa64.
	* gcc.target/i386/pr100865-12b.c: Likewise.
	* gcc.target/i386/pr100865-8b.c: Likewise.
	* gcc.target/i386/pr100865-9b.c: Likewise.
	* gcc.target/i386/pr104704-1.c: New test.
	* gcc.target/i386/pr104704-2.c: Likewise.
	* gcc.target/i386/pr104704-3.c: Likewise.
	* gcc.target/i386/pr104704-4.c: Likewise.
	* gcc.target/i386/pr104704-5.c: Likewise.
	* gcc.target/i386/pr104704-6.c: Likewise.

2022-03-03  Martin Sebor  <msebor@redhat.com>

	PR middle-end/104761
	* g++.dg/warn/Wdangling-pointer-4.C: New test.
	* gcc.dg/Wdangling-pointer-4.c: New test.

2022-03-03  Kwok Cheung Yeung  <kcy@codesourcery.com>

	PR fortran/104131
	* gfortran.dg/gomp/pr104131.f90: New.
	* gfortran.dg/gomp/task-detach-1.f90: Update expected error message.

2022-03-03  Tom de Vries  <tdevries@suse.de>

	* gcc.target/nvptx/sm53.c: Add -mptx=_.
	* gcc.target/nvptx/sm70.c: Same.
	* gcc.target/nvptx/sm75.c: Same.
	* gcc.target/nvptx/sm80.c: Same.

2022-03-03  Jakub Jelinek  <jakub@redhat.com>

	PR middle-end/104757
	* gfortran.dg/gomp/pr104757.f90: New test.
	* gcc.dg/gomp/pr104757.c: New test.

2022-03-03  Jakub Jelinek  <jakub@redhat.com>

	PR middle-end/104558
	* gcc.dg/pr104558.c: New test.

2022-03-02  Harald Anlauf  <anlauf@gmx.de>

	PR fortran/104573
	* gfortran.dg/assumed_type_14.f90: New test.

2022-03-02  David Edelsohn  <dje.gcc@gmail.com>

	* c-c++-common/pr104505.c: Add -Wno-psabi.

2022-03-02  Qing Zhao  <qing.zhao@oracle.com>

	PR middle-end/102276
	* gcc.dg/auto-init-pr102276-1.c: New test.
	* gcc.dg/auto-init-pr102276-2.c: New test.
	* gcc.dg/auto-init-pr102276-3.c: New test.
	* gcc.dg/auto-init-pr102276-4.c: New test.

2022-03-02  Tamar Christina  <tamar.christina@arm.com>

	PR testsuite/104730
	* gcc.dg/vect/complex/pr102819-1.c: Add vect_float.
	* gcc.dg/vect/complex/pr102819-2.c: Likewise.
	* gcc.dg/vect/complex/pr102819-3.c: Likewise.
	* gcc.dg/vect/complex/pr102819-4.c: Likewise.
	* gcc.dg/vect/complex/pr102819-5.c: Likewise.
	* gcc.dg/vect/complex/pr102819-6.c: Likewise.
	* gcc.dg/vect/complex/pr102819-7.c: Likewise.
	* gcc.dg/vect/complex/pr102819-8.c: Likewise.
	* gcc.dg/vect/complex/pr102819-9.c: Likewise.

2022-03-02  Jakub Jelinek  <jakub@redhat.com>

	PR rtl-optimization/104637
	* gcc.target/i386/pr104637.c: Don't run on ia32.  Add -Wno-div-by-zero
	to dg-options.
	(foo): Remove extraneous initializer.

2022-03-02  Jakub Jelinek  <jakub@redhat.com>

	PR debug/100541
	* g++.dg/opt/pr100541-1.C: New test.
	* g++.dg/opt/pr100541-2.C: New test.

2022-03-02  Hongyu Wang  <hongyu.wang@intel.com>

	PR target/104726
	* gcc.target/i386/pr104551.c: Use avx2-check.h.

2022-03-02  Hongyu Wang  <hongyu.wang@intel.com>

	PR target/104724
	* gcc.target/i386/avx512fp16-vcvtsi2sh-1b.c: Use long long
	instead of __int64_t.
	* gcc.target/i386/avx512fp16-vcvtsi2sh64-1b.c: Ditto.
	* gcc.target/i386/avx512fp16-vcvtusi2sh-1b.c: Ditto.
	* gcc.target/i386/avx512fp16-vcvtusi2sh64-1b.c: Ditto.

2022-03-01  Martin Sebor  <msebor@redhat.com>

	PR tree-optimization/104715
	* gcc.dg/Wdangling-pointer-3.c: New test.

2022-03-01  Jakub Jelinek  <jakub@redhat.com>

	PR tree-optimization/104715
	* c-c++-common/Wdangling-pointer-7.c: New test.

2022-03-01  Iain Buclaw  <ibuclaw@gdcproject.org>

	PR d/104736
	* gdc.test/runnable/dhry.d: Removed.

2022-03-01  H.J. Lu  <hjl.tools@gmail.com>

	PR testsuite/104725
	* g++.target/i386/pr35513-1.C: Limit to Linux.
	* g++.target/i386/pr35513-2.C: Likewise.

2022-03-01  Richard Biener  <rguenther@suse.de>

	PR tree-optimization/104716
	* gfortran.dg/pr104716.f: New testcase.

2022-03-01  Richard Biener  <rguenther@suse.de>

	PR testsuite/104727
	* gcc.target/i386/pr84101.c: Remove XFAIL.

2022-03-01  Richard Biener  <rguenther@suse.de>

	PR testsuite/104728
	* gcc.dg/vect/pr81196-2.c: Require vect_perm.

2022-03-01  Roger Sayle  <roger@nextmovesoftware.com>

	* gcc.target/i386/pr80270.c: Don't compile new test case on ia32.

2022-03-01  Martin Liska  <mliska@suse.cz>

	PR ipa/104533
	* g++.target/i386/pr104533.C: New test.

2022-03-01  Tom de Vries  <tdevries@suse.de>

	* gcc.target/nvptx/sm30.c: New test.
	* gcc.target/nvptx/sm35.c: New test.
	* gcc.target/nvptx/sm53.c: New test.
	* gcc.target/nvptx/sm70.c: New test.
	* gcc.target/nvptx/sm75.c: New test.
	* gcc.target/nvptx/sm80.c: New test.

2022-03-01  Hongyu Wang  <hongyu.wang@intel.com>

	PR target/104664
	* gcc.target/i386/pr104664.c: New test.

2022-02-28  Roger Sayle  <roger@nextmovesoftware.com>

	PR tree-optimization/91384
	* gcc.target/i386/pr91384.c: New test case.

2022-02-28  Roger Sayle  <roger@nextmovesoftware.com>
	    Eric Botcazou  <ebotcazou@adacore.com>

	* gcc.target/i386/pr80270.c: New test case.

2022-02-28  Vladimir N. Makarov  <vmakarov@redhat.com>

	PR rtl-optimization/104637
	* gcc.target/i386/pr104637.c: New.

2022-02-28  Iain Buclaw  <ibuclaw@gdcproject.org>

	* gdc.dg/torture/simd7413a.d: Update.
	* gdc.dg/ubsan/pr88957.d: Update.
	* gdc.dg/simd18489.d: New test.
	* gdc.dg/torture/simd21727.d: New test.

2022-02-28  Marek Polacek  <polacek@redhat.com>

	PR c++/104682
	* g++.dg/ext/attr-unavailable-10.C: New test.
	* g++.dg/ext/attr-unavailable-11.C: New test.
	* g++.dg/warn/deprecated-17.C: New test.
	* g++.dg/warn/deprecated-18.C: New test.

2022-02-28  Marek Polacek  <polacek@redhat.com>

	PR c++/104667
	* g++.dg/ext/attrib64.C: New test.

2022-02-28  Qing Zhao  <qing.zhao@oracle.com>

	PR middle-end/104550
	* gcc.dg/auto-init-pr104550-1.c: New test.
	* gcc.dg/auto-init-pr104550-2.c: New test.
	* gcc.dg/auto-init-pr104550-3.c: New test.

2022-02-28  Martin Liska  <mliska@suse.cz>

	PR ipa/104648
	* g++.dg/pr104648.C: New test.

2022-02-28  Richard Biener  <rguenther@suse.de>

	PR tree-optimization/104700
	* gcc.dg/pr104700-2.c: New testcase.
	* gcc.dg/torture/pr104700-1.c: Likewise.

2022-02-28  Tom de Vries  <tdevries@suse.de>

	* gcc.target/nvptx/atomic-store-1.c: Add -mptx=_.
	* gcc.target/nvptx/atomic-store-2.c: Same.
	* gcc.target/nvptx/float16-1.c: Same.
	* gcc.target/nvptx/float16-2.c: Same.
	* gcc.target/nvptx/float16-3.c: Same.
	* gcc.target/nvptx/float16-4.c: Same.
	* gcc.target/nvptx/float16-5.c: Same.
	* gcc.target/nvptx/float16-6.c: Same.
	* gcc.target/nvptx/tanh-1.c: Same.
	* gcc.target/nvptx/uniform-simt-1.c: Same.
	* gcc.target/nvptx/uniform-simt-3.c: Same.

2022-02-28  Tom de Vries  <tdevries@suse.de>

	* gcc.target/nvptx/atomic-store-3.c: Add -misa=sm_30.

2022-02-28  Tom de Vries  <tdevries@suse.de>

	* gcc.target/nvptx/uniform-simt-2.c: Add -misa=sm_30.

2022-02-28  Tom de Vries  <tdevries@suse.de>

	* gcc.target/nvptx/rotate.c: Add -misa=sm_35.

2022-02-28  Hongyu Wang  <hongyu.wang@intel.com>

	* gcc.target/i386/avx512f-vpternlogd-1.c: Use new enum.
	* gcc.target/i386/avx512f-vpternlogq-1.c: Likewise.
	* gcc.target/i386/avx512vl-vpternlogd-1.c: Likewise.
	* gcc.target/i386/avx512vl-vpternlogq-1.c: Likewise.
	* gcc.target/i386/testimm-10.c: Remove imm check for vpternlog
	insns since the imm has been truncated in intrinsic.

2022-02-27  Jason Merrill  <jason@redhat.com>

	PR c++/104618
	* g++.dg/overload/paren1.C: New test.

2022-02-25  Jakub Jelinek  <jakub@redhat.com>
	    Marc Glisse  <marc.glisse@inria.fr>

	PR tree-optimization/104675
	* gcc.dg/pr104675-3.c : New test.

2022-02-25  Jakub Jelinek  <jakub@redhat.com>

	PR target/104681
	* g++.dg/opt/pr104681.C: New test.

2022-02-25  Jakub Jelinek  <jakub@redhat.com>

	* g++.dg/pr104540.C: Move to ...
	* g++.target/i386/pr104540.C: ... here.

2022-02-25  Martin Liska  <mliska@suse.cz>

	PR testsuite/104687
	* gcc.dg/lto/20090717_0.c: Fix asan error.

2022-02-25  Richard Biener  <rguenther@suse.de>

	PR tree-optimization/103037
	* gcc.dg/torture/pr103037.c: New testcase.

2022-02-25  Jakub Jelinek  <jakub@redhat.com>

	PR target/104674
	* gcc.target/i386/pr104674.c: New test.

2022-02-25  Jakub Jelinek  <jakub@redhat.com>

	PR middle-end/104679
	* g++.dg/torture/pr104679.C: New test.

2022-02-25  Jakub Jelinek  <jakub@redhat.com>

	PR tree-optimization/104675
	* gcc.dg/pr104675-1.c: New test.
	* gcc.dg/pr104675-2.c: New test.

2022-02-25  Alexandre Oliva  <oliva@adacore.com>

	PR tree-optimization/103845
	PR tree-optimization/104263
	* gcc.dg/pr103845.c: New.

2022-02-25  Alexandre Oliva  <oliva@adacore.com>

	PR middle-end/104540
	* g++.dg/pr104540.C: New.

2022-02-25  Alexandre Oliva  <oliva@adacore.com>

	PR tree-optimization/103856
	* g++.dg/pr103856.C: New.

2022-02-24  Pat Haugen  <pthaugen@linux.ibm.com>

	PR testsuite/100407
	* gcc.c-torture/compile/attr-retain-1.c: Add -G0 for 32-bit PowerPC.
	* gcc.c-torture/compile/attr-retain-2.c: Likewise.

2022-02-24  Harald Anlauf  <anlauf@gmx.de>

	PR fortran/84519
	* gfortran.dg/stop_1.f90: New test.
	* gfortran.dg/stop_2.f: New test.
	* gfortran.dg/stop_3.f90: New test.
	* gfortran.dg/stop_4.f90: New test.

2022-02-24  Richard Biener  <rguenther@suse.de>

	PR tree-optimization/104676
	* gcc.dg/torture/pr104676.c: New testcase.

2022-02-24  Jakub Jelinek  <jakub@redhat.com>

	PR tree-optimization/104601
	* g++.dg/torture/pr104601.C: New test.

2022-02-24  Tom de Vries  <tdevries@suse.de>

	* gcc.target/nvptx/rotate-run.c: New test.
	* gcc.target/nvptx/rotate.c: New test.

2022-02-24  liuhongt  <hongtao.liu@intel.com>

	* gcc.target/i386/avx512vl-logicsuffix-1.c: New test.

2022-02-23  David Malcolm  <dmalcolm@redhat.com>

	PR analyzer/104434
	* gcc.dg/analyzer/attr-const-1.c: New test.
	* gcc.dg/analyzer/attr-const-2.c: New test.
	* gcc.dg/analyzer/attr-const-3.c: New test.
	* gcc.dg/analyzer/pr104434-const.c: New test.
	* gcc.dg/analyzer/pr104434-nonconst.c: New test.
	* gcc.dg/analyzer/pr104434.h: New test.

2022-02-23  Marek Polacek  <polacek@redhat.com>

	PR c++/79493
	* g++.dg/diagnostic/undeclared1.C: New test.

2022-02-23  Marek Polacek  <polacek@redhat.com>

	PR c++/70077
	* g++.dg/cpp0x/noexcept76.C: New test.

2022-02-23  Richard Biener  <rguenther@suse.de>
	    Jakub Jelinek  <jakub@redhat.com>

	PR tree-optimization/104644
	* gcc.dg/pr104644.c: New test.

2022-02-23  Richard Biener  <rguenther@suse.de>

	* gcc.dg/gimplefe-49.c: New testcase.
	* gcc.dg/gimplefe-error-13.c: Likewise.

2022-02-23  Richard Biener  <rguenther@suse.de>

	PR tree-optimization/101636
	* gcc.target/i386/pr101636.c: New testcase.
	* c-c++-common/torture/pr101636.c: Likewise.

2022-02-23  Jakub Jelinek  <jakub@redhat.com>

	PR c/104633
	* gcc.dg/Winfinite-recursion-3.c: New test.
	* gcc.dg/Winfinite-recursion-4.c: New test.
	* gcc.dg/Winfinite-recursion-5.c: New test.

2022-02-22  Paul A. Clarke  <pc@us.ibm.com>

	* g++.dg/ext/altivec-1.C: Move to g++.target/powerpc, adjust dg
	directives.
	* g++.dg/ext/altivec-2.C: Likewise.
	* g++.dg/ext/altivec-3.C: Likewise.
	* g++.dg/ext/altivec-4.C: Likewise.
	* g++.dg/ext/altivec-5.C: Likewise.
	* g++.dg/ext/altivec-6.C: Likewise.
	* g++.dg/ext/altivec-7.C: Likewise.
	* g++.dg/ext/altivec-8.C: Likewise.
	* g++.dg/ext/altivec-9.C: Likewise.
	* g++.dg/ext/altivec-10.C: Likewise.
	* g++.dg/ext/altivec-11.C: Likewise.
	* g++.dg/ext/altivec-12.C: Likewise.
	* g++.dg/ext/altivec-13.C: Likewise.
	* g++.dg/ext/altivec-14.C: Likewise.
	* g++.dg/ext/altivec-15.C: Likewise.
	* g++.dg/ext/altivec-16.C: Likewise.
	* g++.dg/ext/altivec-17.C: Likewise.
	* g++.dg/ext/altivec-18.C: Likewise.
	* g++.dg/ext/altivec-cell-1.C: Likewise.
	* g++.dg/ext/altivec-cell-2.C: Likewise.
	* g++.dg/ext/altivec-cell-3.C: Likewise.
	* g++.dg/ext/altivec-cell-4.C: Likewise.
	* g++.dg/ext/altivec-cell-5.C: Likewise.
	* g++.dg/ext/altivec-types-1.C: Likewise.
	* g++.dg/ext/altivec-types-2.C: Likewise.
	* g++.dg/ext/altivec-types-3.C: Likewise.
	* g++.dg/ext/altivec-types-4.C: Likewise.
	* g++.dg/ext/undef-bool-1.C: Likewise.
	* g++.target/powerpc/altivec-1.C: New file.
	* g++.target/powerpc/altivec-10.C: New file.
	* g++.target/powerpc/altivec-11.C: New file.
	* g++.target/powerpc/altivec-12.C: New file.
	* g++.target/powerpc/altivec-13.C: New file.
	* g++.target/powerpc/altivec-14.C: New file.
	* g++.target/powerpc/altivec-15.C: New file.
	* g++.target/powerpc/altivec-16.C: New file.
	* g++.target/powerpc/altivec-17.C: New file.
	* g++.target/powerpc/altivec-18.C: New file.
	* g++.target/powerpc/altivec-2.C: New file.
	* g++.target/powerpc/altivec-3.C: New file.
	* g++.target/powerpc/altivec-4.C: New file.
	* g++.target/powerpc/altivec-5.C: New file.
	* g++.target/powerpc/altivec-6.C: New file.
	* g++.target/powerpc/altivec-7.C: New file.
	* g++.target/powerpc/altivec-8.C: New file.
	* g++.target/powerpc/altivec-9.C: New file.
	* g++.target/powerpc/altivec-cell-1.C: New file.
	* g++.target/powerpc/altivec-cell-2.C: New file.
	* g++.target/powerpc/altivec-cell-3.C: New file.
	* g++.target/powerpc/altivec-cell-4.C: New file.
	* g++.target/powerpc/altivec-cell-5.C: New file.
	* g++.target/powerpc/altivec-types-1.C: New file.
	* g++.target/powerpc/altivec-types-2.C: New file.
	* g++.target/powerpc/altivec-types-3.C: New file.
	* g++.target/powerpc/altivec-types-4.C: New file.
	* g++.target/powerpc/undef-bool-1.C: New file.

2022-02-22  Harald Anlauf  <anlauf@gmx.de>

	PR fortran/104619
	* gfortran.dg/derived_constructor_comps_7.f90: New test.

2022-02-22  Christophe Lyon  <christophe.lyon@arm.com>

	PR target/100757
	PR target/100757
	* gcc.target/arm/simd/pr100757-2.c: New.
	* gcc.target/arm/simd/pr100757-3.c: New.
	* gcc.target/arm/simd/pr100757-4.c: New.
	* gcc.target/arm/simd/pr100757.c: New.
	* gcc.dg/signbit-2.c: Skip when targeting ARM/MVE.
	* lib/target-supports.exp (check_effective_target_arm_mve): New.

2022-02-22  Christophe Lyon  <christophe.lyon@arm.com>

	PR target/100757
	PR target/101325
	* gcc.dg/rtl/arm/mve-vxbi.c: New test.
	* gcc.target/arm/simd/pr101325.c: New.
	* gcc.target/arm/simd/pr101325-2.c: New.
	* lib/target-supports.exp (check_effective_target_arm_mve_hw): Use
	add_options_for_arm_v8_1m_mve_fp.

2022-02-22  Christophe Lyon  <christophe.lyon@arm.com>

	* gcc.target/arm/simd/mve-vcmp-f32-2.c: New.
	* gcc.target/arm/simd/neon-compare-1.c: New.
	* gcc.target/arm/simd/neon-compare-2.c: New.
	* gcc.target/arm/simd/neon-compare-3.c: New.
	* gcc.target/arm/simd/neon-compare-scalar-1.c: New.
	* gcc.target/arm/simd/neon-vcmp-f16.c: New.
	* gcc.target/arm/simd/neon-vcmp-f32-2.c: New.
	* gcc.target/arm/simd/neon-vcmp-f32-3.c: New.
	* gcc.target/arm/simd/neon-vcmp-f32.c: New.
	* gcc.target/arm/simd/neon-vcmp.c: New.

2022-02-22  Tom de Vries  <tdevries@suse.de>

	* gcc.target/nvptx/atomic-store-2.c: Use -misa=sm_70.
	* gcc.target/nvptx/uniform-simt-3.c: Same.

2022-02-22  Roger Sayle  <roger@nextmovesoftware.com>
	    Richard Biener  <rguenther@suse.de>

	* gcc.dg/fold-reduc-1.c: New test case.

2022-02-22  Jakub Jelinek  <jakub@redhat.com>

	PR tree-optimization/104604
	* gcc.c-torture/execute/pr104604.c: New test.

2022-02-22  Jakub Jelinek  <jakub@redhat.com>

	PR target/104612
	* gcc.dg/pr104612.c: New test.

2022-02-22  Tom de Vries  <tdevries@suse.de>

	* gcc.dg/sibcall-10.c: Xfail execution test for nvptx.
	* gcc.dg/sibcall-3.c: Same.
	* gcc.dg/sibcall-4.c: Same.

2022-02-22  Tom de Vries  <tdevries@suse.de>

	* gcc.target/nvptx/float16-1.c: Drop -mptx setting.
	* gcc.target/nvptx/float16-2.c: Same.
	* gcc.target/nvptx/float16-3.c: Same.
	* gcc.target/nvptx/float16-4.c: Same.
	* gcc.target/nvptx/float16-5.c: Same.
	* gcc.target/nvptx/float16-6.c: Same.
	* gcc.target/nvptx/tanh-1.c: Same.

2022-02-22  Richard Biener  <rguenther@suse.de>

	PR tree-optimization/104582
	PR target/99881
	* gcc.dg/vect/costmodel/x86_64/costmodel-pr104582-1.c: New.
	* gcc.dg/vect/costmodel/x86_64/costmodel-pr104582-2.c: Likewise.
	* gcc.dg/vect/costmodel/x86_64/costmodel-pr104582-3.c: Likewise.
	* gcc.dg/vect/costmodel/x86_64/costmodel-pr104582-4.c: Likewise.
	* gcc.target/i386/pr99881.c: Un-XFAIL.
	* gcc.target/i386/pr91446.c: Adjust to not expect vectorization.

2022-02-22  Hongyu Wang  <hongyu.wang@intel.com>

	PR target/103069
	* gcc.target/i386/pr103069-2.c: Adjust result check.
	* gcc.target/i386/pr103069-3.c: New test.
	* gcc.target/i386/pr103069-4.c: Likewise.

2022-02-21  Dan Li  <ashimida@linux.alibaba.com>

	* gcc.target/aarch64/shadow_call_stack_1.c: New test.
	* gcc.target/aarch64/shadow_call_stack_2.c: New test.
	* gcc.target/aarch64/shadow_call_stack_3.c: New test.
	* gcc.target/aarch64/shadow_call_stack_4.c: New test.
	* gcc.target/aarch64/shadow_call_stack_5.c: New test.
	* gcc.target/aarch64/shadow_call_stack_6.c: New test.
	* gcc.target/aarch64/shadow_call_stack_7.c: New test.
	* gcc.target/aarch64/shadow_call_stack_8.c: New test.

2022-02-21  Patrick Palka  <ppalka@redhat.com>

	PR c++/85493
	* g++.dg/cpp0x/decltype80.C: New test.

2022-02-21  Andrew Pinski  <apinski@marvell.com>

	PR c/104506
	* gcc.dg/pr104506-1.c: New test.
	* gcc.dg/pr104506-2.c: New test.
	* gcc.dg/pr104506-3.c: New test.

2022-02-20  Iain Buclaw  <ibuclaw@gdcproject.org>

	* gdc.dg/special1.d: New file.

2022-02-20  Harald Anlauf  <anlauf@gmx.de>

	PR fortran/77693
	* gfortran.dg/data_pointer_2.f90: New test.

2022-02-19  Tom de Vries  <tdevries@suse.de>

	* gcc.target/nvptx/atomic-store-1.c: Update.

2022-02-19  Tom de Vries  <tdevries@suse.de>

	* gcc.target/nvptx/uniform-simt-3.c: New test.

2022-02-19  Tom de Vries  <tdevries@suse.de>

	* gcc.target/nvptx/uniform-simt-1.c: Add scan-assembler test.
	* gcc.target/nvptx/uniform-simt-2.c: New test.

2022-02-19  Jakub Jelinek  <jakub@redhat.com>

	PR sanitizer/102656
	* g++.dg/asan/pr102656.C: New test.

2022-02-18  H.J. Lu  <hjl.tools@gmail.com>

	PR target/104581
	* gcc.target/i386/pieces-memset-21.c: Expect vzeroupper for ia32.

2022-02-18  Richard Biener  <rguenther@suse.de>

	PR target/104581
	* gcc.target/i386/pr101456-1.c: XFAIL.

2022-02-18  Richard Biener  <rguenther@suse.de>

	PR tree-optimization/96881
	* g++.dg/torture/pr96881-1.C: New testcase.
	* g++.dg/torture/pr96881-2.C: Likewise.

2022-02-18  Patrick Palka  <ppalka@redhat.com>

	PR c++/94944
	* g++.dg/cpp0x/noexcept34.C: Adjusted expected diagnostics.
	* g++.dg/cpp0x/noexcept75.C: New test.

2022-02-17  Jason Merrill  <jason@redhat.com>

	PR c++/104539
	* g++.dg/ipa/inline-4.C: New test.

2022-02-17  Jason Merrill  <jason@redhat.com>

	* g++.dg/warn/deprecated-16.C: New test.

2022-02-17  Jason Merrill  <jason@redhat.com>

	PR c++/90451
	* g++.dg/warn/deprecated-14.C: New test.
	* g++.dg/warn/deprecated-15.C: New test.

2022-02-17  Eric Botcazou  <ebotcazou@adacore.com>

	PR target/79754
	* gcc.target/i386/pr79754.c: Add target dfp.

2022-02-17  Vladimir N. Makarov  <vmakarov@redhat.com>

	PR rtl-optimization/104447
	* gcc.target/i386/pr104447.c: New.

2022-02-17  Patrick Palka  <ppalka@redhat.com>

	PR c++/104565
	* g++.dg/template/non-dependent22.C: New test.

2022-02-17  liuhongt  <hongtao.liu@intel.com>

	* gcc.target/i386/pr104551.c: New test.

2022-02-17  Jakub Jelinek  <jakub@redhat.com>

	PR debug/104557
	* gcc.dg/dfp/pr104557.c: New test.

2022-02-17  Jakub Jelinek  <jakub@redhat.com>

	PR c/104532
	* gcc.dg/gomp/pr104532.c: New test.

2022-02-17  Michael Meissner  <meissner@the-meissners.org>

	PR target/99708
	* gcc.target/powerpc/pr99708.c: New test.

2022-02-17  David Malcolm  <dmalcolm@redhat.com>

	PR analyzer/104576
	* gcc.dg/analyzer/torture/uninit-pr63311.c: New test.
	* gcc.dg/analyzer/uninit-pr104576.c: New test.
	* gfortran.dg/analyzer/uninit-pr63311.f90: New test.

2022-02-16  David Malcolm  <dmalcolm@redhat.com>

	PR analyzer/104560
	* g++.dg/analyzer/placement-new.C: Update expected wording.
	* g++.dg/analyzer/pr100244.C: Likewise.
	* gcc.dg/analyzer/attr-malloc-1.c (test_7): Likewise.
	* gcc.dg/analyzer/malloc-1.c (test_24): Likewise.
	(test_25): Likewise.
	(test_26): Likewise.
	(test_50a, test_50b, test_50c): New.
	* gcc.dg/analyzer/malloc-callbacks.c (test_5): Update expected
	wording.
	* gcc.dg/analyzer/malloc-paths-8.c: Likewise.
	* gcc.dg/analyzer/pr104560-1.c: New test.
	* gcc.dg/analyzer/pr104560-2.c: New test.
	* gcc.dg/analyzer/realloc-1.c (test_7): Updated expected wording.
	* gcc.dg/analyzer/vla-1.c (test_2): New.  Prune output from
	-Wfree-nonheap-object.

2022-02-16  Patrick Palka  <ppalka@redhat.com>

	PR c++/104507
	* g++.dg/template/non-dependent21.C: New test.

2022-02-16  Jakub Jelinek  <jakub@redhat.com>

	PR target/104448
	* gcc.target/i386/pr104448.c: New test.

2022-02-16  Jakub Jelinek  <jakub@redhat.com>

	PR rtl-optimization/104544
	* gcc.dg/pr104544.c: New test.

2022-02-16  Richard Sandiford  <richard.sandiford@arm.com>

	* gcc.target/aarch64/atomic-inst-cas.c: Add
	-Wno-invalid-memory-model.

2022-02-16  Richard Sandiford  <richard.sandiford@arm.com>

	* gcc.target/aarch64/bic-bitmask-1.c: Remove XFAIL.

2022-02-16  Richard Sandiford  <richard.sandiford@arm.com>

	PR target/100056
	* gcc.target/aarch64/pr100056.c: XFAIL the original UBFIZ test
	and instead expect two UBFIZs + two ADD UXTBs.

2022-02-16  Jakub Jelinek  <jakub@redhat.com>

	PR c/104531
	* c-c++-common/gomp/atomic-31.c: New test.

2022-02-16  Jakub Jelinek  <jakub@redhat.com>

	PR c/104510
	* gcc.dg/dfp/pr104510.c: New test.

2022-02-15  Peter Bergner  <bergner@linux.ibm.com>

	* gcc.target/powerpc/htm-1.c: Retry intermittent failing tbegins.

2022-02-15  Andrew MacLeod  <amacleod@redhat.com>

	PR tree-optimization/104526
	* gcc.dg/pr104526.c: New.

2022-02-15  David Malcolm  <dmalcolm@redhat.com>

	PR analyzer/104524
	* gcc.dg/analyzer/pr104524.c: New test.

2022-02-15  David Malcolm  <dmalcolm@redhat.com>

	PR analyzer/102692
	* gcc.dg/analyzer/pr102692-2.c: New test.
	* gcc.dg/analyzer/pr102692.c: Remove xfail.  Remove -O2 from
	options and move to...
	* gcc.dg/analyzer/torture/pr102692.c: ...here.

2022-02-15  Tobias Burnus  <tobias@codesourcery.com>

	* gfortran.dg/gomp/depend-4.f90: Add VALUE test, update scan test.
	* gfortran.dg/gomp/depend-5.f90: Fix scan tree for -m32.
	* gfortran.dg/gomp/depend-6.f90: New test.

2022-02-15  Richard Sandiford  <richard.sandiford@arm.com>

	* gcc.target/aarch64/max_plus_1.c: New test.
	* gcc.target/aarch64/max_plus_2.c: Likewise.
	* gcc.target/aarch64/max_plus_3.c: Likewise.
	* gcc.target/aarch64/max_plus_4.c: Likewise.
	* gcc.target/aarch64/max_plus_5.c: Likewise.
	* gcc.target/aarch64/max_plus_6.c: Likewise.
	* gcc.target/aarch64/max_plus_7.c: Likewise.
	* gcc.target/aarch64/min_plus_1.c: Likewise.
	* gcc.target/aarch64/min_plus_2.c: Likewise.
	* gcc.target/aarch64/min_plus_3.c: Likewise.
	* gcc.target/aarch64/min_plus_4.c: Likewise.
	* gcc.target/aarch64/min_plus_5.c: Likewise.
	* gcc.target/aarch64/min_plus_6.c: Likewise.
	* gcc.target/aarch64/min_plus_7.c: Likewise.

2022-02-15  Richard Sandiford  <richard.sandiford@arm.com>

	* gcc.target/aarch64/store_v2vec_lanes.c: Add -fno-tree-vectorize.

2022-02-15  Richard Sandiford  <richard.sandiford@arm.com>

	* gcc.target/aarch64/shl-combine-2.c: New test.
	* gcc.target/aarch64/shl-combine-3.c: Likewise.
	* gcc.target/aarch64/shl-combine-4.c: Likewise.
	* gcc.target/aarch64/shl-combine-5.c: Likewise.
	* gcc.target/aarch64/xtn-combine-1.c: Likewise.
	* gcc.target/aarch64/xtn-combine-2.c: Likewise.
	* gcc.target/aarch64/xtn-combine-3.c: Likewise.
	* gcc.target/aarch64/xtn-combine-4.c: Likewise.
	* gcc.target/aarch64/xtn-combine-5.c: Likewise.
	* gcc.target/aarch64/xtn-combine-6.c: Likewise.

2022-02-15  Richard Sandiford  <richard.sandiford@arm.com>

	* gcc.target/aarch64/ldp_stp_5.c: Require -mstrict-align.
	* gcc.target/aarch64/ldp_stp_14.h,
	* gcc.target/aarch64/ldp_stp_14.c: New test.
	* gcc.target/aarch64/ldp_stp_15.c: Likewise.
	* gcc.target/aarch64/ldp_stp_16.c: Likewise.
	* gcc.target/aarch64/ldp_stp_17.c: Likewise.
	* gcc.target/aarch64/ldp_stp_18.c: Likewise.
	* gcc.target/aarch64/ldp_stp_19.c: Likewise.

2022-02-15  Richard Biener  <rguenther@suse.de>

	PR tree-optimization/104543
	* gcc.dg/torture/pr104543.c: New testcase.

2022-02-15  Tobias Burnus  <tobias@codesourcery.com>

	* gfortran.dg/gomp/depend-4.f90: New test.
	* gfortran.dg/gomp/depend-5.f90: New test.

2022-02-15  Jakub Jelinek  <jakub@redhat.com>

	PR middle-end/104522
	* gcc.dg/pr104522.c: New test.

2022-02-15  Richard Biener  <rguenther@suse.de>

	PR tree-optimization/104519
	* gcc.dg/torture/pr104519.c: New testcase.

2022-02-15  Jakub Jelinek  <jakub@redhat.com>

	PR debug/104517
	* gcc.dg/gomp/pr104517.c: New test.

2022-02-15  Jason Merrill  <jason@redhat.com>

	PR c++/104107
	PR c++/95036
	* g++.dg/cpp0x/alias-decl-ttp2.C: New test.
	* g++.dg/cpp1z/ttp2.C: New test.

2022-02-14  Michael Meissner  <meissner@the-meissners.org>

	PR target/104253
	* gcc.target/powerpc/pr104253.c: New test.

2022-02-14  Harald Anlauf  <anlauf@gmx.de>

	PR fortran/104211
	* gfortran.dg/pr104211.f90: New test.

2022-02-14  Jakub Jelinek  <jakub@redhat.com>

	PR c++/104513
	* g++.dg/cpp1y/constexpr-104513.C: New test.
	* g++.dg/cpp2a/constexpr-dtor12.C: New test.

2022-02-14  Richard Biener  <rguenther@suse.de>

	PR tree-optimization/104528
	* gfortran.dg/pr104528.f: New testcase.

2022-02-14  Richard Biener  <rguenther@suse.de>

	PR tree-optimization/104511
	* gcc.dg/pr104511.c: New testcase.

2022-02-14  Richard Biener  <rguenther@suse.de>

	PR c/104505
	* c-c++-common/pr104505.c: New testcase.

2022-02-14  Richard Biener  <rguenther@suse.de>

	PR middle-end/104497
	* c-c++-common/torture/pr104497.c: New testcase.

2022-02-13  Mikael Morin  <mikael@gcc.gnu.org>

	PR fortran/104228
	* gfortran.dg/asan/associate_58.f90: New test.
	* gfortran.dg/asan/associate_59.f90: New test.

2022-02-13  liuhongt  <hongtao.liu@intel.com>

	* gcc.target/i386/pr103771-2.c: New test.
	* gcc.target/i386/pr103771-3.c: New test.

2022-02-12  Jakub Jelinek  <jakub@redhat.com>

	PR sanitizer/104449
	* gcc.dg/asan/pr104449.c: New test.
	* g++.dg/asan/pr104449.C: New test.

2022-02-12  H.J. Lu  <hjl.tools@gmail.com>

	PR testsuite/104481
	* g++.target/i386/pr35513-1.C: Require property_1_needed target.
	* g++.target/i386/pr35513-2.C: Likewise.
	* gcc.target/i386/pr35513-8.c: Change to compile.
	* lib/target-supports.exp (check_compile): Support assembly code.
	(check_effective_target_property_1_needed): New proc.

2022-02-12  Jakub Jelinek  <jakub@redhat.com>

	PR target/104502
	* gcc.target/i386/pr104502.c: New test.

2022-02-12  Uroš Bizjak  <ubizjak@gmail.com>

	PR target/79754
	* gcc.target/i386/pr79754.c: New test.

2022-02-11  Jakub Jelinek  <jakub@redhat.com>

	PR tree-optimization/104499
	* gcc.c-torture/compile/pr104499.c: New test.

2022-02-11  Vladimir N. Makarov  <vmakarov@redhat.com>

	PR rtl-optimization/104400
	* gcc.target/v850/pr104400.c: New.
	* gcc.target/v850/v850.exp: New.

2022-02-11  David Malcolm  <dmalcolm@redhat.com>

	PR analyzer/104274
	* gcc.dg/analyzer/torture/empty-struct-1.c: New test.

2022-02-11  Richard Biener  <rguenther@suse.de>

	* gcc.dg/gimplefe-48.c: New testcase.

2022-02-11  Jakub Jelinek  <jakub@redhat.com>

	PR c++/104472
	* g++.dg/cpp0x/constexpr-104472.C: New test.

2022-02-11  Jakub Jelinek  <jakub@redhat.com>

	PR middle-end/104446
	* gcc.target/i386/pr104446.c: New test.

2022-02-11  Richard Biener  <rguenther@suse.de>

	PR middle-end/104496
	* gcc.target/i386/pr104496.c: New testcase.

2022-02-11  Jakub Jelinek  <jakub@redhat.com>

	PR rtl-optimization/104459
	* gcc.dg/pr104459.c: New test.

2022-02-11  liuhongt  <hongtao.liu@intel.com>

	* gcc.target/i386/pr104479.c: New test.
	* gcc.target/i386/cond_op_shift_w-1.c: Adjust testcase.

2022-02-11  Tom de Vries  <tdevries@suse.de>

	* gcc.c-torture/compile/pr100576.c: Require effective target
	non_strict_prototype.
	* gcc.c-torture/compile/pr97576.c: Same.

2022-02-11  Tom de Vries  <tdevries@suse.de>

	* c-c++-common/Walloca-larger-than.c: Require effective target alloca.
	* c-c++-common/Warray-bounds-9.c: Same.
	* c-c++-common/Wdangling-pointer-2.c: Same.
	* c-c++-common/Wdangling-pointer-4.c: Same.
	* c-c++-common/Wdangling-pointer-5.c: Same.
	* c-c++-common/Wdangling-pointer.c: Same.
	* c-c++-common/auto-init-11.c: Same.
	* c-c++-common/auto-init-12.c: Same.
	* c-c++-common/auto-init-15.c: Same.
	* c-c++-common/auto-init-16.c: Same.
	* c-c++-common/torture/builtin-clear-padding-4.c: Same.
	* gcc.c-torture/compile/pr99787-1.c: Same.
	* gcc.dg/Walloca-larger-than-4.c: Same.
	* gcc.dg/Wdangling-pointer.c: Same.
	* gcc.dg/Wfree-nonheap-object-2.c: Same.
	* gcc.dg/Wfree-nonheap-object.c: Same.
	* gcc.dg/Wstringop-overflow-56.c: Same.
	* gcc.dg/Wstringop-overflow-57.c: Same.
	* gcc.dg/Wstringop-overflow-67.c: Same.
	* gcc.dg/Wstringop-overflow-71.c: Same.
	* gcc.dg/Wvla-larger-than-5.c: Same.
	* gcc.dg/analyzer/taint-alloc-1.c: Same.
	* gcc.dg/analyzer/torture/ubsan-1.c: Same.
	* gcc.dg/graphite/pr99085.c: Same.
	* gcc.dg/pr100225.c: Same.
	* gcc.dg/pr98721-1.c: Same.
	* gcc.dg/pr99122-2.c: Same.
	* gcc.dg/sso-14.c: Same.
	* gcc.dg/tree-ssa/builtin-sprintf-warn-25.c: Same.
	* gcc.dg/uninit-38.c: Same.
	* gcc.dg/uninit-39.c: Same.
	* gcc.dg/uninit-41.c: Same.
	* gcc.dg/uninit-pr100250.c: Same.
	* gcc.dg/uninit-pr101300.c: Same.
	* gcc.dg/uninit-pr101494.c: Same.
	* gcc.dg/uninit-pr98578.c: Same.
	* gcc.dg/uninit-pr98583.c: Same.
	* gcc.dg/vla-stexp-1.c: Same.
	* gcc.dg/vla-stexp-2.c: Same.
	* gcc.dg/vla-stexp-4.c: Same.
	* gcc.dg/vla-stexp-5.c: Same.

2022-02-10  Jakub Jelinek  <jakub@redhat.com>

	PR tree-optimization/104373
	* g++.dg/warn/Wuninitialized-32.C (operator new[]): Use __SIZE_TYPE__
	as type of the first argument instead of unsigned long.

2022-02-10  Tobias Burnus  <tobias@codesourcery.com>

	PR c++/102204
	* g++.dg/gomp/unmappable-1.C: Remove previously expected dg-message.

2022-02-10  David Malcolm  <dmalcolm@redhat.com>

	PR analyzer/98797
	* gcc.dg/analyzer/casts-1.c: Mark xfails as fixed; add further
	test coverage for casts of string literals.

2022-02-10  Qing Zhao  <qing.zhao@oracle.com>

	PR middle-end/100775
	* gcc.target/arm/pr100775.c: New test.

2022-02-10  Uroš Bizjak  <ubizjak@gmail.com>

	PR target/104469
	* gcc.target/i386/pr104469.c: New test.

2022-02-10  H.J. Lu  <hjl.tools@gmail.com>

	PR target/104458
	* gcc.target/i386/pr104458.c: Replace long with long long.

2022-02-10  David Malcolm  <dmalcolm@redhat.com>

	PR analyzer/102052
	* gcc.dg/analyzer/fields.c (size_t): Use __SIZE_TYPE__ rather than
	hardcoding long unsigned int.
	* gcc.dg/analyzer/gzio-3.c (size_t): Likewise.
	* gcc.dg/analyzer/gzio-3a.c (size_t): Likewise.
	* gcc.dg/analyzer/pr98969.c (test_1): Use __UINTPTR_TYPE__ rather
	than long int.
	(test_2): Likewise.
	* gcc.dg/analyzer/pr99716-2.c (test_mountpoint): Use "rand" rather
	than "random".
	* gcc.dg/analyzer/pr99774-1.c (size_t): Use __SIZE_TYPE__ rather
	than hardcoding long unsigned int.
	* gcc.dg/analyzer/strndup-1.c: Add MinGW to targets that don't
	implement strndup.
	* gcc.dg/analyzer/zlib-5.c (size_t): Use __SIZE_TYPE__ rather
	than hardcoding long unsigned int.

2022-02-10  Richard Biener  <rguenther@suse.de>

	PR tree-optimization/104373
	* g++.dg/warn/Wuninitialized-32.C: New testcase.
	* gcc.dg/uninit-pr20644-O0.c: Remove XFAIL.

2022-02-10  Richard Biener  <rguenther@suse.de>

	PR middle-end/104467
	* gcc.dg/torture/pr104467.c: New testcase.

2022-02-10  Richard Biener  <rguenther@suse.de>

	PR tree-optimization/104466
	* gfortran.dg/pr104466.f90: New testcase.

2022-02-10  Tom de Vries  <tdevries@suse.de>

	* gcc.target/nvptx/atomic-store-2.c: New test.

2022-02-10  Tom de Vries  <tdevries@suse.de>

	* gcc.target/nvptx/atomic-store-1.c: New test.
	* gcc.target/nvptx/atomic-store-3.c: New test.
	* gcc.target/nvptx/stack-atomics-run.c: Update.

2022-02-10  Tobias Burnus  <tobias@codesourcery.com>

	PR fortran/104329
	* gfortran.dg/gomp/atomic-28.f90: New test.

2022-02-10  Roger Sayle  <roger@nextmovesoftware.com>

	PR target/104345
	* gcc.target/nvptx/neg-selp.c: New test case.

2022-02-10  Roger Sayle  <roger@nextmovesoftware.com>

	* gcc.target/nvptx/bool-1.c: Update.
	* gcc.target/nvptx/bool-2.c: New test case for and.pred.
	* gcc.target/nvptx/bool-3.c: New test case for or.pred.
	* gcc.target/nvptx/bool-4.c: New test case for xor.pred.

2022-02-10  Roger Sayle  <roger@nextmovesoftware.com>

	* gcc.target/nvptx/mul-hi64.c: New test case.
	* gcc.target/nvptx/umul-hi64.c: New test case.
	* gcc.target/nvptx/mul-wide64.c: New test case.
	* gcc.target/nvptx/umul-wide64.c: New test case.
	* gcc.target/nvptx/isinf.c: New test case.

2022-02-10  Roger Sayle  <roger@nextmovesoftware.com>

	* gcc.target/nvptx/bool-1.c: New test case.

2022-02-10  Roger Sayle  <roger@nextmovesoftware.com>

	* gcc.target/nvptx/float16-3.c: New test case for neghf2.
	* gcc.target/nvptx/float16-4.c: New test case for abshf2.
	* gcc.target/nvptx/float16-5.c: New test case for fmahf4.
	* gcc.target/nvptx/float16-6.c: New test case.

2022-02-10  Marcel Vollweiler  <marcel@codesourcery.com>

	* c-c++-common/gomp/clauses-1.c: Added has_device_addr to test cases.
	* g++.dg/gomp/attrs-1.C: Added has_device_addr to test cases.
	* g++.dg/gomp/attrs-2.C: Added has_device_addr to test cases.
	* c-c++-common/gomp/target-has-device-addr-1.c: New test.
	* c-c++-common/gomp/target-has-device-addr-2.c: New test.
	* c-c++-common/gomp/target-is-device-ptr-1.c: New test.
	* c-c++-common/gomp/target-is-device-ptr-2.c: New test.
	* gfortran.dg/gomp/is_device_ptr-3.f90: New test.
	* gfortran.dg/gomp/target-has-device-addr-1.f90: New test.
	* gfortran.dg/gomp/target-has-device-addr-2.f90: New test.

2022-02-10  Eugene Rozenfeld  <erozen@microsoft.com>

	* g++.dg/tree-prof/indir-call-recursive-inlining.C : New test.

2022-02-10  Andrew Pinski  <apinski@marvell.com>

	PR target/104474
	* gcc.target/aarch64/sve/pr104474-1.c: New test.
	* gcc.target/aarch64/sve/pr104474-2.c: New test.
	* gcc.target/aarch64/sve/pr104474-3.c: New test.

2022-02-09  David Malcolm  <dmalcolm@redhat.com>

	* gcc.dg/analyzer/uninit-1.c: Add test coverage for shifts,
	comparisons, +, -, *, /, and __builtin_strlen.
	* gcc.dg/analyzer/uninit-CWE-457-examples.c: New test.

2022-02-09  Harald Anlauf  <anlauf@gmx.de>

	PR fortran/66193
	* gfortran.dg/array_constructor_55.f90: New test.

2022-02-09  David Edelsohn  <dje.gcc@gmail.com>

	* gcc.dg/Wstringop-overflow-69.c: Add -Wno-psabi.
	* gcc.dg/loop-unswitch-6.c: Omit -fcompare-debug on AIX.

2022-02-09  H.J. Lu  <hjl.tools@gmail.com>

	PR target/104441
	* gcc.target/i386/pr104441-1a.c: Compile with -march=x86-64.
	* gcc.target/i386/pr104441-1b.c: Likewise.

2022-02-09  Jakub Jelinek  <jakub@redhat.com>

	PR c/104427
	* gcc.dg/pr104427.c: New test.

2022-02-09  Uroš Bizjak  <ubizjak@gmail.com>

	PR target/104462
	* gcc.target/i386/pr104462.c: New test.

2022-02-09  Uroš Bizjak  <ubizjak@gmail.com>

	PR target/104458
	* gcc.target/i386/pr104458.c: New test.

2022-02-09  Ian Lance Taylor  <iant@golang.org>

	* gcc.misc-tests/godump-1.c: Adjust for alignment field rename.

2022-02-09  Bill Schmidt  <wschmidt@linux.ibm.com>

	* gcc.target/powerpc/vec-replace-word-runnable.c: Handle expected
	prototypes for each call to vec_replace_unaligned.

2022-02-09  Richard Sandiford  <richard.sandiford@arm.com>

	* gcc.target/aarch64/vec-init-13.c: New test.
	* gcc.target/aarch64/vec-init-14.c: Likewise.
	* gcc.target/aarch64/vec-init-15.c: Likewise.
	* gcc.target/aarch64/vec-init-16.c: Likewise.
	* gcc.target/aarch64/vec-init-17.c: Likewise.

2022-02-09  Richard Sandiford  <richard.sandiford@arm.com>

	* gcc.target/aarch64/vec-init-12.c: New test.

2022-02-09  Richard Sandiford  <richard.sandiford@arm.com>

	* gcc.target/aarch64/vec-init-9.c: New test.
	* gcc.target/aarch64/vec-init-10.c: Likewise.
	* gcc.target/aarch64/vec-init-11.c: Likewise.

2022-02-09  Richard Sandiford  <richard.sandiford@arm.com>

	* gcc.target/aarch64/vec-init-8.c: New test.

2022-02-09  Richard Sandiford  <richard.sandiford@arm.com>

	* gcc.target/aarch64/vec-init-6.c: New file.
	* gcc.target/aarch64/vec-init-7.c: New file.

2022-02-09  Patrick Palka  <ppalka@redhat.com>

	PR c++/104432
	* g++.dg/template/non-dependent19.C: New test.
	* g++.dg/template/non-dependent19a.C: New test.
	* g++.dg/template/non-dependent20.C: New test.

2022-02-09  Jason Merrill  <jason@redhat.com>

	PR c++/103752
	* g++.dg/modules/explicit-bool-1_b.C: New test.
	* g++.dg/modules/explicit-bool-1_a.H: New test.

2022-02-09  Richard Biener  <rguenther@suse.de>

	PR middle-end/104464
	* gcc.dg/pr104464.c: New testcase.

2022-02-09  Jason Merrill  <jason@redhat.com>

	* g++.dg/cpp23/feat-cxx2b.C: Adjust.
	* g++.dg/cpp2a/feat-cxx2a.C: Adjust.

2022-02-09  Roger Sayle  <roger@nextmovesoftware.com>

	PR tree-optimization/104420
	* gcc.dg/pr104420-1.c: New test case.
	* gcc.dg/pr104420-2.c: New test case.
	* gcc.dg/pr104420-3.c: New test case.
	* gcc.dg/pr104420-4.c: New test case.
	* gcc.dg/pr96392.c: Remove incorrect test.

2022-02-09  Jakub Jelinek  <jakub@redhat.com>

	PR debug/104407
	* g++.dg/debug/dwarf2/pr104407.C: New test.

2022-02-09  Andrew MacLeod  <amacleod@redhat.com>

	PR tree-optimization/104288
	* gcc.dg/pr104288.c: New.

2022-02-09  Richard Biener  <rguenther@suse.de>

	PR tree-optimization/104445
	PR tree-optimization/102832
	* gcc.dg/vect/pr104445.c: New testcase.
	* gcc.dg/vect/pr102832.c: New file.

2022-02-09  H.J. Lu  <hjl.tools@gmail.com>

	PR target/35513
	PR target/100593
	* g++.target/i386/pr35513-1.C: New file.
	* g++.target/i386/pr35513-2.C: Likewise.
	* gcc.target/i386/pr35513-1a.c: Likewise.
	* gcc.target/i386/pr35513-1b.c: Likewise.
	* gcc.target/i386/pr35513-2a.c: Likewise.
	* gcc.target/i386/pr35513-2b.c: Likewise.
	* gcc.target/i386/pr35513-3a.c: Likewise.
	* gcc.target/i386/pr35513-3b.c: Likewise.
	* gcc.target/i386/pr35513-4a.c: Likewise.
	* gcc.target/i386/pr35513-4b.c: Likewise.
	* gcc.target/i386/pr35513-5a.c: Likewise.
	* gcc.target/i386/pr35513-5b.c: Likewise.
	* gcc.target/i386/pr35513-6a.c: Likewise.
	* gcc.target/i386/pr35513-6b.c: Likewise.
	* gcc.target/i386/pr35513-7a.c: Likewise.
	* gcc.target/i386/pr35513-7b.c: Likewise.
	* gcc.target/i386/pr35513-8.c: Likewise.
	* gcc.target/i386/pr35513-9a.c: Likewise.
	* gcc.target/i386/pr35513-9b.c: Likewise.
	* gcc.target/i386/pr35513-10a.c: Likewise.
	* gcc.target/i386/pr35513-10b.c: Likewise.
	* gcc.target/i386/pr35513-11a.c: Likewise.
	* gcc.target/i386/pr35513-11b.c: Likewise.
	* gcc.target/i386/pr35513-12a.c: Likewise.
	* gcc.target/i386/pr35513-12b.c: Likewise.

2022-02-09  H.J. Lu  <hjl.tools@gmail.com>

	PR target/104441
	* gcc.target/i386/pr104441-1a.c: New test.
	* gcc.target/i386/pr104441-1b.c: Likewise.

2022-02-09  liuhongt  <hongtao.liu@intel.com>

	PR target/104451
	* gcc.target/i386/pr104451.c: New test.

2022-02-09  Richard Biener  <rguenther@suse.de>

	PR middle-end/104450
	* g++.dg/torture/pr104450.C: New testcase.

2022-02-09  Richard Biener  <rguenther@suse.de>

	PR target/104453
	* gcc.target/i386/pr104453.c: New testcase.

2022-02-09  Joel Teichroeb  <joel@teichroeb.net>

	PR analyzer/101081
	* gcc.dg/analyzer/analyzer-verbosity-2a.c: Replace #include of
	stdio.h with declarations needed by the test.
	* gcc.dg/analyzer/analyzer-verbosity-3a.c: Likewise.
	* gcc.dg/analyzer/edges-1.c: Likewise.
	* gcc.dg/analyzer/file-1.c: Likewise.
	* gcc.dg/analyzer/file-2.c: Likewise.
	* gcc.dg/analyzer/file-paths-1.c: Likewise.
	* gcc.dg/analyzer/file-pr58237.c: Likewise.
	* gcc.dg/analyzer/pr99716-1.c: Likewise.

2022-02-09  David Malcolm  <dmalcolm@redhat.com>

	PR analyzer/104452
	* gcc.dg/analyzer/pr104452.c: New test.

2022-02-09  Jason Merrill  <jason@redhat.com>

	PR c++/96876
	* g++.dg/cpp1z/aggr-base11.C: New test.
	* g++.dg/eh/aggregate2.C: New test.

2022-02-08  Robin Dapp  <rdapp@linux.ibm.com>

	PR rtl-optimization/104198
	PR rtl-optimization/104153
	* gcc.dg/pr104198.c: New test.

2022-02-08  Jakub Jelinek  <jakub@redhat.com>

	PR c++/104379
	* g++.dg/warn/Wshadow-18.C: New test.

2022-02-08  Jakub Jelinek  <jakub@redhat.com>

	PR c++/104403
	* g++.dg/cpp0x/lambda/lambda-104403.C: New test.

2022-02-08  Jakub Jelinek  <jakub@redhat.com>

	PR target/102140
	* gcc.dg/pr102140.c: New test.

2022-02-08  Bill Schmidt  <wschmidt@linux.ibm.com>

	* gcc.target/powerpc/vec-msumc.c: New test.

2022-02-08  Patrick Palka  <ppalka@redhat.com>

	PR c++/104425
	* g++.dg/template/partial-specialization10.C: New test.

2022-02-08  Robin Dapp  <rdapp@linux.ibm.com>

	* gcc.target/s390/ifcvt-two-insns-int.c: Fix array size.
	* gcc.target/s390/ifcvt-two-insns-long.c: Dito.

2022-02-08  Patrick Palka  <ppalka@redhat.com>

	PR c++/80951
	* g++.dg/cpp1z/noexcept-type25.C: New test.

2022-02-08  Patrick Palka  <ppalka@redhat.com>

	PR c++/104410
	* g++.dg/cpp2a/concepts-pr104410.C: New test.

2022-02-08  Patrick Palka  <ppalka@redhat.com>

	PR c++/103706
	* g++.dg/cpp2a/concepts-lambda19.C: New test.

2022-02-08  Patrick Palka  <ppalka@redhat.com>

	PR c++/103706
	* g++.dg/cpp2a/concepts-lambda18.C: New test.

2022-02-08  Maciej W. Rozycki  <macro@embecosm.com>

	* gcc.target/riscv/riscv.exp: Use `gcc-dg-runtest' rather than
	`dg-runtest'.  Add `-Og -g' and `-Oz' variants via
	ADDITIONAL_TORTURE_OPTIONS.
	* gcc.target/riscv/arch-1.c: Adjust test options accordingly.
	* gcc.target/riscv/arch-10.c: Likewise.
	* gcc.target/riscv/arch-11.c: Likewise.
	* gcc.target/riscv/arch-12.c: Likewise.
	* gcc.target/riscv/arch-2.c: Likewise.
	* gcc.target/riscv/arch-3.c: Likewise.
	* gcc.target/riscv/arch-4.c: Likewise.
	* gcc.target/riscv/arch-5.c: Likewise.
	* gcc.target/riscv/arch-6.c: Likewise.
	* gcc.target/riscv/arch-7.c: Likewise.
	* gcc.target/riscv/arch-8.c: Likewise.
	* gcc.target/riscv/arch-9.c: Likewise.
	* gcc.target/riscv/attribute-1.c: Likewise.
	* gcc.target/riscv/attribute-10.c: Likewise.
	* gcc.target/riscv/attribute-11.c: Likewise.
	* gcc.target/riscv/attribute-12.c: Likewise.
	* gcc.target/riscv/attribute-13.c: Likewise.
	* gcc.target/riscv/attribute-14.c: Likewise.
	* gcc.target/riscv/attribute-15.c: Likewise.
	* gcc.target/riscv/attribute-16.c: Likewise.
	* gcc.target/riscv/attribute-17.c: Likewise.
	* gcc.target/riscv/attribute-2.c: Likewise.
	* gcc.target/riscv/attribute-3.c: Likewise.
	* gcc.target/riscv/attribute-4.c: Likewise.
	* gcc.target/riscv/attribute-5.c: Likewise.
	* gcc.target/riscv/attribute-7.c: Likewise.
	* gcc.target/riscv/attribute-8.c: Likewise.
	* gcc.target/riscv/attribute-9.c: Likewise.
	* gcc.target/riscv/interrupt-1.c: Likewise.
	* gcc.target/riscv/interrupt-2.c: Likewise.
	* gcc.target/riscv/interrupt-3.c: Likewise.
	* gcc.target/riscv/interrupt-4.c: Likewise.
	* gcc.target/riscv/interrupt-conflict-mode.c: Likewise.
	* gcc.target/riscv/interrupt-debug.c: Likewise.
	* gcc.target/riscv/interrupt-mmode.c: Likewise.
	* gcc.target/riscv/interrupt-smode.c: Likewise.
	* gcc.target/riscv/interrupt-umode.c: Likewise.
	* gcc.target/riscv/li.c: Likewise.
	* gcc.target/riscv/load-immediate.c: Likewise.
	* gcc.target/riscv/losum-overflow.c: Likewise.
	* gcc.target/riscv/mcpu-6.c: Likewise.
	* gcc.target/riscv/mcpu-7.c: Likewise.
	* gcc.target/riscv/pr102957.c: Likewise.
	* gcc.target/riscv/pr103302.c: Likewise.
	* gcc.target/riscv/pr104140.c: Likewise.
	* gcc.target/riscv/pr84660.c: Likewise.
	* gcc.target/riscv/pr93202.c: Likewise.
	* gcc.target/riscv/pr93304.c: Likewise.
	* gcc.target/riscv/pr95252.c: Likewise.
	* gcc.target/riscv/pr95683.c: Likewise.
	* gcc.target/riscv/pr98777.c: Likewise.
	* gcc.target/riscv/pr99702.c: Likewise.
	* gcc.target/riscv/predef-1.c: Likewise.
	* gcc.target/riscv/predef-10.c: Likewise.
	* gcc.target/riscv/predef-11.c: Likewise.
	* gcc.target/riscv/predef-12.c: Likewise.
	* gcc.target/riscv/predef-13.c: Likewise.
	* gcc.target/riscv/predef-14.c: Likewise.
	* gcc.target/riscv/predef-15.c: Likewise.
	* gcc.target/riscv/predef-16.c: Likewise.
	* gcc.target/riscv/predef-2.c: Likewise.
	* gcc.target/riscv/predef-3.c: Likewise.
	* gcc.target/riscv/predef-4.c: Likewise.
	* gcc.target/riscv/predef-5.c: Likewise.
	* gcc.target/riscv/predef-6.c: Likewise.
	* gcc.target/riscv/predef-7.c: Likewise.
	* gcc.target/riscv/predef-8.c: Likewise.
	* gcc.target/riscv/promote-type-for-libcall.c: Likewise.
	* gcc.target/riscv/save-restore-1.c: Likewise.
	* gcc.target/riscv/save-restore-2.c: Likewise.
	* gcc.target/riscv/save-restore-3.c: Likewise.
	* gcc.target/riscv/save-restore-4.c: Likewise.
	* gcc.target/riscv/save-restore-6.c: Likewise.
	* gcc.target/riscv/save-restore-7.c: Likewise.
	* gcc.target/riscv/save-restore-8.c: Likewise.
	* gcc.target/riscv/save-restore-9.c: Likewise.
	* gcc.target/riscv/shift-and-1.c: Likewise.
	* gcc.target/riscv/shift-and-2.c: Likewise.
	* gcc.target/riscv/shift-shift-1.c: Likewise.
	* gcc.target/riscv/shift-shift-2.c: Likewise.
	* gcc.target/riscv/shift-shift-3.c: Likewise.
	* gcc.target/riscv/shift-shift-4.c: Likewise.
	* gcc.target/riscv/shift-shift-5.c: Likewise.
	* gcc.target/riscv/shorten-memrefs-1.c: Likewise.
	* gcc.target/riscv/shorten-memrefs-2.c: Likewise.
	* gcc.target/riscv/shorten-memrefs-3.c: Likewise.
	* gcc.target/riscv/shorten-memrefs-4.c: Likewise.
	* gcc.target/riscv/shorten-memrefs-5.c: Likewise.
	* gcc.target/riscv/shorten-memrefs-6.c: Likewise.
	* gcc.target/riscv/shorten-memrefs-7.c: Likewise.
	* gcc.target/riscv/shorten-memrefs-8.c: Likewise.
	* gcc.target/riscv/switch-qi.c: Likewise.
	* gcc.target/riscv/switch-si.c: Likewise.
	* gcc.target/riscv/weak-1.c: Likewise.
	* gcc.target/riscv/zba-adduw.c: Likewise.
	* gcc.target/riscv/zba-shNadd-01.c: Likewise.
	* gcc.target/riscv/zba-shNadd-02.c: Likewise.
	* gcc.target/riscv/zba-shNadd-03.c: Likewise.
	* gcc.target/riscv/zba-slliuw.c: Likewise.
	* gcc.target/riscv/zba-zextw.c: Likewise.
	* gcc.target/riscv/zbb-andn-orn-xnor-01.c: Likewise.
	* gcc.target/riscv/zbb-andn-orn-xnor-02.c: Likewise.
	* gcc.target/riscv/zbb-li-rotr.c: Likewise.
	* gcc.target/riscv/zbb-min-max.c: Likewise.
	* gcc.target/riscv/zbb-rol-ror-01.c: Likewise.
	* gcc.target/riscv/zbb-rol-ror-02.c: Likewise.
	* gcc.target/riscv/zbb-rol-ror-03.c: Likewise.
	* gcc.target/riscv/zbbw.c: Likewise.
	* gcc.target/riscv/zbs-bclr.c: Likewise.
	* gcc.target/riscv/zbs-bext.c: Likewise.
	* gcc.target/riscv/zbs-binv.c: Likewise.
	* gcc.target/riscv/zbs-bset.c: Likewise.
	* gcc.target/riscv/zero-extend-1.c: Likewise.
	* gcc.target/riscv/zero-extend-2.c: Likewise.
	* gcc.target/riscv/zero-extend-3.c: Likewise.
	* gcc.target/riscv/zero-extend-4.c: Likewise.
	* gcc.target/riscv/zero-extend-5.c: Likewise.

2022-02-08  Tom de Vries  <tdevries@suse.de>

	* gcc.dg/tree-ssa/builtin-sprintf.c: Require c99_runtime for
	dg-do run.

2022-02-08  Tom de Vries  <tdevries@suse.de>

	PR target/104364
	* gcc.target/nvptx/softstack-2.c: New test.
	* gcc.target/nvptx/uniform-simt-1.c: New test.

2022-02-08  liuhongt  <hongtao.liu@intel.com>

	* gcc.target/i386/pr104059.c: New test.

2022-02-07  David Malcolm  <dmalcolm@redhat.com>

	PR analyzer/104417
	* gcc.dg/analyzer/pr104417.c: New test.

2022-02-07  David Malcolm  <dmalcolm@redhat.com>

	PR analyzer/103872
	* gcc.dg/analyzer/memcpy-1.c: Add alternate versions of test cases
	in which the calls to memcpy are hidden from the optimizer.  Add
	further test cases.
	* gcc.dg/analyzer/taint-size-1.c: Add test coverage for memcpy
	with tainted size.

2022-02-07  David Malcolm  <dmalcolm@redhat.com>

	* gcc.dg/analyzer/asm-x86-1.c: Use dg-do "compile" rather than
	"assemble".
	* gcc.dg/analyzer/asm-x86-lp64-1.c: Likewise.
	* gcc.dg/analyzer/asm-x86-lp64-2.c: Likewise.
	* gcc.dg/analyzer/torture/asm-x86-linux-array_index_mask_nospec.c:
	Likewise.
	* gcc.dg/analyzer/torture/asm-x86-linux-cpuid-paravirt-1.c:
	Likewise, and restrict to x86_64-pc-linux-gnu.
	* gcc.dg/analyzer/torture/asm-x86-linux-cpuid-paravirt-2.c: Likewise.
	* gcc.dg/analyzer/torture/asm-x86-linux-cpuid.c: Use dg-do
	"compile" rather than "assemble".
	* gcc.dg/analyzer/torture/asm-x86-linux-rdmsr-paravirt.c:
	Likewise, and restrict to x86_64-pc-linux-gnu.
	* gcc.dg/analyzer/torture/asm-x86-linux-rdmsr.c: Use dg-do
	"compile" rather than "assemble".
	* gcc.dg/analyzer/torture/asm-x86-linux-wfx_get_ps_timeout-full.c:
	Likewise.
	* gcc.dg/analyzer/torture/asm-x86-linux-wfx_get_ps_timeout-reduced.c:
	Likewise.

2022-02-07  Jakub Jelinek  <jakub@redhat.com>

	PR target/104380
	* gcc.c-torture/execute/builtins/lib/chk.c (__sprintf_chkieee128,
	__vsprintf_chkieee128, __snprintf_chkieee128,
	__vsnprintf_chkieee128): New aliases to non-ieee128 suffixed functions
	for powerpc -mabi=ieeelongdouble.

2022-02-07  Tamar Christina  <tamar.christina@arm.com>

	* gcc.target/arm/simd/vdot-2-1.c: Add new tests.
	* gcc.target/arm/simd/vdot-2-2.c: Likewise and fix output.

2022-02-07  Tamar Christina  <tamar.christina@arm.com>

	* gcc.target/arm/simd/vdot-compile.c: Add new cases.
	* gcc.target/arm/simd/vdot-exec.c: Likewise.

2022-02-07  Andreas Krebbel  <krebbel@linux.ibm.com>

	PR target/104327
	* gcc.c-torture/compile/pr104327.c: New test.

2022-02-07  Richard Biener  <rguenther@suse.de>

	PR middle-end/104402
	* gcc.dg/torture/pr104402.c: New testcase.

2022-02-07  Kewen Lin  <linkw@linux.ibm.com>

	PR target/103627
	* gcc.target/powerpc/pr103627-3.c: New test.

2022-02-07  Kewen Lin  <linkw@linux.ibm.com>

	PR target/103627
	* gcc.target/powerpc/pr103627-1.c: New test.
	* gcc.target/powerpc/pr103627-2.c: New test.

2022-02-06  Patrick Palka  <ppalka@redhat.com>

	PR c++/96242
	* g++.dg/cpp2a/spaceship-synth15.C: New test.

2022-02-06  Jakub Jelinek  <jakub@redhat.com>

	PR c++/89074
	PR c++/104033
	* g++.dg/cpp1y/constexpr-89074-3.C: New test.

2022-02-05  Jeff Law  <jeffreyalaw@gmail.com>

	* gcc.target/s390/20150826-1.c: Update expected output.
	* gcc.target/s390/zvector/imm-range-error-1.c: Likewise.

2022-02-05  Jakub Jelinek  <jakub@redhat.com>

	PR tree-optimization/104389
	* gcc.dg/pr104389.c: New test.

2022-02-05  Jason Merrill  <jason@redhat.com>

	PR c++/104300
	PR c++/92385
	* g++.dg/cpp0x/initlist-array14.C: New test.

2022-02-04  Jakub Jelinek  <jakub@redhat.com>

	PR target/104380
	* gcc.dg/pr104380.c: New test.

2022-02-04  Eric Botcazou  <ebotcazou@adacore.com>

	PR tree-optimization/104356
	* gnat.dg/opt97.adb: New test.

2022-02-04  David Edelsohn  <dje.gcc@gmail.com>

	* gcc.target/powerpc/builtins-1.c: Limit -mbig.
	* gcc.target/powerpc/vsu/vec-cntlz-lsbb-0.c: Limit -mbig.
	* gcc.target/powerpc/vsu/vec-cntlz-lsbb-1.c: Limit -mbig.
	* gcc.target/powerpc/vsu/vec-cntlz-lsbb-2.c: Remove target selector.
	* gcc.target/powerpc/vsu/vec-cntlz-lsbb-3.c: Only powerpc*-linux.
	* gcc.target/powerpc/vsu/vec-cntlz-lsbb-4.c: Only powerpc*-linux*.
	* gcc.target/powerpc/vsu/vec-cnttz-lsbb-0.c: Limit -mbig.
	* gcc.target/powerpc/vsu/vec-cnttz-lsbb-1.c: Limit -mbig.
	* gcc.target/powerpc/vsu/vec-cnttz-lsbb-2.c: Remove target selector.
	* gcc.target/powerpc/vsu/vec-cnttz-lsbb-3.c: Only powerpc*-linux*.
	* gcc.target/powerpc/vsu/vec-cnttz-lsbb-4.c: Only powerpc*-linux*.

2022-02-04  Richard Biener  <rguenther@suse.de>
	    Bin Cheng   <bin.cheng@linux.alibaba.com>

	PR tree-optimization/100499
	* gcc.dg/torture/pr100499-1.c: New testcase.
	* gcc.dg/torture/pr100499-2.c: Likewise.
	* gcc.dg/torture/pr100499-3.c: Likewise.

2022-02-04  Roger Sayle  <roger@nextmovesoftware.com>

	PR rtl-optimization/101885
	* gcc.dg/pr101885.c: New test case.

2022-02-04  Richard Sandiford  <richard.sandiford@arm.com>

	PR middle-end/104092
	* gcc.target/aarch64/sve/acle/general/pr104092.c: New test.

2022-02-04  Richard Biener  <rguenther@suse.de>

	PR middle-end/90348
	PR middle-end/104092
	* gcc.dg/pr87052.c: Adjust.

2022-02-03  Patrick Palka  <ppalka@redhat.com>

	PR c++/104079
	* g++.dg/cpp0x/noexcept74.C: New test.
	* g++.dg/cpp0x/noexcept74a.C: New test.

2022-02-03  David Malcolm  <dmalcolm@redhat.com>

	PR analyzer/104369
	* gcc.dg/analyzer/pr104369-1.c: New test.
	* gcc.dg/analyzer/pr104369-2.c: New test.
	* gcc.dg/analyzer/realloc-3.c: New test.
	* gcc.dg/analyzer/realloc-4.c: New test.
	* gcc.dg/analyzer/taint-realloc.c: New test.

2022-02-03  David Malcolm  <dmalcolm@redhat.com>

	* gcc.dg/analyzer/calloc-1.c: New test.

2022-02-03  Uroš Bizjak  <ubizjak@gmail.com>

	PR target/104362
	* gcc.target/i386/pr104362.c: New test.

2022-02-03  Martin Sebor  <msebor@redhat.com>

	PR tree-optimization/104119
	* gcc.dg/tree-ssa/builtin-snprintf-13.c: New test.
	* gcc.dg/tree-ssa/builtin-sprintf-warn-29.c: New test.

2022-02-03  Harald Anlauf  <anlauf@gmx.de>

	PR fortran/104311
	* gfortran.dg/transfer_simplify_15.f90: New test.

2022-02-03  Bill Schmidt  <wschmidt@linux.ibm.com>

	PR target/103686
	* gcc.target/powerpc/builtins-1-be-folded.c: Remove -mfold-gimple
	option.
	* gcc.target/powerpc/builtins-1-le-folded.c: Likewise.
	* gcc.target/powerpc/builtins-1.c: Rewrite to use small functions and
	restrict to -O2 -mbig for predictability.  Adjust instruction counts.
	* gcc.target/powerpc/builtins-5.c: Remove -mno-fold-gimple option.
	* gcc.target/powerpc/p8-vec-xl-xst.c: Likewise.
	* gcc.target/powerpc/pr83926.c: Likewise.
	* gcc.target/powerpc/pr86731-nogimplefold-longlong.c: Delete.
	* gcc.target/powerpc/pr86731-nogimplefold.c: Delete.
	* gcc.target/powerpc/swaps-p8-17.c: Remove -mno-fold-gimple option.

2022-02-03  Bill Schmidt  <wschmidt@linux.ibm.com>

	PR target/95082
	* gcc.target/powerpc/vsu/vec-cntlz-lsbb-0.c: Restrict to -mbig.
	* gcc.target/powerpc/vsu/vec-cntlz-lsbb-1.c: Likewise.
	* gcc.target/powerpc/vsu/vec-cntlz-lsbb-3.c: New.
	* gcc.target/powerpc/vsu/vec-cntlz-lsbb-4.c: New.
	* gcc.target/powerpc/vsu/vec-cnttz-lsbb-0.c: Restrict to -mbig.
	* gcc.target/powerpc/vsu/vec-cnttz-lsbb-1.c: Likewise.
	* gcc.target/powerpc/vsu/vec-cnttz-lsbb-3.c: New.
	* gcc.target/powerpc/vsu/vec-cnttz-lsbb-4.c: New.

2022-02-03  Richard Biener  <rguenther@suse.de>

	PR debug/104337
	* gcc.dg/debug/pr104337.c: New testcase.

2022-02-03  Bill Schmidt  <wschmidt@linux.ibm.com>

	* gcc.target/powerpc/bfp/scalar-test-data-class-10.c: Adjust error
	messages.
	* gcc.target/powerpc/bfp/scalar-test-data-class-2.c: Likewise.
	* gcc.target/powerpc/bfp/scalar-test-data-class-3.c: Likewise.
	* gcc.target/powerpc/bfp/scalar-test-data-class-4.c: Likewise.
	* gcc.target/powerpc/bfp/scalar-test-data-class-5.c: Likewise.
	* gcc.target/powerpc/bfp/scalar-test-data-class-9.c: Likewise.
	* gcc.target/powerpc/bfp/vec-test-data-class-4.c: Likewise.
	* gcc.target/powerpc/bfp/vec-test-data-class-5.c: Likewise.
	* gcc.target/powerpc/bfp/vec-test-data-class-6.c: Likewise.
	* gcc.target/powerpc/bfp/vec-test-data-class-7.c: Likewise.
	* gcc.target/powerpc/dfp/dtstsfi-12.c: Likewise.
	* gcc.target/powerpc/dfp/dtstsfi-14.c: Likewise.
	* gcc.target/powerpc/dfp/dtstsfi-17.c: Likewise.
	* gcc.target/powerpc/dfp/dtstsfi-19.c: Likewise.
	* gcc.target/powerpc/dfp/dtstsfi-2.c: Likewise.
	* gcc.target/powerpc/dfp/dtstsfi-22.c: Likewise.
	* gcc.target/powerpc/dfp/dtstsfi-24.c: Likewise.
	* gcc.target/powerpc/dfp/dtstsfi-27.c: Likewise.
	* gcc.target/powerpc/dfp/dtstsfi-29.c: Likewise.
	* gcc.target/powerpc/dfp/dtstsfi-32.c: Likewise.
	* gcc.target/powerpc/dfp/dtstsfi-34.c: Likewise.
	* gcc.target/powerpc/dfp/dtstsfi-37.c: Likewise.
	* gcc.target/powerpc/dfp/dtstsfi-39.c: Likewise.
	* gcc.target/powerpc/dfp/dtstsfi-4.c: Likewise.
	* gcc.target/powerpc/dfp/dtstsfi-42.c: Likewise.
	* gcc.target/powerpc/dfp/dtstsfi-44.c: Likewise.
	* gcc.target/powerpc/dfp/dtstsfi-47.c: Likewise.
	* gcc.target/powerpc/dfp/dtstsfi-49.c: Likewise.
	* gcc.target/powerpc/dfp/dtstsfi-52.c: Likewise.
	* gcc.target/powerpc/dfp/dtstsfi-54.c: Likewise.
	* gcc.target/powerpc/dfp/dtstsfi-57.c: Likewise.
	* gcc.target/powerpc/dfp/dtstsfi-59.c: Likewise.
	* gcc.target/powerpc/dfp/dtstsfi-62.c: Likewise.
	* gcc.target/powerpc/dfp/dtstsfi-64.c: Likewise.
	* gcc.target/powerpc/dfp/dtstsfi-67.c: Likewise.
	* gcc.target/powerpc/dfp/dtstsfi-69.c: Likewise.
	* gcc.target/powerpc/dfp/dtstsfi-7.c: Likewise.
	* gcc.target/powerpc/dfp/dtstsfi-72.c: Likewise.
	* gcc.target/powerpc/dfp/dtstsfi-74.c: Likewise.
	* gcc.target/powerpc/dfp/dtstsfi-77.c: Likewise.
	* gcc.target/powerpc/dfp/dtstsfi-79.c: Likewise.
	* gcc.target/powerpc/dfp/dtstsfi-9.c: Likewise.
	* gcc.target/powerpc/pr80315-1.c: Likewise.
	* gcc.target/powerpc/pr80315-2.c: Likewise.
	* gcc.target/powerpc/pr80315-3.c: Likewise.
	* gcc.target/powerpc/pr80315-4.c: Likewise.
	* gcc.target/powerpc/pr82015.c: Likewise.
	* gcc.target/powerpc/pr91903.c: Likewise.
	* gcc.target/powerpc/test_fpscr_rn_builtin_error.c: Likewise.
	* gcc.target/powerpc/vec-ternarylogic-10.c: Likewise.

2022-02-03  Eric Botcazou  <ebotcazou@adacore.com>

	PR tree-optimization/104356
	* gnat.dg/div_zero.adb: Add dg-skip-if directive for PowerPC.

2022-02-03  Richard Sandiford  <richard.sandiford@arm.com>

	* gcc.target/aarch64/sve/struct_vect_25.c: Remove XFAILs.

2022-02-03  Richard Sandiford  <richard.sandiford@arm.com>

	* gcc.target/aarch64/sve/mask_struct_load_1.c: Use intptr_t
	iterators instead of int iterators.
	* gcc.target/aarch64/sve/mask_struct_load_2.c: Likewise.
	* gcc.target/aarch64/sve/mask_struct_load_3.c: Likewise.
	* gcc.target/aarch64/sve/mask_struct_load_4.c: Likewise.
	* gcc.target/aarch64/sve/mask_struct_load_5.c: Likewise.
	* gcc.target/aarch64/sve/mask_struct_load_6.c: Likewise.
	* gcc.target/aarch64/sve/mask_struct_load_7.c: Likewise.
	* gcc.target/aarch64/sve/mask_struct_load_8.c: Likewise.
	* gcc.target/aarch64/sve/mask_struct_store_1.c: Likewise.
	* gcc.target/aarch64/sve/mask_struct_store_2.c: Likewise.
	* gcc.target/aarch64/sve/mask_struct_store_3.c: Likewise.
	* gcc.target/aarch64/sve/mask_struct_store_4.c: Likewise.

2022-02-03  Richard Sandiford  <richard.sandiford@arm.com>

	* gcc.target/aarch64/sve/single_5.c: Remove some XFAILs.

2022-02-03  Richard Sandiford  <richard.sandiford@arm.com>

	* gcc.dg/vect/tsvc/vect-tsvc-s1115.c: Don't XFAIL for SVE.
	* gcc.dg/vect/tsvc/vect-tsvc-s114.c: Likewise.
	* gcc.dg/vect/tsvc/vect-tsvc-s1161.c: Likewise.
	* gcc.dg/vect/tsvc/vect-tsvc-s1232.c: Likewise.
	* gcc.dg/vect/tsvc/vect-tsvc-s124.c: Likewise.
	* gcc.dg/vect/tsvc/vect-tsvc-s1279.c: Likewise.
	* gcc.dg/vect/tsvc/vect-tsvc-s161.c: Likewise.
	* gcc.dg/vect/tsvc/vect-tsvc-s253.c: Likewise.
	* gcc.dg/vect/tsvc/vect-tsvc-s257.c: Likewise.
	* gcc.dg/vect/tsvc/vect-tsvc-s271.c: Likewise.
	* gcc.dg/vect/tsvc/vect-tsvc-s2711.c: Likewise.
	* gcc.dg/vect/tsvc/vect-tsvc-s2712.c: Likewise.
	* gcc.dg/vect/tsvc/vect-tsvc-s272.c: Likewise.
	* gcc.dg/vect/tsvc/vect-tsvc-s273.c: Likewise.
	* gcc.dg/vect/tsvc/vect-tsvc-s274.c: Likewise.
	* gcc.dg/vect/tsvc/vect-tsvc-s276.c: Likewise.
	* gcc.dg/vect/tsvc/vect-tsvc-s278.c: Likewise.
	* gcc.dg/vect/tsvc/vect-tsvc-s279.c: Likewise.
	* gcc.dg/vect/tsvc/vect-tsvc-s3111.c: Likewise.
	* gcc.dg/vect/tsvc/vect-tsvc-s4113.c: Likewise.
	* gcc.dg/vect/tsvc/vect-tsvc-s441.c: Likewise.
	* gcc.dg/vect/tsvc/vect-tsvc-s443.c: Likewise.
	* gcc.dg/vect/tsvc/vect-tsvc-s491.c: Likewise.
	* gcc.dg/vect/tsvc/vect-tsvc-vas.c: Likewise.
	* gcc.dg/vect/tsvc/vect-tsvc-vif.c: Likewise.

2022-02-03  Richard Sandiford  <richard.sandiford@arm.com>

	* gcc.dg/guality/ipa-sra-1.c: Update aarch64*-*-* xfails.
	* gcc.dg/guality/pr54519-1.c: Likewise.
	* gcc.dg/guality/pr54519-3.c: Likewise.

2022-02-03  Jakub Jelinek  <jakub@redhat.com>

	PR tree-optimization/104334
	* g++.dg/opt/pr104334.C: New test.

2022-02-03  Jakub Jelinek  <jakub@redhat.com>

	PR fortran/104328
	* gfortran.dg/gomp/atomic-27.f90: New test.

2022-02-03  Jason Merrill  <jason@redhat.com>

	PR c++/104302
	* g++.dg/template/array35.C: New test.
	* g++.dg/template/array36.C: New test.

2022-02-02  Segher Boessenkool  <segher@kernel.crashing.org>

	* lib/target-supports.exp (check_effective_target_powerpc_altivec_ok):
	Return 0 if the target is not Power.  Restructure and add some comments.

2022-02-02  David Malcolm  <dmalcolm@redhat.com>

	* gcc.dg/analyzer/torture/ubsan-1.c: Add missing return stmts.
	* gcc.dg/analyzer/uninit-trivial-auto-var-init-pattern.c: Move
	to...
	* gcc.dg/analyzer/torture/uninit-trivial-auto-var-init-pattern.c:
	...here.
	* gcc.dg/analyzer/uninit-trivial-auto-var-init-uninitialized.c:
	Move to...
	* gcc.dg/analyzer/torture/uninit-trivial-auto-var-init-uninitialized.c:
	...here.
	* gcc.dg/analyzer/uninit-trivial-auto-var-init-zero.c: Move to...
	* gcc.dg/analyzer/torture/uninit-trivial-auto-var-init-zero.c: ...here.

2022-02-02  David Malcolm  <dmalcolm@redhat.com>

	* gcc.dg/analyzer/torture/uninit-bit-field-ref.c: New test.

2022-02-02  David Malcolm  <dmalcolm@redhat.com>

	PR analyzer/104270
	* gcc.dg/analyzer/uninit-trivial-auto-var-init-pattern.c: New
	test.
	* gcc.dg/analyzer/uninit-trivial-auto-var-init-uninitialized.c:
	New test.
	* gcc.dg/analyzer/uninit-trivial-auto-var-init-zero.c: New test.

2022-02-02  Tamar Christina  <tamar.christina@arm.com>

	PR tree-optimization/102819
	PR tree-optimization/103169
	* g++.dg/vect/pr99149.cc: xfail for now.
	* gcc.dg/vect/complex/pr102819-1.c: New test.
	* gcc.dg/vect/complex/pr102819-2.c: New test.
	* gcc.dg/vect/complex/pr102819-3.c: New test.
	* gcc.dg/vect/complex/pr102819-4.c: New test.
	* gcc.dg/vect/complex/pr102819-5.c: New test.
	* gcc.dg/vect/complex/pr102819-6.c: New test.
	* gcc.dg/vect/complex/pr102819-7.c: New test.
	* gcc.dg/vect/complex/pr102819-8.c: New test.
	* gcc.dg/vect/complex/pr102819-9.c: New test.
	* gcc.dg/vect/complex/pr103169.c: New test.

2022-02-01  Ilya Leoshkevich  <iii@linux.ibm.com>

	* gcc.target/s390/nobp-section-type-conflict.c: New test.

2022-02-01  Harald Anlauf  <anlauf@gmx.de>

	PR fortran/104331
	* gfortran.dg/eoshift_9.f90: New test.

2022-02-01  Jakub Jelinek  <jakub@redhat.com>

	PR preprocessor/104147
	* c-c++-common/cpp/pr104147.c: New test.

2022-02-01  Jason Merrill  <jason@redhat.com>

	PR c++/103186
	* g++.dg/cpp0x/lambda/lambda-defarg10.C: New test.

2022-02-01  Tom de Vries  <tdevries@suse.de>

	* gcc.target/nvptx/stack-atomics-run.c: New test.

2022-02-01  Jakub Jelinek  <jakub@redhat.com>

	PR middle-end/104307
	* gcc.target/i386/pr104307.c: New test.

2022-02-01  Andreas Krebbel  <krebbel@linux.ibm.com>

	PR rtl-optimization/101260
	* gcc.target/s390/pr101260.c: New testcase.

2022-02-01  Xi Ruoyao  <xry111@mengyan1223.wang>

	* gcc.dg/pr95115.c: New test.

2022-02-01  Tom de Vries  <tdevries@suse.de>

	* gcc.dg/tree-ssa/ldist-strlen-4.c: New test.

2022-01-31  Marek Polacek  <polacek@redhat.com>

	PR c++/102414
	PR c++/101874
	* g++.dg/cpp23/auto-array3.C: New test.
	* g++.dg/cpp23/auto-array4.C: New test.

2022-01-31  Marek Polacek  <polacek@redhat.com>

	PR c++/102434
	* g++.dg/cpp0x/initlist128.C: New test.

2022-01-31  Patrick Palka  <ppalka@redhat.com>

	PR c++/104294
	* g++.dg/cpp1z/class-deduction106.C: New test.

2022-01-31  Patrick Palka  <ppalka@redhat.com>

	PR c++/104291
	* g++.dg/template/partial20.C: New test.

2022-01-31  Martin Sebor  <msebor@redhat.com>

	PR middle-end/104232
	* g++.dg/warn/Wuse-after-free4.C: New test.
	* gcc.dg/Wuse-after-free-2.c: New test.
	* gcc.dg/Wuse-after-free-3.c: New test.

2022-01-31  Jakub Jelinek  <jakub@redhat.com>

	PR tree-optimization/103514
	* gcc.dg/tree-ssa/pr103514.c: Add
	--param logical-op-non-short-circuit=1 to dg-options.

2022-01-31  Eric Botcazou  <ebotcazou@adacore.com>

	* gnat.dg/div_zero.adb: New test.

2022-01-29  Jakub Jelinek  <jakub@redhat.com>

	PR tree-optimization/95424
	* gcc.dg/tree-ssa/divide-7.c: Fix up regexps in scan-tree-dump{,-not}.

2022-01-29  Jakub Jelinek  <jakub@redhat.com>
	    Andrew Pinski  <apinski@marvell.com>

	PR tree-optimization/104279
	PR tree-optimization/104280
	PR tree-optimization/104281
	* gcc.dg/torture/pr104279.c: New test.
	* gcc.dg/torture/pr104280.c: New test.
	* gcc.dg/torture/pr104281.c: New test.

2022-01-28  Navid Rahimi  <navidrahimi@microsoft.com>

	* gcc.dg/tree-ssa/pr103514.c: Testcase for this optimization.

2022-01-28  Patrick Palka  <ppalka@redhat.com>
	    Jason Merrill  <jason@redhat.com>

	PR c++/92752
	* g++.dg/warn/Wignored-qualifiers2.C: New test.

2022-01-28  Zhao Wei Liew  <zhaoweiliew@gmail.com>

	PR tree-optimization/95424
	* gcc.dg/tree-ssa/divide-6.c: New file.
	* gcc.dg/tree-ssa/divide-7.c: New file.

2022-01-28  Jakub Jelinek  <jakub@redhat.com>

	PR tree-optimization/104263
	* gcc.dg/pr104263.c: New test.

2022-01-28  Allan McRae  <allan@archlinux.org>

	PR testsuite/70230
	* gcc.dg/asan/use-after-scope-4.c (dg-options): Add
	-fno-stack-protector.
	* gcc.dg/stack-usage-1.c: Likewise
	* gcc.dg/superblock.c: Likewise
	* gcc.target/i386/avx-vzeroupper-17.c: Likewise
	* gcc.target/i386/cleanup-1.c: Likewise
	* gcc.target/i386/cleanup-2.c: Likewise
	* gcc.target/i386/interrupt-redzone-1.c: Likewise
	* gcc.target/i386/interrupt-redzone-2.c: Likewise
	* gcc.target/i386/pr79793-1.c: Likewise
	* gcc.target/i386/pr79793-2.c: Likewise
	* gcc.target/i386/shrink_wrap_1.c: Likewise
	* gcc.target/i386/stack-check-11.c: Likewise
	* gcc.target/i386/stack-check-18.c: Likewise
	* gcc.target/i386/stack-check-19.c: Likewise
	* gcc.target/i386/stackalign/pr88483-1.c: Likewise
	* gcc.target/i386/stackalign/pr88483-2.c: Likewise
	* gcc.target/i386/sw-1.c: Likewise

2022-01-28  Patrick Palka  <ppalka@redhat.com>

	PR c++/103341
	* g++.dg/cpp2a/concepts-class4.C: New test.
	* g++.dg/cpp2a/concepts-var-templ2.C: New test.

2022-01-28  Richard Biener  <rguenther@suse.de>

	PR tree-optimization/104263
	* gcc.dg/tree-ssa/inline-13.c: New testcase.

2022-01-28  Andre Vehreschild  <vehre@gcc.gnu.org>

	PR fortran/103790
	* gfortran.dg/coarray_collectives_18.f90: New test.

2022-01-28  Eric Botcazou  <ebotcazou@adacore.com>

	* gnat.dg/generic_comp.adb: New test.

2022-01-28  Andre Vehreschild  <vehre@gcc.gnu.org>

	Revert:
	2022-01-28  Andre Vehreschild  <vehre@gcc.gnu.org>

	PR fortran/103790
	* gfortran.dg/coarray_collectives_18.f90: New test.

2022-01-28  Andre Vehreschild  <vehre@gcc.gnu.org>

	PR fortran/103790
	* gfortran.dg/coarray_collectives_18.f90: New test.

2022-01-28  Jason Merrill  <jason@redhat.com>

	PR c++/100198
	PR c++/100030
	PR c++/100282
	* g++.dg/cpp0x/lambda/lambda-variadic13.C: Accept the sorry
	as well as the correct error.
	* g++.dg/cpp0x/lambda/lambda-variadic14.C: Likewise.
	* g++.dg/cpp0x/lambda/lambda-variadic14a.C: New test.
	* g++.dg/cpp0x/lambda/lambda-variadic15.C: New test.
	* g++.dg/cpp0x/lambda/lambda-variadic16.C: New test.

2022-01-27  David Malcolm  <dmalcolm@redhat.com>

	* gcc.dg/analyzer/data-model-1.c: Add dg-message directives for
	expected region creation events.
	* gcc.dg/analyzer/malloc-1.c: Likewise.
	* gcc.dg/analyzer/memset-CVE-2017-18549-1.c: Likewise.
	* gcc.dg/analyzer/pr101547.c: Likewise.
	* gcc.dg/analyzer/pr101875.c: Likewise.
	* gcc.dg/analyzer/pr101962.c: Likewise.
	* gcc.dg/analyzer/pr104224.c: Likewise.
	* gcc.dg/analyzer/pr94047.c: Likewise.
	* gcc.dg/analyzer/symbolic-1.c: Likewise.
	* gcc.dg/analyzer/uninit-1.c: Likewise.
	* gcc.dg/analyzer/uninit-4.c: Likewise.
	* gcc.dg/analyzer/uninit-alloca.c: New test.
	* gcc.dg/analyzer/uninit-pr94713.c: Add dg-message directive for
	expected region creation event.
	* gcc.dg/analyzer/uninit-pr94714.c: Likewise.
	* gcc.dg/analyzer/zlib-3.c: Likewise.

2022-01-27  Jason Merrill  <jason@redhat.com>

	PR c++/104245
	PR c++/51344
	* g++.dg/lto/alignas1_0.C: New test.

2022-01-27  Uroš Bizjak  <ubizjak@gmail.com>

	* gfortran.dg/ieee/signaling_1.f90 (dg-do):
	Run only on non-ia32 targets.
	* gfortran.dg/ieee/signaling_2.f90 (dg-do): Ditto.
	* gfortran.dg/ieee/signaling_3.f90 (dg-do): Ditto.

2022-01-27  Harald Anlauf  <anlauf@gmx.de>

	PR fortran/104128
	* gfortran.dg/transfer_simplify_14.f90: New test.

2022-01-27  Patrick Palka  <ppalka@redhat.com>

	PR c++/82632
	* g++.dg/cpp1z/class-deduction104.C: New test.
	* g++.dg/cpp1z/class-deduction105.C: New test.

2022-01-27  Harald Anlauf  <anlauf@gmx.de>

	PR fortran/84784
	* gfortran.dg/pr84784.f90: New test.

2022-01-27  Patrick Palka  <ppalka@redhat.com>

	PR c++/99895
	* g++.dg/cpp2a/consteval-memfn1.C: New test.
	* g++.dg/cpp2a/consteval-memfn2.C: New test.
	* g++.dg/cpp2a/consteval28.C: New test.

2022-01-27  Patrick Palka  <ppalka@redhat.com>

	PR c++/92944
	PR c++/103678
	* g++.dg/cpp2a/concepts-partial-spec10.C: New test.
	* g++.dg/cpp2a/concepts-partial-spec11.C: New test.

2022-01-27  Marek Polacek  <polacek@redhat.com>

	PR c++/101988
	* g++.dg/cpp1z/class-deduction-new1.C: New test.
	* g++.dg/cpp23/auto-array2.C: New test.

2022-01-27  Kewen Lin  <linkw@linux.ibm.com>

	PR target/103702
	* gcc.target/powerpc/pr103702.c: New test.

2022-01-27  Chung-Lin Tang  <cltang@codesourcery.com>

	PR middle-end/103642
	* c-c++-common/gomp/pr103642.c: New test.

2022-01-27  Andrew Pinski  <apinski@marvell.com>

	PR target/104201
	* gcc.target/aarch64/branch-protection-attr.c: Fix quoting for
	the expected error message on line 5 of leaf.

2022-01-27  Jakub Jelinek  <jakub@redhat.com>

	PR tree-optimization/104196
	* gcc.c-torture/execute/pr104196.c: New test.

2022-01-26  Jakub Jelinek  <jakub@redhat.com>

	PR target/104239
	* gcc.target/powerpc/pr104239-3.c: New test.

2022-01-26  Jakub Jelinek  <jakub@redhat.com>

	PR target/104239
	* gcc.target/powerpc/pr104239-1.c: New test.
	* gcc.target/powerpc/pr104239-2.c: New test.

2022-01-26  Jakub Jelinek  <jakub@redhat.com>

	PR c++/104226
	* g++.dg/cpp0x/constexpr-104226.C: New test.

2022-01-26  Marek Polacek  <polacek@redhat.com>

	PR target/104213
	* g++.dg/warn/Wuse-after-free2.C: New test.
	* g++.dg/warn/Wuse-after-free3.C: New test.

2022-01-26  Jason Merrill  <jason@redhat.com>

	PR c++/104235
	* g++.dg/parse/template-keyword2.C: New test.

2022-01-26  Martin Liska  <mliska@suse.cz>

	* gcc.dg/tree-ssa/modref-7.c: Update scanned patterns.
	* gcc.dg/tree-ssa/modref-8.c: Likewise.

2022-01-26  David Malcolm  <dmalcolm@redhat.com>

	PR analyzer/104224
	* gcc.dg/analyzer/pr104224.c: New test.

2022-01-26  Jakub Jelinek  <jakub@redhat.com>

	PR target/104188
	* gcc.target/i386/pr104188.c: Add dg-require-effective-target
	sse2_runtime.  Add -msse2 to dg-options.

2022-01-26  Jason Merrill  <jason@redhat.com>

	PR c++/103057
	* g++.dg/cpp0x/alias-decl-void1.C: New test.

2022-01-25  Harald Anlauf  <anlauf@gmx.de>

	PR fortran/104227
	* gfortran.dg/transfer_check_6.f90: New test.

2022-01-25  Harald Anlauf  <anlauf@gmx.de>

	PR fortran/104212
	* gfortran.dg/argument_checking_26.f90: New test.

2022-01-25  Patrick Palka  <ppalka@redhat.com>

	PR c++/101532
	PR c++/104225
	* g++.dg/cpp0x/nsdmi-template21.C: New test.
	* g++.dg/cpp0x/nsdmi-template21a.C: New test.

2022-01-25  Jason Merrill  <jason@redhat.com>

	PR c++/59950
	* g++.dg/init/assign2.C: New test.

2022-01-25  Richard Biener  <rguenther@suse.de>

	PR tree-optimization/104214
	* gcc.dg/vect/pr81196-2.c: New variant testcase only
	requiring vect_int.

2022-01-25  Francois-Xavier Coudert  <fxcoudert@gmail.com>

	* gfortran.dg/ieee/signaling_3.f90: Skip test on 32-bit x86/x86_64.

2022-01-25  Francois-Xavier Coudert  <fxcoudert@gmail.com>

	* gfortran.dg/ieee/signaling_1.f90: Fix test.

2022-01-24  Marek Polacek  <polacek@redhat.com>

	PR preprocessor/104030
	* c-c++-common/Wbidi-chars-10.c: Turn on UCN checking.
	* c-c++-common/Wbidi-chars-11.c: Likewise.
	* c-c++-common/Wbidi-chars-14.c: Likewise.
	* c-c++-common/Wbidi-chars-16.c: Likewise.
	* c-c++-common/Wbidi-chars-17.c: Likewise.
	* c-c++-common/Wbidi-chars-4.c: Likewise.
	* c-c++-common/Wbidi-chars-5.c: Likewise.
	* c-c++-common/Wbidi-chars-6.c: Likewise.
	* c-c++-common/Wbidi-chars-7.c: Likewise.
	* c-c++-common/Wbidi-chars-8.c: Likewise.
	* c-c++-common/Wbidi-chars-9.c: Likewise.
	* c-c++-common/Wbidi-chars-ranges.c: Likewise.
	* c-c++-common/Wbidi-chars-18.c: New test.
	* c-c++-common/Wbidi-chars-19.c: New test.
	* c-c++-common/Wbidi-chars-20.c: New test.
	* c-c++-common/Wbidi-chars-21.c: New test.
	* c-c++-common/Wbidi-chars-22.c: New test.
	* c-c++-common/Wbidi-chars-23.c: New test.

2022-01-24  Francois-Xavier Coudert  <fxcoudert@gcc.gnu.org>

	* gfortran.dg/ieee/signaling_1.f90: Do not require issignaling.
	* gfortran.dg/ieee/signaling_2.f90: Add comment.
	* gfortran.dg/ieee/signaling_3.f90: New test.

2022-01-24  Raoni Fassina Firmino  <raoni@linux.ibm.com>

	PR target/94193
	* gcc.target/powerpc/builtin-feclearexcept-feraiseexcept-1.c: New test.
	* gcc.target/powerpc/builtin-feclearexcept-feraiseexcept-2.c: New test.
	* gcc.target/powerpc/builtin-fegetround.c: New test.

2022-01-24  Patrick Palka  <ppalka@redhat.com>

	PR c++/104173
	* g++.dg/cpp0x/ref-qual21.C: New test.

2022-01-24  Richard Biener  <rguenther@suse.de>
	    Jiufu Guo  <guojiufu@linux.ibm.com>

	PR tree-optimization/100740
	PR tree-optimization/101508
	PR tree-optimization/101972
	PR tree-optimization/102131
	* gcc.dg/torture/pr100740.c: New testcase.
	* gcc.dg/torture/pr101508.c: Likewise.
	* gcc.dg/torture/pr101972.c: Likewise.
	* gcc.dg/torture/pr102131-1.c: Likewise.
	* gcc.dg/torture/pr102131-2.c: Likewise.
	* gcc.dg/torture/pr102131-3.c: Likewise.
	* gcc.dg/torture/pr102131-4.c: Likewise.

2022-01-24  Jakub Jelinek  <jakub@redhat.com>

	PR sanitizer/104158
	* gcc.dg/sancov/pr104158-7.c: Adjust for repeating of arguments
	being allowed.

2022-01-24  Jakub Jelinek  <jakub@redhat.com>

	PR sanitizer/104158
	* gcc.dg/spellcheck-options-24.c: New test.
	* gcc.dg/sancov/pr104158-1.c: New test.
	* gcc.dg/sancov/pr104158-2.c: New test.
	* gcc.dg/sancov/pr104158-3.c: New test.
	* gcc.dg/sancov/pr104158-4.c: New test.
	* gcc.dg/sancov/pr104158-5.c: New test.
	* gcc.dg/sancov/pr104158-6.c: New test.
	* gcc.dg/sancov/pr104158-7.c: New test.

2022-01-24  Kito Cheng  <kito.cheng@sifive.com>

	* gcc.target/riscv/attribute-19.c: Add -misa-spec=2.2

2022-01-24  Jiufu Guo  <guojiufu@linux.ibm.com>

	PR tree-optimization/102087
	* gcc.dg/pr102087_1.c: New test.

2022-01-24  LiaoShihua  <shihua@iscas.ac.cn>

	* gcc.target/riscv/arch-9.c: Update the check info.
	* gcc.target/riscv/arch-10.c: Ditto.
	* gcc.target/riscv/arch-12.c: Ditto.

2022-01-24  David Edelsohn  <dje.gcc@gmail.com>

	* gcc.dg/analyzer/torture/pr104159.c: Ignore psabi warning.

2022-01-24  H.J. Lu  <hjl.tools@gmail.com>

	PR target/104188
	* gcc.target/i386/pr104188.c: New test.

2022-01-23  Will Wray  <wjwray@gmail.com>

	PR c++/55227
	* g++.dg/cpp2a/desig21.C: New test.

2022-01-23  Andrew Pinski  <apinski@marvell.com>

	PR target/64821
	* gcc.target/aarch64/vsqrt-1.c: New test.
	* gcc.target/aarch64/vsqrt-2.c: New test.

2022-01-23  Jason Merrill  <jason@redhat.com>

	PR c++/104182
	* g++.dg/cpp0x/initlist127.C: New test.

2022-01-23  Jason Merrill  <jason@redhat.com>

	PR c++/101072
	* g++.dg/cpp0x/constexpr-empty14a.C: New test.

2022-01-22  David Malcolm  <dmalcolm@redhat.com>

	PR analyzer/104150
	* gcc.dg/analyzer/pr104089.c: Add "dg-add-options float16"
	and "dg-require-effective-target float16" directives.

2022-01-22  David Malcolm  <dmalcolm@redhat.com>

	PR analyzer/104159
	* gcc.dg/analyzer/torture/pr104159.c: New test.

2022-01-22  Harald Anlauf  <anlauf@gmx.de>

	PR fortran/104127
	* gfortran.dg/transfer_simplify_11.f90: Fix logic.
	* gfortran.dg/transfer_simplify_13.f90: New test.

2022-01-22  Michael Meissner  <meissner@the-meissners.org>

	PR testsuite/103763
	* gcc.target/powerpc/fold-vec-splat-floatdouble.c: Fix insn regex
	on power10.

2022-01-21  Jakub Jelinek  <jakub@redhat.com>

	PR c++/104148
	* c-c++-common/Wformat-pr104148.c: New test.

2022-01-21  Jason Merrill  <jason@redhat.com>

	* g++.dg/template/explicit-args6.C: Add expected message.

2022-01-21  Jason Merrill  <jason@redhat.com>

	PR c++/104084
	PR c++/20040
	* g++.dg/init/new50.C: New test.

2022-01-21  Bill Schmidt  <wschmidt@linux.ibm.com>

	* gcc.target/powerpc/builtins-4.c: Add two test variants.  Adjust
	assembler counts.

2022-01-21  Roger Sayle  <roger@nextmovesoftware.com>

	PR middle-end/104140
	* gcc.target/riscv/pr104140.c: New test case.

2022-01-21  Vladimir N. Makarov  <vmakarov@redhat.com>

	PR target/103676
	* g++.target/arm/pr103676.C: New.

2022-01-21  Marek Polacek  <polacek@redhat.com>

	PR c++/101715
	* g++.dg/cpp0x/noexcept72.C: New test.
	* g++.dg/cpp0x/noexcept73.C: New test.

2022-01-21  Jason Merrill  <jason@redhat.com>

	PR c++/104139
	PR c++/103681
	* g++.dg/abi/no_unique_address2.C: Adjust to detect this on x86-64.

2022-01-21  Richard Biener  <rguenther@suse.de>

	PR sanitizer/99673
	* gcc.dg/asan/pr99673.c: New testcase.

2022-01-21  Ard Biesheuvel  <ardb@kernel.org>

	* gcc.target/arm/stack-protector-7.c: New test.
	* gcc.target/arm/stack-protector-8.c: New test.

2022-01-21  Richard Earnshaw  <rearnsha@arm.com>

	* gcc.target/aarch64/spellcheck_1.c: Adjust tests for new output.
	* gcc.target/aarch64/spellcheck_2.c: Likewise.
	* gcc.target/aarch64/spellcheck_3.c: Likewise.
	* gcc.target/aarch64/spellcheck_7.c: Likewise.

2022-01-21  Richard Biener  <rguenther@suse.de>

	PR tree-optimization/104156
	* gcc.dg/loop-unswitch-6.c: New testcase.

2022-01-21  Richard Biener  <rguenther@suse.de>

	PR tree-optimization/104152
	* gcc.dg/vect/pr104152.c: New testcase.

2022-01-21  Aldy Hernandez  <aldyh@redhat.com>

	* gcc.dg/pr103721-2.c: New test.
	* gcc.dg/pr103721.c: New test.

2022-01-21  Jakub Jelinek  <jakub@redhat.com>

	PR rtl-optimization/102478
	* gcc.dg/pr102478.c: New test.

2022-01-21  Jeff Law  <jeffreyalaw@gmail.com>

	* gcc.target/mips/fix-r4000-2.c: Update expected output.
	* gcc.target/mips/fix-r4000-3.c: Update expected output.  Add
	-fexpensive-optimizations for consistency in output.
	* gcc.target/mips/fix-r4000-7.c: Update expected output.
	* gcc.target/mips/fix-r4000-8.c: Update expected output.

2022-01-20  David Malcolm  <dmalcolm@redhat.com>

	PR analyzer/94362
	* gcc.dg/analyzer/pr94362-1.c: New test.
	* gcc.dg/analyzer/pr94362-2.c: New test.

2022-01-20  David Malcolm  <dmalcolm@redhat.com>

	PR analyzer/103685
	* gcc.dg/analyzer/torture/pr103685.c: New test.

2022-01-20  Sandra Loosemore  <sandra@codesourcery.com>

	PR fortran/103695
	PR fortran/102621
	* gfortran.dg/gomp/affinity-clause-3.f90: Adjust pattern.
	* gfortran.dg/gomp/pr102621.f90: New.
	* gfortran.dg/gomp/pr103695.f90: New.

2022-01-20  Jason Merrill  <jason@redhat.com>

	PR c++/101405
	* g++.dg/cpp2a/desig20.C: New test.

2022-01-20  Marek Polacek  <polacek@redhat.com>

	PR c++/102338
	* g++.dg/cpp1y/noexcept2.C: New test.

2022-01-20  Patrick Palka  <ppalka@redhat.com>

	PR c++/103631
	* g++.dg/cpp2a/nontype-class51.C: New test.

2022-01-20  Richard Biener  <rguenther@suse.de>

	PR middle-end/100786
	* gcc.dg/torture/pr100786.c: New testcase.

2022-01-20  Richard Earnshaw  <rearnsha@arm.com>

	PR target/102517
	* gcc.target/aarch64/cpymem-q-reg_1.c: Allow ld1 and st1 for the
	memcpy expansion.

2022-01-20  Patrick Palka  <ppalka@redhat.com>

	PR c++/91911
	PR c++/103672
	* g++.dg/cpp1z/class-deduction101.C: New test.
	* g++.dg/cpp1z/class-deduction101a.C: New test.
	* g++.dg/cpp1z/class-deduction101b.C: New test.
	* g++.dg/cpp1z/class-deduction102.C: New test.
	* g++.dg/cpp1z/class-deduction102a.C: New test.
	* g++.dg/cpp1z/class-deduction102b.C: New test.
	* g++.dg/cpp1z/class-deduction103.C: New test.

2022-01-20  Patrick Palka  <ppalka@redhat.com>

	* g++.dg/other/pr88187.C: Adjust expected C++17 diagnostic.

2022-01-20  Richard Earnshaw  <rearnsha@arm.com>

	* gcc.target/arm/crypto-vaese-erratum1.c: New test.

2022-01-20  Jakub Jelinek  <jakub@redhat.com>

	PR debug/103874
	* gcc.dg/debug/dwarf2/pr103874.c: New test.

2022-01-20  Jakub Jelinek  <jakub@redhat.com>

	* g++.dg/opt/pr47639.C: Add -Wno-psabi to dg-options.

2022-01-20  liuhongt  <hongtao.liu@intel.com>

	* gcc.target/i386/mask-pack-prefer128.c: New test.
	* gcc.target/i386/mask-pack-prefer256.c: New test.
	* gcc.target/i386/pr103771.c: New test.

2022-01-20  Jason Merrill  <jason@redhat.com>

	PR c++/102300
	* g++.dg/parse/no-typename1.C: Remove expected error.
	* g++.dg/template/nested7.C: New test.

2022-01-20  David Edelsohn  <dje.gcc@gmail.com>

	* gcc.target/powerpc/sldoi_to_mov.c: Require VSX.

2022-01-19  Robin Dapp  <rdapp@linux.ibm.com>

	* gcc.dg/ifcvt-4.c: Remove s390-specific check.
	* gcc.target/s390/ifcvt-two-insns-bool.c: New test.
	* gcc.target/s390/ifcvt-two-insns-int.c: New test.
	* gcc.target/s390/ifcvt-two-insns-long.c: New test.

2022-01-19  Jakub Jelinek  <jakub@redhat.com>

	PR middle-end/102860
	* gfortran.dg/pr102860.f90: New test.

2022-01-19  Jakub Jelinek  <jakub@redhat.com>

	PR c/104115
	* gcc.dg/tree-ssa/evrp-trans2.c: New test.

2022-01-19  Richard Biener  <rguenther@suse.de>

	PR tree-optimization/104112
	* gcc.dg/vect/pr104112-1.c: New testcase.
	* gcc.dg/vect/pr104112-2.c: New testcase.

2022-01-19  Martin Liska  <mliska@suse.cz>

	* g++.dg/ext/boolcomplex-1.c: Moved to...
	* g++.dg/ext/boolcomplex-1.C: ...here.
	* g++.dg/opt/pr47639.c: Moved to...
	* g++.dg/opt/pr47639.C: ...here.
	* g++.dg/pr83979.c: Moved to...
	* g++.dg/pr83979.C: ...here.
	* g++.dg/tm/asm-1.c: Moved to...
	* g++.dg/tm/asm-1.C: ...here.
	* g++.dg/vect/pr71483.c: Moved to...
	* g++.dg/vect/pr71483.cc: ...here.

2022-01-19  Jakub Jelinek  <jakub@redhat.com>

	PR c++/89074
	* gcc.dg/tree-ssa/pr89074.c: New test.

2022-01-19  Richard Biener  <rguenther@suse.de>

	PR testsuite/102833
	* gcc.dg/vect/bb-slp-17.c: Require vect64.

2022-01-19  Rimvydas Jasinskas  <rimvydas.jas@gmail.com>

	PR testsuite/104021
	* gcc.dg/vect/tsvc/tsvc.h: Do not include malloc.h on dragonfly
	and use posix_memalign ().

2022-01-19  Rimvydas Jasinskas  <rimvydas.jas@gmail.com>

	PR testsuite/104022
	* g++.dg/gcov/pr16855.C: xfail the count lines for DTORs on dragonfly.
	* g++.dg/gcov/pr16855-priority.C: Ditto.  Adjust source layout so that
	dejagnu xfail expressions work.

2022-01-19  Martin Liska  <mliska@suse.cz>

	PR testsuite/104109
	* lib/gcov.exp: Fix pytest detection unsupported message.

2022-01-19  Kewen Lin  <linkw@linux.ibm.com>

	PR tree-optimization/104015
	* gcc.dg/vect/slp-perm-9.c: Adjust.
	* gcc.target/powerpc/pr104015-1.c: New test.
	* gcc.target/powerpc/pr104015-2.c: New test.

2022-01-19  Jakub Jelinek  <jakub@redhat.com>

	PR target/104104
	* gcc.target/i386/pr104104.c: New test.

2022-01-19  Martin Sebor  <msebor@redhat.com>

	PR middle-end/104076
	* g++.dg/warn/Wdangling-pointer-3.C: New test.

2022-01-19  Martin Sebor  <msebor@redhat.com>

	PR middle-end/104103
	* gcc.dg/torture/pr57147-2.c: Prune out expected warning.

2022-01-19  Martin Sebor  <msebor@redhat.com>

	PR middle-end/104069
	* gcc.dg/Wuse-after-free.c: New test.

2022-01-18  Jakub Jelinek  <jakub@redhat.com>

	PR c++/104055
	* g++.dg/cpp2a/consteval27.C: New test.

2022-01-18  Jason Merrill  <jason@redhat.com>

	* lib/g++-dg.exp: Change 2a to 20.

2022-01-18  Jason Merrill  <jason@redhat.com>
	    Jakub Jelinek   <jakub@redhat.com>

	PR c++/104025
	* g++.dg/warn/pr104025.C: New test.

2022-01-18  David Faust  <david.faust@oracle.com>

	* gcc.target/bpf/core-section-1.c: Adjust expected record size
	occurrences.

2022-01-18  David Malcolm  <dmalcolm@redhat.com>

	PR analyzer/104089
	* gcc.dg/analyzer/pr104089.c: New test.

2022-01-18  David Malcolm  <dmalcolm@redhat.com>

	PR analyzer/104062
	* gcc.dg/analyzer/pr104062.c: New test.

2022-01-18  Patrick Palka  <ppalka@redhat.com>

	PR c++/104074
	* g++.dg/cpp1z/nontype-auto20.C: New test.

2022-01-18  Harald Anlauf  <anlauf@gmx.de>

	PR fortran/103692
	* gfortran.dg/pr102520.f90: Adjust error messages.
	* gfortran.dg/pr103692.f90: New test.

2022-01-18  Jason Merrill  <jason@redhat.com>

	PR c++/104007
	* g++.dg/eh/new2.C: New test.

2022-01-18  Martin Liska  <mliska@suse.cz>

	* gcc.target/powerpc/bfp/scalar-extract-exp-5.c: Update scanned
	pattern.
	* gcc.target/powerpc/bfp/scalar-extract-sig-5.c: Likewise.
	* gcc.target/powerpc/bfp/scalar-insert-exp-11.c: Likewise.

2022-01-18  Richard Biener  <rguenther@suse.de>

	PR ipa/103989
	* g++.dg/opt/pr103989.C: New testcase.

2022-01-18  Richard Biener  <rguenther@suse.de>

	PR tree-optimization/103987
	* gcc.dg/torture/pr103987.c: New testcase.

2022-01-18  Richard Sandiford  <richard.sandiford@arm.com>

	PR target/104005
	* gcc.target/aarch64/pr104005.c: New test.

2022-01-18  Andrew Pinski  <apinski@marvell.com>

	PR tree-optimization/101941
	* gcc.c-torture/compile/pr101941-1.c: New test.
	* gcc.dg/tree-ssa/pr101941-1.c: New test.

2022-01-18  Martin Liska  <mliska@suse.cz>

	* gcc.src/maintainers.exp: Use
	check_effective_target_python3_module for checking of unicode
	module.
	* lib/target-supports.exp: Add
	check_effective_target_python3_module.

2022-01-18  Martin Liska  <mliska@suse.cz>

	* gcc.misc-tests/options.exp: Include renamed file.

2022-01-18  Martin Liska  <mliska@suse.cz>

	* gcc.src/maintainers.exp: Use the new
	check_effective_target_recent_python3.
	* lib/target-supports.exp: Check for Python3 version >= 3.6.

2022-01-18  liuhongt  <hongtao.liu@intel.com>

	PR target/103973
	* g++.target/i386/pr103973-1.C: Change scan-assembler from
	"\tucomisd" to "\t\[v\]?ucomisd".
	* g++.target/i386/pr103973-11.C: Ditto.
	* g++.target/i386/pr103973-13.C: Ditto.
	* g++.target/i386/pr103973-15.C: Ditto.
	* g++.target/i386/pr103973-3.C: Ditto.
	* g++.target/i386/pr103973-5.C: Ditto.
	* g++.target/i386/pr103973-7.C: Ditto.
	* g++.target/i386/pr103973-9.C: Ditto.
	* gcc.target/i386/pr103973-1.c: Ditto.
	* gcc.target/i386/pr103973-11.c: Ditto.
	* gcc.target/i386/pr103973-13.c: Ditto.
	* gcc.target/i386/pr103973-15.c: Ditto.
	* gcc.target/i386/pr103973-3.c: Ditto.
	* gcc.target/i386/pr103973-5.c: Ditto.
	* gcc.target/i386/pr103973-7.c: Ditto.
	* gcc.target/i386/pr103973-9.c: Ditto.

2022-01-17  qing zhao  <qing.zhao@oracle.com>

	* gcc.dg/auto-init-uninit-16.c (testfunc): Delete xfail to reflect
	the fact that address taken variable can be warned.
	* gcc.dg/auto-init-uninit-34.c (warn_scalar_1): Likewise.
	(warn_scalar_2): Likewise.
	* gcc.dg/auto-init-uninit-37.c (T1): Likewise.
	(T2): Likewise.
	* gcc.dg/auto-init-uninit-B.c (baz): Likewise.

2022-01-17  Jakub Jelinek  <jakub@redhat.com>

	PR c++/104031
	* g++.dg/cpp1y/pr104031.C: New test.

2022-01-17  Jason Merrill  <jason@redhat.com>

	* c-c++-common/cpp/line-2.c: Only expect includes once.
	* c-c++-common/cpp/line-3.c: Likewise.

2022-01-17  Andrew Stubbs  <ams@codesourcery.com>

	* gfortran.dg/gomp/requires-8.f90: Reinstate dynamic allocators
	requirement.

2022-01-17  Hafiz Abid Qadeer  <abidh@codesourcery.com>

	* gfortran.dg/gomp/allocate-2.f90: Change 0 to 0_1.

2022-01-17  Jakub Jelinek  <jakub@redhat.com>

	PR target/103973
	* gcc.target/i386/pr103973-1.c: New test.
	* gcc.target/i386/pr103973-2.c: New test.
	* gcc.target/i386/pr103973-3.c: New test.
	* gcc.target/i386/pr103973-4.c: New test.
	* gcc.target/i386/pr103973-5.c: New test.
	* gcc.target/i386/pr103973-6.c: New test.
	* gcc.target/i386/pr103973-7.c: New test.
	* gcc.target/i386/pr103973-8.c: New test.
	* gcc.target/i386/pr103973-9.c: New test.
	* gcc.target/i386/pr103973-10.c: New test.
	* gcc.target/i386/pr103973-11.c: New test.
	* gcc.target/i386/pr103973-12.c: New test.
	* gcc.target/i386/pr103973-13.c: New test.
	* gcc.target/i386/pr103973-14.c: New test.
	* gcc.target/i386/pr103973-15.c: New test.
	* gcc.target/i386/pr103973-16.c: New test.
	* gcc.target/i386/pr103973-17.c: New test.
	* gcc.target/i386/pr103973-18.c: New test.
	* gcc.target/i386/pr103973-19.c: New test.
	* gcc.target/i386/pr103973-20.c: New test.
	* g++.target/i386/pr103973-1.C: New test.
	* g++.target/i386/pr103973-2.C: New test.
	* g++.target/i386/pr103973-3.C: New test.
	* g++.target/i386/pr103973-4.C: New test.
	* g++.target/i386/pr103973-5.C: New test.
	* g++.target/i386/pr103973-6.C: New test.
	* g++.target/i386/pr103973-7.C: New test.
	* g++.target/i386/pr103973-8.C: New test.
	* g++.target/i386/pr103973-9.C: New test.
	* g++.target/i386/pr103973-10.C: New test.
	* g++.target/i386/pr103973-11.C: New test.
	* g++.target/i386/pr103973-12.C: New test.
	* g++.target/i386/pr103973-13.C: New test.
	* g++.target/i386/pr103973-14.C: New test.
	* g++.target/i386/pr103973-15.C: New test.
	* g++.target/i386/pr103973-16.C: New test.
	* g++.target/i386/pr103973-17.C: New test.
	* g++.target/i386/pr103973-18.C: New test.
	* g++.target/i386/pr103973-19.C: New test.
	* g++.target/i386/pr103973-20.C: New test.

2022-01-17  Francois-Xavier Coudert  <fxcoudert@gcc.gnu.org>

	* gfortran.dg/ieee/signaling_3.f90: Remove file.

2022-01-17  Martin Liska  <mliska@suse.cz>

	* g++.dg/uninit-pred-loop-1_b.C: Fix invalid warnings.
	* g++.dg/uninit-pred-loop-1_c.C: Likewise.

2022-01-17  Martin Liska  <mliska@suse.cz>

	* g++.dg/uninit-pred-loop-1_a.cc: Moved to...
	* g++.dg/uninit-pred-loop-1_a.C: ...here.
	* g++.dg/uninit-pred-loop-1_b.cc: Moved to...
	* g++.dg/uninit-pred-loop-1_b.C: ...here.
	* g++.dg/uninit-pred-loop-1_c.cc: Moved to...
	* g++.dg/uninit-pred-loop-1_c.C: ...here.
	* g++.dg/uninit-pred-loop_1.cc: Moved to...
	* g++.dg/uninit-pred-loop_1.C: ...here.

2022-01-17  Martin Liska  <mliska@suse.cz>

	* lib/gcov.exp: Use check_effective_target_pytest3.
	* lib/target-supports.exp: Add check_effective_target_pytest3.

2022-01-17  Martin Liska  <mliska@suse.cz>

	* gcc.src/maintainers.exp: Start using check-MAINTAINERS.py.
	* lib/target-supports.exp: Add check_effective_target_python3.

2022-01-17  Martin Liska  <mliska@suse.cz>

	PR testsuite/104035
	* g++.dg/torture/pr57993-2.C: Fix warnings.

2022-01-17  Haochen Gui  <guihaoc@gcc.gnu.org>

	PR target/103124
	* gcc.target/powerpc/pr103124.c: New testcase.

2022-01-16  Francois-Xavier Coudert  <fxcoudert@gmail.com>

	* gfortran.dg/ieee/signaling_1.f90: xfail on x87.
	* gfortran.dg/ieee/signaling_2.f90: xfail on x87.
	* gfortran.dg/ieee/signaling_3.f90: New file.

2022-01-16  Francois-Xavier Coudert  <fxcoudert@gcc.gnu.org>

	PR fortran/82207
	* gfortran.dg/ieee/ieee_10.f90: Do not create signaling NaNs.
	* gfortran.dg/ieee/signaling_2.f90: New test.
	* gfortran.dg/ieee/signaling_2_c.c: New file.

2022-01-16  Jonathan Wakely  <jwakely@redhat.com>

	PR testsuite/104037
	* g++.old-deja/g++.robertl/eb43.C: Ad -Wno-deprecated.

2022-01-16  Mikael Morin  <mikael@gcc.gnu.org>

	PR fortran/103789
	PR fortran/87711
	PR fortran/97896
	* gfortran.dg/index_5.f90: Enrich test with usages of INDEX with
	a non-keyword KIND argument.
	* gfortran.dg/len_trim.f90: Same for LEN_TRIM.
	* gfortran.dg/maskl_1.f90: Same for MASKL.
	* gfortran.dg/maskr_1.f90: Same for MASKR.
	* gfortran.dg/scan_3.f90: Same for SCAN.
	* gfortran.dg/verify_3.f90: Same for VERIFY.

2022-01-16  wwwhhhyyy  <hongyu.wang@intel.com>

	* gcc.target/i386/avx2-dest-false-dep-for-glc.c: New test.
	* gcc.target/i386/avx512dq-dest-false-dep-for-glc.c: Ditto.
	* gcc.target/i386/avx512f-dest-false-dep-for-glc.c: Ditto.
	* gcc.target/i386/avx512fp16-dest-false-dep-for-glc.c: Ditto.
	* gcc.target/i386/avx512fp16vl-dest-false-dep-for-glc.c: Ditto.
	* gcc.target/i386/avx512vl-dest-false-dep-for-glc.c: Ditto.

2022-01-15  Martin Sebor  <msebor@redhat.com>

	PR c/63272
	* g++.dg/warn/Wfree-nonheap-object-6.C: Disable valid warnings.
	* g++.dg/warn/ref-temp1.C: Prune expected warning.
	* gcc.dg/uninit-pr50476.c: Expect a new warning.
	* c-c++-common/Wdangling-pointer-2.c: New test.
	* c-c++-common/Wdangling-pointer-3.c: New test.
	* c-c++-common/Wdangling-pointer-4.c: New test.
	* c-c++-common/Wdangling-pointer-5.c: New test.
	* c-c++-common/Wdangling-pointer-6.c: New test.
	* c-c++-common/Wdangling-pointer.c: New test.
	* g++.dg/warn/Wdangling-pointer-2.C: New test.
	* g++.dg/warn/Wdangling-pointer.C: New test.
	* gcc.dg/Wdangling-pointer-2.c: New test.
	* gcc.dg/Wdangling-pointer.c: New test.

2022-01-15  Martin Sebor  <msebor@redhat.com>

	PR tree-optimization/80532
	* gcc.dg/Wmismatched-dealloc-2.c: Avoid -Wuse-after-free.
	* gcc.dg/Wmismatched-dealloc-3.c: Same.
	* gcc.dg/analyzer/file-1.c: Prune expected warning.
	* gcc.dg/analyzer/file-2.c: Same.
	* gcc.dg/attr-alloc_size-6.c: Disable -Wuse-after-free.
	* gcc.dg/attr-alloc_size-7.c: Same.
	* c-c++-common/Wuse-after-free-2.c: New test.
	* c-c++-common/Wuse-after-free-3.c: New test.
	* c-c++-common/Wuse-after-free-4.c: New test.
	* c-c++-common/Wuse-after-free-5.c: New test.
	* c-c++-common/Wuse-after-free-6.c: New test.
	* c-c++-common/Wuse-after-free-7.c: New test.
	* c-c++-common/Wuse-after-free.c: New test.
	* g++.dg/warn/Wmismatched-dealloc-3.C: New test.
	* g++.dg/warn/Wuse-after-free.C: New test.

2022-01-15  Harald Anlauf  <anlauf@gmx.de>

	PR fortran/83079
	* gfortran.dg/transfer_char_kind4.f90: New test.

2022-01-14  David Malcolm  <dmalcolm@redhat.com>

	* gcc.dg/analyzer/taint-merger.c: New test.

2022-01-14  David Malcolm  <dmalcolm@redhat.com>

	PR analyzer/104029
	* gcc.dg/analyzer/pr104029.c: New test.
	* gcc.dg/analyzer/taint-ops.c: New test.

2022-01-14  Harald Anlauf  <anlauf@gmx.de>

	PR fortran/99256
	* gfortran.dg/altreturn_11.f90: New test.

2022-01-14  Eric Botcazou  <ebotcazou@adacore.com>

	* gnat.dg/lto25.adb: New test.
	* gnat.dg/opt96.adb: Likewise.
	* gnat.dg/opt96_pkg.ads, gnat.dg/opt96_pkg.adb: New helper.

2022-01-14  Harald Anlauf  <anlauf@gmx.de>

	PR fortran/103782
	* gfortran.dg/overload_4.f90: New test.

2022-01-14  Martin Sebor  <msebor@redhat.com>

	PR middle-end/101475
	* gcc.dg/Wstringop-overflow-15.c: Remove xfails.
	* gcc.dg/Wstringop-overflow-68.c: Adjust, remove xfails.
	* gcc.dg/Wstringop-overflow-88.c: New test.

2022-01-14  Martin Sebor  <msebor@redhat.com>

	* gcc.dg/tree-ssa/builtin-sprintf-warn-28.c: New test.

2022-01-14  Martin Liska  <mliska@suse.cz>

	* c-c++-common/Walloca-larger-than.c: Fix typo.

2022-01-14  Martin Liska  <mliska@suse.cz>

	* g++.dg/cpp0x/pr56868.cpp: Moved to...
	* g++.dg/cpp0x/pr56868.C: ...here.
	* gcc.dg/torture/pr57993-2.cpp: Moved to...
	* g++.dg/torture/pr57993-2.C: ...here.

2022-01-14  Martin Liska  <mliska@suse.cz>

	* c-c++-common/Walloca-larger-than.C: Moved to...
	* c-c++-common/Walloca-larger-than.c: ...here.

2022-01-14  Chung-Lin Tang  <cltang@codesourcery.com>

	PR c++/103705
	* c-c++-common/gomp/pr103705.c: New test.

2022-01-14  Martin Liska  <mliska@suse.cz>

	* g++.dg/vect/pr99149.cc: Remove executable mode.
	* g++.dg/vect/pr99220.cc: Likewise.
	* g++.target/i386/avx512vl-pr100738-1.C: Likewise.
	* g++.target/i386/pr100738-1.C: Likewise.
	* gcc.target/aarch64/advsimd-intrinsics/bfdot-1.c: Likewise.
	* gcc.target/aarch64/advsimd-intrinsics/bfdot-2.c: Likewise.
	* gcc.target/aarch64/advsimd-intrinsics/bfdot-3.c: Likewise.
	* gcc.target/aarch64/advsimd-intrinsics/vdot-3-1.c: Likewise.
	* gcc.target/aarch64/advsimd-intrinsics/vdot-3-2.c: Likewise.
	* gcc.target/aarch64/advsimd-intrinsics/vdot-3-3.c: Likewise.
	* gcc.target/aarch64/advsimd-intrinsics/vdot-3-4.c: Likewise.
	* gcc.target/i386/pr101796-1.c: Likewise.
	* gcc.target/i386/pr94790-1.c: Likewise.
	* gcc.target/i386/pr94790-2.c: Likewise.
	* gcc.target/powerpc/mma-double-test.c: Likewise.
	* gcc.target/powerpc/mma-single-test.c: Likewise.
	* gdc.test/fail_compilation/constraints_aggr.d: Likewise.
	* gdc.test/fail_compilation/constraints_defs.d: Likewise.
	* gdc.test/fail_compilation/constraints_func1.d: Likewise.
	* gdc.test/fail_compilation/constraints_func2.d: Likewise.
	* gdc.test/fail_compilation/constraints_func3.d: Likewise.
	* gdc.test/fail_compilation/constraints_func4.d: Likewise.
	* gdc.test/fail_compilation/constraints_tmpl.d: Likewise.
	* gdc.test/fail_compilation/imports/constraints.d: Likewise.

2022-01-14  Jakub Jelinek  <jakub@redhat.com>

	PR c++/103991
	* g++.dg/warn/Wreturn-type-13.C: New test.

2022-01-14  Jakub Jelinek  <jakub@redhat.com>

	PR c++/89074
	* g++.dg/cpp1y/constexpr-89074-1.C: New test.

2022-01-14  Jakub Jelinek  <jakub@redhat.com>

	PR target/98737
	* gcc.dg/tree-ssa/pr98737-1.c: New test.
	* gcc.dg/tree-ssa/pr98737-2.c: New test.

2022-01-14  Claudiu Zissulescu  <claziss@synopsys.com>

	* gcc.target/arc/cancel-1.c: New file.

2022-01-14  Siddhesh Poyarekar  <siddhesh@gotplt.org>

	PR tree-optimization/104009
	* gcc.dg/builtin-object-size-1.c (test10): New test.
	* gcc.dg/builtin-object-size-3.c (test10): Likewise.
	(test9): Expect zero size for negative offsets.
	* gcc.dg/builtin-object-size-4.c (test8): Likewise.
	* gcc.dg/builtin-object-size-5.c (test7): Drop test for
	__builtin_object_size.

2022-01-14  liuhongt  <hongtao.liu@intel.com>

	* gcc.target/i386/pr104001.c: New test.

2022-01-14  David Malcolm  <dmalcolm@redhat.com>

	* gcc.dg/analyzer/attr-tainted_args-1.c: New test.
	* gcc.dg/analyzer/attr-tainted_args-misuses.c: New test.
	* gcc.dg/analyzer/taint-CVE-2011-2210-1.c: New test.
	* gcc.dg/analyzer/taint-CVE-2020-13143-1.c: New test.
	* gcc.dg/analyzer/taint-CVE-2020-13143-2.c: New test.
	* gcc.dg/analyzer/taint-CVE-2020-13143.h: New test.
	* gcc.dg/analyzer/taint-alloc-3.c: New test.
	* gcc.dg/analyzer/taint-alloc-4.c: New test.
	* gcc.dg/analyzer/test-uaccess.h: New test.

2022-01-13  Anthony Sharp  <anthonysharp15@gmail.com>
	    Jason Merrill  <jason@redhat.com>

	PR c++/70417
	* g++.dg/cpp0x/variadic-mem_fn2.C: Catch warning about missing
	template keyword.
	* g++.dg/template/dependent-name17.C: New test.
	* g++.dg/template/dependent-name18.C: New test.

2022-01-13  Uroš Bizjak  <ubizjak@gmail.com>

	PR target/103861
	* gcc.target/i386/pr103861.c (shl,ashr,lshr): New tests.

2022-01-13  Hafiz Abid Qadeer  <abidh@codesourcery.com>

	* gfortran.dg/gomp/allocate-1.f90: New test.
	* gfortran.dg/gomp/allocate-2.f90: New test.
	* gfortran.dg/gomp/allocate-3.f90: New test.
	* gfortran.dg/gomp/collapse1.f90: Update error message.
	* gfortran.dg/gomp/openmp-simd-4.f90: Likewise.
	* gfortran.dg/gomp/clauses-1.f90: Uncomment allocate clause.

2022-01-13  Andrew MacLeod  <amacleod@redhat.com>

	PR tree-optimization/83072
	PR tree-optimization/83073
	PR tree-optimization/97909
	* gcc.dg/pr83072-2.c: New.
	* gcc.dg/pr83073.c: New.

2022-01-13  Andrew MacLeod  <amacleod@redhat.com>

	PR tree-optimization/96707
	* g++.dg/pr96707.C: New.

2022-01-13  Harald Anlauf  <anlauf@gmx.de>

	PR fortran/67804
	* gfortran.dg/pr93604.f90: Adjust to changed diagnostics.
	* gfortran.dg/pr67804.f90: New test.

2022-01-13  Uroš Bizjak  <ubizjak@gmail.com>

	PR target/104003
	* g++.target/i386/pr103861-1-sse4.C: New test.
	* g++.target/i386/pr103861-1-xop.C: Ditto.

2022-01-13  Paul A. Clarke  <pc@us.ibm.com>

	* gcc.target/powerpc/sse4_1-round3.h: New.
	* gcc.target/powerpc/sse4_1-roundpd.c: New.
	* gcc.target/powerpc/sse4_1-roundps.c: New.
	* gcc.target/powerpc/sse4_1-roundsd.c: New.
	* gcc.target/powerpc/sse4_1-roundss.c: New.

2022-01-13  Richard Biener  <rguenther@suse.de>

	PR c/104002
	* c-c++-common/builtin-shufflevector-3.c: Move ...
	* c-c++-common/torture/builtin-shufflevector-3.c: ... here.

2022-01-13  Thomas Schwinge  <thomas@codesourcery.com>

	* c-c++-common/goacc/routine-6.c: Merge into...
	* c-c++-common/goacc/routine-5.c: ... this, and document current
	C/C++ difference.

2022-01-13  Thomas Schwinge  <thomas@codesourcery.com>

	* c-c++-common/goacc/builtin-goacc-parlevel-id-size.c: Document
	current '-Wuninitialized' diagnostics.
	* c-c++-common/goacc/mdc-1.c: Likewise.
	* c-c++-common/goacc/nested-reductions-1-kernels.c: Likewise.
	* c-c++-common/goacc/nested-reductions-1-parallel.c: Likewise.
	* c-c++-common/goacc/nested-reductions-1-routine.c: Likewise.
	* c-c++-common/goacc/nested-reductions-2-kernels.c: Likewise.
	* c-c++-common/goacc/nested-reductions-2-parallel.c: Likewise.
	* c-c++-common/goacc/nested-reductions-2-routine.c: Likewise.
	* c-c++-common/goacc/uninit-dim-clause.c: Likewise.
	* c-c++-common/goacc/uninit-firstprivate-clause.c: Likewise.
	* c-c++-common/goacc/uninit-if-clause.c: Likewise.
	* gfortran.dg/goacc/array-with-dt-1.f90: Likewise.
	* gfortran.dg/goacc/array-with-dt-2.f90: Likewise.
	* gfortran.dg/goacc/array-with-dt-3.f90: Likewise.
	* gfortran.dg/goacc/array-with-dt-4.f90: Likewise.
	* gfortran.dg/goacc/array-with-dt-5.f90: Likewise.
	* gfortran.dg/goacc/derived-chartypes-1.f90: Likewise.
	* gfortran.dg/goacc/derived-chartypes-2.f90: Likewise.
	* gfortran.dg/goacc/derived-chartypes-3.f90: Likewise.
	* gfortran.dg/goacc/derived-chartypes-4.f90: Likewise.
	* gfortran.dg/goacc/derived-classtypes-1.f95: Likewise.
	* gfortran.dg/goacc/derived-types-2.f90: Likewise.
	* gfortran.dg/goacc/host_data-tree.f95: Likewise.
	* gfortran.dg/goacc/kernels-tree.f95: Likewise.
	* gfortran.dg/goacc/modules.f95: Likewise.
	* gfortran.dg/goacc/nested-reductions-1-kernels.f90: Likewise.
	* gfortran.dg/goacc/nested-reductions-1-parallel.f90: Likewise.
	* gfortran.dg/goacc/nested-reductions-1-routine.f90: Likewise.
	* gfortran.dg/goacc/nested-reductions-2-kernels.f90: Likewise.
	* gfortran.dg/goacc/nested-reductions-2-parallel.f90: Likewise.
	* gfortran.dg/goacc/nested-reductions-2-routine.f90: Likewise.
	* gfortran.dg/goacc/parallel-tree.f95: Likewise.
	* gfortran.dg/goacc/pr93464.f90: Likewise.
	* gfortran.dg/goacc/privatization-1-compute-loop.f90: Likewise.
	* gfortran.dg/goacc/privatization-1-compute.f90: Likewise.
	* gfortran.dg/goacc/privatization-1-routine_gang-loop.f90:
	Likewise.
	* gfortran.dg/goacc/privatization-1-routine_gang.f90: Likewise.
	* gfortran.dg/goacc/uninit-dim-clause.f95: Likewise.
	* gfortran.dg/goacc/uninit-firstprivate-clause.f95: Likewise.
	* gfortran.dg/goacc/uninit-if-clause.f95: Likewise.
	* gfortran.dg/goacc/uninit-use-device-clause.f95: Likewise.
	* gfortran.dg/goacc/wait.f90: Likewise.

2022-01-13  Thomas Schwinge  <thomas@codesourcery.com>

	PR middle-end/100280
	* c-c++-common/goacc/kernels-decompose-pr100280-1.c: New.
	* c-c++-common/goacc/classify-kernels-parloops.c: Likewise.
	* c-c++-common/goacc/classify-kernels-unparallelized-parloops.c:
	Likewise.
	* c-c++-common/goacc/classify-kernels-unparallelized.c: Test
	'--param openacc-kernels=decompose'.
	* c-c++-common/goacc/classify-kernels.c: Likewise.
	* c-c++-common/goacc/kernels-decompose-2.c: Update.
	* c-c++-common/goacc/kernels-decompose-ice-1.c: Remove.
	* c-c++-common/goacc/kernels-decompose-ice-2.c: Likewise.
	* gfortran.dg/goacc/classify-kernels-parloops.f95: New.
	* gfortran.dg/goacc/classify-kernels-unparallelized-parloops.f95:
	Likewise.
	* gfortran.dg/goacc/classify-kernels-unparallelized.f95: Test
	'--param openacc-kernels=decompose'.
	* gfortran.dg/goacc/classify-kernels.f95: Likewise.

2022-01-13  Thomas Schwinge  <thomas@codesourcery.com>

	* c-c++-common/goacc/kernels-decompose-1.c: Enhance.
	* c-c++-common/goacc/kernels-decompose-2.c: Likewise.
	* c-c++-common/goacc/kernels-decompose-ice-1.c: Likewise.
	* c-c++-common/goacc/kernels-decompose-ice-2.c: Likewise.
	* gfortran.dg/goacc/kernels-decompose-1.f95: Likewise.
	* gfortran.dg/goacc/kernels-decompose-2.f95: Likewise.

2022-01-13  Haochen Jiang  <haochen.jiang@intel.com>

	PR target/94790
	* gcc.target/i386/pr94790-1.c: New test.
	* gcc.target/i386/pr94790-2.c: Ditto.

2022-01-13  Xionghu Luo  <luoxhu@linux.ibm.com>

	* gcc.target/powerpc/sldoi_to_mov.c: New test.

2022-01-12  Uroš Bizjak  <ubizjak@gmail.com>

	PR target/103941
	* gcc.target/i386/pr103861-3.c (dg-options): Add -fno-vect-cost-model.

2022-01-12  Uroš Bizjak  <ubizjak@gmail.com>

	PR target/103935
	* g++.dg/vect/slp-pr98855.cc: Compile only for x86 targets.

2022-01-12  Uroš Bizjak  <ubizjak@gmail.com>

	PR target/100637
	PR target/103861
	* g++.target/i386/pr100637-1b.C (dg-options):
	Use -msse2 instead of -msse4.1.
	* g++.target/i386/pr100637-1w.C (dg-options): Ditto.
	* g++.target/i386/pr103861-1.C (dg-options): Ditto.
	* gcc.target/i386/pr100637-4b.c (dg-options): Ditto.
	* gcc.target/i386/pr103861-4.c (dg-options): Ditto.
	* gcc.target/i386/pr100637-1b.c: Remove scan-assembler
	directives for logic instructions.
	* gcc.target/i386/pr100637-1w.c: Ditto.
	* gcc.target/i386/warn-vect-op-2.c:
	Update dg-warning for vector logic operation.

2022-01-12  Michael Meissner  <meissner@the-meissners.org>

	PR testsuite/102935
	* gcc.target/powerpc/pr101384-1.c: Update insn regexp for power9
	and power10.

2022-01-12  Andrew MacLeod  <amacleod@redhat.com>

	PR tree-optimization/83541
	* g++.dg/pr83541.C: New.

2022-01-12  David Malcolm  <dmalcolm@redhat.com>

	PR analyzer/103940
	* gcc.dg/analyzer/taint-size-access-attr-1.c: New test.

2022-01-12  Tom de Vries  <tdevries@suse.de>

	* gcc.target/nvptx/atomic-exchange-1.c: New test.
	* gcc.target/nvptx/atomic-exchange-2.c: New test.
	* gcc.target/nvptx/atomic-exchange-3.c: New test.
	* gcc.target/nvptx/atomic-exchange-4.c: New test.

2022-01-12  Tom de Vries  <tdevries@suse.de>

	* gcc.target/nvptx/atomic_fetch-1.c: Rewrite.
	* gcc.target/nvptx/atomic_fetch-2.c: Rewrite.

2022-01-12  Francois-Xavier Coudert  <fxcoudert@gmail.com>

	* gfortran.dg/ieee/signaling_1.f90: Fix comment.

2022-01-12  Francois-Xavier Coudert  <fxcoudert@gmail.com>

	* gfortran.dg/ieee/signaling_1.f90: Adjust flags.

2022-01-12  Jakub Jelinek  <jakub@redhat.com>
	    Jason Merrill  <jason@redhat.com>

	PR c++/103480
	* g++.dg/warn/Wuseless-cast2.C: New test.

2022-01-12  Jakub Jelinek  <jakub@redhat.com>

	PR middle-end/101530
	* c-c++-common/builtin-shufflevector-3.c: Add -Wno-psabi to
	dg-options.

2022-01-12  Richard Biener  <rguenther@suse.de>

	PR tree-optimization/76174
	* gcc.dg/tree-ssa/pr76174.c: New testcase.

2022-01-11  qing zhao  <qing.zhao@oracle.com>

	* c-c++-common/auto-init-1.c: Adjust testcase to reflect the 3rd
	argument change of function .DEFERRED_INIT.
	* c-c++-common/auto-init-10.c: Likewise.
	* c-c++-common/auto-init-11.c: Likewise.
	* c-c++-common/auto-init-12.c: Likewise.
	* c-c++-common/auto-init-13.c: Likewise.
	* c-c++-common/auto-init-14.c: Likewise.
	* c-c++-common/auto-init-15.c: Likewise.
	* c-c++-common/auto-init-16.c: Likewise.
	* c-c++-common/auto-init-2.c: Likewise.
	* c-c++-common/auto-init-3.c: Likewise.
	* c-c++-common/auto-init-4.c: Likewise.
	* c-c++-common/auto-init-5.c: Likewise.
	* c-c++-common/auto-init-6.c: Likewise.
	* c-c++-common/auto-init-7.c: Likewise.
	* c-c++-common/auto-init-8.c: Likewise.
	* c-c++-common/auto-init-9.c: Likewise.
	* c-c++-common/auto-init-esra.c: Likewise.
	* c-c++-common/auto-init-padding-1.c: Likewise.
	* gcc.target/aarch64/auto-init-2.c: Likewise.

2022-01-11  Jakub Jelinek  <jakub@redhat.com>

	* gfortran.dg/pr47614.f: Don't use -mcpu=power4 for
	powerpc64le*-*-linux*.

2022-01-11  Uroš Bizjak  <ubizjak@gmail.com>

	PR target/103861
	* g++.target/i386/pr100637-1b.C (dg-options):
	Use -msse4 instead of -msse2.
	* g++.target/i386/pr100637-1w.C (dg-options): Ditto.
	* g++.target/i386/pr103861-1.C: New test.
	* gcc.target/i386/pr100637-4b.c (dg-options):
	Use -msse4 instead of -msse2.
	* gcc.target/i386/pr103861-4.c: New test.

2022-01-11  Jakub Jelinek  <jakub@redhat.com>

	PR c++/101597
	* g++.dg/opt/pr101597.C: New test.

2022-01-11  Jakub Jelinek  <jakub@redhat.com>

	PR c/101537
	PR c/103881
	* c-c++-common/pr101537.c: New test.
	* c-c++-common/pr103881.c: New test.

2022-01-11  Patrick Palka  <ppalka@redhat.com>

	PR c++/103831
	* g++.dg/cpp2a/concepts-class3.C: New test.
	* g++.dg/template/non-dependent18.C: New test.

2022-01-11  Siddhesh Poyarekar  <siddhesh@gotplt.org>

	PR middle-end/70090
	* gcc.dg/builtin-dynamic-object-size-0.c: Add new tests.
	* gcc.dg/builtin-object-size-1.c (test1)
	[__builtin_object_size]: Adjust expected output for dynamic
	object sizes.
	* gcc.dg/builtin-object-size-2.c (test1)
	[__builtin_object_size]: Likewise.
	* gcc.dg/builtin-object-size-3.c (test1)
	[__builtin_object_size]: Likewise.
	* gcc.dg/builtin-object-size-4.c (test1)
	[__builtin_object_size]: Likewise.

2022-01-11  Siddhesh Poyarekar  <siddhesh@gotplt.org>

	PR middle-end/70090
	* gcc.dg/builtin-dynamic-object-size-0.c: Add new tests.
	* gcc.dg/builtin-object-size-1.c (test1)
	[__builtin_object_size]: Alter expected result for dynamic
	object size.
	* gcc.dg/builtin-object-size-2.c (test1)
	[__builtin_object_size]: Likewise.
	* gcc.dg/builtin-object-size-3.c (test1)
	[__builtin_object_size]: Likewise.
	* gcc.dg/builtin-object-size-4.c (test1)
	[__builtin_object_size]: Likewise.

2022-01-11  Siddhesh Poyarekar  <siddhesh@gotplt.org>

	PR middle-end/70090
	* gcc.dg/builtin-dynamic-object-size-0.c (test_parmsz_simple,
	test_parmsz_scaled, test_parmsz_unknown): New functions.
	(main): Call them.  Add new arguments argc and argv.

2022-01-11  Siddhesh Poyarekar  <siddhesh@gotplt.org>

	PR middle-end/70090
	* gcc.dg/builtin-dynamic-object-size-0.c: New tests.
	* gcc.dg/builtin-dynamic-object-size-10.c: Add comment.
	* gcc.dg/builtin-dynamic-object-size-5-main.c: New file.
	* gcc.dg/builtin-dynamic-object-size-5.c: Use it and change test
	to dg-do run.
	* gcc.dg/builtin-object-size-5.c [!N]: Define N.
	(test1, test2, test3, test4) [__builtin_object_size]: Expect
	exact result for __builtin_dynamic_object_size.
	* gcc.dg/builtin-object-size-1.c [__builtin_object_size]: Expect
	exact size expressions for __builtin_dynamic_object_size.
	* gcc.dg/builtin-object-size-2.c [__builtin_object_size]:
	Likewise.
	* gcc.dg/builtin-object-size-3.c [__builtin_object_size]:
	Likewise.
	* gcc.dg/builtin-object-size-4.c [__builtin_object_size]:
	Likewise.

2022-01-11  Siddhesh Poyarekar  <siddhesh@gotplt.org>
	    Jakub Jelinek  <jakub@redhat.com>

	PR tree-optimization/103961
	* gcc.dg/pr103961.c: New test case.

2022-01-11  David Malcolm  <dmalcolm@redhat.com>

	PR analyzer/102692
	* gcc.dg/analyzer/pr102692.c: New test.

2022-01-11  Roger Sayle  <roger@nextmovesoftware.com>
	    Richard Biener  <rguenther@suse.de>

	* gcc.target/i386/mult-highpart.c: New test case.

2022-01-11  Xionghu Luo  <luoxhu@linux.ibm.com>

	PR target/102239
	* gcc.target/powerpc/pr102239.c: New test.

2022-01-11  Xionghu Luo  <luoxhu@linux.ibm.com>

	PR testsuite/103820
	* gcc.dg/tree-ssa/recip-3.c: Adjust.

2022-01-11  Haochen Jiang  <haochen.jiang@intel.com>

	PR target/53652
	* gcc.target/i386/pr53652-1.c: New test.

2022-01-10  Uroš Bizjak  <ubizjak@gmail.com>

	PR target/103861
	* gcc.target/i386/pr103861-2.c: New test.

2022-01-10  Patrick Palka  <ppalka@redhat.com>

	PR c++/103879
	* g++.dg/cpp1y/constexpr-base2.C: New test.
	* g++.dg/cpp1y/constexpr-base2a.C: New test.

2022-01-10  Patrick Palka  <ppalka@redhat.com>

	PR c++/103783
	* g++.dg/cpp2a/concepts-memfun2.C: New test.

2022-01-10  Jakub Jelinek  <jakub@redhat.com>

	PR c++/103912
	* g++.dg/cpp2a/consteval26.C: New test.

2022-01-10  Paul A. Clarke  <pc@us.ibm.com>

	* gcc.target/powerpc/sse4_1-blendvps.c: Copy from gcc.target/i386,
	adjust dg directives to suit.

2022-01-10  Andre Vieira  <andre.simoesdiasvieira@arm.com>

	* gcc.target/aarch64/masked_epilogue.c: New test.

2022-01-10  Paul Thomas  <pault@gcc.gnu.org>

	PR fortran/103366
	* gfortran.dg/pr103366.f90: New test.

2022-01-10  Jakub Jelinek  <jakub@redhat.com>

	PR target/102024
	* gcc.target/i386/pr102024.c: New test.
	* g++.target/i386/pr102024.C: New test.

2022-01-10  Richard Sandiford  <richard.sandiford@arm.com>

	* gcc.target/aarch64/reg-alloc-4.c: New test.

2022-01-10  Richard Sandiford  <richard.sandiford@arm.com>

	* gcc.target/aarch64/reg-alloc-3.c: New test.

2022-01-10  Richard Sandiford  <richard.sandiford@arm.com>

	* gcc.target/aarch64/reg-alloc-2.c: New test.

2022-01-10  Francois-Xavier Coudert  <fxcoudert@gcc.gnu.org>

	PR fortran/82207
	* gfortran.dg/ieee/signaling_1.f90: New test.
	* gfortran.dg/ieee/signaling_1_c.c: New file.

2022-01-10  Richard Biener  <rguenther@suse.de>

	PR middle-end/101530
	* c-c++-common/builtin-shufflevector-3.c: New testcase.

2022-01-10  Richard Biener  <rguenther@suse.de>

	PR tree-optimization/100359
	* gcc.dg/tree-ssa/pr100359.c: New testcase.

2022-01-09  Harald Anlauf  <anlauf@gmx.de>

	PR fortran/103777
	* gfortran.dg/masklr_3.f90: New test.

2022-01-09  Harald Anlauf  <anlauf@gmx.de>

	PR fortran/101762
	* gfortran.dg/pr101762.f90: New test.

2022-01-09  Mikael Morin  <mikael@gcc.gnu.org>

	PR fortran/103789
	* gfortran.dg/maskl_1.f90: New test.
	* gfortran.dg/maskr_1.f90: New test.
	* gfortran.dg/scan_3.f90: New test.
	* gfortran.dg/verify_3.f90: New test.

2022-01-09  Sandra Loosemore  <sandra@codesourcery.com>

	* g++.dg/cpp0x/constexpr-compare1.C: Add explicit
	-fdelete-null-pointer-checks option.
	* g++.dg/cpp0x/constexpr-compare2.C: Likewise.
	* g++.dg/cpp0x/constexpr-typeid2.C: Likewise.
	* g++.dg/cpp1y/constexpr-94716.C: Likewise.
	* g++.dg/cpp1z/constexpr-compare1.C: Likewise.
	* g++.dg/cpp1z/constexpr-if36.C: Likewise.
	* gcc.dg/init-compare-1.c: Likewise.

2022-01-08  Roger Sayle  <roger@nextmovesoftware.com>

	* gcc.target/i386/sse2-v1ti-mov-1.c: New test case.
	* gcc.target/i386/sse2-v1ti-zext.c: New test case.

2022-01-08  Jakub Jelinek  <jakub@redhat.com>

	PR c++/89074
	* g++.dg/cpp1y/constexpr-89074-2.C: New test.
	* g++.dg/cpp1z/constexpr-89074-1.C: New test.

2022-01-08  Jason Merrill  <jason@redhat.com>

	PR c++/103946
	* g++.dg/cpp0x/nsdmi-array1.C: New test.

2022-01-08  Jason Merrill  <jason@redhat.com>

	PR c++/100588
	* g++.dg/cpp2a/destroying-delete5.C: Expect warning.
	* g++.dg/cpp2a/destroying-delete6.C: New test.

2022-01-08  David Malcolm  <dmalcolm@redhat.com>

	* gcc.dg/analyzer/analyzer-decls.h (__analyzer_dump_escaped): New
	decl.
	* gcc.dg/analyzer/escaping-1.c: New test.

2022-01-07  Jason Merrill  <jason@redhat.com>

	PR c++/20040
	* g++.dg/init/delete4.C: New test.

2022-01-07  Andrew Pinski  <apinski@marvell.com>

	PR target/102941
	* gcc.target/aarch64/asm-flag-7.c: New test.
	* gcc.target/arm/asm-flag-7.c: New test.

2022-01-07  Piotr Trojanek  <trojanek@adacore.com>

	* gnat.dg/aggr26.adb: Update expected error message.

2022-01-07  liuhongt  <hongtao.liu@intel.com>

	* g++.target/i386/pr103750-fwprop-1.C: New test.

2022-01-07  Roger Sayle  <roger@nextmovesoftware.com>

	* gcc.target/nvptx/cnot-1.c: New test case.

2022-01-07  Haochen Gui  <guihaoc@gcc.gnu.org>

	* gcc.target/powerpc/mffscrni_p9.c: New testcase for mffscrni.
	* gcc.target/powerpc/test_fpscr_rn_builtin.c: Test mffscrn and mffscrni
	separately.

2022-01-07  Jason Merrill  <jason@redhat.com>

	PR c++/103936
	PR c++/65591
	* g++.dg/init/aggr15.C: New test.

2022-01-07  liuhongt  <hongtao.liu@intel.com>

	* gcc.target/i386/pr103774.c: New test.
	* gcc.target/i386/avx512bw-vpcmpequb-1.c: Adjust scan assembler
	from vpcmpub to (?:vpcmpub|vpcmpeqb).
	* gcc.target/i386/avx512bw-vpcmpequw-1.c: Ditto.
	* gcc.target/i386/avx512bw-vpcmpub-1.c: Ditto.
	* gcc.target/i386/avx512bw-vpcmpuw-1.c: Ditto.
	* gcc.target/i386/avx512f-vpcmpequd-1.c: Ditto.
	* gcc.target/i386/avx512f-vpcmpequq-1.c: Ditto.
	* gcc.target/i386/avx512f-vpcmpud-1.c: Ditto.
	* gcc.target/i386/avx512vl-vpcmpequd-1.c: Ditto.
	* gcc.target/i386/avx512vl-vpcmpequq-1.c: Ditto.
	* gcc.target/i386/avx512vl-vpcmpuq-1.c: Ditto.

2022-01-07  liuhongt  <hongtao.liu@intel.com>

	* gcc.target/i386/pr103753.c: New test.

2022-01-07  Sandra Loosemore  <sandra@codesourcery.com>

	PR fortran/103898
	* gfortran.dg/pr103898.f90: New test.

2022-01-07  Jason Merrill  <jason@redhat.com>

	PR c++/103711
	* g++.dg/eh/delegating1.C: New test.

2022-01-07  Jason Merrill  <jason@redhat.com>

	PR c++/61611
	* g++.dg/eh/ctor-fntry1.C: New test.

2022-01-07  Jason Merrill  <jason@redhat.com>

	PR c++/33799
	PR c++/102191
	* g++.dg/eh/return1.C: Add temporary in try block case.
	* g++.dg/cpp2a/constexpr-dtor11.C: New test.

2022-01-07  Jason Merrill  <jason@redhat.com>

	PR c++/53868
	* g++.dg/eh/ref-temp1.C: New test.
	* g++.dg/eh/ref-temp2.C: New test.

2022-01-07  Jason Merrill  <jason@redhat.com>

	PR c++/66451
	* g++.dg/eh/array3.C: New test.
	* g++.dg/eh/array1.C: Mark destructor as throw().
	* g++.dg/ipa/devirt-40.C: Likewise.
	* g++.dg/warn/pr83054.C: Likewise.
	* g++.dg/eh/delete1.C: Shorten array to one element.

2022-01-07  Jason Merrill  <jason@redhat.com>

	* g++.dg/tree-ssa/aggregate1.C: New test.

2022-01-07  Jason Merrill  <jason@redhat.com>

	PR c++/66139
	PR c++/52320
	* g++.dg/cpp0x/initlist116.C: New test.
	* g++.dg/cpp0x/initlist117.C: New test.
	* g++.dg/cpp0x/lambda/lambda-eh.C: New test.
	* g++.dg/eh/aggregate1.C: New test.

2022-01-07  Jason Merrill  <jason@redhat.com>

	PR c++/94041
	* g++.dg/init/array12.C:
	* g++.dg/init/aggr7-eh2.C: New test.
	* g++.dg/init/aggr7-eh3.C: New test.

2022-01-07  Jason Merrill  <jason@redhat.com>

	PR c++/94041
	* g++.dg/init/aggr7-eh.C: New test.
	* g++.dg/cpp0x/initlist122.C: Also test aggregate variable.

2022-01-07  Jason Merrill  <jason@redhat.com>

	PR c++/92385
	* g++.dg/init/array61.C: New test.

2022-01-07  Jason Merrill  <jason@redhat.com>

	* g++.old-deja/g++.martin/new1.C: Don't expect preeval.
	* g++.dg/tree-ssa/stabilize1.C: Removed.

2022-01-06  David Malcolm  <dmalcolm@redhat.com>

	PR analyzer/103546
	* gcc.dg/analyzer/aliasing-3.c: New test.

2022-01-06  Steve Kargl  <kargl@gcc.gnu.org>
	    Sandra Loosemore  <sandra@codesourcery.com>

	PR fortran/103287
	* gfortran.dg/c-interop/pr103287-1.f90: new.
	* gfortran.dg/c-interop/pr103287-2.f90: new.

2022-01-06  H.J. Lu  <hjl.tools@gmail.com>

	PR target/103925
	* gcc.target/i386/harden-sls-6.c: New test.

2022-01-06  Uroš Bizjak  <ubizjak@gmail.com>

	* gcc.target/i386/pr102811-2.c (dg-final):
	Update scan-assembler-times directives.
	* gcc.target/i386/sse2-float16-2.c (dg-final):
	Update scan-assembler directives.

2022-01-06  Kito Cheng  <kito.cheng@sifive.com>

	* gcc.target/riscv/predef-14.c: New.
	* gcc.target/riscv/predef-15.c: Ditto.
	* gcc.target/riscv/predef-16.c: Ditto.

2022-01-06  Patrick Palka  <ppalka@redhat.com>

	PR c++/69681
	* g++.dg/cpp0x/constexpr-compare2.C: New test.

2022-01-06  Jakub Jelinek  <jakub@redhat.com>

	PR rtl-optimization/103908
	* gcc.target/i386/pr103908.c: New test.

2022-01-06  Marek Polacek  <polacek@redhat.com>

	PR c++/103758
	* gcc.dg/sso-6.c: Update dg-warning.

2022-01-05  Uroš Bizjak  <ubizjak@gmail.com>

	PR target/103861
	* gcc.target/i386/pr103861-3.c: New test.
	* g++.dg/vect/slp-pr98855.cc (dg-final): Check that
	no vectorization using SLP was performed.

2022-01-05  Uroš Bizjak  <ubizjak@gmail.com>

	PR target/103915
	* gcc.target/i386/pr103915.c: New test.

2022-01-05  Uroš Bizjak  <ubizjak@gmail.com>

	PR target/103905
	* gcc.target/i386/pr103905.c: New test.

2022-01-05  Sandra Loosemore  <sandra@codesourcery.com>

	PR fortran/103258
	* gfortran.dg/pr103258.f90: New.

2022-01-05  Nathan Sidwell  <nathan@acm.org>

	* g++.dg/template/attr-used.C: New.

2022-01-05  Nathan Sidwell  <nathan@acm.org>

	* g++.dg/diagnostic/recur-align.C: New.

2022-01-05  Richard Biener  <rguenther@suse.de>

	PR tree-optimization/103816
	* gcc.dg/torture/pr103816.c: New testcase.

2022-01-05  Jakub Jelinek  <jakub@redhat.com>

	PR fortran/103691
	* gfortran.dg/pr103691.f90: New test.

2022-01-05  Jakub Jelinek  <jakub@redhat.com>

	PR target/103895
	* gcc.target/i386/pr103895.c: Add -msse2 to dg-options.

2022-01-05  Kewen Lin  <linkw@linux.ibm.com>

	PR ipa/102059
	* gcc.dg/lto/pr102059-1_0.c: New test.
	* gcc.dg/lto/pr102059-1_1.c: New test.
	* gcc.dg/lto/pr102059-1_2.c: New test.
	* gcc.dg/lto/pr102059-2_0.c: New test.
	* gcc.dg/lto/pr102059-2_1.c: New test.
	* gcc.dg/lto/pr102059-2_2.c: New test.
	* gcc.target/powerpc/pr102059-1.c: New test.
	* gcc.target/powerpc/pr102059-2.c: New test.
	* gcc.target/powerpc/pr102059-3.c: New test.

2022-01-04  Martin Sebor  <msebor@redhat.com>

	PR middle-end/99612
	* c-c++-common/pr83059.c: Adjust text of expected diagnostics.
	* gcc.dg/atomic-invalid-2.c: Same.
	* gcc.dg/atomic-invalid.c: Same.
	* c-c++-common/Winvalid-memory-model.c: New test.
	* g++.dg/warn/Winvalid-memory-model-2.C: New test.
	* g++.dg/warn/Winvalid-memory-model.C: New test.

2022-01-04  Uroš Bizjak  <ubizjak@gmail.com>

	PR target/103861
	* gcc.target/i386/warn-vect-op-2.c: Adjust warnings.
	* gcc.target/i386/pr103900.c: New test.

2022-01-04  Richard Biener  <rguenther@suse.de>

	PR tree-optimization/103800
	* gcc.dg/vect/bb-slp-pr103800.c: New testcase.

2022-01-04  Richard Biener  <rguenther@suse.de>

	PR tree-optimization/103864
	PR tree-optimization/103544
	* gcc.dg/vect/pr103864.c: New testcase.

2022-01-04  Chung-Lin Tang  <cltang@codesourcery.com>

	* gfortran.dg/gomp/pr103643.f90: New test.

2022-01-04  liuhongt  <hongtao.liu@intel.com>

	* gcc.target/i386/pr103895.c: New test.

2022-01-04  Andrew Pinski  <apinski@marvell.com>

	PR c++/90782
	* g++.dg/cpp1z/class-deduction100.C: New test.

2022-01-03  Marek Polacek  <polacek@redhat.com>

	PR c++/103758
	* g++.dg/cpp0x/constexpr-condition.C: Adjust dg-error.

2022-01-03  Uroš Bizjak  <ubizjak@gmail.com>

	PR target/103894
	* gcc.target/i386/pr103894.c: New test.

2022-01-03  Sandra Loosemore  <sandra@codesourcery.com>

	PR fortran/103390
	* gfortran.dg/c-interop/pr103390-1.f90: New.
	* gfortran.dg/c-interop/pr103390-2.f90: New.
	* gfortran.dg/c-interop/pr103390-3.f90: New.
	* gfortran.dg/c-interop/pr103390-4.f90: New.
	* gfortran.dg/c-interop/pr103390-6.f90: New.
	* gfortran.dg/c-interop/pr103390-7.f90: New.
	* gfortran.dg/c-interop/pr103390-8.f90: New.
	* gfortran.dg/c-interop/pr103390-9.f90: New.
	* gfortran.dg/c-interop/pr103390-5.f90: New file.

2022-01-03  Jakub Jelinek  <jakub@redhat.com>

	PR target/98737
	* gcc.target/i386/pr98737-1.c: New test.
	* gcc.target/i386/pr98737-2.c: New test.
	* gcc.target/i386/pr98737-3.c: New test.
	* gcc.target/i386/pr98737-4.c: New test.
	* gcc.target/i386/pr98737-5.c: New test.
	* gcc.target/i386/pr98737-6.c: New test.
	* gcc.target/i386/pr98737-7.c: New test.

2022-01-03  Richard Biener  <rguenther@suse.de>

	PR middle-end/103851
	* g++.dg/gomp/pr103851.C: New testcase.

2022-01-03  Jakub Jelinek  <jakub@redhat.com>

	PR c++/94716
	* gcc.dg/init-compare-1.c: New test.
	* g++.dg/cpp0x/constexpr-compare1.C: New test.
	* g++.dg/cpp1y/constexpr-94716.C: New test.
	* g++.dg/cpp1z/constexpr-compare1.C: New test.

2022-01-03  Martin Liska  <mliska@suse.cz>

	* gcc.target/i386/avx2-i32gatherpd256-4.c: Fix ASAN errors.
	* gcc.target/i386/avx2-i32gatherq256-4.c: Likewise.
	* gcc.target/i386/avx2-i64gatherpd256-4.c: Likewise.
	* gcc.target/i386/avx2-i64gatherq256-4.c: Likewise.
	* gcc.target/i386/avx2-vpabsb256-2.c: Likewise.
	* gcc.target/i386/avx2-vpabsd256-2.c: Likewise.
	* gcc.target/i386/avx2-vpabsw256-2.c: Likewise.
	* gcc.target/i386/avx256-unaligned-load-7.c: Likewise.
	* gcc.target/i386/avx256-unaligned-store-7.c: Likewise.
	* gcc.target/i386/pr64291-1.c: Likewise.

2022-01-03  Martin Liska  <mliska@suse.cz>

	* gcc.dg/vect/vect-simd-18.c: Fix ASAN error.
	* gcc.dg/vect/vect-simd-19.c: Likewise.

2022-01-03  Jakub Jelinek  <jakub@redhat.com>

	PR c++/103600
	* g++.dg/cpp0x/constexpr-typeid2.C: New test.

2022-01-03  Richard Biener  <rguenther@suse.de>

	PR tree-optimization/66502
	* gcc.dg/tree-ssa/ssa-fre-98.c: New testcase.

2022-01-03  Richard Biener  <rguenther@suse.de>

	PR tree-optimization/103615
	* gcc.dg/torture/pr103615.c: New testcase.

2022-01-02  Uroš Bizjak  <ubizjak@gmail.com>

	PR target/103861
	* gcc.dg/store_merging_18.c (dg-options): Add -fno-tree-vectorize.
	* gcc.dg/store_merging_29.c (dg-options): Ditto.
	* gcc.target/i386/pr103861.c: New test.
	* gcc.target/i386/pr92658-avx512vl.c (dg-final):
	Remove vpmovqb scan-assembler xfail.
	* gcc.target/i386/pr92658-sse4.c (dg-final):
	Remove pmovzxbq scan-assembler xfail.
	* gcc.target/i386/pr92658-sse4-2.c (dg-final):
	Remove pmovsxbq scan-assembler xfail.
	* gcc.target/i386/warn-vect-op-2.c (dg-warning): Adjust warnings.

2022-01-02  John David Anglin  <danglin@gcc.gnu.org>

	* gcc.target/hppa/shadd-2.c: Adjust count to 3.
	* gcc.target/hppa/shadd-3.c: Likewise.

2022-01-02  John David Anglin  <danglin@gcc.gnu.org>

	* gcc.dg/guality/example.c: Skip on hppa*-*-linux*.

2022-01-02  Jason Merrill  <jason@redhat.com>

	* g++.dg/eh/array2.C: New test.

2022-01-02  Jason Merrill  <jason@redhat.com>

	* g++.dg/eh/cleanup6.C: New test.

2022-01-01  Andrew Pinski  <apinski@marvell.com>

	PR rtl-optimization/100241
	PR rtl-optimization/99787
	* gcc.c-torture/compile/pr100241-1.c: New test.
	* gcc.c-torture/compile/pr99787-1.c: New test.

2022-01-01  Jakub Jelinek  <jakub@redhat.com>

	* gcc.misc-tests/godump-1.c: Adjust for renaming of last
	field from _align suffix to _ suffix.

2022-01-01  Jakub Jelinek  <jakub@redhat.com>
	    Iain Sandoe  <iain@sandoe.co.uk>

	PR objc/103639
	* objc.dg/pr103639.m: New test.


Copyright (C) 2022 Free Software Foundation, Inc.

Copying and distribution of this file, with or without modification,
are permitted in any medium without royalty provided the copyright
notice and this notice are preserved.<|MERGE_RESOLUTION|>--- conflicted
+++ resolved
@@ -1,5 +1,3 @@
-<<<<<<< HEAD
-=======
 2022-07-10  Lewis Hyatt  <lhyatt@gmail.com>
 
 	PR preprocessor/97498
@@ -141,7 +139,6 @@
 	PR c++/106024
 	* g++.dg/template/operator16.C: New test.
 
->>>>>>> 2701442d
 2022-07-05  Marek Polacek  <polacek@redhat.com>
 
 	PR c++/105626
