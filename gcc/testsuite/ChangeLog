<<<<<<< HEAD
2012-08-09  Michael Zolotukhin  <michael.v.zolotukhin@intel.com>

	* gcc.target/i386/adx-addxcarry32-3.c: New.
	* gcc.target/i386/adx-addxcarry64-3.c: New.

2012-08-08 Michael Zolotukhin <michael.v.zolotukhin@intel.com>

	* gcc.target/i386/adx-addcarryx32-1.c: New.
	* gcc.target/i386/adx-addcarryx32-2.c: New.
	* gcc.target/i386/adx-addcarryx64-1.c: New.
	* gcc.target/i386/adx-addcarryx64-2.c: New.
	* gcc.target/i386/adx-check.h: New.
	* gcc.target/i386/i386.exp (check_effective_target_adx): New.
	* gcc.target/i386/sse-12.c: Add -madx.
	* gcc.target/i386/sse-13.c: Ditto.
	* gcc.target/i386/sse-14.c: Ditto.
	* gcc.target/i386/sse-22.c: Ditto.
	* gcc.target/i386/sse-23.c: Ditto.
	* g++.dg/other/i386-2.C: Ditto.
	* g++.dg/other/i386-3.C: Ditto.

2012-07-30  Kirill Yukhin  <kirill.yukhin@intel.com>
	    Michael Zolotukhin  <michael.v.zolotukhin@intel.com>

	* gcc.target/i386/rdseed16-1.c: New.
	* gcc.target/i386/rdseed32-1.c: Ditto
	* gcc.target/i386/rdseed64-1.c: Ditto
	* gcc.target/i386/sse-12.c: Add -mrdseed.
	* gcc.target/i386/sse-13.c: Ditto.
	* gcc.target/i386/sse-14.c: Ditto.
	* g++.dg/other/i386-2.C: Ditto.
	* g++.dg/other/i386-3.C: Ditto.

2012-07-25  Kirill Yukhin  <kirill.yukhin@intel.com>
	    Michael Zolotukhin  <michael.v.zolotukhin@intel.com>

        * gcc.target/i386/prefetchw-1.c: New.
	* gcc.target/i386/sse-12.c: Add -mprfchw.
	* gcc.target/i386/sse-13.c: Ditto.
	* gcc.target/i386/sse-14.c: Ditto.
	* gcc.target/i386/sse-22.c: Ditto.
	* gcc.target/i386/sse-23.c: Ditto.
	* g++.dg/other/i386-2.C: Ditto.
	* g++.dg/other/i386-3.C: Ditto.
=======
2012-09-13  Jason Merrill  <jason@redhat.com>

	PR c++/53839
	* g++.dg/cpp0x/constexpr-temp1.C: New.

2012-09-13  Jason Merrill  <jason@redhat.com>

	PR c++/54511
	* g++.dg/template/anonunion2.C: New.

2012-09-13  Jason Merrill  <jason@redhat.com>

	PR c++/53836
	* g++.dg/template/init10.C: New.

2012-09-12  Tobias Burnus  <burnus@net-b.de>

	PR fortran/54225
	PR fortran/53306
	* gfortran.dg/coarray_10.f90: Update dg-error.
	* gfortran.dg/coarray_28.f90: New.
	* gfortran.dg/array_section_3.f90: New.

2012-09-10  Jason Merrill  <jason@redhat.com>

	PR c++/54506
	* g++.dg/cpp0x/implicit14.C: New.

	PR c++/54341
	PR c++/54253
	* g++.dg/cpp0x/constexpr-virtual2.C: New.
	* g++.dg/cpp0x/constexpr-virtual3.C: New.

2012-09-10  Janus Weil  <janus@gcc.gnu.org>

	PR fortran/54435
	PR fortran/54443
	* gfortran.dg/select_type_29.f03: New.

2012-09-10  Markus Trippelsdorf  <markus@trippelsdorf.de>

	PR middle-end/54515
	* g++.dg/tree-ssa/pr54515.C: new testcase

2012-09-08  Mikael Morin  <mikael@gcc.gnu.org>

	PR fortran/54208
	* gfortran.dg/bound_simplification_3.f90: New test.

2012-09-07  Richard Guenther  <rguenther@suse.de>

	Backport from mainline
	2012-07-13  Richard Guenther  <rguenther@suse.de>

	PR tree-optimization/53922
	* gcc.dg/torture/pr53922.c: New testcase.

2012-09-07  Eric Botcazou  <ebotcazou@adacore.com>

	* gcc.dg/pr44194-1.c: Skip on Alpha and adjust regexp for SPARC64.

2012-09-07  Jakub Jelinek  <jakub@redhat.com>

	Backported from mainline
	2012-09-06  Jakub Jelinek  <jakub@redhat.com>

	PR rtl-optimization/54455
	* gcc.dg/54455.c: New test.

2012-09-06  Andrew Pinski  <apinski@cavium.com>

	PR tree-opt/54494
	* gcc.dg/tree-ssa/strlen-1.c: New testcase.

2012-09-05  Jakub Jelinek  <jakub@redhat.com>

	PR middle-end/54486
	* c-c++-common/pr54486.c: New test.

2012-09-05  Joey Ye  <joey.ye@arm.com>

	Backported from trunk
	2012-08-28  Joey Ye  <joey.ye@arm.com>

	* gcc.dg/tree-ssa/ssa-dom-thread-3.c: Add -fno-short-enums.

2012-09-03  Jakub Jelinek  <jakub@redhat.com>

	Backported from mainline
	2012-09-01  Jakub Jelinek  <jakub@redhat.com>

	PR target/54436
	* gcc.dg/torture/pr54436.c: New test.

	2012-08-31  Jakub Jelinek  <jakub@redhat.com>

	PR c/54428
	* gcc.c-torture/compile/pr54428.c: New test.

	2012-08-24  Jakub Jelinek  <jakub@redhat.com>

	PR c/54363
	* gcc.dg/pr54363.c: New test.

2012-08-31  Ollie Wild  <aaw@google.com>

	PR c++/54197
	* g++.dg/init/lifetime3.C: New test.

2012-08-28  Uros Bizjak  <ubizjak@gmail.com>

	Backport from mainline
	2012-08-27  Uros Bizjak  <ubizjak@gmail.com>

	PR target/46254
	* gcc.target/i386/pr46254.c: New test.

2012-08-20  Patrick Marlier  <patrick.marlier@gmail.com>

	Backported from trunk
	2012-08-20  Patrick Marlier  <patrick.marlier@gmail.com>

	PR middle-end/53992
	* gcc.dg/gomp/pr53992.c: New test.
>>>>>>> 7ccba73c

2012-08-13  Jakub Jelinek  <jakub@redhat.com>

	Backported from trunk
	2012-07-19  Jakub Jelinek  <jakub@redhat.com>

	PR rtl-optimization/53942
	* gcc.dg/pr53942.c: New test.

2012-08-10  Ulrich Weigand  <ulrich.weigand@linaro.org>

	Backport from mainline
	2012-07-30  Ulrich Weigand  <ulrich.weigand@linaro.org>

	* lib/target-supports.exp
	(check_effective_target_vect_natural_alignment): New function.
	* gcc.dg/align-2.c: Only run on targets with natural alignment
	of vector types.
	* gcc.dg/vect/slp-25.c: Adjust tests for targets without natural
	alignment of vector types.

2012-08-09  H.J. Lu  <hongjiu.lu@intel.com>

	Backport from mainline
	2012-08-08  H.J. Lu  <hongjiu.lu@intel.com>

	PR rtl-optimization/54157
	* gcc.target/i386/pr54157.c: New file.

2012-08-01  Uros Bizjak  <ubizjak@gmail.com>

	Backport from mainline
	2012-03-11  Uros Bizjak  <ubizjak@gmail.com>

	PR target/52530
	* gcc.dg/torture/pr52530.c: New test.

2012-07-27  Anna Tikhonova  <anna.tikhonova@intel.com>

	* gcc.dg/20020201-1.c: Remove declarations for exit, abort,
	rand, srand. Include <stdlib.h>.

2012-07-20  Jason Merrill  <jason@redhat.com>

	PR c++/54038
	* g++.dg/other/array7.C: New.

2012-07-19  Jason Merrill  <jason@redhat.com>

	PR c++/54026
	* g++.dg/init/mutable1.C: New.

2012-07-19  Eric Botcazou  <ebotcazou@adacore.com>

	* gnat.dg/opt25.adb: New test.
	* gnat.dg/opt25_pkg1.ad[sb]: New helper.
	* gnat.dg/opt25_pkg2.ad[sb]: Likewise.

2012-07-19  Eric Botcazou  <ebotcazou@adacore.com>

	* gnat.dg/aggr20.ad[sb]: New test.
	* gnat.dg/aggr20_pkg.ads: New helper.

2012-07-19  Eric Botcazou  <ebotcazou@adacore.com>

	* gnat.dg/derived_type3.adb: New test.
	* gnat.dg/derived_type3_pkg.ad[sb]: New helper.

2012-07-19  Richard Guenther  <rguenther@suse.de>
	    Eric Botcazou  <ebotcazou@adacore.com>

	* gnat.dg/loop_optimization11.adb: New testcase.
	* gnat.dg/loop_optimization11_pkg.ads: Likewise.

2012-07-19  Eric Botcazou  <ebotcazou@adacore.com>

	* gnat.dg/discr38.adb: New test.

2012-07-19  Jakub Jelinek  <jakub@redhat.com>

	PR middle-end/54017
	* c-c++-common/gomp/pr54017.c: New test.

2012-07-18  Richard Guenther  <rguenther@suse.de>

	Backport from mainline
	2012-05-03  Richard Guenther  <rguenther@suse.de>

	* gfortran.dg/pr52621.f90: Add -w to avoid diagnostic about
	unsupported prefetching support.

2012-07-17  Jason Merrill  <jason@redhat.com>

	PR c++/53995
	* g++.dg/parse/enum9.C: New.

2012-07-17  Jason Merrill  <jason@redhat.com>

	PR c++/53989
	* g++.dg/template/array23.C: New.

2012-07-17  Jason Merrill  <jason@redhat.com>

	PR c++/53549
	* g++.dg/template/current-inst1.C: New.
	* g++.dg/parse/crash35.C: Adjust.

2012-05-14  Andi Kleen <ak@linux.intel.com>
	    Jakub Jelinek  <jakub@redhat.com>

	PR target/53315
	* gcc.target/i386/i386.exp (check_effective_target_rtm): New.
	* gcc.target/i386/rtm-check.h: New file.
	* gcc.target/i386/pr53315.c: New test.

2012-05-09  Rainer Orth  <ro@CeBiTec.Uni-Bielefeld.DE>

	* gcc.target/i386/hle-add-acq-1.c: Allow for ; after lock.
	* gcc.target/i386/hle-add-rel-1.c: Likewise.
	* gcc.target/i386/hle-and-acq-1.c: Likewise.
	* gcc.target/i386/hle-and-rel-1.c: Likewise.
	* gcc.target/i386/hle-cmpxchg-acq-1.c: Likewise.
	* gcc.target/i386/hle-cmpxchg-rel-1.c: Likewise.
	* gcc.target/i386/hle-or-acq-1.c: Likewise.
	* gcc.target/i386/hle-or-rel-1.c: Likewise.
	* gcc.target/i386/hle-sub-acq-1.c: Likewise.
	* gcc.target/i386/hle-sub-rel-1.c: Likewise.
	* gcc.target/i386/hle-xadd-acq-1.c: Likewise.
	* gcc.target/i386/hle-xadd-rel-1.c: Likewise.
	* gcc.target/i386/hle-xor-acq-1.c: Likewise.
	* gcc.target/i386/hle-xor-rel-1.c: Likewise.

2012-05-03  Uros Bizjak  <ubizjak@gmail.com>

	* gcc.target/i386/hle-cmpxchg-acq-1.c (dg-options): Add -march=x86-64.
	* gcc.target/i386/hle-xadd-acq-1.c (dg-options): Ditto.
	* gcc.target/i386/hle-cmpxchg-rel-1.c (dg-options): Ditto.
	* gcc.target/i386/hle-xadd-rel-1.c (dg-options): Ditto.

2012-05-03  Jakub Jelinek  <jakub@redhat.com>

	* gcc.target/i386/hle-xadd-rel-1.c: Match .byte 0xf3 instead of
	.byte 0xf2.
	* gcc.target/i386/hle-sub-rel-1.c: Likewise.
	* gcc.target/i386/hle-xchg-rel-1.c: Likewise.
	* gcc.target/i386/hle-add-rel-1.c: Likewise.

2012-05-02  Kirill Yukhin  <kirill.yukhin@intel.com>

	* gcc.target/i386/hle-cmpxchg-acq-1.c: New.
	* gcc.target/i386/hle-cmpxchg-rel-1.c: Ditto.
	* gcc.target/i386/hle-add-acq-1.c: Ditto.
	* gcc.target/i386/hle-add-rel-1.c: Ditto.
	* gcc.target/i386/hle-and-acq-1.c: Ditto.
	* gcc.target/i386/hle-and-rel-1.c: Ditto.
	* gcc.target/i386/hle-or-acq-1.c: Ditto.
	* gcc.target/i386/hle-or-rel-1.c: Ditto.
	* gcc.target/i386/hle-sub-acq-1.c: Ditto.
	* gcc.target/i386/hle-sub-rel-1.c: Ditto.
	* gcc.target/i386/hle-xadd-acq-1.c: Ditto.
	* gcc.target/i386/hle-xadd-rel-1.c: Ditto.
	* gcc.target/i386/hle-xchg-acq-1.c: Ditto.
	* gcc.target/i386/hle-xchg-rel-1.c: Ditto.
	* gcc.target/i386/hle-xor-acq-1.c: Ditto.
	* gcc.target/i386/hle-xor-rel-1.c: Ditto.

2012-03-12  Kirill Yukhin  <kirill.yukhin@intel.com>

	* gcc.target/i386/rtm-xabort-1.c: New.
	* gcc.target/i386/rtm-xbegin-1.c: Ditto.
	* gcc.target/i386/rtm-xend-1.c: Ditto.
	* gcc.target/i386/rtm-xtest-1.c: Ditto.
	* gcc.target/i386/sse-12.c: Test RTM intrinsics.
	* gcc.target/i386/sse-13.c: Ditto.
	* gcc.target/i386/sse-14.c: Ditto.
	* gcc.target/i386/sse-22.c: Ditto.
	* gcc.target/i386/sse-23.c: Ditto.
	* g++.dg/other/i386-2.C: Ditto.
	* g++.dg/other/i386-3.C: Ditto.

2012-07-13  Hans-Peter Nilsson  <hp@axis.com>

	PR rtl-optimization/53908
	* gcc.dg/torture/pr53908.c: New test.

2012-07-10  Uros Bizjak  <ubizjak@gmail.com>

	Backport from mainline
	2012-07-03  Uros Bizjak  <ubizjak@gmail.com>

	PR target/53811
	* g++.dg/other/pr53811.C: New test.

2012-07-10  Jason Merrill  <jason@redhat.com>

	PR c++/53733
	* g++.dg/cpp0x/defaulted36.C: New.
	* g++.dg/cpp0x/defaulted21.C: Adjust.

	* g++.dg/cpp0x/implicit13.C: New.

2012-07-09  Janis Johnson  <janisjo@codesourcery.com>

	Backport from mainline.
	2012-06-28  Janis Johnson  <janisjo@codesourcery.com>

	* g++.dg/cpp0x/nullptr19.c: Remove exta directives on same line.

	* g++.dg/template/error46.C: Add missing comment to dg-message.
	* g++.dg/template/crash107.C: Likewise.
	* g++.dg/template/error47.C: Likewise.
	* g++.dg/template/crash108.C: Likewise.
	* g++.dg/overload/operator5.C: Likewise.

	* gcc.dg/Wstrict-aliasing-converted-assigned.c: Fix syntax
	errors in dg-message directives, add comments.

	2012-06-26  Janis Johnson  <janisjo@codesourcery.com>

	* lib/scandump.exp (scan-dump, scan-dump-not, scan-dump-dem,
	scan-dump-dem-not): Use printable pattern in test name.

	2012-06-25  Janis Johnson  <janisjo@codesourcery.com>

	* lib/target-supports-dg.exp (testname-for-summary): New.
	* lib/profopt.exp (profopt_execute): Define testname_with_flags.
	* lib/gcc-dg.exp (cleanup-coverage-files, cleanup-repo-notes,
	cleanup-stack-usage, cleanup-dump, cleanup-saved-temps, scan-module,
	scan-module-absence, output-exists, output-exists-not: Use
	testname-for-summary.
	(dg-test): Clean up testname_with_flags.
	* lib/scanasm.exp (scan-assembler, scan-assembler-not, scan-hidden,
	scan-not-hidden, scan-file, scan-file-not, scan-stack-usage,
	scan-stack-usage-not, scan-assembler-times, scan-assembler-dem,
	scan-assembler-dem-not, object-size: Use testname-for-summary.
	* lib/gcov.exp (run-gcov): Likewise.
	* lib/scandump.exp (scan-dump, scan-dump-times, scan-dump-not,
	scan-dump-dem, scan-dump-dem-note): Likewise.

	* lib/profopt.exp: Make prof_option_list local to profopt-execute.
	* g++.dg/tree-prof/tree-prof.exp (PROFOPT_OPTIONS): Define after
	including profopt.opt; save and restore existing value.
	* g++.dg/bprob/bprob.exp: Likewise.
	* gcc.dg/matrix/matrix.exp: Likewise.
	* gcc.dg/tree-prof/tree-prof.exp: Likewise.
	* gcc.misc-tests/bprob.exp: Likewise; also replace formerly-ignored
	PROFOPT_OPTIONS.

	2012-06-15  Janis Johnson  <janosjo@codesourcery.com>

	* lib/gcov.exp (verify-lines, verify-branches, verify-calls): Use
	testname that includes flags, passed in as new argument, in
	pass/fail messages.
	(run_gcov): Get testname from dg-test, use it in pass/fail messages
	and pass it to verify-* procedures.

	* g++.dg/torture/stackalign/stackalign.exp: Combine stack
	alignment torture options with usual torture options.

	* g++.dg/cpp0x/auto27.C: Add comments to checks for multiple
	messages reported for one line of source code.
	* g++.dg/cpp0x/constexpr-decl.C: Likewise.
	* g++.dg/cpp0x/decltype2.C: Likewise.
	* g++.dg/cpp0x/decltype3.C: Likewise.
	* g++.dg/cpp0x/lambda/lambda-syntax1.C: Likewise.
	* g++.dg/cpp0x/regress/error-recovery1.C: Likewise.
	* g++.dg/cpp0x/static_assert3.C: Likewise.
	* g++.dg/cpp0x/udlit-cpp98-neg.C: Likewise.
	* g++.dg/cpp0x/udlit-shadow-neg.C: Likewise.
	* g++.dg/cpp0x/union1.C: Likewise.
	* g++.dg/cpp0x/variadic-ex10.C: Likewise.
	* g++.dg/cpp0x/variadic-ex14.C: Likewise.
	* g++.dg/cpp0x/variadic2.C: Likewise.
	* g++.dg/cpp0x/variadic20.C: Likewise.
	* g++.dg/cpp0x/variadic74.C: Likewise.
	* g++.dg/diagnostic/bitfld2.C: Likewise.
	* g++.dg/ext/attrib44.C: Likewise.
	* g++.dg/ext/no-asm-1.C: Likewise.
	* g++.dg/other/error34.C: Likewise.
	* g++.dg/parse/crash46.C: Likewise.
	* g++.dg/parse/error10.C: Likewise.
	* g++.dg/parse/error2.C: Likewise.
	* g++.dg/parse/error3.C: Likewise.
	* g++.dg/parse/error36.C: Likewise.
	* g++.dg/parse/error8.C: Likewise.
	* g++.dg/parse/error9.C: Likewise.
	* g++.dg/parse/parser-pr28152-2.C: Likewise.
	* g++.dg/parse/parser-pr28152.C: Likewise.
	* g++.dg/parse/template25.C: Likewise.
	* g++.dg/parse/typename11.C: Likewise.
	* g++.dg/tc1/dr147.C: Likewise.
	* g++.dg/template/deduce3.C: Likewise.
	* g++.dg/template/koenig9.C: Likewise.
	* g++.dg/template/pr23510.C: Likewise.
	* g++.dg/warn/pr12242.C: Likewise.
	* g++.dg/warn/pr30551-2.C: Likewise.
	* g++.dg/warn/pr30551.C: Likewise.
	* g++.old-deja/g++.other/typename1.C: Likewise.
	* g++.old-deja/g++.pt/niklas01a.C: Likewise.

	2012-06-13  Janis Johnson  <janisjo@codesourcery.com>

	PR testsuite/20771
	* lib/dg-pch.exp (dg-flags-pch): Add flags to make compile lines in
	test summary unique.

	* lib/scanasm.exp (scan-assembler, scan-assembler-not, scan-hidden,
	scan-not-hiddent, scan-file, scan-file-not, scan-stack-usage,
	scan-stack-usage-not): Don't strip torture options from test name.

	* lib/scandump.exp (scan-dump-times): Use printable version of
	regexp in test summary line.

	* gcc.dg/di-longlong64-sync-1.c: Add comments to checks for multiple
	messages reported for one line of source code.
	* gcc.dg/format/few-1.c: Likewise.
	* gcc.dg/ia64-sync-2.c: Likewise.
	* gcc.dg/sync-2.c: Likewise.
	* gcc.dg/noncompile/pr44517.c: Likewise.

	2012-06-12  Janis Johnson  <janisjo@codesourcery.com>

	* gcc.dg/torture/stackalign/stackalign.exp: Combine stack
	alignment torture options with usual torture options.
	* gcc.dg/torture/stackalign/alloca-2.c: Use dg-additional-options
	instead of dg-options.
	* gcc.dg/torture/stackalign/alloca-3.c: Likewise.
	* gcc.dg/torture/stackalign/alloca-4.c: Likewise.
	* gcc.dg/torture/stackalign/alloca-5.c: Likewise.
	* gcc.dg/torture/stackalign/alloca-6.c: Likewise.
	* gcc.dg/torture/stackalign/push-1.c: Likewise.
	* gcc.dg/torture/stackalign/vararg-3.c: Likewise.

	* gcc.target/arm/di-longlong64-sync-withhelpers.c: Add comments
	to checks for multiple messages reported for one line of source code.
	* gcc.target/arm/di-longlong64-sync-withldrexd.c: Likewise.

	* gcc.c-torture/compile/sync-1.c: Add comments to checks for multiple
	messages reported for one line of source code.

	* gcc.dg/20031223-1.c: Add comments to check for multiple
	messages reported for one line of source code.
	* gcc.dg/Wconversion-integer.c: Likewise.
	* gcc.dg/Wfatal-2.c: Likewise.
	* gcc.dg/Wfatal.c: Likewise.
	* gcc.dg/Wobjsize-1.c: Likewise.
	* gcc.dg/c99-vla-jump-1.c: Likewise.
	* gcc.dg/c99-vla-jump-2.c: Likewise.
	* gcc.dg/c99-vla-jump-3.c: Likewise.
	* gcc.dg/c99-vla-jump-4.c: Likewise.
	* gcc.dg/c99-vla-jump-5.c: Likewise.
	* gcc.dg/decl-9.c: Likewise.
	* gcc.dg/declspec-10.c: Likewise.
	* gcc.dg/declspec-18.c: Likewise.
	* gcc.dg/mtune.c: Likewise.
	* gcc.dg/parser-pr28152-2.c: Likewise.
	* gcc.dg/parser-pr28152.c: Likewise.
	* gcc.dg/pr14475.c: Likewise.
	* gcc.dg/pr27953.c: Likewise.
	* gcc.dg/pr28322-3.c: Likewise.
	* gcc.dg/pr30457.c: Likewise.
	* gcc.dg/pr30551-2.c: Likewise.
	* gcc.dg/pr30551-3.c: Likewise.
	* gcc.dg/pr30551-4.c: Likewise.
	* gcc.dg/pr30551-5.c: Likewise.
	* gcc.dg/pr30551-6.c: Likewise.
	* gcc.dg/pr30551.c: Likewise.
	* gcc.dg/pr45461.c: Likewise.
	* gcc.dg/pr48552-1.c: Likewise.
	* gcc.dg/pr48552-2.c: Likewise.
	* gcc.dg/redecl-1.c: Likewise.
	* gcc.dg/transparent-union-3.c: Likewise.
	* gcc.dg/utf-dflt.c: Likewise.
	* gcc.dg/utf-dflt2.c: Likewise.
	* gcc.dg/vla-8.c: Likewise.
	* gcc.dg/vla-init-1.c: Likewise.
	* gcc.dg/wtr-int-type-1.c: Likewise.

	* c-c++-common/raw-string-3.c: Add comments to checks for multiple
	messages reported for for one line of source code.
	* c-c++-common/raw-string-5.c: Likewise.
	* c-c++-common/raw-string-4.c: Likewise.
	* c-c++-common/raw-string-6.c: Likewise.
	* c-c++-common/pr20000.c: Likewise.

	* gcc.dg/cpp/include2a.c: Add comments to checks for multiple
	messages reported for one line of source code.
	* gcc.dg/cpp/pr30786.c: Likewise.
	* gcc.dg/cpp/pr28709.c: Likewise.
	* gcc.dg/cpp/missing-header-MD.c: Likewise.
	* gcc.dg/cpp/macspace2.c: Likewise.
	* gcc.dg/cpp/missing-header-1.c: Likewise.
	* gcc.dg/cpp/missing-header-MMD.c: Likewise.
	* gcc.dg/cpp/missing-sysheader-MD.c: Likewise.
	* gcc.dg/cpp/missing-sysheader-MMD.c: Likewise.

2012-07-09  Jason Merrill  <jason@redhat.com>

	PR c++/53882
	* g++.dg/cpp0x/nullptr29.C: New.

2012-07-06  Mikael Morin  <mikael@gcc.gnu.org>

	PR fortran/53732
	* gfortran.dg/inline_sum_4.f90: New test.

2012-07-06  Richard Guenther  <rguenther@suse.de>

	Backport from mainline
	2012-06-18  Richard Guenther  <rguenther@suse.de>

	PR tree-optimization/53693
	* g++.dg/torture/pr53693.C: New testcase.

2012-07-06  Richard Guenther  <rguenther@suse.de>

	Backport from mainline
	2012-04-11  Richard Guenther  <rguenther@suse.de>

	PR middle-end/52621
	* gfortran.dg/pr52621.f90: New testcase.

2012-07-05  Pat Haugen <pthaugen@us.ibm.com>

	Backport from mainline
	2012-05-24  Pat Haugen <pthaugen@us.ibm.com>

	* gcc.target/powerpc/lhs-1.c: New.
	* gcc.target/powerpc/lhs-2.c: New.
	* gcc.target/powerpc/lhs-3.c: New.

2012-07-03  Eric Botcazou  <ebotcazou@adacore.com>

	* gnat.dg/recursive_call.adb: New test.

2012-07-03  Eric Botcazou  <ebotcazou@adacore.com>

	* gnat.dg/discr37.ad[sb]: New test.

2012-07-02  Jason Merrill  <jason@redhat.com>

	PR c++/53816
	* g++.dg/template/ref6.C: New.

	PR c++/53821
	* g++.dg/cpp0x/lambda/lambda-template6.C: New.

2012-06-29  Ramana Radhakrishnan  <ramana.radhakrishnan@linaro.org>

	Backport from mainline.
	2012-05-30  Ramana Radhakrishnan  <ramana.radhakrishnan@linaro.org>
	* gcc.target/arm/neon-vrev.c: New.

2012-06-28  Richard Guenther  <rguenther@suse.de>

	PR middle-end/53790
	* gcc.dg/torture/pr53790.c: New testcase.

2012-06-27  Fabien Chêne  <fabien@gcc.gnu.org>

	PR c++/51214
	* g++.dg/cpp0x/forw_enum11.C: New.

2012-06-26  Richard Guenther  <rguenther@suse.de>

	PR c++/53752
	* g++.dg/torture/pr53752.C: New testcase.

2012-06-25  Jason Merrill  <jason@redhat.com>

	PR c++/53498
	PR c++/53305
	* g++.dg/cpp0x/decltype38.C: New.
	* g++.dg/cpp0x/variadic132.C: New.

	PR c++/52988
	* g++.dg/cpp0x/nullptr28.C: New.

	PR c++/53202
	* g++.dg/cpp0x/constexpr-tuple.C: New.

2012-06-25  Jakub Jelinek  <jakub@redhat.com>

	PR target/53759
	* gcc.target/i386/pr53759.c: New test.

	PR c++/53594
	* g++.dg/cpp0x/nsdmi7.C: New test.

2012-06-22  Tobias Burnus  <burnus@net-b.de>

	Backport from mainline
	2012-06-17  Tobias Burnus  <burnus@net-b.de>

	PR fortran/53691
	PR fortran/53685
	* gfortran.dg/transfer_check_3.f90: New.

2012-06-22  Eric Botcazou  <ebotcazou@adacore.com>

	* gnat.dg/lto15.ad[sb]: New test.

2012-06-19  Kaz Kojima  <kkojima@gcc.gnu.org>

	* gcc.dg/stack-usage-1.c: Remove dg-options line for sh targets
	and add __sh__ case.

2012-06-19  Jason Merrill  <jason@redhat.com>

	PR c++/53651
	* g++.dg/cpp0x/decltype37.C: New.

	PR c++/52637
	* g++.dg/debug/localclass1.C: New.

	* g++.dg/debug/dwarf2/namespace-2.C: New.
	* g++.dg/debug/dwarf2/localclass3.C: New.

2012-06-19  Richard Guenther  <rguenther@suse.de>

	PR middle-end/53470
	* g++.dg/lto/pr53470_0.C: New testcase.
	* gcc.dg/lto/pr53470_0.c: Likewise.

2012-06-19  Jason Merrill  <jason@redhat.com>

	Reapply:
	PR c++/53137
	* g++.dg/cpp0x/lambda/lambda-template5.C: New.

	PR c++/53599
	* g++.dg/template/local7.C: New.

2012-06-16  Venkataramanan Kumar  <venkataramanan.kumar@amd.com>

	Back port from mainline
	2012-05-09 Uros Bizjak  <ubizjak@gmail.com>

	PR target/52908
	* gcc.target/i386/xop-imul32widen-vector.c: Update scan-assembler
	directive to Scan for vpmuldq, not vpmacsdql.

2012-06-15  Eric Botcazou  <ebotcazou@adacore.com>

	* gnat.dg/vect8.ad[sb]: New test.

2012-06-14  Jakub Jelinek  <jakub@redhat.com>

	Backported from mainline
	2012-06-12  Jakub Jelinek  <jakub@redhat.com>

	PR rtl-optimization/53589
	* gcc.dg/torture/pr53589.c: New test.

	2012-06-07  Jakub Jelinek  <jakub@redhat.com>

	PR middle-end/53580
	* gcc.dg/gomp/nesting-1.c: Expect errors rather than warnings.
	* gcc.dg/gomp/critical-4.c: Likewise.
	* gfortran.dg/gomp/appendix-a/a.35.1.f90: Likewise.
	* gfortran.dg/gomp/appendix-a/a.35.3.f90: Likewise.
	* gfortran.dg/gomp/appendix-a/a.35.4.f90: Likewise.
	* gfortran.dg/gomp/appendix-a/a.35.6.f90: Likewise.
	* c-c++-common/gomp/pr53580.c: New test.

2012-06-14  Tobias Burnus  <burnus@net-b.de>

	Backport from mainline
	2012-06-04  Tobias Burnus  <burnus@net-b.de>

	PR fortran/50619
	* gfortran.dg/init_flag_10.f90: New.

2012-06-14  Richard Guenther  <rguenther@suse.de>

	Backport from mainline
	2012-06-11  Richard Guenther  <rguenther@suse.de>

	PR c++/53616
	* g++.dg/ext/pr53605.C: New testcase.

2012-06-14  Tobias Burnus  <burnus@net-b.de>

	PR fortran/53597
	* gfortran.dg/save_4.f90: New.

2012-06-14  Richard Guenther  <rguenther@suse.de>

	Backport from mainline
	2012-06-06  Fabien Chêne  <fabien@gcc.gnu.org>

	PR c++/52841
	* g++.dg/cpp0x/pr52841.C: New testcase.

2012-06-13  Christian Bruel  <christian.bruel@st.com>

	PR target/53621
	* gcc.dg/stack-usage-1.c: Force -fomit-frame-pointer on SH.

2012-06-14  Release Manager

	* GCC 4.7.1 released.

2012-06-12  Jason Merrill  <jason@redhat.com>

	PR c++/53599
	* g++.dg/template/local7.C: New.

	Revert:
	PR c++/53137
	* g++.dg/cpp0x/lambda/lambda-template5.C: New.

2012-06-04  Paolo Carlini  <paolo.carlini@oracle.com>

	PR c++/53524
	* g++.dg/warn/Wenum-compare-no-2: New.

2012-06-04  Edmar Wienskoski  <edmar@freescale.com>

	PR target/53559
	* gcc.target/powerpc/cell_builtin_1.c: New test case.
	* gcc.target/powerpc/cell_builtin_2.c: Ditto.
	* gcc.target/powerpc/cell_builtin_3.c: Ditto.
	* gcc.target/powerpc/cell_builtin_4.c: Ditto.
	* gcc.target/powerpc/cell_builtin_5.c: Ditto.
	* gcc.target/powerpc/cell_builtin_6.c: Ditto.
	* gcc.target/powerpc/cell_builtin_7.c: Ditto.
	* gcc.target/powerpc/cell_builtin_8.c: Ditto.

2012-06-04  Richard Guenther  <rguenther@suse.de>

	Backport from mainline
	2012-04-25  Jakub Jelinek  <jakub@redhat.com>

	PR middle-end/52979
	* gcc.c-torture/compile/pr52979-1.c: New test.
	* gcc.c-torture/execute/pr52979-1.c: New test.
	* gcc.c-torture/execute/pr52979-2.c: New test.

2012-06-04  Jakub Jelinek  <jakub@redhat.com>

	PR tree-optimization/53550
	* gcc.dg/pr53550.c: New test.

2012-06-04  Richard Guenther  <rguenther@suse.de>
	    Eric Botcazou  <ebotcazou@adacore.com>

	Backport from mainline
	PR middle-end/52080
	PR middle-end/52097
	PR middle-end/48124
	* gcc.dg/torture/pr48124-1.c: New testcase.
	* gcc.dg/torture/pr48124-2.c: Likewise.
	* gcc.dg/torture/pr48124-3.c: Likewise.
	* gcc.dg/torture/pr48124-4.c: Likewise.
	* gnat.dg/pack16.adb: Likewise.
	* gnat.dg/pack16_pkg.ads: Likewise.
	* gnat.dg/pack17.adb: Likewise.
	* gnat.dg/specs/pack7.ads: Likewise.
	* gnat.dg/specs/pack8.ads: Likewise.
	* gnat.dg/specs/pack8_pkg.ads: Likewise.

2012-06-01  Jason Merrill  <jason@redhat.com>

	PR c++/52973
	* g++.dg/ext/visibility/template12.C: New.
	* g++.dg/ext/attrib14.C: Adjust warning line.

	PR c++/52725
	* g++.dg/parse/new6.C: New.
	* g++.dg/template/sizeof-template-argument.C: Adjust error message.

2012-06-01  Jason Merrill  <jason@redhat.com>

	PR c++/53137
	* g++.dg/cpp0x/lambda/lambda-template5.C: New.

2012-06-01  Jason Merrill  <jason@redhat.com>

	PR c++/53484
	* g++.dg/cpp0x/auto33.C: New.

2012-06-01  Eric Botcazou  <ebotcazou@adacore.com>

	* c-c++-common/restrict-2.c: Revert previous change.

2012-06-01  Eric Botcazou  <ebotcazou@adacore.com>

	PR ada/53517
	* gnat.dg/lto14.adb: Skip on Solaris.

2012-05-31  Jason Merrill  <jason@redhat.com>

	PR c++/52905
	* g++.dg/cpp0x/initlist-ctor1.C: New.

2012-05-31  Richard Guenther  <rguenther@suse.de>

	PR middle-end/48493
	* gcc.dg/torture/pr48493.c: New testcase.

2012-05-30  Jakub Jelinek  <jakub@redhat.com>

	PR c++/53356
	* g++.dg/init/new33.C: New test.

2012-05-30  Jason Merrill  <jason@redhat.com>

	PR c++/53220
	* c-c++-common/array-lit.c: New.
	* g++.dg/ext/complit12.C: #if 0 out decay-to-pointer test.

2012-05-30  Richard Guenther  <rguenther@suse.de>

	PR middle-end/53501
	* gcc.dg/torture/pr53501.c: New testcase.
	* c-c++-common/restrict-2.c: Adjust.

2012-05-30  Jakub Jelinek  <jakub@redhat.com>

	PR rtl-optimization/53519
	* gcc.c-torture/compile/pr53519.c: New test.

2012-05-29  Richard Guenther  <rguenther@suse.de>

	PR tree-optimization/53516
	* gcc.dg/torture/pr53516.c: New testcase.

2012-05-29  Paolo Carlini  <paolo.carlini@oracle.com>

	PR c++/53491
	* g++.dg/parse/crash60.C: New.

2012-05-28  Jakub Jelinek  <jakub@redhat.com>

	PR tree-optimization/53505
	* c-c++-common/torture/pr53505.c: New test.

2012-05-25  Ian Lance Taylor  <iant@google.com>

	* gcc.dg/split-6.c: New test.

2012-05-25  Eric Botcazou  <ebotcazou@adacore.com>

	* gnat.dg/lto14.adb: New test.

2012-05-24  Richard Guenther  <rguenther@suse.de>

	PR middle-end/53460
	* g++.dg/tree-prof/pr53460.C: New testcase.

2012-05-24  Jakub Jelinek  <jakub@redhat.com>

	PR tree-optimization/53465
	* gcc.c-torture/execute/pr53465.c: New test.

2012-05-23  Tobias Burnus  <burnus@net-b.de>

	PR fortran/53389
	* gfortran.dg/realloc_on_assign_15.f90: New.

2012-05-22  Richard Guenther  <rguenther@suse.de>

	PR tree-optimization/53408
	* gcc.dg/torture/pr53408.c: New testcase.

2012-05-22  Richard Guenther  <rguenther@suse.de>

	PR middle-end/51071
	* gcc.dg/torture/pr51071-2.c: New testcase.

2012-05-21  Jakub Jelinek  <jakub@redhat.com>

	PR tree-optimization/53366
	* gcc.dg/torture/pr53366-1.c: New test.
	* gcc.dg/torture/pr53366-2.c: New test.
	* gcc.target/i386/pr53366-1.c: New test.
	* gcc.target/i386/pr53366-2.c: New test.

	PR tree-optimization/53409
	* gcc.c-torture/compile/pr53409.c: New test.

	PR tree-optimization/53410
	* gcc.c-torture/compile/pr53410-1.c: New test.
	* gcc.c-torture/compile/pr53410-2.c: New test.

2012-05-21  Joseph Myers  <joseph@codesourcery.com>

	PR c/53418
	* gcc.c-torture/compile/pr53418-1.c,
	gcc.c-torture/compile/pr53418-2.c: New tests.

2012-05-21  Patrick Marlier  <patrick.marlier@gmail.com>

	* gcc.dg/tm/indirect-2.c: New test.

2012-05-21  H.J. Lu  <hongjiu.lu@intel.com>

	Backport from mainline
	2012-05-21  Uros Bizjak  <ubizjak@gmail.com>
		    H.J. Lu  <hongjiu.lu@intel.com>

	PR target/53416
	* gcc.target/i386/pr53416.c: New file.

2012-05-20  Eric Botcazou  <ebotcazou@adacore.com>

	* gnat.dg/lto13.adb: New test.
	* gnat.dg/lto13_pkg.ad[sb]: New helper.

2012-05-18  Eric Botcazou  <ebotcazou@adacore.com>

	* gnat.dg/specs/lto12.ads: New test.
	* gnat.dg/specs/lto12_pkg.ads: New helper.

2012-05-17  David S. Miller  <davem@davemloft.net>

	* gfortran.dg/bessel_7.f90: Bump allowed precision to avoid
	failure on sparc-*-linux-gnu.

2012-05-16  Richard Henderson  <rth@redhat.com>

	PR debug/52727
	* g++.dg/opt/pr52727.C: New testcase.

2012-05-16  Richard Guenther  <rguenther@suse.de>

	PR tree-optimization/53364
	* g++.dg/torture/pr53364.C: New testcase.

2012-05-15  Jakub Jelinek  <jakub@redhat.com>

	PR target/53358
	* gcc.dg/pr53358.c: New test.

2012-05-14  Uros Bizjak  <ubizjak@gmail.com>

	* gcc.target/i386/avx256-unaligned-load-[1234].c: Update scan strings.
	* gcc.target/i386/avx256-unaligned-store-[1234].c: Ditto.

2012-05-12  Eric Botcazou  <ebotcazou@adacore.com>

	* gnat.dg/null_pointer_deref3.adb: New test.

2012-05-10  Paolo Carlini  <paolo.carlini@oracle.com>

	PR c++/53301
	* g++.dg/warn/Wzero-as-null-pointer-constant-6.C: New.

2012-05-10  Eric Botcazou  <ebotcazou@adacore.com>

	* gnat.dg/lto11.ad[sb]: New test.

2012-05-08  Hans-Peter Nilsson  <hp@axis.com>

	PR target/53272
	* gcc.dg/torture/pr53272-1.c, gcc.dg/torture/pr53272-2.c: New test.

2012-05-07  Jakub Jelinek  <jakub@redhat.com>

	PR tree-optimization/53239
	* g++.dg/opt/vrp3.C: New test.
	* g++.dg/opt/vrp3-aux.cc: New file.
	* g++.dg/opt/vrp3.h: New file.

2012-05-07  Tobias Burnus  <burnus@net-b.de>

	Backport from mainline:
	2012-05-07  Tobias Burnus  <burnus@net-b.de>

	PR fortran/53255
	* gfortran.dg/typebound_operator_15.f90: New.

2012-05-05  Tobias Burnus  <burnus@net-b.de>

	Backport from mainline:
	2012-05-04  Tobias Burnus  <burnus@net-b.de>

	PR fortran/53111
	* gfortran.dg/constructor_7.f90: New.
	* gfortran.dg/constructor_8.f90: New.

2012-05-04  Ulrich Weigand  <ulrich.weigand@linaro.org>

	Backport from mainline:

	2012-05-04  Ulrich Weigand  <ulrich.weigand@linaro.org>

	PR tree-optimization/52633
	* gcc.dg/vect/vect-over-widen-1.c: Two patterns should now be
	recognized as widening shifts instead of over-widening.
	* gcc.dg/vect/vect-over-widen-1-big-array.c: Likewise.
	* gcc.dg/vect/vect-over-widen-4.c: Likewise.
	* gcc.dg/vect/vect-over-widen-4-big-array.c: Likewise.
	* gcc.target/arm/pr52633.c: New test.

	2012-04-10  Ulrich Weigand  <ulrich.weigand@linaro.org>

	PR tree-optimization/52870
	* gcc.dg/vect/pr52870.c: New test.

2012-05-04  Richard Guenther  <rguenther@suse.de>

	* gcc.dg/lto/pr53214_0.c: New testcase.

2012-05-04  Eric Botcazou  <ebotcazou@adacore.com>

	* gcc.target/ia64/pr48496.c: New test.
	* gcc.target/ia64/pr52657.c: Likewise.

2012-05-03  Michael Meissner  <meissner@linux.vnet.ibm.com>

	Backport from mainline
	2012-05-03  Michael Meissner  <meissner@linux.vnet.ibm.com>

	PR target/53199
	* gcc.target/powwerpc/pr53199.c: New file.

2012-05-03  Martin Jambor  <mjambor@suse.cz>

	Backport from mainline
	2012-05-02  Martin Jambor  <mjambor@suse.cz>

	PR lto/52605
	* g++.dg/lto/pr52605_0.C: New test.

2012-05-03  Paolo Carlini  <paolo.carlini@oracle.com>

	PR c++/53186
	* g++.dg/other/final2.C: New.

2012-05-03  Jakub Jelinek  <jakub@redhat.com>

	PR debug/53174
	* gcc.dg/pr53174.c: New test.

	PR target/53187
	* gcc.target/arm/pr53187.c: New test.
	* gcc.c-torture/compile/pr53187.c: New test.

2012-05-03  Richard Guenther  <rguenther@suse.de>

	PR tree-optimization/53144
	* gcc.dg/torture/pr53144.c: New testcase.

2012-05-02  Tobias Burnus  <burnus@net-b.de>

	Backport from mainline
	2012-04-16  Tobias Burnus  <burnus@net-b.de>

	PR fortran/52864
	* gfortran.dg/pointer_intent_6.f90: New.

2012-05-02  Jakub Jelinek  <jakub@redhat.com>

	PR tree-optimization/53163
	* gcc.c-torture/compile/pr53163.c: New test.

	PR rtl-optimization/53160
	* gcc.c-torture/execute/pr53160.c: New test.

2012-04-30  Thomas Koenig  <tkoenig@gcc.gnu.org>

	PR fortran/53148
	Backport from trunk
	* gfortran.dg/function_optimize_12.f90:  New test.

2012-04-30  Uros Bizjak  <ubizjak@gmail.com>

	Backport from mainline
	2012-04-27  Paolo Bonzini  <bonzini@gnu.org>

	PR target/53138
	* gcc.c-torture/execute/20120427-1.c: New testcase.

2012-04-26  Hans-Peter Nilsson  <hp@axis.com>

	PR target/53120
	* gcc.dg/torture/pr53120.c: New test.

2012-04-25  Jakub Jelinek  <jakub@redhat.com>

	PR c/52880
	* gcc.dg/pr52880.c: New test.

2012-04-24  Georg-Johann Lay  <avr@gjlay.de>

	PR testsuite/52641
	PR tree-optimizations/52891

	* gcc.c-torture/compile/pr52891-2.c: Fix test for 16-bit int.

2012-04-24  Richard Guenther  <rguenther@suse.de>

	PR tree-optimization/53085
	* g++.dg/torture/pr53085.C: New testcase.

2012-04-23  Richard Guenther  <rguenther@suse.de>

	PR c/53060
	* gcc.dg/pr53060.c: New testcase.

2012-04-23  Jakub Jelinek  <jakub@redhat.com>

	PR tree-optimizations/52891
	* gcc.c-torture/compile/pr52891-1.c: New test.
	* gcc.c-torture/compile/pr52891-2.c: New test.

2012-04-20  Ian Lance Taylor  <iant@google.com>

	* go.test/go-test.exp (go-set-goarch): Recognize powerpc*-*-*.
	(go-gc-tests): Skip nilptr.go on powerpc*-*-*.

2012-04-17  Paolo Carlini  <paolo.carlini@oracle.com>

	PR c++/53003
	* g++.dg/parse/crash59.C: New.

2012-04-16  Jason Merrill  <jason@redhat.com>

	PR c++/38543
	* g++.dg/cpp0x/variadic131.C: New.

2012-04-16  Jason Merrill  <jason@redhat.com>

	PR c++/50830
	* g++.dg/cpp0x/variadic129.C: New.

	PR c++/50303
	* g++.dg/cpp0x/variadic128.C: New.

2012-04-16  Uros Bizjak  <ubizjak@gmail.com>

	Backport from mainline
	2012-04-12  Uros Bizjak  <ubizjak@gmail.com>

	PR target/52932
	* gcc.target/i386/avx2-vpermps-1.c (avx2_test): Use __m256i type for
	second function argument.
	* gcc.target/i386/avx2-vpermps-2.c (init_permps): Update declaration.
	(calc_permps): Update declaration.  Calculate result correctly.
	(avx2_test): Change src2 type to union256i_d.
	* gcc.target/i386/avx2-vpermd-2.c (calc_permd): Calculate result
	correctly.

2012-04-16  Martin Jambor  <mjambor@suse.cz>

	Backported from mainline

	2012-04-13  Martin Jambor  <mjambor@suse.cz>
	PR middle-end/52939

	* g++.dg/ipa/pr52939.C: New test.

2012-04-15  Jason Merrill  <jason@redhat.com>

	PR c++/52380
	* g++.dg/cpp0x/variadic125.C: New.

	PR c++/52292
	* g++.dg/cpp0x/variadic124.C: New.

2012-04-15  Fabien Chêne  <fabien@gcc.gnu.org>

	PR c++/52465
	* g++.dg/lookup/using52.C: New.

2012-04-13  Jason Merrill  <jason@redhat.com>

	PR c++/52824
	* g++.dg/cpp0x/variadic123.C: New.
	* g++.dg/cpp0x/alias-decl-15.C: Remove dg-errors.

2012-04-11  Jason Merrill  <jason@redhat.com>

	PR debug/45088
	* g++.dg/debug/dwarf2/self-ref-1.C: Define virtual destructor.
	* g++.dg/debug/dwarf2/self-ref-1.C: Likewise.

	PR c++/52906
	* g++.dg/ext/attrib45.C: New.

2012-04-13  Tom de Vries  <tom@codesourcery.com>

	Backport from mainline r186419.

	2012-04-13  Tom de Vries  <tom@codesourcery.com>

	* gcc.dg/pr52734.c: New test.

2012-04-13  Richard Guenther  <rguenther@suse.de>

	PR tree-optimization/52969
	* gcc.dg/torture/pr52969.c: New testcase.

2012-04-13  Richard Guenther  <rguenther@suse.de>

	PR c/52862
	* gcc.dg/pr52862.c: New testcase.

2012-04-12  Michael Meissner  <meissner@linux.vnet.ibm.com>

	Backport from mainline
	2012-04-12  Michael Meissner  <meissner@linux.vnet.ibm.com>

	PR target/52775
	* gcc.target/powerpc/pr52775.c: New file.

2012-04-12  Richard Guenther  <rguenther@suse.de>

	PR tree-optimization/52943
	* gcc.dg/torture/pr52943.c: New testcase.

2012-04-09  Mike Stump  <mikestump@comcast.net>

	* g++.dg/cpp0x/udlit-raw-op.C: Don't use CRLF endings.
	* gcc.dg/tree-ssa/vrp59.c: Likewise.
	* gcc.dg/tree-ssa/vrp60.c: Likewise.
	* gnat.dg/aggr11.adb: Likewise.
	* gnat.dg/aggr11_pkg.ads: Likewise.
	* gnat.dg/aggr15.adb: Likewise.
	* gnat.dg/aggr15.ads: Likewise.
	* gnat.dg/aggr17.adb: Likewise.
	* gnat.dg/aggr18.adb: Likewise.
	* gnat.dg/array14.adb: Likewise.
	* gnat.dg/array14.ads: Likewise.
	* gnat.dg/array14_pkg.ads: Likewise.
	* gnat.dg/array19.adb: Likewise.
	* gnat.dg/array19.ads: Likewise.
	* gnat.dg/discr27.adb: Likewise.
	* gnat.dg/discr27.ads: Likewise.
	* gnat.dg/discr35.adb: Likewise.
	* gnat.dg/discr35.ads: Likewise.
	* gnat.dg/discr6.adb: Likewise.
	* gnat.dg/discr6_pkg.ads: Likewise.
	* gnat.dg/import1.adb: Likewise.
	* gnat.dg/import1.ads: Likewise.
	* gnat.dg/loop_address2.adb: Likewise.
	* gnat.dg/opt7.adb: Likewise.
	* gnat.dg/opt7.ads: Likewise.
	* gnat.dg/pointer_variable_bounds.adb: Likewise.
	* gnat.dg/pointer_variable_bounds.ads: Likewise.
	* gnat.dg/rep_clause2.adb: Likewise.
	* gnat.dg/rep_clause2.ads: Likewise.
	* gnat.dg/slice2.adb: Likewise.
	* gnat.dg/slice2.ads: Likewise.
	* gnat.dg/slice6.adb: Likewise.
	* gnat.dg/slice6_pkg.ads: Likewise.
	* gnat.dg/specs/unchecked_union2.ads: Likewise.
	* gnat.dg/taft_type2.adb: Likewise.
	* gnat.dg/taft_type2.ads: Likewise.
	* gnat.dg/taft_type2_pkg.ads: Likewise.
	* gnat.dg/volatile10.adb: Likewise.
	* gnat.dg/volatile10_pkg.ads: Likewise.

	* gcc.dg/dll-8.c: Remove execute permissions.
	* g++.dg/ext/dllexport5.C: Likewise.

2012-04-09  Eric Botcazou  <ebotcazou@adacore.com>

	* lib/target-supports.exp (check_effective_target_sparc_v9): New.
	(check_effective_target_sync_long_long): Add SPARC case.
	(check_effective_target_sync_long_long_runtime): Likewise.
	(check_effective_target_sync_int_long): Adjust SPARC case.
	(check_effective_target_sync_char_short): Likewise.

2012-04-07  Thomas Koenig  <tkoenig@gcc.gnu.org>

	PR fortran/52893
	Backport from trunk
	* gfortran.dg/function_optimize_11.f90:  New test.

2012-04-07  Thomas Koenig  <tkoenig@gcc.gnu.org>

	PR fortran/52668
	Backport from trunk
	* gfortran.dg/use_only_6.f90: New test.

2012-04-06  Mike Stump  <mikestump@comcast.net>

	PR testsuite/50722
	* gcc.dg/pr49994-3.c: Use -w to squelch non-portable warnings.

2012-04-05  Jason Merrill  <jason@redhat.com>

	PR c++/52596
	* g++.dg/template/qualified-id5.C: New.

2012-04-03  Jason Merrill  <jason@redhat.com>

	PR c++/52796
	* g++.dg/cpp0x/variadic-value1.C: New.

2012-04-03  Richard Guenther  <rguenther@suse.de>

	Backport from mainline
	2012-03-02  Richard Guenther  <rguenther@suse.de>

	PR tree-optimization/52406
	* gcc.dg/torture/pr52406.c: New testcase.

2012-04-03  Richard Guenther  <rguenther@suse.de>

	Backport from mainline
	2012-03-15  Richard Guenther  <rguenther@suse.de>

	PR middle-end/52580
	* gfortran.dg/vect/pr52580.f: New testcase.

2012-04-03  Richard Guenther  <rguenther@suse.de>

	Backport from mainline
	2012-03-06  Richard Guenther  <rguenther@suse.de>

	PR middle-end/52493
	* gcc.dg/torture/pr52493.c: New testcase.

	2012-03-23  Richard Guenther  <rguenther@suse.de>

	PR tree-optimization/52678
	* gfortran.dg/pr52678.f: New testcase.

	2012-03-26  Richard Guenther  <rguenther@suse.de>

	PR tree-optimization/52701
	* gfortran.dg/pr52701.f90: New testcase.

	2012-03-30  Richard Guenther  <rguenther@suse.de>

	PR tree-optimization/52754
	* gcc.target/i386/pr52754.c: New testcase.

2012-04-03  Jakub Jelinek  <jakub@redhat.com>

	PR tree-optimization/52835
	* gfortran.dg/pr52835.f90: New test.

2012-03-31  Eric Botcazou  <ebotcazou@adacore.com>

	* gnat.dg/controlled6.adb: New test.
	* gnat.dg/controlled6_pkg.ads: New helper.
	* gnat.dg/controlled6_pkg-iterators.ad[sb]: Likewise.

2012-03-29  Meador Inge  <meadori@codesourcery.com>

	PR c++/52672
	* g++.dg/cpp0x/constexpr-52672.C: New testcase.

2012-03-29  Paolo Carlini  <paolo.carlini@oracle.com>

	PR c++/52718
	* g++.dg/warn/Wzero-as-null-pointer-constant-5.C: New.

2012-03-29  Jason Merrill  <jason@redhat.com>

	PR c++/52685
	* g++.dg/template/inherit8.C: New.

2012-03-29  Jakub Jelinek  <jakub@redhat.com>

	PR c++/52759
	* g++.dg/ext/weak4.C: New test.

2012-03-29  Jason Merrill  <jason@redhat.com>

	PR c++/52743
	* g++.dg/cpp0x/initlist-array3.C: New.

2012-03-28  Jason Merrill  <jason@redhat.com>

	PR c++/52746
	* g++.dg/overload/virtual2.C: New.

2012-03-28  Martin Jambor  <mjambor@suse.cz>

	Backported from mainline
	2012-03-27  Martin Jambor  <mjambor@suse.cz>

	PR middle-end/52693
	* gcc.dg/torture/pr52693.c: New test.

2012-03-28  Jakub Jelinek  <jakub@redhat.com>

	PR middle-end/52691
	* gcc.dg/pr52691.c: New test.

	PR middle-end/52750
	* gcc.c-torture/compile/pr52750.c: New test.

2012-03-28  Georg-Johann Lay  <avr@gjlay.de>

	Backport from 2012-03-28 mainline r185910.

	PR target/52692
	* gcc.target/avr/torture/builtins-2.c: New test.

2012-03-28  Jakub Jelinek  <jakub@redhat.com>

	PR target/52736
	* gcc.target/i386/pr52736.c: New test.

2012-03-27  Richard Guenther  <rguenther@suse.de>

	PR middle-end/52720
	* gcc.dg/torture/pr52720.c: New testcase.

2012-03-26  Georg-Johann Lay  <avr@gjlay.de>

	Backport from 2012-03-26 mainline r185793.

	* gcc.target/avr/torture/avr-torture.exp (AVR_TORTURE_OPTIONS):
	Add "-Os -flto" to list.

2012-03-25  Eric Botcazou  <ebotcazou@adacore.com>

	* gnat.dg/concat2.ad[sb]: New test.

2012-03-24  Steven Bosscher  <steven@gcc.gnu.org>

	PR middle-end/52640
	* gcc.c-torture/compile/limits-externdecl.c: New test.

2012-03-22  Paolo Carlini  <paolo.carlini@oracle.com>

	PR c++/52487
	* g++.dg/cpp0x/lambda/lambda-ice7.C: New.

2012-03-22  Tobias Burnus  <burnus@net-b.de>

	PR fortran/52452
	* gfortran.dg/intrinsic_8.f90: New.

2012-03-22  Jakub Jelinek  <jakub@redhat.com>

	PR c++/52671
	* g++.dg/ext/attrib44.C: New test.

2012-03-22  Jason Merrill  <jason@redhat.com>

	* g++.dg/torture/pr52582.C: New.

2012-03-22  Georg-Johann Lay  <avr@gjlay.de>

	Backport from 2012-03-20 mainline r185583.

	* gcc.target/avr/progmem.h (pgm_read_char): Define depending on
	__AVR_HAVE_LPMX__

	Backport from 2012-03-20 mainline r185570.

	PR target/49868
	* gcc.target/avr/torture/addr-space-2.h: New file.
	* gcc.target/avr/torture/addr-space-2-g.h: New test.
	* gcc.target/avr/torture/addr-space-2-0.h: New test.
	* gcc.target/avr/torture/addr-space-2-1.h: New test.
	* gcc.target/avr/torture/addr-space-2-x.h: New test.

	Backport from 2012-03-12 mainline r185255.

	PR target/49868
	* gcc.target/avr/torture/addr-space-1.h: New file.
	* gcc.target/avr/torture/addr-space-g.h: New test.
	* gcc.target/avr/torture/addr-space-0.h: New test.
	* gcc.target/avr/torture/addr-space-1.h: New test.
	* gcc.target/avr/torture/addr-space-x.h: New test.

2012-03-22  Jakub Jelinek  <jakub@redhat.com>

	Backported from mainline
	2012-03-14  Jakub Jelinek  <jakub@redhat.com>

	PR c++/52521
	* g++.dg/cpp0x/udlit-args2.C: New test.

	2012-03-13  Jakub Jelinek  <jakub@redhat.com>

	PR c/52577
	* gcc.dg/Wunused-var-3.c: New test.

2012-03-22  Release Manager

	* GCC 4.7.0 released.

2012-03-20  Jason Merrill  <jason@redhat.com>

	* g++.dg/cpp0x/auto32.C: New.

2012-03-15  Jakub Jelinek  <jakub@redhat.com>
	    Andrew Pinski  <apinski@cavium.com>

	PR middle-end/52592
	* gcc.dg/pr52592.c: New test.

2012-03-14  Jakub Jelinek  <jakub@redhat.com>

	PR c++/52582
	* g++.dg/opt/pr52582.C: New test.

2012-03-12  John David Anglin  <dave.anglin@nrc-cnrc.gc.ca>

	PR target/52450
	* gcc.dg/torture/pr52402.c: Skip execution on 32-bit hppa*-*-hpux*.

	* gcc.dg/torture/pr52407.c: Add -fno-common option on hppa*-*-hpux*.

2012-03-10  Tobias Burnus  <burnus@net-b.de>

	PR fortran/52469
	* gfortran.dg/proc_ptr_34.f90: New.

2012-03-07  Jason Merrill  <jason@redhat.com>

	PR c++/52521
	* g++.dg/cpp0x/udlit-mangle.C: New.

2012-03-04  Georg-Johann Lay  <avr@gjlay.de>

	Backport from mainline r184894.
	* gcc.dg/torture/pr52402.c: Add dg-require-effective-target
	int32plus.

2012-03-02  Peter Bergner  <bergner@vnet.ibm.com>

	Backport from mainline
	2012-03-02  Peter Bergner  <bergner@vnet.ibm.com>

	* gcc.target/powerpc/pr52457.c: New test.

2012-03-01  Kai Tietz  <ktietz@redhat.com>

	* gcc.dg/torture/pr47917.c: Make test using POSIX-printf
	routines on mingw targets.
	* gcc.dg/vect/pr46126.c (uintptr_t): Add support for
	LLP64 target.

2012-03-01  Jakub Jelinek  <jakub@redhat.com>

	PR tree-optimization/52445
	* gcc.dg/pr52445.c: New test.

2012-02-29  Jakub Jelinek  <jakub@redhat.com>

	PR target/52437
	* gcc.c-torture/compile/pr52437.c: New test.

	PR middle-end/52419
	* gcc.dg/torture/pr52419.c: New test.

	PR tree-optimization/52429
	* gcc.dg/torture/pr52429.c: New test.
	* g++.dg/opt/pr52429.C: New test.

2012-02-29  Richard Guenther  <rguenther@suse.de>

	PR testsuite/52297
	* gcc.dg/lto/trans-mem-1_0.c: Remove.
	* gcc.dg/lto/trans-mem-1_1.c: Likewise.
	* gcc.dg/lto/trans-mem-2_0.c: Likewise.
	* gcc.dg/lto/trans-mem-2_1.c: Likewise.
	* gcc.dg/lto/trans-mem-4_0.c: Likewise.
	* gcc.dg/lto/trans-mem-4_1.c: Likewise.

2012-02-29  Jakub Jelinek  <jakub@redhat.com>

	* gcc.dg/torture/pr52402.c: Add -w -Wno-psabi to dg-options.

2012-02-29  Paul Thomas  <pault@gcc.gnu.org>

	PR fortran/52386
	* gfortran.dg/realloc_on_assign_13.f90 : New test.

2012-02-28  Matthew Gretton-Dann  <matthew.gretton-dann@arm.com>

	PR target/51534
	* gcc.target/arm/neon/pr51534.c: New testcase.

2012-02-28  Richard Guenther  <rguenther@suse.de>

	PR target/52407
	* gcc.dg/torture/pr52407.c: New testcase.

2012-02-28  Ramana Radhakrishnan  <ramana.radhakrishnan@arm.com>

	* gcc.target/arm/vfp1.c (dg_do run): Run on all eabi variants.
	* gcc.target/arm/vfp2.c: Likewise.
	* gcc.target/arm/vfp3.c: Likewise.
	* gcc.target/arm/vfp4.c: Likewise.
	* gcc.target/arm/vfp5.c: Likewise.
	* gcc.target/arm/vfp6.c: Likewise.
	* gcc.target/arm/vfp7.c: Likewise.
	* gcc.target/arm/vfp8.c: Likewise.
	* gcc.target/arm/vfp9.c: Likewise.
	* gcc.target/arm/vfp10.c: Likewise.
	* gcc.target/arm/vfp11.c: Likewise.
	* gcc.target/arm/vfp12.c: Likewise.
	* gcc.target/arm/vfp13.c: Likewise.
	* gcc.target/arm/vfp14.c: Likewise.
	* gcc.target/arm/vfp15.c: Likewise.
	* gcc.target/arm/vfp16.c: Likewise.
	* gcc.target/arm/vfp17.c: Likewise.
	* gcc.target/arm/neon-constants.h: New file.
	* gcc.target/arm/neon-vect1.c: New test.
	* gcc.target/arm/neon-vect2.c: New test.
	* gcc.target/arm/neon-vect3.c: New test.
	* gcc.target/arm/neon-vect4.c: New test.
	* gcc.target/arm/neon-vect5.c: New test.
	* gcc.target/arm/neon-vect6.c: New test.
	* gcc.target/arm/neon-vect7.c: New test.
	* gcc.target/arm/neon-vect8.c: New test.

2012-02-28  Richard Guenther  <rguenther@suse.de>

	PR tree-optimization/52402
	* gcc.dg/torture/pr52402.c: New testcase.

2012-02-28  Richard Guenther  <rguenther@suse.de>

	PR lto/52400
	* g++.dg/lto/pr52400_0.C: New testcase.

2012-02-28  Georg-Johann Lay  <avr@gjlay.de>

	* gcc.target/avr/torture/builtins-1.c: New test.
	* gcc.target/avr/torture/builtins-error.c: New test.

2012-02-28  Kai Tietz  <ktietz@redhat.com>

	* gcc.target/i386/pr46939.c (long): Fix LP64 vs LLP64
	issue.
	* gcc.target/i386/pr45352-2.c: Likewise.
	* gcc.target/i386/bitfield3.c: Add -mno-ms-bitfields for
	mingw targets.
	* gcc.target/i386/xop-vshift-1.c(random): Use on mingw
	targets instead rand.
	* gcc.target/i386/sse4_1-blendps-2.c: Likewise.
	* gcc.target/i386/sse2-mul-1.c: Likewise.
	* gcc.target/i386/sse4_1-blendps.c: Likewise.
	* gcc.target/i386/pad-6b.c: Adjust test for x64 mingw
	target.
	* gcc.target/i386/pad-1.c: Likewise.
	* gcc.target/i386/pad-9.c: Likewise.
	* gcc.target/i386/pad-2.c: Likewise.
	* gcc.target/i386/pad-5b.c: Likewise.
	* gcc.target/i386/pad-8.c: Likewise.
	* gcc.target/i386/pr46470.c: Skip for x64 mingw target.
	* gcc.target/i386/pr44130.c: Likewise.
	* gcc.target/i386/align-main-1.c: Likewise.
	* gcc.target/i386/align-main-2.c: Likewise.
	* gcc.target/i386/sw-1.c: Likewise.
	* gcc.target/i386/avx-vzeroupper-5.c: Add -mabi=sysv
	on x64 mingw target.
	* gcc.target/i386/avx-vzeroupper-4.c: Likewise.
	* gcc.target/i386/pr46295.c: Likewise.
	* gcc.target/i386/amd64-abi-1.c: Likewise.
	* gcc.target/i386/amd64-abi-2.c: Likewise.
	* gcc.target/i386/pr39082-1.c: Likewise.
	* gcc.target/i386/pr39162.c: Likewise.
	* gcc.target/i386/pr22152.c: Likewise.
	* gcc.target/i386/wrgsbase-2.c: Adjust dg-final rule.
	* gcc.target/i386/wrfsbase-2.c: Likewise.
	* gcc.target/i386/local.c: Likewise
	* gcc.target/i386/wrgsbase-1.c: Likewise.
	* gcc.target/i386/wrfsbase-1.c: Likewise.
	* gcc.target/i386/pr39315-3.c: Likewise.
	* gcc.target/i386/pr35767-4.c: Likewise.
	* gcc.target/i386/pr45336-3.c (pextrd): Don't check for
	x64 mingw target.
	* gcc.target/i386/pr45336-2.c: Likewise.
	* gcc.target/i386/pr45336-1.c: Likewise.
	* gcc.target/i386/pr45336-4.c: Likewise.

2012-02-27  Tristan Gingold  <gingold@adacore.com>

	* gnat.dg/array20.ad[sb]: New test.

2012-02-27  Jakub Jelinek  <jakub@redhat.com>

	PR target/52375
	* gcc.target/arm/pr52375.c: New test.
	* gcc.c-torture/compile/pr52375.c: New test.

2012-02-27  Ulrich Weigand  <Ulrich.Weigand@de.ibm.com>

	* gfortran.dg/typebound_operator_9.f03: Skip on SPU.
	* gcc.dg/torture/builtin-complex-1.c: Skip "float" tests on SPU.

2012-02-27  Eric Botcazou  <ebotcazou@adacore.com>

	* gnat.dg/aggr19.adb: New test.
	* gnat.dg/aggr19_pkg.ad[sb]: New helper.

2012-02-26  Oleg Endo  <olegendo@gcc.gnu.org>

	PR target/49263
	* gcc.target/sh/pr49263.c: New.

2012-02-24  Andrew MacLeod  <amacleod@redhat.com>

	* gcc.dg/simulate-thread/simulate-thread.gdb: Use return value from
	simulate_thread_wrapper_other_threads
	* gcc.dg/simulate-thread/atomic-load-int128.c (simulate_thread_main):
	Move initialization of 'value' to main().
	(main): Initialize 'value';
	* gcc.dg/simulate-thread/speculative-store.c
	(simulate_thread_step_verify): Return 0 when successful.
	* gcc.dg/simulate-thread/simulate-thread.h (HOSTILE_THREAD_THRESHOLD):
	Reduce threshold.
	(INSN_COUNT_THRESHOLD): New.  Instruction limit to terminate test.
	(simulate_thread_wrapper_other_threads): Return a success/fail value
	and issue an error if the instruction count threshold is exceeded.

2012-02-24  Rainer Orth  <ro@CeBiTec.Uni-Bielefeld.DE>

	PR target/50580
	* gcc.target/mips/interrupt_handler-2.c: Skip on mips-sgi-irix6*.
	* gcc.target/mips/interrupt_handler-3.c: Likewise.

2012-02-24  Richard Guenther  <rguenther@suse.de>

	PR middle-end/52355
	* gcc.dg/pr52355.c: New testcase.

2012-02-23  Kai Tietz  <ktietz@redhat.com>

	* gcc.dg/pack-test-5.c: Add -mno-ms-bitfields option
	for mingw-targets.
	* gcc.dg/Wpadded.c: Likewise.
	* gcc.dg/bf-ms-layout-2.c: Adjust offsets to fit ms-bitfield
	structure-layout.
	* gcc.dg/di-sync-multithread.c: Replace for mingw-target the use
	for sleep by Sleep and add windows.h include for this function.
	* gcc.dg/format/dfp-printf-1.c: Adjust dg-skip-if rule for mingw
	targets.
	* gcc.dg/stack-usage-1.c (SIZE): Provide proper SIZE for x64 mingw
	target.
	* gcc.dg/tls/thr-cse-1.c: Provide proper pattern for x64 mingw
	target.
	* gcc.dg/tls/opt-11.c (memset): Use __extension__ to avoid fail
	on x64 mingw target.
	* gcc.dg/bf-ms-attrib.c: Adjust expected size for ms_struct layout.
	* gcc.dg/pr50251.c: Disable test for x64 mingw target.
	* gcc.c-torture/execute/930930-1.c (long): Replace by ptr_t to avoid
	failure on LLP64 target.

2012-02-23  Uros Bizjak  <ubizjak@gmail.com>

	PR c/52290
	* gcc.dg/noncompile/pr52290.c: New test.

2012-02-23  Jakub Jelinek  <jakub@redhat.com>

	PR tree-optimization/52019
	* gcc.dg/tree-ssa/ipa-split-6.c: New test.

2012-02-22  Kai Tietz  <ktietz@redhat.com>

	* g++.dg/opt/devirt2.C: Add rule for *-*-mingw* target.
	* g++.dg/opt/pr48549.C (long): Replace by long by __PTRDIFF_TYPE__
	derived pdiff_t type.
	* g++.dg/torture/pr49720.C: Likewise

2012-02-22  Uros Bizjak  <ubizjak@gmail.com>

	PR target/52330
	* gcc.target/i386/pr52330.c: New test.

2012-02-22  Tobias Burnus  <burnus@net-b.de>

	PR fortran/52335
	* gfortran.dg/io_constraints_10.f90: New.

2012-02-22  Ulrich Weigand  <ulrich.weigand@linaro.org>

	* lib/target-supports.exp (check_effective_target_vect_condition):
	Return true for NEON.

2012-02-21  Kai Tietz  <ktietz@redhat.com>

	* gcc.dg/bf-ms-layout-3.c: Mark char typed bitfield as extension.

2012-02-21  Richard Guenther  <rguenther@suse.de>

	PR tree-optimization/52324
	* gcc.dg/tree-ssa/ssa-lim-10.c: New testcase.

2012-02-21  Georg-Johann Lay  <avr@gjlay.de>

	PR middle-end/51782
	* gcc.target/avr/torture/pr51782-1.c: New test.

2012-02-21  Jakub Jelinek  <jakub@redhat.com>

	PR tree-optimization/52318
	* gcc.dg/pr52318.c: New test.

2012-02-20  Kai Tietz  <ktietz@redhat.com>

	* gcc.dg/bf-ms-layout-3.c: New testcase.

2012-02-20  Thomas Koenig  <tkoenig@gcc.gnu.org>

	PR testsuite/52229
	PR fortran/32380
	* gfortran.dg/vect/pr32380.f:  XFAIL on PowerPC and ia-64.

2012-02-20  Richard Guenther  <rguenther@suse.de>

	PR tree-optimization/52298
	* gcc.dg/torture/pr52298.c: New testcase.
	* gcc.dg/vect/pr52298.c: Likewise.

2012-02-20  Georg-Johann Lay  <avr@gjlay.de>

	* gcc.dg/pr52132.c: Fix FAIL on 16-bit int platforms.
	* gcc.c-torture/execute/pr52286.c: Ditto.

2012-02-20  Jakub Jelinek  <jakub@redhat.com>

	PR tree-optimization/52286
	* gcc.c-torture/execute/pr52286.c: New test.

2012-02-18  Tobias Burnus  <burnus@net-b.de>

	PR fortran/52295
	* gfortran.dg/interface_35.f90: Use -std=f2003.
	* gfortran.dg/proc_ptr_comp_20.f90: Remove dg-warning.
	* gfortran.dg/interface_assignment_4.f90: Ditto.
	* gfortran.dg/bessel_1.f90: Ditto.
	* gfortran.dg/func_result_6.f90: Ditto.
	* gfortran.dg/hypot_1.f90: Ditto.
	* gfortran.dg/proc_ptr_comp_21.f90: Ditto.

2012-02-17  Tobias Burnus  <burnus@net-b.de>

	PR translation/52232
	PR translation/52234
	PR translation/52245
	PR translation/52246
	PR translation/52262
	PR translation/52273
	* gfortran.dg/coarray_22.f90: Update dg-error.
	* gfortran.dg/allocate_alloc_opt_4.f90: Ditto.

2012-02-17  Rainer Orth  <ro@CeBiTec.Uni-Bielefeld.DE>

	PR target/51753
	* lib/gcc-simulate-thread.exp: Load timeout.exp.
	(simulate-thread): Use default timeout.

2012-02-16  Jason Merrill  <jason@redhat.com>

	PR c++/52248
	* g++.dg/ext/timevar1.C: New.

2012-02-16  Fabien Chêne  <fabien@gcc.gnu.org>

	PR c++/52126
	* g++.dg/template/using21.C: New.
	* g++.dg/template/using22.C: Likewise.

2012-02-16  Jason Merrill  <jason@redhat.com>

	PR c++/51415
	* g++.dg/cpp0x/lambda/lambda-err1.C: New.

2012-02-16  Jakub Jelinek  <jakub@redhat.com>

	PR tree-optimization/52255
	* gcc.c-torture/compile/pr52255.c: New test.

	PR debug/52260
	* g++.dg/debug/dwarf2/pr52260.C: New test.

	PR middle-end/51929
	* g++.dg/ipa/pr51929.C: New test.

2012-02-15  Michael Meissner  <meissner@linux.vnet.ibm.com>

	PR target/52199
	* gcc.target/powerpc/pr52199.c: New file.

2012-02-15  Rainer Orth  <ro@CeBiTec.Uni-Bielefeld.DE>

	PR target/52152
	* objc.dg/stabs-1.m: xfail on mips-sgi-irix6.5.

2012-02-15  Rainer Orth  <ro@CeBiTec.Uni-Bielefeld.DE>

	* gcc.dg/pr51867.c: Don't include <math.h>.
	(sqrtf): Declare.

2012-02-15  Georg-Johann Lay  <avr@gjlay.de>

	* gcc.dg/lto/20091013-1_1.c: xfail for avr.
	* gcc.dg/lto/20091013-1_2.c: xfail for avr.

2012-02-15  Tobias Grosser <grosser@fim.uni-passau.de>

	PR tree-optimization/50561
	* gcc.dg/graphite/pr50561.c: New testcase.

2012-02-15  Georg-Johann Lay  <avr@gjlay.de>

	* gcc.target/avr/torture/builtin_insert_bits-1.c: New test.
	* gcc.target/avr/torture/builtin_insert_bits-2.c: New test.

2012-02-15  Eric Botcazou  <ebotcazou@adacore.com>

	* gnat.dg/discr35.ad[sb]: New test.

2012-02-15  Eric Botcazou  <ebotcazou@adacore.com>

	* gnat.dg/volatile10.adb: New test.
	* gnat.dg/volatile10_pkg.ads: New helper.

2012-02-14  Jason Merrill  <jason@redhat.com>

	* g++.dg/ext/attrib43.C: New.

2012-02-14  Hans-Peter Nilsson  <hp@axis.com>

	* lib/target-supports.exp (check_effective_target_fgnu_tm): New proc.
	* gfortran.dg/trans-mem-skel.f90: Gate test on effective_target
	fgnu_tm.
	* gcc.dg/lto/trans-mem-1_0.c, gcc.dg/lto/trans-mem-2_0.c,
	gcc.dg/lto/trans-mem-3_0.c, gcc.dg/lto/trans-mem-4_0.c: Ditto.
	* gcc.dg/tm/tm.exp: Gate the whole of gcc.dg/tm on
	effective_target fgnu_tm.
	* g++.dg/tm/tm.exp: Ditto for g++.dg/tm.

2012-02-14  Jakub Jelinek  <jakub@redhat.com>

	PR c++/52247
	* g++.dg/template/asmgoto1.C: New test.

2012-02-14  Ian Lance Taylor  <iant@google.com>

	PR go/48501
	* go.test/go-test.exp (go-gc-tests): Disable optimizations when
	compiling generated file for 64bit and index tests.

2012-02-14  Uros Bizjak  <ubizjak@gmail.com>

	* gcc.dg/lower-subreg-1.c: Fix and simplify target selector.

2012-02-14  Richard Guenther  <rguenther@suse.de>

	PR tree-optimization/52244
	PR tree-optimization/51528
	* gcc.dg/torture/pr52244.c: New testcase.

2012-02-14  Walter Lee  <walt@tilera.com>

	* g++.dg/other/PR23205.C: Disable test on tile.
	* g++.dg/other/pr23205-2.C: Disable test on tile.
	* gcc.dg/20020312-2.c: Add a condition for __tile__.
	* gcc.dg/20040813-1.c: Disable test on tile.
	* gcc.dg/lower-subreg-1.c: Disable test on tilegx.
	* gcc.misc-tests/linkage.exp: Handle tilegx.

2012-02-14  Jakub Jelinek  <jakub@redhat.com>

	PR tree-optimization/52210
	* gcc.dg/pr52210.c: New test.

2012-02-14  Jason Merrill  <jason@redhat.com>

	PR c++/39055
	* g++.dg/overload/defarg5.C: New.

2012-02-14  Jakub Jelinek  <jakub@redhat.com>

	PR c/52181
	* c-c++-common/pr52181.c: New test.

2012-02-13  Jakub Jelinek  <jakub@redhat.com>

	PR c++/52215
	* g++.dg/ext/atomic-1.C: New test.

2012-02-13  Andreas Krebbel  <Andreas.Krebbel@de.ibm.com>

	* gcc.c-torture/execute/pr51933.c: Modify for s390 31 bit.

2012-02-13  Jakub Jelinek  <jakub@redhat.com>

	PR middle-end/52209
	* gcc.c-torture/execute/pr52209.c: New test.

2012-02-12  Mikael Morin  <mikael@gcc.gnu.org>

	PR fortran/50981
	* gfortran.dg/elemental_optional_args_5.f03: New test.

2012-02-12 Iain Sandoe  <iains@gcc.gnu.org>

	PR testsuite/50076
	* c-c++-common/cxxbitfields-3.c: Adjust scan assembler for nonpic
	cases.

2012-02-11  Ian Lance Taylor  <iant@google.com>

	PR go/51874
	* go.test/go-test.exp (go-gc-tests): Don't run nilptr test on
	SPARC Solaris.  Don't run the test at all on systems where it may
	not work, rather than xfailing it.

2012-02-11  Richard Sandiford  <rdsandiford@googlemail.com>

	PR rtl-optimization/52175
	* gcc.c-torture/compile/pr52175.c: New test.

2012-02-10  Jason Merrill  <jason@redhat.com>

	PR c++/51910
	* g++.dg/template/repo10.C: New.

2012-02-11  Jakub Jelinek  <jakub@redhat.com>

	PR debug/52132
	* gcc.dg/pr52132.c: New test.

2012-02-10  Eric Botcazou  <ebotcazou@adacore.com>

	* gnat.dg/specs/aggr4.ads: New test.
	* gnat.dg/specs/aggr4_pkg.ads: New helper.

2012-02-10  H.J. Lu  <hongjiu.lu@intel.com>

	PR target/52146
	* gcc.target/i386/pr52146.c: New.

2012-02-10  Jakub Jelinek  <jakub@redhat.com>

	PR middle-end/52177
	* c-c++-common/pr52177.c: New test.

2012-02-10  Jan Hubicka  <jh@suse.cz>

	PR middle-end/48600
	* g++.dg/torture/pr48600.C: New testcase.

2012-02-09  Peter Bergner  <bergner@vnet.ibm.com>

	PR middle-end/52140
	* gcc.dg/dfp/pr52140.c: New test.

2012-02-09  Jakub Jelinek  <jakub@redhat.com>

	PR fortran/32380
	* gfortran.dg/vect/pr32380.f: Use dg-additional-options instead
	of dg-options.

2012-02-09  Bin Cheng  <bin.cheng@arm.com>

	PR middle-end/51867
	* testsuite/c-c++-common/dfp/signbit-2.c: Change '-O0' to '-O1'.
	* testsuite/gcc.dg/pr51867.c: New test.

2012-02-09  Ian Lance Taylor  <iant@google.com>

	* go.test/go-test.exp (go-gc-tests): Don't run stack.go on systems
	which don't support -fsplit-stack.  Turn off optimization when
	compiling select5-out.go.

2012-02-08  Ian Lance Taylor  <iant@google.com>

	* go.test/go-test.exp (go-gc-tests): Don't run chan/select2.go on
	systems which don't support -fsplit-stack.

2012-02-08  Andrew MacLeod  <amacleod@redhat.com>

	* gcc.dg/simulate-thread/simulate-thread.exp: Use -O0, -O2, and -O3.
	* gcc.dg/simulate-thread/simulate-thread.gdb: Don't display every
	machine instuction in the log.

2012-02-08  Jack Howarth <howarth@bromo.med.uc.edu>

	* lib/gcc-simulate-thread.exp (simulate-thread): Increase timeout
	  to 20 seconds.

2012-02-08  Magnus Granberg  <zorry@gentoo.org>

	PR driver/48524
	* gcc.dg/pr48524.c: New test.
	* gcc.dg/pr48524.spec: New spec file for test.

2012-02-08  Thomas Koenig  <tkoenig@gcc.gnu.org>

	PR fortran/32380
	* gfortran.dg/vect/pr32380.f90:  New test.

2012-02-08  Tobias Burnus  <burnus@net-b.de>

	PR fortran/52151
	* gfortran.dg/realloc_on_assign_12.f90: New.

2012-02-08  Richard Guenther  <rguenther@suse.de>

	PR rtl-optimization/52170
	* gcc.dg/torture/pr52170.c: New testcase.

2012-02-08  Jakub Jelinek  <jakub@redhat.com>

	PR gcov-profile/52150
	* gcc.dg/tree-prof/pr52150.c: New test.

	PR rtl-optimization/52139
	* gcc.dg/pr52139.c: New test.

2012-02-07  Jason Merrill  <jason@redhat.com>

	PR c++/51675
	* g++.dg/cpp0x/constexpr-union3.C: New.

	PR c++/52035
	* g++.dg/lto/pr52035_0.C: New.

2012-02-07  John David Anglin  <dave.anglin@nrc-cnrc.gc.ca>

	* gfortran.dg/guality/pr41558.f90: Use lp64 instead of hppa*64*-*-*.
	* gcc.dg/special/weak-1.c: Likewise.
	* gcc.dg/ucnid-12.c: Likewise.
	* gcc.dg/torture/pr45678-1.c: Likewise.
	* gcc.dg/torture/pr45678-2.c: Likewise.
	* gcc.dg/vector-4.c: Likewise.
	* gcc.dg/ipa/inline-5.c: Likewise.
	* gcc.dg/ucnid-11.c: Likewise.
	* gcc.misc-tests/gcov-13.c: Likewise.
	* gcc.misc-tests/gcov-14.c: Likewise.
	* g++.dg/ext/label13.C: Likewise.
	* gcc.dg/tree-ssa/ssa-fre-31.c: Use dg-additional-options for extra
	hppa*-*-hpux* options.
	* gcc.dg/tree-ssa/ssa-fre-33.c: Likewise.
	* gcc.dg/tree-ssa/ssa-fre-34.c: Likewise.
	* gcc.dg/pr48616.c: Likewise.
	* gcc.dg/pr17957.c: Likewise.
	* gcc.dg/pr17055-1.c: Likewise.
	* gcc.dg/pr32912-1.c: Likewise.
	* gcc.dg/tm/pr51472.c: Likewise.
	* c-c++-common/fold-bitand-4.c: Likewise.
	* c-c++-common/Wunused-var-12.c: Use lp64 instead of hppa*64*-*-*.
	Use dg-additional-options for extra options.

2012-02-07  Joern Rennecke <joern.rennecke@embecosm.com>

	* gcc.target/epiphany/interrupt-2.c: New test.

2012-02-07  Richard Sandiford  <rdsandiford@googlemail.com>

	PR target/52155
	* gcc.target/mips/mips.exp (mips-dg-options): Handle target.
	* gcc.target/mips/loongson-shift-count-truncated-1.c: Force -mlong64
	for MIPS ELF.

2012-02-07  Richard Sandiford  <rdsandiford@googlemail.com>

	PR target/52152
	* objc.dg/stabs-1.m: XFAIL for mips*-*-elf*.

2012-02-07  Richard Sandiford  <rdsandiford@googlemail.com>

	PR middle-end/24306
	PR target/52154
	* lib/target-supports.exp (check_effective_target_mips_eabi): New.
	* gcc.target/mips/va-arg-1.c: New test.

2012-02-07  Michael Meissner  <meissner@linux.vnet.ibm.com>

	* gcc.target/powerpc/no-r11-3.c (outer_func): Fix error message
	for -mno-pointers-to-nested-functions.

2012-02-07  Eric Botcazou  <ebotcazou@adacore.com>

	* gcc.c-torture/execute/20120207-1.c: New test.

2012-02-07  Jakub Jelinek  <jakub@redhat.com>

	PR rtl-optimization/52060
	* gcc.dg/torture/pr52060.c: New test.

	PR middle-end/52074
	* gcc.c-torture/compile/pr52074.c: New test.

2012-02-07  Tobias Burnus  <burnus@net-b.de>

	PR fortran/51514
	* gfortran.dg/class_to_type_2.f90: New.

2012-02-06  Thomas König  <tkoenig@gcc.gnu.org>

	PR fortran/32373
	* gfortran.dg/vect/vect-8.f90:  Use vect_double effective target.
	Remove module.

2012-02-06  Jason Merrill  <jason@redhat.com>

	PR c++/52088
	* g++.dg/template/conv13.C: New.

2012-02-06  Richard Guenther  <rguenther@suse.de>

	PR tree-optimization/52115
	* gcc.c-torture/compile/pr52115.c: New testcase.

2012-02-06  Jakub Jelinek  <jakub@redhat.com>

	PR target/52129
	* gcc.c-torture/execute/pr52129.c: New test.

2012-02-06  Andrey Belevantsev  <abel@ispras.ru>

	* gcc.dg/pr48374.c: Actually add the test I forgot 
	in the 2012-01-25 commit.

2012-02-05  Thomas König  <tkoenig@gcc.gnu.org>

	PR fortran/32373
	* gfortran.dg/vect/vect-8.f90:  New test case.

2012-02-05  Thomas König  <tkoenig@gcc.gnu.org>

	PR fortran/48847
	* gfortran.dg/warn_unused_dummy_argument_3.f90:  New test.

2012-02-05  Paul Thomas  <pault@gcc.gnu.org>

	PR fortran/52102
	* gfortran.dg/class_48.f90 : Add test of allocate class array
	component with source in subroutine test3.  Remove commenting
	out in subroutine test4, since branching on unitialized variable
	is now fixed (no PR for this last.).

2012-02-05  Richard Sandiford  <rdsandiford@googlemail.com>

	* gcc.dg/tree-prof/stringop-2.c (main): Add a nomips16 attribute
	on MIPS targets.
	* gfortran.dg/pr45636.f90: XFAIL for MIPS16 targets.

2012-02-05  Richard Sandiford  <rdsandiford@googlemail.com>

	PR target/52125
	* lib/target-supports.exp (check_effective_target_mips_rel): New.
	* gcc.dg/pr48774.c: Skip on MIPS REL targets.

2012-02-05  Richard Sandiford  <rdsandiford@googlemail.com>

	* lib/target-supports.exp (check_effective_target_mips_llsc): New.
	(check_effective_target_sync_int_long): Use it.
	(check_effective_target_sync_char_short): Likewise.
	* gcc.target/mips/atomic-memory-1.c: Restrict error check to mips_llsc.

2012-02-05  Tobias Burnus  <burnus@net-b.de>

	PR fortran/51972
	* gfortran.dg/class_48.f90: Add some further checks.

2012-02-05  Ira Rosen  <irar@il.ibm.com>

	PR tree-optimization/52091
	* gcc.dg/vect/pr52091.c: New test.

2012-02-04  Jakub Jelinek  <jakub@redhat.com>

	PR rtl-optimization/52113
	* gcc.target/avr/pr52113.c: New test.

2012-02-03  Jakub Jelinek  <jakub@redhat.com>

	PR rtl-optimization/52092
	* gcc.c-torture/compile/pr52092.c: New test.

2012-02-02  Mikael Morin  <mikael@gcc.gnu.org>

	PR fortran/41587
	* gfortran.dg/class_array_10.f03: New test.

	PR fortran/46356
	* gfortran.dg/class_array_11.f03: New test.

	PR fortran/51754
	* gfortran.dg/class_array_12.f03: New test.

2012-02-02  Paul Thomas  <pault@gcc.gnu.org>

	PR fortran/52012
	* gfortran.dg/realloc_on_assign_11.f90: New test.

2012-02-02  Tobias Burnus  <burnus@net-b.de>

	PR fortran/52093
	* gfortran.dg/shape_7.f90: New.

2012-02-02  Richard Sandiford  <rdsandiford@googlemail.com>

	* gcc.target/mips/mips-prepend-1.c: New test.

2012-02-02  Jan Hubicka  <jh@suse.cz>
	    Tom de Vries  <tom@codesourcery.com>

	PR middle-end/51998
	* testsuite/gcc.dg/alias-12.c: New testcase.
	* testsuite/gcc.dg/alias-13.c: New testcase.

2012-02-02  Jakub Jelinek  <jakub@redhat.com>

	PR target/52086
	* gcc.dg/pr52086.c: New test.

	PR tree-optimization/52073
	* gcc.c-torture/compile/pr52073.c: New test.

2012-02-01  Thomas König  <tkoenig@gcc.gnu.org>

	PR fortran/51958
	* gfortran.dg/function_optimize_10.f90:  New test.

2012-02-01  Uros Bizjak  <ubizjak@gmail.com>

	* go.test/go-test.exp (go-gc-tests): xfail test/nilptr.go runtime
	test on alpha*-*-*.

2012-02-01  Tobias Burnus  <burnus@net-b.de>

	PR fortran/52024
	* gfortran.dg/typebound_operator_14.f90: New.

2012-02-01  Tobias Burnus  <burnus@net-b.de>

	PR fortran/52059
	* gfortran.dg/elemental_function_1.f90: New.

2012-02-01  Georg-Johann Lay  <avr@gjlay.de>

	PR rtl-optimization/51374
	* gcc.target/avr/torture/pr51374-1.c:
	Also fail if SBIS is seen.

2012-02-01  Georg-Johann Lay  <avr@gjlay.de>

	PR rtl-optimization/51374
	* gcc.target/avr/torture/pr51374-1.c: New.

2012-01-31  Tobias Burnus  <burnus@net-b.de>

	PR fortran/52024
	* gfortran.dg/typebound_generic_11.f90: New.

2012-01-31  Tobias Burnus  <burnus@net-b.de>

	PR fortran/52029
	* gfortran.dg/class_49.f90: New.

2012-01-31  Tobias Burnus  <burnus@net-b.de>

	PR fortran/52013
	* gfortran.dg/elemental_args_check_6.f90: New.

2012-01-31  Jason Merrill  <jason@redhat.com>

	PR c++/52043
	* g++.dg/cpp0x/variadic122.C: New.

2012-01-31  Paul Thomas  <pault@gcc.gnu.org>

	PR fortran/52012
	* gfortran.dg/realloc_on_assign_10.f90: New test.

2012-01-31  Richard Guenther  <rguenther@suse.de>

	PR tree-optimization/51528
	* gcc.dg/torture/pr51528.c: New testcase.

2012-01-30  Uros Bizjak  <ubizjak@gmail.com>

	PR go/48501
	* lib/go.exp (go_target_compile): Append timeout= to options.
	* go.test/go-test.exp (go-gc-tests): Add dg-timeout-factor for
	select5-out.go test on alpha*-*-* targets.

2012-01-30  Richard Sandiford  <rdsandiford@googlemail.com>

	* gcc.target/mips/extend-1.c (TEST_CHAR): Use signed char.
	(TEST_SHORT): Reformat in the same way.
	* gcc.target/mips/octeon-exts-6.c (TEST_CHAR): Use signed char.
	(TEST_SHORT): Reformat in the same way.
	* gcc.target/mips/octeon2-lx-1.c (TEST): Make sign explicit.
	* gcc.target/mips/pr37362.c: Skip for mips-sde-elf.
	* gcc.target/mips/mmcount-ra-address-1.c (bazl): Add NOMIPS16.
	* gcc.target/mips/mmcount-ra-address-2.c (bar): Likewise.
	* gcc.target/mips/mmcount-ra-address-3.c (bar): Likewise.

2012-01-30  Bin Cheng  <bin.cheng@arm.com>

	PR target/51835
	* gcc.target/arm/pr51835.c: New testcase.

2012-01-30  Richard Guenther  <rguenther@suse.de>

	PR tree-optimization/52028
	* gcc.dg/torture/pr52028.c: New testcase.
	* gfortran.dg/ldist-pr45199.f: Adjust.
	* gcc.dg/tree-ssa/ldist-16.c: Likewise.
	* gcc.dg/tree-ssa/ldist-17.c: Likewise.
	* gcc.dg/tree-ssa/ldist-pr45948.c: Likewise.

2012-01-30  Jakub Jelinek  <jakub@redhat.com>

	PR debug/52027
	* gcc.dg/tree-prof/pr52027.c: New test.

	PR tree-optimization/52046
	* gcc.dg/pr52046.c: New test.

	PR debug/52048
	* g++.dg/other/pr52048.C: New test.

2012-01-30  Richard Guenther  <rguenther@suse.de>

	PR tree-optimization/52045
	* gcc.dg/pr52045.c: New testcase.

2012-01-30  Greta Yorsh  <Greta.Yorsh@arm.com>

	* gcc.target/arm/di-longlong64-sync-withldrexd.c: Accept
	new code generated for __sync_lock_release.

2012-01-30  Andreas Krebbel  <Andreas.Krebbel@de.ibm.com>

	* gcc.dg/dfp/fe-convert-2.c: Force use of soft dfp on s390 and s390x.

2012-01-29  John David Anglin  <dave.anglin@nrc-cnrc.gc.ca>

	PR testsuite/51875
	* gfortran.dg/guality/pr41558.f90: Skip on 32-bit hppa*-*-hpux*.

	* g++.dg/ext/visibility/template10.C: Fix typo.

	* gcc.dg/tm/pr51472.c: Add -fno-common option on hppa-*-hpux*.

2012-01-29  Paolo Carlini  <paolo.carlini@oracle.com>

	PR c++/51327
	* g++.dg/cpp0x/constexpr-ice6.C: New.

2012-01-29  Tobias Burnus  <burnus@net-b.de>

	PR fortran/41600
	* gfortran.dg/default_initialization_6.f90: New.

2012-01-29  Tobias Burnus  <burnus@net-b.de>

	PR fortran/51972
	* gfortran.dg/class_allocate_12.f90: Enable disabled test.
	* gfortran.dg/class_48.f90: New.

2012-01-29  Janne Blomqvist  <jb@gcc.gnu.org>

	PR fortran/51808
	* gfortran.dg/module_md5_1.f90: Update MD5 sum.

2012-01-28  Tobias Burnus  <burnus@net-b.de>

	PR fortran/51972
	* gfortran.dg/class_allocate_12.f90: New.

2012-01-28  Eric Botcazou  <ebotcazou@adacore.com>

	* gcc.dg/torture/pr50444.c: Fix dg directives.

2012-01-28  Jakub Jelinek  <jakub@redhat.com>

	PR target/52006
	* gcc.target/arm/pr52006.c: New test.

2012-01-27  Aldy Hernandez  <aldyh@redhat.com>

	PR testsuite/52011
	* gcc.dg/lto/trans-mem.h: New file.
	* gcc.dg/lto/trans-mem-2_0.c: Include it.
	* gcc.dg/lto/trans-mem-1_1.c: Same.
	* gcc.dg/lto/trans-mem-4_1.c: Same.
	* gcc.dg/lto/trans-mem-3_1.c: Same.

2012-01-27  Tobias Burnus  <burnus@net-b.de>

	PR fortran/52022
	* gfortran.dg/dummy_procedure_7.f90: New.

2012-01-27  Andreas Schwab  <schwab@linux-m68k.org>

	* g++.dg/cpp0x/constexpr-rom.C: Don't add -G0 on *-*-darwin*
	*-*-aix* alpha*-*-osf* alpha*-*-*vms*.

2012-01-27  Jakub Jelinek  <jakub@redhat.com>

	PR c++/51852
	* g++.dg/other/gc5.C: New test.

2012-01-27  Richard Guenther  <rguenther@suse.de>

	PR tree-optimization/50444
	* gcc.dg/torture/pr50444.c: New testcase.

2012-01-27  Tobias Burnus  <burnus@net-b.de>

	PR fortran/51970
	PR fortran/51977
	* gfortran.dg/move_alloc_13.f90: New.

2012-01-27  Tobias Burnus  <burnus@net-b.de>

	PR fortran/51953
	* gfortran.dg/allocate_alloc_opt_13.f90: New.
	* gfortran.dg/allocate_alloc_opt_4.f90: Add -std=f2003
	and change dg-error string.

2012-01-27  Tobias Burnus  <burnus@net-b.de>

	PR fortran/52016
	* gfortran.dg/elemental_args_check_5.f90: New.

2012-01-27  Richard Guenther  <rguenther@suse.de>

	PR middle-end/51959
	* g++.dg/torture/pr51959.C: New testcase.

2012-01-27  Tom de Vries  <tom@codesourcery.com>

	PR tree-optimization/51990
	* gcc.dg/pr51990.c: New test.
	* gcc.dg/pr51990-2.c: Same.

2012-01-27  Paul Thomas  <pault@gcc.gnu.org>
	    Tobias Burnus <burnus@gcc.gnu.org>

	PR fortran/48705
	* gfortran.dg/class_allocate_11.f03: New.

	PR fortran/51870
	PR fortran/51943
	PR fortran/51946
	* gfortran.dg/class_allocate_7.f03: New.
	* gfortran.dg/class_allocate_8.f03: New.
	* gfortran.dg/class_allocate_9.f03: New.
	* gfortran.dg/class_allocate_10.f03: New.

2012-01-27  Eric Botcazou  <ebotcazou@adacore.com>

	* gnat.dg/discr34.adb: New test.
	* gnat.dg/discr34_pkg.ads: New helper.

2012-01-27  Eric Botcazou  <ebotcazou@adacore.com>

	* gnat.dg/discr33.adb: New test.

2012-01-27  Eric Botcazou  <ebotcazou@adacore.com>

	* gnat.dg/limited_with3.ad[sb): New test.
	* gnat.dg/limited_with3_pkg1.ad[sb]: New helper.
	* gnat.dg/limited_with3_pkg2.ads: Likewise.
	* gnat.dg/limited_with3_pkg3.ads: Likewise.

2012-01-27  Eric Botcazou  <ebotcazou@adacore.com>

	* gnat.dg/stack_usage1.adb: New test.
	* gnat.dg/stack_usage1_pkg.ad[sb]: New helper.

	* gcc.dg/pr44194-1.c: Remove superfluous include directive.
	* gcc.dg/pr44194-2.c: Likewise.

2012-01-26  Paolo Carlini  <paolo.carlini@oracle.com>

	PR c++/51370
	* g++.dg/template/crash112.C: New.

2012-01-27  Richard Henderson  <rth@redhat.com>

	* gcc.dg/atomic-flag.c: Adjust for __GCC_ATOMIC_TEST_AND_SET_TRUEVAL.

2012-01-26  Andreas Krebbel  <Andreas.Krebbel@de.ibm.com>

	* gfortran.dg/reassoc_4.f: Use dg-additional-options.

2012-01-26  Jakub Jelinek  <jakub@redhat.com>

	PR middle-end/51895
	* g++.dg/opt/pr51895.C: New test.

2012-01-26  Michael Matz  <matz@suse.de>

	PR tree-optimization/48794
	* gfortran.dg/gomp/pr48794-2.f90: New testcase.

2012-01-26  Andreas Krebbel  <Andreas.Krebbel@de.ibm.com>

	* gcc.dg/ssa-dom-thread-4.c: Set -mbranch-cost=2 for s390 and s390x.

2012-01-26  Andreas Krebbel  <Andreas.Krebbel@de.ibm.com>

	* gcc.dg/pr46309.c: Set branch-cost to 2 for s390 and s390x.
	* gcc.dg/pr44194-1.c: Disable since s390 returns structs always in
	memory.
	* gfortran.dg/reassoc_4.f: Force max-completely-peeled-insns to
	the default value for s390 and s390x.

2012-01-25  Aldy Hernandez  <aldyh@redhat.com>

	PR lto/51698
	* gcc.dg/lto/trans-mem-4_0.c: New.
	* gcc.dg/lto/trans-mem-4_1.c: New.
	* gcc.dg/lto/trans-mem-2_0.c: Provide correct argument types for
	TM builtins.
	* gcc.dg/lto/trans-mem-1_0.c: Require stdint_types.
	* gcc.dg/lto/trans-mem-1_1.c: Provide correct argument types for
	TM builtins.
	* gcc.dg/lto/trans-mem-3_0.c: Require stdint_types.
	* gcc.dg/lto/trans-mem-3_1.c: Provide correct argument types for
	TM builtins.

2012-01-25    Georg-Johann Lay  <avr@gjlay.de>

	* gcc.target/avr/torture/int24-mul.c: Rename __pgm to __flash.

2012-01-25  Ian Lance Taylor  <iant@google.com>

	* go.test/go-test.exp (go-gc-tests): Handle a few more test lines.

2012-01-25  Tobias Burnus  <burnus@net-b.de>

	PR fortran/51995
	* gfortran.dg/typebound_proc_25.f90: New.

2012-01-25  Jason Merrill  <jason@redhat.com>

	PR c++/51992
	* g++.dg/lto/pr51992_0.C: New.

2012-01-25  Jakub Jelinek  <jakub@redhat.com>

	PR tree-optimization/51987
	* gcc.target/i386/pr51987.c: New test.

2012-01-25  Greta Yorsh  <Greta.Yorsh@arm.com>

	* gcc.dg/tm/lto-1.c: Require lto support in target.

2012-01-25  Andrey Belevantsev  <abel@ispras.ru>

	PR rtl-optimization/48374
	* gcc.dg/pr48374.c: New test.

2012-01-25  Greta Yorsh  <Greta.Yorsh@arm.com>

	* gcc.dg/pr50908-2.c (dg-options): Add -fno-short-enums.

2012-01-25  Tobias Burnus  <burnus@net-b.de>

	PR fortran/51966
	* gfortran.dg/derived_constructor_char_3.f90: New.

2012-01-24  Ian Lance Taylor  <iant@google.com>

	* go.test/go-test.exp (filecmp): New procedure.
	(errchk): Handle quoted square brackets.
	(go-gc-tests): Set go_compile_args. Handle various new test
	lines.  Skip a few new tests.
	* lib/go-torture.exp (go-torture-execute): Use go_compile_args.

2012-01-24  Richard Sandiford  <rdsandiford@googlemail.com>

	* lib/target-supports.exp (proc check_effective_target_vect_perm)
	(check_effective_target_vect_extract_even_odd)
	(check_effective_target_vect_interleave): Return true for MIPS
	paired-single.

2012-01-24  Richard Sandiford  <rdsandiford@googlemail.com>

	* gcc.c-torture/execute/scal-to-vec1.c (one): New volatile variable.
	(main): Use it instead of argc.

2012-01-24  Jason Merrill  <jason@redhat.com>

	PR c++/51973
	* g++.dg/cpp0x/sfinae31.C: New.

2012-01-24  Richard Sandiford  <rdsandiford@googlemail.com>

	* gcc.dg/memcpy-4.c: Don't expect /s on MEMs.

2012-01-24  Jason Merrill  <jason@redhat.com>

	PR c++/51812
	* g++.dg/inherit/covariant20.C: New.

2012-01-24  Paolo Carlini  <paolo.carlini@oracle.com>

	PR c++/51223
	* g++.dg/parse/crash58.C: New.

2012-01-24  Jakub Jelinek  <jakub@redhat.com>

	PR target/51957
	* gcc.dg/pr51957-1.c: New test.
	* gcc.dg/pr51957-1.h: New file.
	* gcc.dg/pr51957-2.c: New test.

2012-01-23  Jason Merrill  <jason@redhat.com>

	PR c++/51930
	* g++.dg/ext/visibility/template10.C: New.

2012-01-23  Tobias Burnus  <burnus@net-b.de>

	PR fortran/51948
	* gfortran.dg/move_alloc_12.f90: New.

2012-01-23  Ramana Radhakrishnan  <ramana.radhakrishnan@linaro.org>

	PR middle-end/45416
	* gcc.dg/pr45416.c: Skip for Thumb1. Handle ubfx.

2012-01-23  Paolo Carlini  <paolo.carlini@oracle.com>

	PR c++/51398
	* g++.dg/template/crash111.C: New.

2012-01-23  Arnaud Charlet  <charlet@adacore.com>

	* ada/acats/tests/cxh/cxh1001.a: Removed, test not suitable on all
	configurations.
	* ada/acats/run_all.sh: Simplify by removing cxh1001 special case.

2012-01-23  Dodji Seketeli  <dodji@redhat.com>

	PR testsuite/51941
	* g++.dg/debug/dwarf2/nested-3.C:  Accept multiple lines between
	the DW_TAG_class_type and DW_AT_name: "Executor".

2012-01-23  Ramana Radhakrishnan  <ramana.radhakrishnan@linaro.org>

	* lib/target-supports.exp
	(check_effective_target_vect_extract_even_odd): Handle ARM neon.
	(check_effective_target_vect_interleave): Likewise.

2012-01-22  Jason Merrill  <jason@redhat.com>

	PR c++/51925
	* g++.dg/template/using20.C: New.
	* g++.dg/template/template-id-2.C: Adjust diagnostic.

2012-01-23  Jason Merrill  <jason@redhat.com>

	PR target/51934
	* g++.dg/torture/pr51344.C: Limit to x86.

2012-01-23  Greta Yorsh  <Greta.Yorsh@arm.com>

	* c-c++-common/tm/omp.c: Require target with pthread support.

2012-01-23  Richard Guenther  <rguenther@suse.de>

	PR tree-optimization/51949
	* gcc.dg/torture/pr51949.c: New testcase.

2012-01-23  Jakub Jelinek  <jakub@redhat.com>

	PR rtl-optimization/51933
	* gcc.c-torture/execute/pr51933.c: New test.

2012-01-22  Douglas B Rupp  <rupp@gnat.com>

	* gcc.dg/builtins-config.h (HAVE_C99_RUNTIME):
	Do not define for Interix.

2012-01-22  Jason Merrill  <jason@redhat.com>

	PR c++/51832
	* g++.dg/lto/pr51832.h: New.
	* g++.dg/lto/pr51832_0.C: New.
	* g++.dg/lto/pr51832_1.C: New.

2012-01-22  Eric Botcazou  <ebotcazou@adacore.com>

	* gcc.dg/ext-elim-1.c: New test.

2012-01-22  Richard Sandiford  <rdsandiford@googlemail.com>

	PR target/51931
	* gcc.c-torture/compile/20001226-1.c: Add nomips16 attribute.
	* g++.dg/opt/longbranch1.C: Likewise.

2012-01-22  Richard Sandiford  <rdsandiford@googlemail.com>

	* g++.old-deja/g++.pt/ptrmem6.C: xfail a test for ARM and MIPS
	in C++11 mode.

2012-01-21  Steven G. Kargl  <kargl@gcc.gnu.org>

	PR fortran/50556
	* gfortran.dg/namelist_74.f90: New test.
	* gfortran.dg/namelist_59.f90: Remove SAVE attribute.

2012-01-21  Tobias Burnus  <burnus@net-b.de>

	PR fortran/51913
	* gfortran.dg/class_47.f90: New.

2012-01-21  Eric Botcazou  <ebotcazou@adacore.com>

	* gnat.dg/renaming5.ad[sb]: New test.

2012-01-20  Jason Merrill  <jason@redhat.com>

	PR c++/51919
	* g++.dg/pch/mangle1.{C,Hs}: Remove.

2012-01-20  Jason Merrill  <jason@redhat.com>

	PR c++/51922
	* g++.dg/ext/attrib42.C: Require ilp32.

2012-01-20  Jakub Jelinek  <jakub@redhat.com>

	PR target/51915
	* gcc.target/arm/pr51915.c: New test.

2012-01-20  Cary Coutant  <ccoutant@google.com>
	    Dodji Seketeli  <dodji@redhat.com>

	PR debug/45682
	* g++.dg/debug/dwarf2/nested-3.C: New test.

2012-01-20  Paolo Carlini  <paolo.carlini@oracle.com>

	PR c++/51402
	* g++.dg/template/crash110.C: New.

2012-01-20  Rainer Orth  <ro@CeBiTec.Uni-Bielefeld.DE>

	* gcc.misc-tests/gcov-14.c: Skip on alpha*-dec-osf*.
	Remove default options on hppa*-*-hpux*.

2012-01-20  Rainer Orth  <ro@CeBiTec.Uni-Bielefeld.DE>

	* g++.dg/ext/visibility/template9.C: Add dg-require-visibility.

2012-01-20  Andreas Krebbel  <Andreas.Krebbel@de.ibm.com>

	* gcc.c-torture/compile/pr51856.c: New testcase.

2012-01-20  Uros Bizjak  <ubizjak@gmail.com>

	* go.test/go-test.exp (go-gc-tests): Pass correctly formatted
	options to go_target_compile.

2012-01-20  Kai Tietz  <ktietz@redhat.com>

	* g++.dg/torture/pr51344.C: Fix typo.

2012-01-20  Richard Guenther  <rguenther@suse.de>

	PR tree-optimization/51903
	* g++.dg/torture/pr51903.C: New testcase.

2012-01-20  Tobias Burnus  <burnus@net-b.de>
	    Janus Weil  <janus@gcc.gnu.org>

	PR fortran/51056
	* gfortran.dg/use_21.f90: New.

2012-01-20  Jakub Jelinek  <jakub@redhat.com>

	PR target/51106
	* gcc.dg/torture/pr51106-1.c: New test.
	* gcc.dg/torture/pr51106-2.c: New test.

2012-01-19  Kai Tietz  <ktietz@redhat.com>

	* g++.dg/torture/pr51344.C: New test.

2012-01-19  Tobias Burnus  <burnus@net-b.de>

	PR fortran/51904
	* gfortran.dg/intrinsic_size_2.f90: New.

2012-01-19  Jason Merrill  <jason@redhat.com>

	PR c++/51889
	* g++.dg/inherit/using7.C: New.

2012-01-19  Richard Guenther  <rguenther@suse.de>

	PR tree-optimization/37997
	* gcc.dg/tree-ssa/ssa-pre-28.c: New testcase.

2012-01-19 Andrey Belevantsev <abel@ispras.ru>

	PR rtl-optimization/51505
	* gcc.dg/pr51505.c: New test.

2012-01-18  Paul Thomas  <pault@gcc.gnu.org>

	PR fortran/51634
	* gfortran.dg/typebound_operator_12.f03: New.
	* gfortran.dg/typebound_operator_13.f03: New.

2012-01-18  Paolo Carlini  <paolo.carlini@oracle.com>

	PR c++/51225
	* g++.dg/cpp0x/pr51225.C: New.

2012-01-17  Ian Lance Taylor  <iant@google.com>

	PR go/50656
	* go.test/go-test.exp (go-gc-tests): Recognize some more test lines.

2012-01-17  Tobias Burnus  <burnus@net-b.de>

	PR fortran/51869
	* gfortran.dg/realloc_on_assign_9.f90: New.

2012-01-17  Aldy Hernandez  <aldyh@redhat.com>

	PR other/51165
	* gcc.dg/tm/memopt-3.c: Remove xfail.
	* gcc.dg/tm/memopt-4.c: Remove xfail.
	* gcc.dg/tm/memopt-5.c: Remove xfail.
	* gcc.dg/tm/memopt-7.c: Remove xfail.

2012-01-17  Jakub Jelinek  <jakub@redhat.com>

	PR tree-optimization/51877
	* gcc.c-torture/execute/pr51877.c: New test.

2012-01-17  Michael Zolotukhin  <michael.v.zolotukhin@intel.com>

	* gcc.dg/vect/no-section-anchors-vect-69.c: Change
	{!vect_align_arrays} to vect_sizes_32B_16B.
	* gcc.dg/vect/vect-multitypes-1.c: Ditto.
	* gcc.dg/vect/vect-peel-3.c: Ditto.

2012-01-16  Jason Merrill  <jason@redhat.com>

	PR c++/51854
	* g++.dg/abi/mangle60.C: New.

	PR c++/51827
	* g++.dg/pch/mangle1.{C,Hs}: New.

2012-01-16  Mikael Morin  <mikael@gcc.gnu.org>
	    Tobias Burnus  <burnus@net-b.de>

	PR fortran/50981
	* gfortran.dg/elemental_optional_args_3.f90: New
	* gfortran.dg/elemental_optional_args_4.f90: New

2012-01-16  Tobias Burnus  <burnus@net-b.de>

	PR fortran/51809
	* gfortran.dg/use_20.f90: New

2012-01-16  Jason Merrill  <jason@redhat.com>

	PR c++/51868
	* g++.dg/cpp0x/rv-bitfield.C: New.
	* g++.dg/cpp0x/rv-bitfield2.C: New.

2012-01-16  Paul Thomas  <pault@gcc.gnu.org>

	* gfortran.dg/class_array_3.f03: Remove the explicit loop in
	subroutine 'qsort' and use index array to assign the result.

2012-01-16  Jakub Jelinek  <jakub@redhat.com>

	PR tree-optimization/51865
	* gcc.dg/pr51865.c: New test.

2012-01-15  Richard Sandiford  <rdsandiford@googlemail.com>

	* gcc.dg/tree-ssa/ssa-dom-thread-4.c: Expect 4 threaded edges for MIPS.

2012-01-15  Richard Sandiford  <rdsandiford@googlemail.com>

	* gcc.target/mips/code-readable-2.c: Allow the jump table address
	to be loaded from the constant pool, rather than via %hi and %lo.

2012-01-15  Uros Bizjak  <ubizjak@gmail.com>

	PR rtl-optimization/51821
	* gcc.dg/pr51821.c: New test.

2012-01-15  Andreas Schwab  <schwab@linux-m68k.org>

	* gcc.dg/torture/pr8081.c: Fix char signedness assumption.

2012-01-14  Andreas Schwab  <schwab@linux-m68k.org>

	* g++.dg/cpp0x/constexpr-rom.C: Add -G0 where applicable.

2012-01-14  Tobias Burnus  <burnus@net-b.de>

	PR fortran/51800
	* gfortran.dg/init_flag_8.f90: New.
	* gfortran.dg/init_flag_9.f90: New.

2011-01-14  Tobias Burnus  <burnus@net-b.de>

	PR fortran/51816
	* gfortran.dg/use_18.f90: New.
	* gfortran.dg/use_19.f90: New.

2012-01-13  Ian Lance Taylor  <iant@google.com>

	PR c++/50012
	* g++.dg/warn/Wsign-compare-4.C: New.

2012-01-13  Paul Thomas  <pault@gcc.gnu.org>

	PR fortran/48351
	* gfortran.dg/alloc_comp_assign.f03: New.
	* gfortran.dg/allocatable_scalar_9.f90: Reduce count of
	__BUILTIN_FREE from 38 to 32.

2012-01-13  Jason Merrill  <jason@redhat.com>

	PR c++/20681
	* g++.dg/warn/Wreturn-type-7.C: New.

2012-01-13  Georg-Johann Lay  <avr@gjlay.de>

	* gcc.c-torture/execute/20120111-1.c: Fix wrong int = int32_t
	assumption.
	* g++.dg/ipa/pr51759.C: Fix assumption sizeof(int) > 2.
	* gcc.dg/cpp/warn-multichar.c: Fix to work on int=16 platforms.
	* gcc.dg/cpp/warn-multichar-2.c: Ditto.
	* gcc.dg/debug/dwarf2/pr49871.c: Add dg-require-effective-target
	int32plus because of big array needed.
	* gcc.dg/pr50527.c: Don't FAIL if sizeof(void*) = 2
	* gcc.dg/lto/20090218-2_1.c: Fix prototype of malloc, memcpy.

2012-01-13  Jason Merrill  <jason@redhat.com>

	PR c++/51813
	* g++.dg/ext/visibility/template9.C: New.

	PR c++/51620
	* g++.dg/cpp0x/defaulted34.C: New.
	* g++.dg/template/virtual3.C: New.

2012-01-13  Richard Guenther  <rguenther@suse.de>

	PR middle-end/8081
	* gcc.dg/torture/pr8081.c: New testcase.

2012-01-13  Georg-Johann Lay  <avr@gjlay.de>

	* gcc.dg/pr46309.c: Set branch cost to greater 1 for avr.

2012-01-12  Jason Merrill  <jason@redhat.com>

	PR c++/51714
	* g++.dg/ext/stmtexpr14.C: New.

2012-01-13  Dodji Seketeli  <dodji@redhat.com>

	PR c++/51633
	* g++.dg/cpp0x/constexpr-diag4.C: New test.

2012-01-12  Jason Merrill  <jason@redhat.com>

	PR c++/48051
	* g++.dg/abi/mangle48.C: Test qualified-names, too.
	* g++.dg/abi/mangle58.C: Likewise.

	PR c++/51403
	* g++.dg/template/arg8.C: New.

2012-01-12  Ira Rosen  <irar@il.ibm.com>

	PR tree-optimization/51799
	* gcc.dg/vect/pr51799.c: New test.
	* gcc.dg/vect/vect-widen-shift-u8.c: Expect two widening shift
	patterns.

2012-01-12  Dominique d'Humieres  <dominiq@lps.ens.fr>
	    Tobias Burnus  <burnus@net-b.de>

	PR fortran/51057
	PR fortran/51616
	* lib/target-supports.exp
	(check_effective_target_fortran_largest_fp_has_sqrt): New.
	* gfortran.dg/quad_2.f90: Use it, add pattern for IBM's real(16).

2012-01-11  Jason Merrill  <jason@redhat.com>

	PR c++/51565
	* g++.dg/ext/attrib42.C: New.

2012-01-11  Jakub Jelinek  <jakub@redhat.com>

	PR bootstrap/51796
	* gcc.dg/pr51796.c: New test.

2012-01-11  Jason Merrill  <jason@redhat.com>

	PR c++/51818
	* g++.dg/cpp0x/lambda/lambda-mangle3.C: New.

2012-01-11  Eric Botcazou  <ebotcazou@adacore.com>

	* gnat.dg/array19.ad[sb]: New test.

2012-01-11  Eric Botcazou  <ebotcazou@adacore.com>

	* gnat.dg/opt23.ad[sb]: New test.
	* gnat.dg/opt23_pkg.ad[sb]: New helper.
	* gnat.dg/opt24.ad[sb]: New test.

2012-01-11  Bill Schmidt  <wschmidt@linux.vnet.ibm.com>

	PR tree-optimization/49642
	* gcc.dg/tree-ssa/pr49642-1.c: New test.
	* gcc.dg/tree-ssa/pr49642-2.c: New test.

2012-01-11  Jason Merrill  <jason@redhat.com>

	PR c++/51613
	* g++.dg/template/explicit-args5.C: New.

2012-01-11  Matthew Gretton-Dann  <matthew.gretton-dann@arm.com>

	* gcc.c-torture/execute/20120110-1.c: New testcase.

2012-01-10  Jason Merrill  <jason@redhat.com>

	PR c++/51614
	* g++.dg/inherit/ambig1.C: New.

	PR c++/51433
	* g++.dg/cpp0x/constexpr-cache1.C: New.

2012-01-10  Richard Guenther  <rguenther@suse.de>

	PR tree-optimization/51801
	* gcc.dg/torture/pr51801.c: New testcase.

2012-01-10  Tobias Burnus  <burnus@net-b.de>

	PR fortran/51652
	* gfortran.dg/allocate_with_typespec_5.f90: New.

2012-01-10  Tobias Burnus  <burnus@net-b.de>

	* gfortran.dg/class_39.f03: Update dg-error string.

2012-01-10  Richard Guenther  <rguenther@suse.de>

	PR tree-optimization/50913
	* gcc.dg/graphite/interchange-16.c: New testcase.
	* gcc.dg/graphite/scop-20.c: XFAIL.
	* gfortran.dg/graphite/interchange-1.f: Likewise.
	* gfortran.dg/graphite/block-1.f90: Likewise.
	* gfortran.dg/graphite/block-2.f: Likewise.

2012-01-10  Richard Henderson  <rth@redhat.com>

	* lib/target-supports.exp (check_effective_target_vect_perm,
	check_effective_target_vect_perm_byte,
	check_effective_target_vect_perm_short): Enable for arm neon.

2012-01-09  Tobias Burnus  <burnus@net-b.de>

	PR fortran/46328
	* gfortran.dg/typebound_operator_11.f90: New.

2012-01-09  Eric Botcazou  <ebotcazou@adacore.com>

	* gnat.dg/array18.adb: New test.
	* gnat.dg/array18_pkg.ads: New helper.

2012-01-09  Paul Thomas  <pault@gcc.gnu.org>

	PR fortran/51791
	* gfortran.dg/typebound_operator_7.f03: Insert parentheses
	around base object in first assignment in main program.
	* gfortran.dg/typebound_operator_10.f03: New test.

2012-01-09  Martin Jambor  <mjambor@suse.cz>

	PR tree-optimization/51759
	* g++.dg/ipa/pr51759.C: New test.

2012-01-09  Tobias Burnus  <burnus@net-b.de>

	PR fortran/51758
	* gfortran.dg/optional_absent_2.f90: New.

2012-01-09  Tobias Burnus  <burnus@net-b.de>

	PR fortran/51578
	* gfortran.dg/use_17.f90: New.

2012-01-09  Gary Funck  <gary@intrepid.com>

	PR preprocessor/33919
	* gcc.dg/pr33919.c: New test.
	* gcc.dg/pr33919-0.h: New test header file.
	* gcc.dg/pr33919-1.h: Ditto.
	* gcc.dg/pr33919-2.h: Ditto.

2012-01-07  Jan Hubicka  <jh@suse.cz>

	PR tree-optimize/51694
	* gcc.c-torture/compile/pr51694.c: new testcase.

2012-01-07  Jan Hubicka  <jh@suse.cz>

	PR tree-optimization/51600
	* g++.dg/torture/pr51600.C: New testcase.

2012-01-07  John David Anglin  <dave.anglin@nrc-cnrc.gc.ca>

	PR gcov-profile/51715
	PR gcov-profile/51717
	* gcc.misc-tests/gcov-13.c: Skip on 32-bit hppa*-*-hpux*.
	* gcc.misc-tests/gcov-14.c: Likewise.

2012-01-06  Jason Merrill  <jason@redhat.com>

	* g++.dg/parse/new5.C: New.

2012-01-06  Patrick Marlier  <patrick.marlier@gmail.com>

	PR testsuite/51655
	* c-c++-common/tm/memcpy-1.c: Declare memcpy instead of
	including <string.h>.

2012-01-06  Jason Merrill  <jason@redhat.com>

	* g++.dg/abi/mangle51.C: New.
	* g++.dg/abi/mangle52.C: New.
	* g++.dg/abi/mangle53.C: New.
	* g++.dg/abi/mangle54.C: New.
	* g++.dg/abi/mangle55.C: New.
	* g++.dg/abi/mangle56.C: New.
	* g++.dg/abi/mangle57.C: New.
	* g++.dg/abi/mangle58.C: New.
	* g++.dg/abi/mangle59.C: New.
	* g++.dg/cpp0x/trailing3.C: Update mangling.
	* g++.dg/cpp0x/variadic111.C: Update mangling.
	* g++.dg/cpp0x/variadic4.C: Update mangling.
	* g++.dg/cpp0x/variadic42.C: Pass -fabi-version=5.
	* g++.dg/template/nontype22.C: Works now.
	* g++.dg/template/pr35240.C: Works now.

	* g++.dg/cpp0x/error7.C: New.

2012-01-06  Tobias Burnus <burnus@net-b.de>

	* gfortran.dg/deallocate_stat_2.f90: New.
	* coarray/allocate_errgmsg.f90: New.
	* gfortran.dg/coarray_lib_alloc_1.f90: New.
	* gfortran.dg/coarray_lib_alloc_2.f90: New.
	* coarray/subobject_1.f90: Fix for num_images > 1.
	* gfortran.dg/deallocate_stat.f90: Update due to changed
	stat= handling.

2012-01-06  Andrew Stubbs  <ams@codesourcery.com>

	* gcc.target/arm/headmerge-2.c: Adjust scan pattern.

2012-01-06  Eric Botcazou  <ebotcazou@adacore.com>

	* ada/acats/overflow.lst: Add cb20004.

2012-01-05  Dodji Seketeli  <dodji@redhat.com>

	PR c++/51541
	* g++.dg/cpp0x/alias-decl-18.C: New test.

2012-01-05  Eric Botcazou  <ebotcazou@adacore.com>

	* gcc.c-torture/execute/20120104-1.c: New test.

2012-01-05  Paul Thomas  <pault@gcc.gnu.org>

	PR fortran/PR48946
	* gfortran.dg/typebound_operator_9.f03: This is now a copy of
	the old typebound_operator_8.f03.
	* gfortran.dg/typebound_operator_8.f03: New version of
	typebound_operator_7.f03 with 'u' a derived type instead of a
	class object.

2012-01-05  Richard Guenther  <rguenther@suse.de>

	* g++.dg/torture/pr49309.C: Skip for -flto.

2012-01-05  Jakub Jelinek  <jakub@redhat.com>

	PR middle-end/51761
	* gcc.c-torture/compile/pr51761.c: New test.

2012-01-05  Richard Guenther  <rguenther@suse.de>

	PR tree-optimization/51760
	* gcc.dg/torture/pr51760.c: New testcase.

2012-01-05  Aldy Hernandez  <aldyh@redhat.com>

	PR middle-end/51472
	* gcc.dg/tm/memopt-6.c: Adjust regexp.

2012-01-05  Richard Guenther  <rguenther@suse.de>

	PR lto/41576
	* gfortran.dg/lto/pr41576_0.f90: New testcase.
	* gfortran.dg/lto/pr41576_1.f90: Likewise.

2012-01-04  Jakub Jelinek  <jakub@redhat.com>

	PR debug/51695
	* gcc.dg/pr51695.c: New test.

2012-01-04  Andrew Pinski  <apinski@cavium.com>

	* gcc.target/mips/mips64-dsp-ldx1.c: New test.
	* gcc.target/mips/octeon2-lx-1.c: New test.
	* gcc.target/mips/mips64-dsp-ldx.c: New test.
	* gcc.target/mips/octeon2-lx-2.c: New test.
	* gcc.target/mips/octeon2-lx-3.c: New test.

2012-01-04  Patrick Marlier  <patrick.marlier@gmail.com>

	PR other/51163
	PR other/51164
	* gcc.dg/tm/alias-1.c:  Adjust regexp.
	* gcc.dg/tm/alias-2.c:  Adjust regexp.

2012-01-04  Paolo Carlini  <paolo.carlini@oracle.com>

	PR c++/51064
	* g++.dg/warn/Wparentheses-26.C: New.

2012-01-04  Mikael Morin  <mikael@gcc.gnu.org>

	* gfortran.dg/elemental_optional_args_2.f90: New test.

2012-01-04  Thomas Koenig  <tkoenig@gcc.gnu.org>

	PR fortran/49693
	* gfortran.dg/common_17.f90:  New test.

2012-01-04  Richard Guenther  <rguenther@suse.de>

	PR tree-optimization/49651
	* gcc.dg/tree-ssa/pta-ptrarith-1.c: Adjust.
	* gcc.dg/tree-ssa/pta-ptrarith-2.c: Likewise.

2012-01-03  Paolo Carlini  <paolo.carlini@oracle.com>

	PR c++/51738
	* g++.dg/cpp0x/initlist-postfix-open-square.C: New.

2012-01-03  Andrew Pinski  <apinski@cavium.com>

	* lib/scanasm.exp (dg-function-on-line): Always use a special format
	for all mips targets.  Also allow an optional .cfi_startproc.

2012-01-03  Uros Bizjak  <ubizjak@gmail.com>

	* gfortran.dg/typebound_operator_8.f03: Use dg-add-options ieee.

2012-01-03  Paolo Carlini  <paolo.carlini@oracle.com>

	PR c++/29273
	* g++.dg/rtti/dyncast5.C: New.

2012-01-03  Richard Guenther  <rguenther@suse.de>

	PR tree-optimization/51070
	* gcc.dg/torture/pr51070-2.c: New testcase.

2012-01-03  Richard Guenther  <rguenther@suse.de>

	PR tree-optimization/51692
	* gcc.dg/torture/pr51692.c: New testcase.

2012-01-03  Richard Guenther  <rguenther@suse.de>

	PR debug/51650
	* g++.dg/lto/pr51650-3_0.C: New testcase.

2012-01-03  Paolo Carlini  <paolo.carlini@oracle.com>

	PR c++/15867
	* g++.dg/warn/Wredundant-decls-spec.C: New.

2012-01-03  Jakub Jelinek  <jakub@redhat.com>

	PR tree-optimization/51719
	* g++.dg/tree-prof/pr51719.C: New test.

2012-01-03  Richard Guenther  <rguenther@suse.de>

	PR middle-end/51730
	* gcc.dg/fold-compare-6.c: New testcase.

2012-01-03  Jakub Jelinek  <jakub@redhat.com>

	PR c++/51669
	* g++.dg/gomp/pr51669.C: New test.

2012-01-02  Jason Merrill  <jason@redhat.com>

	PR c++/51675
	* g++.dg/cpp0x/constexpr-union2.C: New.

	PR c++/51666
	* g++.dg/cpp0x/nsdmi-defer5.C: New.

2012-01-02  Dodji Seketeli  <dodji@redhat.com>

	PR c++/51462
	* g++.dg/cpp0x/constexpr-99.C: New test.

2012-01-02  Paolo Carlini  <paolo.carlini@oracle.com>

	PR c++/20140
	* g++.dg/template/init9.C: New.

2012-01-02  Richard Sandiford  <rdsandiford@googlemail.com>

	* gcc.dg/memcpy-4.c: Add nomips16 attribute for MIPS targets.
	Increase copy to 5 bytes.  Look for at least two "mem/s/u"s,
	rather than a specific number.

2012-01-02  Paul Thomas  <pault@gcc.gnu.org>

	PR fortran/46262
	PR fortran/46328
	PR fortran/51052
	* gfortran.dg/typebound_operator_7.f03: New.
	* gfortran.dg/typebound_operator_8.f03: New.

2012-01-02  Richard Sandiford  <rdsandiford@googlemail.com>

	PR target/51729
	* gcc.target/mips/dspr2-MULT.c: Remove -ffixed-hi -ffixed-lo.
	XFAIL.
	* gcc.target/mips/dspr2-MULTU.c: Likewise.

2012-01-02  Richard Sandiford  <rdsandiford@googlemail.com>

	* gcc.dg/pr46309.c: Add -mtune=octeon2 for MIPS.

2012-01-02  Richard Sandiford  <rdsandiford@googlemail.com>

	* g++.dg/cpp0x/constexpr-rom.C: Look for .rdata rather than rodata
	for MIPS.

2012-01-02  Richard Sandiford  <rdsandiford@googlemail.com>

	* gfortran.dg/io_real_boz_3.f90: Require fortran_real_16.
	* gfortran.dg/io_real_boz_4.f90: Likewise.
	* gfortran.dg/io_real_boz_5.f90: Likewise.

2012-01-02  Richard Sandiford  <rdsandiford@googlemail.com>

	* g++.dg/opt/devirt2.C: Add -mno-abicalls for MIPS.

2012-01-02  Revital Eres  <revital.eres@linaro.org>

	* gcc.dg/sms-11.c: New file.

2012-01-02  Tobias Burnus  <burnus@net-b.de>

	PR fortran/51682
	* gfortran.dg/coarray/image_index_3.f90: New.

2012-01-01  Paolo Carlini  <paolo.carlini@oracle.com>

	PR c++/16603
	* g++.dg/parse/enum8.C: New.

2012-01-01  Paolo Carlini  <paolo.carlini@oracle.com>

	PR c++/51379
	* g++.dg/conversion/reinterpret4.C: New.
	* g++.dg/conversion/reinterpret1.C: Adjust.

2012-01-01  Paolo Carlini  <paolo.carlini@oracle.com>

	* g++.dg/cpp0x/constexpr-delegating2.C: Add missing piece.

2012-01-01  Fabien Chêne  <fabien@gcc.gnu.org>

	* g++.old-deja/g++.brendan/crash25.C: Adjust.
	* g++.old-deja/g++.brendan/crash56.C: Likewise.
	* g++.old-deja/g++.jason/access14.C: Likewise.
	* g++.old-deja/g++.jason/access8.C: Likewise.
	* g++.old-deja/g++.jason/access1.C: Likewise.
	* g++.old-deja/g++.other/access3.C: Likewise.
	* g++.old-deja/g++.other/access5.C: Likewise.
	* g++.old-deja/g++.law/unsorted1.C: Likewise.
	* g++.old-deja/g++.law/visibility22.C: Likewise.
	* g++.old-deja/g++.law/visibility26.C: Likewise.
	* g++.old-deja/g++.mike/p2746.C: Likewise.
	* g++.dg/debug/using1.C: Likewise.
	* g++.dg/lookup/using51.C: Likewise.
	* g++.dg/inherit/using5.C: Likewise.
	* g++.dg/inherit/pr30297.C: Likewise.
	* g++.dg/inherit/access8.C: Likewise.
	* g++.dg/torture/pr39362.C: Likewise.
	* g++.dg/template/crash13.C: Likewise.
	* g++.dg/template/using10.C: Likewise.

2012-01-01  Thomas Koenig  <tkoenig@gcc.gnu.org>

	PR fortran/51502
	* lib/gcc-dg.exp (scan-module-absence):  Really commit last
	change.

2012-01-01  Ira Rosen  <irar@il.ibm.com>

	PR tree-optimization/51704
	* gfortran.dg/vect/no-fre-no-copy-prop-O3-pr51704.f90: New.
	* gfortran.dg/vect/vect.exp: Run no-fre-no-copy-prop-O3-* with
	corresponding flags.

2012-01-01  Paolo Carlini  <paolo.carlini@oracle.com>

	PR c++/51723
	* g++.dg/cpp0x/constexpr-delegating2.C: New.

2012-01-01  Jan Hubicka  <jh@suse.cz>

	PR rtl-optimization/51069
	* gcc.c-torture/compile/pr51069.c: New testcase.

2012-01-01  Jakub Jelinek  <jakub@redhat.com>

	PR tree-optimization/51683
	* gcc.dg/pr51683.c: New test.

Copyright (C) 2012 Free Software Foundation, Inc.

Copying and distribution of this file, with or without modification,
are permitted in any medium without royalty provided the copyright
notice and this notice are preserved.<|MERGE_RESOLUTION|>--- conflicted
+++ resolved
@@ -1,4 +1,128 @@
-<<<<<<< HEAD
+2012-09-13  Jason Merrill  <jason@redhat.com>
+
+	PR c++/53839
+	* g++.dg/cpp0x/constexpr-temp1.C: New.
+
+2012-09-13  Jason Merrill  <jason@redhat.com>
+
+	PR c++/54511
+	* g++.dg/template/anonunion2.C: New.
+
+2012-09-13  Jason Merrill  <jason@redhat.com>
+
+	PR c++/53836
+	* g++.dg/template/init10.C: New.
+
+2012-09-12  Tobias Burnus  <burnus@net-b.de>
+
+	PR fortran/54225
+	PR fortran/53306
+	* gfortran.dg/coarray_10.f90: Update dg-error.
+	* gfortran.dg/coarray_28.f90: New.
+	* gfortran.dg/array_section_3.f90: New.
+
+2012-09-10  Jason Merrill  <jason@redhat.com>
+
+	PR c++/54506
+	* g++.dg/cpp0x/implicit14.C: New.
+
+	PR c++/54341
+	PR c++/54253
+	* g++.dg/cpp0x/constexpr-virtual2.C: New.
+	* g++.dg/cpp0x/constexpr-virtual3.C: New.
+
+2012-09-10  Janus Weil  <janus@gcc.gnu.org>
+
+	PR fortran/54435
+	PR fortran/54443
+	* gfortran.dg/select_type_29.f03: New.
+
+2012-09-10  Markus Trippelsdorf  <markus@trippelsdorf.de>
+
+	PR middle-end/54515
+	* g++.dg/tree-ssa/pr54515.C: new testcase
+
+2012-09-08  Mikael Morin  <mikael@gcc.gnu.org>
+
+	PR fortran/54208
+	* gfortran.dg/bound_simplification_3.f90: New test.
+
+2012-09-07  Richard Guenther  <rguenther@suse.de>
+
+	Backport from mainline
+	2012-07-13  Richard Guenther  <rguenther@suse.de>
+
+	PR tree-optimization/53922
+	* gcc.dg/torture/pr53922.c: New testcase.
+
+2012-09-07  Eric Botcazou  <ebotcazou@adacore.com>
+
+	* gcc.dg/pr44194-1.c: Skip on Alpha and adjust regexp for SPARC64.
+
+2012-09-07  Jakub Jelinek  <jakub@redhat.com>
+
+	Backported from mainline
+	2012-09-06  Jakub Jelinek  <jakub@redhat.com>
+
+	PR rtl-optimization/54455
+	* gcc.dg/54455.c: New test.
+
+2012-09-06  Andrew Pinski  <apinski@cavium.com>
+
+	PR tree-opt/54494
+	* gcc.dg/tree-ssa/strlen-1.c: New testcase.
+
+2012-09-05  Jakub Jelinek  <jakub@redhat.com>
+
+	PR middle-end/54486
+	* c-c++-common/pr54486.c: New test.
+
+2012-09-05  Joey Ye  <joey.ye@arm.com>
+
+	Backported from trunk
+	2012-08-28  Joey Ye  <joey.ye@arm.com>
+
+	* gcc.dg/tree-ssa/ssa-dom-thread-3.c: Add -fno-short-enums.
+
+2012-09-03  Jakub Jelinek  <jakub@redhat.com>
+
+	Backported from mainline
+	2012-09-01  Jakub Jelinek  <jakub@redhat.com>
+
+	PR target/54436
+	* gcc.dg/torture/pr54436.c: New test.
+
+	2012-08-31  Jakub Jelinek  <jakub@redhat.com>
+
+	PR c/54428
+	* gcc.c-torture/compile/pr54428.c: New test.
+
+	2012-08-24  Jakub Jelinek  <jakub@redhat.com>
+
+	PR c/54363
+	* gcc.dg/pr54363.c: New test.
+
+2012-08-31  Ollie Wild  <aaw@google.com>
+
+	PR c++/54197
+	* g++.dg/init/lifetime3.C: New test.
+
+2012-08-28  Uros Bizjak  <ubizjak@gmail.com>
+
+	Backport from mainline
+	2012-08-27  Uros Bizjak  <ubizjak@gmail.com>
+
+	PR target/46254
+	* gcc.target/i386/pr46254.c: New test.
+
+2012-08-20  Patrick Marlier  <patrick.marlier@gmail.com>
+
+	Backported from trunk
+	2012-08-20  Patrick Marlier  <patrick.marlier@gmail.com>
+
+	PR middle-end/53992
+	* gcc.dg/gomp/pr53992.c: New test.
+
 2012-08-09  Michael Zolotukhin  <michael.v.zolotukhin@intel.com>
 
 	* gcc.target/i386/adx-addxcarry32-3.c: New.
@@ -43,132 +167,6 @@
 	* gcc.target/i386/sse-23.c: Ditto.
 	* g++.dg/other/i386-2.C: Ditto.
 	* g++.dg/other/i386-3.C: Ditto.
-=======
-2012-09-13  Jason Merrill  <jason@redhat.com>
-
-	PR c++/53839
-	* g++.dg/cpp0x/constexpr-temp1.C: New.
-
-2012-09-13  Jason Merrill  <jason@redhat.com>
-
-	PR c++/54511
-	* g++.dg/template/anonunion2.C: New.
-
-2012-09-13  Jason Merrill  <jason@redhat.com>
-
-	PR c++/53836
-	* g++.dg/template/init10.C: New.
-
-2012-09-12  Tobias Burnus  <burnus@net-b.de>
-
-	PR fortran/54225
-	PR fortran/53306
-	* gfortran.dg/coarray_10.f90: Update dg-error.
-	* gfortran.dg/coarray_28.f90: New.
-	* gfortran.dg/array_section_3.f90: New.
-
-2012-09-10  Jason Merrill  <jason@redhat.com>
-
-	PR c++/54506
-	* g++.dg/cpp0x/implicit14.C: New.
-
-	PR c++/54341
-	PR c++/54253
-	* g++.dg/cpp0x/constexpr-virtual2.C: New.
-	* g++.dg/cpp0x/constexpr-virtual3.C: New.
-
-2012-09-10  Janus Weil  <janus@gcc.gnu.org>
-
-	PR fortran/54435
-	PR fortran/54443
-	* gfortran.dg/select_type_29.f03: New.
-
-2012-09-10  Markus Trippelsdorf  <markus@trippelsdorf.de>
-
-	PR middle-end/54515
-	* g++.dg/tree-ssa/pr54515.C: new testcase
-
-2012-09-08  Mikael Morin  <mikael@gcc.gnu.org>
-
-	PR fortran/54208
-	* gfortran.dg/bound_simplification_3.f90: New test.
-
-2012-09-07  Richard Guenther  <rguenther@suse.de>
-
-	Backport from mainline
-	2012-07-13  Richard Guenther  <rguenther@suse.de>
-
-	PR tree-optimization/53922
-	* gcc.dg/torture/pr53922.c: New testcase.
-
-2012-09-07  Eric Botcazou  <ebotcazou@adacore.com>
-
-	* gcc.dg/pr44194-1.c: Skip on Alpha and adjust regexp for SPARC64.
-
-2012-09-07  Jakub Jelinek  <jakub@redhat.com>
-
-	Backported from mainline
-	2012-09-06  Jakub Jelinek  <jakub@redhat.com>
-
-	PR rtl-optimization/54455
-	* gcc.dg/54455.c: New test.
-
-2012-09-06  Andrew Pinski  <apinski@cavium.com>
-
-	PR tree-opt/54494
-	* gcc.dg/tree-ssa/strlen-1.c: New testcase.
-
-2012-09-05  Jakub Jelinek  <jakub@redhat.com>
-
-	PR middle-end/54486
-	* c-c++-common/pr54486.c: New test.
-
-2012-09-05  Joey Ye  <joey.ye@arm.com>
-
-	Backported from trunk
-	2012-08-28  Joey Ye  <joey.ye@arm.com>
-
-	* gcc.dg/tree-ssa/ssa-dom-thread-3.c: Add -fno-short-enums.
-
-2012-09-03  Jakub Jelinek  <jakub@redhat.com>
-
-	Backported from mainline
-	2012-09-01  Jakub Jelinek  <jakub@redhat.com>
-
-	PR target/54436
-	* gcc.dg/torture/pr54436.c: New test.
-
-	2012-08-31  Jakub Jelinek  <jakub@redhat.com>
-
-	PR c/54428
-	* gcc.c-torture/compile/pr54428.c: New test.
-
-	2012-08-24  Jakub Jelinek  <jakub@redhat.com>
-
-	PR c/54363
-	* gcc.dg/pr54363.c: New test.
-
-2012-08-31  Ollie Wild  <aaw@google.com>
-
-	PR c++/54197
-	* g++.dg/init/lifetime3.C: New test.
-
-2012-08-28  Uros Bizjak  <ubizjak@gmail.com>
-
-	Backport from mainline
-	2012-08-27  Uros Bizjak  <ubizjak@gmail.com>
-
-	PR target/46254
-	* gcc.target/i386/pr46254.c: New test.
-
-2012-08-20  Patrick Marlier  <patrick.marlier@gmail.com>
-
-	Backported from trunk
-	2012-08-20  Patrick Marlier  <patrick.marlier@gmail.com>
-
-	PR middle-end/53992
-	* gcc.dg/gomp/pr53992.c: New test.
->>>>>>> 7ccba73c
 
 2012-08-13  Jakub Jelinek  <jakub@redhat.com>
 
