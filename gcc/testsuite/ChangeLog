--- conflicted
+++ resolved
@@ -1,19 +1,3 @@
-<<<<<<< HEAD
-2008-08-20  Ben Elliston  <bje@au.ibm.com>
-
-	* gcc.target/spu/cache.c: New test.
-	* gcc.target/spu/ea/ea.exp: New test driver.
-	* gcc.target/spu/ea/cast1.c: New test.
-	* gcc.target/spu/ea/compile.c: Likewise.
-	* gcc.target/spu/ea/cppdefine32.c: Likewise.
-	* gcc.target/spu/ea/cppdefine64.c: Likewise.
-	* gcc.target/spu/ea/errors.c: Likewise.
-	* gcc.target/spu/ea/options1.c: Likewise.
-	
-2008-08-20  Ben Elliston  <bje@au.ibm.com>
-
-	* lib/target-supports.exp (check_effective_target_ea): New.
-=======
 2008-08-26  Douglas Gregor  <doug.gregor@gmail.com>
 
 	* g++.dg/cpp0x/scoped_enum_examples.C: New.
@@ -344,7 +328,6 @@
 
 	PR debug/37156
 	* gcc.dg/pr37156.c: New test.
->>>>>>> 41e404e6
 
 2008-08-19  Richard Guenther  <rguenther@suse.de>
 
