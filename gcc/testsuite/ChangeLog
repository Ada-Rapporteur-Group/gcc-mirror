<<<<<<< HEAD
2010-04-06  Jakub Jelinek  <jakub@redhat.com>

	PR target/43638
	* gcc.target/i386/pr43638.c: New test.

2010-04-06  Richard Guenther  <rguenther@suse.de>

	PR middle-end/43661
	* gcc.c-torture/compile/pr43661.c: New testcase.

2010-04-06  Jakub Jelinek  <jakub@redhat.com>

	* gcc.target/s390/stackcheck1.c: Add dg-warning.

2010-04-04  Sebastian Pop  <sebastian.pop@amd.com>

	* gcc.dg/vect/pr43430-1.c: Don't use uint8_t.

2010-04-02  Richard Guenther  <rguenther@suse.de>

	PR tree-optimization/43629
	* gcc.c-torture/execute/pr43629.c: New testcase.

2010-04-01  Janne Blomqvist  <jb@gcc.gnu.org>
            Dominique d'Humieres  <dominiq@lps.ens.fr>

	PR libfortran/43605
	* gfortran.dg/ftell_3.f90: Enhance test case by reading more.

2010-04-01  Dodji Seketeli  <dodji@redhat.com>

	PR debug/43325
	* c-c++-common/dwarf2/redeclaration-1.C: New test.

2010-04-01  Jason Merrill  <jason@redhat.com>

	* g++.dg/cpp0x/initlist12.C: Adjust expected errors.

2010-04-01  Janne Blomqvist  <jb@gcc.gnu.org>
	    Manfred Schwarb  <manfred99@gmx.ch>

	PR libfortran/43605
	* gfortran.dg/ftell_3.f90: New test.

2010-04-01  Richard Guenther  <rguenther@suse.de>

	PR middle-end/43614
	* gcc.c-torture/compile/pr43614.c: New testcase.

2010-04-01  Martin Jambor  <mjambor@suse.cz>

=======
2010-05-20  Jakub Jelinek  <jakub@redhat.com>

	PR debug/44178
	* g++.dg/debug/pr44178.C: New test.

2010-05-20  Hans-Peter Nilsson  <hp@axis.com>

	PR target/44202
	* gcc.c-torture/execute/pr44202-1.c: New test.

2010-05-19  Rainer Orth  <ro@CeBiTec.Uni-Bielefeld.DE>

	* lib/target-supports.exp (check_effective_target_sse2): New proc.
	* lib/target-supports-dg.exp (dg-require-effective-target): Allow
	for optional selector.
	* gcc.target/i386/i386.exp (check_effective_target_3dnow): New proc.
	(check_effective_target_sse3): New proc.
	* gcc.target/i386/math-torture/math-torture.exp: Load
	target-supports.exp.
	Only add options with -msse2 to MATH_TORTURE_OPTIONS if
	check_effective_target_sse2.
	* gcc.dg/vect/vect.exp: Return unless check_effective_target_sse2.
	* gcc.dg/vect/costmodel/i386/i386-costmodel-vect.exp: Likewise.
	* g++.dg/vect/vect.exp: Likewise.
	* gfortran.dg/vect/vect.exp: Likewise.
	* lib/fortran-torture.exp (get-fortran-torture-options): Only use
	-msse2 if check_effective_target_sse2.

	* gcc.target/i386/3dnow-1.c: Use dg-require-effective-target 3dnow.
	* gcc.target/i386/3dnow-2.c: Likewise.
	* gcc.target/i386/3dnowA-1.c: Likewise.
	* gcc.target/i386/3dnowA-2.c: Likewise.
	* gcc.target/i386/pr42549.c: Likewise.

	* gcc.target/i386/sse3-addsubpd.c: Use dg-require-effective-target sse3.
	* gcc.target/i386/sse3-addsubps.c: Likewise.
	* gcc.target/i386/sse3-haddpd.c: Likewise.
	* gcc.target/i386/sse3-haddps.c: Likewise.
	* gcc.target/i386/sse3-hsubpd.c: Likewise.
	* gcc.target/i386/sse3-hsubps.c: Likewise.
	* gcc.target/i386/sse3-lddqu.c: Likewise.
	* gcc.target/i386/sse3-movddup.c: Likewise.
	* gcc.target/i386/sse3-movshdup.c: Likewise.
	* gcc.target/i386/sse3-movsldup.c: Likewise.

	* g++.dg/abi/mangle42.C: Use dg-require-effective-target sse2.
	* g++.dg/ext/attrib35.C: Likewise.
	* g++.dg/opt/pr40496.C: Likewise.
	* g++.dg/other/i386-1.C: Likewise.
	* g++.dg/other/i386-4.C: Likewise.
	* g++.dg/other/pr34435.C: Likewise.
	* g++.dg/other/pr39496.C: Likewise.
	* g++.dg/other/pr40446.C: Likewise.
	* gcc.dg/compat/union-m128-1_main.c: Likewise.
	* gcc.dg/compat/vector-1a_main.c: Likewise.
	* gcc.dg/compat/vector-2a_main.c: Likewise.
	* gcc.dg/lto/20090206-1_0.c: Likewise.
	* gcc.dg/pr34856.c: Likewise.
	* gcc.dg/pr36584.c: Likewise.
	* gcc.dg/pr36997.c: Likewise.  Adapt dg-message line number.
	* gcc.dg/pr37544.c: Likewise.
	* gcc.dg/torture/pr16104-1.c: Likewise.
	* gcc.dg/torture/pr35771-1.c: Likewise.
	* gcc.dg/torture/pr35771-2.c: Likewise.
	* gcc.dg/torture/pr35771-3.c: Likewise.
	* gcc.dg/torture/stackalign/alloca-2.c: Likewise.
	* gcc.dg/torture/stackalign/alloca-3.c: Likewise.
	* gcc.dg/torture/stackalign/push-1.c: Likewise.
	* gcc.dg/torture/stackalign/vararg-3.c: Likewise.
	* gcc.dg/tree-ssa/prefetch-6.c: Likewise.
	* gcc.dg/tree-ssa/prefetch-7.c: Likewise.
	* gcc.dg/vect/vect-debug-pr41926.c: Likewise.
	* gcc.target/i386/20060512-1.c: Likewise.
	* gcc.target/i386/20060512-3.c: Likewise.
	* gcc.target/i386/all_one_m128i.c: Likewise.
	* gcc.target/i386/float128-1.c: Likewise.
	* gcc.target/i386/float128-2.c: Likewise.
	* gcc.target/i386/fpcvt-1.c: Likewise.
	* gcc.target/i386/fpcvt-2.c: Likewise.
	* gcc.target/i386/fpcvt-3.c: Likewise.
	* gcc.target/i386/fpprec-1.c: Likewise.
	* gcc.target/i386/funcspec-9.c: Likewise.
	* gcc.target/i386/incoming-1.c: Likewise.
	* gcc.target/i386/incoming-12.c: Likewise.
	* gcc.target/i386/incoming-2.c: Likewise.
	* gcc.target/i386/incoming-3.c: Likewise.
	* gcc.target/i386/incoming-4.c: Likewise.
	* gcc.target/i386/incoming-6.c: Likewise.
	* gcc.target/i386/incoming-7.c: Likewise.
	* gcc.target/i386/incoming-8.c: Likewise.
	* gcc.target/i386/opt-1.c: Likewise.
	* gcc.target/i386/opt-2.c: Likewise.
	* gcc.target/i386/ordcmp-1.c: Likewise.
	* gcc.target/i386/pr17692.c: Likewise.
	* gcc.target/i386/pr18614-1.c: Likewise.
	* gcc.target/i386/pr22152.c: Likewise.
	* gcc.target/i386/pr23570.c: Likewise.
	* gcc.target/i386/pr23575.c: Likewise.
	* gcc.target/i386/pr26449-1.c: Likewise.
	* gcc.target/i386/pr26600.c: Likewise.
	* gcc.target/i386/pr27790.c: Likewise.
	* gcc.target/i386/pr28839.c: Likewise.
	* gcc.target/i386/pr30970.c: Likewise.
	* gcc.target/i386/pr32000-1.c: Likewise.
	* gcc.target/i386/pr32000-2.c: Likewise.
	* gcc.target/i386/pr32280.c: Likewise.
	* gcc.target/i386/pr32661.c: Likewise.
	* gcc.target/i386/pr32708-1.c: Likewise.
	* gcc.target/i386/pr32961.c: Likewise.
	* gcc.target/i386/pr33329.c: Likewise.
	* gcc.target/i386/pr35714.c: Likewise.
	* gcc.target/i386/pr35767-1.c: Likewise.
	* gcc.target/i386/pr35767-1d.c: Likewise.
	* gcc.target/i386/pr35767-1i.c: Likewise.
	* gcc.target/i386/pr35767-2.c: Likewise.
	* gcc.target/i386/pr35767-2d.c: Likewise.
	* gcc.target/i386/pr35767-2i.c: Likewise.
	* gcc.target/i386/pr35767-3.c: Likewise.
	* gcc.target/i386/pr35767-5.c: Likewise.
	* gcc.target/i386/pr36222-1.c: Likewise.
	* gcc.target/i386/pr36578-1.c: Likewise.
	* gcc.target/i386/pr36578-2.c: Likewise.
	* gcc.target/i386/pr36992-1.c: Likewise.
	* gcc.target/i386/pr37101.c: Likewise.
	* gcc.target/i386/pr37216.c: Likewise.
	* gcc.target/i386/pr37434-1.c: Likewise.
	* gcc.target/i386/pr37434-2.c: Likewise.
	* gcc.target/i386/pr37843-3.c: Likewise.
	* gcc.target/i386/pr37843-4.c: Likewise.
	* gcc.target/i386/pr39162.c: Likewise.
	* gcc.target/i386/pr39315-1.c: Likewise.
	* gcc.target/i386/pr39315-2.c: Likewise.
	* gcc.target/i386/pr39315-3.c: Likewise.
	* gcc.target/i386/pr39315-4.c: Likewise.
	* gcc.target/i386/pr39445.c: Likewise.
	* gcc.target/i386/pr39496.c: Likewise.
	* gcc.target/i386/pr40809.c: Likewise.
	* gcc.target/i386/pr40906-3.c: Likewise.
	* gcc.target/i386/pr41019.c: Likewise.
	* gcc.target/i386/pr42542-1.c: Likewise.
	* gcc.target/i386/pr42542-2.c: Likewise.
	* gcc.target/i386/pr42542-3.c: Likewise.
	* gcc.target/i386/pr42542-3a.c: Likewise.
	* gcc.target/i386/pr42881.c: Likewise.
	* gcc.target/i386/push-1.c: Likewise.
	* gcc.target/i386/quad-sse.c: Likewise.
	* gcc.target/i386/reload-1.c: Likewise.
	* gcc.target/i386/sse-10.c: Likewise.
	* gcc.target/i386/sse-11.c: Likewise.
	* gcc.target/i386/sse-15.c: Likewise.
	* gcc.target/i386/sse-17.c: Likewise.
	* gcc.target/i386/sse-18.c: Likewise.
	* gcc.target/i386/sse-19.c: Likewise.
	* gcc.target/i386/sse-4.c: Likewise.
	* gcc.target/i386/sse-6.c: Likewise.
	* gcc.target/i386/sse-vect-types.c: Likewise.
	* gcc.target/i386/sse2-addpd-1.c: Likewise.
	* gcc.target/i386/sse2-addsd-1.c: Likewise.
	* gcc.target/i386/sse2-andnpd-1.c: Likewise.
	* gcc.target/i386/sse2-andpd-1.c: Likewise.
	* gcc.target/i386/sse2-cmpsd-1.c: Likewise.
	* gcc.target/i386/sse2-comisd-1.c: Likewise.
	* gcc.target/i386/sse2-comisd-2.c: Likewise.
	* gcc.target/i386/sse2-comisd-3.c: Likewise.
	* gcc.target/i386/sse2-comisd-4.c: Likewise.
	* gcc.target/i386/sse2-comisd-5.c: Likewise.
	* gcc.target/i386/sse2-comisd-6.c: Likewise.
	* gcc.target/i386/sse2-copysign-vec.c: Likewise.
	* gcc.target/i386/sse2-cvtdq2pd-1.c: Likewise.
	* gcc.target/i386/sse2-cvtdq2ps-1.c: Likewise.
	* gcc.target/i386/sse2-cvtpd2dq-1.c: Likewise.
	* gcc.target/i386/sse2-cvtpd2ps-1.c: Likewise.
	* gcc.target/i386/sse2-cvtps2dq-1.c: Likewise.
	* gcc.target/i386/sse2-cvtps2pd-1.c: Likewise.
	* gcc.target/i386/sse2-cvtsd2si-1.c: Likewise.
	* gcc.target/i386/sse2-cvtsd2si-2.c: Likewise.
	* gcc.target/i386/sse2-cvtsd2ss-1.c: Likewise.
	* gcc.target/i386/sse2-cvtsi2sd-1.c: Likewise.
	* gcc.target/i386/sse2-cvtsi2sd-2.c: Likewise.
	* gcc.target/i386/sse2-cvtss2sd-1.c: Likewise.
	* gcc.target/i386/sse2-cvttpd2dq-1.c: Likewise.
	* gcc.target/i386/sse2-cvttps2dq-1.c: Likewise.
	* gcc.target/i386/sse2-cvttsd2si-1.c: Likewise.
	* gcc.target/i386/sse2-cvttsd2si-2.c: Likewise.
	* gcc.target/i386/sse2-divpd-1.c: Likewise.
	* gcc.target/i386/sse2-divsd-1.c: Likewise.
	* gcc.target/i386/sse2-init-v16qi-1.c: Likewise.
	* gcc.target/i386/sse2-init-v2di-1.c: Likewise.
	* gcc.target/i386/sse2-init-v4si-1.c: Likewise.
	* gcc.target/i386/sse2-init-v8hi-1.c: Likewise.
	* gcc.target/i386/sse2-lrint-vec.c: Likewise.
	* gcc.target/i386/sse2-lrintf-vec.c: Likewise.
	* gcc.target/i386/sse2-maxpd-1.c: Likewise.
	* gcc.target/i386/sse2-maxsd-1.c: Likewise.
	* gcc.target/i386/sse2-minpd-1.c: Likewise.
	* gcc.target/i386/sse2-minsd-1.c: Likewise.
	* gcc.target/i386/sse2-mmx.c: Likewise.
	* gcc.target/i386/sse2-movapd-1.c: Likewise.
	* gcc.target/i386/sse2-movapd-2.c: Likewise.
	* gcc.target/i386/sse2-movd-1.c: Likewise.
	* gcc.target/i386/sse2-movd-2.c: Likewise.
	* gcc.target/i386/sse2-movdqa-1.c: Likewise.
	* gcc.target/i386/sse2-movdqa-2.c: Likewise.
	* gcc.target/i386/sse2-movdqu-1.c: Likewise.
	* gcc.target/i386/sse2-movdqu-2.c: Likewise.
	* gcc.target/i386/sse2-movhpd-1.c: Likewise.
	* gcc.target/i386/sse2-movhpd-2.c: Likewise.
	* gcc.target/i386/sse2-movlpd-1.c: Likewise.
	* gcc.target/i386/sse2-movlpd-2.c: Likewise.
	* gcc.target/i386/sse2-movmskpd-1.c: Likewise.
	* gcc.target/i386/sse2-movntdq-1.c: Likewise.
	* gcc.target/i386/sse2-movntpd-1.c: Likewise.
	* gcc.target/i386/sse2-movq-1.c: Likewise.
	* gcc.target/i386/sse2-movq-2.c: Likewise.
	* gcc.target/i386/sse2-movq-3.c: Likewise.
	* gcc.target/i386/sse2-movsd-1.c: Likewise.
	* gcc.target/i386/sse2-movsd-2.c: Likewise.
	* gcc.target/i386/sse2-movupd-1.c: Likewise.
	* gcc.target/i386/sse2-movupd-2.c: Likewise.
	* gcc.target/i386/sse2-mulpd-1.c: Likewise.
	* gcc.target/i386/sse2-mulsd-1.c: Likewise.
	* gcc.target/i386/sse2-orpd-1.c: Likewise.
	* gcc.target/i386/sse2-packssdw-1.c: Likewise.
	* gcc.target/i386/sse2-packsswb-1.c: Likewise.
	* gcc.target/i386/sse2-packuswb-1.c: Likewise.
	* gcc.target/i386/sse2-paddb-1.c: Likewise.
	* gcc.target/i386/sse2-paddd-1.c: Likewise.
	* gcc.target/i386/sse2-paddq-1.c: Likewise.
	* gcc.target/i386/sse2-paddsb-1.c: Likewise.
	* gcc.target/i386/sse2-paddsw-1.c: Likewise.
	* gcc.target/i386/sse2-paddusb-1.c: Likewise.
	* gcc.target/i386/sse2-paddusw-1.c: Likewise.
	* gcc.target/i386/sse2-paddw-1.c: Likewise.
	* gcc.target/i386/sse2-pand-1.c: Likewise.
	* gcc.target/i386/sse2-pandn-1.c: Likewise.
	* gcc.target/i386/sse2-pavgb-1.c: Likewise.
	* gcc.target/i386/sse2-pavgw-1.c: Likewise.
	* gcc.target/i386/sse2-pcmpeqb-1.c: Likewise.
	* gcc.target/i386/sse2-pcmpeqd-1.c: Likewise.
	* gcc.target/i386/sse2-pcmpeqw-1.c: Likewise.
	* gcc.target/i386/sse2-pcmpgtb-1.c: Likewise.
	* gcc.target/i386/sse2-pcmpgtd-1.c: Likewise.
	* gcc.target/i386/sse2-pcmpgtw-1.c: Likewise.
	* gcc.target/i386/sse2-pmaddwd-1.c: Likewise.
	* gcc.target/i386/sse2-pmaxsw-1.c: Likewise.
	* gcc.target/i386/sse2-pmaxub-1.c: Likewise.
	* gcc.target/i386/sse2-pminsw-1.c: Likewise.
	* gcc.target/i386/sse2-pminub-1.c: Likewise.
	* gcc.target/i386/sse2-pmovmskb-1.c: Likewise.
	* gcc.target/i386/sse2-pmulhuw-1.c: Likewise.
	* gcc.target/i386/sse2-pmulhw-1.c: Likewise.
	* gcc.target/i386/sse2-pmullw-1.c: Likewise.
	* gcc.target/i386/sse2-pmuludq-1.c: Likewise.
	* gcc.target/i386/sse2-por-1.c: Likewise.
	* gcc.target/i386/sse2-psadbw-1.c: Likewise.
	* gcc.target/i386/sse2-pshufd-1.c: Likewise.
	* gcc.target/i386/sse2-pshufhw-1.c: Likewise.
	* gcc.target/i386/sse2-pshuflw-1.c: Likewise.
	* gcc.target/i386/sse2-pslld-1.c: Likewise.
	* gcc.target/i386/sse2-pslld-2.c: Likewise.
	* gcc.target/i386/sse2-pslldq-1.c: Likewise.
	* gcc.target/i386/sse2-psllq-1.c: Likewise.
	* gcc.target/i386/sse2-psllq-2.c: Likewise.
	* gcc.target/i386/sse2-psllw-1.c: Likewise.
	* gcc.target/i386/sse2-psllw-2.c: Likewise.
	* gcc.target/i386/sse2-psrad-1.c: Likewise.
	* gcc.target/i386/sse2-psrad-2.c: Likewise.
	* gcc.target/i386/sse2-psraw-1.c: Likewise.
	* gcc.target/i386/sse2-psraw-2.c: Likewise.
	* gcc.target/i386/sse2-psrld-1.c: Likewise.
	* gcc.target/i386/sse2-psrld-2.c: Likewise.
	* gcc.target/i386/sse2-psrldq-1.c: Likewise.
	* gcc.target/i386/sse2-psrlq-1.c: Likewise.
	* gcc.target/i386/sse2-psrlq-2.c: Likewise.
	* gcc.target/i386/sse2-psrlw-1.c: Likewise.
	* gcc.target/i386/sse2-psrlw-2.c: Likewise.
	* gcc.target/i386/sse2-psubb-1.c: Likewise.
	* gcc.target/i386/sse2-psubd-1.c: Likewise.
	* gcc.target/i386/sse2-psubq-1.c: Likewise.
	* gcc.target/i386/sse2-psubsb-1.c: Likewise.
	* gcc.target/i386/sse2-psubsw-1.c: Likewise.
	* gcc.target/i386/sse2-psubw-1.c: Likewise.
	* gcc.target/i386/sse2-punpckhbw-1.c: Likewise.
	* gcc.target/i386/sse2-punpckhdq-1.c: Likewise.
	* gcc.target/i386/sse2-punpckhqdq-1.c: Likewise.
	* gcc.target/i386/sse2-punpckhwd-1.c: Likewise.
	* gcc.target/i386/sse2-punpcklbw-1.c: Likewise.
	* gcc.target/i386/sse2-punpckldq-1.c: Likewise.
	* gcc.target/i386/sse2-punpcklqdq-1.c: Likewise.
	* gcc.target/i386/sse2-punpcklwd-1.c: Likewise.
	* gcc.target/i386/sse2-pxor-1.c: Likewise.
	* gcc.target/i386/sse2-set-epi32-1.c: Likewise.
	* gcc.target/i386/sse2-set-epi64x-1.c: Likewise.
	* gcc.target/i386/sse2-set-v16qi-1.c: Likewise.
	* gcc.target/i386/sse2-set-v16qi-2.c: Likewise.
	* gcc.target/i386/sse2-set-v16qi-3.c: Likewise.
	* gcc.target/i386/sse2-set-v8hi-1.c: Likewise.
	* gcc.target/i386/sse2-set-v8hi-1a.c: Likewise.
	* gcc.target/i386/sse2-set-v8hi-2.c: Likewise.
	* gcc.target/i386/sse2-set-v8hi-2a.c: Likewise.
	* gcc.target/i386/sse2-shufpd-1.c: Likewise.
	* gcc.target/i386/sse2-shufps-1.c: Likewise.
	* gcc.target/i386/sse2-sqrtpd-1.c: Likewise.
	* gcc.target/i386/sse2-subpd-1.c: Likewise.
	* gcc.target/i386/sse2-subsd-1.c: Likewise.
	* gcc.target/i386/sse2-ucomisd-1.c: Likewise.
	* gcc.target/i386/sse2-ucomisd-2.c: Likewise.
	* gcc.target/i386/sse2-ucomisd-3.c: Likewise.
	* gcc.target/i386/sse2-ucomisd-4.c: Likewise.
	* gcc.target/i386/sse2-ucomisd-5.c: Likewise.
	* gcc.target/i386/sse2-ucomisd-6.c: Likewise.
	* gcc.target/i386/sse2-unpack-1.c: Likewise.
	* gcc.target/i386/sse2-unpckhpd-1.c: Likewise.
	* gcc.target/i386/sse2-unpcklpd-1.c: Likewise.
	* gcc.target/i386/sse2-vec-1.c: Likewise.
	* gcc.target/i386/sse2-vec-2.c: Likewise.
	* gcc.target/i386/sse2-vec-3.c: Likewise.
	* gcc.target/i386/sse2-vec-4.c: Likewise.
	* gcc.target/i386/sse2-vec-5.c: Likewise.
	* gcc.target/i386/sse2-vec-6.c: Likewise.
	* gcc.target/i386/sse2-xorpd-1.c: Likewise.
	* gcc.target/i386/ssefn-2.c: Likewise.
	* gcc.target/i386/ssefn-4.c: Likewise.
	* gcc.target/i386/ssefp-1.c: Likewise.
	* gcc.target/i386/ssefp-2.c: Likewise.
	* gcc.target/i386/sseregparm-3.c: Likewise.
	* gcc.target/i386/sseregparm-4.c: Likewise.
	* gcc.target/i386/sseregparm-5.c: Likewise.
	* gcc.target/i386/sseregparm-6.c: Likewise.
	* gcc.target/i386/sseregparm-7.c: Likewise.
	* gcc.target/i386/ssetype-1.c: Likewise.
	* gcc.target/i386/ssetype-2.c: Likewise.
	* gcc.target/i386/ssetype-3.c: Likewise.
	* gcc.target/i386/ssetype-4.c: Likewise.
	* gcc.target/i386/ssetype-5.c: Likewise.
	* gcc.target/i386/unordcmp-1.c: Likewise.
	* gcc.target/i386/vararg-1.c: Likewise.
	* gcc.target/i386/vararg-2.c: Likewise.
	* gcc.target/i386/vararg-3.c: Likewise.
	* gcc.target/i386/vararg-4.c: Likewise.
	* gcc.target/i386/vararg-7.c: Likewise.
	* gcc.target/i386/vararg-8.c: Likewise.
	* gcc.target/i386/vecinit-1.c: Likewise.
	* gcc.target/i386/vecinit-2.c: Likewise.
	* gcc.target/i386/vecinit-3.c: Likewise.
	* gcc.target/i386/vecinit-4.c: Likewise.
	* gcc.target/i386/vecinit-5.c: Likewise.
	* gcc.target/i386/vecinit-6.c: Likewise.
	* gcc.target/i386/vectorize2.c: Likewise.
	* gcc.target/i386/vectorize3.c: Likewise.
	* gcc.target/i386/vectorize4.c: Likewise.
	* gcc.target/i386/vectorize6.c: Likewise.
	* gcc.target/i386/vectorize7.c: Likewise.
	* gcc.target/i386/vectorize8.c: Likewise.
	* gcc.target/i386/vperm-v2df.c: Likewise.
	* gcc.target/i386/vperm-v2di.c: Likewise.
	* gcc.target/i386/vperm-v4si-1.c: Likewise.
	* gcc.target/i386/xorps-sse2.c: Likewise.
	* gcc.target/i386/xorps.c: Likewise.
	* gfortran.dg/graphite/pr42326-1.f90: Likewise.
	* gfortran.dg/graphite/pr42326.f90: Likewise.
	* gfortran.dg/vect/fast-math-mgrid-resid.f: Likewise.

2010-05-19  Jason Merrill  <jason@redhat.com>

	PR c++/44193
	* g++.dg/template/fntype1.C: New.

	PR c++/44157
	* g++.dg/cpp0x/initlist34.C: New.

	PR c++/44158
	* g++.dg/cpp0x/rv-trivial-bug.C: Test copy-init too.

2010-05-19  Richard Guenther  <rguenther@suse.de>

	PR tree-optimization/43987
	* gcc.c-torture/execute/pr43987.c: New testcase.
	* gcc.dg/torture/pta-escape-1.c: Adjust.
	* gcc.dg/tree-ssa/pta-escape-1.c: Likewise.
	* gcc.dg/tree-ssa/pta-escape-2.c: Likewise.
	* gcc.dg/tree-ssa/pta-escape-3.c: Likewise.
	* gcc.dg/torture/ipa-pta-1.c: Likewise.

2010-05-19  Richard Guenther  <rguenther@suse.de>

	Backport from mainline
	2010-04-26  Richard Guenther  <rguenther@suse.de>

	PR lto/43455
	* gcc.dg/lto/20100423-1_0.c: New testcase.
	* gcc.dg/lto/20100423-1_1.c: Likewise.

	2010-04-23  Richard Guenther  <rguenther@suse.de>

	PR lto/42653
	* g++.dg/lto/20100423-1_0.C: New testcase.

	2010-04-26  Richard Guenther  <rguenther@suse.de>

	PR lto/42425
	* g++.dg/lto/20100423-2_0.C: New testcase.

	2010-04-26  Richard Guenther  <rguenther@suse.de>

	PR lto/43080
	* g++.dg/lto/20100423-3_0.C: New testcase.

	2010-04-30  Richard Guenther  <rguenther@suse.de>

	PR lto/43946
	* gcc.dg/lto/20100430-1_0.c: New testcase.

2010-05-19  Tobias Burnus  <burnus@net-b.de>

	PR fortran/43591
	* gfortran.dg/spec_expr_6.f90: New test.

2010-05-18  Steven Bosscher  <steven@gcc.gnu.org>

	PR lto/44184
	* gcc.dg/lto/20100518_0.c: New test.

2010-05-17  Jakub Jelinek  <jakub@redhat.com>

	PR bootstrap/42347
	* gcc.c-torture/compile/pr42347.c: New test.

	PR middle-end/44102
	* g++.dg/ext/asmgoto1.C: New test.

2010-05-15  H.J. Lu  <hongjiu.lu@intel.com>

	Backport from mainline
	2010-05-15  H.J. Lu  <hongjiu.lu@intel.com>

	* gcc.target/i386/avx-cmpsd-1.c: Add -std=c99.
	* gcc.target/i386/avx-cmpss-1.c: Likewise.

2010-05-14  Steven G. Kargl  <kargl@gcc.gnu.org>

	PR fortran/44135
	* gfortran.dg/actual_array_interface_2.f90: New test.

2010-05-14  Jason Merrill  <jason@redhat.com>

	PR c++/44127
	* g++.dg/eh/terminate1.C: New.

2010-05-14  Jakub Jelinek  <jakub@redhat.com>

	PR debug/44136
	* gcc.dg/pr44136.c: New test.

2010-05-14  H.J. Lu  <hongjiu.lu@intel.com>

	Backport from mainline
	2010-05-12  H.J. Lu  <hongjiu.lu@intel.com>

	PR target/44088
	* gcc.target/i386/avx-cmpsd-1.c: New.
	* gcc.target/i386/avx-cmpsd-2.c: Likewise.
	* gcc.target/i386/avx-cmpss-1.c: Likewise.
	* gcc.target/i386/avx-cmpss-2.c: Likewise.
	* gcc.target/i386/sse-cmpss-1.c: Likewise.
	* gcc.target/i386/sse2-cmpsd-1.c: Likewise.

2010-05-13  Jakub Jelinek  <jakub@redhat.com>

	PR fortran/44036
	* gfortran.dg/gomp/pr44036-1.f90: New test.
	* gfortran.dg/gomp/pr44036-2.f90: New test.
	* gfortran.dg/gomp/pr44036-3.f90: New test.

2010-05-13  Jason Merrill  <jason@redhat.com>

	PR c++/43787
	* g++.dg/opt/empty1.C: New.

2010-05-12  Jakub Jelinek  <jakub@redhat.com>

	PR middle-end/44085
	* gcc.dg/gomp/pr44085.c: New test.
	* gfortran.dg/gomp/pr44085.f90: New test.

2010-05-12  Daniel Franke  <franke.daniel@gmail.com>

	PR fortran/40728
	* gfortran.dg/selected_char_kind_3.f90: Fixed error message.
	* gfortran.dg/intrinsic_std_1.f90: Fixed bogus message.
	* gfortran.dg/intrinsic_std_5.f03: New.

2010-05-11  Jakub Jelinek  <jakub@redhat.com>

	PR middle-end/44071
	* c-c++-common/asmgoto-4.c: New test.
	* gcc.target/i386/pr44071.c: New test.

2010-05-11  Martin Jambor  <mjambor@suse.cz>

	PR middle-end/43812
	* g++.dg/ipa/pr43812.C: New test.

2010-05-10  Jakub Jelinek  <jakub@redhat.com>

	PR debug/44028
	* gcc.dg/pr44028.c: New test.

2010-05-10  H.J. Lu  <hongjiu.lu@intel.com>

	Backport from mainline
	2010-05-10  H.J. Lu  <hongjiu.lu@intel.com>

	PR rtl-optimization/44012
	* gcc.dg/pr44012.c: New.

2010-05-06  Paolo Carlini  <paolo.carlini@oracle.com>

	PR c++/40406
	* g++.dg/template/crash96.C: New.

2010-05-06  Tobias Burnus  <burnus@net-b.de>

	PR fortran/43985
	* gfortran.dg/gomp/crayptr5.f90: New test case.

2010-05-05  Jason Merrill  <jason@redhat.com>

	PR debug/43370
	* g++.dg/ext/attrib39.C: New.

2010-05-05  Richard Guenther  <rguenther@suse.de>

	PR c++/43880
	* g++.dg/torture/pr43880.C: New testcase.

2010-05-05  Steven G. Kargl  <kargl@gcc.gnu.org>

	PR fortran/43592
	* gfortran.dg/unexpected_interface.f90: New test.

2010-05-04  Jason Merrill  <jason@redhat.com>

	PR c++/38064
	* g++.dg/cpp0x/enum3.C: Extend.

2010-05-04  H.J. Lu  <hongjiu.lu@intel.com>

	Backport from mainline
	2010-05-04  H.J. Lu  <hongjiu.lu@intel.com>

	PR middle-end/43671
	* gcc.target/i386/pr43671.c: New.

2010-05-04  H.J. Lu  <hongjiu.lu@intel.com>

	Backport from mainline
	2010-05-04  H.J. Lu  <hongjiu.lu@intel.com>

	PR debug/43508
	* gcc.target/i386/pr43508.c: New.

2010-05-03  Dodji Seketeli  <dodji@redhat.com>

	PR c++/43953
	* g++.dg/other/crash-12.C: New test.

2010-05-03  H.J. Lu  <hongjiu.lu@intel.com>

	Backport from mainline
	2010-05-03  H.J. Lu  <hongjiu.lu@intel.com>

	* g++.dg/cdce3.C: Add a space.  Updated.

2010-05-03  Rainer Orth  <ro@CeBiTec.Uni-Bielefeld.DE>

	* g++.dg/cdce3.C: Skip on alpha*-dec-osf5*.
	* g++.dg/ext/label13.C: Fix typo.
	* g++.dg/warn/miss-format-1.C (bar): xfail dg-warning on
	alpha*-dec-osf5*.
	* gcc.c-torture/compile/limits-declparen.c: xfail on
	alpha*-dec-osf5* with -g.
	* gcc.c-torture/compile/limits-pointer.c: Likewise.
	* gcc.dg/c99-tgmath-1.c: Skip on alpha*-dec-osf5*.
	* gcc.dg/c99-tgmath-2.c: Likewise.
	* gcc.dg/c99-tgmath-3.c: Likewise.
	* gcc.dg/c99-tgmath-4.c: Likewise.

2010-05-03  Rainer Orth  <ro@CeBiTec.Uni-Bielefeld.DE>

	* ada/acats/run_acats (which): New function.
	(host_gnatchop, host_gnatmake): Use it.

2010-05-03  Jakub Jelinek  <jakub@redhat.com>

	PR debug/43972
	* gcc.dg/debug/pr43972.c: New test.

2010-04-30  Jason Merrill  <jason@redhat.com>

	PR c++/43868
	* g++.dg/template/ptrmem21.C: New.

2010-04-30  DJ Delorie  <dj@redhat.com>

	* gcc.c-torture/execute/20100430-1.c: New test.

2010-04-30  Jakub Jelinek  <jakub@redhat.com>

	PR debug/43942
	* c-c++-common/pr43942.c: New test.

2010-04-28  Martin Jambor  <mjambor@suse.cz>

	PR tree-optimization/43846
	* gcc.dg/tree-ssa/sra-10.c: New test.

2010-04-27  Jason Merrill  <jason@redhat.com>

	PR c++/43856
	* g++.dg/cpp0x/lambda/lambda-this2.C: New.

	PR c++/43875
	* g++.dg/cpp0x/lambda/lambda-deduce2.C: New.

	* g++.dg/cpp0x/lambda/lambda-uneval.C: New.

2010-04-26  H.J. Lu  <hongjiu.lu@intel.com>

	Backport from mainline
	2010-04-26  H.J. Lu  <hongjiu.lu@intel.com>

	PR tree-optimization/43904
	* gcc.dg/tree-ssa/tailcall-6.c: New.

2010-04-26  Jie Zhang  <jie@codesourcery.com>

	PR tree-optimization/43833
	gcc.dg/Warray-bounds-8.c: New test case.

2010-04-25  Eric Botcazou  <ebotcazou@adacore.com>

	* gnat.dg/pack15.ad[sb]: New test.

2010-04-24  Steven G. Kargl  <kargl@gcc.gnu.org>

	PR fortran/30073
	PR fortran/43793
	gfortran.dg/pr43793.f90: New test.

2010-04-24  Paul Thomas  <pault@gcc.gnu.org>

	PR fortran/43227
	* gfortran.dg/proc_decl_23.f90: New test.

	PR fortran/43266
	* gfortran.dg/abstract_type_6.f03: New test.

2010-04-23  Martin Jambor  <mjambor@suse.cz>

	PR middle-end/43835
	* gcc.c-torture/execute/pr43835.c: New test.

2010-04-23  Richard Guenther  <rguenther@suse.de>

	Backport from mainline
	2010-04-22  Richard Guenther  <rguenther@suse.de>

	PR tree-optimization/43845
	* gcc.c-torture/compile/pr43845.c: New testcase.

2010-04-21  Jakub Jelinek  <jakub@redhat.com>

	PR fortran/43836
	* gfortran.dg/gomp/pr43836.f90: New test.

2010-04-19  Dodji Seketeli  <dodji@redhat.com>

	PR c++/43704
	* g++.dg/template/typedef32.C: New test.
	* g++.dg/template/typedef33.C: New test.

2010-04-20  Richard Guenther  <rguenther@suse.de>

	PR tree-optimization/43783
	* gcc.c-torture/execute/pr43783.c: New testcase.

2010-04-20  Richard Guenther  <rguenther@suse.de>

	PR tree-optimization/43796
	* gfortran.dg/pr43796.f90: New testcase.

2010-04-20  Jakub Jelinek  <jakub@redhat.com>

	PR fortran/43339
	* gfortran.dg/gomp/sharing-2.f90: Adjust for iteration vars
	of sequential loops being private only in the innermost containing
	task region.

	PR middle-end/43337
	* gfortran.dg/gomp/pr43337.f90: New test.

2010-04-20  Andreas Krebbel  <Andreas.Krebbel@de.ibm.com>

	PR target/43635
	* gcc.c-torture/compile/pr43635.c: New testcase.

2010-04-19  Jie Zhang  <jie@codesourcery.com>

	PR target/43662
	* gcc.target/i386/pr43662.c: New test.

2010-04-19  Richard Guenther  <rguenther@suse.de>

	PR tree-optimization/43572
	* gcc.dg/tree-ssa/tailcall-5.c: New testcase.

2010-04-19 Ira Rosen <irar@il.ibm.com>

	PR tree-optimization/43771
	* g++.dg/vect/pr43771.cc: New test.

2010-04-18  Eric Botcazou  <ebotcazou@adacore.com>

	* gnat.dg/rep_clause5.ad[sb]: New test.
	* gnat.dg/rep_clause5_pkg.ads: New helper.

2010-04-17  Steven G. Kargl  <kargl@gcc.gnu.org>

	PR fortran/31538
	* gfortran.dg/bounds_check_fail_4.f90: Adjust error message.
	* gfortran.dg/bounds_check_fail_3.f90: Ditto.

2010-04-16  Jason Merrill  <jason@redhat.com>

	PR c++/43641
	* g++.dg/cpp0x/lambda/lambda-conv4.C: New.

	PR c++/43621
	* g++.dg/template/error-recovery2.C: New.

2010-04-15  Richard Guenther  <rguenther@suse.de>

	PR tree-optimization/43627
	* gcc.dg/tree-ssa/vrp49.c: New testcase.

2010-04-15  Richard Guenther  <rguenther@suse.de>

	PR c++/43611
	* g++.dg/torture/pr43611.C: New testcase.

2010-04-14  Release Manager

	* GCC 4.5.0 released.

2010-04-13  Michael Matz  <matz@suse.de>

	PR middle-end/43730
	* gcc.dg/pr43730.c: New test.

2010-04-12  Jakub Jelinek  <jakub@redhat.com>

	PR tree-optimization/43560
	* gcc.c-torture/execute/pr43560.c: New test.

2010-04-10  Jie Zhang  <jie@codesourcery.com>

	PR target/43417
	* gcc.target/sh/pr43417.c: New test.

2010-04-08  Rainer Orth  <ro@CeBiTec.Uni-Bielefeld.DE>

	PR target/43643
	* gcc.dg/pr43643.c: New test.

2010-04-08  Richard Guenther  <rguenther@suse.de>

	PR tree-optimization/43679
	* gcc.c-torture/compile/pr43679.c: New testcase.

2010-04-08  Jakub Jelinek  <jakub@redhat.com>

	PR debug/43670
	* gcc.dg/pr43670.c: New test.

2010-04-07  H.J. Lu  <hongjiu.lu@intel.com>

	PR target/43668
	* gcc.target/i386/pr43668.c: New.

2010-04-06  Jason Merrill  <jason@redhat.com>

	PR c++/43648
	* g++.dg/template/dtor8.C: New.

2010-04-06  Dodji Seketeli  <dodji@redhat.com>

	* g++.dg/debug/dwarf2/redeclaration-1.C: Moved from 
	c-c++-common/dwarf2/redeclaration-1.C

2010-04-06  Jakub Jelinek  <jakub@redhat.com>

	PR target/43638
	* gcc.target/i386/pr43638.c: New test.

2010-04-06  Richard Guenther  <rguenther@suse.de>

	PR middle-end/43661
	* gcc.c-torture/compile/pr43661.c: New testcase.

2010-04-06  Jakub Jelinek  <jakub@redhat.com>

	* gcc.target/s390/stackcheck1.c: Add dg-warning.

2010-04-04  Sebastian Pop  <sebastian.pop@amd.com>

	* gcc.dg/vect/pr43430-1.c: Don't use uint8_t.

2010-04-02  Richard Guenther  <rguenther@suse.de>

	PR tree-optimization/43629
	* gcc.c-torture/execute/pr43629.c: New testcase.

2010-04-01  Janne Blomqvist  <jb@gcc.gnu.org>
            Dominique d'Humieres  <dominiq@lps.ens.fr>

	PR libfortran/43605
	* gfortran.dg/ftell_3.f90: Enhance test case by reading more.

2010-04-01  Dodji Seketeli  <dodji@redhat.com>

	PR debug/43325
	* c-c++-common/dwarf2/redeclaration-1.C: New test.

2010-04-01  Jason Merrill  <jason@redhat.com>

	* g++.dg/cpp0x/initlist12.C: Adjust expected errors.

2010-04-01  Janne Blomqvist  <jb@gcc.gnu.org>
	    Manfred Schwarb  <manfred99@gmx.ch>

	PR libfortran/43605
	* gfortran.dg/ftell_3.f90: New test.

2010-04-01  Richard Guenther  <rguenther@suse.de>

	PR middle-end/43614
	* gcc.c-torture/compile/pr43614.c: New testcase.

2010-04-01  Martin Jambor  <mjambor@suse.cz>

>>>>>>> f59bdbb7
	PR tree-optimization/43141
	* gcc.dg/guality/pr43141.c: New test.
	
2010-04-01  Rainer Orth  <ro@CeBiTec.Uni-Bielefeld.DE>
<<<<<<< HEAD

	* g++.dg/cpp/_Pragma1.C: Skip on alpha*-dec-osf*.
	* g++.dg/eh/spbp.C: Likewise.
	* g++.dg/ext/label13.C (C::C): xfail dg-bogus on alpha*-dec-osf*.
	* g++.dg/other/pragma-ep-1.C: Properly define p, remove
	superfluous casts.
	* gcc.dg/mtune.c: Add dg-bogus "mcpu".
	* objc.dg/dwarf-1.m: Skip on  alpha*-dec-osf*.
	* objc.dg/dwarf-2.m: Likewise.

2010-03-31  Sebastian Pop  <sebastian.pop@amd.com>

	PR middle-end/43464
	* gcc.dg/graphite/id-pr43464.c: New.
	* gcc.dg/graphite/id-pr43464-1.c: New.

2010-03-31  Sebastian Pop  <sebastian.pop@amd.com>

	PR middle-end/43351
	* gcc.dg/graphite/id-pr43351.c

2010-03-31  Iain Sandoe  <iain.sandoe@sandoe-acoustics.co.uk>

	PR testsuite/35165
	* obj-c++.dg/try-catch-9.mm: Don't XFAIL m32 NeXT runtime.
	* obj-c++.dg/try-catch-2.mm: Ditto.
	* obj-c++.dg/lookup-2.mm: Ditto.
	* obj-c++.dg/encode-8.m: Ditto.
	* obj-c++.dg/cxx-ivars-2.mm: Ditto.
	* obj-c++.dg/cxx-ivars-3.mm: Skip for GNU, XFail for m64 NeXT.
	* obj-c++.dg/const-str-10.mm: Skip for GNU, match .quad for m64 NeXT.
	* obj-c++.dg/const-str-11.mm: Ditto.
	* obj-c++.dg/const-str-9.mm: Ditto.
	* obj-c++.dg/bitfield-3.mm: Skip for GNU runtime.
	* obj-c++.dg/bitfield-2.mm: XFAIL run for m64 NeXT runtime.
	* obj-c++.dg/except-1.mm: Ditto.
	* obj-c++.dg/const-str-7.mm: Ditto.
	* obj-c++.dg/cxx-ivars-1.mm: Ditto.
	* obj-c++.dg/const-str-3.mm: Ditto.
	* obj-c++.dg/const-str-7.mm: Ditto.
	* obj-c++.dg/stubify-2.mm: Change dump file name.

	PR objc++/23613
	* gcc/testsuite/objc-obj-c++-shared/next-mapping.h (CLASSPTRFIELD):
	New macro.
	* gcc/testsuite/obj-c++.dg/isa-field-1.mm: Use new CLASSPTRFIELD macro.
	Remove dg-xfail-if.

2010-03-31  Martin Jambor  <mjambor@suse.cz>

	* gcc.dg/guality/inline-params.c: Disable early inlining.  Xfail run
	only with -O2, -O3 or -Os and not with -fwhopr.

2010-03-31  Dodji Seketeli  <dodji@redhat.com>

	PR c++/43558
	* g++.dg/template/typedef31.C: New test.

2010-03-31  Rainer Orth  <ro@CeBiTec.Uni-Bielefeld.DE>

	* g++.dg/ext/visibility/pragma-override1.C: Allow for .hidden in
	assembler output on *-*-solaris2*.
	* g++.dg/ext/visibility/pragma-override2.C: Likewise.

2010-03-31  Jakub Jelinek  <jakub@redhat.com>

	PR debug/43557
	* gcc.dg/pr43557-1.c: New test.
	* gcc.dg/pr43557-2.c: New file.

2010-03-31  Jie Zhang  <jie@codesourcery.com>

	PR 43562
	* gcc.dg/pr43562.c: New test.

2010-03-30  Jason Merrill  <jason@redhat.com>

	PR c++/43076
	* g++.dg/template/error-recovery1.C: New.

	PR c++/41786
	* g++.dg/parse/ambig5.C: New.

2010-03-30  Jakub Jelinek  <jakub@redhat.com>

	PR debug/43593
	* gcc.dg/guality/pr43593.c: New test.

2010-03-30  Sebastian Pop  <sebastian.pop@amd.com>

	PR middle-end/43430
	* gcc.dg/vect/pr43430-1.c: New.

2010-03-30  Jason Merrill  <jason@redhat.com>

	PR c++/43559
	* g++.dg/template/partial7.C: New.

2010-03-30  Andreas Krebbel  <Andreas.Krebbel@de.ibm.com>

	* gcc.target/s390/stackcheck1.c: New testcase.

2010-03-29  Jerry DeLisle  <jvdelisle@gcc.gnu.org>

	PR libfortran/43265
	* gfortran.dg/read_eof_8.f90: New test.

2010-03-29  Jason Merrill  <jason@redhat.com>

	* gcc.dg/cpp/include6.c: Change [] to ().

	N3077
	* c-c++-common/raw-string-1.c: Update handling of trigraphs, line
	splicing and UCNs.
	* c-c++-common/raw-string-2.c: Add trigraph test.
	* c-c++-common/raw-string-8.c: New.
	* c-c++-common/raw-string-9.c: New.
	* c-c++-common/raw-string-10.c: New.

	* c-c++-common/raw-string-1.c: Combine C and C++ raw string tests.
	* c-c++-common/raw-string-2.c: Combine C and C++ raw string tests.
	* c-c++-common/raw-string-3.c: Combine C and C++ raw string tests.
	* c-c++-common/raw-string-4.c: Combine C and C++ raw string tests.
	* c-c++-common/raw-string-5.c: Combine C and C++ raw string tests.
	* c-c++-common/raw-string-6.c: Combine C and C++ raw string tests.
	* c-c++-common/raw-string-7.c: Combine C and C++ raw string tests.

2010-03-29  Richard Guenther  <rguenther@suse.de>

	PR tree-optimization/43560
	* gcc.dg/torture/pr43560.c: New testcase.

2010-03-29  Jason Merrill  <jason@redhat.com>

	N3077
	* g++.dg/ext/raw-string-1.C: Change [] to ().
	* g++.dg/ext/raw-string-2.C: Change [] to ().
	Don't use \ in delimiter.
	* g++.dg/ext/raw-string-3.C: Change [] to ().
	* g++.dg/ext/raw-string-4.C: Change [] to ().
	* g++.dg/ext/raw-string-5.C: Change [] to ().
	Test for error on \ in delimiter.
	* g++.dg/ext/raw-string-6.C: Change [] to ().
	* g++.dg/ext/raw-string-7.C: Change [] to ().

2010-03-29  Jie Zhang  <jie@codesourcery.com>

	PR 43564
	* gcc.dg/pr43564.c: New test.

2010-03-29  Tobias Burnus  <burnus@net-b.de>

	PR fortran/43551
	* gfortran.dg/direct_io_12.f90: New test.

2010-03-28  Jan Hubicka  <jh@suse.cz>

	PR tree-optimization/43505
	* gfortran.dg/pr43505.f90: New testcase.

2010-03-27  Uros Bizjak  <ubizjak@gmail.com>

	PR tree-optimization/43528
	* gcc.target/i386/pr43528.c: New test.

2010-03-26  Joseph Myers  <joseph@codesourcery.com>

	PR c/43381
	* gcc.dg/parm-impl-decl-3.c: New test.

2010-03-26  Jason Merrill  <jason@redhat.com>

	PR c++/43509
	* g++.dg/cpp0x/parse1.C: New.

2010-03-26  Uros Bizjak  <ubizjak@gmail.com>

	PR target/43524
	* gcc.target/i386/pr43524.c: New test.

2010-03-26  Martin Jambor  <mjambor@suse.cz>

	* gcc/testsuite/gcc.dg/tree-ssa/loadpre1.c: Delete trailing
	whitespace, rename main to foo.
	* gcc/testsuite/gcc.dg/tree-ssa/loadpre14.c: Likewise.
	* gcc/testsuite/gcc.dg/tree-ssa/loadpre15.c: Likewise.
	* gcc/testsuite/gcc.dg/tree-ssa/loadpre16.c: Likewise.
	* gcc/testsuite/gcc.dg/tree-ssa/loadpre17.c: Likewise.
	* gcc/testsuite/gcc.dg/tree-ssa/loadpre19.c: Likewise.
	* gcc/testsuite/gcc.dg/tree-ssa/loadpre20.c: Likewise.
	* gcc/testsuite/gcc.dg/tree-ssa/loadpre3.c: Likewise.
	* gcc/testsuite/gcc.dg/tree-ssa/loadpre5.c: Likewise.
	* gcc/testsuite/gcc.dg/tree-ssa/ssa-pre-1.c: Likewise.
	* gcc/testsuite/gcc.dg/tree-ssa/ssa-pre-4.c: Likewise.
	* gcc/testsuite/gcc.dg/tree-ssa/ssa-pre-6.c: Likewise.

2010-03-26  Dodji Seketeli  <dodji@redhat.com>

	PR c++/43327
	* g++.dg/other/crash-10.C: New test.
	* g++.dg/other/crash-11.C: New test.

2010-03-25  Jerry DeLisle  <jvdelisle@gcc.gnu.org>

	PR libfortran/43517
	* gfortran.dg/read_eof_7.f90: New test.

2010-03-25  Iain Sandoe  <iain.sandoe@sandoe-acoustics.co.uk>

	PR objc/35165
	PR testsuite/43512
	* objc-obj-c++-shared: New directory.
	* objc-obj-c++-shared/Object1-implementation.h: New file.
	* objc-obj-c++-shared/Object1.h: New file.
	* objc-obj-c++-shared/Protocol1.h: New file.
	* objc-obj-c++-shared/next-abi.h: New file.
	* objc-obj-c++-shared/next-mapping.h: New file.
	* objc/execute/next_mapping.h: Delete.
	* objc.dg/special/special.exp: For all targets run the tests with
	-fgnu-runtime, for darwin targets also run the tests with
	-fnext-runtime.
	* objc.dg/dg.exp: Ditto.
	* obj-c++.dg/dg.exp: Ditto.
	* objc/execute/forward-1.m: Use shared wrapper headers (Object1.h,
	Protocol1.h) and next-mapping.h as required.  Amend testcase to
	include use of updated NeXT interface.
	* objc/execute/formal_protocol-5.m: Ditto.
	* objc/execute/protocol-isEqual-2.m: Ditto.
	* objc/execute/protocol-isEqual-4.m: Ditto.
	* objc/execute/class-11.m: Use shared wrapper headers (Object1.h,
	Protocol1.h) and next-mapping.h as required.
	* objc/execute/object_is_class.m: Ditto.
	* objc/execute/enumeration-1.m: Ditto.
	* objc/execute/class-13.m: Ditto.
	* objc/execute/formal_protocol-2.m: Ditto.
	* objc/execute/formal_protocol-4.m: Ditto.
	* objc/execute/class-1.m: Ditto.
	* objc/execute/bycopy-1.m: Ditto.
	* objc/execute/formal_protocol-6.m: Ditto.
	* objc/execute/bycopy-3.m: Ditto.
	* objc/execute/class-3.m: Ditto.
	* objc/execute/bf-11.m: Ditto.
	* objc/execute/class-5.m: Ditto.
	* objc/execute/bf-13.m: Ditto.
	* objc/execute/class-7.m: Ditto.
	* objc/execute/bf-15.m: Ditto.
	* objc/execute/class-9.m: Ditto.
	* objc/execute/bf-17.m: Ditto.
	* objc/execute/bf-19.m: Ditto.
	* objc/execute/IMP.m: Ditto.
	* objc/execute/exceptions/catchall-1.m: Ditto.
	* objc/execute/exceptions/trivial.m: Ditto.
	* objc/execute/exceptions/finally-1.m: Ditto.
	* objc/execute/exceptions/local-variables-1.m: Ditto.
	* objc/execute/exceptions/foward-1.m: Ditto.
	* objc/execute/bf-2.m: Ditto.
	* objc/execute/string1.m: Ditto.
	* objc/execute/bf-4.m: Ditto.
	* objc/execute/informal_protocol.m: Ditto.
	* objc/execute/string3.m: Ditto.
	* objc/execute/bf-6.m: Ditto.
	* objc/execute/bf-8.m: Ditto.
	* objc/execute/class-tests-1.h: Ditto.
	* objc/execute/protocol-isEqual-1.m: Ditto.
	* objc/execute/protocol-isEqual-3.m: Ditto.
	* objc/execute/_cmd.m: Ditto.
	* objc/execute/function-message-1.m: Ditto.
	* objc/execute/bf-20.m: Ditto.
	* objc/execute/bf-common.h: Ditto.
	* objc/execute/np-2.m: Ditto.
	* objc/execute/class-10.m: Ditto.
	* objc/execute/class-12.m: Ditto.
	* objc/execute/enumeration-2.m: Ditto.
	* objc/execute/class-14.m: Ditto.
	* objc/execute/encode-1.m: Ditto.
	* objc/execute/formal_protocol-1.m: Ditto.
	* objc/execute/formal_protocol-3.m: Ditto.
	* objc/execute/accessing_ivars.m: Ditto.
	* objc/execute/bycopy-2.m: Ditto.
	* objc/execute/class-2.m: Ditto.
	* objc/execute/bf-10.m: Ditto.
	* objc/execute/formal_protocol-7.m: Ditto.
	* objc/execute/root_methods.m: Ditto.
	* objc/execute/class-4.m: Ditto.
	* objc/execute/bf-12.m: Ditto.
	* objc/execute/class-6.m: Ditto.
	* objc/execute/bf-14.m: Ditto.
	* objc/execute/nested-func-1.m: Ditto.
	* objc/execute/class-8.m: Ditto.
	* objc/execute/private.m: Ditto.
	* objc/execute/bf-16.m: Ditto.
	* objc/execute/bf-18.m: Ditto.
	* objc/execute/load-3.m: Ditto.
	* objc/execute/compatibility_alias.m: Ditto.
	* objc/execute/bf-1.m: Ditto.
	* objc/execute/no_clash.m: Ditto.
	* objc/execute/bf-3.m: Ditto.
	* objc/execute/string2.m: Ditto.
	* objc/execute/bf-5.m: Ditto.
	* objc/execute/string4.m: Ditto.
	* objc/execute/bf-7.m: Ditto.
	* objc/execute/object_is_meta_class.m: Ditto.
	* objc/execute/bf-9.m: Ditto.
	* objc/execute/bf-21.m: Ditto.
	* objc/execute/cascading-1.m: Ditto.
	* objc/execute/trivial.m: Ditto.
	* objc/execute/np-1.m: Ditto.
	* objc/compile/trivial.m: Ditto.
	* objc/execute/class_self-2.m: Include <stdlib.h>.
	* objc/execute/forward-1.x: Do not XFAIL for 32bit powerpc-darwin.
	* objc.dg/desig-init-1.m: Use shared wrapper headers (Object1.h,
	Protocol1.h) and next-mapping.h as required. XFAIL run if NeXT 
	and 64bit. Use new NeXT interface as required.
	* objc.dg/special/unclaimed-category-1.m: Ditto.
	* objc.dg/special/unclaimed-category-1.h: Ditto.
	* objc.dg/special/unclaimed-category-1a.m: Ditto.
	* objc.dg/func-ptr-1.m: Ditto.
	* objc.dg/stret-1.m: Ditto.	
	* objc.dg/encode-2.m: Ditto.
	* objc.dg/category-1.m: Ditto.
	* objc.dg/encode-3.m: Ditto.
	* objc.dg/call-super-3.m: Ditto.
	* objc.dg/method-3.m: Ditto.
	* objc.dg/func-ptr-2.m: Ditto.
	* objc.dg/lookup-1.m: Ditto.
	* objc.dg/encode-4.m: Ditto.
	* objc.dg/fix-and-continue-1.m: Ditto.
	* objc.dg/proto-lossage-3.m: Ditto.
	* objc.dg/method-13.m: Ditto.
	* objc.dg/proto-qual-1.m: Ditto.
	* objc.dg/zero-link-3.m: Ditto.
	* objc.dg/bitfield-1.m: Ditto.
	* objc.dg/va-meth-1.m: Ditto.
	* objc.dg/super-class-3.m: Ditto.
	* objc.dg/call-super-1.m: Ditto.
	* objc.dg/type-size-2.m: Ditto.
	* objc.dg/method-10.m: Ditto.
	* objc.dg/defs.m: Ditto.	
	* objc.dg/const-str-3.m: Ditto.
	* objc.dg/try-catch-6.m: Use shared wrapper headers (Object1.h,
	Protocol1.h) and next-mapping.h as required. Use new NeXT 
	interface as required.
	* objc.dg/super-class-4.m: Ditto.
	* objc.dg/comp-types-8.m: Ditto.
	* objc.dg/call-super-2.m: Ditto.
	* objc.dg/objc-fast-4.m: Ditto.
	* objc.dg/method-6.m: Ditto.
	* objc.dg/const-str-3.m: Ditto.
	* objc.dg/const-str-7.m: Ditto.
	* objc.dg/method-15.m: Ditto.
	* objc.dg/method-19.m: Ditto.
	* objc.dg/sync-1.m: Ditto.
	* objc.dg/layout-1.m: Ditto.
	* objc.dg/bitfield-3.m: Ditto.
	* objc.dg/try-catch-3.m: Ditto.
	* objc.dg/try-catch-7.m: Ditto.
	* objc.dg/comp-types-10.m: Ditto.
	* objc.dg/selector-2.: Ditto.
	* objc.dg/method-7.m: Ditto.
	* objc.dg/typedef-alias-1.m: Ditto.
	* objc.dg/proto-lossage-2.m: Ditto.
	* objc.dg/comp-types-11.m: Ditto.
	* objc.dg/sizeof-1.m: Ditto.
	* objc.dg/method-17.m: Ditto.
	* objc.dg/bitfield-5.m: Ditto.
	* objc.dg/try-catch-1.m: Ditto.
	* objc.dg/encode-5.m: Ditto.
	* objc.dg/fix-and-continue-2.m: Ditto.
	* objc.dg/method-9.m: Ditto.
	* objc.dg/isa-field-1.m: Ditto.
	* objc.dg/local-decl-2.m: Ditto.
	* objc.dg/objc-gc-4.m: Ditto.
	* objc.dg/type-stream-1.m: Skip for NeXT runtime.
	* objc.dg/gnu-runtime-3.m: Ditto.
	* objc.dg/encode-7.m: Ditto.
	* objc.dg/encode-8.m: Ditto.
	* objc.dg/selector-3.m: Ditto.
	* objc.dg/gnu-runtime-1.m: Ditto.
	* objc.dg/const-str-12.m: Ditto.
	* objc.dg/gnu-runtime-2.m: Ditto.
	* objc.dg/no-extra-load.m: Skip for gnu-runtime.
	* objc.dg/selector-1.m: Ditto.
	* objc.dg/stubify-2.m: Ditto.
	* objc.dg/zero-link-1.m: Ditto.
	* objc.dg/stret-2.m: Ditto.
	* objc.dg/zero-link-2.m: Ditto.
	* objc.dg/next-runtime-1.m: Ditto.
	* objc.dg/symtab-1.m: Ditto.
	* objc.dg/stubify-1.m: Ditto.
	* objc.dg/bitfield-2.m: Ditto.
	* objc.dg/try-catch-10.m: Apply to both runtimes.
	* objc.dg/const-str-1.m: Ditto.
	* objc.dg/image-info.m: Ditto.
	* objc.dg/encode-9.m: Ditto.
	* objc.dg/pragma-1.m: Apply test to all targets.
	* objc.dg/const-str-4.m: Ditto.
	* objc.dg/const-str-8.m: Ditto.
	* objc.dg/super-class-2.m: Ditto.
	* objc.dg/try-catch-5.m: Ditto.
	* objc.dg/const-str-10.m: Use shared wrapper headers (Object1.h,
	Protocol1.h) and next-mapping.h as required. Use new NeXT
	interface as required.  Skip for gnu-runtime.  Test for .quad
	at m64.
	* objc.dg/const-str-11.m: Ditto.
	* objc.dg/const-str-9.m: Ditto.
	* objc.dg/method-4.m: Skip for 64Bit NeXT.
	* objc.dg/encode-1.m: Remove redundant -lobjc.
	* objc.dg/try-catch-9.m: Tidy space.
	* obj-c++.dg/method-19.mm: Use shared wrapper headers (Object1.h,
	Protocol1.h) and next-mapping.h as required. XFAIL run if NeXT
	and 64bit. Use new NeXT interface as required.
	* obj-c++.dg/template-4.mm: Ditto.
	* obj-c++.dg/defs.mm: Ditto.
	* obj-c++.dg/basic.mm: Ditto.
	* obj-c++.dg/encode-4.mm: Ditto.
	* obj-c++.dg/method-17.mm: Ditto.
	* obj-c++.dg/proto-lossage-3.mm: Ditto.
	* obj-c++.dg/cxx-class-1.mm: Ditto.
	* obj-c++.dg/method-10.mm: Ditto.
	* obj-c++.dg/va-meth-1.mm: Ditto.
	* obj-c++.dg/encode-5.mm: Ditto.
	* obj-c++.dg/lookup-2.mm: Ditto.
	* obj-c++.dg/template-3.mm: Ditto.
	* obj-c++.dg/proto-qual-1.mm: Ditto.
	* obj-c++.dg/qual-types-1.m: Ditto.
	* obj-c++.dg/cxx-scope-1.mm: Ditto.
	* obj-c++.dg/template-1.mm: Ditto.
	* obj-c++.dg/encode-6.mm: Ditto.
	* obj-c++.dg/bitfield-2.mm:  Use shared wrapper headers (Object1.h,
	Protocol1.h) and next-mapping.h as required. Use new NeXT
	interface as required.
	* obj-c++.dg/except-1.mm: Ditto.
	* obj-c++.dg/const-str-7.mm: Ditto.
	* obj-c++.dg/ivar-list-semi.mm: Ditto.
	* obj-c++.dg/cxx-scope-2.mm: Ditto.
	* obj-c++.dg/selector-2.mm: Ditto.
	* obj-c++.dg/isa-field-1.mm: Ditto.
	* obj-c++.dg/try-catch-1.mm: Ditto.
	* obj-c++.dg/local-decl-1.mm: Ditto.
	* obj-c++.dg/try-catch-9.mm: Ditto.
	* obj-c++.dg/no-extra-load.mm: Ditto.
	* obj-c++.dg/selector-5.mm: Ditto.
	* obj-c++.dg/method-12.mm: Ditto.
	* obj-c++.dg/try-catch-11.mm: Ditto.
	* obj-c++.dg/comp-types-11.mm: Ditto.
	* obj-c++.dg/bitfield-3.mm: Ditto.
	* obj-c++.dg/method-6.mm: Ditto.
	* obj-c++.dg/super-class-2.mm: Ditto.
	* obj-c++.dg/method-21.mm: Ditto.
	* obj-c++.dg/const-str-8.mm: Ditto.
	* obj-c++.dg/try-catch-7.mm: Ditto.
	* obj-c++.dg/method-15.mm: Ditto.
	* obj-c++.dg/layout-1.mm: Ditto.
	* obj-c++.dg/cxx-ivars-1.mm: Ditto.
	* obj-c++.dg/const-str-3.mm: Ditto.
	* obj-c++.dg/try-catch-2.mm: Ditto.
	* obj-c++.dg/objc-gc-3.mm: Ditto.
	* obj-c++.dg/fix-and-continue-2.mm: Ditto.
	* obj-c++.dg/bitfield-1.mm: Ditto.
	* obj-c++.dg/selector-6.mm: Ditto.
	* obj-c++.dg/method-13.mm: Ditto.
	* obj-c++.dg/comp-types-12.mm: Ditto.
	* obj-c++.dg/bitfield-4.mm: Ditto.
	* obj-c++.dg/try-catch-8.mm: Ditto.
	* obj-c++.dg/method-2.mm: Ditto.
	* obj-c++.dg/cxx-ivars-2.mm: Ditto.
	* obj-c++.dg/typedef-alias-1.mm: Ditto.
	* obj-c++.dg/const-str-4.mm: Ditto.
	* obj-c++.dg/proto-lossage-2.mm: Ditto.
	* obj-c++.dg/try-catch-3.mm: Ditto.
	* obj-c++.dg/comp-types-9.mm: Ditto.
	* obj-c++.dg/gnu-runtime-2.mm: Skip if NeXT runtime.
	* obj-c++.dg/gnu-runtime-3.mm: Ditto.
	* obj-c++.dg/gnu-runtime-1.mm: Ditto.
	* objc.dg/zero-link-2.m: Skip if gnu runtime. Use shared wrapper
	headers (Object1.h, Protocol1.h) and next-mapping.h as required.
	Use new NeXT interface as required.
	* obj-c++.dg/const-str-10.mm: Ditto.
	* obj-c++.dg/const-str-11.mm: Ditto.
	* obj-c++.dg/const-str-9.mm: Ditto.
	* obj-c++.dg/method-11.mm: Ditto.
	* obj-c++.dg/cxx-ivars-3.mm: Skip if gnu runtime. Use shared wrapper
	headers (Object1.h, Protocol1.h) and next-mapping.h as required.
	Use new NeXT interface as required. XFAIL run if NeXT and 64bit.
	* obj-c++.dg/encode-8.mm: Remove redundant -lobjc.
	* obj-c++.dg/const-str-1.mm: Run for NeXT as well as gnu.

2010-03-25  Dodji Seketeli  <dodji@redhat.com>

	PR c++/43206
	* g++.dg/template/typedef30.C: New test case.

2010-03-25  Jakub Jelinek  <jakub@redhat.com>

	PR c/43385
	* gcc.c-torture/execute/pr43385.c: New test.

2010-03-24  Joseph Myers  <joseph@codesourcery.com>

	* gcc.dg/strncpy-fix-1.c: New test.

2010-03-24  Iain Sandoe  <iain.sandoe@sandoe-acoustics.co.uk>

	PR testsuite/41609
	* lib/objc-torture.exp (objc-set-runtime-options): New.
	* objc/execute/execute.exp: Check runtime options on each pass.
	* objc/execute/exceptions/exceptions.exp: Ditto.
	* objc/compile/compile.exp: Ditto.

	PR testsuite/42348
	* lib/target-supports.exp: Add support for ObjC/ObjC++ tools in
	standard tests.
	(check_effective_target_objc2): New proc.
	(check_effective_target_next_runtime): New proc.
	* lib/objc.exp: Determine which runtime is in force and support it.
	* lib/obj-c++.exp: Ditto.

2010-03-24  Jason Merrill  <jason@redhat.com>

	PR c++/43502
	* g++.dg/cpp0x/lambda/lambda-debug.C: New.

2010-03-24  Martin Jambor  <mjambor@suse.cz>

	* gcc.dg/ipa/ipa-1.c: Delete trailing spaces, put the call to f into
	a loop.
	* gcc.dg/ipa/ipa-2.c: Likewise.
	* gcc.dg/ipa/ipa-3.c: Likewise.
	* gcc.dg/ipa/ipa-4.c: Likewise.
	* gcc.dg/ipa/ipa-5.c: Likewise.
	* gcc.dg/ipa/ipa-7.c: Likewise.
	* gcc.dg/ipa/ipa-6.c: Delete trailing spaces, put the call to foo into
	a loop.
	* gcc.dg/ipa/ipacost-2.c: Delete trailing spaces, put the call to
	i_can_not_be_propagated_fully2 into a loop.
	* gcc.dg/ipa/ipa-8.c: New test.
	* g++.dg/ipa/iinline-1.C: Put the call to docalling into a loop.

2010-03-24  Jakub Jelinek  <jakub@redhat.com>

	PR debug/19192
	PR debug/43479
	* gcc.dg/guality/pr43479.c: New test.
	* gcc.dg/debug/dwarf2/inline2.c (third): Make a a global var
	and add volatile keyword.

2010-03-23  Mike Stump  <mikestump@comcast.net>

	* g++.dg/warn/Wstrict-aliasing-float-ref-int-obj.C: Enhance portability.

2010-03-23  Jason Merrill  <jason@redhat.com>

	* g++.dg/ext/altivec-17.C: Adjust error message.

	* g++.dg/cpp0x/lambda/lambda-const-neg.C: Adjust for non-static op().
	* g++.dg/cpp0x/lambda/lambda-conv.C: Likewise.
	* g++.dg/cpp0x/lambda/lambda-mangle.C: Likewise.
	* g++.dg/cpp0x/lambda/lambda-non-const.C: Likewise.
	* g++.dg/cpp0x/lambda/lambda-conv2.C: New.
	* g++.dg/cpp0x/lambda/lambda-conv3.C: New.

2010-03-22  Jason Merrill  <jason@redhat.com>

	PR c++/43333
	* g++.dg/ext/is_pod.C: Pass -std=c++0x.
	* g++.dg/ext/is_pod_98.C: New.

	PR c++/43281
	* g++.dg/cpp0x/auto18.C: New.

	* gcc.dg/pr36997.c: Adjust error message.
	* g++.dg/ext/vector9.C: Likewise.
	* g++.dg/conversion/simd3.C: Likewise.
	* g++.dg/other/error23.C: Likewise.

2010-03-22  Michael Matz  <matz@suse.de>

	PR middle-end/43475
	* gfortran.dg/pr43475.f90: New testcase.

2010-03-22  Richard Guenther  <rguenther@suse.de>

	PR tree-optimization/43390
	* gfortran.fortran-torture/execute/pr43390.f90: New testcase.

2010-03-21  Kaveh R. Ghazi  <ghazi@caip.rutgers.edu>

	* gcc.target/powerpc/ppc-sdata-1.c: Require nonpic.
	* gcc.target/powerpc/ppc-sdata-2.c: Likewise.

2010-03-20  Simon Martin  <simartin@users.sourceforge.net>
	    Michael Matz  <matz@suse.de>

	PR c++/43081
	* g++.dg/parse/crash56.C: New test.

=======

	* g++.dg/cpp/_Pragma1.C: Skip on alpha*-dec-osf*.
	* g++.dg/eh/spbp.C: Likewise.
	* g++.dg/ext/label13.C (C::C): xfail dg-bogus on alpha*-dec-osf*.
	* g++.dg/other/pragma-ep-1.C: Properly define p, remove
	superfluous casts.
	* gcc.dg/mtune.c: Add dg-bogus "mcpu".
	* objc.dg/dwarf-1.m: Skip on  alpha*-dec-osf*.
	* objc.dg/dwarf-2.m: Likewise.

2010-03-31  Sebastian Pop  <sebastian.pop@amd.com>

	PR middle-end/43464
	* gcc.dg/graphite/id-pr43464.c: New.
	* gcc.dg/graphite/id-pr43464-1.c: New.

2010-03-31  Sebastian Pop  <sebastian.pop@amd.com>

	PR middle-end/43351
	* gcc.dg/graphite/id-pr43351.c

2010-03-31  Iain Sandoe  <iain.sandoe@sandoe-acoustics.co.uk>

	PR testsuite/35165
	* obj-c++.dg/try-catch-9.mm: Don't XFAIL m32 NeXT runtime.
	* obj-c++.dg/try-catch-2.mm: Ditto.
	* obj-c++.dg/lookup-2.mm: Ditto.
	* obj-c++.dg/encode-8.m: Ditto.
	* obj-c++.dg/cxx-ivars-2.mm: Ditto.
	* obj-c++.dg/cxx-ivars-3.mm: Skip for GNU, XFail for m64 NeXT.
	* obj-c++.dg/const-str-10.mm: Skip for GNU, match .quad for m64 NeXT.
	* obj-c++.dg/const-str-11.mm: Ditto.
	* obj-c++.dg/const-str-9.mm: Ditto.
	* obj-c++.dg/bitfield-3.mm: Skip for GNU runtime.
	* obj-c++.dg/bitfield-2.mm: XFAIL run for m64 NeXT runtime.
	* obj-c++.dg/except-1.mm: Ditto.
	* obj-c++.dg/const-str-7.mm: Ditto.
	* obj-c++.dg/cxx-ivars-1.mm: Ditto.
	* obj-c++.dg/const-str-3.mm: Ditto.
	* obj-c++.dg/const-str-7.mm: Ditto.
	* obj-c++.dg/stubify-2.mm: Change dump file name.

	PR objc++/23613
	* gcc/testsuite/objc-obj-c++-shared/next-mapping.h (CLASSPTRFIELD):
	New macro.
	* gcc/testsuite/obj-c++.dg/isa-field-1.mm: Use new CLASSPTRFIELD macro.
	Remove dg-xfail-if.

2010-03-31  Martin Jambor  <mjambor@suse.cz>

	* gcc.dg/guality/inline-params.c: Disable early inlining.  Xfail run
	only with -O2, -O3 or -Os and not with -fwhopr.

2010-03-31  Dodji Seketeli  <dodji@redhat.com>

	PR c++/43558
	* g++.dg/template/typedef31.C: New test.

2010-03-31  Rainer Orth  <ro@CeBiTec.Uni-Bielefeld.DE>

	* g++.dg/ext/visibility/pragma-override1.C: Allow for .hidden in
	assembler output on *-*-solaris2*.
	* g++.dg/ext/visibility/pragma-override2.C: Likewise.

2010-03-31  Jakub Jelinek  <jakub@redhat.com>

	PR debug/43557
	* gcc.dg/pr43557-1.c: New test.
	* gcc.dg/pr43557-2.c: New file.

2010-03-31  Jie Zhang  <jie@codesourcery.com>

	PR 43562
	* gcc.dg/pr43562.c: New test.

2010-03-30  Jason Merrill  <jason@redhat.com>

	PR c++/43076
	* g++.dg/template/error-recovery1.C: New.

	PR c++/41786
	* g++.dg/parse/ambig5.C: New.

2010-03-30  Jakub Jelinek  <jakub@redhat.com>

	PR debug/43593
	* gcc.dg/guality/pr43593.c: New test.

2010-03-30  Sebastian Pop  <sebastian.pop@amd.com>

	PR middle-end/43430
	* gcc.dg/vect/pr43430-1.c: New.

2010-03-30  Jason Merrill  <jason@redhat.com>

	PR c++/43559
	* g++.dg/template/partial7.C: New.

2010-03-30  Andreas Krebbel  <Andreas.Krebbel@de.ibm.com>

	* gcc.target/s390/stackcheck1.c: New testcase.

2010-03-29  Jerry DeLisle  <jvdelisle@gcc.gnu.org>

	PR libfortran/43265
	* gfortran.dg/read_eof_8.f90: New test.

2010-03-29  Jason Merrill  <jason@redhat.com>

	* gcc.dg/cpp/include6.c: Change [] to ().

	N3077
	* c-c++-common/raw-string-1.c: Update handling of trigraphs, line
	splicing and UCNs.
	* c-c++-common/raw-string-2.c: Add trigraph test.
	* c-c++-common/raw-string-8.c: New.
	* c-c++-common/raw-string-9.c: New.
	* c-c++-common/raw-string-10.c: New.

	* c-c++-common/raw-string-1.c: Combine C and C++ raw string tests.
	* c-c++-common/raw-string-2.c: Combine C and C++ raw string tests.
	* c-c++-common/raw-string-3.c: Combine C and C++ raw string tests.
	* c-c++-common/raw-string-4.c: Combine C and C++ raw string tests.
	* c-c++-common/raw-string-5.c: Combine C and C++ raw string tests.
	* c-c++-common/raw-string-6.c: Combine C and C++ raw string tests.
	* c-c++-common/raw-string-7.c: Combine C and C++ raw string tests.

2010-03-29  Richard Guenther  <rguenther@suse.de>

	PR tree-optimization/43560
	* gcc.dg/torture/pr43560.c: New testcase.

2010-03-29  Jason Merrill  <jason@redhat.com>

	N3077
	* g++.dg/ext/raw-string-1.C: Change [] to ().
	* g++.dg/ext/raw-string-2.C: Change [] to ().
	Don't use \ in delimiter.
	* g++.dg/ext/raw-string-3.C: Change [] to ().
	* g++.dg/ext/raw-string-4.C: Change [] to ().
	* g++.dg/ext/raw-string-5.C: Change [] to ().
	Test for error on \ in delimiter.
	* g++.dg/ext/raw-string-6.C: Change [] to ().
	* g++.dg/ext/raw-string-7.C: Change [] to ().

2010-03-29  Jie Zhang  <jie@codesourcery.com>

	PR 43564
	* gcc.dg/pr43564.c: New test.

2010-03-29  Tobias Burnus  <burnus@net-b.de>

	PR fortran/43551
	* gfortran.dg/direct_io_12.f90: New test.

2010-03-28  Jan Hubicka  <jh@suse.cz>

	PR tree-optimization/43505
	* gfortran.dg/pr43505.f90: New testcase.

2010-03-27  Uros Bizjak  <ubizjak@gmail.com>

	PR tree-optimization/43528
	* gcc.target/i386/pr43528.c: New test.

2010-03-26  Joseph Myers  <joseph@codesourcery.com>

	PR c/43381
	* gcc.dg/parm-impl-decl-3.c: New test.

2010-03-26  Jason Merrill  <jason@redhat.com>

	PR c++/43509
	* g++.dg/cpp0x/parse1.C: New.

2010-03-26  Uros Bizjak  <ubizjak@gmail.com>

	PR target/43524
	* gcc.target/i386/pr43524.c: New test.

2010-03-26  Martin Jambor  <mjambor@suse.cz>

	* gcc/testsuite/gcc.dg/tree-ssa/loadpre1.c: Delete trailing
	whitespace, rename main to foo.
	* gcc/testsuite/gcc.dg/tree-ssa/loadpre14.c: Likewise.
	* gcc/testsuite/gcc.dg/tree-ssa/loadpre15.c: Likewise.
	* gcc/testsuite/gcc.dg/tree-ssa/loadpre16.c: Likewise.
	* gcc/testsuite/gcc.dg/tree-ssa/loadpre17.c: Likewise.
	* gcc/testsuite/gcc.dg/tree-ssa/loadpre19.c: Likewise.
	* gcc/testsuite/gcc.dg/tree-ssa/loadpre20.c: Likewise.
	* gcc/testsuite/gcc.dg/tree-ssa/loadpre3.c: Likewise.
	* gcc/testsuite/gcc.dg/tree-ssa/loadpre5.c: Likewise.
	* gcc/testsuite/gcc.dg/tree-ssa/ssa-pre-1.c: Likewise.
	* gcc/testsuite/gcc.dg/tree-ssa/ssa-pre-4.c: Likewise.
	* gcc/testsuite/gcc.dg/tree-ssa/ssa-pre-6.c: Likewise.

2010-03-26  Dodji Seketeli  <dodji@redhat.com>

	PR c++/43327
	* g++.dg/other/crash-10.C: New test.
	* g++.dg/other/crash-11.C: New test.

2010-03-25  Jerry DeLisle  <jvdelisle@gcc.gnu.org>

	PR libfortran/43517
	* gfortran.dg/read_eof_7.f90: New test.

2010-03-25  Iain Sandoe  <iain.sandoe@sandoe-acoustics.co.uk>

	PR objc/35165
	PR testsuite/43512
	* objc-obj-c++-shared: New directory.
	* objc-obj-c++-shared/Object1-implementation.h: New file.
	* objc-obj-c++-shared/Object1.h: New file.
	* objc-obj-c++-shared/Protocol1.h: New file.
	* objc-obj-c++-shared/next-abi.h: New file.
	* objc-obj-c++-shared/next-mapping.h: New file.
	* objc/execute/next_mapping.h: Delete.
	* objc.dg/special/special.exp: For all targets run the tests with
	-fgnu-runtime, for darwin targets also run the tests with
	-fnext-runtime.
	* objc.dg/dg.exp: Ditto.
	* obj-c++.dg/dg.exp: Ditto.
	* objc/execute/forward-1.m: Use shared wrapper headers (Object1.h,
	Protocol1.h) and next-mapping.h as required.  Amend testcase to
	include use of updated NeXT interface.
	* objc/execute/formal_protocol-5.m: Ditto.
	* objc/execute/protocol-isEqual-2.m: Ditto.
	* objc/execute/protocol-isEqual-4.m: Ditto.
	* objc/execute/class-11.m: Use shared wrapper headers (Object1.h,
	Protocol1.h) and next-mapping.h as required.
	* objc/execute/object_is_class.m: Ditto.
	* objc/execute/enumeration-1.m: Ditto.
	* objc/execute/class-13.m: Ditto.
	* objc/execute/formal_protocol-2.m: Ditto.
	* objc/execute/formal_protocol-4.m: Ditto.
	* objc/execute/class-1.m: Ditto.
	* objc/execute/bycopy-1.m: Ditto.
	* objc/execute/formal_protocol-6.m: Ditto.
	* objc/execute/bycopy-3.m: Ditto.
	* objc/execute/class-3.m: Ditto.
	* objc/execute/bf-11.m: Ditto.
	* objc/execute/class-5.m: Ditto.
	* objc/execute/bf-13.m: Ditto.
	* objc/execute/class-7.m: Ditto.
	* objc/execute/bf-15.m: Ditto.
	* objc/execute/class-9.m: Ditto.
	* objc/execute/bf-17.m: Ditto.
	* objc/execute/bf-19.m: Ditto.
	* objc/execute/IMP.m: Ditto.
	* objc/execute/exceptions/catchall-1.m: Ditto.
	* objc/execute/exceptions/trivial.m: Ditto.
	* objc/execute/exceptions/finally-1.m: Ditto.
	* objc/execute/exceptions/local-variables-1.m: Ditto.
	* objc/execute/exceptions/foward-1.m: Ditto.
	* objc/execute/bf-2.m: Ditto.
	* objc/execute/string1.m: Ditto.
	* objc/execute/bf-4.m: Ditto.
	* objc/execute/informal_protocol.m: Ditto.
	* objc/execute/string3.m: Ditto.
	* objc/execute/bf-6.m: Ditto.
	* objc/execute/bf-8.m: Ditto.
	* objc/execute/class-tests-1.h: Ditto.
	* objc/execute/protocol-isEqual-1.m: Ditto.
	* objc/execute/protocol-isEqual-3.m: Ditto.
	* objc/execute/_cmd.m: Ditto.
	* objc/execute/function-message-1.m: Ditto.
	* objc/execute/bf-20.m: Ditto.
	* objc/execute/bf-common.h: Ditto.
	* objc/execute/np-2.m: Ditto.
	* objc/execute/class-10.m: Ditto.
	* objc/execute/class-12.m: Ditto.
	* objc/execute/enumeration-2.m: Ditto.
	* objc/execute/class-14.m: Ditto.
	* objc/execute/encode-1.m: Ditto.
	* objc/execute/formal_protocol-1.m: Ditto.
	* objc/execute/formal_protocol-3.m: Ditto.
	* objc/execute/accessing_ivars.m: Ditto.
	* objc/execute/bycopy-2.m: Ditto.
	* objc/execute/class-2.m: Ditto.
	* objc/execute/bf-10.m: Ditto.
	* objc/execute/formal_protocol-7.m: Ditto.
	* objc/execute/root_methods.m: Ditto.
	* objc/execute/class-4.m: Ditto.
	* objc/execute/bf-12.m: Ditto.
	* objc/execute/class-6.m: Ditto.
	* objc/execute/bf-14.m: Ditto.
	* objc/execute/nested-func-1.m: Ditto.
	* objc/execute/class-8.m: Ditto.
	* objc/execute/private.m: Ditto.
	* objc/execute/bf-16.m: Ditto.
	* objc/execute/bf-18.m: Ditto.
	* objc/execute/load-3.m: Ditto.
	* objc/execute/compatibility_alias.m: Ditto.
	* objc/execute/bf-1.m: Ditto.
	* objc/execute/no_clash.m: Ditto.
	* objc/execute/bf-3.m: Ditto.
	* objc/execute/string2.m: Ditto.
	* objc/execute/bf-5.m: Ditto.
	* objc/execute/string4.m: Ditto.
	* objc/execute/bf-7.m: Ditto.
	* objc/execute/object_is_meta_class.m: Ditto.
	* objc/execute/bf-9.m: Ditto.
	* objc/execute/bf-21.m: Ditto.
	* objc/execute/cascading-1.m: Ditto.
	* objc/execute/trivial.m: Ditto.
	* objc/execute/np-1.m: Ditto.
	* objc/compile/trivial.m: Ditto.
	* objc/execute/class_self-2.m: Include <stdlib.h>.
	* objc/execute/forward-1.x: Do not XFAIL for 32bit powerpc-darwin.
	* objc.dg/desig-init-1.m: Use shared wrapper headers (Object1.h,
	Protocol1.h) and next-mapping.h as required. XFAIL run if NeXT 
	and 64bit. Use new NeXT interface as required.
	* objc.dg/special/unclaimed-category-1.m: Ditto.
	* objc.dg/special/unclaimed-category-1.h: Ditto.
	* objc.dg/special/unclaimed-category-1a.m: Ditto.
	* objc.dg/func-ptr-1.m: Ditto.
	* objc.dg/stret-1.m: Ditto.	
	* objc.dg/encode-2.m: Ditto.
	* objc.dg/category-1.m: Ditto.
	* objc.dg/encode-3.m: Ditto.
	* objc.dg/call-super-3.m: Ditto.
	* objc.dg/method-3.m: Ditto.
	* objc.dg/func-ptr-2.m: Ditto.
	* objc.dg/lookup-1.m: Ditto.
	* objc.dg/encode-4.m: Ditto.
	* objc.dg/fix-and-continue-1.m: Ditto.
	* objc.dg/proto-lossage-3.m: Ditto.
	* objc.dg/method-13.m: Ditto.
	* objc.dg/proto-qual-1.m: Ditto.
	* objc.dg/zero-link-3.m: Ditto.
	* objc.dg/bitfield-1.m: Ditto.
	* objc.dg/va-meth-1.m: Ditto.
	* objc.dg/super-class-3.m: Ditto.
	* objc.dg/call-super-1.m: Ditto.
	* objc.dg/type-size-2.m: Ditto.
	* objc.dg/method-10.m: Ditto.
	* objc.dg/defs.m: Ditto.	
	* objc.dg/const-str-3.m: Ditto.
	* objc.dg/try-catch-6.m: Use shared wrapper headers (Object1.h,
	Protocol1.h) and next-mapping.h as required. Use new NeXT 
	interface as required.
	* objc.dg/super-class-4.m: Ditto.
	* objc.dg/comp-types-8.m: Ditto.
	* objc.dg/call-super-2.m: Ditto.
	* objc.dg/objc-fast-4.m: Ditto.
	* objc.dg/method-6.m: Ditto.
	* objc.dg/const-str-3.m: Ditto.
	* objc.dg/const-str-7.m: Ditto.
	* objc.dg/method-15.m: Ditto.
	* objc.dg/method-19.m: Ditto.
	* objc.dg/sync-1.m: Ditto.
	* objc.dg/layout-1.m: Ditto.
	* objc.dg/bitfield-3.m: Ditto.
	* objc.dg/try-catch-3.m: Ditto.
	* objc.dg/try-catch-7.m: Ditto.
	* objc.dg/comp-types-10.m: Ditto.
	* objc.dg/selector-2.: Ditto.
	* objc.dg/method-7.m: Ditto.
	* objc.dg/typedef-alias-1.m: Ditto.
	* objc.dg/proto-lossage-2.m: Ditto.
	* objc.dg/comp-types-11.m: Ditto.
	* objc.dg/sizeof-1.m: Ditto.
	* objc.dg/method-17.m: Ditto.
	* objc.dg/bitfield-5.m: Ditto.
	* objc.dg/try-catch-1.m: Ditto.
	* objc.dg/encode-5.m: Ditto.
	* objc.dg/fix-and-continue-2.m: Ditto.
	* objc.dg/method-9.m: Ditto.
	* objc.dg/isa-field-1.m: Ditto.
	* objc.dg/local-decl-2.m: Ditto.
	* objc.dg/objc-gc-4.m: Ditto.
	* objc.dg/type-stream-1.m: Skip for NeXT runtime.
	* objc.dg/gnu-runtime-3.m: Ditto.
	* objc.dg/encode-7.m: Ditto.
	* objc.dg/encode-8.m: Ditto.
	* objc.dg/selector-3.m: Ditto.
	* objc.dg/gnu-runtime-1.m: Ditto.
	* objc.dg/const-str-12.m: Ditto.
	* objc.dg/gnu-runtime-2.m: Ditto.
	* objc.dg/no-extra-load.m: Skip for gnu-runtime.
	* objc.dg/selector-1.m: Ditto.
	* objc.dg/stubify-2.m: Ditto.
	* objc.dg/zero-link-1.m: Ditto.
	* objc.dg/stret-2.m: Ditto.
	* objc.dg/zero-link-2.m: Ditto.
	* objc.dg/next-runtime-1.m: Ditto.
	* objc.dg/symtab-1.m: Ditto.
	* objc.dg/stubify-1.m: Ditto.
	* objc.dg/bitfield-2.m: Ditto.
	* objc.dg/try-catch-10.m: Apply to both runtimes.
	* objc.dg/const-str-1.m: Ditto.
	* objc.dg/image-info.m: Ditto.
	* objc.dg/encode-9.m: Ditto.
	* objc.dg/pragma-1.m: Apply test to all targets.
	* objc.dg/const-str-4.m: Ditto.
	* objc.dg/const-str-8.m: Ditto.
	* objc.dg/super-class-2.m: Ditto.
	* objc.dg/try-catch-5.m: Ditto.
	* objc.dg/const-str-10.m: Use shared wrapper headers (Object1.h,
	Protocol1.h) and next-mapping.h as required. Use new NeXT
	interface as required.  Skip for gnu-runtime.  Test for .quad
	at m64.
	* objc.dg/const-str-11.m: Ditto.
	* objc.dg/const-str-9.m: Ditto.
	* objc.dg/method-4.m: Skip for 64Bit NeXT.
	* objc.dg/encode-1.m: Remove redundant -lobjc.
	* objc.dg/try-catch-9.m: Tidy space.
	* obj-c++.dg/method-19.mm: Use shared wrapper headers (Object1.h,
	Protocol1.h) and next-mapping.h as required. XFAIL run if NeXT
	and 64bit. Use new NeXT interface as required.
	* obj-c++.dg/template-4.mm: Ditto.
	* obj-c++.dg/defs.mm: Ditto.
	* obj-c++.dg/basic.mm: Ditto.
	* obj-c++.dg/encode-4.mm: Ditto.
	* obj-c++.dg/method-17.mm: Ditto.
	* obj-c++.dg/proto-lossage-3.mm: Ditto.
	* obj-c++.dg/cxx-class-1.mm: Ditto.
	* obj-c++.dg/method-10.mm: Ditto.
	* obj-c++.dg/va-meth-1.mm: Ditto.
	* obj-c++.dg/encode-5.mm: Ditto.
	* obj-c++.dg/lookup-2.mm: Ditto.
	* obj-c++.dg/template-3.mm: Ditto.
	* obj-c++.dg/proto-qual-1.mm: Ditto.
	* obj-c++.dg/qual-types-1.m: Ditto.
	* obj-c++.dg/cxx-scope-1.mm: Ditto.
	* obj-c++.dg/template-1.mm: Ditto.
	* obj-c++.dg/encode-6.mm: Ditto.
	* obj-c++.dg/bitfield-2.mm:  Use shared wrapper headers (Object1.h,
	Protocol1.h) and next-mapping.h as required. Use new NeXT
	interface as required.
	* obj-c++.dg/except-1.mm: Ditto.
	* obj-c++.dg/const-str-7.mm: Ditto.
	* obj-c++.dg/ivar-list-semi.mm: Ditto.
	* obj-c++.dg/cxx-scope-2.mm: Ditto.
	* obj-c++.dg/selector-2.mm: Ditto.
	* obj-c++.dg/isa-field-1.mm: Ditto.
	* obj-c++.dg/try-catch-1.mm: Ditto.
	* obj-c++.dg/local-decl-1.mm: Ditto.
	* obj-c++.dg/try-catch-9.mm: Ditto.
	* obj-c++.dg/no-extra-load.mm: Ditto.
	* obj-c++.dg/selector-5.mm: Ditto.
	* obj-c++.dg/method-12.mm: Ditto.
	* obj-c++.dg/try-catch-11.mm: Ditto.
	* obj-c++.dg/comp-types-11.mm: Ditto.
	* obj-c++.dg/bitfield-3.mm: Ditto.
	* obj-c++.dg/method-6.mm: Ditto.
	* obj-c++.dg/super-class-2.mm: Ditto.
	* obj-c++.dg/method-21.mm: Ditto.
	* obj-c++.dg/const-str-8.mm: Ditto.
	* obj-c++.dg/try-catch-7.mm: Ditto.
	* obj-c++.dg/method-15.mm: Ditto.
	* obj-c++.dg/layout-1.mm: Ditto.
	* obj-c++.dg/cxx-ivars-1.mm: Ditto.
	* obj-c++.dg/const-str-3.mm: Ditto.
	* obj-c++.dg/try-catch-2.mm: Ditto.
	* obj-c++.dg/objc-gc-3.mm: Ditto.
	* obj-c++.dg/fix-and-continue-2.mm: Ditto.
	* obj-c++.dg/bitfield-1.mm: Ditto.
	* obj-c++.dg/selector-6.mm: Ditto.
	* obj-c++.dg/method-13.mm: Ditto.
	* obj-c++.dg/comp-types-12.mm: Ditto.
	* obj-c++.dg/bitfield-4.mm: Ditto.
	* obj-c++.dg/try-catch-8.mm: Ditto.
	* obj-c++.dg/method-2.mm: Ditto.
	* obj-c++.dg/cxx-ivars-2.mm: Ditto.
	* obj-c++.dg/typedef-alias-1.mm: Ditto.
	* obj-c++.dg/const-str-4.mm: Ditto.
	* obj-c++.dg/proto-lossage-2.mm: Ditto.
	* obj-c++.dg/try-catch-3.mm: Ditto.
	* obj-c++.dg/comp-types-9.mm: Ditto.
	* obj-c++.dg/gnu-runtime-2.mm: Skip if NeXT runtime.
	* obj-c++.dg/gnu-runtime-3.mm: Ditto.
	* obj-c++.dg/gnu-runtime-1.mm: Ditto.
	* objc.dg/zero-link-2.m: Skip if gnu runtime. Use shared wrapper
	headers (Object1.h, Protocol1.h) and next-mapping.h as required.
	Use new NeXT interface as required.
	* obj-c++.dg/const-str-10.mm: Ditto.
	* obj-c++.dg/const-str-11.mm: Ditto.
	* obj-c++.dg/const-str-9.mm: Ditto.
	* obj-c++.dg/method-11.mm: Ditto.
	* obj-c++.dg/cxx-ivars-3.mm: Skip if gnu runtime. Use shared wrapper
	headers (Object1.h, Protocol1.h) and next-mapping.h as required.
	Use new NeXT interface as required. XFAIL run if NeXT and 64bit.
	* obj-c++.dg/encode-8.mm: Remove redundant -lobjc.
	* obj-c++.dg/const-str-1.mm: Run for NeXT as well as gnu.

2010-03-25  Dodji Seketeli  <dodji@redhat.com>

	PR c++/43206
	* g++.dg/template/typedef30.C: New test case.

2010-03-25  Jakub Jelinek  <jakub@redhat.com>

	PR c/43385
	* gcc.c-torture/execute/pr43385.c: New test.

2010-03-24  Joseph Myers  <joseph@codesourcery.com>

	* gcc.dg/strncpy-fix-1.c: New test.

2010-03-24  Iain Sandoe  <iain.sandoe@sandoe-acoustics.co.uk>

	PR testsuite/41609
	* lib/objc-torture.exp (objc-set-runtime-options): New.
	* objc/execute/execute.exp: Check runtime options on each pass.
	* objc/execute/exceptions/exceptions.exp: Ditto.
	* objc/compile/compile.exp: Ditto.

	PR testsuite/42348
	* lib/target-supports.exp: Add support for ObjC/ObjC++ tools in
	standard tests.
	(check_effective_target_objc2): New proc.
	(check_effective_target_next_runtime): New proc.
	* lib/objc.exp: Determine which runtime is in force and support it.
	* lib/obj-c++.exp: Ditto.

2010-03-24  Jason Merrill  <jason@redhat.com>

	PR c++/43502
	* g++.dg/cpp0x/lambda/lambda-debug.C: New.

2010-03-24  Martin Jambor  <mjambor@suse.cz>

	* gcc.dg/ipa/ipa-1.c: Delete trailing spaces, put the call to f into
	a loop.
	* gcc.dg/ipa/ipa-2.c: Likewise.
	* gcc.dg/ipa/ipa-3.c: Likewise.
	* gcc.dg/ipa/ipa-4.c: Likewise.
	* gcc.dg/ipa/ipa-5.c: Likewise.
	* gcc.dg/ipa/ipa-7.c: Likewise.
	* gcc.dg/ipa/ipa-6.c: Delete trailing spaces, put the call to foo into
	a loop.
	* gcc.dg/ipa/ipacost-2.c: Delete trailing spaces, put the call to
	i_can_not_be_propagated_fully2 into a loop.
	* gcc.dg/ipa/ipa-8.c: New test.
	* g++.dg/ipa/iinline-1.C: Put the call to docalling into a loop.

2010-03-24  Jakub Jelinek  <jakub@redhat.com>

	PR debug/19192
	PR debug/43479
	* gcc.dg/guality/pr43479.c: New test.
	* gcc.dg/debug/dwarf2/inline2.c (third): Make a a global var
	and add volatile keyword.

2010-03-23  Mike Stump  <mikestump@comcast.net>

	* g++.dg/warn/Wstrict-aliasing-float-ref-int-obj.C: Enhance portability.

2010-03-23  Jason Merrill  <jason@redhat.com>

	* g++.dg/ext/altivec-17.C: Adjust error message.

	* g++.dg/cpp0x/lambda/lambda-const-neg.C: Adjust for non-static op().
	* g++.dg/cpp0x/lambda/lambda-conv.C: Likewise.
	* g++.dg/cpp0x/lambda/lambda-mangle.C: Likewise.
	* g++.dg/cpp0x/lambda/lambda-non-const.C: Likewise.
	* g++.dg/cpp0x/lambda/lambda-conv2.C: New.
	* g++.dg/cpp0x/lambda/lambda-conv3.C: New.

2010-03-22  Jason Merrill  <jason@redhat.com>

	PR c++/43333
	* g++.dg/ext/is_pod.C: Pass -std=c++0x.
	* g++.dg/ext/is_pod_98.C: New.

	PR c++/43281
	* g++.dg/cpp0x/auto18.C: New.

	* gcc.dg/pr36997.c: Adjust error message.
	* g++.dg/ext/vector9.C: Likewise.
	* g++.dg/conversion/simd3.C: Likewise.
	* g++.dg/other/error23.C: Likewise.

2010-03-22  Michael Matz  <matz@suse.de>

	PR middle-end/43475
	* gfortran.dg/pr43475.f90: New testcase.

2010-03-22  Richard Guenther  <rguenther@suse.de>

	PR tree-optimization/43390
	* gfortran.fortran-torture/execute/pr43390.f90: New testcase.

2010-03-21  Kaveh R. Ghazi  <ghazi@caip.rutgers.edu>

	* gcc.target/powerpc/ppc-sdata-1.c: Require nonpic.
	* gcc.target/powerpc/ppc-sdata-2.c: Likewise.

2010-03-20  Simon Martin  <simartin@users.sourceforge.net>
	    Michael Matz  <matz@suse.de>

	PR c++/43081
	* g++.dg/parse/crash56.C: New test.

>>>>>>> f59bdbb7
2010-03-20  Paul Thomas  <pault@gcc.gnu.org>

	PR fortran/43450
	* gfortran.dg/whole_file_15.f90 : New test.

2010-03-20  Jerry DeLisle  <jvdelisle@gcc.gnu.org>

	PR fortran/43409
	* gfortran.dg/inquire_size.f90: New test.

2010-03-20  Richard Guenther  <rguenther@suse.de>

	PR rtl-optimization/43438
	* gcc.c-torture/execute/pr43438.c: New testcase.

2010-03-20  Dodji Seketeli  <dodji@redhat.com>

	PR c++/43375
	* g++.dg/abi/mangle42.C: New test.

2010-03-19  Andrew Pinski  <andrew_pinski@caviumnetworks.com>

	PR C/43211
	* gcc.dg/pr43211.c: New test.
	* gcc.dg/pr18809-1.c: Don't expect an error when calling foo.

2010-03-19  Bernd Schmidt  <bernd.schmidt@codesourcery.com>

	PR rtl-optimization/42258
	* gcc.target/arm/thumb1-mul-moves.c: New test.

	PR target/40697
	* gcc.target/arm/thumb-andsi.c: New test.

	* gcc.target/arm/thumb-andsi.c: Correct dg-options and add
	dg-require-effective-target.

2010-03-19  Michael Matz  <matz@suse.de>

	PR c++/43116
	* g++.dg/other/pr43116.C: New testcase.

2010-03-19  Michael Matz  <matz@suse.de>

	PR target/43305
	* gcc.dg/pr43305.c: New testcase.

2010-03-19  Richard Guenther  <rguenther@suse.de>

	PR tree-optimization/43415
	* gcc.c-torture/compile/pr43415.c: New testcase.

2010-03-19  Eric Botcazou  <ebotcazou@adacore.com>

	PR ada/43106
	* gnat.dg/case_optimization2.adb: New test.
	* gnat.dg/case_optimization_pkg2.ad[sb]: New helper.

2010-03-18  Francois-Xavier Coudert <fxcoudert@gcc.gnu.org>
	    Jack Howarth <howarth@bromo.med.uc.edu>

	PR target/36399
	* gcc.target/i386/push-1.c: Don't xfail
	  scan-assembler-not "movups" on darwin.

2010-03-18  Jakub Jelinek  <jakub@redhat.com>

	PR debug/43058
	* gcc.dg/pr43058.c: New test.

2010-03-18  Martin Jambor  <mjambor@suse.cz>

	PR middle-end/42450
	* g++.dg/torture/pr42450.C: New test.

2010-03-18  Michael Matz  <matz@suse.de>

	PR middle-end/43419
	* gcc.dg/pr43419.c: New testcase.

2010-03-18  H.J. Lu  <hongjiu.lu@intel.com>

	PR rtl-optimization/43360
	* gcc.dg/torture/pr43360.c: New.

2010-03-18  Michael Matz  <matz@suse.de>

	PR tree-optimization/43402
	* gcc.dg/pr43402.c: New testcase.

2010-03-17  Peter Bergner  <bergner@vnet.ibm.com>

	PR target/42427
	* gcc.dg/pr42427.c: New test.

2010-03-17  Jerry DeLisle  <jvdelisle@gcc.gnu.org>

	PR libfortran/43265
	* gfortran.dg/read_empty_file.f: New test.
	* gfortran.dg/read_eof_all.f90: New test.
	* gfortran.dg/namelist_27.f90: Eliminate infinite loop posibility.
	* gfortran.dg/namelist_28.f90: Eliminate infinite loop posibility.

2010-03-17  Michael Matz  <matz@suse.de>

	* gcc.dg/pr43300.c: Add -w.

2010-03-17  Richard Guenther  <rguenther@suse.de>

	* gcc.dg/pr43379.c: Add -w.

2010-03-17  Tobias Burnus  <burnus@net-b.de>

	PR fortran/43331
	* gfortran.dg/cray_pointers_1.f90: Update dg-error message.

2010-03-16  Uros Bizjak  <ubizjak@gmail.com>

	* gcc.dg/graphite/block-3.c: Add dg-timeout-factor.

2010-03-16  Rainer Orth  <ro@CeBiTec.Uni-Bielefeld.DE>

	* ada/acats/run_all.sh: Log start and end times.

2010-03-16  Rainer Orth  <ro@CeBiTec.Uni-Bielefeld.DE>

	* gnat.dg/socket1.adb: Disable on *-*-solaris2*.

2010-03-16  Richard Guenther  <rguenther@suse.de>

	PR middle-end/43379
	* gcc.dg/pr43379.c: New testcase.

2010-03-16  Jakub Jelinek  <jakub@redhat.com>

	PR debug/43051
	* gcc.dg/guality/pr43051-1.c: New test.

2010-03-15  Janis Johnson  <janis187@us.ibm.com>

	PR testsuite/43363
	* g++.dg/ext/altivec-17.C: Handle changes to error message.

2010-03-15  Michael Matz  <matz@suse.de>

	PR middle-end/43300
	* gcc.dg/pr43300.c: New testcase.

2010-03-15  Richard Guenther  <rguenther@suse.de>

	PR tree-optimization/43367
	* gcc.c-torture/compile/pr43367.c: New testcase.

2010-03-15  Richard Guenther  <rguenther@suse.de>

	PR tree-optimization/43317
	* gcc.dg/pr43317.c: New testcase.

2010-03-14  Uros Bizjak  <ubizjak@gmail.com>

	* g++.dg/abi/packed1.C: Expect warning on the alpha*-*-*.

2010-03-14  Uros Bizjak  <ubizjak@gmail.com>

	* g++.dg/graphite/pr43026.C (dg-options): Remove -m32.

2010-03-14  Tobias Burnus  <burnus@net-b.de>

	PR fortran/43362
	* gfortran.dg/impure_constructor_1.f90: New test.

2010-03-13  Sebastian Pop  <sebastian.pop@amd.com>

	PR middle-end/43354
	* gfortran.dg/graphite/id-pr43354.f: New.

2010-03-13  Sebastian Pop  <sebastian.pop@amd.com>

	PR middle-end/43349
	* gfortran.dg/graphite/pr43349.f: New.

2010-03-13  Sebastian Pop  <sebastian.pop@amd.com>

	PR middle-end/43306
	* gcc.dg/graphite/pr43306.c: New.

2010-03-12  David S. Miller  <davem@davemloft.net>

	* gcc.dg/lto/20090313_0.c: Add -mcpu=v9 to dg-lto-options on
	sparc.

2010-03-12  Kaveh R. Ghazi  <ghazi@caip.rutgers.edu>

	* gcc.target/arm/sibcall-1.c: Allow PLT to appear with pic code.

2010-03-12  Paul Thomas  <pault@gcc.gnu.org>

	PR fortran/43291
	PR fortran/43326
	* gfortran.dg/dynamic_dispatch_7.f03: New test.

2010-03-12  Kai Tietz  <kai.tietz@onevision.com>

	* gfortran.dg/default_format_denormal_1.f90: Don't assume
	fail for *-*-mingw* targets.

2010-03-12  Jakub Jelinek  <jakub@redhat.com>

	PR debug/43329
	* gcc.dg/guality/pr43329-1.c: New test.

2010-03-11  Martin Jambor  <mjambor@suse.cz>

	PR tree-optimization/43257
	* g++.dg/torture/pr43257.C: New test.

2010-03-11  Tobias Burnus  <burnus@net-b.de>

	PR fortran/43228
	* gfortran.dg/namelist_61.f90: New test.

2010-03-11  Richard Guenther  <rguenther@suse.de>

	PR tree-optimization/43255
	* gcc.c-torture/compile/pr43255.c: New testcase.

2010-03-11  Andreas Krebbel  <Andreas.Krebbel@de.ibm.com>

	* gcc.dg/optimize-bswapdi-1.c: Add OpenSSL bswap variant.
	* gcc.dg/pr43280.c: New testcase.

2010-03-11  Richard Guenther  <rguenther@suse.de>

	PR lto/43200
	* gcc.dg/lto/20100227-1_0.c: New testcase.
	* gcc.dg/lto/20100227-1_1.c: Likewise.

2010-03-10  Jerry DeLisle  <jvdelisle@gcc.gnu.org>

	PR libfortran/43320
	PR libfortran/43265
	* gfortran.dg/read_eof_6.f: New test
	* gfortran.dg/read_x_eof.f90: New test.
	* gfortran.dg/read_x_past.f: Update test.

2010-03-10  Jan Hubicka   <jh@suse.cz>

	* gcc.c-torture/compile/pr43288.c: New test.

2010-03-10  Kaveh R. Ghazi  <ghazi@caip.rutgers.edu>

	* g++.old-deja/g++.pt/asm1.C: Don't detect pic via looking for the
	-fpic/-fPIC flags.
	* g++.old-deja/g++.pt/asm2.C: Likewise.
	* gcc.c-torture/compile/20000804-1.c: Likewise.
	* gcc.target/i386/clobbers.c: Likewise.

2010-03-10  Tobias Burnus  <burnus@net-b.de>

	PR fortran/43303
	* gfortran.dg/c_assoc_3.f90: New test.

2010-03-10  Jakub Jelinek  <jakub@redhat.com>

	PR debug/36728
	* gcc.dg/guality/pr36728-1.c: New test.
	* gcc.dg/guality/pr36728-2.c: New test.

2010-03-10  Kaushik Phatak  <kaushik.phatak@kpitcummins.com>

	* gcc.dg/h8300-div-delay-slot.c: New test.

2010-03-10  Alexander Monakov  <amonakov@ispras.ru>

	PR tree-optimization/43236
	* gcc.c-torture/execute/pr43236.c: New test.

2010-03-10  Andrey Belevantsev  <abel@ispras.ru>

	PR middle-end/42859
	* g++.dg/eh/pr42859.C: New test.

2010-03-09  Jakub Jelinek  <jakub@redhat.com>

	PR debug/43299
	* gcc.dg/pr43299.c: New test.

	PR debug/43290
	* g++.dg/eh/unwind2.C: New test.

2010-03-05  Sebastian Pop  <sebastian.pop@amd.com>
	    Reza Yazdani  <reza.yazdani@amd.com>

	PR middle-end/43065
	* gcc.dg/graphite/run-id-4.c: New.

2010-03-08  Sebastian Pop  <sebastian.pop@amd.com>

	PR middle-end/43065
	* gcc.dg/graphite/run-id-3.c: New.

2010-03-08  Tobias Grosser  <grosser@fim.uni-passau.de>

	PR middle-end/42644
	PR middle-end/42130
	* gcc.dg/graphite/id-18.c: New.
	* gcc.dg/graphite/run-id-pr42644.c: New.

2010-03-08  Sebastian Pop  <sebastian.pop@amd.com>

	PR middle-end/42326
	* gcc.dg/graphite/pr42326.c: New.

2010-03-08  Richard Guenther  <rguenther@suse.de>

	PR tree-optimization/43269
	* gcc.c-torture/execute/pr43269.c: New testcase.

2010-03-08  Janus Weil  <janus@gcc.gnu.org>

	PR fortran/43256
	* gfortran.dg/typebound_call_13.f03: New.

2010-03-05  Eric Botcazou  <ebotcazou@adacore.com>

	* lib/plugin-support.exp (plugin-test-execute): Use PLUGINCC in lieu
	of HOSTCC and PLUGINCFLAGS in lieu of HOSTCFLAGS.

2010-03-05  Jason Merrill  <jason@redhat.com>

	* g++.dg/abi/mangle40.C: Require weak and alias.

2010-03-05  Sebastian Pop  <sebastian.pop@amd.com>

	PR middle-end/42326
	* gfortran.dg/graphite/pr42326.f90: New.
	* gfortran.dg/graphite/pr42326-1.f90: New.

2010-03-05  Rainer Orth  <ro@CeBiTec.Uni-Bielefeld.DE>

	* lib/gnat.exp (gnat_init): Remove GNAT_UNDER_TEST_ORIG.
	(gnat_target_compile): Likewise.
	Reinitialize GNAT_UNDER_TEST if target changes.
	Set ADA_INCLUDE_PATH, ADA_OBJECTS_PATH in environment.
	(local_find_gnatmake): Pass full --GCC to gnatlink.
	Remove --LINK.

2010-03-04  Andrew Pinski  <andrew_pinski@caviumnetworks.com>

	PR c/43248
	* gcc.dg/compound-literal-1.c: New testcase.

2010-03-04  Martin Jambor  <mjambor@suse.cz>

	PR tree-optimization/43164
	PR tree-optimization/43191
	* gcc.c-torture/compile/pr43164.c: New test.
	* gcc.c-torture/compile/pr43191.c: Likewise.

2010-03-04  Janus Weil  <janus@gcc.gnu.org>

	PR fortran/43244
	* gfortran.dg/finalize_9.f90: New.

2010-03-04  Tobias Burnus  <burnus@net-b.de>
	    Ken Werner <ken@linux.vnet.ibm.com>

	* gfortran.dg/reassoc_4.f: Add --param max-completely-peel-times
	to dg-options for spu.
	* gfortran.dg/vect/vect-7.f90: Add vect_intfloat_cvt to the
	dump-scan target to exclude spu.

2010-03-04  Changpeng Fang  <changpeng.fang@amd.com>

	PR middle-end/43209
	* gcc.dg/tree-ssa/ivopts-4.c: New.

2010-03-03  Janis Johnson  <janis187@us.ibm.com>

	* lib/target-supports-dg.exp (check-flags): Provide defaults for
	include-opts and exclude-opts; skip checking the flags if arguments
	are the same as the defaults.
	(dg-xfail-if): Verify the number of arguments, supply defaults
	for unspecified optional arguments.
	(dg-skip-if, dg-xfail-run-if): Verify the number of arguments.

2010-03-03  Jason Merrill  <jason@redhat.com>

	PR c++/12909
	* g++.dg/abi/mangle40.C: Updated.

2010-03-03  Jason Merrill  <jason@redhat.com>

	* g++.dg/abi/mangle19-1.C: Adjust for default -Wabi.
	* g++.dg/abi/mangle23.C: Likewise.
	* g++.dg/eh/simd-2.C: Likewise.
	* g++.dg/ext/attribute-test-2.C: Likewise.
	* g++.dg/ext/vector14.C: Likewise.
	* g++.dg/other/pr34435.C: Likewise.
	* g++.dg/template/conv8.C: Likewise.
	* g++.dg/template/nontype9.C: Likewise.
	* g++.dg/template/qualttp17.C: Likewise.
	* g++.dg/template/ref1.C: Likewise.
	* g++.old-deja/g++.pt/crash68.C: Likewise.
	* g++.old-deja/g++.pt/ref1.C: Likewise.
	* g++.old-deja/g++.pt/ref3.C: Likewise.
	* g++.old-deja/g++.pt/ref4.C: Likewise.

	PR c++/12909
	* g++.dg/abi/mangle40.C: New.
	* g++.dg/abi/mangle41.C: New.
	* g++.dg/lto/20100302_0.C: New.
	* g++.dg/lto/20100302_1.C: New.
	* g++.dg/lto/20100302.h: New.

2010-03-03  Paul Thomas  <pault@gcc.gnu.org>

	PR fortran/43243
	* gfortran.dg/internal_pack_12.f90: New test.

2010-03-03  H.J. Lu  <hongjiu.lu@intel.com>

	* gcc.dg/pr36997.c: Adjust error message.

2010-03-03  Mike Stump  <mikestump@comcast.net>

	* gcc.target/i386/builtin-unreachable.c: Don't expect stack
	adjustments to not be present on machines that align the stack to
	more than 4 bytes and don't have a red zone yet as that is an
	unimplemented optimization.

2010-03-03  Janus Weil  <janus@gcc.gnu.org>

	PR fortran/43169
	* gfortran.dg/impure_assignment_3.f90: New.

2010-03-03  Jakub Jelinek  <jakub@redhat.com>

	PR debug/43229
	* gfortran.dg/pr43229.f90: New test.

	PR debug/43237
	* gcc.dg/debug/dwarf2/pr43237.c: New test.

	PR debug/43177
	* gcc.dg/guality/pr43177.c: New test.

2010-03-02  Jason Merrill  <jason@redhat.com>

	* g++.dg/ext/vector9.C: Adjust error message.
	* g++.dg/conversion/simd3.C: Likewise.
	* g++.dg/other/error23.C: Likewise.

2010-03-02  Mike Stump  <mikestump@comcast.net>

	PR c++/41090
	* g++.dg/ext/label13.C (C::C): xfail for darwin for now.

2010-03-02  Paul Thomas  <pault@gcc.gnu.org>

	PR fortran/43180
	* gfortran.dg/internal_pack_10.f90: New test.

	PR fortran/43173
	* gfortran.dg/internal_pack_11.f90: New test.

2010-03-02  Reza Yazdani  <reza.yazdani@amd.com>

	PR middle-end/42640
	* gcc.dg/tree-ssa/pr42640.c: New.

2010-03-01  Richard Guenther  <rguenther@suse.de>

	PR tree-optimization/43220
	* gcc.c-torture/execute/pr43220.c: New testcase.

2010-03-01  Richard Guenther  <rguenther@suse.de>

	PR middle-end/43213
	* gcc.dg/pr43213.c: New testcase.

2010-03-01  Rainer Orth  <ro@CeBiTec.Uni-Bielefeld.DE>

	PR pch/14940
	* gcc.dg/pch/pch.exp: Don't XFAIL largefile.c on i?86-*-solaris2.10.

2010-03-01  Rainer Orth  <ro@CeBiTec.Uni-Bielefeld.DE>

	* lib/target-supports.exp (check_effective_target_ucn_nocache):
	New function.
	(check_effective_target_ucn): Likewise.

	* g++.dg/other/ucnid-1.C: Don't XFAIL on *-*-solaris2.*, but skip
	if !ucn.
	* gcc.dg/ucnid-2.c: Likewise.
	* gcc.dg/ucnid-3.c: Likewise.
	* gcc.dg/ucnid-4.c: Likewise.
	* gcc.dg/ucnid-11.c: Likewise.
	* gcc.dg/ucnid-12.c: Likewise.
	* gcc.dg/ucnid-6.c: Skip if !ucn.
	* gcc.dg/ucnid-9.c: Likewise.

2010-03-01  Rainer Orth  <ro@CeBiTec.Uni-Bielefeld.DE>

	* gcc.target/i386/pr32000-2.c: Add missing include and exclude
	lists to dg-skip-if.
	* gcc.target/i386/stackalign/return-3.c: Likewise.

2010-03-01  Rainer Orth  <ro@CeBiTec.Uni-Bielefeld.DE>

	* gcc.target/i386/clearcap.map: New file.
	* gcc.target/i386/i386.exp: Check for linker -M mapfile support.
	Pass clearcap.map by default if supported.

2010-03-01  Rainer Orth  <ro@CeBiTec.Uni-Bielefeld.DE>

	PR fortran/42900
	* gfortran.dg/stat_1.f90: Accept 'testfile' gid == parent dir gid.
	Explain this.
	* gfortran.dg/stat_2.f90: Likewise.

2010-03-01  Tobias Burnus  <burnus@net-b.de>

	PR fortran/43199
	* gfortran.dg/module_read_2.f90: New test.

2010-02-27  Mark Mitchell  <mark@codesourcery.com>

	PR c++/42748
	* g++.dg/abi/mangle11.C: Adjust mangling warning locations.
	* g++.dg/abi/mangle12.C: Likewise.
	* g++.dg/abi/mangle20-2.C: Likewise.
	* g++.dg/abi/mangle17.C: Likewise.
	* g++.dg/template/cond2.C: Likewise.
	* g++.dg/template/pr35240.C: Likewise.

2010-02-27  Richard Guenther  <rguenther@suse.de>

	PR tree-optimization/43186
	* gcc.c-torture/compile/pr43186.c: Adjust testcase.

2010-02-27  Kaz Kojima  <kkojima@gcc.gnu.org>

	* g++.dg/abi/packed1.C: Expect warning on the SH.

2010-02-27  Simon Martin  <simartin@users.sourceforge.net>

	PR c++/42054:
	* g++.dg/parse/error37.C: New test.

2010-02-27  Manuel López-Ibáñez  <manu@gcc.gnu.org>

	PR c/24577
	PR c/43192
	* gcc.dg/pr8927-1.c: Match new note.
	* gcc.dg/990506-0.c: Likewise.
	* gcc.dg/gomp/flush-2.c: Likewise.
	* gcc.dg/gomp/atomic-5.c: Likewise.
	* gcc.dg/gomp/pr34607.c: Likewise.
	* gcc.dg/pr35746.c: Likewise.
	* gcc.dg/cpp/pragma-1.c: Likewise.
	* gcc.dg/cpp/pragma-2.c: Likewise.
	* gcc.dg/pr41842.c: Likewise.
	* gcc.dg/noncompile/20040629-1.c: Likewise.
	* objc.dg/private-1.m: Likewise.

2010-02-27  Tobias Burnus  <burnus@net-b.de>

	PR fortran/43185
	* gfortran.dg/default_initialization_1.f90: Add -std=f2003.
	* gfortran.dg/default_initialization_4.f90: New test.

2010-02-27  Eric Botcazou  <ebotcazou@adacore.com>

	* gnat.dg/thin_pointer.ad[sb]: Rename into...
	* gnat.dg/thin_pointer1.ad[sb]: ...this.
	* gnat.dg/thin_pointer2.adb: New test.
	* gnat.dg/thin_pointer2_pkg.ad[sb]: New helper.

2010-02-26  Manuel López-Ibáñez  <manu@gcc.gnu.org>

	PR c/20631
	* gcc.dg/cpp/c90-pedantic.c: New.
	* gcc.dg/cpp/c90.c: New.
	* gcc.dg/gnu90-const-expr-1.c: New.
	* gcc.dg/Woverlength-strings-pedantic-c90.c: New.

2010-02-26  Richard Guenther  <rguenther@suse.de>

	PR tree-optimization/43186
	* gcc.c-torture/compile/pr43186.c: New testcase.

2010-02-26  Jakub Jelinek  <jakub@redhat.com>

	PR debug/43190
	* c-c++-common/dwarf2/pr43190.c: New test.

2010-02-26  H.J. Lu  <hongjiu.lu@intel.com>

	PR testsuite/37074:
	* gcc.dg/torture/stackalign/stackalign.exp: Add -mno-mmx to x86.

2010-02-26  Richard Guenther  <rguenther@suse.de>

	PR tree-optimization/43188
	* gcc.c-torture/compile/pr43188.c: New testcase.

2010-02-26  H.J. Lu  <hongjiu.lu@intel.com>

	PR target/43175
	* gcc.target/i386/vperm-v4si-2-sse4.c: New.

2010-02-25  Eric Botcazou  <ebotcazou@adacore.com>

	* g++.dg/abi/packed1.C: Expect warning on the SPARC.

2010-02-25  Michael Meissner  <meissner@linux.vnet.ibm.com>

	PR target/43154
	* gcc.target/powerpc/pr43154.c: New file.

2010-02-25  Jakub Jelinek  <jakub@redhat.com>

	PR debug/43166
	* gfortran.dg/debug/pr43166.f: New test.

	PR debug/43165
	* gcc.dg/torture/pr43165.c: New test.

2010-02-24  Manuel López-Ibáñez  <manu@gcc.gnu.org>

	PR c/43128
	* c-c++-common/pr41779.c: Update.

2010-02-24  Rainer Orth  <ro@CeBiTec.Uni-Bielefeld.DE>

	PR ada/32547
	* lib/gnat-dg.exp (gnat_load): Redefine.

	* ada/acats/run_acats: Run run_all.sh with $SHELL.
	* ada/acats/run_all.sh: Downcase tasking not implemented message.

2010-02-24  Rainer Orth  <ro@CeBiTec.Uni-Bielefeld.DE>

	PR libobjc/36610
	* objc/execute/forward-1.x: XFAIL on alpha*-dec-osf*, 64-bit
	i?86-*-solaris2*, mips-sgi-irix*, sparc*-sun-solaris2* with
	-fgnu-runtime.
	Sort entries.

2010-02-24  Rainer Orth  <ro@CeBiTec.Uni-Bielefeld.DE>

	* gcc.dg/cpp/_Pragma6.c: Skip on mips-sgi-irix*, alpha*-dec-osf*.

2010-02-24  Jakub Jelinek  <jakub@redhat.com>

	PR debug/43150
	* gcc.dg/guality/vla-1.c: New test.

2010-02-24  Tobias Burnus  <burnus@net-b.de>

	PR fortran/43042
	* gfortran.dg/c_ptr_tests_15.f90: New test.

2010-02-23  Jakub Jelinek  <jakub@redhat.com>

	PR target/43107
	* gcc.target/i386/pr43107.c: New test.

2010-02-23  Jason Merrill  <jason@redhat.com>

	PR c++/43143
	* g++.dg/cpp0x/variadic100.C: New.

2010-02-23  Jason Merrill  <jason@redhat.com>

	PR debug/42800
	* gcc.dg/debug/dwarf2/dwarf2.exp: Run c-c++-common dwarf2 tests.
	* g++.dg/debug/dwarf2/dwarf2.exp: Likewise.
	* c-c++-common/dwarf2/vla1.c: New.

2010-02-23  Jakub Jelinek  <jakub@redhat.com>

	PR target/43139
	* gcc.dg/pr43139.c: New test.

	PR debug/43077
	* gcc.dg/guality/pr43077-1.c: New test.

2010-02-23  Manuel López-Ibáñez  <manu@gcc.gnu.org>

	PR 43123
	* gcc.dg/march.c: New.
	* gcc.dg/march-generic.c: New.
	* gcc.dg/mtune.c: New.

2010-02-22  Sebastian Pop  <sebastian.pop@amd.com>

	PR middle-end/43083
	* gcc.dg/graphite/pr43083.c: New.

2010-02-22  Sebastian Pop  <sebastian.pop@amd.com>

	PR middle-end/43097
	* gfortran.dg/graphite/pr43097.f: New.

2010-02-22  Sebastian Pop  <sebastian.pop@amd.com>
	    Manuel López-Ibáñez  <manu@gcc.gnu.org>

	PR middle-end/43140
	* g++.dg/graphite/pr41305.C: Add -Wno-conversion-null.

2010-02-22  Sebastian Pop  <sebastian.pop@amd.com>

	PR middle-end/43026
	* g++.dg/graphite/pr43026.C: New.

2010-02-22  Manuel López-Ibáñez  <manu@gcc.gnu.org>

	PR c++/43126
	* gcc.dg/cleanup-1.c: Update.
	* gcc.dg/func-args-1.c: Update.
	* gcc.dg/format/sentinel-1.c: Update.
	* g++.old-deja/g++.jason/scoping10.C: Update.
	* g++.old-deja/g++.ns/lookup5.C: Update.
	* g++.dg/ext/cleanup-1.C: Update.
	* g++.dg/parse/varmod1.C: Update.
	* g++.dg/parse/error33.C: Update.
	* g++.dg/expr/call3.C: Update.
	* g++.dg/func-args-1.C: New.

2010-02-22  H.J. Lu  <hongjiu.lu@intel.com>

	PR c/43125
	* gcc.dg/attr-used-2.c: Moved to ...
	* c-c++-common/attr-used-2.c: Here.

	* gcc.dg/attr-used.c: Moved to ...
	* c-c++-common/attr-used.c: Here.

2010-02-22  Ozkan Sezer  <sezeroz@gmail.com>

	* gcc.c-torture/execute/991014-1.c: Use __SIZE_TYPE__ for size types.

2010-02-22  Richard Guenther  <rguenther@suse.de>

	PR lto/43045
	* gfortran.dg/lto/20100222-1_0.f03: New testcase.
	* gfortran.dg/lto/20100222-1_1.c: Likewise.

2010-02-22  Richard Guenther  <rguenther@suse.de>

	PR tree-optimization/42749
	* gcc.c-torture/compile/pr42749.c: New testcase.

2010-02-22  Paul Thomas  <pault@gcc.gnu.org>

	PR fortran/43072
	* gfortran.dg/internal_pack_6.f90: Number of 'packs' now zero.
	* gfortran.dg/internal_pack_9.f90: New test.

2010-02-21  Manuel López-Ibáñez  <manu@gcc.gnu.org>

	PR c++/23510
	* g++.dg/template/recurse.C: Adjust.
	* g++.dg/template/pr23510.C: New.

2010-02-21  Dodji Seketeli  <dodji@redhat.com>

	PR c++/42824
	* g++.dg/template/memclass4.C: New test.

2010-02-21  Tobias Burnus  <burnus@net-b.de>

	PR fortran/35259
	* gfortran.dg/reassoc_5.f90: New test.

2010-02-20  Uros Bizjak  <ubizjak@gmail.com>

	PR target/43067
	* gcc.target/i386/pr43067.c: New test.

2010-02-20  Manuel López-Ibáñez  <manu@gcc.gnu.org>

	PR c++/35669
	* g++.dg/warn/Wconversion2.C: Replace -Wconversion with
	-Wconversion-null.
	* g++.dg/warn/Wconversion-null.C: New test.
	* g++.old-deja/g++.other/null1.C: Move to...
	* g++.dg/warn/Wconversion-null-2.C: ... here. Remove -Wconversion.

2010-02-20  Paul Thomas  <pault@gcc.gnu.org>

	PR fortran/36932
	PR fortran/36933
	* gfortran.dg/dependency_26.f90: New test.

	PR fortran/43072
	* gfortran.dg/internal_pack_7.f90: New test.

	PR fortran/43111
	* gfortran.dg/internal_pack_8.f90: New test.

2010-02-20  Manuel López-Ibáñez  <manu@gcc.gnu.org>

	PR 43128
	* c-c++-common/pr41779.c: Fix broken testcase.

2010-02-19  Manuel López-Ibáñez  <manu@gcc.gnu.org>

	PR 36513
	* c-c++-common/pr36513.c: New testcase.
	* c-c++-common/pr36513-2.c: New testcase.

2010-02-19  Manuel López-Ibáñez  <manu@gcc.gnu.org>

	PR 41779
	* c-c++-common/pr41779.c: New.

2010-02-19  Jakub Jelinek  <jakub@redhat.com>

	PR debug/43084
	* gcc.dg/pr43084.c: New test.

2010-02-19  Richard Guenther  <rguenther@suse.de>

	PR tree-optimization/42916
	* gcc.dg/pr42916.c: New testcase.

2010-02-18  Jason Merrill  <jason@redhat.com>

	PR c++/42837
	* g++.dg/abi/packed1.C: Add expected warning.

	PR c++/43108
	* g++.dg/torture/dg-torture.exp: Run c-c++-common torture tests.
	* gcc.dg/torture/dg-torture.exp: Likewise.
	* c-c++-common/torture/complex-sign.h,
	c-c++-common/torture/complex-sign-add.c,
	c-c++-common/torture/complex-sign-mixed-add.c,
	c-c++-common/torture/complex-sign-mixed-div.c,
	c-c++-common/torture/complex-sign-mixed-mul.c,
	c-c++-common/torture/complex-sign-mixed-sub.c,
	c-c++-common/torture/complex-sign-mul.c,
	c-c++-common/torture/complex-sign-sub.c: Move from gcc.dg/torture.
	Adapt for C++ compilation as well.

	PR c++/43070
	* g++.dg/ext/label1.C: Update.
	* g++.dg/ext/label2.C: Update.

	PR c++/26261
	* g++.dg/template/dependent-name6.C: New.

	PR c++/43109
	* g++.dg/parse/namespace12.C: New.

2010-02-18  Martin Jambor  <mjambor@suse.cz>

	PR tree-optimization/43066
	* gcc.c-torture/compile/pr43066.c: New test.

2010-02-18  Uros Bizjak  <ubizjak@gmail.com>

	* g++.dg/ext/attrib35.C: Fix target selector string.
	* g++.dg/ext/attrib36.C: Ditto.
	* g++.dg/ext/attrib37.C: Ditto.
	* g++.dg/abi/mangle24.C: Remove stray "*/" from dg directives.
	* g++.dg/abi/mangle25.C: Ditto.

2010-02-17  Jason Merrill  <jason@redhat.com>

	PR c++/43069
	* g++.dg/parse/namespace11.C: New.

	PR c++/43093
	* g++.dg/ext/attrib37.C: New.

	PR c++/43079
	* g++.dg/template/ptrmem20.C: New.

2010-02-17  Uros Bizjak  <ubizjak@gmail.com>

	PR target/43103
	* gcc.target/i386/xop-check.h: Include m256-check.h.
	* gcc.target/i386/xop-vpermil2ps-1.c: Include x86intrin.h.
	* gcc.target/i386/xop-vpermil2ps-256-1.c: Ditto.
	* gcc.target/i386/xop-vpermil2pd-1.c: Ditto.
	* gcc.target/i386/xop-vpermil2pd-256-1.c: Ditto.

2010-02-17  Jakub Jelinek  <jakub@redhat.com>

	PR debug/42918
	* gcc.dg/pr42918.c: New test.

2010-02-16  H.J. Lu  <hongjiu.lu@intel.com>

	* g++.dg/ext/attrib36.C: Require ILP32.

2010-02-16  Richard Guenther  <rguenther@suse.de>

	PR tree-optimization/41043
	* gfortran.dg/pr41043.f90: New testcase.
	* gcc.dg/Wstrict-overflow-18.c: XFAIL.

2010-02-16  Jason Merrill  <jason@redhat.com>

	* g++.dg/cpp0x/initlist-opt.C: Declare max_val inline.

2010-02-16  Ira Rosen <irar@il.ibm.com>

	PR tree-optimization/43074
	* gcc.dg/vect/fast-math-pr43074.c: New test.

2010-02-16  Jakub Jelinek  <jakub@redhat.com>

	* lib/prune.exp: Prune variable tracking size limit exceeded notes.

2010-02-16  Jason Merrill  <jason@redhat.com>

	PR c++/43031
	* g++.dg/ext/attrib36.C: New.

	PR c++/43036
	* g++.dg/other/array6.C: New.

2010-02-15  Kaveh R. Ghazi  <ghazi@caip.rutgers.edu>

	* g++.dg/cpp0x/initlist-opt.C: Bind pic locally.

2010-02-15  Sebastian Pop  <sebastian.pop@amd.com>

	* gcc.target/i386/sse-14.c: Add tests for _mm_permute2_pd,
	_mm256_permute2_pd, _mm_permute2_ps, and _mm256_permute2_ps.
	* gcc.target/i386/xop-vpermil2pd-1.c: New.
	* gcc.target/i386/xop-vpermil2pd-256-1.c: New.
	* gcc.target/i386/xop-vpermil2ps-1.c: New.
	* gcc.target/i386/xop-vpermil2ps-256-1.c: New.

2010-02-15  Richard Guenther  <rguenther@suse.de>

	PR middle-end/43068
	* g++.dg/torture/pr43068.C: New testcase.

2010-02-14  Volker Reichelt  <reichelt@gcc.gnu.org>

	PR c++/43024
	* g++.dg/opt/ice1.C: New.

2010-02-14  Jason Merrill  <jason@redhat.com>

	PR c++/41997
	* g++.dg/cpp0x/initlist-opt.C: New.

2010-02-13  Paul Thomas  <pault@gcc.gnu.org>

	PR fortran/41113
	PR fortran/41117
	* gfortran.dg/internal_pack_6.f90: New test.

2010-02-12  Jason Merrill  <jason@redhat.com>

	PR c++/43054
	* g++.dg/cpp0x/variadic99.C: New.

2010-02-12  Jakub Jelinek  <jakub@redhat.com>

	* gcc.dg/guality/guality.h (GUALCVT): Zero extend instead of
	sign extend pointers to gualchk_t.

	PR c++/43033
	* g++.dg/other/default3.C: Xfail g4 test.

2010-02-11  Sebastian Pop  <sebastian.pop@amd.com>

	PR middle-end/43012
	* gcc.dg/graphite/pr43012.c: New.

2010-02-11  Sebastian Pop  <sebastian.pop@amd.com>

	PR middle-end/42930
	* g++.dg/graphite/pr42930.C: New.

2010-02-11  Sebastian Pop  <sebastian.pop@amd.com>

	PR middle-end/42914
	PR middle-end/42530
	* gcc.dg/graphite/pr42530.c: New.
	* gcc.dg/graphite/pr42914.c: New.

2010-02-11  Sebastian Pop  <sebastian.pop@amd.com>

	PR middle-end/42771
	* gcc.dg/graphite/pr42771.c: New.

2010-02-11  Richard Guenther  <rguenther@suse.de>

	PR tree-optimization/42998
	* gcc.c-torture/compile/pr42998.c: New testcase.

2010-02-10  Jason Merrill  <jason@redhat.com>

	PR c++/41896
	* g++.dg/cpp0x/lambda/lambda-nested3.C: New.

	PR c++/42983, core issue 906
	* g++.dg/cpp0x/defaulted15.C: Add virtualness test.
	* g++.dg/cpp0x/defaulted9.C: Move virtual default outside class.

	PR c++/43016
	* g++.dg/cpp0x/lambda/lambda-conv.C: Test for weakness.

2010-02-10  Richard Guenther  <rguenther@suse.de>

	PR tree-optimization/43017
	* gcc.dg/torture/pr43017.c: New testcase.

2010-02-10  Tobias Burnus <burnus@net-b.de>

	PR fortran/40823
	* gfortran.dg/private_type_1.f90: Update error location.
	* gfortran.dg/invalid_interface_assignment.f90: Ditto.
	* gfortran.dg/typebound_operator_2.f03: Ditto.
	* gfortran.dg/assignment_2.f90: Ditto.
	* gfortran.dg/redefined_intrinsic_assignment.f90: Ditto.
	* gfortran.dg/binding_label_tests_9.f03: Ditto.

2010-02-10  Tobias Burnus  <burnus@net-b.de>

	PR fortran/43015
	* gfortran.dg/bind_c_usage_20.f90: New test.

2010-02-10  Jakub Jelinek  <jakub@redhat.com>

	PR debug/43010
	* g++.dg/debug/pr43010.C: New test.

2010-02-10  Richard Guenther  <rguenther@suse.de>

	PR c/43007
	* gcc.c-torture/execute/20100209-1.c: New testcase.
	* gcc.dg/fold-div-3.c: Likewise.

2010-02-10  Jakub Jelinek  <jakub@redhat.com>

	* gcc.dg/builtin-ffs-1.c: New test.

2010-02-09  Jerry DeLisle  <jvdelisle@gcc.gnu.org>

	PR fortran/42999
	* gfortran.dg/array_constructor_35.f90: New test.

2010-02-09  Kaveh R. Ghazi  <ghazi@caip.rutgers.edu>

	* gcc.dg/tree-ssa/inline-4.c: Bind pic locally.

2010-02-09  Jason Merrill  <jason@redhat.com>

	PR c++/42399
	* g++.dg/cpp0x/lambda/lambda-errloc2.C: New.

	PR c++/42370
	* g++.dg/cpp0x/lambda/lambda-warn2.C: New.

2010-02-09  Tobias Burnus  <burnus@net-b.de>

	PR fortran/41869
	* gfortran.dg/module_write_1.f90: New test.

2010-02-09  Alexander Monakov  <amonakov@ispras.ru>

	* gcc.dg/pr19340.c: Adjust.

2010-02-09  Richard Guenther  <rguenther@suse.de>

	PR tree-optimization/43008
	* gcc.c-torture/execute/pr43008.c: New testcase.

2010-02-09  Richard Guenther  <rguenther@suse.de>

	PR tree-optimization/43000
	* gcc.dg/torture/pr43000.c: New testcase.
	* gcc.dg/torture/pr43002.c: Likewise.

2010-02-09  Daniel Kraft  <d@domob.eu>

	PR fortran/39171
	* gfortran.dg/char_length_2.f90: Change warning expectations accordingly
	and pass -Wsurprising as necessary.

2010-02-08  Jakub Jelinek  <jakub@redhat.com>

	PR tree-optimization/42890
	* g++.dg/torture/pr42890.C: New test.

2010-02-08  Richard Guenther  <rguenther@suse.de>

	PR middle-end/42995
	* gcc.dg/tree-ssa/inline-4.c: New testcase.

2010-02-07  Sebastian Pop  <sebastian.pop@amd.com>

	* gcc.dg/graphite/block-0.c: Call abort for runtime test.  Always
	return 0 from main.
	* gcc.dg/graphite/block-1.c: Same.
	* gcc.dg/graphite/block-3.c: Same.
	* gcc.dg/graphite/block-4.c: Same.
	* gcc.dg/graphite/block-5.c: Same.
	* gcc.dg/graphite/block-6.c: Same.
	* gcc.dg/graphite/block-7.c: Same.
	* gcc.dg/graphite/interchange-0.c: Same.
	* gcc.dg/graphite/interchange-1.c: Same.
	* gcc.dg/graphite/interchange-10.c: Same.
	* gcc.dg/graphite/interchange-11.c: Same.
	* gcc.dg/graphite/interchange-12.c: Same.
	* gcc.dg/graphite/interchange-2.c: Same.
	* gcc.dg/graphite/interchange-3.c: Same.
	* gcc.dg/graphite/interchange-4.c: Same.
	* gcc.dg/graphite/interchange-5.c: Same.
	* gcc.dg/graphite/interchange-6.c: Same.
	* gcc.dg/graphite/interchange-7.c: Same.
	* gcc.dg/graphite/interchange-8.c: Same.
	* gcc.dg/graphite/interchange-9.c: Same.
	* gcc.dg/graphite/interchange-mvt.c: Same.

2010-02-07  Sebastian Pop  <sebastian.pop@amd.com>

	* gfortran.dg/graphite/id-19.f: New.
	* gfortran.dg/graphite/pr14741.f90: New.
	* gfortran.dg/graphite/pr41924.f90: New.
	* gfortran.dg/graphite/run-id-2.f90: New.

2010-02-07  Richard Guenther  <rguenther@suse.de>

	PR middle-end/42956
	* gcc.c-torture/compile/pr42956.c: New testcase.

2010-02-06  Jerry DeLisle  <jvdelisle@gcc.gnu.org>

	PR libfortran/42742
	* gfortran.dg/fmt_cache_2.f: New test.

2010-02-06  Jerry DeLisle  <jvdelisle@gcc.gnu.org>

	* gfortran.dg/read_no_eor.f90: New test.

2010-02-05  Jason Merrill  <jason@redhat.com>

	* g++.dg/ext/label13.C: Move constructor body out of class.

2010-02-03  Jason Merrill  <jason@redhat.com>

	PR c++/42870
	* g++.dg/ext/dllexport3.C: New.

2010-02-05  Ozkan Sezer  <sezeroz@gmail.com>

	* gcc.dg/format/ms-format3.c: New test for specific MS types.

2010-02-05  Richard Guenther  <rguenther@suse.de>

	* gcc.dg/tree-ssa/ssa-ccp-28.c: New testcase.

2010-02-05  Dodji Seketeli  <dodji@redhat.com>

	PR c++/42915
	* g++.dg/other/crash-9.C: New test.

2010-02-05  Paul Thomas  <pault@gcc.gnu.org>

	PR fortran/42309
	* gfortran.dg/subref_array_pointer_4.f90 : New test.

2010-02-04  Richard Guenther  <rguenther@suse.de>

	PR rtl-optimization/42952
	* gcc.dg/torture/pr42952.c: New testcase.

2010-02-03  Jerry DeLisle  <jvdelisle@gcc.gnu.org>

	PR libfortran/42901
	* gfortran.dg/namelist_60.f90: New test.

2010-02-03  Jason Merrill  <jason@redhat.com>

	PR c++/40138
	* g++.dg/ext/builtin11.C: New.

	PR c++/4926
	PR c++/38600
	* g++.dg/abi/mangle35.C: New.
	* g++.dg/abi/mangle37.C: New.

	PR c++/12909
	* g++.dg/abi/mangle36.C: New.

	PR c++/35652
	* g++.dg/warn/string1.C: New.

2010-02-03  Richard Guenther  <rguenther@suse.de>

	PR tree-optimization/42944
	* gcc.dg/errno-1.c: New testcase.

2010-02-03  Richard Guenther  <rguenther@suse.de>

	PR middle-end/42927
	* gcc.c-torture/compile/pr42927.c: New testcase.

2010-02-03  Tobias Burnus  <burnus@net-b.de>

	PR fortran/42936
	* gfortran.dg/null_4.f90: New test.

2010-02-02  Jason Merrill  <jason@redhat.com>

	PR c++/41090
	* g++.dg/ext/label13.C: New.

2010-02-02  Tobias Burnus  <burnus@net-b.de>

	PR fortran/42650
	* gfortran.dg/func_result_5.f90: New test.

2010-02-01  Tobias Burnus  <burnus@net-b.de>

	PR fortran/42922
	* gfortran.dg/pure_initializer_3.f90: News test.

2010-01-31  Janus Weil  <janus@gcc.gnu.org>

	PR fortran/42888
	* gfortran.dg/allocate_derived_2.f90: New test.

2010-01-31  Eric Botcazou  <ebotcazou@adacore.com>

	PR middle-end/42898
	* gcc.dg/torture/pr42898-2.c: New test.

2010-01-31  Richard Guenther  <rguenther@suse.de>

	PR middle-end/42898
	* gcc.dg/torture/pr42898.c: New testcase.

2010-01-31  Paul Thomas  <pault@gcc.gnu.org>

	PR fortran/38324
	* gfortran.dg/alloc_comp_basics_1.f90: Remove option -O2.
	* gfortran.dg/alloc_comp_bounds_1.f90: New test.

2010-01-30  Paolo Bonzini  <bonzini@gnu.org>

	* g++.dg/tree-ssa/inline-1.C: New.
	* g++.dg/tree-ssa/inline-2.C: New.
	* g++.dg/tree-ssa/inline-3.C: New.

2010-01-29  Michael Meissner  <meissner@linux.vnet.ibm.com>

	PR testsuite/41701
	* gcc.dg/builtins-58.c: Add -fno-ident to the options to prevent
	the string 'pow' in the pathname of the compiler from generating a
	test failure.

2010-01-29  Rainer Orth  <ro@CeBiTec.Uni-Bielefeld.DE>

	* g++.old-deja/g++.mike/eh16.C: Rename err to e.
	* g++.old-deja/g++.mike/eh17.C: Likewise.
	* g++.old-deja/g++.mike/p5571.C: Likewise.

2010-01-29  Dodji Seketeli  <dodji@redhat.com>

	PR c++/42758
	PR c++/42634
	PR c++/42336
	PR c++/42797
	PR c++/42880
	* g++.dg/other/crash-5.C: New test.
	* g++.dg/other/crash-6.C: New test.
	* g++.dg/other/crash-7.C: New test.
	* g++.dg/other/crash-8.C: New test.

2010-01-29  Jakub Jelinek  <jakub@redhat.com>

	PR rtl-optimization/42889
	* gcc.dg/pr42889.c: New test.

2010-01-28  H.J. Lu  <hongjiu.lu@intel.com>

	* gcc.target/i386/pr42881.c: Use SSE2.

2010-01-28  Uros Bizjak  <ubizjak@gmail.com>

	PR target/42891
	* gcc.target/i386/pr42891.c: New test.

2010-01-28  Richard Guenther  <rguenther@suse.de>

	PR tree-optimization/42871
	* g++.dg/torture/pr42871.C: New testcase.

2010-01-28  Richard Guenther  <rguenther@suse.de>

	* gcc.dg/Wobjsize-1.h: New testcase.
	* gcc.dg/Wobjsize-1.c: Likewise.

2010-01-28  Richard Guenther  <rguenther@suse.de>

	PR middle-end/42883
	* g++.dg/torture/pr42883.C: New testcase.

2010-01-28  Michael Matz  <matz@suse.de>

	* gcc.target/i386/pr42881.c: New test.

2010-01-28  Rainer Orth  <ro@CeBiTec.Uni-Bielefeld.DE>

	* gcc.misc-tests/linkage.exp: Remove mips-sgi-irix6*o32 support.
	Add i?86-*-solaris2* support.

2010-01-28  Dodji Seketeli  <dodji@redhat.com>

	PR c++/42713
	PR c++/42820
	* g++.dg/template/typedef27.C: New test case.
	* g++.dg/template/typedef28.C: New test case.

2010-01-27  Stephen Thomas  <stephen.thomas@arm.com>

	* testsuite/gcc.dg/optimize-bswap*.c: Add ARM target

2010-01-27  Richard Guenther  <rguenther@suse.de>

	PR middle-end/42878
	* gcc.dg/torture/pr42878-1.c: New testcase.
	* gcc.dg/torture/pr42878-2.c: Likewise.

2010-01-27  Jakub Jelinek  <jakub@redhat.com>

	PR middle-end/42874
	* gcc.dg/vla-22.c: New test.

2010-01-26  Jakub Jelinek  <jakub@redhat.com>

	* ada/acats/run_all.sh: Make sure norun.lst is sorted using the
	current collation.

2010-01-26  Richard Guenther  <rguenther@suse.de>

	PR rtl-optimization/42685
	* gcc.dg/pr42685.c: New testcase.
	* g++.dg/other/pr42685.C: Likewise.

2010-01-26  Richard Guenther  <rguenther@suse.de>

	PR middle-end/42806
	* g++.dg/other/pr42806.C: New testcase.

2010-01-26  Richard Guenther  <rguenther@suse.de>

	PR tree-optimization/42250
	* gcc.dg/pr42250.c: New testcase.

2010-01-25  Arnaud Charlet  <charlet@adacore.com>

	* gnat.dg/array_bounds_test.adb: New test.

2010-01-25  Tobias Burnus  <burnus@net-b.de>

	PR fortran/42858
	* gfortran.dg/generic_21.f90: New test.

2010-01-25  Rainer Orth  <ro@CeBiTec.Uni-Bielefeld.DE>

	PR testsuite/41522
	* gcc.c-torture/compile/pr38789.c: Change to dg-do compile.

2010-01-24  Mark Mitchell  <mark@codesourcery.com>

	PR c++/42748
	* g++.dg/abi/arm_va_list2.C: New test.
	* g++.dg/abi/arm_va_list2.h: Companion header file.

2010-01-24  Paul Thomas  <pault@gcc.gnu.org>

	PR fortran/41044
	* gfortran.dg/parameter_array_ref_2.f90 : New test.

	PR fortran/41167
	* gfortran.dg/char_array_arg_1.f90 : New test.

	* gfortran.dg/pr25923.f90 : Remove XFAIL.

2010-01-24  Tobias Burnus  <burnus@net-b.de>

	PR fortran/39304
	* gfortran.dg/generic_20.f90: New test.

2010-01-22  Michael Matz  <matz@suse.de>

	* gfortran.dg/vect/fast-math-mgrid-resid.f: Limit to x86, add
	-msse2.

2010-01-21  Paul Thomas  <pault@gcc.gnu.org>

	PR fortran/42736
	* gfortran.dg/dependency_25.f90 : New test.

2010-01-21  Martin Jambor  <mjambor@suse.cz>

	PR tree-optimization/42585
	* gcc.dg/tree-ssa/pr42585.c: New test.

2010-01-21  Richard Guenther  <rguenther@suse.de>

	PR middle-end/19988
	* gcc.dg/pr19988.c: New testcase.

2010-01-20  Janis Johnson  <janis187@us.ibm.com>

	* g++.dg/compat/decimal/compat-common.h: New file.
	* g++.dg/compat/decimal/decimal-dummy.h: New file.
	* g++.dg/compat/decimal/pass_x.h: New file.
	* g++.dg/compat/decimal/pass_y.h: New file.
	* g++.dg/compat/decimal/pass-1_main.C: New file.
	* g++.dg/compat/decimal/pass-1_x.C: New file.
	* g++.dg/compat/decimal/pass-1_y.C: New file.
	* g++.dg/compat/decimal/pass-2_main.C: New file.
	* g++.dg/compat/decimal/pass-2_x.C: New file.
	* g++.dg/compat/decimal/pass-2_y.C: New file.
	* g++.dg/compat/decimal/pass-3_main.C: New file.
	* g++.dg/compat/decimal/pass-3_x.C: New file.
	* g++.dg/compat/decimal/pass-3_y.C: New file.
	* g++.dg/compat/decimal/pass-4_main.C: New file.
	* g++.dg/compat/decimal/pass-4_x.C: New file.
	* g++.dg/compat/decimal/pass-4_y.C: New file.
	* g++.dg/compat/decimal/pass-5_main.C: New file.
	* g++.dg/compat/decimal/pass-5_x.C: New file.
	* g++.dg/compat/decimal/pass-5_y.C: New file.
	* g++.dg/compat/decimal/pass-6_main.C: New file.
	* g++.dg/compat/decimal/pass-6_x.C: New file.
	* g++.dg/compat/decimal/pass-6_y.C: New file.
	* g++.dg/compat/decimal/return_x.h: New file.
	* g++.dg/compat/decimal/return_y.h: New file.
	* g++.dg/compat/decimal/return-1_main.C: New file.
	* g++.dg/compat/decimal/return-1_x.C: New file.
	* g++.dg/compat/decimal/return-1_y.C: New file.
	* g++.dg/compat/decimal/return-2_main.C: New file.
	* g++.dg/compat/decimal/return-2_x.C: New file.
	* g++.dg/compat/decimal/return-2_y.C: New file.
	* g++.dg/compat/decimal/return-3_main.C: New file.
	* g++.dg/compat/decimal/return-3_x.C: New file.
	* g++.dg/compat/decimal/return-3_y.C: New file.
	* g++.dg/compat/decimal/return-4_main.C: New file.
	* g++.dg/compat/decimal/return-4_x.C: New file.
	* g++.dg/compat/decimal/return-4_y.C: New file.
	* g++.dg/compat/decimal/return-5_main.C: New file.
	* g++.dg/compat/decimal/return-5_x.C: New file.
	* g++.dg/compat/decimal/return-5_y.C: New file.
	* g++.dg/compat/decimal/return-6_main.C: New file.
	* g++.dg/compat/decimal/return-6_x.C: New file.
	* g++.dg/compat/decimal/return-6_y.C: New file.

2010-01-20  Alexandre Oliva  <aoliva@redhat.com>

	PR debug/42715
	* gcc.dg/pr42715.c: New.

2010-01-20  Paolo Carlini  <paolo.carlini@oracle.com>

	PR c++/42038
	* g++.dg/parse/crash55.C: New.

2010-01-20  Alexandre Oliva  <aoliva@redhat.com>

	PR debug/42782
	* gcc.dg/guality/pr42782.c: New.

2010-01-20  Jason Merrill  <jason@redhat.com>

	PR c++/41788
	* g++.dg/abi/packed1.C: New.

	PR c++/41920
	* g++.dg/cpp0x/lambda/lambda-warn1.C: New.

	PR c++/40750
	* g++.dg/parse/fn-typedef1.C: New.
	* g++.dg/other/cv_quals.C: Adjust.

2010-01-20  Anthony Green  <green@moxielogic.com>

	* gcc.dg/cpp/_Pragma6.c: Skip this test for moxie-*-* (no
	pack(push) pragma).
	* gcc.dg/pr19340.c: Skip this test for moxie-*-* (no scheduling).
	* gcc.dg/20020312-2.c: Port this to the moxie core.
	* gcc.dg/weak/typeof-2.c: Ditto.

2010-01-20  Richard Guenther  <rguenther@suse.de>

	PR tree-optimization/42717
	* gcc.c-torture/compile/pr42717.c: New testcase.

2010-01-20  Jakub Jelinek  <jakub@redhat.com>

	* gcc.dg/cleanup-13.c: Expect DW_OP_mod to do unsigned modulo instead
	of signed, add a few new tests.

	PR middle-end/42803
	* g++.dg/parse/limits-initializer1.C: New test.

2010-01-19  Janus Weil  <janus@gcc.gnu.org>

	PR fortran/42804
	* gfortran.dg/proc_ptr_comp_pass_6.f90: New test.
	* gfortran.dg/typebound_call_12.f03: New test.

2010-01-19  Paul Thomas  <pault@gcc.gnu.org>

	PR fortran/42783
	* gfortran.dg/bounds_check_15.f90 : New test.

2010-01-19  Michael Matz  <matz@suse.de>

	PR tree-optimization/41783
	* gfortran.dg/vect/fast-math-mgrid-resid.f: New.

2010-01-19  Ramana Radhakrishnan  <ramana.radhakrishnan@arm.com>

	PR target/38697.
	* gcc.target/arm/neon/vget_lowf32.c: Regenerate.
	* gcc.target/arm/neon/vget_lowp16.c: Likewise.
	* gcc.target/arm/neon/vget_lowp8.c:  Likewise.
	* gcc.target/arm/neon/vget_lows16.c: Likewise.
	* gcc.target/arm/neon/vget_lows32.c: Likewise.
	* gcc.target/arm/neon/vget_lows64.c: Likewise.
	* gcc.target/arm/neon/vget_lows8.c: Likewise.
	* gcc.target/arm/neon/vget_lowu16.c: Likewise.
	* gcc.target/arm/neon/vget_lowu32.c: Likewise.
	* gcc.target/arm/neon/vget_lowu64.c: Likewise.
	* gcc.target/arm/neon/vget_lowu8.c: Likewise.

2010-01-19  Janus Weil  <janus@gcc.gnu.org>

	PR fortran/42545
	* gfortran.dg/extends_6.f03: Modified an error message.
	* gfortran.dg/extends_10.f03: New test.
	* gfortran.dg/private_type_6.f03: Modified an error message.
	* gfortran.dg/structure_constructor_8.f03: Ditto.

2010-01-19  Jakub Jelinek  <jakub@redhat.com>

	PR tree-optimization/42719
	* gcc.dg/pr42719.c: New test.

	PR debug/42728
	* gcc.dg/pr42728.c: New test.

2010-01-19  Anthony Green  <green@moxielogic.com>

	* gcc.dg/tree-ssa/20040204-1.c: Expect this test to pass.

2010-01-18  Anthony Green  <green@moxielogic.com>

	* gcc.dg/tree-ssa/asm-3.c (REGISTER): Pick an appropriate register
	for moxie.

2010-01-19  Dodji Seketeli  <dodji@redhat.com>

	* g++.dg/template/error45.C: reverted as part of reverting the
	fix of PR c++/42634.

2010-01-18  Dodji Seketeli  <dodji@redhat.com>

	PR c++/42634
	* g++.dg/template/error45.C: New test.

2010-01-18  Dodji Seketeli  <dodji@redhat.com>

	PR c++/42766
	* g++.dg/conversion/op6.C: New test.

2010-01-18  Uros Bizjak  <ubizjak@gmail.com>

	PR target/42774
	* gcc.target/alpha/pr42774.c: New test.

2010-01-18  Richard Guenther  <rguenther@suse.de>

	PR tree-optimization/42781
	* gfortran.fortran-torture/compile/pr42781.f90: New testcase.

2010-01-17  Richard Guenther  <rguenther@suse.de>

	PR middle-end/42248
	* gcc.c-torture/execute/pr42248.c: New testcase.

2010-01-17  Richard Guenther  <rguenther@suse.de>

	PR tree-optimization/42773
	* g++.dg/torture/pr42773.C: New testcase.

2010-01-17  Janus Weil  <janus@gcc.gnu.org>

	PR fortran/42677
	* gfortran.dg/interface_assignment_5.f90: New test.

2010-01-17  Dodji Seketeli  <dodji@redhat.com>

	PR c++/42697
	* g++.dg/template/crash94.C: Reverted.

2010-01-17  Jie Zhang  <jie.zhang@analog.com>

	PR debug/42767
	* gcc.dg/debug/pr42767.c: New.

2010-01-15  Jason Merrill  <jason@redhat.com>

	PR c++/42761
	* g++.dg/cpp0x/decltype22.C: New.

2010-01-16  Jakub Jelinek  <jakub@redhat.com>

	PR middle-end/42760
	* g++.dg/torture/pr42760.C: New test.

2010-01-15  Jing Yu  <jingyu@google.com>

	PR rtl-optimization/42691
	* gcc.c-torture/execute/pr42691.c: New.

2010-01-15  Richard Guenther  <rguenther@suse.de>

	PR middle-end/42739
	* g++.dg/torture/pr42739.C: New testcase.

2010-01-15  Dodji Seketeli  <dodji@redhat.com>

	* g++.dg/template/error45.C: Revert as part of reverting changes
	or PR c++/42634.

2010-01-14 Jerry DeLisle <jvdelisle@gcc.gnu.org>

	PR fortran/42684
	* gfortran.dg/interface_31.f90: New test.

2010-01-14  Michael Meissner  <meissner@linux.vnet.ibm.com>

	* gcc.target/powerpc/pr42747.c: New file.

2010-01-14  Jakub Jelinek  <jakub@redhat.com>

	PR middle-end/42674
	* c-c++-common/pr42674.c: New test.

	PR c++/42608
	* g++.dg/template/instantiate11.C: New test.

2010-01-14  Jason Merrill  <jason@redhat.com>

	PR c++/42701
	* g++.dg/overload/error3.C: New.

	PR c++/42655
	* g++.dg/overload/rvalue1.C: New.

2010-01-14  Martin Jambor  <mjambor@suse.cz>

	PR tree-optimization/42706
	* gcc.dg/ipa/pr42706.c: New testcase.

2010-01-14  H.J. Lu  <hongjiu.lu@intel.com>

	* g++.dg/graphite/pr42681.C (size_t): Use __SIZE_TYPE__.

2010-01-14  Martin Jambor  <mjambor@suse.cz>

	PR tree-optimization/42714
	* g++.dg/torture/pr42714.C: New test.

2010-01-14  Alexander Monakov  <amonakov@ispras.ru>

	PR rtl-optimization/42246
	* gfortran.dg/pr42246-2.f: New.

2010-01-14  Alexander Monakov  <amonakov@ispras.ru>

	PR rtl-optimization/42389
	* gcc.dg/pr42389.c: New.

2010-01-14  Alexander Monakov  <amonakov@ispras.ru>

	PR rtl-optimization/42388
	* gcc.dg/pr42388.c: New.

2010-01-14  Alexander Monakov <amonakov@ispras.ru>

	PR rtl-optimization/42294
	* gfortran.dg/pr42294.f: New.

2010-01-14  Alexander Monakov <amonakov@ispras.ru>

	PR rtl-optimization/39453
	PR rtl-optimization/42246
	* gcc.dg/pr39453.c: New.
	* gcc.dg/pr42246.c: New.

2010-01-14  Alexander Monakov <amonakov@ispras.ru>

	PR middle-end/42245
	* gcc.dg/pr42245.c: New.
	* gcc.dg/pr42245-2.c: New.

2010-01-14  Alexander Monakov <amonakov@ispras.ru>

	PR rtl-optimization/42249
	* gcc.dg/pr42249.c: New.

2010-01-14  Jakub Jelinek  <jakub@redhat.com>

	PR c/42721
	* gcc.c-torture/execute/pr42721.c: New test.

2010-01-14  Ira Rosen  <irar@il.ibm.com>

	PR tree-optimization/42709
	* gcc.dg/vect/pr42709.c: New test.

2010-01-14  Paul Thomas  <pault@gcc.gnu.org>

	PR fortran/41478
	* gfortran.dg/alloc_comp_scalar_1.f90: New test.
	* gfortran.dg/alloc_comp_transformational_1.f90: New test.

2010-01-14  Paul Thomas  <pault@gcc.gnu.org>

	PR fortran/42481
	* gfortran.dg/generic_19.f90 : New test.

2010-01-13  Richard Guenther  <rguenther@suse.de>

	PR tree-optimization/42730
	* gcc.c-torture/compile/pr42730.c: New testcase.

2010-01-13  Steve Ellcey  <sje@cup.hp.com>

	PR target/pr42542
	* gcc.target/ia64/pr42542-1.c: New.
	* gcc.target/ia64/pr42542-2.c: New.
	* gcc.target/ia64/pr42542-3.c: New.

2010-01-13  Dodji Seketeli  <dodji@redhat.com>

	PR c++/42634
	* g++.dg/template/error45.C: New test.

2010-01-13  Martin Jambor  <mjambor@suse.cz>

	PR tree-optimization/42704
	* g++.dg/torture/pr42704.C: New test.

2010-01-13  Martin Jambor  <mjambor@suse.cz>

	PR tree-optimization/42703
	* gcc.c-torture/compile/pr42703.c: New test.

2010-01-13  Richard Guenther  <rguenther@suse.de>

	PR tree-optimization/42705
	* gcc.c-torture/compile/pr42705.c: New testcase.

2010-01-13  Jie Zhang  <jie.zhang@analog.com>

	* gcc.target/bfin/l2.c: New test.
	* gcc.target/bfin/bfin.exp (dg-bfin-processors): New.

2010-01-13  Richard Guenther  <rguenther@suse.de>

	PR middle-end/42716
	* gcc.c-torture/compile/pr42716.c: New testcase.

2010-01-13  Richard Guenther  <rguenther@suse.de>

	PR lto/42678
	* gfortran.dg/lto/20100110-1_0.f90: New testcase.

2010-01-12  Joseph Myers  <joseph@codesourcery.com>

	PR c/42708
	* gcc.c-torture/compile/pr42708-1.c: New test.

2010-01-12  Jakub Jelinek  <jakub@redhat.com>

	PR debug/42662
	* gcc.dg/pr42662.c: New test.

	PR tree-optimization/42645
	* g++.dg/other/pr42645-1.C: New test.
	* g++.dg/other/pr42645-2.C: New test.

2010-01-11  Janis Johnson  <janis187@us.ibm.com>

	PR target/42416
	* gcc.target/powerpc/warn-1.c: New test.
	* gcc.target/powerpc/warn-2.c: New test.

2010-01-11  Uros Bizjak  <ubizjak@gmail.com>

	* gcc.target/x86_64/abi/avx/asm-support.S (snapshot_ret): Preserve
	stack alignment.

2010-01-10  Rafael Avila de Espindola  <espindola@google.com>

	* gcc.dg/lto/20100108_0.c: New.

2010-01-10  Uros Bizjak  <ubizjak@gmail.com>

	* gcc.dg/graphite/pr40281.c (dg-options): Add -w.
	Add -march=i686 -msse for 32bit x86 targets.

2010-01-10  Richard Guenther  <rguenther@suse.de>

	PR middle-end/42667
	* gcc.dg/torture/pr42667.c: New testcase.

2010-01-09 Jerry DeLisle <jvdelisle@gcc.gnu.org>

	PR fortran/32489
	* gfortran.dg/array_constructor_34.f90: New test.

2010-01-09 Jerry DeLisle <jvdelisle@gcc.gnu.org>

	PR fortran/20923
	* gfortran.dg/array_constructor_33.f90: New test.
	gfortran.dg/array_function_5.f90: Add credit.

2010-01-09  Alexandre Oliva  <aoliva@redhat.com>

	PR debug/42631
	* gcc.dg/pr42631.c: New.

2010-01-09  Alexandre Oliva  <aoliva@redhat.com>

	PR debug/42630
	* gcc.dg/pr42630.c: New.

2010-01-09  Alexandre Oliva  <aoliva@redhat.com>

	PR debug/42629
	* gcc.dg/pr42629.c: New.

2010-01-09  Alexandre Oliva  <aoliva@redhat.com>

	PR middle-end/42363
	* gcc.dg/torture/pr42363.c: New.

2010-01-09  Alexandre Oliva  <aoliva@redhat.com>

	PR debug/42604
	PR debug/42395
	* gcc.dg/vect/pr42604.c: New.
	* gcc.dg/vect/pr42395.c: New.

2010-01-09  Richard Guenther  <rguenther@suse.de>

	PR middle-end/42512
	* gcc.c-torture/execute/pr42512.c: New testcase.

2010-01-09  Tobias Burnus  <burnus@net-b.de>

	PR fortran/41298
	* gfortran.dg/c_ptr_tests_14.f90: New test.

2010-01-08  Rainer Orth  <ro@CeBiTec.Uni-Bielefeld.DE>

	PR ada/41929
	* gnat.dg/null_pointer_deref1.adb: Don't run on
	sparc*-sun-solaris2.11.

2010-01-08  Richard Guenther  <rguenther@suse.de>

	PR lto/42528
	* gcc.dg/lto/20100103-1_0.c: New testcase.
	* gcc.dg/lto/20100103-2_0.c: Likewise.

2010-01-08  Tobias Burnus  <burnus@net-b.de

	PR/fortran 25829
	* gfortran.dg/asynchronous_1.f90: New test.
	* gfortran.dg/asynchronous_2.f90: New test.
	* gfortran.dg/conflicts.f90: Update error message.

2010-01-07  Dodji Seketeli  <dodji@redhat.com>

	c++/40155
	* g++.dg/cpp0x/variadic-unify-2.C: New test.

2010-01-07  Jakub Jelinek  <jakub@redhat.com>

	PR tree-optimization/42625
	* g++.dg/opt/dtor4.C: New test.
	* g++.dg/opt/dtor4.h: New.
	* g++.dg/opt/dtor4-aux.cc: New.

2010-01-07  Tobias Burnus  <burnus@net-b.de>

	PR fortran/42597
	* gfortran.dg/proc_ptr_26.f90: New test.

2010-01-07  Tobias Burnus  <burnus@net-b.de>

	PR fortran/41872
	* gfortran.dg/allocatable_scalar_7.f90: New test.

2010-01-06  Richard Guenther  <rguenther@suse.de>

	* gcc.c-torture/compile/pr42632.c: New testcase.

2010-01-05  H.J. Lu  <hongjiu.lu@intel.com>

	PR target/42542
	* gcc.target/i386/pr42542-4.c: New.
	* gcc.target/i386/pr42542-4a.c: Likewise.
	* gcc.target/i386/pr42542-5.c: Likewise.
	* gcc.target/i386/pr42542-5a.c: Likewise.

2010-01-05  Eric Botcazou  <ebotcazou@adacore.com>

	* gcc.dg/tls/opt-15.c: New test.

2010-01-05  H.J. Lu  <hongjiu.lu@intel.com>

	* gcc.target/i386/pr42542-1.c (res): Make it 8 elements.

2010-01-05  Martin Jambor  <mjambor@suse.cz>

	PR tree-optimization/42462
	* g++.dg/torture/pr42462.C: New test.

2010-01-05  Jason Merrill  <jason@redhat.com>

	* g++.dg/cpp0x/initlist30.C: New test.

2010-01-05  Richard Guenther  <rguenther@suse.de>

	PR tree-optimization/42614
	* gcc.c-torture/execute/pr42614.c: New testcase.

2010-01-05  Eric Fisher  <joefoxreal@gmail.com>

	* gcc.dg/pr12603.c: Remove -Wunreachable-code from dg-options.
	* gcc.dg/Wunreachable-1.c: Remove the testcase of
	-Wunreachable-code.
	* gcc.dg/Wunreachable-2.c: Likewise.
	* gcc.dg/Wunreachable-3.c: Likewise.
	* gcc.dg/Wunreachable-4.c: Likewise.
	* gcc.dg/Wunreachable-5.c: Likewise.
	* gcc.dg/Wunreachable-6.c: Likewise.
	* gcc.dg/Wunreachable-7.c: Likewise.
	* gcc.dg/Wunreachable-8.c: Likewise.
	* gcc.dg/20041231-1.c: Likewise.

2010-01-05  Jakub Jelinek  <jakub@redhat.com>

	PR other/42611
	* gcc.dg/pr42611.c: New test.

	PR tree-optimization/42508
	* g++.dg/opt/pr42508.C: New test.

2010-01-05  Tobias Burnus  <burnus@net-b.de>

	PR fortran/41872
	* gfortran.dg/allocatable_scalar_8.f90: New.

2010-01-04  Martin Jambor  <mjambor@suse.cz>

	PR tree-optimization/42398
	* gcc.c-torture/compile/pr42398.c: New test.

2010-01-04  Jason Merrill  <jason@redhat.com>

	PR c++/42555
	* g++.dg/ext/attrib35.C: New.

	PR c++/42567
	* g++.dg/cpp0x/auto17.C: New.

2010-01-04  Rafael Avila de Espindola  <espindola@google.com>

	* gcc.dg/lto/20100104_0.c: New.

2010-01-04  H.J. Lu  <hongjiu.lu@intel.com>

	PR target/42542
	* gcc.target/i386/pr42542-1.c: New.
	* gcc.target/i386/pr42542-1a.c: Likewise.
	* gcc.target/i386/pr42542-1b.c: Likewise.
	* gcc.target/i386/pr42542-2.c: Likewise.
	* gcc.target/i386/pr42542-2a.c: Likewise.
	* gcc.target/i386/pr42542-2b.c: Likewise.
	* gcc.target/i386/pr42542-3.c: Likewise.
	* gcc.target/i386/pr42542-3a.c: Likewise.

2009-01-04  Tobias Burnus  <burnus@net-b.de>

	PR fortran/41872
	* gfortran.dg/allocatable_scalar_5.f90: New test.
	* gfortran.dg/allocatable_scalar_6.f90: New test.

2010-01-03  Richard Guenther  <rguenther@suse.de>

	PR testsuite/42583
	* gfortran.dg/gomp/recursion1.f90: Remove.

2010-01-03  Richard Guenther  <rguenther@suse.de>

	* gcc.dg/Warray-bounds.c: Remove XFAILs.
	* gcc.dg/uninit-6.c: Likewise.
	* gcc.dg/struct/wo_prof_array_through_pointer.c: Likewise.

2010-01-03  Richard Guenther  <rguenther@suse.de>

	PR tree-optimization/42589
	* gcc.target/i386/pr42589.c: New testcase.

2010-01-03  Richard Guenther  <rguenther@suse.de>

	PR tree-optimization/42438
	* gcc.dg/tree-ssa/ssa-pre-27.c: New testcase.

2010-01-02  Richard Guenther  <rguenther@suse.de>

	PR testsuite/41651
	* g++.dg/lto/20080908-3_0.C: Avoid uninitialized vars.

2010-01-02  Uros Bizjak  <ubizjak@gmail.com>

	PR target/42448
	* gcc.target/alpha/pr42448-1.c: New test.
	* gcc.target/alpha/pr42448-2.c: Ditto.

2010-01-01  Joseph Myers  <joseph@codesourcery.com>

	PR preprocessor/41947
	* gcc.dg/c99-hexfloat-3.c: New test.

2010-01-01  Richard Guenther  <rguenther@suse.de>

	PR c/42570
	* gcc.c-torture/execute/pr42570.c: New testcase.

2010-01-01  Richard Guenther  <rguenther@suse.de>

	PR middle-end/42559
	* gcc.c-torture/compile/pr42559.c: New testcase.


Copyright (C) 2010 Free Software Foundation, Inc.

Copying and distribution of this file, with or without modification,
are permitted in any medium without royalty provided the copyright
notice and this notice are preserved.<|MERGE_RESOLUTION|>--- conflicted
+++ resolved
@@ -1,56 +1,3 @@
-<<<<<<< HEAD
-2010-04-06  Jakub Jelinek  <jakub@redhat.com>
-
-	PR target/43638
-	* gcc.target/i386/pr43638.c: New test.
-
-2010-04-06  Richard Guenther  <rguenther@suse.de>
-
-	PR middle-end/43661
-	* gcc.c-torture/compile/pr43661.c: New testcase.
-
-2010-04-06  Jakub Jelinek  <jakub@redhat.com>
-
-	* gcc.target/s390/stackcheck1.c: Add dg-warning.
-
-2010-04-04  Sebastian Pop  <sebastian.pop@amd.com>
-
-	* gcc.dg/vect/pr43430-1.c: Don't use uint8_t.
-
-2010-04-02  Richard Guenther  <rguenther@suse.de>
-
-	PR tree-optimization/43629
-	* gcc.c-torture/execute/pr43629.c: New testcase.
-
-2010-04-01  Janne Blomqvist  <jb@gcc.gnu.org>
-            Dominique d'Humieres  <dominiq@lps.ens.fr>
-
-	PR libfortran/43605
-	* gfortran.dg/ftell_3.f90: Enhance test case by reading more.
-
-2010-04-01  Dodji Seketeli  <dodji@redhat.com>
-
-	PR debug/43325
-	* c-c++-common/dwarf2/redeclaration-1.C: New test.
-
-2010-04-01  Jason Merrill  <jason@redhat.com>
-
-	* g++.dg/cpp0x/initlist12.C: Adjust expected errors.
-
-2010-04-01  Janne Blomqvist  <jb@gcc.gnu.org>
-	    Manfred Schwarb  <manfred99@gmx.ch>
-
-	PR libfortran/43605
-	* gfortran.dg/ftell_3.f90: New test.
-
-2010-04-01  Richard Guenther  <rguenther@suse.de>
-
-	PR middle-end/43614
-	* gcc.c-torture/compile/pr43614.c: New testcase.
-
-2010-04-01  Martin Jambor  <mjambor@suse.cz>
-
-=======
 2010-05-20  Jakub Jelinek  <jakub@redhat.com>
 
 	PR debug/44178
@@ -902,12 +849,10 @@
 
 2010-04-01  Martin Jambor  <mjambor@suse.cz>
 
->>>>>>> f59bdbb7
 	PR tree-optimization/43141
 	* gcc.dg/guality/pr43141.c: New test.
 	
 2010-04-01  Rainer Orth  <ro@CeBiTec.Uni-Bielefeld.DE>
-<<<<<<< HEAD
 
 	* g++.dg/cpp/_Pragma1.C: Skip on alpha*-dec-osf*.
 	* g++.dg/eh/spbp.C: Likewise.
@@ -1504,604 +1449,6 @@
 	PR c++/43081
 	* g++.dg/parse/crash56.C: New test.
 
-=======
-
-	* g++.dg/cpp/_Pragma1.C: Skip on alpha*-dec-osf*.
-	* g++.dg/eh/spbp.C: Likewise.
-	* g++.dg/ext/label13.C (C::C): xfail dg-bogus on alpha*-dec-osf*.
-	* g++.dg/other/pragma-ep-1.C: Properly define p, remove
-	superfluous casts.
-	* gcc.dg/mtune.c: Add dg-bogus "mcpu".
-	* objc.dg/dwarf-1.m: Skip on  alpha*-dec-osf*.
-	* objc.dg/dwarf-2.m: Likewise.
-
-2010-03-31  Sebastian Pop  <sebastian.pop@amd.com>
-
-	PR middle-end/43464
-	* gcc.dg/graphite/id-pr43464.c: New.
-	* gcc.dg/graphite/id-pr43464-1.c: New.
-
-2010-03-31  Sebastian Pop  <sebastian.pop@amd.com>
-
-	PR middle-end/43351
-	* gcc.dg/graphite/id-pr43351.c
-
-2010-03-31  Iain Sandoe  <iain.sandoe@sandoe-acoustics.co.uk>
-
-	PR testsuite/35165
-	* obj-c++.dg/try-catch-9.mm: Don't XFAIL m32 NeXT runtime.
-	* obj-c++.dg/try-catch-2.mm: Ditto.
-	* obj-c++.dg/lookup-2.mm: Ditto.
-	* obj-c++.dg/encode-8.m: Ditto.
-	* obj-c++.dg/cxx-ivars-2.mm: Ditto.
-	* obj-c++.dg/cxx-ivars-3.mm: Skip for GNU, XFail for m64 NeXT.
-	* obj-c++.dg/const-str-10.mm: Skip for GNU, match .quad for m64 NeXT.
-	* obj-c++.dg/const-str-11.mm: Ditto.
-	* obj-c++.dg/const-str-9.mm: Ditto.
-	* obj-c++.dg/bitfield-3.mm: Skip for GNU runtime.
-	* obj-c++.dg/bitfield-2.mm: XFAIL run for m64 NeXT runtime.
-	* obj-c++.dg/except-1.mm: Ditto.
-	* obj-c++.dg/const-str-7.mm: Ditto.
-	* obj-c++.dg/cxx-ivars-1.mm: Ditto.
-	* obj-c++.dg/const-str-3.mm: Ditto.
-	* obj-c++.dg/const-str-7.mm: Ditto.
-	* obj-c++.dg/stubify-2.mm: Change dump file name.
-
-	PR objc++/23613
-	* gcc/testsuite/objc-obj-c++-shared/next-mapping.h (CLASSPTRFIELD):
-	New macro.
-	* gcc/testsuite/obj-c++.dg/isa-field-1.mm: Use new CLASSPTRFIELD macro.
-	Remove dg-xfail-if.
-
-2010-03-31  Martin Jambor  <mjambor@suse.cz>
-
-	* gcc.dg/guality/inline-params.c: Disable early inlining.  Xfail run
-	only with -O2, -O3 or -Os and not with -fwhopr.
-
-2010-03-31  Dodji Seketeli  <dodji@redhat.com>
-
-	PR c++/43558
-	* g++.dg/template/typedef31.C: New test.
-
-2010-03-31  Rainer Orth  <ro@CeBiTec.Uni-Bielefeld.DE>
-
-	* g++.dg/ext/visibility/pragma-override1.C: Allow for .hidden in
-	assembler output on *-*-solaris2*.
-	* g++.dg/ext/visibility/pragma-override2.C: Likewise.
-
-2010-03-31  Jakub Jelinek  <jakub@redhat.com>
-
-	PR debug/43557
-	* gcc.dg/pr43557-1.c: New test.
-	* gcc.dg/pr43557-2.c: New file.
-
-2010-03-31  Jie Zhang  <jie@codesourcery.com>
-
-	PR 43562
-	* gcc.dg/pr43562.c: New test.
-
-2010-03-30  Jason Merrill  <jason@redhat.com>
-
-	PR c++/43076
-	* g++.dg/template/error-recovery1.C: New.
-
-	PR c++/41786
-	* g++.dg/parse/ambig5.C: New.
-
-2010-03-30  Jakub Jelinek  <jakub@redhat.com>
-
-	PR debug/43593
-	* gcc.dg/guality/pr43593.c: New test.
-
-2010-03-30  Sebastian Pop  <sebastian.pop@amd.com>
-
-	PR middle-end/43430
-	* gcc.dg/vect/pr43430-1.c: New.
-
-2010-03-30  Jason Merrill  <jason@redhat.com>
-
-	PR c++/43559
-	* g++.dg/template/partial7.C: New.
-
-2010-03-30  Andreas Krebbel  <Andreas.Krebbel@de.ibm.com>
-
-	* gcc.target/s390/stackcheck1.c: New testcase.
-
-2010-03-29  Jerry DeLisle  <jvdelisle@gcc.gnu.org>
-
-	PR libfortran/43265
-	* gfortran.dg/read_eof_8.f90: New test.
-
-2010-03-29  Jason Merrill  <jason@redhat.com>
-
-	* gcc.dg/cpp/include6.c: Change [] to ().
-
-	N3077
-	* c-c++-common/raw-string-1.c: Update handling of trigraphs, line
-	splicing and UCNs.
-	* c-c++-common/raw-string-2.c: Add trigraph test.
-	* c-c++-common/raw-string-8.c: New.
-	* c-c++-common/raw-string-9.c: New.
-	* c-c++-common/raw-string-10.c: New.
-
-	* c-c++-common/raw-string-1.c: Combine C and C++ raw string tests.
-	* c-c++-common/raw-string-2.c: Combine C and C++ raw string tests.
-	* c-c++-common/raw-string-3.c: Combine C and C++ raw string tests.
-	* c-c++-common/raw-string-4.c: Combine C and C++ raw string tests.
-	* c-c++-common/raw-string-5.c: Combine C and C++ raw string tests.
-	* c-c++-common/raw-string-6.c: Combine C and C++ raw string tests.
-	* c-c++-common/raw-string-7.c: Combine C and C++ raw string tests.
-
-2010-03-29  Richard Guenther  <rguenther@suse.de>
-
-	PR tree-optimization/43560
-	* gcc.dg/torture/pr43560.c: New testcase.
-
-2010-03-29  Jason Merrill  <jason@redhat.com>
-
-	N3077
-	* g++.dg/ext/raw-string-1.C: Change [] to ().
-	* g++.dg/ext/raw-string-2.C: Change [] to ().
-	Don't use \ in delimiter.
-	* g++.dg/ext/raw-string-3.C: Change [] to ().
-	* g++.dg/ext/raw-string-4.C: Change [] to ().
-	* g++.dg/ext/raw-string-5.C: Change [] to ().
-	Test for error on \ in delimiter.
-	* g++.dg/ext/raw-string-6.C: Change [] to ().
-	* g++.dg/ext/raw-string-7.C: Change [] to ().
-
-2010-03-29  Jie Zhang  <jie@codesourcery.com>
-
-	PR 43564
-	* gcc.dg/pr43564.c: New test.
-
-2010-03-29  Tobias Burnus  <burnus@net-b.de>
-
-	PR fortran/43551
-	* gfortran.dg/direct_io_12.f90: New test.
-
-2010-03-28  Jan Hubicka  <jh@suse.cz>
-
-	PR tree-optimization/43505
-	* gfortran.dg/pr43505.f90: New testcase.
-
-2010-03-27  Uros Bizjak  <ubizjak@gmail.com>
-
-	PR tree-optimization/43528
-	* gcc.target/i386/pr43528.c: New test.
-
-2010-03-26  Joseph Myers  <joseph@codesourcery.com>
-
-	PR c/43381
-	* gcc.dg/parm-impl-decl-3.c: New test.
-
-2010-03-26  Jason Merrill  <jason@redhat.com>
-
-	PR c++/43509
-	* g++.dg/cpp0x/parse1.C: New.
-
-2010-03-26  Uros Bizjak  <ubizjak@gmail.com>
-
-	PR target/43524
-	* gcc.target/i386/pr43524.c: New test.
-
-2010-03-26  Martin Jambor  <mjambor@suse.cz>
-
-	* gcc/testsuite/gcc.dg/tree-ssa/loadpre1.c: Delete trailing
-	whitespace, rename main to foo.
-	* gcc/testsuite/gcc.dg/tree-ssa/loadpre14.c: Likewise.
-	* gcc/testsuite/gcc.dg/tree-ssa/loadpre15.c: Likewise.
-	* gcc/testsuite/gcc.dg/tree-ssa/loadpre16.c: Likewise.
-	* gcc/testsuite/gcc.dg/tree-ssa/loadpre17.c: Likewise.
-	* gcc/testsuite/gcc.dg/tree-ssa/loadpre19.c: Likewise.
-	* gcc/testsuite/gcc.dg/tree-ssa/loadpre20.c: Likewise.
-	* gcc/testsuite/gcc.dg/tree-ssa/loadpre3.c: Likewise.
-	* gcc/testsuite/gcc.dg/tree-ssa/loadpre5.c: Likewise.
-	* gcc/testsuite/gcc.dg/tree-ssa/ssa-pre-1.c: Likewise.
-	* gcc/testsuite/gcc.dg/tree-ssa/ssa-pre-4.c: Likewise.
-	* gcc/testsuite/gcc.dg/tree-ssa/ssa-pre-6.c: Likewise.
-
-2010-03-26  Dodji Seketeli  <dodji@redhat.com>
-
-	PR c++/43327
-	* g++.dg/other/crash-10.C: New test.
-	* g++.dg/other/crash-11.C: New test.
-
-2010-03-25  Jerry DeLisle  <jvdelisle@gcc.gnu.org>
-
-	PR libfortran/43517
-	* gfortran.dg/read_eof_7.f90: New test.
-
-2010-03-25  Iain Sandoe  <iain.sandoe@sandoe-acoustics.co.uk>
-
-	PR objc/35165
-	PR testsuite/43512
-	* objc-obj-c++-shared: New directory.
-	* objc-obj-c++-shared/Object1-implementation.h: New file.
-	* objc-obj-c++-shared/Object1.h: New file.
-	* objc-obj-c++-shared/Protocol1.h: New file.
-	* objc-obj-c++-shared/next-abi.h: New file.
-	* objc-obj-c++-shared/next-mapping.h: New file.
-	* objc/execute/next_mapping.h: Delete.
-	* objc.dg/special/special.exp: For all targets run the tests with
-	-fgnu-runtime, for darwin targets also run the tests with
-	-fnext-runtime.
-	* objc.dg/dg.exp: Ditto.
-	* obj-c++.dg/dg.exp: Ditto.
-	* objc/execute/forward-1.m: Use shared wrapper headers (Object1.h,
-	Protocol1.h) and next-mapping.h as required.  Amend testcase to
-	include use of updated NeXT interface.
-	* objc/execute/formal_protocol-5.m: Ditto.
-	* objc/execute/protocol-isEqual-2.m: Ditto.
-	* objc/execute/protocol-isEqual-4.m: Ditto.
-	* objc/execute/class-11.m: Use shared wrapper headers (Object1.h,
-	Protocol1.h) and next-mapping.h as required.
-	* objc/execute/object_is_class.m: Ditto.
-	* objc/execute/enumeration-1.m: Ditto.
-	* objc/execute/class-13.m: Ditto.
-	* objc/execute/formal_protocol-2.m: Ditto.
-	* objc/execute/formal_protocol-4.m: Ditto.
-	* objc/execute/class-1.m: Ditto.
-	* objc/execute/bycopy-1.m: Ditto.
-	* objc/execute/formal_protocol-6.m: Ditto.
-	* objc/execute/bycopy-3.m: Ditto.
-	* objc/execute/class-3.m: Ditto.
-	* objc/execute/bf-11.m: Ditto.
-	* objc/execute/class-5.m: Ditto.
-	* objc/execute/bf-13.m: Ditto.
-	* objc/execute/class-7.m: Ditto.
-	* objc/execute/bf-15.m: Ditto.
-	* objc/execute/class-9.m: Ditto.
-	* objc/execute/bf-17.m: Ditto.
-	* objc/execute/bf-19.m: Ditto.
-	* objc/execute/IMP.m: Ditto.
-	* objc/execute/exceptions/catchall-1.m: Ditto.
-	* objc/execute/exceptions/trivial.m: Ditto.
-	* objc/execute/exceptions/finally-1.m: Ditto.
-	* objc/execute/exceptions/local-variables-1.m: Ditto.
-	* objc/execute/exceptions/foward-1.m: Ditto.
-	* objc/execute/bf-2.m: Ditto.
-	* objc/execute/string1.m: Ditto.
-	* objc/execute/bf-4.m: Ditto.
-	* objc/execute/informal_protocol.m: Ditto.
-	* objc/execute/string3.m: Ditto.
-	* objc/execute/bf-6.m: Ditto.
-	* objc/execute/bf-8.m: Ditto.
-	* objc/execute/class-tests-1.h: Ditto.
-	* objc/execute/protocol-isEqual-1.m: Ditto.
-	* objc/execute/protocol-isEqual-3.m: Ditto.
-	* objc/execute/_cmd.m: Ditto.
-	* objc/execute/function-message-1.m: Ditto.
-	* objc/execute/bf-20.m: Ditto.
-	* objc/execute/bf-common.h: Ditto.
-	* objc/execute/np-2.m: Ditto.
-	* objc/execute/class-10.m: Ditto.
-	* objc/execute/class-12.m: Ditto.
-	* objc/execute/enumeration-2.m: Ditto.
-	* objc/execute/class-14.m: Ditto.
-	* objc/execute/encode-1.m: Ditto.
-	* objc/execute/formal_protocol-1.m: Ditto.
-	* objc/execute/formal_protocol-3.m: Ditto.
-	* objc/execute/accessing_ivars.m: Ditto.
-	* objc/execute/bycopy-2.m: Ditto.
-	* objc/execute/class-2.m: Ditto.
-	* objc/execute/bf-10.m: Ditto.
-	* objc/execute/formal_protocol-7.m: Ditto.
-	* objc/execute/root_methods.m: Ditto.
-	* objc/execute/class-4.m: Ditto.
-	* objc/execute/bf-12.m: Ditto.
-	* objc/execute/class-6.m: Ditto.
-	* objc/execute/bf-14.m: Ditto.
-	* objc/execute/nested-func-1.m: Ditto.
-	* objc/execute/class-8.m: Ditto.
-	* objc/execute/private.m: Ditto.
-	* objc/execute/bf-16.m: Ditto.
-	* objc/execute/bf-18.m: Ditto.
-	* objc/execute/load-3.m: Ditto.
-	* objc/execute/compatibility_alias.m: Ditto.
-	* objc/execute/bf-1.m: Ditto.
-	* objc/execute/no_clash.m: Ditto.
-	* objc/execute/bf-3.m: Ditto.
-	* objc/execute/string2.m: Ditto.
-	* objc/execute/bf-5.m: Ditto.
-	* objc/execute/string4.m: Ditto.
-	* objc/execute/bf-7.m: Ditto.
-	* objc/execute/object_is_meta_class.m: Ditto.
-	* objc/execute/bf-9.m: Ditto.
-	* objc/execute/bf-21.m: Ditto.
-	* objc/execute/cascading-1.m: Ditto.
-	* objc/execute/trivial.m: Ditto.
-	* objc/execute/np-1.m: Ditto.
-	* objc/compile/trivial.m: Ditto.
-	* objc/execute/class_self-2.m: Include <stdlib.h>.
-	* objc/execute/forward-1.x: Do not XFAIL for 32bit powerpc-darwin.
-	* objc.dg/desig-init-1.m: Use shared wrapper headers (Object1.h,
-	Protocol1.h) and next-mapping.h as required. XFAIL run if NeXT 
-	and 64bit. Use new NeXT interface as required.
-	* objc.dg/special/unclaimed-category-1.m: Ditto.
-	* objc.dg/special/unclaimed-category-1.h: Ditto.
-	* objc.dg/special/unclaimed-category-1a.m: Ditto.
-	* objc.dg/func-ptr-1.m: Ditto.
-	* objc.dg/stret-1.m: Ditto.	
-	* objc.dg/encode-2.m: Ditto.
-	* objc.dg/category-1.m: Ditto.
-	* objc.dg/encode-3.m: Ditto.
-	* objc.dg/call-super-3.m: Ditto.
-	* objc.dg/method-3.m: Ditto.
-	* objc.dg/func-ptr-2.m: Ditto.
-	* objc.dg/lookup-1.m: Ditto.
-	* objc.dg/encode-4.m: Ditto.
-	* objc.dg/fix-and-continue-1.m: Ditto.
-	* objc.dg/proto-lossage-3.m: Ditto.
-	* objc.dg/method-13.m: Ditto.
-	* objc.dg/proto-qual-1.m: Ditto.
-	* objc.dg/zero-link-3.m: Ditto.
-	* objc.dg/bitfield-1.m: Ditto.
-	* objc.dg/va-meth-1.m: Ditto.
-	* objc.dg/super-class-3.m: Ditto.
-	* objc.dg/call-super-1.m: Ditto.
-	* objc.dg/type-size-2.m: Ditto.
-	* objc.dg/method-10.m: Ditto.
-	* objc.dg/defs.m: Ditto.	
-	* objc.dg/const-str-3.m: Ditto.
-	* objc.dg/try-catch-6.m: Use shared wrapper headers (Object1.h,
-	Protocol1.h) and next-mapping.h as required. Use new NeXT 
-	interface as required.
-	* objc.dg/super-class-4.m: Ditto.
-	* objc.dg/comp-types-8.m: Ditto.
-	* objc.dg/call-super-2.m: Ditto.
-	* objc.dg/objc-fast-4.m: Ditto.
-	* objc.dg/method-6.m: Ditto.
-	* objc.dg/const-str-3.m: Ditto.
-	* objc.dg/const-str-7.m: Ditto.
-	* objc.dg/method-15.m: Ditto.
-	* objc.dg/method-19.m: Ditto.
-	* objc.dg/sync-1.m: Ditto.
-	* objc.dg/layout-1.m: Ditto.
-	* objc.dg/bitfield-3.m: Ditto.
-	* objc.dg/try-catch-3.m: Ditto.
-	* objc.dg/try-catch-7.m: Ditto.
-	* objc.dg/comp-types-10.m: Ditto.
-	* objc.dg/selector-2.: Ditto.
-	* objc.dg/method-7.m: Ditto.
-	* objc.dg/typedef-alias-1.m: Ditto.
-	* objc.dg/proto-lossage-2.m: Ditto.
-	* objc.dg/comp-types-11.m: Ditto.
-	* objc.dg/sizeof-1.m: Ditto.
-	* objc.dg/method-17.m: Ditto.
-	* objc.dg/bitfield-5.m: Ditto.
-	* objc.dg/try-catch-1.m: Ditto.
-	* objc.dg/encode-5.m: Ditto.
-	* objc.dg/fix-and-continue-2.m: Ditto.
-	* objc.dg/method-9.m: Ditto.
-	* objc.dg/isa-field-1.m: Ditto.
-	* objc.dg/local-decl-2.m: Ditto.
-	* objc.dg/objc-gc-4.m: Ditto.
-	* objc.dg/type-stream-1.m: Skip for NeXT runtime.
-	* objc.dg/gnu-runtime-3.m: Ditto.
-	* objc.dg/encode-7.m: Ditto.
-	* objc.dg/encode-8.m: Ditto.
-	* objc.dg/selector-3.m: Ditto.
-	* objc.dg/gnu-runtime-1.m: Ditto.
-	* objc.dg/const-str-12.m: Ditto.
-	* objc.dg/gnu-runtime-2.m: Ditto.
-	* objc.dg/no-extra-load.m: Skip for gnu-runtime.
-	* objc.dg/selector-1.m: Ditto.
-	* objc.dg/stubify-2.m: Ditto.
-	* objc.dg/zero-link-1.m: Ditto.
-	* objc.dg/stret-2.m: Ditto.
-	* objc.dg/zero-link-2.m: Ditto.
-	* objc.dg/next-runtime-1.m: Ditto.
-	* objc.dg/symtab-1.m: Ditto.
-	* objc.dg/stubify-1.m: Ditto.
-	* objc.dg/bitfield-2.m: Ditto.
-	* objc.dg/try-catch-10.m: Apply to both runtimes.
-	* objc.dg/const-str-1.m: Ditto.
-	* objc.dg/image-info.m: Ditto.
-	* objc.dg/encode-9.m: Ditto.
-	* objc.dg/pragma-1.m: Apply test to all targets.
-	* objc.dg/const-str-4.m: Ditto.
-	* objc.dg/const-str-8.m: Ditto.
-	* objc.dg/super-class-2.m: Ditto.
-	* objc.dg/try-catch-5.m: Ditto.
-	* objc.dg/const-str-10.m: Use shared wrapper headers (Object1.h,
-	Protocol1.h) and next-mapping.h as required. Use new NeXT
-	interface as required.  Skip for gnu-runtime.  Test for .quad
-	at m64.
-	* objc.dg/const-str-11.m: Ditto.
-	* objc.dg/const-str-9.m: Ditto.
-	* objc.dg/method-4.m: Skip for 64Bit NeXT.
-	* objc.dg/encode-1.m: Remove redundant -lobjc.
-	* objc.dg/try-catch-9.m: Tidy space.
-	* obj-c++.dg/method-19.mm: Use shared wrapper headers (Object1.h,
-	Protocol1.h) and next-mapping.h as required. XFAIL run if NeXT
-	and 64bit. Use new NeXT interface as required.
-	* obj-c++.dg/template-4.mm: Ditto.
-	* obj-c++.dg/defs.mm: Ditto.
-	* obj-c++.dg/basic.mm: Ditto.
-	* obj-c++.dg/encode-4.mm: Ditto.
-	* obj-c++.dg/method-17.mm: Ditto.
-	* obj-c++.dg/proto-lossage-3.mm: Ditto.
-	* obj-c++.dg/cxx-class-1.mm: Ditto.
-	* obj-c++.dg/method-10.mm: Ditto.
-	* obj-c++.dg/va-meth-1.mm: Ditto.
-	* obj-c++.dg/encode-5.mm: Ditto.
-	* obj-c++.dg/lookup-2.mm: Ditto.
-	* obj-c++.dg/template-3.mm: Ditto.
-	* obj-c++.dg/proto-qual-1.mm: Ditto.
-	* obj-c++.dg/qual-types-1.m: Ditto.
-	* obj-c++.dg/cxx-scope-1.mm: Ditto.
-	* obj-c++.dg/template-1.mm: Ditto.
-	* obj-c++.dg/encode-6.mm: Ditto.
-	* obj-c++.dg/bitfield-2.mm:  Use shared wrapper headers (Object1.h,
-	Protocol1.h) and next-mapping.h as required. Use new NeXT
-	interface as required.
-	* obj-c++.dg/except-1.mm: Ditto.
-	* obj-c++.dg/const-str-7.mm: Ditto.
-	* obj-c++.dg/ivar-list-semi.mm: Ditto.
-	* obj-c++.dg/cxx-scope-2.mm: Ditto.
-	* obj-c++.dg/selector-2.mm: Ditto.
-	* obj-c++.dg/isa-field-1.mm: Ditto.
-	* obj-c++.dg/try-catch-1.mm: Ditto.
-	* obj-c++.dg/local-decl-1.mm: Ditto.
-	* obj-c++.dg/try-catch-9.mm: Ditto.
-	* obj-c++.dg/no-extra-load.mm: Ditto.
-	* obj-c++.dg/selector-5.mm: Ditto.
-	* obj-c++.dg/method-12.mm: Ditto.
-	* obj-c++.dg/try-catch-11.mm: Ditto.
-	* obj-c++.dg/comp-types-11.mm: Ditto.
-	* obj-c++.dg/bitfield-3.mm: Ditto.
-	* obj-c++.dg/method-6.mm: Ditto.
-	* obj-c++.dg/super-class-2.mm: Ditto.
-	* obj-c++.dg/method-21.mm: Ditto.
-	* obj-c++.dg/const-str-8.mm: Ditto.
-	* obj-c++.dg/try-catch-7.mm: Ditto.
-	* obj-c++.dg/method-15.mm: Ditto.
-	* obj-c++.dg/layout-1.mm: Ditto.
-	* obj-c++.dg/cxx-ivars-1.mm: Ditto.
-	* obj-c++.dg/const-str-3.mm: Ditto.
-	* obj-c++.dg/try-catch-2.mm: Ditto.
-	* obj-c++.dg/objc-gc-3.mm: Ditto.
-	* obj-c++.dg/fix-and-continue-2.mm: Ditto.
-	* obj-c++.dg/bitfield-1.mm: Ditto.
-	* obj-c++.dg/selector-6.mm: Ditto.
-	* obj-c++.dg/method-13.mm: Ditto.
-	* obj-c++.dg/comp-types-12.mm: Ditto.
-	* obj-c++.dg/bitfield-4.mm: Ditto.
-	* obj-c++.dg/try-catch-8.mm: Ditto.
-	* obj-c++.dg/method-2.mm: Ditto.
-	* obj-c++.dg/cxx-ivars-2.mm: Ditto.
-	* obj-c++.dg/typedef-alias-1.mm: Ditto.
-	* obj-c++.dg/const-str-4.mm: Ditto.
-	* obj-c++.dg/proto-lossage-2.mm: Ditto.
-	* obj-c++.dg/try-catch-3.mm: Ditto.
-	* obj-c++.dg/comp-types-9.mm: Ditto.
-	* obj-c++.dg/gnu-runtime-2.mm: Skip if NeXT runtime.
-	* obj-c++.dg/gnu-runtime-3.mm: Ditto.
-	* obj-c++.dg/gnu-runtime-1.mm: Ditto.
-	* objc.dg/zero-link-2.m: Skip if gnu runtime. Use shared wrapper
-	headers (Object1.h, Protocol1.h) and next-mapping.h as required.
-	Use new NeXT interface as required.
-	* obj-c++.dg/const-str-10.mm: Ditto.
-	* obj-c++.dg/const-str-11.mm: Ditto.
-	* obj-c++.dg/const-str-9.mm: Ditto.
-	* obj-c++.dg/method-11.mm: Ditto.
-	* obj-c++.dg/cxx-ivars-3.mm: Skip if gnu runtime. Use shared wrapper
-	headers (Object1.h, Protocol1.h) and next-mapping.h as required.
-	Use new NeXT interface as required. XFAIL run if NeXT and 64bit.
-	* obj-c++.dg/encode-8.mm: Remove redundant -lobjc.
-	* obj-c++.dg/const-str-1.mm: Run for NeXT as well as gnu.
-
-2010-03-25  Dodji Seketeli  <dodji@redhat.com>
-
-	PR c++/43206
-	* g++.dg/template/typedef30.C: New test case.
-
-2010-03-25  Jakub Jelinek  <jakub@redhat.com>
-
-	PR c/43385
-	* gcc.c-torture/execute/pr43385.c: New test.
-
-2010-03-24  Joseph Myers  <joseph@codesourcery.com>
-
-	* gcc.dg/strncpy-fix-1.c: New test.
-
-2010-03-24  Iain Sandoe  <iain.sandoe@sandoe-acoustics.co.uk>
-
-	PR testsuite/41609
-	* lib/objc-torture.exp (objc-set-runtime-options): New.
-	* objc/execute/execute.exp: Check runtime options on each pass.
-	* objc/execute/exceptions/exceptions.exp: Ditto.
-	* objc/compile/compile.exp: Ditto.
-
-	PR testsuite/42348
-	* lib/target-supports.exp: Add support for ObjC/ObjC++ tools in
-	standard tests.
-	(check_effective_target_objc2): New proc.
-	(check_effective_target_next_runtime): New proc.
-	* lib/objc.exp: Determine which runtime is in force and support it.
-	* lib/obj-c++.exp: Ditto.
-
-2010-03-24  Jason Merrill  <jason@redhat.com>
-
-	PR c++/43502
-	* g++.dg/cpp0x/lambda/lambda-debug.C: New.
-
-2010-03-24  Martin Jambor  <mjambor@suse.cz>
-
-	* gcc.dg/ipa/ipa-1.c: Delete trailing spaces, put the call to f into
-	a loop.
-	* gcc.dg/ipa/ipa-2.c: Likewise.
-	* gcc.dg/ipa/ipa-3.c: Likewise.
-	* gcc.dg/ipa/ipa-4.c: Likewise.
-	* gcc.dg/ipa/ipa-5.c: Likewise.
-	* gcc.dg/ipa/ipa-7.c: Likewise.
-	* gcc.dg/ipa/ipa-6.c: Delete trailing spaces, put the call to foo into
-	a loop.
-	* gcc.dg/ipa/ipacost-2.c: Delete trailing spaces, put the call to
-	i_can_not_be_propagated_fully2 into a loop.
-	* gcc.dg/ipa/ipa-8.c: New test.
-	* g++.dg/ipa/iinline-1.C: Put the call to docalling into a loop.
-
-2010-03-24  Jakub Jelinek  <jakub@redhat.com>
-
-	PR debug/19192
-	PR debug/43479
-	* gcc.dg/guality/pr43479.c: New test.
-	* gcc.dg/debug/dwarf2/inline2.c (third): Make a a global var
-	and add volatile keyword.
-
-2010-03-23  Mike Stump  <mikestump@comcast.net>
-
-	* g++.dg/warn/Wstrict-aliasing-float-ref-int-obj.C: Enhance portability.
-
-2010-03-23  Jason Merrill  <jason@redhat.com>
-
-	* g++.dg/ext/altivec-17.C: Adjust error message.
-
-	* g++.dg/cpp0x/lambda/lambda-const-neg.C: Adjust for non-static op().
-	* g++.dg/cpp0x/lambda/lambda-conv.C: Likewise.
-	* g++.dg/cpp0x/lambda/lambda-mangle.C: Likewise.
-	* g++.dg/cpp0x/lambda/lambda-non-const.C: Likewise.
-	* g++.dg/cpp0x/lambda/lambda-conv2.C: New.
-	* g++.dg/cpp0x/lambda/lambda-conv3.C: New.
-
-2010-03-22  Jason Merrill  <jason@redhat.com>
-
-	PR c++/43333
-	* g++.dg/ext/is_pod.C: Pass -std=c++0x.
-	* g++.dg/ext/is_pod_98.C: New.
-
-	PR c++/43281
-	* g++.dg/cpp0x/auto18.C: New.
-
-	* gcc.dg/pr36997.c: Adjust error message.
-	* g++.dg/ext/vector9.C: Likewise.
-	* g++.dg/conversion/simd3.C: Likewise.
-	* g++.dg/other/error23.C: Likewise.
-
-2010-03-22  Michael Matz  <matz@suse.de>
-
-	PR middle-end/43475
-	* gfortran.dg/pr43475.f90: New testcase.
-
-2010-03-22  Richard Guenther  <rguenther@suse.de>
-
-	PR tree-optimization/43390
-	* gfortran.fortran-torture/execute/pr43390.f90: New testcase.
-
-2010-03-21  Kaveh R. Ghazi  <ghazi@caip.rutgers.edu>
-
-	* gcc.target/powerpc/ppc-sdata-1.c: Require nonpic.
-	* gcc.target/powerpc/ppc-sdata-2.c: Likewise.
-
-2010-03-20  Simon Martin  <simartin@users.sourceforge.net>
-	    Michael Matz  <matz@suse.de>
-
-	PR c++/43081
-	* g++.dg/parse/crash56.C: New test.
-
->>>>>>> f59bdbb7
 2010-03-20  Paul Thomas  <pault@gcc.gnu.org>
 
 	PR fortran/43450
