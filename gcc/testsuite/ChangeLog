--- conflicted
+++ resolved
@@ -1,4 +1,19 @@
-<<<<<<< HEAD
+2012-10-14  Janus Weil  <janus@gcc.gnu.org>
+
+	PR fortran/54784
+	* gfortran.dg/class_allocate_13.f90: New.
+
+2012-10-08  Terry Guo  <terry.guo@arm.com>
+
+	Backported from mainline
+	2012-09-19  Terry Guo  <terry.guo@arm.com>
+
+	* lib/gcc-dg.exp (dg_runtest_extra_prunes): New variable to define
+	extra prune rules that will be applied to all tests in a .exp file.
+	(gcc-dg-prune): Use rules defined by the above variable.
+	* gcc.target/arm/arm.exp (dg_runtest_extra_prunes): Skip all the
+	harmless warnings on architecture switch conflict.
+
 2012-10-05  Jakub Jelinek  <jakub@redhat.com>
 
 	PR debug/54519
@@ -13,23 +28,6 @@
 
 	PR debug/54551
 	* gcc.dg/guality/pr54551.c: New.
-=======
-2012-10-14  Janus Weil  <janus@gcc.gnu.org>
-
-	PR fortran/54784
-	* gfortran.dg/class_allocate_13.f90: New.
-
-2012-10-08  Terry Guo  <terry.guo@arm.com>
-
-	Backported from mainline
-	2012-09-19  Terry Guo  <terry.guo@arm.com>
-
-	* lib/gcc-dg.exp (dg_runtest_extra_prunes): New variable to define
-	extra prune rules that will be applied to all tests in a .exp file.
-	(gcc-dg-prune): Use rules defined by the above variable.
-	* gcc.target/arm/arm.exp (dg_runtest_extra_prunes): Skip all the
-	harmless warnings on architecture switch conflict.
->>>>>>> 28355b99
 
 2012-10-08  Jakub Jelinek  <jakub@redhat.com>
 
