<<<<<<< HEAD
2013-11-05  Joseph Myers  <joseph@codesourcery.com>

	* lib/target-supports.exp
	(check_effective_target_fenv_exceptions): New function.
	* gcc.dg/atomic/c11-atomic-exec-5.c: Use
	dg-require-effective-target fenv_exceptions.

2013-10-30  Joseph Myers  <joseph@codesourcery.com>

	* gcc.dg/atomic/c11-atomic-exec-4.c,
	gcc.dg/atomic/c11-atomic-exec-5.c: New tests.

2013-10-26  Joseph Myers  <joseph@codesourcery.com>

	* gcc.dg/c11-atomic-1.c: Add more tests.

2013-10-26  Joseph Myers  <joseph@codesourcery.com>

	* gcc.dg/c11-atomic-3.c: Add more tests.
	* lib/atomic-dg.exp, gcc.dg/atomic/atomic.exp: New files.
	* gcc.dg/atomic/c11-atomic-exec-1.c,
	gcc.dg/atomic/c11-atomic-exec-2.c,
	gcc.dg/atomic/c11-atomic-exec-3.c: New tests.

2013-10-24  Joseph Myers  <joseph@codesourcery.com>

	* gcc.dg/c11-atomic-1.c, gcc.dg/c11-atomic-3.c: Add more tests.

2013-10-19  Joseph Myers  <joseph@codesourcery.com>

	* gcc.dg/c90-atomic-1.c, gcc.dg/c99-atomic-1.c,
	gcc.dg/c11-atomic-1.c, gcc.dg/c11-atomic-2.c,
	gcc.dg/c11-atomic-3.c: New tests.

2013-09-25  Andrew MacLeod  <amacleod@redhat.com>

	* gcc.dg/atomic-exchange-{1-5}.c: Change atomic var to use
	__attribute__((atomic)).
	* gcc.dg/atomic-op-{1-5}.c: Add --std=c11 and change atomic var to
	use _Atomic keyword.
=======
2013-11-07  Joseph Myers  <joseph@codesourcery.com>

	* gcc.dg/atomic-compare-exchange-1.c,
	gcc.dg/atomic-compare-exchange-2.c,
	gcc.dg/atomic-compare-exchange-3.c,
	gcc.dg/atomic-compare-exchange-4.c,
	gcc.dg/atomic-compare-exchange-5.c, gcc.dg/atomic-exchange-1.c,
	gcc.dg/atomic-exchange-2.c, gcc.dg/atomic-exchange-3.c,
	gcc.dg/atomic-exchange-4.c, gcc.dg/atomic-exchange-5.c,
	gcc.dg/atomic-fence.c, gcc.dg/atomic-flag.c,
	gcc.dg/atomic-generic.c, gcc.dg/atomic-invalid.c,
	gcc.dg/atomic-load-1.c, gcc.dg/atomic-load-2.c,
	gcc.dg/atomic-load-3.c, gcc.dg/atomic-load-4.c,
	gcc.dg/atomic-load-5.c, gcc.dg/atomic-lockfree.c,
	gcc.dg/atomic-noinline.c, gcc.dg/atomic-op-1.c,
	gcc.dg/atomic-op-2.c, gcc.dg/atomic-op-3.c, gcc.dg/atomic-op-4.c,
	gcc.dg/atomic-op-5.c, gcc.dg/atomic-param.c,
	gcc.dg/atomic-store-1.c, gcc.dg/atomic-store-2.c,
	gcc.dg/atomic-store-3.c, gcc.dg/atomic-store-4.c,
	gcc.dg/atomic-store-5.c: Declare main as returning int.
	* gcc.dg/atomic-exchange-1.c, gcc.dg/atomic-exchange-2.c,
	gcc.dg/atomic-exchange-3.c, gcc.dg/atomic-exchange-4.c,
	gcc.dg/atomic-exchange-5.c: Separate increments of count from
	expression using value of count.

2013-11-07  Joseph Myers  <joseph@codesourcery.com>

	* lib/target-supports.exp
	(check_effective_target_fenv_exceptions): New function.
	* lib/atomic-dg.exp, gcc.dg/atomic/atomic.exp: New files.
	* gcc.dg/atomic/c11-atomic-exec-1.c,
	gcc.dg/atomic/c11-atomic-exec-2.c,
	gcc.dg/atomic/c11-atomic-exec-3.c,
	gcc.dg/atomic/c11-atomic-exec-4.c,
	gcc.dg/atomic/c11-atomic-exec-5.c, gcc.dg/c11-atomic-1.c,
	gcc.dg/c11-atomic-2.c, gcc.dg/c11-atomic-3.c,
	gcc.dg/c90-atomic-1.c, gcc.dg/c99-atomic-1.c: New tests.

2013-11-07  Cong Hou  <congh@google.com>

	* gcc.dg/vect/vect-alias-check.c: New.

2013-11-07  Jakub Jelinek  <jakub@redhat.com>

	* gcc.dg/tree-ssa/loop-39.c: New test.

        * gcc.dg/unroll_1.c: Add -fno-tree-vrp to dg-options.
        * gcc.dg/unroll_2.c: Likewise.
        * gcc.dg/unroll_3.c: Likewise.
        * gcc.dg/unroll_4.c: Likewise.
	* gcc.dg/vrp90.c: New test.

2013-11-07  Paolo Carlini  <paolo.carlini@oracle.com>

	PR c++/58176
	* g++.dg/cpp0x/nullptr30.C: New.

2013-11-07  Yury Gribov  <y.gribov@samsung.com>
	    Jakub Jelinek  <jakub@redhat.com>

	PR sanitizer/59029
	* c-c++-common/asan/pr59029.c: New test.

2013-11-07  H.J. Lu  <hongjiu.lu@intel.com>

	PR target/59034
	* gcc.target/i386/pr59034-1.c: New test.
	* gcc.target/i386/pr59034-2.c: Likewise.

2013-11-07  Bin Cheng  <bin.cheng@arm.com>

	* gcc.dg/tree-ssa/loop-2.c: Refine check condition.
	* gcc.dg/tree-ssa/ivopt_infer_2.c: Ditto.
	* gcc.dg/tree-ssa/ivopt_mult_3.c: Ditto.

2013-11-06  DJ Delorie  <dj@redhat.com>

	* gcc.dg/mismatch-decl-1.c: New test.

2013-11-06  Joseph Myers  <joseph@codesourcery.com>

	* gcc.dg/torture/float128-cmp-invalid.c,
	gcc.dg/torture/float128-div-underflow.c,
	gcc.dg/torture/float128-extend-nan.c,
	gcc.dg/torture/fp-int-convert-float128-timode-3.c: New tests.

2013-11-06  Oleg Endo  <olegendo@gcc.gnu.org>

	* gcc.target/sh/pr51244-11.c: Remove target line.
	* gcc.target/sh/sh4a-sincosf.c: Likewise.
	* gcc.target/sh/attr-isr-trap_exit.c: Likewise.
	* gcc.target/sh/pr51244-15.c: Likewise.
	* gcc.target/sh/pr51244-19.c: Likewise.
	* gcc.target/sh/cmpstr.c: Likewise.
	* gcc.target/sh/pr33135-3.c: Likewise.
	* gcc.target/sh/pr53512-2.c: Likewise.
	* gcc.target/sh/pr54602-2.c: Likewise.
	* gcc.target/sh/pr52483-1.c: Likewise.
	* gcc.target/sh/pr21255-2-ml.c: Likewise.
	* gcc.target/sh/pr54760-4.c: Likewise.
	* gcc.target/sh/pr52483-5.c: Likewise.
	* gcc.target/sh/pr54089-2.c: Likewise.
	* gcc.target/sh/pr56547-2.c: Likewise.
	* gcc.target/sh/pr54089-6.c: Likewise.
	* gcc.target/sh/pr51244-20.c: Likewise.
	* gcc.target/sh/pr50749-sf-predec-4.c: Likewise.
	* gcc.target/sh/sh4a-fsrra.c: Likewise.
	* gcc.target/sh/pr50749-qihisi-predec-1.c: Likewise.
	* gcc.target/sh/pr50749-sf-postinc-2.c: Likewise.
	* gcc.target/sh/pr55303-2.c: Likewise.
	* gcc.target/sh/sh2a-resbank.c: Likewise.
	* gcc.target/sh/sp-switch.c: Likewise.
	* gcc.target/sh/pr51244-3.c: Likewise.
	* gcc.target/sh/pr50751-3.c: Likewise.
	* gcc.target/sh/pr51244-7.c: Likewise.
	* gcc.target/sh/struct-arg-dw2.c: Likewise.
	* gcc.target/sh/pr50751-7.c: Likewise.
	* gcc.target/sh/pr49468-di.c: Likewise.
	* gcc.target/sh/pr50749-qihisi-postinc-4.c: Likewise.
	* gcc.target/sh/pr49880-3.c: Likewise.
	* gcc.target/sh/pr51244-12.c: Likewise.
	* gcc.target/sh/pr53988.c: Likewise.
	* gcc.target/sh/pr6526.c: Likewise.
	* gcc.target/sh/sh2a-bxor.c: Likewise.
	* gcc.target/sh/pr51244-16.c: Likewise.
	* gcc.target/sh/sh2a-bclrmem.c: Likewise.
	* gcc.target/sh/sh2a-bor.c: Likewise.
	* gcc.target/sh/pr53511-1.c: Likewise.
	* gcc.target/sh/pr21255-3.c: Likewise.
	* gcc.target/sh/pr53512-3.c: Likewise.
	* gcc.target/sh/pr33135-4.c: Likewise.
	* gcc.target/sh/pr54602-3.c: Likewise.
	* gcc.target/sh/pr54760-1.c: Likewise.
	* gcc.target/sh/pr52483-2.c: Likewise.
	* gcc.target/sh/sh2a-bsetmem.c: Likewise.
	* gcc.target/sh/pr54680.c: Likewise.
	* gcc.target/sh/pr54386.c: Likewise.
	* gcc.target/sh/pr51244-20-sh2a.c: Likewise.
	* gcc.target/sh/pr54089-3.c: Likewise.
	* gcc.target/sh/pr50749-sf-predec-1.c: Likewise.
	* gcc.target/sh/pr54089-7.c: Likewise.
	* gcc.target/sh/strlen.c: Likewise.
	* gcc.target/sh/pr50749-sf-postinc-3.c: Likewise.
	* gcc.target/sh/pr50749-qihisi-predec-2.c: Likewise.
	* gcc.target/sh/pr55303-3.c: Likewise.
	* gcc.target/sh/pr51244-4.c: Likewise.
	* gcc.target/sh/pr50751-4.c: Likewise.
	* gcc.target/sh/pr39423-1.c: Likewise.
	* gcc.target/sh/pr51244-8.c: Likewise.
	* gcc.target/sh/pr55146.c: Likewise.
	* gcc.target/sh/pr50751-8.c: Likewise.
	* gcc.target/sh/sh2a-bset.c: Likewise.
	* gcc.target/sh/pr50749-qihisi-postinc-1.c: Likewise.
	* gcc.target/sh/sh2a-movi20s.c: Likewise.
	* gcc.target/sh/20080410-1.c: Likewise.
	* gcc.target/sh/pr49880-4.c: Likewise.
	* gcc.target/sh/pr51244-13.c: Likewise.
	* gcc.target/sh/sh2a-movrt.c: Likewise.
	* gcc.target/sh/pr51244-17.c: Likewise.
	* gcc.target/sh/pr21255-2-mb.c: Likewise.
	* gcc.target/sh/sh2a-bclr.c: Likewise.
	* gcc.target/sh/pr33135-1.c: Likewise.
	* gcc.target/sh/pr53512-4.c: Likewise.
	* gcc.target/sh/pr54602-4.c: Likewise.
	* gcc.target/sh/sh4a-bitmovua.c: Likewise.
	* gcc.target/sh/pr54760-2.c: Likewise.
	* gcc.target/sh/pr52483-3.c: Likewise.
	* gcc.target/sh/sh2a-bld.c: Likewise.
	* gcc.target/sh/pr54089-4.c: Likewise.
	* gcc.target/sh/pr54685.c: Likewise.
	* gcc.target/sh/pr50749-sf-predec-2.c: Likewise.
	* gcc.target/sh/pr54089-8.c: Likewise.
	* gcc.target/sh/pragma-isr-trap-exit.c: Likewise.
	* gcc.target/sh/pr50749-qihisi-predec-3.c: Likewise.
	* gcc.target/sh/pr50749-sf-postinc-4.c: Likewise.
	* gcc.target/sh/pr51244-1.c: Likewise.
	* gcc.target/sh/pr50751-1.c: Likewise.
	* gcc.target/sh/pr55160.c: Likewise.
	* gcc.target/sh/pr51244-5.c: Likewise.
	* gcc.target/sh/pr54236-1.c: Likewise.
	* gcc.target/sh/pr50751-5.c: Likewise.
	* gcc.target/sh/pr52933-1.c: Likewise.
	* gcc.target/sh/pr39423-2.c: Likewise.
	* gcc.target/sh/pr51244-9.c: Likewise.
	* gcc.target/sh/pr49263.c: Likewise.
	* gcc.target/sh/pr50749-qihisi-postinc-2.c: Likewise.
	* gcc.target/sh/pr49880-1.c: Likewise.
	* gcc.target/sh/sh2a-band.c: Likewise.
	* gcc.target/sh/pr51244-10.c: Likewise.
	* gcc.target/sh/pr49880-5.c: Likewise.
	* gcc.target/sh/prefetch.c: Likewise.
	* gcc.target/sh/pr51244-14.c: Likewise.
	* gcc.target/sh/rte-delay-slot.c: Likewise.
	* gcc.target/sh/fpul-usage-1.c: Likewise.
	* gcc.target/sh/pr51244-18.c: Likewise.
	* gcc.target/sh/pr21255-1.c: Likewise.
	* gcc.target/sh/pr33135-2.c: Likewise.
	* gcc.target/sh/pr53512-1.c: Likewise.
	* gcc.target/sh/pr54602-1.c: Likewise.
	* gcc.target/sh/sh2a-rtsn.c: Likewise.
	* gcc.target/sh/torture/pragma-isr.c: Likewise.
	* gcc.target/sh/torture/pragma-isr2.c: Likewise.
	* gcc.target/sh/torture/pr58314.c: Likewise.
	* gcc.target/sh/torture/pr34777.c: Likewise.
	* gcc.target/sh/torture/pr58475.c: Likewise.
	* gcc.target/sh/pr54760-3.c: Likewise.
	* gcc.target/sh/sh4a-cosf.c: Likewise.
	* gcc.target/sh/pr52483-4.c: Likewise.
	* gcc.target/sh/mfmovd.c: Likewise.
	* gcc.target/sh/pr54089-1.c: Likewise.
	* gcc.target/sh/pr56547-1.c: Likewise.
	* gcc.target/sh/pr54089-5.c: Likewise.
	* gcc.target/sh/pr50749-sf-predec-3.c: Likewise.
	* gcc.target/sh/pr54089-9.c: Likewise.
	* gcc.target/sh/sh2a-jsrn.c: Likewise.
	* gcc.target/sh/pr49468-si.c: Likewise.
	* gcc.target/sh/pr50749-sf-postinc-1.c: Likewise.
	* gcc.target/sh/pr50749-qihisi-predec-4.c: Likewise.
	* gcc.target/sh/pr55303-1.c: Likewise.
	* gcc.target/sh/pr51244-2.c: Likewise.
	* gcc.target/sh/pr50751-2.c: Likewise.
	* gcc.target/sh/pr54236-2.c: Likewise.
	* gcc.target/sh/pr51244-6.c: Likewise.
	* gcc.target/sh/cmpstrn.c: Likewise.
	* gcc.target/sh/pr50751-6.c: Likewise.
	* gcc.target/sh/pr52933-2.c: Likewise.
	* gcc.target/sh/pr53568-1.c: Likewise.
	* gcc.target/sh/pr50749-qihisi-postinc-3.c: Likewise.
	* gcc.target/sh/sh2a-tbr-jump.c: Likewise.
	* gcc.target/sh/sh4a-sinf.c: Likewise.
	* gcc.target/sh/pr49880-2.c: Likewise.

2013-11-06  Tobias Burnus  <burnus@net-b.de>

	* g++.dg/warn/wdate-time.C: Update dg-error pattern.
	* gcc.dg/wdate-time.c: Ditto.
	* gfortran.dg/wdate-time.F90: Ditto.

2013-11-06  Oleg Endo  <olegendo@gcc.gnu.org>

	PR target/30807
	* gcc.target/sh/torture/pr30807.c: New.

2013-11-06  Paolo Carlini  <paolo.carlini@oracle.com>

	PR c++/11006
	* g++.dg/other/java3.C: New.

2013-11-06  Uros Bizjak  <ubizjak@gmail.com>

	PR target/59021
	* gcc.target/i386/pr59021.c: New test.

2013-11-06  James Lemke  <jwlemke@codesourcery.com>

	* lib/gcc-defs.exp (dg-additional-files-options): Extend regsub for
	dg-additional-files to also match BOL.

2013-11-06  Joseph Myers  <joseph@codesourcery.com>

	* gcc.dg/torture/c99-contract-1.c: New test.

2013-11-06  Richard Biener  <rguenther@suse.de>

	PR tree-optimization/58653
	* gcc.dg/tree-ssa/predcom-6.c: New testcase.
	* gcc.dg/tree-ssa/predcom-7.c: Likewise.

2013-11-05  Balaji V. Iyer  <balaji.v.iyer@intel.com>

	* c-c++-common/cilk-plus/CK/fib.c: Reduced the iteration from
	40 to 30.  Replaced iteration variable with a #define.  Instead of
	returning non-zero value for error, called __builtin_abort ().  Fixed
	a bug of calling fib_serial in serial case instead of fib.
	* c-c++-common/cilk-plus/CK/fib_init_expr_xy.c: Likewise.
	* c-c++-common/cilk-plus/CK/fib_no_return.c: Likewise.
	* c-c++-common/cilk-plus/CK/fib_no_sync.c: Likewise.
	* gcc.dg/cilk-plus/cilk-plus.exp: Removed duplicate/un-necessary
	compiler flag testing.

2013-11-06  Christian Bruel  <christian.bruel@st.com>

	* gcc.target/sh/strlen.c: New test.

2013-11-06  Jakub Jelinek  <jakub@redhat.com>

	PR middle-end/58970
	* gcc.c-torture/compile/pr58970.c: New test.

2013-11-05  Wei Mi  <wmi@google.com>

	PR regression/58985
	* testsuite/gcc.dg/pr57518.c: Add subreg in regexp pattern.

2013-11-05  Tobias Burnus  <burnus@net-b.de>

	* g++.dg/warn/wdate-time.C: New.
	* gcc.dg/wdate-time.c: New.
	* gfortran.dg/wdate-time.F90: New.

2013-11-05  Steven G. Kargl <kargl@gcc.gnu.org>

	PR fortran/58989
	* gfortran.dg/reshape_6.f90: New test.

2013-10-05  Jeff Law  <law@redhat.com>

	* gcc.dg/pr38984.c: Add -fno-isolate-erroneous-paths.
	* gcc.dg/tree-ssa/isolate-1.c: New test.
	* gcc.dg/tree-ssa/isolate-2.c: New test.
	* gcc.dg/tree-ssa/isolate-3.c: New test.
	* gcc.dg/tree-ssa/isolate-4.c: New test.

2013-11-05  Jakub Jelinek  <jakub@redhat.com>

	PR rtl-optimization/58997
	* gcc.c-torture/compile/pr58997.c: New test.

2013-11-05  Paolo Carlini  <paolo.carlini@oracle.com>

	PR c++/58724
	* g++.dg/cpp0x/gen-attrs-56.C: New.

2013-11-05  Richard Biener  <rguenther@suse.de>

	PR ipa/58492
	* gcc.dg/ipa/pr58492.c: New testcase.

2013-11-05  Richard Biener  <rguenther@suse.de>

	PR tree-optimization/58955
	* gcc.dg/torture/pr58955-1.c: New testcase.
	* gcc.dg/torture/pr58955-2.c: Likewise.

2013-11-05  H.J. Lu  <hongjiu.lu@intel.com>

	PR middle-end/58981
	* gcc.dg/pr58981.c: New test.

2013-11-05  Richard Biener  <rguenther@suse.de>

	PR middle-end/58941
	* gcc.dg/torture/pr58941.c: New testcase.

2013-11-05  Marc Glisse  <marc.glisse@inria.fr>

	PR tree-optimization/58958
	* gcc.dg/tree-ssa/pr58958.c: New file.

2013-11-05  Marc Glisse  <marc.glisse@inria.fr>

	* gcc.dg/tree-ssa/alias-26.c: New file.

2013-11-05  Jakub Jelinek  <jakub@redhat.com>

	PR tree-optimization/58984
	* gcc.c-torture/execute/pr58984.c: New test.

2013-11-05  Andreas Schwab  <schwab@suse.de>

	* g++.dg/ext/sync-4.C: Require sync_long_long_runtime support.

2013-11-05  Tobias Burnus  <burnus@net-b.de>

	* g++.dg/gomp/openmp-simd-1.C: New.
	* g++.dg/gomp/openmp-simd-2.C: New.
	* gcc.dg/gomp/openmp-simd-1.c: New.
	* gcc.dg/gomp/openmp-simd-2.c: New.

2013-11-04  Senthil Kumar Selvaraj  <senthil_kumar.selvaraj@atmel.com>

	* gcc.dg/superblock.c: Require scheduling support.

2013-11-04  Kostya Serebryany  <kcc@google.com>

	* g++.dg/asan/asan_test.cc: Update the test
	to match the fresh asan run-time.
	* c-c++-common/asan/stack-overflow-1.c: Ditto.

2013-11-04  Ian Lance Taylor  <iant@google.com>

	* g++.dg/ext/sync-4.C: New test.

2013-11-04  Paul Thomas  <pault@gcc.gnu.org>

	PR fortran/58771
	* gfortran.dg/derived_external_function_1.f90 : New test

2013-11-04  Jakub Jelinek  <jakub@redhat.com>

	PR tree-optimization/58978
	* gcc.c-torture/compile/pr58978.c: New test.

2013-11-04  Paul Thomas  <pault@gcc.gnu.org>

	PR fortran/57445
	* gfortran.dg/optional_class_1.f90 : New test

2013-11-04  Vladimir Makarov  <vmakarov@redhat.com>

	PR rtl-optimization/58968
	* gfortran.dg/pr58968.f: New

2013-11-04  Marek Polacek  <polacek@redhat.com>

	PR c++/58979
	* g++.dg/diagnostic/pr58979.C: New test.

2013-11-04  Joseph Myers  <joseph@codesourcery.com>

	* gcc.dg/iec-559-macros-1.c, gcc.dg/iec-559-macros-2.c,
	gcc.dg/iec-559-macros-3.c, gcc.dg/iec-559-macros-4.c,
	gcc.dg/iec-559-macros-5.c, gcc.dg/iec-559-macros-6.c,
	gcc.dg/iec-559-macros-7.c, gcc.dg/iec-559-macros-8.c,
	gcc.dg/iec-559-macros-9.c: New tests.

2013-11-04  Jakub Jelinek  <jakub@redhat.com>

	PR tree-optimization/58946
	* gcc.c-torture/compile/pr58946.c: New test.

2013-11-03  Paolo Carlini  <paolo.carlini@oracle.com>

	PR c++/52071
	* g++.dg/parse/pr52071.C: New.

2013-11-03  Paolo Carlini  <paolo.carlini@oracle.com>

	PR c++/38313
	* g++.dg/lookup/name-clash10.C: New.

2013-11-03  Kugan Vivekanandarajah  <kuganv@linaro.org>

	* gcc.target/arm/neon-vcond-gt.c: Scan for vbsl or vbit or vbif.
	* gcc.target/arm/neon-vcond-ltgt.c: Scan for vbsl or vbit or vbif.
	* gcc.target/arm/neon-vcond-unordered.c: Scan for vbsl or vbit or
	vbif.

2013-11-03  Marek Polacek  <polacek@redhat.com>

	* g++.dg/ubsan/cxx1y-vla.C: New test.
	* c-c++-common/ubsan/vla-3.c: New test.
	* c-c++-common/ubsan/vla-2.c: New test.
	* c-c++-common/ubsan/vla-4.c: New test.
	* c-c++-common/ubsan/vla-1.c: New test.
>>>>>>> 722516b8

2013-11-02  Bill Schmidt  <wschmidt@vnet.linux.ibm.com>

	* gcc.dg/vmx/vec-set.c: New.

2013-11-02  Paolo Carlini  <paolo.carlini@oracle.com>

	PR c++/29234
	PR c++/56037
	* g++.dg/parse/pr29234.C: New.
	* g++.dg/parse/pr56037.C: Likewise.

2013-11-01  Balaji V. Iyer  <balaji.v.iyer@intel.com>

	* gcc.dg/cilk-plus/cilk-plus.exp: Loaded libcilkrts library path and
	passed it in as one of the options to all Cilk keywords test.

2013-11-01  Edward Smith-Rowland  <3dw4rd@verizon.net>

	PR c++/58708
	* g++.dg/cpp1y/pr58708.C: New.

2013-11-01  Marc Glisse  <marc.glisse@inria.fr>

	PR c++/58834
	* g++.dg/ext/pr58834.C: New file.

2013-11-01  Jakub Jelinek  <jakub@redhat.com>

	* gcc.dg/gomp/declare-simd-2.c (f12, f13, f14, f15, f16, f17): New
	tests.
	* g++.dg/gomp/declare-simd-2.C (f15, f16, f17, f18, f19, f20): New
	tests.

2013-11-01  Paul Thomas  <pault@gcc.gnu.org>

	PR fortran/57893
	* gfortran.dg/unlimited_polymorphic_13.f90 : Break up select
	type block.

2013-10-31  Jakub Jelinek  <jakub@redhat.com>

	* g++.dg/gomp/simd-1.C: New test.
	* g++.dg/gomp/declare-simd-1.C (f32): Fix up aligned clause argument.
	* g++.dg/gomp/declare-simd-2.C (fn13, fn14): Add new tests.
	* gcc.dg/gomp/declare-simd-2.c (fn7, fn8, fn9, fn10, fn11): Likewise.
	* c-c++-common/gomp/simd6.c: New test.

2013-10-31  Edward Smith-Rowland  <3dw4rd@verizon.net>

	Implement C++14 digit separators.
	* g++.dg/cpp1y/digit-sep.C: New.
	* g++.dg/cpp1y/digit-sep-neg.C: New.
	* g++.dg/cpp1y/digit-sep-cxx11-neg.C: New.

2013-10-31  Jakub Jelinek  <jakub@redhat.com>

	* gcc.dg/vect/vect-align-3.c: New test.

	* g++.dg/warn/pr33738.C (main): Initialize a2 again to make sure
	we warn about it already during VRP1 pass.

2013-10-31  Martin Jambor  <mjambor@suse.cz>

	PR rtl-optimization/58934
	Revert:
	2013-10-30  Martin Jambor  <mjambor@suse.cz>
	PR rtl-optimization/10474
	* gcc.dg/pr10474.c: New testcase.
	* gcc.dg/ira-shrinkwrap-prep-1.c: Likewise.
	* gcc.dg/ira-shrinkwrap-prep-2.c: Likewise.

2013-10-31  Paolo Carlini  <paolo.carlini@oracle.com>

	PR c++/58932
	Revert:
	2013-10-18  Paolo Carlini  <paolo.carlini@oracle.com>

	PR c++/58466
	* g++.dg/cpp0x/variadic145.C: New.

	* g++.dg/cpp0x/sfinae49.C: New.

2013-10-30  Paolo Carlini  <paolo.carlini@oracle.com>

	PR c++/58581
	* g++.dg/cpp0x/deleted1.C: New.

2013-10-31  Zhenqiang Chen  <zhenqiang.chen@linaro.org>

	* gcc.target/arm/lp1243022.c: New test.

2013-10-30  Joern Rennecke  <joern.rennecke@embecosm.com>

	PR other/58545
	* gcc.target/avr/pr58545.c: New test.

2013-10-30  Tobias Burnus  <burnus@net-b.de>

	Revert:
	2013-10-30  Tobias Burnus  <burnus@net-b.de>
	* gcc.dg/cilk-plus/cilk-plus.exp: Add the libcilkrts library
	path to the compile flags.

2013-10-30  Cong Hou  <congh@google.com>

	* gcc.target/i386/vect-abs-s8.c: New test.
	* gcc.target/i386/vect-abs-s16.c: New test.
	* gcc.target/i386/vect-abs-s32.c: New test.

2013-10-30  Tobias Burnus  <burnus@net-b.de>

	* gcc.dg/cilk-plus/cilk-plus.exp: Add the libcilkrts library
	path to the compile flags.

2013-10-30  Mikael Pettersson  <mikpe@it.uu.se>

	PR rtl-optimization/58369
	* g++.dg/torture/pr58369.C: New test.

2013-10-30  Tobias Burnus  <burnus@net-b.de>

	PR other/33426
	* g++.dg/vect/pr33426-ivdep-2.cc: New.
	* g++.dg/vect/pr33426-ivdep-3.cc: New.
	* g++.dg/vect/pr33426-ivdep-4.cc: New.

2013-10-30  Vladimir Makarov  <vmakarov@redhat.com>

	PR target/58784
	* gcc.target/arm/pr58784.c: New.

2013-10-30  Marc Glisse  <marc.glisse@inria.fr>

	* gcc.dg/tree-ssa/alias-24.c: New file.

2013-10-30  Vladimir Makarov  <vmakarov@redhat.com>

	* gcc.target/i386/fma_double_3.c: Use pattern for
	scan-assembler-times instead of just one insn name.
	* gcc.target/i386/fma_double_5.c: Ditto.
	* gcc.target/i386/fma_float_3.c: Ditto.
	* gcc.target/i386/fma_float_5.c: Ditto.
	* gcc.target/i386/l_fma_double_1.c: Ditto.
	* gcc.target/i386/l_fma_double_2.c: Ditto.
	* gcc.target/i386/l_fma_double_3.c: Ditto.
	* gcc.target/i386/l_fma_double_4.c: Ditto.
	* gcc.target/i386/l_fma_double_5.c: Ditto.
	* gcc.target/i386/l_fma_double_6.c: Ditto.
	* gcc.target/i386/l_fma_float_1.c: Ditto.
	* gcc.target/i386/l_fma_float_2.c: Ditto.
	* gcc.target/i386/l_fma_float_3.c: Ditto.
	* gcc.target/i386/l_fma_float_4.c: Ditto.
	* gcc.target/i386/l_fma_float_5.c: Ditto.
	* gcc.target/i386/l_fma_float_6.c: Ditto.

2013-10-30  Christian Bruel  <christian.bruel@st.com>

	* gcc.c-torture/execute/builtins/strncmp-2.c: Enable for SH.
	* gcc.target/sh/cmpstr.c: New test.
	* gcc.target/sh/cmpstrn.c: New test.

2013-10-30  Martin Jambor  <mjambor@suse.cz>

	PR rtl-optimization/10474
	* gcc.dg/pr10474.c: New testcase.
	* gcc.dg/ira-shrinkwrap-prep-1.c: Likewise.
	* gcc.dg/ira-shrinkwrap-prep-2.c: Likewise.

2013-10-29  Andrew Pinski <apinski@cavium.com>
	    Zhenqiang Chen  <zhenqiang.chen@linaro.org>

	* gcc.dg/tree-ssa/ssa-ifcombine-ccmp-1.c: New test case.
	* gcc.dg/tree-ssa/ssa-ifcombine-ccmp-2.c: New test case.
	* gcc.dg/tree-ssa/ssa-ifcombine-ccmp-3.c: New test case.
	* gcc.dg/tree-ssa/ssa-ifcombine-ccmp-4.c: New test case.
	* gcc.dg/tree-ssa/ssa-ifcombine-ccmp-5.c: New test case.
	* gcc.dg/tree-ssa/ssa-ifcombine-ccmp-6.c: New test case.
	* gcc.dg/tree-ssa/phi-opt-9.c: Use a function call to prevent
	conditional move to be used.
	* gcc.dg/tree-ssa/ssa-dom-thread-3.c: Remove.

2013-10-29  Tobias Burnus  <burnus@net-b.de>

	PR fortran/44350
	* gfortran.dg/blockdata_8.f90: New.

2013-10-29  Oleg Endo  <olegendo@gcc.gnu.org>

	PR target/54236
	* gcc.target/sh/pr54236-2: New.
	* gcc.target/sh/pr54089-6: Add another rotl special case.

2013-10-29  Paul Thomas  <pault@gcc.gnu.org>

	PR fortran/58793
	* gfortran.dg/unlimited_polymorphic_13.f90: Use real variables
	to determine sizes of real kinds.

	PR fortran/58858
	* gfortran.dg/unlimited_polymorphic_14.f90: New test.

2013-10-29  Balaji V. Iyer  <balaji.v.iyer@intel.com>

	* c-c++-common/cilk-plus/CK/compound_cilk_spawn.c: New test.
	* c-c++-common/cilk-plus/CK/concec_cilk_spawn.c: Likewise.
	* c-c++-common/cilk-plus/CK/fib.c: Likewise.
	* c-c++-common/cilk-plus/CK/no_args_error.c: Likewise.
	* c-c++-common/cilk-plus/CK/spawnee_inline.c: Likewise.
	* c-c++-common/cilk-plus/CK/spawner_inline.c: Likewise.
	* c-c++-common/cilk-plus/CK/spawning_arg.c: Likewise.
	* c-c++-common/cilk-plus/CK/steal_check.c: Likewise.
	* c-c++-common/cilk-plus/CK/test__cilk.c: Likewise.
	* c-c++-common/cilk-plus/CK/varargs_test.c: Likewise.
	* c-c++-common/cilk-plus/CK/sync_wo_spawn.c: Likewise.
	* c-c++-common/cilk-plus/CK/invalid_spawn.c: Likewise.
	* c-c++-common/cilk-plus/CK/spawn_in_return.c: Likewise.
	* c-c++-common/cilk-plus/CK/fib_init_expr_xy.c: Likewise.
	* c-c++-common/cilk-plus/CK/fib_no_sync.c: Likewise.
	* c-c++-common/cilk-plus/CK/fib_no_return.c: Likewise.
	* gcc.dg/cilk-plus/cilk-plus.exp: Added support to run Cilk Keywords
	test stored in c-c++-common.  Also, added the Cilk runtime's library
	to the ld_library_path.

2013-10-29  Paolo Carlini  <paolo.carlini@oracle.com>

	PR c++/58888
	* g++.dg/cpp0x/auto40.C: New.
	* g++.dg/other/warning1.C: Adjust.

2013-10-29  Richard Biener  <rguenther@suse.de>

	* gcc.dg/torture/restrict-2.c: New testcase.
	* gcc.dg/torture/restrict-3.c: Likewise.
	* gcc.dg/torture/restrict-4.c: Likewise.
	* gcc.dg/torture/restrict-5.c: Likewise.

2013-10-29  Marc Glisse  <marc.glisse@inria.fr>

	PR tree-optimization/19831
	* gcc.dg/tree-ssa/alias-25.c: New file.

2013-10-29  Richard Biener  <rguenther@suse.de>

	* g++.dg/vect/slp-pr56812.cc: Adjust with respect to -fvect-cost-model
	changes.
	* gcc.dg/vect/bb-slp-32.c: Likewise.
	* gcc.dg/vect/costmodel/i386/i386-costmodel-vect.exp: Likewise.
	* gcc.dg/vect/costmodel/ppc/ppc-costmodel-vect.exp: Likewise.
	* gcc.dg/vect/costmodel/spu/spu-costmodel-vect.exp: Likewise.
	* gcc.dg/vect/costmodel/x86_64/x86_64-costmodel-vect.exp: Likewise.
	* gcc.target/powerpc/crypto-builtin-1.c: Likewise.
	* gcc.target/powerpc/p8vector-builtin-1.c: Likewise.
	* gcc.target/powerpc/p8vector-builtin-2.c: Likewise.
	* gcc.target/powerpc/p8vector-builtin-3.c: Likewise.
	* gcc.target/powerpc/p8vector-builtin-4.c: Likewise.
	* gcc.target/powerpc/p8vector-builtin-5.c: Likewise.
	* gcc.target/powerpc/p8vector-vectorize-1.c: Likewise.
	* gcc.target/powerpc/p8vector-vectorize-2.c: Likewise.
	* gcc.target/powerpc/p8vector-vectorize-3.c: Likewise.
	* gcc.target/powerpc/p8vector-vectorize-4.c: Likewise.
	* gcc.target/powerpc/p8vector-vectorize-5.c: Likewise.
	* gfortran.dg/vect/vect.exp: Likewise.

2013-10-28  Bill Schmidt  <wschmidt@linux.vnet.ibm.com>

	* gcc.dg/vmx/gcc-bug-i.c: Add little endian variant.
	* gcc.dg/vmx/eg-5.c: Likewise.

2013-10-28   Claudiu Zissulescu  <claziss@synopsys.com>
	     Joern Rennecke  <joern.rennecke@embecosm.com>

	* gcc.target/arc/jump-around-jump.c: New test.

2013-10-27  Tom de Vries  <tom@codesourcery.com>

	* gcc.target/arm/require-pic-register-loc.c: New test.

2013-10-27  Uros Bizjak  <ubizjak@gmail.com>

	PR target/58679
	* gcc.target/i386/pr58679-1.c: New test.
	* gcc.target/i386/pr58679-2.c: Ditto.

2013-10-27  Tobias Burnus  <burnus@net-b.de>

	PR other/33426
	* gcc.dg/vect/vect-ivdep-2.c: New.

2013-10-26  Oleg Endo  <olegendo@gcc.gnu.org>

	PR target/52483
	* gcc.target/sh/pr52483-1.c: Add tests for memory stores.
	* gcc.target/sh/pr52483-2.c: Likewise.
	* gcc.target/sh/pr52483-3.c: Likewise.
	* gcc.target/sh/pr52483-4.c: Likewise.

2013-10-26  Jeff Law  <law@redhat.com>

	* g++.dg/torture/pr49309.C: Removed.
	* gcc.dg/dfp/pr35739.c: Removed.

2013-10-25  Vladimir Makarov  <vmakarov@redhat.com>

	PR rtl-optimization/58759
	* gcc.target/i386/pr58759.c: New.

2013-10-25  Tobias Burnus  <burnus@net-b.de>

	* g++.dg/vect/pr33426-ivdep.cc: Use dg-options.
	* gfortran.dg/vect/vect-do-concurrent-1.f90: Ditto.
	* testsuite/gcc.dg/vect/vect-ivdep-1.c: Ditto.

2013-10-25  Yufeng Zhang  <yufeng.zhang@arm.com>

	* gcc.dg/wmul-1.c: New test.

2013-10-25  Paolo Carlini  <paolo.carlini@oracle.com>

	PR c++/58878
	* g++.dg/template/pr58878.C: New.

2013-10-25  Marc Glisse  <marc.glisse@inria.fr>

	* gcc.dg/tree-ssa/alias-23.c: New file.

2013-10-25  Richard Biener  <rguenther@suse.de>

	PR tree-optimization/58626
	* gcc.dg/torture/pr58626.c: New testcase.

2013-10-25  Paolo Carlini  <paolo.carlini@oracle.com>

	PR c++/54812
	* g++.dg/cpp0x/defaulted47.C: New.

2013-10-25  Eric Botcazou  <ebotcazou@adacore.com>

	* gcc.c-torture/execute/pr58831.c: New test.

2013-10-25  Nick Clifton  <nickc@redhat.com>

	* c-c++-common/pr57793.c: Add expected error messages for
	targets with small integers.
	* gcc.dg/c99-stdint-1.c: Only run on 32-bit plus targets.
	* gcc.dg/c99-stdint-2.c: Likewise.
	* gcc.dg/cdce1.c: Likewise.
	* gcc.dg/fold-overflow-1.c: Likewise.
	* gcc.dg/utf-cvt.c: Likewise.
	* gcc.dg/ftrapv-1.c: Only run on targets that support trapping
	arithmetic.
	* gcc.dg/ftrapv-2.c: Likewise.
	* gcc.dg/pr30286.c: Likewise.
	* gcc.dg/pr19340.c: Only run on targets that support scheduling.
	* lib/target-supports.exp (check_effective_target_trapping): New
	proc.  Returns true if the target supports trapping arithmetic.

2013-10-25  Tobias Burnus  <burnus@net-b.de>

	* g++.dg/parse/ivdep.C: New.
	* g++.dg/vect/pr33426-ivdep.cc: New.

2013-10-24  Richard Henderson  <rth@redhat.com>

	PR rtl/58542
	* gcc.dg/atomic-store-6.c: New.

2013-10-24  Ian Lance Taylor  <iant@google.com>

	* go.test/go-test.exp (errchk): Combine quoted strings in comments.

2013-10-24  Cong Hou  <congh@google.com>

	* gcc.c-torture/execute/20030125-1.c: Update.

2013-10-24  Tobias Burnus  <burnus@net-b.de>

	PR fortran/44646
	* gfortran.dg/vect/vect-do-concurrent-1.f90: New.

2013-10-24  Dehao Chen  <dehao@google.com>

	* g++.dg/opt/devirt3.C: New test.

2013-08-24  Tobias Burnus  <burnus@net-b.de>

	PR other/33426
	* testsuite/gcc.dg/ivdep.c: New.
	* testsuite/gcc.dg/vect/vect-ivdep-1.c: New.

2013-10-24  Kyrylo Tkachov  <kyrylo.tkachov@arm.com>

	* gcc.target/aarch64/c-output-mod-2.c: Fix for -fPIC.
	* gcc.target/aarch64/c-output-mod-3.c: Likewise.

2013-10-24  Nick Clifton  <nickc@redhat.com>

	* gcc.dg/20020312-2.c: No PIC register for RL78 or MSP430.

2013-10-24  Marek Polacek  <polacek@redhat.com>

	PR c++/58705
	* g++.dg/parse/pr58705.C: New test.

2013-10-24  Marek Polacek  <polacek@redhat.com>

	* gcc.dg/c11-align-5.c: Add more testing.

2013-10-23  Pat Haugen  <pthaugen@us.ibm.com>

	* gcc.target/powerpc/direct-move.h: Fix header for executable tests.

2013-10-23  Jakub Jelinek  <jakub@redhat.com>

	PR tree-optimization/58775
	PR tree-optimization/58791
	* gcc.dg/guality/pr58791-1.c: New test.
	* gcc.dg/guality/pr58791-2.c: New test.
	* gcc.dg/guality/pr58791-3.c: New test.
	* gcc.dg/guality/pr58791-4.c: New test.
	* gcc.dg/guality/pr58791-5.c: New test.
	* gcc.c-torture/compile/pr58775.c: New test.
	* gcc.dg/tree-ssa/reassoc-28.c: Don't scan reassoc1 dump.

2013-10-23  Tom de Vries  <tom@codesourcery.com>

	PR tree-optimization/58805
	* gcc.dg/pr58805.c: New test.

2013-10-23  Jakub Jelinek  <jakub@redhat.com>

	* gcc.target/i386/vect-div-1.c: New test.

	* gcc.dg/vect/pr58508.c: Remove dg-options.

2013-10-23  Richard Biener  <rguenther@suse.de>

	* gcc.dg/torture/pr58830.c: New testcase.

2013-10-23  Edward Smith-Rowland  <3dw4rd@verizon.net>

	Implement C++14 [[deprecated]] modulo [[gnu::deprecated]] bugs.
	* g++.dg/cpp1y/attr-deprecated.C: New.
	* g++.dg/cpp1y/attr-deprecated-neg.C: New.

2013-10-23  Tobias Burnus  <burnus@net-b.de>

	PR fortran/58793
	* gfortran.dg/assumed_type_8.f90: New.

2013-10-22  Uros Bizjak  <ubizjak@gmail.com>

	PR target/58779
	* gcc.target/i386/pr30315.c: Remove MINUSCC, DECCC, MINUSCCONLY
	and MINUSCCZEXT defines. Update scan-assembler dg directive.
	* gcc.dg/torture/pr58779.c: New test.

2013-10-22  Steve Ellcey  <sellcey@mips.com>

	* gcc.target/mips/nor.c: New.

2013-10-22  Bill Schmidt  <wschmidt@vnet.ibm.com>

	* gcc.target/powerpc/altivec-perm-1.c: Move the two vector pack
	tests into...
	* gcc.target/powerpc/altivec-perm-3.c: ...this new test, which is
	restricted to big-endian targets.

2013-10-22  Paul Thomas  <pault@gcc.gnu.org>

	PR fortran 57893
	* gfortran.dg/unlimited_polymorphic_13.f90 : New test.

2013-10-21  Tobias Burnus  <burnus@net-b.de>

	PR fortran/58803
	* gfortran.dg/proc_ptr_comp_38.f90: New.

2013-10-21  Marek Polacek  <polacek@redhat.com>

	PR middle-end/58809
	* gcc.dg/gomp/pr58809.c: New test.

2013-10-21  Vidya Praveen  <vidyapraveen@arm.com>

	* gcc.dg/20050922-1.c: Remove stdlib.h and declare abort().
	* gcc.dg/20050922-1.c: Remove stdlib.h and declare abort() and exit().

2013-10-21  Richard Biener  <rguenther@suse.de>

	PR tree-optimization/58794
	* c-c++-common/torture/pr58794-1.c: New testcase.
	* c-c++-common/torture/pr58794-2.c: Likewise.

2013-10-21  Richard Biener  <rguenther@suse.de>

	PR middle-end/58742
	* c-c++-common/fold-divmul-1.c: New testcase.

2013-10-21  Michael Zolotukhin  <michael.v.zolotukhin@gmail.com>

	* gcc.target/i386/memset-vector_loop-1.c: New test.
	* gcc.target/i386/memset-vector_loop-2.c: New test.

2013-10-21  Diego Novillo  <dnovillo@google.com>

	* g++.dg/plugin/selfassign.c: Include tree.h.
	* gcc.dg/plugin/finish_unit_plugin.c: Likewise.
	* gcc.dg/plugin/ggcplug.c: Likewise.
	* gcc.dg/plugin/one_time_plugin.c: Likewise.
	* gcc.dg/plugin/selfassign.c: Likewise.
	* gcc.dg/plugin/start_unit_plugin.c: Likewise.

2013-10-20  Richard Sandiford  <rdsandiford@googlemail.com>

	* gcc.target/mips/mips-ps-5.c: Add alignment attributes.
	* gcc.target/mips/mips-ps-7.c: Likewise.

2013-10-20  Richard Sandiford  <rdsandiford@googlemail.com>

	* gcc.target/mips/bswap-1.c, gcc.target/mips/bswap-2.c,
	gcc.target/mips/bswap-3.c, gcc.target/mips/bswap-4.c,
	gcc.target/mips/bswap-5.c, gcc.target/mips/bswap-6.c: New tests.

2013-10-19  John David Anglin  <danglin@gcc.gnu.org>

	* c-c++-common/opaque-vector.c: Skip long double test on hppa.

	PR testsuite/58645
	* gnat.dg/specs/linker_alias.ads: Skip on hppa*-*-hpux*.

2013-10-19  Mike Stump  <mikestump@comcast.net>

	* g++.dg/lto/lto.exp: Add support for C/C++ mix language testing.

	* gcc.dg/lto/pr54625-1_0.c: Move from here...
	* g++.dg/lto/pr54625-1_0.c: ... to here.
	* gcc.dg/lto/pr54625-1_1.C: Likewise.
	* g++.dg/lto/pr54625-1_1.C: Likewise.
	* gcc.dg/lto/pr54625-2_0.c: Likewise.
	* g++.dg/lto/pr54625-2_0.c: Likewise.
	* gcc.dg/lto/pr54625-2_1.C: Likewise.
	* g++.dg/lto/pr54625-2_1.C: Likewise.

2013-10-19  Oleg Endo  <olegendo@gcc.gnu.org>

	* gcc.target/sh/pr54089-3.c: Fix test for load of constant 31.

2013-10-18  Cong Hou  <congh@google.com>

	* gcc.dg/vect/pr58508.c: New test.

2013-10-18  Paolo Carlini  <paolo.carlini@oracle.com>

	PR c++/58466
	* g++.dg/cpp0x/variadic145.C: New.

2013-10-18  Andrew MacLeod  <amacleod@redhat.com>

	* g++.dg/plugin/header_plugin.c: Don't include tree-flow.h.

2013-10-18  Hans-Peter Nilsson  <hp@axis.com>

	* gcc.dg/tree-ssa/gen-vect-11.c: Use dynamic vector cost model.
	* gcc.dg/tree-ssa/gen-vect-11a.c: Likewise.
	* gcc.dg/tree-ssa/gen-vect-2.c: Likewise.
	* gcc.dg/tree-ssa/gen-vect-25.c: Likewise.

2013-10-17  Charles Bayis  <charles.baylis@linaro.org>

	* gcc.dg/builtin-apply2.c: Skip test on arm hardfloat ABI targets.
	* gcc.dg/tls/pr42894.c: Remove dg-options for arm*-*-* targets.
	* gcc.target/arm/thumb-ltu.c: Remove dg-skip-if and require
	effective target arm_thumb1_ok.
	* lib/target-supports.exp
	(check_effective_target_arm_fp16_ok_nocache): Don't force
	-mfloat-abi=soft when building for hardfloat target.

2013-10-17  Michael Meissner  <meissner@linux.vnet.ibm.com>

	PR target/58673
	* gcc.target/powerpc/pr58673-1.c: New file to test whether
	-mquad-word + -mno-vsx-timode causes errors.
	* gcc.target/powerpc/pr58673-2.c: Likewise.

2013-10-17  Paolo Carlini  <paolo.carlini@oracle.com>

	PR c++/58596
	* g++.dg/cpp0x/lambda/lambda-nsdmi5.C: New

2013-10-17  Kyrylo Tkachov  <kyrylo.tkachov@arm.com>

	* gcc.target/aarch64/c-output-template.c: New testcase.
	* gcc.target/aarch64/c-output-template-2.c: Likewise.
	* gcc.target/aarch64/c-output-template-3.c: Likewise.

2013-10-17  Michael Hudson-Doyle  <michael.hudson@linaro.org>

	* gcc/testsuite/lib/target-supports.exp
	(check_effective_target_sync_long_long): AArch64 supports
	atomic operations on "long long".
	(check_effective_target_sync_long_long_runtime): AArch64 can
	execute atomic operations on "long long".

2013-10-17  Richard Biener  <rguenther@suse.de>

	PR tree-optimization/58143
	* gcc.dg/torture/pr58143-1.c: New testcase.
	* gcc.dg/torture/pr58143-2.c: Likewise.
	* gcc.dg/torture/pr58143-3.c: Likewise.

2013-10-17  Marek Polacek  <polacek@redhat.com>

	PR c/58267
	* gcc.dg/c1x-align-5.c: New test.

2013-10-16  Tobias Burnus  <burnus@net-b.de>

	PR fortran/58652
	* gfortran.dg/unlimited_polymorphic_12.f90: New.

2013-10-16  Thomas Schwinge  <thomas@codesourcery.com>

	* c-c++-common/cpp/openmp-define-1.c: Move
	dg-require-effective-target fopenmp after dg-do directive.
	* c-c++-common/cpp/openmp-define-2.c: Likewise.
	* gfortran.dg/openmp-define-1.f90: Likewise.
	* gfortran.dg/openmp-define-2.f90: Likewise.
	* gfortran.dg/openmp-define-3.f90: Likewise.

2013-10-16  Paulo Matos  <pmatos@broadcom.com>

	* gcc.dg/tree-prof/tree-prof.exp: Fix comment.

2013-10-15 Sriraman Tallam  <tmsriram@google.com>

	PR target/57756
	* gcc.target/i386/pr57756.c: New test.
	* gcc.target/i386/pr57756_2.c: New test.

2013-10-15  Richard Sandiford  <rdsandiford@googlemail.com>

	* gcc.dg/torture/builtin-self.c: New file.

2013-10-15  Zhenqiang Chen  <zhenqiang.chen@arm.com>

	* gcc.dg/tree-ssa/reassoc-32.c: New test case.
	* gcc.dg/tree-ssa/reassoc-33.c: New test case.
	* gcc.dg/tree-ssa/reassoc-34.c: New test case.
	* gcc.dg/tree-ssa/reassoc-35.c: New test case.
	* gcc.dg/tree-ssa/reassoc-36.c: New test case.

2013-10-15  Cong Hou  <congh@google.com>

	* gcc.dg/vect/vect-reduc-pattern-3.c: New test.

2013-10-15  Paolo Carlini  <paolo.carlini@oracle.com>

	PR c++/58707
	* g++.dg/cpp0x/pr58707.C: New.

2013-10-15  Kyrylo Tkachov  <kyrylo.tkachov@arm.com>

	* c-c++-common/cpp/openmp-define-3.c: Move effective target check
	after other directives.

2013-10-15  Tobias Burnus  <burnus@net-b.de>

	PR fortran/58652
	* gfortran.dg/unlimited_polymorphic_11.f90: New.

2013-10-14  Ian Lance Taylor  <iant@google.com>

	* go.test/go-test.exp (go-find-packages): New proc.
	(go-gc-tests): Skip stress and safe tests.  Skip *.dir
	subdirectories.  Do simple +build line matching.  Handle run with
	arguments.  Handle errorcheckdir and rundircmpout.  Use packages
	for rundir.  Remove special handling for bug191 and dwarf.

2013-10-14  Tobias Burnus  <burnus@net-b.de>

	PR fortran/58658
	* gfortran.dg/unlimited_polymorphic_10.f90: New.

2013-10-14  Rainer Orth  <ro@CeBiTec.Uni-Bielefeld.DE>

	* gcc.dg/torture/pr58670.c (ASM_STR) [__i386__ || __x86_64__]:
	Use btsl.

2013-10-14  Eric Botcazou  <ebotcazou@adacore.com>

	* gnat.dg/specs/opt1.ads: New test.

2013-10-14  Richard Biener  <rguenther@suse.de>

	PR tree-optimization/58640
	* gcc.c-torture/execute/pr58640-2.c: New testcase.

2013-10-13  Eric Botcazou  <ebotcazou@adacore.com>

	* gnat.dg/uninit_array.ad[sn]: New test.
	* gnat.dg/uninit_array_pkg.ads: New helper.

2013-10-13  Richard Biener  <rguenther@suse.de>

	* gcc.c-torture/execute/pr58662.c: New test.

2013-10-12  Oleg Endo  <olegendo@gcc.gnu.org>

	PR target/51244
	* gcc.dg/torture/p51244-21.c: New.
	* gcc.target/sh/pr51244-20.c: New.
	* gcc.target/sh/pr51244-20-sh2a.c: New.

2013-10-12  Arnaud Charlet  <charlet@adacore.com>

	* gnat.dg/specs/linker_section.ads: Update test.

2013-10-12  H.J. Lu  <hongjiu.lu@intel.com>

	PR target/58690
	* gcc.target/i386/pr58690.c: New test

2013-10-12  Alexander Monakov  <amonakov@ispras.ru>

	* gcc.target/i386/builtin-ucmp.c: New test.

2013-10-11  Brooks Moses  <bmoses@google.com>

	* g++.dg/ext/altivec-7.C: Check for standard vector-type name mangling.

2013-10-11  Jeff Law  <law@redhat.com>

	* gcc.c-torture/execute/pr58640.c: New test.

2013-10-11  Paolo Carlini  <paolo.carlini@oracle.com>

	PR c++/58633
	* g++.dg/cpp0x/decltype57.C: New.

2013-10-11  Paolo Carlini  <paolo.carlini@oracle.com>

	PR c++/31671
	* g++.dg/template/nontype26.C: New.

2013-10-11  Thomas Schwinge  <thomas@codesourcery.com>

	* c-c++-common/cpp/openmp-define-1.c: New file.
	* c-c++-common/cpp/openmp-define-2.c: Likewise.
	* c-c++-common/cpp/openmp-define-3.c: Likewise.
	* gfortran.dg/openmp-define-1.f90: Likewise.
	* gfortran.dg/openmp-define-2.f90: Likewise.
	* gfortran.dg/openmp-define-3.f90: Likewise.

	* g++.dg/gomp/gomp.exp: Recurse into subdirectories when looking
	for test source files.
	* gcc.dg/gomp/gomp.exp: Likewise.
	* gcc.dg/gomp/appendix-a/a.35.1.c: Expect error.
	* gcc.dg/gomp/appendix-a/a.35.3.c: Likewise.
	* gcc.dg/gomp/appendix-a/a.35.4.c: Likewise.
	* gcc.dg/gomp/appendix-a/a.35.5.c: Likewise.
	* gcc.dg/gomp/appendix-a/a.35.6.c: Likewise.

2013-10-11  Jakub Jelinek  <jakub@redhat.com>

	* c-c++-common/gomp/atomic-15.c: Adjust for C diagnostics.
	Remove error test that is now valid in OpenMP 4.0.
	* c-c++-common/gomp/atomic-16.c: New test.
	* c-c++-common/gomp/cancel-1.c: New test.
	* c-c++-common/gomp/depend-1.c: New test.
	* c-c++-common/gomp/depend-2.c: New test.
	* c-c++-common/gomp/map-1.c: New test.
	* c-c++-common/gomp/pr58472.c: New test.
	* c-c++-common/gomp/sections1.c: New test.
	* c-c++-common/gomp/simd1.c: New test.
	* c-c++-common/gomp/simd2.c: New test.
	* c-c++-common/gomp/simd3.c: New test.
	* c-c++-common/gomp/simd4.c: New test.
	* c-c++-common/gomp/simd5.c: New test.
	* c-c++-common/gomp/single1.c: New test.
	* g++.dg/gomp/block-0.C: Adjust for stricter #pragma omp sections
	parser.
	* g++.dg/gomp/block-3.C: Likewise.
	* g++.dg/gomp/clause-3.C: Adjust error messages.
	* g++.dg/gomp/declare-simd-1.C: New test.
	* g++.dg/gomp/declare-simd-2.C: New test.
	* g++.dg/gomp/depend-1.C: New test.
	* g++.dg/gomp/depend-2.C: New test.
	* g++.dg/gomp/target-1.C: New test.
	* g++.dg/gomp/target-2.C: New test.
	* g++.dg/gomp/taskgroup-1.C: New test.
	* g++.dg/gomp/teams-1.C: New test.
	* g++.dg/gomp/udr-1.C: New test.
	* g++.dg/gomp/udr-2.C: New test.
	* g++.dg/gomp/udr-3.C: New test.
	* g++.dg/gomp/udr-4.C: New test.
	* g++.dg/gomp/udr-5.C: New test.
	* g++.dg/gomp/udr-6.C: New test.
	* gcc.dg/autopar/outer-1.c: Expect 4 instead of 5 loopfn matches.
	* gcc.dg/autopar/outer-2.c: Likewise.
	* gcc.dg/autopar/outer-3.c: Likewise.
	* gcc.dg/autopar/outer-4.c: Likewise.
	* gcc.dg/autopar/outer-5.c: Likewise.
	* gcc.dg/autopar/outer-6.c: Likewise.
	* gcc.dg/autopar/parallelization-1.c: Likewise.
	* gcc.dg/gomp/block-3.c: Adjust for stricter #pragma omp sections
	parser.
	* gcc.dg/gomp/clause-1.c: Adjust error messages.
	* gcc.dg/gomp/combined-1.c: Look for GOMP_parallel_loop_runtime
	instead of GOMP_parallel_loop_runtime_start.
	* gcc.dg/gomp/declare-simd-1.c: New test.
	* gcc.dg/gomp/declare-simd-2.c: New test.
	* gcc.dg/gomp/nesting-1.c: Adjust for stricter #pragma omp sections
	parser.  Add further #pragma omp sections nesting tests.
	* gcc.dg/gomp/target-1.c: New test.
	* gcc.dg/gomp/target-2.c: New test.
	* gcc.dg/gomp/taskgroup-1.c: New test.
	* gcc.dg/gomp/teams-1.c: New test.
	* gcc.dg/gomp/udr-1.c: New test.
	* gcc.dg/gomp/udr-2.c: New test.
	* gcc.dg/gomp/udr-3.c: New test.
	* gcc.dg/gomp/udr-4.c: New test.
	* gfortran.dg/gomp/appendix-a/a.35.5.f90: Add dg-error.

2013-10-10  Jan Hubicka  <jh@suse.cz>

	* gcc.target/i386/avx256-unaligned-store-3.c: Update template for
	tuning change.
	* gcc.target/i386/avx256-unaligned-store-1.c: Likewise.
	* gcc.target/i386/pr49168-1.c: Likewise.
	* gcc.target/i386/pr49002-2.c: Likewise.

2013-10-10  Jakub Jelinek  <jakub@redhat.com>

	PR middle-end/58670
	* gcc.dg/torture/pr58670.c: New test.

2013-10-09  Zhenqiang Chen  <zhenqiang.chen@arm.com>

	* gcc.dg/tree-ssa/phi-opt-11.c: New test.

2013-10-09  Marek Polacek  <polacek@redhat.com>

	PR c++/58635
	* g++.dg/tm/pr58635-1.C: New test.
	* g++.dg/tm/pr58635-2.C: New test.

2013-10-09  Jakub Jelinek  <jakub@redhat.com>

	* gcc.dg/vect/bb-slp-31.c: Add cleanup-tree-dump.

2013-10-09  Marc Glisse  <marc.glisse@inria.fr>

	PR tree-optimization/20318
	* c-c++-common/pr20318.c: New file.
	* gcc.dg/tree-ssa/pr20318.c: New file.

2013-10-09  Eric Botcazou  <ebotcazou@adacore.com>

	* gcc.c-torture/execute/pr58570.c: New test.

2013-10-09  Alex Velenko  <Alex.Velenko@arm.com>

	* gcc.target/aarch64/vclz.c: New testcase.

2013-10-09  Alex Velenko  <Alex.Velenko@arm.com>

	* gcc.target/aarch64/vadd_f64.c: New testcase.
	* gcc.target/aarch64/vsub_f64.c: New testcase.

2013-10-09  Alex Velenko  <Alex.Velenko@arm.com>

	* gcc.target/aarch64/vdiv_f.c: New testcase.

2013-10-09  Alex Velenko  <Alex.Velenko@arm.com>

	* gcc.target/aarch64/vneg_f.c: New testcase.
	* gcc.target/aarch64/vneg_s.c: New testcase.

2013-10-08  Paolo Carlini  <paolo.carlini@oracle.com>

	PR c++/58568
	* g++.dg/cpp0x/lambda/lambda-ice10.C: New.
	* g++.old-deja/g++.mike/misc9.C: Adjust.

2013-10-08  Paolo Carlini  <paolo.carlini@oracle.com>

	PR c++/58665
	Revert:
	2013-10-04  Paolo Carlini  <paolo.carlini@oracle.com>

	PR c++/58448
	* g++.dg/template/crash117.C: New.

2013-10-08  Andreas Krebbel  <Andreas.Krebbel@de.ibm.com>

	* gcc.target/s390/htm-nofloat-2.c: Add -mzarch to asm options.

2013-10-08  Marc Glisse  <marc.glisse@inria.fr>

	PR tree-optimization/58480
	* gcc.dg/tree-ssa/pr58480.c: New file.

2013-10-07  Bill Schmidt  <wschmidt@linux.vnet.ibm.com>

	* gcc.target/powerpc/pr43154.c: Skip for ppc64 little endian.
	* gcc.target/powerpc/fusion.c: Likewise.

2013-10-07  Andreas Krebbel  <Andreas.Krebbel@de.ibm.com>

	* gcc.target/s390/htm-nofloat-2.c: New testcase.

2013-10-07  Andreas Krebbel  <Andreas.Krebbel@de.ibm.com>

	* gcc.target/s390/htm-1.c: Add more tests to cover different
	operand types.

2013-10-06  Paolo Carlini  <paolo.carlini@oracle.com>

	PR c++/58126
	* g++.dg/init/uninitialized1.C: New.

2013-10-06  Paolo Carlini  <paolo.carlini@oracle.com>

	PR c++/56060
	* g++.dg/cpp0x/variadic144.C: New.

2013-10-04  Paolo Carlini  <paolo.carlini@oracle.com>

	PR c++/58560
	* g++.dg/cpp0x/auto39.C: New.

2013-10-04  Paolo Carlini  <paolo.carlini@oracle.com>

	PR c++/58503
	* g++.dg/cpp0x/range-for26.C: New.
	* g++.dg/cpp0x/range-for27.C: Likewise.

2013-10-04  Paolo Carlini  <paolo.carlini@oracle.com>

	PR c++/58448
	* g++.dg/template/crash117.C: New.

2013-10-04  Marc Glisse  <marc.glisse@inria.fr>

	PR c++/19476
	* g++.dg/tree-ssa/pr19476-5.C: New file.
	* g++.dg/tree-ssa/pr19476-1.C: Mention pr19476-5.C.

2013-10-04  Paolo Carlini  <paolo.carlini@oracle.com>

	PR c++/58584
	* g++.dg/cpp0x/gen-attrs-55.C: New.

2013-10-03  Easwaran Raman  <eraman@google.com>

	PR c++/33911
	* g++.dg/ext/attribute47.C: New.

2013-10-03  Rong Xu  <xur@google.com>

	* gcc.target/i386/cold-attribute-2.c: Fix the test by using original
	probability.
	* gcc.dg/tree-ssa/ipa-split-5.c: Ditto.
	* gcc.dg/tree-ssa/ipa-split-6.c: Ditto.

2013-10-03  Marek Polacek  <polacek@redhat.com>

	PR c++/58510
	* g++.dg/cpp0x/pr58510.C: New test.

2013-10-03  Marc Glisse  <marc.glisse@inria.fr>

	PR c++/19476
	* g++.dg/tree-ssa/pr19476-1.C: New file.
	* g++.dg/tree-ssa/pr19476-2.C: Likewise.
	* g++.dg/tree-ssa/pr19476-3.C: Likewise.
	* g++.dg/tree-ssa/pr19476-4.C: Likewise.

2013-10-03  Michael Meissner  <meissner@linux.vnet.ibm.com>

	* gcc.target/powerpc/p8vector-fp.c: New test for floating point
	scalar operations when using -mupper-regs-sf and -mupper-regs-df.
	* gcc.target/powerpc/ppc-target-1.c: Update tests to allow either
	VSX scalar operations or the traditional floating point form of
	the instruction.
	* gcc.target/powerpc/ppc-target-2.c: Likewise.
	* gcc.target/powerpc/recip-3.c: Likewise.
	* gcc.target/powerpc/recip-5.c: Likewise.
	* gcc.target/powerpc/pr72747.c: Likewise.
	* gcc.target/powerpc/vsx-builtin-3.c: Likewise.

2013-10-03  Marcus Shawcroft  <marcus.shawcroft@arm.com>

	PR target/58460
	* gcc.target/aarch64/pr58460.c: New file.

2013-10-02  Tobias Burnus  <burnus@net-b.de>

	PR fortran/58593
	* gfortran.dg/char_length_19.f90: New.

2013-10-02  Paolo Carlini  <paolo.carlini@oracle.com>

	PR c++/58535
	* g++.dg/parse/crash65.C: New.
	* g++.dg/cpp1y/pr58535.C: Likewise.

2013-10-02  Richard Biener  <rguenther@suse.de>

	* gcc.dg/tree-ssa/ldist-11.c: Adjust.
	* gcc.dg/tree-ssa/ldist-17.c: Likewise.
	* gcc.dg/tree-ssa/ldist-23.c: Likewise.
	* gcc.dg/tree-ssa/ldist-pr45948.c: Likewise.
	* gfortran.dg/ldist-pr45199.f: Likewise.

2013-10-02  Paolo Carlini  <paolo.carlini@oracle.com>

	PR c++/58565
	* g++.dg/parse/crash64.C: New.

2013-10-02  Yufeng Zhang  <yufeng.zhang@arm.com>

	* gcc.dg/tree-ssa/slsr-40.c: New test.

2013-10-01  Paolo Carlini  <paolo.carlini@oracle.com>

	PR c++/58563
	* g++.dg/cpp0x/pr58563.C: New.

2013-10-01  Vidya Praveen  <vidyapraveen@arm.com>

	* gcc.target/aarch64/vect_saddl_1.c: New.

2013-10-01  Jakub Jelinek  <jakub@redhat.com>

	PR target/58574
	* gcc.c-torture/execute/pr58574.c: New testcase.

2013-10-01  Kugan Vivekanandarajah  <kuganv@linaro.org>

	PR Target/58578
	* gcc.target/arm/pr58578.c: New test.

2013-10-01  Kyrylo Tkachov  <kyrylo.tkachov@arm.com>

	PR tree-optimization/58556
	* gcc.dg/tree-ssa/gen-vect-26.c: Use dynamic vector cost model.
	* gcc.dg/tree-ssa/gen-vect-28.c: Likewise.

2013-10-01  Nick Clifton  <nickc@redhat.com>

	* lib/target-supports.exp (check_effective_target_ptr32plus): Fail
	for MSP430.
	* gcc.c-torture/compile/20010327-1.c: Only run the test for
	ptr32plus targets.
	* gcc.c-torture/compile/pr41181.c: Likewise.
	* gcc.c-torture/compile/calls.c: Likewise.
	* gcc.c-torture/compile/990617-1.c: Likewise.
	* gcc.c-torture/compile/pr55955.c: Only run the test for
	int32plus targets.
	* gcc.c-torture/compile/limits-externdecl.c: Likewise.

2013-10-01  Richard Biener  <rguenther@suse.de>

	PR tree-optimization/58553
	* gcc.dg/torture/pr58553.c: New testcase.

2013-09-30  Jakub Jelinek  <jakub@redhat.com>

	PR middle-end/58564
	* gcc.c-torture/execute/pr58564.c: New test.

2013-09-30  Teresa Johnson  <tejohnson@google.com>

	* testsuite/gcc.dg/tree-ssa/ssa-dom-thread-3.c (expand_one_var):
	Update for additional dump message.

2013-09-30  Richard Biener  <rguenther@suse.de>

	PR tree-optimization/58554
	* gcc.dg/torture/pr58554.c: New testcase.

2013-09-30  Simon Cook  <simon.cook@embecosm.com>
	    Joern Rennecke  <joern.rennecke@embecosm.com>

	* gcc.target/arc/barrel-shifter-1.c: New test.
	* gcc.target/arc/barrel-shifter-2.c: Likewise.
	* gcc.target/arc/long-calls.c, gcc.target/arc/mA6.c: Likewise.
	* gcc.target/arc/mA7.c, gcc.target/arc/mARC600.c: Likewise.
	* gcc.target/arc/mARC601.c, gcc.target/arc/mARC700.c: Likewise.
	* gcc.target/arc/mcpu-arc600.c, gcc.target/arc/mcpu-arc601.c: Likewise.
	* gcc.target/arc/mcpu-arc700.c, gcc.target/arc/mcrc.c: Likewise.
	* gcc.target/arc/mdpfp.c, gcc.target/arc/mdsp-packa.c: Likewise.
	* gcc.target/arc/mdvbf.c, gcc.target/arc/mlock.c: Likewise.
	* gcc.target/arc/mmac-24.c, gcc.target/arc/mmac-d16.c: Likewise.
	* gcc.target/arc/mno-crc.c, gcc.target/arc/mno-dsp-packa.c: Likewise.
	* gcc.target/arc/mno-dvbf.c, gcc.target/arc/mno-lock.c: Likewise.
	* gcc.target/arc/mno-mac-24.c, gcc.target/arc/mno-mac-d16.c: Likewise.
	* gcc.target/arc/mno-rtsc.c, gcc.target/arc/mno-swape.c: Likewise.
	* gcc.target/arc/mno-xy.c, gcc.target/arc/mrtsc.c: Likewise.
	* gcc.target/arc/mspfp.c, gcc.target/arc/mswape.c: Likewise.
	* gcc.target/arc/mtune-ARC600.c: Likewise.
	* gcc.target/arc/mtune-ARC601.c: Likewise.
	* gcc.target/arc/mtune-ARC700-xmac: Likewise.
	* gcc.target/arc/mtune-ARC700.c: Likewise.
	* gcc.target/arc/mtune-ARC725D.c: Likewise.
	* gcc.target/arc/mtune-ARC750D.c: Likewise.
	* gcc.target/arc/mul64.c, gcc.target/arc/mxy.c: Likewise.
	* gcc.target/arc/no-dpfp-lrsr.c: Likewise.

2013-09-30  Richard Biener  <rguenther@suse.de>

	PR middle-end/58532
	* g++.dg/torture/pr58552.C: New testcase.

2013-09-27  Michael Meissner  <meissner@linux.vnet.ibm.com>

	* gcc.target/powerpc/p8vector-ldst.c: New test for -mupper-regs-sf
	and -mupper-regs-df.

2013-09-27  Paulo Matos  <pmatos@broadcom.com>

	PR middle-end/58463
	* gcc.dg/pr58463.c: New test.

2013-09-27  Jakub Jelinek  <jakub@redhat.com>

	PR middle-end/58551
	* c-c++-common/gomp/pr58551.c: New test.

2013-09-27  Richard Biener  <rguenther@suse.de>

	PR tree-optimization/58459
	* gcc.dg/tree-ssa/ssa-pre-31.c: New testcase.

2013-09-26  Bernd Edlinger  <bernd.edlinger@hotmail.de>

	PR fortran/58113
	* gfortran.dg/round_4.f90: Check for rounding support.

2013-09-26  James Greenhalgh  <james.greenhalgh@arm.com>

	* g++.dg/vect/pr58513.cc (op): Make static.

2013-09-26  Richard Biener  <rguenther@suse.de>

	* gcc.dg/tree-ssa/coalesce-2.c: New testcase.

2013-09-26  Richard Biener  <rguenther@suse.de>

	PR tree-optimization/58539
	* gcc.dg/torture/pr58539.c: New testcase.

2013-09-25  Jeff Law  <law@redhat.com>

	* gcc.dg/tree-ssa/ssa-dom-thread-3.c: Update expected output.

2013-09-25  Tobias Burnus  <burnus@net-b.de>

	PR fortran/58436
	* gfortran.dg/finalize_21.f90: New.

2013-09-25  Tobias Burnus  <burnus@net-b.de>

	PR fortran/57697
	PR fortran/58469
	* gfortran.dg/defined_assignment_8.f90: New.
	* gfortran.dg/defined_assignment_9.f90: New.

2013-09-25  Marek Polacek  <polacek@redhat.com>

	PR sanitizer/58413
	* c-c++-common/ubsan/shift-5.c: New test.
	* c-c++-common/ubsan/shift-6.c: New test.
	* c-c++-common/ubsan/div-by-zero-5.c: New test.
	* gcc.dg/ubsan/c-shift-1.c: New test.

2013-09-25  Marek Polacek  <polacek@redhat.com>

	PR c++/58516
	* g++.dg/tm/pr58516.C: New test.

2013-09-24  Kyrylo Tkachov  <kyrylo.tkachov@arm.com>

	* lib/target-supports.exp (check_effective_target_arm_cond_exec):
	New procedure.
	* gcc.target/arm/minmax_minus.c: Check for cond_exec target.

2013-09-24  Richard Biener  <rguenther@suse.de>

	PR middle-end/58513
	* g++.dg/vect/pr58513.cc: New testcase.

2013-09-24  Yvan Roux  <yvan.roux@linaro.org>

	* gcc.target/arm/atomic-comp-swap-release-acquire.c: Adjust expected
	output.

2013-09-23  Adam Butcher  <adam@jessamine.co.uk>

	PR c++/58500
	* g++.dg/cpp1y/pr58500.C: New testcase.

2013-09-23  Eric Botcazou  <ebotcazou@adacore.com>

	* gnat.dg/opt28.ad[sb]: New test.
	* gnat.dg/opt28_pkg.ads: New helper.

2013-09-23  Richard Biener  <rguenther@suse.de>

	PR tree-optimization/58464
	* g++.dg/torture/pr58464.C: New testcase.

2013-09-23  Christian Bruel  <christian.bruel@st.com>

	PR target/58475
	* gcc.target/sh/torture/pr58475.c: New test.

2013-09-23  Janus Weil  <janus@gcc.gnu.org>

	PR fortran/58355
	* gfortran.dg/extends_15.f90: New.

2013-09-20  Paolo Carlini  <paolo.carlini@oracle.com>

	PR c++/58481
	* g++.dg/cpp0x/lambda/lambda-this17.C: New.

2013-09-20  Jan-Benedict Glaw  <jbglaw@lug-owl.de>

	PR target/56875
	* gcc.target/vax/vax.exp: New.
	* gcc.target/vax/pr56875.c: Ditto.

2013-09-20  Richard Biener  <rguenther@suse.de>

	PR middle-end/58484
	* gfortran.dg/pr58484.f: New testcase.

2013-09-20  Jeff Law  <law@redhat.com>

	* gcc.dg/tree-ssa/ssa-dom-thread-3.c: Add missing dg-final clause.

2013-09-20  Bernd Edlinger  <bernd.edlinger@hotmail.de>

	PR middle-end/57748
	* gcc.dg/torture/pr57748-1.c: New test.
	* gcc.dg/torture/pr57748-2.c: New test.

2013-09-20  Marek Polacek  <polacek@redhat.com>

	PR sanitizer/58413
	* c-c++-common/ubsan/shift-4.c: New test.

2013-09-20  Richard Biener  <rguenther@suse.de>

	PR tree-optimization/58453
	* gcc.dg/tree-ssa/ldist-23.c: New testcase.

2013-09-20  Janus Weil  <janus@gcc.gnu.org>

	PR fortran/58099
	* gfortran.dg/proc_ptr_43.f90: New.

2013-09-18  Tobias Burnus  <burnus@net-b.de>

	PR fortran/57697
	* gfortran.dg/defined_assignment_11.f90: New.

2013-09-18  Vladimir Makarov  <vmakarov@redhat.com>

	PR rtl-optimization/58438
	* g++.dg/pr58438.C: New test.

2013-09-18  Tobias Burnus  <burnus@net-b.de>

	PR fortran/43366
	* gfortran.dg/class_39.f03: Update dg-error.
	* gfortran.dg/class_5.f03: Ditto.
	* gfortran.dg/class_53.f90: Ditto.
	* gfortran.dg/realloc_on_assign_20.f90: New.
	* gfortran.dg/realloc_on_assign_21.f90: New.
	* gfortran.dg/realloc_on_assign_22.f90: New.

2013-09-18  Paolo Carlini  <paolo.carlini@oracle.com>

	PR c++/58457
	* g++.dg/parse/using4.C: New.

2013-09-18  Kyrylo Tkachov  <kyrylo.tkachov@arm.com>

	* gcc.c-torture/execute/pr58419.c (b): Change type to signed char.

2013-09-18  Marek Polacek  <polacek@redhat.com>

	PR sanitize/58443
	* g++.dg/ubsan/div-by-zero-1.C: Use the integer-divide-by-zero option
	instead of the shift option.
	* c-c++-common/ubsan/pr58443-1.c: New test.
	* c-c++-common/ubsan/pr58443-3.c: New test.
	* c-c++-common/ubsan/pr58443-2.c: New test.

2013-09-18  Richard Biener  <rguenther@suse.de>

	PR tree-optimization/58417
	* gcc.dg/torture/pr58417.c: New testcase.

2013-09-18  Eric Botcazou  <ebotcazou@adacore.com>

	* gnat.dg/array_bounds_test2.adb: New test.

2013-09-18  Kyrylo Tkachov  <kyrylo.tkachov@arm.com>

	* g++.dg/debug/dwarf2/omp-fesdr.C: Check for fopenmp effective target.
	* gcc.dg/debug/dwarf2/omp-fesdr.c: Likewise.

2013-09-18  Eric Botcazou  <ebotcazou@adacore.com>

	* gnat.dg/in_out_parameter4.adb: New test.

2013-09-18  Marek Polacek  <polacek@redhat.com>

	PR sanitizer/58411
	* c-c++-common/ubsan/attrib-1.c: New test.

2013-09-17  Cong Hou  <congh@google.com>

	* gcc.dg/vect/vect-reduc-dot-s16c.c: Add a test case with dot product
	on two arrays with short and int types. This should not be recognized
	as a dot product pattern.

2013-09-17  Paolo Carlini  <paolo.carlini@oracle.com>

	PR c++/58435
	* pt.c (tsubst, [BOUND_TEMPLATE_TEMPLATE_PARM]): Take into account
	the cp_type_quals (r) too.

2013-09-17  Jan Hubicka  <jh@suse.cz>

	PR middle-end/58332
	* gcc.c-torture/compile/pr58332.c: New testcase.

2013-09-17  Jeff Law  <law@redhat.com>

	* gcc.c-torture/execute/pr58387.c: New test.

2013-09-17  Kyrylo Tkachov  <kyrylo.tkachov@arm.com>

	PR tree-optimization/58088
	* gcc.c-torture/compile/pr58088.c: New test.

2013-09-17  Nick Clifton  <nickc@redhat.com>

	* lib/target-supports.exp (check_effective_target_trampolines):
	Add MSP430 to the list of targets that do not support trampolines.
	(check_profiling_available): Add MSP430 to the list of targets
	that do not support profiling.
	(check_effective_target_tls_runtime): Add MSP430 to the list of
	targets that do not support TLS.

2013-09-17  Eric Botcazou  <ebotcazou@adacore.com>

	* gnat.dg/opt27.adb: New test.
	* gnat.dg/opt27_pkg.ad[sb]: New helper.

2013-09-17  Andreas Schwab  <schwab@suse.de>

	* gcc.dg/tree-ssa/ldist-22.c (main): Return zero.

2013-09-17  Richard Biener  <rguenther@suse.de>

	PR tree-optimization/58432
	* gcc.dg/pr58432.c: New testcase.

2013-09-17  Bin Cheng  <bin.cheng@arm.com>

	* gcc.dg/tree-ssa/slsr-39.c: New test.

2013-09-16  Xinliang David Li  <davidxl@google.com>

	* gcc.misc-tests/help.exp: Optimizer help change.

2013-09-16  Jeff Law  <law@redhat.com>

	* gcc.c-torture/execute/pr58419.c: New test.
	* gcc.c-torture/execute/pr58431.c: New test.

2013-09-16  Tobias Burnus  <burnus@net-b.de>

	PR fortran/58356
	* gfortran.dg/finalize_19.f90: New.

2013-09-16  Vladimir Makarov  <vmakarov@redhat.com>

	* gcc.target/i386/pr58418.c: New.

2013-09-16  James Greenhalgh  <james.greenhalgh@arm.com>

	* gcc.target/aarch64/fmla-intrinsic.c: New.
	* gcc.target/aarch64/mla-intrinsic.c: Likewise.
	* gcc.target/aarch64/fmls-intrinsic.c: Likewise.
	* gcc.target/aarch64/mls-intrinsic.c: Likewise.

2013-09-16  James Greenhalgh  <james.greenhalgh@arm.com>

	* gcc.target/aarch64/mul_intrinsic_1.c: New.
	* gcc.target/aarch64/fmul_intrinsic_1.c: Likewise.

2013-09-16  Richard Biener  <rguenther@suse.de>

	* gcc.dg/tree-ssa/ldist-22.c: New testcase.

2013-09-16  Adam Butcher  <adam@jessamine.co.uk>

	* g++.dg/cpp0x/auto9.C: Downgrade two previously expected errors (now
	interpreted as implicit templates) to be expected pedwarns instead.

2013-09-16  Tobias Burnus  <burnus@net-b.de>

	PR fortran/57697
	* gfortran.dg/defined_assignment_10.f90: Comment print statement.

2013-09-15  Tobias Burnus  <burnus@net-b.de>

	PR fortran/57697
	* gfortran.dg/defined_assignment_10.f90: New.

2013-09-13  Evgeny Gavrin <e.gavrin@samsung.com>

	* gcc.dg/debug/dwarf2/omp-fesdr.c: Add test.
	* g++.dg/debug/dwarf2/omp-fesdr.C: Add test.

2013-09-13  Jacek Caban  <jacek@codeweavers.com>

	* g++.dg/abi/main.C: Added implicit C linkage tests

2013-09-13  Kai Tietz  <ktietz@redhat.com>

	* gcc.target/i386/pr57848.c: New file.

2013-09-13  Christian Bruel  <christian.bruel@st.com>

	PR target/58314
	* gcc.target/sh/torture/pr58314.c: New test.

2013-09-12  Paolo Carlini  <paolo.carlini@oracle.com>

	* g++.dg/torture/pr58380.C: Suppress warnings with "-w".

2013-09-12  Martin Jambor  <mjambor@suse.cz>

	PR ipa/58389
	* g++.dg/pr58389.C: New test.

2013-09-12  Paolo Carlini  <paolo.carlini@oracle.com>

	* g++.dg/template/pseudodtor2.C: Add column number to dg-error strings.
	* g++.dg/template/pseudodtor3.C: Likewise.

2013-09-12  Richard Biener  <rguenther@suse.de>

	PR tree-optimization/58404
	* g++.dg/tree-ssa/pr58404.C: New testcase.

2013-09-12  Martin Jambor  <mjambor@suse.cz>

	PR ipa/58371
	* g++.dg/ipa/pr58371.C: New test.

2013-09-12  Richard Biener  <rguenther@suse.de>

	* gcc.dg/tree-ssa/ldist-4.c: Remove undefined behavior.  Adjust
	expected outcome and comment why that happens.

2013-09-11  Richard Biener  <rguenther@suse.de>

	PR middle-end/58377
	* g++.dg/uninit-pred-4.C: New testcase.

2013-09-11  Jakub Jelinek  <jakub@redhat.com>

	PR tree-optimization/58385
	* gcc.c-torture/execute/pr58385.c: New test.

2013-09-11  Kyrylo Tkachov  <kyrylo.tkachov@arm.com>

	* gcc.target/arm/thumb-ifcvt-2.c: New test.

2013-09-10  Jeff Law  <law@redhat.com>

	* g++.dg/torture/pr58380.C: New test.

2013-09-10  Jan Hubicka  <jh@suse.cz>
	    Paolo Carlini  <paolo.carlini@oracle.com>

	* g++.dg/template/cond2.C: Tweak, do not expect a "required from".

2013-09-10  Jeff Law  <law@redhat.com>

	* gcc.c-torture/compile/pr58343.c: New test.

2013-09-10  Jakub Jelinek  <jakub@redhat.com>

	PR rtl-optimization/58365
	* gcc.c-torture/execute/pr58365.c: New test.

2013-09-10  Michael Zolotukhin  <michael.v.zolotukhin@gmail.com>

	* gcc.dg/torture/memcpy-1.c: New test.

2013-09-10  Alan Modra  <amodra@gmail.com>

	* gcc.target/powerpc/pr58330.c: New.

2013-09-10  Alan Modra  <amodra@gmail.com>

	* gcc.target/powerpc/medium_offset.c: New.

2013-09-09  Jakub Jelinek  <jakub@redhat.com>

	PR c++/58325
	* g++.dg/warn/Wunused-var-21.C: New test.

	PR tree-optimization/58364
	* gcc.c-torture/execute/pr58364.c: New test.

2013-09-09  Paolo Carlini  <paolo.carlini@oracle.com>

	PR c++/43452
	* g++.dg/warn/Wdelete-incomplete-1.C: New.
	* g++.dg/warn/Wdelete-incomplete-2.C: Likewise.
	* g++.dg/init/delete1.C: Adjust.

2013-09-09  Ian Bolton  <ian.bolton@arm.com>

	* gcc.target/aarch64/movdi_1.c: New test.

2013-09-09  Paolo Carlini  <paolo.carlini@oracle.com>

	PR c++/58362
	* g++.dg/warn/Wunused-parm-5.C: New.

2013-09-09  Kyrylo Tkachov  <kyrylo.tkachov@arm.com>

	* gcc.target/aarch64/cmn-neg.c: New test.

2013-09-09  Richard Biener  <rguenther@suse.de>

	PR middle-end/58326
	* gcc.dg/torture/pr58326-1.c: New testcase.
	* gcc.dg/torture/pr58326-2.c: Likewise.

2013-09-09  Kyrylo Tkachov  <kyrylo.tkachov@arm.com>

	PR target/57735
	* g++.dg/ext/pr57735.C: New test.

2013-09-09  Jan Hubicka  <jh@suse.cz>

	PR middle-end/58294
	* g++.dg/torture/PR58294.C: New testcase.

2013-09-08  Jeff Law  <law@redhat.com>

	* gcc.c-torture/compile/pr58340.c: New test.

2013-09-08  Richard Sandiford  <rdsandiford@googlemail.com>

	* g++.dg/debug/ra1.C: New test.

2013-09-08  Jan Hubicka  <jh@suse.cz>

	* testsuite/g++.dg/ipa/devirt-11.C: Update template.
	* testsuite/g++.dg/ipa/devirt-16.C: New testcase.
	* testsuite/g++.dg/ipa/devirt-17.C: New testcase.
	* testsuite/g++.dg/ipa/devirt-18.C: New testcase.

2013-09-08  Paolo Carlini  <paolo.carlini@oracle.com>

	PR c++/54941
	* g++.dg/overload/new1.C: Adjust.

2013-09-08  Joern Rennecke  <joern.rennecke@embecosm.com>

	* c-c++-common/opaque-vector.c: New test.

2013-09-08  Tom de Vries  <tom@codesourcery.com>

	PR c++/58282
	* g++.dg/tm/noexcept-6.C: New test.

2013-09-06  Joern Rennecke  <joern.rennecke@embecosm.com>

	* gcc.target/arc/cond-set-use.c: New test.

2013-09-06  Eric Botcazou  <ebotcazou@adacore.com>

	* gnat.dg/stack_usage2.adb: New test.

2013-09-06  James Greenhalgh  <james.greenhalgh@arm.com>

	* gcc.target/aarch64/table-intrinsics.c
	(qtbl_tests8_< ,2,3,4>): Fix control vector parameter type.
	(qtb_tests8_< ,2,3,4>): Likewise.
	(qtblq_tests8_< ,2,3,4>): Likewise.
	(qtbxq_tests8_< ,2,3,4>): Likewise.

2013-09-06  Eric Botcazou  <ebotcazou@adacore.com>

	* gnat.dg/warn10.ad[sb]: New test.
	* gnat.dg/warn10_pkg.ads: New helper.

2013-09-06  Joern Rennecke  <joern.rennecke@embecosm.com>

	* gcc.dg/ipa/ipa-pta-14.c (scan-ipa-dump) [keeps_null_pointer_checks]:
	Don't expect NULL in foo.result set.
	* gcc.dg/tree-ssa/pta-escape-1.c (scan-tree-dump): Don't expect NULL
	in ESCAPED set.
	* gcc.dg/tree-ssa/pta-escape-2.c: Likewise.
	* gcc.dg/tree-ssa/pta-escape-3.c: Likewise.

2013-09-06  Andreas Krebbel  <Andreas.Krebbel@de.ibm.com>

	* gcc.target/s390/nearestint-1.c: New testcase.

2013-09-06  Joern Rennecke  <joern.rennecke@embecosm.com>
	    Vineet Gupta  <Vineet.Gupta@synopsys.com>

	* gcc.c-torture/execute/20101011-1.c [__arc__] (DO_TEST): Define as 0.
	* testsuite/gcc.target/arc: New directory.
	* gcc.dg/torture/pr37868.c: Also skip for arc*-*-*.
	* gcc.dg/stack-usage-1.c [__arc__] (SIZE): Define.
	* testsuite/gcc.dg/torture/stackalign/builtin-apply-2.c
	[__arc__] (STACK_ARGUMENTS_SIZE): Set to 0.
	* testsuite/gcc.dg/builtin-apply2.c
	[__arc__] (STACK_ARGUMENTS_SIZE): Set to 0.

2013-09-04  Jan Hubicka  <jh@suse.cz>

	PR middle-end/58201
	* g++.dg/torture/pr58201_0.C: New testcase.
	* g++.dg/torture/pr58201_1.C: New testcase.
	* g++.dg/torture/pr58201.h: New testcase.

2013-09-05  Jan Hubicka  <jh@suse.cz>

	* gcc.dg/autopar/pr49960.c: Disable partial inlining

2013-09-05  Richard Biener  <rguenther@suse.de>

	PR tree-optimization/58137
	* gcc.target/i386/pr58137.c: New testcase.

2013-09-05  Martin Jambor  <mjambor@suse.cz>

	* g++.dg/ipa/remref-1.C: New test.
	* g++.dg/ipa/remref-2.C: Likewise.

2013-09-04  Paolo Carlini  <paolo.carlini@oracle.com>

	PR c++/24926
	* g++.dg/parse/access11.C: New.

2013-09-04  David Edelsohn  <dje.gcc@gmail.com>

	* g++.dg/warn/weak1.C: Skip on AIX.

2013-09-04  Easwaran Raman  <eraman@google.com>

	PR middle-end/57370
	PR tree-optimization/58011
	* gfortran.dg/reassoc_12.f90: New testcase.
	* gcc.dg/tree-ssa/reassoc-31.c: New testcase.

2013-09-04  David Edelsohn  <dje.gcc@gmail.com>

	* gcc.dg/attr-weakref-1.c: Skip on AIX.
	* gcc.dg/torture/pr53922.c: Skip on AIX.
	* lib/file-format.exp (gcc_target_object_format): AIX is COFF.

2013-09-04  Teresa Johnson  <tejohnson@google.com>

	* gcc.dg/unroll_1.c: Test dumping to stderr.

2013-09-04  Paolo Carlini  <paolo.carlini@oracle.com>

	PR c++/58305
	* g++.dg/warn/deprecated-8.C: New.

2013-09-03  Jeff Law  <law@redhat.com>

	* tree-ssa/ssa-dom-thread-3.c: Update due to changes in debug
	dump output.

2013-09-03  Meador Inge  <meadori@codesourcery.com>

	Revert:

	2013-08-30  Meador Inge  <meadori@codesourcery.com>

	* gcc.dg/Warray-bounds-11.c: New testcase.

2013-09-03  David Edelsohn  <dje.gcc@gmail.com>

	* lib/target-supports.exp (check_weak_available): Return true for AIX.

2013-09-03  Jan Hubicka  <jh@suse.cz>

	* g++.dg/ipa/devirt-15.C: Fix testcase.

2013-09-03  Richard Biener  <rguenther@suse.de>

	PR middle-end/57656
	* gcc.dg/torture/pr57656.c: New testcase.

2013-09-03  Richard Biener  <rguenther@suse.de>

	PR middle-end/57287
	* gcc.dg/pr57287-2.c: Use setjmp, not __sigsetjmp.

2013-09-02  Thomas Koenig  <tkoenig@gcc.gnu.org>

	PR fortran/PR56519
	* gfortran.dg/do_concurrent_3.f90:  New test case.

2013-09-02  Jan Hubicka  <jh@suse.cz>

	* gcc.dg/tree-ssa/fnsplit-1.c: New testcase.

2013-09-02  Martin Jambor  <mjambor@suse.cz>

	PR ipa/58106
	* gcc.dg/ipa/pr58106.c: New test.

2013-09-02  James Greenhalgh  <james.greenhalgh@arm.com>

	* gcc.target/aarch64/scalar_intrinsics.c
	(vdup<bhsd>_lane<su><8,16,32,64>): Force values to SIMD registers.

2013-09-02  Richard Biener  <rguenther@suse.de>

	PR middle-end/57511
	* gcc.dg/tree-ssa/sccp-1.c: New testcase.

2013-09-02  Richard Biener  <rguenther@suse.de>

	* gcc.dg/tree-ssa/loop-4.c: Adjust scan looking for one memory
	reference.

2013-09-02  Bin Cheng  <bin.cheng@arm.com>

	* gcc.target/arm/ivopts-orig_biv-inc.c: New testcase.

2013-09-02  Paolo Carlini  <paolo.carlini@oracle.com>

	PR c++/21682, implement DR 565
	* g++.dg/template/using24.C: New.
	* g++.dg/template/using25.C: Likewise.
	* g++.dg/template/using26.C: Likewise.

2013-09-01  Jan Hubicka  <jh@suse.cz>

	* g++.dg/ipa/devirt-15.C: New testcase.

2013-09-01  Eric Botcazou  <ebotcazou@adacore.com>

	* gnat.dg/specs/linker_alias.ads: Skip on Darwin.

2013-08-31  Jan Hubicka  <jh@suse.cz>

	* g++.dg/ipa/devirt-11.C: Use -fno-devirtualize-speuclatively
	* g++.dg/tree-ssa/pr45453.C: Likewise.

2013-08-31  Jan Hubicka  <jh@suse.cz>

	* gcc.dg/fork-instrumentation.c: New testcase.

2013-08-30  Uros Bizjak  <ubizjak@gmail.com>

	* g++.dg/abi/mangle33.C (dg-final): Use match count in scan RE.

2013-08-30  Meador Inge  <meadori@codesourcery.com>

	* gcc.dg/Warray-bounds-11.c: New testcase.

2013-08-30  Marek Polacek  <polacek@redhat.com>

	* g++.dg/ubsan/div-by-zero-1.C: New test.
	* c-c++-common/ubsan/save-expr-1.c: New test.
	* c-c++-common/ubsan/save-expr-2.c: New test.
	* c-c++-common/ubsan/save-expr-3.c: New test.
	* c-c++-common/ubsan/save-expr-4.c: New test.
	* c-c++-common/ubsan/typedef-1.c: New test.
	* c-c++-common/ubsan/const-char-1.c: New test.
	* c-c++-common/ubsan/const-expr.c: New test.
	* c-c++-common/ubsan/div-by-zero-1.c: Likewise.
	* c-c++-common/ubsan/shift-1.c: Likewise.
	* c-c++-common/ubsan/shift-2.c: Likewise.
	* c-c++-common/ubsan/div-by-zero-2.c: Likewise.
	* lib/ubsan-dg.exp: New file.
	* g++.dg/dg.exp: Add ubsan tests.
	* g++.dg/ubsan/ubsan.exp: New file.
	* gcc.dg/ubsan/ubsan.exp: New file.
	* g++.dg/ubsan/cxx11-shift-1.C: New test.
	* g++.dg/ubsan/cxx11-shift-2.C: New test.
	* c-c++-common/ubsan/div-by-zero-3.c: New test.
	* c-c++-common/ubsan/div-by-zero-1.c: New test.
	* c-c++-common/ubsan/div-by-zero-4.c: New test.
	* c-c++-common/ubsan/shift-3.c: New test.
	* c-c++-common/ubsan/unreachable-1.c: New test.
	* c-c++-common/ubsan/shift-1.c: New test.
	* c-c++-common/ubsan/shift-2.c: New test.
	* c-c++-common/ubsan/div-by-zero-2.c: New test.
	* gcc.dg/ubsan/c99-shift-2.c: New test.
	* gcc.dg/ubsan/c99-shift-1.c: New test.

2013-08-29  Jan Hubicka  <jh@suse.cz>

	* gcc.dg/tree-ssa/attr-alias.c: Rename test3 to test1
	to match template and comment.

2013-08-30  Paolo Carlini  <paolo.carlini@oracle.com>

	PR c++/51424
	* g++.dg/cpp0x/dc8.C: New.
	* g++.dg/template/meminit1.C: Adjust.

2013-08-30  Teresa Johnson  <tejohnson@google.com>

	* gcc.dg/inline-dump.c: Delete inadvertant commit.

2013-08-30  Jakub Jelinek  <jakub@redhat.com>

	PR tree-optimization/58277
	* gcc.c-torture/execute/pr58277-1.c: New test.
	* gcc.c-torture/execute/pr58277-2.c: New test.

2013-08-30  Eric Botcazou  <ebotcazou@adacore.com>

	* gcc.dg/guality/param-1.c: New test.
	* gcc.dg/guality/param-2.c: Likewise.

2013-08-30  Richard Biener  <rguenther@suse.de>

	PR tree-optimization/58228
	* gcc.dg/torture/pr58228.c: New testcase.

2013-08-30  Richard Biener  <rguenther@suse.de>

	PR tree-optimization/58223
	* gcc.dg/torture/pr58223.c: New testcase.
	* gcc.dg/tree-ssa/ldist-16.c: Flip expected behavior.

2013-08-30  Richard Biener  <rguenther@suse.de>

	PR tree-optimization/58010
	* gcc.dg/pr58010.c: New testcase.

2013-08-29  Xinliang DavidLi  <davidxl@google.com>

	* gcc.dg/unroll_3.c: Message change.
	* gcc.dg/unroll_4.c: Likewise.
	* gcc.dg/tree-ssa/cunroll-1.c: Likewise.
	* gcc.dg/tree-ssa/cunroll-2.c: Likewise.
	* gcc.dg/tree-ssa/cunroll-3.c: Likewise.
	* gcc.dg/tree-ssa/cunroll-4.c: Likewise.
	* gcc.dg/tree-ssa/cunroll-5.c: Likewise.
	* gcc.dg/tree-ssa/loop-23.c: Likewise.
	* gcc.dg/tree-ssa/loop-1.c: Likewise.
	* gcc.dg/unroll_1.c: Likewise.
	* gcc.dg/vect/bb-slp-31.c: Likewise.
	* gcc.dg/vect/bb-slp-14.c: Likewise.
	* gcc.dg/vect/bb-slp-8.c: Likewise.
	* gcc.dg/vect/bb-slp-23.c: Likewise.
	* gcc.dg/vect/bb-slp-15.c: Likewise.
	* gcc.dg/vect/bb-slp-9.c: Likewise.
	* gcc.dg/vect/bb-slp-24.c: Likewise.
	* gcc.dg/vect/bb-slp-16.c: Likewise.
	* gcc.dg/vect/bb-slp-25.c: Likewise.
	* gcc.dg/vect/bb-slp-17.c: Likewise.
	* gcc.dg/vect/bb-slp-26.c: Likewise.
	* gcc.dg/vect/bb-slp-18.c: Likewise.
	* gcc.dg/vect/no-tree-reassoc-bb-slp-12.c: Likewise.
	* gcc.dg/vect/bb-slp-27.c: Likewise.
	* gcc.dg/vect/bb-slp-19.c: Likewise.
	* gcc.dg/vect/bb-slp-28.c: Likewise.
	* gcc.dg/vect/bb-slp-cond-1.c: Likewise.
	* gcc.dg/vect/bb-slp-29.c: Likewise.
	* gcc.dg/vect/bb-slp-8a.c: Likewise.
	* gcc.dg/vect/bb-slp-pattern-2.c: Likewise.
	* gcc.dg/vect/bb-slp-1.c: Likewise.
	* gcc.dg/vect/bb-slp-8b.c: Likewise.
	* gcc.dg/vect/bb-slp-2.c: Likewise.
	* gcc.dg/vect/bb-slp-3.c: Likewise.
	* gcc.dg/vect/bb-slp-10.c: Likewise.
	* gcc.dg/vect/fast-math-bb-slp-call-1.c: Likewise.
	* gcc.dg/vect/bb-slp-4.c: Likewise.
	* gcc.dg/vect/bb-slp-11.c: Likewise.
	* gcc.dg/vect/fast-math-bb-slp-call-2.c: Likewise.
	* gcc.dg/vect/bb-slp-5.c: Likewise.
	* gcc.dg/vect/bb-slp-20.c: Likewise.
	* gcc.dg/vect/bb-slp-6.c: Likewise.
	* gcc.dg/vect/bb-slp-21.c: Likewise.
	* gcc.dg/vect/bb-slp-30.c: Likewise.
	* gcc.dg/vect/bb-slp-13.c: Likewise.
	* gcc.dg/vect/bb-slp-7.c: Likewise.
	* gcc.dg/vect/bb-slp-22.c: Likewise.
	* gcc.dg/unroll_2.c: Likewise.
	* g++.dg/vect/slp-pr50413.cc: Likewise.
	* g++.dg/vect/slp-pr56812.cc: Likewise.
	* g++.dg/vect/slp-pr50819.cc: Likewise.

2013-08-29  Eric Botcazou  <ebotcazou@adacore.com>

	* gcc.dg/tree-ssa/ipa-cp-1.c: Adjust regexp.

2013-08-29  Teresa Johnson  <tejohnson@google.com>

	* gcc.dg/pr40209.c: Use -fopt-info.
	* gcc.dg/pr26570.c: Ditto.
	* gcc.dg/pr32773.c: Ditto.
	* g++.dg/tree-ssa/dom-invalid.C: Ditto.

2013-08-29  Richard Biener  <rguenther@suse.de>

	PR tree-optimization/58246
	* gcc.dg/torture/pr58246.c: New testcase.

2013-08-29  Thomas Koenig  <tkoenig@gcc.gnu.org>

	PR fortran/52243
	* gfortran.dg/realloc_on_assign_14.f90:  Remove warning made
	obsolete by patch.
	* gfortran.dg/realloc_on_assign_19.f90:  New test.

2013-08-29  Richard Biener  <rguenther@suse.de>

	PR middle-end/57287
	* gcc.dg/pr57287-2.c: New testcase.

2013-08-29  Richard Biener  <rguenther@suse.de>

	PR tree-optimization/57685
	* gcc.dg/torture/pr57685.c: New testcase.

2013-08-28  Paolo Carlini  <paolo.carlini@oracle.com>

	PR c++/58255
	* g++.dg/cpp0x/dc7.C: New.

2013-08-28  Jakub Jelinek  <jakub@redhat.com>

	PR middle-end/58257
	* c-c++-common/gomp/pr58257.c: New test.

2013-08-28  Richard Biener  <rguenther@suse.de>

	PR tree-optimization/56933
	* gcc.dg/vect/pr56933.c: Properly guard runtime with check_vect ().

2013-08-27  Vidya Praveen  <vidyapraveen@arm.com>

	* gcc.target/aarch64/scalar_shift_1.c: New.

2013-08-27  Richard Biener  <rguenther@suse.de>

	PR tree-optimization/57521
	* gcc.dg/torture/pr57521.c: New testcase.

2013-08-27  Jakub Jelinek  <jakub@redhat.com>

	PR rtl-optimization/57860
	PR rtl-optimization/57861
	PR rtl-optimization/57875
	PR rtl-optimization/57876
	PR rtl-optimization/57877
	* gcc.c-torture/execute/pr57860.c: New test.
	* gcc.c-torture/execute/pr57861.c: New test.
	* gcc.c-torture/execute/pr57875.c: New test.
	* gcc.c-torture/execute/pr57876.c: New test.
	* gcc.c-torture/execute/pr57877.c: New test.

2013-08-26  Thomas Koenig  <tkoenig@gcc.gnu.org>

	PR fortran/58146
	* gfortran.dg/bounds_check_18.f90:  New test.

2013-08-23  Jan Hubicka  <jh@suse.cz>

	* g++.dg/ipa/devirt-14.C: Fix typo.

2013-08-23  Mikael Morin  <mikael@gcc.gnu.org>

	PR fortran/57798
	* gfortran.dg/inline_sum_5.f90: New.

2013-08-23  Janus Weil  <janus@gcc.gnu.org>

	PR fortran/57843
	* gfortran.dg/typebound_assignment_7.f90: New.

2013-08-23  Jan Hubicka  <jh@suse.cz>

	* g++.dg/ipa/devirt-13.C: New testcase.
	* g++.dg/ipa/devirt-14.C: New testcase.

2013-08-23  Jakub Jelinek  <jakub@redhat.com>

	PR target/58218
	* gcc.target/i386/pr58218.c: New test.

	PR tree-optimization/58209
	* gcc.c-torture/execute/pr58209.c: New test.

2013-08-22  Michael Meissner  <meissner@linux.vnet.ibm.com>

	* gcc.target/powerpc/pr57744.c: Declare abort.

2013-08-22  Paolo Carlini  <paolo.carlini@oracle.com>

	PR c++/56380
	* g++.dg/template/error54.C: New.

2013-08-22  Janus Weil  <janus@gcc.gnu.org>

	PR fortran/58185
	* gfortran.dg/select_type_34.f90: New.

2013-08-21  Paolo Carlini  <paolo.carlini@oracle.com>

	PR c++/56130
	* g++.dg/warn/deprecated-7.C: New.

2013-08-21  Paolo Carlini  <paolo.carlini@oracle.com>

	* g++.dg/tree-prof/pr57451.C: Remove spurious dg-do directive.

2013-08-21  Jeff Law  <law@redhat.com>

	* gcc.dg/tree-ssa/ssa-vrp-thread-1.c: New test.

2013-08-21  Paolo Carlini  <paolo.carlini@oracle.com>

	PR c++/56134
	* g++.dg/ext/attr-alias-3.C: New.

2013-08-20  Janus Weil  <janus@gcc.gnu.org>

	PR fortran/53655
	* gfortran.dg/intent_out_8.f90: New.

2013-08-20  Teresa Johnson  <tejohnson@google.com>

	PR rtl-optimizations/57451
	* g++.dg/tree-prof/pr57451.C: New test.

2013-08-20  Paolo Carlini  <paolo.carlini@oracle.com>

	PR c++/58190
	* g++.dg/pr57878.C: Use __SIZE_TYPE__.

2013-08-19  Balaji V. Iyer  <balaji.v.iyer@intel.com>

	PR c/57490
	* c-c++-common/cilk-plus/AN/pr57490.c: New test.

2013-08-19  Peter Bergner  <bergner@vnet.ibm.com>

	* gcc.target/powerpc/dfp-dd-2.c: New test.
	* gcc.target/powerpc/dfp-td-2.c: Likewise.
	* gcc.target/powerpc/dfp-td-3.c: Likewise.

2013-08-19  Richard Sandiford  <rdsandiford@googlemail.com>

	* gcc.target/mips/mulsize-1.c: Check for SLL as well as SUBU.
	* gcc.target/mips/mulsize-2.c: Check for ADDU rather than SUBU.
	Check for SLL too.

2013-08-19  Joern Rennecke  <joern.rennecke@embecosm.com>

	* gcc.target/avr/progmem-error-1.cpp: Update linenumber of error.

	* gcc.dg/tree-ssa/ssa-dom-thread-4.c [avr-*-*]: Expect 6 times
	"Threaded".

	* gcc.dg/tree-ssa/vrp55.c: Use keeps_null_pointer_checks to determine
	correct test response.

	PR testsuite/52641
	* gcc.dg/tree-ssa/pr31261.c [int16]: Change expected unsigned type.
	* gcc.dg/tree-ssa/ssa-pre-21.c [! size32plus]: Mark as xfail.
	* gcc.dg/tree-ssa/vector-4.c (SItype): New typedef.
	(v4si): Use it.
	* gcc.dg/tree-ssa/ssa-pre-30.c: Test requires int32.
	* gcc.dg/tree-ssa/vrp58.c: Adjust scan expression for int16.

	* gcc.dg/tree-ssa/vrp87.c [avr-*-*] (dg-additional-options): New.

2013-08-18  Jan Hubicka  <jh@suse.cz>

	* g++.dg/ipa/type-inheritance-1.C: New testcase.

2013-08-19  Janus Weil  <janus@gcc.gnu.org>

	PR fortran/46271
	* gfortran.dg/gomp/proc_ptr_1.f90: New.

2013-08-18  Jakub Jelinek  <jakub@redhat.com>

	PR tree-optimization/58006
	* g++.dg/opt/pr58006.C: New test.

2013-08-18  Eric Botcazou  <ebotcazou@adacore.com>

	* gnat.dg/specs/linker_alias.ads: New test.

2013-08-16  Jakub Jelinek  <jakub@redhat.com>

	PR tree-optimization/58164
	* gcc.c-torture/compile/pr58164.c: New test.

	PR tree-optimization/58165
	* g++.dg/opt/pr58165.C: New test.

2013-08-14  Paolo Carlini  <paolo.carlini@oracle.com>

	PR c++/51912
	* g++.dg/cpp0x/enum28.C: New.
	* g++.dg/cpp0x/enum15.C: Adjust.

2013-08-14  Bill Schmidt  <wschmidt@linux.vnet.ibm.com>

	PR target/57949
	* gcc.target/powerpc/pr57949-1.c: New.
	* gcc.target/powerpc/pr57949-2.c: New.

2013-08-14  Jakub Jelinek  <jakub@redhat.com>

	PR tree-optimization/58145
	* gcc.dg/pr58145-1.c: New test.
	* gcc.dg/pr58145-2.c: New test.

2013-08-14  Joern Rennecke  <joern.rennecke@embecosm.com>

	* gcc.dg/debug/dwarf2/dwarf2.exp: Replace -gdwarf-2 with -gdwarf.
	* gcc.dg/debug/dwarf2/dwarf-die7.c: Likewise.
	* gcc.dg/debug/dwarf2/static1.c: Likewise.
	* gcc.dg/debug/dwarf2/dwarf-dfp.c: Likewise.
	* gcc.dg/debug/dwarf2/fesd-any.c: Likewise.
	* gcc.dg/debug/dwarf2/dwarf-uninit.c: Likewise.
	* gcc.dg/debug/dwarf2/dwarf-die1.c: Likewise.
	* gcc.dg/debug/dwarf2/var1.c: Likewise.
	* gcc.dg/debug/dwarf2/pr29609-2.c: Likewise.
	* gcc.dg/debug/dwarf2/aranges-fnsec-1.c: Likewise.
	* gcc.dg/debug/dwarf2/dwarf-die3.c: Likewise.
	* gcc.dg/debug/dwarf2/dwarf-merge.c: Likewise.
	* gcc.dg/debug/dwarf2/dwarf-char1.c: Likewise.
	* gcc.dg/debug/dwarf2/discriminator.c: Likewise.
	* gcc.dg/debug/dwarf2/dwarf-char2.c: Likewise.
	* gcc.dg/debug/dwarf2/fesd-baseonly.c: Likewise.
	* gcc.dg/debug/dwarf2/pr36690-3.c: Likewise.
	* gcc.dg/debug/dwarf2/const-2.c: Likewise.
	* gcc.dg/debug/dwarf2/ipa-cp1.c: Likewise.
	* gcc.dg/debug/dwarf2/dwarf-char3.c: Likewise.
	* gcc.dg/debug/dwarf2/var2.c: Likewise.
	* gcc.dg/debug/dwarf2/pr36690-2.c: Likewise.
	* gcc.dg/debug/dwarf2/pr31230.c: Likewise.
	* gcc.dg/debug/dwarf2/dwarf-float.c: Likewise.
	* gcc.dg/debug/dwarf2/short-circuit.c: Likewise.
	* gcc.dg/debug/dwarf2/pr36690-1.c: Likewise.
	* gcc.dg/debug/dwarf2/fesd-reduced.c: Likewise.
	* gcc.dg/debug/dwarf2/pr37616.c: Likewise.
	* gcc.dg/debug/dwarf2/dwarf-die2.c: Likewise.
	* gcc.dg/debug/dwarf2/inline1.c: Likewise.
	* gcc.dg/debug/dwarf2/fesd-sys.c: Likewise.
	* gcc.dg/debug/dwarf2/pr29609-1.c: Likewise.
	* gcc.dg/debug/dwarf2/asm-line1.c: Likewise.
	* gcc.dg/debug/dwarf2/c99-typedef1.c: Likewise.
	* gcc.dg/debug/dwarf2/dwarf2-macro.c: Likewise.
	* gcc.dg/debug/dwarf2/fesd-none.c: Likewise.
	* gcc.dg/debug/dwarf2/pr51410.c: Likewise.
	* gcc.dg/debug/dwarf2/dwarf-file1.c: Likewise.
	* gcc.dg/debug/dwarf2/dwarf-die6.c: Likewise.
	* gcc.dg/debug/dwarf2/const-2b.c: Likewise.
	* gcc.dg/debug/dwarf2/dwarf-die5.c: Likewise.

	PR testsuite/52641
	* gcc.c-torture/execute/pr56799.x: New file.

	* gcc.dg/c99-stdint-1.c [avr-*-*]: Update line number for dg-bogus.

	* gcc.dg/torture/stackalign/builtin-apply-2.c: Also skip for avr.

	* gcc.dg/pr44214-1.c (v2df): Define size using sizeof (double).
	* gcc.dg/pr44214-3.c (v2df): Likewise.

	* gcc.dg/pr46647.c: xfail for avr-*-*.

	* gcc.dg/strlenopt-10.c [avr-*-*]: Reduce number of expected
	memcpy by one.
	* gcc.dg/strlenopt-11.c [avr-*-*]: Likewise.
	Expect l to be optimized away.
	* gcc.dg/strlenopt-13.c [avr-*-*]: Likewise.

	PR testsuite/52641
	* c-c++-common/scal-to-vec1.c: Add !int16 and large_double conditions
	to tests that assume int/double are larger than short/float.

	PR testsuite/52641
	* c-c++-common/simulate-thread/bitfields-2.c: Run test only for
	target { ! int16 }.
	* gcc.dg/tree-ssa/pr54245.c: Do slsr scan only for target { ! int16 }.
	* gcc.dg/tree-ssa/slsr-1.c: Adjust multiplicators to scan for for
	target { int16 }.  Restrict existing tests to target { int32 }
	where appropriate.
	* gcc.dg/tree-ssa/slsr-2.c, gcc.dg/tree-ssa/slsr-27.c: Likewise.
	* gcc.dg/tree-ssa/slsr-28.c, gcc.dg/tree-ssa/slsr-29.c: Likewise.
	* gcc.dg/tree-ssa/slsr-3.c, gcc.dg/tree-ssa/ssa-ccp-23.c: Likewise.
	* lib/target-supports.exp (check_effective_target_int32): New proc.

	* gcc.dg/tree-ssa/pr42585.c: Add avr-*-* to list of targets to
	exclude from scan test.

	* gcc.dg/debug/dwarf2/global-used-types.c: Request dwarf output.
	* gcc.dg/debug/dwarf2/inline2.c: Likewise.
	* gcc.dg/debug/dwarf2/inline3.c: Likewise.
	* gcc.dg/debug/dwarf2/pr37726.c: Likewise.
	* gcc.dg/debug/dwarf2/pr41445-1.c: Likewise.
	* gcc.dg/debug/dwarf2/pr41445-2.c: Likewise.
	* gcc.dg/debug/dwarf2/pr41445-3.c: Likewise.
	* gcc.dg/debug/dwarf2/pr41445-4.c: Likewise.
	* gcc.dg/debug/dwarf2/pr41445-5.c: Likewise.
	* gcc.dg/debug/dwarf2/pr41445-6.c: Likewise.
	* gcc.dg/debug/dwarf2/pr41543.c: Likewise.
	* gcc.dg/debug/dwarf2/pr41695.c: Likewise.
	* gcc.dg/debug/dwarf2/pr43237.c: Likewise.
	* gcc.dg/debug/dwarf2/pr47939-1.c: Likewise.
	* gcc.dg/debug/dwarf2/pr47939-2.c: Likewise.
	* gcc.dg/debug/dwarf2/pr47939-3.c: Likewise.
	* gcc.dg/debug/dwarf2/pr47939-4.c: Likewise.
	* gcc.dg/debug/dwarf2/pr53948.c: Likewise.
	* gcc.dg/debug/dwarf2/struct-loc1.c: Likewise.

2013-08-14  Janis Johnson  <janisjo@codesourcery.com>

	* gcc.target/arm/pr19599.c: Skip for -mthumb.

	* gcc.target/arm/atomic-comp-swap-release-acquire.c: Move dg-do
	to be the first test directive.
	* gcc.target/arm/atomic-op-acq_rel.c: Likewise.
	* gcc.target/arm/atomic-op-acquire.c: Likewise.
	* gcc.target/arm/atomic-op-char.c: Likewise.
	* gcc.target/arm/atomic-op-consume.c: Likewise.
	* gcc.target/arm/atomic-op-int.c: Likewise.
	* gcc.target/arm/atomic-op-relaxed.c: Likewise.
	* gcc.target/arm/atomic-op-release.c: Likewise.
	* gcc.target/arm/atomic-op-seq_cst.c: Likewise.
	* gcc.target/arm/atomic-op-short.c: Likewise.

2013-08-14  Andrey Belevantsev  <abel@ispras.ru>

	PR rtl-optimization/57662
	* gcc.dg/pr57662.c: New test.

2013-08-13  Maciej W. Rozycki  <macro@codesourcery.com>

	* gcc.target/mips/nan-legacy.c: Accept 4294967295 as an
	alternative to -1.
	* gcc.target/mips/nans-legacy.c: Likewise.

2013-08-13  Maciej W. Rozycki  <macro@codesourcery.com>

	* gcc.target/mips/fabs-2008.c: Correct scan-assembler pattern
	escapes.
	* gcc.target/mips/fabs-legacy.c: Likewise.
	* gcc.target/mips/fabsf-2008.c: Likewise.
	* gcc.target/mips/fabsf-legacy.c: Likewise.
	* gcc.target/mips/fneg-2008.c: Likewise.
	* gcc.target/mips/fneg-legacy.c: Likewise.
	* gcc.target/mips/fnegf-2008.c: Likewise.
	* gcc.target/mips/fnegf-legacy.c: Likewise.
	* gcc.target/mips/nan-2008.c: Likewise.
	* gcc.target/mips/nan-legacy.c: Likewise.
	* gcc.target/mips/nanf-2008.c: Likewise.
	* gcc.target/mips/nanf-legacy.c: Likewise.
	* gcc.target/mips/nans-2008.c: Likewise.
	* gcc.target/mips/nans-legacy.c: Likewise.
	* gcc.target/mips/nansf-2008.c: Likewise.
	* gcc.target/mips/nansf-legacy.c: Likewise.

2013-08-13  Eric Botcazou  <ebotcazou@adacore.com>

	* gnat.dg/valued_proc.adb: New test.
	* gnat.dg/valued_proc_pkg.ads: New helper.

2013-08-13  Jakub Jelinek  <jakub@redhat.com>

	PR tree-optimization/57661
	* g++.dg/opt/pr57661.C: New test.

	PR sanitizer/56417
	* gcc.dg/asan/pr56417.c: New test.

2013-08-13  Eric Botcazou  <ebotcazou@adacore.com>

	* gnat.dg/loop_optimization16.adb: New test.
	* gnat.dg/loop_optimization16_pkg.ad[sb]: New helper.

2013-08-13  Marek Polacek  <polacek@redhat.com>

	* gcc.dg/pr57980.c: Use vector of two elements, not just one.

2013-08-13  David Malcolm  <dmalcolm@redhat.com>

	Example of converting global state to per-pass state.

	* gcc.dg/plugin/one_time_plugin.c (one_pass::execute): Convert
	global state "static int counter" to...
	(one_pass::counter): ...this instance data.

2013-08-13  David Malcolm  <dmalcolm@redhat.com>

	* gcc.dg/plugin/one_time_plugin.c: (one_pass_gate): Convert
	to member function...
	(one_pass::gate): ...this.
	(one_pass_exec): Convert to member function...
	(one_pass::impl_execute): ...this.

2013-08-12  Paolo Carlini  <paolo.carlini@oracle.com>

	PR c++/57416
	* g++.dg/cpp0x/pr57416.C: New.

2013-08-12  Paolo Carlini  <paolo.carlini@oracle.com>

	* g++.dg/cpp0x/constexpr-function2.C: Adjust for error -> inform
	changes.
	* g++.dg/cpp0x/constexpr-neg1.C: Likewise.
	* g++.dg/cpp0x/defaulted2.C: Likewise.
	* g++.dg/cpp0x/defaulted31.C: Likewise.
	* g++.dg/cpp0x/error6.C: Likewise.
	* g++.dg/cpp0x/gen-attrs-32.C: Likewise.
	* g++.dg/cpp0x/override2.C: Likewise.
	* g++.dg/cpp0x/parse1.C: Likewise.
	* g++.dg/cpp0x/scoped_enum.C: Likewise.
	* g++.dg/cpp0x/temp_default4.C: Likewise.
	* g++.dg/ext/attrib32.C: Likewise.
	* g++.dg/ext/gnu-inline-global-reject.C: Likewise.
	* g++.dg/ext/mv13.C: Likewise.
	* g++.dg/ext/mv7.C: Likewise.
	* g++.dg/ext/mv9.C: Likewise.
	* g++.dg/ext/pr57362.C: Likewise.
	* g++.dg/ext/typeof10.C: Likewise.
	* g++.dg/lookup/anon6.C: Likewise.
	* g++.dg/lookup/crash6.C: Likewise.
	* g++.dg/lookup/name-clash5.C: Likewise.
	* g++.dg/lookup/name-clash6.C: Likewise.
	* g++.dg/other/anon4.C: Likewise.
	* g++.dg/other/error15.C: Likewise.
	* g++.dg/other/error8.C: Likewise.
	* g++.dg/other/redecl2.C: Likewise.
	* g++.dg/parse/crash16.C: Likewise.
	* g++.dg/parse/crash21.C: Likewise.
	* g++.dg/parse/crash38.C: Likewise.
	* g++.dg/parse/redef2.C: Likewise.
	* g++.dg/parse/struct-as-enum1.C: Likewise.
	* g++.dg/template/crash39.C: Likewise.
	* g++.dg/template/redecl3.C: Likewise.
	* g++.dg/tls/diag-3.C: Likewise.
	* g++.dg/warn/Wredundant-decls-spec.C: Likewise.
	* g++.old-deja/g++.benjamin/typedef01.C: Likewise.
	* g++.old-deja/g++.benjamin/warn02.C: Likewise.
	* g++.old-deja/g++.brendan/crash16.C: Likewise.
	* g++.old-deja/g++.brendan/crash18.C: Likewise.
	* g++.old-deja/g++.brendan/err-msg4.C: Likewise.
	* g++.old-deja/g++.brendan/redecl1.C: Likewise.
	* g++.old-deja/g++.brendan/static3.C: Likewise.
	* g++.old-deja/g++.bugs/900127_02.C: Likewise.
	* g++.old-deja/g++.jason/binding.C: Likewise.
	* g++.old-deja/g++.jason/crash4.C: Likewise.
	* g++.old-deja/g++.jason/crash7.C: Likewise.
	* g++.old-deja/g++.jason/lineno.C: Likewise.
	* g++.old-deja/g++.jason/scoping7.C: Likewise.
	* g++.old-deja/g++.mike/misc3.C: Likewise.
	* g++.old-deja/g++.mike/net44.C: Likewise.
	* g++.old-deja/g++.mike/ns3.C: Likewise.
	* g++.old-deja/g++.ns/alias4.C: Likewise.
	* g++.old-deja/g++.ns/ns11.C: Likewise.
	* g++.old-deja/g++.other/crash23.C: Likewise.
	* g++.old-deja/g++.other/decl8.C: Likewise.
	* g++.old-deja/g++.other/linkage3.C: Likewise.
	* g++.old-deja/g++.other/typeck1.C: Likewise.
	* g++.old-deja/g++.other/typedef5.C: Likewise.
	* g++.old-deja/g++.pt/explicit34.C: Likewise.
	* g++.old-deja/g++.pt/friend36.C: Likewise.
	* obj-c++.dg/method-8.mm: Likewise.
	* obj-c++.dg/tls/diag-3.mm: Likewise.

2013-08-12  Perez Read  <netfirewall@gmail.com>

	PR target/58132
	* gcc.target/i386/movabs-1.c: New test.

2013-08-12  Marek Polacek  <polacek@redhat.com>

	PR tree-optimization/57980
	* gcc.dg/pr57980.c: New test.

2013-08-12  Thomas Koenig  <tkoenig@gcc.gnu.org>

	PR fortran/56666
	* gfortran.dg/do_check_10.f90:  New test.
	* gfortran.dg/array_constructor_11.f90:  Add -Wzerotrip to dg-options.
	* gfortran.dg/array_constructor_18.f90:  Likewise.
	* gfortran.dg/array_constructor_22.f90:  Likewise.
	* gfortran.dg/coarray_15.f90:  Likewise.
	* gfortran.dg/do_1.f90:  Add -Wall to dg-options.
	* gfortran.dg/do_3.F90:  Add -Wzerotrip to dg-options.
	* gfortran.dg/do_check_5.f90:  Add -Wall to gd-options.

2013-08-11  Paolo Carlini  <paolo.carlini@oracle.com>

	PR c++/53349
	* g++.dg/cpp0x/constexpr-ice8.C: New.

2013-08-09  Xinliang David Li  <davidxl@google.com>

	* gcc.target/i386/memcpy-strategy-1.c: New test.
	* gcc.target/i386/memcpy-strategy-2.c: Ditto.
	* gcc.target/i386/memset-strategy-1.c: Ditto.
	* gcc.target/i386/memcpy-strategy-3.c: Ditto.

2013-08-09  Jan Hubicka  <jh@suse.cz>

	* gcc.dg/tree-prof/crossmodule-indircall-1.c: New testcase.
	* gcc.dg/tree-prof/crossmodule-indircall-1a.c: New testcase.

2013-08-09  Yufeng Zhang  <yufeng.zhang@arm.com>

	* gcc.dg/lower-subreg-1.c: Skip aarch64*-*-*.

2013-08-09  Janus Weil  <janus@gcc.gnu.org>

	PR fortran/58058
	* gfortran.dg/transfer_intrinsic_6.f90: New.

2013-08-09  Paolo Carlini  <paolo.carlini@oracle.com>

	Revert:
	2013-08-07  Paolo Carlini  <paolo.carlini@oracle.com>

	PR c++/46206
	* g++.dg/lookup/typedef2.C: New.

2013-08-09  James Greenhalgh  <james.greenhalgh@arm.com>

	* gcc.target/aarch64/scalar_intrinsics.c: Update expected
	output of vdup intrinsics.

2013-08-09  Zhenqiang Chen  <zhenqiang.chen@linaro.org>

	* gcc.target/arm/lp1189445.c: New testcase.

2013-08-08  Richard Sandiford  <rdsandiford@googlemail.com>

	PR rtl-optimization/58079
	* gcc.dg/torture/pr58079.c: New test.

2013-08-07  Eric Botcazou  <ebotcazou@adacore.com>

	* gnat.dg/warn9.adb: New test.

2013-08-07  Paolo Carlini  <paolo.carlini@oracle.com>

	PR c++/46206
	* g++.dg/lookup/typedef2.C: New.

2013-08-07  David Malcolm  <dmalcolm@redhat.com>

	* lib/plugin-support.exp (plugin-test-execute): Add -fno-rtti
	to optstr when building plugins on darwin.

2013-08-06  Martin Jambor  <mjambor@suse.cz>

	PR tree-optimization/57539
	* gcc.dg/ipa/pr57539.c: New test.

2013-08-06  Martin Jambor  <mjambor@suse.cz>
	    Bernd Edlinger  <bernd.edlinger@hotmail.de>

	* gcc.dg/torture/pr58041.c (foo): Accept z by reference.
	(a): Fix constructor.

2013-08-06  Martin Jambor  <mjambor@suse.cz>

	PR fortran/57987
	* gfortran.dg/pr57987.f90: New test.

2013-08-06  Martin Jambor  <mjambor@suse.cz>

	PR middle-end/58041
	* gcc.dg/torture/pr58041.c: New test.
	* gcc.target/arm/pr58041.c: Likewise.

2013-08-06  Janus Weil  <janus@gcc.gnu.org>

	PR fortran/57306
	* gfortran.dg/pointer_init_8.f90: New.

2013-08-05  Paolo Carlini  <paolo.carlini@oracle.com>

	PR c++/58080
	* g++.dg/cpp0x/pr58080.C: New.

2013-08-05  David Malcolm  <dmalcolm@redhat.com>

	* lib/plugin-support.exp (plugin-test-execute): Add -fno-rtti
	to optstr when building plugins.

2013-08-05  David Malcolm  <dmalcolm@redhat.com>

	Patch autogenerated by refactor_passes.py from
	https://github.com/davidmalcolm/gcc-refactoring-scripts
	revision 03fe39476a4c4ea450b49e087cfa817b5f92021e

	* gcc.dg/plugin/one_time_plugin.c (one_pass): Convert from a global
	struct to a subclass of gimple_opt_pass along with...
	(pass_data_one_pass): ...new pass_data instance and...
	(make_one_pass): ...new function.
	* gcc.dg/plugin/selfassign.c (pass_warn_self_assign): Convert from a
	global struct to a subclass of gimple_opt_pass along with...
	(pass_data_warn_self_assign): ...new pass_data instance and...
	(make_pass_warn_self_assign): ...new function.
	* g++.dg/plugin/dumb_plugin.c (pass_dumb_plugin_example): Convert from
	a global struct to a subclass of gimple_opt_pass along with...
	(pass_data_dumb_plugin_example): ...new pass_data instance and...
	(make_pass_dumb_plugin_example): ...new function.
	* g++.dg/plugin/selfassign.c (pass_warn_self_assign): Convert from a
	global struct to a subclass of gimple_opt_pass along with...
	(pass_data_warn_self_assign): ...new pass_data instance and...
	(make_pass_warn_self_assign): ...new function.

2013-08-05  David Malcolm  <dmalcolm@redhat.com>

	* g++.dg/plugin/dumb_plugin.c (plugin_init): Rework how the pass
	is created and added to the pass_manager to reflect
	autogenerated changes.
	* g++.dg/plugin/selfassign.c (plugin_init): Likewise.
	* gcc.dg/plugin/one_time_plugin.c (plugin_init): Likewise.
	* gcc.dg/plugin/selfassign.c (plugin_init): Likewise.

2013-08-04  Ed Smith-Rowland  <3dw4rd@verizon.net>

	PR c++/58072
	* g++.dg/cpp0x/pr58072.C: New.

2013-08-03  Bill Schmidt  <wschmidt@vnet.linux.ibm.com>

	* gcc.dg/torture/pr57993-2.cpp: New.

2013-08-02  Jan Hubicka  <jh@suse.cz>

	* gcc.dg/ipa/ipa-1.c: Update.
	* gcc.dg/ipa/ipa-2.c: Update.
	* gcc.dg/ipa/ipa-3.c: Update.
	* gcc.dg/ipa/ipa-4.c: Update.
	* gcc.dg/ipa/ipa-5.c: Update.
	* gcc.dg/ipa/ipa-7.c: Update.
	* gcc.dg/ipa/ipa-8.c: Update.
	* gcc.dg/ipa/ipcp-1.c: Update.
	* gcc.dg/ipa/ipcp-2.c: Update.

2013-08-02  Vladimir Makarov  <vmakarov@redhat.com>

	PR rtl-optimization/58048
	* gcc.target/i386/pr58048.c: New.

2013-08-02  Kyrylo Tkachov  <kyrylo.tkachov@arm.com>

	* gcc.target/arm/neon-for-64bits-2.c: Delete.

2013-08-01  Fabien Chêne  <fabien@gcc.gnu.org>
	    Peter Bergner  <bergner@vnet.ibm.com>

	PR c++/54537
	* g++.dg/overload/using3.C: New.
	* g++.dg/overload/using2.C: Adjust.
	* g++.dg/lookup/using9.C: Likewise.

2013-08-01  Kyrylo Tkachov  <kyrylo.tkachov@arm.com>

	* gcc.target/arm/pr46972-2.c: New test.

2013-08-01  Vidya Praveen  <vidyapraveen@arm.com>

	* gcc.dg/vect/vect-iv-5.c: Make xfail conditional with !arm_neon_ok.

2013-07-31  Michael Meissner  <meissner@linux.vnet.ibm.com>

	* gcc.target/powerpc/fusion.c: New file, test power8 fusion support.

2013-07-31  Richard Sandiford  <rdsandiford@googlemail.com>

	* gcc.target/mips/mips.exp (mips-dg-options): Test for mabicalls
	rather than addressing!=absolute when deciding how to handle MIPS16
	when the test forces an ABI.

2013-07-30  Paolo Carlini  <paolo.carlini@oracle.com>

	PR c++/57673
	* g++.dg/cpp0x/nsdmi-sizeof.C: New.

2013-07-30  Steve Ellcey  <sellcey@mips.com>

	* gcc.target/mips/code-readable-1.c: Increase switch size.
	* gcc.target/mips/code-readable-2.c: Ditto.
	* gcc.target/mips/code-readable-3.c: Ditto.
	* gcc.target/mips/code-readable-4.c: Ditto.

2013-07-30  Paolo Carlini  <paolo.carlini@oracle.com>

	PR c++/57947
	* g++.dg/parse/crash63.C: New.

2013-07-30  Tobias Burnus  <burnus@net-b.de>

	PR fortran/57530
	* gfortran.dg/pointer_assign_8.f90: New.
	* gfortran.dg/pointer_assign_9.f90: New.
	* gfortran.dg/pointer_assign_10.f90: New.
	* gfortran.dg/pointer_assign_11.f90: New.

2013-07-30  Zhenqiang Chen  <zhenqiang.chen@linaro.org>

	* gcc.target/arm/pr57637.c: New testcase.

2013-07-29  Bill Schmidt  <wschmidt@vnet.linux.ibm.com>

	PR tree-optimization/57993
	* gcc.dg/torture/pr57993.c: New test.

2013-07-29  Joern Rennecke  <joern.rennecke@embecosm.com>

	* gcc.dg/tree-ssa/pr44258.c: Disable scan test for Epiphany.

2013-07-29  Paolo Carlini  <paolo.carlini@oracle.com>

	PR c++/57948
	* g++.dg/conversion/ambig2.C: New.

2013-07-29  Maciej W. Rozycki  <macro@codesourcery.com>

	* gcc.target/mips/fabs-2008.c: New test case.
	* gcc.target/mips/fabs-legacy.c: New test case.
	* gcc.target/mips/fabsf-2008.c: New test case.
	* gcc.target/mips/fabsf-legacy.c: New test case.
	* gcc.target/mips/fneg-2008.c: New test case.
	* gcc.target/mips/fneg-legacy.c: New test case.
	* gcc.target/mips/fneg-2008.c: New test case.
	* gcc.target/mips/fneg-legacy.c: New test case.
	* gcc.target/mips/nan-2008.c: New test case.
	* gcc.target/mips/nan-legacy.c: New test case.
	* gcc.target/mips/nanf-2008.c: New test case.
	* gcc.target/mips/nanf-legacy.c: New test case.
	* gcc.target/mips/nans-2008.c: New test case.
	* gcc.target/mips/nans-legacy.c: New test case.
	* gcc.target/mips/nansf-2008.c: New test case.
	* gcc.target/mips/nansf-legacy.c: New test case.
	* gcc.target/mips/mips.exp: Handle `-mabs=' and `-mnan='.

2013-07-29  Alexander Ivchenko  <alexander.ivchenko@intel.com>
	    Maxim Kuvyrkov  <maxim@kugelworks.com>

	* lib/target-supports.exp (check_effective_target_non_bionic): New
	effective-target test.
	* g++.dg/tls/thread_local4.C: Disable test for Bionic.
	* g++.dg/tls/thread_local4g.C: Ditto.

2013-07-28  Thomas Koenig  <tkoenig@gcc.gnu.org>

	PR fortran/58009
	* gfortran.dg/vector_subsript_7.f90:  New test.

2013-07-27  Tobias Burnus  <burnus@net-b.de>

	PR fortran/57991
	* gfortran.dg/warn_alias.f90: New.

2013-07-27  Janus Weil  <janus@gcc.gnu.org>

	PR fortran/57285
	* gfortran.dg/class_array_19.f90: New.

2013-07-27  Eric Botcazou  <ebotcazou@adacore.com>

	* gcc.dg/vect/pr57705.c: Adjust for a !vect_pack_trunc target.
	* gcc.dg/vect/pr57741-2.c: Require a vect_float target.
	* gcc.dg/vect/pr57741-3.c: Likewise.
	* gcc.dg/vect/bb-slp-32.c: XFAIL for a vect_no_align target.

2013-07-26  Joern Rennecke  <joern.rennecke@embecosm.com>

	Skip tests that make assumptions about struct layout that don't hold
	on epiphany:
	* g++.dg/cpp0x/cast.C: Skip for epiphany-*-*.
	* g++.dg/cpp0x/iop.C: Likewise.
	* g++.dg/cpp0x/named_refs.C: Likewise.
	* g++.dg/cpp0x/rv1p.C: Likewise.
	* g++.dg/cpp0x/rv2p.C: Likewise.
	* g++.dg/cpp0x/rv3p.C: Likewise.
	* g++.dg/cpp0x/rv4p.C: Likewise.
	* g++.dg/cpp0x/rv5p.C: Likewise.
	* g++.dg/cpp0x/rv6p.C: Likewise.
	* g++.dg/cpp0x/rv7p.C: Likewise.
	* g++.dg/cpp0x/rv8p.C: Likewise.
	* g++.dg/ext/strncpy-chk1.C: Likewise.
	* gcc.dg/builtin-object-size-10.c: Likewise.
	* gcc.dg/builtin-object-size-11.c: Likewise.
	* gcc.dg/builtin-stringop-chk-1.c: Likewise.
	* gcc.dg/pr25805.c: Likewise.
	* gcc.c-torture/execute/builtins/memcpy-chk.x: New file.
	* gcc.c-torture/execute/builtins/memmove-chk.x: Likewise.
	* gcc.c-torture/execute/builtins/mempcpy-chk.x: Likewise.
	* gcc.c-torture/execute/builtins/memset-chk.x: Likewise.
	* gcc.c-torture/execute/builtins/snprintf-chk.x: Likewise.
	* gcc.c-torture/execute/builtins/sprintf-chk.x: Likewise.
	* gcc.c-torture/execute/builtins/stpcpy-chk.x: Likewise.
	* gcc.c-torture/execute/builtins/strcat-chk.x: Likewise.
	* gcc.c-torture/execute/builtins/strcpy-chk.x: Likewise.
	* gcc.c-torture/execute/builtins/strncat-chk.x: Likewise.
	* gcc.c-torture/execute/builtins/strncpy-chk.x: Likewise.
	* gcc.c-torture/execute/builtins/vsnprintf-chk.x: Likewise.
	* gcc.c-torture/execute/builtins/vsprintf-chk.x: Likewise.
	* gcc.c-torture/execute/zerolen-2.x: Likewise.
	* gcc.c-torture/execute/builtins/stpcpy-chk.x: Likewise.

	* gcc.dg/pr27095.c: For Epiphany, add -mshort-calls.
	* gcc.dg/tree-ssa/loop-1.c: Likewise.

	* gcc.dg/torture/pr37868.c: Disable for epiphany.
	* gcc.dg/sibcall-6.c: Enable for epiphany.

2013-07-26  Kyrylo Tkachov  <kyrylo.tkachov@arm.com>

	* gcc.target/arm/minmax_minus.c: Scan for absence of mov.

2013-07-26  David Edelsohn  <dje.gcc@gmail.com>

	* gcc.target/powerpc/ppc-vector-memcpy.c: Test use of VMX for
	memcpy not initializers.

	* gcc.dg/guality/guality.exp: Skip on AIX.

2013-07-26  Paolo Carlini  <paolo.carlini@oracle.com>

	PR c++/57101
	* g++.dg/cpp0x/pr57101.C: New.

2013-07-26  Ian Bolton  <ian.bolton@arm.com>

	* gcc.target/aarch64/neg_1.c: New test.

2013-07-25  Janus Weil  <janus@gcc.gnu.org>

	PR fortran/57966
	* gfortran.dg/typebound_call_25.f90: New.

2013-07-25  Paolo Carlini  <paolo.carlini@oracle.com>

	PR c++/57981
	* g++.dg/cpp0x/pr57981.C: New.

2013-07-25  Paolo Carlini  <paolo.carlini@oracle.com>

	PR c++/57880
	* g++.dg/cpp1y/udlit-empty-string-neg.C: New.

2013-07-25  Vladimir Makarov  <vmakarov@redhat.com>

	PR rtl-optimization/57960
	* gcc.target/s390/pr57960.c: New.

2013-07-25  Janus Weil  <janus@gcc.gnu.org>

	PR fortran/57639
	* gfortran.dg/unlimited_polymorphic_9.f90: New.

2013-07-25  Terry Guo  <terry.guo@arm.com>

	* gcc.target/arm/thumb1-Os-mult.c: New test case.

2013-07-24  Paolo Carlini  <paolo.carlini@oracle.com>

	PR c++/57942
	* g++.dg/inherit/pr57942.C: New.

2013-07-23  Michael Meissner  <meissner@linux.vnet.ibm.com>

	* gcc.target/powerpc/bool2.h: New file, test the code generation
	of logical operations for power5, altivec, power7, and power8 systems.
	* gcc.target/powerpc/bool2-p5.c: Likewise.
	* gcc.target/powerpc/bool2-av.c: Likewise.
	* gcc.target/powerpc/bool2-p7.c: Likewise.
	* gcc.target/powerpc/bool2-p8.c: Likewise.
	* gcc.target/powerpc/bool3.h: Likewise.
	* gcc.target/powerpc/bool3-av.c: Likewise.
	* gcc.target/powerpc/bool2-p7.c: Likewise.
	* gcc.target/powerpc/bool2-p8.c: Likewise.

2013-07-23  Yufeng Zhang  <yufeng.zhang@arm.com>

	* gcc.target/aarch64/vect_smlal_1.c: Replace 'long' with 'long long'.

2013-07-23  Yufeng Zhang  <yufeng.zhang@arm.com>

	* gcc.target/aarch64/test-ptr-arg-on-stack-1.c: New test.

2013-07-23  Yufeng Zhang  <yufeng.zhang@arm.com>

	* gcc.dg/20020219-1.c: Skip the test on aarch64*-*-* in ilp32.
	* gcc.target/aarch64/aapcs64/test_18.c (struct y): Change the field
	type from long to long long.
	* gcc.target/aarch64/atomic-op-long.c: Update dg-final directives
	to have effective-target keywords of lp64 and ilp32.
	* gcc.target/aarch64/fcvt_double_int.c: Likewise.
	* gcc.target/aarch64/fcvt_double_long.c: Likewise.
	* gcc.target/aarch64/fcvt_double_uint.c: Likewise.
	* gcc.target/aarch64/fcvt_double_ulong.c: Likewise.
	* gcc.target/aarch64/fcvt_float_int.c: Likewise.
	* gcc.target/aarch64/fcvt_float_long.c: Likewise.
	* gcc.target/aarch64/fcvt_float_uint.c: Likewise.
	* gcc.target/aarch64/fcvt_float_ulong.c: Likewise.
	* gcc.target/aarch64/vect_smlal_1.c: Replace 'long' with 'long long'.

2013-07-23  Tom Tromey  <tromey@redhat.com>
	    Joseph Myers  <joseph@codesourcery.com>

	* gcc.dg/c11-generic-1.c: New file.
	* gcc.dg/c11-generic-2.c: New file.

2013-07-22  Tobias Burnus  <burnus@net-b.de>

	PR fortran/57906
	PR fortran/52052
	* coarray/lib_realloc_1.f90: Permit optimization.
	* gfortran.dg/coarray_31.f90: New.

2013-07-22  Tobias Burnus  <burnus@net-b.de>

	PR fortran/57762
	* gfortran.dg/class_array_7.f03: Fix memory leak.

2013-07-22  Paolo Carlini  <paolo.carlini@oracle.com>

	PR c++/52816
	* g++.dg/cpp0x/decltype56.C: New.

2013-07-22  Kyrylo Tkachov  <kyrylo.tkachov@arm.com>

	* gcc.dg/pr53265.c: Correct line number in dg-message.

2013-07-22  Diego Novillo  <dnovillo@google.com>

	* g++.dg/pr57878.C: Do not force -m32.  Use target ilp32.

2013-07-22  Georg-Johann Lay  <avr@gjlay.de>

	PR testsuite/52641
	* gcc.c-torture/execute/pr57124.x: Skip int16 platforms.
	* gcc.c-torture/execute/pr53366-1.x: New: Skip int16 platforms.

2013-07-22  Georg-Johann Lay  <avr@gjlay.de>

	PR testsuite/52641
	* gcc.c-torture/execute/pr57344-2.x: New. Skip int16.
	* gcc.dg/pr53265.c: Add dg-require-effective-target size32plus.
	* gcc.dg/torture/pr53366-1.c: Same.
	* gcc.dg/torture/pr57381.c: Add dg-require-effective-target int32plus.
	* gcc.dg/torture/pr56488.c: Same.
	* gcc.dg/torture/pr57584.c: Same.
	* gcc.dg/tree-ssa/pr57385.c: Same.
	* gcc.dg/pr57154.c: Add dg-require-effective-target scheduling.

2013-07-21   OndÅej BÃ­lka  <neleai@seznam.cz>

	* c-c++-common/pr41779.c: Fix typos.
	* gcc.c-torture/compile/20031125-2.c: Likewise.
	* gcc.c-torture/compile/20040621-1.c: Likewise.
	* gcc.c-torture/execute/20020418-1.c: Likewise.
	* gcc.dg/20020108-1.c: Likewise.
	* gcc.dg/atomic-generic-aux.c: Likewise.
	* gcc.dg/builtin-complex-err-2.c: Likewise.
	* gcc.dg/decl-1.c: Likewise.
	* gcc.dg/di-sync-multithread.c: Likewise.
	* gcc.dg/format/c90-printf-1.c: Likewise.
	* gcc.dg/format/ms_c90-printf-1.c: Likewise.
	* gcc.dg/long-long-compare-1.c: Likewise.
	* gcc.dg/plugin/start_unit_plugin.c: Likewise.
	* gcc.dg/pr17055-1.c: Likewise.
	* gcc.dg/pr27095.c: Likewise.
	* gcc.dg/torture/fp-int-convert.h: Likewise.
	* gcc.dg/tree-prof/inliner-1.c: Likewise.
	* gcc.dg/tree-ssa/20030731-1.c: Likewise.
	* gcc.dg/tree-ssa/forwprop-6.c: Likewise.
	* gcc.dg/tree-ssa/ipa-cp-1.c: Likewise.
	* gcc.dg/tree-ssa/loop-19.c: Likewise.
	* gcc.dg/tree-ssa/loop-1.c: Likewise.
	* gcc.dg/tree-ssa/pr21001.c: Likewise.
	* gcc.dg/tree-ssa/pr42585.c: Likewise.
	* gcc.dg/tree-ssa/ssa-dse-5.c: Likewise.
	* gcc.dg/vect/vect-cond-5.c: Likewise.
	* gcc.dg/weak/typeof-2.c: Likewise.
	* gcc.target/aarch64/aapcs64/abitest-common.h: Likewise.
	* gcc.target/arm/naked-1.c: Likewise.
	* gcc.target/i386/pr9771-1.c: Likewise.
	* gcc.target/sparc/sparc-constant-1.c: Likewise.
	* gcc.target/sparc/struct-ret-check.c: Likewise.
	* gcc.target/x86_64/abi/test_struct_returning.c: Likewise.
	* gfortran.dg/c_ptr_tests_8_funcs.c: Likewise.
	* objc-obj-c++-shared/objc-test-suite-next-encode-assist-impl.h:
	Likewise.

2013-07-21  Thomas Koenig  <tkoenig@gcc.gnu.org>

	PR fortran/56937
	* gfortran.dg/dependency_42.f90:  New test.
	* gfortran.dg/dependency_43.f90:  New test.

2013-07-21  Tobias Burnus  <burnus@net-b.de>

	PR fortran/35862
	* gfortran.dg/round_4.f90: New.

2013-07-21  Tobias Burnus  <burnus@net-b.de>

	PR fortran/57894
	* gfortran.dg/min_max_conformance_2.f90: New.

2013-07-20  Jakub Jelinek  <jakub@redhat.com>

	PR preprocessor/57620
	* c-c++-common/raw-string-2.c (s12, u12, U12, L12): Remove.
	(main): Don't test {s,u,U,L}12.
	* c-c++-common/raw-string-13.c: New test.
	* c-c++-common/raw-string-14.c: New test.
	* c-c++-common/raw-string-15.c: New test.
	* c-c++-common/raw-string-16.c: New test.

2013-07-20  James Greenhalgh  <james.greenhalgh@arm.com>

	* gcc.target/aarch64/vabs_intrinsic_1.c: New file.

2013-07-20  Joern Rennecke  <joern.rennecke@embecosm.com>

	* gcc.dg/pr57154.c: Add dg-require-effective-target scheduling.

	* gcc.dg/tree-ssa/pr21090.c: Do vrp1 scan check only for
	target { ! keeps_null_pointer_checks }.
	* gcc.dg/tree-ssa/unreachable.c: Do optimized scan check only for
	target { ! keeps_null_pointer_checks }.

	* gcc.dg/torture/pr53366-1.c: Only run for target { size32plus }.
	* gcc.dg/torture/pr56488.c: Likewise.

2013-07-19  Ian Bolton  <ian.bolton@arm.com>

	* gcc.target/aarch64/scalar_intrinsics.c (test_vabs_s64): Added
	new testcase.

2013-07-19  David Edelsohn  <dje.gcc@gmail.com>

	* gfortran.fortran-torture/execute/intrinsic_nearest.x: Skip on AIX.
	* gfortran.dg/nint_2.f90: Correct AIX target name to skip.
	* gfortran.dg/guality/guality.exp: Skip on AIX.

	* lib/dg-pch.exp (dg-flags-pch): Skip on AIX.

	* g++.dg/debug/pr56819.C: Skip on AIX.
	* g++.dg/ext/vector23.C: Ignore vector ABI warning.
	* g++.dg/guality/guality.exp: Skip on AIX.

	* g++.old-deja/g++.other/init19.C: Require cxa_atext.

	* gcc.misc-tests/gcov-14.c: Skip on AIX.

	* gcc.dg/simulate-thread/simulate-thread.exp: Skip on AIX.

2013-07-19  Georg-Johann Lay  <avr@gjlay.de>

	PR target/57516
	* gcc.target/avr/torture/builtins-4-roundfx.c (test2hr, test2k):
	Adjust to corrected rounding.

2013-07-19  Georg-Johann Lay  <avr@gjlay.de>

	* lib/target-supports.exp (check_effective_target_cilkplus): New proc.
	* gcc.dg/cilk-plus/cilk-plus.exp: only run if
	check_effective_target_cilkplus.
	* g++.dg/cilk-plus/cilk-plus.exp: Same.

2013-07-18  Pat Haugen  <pthaugen@us.ibm.com>

	* gcc.target/powerpc/pr57744.c: Fix typo.

2013-07-18  Sriraman Tallam  <tmsriram@google.com>

	PR middle-end/57698
	* gcc.c-torture/compile/pr57698.c: New test.
	* gcc.c-torture/compile/pr43791.c: Remove prune output directive.
	* gcc.c-torture/compile/pr44043.c: Ditto.

2013-07-18  Wei Mi  <wmi@google.com>

	PR rtl-optimization/57878
	* g++.dg/pr57878.C: New test.

2013-07-18  Kyrylo Tkachov  <kyrylo.tkachov@arm.com>

	* gcc.dg/pr42611.c: Move dg-error to correct line.

2013-07-17  Tobias Burnus  <burnus@net-b.de>

	PR fortran/57895
	* gfortran.dg/dollar_sym_3.f: New.
	* gfortran.dg/dollar_sym_1.f90: Update dg-error.

2013-07-16  Iain Sandoe  <iain@codesourcery.com>

	PR target/55654
	PR target/55656
	PR target/55657
	* obj-c++.dg/cxx-ivars-3.mm: Use NSObject instead of Object.
	* obj-c++.dg/strings/const-cfstring-5.mm: Likewise.
	* obj-c++.dg/torture/strings/const-str-10.mm: Likewise.
	* obj-c++.dg/torture/strings/const-str-9.mm: Likewise.
	* objc.dg/image-info.m: Likewise.
	* objc.dg/symtab-1.m: Likewise.
	* objc.dg/torture/strings/const-str-10.m: Likewise.
	* objc.dg/torture/strings/const-str-11.m: Likewise.
	* objc.dg/torture/strings/const-str-9.m: Likewise.
	* objc.dg/zero-link-1.m: Likewise.
	* objc.dg/zero-link-2.m: Likewise.
	* objc.dg/no-extra-load.m: Avoid Foundation.h.
	* objc.dg/objc-foreach-4.m: Likewise.
	* objc.dg/objc-foreach-5.m: Likewise.
	* obj-c++.dg/proto-lossage-7.mm: Use NSObject instead of Object
	(for Darwin).
	* obj-c++.dg/strings/const-str-12.mm: Likewise.
	* obj-c++.dg/syntax-error-1.mm: Likewise.
	* objc.dg/method-6.m: Likewise.
	* objc.dg/pr23214.m: Likewise.
	* objc.dg/proto-lossage-7.m: Likewise.
	* objc.dg/strings/const-str-12b.m: Likewise.
	* objc.dg/zero-link-3.m: Likewise.
	* obj-c++.dg/method-12.mm: Skip on Darwin versions without 'Object'.
	* objc.dg/encode-7-next-64bit.m: Use NSObject instead of Object,
	adjust headers, interfaces and encoded types to reflect current system
	versions.  Add FIXME and outputs from current system compiler for
	reference.

2013-07-15  Cong Hou  <congh@google.com>

	* gcc.target/i386/l_fma_float_1.c: Update the instruction to be
	counted.
	* gcc.target/i386/l_fma_float_3.c: Likewise.
	* gcc.target/i386/l_fma_double_1.c: Likewise.
	* gcc.target/i386/l_fma_double_3.c: Likewise.

2013-07-15  Peter Bergner  <bergner@vnet.ibm.com>

	* lib/target-supports.exp (check_effective_target_powerpc_htm_ok): New
	function to test if HTM is available.
	* gcc.target/powerpc/htm-xl-intrin-1.c: New test.
	* gcc.target/powerpc/htm-builtin-1.c: New test.

2013-07-15  Tobias Burnus  <burnus@net-b.de>

	* gfortran.dg/coarray_lib_realloc_1.f90: New.
	* gfortran.dg/coarray/lib_realloc_1.f90: New.
	* gfortran.dg/coarray_6.f90: Add dg-error.

2013-07-15  Tobias Burnus  <burnus@net-b.de>

	PR fortran/37336
	* gfortran.dg/finalize_18.f90: New.

2013-07-14  Thomas Koenig  <tkoenig@gcc.gnu.org>

	PR fortran/52669
	* fortran.dg/module_variable_1.f90:  New test.
	* fortran.dg/module_variable_2.f90:  New test.

2013-07-14  Marc Glisse  <marc.glisse@inria.fr>

	* g++.dg/ext/vector19.C: Adapt.
	* g++.dg/ext/vector23.C: New testcase.

2013-07-12  Michael Matz  <matz@suse.de>

	PR middle-end/55771
	* c-c++-common/pr55771.c: New test.

2013-07-12  Tejas Belagod  <tejas.belagod@arm.com>

	* gcc.target/aarch64/vect-movi.c: New.

2013-07-11  Sriraman Tallam  <tmsriram@google.com>

	PR target/57362
	* g++.dg/ext/pr57362.C: New.

2013-07-11  Georg-Johann Lay  <avr@gjlay.de>

	PR target/57631
	* gcc.target/avr/torture/pr57631.c: New test.

2013-07-10  Paolo Carlini  <paolo.carlini@oracle.com>

	PR c++/57827
	* g++.dg/cpp0x/constexpr-ice7.C: New.

2013-07-10  Janis Johnson  <janisjo@codesourcery.com>

	* gcc.target/powerpc/20020118-1.c: Force 128-bit stack alignment
	for EABI targets.
	* gcc.c-torture/execute/nest-align-1.x: New.

2013-07-10  Paolo Carlini  <paolo.carlini@oracle.com>

	PR c++/57874
	* g++.dg/cpp0x/sfinae48.C: New.

2013-07-10  Jakub Jelinek  <jakub@redhat.com>

	PR preprocessor/57824
	* c-c++-common/raw-string-17.c: New test.
	* c-c++-common/gomp/pr57824.c: New test.

2013-07-10  Paolo Carlini  <paolo.carlini@oracle.com>

	PR c++/57869
	* g++.dg/cpp0x/reinterpret_cast1.C: New.
	* g++.dg/warn/Wconditionally-supported-1.C: Likewise.
	* g++.dg/conversion/dr195.C: Update.
	* g++.dg/expr/cast2.C: Likewise.

2013-07-10  Jakub Jelinek  <jakub@redhat.com>

	* c-c++-common/raw-string-18.c: New test.
	* c-c++-common/raw-string-19.c: New test.

	PR preprocessor/57757
	* g++.dg/cpp/paste1.C: New test.
	* g++.dg/cpp/paste2.C: New test.

2013-07-10  Graham Stott  <grahams@btinternet.com>

	* gcc.target/mips/mulsize-1.c: New.
	* gcc.target/mips/mulsize-2.c: New.
	* gcc.target/mips/mulsize-3.c: New.
	* gcc.target/mips/mulsize-4.c: New.

2013-07-09  Marc Glisse  <marc.glisse@inria.fr>

	PR c++/53094
	* g++.dg/cpp0x/constexpr-53094-1.C: Adjust.
	* g++.dg/ext/vector24.C: New testcase.

2013-07-09  Marc Glisse  <marc.glisse@inria.fr>

	PR c++/53000
	* g++.dg/cpp0x/decltype17.C: Adjust.

2013-07-09  Paolo Carlini  <paolo.carlini@oracle.com>

	PR c++/51786
	* g++.dg/cpp0x/pr51786.C: New.

2013-07-08  Janis Johnson  <janisjo@codesourcery.com>

	* gcc.target/powerpc/tfmode_off.c: Skip for EABI targets.

	* gcc.target/powerpc/ppc-spe64-1.c: Update expected error message.

	* gcc.target/powerpc/pr47197.c: Require powerpc_altivec_ok.

	* gcc.target/powerpc/sd-vsx.c: Require dfp.
	* gcc.target/powerpc/sd-pwr6.c: Likewise.

2013-07-08  Tobias Burnus  <burnus@net-b.de>

	PR fortran/57834
	* gfortran.dg/c_f_pointer_tests_8.f90: New.

2013-07-08  Tobias Burnus  <burnus@net-b.de>

	PR fortran/50554
	* gfortran.dg/do_check_9.f90: New.

2013-07-08  Tobias Burnus  <burnus@net-b.de>

	PR fortran/57785
	* gfortran.dg/dot_product_2.f90: New.

2013-07-08  Tobias Burnus  <burnus@net-b.de>

	PR fortran/57469
	* gfortran.dg/warn_unused_dummy_argument_4.f90: New.

2013-07-08  Manfred Schwarb  <manfred99@gmx.ch>

	* gfortran.dg/defined_assignment_7.f90: Fix dg-do.
	* gfortran.dg/finalize_10.f90: Fix dg-final.

2013-07-08  Jakub Jelinek  <jakub@redhat.com>

	PR target/57819
	* gcc.target/i386/pr57819.c: New test.

	PR rtl-optimization/57829
	* gcc.c-torture/execute/pr57829.c: New test.

2013-07-08  Michael Zolotukhin  <michael.v.zolotukhin@gmail.com>

	* gcc.target/i386/memcpy-vector_loop-1.c: New.
	* gcc.target/i386/memcpy-vector_loop-2.c: New.

2013-07-06  Uros Bizjak  <ubizjak@gmail.com>

	PR target/57807
	* gcc.target/i386/pr57807.c: New test.

2013-07-06  Jakub Jelinek  <jakub@redhat.com>

	PR target/29776
	* gcc.dg/tree-ssa/vrp89.c: New test.

2013-07-06  Paolo Carlini  <paolo.carlini@oracle.com>

	PR c++/28262
	* g++.dg/parse/defarg16.C: New.

2013-07-05  Vladimir Makarov  <vmakarov@redhat.com>

	PR rtl-optimization/55342
	* gcc.target/i386/pr55342.c: New.

2013-07-05  Marcus Shawcroft  <marcus.shawcroft@arm.com>

	* gcc.dg/pr57518.c: Adjust scan-rtl-dump-not pattern.

2013-07-05  Paolo Carlini  <paolo.carlini@oracle.com>

	PR c++/14263
	* g++.dg/inherit/virtual10.C: New.

2013-07-04  Joern Rennecke  <joern.rennecke@embecosm.com>

	PR c/57821
	* gcc.dg/large-size-array-6.c: New test.

2013-07-04  Paolo Carlini  <paolo.carlini@oracle.com>

	PR c++/38634
	* g++.dg/template/crash116.C: New.

2013-07-04  Joern Rennecke  <joern.rennecke@embecosm.com>

	* gcc.dg/tree-ssa/vrp66.c: Make conditional on { target { ! int16 } } .
	* gcc.dg/tree-ssa/vrp66-int16-sw.c: New test.

2013-07-04  Paolo Carlini  <paolo.carlini@oracle.com>

	PR c++/54998
	* g++.dg/cpp0x/nsdmi-list3.C: New.

2013-07-03  Jakub Jelinek  <jakub@redhat.com>

	PR target/57777
	* gcc.target/i386/pr57777.c: New test.

	PR c++/57771
	* g++.dg/template/arg9.C: New test.

2013-07-02  Sriraman Tallam  <tmsriram@google.com>

	* gcc.target/i386/avx-inline.c: New test.

2013-07-02  Maciej W. Rozycki  <macro@codesourcery.com>

	* gcc.target/mips/call-1.c: Accept JALRS and JALR.
	* gcc.target/mips/call-2.c: Likewise.
	* gcc.target/mips/call-3.c: Likewise.
	* gcc.target/mips/lazy-binding-1.c: Likewise.

2013-07-02  Jakub Jelinek  <jakub@redhat.com>

	PR tree-optimization/57741
	* gcc.dg/vect/pr57741-1.c: New test.
	* gcc.dg/vect/pr57741-2.c: New test.
	* gcc.dg/vect/pr57741-3.c: New test.

2013-07-02  Ian Bolton  <ian.bolton@arm.com>

	* gcc.target/config/aarch64/insv_1.c: Update to show it doesn't work
	on big endian.
	* gcc.target/config/aarch64/insv_2.c: New test for big endian.
	* lib/target-supports.exp: Define aarch64_little_endian.

2013-07-02  Ian Bolton  <ian.bolton@arm.com>

	* gcc.target/aarch64/abs_1.c: New test.

2013-07-02  Ian Bolton  <ian.bolton@arm.com>

	* gcc.target/aarch64/bfxil_1.c: New test.
	* gcc.target/aarch64/bfxil_2.c: Likewise.

2013-07-01  Balaji V. Iyer  <balaji.v.iyer@intel.com>

	PR c/57766
	* c-c++-common/cilk-plus/AN/sec_implicit_ex.c (NUMBER): Changed
	array sizes from 100 to 20.

2013-07-01  Dominique d'Humieres  <dominiq@lps.ens.fr>

	PR fortran/54788
	* gfortran.dg/pointer_remapping_8.f90: New.

2013-06-28  Ed Smith-Rowland  <3dw4rd@verizon.net>

	* g++.dg/cpp0x/udlit-nospace-neg.C: Adjust.
	* g++.dg/cpp1y/udlit-enc-prefix-neg.C: New.
	* g++.dg/cpp1y/udlit-userdef-string.C: New.
	* g++.dg/cpp1y/complex_literals.h: New.

2013-06-28  Paolo Carlini  <paolo.carlini@oracle.com>

	PR c++/57645
	* g++.dg/cpp0x/noexcept21.C: New.

2013-06-28  Jakub Jelinek  <jakub@redhat.com>

	PR target/57736
	* gcc.target/i386/pr57736.c: New test.

2013-06-28  Balaji V. Iyer  <balaji.v.iyer@intel.com>

	* c-c++-common/cilk-plus/AN/decl-ptr-colon.c (main): Made this testcase
	c specific.
	* c-c++-common/cilk-plus/AN/decl-ptr-colon.c (main): Changed dg-error
	strings to match the fixed error messages.
	* c-c++-common/cilk-plus/AN/misc.c (main): Likewise.
	* c-c++-common/cilk-plus/AN/rank_mismatch.c (main): Added a new error
	message check.

2013-06-28  Michael Meissner  <meissner@linux.vnet.ibm.com>

	PR target/57744
	* gcc.target/powerpc/pr57744.c: New test to make sure lqarx and
	stqcx. get even registers.

2013-06-28  Marc Glisse  <marc.glisse@inria.fr>

	PR c++/57509
	* g++.dg/ext/pr57509.C: Pass vectors by reference to avoid warnings.

2013-06-28  Kirill Yukhin  <kirill.yukhin@intel.com>

	* gcc.target/i386/bmi-1.c: Extend with new instrinsic.
	Fix scan patterns.
	* gcc.target/i386/bmi-1.c: Ditto.
	* gcc.target/i386/bmi-bextr-4.c: New.
	* gcc.target/i386/bmi-bextr-5.c: Ditto.

2013-06-28  Paolo Carlini  <paolo.carlini@oracle.com>

	PR c++/57682
	* g++.dg/cpp0x/initlist73.C: New.

2013-06-27  Meador Inge  <meadori@codesourcery.com>

	* gcc.dg/atomic-flag.c: Add dg-require-effective-target sync_*.
	* g++.dg/simulate-thread/atomics-2.C: Likewise.
	* g++.dg/simulate-thread/atomics-1.C: Likewise.

2013-06-27  Marc Glisse  <marc.glisse@inria.fr>

	PR c++/57509
	* g++.dg/ext/pr57509.C: New file.

2013-06-27  Jakub Jelinek  <jakub@redhat.com>

	PR target/57623
	* gcc.target/i386/bmi-bextr-3.c: New test.

	PR target/57623
	* gcc.target/i386/bmi2-bzhi-1.c: New test.

2013-06-27  Marc Glisse  <marc.glisse@inria.fr>

	PR c++/57172
	* g++.dg/cpp0x/pr57172.C: New testcase.

2013-06-27  Andreas Krebbel  <Andreas.Krebbel@de.ibm.com>

	* gcc.target/s390/htm-1.c: New file.
	* gcc.target/s390/htm-nofloat-1.c: New file.
	* gcc.target/s390/htm-xl-intrin-1.c: New file.

2013-06-26  Tobias Burnus  <burnus@net-b.de>

	PR fortran/29800
	* gfortran.dg/bounds_check_17.f90: New.

2013-06-25  Ed Smith-Rowland  <3dw4rd@verizon.net>

	PR c++/57640
	* g++.dg/cpp1y/pr57640.C: New.

2013-06-25  Balaji V. Iyer  <balaji.v.iyer@intel.com>

	PR c/57692
	* c-c++-common/cilk-plus/AN/gather_scatter.c: Fixed a bug of stack
	overflow due to size of arrays.

2013-06-25  Jakub Jelinek  <jakub@redhat.com>

	PR tree-optimization/57705
	* gcc.dg/vect/pr57705.c: New test.
	* gcc.dg/vect/vect-iv-7.c: Add noclone attribute, remove xfail.

2013-06-25  Martin Jambor  <mjambor@suse.cz>

	PR middle-end/57670
	* g++.dg/ipa/pr57670.C: New test.

2013-06-25  Richard Biener  <rguenther@suse.de>

	PR middle-end/56977
	* gcc.dg/pr56977.c: New testcase.

2013-06-24  Martin Jambor  <mjambor@suse.cz>

	PR tree-optimization/57358
	* gcc.dg/ipa/pr57358.c: New test.

2013-06-24  Richard Biener  <rguenther@suse.de>

	PR testsuite/57686
	* gcc.dg/torture/pr57584.c: Remove target specific bits.

2013-06-24  Richard Biener  <rguenther@suse.de>

	PR tree-optimization/57488
	* gcc.dg/torture/pr57488.c: New testcase.

2013-06-24  Francois-Xavier Coudert  <fxcoudert@gcc.gnu.org>
	    Dominique d'Humieres  <dominiq@lps.ens.fr>

	PR fortran/52413
	* gfortran.dg/fraction.f90: New.

2013-06-24  Alan Modra  <amodra@gmail.com>

	* gcc.target/powerpc/altivec-consts.c: Correct for little-endian.
	Add scan-assembler-not "lvx".
	* gcc.target/powerpc/le-altivec-consts.c: New.

2013-06-23  Paolo Carlini  <paolo.carlini@oracle.com>

	* g++.dg/cpp0x/sfinae47.C: New.

2013-06-23  Oleg Endo  <olegendo@gcc.gnu.org>

	PR target/52483
	* gcc.target/sh/pr52483-1.c: New.
	* gcc.target/sh/pr52483-2.c: New.
	* gcc.target/sh/pr52483-3.c: New.
	* gcc.target/sh/pr52483-4.c: New.
	* gcc.target/sh/pr52483-5.c: New.

2013-06-23  Sriraman Tallam  <tmsriram@google.com>

	* gcc.target/i386/intrinsics_1.c: New test.
	* gcc.target/i386/intrinsics_2.c: Ditto.
	* gcc.target/i386/intrinsics_3.c: Ditto.
	* gcc.target/i386/intrinsics_4.c: Ditto.
	* gcc.target/i386/intrinsics_5.c: Ditto.
	* gcc.target/i386/intrinsics_6.c: Ditto.
	* gcc.target/i386/avx-1.c: Provide macros for builtins
	needing immediate arguments in f16cintrin.h and rtmintrin.h.

2013-06-21  Tobias Burnus  <burnus@net-b.de>

	PR fortran/37336
	* gfortran.dg/finalize_17.f90: New.

2013-06-21  Tobias Burnus  <burnus@net-b.de>

	* gfortran.dg/realloc_on_assign_18.f90: New.

2013-06-21  Balaji V. Iyer  <balaji.v.iyer@intel.com>

	* c-c++-common/cilk-plus/AN/array_test1.c: Make this an execution test.
	Also changed the returns from error as distinct values so that
	debugging can get easier.
	* c-c++-common/cilk-plus/AN/if_test_errors.c (main): Made certain
	errors specific to C, if necessary.  Also added new error
	hooks for C++.
	* c-c++-common/cilk-plus/AN/misc.c (main): Likewise.
	* c-c++-common/cilk-plus/AN/parser_errors.c (main): Likewise.
	* c-c++-common/cilk-plus/AN/parser_errors2.c (main): Likewise.
	* c-c++-common/cilk-plus/AN/parser_errors3.c (main): Likewise.
	* c-c++-common/cilk-plus/AN/pr57541.c (main): Likewise.
	* c-c++-common/cilk-plus/AN/parser_errors4.c (main): In addition to
	the same changes as parser_errors3.c, spaces were added between colons
	to not confuse C++ compiler with 2 colons as scope.
	* c-c++-common/cilk-plus/AN/vla.c: Make this test C specific.
	* g++.dg/cilk-plus/AN/array_test1_tplt.cc: New test.
	* g++.dg/cilk-plus/AN/array_test2_tplt.cc: Likewise.
	* g++.dg/cilk-plus/AN/array_test_ND_tplt.cc: Likewise.
	* g++.dg/cilk-plus/AN/braced_list.cc: Likewise.
	* g++.dg/cilk-plus/AN/builtin_fn_custom_tplt.cc: Likewise.
	* g++.dg/cilk-plus/AN/builtin_fn_mutating_tplt.cc: Likewise.
	* g++.dg/cilk-plus/AN/fp_triplet_values_tplt.c: Likewise.
	* g++.dg/cilk-plus/AN/preincr_test.cc: Likewise.
	* g++.dg/cilk-plus/AN/postincr_test.cc: Likewise.
	* g++.dg/cilk-plus/cilk-plus.exp: New script.
	* gcc/testsuite/g++.dg/dg.exp: Included Cilk Plus C++ tests
	in the list.

2013-06-21  Joseph Myers  <joseph@codesourcery.com>

	PR other/53317
	* gcc.dg/torture/fp-int-convert-float128-timode-2.c: New test.

2013-06-20  Uros Bizjak  <ubizjak@gmail.com>

	PR target/57655
	* gcc.target/i386/pr57655.c: New test.

2013-06-20  Eric Botcazou  <ebotcazou@adacore.com>

	* ada/acats/tests/gcc: Delete.
	* gnat.dg/style: Likewise.

2013-06-20  Jeff Law  <law@redhat.com>

	PR tree-optimization/57660
	* gcc.dg/tree-ssa/forwprop-28.c: Don't run test on various targets
	based on their branch cost.

	* gcc.dg/tree-ssa/forwprop-28.c: Add missing dg-final.

2013-06-20  Tobias Burnus  <burnus@net-b.de>

	PR fortran/57633
	* gfortran.dg/list_read_11.f90: New.

2013-06-20  Richard Biener  <rguenther@suse.de>

	PR tree-optimization/57584
	* gcc.dg/torture/pr57584.c: New testcase.

2013-06-19  Sharad Singhai  <singhai@google.com>

	* g++.dg/gcov/gcov-8.C: New testcase.
	* lib/gcov.exp: Handle intermediate format.

2013-06-19  Wei Mi  <wmi@google.com>

	PR rtl-optimization/57518
	* testsuite/gcc.dg/pr57518.c: New test.

2013-06-19  Igor Zamyatin  <igor.zamyatin@intel.com>

	* gcc.dg/tree-ssa/loop-19.c: Add -fno-common.

2013-06-19  Jan Hubicka  <jh@suse.cz>

	* gcc.dg/tree-ssa/attr-alias-2.c: New testcase.

2013-06-19  Balaji V. Iyer  <balaji.v.iyer@intel.com>

	* c-c++-common/cilk-plus/AN/builtin_fn_custom.c: Replaced all the
	hard-coded values of array sizes with a #define.
	* c-c++-common/cilk-plus/AN/builtin_fn_mutating.c: Likewise.
	* c-c++-common/cilk-plus/AN/builtin_func_double2.c: Likewise.
	* c-c++-common/cilk-plus/AN/gather_scatter.c: Likewise.
	* c-c++-common/cilk-plus/AN/pr57577.c: Likewise.
	* c-c++-common/cilk-plus/AN/sec_implicit_ex.c: Likewise.

2013-06-19  Yufeng Zhang  <yufeng.zhang@arm.com>

	* gcc.dg/torture/stackalign/builtin-apply-2.c: set
	STACK_ARGUMENTS_SIZE with 0 if __aarch64__ is defined.

2013-06-19  Jeff Law  <law@redhat.com>

	* gcc.dg/tree-ssa/forwprop-28.c: New test.

2013-06-19  Manuel Lopez-Ibanez  <manu@gcc.gnu.org>

	PR c++/57638
	* g++.dg/template/error53.C: New.

2013-06-19  Sebastian Huber  <sebastian.huber@embedded-brains.de>

	PR target/55033
	* gcc.target/powerpc/pr55033.c: Fix options.

2013-06-18  Sriraman Tallam  <tmsriram@google.com>

	* gcc.target/i386/inline_error.c: New test.
	* gcc.c-torture/compile/pr44043.c: Fix test to expect an error.
	* gcc.c-torture/compile/pr43791.c: Fix test to expect an error.

2013-06-18  Paolo Carlini  <paolo.carlini@oracle.com>

	PR c++/53211
	* g++.dg/cpp0x/decltype55.C: New.

2013-06-18  Marek Polacek  <polacek@redhat.com>

	* gcc.dg/c90-fordecl-1.c: Adjust expected message.

2013-06-17  Balaji V. Iyer  <balaji.v.iyer@intel.com>

	* c-c++-common/cilk-plus/AN/sec_reduce_ind_same_value.c: New test.

2013-06-17  Balaji V. Iyer  <balaji.v.iyer@intel.com>

	* c-c++-common/cilk-plus/AN/array_test1.c: Make this an execution test.
	Also changed the returns from error as distinct values so that it is
	easier to debug.

2013-06-17  Sofiane Naci  <sofiane.naci@arm.com>

	* gcc.target/aarch64/scalar_intrinsics.c: Update.

2013-06-17  Paolo Carlini  <paolo.carlini@oracle.com>

	PR c++/16128
	* g++.dg/template/error52.C: New.
	* g++.dg/lookup/friend15.C: Update.
	* g++.dg/parse/error11.C: Likewise.
	* g++.dg/parse/error14.C: Likewise.
	* g++.dg/parse/parser-pr28152-2.C: Likewise.
	* g++.dg/parse/template25.C: Likewise.
	* g++.old-deja/g++.jason/cond.C: Likewise.
	* g++.old-deja/g++.mike/for2.C: Likewise.
	* g++.old-deja/g++.robertl/eb125.C: Likewise.
	* obj-c++.dg/property/dotsyntax-4.mm: Likewise.

2013-06-17  Kyrylo Tkachov  <kyrylo.tkachov@arm.com>

	* gcc.target/arm/unaligned-memcpy-2.c (dest): Initialize to
	ensure alignment.

2013-06-16  Balaji V. Iyer  <balaji.v.iyer@intel.com>

	* c-c++-common/cilk-plus/AN/if_test.c (main2): Fixed a bug of
	accidentally placing minus sign for length instead of stride.

2013-06-16  Joern Rennecke  <joern.rennecke@embecosm.com>

	PR rtl-optimization/57425
	PR rtl-optimization/57569
	* gcc.dg/torture/pr57425-1.c, gcc.dg/torture/pr57425-2.c: New files.
	* gcc.dg/torture/pr57425-3.c, gcc.dg/torture/pr57569.c: Likewise.

2013-06-15  Mikael Morin  <mikael@gcc.gnu.org>

	PR fortran/49074
	PR fortran/56136
	* gfortran.dg/typebound_assignment_5.f03: Check the absence of any
	packing.
	* gfortran.dg/typebound_assignment_6.f03: New.

2013-06-15  Oleg Endo  <olegendo@gcc.gnu.org>

	* gcc.target/h8300/h8300.exp: New.
	* gcc.dg/pragma-isr.c: Move to ...
	* gcc.target/sh/torture/pragma-isr.c: ... here ...
	* gcc.target/h8300/pragma-isr.c: ... and here.
	* gcc.dg/pragma-isr2.c: Move to ...
	* gcc.target/sh/torture/pragma-isr2.c: ... here ...
	* gcc.target/h8300/pragma-isr2.c: ... and here.
	* gcc.dg/pragma-isr-trapa.c: Move to ...
	* gcc.target/sh/pragma-isr-trapa.c: ... here.
	* gcc.dg/pragma-isr-trapa2.c: Move to ...
	* gcc.target/sh/pragma-isr-trapa2.c: ... here.
	* gcc.dg/pragma-isr-trap_exit.c: Move to ...
	* gcc.target/sh/pragma-isr-trap-exit.c: ... here.
	* gcc.dg/pragma-isr-nosave_low_regs.c: Move to ...
	* gcc.target/sh/pragma-isr-nosave_low_regs.c: ... here.
	* gcc.dg/attr-isr-nosave_low_regs.c: Move to ...
	* gcc.target/sh/attr-isr-nosave_low_regs.c: ... here.
	* gcc.dg/attr-isr-trap_exit.c: Move to ...
	* gcc.target/sh/attr-isr-trap_exit.c: ... here.
	* gcc.dg/attr-isr-trapa.c: Move to ...
	* gcc.target/sh/attr-isr-trapa.c: ... here.

2013-06-14  Paolo Carlini  <paolo.carlini@oracle.com>

	PR c++/51413
	* g++.dg/ext/builtin-offsetof1.C: New.

2013-06-14  Vidya Praveen  <vidyapraveen@arm.com>

	* gcc.target/aarch64/vect_smlal_1.c: New file.

2013-06-14  Tobias Burnus  <burnus@net-b.de>

	PR fortran/57508
	* gfortran.dg/defined_assignment_7.f90: New.

2013-06-14  Paolo Carlini  <paolo.carlini@oracle.com>

	PR c++/57599
	* g++.dg/rtti/dyncast6.C: New.
	* g++.dg/cpp0x/dyncast1.C: Likewise.

2013-06-14  Alan Modra  <amodra@gmail.com>

	PR middle-end/57134
	* gcc.dg/pr57134.c: New.

2013-06-14  Tobias Burnus  <burnus@net-b.de>

	PR fortran/57596
	* gfortran.dg/deferred_type_param_9.f90: New.

2013-06-13  Marc Glisse  <marc.glisse@inria.fr>

	* gcc.dg/fold-minus-1.c: New testcase.

2013-06-13  Mikael Morin  <mikael@gcc.gnu.org>

	PR fortran/49074
	* gfortran.dg/typebound_assignment_5.f03: New.

2013-06-13  Marc Glisse  <marc.glisse@inria.fr>

	* gcc.dg/tree-ssa/forwprop-27.c: New testcase.

2013-06-12  Michael Meissner  <meissner@linux.vnet.ibm.com>
	    Pat Haugen  <pthaugen@us.ibm.com>
	    Peter Bergner  <bergner@vnet.ibm.com>

	* gcc.target/powerpc/atomic-p7.c: New file, add tests for atomic
	load/store instructions on power7, power8.
	* gcc.target/powerpc/atomic-p8.c: Likewise.

2013-06-12  Balaji V. Iyer  <balaji.v.iyer@intel.com>

	PR c/57577
	* c-c++-common/cilk-plus/AN/pr57577.c: New testcase.

2013-06-12  Paolo Carlini  <paolo.carlini@oracle.com>

	PR c++/38958
	* g++.dg/warn/Wunused-var-20.C: New.

2013-06-12  Richard Sandiford  <rdsandiford@googlemail.com>

	* gcc.target/mips/mips.exp: Handle -f{no-,}common.
	* gcc.target/mips/memcpy-1.c: Remove redundant dg-do.
	Run with -fno-common.

2013-06-12  Balaji V. Iyer  <balaji.v.iyer@intel.com>

	* c-c++-common/cilk-plus/AN/sec_implicit_ex.c (main): Replaced abort
	and exit function calls with return 1 and return 0, respectively.

2013-06-12  Richard Sandiford  <rdsandiford@googlemail.com>

	* gcc.target/mips/umips-branch-1.c, gcc.target/mips/umips-branch-2.c:
	New tests.

2013-06-12  Marc Glisse  <marc.glisse@inria.fr>

	PR tree-optimization/57361
	* gcc.dg/tree-ssa/pr57361.c: New file.

2013-06-12  Ramana Radhakrishnan  <ramana.radhakrishnan@arm.com>

	* gcc.target/arm/unaligned-memcpy-4.c (src, dst): Initialize
	to ensure alignment.
	* gcc.target/arm/unaligned-memcpy-3.c (src): Likewise.

2013-06-12  Tobias Burnus  <burnus@net-b.de>

	* gfortran.dg/finalize_10.f90: Update scan-tree-dump.

2013-06-12  Tobias Burnus  <burnus@net-b.de>
	    Dominique d'Humieres  <dominiq@lps.ens.fr>

	* gfortran.dg/finalize_10.f90: Update scan-tree-dump.

2013-06-12  Jakub Jelinek  <jakub@redhat.com>

	PR target/56564
	* gcc.target/i386/pr56564-1.c: Skip on darwin, mingw and cygwin.
	* gcc.target/i386/pr56564-3.c: Likewise.

2013-06-11  Tobias Burnus  <burnus@net-b.de>

	PR fortran/57535
	* gfortran.dg/class_array_18.f90: New.

2013-06-11  Jan Hubicka  <jh@suse.cz>

	PR c++/57551
	* g++.dg/ext/visibility/anon6.C: Update testcase.

2013-06-10  Balaji V. Iyer  <balaji.v.iyer@intel.com>

	PR c/57563
	* c-c++-common/cilk-plus/AN/builtin_fn_mutating.c (main): Fixed a bug
	in how we check __sec_reduce_mutating function's result.

2013-06-10  Michael Meissner  <meissner@linux.vnet.ibm.com>
	    Pat Haugen  <pthaugen@us.ibm.com>
	    Peter Bergner  <bergner@vnet.ibm.com>

	* gcc.target/powerpc/direct-move-vint1.c: New tests for power8
	direct move instructions.
	* gcc.target/powerpc/direct-move-vint2.c: Likewise.
	* gcc.target/powerpc/direct-move.h: Likewise.
	* gcc.target/powerpc/direct-move-float1.c: Likewise.
	* gcc.target/powerpc/direct-move-float2.c: Likewise.
	* gcc.target/powerpc/direct-move-double1.c: Likewise.
	* gcc.target/powerpc/direct-move-double2.c: Likewise.
	* gcc.target/powerpc/direct-move-long1.c: Likewise.
	* gcc.target/powerpc/direct-move-long2.c: Likewise.

2013-06-10  Paolo Carlini  <paolo.carlini@oracle.com>

	PR c++/52440
	* g++.dg/cpp0x/pr52440.C: New.

2013-06-10  Jakub Jelinek  <jakub@redhat.com>

	PR target/56564
	* gcc.target/i386/pr56564-1.c: New test.
	* gcc.target/i386/pr56564-2.c: New test.
	* gcc.target/i386/pr56564-3.c: New test.
	* gcc.target/i386/pr56564-4.c: New test.
	* gcc.target/i386/avx256-unaligned-load-4.c: Add -fno-common.
	* gcc.target/i386/avx256-unaligned-store-1.c: Likewise.
	* gcc.target/i386/avx256-unaligned-store-3.c: Likewise.
	* gcc.target/i386/avx256-unaligned-store-4.c: Likewise.
	* gcc.target/i386/vect-sizes-1.c: Likewise.
	* gcc.target/i386/memcpy-1.c: Likewise.
	* gcc.dg/vect/costmodel/i386/costmodel-vect-31.c (tmp): Initialize.
	* gcc.dg/vect/costmodel/x86_64/costmodel-vect-31.c (tmp): Likewise.

2013-06-10  Thomas Schwinge  <thomas@codesourcery.com>

	* g++.dg/abi/forced.C: Extend current handling of Linux-based x86
	systems to cover all GNU systems.
	* g++.dg/abi/guard2.C: Likewise.
	* g++.dg/cpp0x/constexpr-rom.C: Likewise.
	* g++.dg/eh/sighandle.C: Likewise.
	* g++.dg/ext/cleanup-10.C: Likewise.
	* g++.dg/ext/cleanup-11.C: Likewise.
	* g++.dg/ext/cleanup-8.C: Likewise.
	* g++.dg/ext/cleanup-9.C: Likewise.
	* g++.dg/opt/const5.C: Likewise.
	* g++.dg/opt/life1.C: Likewise.
	* g++.dg/other/pr39496.C: Likewise.
	* g++.old-deja/g++.abi/aggregates.C: Likewise.
	* g++.old-deja/g++.abi/align.C: Likewise.
	* g++.old-deja/g++.abi/bitfields.C: Likewise.
	* g++.old-deja/g++.law/weak.C: Likewise.
	* g++.old-deja/g++.pt/asm1.C: Likewise.
	* gcc.c-torture/execute/20030125-1.x: Likewise.
	* gcc.c-torture/execute/990127-2.x: Likewise.
	* gcc.dg/20041106-1.c: Likewise.
	* gcc.dg/20050503-1.c: Likewise.
	* gcc.dg/builtin-object-size-5.c: Likewise.
	* gcc.dg/cleanup-10.c: Likewise.
	* gcc.dg/cleanup-11.c: Likewise.
	* gcc.dg/cleanup-8.c: Likewise.
	* gcc.dg/cleanup-9.c: Likewise.
	* gcc.dg/complex-5.c: Likewise.
	* gcc.dg/debug/dwarf2/asm-line1.c: Likewise.
	* gcc.dg/debug/dwarf2/discriminator.c: Likewise.
	* gcc.dg/dfp/convert-dfp-round-thread.c: Likewise.
	* gcc.dg/dfp/pr35739.c: Likewise.
	* gcc.dg/fdata-sections-1.c: Likewise.
	* gcc.dg/lto/20090206-1_0.c: Likewise.
	* gcc.dg/lto/20090206-2_0.c: Likewise.
	* gcc.dg/pr30360.c: Likewise.
	* gcc.dg/pr37303.c: Likewise.
	* gcc.dg/pr39323-1.c: Likewise.
	* gcc.dg/pr39323-2.c: Likewise.
	* gcc.dg/pr39323-3.c: Likewise.
	* gcc.dg/pr45416.c: Likewise.
	* gcc.dg/setjmp-2.c: Likewise.
	* gcc.dg/split-1.c: Likewise.
	* gcc.dg/split-3.c: Likewise.
	* gcc.dg/split-4.c: Likewise.
	* gcc.dg/strlenopt-12g.c: Likewise.
	* gcc.dg/strlenopt-14g.c: Likewise.
	* gcc.dg/strlenopt-14gf.c: Likewise.
	* gcc.dg/strlenopt-16g.c: Likewise.
	* gcc.dg/strlenopt-17g.c: Likewise.
	* gcc.dg/strlenopt-18g.c: Likewise.
	* gcc.dg/strlenopt-1f.c: Likewise.
	* gcc.dg/strlenopt-22g.c: Likewise.
	* gcc.dg/strlenopt-2f.c: Likewise.
	* gcc.dg/strlenopt-4g.c: Likewise.
	* gcc.dg/strlenopt-4gf.c: Likewise.
	* gcc.dg/struct-ret-3.c: Likewise.
	* gcc.dg/torture/stackalign/setjmp-2.c: Likewise.
	* gcc.misc-tests/linkage.exp: Likewise.
	* gcc.target/i386/20000724-1.c: Likewise.
	* gcc.target/i386/align-main-3.c: Likewise.
	* gcc.target/i386/cleanup-1.c: Likewise.
	* gcc.target/i386/inline-mcpy.c: Likewise.
	* gcc.target/i386/pr32268.c: Likewise.
	* gcc.target/i386/pr36613.c: Likewise.
	* gcc.target/i386/pr39013-1.c: Likewise.
	* gcc.target/i386/pr39013-2.c: Likewise.
	* gcc.target/i386/pr39496.c: Likewise.
	* gcc.target/i386/pr40906-3.c: Likewise.
	* gcc.target/i386/pr46084.c: Likewise.
	* lib/target-supports.exp (check_effective_target_pie): Likewise.

2013-06-09  Oleg Endo  <olegendo@gcc.gnu.org>

	PR target/6526
	* gcc.target/sh/pr6526.c: New.

2013-06-09  Jakub Jelinek  <jakub@redhat.com>

	PR target/57568
	* gcc.c-torture/execute/pr57568.c: New test.

2013-06-09  Paolo Carlini  <paolo.carlini@oracle.com>

	PR c++/37404
	* g++.dg/other/vararg-4.C: New.

2013-06-08  Vladimir Makarov  <vmakarov@redhat.com>

	PR rtl-optimization/57559
	* gcc.target/s390/pr57559.c : New test.

2013-06-08  Tobias Burnus  <burnus@net-b.de>

	PR fortran/37336
	* gfortran.dg/finalize_10.f90: New.
	* gfortran.dg/auto_dealloc_2.f90: Update tree-dump.
	* gfortran.dg/finalize_15.f90: New.

2013-06-08  Tobias Burnus  <burnus@net-b.de>

	PR fortran/57553
	* gfortran.dg/storage_size_4.f90: New.

2013-06-07  Sriraman Tallam  <tmsriram@google.com>

	PR c++/57548
	* testsuite/g++.dg/ext/pr57548.C: New test.

2013-06-07  Balaji V. Iyer  <balaji.v.iyer@intel.com>

	PR middle-end/57541
	* c-c++-common/cilk-plus/AN/pr57541.c: New test case.

2013-06-07  Jan Hubicka  <jh@suse.cz>

	* gcc.dg/tree-ssa/attr-alias.c: Remove brackets in template.

2013-06-07  Tobias Burnus  <burnus@net-b.de>

	PR fortran/57549
	* gfortran.dg/array_constructor_48.f90: New.
	* gfortran.dg/array_constructor_type_14.f03: Correct test case.
	* gfortran.dg/array_constructor_type_15.f03: Ditto.

2013-06-07  Kyrylo Tkachov  <kyrylo.tkachov@arm.com>

	PR target/56315
	* gcc.target/arm/xordi3-opt.c: New test.

2013-06-07  Rainer Orth  <ro@CeBiTec.Uni-Bielefeld.DE>

	* gcc.dg/debug/dwarf2/discriminator.c: Fix wording.
	Revert to dg-options.

2013-06-07  Sebastian Huber  <sebastian.huber@embedded-brains.de>

	PR target/55033
	* gcc.target/powerpc/pr55033.c: New.

2013-06-07  Paolo Carlini  <paolo.carlini@oracle.com>

	PR c++/53658
	* g++.dg/cpp0x/alias-decl-36.C: New.

2013-06-06  Michael Meissner  <meissner@linux.vnet.ibm.com>
	    Pat Haugen  <pthaugen@us.ibm.com>
	    Peter Bergner  <bergner@vnet.ibm.com>

	* gcc.target/powerpc/p8vector-builtin-1.c: New test to test
	power8 builtin functions.
	* gcc.target/powerpc/p8vector-builtin-2.c: Likewise.
	* gcc.target/powerpc/p8vector-builtin-3.c: Likewise.
	* gcc.target/powerpc/p8vector-builtin-4.c: Likewise.
	* gcc.target/powerpc/p8vector-builtin-5.c: Likewise.
	* gcc.target/powerpc/p8vector-builtin-6.c: Likewise.
	* gcc.target/powerpc/p8vector-builtin-7.c: Likewise.
	* gcc.target/powerpc/p8vector-vectorize-1.c: New
	tests to test power8 auto-vectorization.
	* gcc.target/powerpc/p8vector-vectorize-2.c: Likewise.
	* gcc.target/powerpc/p8vector-vectorize-3.c: Likewise.
	* gcc.target/powerpc/p8vector-vectorize-4.c: Likewise.
	* gcc.target/powerpc/p8vector-vectorize-5.c: Likewise.

	* gcc.target/powerpc/crypto-builtin-1.c: Use effective target
	powerpc_p8vector_ok instead of powerpc_vsx_ok.

	* gcc.target/powerpc/bool.c: New file, add eqv, nand, nor tests.

	* lib/target-supports.exp (check_p8vector_hw_available) Add power8
	support.
	(check_effective_target_powerpc_p8vector_ok): Likewise.
	(is-effective-target): Likewise.
	(check_vect_support_and_set_flags): Likewise.

2013-06-06  Paolo Carlini  <paolo.carlini@oracle.com>

	PR c++/43652
	* g++.dg/parse/error53.C: New.

2013-06-06  Vladimir Makarov  <vmakarov@redhat.com>

	PR rtl-optimization/57459
	* gcc.target/i386/pr57459.c: New test.

2013-06-06  Teresa Johnson  <tejohnson@google.com>

	PR c++/53743
	* gcc.dg/tree-prof/va-arg-pack-1.c: Cloned from c-torture, made
	into -freorder-blocks-and-partition test.
	* gcc.dg/tree-prof/comp-goto-1.c: Ditto.
	* gcc.dg/tree-prof/20041218-1.c: Ditto.
	* gcc.dg/tree-prof/pr52027.c: Use -O2.
	* gcc.dg/tree-prof/pr50907.c: Ditto.
	* gcc.dg/tree-prof/pr45354.c: Ditto.
	* g++.dg/tree-prof/partition2.C: Ditto.
	* g++.dg/tree-prof/partition3.C: Ditto.

2013-06-06  Tobias Burnus  <burnus@net-b.de>

	PR fortran/57542
	* gfortran.dg/finalize_16.f90: New.

2013-06-06  Marcus Shawcroft  <marcus.shawcroft@arm.com>

	* gcc.dg/vect/no-section-anchors-vect-68.c:
	Add dg-skip-if aarch64_tiny.

2013-06-05  Balaji V. Iyer  <balaji.v.iyer@intel.com>

	PR C/57457
	* c-c++-common/cilk-plus/AN/pr57457.c: New test.
	* c-c++-common/cilk-plus/AN/pr57457-2.c: Likewise.

2013-06-05  Paolo Carlini  <paolo.carlini@oracle.com>

	PR c++/51908
	* g++.dg/cpp0x/decltype54.C: New.

2013-06-05  James Greenhalgh  <james.greenhalgh@arm.com>

	* gcc.dg/fshort-wchar.c: Add extra dg-options for
	arm*-*-*eabi* targets.
	* gcc.dg/tree-ssa/pr42585.c: Change dg-final to catch
	arm*-*-* targets.
	* gcc.dg/tree-ssa/pr43491.c: Likewise.

2013-06-05  Manfred Schwarb  <manfred99@gmx.ch>
	    Tobias Burnus  <burnus@net-b.de>

	* gfortran.dg/string_length_2.f90: Fix dg-do run.
	* gfortran.dg/io_real_boz_3.f90: Remove extra space in "dg-do  run".
	* gfortran.dg/io_real_boz_4.f90: Ditto.
	* gfortran.dg/io_real_boz_5.f90: Ditto.

2013-06-05  Andreas Schwab  <schwab@suse.de>

	* gcc.dg/tree-ssa/attr-alias.c: Remove duplicated contents.

2013-06-04  Jan Hubicka  <jh@suse.cz>

	* gcc.dg/tree-ssa/attr-alias.c: New testcase.

2013-06-04  Balaji V. Iyer  <balaji.v.iyer@intel.com>

	* c-c++-common/cilk-plus/AN/array_test1.c (main): Replaced argc, argv
	parameters with void.
	(main2): Removed argc parameter.
	* c-c++-common/cilk-plus/AN/array_test2.c (main2): Likewise.
	(main): Replaced argc, argv parameters with void.
	* c-c++-common/cilk-plus/AN/array_test_ND.c (main): Likewise.
	(main2): Removed argc parameter.
	* c-c++-common/cilk-plus/AN/builtin_fn_custom.c (main): Replaced argc
	argv parameters with void.  Added __asm volatile to avoid optimization
	on argc, if necessary.
	* c-c++-common/cilk-plus/AN/builtin_fn_mutating (main): Likewise.
	* c-c++-common/cilk-plus/AN/builtin_func_double.c (main): Likewise.
	* c-c++-common/cilk-plus/AN/builtin_func_double2.c (main): Likewise.
	* c-c++-common/cilk-plus/AN/conditional.c (main): Likewise.
	* c-c++-common/cilk-plus/AN/exec-once.c (main): Likewise.
	* c-c++-common/cilk-plus/AN/exec-once2.c (main): Likewise.
	* c-c++-common/cilk-plus/AN/fn_ptr.c (main): Likewise.
	* c-c++-common/cilk-plus/AN/gather-scatter-errors.c (main): Likewise.
	* c-c++-common/cilk-plus/AN/gather_scatter.c (main): Likewise.
	* c-c++-common/cilk-plus/AN/misc.c (main): Likewise.
	* c-c++-common/cilk-plus/AN/parser_errors.c (main): Likewise.
	* c-c++-common/cilk-plus/AN/parser_errors2.c (main): Likewise.
	* c-c++-common/cilk-plus/AN/parser_errors3.c (main): Likewise.
	* c-c++-common/cilk-plus/AN/parser_errors4.c (main): Likewise.
	* c-c++-common/cilk-plus/AN/rank_mismatch2.c (main): Likewise.
	* c-c++-common/cilk-plus/AN/sec_implicit_ex.c (main): Likewise.
	* c-c++-common/cilk-plus/AN/sec_reduce_return.c (main): Likewise.
	* c-c++-common/cilk-plus/AN/test_builtin_return.c (main): Likewise.
	* c-c++-common/cilk-plus/AN/vla.c (main): Likewise.
	* c-c++-common/cilk-plus/AN/comma-exp.c (main): Replaced argc, argv
	parameters with void.
	(main2): Removed argc parameter.
	* c-c++-common/cilk-plus/AN/if_test.c (main2): Likewise.
	(main): Replaced argc, argv parameters with void.
	* c-c++-common/cilk-plus/AN/fp_triplet_values (main2): Replace argc,
	argv parameters with void.  Also renamed this function as main, and
	delete the existing main.
	* c-c++-common/cilk-plus/AN/sec_implicit.c (main2): Likewise.
	* c-c++-common/cilk-plus/AN/sec_implicit2.c (main2): Likewise.
	* c-c++-common/cilk-plus/AN/sec_reduce_max_min_ind.c (main2): Likewise.

2013-06-04  Ian Bolton  <ian.bolton@arm.com>

	* gcc.target/aarch64/movi_1.c: New test.

2013-06-04  Tobias Burnus  <burnus@net-b.de>

	PR fortran/37336
	* gfortran.dg/finalize_12.f90: New.
	* gfortran.dg/alloc_comp_basics_1.f90: Add BLOCK for
	end of scope finalization.
	* gfortran.dg/alloc_comp_constructor_1.f90: Ditto.
	* gfortran.dg/allocatable_scalar_9.f90: Ditto.
	* gfortran.dg/auto_dealloc_2.f90: Ditto.
	* gfortran.dg/class_19.f03: Ditto.
	* gfortran.dg/coarray_lib_alloc_1.f90: Ditto.
	* gfortran.dg/coarray_lib_alloc_2.f90: Ditto.
	* gfortran.dg/extends_14.f03: Ditto.
	* gfortran.dg/move_alloc_4.f90: Ditto.
	* gfortran.dg/typebound_proc_27.f03: Ditto.

2013-06-04  Manfred Schwarb  <manfred99@gmx.ch>

	* gfortran.dg/bounds_check_7.f90: Remove "! {".
	* gfortran.dg/coarray_poly_3.f90: Remove inactive, broken dg-*.
	* gfortran.dg/default_initialization_5.f90: Update dg-do.
	* gfortran.dg/g77/f77-edit-s-out.f: Fix broken dg-output.
	* gfortran.dg/g77/f77-edit-t-out.f: Fix broken dg-output.
	* gfortran.dg/g77/f77-edit-x-out.f: Fix broken dg-output.
	* gfortran.dg/init_flag_11.f90: Fix broken dg-options.
	* gfortran.dg/io_real_boz_3.f90: Add comment regarding dg-do  run.
	* gfortran.dg/io_real_boz_4.f90: Ditto.
	* gfortran.dg/io_real_boz_5.f90: Ditto.
	* gfortran.dg/namelist_print_1.f: Fix broken dg-output.
	* gfortran.dg/read_x_eor.f90: Fix broken dg-output.
	* gfortran.dg/repeat_1.f90: Improve dg-output pattern.
	* gfortran.dg/spread_bounds_1.f90: Fix broken dg-output.
	* gfortran.dg/transpose_2.f90: Fix dg-output.

2013-06-03  Balaji V. Iyer  <balaji.v.iyer@intel.com>

	* c-c++-common/cilk-plus/AN/if_test_errors.c (main): New testcase.
	* c-c++-common/cilk-plus/AN/rank_mismatch.c: Added a '-w' option to
	dg-option and an header comment.

2013-06-03  Paolo Carlini  <paolo.carlini@oracle.com>

	PR c++/57419
	* g++.dg/cpp0x/sfinae46.C: New.
	* g++.dg/cpp0x/defaulted13.C: Adjust.
	* g++.dg/cpp0x/defaulted2.C: Likewise.
	* g++.dg/cpp0x/defaulted26.C: Likewise.
	* g++.dg/cpp0x/defaulted3.C: Likewise.
	* g++.dg/cpp0x/error1.C: Likewise.
	* g++.dg/cpp0x/implicit1.C: Likewise.
	* g++.dg/cpp0x/implicit11.C: Likewise.
	* g++.dg/cpp0x/inh-ctor13.C: Likewise.
	* g++.dg/cpp0x/initlist47.C: Likewise.
	* g++.dg/cpp0x/initlist9.C: Likewise.
	* g++.dg/cpp0x/lambda/lambda-errloc.C: Likewise.
	* g++.dg/cpp0x/lambda/lambda-errloc2.C: Likewise.
	* g++.dg/cpp0x/nsdmi-local.C: Likewise.
	* g++.dg/cpp0x/union4.C: Likewise.
	* g++.dg/template/crash108.C: Likewise.
	* g++.dg/template/crash41.C: Likewise.
	* g++.old-deja/g++.jason/local.C: Likewise.
	* g++.old-deja/g++.law/visibility3.C: Likewise.

2013-06-03  Teresa Johnson  <tejohnson@google.com>

	* gcc.dg/vect/bb-slp-31.c: Update vect dump message.
	* gcc.dg/vect/bb-slp-14.c: Ditto.
	* gcc.dg/vect/fast-math-bb-slp-call-1.c: Ditto.
	* gcc.dg/vect/bb-slp-23.c: Ditto.
	* gcc.dg/vect/bb-slp-15.c: Ditto.
	* gcc.dg/vect/fast-math-bb-slp-call-2.c: Ditto.
	* gcc.dg/vect/bb-slp-24.c: Ditto.
	* gcc.dg/vect/bb-slp-16.c: Ditto.
	* gcc.dg/vect/bb-slp-25.c: Ditto.
	* gcc.dg/vect/bb-slp-pattern-2.c: Ditto.
	* gcc.dg/vect/bb-slp-17.c: Ditto.
	* gcc.dg/vect/bb-slp-1.c: Ditto.
	* gcc.dg/vect/bb-slp-26.c: Ditto.
	* gcc.dg/vect/bb-slp-18.c: Ditto.
	* gcc.dg/vect/bb-slp-2.c: Ditto.
	* gcc.dg/vect/no-tree-reassoc-bb-slp-12.c: Ditto.
	* gcc.dg/vect/bb-slp-27.c: Ditto.
	* gcc.dg/vect/bb-slp-19.c: Ditto.
	* gcc.dg/vect/bb-slp-3.c: Ditto.
	* gcc.dg/vect/bb-slp-28.c: Ditto.
	* gcc.dg/vect/bb-slp-4.c: Ditto.
	* gcc.dg/vect/bb-slp-29.c: Ditto.
	* gcc.dg/vect/bb-slp-5.c: Ditto.
	* gcc.dg/vect/bb-slp-6.c: Ditto.
	* gcc.dg/vect/bb-slp-8a.c: Ditto.
	* gcc.dg/vect/bb-slp-7.c: Ditto.
	* gcc.dg/vect/bb-slp-8b.c: Ditto.
	* gcc.dg/vect/bb-slp-8.c: Ditto.
	* gcc.dg/vect/bb-slp-9.c: Ditto.
	* gcc.dg/vect/bb-slp-10.c: Ditto.
	* gcc.dg/vect/bb-slp-11.c: Ditto.
	* gcc.dg/vect/bb-slp-20.c: Ditto.
	* gcc.dg/vect/bb-slp-cond-1.c: Ditto.
	* gcc.dg/vect/bb-slp-21.c: Ditto.
	* gcc.dg/vect/bb-slp-30.c: Ditto.
	* gcc.dg/vect/bb-slp-13.c: Ditto.
	* gcc.dg/vect/bb-slp-22.c: Ditto.
	* g++.dg/vect/slp-pr50413.cc: Ditto.
	* g++.dg/vect/slp-pr56812.cc: Ditto.
	* g++.dg/vect/slp-pr50819.cc: Ditto.

2013-06-01  Tobias Burnus  <burnus@net-b.de>

	PR fortran/57456
	* gfortran.dg/class_array_17.f90: New.

2013-05-31  Eric Botcazou  <ebotcazou@adacore.com>

	* ada/acats/floatstore.lst: New.
	* ada/acats/run_all.sh: Process it.

2013-05-31  Eric Botcazou  <ebotcazou@adacore.com>

	* gcc.target/powerpc/e500-ord-1.c: New test.
	* gcc.target/powerpc/e500-ord-2.c: Likewise.
	* gcc.target/powerpc/e500-unord-1.c: Likewise.
	* gcc.target/powerpc/e500-unord-2.c: Likewise.

2013-05-31  Marcus Shawcroft  <marcus.shawcroft@arm.com>

	* g++.dg/torture/pr54684.C: Add -fno-short-enums.

2013-05-31  Marcus Shawcroft  <marcus.shawcroft@arm.com>

	* gcc.target/arm/pr56184.C: Add -fno-short-enums.

2013-05-31  Marcus Shawcroft  <marcus.shawcroft@arm.com>

	* g++.old-deja/g++.robertl/eb76.C: Add -fno-short-enums.

2013-05-31  Balaji V. Iyer  <balaji.v.iyer@intel.com>

	PR c/57452
	* c-c++-common/cilk-plus/AN/if_test.c: Fixed out of bounds issue in
	test-case.

2013-05-31  Rainer Orth  <ro@CeBiTec.Uni-Bielefeld.DE>

	* gcc.dg/shrink-wrap-alloca.c: Use __builtin_alloca.

2013-05-31  Marek Polacek  <polacek@redhat.com>

	PR tree-optimization/57478
	PR tree-optimization/57453
	* gcc.dg/torture/pr57478.c: New test.

2013-05-31  Tobias Burnus  <burnus@net-b.de>

	PR fortran/57456
	* gfortran.dg/class_array_17.f90: New.

2013-05-31  Kyrylo Tkachov  <kyrylo.tkachov@arm.com>

	PR target/56315
	* gcc.target/arm/iordi3-opt.c: New test.

2013-05-31  Janus Weil  <janus@gcc.gnu.org>

	PR fortran/54190
	PR fortran/57217
	* gfortran.dg/dummy_procedure_5.f90: Modified error message.
	* gfortran.dg/interface_26.f90: Ditto.
	* gfortran.dg/proc_ptr_11.f90: Ditto.
	* gfortran.dg/proc_ptr_15.f90: Ditto.
	* gfortran.dg/proc_ptr_comp_20.f90: Ditto.
	* gfortran.dg/proc_ptr_comp_33.f90: Ditto.
	* gfortran.dg/proc_ptr_result_5.f90: Ditto.
	* gfortran.dg/typebound_override_1.f90: Ditto.
	* gfortran.dg/typebound_override_4.f90: Ditto.
	* gfortran.dg/typebound_proc_6.f03: Ditto.
	* gfortran.dg/assumed_type_7.f90: New test.
	* gfortran.dg/typebound_override_5.f90: New test.
	* gfortran.dg/typebound_override_6.f90: New test.
	* gfortran.dg/typebound_override_7.f90: New test.

2013-05-30  Tobias Burnus  <burnus@net-b.de>

	PR middle-end/57073
	* gfortran.dg/power_6.f90: New.

2013-05-30  Ian Bolton  <ian.bolton@arm.com>

	* gcc.target/aarch64/insv_1.c: New test.

2013-05-30  Yufeng Zhang  <yufeng.zhang@arm.com>

	* g++.dg/cpp0x/alias-decl-debug-0.C: Add aarch64*-*-* to the
	dg-skip-if "No stabs".

2013-05-30  Janus Weil  <janus@gcc.gnu.org>

	PR fortran/54189
	* gfortran.dg/assumed_size_1.f90: New.

2013-05-30  Zhenqiang Chen  <zhenqiang.chen@linaro.org>

	* gcc.dg/shrink-wrap-alloca.c: New added.
	* gcc.dg/shrink-wrap-pretend.c: New added.
	* gcc.dg/shrink-wrap-sibcall.c: New added.

2013-05-30  Tobias Burnus  <burnus@net-b.de>

	PR fortran/57458
	* gfortran.dg/assumed_rank_13.f90: New.

2013-05-29  Easwaran Raman  <eraman@google.com>

	PR tree-optimization/57442
	* gcc.dg/tree-ssa/reassoc-30.c: New testcase.

2013-05-29  Bill Schmidt  <wschmidt@linux.vnet.ibm.com>

	PR tree-optimization/57441
	* gcc.c-torture/compile/pr57441.c: New.

2013-05-29  Dehao Chen  <dehao@google.com>

	PR testsuite/57413
	* gcc.dg/debug/dwarf2/discriminator.c: Restrict the test to linux-gnu.

2013-05-29  Tobias Burnus  <burnus@net-b.de>

	PR fortran/37336
	* gfortran.dg/auto_dealloc_2.f90: Update _free count in the dump.
	* gfortran.dg/class_19.f03: Ditto.

2013-05-29  Richard Biener  <rguenther@suse.de>

	* gcc.dg/vect/bb-slp-32.c: New testcase.

2013-05-28  Balaji V. Iyer  <balaji.v.iyer@intel.com>

	* c-c++-common/cilk-plus/AN/array_test1.c: New test.
	* c-c++-common/cilk-plus/AN/array_test2.c: Likewise.
	* c-c++-common/cilk-plus/AN/array_test_ND.c: Likewise.
	* c-c++-common/cilk-plus/AN/builtin_func_double.c: Likewise.
	* c-c++-common/cilk-plus/AN/builtin_func_double2.c: Likewise.
	* c-c++-common/cilk-plus/AN/gather-scatter-errors.c: Likewise.
	* c-c++-common/cilk-plus/AN/if_test.c: Likewise.
	* c-c++-common/cilk-plus/AN/sec_implicit_ex.c: Likewise.
	* c-c++-common/cilk-plus/AN/decl-ptr-colon.c: Likewise.
	* c-c++-common/cilk-plus/AN/dimensionless-arrays.c: Likewise.
	* c-c++-common/cilk-plus/AN/fn_ptr.c: Likewise.
	* c-c++-common/cilk-plus/AN/fp_triplet_values.c: Likewise.
	* c-c++-common/cilk-plus/AN/gather-scatter.c: Likewise.
	* c-c++-common/cilk-plus/AN/misc.c: Likewise.
	* c-c++-common/cilk-plus/AN/parser_errors.c: Likewise.
	* c-c++-common/cilk-plus/AN/parser_errors2.c: Likewise.
	* c-c++-common/cilk-plus/AN/parser_errors3.c: Likewise.
	* c-c++-common/cilk-plus/AN/parser_errors4.c: Likewise.
	* c-c++-common/cilk-plus/AN/rank_mismatch.c: Likewise.
	* c-c++-common/cilk-plus/AN/rank_mismatch2.c: Likewise.
	* c-c++-common/cilk-plus/AN/rank_mismatch3.c: Likewise.
	* c-c++-common/cilk-plus/AN/sec_implicit.c: Likewise.
	* c-c++-common/cilk-plus/AN/sec_implicit2.c: Likewise.
	* c-c++-common/cilk-plus/AN/sec_reduce_max_min_ind.c: Likewise.
	* c-c++-common/cilk-plus/AN/tst_lngth.c: Likewise.
	* c-c++-common/cilk-plus/AN/vla.c: Likewise.
	* c-c++-common/cilk-plus/AN/an-if.c: Likewise.
	* c-c++-common/cilk-plus/AN/builtin_fn_custom.c: Likewise.
	* c-c++-common/cilk-plus/AN/builtin_fn_mutating.c: Likewise.
	* c-c++-common/cilk-plus/AN/comma_exp.c: Likewise.
	* c-c++-common/cilk-plus/AN/conditional.c: Likewise.
	* c-c++-common/cilk-plus/AN/exec-once.c: Likewise.
	* c-c++-common/cilk-plus/AN/exec-once2.c: Likewise.
	* c-c++-common/cilk-plus/AN/gather_scatter.c: Likewise.
	* c-c++-common/cilk-plus/AN/n-ptr-test.c: Likewise.
	* c-c++-common/cilk-plus/AN/side-effects-1.c: Likewise.
	* c-c++-common/cilk-plus/AN/test_builtin_return.c: Likewise.
	* c-c++-common/cilk-plus/AN/test_sec_limits.c: Likewise.
	* gcc.dg/cilk-plus/cilk-plus.exp: New script.

2013-05-29  Tobias Burnus  <burnus@net-b.de>

	PR fortran/37336
	* gfortran.dg/finalize_11.f90: New.
	* gfortran.dg/finalize_4.f03: Remove dg-error.
	* gfortran.dg/finalize_5.f03: Ditto.
	* gfortran.dg/finalize_6.f03: Ditto.
	* gfortran.dg/finalize_7.f03: Ditto.

2013-05-28  Tobias Burnus  <burnus@net-b.de>

	* gfortran.dg/class_array_16.f90: New.

2013-05-28  Tobias Burnus  <burnus@net-b.de>

	PR fortran/57435
	* testsuite/gfortran.dg/use_29.f90: New.

2013-05-28  Eric Botcazou  <ebotcazou@adacore.com>

	* gnat.dg/fp_exception.adb: New test.

2013-05-28  Richard Biener  <rguenther@suse.de>

	PR tree-optimization/56787
	* gcc.dg/vect/pr56787.c: New testcase.

2013-05-28  Janus Weil  <janus@gcc.gnu.org>
	    Tobias Burnus  <burnus@net-b.de>

	PR fortran/57217
	* gfortran.dg/typebound_override_4.f90: New.

2013-05-28  Richard Biener  <rguenther@suse.de>

	PR tree-optimization/57411
	* g++.dg/opt/pr57411.C: New testcase.

2013-05-28  Eric Botcazou  <ebotcazou@adacore.com>

	* gcc.dg/builtin-bswap-8.c: Compile at -O2.
	* gcc.dg/builtin-bswap-9.c: Likewise.

2013-05-28  Eric Botcazou  <ebotcazou@adacore.com>

	* gcc.target/sparc/bmaskbshuf.c: Remove superfluous options.

2013-05-27  Richard Biener  <rguenther@suse.de>

	PR middle-end/57412
	* gcc.dg/gomp/pr57412.c: New testcase.

2013-05-27  Bud Davis  <jmdavis@link.com>

	PR fortran/50405
	* gfortran.dg/stfunc_8.f90: New.

2013-05-27  Richard Biener  <rguenther@suse.de>

	PR tree-optimization/57343
	* gcc.dg/torture/pr57343.c: New testcase.

2013-05-27  Richard Biener  <rguenther@suse.de>

	PR tree-optimization/57417
	* gcc.dg/torture/pr57417.c: New testcase.

2013-05-27  Richard Biener  <rguenther@suse.de>

	PR tree-optimization/57396
	* gfortran.fortran-torture/execute/pr57396.f90: New testcase.

2013-05-26  Eric Botcazou  <ebotcazou@adacore.com>

	* gnat.dg/specs/last_bit.ads: New test.

2013-05-26  Eric Botcazou  <ebotcazou@adacore.com>

	* gnat.dg/specs/machine_attribute.ads: New test.

2013-05-26  Eric Botcazou  <ebotcazou@adacore.com>

	* gnat.dg/incomplete3.ad[sb]: New test.

2013-05-25  Richard Sandiford  <rdsandiford@googlemail.com>

	PR target/53916
	* gcc.target/mips/div-13.c: New test.

2013-05-25  Richard Sandiford  <rdsandiford@googlemail.com>

	PR target/55777
	* gcc.target/mips/mips16-attributes-5.c,
	* gcc.target/mips/mips16-attributes-6.c: New tests.

2013-05-25  Eric Botcazou  <ebotcazou@adacore.com>

	* gcc.dg/builtin-bswap-6.c: Use same options as optimize-bswapsi-1.c.
	* gcc.dg/builtin-bswap-8.c: Likewise.

2013-05-25  Paolo Carlini  <paolo.carlini@oracle.com>

	PR c++/52216
	* g++.dg/cpp0x/new1.C: New.

2013-05-25  Paolo Carlini  <paolo.carlini@oracle.com>

	PR c++/25666
	* g++.dg/parse/dtor16.C: New.
	* g++.dg/parse/dtor6.C: Adjust.

2013-05-24  Paolo Carlini  <paolo.carlini@oracle.com>

	PR c++/19618
	* g++.dg/expr/bitfield12.C: New.

2013-05-24  Jeff Law  <law@redhat.com>

	PR tree-optimization/57124
	* gcc.c-torture/execute/pr57124.c: New test.
	* gcc.c-torture/execute/pr57124.x: Set -fno-strict-overflow.

2013-05-24  Martin Jambor  <mjambor@suse.cz>

	PR tree-optimization/57294
	* gcc.dg/ipa/pr57294.c: New test.

2013-05-24  Dehao Chen  <dehao@google.com>

	* gcc.dg/debug/dwarf2/discriminator.c: New Testcase.

2013-05-24  Ian Bolton  <ian.bolton@arm.com>

	* gcc.target/aarch64/scalar_intrinsics.c
	(force_simd): Use a valid instruction.
	(test_vdupd_lane_s64): Pass a valid lane argument.
	(test_vdupd_lane_u64): Likewise.

2013-05-24  Richard Biener  <rguenther@suse.de>

	PR tree-optimization/57287
	* gcc.dg/pr57287.c: New testcase.

2013-05-24  Paolo Carlini  <paolo.carlini@oracle.com>

	PR c++/26572
	* g++.dg/template/error51.C: New.

2013-05-24  Paolo Carlini  <paolo.carlini@oracle.com>

	PR c++/25503
	* g++.dg/template/bitfield2.C: New.

2013-05-24  Eric Botcazou  <ebotcazou@adacore.com>

	* gnat.dg/specs/noinline1.ads: New test.
	* gnat.dg/noinline2.ad[sb]: Likewise.
	* gnat.dg/specs/noinline3.ads: Likewise.
	* gnat.dg/specs/noinline3_pkg.ad[sb]: New helper.

2013-05-24  Alexander Ivchenko  <alexander.ivchenko@intel.com>

	PR tree-ssa/57385
	* gcc.dg/tree-ssa/pr57385.c: New test.

2013-05-24  Eric Botcazou  <ebotcazou@adacore.com>

	* gnat.dg/derived_type4.adb: New test.

2013-05-24  Eric Botcazou  <ebotcazou@adacore.com>

	* gcc.dg/builtin-bswap-6.c: New test.
	* gcc.dg/builtin-bswap-7.c: Likewise.
	* gcc.dg/builtin-bswap-8.c: Likewise.
	* gcc.dg/builtin-bswap-9.c: Likewise.

2013-05-23  Christian Bruel  <christian.bruel@st.com>

	PR debug/57351
	* gcc.dg/debug/pr57351.c: New test

2013-05-23  Vidya Praveen  <vidyapraveen@arm.com>

	* gcc.target/aarch64/vect-clz.c: New file.

2013-05-23  Martin Jambor  <mjambor@suse.cz>

	PR middle-end/57347
	* gcc.dg/ipa/pr57347.c: New test.

2013-05-23  Richard Biener  <rguenther@suse.de>

	PR tree-optimization/57380
	* g++.dg/tree-ssa/pr57380.C: New testcase.

2013-05-23  Richard Biener  <rguenther@suse.de>

	PR middle-end/57381
	* gcc.dg/torture/pr57381.c: New testcase.

2013-05-23  Jakub Jelinek  <jakub@redhat.com>

	PR middle-end/57344
	* gcc.c-torture/execute/pr57344-1.c: New test.
	* gcc.c-torture/execute/pr57344-2.c: New test.
	* gcc.c-torture/execute/pr57344-3.c: New test.
	* gcc.c-torture/execute/pr57344-4.c: New test.

2013-05-23  Richard Biener  <rguenther@suse.de>

	PR rtl-optimization/57341
	* gcc.dg/torture/pr57341.c: New testcase.

2013-05-22  Paolo Carlini  <paolo.carlini@oracle.com>

	PR c++/57352
	* g++.dg/parse/crash62.C: New.

2013-05-22  Michael Meissner  <meissner@linux.vnet.ibm.com>
	    Pat Haugen  <pthaugen@us.ibm.com>
	    Peter Bergner  <bergner@vnet.ibm.com>

	* gcc.target/powerpc/crypto-builtin-1.c: New file, test for power8
	crypto builtins.

2013-05-22  Tobias Burnus  <burnus@net-b.de>

	PR fortran/57364
	* gfortran.dg/defined_assignment_6.f90: New.

2013-05-22  Tobias Burnus  <burnus@net-b.de>

	PR fortran/57338
	* gfortran.dg/assumed_type_6.f90: New.

2013-05-22  Paolo Carlini  <paolo.carlini@oracle.com>

	PR c++/57211
	* g++.dg/cpp0x/Wunused-parm.C: New.

2013-05-21  Paolo Carlini  <paolo.carlini@oracle.com>

	* g++.dg/cpp0x/explicit3.C: Add column in dg-error strings.
	* g++.dg/warn/Wdouble-promotion.C: Likewise.

2013-05-21  Easwaran Raman  <eraman@google.com>

	PR tree-optimization/57322
	* gcc.dg/tree-ssa/reassoc-29.c: New testcase.

2013-05-21  Graham Stott  <graham.stott@btinternet.com>

	* lib/scanasm.exp (dg-function-on-line): Make MIPS targets match
	.set (no)?micromips

2013-05-21  Tobias Burnus  <burnus@net-b.de>

	PR fortran/57035
	* gfortran.dg/assumed_type_5.f90: New.
	* gfortran.dg/assumed_rank_1.f90: Comment invalid statement.
	* gfortran.dg/assumed_rank_2.f90: Ditto.
	* gfortran.dg/assumed_type_3.f90: Update dg-error.
	* gfortran.dg/no_arg_check_3.f90: Ditto.

2013-05-21  Jakub Jelinek  <jakub@redhat.com>

	PR tree-optimization/57331
	* gcc.c-torture/compile/pr57331.c: New test.

2013-05-21  Richard Biener  <rguenther@suse.de>

	PR tree-optimization/57330
	* gcc.dg/torture/pr57330.c: New testcase.

2013-05-21  Richard Biener  <rguenther@suse.de>

	PR tree-optimization/57303
	* gcc.dg/torture/pr57303.c: New testcase.

2013-05-21  Jakub Jelinek  <jakub@redhat.com>

	PR tree-optimization/57321
	* gcc.c-torture/execute/pr57321.c: New test.

2013-05-20  Tobias Burnus  <burnus@net-b.de>

	PR fortran/48858
	PR fortran/55465
	* gfortran.dg/binding_label_tests_10_main.f03: Update dg-error.
	* gfortran.dg/binding_label_tests_11_main.f03: Ditto.
	* gfortran.dg/binding_label_tests_13_main.f03: Ditto.
	* gfortran.dg/binding_label_tests_3.f03: Ditto.
	* gfortran.dg/binding_label_tests_4.f03: Ditto.
	* gfortran.dg/binding_label_tests_5.f03: Ditto.
	* gfortran.dg/binding_label_tests_6.f03: Ditto.
	* gfortran.dg/binding_label_tests_7.f03: Ditto.
	* gfortran.dg/binding_label_tests_8.f03: Ditto.
	* gfortran.dg/c_loc_tests_12.f03: Fix test case.
	* gfortran.dg/binding_label_tests_24.f90: New.
	* gfortran.dg/binding_label_tests_25.f90: New.

2013-05-20  Tobias Burnus  <burnus@net-b.de>

	PR fortran/48858
	* gfortran.dg/binding_label_tests_17.f90: New.
	* gfortran.dg/binding_label_tests_18.f90: New.
	* gfortran.dg/binding_label_tests_19.f90: New.
	* gfortran.dg/binding_label_tests_20.f90: New.
	* gfortran.dg/binding_label_tests_21.f90: New.
	* gfortran.dg/binding_label_tests_22.f90: New.
	* gfortran.dg/binding_label_tests_23.f90: New.

2013-05-20  Tobias Burnus  <burnus@net-b.de>

	PR fortran/48858
	* gfortran.dg/test_common_binding_labels.f03: Update dg-error.
	* gfortran.dg/test_common_binding_labels_2_main.f03: Ditto.
	* gfortran.dg/test_common_binding_labels_3_main.f03: Ditto.
	* gfortran.dg/common_18.f90: New.
	* gfortran.dg/common_19.f90: New.
	* gfortran.dg/common_20.f90: New.
	* gfortran.dg/common_21.f90: New.

2013-05-20  Paolo Carlini  <paolo.carlini@oracle.com>

	PR c++/12288
	* g++.dg/parse/error52.C: New.
	* g++.dg/parse/error3.C: Adjust.
	* g++.dg/parse/error36.C: Likewise.

2013-05-20  Oleg Endo  <olegendo@gcc.gnu.org>

	PR target/56547
	* gcc.target/sh/pr56547-1.c: New.
	* gcc.target/sh/pr56547-2.c: New.

2013-05-20  Paolo Carlini  <paolo.carlini@oracle.com>

	PR c++/23608
	* g++.dg/warn/Wsign-compare-6.C: New.
	* g++.dg/warn/Wdouble-promotion.C: Adjust.

2013-05-20  Paolo Carlini  <paolo.carlini@oracle.com>

	PR c++/57327
	* g++.dg/template/error50.C: New.

2013-05-20  Paolo Carlini  <paolo.carlini@oracle.com>

	PR c++/10207
	* g++.dg/ext/complit13.C: New.

2013-05-20  Marc Glisse  <marc.glisse@inria.fr>

	PR c++/57175
	* g++.dg/pr57175.C: New testcase.

2013-05-17  Easwaran Raman  <eraman@google.com>

	* gcc.dg/tree-ssa/reassoc-28.c: New testcase.

2013-05-17  Marc Glisse  <marc.glisse@inria.fr>

	PR testsuite/57313
	* gcc.dg/binop-xor3.c: Restrict to platforms known to work (x86).

2013-05-17  Jakub Jelinek  <jakub@redhat.com>

	PR rtl-optimization/57281
	PR rtl-optimization/57300
	* gcc.dg/pr57300.c: New test.
	* gcc.c-torture/execute/pr57281.c: New test.

2013-05-17  Paolo Carlini  <paolo.carlini@oracle.com>

	PR c++/18126
	* g++.dg/ext/sizeof-complit.C: New.

2013-05-17  Marek Polacek  <polacek@redhat.com>

	* gcc.dg/strlenopt-25.c: New test.
	* gcc.dg/strlenopt-26.c: Likewise.

2013-05-17  Jakub Jelinek  <jakub@redhat.com>

	* gcc.target/i386/rotate-4.c: Compile only with -mavx
	instead of -mavx2, require only avx instead of avx2.
	* gcc.target/i386/rotate-4a.c: Include avx-check.h instead
	of avx2-check.h and turn into an avx runtime test instead of
	avx2 runtime test.

2013-05-16  Marc Glisse  <marc.glisse@inria.fr>

	* g++.dg/ext/vector22.C: Uncomment working test.

2013-05-16  Paolo Carlini  <paolo.carlini@oracle.com>

	PR c++/17410
	* g++.dg/template/pr17410.C: New.

2013-05-16  Jakub Jelinek  <jakub@redhat.com>

	* gcc.target/i386/rotate-3.c: New test.
	* gcc.target/i386/rotate-3a.c: New test.
	* gcc.target/i386/rotate-4.c: New test.
	* gcc.target/i386/rotate-4a.c: New test.
	* gcc.target/i386/rotate-5.c: New test.
	* gcc.target/i386/rotate-5a.c: New test.

2013-05-16  Rainer Orth  <ro@CeBiTec.Uni-Bielefeld.DE>

	* gcc.dg/visibility-21.c: Require section_anchors.

2013-05-16  Greta Yorsh  <Greta.Yorsh@arm.com>

	* gcc.target/arm/unaligned-memcpy-2.c: Adjust expected output.
	* gcc.target/arm/unaligned-memcpy-3.c: Likewise.
	* gcc.target/arm/unaligned-memcpy-4.c: Likewise.

2013-05-16  Nathan Sidwell  <nathan@codesourcery.com>

	* gcc.dg/visibility-21.c: New.

2013-05-16  Marc Glisse  <marc.glisse@inria.fr>

	PR middle-end/57286
	* gcc.dg/pr57286.c: New testcase.
	* gcc.dg/vector-shift-2.c: Don't assume int has size 4.
	* g++.dg/ext/vector22.C: Comment out transformations not
	performed anymore.

2013-05-15  Richard Sandiford  <rdsandiford@googlemail.com>

	PR target/57260
	* gcc.target/mips/call-1.c: Restrict to o32.
	* gcc.target/mips/call-5.c, gcc.target/mips/call-6.c: New test.

2013-05-15  Paolo Carlini  <paolo.carlini@oracle.com>

	* g++.dg/cpp0x/lambda/lambda-shadow1.C: Replace dg-warnings with
	dg-messages.
	* g++.dg/warn/Wshadow-1.C: Likewise.
	* g++.dg/warn/Wshadow-6.C: Likewise.
	* g++.dg/warn/Wshadow-7.C: Likewise.

2013-05-15  Paolo Carlini  <paolo.carlini@oracle.com>

	PR c++/31952
	* g++.dg/parse/pr31952-1.C: New.
	* g++.dg/parse/pr31952-2.C: Likewise.
	* g++.dg/parse/pr31952-3.C: Likewise.

	* g++.dg/parse/pr18770.C: Adjust dg-errors to dg-messages.
	* g++.old-deja/g++.jason/cond.C: Likewise.
	* g++.dg/cpp0x/range-for5.C: Likewise.

2013-05-15  Ramana Radhakrishnan  <ramana.radhakrishnan@arm.com>

	PR target/19599
	* gcc.target/arm/pr40887.c: Adjust testcase.
	* gcc.target/arm/pr19599.c: New test.

2013-05-15  Richard Biener  <rguenther@suse.de>

	PR tree-optimization/57275
	* gcc.target/i386/pr57275.c: New testcase.

2013-05-15  Jan Hubicka  <jh@suse.cz>

	* gcc.dg/lto/attr-weakref-1_0.c: New testcase.
	* gcc.dg/lto/attr-weakref-1_1.c: New testcase.
	* gcc.dg/lto/attr-weakref-1_2.c: New testcase.

2013-05-14  Senthil Kumar Selvaraj  <senthil_kumar.selvaraj@atmel.com>

	* gcc.dg/torture/alias-1.c: Add dg-require-effective-target
	scheduling.

2013-05-14  Jakub Jelinek  <jakub@redhat.com>

	PR c++/57274
	* c-c++-common/Wsequence-point-1.c: New test.

2013-05-14  Marc Glisse  <marc.glisse@inria.fr>

	* g++.dg/ext/vector22.C: New testcase.
	* gcc.dg/binop-xor3.c: Remove xfail.

2013-05-14  James Greenhalgh  <james.greenhalgh@arm.com>

	* gcc.target/aarch64/vect-fcm.x: Add cases testing
	FLOAT cmp FLOAT ? INT : INT.
	* gcc.target/aarch64/vect-fcm-eq-d.c: Define IMODE.
	* gcc.target/aarch64/vect-fcm-eq-f.c: Likewise.
	* gcc.target/aarch64/vect-fcm-ge-d.c: Likewise.
	* gcc.target/aarch64/vect-fcm-ge-f.c: Likewise.
	* gcc.target/aarch64/vect-fcm-gt-d.c: Likewise.
	* gcc.target/aarch64/vect-fcm-gt-f.c: Likewise.

2013-05-14  Paolo Carlini  <paolo.carlini@oracle.com>

	PR c++/53903
	* g++.dg/cpp0x/defaulted43.C: New.

2013-05-14  Rainer Orth  <ro@CeBiTec.Uni-Bielefeld.DE>

	* gcc.dg/fstack-protector-strong.c: Don't include <stdlib.h>.
	(alloca): Remove declaration.
	(foo9): Replace alloca by __builtin_alloca.

2013-05-14  Joern Rennecke  <joern.rennecke@embecosm.com>

	* gcc.c-torture/compile/limits-externdecl.c [target avr-*-*]:
	Expect "size of array is too large" error.

2013-05-14  Rainer Orth  <ro@CeBiTec.Uni-Bielefeld.DE>

	* gcc.dg/fstack-protector-strong.c (alloca): Declare.

2013-05-14  Richard Biener  <rguenther@suse.de>

	PR middle-end/57235
	* g++.dg/torture/pr57235.C: New testcase.

2013-05-14  Jakub Jelinek  <jakub@redhat.com>

	PR middle-end/57251
	* gcc.dg/torture/pr57251.c: New test.

2013-05-13  Uros Bizjak  <ubizjak@gmail.com>

	PR target/57264
	* gcc.target/i386/pr57264.c: New test.

2013-05-13  Jakub Jelinek  <jakub@redhat.com>

	* gcc.dg/vector-shift-2.c: Add -O to dg-options.

2013-05-13  Greta Yorsh  <Greta.Yorsh@arm.com>

	* gcc.dg/tree-ssa/forwprop-26.c: Add -fno-short-enums to dg-options.

2013-05-13  Jakub Jelinek  <jakub@redhat.com>

	PR tree-optimization/45216
	PR tree-optimization/57157
	* c-c++-common/rotate-1.c: Add 32 tests with +.
	* c-c++-common/rotate-1a.c: Adjust.
	* c-c++-common/rotate-2.c: Add 32 tests with +, expect only 48 rotates.
	* c-c++-common/rotate-2b.c: New test.
	* c-c++-common/rotate-3.c: Add 32 tests with +.
	* c-c++-common/rotate-4.c: Add 32 tests with +, expect only 48 rotates.
	* c-c++-common/rotate-4b.c: New test.
	* c-c++-common/rotate-5.c: New test.

2013-05-13  Martin Jambor  <mjambor@suse.cz>

	PR middle-end/42371
	* gcc.dg/ipa/remref-0.c: New test.
	* gcc.dg/ipa/remref-1a.c: Likewise.
	* gcc.dg/ipa/remref-1b.c: Likewise.
	* gcc.dg/ipa/remref-2a.c: Likewise.
	* gcc.dg/ipa/remref-2b.c: Likewise.

2013-05-13  Marc Glisse  <marc.glisse@inria.fr>

	* gcc.dg/vector-shift-2.c: New testcase.

2013-05-13  Jakub Jelinek  <jakub@redhat.com>

	PR tree-optimization/57230
	* gcc.dg/strlenopt-24.c: New test.

	PR tree-optimization/57230
	* gcc.dg/strlenopt-23.c: New test.

2013-05-12  Oleg Endo  <olegendo@gcc.gnu.org>

	PR target/57108
	* gcc.target/sh/pr57108.c: Move this test case to ...
	* gcc.c-torture/compile/pr57108.c: ... here.

2013-05-10  Richard Biener  <rguenther@suse.de>

	PR tree-optimization/57214
	* gcc.dg/torture/pr57214.c: New testcase.

2013-05-10  Marc Glisse  <marc.glisse@inria.fr>

	* gcc.dg/vector-shift.c: New testcase.

2013-05-10  Jakub Jelinek  <jakub@redhat.com>

	* gcc.target/i386/rotate-1.c: Accept rolb or rorb instruction.

	PR tree-optimization/45216
	PR tree-optimization/57157
	* c-c++-common/rotate-1.c: New test.
	* c-c++-common/rotate-1a.c: New test.
	* c-c++-common/rotate-2.c: New test.
	* c-c++-common/rotate-2a.c: New test.
	* c-c++-common/rotate-3.c: New test.
	* c-c++-common/rotate-3a.c: New test.
	* c-c++-common/rotate-4.c: New test.
	* c-c++-common/rotate-4a.c: New test.

2013-05-10  Richard Biener  <rguenther@suse.de>

	* gcc.target/i386/avx256-unaligned-load-2.c: Make well-defined.
	* gcc.target/i386/l_fma_double_1.c: Adjust.
	* gcc.target/i386/l_fma_double_2.c: Likewise.
	* gcc.target/i386/l_fma_double_3.c: Likewise.
	* gcc.target/i386/l_fma_double_4.c: Likewise.
	* gcc.target/i386/l_fma_double_5.c: Likewise.
	* gcc.target/i386/l_fma_double_6.c: Likewise.
	* gcc.target/i386/l_fma_float_1.c: Likewise.
	* gcc.target/i386/l_fma_float_2.c: Likewise.
	* gcc.target/i386/l_fma_float_3.c: Likewise.
	* gcc.target/i386/l_fma_float_4.c: Likewise.
	* gcc.target/i386/l_fma_float_5.c: Likewise.
	* gcc.target/i386/l_fma_float_6.c: Likewise.

2013-05-08  Paolo Carlini  <paolo.carlini@oracle.com>

	PR c++/51226
	* g++.dg/cpp0x/pr51226.C: New.

2013-04-16  Han Shen  <shenhan@google.com>

	Test cases for '-fstack-protector-strong'.
	* gcc.dg/fstack-protector-strong.c: New.
	* g++.dg/fstack-protector-strong.C: New.

2013-05-07  Ian Bolton  <ian.bolton@arm.com>

	* gcc.target/aarch64/ands_1.c: New test.
	* gcc.target/aarch64/ands_2.c: Likewise

2013-05-07  Christophe Lyon  <christophe.lyon@linaro.org>

	* lib/target-supports.exp (check_effective_target_hw): New
	function.
	* c-c++-common/asan/clone-test-1.c: Call
	check_effective_target_hw.
	* c-c++-common/asan/rlimit-mmap-test-1.c: Likewise.
	* c-c++-common/asan/heap-overflow-1.c: Update regexps to accept
	possible decorations.
	* c-c++-common/asan/null-deref-1.c: Likewise.
	* c-c++-common/asan/stack-overflow-1.c: Likewise.
	* c-c++-common/asan/strncpy-overflow-1.c: Likewise.
	* c-c++-common/asan/use-after-free-1.c: Likewise.
	* g++.dg/asan/deep-thread-stack-1.C: Likewise.
	* g++.dg/asan/large-func-test-1.C: Likewise.

2013-05-07  Sofiane Naci  <sofiane.naci@arm.com>

	* gcc.target/aarch64/scalar_intrinsics.c: Update.

2013-05-07  Richard Biener  <rguenther@suse.de>

	PR middle-end/57190
	* g++.dg/torture/pr57190.C: New testcase.

2013-05-07  Jakub Jelinek  <jakub@redhat.com>

	PR tree-optimization/57149
	* gcc.dg/pr57149.c: New test.

	PR debug/57184
	* gcc.dg/pr57184.c: New test.

2013-05-07  Eric Botcazou  <ebotcazou@adacore.com>

	* gnat.dg/specs/array3.ads: New test.

2013-05-06  Marc Glisse  <marc.glisse@inria.fr>

	* c-c++-common/vector-scalar-2.c: New testcase.

2013-05-06  Maxim Kuznetsov  <maks.kuznetsov@gmail.com>

	* gcc.target/i386/asm-dialect-2.c: New testcase.

2013-05-06  Paolo Carlini  <paolo.carlini@oracle.com>

	PR c++/57183
	* g++.dg/cpp0x/auto38.C: New.

2013-05-06  Richard Biener  <rguenther@suse.de>

	PR tree-optimization/57185
	* gcc.dg/autopar/pr57185.c: New testcase.

2013-05-06  Uros Bizjak  <ubizjak@gmail.com>

	PR target/57106
	* gcc.target/i386/pr57106.c: New test.

2013-05-06  Bill Schmidt  <wschmidt@linux.vnet.ibm.com>

	* gcc.dg/tree-ssa/slsr-32.c: Re-enable.
	* gcc.dg/tree-ssa/slsr-33.c: Likewise.
	* gcc.dg/tree-ssa/slsr-34.c: Likewise.
	* gcc.dg/tree-ssa/slsr-35.c: Likewise.
	* gcc.dg/tree-ssa/slsr-36.c: Likewise.
	* gcc.dg/tree-ssa/slsr-37.c: Likewise.
	* gcc.dg/tree-ssa/slsr-38.c: Likewise.

2013-05-06  Teresa Johnson  <tejohnson@google.com>

	PR bootstrap/57154
	* gcc.dg/pr57154.c: New test.

2013-05-06  Richard Biener  <rguenther@suse.de>

	PR middle-end/57147
	* gcc.dg/torture/pr57147-1.c: New testcase.
	* gcc.dg/torture/pr57147-2.c: Likewise.
	* gcc.dg/torture/pr57147-3.c: Likewise.

2013-05-06  Oleg Endo  <olegendo@gcc.gnu.org>

	PR target/55303
	* gcc.target/sh/pr55303-1.c: New.
	* gcc.target/sh/pr55303-2.c: New.
	* gcc.target/sh/pr55303-3.c: New.

2013-05-05  Tobias Burnus  <burnus@net-b.de>

	* gfortran.dg/allocate_with_source_3.f90: New.

2013-05-05  Tobias Burnus  <burnus@net-b.de>

	PR fortran/57141
	* gfortran.dg/null_8.f90: New.

2013-05-04  Paolo Carlini  <paolo.carlini@oracle.com>

	PR c++/53745
	* g++.dg/cpp0x/enum27.C: New.
	* g++.dg/cpp0x/enum_base.C: Adjust.

2013-05-04  Jakub Jelinek  <jakub@redhat.com>

	PR tree-optimization/56205
	* gcc.dg/tree-ssa/stdarg-6.c: Add cleanup-tree-dump "stdarg".

2013-05-04  Tobias Burnus  <burnus@net-b.de>

	* gfortran.dg/bind_c_array_params.f03: Update dg-error.
	* gfortran.dg/bind_c_usage_27.f90: New.
	* gfortran.dg/bind_c_usage_28.f90: New.

2013-05-04  Paolo Carlini  <paolo.carlini@oracle.com>

	PR c++/51927
	* g++.dg/cpp0x/lambda/lambda-nsdmi4.C: New.

2013-05-03  Michael Meissner  <meissner@linux.vnet.ibm.com>

	PR target/57150
	* gcc.target/powerpc/pr57150.c: New file.

2013-05-03  Bill Schmidt  <wschmidt@linux.vnet.ibm.com>

	* gcc.dg/tree-ssa/slsr-32.c: Skip test for now.
	* gcc.dg/tree-ssa/slsr-33.c: Likewise.
	* gcc.dg/tree-ssa/slsr-34.c: Likewise.
	* gcc.dg/tree-ssa/slsr-35.c: Likewise.
	* gcc.dg/tree-ssa/slsr-36.c: Likewise.
	* gcc.dg/tree-ssa/slsr-37.c: Likewise.
	* gcc.dg/tree-ssa/slsr-38.c: Likewise.

2013-05-03  Dominique d'Humieres  <dominiq@lps.ens.fr>

	* gcc.target/i386/sse2-init-v2di-2.c: Remove "\\" from
	scan-assembler-times.

2013-05-03  Bill Schmidt  <wschmidt@linux.vnet.ibm.com>

	* gcc.dg/tree-ssa/slsr-32.c: New.
	* gcc.dg/tree-ssa/slsr-33.c: New.
	* gcc.dg/tree-ssa/slsr-34.c: New.
	* gcc.dg/tree-ssa/slsr-35.c: New.
	* gcc.dg/tree-ssa/slsr-36.c: New.
	* gcc.dg/tree-ssa/slsr-37.c: New.
	* gcc.dg/tree-ssa/slsr-38.c: New.

2013-05-03  Ian Bolton  <ian.bolton@arm.com>

	* gcc.target/aarch64/tst_1.c: New test.
	* gcc.target/aarch64/tst_2.c: Likewise

2013-05-02  Jeff Law  <law@redhat.com>

	PR tree-optimization/57144
	* gcc.c-torture/execute/pr57144.c: New test.

2013-05-03  Jakub Jelinek  <jakub@redhat.com>

	PR rtl-optimization/57130
	* gcc.c-torture/execute/pr57130.c: New test.

2013-05-03  Uros Bizjak  <ubizjak@gmail.com>

	* gcc.target/i386/sse2-init-v2di-2.c: Update scan assembler string.

2013-05-03  Vidya Praveen  <vidyapraveen@arm.com>

	* gcc.target/aarch64/fabd.c: New file.

2013-05-03  Paolo Carlini  <paolo.carlini@oracle.com>

	PR c++/54318
	* g++.dg/cpp0x/pr54318.C: New.

2013-05-03  Paolo Carlini  <paolo.carlini@oracle.com>

	PR c++/14283
	* g++.dg/parse/error51.C: New.
	* g++.dg/parse/error15.C: Adjust column numbers.

2013-05-02  Tobias Burnus  <burnus@net-b.de>

	PR fortran/57142
	* gfortran.dg/size_kind_2.f90: New.
	* gfortran.dg/size_kind_3.f90: New.

2013-05-02  Richard Biener  <rguenther@suse.de>

	PR middle-end/57140
	* g++.dg/torture/pr57140.C: New testcase.

2013-05-02  Greta Yorsh  <Greta.Yorsh@arm.com>

	PR target/56732
	* gcc.target/arm/pr56732-1.c: New test.

2013-05-02  Martin Jambor  <mjambor@suse.cz>

	PR middle-end/56988
	* gcc.dg/ipa/pr56988.c: New test.

2013-05-02  Ian Bolton  <ian.bolton@arm.com>

	* gcc.target/aarch64/bics_1.c: New test.
	* gcc.target/aarch64/bics_2.c: Likewise.

2013-05-02  Jakub Jelinek  <jakub@redhat.com>

	PR rtl-optimization/57131
	* gcc.c-torture/execute/pr57131.c: New test.

2013-05-01  Paolo Carlini  <paolo.carlini@oracle.com>

	PR c++/57132
	* g++.dg/warn/Wdiv-by-zero-bogus-2.C: New.

2013-05-01  Vladimir Makarov  <vmakarov@redhat.com>

	PR target/57091
	* gcc.target/i386/pr57091.c: New test.

2013-05-01  James Greenhalgh  <james.greenhalgh@arm.com>

	* gcc.target/aarch64/vect-vaddv.c: New.

2013-05-01  James Greenhalgh  <james.greenhalgh@arm.com>

	* gcc.target/aarch64/vect-vmaxv.c: New.
	* gcc.target/aarch64/vect-vfmaxv.c: Likewise.

2013-05-01  James Greenhalgh  <james.greenhalgh@arm.com>

	* gcc.target/aarch64/scalar-vca.c: New.
	* gcc.target/aarch64/vect-vca.c: Likewise.

2013-05-01  James Greenhalgh  <james.greenhalgh@arm.com>

	* gcc.target/aarch64/scalar_intrinsics.c (force_simd): New.
	(test_vceqd_s64): Force arguments to SIMD registers.
	(test_vceqzd_s64): Likewise.
	(test_vcged_s64): Likewise.
	(test_vcled_s64): Likewise.
	(test_vcgezd_s64): Likewise.
	(test_vcged_u64): Likewise.
	(test_vcgtd_s64): Likewise.
	(test_vcltd_s64): Likewise.
	(test_vcgtzd_s64): Likewise.
	(test_vcgtd_u64): Likewise.
	(test_vclezd_s64): Likewise.
	(test_vcltzd_s64): Likewise.
	(test_vtst_s64): Likewise.
	(test_vtst_u64): Likewise.

2013-05-01  Paolo Carlini  <paolo.carlini@oracle.com>

	PR c++/57092
	* g++.dg/cpp0x/decltype53.C: New.

2013-04-30  Thomas Koenig  <tkoenig@gcc.gnu.org>

	PR fortran/57071
	* gfortran.dg/power_5.f90:  New test.

2013-04-30  Richard Biener  <rguenther@suse.de>

	PR middle-end/57122
	* gcc.dg/torture/pr57122.c: New testcase.

2013-04-30  Richard Biener  <rguenther@suse.de>

	PR middle-end/57107
	* g++.dg/torture/pr57107.C: New testcase.

2013-04-30  Andrey Belevantsev  <abel@ispras.ru>

	PR rtl-optimization/57105
	* gcc.dg/pr57105.c: New test.

2013-04-30  Jakub Jelinek  <jakub@redhat.com>

	PR tree-optimization/57104
	* gcc.dg/pr57104.c: New test.

2013-04-29  Uros Bizjak  <ubizjak@gmail.com>

	PR target/44578
	* gcc.target/i386/pr44578.c: New test.

2013-04-29  Vladimir Makarov  <vmakarov@redhat.com>

	PR target/57097
	* gcc.target/i386/pr57097.c: New test.

2013-04-29  Uros Bizjak  <ubizjak@gmail.com>

	PR target/57098
	* gcc.target/i386/pr57098.c: New test.

2013-04-29  Kai Tietz  <ktietz@redhat.com>

	* gcc.c-torture/execute/pr55875.c: New test.

2013-04-29  Richard Biener  <rguenther@suse.de>

	PR middle-end/57075
	* gcc.dg/torture/pr57075.c: New testcase.

2013-04-29  Richard Biener  <rguenther@suse.de>

	PR middle-end/57103
	* gcc.dg/autopar/pr57103.c: New testcase.

2013-04-29  Senthil Kumar Selvaraj  <senthil_kumar.selvaraj@atmel.com>

	* gcc.dg/c1x-align-3.c: Add test for negative power of 2.

2013-04-29  Tom de Vries  <tom@codesourcery.com>

	* gcc.dg/pr50763.c: Update test.

2013-04-26  Jeff Law  <law@redhat.com>

	* gcc.dg/tree-ssa/vrp88.c: New test.

2013-04-29  Christian Bruel  <christian.bruel@st.com>

	PR target/57108
	* gcc.target/sh/pr57108.c: New test.

2013-04-29  Richard Biener  <rguenther@suse.de>

	PR middle-end/57089
	* gfortran.dg/gomp/pr57089.f90: New testcase.

2013-04-29  James Greenhalgh  <james.greenhalgh@arm.com>

	* lib/target-supports.exp (vect_uintfloat_cvt): Enable for AArch64.

2013-04-29  James Greenhalgh  <james.greenhalgh@arm.com>

	* gcc.target/aarch64/vect-vcvt.c: New.

2013-04-29  James Greenhalgh  <james.greenhalgh@arm.com>

	* gcc.target/aarch64/vect-vrnd.c: New.

2013-04-29  Richard Biener  <rguenther@suse.de>

	PR tree-optimization/57081
	* gcc.dg/torture/pr57081.c: New testcase.

2013-04-29  Jakub Jelinek  <jakub@redhat.com>

	PR tree-optimization/57083
	* gcc.dg/torture/pr57083.c: New test.

2013-04-28  Paolo Carlini  <paolo.carlini@oracle.com>

	PR c++/56450
	* g++.dg/cpp0x/decltype52.C: New.

2013-04-28  Jakub Jelinek  <jakub@redhat.com>

	N3472 binary constants
	* g++.dg/cpp/limits.C: Adjust warning wording.
	* g++.dg/system-binary-constants-1.C: Likewise.
	* g++.dg/cpp1y/system-binary-constants-1.C: New test.

2013-04-28  Tobias Burnus  <burnus@net-b.de>

	PR fortran/57093
	* gfortran.dg/coarray_30.f90: New.

2013-04-28  Thomas Koenig  <tkoenig@gcc.gnu.org>

	PR fortran/57071
	* frontend-passes (optimize_power):  New function.
	(optimize_op):  Use it.

2013-04-27  Jakub Jelinek  <jakub@redhat.com>

	PR target/56866
	* gcc.c-torture/execute/pr56866.c: New test.
	* gcc.target/i386/pr56866.c: New test.

2013-04-26  Jakub Jelinek  <jakub@redhat.com>

	PR go/57045
	* gcc.dg/setjmp-5.c: New test.

2013-04-26  Paolo Carlini  <paolo.carlini@oracle.com>

	PR c++/55708
	* g++.dg/cpp0x/constexpr-55708.C: New.

2013-04-26  Richard Biener  <rguenther@suse.de>

	* gcc.dg/tree-prof/update-loopch.c: Revert last change.
	* gcc.dg/graphite/pr33766.c: Fix undefined behavior.
	* gcc.dg/pr53265.c: Remove XFAILs.
	* gcc.dg/tree-ssa/loop-38.c: Remove unreliable dump scanning.
	* gcc.dg/tree-ssa/pr21559.c: Change back to two expected jump threads.

2013-04-26  Jakub Jelinek  <jakub@redhat.com>

	* lib/prune.exp: Add -fdiagnostics-color=never to TEST_ALWAYS_FLAGS.
	* lib/c-compat.exp (compat-use-alt-compiler, compat_setup_dfp): Handle
	-fdiagnostics-color=never option similarly to
	-fno-diagnostics-show-caret option.

2013-04-25  Jakub Jelinek  <jakub@redhat.com>

	PR rtl-optimization/57003
	* gcc.target/i386/pr57003.c: New test.

2013-04-25  Marek Polacek  <polacek@redhat.com>

	PR tree-optimization/57066
	* gcc.dg/torture/builtin-logb-1.c: Adjust testcase.

2013-04-25  James Greenhalgh  <james.greenhalgh@arm.com>
	    Tejas Belagod  <tejas.belagod@arm.com>

	* gcc.target/aarch64/vaddv-intrinsic.c: New.
	* gcc.target/aarch64/vaddv-intrinsic-compile.c: Likewise.
	* gcc.target/aarch64/vaddv-intrinsic.x: Likewise.

2013-04-25  Naveen H.S  <Naveen.Hurugalawadi@caviumnetworks.com>

	* gcc.target/aarch64/cmp.c: New.

2013-04-25  Naveen H.S  <Naveen.Hurugalawadi@caviumnetworks.com>

	* gcc.target/aarch64/ngc.c: New.

2013-04-25  Kyrylo Tkachov  <kyrylo.tkachov@arm.com>

	* lib/target-supports.exp
	(check_effective_target_arm_neon_fp16_ok_nocache): New procedure.
	(check_effective_target_arm_neon_fp16_ok): Likewise.
	(add_options_for_arm_neon_fp16): Likewise.
	* gcc.target/arm/neon/vcvtf16_f32.c: New test. Generated.
	* gcc.target/arm/neon/vcvtf32_f16.c: Likewise.

2013-04-24  Vladimir Makarov  <vmakarov@redhat.com>

	PR rtl-optimizations/57046
	* gcc.target/i386/pr57046.c: New test.

2013-04-24  Paolo Carlini  <paolo.carlini@oracle.com>

	* g++.dg/cpp1y/cplusplus.C: New.

2013-04-24  Paolo Carlini  <paolo.carlini@oracle.com>

	* g++.dg/cpp1y/cxx1y_macro.C: Remove.

2013-04-24  Paolo Carlini  <paolo.carlini@oracle.com>

	* c-c++-common/Wpointer-arith-1.c: New.

2013-04-24  Paolo Carlini  <paolo.carlini@oracle.com>

	* g++.dg/cpp1y/cxx1y_macro.C: New.

2013-04-24  Paolo Carlini  <paolo.carlini@oracle.com>

	PR c++/56970
	* g++.dg/cpp0x/sfinae45.C: New.

2013-04-24  Richard Biener  <rguenther@suse.de>

	PR testsuite/57050
	* gcc.c-torture/execute/pr56982.c: Avoid sigjmp_buf use.

2013-04-23  Richard Biener  <rguenther@suse.de>

	PR middle-end/57036
	* gcc.dg/torture/pr57036-1.c: New testcase.
	* gcc.dg/torture/pr57036-2.c: Likewise.

2013-04-23  Sofiane Naci  <sofiane.naci@arm.com>

	* gcc.target/aarch64/scalar-mov.c: New testcase.

2013-04-23  Richard Biener  <rguenther@suse.de>

	PR tree-optimization/57026
	* gcc.dg/torture/pr57026.c: New testcase.

2013-04-22  Janus Weil  <janus@gcc.gnu.org>

	PR fortran/53685
	PR fortran/57022
	* gfortran.dg/transfer_check_4.f90: New.

2013-04-22  Marek Polacek  <polacek@redhat.com>

	PR sanitizer/56990
	* gcc.dg/pr56990.c: New test.

2013-04-22  Vladimir Makarov  <vmakarov@redhat.com>

	PR target/57018
	* gcc.target/i386/pr57018.c: New test.

2013-04-22  James Greenhalgh  <james.greenhalgh@arm.com>

	* gcc.target/aarch64/vrecps.c: New.
	* gcc.target/aarch64/vrecpx.c: Likewise.

2013-04-22  Christian Bruel  <christian.bruel@st.com>

	PR target/56995
	* gcc.target/sh/mfmovd.c: Add new function and check hard_float.

2013-04-21  Jeff Law  <law@redhat.com>

	* gcc.dg/tree-ssa/forwprop-26.c: New test.

2013-04-20  Tobias Burnus  <burnus@net-b.de>

	PR fortran/56907
	* gfortran.dg/c_loc_test_22.f90: New.

2013-04-19  Vladimir Makarov  <vmakarov@redhat.com>

	PR rtl-optimization/56847
	* gcc.dg/pr56847.c: New test.

2013-04-19  Richard Biener  <rguenther@suse.de>

	PR tree-optimization/56982
	* gcc.c-torture/execute/pr56982.c: New testcase.

2013-04-19  Martin Jambor  <mjambor@suse.cz>

	PR tree-optimization/56718
	* g++.dg/ipa/imm-devirt-1.C: New test.
	* g++.dg/ipa/imm-devirt-2.C: Likewise.

2013-04-19  Richard Biener  <rguenther@suse.de>

	PR tree-optimization/57000
	* gcc.dg/tree-ssa/reassoc-27.c: New testcase.

2013-04-19  Thomas Koenig  <tkoenig@gcc.gnu.org>
	    Mikael Morin  <mikael@gcc.gnu.org>

	PR fortran/56872
	* gfortran.dg/array_constructor_45.f90:  New test.
	* gfortran.dg/array_constructor_46.f90:  New test.
	* gfortran.dg/array_constructor_47.f90:  New test.
	* gfortran.dg/array_constructor_40.f90:  Adjust number of while loops.

2013-04-18  Jakub Jelinek  <jakub@redhat.com>

	PR rtl-optimization/56999
	* g++.dg/opt/pr56999.C: New test.

2013-04-18  Cary Coutant  <ccoutant@google.com>

	* g++.dg/debug/dwarf2/pubnames-2.C: Add -fno-debug-types-section.
	* g++.dg/debug/dwarf2/pubnames-3.C: New test case.

2013-04-18  Cary Coutant  <ccoutant@google.com>

	* g++.dg/debug/dwarf2/typedef2.C: Add -fno-debug-types-section flag.
	* g++.dg/debug/dwarf2/typedef4.C: Likewise.
	* g++.dg/debug/dwarf2/static-data-member1.C: Likewise.
	* g++.dg/debug/dwarf2/global-used-types-1.C: Likewise.
	* g++.dg/debug/dwarf2/self-ref-1.C: Likewise.
	* g++.dg/debug/dwarf2/nested-2.C: Likewise.
	* g++.dg/debug/dwarf2/typedef1.C: Likewise.
	* g++.dg/debug/dwarf2/namespace-2.C: Likewise.
	* g++.dg/debug/dwarf2/integer-typedef.C: Likewise.
	* g++.dg/debug/dwarf2/self-ref-2.C: Likewise.
	* g++.dg/debug/dwarf2/explicit-constructor.C: Likewise.

2013-04-18  Grigoriy Kraynov  <grigoriy.kraynov@intel.com>

	* gcc.target/i386/avx2-vpop-check.h: Cast away volatility in memcmp().

2013-04-18  Jakub Jelinek  <jakub@redhat.com>

	PR tree-optimization/56984
	* gcc.c-torture/compile/pr56984.c: New test.

	PR rtl-optimization/56992
	* gcc.dg/pr56992.c: New test.

2013-04-17  Janus Weil  <janus@gcc.gnu.org>

	PR fortran/56814
	* gfortran.dg/proc_ptr_42.f90: New.

2013-04-17  Eric Botcazou  <ebotcazou@adacore.com>

	* gnat.dg/discr41.ad[sb]: New test.
	* gcc.dg/tree-ssa/ssa-fre-38.c: Likewise.
	* gcc.dg/vect/slp-24-big-array.c: Beef up anti-vectorization trick.
	* gcc.dg/vect/slp-24.c: Likewise.
	* gcc.dg/vect/vect-strided-a-mult.c: Likewise.
	* gcc.dg/vect/vect-strided-a-u16-i2.c: Likewise.
	* gcc.dg/vect/vect-strided-a-u16-i4.c: Likewise.
	* gcc.dg/vect/vect-strided-a-u16-mult.c: Likewise.
	* gcc.dg/vect/vect-strided-a-u8-i2-gap.c: Likewise.
	* gcc.dg/vect/vect-strided-a-u8-i8-gap2-big-array.c: Likewise.
	* gcc.dg/vect/vect-strided-a-u8-i8-gap2.c: Likewise.
	* gcc.dg/vect/vect-strided-a-u8-i8-gap7-big-array.c: Likewise.
	* gcc.dg/vect/vect-strided-a-u8-i8-gap7.c: Likewise.
	* gcc.dg/vect/vect-strided-mult-char-ls.c: Likewise.
	* gcc.dg/vect/vect-strided-mult.c: Likewise.
	* gcc.dg/vect/vect-strided-same-dr.c: Likewise.
	* gcc.dg/vect/vect-strided-u16-i2.c: Likewise.
	* gcc.dg/vect/vect-strided-u16-i4.c: Likewise.
	* gcc.dg/vect/vect-strided-u32-i4.c: Likewise.
	* gcc.dg/vect/vect-strided-u32-i8.c: Likewise.
	* gcc.dg/vect/vect-strided-u8-i2-gap.c: Likewise.
	* gcc.dg/vect/vect-strided-u8-i2.c: Likewise.
	* gcc.dg/vect/vect-strided-u8-i8-gap2-big-array.c: Likewise.
	* gcc.dg/vect/vect-strided-u8-i8-gap2.c: Likewise.
	* gcc.dg/vect/vect-strided-u8-i8-gap4-big-array.c: Likewise.
	* gcc.dg/vect/vect-strided-u8-i8-gap4-unknown.c: Likewise.
	* gcc.dg/vect/vect-strided-u8-i8-gap4.c: Likewise.
	* gcc.dg/vect/vect-strided-u8-i8-gap7-big-array.c: Likewise.
	* gcc.dg/vect/vect-strided-u8-i8-gap7.c: Likewise.
	* gcc.dg/vect/vect-strided-u8-i8.c: Likewise.

2013-04-17  Janne Blomqvist  <jb@gcc.gnu.org>

	PR fortran/40958
	* lib/gcc-dg.exp (scan-module): Uncompress module file before scanning.
	* gfortran.dg/module_md5_1.f90: Remove.

2013-04-16  Naveen H.S  <Naveen.Hurugalawadi@caviumnetworks.com>

	* gcc.target/aarch64/adds3.c: New.
	* gcc.target/aarch64/subs3.c: New.

2013-04-16  Naveen H.S  <Naveen.Hurugalawadi@caviumnetworks.com>

	* gcc.target/aarch64/adds1.c: New.
	* gcc.target/aarch64/adds2.c: New.
	* gcc.target/aarch64/subs1.c: New.
	* gcc.target/aarch64/subs2.c: New.

2013-04-16  Ed Smith-Rowland  <3dw4rd@verizon.net>

	Implement n3599 - Literal operator templates for strings.
	* g++.dg/cpp1y/udlit-char-template.C: New test.
	* g++.dg/cpp1y/udlit-char-template-neg.C: New test.

2013-04-16  Tobias Burnus  <burnus@net-b.de>

	PR fortran/39505
	* gfortran.dg/no_arg_check_1.f90: New.
	* gfortran.dg/no_arg_check_2.f90: New.
	* gfortran.dg/no_arg_check_3.f90: New.

2013-04-16  Janus Weil  <janus@gcc.gnu.org>

	PR fortran/56968
	* gfortran.dg/proc_ptr_41.f90: New.

2013-04-16  Richard Biener  <rguenther@suse.de>

	PR tree-optimization/56756
	* gcc.dg/torture/pr56756.c: New testcase.

2013-04-16  Tobias Burnus  <burnus@net-b.de>

	PR fortran/56969
	* gfortran.dg/c_assoc_5.f90: New.

2013-04-16  Uros Bizjak  <ubizjak@gmail.com>

	* g++.dg/ipa/devirt-c-7.C: Require nonpic effective target.
	* gcc.c-torture/execute/pr33992.x: Remove.
	* gcc.c-torture/execute/pr33992.c (foo): Declare as static.
	* gcc.dg/uninit-pred-5_a.c (foo): Ditto.
	* gcc.dg/uninit-pred-5_b.c (foo): Ditto.

2013-04-15  Jakub Jelinek  <jakub@redhat.com>

	PR tree-optimization/56962
	* gcc.c-torture/execute/pr56962.c: New test.

2013-04-15  Richard Biener  <rguenther@suse.de>

	PR tree-optimization/56933
	* gcc.dg/vect/pr56933.c: New testcase.

2013-04-15  Kyrylo Tkachov  <kyrylo.tkachov@arm.com>

	* gcc.target/arm/anddi3-opt.c: New test.
	* gcc.target/arm/anddi3-opt2.c: Likewise.

2013-04-15  Eric Botcazou  <ebotcazou@adacore.com>

	* gcc.dg/pr56890-1.c: New test.
	* gcc.dg/pr56890-2.c: Likewise.

2013-04-15  Joey Ye  <joey.ye@arm.com>

	* gcc.target/arm/thumb1-far-jump-1.c: New test.
	* gcc.target/arm/thumb1-far-jump-2.c: New test.

2013-04-14  Mikael Morin  <mikael@gcc.gnu.org>

	PR fortran/56816
	* gfortran.dg/select_type_33.f03: New test.

2013-04-13  Janus Weil  <janus@gcc.gnu.org>

	PR fortran/55959
	* gfortran.dg/typebound_proc_29.f03: New.

2013-04-12  Janus Weil  <janus@gcc.gnu.org>

	PR fortran/56266
	* gfortran.dg/typebound_proc_28.f03: New.

2013-04-12  Jeff Law  <law@redhat.com>

	* gcc.dg/tree-ssa/vrp87.c: Do not run test on ppc and xtensa
	either.

2013-04-12  Tobias Burnus  <burnus@net-b.de>

	PR fortran/56929
	* gfortran.dg/coarray/alloc_comp_2.f90: New.

2013-04-12  Vladimir Makarov  <vmakarov@redhat.com>

	PR target/56903
	* gcc.target/i386/pr56903.c: New test.

2013-04-12  Janus Weil  <janus@gcc.gnu.org>

	PR fortran/56261
	* gfortran.dg/auto_char_len_4.f90: Add -pedantic. Changed error.
	* gfortran.dg/assumed_rank_4.f90: Modified error wording.
	* gfortran.dg/block_11.f90: Fix invalid test case.
	* gfortran.dg/function_types_3.f90: Add new error message.
	* gfortran.dg/global_references_1.f90: Ditto.
	* gfortran.dg/import2.f90: Remove unneeded parts.
	* gfortran.dg/import6.f90: Fix invalid test case.
	* gfortran.dg/proc_decl_2.f90: Ditto.
	* gfortran.dg/proc_decl_9.f90: Ditto.
	* gfortran.dg/proc_decl_18.f90: Ditto.
	* gfortran.dg/proc_ptr_40.f90: New.
	* gfortran.dg/whole_file_7.f90: Modified error wording.
	* gfortran.dg/whole_file_16.f90: Ditto.
	* gfortran.dg/whole_file_17.f90: Add -pedantic.
	* gfortran.dg/whole_file_18.f90: Modified error wording.
	* gfortran.dg/whole_file_20.f03: Ditto.
	* gfortran.fortran-torture/execute/intrinsic_associated.f90: Fix
	invalid test case.

2013-04-12  Richard Biener  <rguenther@suse.de>

	Revert
	2013-04-10  Richard Biener  <rguenther@suse.de>

	* g++.dg/pr55604.C: Use -fdump-rtl-ira.

2013-04-12  Tobias Burnus  <burnus@net-b.de>

	PR fortran/56845
	* gfortran.dg/class_allocate_15.f90: New.

	Revert:
	2013-04-12  Tobias Burnus  <burnus@net-b.de>

	* gfortran.dg/coarray_lib_alloc_2.f90: Update
	scan-tree-dump-times.

2013-04-12  Jakub Jelinek  <jakub@redhat.com>

	PR tree-optimization/56918
	PR tree-optimization/56920
	* gcc.dg/vect/pr56918.c: New test.
	* gcc.dg/vect/pr56920.c: New test.

2013-04-12  Tobias Burnus  <burnus@net-b.de>

	PR fortran/56845
	* gfortran.dg/class_allocate_14.f90: New.
	* gfortran.dg/coarray_lib_alloc_2.f90: Update scan-tree-dump-times.
	* gfortran.dg/coarray_lib_alloc_3.f90: New.

2013-04-12  Marc Glisse  <marc.glisse@inria.fr>

	* gcc.dg/fold-cstvecshift.c: New testcase.

2013-04-11  Naveen H.S  <Naveen.Hurugalawadi@caviumnetworks.com>

	* gcc.target/aarch64/negs.c: New.

2013-04-11  Jakub Jelinek  <jakub@redhat.com>

	PR c++/56895
	* g++.dg/template/arrow4.C: New test.

2013-04-11  Eric Botcazou  <ebotcazou@adacore.com>

	* gnat.dg/array23.adb: New test.
	* gnat.dg/array23_pkg[123].ads: New helpers.

2013-04-11  Jeff Law  <law@redhat.com>

	PR tree-optimization/56900
	* gcc.dg/tree-ssa/vrp87.c: Do not run test on various targets.

2013-04-11  Paolo Carlini  <paolo.carlini@oracle.com>

	PR c++/56913
	* g++.dg/cpp0x/sfinae44.C: New.

2013-04-11  Arnaud Charlet  <charlet@adacore.com>

	* ada/acats/run_all.sh: Remove special handling of -gnat95 switch.
	* ada/acats/ada95.lst: Remove special handling of -gnat95 switch.

2013-04-11  Paolo Carlini  <paolo.carlini@oracle.com>

	PR c++/54216
	* g++.dg/cpp0x/enum26.C: New.
	* g++.old-deja/g++.pt/mangle1.C: Adjust.

2013-04-11  James Greenhalgh  <james.greenhalgh@arm.com>

	* gcc.target/aarch64/vect-fcm.x: Add check for zero forms of
	inverse operands.
	* gcc.target/aarch64/vect-fcm-eq-d.c: Check that new zero form
	loop is vectorized.
	* gcc.target/aarch64/vect-fcm-eq-f.c: Likewise.
	* gcc.target/aarch64/vect-fcm-ge-d.c: Check that new zero form
	loop is vectorized and that the correct instruction is generated.
	* gcc.target/aarch64/vect-fcm-ge-f.c: Likewise.
	* gcc.target/aarch64/vect-fcm-gt-d.c: Likewise.
	* gcc.target/aarch64/vect-fcm-gt-f.c: Likewise.

2013-04-11  Jakub Jelinek  <jakub@redhat.com>

	PR tree-optimization/56899
	* gcc.c-torture/execute/pr56899.c: New test.

2013-04-10  David S. Miller  <davem@davemloft.net>

	* gcc.target/sparc/setcc-4.c: New test.
	* gcc.target/sparc/setcc-5.c: New test.

2013-04-10  Richard Biener  <rguenther@suse.de>

	* g++.dg/pr55604.C: Use -fdump-rtl-ira.

2013-04-10  Richard Biener  <rguenther@suse.de>

	* gcc.dg/vect/slp-39.c: New testcase.

2013-04-10  Joern Rennecke  <joern.rennecke@embecosm.com>

	PR tree-optimization/55524
	* gcc.target/epiphany/fnma-1.c: New test.

2013-04-10  Zhouyi Zhou  <yizhouzhou@ict.ac.cn>

	* gcc.dg/tree-ssa/inline-11.c: New test

2013-04-10  Jakub Jelinek  <jakub@redhat.com>

	PR c++/56895
	* g++.dg/template/arrow3.C: New test.

2013-04-09  Kyrylo Tkachov  <kyrylo.tkachov@arm.com>

	* gcc.target/arm/minmax_minus.c: New test.

2013-04-09  Jakub Jelinek  <jakub@redhat.com>

	PR middle-end/56883
	* c-c++-common/gomp/pr56883.c: New test.

2013-04-09  Jeff Law  <law@redhat.com>

	* gcc.dg/tree-ssa/vrp87.c: New test.

2013-04-09  Jakub Jelinek  <jakub@redhat.com>

	PR tree-optimization/56854
	* g++.dg/torture/pr56854.C: New test.

2013-04-08  Thomas Koenig  <tkoenig@gcc.gnu.org>

	PR fortran/56782
	* gfortran.dg/array_constructor_44.f90:  New test.

2013-04-08  Paolo Carlini  <paolo.carlini@oracle.com>

	PR c++/56871
	* g++.dg/cpp0x/constexpr-specialization.C: New.

2013-04-08  Jakub Jelinek  <jakub@redhat.com>

	* gcc.c-torture/execute/pr56837.c: New test.

	PR c++/34949
	PR c++/50243
	* g++.dg/opt/vt3.C: New test.
	* g++.dg/opt/vt4.C: New test.

2013-04-08  Jeff Law  <law@redhat.com>

	* gcc.dg/tree-ssa/forwprop-25.c: New test.

2013-04-08  Richard Biener  <rguenther@suse.de>

	* gfortran.dg/vect/fast-math-mgrid-resid.f: Adjust.

2013-04-08  Richard Biener  <rguenther@suse.de>

	* gfortran.dg/vect/fast-math-pr37021.f90: Adjust.

2013-04-08  Richard Biener  <rguenther@suse.de>

	* g++.dg/vect/slp-pr56812.cc: Adjust.

2013-04-08  Jakub Jelinek  <jakub@redhat.com>

	* gcc.dg/pr56837.c: New test.
	* gcc.dg/tree-ssa/ldist-19.c: Don't check for
	"generated memset minus one".

2013-04-07  Tobias Burnus  <burnus@net-b.de>

	PR fortran/56849
	* gfortran.dg/reshape_5.f90: New.

2013-04-05  Bill Schmidt  <wschmidt@linux.vnet.ibm.com>

	PR target/56843
	* gcc.target/powerpc/recip-1.c: Modify expected output.
	* gcc.target/powerpc/recip-3.c: Likewise.
	* gcc.target/powerpc/recip-4.c: Likewise.
	* gcc.target/powerpc/recip-5.c: Add expected output for iterations.

2013-04-05  Greta Yorsh  <Greta.Yorsh@arm.com>

	* gcc.target/arm/peep-ldrd-1.c: New test.
	* gcc.target/arm/peep-strd-1.c: Likewise.

2013-04-05  Greta Yorsh  <Greta.Yorsh@arm.com>

	* gcc.target/arm/negdi-1.c: New test.
	* gcc.target/arm/negdi-2.c: Likewise.
	* gcc.target/arm/negdi-3.c: Likewise.
	* gcc.target/arm/negdi-4.c: Likewise.

2013-04-05  Kyrylo Tkachov  <kyrylo.tkachov@arm.com>

	* lib/target-supports.exp (add_options_for_arm_v8_neon):
	Add -march=armv8-a when we use v8 NEON.
	(check_effective_target_vect_call_btruncf): Remove arm-*-*-*.
	(check_effective_target_vect_call_ceilf): Likewise.
	(check_effective_target_vect_call_floorf): Likewise.
	(check_effective_target_vect_call_roundf): Likewise.
	(check_vect_support_and_set_flags): Remove check for arm_v8_neon.
	* gcc.target/arm/vect-rounding-btruncf.c: New testcase.
	* gcc.target/arm/vect-rounding-ceilf.c: Likewise.
	* gcc.target/arm/vect-rounding-floorf.c: Likewise.
	* gcc.target/arm/vect-rounding-roundf.c: Likewise.

2013-04-05  David Edelsohn  <dje.gcc@gmail.com>

	* gcc.target/powerpc/sd-vsx.c: Skip on AIX.
	* gcc.target/powerpc/sd-pwr6.c: Same.
	* gcc.dg/stack-usage-1.c: Define SIZE on AIX.
	* g++.dg/debug/pr56294.C: XFAIL on AIX.

2013-04-05  Ed Smith-Rowland  <3dw4rd@verizon.net>

	* g++.dg/cpp0x/ref-qual-multi-neg.C: New test.

2013-04-04  Janus Weil  <janus@gcc.gnu.org>

	PR fortran/40881
	* gfortran.dg/altreturn_1.f90: Add -std=gnu.
	* gfortran.dg/altreturn_4.f90: Ditto.
	* gfortran.dg/altreturn_3.f90: Replace -std=legacy by -std=gnu.
	* gfortran.dg/altreturn_5.f90: Ditto.
	* gfortran.dg/altreturn_6.f90: Ditto.
	* gfortran.dg/altreturn_7.f90: Ditto.

2013-04-04  Kyrylo Tkachov  <kyrylo.tkachov@arm.com>

	* lib/target-supports.exp (check_effective_target_arm_v8_neon_hw):
	New procedure.
	(check_effective_target_arm_v8_neon_ok_nocache):
	Likewise.
	(check_effective_target_arm_v8_neon_ok): Change to use
	check_effective_target_arm_v8_neon_ok_nocache.
	(add_options_for_arm_v8_neon): Use et_arm_v8_neon_flags to set ARMv8
	NEON flags.
	(check_effective_target_vect_call_btruncf):
	Enable for arm and ARMv8 NEON.
	(check_effective_target_vect_call_ceilf): Likewise.
	(check_effective_target_vect_call_floorf): Likewise.
	(check_effective_target_vect_call_roundf): Likewise.
	(check_vect_support_and_set_flags): Handle ARMv8 NEON effective
	target.

2013-04-04  Marek Polacek  <polacek@redhat.com>

	PR tree-optimization/48186
	* gcc.dg/pr48186.c: New test.

2013-04-04  Richard Biener  <rguenther@suse.de>

	PR tree-optimization/56826
	* gcc.dg/vect/pr56826.c: New testcase.
	* gcc.dg/vect/O3-pr36098.c: Adjust.

2013-04-04  Tejas Belagod  <tejas.belagod@arm.com>

	* gcc.target/aarch64/inc/asm-adder-clobber-lr.c: Remove duplication.
	* gcc.target/aarch64/inc/asm-adder-no-clobber-lr.c: Likewise.
	* gcc.target/aarch64/test-framepointer-1.c: Likewise.
	* gcc.target/aarch64/test-framepointer-2.c: Likewise.
	* gcc.target/aarch64/test-framepointer-3.c: Likewise.
	* gcc.target/aarch64/test-framepointer-4.c: Likewise.
	* gcc.target/aarch64/test-framepointer-5.c: Likewise.
	* gcc.target/aarch64/test-framepointer-6.c: Likewise.
	* gcc.target/aarch64/test-framepointer-7.c: Likewise.
	* gcc.target/aarch64/test-framepointer-8.c: Likewise.

2013-04-04  Richard Biener  <rguenther@suse.de>

	PR tree-optimization/56213
	* gcc.dg/vect/vect-123.c: New testcase.

2013-04-04  Tobias Burnus  <burnus@net-b.de>

	PR fortran/56810
	* gfortran.dg/read_repeat_2.f90: New.

2013-04-04  Richard Biener  <rguenther@suse.de>

	PR tree-optimization/56837
	* g++.dg/torture/pr56837.C: New testcase.

2013-04-04  Tobias Burnus  <burnus@net-b.de>

	PR fortran/50269
	* gfortran.dg/c_loc_test_21.f90: New.
	* gfortran.dg/c_loc_test_19.f90: Update dg-error.
	* gfortran.dg/c_loc_tests_10.f03: Update dg-error.
	* gfortran.dg/c_loc_tests_11.f03: Update dg-error.
	* gfortran.dg/c_loc_tests_4.f03: Update dg-error.
	* gfortran.dg/c_loc_tests_16.f90:  Update dg-error.

2013-04-03  Jeff Law  <law@redhat.com>

	PR tree-optimization/56799
	* gcc.c-torture/execute/pr56799.c: New test.

2013-04-03  Paolo Carlini  <paolo.carlini@oracle.com>

	PR c++/56815
	* g++.dg/warn/Wpointer-arith-1.C: New.
	* g++.dg/gomp/for-19.C: Adjust.

2013-04-03  Marek Polacek  <polacek@redhat.com>

	PR sanitizer/55702
	* gcc.dg/pr55702.c: New test.

2013-04-03  Kyrylo Tkachov  <kyrylo.tkachov@arm.com>

	PR target/56809
	* gcc.dg/pr56809.c: New testcase.

2013-04-03  Jakub Jelinek  <jakub@redhat.com>

	PR debug/56819
	* g++.dg/debug/pr56819.C: New test.

2013-04-03  Richard Biener  <rguenther@suse.de>

	PR tree-optimization/56817
	* g++.dg/torture/pr56817.C: New testcase.

2013-04-03  Marc Glisse  <marc.glisse@inria.fr>

	* gcc.dg/vect/bb-slp-31.c: New file.

2013-04-03  Jason Merrill  <jason@redhat.com>

	PR c++/34949
	* g++.dg/tree-ssa/ehcleanup-1.C: Adjust unreachable count.

2013-04-03  Richard Biener  <rguenther@suse.de>

	* g++.dg/vect/slp-pr56812.cc: Use dg-additional-options.

2013-04-03  Richard Biener  <rguenther@suse.de>

	PR tree-optimization/55964
	* gcc.dg/torture/pr55964-2.c: New testcase.

2013-04-03  Richard Biener  <rguenther@suse.de>

	PR tree-optimization/56501
	* gcc.dg/torture/pr56501.c: New testcase.

2013-04-03  Richard Biener  <rguenther@suse.de>

	PR tree-optimization/56407
	* gcc.dg/torture/pr56407.c: New testcase.

2013-04-03  Marc Glisse  <marc.glisse@inria.fr>

	PR tree-optimization/56790
	* g++.dg/ext/pr56790-1.C: New testcase.

2013-04-03  Marc Glisse  <marc.glisse@inria.fr>

	* gcc.target/i386/merge-1.c: New testcase.
	* gcc.target/i386/avx2-vpblendd128-1.c: Make it non-trivial.

2013-04-03  Jakub Jelinek  <jakub@redhat.com>

	PR c/19449
	* gcc.c-torture/execute/pr19449.c: New test.

2013-04-03  Richard Biener  <rguenther@suse.de>

	PR tree-optimization/56812
	* g++.dg/vect/slp-pr56812.cc: New testcase.

2013-04-03  Janus Weil  <janus@gcc.gnu.org>

	PR fortran/56284
	PR fortran/40881
	* gfortran.dg/altreturn_8.f90: New.
	* gfortran.dg/altreturn_2.f90: Add -std=legacy.
	* gfortran.dg/intrinsic_actual_3.f90: Ditto.
	* gfortran.dg/invalid_interface_assignment.f90: Ditto.

2013-04-02  Jakub Jelinek  <jakub@redhat.com>

	PR rtl-optimization/56745
	* gcc.c-torture/compile/pr56745.c: New test.

2013-04-02  Pitchumani Sivanupandi  <pitchumani.s@atmel.com>

	* gcc.dg/tree-ssa/sra-13.c: Fix for 16 bit int.

2013-04-02  Richard Biener  <rguenther@suse.de>

	PR tree-optimization/56778
	* gcc.dg/torture/pr56778.c: New testcase.

2013-04-02  Richard Biener  <rguenther@suse.de>

	PR middle-end/56768
	* g++.dg/torture/pr56768.C: New testcase.

2013-04-02  Paolo Carlini  <paolo.carlini@oracle.com>

	* obj-c++.dg/try-catch-13.mm: Update per PR56725.

2013-04-01  Jerry DeLisle  <jvdelisle@gcc.gnu.org>

	PR fortran/56660
	* gfortran.dg/namelist_82.f90:  New test.

2013-04-01  Janus Weil  <janus@gcc.gnu.org>

	PR fortran/56500
	* gfortran.dg/implicit_class_1.f90: New.

2013-03-31  Jerry DeLisle  <jvdelisle@gcc.gnu.org>

	PR fortran/56786
	* gfortran.dg/namelist_81.f90:  New test.

2013-03-30  Thomas Koenig  <tkoenig@gcc.gnu.org>

	* gfortran.dg/character_comparison_3.f90:  Adjust for use of memcmp
	for constant and equal string lengths.
	* gfortran.dg/character_comparison_5.f90:  Likewise.
	* gfortran.dg/character_comparison_9.f90:  New test.

2013-03-27  Kirill Yukhin  <kirill.yukhin@intel.com>

	* gcc.target/i386/avx2-vbroadcastsi128-1.c: Fix intrinsic name.
	* gcc.target/i386/avx2-vbroadcastsi128-1.c: Ditto.

2013-03-29  Tobias Burnus  <burnus@net-b.de>

	PR fortran/35203
	* gfortran.dg/optional_absent_3.f90: New.

2013-03-29  Tobias Burnus  <burnus@net-b.de>

	PR fortran/56737
	* testsuite/gfortran.dg/fmt_cache_3.f90: New.

2013-03-29  Tobias Burnus  <burnus@net-b.de>

	PR fortran/56735
	* gfortran.dg/namelist_80.f90: New.

2013-03-28  Thomas Koenig  <tkoenig@gcc.gnu.org>

	PR fortran/45159
	* gfortran.dg/string_length_2.f90:  New test.
	* gfortran.dg/dependency_41.f90:  New test.

2013-03-28  Thomas Koenig  <tkoenig@gcc.gnu.org>

	PR fortran/55806
	* gfortran.dg/array_constructor_43.f90:  New test.
	* gfortran.dg/random_seed_3.f90:  New test.

2013-03-28  Ian Bolton  <ian.bolton@arm.com>

	* gcc.target/aarch64/inc/asm-adder-clobber-lr.c: New test.
	* gcc.target/aarch64/inc/asm-adder-no-clobber-lr.c: Likewise.
	* gcc.target/aarch64/test-framepointer-1.c: Likewise.
	* gcc.target/aarch64/test-framepointer-2.c: Likewise.
	* gcc.target/aarch64/test-framepointer-3.c: Likewise.
	* gcc.target/aarch64/test-framepointer-4.c: Likewise.
	* gcc.target/aarch64/test-framepointer-5.c: Likewise.
	* gcc.target/aarch64/test-framepointer-6.c: Likewise.
	* gcc.target/aarch64/test-framepointer-7.c: Likewise.
	* gcc.target/aarch64/test-framepointer-8.c: Likewise.

2013-03-28  Paolo Carlini  <paolo.carlini@oracle.com>

	PR c++/56725
	* g++.dg/conversion/op4.C: Adjust.
	* g++.dg/cpp0x/rv1n.C: Likewise.
	* g++.dg/cpp0x/rv2n.C: Likewise.
	* g++.dg/cpp0x/template_deduction.C: Likewise.
	* g++.dg/expr/cond8.C: Likewise.
	* g++.dg/other/error4.C: Likewise.
	* g++.old-deja/g++.bugs/900514_03.C: Likewise.
	* g++.old-deja/g++.bugs/900519_02.C: Likewise.
	* g++.old-deja/g++.bugs/900519_03.C: Likewise.
	* g++.old-deja/g++.bugs/900520_02.C: Likewise.
	* g++.old-deja/g++.jason/conversion2.C: Likewise.
	* g++.old-deja/g++.law/cvt20.C: Likewise.
	* g++.old-deja/g++.law/cvt8.C: Likewise.
	* g++.old-deja/g++.law/init8.C: Likewise.
	* g++.old-deja/g++.mike/net12.C: Likewise.
	* g++.old-deja/g++.mike/net8.C: Likewise.
	* g++.old-deja/g++.mike/p2793.C: Likewise.
	* g++.old-deja/g++.mike/p3836.C: Likewise.
	* g++.old-deja/g++.mike/p418.C: Likewise.
	* g++.old-deja/g++.mike/p701.C: Likewise.
	* g++.old-deja/g++.mike/p807.C: Likewise.

2013-03-28  Tejas Belagod  <tejas.belagod@arm.com>

	PR middle-end/56694
	* g++.dg/torture/pr56694.C: Fix test case to build on bare-metal
	targets.

2013-03-28  Marek Polacek  <polacek@redhat.com>

	PR tree-optimization/56695
	* gcc.dg/vect/pr56695.c: New test.

2013-03-28  Richard Biener  <rguenther@suse.de>

	PR tree-optimization/37021
	* gcc.dg/vect/fast-math-slp-38.c: New testcase.
	* gcc.dg/vect/O3-pr36098.c: Un-XFAIL.

2013-03-27  Tobias Burnus  <burnus@net-b.de>

	PR fortran/56650
	PR fortran/36437
	* gfortran.dg/sizeof_2.f90: New.
	* gfortran.dg/sizeof_3.f90: New.
	* gfortran.dg/sizeof_proc.f90: Update dg-error.

2013-03-27  Richard Biener  <rguenther@suse.de>

	PR tree-optimization/37021
	* gfortran.dg/vect/fast-math-pr37021.f90: New testcase.

2013-03-27  Alexander Ivchenko  <alexander.ivchenko@intel.com>

	* g++.dg/ipa/ivinline-1.C: Add target nonpic.
	* g++.dg/ipa/ivinline-2.C: Likewise.
	* g++.dg/ipa/ivinline-3.C: Likewise.
	* g++.dg/ipa/ivinline-4.C: Likewise.
	* g++.dg/ipa/ivinline-5.C: Likewise.
	* g++.dg/ipa/ivinline-7.C: Likewise.
	* g++.dg/ipa/ivinline-8.C: Likewise.
	* g++.dg/ipa/ivinline-9.C: Likewise.
	* g++.dg/cpp0x/noexcept03.C: Likewise.
	* gcc.dg/const-1.c: Likewise.
	* gcc.dg/ipa/pure-const-1.c: Likewise.
	* gcc.dg/noreturn-8.c: Likewise.
	* gcc.target/i386/mmx-1.c: Likewise.
	* gcc.dg/tree-ssa/ipa-split-5.c: Likewise.
	* gcc.dg/tree-ssa/loadpre6.c: Likewise.
	* gcc.c-torture/execute/pr33992.x: New file.

2013-03-26  Eric Botcazou  <ebotcazou@adacore.com>

	* gcc.c-torture/execute/20011008-3.c: Cap VLEN with STACK_SIZE too.

2013-03-26  Paolo Carlini  <paolo.carlini@oracle.com>

	PR c++/55951
	* g++.dg/ext/desig5.C: New.

2013-03-26  Tobias Burnus  <burnus@net-b.de>

	PR fortran/56649
	* gfortran.dg/merge_init_expr_2.f90: New.
	* gfortran.dg/merge_char_1.f90: Modify test to
	stay a run-time test.
	* gfortran.dg/merge_char_3.f90: Ditto.

2013-03-26  Paolo Carlini  <paolo.carlini@oracle.com>

	* g++.dg/cpp0x/constexpr-friend-2.C: New.
	* g++.dg/cpp0x/constexpr-main.C: Likewise.

2013-03-25  Paolo Carlini  <paolo.carlini@oracle.com>

	PR c++/56722
	* g++.dg/cpp0x/range-for23.C: New.

2013-03-25  Tilo Schwarz  <tilo@tilo-schwarz.de>

	PR libfortran/52512
	* gfortran.dg/namelist_79.f90: New.

2013-03-25  Martin Jambor  <mjambor@suse.cz>

	* gcc.dg/ipa/ipcp-agg-9.c: New test.

2013-03-25  Tobias Burnus  <burnus@net-b.de>

	PR fortran/38536
	PR fortran/38813
	PR fortran/38894
	PR fortran/39288
	PR fortran/40963
	PR fortran/45824
	PR fortran/47023
	PR fortran/47034
	PR fortran/49023
	PR fortran/50269
	PR fortran/50612
	PR fortran/52426
	PR fortran/54263
	PR fortran/55343
	PR fortran/55444
	PR fortran/55574
	PR fortran/56079
	PR fortran/56378
	* gfortran.dg/c_assoc_2.f03: Update dg-error wording.
	* gfortran.dg/c_f_pointer_shape_test.f90: Ditto.
	* gfortran.dg/c_f_pointer_shape_tests_3.f03: Ditto.
	* gfortran.dg/c_f_pointer_tests_5.f90: Ditto.
	* gfortran.dg/c_funloc_tests_2.f03: Ditto.
	* gfortran.dg/c_funloc_tests_5.f03: Ditto.
	* gfortran.dg/c_funloc_tests_6.f90: Ditto.
	* gfortran.dg/c_loc_tests_10.f03: Add -std=f2008.
	* gfortran.dg/c_loc_tests_11.f03: Ditto, update dg-error.
	* gfortran.dg/c_loc_tests_16.f90: Ditto.
	* gfortran.dg/c_loc_tests_4.f03: Ditto.
	* gfortran.dg/c_loc_tests_15.f90: Update dg-error wording.
	* gfortran.dg/c_loc_tests_3.f03: Valid since F2003 TC5.
	* gfortran.dg/c_loc_tests_8.f03: Ditto.
	* gfortran.dg/c_ptr_tests_14.f90: Update scan-tree-dump-times.
	* gfortran.dg/c_ptr_tests_15.f90: Ditto.
	* gfortran.dg/c_sizeof_1.f90: Fix invalid code.
	* gfortran.dg/iso_c_binding_init_expr.f03: Update dg-error wording.
	* gfortran.dg/pr32601_1.f03: Ditto.
	* gfortran.dg/storage_size_2.f08: Remove dg-error.
	* gfortran.dg/blockdata_7.f90: New.
	* gfortran.dg/c_assoc_4.f90: New.
	* gfortran.dg/c_f_pointer_tests_6.f90: New.
	* gfortran.dg/c_f_pointer_tests_7.f90: New.
	* gfortran.dg/c_funloc_tests_8.f90: New.
	* gfortran.dg/c_loc_test_17.f90: New.
	* gfortran.dg/c_loc_test_18.f90: New.
	* gfortran.dg/c_loc_test_19.f90: New.
	* gfortran.dg/c_loc_test_20.f90: New.
	* gfortran.dg/c_sizeof_5.f90: New.
	* gfortran.dg/iso_c_binding_rename_3.f90: New.
	* gfortran.dg/transfer_resolve_2.f90: New.
	* gfortran.dg/transfer_resolve_3.f90: New.
	* gfortran.dg/transfer_resolve_4.f90: New.
	* gfortran.dg/pr32601.f03: Update dg-error.
	* gfortran.dg/c_ptr_tests_13.f03: Update dg-error.
	* gfortran.dg/c_ptr_tests_9.f03: Fix test case.

2013-03-25  Kyrylo Tkachov  <kyrylo.tkachov@arm.com>

	* gcc.target/arm/vseleqdf.c: New test.
	* gcc.target/arm/vseleqsf.c: Likewise.
	* gcc.target/arm/vselgedf.c: Likewise.
	* gcc.target/arm/vselgesf.c: Likewise.
	* gcc.target/arm/vselgtdf.c: Likewise.
	* gcc.target/arm/vselgtsf.c: Likewise.
	* gcc.target/arm/vselledf.c: Likewise.
	* gcc.target/arm/vsellesf.c: Likewise.
	* gcc.target/arm/vselltdf.c: Likewise.
	* gcc.target/arm/vselltsf.c: Likewise.
	* gcc.target/arm/vselnedf.c: Likewise.
	* gcc.target/arm/vselnesf.c: Likewise.
	* gcc.target/arm/vselvcdf.c: Likewise.
	* gcc.target/arm/vselvcsf.c: Likewise.
	* gcc.target/arm/vselvsdf.c: Likewise.
	* gcc.target/arm/vselvssf.c: Likewise.

2013-03-25  Kyrylo Tkachov  <kyrylo.tkachov@arm.com>

	* gcc.target/aarch64/atomic-comp-swap-release-acquire.c: Move test
	body from here...
	* gcc.target/aarch64/atomic-comp-swap-release-acquire.x: ... to here.
	* gcc.target/aarch64/atomic-op-acq_rel.c: Move test body from here...
	* gcc.target/aarch64/atomic-op-acq_rel.x: ... to here.
	* gcc.target/aarch64/atomic-op-acquire.c: Move test body from here...
	* gcc.target/aarch64/atomic-op-acquire.x: ... to here.
	* gcc.target/aarch64/atomic-op-char.c: Move test body from here...
	* gcc.target/aarch64/atomic-op-char.x: ... to here.
	* gcc.target/aarch64/atomic-op-consume.c: Move test body from here...
	* gcc.target/aarch64/atomic-op-consume.x: ... to here.
	* gcc.target/aarch64/atomic-op-int.c: Move test body from here...
	* gcc.target/aarch64/atomic-op-int.x: ... to here.
	* gcc.target/aarch64/atomic-op-relaxed.c: Move test body from here...
	* gcc.target/aarch64/atomic-op-relaxed.x: ... to here.
	* gcc.target/aarch64/atomic-op-release.c: Move test body from here...
	* gcc.target/aarch64/atomic-op-release.x: ... to here.
	* gcc.target/aarch64/atomic-op-seq_cst.c: Move test body from here...
	* gcc.target/aarch64/atomic-op-seq_cst.x: ... to here.
	* gcc.target/aarch64/atomic-op-short.c: Move test body from here...
	* gcc.target/aarch64/atomic-op-short.x: ... to here.
	* gcc.target/arm/atomic-comp-swap-release-acquire.c: New test.
	* gcc.target/arm/atomic-op-acq_rel.c: Likewise.
	* gcc.target/arm/atomic-op-acquire.c: Likewise.
	* gcc.target/arm/atomic-op-char.c: Likewise.
	* gcc.target/arm/atomic-op-consume.c: Likewise.
	* gcc.target/arm/atomic-op-int.c: Likewise.
	* gcc.target/arm/atomic-op-relaxed.c: Likewise.
	* gcc.target/arm/atomic-op-release.c: Likewise.
	* gcc.target/arm/atomic-op-seq_cst.c: Likewise.
	* gcc.target/arm/atomic-op-short.c: Likewise.

2013-03-25  Richard Biener  <rguenther@suse.de>

	PR middle-end/56694
	* g++.dg/torture/pr56694.C: New testcase.

2013-03-25  Kyrylo Tkachov  <kyrylo.tkachov@arm.com>

	PR target/56720
	* gcc.target/arm/neon-vcond-gt.c: New test.
	* gcc.target/arm/neon-vcond-ltgt.c: Likewise.
	* gcc.target/arm/neon-vcond-unordered.c: Likewise.

2013-03-25  Richard Biener  <rguenther@suse.de>

	PR tree-optimization/56689
	* gcc.dg/torture/pr56689.c: New testcase.

2013-03-25  Kai Tietz  <ktietz@redhat.com>

	* g++.dg/torture/20121105-1.C: Adjust for LLP64 targets.

2013-03-24  Tobias Burnus  <burnus@net-b.de>

	PR fortran/56696
	* gfortran.dg/eof_5.f90: New.

2013-03-23  Sebastian Huber  <sebastian.huber@embedded-brains.de>

	* gcc.c-torture/execute/builtins/builtins.exp: Sort targets
	alphabetically.

2013-03-22  Uros Bizjak  <ubizjak@gmail.com>

	* gcc.target/i386/pr22152.c (dg-options): Add -mtune=core2.

2013-03-22  Sebastian Huber  <sebastian.huber@embedded-brains.de>

	PR testsuite/55994
	* gcc.c-torture/execute/builtins/builtins.exp: Add
	-Wl,--allow-multiple-definition for RTEMS targets.

2013-03-22  Ian Bolton  <ian.bolton@arm.com>

	* gcc.target/aarch64/movk.c: New test.

2013-03-21  Marc Glisse  <marc.glisse@inria.fr>

	* g++.dg/ext/vector21.C: New testcase.

2013-03-21  Christophe Lyon  <christophe.lyon@linaro.org>

	* gcc.target/arm/neon-for-64bits-1.c: New tests.
	* gcc.target/arm/neon-for-64bits-2.c: Likewise.

2013-03-21  Richard Biener  <rguenther@suse.de>

	* gcc.dg/vect/vect-outer-3a-big-array.c: Adjust.
	* gcc.dg/vect/vect-outer-3a.c: Likewise.

2013-03-21  Naveen H.S  <Naveen.Hurugalawadi@caviumnetworks.com>

	* gcc.target/aarch64/vect.c: Test and result vector added
	for sabd and saba instructions.
	* gcc.target/aarch64/vect-compile.c: Check for sabd and saba
	instructions in assembly.
	* gcc.target/aarch64/vect.x: Add sabd and saba test functions.
	* gcc.target/aarch64/vect-fp.c: Test and result vector added
	for fabd instruction.
	* gcc.target/aarch64/vect-fp-compile.c: Check for fabd
	instruction in assembly.
	* gcc.target/aarch64/vect-fp.x: Add fabd test function.

2013-03-20  Jeff Law  <law@redhat.com>

	* g++.dg/tree-ssa/ssa-dom.C: New test.

2013-03-20  Michael Meissner  <meissner@linux.vnet.ibm.com>

	* gcc.target/powerpc/mmfpgpr.c: New test.
	* gcc.target/powerpc/sd-vsx.c: Likewise.
	* gcc.target/powerpc/sd-pwr6.c: Likewise.
	* gcc.target/powerpc/vsx-float0.c: Likewise.

2013-03-20  Marc Glisse  <marc.glisse@inria.fr>

	PR tree-optimization/56355
	* gcc.dg/pr56355-1.c: New file.

2013-03-20  Catherine Moore  <clm@codesourcery.com>
	    Richard Sandiford  <rdsandiford@googlemail.com>

	* gcc.target/mips/mips.exp: Add microMIPS support.
	* gcc.target/mips/umips-movep-2.c: New test.
	* gcc.target/mips/umips-lwp-2.c: New test.
	* gcc.target/mips/umips-swp-5.c: New test.
	* gcc.target/mips/umips-constraints-1.c: New test.
	* gcc.target/mips/umips-lwp-3.c: New test.
	* gcc.target/mips/umips-swp-6.c: New test.
	* gcc.target/mips/umips-constraints-2.c: New test.
	* gcc.target/mips/umips-save-restore-1.c: New test.
	* gcc.target/mips/umips-lwp-4.c: New test.
	* gcc.target/mips/umips-swp-7.c: New test.
	* gcc.target/mips/umips-save-restore-2.c: New test.
	* gcc.target/mips/umips-lwp-swp-volatile.c: New test.
	* gcc.target/mips/umips-lwp-5.c: New test.
	* gcc.target/mips/umips-save-restore-3.c: New test.
	* gcc.target/mips/umips-lwp-6.c: New test.
	* gcc.target/mips/umips-swp-1.c: New test.
	* gcc.target/mips/umips-lwp-7.c: New test.
	* gcc.target/mips/umips-swp-2.c: New test.
	* gcc.target/mips/umips-lwp-8.c: New test.
	* gcc.target/mips/umips-swp-3.c: New test.
	* gcc.target/mips/umips-movep-1.c: New test.
	* gcc.target/mips/umips-lwp-1.c: New test.
	* gcc.target/mips/umips-swp-4.c: New test.

2013-03-20  Richard Biener  <rguenther@suse.de>

	PR tree-optimization/56661
	* gcc.dg/torture/pr56661.c: New testcase.

2013-03-20  Bill Schmidt  <wschmidt@linux.vnet.ibm.com>

	PR rtl-optimization/56605
	* gcc.target/powerpc/pr56605.c: New.

2013-03-20  Rainer Orth  <ro@CeBiTec.Uni-Bielefeld.DE>

	PR fortran/54932
	* gfortran.dg/do_1.f90: Don't xfail.

2013-03-20  Tilo Schwarz  <tilo@tilo-schwarz.de>

	PR libfortran/51825
	* gfortran.dg/namelist_77.f90: New.
	* gfortran.dg/namelist_78.f90: New.

2013-03-20  Tilo Schwarz  <tilo@tilo-schwarz.de>

	PR libfortran/48618
	* gfortran.dg/open_negative_unit_1.f90: New.

2013-03-19  Ian Bolton  <ian.bolton@arm.com>

	* gcc.target/aarch64/sbc.c: New test.

2013-03-19  Ian Bolton  <ian.bolton@arm.com>

	* gcc.target/aarch64/ror.c: New test.

2013-03-19  Ian Bolton  <ian.bolton@arm.com>

	* gcc.target/aarch64/extr.c: New test.

2013-03-19  Richard Biener  <rguenther@suse.de>

	PR tree-optimization/56273
	* gcc.dg/tree-ssa/vrp47.c: Adjust.
	* c-c++-common/uninit-17.c: Likewise.

2013-03-18  Jakub Jelinek  <jakub@redhat.com>

	PR tree-optimization/56635
	* g++.dg/torture/pr56635.C: New test.

2013-03-18  Richard Biener  <rguenther@suse.de>

	PR tree-optimization/3713
	* g++.dg/ipa/devirt-12.C: New testcase.

2013-03-18  Jakub Jelinek  <jakub@redhat.com>

	PR c/56566
	* c-c++-common/pr56566.c: New test.

2013-03-17  Jason Merrill  <jason@redhat.com>

	* g++.dg/template/abstract-dr337.C: XFAIL.

2013-03-16  Jakub Jelinek  <jakub@redhat.com>

	PR c++/56607
	* g++.dg/warn/Wdiv-by-zero-2.C: New test.
	* c-c++-common/pr56607.c: New test.

2013-03-16  Paolo Carlini  <paolo.carlini@oracle.com>

	PR c++/56582
	* g++.dg/cpp0x/constexpr-array5.C: New.

2013-03-15  Tobias Burnus  <burnus@net-b.de>

	PR fortran/56615
	* gfortran.dg/transfer_intrinsic_5.f90: New.

2013-03-15  Kai Tietz  <ktietz@redhat.com>

	* gcc.target/i386/movti.c: Don't test for x64 mingw.
	* gcc.target/i386/pr20020-1.c: Likewise.
	* gcc.target/i386/pr20020-2.c: Likewise.
	* gcc.target/i386/pr20020-3.c: Likewise.
	* gcc.target/i386/pr53425-1.c: Likewise.
	* gcc.target/i386/pr53425-2.c: Likewise.
	* gcc.target/i386/pr55093.c: Likewise.
	* gcc.target/i386/pr53907.c: Adjust test for LLP64 targets.

2013-03-15  Jakub Jelinek  <jakub@redhat.com>

	PR debug/56307
	* gcc.dg/tree-ssa/pr55579.c: Add -fvar-tracking-assignments to
	dg-options.  Remove 32-bit hppa*-*-hpux* xfail.

2013-03-14  Jakub Jelinek  <jakub@redhat.com>

	PR tree-optimization/53265
	* gcc.dg/graphite/scop-3.c (toto): Increase array size to avoid
	undefined behavior.
	* gcc.dg/graphite/id-6.c (test): Likewise.
	* gcc.dg/graphite/pr35356-2.c: Adjust regexp patterns to only look for
	MIN_EXPR and MAX_EXPR in GIMPLE stmts.

	PR tree-optimization/53265
	* gcc.dg/pr53265.c: New test.
	* gcc.dg/torture/pr49518.c: Add -Wno-aggressive-loop-optimizations
	to dg-options.
	* g++.dg/opt/longbranch2.C (EBCOTLut): Double sizes of a2 and a3
	arrays.
	* gcc.dg/tree-ssa/cunroll-10.c (main): Rename to foo.  Add argument
	n, use it as high bound instead of 4.

2013-03-13  Oleg Endo  <olegendo@gcc.gnu.org>

	PR target/49880
	* gcc.target/sh/pr49880-1.c: New.
	* gcc.target/sh/pr49880-2.c: New.
	* gcc.target/sh/pr49880-3.c: New.
	* gcc.target/sh/pr49880-4.c: New.
	* gcc.target/sh/pr49880-5.c: New.

2013-03-13  Paolo Carlini  <paolo.carlini@oracle.com>

	* g++.dg/cpp0x/alias-decl-32.C: Remove redundant bits.

2013-03-13  Richard Biener  <rguenther@suse.de>

	PR tree-optimization/56608
	* gcc.dg/vect/fast-math-bb-slp-call-3.c: New testcase.

2013-03-13  Paolo Carlini  <paolo.carlini@oracle.com>

	PR c++/56611
	* g++.dg/cpp0x/alias-decl-32.C: New.

2013-03-11  Jan Hubicka  <jh@suse.cz>

	PR middle-end/56571
	* gcc.c-torture/compile/pr56571.c: New testcase.

2013-03-11  John David Anglin  <dave.anglin@nrc-cnrc.gc.ca>

	* gcc.dg/tree-ssa/vector-4.c: Add comment regarding xfail.
	* gcc.dg/tree-ssa/pr55579.c: Likewise.

2013-03-11  Dominique d'Humieres  <dominiq@lps.ens.fr>

	* gcc.dg/inline_3.c: Remove target and dg-excess-errors.
	* gcc.dg/inline_4.c: Likewise.
	* gcc.dg/unroll_2.c: Likewise.
	* gcc.dg/unroll_3.c: Likewise.
	* gcc.dg/unroll_4.c: Likewise.

2013-03-10  John David Anglin  <dave.anglin@nrc-cnrc.gc.ca>

	PR testsuite/54119
	* gcc.dg/tree-ssa/vector-4.c: xfail on 32-bit hppa*-*-*.

	PR debug/56307
	* gcc.dg/tree-ssa/pr55579.c: xfail 32-bit hppa*-*-hpux*.

2013-03-11  Oleg Endo  <olegendo@gcc.gnu.org>

	PR target/40797
	* gcc.c-torture/compile/pr40797.c: New.

2013-03-10  John David Anglin  <dave.anglin@nrc-cnrc.gc.ca>

	* gcc.dg/pr44194-1.c: Skip compilation on hppa*64*-*-*.

2013-03-10  Paul Thomas  <pault@gcc.gnu.org>

	PR fortran/56575
	* gfortran.dg/class_56.f90: New test.

2013-03-09  Richard Sandiford  <rdsandiford@googlemail.com>

	PR middle-end/56524
	* gcc.target/mips/pr56524.c: New test.

2013-03-08  Paolo Carlini  <paolo.carlini@oracle.com>

	PR c++/56565
	* g++.dg/cpp0x/lambda/lambda-nsdmi2.C: New.

2013-03-08  Paolo Carlini  <paolo.carlini@oracle.com>

	PR c++/51412
	* g++.dg/cpp0x/lambda/lambda-err3.C: New.

2013-03-08  Marek Polacek  <polacek@redhat.com>

	PR tree-optimization/56478
	* gcc.dg/torture/pr56478.c: New test.

2013-03-08  Kai Tietz  <ktietz@redhat.com>

	* gcc.c-torture/execute/builtins/builtins.exp: Add for mingw
	targets linker option --allow-multiple-definition.

	* gcc.dg/pr14092-1.c: Mark intptr_t typedef to use extension.
	* gcc.dg/pr24683.c: Avoid warning about casting constant string.
	* gcc.dg/pr52549.c: Add LLP64 case.
	* gcc.dg/pr53701.c: Use for uintptr_t typedef __UINTPTR_TYPE__.
	* gcc.dg/pr56510.c: Adjust for LLP64 targets.
	* gcc.dg/torture/pr51071-2.c: Likewise.
	* gcc.dg/tree-ssa/vrp72.c: Likewise.
	* gcc.dg/tree-ssa/vrp73.c: Likewise.
	* gcc.dg/tree-ssa/vrp75.c: Likewise.
	* gcc.dg/torture/pr53922.c: Skip test for mingw-targets.
	* gcc.dg/weak/weak-1.c: Likewise.
	* gcc.dg/weak/weak-2.c: Likewise.
	* gcc.dg/weak/weak-3.c: Likewise.
	* gcc.dg/weak/weak-4.c: Likewise.
	* gcc.dg/weak/weak-5.c: Likewise.
	* gcc.dg/weak/weak-15.c: Likewise.
	* gcc.dg/weak/weak-16.c: Likewise.

	* c-c++-common/pr54486.c: Skip test for mingw-targets.

2013-03-07  Jakub Jelinek  <jakub@redhat.com>

	PR tree-optimization/56559
	* gcc.dg/tree-ssa/reassoc-26.c: New test.

2013-03-07  Andreas Schwab  <schwab@suse.de>

	* gcc.dg/pr31490.c: Fix last change.

2013-03-06  Paolo Carlini  <paolo.carlini@oracle.com>

	PR c++/56534
	* g++.dg/template/crash115.C: New.

2013-03-06  Jakub Jelinek  <jakub@redhat.com>

	PR tree-optimization/56539
	* gcc.c-torture/compile/pr56539.c: New test.

2013-03-06  Kai Tietz  <ktietz@redhat.com>

	* gcc.dg/lto/20090914-2_0.c: Skip for mingw and cygwin
	targets.
	* gcc.dg/lto/20091013-1_1.c: Set x64-mingw as xfail.
	* gcc.dg/lto/20091013-1_2.c: Likewise.
	* gcc.dg/pr31490.c: Adjust for LLP64 targets.

2013-03-06  Eric Botcazou  <ebotcazou@adacore.com>

	* gnat.dg/specs/aggr6.ads: New test.

2013-03-06  Eric Botcazou  <ebotcazou@adacore.com>

	* gnat.dg/loop_optimization15.ad[sb]: New test.

2013-03-06  Jakub Jelinek  <jakub@redhat.com>

	PR middle-end/56548
	* gcc.dg/pr56548.c: New test.

2013-03-06  Rainer Orth  <ro@CeBiTec.Uni-Bielefeld.DE>

	PR debug/53363
	* g++.dg/debug/dwarf2/thunk1.C: Skip on darwin.

2013-03-06  Jakub Jelinek  <jakub@redhat.com>

	PR c++/56543
	* g++.dg/template/typename20.C: New test.

2013-03-05  Jakub Jelinek  <jakub@redhat.com>

	PR debug/56510
	* gcc.dg/pr56510.c: New test.

	PR rtl-optimization/56484
	* gcc.c-torture/compile/pr56484.c: New test.

2013-03-05  Paolo Carlini  <paolo.carlini@oracle.com>

	PR c++/56530
	* g++.dg/warn/Wsign-conversion-2.C: New.

2013-03-05  Richard Biener  <rguenther@suse.de>

	PR tree-optimization/56270
	* gcc.dg/vect/slp-38.c: New testcase.

2013-03-05  Jakub Jelinek  <jakub@redhat.com>

	PR rtl-optimization/56494
	* gcc.dg/pr56494.c: New test.

2013-01-04  Eric Botcazou  <ebotcazou@adacore.com>

	* gcc.dg/pr56424.c: New test.

2013-03-04  Georg-Johann Lay  <avr@gjlay.de>

	* gcc.dg/pr55153.c: Add dg-require-effective-target scheduling.
	* gcc.dg/pr56228.c <avr>: Skip.

2013-03-04  Georg-Johann Lay  <avr@gjlay.de>

	PR testsuite/52641
	PR tree-optimization/52631
	* gcc.dg/tree-ssa/pr52631.c: Fix 16-bit int.

2013-03-03  David Edelsohn  <dje.gcc@gmail.com>

	* gcc.dg/vect/vect-82_64.c: Skip on AIX.
	* gcc.dg/vect/vect-83_64.c: Same.

2013-03-03  Mikael Morin  <mikael@gcc.gnu.org>

	PR fortran/56477
	* gfortran.dg/pointer_check_13.f90: New test.

2013-03-03  Mikael Morin  <mikael@gcc.gnu.org>

	PR fortran/54730
	* gfortran.dg/array_constructor_42.f90: New test.

2013-03-02  Paolo Carlini  <paolo.carlini@oracle.com>

	PR c++/52688
	* g++.dg/template/static33.C: New.
	* g++.dg/template/static34.C: Likewise.

	PR c++/10291
	* g++.dg/template/static35.C: New.

2013-03-01  Steve Ellcey  <sellcey@mips.com>

	* gcc.dg/pr56396.c: Require pic support.

2013-03-01  Richard Biener  <rguenther@suse.de>

	PR tree-optimization/55481
	* gcc.dg/torture/pr56488.c: New testcase.

2013-02-28  Konstantin Serebryany  <konstantin.s.serebryany@gmail.com>
	    Jakub Jelinek  <jakub@redhat.com>

	PR sanitizer/56454
	* g++.dg/asan/default-options-1.C (__asan_default_options): Use
	no_sanitize_address attribute rather than no_address_safety_analysis.
	* g++.dg/asan/sanitizer_test_utils.h
	(ATTRIBUTE_NO_ADDRESS_SAFETY_ANALYSIS): Likewise.
	* c-c++-common/asan/attrib-1.c: Test no_sanitize_address attribute
	in addition to no_address_safety_analysis.

2013-02-28  Jason Merrill  <jason@redhat.com>

	PR c++/56481
	* g++.dg/cpp0x/constexpr-and.C: New.

2013-02-28  Martin Jambor  <mjambor@suse.cz>

	PR tree-optimization/56294
	* g++.dg/debug/pr56294.C: New test.

2013-02-28  Marcus Shawcroft  <marcus.shawcroft@arm.com>

	* g++.old-deja/g++.pt/ptrmem6.C(main): Add xfail aarch64*-*-*.

2013-02-27  Marek Polacek  <polacek@redhat.com>

	PR rtl-optimization/56466
	* gcc.dg/pr56466.c: New test.

2013-02-28  Naveen H.S  <Naveen.Hurugalawadi@caviumnetworks.com>

	* gcc.dg/tree-ssa/slsr-1.c: Allow widening multiplications.
	* gcc.dg/tree-ssa/slsr-2.c: Likewise.
	* gcc.dg/tree-ssa/slsr-3.c: Likewise.

2013-02-27  Andrey Belevantsev  <abel@ispras.ru>

	PR middle-end/45472
	* gcc.dg/pr45472.c: New test.

2013-02-26  Marek Polacek  <polacek@redhat.com>

	PR tree-optimization/56426
	* gcc.dg/pr56436.c: New test.

2013-02-26  Jakub Jelinek  <jakub@redhat.com>

	PR tree-optimization/56448
	* gcc.c-torture/compile/pr56448.c: New test.

	PR tree-optimization/56443
	* gcc.dg/torture/pr56443.c: New test.

2013-02-25  Richard Biener  <rguenther@suse.de>

	PR tree-optimization/56175
	* gcc.dg/tree-ssa/forwprop-24.c: New testcase.

2013-02-24  Jakub Jelinek  <jakub@redhat.com>

	PR c++/56403
	* g++.dg/torture/pr56403.C: New test.

2013-02-25  Catherine Moore  <clm@codesourcery.com>

	Revert:
	2013-02-24  Catherine Moore  <clm@codesourcery.com>
	Richard Sandiford  <rdsandiford@googlemail.com>

	* gcc.target/mips/mips.exp: Add microMIPS support.
	* gcc.target/mips/umips-movep-2.c: New test.
	* gcc.target/mips/umips-lwp-2.c: New test.
	* gcc.target/mips/umips-swp-5.c: New test.
	* gcc.target/mips/umips-constraints-1.c: New test.
	* gcc.target/mips/umips-lwp-3.c: New test.
	* gcc.target/mips/umips-swp-6.c: New test.
	* gcc.target/mips/umips-constraints-2.c: New test.
	* gcc.target/mips/umips-save-restore-1.c: New test.
	* gcc.target/mips/umips-lwp-4.c: New test.
	* gcc.target/mips/umips-swp-7.c: New test.
	* gcc.target/mips/umips-save-restore-2.c: New test.
	* gcc.target/mips/umips-lwp-swp-volatile.c: New test.
	* gcc.target/mips/umips-lwp-5.c: New test.
	* gcc.target/mips/umips-save-restore-3.c: New test.
	* gcc.target/mips/umips-lwp-6.c: New test.
	* gcc.target/mips/umips-swp-1.c: New test.
	* gcc.target/mips/umips-lwp-7.c: New test.
	* gcc.target/mips/umips-swp-2.c: New test.
	* gcc.target/mips/umips-lwp-8.c: New test.
	* gcc.target/mips/umips-swp-3.c: New test.
	* gcc.target/mips/umips-movep-1.c: New test.
	* gcc.target/mips/umips-lwp-1.c: New test.
	* gcc.target/mips/umips-swp-4.c: New test.

2013-02-24  Catherine Moore  <clm@codesourcery.com>
	    Richard Sandiford  <rdsandiford@googlemail.com>

	* gcc.target/mips/mips.exp: Add microMIPS support.
	* gcc.target/mips/umips-movep-2.c: New test.
	* gcc.target/mips/umips-lwp-2.c: New test.
	* gcc.target/mips/umips-swp-5.c: New test.
	* gcc.target/mips/umips-constraints-1.c: New test.
	* gcc.target/mips/umips-lwp-3.c: New test.
	* gcc.target/mips/umips-swp-6.c: New test.
	* gcc.target/mips/umips-constraints-2.c: New test.
	* gcc.target/mips/umips-save-restore-1.c: New test.
	* gcc.target/mips/umips-lwp-4.c: New test.
	* gcc.target/mips/umips-swp-7.c: New test.
	* gcc.target/mips/umips-save-restore-2.c: New test.
	* gcc.target/mips/umips-lwp-swp-volatile.c: New test.
	* gcc.target/mips/umips-lwp-5.c: New test.
	* gcc.target/mips/umips-save-restore-3.c: New test.
	* gcc.target/mips/umips-lwp-6.c: New test.
	* gcc.target/mips/umips-swp-1.c: New test.
	* gcc.target/mips/umips-lwp-7.c: New test.
	* gcc.target/mips/umips-swp-2.c: New test.
	* gcc.target/mips/umips-lwp-8.c: New test.
	* gcc.target/mips/umips-swp-3.c: New test.
	* gcc.target/mips/umips-movep-1.c: New test.
	* gcc.target/mips/umips-lwp-1.c: New test.
	* gcc.target/mips/umips-swp-4.c: New test.

2013-02-22  Jakub Jelinek  <jakub@redhat.com>

	PR sanitizer/56393
	* lib/asan-dg.exp (asan_link_flags): Add
	-B${gccpath}/libsanitizer/asan/ to flags.

2013-02-21  Jakub Jelinek  <jakub@redhat.com>

	PR middle-end/56420
	* gcc.dg/torture/pr56420.c: New test.

2013-02-20  Aldy Hernandez  <aldyh@redhat.com>

	PR middle-end/56108
	* gcc.dg/tm/memopt-1.c: Declare functions transaction_safe.

2013-02-21  Martin Jambor  <mjambor@suse.cz>

	PR tree-optimization/56310
	* g++.dg/ipa/pr56310.C: New test.

2013-02-21  Janus Weil  <janus@gcc.gnu.org>

	PR fortran/56385
	* gfortran.dg/proc_ptr_comp_37.f90: New.

2013-02-21  Richard Biener  <rguenther@suse.de>

	PR tree-optimization/56415
	Revert
	2013-02-11  Richard Biener  <rguenther@suse.de>

	PR tree-optimization/56273
	* g++.dg/warn/Warray-bounds-6.C: New testcase.
	* gcc.dg/tree-ssa/pr21559.c: Adjust.
	* gcc.dg/tree-ssa/vrp17.c: Likewise.
	* gcc.dg/tree-ssa/vrp18.c: Likewise.
	* gcc.dg/tree-ssa/vrp23.c: Likewise.
	* gcc.dg/tree-ssa/vrp24.c: Likewise.

2013-02-21  Marek Polacek  <polacek@redhat.com>

	PR tree-optimization/56398
	* g++.dg/torture/pr56398.C: New test.

2013-02-21  Jakub Jelinek  <jakub@redhat.com>

	PR inline-asm/56405
	* gcc.c-torture/compile/pr56405.c: New test.

2013-02-20  Jan Hubicka  <jh@suse.cz>

	PR tree-optimization/56265
	* g++.dg/ipa/devirt-11.C: New testcase.

2013-02-20  Richard Biener  <rguenther@suse.de>

	* gcc.dg/tree-ssa/forwprop-8.c: Adjust.

2013-02-20  Richard Biener  <rguenther@suse.de>
	Jakub Jelinek  <jakub@redhat.com>

	PR tree-optimization/56396
	* gcc.dg/pr56396.c: New testcase.

2013-02-20  Paolo Carlini  <paolo.carlini@oracle.com>

	PR c++/56373
	* g++.dg/cpp0x/Wzero-as-null-pointer-constant-2.C: New.

2013-02-19  Richard Biener  <rguenther@suse.de>

	PR tree-optimization/56384
	* gcc.dg/torture/pr56384.c: New testcase.

2013-02-19  Jakub Jelinek  <jakub@redhat.com>

	PR tree-optimization/56350
	* gcc.dg/pr56350.c: New test.

	PR tree-optimization/56381
	* g++.dg/opt/pr56381.C: New test.

2013-02-18  Jakub Jelinek  <jakub@redhat.com>

	PR pch/54117
	* lib/dg-pch.exp (pch-init, pch-finish,
	check_effective_target_pch_supported_debug): New procs.
	(dg-flags-pch): If $pch_unsupported, make tests UNSUPPORTED.
	Likewise if $pch_unsupported_debug and $flags include -g.
	Skip FAILs about missing *.gch file if $pch_unsupported_debug
	and dg-require-effective-target pch_unsupported_debug.
	* g++.dg/pch/pch.exp: Call pch-init and pch-finish.
	* objc.dg/pch/pch.exp: Likewise.
	* gcc.dg/pch/pch.exp: Likewise.
	* gcc.dg/pch/valid-1.c: Add dg-require-effective-target
	pch_unsupported_debug.
	* gcc.dg/pch/valid-1.hs: Likewise.
	* gcc.dg/pch/valid-1b.c: Likewise.
	* gcc.dg/pch/valid-1b.hs: Likewise.

2013-02-18  Richard Biener  <rguenther@suse.de>

	PR tree-optimization/56366
	* gcc.dg/torture/pr56366.c: New testcase.

2013-02-18  Richard Biener  <rguenther@suse.de>

	PR middle-end/56349
	* gcc.dg/torture/pr56349.c: New testcase.

2013-02-18  Richard Biener  <rguenther@suse.de>

	PR tree-optimization/56321
	* gcc.dg/torture/pr56321.c: New testcase.

2013-02-16  Edgar E. Iglesias  <edgar.iglesias@gmail.com>

	* gcc.dg/20020312-2.c: Define MicroBlaze PIC register

2013-02-16  Jakub Jelinek  <jakub@redhat.com>
	    Dodji Seketeli  <dodji@redhat.com>

	PR asan/56330
	* c-c++-common/asan/no-redundant-instrumentation-4.c: New test file.
	* c-c++-common/asan/no-redundant-instrumentation-5.c: Likewise.
	* c-c++-common/asan/no-redundant-instrumentation-6.c: Likewise.
	* c-c++-common/asan/no-redundant-instrumentation-7.c: Likewise.
	* c-c++-common/asan/no-redundant-instrumentation-8.c: Likewise.
	* c-c++-common/asan/pr56330.c: Likewise.
	* c-c++-common/asan/no-redundant-instrumentation-1.c (test1):
	Ensure the size argument of __builtin_memcpy is a constant.

2013-02-15  Jonathan Wakely  <jwakely.gcc@gmail.com>
	    Paolo Carlini  <paolo.carlini@oracle.com>

	PR c++/51242
	* g++.dg/cpp0x/enum23.C: New.

2013-02-15  Oleg Endo  <olegendo@gcc.gnu.org>

	PR target/54685
	* gcc.target/sh/pr54685.c: Fix scanning of not insn.

2013-02-15  Vladimir Makarov  <vmakarov@redhat.com>

	PR rtl-optimization/56348
	* gcc.target/i386/pr56348.c: New test.

2013-02-15  Greta Yorsh  <Greta.Yorsh@arm.com>

	* gcc.target/arm/interrupt-1.c: Fix for thumb mode.
	* gcc.target/arm/interrupt-2.c: Likewise.

2013-02-15  Tobias Burnus  <burnus@net-b.de>

	PR fortran/56318
	* gfortran.dg/matmul_9.f90: New.

2013-02-15  Tobias Burnus  <burnus@net-b.de>

	PR fortran/53818
	* gfortran.dg/init_flag_11.f90: New.

2013-02-14  Rainer Orth  <ro@CeBiTec.Uni-Bielefeld.DE>

	* gcc.dg/debug/dwarf2/pr53948.c: Allow for more whitespace.

2013-02-14  Rainer Orth  <ro@CeBiTec.Uni-Bielefeld.DE>

	* gcc.dg/debug/dwarf2/pr53948.c: Allow for / and ! as comment
	characters.

2013-02-14  Dominique d'Humieres  <dominiq@lps.ens.fr>
	    Tobias Burnus  <burnus@net-b.de>

	PR testsuite/56138
	* gfortran.dg/allocatable_function_7.f90: New.

2013-02-14  Jakub Jelinek  <jakub@redhat.com>

	* g++.dg/asan/dejagnu-gtest.h: Add multiple inclusion guards.
	* asan_globals_test-wrapper.cc: New file.
	* g++.dg/asan/asan_test.C: Use asan_globals_test-wrapper.cc
	instead of asan_globals_test.cc as dg-additional-sources.
	Include asan_mem_test.cc, asan_str_test.cc and asan_oob_test.cc.
	* g++.dg/asan/asan_test_utils.h: Synced from upstream.  Include
	"sanitizer_test_utils.h" instead of
	"sanitizer_common/tests/sanitizer_test_utils.h".
	* g++.dg/asan/asan_str_test.cc: New file, synced from upstream.
	* g++.dg/asan/asan_mem_test.cc: New file, synced from upstream.
	* g++.dg/asan/asan_oob_test.cc: New file, synced from upstream.
	* g++.dg/asan/asan_globals_test.cc: Synced from upstream.
	* g++.dg/asan/asan_test.cc: Synced from upstream.
	* g++.dg/asan/sanitizer_test_utils.h: New file, synced from upstream.

2013-02-14  Dodji Seketeli  <dodji@redhat.com>

	Fix an asan crash
	* c-c++-common/asan/memcmp-2.c: New test.

2013-02-13  Ed Smith-Rowland  <3dw4rd@verizon.net>

	PR c++/55582
	* g++.dg/cpp0x/udlit-string-literal.h: New.
	* g++.dg/cpp0x/udlit-string-literal.C: New.

2013-02-13  Sriraman Tallam  <tmsriram@google.com>

	* g++.dg/ext/mv12-aux.C: Add directives to match mv12.C.

2013-02-13  Vladimir Makarov  <vmakarov@redhat.com>

	PR target/56184
	* gcc.target/arm/pr56184.C: New test.

2013-02-13  Jakub Jelinek  <jakub@redhat.com>

	PR c++/56302
	* g++.dg/torture/pr56302.C: New test.
	* g++.dg/cpp0x/constexpr-56302.C: New test.
	* c-c++-common/pr56302.c: New test.

2013-02-13  Tobias Burnus  <burnus@net-b.de>
	    Rainer Orth  <ro@CeBiTec.Uni-Bielefeld.DE>

	PR fortran/56204
	* gfortran.dg/quad_2.f90: Use "< epsilon" instead of "==".
	* gfortran.dg/quad_3.f90: Ditto.

2013-02-13  Kostya Serebryany  <kcc@google.com>

	* c-c++-common/asan/strncpy-overflow-1.c: Update the test
	to match the fresh asan run-time.
	* c-c++-common/asan/rlimit-mmap-test-1.c: Ditto.

2013-02-12  Dodji Seketeli  <dodji@redhat.com>

	Avoid instrumenting duplicated memory access in the same basic block
	* c-c++-common/asan/no-redundant-instrumentation-1.c: New test.
	* c-c++-common/asan/no-redundant-instrumentation-2.c: Likewise.
	* c-c++-common/asan/no-redundant-instrumentation-3.c: Likewise.
	* c-c++-common/asan/inc.c: Likewise.

2013-02-12  Vladimir Makarov  <vmakarov@redhat.com>

	PR inline-asm/56148
	* gcc.target/i386/pr56148.c: New test.

2013-02-12  Dominique d'Humieres  <dominiq@lps.ens.fr>
	    Tobias Burnus  <burnus@net-b.de>

	PR testsuite/56082
	* gfortran.dg/bind_c_bool_1.f90 (sub): Change kind=4
	to kind=2.

2013-02-12  Richard Biener  <rguenther@suse.de>

	PR lto/56297
	* gcc.dg/lto/pr56297_0.c: New testcase.
	* gcc.dg/lto/pr56297_0.c: Likewise.

2013-02-12  Janus Weil  <janus@gcc.gnu.org>

	PR fortran/46952
	* gfortran.dg/typebound_deferred_1.f90: New.

2013-02-12  Jakub Jelinek  <jakub@redhat.com>

	PR rtl-optimization/56151
	* gcc.target/i386/pr56151.c: New test.

2013-02-11  Sriraman Tallam  <tmsriram@google.com>

	* g++.dg/ext/mv12.C: New test.
	* g++.dg/ext/mv12.h: New file.
	* g++.dg/ext/mv12-aux.C: New file.
	* g++.dg/ext/mv13.C: New test.

2013-02-11  Sebastian Huber  <sebastian.huber@embedded-brains.de>

	* lib/target-supports.exp
	(check_effective_target_powerpc_eabi_ok): New.
	* gcc.target/powerpc/ppc-eabi.c: Use require effective target
	powerpc_eabi_ok.
	* gcc.target/powerpc/ppc-sdata-1.c: Likewise.
	* gcc.target/powerpc/spe-small-data-2.c: Likewise. Do not run, compile
	only.
	* gcc.target/powerpc/ppc-sdata-2.c: Add powerpc-*-rtems*.
	* gcc.target/powerpc/pr51623.c: Likewise.
	* gcc.target/powerpc/ppc-stackalign-1.c: Likewise.
	* gcc.target/powerpc/ppc-ldstruct.c: Likewise.

2013-02-11  Alexander Potapenko  <glider@google.com>
	    Jack Howarth  <howarth@bromo.med.uc.edu>
	    Jakub Jelinek  <jakub@redhat.com>

	PR sanitizer/55617
	* g++.dg/asan/pr55617.C: Run on all targets.

2013-02-11  Uros Bizjak  <ubizjak@gmail.com>

	PR rtl-optimization/56275
	* gcc.dg/pr56275.c: New test.

2013-02-11  Richard Biener  <rguenther@suse.de>

	PR tree-optimization/56273
	* gcc.dg/tree-ssa/vrp17.c: Disable tail-merging.

2013-02-11  Richard Biener  <rguenther@suse.de>

	PR tree-optimization/56264
	* gcc.dg/torture/pr56264.c: New testcase.

2013-02-11  Richard Biener  <rguenther@suse.de>

	PR tree-optimization/56273
	* g++.dg/warn/Warray-bounds-6.C: New testcase.
	* gcc.dg/tree-ssa/pr21559.c: Adjust.
	* gcc.dg/tree-ssa/vrp17.c: Likewise.
	* gcc.dg/tree-ssa/vrp18.c: Likewise.
	* gcc.dg/tree-ssa/vrp23.c: Likewise.
	* gcc.dg/tree-ssa/vrp24.c: Likewise.

2013-02-09  Uros Bizjak  <ubizjak@gmail.com>

	* g++.dg/asan/asan_test.C: Compile with -D__NO_INLINE__
	for *-*-linux-gnu targets.
	* g++.dg/asan/interception-test-1.c: Ditto.
	* g++.dg/asan/interception-failure-test-1.C: Ditto.
	* g++.dg/asan/interception-malloc-test-1.C: Ditto.

2013-02-09  Paul Thomas  <pault@gcc.gnu.org>

	PR fortran/55362
	* gfortran.dg/intrinsic_size_4.f90 : New test.

2013-02-09  Jakub Jelinek  <jakub@redhat.com>

	PR target/56256
	* gcc.target/powerpc/pr56256.c: New test.

2013-02-08  Ian Lance Taylor  <iant@google.com>

	* lib/go.exp: Load timeout.exp.

2013-02-08  Vladimir Makarov  <vmakarov@redhat.com>

	PR rtl-optimization/56246
	* gcc.target/i386/pr56246.c: New test.

2013-02-08  Jeff Law  <law@redhat.com>

	PR debug/53948
	* gcc.dg/debug/dwarf2/pr53948.c: New test.

2013-02-08  Michael Meissner  <meissner@linux.vnet.ibm.com>

	PR target/56043
	* gcc.target/powerpc/vsx-mass-1.c: Only run this test on
	powerpc*-*-linux*.

2013-02-08  Edgar E. Iglesias  <edgar.iglesias@gmail.com>

	* 20101011-1.c: Add __MICROBLAZE__ exception to set DO_TEST 0

2013-02-08  Jakub Jelinek  <jakub@redhat.com>

	PR rtl-optimization/56195
	* gcc.dg/torture/pr56195.c: New test.

2013-02-08  Mikael Morin  <mikael@gcc.gnu.org>

	PR fortran/54107
	* gfortran.dg/recursive_interface_2.f90: New test.

2013-02-08  Jakub Jelinek  <jakub@redhat.com>

	PR tree-optimization/56250
	* gcc.c-torture/execute/pr56250.c: New test.

2013-02-08  Georg-Johann Lay  <avr@gjlay.de>

	PR tree-optimization/56064
	* gcc.dg/fixed-point/view-convert-2.c: New test.

2013-02-08  Michael Matz  <matz@suse.de>

	PR tree-optimization/52448
	* gcc.dg/pr52448.c: New test.

2013-02-08  Richard Biener  <rguenther@suse.de>

	PR middle-end/56181
	* gcc.dg/torture/pr56181.c: New testcase.

2013-02-08  Georg-Johann Lay  <avr@gjlay.de>

	PR target/54222
	* gcc.target/avr/torture/builtins-4-roundfx.c: New test.
	* gcc.target/avr/torture/builtins-5-countlsfx.c: New test.

2013-02-07  Jakub Jelinek  <jakub@redhat.com>

	PR c++/56241
	* g++.dg/parse/crash61.C: New test.

	PR c++/56239
	* g++.dg/parse/pr56239.C: New test.

	PR c++/56237
	* g++.dg/abi/mangle61.C: New test.

2013-02-07  Vladimir Makarov  <vmakarov@redhat.com>

	PR rtl-optimization/56225
	* gcc.target/i386/pr56225.c: New test.

2013-02-07  Jakub Jelinek  <jakub@redhat.com>

	PR debug/56154
	* gcc.dg/guality/pr56154-1.c: New test.
	* gcc.dg/guality/pr56154-2.c: New test.
	* gcc.dg/guality/pr56154-3.c: New test.
	* gcc.dg/guality/pr56154-4.c: New test.
	* gcc.dg/guality/pr56154-aux.c: New file.

	PR tree-optimization/55789
	* g++.dg/ipa/inline-3.C: Use cleanup-ipa-dump instead of
	cleanup-tree-dump.
	* gcc.dg/tree-ssa/inline-3.c: Add
	--param max-early-inliner-iterations=2 option.

2013-02-07  Rainer Orth  <ro@CeBiTec.Uni-Bielefeld.DE>

	PR debug/53363
	* g++.dg/debug/dwarf2/thunk1.C: Restrict to 32-bit x86.
	Add -fno-dwarf2-cfi-asm to dg-options.
	Adapt match count.

2013-02-07  Jakub Jelinek  <jakub@redhat.com>

	PR target/56228
	* gcc.dg/pr56228.c: New test.

2013-02-07  Alan Modra  <amodra@gmail.com>

	PR target/54009
	* gcc.target/powerpc/pr54009.c: New test.
	PR target/54131
	* gfortran.dg/pr54131.f: New test.

2013-02-06  Paul Thomas  <pault@gcc.gnu.org>

	PR fortran/55789
	* gfortran.dg/array_constructor_41.f90: New test.

2013-02-06  Janus Weil  <janus@gcc.gnu.org>

	PR fortran/55978
	* gfortran.dg/class_optional_2.f90: Uncomment some cases which work now.

2013-02-06  Jakub Jelinek  <jakub@redhat.com>

	PR middle-end/56217
	* g++.dg/gomp/pr56217.C: New test.

2013-02-05  Jakub Jelinek  <jakub@redhat.com>

	PR tree-optimization/56205
	* gcc.dg/tree-ssa/stdarg-6.c: New test.
	* gcc.c-torture/execute/pr56205.c: New test.

2013-02-05  Richard Biener  <rguenther@suse.de>

	PR tree-optimization/53342
	PR tree-optimization/53185
	* gcc.dg/vect/pr53185-2.c: New testcase.

2013-02-05  Jan Hubicka  <jh@suse.cz>

	PR tree-optimization/55789
	* g++.dg/tree-ssa/inline-1.C: Update max-inliner-iterations.
	* g++.dg/tree-ssa/inline-2.C: Update max-inliner-iterations.
	* g++.dg/tree-ssa/inline-3.C: Update max-inliner-iterations.
	* g++.dg/ipa/inline-1.C: New testcase.
	* g++.dg/ipa/inline-2.C: New testcase.
	* g++.dg/ipa/inline-3.C: New testcase.

2013-02-05  Jan Hubicka  <jh@suse.cz>

	PR tree-optimization/55789
	* g++.dg/torture/pr55789.C: New testcase.

2013-02-05  Jakub Jelinek  <jakub@redhat.com>

	PR middle-end/56167
	* gcc.dg/pr56167.c: New test.

2013-02-04  Oleg Endo  <olegendo@gcc.gnu.org>

	PR target/55146
	* gcc.target/sh/pr55146.c: New.

2013-02-04  Oleg Endo  <olegendo@gcc.gnu.org>

	PR tree-optimization/54386
	* gcc.target/sh/pr54386.c: New.

2013-02-04  Paul Thomas  <pault@gcc.gnu.org>

	PR fortran/56008
	* gfortran.dg/realloc_on _assign_16.f90 : New test.

	PR fortran/47517
	* gfortran.dg/realloc_on _assign_17.f90 : New test.

2013-02-04  Alexander Potapenko  <glider@google.com>
	    Jack Howarth  <howarth@bromo.med.uc.edu>
	    Jakub Jelinek  <jakub@redhat.com>

	PR sanitizer/55617
	* g++.dg/asan/pr55617.C: New test.

2013-02-04  Mikael Morin  <mikael@gcc.gnu.org>

	PR fortran/54195
	* gfortran.dg/typebound_operator_19.f90: New test.
	* gfortran.dg/typebound_assignment_4.f90: New test.

2013-02-04  Mikael Morin  <mikael@gcc.gnu.org>

	PR fortran/54107
	* gfortran.dg/recursive_interface_1.f90: New test.

2013-02-04  Richard Guenther  <rguenther@suse.de>

	PR lto/56168
	* gcc.dg/lto/pr56168_0.c: New testcase.
	* gcc.dg/lto/pr56168_1.c: Likewise.

2013-02-02  Thomas Koenig  <tkoenig@gcc.gnu.org>

	PR fortran/50627
	PR fortran/56054
	* gfortran.dg/block_12.f90:  New test.
	* gfortran.dg/module_error_1.f90:  New test.

2013-02-02  Richard Sandiford  <rdsandiford@googlemail.com>

	* lib/target-supports.exp (check_effective_target_vect_float)
	(check_effective_target_vect_no_align): Add mips-sde-elf.

2013-02-01  Jakub Jelinek  <jakub@redhat.com>

	* lib/gcc-dg.exp (restore-target-env-var): Avoid using lreverse.

2013-02-01  David Edelsohn  <dje.gcc@gmail.com>

	* gcc.dg/pr56023.c: XFAIL on AIX.
	* gcc.dg/vect/pr49352.c: Same.

2013-02-01  Eric Botcazou  <ebotcazou@adacore.com>

	* gnat.dg/opt26.adb: New test.

2013-01-31  Ramana Radhakrishnan  <ramana.radhakrishnan@arm.com>

	Revert.
	2013-01-27  Amol Pise  <amolpise15@gmail.com>

	* gcc.target/arm/neon-vfnms-1.c: New test.
	* gcc.target/arm/neon-vfnma-1.c: New test.

2013-01-31  Richard Biener  <rguenther@suse.de>

	PR tree-optimization/56157
	* gcc.dg/torture/pr56157.c: New testcase.

2013-01-30  Richard Biener  <rguenther@suse.de>

	PR tree-optimization/56150
	* gcc.dg/torture/pr56150.c: New testcase.

2013-01-30  Jakub Jelinek  <jakub@redhat.com>

	PR sanitizer/55374
	* g++.dg/asan/large-func-test-1.C: Allow both _Zna[jm] in addition
	to _Znw[jm] in the backtrace.  Allow _Zna[jm] to be the first frame
	printed in backtrace.
	* g++.dg/asan/deep-stack-uaf-1.C: Use malloc instead of operator new
	to avoid errors about mismatched allocation vs. deallocation.

	PR c++/55742
	* g++.dg/mv1.C: Moved to...
	* g++.dg/ext/mv1.C: ... here.  Adjust test.
	* g++.dg/mv2.C: Moved to...
	* g++.dg/ext/mv2.C: ... here.  Adjust test.
	* g++.dg/mv3.C: Moved to...
	* g++.dg/ext/mv3.C: ... here.
	* g++.dg/mv4.C: Moved to...
	* g++.dg/ext/mv4.C: ... here.
	* g++.dg/mv5.C: Moved to...
	* g++.dg/ext/mv5.C: ... here.  Adjust test.
	* g++.dg/mv6.C: Moved to...
	* g++.dg/ext/mv6.C: ... here.  Adjust test.
	* g++.dg/ext/mv7.C: New test.
	* g++.dg/ext/mv8.C: New test.
	* g++.dg/ext/mv9.C: New test.
	* g++.dg/ext/mv10.C: New test.
	* g++.dg/ext/mv11.C: New test.

2013-01-30  Vladimir Makarov  <vmakarov@redhat.com>

	PR rtl-optimization/56144
	* gcc.dg/pr56144.c: New.

2013-01-30  David Edelsohn  <dje.gcc@gmail.com>

	* g++.dg/cpp0x/constexpr-53094-2.C: Ignore non-standard ABI
	message.
	* g++.dg/cpp0x/constexpr-53094-3.C: Same.
	* g++.dg/cpp0x/constexpr-55573.C: Same

2013-01-30  Georg-Johann Lay  <avr@gjlay.de>

	PR tree-optimization/56064
	* gcc.dg/fixed-point/view-convert.c: New test.

2013-01-30  Andreas Schwab  <schwab@suse.de>

	* lib/target-supports-dg.exp (dg-process-target): Use expr to
	evaluate the end index in string range.

2013-01-30  Tobias Burnus  <burnus@net-b.de>

	PR fortran/56138
	* gfortran.dg/allocatable_function_6.f90: New.

2013-01-29  Janus Weil  <janus@gcc.gnu.org>
	    Mikael Morin  <mikael@gcc.gnu.org>

	PR fortran/54107
	* gfortran.dg/proc_ptr_comp_36.f90: New.

2013-01-29  Richard Biener  <rguenther@suse.de>

	PR tree-optimization/55270
	* gcc.dg/torture/pr55270.c: New testcase.

2013-01-28  Jakub Jelinek  <jakub@redhat.com>

	PR rtl-optimization/56117
	* gcc.dg/pr56117.c: New test.

2013-01-28  Richard Biener  <rguenther@suse.de>

	PR tree-optimization/56034
	* gcc.dg/torture/pr56034.c: New testcase.

2013-01-28  Jakub Jelinek  <jakub@redhat.com>

	PR tree-optimization/56125
	* gcc.dg/pr56125.c: New test.

2013-01-28  Tobias Burnus  <burnus@net-b.de>
	    Mikael Morin  <mikael@gcc.gnu.org>

	PR fortran/53537
	* gfortran.dg/import2.f90: Adjust undeclared type error messages.
	* gfortran.dg/import8.f90: Likewise.
	* gfortran.dg/interface_derived_type_1.f90: Likewise.
	* gfortran.dg/import10.f90: New test.
	* gfortran.dg/import11.f90: Likewise

2013-01-28  Jakub Jelinek  <jakub@redhat.com>

	PR testsuite/56053
	* c-c++-common/asan/heap-overflow-1.c: Don't include stdlib.h and
	string.h.  Provide memset, malloc and free prototypes, adjust line
	numbers in dg-output.
	* c-c++-common/asan/stack-overflow-1.c: Don't include string.h.
	Provide memset prototype and adjust line numbers in dg-output.
	* c-c++-common/asan/global-overflow-1.c: Likewise.

	PR tree-optimization/56094
	* gcc.dg/pr56094.c: New test.

2013-01-27  Amol Pise  <amolpise15@gmail.com>

	* gcc.target/arm/neon-vfnms-1.c: New test.
	* gcc.target/arm/neon-vfnma-1.c: New test.

2013-01-27  Uros Bizjak  <ubizjak@gmail.com>

	PR target/56114
	* gcc.target/i386/pr56114.c: New test.

2013-01-27  Paul Thomas  <pault@gcc.gnu.org>

	PR fortran/55984
	* gfortran.dg/associate_14.f90: New test.

	PR fortran/56047
	* gfortran.dg/associate_13.f90: New test.

2013-01-25  Jakub Jelinek  <jakub@redhat.com>

	PR tree-optimization/56098
	* gcc.dg/pr56098-1.c: New test.
	* gcc.dg/pr56098-2.c: New test.

2013-01-25  Georg-Johann Lay  <avr@gjlay.de>

	PR target/54222
	* gcc.target/avr/torture/builtins-3-absfx.c: New test.

2013-01-22  Marek Polacek  <polacek@redhat.com>

	PR tree-optimization/56035
	* gcc.dg/pr56035.c: New test.

2013-01-24  Richard Sandiford  <rdsandiford@googlemail.com>

	* gfortran.dg/bind_c_array_params_2.f90: Require -mno-relax-pic-calls
	for MIPS.

2013-01-24  Richard Sandiford  <rdsandiford@googlemail.com>

	* gcc.target/mips/octeon-pipe-1.c: Add -ffat-lto-objects

2013-01-24  Jakub Jelinek  <jakub@redhat.com>

	PR c/56078
	* gcc.dg/pr56078.c: New test.
	* gcc.c-torture/compile/20030305-1.c: Add dg-error lines.

2013-01-24  Martin Jambor  <mjambor@suse.cz>

	PR tree-optimization/55927
	* g++.dg/ipa/devirt-10.C: Disable early inlining.

2013-01-24  Uros Bizjak  <ubizjak@gmail.com>

	* gcc.target/i386/movsd.c: New test.

2013-01-24  Steven Bosscher  <steven@gcc.gnu.org>

	PR inline-asm/55934
	* gcc.target/i386/pr55934.c: New test.

2013-01-23  Janus Weil  <janus@gcc.gnu.org>

	PR fortran/56081
	* gfortran.dg/select_8.f90: New.

2013-01-23  David Holsgrove  <david.holsgrove@xilinx.com>

	* gcc.target/microblaze/microblaze.exp: Remove
	target_config_cflags check.

2013-01-23  Jakub Jelinek  <jakub@redhat.com>

	PR fortran/56052
	* gfortran.dg/gomp/pr56052.f90: New test.

	PR target/49069
	* gcc.dg/pr49069.c: New test.

2013-01-22  Paolo Carlini  <paolo.carlini@oracle.com>

	PR c++/55944
	* g++.dg/cpp0x/constexpr-static10.C: New.

2013-01-22  Uros Bizjak  <ubizjak@gmail.com>

	PR target/56028
	* gcc.target/i386/pr56028.c: New test.

2013-01-22  Jakub Jelinek  <jakub@redhat.com>

	PR target/55686
	* gcc.target/i386/pr55686.c: New test.

2013-01-22  Dodji Seketeli  <dodji@redhat.com>

	PR c++/53609
	* g++.dg/cpp0x/variadic139.C: New test.
	* g++.dg/cpp0x/variadic140.C: Likewise.
	* g++.dg/cpp0x/variadic141.C: Likewise.

2013-01-22  Eric Botcazou  <ebotcazou@adacore.com>

	* gnat.dg/warn8.adb: New test.

2013-01-21  Thomas Koenig  <tkoenig@gcc.gnu.org>

	PR fortran/55919
	* gfortran.dg/include_8.f90: New test.

2013-01-21  Uros Bizjak  <ubizjak@gmail.com>

	* gcc.dg/tree-ssa/pr55579.c: Cleanup esra tree dump.
	* gfortran.dg/unlimited_polymorphic_8.f90: Cleanup original tree dump.

2013-01-21  Jakub Jelinek  <jakub@redhat.com>

	PR tree-optimization/56051
	* gcc.c-torture/execute/pr56051.c: New test.

2013-01-21  Uros Bizjak  <ubizjak@gmail.com>

	PR rtl-optimization/56023
	* gcc.dg/pr56023.c: New test.

2013-01-21  Martin Jambor  <mjambor@suse.cz>

	PR middle-end/56022
	* gcc.target/i386/pr56022.c: New test.

2013-01-21  Jason Merrill  <jason@redhat.com>

	* lib/target-supports.exp (check_effective_target_alias): New.

2013-01-20  Jack Howarth  <howarth@bromo.med.uc.edu>

	PR debug/53235
	* g++.dg/debug/dwarf2/nested-4.C: XFAIL on darwin.

2013-01-20  Hans-Peter Nilsson  <hp@axis.com>

	* gfortran.dg/inquire_10.f90: Run only for non-newlib targets.

2013-01-19  Jeff Law  <law@redhat.com>

	PR tree-optimization/52631
	* tree-ssa/pr52631.c: New test.
	* tree-ssa/ssa-fre-9: Update expected output.

2013-01-19  Anthony Green  <green@moxielogic.com>

	* gcc.dg/tree-ssa/asm-2.c (REGISTER): Pick an appropriate register
	for moxie.

2013-01-18  Jakub Jelinek  <jakub@redhat.com>

	PR tree-optimization/56029
	* g++.dg/torture/pr56029.C: New test.

2013-01-18  Sharad Singhai  <singhai@google.com>

	PR tree-optimization/55995
	* gcc.dg/vect/vect.exp: Use "details" flags for dump info.

2013-01-18  Vladimir Makarov  <vmakarov@redhat.com>

	PR target/55433
	* gcc.target/i386/pr55433.c: New.

2013-01-18  Jakub Jelinek  <jakub@redhat.com>

	PR middle-end/56015
	* gfortran.dg/pr56015.f90: New test.

2013-01-18  Janis Johnson  <janisjo@codesourcery.com>

	* gcc.dg/vect/vect-multitypes-12.c: Refactor dg-final directive.

2013-01-18  James Greenhalgh  <james.greenhalgh@arm.com>

	* gcc.target/aarch64/vect-fcm-gt-f.c: Change expected output.
	* gcc.target/aarch64/vect-fcm-gt-d.c: Likewise.
	* gcc.target/aarch64/vect-fcm-ge-f.c: Likewise.
	* gcc.target/aarch64/vect-fcm-ge-d.c: Likewise.
	* gcc.target/aarch64/vect-fcm-eq-f.c: Likewise.

2013-01-17  Jeff Law  <law@redhat.com>

	* gcc.dg/pr52573.c: Move to...
	* gcc.target/m68k/pr52573.c: Here.  Eliminate target selector.

	PR rtl-optimization/52573
	* gcc.dg/pr52573.c: New test.

2013-01-17  Jack Howarth  <howarth@bromo.med.uc.edu>

	PR sanitizer/55679
	* g++.dg/asan/interception-test-1.C: Skip on darwin.
	* lib/target-supports.exp (check_effective_target_swapcontext): Use
	check_no_compiler_messages to test support in ucontext.h.
	(check_effective_target_setrlimit): Return 0 for Darwin's non-posix
	compliant RLIMIT_AS.

2013-01-17  Marek Polacek  <polacek@redhat.com>

	PR rtl-optimization/55833
	* gcc.dg/pr55833.c: New test.

2013-01-17  Jan Hubicka  <jh@suse.cz>

	PR tree-optimization/55273
	* gcc.c-torture/compile/pr55273.c: New testcase.

2013-01-17  Uros Bizjak  <ubizjak@gmail.com>

	PR target/55981
	* gcc.target/pr55981.c: New test.

2013-01-17  Janis Johnson  <janisjo@codesourcery.com>

	* gcc.target/arm/pr40887.c: Require at least armv5.
	* gcc.target/arm/pr51835.c: Avoid conflicts with multilib flags.
	* gcc.target/arm/pr51915.c: Likewise.
	* gcc.target/arm/pr52006.c: Likewise.
	* gcc.target/arm/pr53187.c: Likewise.

	* gcc.target/arm/ftest-support.h: Replace for compile-only tests.
	* gcc.target/arm/ftest-support-arm.h: Delete.
	* gcc.target/arm/ftest-support-thumb.h: Delete.
	* gcc.target/arm/ftest-armv4-arm.c: Replace with compile-only test.
	* gcc.target/arm/ftest-armv4t-arm.c: Likewise.
	* gcc.target/arm/ftest-armv4t-thumb.c: Likewise.
	* gcc.target/arm/ftest-armv5t-arm.c: Likewise.
	* gcc.target/arm/ftest-armv5t-thumb.c: Likewise.
	* gcc.target/arm/ftest-armv5te-arm.c: Likewise.
	* gcc.target/arm/ftest-armv5te-thumb.c: Likewise.
	* gcc.target/arm/ftest-armv6-arm.c: Likewise.
	* gcc.target/arm/ftest-armv6-thumb.c: Likewise.
	* gcc.target/arm/ftest-armv6k-arm.c: Likewise.
	* gcc.target/arm/ftest-armv6k-thumb.c: Likewise.
	* gcc.target/arm/ftest-armv6m-thumb.c: Likewise.
	* gcc.target/arm/ftest-armv6t2-arm.c: Likewise.
	* gcc.target/arm/ftest-armv6t2-thumb.c: Likewise.
	* gcc.target/arm/ftest-armv6z-arm.c: Likewise.
	* gcc.target/arm/ftest-armv6z-thumb.c: Likewise.
	* gcc.target/arm/ftest-armv7a-arm.c: Likewise.
	* gcc.target/arm/ftest-armv7a-thumb.c: Likewise.
	* gcc.target/arm/ftest-armv7em-thumb.c: Likewise.
	* gcc.target/arm/ftest-armv7m-thumb.c: Likewise.
	* gcc.target/arm/ftest-armv7r-arm.c: Likewise.
	* gcc.target/arm/ftest-armv7r-thumb.c: Likewise.
	* gcc.target/arm/ftest-armv8a-arm.c: Likewise.
	* gcc.target/arm/ftest-armv8a-thumb.c: Likewise.

2013-01-17  Martin Jambor  <mjambor@suse.cz>

	PR tree-optimizations/55264
	* g++.dg/ipa/pr55264.C: New test.

2013-01-16  Janus Weil  <janus@gcc.gnu.org>

	PR fortran/55983
	* gfortran.dg/class_55.f90: New.

2013-01-16  Janis Johnson  <janisjo@codesourcery.com>

	PR testsuite/55994
	* gcc.c-torture/execute/builtins/builtins.exp: Add
	-Wl,--allow-multiple-definition for eabi and elf targets.

	PR testsuite/54622
	* lib/target-supports.exp (check_effective_target_vect_perm_byte,
	check_effective_target_vect_perm_short,
	check_effective_target_vect_widen_mult_qi_to_hi_pattern,
	check_effective_target_vect64): Return 0 for big-endian ARM.
	(check_effective_target_vect_widen_sum_qi_to_hi): Return 1 for ARM.

	* gcc.target/arm/neon-vld1_dupQ.c: Use types that match function
	prototypes.

2013-01-16  Richard Biener  <rguenther@suse.de>

	PR tree-optimization/55964
	* gcc.dg/torture/pr55964.c: New testcase.

2013-01-16  Richard Biener  <rguenther@suse.de>

	PR tree-optimization/54767
	PR tree-optimization/53465
	* gfortran.fortran-torture/execute/pr54767.f90: New testcase.

2013-01-16  Christian Bruel  <christian.bruel@st.com>

	PR target/55301
	* gcc.target/sh/sh-switch.c: New testcase.

2013-01-15  Janis Johnson  <janisjo@codesourcery.com>

	* gcc.dg/webizer.c: Increase the array size.

2013-01-15  Jakub Jelinek  <jakub@redhat.com>

	PR target/55940
	* gcc.dg/pr55940.c: New test.

2013-01-15  Manfred Schwarb  <manfred99@gmx.ch>
	    Harald Anlauf  <anlauf@gmx.de>

	* gfortran.dg/bounds_check_4.f90: Add dg-options "-fbounds-check".
	* gfortran.dg/bounds_check_5.f90: Likewise.
	* gfortran.dg/class_array_10.f03: Fix syntax of dg-directive.
	* gfortran.dg/continuation_9.f90: Likewise.
	* gfortran.dg/move_alloc_13.f90: Likewise.
	* gfortran.dg/structure_constructor_11.f90: Likewise.
	* gfortran.dg/tab_continuation.f: Likewise.
	* gfortran.dg/warning-directive-2.F90: Likewise.
	* gfortran.dg/coarray_lib_token_4.f90: Remove misspelled directive.

2013-01-15  Janis Johnson  <janisjo@codesourcery.com>

	* gcc.target/arm/fma.c: Skip for conflicting multilib options.
	* gcc.target/arm/fma-sp.c: Likewise.

2013-01-15  Vladimir Makarov  <vmakarov@redhat.com>

	PR rtl-optimization/55153
	* gcc.dg/pr55153.c: New.

2013-01-15  Jakub Jelinek  <jakub@redhat.com>

	PR tree-optimization/55920
	* gcc.c-torture/compile/pr55920.c: New test.

2013-01-15  Richard Biener  <rguenther@suse.de>

	PR middle-end/55882
	* gcc.dg/torture/pr55882.c: New testcase.

2013-01-15  Jakub Jelinek  <jakub@redhat.com>

	PR tree-optimization/55955
	* gcc.c-torture/compile/pr55955.c: New test.

2013-01-15  Dodji Seketeli  <dodji@redhat.com>

	PR c++/55663
	* g++.dg/cpp0x/alias-decl-31.C: New test.

2013-01-15  Paul Thomas  <pault@gcc.gnu.org>

	PR fortran/54286
	* gfortran.dg/proc_ptr_result_8.f90 : Add module 'm' to check
	case where interface is null.

2013-01-14  Thomas Koenig  <tkoenig@gcc.gnu.org>

	PR fortran/55806
	* gfortran.dg/array_constructor_40.f90:  New test.

2013-01-14  Richard Sandiford  <rdsandiford@googlemail.com>

	* gcc.dg/tree-ssa/slsr-8.c: Allow widening multiplications.

2013-01-14  Tejas Belagod  <tejas.belagod@arm.com>

	* gcc.target/aarch64/aarch64/vect-ld1r-compile-fp.c: New.
	* gcc.target/aarch64/vect-ld1r-compile.c: New.
	* gcc.target/aarch64/vect-ld1r-fp.c: New.
	* gcc.target/aarch64/vect-ld1r.c: New.
	* gcc.target/aarch64/vect-ld1r.x: New.

2013-01-14  Andi Kleen  <ak@linux.intel.com>

	PR target/55948
	* gcc.target/i386/hle-clear-rel.c: New file
	* gcc.target/i386/hle-store-rel.c: New file.

2013-01-14  Harald Anlauf  <anlauf@gmx.de>

	* gfortran.dg/aint_anint_1.f90: Add dg-do run.
	* gfortran.dg/bounds_check_4.f90: Likewise.
	* gfortran.dg/inquire_10.f90: Likewise.
	* gfortran.dg/minloc_3.f90: Likewise.
	* gfortran.dg/minlocval_3.f90: Likewise.
	* gfortran.dg/module_double_reuse.f90: Likewise.
	* gfortran.dg/mvbits_1.f90: Likewise.
	* gfortran.dg/oldstyle_1.f90: Likewise.
	* gfortran.dg/pr20163-2.f: Likewise.
	* gfortran.dg/save_1.f90: Likewise.
	* gfortran.dg/scan_1.f90: Likewise.
	* gfortran.dg/select_char_1.f90: Likewise.
	* gfortran.dg/shape_4.f90: Likewise.
	* gfortran.dg/coarray_29_2.f90: Fix dg-do directive.
	* gfortran.dg/function_optimize_10.f90: Likewise.
	* gfortran.dg/gomp/appendix-a/a.11.2.f90: Likewise.
	* gfortran.dg/used_types_17.f90: Likewise.
	* gfortran.dg/used_types_18.f90: Likewise.

2013-01-13  Paul Thomas  <pault@gcc.gnu.org>

	PR fortran/54286
	* gfortran.dg/proc_ptr_result_8.f90 : New test.

2013-01-13  Richard Sandiford  <rdsandiford@googlemail.com>

	* gcc.dg/unroll_5.c: Add nomips16 attributes.

2013-01-13  Richard Sandiford  <rdsandiford@googlemail.com>

	* gcc.dg/tree-ssa/ssa-dom-thread-4.c: Update expected results for MIPS.

2013-01-12  Janus Weil  <janus@gcc.gnu.org>

	PR fortran/55072
	* gfortran.dg/assumed_type_2.f90: Fix test case.
	* gfortran.dg/internal_pack_13.f90: New test.
	* gfortran.dg/internal_pack_14.f90: New test.

2013-01-08  Paul Thomas  <pault@gcc.gnu.org>

	PR fortran/55868
	* gfortran.dg/unlimited_polymorphic_8.f90: Update
	scan-tree-dump-times for foo.0.x._vptr to deal with change from
	$tar to STAR.

2013-01-11  Andreas Schwab  <schwab@linux-m68k.org>

	* gcc.c-torture/compile/pr55921.c: Don't use matching constraints.

2013-01-11  Andreas Krebbel  <Andreas.Krebbel@de.ibm.com>

	PR target/55719
	* gcc.target/s390/pr55719.c: New testcase.

2013-01-11  Richard Guenther  <rguenther@suse.de>

	PR tree-optimization/44061
	* gcc.dg/pr44061.c: New testcase.

2013-01-10  Richard Sandiford  <rdsandiford@googlemail.com>

	Update copyright years.

2013-01-10  Aldy Hernandez  <aldyh@redhat.com>
	    Jakub Jelinek  <jakub@redhat.com>

	PR target/55565
	* gcc.target/powerpc/ppc-mov-1.c: Update scan-assembler-not regex.

2013-01-10  Vladimir Makarov  <vmakarov@redhat.com>

	PR rtl-optimization/55672
	* gcc.target/i386/pr55672.c: New.

2013-01-10  Jeff Law  <law@redhat.com>

	* gcc/dg/tree-ssa/vrp06.c: Tighten expected output.  Make each
	pass/fail message unique.


2013-01-10  Jason Merrill  <jason@redhat.com>

	* ada/.gitignore: New.

2013-01-10  Rainer Orth  <ro@CeBiTec.Uni-Bielefeld.DE>

	* g++.dg/tls/thread_local-cse.C: Don't xfail on *-*-solaris2.9.
	Add tls options.
	* g++.dg/tls/thread_local2.C: Likewise.
	* g++.dg/tls/thread_local2g.C: Likewise.
	* g++.dg/tls/thread_local6.C: Likewise.
	* g++.dg/tls/thread_local-order1.C: Add tls options.
	* g++.dg/tls/thread_local-order2.C: Likewise.
	* g++.dg/tls/thread_local3.C: Likewise.
	* g++.dg/tls/thread_local3g.C: Likewise.
	* g++.dg/tls/thread_local4.C: Likewise.
	* g++.dg/tls/thread_local4g.C: Likewise.
	* g++.dg/tls/thread_local5.C: Likewise.
	* g++.dg/tls/thread_local5g.C: Likewise.
	* g++.dg/tls/thread_local6g.C: Likewise.

2013-01-10  Kostya Serebryany  <kcc@google.com>

	* g++.dg/asan/asan_test.cc: Sync from upstream.

2013-01-10  Jakub Jelinek  <jakub@redhat.com>

	PR tree-optimization/55921
	* gcc.c-torture/compile/pr55921.c: New test.

2013-01-09  Jan Hubicka  <jh@suse.cz>

	PR tree-optimization/55569
	* gcc.c-torture/compile/pr55569.c: New testcase.

2013-01-09  Mikael Morin  <mikael@gcc.gnu.org>

	PR fortran/47203
	* gfortran.dg/use_28.f90: New test.

2013-01-09  Uros Bizjak  <ubizjak@gmail.com>

	* gfortran.dg/intrinsic_size_3.f90: Make scan-tree-dump-times
	number matching more robust.

2013-01-09  Vladimir Makarov  <vmakarov@redhat.com>

	PR rtl-optimization/55829
	* gcc.target/i386/pr55829.c: New.

2013-01-09  Tobias Burnus  <burnus@net-b.de>

	PR fortran/55758
	* gfortran.dg/bind_c_bool_1.f90: New.
	* gfortran.dg/do_5.f90: Add dg-warning.

2013-01-09  Jan Hubicka  <jh@suse.cz>

	PR tree-optimization/55875
	* gcc.c-torture/execute/pr55875.c: New testcase.
	* g++.dg/torture/pr55875.C: New testcase.

2013-01-09  Jakub Jelinek  <jakub@redhat.com>

	PR c/48418
	* c-c++-common/pr48418.c: New test.

2013-01-09  Paolo Carlini  <paolo.carlini@oracle.com>

	PR c++/55801
	* g++.dg/tls/thread_local-ice.C: New.

2013-01-09  Andreas Schwab  <schwab@suse.de>

	* gcc.dg/guality/pr54693.c: Null-terminate arr.

2013-01-09  Jakub Jelinek  <jakub@redhat.com>

	PR tree-optimization/48189
	* gcc.dg/pr48189.c: New test.

2013-01-04  Jan Hubicka  <jh@suse.cz>

	PR tree-optimization/55823
	* g++.dg/ipa/devirt-10.C: New testcase.

2013-01-08  Uros Bizjak  <ubizjak@gmail.com>
	    Vladimir Yakovlev  <vladimir.b.yakovlev@intel.com>

	PR rtl-optimization/55845
	* gcc.target/i386/pr55845.c: New test.

2013-01-08  Tejas Belagod  <tejas.belagod@arm.com>

	* gcc.target/aarch64/vect-mull-compile.c: Explicitly scan for
	instructions generated instead of number of occurances.

2013-01-08  James Greenhalgh  <james.greenhalgh@arm.com>

	* gcc.target/aarch64/vect-fcm-eq-d.c: New.
	* gcc.target/aarch64/vect-fcm-eq-f.c: Likewise.
	* gcc.target/aarch64/vect-fcm-ge-d.c: Likewise.
	* gcc.target/aarch64/vect-fcm-ge-f.c: Likewise.
	* gcc.target/aarch64/vect-fcm-gt-d.c: Likewise.
	* gcc.target/aarch64/vect-fcm-gt-f.c: Likewise.
	* gcc.target/aarch64/vect-fcm.x: Likewise.
	* lib/target-supports.exp
	(check_effective_target_vect_cond): Enable for AArch64.

2013-01-08  James Greenhalgh  <james.greenhalgh@arm.com>

	* gcc.target/aarch64/vsqrt.c (test_square_root_v2sf): Use
	endian-safe float pool loading.
	(test_square_root_v4sf): Likewise.
	(test_square_root_v2df): Likewise.
	* lib/target-supports.exp
	(check_effective_target_vect_call_sqrtf): Add AArch64.

2013-01-08  Martin Jambor  <mjambor@suse.cz>

	PR debug/55579
	* gcc.dg/tree-ssa/pr55579.c: New test.

2013-01-08  Rainer Orth  <ro@CeBiTec.Uni-Bielefeld.DE>

	* g++.dg/debug/dwarf2/pr54508.C: Allow for more whitespace after
	asm comments.

2013-01-08  Jakub Jelinek  <jakub@redhat.com>

	PR middle-end/55890
	* gcc.dg/torture/pr55890-3.c: New test.

	PR middle-end/55851
	* gcc.c-torture/compile/pr55851.c: New test.

	PR sanitizer/55844
	* c-c++-common/asan/null-deref-1.c: Add -fno-shrink-wrap to
	dg-options.

2013-01-08  Paul Thomas  <pault@gcc.gnu.org>

	PR fortran/55618
	* gfortran.dg/elemental_scalar_args_2.f90: New test.

2013-01-07  Tobias Burnus  <burnus@net-b.de>

	PR fortran/55763
	* gfortran.dg/pointer_init_2.f90: Update dg-error.
	* gfortran.dg/pointer_init_7.f90: New.

2013-01-07  Richard Biener  <rguenther@suse.de>

	* gcc.dg/lto/pr55525_0.c (s): Size like char *.

2013-01-07  Richard Biener  <rguenther@suse.de>

	PR middle-end/55890
	* gcc.dg/torture/pr55890-1.c: New testcase.
	* gcc.dg/torture/pr55890-2.c: Likewise.

2013-01-07  James Greenhalgh  <james.greenhalgh@arm.com>

	* gcc.target/aarch64/fmovd.c: New.
	* gcc.target/aarch64/fmovf.c: Likewise.
	* gcc.target/aarch64/fmovd-zero.c: Likewise.
	* gcc.target/aarch64/fmovf-zero.c: Likewise.
	* gcc.target/aarch64/vect-fmovd.c: Likewise.
	* gcc.target/aarch64/vect-fmovf.c: Likewise.
	* gcc.target/aarch64/vect-fmovd-zero.c: Likewise.
	* gcc.target/aarch64/vect-fmovf-zero.c: Likewise.

2013-01-07  Richard Biener  <rguenther@suse.de>

	PR tree-optimization/55888
	PR tree-optimization/55862
	* gcc.dg/torture/pr55888.c: New testcase.

2013-01-07  Tobias Burnus  <burnus@net-b.de>

	PR fortran/55852
	* gfortran.dg/intrinsic_size_3.f90: New.

2013-01-07  Tobias Burnus  <burnus@net-b.de>

	PR fortran/55763
	* gfortran.dg/select_type_32.f90: New.

2013-01-04  Dodji Seketeli  <dodji@redhat.com>

	PR c++/52343
	* g++.dg/cpp0x/alias-decl-29.C: New test.

2013-01-06  Paul Thomas  <pault@gcc.gnu.org>

	PR fortran/53876
	PR fortran/54990
	PR fortran/54992
	* gfortran.dg/class_array_15.f03: New test.

2013-01-06  Mikael Morin  <mikael@gcc.gnu.org>

	PR fortran/42769
	PR fortran/45836
	PR fortran/45900
	* gfortran.dg/use_23.f90: New test.
	* gfortran.dg/use_24.f90: New test.
	* gfortran.dg/use_25.f90: New test.
	* gfortran.dg/use_26.f90: New test.
	* gfortran.dg/use_27.f90: New test.

2013-01-06  Olivier Hainque  <hainque@adacore.com>

	* gnat.dg/specs/clause_on_volatile.ads: New test.

2013-01-06  Eric Botcazou  <ebotcazou@adacore.com>

	* gnat.dg/alignment10.adb: New test.

2013-01-05  Steven G. Kargl  <kargl@gcc.gnu.org>
	    Mikael Morin  <mikael@gcc.gnu.org>

	PR fortran/55827
	* gfortran.dg/use_22.f90: New test.

2013-01-04  Andrew Pinski  <apinski@cavium.com>

	* gcc.target/aarch64/cmp-1.c: New testcase.

2013-01-04  Paul Thomas  <pault@gcc.gnu.org>

	PR fortran/55172
	* gfortran.dg/select_type_31.f03: New test.

2013-01-04  Paolo Carlini  <paolo.carlini@oracle.com>

	PR c++/54526 (again)
	* g++.dg/cpp0x/parse2.C: Extend.
	* g++.old-deja/g++.other/crash28.C: Adjust.

2013-01-04  Richard Biener  <rguenther@suse.de>

	PR tree-optimization/55862
	* gcc.dg/torture/pr55862.c: New testcase.

2013-01-04  Martin Jambor  <mjambor@suse.cz>

	PR tree-optimization/55755
	* gcc.dg/torture/pr55755.c: New test.
	* gcc.dg/tree-ssa/sra-13.c: Likewise.
	* gcc.dg/tree-ssa/pr45144.c: Update.

2013-01-04  Richard Biener  <rguenther@suse.de>

	PR middle-end/55863
	* gcc.dg/fold-reassoc-2.c: New testcase.

2013-01-04  Tobias Burnus  <burnus@net-b.de>

	PR fortran/55763
	* gfortran.dg/null_7.f90: New.

2013-01-04  Tobias Burnus  <burnus@net-b.de>

	PR fortran/55854
	PR fortran/55763
	* gfortran.dg/unlimited_polymorphic_3.f03: Remove invalid code.
	* gfortran.dg/unlimited_polymorphic_7.f90: New.
	* gfortran.dg/unlimited_polymorphic_8.f90: New.

2013-01-03  Richard Sandiford  <rdsandiford@googlemail.com>

	* gcc.dg/torture/tls/tls-reload-1.c (main): Make testing more thorough.

2013-01-03  Janus Weil  <janus@gcc.gnu.org>

	PR fortran/55855
	* gfortran.dg/assignment_1.f90: Modified.
	* gfortran.dg/assignment_4.f90: New.

2013-01-03  David Edelsohn  <dje.gcc@gmail.com>

	* gcc.dg/torture/tls/tls-reload-1.c: Add tls options.

2013-01-03  Richard Biener  <rguenther@suse.de>

	PR tree-optimization/55857
	* gcc.dg/vect/pr55857-1.c: New testcase.
	* gcc.dg/vect/pr55857-2.c: Likewise.

2013-01-03  Jakub Jelinek  <jakub@redhat.com>

	PR rtl-optimization/55838
	* gcc.dg/pr55838.c: New test.

	PR tree-optimization/55832
	* gcc.c-torture/compile/pr55832.c: New test.

2013-01-02  Teresa Johnson  <tejohnson@google.com>

	* gcc.dg/tree-ssa/loop-1.c: Update expected dump message.
	* gcc.dg/tree-ssa/loop-23.c: Ditto.
	* gcc.dg/tree-ssa/cunroll-1.c: Ditto.
	* gcc.dg/tree-ssa/cunroll-2.c: Ditto.
	* gcc.dg/tree-ssa/cunroll-3.c: Ditto.
	* gcc.dg/tree-ssa/cunroll-4.c: Ditto.
	* gcc.dg/tree-ssa/cunroll-5.c: Ditto.
	* gcc.dg/unroll_1.c: Ditto.
	* gcc.dg/unroll_2.c: Ditto.
	* gcc.dg/unroll_3.c: Ditto.
	* gcc.dg/unroll_4.c: Ditto.

2013-01-02  John David Anglin  <dave.anglin@nrc-cnrc.gc.ca>

	* gcc.dg/pr55430.c: Define MAP_FAILED if not defined.

2013-01-02  Jerry DeLisle  <jvdelisle@gcc.gnu.org>

	PR fortran/55818
	* gfortran.dg/eof_4.f90: New test.

2013-01-02  Jakub Jelinek  <jakub@redhat.com>

	* lib/c-compat.exp (compat-use-alt-compiler): Remove
	-fno-diagnostics-show-caret from TEST_ALWAYS_FLAGS if needed.
	(compat-use-tst-compiler): Restore TEST_ALWAYS_FLAGS.
	(compat_setup_dfp): Initialize compat_alt_caret and
	compat_save_TEST_ALWAYS_FLAGS.

2013-01-02  Richard Sandiford  <rdsandiford@googlemail.com>

	* gcc.dg/torture/tls/tls-reload-1.c: New test.

2013-01-02  Richard Sandiford  <rdsandiford@googlemail.com>

	* gcc.dg/torture/fp-int-convert-2.c: New test.

2013-01-01  Jerry DeLisle  <jvdelisle@gcc.gnu.org>

	* gfortran.dg/newunit_3.f90: Add dg-do run.
	* gfortran.dg/inquire_15.f90: Add dg-do run.

2013-01-01  Jakub Jelinek  <jakub@redhat.com>

	PR tree-optimization/55831
	* gcc.dg/pr55831.c: New test.

Copyright (C) 2013 Free Software Foundation, Inc.

Copying and distribution of this file, with or without modification,
are permitted in any medium without royalty provided the copyright
notice and this notice are preserved.<|MERGE_RESOLUTION|>--- conflicted
+++ resolved
@@ -1,45 +1,10 @@
-<<<<<<< HEAD
-2013-11-05  Joseph Myers  <joseph@codesourcery.com>
-
-	* lib/target-supports.exp
-	(check_effective_target_fenv_exceptions): New function.
-	* gcc.dg/atomic/c11-atomic-exec-5.c: Use
-	dg-require-effective-target fenv_exceptions.
-
-2013-10-30  Joseph Myers  <joseph@codesourcery.com>
-
-	* gcc.dg/atomic/c11-atomic-exec-4.c,
-	gcc.dg/atomic/c11-atomic-exec-5.c: New tests.
-
-2013-10-26  Joseph Myers  <joseph@codesourcery.com>
-
-	* gcc.dg/c11-atomic-1.c: Add more tests.
-
-2013-10-26  Joseph Myers  <joseph@codesourcery.com>
-
-	* gcc.dg/c11-atomic-3.c: Add more tests.
-	* lib/atomic-dg.exp, gcc.dg/atomic/atomic.exp: New files.
-	* gcc.dg/atomic/c11-atomic-exec-1.c,
-	gcc.dg/atomic/c11-atomic-exec-2.c,
-	gcc.dg/atomic/c11-atomic-exec-3.c: New tests.
-
-2013-10-24  Joseph Myers  <joseph@codesourcery.com>
-
-	* gcc.dg/c11-atomic-1.c, gcc.dg/c11-atomic-3.c: Add more tests.
-
-2013-10-19  Joseph Myers  <joseph@codesourcery.com>
-
-	* gcc.dg/c90-atomic-1.c, gcc.dg/c99-atomic-1.c,
-	gcc.dg/c11-atomic-1.c, gcc.dg/c11-atomic-2.c,
-	gcc.dg/c11-atomic-3.c: New tests.
-
 2013-09-25  Andrew MacLeod  <amacleod@redhat.com>
 
 	* gcc.dg/atomic-exchange-{1-5}.c: Change atomic var to use
 	__attribute__((atomic)).
 	* gcc.dg/atomic-op-{1-5}.c: Add --std=c11 and change atomic var to
 	use _Atomic keyword.
-=======
+
 2013-11-07  Joseph Myers  <joseph@codesourcery.com>
 
 	* gcc.dg/atomic-compare-exchange-1.c,
@@ -485,7 +450,6 @@
 	* c-c++-common/ubsan/vla-2.c: New test.
 	* c-c++-common/ubsan/vla-4.c: New test.
 	* c-c++-common/ubsan/vla-1.c: New test.
->>>>>>> 722516b8
 
 2013-11-02  Bill Schmidt  <wschmidt@vnet.linux.ibm.com>
 
