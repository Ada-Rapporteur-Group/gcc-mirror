--- conflicted
+++ resolved
@@ -1,12 +1,3 @@
-<<<<<<< HEAD
-2010-07-27  Jakub Jelinek  <jakub@redhat.com>
-
-	PR testsuite/44701
-	* gcc.target/powerpc/asm-es-2.c (f2): Add <> constraints.
-
-	PR c/45079
-	* gcc.dg/pr45079.c: New test.
-=======
 2010-08-12  Jakub Jelinek  <jakub@redhat.com>
 
 	PR middle-end/45262
@@ -119,7 +110,14 @@
 
 	PR target/43698
 	* gcc.target/arm/pr43698.c: New test.
->>>>>>> 7bde2bda
+
+2010-07-27  Jakub Jelinek  <jakub@redhat.com>
+
+	PR testsuite/44701
+	* gcc.target/powerpc/asm-es-2.c (f2): Add <> constraints.
+
+	PR c/45079
+	* gcc.dg/pr45079.c: New test.
 
 2010-07-23  Jakub Jelinek  <jakub@redhat.com>
 
