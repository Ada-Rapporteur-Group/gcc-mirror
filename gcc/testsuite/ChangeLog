--- conflicted
+++ resolved
@@ -1,5 +1,3 @@
-<<<<<<< HEAD
-=======
 2009-11-10  Jason Merrill  <jason@redhat.com>
 
 	* g++.dg/init/placement5.C: New.
@@ -677,7 +675,6 @@
 	* gcc.target/spu/ea/options1.c: Likewise.
 	* gcc.target/spu/ea/test-sizes.c: Likewise.
 
->>>>>>> 1e799955
 2009-10-26  Jakub Jelinek  <jakub@redhat.com>
 
 	PR bootstrap/41345
