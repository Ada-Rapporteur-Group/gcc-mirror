--- conflicted
+++ resolved
@@ -1,8 +1,3 @@
-<<<<<<< HEAD
-2010-06-30  Jakub Jelinek  <jakub@redhat.com>
-
-	* g++.dg/opt/ctor1.C: New test.
-=======
 2018-01-15  Richard Sandiford  <richard.sandiford@linaro.org>
 
 	PR testsuite/79920
@@ -1024,7 +1019,10 @@
 
 	PR fortran/52162
 	* gfortran.dg/bounds_check_19.f90 : New test.
->>>>>>> b0e63d94
+
+2010-06-30  Jakub Jelinek  <jakub@redhat.com>
+
+	* g++.dg/opt/ctor1.C: New test.
 
 2018-01-12  Jakub Jelinek  <jakub@redhat.com>
 
