--- conflicted
+++ resolved
@@ -1,5 +1,3 @@
-<<<<<<< HEAD
-=======
 2011-02-22  Jakub Jelinek  <jakub@redhat.com>
 
 	PR tree-optimization/47835
@@ -674,7 +672,6 @@
 	PR tree-optimization/47621
 	* gcc.dg/torture/pr47621.c: New testcase.
 
->>>>>>> aa479012
 2011-02-07  Uros Bizjak  <ubizjak@gmail.com>
 
 	* gfortran.dg/transpose_optimization_2.f90: Cleanup original dump.
