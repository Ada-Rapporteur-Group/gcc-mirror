--- conflicted
+++ resolved
@@ -1,5 +1,3 @@
-<<<<<<< HEAD
-=======
 2012-05-22  Tobias Burnus  <burnus@net-b.de>
 
 	PR fortran/53389
@@ -213,7 +211,6 @@
 	* gcc.target/i386/avx256-unaligned-load-[1234].c: Update scan strings.
 	* gcc.target/i386/avx256-unaligned-store-[1234].c: Ditto.
 
->>>>>>> 45798051
 2012-05-14  Janne Blomqvist  <jb@gcc.gnu.org>
 
 	PR fortran/52428
