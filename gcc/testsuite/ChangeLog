<<<<<<< HEAD
2013-07-10  Jakub Jelinek  <jakub@redhat.com>

	PR preprocessor/57824
	* c-c++-common/raw-string-17.c: New test.
	* c-c++-common/gomp/pr57824.c: New test.

2013-07-10  Jakub Jelinek  <jakub@redhat.com>

	* c-c++-common/raw-string-18.c: New test.
	* c-c++-common/raw-string-19.c: New test.

	PR preprocessor/57757
	* g++.dg/cpp/paste1.C: New test.
	* g++.dg/cpp/paste2.C: New test.

2013-06-28  Michael Meissner  <meissner@linux.vnet.ibm.com>

	PR target/57744
	* gcc.target/powerpc/pr57744.c: New test to make sure lqarx and
	stqcx. get even registers.

2013-06-12  Michael Meissner  <meissner@linux.vnet.ibm.com>
	    Pat Haugen <pthaugen@us.ibm.com>
	    Peter Bergner <bergner@vnet.ibm.com>

	* gcc.target/powerpc/atomic-p7.c: New file, add tests for atomic
	load/store instructions on power7, power8.
	* gcc.target/powerpc/atomic-p8.c: Likewise.

2013-06-10  Michael Meissner  <meissner@linux.vnet.ibm.com>
	    Pat Haugen <pthaugen@us.ibm.com>
	    Peter Bergner <bergner@vnet.ibm.com>

	* gcc.target/powerpc/direct-move-vint1.c: New tests for power8
	direct move instructions.
	* gcc.target/powerpc/direct-move-vint2.c: Likewise.
	* gcc.target/powerpc/direct-move.h: Likewise.
	* gcc.target/powerpc/direct-move-float1.c: Likewise.
	* gcc.target/powerpc/direct-move-float2.c: Likewise.
	* gcc.target/powerpc/direct-move-double1.c: Likewise.
	* gcc.target/powerpc/direct-move-double2.c: Likewise.
	* gcc.target/powerpc/direct-move-long1.c: Likewise.
	* gcc.target/powerpc/direct-move-long2.c: Likewise.

2013-06-06  Michael Meissner  <meissner@linux.vnet.ibm.com>
	    Pat Haugen <pthaugen@us.ibm.com>
	    Peter Bergner <bergner@vnet.ibm.com>

	* gcc.target/powerpc/p8vector-builtin-1.c: New test to test
	power8 builtin functions.
	* gcc/testsuite/gcc.target/powerpc/p8vector-builtin-2.c: Likewise.
	* gcc/testsuite/gcc.target/powerpc/p8vector-builtin-3.c: Likewise.
	* gcc/testsuite/gcc.target/powerpc/p8vector-builtin-4.c: Likewise.
	* gcc/testsuite/gcc.target/powerpc/p8vector-builtin-5.c: Likewise.
	* gcc/testsuite/gcc.target/powerpc/p8vector-builtin-6.c: Likewise.
	* gcc/testsuite/gcc.target/powerpc/p8vector-builtin-7.c: Likewise.
	* gcc/testsuite/gcc.target/powerpc/p8vector-vectorize-1.c: New
	tests to test power8 auto-vectorization.
	* gcc/testsuite/gcc.target/powerpc/p8vector-vectorize-2.c: Likewise.
	* gcc/testsuite/gcc.target/powerpc/p8vector-vectorize-3.c: Likewise.
	* gcc/testsuite/gcc.target/powerpc/p8vector-vectorize-4.c: Likewise.
	* gcc/testsuite/gcc.target/powerpc/p8vector-vectorize-5.c: Likewise.

	* gcc.target/powerpc/crypto-builtin-1.c: Use effective target
	powerpc_p8vector_ok instead of powerpc_vsx_ok.

	* gcc.target/powerpc/bool.c: New file, add eqv, nand, nor tests.

	* lib/target-supports.exp (check_p8vector_hw_available) Add power8
	support.
	(check_effective_target_powerpc_p8vector_ok): Likewise.
	(is-effective-target): Likewise.
	(check_vect_support_and_set_flags): Likewise.

2013-05-22  Michael Meissner  <meissner@linux.vnet.ibm.com>
	    Pat Haugen <pthaugen@us.ibm.com>
	    Peter Bergner <bergner@vnet.ibm.com>

	* gcc.target/powerpc/crypto-builtin-1.c: New file, test for power8
	crypto builtins.

2013-03-20  Michael Meissner  <meissner@linux.vnet.ibm.com>

	* gcc.target/powerpc/mmfpgpr.c: New test.
	* gcc.target/powerpc/sd-vsx.c: Likewise.
	* gcc.target/powerpc/sd-pwr6.c: Likewise.
	* gcc.target/powerpc/vsx-float0.c: Likewise.

2013-06-28  Kirill Yukhin  <kirill.yukhin@intel.com>

        * gcc.target/i386/bmi-1.c: Extend with new instrinsic.
        Fix scan patterns.
        * gcc.target/i386/bmi-1.c: Ditto.
        * gcc.target/i386/bmi-bextr-4.c: New.
        * gcc.target/i386/bmi-bextr-5.c: Ditto.
=======
2013-07-10  Janis Johnson  <janisjo@codesourcery.com>

	* gcc.target/powerpc/20020118-1.c: Force 128-bit stack alignment
	for EABI targets.
	* gcc.c-torture/execute/nest-align-1.x: New.

2013-07-08  Janis Johnson  <janisjo@codesourcery.com>

	* gcc.target/powerpc/tfmode_off.c: Skip for EABI targets.

	* gcc.target/powerpc/ppc-spe64-1.c: Update expected error message.

	* gcc.target/powerpc/pr47197.c: Require powerpc_altivec_ok.

2013-07-08  Tobias Burnus  <burnus@net-b.de>

	PR fortran/57785
	* gfortran.dg/dot_product_2.f90: New.

2013-07-08  Jakub Jelinek  <jakub@redhat.com>

	PR rtl-optimization/57829
	* gcc.c-torture/execute/pr57829.c: New test.

2013-07-05  Paolo Carlini  <paolo.carlini@oracle.com>

	PR c++/57645
	* g++.dg/cpp0x/noexcept21.C: New.

2013-07-03  Jakub Jelinek  <jakub@redhat.com>

	PR target/57777
	* gcc.target/i386/pr57777.c: New test.

	PR c++/57771
	* g++.dg/template/arg9.C: New test.

2013-06-28  Jakub Jelinek  <jakub@redhat.com>

	PR target/57736
	* gcc.target/i386/pr57736.c: New test.
>>>>>>> 1db98e75

2013-06-27  Jakub Jelinek  <jakub@redhat.com>

	PR target/57623
	* gcc.target/i386/bmi-bextr-3.c: New test.

	PR target/57623
	* gcc.target/i386/bmi2-bzhi-1.c: New test.

2013-06-24  Martin Jambor  <mjambor@suse.cz>

	PR tree-optimization/57358
	* gcc.dg/ipa/pr57358.c: New test.

2013-06-24  Alan Modra  <amodra@gmail.com>

	* gcc.target/powerpc/altivec-consts.c: Correct for little-endian.
	Add scan-assembler-not "lvx".
	* gcc.target/powerpc/le-altivec-consts.c: New.

2013-06-21  Uros Bizjak  <ubizjak@gmail.com>

	Backport from mainline
	2013-06-20  Uros Bizjak  <ubizjak@gmail.com>

	PR target/57655
	* gcc.target/i386/pr57655.c: New test.

2013-06-21  Paolo Carlini  <paolo.carlini@oracle.com>

	PR c++/53211
	* g++.dg/cpp0x/decltype55.C: New.

2013-06-20  Wei Mi  <wmi@google.com>

	Backport from mainline
	2013-06-19  Wei Mi  <wmi@google.com>

	PR rtl-optimization/57518
	* testsuite/gcc.dg/pr57518.c: New test.

2013-06-11  Tobias Burnus  <burnus@net-b.de>

	PR fortran/57508
	* gfortran.dg/defined_assignment_7.f90: New.

2013-06-10  Oleg Endo  <olegendo@gcc.gnu.org>

	Backport from mainline
	2013-05-20  Oleg Endo  <olegendo@gcc.gnu.org>

	PR target/56547
	* gcc.target/sh/pr56547-1.c: New.
	* gcc.target/sh/pr56547-2.c: New.

2013-06-09  Jakub Jelinek  <jakub@redhat.com>

	PR target/57568
	* gcc.c-torture/execute/pr57568.c: New test.

2013-06-04  Tobias Burnus  <burnus@net-b.de>

	Backport from mainline
	2013-05-22  Tobias Burnus  <burnus@net-b.de>

	PR fortran/57364
	* gfortran.dg/defined_assignment_6.f90: New.

2013-05-31  Janus Weil  <janus@gcc.gnu.org>
	    Tobias Burnus  <burnus@net-b.de>

	PR fortran/57217
	* gfortran.dg/typebound_override_4.f90: New.

2013-05-31  Release Manager

	* GCC 4.8.1 released.

2013-05-26  Eric Botcazou  <ebotcazou@adacore.com>

	* gnat.dg/specs/last_bit.ads: New test.

2013-05-24  Greta Yorsh  <Greta.Yorsh@arm.com>

	Backport from mainline
	2013-05-02  Greta Yorsh  <Greta.Yorsh@arm.com>

	PR target/56732
	* gcc.target/arm/pr56732-1.c: New test.

2013-05-24  Alexander Ivchenko  <alexander.ivchenko@intel.com>

	PR tree-ssa/57385
	* gcc.dg/tree-ssa/pr57385.c: New test.

2013-05-23  Martin Jambor  <mjambor@suse.cz>

	PR middle-end/57347
	* gcc.dg/ipa/pr57347.c: New test.

2013-05-23  Richard Biener  <rguenther@suse.de>

	PR rtl-optimization/57341
	* gcc.dg/torture/pr57341.c: New testcase.

2013-05-23  Jakub Jelinek  <jakub@redhat.com>

	PR middle-end/57344
	* gcc.c-torture/execute/pr57344-1.c: New test.
	* gcc.c-torture/execute/pr57344-2.c: New test.
	* gcc.c-torture/execute/pr57344-3.c: New test.
	* gcc.c-torture/execute/pr57344-4.c: New test.

2013-05-22  Richard Biener  <rguenther@suse.de>

	Backport from mainline
	2013-05-21  Richard Biener  <rguenther@suse.de>

	PR tree-optimization/57330
	* gcc.dg/torture/pr57330.c: New testcase.

	2013-05-21  Richard Biener  <rguenther@suse.de>

	PR tree-optimization/57303
	* gcc.dg/torture/pr57303.c: New testcase.

2013-05-21  Jakub Jelinek  <jakub@redhat.com>

	PR tree-optimization/57321
	* gcc.c-torture/execute/pr57321.c: New test.

2013-05-17  Jakub Jelinek  <jakub@redhat.com>

	PR rtl-optimization/57281
	PR rtl-optimization/57300
	* gcc.dg/pr57300.c: New test.
	* gcc.c-torture/execute/pr57281.c: New test.

2013-05-16  Dodji Seketeli  <dodji@redhat.com>

	PR c++/56782 - Regression with empty pack expansions
	* g++.dg/cpp0x/variadic142.C: New test file.

2013-05-14  Jakub Jelinek  <jakub@redhat.com>

	PR c++/57274
	* c-c++-common/Wsequence-point-1.c: New test.

	PR middle-end/57251
	* gcc.dg/torture/pr57251.c: New test.

2013-05-13  Uros Bizjak  <ubizjak@gmail.com>

	PR target/57264
	* gcc.target/i386/pr57264.c: New test.

2013-05-13  Jakub Jelinek  <jakub@redhat.com>

	PR tree-optimization/57230
	* gcc.dg/strlenopt-23.c: New test.

2013-04-26  Jakub Jelinek  <jakub@redhat.com>

	* lib/prune.exp: Add -fdiagnostics-color=never to TEST_ALWAYS_FLAGS.
	* lib/c-compat.exp (compat-use-alt-compiler, compat_setup_dfp): Handle
	-fdiagnostics-color=never option similarly to
	-fno-diagnostics-show-caret option.

2013-05-14  Rainer Orth  <ro@CeBiTec.Uni-Bielefeld.DE>

	* gcc.dg/fstack-protector-strong.c: Don't include <stdlib.h>.
	(alloca): Remove declaration.
	(foo9): Replace alloca by __builtin_alloca.

2013-05-14  Rainer Orth  <ro@CeBiTec.Uni-Bielefeld.DE>

	* gcc.dg/fstack-protector-strong.c (alloca): Declare.

2013-04-16  Han Shen  <shenhan@google.com>

	Test cases for '-fstack-protector-strong'.
	* gcc.dg/fstack-protector-strong.c: New.
	* g++.dg/fstack-protector-strong.C: New.

2013-05-10  Richard Biener  <rguenther@suse.de>

	PR tree-optimization/57214
	* gcc.dg/torture/pr57214.c: New testcase.

2013-05-09  Martin Jambor  <mjambor@suse.cz>

        PR middle-end/56988
        * gcc.dg/ipa/pr56988.c: New test.

2013-05-08  Marc Glisse  <marc.glisse@inria.fr>

	* c-c++-common/vector-scalar-2.c: New testcase.

2013-05-07  Tobias Burnus  <burnus@net-b.de>

	Backport from mainline
	2013-05-02  Tobias Burnus  <burnus@net-b.de>

	PR fortran/57142
	* gfortran.dg/size_kind_2.f90: New.
	* gfortran.dg/size_kind_3.f90: New.

2013-05-07  Jakub Jelinek  <jakub@redhat.com>

	PR tree-optimization/57149
	* gcc.dg/pr57149.c: New test.

	PR debug/57184
	* gcc.dg/pr57184.c: New test.

2013-05-07  Richard Biener  <rguenther@suse.de>

	Backport from mainline
	2013-05-06  Richard Biener  <rguenther@suse.de>

	PR tree-optimization/57185
	* gcc.dg/autopar/pr57185.c: New testcase.

	2013-04-19  Richard Biener  <rguenther@suse.de>

	PR tree-optimization/57000
	* gcc.dg/tree-ssa/reassoc-27.c: New testcase.

2013-05-07  Eric Botcazou  <ebotcazou@adacore.com>

	* gnat.dg/specs/array3.ads: New test.

2013-05-06  Michael Meissner  <meissner@linux.vnet.ibm.com>

	Backport from trunk
	2013-05-03  Michael Meissner  <meissner@linux.vnet.ibm.com>

	PR target/57150
	* gcc.target/powerpc/pr57150.c: New file.

2013-05-06  Uros Bizjak  <ubizjak@gmail.com>

	Backport from mainline
	2013-05-06  Uros Bizjak  <ubizjak@gmail.com>

	PR target/57106
	* gcc.target/i386/pr57106.c: New test.

2013-05-06  Paolo Carlini  <paolo.carlini@oracle.com>

	PR c++/57183
	* g++.dg/cpp0x/auto38.C: New.

2013-05-04  Jakub Jelinek  <jakub@redhat.com>

	PR tree-optimization/56205
	* gcc.dg/tree-ssa/stdarg-6.c: Add cleanup-tree-dump "stdarg".

2013-05-03  Jakub Jelinek  <jakub@redhat.com>

	PR rtl-optimization/57130
	* gcc.c-torture/execute/pr57130.c: New test.

2013-05-03  Marek Polacek  <polacek@redhat.com>

	Backport from mainline
	2013-04-25  Marek Polacek  <polacek@redhat.com>

	PR tree-optimization/57066
        * gcc.dg/torture/builtin-logb-1.c: Adjust testcase.

2013-05-02  Jakub Jelinek  <jakub@redhat.com>

	PR rtl-optimization/57131
	* gcc.c-torture/execute/pr57131.c: New test.

2013-05-02  Vladimir Makarov  <vmakarov@redhat.com>

	Backport from mainline
	PR target/57091
	* gcc.target/i386/pr57091.c: New test.

2013-05-02  Vladimir Makarov  <vmakarov@redhat.com>

	Backport from mainline
	2013-04-29  Vladimir Makarov  <vmakarov@redhat.com>

	PR target/57097
	* gcc.target/i386/pr57097.c: New test.

2013-05-02  Vladimir Makarov  <vmakarov@redhat.com>

	Backport from mainline
	2013-04-24  Vladimir Makarov  <vmakarov@redhat.com>

        PR rtl-optimizations/57046
        * gcc.target/i386/pr57046.c: New test.

2013-05-02  Vladimir Makarov  <vmakarov@redhat.com>

	Backport from mainline
	2013-04-22  Vladimir Makarov  <vmakarov@redhat.com>

        PR target/57018
        * gcc.target/i386/pr57018.c: New test.

2013-05-02  Vladimir Makarov  <vmakarov@redhat.com>

	Backport from mainline
	2013-04-18  Jakub Jelinek  <jakub@redhat.com>

        PR rtl-optimization/56999
        * g++.dg/opt/pr56999.C: New test.

2013-05-02  Vladimir Makarov  <vmakarov@redhat.com>

	Backport from mainline
	2013-04-19  Vladimir Makarov  <vmakarov@redhat.com>

        PR rtl-optimization/56847
        * gcc.dg/pr56847.c: New test.

2013-05-02  Ian Bolton  <ian.bolton@arm.com>

	Backport from mainline (fix to botched commit)
	2013-04-04  Tejas Belagod  <tejas.belagod@arm.com>

	* gcc.target/aarch64/inc/asm-adder-clobber-lr.c: Remove duplication.
	* gcc.target/aarch64/inc/asm-adder-no-clobber-lr.c: Likewise.
	* gcc.target/aarch64/test-framepointer-1.c: Likewise.
	* gcc.target/aarch64/test-framepointer-2.c: Likewise.
	* gcc.target/aarch64/test-framepointer-3.c: Likewise.
	* gcc.target/aarch64/test-framepointer-4.c: Likewise.
	* gcc.target/aarch64/test-framepointer-5.c: Likewise.
	* gcc.target/aarch64/test-framepointer-6.c: Likewise.
	* gcc.target/aarch64/test-framepointer-7.c: Likewise.
	* gcc.target/aarch64/test-framepointer-8.c: Likewise.

	Backport from mainline
	2013-03-28  Ian Bolton  <ian.bolton@arm.com>

	* gcc.target/aarch64/inc/asm-adder-clobber-lr.c: New test.
	* gcc.target/aarch64/inc/asm-adder-no-clobber-lr.c: Likewise.
	* gcc.target/aarch64/test-framepointer-1.c: Likewise.
	* gcc.target/aarch64/test-framepointer-2.c: Likewise.
	* gcc.target/aarch64/test-framepointer-3.c: Likewise.
	* gcc.target/aarch64/test-framepointer-4.c: Likewise.
	* gcc.target/aarch64/test-framepointer-5.c: Likewise.
	* gcc.target/aarch64/test-framepointer-6.c: Likewise.
	* gcc.target/aarch64/test-framepointer-7.c: Likewise.
	* gcc.target/aarch64/test-framepointer-8.c: Likewise.

2013-05-01  Paolo Carlini  <paolo.carlini@oracle.com>

	PR c++/57092
	* g++.dg/cpp0x/decltype53.C: New.

2013-04-30  Jakub Jelinek  <jakub@redhat.com>

	PR tree-optimization/57104
	* gcc.dg/pr57104.c: New test.

2013-04-30  Uros Bizjak  <ubizjak@gmail.com>

	Backport from mainline
	2013-04-29  Uros Bizjak  <ubizjak@gmail.com>

	PR target/44578
	* gcc.target/i386/pr44578.c: New test.

	Backport from mainline
	2013-04-29  Uros Bizjak  <ubizjak@gmail.com>

	PR target/57098
	* gcc.target/i386/pr57098.c: New test.

2013-04-29  Paolo Carlini  <paolo.carlini@oracle.com>

	PR c++/56450
	* g++.dg/cpp0x/decltype52.C: New.

2013-04-29  Richard Biener  <rguenther@suse.de>

	PR middle-end/57103
	* gcc.dg/autopar/pr57103.c: New testcase.

2013-04-29  Christian Bruel  <christian.bruel@st.com>

	PR target/57108
	* gcc.target/sh/pr57108.c: New test.

2013-04-29  Jakub Jelinek  <jakub@redhat.com>

	PR tree-optimization/57083
	* gcc.dg/torture/pr57083.c: New test.

2013-04-28  Jerry DeLisle  <jvdelisle@gcc.gnu.org>

	Backport from trunk:

	PR fortran/51825
	* gfortran.dg/namelist_77.f90: New test.
	* gfortran.dg/namelist_78.f90: New test.

2013-04-28  Jerry DeLisle  <jvdelisle@gcc.gnu.org>

	PR fortran/56786
	* gfortran.dg/namelist_81.f90:  New test.

2013-04-27  Jerry DeLisle  <jvdelisle@gcc.gnu.org>

	Backport from trunk:

	PR fortran/52512
	* gfortran.dg/namelist_79.f90: New test.

2013-04-27  Jakub Jelinek  <jakub@redhat.com>

	PR target/56866
	* gcc.c-torture/execute/pr56866.c: New test.
	* gcc.target/i386/pr56866.c: New test.

2013-04-26  Janus Weil  <janus@gcc.gnu.org>

	Backports from trunk:

	PR fortran/56968
	* gfortran.dg/proc_ptr_41.f90: New.

	PR fortran/56814
	* gfortran.dg/proc_ptr_42.f90: New.

	PR fortran/53685
	PR fortran/57022
	* gfortran.dg/transfer_check_4.f90: New.

2013-04-25  Jakub Jelinek  <jakub@redhat.com>

	PR rtl-optimization/57003
	* gcc.target/i386/pr57003.c: New test.

2013-04-25  Ian Bolton  <ian.bolton@arm.com>

	Backported from mainline.
	2013-03-22  Ian Bolton  <ian.bolton@arm.com>

	* gcc.target/aarch64/movk.c: New test.

2013-04-24  Paolo Carlini  <paolo.carlini@oracle.com>

	PR c++/56970
	* g++.dg/cpp0x/sfinae45.C: New.

2013-04-23  Bill Schmidt  <wschmidt@linux.vnet.ibm.com>

	Backported from mainline.
	PR rtl-optimization/56605
	* gcc.target/powerpc/pr56605.c: New.

2013-04-22  Marek Polacek  <polacek@redhat.com>

	Backport from mainline
	2013-04-22  Marek Polacek  <polacek@redhat.com>

	PR sanitizer/56990
	* gcc.dg/pr56990.c: New test.

2013-04-22  Thomas Koenig  <tkoenig@gcc.gnu.org>
	    Mikael Morin  <mikael@gcc.gnu.org>

	PR fortran/56872
	* gfortran.dg/array_constructor_45.f90:  New test.
	* gfortran.dg/array_constructor_46.f90:  New test.
	* gfortran.dg/array_constructor_47.f90:  New test.
	* gfortran.dg/array_constructor_40.f90:  Adjust number of
	while loops.

2013-05-06  Maxim Kuznetsov  <maks.kuznetsov@gmail.com>

	* gcc.target/i386/asm-dialect-2.c: New testcase.

2013-04-18  Mikael Morin  <mikael@gcc.gnu.org>

	PR fortran/56816
	* gfortran.dg/select_type_33.f03: New test.

2013-04-18  Jakub Jelinek  <jakub@redhat.com>

	PR tree-optimization/56984
	* gcc.c-torture/compile/pr56984.c: New test.

	PR rtl-optimization/56992
	* gcc.dg/pr56992.c: New test.

2013-04-16  Uros Bizjak  <ubizjak@gmail.com>

	Backport from mainline
	2013-04-16  Uros Bizjak  <ubizjak@gmail.com>

	* g++.dg/ipa/devirt-c-7.C: Require nonpic effective target.
	* gcc.c-torture/execute/pr33992.x: Remove.
	* gcc.c-torture/execute/pr33992.c (foo): Declare as static.
	* gcc.dg/uninit-pred-5_a.c (foo): Ditto.
	* gcc.dg/uninit-pred-5_b.c (foo): Ditto.

	Backport from mainline
	2013-03-27  Alexander Ivchenko  <alexander.ivchenko@intel.com>

	* g++.dg/ipa/ivinline-1.C: Add target nonpic.
	* g++.dg/ipa/ivinline-2.C: Likewise.
	* g++.dg/ipa/ivinline-3.C: Likewise.
	* g++.dg/ipa/ivinline-4.C: Likewise.
	* g++.dg/ipa/ivinline-5.C: Likewise.
	* g++.dg/ipa/ivinline-7.C: Likewise.
	* g++.dg/ipa/ivinline-8.C: Likewise.
	* g++.dg/ipa/ivinline-9.C: Likewise.
	* g++.dg/cpp0x/noexcept03.C: Likewise.
	* gcc.dg/const-1.c: Likewise.
	* gcc.dg/ipa/pure-const-1.c: Likewise.
	* gcc.dg/noreturn-8.c: Likewise.
	* gcc.target/i386/mmx-1.c: Likewise.
	* gcc.dg/tree-ssa/ipa-split-5.c: Likewise.
	* gcc.dg/tree-ssa/loadpre6.c: Likewise.
	* gcc.c-torture/execute/pr33992.x: New file.

2013-04-15  Jakub Jelinek  <jakub@redhat.com>

	PR tree-optimization/56962
	* gcc.c-torture/execute/pr56962.c: New test.

2013-04-15  Eric Botcazou  <ebotcazou@adacore.com>

	* gcc.dg/pr56890-1.c: New test.
	* gcc.dg/pr56890-2.c: Likewise.

2013-04-12  Vladimir Makarov  <vmakarov@redhat.com>

	PR target/56903
	* gcc.target/i386/pr56903.c: New test.

2013-04-12  Jakub Jelinek  <jakub@redhat.com>

	PR tree-optimization/56918
	PR tree-optimization/56920
	* gcc.dg/vect/pr56918.c: New test.
	* gcc.dg/vect/pr56920.c: New test.

2013-04-11  Jakub Jelinek  <jakub@redhat.com>

	PR c++/56895
	* g++.dg/template/arrow4.C: New test.

2013-04-11  Paolo Carlini  <paolo.carlini@oracle.com>

	PR c++/56913
	* g++.dg/cpp0x/sfinae44.C: New.

2013-04-11  James Greenhalgh  <james.greenhalgh@arm.com>

	Backported from mainline.
	2013-04-11  James Greenhalgh  <james.greenhalgh@arm.com>

	* gcc.target/aarch64/vect-fcm.x: Add check for zero forms of
	inverse operands.
	* gcc.target/aarch64/vect-fcm-eq-d.c: Check that new zero form
	loop is vectorized.
	* gcc.target/aarch64/vect-fcm-eq-f.c: Likewise.
	* gcc.target/aarch64/vect-fcm-ge-d.c: Check that new zero form
	loop is vectorized and that the correct instruction is generated.
	* gcc.target/aarch64/vect-fcm-ge-f.c: Likewise.
	* gcc.target/aarch64/vect-fcm-gt-d.c: Likewise.
	* gcc.target/aarch64/vect-fcm-gt-f.c: Likewise.

2013-04-11  Jakub Jelinek  <jakub@redhat.com>

	PR tree-optimization/56899
	* gcc.c-torture/execute/pr56899.c: New test.

2013-04-10  Jakub Jelinek  <jakub@redhat.com>

	PR c++/56895
	* g++.dg/template/arrow3.C: New test.

	Backported from mainline
	2013-04-09  Jakub Jelinek  <jakub@redhat.com>

	PR middle-end/56883
	* c-c++-common/gomp/pr56883.c: New test.

2013-04-08  Thomas Koenig  <tkoenig@gcc.gnu.org>

	PR fortran/56782
	Backport from trunk.
	* gfortran.dg/array_constructor_44.f90:  New test.

2013-04-08  Jakub Jelinek  <jakub@redhat.com>

	* gcc.c-torture/execute/pr56837.c: New test.

2013-04-04  Marek Polacek  <polacek@redhat.com>

	Backport from mainline:
	2013-04-04  Marek Polacek  <polacek@redhat.com>

	PR tree-optimization/48186
	* gcc.dg/pr48186.c: New test.

2013-04-04  Kyrylo Tkachov  <kyrylo.tkachov@arm.com>

	Backport from mainline:
	2013-03-25  Kyrylo Tkachov  <kyrylo.tkachov@arm.com>

	PR target/56720
	* gcc.target/arm/neon-vcond-gt.c: New test.
	* gcc.target/arm/neon-vcond-ltgt.c: Likewise.
	* gcc.target/arm/neon-vcond-unordered.c: Likewise.

2013-04-04  Richard Biener  <rguenther@suse.de>

	PR tree-optimization/56837
	* g++.dg/torture/pr56837.C: New testcase.

2013-04-03  Marek Polacek  <polacek@redhat.com>

	Backport from mainline:
	2013-04-03  Marek Polacek  <polacek@redhat.com>

	PR sanitizer/55702
	* gcc.dg/pr55702.c: New test.

2013-04-03  Jakub Jelinek  <jakub@redhat.com>

	PR debug/56819
	* g++.dg/debug/pr56819.C: New test.

2013-04-03  Richard Biener  <rguenther@suse.de>

	PR tree-optimization/56817
	* g++.dg/torture/pr56817.C: New testcase.

2013-04-03  Richard Biener  <rguenther@suse.de>

	PR tree-optimization/55964
	* gcc.dg/torture/pr55964-2.c: New testcase.

2013-04-03  Richard Biener  <rguenther@suse.de>

	PR tree-optimization/56501
	* gcc.dg/torture/pr56501.c: New testcase.

2013-04-03  Richard Biener  <rguenther@suse.de>

	PR tree-optimization/56407
	* gcc.dg/torture/pr56407.c: New testcase.

2013-04-02  Jakub Jelinek  <jakub@redhat.com>

	PR rtl-optimization/56745
	* gcc.c-torture/compile/pr56745.c: New test.

2013-04-02  Tobias Burnus  <burnus@net-b.de>

	Backport from mainline:
	2013-03-28  Tobias Burnus  <burnus@net-b.de>

	PR fortran/56735
	* gfortran.dg/namelist_80.f90: New.

2013-04-02  Tobias Burnus  <burnus@net-b.de>

	Backport from mainline:
	2013-03-29  Tobias Burnus  <burnus@net-b.de>

	PR fortran/56737
	* testsuite/gfortran.dg/fmt_cache_3.f90: New.

2013-04-02  Richard Biener  <rguenther@suse.de>

	PR middle-end/56768
	* g++.dg/torture/pr56768.C: New testcase.

2013-04-01  Paolo Carlini  <paolo.carlini@oracle.com>

	PR c++/55951
	* g++.dg/ext/desig5.C: New.

2013-03-29  Kirill Yukhin  <kirill.yukhin@intel.com>

	* gcc.target/i386/avx2-vbroadcastsi128-1.c: Fix intrinsic name.
	* gcc.target/i386/avx2-vbroadcastsi128-1.c: Ditto.

2013-03-28  Tejas Belagod  <tejas.belagod@arm.com>

	PR middle-end/56694
	* g++.dg/torture/pr56694.C: Fix test case to build on bare-metal
	targets.

2013-03-25  Paolo Carlini  <paolo.carlini@oracle.com>

	PR c++/56722
	* g++.dg/cpp0x/range-for23.C: New.

2013-03-25  Richard Biener  <rguenther@suse.de>

	PR middle-end/56694
	* g++.dg/torture/pr56694.C: New testcase.

2013-03-25  Rainer Orth  <ro@CeBiTec.Uni-Bielefeld.DE>

	Backport from mainline:
	2013-03-20  Rainer Orth  <ro@CeBiTec.Uni-Bielefeld.DE>

	PR fortran/54932
	* gfortran.dg/do_1.f90: Don't xfail.

2013-03-24  Tobias Burnus  <burnus@net-b.de>

	PR fortran/56696
	* gfortran.dg/eof_5.f90: New.

2013-03-22  Sebastian Huber  <sebastian.huber@embedded-brains.de>

	* gcc.c-torture/execute/builtins/builtins.exp: Sort targets
	alphabetically.

2013-03-22  Paolo Carlini  <paolo.carlini@oracle.com>

	PR c++/56582
	* g++.dg/cpp0x/constexpr-array5.C: New.

2013-03-22  H.J. Lu  <hongjiu.lu@intel.com>

	PR target/56560
	* gcc.target/i386/pr56560.c: New file.

2013-03-22  Sebastian Huber  <sebastian.huber@embedded-brains.de>

	PR testsuite/55994
	* gcc.c-torture/execute/builtins/builtins.exp: Add
	-Wl,--allow-multiple-definition for RTEMS targets.

2013-03-18  Jakub Jelinek  <jakub@redhat.com>

	PR c/56566
	* c-c++-common/pr56566.c: New test.

2013-03-22  Jakub Jelinek  <jakub@redhat.com>

	Backported from mainline
	2013-03-16  Jakub Jelinek  <jakub@redhat.com>

	PR c++/56607
	* g++.dg/warn/Wdiv-by-zero-2.C: New test.
	* c-c++-common/pr56607.c: New test.

2013-03-22  Release Manager

	* GCC 4.8.0 released.

2013-03-20  Richard Biener  <rguenther@suse.de>

	PR tree-optimization/56661
	* gcc.dg/torture/pr56661.c: New testcase.

2013-03-20  Jakub Jelinek  <jakub@redhat.com>

	PR tree-optimization/56635
	* g++.dg/torture/pr56635.C: New test.

2013-03-15  Tobias Burnus  <burnus@net-b.de>

	PR fortran/56615
	* gfortran.dg/transfer_intrinsic_5.f90: New.

2013-03-15  Kai Tietz  <ktietz@redhat.com>

	* gcc.target/i386/movti.c: Don't test for x64 mingw.
	* gcc.target/i386/pr20020-1.c: Likewise.
	* gcc.target/i386/pr20020-2.c: Likewise.
	* gcc.target/i386/pr20020-3.c: Likewise.
	* gcc.target/i386/pr53425-1.c: Likewise.
	* gcc.target/i386/pr53425-2.c: Likewise.
	* gcc.target/i386/pr55093.c: Likewise.
	* gcc.target/i386/pr53907.c: Adjust test for LLP64 targets.

2013-03-15  Jakub Jelinek  <jakub@redhat.com>

	PR debug/56307
	* gcc.dg/tree-ssa/pr55579.c: Add -fvar-tracking-assignments to
	dg-options.  Remove 32-bit hppa*-*-hpux* xfail.

2013-03-14  Jakub Jelinek  <jakub@redhat.com>

	PR tree-optimization/53265
	* gcc.dg/graphite/scop-3.c (toto): Increase array size to avoid
	undefined behavior.
	* gcc.dg/graphite/id-6.c (test): Likewise.
	* gcc.dg/graphite/pr35356-2.c: Adjust regexp patterns to only look for
	MIN_EXPR and MAX_EXPR in GIMPLE stmts.

	PR tree-optimization/53265
	* gcc.dg/pr53265.c: New test.
	* gcc.dg/torture/pr49518.c: Add -Wno-aggressive-loop-optimizations
	to dg-options.
	* g++.dg/opt/longbranch2.C (EBCOTLut): Double sizes of a2 and a3
	arrays.
	* gcc.dg/tree-ssa/cunroll-10.c (main): Rename to foo.  Add argument
	n, use it as high bound instead of 4.

2013-03-13  Oleg Endo  <olegendo@gcc.gnu.org>

	PR target/49880
	* gcc.target/sh/pr49880-1.c: New.
	* gcc.target/sh/pr49880-2.c: New.
	* gcc.target/sh/pr49880-3.c: New.
	* gcc.target/sh/pr49880-4.c: New.
	* gcc.target/sh/pr49880-5.c: New.

2013-03-13  Paolo Carlini  <paolo.carlini@oracle.com>

	* g++.dg/cpp0x/alias-decl-32.C: Remove redundant bits.

2013-03-13  Richard Biener  <rguenther@suse.de>

	PR tree-optimization/56608
	* gcc.dg/vect/fast-math-bb-slp-call-3.c: New testcase.

2013-03-13  Paolo Carlini  <paolo.carlini@oracle.com>

	PR c++/56611
	* g++.dg/cpp0x/alias-decl-32.C: New.

2013-03-11  Jan Hubicka  <jh@suse.cz>

	PR middle-end/56571
	* gcc.c-torture/compile/pr56571.c: New testcase.

2013-03-11  John David Anglin  <dave.anglin@nrc-cnrc.gc.ca>

	* gcc.dg/tree-ssa/vector-4.c: Add comment regarding xfail.
	* gcc.dg/tree-ssa/pr55579.c: Likewise.

2013-03-11  Dominique d'Humieres  <dominiq@lps.ens.fr>

	* gcc.dg/inline_3.c: Remove target and dg-excess-errors.
	* gcc.dg/inline_4.c: Likewise.
	* gcc.dg/unroll_2.c: Likewise.
	* gcc.dg/unroll_3.c: Likewise.
	* gcc.dg/unroll_4.c: Likewise.

2013-03-10  John David Anglin  <dave.anglin@nrc-cnrc.gc.ca>

	PR testsuite/54119
	* gcc.dg/tree-ssa/vector-4.c: xfail on 32-bit hppa*-*-*.

	PR debug/56307
	* gcc.dg/tree-ssa/pr55579.c: xfail 32-bit hppa*-*-hpux*.

2013-03-11  Oleg Endo  <olegendo@gcc.gnu.org>

	PR target/40797
	* gcc.c-torture/compile/pr40797.c: New.

2013-03-10  John David Anglin  <dave.anglin@nrc-cnrc.gc.ca>

	* gcc.dg/pr44194-1.c: Skip compilation on hppa*64*-*-*.

2013-03-10  Paul Thomas  <pault@gcc.gnu.org>

	PR fortran/56575
	* gfortran.dg/class_56.f90: New test.

2013-03-09  Richard Sandiford  <rdsandiford@googlemail.com>

	PR middle-end/56524
	* gcc.target/mips/pr56524.c: New test.

2013-03-08  Paolo Carlini  <paolo.carlini@oracle.com>

	PR c++/56565
	* g++.dg/cpp0x/lambda/lambda-nsdmi2.C: New.

2013-03-08  Paolo Carlini  <paolo.carlini@oracle.com>

	PR c++/51412
	* g++.dg/cpp0x/lambda/lambda-err3.C: New.

2013-03-08  Marek Polacek  <polacek@redhat.com>

	PR tree-optimization/56478
	* gcc.dg/torture/pr56478.c: New test.

2013-03-08  Kai Tietz  <ktietz@redhat.com>

	* gcc.c-torture/execute/builtins/builtins.exp: Add for mingw
	targets linker option --allow-multiple-definition.

	* gcc.dg/pr14092-1.c: Mark intptr_t typedef to use extension.
	* gcc.dg/pr24683.c: Avoid warning about casting constant string.
	* gcc.dg/pr52549.c: Add LLP64 case.
	* gcc.dg/pr53701.c: Use for uintptr_t typedef __UINTPTR_TYPE__.
	* gcc.dg/pr56510.c: Adjust for LLP64 targets.
	* gcc.dg/torture/pr51071-2.c: Likewise.
	* gcc.dg/tree-ssa/vrp72.c: Likewise.
	* gcc.dg/tree-ssa/vrp73.c: Likewise.
	* gcc.dg/tree-ssa/vrp75.c: Likewise.
	* gcc.dg/torture/pr53922.c: Skip test for mingw-targets.
	* gcc.dg/weak/weak-1.c: Likewise.
	* gcc.dg/weak/weak-2.c: Likewise.
	* gcc.dg/weak/weak-3.c: Likewise.
	* gcc.dg/weak/weak-4.c: Likewise.
	* gcc.dg/weak/weak-5.c: Likewise.
	* gcc.dg/weak/weak-15.c: Likewise.
	* gcc.dg/weak/weak-16.c: Likewise.

	* c-c++-common/pr54486.c: Skip test for mingw-targets.

2013-03-07  Jakub Jelinek  <jakub@redhat.com>

	PR tree-optimization/56559
	* gcc.dg/tree-ssa/reassoc-26.c: New test.

2013-03-07  Andreas Schwab  <schwab@suse.de>

	* gcc.dg/pr31490.c: Fix last change.

2013-03-06  Paolo Carlini  <paolo.carlini@oracle.com>

	PR c++/56534
	* g++.dg/template/crash115.C: New.

2013-03-06  Jakub Jelinek  <jakub@redhat.com>

	PR tree-optimization/56539
	* gcc.c-torture/compile/pr56539.c: New test.

2013-03-06  Kai Tietz  <ktietz@redhat.com>

	* gcc.dg/lto/20090914-2_0.c: Skip for mingw and cygwin targets.
	* gcc.dg/lto/20091013-1_1.c: Set x64-mingw as xfail.
	* gcc.dg/lto/20091013-1_2.c: Likewise.
	* gcc.dg/pr31490.c: Adjust for LLP64 targets.

2013-03-06  Eric Botcazou  <ebotcazou@adacore.com>

	* gnat.dg/specs/aggr6.ads: New test.

2013-03-06  Eric Botcazou  <ebotcazou@adacore.com>

	* gnat.dg/loop_optimization15.ad[sb]: New test.

2013-03-06  Jakub Jelinek  <jakub@redhat.com>

	PR middle-end/56548
	* gcc.dg/pr56548.c: New test.

2013-03-06  Rainer Orth  <ro@CeBiTec.Uni-Bielefeld.DE>

	PR debug/53363
	* g++.dg/debug/dwarf2/thunk1.C: Skip on darwin.

2013-03-06  Jakub Jelinek  <jakub@redhat.com>

	PR c++/56543
	* g++.dg/template/typename20.C: New test.

2013-03-05  Jakub Jelinek  <jakub@redhat.com>

	PR debug/56510
	* gcc.dg/pr56510.c: New test.

	PR rtl-optimization/56484
	* gcc.c-torture/compile/pr56484.c: New test.

2013-03-05  Paolo Carlini  <paolo.carlini@oracle.com>

	PR c++/56530
	* g++.dg/warn/Wsign-conversion-2.C: New.

2013-03-05  Richard Biener  <rguenther@suse.de>

	PR tree-optimization/56270
	* gcc.dg/vect/slp-38.c: New testcase.

2013-03-05  Jakub Jelinek  <jakub@redhat.com>

	PR rtl-optimization/56494
	* gcc.dg/pr56494.c: New test.

2013-01-04  Eric Botcazou  <ebotcazou@adacore.com>

	* gcc.dg/pr56424.c: New test.

2013-03-04  Georg-Johann Lay  <avr@gjlay.de>

	* gcc.dg/pr55153.c: Add dg-require-effective-target scheduling.
	* gcc.dg/pr56228.c <avr>: Skip.

2013-03-04  Georg-Johann Lay  <avr@gjlay.de>

	PR testsuite/52641
	PR tree-optimization/52631
	* gcc.dg/tree-ssa/pr52631.c: Fix 16-bit int.

2013-03-03  David Edelsohn  <dje.gcc@gmail.com>

	* gcc.dg/vect/vect-82_64.c: Skip on AIX.
	* gcc.dg/vect/vect-83_64.c: Same.

2013-03-03  Mikael Morin  <mikael@gcc.gnu.org>

	PR fortran/56477
	* gfortran.dg/pointer_check_13.f90: New test.

2013-03-03  Mikael Morin  <mikael@gcc.gnu.org>

	PR fortran/54730
	* gfortran.dg/array_constructor_42.f90: New test.

2013-03-02  Paolo Carlini  <paolo.carlini@oracle.com>

	PR c++/52688
	* g++.dg/template/static33.C: New.
	* g++.dg/template/static34.C: Likewise.

	PR c++/10291
	* g++.dg/template/static35.C: New.

2013-03-01  Steve Ellcey  <sellcey@mips.com>

	* gcc.dg/pr56396.c: Require pic support.

2013-03-01  Richard Biener  <rguenther@suse.de>

	PR tree-optimization/55481
	* gcc.dg/torture/pr56488.c: New testcase.

2013-02-28  Konstantin Serebryany  <konstantin.s.serebryany@gmail.com>
	    Jakub Jelinek  <jakub@redhat.com>

	PR sanitizer/56454
	* g++.dg/asan/default-options-1.C (__asan_default_options): Use
	no_sanitize_address attribute rather than no_address_safety_analysis.
	* g++.dg/asan/sanitizer_test_utils.h
	(ATTRIBUTE_NO_ADDRESS_SAFETY_ANALYSIS): Likewise.
	* c-c++-common/asan/attrib-1.c: Test no_sanitize_address attribute
	in addition to no_address_safety_analysis.

2013-02-28  Jason Merrill  <jason@redhat.com>

	PR c++/56481
	* g++.dg/cpp0x/constexpr-and.C: New.

2013-02-28  Martin Jambor  <mjambor@suse.cz>

	PR tree-optimization/56294
	* g++.dg/debug/pr56294.C: New test.

2013-02-28  Marcus Shawcroft  <marcus.shawcroft@arm.com>

	* g++.old-deja/g++.pt/ptrmem6.C(main): Add xfail aarch64*-*-*.

2013-02-27  Marek Polacek  <polacek@redhat.com>

	PR rtl-optimization/56466
	* gcc.dg/pr56466.c: New test.

2013-02-28  Naveen H.S  <Naveen.Hurugalawadi@caviumnetworks.com>

	* gcc.dg/tree-ssa/slsr-1.c: Allow widening multiplications.
	* gcc.dg/tree-ssa/slsr-2.c: Likewise.
	* gcc.dg/tree-ssa/slsr-3.c: Likewise.

2013-02-27  Andrey Belevantsev  <abel@ispras.ru>

	PR middle-end/45472
	* gcc.dg/pr45472.c: New test.

2013-02-26  Marek Polacek  <polacek@redhat.com>

	PR tree-optimization/56426
	* gcc.dg/pr56436.c: New test.

2013-02-26  Jakub Jelinek  <jakub@redhat.com>

	PR tree-optimization/56448
	* gcc.c-torture/compile/pr56448.c: New test.

	PR tree-optimization/56443
	* gcc.dg/torture/pr56443.c: New test.

2013-02-25  Richard Biener  <rguenther@suse.de>

	PR tree-optimization/56175
	* gcc.dg/tree-ssa/forwprop-24.c: New testcase.

2013-02-24  Jakub Jelinek  <jakub@redhat.com>

	PR c++/56403
	* g++.dg/torture/pr56403.C: New test.

2013-02-25  Catherine Moore  <clm@codesourcery.com>

	Revert:
	2013-02-24  Catherine Moore  <clm@codesourcery.com>
	Richard Sandiford  <rdsandiford@googlemail.com>

	* gcc.target/mips/mips.exp: Add microMIPS support.
	* gcc.target/mips/umips-movep-2.c: New test.
	* gcc.target/mips/umips-lwp-2.c: New test.
	* gcc.target/mips/umips-swp-5.c: New test.
	* gcc.target/mips/umips-constraints-1.c: New test.
	* gcc.target/mips/umips-lwp-3.c: New test.
	* gcc.target/mips/umips-swp-6.c: New test.
	* gcc.target/mips/umips-constraints-2.c: New test.
	* gcc.target/mips/umips-save-restore-1.c: New test.
	* gcc.target/mips/umips-lwp-4.c: New test.
	* gcc.target/mips/umips-swp-7.c: New test.
	* gcc.target/mips/umips-save-restore-2.c: New test.
	* gcc.target/mips/umips-lwp-swp-volatile.c: New test.
	* gcc.target/mips/umips-lwp-5.c: New test.
	* gcc.target/mips/umips-save-restore-3.c: New test.
	* gcc.target/mips/umips-lwp-6.c: New test.
	* gcc.target/mips/umips-swp-1.c: New test.
	* gcc.target/mips/umips-lwp-7.c: New test.
	* gcc.target/mips/umips-swp-2.c: New test.
	* gcc.target/mips/umips-lwp-8.c: New test.
	* gcc.target/mips/umips-swp-3.c: New test.
	* gcc.target/mips/umips-movep-1.c: New test.
	* gcc.target/mips/umips-lwp-1.c: New test.
	* gcc.target/mips/umips-swp-4.c: New test.

2013-02-24  Catherine Moore  <clm@codesourcery.com>
	    Richard Sandiford  <rdsandiford@googlemail.com>

	* gcc.target/mips/mips.exp: Add microMIPS support.
	* gcc.target/mips/umips-movep-2.c: New test.
	* gcc.target/mips/umips-lwp-2.c: New test.
	* gcc.target/mips/umips-swp-5.c: New test.
	* gcc.target/mips/umips-constraints-1.c: New test.
	* gcc.target/mips/umips-lwp-3.c: New test.
	* gcc.target/mips/umips-swp-6.c: New test.
	* gcc.target/mips/umips-constraints-2.c: New test.
	* gcc.target/mips/umips-save-restore-1.c: New test.
	* gcc.target/mips/umips-lwp-4.c: New test.
	* gcc.target/mips/umips-swp-7.c: New test.
	* gcc.target/mips/umips-save-restore-2.c: New test.
	* gcc.target/mips/umips-lwp-swp-volatile.c: New test.
	* gcc.target/mips/umips-lwp-5.c: New test.
	* gcc.target/mips/umips-save-restore-3.c: New test.
	* gcc.target/mips/umips-lwp-6.c: New test.
	* gcc.target/mips/umips-swp-1.c: New test.
	* gcc.target/mips/umips-lwp-7.c: New test.
	* gcc.target/mips/umips-swp-2.c: New test.
	* gcc.target/mips/umips-lwp-8.c: New test.
	* gcc.target/mips/umips-swp-3.c: New test.
	* gcc.target/mips/umips-movep-1.c: New test.
	* gcc.target/mips/umips-lwp-1.c: New test.
	* gcc.target/mips/umips-swp-4.c: New test.

2013-02-22  Jakub Jelinek  <jakub@redhat.com>

	PR sanitizer/56393
	* lib/asan-dg.exp (asan_link_flags): Add
	-B${gccpath}/libsanitizer/asan/ to flags.

2013-02-21  Jakub Jelinek  <jakub@redhat.com>

	PR middle-end/56420
	* gcc.dg/torture/pr56420.c: New test.

2013-02-20  Aldy Hernandez  <aldyh@redhat.com>

	PR middle-end/56108
	* gcc.dg/tm/memopt-1.c: Declare functions transaction_safe.

2013-02-21  Martin Jambor  <mjambor@suse.cz>

	PR tree-optimization/56310
	* g++.dg/ipa/pr56310.C: New test.

2013-02-21  Janus Weil  <janus@gcc.gnu.org>

	PR fortran/56385
	* gfortran.dg/proc_ptr_comp_37.f90: New.

2013-02-21  Richard Biener  <rguenther@suse.de>

	PR tree-optimization/56415
	Revert
	2013-02-11  Richard Biener  <rguenther@suse.de>

	PR tree-optimization/56273
	* g++.dg/warn/Warray-bounds-6.C: New testcase.
	* gcc.dg/tree-ssa/pr21559.c: Adjust.
	* gcc.dg/tree-ssa/vrp17.c: Likewise.
	* gcc.dg/tree-ssa/vrp18.c: Likewise.
	* gcc.dg/tree-ssa/vrp23.c: Likewise.
	* gcc.dg/tree-ssa/vrp24.c: Likewise.

2013-02-21  Marek Polacek  <polacek@redhat.com>

	PR tree-optimization/56398
	* g++.dg/torture/pr56398.C: New test.

2013-02-21  Jakub Jelinek  <jakub@redhat.com>

	PR inline-asm/56405
	* gcc.c-torture/compile/pr56405.c: New test.

2013-02-20  Jan Hubicka  <jh@suse.cz>

	PR tree-optimization/56265
	* testsuite/g++.dg/ipa/devirt-11.C: New testcase.

2013-02-20  Richard Biener  <rguenther@suse.de>

	* gcc.dg/tree-ssa/forwprop-8.c: Adjust.

2013-02-20  Richard Biener  <rguenther@suse.de>
	Jakub Jelinek  <jakub@redhat.com>

	PR tree-optimization/56396
	* gcc.dg/pr56396.c: New testcase.

2013-02-20  Paolo Carlini  <paolo.carlini@oracle.com>

	PR c++/56373
	* g++.dg/cpp0x/Wzero-as-null-pointer-constant-2.C: New.

2013-02-19  Richard Biener  <rguenther@suse.de>

	PR tree-optimization/56384
	* gcc.dg/torture/pr56384.c: New testcase.

2013-02-19  Jakub Jelinek  <jakub@redhat.com>

	PR tree-optimization/56350
	* gcc.dg/pr56350.c: New test.

	PR tree-optimization/56381
	* g++.dg/opt/pr56381.C: New test.

2013-02-18  Jakub Jelinek  <jakub@redhat.com>

	PR pch/54117
	* lib/dg-pch.exp (pch-init, pch-finish,
	check_effective_target_pch_supported_debug): New procs.
	(dg-flags-pch): If $pch_unsupported, make tests UNSUPPORTED.
	Likewise if $pch_unsupported_debug and $flags include -g.
	Skip FAILs about missing *.gch file if $pch_unsupported_debug
	and dg-require-effective-target pch_unsupported_debug.
	* g++.dg/pch/pch.exp: Call pch-init and pch-finish.
	* objc.dg/pch/pch.exp: Likewise.
	* gcc.dg/pch/pch.exp: Likewise.
	* gcc.dg/pch/valid-1.c: Add dg-require-effective-target
	pch_unsupported_debug.
	* gcc.dg/pch/valid-1.hs: Likewise.
	* gcc.dg/pch/valid-1b.c: Likewise.
	* gcc.dg/pch/valid-1b.hs: Likewise.

2013-02-18  Richard Biener  <rguenther@suse.de>

	PR tree-optimization/56366
	* gcc.dg/torture/pr56366.c: New testcase.

2013-02-18  Richard Biener  <rguenther@suse.de>

	PR middle-end/56349
	* gcc.dg/torture/pr56349.c: New testcase.

2013-02-18  Richard Biener  <rguenther@suse.de>

	PR tree-optimization/56321
	* gcc.dg/torture/pr56321.c: New testcase.

2013-02-16  Edgar E. Iglesias  <edgar.iglesias@gmail.com>

	* gcc.dg/20020312-2.c: Define MicroBlaze PIC register

2013-02-16  Jakub Jelinek  <jakub@redhat.com>
	    Dodji Seketeli  <dodji@redhat.com>

	PR asan/56330
	* c-c++-common/asan/no-redundant-instrumentation-4.c: New test file.
	* c-c++-common/asan/no-redundant-instrumentation-5.c: Likewise.
	* c-c++-common/asan/no-redundant-instrumentation-6.c: Likewise.
	* c-c++-common/asan/no-redundant-instrumentation-7.c: Likewise.
	* c-c++-common/asan/no-redundant-instrumentation-8.c: Likewise.
	* c-c++-common/asan/pr56330.c: Likewise.
	* c-c++-common/asan/no-redundant-instrumentation-1.c (test1):
	Ensure the size argument of __builtin_memcpy is a constant.

2013-02-15  Jonathan Wakely  <jwakely.gcc@gmail.com>
	    Paolo Carlini  <paolo.carlini@oracle.com>

	PR c++/51242
	* g++.dg/cpp0x/enum23.C: New.

2013-02-15  Oleg Endo  <olegendo@gcc.gnu.org>

	PR target/54685
	* gcc.target/sh/pr54685.c: Fix scanning of not insn.

2013-02-15  Vladimir Makarov  <vmakarov@redhat.com>

	PR rtl-optimization/56348
	* gcc.target/i386/pr56348.c: New test.

2013-02-15  Greta Yorsh  <Greta.Yorsh@arm.com>

	* gcc.target/arm/interrupt-1.c: Fix for thumb mode.
	* gcc.target/arm/interrupt-2.c: Likewise.

2013-02-15  Tobias Burnus  <burnus@net-b.de>

	PR fortran/56318
	* gcc/testsuite/gfortran.dg/matmul_9.f90: New.

2013-02-15  Tobias Burnus  <burnus@net-b.de>

	PR fortran/53818
	* gfortran.dg/init_flag_11.f90: New.

2013-02-14  Rainer Orth  <ro@CeBiTec.Uni-Bielefeld.DE>

	* gcc.dg/debug/dwarf2/pr53948.c: Allow for more whitespace.

2013-02-14  Rainer Orth  <ro@CeBiTec.Uni-Bielefeld.DE>

	* gcc.dg/debug/dwarf2/pr53948.c: Allow for / and ! as comment
	characters.

2013-02-14  Dominique d'Humieres  <dominiq@lps.ens.fr>
	    Tobias Burnus  <burnus@net-b.de>

	PR testsuite/56138
	* gfortran.dg/allocatable_function_7.f90: New.

2013-02-14  Jakub Jelinek  <jakub@redhat.com>

	* g++.dg/asan/dejagnu-gtest.h: Add multiple inclusion guards.
	* asan_globals_test-wrapper.cc: New file.
	* g++.dg/asan/asan_test.C: Use asan_globals_test-wrapper.cc
	instead of asan_globals_test.cc as dg-additional-sources.
	Include asan_mem_test.cc, asan_str_test.cc and asan_oob_test.cc.
	* g++.dg/asan/asan_test_utils.h: Synced from upstream.  Include
	"sanitizer_test_utils.h" instead of
	"sanitizer_common/tests/sanitizer_test_utils.h".
	* g++.dg/asan/asan_str_test.cc: New file, synced from upstream.
	* g++.dg/asan/asan_mem_test.cc: New file, synced from upstream.
	* g++.dg/asan/asan_oob_test.cc: New file, synced from upstream.
	* g++.dg/asan/asan_globals_test.cc: Synced from upstream.
	* g++.dg/asan/asan_test.cc: Synced from upstream.
	* g++.dg/asan/sanitizer_test_utils.h: New file, synced from upstream.

2013-02-14  Dodji Seketeli  <dodji@redhat.com>

	Fix an asan crash
	* c-c++-common/asan/memcmp-2.c: New test.

2013-02-13  Ed Smith-Rowland  <3dw4rd@verizon.net>

	PR c++/55582
	* g++.dg/cpp0x/udlit-string-literal.h: New.
	* g++.dg/cpp0x/udlit-string-literal.C: New.

2013-02-13  Sriraman Tallam  <tmsriram@google.com>

	* g++.dg/ext/mv12-aux.C: Add directives to match mv12.C.

2013-02-13  Vladimir Makarov  <vmakarov@redhat.com>

	PR target/56184
	* gcc.target/arm/pr56184.C: New test.

2013-02-13  Jakub Jelinek  <jakub@redhat.com>

	PR c++/56302
	* g++.dg/torture/pr56302.C: New test.
	* g++.dg/cpp0x/constexpr-56302.C: New test.
	* c-c++-common/pr56302.c: New test.

2013-02-13  Tobias Burnus  <burnus@net-b.de>
	    Rainer Orth  <ro@CeBiTec.Uni-Bielefeld.DE>

	PR fortran/56204
	* gfortran.dg/quad_2.f90: Use "< epsilon" instead of "==".
	* gfortran.dg/quad_3.f90: Ditto.

2013-02-13  Kostya Serebryany  <kcc@google.com>

	* c-c++-common/asan/strncpy-overflow-1.c: Update the test
	to match the fresh asan run-time.
	* c-c++-common/asan/rlimit-mmap-test-1.c: Ditto.

2013-02-12  Dodji Seketeli  <dodji@redhat.com>

	Avoid instrumenting duplicated memory access in the same basic block
	* c-c++-common/asan/no-redundant-instrumentation-1.c: New test.
	* testsuite/c-c++-common/asan/no-redundant-instrumentation-2.c:
	Likewise.
	* testsuite/c-c++-common/asan/no-redundant-instrumentation-3.c:
	Likewise.
	* testsuite/c-c++-common/asan/inc.c: Likewise.

2013-02-12  Vladimir Makarov  <vmakarov@redhat.com>

	PR inline-asm/56148
	* gcc.target/i386/pr56148.c: New test.

2013-02-12  Dominique d'Humieres  <dominiq@lps.ens.fr>
	    Tobias Burnus  <burnus@net-b.de>

	PR testsuite/56082
	* gfortran.dg/bind_c_bool_1.f90 (sub): Change kind=4 to kind=2.

2013-02-12  Richard Biener  <rguenther@suse.de>

	PR lto/56297
	* gcc.dg/lto/pr56297_0.c: New testcase.
	* gcc.dg/lto/pr56297_0.c: Likewise.

2013-02-12  Janus Weil  <janus@gcc.gnu.org>

	PR fortran/46952
	* gfortran.dg/typebound_deferred_1.f90: New.

2013-02-12  Jakub Jelinek  <jakub@redhat.com>

	PR rtl-optimization/56151
	* gcc.target/i386/pr56151.c: New test.

2013-02-11  Sriraman Tallam  <tmsriramgoogle.com>

	* g++.dg/ext/mv12.C: New test.
	* g++.dg/ext/mv12.h: New file.
	* g++.dg/ext/mv12-aux.C: New file.
	* g++.dg/ext/mv13.C: New test.

2013-02-11  Sebastian Huber  <sebastian.huber@embedded-brains.de>

	* lib/target-supports.exp
	(check_effective_target_powerpc_eabi_ok): New.
	* gcc.target/powerpc/ppc-eabi.c: Use require effective target
	powerpc_eabi_ok.
	* gcc.target/powerpc/ppc-sdata-1.c: Likewise.
	* gcc.target/powerpc/spe-small-data-2.c: Likewise. Do not run, compile
	only.
	* gcc.target/powerpc/ppc-sdata-2.c: Add powerpc-*-rtems*.
	* gcc.target/powerpc/pr51623.c: Likewise.
	* gcc.target/powerpc/ppc-stackalign-1.c: Likewise.
	* gcc.target/powerpc/ppc-ldstruct.c: Likewise.

2013-02-11  Alexander Potapenko  <glider@google.com>
	    Jack Howarth  <howarth@bromo.med.uc.edu>
	    Jakub Jelinek  <jakub@redhat.com>

	PR sanitizer/55617
	* g++.dg/asan/pr55617.C: Run on all targets.

2013-02-11  Uros Bizjak  <ubizjak@gmail.com>

	PR rtl-optimization/56275
	* gcc.dg/pr56275.c: New test.

2013-02-11  Richard Biener  <rguenther@suse.de>

	PR tree-optimization/56273
	* gcc.dg/tree-ssa/vrp17.c: Disable tail-merging.

2013-02-11  Richard Biener  <rguenther@suse.de>

	PR tree-optimization/56264
	* gcc.dg/torture/pr56264.c: New testcase.

2013-02-11  Richard Biener  <rguenther@suse.de>

	PR tree-optimization/56273
	* g++.dg/warn/Warray-bounds-6.C: New testcase.
	* gcc.dg/tree-ssa/pr21559.c: Adjust.
	* gcc.dg/tree-ssa/vrp17.c: Likewise.
	* gcc.dg/tree-ssa/vrp18.c: Likewise.
	* gcc.dg/tree-ssa/vrp23.c: Likewise.
	* gcc.dg/tree-ssa/vrp24.c: Likewise.

2013-02-09  Uros Bizjak  <ubizjak@gmail.com>

	* g++.dg/asan/asan_test.C: Compile with -D__NO_INLINE__
	for *-*-linux-gnu targets.
	* g++.dg/asan/interception-test-1.c: Ditto.
	* g++.dg/asan/interception-failure-test-1.C: Ditto.
	* g++.dg/asan/interception-malloc-test-1.C: Ditto.

2013-02-09  Paul Thomas  <pault@gcc.gnu.org>

	PR fortran/55362
	* gfortran.dg/intrinsic_size_4.f90 : New test.

2013-02-09  Jakub Jelinek  <jakub@redhat.com>

	PR target/56256
	* gcc.target/powerpc/pr56256.c: New test.

2013-02-08  Ian Lance Taylor  <iant@google.com>

	* lib/go.exp: Load timeout.exp.

2013-02-08  Vladimir Makarov  <vmakarov@redhat.com>

	PR rtl-optimization/56246
	* gcc.target/i386/pr56246.c: New test.

2013-02-08  Jeff Law  <law@redhat.com>

	PR debug/53948
	* gcc.dg/debug/dwarf2/pr53948.c: New test.

2013-02-08  Michael Meissner  <meissner@linux.vnet.ibm.com>

	PR target/56043
	* gcc.target/powerpc/vsx-mass-1.c: Only run this test on
	powerpc*-*-linux*.

2013-02-08  Edgar E. Iglesias  <edgar.iglesias@gmail.com>

	* 20101011-1.c: Add __MICROBLAZE__ exception to set DO_TEST 0

2013-02-08  Jakub Jelinek  <jakub@redhat.com>

	PR rtl-optimization/56195
	* gcc.dg/torture/pr56195.c: New test.

2013-02-08  Mikael Morin  <mikael@gcc.gnu.org>

	PR fortran/54107
	* gfortran.dg/recursive_interface_2.f90: New test.

2013-02-08  Jakub Jelinek  <jakub@redhat.com>

	PR tree-optimization/56250
	* gcc.c-torture/execute/pr56250.c: New test.

2013-02-08  Georg-Johann Lay  <avr@gjlay.de>

	PR tree-optimization/56064
	* gcc.dg/fixed-point/view-convert-2.c: New test.

2013-02-08  Michael Matz  <matz@suse.de>

	PR tree-optimization/52448
	* gcc.dg/pr52448.c: New test.

2013-02-08  Richard Biener  <rguenther@suse.de>

	PR middle-end/56181
	* gcc.dg/torture/pr56181.c: New testcase.

2013-02-08  Georg-Johann Lay  <avr@gjlay.de>

	PR target/54222
	* gcc.target/avr/torture/builtins-4-roundfx.c: New test.
	* gcc.target/avr/torture/builtins-5-countlsfx.c: New test.

2013-02-07  Jakub Jelinek  <jakub@redhat.com>

	PR c++/56241
	* g++.dg/parse/crash61.C: New test.

	PR c++/56239
	* g++.dg/parse/pr56239.C: New test.

	PR c++/56237
	* g++.dg/abi/mangle61.C: New test.

2013-02-07  Vladimir Makarov  <vmakarov@redhat.com>

	PR rtl-optimization/56225
	* gcc.target/i386/pr56225.c: New test.

2013-02-07  Jakub Jelinek  <jakub@redhat.com>

	PR debug/56154
	* gcc.dg/guality/pr56154-1.c: New test.
	* gcc.dg/guality/pr56154-2.c: New test.
	* gcc.dg/guality/pr56154-3.c: New test.
	* gcc.dg/guality/pr56154-4.c: New test.
	* gcc.dg/guality/pr56154-aux.c: New file.

	PR tree-optimization/55789
	* g++.dg/ipa/inline-3.C: Use cleanup-ipa-dump instead of
	cleanup-tree-dump.
	* gcc.dg/tree-ssa/inline-3.c: Add
	--param max-early-inliner-iterations=2 option.

2013-02-07  Rainer Orth  <ro@CeBiTec.Uni-Bielefeld.DE>

	PR debug/53363
	* g++.dg/debug/dwarf2/thunk1.C: Restrict to 32-bit x86.
	Add -fno-dwarf2-cfi-asm to dg-options.
	Adapt match count.

2013-02-07  Jakub Jelinek  <jakub@redhat.com>

	PR target/56228
	* gcc.dg/pr56228.c: New test.

2013-02-07  Alan Modra  <amodra@gmail.com>

	PR target/54009
	* gcc.target/powerpc/pr54009.c: New test.
	PR target/54131
	* gfortran.dg/pr54131.f: New test.

2013-02-06 Paul Thomas  <pault@gcc.gnu.org>

	PR fortran/55789
	* gfortran.dg/array_constructor_41.f90: New test.

2013-02-06  Janus Weil  <janus@gcc.gnu.org>

	PR fortran/55978
	* gfortran.dg/class_optional_2.f90: Uncomment some cases
	which work now.

2013-02-06  Jakub Jelinek  <jakub@redhat.com>

	PR middle-end/56217
	* g++.dg/gomp/pr56217.C: New test.

2013-02-05  Jakub Jelinek  <jakub@redhat.com>

	PR tree-optimization/56205
	* gcc.dg/tree-ssa/stdarg-6.c: New test.
	* gcc.c-torture/execute/pr56205.c: New test.

2013-02-05  Richard Biener  <rguenther@suse.de>

	PR tree-optimization/53342
	PR tree-optimization/53185
	* gcc.dg/vect/pr53185-2.c: New testcase.

2013-02-05  Jan Hubicka  <jh@suse.cz>

	PR tree-optimization/55789
	* g++.dg/tree-ssa/inline-1.C: Update max-inliner-iterations.
	* g++.dg/tree-ssa/inline-2.C: Update max-inliner-iterations.
	* g++.dg/tree-ssa/inline-3.C: Update max-inliner-iterations.
	* g++.dg/ipa/inline-1.C: New testcase.
	* g++.dg/ipa/inline-2.C: New testcase.
	* g++.dg/ipa/inline-3.C: New testcase.

2013-02-05  Jan Hubicka  <jh@suse.cz>

	PR tree-optimization/55789
	* g++.dg/torture/pr55789.C: New testcase.

2013-02-05  Jakub Jelinek  <jakub@redhat.com>

	PR middle-end/56167
	* gcc.dg/pr56167.c: New test.

2013-02-04  Oleg Endo  <olegendo@gcc.gnu.org>

	PR target/55146
	* gcc.target/sh/pr55146.c: New.

2013-02-04  Oleg Endo  <olegendo@gcc.gnu.org>

	PR tree-optimization/54386
	* gcc.target/sh/pr54386.c: New.

2013-02-04  Paul Thomas  <pault@gcc.gnu.org>

	PR fortran/56008
	* gfortran.dg/realloc_on _assign_16.f90 : New test.

	PR fortran/47517
	* gfortran.dg/realloc_on _assign_17.f90 : New test.

2013-02-04  Alexander Potapenko  <glider@google.com>
	    Jack Howarth  <howarth@bromo.med.uc.edu>
	    Jakub Jelinek  <jakub@redhat.com>

	PR sanitizer/55617
	* g++.dg/asan/pr55617.C: New test.

2013-02-04  Mikael Morin  <mikael@gcc.gnu.org>

	PR fortran/54195
	* gfortran.dg/typebound_operator_19.f90: New test.
	* gfortran.dg/typebound_assignment_4.f90: New test.

2013-02-04  Mikael Morin  <mikael@gcc.gnu.org>

	PR fortran/54107
	* gfortran.dg/recursive_interface_1.f90: New test.

2013-02-04  Richard Guenther  <rguenther@suse.de>

	PR lto/56168
	* gcc.dg/lto/pr56168_0.c: New testcase.
	* gcc.dg/lto/pr56168_1.c: Likewise.

2013-02-02  Thomas Koenig  <tkoenig@gcc.gnu.org>

	PR fortran/50627
	PR fortran/56054
	* gfortran.dg/block_12.f90:  New test.
	* gfortran.dg/module_error_1.f90:  New test.

2013-02-02  Richard Sandiford  <rdsandiford@googlemail.com>

	* lib/target-supports.exp (check_effective_target_vect_float)
	(check_effective_target_vect_no_align): Add mips-sde-elf.

2013-02-01  Jakub Jelinek  <jakub@redhat.com>

	* lib/gcc-dg.exp (restore-target-env-var): Avoid using lreverse.

2013-02-01  David Edelsohn  <dje.gcc@gmail.com>

	* gcc.dg/pr56023.c: XFAIL on AIX.
	* gcc.dg/vect/pr49352.c: Same.

2013-02-01  Eric Botcazou  <ebotcazou@adacore.com>

	* gnat.dg/opt26.adb: New test.

2013-01-31  Ramana Radhakrishnan  <ramana.radhakrishnan@arm.com>

	Revert.
	2013-01-27  Amol Pise  <amolpise15@gmail.com>

	* gcc.target/arm/neon-vfnms-1.c: New test.
	* gcc.target/arm/neon-vfnma-1.c: New test.

2013-01-31  Richard Biener  <rguenther@suse.de>

	PR tree-optimization/56157
	* gcc.dg/torture/pr56157.c: New testcase.

2013-01-30  Richard Biener  <rguenther@suse.de>

	PR tree-optimization/56150
	* gcc.dg/torture/pr56150.c: New testcase.

2013-01-30  Jakub Jelinek  <jakub@redhat.com>

	PR sanitizer/55374
	* g++.dg/asan/large-func-test-1.C: Allow both _Zna[jm] in addition
	to _Znw[jm] in the backtrace.  Allow _Zna[jm] to be the first frame
	printed in backtrace.
	* g++.dg/asan/deep-stack-uaf-1.C: Use malloc instead of operator new
	to avoid errors about mismatched allocation vs. deallocation.

	PR c++/55742
	* g++.dg/mv1.C: Moved to...
	* g++.dg/ext/mv1.C: ... here.  Adjust test.
	* g++.dg/mv2.C: Moved to...
	* g++.dg/ext/mv2.C: ... here.  Adjust test.
	* g++.dg/mv3.C: Moved to...
	* g++.dg/ext/mv3.C: ... here.
	* g++.dg/mv4.C: Moved to...
	* g++.dg/ext/mv4.C: ... here.
	* g++.dg/mv5.C: Moved to...
	* g++.dg/ext/mv5.C: ... here.  Adjust test.
	* g++.dg/mv6.C: Moved to...
	* g++.dg/ext/mv6.C: ... here.  Adjust test.
	* g++.dg/ext/mv7.C: New test.
	* g++.dg/ext/mv8.C: New test.
	* g++.dg/ext/mv9.C: New test.
	* g++.dg/ext/mv10.C: New test.
	* g++.dg/ext/mv11.C: New test.

2013-01-30  Vladimir Makarov  <vmakarov@redhat.com>

	PR rtl-optimization/56144
	* gcc.dg/pr56144.c: New.

2013-01-30  David Edelsohn  <dje.gcc@gmail.com>

	* g++.dg/cpp0x/constexpr-53094-2.C: Ignore non-standard ABI
	message.
	* g++.dg/cpp0x/constexpr-53094-3.C: Same.
	* g++.dg/cpp0x/constexpr-55573.C: Same

2013-01-30  Georg-Johann Lay  <avr@gjlay.de>

	PR tree-optimization/56064
	* gcc.dg/fixed-point/view-convert.c: New test.

2013-01-30  Andreas Schwab  <schwab@suse.de>

	* lib/target-supports-dg.exp (dg-process-target): Use expr to
	evaluate the end index in string range.

2013-01-30  Tobias Burnus  <burnus@net-b.de>

	PR fortran/56138
	* gfortran.dg/allocatable_function_6.f90: New.

2013-01-29  Janus Weil  <janus@gcc.gnu.org>
	    Mikael Morin  <mikael@gcc.gnu.org>

	PR fortran/54107
	* gfortran.dg/proc_ptr_comp_36.f90: New.

2013-01-29  Richard Biener  <rguenther@suse.de>

	PR tree-optimization/55270
	* gcc.dg/torture/pr55270.c: New testcase.

2013-01-28  Jakub Jelinek  <jakub@redhat.com>

	PR rtl-optimization/56117
	* gcc.dg/pr56117.c: New test.

2013-01-28  Richard Biener  <rguenther@suse.de>

	PR tree-optimization/56034
	* gcc.dg/torture/pr56034.c: New testcase.

2013-01-28  Jakub Jelinek  <jakub@redhat.com>

	PR tree-optimization/56125
	* gcc.dg/pr56125.c: New test.

2013-01-28  Tobias Burnus  <burnus@net-b.de>
	    Mikael Morin  <mikael@gcc.gnu.org>

	PR fortran/53537
	* gfortran.dg/import2.f90: Adjust undeclared type error messages.
	* gfortran.dg/import8.f90: Likewise.
	* gfortran.dg/interface_derived_type_1.f90: Likewise.
	* gfortran.dg/import10.f90: New test.
	* gfortran.dg/import11.f90: Likewise

2013-01-28  Jakub Jelinek  <jakub@redhat.com>

	PR testsuite/56053
	* c-c++-common/asan/heap-overflow-1.c: Don't include stdlib.h and
	string.h.  Provide memset, malloc and free prototypes, adjust line
	numbers in dg-output.
	* c-c++-common/asan/stack-overflow-1.c: Don't include string.h.
	Provide memset prototype and adjust line numbers in dg-output.
	* c-c++-common/asan/global-overflow-1.c: Likewise.

	PR tree-optimization/56094
	* gcc.dg/pr56094.c: New test.

2013-01-27  Amol Pise  <amolpise15@gmail.com>

	* gcc.target/arm/neon-vfnms-1.c: New test.
	* gcc.target/arm/neon-vfnma-1.c: New test.

2013-01-27  Uros Bizjak  <ubizjak@gmail.com>

	PR target/56114
	* gcc.target/i386/pr56114.c: New test.

2013-01-27  Paul Thomas  <pault@gcc.gnu.org>

	PR fortran/55984
	* gfortran.dg/associate_14.f90: New test.

	PR fortran/56047
	* gfortran.dg/associate_13.f90: New test.

2013-01-25  Jakub Jelinek  <jakub@redhat.com>

	PR tree-optimization/56098
	* gcc.dg/pr56098-1.c: New test.
	* gcc.dg/pr56098-2.c: New test.

2013-01-25  Georg-Johann Lay  <avr@gjlay.de>

	PR target/54222
	* gcc.target/avr/torture/builtins-3-absfx.c: New test.

2013-01-22  Marek Polacek  <polacek@redhat.com>

	PR tree-optimization/56035
	* gcc.dg/pr56035.c: New test.

2013-01-24  Richard Sandiford  <rdsandiford@googlemail.com>

	* gfortran.dg/bind_c_array_params_2.f90: Require -mno-relax-pic-calls
	for MIPS.

2013-01-24  Richard Sandiford  <rdsandiford@googlemail.com>

	* gcc.target/mips/octeon-pipe-1.c: Add -ffat-lto-objects

2013-01-24  Jakub Jelinek  <jakub@redhat.com>

	PR c/56078
	* gcc.dg/pr56078.c: New test.
	* gcc.c-torture/compile/20030305-1.c: Add dg-error lines.

2013-01-24  Martin Jambor  <mjambor@suse.cz>

	PR tree-optimization/55927
	* g++.dg/ipa/devirt-10.C: Disable early inlining.

2013-01-24  Uros Bizjak  <ubizjak@gmail.com>

	* gcc.target/i386/movsd.c: New test.

2013-01-24  Steven Bosscher  <steven@gcc.gnu.org>

	PR inline-asm/55934
	* gcc.target/i386/pr55934.c: New test.

2013-01-23  Janus Weil  <janus@gcc.gnu.org>

	PR fortran/56081
	* gfortran.dg/select_8.f90: New.

2013-01-23  David Holsgrove  <david.holsgrove@xilinx.com>

	* gcc.target/microblaze/microblaze.exp: Remove
	target_config_cflags check.

2013-01-23  Jakub Jelinek  <jakub@redhat.com>

	PR fortran/56052
	* gfortran.dg/gomp/pr56052.f90: New test.

	PR target/49069
	* gcc.dg/pr49069.c: New test.

2013-01-22  Paolo Carlini  <paolo.carlini@oracle.com>

	PR c++/55944
	* g++.dg/cpp0x/constexpr-static10.C: New.

2013-01-22  Uros Bizjak  <ubizjak@gmail.com>

	PR target/56028
	* gcc.target/i386/pr56028.c: New test.

2013-01-22  Jakub Jelinek  <jakub@redhat.com>

	PR target/55686
	* gcc.target/i386/pr55686.c: New test.

2013-01-22  Dodji Seketeli  <dodji@redhat.com>

	PR c++/53609
	* g++.dg/cpp0x/variadic139.C: New test.
	* g++.dg/cpp0x/variadic140.C: Likewise.
	* g++.dg/cpp0x/variadic141.C: Likewise.

2013-01-22  Eric Botcazou  <ebotcazou@adacore.com>

	* gnat.dg/warn8.adb: New test.

2013-01-21  Thomas Koenig  <tkoenig@gcc.gnu.org>

	PR fortran/55919
	* gfortran.dg/include_8.f90: New test.

2013-01-21  Uros Bizjak  <ubizjak@gmail.com>

	* gcc.dg/tree-ssa/pr55579.c: Cleanup esra tree dump.
	* gfortran.dg/unlimited_polymorphic_8.f90: Cleanup original tree dump.

2013-01-21  Jakub Jelinek  <jakub@redhat.com>

	PR tree-optimization/56051
	* gcc.c-torture/execute/pr56051.c: New test.

2013-01-21  Uros Bizjak  <ubizjak@gmail.com>

	PR rtl-optimization/56023
	* gcc.dg/pr56023.c: New test.

2013-01-21  Martin Jambor  <mjambor@suse.cz>

	PR middle-end/56022
	* gcc.target/i386/pr56022.c: New test.

2013-01-21  Jason Merrill  <jason@redhat.com>

	* lib/target-supports.exp (check_effective_target_alias): New.

2013-01-20  Jack Howarth  <howarth@bromo.med.uc.edu>

	PR debug/53235
	* g++.dg/debug/dwarf2/nested-4.C: XFAIL on darwin.

2013-01-20  Hans-Peter Nilsson  <hp@axis.com>

	* gfortran.dg/inquire_10.f90: Run only for non-newlib targets.

2013-01-19  Jeff Law  <law@redhat.com>

	PR tree-optimization/52631
	* tree-ssa/pr52631.c: New test.
	* tree-ssa/ssa-fre-9: Update expected output.

2013-01-19  Anthony Green  <green@moxielogic.com>

	* gcc.dg/tree-ssa/asm-2.c (REGISTER): Pick an appropriate register
	for moxie.

2013-01-18  Jakub Jelinek  <jakub@redhat.com>

	PR tree-optimization/56029
	* g++.dg/torture/pr56029.C: New test.

2013-01-18  Sharad Singhai  <singhai@google.com>

	PR tree-optimization/55995
	* gcc.dg/vect/vect.exp: Use "details" flags for dump info.

2013-01-18  Vladimir Makarov  <vmakarov@redhat.com>

	PR target/55433
	* gcc.target/i386/pr55433.c: New.

2013-01-18  Jakub Jelinek  <jakub@redhat.com>

	PR middle-end/56015
	* gfortran.dg/pr56015.f90: New test.

2013-01-18  Janis Johnson  <janisjo@codesourcery.com>

	* gcc.dg/vect/vect-multitypes-12.c: Refactor dg-final directive.

2013-01-18  James Greenhalgh  <james.greenhalgh@arm.com>

	* gcc.target/aarch64/vect-fcm-gt-f.c: Change expected output.
	* gcc.target/aarch64/vect-fcm-gt-d.c: Likewise.
	* gcc.target/aarch64/vect-fcm-ge-f.c: Likewise.
	* gcc.target/aarch64/vect-fcm-ge-d.c: Likewise.
	* gcc.target/aarch64/vect-fcm-eq-f.c: Likewise.

2013-01-17  Jeff Law  <law@redhat.com>

	* gcc.dg/pr52573.c: Move to...
	* gcc.target/m68k/pr52573.c: Here.  Eliminate target selector.

	PR rtl-optimization/52573
	* gcc.dg/pr52573.c: New test.

2013-01-17  Jack Howarth  <howarth@bromo.med.uc.edu>

	PR sanitizer/55679
	* g++.dg/asan/interception-test-1.C: Skip on darwin.
	* lib/target-supports.exp (check_effective_target_swapcontext): Use
	check_no_compiler_messages to test support in ucontext.h.
	(check_effective_target_setrlimit): Return 0 for Darwin's non-posix
	compliant RLIMIT_AS.

2013-01-17  Marek Polacek  <polacek@redhat.com>

	PR rtl-optimization/55833
	* gcc.dg/pr55833.c: New test.

2013-01-17  Jan Hubicka  <jh@suse.cz>

	PR tree-optimization/55273
	* gcc.c-torture/compile/pr55273.c: New testcase.

2013-01-17  Uros Bizjak  <ubizjak@gmail.com>

	PR target/55981
	* gcc.target/pr55981.c: New test.

2013-01-17  Janis Johnson  <janisjo@codesourcery.com>

	* gcc.target/arm/pr40887.c: Require at least armv5.
	* gcc.target/arm/pr51835.c: Avoid conflicts with multilib flags.
	* gcc.target/arm/pr51915.c: Likewise.
	* gcc.target/arm/pr52006.c: Likewise.
	* gcc.target/arm/pr53187.c: Likewise.

	* gcc.target/arm/ftest-support.h: Replace for compile-only tests.
	* gcc.target/arm/ftest-support-arm.h: Delete.
	* gcc.target/arm/ftest-support-thumb.h: Delete.
	* gcc.target/arm/ftest-armv4-arm.c: Replace with compile-only test.
	* gcc.target/arm/ftest-armv4t-arm.c: Likewise.
	* gcc.target/arm/ftest-armv4t-thumb.c: Likewise.
	* gcc.target/arm/ftest-armv5t-arm.c: Likewise.
	* gcc.target/arm/ftest-armv5t-thumb.c: Likewise.
	* gcc.target/arm/ftest-armv5te-arm.c: Likewise.
	* gcc.target/arm/ftest-armv5te-thumb.c: Likewise.
	* gcc.target/arm/ftest-armv6-arm.c: Likewise.
	* gcc.target/arm/ftest-armv6-thumb.c: Likewise.
	* gcc.target/arm/ftest-armv6k-arm.c: Likewise.
	* gcc.target/arm/ftest-armv6k-thumb.c: Likewise.
	* gcc.target/arm/ftest-armv6m-thumb.c: Likewise.
	* gcc.target/arm/ftest-armv6t2-arm.c: Likewise.
	* gcc.target/arm/ftest-armv6t2-thumb.c: Likewise.
	* gcc.target/arm/ftest-armv6z-arm.c: Likewise.
	* gcc.target/arm/ftest-armv6z-thumb.c: Likewise.
	* gcc.target/arm/ftest-armv7a-arm.c: Likewise.
	* gcc.target/arm/ftest-armv7a-thumb.c: Likewise.
	* gcc.target/arm/ftest-armv7em-thumb.c: Likewise.
	* gcc.target/arm/ftest-armv7m-thumb.c: Likewise.
	* gcc.target/arm/ftest-armv7r-arm.c: Likewise.
	* gcc.target/arm/ftest-armv7r-thumb.c: Likewise.
	* gcc.target/arm/ftest-armv8a-arm.c: Likewise.
	* gcc.target/arm/ftest-armv8a-thumb.c: Likewise.

2013-01-17  Martin Jambor  <mjambor@suse.cz>

	PR tree-optimizations/55264
	* g++.dg/ipa/pr55264.C: New test.

2013-01-16  Janus Weil  <janus@gcc.gnu.org>

	PR fortran/55983
	* gfortran.dg/class_55.f90: New.

2013-01-16  Janis Johnson  <janisjo@codesourcery.com>

	PR testsuite/55994
	* gcc.c-torture/execute/builtins/builtins.exp: Add
	-Wl,--allow-multiple-definition for eabi and elf targets.

	PR testsuite/54622
	* lib/target-supports.exp (check_effective_target_vect_perm_byte,
	check_effective_target_vect_perm_short,
	check_effective_target_vect_widen_mult_qi_to_hi_pattern,
	check_effective_target_vect64): Return 0 for big-endian ARM.
	(check_effective_target_vect_widen_sum_qi_to_hi): Return 1 for ARM.

	* gcc.target/arm/neon-vld1_dupQ.c: Use types that match function
	prototypes.

2013-01-16  Richard Biener  <rguenther@suse.de>

	PR tree-optimization/55964
	* gcc.dg/torture/pr55964.c: New testcase.

2013-01-16  Richard Biener  <rguenther@suse.de>

	PR tree-optimization/54767
	PR tree-optimization/53465
	* gfortran.fortran-torture/execute/pr54767.f90: New testcase.

2013-01-16  Christian Bruel  <christian.bruel@st.com>

	PR target/55301
	* gcc.target/sh/sh-switch.c: New testcase.

2013-01-15  Janis Johnson  <janisjo@codesourcery.com>

	* gcc.dg/webizer.c: Increase the array size.

2013-01-15  Jakub Jelinek  <jakub@redhat.com>

	PR target/55940
	* gcc.dg/pr55940.c: New test.

2013-01-15  Manfred Schwarb  <manfred99@gmx.ch>
	    Harald Anlauf  <anlauf@gmx.de>

	* gfortran.dg/bounds_check_4.f90: Add dg-options "-fbounds-check".
	* gfortran.dg/bounds_check_5.f90: Likewise.
	* gfortran.dg/class_array_10.f03: Fix syntax of dg-directive.
	* gfortran.dg/continuation_9.f90: Likewise.
	* gfortran.dg/move_alloc_13.f90: Likewise.
	* gfortran.dg/structure_constructor_11.f90: Likewise.
	* gfortran.dg/tab_continuation.f: Likewise.
	* gfortran.dg/warning-directive-2.F90: Likewise.
	* gfortran.dg/coarray_lib_token_4.f90: Remove misspelled directive.

2013-01-15  Janis Johnson  <janisjo@codesourcery.com>

	* gcc.target/arm/fma.c: Skip for conflicting multilib options.
	* gcc.target/arm/fma-sp.c: Likewise.

2013-01-15  Vladimir Makarov  <vmakarov@redhat.com>

	PR rtl-optimization/55153
	* gcc.dg/pr55153.c: New.

2013-01-15  Jakub Jelinek  <jakub@redhat.com>

	PR tree-optimization/55920
	* gcc.c-torture/compile/pr55920.c: New test.

2013-01-15  Richard Biener  <rguenther@suse.de>

	PR middle-end/55882
	* gcc.dg/torture/pr55882.c: New testcase.

2013-01-15  Jakub Jelinek  <jakub@redhat.com>

	PR tree-optimization/55955
	* gcc.c-torture/compile/pr55955.c: New test.

2013-01-15  Dodji Seketeli  <dodji@redhat.com>

	PR c++/55663
	* g++.dg/cpp0x/alias-decl-31.C: New test.

2013-01-15  Paul Thomas  <pault@gcc.gnu.org>

	PR fortran/54286
	* gfortran.dg/proc_ptr_result_8.f90 : Add module 'm' to check
	case where interface is null.

2013-01-14  Thomas Koenig  <tkoenig@gcc.gnu.org>

	PR fortran/55806
	* gfortran.dg/array_constructor_40.f90:  New test.

2013-01-14  Richard Sandiford  <rdsandiford@googlemail.com>

	* gcc.dg/tree-ssa/slsr-8.c: Allow widening multiplications.

2013-01-14  Tejas Belagod  <tejas.belagod@arm.com>

	* gcc.target/aarch64/aarch64/vect-ld1r-compile-fp.c: New.
	* gcc.target/aarch64/vect-ld1r-compile.c: New.
	* gcc.target/aarch64/vect-ld1r-fp.c: New.
	* gcc.target/aarch64/vect-ld1r.c: New.
	* gcc.target/aarch64/vect-ld1r.x: New.

2013-01-14  Andi Kleen  <ak@linux.intel.com>

	PR target/55948
	* gcc.target/i386/hle-clear-rel.c: New file
	* gcc.target/i386/hle-store-rel.c: New file.

2013-01-14  Harald Anlauf  <anlauf@gmx.de>

	* gfortran.dg/aint_anint_1.f90: Add dg-do run.
	* gfortran.dg/bounds_check_4.f90: Likewise.
	* gfortran.dg/inquire_10.f90: Likewise.
	* gfortran.dg/minloc_3.f90: Likewise.
	* gfortran.dg/minlocval_3.f90: Likewise.
	* gfortran.dg/module_double_reuse.f90: Likewise.
	* gfortran.dg/mvbits_1.f90: Likewise.
	* gfortran.dg/oldstyle_1.f90: Likewise.
	* gfortran.dg/pr20163-2.f: Likewise.
	* gfortran.dg/save_1.f90: Likewise.
	* gfortran.dg/scan_1.f90: Likewise.
	* gfortran.dg/select_char_1.f90: Likewise.
	* gfortran.dg/shape_4.f90: Likewise.
	* gfortran.dg/coarray_29_2.f90: Fix dg-do directive.
	* gfortran.dg/function_optimize_10.f90: Likewise.
	* gfortran.dg/gomp/appendix-a/a.11.2.f90: Likewise.
	* gfortran.dg/used_types_17.f90: Likewise.
	* gfortran.dg/used_types_18.f90: Likewise.

2013-01-13  Paul Thomas  <pault@gcc.gnu.org>

	PR fortran/54286
	* gfortran.dg/proc_ptr_result_8.f90 : New test.

2013-01-13  Richard Sandiford  <rdsandiford@googlemail.com>

	* gcc.dg/unroll_5.c: Add nomips16 attributes.

2013-01-13  Richard Sandiford  <rdsandiford@googlemail.com>

	* gcc.dg/tree-ssa/ssa-dom-thread-4.c: Update expected results for MIPS.

2013-01-12  Janus Weil  <janus@gcc.gnu.org>

	PR fortran/55072
	* gfortran.dg/assumed_type_2.f90: Fix test case.
	* gfortran.dg/internal_pack_13.f90: New test.
	* gfortran.dg/internal_pack_14.f90: New test.

2013-01-08  Paul Thomas  <pault@gcc.gnu.org>

	PR fortran/55868
	* gfortran.dg/unlimited_polymorphic_8.f90: Update
	scan-tree-dump-times for foo.0.x._vptr to deal with change from
	$tar to STAR.

2013-01-11  Andreas Schwab  <schwab@linux-m68k.org>

	* gcc.c-torture/compile/pr55921.c: Don't use matching constraints.

2013-01-11  Andreas Krebbel  <Andreas.Krebbel@de.ibm.com>

	PR target/55719
	* gcc.target/s390/pr55719.c: New testcase.

2013-01-11  Richard Guenther  <rguenther@suse.de>

	PR tree-optimization/44061
	* gcc.dg/pr44061.c: New testcase.

2013-01-10  Richard Sandiford  <rdsandiford@googlemail.com>

	Update copyright years.

2013-01-10  Aldy Hernandez  <aldyh@redhat.com>
	    Jakub Jelinek  <jakub@redhat.com>

	PR target/55565
	* gcc.target/powerpc/ppc-mov-1.c: Update scan-assembler-not regex.

2013-01-10  Vladimir Makarov  <vmakarov@redhat.com>

	PR rtl-optimization/55672
	* gcc.target/i386/pr55672.c: New.

2013-01-10  Jeff Law  <law@redhat.com>

	* gcc/dg/tree-ssa/vrp06.c: Tighten expected output.  Make each
	pass/fail message unique.


2013-01-10  Jason Merrill  <jason@redhat.com>

	* ada/.gitignore: New.

2013-01-10  Rainer Orth  <ro@CeBiTec.Uni-Bielefeld.DE>

	* g++.dg/tls/thread_local-cse.C: Don't xfail on *-*-solaris2.9.
	Add tls options.
	* g++.dg/tls/thread_local2.C: Likewise.
	* g++.dg/tls/thread_local2g.C: Likewise.
	* g++.dg/tls/thread_local6.C: Likewise.
	* g++.dg/tls/thread_local-order1.C: Add tls options.
	* g++.dg/tls/thread_local-order2.C: Likewise.
	* g++.dg/tls/thread_local3.C: Likewise.
	* g++.dg/tls/thread_local3g.C: Likewise.
	* g++.dg/tls/thread_local4.C: Likewise.
	* g++.dg/tls/thread_local4g.C: Likewise.
	* g++.dg/tls/thread_local5.C: Likewise.
	* g++.dg/tls/thread_local5g.C: Likewise.
	* g++.dg/tls/thread_local6g.C: Likewise.

2013-01-10  Kostya Serebryany  <kcc@google.com>

	* g++.dg/asan/asan_test.cc: Sync from upstream.

2013-01-10  Jakub Jelinek  <jakub@redhat.com>

	PR tree-optimization/55921
	* gcc.c-torture/compile/pr55921.c: New test.

2013-01-09  Jan Hubicka  <jh@suse.cz>

	PR tree-optimization/55569
	* gcc.c-torture/compile/pr55569.c: New testcase.

2013-01-09  Mikael Morin  <mikael@gcc.gnu.org>

	PR fortran/47203
	* gfortran.dg/use_28.f90: New test.

2013-01-09  Uros Bizjak  <ubizjak@gmail.com>

	* gfortran.dg/intrinsic_size_3.f90: Make scan-tree-dump-times
	number matching more robust.

2013-01-09  Vladimir Makarov  <vmakarov@redhat.com>

	PR rtl-optimization/55829
	* gcc.target/i386/pr55829.c: New.

2013-01-09  Tobias Burnus  <burnus@net-b.de>

	PR fortran/55758
	* gfortran.dg/bind_c_bool_1.f90: New.
	* gfortran.dg/do_5.f90: Add dg-warning.

2013-01-09  Jan Hubicka  <jh@suse.cz>

	PR tree-optimization/55875
	* gcc.c-torture/execute/pr55875.c: New testcase.
	* g++.dg/torture/pr55875.C: New testcase.

2013-01-09  Jakub Jelinek  <jakub@redhat.com>

	PR c/48418
	* c-c++-common/pr48418.c: New test.

2013-01-09  Paolo Carlini  <paolo.carlini@oracle.com>

	PR c++/55801
	* g++.dg/tls/thread_local-ice.C: New.

2013-01-09  Andreas Schwab  <schwab@suse.de>

	* gcc.dg/guality/pr54693.c: Null-terminate arr.

2013-01-09  Jakub Jelinek  <jakub@redhat.com>

	PR tree-optimization/48189
	* gcc.dg/pr48189.c: New test.

2013-01-04  Jan Hubicka  <jh@suse.cz>

	PR tree-optimization/55823
	* g++.dg/ipa/devirt-10.C: New testcase.

2013-01-08  Uros Bizjak  <ubizjak@gmail.com>
	    Vladimir Yakovlev  <vladimir.b.yakovlev@intel.com>

	PR rtl-optimization/55845
	* gcc.target/i386/pr55845.c: New test.

2013-01-08  Tejas Belagod  <tejas.belagod@arm.com>

	* gcc.target/aarch64/vect-mull-compile.c: Explicitly scan for
	instructions generated instead of number of occurances.

2013-01-08  James Greenhalgh  <james.greenhalgh@arm.com>

	* gcc.target/aarch64/vect-fcm-eq-d.c: New.
	* gcc.target/aarch64/vect-fcm-eq-f.c: Likewise.
	* gcc.target/aarch64/vect-fcm-ge-d.c: Likewise.
	* gcc.target/aarch64/vect-fcm-ge-f.c: Likewise.
	* gcc.target/aarch64/vect-fcm-gt-d.c: Likewise.
	* gcc.target/aarch64/vect-fcm-gt-f.c: Likewise.
	* gcc.target/aarch64/vect-fcm.x: Likewise.
	* lib/target-supports.exp
	(check_effective_target_vect_cond): Enable for AArch64.

2013-01-08  James Greenhalgh  <james.greenhalgh@arm.com>

	* gcc.target/aarch64/vsqrt.c (test_square_root_v2sf): Use
	endian-safe float pool loading.
	(test_square_root_v4sf): Likewise.
	(test_square_root_v2df): Likewise.
	* lib/target-supports.exp
	(check_effective_target_vect_call_sqrtf): Add AArch64.

2013-01-08  Martin Jambor  <mjambor@suse.cz>

	PR debug/55579
	* gcc.dg/tree-ssa/pr55579.c: New test.

2013-01-08  Rainer Orth  <ro@CeBiTec.Uni-Bielefeld.DE>

	* g++.dg/debug/dwarf2/pr54508.C: Allow for more whitespace after
	asm comments.

2013-01-08  Jakub Jelinek  <jakub@redhat.com>

	PR middle-end/55890
	* gcc.dg/torture/pr55890-3.c: New test.

	PR middle-end/55851
	* gcc.c-torture/compile/pr55851.c: New test.

	PR sanitizer/55844
	* c-c++-common/asan/null-deref-1.c: Add -fno-shrink-wrap to
	dg-options.

2013-01-08  Paul Thomas  <pault@gcc.gnu.org>

	PR fortran/55618
	* gfortran.dg/elemental_scalar_args_2.f90: New test.

2013-01-07  Tobias Burnus  <burnus@net-b.de>

	PR fortran/55763
	* gfortran.dg/pointer_init_2.f90: Update dg-error.
	* gfortran.dg/pointer_init_7.f90: New.

2013-01-07  Richard Biener  <rguenther@suse.de>

	* gcc.dg/lto/pr55525_0.c (s): Size like char *.

2013-01-07  Richard Biener  <rguenther@suse.de>

	PR middle-end/55890
	* gcc.dg/torture/pr55890-1.c: New testcase.
	* gcc.dg/torture/pr55890-2.c: Likewise.

2013-01-07  James Greenhalgh  <james.greenhalgh@arm.com>

	* gcc.target/aarch64/fmovd.c: New.
	* gcc.target/aarch64/fmovf.c: Likewise.
	* gcc.target/aarch64/fmovd-zero.c: Likewise.
	* gcc.target/aarch64/fmovf-zero.c: Likewise.
	* gcc.target/aarch64/vect-fmovd.c: Likewise.
	* gcc.target/aarch64/vect-fmovf.c: Likewise.
	* gcc.target/aarch64/vect-fmovd-zero.c: Likewise.
	* gcc.target/aarch64/vect-fmovf-zero.c: Likewise.

2013-01-07  Richard Biener  <rguenther@suse.de>

	PR tree-optimization/55888
	PR tree-optimization/55862
	* gcc.dg/torture/pr55888.c: New testcase.

2013-01-07  Tobias Burnus  <burnus@net-b.de>

	PR fortran/55852
	* gfortran.dg/intrinsic_size_3.f90: New.

2013-01-07  Tobias Burnus  <burnus@net-b.de>

	PR fortran/55763
	* gfortran.dg/select_type_32.f90: New.

2013-01-04  Dodji Seketeli  <dodji@redhat.com>

	PR c++/52343
	* g++.dg/cpp0x/alias-decl-29.C: New test.

2013-01-06  Paul Thomas  <pault@gcc.gnu.org>

	PR fortran/53876
	PR fortran/54990
	PR fortran/54992
	* gfortran.dg/class_array_15.f03: New test.

2013-01-06  Mikael Morin  <mikael@gcc.gnu.org>

	PR fortran/42769
	PR fortran/45836
	PR fortran/45900
	* gfortran.dg/use_23.f90: New test.
	* gfortran.dg/use_24.f90: New test.
	* gfortran.dg/use_25.f90: New test.
	* gfortran.dg/use_26.f90: New test.
	* gfortran.dg/use_27.f90: New test.

2013-01-06  Olivier Hainque  <hainque@adacore.com>

	* gnat.dg/specs/clause_on_volatile.ads: New test.

2013-01-06  Eric Botcazou  <ebotcazou@adacore.com>

	* gnat.dg/alignment10.adb: New test.

2013-01-05  Steven G. Kargl  <kargl@gcc.gnu.org>
	    Mikael Morin  <mikael@gcc.gnu.org>

	PR fortran/55827
	* gfortran.dg/use_22.f90: New test.

2013-01-04  Andrew Pinski  <apinski@cavium.com>

	* gcc.target/aarch64/cmp-1.c: New testcase.

2013-01-04  Paul Thomas  <pault@gcc.gnu.org>

	PR fortran/55172
	* gfortran.dg/select_type_31.f03: New test.

2013-01-04  Paolo Carlini  <paolo.carlini@oracle.com>

	PR c++/54526 (again)
	* g++.dg/cpp0x/parse2.C: Extend.
	* g++.old-deja/g++.other/crash28.C: Adjust.

2013-01-04  Richard Biener  <rguenther@suse.de>

	PR tree-optimization/55862
	* gcc.dg/torture/pr55862.c: New testcase.

2013-01-04  Martin Jambor  <mjambor@suse.cz>

	PR tree-optimization/55755
	* gcc.dg/torture/pr55755.c: New test.
	* gcc.dg/tree-ssa/sra-13.c: Likewise.
	* gcc.dg/tree-ssa/pr45144.c: Update.

2013-01-04  Richard Biener  <rguenther@suse.de>

	PR middle-end/55863
	* gcc.dg/fold-reassoc-2.c: New testcase.

2013-01-04  Tobias Burnus  <burnus@net-b.de>

	PR fortran/55763
	* gfortran.dg/null_7.f90: New.

2013-01-04  Tobias Burnus  <burnus@net-b.de>

	PR fortran/55854
	PR fortran/55763
	* gfortran.dg/unlimited_polymorphic_3.f03: Remove invalid code.
	* gfortran.dg/unlimited_polymorphic_7.f90: New.
	* gfortran.dg/unlimited_polymorphic_8.f90: New.

2013-01-03  Richard Sandiford  <rdsandiford@googlemail.com>

	* gcc.dg/torture/tls/tls-reload-1.c (main): Make testing more thorough.

2013-01-03  Janus Weil  <janus@gcc.gnu.org>

	PR fortran/55855
	* gfortran.dg/assignment_1.f90: Modified.
	* gfortran.dg/assignment_4.f90: New.

2013-01-03  David Edelsohn  <dje.gcc@gmail.com>

	* gcc.dg/torture/tls/tls-reload-1.c: Add tls options.

2013-01-03  Richard Biener  <rguenther@suse.de>

	PR tree-optimization/55857
	* gcc.dg/vect/pr55857-1.c: New testcase.
	* gcc.dg/vect/pr55857-2.c: Likewise.

2013-01-03  Jakub Jelinek  <jakub@redhat.com>

	PR rtl-optimization/55838
	* gcc.dg/pr55838.c: New test.

	PR tree-optimization/55832
	* gcc.c-torture/compile/pr55832.c: New test.

2013-01-02  Teresa Johnson  <tejohnson@google.com>

	* gcc.dg/tree-ssa/loop-1.c: Update expected dump message.
	* gcc.dg/tree-ssa/loop-23.c: Ditto.
	* gcc.dg/tree-ssa/cunroll-1.c: Ditto.
	* gcc.dg/tree-ssa/cunroll-2.c: Ditto.
	* gcc.dg/tree-ssa/cunroll-3.c: Ditto.
	* gcc.dg/tree-ssa/cunroll-4.c: Ditto.
	* gcc.dg/tree-ssa/cunroll-5.c: Ditto.
	* gcc.dg/unroll_1.c: Ditto.
	* gcc.dg/unroll_2.c: Ditto.
	* gcc.dg/unroll_3.c: Ditto.
	* gcc.dg/unroll_4.c: Ditto.

2013-01-02  John David Anglin  <dave.anglin@nrc-cnrc.gc.ca>

	* gcc.dg/pr55430.c: Define MAP_FAILED if not defined.

2013-01-02  Jerry DeLisle  <jvdelisle@gcc.gnu.org>

	PR fortran/55818
	* gfortran.dg/eof_4.f90: New test.

2013-01-02  Jakub Jelinek  <jakub@redhat.com>

	* lib/c-compat.exp (compat-use-alt-compiler): Remove
	-fno-diagnostics-show-caret from TEST_ALWAYS_FLAGS if needed.
	(compat-use-tst-compiler): Restore TEST_ALWAYS_FLAGS.
	(compat_setup_dfp): Initialize compat_alt_caret and
	compat_save_TEST_ALWAYS_FLAGS.

2013-01-02  Richard Sandiford  <rdsandiford@googlemail.com>

	* gcc.dg/torture/tls/tls-reload-1.c: New test.

2013-01-02  Richard Sandiford  <rdsandiford@googlemail.com>

	* gcc.dg/torture/fp-int-convert-2.c: New test.

2013-01-01  Jerry DeLisle  <jvdelisle@gcc.gnu.org>

	* gfortran.dg/newunit_3.f90: Add dg-do run.
	* gfortran.dg/inquire_15.f90: Add dg-do run.

2013-01-01  Jakub Jelinek  <jakub@redhat.com>

	PR tree-optimization/55831
	* gcc.dg/pr55831.c: New test.

2010-06-30  Jakub Jelinek  <jakub@redhat.com>

	* g++.dg/opt/ctor1.C: New test.

Copyright (C) 2013 Free Software Foundation, Inc.

Copying and distribution of this file, with or without modification,
are permitted in any medium without royalty provided the copyright
notice and this notice are preserved.<|MERGE_RESOLUTION|>--- conflicted
+++ resolved
@@ -1,4 +1,45 @@
-<<<<<<< HEAD
+2013-07-10  Janis Johnson  <janisjo@codesourcery.com>
+
+	* gcc.target/powerpc/20020118-1.c: Force 128-bit stack alignment
+	for EABI targets.
+	* gcc.c-torture/execute/nest-align-1.x: New.
+
+2013-07-08  Janis Johnson  <janisjo@codesourcery.com>
+
+	* gcc.target/powerpc/tfmode_off.c: Skip for EABI targets.
+
+	* gcc.target/powerpc/ppc-spe64-1.c: Update expected error message.
+
+	* gcc.target/powerpc/pr47197.c: Require powerpc_altivec_ok.
+
+2013-07-08  Tobias Burnus  <burnus@net-b.de>
+
+	PR fortran/57785
+	* gfortran.dg/dot_product_2.f90: New.
+
+2013-07-08  Jakub Jelinek  <jakub@redhat.com>
+
+	PR rtl-optimization/57829
+	* gcc.c-torture/execute/pr57829.c: New test.
+
+2013-07-05  Paolo Carlini  <paolo.carlini@oracle.com>
+
+	PR c++/57645
+	* g++.dg/cpp0x/noexcept21.C: New.
+
+2013-07-03  Jakub Jelinek  <jakub@redhat.com>
+
+	PR target/57777
+	* gcc.target/i386/pr57777.c: New test.
+
+	PR c++/57771
+	* g++.dg/template/arg9.C: New test.
+
+2013-06-28  Jakub Jelinek  <jakub@redhat.com>
+
+	PR target/57736
+	* gcc.target/i386/pr57736.c: New test.
+
 2013-07-10  Jakub Jelinek  <jakub@redhat.com>
 
 	PR preprocessor/57824
@@ -94,49 +135,6 @@
         * gcc.target/i386/bmi-1.c: Ditto.
         * gcc.target/i386/bmi-bextr-4.c: New.
         * gcc.target/i386/bmi-bextr-5.c: Ditto.
-=======
-2013-07-10  Janis Johnson  <janisjo@codesourcery.com>
-
-	* gcc.target/powerpc/20020118-1.c: Force 128-bit stack alignment
-	for EABI targets.
-	* gcc.c-torture/execute/nest-align-1.x: New.
-
-2013-07-08  Janis Johnson  <janisjo@codesourcery.com>
-
-	* gcc.target/powerpc/tfmode_off.c: Skip for EABI targets.
-
-	* gcc.target/powerpc/ppc-spe64-1.c: Update expected error message.
-
-	* gcc.target/powerpc/pr47197.c: Require powerpc_altivec_ok.
-
-2013-07-08  Tobias Burnus  <burnus@net-b.de>
-
-	PR fortran/57785
-	* gfortran.dg/dot_product_2.f90: New.
-
-2013-07-08  Jakub Jelinek  <jakub@redhat.com>
-
-	PR rtl-optimization/57829
-	* gcc.c-torture/execute/pr57829.c: New test.
-
-2013-07-05  Paolo Carlini  <paolo.carlini@oracle.com>
-
-	PR c++/57645
-	* g++.dg/cpp0x/noexcept21.C: New.
-
-2013-07-03  Jakub Jelinek  <jakub@redhat.com>
-
-	PR target/57777
-	* gcc.target/i386/pr57777.c: New test.
-
-	PR c++/57771
-	* g++.dg/template/arg9.C: New test.
-
-2013-06-28  Jakub Jelinek  <jakub@redhat.com>
-
-	PR target/57736
-	* gcc.target/i386/pr57736.c: New test.
->>>>>>> 1db98e75
 
 2013-06-27  Jakub Jelinek  <jakub@redhat.com>
 
