--- conflicted
+++ resolved
@@ -1,16 +1,3 @@
-<<<<<<< HEAD
-2011-03-14  Tom Tromey  <tromey@redhat.com>
-
-	* gcc.dg/Woverlength-strings-pedantic-c90-asm.c: New file.
-	* gcc.dg/Woverlength-strings-pedantic-c89-asm.c: New file.
-	* gcc.dg/Woverlength-strings-pedantic-c99-asm.c: New file.
-
-2011-03-14  Tom Tromey  <tromey@redhat.com>
-
-	* gcc.dg/Woverlength-strings-pedantic-c89-ext.c: New file.
-	* gcc.dg/Woverlength-strings-pedantic-c90-ext.c: New file.
-	* gcc.dg/Woverlength-strings-pedantic-c99-ext.c: New file.
-=======
 2011-03-18  Rainer Orth  <ro@CeBiTec.Uni-Bielefeld.DE>
 
 	PR middle-end/47405
@@ -52,7 +39,18 @@
 
 	PR target/46788
 	* gcc.target/arm/pr46788.c: New.
->>>>>>> 6acb92dd
+
+2011-03-14  Tom Tromey  <tromey@redhat.com>
+
+	* gcc.dg/Woverlength-strings-pedantic-c90-asm.c: New file.
+	* gcc.dg/Woverlength-strings-pedantic-c89-asm.c: New file.
+	* gcc.dg/Woverlength-strings-pedantic-c99-asm.c: New file.
+
+2011-03-14  Tom Tromey  <tromey@redhat.com>
+
+	* gcc.dg/Woverlength-strings-pedantic-c89-ext.c: New file.
+	* gcc.dg/Woverlength-strings-pedantic-c90-ext.c: New file.
+	* gcc.dg/Woverlength-strings-pedantic-c99-ext.c: New file.
 
 2011-03-15  Richard Sandiford  <richard.sandiford@linaro.org>
 
