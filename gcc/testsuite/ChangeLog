<<<<<<< HEAD
2010-06-29  Jakub Jelinek  <jakub@redhat.com>

	PR debug/44668
	* g++.dg/debug/dwarf2/accessibility1.C: New test.

2010-06-24  Jakub Jelinek  <jakub@redhat.com>

	PR middle-end/44492
	* g++.dg/torture/pr44492.C: New test.

2010-05-25  Jakub Jelinek  <jakub@redhat.com>

	PR debug/42801
	* gcc.dg/guality/vla-2.c: New test.

2010-05-15  Jakub Jelinek  <jakub@redhat.com>

	PR c++/44148
	* g++.dg/torture/pr44148.C: New test.

2010-05-14  Jakub Jelinek  <jakub@redhat.com>

	PR debug/44112
	* gcc.dg/debug/dwarf2/const-1.c: Remove.
	* g++.dg/debug/dwarf2/const1.C: Remove.

2010-05-13  Jakub Jelinek  <jakub@redhat.com>

	PR debug/43983
	* gcc.dg/guality/sra-1.c: New test.

2010-04-30  Richard Guenther  <rguenther@suse.de>

	* gcc.dg/tree-ssa/builtin-free.c: New testcase.

2010-04-20  Jakub Jelinek  <jakub@redhat.com>

	* g++.dg/debug/dwarf2/rv1.C: New test.

2010-04-19  Jakub Jelinek  <jakub@redhat.com>

	* g++.dg/debug/dwarf2/enum1.C: New test.
=======
2010-07-01  Jakub Jelinek  <jakub@redhat.com>

	Backport from mainline
	2010-06-29  Jakub Jelinek  <jakub@redhat.com>

	PR tree-optimization/43801
	* g++.dg/torture/pr43801.C: New test.

	2010-06-21  Jakub Jelinek  <jakub@redhat.com>
 
	PR target/44575
	* gcc.c-torture/execute/pr44575.c: New test.

2010-06-30  Paolo Carlini  <paolo.carlini@oracle.com>

	PR c++/44628
	* g++.dg/template/crash97.C: New.
>>>>>>> 8c0fc560

2010-06-30  Jakub Jelinek  <jakub@redhat.com>

	Backport from mainline
	2010-06-25  Jakub Jelinek  <jakub@redhat.com>

	PR middle-end/43866
	* gfortran.dg/pr43866.f90: New test.

2010-06-30  Martin Jambor  <mjambor@suse.cz>

	PR tree-optimization/43905
	* g++.dg/torture/pr43905.C: New test.

2010-06-05  Jakub Jelinek  <jakub@redhat.com>

	PR c++/44361
	* c-c++-common/Wunused-var-9.c: New test.

2010-06-04  Jakub Jelinek  <jakub@redhat.com>

	PR c++/44412
	* g++.dg/warn/Wunused-var-10.C: New test.
	* g++.dg/warn/Wunused-var-11.C: New test.

	PR c++/44362
	* c-c++-common/Wunused-var-10.c: New test.

2010-05-17  Dodji Seketeli  <dodji@redhat.com>
	    Jason Merrill  <jason@redhat.com>

	PR c++/44108
	* c-c++-common/Wunused-var-8.c: New test.

2010-05-11  Jakub Jelinek  <jakub@redhat.com>

	PR c++/44062
	* c-c++-common/Wunused-var-7.c: New test.
	* g++.dg/warn/Wunused-var-9.C: New test.

2010-05-06  Jakub Jelinek  <jakub@redhat.com>

	* gcc.dg/Wunused-var-8.c: Move to...
	* c-c++-common/Wunused-var-6.c: ... here.  New test.

2010-04-22  Jakub Jelinek <jakub@redhat.com>
	    Dodji Seketeli  <dodji@redhat.com>

	PR c/18624
	* g++.dg/warn/Wunused-7.C: Add dg-warning.
	* g++.dg/template/sfinae16.C: Likewise.
	* gcc.dg/Wunused-var-1.c: Moved to...
	* c-c++-common/Wunused-var-1.c: ...here. New test.
	* gcc.dg/Wunused-var-2.c: Moved to...
	* c-c++-common/Wunused-var-2.c: ...here. New test.
	* gcc.dg/Wunused-var-3.c: Moved to...
	* c-c++-common/Wunused-var-3.c: ...here. New test.
	* gcc.dg/Wunused-var-4.c: Moved to...
	* gcc.dg/Wunused-var-1.c: ... here.
	* gcc.dg/Wunused-var-5.c: Moved to...
	* c-c++-common/Wunused-var-4.c: ...here. New test.
	* gcc.dg/Wunused-var-7.c: Moved to...
	* c-c++-common/Wunused-var-5.c: ...here. New test.
	* gcc.dg/Wunused-var-6.c: Moved to...
	* gcc.dg/Wunused-var-2.c: ... here.
	* c-c++-common/Wunused-var-1.c: New test.
	* c-c++-common/Wunused-var-2.c: New test.
	* c-c++-common/Wunused-var-3.c: New test.
	* c-c++-common/Wunused-var-4.c: New test.
	* c-c++-common/Wunused-var-5.c: New test.
	* g++.dg/warn/Wunused-var-1.C: New test.
	* g++.dg/warn/Wunused-var-2.C: New test.
	* g++.dg/warn/Wunused-var-3.C: New test.
	* g++.dg/warn/Wunused-var-4.C: New test.
	* g++.dg/warn/Wunused-var-5.C: New test.
	* g++.dg/warn/Wunused-var-6.C: New test.
	* g++.dg/warn/Wunused-var-7.C: New test.
	* g++.dg/warn/Wunused-var-8.C: New test.
	* g++.dg/warn/Wunused-parm-1.C: New test.
	* g++.dg/warn/Wunused-parm-2.C: New test.
	* g++.dg/warn/Wunused-parm-3.C: New test.

2010-05-04  Jakub Jelinek  <jakub@redhat.com>

	PR c/43981
	* gcc.dg/Wunused-var-8.c: New test.

2010-04-12  Jakub Jelinek  <jakub@redhat.com>

	PR bootstrap/43699
	* gcc.dg/Wunused-var-7.c: New test.

2010-04-07  Jakub Jelinek  <jakub@redhat.com>

	PR c/18624
	* gcc.dg/Wunused-var-1.c: New test.
	* gcc.dg/Wunused-var-2.c: New test.
	* gcc.dg/Wunused-var-3.c: New test.
	* gcc.dg/Wunused-var-4.c: New test.
	* gcc.dg/Wunused-var-5.c: New test.
	* gcc.dg/Wunused-var-6.c: New test.
	* gcc.dg/Wunused-parm-1.c: New test.

2010-06-30  Jakub Jelinek  <jakub@redhat.com>

	* g++.dg/opt/ctor1.C: New test.

2010-06-29  Jason Merrill  <jason@redhat.com>
	PR c++/44587
	* g++.dg/template/qualified-id2.C: New.
	* g++.dg/template/qualified-id3.C: New.

2010-06-29  Paul Thomas  <pault@gcc.gnu.org>

	PR fortran/44582
	* gfortran.dg/aliasing_array_result_1.f90 : New test.

2010-06-29  Rainer Orth  <ro@CeBiTec.Uni-Bielefeld.DE>

	* lib/lto.exp (lto_prune_warns): Also accept leading single quote.

2010-06-29  Martin Jambor  <mjambor@suse.cz>

	Backport from mainline
	2010-05-17  Martin Jambor  <mjambor@suse.cz>

        PR middle-end/44133
        * gcc.dg/tree-ssa/pr44133.c: New test.

2010-06-29  Martin Jambor  <mjambor@suse.cz>

	Backport from mainline
	2010-04-13  Martin Jambor  <mjambor@suse.cz>

        * gcc.dg/tree-ssa/sra-9.c: New test.

2010-06-28  Rainer Orth  <ro@CeBiTec.Uni-Bielefeld.DE>

	* gcc.dg/tree-ssa/ltrans-1.c: Add -march=i486 for i?86-*-* && ilp32.
	* gcc.dg/tree-ssa/ltrans-3.c: Likewise.
	* gcc.dg/tree-ssa/ltrans-4.c: Likewise.
	* gcc.dg/tree-ssa/ltrans-5.c: Likewise.
	* gcc.dg/tree-ssa/ltrans-6.c: Likewise.
	* gcc.dg/tree-ssa/ltrans-8.c: Likewise.
	* gcc.dg/tree-ssa/vrp47.c: Add -march=i586 for i?86-*-* && ilp32.
	* gfortran.dg/ltrans-7.f90: Add -march=i486 for i?86-*-* && ilp32.

2010-06-27  Paul Thomas  <pault@gcc.gnu.org>

	PR fortran/43841
	PR fortran/43843
	* gfortran.dg/elemental_scalar_args_1.f90 : New test.

2010-06-27  Richard Guenther  <rguenther@suse.de>

	PR tree-optimization/44683
	* gcc.c-torture/execute/pr44683.c: New testcase.

2010-06-26  Richard Guenther  <rguenther@suse.de>

	PR tree-optimization/44393
	* gcc.dg/pr44393.c: New testcase.

2010-06-26  Richard Guenther  <rguenther@suse.de>

	PR middle-end/44674
	* gcc.dg/pr44674.c: New testcase.

2010-06-25  Jerry DeLisle  <jvdelisle@gcc.gnu.org>

	PR fortran/44448
	* gfortran.dg/atan2_1.f90: Add -ffloat-store.

2010-06-25  Richard Guenther  <rguenther@suse.de>

	Backport from mainline
	2010-06-16  Richard Guenther  <rguenther@suse.de>

	PR c/44555
	* gcc.c-torture/execute/pr44555.c: New testcase.

2010-06-22  Jakub Jelinek  <jakub@redhat.com>

	PR c++/44627
	* g++.dg/other/method1.C: New test.

2010-06-22  Tobias Burnus  <burnus@net-b.de>

	PR fortran/44556
	* gfortran.dg/allocate_alloc_opt_11.f90: New.

2010-06-21  H.J. Lu  <hongjiu.lu@intel.com>

	Backport from mainline
	2010-06-21  H.J. Lu  <hongjiu.lu@intel.com>

	PR target/44615
	* gcc.target/i386/sse2-vec-2a.c: New.

2010-06-21  H.J. Lu  <hongjiu.lu@intel.com>

	Backport from mainline
	2010-06-21  H.J. Lu  <hongjiu.lu@intel.com>

	PR target/44615
	* gcc.target/i386/amd64-abi-3.c: Add -mtune=k8.

2010-06-20  Uros Bizjak  <ubizjak@gmail.com>

	PR target/44546
	* gcc.target/i386/pr44546.c: New test.

2010-06-19  John David Anglin  <dave.anglin@nrc-cnrc.gc.ca>

	* g++.dg/ext/label13.C: Fix typo in last change.

2010-06-18  John David Anglin  <dave.anglin@nrc-cnrc.gc.ca>

	PR c++/41090
	* g++.dg/ext/label13.C: xfail on 32-bit hppa*-*-hpux*.

	Backport from mainline
	2010-04-14  Steve Ellcey  <sje@cup.hp.com>

	PR testsuite/43739
	* gcc.dg/pr43643.c: Use static link on hppa*-*-hpux*.

2010-06-16  Mikael Pettersson  <mikpe@it.uu.se>

	PR testsuite/44538
	* gcc.dg/vect/slp-perm-5.c (main): Prevent
	initialization loop from being vectorized.
	* gcc.dg/vect/slp-perm-6.c (main): Likewise.

2010-06-16  Alan Modra  <amodra@gmail.com>

	PR tree-optimization/44507
	* gcc.dg/vect/pr44507.c (seeIf256ByteArrayIsConstant): Correct cast.

2010-06-15  Eric Botcazou  <ebotcazou@adacore.com>

	* gcc.dg/pr42461.c: New test.

2010-06-15  Jakub Jelinek  <jakub@redhat.com>

	PR fortran/44536
	* gfortran.dg/gomp/pr44536.f90: New test.
	* gfortran.dg/gomp/sharing-3.f90: Remove xfail.

2010-06-15  Martin Jambor  <mjambor@suse.cz>

	PR tree-optimization/44258
	* gcc.dg/tree-ssa/pr44258.c: New test.

2010-06-15  Martin Jambor  <mjambor@suse.cz>

	PR tree-optimization/44423
	* gcc.dg/tree-ssa/pr44423.c: New test.

2010-06-14  H.J. Lu  <hongjiu.lu@intel.com>

	Backport from mainline
	2010-06-14  H.J. Lu  <hongjiu.lu@intel.com>

	PR target/44534
	* gcc.target/i386/avx-vextractf128-256-3.c: New.
	* gcc.target/i386/avx-vextractf128-256-4.c: Likewise.

2010-06-14  Jakub Jelinek  <jakub@redhat.com>

	PR tree-optimization/44508
	* gcc.dg/tree-ssa/pr21086.c: Adjust.

2010-06-14  Ira Rosen  <irar@il.ibm.com>

	PR tree-optimization/44507
	* gcc.dg/vect/pr44507.c: New test.

2010-06-13  Iain Sandoe <iains@gcc.gnu.org>

	PR testsuite/44518
	* obj-c++.dg/encode-2.mm: XFAIL new test for all targets.
	* obj-c++.dg/encode-3.mm: Restore XFAIL run for all targets.
	
2010-06-12  Daniel Franke  <franke.daniel@gmail.com>

	PR fortran/44347
	* gfortran.dg/selected_real_kind_1.f90: New.

2010-06-12  Uros Bizjak  <ubizjak@gmail.com>

	PR target/44481
	* gcc.target/i386/pr44481.c: New test.

2010-06-10  Iain Sandoe <iains@gcc.gnu.org>

	Backport from mainline:
	2010-04-07  Iain Sandoe <iains@gcc.gnu.org>

	PR objc/35996
	* objc.dg/objc-gc-4.m: Run for all targets, prune new warning.
	* obj-c++.dg/objc-gc-3.mm: Ditto.

2010-06-10  Iain Sandoe <iains@gcc.gnu.org>

	Backport from mainline:
	2010-04-30  Iain Sandoe  <iains@gcc.gnu.org>
	PR objc++/32052
	* obj-c++.dg/encode-2.mm: Remove XFAIL. Add test for anonymous
	structure and nested declarations.
	* obj-c++.dg/encode-3.mm:  Remove XFAIL. Add test for anonymous
	structure and nested declarations.  Reduce header clutter and
	use _exit() rather than abort().
	* objc.dg/encode-10.m: New.
	* objc.dg/encode-11.m: New.

2010-06-09  Rainer Orth  <ro@CeBiTec.Uni-Bielefeld.DE>

	* g++.old-deja/g++.oliva/dwarf2.C: Don't xfail on i386-pc-solaris*.
	* g++.old-deja/g++.oliva/dwarf3.C: Likewise.
	* g++.old-deja/g++.other/init19.C: Don't xfail on *-*-solaris2*.

2010-06-09  Steven G. Kargl  <kargl@gcc.gnu.org>

	* testsuite/gfortran.dg/mvbits_9.f90: New test.
	* testsuite/gfortran.dg/ibset_1.f90: Ditto.
	* testsuite/gfortran.dg/ibits_1.f90: Ditto.
	* testsuite/gfortran.dg/btest_1.f90: Ditto.
	* testsuite/gfortran.dg/ibclr_1.f90: Ditto.

2010-06-09  Iain Sandoe <iains@gcc.gnu.org>

	Backport from mainline:
	PR ObjC++/23616
	* obj-c++.dg/try-catch-2.mm: Adjust xfail.
	* obj-c++.dg/try-catch-9.mm: Ditto.

	2010-05-28  Mike Stump  <mikestump@comcast.net>

	PR objc/44125
	* objc.dg/const-str-9.m: Remove static.

	2010-05-06  Mike Stump  <mikestump@comcast.net>

	PR objc/35165
	* obj-c++.dg/cxx-ivars-2.mm: Restore running of testcase.

	2010-05-04  Mike Stump  <mikestump@comcast.net>

	PR objc/35165
	* encode-8.mm: Restore running of testcase, skip for gnu-runtime.

	2010-04-26  Iain Sandoe  <iain.sandoe@sandoe-acoustics.co.uk>

	PR testsuite/35165
	* obj-c++.dg/stubify-2.mm: Restrict to ilp32 targets.  Require
	Darwin8/OSX10.4 - compatible code generation.
	Use scan-rtl-dump.
	* obj-c++.dg/stubify-1.mm: Ditto.
	* lib/objc-torture.exp: Do not require link success for
	"trivial.m" in the runtime checks when dowhat = 'compile'.
	* lib/dg-pch.exp: (dg-flags-pch): New Proc.
	* objc.dg/stubify-1.m:  Restrict to ilp32 targets.  Require
	Darwin8/OSX10.4 - compatible code generation.
	* objc.dg/stubify-2.m: Ditto.
	* objc.dg/symtab-1.m: Match '.quad' for m64 code.
	* objc.dg/next-runtime-1.m: Ditto.
	* objc.dg/stret-2.m: Restrict to ilp32 targets.
	* objc.dg/pch/pch.exp: Apply tests to both Gnu and NeXT
	runtimes on Darwin.

2010-06-07  Jason Merrill  <jason@redhat.com>

	PR c++/44366
	* g++.dg/cpp0x/decltype23.C: New.

2010-06-07  Jason Merrill  <jason@redhat.com>

	PR c++/44401
	* g++.dg/tc1/dr147.C: Test case of member with same name as class.

2010-06-07  Rainer Orth  <ro@CeBiTec.Uni-Bielefeld.DE>

	* lib/target-supports.exp (check_effective_target_gas): New proc.
	* gcc.c-torture/execute/960321-1.x: New file.

2010-06-07  Kai Tietz  <kai.tietz@onevision.com>

	Backport from mainline:
	PR target/44159
	* gcc.target/i386/abi-2.c: Check sysv abi here.
	* gcc.target/i386/aes-avx-check.h: Call test in noinline
	function to avoid failures by different ABIs.
	* gcc.target/i386/aes-check.h: Likewise.
	* gcc.target/i386/avx-check.h: Likewise.
	* gcc.target/i386/fma4-check.h: Likewise.
	* gcc.target/i386/mmx-3dnow-check.h: Likewise.
	* gcc.target/i386/mmx-check.h: Likewise.
	* gcc.target/i386/pclmul-avx-check.h: Likewise.
	* gcc.target/i386/pclmul-check.h: Likewise.
	* gcc.target/i386/sse-check.h: Likewise.
	* gcc.target/i386/sse2-check.h: Likewise.
	* gcc.target/i386/sse3-check.h: Likewise.
	* gcc.target/i386/sse4_1-check.h: Likewise.
	* gcc.target/i386/sse4_2-check.h: Likewise.
	* gcc.target/i386/sse4a-check.h: Likewise.
	* gcc.target/i386/ssse3-check.h: Likewise.
	* gcc.target/i386/xop-check.h: Likewise.
	* gcc.target/i386/pr27971.c: Fix for LLP64.
	* gcc.target/i386/pr39139.c: Likewise.
	* gcc.target/i386/pr39315-check.c: Likewise.
	* gcc.target/i386/vararg-1.c: Likewise.
	* gcc.target/i386/vararg-2.c: Likewise.
	Additional add dg-compile to avoid failure due
	missing foo symbol.

	* gcc.dg/compound-literal-1.c: Fix for llp64.
	* gcc.dg/pr32370.c: Likewise.
	* gcc.dg/pr37561.c: Likewise.
	* gcc.dg/pr41340.c: Likewise.
	* gcc.dg/pr41551.c: Likewise.

2010-06-07  Iain Sandoe <iains@gcc.gnu.org>

	Backport from mainline:
	2010-04-07  Iain Sandoe <iains@gcc.gnu.org>

	PR objc++/23716
	* obj-c++.dg/comp-types-10.mm: Remove XFAIL.

2010-06-04  Rainer Orth  <ro@CeBiTec.Uni-Bielefeld.DE>

	Backport from mainline:
	2010-05-18  Rainer Orth  <ro@CeBiTec.Uni-Bielefeld.DE>

	* gcc.target/i386/20011009-1.c (COMMENT): Define.
	(main): Use it.
	* gcc.target/i386/pr25993.c [__sun__]: Use .globl.
	* lib/lto.exp (lto_prune_warns): Fix location line regex.
	Prune another location line format.
	(lto-obj): Call lto_prune_warns on comp_output.

	2010-05-21  Rainer Orth  <ro@CeBiTec.Uni-Bielefeld.DE>

	* gcc.target/i386/pr25993.c: Use @function as type specifier.

2010-06-04  Rainer Orth  <ro@CeBiTec.Uni-Bielefeld.DE>

	Backport from mainline:
	2010-04-27  Dave Korn  <dave.korn.cygwin@gmail.com>

	PR lto/42776
	* lib/lto.exp (lto_prune_vis_warns): New function.
	(lto-link-and-maybe-run): Call it.

	2010-05-10  Rainer Orth  <ro@CeBiTec.Uni-Bielefeld.DE>

	* lib/lto.exp (lto_prune_vis_warns): Renamed to lto_prune_warns.
	Log text on entry and exit.
	Prune Sun ld warnings for common symbols with differing sizes.
	(lto-link-and-maybe-run): Change caller.

2010-06-02  Tobias Burnus  <burnus@net-b.de>

	PR fortran/44360
	* gfortran.dg/use_13.f90: New test case.

2010-06-01  Jason Merrill  <jason@redhat.com>

	PR c++/44358
	* g++.dg/cpp0x/initlist36.C: New.

2010-05-31  Jakub Jelinek  <jakub@redhat.com>

	PR target/44338
	* gcc.target/i386/sse-24.c: New test.

	PR middle-end/44337
	* gcc.dg/pr44337.c: New test.

	PR tree-optimization/44182
	* g++.dg/debug/pr44182.C: New test.

2010-05-28  Jakub Jelinek  <jakub@redhat.com>

	PR target/43636
	* gcc.c-torture/compile/pr43636.c: New test.

2010-05-27  Jason Merrill  <jason@redhat.com>

	PR c++/43555
	* g++.dg/ext/vla9.C: New.

2010-05-26  Jason Merrill  <jason@redhat.com>

	PR c++/43382
	* g++.dg/cpp0x/variadic101.C: New.

2010-05-26  Richard Guenther  <rguenther@suse.de>

	PR rtl-optimization/44164
	* gcc.c-torture/execute/pr44164.c: New testcase.
	* g++.dg/tree-ssa/pr13146.C: Adjust.

2010-05-26  Richard Guenther  <rguenther@suse.de>

	PR middle-end/44069
	* g++.dg/torture/pr44069.C: New testcase.

2010-05-24  Eric Botcazou  <ebotcazou@adacore.com>

	PR ada/38394
	* gnat.dg/array13.ad[sb]: New test.

2010-05-24  Jason Merrill  <jason@redhat.com>

	PR c++/41510
	* g++.dg/cpp0x/initlist35.C: New.
	* g++.dg/init/brace6.C: Adjust.

2010-05-24  Richard Guenther  <rguenther@suse.de>

	PR lto/44196
	* g++.dg/lto/20100519-1_0.C: New testcase.

2010-05-24  Richard Guenther  <rguenther@suse.de>

	PR lto/44256
	* gcc.dg/lto/20100426_0.c: New testcase.

2010-05-23  H.J. Lu  <hongjiu.lu@intel.com>

	Backport from mainline
	2010-05-23  H.J. Lu  <hongjiu.lu@intel.com>

	PR target/44245
	* gcc.target/i386/crc32-3.c: New.
	* gcc.target/i386/crc32-4.c: Likewise.

2010-05-23  H.J. Lu  <hongjiu.lu@intel.com>

	Backport from mainline
	2010-05-23  H.J. Lu  <hongjiu.lu@intel.com>

	* gcc.c-target/pr43869.c: Move "dg-do run" before lp64.

2010-05-23  Naarten Lankhorst  <mlankhorst@codeweavers.com>

	Merged from trunk
	PR target/43869
	* gcc.c-target/pr43869.c: New test.

2010-05-21  Jakub Jelinek  <jakub@redhat.com>

	PR debug/44223
	* gcc.target/i386/pr44223.c: New test.

2010-05-21  Richard Guenther  <rguenther@suse.de>

	PR tree-optimization/44038
	* gcc.c-torture/compile/pr44038.c: New testcase.

2010-05-21  Richard Guenther  <rguenther@suse.de>

	PR tree-optimization/43949
	* g++.dg/warn/Warray-bounds-5.C: New testcase.

2010-05-20  Jakub Jelinek  <jakub@redhat.com>

	PR debug/44178
	* g++.dg/debug/pr44178.C: New test.

2010-05-20  Hans-Peter Nilsson  <hp@axis.com>

	PR target/44202
	* gcc.c-torture/execute/pr44202-1.c: New test.

2010-05-19  Rainer Orth  <ro@CeBiTec.Uni-Bielefeld.DE>

	* lib/target-supports.exp (check_effective_target_sse2): New proc.
	* lib/target-supports-dg.exp (dg-require-effective-target): Allow
	for optional selector.
	* gcc.target/i386/i386.exp (check_effective_target_3dnow): New proc.
	(check_effective_target_sse3): New proc.
	* gcc.target/i386/math-torture/math-torture.exp: Load
	target-supports.exp.
	Only add options with -msse2 to MATH_TORTURE_OPTIONS if
	check_effective_target_sse2.
	* gcc.dg/vect/vect.exp: Return unless check_effective_target_sse2.
	* gcc.dg/vect/costmodel/i386/i386-costmodel-vect.exp: Likewise.
	* g++.dg/vect/vect.exp: Likewise.
	* gfortran.dg/vect/vect.exp: Likewise.
	* lib/fortran-torture.exp (get-fortran-torture-options): Only use
	-msse2 if check_effective_target_sse2.

	* gcc.target/i386/3dnow-1.c: Use dg-require-effective-target 3dnow.
	* gcc.target/i386/3dnow-2.c: Likewise.
	* gcc.target/i386/3dnowA-1.c: Likewise.
	* gcc.target/i386/3dnowA-2.c: Likewise.
	* gcc.target/i386/pr42549.c: Likewise.

	* gcc.target/i386/sse3-addsubpd.c: Use dg-require-effective-target sse3.
	* gcc.target/i386/sse3-addsubps.c: Likewise.
	* gcc.target/i386/sse3-haddpd.c: Likewise.
	* gcc.target/i386/sse3-haddps.c: Likewise.
	* gcc.target/i386/sse3-hsubpd.c: Likewise.
	* gcc.target/i386/sse3-hsubps.c: Likewise.
	* gcc.target/i386/sse3-lddqu.c: Likewise.
	* gcc.target/i386/sse3-movddup.c: Likewise.
	* gcc.target/i386/sse3-movshdup.c: Likewise.
	* gcc.target/i386/sse3-movsldup.c: Likewise.

	* g++.dg/abi/mangle42.C: Use dg-require-effective-target sse2.
	* g++.dg/ext/attrib35.C: Likewise.
	* g++.dg/opt/pr40496.C: Likewise.
	* g++.dg/other/i386-1.C: Likewise.
	* g++.dg/other/i386-4.C: Likewise.
	* g++.dg/other/pr34435.C: Likewise.
	* g++.dg/other/pr39496.C: Likewise.
	* g++.dg/other/pr40446.C: Likewise.
	* gcc.dg/compat/union-m128-1_main.c: Likewise.
	* gcc.dg/compat/vector-1a_main.c: Likewise.
	* gcc.dg/compat/vector-2a_main.c: Likewise.
	* gcc.dg/lto/20090206-1_0.c: Likewise.
	* gcc.dg/pr34856.c: Likewise.
	* gcc.dg/pr36584.c: Likewise.
	* gcc.dg/pr36997.c: Likewise.  Adapt dg-message line number.
	* gcc.dg/pr37544.c: Likewise.
	* gcc.dg/torture/pr16104-1.c: Likewise.
	* gcc.dg/torture/pr35771-1.c: Likewise.
	* gcc.dg/torture/pr35771-2.c: Likewise.
	* gcc.dg/torture/pr35771-3.c: Likewise.
	* gcc.dg/torture/stackalign/alloca-2.c: Likewise.
	* gcc.dg/torture/stackalign/alloca-3.c: Likewise.
	* gcc.dg/torture/stackalign/push-1.c: Likewise.
	* gcc.dg/torture/stackalign/vararg-3.c: Likewise.
	* gcc.dg/tree-ssa/prefetch-6.c: Likewise.
	* gcc.dg/tree-ssa/prefetch-7.c: Likewise.
	* gcc.dg/vect/vect-debug-pr41926.c: Likewise.
	* gcc.target/i386/20060512-1.c: Likewise.
	* gcc.target/i386/20060512-3.c: Likewise.
	* gcc.target/i386/all_one_m128i.c: Likewise.
	* gcc.target/i386/float128-1.c: Likewise.
	* gcc.target/i386/float128-2.c: Likewise.
	* gcc.target/i386/fpcvt-1.c: Likewise.
	* gcc.target/i386/fpcvt-2.c: Likewise.
	* gcc.target/i386/fpcvt-3.c: Likewise.
	* gcc.target/i386/fpprec-1.c: Likewise.
	* gcc.target/i386/funcspec-9.c: Likewise.
	* gcc.target/i386/incoming-1.c: Likewise.
	* gcc.target/i386/incoming-12.c: Likewise.
	* gcc.target/i386/incoming-2.c: Likewise.
	* gcc.target/i386/incoming-3.c: Likewise.
	* gcc.target/i386/incoming-4.c: Likewise.
	* gcc.target/i386/incoming-6.c: Likewise.
	* gcc.target/i386/incoming-7.c: Likewise.
	* gcc.target/i386/incoming-8.c: Likewise.
	* gcc.target/i386/opt-1.c: Likewise.
	* gcc.target/i386/opt-2.c: Likewise.
	* gcc.target/i386/ordcmp-1.c: Likewise.
	* gcc.target/i386/pr17692.c: Likewise.
	* gcc.target/i386/pr18614-1.c: Likewise.
	* gcc.target/i386/pr22152.c: Likewise.
	* gcc.target/i386/pr23570.c: Likewise.
	* gcc.target/i386/pr23575.c: Likewise.
	* gcc.target/i386/pr26449-1.c: Likewise.
	* gcc.target/i386/pr26600.c: Likewise.
	* gcc.target/i386/pr27790.c: Likewise.
	* gcc.target/i386/pr28839.c: Likewise.
	* gcc.target/i386/pr30970.c: Likewise.
	* gcc.target/i386/pr32000-1.c: Likewise.
	* gcc.target/i386/pr32000-2.c: Likewise.
	* gcc.target/i386/pr32280.c: Likewise.
	* gcc.target/i386/pr32661.c: Likewise.
	* gcc.target/i386/pr32708-1.c: Likewise.
	* gcc.target/i386/pr32961.c: Likewise.
	* gcc.target/i386/pr33329.c: Likewise.
	* gcc.target/i386/pr35714.c: Likewise.
	* gcc.target/i386/pr35767-1.c: Likewise.
	* gcc.target/i386/pr35767-1d.c: Likewise.
	* gcc.target/i386/pr35767-1i.c: Likewise.
	* gcc.target/i386/pr35767-2.c: Likewise.
	* gcc.target/i386/pr35767-2d.c: Likewise.
	* gcc.target/i386/pr35767-2i.c: Likewise.
	* gcc.target/i386/pr35767-3.c: Likewise.
	* gcc.target/i386/pr35767-5.c: Likewise.
	* gcc.target/i386/pr36222-1.c: Likewise.
	* gcc.target/i386/pr36578-1.c: Likewise.
	* gcc.target/i386/pr36578-2.c: Likewise.
	* gcc.target/i386/pr36992-1.c: Likewise.
	* gcc.target/i386/pr37101.c: Likewise.
	* gcc.target/i386/pr37216.c: Likewise.
	* gcc.target/i386/pr37434-1.c: Likewise.
	* gcc.target/i386/pr37434-2.c: Likewise.
	* gcc.target/i386/pr37843-3.c: Likewise.
	* gcc.target/i386/pr37843-4.c: Likewise.
	* gcc.target/i386/pr39162.c: Likewise.
	* gcc.target/i386/pr39315-1.c: Likewise.
	* gcc.target/i386/pr39315-2.c: Likewise.
	* gcc.target/i386/pr39315-3.c: Likewise.
	* gcc.target/i386/pr39315-4.c: Likewise.
	* gcc.target/i386/pr39445.c: Likewise.
	* gcc.target/i386/pr39496.c: Likewise.
	* gcc.target/i386/pr40809.c: Likewise.
	* gcc.target/i386/pr40906-3.c: Likewise.
	* gcc.target/i386/pr41019.c: Likewise.
	* gcc.target/i386/pr42542-1.c: Likewise.
	* gcc.target/i386/pr42542-2.c: Likewise.
	* gcc.target/i386/pr42542-3.c: Likewise.
	* gcc.target/i386/pr42542-3a.c: Likewise.
	* gcc.target/i386/pr42881.c: Likewise.
	* gcc.target/i386/push-1.c: Likewise.
	* gcc.target/i386/quad-sse.c: Likewise.
	* gcc.target/i386/reload-1.c: Likewise.
	* gcc.target/i386/sse-10.c: Likewise.
	* gcc.target/i386/sse-11.c: Likewise.
	* gcc.target/i386/sse-15.c: Likewise.
	* gcc.target/i386/sse-17.c: Likewise.
	* gcc.target/i386/sse-18.c: Likewise.
	* gcc.target/i386/sse-19.c: Likewise.
	* gcc.target/i386/sse-4.c: Likewise.
	* gcc.target/i386/sse-6.c: Likewise.
	* gcc.target/i386/sse-vect-types.c: Likewise.
	* gcc.target/i386/sse2-addpd-1.c: Likewise.
	* gcc.target/i386/sse2-addsd-1.c: Likewise.
	* gcc.target/i386/sse2-andnpd-1.c: Likewise.
	* gcc.target/i386/sse2-andpd-1.c: Likewise.
	* gcc.target/i386/sse2-cmpsd-1.c: Likewise.
	* gcc.target/i386/sse2-comisd-1.c: Likewise.
	* gcc.target/i386/sse2-comisd-2.c: Likewise.
	* gcc.target/i386/sse2-comisd-3.c: Likewise.
	* gcc.target/i386/sse2-comisd-4.c: Likewise.
	* gcc.target/i386/sse2-comisd-5.c: Likewise.
	* gcc.target/i386/sse2-comisd-6.c: Likewise.
	* gcc.target/i386/sse2-copysign-vec.c: Likewise.
	* gcc.target/i386/sse2-cvtdq2pd-1.c: Likewise.
	* gcc.target/i386/sse2-cvtdq2ps-1.c: Likewise.
	* gcc.target/i386/sse2-cvtpd2dq-1.c: Likewise.
	* gcc.target/i386/sse2-cvtpd2ps-1.c: Likewise.
	* gcc.target/i386/sse2-cvtps2dq-1.c: Likewise.
	* gcc.target/i386/sse2-cvtps2pd-1.c: Likewise.
	* gcc.target/i386/sse2-cvtsd2si-1.c: Likewise.
	* gcc.target/i386/sse2-cvtsd2si-2.c: Likewise.
	* gcc.target/i386/sse2-cvtsd2ss-1.c: Likewise.
	* gcc.target/i386/sse2-cvtsi2sd-1.c: Likewise.
	* gcc.target/i386/sse2-cvtsi2sd-2.c: Likewise.
	* gcc.target/i386/sse2-cvtss2sd-1.c: Likewise.
	* gcc.target/i386/sse2-cvttpd2dq-1.c: Likewise.
	* gcc.target/i386/sse2-cvttps2dq-1.c: Likewise.
	* gcc.target/i386/sse2-cvttsd2si-1.c: Likewise.
	* gcc.target/i386/sse2-cvttsd2si-2.c: Likewise.
	* gcc.target/i386/sse2-divpd-1.c: Likewise.
	* gcc.target/i386/sse2-divsd-1.c: Likewise.
	* gcc.target/i386/sse2-init-v16qi-1.c: Likewise.
	* gcc.target/i386/sse2-init-v2di-1.c: Likewise.
	* gcc.target/i386/sse2-init-v4si-1.c: Likewise.
	* gcc.target/i386/sse2-init-v8hi-1.c: Likewise.
	* gcc.target/i386/sse2-lrint-vec.c: Likewise.
	* gcc.target/i386/sse2-lrintf-vec.c: Likewise.
	* gcc.target/i386/sse2-maxpd-1.c: Likewise.
	* gcc.target/i386/sse2-maxsd-1.c: Likewise.
	* gcc.target/i386/sse2-minpd-1.c: Likewise.
	* gcc.target/i386/sse2-minsd-1.c: Likewise.
	* gcc.target/i386/sse2-mmx.c: Likewise.
	* gcc.target/i386/sse2-movapd-1.c: Likewise.
	* gcc.target/i386/sse2-movapd-2.c: Likewise.
	* gcc.target/i386/sse2-movd-1.c: Likewise.
	* gcc.target/i386/sse2-movd-2.c: Likewise.
	* gcc.target/i386/sse2-movdqa-1.c: Likewise.
	* gcc.target/i386/sse2-movdqa-2.c: Likewise.
	* gcc.target/i386/sse2-movdqu-1.c: Likewise.
	* gcc.target/i386/sse2-movdqu-2.c: Likewise.
	* gcc.target/i386/sse2-movhpd-1.c: Likewise.
	* gcc.target/i386/sse2-movhpd-2.c: Likewise.
	* gcc.target/i386/sse2-movlpd-1.c: Likewise.
	* gcc.target/i386/sse2-movlpd-2.c: Likewise.
	* gcc.target/i386/sse2-movmskpd-1.c: Likewise.
	* gcc.target/i386/sse2-movntdq-1.c: Likewise.
	* gcc.target/i386/sse2-movntpd-1.c: Likewise.
	* gcc.target/i386/sse2-movq-1.c: Likewise.
	* gcc.target/i386/sse2-movq-2.c: Likewise.
	* gcc.target/i386/sse2-movq-3.c: Likewise.
	* gcc.target/i386/sse2-movsd-1.c: Likewise.
	* gcc.target/i386/sse2-movsd-2.c: Likewise.
	* gcc.target/i386/sse2-movupd-1.c: Likewise.
	* gcc.target/i386/sse2-movupd-2.c: Likewise.
	* gcc.target/i386/sse2-mulpd-1.c: Likewise.
	* gcc.target/i386/sse2-mulsd-1.c: Likewise.
	* gcc.target/i386/sse2-orpd-1.c: Likewise.
	* gcc.target/i386/sse2-packssdw-1.c: Likewise.
	* gcc.target/i386/sse2-packsswb-1.c: Likewise.
	* gcc.target/i386/sse2-packuswb-1.c: Likewise.
	* gcc.target/i386/sse2-paddb-1.c: Likewise.
	* gcc.target/i386/sse2-paddd-1.c: Likewise.
	* gcc.target/i386/sse2-paddq-1.c: Likewise.
	* gcc.target/i386/sse2-paddsb-1.c: Likewise.
	* gcc.target/i386/sse2-paddsw-1.c: Likewise.
	* gcc.target/i386/sse2-paddusb-1.c: Likewise.
	* gcc.target/i386/sse2-paddusw-1.c: Likewise.
	* gcc.target/i386/sse2-paddw-1.c: Likewise.
	* gcc.target/i386/sse2-pand-1.c: Likewise.
	* gcc.target/i386/sse2-pandn-1.c: Likewise.
	* gcc.target/i386/sse2-pavgb-1.c: Likewise.
	* gcc.target/i386/sse2-pavgw-1.c: Likewise.
	* gcc.target/i386/sse2-pcmpeqb-1.c: Likewise.
	* gcc.target/i386/sse2-pcmpeqd-1.c: Likewise.
	* gcc.target/i386/sse2-pcmpeqw-1.c: Likewise.
	* gcc.target/i386/sse2-pcmpgtb-1.c: Likewise.
	* gcc.target/i386/sse2-pcmpgtd-1.c: Likewise.
	* gcc.target/i386/sse2-pcmpgtw-1.c: Likewise.
	* gcc.target/i386/sse2-pmaddwd-1.c: Likewise.
	* gcc.target/i386/sse2-pmaxsw-1.c: Likewise.
	* gcc.target/i386/sse2-pmaxub-1.c: Likewise.
	* gcc.target/i386/sse2-pminsw-1.c: Likewise.
	* gcc.target/i386/sse2-pminub-1.c: Likewise.
	* gcc.target/i386/sse2-pmovmskb-1.c: Likewise.
	* gcc.target/i386/sse2-pmulhuw-1.c: Likewise.
	* gcc.target/i386/sse2-pmulhw-1.c: Likewise.
	* gcc.target/i386/sse2-pmullw-1.c: Likewise.
	* gcc.target/i386/sse2-pmuludq-1.c: Likewise.
	* gcc.target/i386/sse2-por-1.c: Likewise.
	* gcc.target/i386/sse2-psadbw-1.c: Likewise.
	* gcc.target/i386/sse2-pshufd-1.c: Likewise.
	* gcc.target/i386/sse2-pshufhw-1.c: Likewise.
	* gcc.target/i386/sse2-pshuflw-1.c: Likewise.
	* gcc.target/i386/sse2-pslld-1.c: Likewise.
	* gcc.target/i386/sse2-pslld-2.c: Likewise.
	* gcc.target/i386/sse2-pslldq-1.c: Likewise.
	* gcc.target/i386/sse2-psllq-1.c: Likewise.
	* gcc.target/i386/sse2-psllq-2.c: Likewise.
	* gcc.target/i386/sse2-psllw-1.c: Likewise.
	* gcc.target/i386/sse2-psllw-2.c: Likewise.
	* gcc.target/i386/sse2-psrad-1.c: Likewise.
	* gcc.target/i386/sse2-psrad-2.c: Likewise.
	* gcc.target/i386/sse2-psraw-1.c: Likewise.
	* gcc.target/i386/sse2-psraw-2.c: Likewise.
	* gcc.target/i386/sse2-psrld-1.c: Likewise.
	* gcc.target/i386/sse2-psrld-2.c: Likewise.
	* gcc.target/i386/sse2-psrldq-1.c: Likewise.
	* gcc.target/i386/sse2-psrlq-1.c: Likewise.
	* gcc.target/i386/sse2-psrlq-2.c: Likewise.
	* gcc.target/i386/sse2-psrlw-1.c: Likewise.
	* gcc.target/i386/sse2-psrlw-2.c: Likewise.
	* gcc.target/i386/sse2-psubb-1.c: Likewise.
	* gcc.target/i386/sse2-psubd-1.c: Likewise.
	* gcc.target/i386/sse2-psubq-1.c: Likewise.
	* gcc.target/i386/sse2-psubsb-1.c: Likewise.
	* gcc.target/i386/sse2-psubsw-1.c: Likewise.
	* gcc.target/i386/sse2-psubw-1.c: Likewise.
	* gcc.target/i386/sse2-punpckhbw-1.c: Likewise.
	* gcc.target/i386/sse2-punpckhdq-1.c: Likewise.
	* gcc.target/i386/sse2-punpckhqdq-1.c: Likewise.
	* gcc.target/i386/sse2-punpckhwd-1.c: Likewise.
	* gcc.target/i386/sse2-punpcklbw-1.c: Likewise.
	* gcc.target/i386/sse2-punpckldq-1.c: Likewise.
	* gcc.target/i386/sse2-punpcklqdq-1.c: Likewise.
	* gcc.target/i386/sse2-punpcklwd-1.c: Likewise.
	* gcc.target/i386/sse2-pxor-1.c: Likewise.
	* gcc.target/i386/sse2-set-epi32-1.c: Likewise.
	* gcc.target/i386/sse2-set-epi64x-1.c: Likewise.
	* gcc.target/i386/sse2-set-v16qi-1.c: Likewise.
	* gcc.target/i386/sse2-set-v16qi-2.c: Likewise.
	* gcc.target/i386/sse2-set-v16qi-3.c: Likewise.
	* gcc.target/i386/sse2-set-v8hi-1.c: Likewise.
	* gcc.target/i386/sse2-set-v8hi-1a.c: Likewise.
	* gcc.target/i386/sse2-set-v8hi-2.c: Likewise.
	* gcc.target/i386/sse2-set-v8hi-2a.c: Likewise.
	* gcc.target/i386/sse2-shufpd-1.c: Likewise.
	* gcc.target/i386/sse2-shufps-1.c: Likewise.
	* gcc.target/i386/sse2-sqrtpd-1.c: Likewise.
	* gcc.target/i386/sse2-subpd-1.c: Likewise.
	* gcc.target/i386/sse2-subsd-1.c: Likewise.
	* gcc.target/i386/sse2-ucomisd-1.c: Likewise.
	* gcc.target/i386/sse2-ucomisd-2.c: Likewise.
	* gcc.target/i386/sse2-ucomisd-3.c: Likewise.
	* gcc.target/i386/sse2-ucomisd-4.c: Likewise.
	* gcc.target/i386/sse2-ucomisd-5.c: Likewise.
	* gcc.target/i386/sse2-ucomisd-6.c: Likewise.
	* gcc.target/i386/sse2-unpack-1.c: Likewise.
	* gcc.target/i386/sse2-unpckhpd-1.c: Likewise.
	* gcc.target/i386/sse2-unpcklpd-1.c: Likewise.
	* gcc.target/i386/sse2-vec-1.c: Likewise.
	* gcc.target/i386/sse2-vec-2.c: Likewise.
	* gcc.target/i386/sse2-vec-3.c: Likewise.
	* gcc.target/i386/sse2-vec-4.c: Likewise.
	* gcc.target/i386/sse2-vec-5.c: Likewise.
	* gcc.target/i386/sse2-vec-6.c: Likewise.
	* gcc.target/i386/sse2-xorpd-1.c: Likewise.
	* gcc.target/i386/ssefn-2.c: Likewise.
	* gcc.target/i386/ssefn-4.c: Likewise.
	* gcc.target/i386/ssefp-1.c: Likewise.
	* gcc.target/i386/ssefp-2.c: Likewise.
	* gcc.target/i386/sseregparm-3.c: Likewise.
	* gcc.target/i386/sseregparm-4.c: Likewise.
	* gcc.target/i386/sseregparm-5.c: Likewise.
	* gcc.target/i386/sseregparm-6.c: Likewise.
	* gcc.target/i386/sseregparm-7.c: Likewise.
	* gcc.target/i386/ssetype-1.c: Likewise.
	* gcc.target/i386/ssetype-2.c: Likewise.
	* gcc.target/i386/ssetype-3.c: Likewise.
	* gcc.target/i386/ssetype-4.c: Likewise.
	* gcc.target/i386/ssetype-5.c: Likewise.
	* gcc.target/i386/unordcmp-1.c: Likewise.
	* gcc.target/i386/vararg-1.c: Likewise.
	* gcc.target/i386/vararg-2.c: Likewise.
	* gcc.target/i386/vararg-3.c: Likewise.
	* gcc.target/i386/vararg-4.c: Likewise.
	* gcc.target/i386/vararg-7.c: Likewise.
	* gcc.target/i386/vararg-8.c: Likewise.
	* gcc.target/i386/vecinit-1.c: Likewise.
	* gcc.target/i386/vecinit-2.c: Likewise.
	* gcc.target/i386/vecinit-3.c: Likewise.
	* gcc.target/i386/vecinit-4.c: Likewise.
	* gcc.target/i386/vecinit-5.c: Likewise.
	* gcc.target/i386/vecinit-6.c: Likewise.
	* gcc.target/i386/vectorize2.c: Likewise.
	* gcc.target/i386/vectorize3.c: Likewise.
	* gcc.target/i386/vectorize4.c: Likewise.
	* gcc.target/i386/vectorize6.c: Likewise.
	* gcc.target/i386/vectorize7.c: Likewise.
	* gcc.target/i386/vectorize8.c: Likewise.
	* gcc.target/i386/vperm-v2df.c: Likewise.
	* gcc.target/i386/vperm-v2di.c: Likewise.
	* gcc.target/i386/vperm-v4si-1.c: Likewise.
	* gcc.target/i386/xorps-sse2.c: Likewise.
	* gcc.target/i386/xorps.c: Likewise.
	* gfortran.dg/graphite/pr42326-1.f90: Likewise.
	* gfortran.dg/graphite/pr42326.f90: Likewise.
	* gfortran.dg/vect/fast-math-mgrid-resid.f: Likewise.

2010-05-19  Jason Merrill  <jason@redhat.com>

	PR c++/44193
	* g++.dg/template/fntype1.C: New.

	PR c++/44157
	* g++.dg/cpp0x/initlist34.C: New.

	PR c++/44158
	* g++.dg/cpp0x/rv-trivial-bug.C: Test copy-init too.

2010-05-19  Richard Guenther  <rguenther@suse.de>

	PR tree-optimization/43987
	* gcc.c-torture/execute/pr43987.c: New testcase.
	* gcc.dg/torture/pta-escape-1.c: Adjust.
	* gcc.dg/tree-ssa/pta-escape-1.c: Likewise.
	* gcc.dg/tree-ssa/pta-escape-2.c: Likewise.
	* gcc.dg/tree-ssa/pta-escape-3.c: Likewise.
	* gcc.dg/torture/ipa-pta-1.c: Likewise.

2010-05-19  Richard Guenther  <rguenther@suse.de>

	Backport from mainline
	2010-04-26  Richard Guenther  <rguenther@suse.de>

	PR lto/43455
	* gcc.dg/lto/20100423-1_0.c: New testcase.
	* gcc.dg/lto/20100423-1_1.c: Likewise.

	2010-04-23  Richard Guenther  <rguenther@suse.de>

	PR lto/42653
	* g++.dg/lto/20100423-1_0.C: New testcase.

	2010-04-26  Richard Guenther  <rguenther@suse.de>

	PR lto/42425
	* g++.dg/lto/20100423-2_0.C: New testcase.

	2010-04-26  Richard Guenther  <rguenther@suse.de>

	PR lto/43080
	* g++.dg/lto/20100423-3_0.C: New testcase.

	2010-04-30  Richard Guenther  <rguenther@suse.de>

	PR lto/43946
	* gcc.dg/lto/20100430-1_0.c: New testcase.

2010-05-19  Tobias Burnus  <burnus@net-b.de>

	PR fortran/43591
	* gfortran.dg/spec_expr_6.f90: New test.

2010-05-18  Steven Bosscher  <steven@gcc.gnu.org>

	PR lto/44184
	* gcc.dg/lto/20100518_0.c: New test.

2010-05-17  Jakub Jelinek  <jakub@redhat.com>

	PR bootstrap/42347
	* gcc.c-torture/compile/pr42347.c: New test.

	PR middle-end/44102
	* g++.dg/ext/asmgoto1.C: New test.

2010-05-15  H.J. Lu  <hongjiu.lu@intel.com>

	Backport from mainline
	2010-05-15  H.J. Lu  <hongjiu.lu@intel.com>

	* gcc.target/i386/avx-cmpsd-1.c: Add -std=c99.
	* gcc.target/i386/avx-cmpss-1.c: Likewise.

2010-05-14  Steven G. Kargl  <kargl@gcc.gnu.org>

	PR fortran/44135
	* gfortran.dg/actual_array_interface_2.f90: New test.

2010-05-14  Jason Merrill  <jason@redhat.com>

	PR c++/44127
	* g++.dg/eh/terminate1.C: New.

2010-05-14  Jakub Jelinek  <jakub@redhat.com>

	PR debug/44136
	* gcc.dg/pr44136.c: New test.

2010-05-14  H.J. Lu  <hongjiu.lu@intel.com>

	Backport from mainline
	2010-05-12  H.J. Lu  <hongjiu.lu@intel.com>

	PR target/44088
	* gcc.target/i386/avx-cmpsd-1.c: New.
	* gcc.target/i386/avx-cmpsd-2.c: Likewise.
	* gcc.target/i386/avx-cmpss-1.c: Likewise.
	* gcc.target/i386/avx-cmpss-2.c: Likewise.
	* gcc.target/i386/sse-cmpss-1.c: Likewise.
	* gcc.target/i386/sse2-cmpsd-1.c: Likewise.

2010-05-13  Jakub Jelinek  <jakub@redhat.com>

	PR fortran/44036
	* gfortran.dg/gomp/pr44036-1.f90: New test.
	* gfortran.dg/gomp/pr44036-2.f90: New test.
	* gfortran.dg/gomp/pr44036-3.f90: New test.

2010-05-13  Jason Merrill  <jason@redhat.com>

	PR c++/43787
	* g++.dg/opt/empty1.C: New.

2010-05-12  Jakub Jelinek  <jakub@redhat.com>

	PR middle-end/44085
	* gcc.dg/gomp/pr44085.c: New test.
	* gfortran.dg/gomp/pr44085.f90: New test.

2010-05-12  Daniel Franke  <franke.daniel@gmail.com>

	PR fortran/40728
	* gfortran.dg/selected_char_kind_3.f90: Fixed error message.
	* gfortran.dg/intrinsic_std_1.f90: Fixed bogus message.
	* gfortran.dg/intrinsic_std_5.f03: New.

2010-05-11  Jakub Jelinek  <jakub@redhat.com>

	PR middle-end/44071
	* c-c++-common/asmgoto-4.c: New test.
	* gcc.target/i386/pr44071.c: New test.

2010-05-11  Martin Jambor  <mjambor@suse.cz>

	PR middle-end/43812
	* g++.dg/ipa/pr43812.C: New test.

2010-05-10  Jakub Jelinek  <jakub@redhat.com>

	PR debug/44028
	* gcc.dg/pr44028.c: New test.

2010-05-10  H.J. Lu  <hongjiu.lu@intel.com>

	Backport from mainline
	2010-05-10  H.J. Lu  <hongjiu.lu@intel.com>

	PR rtl-optimization/44012
	* gcc.dg/pr44012.c: New.

2010-05-06  Paolo Carlini  <paolo.carlini@oracle.com>

	PR c++/40406
	* g++.dg/template/crash96.C: New.

2010-05-06  Tobias Burnus  <burnus@net-b.de>

	PR fortran/43985
	* gfortran.dg/gomp/crayptr5.f90: New test case.

2010-05-05  Jason Merrill  <jason@redhat.com>

	PR debug/43370
	* g++.dg/ext/attrib39.C: New.

2010-05-05  Richard Guenther  <rguenther@suse.de>

	PR c++/43880
	* g++.dg/torture/pr43880.C: New testcase.

2010-05-05  Steven G. Kargl  <kargl@gcc.gnu.org>

	PR fortran/43592
	* gfortran.dg/unexpected_interface.f90: New test.

2010-05-04  Jason Merrill  <jason@redhat.com>

	PR c++/38064
	* g++.dg/cpp0x/enum3.C: Extend.

2010-05-04  H.J. Lu  <hongjiu.lu@intel.com>

	Backport from mainline
	2010-05-04  H.J. Lu  <hongjiu.lu@intel.com>

	PR middle-end/43671
	* gcc.target/i386/pr43671.c: New.

2010-05-04  H.J. Lu  <hongjiu.lu@intel.com>

	Backport from mainline
	2010-05-04  H.J. Lu  <hongjiu.lu@intel.com>

	PR debug/43508
	* gcc.target/i386/pr43508.c: New.

2010-05-03  Dodji Seketeli  <dodji@redhat.com>

	PR c++/43953
	* g++.dg/other/crash-12.C: New test.

2010-05-03  H.J. Lu  <hongjiu.lu@intel.com>

	Backport from mainline
	2010-05-03  H.J. Lu  <hongjiu.lu@intel.com>

	* g++.dg/cdce3.C: Add a space.  Updated.

2010-05-03  Rainer Orth  <ro@CeBiTec.Uni-Bielefeld.DE>

	* g++.dg/cdce3.C: Skip on alpha*-dec-osf5*.
	* g++.dg/ext/label13.C: Fix typo.
	* g++.dg/warn/miss-format-1.C (bar): xfail dg-warning on
	alpha*-dec-osf5*.
	* gcc.c-torture/compile/limits-declparen.c: xfail on
	alpha*-dec-osf5* with -g.
	* gcc.c-torture/compile/limits-pointer.c: Likewise.
	* gcc.dg/c99-tgmath-1.c: Skip on alpha*-dec-osf5*.
	* gcc.dg/c99-tgmath-2.c: Likewise.
	* gcc.dg/c99-tgmath-3.c: Likewise.
	* gcc.dg/c99-tgmath-4.c: Likewise.

2010-05-03  Rainer Orth  <ro@CeBiTec.Uni-Bielefeld.DE>

	* ada/acats/run_acats (which): New function.
	(host_gnatchop, host_gnatmake): Use it.

2010-05-03  Jakub Jelinek  <jakub@redhat.com>

	PR debug/43972
	* gcc.dg/debug/pr43972.c: New test.

2010-04-30  Jason Merrill  <jason@redhat.com>

	PR c++/43868
	* g++.dg/template/ptrmem21.C: New.

2010-04-30  DJ Delorie  <dj@redhat.com>

	* gcc.c-torture/execute/20100430-1.c: New test.

2010-04-30  Jakub Jelinek  <jakub@redhat.com>

	PR debug/43942
	* c-c++-common/pr43942.c: New test.

2010-04-28  Martin Jambor  <mjambor@suse.cz>

	PR tree-optimization/43846
	* gcc.dg/tree-ssa/sra-10.c: New test.

2010-04-27  Jason Merrill  <jason@redhat.com>

	PR c++/43856
	* g++.dg/cpp0x/lambda/lambda-this2.C: New.

	PR c++/43875
	* g++.dg/cpp0x/lambda/lambda-deduce2.C: New.

	* g++.dg/cpp0x/lambda/lambda-uneval.C: New.

2010-04-26  H.J. Lu  <hongjiu.lu@intel.com>

	Backport from mainline
	2010-04-26  H.J. Lu  <hongjiu.lu@intel.com>

	PR tree-optimization/43904
	* gcc.dg/tree-ssa/tailcall-6.c: New.

2010-04-26  Jie Zhang  <jie@codesourcery.com>

	PR tree-optimization/43833
	gcc.dg/Warray-bounds-8.c: New test case.

2010-04-25  Eric Botcazou  <ebotcazou@adacore.com>

	* gnat.dg/pack15.ad[sb]: New test.

2010-04-24  Steven G. Kargl  <kargl@gcc.gnu.org>

	PR fortran/30073
	PR fortran/43793
	gfortran.dg/pr43793.f90: New test.

2010-04-24  Paul Thomas  <pault@gcc.gnu.org>

	PR fortran/43227
	* gfortran.dg/proc_decl_23.f90: New test.

	PR fortran/43266
	* gfortran.dg/abstract_type_6.f03: New test.

2010-04-23  Martin Jambor  <mjambor@suse.cz>

	PR middle-end/43835
	* gcc.c-torture/execute/pr43835.c: New test.

2010-04-23  Richard Guenther  <rguenther@suse.de>

	Backport from mainline
	2010-04-22  Richard Guenther  <rguenther@suse.de>

	PR tree-optimization/43845
	* gcc.c-torture/compile/pr43845.c: New testcase.

2010-04-21  Jakub Jelinek  <jakub@redhat.com>

	PR fortran/43836
	* gfortran.dg/gomp/pr43836.f90: New test.

2010-04-19  Dodji Seketeli  <dodji@redhat.com>

	PR c++/43704
	* g++.dg/template/typedef32.C: New test.
	* g++.dg/template/typedef33.C: New test.

2010-04-20  Richard Guenther  <rguenther@suse.de>

	PR tree-optimization/43783
	* gcc.c-torture/execute/pr43783.c: New testcase.

2010-04-20  Richard Guenther  <rguenther@suse.de>

	PR tree-optimization/43796
	* gfortran.dg/pr43796.f90: New testcase.

2010-04-20  Jakub Jelinek  <jakub@redhat.com>

	PR fortran/43339
	* gfortran.dg/gomp/sharing-2.f90: Adjust for iteration vars
	of sequential loops being private only in the innermost containing
	task region.

	PR middle-end/43337
	* gfortran.dg/gomp/pr43337.f90: New test.

2010-04-20  Andreas Krebbel  <Andreas.Krebbel@de.ibm.com>

	PR target/43635
	* gcc.c-torture/compile/pr43635.c: New testcase.

2010-04-19  Jie Zhang  <jie@codesourcery.com>

	PR target/43662
	* gcc.target/i386/pr43662.c: New test.

2010-04-19  Richard Guenther  <rguenther@suse.de>

	PR tree-optimization/43572
	* gcc.dg/tree-ssa/tailcall-5.c: New testcase.

2010-04-19 Ira Rosen <irar@il.ibm.com>

	PR tree-optimization/43771
	* g++.dg/vect/pr43771.cc: New test.

2010-04-18  Eric Botcazou  <ebotcazou@adacore.com>

	* gnat.dg/rep_clause5.ad[sb]: New test.
	* gnat.dg/rep_clause5_pkg.ads: New helper.

2010-04-17  Steven G. Kargl  <kargl@gcc.gnu.org>

	PR fortran/31538
	* gfortran.dg/bounds_check_fail_4.f90: Adjust error message.
	* gfortran.dg/bounds_check_fail_3.f90: Ditto.

2010-04-16  Jason Merrill  <jason@redhat.com>

	PR c++/43641
	* g++.dg/cpp0x/lambda/lambda-conv4.C: New.

	PR c++/43621
	* g++.dg/template/error-recovery2.C: New.

2010-04-15  Richard Guenther  <rguenther@suse.de>

	PR tree-optimization/43627
	* gcc.dg/tree-ssa/vrp49.c: New testcase.

2010-04-15  Richard Guenther  <rguenther@suse.de>

	PR c++/43611
	* g++.dg/torture/pr43611.C: New testcase.

2010-04-14  Release Manager

	* GCC 4.5.0 released.

2010-04-13  Michael Matz  <matz@suse.de>

	PR middle-end/43730
	* gcc.dg/pr43730.c: New test.

2010-04-12  Jakub Jelinek  <jakub@redhat.com>

	PR tree-optimization/43560
	* gcc.c-torture/execute/pr43560.c: New test.

2010-04-10  Jie Zhang  <jie@codesourcery.com>

	PR target/43417
	* gcc.target/sh/pr43417.c: New test.

2010-04-08  Rainer Orth  <ro@CeBiTec.Uni-Bielefeld.DE>

	PR target/43643
	* gcc.dg/pr43643.c: New test.

2010-04-08  Richard Guenther  <rguenther@suse.de>

	PR tree-optimization/43679
	* gcc.c-torture/compile/pr43679.c: New testcase.

2010-04-08  Jakub Jelinek  <jakub@redhat.com>

	PR debug/43670
	* gcc.dg/pr43670.c: New test.

2010-04-07  H.J. Lu  <hongjiu.lu@intel.com>

	PR target/43668
	* gcc.target/i386/pr43668.c: New.

2010-04-06  Jason Merrill  <jason@redhat.com>

	PR c++/43648
	* g++.dg/template/dtor8.C: New.

2010-04-06  Dodji Seketeli  <dodji@redhat.com>

	* g++.dg/debug/dwarf2/redeclaration-1.C: Moved from
	c-c++-common/dwarf2/redeclaration-1.C

2010-04-06  Jakub Jelinek  <jakub@redhat.com>

	PR target/43638
	* gcc.target/i386/pr43638.c: New test.

2010-04-06  Richard Guenther  <rguenther@suse.de>

	PR middle-end/43661
	* gcc.c-torture/compile/pr43661.c: New testcase.

2010-04-06  Jakub Jelinek  <jakub@redhat.com>

	* gcc.target/s390/stackcheck1.c: Add dg-warning.

2010-04-04  Sebastian Pop  <sebastian.pop@amd.com>

	* gcc.dg/vect/pr43430-1.c: Don't use uint8_t.

2010-04-02  Richard Guenther  <rguenther@suse.de>

	PR tree-optimization/43629
	* gcc.c-torture/execute/pr43629.c: New testcase.

2010-04-01  Janne Blomqvist  <jb@gcc.gnu.org>
	Dominique d'Humieres  <dominiq@lps.ens.fr>

	PR libfortran/43605
	* gfortran.dg/ftell_3.f90: Enhance test case by reading more.

2010-04-01  Dodji Seketeli  <dodji@redhat.com>

	PR debug/43325
	* c-c++-common/dwarf2/redeclaration-1.C: New test.

2010-04-01  Jason Merrill  <jason@redhat.com>

	* g++.dg/cpp0x/initlist12.C: Adjust expected errors.

2010-04-01  Janne Blomqvist  <jb@gcc.gnu.org>
	    Manfred Schwarb  <manfred99@gmx.ch>

	PR libfortran/43605
	* gfortran.dg/ftell_3.f90: New test.

2010-04-01  Richard Guenther  <rguenther@suse.de>

	PR middle-end/43614
	* gcc.c-torture/compile/pr43614.c: New testcase.

2010-04-01  Martin Jambor  <mjambor@suse.cz>

	PR tree-optimization/43141
	* gcc.dg/guality/pr43141.c: New test.

2010-04-01  Rainer Orth  <ro@CeBiTec.Uni-Bielefeld.DE>

	* g++.dg/cpp/_Pragma1.C: Skip on alpha*-dec-osf*.
	* g++.dg/eh/spbp.C: Likewise.
	* g++.dg/ext/label13.C (C::C): xfail dg-bogus on alpha*-dec-osf*.
	* g++.dg/other/pragma-ep-1.C: Properly define p, remove
	superfluous casts.
	* gcc.dg/mtune.c: Add dg-bogus "mcpu".
	* objc.dg/dwarf-1.m: Skip on  alpha*-dec-osf*.
	* objc.dg/dwarf-2.m: Likewise.

2010-03-31  Sebastian Pop  <sebastian.pop@amd.com>

	PR middle-end/43464
	* gcc.dg/graphite/id-pr43464.c: New.
	* gcc.dg/graphite/id-pr43464-1.c: New.

2010-03-31  Sebastian Pop  <sebastian.pop@amd.com>

	PR middle-end/43351
	* gcc.dg/graphite/id-pr43351.c

2010-03-31  Iain Sandoe  <iain.sandoe@sandoe-acoustics.co.uk>

	PR testsuite/35165
	* obj-c++.dg/try-catch-9.mm: Don't XFAIL m32 NeXT runtime.
	* obj-c++.dg/try-catch-2.mm: Ditto.
	* obj-c++.dg/lookup-2.mm: Ditto.
	* obj-c++.dg/encode-8.m: Ditto.
	* obj-c++.dg/cxx-ivars-2.mm: Ditto.
	* obj-c++.dg/cxx-ivars-3.mm: Skip for GNU, XFail for m64 NeXT.
	* obj-c++.dg/const-str-10.mm: Skip for GNU, match .quad for m64 NeXT.
	* obj-c++.dg/const-str-11.mm: Ditto.
	* obj-c++.dg/const-str-9.mm: Ditto.
	* obj-c++.dg/bitfield-3.mm: Skip for GNU runtime.
	* obj-c++.dg/bitfield-2.mm: XFAIL run for m64 NeXT runtime.
	* obj-c++.dg/except-1.mm: Ditto.
	* obj-c++.dg/const-str-7.mm: Ditto.
	* obj-c++.dg/cxx-ivars-1.mm: Ditto.
	* obj-c++.dg/const-str-3.mm: Ditto.
	* obj-c++.dg/const-str-7.mm: Ditto.
	* obj-c++.dg/stubify-2.mm: Change dump file name.

	PR objc++/23613
	* gcc/testsuite/objc-obj-c++-shared/next-mapping.h (CLASSPTRFIELD):
	New macro.
	* gcc/testsuite/obj-c++.dg/isa-field-1.mm: Use new CLASSPTRFIELD macro.
	Remove dg-xfail-if.

2010-03-31  Martin Jambor  <mjambor@suse.cz>

	* gcc.dg/guality/inline-params.c: Disable early inlining.  Xfail run
	only with -O2, -O3 or -Os and not with -fwhopr.

2010-03-31  Dodji Seketeli  <dodji@redhat.com>

	PR c++/43558
	* g++.dg/template/typedef31.C: New test.

2010-03-31  Rainer Orth  <ro@CeBiTec.Uni-Bielefeld.DE>

	* g++.dg/ext/visibility/pragma-override1.C: Allow for .hidden in
	assembler output on *-*-solaris2*.
	* g++.dg/ext/visibility/pragma-override2.C: Likewise.

2010-03-31  Jakub Jelinek  <jakub@redhat.com>

	PR debug/43557
	* gcc.dg/pr43557-1.c: New test.
	* gcc.dg/pr43557-2.c: New file.

2010-03-31  Jie Zhang  <jie@codesourcery.com>

	PR 43562
	* gcc.dg/pr43562.c: New test.

2010-03-30  Jason Merrill  <jason@redhat.com>

	PR c++/43076
	* g++.dg/template/error-recovery1.C: New.

	PR c++/41786
	* g++.dg/parse/ambig5.C: New.

2010-03-30  Jakub Jelinek  <jakub@redhat.com>

	PR debug/43593
	* gcc.dg/guality/pr43593.c: New test.

2010-03-30  Sebastian Pop  <sebastian.pop@amd.com>

	PR middle-end/43430
	* gcc.dg/vect/pr43430-1.c: New.

2010-03-30  Jason Merrill  <jason@redhat.com>

	PR c++/43559
	* g++.dg/template/partial7.C: New.

2010-03-30  Andreas Krebbel  <Andreas.Krebbel@de.ibm.com>

	* gcc.target/s390/stackcheck1.c: New testcase.

2010-03-29  Jerry DeLisle  <jvdelisle@gcc.gnu.org>

	PR libfortran/43265
	* gfortran.dg/read_eof_8.f90: New test.

2010-03-29  Jason Merrill  <jason@redhat.com>

	* gcc.dg/cpp/include6.c: Change [] to ().

	N3077
	* c-c++-common/raw-string-1.c: Update handling of trigraphs, line
	splicing and UCNs.
	* c-c++-common/raw-string-2.c: Add trigraph test.
	* c-c++-common/raw-string-8.c: New.
	* c-c++-common/raw-string-9.c: New.
	* c-c++-common/raw-string-10.c: New.

	* c-c++-common/raw-string-1.c: Combine C and C++ raw string tests.
	* c-c++-common/raw-string-2.c: Combine C and C++ raw string tests.
	* c-c++-common/raw-string-3.c: Combine C and C++ raw string tests.
	* c-c++-common/raw-string-4.c: Combine C and C++ raw string tests.
	* c-c++-common/raw-string-5.c: Combine C and C++ raw string tests.
	* c-c++-common/raw-string-6.c: Combine C and C++ raw string tests.
	* c-c++-common/raw-string-7.c: Combine C and C++ raw string tests.

2010-03-29  Richard Guenther  <rguenther@suse.de>

	PR tree-optimization/43560
	* gcc.dg/torture/pr43560.c: New testcase.

2010-03-29  Jason Merrill  <jason@redhat.com>

	N3077
	* g++.dg/ext/raw-string-1.C: Change [] to ().
	* g++.dg/ext/raw-string-2.C: Change [] to ().
	Don't use \ in delimiter.
	* g++.dg/ext/raw-string-3.C: Change [] to ().
	* g++.dg/ext/raw-string-4.C: Change [] to ().
	* g++.dg/ext/raw-string-5.C: Change [] to ().
	Test for error on \ in delimiter.
	* g++.dg/ext/raw-string-6.C: Change [] to ().
	* g++.dg/ext/raw-string-7.C: Change [] to ().

2010-03-29  Jie Zhang  <jie@codesourcery.com>

	PR 43564
	* gcc.dg/pr43564.c: New test.

2010-03-29  Tobias Burnus  <burnus@net-b.de>

	PR fortran/43551
	* gfortran.dg/direct_io_12.f90: New test.

2010-03-28  Jan Hubicka  <jh@suse.cz>

	PR tree-optimization/43505
	* gfortran.dg/pr43505.f90: New testcase.

2010-03-27  Uros Bizjak  <ubizjak@gmail.com>

	PR tree-optimization/43528
	* gcc.target/i386/pr43528.c: New test.

2010-03-26  Joseph Myers  <joseph@codesourcery.com>

	PR c/43381
	* gcc.dg/parm-impl-decl-3.c: New test.

2010-03-26  Jason Merrill  <jason@redhat.com>

	PR c++/43509
	* g++.dg/cpp0x/parse1.C: New.

2010-03-26  Uros Bizjak  <ubizjak@gmail.com>

	PR target/43524
	* gcc.target/i386/pr43524.c: New test.

2010-03-26  Martin Jambor  <mjambor@suse.cz>

	* gcc/testsuite/gcc.dg/tree-ssa/loadpre1.c: Delete trailing
	whitespace, rename main to foo.
	* gcc/testsuite/gcc.dg/tree-ssa/loadpre14.c: Likewise.
	* gcc/testsuite/gcc.dg/tree-ssa/loadpre15.c: Likewise.
	* gcc/testsuite/gcc.dg/tree-ssa/loadpre16.c: Likewise.
	* gcc/testsuite/gcc.dg/tree-ssa/loadpre17.c: Likewise.
	* gcc/testsuite/gcc.dg/tree-ssa/loadpre19.c: Likewise.
	* gcc/testsuite/gcc.dg/tree-ssa/loadpre20.c: Likewise.
	* gcc/testsuite/gcc.dg/tree-ssa/loadpre3.c: Likewise.
	* gcc/testsuite/gcc.dg/tree-ssa/loadpre5.c: Likewise.
	* gcc/testsuite/gcc.dg/tree-ssa/ssa-pre-1.c: Likewise.
	* gcc/testsuite/gcc.dg/tree-ssa/ssa-pre-4.c: Likewise.
	* gcc/testsuite/gcc.dg/tree-ssa/ssa-pre-6.c: Likewise.

2010-03-26  Dodji Seketeli  <dodji@redhat.com>

	PR c++/43327
	* g++.dg/other/crash-10.C: New test.
	* g++.dg/other/crash-11.C: New test.

2010-03-25  Jerry DeLisle  <jvdelisle@gcc.gnu.org>

	PR libfortran/43517
	* gfortran.dg/read_eof_7.f90: New test.

2010-03-25  Iain Sandoe  <iain.sandoe@sandoe-acoustics.co.uk>

	PR objc/35165
	PR testsuite/43512
	* objc-obj-c++-shared: New directory.
	* objc-obj-c++-shared/Object1-implementation.h: New file.
	* objc-obj-c++-shared/Object1.h: New file.
	* objc-obj-c++-shared/Protocol1.h: New file.
	* objc-obj-c++-shared/next-abi.h: New file.
	* objc-obj-c++-shared/next-mapping.h: New file.
	* objc/execute/next_mapping.h: Delete.
	* objc.dg/special/special.exp: For all targets run the tests with
	-fgnu-runtime, for darwin targets also run the tests with
	-fnext-runtime.
	* objc.dg/dg.exp: Ditto.
	* obj-c++.dg/dg.exp: Ditto.
	* objc/execute/forward-1.m: Use shared wrapper headers (Object1.h,
	Protocol1.h) and next-mapping.h as required.  Amend testcase to
	include use of updated NeXT interface.
	* objc/execute/formal_protocol-5.m: Ditto.
	* objc/execute/protocol-isEqual-2.m: Ditto.
	* objc/execute/protocol-isEqual-4.m: Ditto.
	* objc/execute/class-11.m: Use shared wrapper headers (Object1.h,
	Protocol1.h) and next-mapping.h as required.
	* objc/execute/object_is_class.m: Ditto.
	* objc/execute/enumeration-1.m: Ditto.
	* objc/execute/class-13.m: Ditto.
	* objc/execute/formal_protocol-2.m: Ditto.
	* objc/execute/formal_protocol-4.m: Ditto.
	* objc/execute/class-1.m: Ditto.
	* objc/execute/bycopy-1.m: Ditto.
	* objc/execute/formal_protocol-6.m: Ditto.
	* objc/execute/bycopy-3.m: Ditto.
	* objc/execute/class-3.m: Ditto.
	* objc/execute/bf-11.m: Ditto.
	* objc/execute/class-5.m: Ditto.
	* objc/execute/bf-13.m: Ditto.
	* objc/execute/class-7.m: Ditto.
	* objc/execute/bf-15.m: Ditto.
	* objc/execute/class-9.m: Ditto.
	* objc/execute/bf-17.m: Ditto.
	* objc/execute/bf-19.m: Ditto.
	* objc/execute/IMP.m: Ditto.
	* objc/execute/exceptions/catchall-1.m: Ditto.
	* objc/execute/exceptions/trivial.m: Ditto.
	* objc/execute/exceptions/finally-1.m: Ditto.
	* objc/execute/exceptions/local-variables-1.m: Ditto.
	* objc/execute/exceptions/foward-1.m: Ditto.
	* objc/execute/bf-2.m: Ditto.
	* objc/execute/string1.m: Ditto.
	* objc/execute/bf-4.m: Ditto.
	* objc/execute/informal_protocol.m: Ditto.
	* objc/execute/string3.m: Ditto.
	* objc/execute/bf-6.m: Ditto.
	* objc/execute/bf-8.m: Ditto.
	* objc/execute/class-tests-1.h: Ditto.
	* objc/execute/protocol-isEqual-1.m: Ditto.
	* objc/execute/protocol-isEqual-3.m: Ditto.
	* objc/execute/_cmd.m: Ditto.
	* objc/execute/function-message-1.m: Ditto.
	* objc/execute/bf-20.m: Ditto.
	* objc/execute/bf-common.h: Ditto.
	* objc/execute/np-2.m: Ditto.
	* objc/execute/class-10.m: Ditto.
	* objc/execute/class-12.m: Ditto.
	* objc/execute/enumeration-2.m: Ditto.
	* objc/execute/class-14.m: Ditto.
	* objc/execute/encode-1.m: Ditto.
	* objc/execute/formal_protocol-1.m: Ditto.
	* objc/execute/formal_protocol-3.m: Ditto.
	* objc/execute/accessing_ivars.m: Ditto.
	* objc/execute/bycopy-2.m: Ditto.
	* objc/execute/class-2.m: Ditto.
	* objc/execute/bf-10.m: Ditto.
	* objc/execute/formal_protocol-7.m: Ditto.
	* objc/execute/root_methods.m: Ditto.
	* objc/execute/class-4.m: Ditto.
	* objc/execute/bf-12.m: Ditto.
	* objc/execute/class-6.m: Ditto.
	* objc/execute/bf-14.m: Ditto.
	* objc/execute/nested-func-1.m: Ditto.
	* objc/execute/class-8.m: Ditto.
	* objc/execute/private.m: Ditto.
	* objc/execute/bf-16.m: Ditto.
	* objc/execute/bf-18.m: Ditto.
	* objc/execute/load-3.m: Ditto.
	* objc/execute/compatibility_alias.m: Ditto.
	* objc/execute/bf-1.m: Ditto.
	* objc/execute/no_clash.m: Ditto.
	* objc/execute/bf-3.m: Ditto.
	* objc/execute/string2.m: Ditto.
	* objc/execute/bf-5.m: Ditto.
	* objc/execute/string4.m: Ditto.
	* objc/execute/bf-7.m: Ditto.
	* objc/execute/object_is_meta_class.m: Ditto.
	* objc/execute/bf-9.m: Ditto.
	* objc/execute/bf-21.m: Ditto.
	* objc/execute/cascading-1.m: Ditto.
	* objc/execute/trivial.m: Ditto.
	* objc/execute/np-1.m: Ditto.
	* objc/compile/trivial.m: Ditto.
	* objc/execute/class_self-2.m: Include <stdlib.h>.
	* objc/execute/forward-1.x: Do not XFAIL for 32bit powerpc-darwin.
	* objc.dg/desig-init-1.m: Use shared wrapper headers (Object1.h,
	Protocol1.h) and next-mapping.h as required. XFAIL run if NeXT
	and 64bit. Use new NeXT interface as required.
	* objc.dg/special/unclaimed-category-1.m: Ditto.
	* objc.dg/special/unclaimed-category-1.h: Ditto.
	* objc.dg/special/unclaimed-category-1a.m: Ditto.
	* objc.dg/func-ptr-1.m: Ditto.
	* objc.dg/stret-1.m: Ditto.
	* objc.dg/encode-2.m: Ditto.
	* objc.dg/category-1.m: Ditto.
	* objc.dg/encode-3.m: Ditto.
	* objc.dg/call-super-3.m: Ditto.
	* objc.dg/method-3.m: Ditto.
	* objc.dg/func-ptr-2.m: Ditto.
	* objc.dg/lookup-1.m: Ditto.
	* objc.dg/encode-4.m: Ditto.
	* objc.dg/fix-and-continue-1.m: Ditto.
	* objc.dg/proto-lossage-3.m: Ditto.
	* objc.dg/method-13.m: Ditto.
	* objc.dg/proto-qual-1.m: Ditto.
	* objc.dg/zero-link-3.m: Ditto.
	* objc.dg/bitfield-1.m: Ditto.
	* objc.dg/va-meth-1.m: Ditto.
	* objc.dg/super-class-3.m: Ditto.
	* objc.dg/call-super-1.m: Ditto.
	* objc.dg/type-size-2.m: Ditto.
	* objc.dg/method-10.m: Ditto.
	* objc.dg/defs.m: Ditto.
	* objc.dg/const-str-3.m: Ditto.
	* objc.dg/try-catch-6.m: Use shared wrapper headers (Object1.h,
	Protocol1.h) and next-mapping.h as required. Use new NeXT
	interface as required.
	* objc.dg/super-class-4.m: Ditto.
	* objc.dg/comp-types-8.m: Ditto.
	* objc.dg/call-super-2.m: Ditto.
	* objc.dg/objc-fast-4.m: Ditto.
	* objc.dg/method-6.m: Ditto.
	* objc.dg/const-str-3.m: Ditto.
	* objc.dg/const-str-7.m: Ditto.
	* objc.dg/method-15.m: Ditto.
	* objc.dg/method-19.m: Ditto.
	* objc.dg/sync-1.m: Ditto.
	* objc.dg/layout-1.m: Ditto.
	* objc.dg/bitfield-3.m: Ditto.
	* objc.dg/try-catch-3.m: Ditto.
	* objc.dg/try-catch-7.m: Ditto.
	* objc.dg/comp-types-10.m: Ditto.
	* objc.dg/selector-2.: Ditto.
	* objc.dg/method-7.m: Ditto.
	* objc.dg/typedef-alias-1.m: Ditto.
	* objc.dg/proto-lossage-2.m: Ditto.
	* objc.dg/comp-types-11.m: Ditto.
	* objc.dg/sizeof-1.m: Ditto.
	* objc.dg/method-17.m: Ditto.
	* objc.dg/bitfield-5.m: Ditto.
	* objc.dg/try-catch-1.m: Ditto.
	* objc.dg/encode-5.m: Ditto.
	* objc.dg/fix-and-continue-2.m: Ditto.
	* objc.dg/method-9.m: Ditto.
	* objc.dg/isa-field-1.m: Ditto.
	* objc.dg/local-decl-2.m: Ditto.
	* objc.dg/objc-gc-4.m: Ditto.
	* objc.dg/type-stream-1.m: Skip for NeXT runtime.
	* objc.dg/gnu-runtime-3.m: Ditto.
	* objc.dg/encode-7.m: Ditto.
	* objc.dg/encode-8.m: Ditto.
	* objc.dg/selector-3.m: Ditto.
	* objc.dg/gnu-runtime-1.m: Ditto.
	* objc.dg/const-str-12.m: Ditto.
	* objc.dg/gnu-runtime-2.m: Ditto.
	* objc.dg/no-extra-load.m: Skip for gnu-runtime.
	* objc.dg/selector-1.m: Ditto.
	* objc.dg/stubify-2.m: Ditto.
	* objc.dg/zero-link-1.m: Ditto.
	* objc.dg/stret-2.m: Ditto.
	* objc.dg/zero-link-2.m: Ditto.
	* objc.dg/next-runtime-1.m: Ditto.
	* objc.dg/symtab-1.m: Ditto.
	* objc.dg/stubify-1.m: Ditto.
	* objc.dg/bitfield-2.m: Ditto.
	* objc.dg/try-catch-10.m: Apply to both runtimes.
	* objc.dg/const-str-1.m: Ditto.
	* objc.dg/image-info.m: Ditto.
	* objc.dg/encode-9.m: Ditto.
	* objc.dg/pragma-1.m: Apply test to all targets.
	* objc.dg/const-str-4.m: Ditto.
	* objc.dg/const-str-8.m: Ditto.
	* objc.dg/super-class-2.m: Ditto.
	* objc.dg/try-catch-5.m: Ditto.
	* objc.dg/const-str-10.m: Use shared wrapper headers (Object1.h,
	Protocol1.h) and next-mapping.h as required. Use new NeXT
	interface as required.  Skip for gnu-runtime.  Test for .quad
	at m64.
	* objc.dg/const-str-11.m: Ditto.
	* objc.dg/const-str-9.m: Ditto.
	* objc.dg/method-4.m: Skip for 64Bit NeXT.
	* objc.dg/encode-1.m: Remove redundant -lobjc.
	* objc.dg/try-catch-9.m: Tidy space.
	* obj-c++.dg/method-19.mm: Use shared wrapper headers (Object1.h,
	Protocol1.h) and next-mapping.h as required. XFAIL run if NeXT
	and 64bit. Use new NeXT interface as required.
	* obj-c++.dg/template-4.mm: Ditto.
	* obj-c++.dg/defs.mm: Ditto.
	* obj-c++.dg/basic.mm: Ditto.
	* obj-c++.dg/encode-4.mm: Ditto.
	* obj-c++.dg/method-17.mm: Ditto.
	* obj-c++.dg/proto-lossage-3.mm: Ditto.
	* obj-c++.dg/cxx-class-1.mm: Ditto.
	* obj-c++.dg/method-10.mm: Ditto.
	* obj-c++.dg/va-meth-1.mm: Ditto.
	* obj-c++.dg/encode-5.mm: Ditto.
	* obj-c++.dg/lookup-2.mm: Ditto.
	* obj-c++.dg/template-3.mm: Ditto.
	* obj-c++.dg/proto-qual-1.mm: Ditto.
	* obj-c++.dg/qual-types-1.m: Ditto.
	* obj-c++.dg/cxx-scope-1.mm: Ditto.
	* obj-c++.dg/template-1.mm: Ditto.
	* obj-c++.dg/encode-6.mm: Ditto.
	* obj-c++.dg/bitfield-2.mm:  Use shared wrapper headers (Object1.h,
	Protocol1.h) and next-mapping.h as required. Use new NeXT
	interface as required.
	* obj-c++.dg/except-1.mm: Ditto.
	* obj-c++.dg/const-str-7.mm: Ditto.
	* obj-c++.dg/ivar-list-semi.mm: Ditto.
	* obj-c++.dg/cxx-scope-2.mm: Ditto.
	* obj-c++.dg/selector-2.mm: Ditto.
	* obj-c++.dg/isa-field-1.mm: Ditto.
	* obj-c++.dg/try-catch-1.mm: Ditto.
	* obj-c++.dg/local-decl-1.mm: Ditto.
	* obj-c++.dg/try-catch-9.mm: Ditto.
	* obj-c++.dg/no-extra-load.mm: Ditto.
	* obj-c++.dg/selector-5.mm: Ditto.
	* obj-c++.dg/method-12.mm: Ditto.
	* obj-c++.dg/try-catch-11.mm: Ditto.
	* obj-c++.dg/comp-types-11.mm: Ditto.
	* obj-c++.dg/bitfield-3.mm: Ditto.
	* obj-c++.dg/method-6.mm: Ditto.
	* obj-c++.dg/super-class-2.mm: Ditto.
	* obj-c++.dg/method-21.mm: Ditto.
	* obj-c++.dg/const-str-8.mm: Ditto.
	* obj-c++.dg/try-catch-7.mm: Ditto.
	* obj-c++.dg/method-15.mm: Ditto.
	* obj-c++.dg/layout-1.mm: Ditto.
	* obj-c++.dg/cxx-ivars-1.mm: Ditto.
	* obj-c++.dg/const-str-3.mm: Ditto.
	* obj-c++.dg/try-catch-2.mm: Ditto.
	* obj-c++.dg/objc-gc-3.mm: Ditto.
	* obj-c++.dg/fix-and-continue-2.mm: Ditto.
	* obj-c++.dg/bitfield-1.mm: Ditto.
	* obj-c++.dg/selector-6.mm: Ditto.
	* obj-c++.dg/method-13.mm: Ditto.
	* obj-c++.dg/comp-types-12.mm: Ditto.
	* obj-c++.dg/bitfield-4.mm: Ditto.
	* obj-c++.dg/try-catch-8.mm: Ditto.
	* obj-c++.dg/method-2.mm: Ditto.
	* obj-c++.dg/cxx-ivars-2.mm: Ditto.
	* obj-c++.dg/typedef-alias-1.mm: Ditto.
	* obj-c++.dg/const-str-4.mm: Ditto.
	* obj-c++.dg/proto-lossage-2.mm: Ditto.
	* obj-c++.dg/try-catch-3.mm: Ditto.
	* obj-c++.dg/comp-types-9.mm: Ditto.
	* obj-c++.dg/gnu-runtime-2.mm: Skip if NeXT runtime.
	* obj-c++.dg/gnu-runtime-3.mm: Ditto.
	* obj-c++.dg/gnu-runtime-1.mm: Ditto.
	* objc.dg/zero-link-2.m: Skip if gnu runtime. Use shared wrapper
	headers (Object1.h, Protocol1.h) and next-mapping.h as required.
	Use new NeXT interface as required.
	* obj-c++.dg/const-str-10.mm: Ditto.
	* obj-c++.dg/const-str-11.mm: Ditto.
	* obj-c++.dg/const-str-9.mm: Ditto.
	* obj-c++.dg/method-11.mm: Ditto.
	* obj-c++.dg/cxx-ivars-3.mm: Skip if gnu runtime. Use shared wrapper
	headers (Object1.h, Protocol1.h) and next-mapping.h as required.
	Use new NeXT interface as required. XFAIL run if NeXT and 64bit.
	* obj-c++.dg/encode-8.mm: Remove redundant -lobjc.
	* obj-c++.dg/const-str-1.mm: Run for NeXT as well as gnu.

2010-03-25  Dodji Seketeli  <dodji@redhat.com>

	PR c++/43206
	* g++.dg/template/typedef30.C: New test case.

2010-03-25  Jakub Jelinek  <jakub@redhat.com>

	PR c/43385
	* gcc.c-torture/execute/pr43385.c: New test.

2010-03-24  Joseph Myers  <joseph@codesourcery.com>

	* gcc.dg/strncpy-fix-1.c: New test.

2010-03-24  Iain Sandoe  <iain.sandoe@sandoe-acoustics.co.uk>

	PR testsuite/41609
	* lib/objc-torture.exp (objc-set-runtime-options): New.
	* objc/execute/execute.exp: Check runtime options on each pass.
	* objc/execute/exceptions/exceptions.exp: Ditto.
	* objc/compile/compile.exp: Ditto.

	PR testsuite/42348
	* lib/target-supports.exp: Add support for ObjC/ObjC++ tools in
	standard tests.
	(check_effective_target_objc2): New proc.
	(check_effective_target_next_runtime): New proc.
	* lib/objc.exp: Determine which runtime is in force and support it.
	* lib/obj-c++.exp: Ditto.

2010-03-24  Jason Merrill  <jason@redhat.com>

	PR c++/43502
	* g++.dg/cpp0x/lambda/lambda-debug.C: New.

2010-03-24  Martin Jambor  <mjambor@suse.cz>

	* gcc.dg/ipa/ipa-1.c: Delete trailing spaces, put the call to f into
	a loop.
	* gcc.dg/ipa/ipa-2.c: Likewise.
	* gcc.dg/ipa/ipa-3.c: Likewise.
	* gcc.dg/ipa/ipa-4.c: Likewise.
	* gcc.dg/ipa/ipa-5.c: Likewise.
	* gcc.dg/ipa/ipa-7.c: Likewise.
	* gcc.dg/ipa/ipa-6.c: Delete trailing spaces, put the call to foo into
	a loop.
	* gcc.dg/ipa/ipacost-2.c: Delete trailing spaces, put the call to
	i_can_not_be_propagated_fully2 into a loop.
	* gcc.dg/ipa/ipa-8.c: New test.
	* g++.dg/ipa/iinline-1.C: Put the call to docalling into a loop.

2010-03-24  Jakub Jelinek  <jakub@redhat.com>

	PR debug/19192
	PR debug/43479
	* gcc.dg/guality/pr43479.c: New test.
	* gcc.dg/debug/dwarf2/inline2.c (third): Make a a global var
	and add volatile keyword.

2010-03-23  Mike Stump  <mikestump@comcast.net>

	* g++.dg/warn/Wstrict-aliasing-float-ref-int-obj.C: Enhance portability.

2010-03-23  Jason Merrill  <jason@redhat.com>

	* g++.dg/ext/altivec-17.C: Adjust error message.

	* g++.dg/cpp0x/lambda/lambda-const-neg.C: Adjust for non-static op().
	* g++.dg/cpp0x/lambda/lambda-conv.C: Likewise.
	* g++.dg/cpp0x/lambda/lambda-mangle.C: Likewise.
	* g++.dg/cpp0x/lambda/lambda-non-const.C: Likewise.
	* g++.dg/cpp0x/lambda/lambda-conv2.C: New.
	* g++.dg/cpp0x/lambda/lambda-conv3.C: New.

2010-03-22  Jason Merrill  <jason@redhat.com>

	PR c++/43333
	* g++.dg/ext/is_pod.C: Pass -std=c++0x.
	* g++.dg/ext/is_pod_98.C: New.

	PR c++/43281
	* g++.dg/cpp0x/auto18.C: New.

	* gcc.dg/pr36997.c: Adjust error message.
	* g++.dg/ext/vector9.C: Likewise.
	* g++.dg/conversion/simd3.C: Likewise.
	* g++.dg/other/error23.C: Likewise.

2010-03-22  Michael Matz  <matz@suse.de>

	PR middle-end/43475
	* gfortran.dg/pr43475.f90: New testcase.

2010-03-22  Richard Guenther  <rguenther@suse.de>

	PR tree-optimization/43390
	* gfortran.fortran-torture/execute/pr43390.f90: New testcase.

2010-03-21  Kaveh R. Ghazi  <ghazi@caip.rutgers.edu>

	* gcc.target/powerpc/ppc-sdata-1.c: Require nonpic.
	* gcc.target/powerpc/ppc-sdata-2.c: Likewise.

2010-03-20  Simon Martin  <simartin@users.sourceforge.net>
	    Michael Matz  <matz@suse.de>

	PR c++/43081
	* g++.dg/parse/crash56.C: New test.

2010-03-20  Paul Thomas  <pault@gcc.gnu.org>

	PR fortran/43450
	* gfortran.dg/whole_file_15.f90 : New test.

2010-03-20  Jerry DeLisle  <jvdelisle@gcc.gnu.org>

	PR fortran/43409
	* gfortran.dg/inquire_size.f90: New test.

2010-03-20  Richard Guenther  <rguenther@suse.de>

	PR rtl-optimization/43438
	* gcc.c-torture/execute/pr43438.c: New testcase.

2010-03-20  Dodji Seketeli  <dodji@redhat.com>

	PR c++/43375
	* g++.dg/abi/mangle42.C: New test.

2010-03-19  Andrew Pinski  <andrew_pinski@caviumnetworks.com>

	PR C/43211
	* gcc.dg/pr43211.c: New test.
	* gcc.dg/pr18809-1.c: Don't expect an error when calling foo.

2010-03-19  Bernd Schmidt  <bernd.schmidt@codesourcery.com>

	PR rtl-optimization/42258
	* gcc.target/arm/thumb1-mul-moves.c: New test.

	PR target/40697
	* gcc.target/arm/thumb-andsi.c: New test.

	* gcc.target/arm/thumb-andsi.c: Correct dg-options and add
	dg-require-effective-target.

2010-03-19  Michael Matz  <matz@suse.de>

	PR c++/43116
	* g++.dg/other/pr43116.C: New testcase.

2010-03-19  Michael Matz  <matz@suse.de>

	PR target/43305
	* gcc.dg/pr43305.c: New testcase.

2010-03-19  Richard Guenther  <rguenther@suse.de>

	PR tree-optimization/43415
	* gcc.c-torture/compile/pr43415.c: New testcase.

2010-03-19  Eric Botcazou  <ebotcazou@adacore.com>

	PR ada/43106
	* gnat.dg/case_optimization2.adb: New test.
	* gnat.dg/case_optimization_pkg2.ad[sb]: New helper.

2010-03-18  Francois-Xavier Coudert <fxcoudert@gcc.gnu.org>
	    Jack Howarth <howarth@bromo.med.uc.edu>

	PR target/36399
	* gcc.target/i386/push-1.c: Don't xfail
	  scan-assembler-not "movups" on darwin.

2010-03-18  Jakub Jelinek  <jakub@redhat.com>

	PR debug/43058
	* gcc.dg/pr43058.c: New test.

2010-03-18  Martin Jambor  <mjambor@suse.cz>

	PR middle-end/42450
	* g++.dg/torture/pr42450.C: New test.

2010-03-18  Michael Matz  <matz@suse.de>

	PR middle-end/43419
	* gcc.dg/pr43419.c: New testcase.

2010-03-18  H.J. Lu  <hongjiu.lu@intel.com>

	PR rtl-optimization/43360
	* gcc.dg/torture/pr43360.c: New.

2010-03-18  Michael Matz  <matz@suse.de>

	PR tree-optimization/43402
	* gcc.dg/pr43402.c: New testcase.

2010-03-17  Peter Bergner  <bergner@vnet.ibm.com>

	PR target/42427
	* gcc.dg/pr42427.c: New test.

2010-03-17  Jerry DeLisle  <jvdelisle@gcc.gnu.org>

	PR libfortran/43265
	* gfortran.dg/read_empty_file.f: New test.
	* gfortran.dg/read_eof_all.f90: New test.
	* gfortran.dg/namelist_27.f90: Eliminate infinite loop posibility.
	* gfortran.dg/namelist_28.f90: Eliminate infinite loop posibility.

2010-03-17  Michael Matz  <matz@suse.de>

	* gcc.dg/pr43300.c: Add -w.

2010-03-17  Richard Guenther  <rguenther@suse.de>

	* gcc.dg/pr43379.c: Add -w.

2010-03-17  Tobias Burnus  <burnus@net-b.de>

	PR fortran/43331
	* gfortran.dg/cray_pointers_1.f90: Update dg-error message.

2010-03-16  Uros Bizjak  <ubizjak@gmail.com>

	* gcc.dg/graphite/block-3.c: Add dg-timeout-factor.

2010-03-16  Rainer Orth  <ro@CeBiTec.Uni-Bielefeld.DE>

	* ada/acats/run_all.sh: Log start and end times.

2010-03-16  Rainer Orth  <ro@CeBiTec.Uni-Bielefeld.DE>

	* gnat.dg/socket1.adb: Disable on *-*-solaris2*.

2010-03-16  Richard Guenther  <rguenther@suse.de>

	PR middle-end/43379
	* gcc.dg/pr43379.c: New testcase.

2010-03-16  Jakub Jelinek  <jakub@redhat.com>

	PR debug/43051
	* gcc.dg/guality/pr43051-1.c: New test.

2010-03-15  Janis Johnson  <janis187@us.ibm.com>

	PR testsuite/43363
	* g++.dg/ext/altivec-17.C: Handle changes to error message.

2010-03-15  Michael Matz  <matz@suse.de>

	PR middle-end/43300
	* gcc.dg/pr43300.c: New testcase.

2010-03-15  Richard Guenther  <rguenther@suse.de>

	PR tree-optimization/43367
	* gcc.c-torture/compile/pr43367.c: New testcase.

2010-03-15  Richard Guenther  <rguenther@suse.de>

	PR tree-optimization/43317
	* gcc.dg/pr43317.c: New testcase.

2010-03-14  Uros Bizjak  <ubizjak@gmail.com>

	* g++.dg/abi/packed1.C: Expect warning on the alpha*-*-*.

2010-03-14  Uros Bizjak  <ubizjak@gmail.com>

	* g++.dg/graphite/pr43026.C (dg-options): Remove -m32.

2010-03-14  Tobias Burnus  <burnus@net-b.de>

	PR fortran/43362
	* gfortran.dg/impure_constructor_1.f90: New test.

2010-03-13  Sebastian Pop  <sebastian.pop@amd.com>

	PR middle-end/43354
	* gfortran.dg/graphite/id-pr43354.f: New.

2010-03-13  Sebastian Pop  <sebastian.pop@amd.com>

	PR middle-end/43349
	* gfortran.dg/graphite/pr43349.f: New.

2010-03-13  Sebastian Pop  <sebastian.pop@amd.com>

	PR middle-end/43306
	* gcc.dg/graphite/pr43306.c: New.

2010-03-12  David S. Miller  <davem@davemloft.net>

	* gcc.dg/lto/20090313_0.c: Add -mcpu=v9 to dg-lto-options on
	sparc.

2010-03-12  Kaveh R. Ghazi  <ghazi@caip.rutgers.edu>

	* gcc.target/arm/sibcall-1.c: Allow PLT to appear with pic code.

2010-03-12  Paul Thomas  <pault@gcc.gnu.org>

	PR fortran/43291
	PR fortran/43326
	* gfortran.dg/dynamic_dispatch_7.f03: New test.

2010-03-12  Kai Tietz  <kai.tietz@onevision.com>

	* gfortran.dg/default_format_denormal_1.f90: Don't assume
	fail for *-*-mingw* targets.

2010-03-12  Jakub Jelinek  <jakub@redhat.com>

	PR debug/43329
	* gcc.dg/guality/pr43329-1.c: New test.

2010-03-11  Martin Jambor  <mjambor@suse.cz>

	PR tree-optimization/43257
	* g++.dg/torture/pr43257.C: New test.

2010-03-11  Tobias Burnus  <burnus@net-b.de>

	PR fortran/43228
	* gfortran.dg/namelist_61.f90: New test.

2010-03-11  Richard Guenther  <rguenther@suse.de>

	PR tree-optimization/43255
	* gcc.c-torture/compile/pr43255.c: New testcase.

2010-03-11  Andreas Krebbel  <Andreas.Krebbel@de.ibm.com>

	* gcc.dg/optimize-bswapdi-1.c: Add OpenSSL bswap variant.
	* gcc.dg/pr43280.c: New testcase.

2010-03-11  Richard Guenther  <rguenther@suse.de>

	PR lto/43200
	* gcc.dg/lto/20100227-1_0.c: New testcase.
	* gcc.dg/lto/20100227-1_1.c: Likewise.

2010-03-10  Jerry DeLisle  <jvdelisle@gcc.gnu.org>

	PR libfortran/43320
	PR libfortran/43265
	* gfortran.dg/read_eof_6.f: New test
	* gfortran.dg/read_x_eof.f90: New test.
	* gfortran.dg/read_x_past.f: Update test.

2010-03-10  Jan Hubicka   <jh@suse.cz>

	* gcc.c-torture/compile/pr43288.c: New test.

2010-03-10  Kaveh R. Ghazi  <ghazi@caip.rutgers.edu>

	* g++.old-deja/g++.pt/asm1.C: Don't detect pic via looking for the
	-fpic/-fPIC flags.
	* g++.old-deja/g++.pt/asm2.C: Likewise.
	* gcc.c-torture/compile/20000804-1.c: Likewise.
	* gcc.target/i386/clobbers.c: Likewise.

2010-03-10  Tobias Burnus  <burnus@net-b.de>

	PR fortran/43303
	* gfortran.dg/c_assoc_3.f90: New test.

2010-03-10  Jakub Jelinek  <jakub@redhat.com>

	PR debug/36728
	* gcc.dg/guality/pr36728-1.c: New test.
	* gcc.dg/guality/pr36728-2.c: New test.

2010-03-10  Kaushik Phatak  <kaushik.phatak@kpitcummins.com>

	* gcc.dg/h8300-div-delay-slot.c: New test.

2010-03-10  Alexander Monakov  <amonakov@ispras.ru>

	PR tree-optimization/43236
	* gcc.c-torture/execute/pr43236.c: New test.

2010-03-10  Andrey Belevantsev  <abel@ispras.ru>

	PR middle-end/42859
	* g++.dg/eh/pr42859.C: New test.

2010-03-09  Jakub Jelinek  <jakub@redhat.com>

	PR debug/43299
	* gcc.dg/pr43299.c: New test.

	PR debug/43290
	* g++.dg/eh/unwind2.C: New test.

2010-03-05  Sebastian Pop  <sebastian.pop@amd.com>
	    Reza Yazdani  <reza.yazdani@amd.com>

	PR middle-end/43065
	* gcc.dg/graphite/run-id-4.c: New.

2010-03-08  Sebastian Pop  <sebastian.pop@amd.com>

	PR middle-end/43065
	* gcc.dg/graphite/run-id-3.c: New.

2010-03-08  Tobias Grosser  <grosser@fim.uni-passau.de>

	PR middle-end/42644
	PR middle-end/42130
	* gcc.dg/graphite/id-18.c: New.
	* gcc.dg/graphite/run-id-pr42644.c: New.

2010-03-08  Sebastian Pop  <sebastian.pop@amd.com>

	PR middle-end/42326
	* gcc.dg/graphite/pr42326.c: New.

2010-03-08  Richard Guenther  <rguenther@suse.de>

	PR tree-optimization/43269
	* gcc.c-torture/execute/pr43269.c: New testcase.

2010-03-08  Janus Weil  <janus@gcc.gnu.org>

	PR fortran/43256
	* gfortran.dg/typebound_call_13.f03: New.

2010-03-05  Eric Botcazou  <ebotcazou@adacore.com>

	* lib/plugin-support.exp (plugin-test-execute): Use PLUGINCC in lieu
	of HOSTCC and PLUGINCFLAGS in lieu of HOSTCFLAGS.

2010-03-05  Jason Merrill  <jason@redhat.com>

	* g++.dg/abi/mangle40.C: Require weak and alias.

2010-03-05  Sebastian Pop  <sebastian.pop@amd.com>

	PR middle-end/42326
	* gfortran.dg/graphite/pr42326.f90: New.
	* gfortran.dg/graphite/pr42326-1.f90: New.

2010-03-05  Rainer Orth  <ro@CeBiTec.Uni-Bielefeld.DE>

	* lib/gnat.exp (gnat_init): Remove GNAT_UNDER_TEST_ORIG.
	(gnat_target_compile): Likewise.
	Reinitialize GNAT_UNDER_TEST if target changes.
	Set ADA_INCLUDE_PATH, ADA_OBJECTS_PATH in environment.
	(local_find_gnatmake): Pass full --GCC to gnatlink.
	Remove --LINK.

2010-03-04  Andrew Pinski  <andrew_pinski@caviumnetworks.com>

	PR c/43248
	* gcc.dg/compound-literal-1.c: New testcase.

2010-03-04  Martin Jambor  <mjambor@suse.cz>

	PR tree-optimization/43164
	PR tree-optimization/43191
	* gcc.c-torture/compile/pr43164.c: New test.
	* gcc.c-torture/compile/pr43191.c: Likewise.

2010-03-04  Janus Weil  <janus@gcc.gnu.org>

	PR fortran/43244
	* gfortran.dg/finalize_9.f90: New.

2010-03-04  Tobias Burnus  <burnus@net-b.de>
	    Ken Werner <ken@linux.vnet.ibm.com>

	* gfortran.dg/reassoc_4.f: Add --param max-completely-peel-times
	to dg-options for spu.
	* gfortran.dg/vect/vect-7.f90: Add vect_intfloat_cvt to the
	dump-scan target to exclude spu.

2010-03-04  Changpeng Fang  <changpeng.fang@amd.com>

	PR middle-end/43209
	* gcc.dg/tree-ssa/ivopts-4.c: New.

2010-03-03  Janis Johnson  <janis187@us.ibm.com>

	* lib/target-supports-dg.exp (check-flags): Provide defaults for
	include-opts and exclude-opts; skip checking the flags if arguments
	are the same as the defaults.
	(dg-xfail-if): Verify the number of arguments, supply defaults
	for unspecified optional arguments.
	(dg-skip-if, dg-xfail-run-if): Verify the number of arguments.

2010-03-03  Jason Merrill  <jason@redhat.com>

	PR c++/12909
	* g++.dg/abi/mangle40.C: Updated.

2010-03-03  Jason Merrill  <jason@redhat.com>

	* g++.dg/abi/mangle19-1.C: Adjust for default -Wabi.
	* g++.dg/abi/mangle23.C: Likewise.
	* g++.dg/eh/simd-2.C: Likewise.
	* g++.dg/ext/attribute-test-2.C: Likewise.
	* g++.dg/ext/vector14.C: Likewise.
	* g++.dg/other/pr34435.C: Likewise.
	* g++.dg/template/conv8.C: Likewise.
	* g++.dg/template/nontype9.C: Likewise.
	* g++.dg/template/qualttp17.C: Likewise.
	* g++.dg/template/ref1.C: Likewise.
	* g++.old-deja/g++.pt/crash68.C: Likewise.
	* g++.old-deja/g++.pt/ref1.C: Likewise.
	* g++.old-deja/g++.pt/ref3.C: Likewise.
	* g++.old-deja/g++.pt/ref4.C: Likewise.

	PR c++/12909
	* g++.dg/abi/mangle40.C: New.
	* g++.dg/abi/mangle41.C: New.
	* g++.dg/lto/20100302_0.C: New.
	* g++.dg/lto/20100302_1.C: New.
	* g++.dg/lto/20100302.h: New.

2010-03-03  Paul Thomas  <pault@gcc.gnu.org>

	PR fortran/43243
	* gfortran.dg/internal_pack_12.f90: New test.

2010-03-03  H.J. Lu  <hongjiu.lu@intel.com>

	* gcc.dg/pr36997.c: Adjust error message.

2010-03-03  Mike Stump  <mikestump@comcast.net>

	* gcc.target/i386/builtin-unreachable.c: Don't expect stack
	adjustments to not be present on machines that align the stack to
	more than 4 bytes and don't have a red zone yet as that is an
	unimplemented optimization.

2010-03-03  Janus Weil  <janus@gcc.gnu.org>

	PR fortran/43169
	* gfortran.dg/impure_assignment_3.f90: New.

2010-03-03  Jakub Jelinek  <jakub@redhat.com>

	PR debug/43229
	* gfortran.dg/pr43229.f90: New test.

	PR debug/43237
	* gcc.dg/debug/dwarf2/pr43237.c: New test.

	PR debug/43177
	* gcc.dg/guality/pr43177.c: New test.

2010-03-02  Jason Merrill  <jason@redhat.com>

	* g++.dg/ext/vector9.C: Adjust error message.
	* g++.dg/conversion/simd3.C: Likewise.
	* g++.dg/other/error23.C: Likewise.

2010-03-02  Mike Stump  <mikestump@comcast.net>

	PR c++/41090
	* g++.dg/ext/label13.C (C::C): xfail for darwin for now.

2010-03-02  Paul Thomas  <pault@gcc.gnu.org>

	PR fortran/43180
	* gfortran.dg/internal_pack_10.f90: New test.

	PR fortran/43173
	* gfortran.dg/internal_pack_11.f90: New test.

2010-03-02  Reza Yazdani  <reza.yazdani@amd.com>

	PR middle-end/42640
	* gcc.dg/tree-ssa/pr42640.c: New.

2010-03-01  Richard Guenther  <rguenther@suse.de>

	PR tree-optimization/43220
	* gcc.c-torture/execute/pr43220.c: New testcase.

2010-03-01  Richard Guenther  <rguenther@suse.de>

	PR middle-end/43213
	* gcc.dg/pr43213.c: New testcase.

2010-03-01  Rainer Orth  <ro@CeBiTec.Uni-Bielefeld.DE>

	PR pch/14940
	* gcc.dg/pch/pch.exp: Don't XFAIL largefile.c on i?86-*-solaris2.10.

2010-03-01  Rainer Orth  <ro@CeBiTec.Uni-Bielefeld.DE>

	* lib/target-supports.exp (check_effective_target_ucn_nocache):
	New function.
	(check_effective_target_ucn): Likewise.

	* g++.dg/other/ucnid-1.C: Don't XFAIL on *-*-solaris2.*, but skip
	if !ucn.
	* gcc.dg/ucnid-2.c: Likewise.
	* gcc.dg/ucnid-3.c: Likewise.
	* gcc.dg/ucnid-4.c: Likewise.
	* gcc.dg/ucnid-11.c: Likewise.
	* gcc.dg/ucnid-12.c: Likewise.
	* gcc.dg/ucnid-6.c: Skip if !ucn.
	* gcc.dg/ucnid-9.c: Likewise.

2010-03-01  Rainer Orth  <ro@CeBiTec.Uni-Bielefeld.DE>

	* gcc.target/i386/pr32000-2.c: Add missing include and exclude
	lists to dg-skip-if.
	* gcc.target/i386/stackalign/return-3.c: Likewise.

2010-03-01  Rainer Orth  <ro@CeBiTec.Uni-Bielefeld.DE>

	* gcc.target/i386/clearcap.map: New file.
	* gcc.target/i386/i386.exp: Check for linker -M mapfile support.
	Pass clearcap.map by default if supported.

2010-03-01  Rainer Orth  <ro@CeBiTec.Uni-Bielefeld.DE>

	PR fortran/42900
	* gfortran.dg/stat_1.f90: Accept 'testfile' gid == parent dir gid.
	Explain this.
	* gfortran.dg/stat_2.f90: Likewise.

2010-03-01  Tobias Burnus  <burnus@net-b.de>

	PR fortran/43199
	* gfortran.dg/module_read_2.f90: New test.

2010-02-27  Mark Mitchell  <mark@codesourcery.com>

	PR c++/42748
	* g++.dg/abi/mangle11.C: Adjust mangling warning locations.
	* g++.dg/abi/mangle12.C: Likewise.
	* g++.dg/abi/mangle20-2.C: Likewise.
	* g++.dg/abi/mangle17.C: Likewise.
	* g++.dg/template/cond2.C: Likewise.
	* g++.dg/template/pr35240.C: Likewise.

2010-02-27  Richard Guenther  <rguenther@suse.de>

	PR tree-optimization/43186
	* gcc.c-torture/compile/pr43186.c: Adjust testcase.

2010-02-27  Kaz Kojima  <kkojima@gcc.gnu.org>

	* g++.dg/abi/packed1.C: Expect warning on the SH.

2010-02-27  Simon Martin  <simartin@users.sourceforge.net>

	PR c++/42054:
	* g++.dg/parse/error37.C: New test.

2010-02-27  Manuel López-Ibáñez  <manu@gcc.gnu.org>

	PR c/24577
	PR c/43192
	* gcc.dg/pr8927-1.c: Match new note.
	* gcc.dg/990506-0.c: Likewise.
	* gcc.dg/gomp/flush-2.c: Likewise.
	* gcc.dg/gomp/atomic-5.c: Likewise.
	* gcc.dg/gomp/pr34607.c: Likewise.
	* gcc.dg/pr35746.c: Likewise.
	* gcc.dg/cpp/pragma-1.c: Likewise.
	* gcc.dg/cpp/pragma-2.c: Likewise.
	* gcc.dg/pr41842.c: Likewise.
	* gcc.dg/noncompile/20040629-1.c: Likewise.
	* objc.dg/private-1.m: Likewise.

2010-02-27  Tobias Burnus  <burnus@net-b.de>

	PR fortran/43185
	* gfortran.dg/default_initialization_1.f90: Add -std=f2003.
	* gfortran.dg/default_initialization_4.f90: New test.

2010-02-27  Eric Botcazou  <ebotcazou@adacore.com>

	* gnat.dg/thin_pointer.ad[sb]: Rename into...
	* gnat.dg/thin_pointer1.ad[sb]: ...this.
	* gnat.dg/thin_pointer2.adb: New test.
	* gnat.dg/thin_pointer2_pkg.ad[sb]: New helper.

2010-02-26  Manuel López-Ibáñez  <manu@gcc.gnu.org>

	PR c/20631
	* gcc.dg/cpp/c90-pedantic.c: New.
	* gcc.dg/cpp/c90.c: New.
	* gcc.dg/gnu90-const-expr-1.c: New.
	* gcc.dg/Woverlength-strings-pedantic-c90.c: New.

2010-02-26  Richard Guenther  <rguenther@suse.de>

	PR tree-optimization/43186
	* gcc.c-torture/compile/pr43186.c: New testcase.

2010-02-26  Jakub Jelinek  <jakub@redhat.com>

	PR debug/43190
	* c-c++-common/dwarf2/pr43190.c: New test.

2010-02-26  H.J. Lu  <hongjiu.lu@intel.com>

	PR testsuite/37074:
	* gcc.dg/torture/stackalign/stackalign.exp: Add -mno-mmx to x86.

2010-02-26  Richard Guenther  <rguenther@suse.de>

	PR tree-optimization/43188
	* gcc.c-torture/compile/pr43188.c: New testcase.

2010-02-26  H.J. Lu  <hongjiu.lu@intel.com>

	PR target/43175
	* gcc.target/i386/vperm-v4si-2-sse4.c: New.

2010-02-25  Eric Botcazou  <ebotcazou@adacore.com>

	* g++.dg/abi/packed1.C: Expect warning on the SPARC.

2010-02-25  Michael Meissner  <meissner@linux.vnet.ibm.com>

	PR target/43154
	* gcc.target/powerpc/pr43154.c: New file.

2010-02-25  Jakub Jelinek  <jakub@redhat.com>

	PR debug/43166
	* gfortran.dg/debug/pr43166.f: New test.

	PR debug/43165
	* gcc.dg/torture/pr43165.c: New test.

2010-02-24  Manuel López-Ibáñez  <manu@gcc.gnu.org>

	PR c/43128
	* c-c++-common/pr41779.c: Update.

2010-02-24  Rainer Orth  <ro@CeBiTec.Uni-Bielefeld.DE>

	PR ada/32547
	* lib/gnat-dg.exp (gnat_load): Redefine.

	* ada/acats/run_acats: Run run_all.sh with $SHELL.
	* ada/acats/run_all.sh: Downcase tasking not implemented message.

2010-02-24  Rainer Orth  <ro@CeBiTec.Uni-Bielefeld.DE>

	PR libobjc/36610
	* objc/execute/forward-1.x: XFAIL on alpha*-dec-osf*, 64-bit
	i?86-*-solaris2*, mips-sgi-irix*, sparc*-sun-solaris2* with
	-fgnu-runtime.
	Sort entries.

2010-02-24  Rainer Orth  <ro@CeBiTec.Uni-Bielefeld.DE>

	* gcc.dg/cpp/_Pragma6.c: Skip on mips-sgi-irix*, alpha*-dec-osf*.

2010-02-24  Jakub Jelinek  <jakub@redhat.com>

	PR debug/43150
	* gcc.dg/guality/vla-1.c: New test.

2010-02-24  Tobias Burnus  <burnus@net-b.de>

	PR fortran/43042
	* gfortran.dg/c_ptr_tests_15.f90: New test.

2010-02-23  Jakub Jelinek  <jakub@redhat.com>

	PR target/43107
	* gcc.target/i386/pr43107.c: New test.

2010-02-23  Jason Merrill  <jason@redhat.com>

	PR c++/43143
	* g++.dg/cpp0x/variadic100.C: New.

2010-02-23  Jason Merrill  <jason@redhat.com>

	PR debug/42800
	* gcc.dg/debug/dwarf2/dwarf2.exp: Run c-c++-common dwarf2 tests.
	* g++.dg/debug/dwarf2/dwarf2.exp: Likewise.
	* c-c++-common/dwarf2/vla1.c: New.

2010-02-23  Jakub Jelinek  <jakub@redhat.com>

	PR target/43139
	* gcc.dg/pr43139.c: New test.

	PR debug/43077
	* gcc.dg/guality/pr43077-1.c: New test.

2010-02-23  Manuel López-Ibáñez  <manu@gcc.gnu.org>

	PR 43123
	* gcc.dg/march.c: New.
	* gcc.dg/march-generic.c: New.
	* gcc.dg/mtune.c: New.

2010-02-22  Sebastian Pop  <sebastian.pop@amd.com>

	PR middle-end/43083
	* gcc.dg/graphite/pr43083.c: New.

2010-02-22  Sebastian Pop  <sebastian.pop@amd.com>

	PR middle-end/43097
	* gfortran.dg/graphite/pr43097.f: New.

2010-02-22  Sebastian Pop  <sebastian.pop@amd.com>
	    Manuel López-Ibáñez  <manu@gcc.gnu.org>

	PR middle-end/43140
	* g++.dg/graphite/pr41305.C: Add -Wno-conversion-null.

2010-02-22  Sebastian Pop  <sebastian.pop@amd.com>

	PR middle-end/43026
	* g++.dg/graphite/pr43026.C: New.

2010-02-22  Manuel López-Ibáñez  <manu@gcc.gnu.org>

	PR c++/43126
	* gcc.dg/cleanup-1.c: Update.
	* gcc.dg/func-args-1.c: Update.
	* gcc.dg/format/sentinel-1.c: Update.
	* g++.old-deja/g++.jason/scoping10.C: Update.
	* g++.old-deja/g++.ns/lookup5.C: Update.
	* g++.dg/ext/cleanup-1.C: Update.
	* g++.dg/parse/varmod1.C: Update.
	* g++.dg/parse/error33.C: Update.
	* g++.dg/expr/call3.C: Update.
	* g++.dg/func-args-1.C: New.

2010-02-22  H.J. Lu  <hongjiu.lu@intel.com>

	PR c/43125
	* gcc.dg/attr-used-2.c: Moved to ...
	* c-c++-common/attr-used-2.c: Here.

	* gcc.dg/attr-used.c: Moved to ...
	* c-c++-common/attr-used.c: Here.

2010-02-22  Ozkan Sezer  <sezeroz@gmail.com>

	* gcc.c-torture/execute/991014-1.c: Use __SIZE_TYPE__ for size types.

2010-02-22  Richard Guenther  <rguenther@suse.de>

	PR lto/43045
	* gfortran.dg/lto/20100222-1_0.f03: New testcase.
	* gfortran.dg/lto/20100222-1_1.c: Likewise.

2010-02-22  Richard Guenther  <rguenther@suse.de>

	PR tree-optimization/42749
	* gcc.c-torture/compile/pr42749.c: New testcase.

2010-02-22  Paul Thomas  <pault@gcc.gnu.org>

	PR fortran/43072
	* gfortran.dg/internal_pack_6.f90: Number of 'packs' now zero.
	* gfortran.dg/internal_pack_9.f90: New test.

2010-02-21  Manuel López-Ibáñez  <manu@gcc.gnu.org>

	PR c++/23510
	* g++.dg/template/recurse.C: Adjust.
	* g++.dg/template/pr23510.C: New.

2010-02-21  Dodji Seketeli  <dodji@redhat.com>

	PR c++/42824
	* g++.dg/template/memclass4.C: New test.

2010-02-21  Tobias Burnus  <burnus@net-b.de>

	PR fortran/35259
	* gfortran.dg/reassoc_5.f90: New test.

2010-02-20  Uros Bizjak  <ubizjak@gmail.com>

	PR target/43067
	* gcc.target/i386/pr43067.c: New test.

2010-02-20  Manuel López-Ibáñez  <manu@gcc.gnu.org>

	PR c++/35669
	* g++.dg/warn/Wconversion2.C: Replace -Wconversion with
	-Wconversion-null.
	* g++.dg/warn/Wconversion-null.C: New test.
	* g++.old-deja/g++.other/null1.C: Move to...
	* g++.dg/warn/Wconversion-null-2.C: ... here. Remove -Wconversion.

2010-02-20  Paul Thomas  <pault@gcc.gnu.org>

	PR fortran/36932
	PR fortran/36933
	* gfortran.dg/dependency_26.f90: New test.

	PR fortran/43072
	* gfortran.dg/internal_pack_7.f90: New test.

	PR fortran/43111
	* gfortran.dg/internal_pack_8.f90: New test.

2010-02-20  Manuel López-Ibáñez  <manu@gcc.gnu.org>

	PR 43128
	* c-c++-common/pr41779.c: Fix broken testcase.

2010-02-19  Manuel López-Ibáñez  <manu@gcc.gnu.org>

	PR 36513
	* c-c++-common/pr36513.c: New testcase.
	* c-c++-common/pr36513-2.c: New testcase.

2010-02-19  Manuel López-Ibáñez  <manu@gcc.gnu.org>

	PR 41779
	* c-c++-common/pr41779.c: New.

2010-02-19  Jakub Jelinek  <jakub@redhat.com>

	PR debug/43084
	* gcc.dg/pr43084.c: New test.

2010-02-19  Richard Guenther  <rguenther@suse.de>

	PR tree-optimization/42916
	* gcc.dg/pr42916.c: New testcase.

2010-02-18  Jason Merrill  <jason@redhat.com>

	PR c++/42837
	* g++.dg/abi/packed1.C: Add expected warning.

	PR c++/43108
	* g++.dg/torture/dg-torture.exp: Run c-c++-common torture tests.
	* gcc.dg/torture/dg-torture.exp: Likewise.
	* c-c++-common/torture/complex-sign.h,
	c-c++-common/torture/complex-sign-add.c,
	c-c++-common/torture/complex-sign-mixed-add.c,
	c-c++-common/torture/complex-sign-mixed-div.c,
	c-c++-common/torture/complex-sign-mixed-mul.c,
	c-c++-common/torture/complex-sign-mixed-sub.c,
	c-c++-common/torture/complex-sign-mul.c,
	c-c++-common/torture/complex-sign-sub.c: Move from gcc.dg/torture.
	Adapt for C++ compilation as well.

	PR c++/43070
	* g++.dg/ext/label1.C: Update.
	* g++.dg/ext/label2.C: Update.

	PR c++/26261
	* g++.dg/template/dependent-name6.C: New.

	PR c++/43109
	* g++.dg/parse/namespace12.C: New.

2010-02-18  Martin Jambor  <mjambor@suse.cz>

	PR tree-optimization/43066
	* gcc.c-torture/compile/pr43066.c: New test.

2010-02-18  Uros Bizjak  <ubizjak@gmail.com>

	* g++.dg/ext/attrib35.C: Fix target selector string.
	* g++.dg/ext/attrib36.C: Ditto.
	* g++.dg/ext/attrib37.C: Ditto.
	* g++.dg/abi/mangle24.C: Remove stray "*/" from dg directives.
	* g++.dg/abi/mangle25.C: Ditto.

2010-02-17  Jason Merrill  <jason@redhat.com>

	PR c++/43069
	* g++.dg/parse/namespace11.C: New.

	PR c++/43093
	* g++.dg/ext/attrib37.C: New.

	PR c++/43079
	* g++.dg/template/ptrmem20.C: New.

2010-02-17  Uros Bizjak  <ubizjak@gmail.com>

	PR target/43103
	* gcc.target/i386/xop-check.h: Include m256-check.h.
	* gcc.target/i386/xop-vpermil2ps-1.c: Include x86intrin.h.
	* gcc.target/i386/xop-vpermil2ps-256-1.c: Ditto.
	* gcc.target/i386/xop-vpermil2pd-1.c: Ditto.
	* gcc.target/i386/xop-vpermil2pd-256-1.c: Ditto.

2010-02-17  Jakub Jelinek  <jakub@redhat.com>

	PR debug/42918
	* gcc.dg/pr42918.c: New test.

2010-02-16  H.J. Lu  <hongjiu.lu@intel.com>

	* g++.dg/ext/attrib36.C: Require ILP32.

2010-02-16  Richard Guenther  <rguenther@suse.de>

	PR tree-optimization/41043
	* gfortran.dg/pr41043.f90: New testcase.
	* gcc.dg/Wstrict-overflow-18.c: XFAIL.

2010-02-16  Jason Merrill  <jason@redhat.com>

	* g++.dg/cpp0x/initlist-opt.C: Declare max_val inline.

2010-02-16  Ira Rosen <irar@il.ibm.com>

	PR tree-optimization/43074
	* gcc.dg/vect/fast-math-pr43074.c: New test.

2010-02-16  Jakub Jelinek  <jakub@redhat.com>

	* lib/prune.exp: Prune variable tracking size limit exceeded notes.

2010-02-16  Jason Merrill  <jason@redhat.com>

	PR c++/43031
	* g++.dg/ext/attrib36.C: New.

	PR c++/43036
	* g++.dg/other/array6.C: New.

2010-02-15  Kaveh R. Ghazi  <ghazi@caip.rutgers.edu>

	* g++.dg/cpp0x/initlist-opt.C: Bind pic locally.

2010-02-15  Sebastian Pop  <sebastian.pop@amd.com>

	* gcc.target/i386/sse-14.c: Add tests for _mm_permute2_pd,
	_mm256_permute2_pd, _mm_permute2_ps, and _mm256_permute2_ps.
	* gcc.target/i386/xop-vpermil2pd-1.c: New.
	* gcc.target/i386/xop-vpermil2pd-256-1.c: New.
	* gcc.target/i386/xop-vpermil2ps-1.c: New.
	* gcc.target/i386/xop-vpermil2ps-256-1.c: New.

2010-02-15  Richard Guenther  <rguenther@suse.de>

	PR middle-end/43068
	* g++.dg/torture/pr43068.C: New testcase.

2010-02-14  Volker Reichelt  <reichelt@gcc.gnu.org>

	PR c++/43024
	* g++.dg/opt/ice1.C: New.

2010-02-14  Jason Merrill  <jason@redhat.com>

	PR c++/41997
	* g++.dg/cpp0x/initlist-opt.C: New.

2010-02-13  Paul Thomas  <pault@gcc.gnu.org>

	PR fortran/41113
	PR fortran/41117
	* gfortran.dg/internal_pack_6.f90: New test.

2010-02-12  Jason Merrill  <jason@redhat.com>

	PR c++/43054
	* g++.dg/cpp0x/variadic99.C: New.

2010-02-12  Jakub Jelinek  <jakub@redhat.com>

	* gcc.dg/guality/guality.h (GUALCVT): Zero extend instead of
	sign extend pointers to gualchk_t.

	PR c++/43033
	* g++.dg/other/default3.C: Xfail g4 test.

2010-02-11  Sebastian Pop  <sebastian.pop@amd.com>

	PR middle-end/43012
	* gcc.dg/graphite/pr43012.c: New.

2010-02-11  Sebastian Pop  <sebastian.pop@amd.com>

	PR middle-end/42930
	* g++.dg/graphite/pr42930.C: New.

2010-02-11  Sebastian Pop  <sebastian.pop@amd.com>

	PR middle-end/42914
	PR middle-end/42530
	* gcc.dg/graphite/pr42530.c: New.
	* gcc.dg/graphite/pr42914.c: New.

2010-02-11  Sebastian Pop  <sebastian.pop@amd.com>

	PR middle-end/42771
	* gcc.dg/graphite/pr42771.c: New.

2010-02-11  Richard Guenther  <rguenther@suse.de>

	PR tree-optimization/42998
	* gcc.c-torture/compile/pr42998.c: New testcase.

2010-02-10  Jason Merrill  <jason@redhat.com>

	PR c++/41896
	* g++.dg/cpp0x/lambda/lambda-nested3.C: New.

	PR c++/42983, core issue 906
	* g++.dg/cpp0x/defaulted15.C: Add virtualness test.
	* g++.dg/cpp0x/defaulted9.C: Move virtual default outside class.

	PR c++/43016
	* g++.dg/cpp0x/lambda/lambda-conv.C: Test for weakness.

2010-02-10  Richard Guenther  <rguenther@suse.de>

	PR tree-optimization/43017
	* gcc.dg/torture/pr43017.c: New testcase.

2010-02-10  Tobias Burnus <burnus@net-b.de>

	PR fortran/40823
	* gfortran.dg/private_type_1.f90: Update error location.
	* gfortran.dg/invalid_interface_assignment.f90: Ditto.
	* gfortran.dg/typebound_operator_2.f03: Ditto.
	* gfortran.dg/assignment_2.f90: Ditto.
	* gfortran.dg/redefined_intrinsic_assignment.f90: Ditto.
	* gfortran.dg/binding_label_tests_9.f03: Ditto.

2010-02-10  Tobias Burnus  <burnus@net-b.de>

	PR fortran/43015
	* gfortran.dg/bind_c_usage_20.f90: New test.

2010-02-10  Jakub Jelinek  <jakub@redhat.com>

	PR debug/43010
	* g++.dg/debug/pr43010.C: New test.

2010-02-10  Richard Guenther  <rguenther@suse.de>

	PR c/43007
	* gcc.c-torture/execute/20100209-1.c: New testcase.
	* gcc.dg/fold-div-3.c: Likewise.

2010-02-10  Jakub Jelinek  <jakub@redhat.com>

	* gcc.dg/builtin-ffs-1.c: New test.

2010-02-09  Jerry DeLisle  <jvdelisle@gcc.gnu.org>

	PR fortran/42999
	* gfortran.dg/array_constructor_35.f90: New test.

2010-02-09  Kaveh R. Ghazi  <ghazi@caip.rutgers.edu>

	* gcc.dg/tree-ssa/inline-4.c: Bind pic locally.

2010-02-09  Jason Merrill  <jason@redhat.com>

	PR c++/42399
	* g++.dg/cpp0x/lambda/lambda-errloc2.C: New.

	PR c++/42370
	* g++.dg/cpp0x/lambda/lambda-warn2.C: New.

2010-02-09  Tobias Burnus  <burnus@net-b.de>

	PR fortran/41869
	* gfortran.dg/module_write_1.f90: New test.

2010-02-09  Alexander Monakov  <amonakov@ispras.ru>

	* gcc.dg/pr19340.c: Adjust.

2010-02-09  Richard Guenther  <rguenther@suse.de>

	PR tree-optimization/43008
	* gcc.c-torture/execute/pr43008.c: New testcase.

2010-02-09  Richard Guenther  <rguenther@suse.de>

	PR tree-optimization/43000
	* gcc.dg/torture/pr43000.c: New testcase.
	* gcc.dg/torture/pr43002.c: Likewise.

2010-02-09  Daniel Kraft  <d@domob.eu>

	PR fortran/39171
	* gfortran.dg/char_length_2.f90: Change warning expectations accordingly
	and pass -Wsurprising as necessary.

2010-02-08  Jakub Jelinek  <jakub@redhat.com>

	PR tree-optimization/42890
	* g++.dg/torture/pr42890.C: New test.

2010-02-08  Richard Guenther  <rguenther@suse.de>

	PR middle-end/42995
	* gcc.dg/tree-ssa/inline-4.c: New testcase.

2010-02-07  Sebastian Pop  <sebastian.pop@amd.com>

	* gcc.dg/graphite/block-0.c: Call abort for runtime test.  Always
	return 0 from main.
	* gcc.dg/graphite/block-1.c: Same.
	* gcc.dg/graphite/block-3.c: Same.
	* gcc.dg/graphite/block-4.c: Same.
	* gcc.dg/graphite/block-5.c: Same.
	* gcc.dg/graphite/block-6.c: Same.
	* gcc.dg/graphite/block-7.c: Same.
	* gcc.dg/graphite/interchange-0.c: Same.
	* gcc.dg/graphite/interchange-1.c: Same.
	* gcc.dg/graphite/interchange-10.c: Same.
	* gcc.dg/graphite/interchange-11.c: Same.
	* gcc.dg/graphite/interchange-12.c: Same.
	* gcc.dg/graphite/interchange-2.c: Same.
	* gcc.dg/graphite/interchange-3.c: Same.
	* gcc.dg/graphite/interchange-4.c: Same.
	* gcc.dg/graphite/interchange-5.c: Same.
	* gcc.dg/graphite/interchange-6.c: Same.
	* gcc.dg/graphite/interchange-7.c: Same.
	* gcc.dg/graphite/interchange-8.c: Same.
	* gcc.dg/graphite/interchange-9.c: Same.
	* gcc.dg/graphite/interchange-mvt.c: Same.

2010-02-07  Sebastian Pop  <sebastian.pop@amd.com>

	* gfortran.dg/graphite/id-19.f: New.
	* gfortran.dg/graphite/pr14741.f90: New.
	* gfortran.dg/graphite/pr41924.f90: New.
	* gfortran.dg/graphite/run-id-2.f90: New.

2010-02-07  Richard Guenther  <rguenther@suse.de>

	PR middle-end/42956
	* gcc.c-torture/compile/pr42956.c: New testcase.

2010-02-06  Jerry DeLisle  <jvdelisle@gcc.gnu.org>

	PR libfortran/42742
	* gfortran.dg/fmt_cache_2.f: New test.

2010-02-06  Jerry DeLisle  <jvdelisle@gcc.gnu.org>

	* gfortran.dg/read_no_eor.f90: New test.

2010-02-05  Jason Merrill  <jason@redhat.com>

	* g++.dg/ext/label13.C: Move constructor body out of class.

2010-02-03  Jason Merrill  <jason@redhat.com>

	PR c++/42870
	* g++.dg/ext/dllexport3.C: New.

2010-02-05  Ozkan Sezer  <sezeroz@gmail.com>

	* gcc.dg/format/ms-format3.c: New test for specific MS types.

2010-02-05  Richard Guenther  <rguenther@suse.de>

	* gcc.dg/tree-ssa/ssa-ccp-28.c: New testcase.

2010-02-05  Dodji Seketeli  <dodji@redhat.com>

	PR c++/42915
	* g++.dg/other/crash-9.C: New test.

2010-02-05  Paul Thomas  <pault@gcc.gnu.org>

	PR fortran/42309
	* gfortran.dg/subref_array_pointer_4.f90 : New test.

2010-02-04  Richard Guenther  <rguenther@suse.de>

	PR rtl-optimization/42952
	* gcc.dg/torture/pr42952.c: New testcase.

2010-02-03  Jerry DeLisle  <jvdelisle@gcc.gnu.org>

	PR libfortran/42901
	* gfortran.dg/namelist_60.f90: New test.

2010-02-03  Jason Merrill  <jason@redhat.com>

	PR c++/40138
	* g++.dg/ext/builtin11.C: New.

	PR c++/4926
	PR c++/38600
	* g++.dg/abi/mangle35.C: New.
	* g++.dg/abi/mangle37.C: New.

	PR c++/12909
	* g++.dg/abi/mangle36.C: New.

	PR c++/35652
	* g++.dg/warn/string1.C: New.

2010-02-03  Richard Guenther  <rguenther@suse.de>

	PR tree-optimization/42944
	* gcc.dg/errno-1.c: New testcase.

2010-02-03  Richard Guenther  <rguenther@suse.de>

	PR middle-end/42927
	* gcc.c-torture/compile/pr42927.c: New testcase.

2010-02-03  Tobias Burnus  <burnus@net-b.de>

	PR fortran/42936
	* gfortran.dg/null_4.f90: New test.

2010-02-02  Jason Merrill  <jason@redhat.com>

	PR c++/41090
	* g++.dg/ext/label13.C: New.

2010-02-02  Tobias Burnus  <burnus@net-b.de>

	PR fortran/42650
	* gfortran.dg/func_result_5.f90: New test.

2010-02-01  Tobias Burnus  <burnus@net-b.de>

	PR fortran/42922
	* gfortran.dg/pure_initializer_3.f90: News test.

2010-01-31  Janus Weil  <janus@gcc.gnu.org>

	PR fortran/42888
	* gfortran.dg/allocate_derived_2.f90: New test.

2010-01-31  Eric Botcazou  <ebotcazou@adacore.com>

	PR middle-end/42898
	* gcc.dg/torture/pr42898-2.c: New test.

2010-01-31  Richard Guenther  <rguenther@suse.de>

	PR middle-end/42898
	* gcc.dg/torture/pr42898.c: New testcase.

2010-01-31  Paul Thomas  <pault@gcc.gnu.org>

	PR fortran/38324
	* gfortran.dg/alloc_comp_basics_1.f90: Remove option -O2.
	* gfortran.dg/alloc_comp_bounds_1.f90: New test.

2010-01-30  Paolo Bonzini  <bonzini@gnu.org>

	* g++.dg/tree-ssa/inline-1.C: New.
	* g++.dg/tree-ssa/inline-2.C: New.
	* g++.dg/tree-ssa/inline-3.C: New.

2010-01-29  Michael Meissner  <meissner@linux.vnet.ibm.com>

	PR testsuite/41701
	* gcc.dg/builtins-58.c: Add -fno-ident to the options to prevent
	the string 'pow' in the pathname of the compiler from generating a
	test failure.

2010-01-29  Rainer Orth  <ro@CeBiTec.Uni-Bielefeld.DE>

	* g++.old-deja/g++.mike/eh16.C: Rename err to e.
	* g++.old-deja/g++.mike/eh17.C: Likewise.
	* g++.old-deja/g++.mike/p5571.C: Likewise.

2010-01-29  Dodji Seketeli  <dodji@redhat.com>

	PR c++/42758
	PR c++/42634
	PR c++/42336
	PR c++/42797
	PR c++/42880
	* g++.dg/other/crash-5.C: New test.
	* g++.dg/other/crash-6.C: New test.
	* g++.dg/other/crash-7.C: New test.
	* g++.dg/other/crash-8.C: New test.

2010-01-29  Jakub Jelinek  <jakub@redhat.com>

	PR rtl-optimization/42889
	* gcc.dg/pr42889.c: New test.

2010-01-28  H.J. Lu  <hongjiu.lu@intel.com>

	* gcc.target/i386/pr42881.c: Use SSE2.

2010-01-28  Uros Bizjak  <ubizjak@gmail.com>

	PR target/42891
	* gcc.target/i386/pr42891.c: New test.

2010-01-28  Richard Guenther  <rguenther@suse.de>

	PR tree-optimization/42871
	* g++.dg/torture/pr42871.C: New testcase.

2010-01-28  Richard Guenther  <rguenther@suse.de>

	* gcc.dg/Wobjsize-1.h: New testcase.
	* gcc.dg/Wobjsize-1.c: Likewise.

2010-01-28  Richard Guenther  <rguenther@suse.de>

	PR middle-end/42883
	* g++.dg/torture/pr42883.C: New testcase.

2010-01-28  Michael Matz  <matz@suse.de>

	* gcc.target/i386/pr42881.c: New test.

2010-01-28  Rainer Orth  <ro@CeBiTec.Uni-Bielefeld.DE>

	* gcc.misc-tests/linkage.exp: Remove mips-sgi-irix6*o32 support.
	Add i?86-*-solaris2* support.

2010-01-28  Dodji Seketeli  <dodji@redhat.com>

	PR c++/42713
	PR c++/42820
	* g++.dg/template/typedef27.C: New test case.
	* g++.dg/template/typedef28.C: New test case.

2010-01-27  Stephen Thomas  <stephen.thomas@arm.com>

	* testsuite/gcc.dg/optimize-bswap*.c: Add ARM target

2010-01-27  Richard Guenther  <rguenther@suse.de>

	PR middle-end/42878
	* gcc.dg/torture/pr42878-1.c: New testcase.
	* gcc.dg/torture/pr42878-2.c: Likewise.

2010-01-27  Jakub Jelinek  <jakub@redhat.com>

	PR middle-end/42874
	* gcc.dg/vla-22.c: New test.

2010-01-26  Jakub Jelinek  <jakub@redhat.com>

	* ada/acats/run_all.sh: Make sure norun.lst is sorted using the
	current collation.

2010-01-26  Richard Guenther  <rguenther@suse.de>

	PR rtl-optimization/42685
	* gcc.dg/pr42685.c: New testcase.
	* g++.dg/other/pr42685.C: Likewise.

2010-01-26  Richard Guenther  <rguenther@suse.de>

	PR middle-end/42806
	* g++.dg/other/pr42806.C: New testcase.

2010-01-26  Richard Guenther  <rguenther@suse.de>

	PR tree-optimization/42250
	* gcc.dg/pr42250.c: New testcase.

2010-01-25  Arnaud Charlet  <charlet@adacore.com>

	* gnat.dg/array_bounds_test.adb: New test.

2010-01-25  Tobias Burnus  <burnus@net-b.de>

	PR fortran/42858
	* gfortran.dg/generic_21.f90: New test.

2010-01-25  Rainer Orth  <ro@CeBiTec.Uni-Bielefeld.DE>

	PR testsuite/41522
	* gcc.c-torture/compile/pr38789.c: Change to dg-do compile.

2010-01-24  Mark Mitchell  <mark@codesourcery.com>

	PR c++/42748
	* g++.dg/abi/arm_va_list2.C: New test.
	* g++.dg/abi/arm_va_list2.h: Companion header file.

2010-01-24  Paul Thomas  <pault@gcc.gnu.org>

	PR fortran/41044
	* gfortran.dg/parameter_array_ref_2.f90 : New test.

	PR fortran/41167
	* gfortran.dg/char_array_arg_1.f90 : New test.

	* gfortran.dg/pr25923.f90 : Remove XFAIL.

2010-01-24  Tobias Burnus  <burnus@net-b.de>

	PR fortran/39304
	* gfortran.dg/generic_20.f90: New test.

2010-01-22  Michael Matz  <matz@suse.de>

	* gfortran.dg/vect/fast-math-mgrid-resid.f: Limit to x86, add
	-msse2.

2010-01-21  Paul Thomas  <pault@gcc.gnu.org>

	PR fortran/42736
	* gfortran.dg/dependency_25.f90 : New test.

2010-01-21  Martin Jambor  <mjambor@suse.cz>

	PR tree-optimization/42585
	* gcc.dg/tree-ssa/pr42585.c: New test.

2010-01-21  Richard Guenther  <rguenther@suse.de>

	PR middle-end/19988
	* gcc.dg/pr19988.c: New testcase.

2010-01-20  Janis Johnson  <janis187@us.ibm.com>

	* g++.dg/compat/decimal/compat-common.h: New file.
	* g++.dg/compat/decimal/decimal-dummy.h: New file.
	* g++.dg/compat/decimal/pass_x.h: New file.
	* g++.dg/compat/decimal/pass_y.h: New file.
	* g++.dg/compat/decimal/pass-1_main.C: New file.
	* g++.dg/compat/decimal/pass-1_x.C: New file.
	* g++.dg/compat/decimal/pass-1_y.C: New file.
	* g++.dg/compat/decimal/pass-2_main.C: New file.
	* g++.dg/compat/decimal/pass-2_x.C: New file.
	* g++.dg/compat/decimal/pass-2_y.C: New file.
	* g++.dg/compat/decimal/pass-3_main.C: New file.
	* g++.dg/compat/decimal/pass-3_x.C: New file.
	* g++.dg/compat/decimal/pass-3_y.C: New file.
	* g++.dg/compat/decimal/pass-4_main.C: New file.
	* g++.dg/compat/decimal/pass-4_x.C: New file.
	* g++.dg/compat/decimal/pass-4_y.C: New file.
	* g++.dg/compat/decimal/pass-5_main.C: New file.
	* g++.dg/compat/decimal/pass-5_x.C: New file.
	* g++.dg/compat/decimal/pass-5_y.C: New file.
	* g++.dg/compat/decimal/pass-6_main.C: New file.
	* g++.dg/compat/decimal/pass-6_x.C: New file.
	* g++.dg/compat/decimal/pass-6_y.C: New file.
	* g++.dg/compat/decimal/return_x.h: New file.
	* g++.dg/compat/decimal/return_y.h: New file.
	* g++.dg/compat/decimal/return-1_main.C: New file.
	* g++.dg/compat/decimal/return-1_x.C: New file.
	* g++.dg/compat/decimal/return-1_y.C: New file.
	* g++.dg/compat/decimal/return-2_main.C: New file.
	* g++.dg/compat/decimal/return-2_x.C: New file.
	* g++.dg/compat/decimal/return-2_y.C: New file.
	* g++.dg/compat/decimal/return-3_main.C: New file.
	* g++.dg/compat/decimal/return-3_x.C: New file.
	* g++.dg/compat/decimal/return-3_y.C: New file.
	* g++.dg/compat/decimal/return-4_main.C: New file.
	* g++.dg/compat/decimal/return-4_x.C: New file.
	* g++.dg/compat/decimal/return-4_y.C: New file.
	* g++.dg/compat/decimal/return-5_main.C: New file.
	* g++.dg/compat/decimal/return-5_x.C: New file.
	* g++.dg/compat/decimal/return-5_y.C: New file.
	* g++.dg/compat/decimal/return-6_main.C: New file.
	* g++.dg/compat/decimal/return-6_x.C: New file.
	* g++.dg/compat/decimal/return-6_y.C: New file.

2010-01-20  Alexandre Oliva  <aoliva@redhat.com>

	PR debug/42715
	* gcc.dg/pr42715.c: New.

2010-01-20  Paolo Carlini  <paolo.carlini@oracle.com>

	PR c++/42038
	* g++.dg/parse/crash55.C: New.

2010-01-20  Alexandre Oliva  <aoliva@redhat.com>

	PR debug/42782
	* gcc.dg/guality/pr42782.c: New.

2010-01-20  Jason Merrill  <jason@redhat.com>

	PR c++/41788
	* g++.dg/abi/packed1.C: New.

	PR c++/41920
	* g++.dg/cpp0x/lambda/lambda-warn1.C: New.

	PR c++/40750
	* g++.dg/parse/fn-typedef1.C: New.
	* g++.dg/other/cv_quals.C: Adjust.

2010-01-20  Anthony Green  <green@moxielogic.com>

	* gcc.dg/cpp/_Pragma6.c: Skip this test for moxie-*-* (no
	pack(push) pragma).
	* gcc.dg/pr19340.c: Skip this test for moxie-*-* (no scheduling).
	* gcc.dg/20020312-2.c: Port this to the moxie core.
	* gcc.dg/weak/typeof-2.c: Ditto.

2010-01-20  Richard Guenther  <rguenther@suse.de>

	PR tree-optimization/42717
	* gcc.c-torture/compile/pr42717.c: New testcase.

2010-01-20  Jakub Jelinek  <jakub@redhat.com>

	* gcc.dg/cleanup-13.c: Expect DW_OP_mod to do unsigned modulo instead
	of signed, add a few new tests.

	PR middle-end/42803
	* g++.dg/parse/limits-initializer1.C: New test.

2010-01-19  Janus Weil  <janus@gcc.gnu.org>

	PR fortran/42804
	* gfortran.dg/proc_ptr_comp_pass_6.f90: New test.
	* gfortran.dg/typebound_call_12.f03: New test.

2010-01-19  Paul Thomas  <pault@gcc.gnu.org>

	PR fortran/42783
	* gfortran.dg/bounds_check_15.f90 : New test.

2010-01-19  Michael Matz  <matz@suse.de>

	PR tree-optimization/41783
	* gfortran.dg/vect/fast-math-mgrid-resid.f: New.

2010-01-19  Ramana Radhakrishnan  <ramana.radhakrishnan@arm.com>

	PR target/38697.
	* gcc.target/arm/neon/vget_lowf32.c: Regenerate.
	* gcc.target/arm/neon/vget_lowp16.c: Likewise.
	* gcc.target/arm/neon/vget_lowp8.c:  Likewise.
	* gcc.target/arm/neon/vget_lows16.c: Likewise.
	* gcc.target/arm/neon/vget_lows32.c: Likewise.
	* gcc.target/arm/neon/vget_lows64.c: Likewise.
	* gcc.target/arm/neon/vget_lows8.c: Likewise.
	* gcc.target/arm/neon/vget_lowu16.c: Likewise.
	* gcc.target/arm/neon/vget_lowu32.c: Likewise.
	* gcc.target/arm/neon/vget_lowu64.c: Likewise.
	* gcc.target/arm/neon/vget_lowu8.c: Likewise.

2010-01-19  Janus Weil  <janus@gcc.gnu.org>

	PR fortran/42545
	* gfortran.dg/extends_6.f03: Modified an error message.
	* gfortran.dg/extends_10.f03: New test.
	* gfortran.dg/private_type_6.f03: Modified an error message.
	* gfortran.dg/structure_constructor_8.f03: Ditto.

2010-01-19  Jakub Jelinek  <jakub@redhat.com>

	PR tree-optimization/42719
	* gcc.dg/pr42719.c: New test.

	PR debug/42728
	* gcc.dg/pr42728.c: New test.

2010-01-19  Anthony Green  <green@moxielogic.com>

	* gcc.dg/tree-ssa/20040204-1.c: Expect this test to pass.

2010-01-18  Anthony Green  <green@moxielogic.com>

	* gcc.dg/tree-ssa/asm-3.c (REGISTER): Pick an appropriate register
	for moxie.

2010-01-19  Dodji Seketeli  <dodji@redhat.com>

	* g++.dg/template/error45.C: reverted as part of reverting the
	fix of PR c++/42634.

2010-01-18  Dodji Seketeli  <dodji@redhat.com>

	PR c++/42634
	* g++.dg/template/error45.C: New test.

2010-01-18  Dodji Seketeli  <dodji@redhat.com>

	PR c++/42766
	* g++.dg/conversion/op6.C: New test.

2010-01-18  Uros Bizjak  <ubizjak@gmail.com>

	PR target/42774
	* gcc.target/alpha/pr42774.c: New test.

2010-01-18  Richard Guenther  <rguenther@suse.de>

	PR tree-optimization/42781
	* gfortran.fortran-torture/compile/pr42781.f90: New testcase.

2010-01-17  Richard Guenther  <rguenther@suse.de>

	PR middle-end/42248
	* gcc.c-torture/execute/pr42248.c: New testcase.

2010-01-17  Richard Guenther  <rguenther@suse.de>

	PR tree-optimization/42773
	* g++.dg/torture/pr42773.C: New testcase.

2010-01-17  Janus Weil  <janus@gcc.gnu.org>

	PR fortran/42677
	* gfortran.dg/interface_assignment_5.f90: New test.

2010-01-17  Dodji Seketeli  <dodji@redhat.com>

	PR c++/42697
	* g++.dg/template/crash94.C: Reverted.

2010-01-17  Jie Zhang  <jie.zhang@analog.com>

	PR debug/42767
	* gcc.dg/debug/pr42767.c: New.

2010-01-15  Jason Merrill  <jason@redhat.com>

	PR c++/42761
	* g++.dg/cpp0x/decltype22.C: New.

2010-01-16  Jakub Jelinek  <jakub@redhat.com>

	PR middle-end/42760
	* g++.dg/torture/pr42760.C: New test.

2010-01-15  Jing Yu  <jingyu@google.com>

	PR rtl-optimization/42691
	* gcc.c-torture/execute/pr42691.c: New.

2010-01-15  Richard Guenther  <rguenther@suse.de>

	PR middle-end/42739
	* g++.dg/torture/pr42739.C: New testcase.

2010-01-15  Dodji Seketeli  <dodji@redhat.com>

	* g++.dg/template/error45.C: Revert as part of reverting changes
	or PR c++/42634.

2010-01-14 Jerry DeLisle <jvdelisle@gcc.gnu.org>

	PR fortran/42684
	* gfortran.dg/interface_31.f90: New test.

2010-01-14  Michael Meissner  <meissner@linux.vnet.ibm.com>

	* gcc.target/powerpc/pr42747.c: New file.

2010-01-14  Jakub Jelinek  <jakub@redhat.com>

	PR middle-end/42674
	* c-c++-common/pr42674.c: New test.

	PR c++/42608
	* g++.dg/template/instantiate11.C: New test.

2010-01-14  Jason Merrill  <jason@redhat.com>

	PR c++/42701
	* g++.dg/overload/error3.C: New.

	PR c++/42655
	* g++.dg/overload/rvalue1.C: New.

2010-01-14  Martin Jambor  <mjambor@suse.cz>

	PR tree-optimization/42706
	* gcc.dg/ipa/pr42706.c: New testcase.

2010-01-14  H.J. Lu  <hongjiu.lu@intel.com>

	* g++.dg/graphite/pr42681.C (size_t): Use __SIZE_TYPE__.

2010-01-14  Martin Jambor  <mjambor@suse.cz>

	PR tree-optimization/42714
	* g++.dg/torture/pr42714.C: New test.

2010-01-14  Alexander Monakov  <amonakov@ispras.ru>

	PR rtl-optimization/42246
	* gfortran.dg/pr42246-2.f: New.

2010-01-14  Alexander Monakov  <amonakov@ispras.ru>

	PR rtl-optimization/42389
	* gcc.dg/pr42389.c: New.

2010-01-14  Alexander Monakov  <amonakov@ispras.ru>

	PR rtl-optimization/42388
	* gcc.dg/pr42388.c: New.

2010-01-14  Alexander Monakov <amonakov@ispras.ru>

	PR rtl-optimization/42294
	* gfortran.dg/pr42294.f: New.

2010-01-14  Alexander Monakov <amonakov@ispras.ru>

	PR rtl-optimization/39453
	PR rtl-optimization/42246
	* gcc.dg/pr39453.c: New.
	* gcc.dg/pr42246.c: New.

2010-01-14  Alexander Monakov <amonakov@ispras.ru>

	PR middle-end/42245
	* gcc.dg/pr42245.c: New.
	* gcc.dg/pr42245-2.c: New.

2010-01-14  Alexander Monakov <amonakov@ispras.ru>

	PR rtl-optimization/42249
	* gcc.dg/pr42249.c: New.

2010-01-14  Jakub Jelinek  <jakub@redhat.com>

	PR c/42721
	* gcc.c-torture/execute/pr42721.c: New test.

2010-01-14  Ira Rosen  <irar@il.ibm.com>

	PR tree-optimization/42709
	* gcc.dg/vect/pr42709.c: New test.

2010-01-14  Paul Thomas  <pault@gcc.gnu.org>

	PR fortran/41478
	* gfortran.dg/alloc_comp_scalar_1.f90: New test.
	* gfortran.dg/alloc_comp_transformational_1.f90: New test.

2010-01-14  Paul Thomas  <pault@gcc.gnu.org>

	PR fortran/42481
	* gfortran.dg/generic_19.f90 : New test.

2010-01-13  Richard Guenther  <rguenther@suse.de>

	PR tree-optimization/42730
	* gcc.c-torture/compile/pr42730.c: New testcase.

2010-01-13  Steve Ellcey  <sje@cup.hp.com>

	PR target/pr42542
	* gcc.target/ia64/pr42542-1.c: New.
	* gcc.target/ia64/pr42542-2.c: New.
	* gcc.target/ia64/pr42542-3.c: New.

2010-01-13  Dodji Seketeli  <dodji@redhat.com>

	PR c++/42634
	* g++.dg/template/error45.C: New test.

2010-01-13  Martin Jambor  <mjambor@suse.cz>

	PR tree-optimization/42704
	* g++.dg/torture/pr42704.C: New test.

2010-01-13  Martin Jambor  <mjambor@suse.cz>

	PR tree-optimization/42703
	* gcc.c-torture/compile/pr42703.c: New test.

2010-01-13  Richard Guenther  <rguenther@suse.de>

	PR tree-optimization/42705
	* gcc.c-torture/compile/pr42705.c: New testcase.

2010-01-13  Jie Zhang  <jie.zhang@analog.com>

	* gcc.target/bfin/l2.c: New test.
	* gcc.target/bfin/bfin.exp (dg-bfin-processors): New.

2010-01-13  Richard Guenther  <rguenther@suse.de>

	PR middle-end/42716
	* gcc.c-torture/compile/pr42716.c: New testcase.

2010-01-13  Richard Guenther  <rguenther@suse.de>

	PR lto/42678
	* gfortran.dg/lto/20100110-1_0.f90: New testcase.

2010-01-12  Joseph Myers  <joseph@codesourcery.com>

	PR c/42708
	* gcc.c-torture/compile/pr42708-1.c: New test.

2010-01-12  Jakub Jelinek  <jakub@redhat.com>

	PR debug/42662
	* gcc.dg/pr42662.c: New test.

	PR tree-optimization/42645
	* g++.dg/other/pr42645-1.C: New test.
	* g++.dg/other/pr42645-2.C: New test.

2010-01-11  Janis Johnson  <janis187@us.ibm.com>

	PR target/42416
	* gcc.target/powerpc/warn-1.c: New test.
	* gcc.target/powerpc/warn-2.c: New test.

2010-01-11  Uros Bizjak  <ubizjak@gmail.com>

	* gcc.target/x86_64/abi/avx/asm-support.S (snapshot_ret): Preserve
	stack alignment.

2010-01-10  Rafael Avila de Espindola  <espindola@google.com>

	* gcc.dg/lto/20100108_0.c: New.

2010-01-10  Uros Bizjak  <ubizjak@gmail.com>

	* gcc.dg/graphite/pr40281.c (dg-options): Add -w.
	Add -march=i686 -msse for 32bit x86 targets.

2010-01-10  Richard Guenther  <rguenther@suse.de>

	PR middle-end/42667
	* gcc.dg/torture/pr42667.c: New testcase.

2010-01-09 Jerry DeLisle <jvdelisle@gcc.gnu.org>

	PR fortran/32489
	* gfortran.dg/array_constructor_34.f90: New test.

2010-01-09 Jerry DeLisle <jvdelisle@gcc.gnu.org>

	PR fortran/20923
	* gfortran.dg/array_constructor_33.f90: New test.
	gfortran.dg/array_function_5.f90: Add credit.

2010-01-09  Alexandre Oliva  <aoliva@redhat.com>

	PR debug/42631
	* gcc.dg/pr42631.c: New.

2010-01-09  Alexandre Oliva  <aoliva@redhat.com>

	PR debug/42630
	* gcc.dg/pr42630.c: New.

2010-01-09  Alexandre Oliva  <aoliva@redhat.com>

	PR debug/42629
	* gcc.dg/pr42629.c: New.

2010-01-09  Alexandre Oliva  <aoliva@redhat.com>

	PR middle-end/42363
	* gcc.dg/torture/pr42363.c: New.

2010-01-09  Alexandre Oliva  <aoliva@redhat.com>

	PR debug/42604
	PR debug/42395
	* gcc.dg/vect/pr42604.c: New.
	* gcc.dg/vect/pr42395.c: New.

2010-01-09  Richard Guenther  <rguenther@suse.de>

	PR middle-end/42512
	* gcc.c-torture/execute/pr42512.c: New testcase.

2010-01-09  Tobias Burnus  <burnus@net-b.de>

	PR fortran/41298
	* gfortran.dg/c_ptr_tests_14.f90: New test.

2010-01-08  Rainer Orth  <ro@CeBiTec.Uni-Bielefeld.DE>

	PR ada/41929
	* gnat.dg/null_pointer_deref1.adb: Don't run on
	sparc*-sun-solaris2.11.

2010-01-08  Richard Guenther  <rguenther@suse.de>

	PR lto/42528
	* gcc.dg/lto/20100103-1_0.c: New testcase.
	* gcc.dg/lto/20100103-2_0.c: Likewise.

2010-01-08  Tobias Burnus  <burnus@net-b.de

	PR/fortran 25829
	* gfortran.dg/asynchronous_1.f90: New test.
	* gfortran.dg/asynchronous_2.f90: New test.
	* gfortran.dg/conflicts.f90: Update error message.

2010-01-07  Dodji Seketeli  <dodji@redhat.com>

	c++/40155
	* g++.dg/cpp0x/variadic-unify-2.C: New test.

2010-01-07  Jakub Jelinek  <jakub@redhat.com>

	PR tree-optimization/42625
	* g++.dg/opt/dtor4.C: New test.
	* g++.dg/opt/dtor4.h: New.
	* g++.dg/opt/dtor4-aux.cc: New.

2010-01-07  Tobias Burnus  <burnus@net-b.de>

	PR fortran/42597
	* gfortran.dg/proc_ptr_26.f90: New test.

2010-01-07  Tobias Burnus  <burnus@net-b.de>

	PR fortran/41872
	* gfortran.dg/allocatable_scalar_7.f90: New test.

2010-01-06  Richard Guenther  <rguenther@suse.de>

	* gcc.c-torture/compile/pr42632.c: New testcase.

2010-01-05  H.J. Lu  <hongjiu.lu@intel.com>

	PR target/42542
	* gcc.target/i386/pr42542-4.c: New.
	* gcc.target/i386/pr42542-4a.c: Likewise.
	* gcc.target/i386/pr42542-5.c: Likewise.
	* gcc.target/i386/pr42542-5a.c: Likewise.

2010-01-05  Eric Botcazou  <ebotcazou@adacore.com>

	* gcc.dg/tls/opt-15.c: New test.

2010-01-05  H.J. Lu  <hongjiu.lu@intel.com>

	* gcc.target/i386/pr42542-1.c (res): Make it 8 elements.

2010-01-05  Martin Jambor  <mjambor@suse.cz>

	PR tree-optimization/42462
	* g++.dg/torture/pr42462.C: New test.

2010-01-05  Jason Merrill  <jason@redhat.com>

	* g++.dg/cpp0x/initlist30.C: New test.

2010-01-05  Richard Guenther  <rguenther@suse.de>

	PR tree-optimization/42614
	* gcc.c-torture/execute/pr42614.c: New testcase.

2010-01-05  Eric Fisher  <joefoxreal@gmail.com>

	* gcc.dg/pr12603.c: Remove -Wunreachable-code from dg-options.
	* gcc.dg/Wunreachable-1.c: Remove the testcase of
	-Wunreachable-code.
	* gcc.dg/Wunreachable-2.c: Likewise.
	* gcc.dg/Wunreachable-3.c: Likewise.
	* gcc.dg/Wunreachable-4.c: Likewise.
	* gcc.dg/Wunreachable-5.c: Likewise.
	* gcc.dg/Wunreachable-6.c: Likewise.
	* gcc.dg/Wunreachable-7.c: Likewise.
	* gcc.dg/Wunreachable-8.c: Likewise.
	* gcc.dg/20041231-1.c: Likewise.

2010-01-05  Jakub Jelinek  <jakub@redhat.com>

	PR other/42611
	* gcc.dg/pr42611.c: New test.

	PR tree-optimization/42508
	* g++.dg/opt/pr42508.C: New test.

2010-01-05  Tobias Burnus  <burnus@net-b.de>

	PR fortran/41872
	* gfortran.dg/allocatable_scalar_8.f90: New.

2010-01-04  Martin Jambor  <mjambor@suse.cz>

	PR tree-optimization/42398
	* gcc.c-torture/compile/pr42398.c: New test.

2010-01-04  Jason Merrill  <jason@redhat.com>

	PR c++/42555
	* g++.dg/ext/attrib35.C: New.

	PR c++/42567
	* g++.dg/cpp0x/auto17.C: New.

2010-01-04  Rafael Avila de Espindola  <espindola@google.com>

	* gcc.dg/lto/20100104_0.c: New.

2010-01-04  H.J. Lu  <hongjiu.lu@intel.com>

	PR target/42542
	* gcc.target/i386/pr42542-1.c: New.
	* gcc.target/i386/pr42542-1a.c: Likewise.
	* gcc.target/i386/pr42542-1b.c: Likewise.
	* gcc.target/i386/pr42542-2.c: Likewise.
	* gcc.target/i386/pr42542-2a.c: Likewise.
	* gcc.target/i386/pr42542-2b.c: Likewise.
	* gcc.target/i386/pr42542-3.c: Likewise.
	* gcc.target/i386/pr42542-3a.c: Likewise.

2009-01-04  Tobias Burnus  <burnus@net-b.de>

	PR fortran/41872
	* gfortran.dg/allocatable_scalar_5.f90: New test.
	* gfortran.dg/allocatable_scalar_6.f90: New test.

2010-01-03  Richard Guenther  <rguenther@suse.de>

	PR testsuite/42583
	* gfortran.dg/gomp/recursion1.f90: Remove.

2010-01-03  Richard Guenther  <rguenther@suse.de>

	* gcc.dg/Warray-bounds.c: Remove XFAILs.
	* gcc.dg/uninit-6.c: Likewise.
	* gcc.dg/struct/wo_prof_array_through_pointer.c: Likewise.

2010-01-03  Richard Guenther  <rguenther@suse.de>

	PR tree-optimization/42589
	* gcc.target/i386/pr42589.c: New testcase.

2010-01-03  Richard Guenther  <rguenther@suse.de>

	PR tree-optimization/42438
	* gcc.dg/tree-ssa/ssa-pre-27.c: New testcase.

2010-01-02  Richard Guenther  <rguenther@suse.de>

	PR testsuite/41651
	* g++.dg/lto/20080908-3_0.C: Avoid uninitialized vars.

2010-01-02  Uros Bizjak  <ubizjak@gmail.com>

	PR target/42448
	* gcc.target/alpha/pr42448-1.c: New test.
	* gcc.target/alpha/pr42448-2.c: Ditto.

2010-01-01  Joseph Myers  <joseph@codesourcery.com>

	PR preprocessor/41947
	* gcc.dg/c99-hexfloat-3.c: New test.

2010-01-01  Richard Guenther  <rguenther@suse.de>

	PR c/42570
	* gcc.c-torture/execute/pr42570.c: New testcase.

2010-01-01  Richard Guenther  <rguenther@suse.de>

	PR middle-end/42559
	* gcc.c-torture/compile/pr42559.c: New testcase.


Copyright (C) 2010 Free Software Foundation, Inc.

Copying and distribution of this file, with or without modification,
are permitted in any medium without royalty provided the copyright
notice and this notice are preserved.<|MERGE_RESOLUTION|>--- conflicted
+++ resolved
@@ -1,47 +1,3 @@
-<<<<<<< HEAD
-2010-06-29  Jakub Jelinek  <jakub@redhat.com>
-
-	PR debug/44668
-	* g++.dg/debug/dwarf2/accessibility1.C: New test.
-
-2010-06-24  Jakub Jelinek  <jakub@redhat.com>
-
-	PR middle-end/44492
-	* g++.dg/torture/pr44492.C: New test.
-
-2010-05-25  Jakub Jelinek  <jakub@redhat.com>
-
-	PR debug/42801
-	* gcc.dg/guality/vla-2.c: New test.
-
-2010-05-15  Jakub Jelinek  <jakub@redhat.com>
-
-	PR c++/44148
-	* g++.dg/torture/pr44148.C: New test.
-
-2010-05-14  Jakub Jelinek  <jakub@redhat.com>
-
-	PR debug/44112
-	* gcc.dg/debug/dwarf2/const-1.c: Remove.
-	* g++.dg/debug/dwarf2/const1.C: Remove.
-
-2010-05-13  Jakub Jelinek  <jakub@redhat.com>
-
-	PR debug/43983
-	* gcc.dg/guality/sra-1.c: New test.
-
-2010-04-30  Richard Guenther  <rguenther@suse.de>
-
-	* gcc.dg/tree-ssa/builtin-free.c: New testcase.
-
-2010-04-20  Jakub Jelinek  <jakub@redhat.com>
-
-	* g++.dg/debug/dwarf2/rv1.C: New test.
-
-2010-04-19  Jakub Jelinek  <jakub@redhat.com>
-
-	* g++.dg/debug/dwarf2/enum1.C: New test.
-=======
 2010-07-01  Jakub Jelinek  <jakub@redhat.com>
 
 	Backport from mainline
@@ -59,7 +15,49 @@
 
 	PR c++/44628
 	* g++.dg/template/crash97.C: New.
->>>>>>> 8c0fc560
+
+2010-06-29  Jakub Jelinek  <jakub@redhat.com>
+
+	PR debug/44668
+	* g++.dg/debug/dwarf2/accessibility1.C: New test.
+
+2010-06-24  Jakub Jelinek  <jakub@redhat.com>
+
+	PR middle-end/44492
+	* g++.dg/torture/pr44492.C: New test.
+
+2010-05-25  Jakub Jelinek  <jakub@redhat.com>
+
+	PR debug/42801
+	* gcc.dg/guality/vla-2.c: New test.
+
+2010-05-15  Jakub Jelinek  <jakub@redhat.com>
+
+	PR c++/44148
+	* g++.dg/torture/pr44148.C: New test.
+
+2010-05-14  Jakub Jelinek  <jakub@redhat.com>
+
+	PR debug/44112
+	* gcc.dg/debug/dwarf2/const-1.c: Remove.
+	* g++.dg/debug/dwarf2/const1.C: Remove.
+
+2010-05-13  Jakub Jelinek  <jakub@redhat.com>
+
+	PR debug/43983
+	* gcc.dg/guality/sra-1.c: New test.
+
+2010-04-30  Richard Guenther  <rguenther@suse.de>
+
+	* gcc.dg/tree-ssa/builtin-free.c: New testcase.
+
+2010-04-20  Jakub Jelinek  <jakub@redhat.com>
+
+	* g++.dg/debug/dwarf2/rv1.C: New test.
+
+2010-04-19  Jakub Jelinek  <jakub@redhat.com>
+
+	* g++.dg/debug/dwarf2/enum1.C: New test.
 
 2010-06-30  Jakub Jelinek  <jakub@redhat.com>
 
