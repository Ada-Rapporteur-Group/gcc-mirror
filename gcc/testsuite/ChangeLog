--- conflicted
+++ resolved
@@ -1,4 +1,27 @@
-<<<<<<< HEAD
+2013-11-04  Marek Polacek  <polacek@redhat.com>
+
+	Backport from mainline
+	2013-11-04  Marek Polacek  <polacek@redhat.com>
+
+	PR c++/58979
+	* g++.dg/diagnostic/pr58979.C: New test.
+
+2013-11-03  H.J. Lu  <hongjiu.lu@intel.com>
+
+	Backport from mainline
+	2013-10-12  H.J. Lu  <hongjiu.lu@intel.com>
+
+	PR target/58690
+	* gcc.target/i386/pr58690.c: New test
+
+2013-11-02  Janus Weil  <janus@gcc.gnu.org>
+
+	Backport from mainline
+	2013-09-23  Janus Weil  <janus@gcc.gnu.org>
+
+	PR fortran/58355
+	* gfortran.dg/extends_15.f90: New.
+
 2013-10-31  Cong Hou  <congh@google.com>
 
 	Backport from mainline:
@@ -16,47 +39,6 @@
 	* gcc.dg/pr53265.c: Remove XFAILs.
 	* gcc.dg/tree-ssa/loop-38.c: Remove unreliable dump scanning.
 	* gcc.dg/tree-ssa/pr21559.c: Change back to two expected jump threads.
-
-2013-09-24  Cong Hou  <congh@google.com>
-
-	Backport from mainline:
-	2013-09-24  Richard Biener  <rguenther@suse.de>
-
-	PR middle-end/58513
-	* g++.dg/vect/pr58513.cc: New testcase.
-
-2013-09-20  Cong Hou  <congh@google.com>
-
-	Backport from mainline:
-	2013-09-13  Cong Hou  <congh@google.com>
-
-	* gcc.dg/vect/vect-reduc-dot-s16c.c: Add a test case with dot product
-	on two arrays with short and int types. This should not be recognized
-	as a dot product pattern.
-=======
-2013-11-04  Marek Polacek  <polacek@redhat.com>
-
-	Backport from mainline
-	2013-11-04  Marek Polacek  <polacek@redhat.com>
-
-	PR c++/58979
-	* g++.dg/diagnostic/pr58979.C: New test.
-
-2013-11-03  H.J. Lu  <hongjiu.lu@intel.com>
-
-	Backport from mainline
-	2013-10-12  H.J. Lu  <hongjiu.lu@intel.com>
-
-	PR target/58690
-	* gcc.target/i386/pr58690.c: New test
-
-2013-11-02  Janus Weil  <janus@gcc.gnu.org>
-
-	Backport from mainline
-	2013-09-23  Janus Weil  <janus@gcc.gnu.org>
-
-	PR fortran/58355
-	* gfortran.dg/extends_15.f90: New.
 
 2013-10-29  Uros Bizjak  <ubizjak@gmail.com>
 
@@ -200,6 +182,14 @@
 	PR middle-end/58564
 	* gcc.c-torture/execute/pr58564.c: New test.
 
+2013-09-24  Cong Hou  <congh@google.com>
+
+	Backport from mainline:
+	2013-09-24  Richard Biener  <rguenther@suse.de>
+
+	PR middle-end/58513
+	* g++.dg/vect/pr58513.cc: New testcase.
+
 2013-09-23  Eric Botcazou  <ebotcazou@adacore.com>
 
 	* gnat.dg/opt28.ad[sb]: New test.
@@ -208,6 +198,15 @@
 2013-09-23  Alan Modra  <amodra@gmail.com>
 
 	* gcc.target/powerpc/pr58330.c: New.
+
+2013-09-20  Cong Hou  <congh@google.com>
+
+	Backport from mainline:
+	2013-09-13  Cong Hou  <congh@google.com>
+
+	* gcc.dg/vect/vect-reduc-dot-s16c.c: Add a test case with dot product
+	on two arrays with short and int types. This should not be recognized
+	as a dot product pattern.
 
 2013-09-18  Paolo Carlini  <paolo.carlini@oracle.com>
 
@@ -292,7 +291,6 @@
 	PR tree-optimization/58223
 	* gcc.dg/torture/pr58223.c: New testcase.
 	* gcc.dg/tree-ssa/ldist-16.c: Flip expected behavior.
->>>>>>> 33b9c833
 
 2013-09-03  Richard Biener  <rguenther@suse.de>
 
