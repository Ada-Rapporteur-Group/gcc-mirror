<<<<<<< HEAD
2014-09-02  Fritz Reese  <Reese-Fritz@zai.com>

	PR fortran/62174
	* gfortran.dg/cray_pointers_11.f90: New.

2013-05-30  Janus Weil  <janus@gcc.gnu.org>

	PR fortran/54189
	* gfortran.dg/assumed_size_1.f90: New.
=======
2015-06-18  Jakub Jelinek  <jakub@redhat.com>

	PR tree-optimization/66233
	* gcc.c-torture/execute/pr66233.c: New test.

2015-06-12  Jakub Jelinek  <jakub@redhat.com>

	PR middle-end/63608
	* gcc.c-torture/compile/pr63608.c: New test.

2015-06-11  Richard Biener  <rguenther@suse.de>

	Backport from mainline
	2014-04-04  Jan Hubicka  <hubicka@ucw.cz>

	PR ipa/59626
	* gcc.dg/lto/pr59626_0.c: New testcase.
	* gcc.dg/lto/pr59626_1.c: New testcase.

2015-06-10  Richard Biener  <rguenther@suse.de>

	Backport from mainline
	2014-04-04  Cong Hou  <congh@google.com>

	PR tree-optimization/60656
	* gcc.dg/vect/pr60656.c: New test.

	2014-01-31  Richard Biener  <rguenther@suse.de>

	PR middle-end/59990
	* gcc.dg/torture/pr59990.c: New testcase.
	* gcc.target/i386/pr49168-1.c: Adjust.

2015-06-10  Jakub Jelinek  <jakub@redhat.com>

	PR target/66470
	* gcc.dg/tls/pr66470.c: New test.
	* gcc.target/i386/pr66470.c: New test.

2015-06-08  Uros Bizjak  <ubizjak@gmail.com>

	Backport from mainline:
	2015-06-03  Uros Bizjak  <ubizjak@gmail.com>

	PR target/66275
	* gcc.target/i386/pr66275.c: New test.

2015-06-04  Richard Biener  <rguenther@suse.de>

	PR middle-end/66251
	* gcc.dg/vect/pr66251.c: Fix expected vectorization.

2015-06-03  Jakub Jelinek  <jakub@redhat.com>

	Backported from mainline
	2015-04-07  Jakub Jelinek  <jakub@redhat.com>

	PR middle-end/65680
	* gcc.c-torture/compile/pr65680.c: New test.

	2015-03-10  Jakub Jelinek  <jakub@redhat.com>

	PR target/65368
	* gcc.target/i386/bmi2-bzhi-2.c: New test.

	2015-02-18  Jakub Jelinek  <jakub@redhat.com>

	PR gcov-profile/64634
	* g++.dg/gcov/gcov-15.C: New test.

2015-06-03  Richard Biener  <rguenther@suse.de>

	Backport from mainline
	2015-05-26  Michael Matz  <matz@suse.de>

	PR middle-end/66251
	* gcc.dg/vect/pr66251.c: New test.

	2015-05-22  Richard Biener  <rguenther@suse.de>

	PR tree-optimization/66251
	* gfortran.fortran-torture/compile/pr66251.f90: New testcase.

	2015-03-23  Richard Biener  <rguenther@suse.de>

	PR tree-optimization/65518
	* gcc.dg/vect/pr65518.c: New testcase.

	2015-05-13  Richard Biener  <rguenther@suse.de>

	PR tree-optimization/66123
	* gcc.dg/torture/pr66123.c: New testcase.

	2015-05-27  Richard Biener  <rguenther@suse.de>

	PR tree-optimization/66272
	* gcc.dg/torture/pr66272.c: New testcase.

2015-06-01  Jakub Jelinek  <jakub@redhat.com>

	* gcc.target/s390/hotpatch-compile-15.c: Remove dg-prune-output
	directives.
	(hp3, hp4): Add inline keyword.
	* gcc.target/s390/hotpatch-19.c: Remove dg-prune-output directive.
	(hp2): Add inline keyword.
	* gcc.target/s390/hotpatch-19.c: Remove dg-prune-output directives.
	(hp2): Add inline keyword.

2015-06-01  Dominik Vogt  <vogt@linux.vnet.ibm.com>

	Backport from mainline
	2015-05-29  Dominik Vogt  <vogt@linux.vnet.ibm.com>

	PR target/66215
	* gcc.target/s390/hotpatch-1.c: Remove optimization options from
	dg-options.
	* gcc.target/s390/hotpatch-10.c: Likewise.
	* gcc.target/s390/hotpatch-11.c: Likewise.
	* gcc.target/s390/hotpatch-12.c: Likewise.
	* gcc.target/s390/hotpatch-17.c: Likewise.
	* gcc.target/s390/hotpatch-18.c: Likewise.
	* gcc.target/s390/hotpatch-20.c: Likewise.
	* gcc.target/s390/hotpatch-21.c: Likewise.
	* gcc.target/s390/hotpatch-22.c: Likewise.
	* gcc.target/s390/hotpatch-23.c: Likewise.
	* gcc.target/s390/hotpatch-24.c: Likewise.
	* gcc.target/s390/hotpatch-2.c: Likewise.  Adjust scan-assembler
	to check for the exact nops too.
	* gcc.target/s390/hotpatch-3.c: Likewise.
	* gcc.target/s390/hotpatch-4.c: Likewise.
	* gcc.target/s390/hotpatch-5.c: Likewise.
	* gcc.target/s390/hotpatch-6.c: Likewise.
	* gcc.target/s390/hotpatch-7.c: Likewise.
	* gcc.target/s390/hotpatch-8.c: Likewise.
	* gcc.target/s390/hotpatch-9.c: Likewise.
	* gcc.target/s390/hotpatch-14.c: Likewise.
	* gcc.target/s390/hotpatch-15.c: Likewise.
	* gcc.target/s390/hotpatch-16.c: Likewise.
	* gcc.target/s390/hotpatch-19.c: Likewise.
	* gcc.target/s390/hotpatch-25.c: Likewise.  Remove
	scan-assembler-times counting number of .align directives.
	* gcc.target/s390/hotpatch-13.c: Remove optimization options from
	dg-options.  Remove scan-assembler-times counting number of .align
	directives.
	* gcc.target/s390/hotpatch-26.c: New file.
	* gcc.target/s390/hotpatch-27.c: New file.
	* gcc.target/s390/hotpatch-28.c: New file.
	* gcc.target/s390/s390.exp: Run hotpatch-*.c tests as torture tests
	using -Os -O0 -O1 -O2 -O3 options.

2015-05-26  Rohit Arul Raj  <rohitarulraj@freescale.com>

	Backported from mainline
	2015-05-14  Rohit Arul Raj  <rohitarulraj@freescale.com>

	* gcc.target/powerpc/pr60158.c: New test.

2015-05-16  Uros Bizjak  <ubizjak@gmail.com>

	PR target/66140
	* gcc.target/alpha/pr66140.c: New test.

2015-05-05  Shanyao chen  <chenshanyao@huawei.com>

	Backported from mainline
	2015-01-19  Jiong Wang  <jiong.wang@arm.com>

	* gcc.target/aarch64/pr64304.c: New testcase.

2015-05-05  Peter Bergner  <bergner@vnet.ibm.com>

	Backport from mainline.
	2015-04-27  Peter Bergner  <bergner@vnet.ibm.com>

	PR target/64579
	* gcc.target/powerpc/htm-1.c: New test.
	* gcc.target/powerpc/htm-builtin-1.c (__builtin_tabortdc): Only test
	on 64-bit compiles.
	(__builtin_tabortdci): Likewise.
	(__builtin_tcheck): Remove operand.
	* lib/target-supports.exp (check_htm_hw_available): New function.

2015-04-30  Bill Schmidt  <wschmidt@linux.vnet.ibm.com>

	Backport from mainline r222664
	2015-04-30  Bill Schmidt  <wschmidt@linux.vnet.ibm.com>

	* gcc.target/powerpc/crypto-builtin-2.c: Replace powerpc_vsx_ok
	with powerpc_p8vector_ok.

2015-04-30  Marek Polacek  <polacek@redhat.com>

	* g++.dg/ipa/pr63551.C: New test.

	Backported from mainline
	2014-12-15  Jakub Jelinek  <jakub@redhat.com>

	PR tree-optimization/63551
	* gcc.dg/ipa/pr63551.c (fn2): Use 4294967286U instead of
	4294967286 to avoid warnings.

	2014-12-01  Martin Jambor  <mjambor@suse.cz>

	PR ipa/63551
	* gcc.dg/ipa/pr63551.c: New test.
	* gcc.dg/ipa/pr64041.c: Likewise.

2015-04-24  Bill Schmidt  <wschmidt@linux.vnet.ibm.com>

	Backport from mainline r222362
	2015-04-23  Bill Schmidt  <wschmidt@linux.vnet.ibm.com>

	* gcc.target/powerpc/crypto-builtin-2.c: New.

2015-04-24  Bill Schmidt  <wschmidt@linux.vnet.ibm.com>

	Backport from mainline r222351
	2015-04-22  Bill Schmidt  <wschmidt@linux.vnet.ibm.com>

	* gcc.target/powerpc/swaps-p8-18.c: New test.

2015-04-24  Bill Schmidt  <wschmidt@linux.vnet.ibm.com>

	Backport from mainline r222349
	2015-04-22  Bill Schmidt  <wschmidt@linux.vnet.ibm.com>

	PR target/65456
	* gcc.dg/vect/bb-slp-24.c: Exclude test for POWER8.
	* gcc.dg/vect/bb-slp-25.c: Likewise.
	* gcc.dg/vect/bb-slp-29.c: Likewise.
	* gcc.dg/vect/bb-slp-9.c: Replace vect_no_align with
	vect_no_align && { ! vect_hw_misalign }.
	* gcc.dg/vect/costmodel/ppc/costmodel-slp-33.c: Exclude test for
	vect_hw_misalign.
	* gcc.dg/vect/costmodel/ppc/costmodel-vect-31a.c: Likewise.
	* gcc.dg/vect/costmodel/ppc/costmodel-vect-76b.c: Adjust tests to
	account for POWER8, where peeling for alignment is not needed.
	* gcc.dg/vect/costmodel/ppc/costmodel-vect-outer-fir.c: Replace
	vect_no_align with vect_no_align && { ! vect_hw_misalign }.
	* gcc.dg.vect.if-cvt-stores-vect-ifcvt-18.c: Likewise.
	* gcc.dg/vect/no-scevccp-outer-6-global.c: Likewise.
	* gcc.dg/vect/no-scevccp-outer-6.c: Likewise.
	* gcc.dg/vect/no-vfa-vect-43.c: Likewise.
	* gcc.dg/vect/no-vfa-vect-57.c: Likewise.
	* gcc.dg/vect/no-vfa-vect-61.c: Likewise.
	* gcc.dg/vect/no-vfa-vect-depend-1.c: Likewise.
	* gcc.dg/vect/pr16105.c: Likewise.
	* gcc.dg/vect/pr20122.c: Likewise.
	* gcc.dg/vect/pr33804.c: Likewise.
	* gcc.dg/vect/pr33953.c: Likewise.
	* gcc.dg/vect/slp-25.c: Likewise.
	* gcc.dg/vect/vect-105-bit-array.c: Likewise.
	* gcc.dg/vect/vect-105.c: Likewise.
	* gcc.dg/vect/vect-27.c: Likewise.
	* gcc.dg/vect/vect-29.c: Likewise.
	* gcc.dg/vect/vect-33.c: Exclude unaligned access test for
	POWER8.
	* gcc.dg/vect/vect-42.c: Replace vect_no_align with vect_no_align
	&& { ! vect_hw_misalign }.
	* gcc.dg/vect/vect-44.c: Likewise.
	* gcc.dg/vect/vect-48.c: Likewise.
	* gcc.dg/vect/vect-50.c: Likewise.
	* gcc.dg/vect/vect-52.c: Likewise.
	* gcc.dg/vect/vect-56.c: Likewise.
	* gcc.dg/vect/vect-60.c: Likewise.
	* gcc.dg/vect/vect-72.c: Likewise.
	* gcc.dg/vect/vect-75-big-array.c: Likewise.
	* gcc.dg/vect/vect-75.c: Likewise.
	* gcc.dg/vect/vect-77-alignchecks.c: Likewise.
	* gcc.dg/vect/vect-77-global.c: Likewise.
	* gcc.dg/vect/vect-78-alignchecks.c: Likewise.
	* gcc.dg/vect/vect-78-global.c: Likewise.
	* gcc.dg/vect/vect-93.c: Likewise.
	* gcc.dg/vect/vect-95.c: Likewise.
	* gcc.dg/vect/vect-96.c: Likewise.
	* gcc.dg/vect/vect-cond-1.c: Likewise.
	* gcc.dg/vect/vect-cond-3.c: Likewise.
	* gcc.dg/vect/vect-cond-4.c: Likewise.
	* gcc.dg/vect/vect-cselim-1.c: Likewise.
	* gcc.dg/vect/vect-multitypes-1.c: Likewise.
	* gcc.dg/vect/vect-multitypes-3.c: Likewise.
	* gcc.dg/vect/vect-multitypes-4.c: Likewise.
	* gcc.dg/vect/vect-multitypes-6.c: Likewise.
	* gcc.dg/vect/vect-nest-cycle-1.c: Likewise.
	* gcc.dg/vect/vect-nest-cycle-2.c: Likewise.
	* gcc.dg/vect/vect-outer-3a-big-array.c: Likewise.
	* gcc.dg/vect/vect-outer-3a.c: Likewise.
	* gcc.dg/vect/vect-outer-5.c: Likewise.
	* gcc.dg/vect/vect-outer-fir-big-array.c: Likewise.
	* gcc.dg/vect/vect-outer-fir-lb-big-array.c: Likewise.
	* gcc.dg/vect/vect-outer-fir-lb.c: Likewise.
	* gcc.dg/vect/vect-outer-fir.c: Likewise.
	* gcc.dg/vect/vect-peel-3.c: Likewise.
	* gcc.dg/vect/vect-peel-4.c: Likewise.
	* gcc.dg/vect/vect-pre-interact.c: Likewise.
	* gcc.target/powerpc/pr65456.c: New test.
	* gcc.target/powerpc/vsx-vectorize-2.c: Exclude test for POWER8.
	* gcc.target/powerpc/vsx-vectorize-4.c: Likewise.
	* gcc.target/powerpc/vsx-vectorize-6.c: Likewise.
	* gcc.target/powerpc/vsx-vectorize-7.c: Likewise.
	* gfortran.dg/vect/vect-2.f90: Replace vect_no_align with
	vect_no_align && { ! vect_hw_misalign }.
	* gfortran.dg/vect/vect-3.f90: Likewise.
	* gfortran.dg/vect/vect-4.f90: Likewise.
	* gfortran.dg/vect/vect-5.f90: Likewise.
	* lib/target-supports.exp (check_effective_target_vect_no_align):
	Return 1 for POWER8.
	(check_effective_target_vect_hw_misalign): Return 1 for POWER8.

	Backport from mainline r222372
	2015-04-23  Bill Schmidt  <wschmidt@linux.vnet.ibm.com>

	* gcc.dg/vect/costmodel/ppc/costmodel-bb-slp-9a.c: Replace
	vect_no_align with vect_no_align && { ! vect_hw_misalign }.

2015-04-18  Bill Schmidt  <wschmidt@linux.vnet.ibm.com>

	Backport from mainline r222205
	2015-04-17  Bill Schmidt  <wschmidt@linux.vnet.ibm.com>

	PR target/65787
	* gcc.target/powerpc/pr65787.c: New.

2015-04-14  Mikael Morin  <mikael@gcc.gnu.org>

	PR fortran/56674
	PR fortran/58813
	PR fortran/59016
	PR fortran/59024
	* gfortran.dg/used_types_27.f90: New.

2015-03-31  Dominik Vogt  <vogt@linux.vnet.ibm.com>

	* gcc.target/s390/hotpatch-25.c: New test.
	* gcc.target/s390/hotpatch-1.c: Update test.
	* gcc.target/s390/hotpatch-10.c: Update test.
	* gcc.target/s390/hotpatch-11.c: Update test.
	* gcc.target/s390/hotpatch-12.c: Update test.
	* gcc.target/s390/hotpatch-13.c: Update test.
	* gcc.target/s390/hotpatch-14.c: Update test.
	* gcc.target/s390/hotpatch-15.c: Update test.
	* gcc.target/s390/hotpatch-16.c: Update test.
	* gcc.target/s390/hotpatch-17.c: Update test.
	* gcc.target/s390/hotpatch-18.c: Update test.
	* gcc.target/s390/hotpatch-19.c: Update test.
	* gcc.target/s390/hotpatch-2.c: Update test.
	* gcc.target/s390/hotpatch-21.c: Update test.
	* gcc.target/s390/hotpatch-22.c: Update test.
	* gcc.target/s390/hotpatch-23.c: Update test.
	* gcc.target/s390/hotpatch-24.c: Update test.
	* gcc.target/s390/hotpatch-3.c: Update test.
	* gcc.target/s390/hotpatch-4.c: Update test.
	* gcc.target/s390/hotpatch-5.c: Update test.
	* gcc.target/s390/hotpatch-6.c: Update test.
	* gcc.target/s390/hotpatch-7.c: Update test.
	* gcc.target/s390/hotpatch-8.c: Update test.
	* gcc.target/s390/hotpatch-9.c: Update test.
	* gcc.target/s390/hotpatch-compile-16.c: Update test.

2015-03-31  Dominik Vogt  <vogt@linux.vnet.ibm.com>

	* gcc.target/s390/hotpatch-compile-16.c: Remove include of stdio.h.

2015-03-26  Bill Schmidt  <wschmidt@linux.vnet.ibm.com>

	Backport r214254 and related tests from mainline
	* gcc.target/powerpc/swaps-p8-1.c: New test.
	* gcc.target/powerpc/swaps-p8-3.c: New test.
	* gcc.target/powerpc/swaps-p8-4.c: New test.
	* gcc.target/powerpc/swaps-p8-5.c: New test.
	* gcc.target/powerpc/swaps-p8-6.c: New test.
	* gcc.target/powerpc/swaps-p8-7.c: New test.
	* gcc.target/powerpc/swaps-p8-8.c: New test.
	* gcc.target/powerpc/swaps-p8-9.c: New test.
	* gcc.target/powerpc/swaps-p8-10.c: New test.
	* gcc.target/powerpc/swaps-p8-11.c: New test.
	* gcc.target/powerpc/swaps-p8-12.c: New test.
	* gcc.target/powerpc/swaps-p8-13.c: New test.
	* gcc.target/powerpc/swaps-p8-15.c: New test.
	* gcc.target/powerpc/swaps-p8-17.c: New test.

2015-03-26  Bill Schmidt  <wschmidt@linux.vnet.ibm.com>

	* gcc.dg/vmx/extract-vsx.c: Add more cases.

2015-03-21  Mikael Morin  <mikael@gcc.gnu.org>

	PR fortran/61138
	* gfortran.dg/pointer_remapping_9.f90: New.

2015-03-16  Eric Botcazou  <ebotcazou@adacore.com>

	* testsuite/g++.dg/pr65049.C: New test.

2015-03-16  Eric Botcazou  <ebotcazou@adacore.com>

	* gnat.dg/loop_optimization18.ad[sb]: New test.
	* gnat.dg/loop_optimization18_pkg.ads: New helper.

2015-03-15  Paul Thomas  <pault@gcc.gnu.org>

	Backport from mainline
	PR fortran/65024
	* gfortran.dg/unlimited_polymorphic_23.f90: New test

2015-03-12  Mikael Morin  <mikael@gcc.gnu.org>

	PR fortran/60898
	* gfortran.dg/entry_20.f90: New.

2015-03-12  Dominik Vogt  <vogt@linux.vnet.ibm.com>

	* gcc.target/s390/hotpatch-21.c: New test for hotpatch alignment.
	* gcc.target/s390/hotpatch-22.c: Likewise.
	* gcc.target/s390/hotpatch-23.c: Likewise.
	* gcc.target/s390/hotpatch-24.c: Likewise.
	* gcc.target/s390/hotpatch-2.c: Also check hotpatch alignment.
	* gcc.target/s390/hotpatch-1.c: Update expected output.
	* gcc.target/s390/hotpatch-2.c: Likewise.
	* gcc.target/s390/hotpatch-3.c: Likewise.
	* gcc.target/s390/hotpatch-4.c: Likewise.
	* gcc.target/s390/hotpatch-5.c: Likewise.
	* gcc.target/s390/hotpatch-6.c: Likewise.
	* gcc.target/s390/hotpatch-7.c: Likewise.
	* gcc.target/s390/hotpatch-8.c: Likewise.
	* gcc.target/s390/hotpatch-9.c: Likewise.
	* gcc.target/s390/hotpatch-10.c: Likewise.
	* gcc.target/s390/hotpatch-11.c: Likewise.
	* gcc.target/s390/hotpatch-12.c: Likewise.
	* gcc.target/s390/hotpatch-13.c: Likewise.
	* gcc.target/s390/hotpatch-14.c: Likewise.
	* gcc.target/s390/hotpatch-15.c: Likewise.
	* gcc.target/s390/hotpatch-16.c: Likewise.
	* gcc.target/s390/hotpatch-17.c: Likewise.
	* gcc.target/s390/hotpatch-18.c: Likewise.
	* gcc.target/s390/hotpatch-19.c: Likewise.

2015-03-12  Andreas Krebbel  <Andreas.Krebbel@de.ibm.com>

	* gcc.target/s390/hotpatch-8.c: Remove -m31 and guard with ! lp64.
	* gcc.target/s390/hotpatch-9.c: Likewise.

2015-03-10  Oleg Endo  <olegendo@gcc.gnu.org>

	PR target/53988
	* gcc.target/sh/pr53988.c: Mark tests as xfail.

2015-03-04  Thomas Preud'homme  <thomas.preudhomme@arm.com>

	Backport from mainline
	2014-11-27  Thomas Preud'homme  <thomas.preudhomme@arm.com>

	PR target/59593
	* gcc.target/arm/constant-pool.c: New test.

2015-03-04  Thomas Preud'homme  <thomas.preudhomme@arm.com>

	PR target/64453
	* gcc.target/arm/pr64453.c: New.

2015-02-27  Richard Biener  <rguenther@suse.de>

	PR lto/65193
	* g++.dg/lto/pr65193_0.C: New testcase.

2015-02-26  Peter Bergner  <bergner@vnet.ibm.com>

	Backport from mainline
	2015-02-25  Peter Bergner  <bergner@vnet.ibm.com>

	* gcc.target/powerpc/htm-builtin-1.c (dg-do) Change to assemble.
	(dg-options): Add -save-temps.
	(dg-final): Add cleanup-saved-temps.

	2015-02-25  Adhemerval Zanella  <azanella@linux.vnet.ibm.com>

	* gcc.target/powerpc/htm-builtin-1.c: Fix tcheck expect value.

2015-02-26  Richard Biener  <rguenther@suse.de>

	Backport from mainline
	2014-11-27  Richard Biener  <rguenther@suse.de>

	PR tree-optimization/61634
	* gcc.dg/vect/pr61634.c: New testcase.

2015-02-25  Richard Biener  <rguenther@suse.de>

	Backport from mainline
	2015-02-16  Richard Biener  <rguenther@suse.de>

	PR tree-optimization/63593
	* gcc.dg/pr63593.c: New testcase.

	2015-02-18  Richard Biener  <rguenther@suse.de>

	PR tree-optimization/65063
	* gcc.dg/pr65063.c: New testcase.

2015-02-24  Richard Biener  <rguenther@suse.de>

	Backport from mainline
	2014-12-09  Richard Biener  <rguenther@suse.de>

	PR middle-end/64199
	* gcc.dg/torture/pr64199.c: New testcase.

	2015-01-14  Richard Biener  <rguenther@suse.de>

	PR tree-optimization/64493
	PR tree-optimization/64495
	* gcc.dg/vect/pr64493.c: New testcase.
	* gcc.dg/vect/pr64495.c: Likewise.

2015-02-24  Richard Biener  <rguenther@suse.de>

	Backport from mainline
	2015-01-27  Richard Biener  <rguenther@suse.de>

	PR tree-optimization/56273
	PR tree-optimization/59124
	PR tree-optimization/64277
	* g++.dg/warn/Warray-bounds-6.C: New testcase.
	* gcc.dg/Warray-bounds-12.c: Likewise.
	* gcc.dg/Warray-bounds-13.c: Likewise.

2015-02-24  Andreas Krebbel  <Andreas.Krebbel@de.ibm.com>

	Backport from mainline
	2015-02-23  Andreas Krebbel  <Andreas.Krebbel@de.ibm.com>

	* gcc.target/s390/hotpatch-1.c: Remove --save-temps option.
	* gcc.target/s390/hotpatch-10.c: Remove --save-temps option.
	* gcc.target/s390/hotpatch-11.c: Remove --save-temps option.
	* gcc.target/s390/hotpatch-12.c: Remove --save-temps option.
	* gcc.target/s390/hotpatch-13.c: Remove --save-temps option.
	* gcc.target/s390/hotpatch-14.c: Remove --save-temps option.
	* gcc.target/s390/hotpatch-15.c: Remove --save-temps option.
	* gcc.target/s390/hotpatch-16.c: Remove --save-temps option.
	* gcc.target/s390/hotpatch-17.c: Remove --save-temps option.
	* gcc.target/s390/hotpatch-18.c: Remove --save-temps option.
	* gcc.target/s390/hotpatch-19.c: Remove --save-temps option.
	* gcc.target/s390/hotpatch-2.c: Remove --save-temps option.
	* gcc.target/s390/hotpatch-20.c: Remove --save-temps option.
	* gcc.target/s390/hotpatch-3.c: Remove --save-temps option.
	* gcc.target/s390/hotpatch-4.c: Remove --save-temps option.
	* gcc.target/s390/hotpatch-5.c: Remove --save-temps option.
	* gcc.target/s390/hotpatch-6.c: Remove --save-temps option.
	* gcc.target/s390/hotpatch-7.c: Remove --save-temps option.
	* gcc.target/s390/hotpatch-8.c: Remove --save-temps option.
	* gcc.target/s390/hotpatch-9.c: Remove --save-temps option.
	* gcc.target/s390/htm-nofloat-1.c: Cleanup --save-temps files.

2015-02-24  Andreas Krebbel  <Andreas.Krebbel@de.ibm.com>

	Add testcases missing from hotpatch v2
	* gcc/testsuite/gcc.target/s390/hotpatch-13.c
	* gcc/testsuite/gcc.target/s390/hotpatch-15.c
	* gcc/testsuite/gcc.target/s390/hotpatch-17.c
	* gcc/testsuite/gcc.target/s390/hotpatch-19.c
	* gcc/testsuite/gcc.target/s390/hotpatch-compile-11.c
	* gcc/testsuite/gcc.target/s390/hotpatch-compile-13.c
	* gcc/testsuite/gcc.target/s390/hotpatch-compile-15.c
	* gcc/testsuite/gcc.target/s390/hotpatch-20.c
	* gcc/testsuite/gcc.target/s390/hotpatch-compile-9.c
	* gcc/testsuite/gcc.target/s390/hotpatch-14.c
	* gcc/testsuite/gcc.target/s390/hotpatch-16.c
	* gcc/testsuite/gcc.target/s390/hotpatch-18.c
	* gcc/testsuite/gcc.target/s390/hotpatch-compile-10.c
	* gcc/testsuite/gcc.target/s390/hotpatch-compile-12.c
	* gcc/testsuite/gcc.target/s390/hotpatch-compile-14.c
	* gcc/testsuite/gcc.target/s390/hotpatch-compile-16.c

	Backport from mainline
	2015-02-23  Andreas Krebbel  <Andreas.Krebbel@de.ibm.com>

	* gcc.target/s390/hotpatch-8.c: Add -march=g5.
	* gcc.target/s390/hotpatch-9.c: Add -march=g5.
	* gcc.target/s390/hotpatch-compile-1.c: Fix error message.
	* gcc.target/s390/hotpatch-compile-10.c: Likewise.
	* gcc.target/s390/hotpatch-compile-11.c: Likewise.
	* gcc.target/s390/hotpatch-compile-12.c: Likewise.
	* gcc.target/s390/hotpatch-compile-13.c: Likewise.
	* gcc.target/s390/hotpatch-compile-14.c: Likewise.
	* gcc.target/s390/hotpatch-compile-2.c: Likewise.
	* gcc.target/s390/hotpatch-compile-3.c: Likewise.
	* gcc.target/s390/hotpatch-compile-4.c: Likewise.
	* gcc.target/s390/hotpatch-compile-5.c: Likewise.
	* gcc.target/s390/hotpatch-compile-6.c: Likewise.
	* gcc.target/s390/hotpatch-compile-7.c: Likewise.
	* gcc.target/s390/hotpatch-compile-8.c: Likewise.
	* gcc.target/s390/hotpatch-compile-9.c: Likewise.

2015-02-23  Oleg Endo  <olegendo@gcc.gnu.org>

	Backport from mainline
	2015-02-23  Oleg Endo  <olegendo@gcc.gnu.org>

	PR target/65163
	* gcc.c-torture/compile/pr65163.c: New.

2015-02-20  Georg-Johann Lay  <avr@gjlay.de>

	Backport from 2015-02-20 trunk r220847.

	PR target/64452
	* gcc.target/avr/torture/pr64452.c: New test.

2015-02-20  Uros Bizjak  <ubizjak@gmail.com>

	Backport from mainline
	2013-09-08  Richard Sandiford  <rdsandiford@googlemail.com>

	* g++.dg/debug/ra1.C: New test.

2015-02-17  Sandra Loosemore  <sandra@codesourcery.com>

	Backported from mainline
	2015-02-17  Sandra Loosemore  <sandra@codesourcery.com>

	* gcc.target/arm/divzero.c: New test case.

2015-02-17  Ilya Tocar  <ilya.tocar@intel.com>

	Backport from mainline
	2015-01-14  Ilya Tocar  <ilya.tocar@intel.com>

	PR target/64387
	* gcc.target/i386/pr64387.c: New test.

2015-02-13  Mikael Morin  <mikael@gcc.gnu.org>

	PR fortran/63744
	gfortran.dg/use_rename_8.f90: New.

2015-02-12  Jakub Jelinek  <jakub@redhat.com>

	Backported from mainline
	2015-02-09  Jakub Jelinek  <jakub@redhat.com>

	PR target/64979
	* gcc.dg/tree-ssa/stdarg-7.c: New test.
	* gcc.c-torture/execute/pr64979.c: New test.

2015-02-11  Richard Biener  <rguenther@suse.de>

	Backport from mainline
	2014-07-24  Marek Polacek  <polacek@redhat.com>

	PR c/57653
	* c-c++-common/pr57653.c: New test.
	* c-c++-common/pr57653.h: New file.
	* c-c++-common/pr57653-2.c: New test.
	* c-c++-common/pr57653-2.h: New file.

2015-02-04  Uros Bizjak  <ubizjak@gmail.com>

	Backport from mainline
	2015-01-31  Uros Bizjak  <ubizjak@gmail.com>

	PR target/64882
	* gcc.dg/torture/pr64882.c: New test.

2015-02-01  Jakub Jelinek  <jakub@redhat.com>

	Backported from mainline
	2015-01-27  Jakub Jelinek  <jakub@redhat.com>

	PR rtl-optimization/61058
	* gcc.dg/pr61058.c: New test.

	PR c/64766
	* gcc.dg/pr64766.c: New test.

	2015-01-13  Jakub Jelinek  <jakub@redhat.com>

	PR fortran/64528
	* gfortran.dg/pr64528.f90: New test.

	2015-01-12  Jakub Jelinek  <jakub@redhat.com>

	PR tree-optimization/64563
	* gcc.dg/pr64563.c: New test.

	PR target/64513
	* gcc.target/i386/pr64513.c: New test.

2015-01-29  Ilya Tocar  <ilya.tocar@intel.com>

	* gcc.target/i386/sse-14.c: Test new intrinsic.
	* gcc.target/i386/sse-22.c: Ditto.

2015-01-27  Mikael Pettersson  <mikpelinux@gmail.com>

	Backport from mainline

	2013-09-20  Bernd Edlinger  <bernd.edlinger@hotmail.de>

	PR middle-end/57748
	* gcc.dg/torture/pr57748-1.c: New test.
	* gcc.dg/torture/pr57748-2.c: New test.

	2014-01-08  Bernd Edlinger  <bernd.edlinger@hotmail.de>

	PR middle-end/57748
	* gcc.dg/torture/pr57748-3.c: New test.
	* gcc.dg/torture/pr57748-4.c: New test.

2015-01-24  Thomas Koenig  <tkoenig@gcc.gnu.org>

	PR fortran/56867
	* gfortran.dg/dependency_45.f90:  New test.

2015-01-24  Thomas Koenig  <tkoenig@netcologne.de>

	Backport from trunk
	PR fortran/57023
	* gfortran.dg/internal_pack_15.f90:  New test.

2015-01-20  Marek Polacek  <polacek@redhat.com>

	Backport from mainline
	2014-06-23  Marek Polacek  <polacek@redhat.com>

	PR c/61553
	* c-c++-common/pr61553.c: New test.

2015-01-12  Janus Weil  <janus@gcc.gnu.org>

	Backport from mainline
	PR fortran/63733
	* gfortran.dg/typebound_operator_20.f90: New.

2014-12-28  H.J. Lu  <hongjiu.lu@intel.com>

	Backport from mainline:
	2014-12-28  H.J. Lu  <hongjiu.lu@intel.com>

	* gcc.target/i386/pr57003.c: Skip on x32.
	* gcc.target/i386/pr60516.c: Likewise.

2014-12-27  H.J. Lu  <hongjiu.lu@intel.com>

	Backport from mainline:
	2014-12-26  H.J. Lu  <hongjiu.lu@intel.com>

	PR target/64409
	* gcc.target/i386/pr64409.c: New test.

2014-12-23  Janus Weil  <janus@gcc.gnu.org>

	Backport from mainline
	PR fortran/64244
	* gfortran.dg/typebound_call_26.f90: New.

2014-12-19  H.J. Lu  <hongjiu.lu@intel.com>

	Backported from mainline
	2014-12-14  H.J. Lu  <hongjiu.lu@intel.com>

	PR rtl-optimization/64037
	* g++.dg/pr64037.C: New test.

2014-12-19  Release Manager

	* GCC 4.8.4 released.

2014-12-18  Francois-Xavier Coudert  <fxcoudert@gcc.gnu.org>

	Backport from trunk.
	PR fortran/61407
	* gcc.dg/darwin-minversion-1.c: Fixed formatting
	* gcc.dg/darwin-minversion-2.c: Fixed formatting
	* gcc.dg/darwin-minversion-3.c: Fixed formatting
	* gcc.dg/darwin-minversion-4.c: Added test for OS X 10.10

2014-12-15  Jakub Jelinek  <jakub@redhat.com>

	PR middle-end/58624
	Backported from mainline
	2014-03-07  Jason Merrill  <jason@redhat.com>

	* g++.dg/plugin/plugin.exp (DEFAULT_CXXFLAGS): Remove -ansi.

2014-12-13  Jakub Jelinek  <jakub@redhat.com>

	Backported from mainline
	2014-12-12  Jakub Jelinek  <jakub@redhat.com>

	PR tree-optimization/64269
	* gcc.c-torture/compile/pr64269.c: New test.

2014-12-10  Bill Schmidt  <wschmidt@linux.vnet.ibm.com>

	Backport from mainline
	2014-09-02  Bill Schmidt  <wschmidt@linux.vnet.ibm.com>

	* gcc.target/powerpc/builtins-1.c: Add tests for vec_ctf,
	vec_cts, and vec_ctu.
	* gcc.target/powerpc/builtins-2.c: Likewise.

	Backport from mainline
	2014-08-28  Bill Schmidt  <wschmidt@linux.vnet.ibm.com>

	* gcc.target/powerpc/builtins-1.c: Add tests for vec_xl, vec_xst,
	vec_round, vec_splat, vec_div, and vec_mul.
	* gcc.target/powerpc/builtins-2.c: New test.

	Backport from mainline
	2014-08-20  Bill Schmidt  <wschmidt@linux.vnet.ibm.com>

	* testsuite/gcc.target/powerpc/builtins-1.c: New test.

2014-12-09  Uros Bizjak  <ubizjak@gmail.com>

	PR bootstrap/64213
	Revert:
	2014-11-28  H.J. Lu  <hongjiu.lu@intel.com>

	PR rtl-optimization/64037
	* g++.dg/pr64037.C: New test.

2014-12-05  H.J. Lu  <hongjiu.lu@intel.com>

	Backport from mainline
	2014-11-28  H.J. Lu  <hongjiu.lu@intel.com>

	PR rtl-optimization/64037
	* g++.dg/pr64037.C: New test.

2014-12-04  Jakub Jelinek  <jakub@redhat.com>

	PR c++/56493
	* c-c++-common/pr56493.c: New test.

2014-11-28  Jakub Jelinek  <jakub@redhat.com>

	Backported from mainline
	2014-11-27  Jakub Jelinek  <jakub@redhat.com>

	PR middle-end/64067
	* gcc.c-torture/compile/pr64067.c: New test.

	2014-10-31  Jakub Jelinek  <jakub@redhat.com>

	PR rtl-optimization/63659
	* gcc.c-torture/execute/pr63659.c: New test.

	2014-10-03  Jakub Jelinek  <jakub@redhat.com>

	PR libgomp/61200
	* c-c++-common/gomp/pr61200.c: New test.

2014-11-26  Richard Biener  <rguenther@suse.de>

	Backport from mainline
	2014-08-15  Richard Biener  <rguenther@suse.de>

	PR tree-optimization/62031
	* gcc.dg/torture/pr62031.c: New testcase.

	2014-10-10  Richard Biener  <rguenther@suse.de>

	PR tree-optimization/63379
	* gcc.dg/vect/pr63379.c: New testcase.

	2014-11-07  Richard Biener  <rguenther@suse.de>

	PR tree-optimization/63605
	* gcc.dg/vect/pr63605.c: New testcase.

	2014-10-28  Richard Biener  <rguenther@suse.de>

	PR middle-end/63665
	* gcc.dg/pr63665.c: New testcase.

2014-11-19  Uros Bizjak  <ubizjak@gmail.com>

	PR target/63947
	* gcc.target/i386/pr63947.c: New test.

2014-11-19  Tom de Vries  <tom@codesourcery.com>

	Backport from mainline
	PR tree-optimization/62167
	* gcc.dg/pr51879-12.c: Add xfails.
	* gcc.dg/pr62167-run.c: New test.
	* gcc.dg/pr62167.c: New test.

2014-11-18  Teresa Johnson  <tejohnson@google.com>

	Backport from mainline and gcc-4_9 branch.
	2014-11-13  Teresa Johnson  <tejohnson@google.com>

	PR tree-optimization/63841
	* g++.dg/tree-ssa/pr63841.C: New test.

2014-11-12  Jakub Jelinek  <jakub@redhat.com>

	PR ipa/63838
	* g++.dg/ipa/pr63838.C: New test.

2014-11-03  Marek Polacek  <polacek@redhat.com>

	PR c/52769
	* gcc.dg/pr52769.c: New test.

2014-10-29  Kyrylo Tkachov  <kyrylo.tkachov@arm.com>

	* gcc.target/aarch64/madd_after_asm_1.c: New test.

2014-10-15  Eric Botcazou  <ebotcazou@adacore.com>

	* gnat.dg/opt41.adb: New test.
	* gnat.dg/opt41_pkg.ad[sb]: New helper.

2014-10-12  Bill Schmidt  <wschmidt@linux.vnet.ibm.com>

	Backport from mainline r215880
	2014-10-03  Bill Schmidt  <wschmidt@linux.vnet.ibm.com>

	* g++.dg/ext/altivec-2.C: Compile with -Wno-deprecated to avoid
	failing with the new warning message.
	* gcc.dg/vmx/3c-01a.c: Likewise.
	* gcc.dg/vmx/ops-long-1.c: Likewise.
	* gcc.dg/vmx/ops.c: Likewise.
	* gcc.target/powerpc/altivec-20.c: Likewise.
	* gcc.target/powerpc/altivec-6.c: Likewise.
	* gcc.target/powerpc/altivec-vec-merge.c: Likewise.
	* gcc.target/powerpc/vsx-builtin-8.c: Likewise.
	* gcc.target/powerpc/warn-lvsl-lvsr.c: New test.

	Backport from mainline r215882
	2014-10-03  Bill Schmidt  <wschmidt@linux.vnet.ibm.com>

	* gcc.target/powerpc/lvsl-lvsr.c: New test.

	Backport from mainline r216017
	2014-10-08  Pat Haugen  <pthaugen@us.ibm.com>

	* gcc.dg/vmx/3c-01a.c: Add default options from vmx.exp.
	* gcc.dg/vmx/ops.c: Likewise.
	* gcc.dg/vmx/ops-long-1.c: Likewise.

2014-10-10  Jakub Jelinek  <jakub@redhat.com>

	PR fortran/59488
	* gfortran.dg/gomp/pr59488-1.f90: New test.
	* gfortran.dg/gomp/pr59488-2.f90: New test.

2014-10-01  Jakub Jelinek  <jakub@redhat.com>

	PR debug/63342
	* gcc.dg/pr63342.c: New test.

	PR target/63428
	* gcc.dg/torture/vshuf-4.inc: Move test 122 from EXPTESTS
	to test 24 in TESTS.

2014-10-01  Uros Bizjak  <ubizjak@gmail.com>

	Backport from mainline
	2013-11-07  Joseph Myers  <joseph@codesourcery.com>

	* lib/target-supports.exp
	(check_effective_target_fenv_exceptions): New function.

2014-09-30  Jakub Jelinek  <jakub@redhat.com>

	PR inline-asm/63282
	* gcc.c-torture/compile/pr63282.c: New test.

2014-09-26  Jakub Jelinek  <jakub@redhat.com>

	* g++.dg/compat/struct-layout-1_generate.c: Add -Wno-abi
	to default options.

2014-09-25  Bill Schmidt  <wschmidt@linux.vnet.ibm.com>

	Backport from mainline r215559
	2014-09-25  Bill Schmidt  <wschmidt@linux.vnet.ibm.com>

	PR target/63335
	* gcc.target/powerpc/pr63335.c: New test.

2014-09-25  Jakub Jelinek  <jakub@redhat.com>

	PR tree-optimization/63341
	* gcc.dg/vect/pr63341-1.c: New test.
	* gcc.dg/vect/pr63341-2.c: New test.

2014-09-18  Joseph Myers  <joseph@codesourcery.com>

	* gcc.dg/torture/float128-exact-underflow.c: New test.

2014-09-17  Jakub Jelinek  <jakub@redhat.com>

	PR debug/63284
	* gcc.dg/pr63284.c: New test.
>>>>>>> e25ba853

2014-09-09  Richard Biener  <rguenther@suse.de>

	Backport from mainline
	2014-06-11  Richard Biener  <rguenther@suse.de>

	PR tree-optimization/61452
	* gcc.dg/torture/pr61452.c: New testcase.

2014-09-09  Richard Biener  <rguenther@suse.de>

	Backport from mainline
	2014-05-05  Richard Biener  <rguenther@suse.de>

	PR middle-end/61010
	* gcc.dg/torture/pr61010.c: New testcase.

	2014-05-28  Richard Biener  <rguenther@suse.de>

	PR middle-end/61045
	* gcc.dg/pr61045.c: New testcase.

	2014-08-11  Richard Biener  <rguenther@suse.de>

	PR tree-optimization/62075
	* gcc.dg/vect/pr62075.c: New testcase.

2014-09-08  Jakub Jelinek  <jakub@redhat.com>

	PR tree-optimization/60196
	PR tree-optimization/63189
	* gcc.dg/vect/pr63189.c: New test.
	* gcc.dg/vect/pr60196-1.c: New test.
	* gcc.dg/vect/pr60196-2.c: New test.

	Backported from mainline
	2013-09-17  Cong Hou  <congh@google.com>

	* gcc.dg/vect/vect-reduc-dot-s16c.c: Add a test case with dot product
	on two arrays with short and int types. This should not be recognized
	as a dot product pattern.

2014-09-08  Jakub Jelinek  <jakub@redhat.com>

	Backported from mainline
	2014-08-06  Vladimir Makarov  <vmakarov@redhat.com>

	PR debug/61923
	* gcc.target/i386/pr61923.c: New test.

2014-09-06  John David Anglin  <danglin@gcc.gnu.org>

	PR testsuite/56194
	* g++.dg/init/const9.C: Skip scan-assembler-not "rodata" on hppa*-*-*.

2014-09-03  Marek Polacek  <polacek@redhat.com>

	Backport from mainline
	2014-09-02  Marek Polacek  <polacek@redhat.com>

	PR fortran/62270
	* gfortran.dg/pointer_intent_7.f90: Adjust dg-error.

2014-09-03  Martin Jambor  <mjambor@suse.cz>

	PR ipa/62015
	* g++.dg/ipa/pr62015.C: New test.

2014-09-03  Martin Jambor  <mjambor@suse.cz>

	PR ipa/61986
	* gcc.dg/ipa/pr61986.c: New test.

2014-08-26  Dominik Vogt  <vogt@linux.vnet.ibm.com>

	* gfortran.dg/bessel_7.f90: Bump allowed precision to avoid
	failure on s390*-*-linux-gnu.

2014-08-24  Oleg Endo  <olegendo@gcc.gnu.org>

	Backport from mainline
	2014-08-24  Oleg Endo  <olegendo@gcc.gnu.org>

	PR target/61996
	* gcc.target/sh/pr61996.c: New.

2014-08-21  Thomas Koenig  <tkoenig@gcc.gnu.org>

	Backport from trunk
	PR fortran/62214
	* gfortran.dg/array_assignment_5.f90:  New test.

2014-08-15  Tom de Vries  <tom@codesourcery.com>

	Backport from mainline:
	2014-08-14  Tom de Vries  <tom@codesourcery.com>

	PR rtl-optimization/62004
	PR rtl-optimization/62030
	* gcc.dg/pr62004.c: New test.
	* gcc.dg/pr62030.c: Same.
	* gcc.target/mips/pr62030-octeon.c: Same.

2014-08-13  Felix Yang  <fei.yang0953@gmail.com>

	PR tree-optimization/62073
	* gcc.dg/vect/pr62073.c: New test.

2014-08-13  Thomas Preud'homme  <thomas.preudhomme@arm.com>

	Backport from mainline
	2014-08-12  Thomas Preud'homme  <thomas.preudhomme@arm.com>

	PR middle-end/62103
	* gcc.c-torture/execute/bitfld-6.c: New test.

2014-08-10  Thomas Koenig  <tkoenig@gcc.gnu.org>

	Backport from trunk
	PR fortran/61999
	* gfortran.dg/dot_product_3.f90:  New test case.

2014-08-07  John David Anglin  <danglin@gcc.gnu.org>

	PR tree-optimization/60707
	* gfortran.dg/pr45636.f90: xfail on 32-bit hppa*-*-*.

2014-08-06  Jakub Jelinek  <jakub@redhat.com>

	PR rtl-optimization/61801
	* gcc.target/i386/pr61801.c: Rewritten.

2014-08-01  Thomas Preud'homme  <thomas.preudhomme@arm.com>

	Backport from mainline
	2014-06-13  Thomas Preud'homme  <thomas.preudhomme@arm.com>

	PR tree-optimization/61375
	* gcc.c-torture/execute/pr61375-1.c: New test.

2014-08-01  Richard Biener  <rguenther@suse.de>

	PR tree-optimization/61964
	* gcc.dg/torture/pr61964.c: New testcase.
	* gcc.dg/pr51879-18.c: XFAIL.

2014-07-28  Richard Biener  <rguenther@suse.de>

	PR rtl-optimization/61801
	* gcc.target/i386/pr61801.c: Fix testcase.

2014-07-28  Richard Biener  <rguenther@suse.de>

	PR rtl-optimization/61801
	* gcc.target/i386/pr61801.c: New testcase.

2014-07-24  Ulrich Weigand  <Ulrich.Weigand@de.ibm.com>

	Backport from mainline:
	2014-07-24  Ulrich Weigand  <Ulrich.Weigand@de.ibm.com>

	* gcc.target/powerpc/ppc64-abi-warn-3.c: New test.

	* gcc.c-torture/execute/20050316-1.x: Add -Wno-psabi.
	* gcc.c-torture/execute/20050604-1.x: Add -Wno-psabi.
	* gcc.c-torture/execute/20050316-3.x: New file.  Add -Wno-psabi.
	* gcc.c-torture/execute/pr23135.x: Likewise.

2014-07-24  Ulrich Weigand  <Ulrich.Weigand@de.ibm.com>

	Backport from mainline:
	2014-07-24  Ulrich Weigand  <Ulrich.Weigand@de.ibm.com>

	* gcc.target/powerpc/ppc64-abi-warn-2.c: New test.

2014-07-24  Ulrich Weigand  <Ulrich.Weigand@de.ibm.com>

	Backport from mainline:
	2014-07-24  Ulrich Weigand  <Ulrich.Weigand@de.ibm.com>

	* gcc.target/powerpc/ppc64-abi-warn-1.c: New test.

2014-07-24  Ulrich Weigand  <Ulrich.Weigand@de.ibm.com>

	Backport from mainline:
	2014-07-24  Ulrich Weigand  <Ulrich.Weigand@de.ibm.com>

	* g++.dg/compat/struct-layout-1.exp: Load g++-dg.exp.

2014-07-19  Eric Botcazou  <ebotcazou@adacore.com>

	* gcc.dg/stack-usage-2.c: Adjust.

2014-07-19  Paul Thomas  <pault@gcc.gnu.org>

	Backport from trunk.
	PR fortran/61780
	* gfortran.dg/dependency_44.f90 : New test

2013-09-06  Andreas Krebbel  <Andreas.Krebbel@de.ibm.com>

	* gcc.target/s390/nearestint-1.c: New testcase.

2013-07-02  Ian Bolton  <ian.bolton@arm.com>

	* gcc.target/aarch64/abs_1.c: New test.

2013-05-30  Ian Bolton  <ian.bolton@arm.com>

	* gcc.target/aarch64/insv_1.c: New test.

2014-01-22  Richard Sandiford  <rdsandiford@googlemail.com>

	* gcc.dg/pr44194-1.c: Match "insn " and "insn:", but not "insn/f".

2014-01-20  Renlin Li  <renlin.li@arm.com>

	* gcc.dg/pr44194-1.c: Tweak regexp.

2013-11-19  Cesar Philippidis  <cesar@codesourcery.com>

	* gcc.c-torture/execute/20101011-1.c (__aarch64__):
	Remove defined(__linux__).

2014-07-10  Eric Botcazou  <ebotcazou@adacore.com>

	* gnat.dg/opt39.adb: New test.

2014-07-08  Paul Thomas  <pault@gcc.gnu.org>

	PR fortran/61459
	PR fortran/58883
	* gfortran.dg/allocatable_function_8.f90 : New test

2014-07-04  Jakub Jelinek  <jakub@redhat.com>

	PR tree-optimization/61684
	* gcc.c-torture/compile/pr61684.c: New test.

2014-07-02  Jakub Jelinek  <jakub@redhat.com>
	    Fritz Reese  <Reese-Fritz@zai.com>

	* gfortran.dg/oldstyle_5.f: New test.

2014-06-30  Thomas Preud'homme  <thomas.preudhomme@arm.com>

	Backport from mainline
	2014-06-11  Thomas Preud'homme  <thomas.preudhomme@arm.com>

	PR tree-optimization/61306
	* gcc.c-torture/execute/pr61306-1.c: New test.
	* gcc.c-torture/execute/pr61306-2.c: Likewise.
	* gcc.c-torture/execute/pr61306-3.c: Likewise.

2014-06-27  Bill Schmidt  <wschmidt@linux.vnet.ibm.com>

	* gfortran.dg/nint_2.f90: Don't XFAIL for powerpc64le-*-linux*.

2014-06-27  Uros Bizjak  <ubizjak@gmail.com>

	Backport from mainline
	2014-06-26  Uros Bizjak  <ubizjak@gmail.com>

	PR target/61586
	* gcc.target/alpha/pr61586.c: New test.

2014-06-25  Bill Schmidt  <wschmidt@linux.vnet.ibm.com>

	* gfortran.dg/default_format_denormal_2.f90:  Remove xfail for
	powerpc*-*-linux*.

2014-06-18  Uros Bizjak  <ubizjak@gmail.com>

	Backport from mainline
	2014-06-13  Ilya Enkovich  <ilya.enkovich@intel.com>

	PR rtl-optimization/61094
	PR rtl-optimization/61446
	* gcc.target/i386/pr61446.c : New.

	Backport from mainline
	2014-06-06  Uros Bizjak  <ubizjak@gmail.com>

	PR target/61423
	* gcc.target/i386/pr61423.c: New test.

2014-06-17  Yufeng Zhang  <yufeng.zhang@arm.com>

	Backport from mainline

	PR target/61483
	* gcc.target/aarch64/aapcs64/type-def.h (struct hfa_fx2_t): New type.
	* gcc.target/aarch64/aapcs64/va_arg-13.c: New test.
	* gcc.target/aarch64/aapcs64/va_arg-14.c: Ditto.
	* gcc.target/aarch64/aapcs64/va_arg-15.c: Ditto.

2014-06-15  Francois-Xavier Coudert  <fxcoudert@gcc.gnu.org>

	Backport from trunk.
	PR fortran/45187
	* gfortran.dg/cray_pointers_10.f90: New file.

2014-06-13  Peter Bergner  <bergner@vnet.ibm.com>

	Backport from mainline

	2014-06-13  Peter Bergner  <bergner@vnet.ibm.com>
	PR target/61415
	* lib/target-supports.exp (check_effective_target_longdouble128): New.
	* gcc.target/powerpc/pack02.c: Use it.
	* gcc.target/powerpc/tfmode_off.c: Likewise.

2014-06-12  Georg-Johann Lay  <avr@gjlay.de>

	Backport from 2014-06-12 trunk r211491

	PR target/61443
	* gcc.target/avr/torture/pr61443.c: New test.

2014-06-04  Richard Biener  <rguenther@suse.de>

	PR tree-optimization/61383
	* gcc.dg/torture/pr61383-1.c: New testcase.

2014-06-03  Andrey Belevantsev  <abel@ispras.ru>

	Backport from mainline
	2014-05-14  Andrey Belevantsev  <abel@ispras.ru>

	PR rtl-optimization/60866
	* gcc.dg/pr60866.c: New test.

2014-06-03  Andrey Belevantsev  <abel@ispras.ru>

	Backport from mainline
	2014-05-14  Andrey Belevantsev  <abel@ispras.ru>

	PR rtl-optimization/60901
	* gcc.target/i386/pr60901.c: New test.

2014-05-28  Eric Botcazou  <ebotcazou@adacore.com>

	Backport from mainline
	2014-05-27  Eric Botcazou  <ebotcazou@adacore.com>

	* gnat.dg/overflow_fixed.adb: New test.

2014-05-27  Eric Botcazou  <ebotcazou@adacore.com>

	* gnat.dg/aliasing1.adb (dg-final): Robustify pattern matching.

2014-05-22  Peter Bergner  <bergner@vnet.ibm.com>

	Backport from mainline
	2014-05-22  Peter Bergner  <bergner@vnet.ibm.com>

	* gcc.target/powerpc/htm-ttest.c: New test.

2014-05-22  Release Manager

	* GCC 4.8.3 released.

2014-05-14  Matthias Klose  <doko@ubuntu.com>

	PR driver/61106
	* gcc-dg/unused-8a.c: Remove.

2014-05-13  Peter Bergner  <bergner@vnet.ibm.com>

	* lib/target-support.exp (check_dfp_hw_available): New function.
	(is-effective-target): Check $arg for dfp_hw.
	(is-effective-target-keyword): Likewise.
	* gcc.target/powerpc/pack03.c: (dg-require-effective-target):
	Change target to dfp_hw.

2014-05-12  Senthil Kumar Selvaraj  <senthil_kumar.selvaraj@atmel.com>

	Backport from mainline
	2014-05-12  Senthil Kumar Selvaraj  <senthil_kumar.selvaraj@atmel.com>

	PR target/60991
	* gcc.target/avr/pr60991.c: New testcase.

2014-05-09  Georg-Johann Lay  <avr@gjlay.de>

	Backport from 2014-05-09 trunk r210267

	PR target/61055
	* gcc.target/avr/torture/pr61055.c: New test.

2014-05-08  Matthias Klose  <doko@ubuntu.com>

	PR driver/61106
	* gcc-dg/unused-8a.c: New.
	* gcc-dg/unused-8b.c: Likewise.

2014-05-07  Richard Biener  <rguenther@suse.de>

	PR tree-optimization/57864
	* gcc.dg/torture/pr57864.c: New testcase.

2014-05-06  Richard Biener  <rguenther@suse.de>

	Backport from mainline
	2014-04-14  Richard Biener  <rguenther@suse.de>

	PR middle-end/55022
	* gcc.dg/graphite/pr55022.c: New testcase.

2014-05-06  Richard Biener  <rguenther@suse.de>

	Backport from mainline
	2014-04-17  Richard Biener  <rguenther@suse.de>

	PR middle-end/60849
	* g++.dg/opt/pr60849.C: New testcase.

	2014-04-07  Richard Biener  <rguenther@suse.de>

	PR tree-optimization/60766
	* gcc.dg/torture/pr60766.c: New testcase.

	2014-04-23  Richard Biener  <rguenther@suse.de>

	PR tree-optimization/60903
	* gcc.dg/torture/pr60903.c: New testcase.

2014-05-05  Richard Biener  <rguenther@suse.de>

	Backport from mainline
	2014-04-23  Richard Biener  <rguenther@suse.de>

	PR middle-end/60895
	* g++.dg/torture/pr60895.C: New testcase.

	2014-04-07  Richard Biener  <rguenther@suse.de>

	PR middle-end/60750
	* g++.dg/torture/pr60750.C: New testcase.
	* gcc.dg/tree-ssa/20040517-1.c: Adjust.

	2014-04-14  Richard Biener  <rguenther@suse.de>

	PR tree-optimization/59817
	PR tree-optimization/60453
	* gfortran.dg/graphite/pr59817.f: New testcase.
	* gcc.dg/graphite/pr59817-1.c: Likewise.
	* gcc.dg/graphite/pr59817-2.c: Likewise.

	2014-04-17  Richard Biener  <rguenther@suse.de>

	PR tree-optimization/60836
	* g++.dg/vect/pr60836.cc: New testcase.

2014-05-05  Jakub Jelinek  <jakub@redhat.com>

	Backported from mainline
	2014-04-25  Jakub Jelinek  <jakub@redhat.com>

	PR tree-optimization/60960
	* gcc.c-torture/execute/pr60960.c: New test.

2014-05-04  Peter Bergner  <bergner@vnet.ibm.com>

	* gcc.target/powerpc/pack02.c (dg-options): Add -mhard-float.
	(dg-require-effective-target): Change target to powerpc_fprs.
	* gcc.target/powerpc/pack03.c (dg-options): Add -mhard-dfp.
	(dg-require-effective-target): Change target to dfprt.

2014-05-02  Bill Schmidt  <wschmidt@linux.vnet.ibm.com>

	PR tree-optimization/60930
	* gcc.dg/torture/pr60930.c:  New test.

2014-04-30  Michael Meissner  <meissner@linux.vnet.ibm.com>

	Back port from mainline
	2014-04-24  Michael Meissner  <meissner@linux.vnet.ibm.com>

	* gcc.target/powerpc/pack01.c: New test to test the new pack and
	unpack builtin functionss for 128-bit types.
	* gcc.target/powerpc/pack02.c: Likewise.
	* gcc.target/powerpc/pack03.c: Likewise.
	* gcc.target/powerpc/extend-divide-1.c: New test to test extended
	divide builtin functionss.
	* gcc.target/powerpc/extend-divide-2.c: Likewise.
	* gcc.target/powerpc/bcd-1.c: New test for the new BCD builtin
	functions.
	* gcc.target/powerpc/bcd-2.c: Likewise.
	* gcc.target/powerpc/bcd-3.c: Likewise.
	* gcc.target/powerpc/dfp-builtin-1.c: New test for the new DFP
	builtin functionss.
	* gcc.target/powerpc/dfp-builtin-2.c: Likewise.

2014-04-29  Pat Haugen  <pthaugen@us.ibm.com>

	Backport from mainline
	2014-04-17  Pat Haugen  <pthaugen@us.ibm.com>

	* gcc.target/powerpc/ti_math1.c: New.
	* gcc.target/powerpc/ti_math2.c: New.

2014-04-25  Eric Botcazou  <ebotcazou@adacore.com>

	* gcc.c-torture/execute/20140425-1.c: New test.

2014-04-23  Michael Meissner  <meissner@linux.vnet.ibm.com>

	Back port from main line:
	2014-03-27  Michael Meissner  <meissner@linux.vnet.ibm.com>

	* gcc.target/powerpc/p8vector-vbpermq.c: New test to test the
	vbpermq builtin.

2014-04-23  Uros Bizjak  <ubizjak@gmail.com>

	Backport from mainline
	2014-04-21  Uros Bizjak  <ubizjak@gmail.com>

	PR target/60909
	* gcc.target/i386/pr60909-1.c: New test.
	* gcc.target/i386/pr60909-2.c: Ditto.

2014-04-23  Richard Biener  <rguenther@suse.de>

	Backport from mainline
	2014-04-02  Richard Biener  <rguenther@suse.de>

	PR middle-end/60729
	* g++.dg/vect/pr60729.cc: New testcase.

	2014-04-03  Richard Biener  <rguenther@suse.de>

	PR tree-optimization/60740
	* gcc.dg/graphite/pr60740.c: New testcase.

2014-04-23  Richard Biener  <rguenther@suse.de>

	PR middle-end/60635
	* gfortran.dg/lto/pr60635_0.f90: New testcase.
	* gfortran.dg/lto/pr60635_1.c: Likewise.

2014-04-21  Michael Meissner  <meissner@linux.vnet.ibm.com>

	Back port from the trunk, subversion id 209546.

	2014-04-21  Michael Meissner  <meissner@linux.vnet.ibm.com>

	PR target/60735
	* gcc.target/powerpc/pr60735.c: New test.  Insure _Decimal64 does
	not cause errors if -mspe.

2014-04-17  Bill Schmidt  <wschmidt@linux.vnet.ibm.com>

	* gcc.dg/vmx/merge-vsx.c: Add V4SI and V4SF tests.
	* gcc.dg/vmx/merge-vsx-be-order.c: Likewise.

2014-04-12  Jerry DeLisle  <jvdelisle@gcc.gnu>

	Backport from mainline
	PR libfortran/60810
	* gfortran.dg/arrayio_13.f90: New test.

2014-04-11  Hans-Peter Nilsson  <hp@axis.com>

	* gfortran.dg/fmt_en.f90: Gate test on effective_target
	fd_truncate.

2014-04-11  Andreas Krebbel  <Andreas.Krebbel@de.ibm.com>

	* gcc.target/s390/htm-nofloat-1.c: Rename to ...
	* gcc.target/s390/htm-nofloat-compile-1.c: ... this one.
	* gcc.target/s390/htm-nofloat-2.c: Add check for htm target and
	rename to ...
	* gcc.target/s390/htm-nofloat-1.c: ... this one.
	* gcc.target/s390/s390.exp: Make sure the assembler supports htm
	instructions as well.

2014-04-11  Andreas Krebbel  <Andreas.Krebbel@de.ibm.com>

	* gcc.target/s390/htm-builtins-compile-1.c: Replace long long with
	long.

2014-04-11  Andreas Krebbel  <Andreas.Krebbel@de.ibm.com>

	* gcc.target/s390/htm-builtins-compile-1.c: Remove htm check.
	* gcc.target/s390/htm-builtins-compile-2.c: Remove htm check.

2014-04-10  Vladimir Makarov  <vmakarov@redhat.com>

	PR rtl-optimization/60769
	* g++.dg/pr60769.C: New.

2014-04-10  Jakub Jelinek  <jakub@redhat.com>

	Backport from mainline
	2014-03-12  Jakub Jelinek  <jakub@redhat.com>
		    Marc Glisse  <marc.glisse@inria.fr>

	PR tree-optimization/60502
	* gcc.c-torture/compile/pr60502.c: New test.

	2014-03-28  Jakub Jelinek  <jakub@redhat.com>

	PR target/60693
	* gcc.target/i386/pr60693.c: New test.

	PR c++/60689
	* c-c++-common/pr60689.c: New test.

	2014-03-22  Jakub Jelinek  <jakub@redhat.com>

	PR debug/60603
	* gcc.dg/debug/dwarf2/dwarf2-macro2.c: New test.

	2014-03-17  Jakub Jelinek  <jakub@redhat.com>

	PR target/60516
	* gcc.target/i386/pr60516.c: New test.

	2014-03-13  Jakub Jelinek  <jakub@redhat.com>

	PR middle-end/36282
	* c-c++-common/pr36282-1.c: New test.
	* c-c++-common/pr36282-2.c: New test.
	* c-c++-common/pr36282-3.c: New test.
	* c-c++-common/pr36282-4.c: New test.

	2014-03-06  Jakub Jelinek  <jakub@redhat.com>

	PR target/58595
	* gcc.dg/tls/pr58595.c: New test.

2014-04-07  Martin Jambor  <mjambor@suse.cz>

	PR ipa/60640
	* g++.dg/ipa/pr60640-1.C: New test.
	* g++.dg/ipa/pr60640-2.C: Likewise.
	* g++.dg/ipa/pr60640-3.C: Likewise.

2014-04-06  Dominique d'Humieres  <dominiq@lps.ens.fr>
	    Iain Sandoe <iain@codesourcery.com>

	PR target/54083
	* gcc.dg/attr-weakref-1.c: Allow the test on darwin with
	the additional options -Wl,-undefined,dynamic_lookup and
	-Wl,-flat_namespace
	* gcc.dg/torture/pr53922.c: Additional option
	-Wl,-flat_namespace for darwin[89].

2014-04-04  Bill Schmidt  <wschmidt@linux.vnet.ibm.com>

	Backport from mainline
	2013-04-05  David Edelsohn  <dje.gcc@gmail.com>

	* gcc.target/powerpc/sd-vsx.c: Skip on AIX.
	* gcc.target/powerpc/sd-pwr6.c: Same.

2014-04-04  Bill Schmidt  <wschmidt@linux.vnet.ibm.com>

	Back port from trunk
	2014-03-12  Michael Meissner  <meissner@linux.vnet.ibm.com>

	* gcc.target/powerpc/p8vector-int128-1.c: New test to test ISA
	2.07 128-bit arithmetic.
	* gcc.target/powerpc/p8vector-int128-2.c: Likewise.

	* gcc.target/powerpc/timode_off.c: Restrict cpu type to power5,
	due to when TImode is allowed in VSX registers, the allowable
	address modes for TImode is just a single indirect address in
	order for the value to be loaded and store in either GPR or VSX
	registers.  This affects the generated code, and it would cause
	this test to fail, when such an option is used.

2014-04-04  Bill Schmidt  <wschmidt@linux.vnet.ibm.com>

	Backport from mainline r207699.
	2014-02-11  Michael Meissner  <meissner@linux.vnet.ibm.com>

	PR target/60137
	* gcc.target/powerpc/pr60137.c: New file.

	Backport from mainline r207808.
	2014-02-15  Michael Meissner  <meissner@linux.vnet.ibm.com>

	PR target/60203
	* gcc.target/powerpc/pr60203.c: New testsuite.

2014-04-04  Bill Schmidt  <wschmidt@linux.vnet.ibm.com>

	Little Endian Vector API Support
	Backport from mainline r206590
	2014-01-13  Bill Schmidt  <wschmidt@linux.vnet.ibm.com>

	* gcc.dg/vmx/insert.c: New.
	* gcc.dg/vmx/insert-be-order.c: New.
	* gcc.dg/vmx/extract.c: New.
	* gcc.dg/vmx/extract-be-order.c: New.

	Backport from mainline r206641
	2014-01-15  Bill Schmidt  <wschmidt@vnet.linux.ibm.com>

	* gcc.dg/vmx/mult-even-odd.c: New.
	* gcc.dg/vmx/mult-even-odd-be-order.c: New.

	Backport from mainline r206926
	2014-01-22  Bill Schmidt  <wschmidt@linux.vnet.ibm.com>

	* gcc.dg/vmx/insert-vsx-be-order.c: New.
	* gcc.dg/vmx/extract-vsx.c: New.
	* gcc.dg/vmx/extract-vsx-be-order.c: New.
	* gcc.dg/vmx/insert-vsx.c: New.

	Backport from mainline r207262
	2014-01-29  Bill Schmidt  <wschmidt@linux.vnet.ibm.com>

	* gcc.dg/vmx/merge-be-order.c: New.
	* gcc.dg/vmx/merge.c: New.
	* gcc.dg/vmx/merge-vsx-be-order.c: New.
	* gcc.dg/vmx/merge-vsx.c: New.

	Backport from mainline r207318
	2014-01-30  Bill Schmidt  <wschmidt@linux.vnet.ibm.com>

	* gcc.dg/vmx/splat.c: New.
	* gcc.dg/vmx/splat-vsx.c: New.
	* gcc.dg/vmx/splat-be-order.c: New.
	* gcc.dg/vmx/splat-vsx-be-order.c: New.
	* gcc.dg/vmx/eg-5.c: Remove special casing for little endian.
	* gcc.dg/vmx/sn7153.c: Add special casing for little endian.

	Backport from mainline r207414
	2014-02-02  Bill Schmidt  <wschmidt@linux.vnet.ibm.com>

	* gcc.dg/vmx/vsums.c: New.
	* gcc.dg/vmx/vsums-be-order.c: New.

	Backport from mainline r207415
	2014-02-02  Bill Schmidt  <wschmidt@linux.vnet.ibm.com>

	* gcc.dg/vmx/3b-15.c: Remove special handling for little endian.
	* gcc.dg/vmx/perm.c: New.
	* gcc.dg/vmx/perm-be-order.c: New.

	Backport from mainline r207520
	2014-02-05  Bill Schmidt  <wschmidt@linux.vnet.ibm.com>

	* gcc.dg/vmx/pack.c: New.
	* gcc.dg/vmx/pack-be-order.c: New.
	* gcc.dg/vmx/unpack.c: New.
	* gcc.dg/vmx/unpack-be-order.c: New.

	Backport from mainline r207521
	2014-02-05  Bill Schmidt  <wschmidt@linux.vnet.ibm.com>

	* gcc.dg/vmx/sum2s.c: New.
	* gcc.dg/vmx/sum2s-be-order.c: New.

	Backport from mainline 208019
	2014-02-21  Bill Schmidt  <wschmidt@linux.vnet.ibm.com>

	* gcc.dg/vmx/ld.c: New test.
	* gcc.dg/vmx/ld-be-order.c: New test.
	* gcc.dg/vmx/ld-vsx.c: New test.
	* gcc.dg/vmx/ld-vsx-be-order.c: New test.
	* gcc.dg/vmx/ldl.c: New test.
	* gcc.dg/vmx/ldl-be-order.c: New test.
	* gcc.dg/vmx/ldl-vsx.c: New test.
	* gcc.dg/vmx/ldl-vsx-be-order.c: New test.
	* gcc.dg/vmx/st.c: New test.
	* gcc.dg/vmx/st-be-order.c: New test.
	* gcc.dg/vmx/st-vsx.c: New test.
	* gcc.dg/vmx/st-vsx-be-order.c: New test.
	* gcc.dg/vmx/stl.c: New test.
	* gcc.dg/vmx/stl-be-order.c: New test.
	* gcc.dg/vmx/stl-vsx.c: New test.
	* gcc.dg/vmx/stl-vsx-be-order.c: New test.

	Backport from mainline 208021
	2014-02-21  Bill Schmidt  <wschmidt@linux.vnet.ibm.com>

	* gcc.dg/vmx/vsums.c: Check entire result vector.
	* gcc.dg/vmx/vsums-be-order.c: Likewise.

	Backport from mainline 208049
	2014-02-23  Bill Schmidt  <wschmidt@linux.vnet.ibm.com>

	* gcc.dg/vmx/lde.c: New test.
	* gcc.dg/vmx/lde-be-order.c: New test.
	* gcc.dg/vmx/ste.c: New test.
	* gcc.dg/vmx/ste-be-order.c: New test.

	Backport from mainline 208120
	2014-02-25  Bill Schmidt  <wschmidt@linux.vnet.ibm.com>

	* gcc.dg/vmx/ld-vsx.c: Don't use vec_all_eq.
	* gcc.dg/vmx/ld-vsx-be-order.c: Likewise.
	* gcc.dg/vmx/ldl-vsx.c: Likewise.
	* gcc.dg/vmx/ldl-vsx-be-order.c: Likewise.
	* gcc.dg/vmx/merge-vsx.c: Likewise.
	* gcc.dg/vmx/merge-vsx-be-order.c: Likewise.

	Backport from mainline 208321
	2014-03-04  Bill Schmidt  <wschmidt@linux.vnet.ibm.com>

	* gcc.dg/vmx/extract-vsx.c: Replace "vector long" with "vector
	long long" throughout.
	* gcc.dg/vmx/extract-vsx-be-order.c: Likewise.
	* gcc.dg/vmx/insert-vsx.c: Likewise.
	* gcc.dg/vmx/insert-vsx-be-order.c: Likewise.
	* gcc.dg/vmx/ld-vsx.c: Likewise.
	* gcc.dg/vmx/ld-vsx-be-order.c: Likewise.
	* gcc.dg/vmx/ldl-vsx.c: Likewise.
	* gcc.dg/vmx/ldl-vsx-be-order.c: Likewise.
	* gcc.dg/vmx/merge-vsx.c: Likewise.
	* gcc.dg/vmx/merge-vsx-be-order.c: Likewise.
	* gcc.dg/vmx/st-vsx.c: Likewise.
	* gcc.dg/vmx/st-vsx-be-order.c: Likewise.
	* gcc.dg/vmx/stl-vsx.c: Likewise.
	* gcc.dg/vmx/stl-vsx-be-order.c: Likewise.

2014-04-04  Bill Schmidt  <wschmidt@linux.vnet.ibm.com>

	Back port from mainline
	2014-01-23  Michael Meissner  <meissner@linux.vnet.ibm.com>

	PR target/59909
	* gcc.target/powerpc/quad-atomic.c: New file to test power8 quad
	word atomic functions at runtime.

2014-04-04  Bill Schmidt  <wschmidt@linux.vnet.ibm.com>

	Backport from mainline
	2013-10-23  Pat Haugen  <pthaugen@us.ibm.com>

	* gcc.target/powerpc/direct-move.h: Fix header for executable tests.

2014-04-04  Bill Schmidt  <wschmidt@linux.vnet.ibm.com>

	Backport from mainline
	2013-04-05  Bill Schmidt  <wschmidt@linux.vnet.ibm.com>

	PR target/56843
	* gcc.target/powerpc/recip-1.c: Modify expected output.
	* gcc.target/powerpc/recip-3.c: Likewise.
	* gcc.target/powerpc/recip-4.c: Likewise.
	* gcc.target/powerpc/recip-5.c: Add expected output for iterations.

2014-04-04  Bill Schmidt  <wschmidt@linux.vnet.ibm.com>

	Backport from mainline
	2013-08-19  Peter Bergner  <bergner@vnet.ibm.com>

	* gcc.target/powerpc/dfp-dd-2.c: New test.
	* gcc.target/powerpc/dfp-td-2.c: Likewise.
	* gcc.target/powerpc/dfp-td-3.c: Likewise.

2014-04-04  Bill Schmidt  <wschmidt@linux.vnet.ibm.com>

	ELFv2 ABI Support
	Backport from mainline r204808:

	2013-11-14  Ulrich Weigand  <Ulrich.Weigand@de.ibm.com>

	* gcc.target/powerpc/ppc64-abi-1.c (stack_frame_t): Remove
	compiler and linker field if _CALL_ELF == 2.
	* gcc.target/powerpc/ppc64-abi-2.c (stack_frame_t): Likewise.
	* gcc.target/powerpc/ppc64-abi-dfp-1.c (stack_frame_t): Likewise.
	* gcc.dg/stack-usage-1.c (SIZE): Update value for _CALL_ELF == 2.

	2013-11-14  Ulrich Weigand  <Ulrich.Weigand@de.ibm.com>

	* gcc.target/powerpc/ppc64-abi-dfp-1.c (FUNC_START): New macro.
	(WRAPPER): Use it.
	* gcc.target/powerpc/no-r11-1.c: Skip on powerpc_elfv2.
	* gcc.target/powerpc/no-r11-2.c: Skip on powerpc_elfv2.
	* gcc.target/powerpc/no-r11-3.c: Skip on powerpc_elfv2.

	2013-11-14  Ulrich Weigand  <Ulrich.Weigand@de.ibm.com>

	* lib/target-supports.exp (check_effective_target_powerpc_elfv2):
	New function.
	* gcc.target/powerpc/pr57949-1.c: Disable for powerpc_elfv2.
	* gcc.target/powerpc/pr57949-2.c: Likewise.

	Backport from mainline r204799:

	2013-11-14  Ulrich Weigand  <Ulrich.Weigand@de.ibm.com>

	* g++.dg/eh/ppc64-sighandle-cr.C: New test.

2014-04-04  Bill Schmidt  <wschmidt@linux.vnet.ibm.com>

	Backport from mainline r201750.
	Note: Default setting of -mcompat-align-parm inverted!

	2013-08-14  Bill Schmidt  <wschmidt@linux.vnet.ibm.com>

	PR target/57949
	* gcc.target/powerpc/pr57949-1.c: New.
	* gcc.target/powerpc/pr57949-2.c: New.

2014-04-04  Bill Schmidt  <wschmidt@linux.vnet.ibm.com>

	Little Endian Vector Support
	Backport from mainline r205638
	2013-12-03  Bill Schmidt  <wschmidt@linux.vnet.ibm.com>

	* gcc.dg/vect/costmodel/ppc/costmodel-slp-34.c: Skip for little
	endian.

	Backport from mainline r205146
	2013-11-20  Bill Schmidt  <wschmidt@linux.vnet.ibm.com>

	* gcc.target/powerpc/pr48258-1.c: Skip for little endian.

	Backport from mainline r204862
	2013-11-15  Bill Schmidt  <wschmidt@linux.vnet.ibm.com>

	* gcc.dg/vmx/3b-15.c: Revise for little endian.

	Backport from mainline r204321
	2013-11-02  Bill Schmidt  <wschmidt@vnet.linux.ibm.com>

	* gcc.dg/vmx/vec-set.c: New.

	Backport from mainline r204138
	2013-10-28  Bill Schmidt  <wschmidt@linux.vnet.ibm.com>

	* gcc.dg/vmx/gcc-bug-i.c: Add little endian variant.
	* gcc.dg/vmx/eg-5.c: Likewise.

	Backport from mainline r203930
	2013-10-22  Bill Schmidt  <wschmidt@vnet.ibm.com>

	* gcc.target/powerpc/altivec-perm-1.c: Move the two vector pack
	tests into...
	* gcc.target/powerpc/altivec-perm-3.c: ...this new test, which is
	restricted to big-endian targets.

	Backport from mainline r203246
	2013-10-07  Bill Schmidt  <wschmidt@linux.vnet.ibm.com>

	* gcc.target/powerpc/pr43154.c: Skip for ppc64 little endian.
	* gcc.target/powerpc/fusion.c: Likewise.

2014-04-04  Bill Schmidt  <wschmidt@linux.vnet.ibm.com>

	Backport from mainline
	2013-11-27  Bill Schmidt  <wschmidt@linux.vnet.ibm.com>

	* gfortran.dg/nan_7.f90: Disable for little endian PowerPC.

	Backport from mainline r205106:

	2013-11-20  Ulrich Weigand  <Ulrich.Weigand@de.ibm.com>

	* gcc.target/powerpc/darwin-longlong.c (msw): Make endian-safe.

	Backport from mainline r205046:

	2013-11-19  Ulrich Weigand  <Ulrich.Weigand@de.ibm.com>

	* gcc.target/powerpc/ppc64-abi-2.c (MAKE_SLOT): New macro to
	construct parameter slot value in endian-independent way.
	(fcevv, fciievv, fcvevv): Use it.

2014-04-04  Bill Schmidt <wschmidt@linux.vnet.ibm.com>

	Power8 HTM Support
	Backport from mainline
	* lib/target-supports.exp (check_effective_target_powerpc_htm_ok): New
	function to test if HTM is available.
	* gcc.target/powerpc/htm-xl-intrin-1.c: New test.
	* gcc.target/powerpc/htm-builtin-1.c: New test.

2014-04-04  Bill Schmidt  <wschmidt@linux.vnet.ibm.com>

	Power8 Base Support
	Backport from mainline
	2013-11-22  Michael Meissner  <meissner@linux.vnet.ibm.com>

	PR target/59054
	* gcc.target/powerpc/direct-move.h (VSX_REG_ATTR): Allow test to
	specify an appropriate register class for VSX operations.
	(load_vsx): Use it.
	(load_gpr_to_vsx): Likewise.
	(load_vsx_to_gpr): Likewise.
	* gcc.target/powerpc/direct-move-vint1.c: Use an appropriate
	register class for VSX registers that the type can handle.  Remove
	checks for explicit number of instructions generated, just check
	if the instruction is generated.
	* gcc.target/powerpc/direct-move-vint2.c: Likewise.
	* gcc.target/powerpc/direct-move-float1.c: Likewise.
	* gcc.target/powerpc/direct-move-float2.c: Likewise.
	* gcc.target/powerpc/direct-move-double1.c: Likewise.
	* gcc.target/powerpc/direct-move-double2.c: Likewise.
	* gcc.target/powerpc/direct-move-long1.c: Likewise.
	* gcc.target/powerpc/direct-move-long2.c: Likewise.

	* gcc.target/powerpc/bool3-av.c: Limit to 64-bit mode for now.
	* gcc.target/powerpc/bool3-p7.c: Likewise.
	* gcc.target/powerpc/bool3-p8.c: Likewise.

	* gcc.target/powerpc/p8vector-ldst.c: Just check that the
	appropriate instructions are generated, don't check the count.

	2013-11-12  Michael Meissner  <meissner@linux.vnet.ibm.com>

	PR target/59054
	* gcc.target/powerpc/pr59054.c: New test.

	2013-08-22  Michael Meissner  <meissner@linux.vnet.ibm.com>

	* gcc.target/powerpc/pr57744.c: Declare abort.

	2013-07-18  Pat Haugen  <pthaugen@us.ibm.com>

	* gcc.target/powerpc/pr57744.c: Fix typo.

	Back port from mainline
	2013-10-03  Michael Meissner  <meissner@linux.vnet.ibm.com>

	* gcc.target/powerpc/p8vector-fp.c: New test for floating point
	scalar operations when using -mupper-regs-sf and -mupper-regs-df.
	* gcc.target/powerpc/ppc-target-1.c: Update tests to allow either
	VSX scalar operations or the traditional floating point form of
	the instruction.
	* gcc.target/powerpc/ppc-target-2.c: Likewise.
	* gcc.target/powerpc/recip-3.c: Likewise.
	* gcc.target/powerpc/recip-5.c: Likewise.
	* gcc.target/powerpc/pr72747.c: Likewise.
	* gcc.target/powerpc/vsx-builtin-3.c: Likewise.

	Back port from mainline
	2013-09-27  Michael Meissner  <meissner@linux.vnet.ibm.com>

	* gcc.target/powerpc/p8vector-ldst.c: New test for -mupper-regs-sf
	and -mupper-regs-df.

	Back port from mainline
	2013-10-17  Michael Meissner  <meissner@linux.vnet.ibm.com>

	PR target/58673
	* gcc.target/powerpc/pr58673-1.c: New file to test whether
	-mquad-word + -mno-vsx-timode causes errors.
	* gcc.target/powerpc/pr58673-2.c: Likewise.


	Backport from trunk.
	2013-07-23  Michael Meissner  <meissner@linux.vnet.ibm.com>

	* gcc.target/powerpc/bool2.h: New file, test the code generation
	of logical operations for power5, altivec, power7, and power8 systems.
	* gcc.target/powerpc/bool2-p5.c: Likewise.
	* gcc.target/powerpc/bool2-av.c: Likewise.
	* gcc.target/powerpc/bool2-p7.c: Likewise.
	* gcc.target/powerpc/bool2-p8.c: Likewise.
	* gcc.target/powerpc/bool3.h: Likewise.
	* gcc.target/powerpc/bool3-av.c: Likewise.
	* gcc.target/powerpc/bool2-p7.c: Likewise.
	* gcc.target/powerpc/bool2-p8.c: Likewise.

	Backport from trunk.
	2013-07-31  Michael Meissner  <meissner@linux.vnet.ibm.com>

	* gcc.target/powerpc/fusion.c: New file, test power8 fusion support.

	Back port from the trunk
	2013-06-28  Michael Meissner  <meissner@linux.vnet.ibm.com>

	PR target/57744
	* gcc.target/powerpc/pr57744.c: New test to make sure lqarx and
	stqcx. get even registers.

	Back port from the trunk

	2013-06-12  Michael Meissner  <meissner@linux.vnet.ibm.com>
		    Pat Haugen <pthaugen@us.ibm.com>
		    Peter Bergner <bergner@vnet.ibm.com>

	* gcc.target/powerpc/atomic-p7.c: New file, add tests for atomic
	load/store instructions on power7, power8.
	* gcc.target/powerpc/atomic-p8.c: Likewise.

	Back port from the trunk

	2013-06-10  Michael Meissner  <meissner@linux.vnet.ibm.com>
		    Pat Haugen <pthaugen@us.ibm.com>
		    Peter Bergner <bergner@vnet.ibm.com>

	* gcc.target/powerpc/direct-move-vint1.c: New tests for power8
	direct move instructions.
	* gcc.target/powerpc/direct-move-vint2.c: Likewise.
	* gcc.target/powerpc/direct-move.h: Likewise.
	* gcc.target/powerpc/direct-move-float1.c: Likewise.
	* gcc.target/powerpc/direct-move-float2.c: Likewise.
	* gcc.target/powerpc/direct-move-double1.c: Likewise.
	* gcc.target/powerpc/direct-move-double2.c: Likewise.
	* gcc.target/powerpc/direct-move-long1.c: Likewise.
	* gcc.target/powerpc/direct-move-long2.c: Likewise.

	Backport from the trunk

	2013-06-06  Michael Meissner  <meissner@linux.vnet.ibm.com>
		    Pat Haugen <pthaugen@us.ibm.com>
		    Peter Bergner <bergner@vnet.ibm.com>

	* gcc.target/powerpc/p8vector-builtin-1.c: New test to test
	power8 builtin functions.
	* gcc/testsuite/gcc.target/powerpc/p8vector-builtin-2.c: Likewise.
	* gcc/testsuite/gcc.target/powerpc/p8vector-builtin-3.c: Likewise.
	* gcc/testsuite/gcc.target/powerpc/p8vector-builtin-4.c: Likewise.
	* gcc/testsuite/gcc.target/powerpc/p8vector-builtin-5.c: Likewise.
	* gcc/testsuite/gcc.target/powerpc/p8vector-builtin-6.c: Likewise.
	* gcc/testsuite/gcc.target/powerpc/p8vector-builtin-7.c: Likewise.
	* gcc/testsuite/gcc.target/powerpc/p8vector-vectorize-1.c: New
	tests to test power8 auto-vectorization.
	* gcc/testsuite/gcc.target/powerpc/p8vector-vectorize-2.c: Likewise.
	* gcc/testsuite/gcc.target/powerpc/p8vector-vectorize-3.c: Likewise.
	* gcc/testsuite/gcc.target/powerpc/p8vector-vectorize-4.c: Likewise.
	* gcc/testsuite/gcc.target/powerpc/p8vector-vectorize-5.c: Likewise.

	* gcc.target/powerpc/crypto-builtin-1.c: Use effective target
	powerpc_p8vector_ok instead of powerpc_vsx_ok.

	* gcc.target/powerpc/bool.c: New file, add eqv, nand, nor tests.

	* lib/target-supports.exp (check_p8vector_hw_available) Add power8
	support.
	(check_effective_target_powerpc_p8vector_ok): Likewise.
	(is-effective-target): Likewise.
	(check_vect_support_and_set_flags): Likewise.

	Backport from trunk

	2013-05-22  Michael Meissner  <meissner@linux.vnet.ibm.com>
		    Pat Haugen <pthaugen@us.ibm.com>
		    Peter Bergner <bergner@vnet.ibm.com>

	* gcc.target/powerpc/crypto-builtin-1.c: New file, test for power8
	crypto builtins.

	Backport from mainline
	2013-03-20  Michael Meissner  <meissner@linux.vnet.ibm.com>

	* gcc.target/powerpc/mmfpgpr.c: New test.
	* gcc.target/powerpc/sd-vsx.c: Likewise.
	* gcc.target/powerpc/sd-pwr6.c: Likewise.
	* gcc.target/powerpc/vsx-float0.c: Likewise.

2014-04-01  Dominique d'Humieres  <dominiq@lps.ens.fr>

	PR libfortran/60128
	* gfortran.dg/fmt_en.f90: Skip unsupported rounding tests.
	XFAIL for i?86-*-solaris2.9* and hppa*-*-hpux*.

2014-03-31  H.J. Lu  <hongjiu.lu@intel.com>

	Backport from mainline
	2014-03-31  H.J. Lu  <hongjiu.lu@intel.com>

	PR rtl-optimization/60700
	* gcc.target/i386/pr60700.c: New test.

2014-03-28  H.J. Lu  <hongjiu.lu@intel.com>

	PR rtl-optimization/60700
	Backport from mainline
	2013-07-30  Zhenqiang Chen  <zhenqiang.chen@linaro.org>

	* gcc.target/arm/pr57637.c: New testcase.

2014-04-28  Thomas Koenig  <tkoenig@gcc.gnu.org>

	PR fortran/60522
	* gfortran.dg/where_4.f90:  New test case.

2014-03-26  Martin Jambor  <mjambor@suse.cz>

	PR ipa/60419
	* g++.dg/ipa/pr60419.C: New test.

2014-03-26  Eric Botcazou  <ebotcazou@adacore.com>

	* gcc.c-torture/execute/20140326-1.c: New test.

2014-03-20  Tobias Burnus  <burnus@net-b.de>

	PR fortran/60543
	PR fortran/60283
	* gfortran.dg/implicit_pure_4.f90: New.

2014-03-17  Mikael Pettersson  <mikpelinux@gmail.com>
	    Committed by Bill Schmidt  <wschmidt@linux.vnet.ibm.com>

	Backport from mainline:

	2013-06-16  Joern Rennecke <joern.rennecke@embecosm.com>

	PR rtl-optimization/57425
	PR rtl-optimization/57569
	* gcc.dg/torture/pr57425-1.c, gcc.dg/torture/pr57425-2.c: New files.
	* gcc.dg/torture/pr57425-3.c, gcc.dg/torture/pr57569.c: Likewise.

2014-03-17  Richard Biener  <rguenther@suse.de>

	Backport from mainline
	2014-03-11  Richard Biener  <rguenther@suse.de>

	PR tree-optimization/60429
	PR tree-optimization/60485
	* gcc.dg/pr60485-1.c: New testcase.
	* gcc.dg/pr60485-2.c: Likewise.

2014-03-15  Dominique d'Humieres  <dominiq@lps.ens.fr>

	Backport from mainline
	PR libfortran/60128
	* gfortran.dg/fmt_en.f90: New test.

2014-03-15  Jerry DeLisle  <jvdelisle@gcc.gnu>

	Backport from mainline
	PR libfortran/58324
	* gfortran.dg/list_read_12.f90: New test.

2014-03-13  Joey Ye  <joey.ye@arm.com>

	Backport from mainline
	2014-03-12  Thomas Preud'homme  <thomas.preudhomme@arm.com>

	PR tree-optimization/60454
	* gcc.c-torture/execute/pr60454.c: New test.

2014-03-08  Janus Weil  <janus@gcc.gnu.org>

	PR fortran/60450
	* gfortran.dg/shape_8.f90: New.

2014-03-06  Jakub Jelinek  <jakub@redhat.com>

	Backport from mainline
	2014-02-19  Jakub Jelinek  <jakub@redhat.com>

	PR c/37743
	* g++.dg/ext/builtin-bswap1.C: New test.
	* c-c++-common/pr37743.c: New test.

	PR preprocessor/58844
	* c-c++-common/cpp/pr58844-1.c: New test.
	* c-c++-common/cpp/pr58844-2.c: New test.

	2014-02-13  Jakub Jelinek  <jakub@redhat.com>

	PR target/43546
	* gcc.target/i386/pr43546.c: New test.

	2014-02-12  Jakub Jelinek  <jakub@redhat.com>

	PR c/60101
	* c-c++-common/pr60101.c: New test.

	2014-02-11  Jakub Jelinek  <jakub@redhat.com>

	PR fortran/52370
	* gfortran.dg/pr52370.f90: New test.

	PR debug/59776
	* gcc.dg/guality/pr59776.c: New test.

	2014-02-07  Jakub Jelinek  <jakub@redhat.com>

	PR preprocessor/56824
	* gcc.dg/pr56824.c: New test.

	2014-02-06  Jakub Jelinek  <jakub@redhat.com>

	PR target/60062
	* gcc.c-torture/execute/pr60062.c: New test.
	* gcc.c-torture/execute/pr60072.c: New test.

	2014-02-04  Jakub Jelinek  <jakub@redhat.com>

	PR ipa/60026
	* c-c++-common/torture/pr60026.c: New test.

	2014-02-05  Jakub Jelinek  <jakub@redhat.com>

	PR middle-end/57499
	* g++.dg/torture/pr57499.C: New test.

	2014-03-03  Jakub Jelinek  <jakub@redhat.com>

	PR preprocessor/60400
	* c-c++-common/cpp/pr60400.c: New test.
	* c-c++-common/cpp/pr60400-1.h: New file.
	* c-c++-common/cpp/pr60400-2.h: New file.

2014-03-04  Richard Biener  <rguenther@suse.de>

	PR tree-optimization/60382
	* gcc.dg/vect/pr60382.c: New testcase.

2014-03-02  Mikael Morin  <mikael@gcc.gnu.org>

	PR fortran/60341
	* gfortran.dg/str_comp_optimize_1.f90: New test.

2014-02-25  Richard Biener  <rguenther@suse.de>

	Backport from mainline
	2014-02-21  Richard Biener  <rguenther@suse.de>

	PR tree-optimization/60276
	* gcc.dg/vect/pr60276.c: New testcase.

2014-02-25  Richard Biener  <rguenther@suse.de>

	Backport from mainline
	2014-02-14  Richard Biener  <rguenther@suse.de>

	PR tree-optimization/60183
	* gcc.dg/torture/pr60183.c: New testcase.

2014-02-24  Fabien Chêne  <fabien@gcc.gnu.org>

	PR c++/37140
	* g++.dg/template/using27.C: New.
	* g++.dg/template/using28.C: New.
	* g++.dg/template/using29.C: New.

2014-02-23  David Holsgrove <david.holsgrove@xilinx.com>

	* gcc/testsuite/gcc.target/microblaze/others/mem_reload.c: New test.

2014-02-22  Mikael Morin  <mikael@gcc.gnu.org>

	PR fortran/59599
	* gfortran.dg/ichar_3.f90: New test.

2014-02-21  Steven G. Kargl  <kargl@gcc.gnu.org>

	Backport from mainline
	PR fortran/59700
	* gfortran.dg/pr59700.f90: New test.

2014-02-21  Martin Jambor  <mjambor@suse.cz>

	PR ipa/55260
	* gcc.dg/ipa/pr55260.c: New test.

2014-02-19  Tobias Burnus  <burnus@net-b.de>

	PR fortran/49397
	* gfortran.dg/proc_ptr_45.f90: New.
	* gfortran.dg/proc_ptr_46.f90: New.

2014-02-19  Uros Bizjak  <ubizjak@gmail.com>

	Backport from mainline
	2014-02-19  Uros Bizjak  <ubizjak@gmail.com>

	PR target/59794
	* gcc.target/i386/pr39162.c: Add dg-prune-output.
	(dg-options): Remove -Wno-psabi.
	* gcc.target/i386/pr59794-2.c: Ditto.
	* gcc.target/i386/sse-5.c: Ditto.

2014-02-19  Janus Weil  <janus@gcc.gnu.org>

	Backports from mainline:
	2014-02-17  Janus Weil  <janus@gcc.gnu.org>

	PR fortran/55907
	* gfortran.dg/init_flag_12.f90: New.

	2014-02-18  Janus Weil  <janus@gcc.gnu.org>

	PR fortran/60231
	* gfortran.dg/typebound_generic_15.f90: New.

2014-02-18  Kai Tietz  <ktietz@redhat.com>

	PR target/60193
	* gcc.target/i386/nest-1.c: New testcase.

2014-02-18  Eric Botcazou  <ebotcazou@adacore.com>

	* gnat.dg/opt32.adb: New test.

2014-02-15  Jerry DeLisle  <jvdelisle@gcc.gnu>
	    Dominique d'Humieres  <dominiq@lps.ens.fr>

	Backport from mainline
	PR libfortran/59771
	PR libfortran/59774
	PR libfortran/59836
	* gfortran.dg/fmt_g_1.f90: New test.
	* gfortran.dg/round_3.f08: New cases added.

2014-02-13  Dominik Vogt  <vogt@linux.vnet.ibm.com>

	* gcc.target/s390/hotpatch-compile-8.c: New test.

2014-02-12  Eric Botcazou  <ebotcazou@adacore.com>

	* gcc.c-torture/execute/20140212-1.c: New test.

2014-02-10  Richard Biener  <rguenther@suse.de>

	Backport from mainline
	2014-01-30  Richard Biener  <rguenther@suse.de>

	PR tree-optimization/59903
	* gcc.dg/torture/pr59903.c: New testcase.

	2014-02-10  Richard Biener  <rguenther@suse.de>

	PR tree-optimization/60115
	* gcc.dg/torture/pr60115.c: New testcase.

2014-02-09  Janus Weil  <janus@gcc.gnu.org>

	Backport from mainline
	2013-10-21  Tobias Burnus  <burnus@net-b.de>

	PR fortran/58803
	PR fortran/59395
	* gfortran.dg/proc_ptr_comp_38.f90: New.

2014-02-08  Mikael Morin  <mikael@gcc.gnu.org>

	PR fortran/57033
	* gfortran.dg/default_initialization_7.f90: New test.

2014-02-07  Paul Thomas  <pault@gcc.gnu.org>

	PR fortran/59906
	* gfortran.dg/elemental_subroutine_9.f90 : New test

2014-02-04  Uros Bizjak  <ubizjak@gmail.com>

	Backport from mainline
	2014-02-02  Uros Bizjak  <ubizjak@gmail.com>

	PR target/60017
	* gcc.c-torture/execute/pr60017.c: New test.

2014-02-01  Paul Thomas  <pault@gcc.gnu.org>

	PR fortran/59414
	* gfortran.dg/allocate_class_3.f90 : New test

2014-01-30  David Holsgrove <david.holsgrove@xilinx.com>

	Backport from mainline.
	* gcc.target/microblaze/isa/fcmp4.c: New.

2014-01-26  Mikael Morin  <mikael@gcc.gnu.org>

	PR fortran/58007
	* gfortran.dg/unresolved_fixup_1.f90: New test.
	* gfortran.dg/unresolved_fixup_2.f90: New test.

2014-01-24  H.J. Lu  <hongjiu.lu@intel.com>

	Backport from mainline.
	2014-01-23  H.J. Lu  <hongjiu.lu@intel.com>

	PR target/59929
	* gcc.target/i386/pr59929.c: New test.

2014-01-24  Paolo Carlini  <paolo.carlini@oracle.com>

	PR c++/57524
	* g++.dg/ext/timevar2.C: New.

2014-01-23  David Holsgrove <david.holsgrove@xilinx.com>

	Backport from mainline.
	* gcc.target/microblaze/others/builtin-trap.c: New test.

2014-01-23  Marek Polacek  <polacek@redhat.com>

	Backport from mainline
	2013-10-21  Marek Polacek  <polacek@redhat.com>

	PR middle-end/58809
	* gcc.dg/gomp/pr58809.c: New test.

2014-01-23  Jakub Jelinek  <jakub@redhat.com>

	PR middle-end/58809
	* c-c++-common/gomp/pr58809.c: New test.

2014-01-22  Marek Polacek  <polacek@redhat.com>

	Backport from mainline
	2014-01-22  Marek Polacek  <polacek@redhat.com>

	PR c/59891
	* gcc.dg/torture/pr59891.c: New test.

2014-01-21  Jakub Jelinek  <jakub@redhat.com>

	PR middle-end/59860
	* gcc.dg/strlenopt-4.c: Expect the same counts on s390*-* as on all
	other targets.

2014-01-20  Richard Biener  <rguenther@suse.de>

	PR middle-end/59860
	* gcc.dg/pr59860.c: New testcase.

2014-01-20  Marek Polacek  <polacek@redhat.com>

	Backported from mainline
	2014-01-17  Marek Polacek  <polacek@redhat.com>

	PR c++/59838
	* g++.dg/diagnostic/pr59838.C: New test.

2014-01-19  Paul Thomas  <pault@gcc.gnu.org>

	Backport from mainline
	2013-12-01  Paul Thomas  <pault@gcc.gnu.org>

	PR fortran/34547
	* gfortran.dg/null_5.f90 : Include new error.
	* gfortran.dg/null_6.f90 : Include new error.

2014-01-17  H.J. Lu  <hongjiu.lu@intel.com>

	Backport from mainline
	2014-01-15  H.J. Lu  <hongjiu.lu@intel.com>

	PR target/59794
	* c-c++-common/convert-vec-1.c: Also prune ABI change for
	Linux/x86.
	* g++.dg/cpp0x/constexpr-53094-2.C: Likewise.
	* g++.dg/ext/attribute-test-1.C: Likewise.
	* g++.dg/ext/attribute-test-2.C: Likewise.
	* g++.dg/ext/attribute-test-3.C: Likewise.
	* g++.dg/ext/attribute-test-4.C: Likewise.
	* g++.dg/torture/pr38565.C: Likewise.
	* gcc.dg/pr53060.c: Likewise.
	* c-c++-common/scal-to-vec2.c: Add -msse2 for x86.
	* c-c++-common/vector-compare-2.c: Likewise.
	* gcc.dg/Wstrict-aliasing-bogus-ref-all-2.c: Likewise.
	* g++.dg/conversion/simd1.C: Add -msse2 for x86.  Adjust
	dg-message line number.

2014-01-17  H.J. Lu  <hongjiu.lu@intel.com>

	Backport from mainline
	2014-01-14  H.J. Lu  <hongjiu.lu@intel.com>

	PR target/59794
	* gcc.target/i386/pr39162.c (y): New __m256i variable.
	(bar): Change return type to void.  Set y to x.
	* gcc.target/i386/pr59794-1.c: New testcase.
	* gcc.target/i386/pr59794-2.c: Likewise.
	* gcc.target/i386/pr59794-3.c: Likewise.
	* gcc.target/i386/pr59794-4.c: Likewise.
	* gcc.target/i386/pr59794-5.c: Likewise.
	* gcc.target/i386/pr59794-6.c: Likewise.
	* gcc.target/i386/pr59794-7.c: Likewise.

2014-01-17  Matthias Klose  <doko@ubuntu.com>

	Backport from the trunk:
	2014-01-09  Uros Bizjak  <ubizjak@gmail.com>
	* go.test/go-test.exp (go-gc-tests): Don't run peano.go on systems
	which don't support -fsplit-stack.  Skip rotate[0123].go tests.

2014-01-15  Kugan Vivekanandarajah  <kuganv@linaro.org>

	Backport from mainline
	2014-01-15  Matthew Gretton-Dann  <matthew.gretton-dann@linaro.org>
	    Kugan Vivekanandarajah  <kuganv@linaro.org>

	PR target/59695
	* g++.dg/pr59695.C: New testcase.

2014-01-17  Terry Guo  <terry.guo@arm.com>

	* gcc.target/arm/pr59826.c: New test.

2014-01-16  Jakub Jelinek  <jakub@redhat.com>

	PR target/59839
	* gcc.target/i386/pr59839.c: New test.

	PR debug/54694
	* gcc.target/i386/pr9771-1.c (main): Rename to...
	(real_main): ... this.  Add __asm name "main".
	(ASMNAME, ASMNAME2, STRING): Define.

2014-01-16  Marek Polacek  <polacek@redhat.com>

	Backported from mainline
	2014-01-16  Marek Polacek  <polacek@redhat.com>

	PR middle-end/59827
	* gcc.dg/pr59827.c: New test.

2014-01-15  Andreas Krebbel  <Andreas.Krebbel@de.ibm.com>

	PR target/59803
	* gcc.c-torture/compile/pr59803.c: New testcase.

2014-01-10  Yufeng Zhang  <yufeng.zhang@arm.com>

	* gcc.target/arm/neon/vst1Q_laneu64-1.c: New test.

2014-01-10  Hans-Peter Nilsson  <hp@axis.com>

	* gcc.dg/pr46309.c: Disable for cris*-*-*.

2014-01-10  Paolo Carlini  <paolo.carlini@oracle.com>

	PR c++/56060
	PR c++/59730
	* g++.dg/cpp0x/variadic144.C: New.
	* g++.dg/cpp0x/variadic145.C: Likewise.

2014-01-10  Richard Biener  <rguenther@suse.de>

	PR tree-optimization/59715
	* gcc.dg/torture/pr59715.c: New testcase.

2014-01-09  Richard Sandiford  <rdsandiford@googlemail.com>

	* gcc.target/mips/bswap-1.c, gcc.target/mips/bswap-2.c,
	gcc.target/mips/bswap-3.c, gcc.target/mips/bswap-4.c,
	gcc.target/mips/bswap-5.c, gcc.target/mips/bswap-6.c: New tests.

2014-01-09  Richard Sandiford  <rdsandiford@googlemail.com>

	PR rtl-optimization/59137
	* gcc.target/mips/pr59137.c: New test.

2014-01-09  Richard Biener  <rguenther@suse.de>

	Backport from mainline
	2013-11-18  Richard Biener  <rguenther@suse.de>

	PR tree-optimization/59125
	PR tree-optimization/54570
	* gcc.dg/builtin-object-size-8.c: Un-xfail.
	* gcc.dg/builtin-object-size-14.c: New testcase.
	* gcc.dg/strlenopt-14gf.c: Adjust.
	* gcc.dg/strlenopt-1f.c: Likewise.
	* gcc.dg/strlenopt-4gf.c: Likewise.

	2013-12-03  Jakub Jelinek  <jakub@redhat.com>

	PR tree-optimization/59362
	* gcc.c-torture/compile/pr59362.c: New test.

2014-01-09  Richard Earnshaw  <rearnsha@arm.com>

	PR rtl-optimization/54300
	* gcc.target/arm/pr54300.C: New test.

2014-01-08  Martin Jambor  <mjambor@suse.cz>

	PR ipa/59610
	* gcc.dg/ipa/pr59610.c: New test.

2014-01-07  Jakub Jelinek  <jakub@redhat.com>

	PR rtl-optimization/58668
	* gcc.dg/pr58668.c: New test.

	Backported from mainline
	2013-12-16  Jakub Jelinek  <jakub@redhat.com>

	PR middle-end/58956
	PR middle-end/59470
	* gcc.target/i386/pr59470.c: New test.

2014-01-04  Janus Weil  <janus@gcc.gnu.org>

	Backport from mainline
	2014-01-02  Janus Weil  <janus@gcc.gnu.org>

	PR fortran/59654
	* gfortran.dg/dynamic_dispatch_12.f90: New.

2014-01-03  Joseph Myers  <joseph@codesourcery.com>

	* gcc.target/powerpc/rs6000-ldouble-3.c: New test.

2014-01-03  Jakub Jelinek  <jakub@redhat.com>

	PR target/59625
	* gcc.target/i386/pr59625.c: New test.

2014-01-01  Jakub Jelinek  <jakub@redhat.com>

	PR rtl-optimization/59647
	* g++.dg/opt/pr59647.C: New test.

2013-12-31  Janus Weil  <janus@gcc.gnu.org>

	Backport from mainline
	2013-12-30  Janus Weil  <janus@gcc.gnu.org>

	PR fortran/58998
	* gfortran.dg/generic_28.f90: New.

2013-12-20  Jakub Jelinek  <jakub@redhat.com>

	PR c++/59255
	* g++.dg/tree-prof/pr59255.C: New test.

2013-12-19  James Greenhalgh  <james.greenhalgh@arm.com>

	Backport from Mainline
	2013-05-01  James Greenhalgh  <james.greenhalgh@arm.com>

	* gcc.target/aarch64/scalar_intrinsics.c (force_simd): New.
	(test_vceqd_s64): Force arguments to SIMD registers.
	(test_vceqzd_s64): Likewise.
	(test_vcged_s64): Likewise.
	(test_vcled_s64): Likewise.
	(test_vcgezd_s64): Likewise.
	(test_vcged_u64): Likewise.
	(test_vcgtd_s64): Likewise.
	(test_vcltd_s64): Likewise.
	(test_vcgtzd_s64): Likewise.
	(test_vcgtd_u64): Likewise.
	(test_vclezd_s64): Likewise.
	(test_vcltzd_s64): Likewise.
	(test_vtst_s64): Likewise.
	(test_vtst_u64): Likewise.

2013-12-19  Dominik Vogt  <vogt@linux.vnet.ibm.com>
	    Andreas Krebbel  <Andreas.Krebbel@de.ibm.com>

	Backport from mainline
	2013-12-19  Dominik Vogt  <vogt@linux.vnet.ibm.com>
	* gcc/testsuite/gcc.target/s390/hotpatch-1.c: New test
	* gcc/testsuite/gcc.target/s390/hotpatch-2.c: New test
	* gcc/testsuite/gcc.target/s390/hotpatch-3.c: New test
	* gcc/testsuite/gcc.target/s390/hotpatch-4.c: New test
	* gcc/testsuite/gcc.target/s390/hotpatch-5.c: New test
	* gcc/testsuite/gcc.target/s390/hotpatch-6.c: New test
	* gcc/testsuite/gcc.target/s390/hotpatch-7.c: New test
	* gcc/testsuite/gcc.target/s390/hotpatch-8.c: New test
	* gcc/testsuite/gcc.target/s390/hotpatch-9.c: New test
	* gcc/testsuite/gcc.target/s390/hotpatch-10.c: New test
	* gcc/testsuite/gcc.target/s390/hotpatch-11.c: New test
	* gcc/testsuite/gcc.target/s390/hotpatch-12.c: New test
	* gcc/testsuite/gcc.target/s390/hotpatch-compile-1.c: New test
	* gcc/testsuite/gcc.target/s390/hotpatch-compile-2.c: New test
	* gcc/testsuite/gcc.target/s390/hotpatch-compile-3.c: New test
	* gcc/testsuite/gcc.target/s390/hotpatch-compile-4.c: New test
	* gcc/testsuite/gcc.target/s390/hotpatch-compile-5.c: New test
	* gcc/testsuite/gcc.target/s390/hotpatch-compile-6.c: New test
	* gcc/testsuite/gcc.target/s390/hotpatch-compile-7.c: New test

2013-12-18  Janus Weil  <janus@gcc.gnu.org>

	Backport from mainline
	2013-12-15  Janus Weil  <janus@gcc.gnu.org>

	PR fortran/59493
	* gfortran.dg/unlimited_polymorphic_15.f90: New.

2013-12-15  Uros Bizjak  <ubizjak@gmail.com>

	PR testsuite/58630
	* gcc.target/i386/pr43662.c (dg-options):
	Add -maccumulate-outgoing-args.
	* gcc.target/i386/pr43869.c (dg-options): Ditto.
	* gcc.target/i386/pr57003.c (dg-options): Ditto.
	* gcc.target/i386/avx-vzeroupper-16.c (dg-options):
	Remove -mtune=generic and add -maccumulate-outgoing-args instead.
	* gcc.target/i386/avx-vzeroupper-17.c (dg-options): Ditto.
	* gcc.target/i386/avx-vzeroupper-18.c (dg-options): Ditto.
	* gcc.target/x86_64/abi/callabi/func-1.c (dg-options):
	Add -maccumulate-outgoing-args.
	* gcc.target/x86_64/abi/callabi/func-2a.c (dg-options): Ditto.
	* gcc.target/x86_64/abi/callabi/func-2b.c (dg-options): Ditto.
	* gcc.target/x86_64/abi/callabi/func-indirect.c (dg-options): Ditto.
	* gcc.target/x86_64/abi/callabi/func-indirect-2a.c (dg-options): Ditto.
	* gcc.target/x86_64/abi/callabi/func-indirect-2b.c (dg-options): Ditto.
	* gcc.target/x86_64/abi/callabi/leaf-1.c (dg-options): Ditto.
	* gcc.target/x86_64/abi/callabi/leaf-2.c (dg-options): Ditto.
	* gcc.target/x86_64/abi/callabi/pr38891.c (dg-options): Ditto.
	* gcc.target/x86_64/abi/callabi/vaarg-1.c (dg-options): Ditto.
	* gcc.target/x86_64/abi/callabi/vaarg-2.c (dg-options): Ditto.
	* gcc.target/x86_64/abi/callabi/vaarg-3.c (dg-options): Ditto.
	* gcc.target/x86_64/abi/callabi/vaarg-4a.c (dg-options): Ditto.
	* gcc.target/x86_64/abi/callabi/vaarg-4b.c (dg-options): Ditto.
	* gcc.target/x86_64/abi/callabi/vaarg-5a.c (dg-options): Ditto.
	* gcc.target/x86_64/abi/callabi/vaarg-5b.c (dg-options): Ditto.

2013-12-12  Jakub Jelinek  <jakub@redhat.com>

	PR middle-end/59470
	* g++.dg/opt/pr59470.C: New test.

	PR libgomp/59467
	* gfortran.dg/gomp/pr59467.f90: New test.
	* c-c++-common/gomp/pr59467.c: New test.

2013-12-12  Uros Bizjak  <ubizjak@gmail.com>

	Backport from mainline
	2013-12-12  Ryan Mansfield  <rmansfield@qnx.com>

	PR testsuite/59442
	* gcc.target/i386/sse2-movapd-1.c: Fix alignment attributes.
	* gcc.target/i386/sse2-movapd-2.c: Likewise.
	* gcc.target/i386/avx-vmovapd-256-1.c: Likewise.
	* gcc.target/i386/avx-vmovapd-256-2.c: Likewise.

2013-12-08  Uros Bizjak  <ubizjak@gmail.com>

	Backport from mainline
	2013-12-06  Uros Bizjak  <ubizjak@gmail.com>

	PR target/59405
	* gcc.target/i386/pr59405.c: New test.

2013-12-06  Jakub Jelinek  <jakub@redhat.com>

	PR tree-optimization/59388
	* gcc.c-torture/execute/pr59388.c: New test.

2013-12-06  Richard Biener  <rguenther@suse.de>

	Backport from mainline
	2013-11-28  Richard Biener  <rguenther@suse.de>

	PR tree-optimization/59330
	* gcc.dg/torture/pr59330.c: New testcase.

2013-12-06  Richard Biener  <rguenther@suse.de>

	Backport from mainline
	2013-11-27  Richard Biener  <rguenther@suse.de>

	PR tree-optimization/59288
	* gcc.dg/torture/pr59288.c: New testcase.

	2013-11-19  Richard Biener  <rguenther@suse.de>

	PR tree-optimization/59164
	* gcc.dg/torture/pr59164.c: New testcase.

	2013-09-05  Richard Biener  <rguenther@suse.de>

	PR tree-optimization/58137
	* gcc.target/i386/pr58137.c: New testcase.

2013-12-06  Oleg Endo  <olegendo@gcc.gnu.org>

	PR target/51244
	PR target/59343
	* gcc.target/sh/pr51244-19.c: Adjust test case.

2013-12-05  Richard Biener  <rguenther@suse.de>

	Backport from mainline
	2013-11-19  Richard Biener  <rguenther@suse.de>

	PR middle-end/58956
	* gcc.dg/torture/pr58956.c: New testcase.

2013-12-04  Jakub Jelinek  <jakub@redhat.com>

	PR c++/59268
	* g++.dg/cpp0x/constexpr-template6.C: New test.

	PR rtl-optimization/58726
	* gcc.c-torture/execute/pr58726.c: New test.

	PR target/59163
	* g++.dg/torture/pr59163.C: New test.

2013-12-03  Marek Polacek  <polacek@redhat.com>

	Backport from mainline
	2013-12-03  Marek Polacek  <polacek@redhat.com>

	PR c/59351
	* gcc.dg/pr59351.c: New test.

2013-12-03  Jakub Jelinek  <jakub@redhat.com>

	PR middle-end/59011
	* gcc.dg/pr59011.c: New test.

	PR target/58864
	* g++.dg/opt/pr58864.C: New test.

2013-12-02  Jakub Jelinek  <jakub@redhat.com>

	PR tree-optimization/59358
	* gcc.c-torture/execute/pr59358.c: New test.

2013-12-02  Richard Biener  <rguenther@suse.de>

	PR tree-optimization/59139
	* gcc.dg/torture/pr59139.c: New testcase.

2013-11-27  Tom de Vries  <tom@codesourcery.com>
	    Marc Glisse  <marc.glisse@inria.fr>

	PR c++/59032
	* c-c++-common/pr59032.c: New testcase.

2013-11-27  Tom de Vries  <tom@codesourcery.com>
	    Marc Glisse  <marc.glisse@inria.fr>

	PR middle-end/59037
	* c-c++-common/pr59037.c: New testcase.

2013-11-30  Paul Thomas  <pault@gcc.gnu.org>

	Backport from mainline
	2013-11-04  Paul Thomas  <pault@gcc.gnu.org>

	PR fortran/57445
	* gfortran.dg/optional_class_1.f90 : New test

2013-11-29  Jakub Jelinek  <jakub@redhat.com>

	PR c/59280
	* c-c++-common/pr59280.c: New test.

2013-11-28  Jakub Jelinek  <jakub@redhat.com>

	PR c++/59297
	* g++.dg/gomp/pr59297.C: New test.

2013-11-28  Kyrylo Tkachov  <kyrylo.tkachov@arm.com>

	Backport from mainline
	2013-11-28  Kyrylo Tkachov  <kyrylo.tkachov@arm.com>

	* gcc.target/arm/vrinta-ce.c: New testcase.

2013-11-28  Uros Bizjak  <ubizjak@gmail.com>

	Backport from mainline
	2013-11-23  Uros Bizjak  <ubizjak@gmail.com>

	PR target/56788
	* config/i386/i386.c (bdesc_multi_arg) <IX86_BUILTIN_VFRCZSS>:
	Declare as MULTI_ARG_1_SF instruction.
	<IX86_BUILTIN_VFRCZSD>: Decleare as MULTI_ARG_1_DF instruction.
	* config/i386/sse.md (*xop_vmfrcz<mode>2): Rename
	from *xop_vmfrcz_<mode>.
	* config/i386/xopintrin.h (_mm_frcz_ss): Use __builtin_ia32_movss
	to merge scalar result with __A.
	(_mm_frcz_sd): Use __builtin_ia32_movsd to merge scalar
	result with __A.

2013-11-28  Terry Guo  <terry.guo@arm.com>

	Backport mainline r205391
	2013-11-26  Terry Guo  <terry.guo@arm.com>

	* gcc.target/arm/thumb1-pic-high-reg.c: New case.
	* gcc.target/arm/thumb1-pic-single-base.c: New case.

2013-11-27  Jakub Jelinek  <jakub@redhat.com>

	Backported from mainline
	2013-11-27  Jakub Jelinek  <jakub@redhat.com>

	PR tree-optimization/59014
	* gcc.c-torture/execute/pr59014-2.c: New test.

	2013-11-26  Jakub Jelinek  <jakub@redhat.com>

	PR tree-optimization/59014
	* gcc.c-torture/execute/pr59014.c: New test.

2013-11-27  Eric Botcazou  <ebotcazou@adacore.com>

	* gcc.c-torture/execute/20131127-1.c: New test.

2013-11-25  Vidya Praveen  <vidyapraveen@arm.com>

	Backport from mainline
	2013-10-21  Vidya Praveen  <vidyapraveen@arm.com>

	* gcc.dg/20050922-1.c: Remove stdlib.h and declare abort().
	* gcc.dg/20050922-1.c: Remove stdlib.h and declare abort() and exit().

2013-11-20  Dominik Vogt  <vogt@linux.vnet.ibm.com>

	Backport from mainline
	* gcc.target/s390/htm-1.c: Rename to ...
	* gcc/testsuite/gcc.target/s390/htm-builtins-compile-1.c: ... this
	one.
	* gcc.target/s390/htm-xl-intrin-1.c: Rename to ...
	* gcc.target/s390/htm-builtins-compile-3.c: ... this one.
	* gcc.target/s390/htm-builtins-compile-2.c: New testcase.
	* gcc.target/s390/htm-builtins-1.c: New testcase.
	* gcc.target/s390/htm-builtins-2.c: New testcase.
	* gcc.target/s390/s390.exp: Add check for htm machine.

2013-11-19  Richard Biener  <rguenther@suse.de>

	PR tree-optimization/57517
	* gfortran.fortran-torture/compile/pr57517.f90: New testcase.
	* gcc.dg/torture/pr57517.c: Likewise.

2013-11-19  Richard Biener  <rguenther@suse.de>

	Backport from mainline
	2013-11-05  Richard Biener  <rguenther@suse.de>

	PR middle-end/58941
	* gcc.dg/torture/pr58941.c: New testcase.

2013-11-18  Richard Biener  <rguenther@suse.de>

	Backport from mainline
	2013-10-21  Richard Biener  <rguenther@suse.de>

	PR tree-optimization/58794
	* c-c++-common/torture/pr58794-1.c: New testcase.
	* c-c++-common/torture/pr58794-2.c: Likewise.

	2013-10-21  Richard Biener  <rguenther@suse.de>

	PR middle-end/58742
	* c-c++-common/fold-divmul-1.c: New testcase.

	2013-11-06  Richard Biener  <rguenther@suse.de>

	PR tree-optimization/58653
	* gcc.dg/tree-ssa/predcom-6.c: New testcase.
	* gcc.dg/tree-ssa/predcom-7.c: Likewise.

	PR tree-optimization/59047
	* gcc.dg/torture/pr59047.c: New testcase.

	2013-10-15  Richard Biener  <rguenther@suse.de>

	PR tree-optimization/58143
	* gcc.dg/torture/pr58143-1.c: New testcase.
	* gcc.dg/torture/pr58143-2.c: Likewise.
	* gcc.dg/torture/pr58143-3.c: Likewise.

2013-11-17  Janus Weil  <janus@gcc.gnu.org>

	Backport from mainline
	2013-11-07  Janus Weil  <janus@gcc.gnu.org>

	PR fortran/58471
	* gfortran.dg/constructor_9.f90: New.

2013-11-16  Janus Weil  <janus@gcc.gnu.org>

	Backport from mainline
	2013-09-20  Janus Weil  <janus@gcc.gnu.org>

	PR fortran/58099
	* gfortran.dg/proc_ptr_43.f90: New.

2013-11-16  Paul Thomas  <pault@gcc.gnu.org>

	PR fortran/58771
	* gfortran.dg/derived_external_function_1.f90 : New test

2013-11-14  Uros Bizjak  <ubizjak@gmail.com>

	Backport from mainline
	2013-11-06  Uros Bizjak  <ubizjak@gmail.com>

	PR target/59021
	* gcc.target/i386/pr59021.c: New test.

2013-11-14  Jakub Jelinek  <jakub@redhat.com>

	PR target/59101
	* gcc.c-torture/execute/pr59101.c: New test.

2013-11-11  Jakub Jelinek  <jakub@redhat.com>

	Backported from mainline
	2013-11-06  Jakub Jelinek  <jakub@redhat.com>

	PR middle-end/58970
	* gcc.c-torture/compile/pr58970-1.c: New test.
	* gcc.c-torture/compile/pr58970-2.c: New test.

	2013-11-05  Jakub Jelinek  <jakub@redhat.com>

	PR rtl-optimization/58997
	* gcc.c-torture/compile/pr58997.c: New test.

2013-11-10  Wei Mi  <wmi@google.com>

	* gcc.dg/pr57518.c: Backport regex fix from r200720.

2013-11-07  H.J. Lu  <hongjiu.lu@intel.com>

	Backport from mainline
	2013-11-07  H.J. Lu  <hongjiu.lu@intel.com>

	PR target/59034
	* gcc.target/i386/pr59034-1.c: New test.
	* gcc.target/i386/pr59034-2.c: Likewise.

2013-11-06  Wei Mi  <wmi@google.com>

	PR regression/58985
	* gcc.dg/pr57518.c: Add subreg in regexp pattern.

2013-11-05  Steven G. Kargl <kargl@gcc.gnu.org>

	PR fortran/58989
	* gfortran.dg/reshape_6.f90: New test.

2013-11-05  Jakub Jelinek  <jakub@redhat.com>

	PR tree-optimization/58984
	* gcc.c-torture/execute/pr58984.c: New test.

2013-11-04  Marek Polacek  <polacek@redhat.com>

	Backport from mainline
	2013-11-04  Marek Polacek  <polacek@redhat.com>

	PR c++/58979
	* g++.dg/diagnostic/pr58979.C: New test.

2013-11-03  H.J. Lu  <hongjiu.lu@intel.com>

	Backport from mainline
	2013-10-12  H.J. Lu  <hongjiu.lu@intel.com>

	PR target/58690
	* gcc.target/i386/pr58690.c: New test

2013-11-02  Janus Weil  <janus@gcc.gnu.org>

	Backport from mainline
	2013-09-23  Janus Weil  <janus@gcc.gnu.org>

	PR fortran/58355
	* gfortran.dg/extends_15.f90: New.

2013-10-29  Uros Bizjak  <ubizjak@gmail.com>

	Backport from mainline
	2013-08-08  Richard Sandiford  <rdsandiford@googlemail.com>

	PR rtl-optimization/58079
	* gcc.dg/torture/pr58079.c: New test.

2013-10-28  Tom de Vries  <tom@codesourcery.com>

	* gcc.target/arm/require-pic-register-loc.c: New test.

2013-10-26  Uros Bizjak  <ubizjak@gmail.com>

	Backport from mainline
	2013-10-22  Uros Bizjak  <ubizjak@gmail.com>

	PR target/58779
	* gcc.target/i386/pr30315.c: Remove MINUSCC, DECCC, MINUSCCONLY
	and MINUSCCZEXT defines. Update scan-assembler dg directive.
	* gcc.dg/torture/pr58779.c: New test.

2013-10-25  Richard Henderson  <rth@redhat.com>

	PR rtl/58542
	* gcc.dg/atomic-store-6.c: New.

2013-10-25  Tom de Vries  <tom@codesourcery.com>

	PR c++/58282
	* g++.dg/tm/noexcept-6.C: New test.

2013-10-25  Eric Botcazou  <ebotcazou@adacore.com>

	* gcc.c-torture/execute/pr58831.c: New test.

2013-10-23  Tom de Vries  <tom@codesourcery.com>

	PR tree-optimization/58805
	* gcc.dg/pr58805.c: New test.

2013-10-23  Richard Biener  <rguenther@suse.de>

	* gcc.dg/torture/pr58830.c: New testcase.

	Backport from mainline
	2013-06-24  Richard Biener  <rguenther@suse.de>

	PR tree-optimization/57488
	* gcc.dg/torture/pr57488.c: New testcase.

2013-10-19  Oleg Endo  <olegendo@gcc.gnu.org>

	* gcc.target/sh/pr54089-3.c: Fix test for load of constant 31.

2013-10-17  Paolo Carlini  <paolo.carlini@oracle.com>

	PR c++/58596
	* g++.dg/cpp0x/lambda/lambda-nsdmi5.C: New

2013-10-17  Michael Meissner  <meissner@linux.vnet.ibm.com>

	PR target/58673
	* gcc.target/powerpc/pr58673-1.c: New file to test whether
	-mquad-word + -mno-vsx-timode causes errors.
	* gcc.target/powerpc/pr58673-2.c: Likewise.

2013-10-16  Paolo Carlini  <paolo.carlini@oracle.com>

	PR c++/58633
	* g++.dg/cpp0x/decltype57.C: New.
	* g++.dg/cpp0x/enum18.C: Revert r174385 changes.

2013-10-16  Release Manager

	* GCC 4.8.2 released.

2013-10-14  Rainer Orth  <ro@CeBiTec.Uni-Bielefeld.DE>

	* gcc.dg/torture/pr58670.c (ASM_STR) [__i386__ || __x86_64__]: Use
	btsl.

2013-10-10  Jakub Jelinek  <jakub@redhat.com>

	PR middle-end/58670
	* gcc.dg/torture/pr58670.c: New test.

2013-10-09  Jakub Jelinek  <jakub@redhat.com>

	Backport from mainline
	2013-09-26  Richard Biener  <rguenther@suse.de>

	PR tree-optimization/58539
	* gcc.dg/torture/pr58539.c: New testcase.

2013-10-08  Paolo Carlini  <paolo.carlini@oracle.com>

	PR c++/58568
	* g++.dg/cpp0x/lambda/lambda-ice10.C: New.
	* g++.old-deja/g++.mike/misc9.C: Adjust.

2013-10-08  Andreas Krebbel  <Andreas.Krebbel@de.ibm.com>

	* gcc.target/s390/htm-nofloat-2.c: Add -mzarch to asm options.

2013-10-07  Andreas Krebbel  <Andreas.Krebbel@de.ibm.com>

	* gcc.target/s390/htm-nofloat-2.c: New testcase.

2013-10-07  Andreas Krebbel  <Andreas.Krebbel@de.ibm.com>

	Backport from mainline
	2013-06-27  Andreas Krebbel  <Andreas.Krebbel@de.ibm.com>

	* gcc.target/s390/htm-1.c: New file.
	* gcc.target/s390/htm-nofloat-1.c: New file.
	* gcc.target/s390/htm-xl-intrin-1.c: New file.

2013-10-04  Tobias Burnus  <burnus@net-b.de>

	PR fortran/57697
	PR fortran/58469
	* gfortran.dg/defined_assignment_8.f90: New.
	* gfortran.dg/defined_assignment_9.f90: New.
	* gfortran.dg/defined_assignment_10.f90: New.
	* gfortran.dg/defined_assignment_11.f90: New.

2013-10-04  Marcus Shawcroft  <marcus.shawcroft@arm.com>

	Backport from mainline.

	PR target/58460
	* gcc.target/aarch64/pr58460.c: New file.

2013-10-02  Paolo Carlini  <paolo.carlini@oracle.com>

	PR c++/58535
	* g++.dg/parse/crash62.C: New.

2013-10-01  Jakub Jelinek  <jakub@redhat.com>

	PR target/58574
	* gcc.c-torture/execute/pr58574.c: New test.

2013-09-30  Jakub Jelinek  <jakub@redhat.com>

	PR middle-end/58564
	* gcc.c-torture/execute/pr58564.c: New test.

2013-09-23  Eric Botcazou  <ebotcazou@adacore.com>

	* gnat.dg/opt28.ad[sb]: New test.
	* gnat.dg/opt28_pkg.ads: New helper.

2013-09-23  Alan Modra  <amodra@gmail.com>

	* gcc.target/powerpc/pr58330.c: New.

2013-09-18  Paolo Carlini  <paolo.carlini@oracle.com>

	PR c++/58457
	* g++.dg/parse/using4.C: New.

2013-09-18  Eric Botcazou  <ebotcazou@adacore.com>

	* gnat.dg/array_bounds_test2.adb: New test.

2013-09-18  Eric Botcazou  <ebotcazou@adacore.com>

	* gnat.dg/in_out_parameter4.adb: New test.

2013-09-17  Kyrylo Tkachov  <kyrylo.tkachov@arm.com>

	PR tree-optimization/58088
	* gcc.c-torture/compile/pr58088.c: New test.

2013-09-13  Christian Bruel  <christian.bruel@st.com>

	PR target/58314
	* gcc.target/sh/torture/pr58314.c: New test.

2013-09-11  Richard Biener  <rguenther@suse.de>

	PR middle-end/58377
	* g++.dg/uninit-pred-4.C: New testcase.

2013-09-11  Jakub Jelinek  <jakub@redhat.com>

	PR tree-optimization/58385
	* gcc.c-torture/execute/pr58385.c: New test.

2013-09-10  Jakub Jelinek  <jakub@redhat.com>

	PR rtl-optimization/58365
	* gcc.c-torture/execute/pr58365.c: New test.

2013-09-09  Jakub Jelinek  <jakub@redhat.com>

	PR c++/58325
	* g++.dg/warn/Wunused-var-21.C: New test.

	PR tree-optimization/58364
	* gcc.c-torture/execute/pr58364.c: New test.

2013-09-09  Kyrylo Tkachov  <kyrylo.tkachov@arm.com>

	PR target/57735
	* g++.dg/ext/pr57735.C: New test.

2013-09-09  Richard Biener  <rguenther@suse.de>

	Backport from mainline
	2013-08-27  Richard Biener  <rguenther@suse.de>

	PR tree-optimization/57521
	* gcc.dg/torture/pr57521.c: New testcase.

2013-09-09  Richard Biener  <rguenther@suse.de>

	Backport from mainline
	2013-09-03  Richard Biener  <rguenther@suse.de>

	PR middle-end/57656
	* gcc.dg/torture/pr57656.c: New testcase.

2013-09-09  Richard Biener  <rguenther@suse.de>

	Backport from mainline
	2013-08-29  Richard Biener  <rguenther@suse.de>

	PR tree-optimization/57685
	* gcc.dg/torture/pr57685.c: New testcase.

2013-09-09  Richard Biener  <rguenther@suse.de>

	Backport from mainline
	2013-08-30  Richard Biener  <rguenther@suse.de>

	PR tree-optimization/58223
	* gcc.dg/torture/pr58223.c: New testcase.
	* gcc.dg/tree-ssa/ldist-16.c: Flip expected behavior.

2013-09-03  Richard Biener  <rguenther@suse.de>

	Backport from mainline
	2013-08-29  Richard Biener  <rguenther@suse.de>

	PR tree-optimization/58246
	* gcc.dg/torture/pr58246.c: New testcase.

2013-09-03  Richard Biener  <rguenther@suse.de>

	Backport from mainline
	2013-08-30  Richard Biener  <rguenther@suse.de>

	PR tree-optimization/58228
	* gcc.dg/torture/pr58228.c: New testcase.

2013-09-03  Richard Biener  <rguenther@suse.de>

	Backport from mainline
	2013-08-30  Richard Biener  <rguenther@suse.de>

	PR tree-optimization/58010
	* gcc.dg/pr58010.c: New testcase.

2013-08-30  Jakub Jelinek  <jakub@redhat.com>

	PR tree-optimization/58277
	* gcc.c-torture/execute/pr58277-1.c: New test.
	* gcc.c-torture/execute/pr58277-2.c: New test.

2013-08-29  Jakub Jelinek  <jakub@redhat.com>

	Backported from mainline
	2013-07-22  Georg-Johann Lay  <avr@gjlay.de>

	PR testsuite/52641
	* gcc.dg/torture/pr57381.c: Add dg-require-effective-target int32plus.

	2013-05-27  Richard Biener  <rguenther@suse.de>

	PR tree-optimization/57417
	* gcc.dg/torture/pr57417.c: New testcase.

	PR tree-optimization/57396
	* gfortran.fortran-torture/execute/pr57396.f90: New testcase.

	PR tree-optimization/57343
	* gcc.dg/torture/pr57343.c: New testcase.

	2013-05-23  Richard Biener  <rguenther@suse.de>

	PR middle-end/57381
	* gcc.dg/torture/pr57381.c: New testcase.

2013-08-28  Jakub Jelinek  <jakub@redhat.com>

	PR middle-end/58257
	* c-c++-common/gomp/pr58257.c: New test.

2013-08-28  Richard Biener  <rguenther@suse.de>

	Backport from mainline
	2013-06-24  Richard Biener  <rguenther@suse.de>

	PR middle-end/56977
	* gcc.dg/pr56977.c: New testcase.

2013-08-24  Mikael Morin  <mikael@gcc.gnu.org>

	PR fortran/57798
	* gfortran.dg/inline_sum_5.f90: New.

2013-08-24  Janus Weil  <janus@gcc.gnu.org>

	Backport from trunk:
	2013-08-22  Janus Weil  <janus@gcc.gnu.org>

	PR fortran/58185
	* gfortran.dg/select_type_34.f90: New.

2013-08-23  Jakub Jelinek  <jakub@redhat.com>

	PR target/58218
	* gcc.target/i386/pr58218.c: New test.

	PR tree-optimization/58209
	* gcc.c-torture/execute/pr58209.c: New test.

2013-08-20  Paolo Carlini  <paolo.carlini@oracle.com>

	PR c++/58190
	* g++.dg/pr57878.C: Use __SIZE_TYPE__.

2013-08-18  Jakub Jelinek  <jakub@redhat.com>

	PR tree-optimization/58006
	* g++.dg/opt/pr58006.C: New test.

2013-08-16  Jakub Jelinek  <jakub@redhat.com>

	PR tree-optimization/58164
	* gcc.c-torture/compile/pr58164.c: New test.

	PR tree-optimization/58165
	* g++.dg/opt/pr58165.C: New test.

2013-08-14  Jakub Jelinek  <jakub@redhat.com>

	PR tree-optimization/58145
	* gcc.dg/pr58145-1.c: New test.
	* gcc.dg/pr58145-2.c: New test.

2013-08-13  Jakub Jelinek  <jakub@redhat.com>

	PR sanitizer/56417
	* gcc.dg/asan/pr56417.c: New test.

2013-08-13  Vladimir Makarov  <vmakarov@redhat.com>

	Backport from mainline
	2013-06-06  Vladimir Makarov  <vmakarov@redhat.com>

	PR rtl-optimization/57459
	* gcc.target/i386/pr57459.c: New test.

2013-08-13  Eric Botcazou  <ebotcazou@adacore.com>

	* gnat.dg/loop_optimization16.adb: New test.
	* gnat.dg/loop_optimization16_pkg.ad[sb]: New helper.

2013-08-13  Marek Polacek  <polacek@redhat.com>

	PR tree-optimization/57980
	* gcc.dg/pr57980.c: New test.

2013-08-13  Uros Bizjak  <ubizjak@gmail.com>

	Backport from mainline
	2013-08-12  Perez Read  <netfirewall@gmail.com>

	PR target/58132
	* gcc.target/i386/movabs-1.c: New test.

2013-08-11  Janus Weil  <janus@gcc.gnu.org>

	Backport from trunk:
	2013-08-09  Janus Weil  <janus@gcc.gnu.org>

	PR fortran/58058
	* gfortran.dg/transfer_intrinsic_6.f90: New.

2013-08-09  Zhenqiang Chen  <zhenqiang.chen@linaro.org>

	Backport from mainline:
	2013-08-09  Zhenqiang Chen  <zhenqiang.chen@linaro.org>

	* gcc.target/arm/lp1189445.c: New testcase.

2013-08-06  Martin Jambor  <mjambor@suse.cz>
	    Bernd Edlinger <bernd.edlinger@hotmail.de>

	* gcc.dg/torture/pr58041.c (foo): Accept z by reference.
	(a): Fix constructor.

2013-08-06  Martin Jambor  <mjambor@suse.cz>

	PR middle-end/58041
	* gcc.dg/torture/pr58041.c: New test.
	* gcc.target/arm/pr58041.c: Likewise.

2013-07-28  Tobias Burnus  <burnus@net-b.de>

	Backport from mainline
	2013-05-28  Tobias Burnus  <burnus@net-b.de>

	PR fortran/57435
	* gfortran.dg/use_29.f90: New.

2013-07-25  Paolo Carlini  <paolo.carlini@oracle.com>

	PR c++/57981
	* g++.dg/cpp0x/pr57981.C: New.

2013-07-25  Terry Guo  <terry.guo@arm.com>

	Backport from mainline:
	2013-07-25  Terry Guo  <terry.guo@arm.com>

	* gcc.target/arm/thumb1-Os-mult.c: New test case.

2013-07-19  Wei Mi  <wmi@google.com>

	Backport from mainline:
	2013-07-18  Wei Mi  <wmi@google.com>

	PR rtl-optimization/57878
	* g++.dg/pr57878.C: New test.

2013-07-19  Georg-Johann Lay  <avr@gjlay.de>

	Backport from 2013-07-19 trunk r201051.

	PR target/57516
	* gcc.target/avr/torture/builtins-4-roundfx.c (test2hr, test2k):
	Adjust to corrected rounding.

2013-07-19  Kirill Yukhin  <kirill.yukhin@intel.com>

	* gcc.target/i386/bmi-1.c: Extend with new instrinsics.
	Fix scan patterns.
	* gcc.target/i386/bmi-2.c: Ditto.
	* gcc.target/i386/bmi-bextr-4.c: New.
	* gcc.target/i386/bmi-bextr-5.c: Ditto.

2013-07-16  Iain Sandoe  <iain@codesourcery.com>

	PR target/55656
	PR target/55657
	* obj-c++.dg/cxx-ivars-3.mm: Use NSObject instead of Object.
	* obj-c++.dg/strings/const-cfstring-5.mm: Likewise.
	* obj-c++.dg/torture/strings/const-str-10.mm: Likewise.
	* obj-c++.dg/torture/strings/const-str-9.mm: Likewise.
	* objc.dg/image-info.m: Likewise.
	* objc.dg/symtab-1.m: Likewise.
	* objc.dg/torture/strings/const-str-10.m: Likewise.
	* objc.dg/torture/strings/const-str-11.m: Likewise.
	* objc.dg/torture/strings/const-str-9.m: Likewise.
	* objc.dg/zero-link-1.m: Likewise.
	* objc.dg/zero-link-2.m: Likewise.
	* objc.dg/no-extra-load.m: Avoid Foundation.h.
	* objc.dg/objc-foreach-4.m: Likewise.
	* objc.dg/objc-foreach-5.m: Likewise.
	* obj-c++.dg/proto-lossage-7.mm: Use NSObject instead of Object
	(for Darwin).
	* obj-c++.dg/strings/const-str-12.mm: Likewise.
	* obj-c++.dg/syntax-error-1.mm: Likewise.
	* objc.dg/method-6.m: Likewise.
	* objc.dg/pr23214.m: Likewise.
	* objc.dg/proto-lossage-7.m: Likewise.
	* objc.dg/strings/const-str-12b.m: Likewise.
	* objc.dg/zero-link-3.m: Likewise.
	* obj-c++.dg/method-12.mm: Skip on Darwin versions without 'Object'.
	* objc.dg/encode-7-next-64bit.m: Use NSObject instead of Object,
	adjust headers, interfaces and encoded types to reflect current system
	versions.  Add FIXME and outputs from current system compiler for
	reference.

2013-06-27  Andreas Krebbel  <Andreas.Krebbel@de.ibm.com>

	* gcc.target/s390/htm-1.c: New file.
	* gcc.target/s390/htm-nofloat-1.c: New file.
	* gcc.target/s390/htm-xl-intrin-1.c: New file.

2013-07-10  Janis Johnson  <janisjo@codesourcery.com>

	* gcc.target/powerpc/20020118-1.c: Force 128-bit stack alignment
	for EABI targets.
	* gcc.c-torture/execute/nest-align-1.x: New.

2013-07-08  Janis Johnson  <janisjo@codesourcery.com>

	* gcc.target/powerpc/tfmode_off.c: Skip for EABI targets.

	* gcc.target/powerpc/ppc-spe64-1.c: Update expected error message.

	* gcc.target/powerpc/pr47197.c: Require powerpc_altivec_ok.

2013-07-08  Tobias Burnus  <burnus@net-b.de>

	PR fortran/57785
	* gfortran.dg/dot_product_2.f90: New.

2013-07-08  Jakub Jelinek  <jakub@redhat.com>

	PR rtl-optimization/57829
	* gcc.c-torture/execute/pr57829.c: New test.

2013-07-05  Paolo Carlini  <paolo.carlini@oracle.com>

	PR c++/57645
	* g++.dg/cpp0x/noexcept21.C: New.

2013-07-03  Jakub Jelinek  <jakub@redhat.com>

	PR target/57777
	* gcc.target/i386/pr57777.c: New test.

	PR c++/57771
	* g++.dg/template/arg9.C: New test.

2013-06-28  Jakub Jelinek  <jakub@redhat.com>

	PR target/57736
	* gcc.target/i386/pr57736.c: New test.

2013-07-10  Jakub Jelinek  <jakub@redhat.com>

	PR preprocessor/57824
	* c-c++-common/raw-string-17.c: New test.
	* c-c++-common/gomp/pr57824.c: New test.

2013-07-10  Jakub Jelinek  <jakub@redhat.com>

	* c-c++-common/raw-string-18.c: New test.
	* c-c++-common/raw-string-19.c: New test.

	PR preprocessor/57757
	* g++.dg/cpp/paste1.C: New test.
	* g++.dg/cpp/paste2.C: New test.

2013-06-27  Jakub Jelinek  <jakub@redhat.com>

	PR target/57623
	* gcc.target/i386/bmi-bextr-3.c: New test.

	PR target/57623
	* gcc.target/i386/bmi2-bzhi-1.c: New test.

2013-06-24  Martin Jambor  <mjambor@suse.cz>

	PR tree-optimization/57358
	* gcc.dg/ipa/pr57358.c: New test.

2013-06-24  Alan Modra  <amodra@gmail.com>

	* gcc.target/powerpc/altivec-consts.c: Correct for little-endian.
	Add scan-assembler-not "lvx".
	* gcc.target/powerpc/le-altivec-consts.c: New.

2013-06-21  Uros Bizjak  <ubizjak@gmail.com>

	Backport from mainline
	2013-06-20  Uros Bizjak  <ubizjak@gmail.com>

	PR target/57655
	* gcc.target/i386/pr57655.c: New test.

2013-06-21  Paolo Carlini  <paolo.carlini@oracle.com>

	PR c++/53211
	* g++.dg/cpp0x/decltype55.C: New.

2013-06-20  Wei Mi  <wmi@google.com>

	Backport from mainline
	2013-06-19  Wei Mi  <wmi@google.com>

	PR rtl-optimization/57518
	* gcc.dg/pr57518.c: New test.

2013-06-11  Tobias Burnus  <burnus@net-b.de>

	PR fortran/57508
	* gfortran.dg/defined_assignment_7.f90: New.

2013-06-10  Oleg Endo  <olegendo@gcc.gnu.org>

	Backport from mainline
	2013-05-20  Oleg Endo  <olegendo@gcc.gnu.org>

	PR target/56547
	* gcc.target/sh/pr56547-1.c: New.
	* gcc.target/sh/pr56547-2.c: New.

2013-06-09  Jakub Jelinek  <jakub@redhat.com>

	PR target/57568
	* gcc.c-torture/execute/pr57568.c: New test.

2013-06-04  Tobias Burnus  <burnus@net-b.de>

	Backport from mainline
	2013-05-22  Tobias Burnus  <burnus@net-b.de>

	PR fortran/57364
	* gfortran.dg/defined_assignment_6.f90: New.

2013-05-31  Janus Weil  <janus@gcc.gnu.org>
	    Tobias Burnus  <burnus@net-b.de>

	PR fortran/57217
	* gfortran.dg/typebound_override_4.f90: New.

2013-05-31  Release Manager

	* GCC 4.8.1 released.

2013-05-26  Eric Botcazou  <ebotcazou@adacore.com>

	* gnat.dg/specs/last_bit.ads: New test.

2013-05-24  Greta Yorsh  <Greta.Yorsh@arm.com>

	Backport from mainline
	2013-05-02  Greta Yorsh  <Greta.Yorsh@arm.com>

	PR target/56732
	* gcc.target/arm/pr56732-1.c: New test.

2013-05-24  Alexander Ivchenko  <alexander.ivchenko@intel.com>

	PR tree-ssa/57385
	* gcc.dg/tree-ssa/pr57385.c: New test.

2013-05-23  Martin Jambor  <mjambor@suse.cz>

	PR middle-end/57347
	* gcc.dg/ipa/pr57347.c: New test.

2013-05-23  Richard Biener  <rguenther@suse.de>

	PR rtl-optimization/57341
	* gcc.dg/torture/pr57341.c: New testcase.

2013-05-23  Jakub Jelinek  <jakub@redhat.com>

	PR middle-end/57344
	* gcc.c-torture/execute/pr57344-1.c: New test.
	* gcc.c-torture/execute/pr57344-2.c: New test.
	* gcc.c-torture/execute/pr57344-3.c: New test.
	* gcc.c-torture/execute/pr57344-4.c: New test.

2013-05-22  Richard Biener  <rguenther@suse.de>

	Backport from mainline
	2013-05-21  Richard Biener  <rguenther@suse.de>

	PR tree-optimization/57330
	* gcc.dg/torture/pr57330.c: New testcase.

	2013-05-21  Richard Biener  <rguenther@suse.de>

	PR tree-optimization/57303
	* gcc.dg/torture/pr57303.c: New testcase.

2013-05-21  Jakub Jelinek  <jakub@redhat.com>

	PR tree-optimization/57321
	* gcc.c-torture/execute/pr57321.c: New test.

2013-05-17  Jakub Jelinek  <jakub@redhat.com>

	PR rtl-optimization/57281
	PR rtl-optimization/57300
	* gcc.dg/pr57300.c: New test.
	* gcc.c-torture/execute/pr57281.c: New test.

2013-05-16  Dodji Seketeli  <dodji@redhat.com>

	PR c++/56782 - Regression with empty pack expansions
	* g++.dg/cpp0x/variadic142.C: New test file.

2013-05-14  Jakub Jelinek  <jakub@redhat.com>

	PR c++/57274
	* c-c++-common/Wsequence-point-1.c: New test.

	PR middle-end/57251
	* gcc.dg/torture/pr57251.c: New test.

2013-05-13  Uros Bizjak  <ubizjak@gmail.com>

	PR target/57264
	* gcc.target/i386/pr57264.c: New test.

2013-05-13  Jakub Jelinek  <jakub@redhat.com>

	PR tree-optimization/57230
	* gcc.dg/strlenopt-23.c: New test.

2013-04-26  Jakub Jelinek  <jakub@redhat.com>

	* lib/prune.exp: Add -fdiagnostics-color=never to TEST_ALWAYS_FLAGS.
	* lib/c-compat.exp (compat-use-alt-compiler, compat_setup_dfp): Handle
	-fdiagnostics-color=never option similarly to
	-fno-diagnostics-show-caret option.

2013-05-14  Rainer Orth  <ro@CeBiTec.Uni-Bielefeld.DE>

	* gcc.dg/fstack-protector-strong.c: Don't include <stdlib.h>.
	(alloca): Remove declaration.
	(foo9): Replace alloca by __builtin_alloca.

2013-05-14  Rainer Orth  <ro@CeBiTec.Uni-Bielefeld.DE>

	* gcc.dg/fstack-protector-strong.c (alloca): Declare.

2013-04-16  Han Shen  <shenhan@google.com>

	Test cases for '-fstack-protector-strong'.
	* gcc.dg/fstack-protector-strong.c: New.
	* g++.dg/fstack-protector-strong.C: New.

2013-05-10  Richard Biener  <rguenther@suse.de>

	PR tree-optimization/57214
	* gcc.dg/torture/pr57214.c: New testcase.

2013-05-09  Martin Jambor  <mjambor@suse.cz>

	PR middle-end/56988
	* gcc.dg/ipa/pr56988.c: New test.

2013-05-08  Marc Glisse  <marc.glisse@inria.fr>

	* c-c++-common/vector-scalar-2.c: New testcase.

2013-05-07  Tobias Burnus  <burnus@net-b.de>

	Backport from mainline
	2013-05-02  Tobias Burnus  <burnus@net-b.de>

	PR fortran/57142
	* gfortran.dg/size_kind_2.f90: New.
	* gfortran.dg/size_kind_3.f90: New.

2013-05-07  Jakub Jelinek  <jakub@redhat.com>

	PR tree-optimization/57149
	* gcc.dg/pr57149.c: New test.

	PR debug/57184
	* gcc.dg/pr57184.c: New test.

2013-05-07  Richard Biener  <rguenther@suse.de>

	Backport from mainline
	2013-05-06  Richard Biener  <rguenther@suse.de>

	PR tree-optimization/57185
	* gcc.dg/autopar/pr57185.c: New testcase.

	2013-04-19  Richard Biener  <rguenther@suse.de>

	PR tree-optimization/57000
	* gcc.dg/tree-ssa/reassoc-27.c: New testcase.

2013-05-07  Eric Botcazou  <ebotcazou@adacore.com>

	* gnat.dg/specs/array3.ads: New test.

2013-05-06  Michael Meissner  <meissner@linux.vnet.ibm.com>

	Backport from trunk
	2013-05-03  Michael Meissner  <meissner@linux.vnet.ibm.com>

	PR target/57150
	* gcc.target/powerpc/pr57150.c: New file.

2013-05-06  Uros Bizjak  <ubizjak@gmail.com>

	Backport from mainline
	2013-05-06  Uros Bizjak  <ubizjak@gmail.com>

	PR target/57106
	* gcc.target/i386/pr57106.c: New test.

2013-05-06  Paolo Carlini  <paolo.carlini@oracle.com>

	PR c++/57183
	* g++.dg/cpp0x/auto38.C: New.

2013-05-04  Jakub Jelinek  <jakub@redhat.com>

	PR tree-optimization/56205
	* gcc.dg/tree-ssa/stdarg-6.c: Add cleanup-tree-dump "stdarg".

2013-05-03  Jakub Jelinek  <jakub@redhat.com>

	PR rtl-optimization/57130
	* gcc.c-torture/execute/pr57130.c: New test.

2013-05-03  Marek Polacek  <polacek@redhat.com>

	Backport from mainline
	2013-04-25  Marek Polacek  <polacek@redhat.com>

	PR tree-optimization/57066
	* gcc.dg/torture/builtin-logb-1.c: Adjust testcase.

2013-05-02  Jakub Jelinek  <jakub@redhat.com>

	PR rtl-optimization/57131
	* gcc.c-torture/execute/pr57131.c: New test.

2013-05-02  Vladimir Makarov  <vmakarov@redhat.com>

	Backport from mainline
	PR target/57091
	* gcc.target/i386/pr57091.c: New test.

2013-05-02  Vladimir Makarov  <vmakarov@redhat.com>

	Backport from mainline
	2013-04-29  Vladimir Makarov  <vmakarov@redhat.com>

	PR target/57097
	* gcc.target/i386/pr57097.c: New test.

2013-05-02  Vladimir Makarov  <vmakarov@redhat.com>

	Backport from mainline
	2013-04-24  Vladimir Makarov  <vmakarov@redhat.com>

	PR rtl-optimizations/57046
	* gcc.target/i386/pr57046.c: New test.

2013-05-02  Vladimir Makarov  <vmakarov@redhat.com>

	Backport from mainline
	2013-04-22  Vladimir Makarov  <vmakarov@redhat.com>

	PR target/57018
	* gcc.target/i386/pr57018.c: New test.

2013-05-02  Vladimir Makarov  <vmakarov@redhat.com>

	Backport from mainline
	2013-04-18  Jakub Jelinek  <jakub@redhat.com>

	PR rtl-optimization/56999
	* g++.dg/opt/pr56999.C: New test.

2013-05-02  Vladimir Makarov  <vmakarov@redhat.com>

	Backport from mainline
	2013-04-19  Vladimir Makarov  <vmakarov@redhat.com>

	PR rtl-optimization/56847
	* gcc.dg/pr56847.c: New test.

2013-05-02  Ian Bolton  <ian.bolton@arm.com>

	Backport from mainline (fix to botched commit)
	2013-04-04  Tejas Belagod  <tejas.belagod@arm.com>

	* gcc.target/aarch64/inc/asm-adder-clobber-lr.c: Remove duplication.
	* gcc.target/aarch64/inc/asm-adder-no-clobber-lr.c: Likewise.
	* gcc.target/aarch64/test-framepointer-1.c: Likewise.
	* gcc.target/aarch64/test-framepointer-2.c: Likewise.
	* gcc.target/aarch64/test-framepointer-3.c: Likewise.
	* gcc.target/aarch64/test-framepointer-4.c: Likewise.
	* gcc.target/aarch64/test-framepointer-5.c: Likewise.
	* gcc.target/aarch64/test-framepointer-6.c: Likewise.
	* gcc.target/aarch64/test-framepointer-7.c: Likewise.
	* gcc.target/aarch64/test-framepointer-8.c: Likewise.

	Backport from mainline
	2013-03-28  Ian Bolton  <ian.bolton@arm.com>

	* gcc.target/aarch64/inc/asm-adder-clobber-lr.c: New test.
	* gcc.target/aarch64/inc/asm-adder-no-clobber-lr.c: Likewise.
	* gcc.target/aarch64/test-framepointer-1.c: Likewise.
	* gcc.target/aarch64/test-framepointer-2.c: Likewise.
	* gcc.target/aarch64/test-framepointer-3.c: Likewise.
	* gcc.target/aarch64/test-framepointer-4.c: Likewise.
	* gcc.target/aarch64/test-framepointer-5.c: Likewise.
	* gcc.target/aarch64/test-framepointer-6.c: Likewise.
	* gcc.target/aarch64/test-framepointer-7.c: Likewise.
	* gcc.target/aarch64/test-framepointer-8.c: Likewise.

2013-05-01  Paolo Carlini  <paolo.carlini@oracle.com>

	PR c++/57092
	* g++.dg/cpp0x/decltype53.C: New.

2013-04-30  Jakub Jelinek  <jakub@redhat.com>

	PR tree-optimization/57104
	* gcc.dg/pr57104.c: New test.

2013-04-30  Uros Bizjak  <ubizjak@gmail.com>

	Backport from mainline
	2013-04-29  Uros Bizjak  <ubizjak@gmail.com>

	PR target/44578
	* gcc.target/i386/pr44578.c: New test.

	Backport from mainline
	2013-04-29  Uros Bizjak  <ubizjak@gmail.com>

	PR target/57098
	* gcc.target/i386/pr57098.c: New test.

2013-04-29  Paolo Carlini  <paolo.carlini@oracle.com>

	PR c++/56450
	* g++.dg/cpp0x/decltype52.C: New.

2013-04-29  Richard Biener  <rguenther@suse.de>

	PR middle-end/57103
	* gcc.dg/autopar/pr57103.c: New testcase.

2013-04-29  Christian Bruel  <christian.bruel@st.com>

	PR target/57108
	* gcc.target/sh/pr57108.c: New test.

2013-04-29  Jakub Jelinek  <jakub@redhat.com>

	PR tree-optimization/57083
	* gcc.dg/torture/pr57083.c: New test.

2013-04-28  Jerry DeLisle  <jvdelisle@gcc.gnu.org>

	Backport from trunk:

	PR fortran/51825
	* gfortran.dg/namelist_77.f90: New test.
	* gfortran.dg/namelist_78.f90: New test.

2013-04-28  Jerry DeLisle  <jvdelisle@gcc.gnu.org>

	PR fortran/56786
	* gfortran.dg/namelist_81.f90:  New test.

2013-04-27  Jerry DeLisle  <jvdelisle@gcc.gnu.org>

	Backport from trunk:

	PR fortran/52512
	* gfortran.dg/namelist_79.f90: New test.

2013-04-27  Jakub Jelinek  <jakub@redhat.com>

	PR target/56866
	* gcc.c-torture/execute/pr56866.c: New test.
	* gcc.target/i386/pr56866.c: New test.

2013-04-26  Janus Weil  <janus@gcc.gnu.org>

	Backports from trunk:

	PR fortran/56968
	* gfortran.dg/proc_ptr_41.f90: New.

	PR fortran/56814
	* gfortran.dg/proc_ptr_42.f90: New.

	PR fortran/53685
	PR fortran/57022
	* gfortran.dg/transfer_check_4.f90: New.

2013-04-25  Jakub Jelinek  <jakub@redhat.com>

	PR rtl-optimization/57003
	* gcc.target/i386/pr57003.c: New test.

2013-04-25  Ian Bolton  <ian.bolton@arm.com>

	Backported from mainline.
	2013-03-22  Ian Bolton  <ian.bolton@arm.com>

	* gcc.target/aarch64/movk.c: New test.

2013-04-24  Paolo Carlini  <paolo.carlini@oracle.com>

	PR c++/56970
	* g++.dg/cpp0x/sfinae45.C: New.

2013-04-23  Bill Schmidt  <wschmidt@linux.vnet.ibm.com>

	Backported from mainline.
	PR rtl-optimization/56605
	* gcc.target/powerpc/pr56605.c: New.

2013-04-22  Marek Polacek  <polacek@redhat.com>

	Backport from mainline
	2013-04-22  Marek Polacek  <polacek@redhat.com>

	PR sanitizer/56990
	* gcc.dg/pr56990.c: New test.

2013-04-22  Thomas Koenig  <tkoenig@gcc.gnu.org>
	    Mikael Morin  <mikael@gcc.gnu.org>

	PR fortran/56872
	* gfortran.dg/array_constructor_45.f90:  New test.
	* gfortran.dg/array_constructor_46.f90:  New test.
	* gfortran.dg/array_constructor_47.f90:  New test.
	* gfortran.dg/array_constructor_40.f90:  Adjust number of
	while loops.

2013-05-06  Maxim Kuznetsov  <maks.kuznetsov@gmail.com>

	* gcc.target/i386/asm-dialect-2.c: New testcase.

2013-04-18  Mikael Morin  <mikael@gcc.gnu.org>

	PR fortran/56816
	* gfortran.dg/select_type_33.f03: New test.

2013-04-18  Jakub Jelinek  <jakub@redhat.com>

	PR tree-optimization/56984
	* gcc.c-torture/compile/pr56984.c: New test.

	PR rtl-optimization/56992
	* gcc.dg/pr56992.c: New test.

2013-04-16  Uros Bizjak  <ubizjak@gmail.com>

	Backport from mainline
	2013-04-16  Uros Bizjak  <ubizjak@gmail.com>

	* g++.dg/ipa/devirt-c-7.C: Require nonpic effective target.
	* gcc.c-torture/execute/pr33992.x: Remove.
	* gcc.c-torture/execute/pr33992.c (foo): Declare as static.
	* gcc.dg/uninit-pred-5_a.c (foo): Ditto.
	* gcc.dg/uninit-pred-5_b.c (foo): Ditto.

	Backport from mainline
	2013-03-27  Alexander Ivchenko  <alexander.ivchenko@intel.com>

	* g++.dg/ipa/ivinline-1.C: Add target nonpic.
	* g++.dg/ipa/ivinline-2.C: Likewise.
	* g++.dg/ipa/ivinline-3.C: Likewise.
	* g++.dg/ipa/ivinline-4.C: Likewise.
	* g++.dg/ipa/ivinline-5.C: Likewise.
	* g++.dg/ipa/ivinline-7.C: Likewise.
	* g++.dg/ipa/ivinline-8.C: Likewise.
	* g++.dg/ipa/ivinline-9.C: Likewise.
	* g++.dg/cpp0x/noexcept03.C: Likewise.
	* gcc.dg/const-1.c: Likewise.
	* gcc.dg/ipa/pure-const-1.c: Likewise.
	* gcc.dg/noreturn-8.c: Likewise.
	* gcc.target/i386/mmx-1.c: Likewise.
	* gcc.dg/tree-ssa/ipa-split-5.c: Likewise.
	* gcc.dg/tree-ssa/loadpre6.c: Likewise.
	* gcc.c-torture/execute/pr33992.x: New file.

2013-04-15  Jakub Jelinek  <jakub@redhat.com>

	PR tree-optimization/56962
	* gcc.c-torture/execute/pr56962.c: New test.

2013-04-15  Eric Botcazou  <ebotcazou@adacore.com>

	* gcc.dg/pr56890-1.c: New test.
	* gcc.dg/pr56890-2.c: Likewise.

2013-04-12  Vladimir Makarov  <vmakarov@redhat.com>

	PR target/56903
	* gcc.target/i386/pr56903.c: New test.

2013-04-12  Jakub Jelinek  <jakub@redhat.com>

	PR tree-optimization/56918
	PR tree-optimization/56920
	* gcc.dg/vect/pr56918.c: New test.
	* gcc.dg/vect/pr56920.c: New test.

2013-04-11  Jakub Jelinek  <jakub@redhat.com>

	PR c++/56895
	* g++.dg/template/arrow4.C: New test.

2013-04-11  Paolo Carlini  <paolo.carlini@oracle.com>

	PR c++/56913
	* g++.dg/cpp0x/sfinae44.C: New.

2013-04-11  James Greenhalgh  <james.greenhalgh@arm.com>

	Backported from mainline.
	2013-04-11  James Greenhalgh  <james.greenhalgh@arm.com>

	* gcc.target/aarch64/vect-fcm.x: Add check for zero forms of
	inverse operands.
	* gcc.target/aarch64/vect-fcm-eq-d.c: Check that new zero form
	loop is vectorized.
	* gcc.target/aarch64/vect-fcm-eq-f.c: Likewise.
	* gcc.target/aarch64/vect-fcm-ge-d.c: Check that new zero form
	loop is vectorized and that the correct instruction is generated.
	* gcc.target/aarch64/vect-fcm-ge-f.c: Likewise.
	* gcc.target/aarch64/vect-fcm-gt-d.c: Likewise.
	* gcc.target/aarch64/vect-fcm-gt-f.c: Likewise.

2013-04-11  Jakub Jelinek  <jakub@redhat.com>

	PR tree-optimization/56899
	* gcc.c-torture/execute/pr56899.c: New test.

2013-04-10  Jakub Jelinek  <jakub@redhat.com>

	PR c++/56895
	* g++.dg/template/arrow3.C: New test.

	Backported from mainline
	2013-04-09  Jakub Jelinek  <jakub@redhat.com>

	PR middle-end/56883
	* c-c++-common/gomp/pr56883.c: New test.

2013-04-08  Thomas Koenig  <tkoenig@gcc.gnu.org>

	PR fortran/56782
	Backport from trunk.
	* gfortran.dg/array_constructor_44.f90:  New test.

2013-04-08  Jakub Jelinek  <jakub@redhat.com>

	* gcc.c-torture/execute/pr56837.c: New test.

2013-04-04  Marek Polacek  <polacek@redhat.com>

	Backport from mainline:
	2013-04-04  Marek Polacek  <polacek@redhat.com>

	PR tree-optimization/48186
	* gcc.dg/pr48186.c: New test.

2013-04-04  Kyrylo Tkachov  <kyrylo.tkachov@arm.com>

	Backport from mainline:
	2013-03-25  Kyrylo Tkachov  <kyrylo.tkachov@arm.com>

	PR target/56720
	* gcc.target/arm/neon-vcond-gt.c: New test.
	* gcc.target/arm/neon-vcond-ltgt.c: Likewise.
	* gcc.target/arm/neon-vcond-unordered.c: Likewise.

2013-04-04  Richard Biener  <rguenther@suse.de>

	PR tree-optimization/56837
	* g++.dg/torture/pr56837.C: New testcase.

2013-04-03  Marek Polacek  <polacek@redhat.com>

	Backport from mainline:
	2013-04-03  Marek Polacek  <polacek@redhat.com>

	PR sanitizer/55702
	* gcc.dg/pr55702.c: New test.

2013-04-03  Jakub Jelinek  <jakub@redhat.com>

	PR debug/56819
	* g++.dg/debug/pr56819.C: New test.

2013-04-03  Richard Biener  <rguenther@suse.de>

	PR tree-optimization/56817
	* g++.dg/torture/pr56817.C: New testcase.

2013-04-03  Richard Biener  <rguenther@suse.de>

	PR tree-optimization/55964
	* gcc.dg/torture/pr55964-2.c: New testcase.

2013-04-03  Richard Biener  <rguenther@suse.de>

	PR tree-optimization/56501
	* gcc.dg/torture/pr56501.c: New testcase.

2013-04-03  Richard Biener  <rguenther@suse.de>

	PR tree-optimization/56407
	* gcc.dg/torture/pr56407.c: New testcase.

2013-04-02  Jakub Jelinek  <jakub@redhat.com>

	PR rtl-optimization/56745
	* gcc.c-torture/compile/pr56745.c: New test.

2013-04-02  Tobias Burnus  <burnus@net-b.de>

	Backport from mainline:
	2013-03-28  Tobias Burnus  <burnus@net-b.de>

	PR fortran/56735
	* gfortran.dg/namelist_80.f90: New.

2013-04-02  Tobias Burnus  <burnus@net-b.de>

	Backport from mainline:
	2013-03-29  Tobias Burnus  <burnus@net-b.de>

	PR fortran/56737
	* gfortran.dg/fmt_cache_3.f90: New.

2013-04-02  Richard Biener  <rguenther@suse.de>

	PR middle-end/56768
	* g++.dg/torture/pr56768.C: New testcase.

2013-04-01  Paolo Carlini  <paolo.carlini@oracle.com>

	PR c++/55951
	* g++.dg/ext/desig5.C: New.

2013-03-29  Kirill Yukhin  <kirill.yukhin@intel.com>

	* gcc.target/i386/avx2-vbroadcastsi128-1.c: Fix intrinsic name.
	* gcc.target/i386/avx2-vbroadcastsi128-1.c: Ditto.

2013-03-28  Tejas Belagod  <tejas.belagod@arm.com>

	PR middle-end/56694
	* g++.dg/torture/pr56694.C: Fix test case to build on bare-metal
	targets.

2013-03-25  Paolo Carlini  <paolo.carlini@oracle.com>

	PR c++/56722
	* g++.dg/cpp0x/range-for23.C: New.

2013-03-25  Richard Biener  <rguenther@suse.de>

	PR middle-end/56694
	* g++.dg/torture/pr56694.C: New testcase.

2013-03-25  Rainer Orth  <ro@CeBiTec.Uni-Bielefeld.DE>

	Backport from mainline:
	2013-03-20  Rainer Orth  <ro@CeBiTec.Uni-Bielefeld.DE>

	PR fortran/54932
	* gfortran.dg/do_1.f90: Don't xfail.

2013-03-24  Tobias Burnus  <burnus@net-b.de>

	PR fortran/56696
	* gfortran.dg/eof_5.f90: New.

2013-03-22  Sebastian Huber  <sebastian.huber@embedded-brains.de>

	* gcc.c-torture/execute/builtins/builtins.exp: Sort targets
	alphabetically.

2013-03-22  Paolo Carlini  <paolo.carlini@oracle.com>

	PR c++/56582
	* g++.dg/cpp0x/constexpr-array5.C: New.

2013-03-22  H.J. Lu  <hongjiu.lu@intel.com>

	PR target/56560
	* gcc.target/i386/pr56560.c: New file.

2013-03-22  Sebastian Huber  <sebastian.huber@embedded-brains.de>

	PR testsuite/55994
	* gcc.c-torture/execute/builtins/builtins.exp: Add
	-Wl,--allow-multiple-definition for RTEMS targets.

2013-03-18  Jakub Jelinek  <jakub@redhat.com>

	PR c/56566
	* c-c++-common/pr56566.c: New test.

2013-03-22  Jakub Jelinek  <jakub@redhat.com>

	Backported from mainline
	2013-03-16  Jakub Jelinek  <jakub@redhat.com>

	PR c++/56607
	* g++.dg/warn/Wdiv-by-zero-2.C: New test.
	* c-c++-common/pr56607.c: New test.

2013-03-22  Release Manager

	* GCC 4.8.0 released.

2013-03-20  Richard Biener  <rguenther@suse.de>

	PR tree-optimization/56661
	* gcc.dg/torture/pr56661.c: New testcase.

2013-03-20  Jakub Jelinek  <jakub@redhat.com>

	PR tree-optimization/56635
	* g++.dg/torture/pr56635.C: New test.

2013-03-15  Tobias Burnus  <burnus@net-b.de>

	PR fortran/56615
	* gfortran.dg/transfer_intrinsic_5.f90: New.

2013-03-15  Kai Tietz  <ktietz@redhat.com>

	* gcc.target/i386/movti.c: Don't test for x64 mingw.
	* gcc.target/i386/pr20020-1.c: Likewise.
	* gcc.target/i386/pr20020-2.c: Likewise.
	* gcc.target/i386/pr20020-3.c: Likewise.
	* gcc.target/i386/pr53425-1.c: Likewise.
	* gcc.target/i386/pr53425-2.c: Likewise.
	* gcc.target/i386/pr55093.c: Likewise.
	* gcc.target/i386/pr53907.c: Adjust test for LLP64 targets.

2013-03-15  Jakub Jelinek  <jakub@redhat.com>

	PR debug/56307
	* gcc.dg/tree-ssa/pr55579.c: Add -fvar-tracking-assignments to
	dg-options.  Remove 32-bit hppa*-*-hpux* xfail.

2013-03-14  Jakub Jelinek  <jakub@redhat.com>

	PR tree-optimization/53265
	* gcc.dg/graphite/scop-3.c (toto): Increase array size to avoid
	undefined behavior.
	* gcc.dg/graphite/id-6.c (test): Likewise.
	* gcc.dg/graphite/pr35356-2.c: Adjust regexp patterns to only look for
	MIN_EXPR and MAX_EXPR in GIMPLE stmts.

	PR tree-optimization/53265
	* gcc.dg/pr53265.c: New test.
	* gcc.dg/torture/pr49518.c: Add -Wno-aggressive-loop-optimizations
	to dg-options.
	* g++.dg/opt/longbranch2.C (EBCOTLut): Double sizes of a2 and a3
	arrays.
	* gcc.dg/tree-ssa/cunroll-10.c (main): Rename to foo.  Add argument
	n, use it as high bound instead of 4.

2013-03-13  Oleg Endo  <olegendo@gcc.gnu.org>

	PR target/49880
	* gcc.target/sh/pr49880-1.c: New.
	* gcc.target/sh/pr49880-2.c: New.
	* gcc.target/sh/pr49880-3.c: New.
	* gcc.target/sh/pr49880-4.c: New.
	* gcc.target/sh/pr49880-5.c: New.

2013-03-13  Paolo Carlini  <paolo.carlini@oracle.com>

	* g++.dg/cpp0x/alias-decl-32.C: Remove redundant bits.

2013-03-13  Richard Biener  <rguenther@suse.de>

	PR tree-optimization/56608
	* gcc.dg/vect/fast-math-bb-slp-call-3.c: New testcase.

2013-03-13  Paolo Carlini  <paolo.carlini@oracle.com>

	PR c++/56611
	* g++.dg/cpp0x/alias-decl-32.C: New.

2013-03-11  Jan Hubicka  <jh@suse.cz>

	PR middle-end/56571
	* gcc.c-torture/compile/pr56571.c: New testcase.

2013-03-11  John David Anglin  <dave.anglin@nrc-cnrc.gc.ca>

	* gcc.dg/tree-ssa/vector-4.c: Add comment regarding xfail.
	* gcc.dg/tree-ssa/pr55579.c: Likewise.

2013-03-11  Dominique d'Humieres  <dominiq@lps.ens.fr>

	* gcc.dg/inline_3.c: Remove target and dg-excess-errors.
	* gcc.dg/inline_4.c: Likewise.
	* gcc.dg/unroll_2.c: Likewise.
	* gcc.dg/unroll_3.c: Likewise.
	* gcc.dg/unroll_4.c: Likewise.

2013-03-10  John David Anglin  <dave.anglin@nrc-cnrc.gc.ca>

	PR testsuite/54119
	* gcc.dg/tree-ssa/vector-4.c: xfail on 32-bit hppa*-*-*.

	PR debug/56307
	* gcc.dg/tree-ssa/pr55579.c: xfail 32-bit hppa*-*-hpux*.

2013-03-11  Oleg Endo  <olegendo@gcc.gnu.org>

	PR target/40797
	* gcc.c-torture/compile/pr40797.c: New.

2013-03-10  John David Anglin  <dave.anglin@nrc-cnrc.gc.ca>

	* gcc.dg/pr44194-1.c: Skip compilation on hppa*64*-*-*.

2013-03-10  Paul Thomas  <pault@gcc.gnu.org>

	PR fortran/56575
	* gfortran.dg/class_56.f90: New test.

2013-03-09  Richard Sandiford  <rdsandiford@googlemail.com>

	PR middle-end/56524
	* gcc.target/mips/pr56524.c: New test.

2013-03-08  Paolo Carlini  <paolo.carlini@oracle.com>

	PR c++/56565
	* g++.dg/cpp0x/lambda/lambda-nsdmi2.C: New.

2013-03-08  Paolo Carlini  <paolo.carlini@oracle.com>

	PR c++/51412
	* g++.dg/cpp0x/lambda/lambda-err3.C: New.

2013-03-08  Marek Polacek  <polacek@redhat.com>

	PR tree-optimization/56478
	* gcc.dg/torture/pr56478.c: New test.

2013-03-08  Kai Tietz  <ktietz@redhat.com>

	* gcc.c-torture/execute/builtins/builtins.exp: Add for mingw
	targets linker option --allow-multiple-definition.

	* gcc.dg/pr14092-1.c: Mark intptr_t typedef to use extension.
	* gcc.dg/pr24683.c: Avoid warning about casting constant string.
	* gcc.dg/pr52549.c: Add LLP64 case.
	* gcc.dg/pr53701.c: Use for uintptr_t typedef __UINTPTR_TYPE__.
	* gcc.dg/pr56510.c: Adjust for LLP64 targets.
	* gcc.dg/torture/pr51071-2.c: Likewise.
	* gcc.dg/tree-ssa/vrp72.c: Likewise.
	* gcc.dg/tree-ssa/vrp73.c: Likewise.
	* gcc.dg/tree-ssa/vrp75.c: Likewise.
	* gcc.dg/torture/pr53922.c: Skip test for mingw-targets.
	* gcc.dg/weak/weak-1.c: Likewise.
	* gcc.dg/weak/weak-2.c: Likewise.
	* gcc.dg/weak/weak-3.c: Likewise.
	* gcc.dg/weak/weak-4.c: Likewise.
	* gcc.dg/weak/weak-5.c: Likewise.
	* gcc.dg/weak/weak-15.c: Likewise.
	* gcc.dg/weak/weak-16.c: Likewise.

	* c-c++-common/pr54486.c: Skip test for mingw-targets.

2013-03-07  Jakub Jelinek  <jakub@redhat.com>

	PR tree-optimization/56559
	* gcc.dg/tree-ssa/reassoc-26.c: New test.

2013-03-07  Andreas Schwab  <schwab@suse.de>

	* gcc.dg/pr31490.c: Fix last change.

2013-03-06  Paolo Carlini  <paolo.carlini@oracle.com>

	PR c++/56534
	* g++.dg/template/crash115.C: New.

2013-03-06  Jakub Jelinek  <jakub@redhat.com>

	PR tree-optimization/56539
	* gcc.c-torture/compile/pr56539.c: New test.

2013-03-06  Kai Tietz  <ktietz@redhat.com>

	* gcc.dg/lto/20090914-2_0.c: Skip for mingw and cygwin targets.
	* gcc.dg/lto/20091013-1_1.c: Set x64-mingw as xfail.
	* gcc.dg/lto/20091013-1_2.c: Likewise.
	* gcc.dg/pr31490.c: Adjust for LLP64 targets.

2013-03-06  Eric Botcazou  <ebotcazou@adacore.com>

	* gnat.dg/specs/aggr6.ads: New test.

2013-03-06  Eric Botcazou  <ebotcazou@adacore.com>

	* gnat.dg/loop_optimization15.ad[sb]: New test.

2013-03-06  Jakub Jelinek  <jakub@redhat.com>

	PR middle-end/56548
	* gcc.dg/pr56548.c: New test.

2013-03-06  Rainer Orth  <ro@CeBiTec.Uni-Bielefeld.DE>

	PR debug/53363
	* g++.dg/debug/dwarf2/thunk1.C: Skip on darwin.

2013-03-06  Jakub Jelinek  <jakub@redhat.com>

	PR c++/56543
	* g++.dg/template/typename20.C: New test.

2013-03-05  Jakub Jelinek  <jakub@redhat.com>

	PR debug/56510
	* gcc.dg/pr56510.c: New test.

	PR rtl-optimization/56484
	* gcc.c-torture/compile/pr56484.c: New test.

2013-03-05  Paolo Carlini  <paolo.carlini@oracle.com>

	PR c++/56530
	* g++.dg/warn/Wsign-conversion-2.C: New.

2013-03-05  Richard Biener  <rguenther@suse.de>

	PR tree-optimization/56270
	* gcc.dg/vect/slp-38.c: New testcase.

2013-03-05  Jakub Jelinek  <jakub@redhat.com>

	PR rtl-optimization/56494
	* gcc.dg/pr56494.c: New test.

2013-01-04  Eric Botcazou  <ebotcazou@adacore.com>

	* gcc.dg/pr56424.c: New test.

2013-03-04  Georg-Johann Lay  <avr@gjlay.de>

	* gcc.dg/pr55153.c: Add dg-require-effective-target scheduling.
	* gcc.dg/pr56228.c <avr>: Skip.

2013-03-04  Georg-Johann Lay  <avr@gjlay.de>

	PR testsuite/52641
	PR tree-optimization/52631
	* gcc.dg/tree-ssa/pr52631.c: Fix 16-bit int.

2013-03-03  David Edelsohn  <dje.gcc@gmail.com>

	* gcc.dg/vect/vect-82_64.c: Skip on AIX.
	* gcc.dg/vect/vect-83_64.c: Same.

2013-03-03  Mikael Morin  <mikael@gcc.gnu.org>

	PR fortran/56477
	* gfortran.dg/pointer_check_13.f90: New test.

2013-03-03  Mikael Morin  <mikael@gcc.gnu.org>

	PR fortran/54730
	* gfortran.dg/array_constructor_42.f90: New test.

2013-03-02  Paolo Carlini  <paolo.carlini@oracle.com>

	PR c++/52688
	* g++.dg/template/static33.C: New.
	* g++.dg/template/static34.C: Likewise.

	PR c++/10291
	* g++.dg/template/static35.C: New.

2013-03-01  Steve Ellcey  <sellcey@mips.com>

	* gcc.dg/pr56396.c: Require pic support.

2013-03-01  Richard Biener  <rguenther@suse.de>

	PR tree-optimization/55481
	* gcc.dg/torture/pr56488.c: New testcase.

2013-02-28  Konstantin Serebryany  <konstantin.s.serebryany@gmail.com>
	    Jakub Jelinek  <jakub@redhat.com>

	PR sanitizer/56454
	* g++.dg/asan/default-options-1.C (__asan_default_options): Use
	no_sanitize_address attribute rather than no_address_safety_analysis.
	* g++.dg/asan/sanitizer_test_utils.h
	(ATTRIBUTE_NO_ADDRESS_SAFETY_ANALYSIS): Likewise.
	* c-c++-common/asan/attrib-1.c: Test no_sanitize_address attribute
	in addition to no_address_safety_analysis.

2013-02-28  Jason Merrill  <jason@redhat.com>

	PR c++/56481
	* g++.dg/cpp0x/constexpr-and.C: New.

2013-02-28  Martin Jambor  <mjambor@suse.cz>

	PR tree-optimization/56294
	* g++.dg/debug/pr56294.C: New test.

2013-02-28  Marcus Shawcroft  <marcus.shawcroft@arm.com>

	* g++.old-deja/g++.pt/ptrmem6.C(main): Add xfail aarch64*-*-*.

2013-02-27  Marek Polacek  <polacek@redhat.com>

	PR rtl-optimization/56466
	* gcc.dg/pr56466.c: New test.

2013-02-28  Naveen H.S  <Naveen.Hurugalawadi@caviumnetworks.com>

	* gcc.dg/tree-ssa/slsr-1.c: Allow widening multiplications.
	* gcc.dg/tree-ssa/slsr-2.c: Likewise.
	* gcc.dg/tree-ssa/slsr-3.c: Likewise.

2013-02-27  Andrey Belevantsev  <abel@ispras.ru>

	PR middle-end/45472
	* gcc.dg/pr45472.c: New test.

2013-02-26  Marek Polacek  <polacek@redhat.com>

	PR tree-optimization/56426
	* gcc.dg/pr56436.c: New test.

2013-02-26  Jakub Jelinek  <jakub@redhat.com>

	PR tree-optimization/56448
	* gcc.c-torture/compile/pr56448.c: New test.

	PR tree-optimization/56443
	* gcc.dg/torture/pr56443.c: New test.

2013-02-25  Richard Biener  <rguenther@suse.de>

	PR tree-optimization/56175
	* gcc.dg/tree-ssa/forwprop-24.c: New testcase.

2013-02-24  Jakub Jelinek  <jakub@redhat.com>

	PR c++/56403
	* g++.dg/torture/pr56403.C: New test.

2013-02-25  Catherine Moore  <clm@codesourcery.com>

	Revert:
	2013-02-24  Catherine Moore  <clm@codesourcery.com>
	Richard Sandiford  <rdsandiford@googlemail.com>

	* gcc.target/mips/mips.exp: Add microMIPS support.
	* gcc.target/mips/umips-movep-2.c: New test.
	* gcc.target/mips/umips-lwp-2.c: New test.
	* gcc.target/mips/umips-swp-5.c: New test.
	* gcc.target/mips/umips-constraints-1.c: New test.
	* gcc.target/mips/umips-lwp-3.c: New test.
	* gcc.target/mips/umips-swp-6.c: New test.
	* gcc.target/mips/umips-constraints-2.c: New test.
	* gcc.target/mips/umips-save-restore-1.c: New test.
	* gcc.target/mips/umips-lwp-4.c: New test.
	* gcc.target/mips/umips-swp-7.c: New test.
	* gcc.target/mips/umips-save-restore-2.c: New test.
	* gcc.target/mips/umips-lwp-swp-volatile.c: New test.
	* gcc.target/mips/umips-lwp-5.c: New test.
	* gcc.target/mips/umips-save-restore-3.c: New test.
	* gcc.target/mips/umips-lwp-6.c: New test.
	* gcc.target/mips/umips-swp-1.c: New test.
	* gcc.target/mips/umips-lwp-7.c: New test.
	* gcc.target/mips/umips-swp-2.c: New test.
	* gcc.target/mips/umips-lwp-8.c: New test.
	* gcc.target/mips/umips-swp-3.c: New test.
	* gcc.target/mips/umips-movep-1.c: New test.
	* gcc.target/mips/umips-lwp-1.c: New test.
	* gcc.target/mips/umips-swp-4.c: New test.

2013-02-24  Catherine Moore  <clm@codesourcery.com>
	    Richard Sandiford  <rdsandiford@googlemail.com>

	* gcc.target/mips/mips.exp: Add microMIPS support.
	* gcc.target/mips/umips-movep-2.c: New test.
	* gcc.target/mips/umips-lwp-2.c: New test.
	* gcc.target/mips/umips-swp-5.c: New test.
	* gcc.target/mips/umips-constraints-1.c: New test.
	* gcc.target/mips/umips-lwp-3.c: New test.
	* gcc.target/mips/umips-swp-6.c: New test.
	* gcc.target/mips/umips-constraints-2.c: New test.
	* gcc.target/mips/umips-save-restore-1.c: New test.
	* gcc.target/mips/umips-lwp-4.c: New test.
	* gcc.target/mips/umips-swp-7.c: New test.
	* gcc.target/mips/umips-save-restore-2.c: New test.
	* gcc.target/mips/umips-lwp-swp-volatile.c: New test.
	* gcc.target/mips/umips-lwp-5.c: New test.
	* gcc.target/mips/umips-save-restore-3.c: New test.
	* gcc.target/mips/umips-lwp-6.c: New test.
	* gcc.target/mips/umips-swp-1.c: New test.
	* gcc.target/mips/umips-lwp-7.c: New test.
	* gcc.target/mips/umips-swp-2.c: New test.
	* gcc.target/mips/umips-lwp-8.c: New test.
	* gcc.target/mips/umips-swp-3.c: New test.
	* gcc.target/mips/umips-movep-1.c: New test.
	* gcc.target/mips/umips-lwp-1.c: New test.
	* gcc.target/mips/umips-swp-4.c: New test.

2013-02-22  Jakub Jelinek  <jakub@redhat.com>

	PR sanitizer/56393
	* lib/asan-dg.exp (asan_link_flags): Add
	-B${gccpath}/libsanitizer/asan/ to flags.

2013-02-21  Jakub Jelinek  <jakub@redhat.com>

	PR middle-end/56420
	* gcc.dg/torture/pr56420.c: New test.

2013-02-20  Aldy Hernandez  <aldyh@redhat.com>

	PR middle-end/56108
	* gcc.dg/tm/memopt-1.c: Declare functions transaction_safe.

2013-02-21  Martin Jambor  <mjambor@suse.cz>

	PR tree-optimization/56310
	* g++.dg/ipa/pr56310.C: New test.

2013-02-21  Janus Weil  <janus@gcc.gnu.org>

	PR fortran/56385
	* gfortran.dg/proc_ptr_comp_37.f90: New.

2013-02-21  Richard Biener  <rguenther@suse.de>

	PR tree-optimization/56415
	Revert
	2013-02-11  Richard Biener  <rguenther@suse.de>

	PR tree-optimization/56273
	* g++.dg/warn/Warray-bounds-6.C: New testcase.
	* gcc.dg/tree-ssa/pr21559.c: Adjust.
	* gcc.dg/tree-ssa/vrp17.c: Likewise.
	* gcc.dg/tree-ssa/vrp18.c: Likewise.
	* gcc.dg/tree-ssa/vrp23.c: Likewise.
	* gcc.dg/tree-ssa/vrp24.c: Likewise.

2013-02-21  Marek Polacek  <polacek@redhat.com>

	PR tree-optimization/56398
	* g++.dg/torture/pr56398.C: New test.

2013-02-21  Jakub Jelinek  <jakub@redhat.com>

	PR inline-asm/56405
	* gcc.c-torture/compile/pr56405.c: New test.

2013-02-20  Jan Hubicka  <jh@suse.cz>

	PR tree-optimization/56265
	* g++.dg/ipa/devirt-11.C: New testcase.

2013-02-20  Richard Biener  <rguenther@suse.de>

	* gcc.dg/tree-ssa/forwprop-8.c: Adjust.

2013-02-20  Richard Biener  <rguenther@suse.de>
	Jakub Jelinek  <jakub@redhat.com>

	PR tree-optimization/56396
	* gcc.dg/pr56396.c: New testcase.

2013-02-20  Paolo Carlini  <paolo.carlini@oracle.com>

	PR c++/56373
	* g++.dg/cpp0x/Wzero-as-null-pointer-constant-2.C: New.

2013-02-19  Richard Biener  <rguenther@suse.de>

	PR tree-optimization/56384
	* gcc.dg/torture/pr56384.c: New testcase.

2013-02-19  Jakub Jelinek  <jakub@redhat.com>

	PR tree-optimization/56350
	* gcc.dg/pr56350.c: New test.

	PR tree-optimization/56381
	* g++.dg/opt/pr56381.C: New test.

2013-02-18  Jakub Jelinek  <jakub@redhat.com>

	PR pch/54117
	* lib/dg-pch.exp (pch-init, pch-finish,
	check_effective_target_pch_supported_debug): New procs.
	(dg-flags-pch): If $pch_unsupported, make tests UNSUPPORTED.
	Likewise if $pch_unsupported_debug and $flags include -g.
	Skip FAILs about missing *.gch file if $pch_unsupported_debug
	and dg-require-effective-target pch_unsupported_debug.
	* g++.dg/pch/pch.exp: Call pch-init and pch-finish.
	* objc.dg/pch/pch.exp: Likewise.
	* gcc.dg/pch/pch.exp: Likewise.
	* gcc.dg/pch/valid-1.c: Add dg-require-effective-target
	pch_unsupported_debug.
	* gcc.dg/pch/valid-1.hs: Likewise.
	* gcc.dg/pch/valid-1b.c: Likewise.
	* gcc.dg/pch/valid-1b.hs: Likewise.

2013-02-18  Richard Biener  <rguenther@suse.de>

	PR tree-optimization/56366
	* gcc.dg/torture/pr56366.c: New testcase.

2013-02-18  Richard Biener  <rguenther@suse.de>

	PR middle-end/56349
	* gcc.dg/torture/pr56349.c: New testcase.

2013-02-18  Richard Biener  <rguenther@suse.de>

	PR tree-optimization/56321
	* gcc.dg/torture/pr56321.c: New testcase.

2013-02-16  Edgar E. Iglesias  <edgar.iglesias@gmail.com>

	* gcc.dg/20020312-2.c: Define MicroBlaze PIC register

2013-02-16  Jakub Jelinek  <jakub@redhat.com>
	    Dodji Seketeli  <dodji@redhat.com>

	PR asan/56330
	* c-c++-common/asan/no-redundant-instrumentation-4.c: New test file.
	* c-c++-common/asan/no-redundant-instrumentation-5.c: Likewise.
	* c-c++-common/asan/no-redundant-instrumentation-6.c: Likewise.
	* c-c++-common/asan/no-redundant-instrumentation-7.c: Likewise.
	* c-c++-common/asan/no-redundant-instrumentation-8.c: Likewise.
	* c-c++-common/asan/pr56330.c: Likewise.
	* c-c++-common/asan/no-redundant-instrumentation-1.c (test1):
	Ensure the size argument of __builtin_memcpy is a constant.

2013-02-15  Jonathan Wakely  <jwakely.gcc@gmail.com>
	    Paolo Carlini  <paolo.carlini@oracle.com>

	PR c++/51242
	* g++.dg/cpp0x/enum23.C: New.

2013-02-15  Oleg Endo  <olegendo@gcc.gnu.org>

	PR target/54685
	* gcc.target/sh/pr54685.c: Fix scanning of not insn.

2013-02-15  Vladimir Makarov  <vmakarov@redhat.com>

	PR rtl-optimization/56348
	* gcc.target/i386/pr56348.c: New test.

2013-02-15  Greta Yorsh  <Greta.Yorsh@arm.com>

	* gcc.target/arm/interrupt-1.c: Fix for thumb mode.
	* gcc.target/arm/interrupt-2.c: Likewise.

2013-02-15  Tobias Burnus  <burnus@net-b.de>

	PR fortran/56318
	* gcc/testsuite/gfortran.dg/matmul_9.f90: New.

2013-02-15  Tobias Burnus  <burnus@net-b.de>

	PR fortran/53818
	* gfortran.dg/init_flag_11.f90: New.

2013-02-14  Rainer Orth  <ro@CeBiTec.Uni-Bielefeld.DE>

	* gcc.dg/debug/dwarf2/pr53948.c: Allow for more whitespace.

2013-02-14  Rainer Orth  <ro@CeBiTec.Uni-Bielefeld.DE>

	* gcc.dg/debug/dwarf2/pr53948.c: Allow for / and ! as comment
	characters.

2013-02-14  Dominique d'Humieres  <dominiq@lps.ens.fr>
	    Tobias Burnus  <burnus@net-b.de>

	PR testsuite/56138
	* gfortran.dg/allocatable_function_7.f90: New.

2013-02-14  Jakub Jelinek  <jakub@redhat.com>

	* g++.dg/asan/dejagnu-gtest.h: Add multiple inclusion guards.
	* asan_globals_test-wrapper.cc: New file.
	* g++.dg/asan/asan_test.C: Use asan_globals_test-wrapper.cc
	instead of asan_globals_test.cc as dg-additional-sources.
	Include asan_mem_test.cc, asan_str_test.cc and asan_oob_test.cc.
	* g++.dg/asan/asan_test_utils.h: Synced from upstream.  Include
	"sanitizer_test_utils.h" instead of
	"sanitizer_common/tests/sanitizer_test_utils.h".
	* g++.dg/asan/asan_str_test.cc: New file, synced from upstream.
	* g++.dg/asan/asan_mem_test.cc: New file, synced from upstream.
	* g++.dg/asan/asan_oob_test.cc: New file, synced from upstream.
	* g++.dg/asan/asan_globals_test.cc: Synced from upstream.
	* g++.dg/asan/asan_test.cc: Synced from upstream.
	* g++.dg/asan/sanitizer_test_utils.h: New file, synced from upstream.

2013-02-14  Dodji Seketeli  <dodji@redhat.com>

	Fix an asan crash
	* c-c++-common/asan/memcmp-2.c: New test.

2013-02-13  Ed Smith-Rowland  <3dw4rd@verizon.net>

	PR c++/55582
	* g++.dg/cpp0x/udlit-string-literal.h: New.
	* g++.dg/cpp0x/udlit-string-literal.C: New.

2013-02-13  Sriraman Tallam  <tmsriram@google.com>

	* g++.dg/ext/mv12-aux.C: Add directives to match mv12.C.

2013-02-13  Vladimir Makarov  <vmakarov@redhat.com>

	PR target/56184
	* gcc.target/arm/pr56184.C: New test.

2013-02-13  Jakub Jelinek  <jakub@redhat.com>

	PR c++/56302
	* g++.dg/torture/pr56302.C: New test.
	* g++.dg/cpp0x/constexpr-56302.C: New test.
	* c-c++-common/pr56302.c: New test.

2013-02-13  Tobias Burnus  <burnus@net-b.de>
	    Rainer Orth  <ro@CeBiTec.Uni-Bielefeld.DE>

	PR fortran/56204
	* gfortran.dg/quad_2.f90: Use "< epsilon" instead of "==".
	* gfortran.dg/quad_3.f90: Ditto.

2013-02-13  Kostya Serebryany  <kcc@google.com>

	* c-c++-common/asan/strncpy-overflow-1.c: Update the test
	to match the fresh asan run-time.
	* c-c++-common/asan/rlimit-mmap-test-1.c: Ditto.

2013-02-12  Dodji Seketeli  <dodji@redhat.com>

	Avoid instrumenting duplicated memory access in the same basic block
	* c-c++-common/asan/no-redundant-instrumentation-1.c: New test.
	* c-c++-common/asan/no-redundant-instrumentation-2.c: Likewise.
	* c-c++-common/asan/no-redundant-instrumentation-3.c: Likewise.
	* c-c++-common/asan/inc.c: Likewise.

2013-02-12  Vladimir Makarov  <vmakarov@redhat.com>

	PR inline-asm/56148
	* gcc.target/i386/pr56148.c: New test.

2013-02-12  Dominique d'Humieres  <dominiq@lps.ens.fr>
	    Tobias Burnus  <burnus@net-b.de>

	PR testsuite/56082
	* gfortran.dg/bind_c_bool_1.f90 (sub): Change kind=4 to kind=2.

2013-02-12  Richard Biener  <rguenther@suse.de>

	PR lto/56297
	* gcc.dg/lto/pr56297_0.c: New testcase.
	* gcc.dg/lto/pr56297_0.c: Likewise.

2013-02-12  Janus Weil  <janus@gcc.gnu.org>

	PR fortran/46952
	* gfortran.dg/typebound_deferred_1.f90: New.

2013-02-12  Jakub Jelinek  <jakub@redhat.com>

	PR rtl-optimization/56151
	* gcc.target/i386/pr56151.c: New test.

2013-02-11  Sriraman Tallam  <tmsriramgoogle.com>

	* g++.dg/ext/mv12.C: New test.
	* g++.dg/ext/mv12.h: New file.
	* g++.dg/ext/mv12-aux.C: New file.
	* g++.dg/ext/mv13.C: New test.

2013-02-11  Sebastian Huber  <sebastian.huber@embedded-brains.de>

	* lib/target-supports.exp
	(check_effective_target_powerpc_eabi_ok): New.
	* gcc.target/powerpc/ppc-eabi.c: Use require effective target
	powerpc_eabi_ok.
	* gcc.target/powerpc/ppc-sdata-1.c: Likewise.
	* gcc.target/powerpc/spe-small-data-2.c: Likewise. Do not run, compile
	only.
	* gcc.target/powerpc/ppc-sdata-2.c: Add powerpc-*-rtems*.
	* gcc.target/powerpc/pr51623.c: Likewise.
	* gcc.target/powerpc/ppc-stackalign-1.c: Likewise.
	* gcc.target/powerpc/ppc-ldstruct.c: Likewise.

2013-02-11  Alexander Potapenko  <glider@google.com>
	    Jack Howarth  <howarth@bromo.med.uc.edu>
	    Jakub Jelinek  <jakub@redhat.com>

	PR sanitizer/55617
	* g++.dg/asan/pr55617.C: Run on all targets.

2013-02-11  Uros Bizjak  <ubizjak@gmail.com>

	PR rtl-optimization/56275
	* gcc.dg/pr56275.c: New test.

2013-02-11  Richard Biener  <rguenther@suse.de>

	PR tree-optimization/56273
	* gcc.dg/tree-ssa/vrp17.c: Disable tail-merging.

2013-02-11  Richard Biener  <rguenther@suse.de>

	PR tree-optimization/56264
	* gcc.dg/torture/pr56264.c: New testcase.

2013-02-11  Richard Biener  <rguenther@suse.de>

	PR tree-optimization/56273
	* g++.dg/warn/Warray-bounds-6.C: New testcase.
	* gcc.dg/tree-ssa/pr21559.c: Adjust.
	* gcc.dg/tree-ssa/vrp17.c: Likewise.
	* gcc.dg/tree-ssa/vrp18.c: Likewise.
	* gcc.dg/tree-ssa/vrp23.c: Likewise.
	* gcc.dg/tree-ssa/vrp24.c: Likewise.

2013-02-09  Uros Bizjak  <ubizjak@gmail.com>

	* g++.dg/asan/asan_test.C: Compile with -D__NO_INLINE__
	for *-*-linux-gnu targets.
	* g++.dg/asan/interception-test-1.c: Ditto.
	* g++.dg/asan/interception-failure-test-1.C: Ditto.
	* g++.dg/asan/interception-malloc-test-1.C: Ditto.

2013-02-09  Paul Thomas  <pault@gcc.gnu.org>

	PR fortran/55362
	* gfortran.dg/intrinsic_size_4.f90 : New test.

2013-02-09  Jakub Jelinek  <jakub@redhat.com>

	PR target/56256
	* gcc.target/powerpc/pr56256.c: New test.

2013-02-08  Ian Lance Taylor  <iant@google.com>

	* lib/go.exp: Load timeout.exp.

2013-02-08  Vladimir Makarov  <vmakarov@redhat.com>

	PR rtl-optimization/56246
	* gcc.target/i386/pr56246.c: New test.

2013-02-08  Jeff Law  <law@redhat.com>

	PR debug/53948
	* gcc.dg/debug/dwarf2/pr53948.c: New test.

2013-02-08  Michael Meissner  <meissner@linux.vnet.ibm.com>

	PR target/56043
	* gcc.target/powerpc/vsx-mass-1.c: Only run this test on
	powerpc*-*-linux*.

2013-02-08  Edgar E. Iglesias  <edgar.iglesias@gmail.com>

	* 20101011-1.c: Add __MICROBLAZE__ exception to set DO_TEST 0

2013-02-08  Jakub Jelinek  <jakub@redhat.com>

	PR rtl-optimization/56195
	* gcc.dg/torture/pr56195.c: New test.

2013-02-08  Mikael Morin  <mikael@gcc.gnu.org>

	PR fortran/54107
	* gfortran.dg/recursive_interface_2.f90: New test.

2013-02-08  Jakub Jelinek  <jakub@redhat.com>

	PR tree-optimization/56250
	* gcc.c-torture/execute/pr56250.c: New test.

2013-02-08  Georg-Johann Lay  <avr@gjlay.de>

	PR tree-optimization/56064
	* gcc.dg/fixed-point/view-convert-2.c: New test.

2013-02-08  Michael Matz  <matz@suse.de>

	PR tree-optimization/52448
	* gcc.dg/pr52448.c: New test.

2013-02-08  Richard Biener  <rguenther@suse.de>

	PR middle-end/56181
	* gcc.dg/torture/pr56181.c: New testcase.

2013-02-08  Georg-Johann Lay  <avr@gjlay.de>

	PR target/54222
	* gcc.target/avr/torture/builtins-4-roundfx.c: New test.
	* gcc.target/avr/torture/builtins-5-countlsfx.c: New test.

2013-02-07  Jakub Jelinek  <jakub@redhat.com>

	PR c++/56241
	* g++.dg/parse/crash61.C: New test.

	PR c++/56239
	* g++.dg/parse/pr56239.C: New test.

	PR c++/56237
	* g++.dg/abi/mangle61.C: New test.

2013-02-07  Vladimir Makarov  <vmakarov@redhat.com>

	PR rtl-optimization/56225
	* gcc.target/i386/pr56225.c: New test.

2013-02-07  Jakub Jelinek  <jakub@redhat.com>

	PR debug/56154
	* gcc.dg/guality/pr56154-1.c: New test.
	* gcc.dg/guality/pr56154-2.c: New test.
	* gcc.dg/guality/pr56154-3.c: New test.
	* gcc.dg/guality/pr56154-4.c: New test.
	* gcc.dg/guality/pr56154-aux.c: New file.

	PR tree-optimization/55789
	* g++.dg/ipa/inline-3.C: Use cleanup-ipa-dump instead of
	cleanup-tree-dump.
	* gcc.dg/tree-ssa/inline-3.c: Add
	--param max-early-inliner-iterations=2 option.

2013-02-07  Rainer Orth  <ro@CeBiTec.Uni-Bielefeld.DE>

	PR debug/53363
	* g++.dg/debug/dwarf2/thunk1.C: Restrict to 32-bit x86.
	Add -fno-dwarf2-cfi-asm to dg-options.
	Adapt match count.

2013-02-07  Jakub Jelinek  <jakub@redhat.com>

	PR target/56228
	* gcc.dg/pr56228.c: New test.

2013-02-07  Alan Modra  <amodra@gmail.com>

	PR target/54009
	* gcc.target/powerpc/pr54009.c: New test.
	PR target/54131
	* gfortran.dg/pr54131.f: New test.

2013-02-06 Paul Thomas  <pault@gcc.gnu.org>

	PR fortran/55789
	* gfortran.dg/array_constructor_41.f90: New test.

2013-02-06  Janus Weil  <janus@gcc.gnu.org>

	PR fortran/55978
	* gfortran.dg/class_optional_2.f90: Uncomment some cases
	which work now.

2013-02-06  Jakub Jelinek  <jakub@redhat.com>

	PR middle-end/56217
	* g++.dg/gomp/pr56217.C: New test.

2013-02-05  Jakub Jelinek  <jakub@redhat.com>

	PR tree-optimization/56205
	* gcc.dg/tree-ssa/stdarg-6.c: New test.
	* gcc.c-torture/execute/pr56205.c: New test.

2013-02-05  Richard Biener  <rguenther@suse.de>

	PR tree-optimization/53342
	PR tree-optimization/53185
	* gcc.dg/vect/pr53185-2.c: New testcase.

2013-02-05  Jan Hubicka  <jh@suse.cz>

	PR tree-optimization/55789
	* g++.dg/tree-ssa/inline-1.C: Update max-inliner-iterations.
	* g++.dg/tree-ssa/inline-2.C: Update max-inliner-iterations.
	* g++.dg/tree-ssa/inline-3.C: Update max-inliner-iterations.
	* g++.dg/ipa/inline-1.C: New testcase.
	* g++.dg/ipa/inline-2.C: New testcase.
	* g++.dg/ipa/inline-3.C: New testcase.

2013-02-05  Jan Hubicka  <jh@suse.cz>

	PR tree-optimization/55789
	* g++.dg/torture/pr55789.C: New testcase.

2013-02-05  Jakub Jelinek  <jakub@redhat.com>

	PR middle-end/56167
	* gcc.dg/pr56167.c: New test.

2013-02-04  Oleg Endo  <olegendo@gcc.gnu.org>

	PR target/55146
	* gcc.target/sh/pr55146.c: New.

2013-02-04  Oleg Endo  <olegendo@gcc.gnu.org>

	PR tree-optimization/54386
	* gcc.target/sh/pr54386.c: New.

2013-02-04  Paul Thomas  <pault@gcc.gnu.org>

	PR fortran/56008
	* gfortran.dg/realloc_on _assign_16.f90 : New test.

	PR fortran/47517
	* gfortran.dg/realloc_on _assign_17.f90 : New test.

2013-02-04  Alexander Potapenko  <glider@google.com>
	    Jack Howarth  <howarth@bromo.med.uc.edu>
	    Jakub Jelinek  <jakub@redhat.com>

	PR sanitizer/55617
	* g++.dg/asan/pr55617.C: New test.

2013-02-04  Mikael Morin  <mikael@gcc.gnu.org>

	PR fortran/54195
	* gfortran.dg/typebound_operator_19.f90: New test.
	* gfortran.dg/typebound_assignment_4.f90: New test.

2013-02-04  Mikael Morin  <mikael@gcc.gnu.org>

	PR fortran/54107
	* gfortran.dg/recursive_interface_1.f90: New test.

2013-02-04  Richard Guenther  <rguenther@suse.de>

	PR lto/56168
	* gcc.dg/lto/pr56168_0.c: New testcase.
	* gcc.dg/lto/pr56168_1.c: Likewise.

2013-02-02  Thomas Koenig  <tkoenig@gcc.gnu.org>

	PR fortran/50627
	PR fortran/56054
	* gfortran.dg/block_12.f90:  New test.
	* gfortran.dg/module_error_1.f90:  New test.

2013-02-02  Richard Sandiford  <rdsandiford@googlemail.com>

	* lib/target-supports.exp (check_effective_target_vect_float)
	(check_effective_target_vect_no_align): Add mips-sde-elf.

2013-02-01  Jakub Jelinek  <jakub@redhat.com>

	* lib/gcc-dg.exp (restore-target-env-var): Avoid using lreverse.

2013-02-01  David Edelsohn  <dje.gcc@gmail.com>

	* gcc.dg/pr56023.c: XFAIL on AIX.
	* gcc.dg/vect/pr49352.c: Same.

2013-02-01  Eric Botcazou  <ebotcazou@adacore.com>

	* gnat.dg/opt26.adb: New test.

2013-01-31  Ramana Radhakrishnan  <ramana.radhakrishnan@arm.com>

	Revert.
	2013-01-27  Amol Pise  <amolpise15@gmail.com>

	* gcc.target/arm/neon-vfnms-1.c: New test.
	* gcc.target/arm/neon-vfnma-1.c: New test.

2013-01-31  Richard Biener  <rguenther@suse.de>

	PR tree-optimization/56157
	* gcc.dg/torture/pr56157.c: New testcase.

2013-01-30  Richard Biener  <rguenther@suse.de>

	PR tree-optimization/56150
	* gcc.dg/torture/pr56150.c: New testcase.

2013-01-30  Jakub Jelinek  <jakub@redhat.com>

	PR sanitizer/55374
	* g++.dg/asan/large-func-test-1.C: Allow both _Zna[jm] in addition
	to _Znw[jm] in the backtrace.  Allow _Zna[jm] to be the first frame
	printed in backtrace.
	* g++.dg/asan/deep-stack-uaf-1.C: Use malloc instead of operator new
	to avoid errors about mismatched allocation vs. deallocation.

	PR c++/55742
	* g++.dg/mv1.C: Moved to...
	* g++.dg/ext/mv1.C: ... here.  Adjust test.
	* g++.dg/mv2.C: Moved to...
	* g++.dg/ext/mv2.C: ... here.  Adjust test.
	* g++.dg/mv3.C: Moved to...
	* g++.dg/ext/mv3.C: ... here.
	* g++.dg/mv4.C: Moved to...
	* g++.dg/ext/mv4.C: ... here.
	* g++.dg/mv5.C: Moved to...
	* g++.dg/ext/mv5.C: ... here.  Adjust test.
	* g++.dg/mv6.C: Moved to...
	* g++.dg/ext/mv6.C: ... here.  Adjust test.
	* g++.dg/ext/mv7.C: New test.
	* g++.dg/ext/mv8.C: New test.
	* g++.dg/ext/mv9.C: New test.
	* g++.dg/ext/mv10.C: New test.
	* g++.dg/ext/mv11.C: New test.

2013-01-30  Vladimir Makarov  <vmakarov@redhat.com>

	PR rtl-optimization/56144
	* gcc.dg/pr56144.c: New.

2013-01-30  David Edelsohn  <dje.gcc@gmail.com>

	* g++.dg/cpp0x/constexpr-53094-2.C: Ignore non-standard ABI
	message.
	* g++.dg/cpp0x/constexpr-53094-3.C: Same.
	* g++.dg/cpp0x/constexpr-55573.C: Same

2013-01-30  Georg-Johann Lay  <avr@gjlay.de>

	PR tree-optimization/56064
	* gcc.dg/fixed-point/view-convert.c: New test.

2013-01-30  Andreas Schwab  <schwab@suse.de>

	* lib/target-supports-dg.exp (dg-process-target): Use expr to
	evaluate the end index in string range.

2013-01-30  Tobias Burnus  <burnus@net-b.de>

	PR fortran/56138
	* gfortran.dg/allocatable_function_6.f90: New.

2013-01-29  Janus Weil  <janus@gcc.gnu.org>
	    Mikael Morin  <mikael@gcc.gnu.org>

	PR fortran/54107
	* gfortran.dg/proc_ptr_comp_36.f90: New.

2013-01-29  Richard Biener  <rguenther@suse.de>

	PR tree-optimization/55270
	* gcc.dg/torture/pr55270.c: New testcase.

2013-01-28  Jakub Jelinek  <jakub@redhat.com>

	PR rtl-optimization/56117
	* gcc.dg/pr56117.c: New test.

2013-01-28  Richard Biener  <rguenther@suse.de>

	PR tree-optimization/56034
	* gcc.dg/torture/pr56034.c: New testcase.

2013-01-28  Jakub Jelinek  <jakub@redhat.com>

	PR tree-optimization/56125
	* gcc.dg/pr56125.c: New test.

2013-01-28  Tobias Burnus  <burnus@net-b.de>
	    Mikael Morin  <mikael@gcc.gnu.org>

	PR fortran/53537
	* gfortran.dg/import2.f90: Adjust undeclared type error messages.
	* gfortran.dg/import8.f90: Likewise.
	* gfortran.dg/interface_derived_type_1.f90: Likewise.
	* gfortran.dg/import10.f90: New test.
	* gfortran.dg/import11.f90: Likewise

2013-01-28  Jakub Jelinek  <jakub@redhat.com>

	PR testsuite/56053
	* c-c++-common/asan/heap-overflow-1.c: Don't include stdlib.h and
	string.h.  Provide memset, malloc and free prototypes, adjust line
	numbers in dg-output.
	* c-c++-common/asan/stack-overflow-1.c: Don't include string.h.
	Provide memset prototype and adjust line numbers in dg-output.
	* c-c++-common/asan/global-overflow-1.c: Likewise.

	PR tree-optimization/56094
	* gcc.dg/pr56094.c: New test.

2013-01-27  Amol Pise  <amolpise15@gmail.com>

	* gcc.target/arm/neon-vfnms-1.c: New test.
	* gcc.target/arm/neon-vfnma-1.c: New test.

2013-01-27  Uros Bizjak  <ubizjak@gmail.com>

	PR target/56114
	* gcc.target/i386/pr56114.c: New test.

2013-01-27  Paul Thomas  <pault@gcc.gnu.org>

	PR fortran/55984
	* gfortran.dg/associate_14.f90: New test.

	PR fortran/56047
	* gfortran.dg/associate_13.f90: New test.

2013-01-25  Jakub Jelinek  <jakub@redhat.com>

	PR tree-optimization/56098
	* gcc.dg/pr56098-1.c: New test.
	* gcc.dg/pr56098-2.c: New test.

2013-01-25  Georg-Johann Lay  <avr@gjlay.de>

	PR target/54222
	* gcc.target/avr/torture/builtins-3-absfx.c: New test.

2013-01-22  Marek Polacek  <polacek@redhat.com>

	PR tree-optimization/56035
	* gcc.dg/pr56035.c: New test.

2013-01-24  Richard Sandiford  <rdsandiford@googlemail.com>

	* gfortran.dg/bind_c_array_params_2.f90: Require -mno-relax-pic-calls
	for MIPS.

2013-01-24  Richard Sandiford  <rdsandiford@googlemail.com>

	* gcc.target/mips/octeon-pipe-1.c: Add -ffat-lto-objects

2013-01-24  Jakub Jelinek  <jakub@redhat.com>

	PR c/56078
	* gcc.dg/pr56078.c: New test.
	* gcc.c-torture/compile/20030305-1.c: Add dg-error lines.

2013-01-24  Martin Jambor  <mjambor@suse.cz>

	PR tree-optimization/55927
	* g++.dg/ipa/devirt-10.C: Disable early inlining.

2013-01-24  Uros Bizjak  <ubizjak@gmail.com>

	* gcc.target/i386/movsd.c: New test.

2013-01-24  Steven Bosscher  <steven@gcc.gnu.org>

	PR inline-asm/55934
	* gcc.target/i386/pr55934.c: New test.

2013-01-23  Janus Weil  <janus@gcc.gnu.org>

	PR fortran/56081
	* gfortran.dg/select_8.f90: New.

2013-01-23  David Holsgrove  <david.holsgrove@xilinx.com>

	* gcc.target/microblaze/microblaze.exp: Remove
	target_config_cflags check.

2013-01-23  Jakub Jelinek  <jakub@redhat.com>

	PR fortran/56052
	* gfortran.dg/gomp/pr56052.f90: New test.

	PR target/49069
	* gcc.dg/pr49069.c: New test.

2013-01-22  Paolo Carlini  <paolo.carlini@oracle.com>

	PR c++/55944
	* g++.dg/cpp0x/constexpr-static10.C: New.

2013-01-22  Uros Bizjak  <ubizjak@gmail.com>

	PR target/56028
	* gcc.target/i386/pr56028.c: New test.

2013-01-22  Jakub Jelinek  <jakub@redhat.com>

	PR target/55686
	* gcc.target/i386/pr55686.c: New test.

2013-01-22  Dodji Seketeli  <dodji@redhat.com>

	PR c++/53609
	* g++.dg/cpp0x/variadic139.C: New test.
	* g++.dg/cpp0x/variadic140.C: Likewise.
	* g++.dg/cpp0x/variadic141.C: Likewise.

2013-01-22  Eric Botcazou  <ebotcazou@adacore.com>

	* gnat.dg/warn8.adb: New test.

2013-01-21  Thomas Koenig  <tkoenig@gcc.gnu.org>

	PR fortran/55919
	* gfortran.dg/include_8.f90: New test.

2013-01-21  Uros Bizjak  <ubizjak@gmail.com>

	* gcc.dg/tree-ssa/pr55579.c: Cleanup esra tree dump.
	* gfortran.dg/unlimited_polymorphic_8.f90: Cleanup original tree dump.

2013-01-21  Jakub Jelinek  <jakub@redhat.com>

	PR tree-optimization/56051
	* gcc.c-torture/execute/pr56051.c: New test.

2013-01-21  Uros Bizjak  <ubizjak@gmail.com>

	PR rtl-optimization/56023
	* gcc.dg/pr56023.c: New test.

2013-01-21  Martin Jambor  <mjambor@suse.cz>

	PR middle-end/56022
	* gcc.target/i386/pr56022.c: New test.

2013-01-21  Jason Merrill  <jason@redhat.com>

	* lib/target-supports.exp (check_effective_target_alias): New.

2013-01-20  Jack Howarth  <howarth@bromo.med.uc.edu>

	PR debug/53235
	* g++.dg/debug/dwarf2/nested-4.C: XFAIL on darwin.

2013-01-20  Hans-Peter Nilsson  <hp@axis.com>

	* gfortran.dg/inquire_10.f90: Run only for non-newlib targets.

2013-01-19  Jeff Law  <law@redhat.com>

	PR tree-optimization/52631
	* tree-ssa/pr52631.c: New test.
	* tree-ssa/ssa-fre-9: Update expected output.

2013-01-19  Anthony Green  <green@moxielogic.com>

	* gcc.dg/tree-ssa/asm-2.c (REGISTER): Pick an appropriate register
	for moxie.

2013-01-18  Jakub Jelinek  <jakub@redhat.com>

	PR tree-optimization/56029
	* g++.dg/torture/pr56029.C: New test.

2013-01-18  Sharad Singhai  <singhai@google.com>

	PR tree-optimization/55995
	* gcc.dg/vect/vect.exp: Use "details" flags for dump info.

2013-01-18  Vladimir Makarov  <vmakarov@redhat.com>

	PR target/55433
	* gcc.target/i386/pr55433.c: New.

2013-01-18  Jakub Jelinek  <jakub@redhat.com>

	PR middle-end/56015
	* gfortran.dg/pr56015.f90: New test.

2013-01-18  Janis Johnson  <janisjo@codesourcery.com>

	* gcc.dg/vect/vect-multitypes-12.c: Refactor dg-final directive.

2013-01-18  James Greenhalgh  <james.greenhalgh@arm.com>

	* gcc.target/aarch64/vect-fcm-gt-f.c: Change expected output.
	* gcc.target/aarch64/vect-fcm-gt-d.c: Likewise.
	* gcc.target/aarch64/vect-fcm-ge-f.c: Likewise.
	* gcc.target/aarch64/vect-fcm-ge-d.c: Likewise.
	* gcc.target/aarch64/vect-fcm-eq-f.c: Likewise.

2013-01-17  Jeff Law  <law@redhat.com>

	* gcc.dg/pr52573.c: Move to...
	* gcc.target/m68k/pr52573.c: Here.  Eliminate target selector.

	PR rtl-optimization/52573
	* gcc.dg/pr52573.c: New test.

2013-01-17  Jack Howarth  <howarth@bromo.med.uc.edu>

	PR sanitizer/55679
	* g++.dg/asan/interception-test-1.C: Skip on darwin.
	* lib/target-supports.exp (check_effective_target_swapcontext): Use
	check_no_compiler_messages to test support in ucontext.h.
	(check_effective_target_setrlimit): Return 0 for Darwin's non-posix
	compliant RLIMIT_AS.

2013-01-17  Marek Polacek  <polacek@redhat.com>

	PR rtl-optimization/55833
	* gcc.dg/pr55833.c: New test.

2013-01-17  Jan Hubicka  <jh@suse.cz>

	PR tree-optimization/55273
	* gcc.c-torture/compile/pr55273.c: New testcase.

2013-01-17  Uros Bizjak  <ubizjak@gmail.com>

	PR target/55981
	* gcc.target/pr55981.c: New test.

2013-01-17  Janis Johnson  <janisjo@codesourcery.com>

	* gcc.target/arm/pr40887.c: Require at least armv5.
	* gcc.target/arm/pr51835.c: Avoid conflicts with multilib flags.
	* gcc.target/arm/pr51915.c: Likewise.
	* gcc.target/arm/pr52006.c: Likewise.
	* gcc.target/arm/pr53187.c: Likewise.

	* gcc.target/arm/ftest-support.h: Replace for compile-only tests.
	* gcc.target/arm/ftest-support-arm.h: Delete.
	* gcc.target/arm/ftest-support-thumb.h: Delete.
	* gcc.target/arm/ftest-armv4-arm.c: Replace with compile-only test.
	* gcc.target/arm/ftest-armv4t-arm.c: Likewise.
	* gcc.target/arm/ftest-armv4t-thumb.c: Likewise.
	* gcc.target/arm/ftest-armv5t-arm.c: Likewise.
	* gcc.target/arm/ftest-armv5t-thumb.c: Likewise.
	* gcc.target/arm/ftest-armv5te-arm.c: Likewise.
	* gcc.target/arm/ftest-armv5te-thumb.c: Likewise.
	* gcc.target/arm/ftest-armv6-arm.c: Likewise.
	* gcc.target/arm/ftest-armv6-thumb.c: Likewise.
	* gcc.target/arm/ftest-armv6k-arm.c: Likewise.
	* gcc.target/arm/ftest-armv6k-thumb.c: Likewise.
	* gcc.target/arm/ftest-armv6m-thumb.c: Likewise.
	* gcc.target/arm/ftest-armv6t2-arm.c: Likewise.
	* gcc.target/arm/ftest-armv6t2-thumb.c: Likewise.
	* gcc.target/arm/ftest-armv6z-arm.c: Likewise.
	* gcc.target/arm/ftest-armv6z-thumb.c: Likewise.
	* gcc.target/arm/ftest-armv7a-arm.c: Likewise.
	* gcc.target/arm/ftest-armv7a-thumb.c: Likewise.
	* gcc.target/arm/ftest-armv7em-thumb.c: Likewise.
	* gcc.target/arm/ftest-armv7m-thumb.c: Likewise.
	* gcc.target/arm/ftest-armv7r-arm.c: Likewise.
	* gcc.target/arm/ftest-armv7r-thumb.c: Likewise.
	* gcc.target/arm/ftest-armv8a-arm.c: Likewise.
	* gcc.target/arm/ftest-armv8a-thumb.c: Likewise.

2013-01-17  Martin Jambor  <mjambor@suse.cz>

	PR tree-optimizations/55264
	* g++.dg/ipa/pr55264.C: New test.

2013-01-16  Janus Weil  <janus@gcc.gnu.org>

	PR fortran/55983
	* gfortran.dg/class_55.f90: New.

2013-01-16  Janis Johnson  <janisjo@codesourcery.com>

	PR testsuite/55994
	* gcc.c-torture/execute/builtins/builtins.exp: Add
	-Wl,--allow-multiple-definition for eabi and elf targets.

	PR testsuite/54622
	* lib/target-supports.exp (check_effective_target_vect_perm_byte,
	check_effective_target_vect_perm_short,
	check_effective_target_vect_widen_mult_qi_to_hi_pattern,
	check_effective_target_vect64): Return 0 for big-endian ARM.
	(check_effective_target_vect_widen_sum_qi_to_hi): Return 1 for ARM.

	* gcc.target/arm/neon-vld1_dupQ.c: Use types that match function
	prototypes.

2013-01-16  Richard Biener  <rguenther@suse.de>

	PR tree-optimization/55964
	* gcc.dg/torture/pr55964.c: New testcase.

2013-01-16  Richard Biener  <rguenther@suse.de>

	PR tree-optimization/54767
	PR tree-optimization/53465
	* gfortran.fortran-torture/execute/pr54767.f90: New testcase.

2013-01-16  Christian Bruel  <christian.bruel@st.com>

	PR target/55301
	* gcc.target/sh/sh-switch.c: New testcase.

2013-01-15  Janis Johnson  <janisjo@codesourcery.com>

	* gcc.dg/webizer.c: Increase the array size.

2013-01-15  Jakub Jelinek  <jakub@redhat.com>

	PR target/55940
	* gcc.dg/pr55940.c: New test.

2013-01-15  Manfred Schwarb  <manfred99@gmx.ch>
	    Harald Anlauf  <anlauf@gmx.de>

	* gfortran.dg/bounds_check_4.f90: Add dg-options "-fbounds-check".
	* gfortran.dg/bounds_check_5.f90: Likewise.
	* gfortran.dg/class_array_10.f03: Fix syntax of dg-directive.
	* gfortran.dg/continuation_9.f90: Likewise.
	* gfortran.dg/move_alloc_13.f90: Likewise.
	* gfortran.dg/structure_constructor_11.f90: Likewise.
	* gfortran.dg/tab_continuation.f: Likewise.
	* gfortran.dg/warning-directive-2.F90: Likewise.
	* gfortran.dg/coarray_lib_token_4.f90: Remove misspelled directive.

2013-01-15  Janis Johnson  <janisjo@codesourcery.com>

	* gcc.target/arm/fma.c: Skip for conflicting multilib options.
	* gcc.target/arm/fma-sp.c: Likewise.

2013-01-15  Vladimir Makarov  <vmakarov@redhat.com>

	PR rtl-optimization/55153
	* gcc.dg/pr55153.c: New.

2013-01-15  Jakub Jelinek  <jakub@redhat.com>

	PR tree-optimization/55920
	* gcc.c-torture/compile/pr55920.c: New test.

2013-01-15  Richard Biener  <rguenther@suse.de>

	PR middle-end/55882
	* gcc.dg/torture/pr55882.c: New testcase.

2013-01-15  Jakub Jelinek  <jakub@redhat.com>

	PR tree-optimization/55955
	* gcc.c-torture/compile/pr55955.c: New test.

2013-01-15  Dodji Seketeli  <dodji@redhat.com>

	PR c++/55663
	* g++.dg/cpp0x/alias-decl-31.C: New test.

2013-01-15  Paul Thomas  <pault@gcc.gnu.org>

	PR fortran/54286
	* gfortran.dg/proc_ptr_result_8.f90 : Add module 'm' to check
	case where interface is null.

2013-01-14  Thomas Koenig  <tkoenig@gcc.gnu.org>

	PR fortran/55806
	* gfortran.dg/array_constructor_40.f90:  New test.

2013-01-14  Richard Sandiford  <rdsandiford@googlemail.com>

	* gcc.dg/tree-ssa/slsr-8.c: Allow widening multiplications.

2013-01-14  Tejas Belagod  <tejas.belagod@arm.com>

	* gcc.target/aarch64/aarch64/vect-ld1r-compile-fp.c: New.
	* gcc.target/aarch64/vect-ld1r-compile.c: New.
	* gcc.target/aarch64/vect-ld1r-fp.c: New.
	* gcc.target/aarch64/vect-ld1r.c: New.
	* gcc.target/aarch64/vect-ld1r.x: New.

2013-01-14  Andi Kleen  <ak@linux.intel.com>

	PR target/55948
	* gcc.target/i386/hle-clear-rel.c: New file
	* gcc.target/i386/hle-store-rel.c: New file.

2013-01-14  Harald Anlauf  <anlauf@gmx.de>

	* gfortran.dg/aint_anint_1.f90: Add dg-do run.
	* gfortran.dg/bounds_check_4.f90: Likewise.
	* gfortran.dg/inquire_10.f90: Likewise.
	* gfortran.dg/minloc_3.f90: Likewise.
	* gfortran.dg/minlocval_3.f90: Likewise.
	* gfortran.dg/module_double_reuse.f90: Likewise.
	* gfortran.dg/mvbits_1.f90: Likewise.
	* gfortran.dg/oldstyle_1.f90: Likewise.
	* gfortran.dg/pr20163-2.f: Likewise.
	* gfortran.dg/save_1.f90: Likewise.
	* gfortran.dg/scan_1.f90: Likewise.
	* gfortran.dg/select_char_1.f90: Likewise.
	* gfortran.dg/shape_4.f90: Likewise.
	* gfortran.dg/coarray_29_2.f90: Fix dg-do directive.
	* gfortran.dg/function_optimize_10.f90: Likewise.
	* gfortran.dg/gomp/appendix-a/a.11.2.f90: Likewise.
	* gfortran.dg/used_types_17.f90: Likewise.
	* gfortran.dg/used_types_18.f90: Likewise.

2013-01-13  Paul Thomas  <pault@gcc.gnu.org>

	PR fortran/54286
	* gfortran.dg/proc_ptr_result_8.f90 : New test.

2013-01-13  Richard Sandiford  <rdsandiford@googlemail.com>

	* gcc.dg/unroll_5.c: Add nomips16 attributes.

2013-01-13  Richard Sandiford  <rdsandiford@googlemail.com>

	* gcc.dg/tree-ssa/ssa-dom-thread-4.c: Update expected results for MIPS.

2013-01-12  Janus Weil  <janus@gcc.gnu.org>

	PR fortran/55072
	* gfortran.dg/assumed_type_2.f90: Fix test case.
	* gfortran.dg/internal_pack_13.f90: New test.
	* gfortran.dg/internal_pack_14.f90: New test.

2013-01-08  Paul Thomas  <pault@gcc.gnu.org>

	PR fortran/55868
	* gfortran.dg/unlimited_polymorphic_8.f90: Update
	scan-tree-dump-times for foo.0.x._vptr to deal with change from
	$tar to STAR.

2013-01-11  Andreas Schwab  <schwab@linux-m68k.org>

	* gcc.c-torture/compile/pr55921.c: Don't use matching constraints.

2013-01-11  Andreas Krebbel  <Andreas.Krebbel@de.ibm.com>

	PR target/55719
	* gcc.target/s390/pr55719.c: New testcase.

2013-01-11  Richard Guenther  <rguenther@suse.de>

	PR tree-optimization/44061
	* gcc.dg/pr44061.c: New testcase.

2013-01-10  Richard Sandiford  <rdsandiford@googlemail.com>

	Update copyright years.

2013-01-10  Aldy Hernandez  <aldyh@redhat.com>
	    Jakub Jelinek  <jakub@redhat.com>

	PR target/55565
	* gcc.target/powerpc/ppc-mov-1.c: Update scan-assembler-not regex.

2013-01-10  Vladimir Makarov  <vmakarov@redhat.com>

	PR rtl-optimization/55672
	* gcc.target/i386/pr55672.c: New.

2013-01-10  Jeff Law  <law@redhat.com>

	* gcc/dg/tree-ssa/vrp06.c: Tighten expected output.  Make each
	pass/fail message unique.


2013-01-10  Jason Merrill  <jason@redhat.com>

	* ada/.gitignore: New.

2013-01-10  Rainer Orth  <ro@CeBiTec.Uni-Bielefeld.DE>

	* g++.dg/tls/thread_local-cse.C: Don't xfail on *-*-solaris2.9.
	Add tls options.
	* g++.dg/tls/thread_local2.C: Likewise.
	* g++.dg/tls/thread_local2g.C: Likewise.
	* g++.dg/tls/thread_local6.C: Likewise.
	* g++.dg/tls/thread_local-order1.C: Add tls options.
	* g++.dg/tls/thread_local-order2.C: Likewise.
	* g++.dg/tls/thread_local3.C: Likewise.
	* g++.dg/tls/thread_local3g.C: Likewise.
	* g++.dg/tls/thread_local4.C: Likewise.
	* g++.dg/tls/thread_local4g.C: Likewise.
	* g++.dg/tls/thread_local5.C: Likewise.
	* g++.dg/tls/thread_local5g.C: Likewise.
	* g++.dg/tls/thread_local6g.C: Likewise.

2013-01-10  Kostya Serebryany  <kcc@google.com>

	* g++.dg/asan/asan_test.cc: Sync from upstream.

2013-01-10  Jakub Jelinek  <jakub@redhat.com>

	PR tree-optimization/55921
	* gcc.c-torture/compile/pr55921.c: New test.

2013-01-09  Jan Hubicka  <jh@suse.cz>

	PR tree-optimization/55569
	* gcc.c-torture/compile/pr55569.c: New testcase.

2013-01-09  Mikael Morin  <mikael@gcc.gnu.org>

	PR fortran/47203
	* gfortran.dg/use_28.f90: New test.

2013-01-09  Uros Bizjak  <ubizjak@gmail.com>

	* gfortran.dg/intrinsic_size_3.f90: Make scan-tree-dump-times
	number matching more robust.

2013-01-09  Vladimir Makarov  <vmakarov@redhat.com>

	PR rtl-optimization/55829
	* gcc.target/i386/pr55829.c: New.

2013-01-09  Tobias Burnus  <burnus@net-b.de>

	PR fortran/55758
	* gfortran.dg/bind_c_bool_1.f90: New.
	* gfortran.dg/do_5.f90: Add dg-warning.

2013-01-09  Jan Hubicka  <jh@suse.cz>

	PR tree-optimization/55875
	* gcc.c-torture/execute/pr55875.c: New testcase.
	* g++.dg/torture/pr55875.C: New testcase.

2013-01-09  Jakub Jelinek  <jakub@redhat.com>

	PR c/48418
	* c-c++-common/pr48418.c: New test.

2013-01-09  Paolo Carlini  <paolo.carlini@oracle.com>

	PR c++/55801
	* g++.dg/tls/thread_local-ice.C: New.

2013-01-09  Andreas Schwab  <schwab@suse.de>

	* gcc.dg/guality/pr54693.c: Null-terminate arr.

2013-01-09  Jakub Jelinek  <jakub@redhat.com>

	PR tree-optimization/48189
	* gcc.dg/pr48189.c: New test.

2013-01-04  Jan Hubicka  <jh@suse.cz>

	PR tree-optimization/55823
	* g++.dg/ipa/devirt-10.C: New testcase.

2013-01-08  Uros Bizjak  <ubizjak@gmail.com>
	    Vladimir Yakovlev  <vladimir.b.yakovlev@intel.com>

	PR rtl-optimization/55845
	* gcc.target/i386/pr55845.c: New test.

2013-01-08  Tejas Belagod  <tejas.belagod@arm.com>

	* gcc.target/aarch64/vect-mull-compile.c: Explicitly scan for
	instructions generated instead of number of occurances.

2013-01-08  James Greenhalgh  <james.greenhalgh@arm.com>

	* gcc.target/aarch64/vect-fcm-eq-d.c: New.
	* gcc.target/aarch64/vect-fcm-eq-f.c: Likewise.
	* gcc.target/aarch64/vect-fcm-ge-d.c: Likewise.
	* gcc.target/aarch64/vect-fcm-ge-f.c: Likewise.
	* gcc.target/aarch64/vect-fcm-gt-d.c: Likewise.
	* gcc.target/aarch64/vect-fcm-gt-f.c: Likewise.
	* gcc.target/aarch64/vect-fcm.x: Likewise.
	* lib/target-supports.exp
	(check_effective_target_vect_cond): Enable for AArch64.

2013-01-08  James Greenhalgh  <james.greenhalgh@arm.com>

	* gcc.target/aarch64/vsqrt.c (test_square_root_v2sf): Use
	endian-safe float pool loading.
	(test_square_root_v4sf): Likewise.
	(test_square_root_v2df): Likewise.
	* lib/target-supports.exp
	(check_effective_target_vect_call_sqrtf): Add AArch64.

2013-01-08  Martin Jambor  <mjambor@suse.cz>

	PR debug/55579
	* gcc.dg/tree-ssa/pr55579.c: New test.

2013-01-08  Rainer Orth  <ro@CeBiTec.Uni-Bielefeld.DE>

	* g++.dg/debug/dwarf2/pr54508.C: Allow for more whitespace after
	asm comments.

2013-01-08  Jakub Jelinek  <jakub@redhat.com>

	PR middle-end/55890
	* gcc.dg/torture/pr55890-3.c: New test.

	PR middle-end/55851
	* gcc.c-torture/compile/pr55851.c: New test.

	PR sanitizer/55844
	* c-c++-common/asan/null-deref-1.c: Add -fno-shrink-wrap to
	dg-options.

2013-01-08  Paul Thomas  <pault@gcc.gnu.org>

	PR fortran/55618
	* gfortran.dg/elemental_scalar_args_2.f90: New test.

2013-01-07  Tobias Burnus  <burnus@net-b.de>

	PR fortran/55763
	* gfortran.dg/pointer_init_2.f90: Update dg-error.
	* gfortran.dg/pointer_init_7.f90: New.

2013-01-07  Richard Biener  <rguenther@suse.de>

	* gcc.dg/lto/pr55525_0.c (s): Size like char *.

2013-01-07  Richard Biener  <rguenther@suse.de>

	PR middle-end/55890
	* gcc.dg/torture/pr55890-1.c: New testcase.
	* gcc.dg/torture/pr55890-2.c: Likewise.

2013-01-07  James Greenhalgh  <james.greenhalgh@arm.com>

	* gcc.target/aarch64/fmovd.c: New.
	* gcc.target/aarch64/fmovf.c: Likewise.
	* gcc.target/aarch64/fmovd-zero.c: Likewise.
	* gcc.target/aarch64/fmovf-zero.c: Likewise.
	* gcc.target/aarch64/vect-fmovd.c: Likewise.
	* gcc.target/aarch64/vect-fmovf.c: Likewise.
	* gcc.target/aarch64/vect-fmovd-zero.c: Likewise.
	* gcc.target/aarch64/vect-fmovf-zero.c: Likewise.

2013-01-07  Richard Biener  <rguenther@suse.de>

	PR tree-optimization/55888
	PR tree-optimization/55862
	* gcc.dg/torture/pr55888.c: New testcase.

2013-01-07  Tobias Burnus  <burnus@net-b.de>

	PR fortran/55852
	* gfortran.dg/intrinsic_size_3.f90: New.

2013-01-07  Tobias Burnus  <burnus@net-b.de>

	PR fortran/55763
	* gfortran.dg/select_type_32.f90: New.

2013-01-04  Dodji Seketeli  <dodji@redhat.com>

	PR c++/52343
	* g++.dg/cpp0x/alias-decl-29.C: New test.

2013-01-06  Paul Thomas  <pault@gcc.gnu.org>

	PR fortran/53876
	PR fortran/54990
	PR fortran/54992
	* gfortran.dg/class_array_15.f03: New test.

2013-01-06  Mikael Morin  <mikael@gcc.gnu.org>

	PR fortran/42769
	PR fortran/45836
	PR fortran/45900
	* gfortran.dg/use_23.f90: New test.
	* gfortran.dg/use_24.f90: New test.
	* gfortran.dg/use_25.f90: New test.
	* gfortran.dg/use_26.f90: New test.
	* gfortran.dg/use_27.f90: New test.

2013-01-06  Olivier Hainque  <hainque@adacore.com>

	* gnat.dg/specs/clause_on_volatile.ads: New test.

2013-01-06  Eric Botcazou  <ebotcazou@adacore.com>

	* gnat.dg/alignment10.adb: New test.

2013-01-05  Steven G. Kargl  <kargl@gcc.gnu.org>
	    Mikael Morin  <mikael@gcc.gnu.org>

	PR fortran/55827
	* gfortran.dg/use_22.f90: New test.

2013-01-04  Andrew Pinski  <apinski@cavium.com>

	* gcc.target/aarch64/cmp-1.c: New testcase.

2013-01-04  Paul Thomas  <pault@gcc.gnu.org>

	PR fortran/55172
	* gfortran.dg/select_type_31.f03: New test.

2013-01-04  Paolo Carlini  <paolo.carlini@oracle.com>

	PR c++/54526 (again)
	* g++.dg/cpp0x/parse2.C: Extend.
	* g++.old-deja/g++.other/crash28.C: Adjust.

2013-01-04  Richard Biener  <rguenther@suse.de>

	PR tree-optimization/55862
	* gcc.dg/torture/pr55862.c: New testcase.

2013-01-04  Martin Jambor  <mjambor@suse.cz>

	PR tree-optimization/55755
	* gcc.dg/torture/pr55755.c: New test.
	* gcc.dg/tree-ssa/sra-13.c: Likewise.
	* gcc.dg/tree-ssa/pr45144.c: Update.

2013-01-04  Richard Biener  <rguenther@suse.de>

	PR middle-end/55863
	* gcc.dg/fold-reassoc-2.c: New testcase.

2013-01-04  Tobias Burnus  <burnus@net-b.de>

	PR fortran/55763
	* gfortran.dg/null_7.f90: New.

2013-01-04  Tobias Burnus  <burnus@net-b.de>

	PR fortran/55854
	PR fortran/55763
	* gfortran.dg/unlimited_polymorphic_3.f03: Remove invalid code.
	* gfortran.dg/unlimited_polymorphic_7.f90: New.
	* gfortran.dg/unlimited_polymorphic_8.f90: New.

2013-01-03  Richard Sandiford  <rdsandiford@googlemail.com>

	* gcc.dg/torture/tls/tls-reload-1.c (main): Make testing more thorough.

2013-01-03  Janus Weil  <janus@gcc.gnu.org>

	PR fortran/55855
	* gfortran.dg/assignment_1.f90: Modified.
	* gfortran.dg/assignment_4.f90: New.

2013-01-03  David Edelsohn  <dje.gcc@gmail.com>

	* gcc.dg/torture/tls/tls-reload-1.c: Add tls options.

2013-01-03  Richard Biener  <rguenther@suse.de>

	PR tree-optimization/55857
	* gcc.dg/vect/pr55857-1.c: New testcase.
	* gcc.dg/vect/pr55857-2.c: Likewise.

2013-01-03  Jakub Jelinek  <jakub@redhat.com>

	PR rtl-optimization/55838
	* gcc.dg/pr55838.c: New test.

	PR tree-optimization/55832
	* gcc.c-torture/compile/pr55832.c: New test.

2013-01-02  Teresa Johnson  <tejohnson@google.com>

	* gcc.dg/tree-ssa/loop-1.c: Update expected dump message.
	* gcc.dg/tree-ssa/loop-23.c: Ditto.
	* gcc.dg/tree-ssa/cunroll-1.c: Ditto.
	* gcc.dg/tree-ssa/cunroll-2.c: Ditto.
	* gcc.dg/tree-ssa/cunroll-3.c: Ditto.
	* gcc.dg/tree-ssa/cunroll-4.c: Ditto.
	* gcc.dg/tree-ssa/cunroll-5.c: Ditto.
	* gcc.dg/unroll_1.c: Ditto.
	* gcc.dg/unroll_2.c: Ditto.
	* gcc.dg/unroll_3.c: Ditto.
	* gcc.dg/unroll_4.c: Ditto.

2013-01-02  John David Anglin  <dave.anglin@nrc-cnrc.gc.ca>

	* gcc.dg/pr55430.c: Define MAP_FAILED if not defined.

2013-01-02  Jerry DeLisle  <jvdelisle@gcc.gnu.org>

	PR fortran/55818
	* gfortran.dg/eof_4.f90: New test.

2013-01-02  Jakub Jelinek  <jakub@redhat.com>

	* lib/c-compat.exp (compat-use-alt-compiler): Remove
	-fno-diagnostics-show-caret from TEST_ALWAYS_FLAGS if needed.
	(compat-use-tst-compiler): Restore TEST_ALWAYS_FLAGS.
	(compat_setup_dfp): Initialize compat_alt_caret and
	compat_save_TEST_ALWAYS_FLAGS.

2013-01-02  Richard Sandiford  <rdsandiford@googlemail.com>

	* gcc.dg/torture/tls/tls-reload-1.c: New test.

2013-01-02  Richard Sandiford  <rdsandiford@googlemail.com>

	* gcc.dg/torture/fp-int-convert-2.c: New test.

2013-01-01  Jerry DeLisle  <jvdelisle@gcc.gnu.org>

	* gfortran.dg/newunit_3.f90: Add dg-do run.
	* gfortran.dg/inquire_15.f90: Add dg-do run.

2013-01-01  Jakub Jelinek  <jakub@redhat.com>

	PR tree-optimization/55831
	* gcc.dg/pr55831.c: New test.

2010-06-30  Jakub Jelinek  <jakub@redhat.com>

	* g++.dg/opt/ctor1.C: New test.

Copyright (C) 2013 Free Software Foundation, Inc.

Copying and distribution of this file, with or without modification,
are permitted in any medium without royalty provided the copyright
notice and this notice are preserved.<|MERGE_RESOLUTION|>--- conflicted
+++ resolved
@@ -1,14 +1,3 @@
-<<<<<<< HEAD
-2014-09-02  Fritz Reese  <Reese-Fritz@zai.com>
-
-	PR fortran/62174
-	* gfortran.dg/cray_pointers_11.f90: New.
-
-2013-05-30  Janus Weil  <janus@gcc.gnu.org>
-
-	PR fortran/54189
-	* gfortran.dg/assumed_size_1.f90: New.
-=======
 2015-06-18  Jakub Jelinek  <jakub@redhat.com>
 
 	PR tree-optimization/66233
@@ -1008,7 +997,16 @@
 
 	PR debug/63284
 	* gcc.dg/pr63284.c: New test.
->>>>>>> e25ba853
+
+2014-09-02  Fritz Reese  <Reese-Fritz@zai.com>
+
+	PR fortran/62174
+	* gfortran.dg/cray_pointers_11.f90: New.
+
+2013-05-30  Janus Weil  <janus@gcc.gnu.org>
+
+	PR fortran/54189
+	* gfortran.dg/assumed_size_1.f90: New.
 
 2014-09-09  Richard Biener  <rguenther@suse.de>
 
