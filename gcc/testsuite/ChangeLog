<<<<<<< HEAD
2010-06-05  Jakub Jelinek  <jakub@redhat.com>

	PR c++/44361
	* c-c++-common/Wunused-var-9.c: New test.

2010-06-04  Jakub Jelinek  <jakub@redhat.com>

	PR c++/44412
	* g++.dg/warn/Wunused-var-10.C: New test.
	* g++.dg/warn/Wunused-var-11.C: New test.

	PR c++/44362
	* c-c++-common/Wunused-var-10.c: New test.

2010-05-17  Dodji Seketeli  <dodji@redhat.com>
	    Jason Merrill  <jason@redhat.com>

	PR c++/44108
	* c-c++-common/Wunused-var-8.c: New test.

2010-05-11  Jakub Jelinek  <jakub@redhat.com>
=======
2010-06-30  Jakub Jelinek  <jakub@redhat.com>

	Backport from mainline
	2010-06-25  Jakub Jelinek  <jakub@redhat.com>

	PR middle-end/43866
	* gfortran.dg/pr43866.f90: New test.

2010-06-30  Martin Jambor  <mjambor@suse.cz>

	PR tree-optimization/43905
	* g++.dg/torture/pr43905.C: New test.

2010-06-29  Jason Merrill  <jason@redhat.com>
>>>>>>> a1c34f52

	PR c++/44062
	* c-c++-common/Wunused-var-7.c: New test.
	* g++.dg/warn/Wunused-var-9.C: New test.

2010-05-06  Jakub Jelinek  <jakub@redhat.com>

	* gcc.dg/Wunused-var-8.c: Move to...
	* c-c++-common/Wunused-var-6.c: ... here.  New test.

2010-04-22  Jakub Jelinek <jakub@redhat.com>
	    Dodji Seketeli  <dodji@redhat.com>

	PR c/18624
	* g++.dg/warn/Wunused-7.C: Add dg-warning.
	* g++.dg/template/sfinae16.C: Likewise.
	* gcc.dg/Wunused-var-1.c: Moved to...
	* c-c++-common/Wunused-var-1.c: ...here. New test.
	* gcc.dg/Wunused-var-2.c: Moved to...
	* c-c++-common/Wunused-var-2.c: ...here. New test.
	* gcc.dg/Wunused-var-3.c: Moved to...
	* c-c++-common/Wunused-var-3.c: ...here. New test.
	* gcc.dg/Wunused-var-4.c: Moved to...
	* gcc.dg/Wunused-var-1.c: ... here.
	* gcc.dg/Wunused-var-5.c: Moved to...
	* c-c++-common/Wunused-var-4.c: ...here. New test.
	* gcc.dg/Wunused-var-7.c: Moved to...
	* c-c++-common/Wunused-var-5.c: ...here. New test.
	* gcc.dg/Wunused-var-6.c: Moved to...
	* gcc.dg/Wunused-var-2.c: ... here.
	* c-c++-common/Wunused-var-1.c: New test.
	* c-c++-common/Wunused-var-2.c: New test.
	* c-c++-common/Wunused-var-3.c: New test.
	* c-c++-common/Wunused-var-4.c: New test.
	* c-c++-common/Wunused-var-5.c: New test.
	* g++.dg/warn/Wunused-var-1.C: New test.
	* g++.dg/warn/Wunused-var-2.C: New test.
	* g++.dg/warn/Wunused-var-3.C: New test.
	* g++.dg/warn/Wunused-var-4.C: New test.
	* g++.dg/warn/Wunused-var-5.C: New test.
	* g++.dg/warn/Wunused-var-6.C: New test.
	* g++.dg/warn/Wunused-var-7.C: New test.
	* g++.dg/warn/Wunused-var-8.C: New test.
	* g++.dg/warn/Wunused-parm-1.C: New test.
	* g++.dg/warn/Wunused-parm-2.C: New test.
	* g++.dg/warn/Wunused-parm-3.C: New test.

2010-05-04  Jakub Jelinek  <jakub@redhat.com>

	PR c/43981
	* gcc.dg/Wunused-var-8.c: New test.

2010-04-12  Jakub Jelinek  <jakub@redhat.com>

	PR bootstrap/43699
	* gcc.dg/Wunused-var-7.c: New test.

2010-04-07  Jakub Jelinek  <jakub@redhat.com>

	PR c/18624
	* gcc.dg/Wunused-var-1.c: New test.
	* gcc.dg/Wunused-var-2.c: New test.
	* gcc.dg/Wunused-var-3.c: New test.
	* gcc.dg/Wunused-var-4.c: New test.
	* gcc.dg/Wunused-var-5.c: New test.
	* gcc.dg/Wunused-var-6.c: New test.
	* gcc.dg/Wunused-parm-1.c: New test.
2010-06-30  Jakub Jelinek  <jakub@redhat.com>

	* g++.dg/opt/ctor1.C: New test.

2010-06-29  Jason Merrill  <jason@redhat.com>
	PR c++/44587
	* g++.dg/template/qualified-id2.C: New.
	* g++.dg/template/qualified-id3.C: New.

2010-06-29  Paul Thomas  <pault@gcc.gnu.org>

	PR fortran/44582
	* gfortran.dg/aliasing_array_result_1.f90 : New test.

2010-06-29  Rainer Orth  <ro@CeBiTec.Uni-Bielefeld.DE>

	* lib/lto.exp (lto_prune_warns): Also accept leading single quote.

2010-06-29  Martin Jambor  <mjambor@suse.cz>

	Backport from mainline
	2010-05-17  Martin Jambor  <mjambor@suse.cz>

        PR middle-end/44133
        * gcc.dg/tree-ssa/pr44133.c: New test.

2010-06-29  Martin Jambor  <mjambor@suse.cz>

	Backport from mainline
	2010-04-13  Martin Jambor  <mjambor@suse.cz>

        * gcc.dg/tree-ssa/sra-9.c: New test.

2010-06-28  Rainer Orth  <ro@CeBiTec.Uni-Bielefeld.DE>

	* gcc.dg/tree-ssa/ltrans-1.c: Add -march=i486 for i?86-*-* && ilp32.
	* gcc.dg/tree-ssa/ltrans-3.c: Likewise.
	* gcc.dg/tree-ssa/ltrans-4.c: Likewise.
	* gcc.dg/tree-ssa/ltrans-5.c: Likewise.
	* gcc.dg/tree-ssa/ltrans-6.c: Likewise.
	* gcc.dg/tree-ssa/ltrans-8.c: Likewise.
	* gcc.dg/tree-ssa/vrp47.c: Add -march=i586 for i?86-*-* && ilp32.
	* gfortran.dg/ltrans-7.f90: Add -march=i486 for i?86-*-* && ilp32.

2010-06-27  Paul Thomas  <pault@gcc.gnu.org>

	PR fortran/43841
	PR fortran/43843
	* gfortran.dg/elemental_scalar_args_1.f90 : New test.

2010-06-27  Richard Guenther  <rguenther@suse.de>

	PR tree-optimization/44683
	* gcc.c-torture/execute/pr44683.c: New testcase.

2010-06-26  Richard Guenther  <rguenther@suse.de>

	PR tree-optimization/44393
	* gcc.dg/pr44393.c: New testcase.

2010-06-26  Richard Guenther  <rguenther@suse.de>

	PR middle-end/44674
	* gcc.dg/pr44674.c: New testcase.

2010-06-25  Jerry DeLisle  <jvdelisle@gcc.gnu.org>

	PR fortran/44448
	* gfortran.dg/atan2_1.f90: Add -ffloat-store.

2010-06-25  Richard Guenther  <rguenther@suse.de>

	Backport from mainline
	2010-06-16  Richard Guenther  <rguenther@suse.de>

	PR c/44555
	* gcc.c-torture/execute/pr44555.c: New testcase.

2010-06-22  Jakub Jelinek  <jakub@redhat.com>

	PR c++/44627
	* g++.dg/other/method1.C: New test.

2010-06-22  Tobias Burnus  <burnus@net-b.de>

	PR fortran/44556
	* gfortran.dg/allocate_alloc_opt_11.f90: New.

2010-06-21  H.J. Lu  <hongjiu.lu@intel.com>

	Backport from mainline
	2010-06-21  H.J. Lu  <hongjiu.lu@intel.com>

	PR target/44615
	* gcc.target/i386/sse2-vec-2a.c: New.

2010-06-21  H.J. Lu  <hongjiu.lu@intel.com>

	Backport from mainline
	2010-06-21  H.J. Lu  <hongjiu.lu@intel.com>

	PR target/44615
	* gcc.target/i386/amd64-abi-3.c: Add -mtune=k8.

2010-06-20  Uros Bizjak  <ubizjak@gmail.com>

	PR target/44546
	* gcc.target/i386/pr44546.c: New test.

2010-06-19  John David Anglin  <dave.anglin@nrc-cnrc.gc.ca>

	* g++.dg/ext/label13.C: Fix typo in last change.

2010-06-18  John David Anglin  <dave.anglin@nrc-cnrc.gc.ca>

	PR c++/41090
	* g++.dg/ext/label13.C: xfail on 32-bit hppa*-*-hpux*.

	Backport from mainline
	2010-04-14  Steve Ellcey  <sje@cup.hp.com>

	PR testsuite/43739
	* gcc.dg/pr43643.c: Use static link on hppa*-*-hpux*.

2010-06-16  Mikael Pettersson  <mikpe@it.uu.se>

	PR testsuite/44538
	* gcc.dg/vect/slp-perm-5.c (main): Prevent
	initialization loop from being vectorized.
	* gcc.dg/vect/slp-perm-6.c (main): Likewise.

2010-06-16  Alan Modra  <amodra@gmail.com>

	PR tree-optimization/44507
	* gcc.dg/vect/pr44507.c (seeIf256ByteArrayIsConstant): Correct cast.

2010-06-15  Eric Botcazou  <ebotcazou@adacore.com>

	* gcc.dg/pr42461.c: New test.

2010-06-15  Jakub Jelinek  <jakub@redhat.com>

	PR fortran/44536
	* gfortran.dg/gomp/pr44536.f90: New test.
	* gfortran.dg/gomp/sharing-3.f90: Remove xfail.

2010-06-15  Martin Jambor  <mjambor@suse.cz>

	PR tree-optimization/44258
	* gcc.dg/tree-ssa/pr44258.c: New test.

2010-06-15  Martin Jambor  <mjambor@suse.cz>

	PR tree-optimization/44423
	* gcc.dg/tree-ssa/pr44423.c: New test.

2010-06-14  H.J. Lu  <hongjiu.lu@intel.com>

	Backport from mainline
	2010-06-14  H.J. Lu  <hongjiu.lu@intel.com>

	PR target/44534
	* gcc.target/i386/avx-vextractf128-256-3.c: New.
	* gcc.target/i386/avx-vextractf128-256-4.c: Likewise.

2010-06-14  Jakub Jelinek  <jakub@redhat.com>

	PR tree-optimization/44508
	* gcc.dg/tree-ssa/pr21086.c: Adjust.

2010-06-14  Ira Rosen  <irar@il.ibm.com>

	PR tree-optimization/44507
	* gcc.dg/vect/pr44507.c: New test.

2010-06-13  Iain Sandoe <iains@gcc.gnu.org>

	PR testsuite/44518
	* obj-c++.dg/encode-2.mm: XFAIL new test for all targets.
	* obj-c++.dg/encode-3.mm: Restore XFAIL run for all targets.
	
2010-06-12  Daniel Franke  <franke.daniel@gmail.com>

	PR fortran/44347
	* gfortran.dg/selected_real_kind_1.f90: New.

2010-06-12  Uros Bizjak  <ubizjak@gmail.com>

	PR target/44481
	* gcc.target/i386/pr44481.c: New test.

2010-06-10  Iain Sandoe <iains@gcc.gnu.org>

	Backport from mainline:
	2010-04-07  Iain Sandoe <iains@gcc.gnu.org>

	PR objc/35996
	* objc.dg/objc-gc-4.m: Run for all targets, prune new warning.
	* obj-c++.dg/objc-gc-3.mm: Ditto.

2010-06-10  Iain Sandoe <iains@gcc.gnu.org>

	Backport from mainline:
	2010-04-30  Iain Sandoe  <iains@gcc.gnu.org>
	PR objc++/32052
	* obj-c++.dg/encode-2.mm: Remove XFAIL. Add test for anonymous
	structure and nested declarations.
	* obj-c++.dg/encode-3.mm:  Remove XFAIL. Add test for anonymous
	structure and nested declarations.  Reduce header clutter and
	use _exit() rather than abort().
	* objc.dg/encode-10.m: New.
	* objc.dg/encode-11.m: New.

2010-06-09  Rainer Orth  <ro@CeBiTec.Uni-Bielefeld.DE>

	* g++.old-deja/g++.oliva/dwarf2.C: Don't xfail on i386-pc-solaris*.
	* g++.old-deja/g++.oliva/dwarf3.C: Likewise.
	* g++.old-deja/g++.other/init19.C: Don't xfail on *-*-solaris2*.

2010-06-09  Steven G. Kargl  <kargl@gcc.gnu.org>

	* testsuite/gfortran.dg/mvbits_9.f90: New test.
	* testsuite/gfortran.dg/ibset_1.f90: Ditto.
	* testsuite/gfortran.dg/ibits_1.f90: Ditto.
	* testsuite/gfortran.dg/btest_1.f90: Ditto.
	* testsuite/gfortran.dg/ibclr_1.f90: Ditto.

2010-06-09  Iain Sandoe <iains@gcc.gnu.org>

	Backport from mainline:
	PR ObjC++/23616
	* obj-c++.dg/try-catch-2.mm: Adjust xfail.
	* obj-c++.dg/try-catch-9.mm: Ditto.

	2010-05-28  Mike Stump  <mikestump@comcast.net>

	PR objc/44125
	* objc.dg/const-str-9.m: Remove static.

	2010-05-06  Mike Stump  <mikestump@comcast.net>

	PR objc/35165
	* obj-c++.dg/cxx-ivars-2.mm: Restore running of testcase.

	2010-05-04  Mike Stump  <mikestump@comcast.net>

	PR objc/35165
	* encode-8.mm: Restore running of testcase, skip for gnu-runtime.

	2010-04-26  Iain Sandoe  <iain.sandoe@sandoe-acoustics.co.uk>

	PR testsuite/35165
	* obj-c++.dg/stubify-2.mm: Restrict to ilp32 targets.  Require
	Darwin8/OSX10.4 - compatible code generation.
	Use scan-rtl-dump.
	* obj-c++.dg/stubify-1.mm: Ditto.
	* lib/objc-torture.exp: Do not require link success for
	"trivial.m" in the runtime checks when dowhat = 'compile'.
	* lib/dg-pch.exp: (dg-flags-pch): New Proc.
	* objc.dg/stubify-1.m:  Restrict to ilp32 targets.  Require
	Darwin8/OSX10.4 - compatible code generation.
	* objc.dg/stubify-2.m: Ditto.
	* objc.dg/symtab-1.m: Match '.quad' for m64 code.
	* objc.dg/next-runtime-1.m: Ditto.
	* objc.dg/stret-2.m: Restrict to ilp32 targets.
	* objc.dg/pch/pch.exp: Apply tests to both Gnu and NeXT
	runtimes on Darwin.

2010-06-07  Jason Merrill  <jason@redhat.com>

	PR c++/44366
	* g++.dg/cpp0x/decltype23.C: New.

2010-06-07  Jason Merrill  <jason@redhat.com>

	PR c++/44401
	* g++.dg/tc1/dr147.C: Test case of member with same name as class.

2010-06-07  Rainer Orth  <ro@CeBiTec.Uni-Bielefeld.DE>

	* lib/target-supports.exp (check_effective_target_gas): New proc.
	* gcc.c-torture/execute/960321-1.x: New file.

2010-06-07  Kai Tietz  <kai.tietz@onevision.com>

	Backport from mainline:
	PR target/44159
	* gcc.target/i386/abi-2.c: Check sysv abi here.
	* gcc.target/i386/aes-avx-check.h: Call test in noinline
	function to avoid failures by different ABIs.
	* gcc.target/i386/aes-check.h: Likewise.
	* gcc.target/i386/avx-check.h: Likewise.
	* gcc.target/i386/fma4-check.h: Likewise.
	* gcc.target/i386/mmx-3dnow-check.h: Likewise.
	* gcc.target/i386/mmx-check.h: Likewise.
	* gcc.target/i386/pclmul-avx-check.h: Likewise.
	* gcc.target/i386/pclmul-check.h: Likewise.
	* gcc.target/i386/sse-check.h: Likewise.
	* gcc.target/i386/sse2-check.h: Likewise.
	* gcc.target/i386/sse3-check.h: Likewise.
	* gcc.target/i386/sse4_1-check.h: Likewise.
	* gcc.target/i386/sse4_2-check.h: Likewise.
	* gcc.target/i386/sse4a-check.h: Likewise.
	* gcc.target/i386/ssse3-check.h: Likewise.
	* gcc.target/i386/xop-check.h: Likewise.
	* gcc.target/i386/pr27971.c: Fix for LLP64.
	* gcc.target/i386/pr39139.c: Likewise.
	* gcc.target/i386/pr39315-check.c: Likewise.
	* gcc.target/i386/vararg-1.c: Likewise.
	* gcc.target/i386/vararg-2.c: Likewise.
	Additional add dg-compile to avoid failure due
	missing foo symbol.

	* gcc.dg/compound-literal-1.c: Fix for llp64.
	* gcc.dg/pr32370.c: Likewise.
	* gcc.dg/pr37561.c: Likewise.
	* gcc.dg/pr41340.c: Likewise.
	* gcc.dg/pr41551.c: Likewise.

2010-06-07  Iain Sandoe <iains@gcc.gnu.org>

	Backport from mainline:
	2010-04-07  Iain Sandoe <iains@gcc.gnu.org>

	PR objc++/23716
	* obj-c++.dg/comp-types-10.mm: Remove XFAIL.

2010-06-04  Rainer Orth  <ro@CeBiTec.Uni-Bielefeld.DE>

	Backport from mainline:
	2010-05-18  Rainer Orth  <ro@CeBiTec.Uni-Bielefeld.DE>

	* gcc.target/i386/20011009-1.c (COMMENT): Define.
	(main): Use it.
	* gcc.target/i386/pr25993.c [__sun__]: Use .globl.
	* lib/lto.exp (lto_prune_warns): Fix location line regex.
	Prune another location line format.
	(lto-obj): Call lto_prune_warns on comp_output.

	2010-05-21  Rainer Orth  <ro@CeBiTec.Uni-Bielefeld.DE>

	* gcc.target/i386/pr25993.c: Use @function as type specifier.

2010-06-04  Rainer Orth  <ro@CeBiTec.Uni-Bielefeld.DE>

	Backport from mainline:
	2010-04-27  Dave Korn  <dave.korn.cygwin@gmail.com>

	PR lto/42776
	* lib/lto.exp (lto_prune_vis_warns): New function.
	(lto-link-and-maybe-run): Call it.

	2010-05-10  Rainer Orth  <ro@CeBiTec.Uni-Bielefeld.DE>

	* lib/lto.exp (lto_prune_vis_warns): Renamed to lto_prune_warns.
	Log text on entry and exit.
	Prune Sun ld warnings for common symbols with differing sizes.
	(lto-link-and-maybe-run): Change caller.

2010-06-02  Tobias Burnus  <burnus@net-b.de>

	PR fortran/44360
	* gfortran.dg/use_13.f90: New test case.

2010-06-01  Jason Merrill  <jason@redhat.com>

	PR c++/44358
	* g++.dg/cpp0x/initlist36.C: New.

2010-05-31  Jakub Jelinek  <jakub@redhat.com>

	PR target/44338
	* gcc.target/i386/sse-24.c: New test.

	PR middle-end/44337
	* gcc.dg/pr44337.c: New test.

	PR tree-optimization/44182
	* g++.dg/debug/pr44182.C: New test.

2010-05-28  Jakub Jelinek  <jakub@redhat.com>

	PR target/43636
	* gcc.c-torture/compile/pr43636.c: New test.

2010-05-27  Jason Merrill  <jason@redhat.com>

	PR c++/43555
	* g++.dg/ext/vla9.C: New.

2010-05-26  Jason Merrill  <jason@redhat.com>

	PR c++/43382
	* g++.dg/cpp0x/variadic101.C: New.

2010-05-26  Richard Guenther  <rguenther@suse.de>

	PR rtl-optimization/44164
	* gcc.c-torture/execute/pr44164.c: New testcase.
	* g++.dg/tree-ssa/pr13146.C: Adjust.

2010-05-26  Richard Guenther  <rguenther@suse.de>

	PR middle-end/44069
	* g++.dg/torture/pr44069.C: New testcase.

2010-05-24  Eric Botcazou  <ebotcazou@adacore.com>

	PR ada/38394
	* gnat.dg/array13.ad[sb]: New test.

2010-05-24  Jason Merrill  <jason@redhat.com>

	PR c++/41510
	* g++.dg/cpp0x/initlist35.C: New.
	* g++.dg/init/brace6.C: Adjust.

2010-05-24  Richard Guenther  <rguenther@suse.de>

	PR lto/44196
	* g++.dg/lto/20100519-1_0.C: New testcase.

2010-05-24  Richard Guenther  <rguenther@suse.de>

	PR lto/44256
	* gcc.dg/lto/20100426_0.c: New testcase.

2010-05-23  H.J. Lu  <hongjiu.lu@intel.com>

	Backport from mainline
	2010-05-23  H.J. Lu  <hongjiu.lu@intel.com>

	PR target/44245
	* gcc.target/i386/crc32-3.c: New.
	* gcc.target/i386/crc32-4.c: Likewise.

2010-05-23  H.J. Lu  <hongjiu.lu@intel.com>

	Backport from mainline
	2010-05-23  H.J. Lu  <hongjiu.lu@intel.com>

	* gcc.c-target/pr43869.c: Move "dg-do run" before lp64.

2010-05-23  Naarten Lankhorst  <mlankhorst@codeweavers.com>

	Merged from trunk
	PR target/43869
	* gcc.c-target/pr43869.c: New test.

2010-05-21  Jakub Jelinek  <jakub@redhat.com>

	PR debug/44223
	* gcc.target/i386/pr44223.c: New test.

2010-05-21  Richard Guenther  <rguenther@suse.de>

	PR tree-optimization/44038
	* gcc.c-torture/compile/pr44038.c: New testcase.

2010-05-21  Richard Guenther  <rguenther@suse.de>

	PR tree-optimization/43949
	* g++.dg/warn/Warray-bounds-5.C: New testcase.

2010-05-20  Jakub Jelinek  <jakub@redhat.com>

	PR debug/44178
	* g++.dg/debug/pr44178.C: New test.

2010-05-20  Hans-Peter Nilsson  <hp@axis.com>

	PR target/44202
	* gcc.c-torture/execute/pr44202-1.c: New test.

2010-05-19  Rainer Orth  <ro@CeBiTec.Uni-Bielefeld.DE>

	* lib/target-supports.exp (check_effective_target_sse2): New proc.
	* lib/target-supports-dg.exp (dg-require-effective-target): Allow
	for optional selector.
	* gcc.target/i386/i386.exp (check_effective_target_3dnow): New proc.
	(check_effective_target_sse3): New proc.
	* gcc.target/i386/math-torture/math-torture.exp: Load
	target-supports.exp.
	Only add options with -msse2 to MATH_TORTURE_OPTIONS if
	check_effective_target_sse2.
	* gcc.dg/vect/vect.exp: Return unless check_effective_target_sse2.
	* gcc.dg/vect/costmodel/i386/i386-costmodel-vect.exp: Likewise.
	* g++.dg/vect/vect.exp: Likewise.
	* gfortran.dg/vect/vect.exp: Likewise.
	* lib/fortran-torture.exp (get-fortran-torture-options): Only use
	-msse2 if check_effective_target_sse2.

	* gcc.target/i386/3dnow-1.c: Use dg-require-effective-target 3dnow.
	* gcc.target/i386/3dnow-2.c: Likewise.
	* gcc.target/i386/3dnowA-1.c: Likewise.
	* gcc.target/i386/3dnowA-2.c: Likewise.
	* gcc.target/i386/pr42549.c: Likewise.

	* gcc.target/i386/sse3-addsubpd.c: Use dg-require-effective-target sse3.
	* gcc.target/i386/sse3-addsubps.c: Likewise.
	* gcc.target/i386/sse3-haddpd.c: Likewise.
	* gcc.target/i386/sse3-haddps.c: Likewise.
	* gcc.target/i386/sse3-hsubpd.c: Likewise.
	* gcc.target/i386/sse3-hsubps.c: Likewise.
	* gcc.target/i386/sse3-lddqu.c: Likewise.
	* gcc.target/i386/sse3-movddup.c: Likewise.
	* gcc.target/i386/sse3-movshdup.c: Likewise.
	* gcc.target/i386/sse3-movsldup.c: Likewise.

	* g++.dg/abi/mangle42.C: Use dg-require-effective-target sse2.
	* g++.dg/ext/attrib35.C: Likewise.
	* g++.dg/opt/pr40496.C: Likewise.
	* g++.dg/other/i386-1.C: Likewise.
	* g++.dg/other/i386-4.C: Likewise.
	* g++.dg/other/pr34435.C: Likewise.
	* g++.dg/other/pr39496.C: Likewise.
	* g++.dg/other/pr40446.C: Likewise.
	* gcc.dg/compat/union-m128-1_main.c: Likewise.
	* gcc.dg/compat/vector-1a_main.c: Likewise.
	* gcc.dg/compat/vector-2a_main.c: Likewise.
	* gcc.dg/lto/20090206-1_0.c: Likewise.
	* gcc.dg/pr34856.c: Likewise.
	* gcc.dg/pr36584.c: Likewise.
	* gcc.dg/pr36997.c: Likewise.  Adapt dg-message line number.
	* gcc.dg/pr37544.c: Likewise.
	* gcc.dg/torture/pr16104-1.c: Likewise.
	* gcc.dg/torture/pr35771-1.c: Likewise.
	* gcc.dg/torture/pr35771-2.c: Likewise.
	* gcc.dg/torture/pr35771-3.c: Likewise.
	* gcc.dg/torture/stackalign/alloca-2.c: Likewise.
	* gcc.dg/torture/stackalign/alloca-3.c: Likewise.
	* gcc.dg/torture/stackalign/push-1.c: Likewise.
	* gcc.dg/torture/stackalign/vararg-3.c: Likewise.
	* gcc.dg/tree-ssa/prefetch-6.c: Likewise.
	* gcc.dg/tree-ssa/prefetch-7.c: Likewise.
	* gcc.dg/vect/vect-debug-pr41926.c: Likewise.
	* gcc.target/i386/20060512-1.c: Likewise.
	* gcc.target/i386/20060512-3.c: Likewise.
	* gcc.target/i386/all_one_m128i.c: Likewise.
	* gcc.target/i386/float128-1.c: Likewise.
	* gcc.target/i386/float128-2.c: Likewise.
	* gcc.target/i386/fpcvt-1.c: Likewise.
	* gcc.target/i386/fpcvt-2.c: Likewise.
	* gcc.target/i386/fpcvt-3.c: Likewise.
	* gcc.target/i386/fpprec-1.c: Likewise.
	* gcc.target/i386/funcspec-9.c: Likewise.
	* gcc.target/i386/incoming-1.c: Likewise.
	* gcc.target/i386/incoming-12.c: Likewise.
	* gcc.target/i386/incoming-2.c: Likewise.
	* gcc.target/i386/incoming-3.c: Likewise.
	* gcc.target/i386/incoming-4.c: Likewise.
	* gcc.target/i386/incoming-6.c: Likewise.
	* gcc.target/i386/incoming-7.c: Likewise.
	* gcc.target/i386/incoming-8.c: Likewise.
	* gcc.target/i386/opt-1.c: Likewise.
	* gcc.target/i386/opt-2.c: Likewise.
	* gcc.target/i386/ordcmp-1.c: Likewise.
	* gcc.target/i386/pr17692.c: Likewise.
	* gcc.target/i386/pr18614-1.c: Likewise.
	* gcc.target/i386/pr22152.c: Likewise.
	* gcc.target/i386/pr23570.c: Likewise.
	* gcc.target/i386/pr23575.c: Likewise.
	* gcc.target/i386/pr26449-1.c: Likewise.
	* gcc.target/i386/pr26600.c: Likewise.
	* gcc.target/i386/pr27790.c: Likewise.
	* gcc.target/i386/pr28839.c: Likewise.
	* gcc.target/i386/pr30970.c: Likewise.
	* gcc.target/i386/pr32000-1.c: Likewise.
	* gcc.target/i386/pr32000-2.c: Likewise.
	* gcc.target/i386/pr32280.c: Likewise.
	* gcc.target/i386/pr32661.c: Likewise.
	* gcc.target/i386/pr32708-1.c: Likewise.
	* gcc.target/i386/pr32961.c: Likewise.
	* gcc.target/i386/pr33329.c: Likewise.
	* gcc.target/i386/pr35714.c: Likewise.
	* gcc.target/i386/pr35767-1.c: Likewise.
	* gcc.target/i386/pr35767-1d.c: Likewise.
	* gcc.target/i386/pr35767-1i.c: Likewise.
	* gcc.target/i386/pr35767-2.c: Likewise.
	* gcc.target/i386/pr35767-2d.c: Likewise.
	* gcc.target/i386/pr35767-2i.c: Likewise.
	* gcc.target/i386/pr35767-3.c: Likewise.
	* gcc.target/i386/pr35767-5.c: Likewise.
	* gcc.target/i386/pr36222-1.c: Likewise.
	* gcc.target/i386/pr36578-1.c: Likewise.
	* gcc.target/i386/pr36578-2.c: Likewise.
	* gcc.target/i386/pr36992-1.c: Likewise.
	* gcc.target/i386/pr37101.c: Likewise.
	* gcc.target/i386/pr37216.c: Likewise.
	* gcc.target/i386/pr37434-1.c: Likewise.
	* gcc.target/i386/pr37434-2.c: Likewise.
	* gcc.target/i386/pr37843-3.c: Likewise.
	* gcc.target/i386/pr37843-4.c: Likewise.
	* gcc.target/i386/pr39162.c: Likewise.
	* gcc.target/i386/pr39315-1.c: Likewise.
	* gcc.target/i386/pr39315-2.c: Likewise.
	* gcc.target/i386/pr39315-3.c: Likewise.
	* gcc.target/i386/pr39315-4.c: Likewise.
	* gcc.target/i386/pr39445.c: Likewise.
	* gcc.target/i386/pr39496.c: Likewise.
	* gcc.target/i386/pr40809.c: Likewise.
	* gcc.target/i386/pr40906-3.c: Likewise.
	* gcc.target/i386/pr41019.c: Likewise.
	* gcc.target/i386/pr42542-1.c: Likewise.
	* gcc.target/i386/pr42542-2.c: Likewise.
	* gcc.target/i386/pr42542-3.c: Likewise.
	* gcc.target/i386/pr42542-3a.c: Likewise.
	* gcc.target/i386/pr42881.c: Likewise.
	* gcc.target/i386/push-1.c: Likewise.
	* gcc.target/i386/quad-sse.c: Likewise.
	* gcc.target/i386/reload-1.c: Likewise.
	* gcc.target/i386/sse-10.c: Likewise.
	* gcc.target/i386/sse-11.c: Likewise.
	* gcc.target/i386/sse-15.c: Likewise.
	* gcc.target/i386/sse-17.c: Likewise.
	* gcc.target/i386/sse-18.c: Likewise.
	* gcc.target/i386/sse-19.c: Likewise.
	* gcc.target/i386/sse-4.c: Likewise.
	* gcc.target/i386/sse-6.c: Likewise.
	* gcc.target/i386/sse-vect-types.c: Likewise.
	* gcc.target/i386/sse2-addpd-1.c: Likewise.
	* gcc.target/i386/sse2-addsd-1.c: Likewise.
	* gcc.target/i386/sse2-andnpd-1.c: Likewise.
	* gcc.target/i386/sse2-andpd-1.c: Likewise.
	* gcc.target/i386/sse2-cmpsd-1.c: Likewise.
	* gcc.target/i386/sse2-comisd-1.c: Likewise.
	* gcc.target/i386/sse2-comisd-2.c: Likewise.
	* gcc.target/i386/sse2-comisd-3.c: Likewise.
	* gcc.target/i386/sse2-comisd-4.c: Likewise.
	* gcc.target/i386/sse2-comisd-5.c: Likewise.
	* gcc.target/i386/sse2-comisd-6.c: Likewise.
	* gcc.target/i386/sse2-copysign-vec.c: Likewise.
	* gcc.target/i386/sse2-cvtdq2pd-1.c: Likewise.
	* gcc.target/i386/sse2-cvtdq2ps-1.c: Likewise.
	* gcc.target/i386/sse2-cvtpd2dq-1.c: Likewise.
	* gcc.target/i386/sse2-cvtpd2ps-1.c: Likewise.
	* gcc.target/i386/sse2-cvtps2dq-1.c: Likewise.
	* gcc.target/i386/sse2-cvtps2pd-1.c: Likewise.
	* gcc.target/i386/sse2-cvtsd2si-1.c: Likewise.
	* gcc.target/i386/sse2-cvtsd2si-2.c: Likewise.
	* gcc.target/i386/sse2-cvtsd2ss-1.c: Likewise.
	* gcc.target/i386/sse2-cvtsi2sd-1.c: Likewise.
	* gcc.target/i386/sse2-cvtsi2sd-2.c: Likewise.
	* gcc.target/i386/sse2-cvtss2sd-1.c: Likewise.
	* gcc.target/i386/sse2-cvttpd2dq-1.c: Likewise.
	* gcc.target/i386/sse2-cvttps2dq-1.c: Likewise.
	* gcc.target/i386/sse2-cvttsd2si-1.c: Likewise.
	* gcc.target/i386/sse2-cvttsd2si-2.c: Likewise.
	* gcc.target/i386/sse2-divpd-1.c: Likewise.
	* gcc.target/i386/sse2-divsd-1.c: Likewise.
	* gcc.target/i386/sse2-init-v16qi-1.c: Likewise.
	* gcc.target/i386/sse2-init-v2di-1.c: Likewise.
	* gcc.target/i386/sse2-init-v4si-1.c: Likewise.
	* gcc.target/i386/sse2-init-v8hi-1.c: Likewise.
	* gcc.target/i386/sse2-lrint-vec.c: Likewise.
	* gcc.target/i386/sse2-lrintf-vec.c: Likewise.
	* gcc.target/i386/sse2-maxpd-1.c: Likewise.
	* gcc.target/i386/sse2-maxsd-1.c: Likewise.
	* gcc.target/i386/sse2-minpd-1.c: Likewise.
	* gcc.target/i386/sse2-minsd-1.c: Likewise.
	* gcc.target/i386/sse2-mmx.c: Likewise.
	* gcc.target/i386/sse2-movapd-1.c: Likewise.
	* gcc.target/i386/sse2-movapd-2.c: Likewise.
	* gcc.target/i386/sse2-movd-1.c: Likewise.
	* gcc.target/i386/sse2-movd-2.c: Likewise.
	* gcc.target/i386/sse2-movdqa-1.c: Likewise.
	* gcc.target/i386/sse2-movdqa-2.c: Likewise.
	* gcc.target/i386/sse2-movdqu-1.c: Likewise.
	* gcc.target/i386/sse2-movdqu-2.c: Likewise.
	* gcc.target/i386/sse2-movhpd-1.c: Likewise.
	* gcc.target/i386/sse2-movhpd-2.c: Likewise.
	* gcc.target/i386/sse2-movlpd-1.c: Likewise.
	* gcc.target/i386/sse2-movlpd-2.c: Likewise.
	* gcc.target/i386/sse2-movmskpd-1.c: Likewise.
	* gcc.target/i386/sse2-movntdq-1.c: Likewise.
	* gcc.target/i386/sse2-movntpd-1.c: Likewise.
	* gcc.target/i386/sse2-movq-1.c: Likewise.
	* gcc.target/i386/sse2-movq-2.c: Likewise.
	* gcc.target/i386/sse2-movq-3.c: Likewise.
	* gcc.target/i386/sse2-movsd-1.c: Likewise.
	* gcc.target/i386/sse2-movsd-2.c: Likewise.
	* gcc.target/i386/sse2-movupd-1.c: Likewise.
	* gcc.target/i386/sse2-movupd-2.c: Likewise.
	* gcc.target/i386/sse2-mulpd-1.c: Likewise.
	* gcc.target/i386/sse2-mulsd-1.c: Likewise.
	* gcc.target/i386/sse2-orpd-1.c: Likewise.
	* gcc.target/i386/sse2-packssdw-1.c: Likewise.
	* gcc.target/i386/sse2-packsswb-1.c: Likewise.
	* gcc.target/i386/sse2-packuswb-1.c: Likewise.
	* gcc.target/i386/sse2-paddb-1.c: Likewise.
	* gcc.target/i386/sse2-paddd-1.c: Likewise.
	* gcc.target/i386/sse2-paddq-1.c: Likewise.
	* gcc.target/i386/sse2-paddsb-1.c: Likewise.
	* gcc.target/i386/sse2-paddsw-1.c: Likewise.
	* gcc.target/i386/sse2-paddusb-1.c: Likewise.
	* gcc.target/i386/sse2-paddusw-1.c: Likewise.
	* gcc.target/i386/sse2-paddw-1.c: Likewise.
	* gcc.target/i386/sse2-pand-1.c: Likewise.
	* gcc.target/i386/sse2-pandn-1.c: Likewise.
	* gcc.target/i386/sse2-pavgb-1.c: Likewise.
	* gcc.target/i386/sse2-pavgw-1.c: Likewise.
	* gcc.target/i386/sse2-pcmpeqb-1.c: Likewise.
	* gcc.target/i386/sse2-pcmpeqd-1.c: Likewise.
	* gcc.target/i386/sse2-pcmpeqw-1.c: Likewise.
	* gcc.target/i386/sse2-pcmpgtb-1.c: Likewise.
	* gcc.target/i386/sse2-pcmpgtd-1.c: Likewise.
	* gcc.target/i386/sse2-pcmpgtw-1.c: Likewise.
	* gcc.target/i386/sse2-pmaddwd-1.c: Likewise.
	* gcc.target/i386/sse2-pmaxsw-1.c: Likewise.
	* gcc.target/i386/sse2-pmaxub-1.c: Likewise.
	* gcc.target/i386/sse2-pminsw-1.c: Likewise.
	* gcc.target/i386/sse2-pminub-1.c: Likewise.
	* gcc.target/i386/sse2-pmovmskb-1.c: Likewise.
	* gcc.target/i386/sse2-pmulhuw-1.c: Likewise.
	* gcc.target/i386/sse2-pmulhw-1.c: Likewise.
	* gcc.target/i386/sse2-pmullw-1.c: Likewise.
	* gcc.target/i386/sse2-pmuludq-1.c: Likewise.
	* gcc.target/i386/sse2-por-1.c: Likewise.
	* gcc.target/i386/sse2-psadbw-1.c: Likewise.
	* gcc.target/i386/sse2-pshufd-1.c: Likewise.
	* gcc.target/i386/sse2-pshufhw-1.c: Likewise.
	* gcc.target/i386/sse2-pshuflw-1.c: Likewise.
	* gcc.target/i386/sse2-pslld-1.c: Likewise.
	* gcc.target/i386/sse2-pslld-2.c: Likewise.
	* gcc.target/i386/sse2-pslldq-1.c: Likewise.
	* gcc.target/i386/sse2-psllq-1.c: Likewise.
	* gcc.target/i386/sse2-psllq-2.c: Likewise.
	* gcc.target/i386/sse2-psllw-1.c: Likewise.
	* gcc.target/i386/sse2-psllw-2.c: Likewise.
	* gcc.target/i386/sse2-psrad-1.c: Likewise.
	* gcc.target/i386/sse2-psrad-2.c: Likewise.
	* gcc.target/i386/sse2-psraw-1.c: Likewise.
	* gcc.target/i386/sse2-psraw-2.c: Likewise.
	* gcc.target/i386/sse2-psrld-1.c: Likewise.
	* gcc.target/i386/sse2-psrld-2.c: Likewise.
	* gcc.target/i386/sse2-psrldq-1.c: Likewise.
	* gcc.target/i386/sse2-psrlq-1.c: Likewise.
	* gcc.target/i386/sse2-psrlq-2.c: Likewise.
	* gcc.target/i386/sse2-psrlw-1.c: Likewise.
	* gcc.target/i386/sse2-psrlw-2.c: Likewise.
	* gcc.target/i386/sse2-psubb-1.c: Likewise.
	* gcc.target/i386/sse2-psubd-1.c: Likewise.
	* gcc.target/i386/sse2-psubq-1.c: Likewise.
	* gcc.target/i386/sse2-psubsb-1.c: Likewise.
	* gcc.target/i386/sse2-psubsw-1.c: Likewise.
	* gcc.target/i386/sse2-psubw-1.c: Likewise.
	* gcc.target/i386/sse2-punpckhbw-1.c: Likewise.
	* gcc.target/i386/sse2-punpckhdq-1.c: Likewise.
	* gcc.target/i386/sse2-punpckhqdq-1.c: Likewise.
	* gcc.target/i386/sse2-punpckhwd-1.c: Likewise.
	* gcc.target/i386/sse2-punpcklbw-1.c: Likewise.
	* gcc.target/i386/sse2-punpckldq-1.c: Likewise.
	* gcc.target/i386/sse2-punpcklqdq-1.c: Likewise.
	* gcc.target/i386/sse2-punpcklwd-1.c: Likewise.
	* gcc.target/i386/sse2-pxor-1.c: Likewise.
	* gcc.target/i386/sse2-set-epi32-1.c: Likewise.
	* gcc.target/i386/sse2-set-epi64x-1.c: Likewise.
	* gcc.target/i386/sse2-set-v16qi-1.c: Likewise.
	* gcc.target/i386/sse2-set-v16qi-2.c: Likewise.
	* gcc.target/i386/sse2-set-v16qi-3.c: Likewise.
	* gcc.target/i386/sse2-set-v8hi-1.c: Likewise.
	* gcc.target/i386/sse2-set-v8hi-1a.c: Likewise.
	* gcc.target/i386/sse2-set-v8hi-2.c: Likewise.
	* gcc.target/i386/sse2-set-v8hi-2a.c: Likewise.
	* gcc.target/i386/sse2-shufpd-1.c: Likewise.
	* gcc.target/i386/sse2-shufps-1.c: Likewise.
	* gcc.target/i386/sse2-sqrtpd-1.c: Likewise.
	* gcc.target/i386/sse2-subpd-1.c: Likewise.
	* gcc.target/i386/sse2-subsd-1.c: Likewise.
	* gcc.target/i386/sse2-ucomisd-1.c: Likewise.
	* gcc.target/i386/sse2-ucomisd-2.c: Likewise.
	* gcc.target/i386/sse2-ucomisd-3.c: Likewise.
	* gcc.target/i386/sse2-ucomisd-4.c: Likewise.
	* gcc.target/i386/sse2-ucomisd-5.c: Likewise.
	* gcc.target/i386/sse2-ucomisd-6.c: Likewise.
	* gcc.target/i386/sse2-unpack-1.c: Likewise.
	* gcc.target/i386/sse2-unpckhpd-1.c: Likewise.
	* gcc.target/i386/sse2-unpcklpd-1.c: Likewise.
	* gcc.target/i386/sse2-vec-1.c: Likewise.
	* gcc.target/i386/sse2-vec-2.c: Likewise.
	* gcc.target/i386/sse2-vec-3.c: Likewise.
	* gcc.target/i386/sse2-vec-4.c: Likewise.
	* gcc.target/i386/sse2-vec-5.c: Likewise.
	* gcc.target/i386/sse2-vec-6.c: Likewise.
	* gcc.target/i386/sse2-xorpd-1.c: Likewise.
	* gcc.target/i386/ssefn-2.c: Likewise.
	* gcc.target/i386/ssefn-4.c: Likewise.
	* gcc.target/i386/ssefp-1.c: Likewise.
	* gcc.target/i386/ssefp-2.c: Likewise.
	* gcc.target/i386/sseregparm-3.c: Likewise.
	* gcc.target/i386/sseregparm-4.c: Likewise.
	* gcc.target/i386/sseregparm-5.c: Likewise.
	* gcc.target/i386/sseregparm-6.c: Likewise.
	* gcc.target/i386/sseregparm-7.c: Likewise.
	* gcc.target/i386/ssetype-1.c: Likewise.
	* gcc.target/i386/ssetype-2.c: Likewise.
	* gcc.target/i386/ssetype-3.c: Likewise.
	* gcc.target/i386/ssetype-4.c: Likewise.
	* gcc.target/i386/ssetype-5.c: Likewise.
	* gcc.target/i386/unordcmp-1.c: Likewise.
	* gcc.target/i386/vararg-1.c: Likewise.
	* gcc.target/i386/vararg-2.c: Likewise.
	* gcc.target/i386/vararg-3.c: Likewise.
	* gcc.target/i386/vararg-4.c: Likewise.
	* gcc.target/i386/vararg-7.c: Likewise.
	* gcc.target/i386/vararg-8.c: Likewise.
	* gcc.target/i386/vecinit-1.c: Likewise.
	* gcc.target/i386/vecinit-2.c: Likewise.
	* gcc.target/i386/vecinit-3.c: Likewise.
	* gcc.target/i386/vecinit-4.c: Likewise.
	* gcc.target/i386/vecinit-5.c: Likewise.
	* gcc.target/i386/vecinit-6.c: Likewise.
	* gcc.target/i386/vectorize2.c: Likewise.
	* gcc.target/i386/vectorize3.c: Likewise.
	* gcc.target/i386/vectorize4.c: Likewise.
	* gcc.target/i386/vectorize6.c: Likewise.
	* gcc.target/i386/vectorize7.c: Likewise.
	* gcc.target/i386/vectorize8.c: Likewise.
	* gcc.target/i386/vperm-v2df.c: Likewise.
	* gcc.target/i386/vperm-v2di.c: Likewise.
	* gcc.target/i386/vperm-v4si-1.c: Likewise.
	* gcc.target/i386/xorps-sse2.c: Likewise.
	* gcc.target/i386/xorps.c: Likewise.
	* gfortran.dg/graphite/pr42326-1.f90: Likewise.
	* gfortran.dg/graphite/pr42326.f90: Likewise.
	* gfortran.dg/vect/fast-math-mgrid-resid.f: Likewise.

2010-05-19  Jason Merrill  <jason@redhat.com>

	PR c++/44193
	* g++.dg/template/fntype1.C: New.

	PR c++/44157
	* g++.dg/cpp0x/initlist34.C: New.

	PR c++/44158
	* g++.dg/cpp0x/rv-trivial-bug.C: Test copy-init too.

2010-05-19  Richard Guenther  <rguenther@suse.de>

	PR tree-optimization/43987
	* gcc.c-torture/execute/pr43987.c: New testcase.
	* gcc.dg/torture/pta-escape-1.c: Adjust.
	* gcc.dg/tree-ssa/pta-escape-1.c: Likewise.
	* gcc.dg/tree-ssa/pta-escape-2.c: Likewise.
	* gcc.dg/tree-ssa/pta-escape-3.c: Likewise.
	* gcc.dg/torture/ipa-pta-1.c: Likewise.

2010-05-19  Richard Guenther  <rguenther@suse.de>

	Backport from mainline
	2010-04-26  Richard Guenther  <rguenther@suse.de>

	PR lto/43455
	* gcc.dg/lto/20100423-1_0.c: New testcase.
	* gcc.dg/lto/20100423-1_1.c: Likewise.

	2010-04-23  Richard Guenther  <rguenther@suse.de>

	PR lto/42653
	* g++.dg/lto/20100423-1_0.C: New testcase.

	2010-04-26  Richard Guenther  <rguenther@suse.de>

	PR lto/42425
	* g++.dg/lto/20100423-2_0.C: New testcase.

	2010-04-26  Richard Guenther  <rguenther@suse.de>

	PR lto/43080
	* g++.dg/lto/20100423-3_0.C: New testcase.

	2010-04-30  Richard Guenther  <rguenther@suse.de>

	PR lto/43946
	* gcc.dg/lto/20100430-1_0.c: New testcase.

2010-05-19  Tobias Burnus  <burnus@net-b.de>

	PR fortran/43591
	* gfortran.dg/spec_expr_6.f90: New test.

2010-05-18  Steven Bosscher  <steven@gcc.gnu.org>

	PR lto/44184
	* gcc.dg/lto/20100518_0.c: New test.

2010-05-17  Jakub Jelinek  <jakub@redhat.com>

	PR bootstrap/42347
	* gcc.c-torture/compile/pr42347.c: New test.

	PR middle-end/44102
	* g++.dg/ext/asmgoto1.C: New test.

2010-05-15  H.J. Lu  <hongjiu.lu@intel.com>

	Backport from mainline
	2010-05-15  H.J. Lu  <hongjiu.lu@intel.com>

	* gcc.target/i386/avx-cmpsd-1.c: Add -std=c99.
	* gcc.target/i386/avx-cmpss-1.c: Likewise.

2010-05-14  Steven G. Kargl  <kargl@gcc.gnu.org>

	PR fortran/44135
	* gfortran.dg/actual_array_interface_2.f90: New test.

2010-05-14  Jason Merrill  <jason@redhat.com>

	PR c++/44127
	* g++.dg/eh/terminate1.C: New.

2010-05-14  Jakub Jelinek  <jakub@redhat.com>

	PR debug/44136
	* gcc.dg/pr44136.c: New test.

2010-05-14  H.J. Lu  <hongjiu.lu@intel.com>

	Backport from mainline
	2010-05-12  H.J. Lu  <hongjiu.lu@intel.com>

	PR target/44088
	* gcc.target/i386/avx-cmpsd-1.c: New.
	* gcc.target/i386/avx-cmpsd-2.c: Likewise.
	* gcc.target/i386/avx-cmpss-1.c: Likewise.
	* gcc.target/i386/avx-cmpss-2.c: Likewise.
	* gcc.target/i386/sse-cmpss-1.c: Likewise.
	* gcc.target/i386/sse2-cmpsd-1.c: Likewise.

2010-05-13  Jakub Jelinek  <jakub@redhat.com>

	PR fortran/44036
	* gfortran.dg/gomp/pr44036-1.f90: New test.
	* gfortran.dg/gomp/pr44036-2.f90: New test.
	* gfortran.dg/gomp/pr44036-3.f90: New test.

2010-05-13  Jason Merrill  <jason@redhat.com>

	PR c++/43787
	* g++.dg/opt/empty1.C: New.

2010-05-12  Jakub Jelinek  <jakub@redhat.com>

	PR middle-end/44085
	* gcc.dg/gomp/pr44085.c: New test.
	* gfortran.dg/gomp/pr44085.f90: New test.

2010-05-12  Daniel Franke  <franke.daniel@gmail.com>

	PR fortran/40728
	* gfortran.dg/selected_char_kind_3.f90: Fixed error message.
	* gfortran.dg/intrinsic_std_1.f90: Fixed bogus message.
	* gfortran.dg/intrinsic_std_5.f03: New.

2010-05-11  Jakub Jelinek  <jakub@redhat.com>

	PR middle-end/44071
	* c-c++-common/asmgoto-4.c: New test.
	* gcc.target/i386/pr44071.c: New test.

2010-05-11  Martin Jambor  <mjambor@suse.cz>

	PR middle-end/43812
	* g++.dg/ipa/pr43812.C: New test.

2010-05-10  Jakub Jelinek  <jakub@redhat.com>

	PR debug/44028
	* gcc.dg/pr44028.c: New test.

2010-05-10  H.J. Lu  <hongjiu.lu@intel.com>

	Backport from mainline
	2010-05-10  H.J. Lu  <hongjiu.lu@intel.com>

	PR rtl-optimization/44012
	* gcc.dg/pr44012.c: New.

2010-05-06  Paolo Carlini  <paolo.carlini@oracle.com>

	PR c++/40406
	* g++.dg/template/crash96.C: New.

2010-05-06  Tobias Burnus  <burnus@net-b.de>

	PR fortran/43985
	* gfortran.dg/gomp/crayptr5.f90: New test case.

2010-05-05  Jason Merrill  <jason@redhat.com>

	PR debug/43370
	* g++.dg/ext/attrib39.C: New.

2010-05-05  Richard Guenther  <rguenther@suse.de>

	PR c++/43880
	* g++.dg/torture/pr43880.C: New testcase.

2010-05-05  Steven G. Kargl  <kargl@gcc.gnu.org>

	PR fortran/43592
	* gfortran.dg/unexpected_interface.f90: New test.

2010-05-04  Jason Merrill  <jason@redhat.com>

	PR c++/38064
	* g++.dg/cpp0x/enum3.C: Extend.

2010-05-04  H.J. Lu  <hongjiu.lu@intel.com>

	Backport from mainline
	2010-05-04  H.J. Lu  <hongjiu.lu@intel.com>

	PR middle-end/43671
	* gcc.target/i386/pr43671.c: New.

2010-05-04  H.J. Lu  <hongjiu.lu@intel.com>

	Backport from mainline
	2010-05-04  H.J. Lu  <hongjiu.lu@intel.com>

	PR debug/43508
	* gcc.target/i386/pr43508.c: New.

2010-05-03  Dodji Seketeli  <dodji@redhat.com>

	PR c++/43953
	* g++.dg/other/crash-12.C: New test.

2010-05-03  H.J. Lu  <hongjiu.lu@intel.com>

	Backport from mainline
	2010-05-03  H.J. Lu  <hongjiu.lu@intel.com>

	* g++.dg/cdce3.C: Add a space.  Updated.

2010-05-03  Rainer Orth  <ro@CeBiTec.Uni-Bielefeld.DE>

	* g++.dg/cdce3.C: Skip on alpha*-dec-osf5*.
	* g++.dg/ext/label13.C: Fix typo.
	* g++.dg/warn/miss-format-1.C (bar): xfail dg-warning on
	alpha*-dec-osf5*.
	* gcc.c-torture/compile/limits-declparen.c: xfail on
	alpha*-dec-osf5* with -g.
	* gcc.c-torture/compile/limits-pointer.c: Likewise.
	* gcc.dg/c99-tgmath-1.c: Skip on alpha*-dec-osf5*.
	* gcc.dg/c99-tgmath-2.c: Likewise.
	* gcc.dg/c99-tgmath-3.c: Likewise.
	* gcc.dg/c99-tgmath-4.c: Likewise.

2010-05-03  Rainer Orth  <ro@CeBiTec.Uni-Bielefeld.DE>

	* ada/acats/run_acats (which): New function.
	(host_gnatchop, host_gnatmake): Use it.

2010-05-03  Jakub Jelinek  <jakub@redhat.com>

	PR debug/43972
	* gcc.dg/debug/pr43972.c: New test.

2010-04-30  Jason Merrill  <jason@redhat.com>

	PR c++/43868
	* g++.dg/template/ptrmem21.C: New.

2010-04-30  DJ Delorie  <dj@redhat.com>

	* gcc.c-torture/execute/20100430-1.c: New test.

2010-04-30  Jakub Jelinek  <jakub@redhat.com>

	PR debug/43942
	* c-c++-common/pr43942.c: New test.

2010-04-28  Martin Jambor  <mjambor@suse.cz>

	PR tree-optimization/43846
	* gcc.dg/tree-ssa/sra-10.c: New test.

2010-04-27  Jason Merrill  <jason@redhat.com>

	PR c++/43856
	* g++.dg/cpp0x/lambda/lambda-this2.C: New.

	PR c++/43875
	* g++.dg/cpp0x/lambda/lambda-deduce2.C: New.

	* g++.dg/cpp0x/lambda/lambda-uneval.C: New.

2010-04-26  H.J. Lu  <hongjiu.lu@intel.com>

	Backport from mainline
	2010-04-26  H.J. Lu  <hongjiu.lu@intel.com>

	PR tree-optimization/43904
	* gcc.dg/tree-ssa/tailcall-6.c: New.

2010-04-26  Jie Zhang  <jie@codesourcery.com>

	PR tree-optimization/43833
	gcc.dg/Warray-bounds-8.c: New test case.

2010-04-25  Eric Botcazou  <ebotcazou@adacore.com>

	* gnat.dg/pack15.ad[sb]: New test.

2010-04-24  Steven G. Kargl  <kargl@gcc.gnu.org>

	PR fortran/30073
	PR fortran/43793
	gfortran.dg/pr43793.f90: New test.

2010-04-24  Paul Thomas  <pault@gcc.gnu.org>

	PR fortran/43227
	* gfortran.dg/proc_decl_23.f90: New test.

	PR fortran/43266
	* gfortran.dg/abstract_type_6.f03: New test.

2010-04-23  Martin Jambor  <mjambor@suse.cz>

	PR middle-end/43835
	* gcc.c-torture/execute/pr43835.c: New test.

2010-04-23  Richard Guenther  <rguenther@suse.de>

	Backport from mainline
	2010-04-22  Richard Guenther  <rguenther@suse.de>

	PR tree-optimization/43845
	* gcc.c-torture/compile/pr43845.c: New testcase.

2010-04-21  Jakub Jelinek  <jakub@redhat.com>

	PR fortran/43836
	* gfortran.dg/gomp/pr43836.f90: New test.

2010-04-19  Dodji Seketeli  <dodji@redhat.com>

	PR c++/43704
	* g++.dg/template/typedef32.C: New test.
	* g++.dg/template/typedef33.C: New test.

2010-04-20  Richard Guenther  <rguenther@suse.de>

	PR tree-optimization/43783
	* gcc.c-torture/execute/pr43783.c: New testcase.

2010-04-20  Richard Guenther  <rguenther@suse.de>

	PR tree-optimization/43796
	* gfortran.dg/pr43796.f90: New testcase.

2010-04-20  Jakub Jelinek  <jakub@redhat.com>

	PR fortran/43339
	* gfortran.dg/gomp/sharing-2.f90: Adjust for iteration vars
	of sequential loops being private only in the innermost containing
	task region.

	PR middle-end/43337
	* gfortran.dg/gomp/pr43337.f90: New test.

2010-04-20  Andreas Krebbel  <Andreas.Krebbel@de.ibm.com>

	PR target/43635
	* gcc.c-torture/compile/pr43635.c: New testcase.

2010-04-19  Jie Zhang  <jie@codesourcery.com>

	PR target/43662
	* gcc.target/i386/pr43662.c: New test.

2010-04-19  Richard Guenther  <rguenther@suse.de>

	PR tree-optimization/43572
	* gcc.dg/tree-ssa/tailcall-5.c: New testcase.

2010-04-19 Ira Rosen <irar@il.ibm.com>

	PR tree-optimization/43771
	* g++.dg/vect/pr43771.cc: New test.

2010-04-18  Eric Botcazou  <ebotcazou@adacore.com>

	* gnat.dg/rep_clause5.ad[sb]: New test.
	* gnat.dg/rep_clause5_pkg.ads: New helper.

2010-04-17  Steven G. Kargl  <kargl@gcc.gnu.org>

	PR fortran/31538
	* gfortran.dg/bounds_check_fail_4.f90: Adjust error message.
	* gfortran.dg/bounds_check_fail_3.f90: Ditto.

2010-04-16  Jason Merrill  <jason@redhat.com>

	PR c++/43641
	* g++.dg/cpp0x/lambda/lambda-conv4.C: New.

	PR c++/43621
	* g++.dg/template/error-recovery2.C: New.

2010-04-15  Richard Guenther  <rguenther@suse.de>

	PR tree-optimization/43627
	* gcc.dg/tree-ssa/vrp49.c: New testcase.

2010-04-15  Richard Guenther  <rguenther@suse.de>

	PR c++/43611
	* g++.dg/torture/pr43611.C: New testcase.

2010-04-14  Release Manager

	* GCC 4.5.0 released.

2010-04-13  Michael Matz  <matz@suse.de>

	PR middle-end/43730
	* gcc.dg/pr43730.c: New test.

2010-04-12  Jakub Jelinek  <jakub@redhat.com>

	PR tree-optimization/43560
	* gcc.c-torture/execute/pr43560.c: New test.

2010-04-10  Jie Zhang  <jie@codesourcery.com>

	PR target/43417
	* gcc.target/sh/pr43417.c: New test.

2010-04-08  Rainer Orth  <ro@CeBiTec.Uni-Bielefeld.DE>

	PR target/43643
	* gcc.dg/pr43643.c: New test.

2010-04-08  Richard Guenther  <rguenther@suse.de>

	PR tree-optimization/43679
	* gcc.c-torture/compile/pr43679.c: New testcase.

2010-04-08  Jakub Jelinek  <jakub@redhat.com>

	PR debug/43670
	* gcc.dg/pr43670.c: New test.

2010-04-07  H.J. Lu  <hongjiu.lu@intel.com>

	PR target/43668
	* gcc.target/i386/pr43668.c: New.

2010-04-06  Jason Merrill  <jason@redhat.com>

	PR c++/43648
	* g++.dg/template/dtor8.C: New.

2010-04-06  Dodji Seketeli  <dodji@redhat.com>

	* g++.dg/debug/dwarf2/redeclaration-1.C: Moved from
	c-c++-common/dwarf2/redeclaration-1.C

2010-04-06  Jakub Jelinek  <jakub@redhat.com>

	PR target/43638
	* gcc.target/i386/pr43638.c: New test.

2010-04-06  Richard Guenther  <rguenther@suse.de>

	PR middle-end/43661
	* gcc.c-torture/compile/pr43661.c: New testcase.

2010-04-06  Jakub Jelinek  <jakub@redhat.com>

	* gcc.target/s390/stackcheck1.c: Add dg-warning.

2010-04-04  Sebastian Pop  <sebastian.pop@amd.com>

	* gcc.dg/vect/pr43430-1.c: Don't use uint8_t.

2010-04-02  Richard Guenther  <rguenther@suse.de>

	PR tree-optimization/43629
	* gcc.c-torture/execute/pr43629.c: New testcase.

2010-04-01  Janne Blomqvist  <jb@gcc.gnu.org>
	Dominique d'Humieres  <dominiq@lps.ens.fr>

	PR libfortran/43605
	* gfortran.dg/ftell_3.f90: Enhance test case by reading more.

2010-04-01  Dodji Seketeli  <dodji@redhat.com>

	PR debug/43325
	* c-c++-common/dwarf2/redeclaration-1.C: New test.

2010-04-01  Jason Merrill  <jason@redhat.com>

	* g++.dg/cpp0x/initlist12.C: Adjust expected errors.

2010-04-01  Janne Blomqvist  <jb@gcc.gnu.org>
	    Manfred Schwarb  <manfred99@gmx.ch>

	PR libfortran/43605
	* gfortran.dg/ftell_3.f90: New test.

2010-04-01  Richard Guenther  <rguenther@suse.de>

	PR middle-end/43614
	* gcc.c-torture/compile/pr43614.c: New testcase.

2010-04-01  Martin Jambor  <mjambor@suse.cz>

	PR tree-optimization/43141
	* gcc.dg/guality/pr43141.c: New test.

2010-04-01  Rainer Orth  <ro@CeBiTec.Uni-Bielefeld.DE>

	* g++.dg/cpp/_Pragma1.C: Skip on alpha*-dec-osf*.
	* g++.dg/eh/spbp.C: Likewise.
	* g++.dg/ext/label13.C (C::C): xfail dg-bogus on alpha*-dec-osf*.
	* g++.dg/other/pragma-ep-1.C: Properly define p, remove
	superfluous casts.
	* gcc.dg/mtune.c: Add dg-bogus "mcpu".
	* objc.dg/dwarf-1.m: Skip on  alpha*-dec-osf*.
	* objc.dg/dwarf-2.m: Likewise.

2010-03-31  Sebastian Pop  <sebastian.pop@amd.com>

	PR middle-end/43464
	* gcc.dg/graphite/id-pr43464.c: New.
	* gcc.dg/graphite/id-pr43464-1.c: New.

2010-03-31  Sebastian Pop  <sebastian.pop@amd.com>

	PR middle-end/43351
	* gcc.dg/graphite/id-pr43351.c

2010-03-31  Iain Sandoe  <iain.sandoe@sandoe-acoustics.co.uk>

	PR testsuite/35165
	* obj-c++.dg/try-catch-9.mm: Don't XFAIL m32 NeXT runtime.
	* obj-c++.dg/try-catch-2.mm: Ditto.
	* obj-c++.dg/lookup-2.mm: Ditto.
	* obj-c++.dg/encode-8.m: Ditto.
	* obj-c++.dg/cxx-ivars-2.mm: Ditto.
	* obj-c++.dg/cxx-ivars-3.mm: Skip for GNU, XFail for m64 NeXT.
	* obj-c++.dg/const-str-10.mm: Skip for GNU, match .quad for m64 NeXT.
	* obj-c++.dg/const-str-11.mm: Ditto.
	* obj-c++.dg/const-str-9.mm: Ditto.
	* obj-c++.dg/bitfield-3.mm: Skip for GNU runtime.
	* obj-c++.dg/bitfield-2.mm: XFAIL run for m64 NeXT runtime.
	* obj-c++.dg/except-1.mm: Ditto.
	* obj-c++.dg/const-str-7.mm: Ditto.
	* obj-c++.dg/cxx-ivars-1.mm: Ditto.
	* obj-c++.dg/const-str-3.mm: Ditto.
	* obj-c++.dg/const-str-7.mm: Ditto.
	* obj-c++.dg/stubify-2.mm: Change dump file name.

	PR objc++/23613
	* gcc/testsuite/objc-obj-c++-shared/next-mapping.h (CLASSPTRFIELD):
	New macro.
	* gcc/testsuite/obj-c++.dg/isa-field-1.mm: Use new CLASSPTRFIELD macro.
	Remove dg-xfail-if.

2010-03-31  Martin Jambor  <mjambor@suse.cz>

	* gcc.dg/guality/inline-params.c: Disable early inlining.  Xfail run
	only with -O2, -O3 or -Os and not with -fwhopr.

2010-03-31  Dodji Seketeli  <dodji@redhat.com>

	PR c++/43558
	* g++.dg/template/typedef31.C: New test.

2010-03-31  Rainer Orth  <ro@CeBiTec.Uni-Bielefeld.DE>

	* g++.dg/ext/visibility/pragma-override1.C: Allow for .hidden in
	assembler output on *-*-solaris2*.
	* g++.dg/ext/visibility/pragma-override2.C: Likewise.

2010-03-31  Jakub Jelinek  <jakub@redhat.com>

	PR debug/43557
	* gcc.dg/pr43557-1.c: New test.
	* gcc.dg/pr43557-2.c: New file.

2010-03-31  Jie Zhang  <jie@codesourcery.com>

	PR 43562
	* gcc.dg/pr43562.c: New test.

2010-03-30  Jason Merrill  <jason@redhat.com>

	PR c++/43076
	* g++.dg/template/error-recovery1.C: New.

	PR c++/41786
	* g++.dg/parse/ambig5.C: New.

2010-03-30  Jakub Jelinek  <jakub@redhat.com>

	PR debug/43593
	* gcc.dg/guality/pr43593.c: New test.

2010-03-30  Sebastian Pop  <sebastian.pop@amd.com>

	PR middle-end/43430
	* gcc.dg/vect/pr43430-1.c: New.

2010-03-30  Jason Merrill  <jason@redhat.com>

	PR c++/43559
	* g++.dg/template/partial7.C: New.

2010-03-30  Andreas Krebbel  <Andreas.Krebbel@de.ibm.com>

	* gcc.target/s390/stackcheck1.c: New testcase.

2010-03-29  Jerry DeLisle  <jvdelisle@gcc.gnu.org>

	PR libfortran/43265
	* gfortran.dg/read_eof_8.f90: New test.

2010-03-29  Jason Merrill  <jason@redhat.com>

	* gcc.dg/cpp/include6.c: Change [] to ().

	N3077
	* c-c++-common/raw-string-1.c: Update handling of trigraphs, line
	splicing and UCNs.
	* c-c++-common/raw-string-2.c: Add trigraph test.
	* c-c++-common/raw-string-8.c: New.
	* c-c++-common/raw-string-9.c: New.
	* c-c++-common/raw-string-10.c: New.

	* c-c++-common/raw-string-1.c: Combine C and C++ raw string tests.
	* c-c++-common/raw-string-2.c: Combine C and C++ raw string tests.
	* c-c++-common/raw-string-3.c: Combine C and C++ raw string tests.
	* c-c++-common/raw-string-4.c: Combine C and C++ raw string tests.
	* c-c++-common/raw-string-5.c: Combine C and C++ raw string tests.
	* c-c++-common/raw-string-6.c: Combine C and C++ raw string tests.
	* c-c++-common/raw-string-7.c: Combine C and C++ raw string tests.

2010-03-29  Richard Guenther  <rguenther@suse.de>

	PR tree-optimization/43560
	* gcc.dg/torture/pr43560.c: New testcase.

2010-03-29  Jason Merrill  <jason@redhat.com>

	N3077
	* g++.dg/ext/raw-string-1.C: Change [] to ().
	* g++.dg/ext/raw-string-2.C: Change [] to ().
	Don't use \ in delimiter.
	* g++.dg/ext/raw-string-3.C: Change [] to ().
	* g++.dg/ext/raw-string-4.C: Change [] to ().
	* g++.dg/ext/raw-string-5.C: Change [] to ().
	Test for error on \ in delimiter.
	* g++.dg/ext/raw-string-6.C: Change [] to ().
	* g++.dg/ext/raw-string-7.C: Change [] to ().

2010-03-29  Jie Zhang  <jie@codesourcery.com>

	PR 43564
	* gcc.dg/pr43564.c: New test.

2010-03-29  Tobias Burnus  <burnus@net-b.de>

	PR fortran/43551
	* gfortran.dg/direct_io_12.f90: New test.

2010-03-28  Jan Hubicka  <jh@suse.cz>

	PR tree-optimization/43505
	* gfortran.dg/pr43505.f90: New testcase.

2010-03-27  Uros Bizjak  <ubizjak@gmail.com>

	PR tree-optimization/43528
	* gcc.target/i386/pr43528.c: New test.

2010-03-26  Joseph Myers  <joseph@codesourcery.com>

	PR c/43381
	* gcc.dg/parm-impl-decl-3.c: New test.

2010-03-26  Jason Merrill  <jason@redhat.com>

	PR c++/43509
	* g++.dg/cpp0x/parse1.C: New.

2010-03-26  Uros Bizjak  <ubizjak@gmail.com>

	PR target/43524
	* gcc.target/i386/pr43524.c: New test.

2010-03-26  Martin Jambor  <mjambor@suse.cz>

	* gcc/testsuite/gcc.dg/tree-ssa/loadpre1.c: Delete trailing
	whitespace, rename main to foo.
	* gcc/testsuite/gcc.dg/tree-ssa/loadpre14.c: Likewise.
	* gcc/testsuite/gcc.dg/tree-ssa/loadpre15.c: Likewise.
	* gcc/testsuite/gcc.dg/tree-ssa/loadpre16.c: Likewise.
	* gcc/testsuite/gcc.dg/tree-ssa/loadpre17.c: Likewise.
	* gcc/testsuite/gcc.dg/tree-ssa/loadpre19.c: Likewise.
	* gcc/testsuite/gcc.dg/tree-ssa/loadpre20.c: Likewise.
	* gcc/testsuite/gcc.dg/tree-ssa/loadpre3.c: Likewise.
	* gcc/testsuite/gcc.dg/tree-ssa/loadpre5.c: Likewise.
	* gcc/testsuite/gcc.dg/tree-ssa/ssa-pre-1.c: Likewise.
	* gcc/testsuite/gcc.dg/tree-ssa/ssa-pre-4.c: Likewise.
	* gcc/testsuite/gcc.dg/tree-ssa/ssa-pre-6.c: Likewise.

2010-03-26  Dodji Seketeli  <dodji@redhat.com>

	PR c++/43327
	* g++.dg/other/crash-10.C: New test.
	* g++.dg/other/crash-11.C: New test.

2010-03-25  Jerry DeLisle  <jvdelisle@gcc.gnu.org>

	PR libfortran/43517
	* gfortran.dg/read_eof_7.f90: New test.

2010-03-25  Iain Sandoe  <iain.sandoe@sandoe-acoustics.co.uk>

	PR objc/35165
	PR testsuite/43512
	* objc-obj-c++-shared: New directory.
	* objc-obj-c++-shared/Object1-implementation.h: New file.
	* objc-obj-c++-shared/Object1.h: New file.
	* objc-obj-c++-shared/Protocol1.h: New file.
	* objc-obj-c++-shared/next-abi.h: New file.
	* objc-obj-c++-shared/next-mapping.h: New file.
	* objc/execute/next_mapping.h: Delete.
	* objc.dg/special/special.exp: For all targets run the tests with
	-fgnu-runtime, for darwin targets also run the tests with
	-fnext-runtime.
	* objc.dg/dg.exp: Ditto.
	* obj-c++.dg/dg.exp: Ditto.
	* objc/execute/forward-1.m: Use shared wrapper headers (Object1.h,
	Protocol1.h) and next-mapping.h as required.  Amend testcase to
	include use of updated NeXT interface.
	* objc/execute/formal_protocol-5.m: Ditto.
	* objc/execute/protocol-isEqual-2.m: Ditto.
	* objc/execute/protocol-isEqual-4.m: Ditto.
	* objc/execute/class-11.m: Use shared wrapper headers (Object1.h,
	Protocol1.h) and next-mapping.h as required.
	* objc/execute/object_is_class.m: Ditto.
	* objc/execute/enumeration-1.m: Ditto.
	* objc/execute/class-13.m: Ditto.
	* objc/execute/formal_protocol-2.m: Ditto.
	* objc/execute/formal_protocol-4.m: Ditto.
	* objc/execute/class-1.m: Ditto.
	* objc/execute/bycopy-1.m: Ditto.
	* objc/execute/formal_protocol-6.m: Ditto.
	* objc/execute/bycopy-3.m: Ditto.
	* objc/execute/class-3.m: Ditto.
	* objc/execute/bf-11.m: Ditto.
	* objc/execute/class-5.m: Ditto.
	* objc/execute/bf-13.m: Ditto.
	* objc/execute/class-7.m: Ditto.
	* objc/execute/bf-15.m: Ditto.
	* objc/execute/class-9.m: Ditto.
	* objc/execute/bf-17.m: Ditto.
	* objc/execute/bf-19.m: Ditto.
	* objc/execute/IMP.m: Ditto.
	* objc/execute/exceptions/catchall-1.m: Ditto.
	* objc/execute/exceptions/trivial.m: Ditto.
	* objc/execute/exceptions/finally-1.m: Ditto.
	* objc/execute/exceptions/local-variables-1.m: Ditto.
	* objc/execute/exceptions/foward-1.m: Ditto.
	* objc/execute/bf-2.m: Ditto.
	* objc/execute/string1.m: Ditto.
	* objc/execute/bf-4.m: Ditto.
	* objc/execute/informal_protocol.m: Ditto.
	* objc/execute/string3.m: Ditto.
	* objc/execute/bf-6.m: Ditto.
	* objc/execute/bf-8.m: Ditto.
	* objc/execute/class-tests-1.h: Ditto.
	* objc/execute/protocol-isEqual-1.m: Ditto.
	* objc/execute/protocol-isEqual-3.m: Ditto.
	* objc/execute/_cmd.m: Ditto.
	* objc/execute/function-message-1.m: Ditto.
	* objc/execute/bf-20.m: Ditto.
	* objc/execute/bf-common.h: Ditto.
	* objc/execute/np-2.m: Ditto.
	* objc/execute/class-10.m: Ditto.
	* objc/execute/class-12.m: Ditto.
	* objc/execute/enumeration-2.m: Ditto.
	* objc/execute/class-14.m: Ditto.
	* objc/execute/encode-1.m: Ditto.
	* objc/execute/formal_protocol-1.m: Ditto.
	* objc/execute/formal_protocol-3.m: Ditto.
	* objc/execute/accessing_ivars.m: Ditto.
	* objc/execute/bycopy-2.m: Ditto.
	* objc/execute/class-2.m: Ditto.
	* objc/execute/bf-10.m: Ditto.
	* objc/execute/formal_protocol-7.m: Ditto.
	* objc/execute/root_methods.m: Ditto.
	* objc/execute/class-4.m: Ditto.
	* objc/execute/bf-12.m: Ditto.
	* objc/execute/class-6.m: Ditto.
	* objc/execute/bf-14.m: Ditto.
	* objc/execute/nested-func-1.m: Ditto.
	* objc/execute/class-8.m: Ditto.
	* objc/execute/private.m: Ditto.
	* objc/execute/bf-16.m: Ditto.
	* objc/execute/bf-18.m: Ditto.
	* objc/execute/load-3.m: Ditto.
	* objc/execute/compatibility_alias.m: Ditto.
	* objc/execute/bf-1.m: Ditto.
	* objc/execute/no_clash.m: Ditto.
	* objc/execute/bf-3.m: Ditto.
	* objc/execute/string2.m: Ditto.
	* objc/execute/bf-5.m: Ditto.
	* objc/execute/string4.m: Ditto.
	* objc/execute/bf-7.m: Ditto.
	* objc/execute/object_is_meta_class.m: Ditto.
	* objc/execute/bf-9.m: Ditto.
	* objc/execute/bf-21.m: Ditto.
	* objc/execute/cascading-1.m: Ditto.
	* objc/execute/trivial.m: Ditto.
	* objc/execute/np-1.m: Ditto.
	* objc/compile/trivial.m: Ditto.
	* objc/execute/class_self-2.m: Include <stdlib.h>.
	* objc/execute/forward-1.x: Do not XFAIL for 32bit powerpc-darwin.
	* objc.dg/desig-init-1.m: Use shared wrapper headers (Object1.h,
	Protocol1.h) and next-mapping.h as required. XFAIL run if NeXT
	and 64bit. Use new NeXT interface as required.
	* objc.dg/special/unclaimed-category-1.m: Ditto.
	* objc.dg/special/unclaimed-category-1.h: Ditto.
	* objc.dg/special/unclaimed-category-1a.m: Ditto.
	* objc.dg/func-ptr-1.m: Ditto.
	* objc.dg/stret-1.m: Ditto.
	* objc.dg/encode-2.m: Ditto.
	* objc.dg/category-1.m: Ditto.
	* objc.dg/encode-3.m: Ditto.
	* objc.dg/call-super-3.m: Ditto.
	* objc.dg/method-3.m: Ditto.
	* objc.dg/func-ptr-2.m: Ditto.
	* objc.dg/lookup-1.m: Ditto.
	* objc.dg/encode-4.m: Ditto.
	* objc.dg/fix-and-continue-1.m: Ditto.
	* objc.dg/proto-lossage-3.m: Ditto.
	* objc.dg/method-13.m: Ditto.
	* objc.dg/proto-qual-1.m: Ditto.
	* objc.dg/zero-link-3.m: Ditto.
	* objc.dg/bitfield-1.m: Ditto.
	* objc.dg/va-meth-1.m: Ditto.
	* objc.dg/super-class-3.m: Ditto.
	* objc.dg/call-super-1.m: Ditto.
	* objc.dg/type-size-2.m: Ditto.
	* objc.dg/method-10.m: Ditto.
	* objc.dg/defs.m: Ditto.
	* objc.dg/const-str-3.m: Ditto.
	* objc.dg/try-catch-6.m: Use shared wrapper headers (Object1.h,
	Protocol1.h) and next-mapping.h as required. Use new NeXT
	interface as required.
	* objc.dg/super-class-4.m: Ditto.
	* objc.dg/comp-types-8.m: Ditto.
	* objc.dg/call-super-2.m: Ditto.
	* objc.dg/objc-fast-4.m: Ditto.
	* objc.dg/method-6.m: Ditto.
	* objc.dg/const-str-3.m: Ditto.
	* objc.dg/const-str-7.m: Ditto.
	* objc.dg/method-15.m: Ditto.
	* objc.dg/method-19.m: Ditto.
	* objc.dg/sync-1.m: Ditto.
	* objc.dg/layout-1.m: Ditto.
	* objc.dg/bitfield-3.m: Ditto.
	* objc.dg/try-catch-3.m: Ditto.
	* objc.dg/try-catch-7.m: Ditto.
	* objc.dg/comp-types-10.m: Ditto.
	* objc.dg/selector-2.: Ditto.
	* objc.dg/method-7.m: Ditto.
	* objc.dg/typedef-alias-1.m: Ditto.
	* objc.dg/proto-lossage-2.m: Ditto.
	* objc.dg/comp-types-11.m: Ditto.
	* objc.dg/sizeof-1.m: Ditto.
	* objc.dg/method-17.m: Ditto.
	* objc.dg/bitfield-5.m: Ditto.
	* objc.dg/try-catch-1.m: Ditto.
	* objc.dg/encode-5.m: Ditto.
	* objc.dg/fix-and-continue-2.m: Ditto.
	* objc.dg/method-9.m: Ditto.
	* objc.dg/isa-field-1.m: Ditto.
	* objc.dg/local-decl-2.m: Ditto.
	* objc.dg/objc-gc-4.m: Ditto.
	* objc.dg/type-stream-1.m: Skip for NeXT runtime.
	* objc.dg/gnu-runtime-3.m: Ditto.
	* objc.dg/encode-7.m: Ditto.
	* objc.dg/encode-8.m: Ditto.
	* objc.dg/selector-3.m: Ditto.
	* objc.dg/gnu-runtime-1.m: Ditto.
	* objc.dg/const-str-12.m: Ditto.
	* objc.dg/gnu-runtime-2.m: Ditto.
	* objc.dg/no-extra-load.m: Skip for gnu-runtime.
	* objc.dg/selector-1.m: Ditto.
	* objc.dg/stubify-2.m: Ditto.
	* objc.dg/zero-link-1.m: Ditto.
	* objc.dg/stret-2.m: Ditto.
	* objc.dg/zero-link-2.m: Ditto.
	* objc.dg/next-runtime-1.m: Ditto.
	* objc.dg/symtab-1.m: Ditto.
	* objc.dg/stubify-1.m: Ditto.
	* objc.dg/bitfield-2.m: Ditto.
	* objc.dg/try-catch-10.m: Apply to both runtimes.
	* objc.dg/const-str-1.m: Ditto.
	* objc.dg/image-info.m: Ditto.
	* objc.dg/encode-9.m: Ditto.
	* objc.dg/pragma-1.m: Apply test to all targets.
	* objc.dg/const-str-4.m: Ditto.
	* objc.dg/const-str-8.m: Ditto.
	* objc.dg/super-class-2.m: Ditto.
	* objc.dg/try-catch-5.m: Ditto.
	* objc.dg/const-str-10.m: Use shared wrapper headers (Object1.h,
	Protocol1.h) and next-mapping.h as required. Use new NeXT
	interface as required.  Skip for gnu-runtime.  Test for .quad
	at m64.
	* objc.dg/const-str-11.m: Ditto.
	* objc.dg/const-str-9.m: Ditto.
	* objc.dg/method-4.m: Skip for 64Bit NeXT.
	* objc.dg/encode-1.m: Remove redundant -lobjc.
	* objc.dg/try-catch-9.m: Tidy space.
	* obj-c++.dg/method-19.mm: Use shared wrapper headers (Object1.h,
	Protocol1.h) and next-mapping.h as required. XFAIL run if NeXT
	and 64bit. Use new NeXT interface as required.
	* obj-c++.dg/template-4.mm: Ditto.
	* obj-c++.dg/defs.mm: Ditto.
	* obj-c++.dg/basic.mm: Ditto.
	* obj-c++.dg/encode-4.mm: Ditto.
	* obj-c++.dg/method-17.mm: Ditto.
	* obj-c++.dg/proto-lossage-3.mm: Ditto.
	* obj-c++.dg/cxx-class-1.mm: Ditto.
	* obj-c++.dg/method-10.mm: Ditto.
	* obj-c++.dg/va-meth-1.mm: Ditto.
	* obj-c++.dg/encode-5.mm: Ditto.
	* obj-c++.dg/lookup-2.mm: Ditto.
	* obj-c++.dg/template-3.mm: Ditto.
	* obj-c++.dg/proto-qual-1.mm: Ditto.
	* obj-c++.dg/qual-types-1.m: Ditto.
	* obj-c++.dg/cxx-scope-1.mm: Ditto.
	* obj-c++.dg/template-1.mm: Ditto.
	* obj-c++.dg/encode-6.mm: Ditto.
	* obj-c++.dg/bitfield-2.mm:  Use shared wrapper headers (Object1.h,
	Protocol1.h) and next-mapping.h as required. Use new NeXT
	interface as required.
	* obj-c++.dg/except-1.mm: Ditto.
	* obj-c++.dg/const-str-7.mm: Ditto.
	* obj-c++.dg/ivar-list-semi.mm: Ditto.
	* obj-c++.dg/cxx-scope-2.mm: Ditto.
	* obj-c++.dg/selector-2.mm: Ditto.
	* obj-c++.dg/isa-field-1.mm: Ditto.
	* obj-c++.dg/try-catch-1.mm: Ditto.
	* obj-c++.dg/local-decl-1.mm: Ditto.
	* obj-c++.dg/try-catch-9.mm: Ditto.
	* obj-c++.dg/no-extra-load.mm: Ditto.
	* obj-c++.dg/selector-5.mm: Ditto.
	* obj-c++.dg/method-12.mm: Ditto.
	* obj-c++.dg/try-catch-11.mm: Ditto.
	* obj-c++.dg/comp-types-11.mm: Ditto.
	* obj-c++.dg/bitfield-3.mm: Ditto.
	* obj-c++.dg/method-6.mm: Ditto.
	* obj-c++.dg/super-class-2.mm: Ditto.
	* obj-c++.dg/method-21.mm: Ditto.
	* obj-c++.dg/const-str-8.mm: Ditto.
	* obj-c++.dg/try-catch-7.mm: Ditto.
	* obj-c++.dg/method-15.mm: Ditto.
	* obj-c++.dg/layout-1.mm: Ditto.
	* obj-c++.dg/cxx-ivars-1.mm: Ditto.
	* obj-c++.dg/const-str-3.mm: Ditto.
	* obj-c++.dg/try-catch-2.mm: Ditto.
	* obj-c++.dg/objc-gc-3.mm: Ditto.
	* obj-c++.dg/fix-and-continue-2.mm: Ditto.
	* obj-c++.dg/bitfield-1.mm: Ditto.
	* obj-c++.dg/selector-6.mm: Ditto.
	* obj-c++.dg/method-13.mm: Ditto.
	* obj-c++.dg/comp-types-12.mm: Ditto.
	* obj-c++.dg/bitfield-4.mm: Ditto.
	* obj-c++.dg/try-catch-8.mm: Ditto.
	* obj-c++.dg/method-2.mm: Ditto.
	* obj-c++.dg/cxx-ivars-2.mm: Ditto.
	* obj-c++.dg/typedef-alias-1.mm: Ditto.
	* obj-c++.dg/const-str-4.mm: Ditto.
	* obj-c++.dg/proto-lossage-2.mm: Ditto.
	* obj-c++.dg/try-catch-3.mm: Ditto.
	* obj-c++.dg/comp-types-9.mm: Ditto.
	* obj-c++.dg/gnu-runtime-2.mm: Skip if NeXT runtime.
	* obj-c++.dg/gnu-runtime-3.mm: Ditto.
	* obj-c++.dg/gnu-runtime-1.mm: Ditto.
	* objc.dg/zero-link-2.m: Skip if gnu runtime. Use shared wrapper
	headers (Object1.h, Protocol1.h) and next-mapping.h as required.
	Use new NeXT interface as required.
	* obj-c++.dg/const-str-10.mm: Ditto.
	* obj-c++.dg/const-str-11.mm: Ditto.
	* obj-c++.dg/const-str-9.mm: Ditto.
	* obj-c++.dg/method-11.mm: Ditto.
	* obj-c++.dg/cxx-ivars-3.mm: Skip if gnu runtime. Use shared wrapper
	headers (Object1.h, Protocol1.h) and next-mapping.h as required.
	Use new NeXT interface as required. XFAIL run if NeXT and 64bit.
	* obj-c++.dg/encode-8.mm: Remove redundant -lobjc.
	* obj-c++.dg/const-str-1.mm: Run for NeXT as well as gnu.

2010-03-25  Dodji Seketeli  <dodji@redhat.com>

	PR c++/43206
	* g++.dg/template/typedef30.C: New test case.

2010-03-25  Jakub Jelinek  <jakub@redhat.com>

	PR c/43385
	* gcc.c-torture/execute/pr43385.c: New test.

2010-03-24  Joseph Myers  <joseph@codesourcery.com>

	* gcc.dg/strncpy-fix-1.c: New test.

2010-03-24  Iain Sandoe  <iain.sandoe@sandoe-acoustics.co.uk>

	PR testsuite/41609
	* lib/objc-torture.exp (objc-set-runtime-options): New.
	* objc/execute/execute.exp: Check runtime options on each pass.
	* objc/execute/exceptions/exceptions.exp: Ditto.
	* objc/compile/compile.exp: Ditto.

	PR testsuite/42348
	* lib/target-supports.exp: Add support for ObjC/ObjC++ tools in
	standard tests.
	(check_effective_target_objc2): New proc.
	(check_effective_target_next_runtime): New proc.
	* lib/objc.exp: Determine which runtime is in force and support it.
	* lib/obj-c++.exp: Ditto.

2010-03-24  Jason Merrill  <jason@redhat.com>

	PR c++/43502
	* g++.dg/cpp0x/lambda/lambda-debug.C: New.

2010-03-24  Martin Jambor  <mjambor@suse.cz>

	* gcc.dg/ipa/ipa-1.c: Delete trailing spaces, put the call to f into
	a loop.
	* gcc.dg/ipa/ipa-2.c: Likewise.
	* gcc.dg/ipa/ipa-3.c: Likewise.
	* gcc.dg/ipa/ipa-4.c: Likewise.
	* gcc.dg/ipa/ipa-5.c: Likewise.
	* gcc.dg/ipa/ipa-7.c: Likewise.
	* gcc.dg/ipa/ipa-6.c: Delete trailing spaces, put the call to foo into
	a loop.
	* gcc.dg/ipa/ipacost-2.c: Delete trailing spaces, put the call to
	i_can_not_be_propagated_fully2 into a loop.
	* gcc.dg/ipa/ipa-8.c: New test.
	* g++.dg/ipa/iinline-1.C: Put the call to docalling into a loop.

2010-03-24  Jakub Jelinek  <jakub@redhat.com>

	PR debug/19192
	PR debug/43479
	* gcc.dg/guality/pr43479.c: New test.
	* gcc.dg/debug/dwarf2/inline2.c (third): Make a a global var
	and add volatile keyword.

2010-03-23  Mike Stump  <mikestump@comcast.net>

	* g++.dg/warn/Wstrict-aliasing-float-ref-int-obj.C: Enhance portability.

2010-03-23  Jason Merrill  <jason@redhat.com>

	* g++.dg/ext/altivec-17.C: Adjust error message.

	* g++.dg/cpp0x/lambda/lambda-const-neg.C: Adjust for non-static op().
	* g++.dg/cpp0x/lambda/lambda-conv.C: Likewise.
	* g++.dg/cpp0x/lambda/lambda-mangle.C: Likewise.
	* g++.dg/cpp0x/lambda/lambda-non-const.C: Likewise.
	* g++.dg/cpp0x/lambda/lambda-conv2.C: New.
	* g++.dg/cpp0x/lambda/lambda-conv3.C: New.

2010-03-22  Jason Merrill  <jason@redhat.com>

	PR c++/43333
	* g++.dg/ext/is_pod.C: Pass -std=c++0x.
	* g++.dg/ext/is_pod_98.C: New.

	PR c++/43281
	* g++.dg/cpp0x/auto18.C: New.

	* gcc.dg/pr36997.c: Adjust error message.
	* g++.dg/ext/vector9.C: Likewise.
	* g++.dg/conversion/simd3.C: Likewise.
	* g++.dg/other/error23.C: Likewise.

2010-03-22  Michael Matz  <matz@suse.de>

	PR middle-end/43475
	* gfortran.dg/pr43475.f90: New testcase.

2010-03-22  Richard Guenther  <rguenther@suse.de>

	PR tree-optimization/43390
	* gfortran.fortran-torture/execute/pr43390.f90: New testcase.

2010-03-21  Kaveh R. Ghazi  <ghazi@caip.rutgers.edu>

	* gcc.target/powerpc/ppc-sdata-1.c: Require nonpic.
	* gcc.target/powerpc/ppc-sdata-2.c: Likewise.

2010-03-20  Simon Martin  <simartin@users.sourceforge.net>
	    Michael Matz  <matz@suse.de>

	PR c++/43081
	* g++.dg/parse/crash56.C: New test.

2010-03-20  Paul Thomas  <pault@gcc.gnu.org>

	PR fortran/43450
	* gfortran.dg/whole_file_15.f90 : New test.

2010-03-20  Jerry DeLisle  <jvdelisle@gcc.gnu.org>

	PR fortran/43409
	* gfortran.dg/inquire_size.f90: New test.

2010-03-20  Richard Guenther  <rguenther@suse.de>

	PR rtl-optimization/43438
	* gcc.c-torture/execute/pr43438.c: New testcase.

2010-03-20  Dodji Seketeli  <dodji@redhat.com>

	PR c++/43375
	* g++.dg/abi/mangle42.C: New test.

2010-03-19  Andrew Pinski  <andrew_pinski@caviumnetworks.com>

	PR C/43211
	* gcc.dg/pr43211.c: New test.
	* gcc.dg/pr18809-1.c: Don't expect an error when calling foo.

2010-03-19  Bernd Schmidt  <bernd.schmidt@codesourcery.com>

	PR rtl-optimization/42258
	* gcc.target/arm/thumb1-mul-moves.c: New test.

	PR target/40697
	* gcc.target/arm/thumb-andsi.c: New test.

	* gcc.target/arm/thumb-andsi.c: Correct dg-options and add
	dg-require-effective-target.

2010-03-19  Michael Matz  <matz@suse.de>

	PR c++/43116
	* g++.dg/other/pr43116.C: New testcase.

2010-03-19  Michael Matz  <matz@suse.de>

	PR target/43305
	* gcc.dg/pr43305.c: New testcase.

2010-03-19  Richard Guenther  <rguenther@suse.de>

	PR tree-optimization/43415
	* gcc.c-torture/compile/pr43415.c: New testcase.

2010-03-19  Eric Botcazou  <ebotcazou@adacore.com>

	PR ada/43106
	* gnat.dg/case_optimization2.adb: New test.
	* gnat.dg/case_optimization_pkg2.ad[sb]: New helper.

2010-03-18  Francois-Xavier Coudert <fxcoudert@gcc.gnu.org>
	    Jack Howarth <howarth@bromo.med.uc.edu>

	PR target/36399
	* gcc.target/i386/push-1.c: Don't xfail
	  scan-assembler-not "movups" on darwin.

2010-03-18  Jakub Jelinek  <jakub@redhat.com>

	PR debug/43058
	* gcc.dg/pr43058.c: New test.

2010-03-18  Martin Jambor  <mjambor@suse.cz>

	PR middle-end/42450
	* g++.dg/torture/pr42450.C: New test.

2010-03-18  Michael Matz  <matz@suse.de>

	PR middle-end/43419
	* gcc.dg/pr43419.c: New testcase.

2010-03-18  H.J. Lu  <hongjiu.lu@intel.com>

	PR rtl-optimization/43360
	* gcc.dg/torture/pr43360.c: New.

2010-03-18  Michael Matz  <matz@suse.de>

	PR tree-optimization/43402
	* gcc.dg/pr43402.c: New testcase.

2010-03-17  Peter Bergner  <bergner@vnet.ibm.com>

	PR target/42427
	* gcc.dg/pr42427.c: New test.

2010-03-17  Jerry DeLisle  <jvdelisle@gcc.gnu.org>

	PR libfortran/43265
	* gfortran.dg/read_empty_file.f: New test.
	* gfortran.dg/read_eof_all.f90: New test.
	* gfortran.dg/namelist_27.f90: Eliminate infinite loop posibility.
	* gfortran.dg/namelist_28.f90: Eliminate infinite loop posibility.

2010-03-17  Michael Matz  <matz@suse.de>

	* gcc.dg/pr43300.c: Add -w.

2010-03-17  Richard Guenther  <rguenther@suse.de>

	* gcc.dg/pr43379.c: Add -w.

2010-03-17  Tobias Burnus  <burnus@net-b.de>

	PR fortran/43331
	* gfortran.dg/cray_pointers_1.f90: Update dg-error message.

2010-03-16  Uros Bizjak  <ubizjak@gmail.com>

	* gcc.dg/graphite/block-3.c: Add dg-timeout-factor.

2010-03-16  Rainer Orth  <ro@CeBiTec.Uni-Bielefeld.DE>

	* ada/acats/run_all.sh: Log start and end times.

2010-03-16  Rainer Orth  <ro@CeBiTec.Uni-Bielefeld.DE>

	* gnat.dg/socket1.adb: Disable on *-*-solaris2*.

2010-03-16  Richard Guenther  <rguenther@suse.de>

	PR middle-end/43379
	* gcc.dg/pr43379.c: New testcase.

2010-03-16  Jakub Jelinek  <jakub@redhat.com>

	PR debug/43051
	* gcc.dg/guality/pr43051-1.c: New test.

2010-03-15  Janis Johnson  <janis187@us.ibm.com>

	PR testsuite/43363
	* g++.dg/ext/altivec-17.C: Handle changes to error message.

2010-03-15  Michael Matz  <matz@suse.de>

	PR middle-end/43300
	* gcc.dg/pr43300.c: New testcase.

2010-03-15  Richard Guenther  <rguenther@suse.de>

	PR tree-optimization/43367
	* gcc.c-torture/compile/pr43367.c: New testcase.

2010-03-15  Richard Guenther  <rguenther@suse.de>

	PR tree-optimization/43317
	* gcc.dg/pr43317.c: New testcase.

2010-03-14  Uros Bizjak  <ubizjak@gmail.com>

	* g++.dg/abi/packed1.C: Expect warning on the alpha*-*-*.

2010-03-14  Uros Bizjak  <ubizjak@gmail.com>

	* g++.dg/graphite/pr43026.C (dg-options): Remove -m32.

2010-03-14  Tobias Burnus  <burnus@net-b.de>

	PR fortran/43362
	* gfortran.dg/impure_constructor_1.f90: New test.

2010-03-13  Sebastian Pop  <sebastian.pop@amd.com>

	PR middle-end/43354
	* gfortran.dg/graphite/id-pr43354.f: New.

2010-03-13  Sebastian Pop  <sebastian.pop@amd.com>

	PR middle-end/43349
	* gfortran.dg/graphite/pr43349.f: New.

2010-03-13  Sebastian Pop  <sebastian.pop@amd.com>

	PR middle-end/43306
	* gcc.dg/graphite/pr43306.c: New.

2010-03-12  David S. Miller  <davem@davemloft.net>

	* gcc.dg/lto/20090313_0.c: Add -mcpu=v9 to dg-lto-options on
	sparc.

2010-03-12  Kaveh R. Ghazi  <ghazi@caip.rutgers.edu>

	* gcc.target/arm/sibcall-1.c: Allow PLT to appear with pic code.

2010-03-12  Paul Thomas  <pault@gcc.gnu.org>

	PR fortran/43291
	PR fortran/43326
	* gfortran.dg/dynamic_dispatch_7.f03: New test.

2010-03-12  Kai Tietz  <kai.tietz@onevision.com>

	* gfortran.dg/default_format_denormal_1.f90: Don't assume
	fail for *-*-mingw* targets.

2010-03-12  Jakub Jelinek  <jakub@redhat.com>

	PR debug/43329
	* gcc.dg/guality/pr43329-1.c: New test.

2010-03-11  Martin Jambor  <mjambor@suse.cz>

	PR tree-optimization/43257
	* g++.dg/torture/pr43257.C: New test.

2010-03-11  Tobias Burnus  <burnus@net-b.de>

	PR fortran/43228
	* gfortran.dg/namelist_61.f90: New test.

2010-03-11  Richard Guenther  <rguenther@suse.de>

	PR tree-optimization/43255
	* gcc.c-torture/compile/pr43255.c: New testcase.

2010-03-11  Andreas Krebbel  <Andreas.Krebbel@de.ibm.com>

	* gcc.dg/optimize-bswapdi-1.c: Add OpenSSL bswap variant.
	* gcc.dg/pr43280.c: New testcase.

2010-03-11  Richard Guenther  <rguenther@suse.de>

	PR lto/43200
	* gcc.dg/lto/20100227-1_0.c: New testcase.
	* gcc.dg/lto/20100227-1_1.c: Likewise.

2010-03-10  Jerry DeLisle  <jvdelisle@gcc.gnu.org>

	PR libfortran/43320
	PR libfortran/43265
	* gfortran.dg/read_eof_6.f: New test
	* gfortran.dg/read_x_eof.f90: New test.
	* gfortran.dg/read_x_past.f: Update test.

2010-03-10  Jan Hubicka   <jh@suse.cz>

	* gcc.c-torture/compile/pr43288.c: New test.

2010-03-10  Kaveh R. Ghazi  <ghazi@caip.rutgers.edu>

	* g++.old-deja/g++.pt/asm1.C: Don't detect pic via looking for the
	-fpic/-fPIC flags.
	* g++.old-deja/g++.pt/asm2.C: Likewise.
	* gcc.c-torture/compile/20000804-1.c: Likewise.
	* gcc.target/i386/clobbers.c: Likewise.

2010-03-10  Tobias Burnus  <burnus@net-b.de>

	PR fortran/43303
	* gfortran.dg/c_assoc_3.f90: New test.

2010-03-10  Jakub Jelinek  <jakub@redhat.com>

	PR debug/36728
	* gcc.dg/guality/pr36728-1.c: New test.
	* gcc.dg/guality/pr36728-2.c: New test.

2010-03-10  Kaushik Phatak  <kaushik.phatak@kpitcummins.com>

	* gcc.dg/h8300-div-delay-slot.c: New test.

2010-03-10  Alexander Monakov  <amonakov@ispras.ru>

	PR tree-optimization/43236
	* gcc.c-torture/execute/pr43236.c: New test.

2010-03-10  Andrey Belevantsev  <abel@ispras.ru>

	PR middle-end/42859
	* g++.dg/eh/pr42859.C: New test.

2010-03-09  Jakub Jelinek  <jakub@redhat.com>

	PR debug/43299
	* gcc.dg/pr43299.c: New test.

	PR debug/43290
	* g++.dg/eh/unwind2.C: New test.

2010-03-05  Sebastian Pop  <sebastian.pop@amd.com>
	    Reza Yazdani  <reza.yazdani@amd.com>

	PR middle-end/43065
	* gcc.dg/graphite/run-id-4.c: New.

2010-03-08  Sebastian Pop  <sebastian.pop@amd.com>

	PR middle-end/43065
	* gcc.dg/graphite/run-id-3.c: New.

2010-03-08  Tobias Grosser  <grosser@fim.uni-passau.de>

	PR middle-end/42644
	PR middle-end/42130
	* gcc.dg/graphite/id-18.c: New.
	* gcc.dg/graphite/run-id-pr42644.c: New.

2010-03-08  Sebastian Pop  <sebastian.pop@amd.com>

	PR middle-end/42326
	* gcc.dg/graphite/pr42326.c: New.

2010-03-08  Richard Guenther  <rguenther@suse.de>

	PR tree-optimization/43269
	* gcc.c-torture/execute/pr43269.c: New testcase.

2010-03-08  Janus Weil  <janus@gcc.gnu.org>

	PR fortran/43256
	* gfortran.dg/typebound_call_13.f03: New.

2010-03-05  Eric Botcazou  <ebotcazou@adacore.com>

	* lib/plugin-support.exp (plugin-test-execute): Use PLUGINCC in lieu
	of HOSTCC and PLUGINCFLAGS in lieu of HOSTCFLAGS.

2010-03-05  Jason Merrill  <jason@redhat.com>

	* g++.dg/abi/mangle40.C: Require weak and alias.

2010-03-05  Sebastian Pop  <sebastian.pop@amd.com>

	PR middle-end/42326
	* gfortran.dg/graphite/pr42326.f90: New.
	* gfortran.dg/graphite/pr42326-1.f90: New.

2010-03-05  Rainer Orth  <ro@CeBiTec.Uni-Bielefeld.DE>

	* lib/gnat.exp (gnat_init): Remove GNAT_UNDER_TEST_ORIG.
	(gnat_target_compile): Likewise.
	Reinitialize GNAT_UNDER_TEST if target changes.
	Set ADA_INCLUDE_PATH, ADA_OBJECTS_PATH in environment.
	(local_find_gnatmake): Pass full --GCC to gnatlink.
	Remove --LINK.

2010-03-04  Andrew Pinski  <andrew_pinski@caviumnetworks.com>

	PR c/43248
	* gcc.dg/compound-literal-1.c: New testcase.

2010-03-04  Martin Jambor  <mjambor@suse.cz>

	PR tree-optimization/43164
	PR tree-optimization/43191
	* gcc.c-torture/compile/pr43164.c: New test.
	* gcc.c-torture/compile/pr43191.c: Likewise.

2010-03-04  Janus Weil  <janus@gcc.gnu.org>

	PR fortran/43244
	* gfortran.dg/finalize_9.f90: New.

2010-03-04  Tobias Burnus  <burnus@net-b.de>
	    Ken Werner <ken@linux.vnet.ibm.com>

	* gfortran.dg/reassoc_4.f: Add --param max-completely-peel-times
	to dg-options for spu.
	* gfortran.dg/vect/vect-7.f90: Add vect_intfloat_cvt to the
	dump-scan target to exclude spu.

2010-03-04  Changpeng Fang  <changpeng.fang@amd.com>

	PR middle-end/43209
	* gcc.dg/tree-ssa/ivopts-4.c: New.

2010-03-03  Janis Johnson  <janis187@us.ibm.com>

	* lib/target-supports-dg.exp (check-flags): Provide defaults for
	include-opts and exclude-opts; skip checking the flags if arguments
	are the same as the defaults.
	(dg-xfail-if): Verify the number of arguments, supply defaults
	for unspecified optional arguments.
	(dg-skip-if, dg-xfail-run-if): Verify the number of arguments.

2010-03-03  Jason Merrill  <jason@redhat.com>

	PR c++/12909
	* g++.dg/abi/mangle40.C: Updated.

2010-03-03  Jason Merrill  <jason@redhat.com>

	* g++.dg/abi/mangle19-1.C: Adjust for default -Wabi.
	* g++.dg/abi/mangle23.C: Likewise.
	* g++.dg/eh/simd-2.C: Likewise.
	* g++.dg/ext/attribute-test-2.C: Likewise.
	* g++.dg/ext/vector14.C: Likewise.
	* g++.dg/other/pr34435.C: Likewise.
	* g++.dg/template/conv8.C: Likewise.
	* g++.dg/template/nontype9.C: Likewise.
	* g++.dg/template/qualttp17.C: Likewise.
	* g++.dg/template/ref1.C: Likewise.
	* g++.old-deja/g++.pt/crash68.C: Likewise.
	* g++.old-deja/g++.pt/ref1.C: Likewise.
	* g++.old-deja/g++.pt/ref3.C: Likewise.
	* g++.old-deja/g++.pt/ref4.C: Likewise.

	PR c++/12909
	* g++.dg/abi/mangle40.C: New.
	* g++.dg/abi/mangle41.C: New.
	* g++.dg/lto/20100302_0.C: New.
	* g++.dg/lto/20100302_1.C: New.
	* g++.dg/lto/20100302.h: New.

2010-03-03  Paul Thomas  <pault@gcc.gnu.org>

	PR fortran/43243
	* gfortran.dg/internal_pack_12.f90: New test.

2010-03-03  H.J. Lu  <hongjiu.lu@intel.com>

	* gcc.dg/pr36997.c: Adjust error message.

2010-03-03  Mike Stump  <mikestump@comcast.net>

	* gcc.target/i386/builtin-unreachable.c: Don't expect stack
	adjustments to not be present on machines that align the stack to
	more than 4 bytes and don't have a red zone yet as that is an
	unimplemented optimization.

2010-03-03  Janus Weil  <janus@gcc.gnu.org>

	PR fortran/43169
	* gfortran.dg/impure_assignment_3.f90: New.

2010-03-03  Jakub Jelinek  <jakub@redhat.com>

	PR debug/43229
	* gfortran.dg/pr43229.f90: New test.

	PR debug/43237
	* gcc.dg/debug/dwarf2/pr43237.c: New test.

	PR debug/43177
	* gcc.dg/guality/pr43177.c: New test.

2010-03-02  Jason Merrill  <jason@redhat.com>

	* g++.dg/ext/vector9.C: Adjust error message.
	* g++.dg/conversion/simd3.C: Likewise.
	* g++.dg/other/error23.C: Likewise.

2010-03-02  Mike Stump  <mikestump@comcast.net>

	PR c++/41090
	* g++.dg/ext/label13.C (C::C): xfail for darwin for now.

2010-03-02  Paul Thomas  <pault@gcc.gnu.org>

	PR fortran/43180
	* gfortran.dg/internal_pack_10.f90: New test.

	PR fortran/43173
	* gfortran.dg/internal_pack_11.f90: New test.

2010-03-02  Reza Yazdani  <reza.yazdani@amd.com>

	PR middle-end/42640
	* gcc.dg/tree-ssa/pr42640.c: New.

2010-03-01  Richard Guenther  <rguenther@suse.de>

	PR tree-optimization/43220
	* gcc.c-torture/execute/pr43220.c: New testcase.

2010-03-01  Richard Guenther  <rguenther@suse.de>

	PR middle-end/43213
	* gcc.dg/pr43213.c: New testcase.

2010-03-01  Rainer Orth  <ro@CeBiTec.Uni-Bielefeld.DE>

	PR pch/14940
	* gcc.dg/pch/pch.exp: Don't XFAIL largefile.c on i?86-*-solaris2.10.

2010-03-01  Rainer Orth  <ro@CeBiTec.Uni-Bielefeld.DE>

	* lib/target-supports.exp (check_effective_target_ucn_nocache):
	New function.
	(check_effective_target_ucn): Likewise.

	* g++.dg/other/ucnid-1.C: Don't XFAIL on *-*-solaris2.*, but skip
	if !ucn.
	* gcc.dg/ucnid-2.c: Likewise.
	* gcc.dg/ucnid-3.c: Likewise.
	* gcc.dg/ucnid-4.c: Likewise.
	* gcc.dg/ucnid-11.c: Likewise.
	* gcc.dg/ucnid-12.c: Likewise.
	* gcc.dg/ucnid-6.c: Skip if !ucn.
	* gcc.dg/ucnid-9.c: Likewise.

2010-03-01  Rainer Orth  <ro@CeBiTec.Uni-Bielefeld.DE>

	* gcc.target/i386/pr32000-2.c: Add missing include and exclude
	lists to dg-skip-if.
	* gcc.target/i386/stackalign/return-3.c: Likewise.

2010-03-01  Rainer Orth  <ro@CeBiTec.Uni-Bielefeld.DE>

	* gcc.target/i386/clearcap.map: New file.
	* gcc.target/i386/i386.exp: Check for linker -M mapfile support.
	Pass clearcap.map by default if supported.

2010-03-01  Rainer Orth  <ro@CeBiTec.Uni-Bielefeld.DE>

	PR fortran/42900
	* gfortran.dg/stat_1.f90: Accept 'testfile' gid == parent dir gid.
	Explain this.
	* gfortran.dg/stat_2.f90: Likewise.

2010-03-01  Tobias Burnus  <burnus@net-b.de>

	PR fortran/43199
	* gfortran.dg/module_read_2.f90: New test.

2010-02-27  Mark Mitchell  <mark@codesourcery.com>

	PR c++/42748
	* g++.dg/abi/mangle11.C: Adjust mangling warning locations.
	* g++.dg/abi/mangle12.C: Likewise.
	* g++.dg/abi/mangle20-2.C: Likewise.
	* g++.dg/abi/mangle17.C: Likewise.
	* g++.dg/template/cond2.C: Likewise.
	* g++.dg/template/pr35240.C: Likewise.

2010-02-27  Richard Guenther  <rguenther@suse.de>

	PR tree-optimization/43186
	* gcc.c-torture/compile/pr43186.c: Adjust testcase.

2010-02-27  Kaz Kojima  <kkojima@gcc.gnu.org>

	* g++.dg/abi/packed1.C: Expect warning on the SH.

2010-02-27  Simon Martin  <simartin@users.sourceforge.net>

	PR c++/42054:
	* g++.dg/parse/error37.C: New test.

2010-02-27  Manuel López-Ibáñez  <manu@gcc.gnu.org>

	PR c/24577
	PR c/43192
	* gcc.dg/pr8927-1.c: Match new note.
	* gcc.dg/990506-0.c: Likewise.
	* gcc.dg/gomp/flush-2.c: Likewise.
	* gcc.dg/gomp/atomic-5.c: Likewise.
	* gcc.dg/gomp/pr34607.c: Likewise.
	* gcc.dg/pr35746.c: Likewise.
	* gcc.dg/cpp/pragma-1.c: Likewise.
	* gcc.dg/cpp/pragma-2.c: Likewise.
	* gcc.dg/pr41842.c: Likewise.
	* gcc.dg/noncompile/20040629-1.c: Likewise.
	* objc.dg/private-1.m: Likewise.

2010-02-27  Tobias Burnus  <burnus@net-b.de>

	PR fortran/43185
	* gfortran.dg/default_initialization_1.f90: Add -std=f2003.
	* gfortran.dg/default_initialization_4.f90: New test.

2010-02-27  Eric Botcazou  <ebotcazou@adacore.com>

	* gnat.dg/thin_pointer.ad[sb]: Rename into...
	* gnat.dg/thin_pointer1.ad[sb]: ...this.
	* gnat.dg/thin_pointer2.adb: New test.
	* gnat.dg/thin_pointer2_pkg.ad[sb]: New helper.

2010-02-26  Manuel López-Ibáñez  <manu@gcc.gnu.org>

	PR c/20631
	* gcc.dg/cpp/c90-pedantic.c: New.
	* gcc.dg/cpp/c90.c: New.
	* gcc.dg/gnu90-const-expr-1.c: New.
	* gcc.dg/Woverlength-strings-pedantic-c90.c: New.

2010-02-26  Richard Guenther  <rguenther@suse.de>

	PR tree-optimization/43186
	* gcc.c-torture/compile/pr43186.c: New testcase.

2010-02-26  Jakub Jelinek  <jakub@redhat.com>

	PR debug/43190
	* c-c++-common/dwarf2/pr43190.c: New test.

2010-02-26  H.J. Lu  <hongjiu.lu@intel.com>

	PR testsuite/37074:
	* gcc.dg/torture/stackalign/stackalign.exp: Add -mno-mmx to x86.

2010-02-26  Richard Guenther  <rguenther@suse.de>

	PR tree-optimization/43188
	* gcc.c-torture/compile/pr43188.c: New testcase.

2010-02-26  H.J. Lu  <hongjiu.lu@intel.com>

	PR target/43175
	* gcc.target/i386/vperm-v4si-2-sse4.c: New.

2010-02-25  Eric Botcazou  <ebotcazou@adacore.com>

	* g++.dg/abi/packed1.C: Expect warning on the SPARC.

2010-02-25  Michael Meissner  <meissner@linux.vnet.ibm.com>

	PR target/43154
	* gcc.target/powerpc/pr43154.c: New file.

2010-02-25  Jakub Jelinek  <jakub@redhat.com>

	PR debug/43166
	* gfortran.dg/debug/pr43166.f: New test.

	PR debug/43165
	* gcc.dg/torture/pr43165.c: New test.

2010-02-24  Manuel López-Ibáñez  <manu@gcc.gnu.org>

	PR c/43128
	* c-c++-common/pr41779.c: Update.

2010-02-24  Rainer Orth  <ro@CeBiTec.Uni-Bielefeld.DE>

	PR ada/32547
	* lib/gnat-dg.exp (gnat_load): Redefine.

	* ada/acats/run_acats: Run run_all.sh with $SHELL.
	* ada/acats/run_all.sh: Downcase tasking not implemented message.

2010-02-24  Rainer Orth  <ro@CeBiTec.Uni-Bielefeld.DE>

	PR libobjc/36610
	* objc/execute/forward-1.x: XFAIL on alpha*-dec-osf*, 64-bit
	i?86-*-solaris2*, mips-sgi-irix*, sparc*-sun-solaris2* with
	-fgnu-runtime.
	Sort entries.

2010-02-24  Rainer Orth  <ro@CeBiTec.Uni-Bielefeld.DE>

	* gcc.dg/cpp/_Pragma6.c: Skip on mips-sgi-irix*, alpha*-dec-osf*.

2010-02-24  Jakub Jelinek  <jakub@redhat.com>

	PR debug/43150
	* gcc.dg/guality/vla-1.c: New test.

2010-02-24  Tobias Burnus  <burnus@net-b.de>

	PR fortran/43042
	* gfortran.dg/c_ptr_tests_15.f90: New test.

2010-02-23  Jakub Jelinek  <jakub@redhat.com>

	PR target/43107
	* gcc.target/i386/pr43107.c: New test.

2010-02-23  Jason Merrill  <jason@redhat.com>

	PR c++/43143
	* g++.dg/cpp0x/variadic100.C: New.

2010-02-23  Jason Merrill  <jason@redhat.com>

	PR debug/42800
	* gcc.dg/debug/dwarf2/dwarf2.exp: Run c-c++-common dwarf2 tests.
	* g++.dg/debug/dwarf2/dwarf2.exp: Likewise.
	* c-c++-common/dwarf2/vla1.c: New.

2010-02-23  Jakub Jelinek  <jakub@redhat.com>

	PR target/43139
	* gcc.dg/pr43139.c: New test.

	PR debug/43077
	* gcc.dg/guality/pr43077-1.c: New test.

2010-02-23  Manuel López-Ibáñez  <manu@gcc.gnu.org>

	PR 43123
	* gcc.dg/march.c: New.
	* gcc.dg/march-generic.c: New.
	* gcc.dg/mtune.c: New.

2010-02-22  Sebastian Pop  <sebastian.pop@amd.com>

	PR middle-end/43083
	* gcc.dg/graphite/pr43083.c: New.

2010-02-22  Sebastian Pop  <sebastian.pop@amd.com>

	PR middle-end/43097
	* gfortran.dg/graphite/pr43097.f: New.

2010-02-22  Sebastian Pop  <sebastian.pop@amd.com>
	    Manuel López-Ibáñez  <manu@gcc.gnu.org>

	PR middle-end/43140
	* g++.dg/graphite/pr41305.C: Add -Wno-conversion-null.

2010-02-22  Sebastian Pop  <sebastian.pop@amd.com>

	PR middle-end/43026
	* g++.dg/graphite/pr43026.C: New.

2010-02-22  Manuel López-Ibáñez  <manu@gcc.gnu.org>

	PR c++/43126
	* gcc.dg/cleanup-1.c: Update.
	* gcc.dg/func-args-1.c: Update.
	* gcc.dg/format/sentinel-1.c: Update.
	* g++.old-deja/g++.jason/scoping10.C: Update.
	* g++.old-deja/g++.ns/lookup5.C: Update.
	* g++.dg/ext/cleanup-1.C: Update.
	* g++.dg/parse/varmod1.C: Update.
	* g++.dg/parse/error33.C: Update.
	* g++.dg/expr/call3.C: Update.
	* g++.dg/func-args-1.C: New.

2010-02-22  H.J. Lu  <hongjiu.lu@intel.com>

	PR c/43125
	* gcc.dg/attr-used-2.c: Moved to ...
	* c-c++-common/attr-used-2.c: Here.

	* gcc.dg/attr-used.c: Moved to ...
	* c-c++-common/attr-used.c: Here.

2010-02-22  Ozkan Sezer  <sezeroz@gmail.com>

	* gcc.c-torture/execute/991014-1.c: Use __SIZE_TYPE__ for size types.

2010-02-22  Richard Guenther  <rguenther@suse.de>

	PR lto/43045
	* gfortran.dg/lto/20100222-1_0.f03: New testcase.
	* gfortran.dg/lto/20100222-1_1.c: Likewise.

2010-02-22  Richard Guenther  <rguenther@suse.de>

	PR tree-optimization/42749
	* gcc.c-torture/compile/pr42749.c: New testcase.

2010-02-22  Paul Thomas  <pault@gcc.gnu.org>

	PR fortran/43072
	* gfortran.dg/internal_pack_6.f90: Number of 'packs' now zero.
	* gfortran.dg/internal_pack_9.f90: New test.

2010-02-21  Manuel López-Ibáñez  <manu@gcc.gnu.org>

	PR c++/23510
	* g++.dg/template/recurse.C: Adjust.
	* g++.dg/template/pr23510.C: New.

2010-02-21  Dodji Seketeli  <dodji@redhat.com>

	PR c++/42824
	* g++.dg/template/memclass4.C: New test.

2010-02-21  Tobias Burnus  <burnus@net-b.de>

	PR fortran/35259
	* gfortran.dg/reassoc_5.f90: New test.

2010-02-20  Uros Bizjak  <ubizjak@gmail.com>

	PR target/43067
	* gcc.target/i386/pr43067.c: New test.

2010-02-20  Manuel López-Ibáñez  <manu@gcc.gnu.org>

	PR c++/35669
	* g++.dg/warn/Wconversion2.C: Replace -Wconversion with
	-Wconversion-null.
	* g++.dg/warn/Wconversion-null.C: New test.
	* g++.old-deja/g++.other/null1.C: Move to...
	* g++.dg/warn/Wconversion-null-2.C: ... here. Remove -Wconversion.

2010-02-20  Paul Thomas  <pault@gcc.gnu.org>

	PR fortran/36932
	PR fortran/36933
	* gfortran.dg/dependency_26.f90: New test.

	PR fortran/43072
	* gfortran.dg/internal_pack_7.f90: New test.

	PR fortran/43111
	* gfortran.dg/internal_pack_8.f90: New test.

2010-02-20  Manuel López-Ibáñez  <manu@gcc.gnu.org>

	PR 43128
	* c-c++-common/pr41779.c: Fix broken testcase.

2010-02-19  Manuel López-Ibáñez  <manu@gcc.gnu.org>

	PR 36513
	* c-c++-common/pr36513.c: New testcase.
	* c-c++-common/pr36513-2.c: New testcase.

2010-02-19  Manuel López-Ibáñez  <manu@gcc.gnu.org>

	PR 41779
	* c-c++-common/pr41779.c: New.

2010-02-19  Jakub Jelinek  <jakub@redhat.com>

	PR debug/43084
	* gcc.dg/pr43084.c: New test.

2010-02-19  Richard Guenther  <rguenther@suse.de>

	PR tree-optimization/42916
	* gcc.dg/pr42916.c: New testcase.

2010-02-18  Jason Merrill  <jason@redhat.com>

	PR c++/42837
	* g++.dg/abi/packed1.C: Add expected warning.

	PR c++/43108
	* g++.dg/torture/dg-torture.exp: Run c-c++-common torture tests.
	* gcc.dg/torture/dg-torture.exp: Likewise.
	* c-c++-common/torture/complex-sign.h,
	c-c++-common/torture/complex-sign-add.c,
	c-c++-common/torture/complex-sign-mixed-add.c,
	c-c++-common/torture/complex-sign-mixed-div.c,
	c-c++-common/torture/complex-sign-mixed-mul.c,
	c-c++-common/torture/complex-sign-mixed-sub.c,
	c-c++-common/torture/complex-sign-mul.c,
	c-c++-common/torture/complex-sign-sub.c: Move from gcc.dg/torture.
	Adapt for C++ compilation as well.

	PR c++/43070
	* g++.dg/ext/label1.C: Update.
	* g++.dg/ext/label2.C: Update.

	PR c++/26261
	* g++.dg/template/dependent-name6.C: New.

	PR c++/43109
	* g++.dg/parse/namespace12.C: New.

2010-02-18  Martin Jambor  <mjambor@suse.cz>

	PR tree-optimization/43066
	* gcc.c-torture/compile/pr43066.c: New test.

2010-02-18  Uros Bizjak  <ubizjak@gmail.com>

	* g++.dg/ext/attrib35.C: Fix target selector string.
	* g++.dg/ext/attrib36.C: Ditto.
	* g++.dg/ext/attrib37.C: Ditto.
	* g++.dg/abi/mangle24.C: Remove stray "*/" from dg directives.
	* g++.dg/abi/mangle25.C: Ditto.

2010-02-17  Jason Merrill  <jason@redhat.com>

	PR c++/43069
	* g++.dg/parse/namespace11.C: New.

	PR c++/43093
	* g++.dg/ext/attrib37.C: New.

	PR c++/43079
	* g++.dg/template/ptrmem20.C: New.

2010-02-17  Uros Bizjak  <ubizjak@gmail.com>

	PR target/43103
	* gcc.target/i386/xop-check.h: Include m256-check.h.
	* gcc.target/i386/xop-vpermil2ps-1.c: Include x86intrin.h.
	* gcc.target/i386/xop-vpermil2ps-256-1.c: Ditto.
	* gcc.target/i386/xop-vpermil2pd-1.c: Ditto.
	* gcc.target/i386/xop-vpermil2pd-256-1.c: Ditto.

2010-02-17  Jakub Jelinek  <jakub@redhat.com>

	PR debug/42918
	* gcc.dg/pr42918.c: New test.

2010-02-16  H.J. Lu  <hongjiu.lu@intel.com>

	* g++.dg/ext/attrib36.C: Require ILP32.

2010-02-16  Richard Guenther  <rguenther@suse.de>

	PR tree-optimization/41043
	* gfortran.dg/pr41043.f90: New testcase.
	* gcc.dg/Wstrict-overflow-18.c: XFAIL.

2010-02-16  Jason Merrill  <jason@redhat.com>

	* g++.dg/cpp0x/initlist-opt.C: Declare max_val inline.

2010-02-16  Ira Rosen <irar@il.ibm.com>

	PR tree-optimization/43074
	* gcc.dg/vect/fast-math-pr43074.c: New test.

2010-02-16  Jakub Jelinek  <jakub@redhat.com>

	* lib/prune.exp: Prune variable tracking size limit exceeded notes.

2010-02-16  Jason Merrill  <jason@redhat.com>

	PR c++/43031
	* g++.dg/ext/attrib36.C: New.

	PR c++/43036
	* g++.dg/other/array6.C: New.

2010-02-15  Kaveh R. Ghazi  <ghazi@caip.rutgers.edu>

	* g++.dg/cpp0x/initlist-opt.C: Bind pic locally.

2010-02-15  Sebastian Pop  <sebastian.pop@amd.com>

	* gcc.target/i386/sse-14.c: Add tests for _mm_permute2_pd,
	_mm256_permute2_pd, _mm_permute2_ps, and _mm256_permute2_ps.
	* gcc.target/i386/xop-vpermil2pd-1.c: New.
	* gcc.target/i386/xop-vpermil2pd-256-1.c: New.
	* gcc.target/i386/xop-vpermil2ps-1.c: New.
	* gcc.target/i386/xop-vpermil2ps-256-1.c: New.

2010-02-15  Richard Guenther  <rguenther@suse.de>

	PR middle-end/43068
	* g++.dg/torture/pr43068.C: New testcase.

2010-02-14  Volker Reichelt  <reichelt@gcc.gnu.org>

	PR c++/43024
	* g++.dg/opt/ice1.C: New.

2010-02-14  Jason Merrill  <jason@redhat.com>

	PR c++/41997
	* g++.dg/cpp0x/initlist-opt.C: New.

2010-02-13  Paul Thomas  <pault@gcc.gnu.org>

	PR fortran/41113
	PR fortran/41117
	* gfortran.dg/internal_pack_6.f90: New test.

2010-02-12  Jason Merrill  <jason@redhat.com>

	PR c++/43054
	* g++.dg/cpp0x/variadic99.C: New.

2010-02-12  Jakub Jelinek  <jakub@redhat.com>

	* gcc.dg/guality/guality.h (GUALCVT): Zero extend instead of
	sign extend pointers to gualchk_t.

	PR c++/43033
	* g++.dg/other/default3.C: Xfail g4 test.

2010-02-11  Sebastian Pop  <sebastian.pop@amd.com>

	PR middle-end/43012
	* gcc.dg/graphite/pr43012.c: New.

2010-02-11  Sebastian Pop  <sebastian.pop@amd.com>

	PR middle-end/42930
	* g++.dg/graphite/pr42930.C: New.

2010-02-11  Sebastian Pop  <sebastian.pop@amd.com>

	PR middle-end/42914
	PR middle-end/42530
	* gcc.dg/graphite/pr42530.c: New.
	* gcc.dg/graphite/pr42914.c: New.

2010-02-11  Sebastian Pop  <sebastian.pop@amd.com>

	PR middle-end/42771
	* gcc.dg/graphite/pr42771.c: New.

2010-02-11  Richard Guenther  <rguenther@suse.de>

	PR tree-optimization/42998
	* gcc.c-torture/compile/pr42998.c: New testcase.

2010-02-10  Jason Merrill  <jason@redhat.com>

	PR c++/41896
	* g++.dg/cpp0x/lambda/lambda-nested3.C: New.

	PR c++/42983, core issue 906
	* g++.dg/cpp0x/defaulted15.C: Add virtualness test.
	* g++.dg/cpp0x/defaulted9.C: Move virtual default outside class.

	PR c++/43016
	* g++.dg/cpp0x/lambda/lambda-conv.C: Test for weakness.

2010-02-10  Richard Guenther  <rguenther@suse.de>

	PR tree-optimization/43017
	* gcc.dg/torture/pr43017.c: New testcase.

2010-02-10  Tobias Burnus <burnus@net-b.de>

	PR fortran/40823
	* gfortran.dg/private_type_1.f90: Update error location.
	* gfortran.dg/invalid_interface_assignment.f90: Ditto.
	* gfortran.dg/typebound_operator_2.f03: Ditto.
	* gfortran.dg/assignment_2.f90: Ditto.
	* gfortran.dg/redefined_intrinsic_assignment.f90: Ditto.
	* gfortran.dg/binding_label_tests_9.f03: Ditto.

2010-02-10  Tobias Burnus  <burnus@net-b.de>

	PR fortran/43015
	* gfortran.dg/bind_c_usage_20.f90: New test.

2010-02-10  Jakub Jelinek  <jakub@redhat.com>

	PR debug/43010
	* g++.dg/debug/pr43010.C: New test.

2010-02-10  Richard Guenther  <rguenther@suse.de>

	PR c/43007
	* gcc.c-torture/execute/20100209-1.c: New testcase.
	* gcc.dg/fold-div-3.c: Likewise.

2010-02-10  Jakub Jelinek  <jakub@redhat.com>

	* gcc.dg/builtin-ffs-1.c: New test.

2010-02-09  Jerry DeLisle  <jvdelisle@gcc.gnu.org>

	PR fortran/42999
	* gfortran.dg/array_constructor_35.f90: New test.

2010-02-09  Kaveh R. Ghazi  <ghazi@caip.rutgers.edu>

	* gcc.dg/tree-ssa/inline-4.c: Bind pic locally.

2010-02-09  Jason Merrill  <jason@redhat.com>

	PR c++/42399
	* g++.dg/cpp0x/lambda/lambda-errloc2.C: New.

	PR c++/42370
	* g++.dg/cpp0x/lambda/lambda-warn2.C: New.

2010-02-09  Tobias Burnus  <burnus@net-b.de>

	PR fortran/41869
	* gfortran.dg/module_write_1.f90: New test.

2010-02-09  Alexander Monakov  <amonakov@ispras.ru>

	* gcc.dg/pr19340.c: Adjust.

2010-02-09  Richard Guenther  <rguenther@suse.de>

	PR tree-optimization/43008
	* gcc.c-torture/execute/pr43008.c: New testcase.

2010-02-09  Richard Guenther  <rguenther@suse.de>

	PR tree-optimization/43000
	* gcc.dg/torture/pr43000.c: New testcase.
	* gcc.dg/torture/pr43002.c: Likewise.

2010-02-09  Daniel Kraft  <d@domob.eu>

	PR fortran/39171
	* gfortran.dg/char_length_2.f90: Change warning expectations accordingly
	and pass -Wsurprising as necessary.

2010-02-08  Jakub Jelinek  <jakub@redhat.com>

	PR tree-optimization/42890
	* g++.dg/torture/pr42890.C: New test.

2010-02-08  Richard Guenther  <rguenther@suse.de>

	PR middle-end/42995
	* gcc.dg/tree-ssa/inline-4.c: New testcase.

2010-02-07  Sebastian Pop  <sebastian.pop@amd.com>

	* gcc.dg/graphite/block-0.c: Call abort for runtime test.  Always
	return 0 from main.
	* gcc.dg/graphite/block-1.c: Same.
	* gcc.dg/graphite/block-3.c: Same.
	* gcc.dg/graphite/block-4.c: Same.
	* gcc.dg/graphite/block-5.c: Same.
	* gcc.dg/graphite/block-6.c: Same.
	* gcc.dg/graphite/block-7.c: Same.
	* gcc.dg/graphite/interchange-0.c: Same.
	* gcc.dg/graphite/interchange-1.c: Same.
	* gcc.dg/graphite/interchange-10.c: Same.
	* gcc.dg/graphite/interchange-11.c: Same.
	* gcc.dg/graphite/interchange-12.c: Same.
	* gcc.dg/graphite/interchange-2.c: Same.
	* gcc.dg/graphite/interchange-3.c: Same.
	* gcc.dg/graphite/interchange-4.c: Same.
	* gcc.dg/graphite/interchange-5.c: Same.
	* gcc.dg/graphite/interchange-6.c: Same.
	* gcc.dg/graphite/interchange-7.c: Same.
	* gcc.dg/graphite/interchange-8.c: Same.
	* gcc.dg/graphite/interchange-9.c: Same.
	* gcc.dg/graphite/interchange-mvt.c: Same.

2010-02-07  Sebastian Pop  <sebastian.pop@amd.com>

	* gfortran.dg/graphite/id-19.f: New.
	* gfortran.dg/graphite/pr14741.f90: New.
	* gfortran.dg/graphite/pr41924.f90: New.
	* gfortran.dg/graphite/run-id-2.f90: New.

2010-02-07  Richard Guenther  <rguenther@suse.de>

	PR middle-end/42956
	* gcc.c-torture/compile/pr42956.c: New testcase.

2010-02-06  Jerry DeLisle  <jvdelisle@gcc.gnu.org>

	PR libfortran/42742
	* gfortran.dg/fmt_cache_2.f: New test.

2010-02-06  Jerry DeLisle  <jvdelisle@gcc.gnu.org>

	* gfortran.dg/read_no_eor.f90: New test.

2010-02-05  Jason Merrill  <jason@redhat.com>

	* g++.dg/ext/label13.C: Move constructor body out of class.

2010-02-03  Jason Merrill  <jason@redhat.com>

	PR c++/42870
	* g++.dg/ext/dllexport3.C: New.

2010-02-05  Ozkan Sezer  <sezeroz@gmail.com>

	* gcc.dg/format/ms-format3.c: New test for specific MS types.

2010-02-05  Richard Guenther  <rguenther@suse.de>

	* gcc.dg/tree-ssa/ssa-ccp-28.c: New testcase.

2010-02-05  Dodji Seketeli  <dodji@redhat.com>

	PR c++/42915
	* g++.dg/other/crash-9.C: New test.

2010-02-05  Paul Thomas  <pault@gcc.gnu.org>

	PR fortran/42309
	* gfortran.dg/subref_array_pointer_4.f90 : New test.

2010-02-04  Richard Guenther  <rguenther@suse.de>

	PR rtl-optimization/42952
	* gcc.dg/torture/pr42952.c: New testcase.

2010-02-03  Jerry DeLisle  <jvdelisle@gcc.gnu.org>

	PR libfortran/42901
	* gfortran.dg/namelist_60.f90: New test.

2010-02-03  Jason Merrill  <jason@redhat.com>

	PR c++/40138
	* g++.dg/ext/builtin11.C: New.

	PR c++/4926
	PR c++/38600
	* g++.dg/abi/mangle35.C: New.
	* g++.dg/abi/mangle37.C: New.

	PR c++/12909
	* g++.dg/abi/mangle36.C: New.

	PR c++/35652
	* g++.dg/warn/string1.C: New.

2010-02-03  Richard Guenther  <rguenther@suse.de>

	PR tree-optimization/42944
	* gcc.dg/errno-1.c: New testcase.

2010-02-03  Richard Guenther  <rguenther@suse.de>

	PR middle-end/42927
	* gcc.c-torture/compile/pr42927.c: New testcase.

2010-02-03  Tobias Burnus  <burnus@net-b.de>

	PR fortran/42936
	* gfortran.dg/null_4.f90: New test.

2010-02-02  Jason Merrill  <jason@redhat.com>

	PR c++/41090
	* g++.dg/ext/label13.C: New.

2010-02-02  Tobias Burnus  <burnus@net-b.de>

	PR fortran/42650
	* gfortran.dg/func_result_5.f90: New test.

2010-02-01  Tobias Burnus  <burnus@net-b.de>

	PR fortran/42922
	* gfortran.dg/pure_initializer_3.f90: News test.

2010-01-31  Janus Weil  <janus@gcc.gnu.org>

	PR fortran/42888
	* gfortran.dg/allocate_derived_2.f90: New test.

2010-01-31  Eric Botcazou  <ebotcazou@adacore.com>

	PR middle-end/42898
	* gcc.dg/torture/pr42898-2.c: New test.

2010-01-31  Richard Guenther  <rguenther@suse.de>

	PR middle-end/42898
	* gcc.dg/torture/pr42898.c: New testcase.

2010-01-31  Paul Thomas  <pault@gcc.gnu.org>

	PR fortran/38324
	* gfortran.dg/alloc_comp_basics_1.f90: Remove option -O2.
	* gfortran.dg/alloc_comp_bounds_1.f90: New test.

2010-01-30  Paolo Bonzini  <bonzini@gnu.org>

	* g++.dg/tree-ssa/inline-1.C: New.
	* g++.dg/tree-ssa/inline-2.C: New.
	* g++.dg/tree-ssa/inline-3.C: New.

2010-01-29  Michael Meissner  <meissner@linux.vnet.ibm.com>

	PR testsuite/41701
	* gcc.dg/builtins-58.c: Add -fno-ident to the options to prevent
	the string 'pow' in the pathname of the compiler from generating a
	test failure.

2010-01-29  Rainer Orth  <ro@CeBiTec.Uni-Bielefeld.DE>

	* g++.old-deja/g++.mike/eh16.C: Rename err to e.
	* g++.old-deja/g++.mike/eh17.C: Likewise.
	* g++.old-deja/g++.mike/p5571.C: Likewise.

2010-01-29  Dodji Seketeli  <dodji@redhat.com>

	PR c++/42758
	PR c++/42634
	PR c++/42336
	PR c++/42797
	PR c++/42880
	* g++.dg/other/crash-5.C: New test.
	* g++.dg/other/crash-6.C: New test.
	* g++.dg/other/crash-7.C: New test.
	* g++.dg/other/crash-8.C: New test.

2010-01-29  Jakub Jelinek  <jakub@redhat.com>

	PR rtl-optimization/42889
	* gcc.dg/pr42889.c: New test.

2010-01-28  H.J. Lu  <hongjiu.lu@intel.com>

	* gcc.target/i386/pr42881.c: Use SSE2.

2010-01-28  Uros Bizjak  <ubizjak@gmail.com>

	PR target/42891
	* gcc.target/i386/pr42891.c: New test.

2010-01-28  Richard Guenther  <rguenther@suse.de>

	PR tree-optimization/42871
	* g++.dg/torture/pr42871.C: New testcase.

2010-01-28  Richard Guenther  <rguenther@suse.de>

	* gcc.dg/Wobjsize-1.h: New testcase.
	* gcc.dg/Wobjsize-1.c: Likewise.

2010-01-28  Richard Guenther  <rguenther@suse.de>

	PR middle-end/42883
	* g++.dg/torture/pr42883.C: New testcase.

2010-01-28  Michael Matz  <matz@suse.de>

	* gcc.target/i386/pr42881.c: New test.

2010-01-28  Rainer Orth  <ro@CeBiTec.Uni-Bielefeld.DE>

	* gcc.misc-tests/linkage.exp: Remove mips-sgi-irix6*o32 support.
	Add i?86-*-solaris2* support.

2010-01-28  Dodji Seketeli  <dodji@redhat.com>

	PR c++/42713
	PR c++/42820
	* g++.dg/template/typedef27.C: New test case.
	* g++.dg/template/typedef28.C: New test case.

2010-01-27  Stephen Thomas  <stephen.thomas@arm.com>

	* testsuite/gcc.dg/optimize-bswap*.c: Add ARM target

2010-01-27  Richard Guenther  <rguenther@suse.de>

	PR middle-end/42878
	* gcc.dg/torture/pr42878-1.c: New testcase.
	* gcc.dg/torture/pr42878-2.c: Likewise.

2010-01-27  Jakub Jelinek  <jakub@redhat.com>

	PR middle-end/42874
	* gcc.dg/vla-22.c: New test.

2010-01-26  Jakub Jelinek  <jakub@redhat.com>

	* ada/acats/run_all.sh: Make sure norun.lst is sorted using the
	current collation.

2010-01-26  Richard Guenther  <rguenther@suse.de>

	PR rtl-optimization/42685
	* gcc.dg/pr42685.c: New testcase.
	* g++.dg/other/pr42685.C: Likewise.

2010-01-26  Richard Guenther  <rguenther@suse.de>

	PR middle-end/42806
	* g++.dg/other/pr42806.C: New testcase.

2010-01-26  Richard Guenther  <rguenther@suse.de>

	PR tree-optimization/42250
	* gcc.dg/pr42250.c: New testcase.

2010-01-25  Arnaud Charlet  <charlet@adacore.com>

	* gnat.dg/array_bounds_test.adb: New test.

2010-01-25  Tobias Burnus  <burnus@net-b.de>

	PR fortran/42858
	* gfortran.dg/generic_21.f90: New test.

2010-01-25  Rainer Orth  <ro@CeBiTec.Uni-Bielefeld.DE>

	PR testsuite/41522
	* gcc.c-torture/compile/pr38789.c: Change to dg-do compile.

2010-01-24  Mark Mitchell  <mark@codesourcery.com>

	PR c++/42748
	* g++.dg/abi/arm_va_list2.C: New test.
	* g++.dg/abi/arm_va_list2.h: Companion header file.

2010-01-24  Paul Thomas  <pault@gcc.gnu.org>

	PR fortran/41044
	* gfortran.dg/parameter_array_ref_2.f90 : New test.

	PR fortran/41167
	* gfortran.dg/char_array_arg_1.f90 : New test.

	* gfortran.dg/pr25923.f90 : Remove XFAIL.

2010-01-24  Tobias Burnus  <burnus@net-b.de>

	PR fortran/39304
	* gfortran.dg/generic_20.f90: New test.

2010-01-22  Michael Matz  <matz@suse.de>

	* gfortran.dg/vect/fast-math-mgrid-resid.f: Limit to x86, add
	-msse2.

2010-01-21  Paul Thomas  <pault@gcc.gnu.org>

	PR fortran/42736
	* gfortran.dg/dependency_25.f90 : New test.

2010-01-21  Martin Jambor  <mjambor@suse.cz>

	PR tree-optimization/42585
	* gcc.dg/tree-ssa/pr42585.c: New test.

2010-01-21  Richard Guenther  <rguenther@suse.de>

	PR middle-end/19988
	* gcc.dg/pr19988.c: New testcase.

2010-01-20  Janis Johnson  <janis187@us.ibm.com>

	* g++.dg/compat/decimal/compat-common.h: New file.
	* g++.dg/compat/decimal/decimal-dummy.h: New file.
	* g++.dg/compat/decimal/pass_x.h: New file.
	* g++.dg/compat/decimal/pass_y.h: New file.
	* g++.dg/compat/decimal/pass-1_main.C: New file.
	* g++.dg/compat/decimal/pass-1_x.C: New file.
	* g++.dg/compat/decimal/pass-1_y.C: New file.
	* g++.dg/compat/decimal/pass-2_main.C: New file.
	* g++.dg/compat/decimal/pass-2_x.C: New file.
	* g++.dg/compat/decimal/pass-2_y.C: New file.
	* g++.dg/compat/decimal/pass-3_main.C: New file.
	* g++.dg/compat/decimal/pass-3_x.C: New file.
	* g++.dg/compat/decimal/pass-3_y.C: New file.
	* g++.dg/compat/decimal/pass-4_main.C: New file.
	* g++.dg/compat/decimal/pass-4_x.C: New file.
	* g++.dg/compat/decimal/pass-4_y.C: New file.
	* g++.dg/compat/decimal/pass-5_main.C: New file.
	* g++.dg/compat/decimal/pass-5_x.C: New file.
	* g++.dg/compat/decimal/pass-5_y.C: New file.
	* g++.dg/compat/decimal/pass-6_main.C: New file.
	* g++.dg/compat/decimal/pass-6_x.C: New file.
	* g++.dg/compat/decimal/pass-6_y.C: New file.
	* g++.dg/compat/decimal/return_x.h: New file.
	* g++.dg/compat/decimal/return_y.h: New file.
	* g++.dg/compat/decimal/return-1_main.C: New file.
	* g++.dg/compat/decimal/return-1_x.C: New file.
	* g++.dg/compat/decimal/return-1_y.C: New file.
	* g++.dg/compat/decimal/return-2_main.C: New file.
	* g++.dg/compat/decimal/return-2_x.C: New file.
	* g++.dg/compat/decimal/return-2_y.C: New file.
	* g++.dg/compat/decimal/return-3_main.C: New file.
	* g++.dg/compat/decimal/return-3_x.C: New file.
	* g++.dg/compat/decimal/return-3_y.C: New file.
	* g++.dg/compat/decimal/return-4_main.C: New file.
	* g++.dg/compat/decimal/return-4_x.C: New file.
	* g++.dg/compat/decimal/return-4_y.C: New file.
	* g++.dg/compat/decimal/return-5_main.C: New file.
	* g++.dg/compat/decimal/return-5_x.C: New file.
	* g++.dg/compat/decimal/return-5_y.C: New file.
	* g++.dg/compat/decimal/return-6_main.C: New file.
	* g++.dg/compat/decimal/return-6_x.C: New file.
	* g++.dg/compat/decimal/return-6_y.C: New file.

2010-01-20  Alexandre Oliva  <aoliva@redhat.com>

	PR debug/42715
	* gcc.dg/pr42715.c: New.

2010-01-20  Paolo Carlini  <paolo.carlini@oracle.com>

	PR c++/42038
	* g++.dg/parse/crash55.C: New.

2010-01-20  Alexandre Oliva  <aoliva@redhat.com>

	PR debug/42782
	* gcc.dg/guality/pr42782.c: New.

2010-01-20  Jason Merrill  <jason@redhat.com>

	PR c++/41788
	* g++.dg/abi/packed1.C: New.

	PR c++/41920
	* g++.dg/cpp0x/lambda/lambda-warn1.C: New.

	PR c++/40750
	* g++.dg/parse/fn-typedef1.C: New.
	* g++.dg/other/cv_quals.C: Adjust.

2010-01-20  Anthony Green  <green@moxielogic.com>

	* gcc.dg/cpp/_Pragma6.c: Skip this test for moxie-*-* (no
	pack(push) pragma).
	* gcc.dg/pr19340.c: Skip this test for moxie-*-* (no scheduling).
	* gcc.dg/20020312-2.c: Port this to the moxie core.
	* gcc.dg/weak/typeof-2.c: Ditto.

2010-01-20  Richard Guenther  <rguenther@suse.de>

	PR tree-optimization/42717
	* gcc.c-torture/compile/pr42717.c: New testcase.

2010-01-20  Jakub Jelinek  <jakub@redhat.com>

	* gcc.dg/cleanup-13.c: Expect DW_OP_mod to do unsigned modulo instead
	of signed, add a few new tests.

	PR middle-end/42803
	* g++.dg/parse/limits-initializer1.C: New test.

2010-01-19  Janus Weil  <janus@gcc.gnu.org>

	PR fortran/42804
	* gfortran.dg/proc_ptr_comp_pass_6.f90: New test.
	* gfortran.dg/typebound_call_12.f03: New test.

2010-01-19  Paul Thomas  <pault@gcc.gnu.org>

	PR fortran/42783
	* gfortran.dg/bounds_check_15.f90 : New test.

2010-01-19  Michael Matz  <matz@suse.de>

	PR tree-optimization/41783
	* gfortran.dg/vect/fast-math-mgrid-resid.f: New.

2010-01-19  Ramana Radhakrishnan  <ramana.radhakrishnan@arm.com>

	PR target/38697.
	* gcc.target/arm/neon/vget_lowf32.c: Regenerate.
	* gcc.target/arm/neon/vget_lowp16.c: Likewise.
	* gcc.target/arm/neon/vget_lowp8.c:  Likewise.
	* gcc.target/arm/neon/vget_lows16.c: Likewise.
	* gcc.target/arm/neon/vget_lows32.c: Likewise.
	* gcc.target/arm/neon/vget_lows64.c: Likewise.
	* gcc.target/arm/neon/vget_lows8.c: Likewise.
	* gcc.target/arm/neon/vget_lowu16.c: Likewise.
	* gcc.target/arm/neon/vget_lowu32.c: Likewise.
	* gcc.target/arm/neon/vget_lowu64.c: Likewise.
	* gcc.target/arm/neon/vget_lowu8.c: Likewise.

2010-01-19  Janus Weil  <janus@gcc.gnu.org>

	PR fortran/42545
	* gfortran.dg/extends_6.f03: Modified an error message.
	* gfortran.dg/extends_10.f03: New test.
	* gfortran.dg/private_type_6.f03: Modified an error message.
	* gfortran.dg/structure_constructor_8.f03: Ditto.

2010-01-19  Jakub Jelinek  <jakub@redhat.com>

	PR tree-optimization/42719
	* gcc.dg/pr42719.c: New test.

	PR debug/42728
	* gcc.dg/pr42728.c: New test.

2010-01-19  Anthony Green  <green@moxielogic.com>

	* gcc.dg/tree-ssa/20040204-1.c: Expect this test to pass.

2010-01-18  Anthony Green  <green@moxielogic.com>

	* gcc.dg/tree-ssa/asm-3.c (REGISTER): Pick an appropriate register
	for moxie.

2010-01-19  Dodji Seketeli  <dodji@redhat.com>

	* g++.dg/template/error45.C: reverted as part of reverting the
	fix of PR c++/42634.

2010-01-18  Dodji Seketeli  <dodji@redhat.com>

	PR c++/42634
	* g++.dg/template/error45.C: New test.

2010-01-18  Dodji Seketeli  <dodji@redhat.com>

	PR c++/42766
	* g++.dg/conversion/op6.C: New test.

2010-01-18  Uros Bizjak  <ubizjak@gmail.com>

	PR target/42774
	* gcc.target/alpha/pr42774.c: New test.

2010-01-18  Richard Guenther  <rguenther@suse.de>

	PR tree-optimization/42781
	* gfortran.fortran-torture/compile/pr42781.f90: New testcase.

2010-01-17  Richard Guenther  <rguenther@suse.de>

	PR middle-end/42248
	* gcc.c-torture/execute/pr42248.c: New testcase.

2010-01-17  Richard Guenther  <rguenther@suse.de>

	PR tree-optimization/42773
	* g++.dg/torture/pr42773.C: New testcase.

2010-01-17  Janus Weil  <janus@gcc.gnu.org>

	PR fortran/42677
	* gfortran.dg/interface_assignment_5.f90: New test.

2010-01-17  Dodji Seketeli  <dodji@redhat.com>

	PR c++/42697
	* g++.dg/template/crash94.C: Reverted.

2010-01-17  Jie Zhang  <jie.zhang@analog.com>

	PR debug/42767
	* gcc.dg/debug/pr42767.c: New.

2010-01-15  Jason Merrill  <jason@redhat.com>

	PR c++/42761
	* g++.dg/cpp0x/decltype22.C: New.

2010-01-16  Jakub Jelinek  <jakub@redhat.com>

	PR middle-end/42760
	* g++.dg/torture/pr42760.C: New test.

2010-01-15  Jing Yu  <jingyu@google.com>

	PR rtl-optimization/42691
	* gcc.c-torture/execute/pr42691.c: New.

2010-01-15  Richard Guenther  <rguenther@suse.de>

	PR middle-end/42739
	* g++.dg/torture/pr42739.C: New testcase.

2010-01-15  Dodji Seketeli  <dodji@redhat.com>

	* g++.dg/template/error45.C: Revert as part of reverting changes
	or PR c++/42634.

2010-01-14 Jerry DeLisle <jvdelisle@gcc.gnu.org>

	PR fortran/42684
	* gfortran.dg/interface_31.f90: New test.

2010-01-14  Michael Meissner  <meissner@linux.vnet.ibm.com>

	* gcc.target/powerpc/pr42747.c: New file.

2010-01-14  Jakub Jelinek  <jakub@redhat.com>

	PR middle-end/42674
	* c-c++-common/pr42674.c: New test.

	PR c++/42608
	* g++.dg/template/instantiate11.C: New test.

2010-01-14  Jason Merrill  <jason@redhat.com>

	PR c++/42701
	* g++.dg/overload/error3.C: New.

	PR c++/42655
	* g++.dg/overload/rvalue1.C: New.

2010-01-14  Martin Jambor  <mjambor@suse.cz>

	PR tree-optimization/42706
	* gcc.dg/ipa/pr42706.c: New testcase.

2010-01-14  H.J. Lu  <hongjiu.lu@intel.com>

	* g++.dg/graphite/pr42681.C (size_t): Use __SIZE_TYPE__.

2010-01-14  Martin Jambor  <mjambor@suse.cz>

	PR tree-optimization/42714
	* g++.dg/torture/pr42714.C: New test.

2010-01-14  Alexander Monakov  <amonakov@ispras.ru>

	PR rtl-optimization/42246
	* gfortran.dg/pr42246-2.f: New.

2010-01-14  Alexander Monakov  <amonakov@ispras.ru>

	PR rtl-optimization/42389
	* gcc.dg/pr42389.c: New.

2010-01-14  Alexander Monakov  <amonakov@ispras.ru>

	PR rtl-optimization/42388
	* gcc.dg/pr42388.c: New.

2010-01-14  Alexander Monakov <amonakov@ispras.ru>

	PR rtl-optimization/42294
	* gfortran.dg/pr42294.f: New.

2010-01-14  Alexander Monakov <amonakov@ispras.ru>

	PR rtl-optimization/39453
	PR rtl-optimization/42246
	* gcc.dg/pr39453.c: New.
	* gcc.dg/pr42246.c: New.

2010-01-14  Alexander Monakov <amonakov@ispras.ru>

	PR middle-end/42245
	* gcc.dg/pr42245.c: New.
	* gcc.dg/pr42245-2.c: New.

2010-01-14  Alexander Monakov <amonakov@ispras.ru>

	PR rtl-optimization/42249
	* gcc.dg/pr42249.c: New.

2010-01-14  Jakub Jelinek  <jakub@redhat.com>

	PR c/42721
	* gcc.c-torture/execute/pr42721.c: New test.

2010-01-14  Ira Rosen  <irar@il.ibm.com>

	PR tree-optimization/42709
	* gcc.dg/vect/pr42709.c: New test.

2010-01-14  Paul Thomas  <pault@gcc.gnu.org>

	PR fortran/41478
	* gfortran.dg/alloc_comp_scalar_1.f90: New test.
	* gfortran.dg/alloc_comp_transformational_1.f90: New test.

2010-01-14  Paul Thomas  <pault@gcc.gnu.org>

	PR fortran/42481
	* gfortran.dg/generic_19.f90 : New test.

2010-01-13  Richard Guenther  <rguenther@suse.de>

	PR tree-optimization/42730
	* gcc.c-torture/compile/pr42730.c: New testcase.

2010-01-13  Steve Ellcey  <sje@cup.hp.com>

	PR target/pr42542
	* gcc.target/ia64/pr42542-1.c: New.
	* gcc.target/ia64/pr42542-2.c: New.
	* gcc.target/ia64/pr42542-3.c: New.

2010-01-13  Dodji Seketeli  <dodji@redhat.com>

	PR c++/42634
	* g++.dg/template/error45.C: New test.

2010-01-13  Martin Jambor  <mjambor@suse.cz>

	PR tree-optimization/42704
	* g++.dg/torture/pr42704.C: New test.

2010-01-13  Martin Jambor  <mjambor@suse.cz>

	PR tree-optimization/42703
	* gcc.c-torture/compile/pr42703.c: New test.

2010-01-13  Richard Guenther  <rguenther@suse.de>

	PR tree-optimization/42705
	* gcc.c-torture/compile/pr42705.c: New testcase.

2010-01-13  Jie Zhang  <jie.zhang@analog.com>

	* gcc.target/bfin/l2.c: New test.
	* gcc.target/bfin/bfin.exp (dg-bfin-processors): New.

2010-01-13  Richard Guenther  <rguenther@suse.de>

	PR middle-end/42716
	* gcc.c-torture/compile/pr42716.c: New testcase.

2010-01-13  Richard Guenther  <rguenther@suse.de>

	PR lto/42678
	* gfortran.dg/lto/20100110-1_0.f90: New testcase.

2010-01-12  Joseph Myers  <joseph@codesourcery.com>

	PR c/42708
	* gcc.c-torture/compile/pr42708-1.c: New test.

2010-01-12  Jakub Jelinek  <jakub@redhat.com>

	PR debug/42662
	* gcc.dg/pr42662.c: New test.

	PR tree-optimization/42645
	* g++.dg/other/pr42645-1.C: New test.
	* g++.dg/other/pr42645-2.C: New test.

2010-01-11  Janis Johnson  <janis187@us.ibm.com>

	PR target/42416
	* gcc.target/powerpc/warn-1.c: New test.
	* gcc.target/powerpc/warn-2.c: New test.

2010-01-11  Uros Bizjak  <ubizjak@gmail.com>

	* gcc.target/x86_64/abi/avx/asm-support.S (snapshot_ret): Preserve
	stack alignment.

2010-01-10  Rafael Avila de Espindola  <espindola@google.com>

	* gcc.dg/lto/20100108_0.c: New.

2010-01-10  Uros Bizjak  <ubizjak@gmail.com>

	* gcc.dg/graphite/pr40281.c (dg-options): Add -w.
	Add -march=i686 -msse for 32bit x86 targets.

2010-01-10  Richard Guenther  <rguenther@suse.de>

	PR middle-end/42667
	* gcc.dg/torture/pr42667.c: New testcase.

2010-01-09 Jerry DeLisle <jvdelisle@gcc.gnu.org>

	PR fortran/32489
	* gfortran.dg/array_constructor_34.f90: New test.

2010-01-09 Jerry DeLisle <jvdelisle@gcc.gnu.org>

	PR fortran/20923
	* gfortran.dg/array_constructor_33.f90: New test.
	gfortran.dg/array_function_5.f90: Add credit.

2010-01-09  Alexandre Oliva  <aoliva@redhat.com>

	PR debug/42631
	* gcc.dg/pr42631.c: New.

2010-01-09  Alexandre Oliva  <aoliva@redhat.com>

	PR debug/42630
	* gcc.dg/pr42630.c: New.

2010-01-09  Alexandre Oliva  <aoliva@redhat.com>

	PR debug/42629
	* gcc.dg/pr42629.c: New.

2010-01-09  Alexandre Oliva  <aoliva@redhat.com>

	PR middle-end/42363
	* gcc.dg/torture/pr42363.c: New.

2010-01-09  Alexandre Oliva  <aoliva@redhat.com>

	PR debug/42604
	PR debug/42395
	* gcc.dg/vect/pr42604.c: New.
	* gcc.dg/vect/pr42395.c: New.

2010-01-09  Richard Guenther  <rguenther@suse.de>

	PR middle-end/42512
	* gcc.c-torture/execute/pr42512.c: New testcase.

2010-01-09  Tobias Burnus  <burnus@net-b.de>

	PR fortran/41298
	* gfortran.dg/c_ptr_tests_14.f90: New test.

2010-01-08  Rainer Orth  <ro@CeBiTec.Uni-Bielefeld.DE>

	PR ada/41929
	* gnat.dg/null_pointer_deref1.adb: Don't run on
	sparc*-sun-solaris2.11.

2010-01-08  Richard Guenther  <rguenther@suse.de>

	PR lto/42528
	* gcc.dg/lto/20100103-1_0.c: New testcase.
	* gcc.dg/lto/20100103-2_0.c: Likewise.

2010-01-08  Tobias Burnus  <burnus@net-b.de

	PR/fortran 25829
	* gfortran.dg/asynchronous_1.f90: New test.
	* gfortran.dg/asynchronous_2.f90: New test.
	* gfortran.dg/conflicts.f90: Update error message.

2010-01-07  Dodji Seketeli  <dodji@redhat.com>

	c++/40155
	* g++.dg/cpp0x/variadic-unify-2.C: New test.

2010-01-07  Jakub Jelinek  <jakub@redhat.com>

	PR tree-optimization/42625
	* g++.dg/opt/dtor4.C: New test.
	* g++.dg/opt/dtor4.h: New.
	* g++.dg/opt/dtor4-aux.cc: New.

2010-01-07  Tobias Burnus  <burnus@net-b.de>

	PR fortran/42597
	* gfortran.dg/proc_ptr_26.f90: New test.

2010-01-07  Tobias Burnus  <burnus@net-b.de>

	PR fortran/41872
	* gfortran.dg/allocatable_scalar_7.f90: New test.

2010-01-06  Richard Guenther  <rguenther@suse.de>

	* gcc.c-torture/compile/pr42632.c: New testcase.

2010-01-05  H.J. Lu  <hongjiu.lu@intel.com>

	PR target/42542
	* gcc.target/i386/pr42542-4.c: New.
	* gcc.target/i386/pr42542-4a.c: Likewise.
	* gcc.target/i386/pr42542-5.c: Likewise.
	* gcc.target/i386/pr42542-5a.c: Likewise.

2010-01-05  Eric Botcazou  <ebotcazou@adacore.com>

	* gcc.dg/tls/opt-15.c: New test.

2010-01-05  H.J. Lu  <hongjiu.lu@intel.com>

	* gcc.target/i386/pr42542-1.c (res): Make it 8 elements.

2010-01-05  Martin Jambor  <mjambor@suse.cz>

	PR tree-optimization/42462
	* g++.dg/torture/pr42462.C: New test.

2010-01-05  Jason Merrill  <jason@redhat.com>

	* g++.dg/cpp0x/initlist30.C: New test.

2010-01-05  Richard Guenther  <rguenther@suse.de>

	PR tree-optimization/42614
	* gcc.c-torture/execute/pr42614.c: New testcase.

2010-01-05  Eric Fisher  <joefoxreal@gmail.com>

	* gcc.dg/pr12603.c: Remove -Wunreachable-code from dg-options.
	* gcc.dg/Wunreachable-1.c: Remove the testcase of
	-Wunreachable-code.
	* gcc.dg/Wunreachable-2.c: Likewise.
	* gcc.dg/Wunreachable-3.c: Likewise.
	* gcc.dg/Wunreachable-4.c: Likewise.
	* gcc.dg/Wunreachable-5.c: Likewise.
	* gcc.dg/Wunreachable-6.c: Likewise.
	* gcc.dg/Wunreachable-7.c: Likewise.
	* gcc.dg/Wunreachable-8.c: Likewise.
	* gcc.dg/20041231-1.c: Likewise.

2010-01-05  Jakub Jelinek  <jakub@redhat.com>

	PR other/42611
	* gcc.dg/pr42611.c: New test.

	PR tree-optimization/42508
	* g++.dg/opt/pr42508.C: New test.

2010-01-05  Tobias Burnus  <burnus@net-b.de>

	PR fortran/41872
	* gfortran.dg/allocatable_scalar_8.f90: New.

2010-01-04  Martin Jambor  <mjambor@suse.cz>

	PR tree-optimization/42398
	* gcc.c-torture/compile/pr42398.c: New test.

2010-01-04  Jason Merrill  <jason@redhat.com>

	PR c++/42555
	* g++.dg/ext/attrib35.C: New.

	PR c++/42567
	* g++.dg/cpp0x/auto17.C: New.

2010-01-04  Rafael Avila de Espindola  <espindola@google.com>

	* gcc.dg/lto/20100104_0.c: New.

2010-01-04  H.J. Lu  <hongjiu.lu@intel.com>

	PR target/42542
	* gcc.target/i386/pr42542-1.c: New.
	* gcc.target/i386/pr42542-1a.c: Likewise.
	* gcc.target/i386/pr42542-1b.c: Likewise.
	* gcc.target/i386/pr42542-2.c: Likewise.
	* gcc.target/i386/pr42542-2a.c: Likewise.
	* gcc.target/i386/pr42542-2b.c: Likewise.
	* gcc.target/i386/pr42542-3.c: Likewise.
	* gcc.target/i386/pr42542-3a.c: Likewise.

2009-01-04  Tobias Burnus  <burnus@net-b.de>

	PR fortran/41872
	* gfortran.dg/allocatable_scalar_5.f90: New test.
	* gfortran.dg/allocatable_scalar_6.f90: New test.

2010-01-03  Richard Guenther  <rguenther@suse.de>

	PR testsuite/42583
	* gfortran.dg/gomp/recursion1.f90: Remove.

2010-01-03  Richard Guenther  <rguenther@suse.de>

	* gcc.dg/Warray-bounds.c: Remove XFAILs.
	* gcc.dg/uninit-6.c: Likewise.
	* gcc.dg/struct/wo_prof_array_through_pointer.c: Likewise.

2010-01-03  Richard Guenther  <rguenther@suse.de>

	PR tree-optimization/42589
	* gcc.target/i386/pr42589.c: New testcase.

2010-01-03  Richard Guenther  <rguenther@suse.de>

	PR tree-optimization/42438
	* gcc.dg/tree-ssa/ssa-pre-27.c: New testcase.

2010-01-02  Richard Guenther  <rguenther@suse.de>

	PR testsuite/41651
	* g++.dg/lto/20080908-3_0.C: Avoid uninitialized vars.

2010-01-02  Uros Bizjak  <ubizjak@gmail.com>

	PR target/42448
	* gcc.target/alpha/pr42448-1.c: New test.
	* gcc.target/alpha/pr42448-2.c: Ditto.

2010-01-01  Joseph Myers  <joseph@codesourcery.com>

	PR preprocessor/41947
	* gcc.dg/c99-hexfloat-3.c: New test.

2010-01-01  Richard Guenther  <rguenther@suse.de>

	PR c/42570
	* gcc.c-torture/execute/pr42570.c: New testcase.

2010-01-01  Richard Guenther  <rguenther@suse.de>

	PR middle-end/42559
	* gcc.c-torture/compile/pr42559.c: New testcase.


Copyright (C) 2010 Free Software Foundation, Inc.

Copying and distribution of this file, with or without modification,
are permitted in any medium without royalty provided the copyright
notice and this notice are preserved.<|MERGE_RESOLUTION|>--- conflicted
+++ resolved
@@ -1,4 +1,16 @@
-<<<<<<< HEAD
+2010-06-30  Jakub Jelinek  <jakub@redhat.com>
+
+	Backport from mainline
+	2010-06-25  Jakub Jelinek  <jakub@redhat.com>
+
+	PR middle-end/43866
+	* gfortran.dg/pr43866.f90: New test.
+
+2010-06-30  Martin Jambor  <mjambor@suse.cz>
+
+	PR tree-optimization/43905
+	* g++.dg/torture/pr43905.C: New test.
+
 2010-06-05  Jakub Jelinek  <jakub@redhat.com>
 
 	PR c++/44361
@@ -20,22 +32,6 @@
 	* c-c++-common/Wunused-var-8.c: New test.
 
 2010-05-11  Jakub Jelinek  <jakub@redhat.com>
-=======
-2010-06-30  Jakub Jelinek  <jakub@redhat.com>
-
-	Backport from mainline
-	2010-06-25  Jakub Jelinek  <jakub@redhat.com>
-
-	PR middle-end/43866
-	* gfortran.dg/pr43866.f90: New test.
-
-2010-06-30  Martin Jambor  <mjambor@suse.cz>
-
-	PR tree-optimization/43905
-	* g++.dg/torture/pr43905.C: New test.
-
-2010-06-29  Jason Merrill  <jason@redhat.com>
->>>>>>> a1c34f52
 
 	PR c++/44062
 	* c-c++-common/Wunused-var-7.c: New test.
@@ -103,6 +99,7 @@
 	* gcc.dg/Wunused-var-5.c: New test.
 	* gcc.dg/Wunused-var-6.c: New test.
 	* gcc.dg/Wunused-parm-1.c: New test.
+
 2010-06-30  Jakub Jelinek  <jakub@redhat.com>
 
 	* g++.dg/opt/ctor1.C: New test.
