<<<<<<< HEAD
2014-04-22  Jakub Jelinek  <jakub@redhat.com>

	PR sanitizer/60275
	* g++.dg/ubsan/return-2.C: Revert 2014-03-24 changes, add
	-fno-sanitize-recover to dg-options.
	* g++.dg/ubsan/cxx11-shift-1.C: Remove c++11 target restriction,
	add -std=c++11 to dg-options.
	* g++.dg/ubsan/cxx11-shift-2.C: Likewise.
	* g++.dg/ubsan/cxx1y-vla.C: Remove c++1y target restriction,
	add -std=c++1y to dg-options.
	* c-c++-common/ubsan/undefined-1.c: Revert 2014-03-24 changes, add
	-fno-sanitize-recover to dg-options.
	* c-c++-common/ubsan/overflow-sub-1.c: Likewise.
	* c-c++-common/ubsan/vla-4.c: Likewise.
	* c-c++-common/ubsan/pr59503.c: Likewise.
	* c-c++-common/ubsan/vla-3.c: Likewise.
	* c-c++-common/ubsan/save-expr-1.c: Likewise.
	* c-c++-common/ubsan/overflow-add-1.c: Likewise.
	* c-c++-common/ubsan/shift-3.c: Likewise.
	* c-c++-common/ubsan/overflow-1.c: Likewise.
	* c-c++-common/ubsan/overflow-negate-2.c: Likewise.
	* c-c++-common/ubsan/vla-2.c: Likewise.
	* c-c++-common/ubsan/overflow-mul-1.c: Likewise.
	* c-c++-common/ubsan/pr60613-1.c: Likewise.
	* c-c++-common/ubsan/shift-6.c: Likewise.
	* c-c++-common/ubsan/overflow-mul-3.c: Likewise.
	* c-c++-common/ubsan/overflow-add-3.c: New test.
	* c-c++-common/ubsan/overflow-add-4.c: New test.
	* c-c++-common/ubsan/div-by-zero-6.c: New test.
	* c-c++-common/ubsan/div-by-zero-7.c: New test.
=======
2014-05-04  Peter Bergner  <bergner@vnet.ibm.com>

	* gcc.target/powerpc/pack02.c (dg-options): Add -mhard-float.
	(dg-require-effective-target): Change target to powerpc_fprs.
	* gcc.target/powerpc/pack03.c (dg-options): Add -mhard-dfp.
	(dg-require-effective-target): Change target to dfprt.

2014-05-02  Bill Schmidt  <wschmidt@linux.vnet.ibm.com>

	PR tree-optimization/60930
	* gcc.dg/torture/pr60930.c:  New test.

2014-04-30  Michael Meissner  <meissner@linux.vnet.ibm.com>

	Back port from mainline
	2014-04-24  Michael Meissner  <meissner@linux.vnet.ibm.com>

	* gcc.target/powerpc/pack01.c: New test to test the new pack and
	unpack builtin functionss for 128-bit types.
	* gcc.target/powerpc/pack02.c: Likewise.
	* gcc.target/powerpc/pack03.c: Likewise.
	* gcc.target/powerpc/extend-divide-1.c: New test to test extended
	divide builtin functionss.
	* gcc.target/powerpc/extend-divide-2.c: Likewise.
	* gcc.target/powerpc/bcd-1.c: New test for the new BCD builtin
	functions.
	* gcc.target/powerpc/bcd-2.c: Likewise.
	* gcc.target/powerpc/bcd-3.c: Likewise.
	* gcc.target/powerpc/dfp-builtin-1.c: New test for the new DFP
	builtin functionss.
	* gcc.target/powerpc/dfp-builtin-2.c: Likewise.

2014-04-29  Pat Haugen  <pthaugen@us.ibm.com>

	Backport from mainline
	2014-04-17  Pat Haugen  <pthaugen@us.ibm.com>

	* gcc.target/powerpc/ti_math1.c: New.
	* gcc.target/powerpc/ti_math2.c: New.

2014-04-29  Jakub Jelinek  <jakub@redhat.com>

	PR tree-optimization/60971
	* c-c++-common/turtore/pr60971.c: New test.

2014-04-26  Uros Bizjak  <ubizjak@gmail.com>

	* gcc.dg/tree-ssa/alias-30.c (dg-options): Dump only fre1 details.
	* gcc.dg/vect/pr60505.c: Cleanup vect tree dump.
	* g++.dg/ipa/devirt-27.C (dg-options): Remove -fdump-ipa-devirt.

2014-04-25  Uros Bizjak  <ubizjak@gmail.com>

	* c-c++-common/gomp/pr60823-2.c: Require effective target
	vect_simd_clones.

2014-04-25  Jakub Jelinek  <jakub@redhat.com>

	PR tree-optimization/60960
	* gcc.c-torture/execute/pr60960.c: New test.

2014-04-25  Eric Botcazou  <ebotcazou@adacore.com>

	* gcc.c-torture/execute/20140425-1.c: New test.

2014-04-25  Richard Biener  <rguenther@suse.de>

	PR ipa/60912
	* g++.dg/opt/pr60912.C: New testcase.

2014-04-25  Richard Biener  <rguenther@suse.de>

	PR ipa/60911
	* gcc.dg/lto/pr60911_0.c: New testcase.

2014-04-24  Jakub Jelinek  <jakub@redhat.com>

	* c-c++-common/gomp/atomic-16.c: Remove all dg-error directives.
	Replace load with read and store with write.

2014-04-23  Uros Bizjak  <ubizjak@gmail.com>

	Backport from mainline
	2014-04-21  Uros Bizjak  <ubizjak@gmail.com>

	PR target/60909
	* gcc.target/i386/pr60909-1.c: New test.
	* gcc.target/i386/pr60909-2.c: Ditto.

2014-04-23  Richard Biener  <rguenther@suse.de>

	PR tree-optimization/60903
	* gcc.dg/torture/pr60903.c: New testcase.

2014-04-23  Richard Biener  <rguenther@suse.de>

	Backport from mainline
	2014-04-14  Richard Biener  <rguenther@suse.de>

	PR lto/60720
	* gcc.dg/lto/pr60720_0.c: New testcase.
	* gcc.dg/lto/pr60720_1.c: Likewise.

2014-04-23  Richard Biener  <rguenther@suse.de>

	PR middle-end/60895
	* g++.dg/torture/pr60895.C: New testcase.

2014-04-23  Richard Biener  <rguenther@suse.de>

	PR middle-end/60891
	* gcc.dg/torture/pr60891.c: New testcase.

2014-04-22  Michael Meissner  <meissner@linux.vnet.ibm.com>

	Backport from mainline
	2014-04-21  Michael Meissner  <meissner@linux.vnet.ibm.com>

	PR target/60735
	* gcc.target/powerpc/pr60735.c: New test.  Insure _Decimal64 does
	not cause errors if -mspe.

2014-04-22  Tobias Burnus  <burnus@net-b.de>

	Backport from mainline
	2014-04-11  Tobias Burnus  <burnus@net-b.de>

	PR fortran/58880
	PR fortran/60495
	* gfortran.dg/finalize_25.f90: New.
>>>>>>> 0b64b23a

2014-04-22  H.J. Lu  <hongjiu.lu@intel.com>

	Backport from mainline
	2014-04-22  H.J. Lu  <hongjiu.lu@intel.com>

	* gcc.target/i386/pr60868.c: New testcase.

2014-04-22  Jakub Jelinek  <jakub@redhat.com>

	PR c/59073
	* c-c++-common/gomp/pr59073.c: New test.

2014-04-22  Bill Schmidt  <wschmidt@linux.vnet.ibm.com>

	* gcc.dg/vmx/merge-vsx.c: Add V4SI and V4SF tests.
	* gcc.dg/vmx/merge-vsx-be-order.c: Likewise.

2014-04-22  Richard Biener  <rguenther@suse.de>

	Backport from mainline
	2014-04-14  Richard Biener  <rguenther@suse.de>

	PR middle-end/55022
	* gcc.dg/graphite/pr55022.c: New testcase.

2014-04-22  Richard Biener  <rguenther@suse.de>

	Backport from mainline
	2014-04-17  Richard Biener  <rguenther@suse.de>

	PR middle-end/60849
	* g++.dg/opt/pr60849.C: New testcase.

2014-04-22   Richard Biener  <rguenther@suse.de>

	Backport from mainline
	2014-04-17   Richard Biener  <rguenther@suse.de>

	PR tree-optimization/60841
	* gcc.dg/vect/pr60841.c: New testcase.

2014-04-22  Richard Biener  <rguenther@suse.de>

	Backport from mainline
	2014-04-17  Richard Biener  <rguenther@suse.de>

	PR tree-optimization/60836
	* g++.dg/vect/pr60836.cc: New testcase.

2014-04-22  Richard Biener  <rguenther@suse.de>

	Backport from mainline
	2014-04-14  Richard Biener  <rguenther@suse.de>
		Marc Glisse  <marc.glisse@inria.fr>

	PR c/60819
	* gcc.target/i386/vec-may_alias.c: New testcase.

2014-04-22  Richard Biener  <rguenther@suse.de>

	Backport from mainline
	2014-04-14  Richard Biener  <rguenther@suse.de>

	PR tree-optimization/59817
	PR tree-optimization/60453
	* gfortran.dg/graphite/pr59817.f: New testcase.
	* gcc.dg/graphite/pr59817-1.c: Likewise.
	* gcc.dg/graphite/pr59817-2.c: Likewise.

2014-04-22  Jakub Jelinek  <jakub@redhat.com>

	PR tree-optimization/60823
	* c-c++-common/gomp/pr60823-1.c: New test.
	* c-c++-common/gomp/pr60823-2.c: New test.
	* c-c++-common/gomp/pr60823-3.c: New test.

	Backported from mainline
	2014-04-16  Jakub Jelinek  <jakub@redhat.com>

	PR tree-optimization/60844
	* gcc.dg/pr60844.c: New test.

2014-04-22  Release Manager

	* GCC 4.9.0 released.

2014-04-17  Jakub Jelinek  <jakub@redhat.com>

	PR target/60847
	Forward port from 4.8 branch
	2013-07-19  Kirill Yukhin  <kirill.yukhin@intel.com>

	* gcc.target/i386/bmi-1.c: Extend with new instrinsics.
	Fix scan patterns.
	* gcc.target/i386/bmi-2.c: Ditto.

2014-04-15  Igor Zamyatin  <igor.zamyatin@intel.com>

	PR middle-end/60467
	* c-c++-common/cilk-plus/CK/invalid_spawns.c: Add new invalid
	case to check.

2014-04-15  Igor Zamyatin  <igor.zamyatin@intel.com>

	PR middle-end/60469
	* c-c++-common/cilk-plus/CK/pr60469.c: New test.

2014-04-14  Rainer Orth  <ro@CeBiTec.Uni-Bielefeld.DE>

	* gcc.dg/lto/pr55113_0.c: Skip on i?86-*-solaris2.1[0-1]*.

2014-04-14  Rainer Orth  <ro@CeBiTec.Uni-Bielefeld.DE>

	* lib/target-supports.exp
	(check_effective_target_vect_widen_mult_si_to_di_pattern):
	Initialize et_vect_widen_mult_si_to_di_pattern_saved.
	Fix formatting.

2014-04-14  Jason Merrill  <jason@redhat.com>

	Revert:
	* lib/gcc-dg.exp (dg-build-dso): New.
	(gcc-dg-test-1): Handle dg-do-what "dso".

2014-04-13  Paul Thomas  <pault@gcc.gnu.org>

	PR fortran/60717
	* gfortran.dg/unlimited_polymorphic_17.f90: New test.

	PR fortran/58085
	* gfortran.dg/associate_15.f90: New test.

2014-04-12  Jerry DeLisle  <jvdelisle@gcc.gnu>

	PR libfortran/60810
	* gfortran.dg/arrayio_13.f90: New test.

2014-04-11  Steve Ellcey  <sellcey@mips.com>
	    Jakub Jelinek  <jakub@redhat.com>

	PR middle-end/60556
	* gcc.c-torture/compile/pr60556.c: New test.

2014-04-11  Richard Biener  <rguenther@suse.de>

	PR middle-end/60797
	* gcc.dg/pr60797.c: New testcase.

2014-04-11  Andreas Krebbel  <Andreas.Krebbel@de.ibm.com>

	* gcc.target/s390/htm-nofloat-1.c: Rename to ...
	* gcc.target/s390/htm-nofloat-compile-1.c: ... this one.
	* gcc.target/s390/htm-nofloat-2.c: Add check for htm target and
	rename to ...
	* gcc.target/s390/htm-nofloat-1.c: ... this one.
	* gcc.target/s390/s390.exp: Make sure the assembler supports htm
	instructions as well.

2014-04-11  Jakub Jelinek  <jakub@redhat.com>

	PR rtl-optimization/60663
	* gcc.target/arm/pr60663.c: New test.

2014-04-10  Jason Merrill  <jason@redhat.com>

	* g++.dg/dso/dlclose1.C: Disable for 4.9.

2014-04-10  Jakub Jelinek  <jakub@redhat.com>

	PR lto/60567
	* g++.dg/lto/pr60567_0.C: New test.

2014-04-10  Bernd Edlinger  <bernd.edlinger@hotmail.de>

	* gfortran.dg/class_nameclash.f90: New test.

2014-04-10  Paolo Carlini  <paolo.carlini@oracle.com>

	PR c++/52844
	* g++.dg/cpp0x/variadic156.C: New.

2014-04-10  Andreas Krebbel  <Andreas.Krebbel@de.ibm.com>

	* gcc.target/s390/htm-builtins-compile-1.c: Replace long long with
	long.

2014-04-10  Ramana Radhakrishnan  <ramana.radhakrishnan@arm.com>

	PR debug/60655
	* gcc.c-torture/compile/pr60655-2.c: Copy from pr60655-1.c without
	-fdata-sections.

2014-04-09  Steve Ellcey  <sellcey@mips.com>

	* gcc.dg/tree-ssa/ssa-ifcombine-13.c: Remove mips*-*-* from option
	and scan lists.

2014-04-09  Cong Hou  <congh@google.com>

	PR testsuite/60773
	* lib/target-supports.exp:
	(check_effective_target_vect_widen_si_to_di_pattern): New.
	* gcc.dg/vect/pr60656.c: Require vect_long effective target.
	Use scan-tree-dump-times for vect_widen_mult_si_to_di_pattern
	targets only.
	(foo): Fix up formatting.
	(main): Call check_vect.

2014-04-08  Paolo Carlini  <paolo.carlini@oracle.com>

	PR c++/59115
	* g++.dg/template/crash119.C: New.

2014-04-08  Pat Haugen  <pthaugen@us.ibm.com>

	* gcc.target/powerpc/atomic_load_store-p8.c: New.

2014-04-08  Jason Merrill  <jason@redhat.com>

	* lib/gcc-dg.exp (dg-build-dso): Reset dg-do-what-default to compile.

2014-04-08  Andreas Krebbel  <Andreas.Krebbel@de.ibm.com>

	PR rtl-optimization/60776
	* gcc.dg/builtin-bswap-6.c: Use -mbranch-cost=0 for s390.
	* gcc.dg/builtin-bswap-7.c: Likewise.
	* gcc.dg/builtin-bswap-6a.c: New testcase.
	* gcc.dg/builtin-bswap-7a.c: New testcase.

	Revert
	2014-04-04  Andreas Krebbel  <Andreas.Krebbel@de.ibm.com>

	* gcc.dg/builtin-bswap-6.c: Adjust return value to disable GCC
	optimization.
	* gcc.dg/builtin-bswap-7.c: Likewise.

2014-04-08  Richard Biener  <rguenther@suse.de>

	PR tree-optimization/60785
	* gcc.dg/graphite/pr60785.c: New testcase.

2014-04-08  Rainer Orth  <ro@CeBiTec.Uni-Bielefeld.DE>

	PR target/60602
	* gcc.c-torture/compile/pr28865.c: XFAIL on sparc*-*-solaris2.9*
	with as at -O0.

2014-04-08  Nathan Sidwell  <nathan@codesourcery.com>

	* g++.dg/warn/Wnvdtor-2.C: Add more cases.
	* g++.dg/warn/Wnvdtor-3.C: Likewise.
	* g++.dg/warn/Wnvdtor-4.C: Likewise.

2014-04-07  Eric Botcazou  <ebotcazou@adacore.com>

	* gnat.dg/test_raise_from_pure.adb: UnXFAIL for ARM.

2014-04-07  Charles Baylis  <charles.baylis@linaro.org>

	PR target/60609
	* g++.dg/torture/pr60609.C: New test.

2014-04-07  Richard Biener  <rguenther@suse.de>

	PR tree-optimization/60766
	* gcc.dg/torture/pr60766.c: New testcase.

2014-04-07  Jason Merrill  <jason@redhat.com>

	* lib/gcc-dg.exp (dg-build-dso): New.
	(gcc-dg-test-1): Handle dg-do-what "dso".
	* lib/target-supports.exp (add_options_for_dlopen): New.
	(check_effective_target_dlopen): Use it.

2014-04-07  Ramana Radhakrishnan  <ramana.radhakrishnan@arm.com>

	* gcc.target/arm/pr60657.c: Fix missing curly brace.

2014-04-07  Richard Biener  <rguenther@suse.de>

	PR middle-end/60750
	* g++.dg/torture/pr60750.C: New testcase.
	* gcc.dg/tree-ssa/20040517-1.c: Adjust.

2014-04-06  Andreas Schwab  <schwab@linux-m68k.org>

	* gcc.c-torture/compile/pr60655-1.c: Use __SIZE_TYPE__ for size_t.

2014-04-06  John David Anglin  <danglin@gcc.gnu.org>

	PR testsuite/60671
	g++.dg/pr49718.C: Adjust scan-assembler-times for hppa*-*-hpux*.

2014-04-06  John David Anglin  <danglin@gcc.gnu.org>

	PR testsuite/60672
	* g++.dg/cpp1y/auto-fn25.C: Require lto.

	* gcc.dg/atomic/stdatomic-flag.c: xfail on hppa*-*-hpux*.

2014-04-05  Dominique d'Humieres <dominiq@lps.ens.fr>

	* gfortran.dg/warn_conversion_4.f90: Adjust test.

2014-05-04 Pitchumani Sivanupandi  <Pitchumani.S@atmel.com>

	* gcc.target/avr/dev-specific-rmw.c: New test.

2014-04-04  Cong Hou  <congh@google.com>

	PR tree-optimization/60656
	* gcc.dg/vect/pr60656.c: New test.

2014-04-04  Andreas Krebbel  <Andreas.Krebbel@de.ibm.com>

	* gcc.dg/builtin-bswap-6.c: Adjust return value to disable GCC
	optimization.
	* gcc.dg/builtin-bswap-7.c: Likewise.

2014-04-04  Paolo Carlini  <paolo.carlini@oracle.com>

	PR c++/58207
	* g++.dg/cpp0x/constexpr-ice15.C: New.

2014-04-04  Jan Hubicka  <hubicka@ucw.cz>

	PR ipa/59626
	testcase by Richard Biener
	* gcc.dg/lto/pr59626_0.c: New testcase.
	* gcc.dg/lto/pr59626_1.c: New testcase.

2014-04-04  Ramana Radhakrishnan  <ramana.radhakrishnan@arm.com>

	PR debug/60655
	* gcc.c-torture/compile/pr60655-1.c: New test.

2014-04-04  Martin Jambor  <mjambor@suse.cz>

	PR ipa/60640
	* g++.dg/ipa/pr60640-1.C: New test.
	* g++.dg/ipa/pr60640-2.C: Likewise.
	* g++.dg/ipa/pr60640-3.C: Likewise.
	* g++.dg/ipa/pr60640-4.C: Likewise.

2014-04-04  Jeff Law  <law@redhat.com>

	PR target/60657
	* gcc.target/arm/pr60657.c: New test.

2014-04-04  Richard Biener  <rguenther@suse.de>

	PR ipa/60746
	* g++.dg/torture/pr60746.C: New testcase.

2014-04-04  Fabien Chêne  <fabien@gcc.gnu.org>

	* g++.old-deja/g++.robertl/eb121.C: Adjust.
	* g++.old-deja/g++.jason/overload21.C: Likewise.
	* g++.old-deja/g++.law/init5.C: Likewise.

2014-04-03  Cong Hou  <congh@google.com>

	PR tree-optimization/60505
	* gcc.dg/vect/pr60505.c: New test.

2014-04-03  Richard Biener  <rguenther@suse.de>

	PR tree-optimization/60740
	* gcc.dg/graphite/pr60740.c: New testcase.

2014-04-03  Nathan Sidwell  <nathan@codesourcery.com>

	* g++.dg/warn/Wnvdtor.C: Add non-polymorphic case.
	* g++.dg/warn/Wnvdtor-2.C: New.
	* g++.dg/warn/Wnvdtor-3.C: New.
	* g++.dg/warn/Wnvdtor-4.C: New.
	* g++.dg/warn/Weff1.C: Delete.
	* g++.old-deja/g++.benjamin/15309-1.C: Delete.
	* g++.old-deja/g++.benjamin/15309-2.C: Delete.

2014-04-02  Jan Hubicka  <hubicka@ucw.cz>

	PR ipa/60659
	* testsuite/g++.dg/torture/pr60659.C: New testcase.

2014-04-02  Bill Schmidt  <wschmidt@linux.vnet.ibm.com>

	PR tree-optimization/60733
	* gcc.dg/torture/pr60733.c:  New test.

2014-04-02  Vladimir Makarov  <vmakarov@redhat.com>

	PR rtl-optimization/60650
	* gcc.target/arm/pr60650-2.c: New.

2014-04-02  Joseph Myers  <joseph@codesourcery.cmo>

	* gcc.target/i386/avx2-vpand-3.c,
	gcc.target/i386/avx256-unaligned-load-2.c: Use -mno-prefer-avx128.

2014-04-02  Joseph Myers  <joseph@codesourcery.com>

	* gcc.target/i386/funcspec-2.c, gcc.target/i386/funcspec-3.c,
	gcc.target/i386/funcspec-9.c, gcc.target/i386/isa-1.c,
	gcc.target/i386/memcpy-strategy-1.c,
	gcc.target/i386/memcpy-strategy-2.c,
	gcc.target/i386/memcpy-vector_loop-1.c,
	gcc.target/i386/memcpy-vector_loop-2.c,
	gcc.target/i386/memset-vector_loop-1.c,
	gcc.target/i386/memset-vector_loop-2.c,
	gcc.target/i386/sse2-init-v2di-2.c, gcc.target/i386/ssetype-1.c,
	gcc.target/i386/ssetype-2.c, gcc.target/i386/ssetype-5.c: Skip for
	-march= options different from those in dg-options.

2014-04-02  Joseph Myers  <joseph@codesourcery.com>

	* gcc.target/i386/387-3.c, gcc.target/i386/387-4.c,
	gcc.target/i386/pr30970.c: Use -mtune=generic.
	* gcc.target/i386/avx2-vpaddb-3.c,
	gcc.target/i386/avx2-vpaddd-3.c, gcc.target/i386/avx2-vpaddq-3.c,
	gcc.target/i386/avx2-vpaddw-3.c, gcc.target/i386/avx2-vpmulld-3.c,
	gcc.target/i386/avx2-vpmullw-3.c, gcc.target/i386/avx2-vpsrad-3.c,
	gcc.target/i386/avx2-vpsraw-3.c, gcc.target/i386/avx2-vpsrld-3.c,
	gcc.target/i386/avx2-vpsrlw-3.c, gcc.target/i386/avx2-vpsubb-3.c,
	gcc.target/i386/avx2-vpsubd-3.c, gcc.target/i386/avx2-vpsubq-3.c,
	gcc.target/i386/avx2-vpsubw-3.c,
	gcc.target/i386/avx256-unaligned-load-1.c,
	gcc.target/i386/avx256-unaligned-load-4.c,
	gcc.target/i386/avx256-unaligned-store-1.c,
	gcc.target/i386/avx256-unaligned-store-2.c,
	gcc.target/i386/avx256-unaligned-store-4.c: Use
	-mno-prefer-avx128.

2014-03-26  Dominique d'Humieres  <dominiq@lps.ens.fr>
	    Iain Sandoe <iain@codesourcery.com>

	PR target/54083
	* gcc.dg/attr-weakref-1.c: Allow the test on darwin
	with the additional options -Wl,-undefined,dynamic_lookup
	and -Wl,-flat_namespace.
	* gcc.dg/torture/pr53922.c: Additional option
	-Wl,-flat_namespace for darwin[89].
	* gcc.dg/torture/pr60092.c: Additional options
	-Wl,-undefined,dynamic_lookup and -Wl,-flat_namespace
	for darwin[89].

2014-03-26  Dominique d'Humieres  <dominiq@lps.ens.fr>

	PR target/43751
	* lib/prune.exp: Modify the regular express to prune
	the new warnings introduced by r205679 on darwin9.

2014-04-01  Fabien Chêne  <fabien@gcc.gnu.org>

	* g++.dg/init/ctor4.C: Adjust.
	* g++.dg/init/ctor4-1.C: New.
	* g++.dg/cpp0x/defaulted2.C: Adjust.

2014-04-01  Richard Henderson  <rth@redhat.com>

	PR target/60704
	* gcc.dg/pr60704.c: New file.

2014-04-01  Bin Cheng  <bin.cheng@arm.com>

	PR target/60363
	* gcc.dg/tree-ssa/ssa-dom-thread-4.c: Xfail for
	logical_op_short_circuit targets.

2014-04-01  Dominique d'Humieres  <dominiq@lps.ens.fr>

	PR libfortran/60128
	* gfortran.dg/fmt_en.f90: Skip unsupported rounding tests.
	XFAIL for i?86-*-solaris2.9* and hppa*-*-hpux*.

2014-03-31  H.J. Lu  <hongjiu.lu@intel.com>

	PR rtl-optimization/60700
	* gcc.target/i386/pr60700.c: New test.

2014-03-31  Ramana Radhakrishnan  <ramana.radhakrishnan@arm.com>

	PR target/60650
	* gcc.target/arm/pr60650.c: Adjust command line options.

2014-03-31  Martin Jambor  <mjambor@suse.cz>

	PR middle-end/60647
	* gcc.dg/pr60647-1.c: New test.
	* gcc.dg/pr60647-2.c: Likewise.

2014-03-31  Richard Biener  <rguenther@suse.de>

	* gcc.dg/lto/pr55113_0.c: Skip also for 32bit multilib on x86_64.

2014-03-31  Kugan Vivekanandarajah  <kuganv@linaro.org>

	PR target/60034
	* gcc.target/aarch64/pr60034.c: New file.

2014-03-29  Adam Butcher  <adam@jessamine.co.uk>

	PR c++/60626
	* g++.dg/cpp1y/pr60626.C: New testcase.

2014-03-29  Joseph Myers  <joseph@codesourcery.com>

	* gcc.dg/pr45416.c: Allow bextr on x86.
	* gcc.target/i386/fma4-builtin.c, gcc.target/i386/fma4-fma-2.c,
	gcc.target/i386/fma4-fma.c, gcc.target/i386/fma4-vector-2.c,
	gcc.target/i386/fma4-vector.c: Use -mno-fma.
	* gcc.target/i386/l_fma_double_1.c,
	gcc.target/i386/l_fma_double_2.c,
	gcc.target/i386/l_fma_double_3.c,
	gcc.target/i386/l_fma_double_4.c,
	gcc.target/i386/l_fma_double_5.c,
	gcc.target/i386/l_fma_double_6.c, gcc.target/i386/l_fma_float_1.c,
	gcc.target/i386/l_fma_float_2.c, gcc.target/i386/l_fma_float_3.c,
	gcc.target/i386/l_fma_float_4.c, gcc.target/i386/l_fma_float_5.c,
	gcc.target/i386/l_fma_float_6.c: Use -mno-fma4.
	* gcc.target/i386/pr27971.c: Use -mno-tbm.
	* gcc.target/i386/pr42542-4a.c: Use -mno-avx.
	* gcc.target/i386/pr59390.c: Use -mno-fma -mno-fma4.

2014-03-29  Jakub Jelinek  <jakub@redhat.com>

	PR target/60648
	* g++.dg/pr60648.C: Move test to...
	* g++.dg/torture/pr60648.C: ... here.  Run on all targets, remove
	dg-options, add for fpic targets dg-additional-options -fPIC.

2014-03-28  Eric Botcazou  <ebotcazou@adacore.com>

	* gnat.dg/opt33.adb: New testcase.

2014-03-28  Vladimir Makarov  <vmakarov@redhat.com>

	PR target/60697
	* gcc.target/aarch64/pr60697.c: New.

2014-03-27  Jeff Law  <law@redhat.com>

	PR target/60648
	* g++.dg/pr60648.C: New test.

2014-03-28  Adam Butcher  <adam@jessamine.co.uk>

	PR c++/60573
	* g++.dg/cpp1y/pr60573.C: New testcase.

2014-03-28  Jakub Jelinek  <jakub@redhat.com>

	PR target/60693
	* gcc.target/i386/pr60693.c: New test.

2014-03-28  Vishnu K S  <Vishnu.k_s@atmel.com>

	* gcc.dg/pr59940.c (si): Use 32-bit SI mode instead of int.

2014-03-28  Jakub Jelinek  <jakub@redhat.com>

	PR c++/60689
	* c-c++-common/pr60689.c: New test.

	PR c++/58678
	* g++.dg/abi/thunk6.C: Scan assembler for _ZTv0_n32_N1CD1Ev
	only for lp64 targets and scan for _ZTv0_n16_N1CD1Ev for ilp32
	targets.

2014-03-28  Vladimir Makarov  <vmakarov@redhat.com>

	PR target/60675
	* gcc.target/aarch64/pr60675.C: New.

2014-03-28  Andreas Krebbel  <Andreas.Krebbel@de.ibm.com>

	* gcc.dg/tree-ssa/ssa-dom-thread-4.c: Remove s390 special option.
	* lib/target-supports.exp: Return true for s390
	in check_effective_logical_op_short_circuit.

2014-03-28  Kirill Yukhin  <kirill.yukhin@intel.com>

	* gcc.target/i386/avx512f-vshuff32x4-2.c: Fix initialization
	of second source operand.
	* gcc.target/i386/avx512f-vshuff64x2-2.c: Ditto.
	* gcc.target/i386/avx512f-vshufi32x4-2.c: Ditto.
	* gcc.target/i386/avx512f-vshufi64x2-2.c: Ditto.

2014-03-28  Jakub Jelinek  <jakub@redhat.com>

	PR ipa/60315
	* g++.dg/torture/pr60315.C: Add -std=c++11 to dg-options.

2014-03-28  Tobias Burnus  <burnus@net-b.de>

	* lib/cilk-plus-dg.exp: New.
	* g++.dg/cilk-plus/cilk-plus.exp: Use it.
	* gcc.dg/cilk-plus/cilk-plus.exp: Use it.

2014-03-27  Thomas Koenig  <tkoenig@gcc.gnu.org>

	PR fortran/60522
	* gfortran.dg/where_4.f90:  New test case.

2014-03-27  Tobias Burnus  <burnus@net-b.de>

	PR fortran/58880
	* gfortran.dg/finalize_24.f90: New.

2014-03-27  Michael Meissner  <meissner@linux.vnet.ibm.com>

	* gcc.target/powerpc/p8vector-vbpermq.c: New test to test the
	vbpermq builtin.

	* gcc.target/powerpc/vsx-extract-1.c: New test to test VSX
	vec_select optimizations.
	* gcc.target/powerpc/vsx-extract-2.c: Likewise.
	* gcc.target/powerpc/vsx-extract-3.c: Likewise.

	PR target/60672
	* gcc.target/powerpc/pr60676.c: New file, make sure xxsldwi and
	xxpermdi builtins are supported.

2014-03-27  Vladimir Makarov  <vmakarov@redhat.com>

	PR rtl-optimization/60650
	* gcc.target/arm/pr60650.c: New.

2014-03-27  Andreas Krebbel  <Andreas.Krebbel@de.ibm.com>

	* gcc.target/s390/20140327-1.c: New testcase.

2014-03-27  Jakub Jelinek  <jakub@redhat.com>

	PR middle-end/60682
	* g++.dg/gomp/pr60682.C: New test.

2014-03-27  John David Anglin  <danglin@gcc.gnu.org>

	* gcc.dg/torture/pr60092.c: Remove default dg-skip-if arguments.

2014-03-27  Marcus Shawcroft  <marcus.shawcroft@arm.com>

	PR target/60580
	* gcc.target/aarch64/pr60580_1.c: New.
	* gcc.target/aarch64/test_fp_attribute_1.c: New.
	* gcc.target/aarch64/test_fp_attribute_2.c: New.

2014-03-26  Dehao Chen  <dehao@google.com>

	* gcc.dg/predict-8.c: New test.

2014-03-26  Fabien Chêne  <fabien@gcc.gnu.org>

	PR c++/52369
	* g++.dg/init/const10.C: New.
	* g++.dg/init/const11.C: New.
	* g++.dg/init/pr25811.C: Adjust.
	* g++.dg/init/pr29043.C: Likewise.
	* g++.dg/init/pr43719.C: Likewise.
	* g++.dg/init/pr44086.C: Likewise.
	* g++.dg/init/ctor8.C: Likewise.
	* g++.dg/init/uninitialized1.C: Likewise.

2014-03-26  Jakub Jelinek  <jakub@redhat.com>

	PR sanitizer/60636
	* c-c++-common/ubsan/pr60636.c: New test.

2014-03-26  Andreas Schwab  <schwab@suse.de>

	* g++.dg/torture/pr60315.C: Remove duplication.

2014-03-26  Eric Botcazou  <ebotcazou@adacore.com>

	* gcc.c-torture/execute/20140326-1.c: New test.

2014-03-25  Jan Hubicka  <hubicka@ucw.cz>

	PR ipa/60315
	* g++.dg/torture/pr60315.C: New testcase.

2014-03-25  Martin Jambor  <mjambor@suse.cz>

	PR ipa/60600
	* g++.dg/ipa/pr60600.C: New test.

2014-03-25  John David Anglin  <danglin@gcc.gnu.org>

	PR testsuite/58013
	* g++.dg/opt/pr56999.C: Pop hidden visibility.

2014-03-25  Richard Biener  <rguenther@suse.de>

	PR middle-end/60635
	* gfortran.dg/lto/pr60635_0.f90: New testcase.
	* gfortran.dg/lto/pr60635_1.c: Likewise.

2014-03-24  Adam Butcher  <adam@jessamine.co.uk>

	PR c++/60627
	* g++.dg/cpp1y/pr60627.C: New testcase.

2014-03-24  Alex Velenko  <Alex.Velenko@arm.com>

	* gcc.target/aarch64/ushr64_1.c: New.

2014-03-24  James Greenhalgh  <james.greenhalgh@arm.com>

	* gcc.target/aarch64/vect-abs.c (dg-options): Add -std=c99.
	(LONG_LONG): Use LLONG.
	(set_rvector_long): Explicitly return void.
	(set_vector_long): Likewise.
	(check_vector_long): Likewise.

2014-03-24  Marek Polacek  <polacek@redhat.com>

	* c-c++-common/ubsan/div-by-zero-4.c: Don't include limits.h.
	Define INT_MIN.
	* c-c++-common/ubsan/overflow-1.c: Check for unwanted output.
	* c-c++-common/ubsan/overflow-add-1.c: Likewise.
	* c-c++-common/ubsan/overflow-mul-1.c: Likewise.
	* c-c++-common/ubsan/overflow-mul-3.c: Likewise.
	* c-c++-common/ubsan/overflow-negate-2.c: Likewise.
	* c-c++-common/ubsan/overflow-sub-1.c: Likewise.
	* c-c++-common/ubsan/pr59503.c: Likewise.
	* c-c++-common/ubsan/pr60613-1.c: Likewise.
	* c-c++-common/ubsan/save-expr-1.c: Likewise.
	* c-c++-common/ubsan/shift-3.c: Likewise.
	* c-c++-common/ubsan/shift-6.c: Likewise.
	* c-c++-common/ubsan/undefined-1.c: Likewise.
	* c-c++-common/ubsan/vla-2.c: Likewise.
	* c-c++-common/ubsan/vla-3.c: Likewise.
	* c-c++-common/ubsan/vla-4.c: Likewise.
	* g++.dg/ubsan/cxx11-shift-1.C: Likewise.
	* g++.dg/ubsan/return-2.C: Likewise.

2014-03-23  John David Anglin  <danglin@gcc.gnu.org>

	* gcc.dg/tree-prof/pr59003.c: Add -fno-common to dg-options on
	hppa*-*-hpux*.

	* gcc.dg/torture/pr60092.c: Skip on 32-bit hpux.

	PR libfortran/59313
	PR libfortran/58015
	* gfortran.dg/erf_3.F90: Skip on hppa*-*-hpux*.
	* gfortran.dg/round_4.f90: Likewise.

2014-03-23  Dominique d'Humieres  <dominiq@lps.ens.fr>

	PR libfortran/60128
	* gfortran.dg/fmt_en.f90: Update test. XFAIL for
	i?86-*-solaris2.9*.

2014-03-22  Jakub Jelinek  <jakub@redhat.com>

	PR sanitizer/60613
	* c-c++-common/ubsan/pr60613-1.c: New test.
	* c-c++-common/ubsan/pr60613-2.c: New test.

2014-03-22  Matthias Klose  <doko@ubuntu.com>

	* g++.dg/cpp0x/regress: Remove empty directory.

2014-03-22  Jakub Jelinek  <jakub@redhat.com>

	PR debug/60603
	* gcc.dg/debug/dwarf2/dwarf2-macro2.c: New test.

2014-03-21  Paolo Carlini  <paolo.carlini@oracle.com>

	* g++.dg/cpp1y/pr60033.C: Use target c++1y.
	* g++.dg/cpp1y/pr60393.C: Likewise.

2014-03-21  Paolo Carlini  <paolo.carlini@oracle.com>

	PR c++/60384
	* g++.dg/cpp1y/pr60384.C: New.

2014-03-21  Jakub Jelinek  <jakub@redhat.com>

	PR target/60598
	* gcc.dg/pr60598.c: New test.

2014-03-21  Martin Jambor  <mjambor@suse.cz>

	PR ipa/59176
	* g++.dg/torture/pr59176.C: New test.

2014-03-21  Martin Jambor  <mjambor@suse.cz>

	PR ipa/60419
	* g++.dg/ipa/pr60419.C: New test.

2014-03-21  Richard Biener  <rguenther@suse.de>

	PR tree-optimization/60577
	* gcc.dg/tree-ssa/ssa-lim-11.c: New testcase.

2014-03-21  Tobias Burnus  <burnus@net-b.de>

	PR fortran/60599
	* lib/gcc-dg.exp (scan-module): Uncompress .mod files for reading.

2014-03-20  Jakub Jelinek  <jakub@redhat.com>

	PR middle-end/60597
	* g++.dg/opt/pr60597.C: New test.

	PR c++/60572
	* g++.dg/init/pr60572.C: New test.

2014-03-20  Zhenqiang Chen  <zhenqiang.chen@linaro.org>

	* gcc.target/arm/neon-modes-3.c: Add "-g" option.

2014-03-19  Tobias Burnus  <burnus@net-b.de>

	PR fortran/60543
	PR fortran/60283
	* gfortran.dg/implicit_pure_4.f90: New.

2014-03-19  Paolo Carlini  <paolo.carlini@oracle.com>

	PR c++/51474
	* g++.dg/cpp0x/nsdmi-virtual2.C: New.

2014-03-19  H.J. Lu  <hongjiu.lu@intel.com>

	PR testsuite/60590
	* lib/target-libpath.exp (set_ld_library_path_env_vars): Log
	LD_LIBRARY_PATH, LD_RUN_PATH, SHLIB_PATH, LD_LIBRARY_PATH_32,
	LD_LIBRARY_PATH_64 and DYLD_LIBRARY_PATH.

2014-03-19  Paolo Carlini  <paolo.carlini@oracle.com>

	PR c++/60332
	* g++.dg/cpp1y/pr60332.C: New.

2014-03-19  Marek Polacek  <polacek@redhat.com>

	PR sanitizer/60569
	* g++.dg/ubsan/pr60569.C: New test.

2014-03-19  Rainer Orth  <ro@CeBiTec.Uni-Bielefeld.DE>

	* gcc.dg/tls/pr58595.c: Require tls_runtime instead of tls.

2014-03-19  Jakub Jelinek  <jakub@redhat.com>

	PR tree-optimization/60559
	* g++.dg/vect/pr60559.cc: New test.

2014-03-18  Ian Lance Taylor  <iant@google.com>

	PR target/60563
	* g++.dg/ext/sync-4.C (int32_t): Remove typedef.
	(ditype): Rename typedef from int64_t.

2014-03-19  Manuel López-Ibáñez  <manu@gcc.gnu.org>

	PR c/55383
	* gcc.dg/cast-qual-3.c: New.
	Revert:
	2014-03-18  Manuel López-Ibáñez  <manu@gcc.gnu.org>
	* c-c++-common/Wcast-qual-1.c: More precise match text.

2014-03-18  Janus Weil  <janus@gcc.gnu.org>

	PR fortran/55207
	PR fortran/60549
	* gfortran.dg/assumed_rank_7.f90: Revert r208590.
	* gfortran.dg/c_ptr_tests_16.f90: Ditto.
	* gfortran.dg/inline_sum_bounds_check_1.f90: Ditto.
	* gfortran.dg/intent_optimize_1.f90: Ditto.
	* gfortran.dg/pointer_init_9.f90: Ditto.
	* gfortran.dg/volatile4.f90: Ditto.
	* gfortran.dg/volatile6.f90: Ditto.

2014-03-18  Manuel López-Ibáñez  <manu@gcc.gnu.org>

	PR c/55383
	* c-c++-common/Wcast-qual-1.c: More precise match text.

2014-03-18  Paolo Carlini  <paolo.carlini@oracle.com>

	PR c++/60305
	* g++.dg/cpp0x/constexpr-ice14.C: New.

2014-03-18  Paolo Carlini  <paolo.carlini@oracle.com>

	PR c++/54250
	* g++.dg/cpp0x/lambda/lambda-ice12.C: New.

2014-03-18  Jakub Jelinek  <jakub@redhat.com>

	PR sanitizer/60535
	* c-c++-common/ubsan/null-1.c: Don't skip if -flto.
	* c-c++-common/ubsan/null-2.c: Likewise.
	* c-c++-common/ubsan/null-3.c: Likewise.
	* c-c++-common/ubsan/null-4.c: Likewise.
	* c-c++-common/ubsan/null-5.c: Likewise.
	* c-c++-common/ubsan/null-6.c: Likewise.
	* c-c++-common/ubsan/null-7.c: Likewise.
	* c-c++-common/ubsan/null-8.c: Likewise.
	* c-c++-common/ubsan/null-9.c: Likewise.
	* c-c++-common/ubsan/null-10.c: Likewise.
	* c-c++-common/ubsan/null-11.c: Likewise.
	* c-c++-common/ubsan/overflow-1.c: Likewise.
	* c-c++-common/ubsan/overflow-2.c: Likewise.
	* c-c++-common/ubsan/overflow-add-1.c: Likewise.
	* c-c++-common/ubsan/overflow-add-2.c: Likewise.
	* c-c++-common/ubsan/overflow-int128.c: Likewise.
	* c-c++-common/ubsan/overflow-mul-1.c: Likewise.
	* c-c++-common/ubsan/overflow-mul-2.c: Likewise.
	* c-c++-common/ubsan/overflow-mul-3.c: Likewise.
	* c-c++-common/ubsan/overflow-mul-4.c: Likewise.
	* c-c++-common/ubsan/overflow-negate-1.c: Likewise.
	* c-c++-common/ubsan/overflow-negate-2.c: Likewise.
	* c-c++-common/ubsan/overflow-sub-1.c: Likewise.
	* c-c++-common/ubsan/overflow-sub-2.c: Likewise.
	* c-c++-common/ubsan/pr59333.c: Likewise.
	* c-c++-common/ubsan/pr59503.c: Likewise.
	* c-c++-common/ubsan/pr59667.c: Likewise.
	* c-c++-common/ubsan/undefined-1.c: Likewise.
	* g++.dg/ubsan/pr59250.C: Likewise.
	* g++.dg/ubsan/pr59306.C: Likewise.

2014-03-18  Rainer Orth  <ro@CeBiTec.Uni-Bielefeld.DE>

	* gcc.dg/tls/pr58595.c: Add tls options.

2014-03-18  Kirill Yukhin  <kirill.yukhin@intel.com>

	* gcc.target/i386/avx-additional-reg-names.c: New.
	* gcc.target/i386/avx512f-additional-reg-names.c: Ditto.

2014-03-17  Adam Butcher  <adam@jessamine.co.uk>

	PR c++/60390
	* g++.dg/cpp1y/pr60390.C: New testcase.

	PR c++/60391
	* g++.dg/cpp1y/pr60391.C: New testcase.

2014-03-17  Jakub Jelinek  <jakub@redhat.com>

	PR target/60516
	* gcc.target/i386/pr60516.c: New test.

2014-03-17  Paolo Carlini  <paolo.carlini@oracle.com>

	PR c++/59571
	* g++.dg/cpp0x/constexpr-ice13.C: New.

2014-03-17  Marek Polacek  <polacek@redhat.com>

	PR middle-end/60534
	* gcc.dg/gomp/pr60534.c: New test.

2014-03-17  Kai Tietz  <ktietz@redhat.com>

	* gcc.c-torture/compile/20010327-1.c: Disable test for LLP64 targets.

2014-03-17  Andreas Schwab  <schwab@linux-m68k.org>

	PR testsuite/58851
	* gfortran.dg/unlimited_polymorphic_13.f90: Properly compute
	storage size.

2014-03-15  Jerry DeLisle  <jvdelisle@gcc.gnu>

	PR libfortran/58324
	* gfortran.dg/list_read_12.f90: New test.

2014-03-15  Janus Weil  <janus@gcc.gnu.org>

	PR fortran/55207
	* gfortran.dg/assumed_rank_7.f90: Explicitly deallocate variables.
	* gfortran.dg/c_ptr_tests_16.f90: Put into subroutine.
	* gfortran.dg/inline_sum_bounds_check_1.f90: Add
	-Wno-aggressive-loop-optimizations and remove an unused variable.
	* gfortran.dg/intent_optimize_1.f90: Put into subroutine.
	* gfortran.dg/pointer_init_9.f90: New.
	* gfortran.dg/volatile4.f90: Put into subroutine.
	* gfortran.dg/volatile6.f90: Ditto.

2014-03-14  Mikael Morin  <mikael@gcc.gnu.org>

	PR fortran/60392
	* gfortran.dg/transpose_4.f90: New test.

2014-03-14  Vladimir Makarov  <vmakarov@redhat.com>

	PR rtl-optimization/60508
	* gcc.target/i386/pr60508.c: New.

2014-03-14  Richard Biener  <rguenther@suse.de>

	PR middle-end/60518
	* g++.dg/pr60518.C: New testcase.

2014-03-14  Martin Jambor  <mjambor@suse.cz>

	PR lto/60461
	* gcc.dg/lto/pr60461_0.c: New test.

2014-03-14  Cesar Philippidis  <cesar@codesourcery.com>

	* lib/gcc-dg.exp (cleanup-saved-temps): Handle LTO temporaries.
	* lib/lto.exp (lto-execute): Cleanup LTO temporaries.
	* gcc.dg/lto/save-temps_0.c: New testcase.

2014-03-13  Jakub Jelinek  <jakub@redhat.com>

	PR middle-end/36282
	* c-c++-common/pr36282-1.c: New test.
	* c-c++-common/pr36282-2.c: New test.
	* c-c++-common/pr36282-3.c: New test.
	* c-c++-common/pr36282-4.c: New test.

2014-03-13  Richard Henderson  <rth@redhat.com>

	PR debug/60438
	* g++.dg/torture/pr60438-1.C, g++.dg/torture/pr60438-2.C: New.

2014-03-13  Paolo Carlini  <paolo.carlini@oracle.com>

	PR c++/60383
	* g++.dg/template/crash118.C: New.
	* g++.dg/template/crash95.C: Adjust.

2014-03-13  Vladimir Makarov  <vmakarov@redhat.com>

	PR rtl-optimization/57189
	* gcc.target/i386/pr57189.c: New.

2014-03-13  Paolo Carlini  <paolo.carlini@oracle.com>

	PR c++/60254
	* g++.dg/cpp0x/static_assert10.C: New.
	* g++.dg/cpp0x/static_assert11.C: Likewise.
	* g++.dg/cpp0x/static_assert3.C: Adjust.

2014-03-13  Richard Biener  <rguenther@suse.de>

	* lib/lto.exp (lto-execute): Fix error catching for dg-final.

2014-03-12  Michael Meissner  <meissner@linux.vnet.ibm.com>

	* gcc.target/powerpc/p8vector-int128-1.c: New test to test ISA
	2.07 128-bit arithmetic.
	* gcc.target/powerpc/p8vector-int128-2.c: Likewise.

	* gcc.target/powerpc/timode_off.c: Restrict cpu type to power5,
	due to when TImode is allowed in VSX registers, the allowable
	address modes for TImode is just a single indirect address in
	order for the value to be loaded and store in either GPR or VSX
	registers.  This affects the generated code, and it would cause
	this test to fail, when such an option is used.

2014-03-12  Marcus Shawcroft  <marcus.shawcroft@arm.com>

	* lib/profopt.exp (profopt-execute): Use $testcase in unsupported.

2014-03-12  Jakub Jelinek  <jakub@redhat.com>

	* gcc.dg/tree-ssa/ssa-ifcombine-12.c: New test.
	* gcc.dg/tree-ssa/ssa-ifcombine-13.c: New test.
	* gcc.dg/tree-ssa/phi-opt-2.c: Pass -mbranch-cost=1 if possible,
	only test for exactly one if if -mbranch-cost=1 has been passed.

2014-03-12  Christian Bruel  <christian.bruel@st.com>

	PR target/60264
	* gcc.target/arm/pr60264.c

2014-03-12  Thomas Preud'homme  <thomas.preudhomme@arm.com>

	PR tree-optimization/60454
	* gcc.c-torture/execute/pr60454.c: New test.

2014-03-12  Jakub Jelinek  <jakub@redhat.com>
	    Marc Glisse  <marc.glisse@inria.fr>

	PR tree-optimization/60502
	* gcc.c-torture/compile/pr60502.c: New test.

2014-03-12  Jakub Jelinek  <jakub@redhat.com>

	PR middle-end/60482
	* gcc.dg/vect/pr60482.c: New test.

2014-03-11  Paolo Carlini  <paolo.carlini@oracle.com>

	PR c++/60389
	* g++.dg/cpp0x/inh-ctor19.C: New.

2014-03-11  Richard Biener  <rguenther@suse.de>

	PR tree-optimization/60429
	PR tree-optimization/60485
	* gcc.dg/pr60485-1.c: New testcase.
	* gcc.dg/pr60485-2.c: Likewise.

2014-03-10  Jakub Jelinek  <jakub@redhat.com>

	PR ipa/60457
	* g++.dg/ipa/pr60457.C: New test.

2014-03-10  Richard Biener  <rguenther@suse.de>

	PR middle-end/60474
	* g++.dg/torture/pr60474.C: New testcase.

2014-03-09  Andreas Schwab  <schwab@linux-m68k.org>

	* g++.dg/cpp0x/alias-decl-debug-0.C: Move dg-skip after dg-do.

2014-03-08  Paulo Matos  <paulo@matos-sorge.com>

	* gcc.dg/lto/pr55113_0.c: New testcase.

2014-03-08  Adam Butcher  <adam@jessamine.co.uk>

	PR c++/60033
	* g++.dg/cpp1y/pr60033.C: New testcase.

	PR c++/60393
	* g++.dg/cpp1y/pr60393.C: New testcase.

2014-03-08  Dominique d'Humieres  <dominiq@lps.ens.fr>

	PR libfortran/60128
	* gfortran.dg/fmt_en.f90: New test.

2014-03-07  Jason Merrill  <jason@redhat.com>

	* lib/g++-dg.exp (g++-dg-runtest): Run tests in C++1y mode, too.
	* lib/target-supports.exp (check_effective_target_c++11): Now
	means C++11 and up.
	(check_effective_target_c++11_only): New.
	(check_effective_target_c++11_down): New.
	(check_effective_target_c++1y): New.
	(check_effective_target_c++1y_only): New.
	(check_effective_target_c++98_only): Rename from
	check_effective_target_c++98.
	* g++.dg/*: Use { target c++11 } instead of -std=c++11.

2014-03-07  Paolo Carlini  <paolo.carlini@oracle.com>

	PR c++/58609
	* g++.dg/cpp0x/constexpr-ice12.C: New.

2014-03-07  Thomas Schwinge  <thomas@codesourcery.com>

	* c-c++-common/gomp/map-1.c: Extend.

2014-03-06  Paul Thomas  <pault@gcc.gnu.org>
	    Janus Weil  <janus@gcc.gnu.org>

	PR fortran/51976
	* gfortran.dg/deferred_type_component_1.f90 : New test.
	* gfortran.dg/deferred_type_component_2.f90 : New test.

2014-03-06  Marek Polacek  <polacek@redhat.com>

	PR c/60197
	* c-c++-common/cilk-plus/CK/pr60197.c: New test.
	* c-c++-common/cilk-plus/CK/pr60197-2.c: New test.

2014-03-06  Jakub Jelinek  <jakub@redhat.com>

	PR target/58595
	* gcc.dg/tls/pr58595.c: New test.

2014-03-06  Richard Biener  <rguenther@suse.de>

	PR middle-end/60445
	PR lto/60424
	PR lto/60427
	Revert
	2014-03-04  Paulo Matos  <paulo@matos-sorge.com>

	* gcc.dg/lto/pr55113_0.c: New testcase.

2014-03-05  Jakub Jelinek  <jakub@redhat.com>

	PR testsuite/59308
	* gcc.dg/pr46309.c: Don't compile on logical_op_short_circuit targets
	other than mips/avr.  Use -mbranch-cost=2 even for i?86/x86_64.
	* gcc.dg/tree-ssa/reassoc-32.c: Use -mbranch-cost=2 even for
	s390*/i?86/x86_64.
	* gcc.dg/tree-ssa/reassoc-33.c: Likewise.
	* gcc.dg/tree-ssa/reassoc-34.c: Likewise.
	* gcc.dg/tree-ssa/reassoc-35.c: Likewise.
	* gcc.dg/tree-ssa/reassoc-36.c: Likewise.
	* gcc.dg/tree-ssa/ssa-ifcombine-ccmp-1.c: Don't compile on
	logical_op_short_circuit targets other than avr.  Use -mbranch-cost=2
	even for mips*/s390*/i?86/x86_64.
	* gcc.dg/tree-ssa/ssa-ifcombine-ccmp-2.c: Likewise.
	* gcc.dg/tree-ssa/ssa-ifcombine-ccmp-3.c: Likewise.
	* gcc.dg/tree-ssa/ssa-ifcombine-ccmp-4.c: Likewise.
	* gcc.dg/tree-ssa/ssa-ifcombine-ccmp-5.c: Likewise.
	* gcc.dg/tree-ssa/ssa-ifcombine-ccmp-6.c: Likewise.

	PR lto/60404
	* gcc.dg/lto/pr60404_0.c: New test.
	* gcc.dg/lto/pr60404_1.c: New file.
	* gcc.dg/lto/pr60404_2.c: New file.

2014-03-04  Bill Schmidt  <wschmidt@linux.vnet.ibm.com>

	* gcc.dg/vmx/extract-vsx.c: Replace "vector long" with "vector
	long long" throughout.
	* gcc.dg/vmx/extract-vsx-be-order.c: Likewise.
	* gcc.dg/vmx/insert-vsx.c: Likewise.
	* gcc.dg/vmx/insert-vsx-be-order.c: Likewise.
	* gcc.dg/vmx/ld-vsx.c: Likewise.
	* gcc.dg/vmx/ld-vsx-be-order.c: Likewise.
	* gcc.dg/vmx/ldl-vsx.c: Likewise.
	* gcc.dg/vmx/ldl-vsx-be-order.c: Likewise.
	* gcc.dg/vmx/merge-vsx.c: Likewise.
	* gcc.dg/vmx/merge-vsx-be-order.c: Likewise.
	* gcc.dg/vmx/st-vsx.c: Likewise.
	* gcc.dg/vmx/st-vsx-be-order.c: Likewise.
	* gcc.dg/vmx/stl-vsx.c: Likewise.
	* gcc.dg/vmx/stl-vsx-be-order.c: Likewise.

2014-03-04  Paulo Matos  <paulo@matos-sorge.com>

	* gcc.dg/lto/pr55113_0.c: New testcase.

2014-03-04  Paolo Carlini  <paolo.carlini@oracle.com>

	PR c++/60376
	* g++.dg/cpp1y/pr60376.C: New.

2014-03-04  Rainer Orth  <ro@CeBiTec.Uni-Bielefeld.DE>

	* g++.dg/abi/anon2.C: Don't scan assembler for c++98.

2014-03-04  Richard Biener  <rguenther@suse.de>

	PR tree-optimization/60382
	* gcc.dg/vect/pr60382.c: New testcase.

2014-03-03  Jerry DeLisle  <jvdelisle@gcc.gnu>

	PR libfortran/60148
	* gfortran.dg/namelist_84.f90: New test.

2014-03-03  Kirill Yukhin  <kirill.yukhin@intel.com>

	* gcc.target/i386/avx512er-vexp2ps-2.c: Decrease exponent
	argument to avoid inf values.
	* gcc.target/i386/avx512f-vdivps-2.c: Compare results with
	UNION_FP_CHECK machinery.

2014-03-03  Renlin Li  <Renlin.Li@arm.com>

	* gcc.target/aarch64/aapcs64/validate_memory.h: Move f32in64 and
	i32in128 cases outside special big-endian processing block.

2014-03-03  Jakub Jelinek  <jakub@redhat.com>

	PR preprocessor/60400
	* c-c++-common/cpp/pr60400.c: New test.
	* c-c++-common/cpp/pr60400-1.h: New file.
	* c-c++-common/cpp/pr60400-2.h: New file.

	PR objc++/60398
	* obj-c++.dg/invalid-method-2.mm: Adjust dg-error regexps.

	* c-c++-common/cilk-plus/PS/vectorlength-2.c: New test.
	* c-c++-common/cilk-plus/PS/vectorlength-3.c: New test.

2014-03-02  Jan Hubicka  <hubicka@ucw.cz>

	PR ipa/60150
	* g++.dg/lto/pr60150.H: New testcase.
	* g++.dg/lto/pr60150_0.C: New testcase.
	* g++.dg/lto/pr60150_1.C: New testcase.

2014-03-02  Jan Hubicka  <hubicka@ucw.cz>

	PR ipa/60306
	* testsuite/g++.dg/ipa/devirt-29.C: New testcase

2014-03-02  Bernd Edlinger  <bernd.edlinger@hotmail.de>

	PR fortran/60236
	* gfortran.dg/vect/pr32380.f: Fix expected test results.

2014-03-01  Edward Smith-Rowland  <3dw4rd@verizon.net>

	PR c++/50025
	* g++.dg/cpp0x/pr50025.C: New.

2014-03-01  Adam Butcher  <adam@jessamine.co.uk>

	PR c++/60377
	* g++.dg/cpp1y/pr60377.C: New testcase.

2014-03-01  Mikael Morin  <mikael@gcc.gnu.org>

	PR fortran/60341
	* gfortran.dg/str_comp_optimize_1.f90: New test.

2014-03-01  Oleg Endo  <olegendo@gcc.gnu.org>

	PR target/60071
	* gcc.c-torture/compile/pr60071.c: New.

2014-02-28  Janus Weil  <janus@gcc.gnu.org>

	PR fortran/60359
	* gfortran.dg/unlimited_polymorphic_16.f90: New.

2014-02-28  Paolo Carlini  <paolo.carlini@oracle.com>

	PR c++/58610
	* g++.dg/cpp0x/constexpr-ice11.C: New.

2014-02-28  Paolo Carlini  <paolo.carlini@oracle.com>

	PR c++/60314
	* g++.dg/cpp1y/auto-fn24.C: New.

2014-02-28  Joey Ye  <joey.ye@arm.com>

	PR target/PR60169
	* gcc.target/arm/thumb1-far-jump-3.c: New case.

2014-02-27  Paolo Carlini  <paolo.carlini@oracle.com>

	PR c++/60253
	* g++.dg/overload/ellipsis2.C: New.

2014-02-27  Jeff Law  <law@redhat.com>

	PR rtl-optimization/52714
	* gcc.c-torture/compile/pr52714.c: New test.

2014-02-27  Mikael Pettersson  <mikpe@it.uu.se>
	    Jeff Law  <law@redhat.com>

	PR rtl-optimization/49847
	* g++.dg/pr49847.C: New test.

2014-02-27  Marek Polacek  <polacek@redhat.com>

	PR middle-end/59223
	* c-c++-common/pr59223.c: New test.

2014-02-26  Ilya Tocar  <ilya.tocar@intel.com>

	* common/config/i386/predicates.md (const1256_operand): Remove.
	(const2356_operand): New.
	(const_1_to_2_operand): Remove.
	* config/i386/sse.md (avx512pf_gatherpf<mode>sf): Change hint value.
	(*avx512pf_gatherpf<mode>sf_mask): Ditto.
	(*avx512pf_gatherpf<mode>sf): Ditto.
	(avx512pf_gatherpf<mode>df): Ditto.
	(*avx512pf_gatherpf<mode>df_mask): Ditto.
	(*avx512pf_gatherpf<mode>df): Ditto.
	(avx512pf_scatterpf<mode>sf): Ditto.
	(*avx512pf_scatterpf<mode>sf_mask): Ditto.
	(*avx512pf_scatterpf<mode>sf): Ditto.
	(avx512pf_scatterpf<mode>df): Ditto.
	(*avx512pf_scatterpf<mode>df_mask): Ditto.
	(*avx512pf_scatterpf<mode>df): Ditto.
	* common/config/i386/xmmintrin.h (_mm_hint): Add _MM_HINT_ET0.

2014-02-26  Ilya Tocar  <ilya.tocar@intel.com>

	* gcc.target/i386/avx512cd-vptestnmd-1.c: Change into ...
	* gcc.target/i386/avx512f-vptestnmd-1.c: This.
	* gcc.target/i386/avx512cd-vptestnmq-1.c: Change into ...
	* gcc.target/i386/avx512f-vptestnmq-1.c: This.
	* gcc.target/i386/avx512cd-vptestnmd-2.c: Change into ...
	* gcc.target/i386/avx512f-vptestnmd-2.c: This.
	* gcc.target/i386/avx512cd-vptestnmq-2.c: Change into ...
	* gcc.target/i386/avx512f-vptestnmq-2.c: This.

2014-02-26  Bin Cheng  <bin.cheng@arm.com>

	PR target/60280
	* gnat.dg/renaming5.adb: Change to two expected gotos.
	* gcc.dg/tree-ssa/pr21559.c: Change back to three expected
	jump threads.
	* gcc.dg/tree-prof/update-loopch.c: Check two "Invalid sum"
	messages for removed basic block.
	* gcc.dg/tree-ssa/ivopt_1.c: Fix unreliable scanning string.
	* gcc.dg/tree-ssa/ivopt_2.c: Ditto.
	* gcc.dg/tree-ssa/ivopt_3.c: Ditto.
	* gcc.dg/tree-ssa/ivopt_4.c: Ditto.

2014-02-25  Bill Schmidt  <wschmidt@linux.vnet.ibm.com>

	* gcc.dg/vmx/ld-vsx.c: Don't use vec_all_eq.
	* gcc.dg/vmx/ld-vsx-be-order.c: Likewise.
	* gcc.dg/vmx/ldl-vsx.c: Likewise.
	* gcc.dg/vmx/ldl-vsx-be-order.c: Likewise.
	* gcc.dg/vmx/merge-vsx.c: Likewise.
	* gcc.dg/vmx/merge-vsx-be-order.c: Likewise.

2014-02-25  Ilya Tocar  <ilya.tocar@intel.com>

	* gcc.target/i386/avx-1.c: Update __builtin_prefetch.
	* gcc.target/i386/prefetchwt1-1.c: New.
	* g++.dg/other/i386-2.C: Add new option.
	* g++.dg/other/i386-3.C: Ditto.
	* gcc.target/i386/sse-12.c: Ditto.
	* gcc.target/i386/sse-13.c: Update __builtin_prefetch, add new option.
	* gcc.target/i386/sse-22.c: Add new option.
	* gcc.target/i386/sse-23.c: Update __builtin_prefetch, add new option.

2014-02-25  Rainer Orth  <ro@CeBiTec.Uni-Bielefeld.DE>

	PR libfortran/59313
	* gfortran.dg/erf_3.F90: Skip on sparc*-*-solaris2.9*.

	PR libfortran/58015
	* gfortran.dg/round_4.f90: Skip on *-*-solaris2.9*.

2014-02-25  Adam Butcher  <adam@jessamine.co.uk>

	PR c++/60311
	* g++.dg/cpp1y/pr60311.C: New testcase.

	* g++.dg/cpp1y/fn-generic-member-ool.C: New testcase.

	PR c++/60065
	* g++.dg/cpp1y/pr60065.C: New testcase.

2014-02-24  Andrey Belevantsev  <abel@ispras.ru>

	PR rtl-optimization/60268
	* gcc.c-torture/compile/pr60268.c: New test.

2014-02-23  David Holsgrove <david.holsgrove@xilinx.com>

	* gcc.target/microblaze/others/mem_reload.c: New test.

2014-02-23  Bill Schmidt  <wschmidt@linux.vnet.ibm.com>

	* gcc.dg/vmx/lde.c: New test.
	* gcc.dg/vmx/lde-be-order.c: New test.
	* gcc.dg/vmx/ste.c: New test.
	* gcc.dg/vmx/ste-be-order.c: New test.

2014-02-22  Hans-Peter Nilsson  <hp@axis.com>

	PR testsuite/60173
	* lib/target-supports.exp
	(check_effective_target_logical_op_short_circuit): Add cris-*-*
	and crisv32-*-* to list.

2014-02-21  Janus Weil  <janus@gcc.gnu.org>

	PR fortran/60302
	* gfortran.dg/c_f_pointer_shape_tests_6.f90: New.

2014-02-21  Bill Schmidt  <wschmidt@linux.vnet.ibm.com>

	* gcc.dg/vmx/vsums.c: Check entire result vector.
	* gcc.dg/vmx/vsums-be-order.c: Likewise.

2014-02-21  Bill Schmidt  <wschmidt@linux.vnet.ibm.com>

	* gcc.dg/vmx/ld.c: New test.
	* gcc.dg/vmx/ld-be-order.c: New test.
	* gcc.dg/vmx/ld-vsx.c: New test.
	* gcc.dg/vmx/ld-vsx-be-order.c: New test.
	* gcc.dg/vmx/ldl.c: New test.
	* gcc.dg/vmx/ldl-be-order.c: New test.
	* gcc.dg/vmx/ldl-vsx.c: New test.
	* gcc.dg/vmx/ldl-vsx-be-order.c: New test.
	* gcc.dg/vmx/st.c: New test.
	* gcc.dg/vmx/st-be-order.c: New test.
	* gcc.dg/vmx/st-vsx.c: New test.
	* gcc.dg/vmx/st-vsx-be-order.c: New test.
	* gcc.dg/vmx/stl.c: New test.
	* gcc.dg/vmx/stl-be-order.c: New test.
	* gcc.dg/vmx/stl-vsx.c: New test.
	* gcc.dg/vmx/stl-vsx-be-order.c: New test.

2014-02-21  Uros Bizjak  <ubizjak@gmail.com>

	* g++.dg/other/i386-2.C (dg-options): Add -mavx512pf.
	* g++.dg/other/i386-3.C (dg-options): Ditto.
	* gcc.target/i386/sse-12.c (dg-options): Add -msha.
	* gcc.target/i386/sse-13.c (dg-options): Add -mavx512er, -mavx512cd,
	-mavx512pf and -msha.

2014-02-21  Richard Biener  <rguenther@suse.de>

	PR tree-optimization/60276
	* gcc.dg/vect/pr60276.c: New testcase.

2014-02-21  Janus Weil  <janus@gcc.gnu.org>

	PR fortran/60234
	* gfortran.dg/finalize_23.f90: New.

2014-02-21  Adam Butcher  <adam@jessamine.co.uk>

	PR c++/60052
	PR c++/60053
	* g++.dg/cpp1y/pr60052.C: New testcase.
	* g++.dg/cpp1y/pr60053.C: New testcase.

2014-02-21  Tobias Burnus  <burnus@net-b.de>

	PR fortran/60286
	* gfortran.dg/inquire_16.f90: New.

2014-02-20  Sandra Loosemore  <sandra@codesourcery.com>

	* gcc.target/nios2/biggot-1.c: New.
	* gcc.target/nios2/biggot-2.c: New.

2014-02-20  Martin Jambor  <mjambor@suse.cz>

	PR ipa/55260
	* gcc.dg/ipa/pr55260.c: New test.

2014-02-20  Bin Cheng  <bin.cheng@arm.com>

	* gcc.dg/tree-prof/crossmodule-indircall-1.c: Return 0
	for execution test case.

2014-02-20  Jan Hubicka  <hubicka@ucw.cz>

	PR ipa/58555
	* g++.dg/torture/pr58555.C: New testcase.

2014-02-20  Ilya Tocar  <ilya.tocar@intel.com>

	PR target/60204
	* gcc.target/x86_64/abi/avx512f/test_passing_structs.c: Update to
	reflect abi fix.
	* gcc.target/x86_64/abi/avx512f/test_passing_unions.c: Ditto.

2014-02-20  Ilya Tocar  <ilya.tocar@intel.com>
	    Kirill Yukhin  <kirill.yukhin@intel.com>

	* gcc.target/i386/avx512er-vrcp28sd-2.c: Distinguish src1 and src2.
	* gcc.target/i386/avx512er-vrcp28ss-2.c: Call correct intrinsic.
	* gcc.target/i386/avx512er-vrsqrt28sd-2.c: Distinguish src1 and src2.
	* gcc.target/i386/avx512er-vrsqrt28ss-2.c: Ditto.
	* gcc.target/i386/avx512f-vrcp14sd-2.c: Fix reference calculation.
	* gcc.target/i386/avx512f-vrcp14ss-2.c: Fix reference calculation.

2014-02-19  Jakub Jelinek  <jakub@redhat.com>

	PR c/37743
	* g++.dg/ext/builtin-bswap1.C: New test.
	* c-c++-common/pr37743.c: New test.

2014-02-19  Prathamesh Kulkarni  <bilbotheelffriend@gmail.com>

	* gcc.dg/decl-10.c: New test.

2014-02-19  Jakub Jelinek  <jakub@redhat.com>

	PR c++/60267
	* g++.dg/ext/ivdep-1.C: New test.

	PR c++/60267
	* gcc.dg/pr60267.c: New test.

2014-02-19  Uros Bizjak  <ubizjak@gmail.com>

	PR target/59794
	* gcc.target/i386/pr39162.c: Add dg-prune-output.
	(dg-options): Remove -Wno-psabi.
	* gcc.target/i386/pr59794-2.c: Ditto.
	* gcc.target/i386/pr60205-1.c: Ditto.
	* gcc.target/i386/sse-5.c: Ditto.

2014-02-18  Nick Clifton  <nickc@redhat.com>

	* gcc.dg/graphite/pr46966.c: Only run on 32-bit+ targets.
	* gcc.dg/pr23623.c: Likewise.
	* gcc.dg/pr48784-1.c: Likewise.
	* gcc.dg/pr48784-2.c: Likewise.
	* gcc.dg/pr56997-2.c: Likewise.
	* gcc.dg/sms-6.c: Likewise.
	* gcc.dg/torture/pr60183.c: Likewise.
	* gcc.dg/torture/vec-cvt-1.c: Likewise.
	* gcc.c-torture/execute/20061220-1.x: New.
	* gcc.c-torture/execute/pr43220.x: New.
	* gcc.c-torture/execute/pr51581-1.x: New.
	* gcc.c-torture/execute/pr51581-2.x: New.
	* gcc.c-torture/execute/pr58570.x: New.
	* gcc.c-torture/unsorted/DFcmp.x: New.
	* gcc.c-torture/unsorted/SFset.x: New.

2014-02-19  Eric Botcazou  <ebotcazou@adacore.com>

	* gnat.dg/opt31.adb: New test.

2014-02-19  Rainer Orth  <ro@CeBiTec.Uni-Bielefeld.DE>

	* gcc.dg/torture/pr60092.c: xfail execution on *-*-solaris2.11* at -O0.

2014-02-19  Janus Weil  <janus@gcc.gnu.org>

	PR fortran/60232
	* gfortran.dg/typebound_proc_33.f90: New.

2014-02-19  Marek Polacek  <polacek@redhat.com>

	PR c/60195
	* gcc.dg/pr60195.c: New test.

2014-02-19  Paul Pluzhnikov  <ppluzhnikov@google.com>

	* gcc.dg/vect/no-vfa-vect-depend-2.c (main1): Fix buffer overflow.

2014-02-19  Jakub Jelinek  <jakub@redhat.com>

	PR preprocessor/58844
	* c-c++-common/cpp/pr58844-1.c: New test.
	* c-c++-common/cpp/pr58844-2.c: New test.

2014-02-18  Paolo Carlini  <paolo.carlini@oracle.com>

	PR c++/60225
	* g++.dg/cpp0x/constexpr-ice10.C: New.

2014-02-18  Paolo Carlini  <paolo.carlini@oracle.com>

	PR c++/60215
	* g++.dg/cpp0x/pr60215.C: New.

2014-02-18  Tobias Burnus  <burnus@net-b.de>

	PR fortran/49397
	* gfortran.dg/proc_ptr_45.f90: New.
	* gfortran.dg/proc_ptr_46.f90: New.

2014-02-18  Adam Butcher  <adam@jessamine.co.uk>

	PR c++/60190
	* g++.dg/cpp1y/pr60190.C: New testcase.

	PR c++/60064
	* g++.dg/cpp1y/pr60064.C: New testcase.

2014-02-18  Uros Bizjak  <ubizjak@gmail.com>

	PR target/60205
	* gcc.target/i386/pr60205-1.c: New test.
	* gcc.target/i386/pr60205-2.c: Ditto.

2014-02-18  Kai Tietz  <ktietz@redhat.com>

	PR target/60193
	* gcc.target/i386/nest-1.c: New testcase.

2014-02-18  Eric Botcazou  <ebotcazou@adacore.com>

	* gnat.dg/opt32.adb: New test.

2014-02-18  Janus Weil  <janus@gcc.gnu.org>

	PR fortran/60231
	* gfortran.dg/typebound_generic_15.f90: New.

2014-02-17  Janus Weil  <janus@gcc.gnu.org>

	PR fortran/55907
	* gfortran.dg/init_flag_12.f90: New.

2014-02-17  Kirill Yukhin  <kirill.yukhin@intel.com>
	    Ilya Tocar  <ilya.tocar@intel.com>

	* gcc.target/i386/avx512f-vpermd-2.c: Fix reference calculations.
	* gcc.target/i386/avx512f-vpermpd-2.c: Ditto.
	* gcc.target/i386/avx512f-vpermps-2.c: Ditto.
	* gcc.target/i386/avx512f-vpermq-var-2.c: Ditto.

2014-02-16  Richard Sandiford  <rdsandiford@googlemail.com>

	* lib/target-supports.exp
	(check_effective_target_logical_op_short_circuit): New procedure.
	* gcc.dg/binop-xor1.c: XFAIL for logical_op_short_circuit.
	* gcc.dg/tree-ssa/forwprop-28.c: Use logical_op_short_circuit
	instead of mips*-*-*, arc*-*-*, avr*-*-* and arm_cortex_m tests.
	* gcc.dg/tree-ssa/vrp47.c: Likewise.
	* gcc.dg/tree-ssa/vrp87.c: Likewise.
	* gcc.dg/tree-ssa/ssa-dom-thread-4.c: Likewise.  Also use
	logical_op_short_circuit for the alternative test, extending
	it to arm_cortex_m.

2014-02-15  Michael Meissner  <meissner@linux.vnet.ibm.com>

	PR target/60203
	* gcc.target/powerpc/pr60203.c: New testsuite.

2014-02-15  Mikael Morin  <mikael@gcc.gnu.org>

	PR fortran/59599
	* gfortran.dg/ichar_3.f90: New test.

2014-02-15  Richard Biener  <rguenther@suse.de>

	PR tree-optimization/60183
	* gcc.dg/torture/pr60183.c: New testcase.

2014-02-14  Jeff Law  <law@redhat.com>

	PR rtl-optimization/60131
	* g++.dg/torture/pr60131.C: New test.

2014-02-14  Ian Bolton  <ian.bolton@arm.com>

	* gcc.target/arm/pr59858.c: Skip if -mfloat-abi=hard specified
	on command-line.

2014-02-14  Bernd Edlinger  <bernd.edlinger@hotmail.de>

	* c-c++-common/ubsan/overflow-negate-2.c (main): Use signed char.

2014-02-14  Jakub Jelinek  <jakub@redhat.com>

	* gcc.c-torture/compile/20140213.c: New test.

2014-02-13  Jakub Jelinek  <jakub@redhat.com>

	PR target/43546
	* gcc.target/i386/pr43546.c: New test.

2014-02-13  Dominik Vogt  <vogt@linux.vnet.ibm.com>

	* gcc.target/s390/hotpatch-compile-8.c: New test.

2014-02-13  Richard Sandiford  <rdsandiford@googlemail.com>

	* gcc.dg/pr59605.c: Convert to a compile test.  Protect MAX_COPY
	definition with an ifndef.
	* gcc.dg/pr59605-2.c: New test.

2014-02-13  Richard Sandiford  <rdsandiford@googlemail.com>

	* gcc.dg/gomp/simd-clones-5.c: Update comment for new warning message.

2014-02-12  Joseph Myers  <joseph@codesourcery.com>

	* gcc.dg/torture/float128-mul-underflow.c,
	gcc.dg/torture/float128-truncdf-underflow.c,
	gcc.dg/torture/float128-truncsf-underflow.c: New tests.

2014-02-12  Jakub Jelinek  <jakub@redhat.com>

	PR middle-end/59737
	* g++.dg/ipa/pr59737.C: New test.

2014-02-12  H.J. Lu  <hongjiu.lu@intel.com>

	* g++.dg/opt/pr52727.C: Compile with -march=i686 for ia32.

2014-02-12  Thomas Schwinge  <thomas@codesourcery.com>

	* c-c++-common/raw-string-3.c: Fix typo in dg-error invocation.

	* gcc.dg/cilk-plus/jump-openmp.c: New file.

2014-02-12  Richard Biener  <rguenther@suse.de>

	PR middle-end/60092
	* gcc.dg/torture/pr60092.c: New testcase.
	* gcc.dg/tree-ssa/alias-31.c: Disable SRA.

2014-02-12  Eric Botcazou  <ebotcazou@adacore.com>

	* gcc.c-torture/execute/20140212-1.c: New test.

2014-02-12  Paolo Carlini  <paolo.carlini@oracle.com>

	PR c++/60047
	* g++.dg/cpp0x/pr60047.C: New.

2014-02-12  Jakub Jelinek  <jakub@redhat.com>

	PR c/60101
	* c-c++-common/pr60101.c: New test.

2014-02-11  Jan Hubicka  <hubicka@ucw.cz>

	PR lto/59468
	* g++.dg/ipa/devirt-27.C: New testcase.
	* g++.dg/ipa/devirt-26.C: New testcase.

2014-02-11  Michael Meissner  <meissner@linux.vnet.ibm.com>

	PR target/60137
	* gcc.target/powerpc/pr60137.c: New file.

2014-02-11  Jakub Jelinek  <jakub@redhat.com>

	PR fortran/52370
	* gfortran.dg/pr52370.f90: New test.

2014-02-11  Uros Bizjak  <ubizjak@gmail.com>

	PR target/59927
	Revert
	2013-12-15  Uros Bizjak  <ubizjak@gmail.com>

	PR testsuite/58630
	* gcc.target/i386/pr43662.c (dg-options):
	Add -maccumulate-outgoing-args.
	* gcc.target/i386/pr43869.c (dg-options): Ditto.
	* gcc.target/i386/pr57003.c (dg-options): Ditto.
	* gcc.target/i386/avx-vzeroupper-16.c (dg-options):
	Remove -mtune=generic and add -maccumulate-outgoing-args instead.
	* gcc.target/i386/avx-vzeroupper-17.c (dg-options): Ditto.
	* gcc.target/i386/avx-vzeroupper-18.c (dg-options): Ditto.
	* gcc.target/x86_64/abi/callabi/func-1.c (dg-options):
	Add -maccumulate-outgoing-args.
	* gcc.target/x86_64/abi/callabi/func-2a.c (dg-options): Ditto.
	* gcc.target/x86_64/abi/callabi/func-2b.c (dg-options): Ditto.
	* gcc.target/x86_64/abi/callabi/func-indirect.c (dg-options): Ditto.
	* gcc.target/x86_64/abi/callabi/func-indirect-2a.c (dg-options): Ditto.
	* gcc.target/x86_64/abi/callabi/func-indirect-2b.c (dg-options): Ditto.
	* gcc.target/x86_64/abi/callabi/leaf-1.c (dg-options): Ditto.
	* gcc.target/x86_64/abi/callabi/leaf-2.c (dg-options): Ditto.
	* gcc.target/x86_64/abi/callabi/pr38891.c (dg-options): Ditto.
	* gcc.target/x86_64/abi/callabi/vaarg-1.c (dg-options): Ditto.
	* gcc.target/x86_64/abi/callabi/vaarg-2.c (dg-options): Ditto.
	* gcc.target/x86_64/abi/callabi/vaarg-3.c (dg-options): Ditto.
	* gcc.target/x86_64/abi/callabi/vaarg-4a.c (dg-options): Ditto.
	* gcc.target/x86_64/abi/callabi/vaarg-4b.c (dg-options): Ditto.
	* gcc.target/x86_64/abi/callabi/vaarg-5a.c (dg-options): Ditto.
	* gcc.target/x86_64/abi/callabi/vaarg-5b.c (dg-options): Ditto.

2014-02-11  Richard Sandiford  <rdsandiford@googlemail.com>

	* gcc.dg/vect/pr56787.c: Mark as xfail for vect_no_align.

2014-02-11  Jakub Jelinek  <jakub@redhat.com>

	PR debug/59776
	* gcc.dg/guality/pr59776.c: New test.

2014-02-11  Renlin Li  <Renlin.Li@arm.com>

	* gcc.target/arm/fixed_float_conversion.c: Add arm_vfp3 option.
	* lib/target-supports.exp (check_effective_target_arm_vfp3_ok): New.
	(add_options_for_arm_vfp3): New.

2014-02-11  Jeff Law  <law@redhat.com>

	PR middle-end/54041
	* gcc.target/m68k/pr54041.c: New test.

2014-02-11  Jakub Jelinek  <jakub@redhat.com>

	PR target/59927
	* gcc.target/i386/pr59927.c: New test.

2014-02-10  Richard Sandiford  <rdsandiford@googlemail.com>

	* gcc.dg/vect/pr57741-3.c: Require vect_int.
	* gcc.dg/vect/pr60012.c: Likewise.
	* gcc.dg/vect/vect-119.c: Likewise.
	* gcc.dg/vect/vect-outer-4c-big-array.c: Likewise.
	* gcc.dg/vect/vect-outer-4c.c: Likewise.

2014-02-10  Rainer Orth  <ro@CeBiTec.Uni-Bielefeld.DE>

	* gcc.dg/binop-xor1.c: Don't xfail scan-tree-dump-times.

2014-02-10  Jeff Law  <law@redhat.com>

	PR middle-end-52306
	* gcc.c-torture/compile/pr52306.c: New test.

2014-02-10  Rainer Orth  <ro@CeBiTec.Uni-Bielefeld.DE>

	* g++.dg/ext/vector26.C: Use -mmmx for 32-bit x86.

2014-02-10  Richard Biener  <rguenther@suse.de>

	PR tree-optimization/60115
	* gcc.dg/torture/pr60115.c: New testcase.

2014-02-10  Eric Botcazou  <ebotcazou@adacore.com>

	* g++.dg/vect/pr33426-ivdep-3.cc: Require vect_int_mult as well.
	* g++.dg/vect/pr33426-ivdep-4.cc: Likewise.

2014-02-10  Kirill Yukhin  <kirill.yukhin@intel.com>
	    Ilya Tocar  <ilya.tocar@intel.com>

	* gcc.target/i386/avx512f-vexpandpd-1.c: Update intrinsics.
	* gcc.target/i386/avx512f-vexpandps-1.c: Ditto.
	* gcc.target/i386/avx512f-vexpandpd-2.c: Ditto.
	* gcc.target/i386/avx512f-vexpandps-2.c: Ditto.
	* gcc.target/i386/avx512f-vmovdqu32-1: Ditto.
	* gcc.target/i386/avx512f-vmovdqu32-2: Ditto.
	* gcc.target/i386/avx512f-vmovdqu64-1: Ditto.
	* gcc.target/i386/avx512f-vmovdqu64-2: Ditto.
	* gcc.target/i386/avx512f-vpcmpd-2.c: Ditto.
	* gcc.target/i386/avx512f-vpcmpq-2.c: Ditto.
	* gcc.target/i386/avx512f-vpcmupd-2.c: Ditto.
	* gcc.target/i386/avx512f-vpcmupq-2.c: Ditto.
	* gcc.target/i386/avx512f-vrndscalepd-1.c: Ditto.
	* gcc.target/i386/avx512f-vrndscaleps-1.c: Ditto.
	* gcc.target/i386/avx512f-vrndscalepd-2.c: Ditto.
	* gcc.target/i386/avx512f-vrndscaleps-2.c: Ditto.
	* gcc.target/i386/avx512pf-vgatherpf0dpd-1.c: Update parameters.
	* gcc.target/i386/avx512pf-vgatherpf0dps-1.c: Ditto.
	* gcc.target/i386/avx512pf-vgatherpf0qpd-1.c: Ditto.
	* gcc.target/i386/avx512pf-vgatherpf0qps-1.c: Ditto.
	* gcc.target/i386/avx512pf-vgatherpf1dpd-1.c: Ditto.
	* gcc.target/i386/avx512pf-vgatherpf1dps-1.c: Ditto.
	* gcc.target/i386/avx512pf-vgatherpf1qpd-1.c: Ditto.
	* gcc.target/i386/avx512pf-vgatherpf1qps-1.c: Ditto.
	* gcc.target/i386/avx512f-vpsrad-2.c: Initialize 64 bits.
	* gcc.target/i386/avx512f-vpslld-2.c: Ditto.
	* gcc.target/i386/avx512f-vpsrld-2.c: Ditto.

2014-02-10  Jakub Jelinek  <jakub@redhat.com>

	* gcc.dg/vect/pr59984.c: Require effective target vect_simd_clones.

2014-02-09  Paul Thomas  <pault@gcc.gnu.org>

	PR fortran/57522
	* gfortran.dg/associated_target_5.f03: New test.

2014-02-09  Paul Thomas  <pault@gcc.gnu.org>

	PR fortran/59026
	* gfortran.dg/elemental_by_value_1.f90: New test.

2014-02-08  Janus Weil  <janus@gcc.gnu.org>

	PR fortran/58470
	* gfortran.dg/finalize_22.f90: New.

2014-02-08  Paul Thomas  <pault@gcc.gnu.org>

	PR fortran/60066
	* gfortran.dg/elemental_subroutine_10.f90: New test.  This PR
	was fixed by the patch for PR59906.

2014-02-08  Andreas Schwab  <schwab@linux-m68k.org>

	PR translation/52289
	* gfortran.dg/coarray_8.f90: Update dg-error match.

2014-02-08  Jakub Jelinek  <jakub@redhat.com>

	PR c/59984
	* gcc.dg/vect/pr59984.c: New test.

	PR middle-end/60092
	* gcc.dg/attr-alloc_align-1.c: New test.
	* gcc.dg/attr-alloc_align-2.c: New test.
	* gcc.dg/attr-alloc_align-3.c: New test.
	* gcc.dg/attr-assume_aligned-1.c: New test.
	* gcc.dg/attr-assume_aligned-2.c: New test.
	* gcc.dg/attr-assume_aligned-3.c: New test.

2014-02-08  Jakub Jelinek  <jakub@redhat.com>

	PR target/60077
	* gcc.target/i386/pr60077-1.c: New test.
	* gcc.target/i386/pr60077-2.c: New test.

2014-02-07  Jakub Jelinek  <jakub@redhat.com>

	PR preprocessor/56824
	* gcc.dg/pr56824.c: New test.

2014-02-07  Andreas Krebbel  <Andreas.Krebbel@de.ibm.com>

	* gcc.dg/gcc-have-sync-compare-and-swap.c: Align the 16 byte
	variable used for atomic operations.

2014-02-07  Richard Biener  <rguenther@suse.de>

	PR middle-end/60092
	* gcc.dg/vect/pr60092-2.c: New testcase.

2014-02-07  Jakub Jelinek  <jakub@redhat.com>

	PR c++/60082
	Revert
	2014-02-05  Balaji V. Iyer  <balaji.v.iyer@intel.com>

	* g++.dg/cilk-plus/CK/catch_exc.cc: Disable test for -O1.
	* c-c++-common/cilk-plus/CK/spawner_inline.c: Likewise.

2014-02-07  Andreas Krebbel  <Andreas.Krebbel@de.ibm.com>

	* gcc.target/s390/fp2int1.c: New testcase.

2014-02-07  Richard Biener  <rguenther@suse.de>

	PR middle-end/60092
	* gcc.dg/tree-ssa/alias-30.c: New testcase.
	* gcc.dg/tree-ssa/alias-31.c: Likewise.

2014-02-06  Jan Hubicka  <hubicka@ucw.cz>

	PR ipa/59918
	* g++.dg/torture/pr59918.C: New testcase.

2014-02-06  Jakub Jelinek  <jakub@redhat.com>

	PR target/59575
	* gcc.target/arm/pr59575.c: New test.

	PR debug/59992
	* gcc.dg/pr59992.c: New test.

2014-02-06  Marc Glisse  <marc.glisse@inria.fr>

	* g++.dg/cpp0x/constexpr-attribute2.C: Restrict to target
	init_priority. Test alignment of variable instead of function.

2014-02-06  Marek Polacek  <polacek@redhat.com>

	PR c/60087
	* gcc.dg/pr60087.c: New test.

2014-02-06  Alan Modra  <amodra@gmail.com>

	* gcc.target/powerpc/pr60032.c: New.

2014-02-06  Jakub Jelinek  <jakub@redhat.com>

	PR target/60062
	* gcc.c-torture/execute/pr60062.c: New test.
	* gcc.c-torture/execute/pr60072.c: New test.

2014-02-06  Ian Bolton  <ian.bolton@arm.com>

	* gcc.dg/tree-ssa/pr59597.c: Make called function static
	so that expected outcome works for PIC variants too.

2014-02-06  Yury Gribov  <y.gribov@samsung.com>
	    Kugan Vivekanandarajah  <kuganv@linaro.org>

	* gcc.target/arm/vect-noalign.c: New file.

2014-02-05  Jan Hubicka  <hubicka@ucw.cz>
	    Jakub Jelinek  <jakub@redhat.com>

	PR middle-end/60013
	* gcc.dg/pr60013.c: New testcase.

2014-02-05  Bill Schmidt  <wschmidt@linux.vnet.ibm.com>

	* gcc.dg/vmx/sum2s.c: New.
	* gcc.dg/vmx/sum2s-be-order.c: New.

2014-02-05  Bill Schmidt  <wschmidt@linux.vnet.ibm.com>

	* gcc.dg/vmx/pack.c: New.
	* gcc.dg/vmx/pack-be-order.c: New.
	* gcc.dg/vmx/unpack.c: New.
	* gcc.dg/vmx/unpack-be-order.c: New.

2014-02-05  Balaji V. Iyer  <balaji.v.iyer@intel.com>

	* g++.dg/cilk-plus/CK/catch_exc.cc: Disable test for -O1.
	* c-c++-common/cilk-plus/CK/spawner_inline.c: Likewise.

2014-02-05  Rainer Orth  <ro@CeBiTec.Uni-Bielefeld.DE>

	* gcc.target/i386/avx512f-vrndscaless-2.c (compute_rndscaless):
	Use __builtin_floorf, __builtin_ceilf.
	* gcc.target/i386/sse4_1-floorf-sfix-vec.c (floorf): Remove
	declaration.
	(TEST): Use __builtin_floorf.
	* gcc.target/i386/sse4_1-floorf-vec.c: Likewise.

2014-02-05  Jakub Jelinek  <jakub@redhat.com>

	PR ipa/59947
	* g++.dg/opt/pr59947.C: New test.

	PR c++/58703
	* c-c++-common/gomp/pr58703.c: New test.

2014-02-05  Richard Biener  <rguenther@suse.de>

	PR testsuite/60076
	* gcc.dg/vect/pr60012.c: Require vect_extract_even_odd and
	avoid using unsigned long long.

2014-02-05  Jakub Jelinek  <jakub@redhat.com>

	PR middle-end/57499
	* g++.dg/torture/pr57499.C: New test.

2010-06-30  Jakub Jelinek  <jakub@redhat.com>

	* g++.dg/opt/ctor1.C: New test.

2014-02-05  Yury Gribov  <y.gribov@samsung.com>

	* gcc.dg/asan/nosanitize-and-inline.c: New test.

2014-02-04  Jan Hubicka  <hubicka@ucw.cz>

	* g++.dg/ipa/devirrt-22.C: Fix template.

2014-02-04  Marek Polacek  <polacek@redhat.com>

	PR c/60036
	* gcc.dg/pr60036.c: New test.

2014-02-04  Markus Trippelsdorf  <markus@trippelsdorf.de>

	PR ipa/60058
	* g++.dg/torture/pr60058.C: New testcase.

2014-02-04  Max Ostapenko  <m.ostapenko@partner.samsung.com>

	* g++.dg/tsan/default_options.C: Invert check.

2014-02-04  Jakub Jelinek  <jakub@redhat.com>

	PR tree-optimization/60002
	* g++.dg/opt/pr60002.C: New test.

	PR tree-optimization/60023
	* g++.dg/vect/pr60023.cc: New test.

	PR ipa/60026
	* c-c++-common/torture/pr60026.c: New test.

	PR rtl-optimization/57915
	* gcc.target/i386/pr57915.c: New test.

2014-02-04  Rainer Orth  <ro@CeBiTec.Uni-Bielefeld.DE>

	* g++.dg/init/dso_handle2.C: Compile with -fuse-cxa-atexit.

2014-02-04  Renlin Li  <Renlin.Li@arm.com>

	* gcc.target/arm/ftest-armv7a-thumb.c: Change aramv7-a to armv7-a.

2014-02-04  Jakub Jelinek  <jakub@redhat.com>

	PR middle-end/59261
	* gcc.dg/pr59261.c: New test.

2014-02-04  Richard Biener  <rguenther@suse.de>

	PR tree-optimization/60012
	* gcc.dg/vect/pr60012.c: New testcase.

2014-02-04  Rainer Orth  <ro@CeBiTec.Uni-Bielefeld.DE>

	PR target/59788
	* g++.dg/eh/unwind-direct.C: New test.

2014-02-04  Uros Bizjak  <ubizjak@gmail.com>

	* lib/tsan-dg.exp (tsan_init): Set trivial testcase
	timeout value to 20s.

2014-02-03  Jan Hubicka  <hubicka@ucw.cz>

	PR ipa/59882
	* g++.dg/torture/pr59882.C: New testcase

2014-02-03  Jan Hubicka  <jh@suse.cz>

	PR ipa/59831
	* g++.dg/ipa/devirt-22.C: New testcase.

2014-02-03  Jan Hubicka  <jh@suse.cz>

	* g++.dg/ipa/devirt-25.C: New testcase.

2014-02-04  Jakub Jelinek  <jakub@redhat.com>

	PR tree-optimization/59924
	* gcc.dg/pr59924.c: New test.

2014-02-03  Jan Hubicka  <hubicka@ucw.cz>

	PR ipa/59831
	* g++.dg/ipa/devirt-24.C: New testcase.

2014-02-03  Marc Glisse  <marc.glisse@inria.fr>

	PR c++/53017
	PR c++/59211
	* c-c++-common/attributes-1.c: New testcase.
	* g++.dg/cpp0x/constexpr-attribute2.C: Likewise.

2014-02-03  Paolo Carlini  <paolo.carlini@oracle.com>

	PR c++/58871
	* g++.dg/cpp0x/pr58871.C: New.

2014-02-03  Cong Hou  <congh@google.com>

	PR tree-optimization/60000
	* g++.dg/vect/pr60000.cc: New test.

2014-02-03  H.J. Lu  <hongjiu.lu@intel.com>

	* gcc.target/i386/long-double-64-1.c: Verify __multf3 isn't used.
	* gcc.target/i386/long-double-64-4.c: Likewise.
	* gcc.target/i386/long-double-80-1.c: Likewise.
	* gcc.target/i386/long-double-80-2.c: Likewise.
	* gcc.target/i386/long-double-80-3.c: Likewise.
	* gcc.target/i386/long-double-80-4.c: Likewise.
	* gcc.target/i386/long-double-80-5.c: Likewise.
	* gcc.target/i386/long-double-64-2.c: Limit to ia32.  Verify
	__multf3 isn't used.
	* gcc.target/i386/long-double-64-3.c: Likewise.
	* gcc.target/i386/long-double-128-1.c: New test.
	* gcc.target/i386/long-double-128-2.c: Likewise.
	* gcc.target/i386/long-double-128-3.c: Likewise.
	* gcc.target/i386/long-double-128-4.c: Likewise.
	* gcc.target/i386/long-double-128-5.c: Likewise.
	* gcc.target/i386/long-double-128-6.c: Likewise.
	* gcc.target/i386/long-double-128-7.c: Likewise.
	* gcc.target/i386/long-double-128-8.c: Likewise.
	* gcc.target/i386/long-double-128-9.c: Likewise.
	* gcc.target/i386/long-double-64-5.c: Likewise.
	* gcc.target/i386/long-double-64-6.c: Likewise.
	* gcc.target/i386/long-double-64-7.c: Likewise.
	* gcc.target/i386/long-double-64-8.c: Likewise.
	* gcc.target/i386/long-double-64-9.c: Likewise.
	* gcc.target/i386/long-double-80-10.c: Likewise.
	* gcc.target/i386/long-double-80-8.c: Likewise.
	* gcc.target/i386/long-double-80-9.c: Likewise.

2014-02-03  Andrey Belevantsev  <abel@ispras.ru>

	PR rtl-optimization/57662
	* g++.dg/pr57662.C: New test.

2014-02-02  Bill Schmidt  <wschmidt@linux.vnet.ibm.com>

	* gcc.dg/vmx/3b-15.c: Remove special handling for little endian.
	* gcc.dg/vmx/perm.c: New.
	* gcc.dg/vmx/perm-be-order.c: New.

2014-02-02  Bill Schmidt  <wschmidt@linux.vnet.ibm.com>

	* gcc.dg/vmx/vsums.c: New.
	* gcc.dg/vmx/vsums-be-order.c: New.

2014-02-02  Jan Hubicka  <hubicka@ucw.cz>

	* g++.dg/ipa/devirt-23.C: New testcase.
	* g++.dg/ipa/devirt-20.C: Fix template.

2014-02-02  Jan Hubicka  <jh@suse.cz>

	* g++.dg/ipa/devirt-21.C: New testcase.

2014-02-02  Richard Sandiford  <rdsandiford@googlemail.com>

	* gcc.target/mips/get-fcsr-1.c, gcc.target/mips/get-fcsr-2.c,
	gcc.target/mips/set-fcsr-1.c, gcc.target/mips/set-fcsr-2.c: New tests.

2014-02-02  Uros Bizjak  <ubizjak@gmail.com>

	PR target/60017
	* gcc.c-torture/execute/pr60017.c: New test.

2014-02-02  Mikael Morin  <mikael@gcc.gnu.org>

	PR fortran/57033
	* gfortran.dg/default_initialization_7.f90: New test.

2014-02-01  Paul Thomas  <pault@gcc.gnu.org>

	PR fortran/59906
	* gfortran.dg/elemental_subroutine_9.f90: New test.

2014-02-01  Richard Sandiford  <rdsandiford@googlemail.com>

	* gcc.dg/tree-ssa/ssa-dom-thread-4.c: Adjust expected MIPS output.

2014-02-01  Richard Sandiford  <rdsandiford@googlemail.com>

	* g++.dg/pr49718.C: Use -mno-relax-pic-calls for MIPS.

2014-02-01  Richard Sandiford  <rdsandiford@googlemail.com>

	* g++.dg/ext/vector26.C: Restrict scan-assembler test to ! c++98.

2014-02-01  Paolo Carlini  <paolo.carlini@oracle.com>

	PR c++/51219
	* g++.dg/init/bitfield5.C: New.

2014-02-01  Jakub Jelinek  <jakub@redhat.com>

	PR tree-optimization/60003
	* gcc.c-torture/execute/pr60003.c: New test.

2014-01-31  Vladimir Makarov  <vmakarov@redhat.com>

	PR bootstrap/59985
	* gcc.target/arm/pr59985.C: New.

2014-01-31  Jakub Jelinek  <jakub@redhat.com>

	PR sanitizer/59410
	* lib/tsan-dg.exp (tsan_init): Instead of not running any
	tsan tests if trivial testcase doesn't run, set dg-do-what-default
	to compile.
	(tsan_finish): Restore dg-do-what-default.
	* g++.dg/tsan/atomic_free.C: Remove dg-do line.
	* g++.dg/tsan/fd_close_norace2.C: Likewise.
	* g++.dg/tsan/default_options.C: Likewise.
	* g++.dg/tsan/aligned_vs_unaligned_race.C: Likewise.
	* g++.dg/tsan/atomic_free2.C: Likewise.
	* g++.dg/tsan/cond_race.C: Likewise.
	* g++.dg/tsan/fd_close_norace.C: Likewise.
	* g++.dg/tsan/benign_race.C: Likewise.
	* c-c++-common/tsan/fd_pipe_race.c: Likewise.
	* c-c++-common/tsan/simple_race.c: Likewise.
	* c-c++-common/tsan/mutexset1.c: Likewise.
	* c-c++-common/tsan/thread_leak2.c: Likewise.
	* c-c++-common/tsan/tls_race.c: Likewise.
	* c-c++-common/tsan/write_in_reader_lock.c: Likewise.
	* c-c++-common/tsan/race_on_barrier2.c: Likewise.
	* c-c++-common/tsan/free_race2.c: Likewise.
	* c-c++-common/tsan/thread_leak.c: Likewise.
	* c-c++-common/tsan/thread_leak1.c: Likewise.
	* c-c++-common/tsan/race_on_barrier.c: Likewise.
	* c-c++-common/tsan/free_race.c: Likewise.
	* c-c++-common/tsan/sleep_sync.c: Likewise.
	* c-c++-common/tsan/tiny_race.c: Likewise.
	* c-c++-common/tsan/race_on_mutex2.c: Likewise.
	* c-c++-common/tsan/atomic_stack.c: Likewise.
	* c-c++-common/tsan/race_on_mutex.c: Likewise.  Adjust line numbers
	in dg-output regexps.
	* c-c++-common/tsan/simple_stack.c: Likewise.

2014-01-31  Richard Henderson  <rth@redhat.com>

	* g++.dg/tm/pr60004.C: New.

2014-01-31  Paolo Carlini  <paolo.carlini@oracle.com>

	PR c++/59082
	* g++.dg/inherit/crash4.C: New.

2014-01-31  Maxim Ostapenko  <m.ostapenko@partner.samsung.com>

	* c-c++-common/tsan/simple_race.c: Made test less flaky.

2014-01-31  Ilya Tocar  <ilya.tocar@intel.com>

	* gcc.target/i386/m512-check.h: Use correct rounding values.

2014-01-31  Ilya Tocar  <ilya.tocar@intel.com>

	* gcc.target/i386/avx-1.c: Use correct rounding values.
	* gcc.target/i386/avx512f-vaddpd-1.c: Ditto.
	* gcc.target/i386/avx512f-vaddps-1.c: Ditto.
	* gcc.target/i386/avx512f-vaddsd-1.c: Ditto.
	* gcc.target/i386/avx512f-vaddss-1.c: Ditto.
	* gcc.target/i386/avx512f-vcvtdq2ps-1.c: Ditto.
	* gcc.target/i386/avx512f-vcvtpd2dq-1.c: Ditto.
	* gcc.target/i386/avx512f-vcvtpd2ps-1.c: Ditto.
	* gcc.target/i386/avx512f-vcvtpd2udq-1.c: Ditto.
	* gcc.target/i386/avx512f-vcvtps2dq-1.c: Ditto.
	* gcc.target/i386/avx512f-vcvtps2udq-1.c: Ditto.
	* gcc.target/i386/avx512f-vcvtsd2si-1.c: Ditto.
	* gcc.target/i386/avx512f-vcvtsd2si64-1.c: Ditto.
	* gcc.target/i386/avx512f-vcvtsd2ss-1.c: Ditto.
	* gcc.target/i386/avx512f-vcvtsd2usi-1.c: Ditto.
	* gcc.target/i386/avx512f-vcvtsd2usi64-1.c: Ditto.
	* gcc.target/i386/avx512f-vcvtsi2sd64-1.c: Ditto.
	* gcc.target/i386/avx512f-vcvtsi2ss-1.c: Ditto.
	* gcc.target/i386/avx512f-vcvtsi2ss64-1.c: Ditto.
	* gcc.target/i386/avx512f-vcvtss2si-1.c: Ditto.
	* gcc.target/i386/avx512f-vcvtss2si64-1.c: Ditto.
	* gcc.target/i386/avx512f-vcvtss2usi-1.c: Ditto.
	* gcc.target/i386/avx512f-vcvtss2usi64-1.c: Ditto.
	* gcc.target/i386/avx512f-vcvtudq2ps-1.c: Ditto.
	* gcc.target/i386/avx512f-vcvtusi2sd64-1.c: Ditto.
	* gcc.target/i386/avx512f-vcvtusi2ss-1.c: Ditto.
	* gcc.target/i386/avx512f-vcvtusi2ss64-1.c: Ditto.
	* gcc.target/i386/avx512f-vdivpd-1.c: Ditto.
	* gcc.target/i386/avx512f-vdivps-1.c: Ditto.
	* gcc.target/i386/avx512f-vdivsd-1.c: Ditto.
	* gcc.target/i386/avx512f-vdivss-1.c: Ditto.
	* gcc.target/i386/avx512f-vfmaddXXXpd-1.c: Ditto.
	* gcc.target/i386/avx512f-vfmaddXXXps-1.c: Ditto.
	* gcc.target/i386/avx512f-vfmaddXXXsd-1.c: Ditto.
	* gcc.target/i386/avx512f-vfmaddXXXss-1.c: Ditto.
	* gcc.target/i386/avx512f-vfmaddsubXXXpd-1.c: Ditto.
	* gcc.target/i386/avx512f-vfmaddsubXXXps-1.c: Ditto.
	* gcc.target/i386/avx512f-vfmsubXXXpd-1.c: Ditto.
	* gcc.target/i386/avx512f-vfmsubXXXps-1.c: Ditto.
	* gcc.target/i386/avx512f-vfmsubXXXsd-1.c: Ditto.
	* gcc.target/i386/avx512f-vfmsubXXXss-1.c: Ditto.
	* gcc.target/i386/avx512f-vfmsubaddXXXpd-1.c: Ditto.
	* gcc.target/i386/avx512f-vfmsubaddXXXps-1.c: Ditto.
	* gcc.target/i386/avx512f-vfnmaddXXXpd-1.c: Ditto.
	* gcc.target/i386/avx512f-vfnmaddXXXps-1.c: Ditto.
	* gcc.target/i386/avx512f-vfnmaddXXXsd-1.c: Ditto.
	* gcc.target/i386/avx512f-vfnmaddXXXss-1.c: Ditto.
	* gcc.target/i386/avx512f-vfnmsubXXXpd-1.c: Ditto.
	* gcc.target/i386/avx512f-vfnmsubXXXps-1.c: Ditto.
	* gcc.target/i386/avx512f-vfnmsubXXXsd-1.c: Ditto.
	* gcc.target/i386/avx512f-vfnmsubXXXss-1.c: Ditto.
	* gcc.target/i386/avx512f-vmulpd-1.c: Ditto.
	* gcc.target/i386/avx512f-vmulps-1.c: Ditto.
	* gcc.target/i386/avx512f-vmulsd-1.c: Ditto.
	* gcc.target/i386/avx512f-vmulss-1.c: Ditto.
	* gcc.target/i386/avx512f-vscalefpd-1.c: Ditto.
	* gcc.target/i386/avx512f-vscalefps-1.c: Ditto.
	* gcc.target/i386/avx512f-vscalefsd-1.c: Ditto.
	* gcc.target/i386/avx512f-vscalefss-1.c: Ditto.
	* gcc.target/i386/avx512f-vsqrtpd-1.c: Ditto.
	* gcc.target/i386/avx512f-vsqrtps-1.c: Ditto.
	* gcc.target/i386/avx512f-vsqrtsd-1.c: Ditto.
	* gcc.target/i386/avx512f-vsqrtss-1.c: Ditto.
	* gcc.target/i386/avx512f-vsubpd-1.c: Ditto.
	* gcc.target/i386/avx512f-vsubps-1.c: Ditto.
	* gcc.target/i386/avx512f-vsubsd-1.c: Ditto.
	* gcc.target/i386/avx512f-vsubss-1.c: Ditto.
	* gcc.target/i386/sse-13.c: Ditto.
	* gcc.target/i386/sse-14.c: Ditto.
	* gcc.target/i386/sse-22.c: Ditto.
	* gcc.target/i386/sse-23.c: Ditto.

2014-01-31  Ilya Tocar  <ilya.tocar@intel.com>

	* gcc.target/i386/avx512f-inline-asm.c: Swap Yk and k.
	* gcc.target/i386/avx512f-kmovw-1.c: Also allow k0.

2014-01-31  Richard Biener  <rguenther@suse.de>

	PR middle-end/59990
	* gcc.dg/torture/pr59990.c: New testcase.

2014-01-31  Jakub Jelinek  <jakub@redhat.com>

	* lib/tsan-dg.exp (tsan_init): Try to run a trivial program,
	if it fails don't run any tsan tests.

2014-01-31  Marek Polacek  <polacek@redhat.com>

	PR c/59963
	* gcc.dg/pr59940.c (g): Adjust dg-warning.
	(y): Adjust dg-error.
	* gcc.dg/cast-function-1.c (bar): Adjust dg-warnings.
	* gcc.dg/pr59963-1.c: New test.
	* gcc.dg/pr59963-2.c: New test.
	* gcc.dg/pr59963-3.c: New test.

2014-01-30  Jakub Jelinek  <jakub@redhat.com>

	PR target/59923
	* gcc.target/arm/pr59923.c: New test.

2014-01-30  Bill Schmidt  <wschmidt@linux.vnet.ibm.com>

	* gcc.dg/vmx/splat.c: New.
	* gcc.dg/vmx/splat-vsx.c: New.
	* gcc.dg/vmx/splat-be-order.c: New.
	* gcc.dg/vmx/splat-vsx-be-order.c: New.
	* gcc.dg/vmx/eg-5.c: Remove special casing for little endian.
	* gcc.dg/vmx/sn7153.c: Add special casing for little endian.

2014-01-30  Richard Biener  <rguenther@suse.de>

	PR tree-optimization/59993
	* gcc.dg/torture/pr59993.c: New testcase.

2014-01-30  Richard Sandiford  <rdsandiford@googlemail.com>

	* g++.dg/vect/pr33426-ivdep.cc, g++.dg/vect/pr33426-ivdep-2.cc,
	g++.dg/vect/pr33426-ivdep-3.cc, g++.dg/vect/pr33426-ivdep-4.cc,
	gcc.dg/vect/vect-ivdep-1.c, gcc.dg/vect/vect-ivdep-2.c: Require
	vect_int rather than vect_float.

2014-01-30  Marek Polacek  <polacek@redhat.com>

	* gcc.dg/Wconversion-real-integer.c: Properly end comment.

2014-01-30  David Holsgrove <david.holsgrove@xilinx.com>

	* gcc.target/microblaze/isa/fcmp4.c: New.

2014-01-30  Marek Polacek  <polacek@redhat.com>

	PR c/59940
	* gcc.dg/pr59940.c: New test.
	* gcc.dg/pr35635.c (func3): Move dg-warning.

2014-01-30  Richard Biener  <rguenther@suse.de>

	PR tree-optimization/59903
	* gcc.dg/torture/pr59903.c: New testcase.

2014-01-30  Paolo Carlini  <paolo.carlini@oracle.com>

	PR c++/58843
	* g++.dg/lookup/crash8.C: New.

2014-01-30  Paolo Carlini  <paolo.carlini@oracle.com>

	PR c++/58649
	* g++.dg/template/crash117.C: New.

2014-01-30  Richard Biener  <rguenther@suse.de>

	PR c/59905
	* gcc.dg/cast-function-1.c: Adjust to survive DCE.
	* gcc.dg/call-diag-2.c: Remove expected warnings about calling
	abort.
	* gcc.dg/invalid-call-1.c: Likewise.

2014-01-29  Paolo Carlini  <paolo.carlini@oracle.com>

	PR c++/58561
	* g++.dg/cpp1y/auto-fn23.C: New.

2014-01-29  Paolo Carlini  <paolo.carlini@oracle.com>

	PR c++/58846
	* g++.dg/init/dso_handle2.C: New.

2014-01-29  Paolo Carlini  <paolo.carlini@oracle.com>

	PR c++/58674
	* g++.dg/cpp0x/pr58674.C: New.

2014-01-28  Kirill Yukhin  <kirill.yukhin@intel.com>

	PR target/59617
	* gcc.target/i386/avx512f-gather-2.c: Remove XPASS.
	* gcc.target/i386/avx512f-gather-5.c: Ditto.

2014-01-29  Bill Schmidt  <wschmidt@linux.vnet.ibm.com>

	* gcc.dg/vmx/merge-be-order.c: New.
	* gcc.dg/vmx/merge.c: New.
	* gcc.dg/vmx/merge-vsx-be-order.c: New.
	* gcc.dg/vmx/merge-vsx.c: New.

2014-01-29  Richard Biener  <rguenther@suse.de>

	PR tree-optimization/58742
	* gcc.dg/pr58742-1.c: New testcase.
	* gcc.dg/pr58742-2.c: Likewise.
	* gcc.dg/pr58742-3.c: Likewise.

2014-01-29  Renlin Li  <Renlin.Li@arm.com>

	* gcc.target/arm/ftest-armv7ve-arm.c: New.
	* gcc.target/arm/ftest-armv7ve-thumb.c: New.
	* lib/target-supports.exp: New armfunc, armflag and armdef for armv7ve.

2014-01-29  Paolo Carlini  <paolo.carlini@oracle.com>

	PR c++/58702
	* g++.dg/gomp/pr58702.C: New.

2014-01-29  Dodji Seketeli  <dodji@redhat.com>

	* c-c++-common/cpp/warning-zero-location-2.c: Fix error message
	selector.

2014-01-29  Jakub Jelinek  <jakub@redhat.com>

	PR middle-end/59917
	PR tree-optimization/59920
	* gcc.dg/pr59920-1.c: New test.
	* gcc.dg/pr59920-2.c: New test.
	* gcc.dg/pr59920-3.c: New test.
	* c-c++-common/gomp/pr59917-1.c: New test.
	* c-c++-common/gomp/pr59917-2.c: New test.

	PR tree-optimization/59594
	* gcc.dg/vect/no-vfa-vect-depend-2.c: New test.
	* gcc.dg/vect/no-vfa-vect-depend-3.c: New test.
	* gcc.dg/vect/pr59594.c: New test.

2014-01-28  Paul Thomas  <pault@gcc.gnu.org>

	PR fortran/59414
	* gfortran.dg/allocate_class_3.f90: New test.

2014-01-28  Dodji Seketeli  <dodji@redhat.com>

	PR preprocessor/59935
	* c-c++-common/cpp/warning-zero-location.c: New test.
	* c-c++-common/cpp/warning-zero-location-2.c: Likewise.

2014-01-27  Steve Ellcey  <sellcey@mips.com>

	* gcc.target/mips/pr52125.c: Add -mno-optgp option.

2014-01-27  Allan Sandfeld Jensen  <sandfeld@kde.org>

	* g++.dg/ext/mv16.C: New tests.

2014-01-27  Ilya Tocar  <ilya.tocar@intel.com>

	* gcc.target/i386/avx512f-vexpandpd-1.c: Also test _mm512_expand_pd.
	* gcc.target/i386/avx512f-vexpandpd-2.c: Ditto.
	* gcc.target/i386/avx512f-vexpandps-1.c: Also test _mm512_expand_ps.
	* gcc.target/i386/avx512f-vexpandps-2.c: Ditto.
	* gcc.target/i386/avx512f-vmovdqu64-1.c: Also test _mm512_storeu_epi64.
	* gcc.target/i386/avx512f-vmovdqu64-2.c: Ditto.
	* gcc.target/i386/avx512f-vpcmpged-1.c: New.
	* gcc.target/i386/avx512f-vpcmpged-2.c: Ditto.
	* gcc.target/i386/avx512f-vpcmpgeq-1.c: Ditto.
	* gcc.target/i386/avx512f-vpcmpgeq-2.c: Ditto.
	* gcc.target/i386/avx512f-vpcmpgeud-1.c: Ditto.
	* gcc.target/i386/avx512f-vpcmpgeud-2.c: Ditto.
	* gcc.target/i386/avx512f-vpcmpgeuq-1.c: Ditto.
	* gcc.target/i386/avx512f-vpcmpgeuq-2.c: Ditto.
	* gcc.target/i386/avx512f-vpcmpled-1.c: Ditto.
	* gcc.target/i386/avx512f-vpcmpled-2.c: Ditto.
	* gcc.target/i386/avx512f-vpcmpleq-1.c: Ditto.
	* gcc.target/i386/avx512f-vpcmpleq-2.c: Ditto.
	* gcc.target/i386/avx512f-vpcmpleud-1.c: Ditto.
	* gcc.target/i386/avx512f-vpcmpleud-2.c: Ditto.
	* gcc.target/i386/avx512f-vpcmpleuq-1.c: Ditto.
	* gcc.target/i386/avx512f-vpcmpleuq-2.c: Ditto.
	* gcc.target/i386/avx512f-vpcmpltd-1.c: Ditto.
	* gcc.target/i386/avx512f-vpcmpltd-2.c: Ditto.
	* gcc.target/i386/avx512f-vpcmpltq-1.c: Ditto.
	* gcc.target/i386/avx512f-vpcmpltq-2.c: Ditto.
	* gcc.target/i386/avx512f-vpcmpltud-1.c: Ditto.
	* gcc.target/i386/avx512f-vpcmpltud-2.c: Ditto.
	* gcc.target/i386/avx512f-vpcmpltuq-1.c: Ditto.
	* gcc.target/i386/avx512f-vpcmpltuq-2.c: Ditto.
	* gcc.target/i386/avx512f-vpcmpneqd-1.c: Ditto.
	* gcc.target/i386/avx512f-vpcmpneqd-2.c: Ditto.
	* gcc.target/i386/avx512f-vpcmpneqq-1.c: Ditto.
	* gcc.target/i386/avx512f-vpcmpneqq-2.c: Ditto.
	* gcc.target/i386/avx512f-vpcmpnequd-1.c: Ditto.
	* gcc.target/i386/avx512f-vpcmpnequd-2.c: Ditto.
	* gcc.target/i386/avx512f-vpcmpnequq-1.c: Ditto.
	* gcc.target/i386/avx512f-vpcmpnequq-2.c: Ditto.
	* gcc.target/i386/avx512f-vpmovdb-1.c: Also test
	_mm512_mask_cvtepi32_storeu_epi8.
	* gcc.target/i386/avx512f-vpmovdb-2.c: Ditto.
	* gcc.target/i386/avx512f-vpmovdw-1.c: Also test
	_mm512_mask_cvtepi32_storeu_epi16.
	* gcc.target/i386/avx512f-vpmovdw-2.c: Ditto.
	* gcc.target/i386/avx512f-vpmovqb-1.c: Also test
	_mm512_mask_cvtepi64_storeu_epi8.
	* gcc.target/i386/avx512f-vpmovqb-2.c: Ditto.
	* gcc.target/i386/avx512f-vpmovqw-1.c: Also test
	_mm512_mask_cvtepi64_storeu_epi16.
	* gcc.target/i386/avx512f-vpmovqw-2.c: Ditto.
	* gcc.target/i386/avx512f-vpmovqd-1.c: Also test
	_mm512_mask_cvtepi64_storeu_epi32.
	* gcc.target/i386/avx512f-vpmovqd-2.c: Ditto.
	* gcc.target/i386/avx512f-vpmovsdb-1.c: Also test
	_mm512_mask_cvtsepi32_storeu_epi8.
	* gcc.target/i386/avx512f-vpmovsdb-2.c: Ditto.
	* gcc.target/i386/avx512f-vpmovsdw-1.c: Also test
	_mm512_mask_cvtsepi32_storeu_epi16.
	* gcc.target/i386/avx512f-vpmovsdw-2.c: Ditto.
	* gcc.target/i386/avx512f-vpmovsqb-1.c: Also test
	_mm512_mask_cvtsepi64_storeu_epi8.
	* gcc.target/i386/avx512f-vpmovsqb-2.c: Ditto.
	* gcc.target/i386/avx512f-vpmovsqw-1.c: Also test
	_mm512_mask_cvtsepi64_storeu_epi16.
	* gcc.target/i386/avx512f-vpmovsqw-2.c: Ditto.
	* gcc.target/i386/avx512f-vpmovsqd-1.c: Also test
	_mm512_mask_cvtsepi64_storeu_epi32.
	* gcc.target/i386/avx512f-vpmovsqd-2.c: Ditto.
	* gcc.target/i386/avx512f-vpmovusdb-1.c: Also test
	_mm512_mask_cvtusepi32_storeu_epi8.
	* gcc.target/i386/avx512f-vpmovusdb-2.c: Ditto.
	* gcc.target/i386/avx512f-vpmovusdw-1.c: Also test
	_mm512_mask_cvtusepi32_storeu_epi16.
	* gcc.target/i386/avx512f-vpmovusdw-2.c: Ditto.
	* gcc.target/i386/avx512f-vpmovusqb-1.c: Also test
	_mm512_mask_cvtusepi64_storeu_epi8.
	* gcc.target/i386/avx512f-vpmovusqb-2.c: Ditto.
	* gcc.target/i386/avx512f-vpmovusqw-1.c: Also test
	_mm512_mask_cvtusepi64_storeu_epi16.
	* gcc.target/i386/avx512f-vpmovusqw-2.c: Ditto.
	* gcc.target/i386/avx512f-vpmovusqd-1.c: Also test
	_mm512_mask_cvtusepi64_storeu_epi32.
	* gcc.target/i386/avx512f-vpmovusqd-2.c: Ditto.
	* gcc.target/i386/m128-check.h: Add checkVs, checkVb.

2014-01-27  Kirill Yukhin  <kirill.yukhin@intel.com>

	* gcc.target/i386/avx512pf-vgatherpf0dpd-1.c: New.
	* gcc.target/i386/avx512pf-vgatherpf0qpd-1.c: Ditto.
	* gcc.target/i386/avx512pf-vgatherpf1dpd-1.c: Ditto.
	* gcc.target/i386/avx512pf-vgatherpf1qpd-1.c: Ditto.
	* gcc.target/i386/avx512pf-vscatterpf0dpd-1.c: Ditto.
	* gcc.target/i386/avx512pf-vscatterpf0qpd-1.c: Ditto.
	* gcc.target/i386/avx512pf-vscatterpf1dpd-1.c: Ditto.
	* gcc.target/i386/avx512pf-vscatterpf1qpd-1.c: Ditto.
	* gcc.target/i386/sse-14.c: Add new built-ins, fix AVX-512ER
	built-ins roudning immediate.
	* gcc.target/i386/sse-22.c: Add new built-ins.
	* gcc.target/i386/sse-23.c: Ditto.
	* gcc.target/i386/avx-1.c: Ditto.

2014-01-27  Christian Bruel  <christian.bruel@st.com>

	* gcc.target/sh/torture/strncmp.c: New tests.

2014-01-25  Richard Sandiford  <rdsandiford@googlemail.com>

	* gcc.dg/unroll_1.c: Add -fenable-rtl-loop2.

2014-01-25  Bernd Edlinger  <bernd.edlinger@hotmail.de>

	* gcc.dg/vect/vect-nop-move.c (main): Check for vect runtime.

2014-01-24  Jeff Law  <law@redhat.com>

	PR tree-optimization/59919
	* gcc.c-torture/compile/pr59919.c: New test.

2014-01-24  Paolo Carlini  <paolo.carlini@oracle.com>

	PR c++/57524
	* g++.dg/ext/timevar2.C: New.

2014-01-24  Marek Polacek  <polacek@redhat.com>

	* gcc.dg/pr59846.c (fn1, fn2): Use ULL suffix.

2014-01-23  H.J. Lu  <hongjiu.lu@intel.com>

	PR target/59929
	* gcc.target/i386/pr59929.c: New test.

2014-01-23  Michael Meissner  <meissner@linux.vnet.ibm.com>

	PR target/59909
	* gcc.target/powerpc/quad-atomic.c: New file to test power8 quad
	word atomic functions at runtime.

2014-01-23  Marek Polacek  <polacek@redhat.com>

	PR c/59846
	* gcc.dg/pr59846.c: New test.

2014-01-23  Marek Polacek  <polacek@redhat.com>

	PR c/58346
	* c-c++-common/pr58346-1.c: New test.
	* c-c++-common/pr58346-2.c: New test.
	* c-c++-common/pr58346-3.c: New test.

2014-01-23  Marek Polacek  <polacek@redhat.com>

	PR c/59871
	* gcc.dg/20020220-2.c: Adjust dg-warning message.
	* gcc.dg/pr59871.c: New test.

2014-01-23  Paolo Carlini  <paolo.carlini@oracle.com>

	PR c++/58980
	* g++.dg/parse/enum11.C: New.

2014-01-23  Alex Velenko  <Alex.Velenko@arm.com>

	* gcc.target/aarch64/sshr64_1.c: New testcase.

2014-01-23  Balaji V. Iyer  <balaji.v.iyer@intel.com>

	* g++.dg/cilk-plus/cilk-plus.exp: Called the C/C++ common tests for
	SIMD enabled function.
	* g++.dg/cilk-plus/ef_test.C: New test.
	* c-c++-common/cilk-plus/ef_error3.c: Made certain messages C specific
	and added C++ ones.
	* c-c++-common/cilk-plus/vlength_errors.c: Added new dg-error tags
	to differenciate C error messages from C++ ones.

2014-01-23  Alex Velenko  <Alex.Velenko@arm.com>

	* gcc.target/aarch64/vld1-vst1_1.c: New test_case.

2014-01-23  David Holsgrove <david.holsgrove@xilinx.com>

	* gcc.target/microblaze/others/builtin-trap.c: New test,

2014-01-23  Jakub Jelinek  <jakub@redhat.com>

	PR middle-end/58809
	* c-c++-common/gomp/pr58809.c: New test.

2014-01-23  Dominique Dhumieres  <dominiq@lps.ens.fr>

	PR sanitizer/59897
	* c-c++-common/asan/use-after-return-1.c: Fixed
	to pass on darwin.

2014-01-23  Dodji Seketeli  <dodji@redhat.com>

	PR preprocessor/58580
	* c-c++-common/cpp/warning-zero-in-literals-1.c: New test file.

2014-01-23  Kirill Yukhin  <kirill.yukhin@intel.com>
	    Ilya Tocar  <ilya.tocar@intel.com>

	* gcc.target/i386/avx512f-kmovw-1.c: New.

2014-01-23  Kirill Yukhin  <kirill.yukhin@intel.com>

	* gcc.target/i386/avx512f-vmovdqu32-1.c: Fix intrinsic name.
	* gcc.target/i386/avx512f-vmovdqu32-2.c: Ditto.
	* gcc.target/i386/avx512f-vpcmpd-2.c: Ditto.
	* gcc.target/i386/avx512f-vpcmpq-2.c: Ditto.
	* gcc.target/i386/avx512f-vpcmpud-2.c: Ditto.
	* gcc.target/i386/avx512f-vpcmpuq-2.c: Ditto.

2014-01-23  Richard Sandiford  <rdsandiford@googlemail.com>

	PR target/52125
	* gcc.dg/pr48774.c: Remove skip for mips_rel.
	* gcc.target/mips/pr52125.c: New test.

2014-01-22  Marek Polacek  <polacek@redhat.com>

	PR c/59891
	* gcc.dg/torture/pr59891.c: New test.

2014-01-22  Jeff Law  <law@redhat.com>

	PR tree-optimization/59597
	* gcc.dg/tree-ssa/pr59597.c: New test.

2014-01-22  Vladimir Makarov  <vmakarov@redhat.com>

	PR rtl-optimization/59477
	* g++.dg/pr59477.C: New.

2014-01-22  Richard Sandiford  <rdsandiford@googlemail.com>

	* gcc.dg/pr44194-1.c: Match "insn " and "insn:", but not "insn/f".

2014-01-22  Ville Voutilainen  <ville.voutilainen@gmail.com>

	PR c++/59482
	* g++.dg/pr59482.C: New.

2014-01-22  Bill Schmidt  <wschmidt@linux.vnet.ibm.com>

	* gcc.dg/vmx/insert-vsx-be-order.c: New.
	* gcc.dg/vmx/extract-vsx.c: New.
	* gcc.dg/vmx/extract-vsx-be-order.c: New.
	* gcc.dg/vmx/insert-vsx.c: New.

2014-01-21  Vladimir Makarov  <vmakarov@redhat.com>

	PR rtl-optimization/59896
	* gcc.target/arm/pr59896.c: New.

2014-01-21  Vladimir Makarov  <vmakarov@redhat.com>

	PR rtl-optimization/59858
	* gcc.target/arm/pr59858.c: New.

2014-01-21  Jakub Jelinek  <jakub@redhat.com>

	PR target/59003
	* gcc.dg/tree-prof/pr59003.c: New test.

	PR middle-end/59860
	* gcc.dg/strlenopt-4.c: Expect the same counts on s390*-* as on all
	other targets.

2014-01-20  Dominique d'Humieres  <dominiq@lps.ens.fr>

	* gfortran.dg/round_3.f08: Add more cases.

2014-01-20  Richard Sandiford  <rdsandiford@googlemail.com>

	* lib/target-supports.exp (force_conventional_output_for): New
	procedure.
	* lib/scanasm.exp (scan-assembler_required_options)
	(scan-assembler-not_required_options)
	(scan-assembler-times_required_options): Replace with
	force_conventional_output_fors.
	* lib/scanrtl.exp: Force conventional output for all rtl dump scans.
	* gcc.target/mips/octeon-pipe-1.c: Remove -ffat-lto-objects.

2014-01-20  H.J. Lu  <hongjiu.lu@intel.com>

	PR middle-end/59789
	* gcc.target/i386/pr59789.c: New testcase.

2014-01-20  Yufeng Zhang  <yufeng.zhang@arm.com>

	* g++.dg/debug/ra1.C (struct tree_base): Change the width of
	the 'code' bitfield from 16 to 8.

2014-01-20  Alex Velenko  <Alex.Velenko@arm.com>

	* lib/target-supports.exp
	(check_effective_target_vect_perm): Exclude aarch64_be.
	(check_effective_target_vect_perm_byte): Likewise.
	(check_effective_target_vect_perm_short): Likewise.

2014-01-20  Alex Velenko  <Alex.Velenko@arm.com>

	* gcc.target/aarch64/vneg_f.c (STORE_INST): New macro.
	(RUN_TEST): Use new macro.
	(INDEX64_32): Delete.
	(INDEX64_64): Likewise.
	(INDEX128_32): Likewise.
	(INDEX128_64): Likewise.
	(INDEX): Likewise.
	(test_vneg_f32): Use fixed RUN_TEST.

2014-01-20  Richard Biener  <rguenther@suse.de>

	PR middle-end/59860
	* gcc.dg/pr59860.c: New testcase.

2014-01-20  Jakub Jelinek  <jakub@redhat.com>

	PR target/59880
	* gcc.target/i386/pr59880.c: New test.

2014-01-20  Renlin Li  <renlin.li@arm.com>

	* gcc.dg/pr44194-1.c: Tweak regexp.

2014-01-19  Steven G. Kargl  <kargl@gcc.gnu.org>

	PR libfortran/59771
	PR libfortran/59774
	PR libfortran/59836
	* gfortran.dg/round_3.f08: New cases added.
	* gfortran.dg/fmt_g_1.f90: New test.

2014-01-19  Uros Bizjak  <ubizjak@gmail.com>

	* g++.dg/pr49718.C: Add "-mno-explicit-relocs" for alpha*-*-* targets.

2014-01-19  Richard Sandiford  <rdsandiford@googlemail.com>

	* gcc.target/mips/pr54240.c: Add -ffat-lto-objects.

2014-01-19  Richard Sandiford  <rdsandiford@googlemail.com>

	* gcc.dg/vect/pr57705.c: Require vect_int.
	* gcc.dg/vect/pr58508.c: Fix order of dg-require-effective-target line.
	* gcc.dg/vect/vect-alias-check.c: Likewise.

2014-01-18  Mikael Morin  <mikael@gcc.gnu.org>

	PR fortran/58007
	* gfortran.dg/unresolved_fixup_1.f90: New test.
	* gfortran.dg/unresolved_fixup_2.f90: New test.

2014-01-18  Jakub Jelinek  <jakub@redhat.com>

	PR target/58944
	* gcc.target/i386/pr58944.c: Drop -march=native from dg-options.
	Remove dg-prune-output lines.

2014-01-17  Jakub Jelinek  <jakub@redhat.com>

	PR middle-end/59706
	* gfortran.dg/pr59706.f90: New test.
	* g++.dg/ext/pr59706.C: New test.

2014-01-17  Paolo Carlini  <paolo.carlini@oracle.com>

	PR c++/59270
	PR c++/58811
	* g++.dg/cpp0x/decltype-incomplete1.C: New.
	* g++.dg/init/pr58811.C: Likewise.

2014-01-17  Jeff Law  <law@redhat.com>

	PR middle-end/57904
	* gfortran.dg/pr57904.f90: New test.

2014-01-17  Paolo Carlini  <paolo.carlini@oracle.com>

	PR c++/59269
	* g++.dg/cpp0x/nsdmi-union4.C: New.

2014-01-17  Marek Polacek  <polacek@redhat.com>

	PR c++/59838
	* g++.dg/diagnostic/pr59838.C: New test.

2014-01-17  Marek Polacek  <polacek@redhat.com>

	PR c/58346
	* gcc.dg/pr58346.c: New test.

2014-01-17  Jakub Jelinek  <jakub@redhat.com>

	PR testsuite/58776
	* gcc.dg/tree-ssa/gen-vect-32.c: Add -fno-vect-cost-model to
	dg-options, use dg-additional-options for i?86/x86_64 to avoid
	option duplication.

	PR fortran/59440
	* gfortran.dg/pr59440-1.f90: New test.
	* gfortran.dg/pr59440-2.f90: New test.
	* gfortran.dg/pr59440-3.f90: New test.

	PR testsuite/59064
	* gcc.dg/vect/vect-ivdep-1.c: Replace two dg-bogus lines separately
	testing for " version" and " alias" with one testing for
	" version\[^\n\r]* alias".
	* gcc.dg/vect/vect-ivdep-2.c: Likewise.
	* gfortran.dg/vect/vect-do-concurrent-1.f90: Likewise.
	* g++.dg/vect/pr33426-ivdep.cc: Likewise.
	* g++.dg/vect/pr33426-ivdep-2.cc: Likewise.
	* g++.dg/vect/pr33426-ivdep-3.cc: Likewise.
	* g++.dg/vect/pr33426-ivdep-4.cc: Adjust comments similarly.

	PR c++/57945
	* c-c++-common/torture/pr57945.c: New test.

2014-01-17  Zhenqiang Chen  <zhenqiang.chen@arm.com>

	* gcc.target/arm/its.c: New testcase.

2014-01-16  Jan Hubicka  <jh@suse.cz>

	PR ipa/59775
	* g++.dg/torture/pr59775.C: New testcase.

2014-01-16  Jakub Jelinek  <jakub@redhat.com>

	PR middle-end/58344
	* gcc.c-torture/compile/pr58344.c: New test.

	PR target/59839
	* gcc.target/i386/pr59839.c: New test.

	PR debug/54694
	* gcc.target/i386/pr9771-1.c (main): Rename to...
	(real_main): ... this.  Add __asm name "main".
	(ASMNAME, ASMNAME2, STRING): Define.

2014-01-16  Nick Clifton  <nickc@redhat.com>

	PR middle-end/28865
	* gcc.c-torture/compile/pr28865.c: New.
	* gcc.c-torture/execute/pr28865.c: New.

2014-01-16  Marek Polacek  <polacek@redhat.com>

	PR middle-end/59827
	* gcc.dg/pr59827.c: New test.

2014-01-16  Andreas Schwab  <schwab@linux-m68k.org>

	* gcc.c-torture/execute/pr59747.c (fn1): Return a value.

2014-01-15  Richard Henderson  <rth@redhat.com>

	PR debug/54694
	* gcc.target/i386/pr54694.c: New test.

2014-01-15  Laurent Alfonsi <laurent.alfonsi@st.com>

	PR c++/49718
	* g++.dg/pr49718.C: New test.

2014-01-15  Richard Sandiford  <rdsandiford@googlemail.com>

	* gcc.target/mips/umips-branch-4.c: Add addressing=absolute.

2014-01-15  Bill Schmidt  <wschmidt@vnet.linux.ibm.com>

	* gcc.dg/vmx/mult-even-odd.c: New.
	* gcc.dg/vmx/mult-even-odd-be-order.c: New.

2014-01-15  Balaji V. Iyer  <balaji.v.iyer@intel.com>

	* lib/target-supports.exp (check_libcilkrts_available): Added an
	extern "C" if we are using C++ along with a function prototype.

2014-01-15  Jeff Law  <law@redhat.com>

	PR tree-optimization/59747
	* gcc.c-torture/execute/pr59747.c: New test.

2014-01-15  H.J. Lu  <hongjiu.lu@intel.com>

	PR target/59794
	* c-c++-common/convert-vec-1.c: Also prune ABI change for
	Linux/x86.
	* g++.dg/cpp0x/constexpr-53094-2.C: Likewise.
	* g++.dg/ext/attribute-test-1.C: Likewise.
	* g++.dg/ext/attribute-test-2.C: Likewise.
	* g++.dg/ext/attribute-test-3.C: Likewise.
	* g++.dg/ext/attribute-test-4.C: Likewise.
	* g++.dg/ext/pr56790-1.C: Likewise.
	* g++.dg/torture/pr38565.C: Likewise.
	* gcc.dg/pr53060.c: Likewise.
	* c-c++-common/scal-to-vec2.c: Add -msse2 for x86.
	* c-c++-common/vector-compare-2.c: Likewise.
	* gcc.dg/Wstrict-aliasing-bogus-ref-all-2.c: Likewise.
	* g++.dg/conversion/simd1.C: Add -msse2 for x86.  Adjust
	dg-message line number.

2014-01-15  Matthias Klose  <doko@ubuntu.com>

	* go.test/go-test.exp: Set goarch for aarch64*-*-*.

2014-01-15  Richard Biener  <rguenther@suse.de>

	PR tree-optimization/59822
	* g++.dg/torture/pr59822.C: New testcase.

2014-01-15  Kirill Yukhin  <kirill.yukhin@intel.com>

	PR target/59808
	* gcc.target/i386/sse-12.c: Add `-mavx512[cd, er, pf]' options.
	* gcc.target/i386/sse-14.c: Update constants avx512erintrin.h tests.

2014-01-15  Matthew Gretton-Dann  <matthew.gretton-dann@linaro.org>
	    Kugan Vivekanandarajah  <kuganv@linaro.org>

	PR target/59695
	* g++.dg/pr59695.C: New testcase.

2014-01-15  Andreas Krebbel  <Andreas.Krebbel@de.ibm.com>

	PR target/59803
	* gcc.c-torture/compile/pr59803.c: New testcase.

2014-01-15  Jakub Jelinek  <jakub@redhat.com>

	PR c/58943
	* gcc.c-torture/execute/pr58943.c: New test.
	* gcc.dg/tree-ssa/ssa-fre-33.c (main): Avoid using += in the test.

2014-01-14  H.J. Lu  <hongjiu.lu@intel.com>

	PR target/59794
	* g++.dg/ext/vector23.C: Also prune ABI change for Linux/x86.
	* gcc.target/i386/pr39162.c (y): New __m256i variable.
	(bar): Change return type to void.  Set y to x.
	* gcc.target/i386/pr59794-1.c: New testcase.
	* gcc.target/i386/pr59794-2.c: Likewise.
	* gcc.target/i386/pr59794-3.c: Likewise.
	* gcc.target/i386/pr59794-4.c: Likewise.
	* gcc.target/i386/pr59794-5.c: Likewise.
	* gcc.target/i386/pr59794-6.c: Likewise.
	* gcc.target/i386/pr59794-7.c: Likewise.

2014-01-14  Richard Biener  <rguenther@suse.de>

	PR tree-optimization/58921
	PR tree-optimization/59006
	* gcc.dg/torture/pr58921.c: New testcase.
	* gcc.dg/torture/pr59006.c: Likewise.
	* gcc.dg/vect/pr58508.c: XFAIL no longer handled cases.

2014-01-14  Jakub Jelinek  <jakub@redhat.com>

	PR testsuite/59494
	* gfortran.dg/vect/fast-math-mgrid-resid.f: Change
	-fdump-tree-optimized to -fdump-tree-pcom-details in dg-options and
	cleanup-tree-dump from optimized to pcom.  Remove scan-tree-dump-times
	for vect_\[^\\n\]*\\+, add scan-tree-dump-times for no suitable
	chains and Executing predictive commoning without unrolling.

2014-01-14  Kirill Yukhin  <kirill.yukhin@intel.com>

	* gcc.target/i386/avx-1.c: Fix __builtin_ia32_exp2ps_mask,
	__builtin_ia32_exp2pd_mask, __builtin_ia32_rcp28ps_mask,
	__builtin_ia32_rcp28pd_mask, __builtin_ia32_rsqrt28ps_mask,
	__builtin_ia32_rsqrt28pd_mask. Add __builtin_ia32_rcp28ss_round,
	__builtin_ia32_rcp28sd_round, __builtin_ia32_rsqrt28ss_round,
	__builtin_ia32_rsqrt28sd_round.
	* gcc.target/i386/avx512er-vexp2pd-1.c: Fix rounding mode.
	* gcc.target/i386/avx512er-vexp2ps-1.c: Ditto.
	* gcc.target/i386/avx512er-vrcp28pd-1.c: Ditto.
	* gcc.target/i386/avx512er-vrcp28ps-1.c: Ditto.
	* gcc.target/i386/avx512er-vrsqrt28pd-1.c: Ditto.
	* gcc.target/i386/avx512er-vrsqrt28ps-1.c: Ditto.
	* gcc.target/i386/avx512er-vrcp28sd-1.c: New.
	* gcc.target/i386/avx512er-vrcp28sd-2.c: Ditto.
	* gcc.target/i386/avx512er-vrcp28ss-1.c: Ditto.
	* gcc.target/i386/avx512er-vrcp28ss-2.c: Ditto.
	* gcc.target/i386/avx512er-vrsqrt28sd-1.c: Ditto.
	* gcc.target/i386/avx512er-vrsqrt28sd-2.c: Ditto.
	* gcc.target/i386/avx512er-vrsqrt28ss-1.c: Ditto.
	* gcc.target/i386/avx512er-vrsqrt28ss-2.c: Ditto.
	* gcc.target/i386/avx512f-vmovntdqa-1.c: Ditto.
	* gcc.target/i386/avx512f-vmovntdqa-2.c: Ditto.
	* gcc.target/i386/avx512f-vrcp14sd-2.c: Fix.
	* gcc.target/i386/avx512f-vrcp14ss-2.c: Ditto.
	* gcc.target/i386/sse-22.c: Extend with new built-ins,
	fix wrong rounding mode (see above).
	* gcc.target/i386/sse-23.c: Ditto.

2014-01-13  Bill Schmidt  <wschmidt@linux.vnet.ibm.com>

	* gcc.dg/vmx/insert.c: New.
	* gcc.dg/vmx/insert-be-order.c: New.
	* gcc.dg/vmx/extract.c: New.
	* gcc.dg/vmx/extract-be-order.c: New.

2014-01-13  Jakub Jelinek  <jakub@redhat.com>

	PR tree-optimization/59387
	* gcc.c-torture/execute/pr59387.c: New test.

2014-01-13  Richard Biener  <rguenther@suse.de>

	* g++.dg/lto/lto.exp: Do check_effective_target_lto check before
	adjusting mathlib options.
	* gfortran.dg/lto/lto.exp: Likewise.

2014-01-13  Eric Botcazou  <ebotcazou@adacore.com>

	* gnat.dg/loop_optimization17.adb: New test.
	* gnat.dg/loop_optimization17_pkg.ad[sb]: New helper.

2014-01-13  Christian Bruel  <christian.bruel@st.com>

	* gcc.target/sh/cmpstrn.c: New case.

2014-01-13  Jakub Jelinek  <jakub@redhat.com>

	* gcc.dg/vect/vect-simd-clone-10.c: Add dg-do run.
	* gcc.dg/vect/vect-simd-clone-12.c: Likewise.

2014-01-12  Janus Weil  <janus@gcc.gnu.org>

	PR fortran/58026
	* gfortran.dg/alloc_comp_basics_6.f90: New.

2014-01-11  Steven G. Kargl  <kargl@gcc.gnu.org>

	PR fortran/59700
	* gfortran.dg/pr59700.f90: New test.

2014-01-11  Dominique d'Humieres  <dominiq@lps.ens.fr>

	* gfortran.dg/binding_label_tests_10_main.f03: Cleanup mod file.
	* gfortran.dg/use_only_3.f90: Likewise.
	* gfortran.dg/inquire_10.f90: Delete opened file.
	* gfortran.dg/inquire_15.f90: Likewise.
	* gfortran.dg/pr16597.f90: Likewise.
	* gfortran.dg/open_negative_unit_1.f90: Likewise + test
	for PR59419.

2014-01-10  Jeff Law  <law@redhat.com>

	PR middle-end/59743
	* gcc.c-torture/compile/pr59743.c: New test.

2014-01-10  Jan Hubicka  <jh@suse.cz>

	PR ipa/58585
	* g++.dg/torture/pr58585.C: New testcase.

2014-01-10  Hans-Peter Nilsson  <hp@axis.com>

	* gcc.dg/pr46309.c: Disable for cris*-*-*.

2014-01-10  Eric Botcazou  <ebotcazou@adacore.com>

	* gcc.target/arm/neon-nested-apcs.c: Tweak dg directives.

2014-01-10  Richard Earnshaw  <rearnsha@arm.com>

	PR target/59744
	* gcc.target/aarch64/cmn-neg.c: Use equality comparisons.
	* gcc.target/aarch64/cmn-neg2.c: New test.

2014-01-10  Richard Biener  <rguenther@suse.de>

	PR tree-optimization/59374
	* gcc.dg/torture/pr59374-3.c: New testcase.

2014-01-10  Kyrylo Tkachov  <kyrylo.tkachov@arm.com>

	* lib/target-supports.exp
	(check_effective_target_arm_crypto_ok_nocache): New.
	(check_effective_target_arm_crypto_ok): Use above procedure.
	(add_options_for_arm_crypto): Use et_arm_crypto_flags.

2014-01-10  Jan Hubicka  <hubicka@ucw.cz>

	PR ipa/58252
	PR ipa/59226
	* g++.dg/ipa/devirt-20.C: New testcase.
	* g++.dg/torture/pr58252.C: Likewise.
	* g++.dg/torture/pr59226.C: Likewise.

2014-01-10  Max Ostapenko  <m.ostapenko@partner.samsung.com>

	* c-c++-common/asan/no-asan-stack.c: New test.

2014-01-10  Jakub Jelinek  <jakub@redhat.com>

	PR middle-end/59670
	* gcc.dg/pr59670.c: New test.

2014-01-09  Steve Ellcey  <sellcey@mips.com>

	* gcc.dg/delay-slot-1.c: Restrict -mabi=64 to 64 bit processors.

2014-01-09  Jakub Jelinek  <jakub@redhat.com>

	PR middle-end/47735
	* gcc.target/i386/pr47735.c: New test.

	PR tree-optimization/59622
	* g++.dg/opt/pr59622-2.C: New test.
	* g++.dg/opt/pr59622-3.C: New test.
	* g++.dg/opt/pr59622-4.C: New test.
	* g++.dg/opt/pr59622-5.C: New test.

	PR sanitizer/59136
	* c-c++-common/asan/strip-path-prefix-1.c: Allow also the
	filename:line instead of (modulename+offset) form with stripped
	initial / from the filename.

2014-01-09  Ian Lance Taylor  <iant@google.com>

	* go.test/go-test.exp (go-gc-tests): Skip nilptr tests that test
	the other Go compiler.

2014-01-09  Paolo Carlini  <paolo.carlini@oracle.com>

	PR c++/59730
	* g++.dg/cpp0x/variadic145.C: New.

2014-01-09  Uros Bizjak  <ubizjak@gmail.com>

	* go.test/go-test.exp (go-gc-tests): Don't run peano.go on systems
	which don't support -fsplit-stack.  Skip rotate[0123].go tests.

2014-01-09  Balaji V. Iyer  <balaji.v.iyer@intel.com>

	PR testsuite/59524
	* gcc.dg/cilk-plus/cilk-plus.exp: Make sure the cilk keywords tests
	are run only if the Cilk library is available/enabled.
	* g++.dg/cilk-plus/cilk-plus.exp: Likewise.
	* lib/target-supports.exp (check_libcilkrts_available): New function.

2014-01-09  Balaji V. Iyer  <balaji.v.iyer@intel.com>

	PR c++/59631
	* gcc.dg/cilk-plus/cilk-plus.exp: Removed "-fcilkplus" from flags list.
	* g++.dg/cilk-plus/cilk-plus.exp: Likewise.
	* c-c++-common/cilk-plus/CK/spawnee_inline.c: Replaced second dg-option
	with dg-additional-options.
	* c-c++-common/cilk-plus/CK/varargs_test.c: Likewise.
	* c-c++-common/cilk-plus/CK/steal_check.c: Likewise.
	* c-c++-common/cilk-plus/CK/spawner_inline.c: Likewise.
	* c-c++-common/cilk-plus/CK/spawning_arg.c: Likewise.
	* c-c++-common/cilk-plus/CK/invalid_spawns.c: Added a dg-options tag.
	* c-c++-common/cilk-plus/CK/pr59631.c: New testcase.

2014-01-09  Richard Biener  <rguenther@suse.de>

	PR tree-optimization/59715
	* gcc.dg/torture/pr59715.c: New testcase.

2014-01-09  Max Ostapenko  <m.ostapenko@partner.samsung.com>

	* c-c++-common/asan/no-asan-globals.c: New test.
	* c-c++-common/asan/no-instrument-reads.c: Likewise.
	* c-c++-common/asan/no-instrument-writes.c: Likewise.
	* c-c++-common/asan/use-after-return-1.c: Likewise.
	* c-c++-common/asan/no-use-after-return.c: Likewise.

2014-01-08  Eric Botcazou  <ebotcazou@adacore.com>

	* gnat.dg/weak2.ad[sb]: New test.

2014-01-08  Jakub Jelinek  <jakub@redhat.com>

	PR middle-end/59471
	* gcc.dg/pr59471.c (foo): Avoid vector type arguments or return
	type, use pointers to vector type instead.

2014-01-08  Catherine Moore  <clm@codesourcery.com>

	* gcc.target/mips/umips-branch-3.c: New test.
	* gcc.target/mips/umips-branch-4.c: New test.

2014-01-08  Richard Sandiford  <rdsandiford@googlemail.com>

	* gcc.dg/tree-ssa/reassoc-32.c, gcc.dg/tree-ssa/reassoc-33.c,
	gcc.dg/tree-ssa/reassoc-34.c, gcc.dg/tree-ssa/reassoc-35.c,
	gcc.dg/tree-ssa/reassoc-36.c: Extend -mbranch-cost handling to MIPS.
	* gcc.dg/tree-ssa/ssa-ifcombine-ccmp-1.c,
	gcc.dg/tree-ssa/ssa-ifcombine-ccmp-4.c,
	gcc.dg/tree-ssa/ssa-ifcombine-ccmp-5.c,
	gcc.dg/tree-ssa/ssa-ifcombine-ccmp-6.c,
	gcc.dg/tree-ssa/vrp87.c, gcc.dg/tree-ssa/forwprop-28.c: Skip for MIPS.

2014-01-08  Richard Sandiford  <rdsandiford@googlemail.com>

	PR rtl-optimization/59137
	* gcc.target/mips/pr59137.c: New test.

2014-01-08  Uros Bizjak  <ubizjak@gmail.com>

	* gcc.target/i386/asm-1.c (dg-options): Remove -m32.
	* gcc.target/i386/incoming-5.c (dg-options): Ditto.
	* gcc.target/i386/pr55433.c (dg-options): Ditto.
	* gcc.target/i386/pr57848.c (dg-options): Ditto.
	* gcc.target/i386/pr59099.c (dg-options): Ditto.
	Require fpic effective target.
	* gcc.target/i386/pr56246.c (dg-do): Compile for fpic target only.

2014-01-08  Jakub Jelinek  <jakub@redhat.com>

	PR ipa/59722
	* gcc.dg/pr59722.c: New test.

2014-01-08  Bernd Edlinger  <bernd.edlinger@hotmail.de>

	PR middle-end/57748
	* gcc.dg/torture/pr57748-3.c: New test.
	* gcc.dg/torture/pr57748-4.c: New test.

2014-01-08  Marek Polacek  <polacek@redhat.com>

	PR middle-end/59669
	* gcc.dg/gomp/pr59669-1.c: New test.
	* gcc.dg/gomp/pr59669-2.c: New test.

2014-01-08  Martin Jambor  <mjambor@suse.cz>

	PR ipa/59610
	* gcc.dg/ipa/pr59610.c: New test.

2014-01-08  Janus Weil  <janus@gcc.gnu.org>

	PR fortran/58182
	* gfortran.dg/binding_label_tests_26a.f90: New.
	* gfortran.dg/binding_label_tests_26b.f90: New.

2014-01-08  Marek Polacek  <polacek@redhat.com>

	PR sanitizer/59667
	* c-c++-common/ubsan/pr59667.c: New test.

2014-01-08  Richard Biener  <rguenther@suse.de>

	PR middle-end/59630
	* gcc.dg/pr59630.c: New testcase.

2014-01-08  Richard Biener  <rguenther@suse.de>

	PR middle-end/59471
	* gcc.dg/pr59471.c: New testcase.

2014-01-07  Jeff Law  <law@redhat.com>

	PR middle-end/53623
	* gcc.target/i386/pr53623.c: New test.

2014-01-07  Adam Butcher  <adam@jessamine.co.uk>

	* g++.dg/cpp1y/pr58500.C: Hoist PR reference to first line and remove
	blanks at EOF.
	* g++.dg/cpp1y/pr58534.C: Likewise.
	* g++.dg/cpp1y/pr58536.C: Likewise.
	* g++.dg/cpp1y/pr58548.C: Likewise.
	* g++.dg/cpp1y/pr58549.C: Likewise.
	* g++.dg/cpp1y/pr58637.C: Likewise.
	* g++.dg/cpp1y/pr59112.C: Likewise.
	* g++.dg/cpp1y/pr59113.C: Likewise.
	* g++.dg/cpp1y/pr59629.C: Likewise.
	* g++.dg/cpp1y/pr59635.C: Likewise.
	* g++.dg/cpp1y/pr59636.C: Likewise.
	* g++.dg/cpp1y/pr59638.C: Likewise.

2014-01-07  Yufeng Zhang  <yufeng.zhang@arm.com>

	* gcc.target/arm/neon/vst1Q_laneu64-1.c: New test.

2014-01-07  Richard Sandiford  <rdsandiford@googlemail.com>

	* gcc.target/i386/intrinsics_4.c (bar): New function.

2014-01-07  Paolo Carlini  <paolo.carlini@oracle.com>

	* g++.dg/ext/is_base_of_incomplete-2.C: New.

2014-01-07  Jakub Jelinek  <jakub@redhat.com>

	PR rtl-optimization/58668
	* gcc.dg/pr58668.c: New test.

	PR tree-optimization/59643
	* gcc.dg/pr59643.c: New test.
	* gcc.c-torture/execute/pr59643.c: New test.

2014-01-06  Janus Weil  <janus@gcc.gnu.org>

	PR fortran/59589
	* gfortran.dg/class_allocate_16.f90: New.

2014-01-06  Jakub Jelinek  <jakub@redhat.com>

	PR target/59644
	* gcc.target/i386/pr59644.c: New test.

2014-01-06  Marek Polacek  <polacek@redhat.com>

	PR c/57773
	* gcc.dg/pr57773.c: New test.

2014-01-06  Adam Butcher  <adam@jessamine.co.uk>

	PR c++/59635
	PR c++/59636
	PR c++/59629
	PR c++/59638
	* g++.dg/cpp1y/pr59635.C: New testcase.
	* g++.dg/cpp1y/pr59636.C: New testcase.
	* g++.dg/cpp1y/pr59629.C: New testcase.
	* g++.dg/cpp1y/pr59638.C: New testcase.

2014-01-06  Martin Jambor  <mjambor@suse.cz>

	PR ipa/59008
	* gcc.dg/ipa/pr59008.c: New test.

2014-01-06  Rainer Orth  <ro@CeBiTec.Uni-Bielefeld.DE>

	* gcc.dg/vect/vect.exp: Add clearcap_ldflags to DEFAULT_VECTCFLAGS
	if supported.

2014-01-06  Rainer Orth  <ro@CeBiTec.Uni-Bielefeld.DE>

	* gcc.target/i386/avx512f-vcmppd-2.c: Add -std=c99.
	Require c99_runtime.
	* gcc.target/i386/avx512f-vcmpps-2.c: Likewise.

	* gcc.target/i386/avx512f-vfixupimmpd-2.c: Add -std=gnu99.
	Require c99_runtime.
	* gcc.target/i386/avx512f-vfixupimmps-2.c: Likewise.
	* gcc.target/i386/avx512f-vfixupimmsd-2.c: Likewise.
	* gcc.target/i386/avx512f-vfixupimmss-2.c: Likewise.

	* gcc.target/i386/avx512f-vgetmantpd-2.c: Add -std=c99.
	Require c99_runtime.
	Make CALC void static.
	* gcc.target/i386/avx512f-vgetmantps-2.c: Likewise.

	* gcc.target/i386/avx512f-vgetmantsd-2.c: Add -std=c99.
	Require c99_runtime.
	* gcc.target/i386/avx512f-vgetmantss-2.c: Likewise.

2014-01-06  Rainer Orth  <ro@CeBiTec.Uni-Bielefeld.DE>

	* gcc.target/i386/pr59501-1.c: Require avx effective target.
	* gcc.target/i386/pr59501-2.c: Likewise.
	* gcc.target/i386/pr59501-3.c: Likewise.
	* gcc.target/i386/pr59501-4.c: Likewise.
	* gcc.target/i386/pr59501-5.c: Likewise.
	* gcc.target/i386/pr59501-6.c: Likewise.

2014-01-06  Rainer Orth  <ro@CeBiTec.Uni-Bielefeld.DE>

	* gcc.target/i386/pr59390.c: Replace math.h by fma declaration.
	* gcc.target/i386/pr59390_1.c: Likewise.
	* gcc.target/i386/pr59390_2.c: Likewise.

2014-01-06  Eric Botcazou  <ebotcazou@adacore.com>

	* gcc.dg/pr59350.c: Tweak.
	* gcc.dg/pr59350-2.c: New test.
	* g++.dg/pr59510.C: Likewise.

2014-01-06  Janus Weil  <janus@gcc.gnu.org>

	PR fortran/59023
	* gfortran.dg/bind_c_procs_2.f90: New.

2014-01-05  John David Anglin  <danglin@gcc.gnu.org>

	* gcc.dg/tree-ssa/reassoc-33.c: Don't run on hppa*-*-*.
	* gcc.dg/tree-ssa/reassoc-34.c: Likewise.
	* gcc.dg/tree-ssa/reassoc-35.c: Likewise.
	* gcc.dg/tree-ssa/reassoc-36.c: Likewise.
	* gcc.dg/tree-ssa/forwprop-28.c: Skip compile on hppa*-*-*.
	* gcc.dg/tree-ssa/vrp47.c: Likewise.
	* gcc.dg/tree-ssa/vrp87.c: Likewise.

2014-01-04  Eric Botcazou  <ebotcazou@adacore.com>

	* gcc.target/arm/neon-nested-apcs.c: New test.

2014-01-04  Jakub Jelinek  <jakub@redhat.com>

	PR tree-optimization/59519
	* gcc.dg/vect/pr59519-1.c: New test.
	* gcc.dg/vect/pr59519-2.c: New test.

	* gcc.target/i386/avx512f-vmovdqu32-1.c: Allow vmovdqu64 instead of
	vmovdqu32.

2014-01-04  Janus Weil  <janus@gcc.gnu.org>

	PR fortran/59547
	* gfortran.dg/typebound_proc_32.f90: New.

2014-01-03  Marc Glisse  <marc.glisse@inria.fr>

	PR c++/58950
	* g++.dg/pr58950.C: New file.

2014-01-03  Tobias Burnus  <burnus@net-b.de>

	PR c++/58567
	* g++.dg/gomp/pr58567.C: New.

2014-01-03  Bingfeng Mei  <bmei@broadcom.com>

	PR tree-optimization/59651
	* gcc.dg/torture/pr59651.c: New test.
	* gcc.dg/vect/pr59651.c: Ditto.

2014-01-03  Jakub Jelinek  <jakub@redhat.com>

	PR target/59625
	* gcc.target/i386/pr59625.c: New test.

2014-01-03  Paolo Carlini  <paolo.carlini@oracle.com>

	Core DR 1442
	PR c++/59165
	* g++.dg/cpp0x/range-for28.C: New.
	* g++.dg/cpp0x/range-for3.C: Update.

2014-01-02  Joseph Myers  <joseph@codesourcery.com>

	* gcc.target/powerpc/rs6000-ldouble-3.c: New test.

2014-01-02  Marc Glisse  <marc.glisse@inria.fr>

	PR c++/59641
	* g++.dg/cpp0x/pr59641.C: New file.

2014-01-02  Marc Glisse  <marc.glisse@inria.fr>

	* g++.dg/cpp0x/initlist-explicit-sfinae.C: New file.

2014-01-02  Marc Glisse  <marc.glisse@inria.fr>

	PR c++/59378
	* g++.dg/ext/pr59378.C: New file.

2014-01-02  Richard Sandiford  <rdsandiford@googlemail.com>

	Update copyright years

2014-01-02  Richard Sandiford  <rdsandiford@googlemail.com>

	* gcc.target/arc/arc.exp: Use the standard form for the copyright
	notice.

2014-01-02  Janus Weil  <janus@gcc.gnu.org>

	PR fortran/59654
	* gfortran.dg/dynamic_dispatch_12.f90: New.

2014-01-01  Jakub Jelinek  <jakub@redhat.com>

	* lib/target-supports.exp (check_effective_target_avx512f): Make sure
	the builtin isn't optimized away as unused.

	PR rtl-optimization/59647
	* g++.dg/opt/pr59647.C: New test.

Copyright (C) 2014 Free Software Foundation, Inc.

Copying and distribution of this file, with or without modification,
are permitted in any medium without royalty provided the copyright
notice and this notice are preserved.<|MERGE_RESOLUTION|>--- conflicted
+++ resolved
@@ -1,4 +1,134 @@
-<<<<<<< HEAD
+2014-05-04  Peter Bergner  <bergner@vnet.ibm.com>
+
+	* gcc.target/powerpc/pack02.c (dg-options): Add -mhard-float.
+	(dg-require-effective-target): Change target to powerpc_fprs.
+	* gcc.target/powerpc/pack03.c (dg-options): Add -mhard-dfp.
+	(dg-require-effective-target): Change target to dfprt.
+
+2014-05-02  Bill Schmidt  <wschmidt@linux.vnet.ibm.com>
+
+	PR tree-optimization/60930
+	* gcc.dg/torture/pr60930.c:  New test.
+
+2014-04-30  Michael Meissner  <meissner@linux.vnet.ibm.com>
+
+	Back port from mainline
+	2014-04-24  Michael Meissner  <meissner@linux.vnet.ibm.com>
+
+	* gcc.target/powerpc/pack01.c: New test to test the new pack and
+	unpack builtin functionss for 128-bit types.
+	* gcc.target/powerpc/pack02.c: Likewise.
+	* gcc.target/powerpc/pack03.c: Likewise.
+	* gcc.target/powerpc/extend-divide-1.c: New test to test extended
+	divide builtin functionss.
+	* gcc.target/powerpc/extend-divide-2.c: Likewise.
+	* gcc.target/powerpc/bcd-1.c: New test for the new BCD builtin
+	functions.
+	* gcc.target/powerpc/bcd-2.c: Likewise.
+	* gcc.target/powerpc/bcd-3.c: Likewise.
+	* gcc.target/powerpc/dfp-builtin-1.c: New test for the new DFP
+	builtin functionss.
+	* gcc.target/powerpc/dfp-builtin-2.c: Likewise.
+
+2014-04-29  Pat Haugen  <pthaugen@us.ibm.com>
+
+	Backport from mainline
+	2014-04-17  Pat Haugen  <pthaugen@us.ibm.com>
+
+	* gcc.target/powerpc/ti_math1.c: New.
+	* gcc.target/powerpc/ti_math2.c: New.
+
+2014-04-29  Jakub Jelinek  <jakub@redhat.com>
+
+	PR tree-optimization/60971
+	* c-c++-common/turtore/pr60971.c: New test.
+
+2014-04-26  Uros Bizjak  <ubizjak@gmail.com>
+
+	* gcc.dg/tree-ssa/alias-30.c (dg-options): Dump only fre1 details.
+	* gcc.dg/vect/pr60505.c: Cleanup vect tree dump.
+	* g++.dg/ipa/devirt-27.C (dg-options): Remove -fdump-ipa-devirt.
+
+2014-04-25  Uros Bizjak  <ubizjak@gmail.com>
+
+	* c-c++-common/gomp/pr60823-2.c: Require effective target
+	vect_simd_clones.
+
+2014-04-25  Jakub Jelinek  <jakub@redhat.com>
+
+	PR tree-optimization/60960
+	* gcc.c-torture/execute/pr60960.c: New test.
+
+2014-04-25  Eric Botcazou  <ebotcazou@adacore.com>
+
+	* gcc.c-torture/execute/20140425-1.c: New test.
+
+2014-04-25  Richard Biener  <rguenther@suse.de>
+
+	PR ipa/60912
+	* g++.dg/opt/pr60912.C: New testcase.
+
+2014-04-25  Richard Biener  <rguenther@suse.de>
+
+	PR ipa/60911
+	* gcc.dg/lto/pr60911_0.c: New testcase.
+
+2014-04-24  Jakub Jelinek  <jakub@redhat.com>
+
+	* c-c++-common/gomp/atomic-16.c: Remove all dg-error directives.
+	Replace load with read and store with write.
+
+2014-04-23  Uros Bizjak  <ubizjak@gmail.com>
+
+	Backport from mainline
+	2014-04-21  Uros Bizjak  <ubizjak@gmail.com>
+
+	PR target/60909
+	* gcc.target/i386/pr60909-1.c: New test.
+	* gcc.target/i386/pr60909-2.c: Ditto.
+
+2014-04-23  Richard Biener  <rguenther@suse.de>
+
+	PR tree-optimization/60903
+	* gcc.dg/torture/pr60903.c: New testcase.
+
+2014-04-23  Richard Biener  <rguenther@suse.de>
+
+	Backport from mainline
+	2014-04-14  Richard Biener  <rguenther@suse.de>
+
+	PR lto/60720
+	* gcc.dg/lto/pr60720_0.c: New testcase.
+	* gcc.dg/lto/pr60720_1.c: Likewise.
+
+2014-04-23  Richard Biener  <rguenther@suse.de>
+
+	PR middle-end/60895
+	* g++.dg/torture/pr60895.C: New testcase.
+
+2014-04-23  Richard Biener  <rguenther@suse.de>
+
+	PR middle-end/60891
+	* gcc.dg/torture/pr60891.c: New testcase.
+
+2014-04-22  Michael Meissner  <meissner@linux.vnet.ibm.com>
+
+	Backport from mainline
+	2014-04-21  Michael Meissner  <meissner@linux.vnet.ibm.com>
+
+	PR target/60735
+	* gcc.target/powerpc/pr60735.c: New test.  Insure _Decimal64 does
+	not cause errors if -mspe.
+
+2014-04-22  Tobias Burnus  <burnus@net-b.de>
+
+	Backport from mainline
+	2014-04-11  Tobias Burnus  <burnus@net-b.de>
+
+	PR fortran/58880
+	PR fortran/60495
+	* gfortran.dg/finalize_25.f90: New.
+
 2014-04-22  Jakub Jelinek  <jakub@redhat.com>
 
 	PR sanitizer/60275
@@ -29,138 +159,6 @@
 	* c-c++-common/ubsan/overflow-add-4.c: New test.
 	* c-c++-common/ubsan/div-by-zero-6.c: New test.
 	* c-c++-common/ubsan/div-by-zero-7.c: New test.
-=======
-2014-05-04  Peter Bergner  <bergner@vnet.ibm.com>
-
-	* gcc.target/powerpc/pack02.c (dg-options): Add -mhard-float.
-	(dg-require-effective-target): Change target to powerpc_fprs.
-	* gcc.target/powerpc/pack03.c (dg-options): Add -mhard-dfp.
-	(dg-require-effective-target): Change target to dfprt.
-
-2014-05-02  Bill Schmidt  <wschmidt@linux.vnet.ibm.com>
-
-	PR tree-optimization/60930
-	* gcc.dg/torture/pr60930.c:  New test.
-
-2014-04-30  Michael Meissner  <meissner@linux.vnet.ibm.com>
-
-	Back port from mainline
-	2014-04-24  Michael Meissner  <meissner@linux.vnet.ibm.com>
-
-	* gcc.target/powerpc/pack01.c: New test to test the new pack and
-	unpack builtin functionss for 128-bit types.
-	* gcc.target/powerpc/pack02.c: Likewise.
-	* gcc.target/powerpc/pack03.c: Likewise.
-	* gcc.target/powerpc/extend-divide-1.c: New test to test extended
-	divide builtin functionss.
-	* gcc.target/powerpc/extend-divide-2.c: Likewise.
-	* gcc.target/powerpc/bcd-1.c: New test for the new BCD builtin
-	functions.
-	* gcc.target/powerpc/bcd-2.c: Likewise.
-	* gcc.target/powerpc/bcd-3.c: Likewise.
-	* gcc.target/powerpc/dfp-builtin-1.c: New test for the new DFP
-	builtin functionss.
-	* gcc.target/powerpc/dfp-builtin-2.c: Likewise.
-
-2014-04-29  Pat Haugen  <pthaugen@us.ibm.com>
-
-	Backport from mainline
-	2014-04-17  Pat Haugen  <pthaugen@us.ibm.com>
-
-	* gcc.target/powerpc/ti_math1.c: New.
-	* gcc.target/powerpc/ti_math2.c: New.
-
-2014-04-29  Jakub Jelinek  <jakub@redhat.com>
-
-	PR tree-optimization/60971
-	* c-c++-common/turtore/pr60971.c: New test.
-
-2014-04-26  Uros Bizjak  <ubizjak@gmail.com>
-
-	* gcc.dg/tree-ssa/alias-30.c (dg-options): Dump only fre1 details.
-	* gcc.dg/vect/pr60505.c: Cleanup vect tree dump.
-	* g++.dg/ipa/devirt-27.C (dg-options): Remove -fdump-ipa-devirt.
-
-2014-04-25  Uros Bizjak  <ubizjak@gmail.com>
-
-	* c-c++-common/gomp/pr60823-2.c: Require effective target
-	vect_simd_clones.
-
-2014-04-25  Jakub Jelinek  <jakub@redhat.com>
-
-	PR tree-optimization/60960
-	* gcc.c-torture/execute/pr60960.c: New test.
-
-2014-04-25  Eric Botcazou  <ebotcazou@adacore.com>
-
-	* gcc.c-torture/execute/20140425-1.c: New test.
-
-2014-04-25  Richard Biener  <rguenther@suse.de>
-
-	PR ipa/60912
-	* g++.dg/opt/pr60912.C: New testcase.
-
-2014-04-25  Richard Biener  <rguenther@suse.de>
-
-	PR ipa/60911
-	* gcc.dg/lto/pr60911_0.c: New testcase.
-
-2014-04-24  Jakub Jelinek  <jakub@redhat.com>
-
-	* c-c++-common/gomp/atomic-16.c: Remove all dg-error directives.
-	Replace load with read and store with write.
-
-2014-04-23  Uros Bizjak  <ubizjak@gmail.com>
-
-	Backport from mainline
-	2014-04-21  Uros Bizjak  <ubizjak@gmail.com>
-
-	PR target/60909
-	* gcc.target/i386/pr60909-1.c: New test.
-	* gcc.target/i386/pr60909-2.c: Ditto.
-
-2014-04-23  Richard Biener  <rguenther@suse.de>
-
-	PR tree-optimization/60903
-	* gcc.dg/torture/pr60903.c: New testcase.
-
-2014-04-23  Richard Biener  <rguenther@suse.de>
-
-	Backport from mainline
-	2014-04-14  Richard Biener  <rguenther@suse.de>
-
-	PR lto/60720
-	* gcc.dg/lto/pr60720_0.c: New testcase.
-	* gcc.dg/lto/pr60720_1.c: Likewise.
-
-2014-04-23  Richard Biener  <rguenther@suse.de>
-
-	PR middle-end/60895
-	* g++.dg/torture/pr60895.C: New testcase.
-
-2014-04-23  Richard Biener  <rguenther@suse.de>
-
-	PR middle-end/60891
-	* gcc.dg/torture/pr60891.c: New testcase.
-
-2014-04-22  Michael Meissner  <meissner@linux.vnet.ibm.com>
-
-	Backport from mainline
-	2014-04-21  Michael Meissner  <meissner@linux.vnet.ibm.com>
-
-	PR target/60735
-	* gcc.target/powerpc/pr60735.c: New test.  Insure _Decimal64 does
-	not cause errors if -mspe.
-
-2014-04-22  Tobias Burnus  <burnus@net-b.de>
-
-	Backport from mainline
-	2014-04-11  Tobias Burnus  <burnus@net-b.de>
-
-	PR fortran/58880
-	PR fortran/60495
-	* gfortran.dg/finalize_25.f90: New.
->>>>>>> 0b64b23a
 
 2014-04-22  H.J. Lu  <hongjiu.lu@intel.com>
 
