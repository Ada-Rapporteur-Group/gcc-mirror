--- conflicted
+++ resolved
@@ -1,10 +1,3 @@
-<<<<<<< HEAD
-2013-04-23  Bill Schmidt  <wschmidt@linux.vnet.ibm.com>
-
-	Backported from mainline.
-	PR rtl-optimization/56605
-	* gcc.target/powerpc/pr56605.c: New.
-=======
 2013-05-07  Michael Meissner  <meissner@linux.vnet.ibm.com>
 
 	Backport from trunk
@@ -110,7 +103,6 @@
 2013-04-11  Release Manager
 
 	* GCC 4.7.3 released.
->>>>>>> 10dac7ca
 
 2013-04-03  Jakub Jelinek  <jakub@redhat.com>
 
