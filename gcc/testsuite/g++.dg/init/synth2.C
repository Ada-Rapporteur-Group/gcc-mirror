// PR c++/34180

struct G {
  G();				// { dg-message "" "candidate" }
  G(G&);			// { dg-message "" "candidate" }
};

<<<<<<< HEAD
class A				// { dg-error "no match" }
=======
class A				// { dg-error "" }
>>>>>>> 155d23aa
{
  const G g;
};

int main()
{
  A a;
  A b = a;			// { dg-message "required here|deleted" }
}<|MERGE_RESOLUTION|>--- conflicted
+++ resolved
@@ -5,11 +5,7 @@
   G(G&);			// { dg-message "" "candidate" }
 };
 
-<<<<<<< HEAD
-class A				// { dg-error "no match" }
-=======
 class A				// { dg-error "" }
->>>>>>> 155d23aa
 {
   const G g;
 };
