--- conflicted
+++ resolved
@@ -1,15 +1,8 @@
-<<<<<<< HEAD
-// { dg-do compile }
-// { dg-options "-std=gnu++1y" }
-=======
 // PR c++/58548
 // { dg-do compile { target c++1y } }
 // { dg-options "" }
->>>>>>> c2e7e597
-
-// PR c++/58548
 
 void foo(auto)
 {
   struct A { int i; };
-}
+}