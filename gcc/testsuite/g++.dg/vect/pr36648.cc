--- conflicted
+++ resolved
@@ -19,16 +19,11 @@
 
 int main() { }
 
-<<<<<<< HEAD
-/* { dg-final { scan-tree-dump-times "vectorized 1 loops" 1 "vect" { target { !  vect_no_align } } } } */
-/* { dg-final { scan-tree-dump-times "vectorizing stmts using SLP" 1 "vect" { target { ! vect_no_align } xfail { vect_variable_length && vect_load_lanes } } } } */
-=======
 /* On older powerpc hardware (POWER7 and earlier), the default flag
    -mno-allow-movmisalign prevents vectorization.  On POWER8 and later,
    when vect_hw_misalign is true, vectorization occurs.  For other
    targets, ! vect_no_align is a sufficient test.  */
 
 /* { dg-final { scan-tree-dump-times "vectorized 1 loops" 1 "vect" { target { { { !  vect_no_align } && { ! powerpc*-*-* } } || { powerpc*-*-* && vect_hw_misalign } } } } } */
-/* { dg-final { scan-tree-dump-times "vectorizing stmts using SLP" 1 "vect" { target { { { ! vect_no_align } && { ! powerpc*-*-* } } || { powerpc*-*-* && vect_hw_misalign } } } } } */
->>>>>>> 68b948d3
+/* { dg-final { scan-tree-dump-times "vectorizing stmts using SLP" 1 "vect" { target { { { ! vect_no_align } && { ! powerpc*-*-* } } || { powerpc*-*-* && vect_hw_misalign } } xfail { vect_variable_length && vect_load_lanes } } } } */
 
