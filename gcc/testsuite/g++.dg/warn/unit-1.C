--- conflicted
+++ resolved
@@ -4,11 +4,6 @@
 struct a { int mode; };
 int sys_msgctl (void)
 {
-<<<<<<< HEAD
-  struct a setbuf;  /* { dg-warning "'setbuf.mode' is used" "" { xfail *-*-* } } */
-  return setbuf.mode;
-=======
   struct a setbuf;
   return setbuf.mode;  /* { dg-warning "'setbuf.a::mode' is used" "" } */
->>>>>>> 3082eeb7
 }
