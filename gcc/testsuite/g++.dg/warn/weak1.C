// The PA HP-UX dynamic loader doesn't support unsatisfied weak symbols.
// { dg-do run }
// { dg-require-weak "" }
<<<<<<< HEAD
// { dg-skip-if "No unsat" { hppa*-*-hpux* } { "*" } { "" } }
=======
// The PA HP-UX dynamic loader doesn't support unsatisfied weak symbols.
// { dg-skip-if "No unsat" { hppa*-*-hpux* } { "*" } { "" } }
// The darwin loader does, but they do need to exist at link time.
// { dg-skip-if "No link unsat" { *-*-darwin* } { "*" } { "" } }
>>>>>>> 751ff693

extern void foo (void) __attribute__ ((weak));

int
main ()
{
  if (&foo)
    foo ();

  return 0;
}<|MERGE_RESOLUTION|>--- conflicted
+++ resolved
@@ -1,14 +1,9 @@
-// The PA HP-UX dynamic loader doesn't support unsatisfied weak symbols.
 // { dg-do run }
 // { dg-require-weak "" }
-<<<<<<< HEAD
-// { dg-skip-if "No unsat" { hppa*-*-hpux* } { "*" } { "" } }
-=======
 // The PA HP-UX dynamic loader doesn't support unsatisfied weak symbols.
 // { dg-skip-if "No unsat" { hppa*-*-hpux* } { "*" } { "" } }
 // The darwin loader does, but they do need to exist at link time.
 // { dg-skip-if "No link unsat" { *-*-darwin* } { "*" } { "" } }
->>>>>>> 751ff693
 
 extern void foo (void) __attribute__ ((weak));
 
