--- conflicted
+++ resolved
@@ -7,11 +7,7 @@
 
 struct A {};
 
-<<<<<<< HEAD
-template <typename T> T A::* Foo (); // { dg-message "candidate" }
-=======
 template <typename T> T A::* Foo (); // { dg-message "note" }
->>>>>>> 03d20231
 
 void Baz ()
 {
