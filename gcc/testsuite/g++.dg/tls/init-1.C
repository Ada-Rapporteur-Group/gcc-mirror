--- conflicted
+++ resolved
@@ -1,9 +1,5 @@
 /* Valid initializations.  */
-<<<<<<< HEAD
-/* { dg-require-effective-target tls } */
-=======
 /* { dg-require-effective-target tls_native } */
->>>>>>> 751ff693
 
 __thread int i = 42;
 
