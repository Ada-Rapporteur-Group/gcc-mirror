// { dg-options "-Wabi -fabi-version=1" }

template <template <typename> class Q>
void f (typename Q<int>::X) {} // { dg-warning "mangle" }

template <typename Q>
struct S {
  typedef int X;
};

<<<<<<< HEAD
template void f<S> (int);  // { dg-message "instantiated" }
=======
template void f<S> (int);  // { dg-message "required" }
>>>>>>> 3082eeb7
<|MERGE_RESOLUTION|>--- conflicted
+++ resolved
@@ -8,8 +8,4 @@
   typedef int X;
 };
 
-<<<<<<< HEAD
-template void f<S> (int);  // { dg-message "instantiated" }
-=======
-template void f<S> (int);  // { dg-message "required" }
->>>>>>> 3082eeb7
+template void f<S> (int);  // { dg-message "required" }