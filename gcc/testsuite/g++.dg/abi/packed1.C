--- conflicted
+++ resolved
@@ -4,11 +4,7 @@
 
 extern "C" void abort ();
 
-<<<<<<< HEAD
-struct INNER { // { dg-warning "inefficient.*vptr" "" { target alpha*-*-* ia64-*-* hppa*-*-* sparc*-*-* sh*-*-* } }
-=======
 struct INNER { // { dg-warning "inefficient.*vptr" "" { target alpha*-*-* ia64-*-* hppa*-*-* mips-sgi-irix* sparc*-*-* sh*-*-* } }
->>>>>>> 155d23aa
   virtual int foo() const { return 1; }
 } __attribute__ ((packed));
 
