--- conflicted
+++ resolved
@@ -1,11 +1,7 @@
 // { dg-options "-fshow-column -fmessage-length=0   -ansi -pedantic-errors -Wno-long-long " }
 // PR C++/17867
 
-<<<<<<< HEAD
-struct A			// { dg-message "8:operator=" }
-=======
 struct A			// { dg-message "8:operator=|no known conversion for implicit" }
->>>>>>> 03d20231
 {
   A(int);
 };
