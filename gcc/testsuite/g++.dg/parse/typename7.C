// { dg-do compile }

// Origin: Volker Reichelt <reichelt@igpm.rwth-aachen.de> and
// Alexandre Oliva <aoliva@redhat.com>

// PR c++/18757: ICE in get_innermost_template_args

struct A
{
<<<<<<< HEAD
  template<typename>   void foo(int); // { dg-message "candidate" }
  template<typename T> void bar(T t) { // { dg-message "candidate" }
=======
  template<typename>   void foo(int); // { dg-message "note" }
  template<typename T> void bar(T t) { // { dg-message "note" }
>>>>>>> b56a5220
    this->foo<typename T>(t); } // { dg-error "expected|parse error|no matching" }
  // { dg-message "candidate" "candidate note" { target *-*-* } 12 }
  template<typename T> void bad(T t) {
    foo<typename T>(t); } // { dg-error "expected|parse error|no matching" }
};

template <typename T>
struct B
{
  void bar(T t) {
    A().bar<typename T>(t); } // { dg-error "expected|parse error|no matching" }
  // { dg-message "candidate" "candidate note" { target *-*-* } 22 }
  void bad(T t) {
    B<typename T>::bar(t); } // { dg-error "invalid|not a template" }
};

void baz()
{
  A().bar(0);
  A().bad(0);
  B<int>().bar(0);
}<|MERGE_RESOLUTION|>--- conflicted
+++ resolved
@@ -7,13 +7,8 @@
 
 struct A
 {
-<<<<<<< HEAD
-  template<typename>   void foo(int); // { dg-message "candidate" }
-  template<typename T> void bar(T t) { // { dg-message "candidate" }
-=======
   template<typename>   void foo(int); // { dg-message "note" }
   template<typename T> void bar(T t) { // { dg-message "note" }
->>>>>>> b56a5220
     this->foo<typename T>(t); } // { dg-error "expected|parse error|no matching" }
   // { dg-message "candidate" "candidate note" { target *-*-* } 12 }
   template<typename T> void bad(T t) {
