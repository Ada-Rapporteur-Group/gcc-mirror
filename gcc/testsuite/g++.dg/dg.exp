--- conflicted
+++ resolved
@@ -47,11 +47,8 @@
 set tests [prune $tests $srcdir/$subdir/tree-prof/*]
 set tests [prune $tests $srcdir/$subdir/torture/*]
 set tests [prune $tests $srcdir/$subdir/graphite/*]
-<<<<<<< HEAD
 set tests [prune $tests $srcdir/$subdir/tm/*]
-=======
 set tests [prune $tests $srcdir/$subdir/guality/*]
->>>>>>> f61fc398
 
 # Main loop.
 dg-runtest $tests "" $DEFAULT_CXXFLAGS
