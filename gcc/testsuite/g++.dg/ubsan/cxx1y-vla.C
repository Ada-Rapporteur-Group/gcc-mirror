--- conflicted
+++ resolved
@@ -1,10 +1,5 @@
-<<<<<<< HEAD
-/* { dg-do run } */
-/* { dg-options "-fsanitize=vla-bound -w -std=c++1y" } */
-=======
 /* { dg-do run { target c++1y } } */
 /* { dg-options "-fsanitize=vla-bound -Wall -Wno-unused-variable" } */
->>>>>>> c2e7e597
 /* { dg-shouldfail "ubsan" } */
 
 int
