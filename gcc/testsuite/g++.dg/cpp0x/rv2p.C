--- conflicted
+++ resolved
@@ -98,17 +98,10 @@
                    A a;
     const          A ca;
           volatile A va;
-<<<<<<< HEAD
-    const volatile A cva = a;
-    sa<sizeof(sink_2_16(a))           == 1> t1;
-    sa<sizeof(sink_2_16(source()))    == 6> t5;
-    sa<sizeof(sink_2_16(c_source()))  == 6> t6;
-=======
     const volatile A cva;
     sa<sizeof(sink_2_16(a))           == 1 * sizeof(long)> t1;
     sa<sizeof(sink_2_16(source()))    == 6 * sizeof(long)> t5;
     sa<sizeof(sink_2_16(c_source()))  == 6 * sizeof(long)> t6;
->>>>>>> 3082eeb7
     return 0;
 }
 
@@ -120,17 +113,10 @@
                    A a;
     const          A ca;
           volatile A va;
-<<<<<<< HEAD
-    const volatile A cva = a;
-    sa<sizeof(sink_2_17(a))           == 1> t1;
-    sa<sizeof(sink_2_17(source()))    == 7> t5;
-    sa<sizeof(sink_2_17(v_source()))  == 7> t7;
-=======
     const volatile A cva;
     sa<sizeof(sink_2_17(a))           == 1 * sizeof(long)> t1;
     sa<sizeof(sink_2_17(source()))    == 7 * sizeof(long)> t5;
     sa<sizeof(sink_2_17(v_source()))  == 7 * sizeof(long)> t7;
->>>>>>> 3082eeb7
     return 0;
 }
 
@@ -142,21 +128,12 @@
                    A a;
     const          A ca;
           volatile A va;
-<<<<<<< HEAD
-    const volatile A cva = a;
-    sa<sizeof(sink_2_18(a))           == 1> t1;
-    sa<sizeof(sink_2_18(source()))    == 8> t5;
-    sa<sizeof(sink_2_18(c_source()))  == 8> t6;
-    sa<sizeof(sink_2_18(v_source()))  == 8> t7;
-    sa<sizeof(sink_2_18(cv_source())) == 8> t8;
-=======
     const volatile A cva;
     sa<sizeof(sink_2_18(a))           == 1 * sizeof(long)> t1;
     sa<sizeof(sink_2_18(source()))    == 8 * sizeof(long)> t5;
     sa<sizeof(sink_2_18(c_source()))  == 8 * sizeof(long)> t6;
     sa<sizeof(sink_2_18(v_source()))  == 8 * sizeof(long)> t7;
     sa<sizeof(sink_2_18(cv_source())) == 8 * sizeof(long)> t8;
->>>>>>> 3082eeb7
     return 0;
 }
 
@@ -236,21 +213,12 @@
                    A a;
     const          A ca;
           volatile A va;
-<<<<<<< HEAD
-    const volatile A cva = a;
-    sa<sizeof(sink_2_27(a))           == 2> t1;
-    sa<sizeof(sink_2_27(ca))          == 2> t2;
-    sa<sizeof(sink_2_27(source()))    == 7> t5;
-    sa<sizeof(sink_2_27(c_source()))  == 2> t6;
-    sa<sizeof(sink_2_27(v_source()))  == 7> t7;
-=======
     const volatile A cva;
     sa<sizeof(sink_2_27(a))           == 2 * sizeof(long)> t1;
     sa<sizeof(sink_2_27(ca))          == 2 * sizeof(long)> t2;
     sa<sizeof(sink_2_27(source()))    == 7 * sizeof(long)> t5;
     sa<sizeof(sink_2_27(c_source()))  == 2 * sizeof(long)> t6;
     sa<sizeof(sink_2_27(v_source()))  == 7 * sizeof(long)> t7;
->>>>>>> 3082eeb7
     return 0;
 }
 
@@ -262,15 +230,6 @@
                    A a;
     const          A ca;
           volatile A va;
-<<<<<<< HEAD
-    const volatile A cva = a;
-    sa<sizeof(sink_2_28(a))           == 2> t1;
-    sa<sizeof(sink_2_28(ca))          == 2> t2;
-    sa<sizeof(sink_2_28(source()))    == 8> t5;
-    sa<sizeof(sink_2_28(c_source()))  == 8> t6;
-    sa<sizeof(sink_2_28(v_source()))  == 8> t7;
-    sa<sizeof(sink_2_28(cv_source())) == 8> t8;
-=======
     const volatile A cva;
     sa<sizeof(sink_2_28(a))           == 2 * sizeof(long)> t1;
     sa<sizeof(sink_2_28(ca))          == 2 * sizeof(long)> t2;
@@ -278,7 +237,6 @@
     sa<sizeof(sink_2_28(c_source()))  == 8 * sizeof(long)> t6;
     sa<sizeof(sink_2_28(v_source()))  == 8 * sizeof(long)> t7;
     sa<sizeof(sink_2_28(cv_source())) == 8 * sizeof(long)> t8;
->>>>>>> 3082eeb7
     return 0;
 }
 
@@ -325,19 +283,11 @@
                    A a;
     const          A ca;
           volatile A va;
-<<<<<<< HEAD
-    const volatile A cva = a;
-    sa<sizeof(sink_2_36(a))           == 3> t1;
-    sa<sizeof(sink_2_36(va))          == 3> t3;
-    sa<sizeof(sink_2_36(source()))    == 6> t5;
-    sa<sizeof(sink_2_36(c_source()))  == 6> t6;
-=======
     const volatile A cva;
     sa<sizeof(sink_2_36(a))           == 3 * sizeof(long)> t1;
     sa<sizeof(sink_2_36(va))          == 3 * sizeof(long)> t3;
     sa<sizeof(sink_2_36(source()))    == 6 * sizeof(long)> t5;
     sa<sizeof(sink_2_36(c_source()))  == 6 * sizeof(long)> t6;
->>>>>>> 3082eeb7
     return 0;
 }
 
@@ -365,15 +315,6 @@
                    A a;
     const          A ca;
           volatile A va;
-<<<<<<< HEAD
-    const volatile A cva = a;
-    sa<sizeof(sink_2_38(a))           == 3> t1;
-    sa<sizeof(sink_2_38(va))          == 3> t3;
-    sa<sizeof(sink_2_38(source()))    == 8> t5;
-    sa<sizeof(sink_2_38(c_source()))  == 8> t6;
-    sa<sizeof(sink_2_38(v_source()))  == 8> t7;
-    sa<sizeof(sink_2_38(cv_source())) == 8> t8;
-=======
     const volatile A cva;
     sa<sizeof(sink_2_38(a))           == 3 * sizeof(long)> t1;
     sa<sizeof(sink_2_38(va))          == 3 * sizeof(long)> t3;
@@ -381,7 +322,6 @@
     sa<sizeof(sink_2_38(c_source()))  == 8 * sizeof(long)> t6;
     sa<sizeof(sink_2_38(v_source()))  == 8 * sizeof(long)> t7;
     sa<sizeof(sink_2_38(cv_source())) == 8 * sizeof(long)> t8;
->>>>>>> 3082eeb7
     return 0;
 }
 
@@ -473,15 +413,9 @@
                    A a;
     const          A ca;
           volatile A va;
-<<<<<<< HEAD
-    const volatile A cva = a;
-    sa<sizeof(sink_2_56(source()))    == 5> t5;
-    sa<sizeof(sink_2_56(c_source()))  == 6> t6;
-=======
     const volatile A cva;
     sa<sizeof(sink_2_56(source()))    == 5 * sizeof(long)> t5;
     sa<sizeof(sink_2_56(c_source()))  == 6 * sizeof(long)> t6;
->>>>>>> 3082eeb7
     return 0;
 }
 
@@ -493,15 +427,9 @@
                    A a;
     const          A ca;
           volatile A va;
-<<<<<<< HEAD
-    const volatile A cva = a;
-    sa<sizeof(sink_2_57(source()))    == 5> t5;
-    sa<sizeof(sink_2_57(v_source()))  == 7> t7;
-=======
     const volatile A cva;
     sa<sizeof(sink_2_57(source()))    == 5 * sizeof(long)> t5;
     sa<sizeof(sink_2_57(v_source()))  == 7 * sizeof(long)> t7;
->>>>>>> 3082eeb7
     return 0;
 }
 
@@ -513,19 +441,11 @@
                    A a;
     const          A ca;
           volatile A va;
-<<<<<<< HEAD
-    const volatile A cva = a;
-    sa<sizeof(sink_2_58(source()))    == 5> t5;
-    sa<sizeof(sink_2_58(c_source()))  == 8> t6;
-    sa<sizeof(sink_2_58(v_source()))  == 8> t7;
-    sa<sizeof(sink_2_58(cv_source())) == 8> t8;
-=======
     const volatile A cva;
     sa<sizeof(sink_2_58(source()))    == 5 * sizeof(long)> t5;
     sa<sizeof(sink_2_58(c_source()))  == 8 * sizeof(long)> t6;
     sa<sizeof(sink_2_58(v_source()))  == 8 * sizeof(long)> t7;
     sa<sizeof(sink_2_58(cv_source())) == 8 * sizeof(long)> t8;
->>>>>>> 3082eeb7
     return 0;
 }
 
@@ -537,15 +457,9 @@
                    A a;
     const          A ca;
           volatile A va;
-<<<<<<< HEAD
-    const volatile A cva = a;
-    sa<sizeof(sink_2_67(c_source()))  == 6> t6;
-    sa<sizeof(sink_2_67(v_source()))  == 7> t7;
-=======
     const volatile A cva;
     sa<sizeof(sink_2_67(c_source()))  == 6 * sizeof(long)> t6;
     sa<sizeof(sink_2_67(v_source()))  == 7 * sizeof(long)> t7;
->>>>>>> 3082eeb7
     return 0;
 }
 
@@ -557,19 +471,11 @@
                    A a;
     const          A ca;
           volatile A va;
-<<<<<<< HEAD
-    const volatile A cva = a;
-    sa<sizeof(sink_2_68(source()))    == 6> t5;
-    sa<sizeof(sink_2_68(c_source()))  == 6> t6;
-    sa<sizeof(sink_2_68(v_source()))  == 8> t7;
-    sa<sizeof(sink_2_68(cv_source())) == 8> t8;
-=======
     const volatile A cva;
     sa<sizeof(sink_2_68(source()))    == 6 * sizeof(long)> t5;
     sa<sizeof(sink_2_68(c_source()))  == 6 * sizeof(long)> t6;
     sa<sizeof(sink_2_68(v_source()))  == 8 * sizeof(long)> t7;
     sa<sizeof(sink_2_68(cv_source())) == 8 * sizeof(long)> t8;
->>>>>>> 3082eeb7
     return 0;
 }
 
@@ -581,19 +487,11 @@
                    A a;
     const          A ca;
           volatile A va;
-<<<<<<< HEAD
-    const volatile A cva = a;
-    sa<sizeof(sink_2_78(source()))    == 7> t5;
-    sa<sizeof(sink_2_78(c_source()))  == 8> t6;
-    sa<sizeof(sink_2_78(v_source()))  == 7> t7;
-    sa<sizeof(sink_2_78(cv_source())) == 8> t8;
-=======
     const volatile A cva;
     sa<sizeof(sink_2_78(source()))    == 7 * sizeof(long)> t5;
     sa<sizeof(sink_2_78(c_source()))  == 8 * sizeof(long)> t6;
     sa<sizeof(sink_2_78(v_source()))  == 7 * sizeof(long)> t7;
     sa<sizeof(sink_2_78(cv_source())) == 8 * sizeof(long)> t8;
->>>>>>> 3082eeb7
     return 0;
 }
 
