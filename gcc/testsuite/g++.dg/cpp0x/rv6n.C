// I, Howard Hinnant, hereby place this code in the public domain.

// Test overload resolution among reference types

// { dg-do compile }
// { dg-options "-std=c++0x" }

template <bool> struct sa;
template <> struct sa<true> {};

struct one   {char x[1];};
struct two   {char x[2];};
struct three {char x[3];};
struct four  {char x[4];};
struct five  {char x[5];};
struct six   {char x[6];};
struct seven {char x[7];};
struct eight {char x[8];};

struct A
{
    A();
    A(const volatile A&&);	// { dg-error "argument 1" }
};

               A    source();
const          A  c_source();
      volatile A  v_source();
const volatile A cv_source();

// 6 at a time

one   sink_6_123456(               A&);  // { dg-message "one sink_6_123456|no known conversion" }
two   sink_6_123456(const          A&);  // { dg-message "note" }
three sink_6_123456(volatile       A&);  // { dg-message "note" }
four  sink_6_123456(const volatile A&);  // { dg-message "note" }
five  sink_6_123456(               A&&);  // { dg-message "note" }
six   sink_6_123456(const          A&&);  // { dg-message "note" }

int test6_123456()
{
                   A a;
    const          A ca = a; // { dg-error "lvalue" }
          volatile A va;
    const volatile A cva = a; // { dg-error "lvalue" }
    sink_6_123456(v_source());   // { dg-error "no match" }
    // { dg-message "candidate" "candidate note" { target *-*-* } 46 }
    sink_6_123456(cv_source());  // { dg-error "no match" }
    // { dg-message "candidate" "candidate note" { target *-*-* } 48 }
    return 0;
}

one   sink_6_123457(               A&);  // { dg-message "one sink_6_123457|no known conversion" }
two   sink_6_123457(const          A&);  // { dg-message "note" }
three sink_6_123457(volatile       A&);  // { dg-message "note" }
four  sink_6_123457(const volatile A&);  // { dg-message "note" }
five  sink_6_123457(               A&&);  // { dg-message "note" }
seven sink_6_123457(volatile       A&&);  // { dg-message "note" }

int test6_123457()
{
                   A a;
    const          A ca = a; // { dg-error "lvalue" }
          volatile A va;
    const volatile A cva = a; // { dg-error "lvalue" }
    sink_6_123457(cv_source());  // { dg-error "no match" }
    // { dg-message "candidate" "candidate note" { target *-*-* } 66 }
    return 0;
}

two   sink_6_235678(const          A&);  // { dg-message "note" }
three sink_6_235678(volatile       A&);  // { dg-message "note" }
five  sink_6_235678(               A&&);  // { dg-message "note" }
six   sink_6_235678(const          A&&);  // { dg-message "note" }
seven sink_6_235678(volatile       A&&);  // { dg-message "note" }
eight sink_6_235678(const volatile A&&);  // { dg-message "" }

int test6_235678()
{
                   A a;
    const          A ca = a; // { dg-error "lvalue" }
          volatile A va;
    const volatile A cva = a; // { dg-error "lvalue" }
    sink_6_235678(a);  // { dg-error "ambiguous" }
<<<<<<< HEAD
=======
    // { dg-message "candidate" "candidate note" { target *-*-* } 84 }
>>>>>>> 03d20231
    sink_6_235678(cva);		// { dg-error "lvalue" }
    return 0;
}

two   sink_6_234678(const          A&);  // { dg-message "note" }
three sink_6_234678(volatile       A&);  // { dg-message "note" }
four  sink_6_234678(const volatile A&);  // { dg-message "note" }
six   sink_6_234678(const          A&&);  // { dg-message "note" }
seven sink_6_234678(volatile       A&&);  // { dg-message "note" }
eight sink_6_234678(const volatile A&&);  // { dg-message "note" }

int test6_234678()
{
                   A a;
    const          A ca = a; // { dg-error "lvalue" }
          volatile A va;
    const volatile A cva = a; // { dg-error "lvalue" }
    sink_6_234678(a);         // { dg-error "ambiguous" }
    // { dg-message "candidate" "candidate note" { target *-*-* } 103 }
    sink_6_234678(source());  // { dg-error "ambiguous" }
    // { dg-message "candidate" "candidate note" { target *-*-* } 105 }
    return 0;
}

two   sink_6_234578(const          A&);  // { dg-message "note" }
three sink_6_234578(volatile       A&);  // { dg-message "note" }
four  sink_6_234578(const volatile A&);  // { dg-message "note" }
five  sink_6_234578(               A&&);  // { dg-message "note" }
seven sink_6_234578(volatile       A&&);  // { dg-message "note" }
eight sink_6_234578(const volatile A&&);  // { dg-message "note" }

int test6_234578()
{
                   A a;
    const          A ca = a; // { dg-error "lvalue" }
          volatile A va;
    const volatile A cva = a; // { dg-error "lvalue" }
    sink_6_234578(a);  // { dg-error "ambiguous" }
    // { dg-message "candidate" "candidate note" { target *-*-* } 123 }
    return 0;
}

two   sink_6_234568(const          A&);  // { dg-message "note" }
three sink_6_234568(volatile       A&);  // { dg-message "note" }
four  sink_6_234568(const volatile A&);  // { dg-message "note" }
five  sink_6_234568(               A&&);  // { dg-message "note" }
six   sink_6_234568(const          A&&);  // { dg-message "note" }
eight sink_6_234568(const volatile A&&);  // { dg-message "note" }

int test6_234568()
{
                   A a;
    const          A ca = a; // { dg-error "lvalue" }
          volatile A va;
    const volatile A cva = a; // { dg-error "lvalue" }
    sink_6_234568(a);  // { dg-error "ambiguous" }
    // { dg-message "candidate" "candidate note" { target *-*-* } 141 }
    return 0;
}

two   sink_6_234567(const          A&);  // { dg-message "two sink_6_234567|no known conversion" }
three sink_6_234567(volatile       A&);  // { dg-message "note" }
four  sink_6_234567(const volatile A&);  // { dg-message "note" }
five  sink_6_234567(               A&&);  // { dg-message "note" }
six   sink_6_234567(const          A&&);  // { dg-message "note" }
seven sink_6_234567(volatile       A&&);  // { dg-message "note" }

int test6_234567()
{
                   A a;
    const          A ca = a; // { dg-error "lvalue" }
          volatile A va;
    const volatile A cva = a; // { dg-error "lvalue" }
    sink_6_234567(a);            // { dg-error "ambiguous" }
    // { dg-message "candidate" "candidate note" { target *-*-* } 159 }
    sink_6_234567(cv_source());  // { dg-error "no match" }
    // { dg-message "candidate" "candidate note" { target *-*-* } 161 }
    return 0;
}

one   sink_6_134678(               A&);
three sink_6_134678(volatile       A&);
four  sink_6_134678(const volatile A&);
six   sink_6_134678(const          A&&);  // { dg-message "note" }
seven sink_6_134678(volatile       A&&);  // { dg-message "note" }
eight sink_6_134678(const volatile A&&);  // { dg-message "note" }

int test6_134678()
{
                   A a;
    const          A ca = a; // { dg-error "lvalue" }
          volatile A va;
    const volatile A cva = a; // { dg-error "lvalue" }
    sink_6_134678(source());  // { dg-error "ambiguous" }
    // { dg-message "candidate" "candidate note" { target *-*-* } 179 }
    return 0;
}

one   sink_6_124678(               A&);
two   sink_6_124678(const          A&);  // { dg-message "note" }
four  sink_6_124678(const volatile A&);
six   sink_6_124678(const          A&&);  // { dg-message "note" }
seven sink_6_124678(volatile       A&&);  // { dg-message "note" }
eight sink_6_124678(const volatile A&&);  // { dg-message "note" }

int test6_124678()
{
                   A a;
    const          A ca = a; // { dg-error "lvalue" }
          volatile A va;
    const volatile A cva = a; // { dg-error "lvalue" }
    sink_6_124678(source());  // { dg-error "ambiguous" }
    // { dg-message "candidate" "candidate note" { target *-*-* } 197 }
    return 0;
}

one   sink_6_123678(               A&);
two   sink_6_123678(const          A&);  // { dg-message "note" }
three sink_6_123678(volatile       A&);
six   sink_6_123678(const          A&&);  // { dg-message "note" }
seven sink_6_123678(volatile       A&&);  // { dg-message "note" }
eight sink_6_123678(const volatile A&&);  // { dg-message "" }

int test6_123678()
{
                   A a;
    const          A ca = a; // { dg-error "lvalue" }
          volatile A va;
    const volatile A cva = a; // { dg-error "lvalue" }
    sink_6_123678(cva);		// { dg-error "lvalue" }
    sink_6_123678(source());  // { dg-error "ambiguous" }
    // { dg-message "candidate" "candidate note" { target *-*-* } 216 }
    return 0;
}

one   sink_6_123567(               A&);  // { dg-message "one sink_6_123567|no known conversion" }
two   sink_6_123567(const          A&);  // { dg-message "note" }
three sink_6_123567(volatile       A&);  // { dg-message "note" }
five  sink_6_123567(               A&&);  // { dg-message "note" }
six   sink_6_123567(const          A&&);  // { dg-message "note" }
seven sink_6_123567(volatile       A&&);  // { dg-message "note" }

int test6_123567()
{
                   A a;
    const          A ca = a; // { dg-error "lvalue" }
          volatile A va;
    const volatile A cva = a; // { dg-error "lvalue" }
    sink_6_123567(cva);          // { dg-error "no match" }
    // { dg-message "candidate" "candidate note" { target *-*-* } 234 }
    sink_6_123567(cv_source());  // { dg-error "no match" }
    // { dg-message "candidate" "candidate note" { target *-*-* } 236 }
    return 0;
}

one   sink_6_123568(               A&);
two   sink_6_123568(const          A&);
three sink_6_123568(volatile       A&);
five  sink_6_123568(               A&&);
six   sink_6_123568(const          A&&);
eight sink_6_123568(const volatile A&&); // { dg-message "" }

int test6_123568()
{
                   A a;
    const          A ca = a; // { dg-error "lvalue" }
          volatile A va;
    const volatile A cva = a; // { dg-error "lvalue" }
    sink_6_123568(cva); // { dg-error "lvalue" }
    return 0;
}

one   sink_6_123578(               A&);
two   sink_6_123578(const          A&);
three sink_6_123578(volatile       A&);
five  sink_6_123578(               A&&);
seven sink_6_123578(volatile       A&&);
eight sink_6_123578(const volatile A&&); // { dg-message "" }

int test6_123578()
{
                   A a;
    const          A ca = a; // { dg-error "lvalue" }
          volatile A va;
    const volatile A cva = a; // { dg-error "lvalue" }
    sink_6_123578(cva);		// { dg-error "lvalue" }
    return 0;
}

<<<<<<< HEAD
one   sink_6_123467(               A&);  // { dg-message "candidates" }
=======
one   sink_6_123467(               A&);  // { dg-message "one sink_6_123467|no known conversion" }
>>>>>>> 03d20231
two   sink_6_123467(const          A&);  // { dg-message "note" }
three sink_6_123467(volatile       A&);  // { dg-message "note" }
four  sink_6_123467(const volatile A&);  // { dg-message "note" }
six   sink_6_123467(const          A&&);  // { dg-message "note" }
seven sink_6_123467(volatile       A&&);  // { dg-message "note" }

int test6_123467()
{
                   A a;
    const          A ca = a; // { dg-error "lvalue" }
          volatile A va;
    const volatile A cva = a; // { dg-error "lvalue" }
    sink_6_123467(source());     // { dg-error "ambiguous" }
    // { dg-message "candidate" "candidate note" { target *-*-* } 288 }
    sink_6_123467(cv_source());  // { dg-error "no match" }
    // { dg-message "candidate" "candidate note" { target *-*-* } 290 }
    return 0;
}

one   sink_6_124567(               A&);  // { dg-message "one sink_6_124567|no known conversion" }
two   sink_6_124567(const          A&);  // { dg-message "note" }
four  sink_6_124567(const volatile A&);  // { dg-message "note" }
five  sink_6_124567(               A&&);  // { dg-message "note" }
six   sink_6_124567(const          A&&);  // { dg-message "note" }
seven sink_6_124567(volatile       A&&);  // { dg-message "note" }

int test6_124567()
{
                   A a;
    const          A ca = a; // { dg-error "lvalue" }
          volatile A va;
    const volatile A cva = a; // { dg-error "lvalue" }
    sink_6_124567(cv_source());  // { dg-error "no match" }
    // { dg-message "candidate" "candidate note" { target *-*-* } 308 }
    return 0;
}

one   sink_6_125678(               A&);
two   sink_6_125678(const          A&);
five  sink_6_125678(               A&&);
six   sink_6_125678(const          A&&);
seven sink_6_125678(volatile       A&&); // { dg-message "" }
eight sink_6_125678(const volatile A&&); // { dg-message "" }

int test6_125678()
{
                   A a;
    const          A ca = a; // { dg-error "lvalue" }
          volatile A va;
    const volatile A cva = a; // { dg-error "lvalue" }
    sink_6_125678(va);		// { dg-error "lvalue" }
    sink_6_125678(cva);		// { dg-error "lvalue" }
    return 0;
}

<<<<<<< HEAD
one   sink_6_134567(               A&);  // { dg-message "candidates" }
=======
one   sink_6_134567(               A&);  // { dg-message "one sink_6_134567|no known conversion" }
>>>>>>> 03d20231
three sink_6_134567(volatile       A&);  // { dg-message "note" }
four  sink_6_134567(const volatile A&);  // { dg-message "note" }
five  sink_6_134567(               A&&);  // { dg-message "note" }
six   sink_6_134567(const          A&&);  // { dg-message "note" }
seven sink_6_134567(volatile       A&&);  // { dg-message "note" }

int test6_134567()
{
                   A a;
    const          A ca = a; // { dg-error "lvalue" }
          volatile A va;
    const volatile A cva = a; // { dg-error "lvalue" }
    sink_6_134567(cv_source());  // { dg-error "no match" }
    // { dg-message "candidate" "candidate note" { target *-*-* } 344 }
    return 0;
}

one   sink_6_135678(               A&);
three sink_6_135678(volatile       A&);
five  sink_6_135678(               A&&);
six   sink_6_135678(const          A&&); // { dg-message "" }
seven sink_6_135678(volatile       A&&);
eight sink_6_135678(const volatile A&&); // { dg-message "" }

int test6_135678()
{
                   A a;
    const          A ca = a; // { dg-error "lvalue" }
          volatile A va;
    const volatile A cva = a; // { dg-error "lvalue" }
    sink_6_135678(ca);		// { dg-error "lvalue" }
    sink_6_135678(cva);		// { dg-error "lvalue" }
    return 0;
}

one   sink_6_135678(               A&);
three sink_6_135678(volatile       A&);
five  sink_6_135678(               A&&);
six   sink_6_135678(const          A&&); // { dg-message "" }
seven sink_6_135678(volatile       A&&);
eight sink_6_135678(const volatile A&&); // { dg-message "" }

int test6_135678()
{
                   A a;
    const          A ca = a; // { dg-error "lvalue" }
          volatile A va;
    const volatile A cva = a; // { dg-error "lvalue" }
    sink_6_135678(ca);		// { dg-error "lvalue" }
    sink_6_135678(cva);		// { dg-error "lvalue" }
    return 0;
}

int main()
{
    return test6_235678() + test6_234678() + test6_234578() + test6_234568() +
           test6_234567() + test6_134678() + test6_124678() + test6_123678() +
           test6_123567();
}<|MERGE_RESOLUTION|>--- conflicted
+++ resolved
@@ -82,10 +82,7 @@
           volatile A va;
     const volatile A cva = a; // { dg-error "lvalue" }
     sink_6_235678(a);  // { dg-error "ambiguous" }
-<<<<<<< HEAD
-=======
     // { dg-message "candidate" "candidate note" { target *-*-* } 84 }
->>>>>>> 03d20231
     sink_6_235678(cva);		// { dg-error "lvalue" }
     return 0;
 }
@@ -275,11 +272,7 @@
     return 0;
 }
 
-<<<<<<< HEAD
-one   sink_6_123467(               A&);  // { dg-message "candidates" }
-=======
 one   sink_6_123467(               A&);  // { dg-message "one sink_6_123467|no known conversion" }
->>>>>>> 03d20231
 two   sink_6_123467(const          A&);  // { dg-message "note" }
 three sink_6_123467(volatile       A&);  // { dg-message "note" }
 four  sink_6_123467(const volatile A&);  // { dg-message "note" }
@@ -335,11 +328,7 @@
     return 0;
 }
 
-<<<<<<< HEAD
-one   sink_6_134567(               A&);  // { dg-message "candidates" }
-=======
 one   sink_6_134567(               A&);  // { dg-message "one sink_6_134567|no known conversion" }
->>>>>>> 03d20231
 three sink_6_134567(volatile       A&);  // { dg-message "note" }
 four  sink_6_134567(const volatile A&);  // { dg-message "note" }
 five  sink_6_134567(               A&&);  // { dg-message "note" }
@@ -375,24 +364,6 @@
     return 0;
 }
 
-one   sink_6_135678(               A&);
-three sink_6_135678(volatile       A&);
-five  sink_6_135678(               A&&);
-six   sink_6_135678(const          A&&); // { dg-message "" }
-seven sink_6_135678(volatile       A&&);
-eight sink_6_135678(const volatile A&&); // { dg-message "" }
-
-int test6_135678()
-{
-                   A a;
-    const          A ca = a; // { dg-error "lvalue" }
-          volatile A va;
-    const volatile A cva = a; // { dg-error "lvalue" }
-    sink_6_135678(ca);		// { dg-error "lvalue" }
-    sink_6_135678(cva);		// { dg-error "lvalue" }
-    return 0;
-}
-
 int main()
 {
     return test6_235678() + test6_234678() + test6_234578() + test6_234568() +
