--- conflicted
+++ resolved
@@ -1,10 +1,5 @@
-<<<<<<< HEAD
-// Core issue 934
-// { dg-options "-std=c++11" }
-=======
 // Core issue 934/1288
 // { dg-do compile { target c++11 } }
->>>>>>> e5d692d7
 
 int i;
 
@@ -18,12 +13,12 @@
 
 A& r5 { i };			// { dg-error "" } reference to temporary
 A&& r6 { i };			// OK, aggregate initialization of temporary
-A& r7 { a };			// { dg-error "" } invalid aggregate initializer for A
-A&& r8 { a };			// { dg-error "" } invalid aggregate initializer for A
+A& r7 { a };			// OK, direct-initialization
+A&& r8 { a };			// { dg-error "lvalue" } binding && to lvalue
 
 struct B { B(int); int i; } b(0);
 
 B& r9 { i };			// { dg-error "" } reference to temporary
 B&& r10 { i };			// OK, make temporary with B(int) constructor
-B& r11 { b };			// { dg-error "" } reference to temporary
-B&& r12 { b };			// OK, make temporary with copy constructor+B& r11 { b };			// OK, direct-initialization
+B&& r12 { b };			// { dg-error "lvalue" } binding && to lvalue