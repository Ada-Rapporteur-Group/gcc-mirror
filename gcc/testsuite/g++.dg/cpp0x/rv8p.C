// I, Howard Hinnant, hereby place this code in the public domain.

// Test overload resolution among reference types

// { dg-do compile }
// { dg-options "-std=c++0x" }

template <bool> struct sa;
template <> struct sa<true> {};

struct one   {long x[1];};
struct two   {long x[2];};
struct three {long x[3];};
struct four  {long x[4];};
struct five  {long x[5];};
struct six   {long x[6];};
struct seven {long x[7];};
struct eight {long x[8];};

struct A
{
    A();
    A(const volatile A&&);
};

               A    source();
const          A  c_source();
      volatile A  v_source();
const volatile A cv_source();

// 8 at a time

one   sink_8_12345678(               A&);
two   sink_8_12345678(const          A&);
three sink_8_12345678(volatile       A&);
four  sink_8_12345678(const volatile A&);
five  sink_8_12345678(               A&&);
six   sink_8_12345678(const          A&&);
seven sink_8_12345678(volatile       A&&);
eight sink_8_12345678(const volatile A&&);

int test8_12345678()
{
                   A a;
    const          A ca;
          volatile A va;
    const volatile A cva;
<<<<<<< HEAD
    sa<sizeof(sink_8_12345678(a))           == 1> t1;
    sa<sizeof(sink_8_12345678(ca))          == 2> t2;
    sa<sizeof(sink_8_12345678(va))          == 3> t3;
    sa<sizeof(sink_8_12345678(cva))         == 4> t4;
    sa<sizeof(sink_8_12345678(source()))    == 5> t5;
    sa<sizeof(sink_8_12345678(c_source()))  == 6> t6;
    sa<sizeof(sink_8_12345678(v_source()))  == 7> t7;
    sa<sizeof(sink_8_12345678(cv_source())) == 8> t8;
=======
    sa<sizeof(sink_8_12345678(a))           == 1 * sizeof(long)> t1;
    sa<sizeof(sink_8_12345678(ca))          == 2 * sizeof(long)> t2;
    sa<sizeof(sink_8_12345678(va))          == 3 * sizeof(long)> t3;
    sa<sizeof(sink_8_12345678(cva))         == 4 * sizeof(long)> t4;
    sa<sizeof(sink_8_12345678(source()))    == 5 * sizeof(long)> t5;
    sa<sizeof(sink_8_12345678(c_source()))  == 6 * sizeof(long)> t6;
    sa<sizeof(sink_8_12345678(v_source()))  == 7 * sizeof(long)> t7;
    sa<sizeof(sink_8_12345678(cv_source())) == 8 * sizeof(long)> t8;
>>>>>>> 03d20231
    return 0;
}

int main()
{
    return test8_12345678();
}<|MERGE_RESOLUTION|>--- conflicted
+++ resolved
@@ -45,16 +45,6 @@
     const          A ca;
           volatile A va;
     const volatile A cva;
-<<<<<<< HEAD
-    sa<sizeof(sink_8_12345678(a))           == 1> t1;
-    sa<sizeof(sink_8_12345678(ca))          == 2> t2;
-    sa<sizeof(sink_8_12345678(va))          == 3> t3;
-    sa<sizeof(sink_8_12345678(cva))         == 4> t4;
-    sa<sizeof(sink_8_12345678(source()))    == 5> t5;
-    sa<sizeof(sink_8_12345678(c_source()))  == 6> t6;
-    sa<sizeof(sink_8_12345678(v_source()))  == 7> t7;
-    sa<sizeof(sink_8_12345678(cv_source())) == 8> t8;
-=======
     sa<sizeof(sink_8_12345678(a))           == 1 * sizeof(long)> t1;
     sa<sizeof(sink_8_12345678(ca))          == 2 * sizeof(long)> t2;
     sa<sizeof(sink_8_12345678(va))          == 3 * sizeof(long)> t3;
@@ -63,7 +53,6 @@
     sa<sizeof(sink_8_12345678(c_source()))  == 6 * sizeof(long)> t6;
     sa<sizeof(sink_8_12345678(v_source()))  == 7 * sizeof(long)> t7;
     sa<sizeof(sink_8_12345678(cv_source())) == 8 * sizeof(long)> t8;
->>>>>>> 03d20231
     return 0;
 }
 
