--- conflicted
+++ resolved
@@ -44,15 +44,6 @@
     const          A ca;
           volatile A va;
     const volatile A cva;
-<<<<<<< HEAD
-    sa<sizeof(sink_7_1234567(a))           == 1> t1;
-    sa<sizeof(sink_7_1234567(ca))          == 2> t2;
-    sa<sizeof(sink_7_1234567(va))          == 3> t3;
-    sa<sizeof(sink_7_1234567(cva))         == 4> t4;
-    sa<sizeof(sink_7_1234567(source()))    == 5> t5;
-    sa<sizeof(sink_7_1234567(c_source()))  == 6> t6;
-    sa<sizeof(sink_7_1234567(v_source()))  == 7> t7;
-=======
     sa<sizeof(sink_7_1234567(a))           == 1 * sizeof(long)> t1;
     sa<sizeof(sink_7_1234567(ca))          == 2 * sizeof(long)> t2;
     sa<sizeof(sink_7_1234567(va))          == 3 * sizeof(long)> t3;
@@ -60,7 +51,6 @@
     sa<sizeof(sink_7_1234567(source()))    == 5 * sizeof(long)> t5;
     sa<sizeof(sink_7_1234567(c_source()))  == 6 * sizeof(long)> t6;
     sa<sizeof(sink_7_1234567(v_source()))  == 7 * sizeof(long)> t7;
->>>>>>> 03d20231
     return 0;
 }
 
@@ -78,16 +68,6 @@
     const          A ca;
           volatile A va;
     const volatile A cva;
-<<<<<<< HEAD
-    sa<sizeof(sink_7_1234568(a))           == 1> t1;
-    sa<sizeof(sink_7_1234568(ca))          == 2> t2;
-    sa<sizeof(sink_7_1234568(va))          == 3> t3;
-    sa<sizeof(sink_7_1234568(cva))         == 4> t4;
-    sa<sizeof(sink_7_1234568(source()))    == 5> t5;
-    sa<sizeof(sink_7_1234568(c_source()))  == 6> t6;
-    sa<sizeof(sink_7_1234568(v_source()))  == 8> t7;
-    sa<sizeof(sink_7_1234568(cv_source())) == 8> t8;
-=======
     sa<sizeof(sink_7_1234568(a))           == 1 * sizeof(long)> t1;
     sa<sizeof(sink_7_1234568(ca))          == 2 * sizeof(long)> t2;
     sa<sizeof(sink_7_1234568(va))          == 3 * sizeof(long)> t3;
@@ -96,7 +76,6 @@
     sa<sizeof(sink_7_1234568(c_source()))  == 6 * sizeof(long)> t6;
     sa<sizeof(sink_7_1234568(v_source()))  == 8 * sizeof(long)> t7;
     sa<sizeof(sink_7_1234568(cv_source())) == 8 * sizeof(long)> t8;
->>>>>>> 03d20231
     return 0;
 }
 
@@ -114,16 +93,6 @@
     const          A ca;
           volatile A va;
     const volatile A cva;
-<<<<<<< HEAD
-    sa<sizeof(sink_7_1234578(a))           == 1> t1;
-    sa<sizeof(sink_7_1234578(ca))          == 2> t2;
-    sa<sizeof(sink_7_1234578(va))          == 3> t3;
-    sa<sizeof(sink_7_1234578(cva))         == 4> t4;
-    sa<sizeof(sink_7_1234578(source()))    == 5> t5;
-    sa<sizeof(sink_7_1234578(c_source()))  == 8> t6;
-    sa<sizeof(sink_7_1234578(v_source()))  == 7> t7;
-    sa<sizeof(sink_7_1234578(cv_source())) == 8> t8;
-=======
     sa<sizeof(sink_7_1234578(a))           == 1 * sizeof(long)> t1;
     sa<sizeof(sink_7_1234578(ca))          == 2 * sizeof(long)> t2;
     sa<sizeof(sink_7_1234578(va))          == 3 * sizeof(long)> t3;
@@ -132,7 +101,6 @@
     sa<sizeof(sink_7_1234578(c_source()))  == 8 * sizeof(long)> t6;
     sa<sizeof(sink_7_1234578(v_source()))  == 7 * sizeof(long)> t7;
     sa<sizeof(sink_7_1234578(cv_source())) == 8 * sizeof(long)> t8;
->>>>>>> 03d20231
     return 0;
 }
 
@@ -150,15 +118,6 @@
     const          A ca;
           volatile A va;
     const volatile A cva;
-<<<<<<< HEAD
-    sa<sizeof(sink_7_1234678(a))           == 1> t1;
-    sa<sizeof(sink_7_1234678(ca))          == 2> t2;
-    sa<sizeof(sink_7_1234678(va))          == 3> t3;
-    sa<sizeof(sink_7_1234678(cva))         == 4> t4;
-    sa<sizeof(sink_7_1234678(c_source()))  == 6> t6;
-    sa<sizeof(sink_7_1234678(v_source()))  == 7> t7;
-    sa<sizeof(sink_7_1234678(cv_source())) == 8> t8;
-=======
     sa<sizeof(sink_7_1234678(a))           == 1 * sizeof(long)> t1;
     sa<sizeof(sink_7_1234678(ca))          == 2 * sizeof(long)> t2;
     sa<sizeof(sink_7_1234678(va))          == 3 * sizeof(long)> t3;
@@ -166,7 +125,6 @@
     sa<sizeof(sink_7_1234678(c_source()))  == 6 * sizeof(long)> t6;
     sa<sizeof(sink_7_1234678(v_source()))  == 7 * sizeof(long)> t7;
     sa<sizeof(sink_7_1234678(cv_source())) == 8 * sizeof(long)> t8;
->>>>>>> 03d20231
     return 0;
 }
 
@@ -184,15 +142,6 @@
     const          A ca;
           volatile A va;
     const volatile A cva;
-<<<<<<< HEAD
-    sa<sizeof(sink_7_1235678(a))           == 1> t1;
-    sa<sizeof(sink_7_1235678(ca))          == 2> t2;
-    sa<sizeof(sink_7_1235678(va))          == 3> t3;
-    sa<sizeof(sink_7_1235678(source()))    == 5> t5;
-    sa<sizeof(sink_7_1235678(c_source()))  == 6> t6;
-    sa<sizeof(sink_7_1235678(v_source()))  == 7> t7;
-    sa<sizeof(sink_7_1235678(cv_source())) == 8> t8;
-=======
     sa<sizeof(sink_7_1235678(a))           == 1 * sizeof(long)> t1;
     sa<sizeof(sink_7_1235678(ca))          == 2 * sizeof(long)> t2;
     sa<sizeof(sink_7_1235678(va))          == 3 * sizeof(long)> t3;
@@ -200,7 +149,6 @@
     sa<sizeof(sink_7_1235678(c_source()))  == 6 * sizeof(long)> t6;
     sa<sizeof(sink_7_1235678(v_source()))  == 7 * sizeof(long)> t7;
     sa<sizeof(sink_7_1235678(cv_source())) == 8 * sizeof(long)> t8;
->>>>>>> 03d20231
     return 0;
 }
 
@@ -218,16 +166,6 @@
     const          A ca;
           volatile A va;
     const volatile A cva;
-<<<<<<< HEAD
-    sa<sizeof(sink_7_1245678(a))           == 1> t1;
-    sa<sizeof(sink_7_1245678(ca))          == 2> t2;
-    sa<sizeof(sink_7_1245678(va))          == 4> t3;
-    sa<sizeof(sink_7_1245678(cva))         == 4> t4;
-    sa<sizeof(sink_7_1245678(source()))    == 5> t5;
-    sa<sizeof(sink_7_1245678(c_source()))  == 6> t6;
-    sa<sizeof(sink_7_1245678(v_source()))  == 7> t7;
-    sa<sizeof(sink_7_1245678(cv_source())) == 8> t8;
-=======
     sa<sizeof(sink_7_1245678(a))           == 1 * sizeof(long)> t1;
     sa<sizeof(sink_7_1245678(ca))          == 2 * sizeof(long)> t2;
     sa<sizeof(sink_7_1245678(va))          == 4 * sizeof(long)> t3;
@@ -236,7 +174,6 @@
     sa<sizeof(sink_7_1245678(c_source()))  == 6 * sizeof(long)> t6;
     sa<sizeof(sink_7_1245678(v_source()))  == 7 * sizeof(long)> t7;
     sa<sizeof(sink_7_1245678(cv_source())) == 8 * sizeof(long)> t8;
->>>>>>> 03d20231
     return 0;
 }
 
@@ -254,16 +191,6 @@
     const          A ca;
           volatile A va;
     const volatile A cva;
-<<<<<<< HEAD
-    sa<sizeof(sink_7_1345678(a))           == 1> t1;
-    sa<sizeof(sink_7_1345678(ca))          == 4> t2;
-    sa<sizeof(sink_7_1345678(va))          == 3> t3;
-    sa<sizeof(sink_7_1345678(cva))         == 4> t4;
-    sa<sizeof(sink_7_1345678(source()))    == 5> t5;
-    sa<sizeof(sink_7_1345678(c_source()))  == 6> t6;
-    sa<sizeof(sink_7_1345678(v_source()))  == 7> t7;
-    sa<sizeof(sink_7_1345678(cv_source())) == 8> t8;
-=======
     sa<sizeof(sink_7_1345678(a))           == 1 * sizeof(long)> t1;
     sa<sizeof(sink_7_1345678(ca))          == 4 * sizeof(long)> t2;
     sa<sizeof(sink_7_1345678(va))          == 3 * sizeof(long)> t3;
@@ -272,7 +199,6 @@
     sa<sizeof(sink_7_1345678(c_source()))  == 6 * sizeof(long)> t6;
     sa<sizeof(sink_7_1345678(v_source()))  == 7 * sizeof(long)> t7;
     sa<sizeof(sink_7_1345678(cv_source())) == 8 * sizeof(long)> t8;
->>>>>>> 03d20231
     return 0;
 }
 
@@ -290,15 +216,6 @@
     const          A ca;
           volatile A va;
     const volatile A cva;
-<<<<<<< HEAD
-    sa<sizeof(sink_7_2345678(ca))          == 2> t2;
-    sa<sizeof(sink_7_2345678(va))          == 3> t3;
-    sa<sizeof(sink_7_2345678(cva))         == 4> t4;
-    sa<sizeof(sink_7_2345678(source()))    == 5> t5;
-    sa<sizeof(sink_7_2345678(c_source()))  == 6> t6;
-    sa<sizeof(sink_7_2345678(v_source()))  == 7> t7;
-    sa<sizeof(sink_7_2345678(cv_source())) == 8> t8;
-=======
     sa<sizeof(sink_7_2345678(ca))          == 2 * sizeof(long)> t2;
     sa<sizeof(sink_7_2345678(va))          == 3 * sizeof(long)> t3;
     sa<sizeof(sink_7_2345678(cva))         == 4 * sizeof(long)> t4;
@@ -306,7 +223,6 @@
     sa<sizeof(sink_7_2345678(c_source()))  == 6 * sizeof(long)> t6;
     sa<sizeof(sink_7_2345678(v_source()))  == 7 * sizeof(long)> t7;
     sa<sizeof(sink_7_2345678(cv_source())) == 8 * sizeof(long)> t8;
->>>>>>> 03d20231
     return 0;
 }
 
