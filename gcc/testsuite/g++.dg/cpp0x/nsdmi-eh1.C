--- conflicted
+++ resolved
@@ -1,9 +1,5 @@
 // Core issue 1351
-<<<<<<< HEAD
-// { dg-do run { xfail *-*-* } }
-=======
 // { dg-do run }
->>>>>>> 9291e2e1
 // { dg-require-effective-target c++11 }
 
 bool fail;
