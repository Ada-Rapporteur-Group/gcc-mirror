--- conflicted
+++ resolved
@@ -1,9 +1,5 @@
 // Core issue 1351
-<<<<<<< HEAD
-// { dg-do run { xfail *-*-* } }
-=======
 // { dg-do run }
->>>>>>> 02d42640
 // { dg-require-effective-target c++11 }
 
 bool fail;
