--- conflicted
+++ resolved
@@ -1,10 +1,5 @@
 /* { dg-do run { target i?86-*-* x86_64-*-* } } */
-<<<<<<< HEAD
-/* { dg-options "-march=pentium4" } */
-/* { dg-require-effective-target ilp32 } */
-=======
 /* { dg-options "-msse2" } */
->>>>>>> 60a98cce
 
 #include <xmmintrin.h>
 #include <stdio.h>
