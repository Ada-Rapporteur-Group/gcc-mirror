--- conflicted
+++ resolved
@@ -7,9 +7,6 @@
 };
 
 struct B : A {}; // { dg-error "no matching function for call|deleted" }
-<<<<<<< HEAD
-=======
 // { dg-message "candidate" "candidate note" { target *-*-* } 9 }
->>>>>>> 03d20231
  
 B b; // { dg-message "synthesized method|deleted" }