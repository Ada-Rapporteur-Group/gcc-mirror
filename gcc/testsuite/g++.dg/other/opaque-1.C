<<<<<<< HEAD
/* { dg-do run { target powerpc-*-eabispe* powerpc*-*-linux*spe* } } */
=======
/* { dg-do run } */
/* { dg-options "-mcpu=8540 -mspe -mabi=spe -mfloat-gprs=single" } */
/* { dg-skip-if "not an SPE target" { ! powerpc_spe_nocache } { "*" } { "" } } */
>>>>>>> a0daa400

#define __vector __attribute__((vector_size(8)))
typedef float __vector __ev64_fs__;

__ev64_fs__ f;
__ev64_opaque__ o;

int here = 0;

void bar (__ev64_opaque__ x)
{
  here = 0;
}

void bar (__ev64_fs__ x)
{ 
  here = 888;
}

int main ()
{
  f = o;
  o = f;
  bar (f);
  if (here != 888)
    return 1;
  return 0;
}<|MERGE_RESOLUTION|>--- conflicted
+++ resolved
@@ -1,10 +1,6 @@
-<<<<<<< HEAD
-/* { dg-do run { target powerpc-*-eabispe* powerpc*-*-linux*spe* } } */
-=======
 /* { dg-do run } */
 /* { dg-options "-mcpu=8540 -mspe -mabi=spe -mfloat-gprs=single" } */
 /* { dg-skip-if "not an SPE target" { ! powerpc_spe_nocache } { "*" } { "" } } */
->>>>>>> a0daa400
 
 #define __vector __attribute__((vector_size(8)))
 typedef float __vector __ev64_fs__;
