/* { dg-lto-do link } */
<<<<<<< HEAD
/* { dg-lto-options { "-O2 -fdump-ipa-cp -fipa-cp-clone -Wno-return-type -flto -r -nostdlib" } } */
/* { dg-extra-ld-options "-flinker-output=nolto-rel" } */
=======
/* { dg-lto-options { "-O2 -fdump-ipa-cp -Wno-return-type -flto -r -nostdlib" } } */
/* { dg-extra-ld-options "-flinker-output=nolto-rel -flto=auto" } */
>>>>>>> aa1412f5
#include "../ipa/devirt-19.C"
/* { dg-final { scan-wpa-ipa-dump-times "Discovered a virtual call to a known target" 1 "cp"  } } */<|MERGE_RESOLUTION|>--- conflicted
+++ resolved
@@ -1,10 +1,5 @@
 /* { dg-lto-do link } */
-<<<<<<< HEAD
 /* { dg-lto-options { "-O2 -fdump-ipa-cp -fipa-cp-clone -Wno-return-type -flto -r -nostdlib" } } */
-/* { dg-extra-ld-options "-flinker-output=nolto-rel" } */
-=======
-/* { dg-lto-options { "-O2 -fdump-ipa-cp -Wno-return-type -flto -r -nostdlib" } } */
 /* { dg-extra-ld-options "-flinker-output=nolto-rel -flto=auto" } */
->>>>>>> aa1412f5
 #include "../ipa/devirt-19.C"
 /* { dg-final { scan-wpa-ipa-dump-times "Discovered a virtual call to a known target" 1 "cp"  } } */