--- conflicted
+++ resolved
@@ -2,10 +2,7 @@
 // Contributed by Aldy Hernandez (aldy@quesejoda.com).
 // { dg-options "-O" }
 // { dg-options "-O -w" { target i?86-*-* } }
-<<<<<<< HEAD
-=======
 // { dg-options "-O -w" { target { x86_64-*-* && ilp32 } } }
->>>>>>> 8c044a9c
 // { dg-options "-O -w -maltivec" { target powerpc*-*-linux* } }
 // { dg-do run }
 
