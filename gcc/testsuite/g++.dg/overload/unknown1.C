--- conflicted
+++ resolved
@@ -2,11 +2,7 @@
 
 void foo(void);
 int foo(int);
-<<<<<<< HEAD
-template <typename T> void bar(T f); // { dg-message "candidate" }
-=======
 template <typename T> void bar(T f); // { dg-message "note" }
->>>>>>> b56a5220
 
 void baz() {
   bar(foo); // { dg-error "<unresolved overloaded function type>" }
