--- conflicted
+++ resolved
@@ -436,11 +436,7 @@
       else if (REG_N_CALLS_CROSSED (i))
 	fprintf (file, "; crosses %d calls", REG_N_CALLS_CROSSED (i));
       if (regno_reg_rtx[i] != NULL
-<<<<<<< HEAD
-	  && may_ne (PSEUDO_REGNO_BYTES (i), UNITS_PER_WORD))
-=======
 	  && maybe_ne (PSEUDO_REGNO_BYTES (i), UNITS_PER_WORD))
->>>>>>> 70783a86
 	{
 	  fprintf (file, "; ");
 	  print_dec (PSEUDO_REGNO_BYTES (i), file, SIGNED);
