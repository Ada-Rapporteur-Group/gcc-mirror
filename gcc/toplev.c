--- conflicted
+++ resolved
@@ -551,41 +551,6 @@
 	     "%q+D defined but not used", decl);
 }
 
-<<<<<<< HEAD
-/* Issue appropriate warnings for the global declarations in V (of
-   which there are LEN).  */
-
-void
-check_global_declarations (tree *v, int len)
-{
-  int i;
-
-  for (i = 0; i < len; i++)
-    check_global_declaration_1 (v[i]);
-}
-
-/* Emit debugging information for all global declarations in VEC.  */
-
-void
-emit_debug_global_declarations (tree *vec, int len)
-{
-  int i;
-
-  /* Avoid confusing the debug information machinery when there are errors.  */
-  if (seen_error ())
-    return;
-  /* No need for debug info in object files when producing slimLTO.  */
-  if (!in_lto_p && flag_lto && !flag_fat_lto_objects)
-    return;
-
-  timevar_push (TV_SYMOUT);
-  for (i = 0; i < len; i++)
-    debug_hooks->global_decl (vec[i]);
-  timevar_pop (TV_SYMOUT);
-}
-
-=======
->>>>>>> ad42dbbe
 /* Compile an entire translation unit.  Write a file of assembly
    output and various debugging dumps.  */
 
