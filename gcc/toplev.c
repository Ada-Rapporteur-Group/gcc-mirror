--- conflicted
+++ resolved
@@ -1282,26 +1282,7 @@
 	case OPT_quiet:
 	case OPT_version:
 	  /* Ignore these.  */
-<<<<<<< HEAD
-	  if (strcmp (*p, "-o") == 0
-	      || strcmp (*p, "-dumpbase") == 0
-	      || strcmp (*p, "-dumpdir") == 0
-	      || strcmp (*p, "-auxbase") == 0)
-	    {
-	      if (p[1] != NULL)
-		p++;
-	      continue;
-	    }
-
-	  if (strcmp (*p, "-quiet") == 0
-	      || strcmp (*p, "-version") == 0)
-	    continue;
-
-	  if ((*p)[1] == 'd')
-	    continue;
-=======
 	  continue;
->>>>>>> 6e7f08ad
 	}
 
       pos = print_single_switch (print_fn, pos, SWITCH_TYPE_PASSED,
@@ -1814,10 +1795,6 @@
 
   /* Some machines may reject certain combinations of options.  */
   targetm.target_option.override ();
-
-  /* Avoid any informative notes in the second run of -fcompare-debug.  */
-  if (flag_compare_debug) 
-    diagnostic_inhibit_notes (global_dc);
 
   /* Avoid any informative notes in the second run of -fcompare-debug.  */
   if (flag_compare_debug) 
