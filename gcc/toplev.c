/* Top level of GCC compilers (cc1, cc1plus, etc.)
   Copyright (C) 1987, 1988, 1989, 1992, 1993, 1994, 1995, 1996, 1997, 1998,
   1999, 2000, 2001, 2002, 2003, 2004, 2005, 2006, 2007
   Free Software Foundation, Inc.

This file is part of GCC.

GCC is free software; you can redistribute it and/or modify it under
the terms of the GNU General Public License as published by the Free
Software Foundation; either version 3, or (at your option) any later
version.

GCC is distributed in the hope that it will be useful, but WITHOUT ANY
WARRANTY; without even the implied warranty of MERCHANTABILITY or
FITNESS FOR A PARTICULAR PURPOSE.  See the GNU General Public License
for more details.

You should have received a copy of the GNU General Public License
along with GCC; see the file COPYING3.  If not see
<http://www.gnu.org/licenses/>.  */

/* This is the top level of cc1/c++.
   It parses command args, opens files, invokes the various passes
   in the proper order, and counts the time used by each.
   Error messages and low-level interface to malloc also handled here.  */

#include "config.h"
#undef FLOAT /* This is for hpux. They should change hpux.  */
#undef FFS  /* Some systems define this in param.h.  */
#include "system.h"
#include "coretypes.h"
#include "tm.h"
#include <signal.h>

#ifdef HAVE_SYS_RESOURCE_H
# include <sys/resource.h>
#endif

#ifdef HAVE_SYS_TIMES_H
# include <sys/times.h>
#endif

#include "line-map.h"
#include "input.h"
#include "tree.h"
#include "version.h"
#include "rtl.h"
#include "tm_p.h"
#include "flags.h"
#include "insn-attr.h"
#include "insn-config.h"
#include "insn-flags.h"
#include "hard-reg-set.h"
#include "recog.h"
#include "output.h"
#include "except.h"
#include "function.h"
#include "toplev.h"
#include "expr.h"
#include "basic-block.h"
#include "intl.h"
#include "ggc.h"
#include "graph.h"
#include "regs.h"
#include "timevar.h"
#include "diagnostic.h"
#include "params.h"
#include "reload.h"
#include "dwarf2asm.h"
#include "integrate.h"
#include "real.h"
#include "debug.h"
#include "target.h"
#include "langhooks.h"
#include "cfglayout.h"
#include "cfgloop.h"
#include "hosthooks.h"
#include "cgraph.h"
#include "opts.h"
#include "coverage.h"
#include "value-prof.h"
#include "alloc-pool.h"
#include "tree-mudflap.h"
#include "tree-pass.h"

#if defined (DWARF2_UNWIND_INFO) || defined (DWARF2_DEBUGGING_INFO)
#include "dwarf2out.h"
#endif

#if defined(DBX_DEBUGGING_INFO) || defined(XCOFF_DEBUGGING_INFO)
#include "dbxout.h"
#endif

#ifdef SDB_DEBUGGING_INFO
#include "sdbout.h"
#endif

#ifdef XCOFF_DEBUGGING_INFO
#include "xcoffout.h"		/* Needed for external data
				   declarations for e.g. AIX 4.x.  */
#endif

static void general_init (const char *);
static void do_compile (void);
static void process_options (void);
static void backend_init (void);
static int lang_dependent_init (const char *);
static void init_asm_output (const char *);
static void finalize (void);

static void crash_signal (int) ATTRIBUTE_NORETURN;
static void setup_core_dumping (void);
static void compile_file (void);

/* Nonzero to dump debug info whilst parsing (-dy option).  */
static int set_yydebug;

/* True if we don't need a backend (e.g. preprocessing only).  */
static bool no_backend;

/* Length of line when printing switch values.  */
#define MAX_LINE 75

/* Name of program invoked, sans directories.  */

const char *progname;

/* Copy of argument vector to toplev_main.  */
static const char **save_argv;

/* Name of top-level original source file (what was input to cpp).
   This comes from the #-command at the beginning of the actual input.
   If there isn't any there, then this is the cc1 input file name.  */

const char *main_input_filename;

#ifndef USE_MAPPED_LOCATION
location_t unknown_location = { NULL, 0 };
#endif

/* Used to enable -fvar-tracking, -fweb and -frename-registers according
   to optimize and default_debug_hooks in process_options ().  */
#define AUTODETECT_VALUE 2

/* Current position in real source file.  */

location_t input_location;

struct line_maps line_table;

/* Stack of currently pending input files.  */

struct file_stack *input_file_stack;

/* Incremented on each change to input_file_stack.  */
int input_file_stack_tick;

/* Record of input_file_stack at each tick.  */
typedef struct file_stack *fs_p;
DEF_VEC_P(fs_p);
DEF_VEC_ALLOC_P(fs_p,heap);
static VEC(fs_p,heap) *input_file_stack_history;

/* Whether input_file_stack has been restored to a previous state (in
   which case there should be no more pushing).  */
static bool input_file_stack_restored;

/* Name to use as base of names for dump output files.  */

const char *dump_base_name;

/* Name to use as a base for auxiliary output files.  */

const char *aux_base_name;

/* Bit flags that specify the machine subtype we are compiling for.
   Bits are tested using macros TARGET_... defined in the tm.h file
   and set by `-m...' switches.  Must be defined in rtlanal.c.  */

extern int target_flags;

/* A mask of target_flags that includes bit X if X was set or cleared
   on the command line.  */

int target_flags_explicit;

/* Debug hooks - dependent upon command line options.  */

const struct gcc_debug_hooks *debug_hooks;

/* Debug hooks - target default.  */

static const struct gcc_debug_hooks *default_debug_hooks;

/* Other flags saying which kinds of debugging dump have been requested.  */

int rtl_dump_and_exit;
int flag_print_asm_name;
enum graph_dump_types graph_dump_format;

/* Name for output file of assembly code, specified with -o.  */

const char *asm_file_name;

/* Nonzero means do optimizations.  -O.
   Particular numeric values stand for particular amounts of optimization;
   thus, -O2 stores 2 here.  However, the optimizations beyond the basic
   ones are not controlled directly by this variable.  Instead, they are
   controlled by individual `flag_...' variables that are defaulted
   based on this variable.  */

int optimize = 0;

/* Nonzero means optimize for size.  -Os.
   The only valid values are zero and nonzero. When optimize_size is
   nonzero, optimize defaults to 2, but certain individual code
   bloating optimizations are disabled.  */

int optimize_size = 0;

/* The FUNCTION_DECL for the function currently being compiled,
   or 0 if between functions.  */
tree current_function_decl;

/* Set to the FUNC_BEGIN label of the current function, or NULL
   if none.  */
const char * current_function_func_begin_label;

/* Temporarily suppress certain warnings.
   This is set while reading code from a system header file.  */

int in_system_header = 0;

/* Nonzero means to collect statistics which might be expensive
   and to print them when we are done.  */
int flag_detailed_statistics = 0;

/* A random sequence of characters, unless overridden by user.  */
static const char *flag_random_seed;

/* A local time stamp derived from the time of compilation. It will be
   zero if the system cannot provide a time.  It will be -1u, if the
   user has specified a particular random seed.  */
unsigned local_tick;

/* -f flags.  */

/* Nonzero means `char' should be signed.  */

int flag_signed_char;

/* Nonzero means give an enum type only as many bytes as it needs.  A value
   of 2 means it has not yet been initialized.  */

int flag_short_enums;

/* Nonzero if structures and unions should be returned in memory.

   This should only be defined if compatibility with another compiler or
   with an ABI is needed, because it results in slower code.  */

#ifndef DEFAULT_PCC_STRUCT_RETURN
#define DEFAULT_PCC_STRUCT_RETURN 1
#endif

/* Nonzero for -fpcc-struct-return: return values the same way PCC does.  */

int flag_pcc_struct_return = DEFAULT_PCC_STRUCT_RETURN;

/* 0 means straightforward implementation of complex divide acceptable.
   1 means wide ranges of inputs must work for complex divide.
   2 means C99-like requirements for complex multiply and divide.  */

int flag_complex_method = 1;

/* Nonzero means that we don't want inlining by virtue of -fno-inline,
   not just because the tree inliner turned us off.  */

int flag_really_no_inline = 2;

/* Nonzero means we should be saving declaration info into a .X file.  */

int flag_gen_aux_info = 0;

/* Specified name of aux-info file.  */

const char *aux_info_file_name;

/* Nonzero if we are compiling code for a shared library, zero for
   executable.  */

int flag_shlib;

/* Generate code for GNU or NeXT Objective-C runtime environment.  */

#ifdef NEXT_OBJC_RUNTIME
int flag_next_runtime = 1;
#else
int flag_next_runtime = 0;
#endif

/* Set to the default thread-local storage (tls) model to use.  */

enum tls_model flag_tls_default = TLS_MODEL_GLOBAL_DYNAMIC;

/* Nonzero means change certain warnings into errors.
   Usually these are warnings about failure to conform to some standard.  */

int flag_pedantic_errors = 0;

/* -dA causes debug commentary information to be produced in
   the generated assembly code (to make it more readable).  This option
   is generally only of use to those who actually need to read the
   generated assembly code (perhaps while debugging the compiler itself).
   Currently, this switch is only used by dwarfout.c; however, it is intended
   to be a catchall for printing debug information in the assembler file.  */

int flag_debug_asm = 0;

/* -dP causes the rtl to be emitted as a comment in assembly.  */

int flag_dump_rtl_in_asm = 0;

/* When non-NULL, indicates that whenever space is allocated on the
   stack, the resulting stack pointer must not pass this
   address---that is, for stacks that grow downward, the stack pointer
   must always be greater than or equal to this address; for stacks
   that grow upward, the stack pointer must be less than this address.
   At present, the rtx may be either a REG or a SYMBOL_REF, although
   the support provided depends on the backend.  */
rtx stack_limit_rtx;

/* Nonzero if we should track variables.  When
   flag_var_tracking == AUTODETECT_VALUE it will be set according
   to optimize, debug_info_level and debug_hooks in process_options ().  */
int flag_var_tracking = AUTODETECT_VALUE;

/* True if the user has tagged the function with the 'section'
   attribute.  */

bool user_defined_section_attribute = false;

/* Values of the -falign-* flags: how much to align labels in code.
   0 means `use default', 1 means `don't align'.
   For each variable, there is an _log variant which is the power
   of two not less than the variable, for .align output.  */

int align_loops_log;
int align_loops_max_skip;
int align_jumps_log;
int align_jumps_max_skip;
int align_labels_log;
int align_labels_max_skip;
int align_functions_log;

typedef struct
{
  const char *const string;
  int *const variable;
  const int on_value;
}
lang_independent_options;

/* Nonzero if subexpressions must be evaluated from left-to-right.  */
int flag_evaluation_order = 0;

/* The user symbol prefix after having resolved same.  */
const char *user_label_prefix;

static const param_info lang_independent_params[] = {
#define DEFPARAM(ENUM, OPTION, HELP, DEFAULT, MIN, MAX) \
  { OPTION, DEFAULT, false, MIN, MAX, HELP },
#include "params.def"
#undef DEFPARAM
  { NULL, 0, false, 0, 0, NULL }
};

/* Output files for assembler code (real compiler output)
   and debugging dumps.  */

FILE *asm_out_file;
FILE *aux_info_file;
FILE *dump_file = NULL;
const char *dump_file_name;

/* The current working directory of a translation.  It's generally the
   directory from which compilation was initiated, but a preprocessed
   file may specify the original directory in which it was
   created.  */

static const char *src_pwd;

/* Initialize src_pwd with the given string, and return true.  If it
   was already initialized, return false.  As a special case, it may
   be called with a NULL argument to test whether src_pwd has NOT been
   initialized yet.  */

bool
set_src_pwd (const char *pwd)
{
  if (src_pwd)
    {
      if (strcmp (src_pwd, pwd) == 0)
	return true;
      else
	return false;
    }

  src_pwd = xstrdup (pwd);
  return true;
}

/* Return the directory from which the translation unit was initiated,
   in case set_src_pwd() was not called before to assign it a
   different value.  */

const char *
get_src_pwd (void)
{
  if (! src_pwd)
    {
      src_pwd = getpwd ();
      if (!src_pwd)
	src_pwd = ".";
    }

   return src_pwd;
}

/* Called when the start of a function definition is parsed,
   this function prints on stderr the name of the function.  */
void
announce_function (tree decl)
{
  if (!quiet_flag)
    {
      if (rtl_dump_and_exit)
	fprintf (stderr, "%s ", IDENTIFIER_POINTER (DECL_NAME (decl)));
      else
	fprintf (stderr, " %s", lang_hooks.decl_printable_name (decl, 2));
      fflush (stderr);
      pp_needs_newline (global_dc->printer) = true;
      diagnostic_set_last_function (global_dc);
    }
}

/* Initialize local_tick with the time of day, or -1 if
   flag_random_seed is set.  */

static void
init_local_tick (void)
{
  if (!flag_random_seed)
    {
      /* Get some more or less random data.  */
#ifdef HAVE_GETTIMEOFDAY
      {
	struct timeval tv;

	gettimeofday (&tv, NULL);
	local_tick = tv.tv_sec * 1000 + tv.tv_usec / 1000;
      }
#else
      {
	time_t now = time (NULL);

	if (now != (time_t)-1)
	  local_tick = (unsigned) now;
      }
#endif
    }
  else
    local_tick = -1;
}

/* Set up a default flag_random_seed and local_tick, unless the user
   already specified one.  Must be called after init_local_tick.  */

static void
init_random_seed (void)
{
  unsigned HOST_WIDE_INT value;
  static char random_seed[HOST_BITS_PER_WIDE_INT / 4 + 3];

  value = local_tick ^ getpid ();

  sprintf (random_seed, HOST_WIDE_INT_PRINT_HEX, value);
  flag_random_seed = random_seed;
}

/* Obtain the random_seed string.  Unless NOINIT, initialize it if
   it's not provided in the command line.  */

const char *
get_random_seed (bool noinit)
{
  if (!flag_random_seed && !noinit)
    init_random_seed ();
  return flag_random_seed;
}

/* Modify the random_seed string to VAL.  Return its previous
   value.  */

const char *
set_random_seed (const char *val)
{
  const char *old = flag_random_seed;
  flag_random_seed = val;
  return old;
}

/* Decode the string P as an integral parameter.
   If the string is indeed an integer return its numeric value else
   issue an Invalid Option error for the option PNAME and return DEFVAL.
   If PNAME is zero just return DEFVAL, do not call error.  */

int
read_integral_parameter (const char *p, const char *pname, const int  defval)
{
  const char *endp = p;

  while (*endp)
    {
      if (ISDIGIT (*endp))
	endp++;
      else
	break;
    }

  if (*endp != 0)
    {
      if (pname != 0)
	error ("invalid option argument %qs", pname);
      return defval;
    }

  return atoi (p);
}

/* When compiling with a recent enough GCC, we use the GNU C "extern inline"
   for floor_log2 and exact_log2; see toplev.h.  That construct, however,
   conflicts with the ISO C++ One Definition Rule.   */

#if GCC_VERSION < 3004 || !defined (__cplusplus)

/* Given X, an unsigned number, return the largest int Y such that 2**Y <= X.
   If X is 0, return -1.  */

int
floor_log2 (unsigned HOST_WIDE_INT x)
{
  int t = 0;

  if (x == 0)
    return -1;

#ifdef CLZ_HWI
  t = HOST_BITS_PER_WIDE_INT - 1 - (int) CLZ_HWI (x);
#else
  if (HOST_BITS_PER_WIDE_INT > 64)
    if (x >= (unsigned HOST_WIDE_INT) 1 << (t + 64))
      t += 64;
  if (HOST_BITS_PER_WIDE_INT > 32)
    if (x >= ((unsigned HOST_WIDE_INT) 1) << (t + 32))
      t += 32;
  if (x >= ((unsigned HOST_WIDE_INT) 1) << (t + 16))
    t += 16;
  if (x >= ((unsigned HOST_WIDE_INT) 1) << (t + 8))
    t += 8;
  if (x >= ((unsigned HOST_WIDE_INT) 1) << (t + 4))
    t += 4;
  if (x >= ((unsigned HOST_WIDE_INT) 1) << (t + 2))
    t += 2;
  if (x >= ((unsigned HOST_WIDE_INT) 1) << (t + 1))
    t += 1;
#endif

  return t;
}

/* Return the logarithm of X, base 2, considering X unsigned,
   if X is a power of 2.  Otherwise, returns -1.  */

int
exact_log2 (unsigned HOST_WIDE_INT x)
{
  if (x != (x & -x))
    return -1;
#ifdef CTZ_HWI
  return x ? CTZ_HWI (x) : -1;
#else
  return floor_log2 (x);
#endif
}

#endif /*  GCC_VERSION < 3004 || !defined (__cplusplus)  */

/* Handler for fatal signals, such as SIGSEGV.  These are transformed
   into ICE messages, which is much more user friendly.  In case the
   error printer crashes, reset the signal to prevent infinite recursion.  */

static void
crash_signal (int signo)
{
  signal (signo, SIG_DFL);

  /* If we crashed while processing an ASM statement, then be a little more
     graceful.  It's most likely the user's fault.  */
  if (this_is_asm_operands)
    {
      output_operand_lossage ("unrecoverable error");
      exit (FATAL_EXIT_CODE);
    }

  internal_error ("%s", strsignal (signo));
}

/* Arrange to dump core on error.  (The regular error message is still
   printed first, except in the case of abort().)  */

static void
setup_core_dumping (void)
{
#ifdef SIGABRT
  signal (SIGABRT, SIG_DFL);
#endif
#if defined(HAVE_SETRLIMIT)
  {
    struct rlimit rlim;
    if (getrlimit (RLIMIT_CORE, &rlim) != 0)
      fatal_error ("getting core file size maximum limit: %m");
    rlim.rlim_cur = rlim.rlim_max;
    if (setrlimit (RLIMIT_CORE, &rlim) != 0)
      fatal_error ("setting core file size limit to maximum: %m");
  }
#endif
  diagnostic_abort_on_error (global_dc);
}


/* Strip off a legitimate source ending from the input string NAME of
   length LEN.  Rather than having to know the names used by all of
   our front ends, we strip off an ending of a period followed by
   up to five characters.  (Java uses ".class".)  */

void
strip_off_ending (char *name, int len)
{
  int i;
  for (i = 2; i < 6 && len > i; i++)
    {
      if (name[len - i] == '.')
	{
	  name[len - i] = '\0';
	  break;
	}
    }
}

/* Output a quoted string.  */

void
output_quoted_string (FILE *asm_file, const char *string)
{
#ifdef OUTPUT_QUOTED_STRING
  OUTPUT_QUOTED_STRING (asm_file, string);
#else
  char c;

  putc ('\"', asm_file);
  while ((c = *string++) != 0)
    {
      if (ISPRINT (c))
	{
	  if (c == '\"' || c == '\\')
	    putc ('\\', asm_file);
	  putc (c, asm_file);
	}
      else
	fprintf (asm_file, "\\%03o", (unsigned char) c);
    }
  putc ('\"', asm_file);
#endif
}

/* Output a file name in the form wanted by System V.  */

void
output_file_directive (FILE *asm_file, const char *input_name)
{
  int len;
  const char *na;

  if (input_name == NULL)
    input_name = "<stdin>";
  else
    input_name = remap_debug_filename (input_name);

  len = strlen (input_name);
  na = input_name + len;

  /* NA gets INPUT_NAME sans directory names.  */
  while (na > input_name)
    {
      if (IS_DIR_SEPARATOR (na[-1]))
	break;
      na--;
    }

#ifdef ASM_OUTPUT_SOURCE_FILENAME
  ASM_OUTPUT_SOURCE_FILENAME (asm_file, na);
#else
  fprintf (asm_file, "\t.file\t");
  output_quoted_string (asm_file, na);
  fputc ('\n', asm_file);
#endif
}

/* A subroutine of wrapup_global_declarations.  We've come to the end of
   the compilation unit.  All deferred variables should be undeferred,
   and all incomplete decls should be finalized.  */

void
wrapup_global_declaration_1 (tree decl)
{
  /* We're not deferring this any longer.  Assignment is conditional to
     avoid needlessly dirtying PCH pages.  */
  if (CODE_CONTAINS_STRUCT (TREE_CODE (decl), TS_DECL_WITH_VIS)
      && DECL_DEFER_OUTPUT (decl) != 0)
    DECL_DEFER_OUTPUT (decl) = 0;

  if (TREE_CODE (decl) == VAR_DECL && DECL_SIZE (decl) == 0)
    lang_hooks.finish_incomplete_decl (decl);
}

/* A subroutine of wrapup_global_declarations.  Decide whether or not DECL
   needs to be output.  Return true if it is output.  */

bool
wrapup_global_declaration_2 (tree decl)
{
  if (TREE_ASM_WRITTEN (decl) || DECL_EXTERNAL (decl))
    return false;

  /* Don't write out static consts, unless we still need them.

     We also keep static consts if not optimizing (for debugging),
     unless the user specified -fno-keep-static-consts.
     ??? They might be better written into the debug information.
     This is possible when using DWARF.

     A language processor that wants static constants to be always
     written out (even if it is not used) is responsible for
     calling rest_of_decl_compilation itself.  E.g. the C front-end
     calls rest_of_decl_compilation from finish_decl.
     One motivation for this is that is conventional in some
     environments to write things like:
     static const char rcsid[] = "... version string ...";
     intending to force the string to be in the executable.

     A language processor that would prefer to have unneeded
     static constants "optimized away" would just defer writing
     them out until here.  E.g. C++ does this, because static
     constants are often defined in header files.

     ??? A tempting alternative (for both C and C++) would be
     to force a constant to be written if and only if it is
     defined in a main file, as opposed to an include file.  */

  if (TREE_CODE (decl) == VAR_DECL && TREE_STATIC (decl))
    {
      struct varpool_node *node;
      bool needed = true;
      node = varpool_node (decl);

      if (node->finalized)
	needed = false;
      else if (node->alias)
	needed = false;
      else if (!cgraph_global_info_ready
	       && (TREE_USED (decl)
		   || TREE_USED (DECL_ASSEMBLER_NAME (decl))))
	/* needed */;
      else if (node->needed)
	/* needed */;
      else if (DECL_COMDAT (decl))
	needed = false;
      else if (TREE_READONLY (decl) && !TREE_PUBLIC (decl)
	       && (optimize || !flag_keep_static_consts
		   || DECL_ARTIFICIAL (decl)))
	needed = false;

      if (needed)
	{
	  rest_of_decl_compilation (decl, 1, 1);
	  return true;
	}
    }

  return false;
}

/* Do any final processing required for the declarations in VEC, of
   which there are LEN.  We write out inline functions and variables
   that have been deferred until this point, but which are required.
   Returns nonzero if anything was put out.  */

bool
wrapup_global_declarations (tree *vec, int len)
{
  bool reconsider, output_something = false;
  int i;

  for (i = 0; i < len; i++)
    wrapup_global_declaration_1 (vec[i]);

  /* Now emit any global variables or functions that we have been
     putting off.  We need to loop in case one of the things emitted
     here references another one which comes earlier in the list.  */
  do
    {
      reconsider = false;
      for (i = 0; i < len; i++)
	reconsider |= wrapup_global_declaration_2 (vec[i]);
      if (reconsider)
	output_something = true;
    }
  while (reconsider);

  return output_something;
}

/* A subroutine of check_global_declarations.  Issue appropriate warnings
   for the global declaration DECL.  */

void
check_global_declaration_1 (tree decl)
{
  /* Warn about any function declared static but not defined.  We don't
     warn about variables, because many programs have static variables
     that exist only to get some text into the object file.  */
  if (TREE_CODE (decl) == FUNCTION_DECL
      && DECL_INITIAL (decl) == 0
      && DECL_EXTERNAL (decl)
      && ! DECL_ARTIFICIAL (decl)
      && ! TREE_NO_WARNING (decl)
      && ! TREE_PUBLIC (decl)
      && (warn_unused_function
	  || TREE_SYMBOL_REFERENCED (DECL_ASSEMBLER_NAME (decl))))
    {
      if (TREE_SYMBOL_REFERENCED (DECL_ASSEMBLER_NAME (decl)))
	pedwarn ("%q+F used but never defined", decl);
      else
	warning (0, "%q+F declared %<static%> but never defined", decl);
      /* This symbol is effectively an "extern" declaration now.  */
      TREE_PUBLIC (decl) = 1;
      assemble_external (decl);
    }

  /* Warn about static fns or vars defined but not used.  */
  if (((warn_unused_function && TREE_CODE (decl) == FUNCTION_DECL)
       /* We don't warn about "static const" variables because the
	  "rcs_id" idiom uses that construction.  */
       || (warn_unused_variable
	   && TREE_CODE (decl) == VAR_DECL && ! TREE_READONLY (decl)))
      && ! DECL_IN_SYSTEM_HEADER (decl)
      && ! TREE_USED (decl)
      /* The TREE_USED bit for file-scope decls is kept in the identifier,
	 to handle multiple external decls in different scopes.  */
      && ! (DECL_NAME (decl) && TREE_USED (DECL_NAME (decl)))
      && ! DECL_EXTERNAL (decl)
      && ! TREE_PUBLIC (decl)
      /* A volatile variable might be used in some non-obvious way.  */
      && ! TREE_THIS_VOLATILE (decl)
      /* Global register variables must be declared to reserve them.  */
      && ! (TREE_CODE (decl) == VAR_DECL && DECL_REGISTER (decl))
      /* Otherwise, ask the language.  */
      && lang_hooks.decls.warn_unused_global (decl))
    warning (0, "%q+D defined but not used", decl);
}

/* Issue appropriate warnings for the global declarations in VEC (of
   which there are LEN).  */

void
check_global_declarations (tree *vec, int len)
{
  int i;

  for (i = 0; i < len; i++)
    check_global_declaration_1 (vec[i]);
}

/* Emit debugging information for all global declarations in VEC.  */

void
emit_debug_global_declarations (tree *vec, int len)
{
  int i;

  /* Avoid confusing the debug information machinery when there are errors.  */
  if (errorcount != 0 || sorrycount != 0)
    return;

  timevar_push (TV_SYMOUT);
  for (i = 0; i < len; i++)
    debug_hooks->global_decl (vec[i]);
  timevar_pop (TV_SYMOUT);
}

/* Warn about a use of an identifier which was marked deprecated.  */
void
warn_deprecated_use (tree node)
{
  if (node == 0 || !warn_deprecated_decl)
    return;

  if (DECL_P (node))
    {
      expanded_location xloc = expand_location (DECL_SOURCE_LOCATION (node));
      warning (OPT_Wdeprecated_declarations,
	       "%qD is deprecated (declared at %s:%d)",
	       node, xloc.file, xloc.line);
    }
  else if (TYPE_P (node))
    {
      const char *what = NULL;
      tree decl = TYPE_STUB_DECL (node);

      if (TYPE_NAME (node))
	{
	  if (TREE_CODE (TYPE_NAME (node)) == IDENTIFIER_NODE)
	    what = IDENTIFIER_POINTER (TYPE_NAME (node));
	  else if (TREE_CODE (TYPE_NAME (node)) == TYPE_DECL
		   && DECL_NAME (TYPE_NAME (node)))
	    what = IDENTIFIER_POINTER (DECL_NAME (TYPE_NAME (node)));
	}

      if (decl)
	{
	  expanded_location xloc
	    = expand_location (DECL_SOURCE_LOCATION (decl));
	  if (what)
	    warning (OPT_Wdeprecated_declarations,
		     "%qs is deprecated (declared at %s:%d)", what,
		     xloc.file, xloc.line);
	  else
	    warning (OPT_Wdeprecated_declarations,
		     "type is deprecated (declared at %s:%d)",
		     xloc.file, xloc.line);
	}
      else
	{
	  if (what)
	    warning (OPT_Wdeprecated_declarations, "%qs is deprecated", what);
	  else
	    warning (OPT_Wdeprecated_declarations, "type is deprecated");
	}
    }
}

/* Save the current INPUT_LOCATION on the top entry in the
   INPUT_FILE_STACK.  Push a new entry for FILE and LINE, and set the
   INPUT_LOCATION accordingly.  */

void
#ifdef USE_MAPPED_LOCATION
push_srcloc (location_t fline)
#else
push_srcloc (const char *file, int line)
#endif
{
  struct file_stack *fs;

  gcc_assert (!input_file_stack_restored);
  if (input_file_stack_tick == (int) ((1U << INPUT_FILE_STACK_BITS) - 1))
    sorry ("GCC supports only %d input file changes", input_file_stack_tick);

  fs = XNEW (struct file_stack);
  fs->location = input_location;
  fs->next = input_file_stack;
#ifdef USE_MAPPED_LOCATION
  input_location = fline;
#else
  input_filename = file;
  input_line = line;
#endif
  input_file_stack = fs;
  input_file_stack_tick++;
  VEC_safe_push (fs_p, heap, input_file_stack_history, input_file_stack);
}

/* Pop the top entry off the stack of presently open source files.
   Restore the INPUT_LOCATION from the new topmost entry on the
   stack.  */

void
pop_srcloc (void)
{
  struct file_stack *fs;

  gcc_assert (!input_file_stack_restored);
  if (input_file_stack_tick == (int) ((1U << INPUT_FILE_STACK_BITS) - 1))
    sorry ("GCC supports only %d input file changes", input_file_stack_tick);

  fs = input_file_stack;
  input_location = fs->location;
  input_file_stack = fs->next;
  input_file_stack_tick++;
  VEC_safe_push (fs_p, heap, input_file_stack_history, input_file_stack);
}

/* Restore the input file stack to its state as of TICK, for the sake
   of diagnostics after processing the whole input.  Once this has
   been called, push_srcloc and pop_srcloc may no longer be
   called.  */
void
restore_input_file_stack (int tick)
{
  if (tick == 0)
    input_file_stack = NULL;
  else
    input_file_stack = VEC_index (fs_p, input_file_stack_history, tick - 1);
  input_file_stack_tick = tick;
  input_file_stack_restored = true;
}

/* Compile an entire translation unit.  Write a file of assembly
   output and various debugging dumps.  */

static void
compile_file (void)
{
  /* Initialize yet another pass.  */

  init_cgraph ();
  init_final (main_input_filename);
  coverage_init (aux_base_name);

  timevar_push (TV_PARSE);

  /* Call the parser, which parses the entire file (calling
     rest_of_compilation for each function).  */
  lang_hooks.parse_file (set_yydebug);

  /* In case there were missing block closers,
     get us back to the global binding level.  */
  lang_hooks.clear_binding_stack ();

  /* Compilation is now finished except for writing
     what's left of the symbol table output.  */
  timevar_pop (TV_PARSE);

  if (flag_syntax_only)
    return;

  lang_hooks.decls.final_write_globals ();

  if (errorcount || sorrycount)
    return;

  varpool_assemble_pending_decls ();
  finish_aliases_2 ();

  /* This must occur after the loop to output deferred functions.
     Else the coverage initializer would not be emitted if all the
     functions in this compilation unit were deferred.  */
  coverage_finish ();

  /* Likewise for mudflap static object registrations.  */
  if (flag_mudflap)
    mudflap_finish_file ();

  /* Likewise for emulated thread-local storage.  */
  if (!targetm.have_tls)
    emutls_finish ();
<<<<<<< HEAD

  output_shared_constant_pool ();
  output_object_blocks ();

=======

  output_shared_constant_pool ();
  output_object_blocks ();

>>>>>>> 60a98cce
  /* Write out any pending weak symbol declarations.  */
  weak_finish ();

  /* Do dbx symbols.  */
  timevar_push (TV_SYMOUT);

#if defined DWARF2_DEBUGGING_INFO || defined DWARF2_UNWIND_INFO
  if (dwarf2out_do_frame ())
    dwarf2out_frame_finish ();
#endif

  (*debug_hooks->finish) (main_input_filename);
  timevar_pop (TV_SYMOUT);

  /* Output some stuff at end of file if nec.  */

  dw2_output_indirect_constants ();

  /* Flush any pending external directives.  */
  process_pending_assemble_externals ();

  /* Attach a special .ident directive to the end of the file to identify
     the version of GCC which compiled this code.  The format of the .ident
     string is patterned after the ones produced by native SVR4 compilers.  */
#ifdef IDENT_ASM_OP
  if (!flag_no_ident)
    {
      const char *pkg_version = "(GNU) ";

      if (strcmp ("(GCC) ", pkgversion_string))
	pkg_version = pkgversion_string;
      fprintf (asm_out_file, "%s\"GCC: %s%s\"\n",
	       IDENT_ASM_OP, pkg_version, version_string);
    }
#endif

  /* This must be at the end.  Some target ports emit end of file directives
     into the assembly file here, and hence we can not output anything to the
     assembly file after this point.  */
  targetm.asm_out.file_end ();
}

/* Parse a -d... command line switch.  */

void
decode_d_option (const char *arg)
{
  int c;

  while (*arg)
    switch (c = *arg++)
      {
      case 'A':
	flag_debug_asm = 1;
	break;
      case 'p':
	flag_print_asm_name = 1;
	break;
      case 'P':
	flag_dump_rtl_in_asm = 1;
	flag_print_asm_name = 1;
	break;
      case 'v':
	graph_dump_format = vcg;
	break;
      case 'x':
	rtl_dump_and_exit = 1;
	break;
      case 'y':
	set_yydebug = 1;
	break;
      case 'D':	/* These are handled by the preprocessor.  */
      case 'I':
	break;
      case 'H':
	setup_core_dumping();
	break;

      case 'a':
      default:
	if (!enable_rtl_dump_file (c))
	  warning (0, "unrecognized gcc debugging option: %c", c);
	break;
      }
}

/* Indexed by enum debug_info_type.  */
const char *const debug_type_names[] =
{
  "none", "stabs", "coff", "dwarf-2", "xcoff", "vms"
};

/* Print version information to FILE.
   Each line begins with INDENT (for the case where FILE is the
   assembler output file).  */

void
print_version (FILE *file, const char *indent)
{
  static const char fmt1[] =
#ifdef __GNUC__
    N_("%s%s%s %sversion %s (%s)\n%s\tcompiled by GNU C version %s, ")
#else
    N_("%s%s%s %sversion %s (%s) compiled by CC, ")
#endif
    ;
  static const char fmt2[] =
    N_("GMP version %s, MPFR version %s.\n");
  static const char fmt3[] =
    N_("warning: %s header version %s differs from library version %s.\n");
  static const char fmt4[] =
    N_("%s%sGGC heuristics: --param ggc-min-expand=%d --param ggc-min-heapsize=%d\n");
#ifndef __VERSION__
#define __VERSION__ "[?]"
#endif
  fprintf (file,
	   file == stderr ? _(fmt1) : fmt1,
	   indent, *indent != 0 ? " " : "",
	   lang_hooks.name, pkgversion_string, version_string, TARGET_NAME,
	   indent, __VERSION__);

  /* We need to stringify the GMP macro values.  Ugh, gmp_version has
     two string formats, "i.j.k" and "i.j" when k is zero.  */
#define GCC_GMP_STRINGIFY_VERSION3(X) #X
#define GCC_GMP_STRINGIFY_VERSION2(X) GCC_GMP_STRINGIFY_VERSION3(X)
#if __GNU_MP_VERSION_PATCHLEVEL == 0
#define GCC_GMP_STRINGIFY_VERSION GCC_GMP_STRINGIFY_VERSION2(__GNU_MP_VERSION) "." \
  GCC_GMP_STRINGIFY_VERSION2(__GNU_MP_VERSION_MINOR)
#else
#define GCC_GMP_STRINGIFY_VERSION GCC_GMP_STRINGIFY_VERSION2(__GNU_MP_VERSION) "." \
  GCC_GMP_STRINGIFY_VERSION2(__GNU_MP_VERSION_MINOR) "." \
  GCC_GMP_STRINGIFY_VERSION2(__GNU_MP_VERSION_PATCHLEVEL)
#endif
  fprintf (file,
	   file == stderr ? _(fmt2) : fmt2,
	   GCC_GMP_STRINGIFY_VERSION, MPFR_VERSION_STRING);
  if (strcmp (GCC_GMP_STRINGIFY_VERSION, gmp_version))
    fprintf (file,
	     file == stderr ? _(fmt3) : fmt3,
	     "GMP", GCC_GMP_STRINGIFY_VERSION, gmp_version);
  if (strcmp (MPFR_VERSION_STRING, mpfr_get_version ()))
    fprintf (file,
	     file == stderr ? _(fmt3) : fmt3,
	     "MPFR", MPFR_VERSION_STRING, mpfr_get_version ());
  fprintf (file,
	   file == stderr ? _(fmt4) : fmt4,
	   indent, *indent != 0 ? " " : "",
	   PARAM_VALUE (GGC_MIN_EXPAND), PARAM_VALUE (GGC_MIN_HEAPSIZE));
}

#ifdef ASM_COMMENT_START
static int
print_to_asm_out_file (print_switch_type type, const char * text)
{
  bool prepend_sep = true;

  switch (type)
    {
    case SWITCH_TYPE_LINE_END:
      putc ('\n', asm_out_file);
      return 1;

    case SWITCH_TYPE_LINE_START:
      fputs (ASM_COMMENT_START, asm_out_file);
      return strlen (ASM_COMMENT_START);

    case SWITCH_TYPE_DESCRIPTIVE:
      if (ASM_COMMENT_START[0] == 0)
	prepend_sep = false;
      /* Drop through.  */
    case SWITCH_TYPE_PASSED:
    case SWITCH_TYPE_ENABLED:
      if (prepend_sep)
	fputc (' ', asm_out_file);
      fprintf (asm_out_file, text);
      /* No need to return the length here as
	 print_single_switch has already done it.  */
      return 0;

    default:
      return -1;
    }
}
#endif

static int
print_to_stderr (print_switch_type type, const char * text)
{
  switch (type)
    {
    case SWITCH_TYPE_LINE_END:
      putc ('\n', stderr);
      return 1;

    case SWITCH_TYPE_LINE_START:
      return 0;
      
    case SWITCH_TYPE_PASSED:
    case SWITCH_TYPE_ENABLED:
      fputc (' ', stderr);
      /* Drop through.  */

    case SWITCH_TYPE_DESCRIPTIVE:
      fprintf (stderr, text);
      /* No need to return the length here as
	 print_single_switch has already done it.  */
      return 0;

    default:
      return -1;
    }
}

/* Print an option value and return the adjusted position in the line.
   ??? print_fn doesn't handle errors, eg disk full; presumably other
   code will catch a disk full though.  */

static int
print_single_switch (print_switch_fn_type print_fn,
		     int pos,
		     print_switch_type type,
		     const char * text)
{
  /* The ultrix fprintf returns 0 on success, so compute the result
     we want here since we need it for the following test.  The +1
     is for the separator character that will probably be emitted.  */
  int len = strlen (text) + 1;

  if (pos != 0
      && pos + len > MAX_LINE)
    {
      print_fn (SWITCH_TYPE_LINE_END, NULL);
      pos = 0;
    }

  if (pos == 0)
    pos += print_fn (SWITCH_TYPE_LINE_START, NULL);

  print_fn (type, text);
  return pos + len;
}

/* Print active target switches using PRINT_FN.
   POS is the current cursor position and MAX is the size of a "line".
   Each line begins with INDENT and ends with TERM.
   Each switch is separated from the next by SEP.  */

static void
print_switch_values (print_switch_fn_type print_fn)
{
  int pos = 0;
  size_t j;
  const char **p;

  /* Fill in the -frandom-seed option, if the user didn't pass it, so
     that it can be printed below.  This helps reproducibility.  */
  if (!flag_random_seed)
    init_random_seed ();

  /* Print the options as passed.  */
  pos = print_single_switch (print_fn, pos,
			     SWITCH_TYPE_DESCRIPTIVE, _("options passed: "));

  for (p = &save_argv[1]; *p != NULL; p++)
    {
      if (**p == '-')
	{
	  /* Ignore these.  */
	  if (strcmp (*p, "-o") == 0
	      || strcmp (*p, "-dumpbase") == 0
	      || strcmp (*p, "-auxbase") == 0)
	    {
	      if (p[1] != NULL)
		p++;
	      continue;
	    }

	  if (strcmp (*p, "-quiet") == 0
	      || strcmp (*p, "-version") == 0)
	    continue;

	  if ((*p)[1] == 'd')
	    continue;
	}

      pos = print_single_switch (print_fn, pos, SWITCH_TYPE_PASSED, *p);
    }

  if (pos > 0)
    print_fn (SWITCH_TYPE_LINE_END, NULL);

  /* Print the -f and -m options that have been enabled.
     We don't handle language specific options but printing argv
     should suffice.  */
  pos = print_single_switch (print_fn, 0,
			     SWITCH_TYPE_DESCRIPTIVE, _("options enabled: "));

  for (j = 0; j < cl_options_count; j++)
    if ((cl_options[j].flags & CL_REPORT)
	&& option_enabled (j) > 0)
      pos = print_single_switch (print_fn, pos,
				 SWITCH_TYPE_ENABLED, cl_options[j].opt_text);

  print_fn (SWITCH_TYPE_LINE_END, NULL);
}

/* Open assembly code output file.  Do this even if -fsyntax-only is
   on, because then the driver will have provided the name of a
   temporary file or bit bucket for us.  NAME is the file specified on
   the command line, possibly NULL.  */
static void
init_asm_output (const char *name)
{
  if (name == NULL && asm_file_name == 0)
    asm_out_file = stdout;
  else
    {
      if (asm_file_name == 0)
	{
	  int len = strlen (dump_base_name);
	  char *dumpname = XNEWVEC (char, len + 6);

	  memcpy (dumpname, dump_base_name, len + 1);
	  strip_off_ending (dumpname, len);
	  strcat (dumpname, ".s");
	  asm_file_name = dumpname;
	}
      if (!strcmp (asm_file_name, "-"))
	asm_out_file = stdout;
      else
	asm_out_file = fopen (asm_file_name, "w+b");
      if (asm_out_file == 0)
	fatal_error ("can%'t open %s for writing: %m", asm_file_name);
    }

  if (!flag_syntax_only)
    {
      targetm.asm_out.file_start ();

      if (flag_record_gcc_switches)
	{
	  if (targetm.asm_out.record_gcc_switches)
	    {
	      /* Let the target know that we are about to start recording.  */
	      targetm.asm_out.record_gcc_switches (SWITCH_TYPE_DESCRIPTIVE,
						   NULL);
	      /* Now record the switches.  */
	      print_switch_values (targetm.asm_out.record_gcc_switches);
	      /* Let the target know that the recording is over.  */
	      targetm.asm_out.record_gcc_switches (SWITCH_TYPE_DESCRIPTIVE,
						   NULL);
	    }
	  else
	    inform ("-frecord-gcc-switches is not supported by the current target");
	}

#ifdef ASM_COMMENT_START
      if (flag_verbose_asm)
	{
	  /* Print the list of switches in effect
	     into the assembler file as comments.  */
	  print_version (asm_out_file, ASM_COMMENT_START);
	  print_switch_values (print_to_asm_out_file);
	  fprintf (asm_out_file, "\n");
	}
#endif
    }
}

/* Return true if the state of option OPTION should be stored in PCH files
   and checked by default_pch_valid_p.  Store the option's current state
   in STATE if so.  */

static inline bool
option_affects_pch_p (int option, struct cl_option_state *state)
{
  if ((cl_options[option].flags & CL_TARGET) == 0)
    return false;
  if (cl_options[option].flag_var == &target_flags)
    if (targetm.check_pch_target_flags)
      return false;
  return get_option_state (option, state);
}

/* Default version of get_pch_validity.
   By default, every flag difference is fatal; that will be mostly right for
   most targets, but completely right for very few.  */

void *
default_get_pch_validity (size_t *len)
{
  struct cl_option_state state;
  size_t i;
  char *result, *r;

  *len = 2;
  if (targetm.check_pch_target_flags)
    *len += sizeof (target_flags);
  for (i = 0; i < cl_options_count; i++)
    if (option_affects_pch_p (i, &state))
      *len += state.size;

  result = r = XNEWVEC (char, *len);
  r[0] = flag_pic;
  r[1] = flag_pie;
  r += 2;
  if (targetm.check_pch_target_flags)
    {
      memcpy (r, &target_flags, sizeof (target_flags));
      r += sizeof (target_flags);
    }

  for (i = 0; i < cl_options_count; i++)
    if (option_affects_pch_p (i, &state))
      {
	memcpy (r, state.data, state.size);
	r += state.size;
      }

  return result;
}

/* Return a message which says that a PCH file was created with a different
   setting of OPTION.  */

static const char *
pch_option_mismatch (const char *option)
{
  char *r;

  asprintf (&r, _("created and used with differing settings of '%s'"), option);
  if (r == NULL)
    return _("out of memory");
  return r;
}

/* Default version of pch_valid_p.  */

const char *
default_pch_valid_p (const void *data_p, size_t len)
{
  struct cl_option_state state;
  const char *data = (const char *)data_p;
  size_t i;

  /* -fpic and -fpie also usually make a PCH invalid.  */
  if (data[0] != flag_pic)
    return _("created and used with different settings of -fpic");
  if (data[1] != flag_pie)
    return _("created and used with different settings of -fpie");
  data += 2;

  /* Check target_flags.  */
  if (targetm.check_pch_target_flags)
    {
      int tf;
      const char *r;

      memcpy (&tf, data, sizeof (target_flags));
      data += sizeof (target_flags);
      len -= sizeof (target_flags);
      r = targetm.check_pch_target_flags (tf);
      if (r != NULL)
	return r;
    }

  for (i = 0; i < cl_options_count; i++)
    if (option_affects_pch_p (i, &state))
      {
	if (memcmp (data, state.data, state.size) != 0)
	  return pch_option_mismatch (cl_options[i].opt_text);
	data += state.size;
	len -= state.size;
      }

  return NULL;
}

/* Default tree printer.   Handles declarations only.  */
static bool
default_tree_printer (pretty_printer * pp, text_info *text, const char *spec,
		      int precision, bool wide, bool set_locus, bool hash)
{
  tree t;

  /* FUTURE: %+x should set the locus.  */
  if (precision != 0 || wide || hash)
    return false;

  switch (*spec)
    {
    case 'D':
      t = va_arg (*text->args_ptr, tree);
      if (DECL_DEBUG_EXPR_IS_FROM (t) && DECL_DEBUG_EXPR (t))
	t = DECL_DEBUG_EXPR (t);
      break;

    case 'F':
    case 'T':
      t = va_arg (*text->args_ptr, tree);
      break;

    default:
      return false;
    }

  if (set_locus && text->locus)
    *text->locus = DECL_SOURCE_LOCATION (t);

  if (DECL_P (t))
    {
      const char *n = DECL_NAME (t)
        ? lang_hooks.decl_printable_name (t, 2)
        : "<anonymous>";
      pp_string (pp, n);
    }
  else
    dump_generic_node (pp, t, 0, TDF_DIAGNOSTIC, 0);

  return true;
}

/* Initialization of the front end environment, before command line
   options are parsed.  Signal handlers, internationalization etc.
   ARGV0 is main's argv[0].  */
static void
general_init (const char *argv0)
{
  const char *p;

  p = argv0 + strlen (argv0);
  while (p != argv0 && !IS_DIR_SEPARATOR (p[-1]))
    --p;
  progname = p;

  xmalloc_set_program_name (progname);

  hex_init ();

  /* Unlock the stdio streams.  */
  unlock_std_streams ();

  gcc_init_libintl ();

  /* Initialize the diagnostics reporting machinery, so option parsing
     can give warnings and errors.  */
  diagnostic_initialize (global_dc);
  /* Set a default printer.  Language specific initializations will
     override it later.  */
  pp_format_decoder (global_dc->printer) = &default_tree_printer;

  /* Trap fatal signals, e.g. SIGSEGV, and convert them to ICE messages.  */
#ifdef SIGSEGV
  signal (SIGSEGV, crash_signal);
#endif
#ifdef SIGILL
  signal (SIGILL, crash_signal);
#endif
#ifdef SIGBUS
  signal (SIGBUS, crash_signal);
#endif
#ifdef SIGABRT
  signal (SIGABRT, crash_signal);
#endif
#if defined SIGIOT && (!defined SIGABRT || SIGABRT != SIGIOT)
  signal (SIGIOT, crash_signal);
#endif
#ifdef SIGFPE
  signal (SIGFPE, crash_signal);
#endif

  /* Other host-specific signal setup.  */
  (*host_hooks.extra_signals)();

  /* Initialize the garbage-collector, string pools and tree type hash
     table.  */
  init_ggc ();
  init_stringpool ();
  linemap_init (&line_table);
  init_ttree ();

  /* Initialize register usage now so switches may override.  */
  init_reg_sets ();

  /* Register the language-independent parameters.  */
  add_params (lang_independent_params, LAST_PARAM);

  /* This must be done after add_params but before argument processing.  */
  init_ggc_heuristics();
  init_optimization_passes ();
}

/* Return true if the current target supports -fsection-anchors.  */

static bool
target_supports_section_anchors_p (void)
{
  if (targetm.min_anchor_offset == 0 && targetm.max_anchor_offset == 0)
    return false;

  if (targetm.asm_out.output_anchor == NULL)
    return false;

  return true;
}

/* Process the options that have been parsed.  */
static void
process_options (void)
{
  /* Just in case lang_hooks.post_options ends up calling a debug_hook.
     This can happen with incorrect pre-processed input. */
  debug_hooks = &do_nothing_debug_hooks;

  /* Allow the front end to perform consistency checks and do further
     initialization based on the command line options.  This hook also
     sets the original filename if appropriate (e.g. foo.i -> foo.c)
     so we can correctly initialize debug output.  */
  no_backend = lang_hooks.post_options (&main_input_filename);
#ifndef USE_MAPPED_LOCATION
  input_filename = main_input_filename;
#endif

#ifdef OVERRIDE_OPTIONS
  /* Some machines may reject certain combinations of options.  */
  OVERRIDE_OPTIONS;
#endif

  if (flag_section_anchors && !target_supports_section_anchors_p ())
    {
      warning (OPT_fsection_anchors,
	       "this target does not support %qs", "-fsection-anchors");
      flag_section_anchors = 0;
    }

  if (flag_short_enums == 2)
    flag_short_enums = targetm.default_short_enums ();

  /* Set aux_base_name if not already set.  */
  if (aux_base_name)
    ;
  else if (main_input_filename)
    {
      char *name = xstrdup (lbasename (main_input_filename));

      strip_off_ending (name, strlen (name));
      aux_base_name = name;
    }
  else
    aux_base_name = "gccaux";

  /* Set up the align_*_log variables, defaulting them to 1 if they
     were still unset.  */
  if (align_loops <= 0) align_loops = 1;
  if (align_loops_max_skip > align_loops || !align_loops)
    align_loops_max_skip = align_loops - 1;
  align_loops_log = floor_log2 (align_loops * 2 - 1);
  if (align_jumps <= 0) align_jumps = 1;
  if (align_jumps_max_skip > align_jumps || !align_jumps)
    align_jumps_max_skip = align_jumps - 1;
  align_jumps_log = floor_log2 (align_jumps * 2 - 1);
  if (align_labels <= 0) align_labels = 1;
  align_labels_log = floor_log2 (align_labels * 2 - 1);
  if (align_labels_max_skip > align_labels || !align_labels)
    align_labels_max_skip = align_labels - 1;
  if (align_functions <= 0) align_functions = 1;
  align_functions_log = floor_log2 (align_functions * 2 - 1);

  /* Unrolling all loops implies that standard loop unrolling must also
     be done.  */
  if (flag_unroll_all_loops)
    flag_unroll_loops = 1;

  /* The loop unrolling code assumes that cse will be run after loop.
     web and rename-registers also help when run after loop unrolling.  */

  if (flag_rerun_cse_after_loop == AUTODETECT_VALUE)
    flag_rerun_cse_after_loop = flag_unroll_loops || flag_peel_loops;
  if (flag_web == AUTODETECT_VALUE)
    flag_web = flag_unroll_loops || flag_peel_loops;
  if (flag_rename_registers == AUTODETECT_VALUE)
    flag_rename_registers = flag_unroll_loops || flag_peel_loops;

  if (flag_non_call_exceptions)
    flag_asynchronous_unwind_tables = 1;
  if (flag_asynchronous_unwind_tables)
    flag_unwind_tables = 1;

  /* Disable unit-at-a-time mode for frontends not supporting callgraph
     interface.  */
  if (flag_unit_at_a_time && ! lang_hooks.callgraph.expand_function)
    flag_unit_at_a_time = 0;

  if (!flag_unit_at_a_time)
    flag_section_anchors = 0;

  if (flag_value_profile_transformations)
    flag_profile_values = 1;

  /* Warn about options that are not supported on this machine.  */
#ifndef INSN_SCHEDULING
  if (flag_schedule_insns || flag_schedule_insns_after_reload)
    warning (0, "instruction scheduling not supported on this target machine");
#endif
#ifndef DELAY_SLOTS
  if (flag_delayed_branch)
    warning (0, "this target machine does not have delayed branches");
#endif

  user_label_prefix = USER_LABEL_PREFIX;
  if (flag_leading_underscore != -1)
    {
      /* If the default prefix is more complicated than "" or "_",
	 issue a warning and ignore this option.  */
      if (user_label_prefix[0] == 0 ||
	  (user_label_prefix[0] == '_' && user_label_prefix[1] == 0))
	{
	  user_label_prefix = flag_leading_underscore ? "_" : "";
	}
      else
	warning (0, "-f%sleading-underscore not supported on this target machine",
		 flag_leading_underscore ? "" : "no-");
    }

  /* If we are in verbose mode, write out the version and maybe all the
     option flags in use.  */
  if (version_flag)
    {
      print_version (stderr, "");
      if (! quiet_flag)
	print_switch_values (print_to_stderr);
    }

  if (flag_syntax_only)
    {
      write_symbols = NO_DEBUG;
      profile_flag = 0;
    }

  /* A lot of code assumes write_symbols == NO_DEBUG if the debugging
     level is 0.  */
  if (debug_info_level == DINFO_LEVEL_NONE)
    write_symbols = NO_DEBUG;

  /* Now we know write_symbols, set up the debug hooks based on it.
     By default we do nothing for debug output.  */
  if (PREFERRED_DEBUGGING_TYPE == NO_DEBUG)
    default_debug_hooks = &do_nothing_debug_hooks;
#if defined(DBX_DEBUGGING_INFO)
  else if (PREFERRED_DEBUGGING_TYPE == DBX_DEBUG)
    default_debug_hooks = &dbx_debug_hooks;
#endif
#if defined(XCOFF_DEBUGGING_INFO)
  else if (PREFERRED_DEBUGGING_TYPE == XCOFF_DEBUG)
    default_debug_hooks = &xcoff_debug_hooks;
#endif
#ifdef SDB_DEBUGGING_INFO
  else if (PREFERRED_DEBUGGING_TYPE == SDB_DEBUG)
    default_debug_hooks = &sdb_debug_hooks;
#endif
#ifdef DWARF2_DEBUGGING_INFO
  else if (PREFERRED_DEBUGGING_TYPE == DWARF2_DEBUG)
    default_debug_hooks = &dwarf2_debug_hooks;
#endif
#ifdef VMS_DEBUGGING_INFO
  else if (PREFERRED_DEBUGGING_TYPE == VMS_DEBUG
	   || PREFERRED_DEBUGGING_TYPE == VMS_AND_DWARF2_DEBUG)
    default_debug_hooks = &vmsdbg_debug_hooks;
#endif

  if (write_symbols == NO_DEBUG)
    ;
#if defined(DBX_DEBUGGING_INFO)
  else if (write_symbols == DBX_DEBUG)
    debug_hooks = &dbx_debug_hooks;
#endif
#if defined(XCOFF_DEBUGGING_INFO)
  else if (write_symbols == XCOFF_DEBUG)
    debug_hooks = &xcoff_debug_hooks;
#endif
#ifdef SDB_DEBUGGING_INFO
  else if (write_symbols == SDB_DEBUG)
    debug_hooks = &sdb_debug_hooks;
#endif
#ifdef DWARF2_DEBUGGING_INFO
  else if (write_symbols == DWARF2_DEBUG)
    debug_hooks = &dwarf2_debug_hooks;
#endif
#ifdef VMS_DEBUGGING_INFO
  else if (write_symbols == VMS_DEBUG || write_symbols == VMS_AND_DWARF2_DEBUG)
    debug_hooks = &vmsdbg_debug_hooks;
#endif
  else
    error ("target system does not support the \"%s\" debug format",
	   debug_type_names[write_symbols]);

  /* Now we know which debug output will be used so we can set
     flag_var_tracking, flag_rename_registers if the user has
     not specified them.  */
  if (debug_info_level < DINFO_LEVEL_NORMAL
      || debug_hooks->var_location == do_nothing_debug_hooks.var_location)
    {
      if (flag_var_tracking == 1
	  || flag_var_tracking_uninit == 1)
        {
	  if (debug_info_level < DINFO_LEVEL_NORMAL)
	    warning (0, "variable tracking requested, but useless unless "
		     "producing debug info");
	  else
	    warning (0, "variable tracking requested, but not supported "
		     "by this debug format");
	}
      flag_var_tracking = 0;
      flag_var_tracking_uninit = 0;
    }

  if (flag_rename_registers == AUTODETECT_VALUE)
    flag_rename_registers = default_debug_hooks->var_location
	    		    != do_nothing_debug_hooks.var_location;

  if (flag_var_tracking == AUTODETECT_VALUE)
    flag_var_tracking = optimize >= 1;

  /* If the user specifically requested variable tracking with tagging
     uninitialized variables, we need to turn on variable tracking.
     (We already determined above that variable tracking is feasible.)  */
  if (flag_var_tracking_uninit)
    flag_var_tracking = 1;

  /* If auxiliary info generation is desired, open the output file.
     This goes in the same directory as the source file--unlike
     all the other output files.  */
  if (flag_gen_aux_info)
    {
      aux_info_file = fopen (aux_info_file_name, "w");
      if (aux_info_file == 0)
	fatal_error ("can%'t open %s: %m", aux_info_file_name);
    }

  if (! targetm.have_named_sections)
    {
      if (flag_function_sections)
	{
	  warning (0, "-ffunction-sections not supported for this target");
	  flag_function_sections = 0;
	}
      if (flag_data_sections)
	{
	  warning (0, "-fdata-sections not supported for this target");
	  flag_data_sections = 0;
	}
    }

  if (flag_function_sections && profile_flag)
    {
      warning (0, "-ffunction-sections disabled; it makes profiling impossible");
      flag_function_sections = 0;
    }

#ifndef HAVE_prefetch
  if (flag_prefetch_loop_arrays)
    {
      warning (0, "-fprefetch-loop-arrays not supported for this target");
      flag_prefetch_loop_arrays = 0;
    }
#else
  if (flag_prefetch_loop_arrays && !HAVE_prefetch)
    {
      warning (0, "-fprefetch-loop-arrays not supported for this target (try -march switches)");
      flag_prefetch_loop_arrays = 0;
    }
#endif

  /* This combination of options isn't handled for i386 targets and doesn't
     make much sense anyway, so don't allow it.  */
  if (flag_prefetch_loop_arrays && optimize_size)
    {
      warning (0, "-fprefetch-loop-arrays is not supported with -Os");
      flag_prefetch_loop_arrays = 0;
    }

#ifndef OBJECT_FORMAT_ELF
#ifndef OBJECT_FORMAT_MACHO
  if (flag_function_sections && write_symbols != NO_DEBUG)
    warning (0, "-ffunction-sections may affect debugging on some targets");
#endif
#endif

  /* The presence of IEEE signaling NaNs, implies all math can trap.  */
  if (flag_signaling_nans)
    flag_trapping_math = 1;

  /* With -fcx-limited-range, we do cheap and quick complex arithmetic.  */
  if (flag_cx_limited_range)
    flag_complex_method = 0;

  /* Targets must be able to place spill slots at lower addresses.  If the
     target already uses a soft frame pointer, the transition is trivial.  */
  if (!FRAME_GROWS_DOWNWARD && flag_stack_protect)
    {
      warning (0, "-fstack-protector not supported for this target");
      flag_stack_protect = 0;
    }
  if (!flag_stack_protect)
    warn_stack_protect = 0;

  /* ??? Unwind info is not correct around the CFG unless either a frame
     pointer is present or A_O_A is set.  Fixing this requires rewriting
     unwind info generation to be aware of the CFG and propagating states
     around edges.  */
  if (flag_unwind_tables && !ACCUMULATE_OUTGOING_ARGS
      && flag_omit_frame_pointer)
    {
      warning (0, "unwind tables currently requires a frame pointer "
	       "for correctness");
      flag_omit_frame_pointer = 0;
    }
}

/* Initialize the compiler back end.  */
static void
backend_init (void)
{
  init_emit_once (debug_info_level == DINFO_LEVEL_NORMAL
		  || debug_info_level == DINFO_LEVEL_VERBOSE
#ifdef VMS_DEBUGGING_INFO
		    /* Enable line number info for traceback.  */
		    || debug_info_level > DINFO_LEVEL_NONE
#endif
		    || flag_test_coverage);

  init_rtlanal ();
  init_regs ();
  init_fake_stack_mems ();
  init_alias_once ();
  init_inline_once ();
  init_reload ();
  init_varasm_once ();

  /* The following initialization functions need to generate rtl, so
     provide a dummy function context for them.  */
  init_dummy_function_start ();
  init_expmed ();
  if (flag_caller_saves)
    init_caller_save ();
  expand_dummy_function_end ();
}

/* Language-dependent initialization.  Returns nonzero on success.  */
static int
lang_dependent_init (const char *name)
{
  location_t save_loc = input_location;
  if (dump_base_name == 0)
    dump_base_name = name && name[0] ? name : "gccdump";

  /* Other front-end initialization.  */
#ifdef USE_MAPPED_LOCATION
  input_location = BUILTINS_LOCATION;
#else
  input_filename = "<built-in>";
  input_line = 0;
#endif
  if (lang_hooks.init () == 0)
    return 0;
  input_location = save_loc;

  init_asm_output (name);

  /* These create various _DECL nodes, so need to be called after the
     front end is initialized.  */
  init_eh ();
  init_optabs ();

  /* The following initialization functions need to generate rtl, so
     provide a dummy function context for them.  */
  init_dummy_function_start ();
  init_expr_once ();

  /* Although the actions of init_set_costs are language-independent,
     it uses optabs, so we cannot call it from backend_init.  */
  init_set_costs ();

  expand_dummy_function_end ();

  /* If dbx symbol table desired, initialize writing it and output the
     predefined types.  */
  timevar_push (TV_SYMOUT);

#if defined DWARF2_DEBUGGING_INFO || defined DWARF2_UNWIND_INFO
  if (dwarf2out_do_frame ())
    dwarf2out_frame_init ();
#endif

  /* Now we have the correct original filename, we can initialize
     debug output.  */
  (*debug_hooks->init) (name);

  timevar_pop (TV_SYMOUT);

  return 1;
}

void
dump_memory_report (bool final)
{
  ggc_print_statistics ();
  stringpool_statistics ();
  dump_tree_statistics ();
  dump_rtx_statistics ();
  dump_varray_statistics ();
  dump_alloc_pool_statistics ();
  dump_bitmap_statistics ();
  dump_ggc_loc_statistics (final);
}

/* Clean up: close opened files, etc.  */

static void
finalize (void)
{
  /* Close the dump files.  */
  if (flag_gen_aux_info)
    {
      fclose (aux_info_file);
      if (errorcount)
	unlink (aux_info_file_name);
    }

  /* Close non-debugging input and output files.  Take special care to note
     whether fclose returns an error, since the pages might still be on the
     buffer chain while the file is open.  */

  if (asm_out_file)
    {
      if (ferror (asm_out_file) != 0)
	fatal_error ("error writing to %s: %m", asm_file_name);
      if (fclose (asm_out_file) != 0)
	fatal_error ("error closing %s: %m", asm_file_name);
    }

  finish_optimization_passes ();

  if (mem_report)
    dump_memory_report (true);
<<<<<<< HEAD

  /* Free up memory for the benefit of leak detectors.  */
  free_reg_info ();
=======
>>>>>>> 60a98cce

  /* Language-specific end of compilation actions.  */
  lang_hooks.finish ();
}

/* Initialize the compiler, and compile the input file.  */
static void
do_compile (void)
{
  /* Initialize timing first.  The C front ends read the main file in
     the post_options hook, and C++ does file timings.  */
  if (time_report || !quiet_flag  || flag_detailed_statistics)
    timevar_init ();
  timevar_start (TV_TOTAL);

  process_options ();

  /* Don't do any more if an error has already occurred.  */
  if (!errorcount)
    {
      /* This must be run always, because it is needed to compute the FP
	 predefined macros, such as __LDBL_MAX__, for targets using non
	 default FP formats.  */
      init_adjust_machine_modes ();

      /* Set up the back-end if requested.  */
      if (!no_backend)
	backend_init ();

      /* Language-dependent initialization.  Returns true on success.  */
      if (lang_dependent_init (main_input_filename))
	compile_file ();

      finalize ();
    }

  /* Stop timing and print the times.  */
  timevar_stop (TV_TOTAL);
  timevar_print (stderr);
}

/* Entry point of cc1, cc1plus, jc1, f771, etc.
   Exit code is FATAL_EXIT_CODE if can't open files or if there were
   any errors, or SUCCESS_EXIT_CODE if compilation succeeded.

   It is not safe to call this function more than once.  */

int
toplev_main (unsigned int argc, const char **argv)
{
  save_argv = argv;

  /* Initialization of GCC's environment, and diagnostics.  */
  general_init (argv[0]);

  /* Parse the options and do minimal processing; basically just
     enough to default flags appropriately.  */
  decode_options (argc, argv);

  init_local_tick ();

  /* Exit early if we can (e.g. -help).  */
  if (!exit_after_options)
    do_compile ();

  if (errorcount || sorrycount)
    return (FATAL_EXIT_CODE);

  return (SUCCESS_EXIT_CODE);
}<|MERGE_RESOLUTION|>--- conflicted
+++ resolved
@@ -1075,17 +1075,10 @@
   /* Likewise for emulated thread-local storage.  */
   if (!targetm.have_tls)
     emutls_finish ();
-<<<<<<< HEAD
 
   output_shared_constant_pool ();
   output_object_blocks ();
 
-=======
-
-  output_shared_constant_pool ();
-  output_object_blocks ();
-
->>>>>>> 60a98cce
   /* Write out any pending weak symbol declarations.  */
   weak_finish ();
 
@@ -2131,12 +2124,6 @@
 
   if (mem_report)
     dump_memory_report (true);
-<<<<<<< HEAD
-
-  /* Free up memory for the benefit of leak detectors.  */
-  free_reg_info ();
-=======
->>>>>>> 60a98cce
 
   /* Language-specific end of compilation actions.  */
   lang_hooks.finish ();
