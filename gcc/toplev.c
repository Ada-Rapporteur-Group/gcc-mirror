--- conflicted
+++ resolved
@@ -574,11 +574,7 @@
       if (flag_sanitize & SANITIZE_THREAD)
 	tsan_finish_file ();
 
-<<<<<<< HEAD
-      if (flag_check_pointers)
-=======
       if (flag_check_pointer_bounds)
->>>>>>> aeece40d
 	chkp_finish_file ();
 
       output_shared_constant_pool ();
@@ -1298,18 +1294,6 @@
 	flag_check_pointer_bounds = 0;
     }
 
-  if (flag_check_pointers)
-    {
-      if (flag_lto)
-	sorry ("Pointers checker is not yet fully supported for link-time optimization");
-
-      if (targetm.chkp_bound_mode () == VOIDmode)
-	error ("-fcheck-pointers is not supported for this target.");
-
-      if (!lang_hooks.chkp_supported)
-	flag_check_pointers = 0;
-    }
-
   /* One region RA really helps to decrease the code size.  */
   if (flag_ira_region == IRA_REGION_AUTODETECT)
     flag_ira_region
