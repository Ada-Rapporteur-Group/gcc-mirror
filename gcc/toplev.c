/* Top level of GCC compilers (cc1, cc1plus, etc.)
   Copyright (C) 1987-2013 Free Software Foundation, Inc.

This file is part of GCC.

GCC is free software; you can redistribute it and/or modify it under
the terms of the GNU General Public License as published by the Free
Software Foundation; either version 3, or (at your option) any later
version.

GCC is distributed in the hope that it will be useful, but WITHOUT ANY
WARRANTY; without even the implied warranty of MERCHANTABILITY or
FITNESS FOR A PARTICULAR PURPOSE.  See the GNU General Public License
for more details.

You should have received a copy of the GNU General Public License
along with GCC; see the file COPYING3.  If not see
<http://www.gnu.org/licenses/>.  */

/* This is the top level of cc1/c++.
   It parses command args, opens files, invokes the various passes
   in the proper order, and counts the time used by each.
   Error messages and low-level interface to malloc also handled here.  */

#include "config.h"
#include "system.h"
#include "coretypes.h"
#include "tm.h"
#include "line-map.h"
#include "input.h"
#include "tree.h"
#include "realmpfr.h"	/* For GMP/MPFR/MPC versions, in print_version.  */
#include "version.h"
#include "rtl.h"
#include "tm_p.h"
#include "flags.h"
#include "insn-attr.h"
#include "insn-config.h"
#include "insn-flags.h"
#include "hard-reg-set.h"
#include "recog.h"
#include "output.h"
#include "except.h"
#include "function.h"
#include "toplev.h"
#include "expr.h"
#include "basic-block.h"
#include "intl.h"
#include "ggc.h"
#include "regs.h"
#include "timevar.h"
#include "diagnostic.h"
#include "tree-diagnostic.h"
#include "tree-pretty-print.h"
#include "params.h"
#include "reload.h"
#include "ira.h"
#include "dwarf2asm.h"
#include "debug.h"
#include "target.h"
#include "common/common-target.h"
#include "langhooks.h"
#include "cfgloop.h" /* for init_set_costs */
#include "hosthooks.h"
#include "cgraph.h"
#include "opts.h"
#include "opts-diagnostic.h"
#include "coverage.h"
#include "value-prof.h"
#include "alloc-pool.h"
#include "asan.h"
#include "tsan.h"
#include "gimple.h"
#include "tree-ssa-alias.h"
#include "plugin.h"
#include "diagnostic-color.h"
#include "context.h"
#include "pass_manager.h"

#if defined(DBX_DEBUGGING_INFO) || defined(XCOFF_DEBUGGING_INFO)
#include "dbxout.h"
#endif

#ifdef SDB_DEBUGGING_INFO
#include "sdbout.h"
#endif

#ifdef XCOFF_DEBUGGING_INFO
#include "xcoffout.h"		/* Needed for external data
				   declarations for e.g. AIX 4.x.  */
#endif

/* we don't include melt-runtime.h but declare its initializer &
   finalizer here.  */

extern void melt_initialize(void); /* in melt-runtime.cc */
extern void melt_finalize(void); /* in melt-runtime.cc */


static void general_init (const char *);
static void do_compile (void);
static void process_options (void);
static void backend_init (void);
static int lang_dependent_init (const char *);
static void init_asm_output (const char *);
static void finalize (bool);

static void crash_signal (int) ATTRIBUTE_NORETURN;
static void compile_file (void);

/* True if we don't need a backend (e.g. preprocessing only).  */
static bool no_backend;

/* Length of line when printing switch values.  */
#define MAX_LINE 75

/* Decoded options, and number of such options.  */
struct cl_decoded_option *save_decoded_options;
unsigned int save_decoded_options_count;

/* Used to enable -fvar-tracking, -fweb and -frename-registers according
   to optimize in process_options ().  */
#define AUTODETECT_VALUE 2

/* Debug hooks - dependent upon command line options.  */

const struct gcc_debug_hooks *debug_hooks;

/* The FUNCTION_DECL for the function currently being compiled,
   or 0 if between functions.  */
tree current_function_decl;

/* Set to the FUNC_BEGIN label of the current function, or NULL
   if none.  */
const char * current_function_func_begin_label;

/* A random sequence of characters, unless overridden by user.  */
static const char *flag_random_seed;

/* A local time stamp derived from the time of compilation. It will be
   zero if the system cannot provide a time.  It will be -1u, if the
   user has specified a particular random seed.  */
unsigned local_tick;

/* Random number for this compilation */
HOST_WIDE_INT random_seed;

/* -f flags.  */

/* When non-NULL, indicates that whenever space is allocated on the
   stack, the resulting stack pointer must not pass this
   address---that is, for stacks that grow downward, the stack pointer
   must always be greater than or equal to this address; for stacks
   that grow upward, the stack pointer must be less than this address.
   At present, the rtx may be either a REG or a SYMBOL_REF, although
   the support provided depends on the backend.  */
rtx stack_limit_rtx;

/* True if the user has tagged the function with the 'section'
   attribute.  */

bool user_defined_section_attribute = false;

struct target_flag_state default_target_flag_state;
#if SWITCHABLE_TARGET
struct target_flag_state *this_target_flag_state = &default_target_flag_state;
#else
#define this_target_flag_state (&default_target_flag_state)
#endif

/* The user symbol prefix after having resolved same.  */
const char *user_label_prefix;

/* Output files for assembler code (real compiler output)
   and debugging dumps.  */

FILE *asm_out_file;
FILE *aux_info_file;
FILE *stack_usage_file = NULL;

/* The current working directory of a translation.  It's generally the
   directory from which compilation was initiated, but a preprocessed
   file may specify the original directory in which it was
   created.  */

static const char *src_pwd;

/* Initialize src_pwd with the given string, and return true.  If it
   was already initialized, return false.  As a special case, it may
   be called with a NULL argument to test whether src_pwd has NOT been
   initialized yet.  */

bool
set_src_pwd (const char *pwd)
{
  if (src_pwd)
    {
      if (strcmp (src_pwd, pwd) == 0)
	return true;
      else
	return false;
    }

  src_pwd = xstrdup (pwd);
  return true;
}

/* Return the directory from which the translation unit was initiated,
   in case set_src_pwd() was not called before to assign it a
   different value.  */

const char *
get_src_pwd (void)
{
  if (! src_pwd)
    {
      src_pwd = getpwd ();
      if (!src_pwd)
	src_pwd = ".";
    }

   return src_pwd;
}

/* Called when the start of a function definition is parsed,
   this function prints on stderr the name of the function.  */
void
announce_function (tree decl)
{
  if (!quiet_flag)
    {

      static long count;
      count++;
      if (count % 8 == 0)
	putc('\n', stderr);

      if (rtl_dump_and_exit)
	fprintf (stderr, "%s ",
		 identifier_to_locale (IDENTIFIER_POINTER (DECL_NAME (decl))));
      else
	fprintf (stderr, " %s",
		 identifier_to_locale (lang_hooks.decl_printable_name (decl, 2)));
      fflush (stderr);
      pp_needs_newline (global_dc->printer) = true;
      diagnostic_set_last_function (global_dc, (diagnostic_info *) NULL);
    }
}

/* Initialize local_tick with a random number or -1 if
   flag_random_seed is set.  */

static void
init_local_tick (void)
{
  if (!flag_random_seed)
    {
      /* Try urandom first. Time of day is too likely to collide. 
	 In case of any error we just use the local tick. */

      int fd = open ("/dev/urandom", O_RDONLY);
      if (fd >= 0)
        {
          read (fd, &random_seed, sizeof (random_seed));
          close (fd);
        }

      /* Now get the tick anyways  */
#ifdef HAVE_GETTIMEOFDAY
      {
	struct timeval tv;

	gettimeofday (&tv, NULL);
	local_tick = tv.tv_sec * 1000 + tv.tv_usec / 1000;
      }
#else
      {
	time_t now = time (NULL);

	if (now != (time_t)-1)
	  local_tick = (unsigned) now;
      }
#endif
    }
  else
    local_tick = -1;
}

/* Set up a default flag_random_seed and local_tick, unless the user
   already specified one.  Must be called after init_local_tick.  */

static void
init_random_seed (void)
{
  if (flag_random_seed)
    {
      char *endp;

      /* When the driver passed in a hex number don't crc it again */
      random_seed = strtoul (flag_random_seed, &endp, 0);
      if (!(endp > flag_random_seed && *endp == 0))
        random_seed = crc32_string (0, flag_random_seed);
    }
  else if (!random_seed)
    random_seed = local_tick ^ getpid ();  /* Old racey fallback method */
}

/* Obtain the random_seed.  Unless NOINIT, initialize it if
   it's not provided in the command line.  */

HOST_WIDE_INT
get_random_seed (bool noinit)
{
  if (!flag_random_seed && !noinit)
    init_random_seed ();
  return random_seed;
}

/* Modify the random_seed string to VAL.  Return its previous
   value.  */

const char *
set_random_seed (const char *val)
{
  const char *old = flag_random_seed;
  flag_random_seed = val;
  return old;
}

/* Handler for fatal signals, such as SIGSEGV.  These are transformed
   into ICE messages, which is much more user friendly.  In case the
   error printer crashes, reset the signal to prevent infinite recursion.  */

static void
crash_signal (int signo)
{

  static int noticemelt;
  if (!noticemelt) 
    {
      static const char melt_notice_crash_message[] = 
	"**In MELT branch, signal processing could be disabled "
	"with -fmelt-dont-catch-signals program option\n";

      noticemelt = 1;
      write (STDERR_FILENO, 
	     melt_notice_crash_message, sizeof(melt_notice_crash_message)-1);
    }

  signal (signo, SIG_DFL);

  /* If we crashed while processing an ASM statement, then be a little more
     graceful.  It's most likely the user's fault.  */
  if (this_is_asm_operands)
    {
      output_operand_lossage ("unrecoverable error");
      exit (FATAL_EXIT_CODE);
    }

  internal_error ("%s", strsignal (signo));
}

/* A subroutine of wrapup_global_declarations.  We've come to the end of
   the compilation unit.  All deferred variables should be undeferred,
   and all incomplete decls should be finalized.  */

void
wrapup_global_declaration_1 (tree decl)
{
  /* We're not deferring this any longer.  Assignment is conditional to
     avoid needlessly dirtying PCH pages.  */
  if (CODE_CONTAINS_STRUCT (TREE_CODE (decl), TS_DECL_WITH_VIS)
      && DECL_DEFER_OUTPUT (decl) != 0)
    DECL_DEFER_OUTPUT (decl) = 0;

  if (TREE_CODE (decl) == VAR_DECL && DECL_SIZE (decl) == 0)
    lang_hooks.finish_incomplete_decl (decl);
}

/* A subroutine of wrapup_global_declarations.  Decide whether or not DECL
   needs to be output.  Return true if it is output.  */

bool
wrapup_global_declaration_2 (tree decl)
{
  if (TREE_ASM_WRITTEN (decl) || DECL_EXTERNAL (decl)
      || (TREE_CODE (decl) == VAR_DECL && DECL_HAS_VALUE_EXPR_P (decl)))
    return false;

  /* Don't write out static consts, unless we still need them.

     We also keep static consts if not optimizing (for debugging),
     unless the user specified -fno-keep-static-consts.
     ??? They might be better written into the debug information.
     This is possible when using DWARF.

     A language processor that wants static constants to be always
     written out (even if it is not used) is responsible for
     calling rest_of_decl_compilation itself.  E.g. the C front-end
     calls rest_of_decl_compilation from finish_decl.
     One motivation for this is that is conventional in some
     environments to write things like:
     static const char rcsid[] = "... version string ...";
     intending to force the string to be in the executable.

     A language processor that would prefer to have unneeded
     static constants "optimized away" would just defer writing
     them out until here.  E.g. C++ does this, because static
     constants are often defined in header files.

     ??? A tempting alternative (for both C and C++) would be
     to force a constant to be written if and only if it is
     defined in a main file, as opposed to an include file.  */

  if (TREE_CODE (decl) == VAR_DECL && TREE_STATIC (decl))
    {
      struct varpool_node *node;
      bool needed = true;
      node = varpool_get_node (decl);

      if (!node && flag_ltrans)
	needed = false;
      else if (node && node->definition)
	needed = false;
      else if (node && node->alias)
	needed = false;
      else if (!cgraph_global_info_ready
	       && (TREE_USED (decl)
		   || TREE_USED (DECL_ASSEMBLER_NAME (decl))))
	/* needed */;
      else if (node && node->analyzed)
	/* needed */;
      else if (DECL_COMDAT (decl))
	needed = false;
      else if (TREE_READONLY (decl) && !TREE_PUBLIC (decl)
	       && (optimize || !flag_keep_static_consts
		   || DECL_ARTIFICIAL (decl)))
	needed = false;

      if (needed)
	{
	  rest_of_decl_compilation (decl, 1, 1);
	  return true;
	}
    }

  return false;
}

/* Do any final processing required for the declarations in VEC, of
   which there are LEN.  We write out inline functions and variables
   that have been deferred until this point, but which are required.
   Returns nonzero if anything was put out.  */

bool
wrapup_global_declarations (tree *vec, int len)
{
  bool reconsider, output_something = false;
  int i;

  for (i = 0; i < len; i++)
    wrapup_global_declaration_1 (vec[i]);

  /* Now emit any global variables or functions that we have been
     putting off.  We need to loop in case one of the things emitted
     here references another one which comes earlier in the list.  */
  do
    {
      reconsider = false;
      for (i = 0; i < len; i++)
	reconsider |= wrapup_global_declaration_2 (vec[i]);
      if (reconsider)
	output_something = true;
    }
  while (reconsider);

  return output_something;
}

/* A subroutine of check_global_declarations.  Issue appropriate warnings
   for the global declaration DECL.  */

void
check_global_declaration_1 (tree decl)
{
  /* Warn about any function declared static but not defined.  We don't
     warn about variables, because many programs have static variables
     that exist only to get some text into the object file.  */
  if (TREE_CODE (decl) == FUNCTION_DECL
      && DECL_INITIAL (decl) == 0
      && DECL_EXTERNAL (decl)
      && ! DECL_ARTIFICIAL (decl)
      && ! TREE_NO_WARNING (decl)
      && ! TREE_PUBLIC (decl)
      && (warn_unused_function
	  || TREE_SYMBOL_REFERENCED (DECL_ASSEMBLER_NAME (decl))))
    {
      if (TREE_SYMBOL_REFERENCED (DECL_ASSEMBLER_NAME (decl)))
	pedwarn (input_location, 0, "%q+F used but never defined", decl);
      else
	warning (OPT_Wunused_function, "%q+F declared %<static%> but never defined", decl);
      /* This symbol is effectively an "extern" declaration now.  */
      TREE_PUBLIC (decl) = 1;
    }

  /* Warn about static fns or vars defined but not used.  */
  if (((warn_unused_function && TREE_CODE (decl) == FUNCTION_DECL)
       /* We don't warn about "static const" variables because the
	  "rcs_id" idiom uses that construction.  */
       || (warn_unused_variable
	   && TREE_CODE (decl) == VAR_DECL && ! TREE_READONLY (decl)))
      && ! DECL_IN_SYSTEM_HEADER (decl)
      && ! TREE_USED (decl)
      /* The TREE_USED bit for file-scope decls is kept in the identifier,
	 to handle multiple external decls in different scopes.  */
      && ! (DECL_NAME (decl) && TREE_USED (DECL_NAME (decl)))
      && ! DECL_EXTERNAL (decl)
      && ! TREE_PUBLIC (decl)
      /* A volatile variable might be used in some non-obvious way.  */
      && ! TREE_THIS_VOLATILE (decl)
      /* Global register variables must be declared to reserve them.  */
      && ! (TREE_CODE (decl) == VAR_DECL && DECL_REGISTER (decl))
      /* Otherwise, ask the language.  */
      && lang_hooks.decls.warn_unused_global (decl))
    warning ((TREE_CODE (decl) == FUNCTION_DECL)
	     ? OPT_Wunused_function
             : OPT_Wunused_variable,
	     "%q+D defined but not used", decl);
}

/* Issue appropriate warnings for the global declarations in V (of
   which there are LEN).  */

void
check_global_declarations (tree *v, int len)
{
  int i;

  for (i = 0; i < len; i++)
    check_global_declaration_1 (v[i]);
}

/* Emit debugging information for all global declarations in VEC.  */

void
emit_debug_global_declarations (tree *vec, int len)
{
  int i;

  /* Avoid confusing the debug information machinery when there are errors.  */
  if (seen_error ())
    return;

  timevar_push (TV_SYMOUT);
  for (i = 0; i < len; i++)
    debug_hooks->global_decl (vec[i]);
  timevar_pop (TV_SYMOUT);
}

/* Compile an entire translation unit.  Write a file of assembly
   output and various debugging dumps.  */

static void
compile_file (void)
{
  timevar_start (TV_PHASE_PARSING);
  timevar_push (TV_PARSE_GLOBAL);

  /* Call the parser, which parses the entire file (calling
     rest_of_compilation for each function).  */
  lang_hooks.parse_file ();

  timevar_pop (TV_PARSE_GLOBAL);
  timevar_stop (TV_PHASE_PARSING);

  /* Compilation is now finished except for writing
     what's left of the symbol table output.  */

  if (flag_syntax_only || flag_wpa)
    return;

  ggc_protect_identifiers = false;

  /* This must also call finalize_compilation_unit.  */
  lang_hooks.decls.final_write_globals ();

  if (seen_error ())
    return;

  timevar_start (TV_PHASE_LATE_ASM);

  /* Compilation unit is finalized.  When producing non-fat LTO object, we are
     basically finished.  */
  if (in_lto_p || !flag_lto || flag_fat_lto_objects)
    {
      /* File-scope initialization for AddressSanitizer.  */
      if (flag_sanitize & SANITIZE_ADDRESS)
        asan_finish_file ();

      if (flag_sanitize & SANITIZE_THREAD)
	tsan_finish_file ();

      output_shared_constant_pool ();
      output_object_blocks ();
      finish_tm_clone_pairs ();

      /* Write out any pending weak symbol declarations.  */
      weak_finish ();

      /* This must be at the end before unwind and debug info.
	 Some target ports emit PIC setup thunks here.  */
      targetm.asm_out.code_end ();

      /* Do dbx symbols.  */
      timevar_push (TV_SYMOUT);

    #if defined DWARF2_DEBUGGING_INFO || defined DWARF2_UNWIND_INFO
      if (dwarf2out_do_frame ())
	dwarf2out_frame_finish ();
    #endif

      (*debug_hooks->finish) (main_input_filename);
      timevar_pop (TV_SYMOUT);

      /* Output some stuff at end of file if nec.  */

      dw2_output_indirect_constants ();

      /* Flush any pending external directives.  */
      process_pending_assemble_externals ();
   }

  /* Emit LTO marker if LTO info has been previously emitted.  This is
     used by collect2 to determine whether an object file contains IL.
     We used to emit an undefined reference here, but this produces
     link errors if an object file with IL is stored into a shared
     library without invoking lto1.  */
  if (flag_generate_lto)
    {
#if defined ASM_OUTPUT_ALIGNED_DECL_COMMON
      ASM_OUTPUT_ALIGNED_DECL_COMMON (asm_out_file, NULL_TREE,
				      "__gnu_lto_v1",
				      (unsigned HOST_WIDE_INT) 1, 8);
#elif defined ASM_OUTPUT_ALIGNED_COMMON
      ASM_OUTPUT_ALIGNED_COMMON (asm_out_file, "__gnu_lto_v1",
				 (unsigned HOST_WIDE_INT) 1, 8);
#else
      ASM_OUTPUT_COMMON (asm_out_file, "__gnu_lto_v1",
			 (unsigned HOST_WIDE_INT) 1,
			 (unsigned HOST_WIDE_INT) 1);
#endif
      /* Let linker plugin know that this is a slim object and must be LTOed
         even when user did not ask for it.  */
      if (!flag_fat_lto_objects)
        {
#if defined ASM_OUTPUT_ALIGNED_DECL_COMMON
	  ASM_OUTPUT_ALIGNED_DECL_COMMON (asm_out_file, NULL_TREE,
					  "__gnu_lto_slim",
					  (unsigned HOST_WIDE_INT) 1, 8);
#elif defined ASM_OUTPUT_ALIGNED_COMMON
	  ASM_OUTPUT_ALIGNED_COMMON (asm_out_file, "__gnu_lto_slim",
				     (unsigned HOST_WIDE_INT) 1, 8);
#else
	  ASM_OUTPUT_COMMON (asm_out_file, "__gnu_lto_slim",
			     (unsigned HOST_WIDE_INT) 1,
			     (unsigned HOST_WIDE_INT) 1);
#endif
        }
    }

  /* Attach a special .ident directive to the end of the file to identify
     the version of GCC which compiled this code.  The format of the .ident
     string is patterned after the ones produced by native SVR4 compilers.  */
  if (!flag_no_ident)
    {
      const char *pkg_version = "(GNU) ";
      char *ident_str;

      if (strcmp ("(GCC) ", pkgversion_string))
	pkg_version = pkgversion_string;

      ident_str = ACONCAT (("GCC: ", pkg_version, version_string, NULL));
      targetm.asm_out.output_ident (ident_str);
    }

  /* Invoke registered plugin callbacks.  */
  invoke_plugin_callbacks (PLUGIN_FINISH_UNIT, NULL);

  /* This must be at the end.  Some target ports emit end of file directives
     into the assembly file here, and hence we can not output anything to the
     assembly file after this point.  */
  targetm.asm_out.file_end ();

  timevar_stop (TV_PHASE_LATE_ASM);
}

/* Print version information to FILE.
   Each line begins with INDENT (for the case where FILE is the
   assembler output file).  */

void
print_version (FILE *file, const char *indent)
{
  static const char fmt1[] =
#ifdef __GNUC__
    N_("%s%s%s %sversion %s (%s)\n%s\tcompiled by GNU C version %s, ")
#else
    N_("%s%s%s %sversion %s (%s) compiled by CC, ")
#endif
    ;
  static const char fmt2[] =
    N_("GMP version %s, MPFR version %s, MPC version %s\n");
  static const char fmt3[] =
    N_("%s%swarning: %s header version %s differs from library version %s.\n");
  static const char fmt4[] =
    N_("%s%sGGC heuristics: --param ggc-min-expand=%d --param ggc-min-heapsize=%d\n");
#ifndef __VERSION__
#define __VERSION__ "[?]"
#endif
  fprintf (file,
	   file == stderr ? _(fmt1) : fmt1,
	   indent, *indent != 0 ? " " : "",
	   lang_hooks.name, pkgversion_string, version_string, TARGET_NAME,
	   indent, __VERSION__);

  /* We need to stringify the GMP macro values.  Ugh, gmp_version has
     two string formats, "i.j.k" and "i.j" when k is zero.  As of
     gmp-4.3.0, GMP always uses the 3 number format.  */
#define GCC_GMP_STRINGIFY_VERSION3(X) #X
#define GCC_GMP_STRINGIFY_VERSION2(X) GCC_GMP_STRINGIFY_VERSION3 (X)
#define GCC_GMP_VERSION_NUM(X,Y,Z) (((X) << 16L) | ((Y) << 8) | (Z))
#define GCC_GMP_VERSION \
  GCC_GMP_VERSION_NUM(__GNU_MP_VERSION, __GNU_MP_VERSION_MINOR, __GNU_MP_VERSION_PATCHLEVEL)
#if GCC_GMP_VERSION < GCC_GMP_VERSION_NUM(4,3,0) && __GNU_MP_VERSION_PATCHLEVEL == 0
#define GCC_GMP_STRINGIFY_VERSION \
  GCC_GMP_STRINGIFY_VERSION2 (__GNU_MP_VERSION) "." \
  GCC_GMP_STRINGIFY_VERSION2 (__GNU_MP_VERSION_MINOR)
#else
#define GCC_GMP_STRINGIFY_VERSION \
  GCC_GMP_STRINGIFY_VERSION2 (__GNU_MP_VERSION) "." \
  GCC_GMP_STRINGIFY_VERSION2 (__GNU_MP_VERSION_MINOR) "." \
  GCC_GMP_STRINGIFY_VERSION2 (__GNU_MP_VERSION_PATCHLEVEL)
#endif
  fprintf (file,
	   file == stderr ? _(fmt2) : fmt2,
	   GCC_GMP_STRINGIFY_VERSION, MPFR_VERSION_STRING, MPC_VERSION_STRING);
  if (strcmp (GCC_GMP_STRINGIFY_VERSION, gmp_version))
    fprintf (file,
	     file == stderr ? _(fmt3) : fmt3,
	     indent, *indent != 0 ? " " : "",
	     "GMP", GCC_GMP_STRINGIFY_VERSION, gmp_version);
  if (strcmp (MPFR_VERSION_STRING, mpfr_get_version ()))
    fprintf (file,
	     file == stderr ? _(fmt3) : fmt3,
	     indent, *indent != 0 ? " " : "",
	     "MPFR", MPFR_VERSION_STRING, mpfr_get_version ());
  if (strcmp (MPC_VERSION_STRING, mpc_get_version ()))
    fprintf (file,
	     file == stderr ? _(fmt3) : fmt3,
	     indent, *indent != 0 ? " " : "",
	     "MPC", MPC_VERSION_STRING, mpc_get_version ());
  fprintf (file,
	   file == stderr ? _(fmt4) : fmt4,
	   indent, *indent != 0 ? " " : "",
	   PARAM_VALUE (GGC_MIN_EXPAND), PARAM_VALUE (GGC_MIN_HEAPSIZE));

  print_plugins_versions (file, indent);
  {
    /* defined in file melt-runtime.cc */
    extern void melt_print_version_info (FILE *fil, const char* indent);
    melt_print_version_info (file, indent);
  }
}

static int
print_to_asm_out_file (print_switch_type type, const char * text)
{
  bool prepend_sep = true;

  switch (type)
    {
    case SWITCH_TYPE_LINE_END:
      putc ('\n', asm_out_file);
      return 1;

    case SWITCH_TYPE_LINE_START:
      fputs (ASM_COMMENT_START, asm_out_file);
      return strlen (ASM_COMMENT_START);

    case SWITCH_TYPE_DESCRIPTIVE:
      if (ASM_COMMENT_START[0] == 0)
	prepend_sep = false;
      /* Drop through.  */
    case SWITCH_TYPE_PASSED:
    case SWITCH_TYPE_ENABLED:
      if (prepend_sep)
	fputc (' ', asm_out_file);
      fputs (text, asm_out_file);
      /* No need to return the length here as
	 print_single_switch has already done it.  */
      return 0;

    default:
      return -1;
    }
}

static int
print_to_stderr (print_switch_type type, const char * text)
{
  switch (type)
    {
    case SWITCH_TYPE_LINE_END:
      putc ('\n', stderr);
      return 1;

    case SWITCH_TYPE_LINE_START:
      return 0;

    case SWITCH_TYPE_PASSED:
    case SWITCH_TYPE_ENABLED:
      fputc (' ', stderr);
      /* Drop through.  */

    case SWITCH_TYPE_DESCRIPTIVE:
      fputs (text, stderr);
      /* No need to return the length here as
	 print_single_switch has already done it.  */
      return 0;

    default:
      return -1;
    }
}

/* Print an option value and return the adjusted position in the line.
   ??? print_fn doesn't handle errors, eg disk full; presumably other
   code will catch a disk full though.  */

static int
print_single_switch (print_switch_fn_type print_fn,
		     int pos,
		     print_switch_type type,
		     const char * text)
{
  /* The ultrix fprintf returns 0 on success, so compute the result
     we want here since we need it for the following test.  The +1
     is for the separator character that will probably be emitted.  */
  int len = strlen (text) + 1;

  if (pos != 0
      && pos + len > MAX_LINE)
    {
      print_fn (SWITCH_TYPE_LINE_END, NULL);
      pos = 0;
    }

  if (pos == 0)
    pos += print_fn (SWITCH_TYPE_LINE_START, NULL);

  print_fn (type, text);
  return pos + len;
}

/* Print active target switches using PRINT_FN.
   POS is the current cursor position and MAX is the size of a "line".
   Each line begins with INDENT and ends with TERM.
   Each switch is separated from the next by SEP.  */

static void
print_switch_values (print_switch_fn_type print_fn)
{
  int pos = 0;
  size_t j;

  /* Fill in the -frandom-seed option, if the user didn't pass it, so
     that it can be printed below.  This helps reproducibility.  */
  if (!flag_random_seed)
    init_random_seed ();

  /* Print the options as passed.  */
  pos = print_single_switch (print_fn, pos,
			     SWITCH_TYPE_DESCRIPTIVE, _("options passed: "));

  for (j = 1; j < save_decoded_options_count; j++)
    {
      switch (save_decoded_options[j].opt_index)
	{
	case OPT_o:
	case OPT_d:
	case OPT_dumpbase:
	case OPT_dumpdir:
	case OPT_auxbase:
	case OPT_quiet:
	case OPT_version:
	  /* Ignore these.  */
	  continue;
	}

      pos = print_single_switch (print_fn, pos, SWITCH_TYPE_PASSED,
				 save_decoded_options[j].orig_option_with_args_text);
    }

  if (pos > 0)
    print_fn (SWITCH_TYPE_LINE_END, NULL);

  /* Print the -f and -m options that have been enabled.
     We don't handle language specific options but printing argv
     should suffice.  */
  pos = print_single_switch (print_fn, 0,
			     SWITCH_TYPE_DESCRIPTIVE, _("options enabled: "));

  for (j = 0; j < cl_options_count; j++)
    if (cl_options[j].cl_report
	&& option_enabled (j, &global_options) > 0)
      pos = print_single_switch (print_fn, pos,
				 SWITCH_TYPE_ENABLED, cl_options[j].opt_text);

  print_fn (SWITCH_TYPE_LINE_END, NULL);
}

/* Open assembly code output file.  Do this even if -fsyntax-only is
   on, because then the driver will have provided the name of a
   temporary file or bit bucket for us.  NAME is the file specified on
   the command line, possibly NULL.  */
static void
init_asm_output (const char *name)
{
  if (name == NULL && asm_file_name == 0)
    asm_out_file = stdout;
  else
    {
      if (asm_file_name == 0)
	{
	  int len = strlen (dump_base_name);
	  char *dumpname = XNEWVEC (char, len + 6);

	  memcpy (dumpname, dump_base_name, len + 1);
	  strip_off_ending (dumpname, len);
	  strcat (dumpname, ".s");
	  asm_file_name = dumpname;
	}
      if (!strcmp (asm_file_name, "-"))
	asm_out_file = stdout;
      else
	asm_out_file = fopen (asm_file_name, "w");
      if (asm_out_file == 0)
	fatal_error ("can%'t open %s for writing: %m", asm_file_name);
    }

  if (!flag_syntax_only)
    {
      targetm.asm_out.file_start ();

      if (flag_record_gcc_switches)
	{
	  if (targetm.asm_out.record_gcc_switches)
	    {
	      /* Let the target know that we are about to start recording.  */
	      targetm.asm_out.record_gcc_switches (SWITCH_TYPE_DESCRIPTIVE,
						   NULL);
	      /* Now record the switches.  */
	      print_switch_values (targetm.asm_out.record_gcc_switches);
	      /* Let the target know that the recording is over.  */
	      targetm.asm_out.record_gcc_switches (SWITCH_TYPE_DESCRIPTIVE,
						   NULL);
	    }
	  else
	    inform (input_location, "-frecord-gcc-switches is not supported by the current target");
	}

      if (flag_verbose_asm)
	{
	  /* Print the list of switches in effect
	     into the assembler file as comments.  */
	  print_version (asm_out_file, ASM_COMMENT_START);
	  print_switch_values (print_to_asm_out_file);
	  putc ('\n', asm_out_file);
	}
    }
}

/* A helper function; used as the reallocator function for cpp's line
   table.  */
static void *
realloc_for_line_map (void *ptr, size_t len)
{
  return GGC_RESIZEVAR (void, ptr, len);
}

/* A helper function: used as the allocator function for
   identifier_to_locale.  */
static void *
alloc_for_identifier_to_locale (size_t len)
{
  return ggc_alloc_atomic (len);
}

/* Output stack usage information.  */
void
output_stack_usage (void)
{
  static bool warning_issued = false;
  enum stack_usage_kind_type { STATIC = 0, DYNAMIC, DYNAMIC_BOUNDED };
  const char *stack_usage_kind_str[] = {
    "static",
    "dynamic",
    "dynamic,bounded"
  };
  HOST_WIDE_INT stack_usage = current_function_static_stack_size;
  enum stack_usage_kind_type stack_usage_kind;

  if (stack_usage < 0)
    {
      if (!warning_issued)
	{
	  warning (0, "stack usage computation not supported for this target");
	  warning_issued = true;
	}
      return;
    }

  stack_usage_kind = STATIC;

  /* Add the maximum amount of space pushed onto the stack.  */
  if (current_function_pushed_stack_size > 0)
    {
      stack_usage += current_function_pushed_stack_size;
      stack_usage_kind = DYNAMIC_BOUNDED;
    }

  /* Now on to the tricky part: dynamic stack allocation.  */
  if (current_function_allocates_dynamic_stack_space)
    {
      if (current_function_has_unbounded_dynamic_stack_size)
	stack_usage_kind = DYNAMIC;
      else
	stack_usage_kind = DYNAMIC_BOUNDED;

      /* Add the size even in the unbounded case, this can't hurt.  */
      stack_usage += current_function_dynamic_stack_size;
    }

  if (flag_stack_usage)
    {
      expanded_location loc
	= expand_location (DECL_SOURCE_LOCATION (current_function_decl));
      /* We don't want to print the full qualified name because it can be long,
	 so we strip the scope prefix, but we may need to deal with the suffix
	 created by the compiler.  */
      const char *suffix
	= strchr (IDENTIFIER_POINTER (DECL_NAME (current_function_decl)), '.');
      const char *name
	= lang_hooks.decl_printable_name (current_function_decl, 2);
      if (suffix)
	{
	  const char *dot = strchr (name, '.');
	  while (dot && strcasecmp (dot, suffix) != 0)
	    {
	      name = dot + 1;
	      dot = strchr (name, '.');
	    }
	}
      else
	{
	  const char *dot = strrchr (name, '.');
	  if (dot)
	    name = dot + 1;
	}

      fprintf (stack_usage_file,
	       "%s:%d:%d:%s\t"HOST_WIDE_INT_PRINT_DEC"\t%s\n",
	       lbasename (loc.file),
	       loc.line,
	       loc.column,
	       name,
	       stack_usage,
	       stack_usage_kind_str[stack_usage_kind]);
    }

  if (warn_stack_usage >= 0)
    {
      if (stack_usage_kind == DYNAMIC)
	warning (OPT_Wstack_usage_, "stack usage might be unbounded");
      else if (stack_usage > warn_stack_usage)
	{
	  if (stack_usage_kind == DYNAMIC_BOUNDED)
	    warning (OPT_Wstack_usage_, "stack usage might be %wd bytes",
		     stack_usage);
	  else
	    warning (OPT_Wstack_usage_, "stack usage is %wd bytes",
		     stack_usage);
	}
    }
}

/* Open an auxiliary output file.  */
static FILE *
open_auxiliary_file (const char *ext)
{
  char *filename;
  FILE *file;

  filename = concat (aux_base_name, ".", ext, NULL);
  file = fopen (filename, "w");
  if (!file)
    fatal_error ("can%'t open %s for writing: %m", filename);
  free (filename);
  return file;
}

extern "C" int melt_flag_dont_catch_crashing_signals; // from melt-runtime.cc

/* Initialization of the front end environment, before command line
   options are parsed.  Signal handlers, internationalization etc.
   ARGV0 is main's argv[0].  */
static void
general_init (const char *argv0)
{
  const char *p;

  p = argv0 + strlen (argv0);
  while (p != argv0 && !IS_DIR_SEPARATOR (p[-1]))
    --p;
  progname = p;

  xmalloc_set_program_name (progname);

  hex_init ();

  /* Unlock the stdio streams.  */
  unlock_std_streams ();

  gcc_init_libintl ();

  identifier_to_locale_alloc = alloc_for_identifier_to_locale;
  identifier_to_locale_free = ggc_free;

  /* Initialize the diagnostics reporting machinery, so option parsing
     can give warnings and errors.  */
  diagnostic_initialize (global_dc, N_OPTS);
  /* Set a default printer.  Language specific initializations will
     override it later.  */
  tree_diagnostics_defaults (global_dc);
  /* FIXME: This should probably be moved to C-family
     language-specific initializations.  */
  /* By default print macro expansion contexts in the diagnostic
     finalizer -- for tokens resulting from macro expansion.  */
  diagnostic_finalizer (global_dc) = virt_loc_aware_diagnostic_finalizer;

  global_dc->show_caret
    = global_options_init.x_flag_diagnostics_show_caret;
  global_dc->show_option_requested
    = global_options_init.x_flag_diagnostics_show_option;
  global_dc->show_column
    = global_options_init.x_flag_show_column;
  global_dc->internal_error = plugins_internal_error_function;
  global_dc->option_enabled = option_enabled;
  global_dc->option_state = &global_options;
  global_dc->option_name = option_name;


  /* MELT don't like the signal handling; using GDB is simpler */
  if (melt_flag_dont_catch_crashing_signals == 0) {
  /* Trap fatal signals, e.g. SIGSEGV, and convert them to ICE messages.  */
#ifdef SIGSEGV
  signal (SIGSEGV, crash_signal);
#endif
#ifdef SIGILL
  signal (SIGILL, crash_signal);
#endif
#ifdef SIGBUS
  signal (SIGBUS, crash_signal);
#endif
#ifdef SIGABRT
  signal (SIGABRT, crash_signal);
#endif
#if defined SIGIOT && (!defined SIGABRT || SIGABRT != SIGIOT)
  signal (SIGIOT, crash_signal);
#endif
#ifdef SIGFPE
  signal (SIGFPE, crash_signal);
#endif

  /* Other host-specific signal setup.  */
  (*host_hooks.extra_signals)();
  } // end if melt_flag_dont_catch_crashing_signals

  /* Initialize the garbage-collector, string pools and tree type hash
     table.  */
  init_ggc ();
  init_stringpool ();
  line_table = ggc_alloc_line_maps ();
  linemap_init (line_table);
  line_table->reallocator = realloc_for_line_map;
  line_table->round_alloc_size = ggc_round_alloc_size;
  init_ttree ();

  /* Melt needs PARMAPOLY & LIBTOOLDYNL */
#if HAVE_PARMAPOLY
  /* Initialize the Parma Polyhedra Library. */
  if (ppl_initialize () <0) 
    fatal_error ("failed to initialize Parma Polyedra Library");
#endif

  /* Initialize register usage now so switches may override.  */
  init_reg_sets ();

  /* Register the language-independent parameters.  */
  global_init_params ();

  /* This must be done after global_init_params but before argument
     processing.  */
  init_ggc_heuristics ();

  /* Create the singleton holder for global state.
     Doing so also creates the pass manager and with it the passes.  */
  g = new gcc::context ();

  statistics_early_init ();
  finish_params ();
}

/* Return true if the current target supports -fsection-anchors.  */

static bool
target_supports_section_anchors_p (void)
{
  if (targetm.min_anchor_offset == 0 && targetm.max_anchor_offset == 0)
    return false;

  if (targetm.asm_out.output_anchor == NULL)
    return false;

  return true;
}

/* Default the align_* variables to 1 if they're still unset, and
   set up the align_*_log variables.  */
static void
init_alignments (void)
{
  if (align_loops <= 0)
    align_loops = 1;
  if (align_loops_max_skip > align_loops)
    align_loops_max_skip = align_loops - 1;
  align_loops_log = floor_log2 (align_loops * 2 - 1);
  if (align_jumps <= 0)
    align_jumps = 1;
  if (align_jumps_max_skip > align_jumps)
    align_jumps_max_skip = align_jumps - 1;
  align_jumps_log = floor_log2 (align_jumps * 2 - 1);
  if (align_labels <= 0)
    align_labels = 1;
  align_labels_log = floor_log2 (align_labels * 2 - 1);
  if (align_labels_max_skip > align_labels)
    align_labels_max_skip = align_labels - 1;
  if (align_functions <= 0)
    align_functions = 1;
  align_functions_log = floor_log2 (align_functions * 2 - 1);
}

/* Process the options that have been parsed.  */
static void
process_options (void)
{
  /* Just in case lang_hooks.post_options ends up calling a debug_hook.
     This can happen with incorrect pre-processed input. */
  debug_hooks = &do_nothing_debug_hooks;

  maximum_field_alignment = initial_max_fld_align * BITS_PER_UNIT;

  /* Default to -fdiagnostics-color=auto if GCC_COLORS is in the environment,
     otherwise default to -fdiagnostics-color=never.  */
  if (!global_options_set.x_flag_diagnostics_show_color
      && getenv ("GCC_COLORS"))
    pp_show_color (global_dc->printer)
      = colorize_init (DIAGNOSTICS_COLOR_AUTO);

  /* Allow the front end to perform consistency checks and do further
     initialization based on the command line options.  This hook also
     sets the original filename if appropriate (e.g. foo.i -> foo.c)
     so we can correctly initialize debug output.  */
  no_backend = lang_hooks.post_options (&main_input_filename);

  /* Some machines may reject certain combinations of options.  */
  targetm.target_option.override ();

  /* Avoid any informative notes in the second run of -fcompare-debug.  */
  if (flag_compare_debug) 
    diagnostic_inhibit_notes (global_dc);

  if (flag_section_anchors && !target_supports_section_anchors_p ())
    {
      warning (OPT_fsection_anchors,
	       "this target does not support %qs", "-fsection-anchors");
      flag_section_anchors = 0;
    }

  if (flag_short_enums == 2)
    flag_short_enums = targetm.default_short_enums ();

  /* Set aux_base_name if not already set.  */
  if (aux_base_name)
    ;
  else if (main_input_filename)
    {
      char *name = xstrdup (lbasename (main_input_filename));

      strip_off_ending (name, strlen (name));
      aux_base_name = name;
    }
  else
    aux_base_name = "gccaux";

#ifndef HAVE_cloog
  if (flag_graphite
      || flag_graphite_identity
      || flag_loop_block
      || flag_loop_interchange
      || flag_loop_strip_mine
      || flag_loop_parallelize_all)
    sorry ("Graphite loop optimizations cannot be used (-fgraphite, "
	   "-fgraphite-identity, -floop-block, "
	   "-floop-interchange, -floop-strip-mine, -floop-parallelize-all, "
	   "and -ftree-loop-linear)");
#endif

  if (flag_check_pointer_bounds)
    {
      if (targetm.chkp_bound_mode () == VOIDmode)
	error ("-fcheck-pointers is not supported for this target");
    }

  /* One region RA really helps to decrease the code size.  */
  if (flag_ira_region == IRA_REGION_AUTODETECT)
    flag_ira_region
      = optimize_size || !optimize ? IRA_REGION_ONE : IRA_REGION_MIXED;

  if (flag_strict_volatile_bitfields > 0 && !abi_version_at_least (2))
    {
      warning (0, "-fstrict-volatile-bitfields disabled; "
	       "it is incompatible with ABI versions < 2");
      flag_strict_volatile_bitfields = 0;
    }

  /* Unrolling all loops implies that standard loop unrolling must also
     be done.  */
  if (flag_unroll_all_loops)
    flag_unroll_loops = 1;

  /* web and rename-registers help when run after loop unrolling.  */
  if (flag_web == AUTODETECT_VALUE)
    flag_web = flag_unroll_loops || flag_peel_loops;

  if (flag_rename_registers == AUTODETECT_VALUE)
    flag_rename_registers = flag_unroll_loops || flag_peel_loops;

  if (flag_non_call_exceptions)
    flag_asynchronous_unwind_tables = 1;
  if (flag_asynchronous_unwind_tables)
    flag_unwind_tables = 1;

  if (flag_value_profile_transformations)
    flag_profile_values = 1;

  /* Warn about options that are not supported on this machine.  */
#ifndef INSN_SCHEDULING
  if (flag_schedule_insns || flag_schedule_insns_after_reload)
    warning (0, "instruction scheduling not supported on this target machine");
#endif
#ifndef DELAY_SLOTS
  if (flag_delayed_branch)
    warning (0, "this target machine does not have delayed branches");
#endif

  user_label_prefix = USER_LABEL_PREFIX;
  if (flag_leading_underscore != -1)
    {
      /* If the default prefix is more complicated than "" or "_",
	 issue a warning and ignore this option.  */
      if (user_label_prefix[0] == 0 ||
	  (user_label_prefix[0] == '_' && user_label_prefix[1] == 0))
	{
	  user_label_prefix = flag_leading_underscore ? "_" : "";
	}
      else
	warning (0, "-f%sleading-underscore not supported on this target machine",
		 flag_leading_underscore ? "" : "no-");
    }

  /* If we are in verbose mode, write out the version and maybe all the
     option flags in use.  */
  if (version_flag)
    {
      print_version (stderr, "");
      if (! quiet_flag)
	print_switch_values (print_to_stderr);
    }

  if (flag_syntax_only)
    {
      write_symbols = NO_DEBUG;
      profile_flag = 0;
    }

  if (flag_gtoggle)
    {
      if (debug_info_level == DINFO_LEVEL_NONE)
	{
	  debug_info_level = DINFO_LEVEL_NORMAL;

	  if (write_symbols == NO_DEBUG)
	    write_symbols = PREFERRED_DEBUGGING_TYPE;
	}
      else
	debug_info_level = DINFO_LEVEL_NONE;
    }

  if (flag_dump_final_insns && !flag_syntax_only && !no_backend)
    {
      FILE *final_output = fopen (flag_dump_final_insns, "w");
      if (!final_output)
	{
	  error ("could not open final insn dump file %qs: %m",
		 flag_dump_final_insns);
	  flag_dump_final_insns = NULL;
	}
      else if (fclose (final_output))
	{
	  error ("could not close zeroed insn dump file %qs: %m",
		 flag_dump_final_insns);
	  flag_dump_final_insns = NULL;
	}
    }

  /* A lot of code assumes write_symbols == NO_DEBUG if the debugging
     level is 0.  */
  if (debug_info_level == DINFO_LEVEL_NONE)
    write_symbols = NO_DEBUG;

  if (write_symbols == NO_DEBUG)
    ;
#if defined(DBX_DEBUGGING_INFO)
  else if (write_symbols == DBX_DEBUG)
    debug_hooks = &dbx_debug_hooks;
#endif
#if defined(XCOFF_DEBUGGING_INFO)
  else if (write_symbols == XCOFF_DEBUG)
    debug_hooks = &xcoff_debug_hooks;
#endif
#ifdef SDB_DEBUGGING_INFO
  else if (write_symbols == SDB_DEBUG)
    debug_hooks = &sdb_debug_hooks;
#endif
#ifdef DWARF2_DEBUGGING_INFO
  else if (write_symbols == DWARF2_DEBUG)
    debug_hooks = &dwarf2_debug_hooks;
#endif
#ifdef VMS_DEBUGGING_INFO
  else if (write_symbols == VMS_DEBUG || write_symbols == VMS_AND_DWARF2_DEBUG)
    debug_hooks = &vmsdbg_debug_hooks;
#endif
  else
    error ("target system does not support the \"%s\" debug format",
	   debug_type_names[write_symbols]);

  /* We know which debug output will be used so we can set flag_var_tracking
     and flag_var_tracking_uninit if the user has not specified them.  */
  if (debug_info_level < DINFO_LEVEL_NORMAL
      || debug_hooks->var_location == do_nothing_debug_hooks.var_location)
    {
      if (flag_var_tracking == 1
	  || flag_var_tracking_uninit == 1)
        {
	  if (debug_info_level < DINFO_LEVEL_NORMAL)
	    warning (0, "variable tracking requested, but useless unless "
		     "producing debug info");
	  else
	    warning (0, "variable tracking requested, but not supported "
		     "by this debug format");
	}
      flag_var_tracking = 0;
      flag_var_tracking_uninit = 0;
    }

  /* The debug hooks are used to implement -fdump-go-spec because it
     gives a simple and stable API for all the information we need to
     dump.  */
  if (flag_dump_go_spec != NULL)
    debug_hooks = dump_go_spec_init (flag_dump_go_spec, debug_hooks);

  /* If the user specifically requested variable tracking with tagging
     uninitialized variables, we need to turn on variable tracking.
     (We already determined above that variable tracking is feasible.)  */
  if (flag_var_tracking_uninit == 1)
    flag_var_tracking = 1;

  if (flag_var_tracking == AUTODETECT_VALUE)
    flag_var_tracking = optimize >= 1;

  if (flag_var_tracking_uninit == AUTODETECT_VALUE)
    flag_var_tracking_uninit = flag_var_tracking;

  if (flag_var_tracking_assignments == AUTODETECT_VALUE)
    flag_var_tracking_assignments = flag_var_tracking
      && !(flag_selective_scheduling || flag_selective_scheduling2);

  if (flag_var_tracking_assignments_toggle)
    flag_var_tracking_assignments = !flag_var_tracking_assignments;

  if (flag_var_tracking_assignments && !flag_var_tracking)
    flag_var_tracking = flag_var_tracking_assignments = -1;

  if (flag_var_tracking_assignments
      && (flag_selective_scheduling || flag_selective_scheduling2))
    warning (0, "var-tracking-assignments changes selective scheduling");

  if (flag_tree_cselim == AUTODETECT_VALUE)
#ifdef HAVE_conditional_move
    flag_tree_cselim = 1;
#else
    flag_tree_cselim = 0;
#endif

  /* If auxiliary info generation is desired, open the output file.
     This goes in the same directory as the source file--unlike
     all the other output files.  */
  if (flag_gen_aux_info)
    {
      aux_info_file = fopen (aux_info_file_name, "w");
      if (aux_info_file == 0)
	fatal_error ("can%'t open %s: %m", aux_info_file_name);
    }

  if (!targetm_common.have_named_sections)
    {
      if (flag_function_sections)
	{
	  warning (0, "-ffunction-sections not supported for this target");
	  flag_function_sections = 0;
	}
      if (flag_data_sections)
	{
	  warning (0, "-fdata-sections not supported for this target");
	  flag_data_sections = 0;
	}
    }

#ifndef HAVE_prefetch
  if (flag_prefetch_loop_arrays > 0)
    {
      warning (0, "-fprefetch-loop-arrays not supported for this target");
      flag_prefetch_loop_arrays = 0;
    }
#else
  if (flag_prefetch_loop_arrays > 0 && !HAVE_prefetch)
    {
      warning (0, "-fprefetch-loop-arrays not supported for this target (try -march switches)");
      flag_prefetch_loop_arrays = 0;
    }
#endif

  /* This combination of options isn't handled for i386 targets and doesn't
     make much sense anyway, so don't allow it.  */
  if (flag_prefetch_loop_arrays > 0 && optimize_size)
    {
      warning (0, "-fprefetch-loop-arrays is not supported with -Os");
      flag_prefetch_loop_arrays = 0;
    }

  /* The presence of IEEE signaling NaNs, implies all math can trap.  */
  if (flag_signaling_nans)
    flag_trapping_math = 1;

  /* We cannot reassociate if we want traps or signed zeros.  */
  if (flag_associative_math && (flag_trapping_math || flag_signed_zeros))
    {
      warning (0, "-fassociative-math disabled; other options take precedence");
      flag_associative_math = 0;
    }

  /* With -fcx-limited-range, we do cheap and quick complex arithmetic.  */
  if (flag_cx_limited_range)
    flag_complex_method = 0;

  /* With -fcx-fortran-rules, we do something in-between cheap and C99.  */
  if (flag_cx_fortran_rules)
    flag_complex_method = 1;

  /* Targets must be able to place spill slots at lower addresses.  If the
     target already uses a soft frame pointer, the transition is trivial.  */
  if (!FRAME_GROWS_DOWNWARD && flag_stack_protect)
    {
      warning (0, "-fstack-protector not supported for this target");
      flag_stack_protect = 0;
    }
  if (!flag_stack_protect)
    warn_stack_protect = 0;

  /* Address Sanitizer needs porting to each target architecture.  */
  if ((flag_sanitize & SANITIZE_ADDRESS)
      && (targetm.asan_shadow_offset == NULL
	  || !FRAME_GROWS_DOWNWARD))
    {
      warning (0, "-fsanitize=address not supported for this target");
      flag_sanitize &= ~SANITIZE_ADDRESS;
    }

  /* Enable -Werror=coverage-mismatch when -Werror and -Wno-error
     have not been set.  */
  if (!global_options_set.x_warnings_are_errors
      && warn_coverage_mismatch
      && (global_dc->classify_diagnostic[OPT_Wcoverage_mismatch] ==
          DK_UNSPECIFIED))
    diagnostic_classify_diagnostic (global_dc, OPT_Wcoverage_mismatch,
                                    DK_ERROR, UNKNOWN_LOCATION);

  /* Save the current optimization options.  */
  optimization_default_node = build_optimization_node (&global_options);
  optimization_current_node = optimization_default_node;
}

/* This function can be called multiple times to reinitialize the compiler
   back end when register classes or instruction sets have changed,
   before each function.  */
static void
backend_init_target (void)
{
  /* Initialize alignment variables.  */
  init_alignments ();

  /* This reinitializes hard_frame_pointer, and calls init_reg_modes_target()
     to initialize reg_raw_mode[].  */
  init_emit_regs ();

  /* This invokes target hooks to set fixed_reg[] etc, which is
     mode-dependent.  */
  init_regs ();

  /* This depends on stack_pointer_rtx.  */
  init_fake_stack_mems ();

  /* Sets static_base_value[HARD_FRAME_POINTER_REGNUM], which is
     mode-dependent.  */
  init_alias_target ();

  /* Depends on HARD_FRAME_POINTER_REGNUM.  */
  init_reload ();

  /* The following initialization functions need to generate rtl, so
     provide a dummy function context for them.  */
  init_dummy_function_start ();

  /* rtx_cost is mode-dependent, so cached values need to be recomputed
     on a mode change.  */
  init_expmed ();
  init_lower_subreg ();

  /* We may need to recompute regno_save_code[] and regno_restore_code[]
     after a mode change as well.  */
  caller_save_initialized_p = false;

  expand_dummy_function_end ();
}

/* Initialize the compiler back end.  This function is called only once,
   when starting the compiler.  */
static void
backend_init (void)
{
  init_emit_once ();

  init_rtlanal ();
  init_inline_once ();
  init_varasm_once ();
  save_register_info ();

  /* Initialize the target-specific back end pieces.  */
  ira_init_once ();
  backend_init_target ();
}

/* Initialize excess precision settings.  */
static void
init_excess_precision (void)
{
  /* Adjust excess precision handling based on the target options.  If
     the front end cannot handle it, flag_excess_precision_cmdline
     will already have been set accordingly in the post_options
     hook.  */
  gcc_assert (flag_excess_precision_cmdline != EXCESS_PRECISION_DEFAULT);
  flag_excess_precision = flag_excess_precision_cmdline;
  if (flag_unsafe_math_optimizations)
    flag_excess_precision = EXCESS_PRECISION_FAST;
  if (flag_excess_precision == EXCESS_PRECISION_STANDARD)
    {
      int flt_eval_method = TARGET_FLT_EVAL_METHOD;
      switch (flt_eval_method)
	{
	case -1:
	case 0:
	  /* Either the target acts unpredictably (-1) or has all the
	     operations required not to have excess precision (0).  */
	  flag_excess_precision = EXCESS_PRECISION_FAST;
	  break;
	case 1:
	case 2:
	  /* In these cases, predictable excess precision makes
	     sense.  */
	  break;
	default:
	  /* Any other implementation-defined FLT_EVAL_METHOD values
	     require the compiler to handle the associated excess
	     precision rules in excess_precision_type.  */
	  gcc_unreachable ();
	}
    }
}

/* Initialize things that are both lang-dependent and target-dependent.
   This function can be called more than once if target parameters change.  */
static void
lang_dependent_init_target (void)
{
  /* This determines excess precision settings.  */
  init_excess_precision ();

  /* This creates various _DECL nodes, so needs to be called after the
     front end is initialized.  It also depends on the HAVE_xxx macros
     generated from the target machine description.  */
  init_optabs ();

  /* The following initialization functions need to generate rtl, so
     provide a dummy function context for them.  */
  init_dummy_function_start ();

  /* Do the target-specific parts of expr initialization.  */
  init_expr_target ();

  /* Although the actions of these functions are language-independent,
     they use optabs, so we cannot call them from backend_init.  */
  init_set_costs ();
  ira_init ();

  expand_dummy_function_end ();
}

/* Language-dependent initialization.  Returns nonzero on success.  */
static int
lang_dependent_init (const char *name)
{
  location_t save_loc = input_location;
  if (dump_base_name == 0)
    dump_base_name = name && name[0] ? name : "gccdump";

  /* Other front-end initialization.  */
  input_location = BUILTINS_LOCATION;
  if (lang_hooks.init () == 0)
    return 0;
  input_location = save_loc;

  if (!flag_wpa)
    {
      init_asm_output (name);

      /* If stack usage information is desired, open the output file.  */
      if (flag_stack_usage)
	stack_usage_file = open_auxiliary_file ("su");
    }

  /* This creates various _DECL nodes, so needs to be called after the
     front end is initialized.  */
  init_eh ();

  /* Do the target-specific parts of the initialization.  */
  lang_dependent_init_target ();

  if (!flag_wpa)
    {
      /* If dbx symbol table desired, initialize writing it and output the
	 predefined types.  */
      timevar_push (TV_SYMOUT);

      /* Now we have the correct original filename, we can initialize
	 debug output.  */
      (*debug_hooks->init) (name);

      timevar_pop (TV_SYMOUT);
    }

  return 1;
}


/* Reinitialize everything when target parameters, such as register usage,
   have changed.  */
void
target_reinit (void)
{
  struct rtl_data saved_x_rtl;
  rtx *saved_regno_reg_rtx;

  /* Save *crtl and regno_reg_rtx around the reinitialization
     to allow target_reinit being called even after prepare_function_start.  */
  saved_regno_reg_rtx = regno_reg_rtx;
  if (saved_regno_reg_rtx)
    {  
      saved_x_rtl = *crtl;
      memset (crtl, '\0', sizeof (*crtl));
      regno_reg_rtx = NULL;
    }

  /* Reinitialize RTL backend.  */
  backend_init_target ();

  /* Reinitialize lang-dependent parts.  */
  lang_dependent_init_target ();

  /* And restore it at the end, as free_after_compilation from
     expand_dummy_function_end clears it.  */
  if (saved_regno_reg_rtx)
    {
      *crtl = saved_x_rtl;
      regno_reg_rtx = saved_regno_reg_rtx;
      saved_regno_reg_rtx = NULL;
    }
}

void
dump_memory_report (bool final)
{
  dump_line_table_statistics ();
  ggc_print_statistics ();
  stringpool_statistics ();
  dump_tree_statistics ();
  dump_gimple_statistics ();
  dump_rtx_statistics ();
  dump_alloc_pool_statistics ();
  dump_bitmap_statistics ();
  dump_vec_loc_statistics ();
  dump_ggc_loc_statistics (final);
  dump_alias_stats (stderr);
  dump_pta_stats (stderr);
}

/* Clean up: close opened files, etc.  */

static void
finalize (bool no_backend)
{
  /* Close the dump files.  */
  if (flag_gen_aux_info)
    {
      fclose (aux_info_file);
      if (seen_error ())
	unlink (aux_info_file_name);
    }

  /* Close non-debugging input and output files.  Take special care to note
     whether fclose returns an error, since the pages might still be on the
     buffer chain while the file is open.  */

  if (asm_out_file)
    {
      if (ferror (asm_out_file) != 0)
	fatal_error ("error writing to %s: %m", asm_file_name);
      if (fclose (asm_out_file) != 0)
	fatal_error ("error closing %s: %m", asm_file_name);
    }

  if (stack_usage_file)
    fclose (stack_usage_file);

  if (!no_backend)
    {
      statistics_fini ();

      g->get_passes ()->finish_optimization_passes ();

      ira_finish_once ();
    }

  if (mem_report)
    dump_memory_report (true);

  if (profile_report)
    dump_profile_report ();

  /* Language-specific end of compilation actions.  */
  lang_hooks.finish ();
}

/* Initialize the compiler, and compile the input file.  */
static void
do_compile (void)
{
  /* Initialize timing first.  The C front ends read the main file in
     the post_options hook, and C++ does file timings.  */
  if (time_report || !quiet_flag  || flag_detailed_statistics)
    timevar_init ();
  timevar_start (TV_TOTAL);

  process_options ();

  /* Don't do any more if an error has already occurred.  */
  if (!seen_error ())
    {
      timevar_start (TV_PHASE_SETUP);

      /* This must be run always, because it is needed to compute the FP
	 predefined macros, such as __LDBL_MAX__, for targets using non
	 default FP formats.  */
      init_adjust_machine_modes ();

      /* Set up the back-end if requested.  */
      if (!no_backend)
	backend_init ();

      /* Language-dependent initialization.  Returns true on success.  */
      if (lang_dependent_init (main_input_filename))
        {
          /* Initialize yet another pass.  */

          ggc_protect_identifiers = true;

          init_cgraph ();
          init_final (main_input_filename);
          coverage_init (aux_base_name);
          statistics_init ();
          invoke_plugin_callbacks (PLUGIN_START_UNIT, NULL);

          timevar_stop (TV_PHASE_SETUP);

          compile_file ();
        }
      else
        {
          timevar_stop (TV_PHASE_SETUP);
        }

      timevar_start (TV_PHASE_FINALIZE);

      finalize (no_backend);

      timevar_stop (TV_PHASE_FINALIZE);
    }

  /* Stop timing and print the times.  */
  timevar_stop (TV_TOTAL);
  timevar_print (stderr);
}

#ifdef __cplusplus
// Function from melt-runtime.cc to process MELT specific arguments
// (like -fplugin=melt and -fplugin-arg-melt-* and -fmelt-* ...)
extern "C" int melt_branch_process_arguments (int *, char***);
#else
extern int melt_branch_process_arguments (int *, char***);
#endif 

/* Entry point of cc1, cc1plus, jc1, f771, etc.
   Exit code is FATAL_EXIT_CODE if can't open files or if there were
   any errors, or SUCCESS_EXIT_CODE if compilation succeeded.

   It is not safe to call this function more than once.  */

int
toplev_main (int argc, char **argv)
{


  /* Parsing and gimplification sometimes need quite large stack.
     Increase stack size limits if possible.  */
  stack_limit_increase (64 * 1024 * 1024);

  expandargv (&argc, &argv);

  /* Initialization of GCC's environment, and diagnostics.  */
  general_init (argv[0]);

  /* Early processing of MELT related arguments */
  int nbmeltarg = melt_branch_process_arguments (&argc, &argv);

  /* One-off initialization of options that does not need to be
     repeated when options are added for particular functions.  */
  init_options_once ();

  /* Initialize global options structures; this must be repeated for
     each structure used for parsing options.  */
  init_options_struct (&global_options, &global_options_set);
  lang_hooks.init_options_struct (&global_options);

  /* Convert the options to an array.  */
  decode_cmdline_options_to_array_default_mask (argc,
						CONST_CAST2 (const char **,
							     char **, argv),
						&save_decoded_options,
						&save_decoded_options_count);

  /* Perform language-specific options initialization.  */
  lang_hooks.init_options (save_decoded_options_count, save_decoded_options);

  /* Parse the options and do minimal processing; basically just
     enough to default flags appropriately.  */
  decode_options (&global_options, &global_options_set,
		  save_decoded_options, save_decoded_options_count,
		  UNKNOWN_LOCATION, global_dc);

  handle_common_deferred_options ();

  init_local_tick ();

  initialize_plugins ();

  /* initialize melt if needed */
  if (nbmeltarg > 0)
    melt_initialize ();

  if (version_flag)
    print_version (stderr, "");

  if (help_flag)
    print_plugins_help (stderr, "");

  /* Exit early if we can (e.g. -help).  */
  if (!exit_after_options)
    do_compile ();

  if (warningcount || errorcount || werrorcount)
    print_ignored_options ();

  /* Invoke registered plugin callbacks if any.  Some plugins could
     emit some diagnostics here.  */
  invoke_plugin_callbacks (PLUGIN_FINISH, NULL);

<<<<<<< HEAD

  /* finalize melt if needed */
  if (nbmeltarg > 0)
    melt_finalize();
=======
  diagnostic_finish (global_dc);
>>>>>>> 801a661c

  finalize_plugins ();
  location_adhoc_data_fini (line_table);
  if (seen_error () || werrorcount)
    return (FATAL_EXIT_CODE);

  return (SUCCESS_EXIT_CODE);
}<|MERGE_RESOLUTION|>--- conflicted
+++ resolved
@@ -2034,14 +2034,11 @@
      emit some diagnostics here.  */
   invoke_plugin_callbacks (PLUGIN_FINISH, NULL);
 
-<<<<<<< HEAD
-
-  /* finalize melt if needed */
+  /* finalize MELT if needed. */
   if (nbmeltarg > 0)
     melt_finalize();
-=======
+
   diagnostic_finish (global_dc);
->>>>>>> 801a661c
 
   finalize_plugins ();
   location_adhoc_data_fini (line_table);
