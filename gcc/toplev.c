/* Top level of GCC compilers (cc1, cc1plus, etc.)
   Copyright (C) 1987, 1988, 1989, 1992, 1993, 1994, 1995, 1996, 1997, 1998,
   1999, 2000, 2001, 2002, 2003, 2004, 2005, 2006, 2007
   Free Software Foundation, Inc.

This file is part of GCC.

GCC is free software; you can redistribute it and/or modify it under
the terms of the GNU General Public License as published by the Free
Software Foundation; either version 2, or (at your option) any later
version.

GCC is distributed in the hope that it will be useful, but WITHOUT ANY
WARRANTY; without even the implied warranty of MERCHANTABILITY or
FITNESS FOR A PARTICULAR PURPOSE.  See the GNU General Public License
for more details.

You should have received a copy of the GNU General Public License
along with GCC; see the file COPYING.  If not, write to the Free
Software Foundation, 51 Franklin Street, Fifth Floor, Boston, MA
02110-1301, USA.  */

/* This is the top level of cc1/c++.
   It parses command args, opens files, invokes the various passes
   in the proper order, and counts the time used by each.
   Error messages and low-level interface to malloc also handled here.  */

#include "config.h"
#undef FLOAT /* This is for hpux. They should change hpux.  */
#undef FFS  /* Some systems define this in param.h.  */
#include "system.h"
#include "coretypes.h"
#include "tm.h"
#include <signal.h>

#ifdef HAVE_SYS_RESOURCE_H
# include <sys/resource.h>
#endif

#ifdef HAVE_SYS_TIMES_H
# include <sys/times.h>
#endif

#include "line-map.h"
#include "input.h"
#include "tree.h"
#include "version.h"
#include "rtl.h"
#include "tm_p.h"
#include "flags.h"
#include "insn-attr.h"
#include "insn-config.h"
#include "insn-flags.h"
#include "hard-reg-set.h"
#include "recog.h"
#include "output.h"
#include "except.h"
#include "function.h"
#include "toplev.h"
#include "expr.h"
#include "basic-block.h"
#include "intl.h"
#include "ggc.h"
#include "graph.h"
#include "regs.h"
#include "timevar.h"
#include "diagnostic.h"
#include "params.h"
#include "reload.h"
#include "dwarf2asm.h"
#include "integrate.h"
#include "real.h"
#include "debug.h"
#include "target.h"
#include "langhooks.h"
#include "cfglayout.h"
#include "cfgloop.h"
#include "hosthooks.h"
#include "cgraph.h"
#include "opts.h"
#include "coverage.h"
#include "value-prof.h"
#include "alloc-pool.h"
#include "tree-mudflap.h"

#if defined (DWARF2_UNWIND_INFO) || defined (DWARF2_DEBUGGING_INFO)
#include "dwarf2out.h"
#endif

#if defined(DBX_DEBUGGING_INFO) || defined(XCOFF_DEBUGGING_INFO)
#include "dbxout.h"
#endif

#ifdef SDB_DEBUGGING_INFO
#include "sdbout.h"
#endif

#ifdef XCOFF_DEBUGGING_INFO
#include "xcoffout.h"		/* Needed for external data
				   declarations for e.g. AIX 4.x.  */
#endif

static void general_init (const char *);
static void do_compile (void);
static void process_options (void);
static void backend_init (void);
static int lang_dependent_init (const char *);
static void init_asm_output (const char *);
static void finalize (void);

static void crash_signal (int) ATTRIBUTE_NORETURN;
static void setup_core_dumping (void);
static void compile_file (void);

/* Nonzero to dump debug info whilst parsing (-dy option).  */
static int set_yydebug;

/* True if we don't need a backend (e.g. preprocessing only).  */
static bool no_backend;

/* Length of line when printing switch values.  */
#define MAX_LINE 75

/* Name of program invoked, sans directories.  */

const char *progname;

/* Copy of argument vector to toplev_main.  */
static const char **save_argv;

/* Name of top-level original source file (what was input to cpp).
   This comes from the #-command at the beginning of the actual input.
   If there isn't any there, then this is the cc1 input file name.  */

const char *main_input_filename;

#ifndef USE_MAPPED_LOCATION
location_t unknown_location = { NULL, 0 };
#endif

/* Used to enable -fvar-tracking, -fweb and -frename-registers according
   to optimize and default_debug_hooks in process_options ().  */
#define AUTODETECT_VALUE 2

/* Current position in real source file.  */

location_t input_location;

struct line_maps line_table;

/* Nonzero if it is unsafe to create any new pseudo registers.  */
int no_new_pseudos;

/* Stack of currently pending input files.  */

struct file_stack *input_file_stack;

/* Incremented on each change to input_file_stack.  */
int input_file_stack_tick;

/* Record of input_file_stack at each tick.  */
typedef struct file_stack *fs_p;
DEF_VEC_P(fs_p);
DEF_VEC_ALLOC_P(fs_p,heap);
static VEC(fs_p,heap) *input_file_stack_history;

/* Whether input_file_stack has been restored to a previous state (in
   which case there should be no more pushing).  */
static bool input_file_stack_restored;

/* Name to use as base of names for dump output files.  */

const char *dump_base_name;

/* Name to use as a base for auxiliary output files.  */

const char *aux_base_name;

/* Bit flags that specify the machine subtype we are compiling for.
   Bits are tested using macros TARGET_... defined in the tm.h file
   and set by `-m...' switches.  Must be defined in rtlanal.c.  */

extern int target_flags;

/* A mask of target_flags that includes bit X if X was set or cleared
   on the command line.  */

int target_flags_explicit;

/* Debug hooks - dependent upon command line options.  */

const struct gcc_debug_hooks *debug_hooks;

/* Debug hooks - target default.  */

static const struct gcc_debug_hooks *default_debug_hooks;

/* Other flags saying which kinds of debugging dump have been requested.  */

int rtl_dump_and_exit;
int flag_print_asm_name;
enum graph_dump_types graph_dump_format;

/* Name for output file of assembly code, specified with -o.  */

const char *asm_file_name;

/* Nonzero means do optimizations.  -O.
   Particular numeric values stand for particular amounts of optimization;
   thus, -O2 stores 2 here.  However, the optimizations beyond the basic
   ones are not controlled directly by this variable.  Instead, they are
   controlled by individual `flag_...' variables that are defaulted
   based on this variable.  */

int optimize = 0;

/* Nonzero means optimize for size.  -Os.
   The only valid values are zero and nonzero. When optimize_size is
   nonzero, optimize defaults to 2, but certain individual code
   bloating optimizations are disabled.  */

int optimize_size = 0;

/* The FUNCTION_DECL for the function currently being compiled,
   or 0 if between functions.  */
tree current_function_decl;

/* Set to the FUNC_BEGIN label of the current function, or NULL
   if none.  */
const char * current_function_func_begin_label;

/* Temporarily suppress certain warnings.
   This is set while reading code from a system header file.  */

int in_system_header = 0;

/* Nonzero means to collect statistics which might be expensive
   and to print them when we are done.  */
int flag_detailed_statistics = 0;

/* A random sequence of characters, unless overridden by user.  */
static const char *flag_random_seed;

/* A local time stamp derived from the time of compilation. It will be
   zero if the system cannot provide a time.  It will be -1u, if the
   user has specified a particular random seed.  */
unsigned local_tick;

/* -f flags.  */

/* Nonzero means `char' should be signed.  */

int flag_signed_char;

/* Nonzero means give an enum type only as many bytes as it needs.  A value
   of 2 means it has not yet been initialized.  */

int flag_short_enums;

/* Nonzero if structures and unions should be returned in memory.

   This should only be defined if compatibility with another compiler or
   with an ABI is needed, because it results in slower code.  */

#ifndef DEFAULT_PCC_STRUCT_RETURN
#define DEFAULT_PCC_STRUCT_RETURN 1
#endif

/* Nonzero for -fpcc-struct-return: return values the same way PCC does.  */

int flag_pcc_struct_return = DEFAULT_PCC_STRUCT_RETURN;

/* 0 means straightforward implementation of complex divide acceptable.
   1 means wide ranges of inputs must work for complex divide.
   2 means C99-like requirements for complex multiply and divide.  */

int flag_complex_method = 1;

/* Nonzero means that we don't want inlining by virtue of -fno-inline,
   not just because the tree inliner turned us off.  */

int flag_really_no_inline = 2;

/* Nonzero means we should be saving declaration info into a .X file.  */

int flag_gen_aux_info = 0;

/* Specified name of aux-info file.  */

const char *aux_info_file_name;

/* Nonzero if we are compiling code for a shared library, zero for
   executable.  */

int flag_shlib;

/* Generate code for GNU or NeXT Objective-C runtime environment.  */

#ifdef NEXT_OBJC_RUNTIME
int flag_next_runtime = 1;
#else
int flag_next_runtime = 0;
#endif

/* Set to the default thread-local storage (tls) model to use.  */

enum tls_model flag_tls_default = TLS_MODEL_GLOBAL_DYNAMIC;

/* Nonzero means change certain warnings into errors.
   Usually these are warnings about failure to conform to some standard.  */

int flag_pedantic_errors = 0;

/* -dA causes debug commentary information to be produced in
   the generated assembly code (to make it more readable).  This option
   is generally only of use to those who actually need to read the
   generated assembly code (perhaps while debugging the compiler itself).
   Currently, this switch is only used by dwarfout.c; however, it is intended
   to be a catchall for printing debug information in the assembler file.  */

int flag_debug_asm = 0;

/* -dP causes the rtl to be emitted as a comment in assembly.  */

int flag_dump_rtl_in_asm = 0;

/* When non-NULL, indicates that whenever space is allocated on the
   stack, the resulting stack pointer must not pass this
   address---that is, for stacks that grow downward, the stack pointer
   must always be greater than or equal to this address; for stacks
   that grow upward, the stack pointer must be less than this address.
   At present, the rtx may be either a REG or a SYMBOL_REF, although
   the support provided depends on the backend.  */
rtx stack_limit_rtx;

/* Nonzero if we should track variables.  When
   flag_var_tracking == AUTODETECT_VALUE it will be set according
   to optimize, debug_info_level and debug_hooks in process_options ().  */
int flag_var_tracking = AUTODETECT_VALUE;

/* True if the user has tagged the function with the 'section'
   attribute.  */

bool user_defined_section_attribute = false;

/* Values of the -falign-* flags: how much to align labels in code.
   0 means `use default', 1 means `don't align'.
   For each variable, there is an _log variant which is the power
   of two not less than the variable, for .align output.  */

int align_loops_log;
int align_loops_max_skip;
int align_jumps_log;
int align_jumps_max_skip;
int align_labels_log;
int align_labels_max_skip;
int align_functions_log;

/* Like align_functions_log above, but used by front-ends to force the
   minimum function alignment.  Zero means no alignment is forced.  */
int force_align_functions_log;

typedef struct
{
  const char *const string;
  int *const variable;
  const int on_value;
}
lang_independent_options;

/* Nonzero if subexpressions must be evaluated from left-to-right.  */
int flag_evaluation_order = 0;

/* The user symbol prefix after having resolved same.  */
const char *user_label_prefix;

static const param_info lang_independent_params[] = {
#define DEFPARAM(ENUM, OPTION, HELP, DEFAULT, MIN, MAX) \
  { OPTION, DEFAULT, false, MIN, MAX, HELP },
#include "params.def"
#undef DEFPARAM
  { NULL, 0, false, 0, 0, NULL }
};

/* Output files for assembler code (real compiler output)
   and debugging dumps.  */

FILE *asm_out_file;
FILE *aux_info_file;
FILE *dump_file = NULL;
const char *dump_file_name;

/* The current working directory of a translation.  It's generally the
   directory from which compilation was initiated, but a preprocessed
   file may specify the original directory in which it was
   created.  */

static const char *src_pwd;

/* Initialize src_pwd with the given string, and return true.  If it
   was already initialized, return false.  As a special case, it may
   be called with a NULL argument to test whether src_pwd has NOT been
   initialized yet.  */

bool
set_src_pwd (const char *pwd)
{
  if (src_pwd)
    {
      if (strcmp (src_pwd, pwd) == 0)
	return true;
      else
	return false;
    }

  src_pwd = xstrdup (pwd);
  return true;
}

/* Return the directory from which the translation unit was initiated,
   in case set_src_pwd() was not called before to assign it a
   different value.  */

const char *
get_src_pwd (void)
{
  if (! src_pwd)
    {
      src_pwd = getpwd ();
      if (!src_pwd)
	src_pwd = ".";
    }

   return src_pwd;
}

/* Called when the start of a function definition is parsed,
   this function prints on stderr the name of the function.  */
void
announce_function (tree decl)
{
  if (!quiet_flag)
    {
      if (rtl_dump_and_exit)
	fprintf (stderr, "%s ", IDENTIFIER_POINTER (DECL_NAME (decl)));
      else
	fprintf (stderr, " %s", lang_hooks.decl_printable_name (decl, 2));
      fflush (stderr);
      pp_needs_newline (global_dc->printer) = true;
      diagnostic_set_last_function (global_dc);
    }
}

/* Initialize local_tick with the time of day, or -1 if
   flag_random_seed is set.  */

static void
init_local_tick (void)
{
  if (!flag_random_seed)
    {
      /* Get some more or less random data.  */
#ifdef HAVE_GETTIMEOFDAY
      {
	struct timeval tv;

	gettimeofday (&tv, NULL);
	local_tick = tv.tv_sec * 1000 + tv.tv_usec / 1000;
      }
#else
      {
	time_t now = time (NULL);

	if (now != (time_t)-1)
	  local_tick = (unsigned) now;
      }
#endif
    }
  else
    local_tick = -1;
}

/* Set up a default flag_random_seed and local_tick, unless the user
   already specified one.  Must be called after init_local_tick.  */

static void
init_random_seed (void)
{
  unsigned HOST_WIDE_INT value;
  static char random_seed[HOST_BITS_PER_WIDE_INT / 4 + 3];

  value = local_tick ^ getpid ();

  sprintf (random_seed, HOST_WIDE_INT_PRINT_HEX, value);
  flag_random_seed = random_seed;
}

/* Obtain the random_seed string.  Unless NOINIT, initialize it if
   it's not provided in the command line.  */

const char *
get_random_seed (bool noinit)
{
  if (!flag_random_seed && !noinit)
    init_random_seed ();
  return flag_random_seed;
}

/* Modify the random_seed string to VAL.  Return its previous
   value.  */

const char *
set_random_seed (const char *val)
{
  const char *old = flag_random_seed;
  flag_random_seed = val;
  return old;
}

/* Decode the string P as an integral parameter.
   If the string is indeed an integer return its numeric value else
   issue an Invalid Option error for the option PNAME and return DEFVAL.
   If PNAME is zero just return DEFVAL, do not call error.  */

int
read_integral_parameter (const char *p, const char *pname, const int  defval)
{
  const char *endp = p;

  while (*endp)
    {
      if (ISDIGIT (*endp))
	endp++;
      else
	break;
    }

  if (*endp != 0)
    {
      if (pname != 0)
	error ("invalid option argument %qs", pname);
      return defval;
    }

  return atoi (p);
}

/* When compiling with a recent enough GCC, we use the GNU C "extern inline"
   for floor_log2 and exact_log2; see toplev.h.  That construct, however,
   conflicts with the ISO C++ One Definition Rule.   */

#if GCC_VERSION < 3004 || !defined (__cplusplus)

/* Given X, an unsigned number, return the largest int Y such that 2**Y <= X.
   If X is 0, return -1.  */

int
floor_log2 (unsigned HOST_WIDE_INT x)
{
  int t = 0;

  if (x == 0)
    return -1;

#ifdef CLZ_HWI
  t = HOST_BITS_PER_WIDE_INT - 1 - (int) CLZ_HWI (x);
#else
  if (HOST_BITS_PER_WIDE_INT > 64)
    if (x >= (unsigned HOST_WIDE_INT) 1 << (t + 64))
      t += 64;
  if (HOST_BITS_PER_WIDE_INT > 32)
    if (x >= ((unsigned HOST_WIDE_INT) 1) << (t + 32))
      t += 32;
  if (x >= ((unsigned HOST_WIDE_INT) 1) << (t + 16))
    t += 16;
  if (x >= ((unsigned HOST_WIDE_INT) 1) << (t + 8))
    t += 8;
  if (x >= ((unsigned HOST_WIDE_INT) 1) << (t + 4))
    t += 4;
  if (x >= ((unsigned HOST_WIDE_INT) 1) << (t + 2))
    t += 2;
  if (x >= ((unsigned HOST_WIDE_INT) 1) << (t + 1))
    t += 1;
#endif

  return t;
}

/* Return the logarithm of X, base 2, considering X unsigned,
   if X is a power of 2.  Otherwise, returns -1.  */

int
exact_log2 (unsigned HOST_WIDE_INT x)
{
  if (x != (x & -x))
    return -1;
#ifdef CTZ_HWI
  return x ? CTZ_HWI (x) : -1;
#else
  return floor_log2 (x);
#endif
}

#endif /*  GCC_VERSION < 3004 || !defined (__cplusplus)  */

/* Handler for fatal signals, such as SIGSEGV.  These are transformed
   into ICE messages, which is much more user friendly.  In case the
   error printer crashes, reset the signal to prevent infinite recursion.  */

static void
crash_signal (int signo)
{
  signal (signo, SIG_DFL);

  /* If we crashed while processing an ASM statement, then be a little more
     graceful.  It's most likely the user's fault.  */
  if (this_is_asm_operands)
    {
      output_operand_lossage ("unrecoverable error");
      exit (FATAL_EXIT_CODE);
    }

  internal_error ("%s", strsignal (signo));
}

/* Arrange to dump core on error.  (The regular error message is still
   printed first, except in the case of abort().)  */

static void
setup_core_dumping (void)
{
#ifdef SIGABRT
  signal (SIGABRT, SIG_DFL);
#endif
#if defined(HAVE_SETRLIMIT)
  {
    struct rlimit rlim;
    if (getrlimit (RLIMIT_CORE, &rlim) != 0)
      fatal_error ("getting core file size maximum limit: %m");
    rlim.rlim_cur = rlim.rlim_max;
    if (setrlimit (RLIMIT_CORE, &rlim) != 0)
      fatal_error ("setting core file size limit to maximum: %m");
  }
#endif
  diagnostic_abort_on_error (global_dc);
}


/* Strip off a legitimate source ending from the input string NAME of
   length LEN.  Rather than having to know the names used by all of
   our front ends, we strip off an ending of a period followed by
   up to five characters.  (Java uses ".class".)  */

void
strip_off_ending (char *name, int len)
{
  int i;
  for (i = 2; i < 6 && len > i; i++)
    {
      if (name[len - i] == '.')
	{
	  name[len - i] = '\0';
	  break;
	}
    }
}

/* Output a quoted string.  */

void
output_quoted_string (FILE *asm_file, const char *string)
{
#ifdef OUTPUT_QUOTED_STRING
  OUTPUT_QUOTED_STRING (asm_file, string);
#else
  char c;

  putc ('\"', asm_file);
  while ((c = *string++) != 0)
    {
      if (ISPRINT (c))
	{
	  if (c == '\"' || c == '\\')
	    putc ('\\', asm_file);
	  putc (c, asm_file);
	}
      else
	fprintf (asm_file, "\\%03o", (unsigned char) c);
    }
  putc ('\"', asm_file);
#endif
}

/* Output a file name in the form wanted by System V.  */

void
output_file_directive (FILE *asm_file, const char *input_name)
{
  int len;
  const char *na;

  if (input_name == NULL)
    input_name = "<stdin>";

  len = strlen (input_name);
  na = input_name + len;

  /* NA gets INPUT_NAME sans directory names.  */
  while (na > input_name)
    {
      if (IS_DIR_SEPARATOR (na[-1]))
	break;
      na--;
    }

#ifdef ASM_OUTPUT_SOURCE_FILENAME
  ASM_OUTPUT_SOURCE_FILENAME (asm_file, na);
#else
  fprintf (asm_file, "\t.file\t");
  output_quoted_string (asm_file, na);
  fputc ('\n', asm_file);
#endif
}

/* A subroutine of wrapup_global_declarations.  We've come to the end of
   the compilation unit.  All deferred variables should be undeferred,
   and all incomplete decls should be finalized.  */

void
wrapup_global_declaration_1 (tree decl)
{
  /* We're not deferring this any longer.  Assignment is conditional to
     avoid needlessly dirtying PCH pages.  */
  if (CODE_CONTAINS_STRUCT (TREE_CODE (decl), TS_DECL_WITH_VIS)
      && DECL_DEFER_OUTPUT (decl) != 0)
    DECL_DEFER_OUTPUT (decl) = 0;

  if (TREE_CODE (decl) == VAR_DECL && DECL_SIZE (decl) == 0)
    lang_hooks.finish_incomplete_decl (decl);
}

/* A subroutine of wrapup_global_declarations.  Decide whether or not DECL
   needs to be output.  Return true if it is output.  */

bool
wrapup_global_declaration_2 (tree decl)
{
  if (TREE_ASM_WRITTEN (decl) || DECL_EXTERNAL (decl))
    return false;

  /* Don't write out static consts, unless we still need them.

     We also keep static consts if not optimizing (for debugging),
     unless the user specified -fno-keep-static-consts.
     ??? They might be better written into the debug information.
     This is possible when using DWARF.

     A language processor that wants static constants to be always
     written out (even if it is not used) is responsible for
     calling rest_of_decl_compilation itself.  E.g. the C front-end
     calls rest_of_decl_compilation from finish_decl.
     One motivation for this is that is conventional in some
     environments to write things like:
     static const char rcsid[] = "... version string ...";
     intending to force the string to be in the executable.

     A language processor that would prefer to have unneeded
     static constants "optimized away" would just defer writing
     them out until here.  E.g. C++ does this, because static
     constants are often defined in header files.

     ??? A tempting alternative (for both C and C++) would be
     to force a constant to be written if and only if it is
     defined in a main file, as opposed to an include file.  */

  if (TREE_CODE (decl) == VAR_DECL && TREE_STATIC (decl))
    {
      struct varpool_node *node;
      bool needed = true;
      node = varpool_node (decl);

      if (node->finalized)
	needed = false;
      else if (node->alias)
	needed = false;
      else if (!cgraph_global_info_ready
	       && (TREE_USED (decl)
		   || TREE_USED (DECL_ASSEMBLER_NAME (decl))))
	/* needed */;
      else if (node->needed)
	/* needed */;
      else if (DECL_COMDAT (decl))
	needed = false;
      else if (TREE_READONLY (decl) && !TREE_PUBLIC (decl)
	       && (optimize || !flag_keep_static_consts
		   || DECL_ARTIFICIAL (decl)))
	needed = false;

      if (needed)
	{
	  rest_of_decl_compilation (decl, 1, 1);
	  return true;
	}
    }

  return false;
}

/* Do any final processing required for the declarations in VEC, of
   which there are LEN.  We write out inline functions and variables
   that have been deferred until this point, but which are required.
   Returns nonzero if anything was put out.  */

bool
wrapup_global_declarations (tree *vec, int len)
{
  bool reconsider, output_something = false;
  int i;

  for (i = 0; i < len; i++)
    wrapup_global_declaration_1 (vec[i]);

  /* Now emit any global variables or functions that we have been
     putting off.  We need to loop in case one of the things emitted
     here references another one which comes earlier in the list.  */
  do
    {
      reconsider = false;
      for (i = 0; i < len; i++)
	reconsider |= wrapup_global_declaration_2 (vec[i]);
      if (reconsider)
	output_something = true;
    }
  while (reconsider);

  return output_something;
}

/* A subroutine of check_global_declarations.  Issue appropriate warnings
   for the global declaration DECL.  */

void
check_global_declaration_1 (tree decl)
{
  /* Warn about any function declared static but not defined.  We don't
     warn about variables, because many programs have static variables
     that exist only to get some text into the object file.  */
  if (TREE_CODE (decl) == FUNCTION_DECL
      && DECL_INITIAL (decl) == 0
      && DECL_EXTERNAL (decl)
      && ! DECL_ARTIFICIAL (decl)
      && ! TREE_NO_WARNING (decl)
      && ! TREE_PUBLIC (decl)
      && (warn_unused_function
	  || TREE_SYMBOL_REFERENCED (DECL_ASSEMBLER_NAME (decl))))
    {
      if (TREE_SYMBOL_REFERENCED (DECL_ASSEMBLER_NAME (decl)))
	pedwarn ("%q+F used but never defined", decl);
      else
	warning (0, "%q+F declared %<static%> but never defined", decl);
      /* This symbol is effectively an "extern" declaration now.  */
      TREE_PUBLIC (decl) = 1;
      assemble_external (decl);
    }

  /* Warn about static fns or vars defined but not used.  */
  if (((warn_unused_function && TREE_CODE (decl) == FUNCTION_DECL)
       /* We don't warn about "static const" variables because the
	  "rcs_id" idiom uses that construction.  */
       || (warn_unused_variable
	   && TREE_CODE (decl) == VAR_DECL && ! TREE_READONLY (decl)))
      && ! DECL_IN_SYSTEM_HEADER (decl)
      && ! TREE_USED (decl)
      /* The TREE_USED bit for file-scope decls is kept in the identifier,
	 to handle multiple external decls in different scopes.  */
      && ! (DECL_NAME (decl) && TREE_USED (DECL_NAME (decl)))
      && ! DECL_EXTERNAL (decl)
      && ! TREE_PUBLIC (decl)
      /* A volatile variable might be used in some non-obvious way.  */
      && ! TREE_THIS_VOLATILE (decl)
      /* Global register variables must be declared to reserve them.  */
      && ! (TREE_CODE (decl) == VAR_DECL && DECL_REGISTER (decl))
      /* Otherwise, ask the language.  */
      && lang_hooks.decls.warn_unused_global (decl))
    warning (0, "%q+D defined but not used", decl);
}

/* Issue appropriate warnings for the global declarations in VEC (of
   which there are LEN).  */

void
check_global_declarations (tree *vec, int len)
{
  int i;

  for (i = 0; i < len; i++)
    check_global_declaration_1 (vec[i]);
}

/* Emit debugging information for all global declarations in VEC.  */

void
emit_debug_global_declarations (tree *vec, int len)
{
  int i;

  /* Avoid confusing the debug information machinery when there are errors.  */
  if (errorcount != 0 || sorrycount != 0)
    return;

  timevar_push (TV_SYMOUT);
  for (i = 0; i < len; i++)
    debug_hooks->global_decl (vec[i]);
  timevar_pop (TV_SYMOUT);
}

/* Warn about a use of an identifier which was marked deprecated.  */
void
warn_deprecated_use (tree node)
{
  if (node == 0 || !warn_deprecated_decl)
    return;

  if (DECL_P (node))
    {
      expanded_location xloc = expand_location (DECL_SOURCE_LOCATION (node));
      warning (OPT_Wdeprecated_declarations,
	       "%qD is deprecated (declared at %s:%d)",
	       node, xloc.file, xloc.line);
    }
  else if (TYPE_P (node))
    {
      const char *what = NULL;
      tree decl = TYPE_STUB_DECL (node);

      if (TYPE_NAME (node))
	{
	  if (TREE_CODE (TYPE_NAME (node)) == IDENTIFIER_NODE)
	    what = IDENTIFIER_POINTER (TYPE_NAME (node));
	  else if (TREE_CODE (TYPE_NAME (node)) == TYPE_DECL
		   && DECL_NAME (TYPE_NAME (node)))
	    what = IDENTIFIER_POINTER (DECL_NAME (TYPE_NAME (node)));
	}

      if (decl)
	{
	  expanded_location xloc
	    = expand_location (DECL_SOURCE_LOCATION (decl));
	  if (what)
	    warning (OPT_Wdeprecated_declarations,
		     "%qs is deprecated (declared at %s:%d)", what,
		     xloc.file, xloc.line);
	  else
	    warning (OPT_Wdeprecated_declarations,
		     "type is deprecated (declared at %s:%d)",
		     xloc.file, xloc.line);
	}
      else
	{
	  if (what)
	    warning (OPT_Wdeprecated_declarations, "%qs is deprecated", what);
	  else
	    warning (OPT_Wdeprecated_declarations, "type is deprecated");
	}
    }
}

/* Save the current INPUT_LOCATION on the top entry in the
   INPUT_FILE_STACK.  Push a new entry for FILE and LINE, and set the
   INPUT_LOCATION accordingly.  */

void
#ifdef USE_MAPPED_LOCATION
push_srcloc (location_t fline)
#else
push_srcloc (const char *file, int line)
#endif
{
  struct file_stack *fs;

  gcc_assert (!input_file_stack_restored);
  if (input_file_stack_tick == (int) ((1U << INPUT_FILE_STACK_BITS) - 1))
    sorry ("GCC supports only %d input file changes", input_file_stack_tick);

  fs = XNEW (struct file_stack);
  fs->location = input_location;
  fs->next = input_file_stack;
#ifdef USE_MAPPED_LOCATION
  input_location = fline;
#else
  input_filename = file;
  input_line = line;
#endif
  input_file_stack = fs;
  input_file_stack_tick++;
  VEC_safe_push (fs_p, heap, input_file_stack_history, input_file_stack);
}

/* Pop the top entry off the stack of presently open source files.
   Restore the INPUT_LOCATION from the new topmost entry on the
   stack.  */

void
pop_srcloc (void)
{
  struct file_stack *fs;

  gcc_assert (!input_file_stack_restored);
  if (input_file_stack_tick == (int) ((1U << INPUT_FILE_STACK_BITS) - 1))
    sorry ("GCC supports only %d input file changes", input_file_stack_tick);

  fs = input_file_stack;
  input_location = fs->location;
  input_file_stack = fs->next;
  input_file_stack_tick++;
  VEC_safe_push (fs_p, heap, input_file_stack_history, input_file_stack);
}

/* Restore the input file stack to its state as of TICK, for the sake
   of diagnostics after processing the whole input.  Once this has
   been called, push_srcloc and pop_srcloc may no longer be
   called.  */
void
restore_input_file_stack (int tick)
{
  if (tick == 0)
    input_file_stack = NULL;
  else
    input_file_stack = VEC_index (fs_p, input_file_stack_history, tick - 1);
  input_file_stack_tick = tick;
  input_file_stack_restored = true;
}

/* Compile an entire translation unit.  Write a file of assembly
   output and various debugging dumps.  */

static void
compile_file (void)
{
  /* Initialize yet another pass.  */

  init_cgraph ();
  init_final (main_input_filename);
  coverage_init (aux_base_name);

  timevar_push (TV_PARSE);

  /* Call the parser, which parses the entire file (calling
     rest_of_compilation for each function).  */
  lang_hooks.parse_file (set_yydebug);

  /* In case there were missing block closers,
     get us back to the global binding level.  */
  lang_hooks.clear_binding_stack ();

  /* Compilation is now finished except for writing
     what's left of the symbol table output.  */
  timevar_pop (TV_PARSE);

  if (flag_syntax_only)
    return;

  lang_hooks.decls.final_write_globals ();

  if (errorcount || sorrycount)
    return;

<<<<<<< HEAD
  cgraph_varpool_assemble_pending_decls ();
=======
  varpool_assemble_pending_decls ();
>>>>>>> 1177f497
  finish_aliases_2 ();

  /* This must occur after the loop to output deferred functions.
     Else the coverage initializer would not be emitted if all the
     functions in this compilation unit were deferred.  */
  coverage_finish ();

  /* Likewise for mudflap static object registrations.  */
  if (flag_mudflap)
    mudflap_finish_file ();

  /* Likewise for emulated thread-local storage.  */
  if (!targetm.have_tls)
    emutls_finish ();

  output_shared_constant_pool ();
  output_object_blocks ();

  /* Write out any pending weak symbol declarations.  */
  weak_finish ();

  /* Do dbx symbols.  */
  timevar_push (TV_SYMOUT);

#if defined DWARF2_DEBUGGING_INFO || defined DWARF2_UNWIND_INFO
  if (dwarf2out_do_frame ())
    dwarf2out_frame_finish ();
#endif

  (*debug_hooks->finish) (main_input_filename);
  timevar_pop (TV_SYMOUT);

  /* Output some stuff at end of file if nec.  */

  dw2_output_indirect_constants ();

  /* Flush any pending external directives.  */
  process_pending_assemble_externals ();

  /* Attach a special .ident directive to the end of the file to identify
     the version of GCC which compiled this code.  The format of the .ident
     string is patterned after the ones produced by native SVR4 compilers.  */
#ifdef IDENT_ASM_OP
  if (!flag_no_ident)
    fprintf (asm_out_file, "%s\"GCC: (GNU) %s\"\n",
	     IDENT_ASM_OP, version_string);
#endif

  /* This must be at the end.  Some target ports emit end of file directives
     into the assembly file here, and hence we can not output anything to the
     assembly file after this point.  */
  targetm.asm_out.file_end ();
}

/* Parse a -d... command line switch.  */

void
decode_d_option (const char *arg)
{
  int c;

  while (*arg)
    switch (c = *arg++)
      {
      case 'A':
	flag_debug_asm = 1;
	break;
      case 'p':
	flag_print_asm_name = 1;
	break;
      case 'P':
	flag_dump_rtl_in_asm = 1;
	flag_print_asm_name = 1;
	break;
      case 'v':
	graph_dump_format = vcg;
	break;
      case 'x':
	rtl_dump_and_exit = 1;
	break;
      case 'y':
	set_yydebug = 1;
	break;
      case 'D':	/* These are handled by the preprocessor.  */
      case 'I':
	break;
      case 'H':
	setup_core_dumping();
	break;

      case 'a':
      default:
	if (!enable_rtl_dump_file (c))
	  warning (0, "unrecognized gcc debugging option: %c", c);
	break;
      }
}

/* Indexed by enum debug_info_type.  */
const char *const debug_type_names[] =
{
  "none", "stabs", "coff", "dwarf-2", "xcoff", "vms"
};

/* Print version information to FILE.
   Each line begins with INDENT (for the case where FILE is the
   assembler output file).  */

void
print_version (FILE *file, const char *indent)
{
  static const char fmt1[] =
#ifdef __GNUC__
    N_("%s%s%s version %s (%s)\n%s\tcompiled by GNU C version %s.\n")
#else
    N_("%s%s%s version %s (%s) compiled by CC.\n")
#endif
    ;
  static const char fmt2[] =
    N_("%s%sGGC heuristics: --param ggc-min-expand=%d --param ggc-min-heapsize=%d\n");
#ifndef __VERSION__
#define __VERSION__ "[?]"
#endif
  fprintf (file,
	   file == stderr ? _(fmt1) : fmt1,
	   indent, *indent != 0 ? " " : "",
	   lang_hooks.name, version_string, TARGET_NAME,
	   indent, __VERSION__);
  fprintf (file,
	   file == stderr ? _(fmt2) : fmt2,
	   indent, *indent != 0 ? " " : "",
	   PARAM_VALUE (GGC_MIN_EXPAND), PARAM_VALUE (GGC_MIN_HEAPSIZE));
}

#ifdef ASM_COMMENT_START
static int
print_to_asm_out_file (print_switch_type type, const char * text)
{
  bool prepend_sep = true;

  switch (type)
    {
    case SWITCH_TYPE_LINE_END:
      putc ('\n', asm_out_file);
      return 1;

    case SWITCH_TYPE_LINE_START:
      fputs (ASM_COMMENT_START, asm_out_file);
      return strlen (ASM_COMMENT_START);

    case SWITCH_TYPE_DESCRIPTIVE:
      if (ASM_COMMENT_START[0] == 0)
	prepend_sep = false;
      /* Drop through.  */
    case SWITCH_TYPE_PASSED:
    case SWITCH_TYPE_ENABLED:
      if (prepend_sep)
	fputc (' ', asm_out_file);
      fprintf (asm_out_file, text);
      /* No need to return the length here as
	 print_single_switch has already done it.  */
      return 0;

    default:
      return -1;
    }
}
#endif

static int
print_to_stderr (print_switch_type type, const char * text)
{
  switch (type)
    {
    case SWITCH_TYPE_LINE_END:
      putc ('\n', stderr);
      return 1;

    case SWITCH_TYPE_LINE_START:
      return 0;
      
    case SWITCH_TYPE_PASSED:
    case SWITCH_TYPE_ENABLED:
      fputc (' ', stderr);
      /* Drop through.  */

    case SWITCH_TYPE_DESCRIPTIVE:
      fprintf (stderr, text);
      /* No need to return the length here as
	 print_single_switch has already done it.  */
      return 0;

    default:
      return -1;
    }
}

/* Print an option value and return the adjusted position in the line.
   ??? print_fn doesn't handle errors, eg disk full; presumably other
   code will catch a disk full though.  */

static int
print_single_switch (print_switch_fn_type print_fn,
		     int pos,
		     print_switch_type type,
		     const char * text)
{
  /* The ultrix fprintf returns 0 on success, so compute the result
     we want here since we need it for the following test.  The +1
     is for the separator character that will probably be emitted.  */
  int len = strlen (text) + 1;

  if (pos != 0
      && pos + len > MAX_LINE)
    {
      print_fn (SWITCH_TYPE_LINE_END, NULL);
      pos = 0;
    }

  if (pos == 0)
    pos += print_fn (SWITCH_TYPE_LINE_START, NULL);

  print_fn (type, text);
  return pos + len;
}

/* Print active target switches using PRINT_FN.
   POS is the current cursor position and MAX is the size of a "line".
   Each line begins with INDENT and ends with TERM.
   Each switch is separated from the next by SEP.  */

static void
print_switch_values (print_switch_fn_type print_fn)
{
  int pos = 0;
  size_t j;
  const char **p;

  /* Fill in the -frandom-seed option, if the user didn't pass it, so
     that it can be printed below.  This helps reproducibility.  */
  if (!flag_random_seed)
    init_random_seed ();

  /* Print the options as passed.  */
  pos = print_single_switch (print_fn, pos,
			     SWITCH_TYPE_DESCRIPTIVE, _("options passed: "));

  for (p = &save_argv[1]; *p != NULL; p++)
    {
      if (**p == '-')
	{
	  /* Ignore these.  */
	  if (strcmp (*p, "-o") == 0
	      || strcmp (*p, "-dumpbase") == 0
	      || strcmp (*p, "-auxbase") == 0)
	    {
	      if (p[1] != NULL)
		p++;
	      continue;
	    }

	  if (strcmp (*p, "-quiet") == 0
	      || strcmp (*p, "-version") == 0)
	    continue;

	  if ((*p)[1] == 'd')
	    continue;
	}

      pos = print_single_switch (print_fn, pos, SWITCH_TYPE_PASSED, *p);
    }

  if (pos > 0)
    print_fn (SWITCH_TYPE_LINE_END, NULL);

  /* Print the -f and -m options that have been enabled.
     We don't handle language specific options but printing argv
     should suffice.  */
  pos = print_single_switch (print_fn, 0,
			     SWITCH_TYPE_DESCRIPTIVE, _("options enabled: "));

  for (j = 0; j < cl_options_count; j++)
    if ((cl_options[j].flags & CL_REPORT)
	&& option_enabled (j) > 0)
      pos = print_single_switch (print_fn, pos,
				 SWITCH_TYPE_ENABLED, cl_options[j].opt_text);

  print_fn (SWITCH_TYPE_LINE_END, NULL);
}

/* Open assembly code output file.  Do this even if -fsyntax-only is
   on, because then the driver will have provided the name of a
   temporary file or bit bucket for us.  NAME is the file specified on
   the command line, possibly NULL.  */
static void
init_asm_output (const char *name)
{
  if (name == NULL && asm_file_name == 0)
    asm_out_file = stdout;
  else
    {
      if (asm_file_name == 0)
	{
	  int len = strlen (dump_base_name);
	  char *dumpname = XNEWVEC (char, len + 6);

	  memcpy (dumpname, dump_base_name, len + 1);
	  strip_off_ending (dumpname, len);
	  strcat (dumpname, ".s");
	  asm_file_name = dumpname;
	}
      if (!strcmp (asm_file_name, "-"))
	asm_out_file = stdout;
      else
	asm_out_file = fopen (asm_file_name, "w+b");
      if (asm_out_file == 0)
	fatal_error ("can%'t open %s for writing: %m", asm_file_name);
    }

  if (!flag_syntax_only)
    {
      targetm.asm_out.file_start ();

      if (flag_record_gcc_switches)
	{
	  if (targetm.asm_out.record_gcc_switches)
	    {
	      /* Let the target know that we are about to start recording.  */
	      targetm.asm_out.record_gcc_switches (SWITCH_TYPE_DESCRIPTIVE,
						   NULL);
	      /* Now record the switches.  */
	      print_switch_values (targetm.asm_out.record_gcc_switches);
	      /* Let the target know that the recording is over.  */
	      targetm.asm_out.record_gcc_switches (SWITCH_TYPE_DESCRIPTIVE,
						   NULL);
	    }
	  else
	    inform ("-frecord-gcc-switches is not supported by the current target");
	}

#ifdef ASM_COMMENT_START
      if (flag_verbose_asm)
	{
	  /* Print the list of switches in effect
	     into the assembler file as comments.  */
	  print_version (asm_out_file, ASM_COMMENT_START);
	  print_switch_values (print_to_asm_out_file);
	  fprintf (asm_out_file, "\n");
	}
#endif
    }
}

/* Return true if the state of option OPTION should be stored in PCH files
   and checked by default_pch_valid_p.  Store the option's current state
   in STATE if so.  */

static inline bool
option_affects_pch_p (int option, struct cl_option_state *state)
{
  if ((cl_options[option].flags & CL_TARGET) == 0)
    return false;
  if (cl_options[option].flag_var == &target_flags)
    if (targetm.check_pch_target_flags)
      return false;
  return get_option_state (option, state);
}

/* Default version of get_pch_validity.
   By default, every flag difference is fatal; that will be mostly right for
   most targets, but completely right for very few.  */

void *
default_get_pch_validity (size_t *len)
{
  struct cl_option_state state;
  size_t i;
  char *result, *r;

  *len = 2;
  if (targetm.check_pch_target_flags)
    *len += sizeof (target_flags);
  for (i = 0; i < cl_options_count; i++)
    if (option_affects_pch_p (i, &state))
      *len += state.size;

  result = r = XNEWVEC (char, *len);
  r[0] = flag_pic;
  r[1] = flag_pie;
  r += 2;
  if (targetm.check_pch_target_flags)
    {
      memcpy (r, &target_flags, sizeof (target_flags));
      r += sizeof (target_flags);
    }

  for (i = 0; i < cl_options_count; i++)
    if (option_affects_pch_p (i, &state))
      {
	memcpy (r, state.data, state.size);
	r += state.size;
      }

  return result;
}

/* Return a message which says that a PCH file was created with a different
   setting of OPTION.  */

static const char *
pch_option_mismatch (const char *option)
{
  char *r;

  asprintf (&r, _("created and used with differing settings of '%s'"), option);
  if (r == NULL)
    return _("out of memory");
  return r;
}

/* Default version of pch_valid_p.  */

const char *
default_pch_valid_p (const void *data_p, size_t len)
{
  struct cl_option_state state;
  const char *data = (const char *)data_p;
  size_t i;

  /* -fpic and -fpie also usually make a PCH invalid.  */
  if (data[0] != flag_pic)
    return _("created and used with different settings of -fpic");
  if (data[1] != flag_pie)
    return _("created and used with different settings of -fpie");
  data += 2;

  /* Check target_flags.  */
  if (targetm.check_pch_target_flags)
    {
      int tf;
      const char *r;

      memcpy (&tf, data, sizeof (target_flags));
      data += sizeof (target_flags);
      len -= sizeof (target_flags);
      r = targetm.check_pch_target_flags (tf);
      if (r != NULL)
	return r;
    }

  for (i = 0; i < cl_options_count; i++)
    if (option_affects_pch_p (i, &state))
      {
	if (memcmp (data, state.data, state.size) != 0)
	  return pch_option_mismatch (cl_options[i].opt_text);
	data += state.size;
	len -= state.size;
      }

  return NULL;
}

/* Default tree printer.   Handles declarations only.  */
static bool
default_tree_printer (pretty_printer * pp, text_info *text, const char *spec,
		      int precision, bool wide, bool set_locus, bool hash)
{
  tree t;

  /* FUTURE: %+x should set the locus.  */
  if (precision != 0 || wide || hash)
    return false;

  switch (*spec)
    {
    case 'D':
      t = va_arg (*text->args_ptr, tree);
      if (DECL_DEBUG_EXPR_IS_FROM (t) && DECL_DEBUG_EXPR (t))
	t = DECL_DEBUG_EXPR (t);
      break;

    case 'F':
    case 'T':
      t = va_arg (*text->args_ptr, tree);
      break;

    default:
      return false;
    }

  if (set_locus && text->locus)
    *text->locus = DECL_SOURCE_LOCATION (t);

  if (DECL_P (t))
    {
      const char *n = DECL_NAME (t)
        ? lang_hooks.decl_printable_name (t, 2)
        : "<anonymous>";
      pp_string (pp, n);
    }
  else
    dump_generic_node (pp, t, 0, 0, 0);

  return true;
}

/* Initialization of the front end environment, before command line
   options are parsed.  Signal handlers, internationalization etc.
   ARGV0 is main's argv[0].  */
static void
general_init (const char *argv0)
{
  const char *p;

  p = argv0 + strlen (argv0);
  while (p != argv0 && !IS_DIR_SEPARATOR (p[-1]))
    --p;
  progname = p;

  xmalloc_set_program_name (progname);

  hex_init ();

  /* Unlock the stdio streams.  */
  unlock_std_streams ();

  gcc_init_libintl ();

  /* Initialize the diagnostics reporting machinery, so option parsing
     can give warnings and errors.  */
  diagnostic_initialize (global_dc);
  /* Set a default printer.  Language specific initializations will
     override it later.  */
  pp_format_decoder (global_dc->printer) = &default_tree_printer;

  /* Trap fatal signals, e.g. SIGSEGV, and convert them to ICE messages.  */
#ifdef SIGSEGV
  signal (SIGSEGV, crash_signal);
#endif
#ifdef SIGILL
  signal (SIGILL, crash_signal);
#endif
#ifdef SIGBUS
  signal (SIGBUS, crash_signal);
#endif
#ifdef SIGABRT
  signal (SIGABRT, crash_signal);
#endif
#if defined SIGIOT && (!defined SIGABRT || SIGABRT != SIGIOT)
  signal (SIGIOT, crash_signal);
#endif
#ifdef SIGFPE
  signal (SIGFPE, crash_signal);
#endif

  /* Other host-specific signal setup.  */
  (*host_hooks.extra_signals)();

  /* Initialize the garbage-collector, string pools and tree type hash
     table.  */
  init_ggc ();
  init_stringpool ();
  linemap_init (&line_table);
  init_ttree ();

  /* Initialize register usage now so switches may override.  */
  init_reg_sets ();

  /* Register the language-independent parameters.  */
  add_params (lang_independent_params, LAST_PARAM);

  /* This must be done after add_params but before argument processing.  */
  init_ggc_heuristics();
  init_optimization_passes ();
}

/* Return true if the current target supports -fsection-anchors.  */

static bool
target_supports_section_anchors_p (void)
{
  if (targetm.min_anchor_offset == 0 && targetm.max_anchor_offset == 0)
    return false;

  if (targetm.asm_out.output_anchor == NULL)
    return false;

  return true;
}

/* Process the options that have been parsed.  */
static void
process_options (void)
{
  /* Just in case lang_hooks.post_options ends up calling a debug_hook.
     This can happen with incorrect pre-processed input. */
  debug_hooks = &do_nothing_debug_hooks;

  /* Allow the front end to perform consistency checks and do further
     initialization based on the command line options.  This hook also
     sets the original filename if appropriate (e.g. foo.i -> foo.c)
     so we can correctly initialize debug output.  */
  no_backend = lang_hooks.post_options (&main_input_filename);
#ifndef USE_MAPPED_LOCATION
  input_filename = main_input_filename;
#endif

#ifdef OVERRIDE_OPTIONS
  /* Some machines may reject certain combinations of options.  */
  OVERRIDE_OPTIONS;
#endif

  if (flag_section_anchors && !target_supports_section_anchors_p ())
    {
      warning (OPT_fsection_anchors,
	       "this target does not support %qs", "-fsection-anchors");
      flag_section_anchors = 0;
    }

  if (flag_short_enums == 2)
    flag_short_enums = targetm.default_short_enums ();

  /* Set aux_base_name if not already set.  */
  if (aux_base_name)
    ;
  else if (main_input_filename)
    {
      char *name = xstrdup (lbasename (main_input_filename));

      strip_off_ending (name, strlen (name));
      aux_base_name = name;
    }
  else
    aux_base_name = "gccaux";

  /* Set up the align_*_log variables, defaulting them to 1 if they
     were still unset.  */
  if (align_loops <= 0) align_loops = 1;
  if (align_loops_max_skip > align_loops || !align_loops)
    align_loops_max_skip = align_loops - 1;
  align_loops_log = floor_log2 (align_loops * 2 - 1);
  if (align_jumps <= 0) align_jumps = 1;
  if (align_jumps_max_skip > align_jumps || !align_jumps)
    align_jumps_max_skip = align_jumps - 1;
  align_jumps_log = floor_log2 (align_jumps * 2 - 1);
  if (align_labels <= 0) align_labels = 1;
  align_labels_log = floor_log2 (align_labels * 2 - 1);
  if (align_labels_max_skip > align_labels || !align_labels)
    align_labels_max_skip = align_labels - 1;
  if (align_functions <= 0) align_functions = 1;
  align_functions_log = floor_log2 (align_functions * 2 - 1);

  /* Unrolling all loops implies that standard loop unrolling must also
     be done.  */
  if (flag_unroll_all_loops)
    flag_unroll_loops = 1;

  /* The loop unrolling code assumes that cse will be run after loop.
     web and rename-registers also help when run after loop unrolling.  */

  if (flag_rerun_cse_after_loop == AUTODETECT_VALUE)
    flag_rerun_cse_after_loop = flag_unroll_loops || flag_peel_loops;
  if (flag_web == AUTODETECT_VALUE)
    flag_web = flag_unroll_loops || flag_peel_loops;
  if (flag_rename_registers == AUTODETECT_VALUE)
    flag_rename_registers = flag_unroll_loops || flag_peel_loops;

  if (flag_non_call_exceptions)
    flag_asynchronous_unwind_tables = 1;
  if (flag_asynchronous_unwind_tables)
    flag_unwind_tables = 1;

  /* Disable unit-at-a-time mode for frontends not supporting callgraph
     interface.  */
  if (flag_unit_at_a_time && ! lang_hooks.callgraph.expand_function)
    flag_unit_at_a_time = 0;

  if (!flag_unit_at_a_time)
    flag_section_anchors = 0;

  if (flag_value_profile_transformations)
    flag_profile_values = 1;

  /* Warn about options that are not supported on this machine.  */
#ifndef INSN_SCHEDULING
  if (flag_schedule_insns || flag_schedule_insns_after_reload)
    warning (0, "instruction scheduling not supported on this target machine");
#endif
#ifndef DELAY_SLOTS
  if (flag_delayed_branch)
    warning (0, "this target machine does not have delayed branches");
#endif

  user_label_prefix = USER_LABEL_PREFIX;
  if (flag_leading_underscore != -1)
    {
      /* If the default prefix is more complicated than "" or "_",
	 issue a warning and ignore this option.  */
      if (user_label_prefix[0] == 0 ||
	  (user_label_prefix[0] == '_' && user_label_prefix[1] == 0))
	{
	  user_label_prefix = flag_leading_underscore ? "_" : "";
	}
      else
	warning (0, "-f%sleading-underscore not supported on this target machine",
		 flag_leading_underscore ? "" : "no-");
    }

  /* If we are in verbose mode, write out the version and maybe all the
     option flags in use.  */
  if (version_flag)
    {
      print_version (stderr, "");
      if (! quiet_flag)
	print_switch_values (print_to_stderr);
    }

  if (flag_syntax_only)
    {
      write_symbols = NO_DEBUG;
      profile_flag = 0;
    }

  /* A lot of code assumes write_symbols == NO_DEBUG if the debugging
     level is 0.  */
  if (debug_info_level == DINFO_LEVEL_NONE)
    write_symbols = NO_DEBUG;

  /* Now we know write_symbols, set up the debug hooks based on it.
     By default we do nothing for debug output.  */
  if (PREFERRED_DEBUGGING_TYPE == NO_DEBUG)
    default_debug_hooks = &do_nothing_debug_hooks;
#if defined(DBX_DEBUGGING_INFO)
  else if (PREFERRED_DEBUGGING_TYPE == DBX_DEBUG)
    default_debug_hooks = &dbx_debug_hooks;
#endif
#if defined(XCOFF_DEBUGGING_INFO)
  else if (PREFERRED_DEBUGGING_TYPE == XCOFF_DEBUG)
    default_debug_hooks = &xcoff_debug_hooks;
#endif
#ifdef SDB_DEBUGGING_INFO
  else if (PREFERRED_DEBUGGING_TYPE == SDB_DEBUG)
    default_debug_hooks = &sdb_debug_hooks;
#endif
#ifdef DWARF2_DEBUGGING_INFO
  else if (PREFERRED_DEBUGGING_TYPE == DWARF2_DEBUG)
    default_debug_hooks = &dwarf2_debug_hooks;
#endif
#ifdef VMS_DEBUGGING_INFO
  else if (PREFERRED_DEBUGGING_TYPE == VMS_DEBUG
	   || PREFERRED_DEBUGGING_TYPE == VMS_AND_DWARF2_DEBUG)
    default_debug_hooks = &vmsdbg_debug_hooks;
#endif

  if (write_symbols == NO_DEBUG)
    ;
#if defined(DBX_DEBUGGING_INFO)
  else if (write_symbols == DBX_DEBUG)
    debug_hooks = &dbx_debug_hooks;
#endif
#if defined(XCOFF_DEBUGGING_INFO)
  else if (write_symbols == XCOFF_DEBUG)
    debug_hooks = &xcoff_debug_hooks;
#endif
#ifdef SDB_DEBUGGING_INFO
  else if (write_symbols == SDB_DEBUG)
    debug_hooks = &sdb_debug_hooks;
#endif
#ifdef DWARF2_DEBUGGING_INFO
  else if (write_symbols == DWARF2_DEBUG)
    debug_hooks = &dwarf2_debug_hooks;
#endif
#ifdef VMS_DEBUGGING_INFO
  else if (write_symbols == VMS_DEBUG || write_symbols == VMS_AND_DWARF2_DEBUG)
    debug_hooks = &vmsdbg_debug_hooks;
#endif
  else
    error ("target system does not support the \"%s\" debug format",
	   debug_type_names[write_symbols]);

  /* Now we know which debug output will be used so we can set
     flag_var_tracking, flag_rename_registers if the user has
     not specified them.  */
  if (debug_info_level < DINFO_LEVEL_NORMAL
      || debug_hooks->var_location == do_nothing_debug_hooks.var_location)
    {
      if (flag_var_tracking == 1)
        {
	  if (debug_info_level < DINFO_LEVEL_NORMAL)
	    warning (0, "variable tracking requested, but useless unless "
		     "producing debug info");
	  else
	    warning (0, "variable tracking requested, but not supported "
		     "by this debug format");
	}
      flag_var_tracking = 0;
    }

  if (flag_rename_registers == AUTODETECT_VALUE)
    flag_rename_registers = default_debug_hooks->var_location
	    		    != do_nothing_debug_hooks.var_location;

  if (flag_var_tracking == AUTODETECT_VALUE)
    flag_var_tracking = optimize >= 1;

  /* If auxiliary info generation is desired, open the output file.
     This goes in the same directory as the source file--unlike
     all the other output files.  */
  if (flag_gen_aux_info)
    {
      aux_info_file = fopen (aux_info_file_name, "w");
      if (aux_info_file == 0)
	fatal_error ("can%'t open %s: %m", aux_info_file_name);
    }

  if (! targetm.have_named_sections)
    {
      if (flag_function_sections)
	{
	  warning (0, "-ffunction-sections not supported for this target");
	  flag_function_sections = 0;
	}
      if (flag_data_sections)
	{
	  warning (0, "-fdata-sections not supported for this target");
	  flag_data_sections = 0;
	}
    }

  if (flag_function_sections && profile_flag)
    {
      warning (0, "-ffunction-sections disabled; it makes profiling impossible");
      flag_function_sections = 0;
    }

#ifndef HAVE_prefetch
  if (flag_prefetch_loop_arrays)
    {
      warning (0, "-fprefetch-loop-arrays not supported for this target");
      flag_prefetch_loop_arrays = 0;
    }
#else
  if (flag_prefetch_loop_arrays && !HAVE_prefetch)
    {
      warning (0, "-fprefetch-loop-arrays not supported for this target (try -march switches)");
      flag_prefetch_loop_arrays = 0;
    }
#endif

  /* This combination of options isn't handled for i386 targets and doesn't
     make much sense anyway, so don't allow it.  */
  if (flag_prefetch_loop_arrays && optimize_size)
    {
      warning (0, "-fprefetch-loop-arrays is not supported with -Os");
      flag_prefetch_loop_arrays = 0;
    }

#ifndef OBJECT_FORMAT_ELF
#ifndef OBJECT_FORMAT_MACHO
  if (flag_function_sections && write_symbols != NO_DEBUG)
    warning (0, "-ffunction-sections may affect debugging on some targets");
#endif
#endif

  /* The presence of IEEE signaling NaNs, implies all math can trap.  */
  if (flag_signaling_nans)
    flag_trapping_math = 1;

  /* With -fcx-limited-range, we do cheap and quick complex arithmetic.  */
  if (flag_cx_limited_range)
    flag_complex_method = 0;

  /* Targets must be able to place spill slots at lower addresses.  If the
     target already uses a soft frame pointer, the transition is trivial.  */
  if (!FRAME_GROWS_DOWNWARD && flag_stack_protect)
    {
      warning (0, "-fstack-protector not supported for this target");
      flag_stack_protect = 0;
    }
  if (!flag_stack_protect)
    warn_stack_protect = 0;

  /* ??? Unwind info is not correct around the CFG unless either a frame
     pointer is present or A_O_A is set.  Fixing this requires rewriting
     unwind info generation to be aware of the CFG and propagating states
     around edges.  */
  if (flag_unwind_tables && !ACCUMULATE_OUTGOING_ARGS
      && flag_omit_frame_pointer)
    {
      warning (0, "unwind tables currently requires a frame pointer "
	       "for correctness");
      flag_omit_frame_pointer = 0;
    }
}

/* Initialize the compiler back end.  */
static void
backend_init (void)
{
  init_emit_once (debug_info_level == DINFO_LEVEL_NORMAL
		  || debug_info_level == DINFO_LEVEL_VERBOSE
#ifdef VMS_DEBUGGING_INFO
		    /* Enable line number info for traceback.  */
		    || debug_info_level > DINFO_LEVEL_NONE
#endif
		    || flag_test_coverage);

  init_rtlanal ();
  init_regs ();
  init_fake_stack_mems ();
  init_alias_once ();
  init_inline_once ();
  init_reload ();
  init_varasm_once ();

  /* The following initialization functions need to generate rtl, so
     provide a dummy function context for them.  */
  init_dummy_function_start ();
  init_expmed ();
  if (flag_caller_saves)
    init_caller_save ();
  expand_dummy_function_end ();
}

/* Language-dependent initialization.  Returns nonzero on success.  */
static int
lang_dependent_init (const char *name)
{
  location_t save_loc = input_location;
  if (dump_base_name == 0)
    dump_base_name = name && name[0] ? name : "gccdump";

  /* Other front-end initialization.  */
#ifdef USE_MAPPED_LOCATION
  input_location = BUILTINS_LOCATION;
#else
  input_filename = "<built-in>";
  input_line = 0;
#endif
  if (lang_hooks.init () == 0)
    return 0;
  input_location = save_loc;

  init_asm_output (name);

  /* These create various _DECL nodes, so need to be called after the
     front end is initialized.  */
  init_eh ();
  init_optabs ();

  /* The following initialization functions need to generate rtl, so
     provide a dummy function context for them.  */
  init_dummy_function_start ();
  init_expr_once ();

  /* Although the actions of init_set_costs are language-independent,
     it uses optabs, so we cannot call it from backend_init.  */
  init_set_costs ();

  expand_dummy_function_end ();

  /* If dbx symbol table desired, initialize writing it and output the
     predefined types.  */
  timevar_push (TV_SYMOUT);

#if defined DWARF2_DEBUGGING_INFO || defined DWARF2_UNWIND_INFO
  if (dwarf2out_do_frame ())
    dwarf2out_frame_init ();
#endif

  /* Now we have the correct original filename, we can initialize
     debug output.  */
  (*debug_hooks->init) (name);

  timevar_pop (TV_SYMOUT);

  return 1;
}

void
dump_memory_report (bool final)
{
  ggc_print_statistics ();
  stringpool_statistics ();
  dump_tree_statistics ();
  dump_rtx_statistics ();
  dump_varray_statistics ();
  dump_alloc_pool_statistics ();
  dump_bitmap_statistics ();
  dump_ggc_loc_statistics (final);
}

/* Clean up: close opened files, etc.  */

static void
finalize (void)
{
  /* Close the dump files.  */
  if (flag_gen_aux_info)
    {
      fclose (aux_info_file);
      if (errorcount)
	unlink (aux_info_file_name);
    }

  /* Close non-debugging input and output files.  Take special care to note
     whether fclose returns an error, since the pages might still be on the
     buffer chain while the file is open.  */

  if (asm_out_file)
    {
      if (ferror (asm_out_file) != 0)
	fatal_error ("error writing to %s: %m", asm_file_name);
      if (fclose (asm_out_file) != 0)
	fatal_error ("error closing %s: %m", asm_file_name);
    }

  finish_optimization_passes ();

  if (mem_report)
    dump_memory_report (true);

  /* Free up memory for the benefit of leak detectors.  */
  free_reg_info ();

  /* Language-specific end of compilation actions.  */
  lang_hooks.finish ();
}

/* Initialize the compiler, and compile the input file.  */
static void
do_compile (void)
{
  /* Initialize timing first.  The C front ends read the main file in
     the post_options hook, and C++ does file timings.  */
  if (time_report || !quiet_flag  || flag_detailed_statistics)
    timevar_init ();
  timevar_start (TV_TOTAL);

  process_options ();

  /* Don't do any more if an error has already occurred.  */
  if (!errorcount)
    {
      /* This must be run always, because it is needed to compute the FP
	 predefined macros, such as __LDBL_MAX__, for targets using non
	 default FP formats.  */
      init_adjust_machine_modes ();

      /* Set up the back-end if requested.  */
      if (!no_backend)
	backend_init ();

      /* Language-dependent initialization.  Returns true on success.  */
      if (lang_dependent_init (main_input_filename))
	compile_file ();

      finalize ();
    }

  /* Stop timing and print the times.  */
  timevar_stop (TV_TOTAL);
  timevar_print (stderr);
}

/* Entry point of cc1, cc1plus, jc1, f771, etc.
   Exit code is FATAL_EXIT_CODE if can't open files or if there were
   any errors, or SUCCESS_EXIT_CODE if compilation succeeded.

   It is not safe to call this function more than once.  */

int
toplev_main (unsigned int argc, const char **argv)
{
  save_argv = argv;

  /* Initialization of GCC's environment, and diagnostics.  */
  general_init (argv[0]);

  /* Parse the options and do minimal processing; basically just
     enough to default flags appropriately.  */
  decode_options (argc, argv);

  init_local_tick ();

  /* Exit early if we can (e.g. -help).  */
  if (!exit_after_options)
    do_compile ();

  if (errorcount || sorrycount)
    return (FATAL_EXIT_CODE);

  return (SUCCESS_EXIT_CODE);
}<|MERGE_RESOLUTION|>--- conflicted
+++ resolved
@@ -1065,11 +1065,7 @@
   if (errorcount || sorrycount)
     return;
 
-<<<<<<< HEAD
-  cgraph_varpool_assemble_pending_decls ();
-=======
   varpool_assemble_pending_decls ();
->>>>>>> 1177f497
   finish_aliases_2 ();
 
   /* This must occur after the loop to output deferred functions.
