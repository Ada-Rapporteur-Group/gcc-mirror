/* Transformation Utilities for Loop Vectorization.
<<<<<<< HEAD
   Copyright (C) 2003, 2004, 2005, 2006, 2007, 2008 Free Software Foundation, Inc.
=======
   Copyright (C) 2003, 2004, 2005, 2006, 2007, 2008, 2009
   Free Software Foundation, Inc.
>>>>>>> a0daa400
   Contributed by Dorit Naishlos <dorit@il.ibm.com>

This file is part of GCC.

GCC is free software; you can redistribute it and/or modify it under
the terms of the GNU General Public License as published by the Free
Software Foundation; either version 3, or (at your option) any later
version.

GCC is distributed in the hope that it will be useful, but WITHOUT ANY
WARRANTY; without even the implied warranty of MERCHANTABILITY or
FITNESS FOR A PARTICULAR PURPOSE.  See the GNU General Public License
for more details.

You should have received a copy of the GNU General Public License
along with GCC; see the file COPYING3.  If not see
<http://www.gnu.org/licenses/>.  */

#include "config.h"
#include "system.h"
#include "coretypes.h"
#include "tm.h"
#include "ggc.h"
#include "tree.h"
#include "target.h"
#include "rtl.h"
#include "basic-block.h"
#include "diagnostic.h"
#include "tree-flow.h"
#include "tree-dump.h"
#include "timevar.h"
#include "cfgloop.h"
#include "expr.h"
#include "optabs.h"
#include "params.h"
#include "recog.h"
#include "tree-data-ref.h"
#include "tree-chrec.h"
#include "tree-scalar-evolution.h"
#include "tree-vectorizer.h"
#include "langhooks.h"
#include "tree-pass.h"
#include "toplev.h"
#include "real.h"

/* Utility functions for the code transformation.  */
static bool vect_transform_stmt (gimple, gimple_stmt_iterator *, bool *,
				 slp_tree, slp_instance);
static tree vect_create_destination_var (tree, tree);
static tree vect_create_data_ref_ptr 
  (gimple, struct loop*, tree, tree *, gimple *, bool, bool *, tree);
static tree vect_create_addr_base_for_vector_ref 
  (gimple, gimple_seq *, tree, struct loop *);
static tree vect_get_new_vect_var (tree, enum vect_var_kind, const char *);
static tree vect_get_vec_def_for_operand (tree, gimple, tree *);
static tree vect_init_vector (gimple, tree, tree, gimple_stmt_iterator *);
static void vect_finish_stmt_generation 
  (gimple stmt, gimple vec_stmt, gimple_stmt_iterator *);
static bool vect_is_simple_cond (tree, loop_vec_info); 
static void vect_create_epilog_for_reduction 
  (tree, gimple, int, enum tree_code, gimple);
static tree get_initial_def_for_reduction (gimple, tree, tree *);

/* Utility function dealing with loop peeling (not peeling itself).  */
static void vect_generate_tmps_on_preheader 
  (loop_vec_info, tree *, tree *, tree *);
static tree vect_build_loop_niters (loop_vec_info);
static void vect_update_ivs_after_vectorizer (loop_vec_info, tree, edge); 
static tree vect_gen_niters_for_prolog_loop (loop_vec_info, tree);
static void vect_update_init_of_dr (struct data_reference *, tree niters);
static void vect_update_inits_of_drs (loop_vec_info, tree);
static int vect_min_worthwhile_factor (enum tree_code);


static int
cost_for_stmt (gimple stmt)
{
  stmt_vec_info stmt_info = vinfo_for_stmt (stmt);

  switch (STMT_VINFO_TYPE (stmt_info))
  {
  case load_vec_info_type:
    return TARG_SCALAR_LOAD_COST;
  case store_vec_info_type:
    return TARG_SCALAR_STORE_COST;
  case op_vec_info_type:
  case condition_vec_info_type:
  case assignment_vec_info_type:
  case reduc_vec_info_type:
  case induc_vec_info_type:
  case type_promotion_vec_info_type:
  case type_demotion_vec_info_type:
  case type_conversion_vec_info_type:
  case call_vec_info_type:
    return TARG_SCALAR_STMT_COST;
  case undef_vec_info_type:
  default:
    gcc_unreachable ();
  }
}


/* Function vect_estimate_min_profitable_iters

   Return the number of iterations required for the vector version of the
   loop to be profitable relative to the cost of the scalar version of the
   loop.

   TODO: Take profile info into account before making vectorization
   decisions, if available.  */

int
vect_estimate_min_profitable_iters (loop_vec_info loop_vinfo)
{
  int i;
  int min_profitable_iters;
  int peel_iters_prologue;
  int peel_iters_epilogue;
  int vec_inside_cost = 0;
  int vec_outside_cost = 0;
  int scalar_single_iter_cost = 0;
  int scalar_outside_cost = 0;
<<<<<<< HEAD
  bool runtime_test = false;
=======
>>>>>>> a0daa400
  int vf = LOOP_VINFO_VECT_FACTOR (loop_vinfo);
  struct loop *loop = LOOP_VINFO_LOOP (loop_vinfo);
  basic_block *bbs = LOOP_VINFO_BBS (loop_vinfo);
  int nbbs = loop->num_nodes;
  int byte_misalign = LOOP_PEELING_FOR_ALIGNMENT (loop_vinfo);
  int peel_guard_costs = 0;
  int innerloop_iters = 0, factor;
  VEC (slp_instance, heap) *slp_instances;
  slp_instance instance;

  /* Cost model disabled.  */
  if (!flag_vect_cost_model)
    {
      if (vect_print_dump_info (REPORT_COST))
        fprintf (vect_dump, "cost model disabled.");      
      return 0;
    }

  /* If the number of iterations is unknown, or the
     peeling-for-misalignment amount is unknown, we will have to generate
     a runtime test to test the loop count against the threshold.    */
  if (!LOOP_VINFO_NITERS_KNOWN_P (loop_vinfo)
      || (byte_misalign < 0))
    runtime_test = true;

  /* Requires loop versioning tests to handle misalignment.  */
<<<<<<< HEAD

=======
>>>>>>> a0daa400
  if (VEC_length (gimple, LOOP_VINFO_MAY_MISALIGN_STMTS (loop_vinfo)))
    {
      /*  FIXME: Make cost depend on complexity of individual check.  */
      vec_outside_cost +=
	VEC_length (gimple, LOOP_VINFO_MAY_MISALIGN_STMTS (loop_vinfo));
      if (vect_print_dump_info (REPORT_COST))
        fprintf (vect_dump, "cost model: Adding cost of checks for loop "
                 "versioning to treat misalignment.\n");
    }

  if (VEC_length (ddr_p, LOOP_VINFO_MAY_ALIAS_DDRS (loop_vinfo)))
    {
      /*  FIXME: Make cost depend on complexity of individual check.  */
      vec_outside_cost +=
        VEC_length (ddr_p, LOOP_VINFO_MAY_ALIAS_DDRS (loop_vinfo));
      if (vect_print_dump_info (REPORT_COST))
        fprintf (vect_dump, "cost model: Adding cost of checks for loop "
                 "versioning aliasing.\n");
    }

  if (VEC_length (gimple, LOOP_VINFO_MAY_MISALIGN_STMTS (loop_vinfo))
      || VEC_length (ddr_p, LOOP_VINFO_MAY_ALIAS_DDRS (loop_vinfo)))
    {
      vec_outside_cost += TARG_COND_TAKEN_BRANCH_COST;
    }

  /* Count statements in scalar loop.  Using this as scalar cost for a single
     iteration for now.

     TODO: Add outer loop support.

     TODO: Consider assigning different costs to different scalar
     statements.  */

  /* FORNOW.  */
  if (loop->inner)
    innerloop_iters = 50; /* FIXME */

  for (i = 0; i < nbbs; i++)
    {
      gimple_stmt_iterator si;
      basic_block bb = bbs[i];

      if (bb->loop_father == loop->inner)
 	factor = innerloop_iters;
      else
 	factor = 1;

      for (si = gsi_start_bb (bb); !gsi_end_p (si); gsi_next (&si))
	{
	  gimple stmt = gsi_stmt (si);
	  stmt_vec_info stmt_info = vinfo_for_stmt (stmt);
	  /* Skip stmts that are not vectorized inside the loop.  */
	  if (!STMT_VINFO_RELEVANT_P (stmt_info)
	      && (!STMT_VINFO_LIVE_P (stmt_info)
		  || STMT_VINFO_DEF_TYPE (stmt_info) != vect_reduction_def))
	    continue;
	  scalar_single_iter_cost += cost_for_stmt (stmt) * factor;
	  vec_inside_cost += STMT_VINFO_INSIDE_OF_LOOP_COST (stmt_info) * factor;
	  /* FIXME: for stmts in the inner-loop in outer-loop vectorization,
	     some of the "outside" costs are generated inside the outer-loop.  */
	  vec_outside_cost += STMT_VINFO_OUTSIDE_OF_LOOP_COST (stmt_info);
	}
    }

  /* Add additional cost for the peeled instructions in prologue and epilogue
     loop.

     FORNOW: If we don't know the value of peel_iters for prologue or epilogue
     at compile-time - we assume it's vf/2 (the worst would be vf-1).

     TODO: Build an expression that represents peel_iters for prologue and
     epilogue to be used in a run-time test.  */

  if (byte_misalign < 0)
    {
      peel_iters_prologue = vf/2;
      if (vect_print_dump_info (REPORT_COST))
        fprintf (vect_dump, "cost model: "
                 "prologue peel iters set to vf/2.");

      /* If peeling for alignment is unknown, loop bound of main loop becomes
         unknown.  */
      peel_iters_epilogue = vf/2;
      if (vect_print_dump_info (REPORT_COST))
        fprintf (vect_dump, "cost model: "
                 "epilogue peel iters set to vf/2 because "
                 "peeling for alignment is unknown .");

      /* If peeled iterations are unknown, count a taken branch and a not taken
         branch per peeled loop. Even if scalar loop iterations are known,
         vector iterations are not known since peeled prologue iterations are
         not known. Hence guards remain the same.  */
      peel_guard_costs +=  2 * (TARG_COND_TAKEN_BRANCH_COST
                              + TARG_COND_NOT_TAKEN_BRANCH_COST);
    }
  else 
    {
      if (byte_misalign)
	{
	  struct data_reference *dr = LOOP_VINFO_UNALIGNED_DR (loop_vinfo);
	  int element_size = GET_MODE_SIZE (TYPE_MODE (TREE_TYPE (DR_REF (dr))));
	  tree vectype = STMT_VINFO_VECTYPE (vinfo_for_stmt (DR_STMT (dr)));
	  int nelements = TYPE_VECTOR_SUBPARTS (vectype);

	  peel_iters_prologue = nelements - (byte_misalign / element_size);
	}
      else
	peel_iters_prologue = 0;

      if (!LOOP_VINFO_NITERS_KNOWN_P (loop_vinfo))
        {
          peel_iters_epilogue = vf/2;
          if (vect_print_dump_info (REPORT_COST))
            fprintf (vect_dump, "cost model: "
                     "epilogue peel iters set to vf/2 because "
                     "loop iterations are unknown .");

	  /* If peeled iterations are known but number of scalar loop
	     iterations are unknown, count a taken branch per peeled loop.  */
	  peel_guard_costs +=  2 * TARG_COND_TAKEN_BRANCH_COST;

        }
      else      
	{
	  int niters = LOOP_VINFO_INT_NITERS (loop_vinfo);
	  peel_iters_prologue = niters < peel_iters_prologue ? 
					niters : peel_iters_prologue;
	  peel_iters_epilogue = (niters - peel_iters_prologue) % vf;
	}
    }

  vec_outside_cost += (peel_iters_prologue * scalar_single_iter_cost)
                      + (peel_iters_epilogue * scalar_single_iter_cost)
                      + peel_guard_costs;

  /* FORNOW: The scalar outside cost is incremented in one of the
     following ways:

     1. The vectorizer checks for alignment and aliasing and generates
     a condition that allows dynamic vectorization.  A cost model
     check is ANDED with the versioning condition.  Hence scalar code
     path now has the added cost of the versioning check.

       if (cost > th & versioning_check)
         jmp to vector code

     Hence run-time scalar is incremented by not-taken branch cost.

     2. The vectorizer then checks if a prologue is required.  If the
     cost model check was not done before during versioning, it has to
     be done before the prologue check.

       if (cost <= th)
         prologue = scalar_iters
       if (prologue == 0)
         jmp to vector code
       else
         execute prologue
       if (prologue == num_iters)
	 go to exit

     Hence the run-time scalar cost is incremented by a taken branch,
     plus a not-taken branch, plus a taken branch cost.

     3. The vectorizer then checks if an epilogue is required.  If the
     cost model check was not done before during prologue check, it
     has to be done with the epilogue check.

       if (prologue == 0)
         jmp to vector code
       else
         execute prologue
       if (prologue == num_iters)
	 go to exit
       vector code:
         if ((cost <= th) | (scalar_iters-prologue-epilogue == 0))
           jmp to epilogue

     Hence the run-time scalar cost should be incremented by 2 taken
     branches.

     TODO: The back end may reorder the BBS's differently and reverse
     conditions/branch directions.  Change the estimates below to
     something more reasonable.  */

<<<<<<< HEAD
  if (runtime_test)
=======
  /* If the number of iterations is known and we do not do versioning, we can
     decide whether to vectorize at compile time. Hence the scalar version
     do not carry cost model guard costs.  */
  if (!LOOP_VINFO_NITERS_KNOWN_P (loop_vinfo)
      || VEC_length (gimple, LOOP_VINFO_MAY_MISALIGN_STMTS (loop_vinfo))
      || VEC_length (ddr_p, LOOP_VINFO_MAY_ALIAS_DDRS (loop_vinfo)))
>>>>>>> a0daa400
    {
      /* Cost model check occurs at versioning.  */
      if (VEC_length (gimple, LOOP_VINFO_MAY_MISALIGN_STMTS (loop_vinfo))
	  || VEC_length (ddr_p, LOOP_VINFO_MAY_ALIAS_DDRS (loop_vinfo)))
	scalar_outside_cost += TARG_COND_NOT_TAKEN_BRANCH_COST;
      else
	{
<<<<<<< HEAD
	  /* Cost model occurs at prologue generation.  */
	  if (LOOP_VINFO_NITERS_KNOWN_P (loop_vinfo))
=======
	  /* Cost model check occurs at prologue generation.  */
	  if (LOOP_PEELING_FOR_ALIGNMENT (loop_vinfo) < 0)
>>>>>>> a0daa400
	    scalar_outside_cost += 2 * TARG_COND_TAKEN_BRANCH_COST
	      + TARG_COND_NOT_TAKEN_BRANCH_COST;
	  /* Cost model check occurs at epilogue generation.  */
	  else
	    scalar_outside_cost += 2 * TARG_COND_TAKEN_BRANCH_COST;
	}
    }

  /* Add SLP costs.  */
  slp_instances = LOOP_VINFO_SLP_INSTANCES (loop_vinfo);
  for (i = 0; VEC_iterate (slp_instance, slp_instances, i, instance); i++)
    {
      vec_outside_cost += SLP_INSTANCE_OUTSIDE_OF_LOOP_COST (instance);
      vec_inside_cost += SLP_INSTANCE_INSIDE_OF_LOOP_COST (instance);
    }

  /* Calculate number of iterations required to make the vector version 
     profitable, relative to the loop bodies only. The following condition
     must hold true: 
     SIC * niters + SOC > VIC * ((niters-PL_ITERS-EP_ITERS)/VF) + VOC
     where
     SIC = scalar iteration cost, VIC = vector iteration cost,
     VOC = vector outside cost, VF = vectorization factor,
     PL_ITERS = prologue iterations, EP_ITERS= epilogue iterations
     SOC = scalar outside cost for run time cost model check.  */

  if ((scalar_single_iter_cost * vf) > vec_inside_cost)
    {
      if (vec_outside_cost <= 0)
        min_profitable_iters = 1;
      else
        {
          min_profitable_iters = ((vec_outside_cost - scalar_outside_cost) * vf
				  - vec_inside_cost * peel_iters_prologue
                                  - vec_inside_cost * peel_iters_epilogue)
                                 / ((scalar_single_iter_cost * vf)
                                    - vec_inside_cost);

          if ((scalar_single_iter_cost * vf * min_profitable_iters)
              <= ((vec_inside_cost * min_profitable_iters)
                  + ((vec_outside_cost - scalar_outside_cost) * vf)))
            min_profitable_iters++;
        }
    }
  /* vector version will never be profitable.  */
  else
    {
      if (vect_print_dump_info (REPORT_COST))
        fprintf (vect_dump, "cost model: vector iteration cost = %d "
                 "is divisible by scalar iteration cost = %d by a factor "
                 "greater than or equal to the vectorization factor = %d .",
                 vec_inside_cost, scalar_single_iter_cost, vf);
      return -1;
    }

  if (vect_print_dump_info (REPORT_COST))
    {
      fprintf (vect_dump, "Cost model analysis: \n");
      fprintf (vect_dump, "  Vector inside of loop cost: %d\n",
	       vec_inside_cost);
      fprintf (vect_dump, "  Vector outside of loop cost: %d\n",
	       vec_outside_cost);
      fprintf (vect_dump, "  Scalar iteration cost: %d\n",
	       scalar_single_iter_cost);
      fprintf (vect_dump, "  Scalar outside cost: %d\n", scalar_outside_cost);
      fprintf (vect_dump, "  prologue iterations: %d\n",
               peel_iters_prologue);
      fprintf (vect_dump, "  epilogue iterations: %d\n",
               peel_iters_epilogue);
      fprintf (vect_dump, "  Calculated minimum iters for profitability: %d\n",
	       min_profitable_iters);
    }

  min_profitable_iters = 
	min_profitable_iters < vf ? vf : min_profitable_iters;

  /* Because the condition we create is:
     if (niters <= min_profitable_iters)
       then skip the vectorized loop.  */
  min_profitable_iters--;

  if (vect_print_dump_info (REPORT_COST))
    fprintf (vect_dump, "  Profitability threshold = %d\n",
	     min_profitable_iters);
    
  return min_profitable_iters;
}


/* TODO: Close dependency between vect_model_*_cost and vectorizable_* 
   functions. Design better to avoid maintenance issues.  */
    
/* Function vect_model_reduction_cost.  

   Models cost for a reduction operation, including the vector ops 
   generated within the strip-mine loop, the initial definition before
   the loop, and the epilogue code that must be generated.  */

static bool 
vect_model_reduction_cost (stmt_vec_info stmt_info, enum tree_code reduc_code,
			   int ncopies)
{
  int outer_cost = 0;
  enum tree_code code;
  optab optab;
  tree vectype;
  gimple stmt, orig_stmt;
  tree reduction_op;
  enum machine_mode mode;
  loop_vec_info loop_vinfo = STMT_VINFO_LOOP_VINFO (stmt_info);
  struct loop *loop = LOOP_VINFO_LOOP (loop_vinfo);


  /* Cost of reduction op inside loop.  */
  STMT_VINFO_INSIDE_OF_LOOP_COST (stmt_info) += ncopies * TARG_VEC_STMT_COST;

  stmt = STMT_VINFO_STMT (stmt_info);

  switch (get_gimple_rhs_class (gimple_assign_rhs_code (stmt)))
    {
    case GIMPLE_SINGLE_RHS:
      gcc_assert (TREE_OPERAND_LENGTH (gimple_assign_rhs1 (stmt)) == ternary_op);
      reduction_op = TREE_OPERAND (gimple_assign_rhs1 (stmt), 2);
      break;
    case GIMPLE_UNARY_RHS:
      reduction_op = gimple_assign_rhs1 (stmt);
      break;
    case GIMPLE_BINARY_RHS:
      reduction_op = gimple_assign_rhs2 (stmt);
      break;
    default:
      gcc_unreachable ();
    }

  vectype = get_vectype_for_scalar_type (TREE_TYPE (reduction_op));
  if (!vectype)
    {
      if (vect_print_dump_info (REPORT_COST))
        {
          fprintf (vect_dump, "unsupported data-type ");
          print_generic_expr (vect_dump, TREE_TYPE (reduction_op), TDF_SLIM);
        }
      return false;
   }
  
  mode = TYPE_MODE (vectype);
  orig_stmt = STMT_VINFO_RELATED_STMT (stmt_info);

  if (!orig_stmt) 
    orig_stmt = STMT_VINFO_STMT (stmt_info);

  code = gimple_assign_rhs_code (orig_stmt);

  /* Add in cost for initial definition.  */
  outer_cost += TARG_SCALAR_TO_VEC_COST;

  /* Determine cost of epilogue code.

     We have a reduction operator that will reduce the vector in one statement.
     Also requires scalar extract.  */

  if (!nested_in_vect_loop_p (loop, orig_stmt))
    {
      if (reduc_code < NUM_TREE_CODES) 
	outer_cost += TARG_VEC_STMT_COST + TARG_VEC_TO_SCALAR_COST;
      else 
	{
	  int vec_size_in_bits = tree_low_cst (TYPE_SIZE (vectype), 1);
	  tree bitsize =
	    TYPE_SIZE (TREE_TYPE (gimple_assign_lhs (orig_stmt)));
	  int element_bitsize = tree_low_cst (bitsize, 1);
	  int nelements = vec_size_in_bits / element_bitsize;

	  optab = optab_for_tree_code (code, vectype, optab_default);

	  /* We have a whole vector shift available.  */
	  if (VECTOR_MODE_P (mode)
	      && optab_handler (optab, mode)->insn_code != CODE_FOR_nothing
	      && optab_handler (vec_shr_optab, mode)->insn_code != CODE_FOR_nothing)
	    /* Final reduction via vector shifts and the reduction operator. Also
	       requires scalar extract.  */
	    outer_cost += ((exact_log2(nelements) * 2) * TARG_VEC_STMT_COST
				+ TARG_VEC_TO_SCALAR_COST); 
	  else
	    /* Use extracts and reduction op for final reduction.  For N elements,
               we have N extracts and N-1 reduction ops.  */
	    outer_cost += ((nelements + nelements - 1) * TARG_VEC_STMT_COST);
	}
    }

  STMT_VINFO_OUTSIDE_OF_LOOP_COST (stmt_info) = outer_cost;

  if (vect_print_dump_info (REPORT_COST))
    fprintf (vect_dump, "vect_model_reduction_cost: inside_cost = %d, "
             "outside_cost = %d .", STMT_VINFO_INSIDE_OF_LOOP_COST (stmt_info),
             STMT_VINFO_OUTSIDE_OF_LOOP_COST (stmt_info));

  return true;
}


/* Function vect_model_induction_cost.

   Models cost for induction operations.  */

static void
vect_model_induction_cost (stmt_vec_info stmt_info, int ncopies)
{
  /* loop cost for vec_loop.  */
  STMT_VINFO_INSIDE_OF_LOOP_COST (stmt_info) = ncopies * TARG_VEC_STMT_COST;
  /* prologue cost for vec_init and vec_step.  */
  STMT_VINFO_OUTSIDE_OF_LOOP_COST (stmt_info) = 2 * TARG_SCALAR_TO_VEC_COST;
  
  if (vect_print_dump_info (REPORT_COST))
    fprintf (vect_dump, "vect_model_induction_cost: inside_cost = %d, "
             "outside_cost = %d .", STMT_VINFO_INSIDE_OF_LOOP_COST (stmt_info),
             STMT_VINFO_OUTSIDE_OF_LOOP_COST (stmt_info));
}


/* Function vect_model_simple_cost.  

   Models cost for simple operations, i.e. those that only emit ncopies of a 
   single op.  Right now, this does not account for multiple insns that could
   be generated for the single vector op.  We will handle that shortly.  */

void
vect_model_simple_cost (stmt_vec_info stmt_info, int ncopies, 
			enum vect_def_type *dt, slp_tree slp_node)
{
  int i;
  int inside_cost = 0, outside_cost = 0;

  /* The SLP costs were already calculated during SLP tree build.  */
  if (PURE_SLP_STMT (stmt_info))
    return;

  inside_cost = ncopies * TARG_VEC_STMT_COST;

  /* FORNOW: Assuming maximum 2 args per stmts.  */
  for (i = 0; i < 2; i++)
    {
      if (dt[i] == vect_constant_def || dt[i] == vect_invariant_def)
	outside_cost += TARG_SCALAR_TO_VEC_COST; 
    }
  
  if (vect_print_dump_info (REPORT_COST))
    fprintf (vect_dump, "vect_model_simple_cost: inside_cost = %d, "
             "outside_cost = %d .", inside_cost, outside_cost);

  /* Set the costs either in STMT_INFO or SLP_NODE (if exists).  */
  stmt_vinfo_set_inside_of_loop_cost (stmt_info, slp_node, inside_cost);
  stmt_vinfo_set_outside_of_loop_cost (stmt_info, slp_node, outside_cost);
}


/* Function vect_cost_strided_group_size 
 
   For strided load or store, return the group_size only if it is the first
   load or store of a group, else return 1.  This ensures that group size is
   only returned once per group.  */

static int
vect_cost_strided_group_size (stmt_vec_info stmt_info)
{
  gimple first_stmt = DR_GROUP_FIRST_DR (stmt_info);

  if (first_stmt == STMT_VINFO_STMT (stmt_info))
    return DR_GROUP_SIZE (stmt_info);

  return 1;
}


/* Function vect_model_store_cost

   Models cost for stores.  In the case of strided accesses, one access
   has the overhead of the strided access attributed to it.  */

void
vect_model_store_cost (stmt_vec_info stmt_info, int ncopies, 
		       enum vect_def_type dt, slp_tree slp_node)
{
  int group_size;
  int inside_cost = 0, outside_cost = 0;

  /* The SLP costs were already calculated during SLP tree build.  */
  if (PURE_SLP_STMT (stmt_info))
    return;

  if (dt == vect_constant_def || dt == vect_invariant_def)
    outside_cost = TARG_SCALAR_TO_VEC_COST;

  /* Strided access?  */
  if (DR_GROUP_FIRST_DR (stmt_info) && !slp_node) 
    group_size = vect_cost_strided_group_size (stmt_info);
  /* Not a strided access.  */
  else
    group_size = 1;

  /* Is this an access in a group of stores, which provide strided access?  
     If so, add in the cost of the permutes.  */
  if (group_size > 1) 
    {
      /* Uses a high and low interleave operation for each needed permute.  */
      inside_cost = ncopies * exact_log2(group_size) * group_size 
             * TARG_VEC_STMT_COST;

      if (vect_print_dump_info (REPORT_COST))
        fprintf (vect_dump, "vect_model_store_cost: strided group_size = %d .",
                 group_size);

    }

  /* Costs of the stores.  */
  inside_cost += ncopies * TARG_VEC_STORE_COST;

  if (vect_print_dump_info (REPORT_COST))
    fprintf (vect_dump, "vect_model_store_cost: inside_cost = %d, "
             "outside_cost = %d .", inside_cost, outside_cost);

  /* Set the costs either in STMT_INFO or SLP_NODE (if exists).  */
  stmt_vinfo_set_inside_of_loop_cost (stmt_info, slp_node, inside_cost);
  stmt_vinfo_set_outside_of_loop_cost (stmt_info, slp_node, outside_cost);
}


/* Function vect_model_load_cost

   Models cost for loads.  In the case of strided accesses, the last access
   has the overhead of the strided access attributed to it.  Since unaligned
   accesses are supported for loads, we also account for the costs of the 
   access scheme chosen.  */

void
vect_model_load_cost (stmt_vec_info stmt_info, int ncopies, slp_tree slp_node)
		 
{
  int group_size;
  int alignment_support_cheme;
  gimple first_stmt;
  struct data_reference *dr = STMT_VINFO_DATA_REF (stmt_info), *first_dr;
  int inside_cost = 0, outside_cost = 0;

  /* The SLP costs were already calculated during SLP tree build.  */
  if (PURE_SLP_STMT (stmt_info))
    return;

  /* Strided accesses?  */
  first_stmt = DR_GROUP_FIRST_DR (stmt_info);
  if (first_stmt && !slp_node)
    {
      group_size = vect_cost_strided_group_size (stmt_info);
      first_dr = STMT_VINFO_DATA_REF (vinfo_for_stmt (first_stmt));
    }
  /* Not a strided access.  */
  else
    {
      group_size = 1;
      first_dr = dr;
    }

  alignment_support_cheme = vect_supportable_dr_alignment (first_dr);

  /* Is this an access in a group of loads providing strided access?  
     If so, add in the cost of the permutes.  */
  if (group_size > 1) 
    {
      /* Uses an even and odd extract operations for each needed permute.  */
      inside_cost = ncopies * exact_log2(group_size) * group_size
	* TARG_VEC_STMT_COST;

      if (vect_print_dump_info (REPORT_COST))
        fprintf (vect_dump, "vect_model_load_cost: strided group_size = %d .",
                 group_size);

    }

  /* The loads themselves.  */
  switch (alignment_support_cheme)
    {
    case dr_aligned:
      {
        inside_cost += ncopies * TARG_VEC_LOAD_COST;

        if (vect_print_dump_info (REPORT_COST))
          fprintf (vect_dump, "vect_model_load_cost: aligned.");

        break;
      }
    case dr_unaligned_supported:
      {
        /* Here, we assign an additional cost for the unaligned load.  */
        inside_cost += ncopies * TARG_VEC_UNALIGNED_LOAD_COST;

        if (vect_print_dump_info (REPORT_COST))
          fprintf (vect_dump, "vect_model_load_cost: unaligned supported by "
                   "hardware.");

        break;
      }
    case dr_explicit_realign:
      {
        inside_cost += ncopies * (2*TARG_VEC_LOAD_COST + TARG_VEC_STMT_COST);

        /* FIXME: If the misalignment remains fixed across the iterations of
           the containing loop, the following cost should be added to the
           outside costs.  */
        if (targetm.vectorize.builtin_mask_for_load)
          inside_cost += TARG_VEC_STMT_COST;

        break;
      }
    case dr_explicit_realign_optimized:
      {
        if (vect_print_dump_info (REPORT_COST))
          fprintf (vect_dump, "vect_model_load_cost: unaligned software "
                   "pipelined.");

        /* Unaligned software pipeline has a load of an address, an initial
           load, and possibly a mask operation to "prime" the loop. However,
           if this is an access in a group of loads, which provide strided
           access, then the above cost should only be considered for one
           access in the group. Inside the loop, there is a load op
           and a realignment op.  */

        if ((!DR_GROUP_FIRST_DR (stmt_info)) || group_size > 1 || slp_node)
          {
            outside_cost = 2*TARG_VEC_STMT_COST;
            if (targetm.vectorize.builtin_mask_for_load)
              outside_cost += TARG_VEC_STMT_COST;
          }

        inside_cost += ncopies * (TARG_VEC_LOAD_COST + TARG_VEC_STMT_COST);

        break;
      }

    default:
      gcc_unreachable ();
    }
  
  if (vect_print_dump_info (REPORT_COST))
    fprintf (vect_dump, "vect_model_load_cost: inside_cost = %d, "
             "outside_cost = %d .", inside_cost, outside_cost);

  /* Set the costs either in STMT_INFO or SLP_NODE (if exists).  */
  stmt_vinfo_set_inside_of_loop_cost (stmt_info, slp_node, inside_cost);
  stmt_vinfo_set_outside_of_loop_cost (stmt_info, slp_node, outside_cost);
}


/* Function vect_get_new_vect_var.

   Returns a name for a new variable. The current naming scheme appends the 
   prefix "vect_" or "vect_p" (depending on the value of VAR_KIND) to 
   the name of vectorizer generated variables, and appends that to NAME if 
   provided.  */

static tree
vect_get_new_vect_var (tree type, enum vect_var_kind var_kind, const char *name)
{
  const char *prefix;
  tree new_vect_var;

  switch (var_kind)
  {
  case vect_simple_var:
    prefix = "vect_";
    break;
  case vect_scalar_var:
    prefix = "stmp_";
    break;
  case vect_pointer_var:
    prefix = "vect_p";
    break;
  default:
    gcc_unreachable ();
  }

  if (name)
    {
      char* tmp = concat (prefix, name, NULL);
      new_vect_var = create_tmp_var (type, tmp);
      free (tmp);
    }
  else
    new_vect_var = create_tmp_var (type, prefix);

  /* Mark vector typed variable as a gimple register variable.  */
  if (TREE_CODE (type) == VECTOR_TYPE)
    DECL_GIMPLE_REG_P (new_vect_var) = true;

  return new_vect_var;
}


/* Function vect_create_addr_base_for_vector_ref.

   Create an expression that computes the address of the first memory location
   that will be accessed for a data reference.

   Input:
   STMT: The statement containing the data reference.
   NEW_STMT_LIST: Must be initialized to NULL_TREE or a statement list.
   OFFSET: Optional. If supplied, it is be added to the initial address.
   LOOP:    Specify relative to which loop-nest should the address be computed.
            For example, when the dataref is in an inner-loop nested in an
	    outer-loop that is now being vectorized, LOOP can be either the
	    outer-loop, or the inner-loop. The first memory location accessed
	    by the following dataref ('in' points to short):

		for (i=0; i<N; i++)
		   for (j=0; j<M; j++)
		     s += in[i+j]

	    is as follows:
	    if LOOP=i_loop:	&in		(relative to i_loop)
	    if LOOP=j_loop: 	&in+i*2B	(relative to j_loop)

   Output:
   1. Return an SSA_NAME whose value is the address of the memory location of 
      the first vector of the data reference.
   2. If new_stmt_list is not NULL_TREE after return then the caller must insert
      these statement(s) which define the returned SSA_NAME.

   FORNOW: We are only handling array accesses with step 1.  */

static tree
vect_create_addr_base_for_vector_ref (gimple stmt,
				      gimple_seq *new_stmt_list,
				      tree offset,
				      struct loop *loop)
{
  stmt_vec_info stmt_info = vinfo_for_stmt (stmt);
  struct data_reference *dr = STMT_VINFO_DATA_REF (stmt_info);
  struct loop *containing_loop = (gimple_bb (stmt))->loop_father;
  tree data_ref_base = unshare_expr (DR_BASE_ADDRESS (dr));
  tree base_name;
  tree data_ref_base_var;
  tree vec_stmt;
  tree addr_base, addr_expr;
  tree dest;
  gimple_seq seq = NULL;
  tree base_offset = unshare_expr (DR_OFFSET (dr));
  tree init = unshare_expr (DR_INIT (dr));
  tree vect_ptr_type, addr_expr2;
  tree step = TYPE_SIZE_UNIT (TREE_TYPE (DR_REF (dr)));

  gcc_assert (loop);
  if (loop != containing_loop)
    {
      loop_vec_info loop_vinfo = STMT_VINFO_LOOP_VINFO (stmt_info);
      struct loop *loop = LOOP_VINFO_LOOP (loop_vinfo);

      gcc_assert (nested_in_vect_loop_p (loop, stmt));

      data_ref_base = unshare_expr (STMT_VINFO_DR_BASE_ADDRESS (stmt_info));
      base_offset = unshare_expr (STMT_VINFO_DR_OFFSET (stmt_info));
      init = unshare_expr (STMT_VINFO_DR_INIT (stmt_info));
    }

  /* Create data_ref_base */
  base_name = build_fold_indirect_ref (data_ref_base);
  data_ref_base_var = create_tmp_var (TREE_TYPE (data_ref_base), "batmp");
  add_referenced_var (data_ref_base_var);
  data_ref_base = force_gimple_operand (data_ref_base, &seq, true,
					data_ref_base_var);
  gimple_seq_add_seq (new_stmt_list, seq);

  /* Create base_offset */
  base_offset = size_binop (PLUS_EXPR,
			    fold_convert (sizetype, base_offset),
			    fold_convert (sizetype, init));
  dest = create_tmp_var (sizetype, "base_off");
  add_referenced_var (dest);
  base_offset = force_gimple_operand (base_offset, &seq, true, dest);
  gimple_seq_add_seq (new_stmt_list, seq);

  if (offset)
    {
      tree tmp = create_tmp_var (sizetype, "offset");

      add_referenced_var (tmp);
      offset = fold_build2 (MULT_EXPR, sizetype,
			    fold_convert (sizetype, offset), step);
      base_offset = fold_build2 (PLUS_EXPR, sizetype,
				 base_offset, offset);
      base_offset = force_gimple_operand (base_offset, &seq, false, tmp);
      gimple_seq_add_seq (new_stmt_list, seq);
    }

  /* base + base_offset */
  addr_base = fold_build2 (POINTER_PLUS_EXPR, TREE_TYPE (data_ref_base), 
			   data_ref_base, base_offset);

  vect_ptr_type = build_pointer_type (STMT_VINFO_VECTYPE (stmt_info));

  /* addr_expr = addr_base */
  addr_expr = vect_get_new_vect_var (vect_ptr_type, vect_pointer_var,
                                     get_name (base_name));
  add_referenced_var (addr_expr);
  vec_stmt = fold_convert (vect_ptr_type, addr_base);
  addr_expr2 = vect_get_new_vect_var (vect_ptr_type, vect_pointer_var,
                                     get_name (base_name));
  add_referenced_var (addr_expr2);
  vec_stmt = force_gimple_operand (vec_stmt, &seq, false, addr_expr2);
  gimple_seq_add_seq (new_stmt_list, seq);

  if (vect_print_dump_info (REPORT_DETAILS))
    {
      fprintf (vect_dump, "created ");
      print_generic_expr (vect_dump, vec_stmt, TDF_SLIM);
    }
  return vec_stmt;
}


/* Function vect_create_data_ref_ptr.

   Create a new pointer to vector type (vp), that points to the first location
   accessed in the loop by STMT, along with the def-use update chain to 
   appropriately advance the pointer through the loop iterations. Also set
   aliasing information for the pointer.  This vector pointer is used by the
   callers to this function to create a memory reference expression for vector
   load/store access.

   Input:
   1. STMT: a stmt that references memory. Expected to be of the form
         GIMPLE_ASSIGN <name, data-ref> or
	 GIMPLE_ASSIGN <data-ref, name>.
   2. AT_LOOP: the loop where the vector memref is to be created.
   3. OFFSET (optional): an offset to be added to the initial address accessed
        by the data-ref in STMT.
   4. ONLY_INIT: indicate if vp is to be updated in the loop, or remain
        pointing to the initial address.
   5. TYPE: if not NULL indicates the required type of the data-ref.

   Output:
   1. Declare a new ptr to vector_type, and have it point to the base of the
      data reference (initial addressed accessed by the data reference).
      For example, for vector of type V8HI, the following code is generated:

      v8hi *vp;
      vp = (v8hi *)initial_address;

      if OFFSET is not supplied:
         initial_address = &a[init];
      if OFFSET is supplied:
         initial_address = &a[init + OFFSET];

      Return the initial_address in INITIAL_ADDRESS.

   2. If ONLY_INIT is true, just return the initial pointer.  Otherwise, also
      update the pointer in each iteration of the loop.  

      Return the increment stmt that updates the pointer in PTR_INCR.

   3. Set INV_P to true if the access pattern of the data reference in the 
      vectorized loop is invariant. Set it to false otherwise.

   4. Return the pointer.  */

static tree
vect_create_data_ref_ptr (gimple stmt, struct loop *at_loop,
			  tree offset, tree *initial_address, gimple *ptr_incr,
			  bool only_init, bool *inv_p, tree type)
{
  tree base_name;
  stmt_vec_info stmt_info = vinfo_for_stmt (stmt);
  loop_vec_info loop_vinfo = STMT_VINFO_LOOP_VINFO (stmt_info);
  struct loop *loop = LOOP_VINFO_LOOP (loop_vinfo);
  bool nested_in_vect_loop = nested_in_vect_loop_p (loop, stmt);
  struct loop *containing_loop = (gimple_bb (stmt))->loop_father;
  tree vectype = STMT_VINFO_VECTYPE (stmt_info);
  tree vect_ptr_type;
  tree vect_ptr;
  tree tag;
  tree new_temp;
  gimple vec_stmt;
  gimple_seq new_stmt_list = NULL;
  edge pe;
  basic_block new_bb;
  tree vect_ptr_init;
  struct data_reference *dr = STMT_VINFO_DATA_REF (stmt_info);
  tree vptr;
  gimple_stmt_iterator incr_gsi;
  bool insert_after;
  tree indx_before_incr, indx_after_incr;
  gimple incr;
  tree step;

  /* Check the step (evolution) of the load in LOOP, and record
     whether it's invariant.  */
  if (nested_in_vect_loop)
    step = STMT_VINFO_DR_STEP (stmt_info);
  else
    step = DR_STEP (STMT_VINFO_DATA_REF (stmt_info));
    
  if (tree_int_cst_compare (step, size_zero_node) == 0)
    *inv_p = true;
  else
    *inv_p = false;

  /* Create an expression for the first address accessed by this load
     in LOOP.  */ 
  base_name = build_fold_indirect_ref (unshare_expr (DR_BASE_ADDRESS (dr)));

  if (vect_print_dump_info (REPORT_DETAILS))
    {
      tree data_ref_base = base_name;
      fprintf (vect_dump, "create vector-pointer variable to type: ");
      print_generic_expr (vect_dump, vectype, TDF_SLIM);
      if (TREE_CODE (data_ref_base) == VAR_DECL)
        fprintf (vect_dump, "  vectorizing a one dimensional array ref: ");
      else if (TREE_CODE (data_ref_base) == ARRAY_REF)
        fprintf (vect_dump, "  vectorizing a multidimensional array ref: ");
      else if (TREE_CODE (data_ref_base) == COMPONENT_REF)
        fprintf (vect_dump, "  vectorizing a record based array ref: ");
      else if (TREE_CODE (data_ref_base) == SSA_NAME)
        fprintf (vect_dump, "  vectorizing a pointer ref: ");
      print_generic_expr (vect_dump, base_name, TDF_SLIM);
    }

  /** (1) Create the new vector-pointer variable:  **/
  if (type)
    vect_ptr_type = build_pointer_type (type);
  else
    vect_ptr_type = build_pointer_type (vectype);

  if (TREE_CODE (DR_BASE_ADDRESS (dr)) == SSA_NAME
      && TYPE_RESTRICT (TREE_TYPE (DR_BASE_ADDRESS (dr))))
    vect_ptr_type = build_qualified_type (vect_ptr_type, TYPE_QUAL_RESTRICT);
  vect_ptr = vect_get_new_vect_var (vect_ptr_type, vect_pointer_var,
                                    get_name (base_name));
  if (TREE_CODE (DR_BASE_ADDRESS (dr)) == SSA_NAME
      && TYPE_RESTRICT (TREE_TYPE (DR_BASE_ADDRESS (dr))))
    {
      get_alias_set (base_name);
      DECL_POINTER_ALIAS_SET (vect_ptr)
	= DECL_POINTER_ALIAS_SET (SSA_NAME_VAR (DR_BASE_ADDRESS (dr)));
    }

  add_referenced_var (vect_ptr);

  /** (2) Add aliasing information to the new vector-pointer:
          (The points-to info (DR_PTR_INFO) may be defined later.)  **/
  
  tag = DR_SYMBOL_TAG (dr);
  gcc_assert (tag);

  /* If tag is a variable (and NOT_A_TAG) than a new symbol memory
     tag must be created with tag added to its may alias list.  */
  if (!MTAG_P (tag))
    new_type_alias (vect_ptr, tag, DR_REF (dr));
  else
    set_symbol_mem_tag (vect_ptr, tag);

  /** Note: If the dataref is in an inner-loop nested in LOOP, and we are
      vectorizing LOOP (i.e. outer-loop vectorization), we need to create two
      def-use update cycles for the pointer: One relative to the outer-loop
      (LOOP), which is what steps (3) and (4) below do. The other is relative
      to the inner-loop (which is the inner-most loop containing the dataref),
      and this is done be step (5) below. 

      When vectorizing inner-most loops, the vectorized loop (LOOP) is also the
      inner-most loop, and so steps (3),(4) work the same, and step (5) is
      redundant.  Steps (3),(4) create the following:

	vp0 = &base_addr;
	LOOP:	vp1 = phi(vp0,vp2)
		...  
		...
		vp2 = vp1 + step
		goto LOOP
			
      If there is an inner-loop nested in loop, then step (5) will also be
      applied, and an additional update in the inner-loop will be created:

	vp0 = &base_addr;
	LOOP:   vp1 = phi(vp0,vp2)
		...
        inner:     vp3 = phi(vp1,vp4)
	           vp4 = vp3 + inner_step
	           if () goto inner
		...
		vp2 = vp1 + step
		if () goto LOOP   */

  /** (3) Calculate the initial address the vector-pointer, and set
          the vector-pointer to point to it before the loop:  **/

  /* Create: (&(base[init_val+offset]) in the loop preheader.  */

  new_temp = vect_create_addr_base_for_vector_ref (stmt, &new_stmt_list,
                                                   offset, loop);
  pe = loop_preheader_edge (loop);
  if (new_stmt_list)
    {
      new_bb = gsi_insert_seq_on_edge_immediate (pe, new_stmt_list);
      gcc_assert (!new_bb);
    }

  *initial_address = new_temp;

  /* Create: p = (vectype *) initial_base  */
  vec_stmt = gimple_build_assign (vect_ptr,
				  fold_convert (vect_ptr_type, new_temp));
  vect_ptr_init = make_ssa_name (vect_ptr, vec_stmt);
  gimple_assign_set_lhs (vec_stmt, vect_ptr_init);
  new_bb = gsi_insert_on_edge_immediate (pe, vec_stmt);
  gcc_assert (!new_bb);


  /** (4) Handle the updating of the vector-pointer inside the loop.
	  This is needed when ONLY_INIT is false, and also when AT_LOOP
	  is the inner-loop nested in LOOP (during outer-loop vectorization).
   **/

  if (only_init && at_loop == loop) /* No update in loop is required.  */
    {
      /* Copy the points-to information if it exists. */
      if (DR_PTR_INFO (dr))
        duplicate_ssa_name_ptr_info (vect_ptr_init, DR_PTR_INFO (dr));
      vptr = vect_ptr_init;
    }
  else
    {
      /* The step of the vector pointer is the Vector Size.  */
      tree step = TYPE_SIZE_UNIT (vectype);
      /* One exception to the above is when the scalar step of the load in 
	 LOOP is zero. In this case the step here is also zero.  */
      if (*inv_p)
	step = size_zero_node;

      standard_iv_increment_position (loop, &incr_gsi, &insert_after);

      create_iv (vect_ptr_init,
		 fold_convert (vect_ptr_type, step),
		 vect_ptr, loop, &incr_gsi, insert_after,
		 &indx_before_incr, &indx_after_incr);
      incr = gsi_stmt (incr_gsi);
      set_vinfo_for_stmt (incr, new_stmt_vec_info (incr, loop_vinfo));

      /* Copy the points-to information if it exists. */
      if (DR_PTR_INFO (dr))
	{
	  duplicate_ssa_name_ptr_info (indx_before_incr, DR_PTR_INFO (dr));
	  duplicate_ssa_name_ptr_info (indx_after_incr, DR_PTR_INFO (dr));
	}
      merge_alias_info (vect_ptr_init, indx_before_incr);
      merge_alias_info (vect_ptr_init, indx_after_incr);
      if (ptr_incr)
	*ptr_incr = incr;

      vptr = indx_before_incr;
    }

  if (!nested_in_vect_loop || only_init)
    return vptr;


  /** (5) Handle the updating of the vector-pointer inside the inner-loop
	  nested in LOOP, if exists: **/

  gcc_assert (nested_in_vect_loop);
  if (!only_init)
    {
      standard_iv_increment_position (containing_loop, &incr_gsi,
				      &insert_after);
      create_iv (vptr, fold_convert (vect_ptr_type, DR_STEP (dr)), vect_ptr, 
		 containing_loop, &incr_gsi, insert_after, &indx_before_incr,
		 &indx_after_incr);
      incr = gsi_stmt (incr_gsi);
      set_vinfo_for_stmt (incr, new_stmt_vec_info (incr, loop_vinfo));

      /* Copy the points-to information if it exists. */
      if (DR_PTR_INFO (dr))
	{
	  duplicate_ssa_name_ptr_info (indx_before_incr, DR_PTR_INFO (dr));
	  duplicate_ssa_name_ptr_info (indx_after_incr, DR_PTR_INFO (dr));
	}
      merge_alias_info (vect_ptr_init, indx_before_incr);
      merge_alias_info (vect_ptr_init, indx_after_incr);
      if (ptr_incr)
	*ptr_incr = incr;

      return indx_before_incr; 
    }
  else
    gcc_unreachable ();
}


/* Function bump_vector_ptr

   Increment a pointer (to a vector type) by vector-size. If requested,
   i.e. if PTR-INCR is given, then also connect the new increment stmt 
   to the existing def-use update-chain of the pointer, by modifying
   the PTR_INCR as illustrated below:

   The pointer def-use update-chain before this function:
                        DATAREF_PTR = phi (p_0, p_2)
                        ....
        PTR_INCR:       p_2 = DATAREF_PTR + step 

   The pointer def-use update-chain after this function:
                        DATAREF_PTR = phi (p_0, p_2)
                        ....
                        NEW_DATAREF_PTR = DATAREF_PTR + BUMP
                        ....
        PTR_INCR:       p_2 = NEW_DATAREF_PTR + step

   Input:
   DATAREF_PTR - ssa_name of a pointer (to vector type) that is being updated 
                 in the loop.
   PTR_INCR - optional. The stmt that updates the pointer in each iteration of 
	      the loop.  The increment amount across iterations is expected
	      to be vector_size.      
   BSI - location where the new update stmt is to be placed.
   STMT - the original scalar memory-access stmt that is being vectorized.
   BUMP - optional. The offset by which to bump the pointer. If not given,
	  the offset is assumed to be vector_size.

   Output: Return NEW_DATAREF_PTR as illustrated above.
   
*/

static tree
bump_vector_ptr (tree dataref_ptr, gimple ptr_incr, gimple_stmt_iterator *gsi,
		 gimple stmt, tree bump)
{
  stmt_vec_info stmt_info = vinfo_for_stmt (stmt);
  struct data_reference *dr = STMT_VINFO_DATA_REF (stmt_info);
  tree vectype = STMT_VINFO_VECTYPE (stmt_info);
  tree ptr_var = SSA_NAME_VAR (dataref_ptr);
  tree update = TYPE_SIZE_UNIT (vectype);
  gimple incr_stmt;
  ssa_op_iter iter;
  use_operand_p use_p;
  tree new_dataref_ptr;

  if (bump)
    update = bump;
    
  incr_stmt = gimple_build_assign_with_ops (POINTER_PLUS_EXPR, ptr_var,
					    dataref_ptr, update);
  new_dataref_ptr = make_ssa_name (ptr_var, incr_stmt);
  gimple_assign_set_lhs (incr_stmt, new_dataref_ptr);
  vect_finish_stmt_generation (stmt, incr_stmt, gsi);

  /* Copy the points-to information if it exists. */
  if (DR_PTR_INFO (dr))
    duplicate_ssa_name_ptr_info (new_dataref_ptr, DR_PTR_INFO (dr));
  merge_alias_info (new_dataref_ptr, dataref_ptr);

  if (!ptr_incr)
    return new_dataref_ptr;

  /* Update the vector-pointer's cross-iteration increment.  */
  FOR_EACH_SSA_USE_OPERAND (use_p, ptr_incr, iter, SSA_OP_USE)
    {
      tree use = USE_FROM_PTR (use_p);

      if (use == dataref_ptr)
        SET_USE (use_p, new_dataref_ptr);
      else
        gcc_assert (tree_int_cst_compare (use, update) == 0);
    }

  return new_dataref_ptr;
}


/* Function vect_create_destination_var.

   Create a new temporary of type VECTYPE.  */

static tree
vect_create_destination_var (tree scalar_dest, tree vectype)
{
  tree vec_dest;
  const char *new_name;
  tree type;
  enum vect_var_kind kind;

  kind = vectype ? vect_simple_var : vect_scalar_var;
  type = vectype ? vectype : TREE_TYPE (scalar_dest);

  gcc_assert (TREE_CODE (scalar_dest) == SSA_NAME);

  new_name = get_name (scalar_dest);
  if (!new_name)
    new_name = "var_";
  vec_dest = vect_get_new_vect_var (type, kind, new_name);
  add_referenced_var (vec_dest);

  return vec_dest;
}


/* Function vect_init_vector.

   Insert a new stmt (INIT_STMT) that initializes a new vector variable with
   the vector elements of VECTOR_VAR. Place the initialization at BSI if it
   is not NULL. Otherwise, place the initialization at the loop preheader.
   Return the DEF of INIT_STMT. 
   It will be used in the vectorization of STMT.  */

static tree
vect_init_vector (gimple stmt, tree vector_var, tree vector_type,
		  gimple_stmt_iterator *gsi)
{
  stmt_vec_info stmt_vinfo = vinfo_for_stmt (stmt);
  tree new_var;
  gimple init_stmt;
  tree vec_oprnd;
  edge pe;
  tree new_temp;
  basic_block new_bb;
 
  new_var = vect_get_new_vect_var (vector_type, vect_simple_var, "cst_");
  add_referenced_var (new_var); 
  init_stmt = gimple_build_assign  (new_var, vector_var);
  new_temp = make_ssa_name (new_var, init_stmt);
  gimple_assign_set_lhs (init_stmt, new_temp);

  if (gsi)
    vect_finish_stmt_generation (stmt, init_stmt, gsi);
  else
    {
      loop_vec_info loop_vinfo = STMT_VINFO_LOOP_VINFO (stmt_vinfo);
      struct loop *loop = LOOP_VINFO_LOOP (loop_vinfo);

      if (nested_in_vect_loop_p (loop, stmt))
        loop = loop->inner;
      pe = loop_preheader_edge (loop);
      new_bb = gsi_insert_on_edge_immediate (pe, init_stmt);
      gcc_assert (!new_bb);
    }

  if (vect_print_dump_info (REPORT_DETAILS))
    {
      fprintf (vect_dump, "created new init_stmt: ");
      print_gimple_stmt (vect_dump, init_stmt, 0, TDF_SLIM);
    }

  vec_oprnd = gimple_assign_lhs (init_stmt);
  return vec_oprnd;
}


/* For constant and loop invariant defs of SLP_NODE this function returns 
   (vector) defs (VEC_OPRNDS) that will be used in the vectorized stmts.  
   OP_NUM determines if we gather defs for operand 0 or operand 1 of the scalar
   stmts. NUMBER_OF_VECTORS is the number of vector defs to create.  */

static void
vect_get_constant_vectors (slp_tree slp_node, VEC(tree,heap) **vec_oprnds,
			   unsigned int op_num, unsigned int number_of_vectors)
{
  VEC (gimple, heap) *stmts = SLP_TREE_SCALAR_STMTS (slp_node);
  gimple stmt = VEC_index (gimple, stmts, 0);
  stmt_vec_info stmt_vinfo = vinfo_for_stmt (stmt);
  tree vectype = STMT_VINFO_VECTYPE (stmt_vinfo);
  int nunits;
  tree vec_cst;
  tree t = NULL_TREE;
  int j, number_of_places_left_in_vector;
  tree vector_type;
  tree op, vop;
  int group_size = VEC_length (gimple, stmts);
  unsigned int vec_num, i;
  int number_of_copies = 1;
  VEC (tree, heap) *voprnds = VEC_alloc (tree, heap, number_of_vectors);
  bool constant_p, is_store;

  if (STMT_VINFO_DATA_REF (stmt_vinfo))
    {
      is_store = true;
      op = gimple_assign_rhs1 (stmt);
    }
  else
    {
      is_store = false;
      op = gimple_op (stmt, op_num + 1);
    }

  if (CONSTANT_CLASS_P (op))
    {
      vector_type = vectype;
      constant_p = true;
    }
  else
    {
      vector_type = get_vectype_for_scalar_type (TREE_TYPE (op)); 
      gcc_assert (vector_type);
      constant_p = false;
    }

  nunits = TYPE_VECTOR_SUBPARTS (vector_type);

  /* NUMBER_OF_COPIES is the number of times we need to use the same values in
     created vectors. It is greater than 1 if unrolling is performed. 

     For example, we have two scalar operands, s1 and s2 (e.g., group of
     strided accesses of size two), while NUNITS is four (i.e., four scalars
     of this type can be packed in a vector). The output vector will contain
     two copies of each scalar operand: {s1, s2, s1, s2}. (NUMBER_OF_COPIES
     will be 2).

     If GROUP_SIZE > NUNITS, the scalars will be split into several vectors 
     containing the operands.

     For example, NUNITS is four as before, and the group size is 8
     (s1, s2, ..., s8). We will create two vectors {s1, s2, s3, s4} and
     {s5, s6, s7, s8}.  */
    
  number_of_copies = least_common_multiple (nunits, group_size) / group_size;

  number_of_places_left_in_vector = nunits;
  for (j = 0; j < number_of_copies; j++)
    {
      for (i = group_size - 1; VEC_iterate (gimple, stmts, i, stmt); i--)
        {
          if (is_store)
            op = gimple_assign_rhs1 (stmt);
          else
            op = gimple_op (stmt, op_num + 1);
    
          /* Create 'vect_ = {op0,op1,...,opn}'.  */
          t = tree_cons (NULL_TREE, op, t);

          number_of_places_left_in_vector--;

          if (number_of_places_left_in_vector == 0)
            {
              number_of_places_left_in_vector = nunits;

	      if (constant_p)
		vec_cst = build_vector (vector_type, t);
	      else
		vec_cst = build_constructor_from_list (vector_type, t);
              VEC_quick_push (tree, voprnds,
                              vect_init_vector (stmt, vec_cst, vector_type, NULL));
              t = NULL_TREE;
            }
        }
    }

  /* Since the vectors are created in the reverse order, we should invert 
     them.  */
  vec_num = VEC_length (tree, voprnds);
  for (j = vec_num - 1; j >= 0; j--)
    {
      vop = VEC_index (tree, voprnds, j);
      VEC_quick_push (tree, *vec_oprnds, vop);
    }

  VEC_free (tree, heap, voprnds);

  /* In case that VF is greater than the unrolling factor needed for the SLP
     group of stmts, NUMBER_OF_VECTORS to be created is greater than 
     NUMBER_OF_SCALARS/NUNITS or NUNITS/NUMBER_OF_SCALARS, and hence we have 
     to replicate the vectors.  */
  while (number_of_vectors > VEC_length (tree, *vec_oprnds))
    {
      for (i = 0; VEC_iterate (tree, *vec_oprnds, i, vop) && i < vec_num; i++)
        VEC_quick_push (tree, *vec_oprnds, vop);
    }
}


/* Get vectorized definitions from SLP_NODE that contains corresponding
   vectorized def-stmts.  */

static void
vect_get_slp_vect_defs (slp_tree slp_node, VEC (tree,heap) **vec_oprnds)
{
  tree vec_oprnd;
  gimple vec_def_stmt;
  unsigned int i;

  gcc_assert (SLP_TREE_VEC_STMTS (slp_node));

  for (i = 0;
       VEC_iterate (gimple, SLP_TREE_VEC_STMTS (slp_node), i, vec_def_stmt);
       i++)
    {
      gcc_assert (vec_def_stmt);
      vec_oprnd = gimple_get_lhs (vec_def_stmt);
      VEC_quick_push (tree, *vec_oprnds, vec_oprnd);
    }
}


/* Get vectorized definitions for SLP_NODE. 
   If the scalar definitions are loop invariants or constants, collect them and 
   call vect_get_constant_vectors() to create vector stmts.
   Otherwise, the def-stmts must be already vectorized and the vectorized stmts
   must be stored in the LEFT/RIGHT node of SLP_NODE, and we call
   vect_get_slp_vect_defs() to retrieve them.  
   If VEC_OPRNDS1 is NULL, don't get vector defs for the second operand (from
   the right node. This is used when the second operand must remain scalar.  */ 
 
static void
vect_get_slp_defs (slp_tree slp_node, VEC (tree,heap) **vec_oprnds0,
                   VEC (tree,heap) **vec_oprnds1)
{
  gimple first_stmt;
  enum tree_code code;
  int number_of_vects;
  HOST_WIDE_INT lhs_size_unit, rhs_size_unit; 

  first_stmt = VEC_index (gimple, SLP_TREE_SCALAR_STMTS (slp_node), 0);
  /* The number of vector defs is determined by the number of vector statements
     in the node from which we get those statements.  */
  if (SLP_TREE_LEFT (slp_node)) 
    number_of_vects = SLP_TREE_NUMBER_OF_VEC_STMTS (SLP_TREE_LEFT (slp_node));
  else
    {
      number_of_vects = SLP_TREE_NUMBER_OF_VEC_STMTS (slp_node);
      /* Number of vector stmts was calculated according to LHS in
         vect_schedule_slp_instance(), fix it by replacing LHS with RHS, if
         necessary. See vect_get_smallest_scalar_type() for details.  */
      vect_get_smallest_scalar_type (first_stmt, &lhs_size_unit,
                                     &rhs_size_unit);
      if (rhs_size_unit != lhs_size_unit)
        {
          number_of_vects *= rhs_size_unit;
          number_of_vects /= lhs_size_unit;
        }
    }

  /* Allocate memory for vectorized defs.  */
  *vec_oprnds0 = VEC_alloc (tree, heap, number_of_vects);

  /* SLP_NODE corresponds either to a group of stores or to a group of
     unary/binary operations. We don't call this function for loads.  */
  if (SLP_TREE_LEFT (slp_node))
    /* The defs are already vectorized.  */
    vect_get_slp_vect_defs (SLP_TREE_LEFT (slp_node), vec_oprnds0);
  else
    /* Build vectors from scalar defs.  */
    vect_get_constant_vectors (slp_node, vec_oprnds0, 0, number_of_vects);

  if (STMT_VINFO_DATA_REF (vinfo_for_stmt (first_stmt)))
    /* Since we don't call this function with loads, this is a group of
       stores.  */
    return;

  code = gimple_assign_rhs_code (first_stmt);
  if (get_gimple_rhs_class (code) != GIMPLE_BINARY_RHS || !vec_oprnds1)
    return;

  /* The number of vector defs is determined by the number of vector statements
     in the node from which we get those statements.  */
  if (SLP_TREE_RIGHT (slp_node))
    number_of_vects = SLP_TREE_NUMBER_OF_VEC_STMTS (SLP_TREE_RIGHT (slp_node));
  else
    number_of_vects = SLP_TREE_NUMBER_OF_VEC_STMTS (slp_node);

  *vec_oprnds1 = VEC_alloc (tree, heap, number_of_vects);

  if (SLP_TREE_RIGHT (slp_node))
    /* The defs are already vectorized.  */
    vect_get_slp_vect_defs (SLP_TREE_RIGHT (slp_node), vec_oprnds1);
  else
    /* Build vectors from scalar defs.  */
    vect_get_constant_vectors (slp_node, vec_oprnds1, 1, number_of_vects);
}


/* Function get_initial_def_for_induction

   Input:
   STMT - a stmt that performs an induction operation in the loop.
   IV_PHI - the initial value of the induction variable

   Output:
   Return a vector variable, initialized with the first VF values of
   the induction variable. E.g., for an iv with IV_PHI='X' and
   evolution S, for a vector of 4 units, we want to return: 
   [X, X + S, X + 2*S, X + 3*S].  */

static tree
get_initial_def_for_induction (gimple iv_phi)
{
  stmt_vec_info stmt_vinfo = vinfo_for_stmt (iv_phi);
  loop_vec_info loop_vinfo = STMT_VINFO_LOOP_VINFO (stmt_vinfo);
  struct loop *loop = LOOP_VINFO_LOOP (loop_vinfo);
  tree scalar_type = TREE_TYPE (gimple_phi_result (iv_phi));
  tree vectype; 
  int nunits;
  edge pe = loop_preheader_edge (loop);
  struct loop *iv_loop;
  basic_block new_bb;
  tree vec, vec_init, vec_step, t;
  tree access_fn;
  tree new_var;
  tree new_name;
  gimple init_stmt, induction_phi, new_stmt;
  tree induc_def, vec_def, vec_dest;
  tree init_expr, step_expr;
  int vf = LOOP_VINFO_VECT_FACTOR (loop_vinfo);
  int i;
  bool ok;
  int ncopies;
  tree expr;
  stmt_vec_info phi_info = vinfo_for_stmt (iv_phi);
  bool nested_in_vect_loop = false;
  gimple_seq stmts = NULL;
  imm_use_iterator imm_iter;
  use_operand_p use_p;
  gimple exit_phi;
  edge latch_e;
  tree loop_arg;
  gimple_stmt_iterator si;
  basic_block bb = gimple_bb (iv_phi);

  vectype = get_vectype_for_scalar_type (scalar_type);
  gcc_assert (vectype);
  nunits = TYPE_VECTOR_SUBPARTS (vectype);
  ncopies = vf / nunits;

  gcc_assert (phi_info);
  gcc_assert (ncopies >= 1);

  /* Find the first insertion point in the BB.  */
  si = gsi_after_labels (bb);

  if (INTEGRAL_TYPE_P (scalar_type) || POINTER_TYPE_P (scalar_type))
    step_expr = build_int_cst (scalar_type, 0);
  else
    step_expr = build_real (scalar_type, dconst0);

  /* Is phi in an inner-loop, while vectorizing an enclosing outer-loop?  */
  if (nested_in_vect_loop_p (loop, iv_phi))
    {
      nested_in_vect_loop = true;
      iv_loop = loop->inner;
    }
  else
    iv_loop = loop;
  gcc_assert (iv_loop == (gimple_bb (iv_phi))->loop_father);

  latch_e = loop_latch_edge (iv_loop);
  loop_arg = PHI_ARG_DEF_FROM_EDGE (iv_phi, latch_e);

  access_fn = analyze_scalar_evolution (iv_loop, PHI_RESULT (iv_phi));
  gcc_assert (access_fn);
  ok = vect_is_simple_iv_evolution (iv_loop->num, access_fn,
                                  &init_expr, &step_expr);
  gcc_assert (ok);
  pe = loop_preheader_edge (iv_loop);

  /* Create the vector that holds the initial_value of the induction.  */
  if (nested_in_vect_loop)
    {
      /* iv_loop is nested in the loop to be vectorized.  init_expr had already
	 been created during vectorization of previous stmts; We obtain it from
	 the STMT_VINFO_VEC_STMT of the defining stmt. */
      tree iv_def = PHI_ARG_DEF_FROM_EDGE (iv_phi, loop_preheader_edge (iv_loop));
      vec_init = vect_get_vec_def_for_operand (iv_def, iv_phi, NULL);
    }
  else
    {
      /* iv_loop is the loop to be vectorized. Create:
	 vec_init = [X, X+S, X+2*S, X+3*S] (S = step_expr, X = init_expr)  */
      new_var = vect_get_new_vect_var (scalar_type, vect_scalar_var, "var_");
      add_referenced_var (new_var);

      new_name = force_gimple_operand (init_expr, &stmts, false, new_var);
      if (stmts)
	{
	  new_bb = gsi_insert_seq_on_edge_immediate (pe, stmts);
	  gcc_assert (!new_bb);
	}

      t = NULL_TREE;
      t = tree_cons (NULL_TREE, init_expr, t);
      for (i = 1; i < nunits; i++)
	{
	  /* Create: new_name_i = new_name + step_expr  */
	  enum tree_code code = POINTER_TYPE_P (scalar_type)
				? POINTER_PLUS_EXPR : PLUS_EXPR;
	  init_stmt = gimple_build_assign_with_ops (code, new_var,
						    new_name, step_expr);
	  new_name = make_ssa_name (new_var, init_stmt);
	  gimple_assign_set_lhs (init_stmt, new_name);

	  new_bb = gsi_insert_on_edge_immediate (pe, init_stmt);
	  gcc_assert (!new_bb);

	  if (vect_print_dump_info (REPORT_DETAILS))
	    {
	      fprintf (vect_dump, "created new init_stmt: ");
	      print_gimple_stmt (vect_dump, init_stmt, 0, TDF_SLIM);
	    }
	  t = tree_cons (NULL_TREE, new_name, t);
	}
      /* Create a vector from [new_name_0, new_name_1, ..., new_name_nunits-1]  */
      vec = build_constructor_from_list (vectype, nreverse (t));
      vec_init = vect_init_vector (iv_phi, vec, vectype, NULL);
    }


  /* Create the vector that holds the step of the induction.  */
  if (nested_in_vect_loop)
    /* iv_loop is nested in the loop to be vectorized. Generate:
       vec_step = [S, S, S, S]  */
    new_name = step_expr;
  else
    {
      /* iv_loop is the loop to be vectorized. Generate:
	  vec_step = [VF*S, VF*S, VF*S, VF*S]  */
      expr = build_int_cst (scalar_type, vf);
      new_name = fold_build2 (MULT_EXPR, scalar_type, expr, step_expr);
    }

  t = NULL_TREE;
  for (i = 0; i < nunits; i++)
    t = tree_cons (NULL_TREE, unshare_expr (new_name), t);
  gcc_assert (CONSTANT_CLASS_P (new_name));
  vec = build_vector (vectype, t);
  vec_step = vect_init_vector (iv_phi, vec, vectype, NULL);


  /* Create the following def-use cycle:
     loop prolog:
         vec_init = ...
	 vec_step = ...
     loop:
         vec_iv = PHI <vec_init, vec_loop>
         ...
         STMT
         ...
         vec_loop = vec_iv + vec_step;  */

  /* Create the induction-phi that defines the induction-operand.  */
  vec_dest = vect_get_new_vect_var (vectype, vect_simple_var, "vec_iv_");
  add_referenced_var (vec_dest);
  induction_phi = create_phi_node (vec_dest, iv_loop->header);
  set_vinfo_for_stmt (induction_phi,
		      new_stmt_vec_info (induction_phi, loop_vinfo));
  induc_def = PHI_RESULT (induction_phi);

  /* Create the iv update inside the loop  */
  new_stmt = gimple_build_assign_with_ops (PLUS_EXPR, vec_dest,
					   induc_def, vec_step);
  vec_def = make_ssa_name (vec_dest, new_stmt);
  gimple_assign_set_lhs (new_stmt, vec_def);
  gsi_insert_before (&si, new_stmt, GSI_SAME_STMT);
  set_vinfo_for_stmt (new_stmt, new_stmt_vec_info (new_stmt, loop_vinfo));

  /* Set the arguments of the phi node:  */
  add_phi_arg (induction_phi, vec_init, pe);
  add_phi_arg (induction_phi, vec_def, loop_latch_edge (iv_loop));


  /* In case that vectorization factor (VF) is bigger than the number
     of elements that we can fit in a vectype (nunits), we have to generate
     more than one vector stmt - i.e - we need to "unroll" the
     vector stmt by a factor VF/nunits.  For more details see documentation
     in vectorizable_operation.  */
  
  if (ncopies > 1)
    {
      stmt_vec_info prev_stmt_vinfo;
      /* FORNOW. This restriction should be relaxed.  */
      gcc_assert (!nested_in_vect_loop);

      /* Create the vector that holds the step of the induction.  */
      expr = build_int_cst (scalar_type, nunits);
      new_name = fold_build2 (MULT_EXPR, scalar_type, expr, step_expr);
      t = NULL_TREE;
      for (i = 0; i < nunits; i++)
	t = tree_cons (NULL_TREE, unshare_expr (new_name), t);
      gcc_assert (CONSTANT_CLASS_P (new_name));
      vec = build_vector (vectype, t);
      vec_step = vect_init_vector (iv_phi, vec, vectype, NULL);

      vec_def = induc_def;
      prev_stmt_vinfo = vinfo_for_stmt (induction_phi);
      for (i = 1; i < ncopies; i++)
	{
	  /* vec_i = vec_prev + vec_step  */
	  new_stmt = gimple_build_assign_with_ops (PLUS_EXPR, vec_dest,
						   vec_def, vec_step);
	  vec_def = make_ssa_name (vec_dest, new_stmt);
	  gimple_assign_set_lhs (new_stmt, vec_def);

	  gsi_insert_before (&si, new_stmt, GSI_SAME_STMT);
	  set_vinfo_for_stmt (new_stmt,
			      new_stmt_vec_info (new_stmt, loop_vinfo));
	  STMT_VINFO_RELATED_STMT (prev_stmt_vinfo) = new_stmt;
	  prev_stmt_vinfo = vinfo_for_stmt (new_stmt); 
	}
    }

  if (nested_in_vect_loop)
    {
      /* Find the loop-closed exit-phi of the induction, and record
         the final vector of induction results:  */
      exit_phi = NULL;
      FOR_EACH_IMM_USE_FAST (use_p, imm_iter, loop_arg)
        {
	  if (!flow_bb_inside_loop_p (iv_loop, gimple_bb (USE_STMT (use_p))))
	    {
	      exit_phi = USE_STMT (use_p);
	      break;
	    }
        }
      if (exit_phi) 
	{
	  stmt_vec_info stmt_vinfo = vinfo_for_stmt (exit_phi);
	  /* FORNOW. Currently not supporting the case that an inner-loop induction
	     is not used in the outer-loop (i.e. only outside the outer-loop).  */
	  gcc_assert (STMT_VINFO_RELEVANT_P (stmt_vinfo)
		      && !STMT_VINFO_LIVE_P (stmt_vinfo));

	  STMT_VINFO_VEC_STMT (stmt_vinfo) = new_stmt;
	  if (vect_print_dump_info (REPORT_DETAILS))
	    {
	      fprintf (vect_dump, "vector of inductions after inner-loop:");
	      print_gimple_stmt (vect_dump, new_stmt, 0, TDF_SLIM);
	    }
	}
    }


  if (vect_print_dump_info (REPORT_DETAILS))
    {
      fprintf (vect_dump, "transform induction: created def-use cycle: ");
      print_gimple_stmt (vect_dump, induction_phi, 0, TDF_SLIM);
      fprintf (vect_dump, "\n");
      print_gimple_stmt (vect_dump, SSA_NAME_DEF_STMT (vec_def), 0, TDF_SLIM);
    }

  STMT_VINFO_VEC_STMT (phi_info) = induction_phi;
  return induc_def;
}


/* Function vect_get_vec_def_for_operand.

   OP is an operand in STMT. This function returns a (vector) def that will be
   used in the vectorized stmt for STMT.

   In the case that OP is an SSA_NAME which is defined in the loop, then
   STMT_VINFO_VEC_STMT of the defining stmt holds the relevant def.

   In case OP is an invariant or constant, a new stmt that creates a vector def
   needs to be introduced.  */

static tree
vect_get_vec_def_for_operand (tree op, gimple stmt, tree *scalar_def)
{
  tree vec_oprnd;
  gimple vec_stmt;
  gimple def_stmt;
  stmt_vec_info def_stmt_info = NULL;
  stmt_vec_info stmt_vinfo = vinfo_for_stmt (stmt);
  tree vectype = STMT_VINFO_VECTYPE (stmt_vinfo);
  unsigned int nunits = TYPE_VECTOR_SUBPARTS (vectype);
  loop_vec_info loop_vinfo = STMT_VINFO_LOOP_VINFO (stmt_vinfo);
  tree vec_inv;
  tree vec_cst;
  tree t = NULL_TREE;
  tree def;
  int i;
  enum vect_def_type dt;
  bool is_simple_use;
  tree vector_type;

  if (vect_print_dump_info (REPORT_DETAILS))
    {
      fprintf (vect_dump, "vect_get_vec_def_for_operand: ");
      print_generic_expr (vect_dump, op, TDF_SLIM);
    }

  is_simple_use = vect_is_simple_use (op, loop_vinfo, &def_stmt, &def, &dt);
  gcc_assert (is_simple_use);
  if (vect_print_dump_info (REPORT_DETAILS))
    {
      if (def)
        {
          fprintf (vect_dump, "def =  ");
          print_generic_expr (vect_dump, def, TDF_SLIM);
        }
      if (def_stmt)
        {
          fprintf (vect_dump, "  def_stmt =  ");
	  print_gimple_stmt (vect_dump, def_stmt, 0, TDF_SLIM);
        }
    }

  switch (dt)
    {
    /* Case 1: operand is a constant.  */
    case vect_constant_def:
      {
	if (scalar_def) 
	  *scalar_def = op;

        /* Create 'vect_cst_ = {cst,cst,...,cst}'  */
        if (vect_print_dump_info (REPORT_DETAILS))
          fprintf (vect_dump, "Create vector_cst. nunits = %d", nunits);

        for (i = nunits - 1; i >= 0; --i)
          {
            t = tree_cons (NULL_TREE, op, t);
          }
        vec_cst = build_vector (vectype, t);
        return vect_init_vector (stmt, vec_cst, vectype, NULL);
      }

    /* Case 2: operand is defined outside the loop - loop invariant.  */
    case vect_invariant_def:
      {
	vector_type = get_vectype_for_scalar_type (TREE_TYPE (def));
	gcc_assert (vector_type);
	nunits = TYPE_VECTOR_SUBPARTS (vector_type);

	if (scalar_def) 
	  *scalar_def = def;

        /* Create 'vec_inv = {inv,inv,..,inv}'  */
        if (vect_print_dump_info (REPORT_DETAILS))
          fprintf (vect_dump, "Create vector_inv.");

        for (i = nunits - 1; i >= 0; --i)
          {
            t = tree_cons (NULL_TREE, def, t);
          }

	/* FIXME: use build_constructor directly.  */
        vec_inv = build_constructor_from_list (vector_type, t);
        return vect_init_vector (stmt, vec_inv, vector_type, NULL);
      }

    /* Case 3: operand is defined inside the loop.  */
    case vect_loop_def:
      {
	if (scalar_def) 
	  *scalar_def = NULL/* FIXME tuples: def_stmt*/;

        /* Get the def from the vectorized stmt.  */
        def_stmt_info = vinfo_for_stmt (def_stmt);
        vec_stmt = STMT_VINFO_VEC_STMT (def_stmt_info);
        gcc_assert (vec_stmt);
	if (gimple_code (vec_stmt) == GIMPLE_PHI)
	  vec_oprnd = PHI_RESULT (vec_stmt);
	else if (is_gimple_call (vec_stmt))
	  vec_oprnd = gimple_call_lhs (vec_stmt);
	else
	  vec_oprnd = gimple_assign_lhs (vec_stmt);
        return vec_oprnd;
      }

    /* Case 4: operand is defined by a loop header phi - reduction  */
    case vect_reduction_def:
      {
	struct loop *loop;

	gcc_assert (gimple_code (def_stmt) == GIMPLE_PHI);
	loop = (gimple_bb (def_stmt))->loop_father; 

        /* Get the def before the loop  */
        op = PHI_ARG_DEF_FROM_EDGE (def_stmt, loop_preheader_edge (loop));
        return get_initial_def_for_reduction (stmt, op, scalar_def);
     }

    /* Case 5: operand is defined by loop-header phi - induction.  */
    case vect_induction_def:
      {
	gcc_assert (gimple_code (def_stmt) == GIMPLE_PHI);

        /* Get the def from the vectorized stmt.  */
        def_stmt_info = vinfo_for_stmt (def_stmt);
        vec_stmt = STMT_VINFO_VEC_STMT (def_stmt_info);
	gcc_assert (vec_stmt && gimple_code (vec_stmt) == GIMPLE_PHI);
        vec_oprnd = PHI_RESULT (vec_stmt);
        return vec_oprnd;
      }

    default:
      gcc_unreachable ();
    }
}


/* Function vect_get_vec_def_for_stmt_copy

   Return a vector-def for an operand. This function is used when the 
   vectorized stmt to be created (by the caller to this function) is a "copy" 
   created in case the vectorized result cannot fit in one vector, and several 
   copies of the vector-stmt are required. In this case the vector-def is 
   retrieved from the vector stmt recorded in the STMT_VINFO_RELATED_STMT field
   of the stmt that defines VEC_OPRND. 
   DT is the type of the vector def VEC_OPRND.

   Context:
        In case the vectorization factor (VF) is bigger than the number
   of elements that can fit in a vectype (nunits), we have to generate
   more than one vector stmt to vectorize the scalar stmt. This situation
   arises when there are multiple data-types operated upon in the loop; the 
   smallest data-type determines the VF, and as a result, when vectorizing
   stmts operating on wider types we need to create 'VF/nunits' "copies" of the
   vector stmt (each computing a vector of 'nunits' results, and together
   computing 'VF' results in each iteration).  This function is called when 
   vectorizing such a stmt (e.g. vectorizing S2 in the illustration below, in
   which VF=16 and nunits=4, so the number of copies required is 4):

   scalar stmt:         vectorized into:        STMT_VINFO_RELATED_STMT
 
   S1: x = load         VS1.0:  vx.0 = memref0      VS1.1
                        VS1.1:  vx.1 = memref1      VS1.2
                        VS1.2:  vx.2 = memref2      VS1.3
                        VS1.3:  vx.3 = memref3 

   S2: z = x + ...      VSnew.0:  vz0 = vx.0 + ...  VSnew.1
                        VSnew.1:  vz1 = vx.1 + ...  VSnew.2
                        VSnew.2:  vz2 = vx.2 + ...  VSnew.3
                        VSnew.3:  vz3 = vx.3 + ...

   The vectorization of S1 is explained in vectorizable_load.
   The vectorization of S2:
        To create the first vector-stmt out of the 4 copies - VSnew.0 - 
   the function 'vect_get_vec_def_for_operand' is called to 
   get the relevant vector-def for each operand of S2. For operand x it
   returns  the vector-def 'vx.0'.

        To create the remaining copies of the vector-stmt (VSnew.j), this 
   function is called to get the relevant vector-def for each operand.  It is 
   obtained from the respective VS1.j stmt, which is recorded in the 
   STMT_VINFO_RELATED_STMT field of the stmt that defines VEC_OPRND.

        For example, to obtain the vector-def 'vx.1' in order to create the 
   vector stmt 'VSnew.1', this function is called with VEC_OPRND='vx.0'. 
   Given 'vx0' we obtain the stmt that defines it ('VS1.0'); from the 
   STMT_VINFO_RELATED_STMT field of 'VS1.0' we obtain the next copy - 'VS1.1',
   and return its def ('vx.1').
   Overall, to create the above sequence this function will be called 3 times:
        vx.1 = vect_get_vec_def_for_stmt_copy (dt, vx.0);
        vx.2 = vect_get_vec_def_for_stmt_copy (dt, vx.1);
        vx.3 = vect_get_vec_def_for_stmt_copy (dt, vx.2);  */

static tree
vect_get_vec_def_for_stmt_copy (enum vect_def_type dt, tree vec_oprnd)
{
  gimple vec_stmt_for_operand;
  stmt_vec_info def_stmt_info;

  /* Do nothing; can reuse same def.  */
  if (dt == vect_invariant_def || dt == vect_constant_def )
    return vec_oprnd;

  vec_stmt_for_operand = SSA_NAME_DEF_STMT (vec_oprnd);
  def_stmt_info = vinfo_for_stmt (vec_stmt_for_operand);
  gcc_assert (def_stmt_info);
  vec_stmt_for_operand = STMT_VINFO_RELATED_STMT (def_stmt_info);
  gcc_assert (vec_stmt_for_operand);
  vec_oprnd = gimple_get_lhs (vec_stmt_for_operand);
  if (gimple_code (vec_stmt_for_operand) == GIMPLE_PHI)
    vec_oprnd = PHI_RESULT (vec_stmt_for_operand);
  else
    vec_oprnd = gimple_get_lhs (vec_stmt_for_operand);
  return vec_oprnd;
}


/* Get vectorized definitions for the operands to create a copy of an original
   stmt. See vect_get_vec_def_for_stmt_copy() for details.  */

static void
vect_get_vec_defs_for_stmt_copy (enum vect_def_type *dt, 
				 VEC(tree,heap) **vec_oprnds0, 
				 VEC(tree,heap) **vec_oprnds1)
{
  tree vec_oprnd = VEC_pop (tree, *vec_oprnds0);

  vec_oprnd = vect_get_vec_def_for_stmt_copy (dt[0], vec_oprnd);
  VEC_quick_push (tree, *vec_oprnds0, vec_oprnd);

  if (vec_oprnds1 && *vec_oprnds1)
    {
      vec_oprnd = VEC_pop (tree, *vec_oprnds1);
      vec_oprnd = vect_get_vec_def_for_stmt_copy (dt[1], vec_oprnd);
      VEC_quick_push (tree, *vec_oprnds1, vec_oprnd);
    }
}


/* Get vectorized definitions for OP0 and OP1, or SLP_NODE if it is not NULL.  */

static void
vect_get_vec_defs (tree op0, tree op1, gimple stmt,
		   VEC(tree,heap) **vec_oprnds0, VEC(tree,heap) **vec_oprnds1,
		   slp_tree slp_node)
{
  if (slp_node)
    vect_get_slp_defs (slp_node, vec_oprnds0, vec_oprnds1);
  else
    {
      tree vec_oprnd;

      *vec_oprnds0 = VEC_alloc (tree, heap, 1);	
      vec_oprnd = vect_get_vec_def_for_operand (op0, stmt, NULL);      
      VEC_quick_push (tree, *vec_oprnds0, vec_oprnd);

      if (op1)
	{
	  *vec_oprnds1 = VEC_alloc (tree, heap, 1);	
	  vec_oprnd = vect_get_vec_def_for_operand (op1, stmt, NULL);      
	  VEC_quick_push (tree, *vec_oprnds1, vec_oprnd);
	}
    }
}


/* Function vect_finish_stmt_generation.

   Insert a new stmt.  */

static void
vect_finish_stmt_generation (gimple stmt, gimple vec_stmt,
			     gimple_stmt_iterator *gsi)
{
  stmt_vec_info stmt_info = vinfo_for_stmt (stmt);
  loop_vec_info loop_vinfo = STMT_VINFO_LOOP_VINFO (stmt_info);

  gcc_assert (gimple_code (stmt) != GIMPLE_LABEL);

  gsi_insert_before (gsi, vec_stmt, GSI_SAME_STMT);

  set_vinfo_for_stmt (vec_stmt, new_stmt_vec_info (vec_stmt, loop_vinfo));

  if (vect_print_dump_info (REPORT_DETAILS))
    {
      fprintf (vect_dump, "add new stmt: ");
      print_gimple_stmt (vect_dump, vec_stmt, 0, TDF_SLIM);
    }

  gimple_set_location (vec_stmt, gimple_location (gsi_stmt (*gsi)));
}


/* Function get_initial_def_for_reduction

   Input:
   STMT - a stmt that performs a reduction operation in the loop.
   INIT_VAL - the initial value of the reduction variable

   Output:
   ADJUSTMENT_DEF - a tree that holds a value to be added to the final result
        of the reduction (used for adjusting the epilog - see below).
   Return a vector variable, initialized according to the operation that STMT
        performs. This vector will be used as the initial value of the
        vector of partial results.

   Option1 (adjust in epilog): Initialize the vector as follows:
     add:         [0,0,...,0,0]
     mult:        [1,1,...,1,1]
     min/max:     [init_val,init_val,..,init_val,init_val]
     bit and/or:  [init_val,init_val,..,init_val,init_val]
   and when necessary (e.g. add/mult case) let the caller know
   that it needs to adjust the result by init_val.

   Option2: Initialize the vector as follows:
     add:         [0,0,...,0,init_val]
     mult:        [1,1,...,1,init_val]
     min/max:     [init_val,init_val,...,init_val]
     bit and/or:  [init_val,init_val,...,init_val]
   and no adjustments are needed.

   For example, for the following code:

   s = init_val;
   for (i=0;i<n;i++)
     s = s + a[i];

   STMT is 's = s + a[i]', and the reduction variable is 's'.
   For a vector of 4 units, we want to return either [0,0,0,init_val],
   or [0,0,0,0] and let the caller know that it needs to adjust
   the result at the end by 'init_val'.

   FORNOW, we are using the 'adjust in epilog' scheme, because this way the
   initialization vector is simpler (same element in all entries).
   A cost model should help decide between these two schemes.  */

static tree
get_initial_def_for_reduction (gimple stmt, tree init_val, tree *adjustment_def)
{
  stmt_vec_info stmt_vinfo = vinfo_for_stmt (stmt);
  loop_vec_info loop_vinfo = STMT_VINFO_LOOP_VINFO (stmt_vinfo);
  struct loop *loop = LOOP_VINFO_LOOP (loop_vinfo);
  tree vectype = STMT_VINFO_VECTYPE (stmt_vinfo);
  int nunits =  TYPE_VECTOR_SUBPARTS (vectype);
  tree scalar_type = TREE_TYPE (vectype);
  enum tree_code code = gimple_assign_rhs_code (stmt);
  tree type = TREE_TYPE (init_val);
  tree vecdef;
  tree def_for_init;
  tree init_def;
  tree t = NULL_TREE;
  int i;
  bool nested_in_vect_loop = false; 

  gcc_assert (POINTER_TYPE_P (type) || INTEGRAL_TYPE_P (type) || SCALAR_FLOAT_TYPE_P (type));
  if (nested_in_vect_loop_p (loop, stmt))
    nested_in_vect_loop = true;
  else
    gcc_assert (loop == (gimple_bb (stmt))->loop_father);

  vecdef = vect_get_vec_def_for_operand (init_val, stmt, NULL);

  switch (code)
  {
  case WIDEN_SUM_EXPR:
  case DOT_PROD_EXPR:
  case PLUS_EXPR:
    if (nested_in_vect_loop)
      *adjustment_def = vecdef;
    else
      *adjustment_def = init_val;
    /* Create a vector of zeros for init_def.  */
    if (SCALAR_FLOAT_TYPE_P (scalar_type))
      def_for_init = build_real (scalar_type, dconst0);
    else
      def_for_init = build_int_cst (scalar_type, 0);
      
    for (i = nunits - 1; i >= 0; --i)
      t = tree_cons (NULL_TREE, def_for_init, t);
    init_def = build_vector (vectype, t);
    break;

  case MIN_EXPR:
  case MAX_EXPR:
    *adjustment_def = NULL_TREE;
    init_def = vecdef;
    break;

  default:
    gcc_unreachable ();
  }

  return init_def;
}


/* Function vect_create_epilog_for_reduction
    
   Create code at the loop-epilog to finalize the result of a reduction
   computation. 
  
   VECT_DEF is a vector of partial results. 
   REDUC_CODE is the tree-code for the epilog reduction.
   NCOPIES is > 1 in case the vectorization factor (VF) is bigger than the
     number of elements that we can fit in a vectype (nunits). In this case
     we have to generate more than one vector stmt - i.e - we need to "unroll"
     the vector stmt by a factor VF/nunits.  For more details see documentation
     in vectorizable_operation.
   STMT is the scalar reduction stmt that is being vectorized.
   REDUCTION_PHI is the phi-node that carries the reduction computation.

   This function:
   1. Creates the reduction def-use cycle: sets the arguments for 
      REDUCTION_PHI:
      The loop-entry argument is the vectorized initial-value of the reduction.
      The loop-latch argument is VECT_DEF - the vector of partial sums.
   2. "Reduces" the vector of partial results VECT_DEF into a single result,
      by applying the operation specified by REDUC_CODE if available, or by 
      other means (whole-vector shifts or a scalar loop).
      The function also creates a new phi node at the loop exit to preserve 
      loop-closed form, as illustrated below.
  
     The flow at the entry to this function:
    
        loop:
          vec_def = phi <null, null>            # REDUCTION_PHI
          VECT_DEF = vector_stmt                # vectorized form of STMT
          s_loop = scalar_stmt                  # (scalar) STMT
        loop_exit:
          s_out0 = phi <s_loop>                 # (scalar) EXIT_PHI
          use <s_out0>
          use <s_out0>

     The above is transformed by this function into:

        loop:
          vec_def = phi <vec_init, VECT_DEF>    # REDUCTION_PHI
          VECT_DEF = vector_stmt                # vectorized form of STMT
          s_loop = scalar_stmt                  # (scalar) STMT 
        loop_exit:
          s_out0 = phi <s_loop>                 # (scalar) EXIT_PHI
          v_out1 = phi <VECT_DEF>               # NEW_EXIT_PHI
          v_out2 = reduce <v_out1>
          s_out3 = extract_field <v_out2, 0>
          s_out4 = adjust_result <s_out3>
          use <s_out4>
          use <s_out4>
*/

static void
vect_create_epilog_for_reduction (tree vect_def, gimple stmt,
				  int ncopies,
				  enum tree_code reduc_code,
				  gimple reduction_phi)
{
  stmt_vec_info stmt_info = vinfo_for_stmt (stmt);
  stmt_vec_info prev_phi_info;
  tree vectype;
  enum machine_mode mode;
  loop_vec_info loop_vinfo = STMT_VINFO_LOOP_VINFO (stmt_info);
  struct loop *loop = LOOP_VINFO_LOOP (loop_vinfo);
  basic_block exit_bb;
  tree scalar_dest;
  tree scalar_type;
  gimple new_phi = NULL, phi;
  gimple_stmt_iterator exit_gsi;
  tree vec_dest;
  tree new_temp = NULL_TREE;
  tree new_name;
  gimple epilog_stmt = NULL;
  tree new_scalar_dest, new_dest;
  gimple exit_phi;
  tree bitsize, bitpos, bytesize; 
  enum tree_code code = gimple_assign_rhs_code (stmt);
  tree adjustment_def;
  tree vec_initial_def, def;
  tree orig_name;
  imm_use_iterator imm_iter;
  use_operand_p use_p;
  bool extract_scalar_result = false;
  tree reduction_op, expr;
  gimple orig_stmt;
  gimple use_stmt;
  bool nested_in_vect_loop = false;
  VEC(gimple,heap) *phis = NULL;
  enum vect_def_type dt = vect_unknown_def_type;
  int j, i;
  
  if (nested_in_vect_loop_p (loop, stmt))
    {
      loop = loop->inner;
      nested_in_vect_loop = true;
    }
  
  switch (get_gimple_rhs_class (gimple_assign_rhs_code (stmt)))
    {
    case GIMPLE_SINGLE_RHS:
      gcc_assert (TREE_OPERAND_LENGTH (gimple_assign_rhs1 (stmt)) == ternary_op);
      reduction_op = TREE_OPERAND (gimple_assign_rhs1 (stmt), 2);
      break;
    case GIMPLE_UNARY_RHS:
      reduction_op = gimple_assign_rhs1 (stmt);
      break;
    case GIMPLE_BINARY_RHS:
      reduction_op = gimple_assign_rhs2 (stmt);
      break;
    default:
      gcc_unreachable ();
    }

  vectype = get_vectype_for_scalar_type (TREE_TYPE (reduction_op));
  gcc_assert (vectype);
  mode = TYPE_MODE (vectype);

  /*** 1. Create the reduction def-use cycle  ***/
  
  /* For the case of reduction, vect_get_vec_def_for_operand returns
     the scalar def before the loop, that defines the initial value
     of the reduction variable.  */
  vec_initial_def = vect_get_vec_def_for_operand (reduction_op, stmt,
						  &adjustment_def);

  phi = reduction_phi;
  def = vect_def;
  for (j = 0; j < ncopies; j++)
    {
      /* 1.1 set the loop-entry arg of the reduction-phi:  */
      add_phi_arg (phi, vec_initial_def, loop_preheader_edge (loop));

      /* 1.2 set the loop-latch arg for the reduction-phi:  */
      if (j > 0)
        def = vect_get_vec_def_for_stmt_copy (dt, def);
      add_phi_arg (phi, def, loop_latch_edge (loop));

      if (vect_print_dump_info (REPORT_DETAILS))
	{
	  fprintf (vect_dump, "transform reduction: created def-use cycle: ");
	  print_gimple_stmt (vect_dump, phi, 0, TDF_SLIM);
	  fprintf (vect_dump, "\n");
	  print_gimple_stmt (vect_dump, SSA_NAME_DEF_STMT (def), 0, TDF_SLIM);
	}

      phi = STMT_VINFO_RELATED_STMT (vinfo_for_stmt (phi));
    }

  /*** 2. Create epilog code
	  The reduction epilog code operates across the elements of the vector
          of partial results computed by the vectorized loop.
          The reduction epilog code consists of:
          step 1: compute the scalar result in a vector (v_out2)
          step 2: extract the scalar result (s_out3) from the vector (v_out2)
          step 3: adjust the scalar result (s_out3) if needed.

          Step 1 can be accomplished using one the following three schemes:
          (scheme 1) using reduc_code, if available.
          (scheme 2) using whole-vector shifts, if available.
          (scheme 3) using a scalar loop. In this case steps 1+2 above are 
                     combined.
                
          The overall epilog code looks like this:

          s_out0 = phi <s_loop>         # original EXIT_PHI
          v_out1 = phi <VECT_DEF>       # NEW_EXIT_PHI
          v_out2 = reduce <v_out1>              # step 1
          s_out3 = extract_field <v_out2, 0>    # step 2
          s_out4 = adjust_result <s_out3>       # step 3

          (step 3 is optional, and steps 1 and 2 may be combined).
          Lastly, the uses of s_out0 are replaced by s_out4.

	  ***/

  /* 2.1 Create new loop-exit-phi to preserve loop-closed form:
        v_out1 = phi <v_loop>  */

  exit_bb = single_exit (loop)->dest;
  def = vect_def;
  prev_phi_info = NULL;
  for (j = 0; j < ncopies; j++)
    {
      phi = create_phi_node (SSA_NAME_VAR (vect_def), exit_bb);
      set_vinfo_for_stmt (phi, new_stmt_vec_info (phi, loop_vinfo));
      if (j == 0)
	new_phi = phi;
      else
	{
	  def = vect_get_vec_def_for_stmt_copy (dt, def);
	  STMT_VINFO_RELATED_STMT (prev_phi_info) = phi;
	}
      SET_PHI_ARG_DEF (phi, single_exit (loop)->dest_idx, def);
      prev_phi_info = vinfo_for_stmt (phi);
    }
  exit_gsi = gsi_after_labels (exit_bb);

  /* 2.2 Get the relevant tree-code to use in the epilog for schemes 2,3 
         (i.e. when reduc_code is not available) and in the final adjustment
	 code (if needed).  Also get the original scalar reduction variable as
         defined in the loop.  In case STMT is a "pattern-stmt" (i.e. - it 
         represents a reduction pattern), the tree-code and scalar-def are 
         taken from the original stmt that the pattern-stmt (STMT) replaces.  
         Otherwise (it is a regular reduction) - the tree-code and scalar-def
         are taken from STMT.  */ 

  orig_stmt = STMT_VINFO_RELATED_STMT (stmt_info);
  if (!orig_stmt)
    {
      /* Regular reduction  */
      orig_stmt = stmt;
    }
  else
    {
      /* Reduction pattern  */
      stmt_vec_info stmt_vinfo = vinfo_for_stmt (orig_stmt);
      gcc_assert (STMT_VINFO_IN_PATTERN_P (stmt_vinfo));
      gcc_assert (STMT_VINFO_RELATED_STMT (stmt_vinfo) == stmt);
    }
  code = gimple_assign_rhs_code (orig_stmt);
  scalar_dest = gimple_assign_lhs (orig_stmt);
  scalar_type = TREE_TYPE (scalar_dest);
  new_scalar_dest = vect_create_destination_var (scalar_dest, NULL);
  bitsize = TYPE_SIZE (scalar_type);
  bytesize = TYPE_SIZE_UNIT (scalar_type);


  /* In case this is a reduction in an inner-loop while vectorizing an outer
     loop - we don't need to extract a single scalar result at the end of the
     inner-loop.  The final vector of partial results will be used in the
     vectorized outer-loop, or reduced to a scalar result at the end of the
     outer-loop.  */
  if (nested_in_vect_loop)
    goto vect_finalize_reduction;

  /* FORNOW */
  gcc_assert (ncopies == 1);

  /* 2.3 Create the reduction code, using one of the three schemes described
         above.  */

  if (reduc_code < NUM_TREE_CODES)
    {
      tree tmp;

      /*** Case 1:  Create:
	   v_out2 = reduc_expr <v_out1>  */

      if (vect_print_dump_info (REPORT_DETAILS))
	fprintf (vect_dump, "Reduce using direct vector reduction.");

      vec_dest = vect_create_destination_var (scalar_dest, vectype);
      tmp = build1 (reduc_code, vectype,  PHI_RESULT (new_phi));
      epilog_stmt = gimple_build_assign (vec_dest, tmp);
      new_temp = make_ssa_name (vec_dest, epilog_stmt);
      gimple_assign_set_lhs (epilog_stmt, new_temp);
      gsi_insert_before (&exit_gsi, epilog_stmt, GSI_SAME_STMT);

      extract_scalar_result = true;
    }
  else
    {
      enum tree_code shift_code = 0;
      bool have_whole_vector_shift = true;
      int bit_offset;
      int element_bitsize = tree_low_cst (bitsize, 1);
      int vec_size_in_bits = tree_low_cst (TYPE_SIZE (vectype), 1);
      tree vec_temp;

      if (optab_handler (vec_shr_optab, mode)->insn_code != CODE_FOR_nothing)
	shift_code = VEC_RSHIFT_EXPR;
      else
	have_whole_vector_shift = false;

      /* Regardless of whether we have a whole vector shift, if we're
	 emulating the operation via tree-vect-generic, we don't want
	 to use it.  Only the first round of the reduction is likely
	 to still be profitable via emulation.  */
      /* ??? It might be better to emit a reduction tree code here, so that
	 tree-vect-generic can expand the first round via bit tricks.  */
      if (!VECTOR_MODE_P (mode))
	have_whole_vector_shift = false;
      else
	{
	  optab optab = optab_for_tree_code (code, vectype, optab_default);
	  if (optab_handler (optab, mode)->insn_code == CODE_FOR_nothing)
	    have_whole_vector_shift = false;
	}

      if (have_whole_vector_shift)
        {
	  /*** Case 2: Create:
	     for (offset = VS/2; offset >= element_size; offset/=2)
	        {
	          Create:  va' = vec_shift <va, offset>
	          Create:  va = vop <va, va'>
	        }  */

	  if (vect_print_dump_info (REPORT_DETAILS))
	    fprintf (vect_dump, "Reduce using vector shifts");

	  vec_dest = vect_create_destination_var (scalar_dest, vectype);
	  new_temp = PHI_RESULT (new_phi);

	  for (bit_offset = vec_size_in_bits/2;
	       bit_offset >= element_bitsize;
	       bit_offset /= 2)
	    {
	      tree bitpos = size_int (bit_offset);
	      epilog_stmt = gimple_build_assign_with_ops (shift_code, vec_dest,
							  new_temp, bitpos);
	      new_name = make_ssa_name (vec_dest, epilog_stmt);
	      gimple_assign_set_lhs (epilog_stmt, new_name);
	      gsi_insert_before (&exit_gsi, epilog_stmt, GSI_SAME_STMT);

	      epilog_stmt = gimple_build_assign_with_ops (code, vec_dest,
							  new_name, new_temp);
	      new_temp = make_ssa_name (vec_dest, epilog_stmt);
	      gimple_assign_set_lhs (epilog_stmt, new_temp);
	      gsi_insert_before (&exit_gsi, epilog_stmt, GSI_SAME_STMT);
	    }

	  extract_scalar_result = true;
	}
      else
        {
	  tree rhs;

	  /*** Case 3: Create:  
	     s = extract_field <v_out2, 0>
	     for (offset = element_size; 
		  offset < vector_size; 
		  offset += element_size;)
	       {
	         Create:  s' = extract_field <v_out2, offset>
	         Create:  s = op <s, s'>
	       }  */

	  if (vect_print_dump_info (REPORT_DETAILS))
	    fprintf (vect_dump, "Reduce using scalar code. ");

	  vec_temp = PHI_RESULT (new_phi);
	  vec_size_in_bits = tree_low_cst (TYPE_SIZE (vectype), 1);
	  rhs = build3 (BIT_FIELD_REF, scalar_type, vec_temp, bitsize,
			 bitsize_zero_node);
	  epilog_stmt = gimple_build_assign (new_scalar_dest, rhs);
	  new_temp = make_ssa_name (new_scalar_dest, epilog_stmt);
	  gimple_assign_set_lhs (epilog_stmt, new_temp);
	  gsi_insert_before (&exit_gsi, epilog_stmt, GSI_SAME_STMT);
	      
	  for (bit_offset = element_bitsize;
	       bit_offset < vec_size_in_bits;
	       bit_offset += element_bitsize)
	    { 
	      tree bitpos = bitsize_int (bit_offset);
	      tree rhs = build3 (BIT_FIELD_REF, scalar_type, vec_temp, bitsize,
				 bitpos);
		
	      epilog_stmt = gimple_build_assign (new_scalar_dest, rhs);
	      new_name = make_ssa_name (new_scalar_dest, epilog_stmt);
	      gimple_assign_set_lhs (epilog_stmt, new_name);
	      gsi_insert_before (&exit_gsi, epilog_stmt, GSI_SAME_STMT);

	      epilog_stmt = gimple_build_assign_with_ops (code,
							  new_scalar_dest,
							  new_name, new_temp);
	      new_temp = make_ssa_name (new_scalar_dest, epilog_stmt);
	      gimple_assign_set_lhs (epilog_stmt, new_temp);
	      gsi_insert_before (&exit_gsi, epilog_stmt, GSI_SAME_STMT);
	    }

	  extract_scalar_result = false;
	}
    }

  /* 2.4  Extract the final scalar result.  Create:
         s_out3 = extract_field <v_out2, bitpos>  */
  
  if (extract_scalar_result)
    {
      tree rhs;

      gcc_assert (!nested_in_vect_loop);
      if (vect_print_dump_info (REPORT_DETAILS))
	fprintf (vect_dump, "extract scalar result");

      if (BYTES_BIG_ENDIAN)
	bitpos = size_binop (MULT_EXPR,
		       bitsize_int (TYPE_VECTOR_SUBPARTS (vectype) - 1),
		       TYPE_SIZE (scalar_type));
      else
	bitpos = bitsize_zero_node;

      rhs = build3 (BIT_FIELD_REF, scalar_type, new_temp, bitsize, bitpos);
      epilog_stmt = gimple_build_assign (new_scalar_dest, rhs);
      new_temp = make_ssa_name (new_scalar_dest, epilog_stmt);
      gimple_assign_set_lhs (epilog_stmt, new_temp);
      gsi_insert_before (&exit_gsi, epilog_stmt, GSI_SAME_STMT);
    }

vect_finalize_reduction:

  /* 2.5 Adjust the final result by the initial value of the reduction
	 variable. (When such adjustment is not needed, then
	 'adjustment_def' is zero).  For example, if code is PLUS we create:
	 new_temp = loop_exit_def + adjustment_def  */

  if (adjustment_def)
    {
      if (nested_in_vect_loop)
	{
	  gcc_assert (TREE_CODE (TREE_TYPE (adjustment_def)) == VECTOR_TYPE);
	  expr = build2 (code, vectype, PHI_RESULT (new_phi), adjustment_def);
	  new_dest = vect_create_destination_var (scalar_dest, vectype);
	}
      else
	{
	  gcc_assert (TREE_CODE (TREE_TYPE (adjustment_def)) != VECTOR_TYPE);
	  expr = build2 (code, scalar_type, new_temp, adjustment_def);
	  new_dest = vect_create_destination_var (scalar_dest, scalar_type);
	}
      epilog_stmt = gimple_build_assign (new_dest, expr);
      new_temp = make_ssa_name (new_dest, epilog_stmt);
      gimple_assign_set_lhs (epilog_stmt, new_temp);
      SSA_NAME_DEF_STMT (new_temp) = epilog_stmt;
      gsi_insert_before (&exit_gsi, epilog_stmt, GSI_SAME_STMT);
    }


  /* 2.6  Handle the loop-exit phi  */

  /* Replace uses of s_out0 with uses of s_out3:
     Find the loop-closed-use at the loop exit of the original scalar result.
     (The reduction result is expected to have two immediate uses - one at the 
     latch block, and one at the loop exit).  */
  phis = VEC_alloc (gimple, heap, 10);
  FOR_EACH_IMM_USE_FAST (use_p, imm_iter, scalar_dest)
    {
      if (!flow_bb_inside_loop_p (loop, gimple_bb (USE_STMT (use_p))))
	{
	  exit_phi = USE_STMT (use_p);
	  VEC_quick_push (gimple, phis, exit_phi);
	}
    }
  /* We expect to have found an exit_phi because of loop-closed-ssa form.  */
  gcc_assert (!VEC_empty (gimple, phis));

  for (i = 0; VEC_iterate (gimple, phis, i, exit_phi); i++)
    {
      if (nested_in_vect_loop)
	{
	  stmt_vec_info stmt_vinfo = vinfo_for_stmt (exit_phi);

	  /* FORNOW. Currently not supporting the case that an inner-loop
	     reduction is not used in the outer-loop (but only outside the
	     outer-loop).  */
	  gcc_assert (STMT_VINFO_RELEVANT_P (stmt_vinfo) 
		      && !STMT_VINFO_LIVE_P (stmt_vinfo));

	  epilog_stmt = adjustment_def ? epilog_stmt : new_phi;
	  STMT_VINFO_VEC_STMT (stmt_vinfo) = epilog_stmt;
	  set_vinfo_for_stmt (epilog_stmt, 
			      new_stmt_vec_info (epilog_stmt, loop_vinfo));
	  if (adjustment_def)
	    STMT_VINFO_RELATED_STMT (vinfo_for_stmt (epilog_stmt)) =
		STMT_VINFO_RELATED_STMT (vinfo_for_stmt (new_phi));
	  continue;
	}

      /* Replace the uses:  */
      orig_name = PHI_RESULT (exit_phi);
      FOR_EACH_IMM_USE_STMT (use_stmt, imm_iter, orig_name)
	FOR_EACH_IMM_USE_ON_STMT (use_p, imm_iter)
	  SET_USE (use_p, new_temp);
    }
  VEC_free (gimple, heap, phis);
} 


/* Function vectorizable_reduction.

   Check if STMT performs a reduction operation that can be vectorized.
   If VEC_STMT is also passed, vectorize the STMT: create a vectorized
   stmt to replace it, put it in VEC_STMT, and insert it at BSI.
   Return FALSE if not a vectorizable STMT, TRUE otherwise.

   This function also handles reduction idioms (patterns) that have been 
   recognized in advance during vect_pattern_recog. In this case, STMT may be
   of this form:
     X = pattern_expr (arg0, arg1, ..., X)
   and it's STMT_VINFO_RELATED_STMT points to the last stmt in the original
   sequence that had been detected and replaced by the pattern-stmt (STMT).
  
   In some cases of reduction patterns, the type of the reduction variable X is
   different than the type of the other arguments of STMT.
   In such cases, the vectype that is used when transforming STMT into a vector
   stmt is different than the vectype that is used to determine the
   vectorization factor, because it consists of a different number of elements 
   than the actual number of elements that are being operated upon in parallel.

   For example, consider an accumulation of shorts into an int accumulator.
   On some targets it's possible to vectorize this pattern operating on 8
   shorts at a time (hence, the vectype for purposes of determining the
   vectorization factor should be V8HI); on the other hand, the vectype that
   is used to create the vector form is actually V4SI (the type of the result).

   Upon entry to this function, STMT_VINFO_VECTYPE records the vectype that
   indicates what is the actual level of parallelism (V8HI in the example), so
   that the right vectorization factor would be derived. This vectype
   corresponds to the type of arguments to the reduction stmt, and should *NOT*
   be used to create the vectorized stmt. The right vectype for the vectorized
   stmt is obtained from the type of the result X:
        get_vectype_for_scalar_type (TREE_TYPE (X))

   This means that, contrary to "regular" reductions (or "regular" stmts in
   general), the following equation:
      STMT_VINFO_VECTYPE == get_vectype_for_scalar_type (TREE_TYPE (X))
   does *NOT* necessarily hold for reduction patterns.  */

bool
vectorizable_reduction (gimple stmt, gimple_stmt_iterator *gsi,
			gimple *vec_stmt)
{
  tree vec_dest;
  tree scalar_dest;
  tree loop_vec_def0 = NULL_TREE, loop_vec_def1 = NULL_TREE;
  stmt_vec_info stmt_info = vinfo_for_stmt (stmt);
  tree vectype = STMT_VINFO_VECTYPE (stmt_info);
  loop_vec_info loop_vinfo = STMT_VINFO_LOOP_VINFO (stmt_info);
  struct loop *loop = LOOP_VINFO_LOOP (loop_vinfo);
  enum tree_code code, orig_code, epilog_reduc_code = 0;
  enum machine_mode vec_mode;
  int op_type;
  optab optab, reduc_optab;
  tree new_temp = NULL_TREE;
  tree def;
  gimple def_stmt;
  enum vect_def_type dt;
  gimple new_phi = NULL;
  tree scalar_type;
  bool is_simple_use;
  gimple orig_stmt;
  stmt_vec_info orig_stmt_info;
  tree expr = NULL_TREE;
  int i;
  int nunits = TYPE_VECTOR_SUBPARTS (vectype);
  int ncopies = LOOP_VINFO_VECT_FACTOR (loop_vinfo) / nunits;
  int epilog_copies;
  stmt_vec_info prev_stmt_info, prev_phi_info;
  gimple first_phi = NULL;
  bool single_defuse_cycle = false;
  tree reduc_def;
  gimple new_stmt = NULL;
  int j;
  tree ops[3];

  if (nested_in_vect_loop_p (loop, stmt))
    loop = loop->inner;

  gcc_assert (ncopies >= 1);

  /* FORNOW: SLP not supported.  */
  if (STMT_SLP_TYPE (stmt_info))
    return false;

  /* 1. Is vectorizable reduction?  */

  /* Not supportable if the reduction variable is used in the loop.  */
  if (STMT_VINFO_RELEVANT (stmt_info) > vect_used_in_outer)
    return false;

  /* Reductions that are not used even in an enclosing outer-loop,
     are expected to be "live" (used out of the loop).  */
  if (STMT_VINFO_RELEVANT (stmt_info) == vect_unused_in_loop
      && !STMT_VINFO_LIVE_P (stmt_info))
    return false;

  /* Make sure it was already recognized as a reduction computation.  */
  if (STMT_VINFO_DEF_TYPE (stmt_info) != vect_reduction_def)
    return false;

  /* 2. Has this been recognized as a reduction pattern? 

     Check if STMT represents a pattern that has been recognized
     in earlier analysis stages.  For stmts that represent a pattern,
     the STMT_VINFO_RELATED_STMT field records the last stmt in
     the original sequence that constitutes the pattern.  */

  orig_stmt = STMT_VINFO_RELATED_STMT (stmt_info);
  if (orig_stmt)
    {
      orig_stmt_info = vinfo_for_stmt (orig_stmt);
      gcc_assert (STMT_VINFO_RELATED_STMT (orig_stmt_info) == stmt);
      gcc_assert (STMT_VINFO_IN_PATTERN_P (orig_stmt_info));
      gcc_assert (!STMT_VINFO_IN_PATTERN_P (stmt_info));
    }
 
  /* 3. Check the operands of the operation. The first operands are defined
        inside the loop body. The last operand is the reduction variable,
        which is defined by the loop-header-phi.  */

  gcc_assert (is_gimple_assign (stmt));

  /* Flatten RHS */
  switch (get_gimple_rhs_class (gimple_assign_rhs_code (stmt)))
    {
    case GIMPLE_SINGLE_RHS:
      op_type = TREE_OPERAND_LENGTH (gimple_assign_rhs1 (stmt));
      if (op_type == ternary_op)
	{
	  tree rhs = gimple_assign_rhs1 (stmt);
	  ops[0] = TREE_OPERAND (rhs, 0);
	  ops[1] = TREE_OPERAND (rhs, 1);
	  ops[2] = TREE_OPERAND (rhs, 2);
	  code = TREE_CODE (rhs);
	}
      else
	return false;
      break;

    case GIMPLE_BINARY_RHS:
      code = gimple_assign_rhs_code (stmt);
      op_type = TREE_CODE_LENGTH (code);
      gcc_assert (op_type == binary_op);
      ops[0] = gimple_assign_rhs1 (stmt);
      ops[1] = gimple_assign_rhs2 (stmt);
      break;

    case GIMPLE_UNARY_RHS:
      return false;

    default:
      gcc_unreachable ();
    }

  scalar_dest = gimple_assign_lhs (stmt);
  scalar_type = TREE_TYPE (scalar_dest);
  if (!POINTER_TYPE_P (scalar_type) && !INTEGRAL_TYPE_P (scalar_type) 
      && !SCALAR_FLOAT_TYPE_P (scalar_type))
    return false;

  /* All uses but the last are expected to be defined in the loop.
     The last use is the reduction variable.  */
  for (i = 0; i < op_type-1; i++)
    {
      is_simple_use = vect_is_simple_use (ops[i], loop_vinfo, &def_stmt,
					  &def, &dt);
      gcc_assert (is_simple_use);
      if (dt != vect_loop_def
	  && dt != vect_invariant_def
	  && dt != vect_constant_def
	  && dt != vect_induction_def)
	return false;
    }

  is_simple_use = vect_is_simple_use (ops[i], loop_vinfo, &def_stmt, &def, &dt);
  gcc_assert (is_simple_use);
  gcc_assert (dt == vect_reduction_def);
  gcc_assert (gimple_code (def_stmt) == GIMPLE_PHI);
  if (orig_stmt) 
    gcc_assert (orig_stmt == vect_is_simple_reduction (loop_vinfo, def_stmt));
  else
    gcc_assert (stmt == vect_is_simple_reduction (loop_vinfo, def_stmt));
  
  if (STMT_VINFO_LIVE_P (vinfo_for_stmt (def_stmt)))
    return false;

  /* 4. Supportable by target?  */

  /* 4.1. check support for the operation in the loop  */
  optab = optab_for_tree_code (code, vectype, optab_default);
  if (!optab)
    {
      if (vect_print_dump_info (REPORT_DETAILS))
        fprintf (vect_dump, "no optab.");
      return false;
    }
  vec_mode = TYPE_MODE (vectype);
  if (optab_handler (optab, vec_mode)->insn_code == CODE_FOR_nothing)
    {
      if (vect_print_dump_info (REPORT_DETAILS))
        fprintf (vect_dump, "op not supported by target.");
      if (GET_MODE_SIZE (vec_mode) != UNITS_PER_WORD
          || LOOP_VINFO_VECT_FACTOR (loop_vinfo)
	     < vect_min_worthwhile_factor (code))
        return false;
      if (vect_print_dump_info (REPORT_DETAILS))
	fprintf (vect_dump, "proceeding using word mode.");
    }

  /* Worthwhile without SIMD support?  */
  if (!VECTOR_MODE_P (TYPE_MODE (vectype))
      && LOOP_VINFO_VECT_FACTOR (loop_vinfo)
	 < vect_min_worthwhile_factor (code))
    {
      if (vect_print_dump_info (REPORT_DETAILS))
	fprintf (vect_dump, "not worthwhile without SIMD support.");
      return false;
    }

  /* 4.2. Check support for the epilog operation.

          If STMT represents a reduction pattern, then the type of the
          reduction variable may be different than the type of the rest
          of the arguments.  For example, consider the case of accumulation
          of shorts into an int accumulator; The original code:
                        S1: int_a = (int) short_a;
          orig_stmt->   S2: int_acc = plus <int_a ,int_acc>;

          was replaced with:
                        STMT: int_acc = widen_sum <short_a, int_acc>

          This means that:
          1. The tree-code that is used to create the vector operation in the 
             epilog code (that reduces the partial results) is not the 
             tree-code of STMT, but is rather the tree-code of the original 
             stmt from the pattern that STMT is replacing. I.e, in the example 
             above we want to use 'widen_sum' in the loop, but 'plus' in the 
             epilog.
          2. The type (mode) we use to check available target support
             for the vector operation to be created in the *epilog*, is 
             determined by the type of the reduction variable (in the example 
             above we'd check this: plus_optab[vect_int_mode]).
             However the type (mode) we use to check available target support
             for the vector operation to be created *inside the loop*, is
             determined by the type of the other arguments to STMT (in the
             example we'd check this: widen_sum_optab[vect_short_mode]).
  
          This is contrary to "regular" reductions, in which the types of all 
          the arguments are the same as the type of the reduction variable. 
          For "regular" reductions we can therefore use the same vector type 
          (and also the same tree-code) when generating the epilog code and
          when generating the code inside the loop.  */

  if (orig_stmt)
    {
      /* This is a reduction pattern: get the vectype from the type of the
         reduction variable, and get the tree-code from orig_stmt.  */
      orig_code = gimple_assign_rhs_code (orig_stmt);
      vectype = get_vectype_for_scalar_type (TREE_TYPE (def));
      if (!vectype)
	{
          if (vect_print_dump_info (REPORT_DETAILS))
            {
              fprintf (vect_dump, "unsupported data-type ");
              print_generic_expr (vect_dump, TREE_TYPE (def), TDF_SLIM);
            }
          return false;
        }

      vec_mode = TYPE_MODE (vectype);
    }
  else
    {
      /* Regular reduction: use the same vectype and tree-code as used for
         the vector code inside the loop can be used for the epilog code. */
      orig_code = code;
    }

  if (!reduction_code_for_scalar_code (orig_code, &epilog_reduc_code))
    return false;
  reduc_optab = optab_for_tree_code (epilog_reduc_code, vectype, optab_default);
  if (!reduc_optab)
    {
      if (vect_print_dump_info (REPORT_DETAILS))
        fprintf (vect_dump, "no optab for reduction.");
      epilog_reduc_code = NUM_TREE_CODES;
    }
  if (optab_handler (reduc_optab, vec_mode)->insn_code == CODE_FOR_nothing)
    {
      if (vect_print_dump_info (REPORT_DETAILS))
        fprintf (vect_dump, "reduc op not supported by target.");
      epilog_reduc_code = NUM_TREE_CODES;
    }
 
  if (!vec_stmt) /* transformation not required.  */
    {
      STMT_VINFO_TYPE (stmt_info) = reduc_vec_info_type;
      if (!vect_model_reduction_cost (stmt_info, epilog_reduc_code, ncopies))
        return false;
      return true;
    }

  /** Transform.  **/

  if (vect_print_dump_info (REPORT_DETAILS))
    fprintf (vect_dump, "transform reduction.");

  /* Create the destination vector  */
  vec_dest = vect_create_destination_var (scalar_dest, vectype);

  /* In case the vectorization factor (VF) is bigger than the number
     of elements that we can fit in a vectype (nunits), we have to generate
     more than one vector stmt - i.e - we need to "unroll" the
     vector stmt by a factor VF/nunits.  For more details see documentation
     in vectorizable_operation.  */

  /* If the reduction is used in an outer loop we need to generate
     VF intermediate results, like so (e.g. for ncopies=2):
	r0 = phi (init, r0)
	r1 = phi (init, r1)
	r0 = x0 + r0;
        r1 = x1 + r1;
    (i.e. we generate VF results in 2 registers).
    In this case we have a separate def-use cycle for each copy, and therefore
    for each copy we get the vector def for the reduction variable from the
    respective phi node created for this copy.

    Otherwise (the reduction is unused in the loop nest), we can combine
    together intermediate results, like so (e.g. for ncopies=2):
	r = phi (init, r)
	r = x0 + r;
	r = x1 + r;
   (i.e. we generate VF/2 results in a single register).
   In this case for each copy we get the vector def for the reduction variable
   from the vectorized reduction operation generated in the previous iteration.
  */

  if (STMT_VINFO_RELEVANT (stmt_info) == vect_unused_in_loop)
    {
      single_defuse_cycle = true;
      epilog_copies = 1;
    }
  else
    epilog_copies = ncopies;

  prev_stmt_info = NULL;
  prev_phi_info = NULL;
  for (j = 0; j < ncopies; j++)
    {
      if (j == 0 || !single_defuse_cycle)
	{
	  /* Create the reduction-phi that defines the reduction-operand.  */
	  new_phi = create_phi_node (vec_dest, loop->header);
	  set_vinfo_for_stmt (new_phi, new_stmt_vec_info (new_phi, loop_vinfo));
	}

      /* Handle uses.  */
      if (j == 0)
        {
	  loop_vec_def0 = vect_get_vec_def_for_operand (ops[0], stmt, NULL);
          if (op_type == ternary_op)
            {
	      loop_vec_def1 = vect_get_vec_def_for_operand (ops[1], stmt, NULL);
            }

          /* Get the vector def for the reduction variable from the phi node */
          reduc_def = PHI_RESULT (new_phi);
	  first_phi = new_phi;
        }
      else
        {
          enum vect_def_type dt = vect_unknown_def_type; /* Dummy */
          loop_vec_def0 = vect_get_vec_def_for_stmt_copy (dt, loop_vec_def0);
          if (op_type == ternary_op)
            loop_vec_def1 = vect_get_vec_def_for_stmt_copy (dt, loop_vec_def1);

	  if (single_defuse_cycle)
	    reduc_def = gimple_assign_lhs (new_stmt);
	  else
	    reduc_def = PHI_RESULT (new_phi);

	  STMT_VINFO_RELATED_STMT (prev_phi_info) = new_phi;
        }

      /* Arguments are ready. create the new vector stmt.  */
      if (op_type == binary_op)
        expr = build2 (code, vectype, loop_vec_def0, reduc_def);
      else
        expr = build3 (code, vectype, loop_vec_def0, loop_vec_def1, 
		       reduc_def);
      new_stmt = gimple_build_assign (vec_dest, expr);
      new_temp = make_ssa_name (vec_dest, new_stmt);
      gimple_assign_set_lhs (new_stmt, new_temp);
      vect_finish_stmt_generation (stmt, new_stmt, gsi);

      if (j == 0)
	STMT_VINFO_VEC_STMT (stmt_info) = *vec_stmt = new_stmt;
      else
	STMT_VINFO_RELATED_STMT (prev_stmt_info) = new_stmt;
      prev_stmt_info = vinfo_for_stmt (new_stmt);
      prev_phi_info = vinfo_for_stmt (new_phi);
    }

  /* Finalize the reduction-phi (set its arguments) and create the
     epilog reduction code.  */
  if (!single_defuse_cycle)
    new_temp = gimple_assign_lhs (*vec_stmt);
  vect_create_epilog_for_reduction (new_temp, stmt, epilog_copies,
				    epilog_reduc_code, first_phi);
  return true;
}

/* Checks if CALL can be vectorized in type VECTYPE.  Returns
   a function declaration if the target has a vectorized version
   of the function, or NULL_TREE if the function cannot be vectorized.  */

tree
vectorizable_function (gimple call, tree vectype_out, tree vectype_in)
{
  tree fndecl = gimple_call_fndecl (call);
  enum built_in_function code;

  /* We only handle functions that do not read or clobber memory -- i.e.
     const or novops ones.  */
  if (!(gimple_call_flags (call) & (ECF_CONST | ECF_NOVOPS)))
    return NULL_TREE;

  if (!fndecl
      || TREE_CODE (fndecl) != FUNCTION_DECL
      || !DECL_BUILT_IN (fndecl))
    return NULL_TREE;

  code = DECL_FUNCTION_CODE (fndecl);
  return targetm.vectorize.builtin_vectorized_function (code, vectype_out,
						        vectype_in);
}

/* Function vectorizable_call.

   Check if STMT performs a function call that can be vectorized. 
   If VEC_STMT is also passed, vectorize the STMT: create a vectorized 
   stmt to replace it, put it in VEC_STMT, and insert it at BSI.
   Return FALSE if not a vectorizable STMT, TRUE otherwise.  */

bool
vectorizable_call (gimple stmt, gimple_stmt_iterator *gsi, gimple *vec_stmt)
{
  tree vec_dest;
  tree scalar_dest;
  tree op, type;
  tree vec_oprnd0 = NULL_TREE, vec_oprnd1 = NULL_TREE;
  stmt_vec_info stmt_info = vinfo_for_stmt (stmt), prev_stmt_info;
  tree vectype_out, vectype_in;
  int nunits_in;
  int nunits_out;
  loop_vec_info loop_vinfo = STMT_VINFO_LOOP_VINFO (stmt_info);
  tree fndecl, new_temp, def, rhs_type, lhs_type;
  gimple def_stmt;
  enum vect_def_type dt[2] = {vect_unknown_def_type, vect_unknown_def_type};
  gimple new_stmt;
  int ncopies, j;
  VEC(tree, heap) *vargs = NULL;
  enum { NARROW, NONE, WIDEN } modifier;
  size_t i, nargs;

  if (!STMT_VINFO_RELEVANT_P (stmt_info))
    return false;

  if (STMT_VINFO_DEF_TYPE (stmt_info) != vect_loop_def)
    return false;

  /* FORNOW: SLP not supported.  */
  if (STMT_SLP_TYPE (stmt_info))
    return false;

  /* Is STMT a vectorizable call?   */
  if (!is_gimple_call (stmt))
    return false;

  if (TREE_CODE (gimple_call_lhs (stmt)) != SSA_NAME)
    return false;

  /* Process function arguments.  */
  rhs_type = NULL_TREE;
  nargs = gimple_call_num_args (stmt);

  /* Bail out if the function has more than two arguments, we
     do not have interesting builtin functions to vectorize with
     more than two arguments.  No arguments is also not good.  */
  if (nargs == 0 || nargs > 2)
    return false;

  for (i = 0; i < nargs; i++)
    {
      op = gimple_call_arg (stmt, i);

      /* We can only handle calls with arguments of the same type.  */
      if (rhs_type
	  && rhs_type != TREE_TYPE (op))
	{
	  if (vect_print_dump_info (REPORT_DETAILS))
	    fprintf (vect_dump, "argument types differ.");
	  return false;
	}
      rhs_type = TREE_TYPE (op);

      if (!vect_is_simple_use (op, loop_vinfo, &def_stmt, &def, &dt[i]))
	{
	  if (vect_print_dump_info (REPORT_DETAILS))
	    fprintf (vect_dump, "use not simple.");
	  return false;
	}
    }

  vectype_in = get_vectype_for_scalar_type (rhs_type);
  if (!vectype_in)
    return false;
  nunits_in = TYPE_VECTOR_SUBPARTS (vectype_in);

  lhs_type = TREE_TYPE (gimple_call_lhs (stmt));
  vectype_out = get_vectype_for_scalar_type (lhs_type);
  if (!vectype_out)
    return false;
  nunits_out = TYPE_VECTOR_SUBPARTS (vectype_out);

  /* FORNOW */
  if (nunits_in == nunits_out / 2)
    modifier = NARROW;
  else if (nunits_out == nunits_in)
    modifier = NONE;
  else if (nunits_out == nunits_in / 2)
    modifier = WIDEN;
  else
    return false;

  /* For now, we only vectorize functions if a target specific builtin
     is available.  TODO -- in some cases, it might be profitable to
     insert the calls for pieces of the vector, in order to be able
     to vectorize other operations in the loop.  */
  fndecl = vectorizable_function (stmt, vectype_out, vectype_in);
  if (fndecl == NULL_TREE)
    {
      if (vect_print_dump_info (REPORT_DETAILS))
	fprintf (vect_dump, "function is not vectorizable.");

      return false;
    }

  gcc_assert (ZERO_SSA_OPERANDS (stmt, SSA_OP_ALL_VIRTUALS));

  if (modifier == NARROW)
    ncopies = LOOP_VINFO_VECT_FACTOR (loop_vinfo) / nunits_out;
  else
    ncopies = LOOP_VINFO_VECT_FACTOR (loop_vinfo) / nunits_in;

  /* Sanity check: make sure that at least one copy of the vectorized stmt
     needs to be generated.  */
  gcc_assert (ncopies >= 1);

  if (!vec_stmt) /* transformation not required.  */
    {
      STMT_VINFO_TYPE (stmt_info) = call_vec_info_type;
      if (vect_print_dump_info (REPORT_DETAILS))
        fprintf (vect_dump, "=== vectorizable_call ===");
      vect_model_simple_cost (stmt_info, ncopies, dt, NULL);
      return true;
    }

  /** Transform.  **/

  if (vect_print_dump_info (REPORT_DETAILS))
    fprintf (vect_dump, "transform operation.");

  /* Handle def.  */
  scalar_dest = gimple_call_lhs (stmt);
  vec_dest = vect_create_destination_var (scalar_dest, vectype_out);

  prev_stmt_info = NULL;
  switch (modifier)
    {
    case NONE:
      for (j = 0; j < ncopies; ++j)
	{
	  /* Build argument list for the vectorized call.  */
	  if (j == 0)
	    vargs = VEC_alloc (tree, heap, nargs);
	  else
	    VEC_truncate (tree, vargs, 0);

	  for (i = 0; i < nargs; i++)
	    {
	      op = gimple_call_arg (stmt, i);
	      if (j == 0)
		vec_oprnd0
		  = vect_get_vec_def_for_operand (op, stmt, NULL);
	      else
		vec_oprnd0
		  = vect_get_vec_def_for_stmt_copy (dt[nargs], vec_oprnd0);

	      VEC_quick_push (tree, vargs, vec_oprnd0);
	    }

	  new_stmt = gimple_build_call_vec (fndecl, vargs);
	  new_temp = make_ssa_name (vec_dest, new_stmt);
	  gimple_call_set_lhs (new_stmt, new_temp);

	  vect_finish_stmt_generation (stmt, new_stmt, gsi);

	  if (j == 0)
	    STMT_VINFO_VEC_STMT (stmt_info) = *vec_stmt = new_stmt;
	  else
	    STMT_VINFO_RELATED_STMT (prev_stmt_info) = new_stmt;

	  prev_stmt_info = vinfo_for_stmt (new_stmt);
	}

      break;

    case NARROW:
      for (j = 0; j < ncopies; ++j)
	{
	  /* Build argument list for the vectorized call.  */
	  if (j == 0)
	    vargs = VEC_alloc (tree, heap, nargs * 2);
	  else
	    VEC_truncate (tree, vargs, 0);

	  for (i = 0; i < nargs; i++)
	    {
	      op = gimple_call_arg (stmt, i);
	      if (j == 0)
		{
		  vec_oprnd0
		    = vect_get_vec_def_for_operand (op, stmt, NULL);
		  vec_oprnd1
		    = vect_get_vec_def_for_stmt_copy (dt[nargs], vec_oprnd0);
		}
	      else
		{
		  vec_oprnd0
		    = vect_get_vec_def_for_stmt_copy (dt[nargs], vec_oprnd1);
		  vec_oprnd1
		    = vect_get_vec_def_for_stmt_copy (dt[nargs], vec_oprnd0);
		}

	      VEC_quick_push (tree, vargs, vec_oprnd0);
	      VEC_quick_push (tree, vargs, vec_oprnd1);
	    }

	  new_stmt = gimple_build_call_vec (fndecl, vargs);
	  new_temp = make_ssa_name (vec_dest, new_stmt);
	  gimple_call_set_lhs (new_stmt, new_temp);

	  vect_finish_stmt_generation (stmt, new_stmt, gsi);

	  if (j == 0)
	    STMT_VINFO_VEC_STMT (stmt_info) = new_stmt;
	  else
	    STMT_VINFO_RELATED_STMT (prev_stmt_info) = new_stmt;

	  prev_stmt_info = vinfo_for_stmt (new_stmt);
	}

      *vec_stmt = STMT_VINFO_VEC_STMT (stmt_info);

      break;

    case WIDEN:
      /* No current target implements this case.  */
      return false;
    }

  VEC_free (tree, heap, vargs);

  /* The call in STMT might prevent it from being removed in dce.
     We however cannot remove it here, due to the way the ssa name
     it defines is mapped to the new definition.  So just replace
     rhs of the statement with something harmless.  */

  type = TREE_TYPE (scalar_dest);
  new_stmt = gimple_build_assign (gimple_call_lhs (stmt),
				  fold_convert (type, integer_zero_node));
  set_vinfo_for_stmt (new_stmt, stmt_info);
  set_vinfo_for_stmt (stmt, NULL);
  STMT_VINFO_STMT (stmt_info) = new_stmt;
  gsi_replace (gsi, new_stmt, false);
  SSA_NAME_DEF_STMT (gimple_assign_lhs (new_stmt)) = new_stmt;

  return true;
}


/* Function vect_gen_widened_results_half

   Create a vector stmt whose code, type, number of arguments, and result
   variable are CODE, OP_TYPE, and VEC_DEST, and its arguments are 
   VEC_OPRND0 and VEC_OPRND1. The new vector stmt is to be inserted at BSI.
   In the case that CODE is a CALL_EXPR, this means that a call to DECL
   needs to be created (DECL is a function-decl of a target-builtin).
   STMT is the original scalar stmt that we are vectorizing.  */

static gimple
vect_gen_widened_results_half (enum tree_code code,
			       tree decl,
                               tree vec_oprnd0, tree vec_oprnd1, int op_type,
			       tree vec_dest, gimple_stmt_iterator *gsi,
			       gimple stmt)
{ 
  gimple new_stmt;
  tree new_temp; 
  tree sym; 
  ssa_op_iter iter;
 
  /* Generate half of the widened result:  */ 
  if (code == CALL_EXPR) 
    {  
      /* Target specific support  */ 
      if (op_type == binary_op)
	new_stmt = gimple_build_call (decl, 2, vec_oprnd0, vec_oprnd1);
      else
	new_stmt = gimple_build_call (decl, 1, vec_oprnd0);
      new_temp = make_ssa_name (vec_dest, new_stmt);
      gimple_call_set_lhs (new_stmt, new_temp);
    } 
  else 
    {
      /* Generic support */ 
      gcc_assert (op_type == TREE_CODE_LENGTH (code)); 
      if (op_type != binary_op)
	vec_oprnd1 = NULL;
      new_stmt = gimple_build_assign_with_ops (code, vec_dest, vec_oprnd0,
					       vec_oprnd1);
      new_temp = make_ssa_name (vec_dest, new_stmt);
      gimple_assign_set_lhs (new_stmt, new_temp);
    } 
  vect_finish_stmt_generation (stmt, new_stmt, gsi);

  if (code == CALL_EXPR)
    {
      FOR_EACH_SSA_TREE_OPERAND (sym, new_stmt, iter, SSA_OP_ALL_VIRTUALS)
        {
          if (TREE_CODE (sym) == SSA_NAME)
            sym = SSA_NAME_VAR (sym);
          mark_sym_for_renaming (sym);
        }
    }

  return new_stmt;
}


/* Check if STMT performs a conversion operation, that can be vectorized. 
   If VEC_STMT is also passed, vectorize the STMT: create a vectorized 
   stmt to replace it, put it in VEC_STMT, and insert it at BSI.
   Return FALSE if not a vectorizable STMT, TRUE otherwise.  */

bool
vectorizable_conversion (gimple stmt, gimple_stmt_iterator *gsi,
			 gimple *vec_stmt, slp_tree slp_node)
{
  tree vec_dest;
  tree scalar_dest;
  tree op0;
  tree vec_oprnd0 = NULL_TREE, vec_oprnd1 = NULL_TREE;
  stmt_vec_info stmt_info = vinfo_for_stmt (stmt);
  loop_vec_info loop_vinfo = STMT_VINFO_LOOP_VINFO (stmt_info);
  enum tree_code code, code1 = ERROR_MARK, code2 = ERROR_MARK;
  tree decl1 = NULL_TREE, decl2 = NULL_TREE;
  tree new_temp;
  tree def;
  gimple def_stmt;
  enum vect_def_type dt[2] = {vect_unknown_def_type, vect_unknown_def_type};
  gimple new_stmt = NULL;
  stmt_vec_info prev_stmt_info;
  int nunits_in;
  int nunits_out;
  tree vectype_out, vectype_in;
  int ncopies, j;
  tree expr;
  tree rhs_type, lhs_type;
  tree builtin_decl;
  enum { NARROW, NONE, WIDEN } modifier;
  int i;
  VEC(tree,heap) *vec_oprnds0 = NULL;
  tree vop0;
  tree integral_type;
  VEC(tree,heap) *dummy = NULL;
  int dummy_int;

  /* Is STMT a vectorizable conversion?   */

  if (!STMT_VINFO_RELEVANT_P (stmt_info))
    return false;

  if (STMT_VINFO_DEF_TYPE (stmt_info) != vect_loop_def)
    return false;

  if (!is_gimple_assign (stmt))
    return false;

  if (TREE_CODE (gimple_assign_lhs (stmt)) != SSA_NAME)
    return false;

  code = gimple_assign_rhs_code (stmt);
  if (code != FIX_TRUNC_EXPR && code != FLOAT_EXPR)
    return false;

  /* Check types of lhs and rhs.  */
  op0 = gimple_assign_rhs1 (stmt);
  rhs_type = TREE_TYPE (op0);
  vectype_in = get_vectype_for_scalar_type (rhs_type);
  if (!vectype_in)
    return false;
  nunits_in = TYPE_VECTOR_SUBPARTS (vectype_in);

  scalar_dest = gimple_assign_lhs (stmt);
  lhs_type = TREE_TYPE (scalar_dest);
  vectype_out = get_vectype_for_scalar_type (lhs_type);
  if (!vectype_out)
    return false;
  nunits_out = TYPE_VECTOR_SUBPARTS (vectype_out);

  /* FORNOW */
  if (nunits_in == nunits_out / 2)
    modifier = NARROW;
  else if (nunits_out == nunits_in)
    modifier = NONE;
  else if (nunits_out == nunits_in / 2)
    modifier = WIDEN;
  else
    return false;

  if (modifier == NONE)
    gcc_assert (STMT_VINFO_VECTYPE (stmt_info) == vectype_out);

  /* Bail out if the types are both integral or non-integral.  */
  if ((INTEGRAL_TYPE_P (rhs_type) && INTEGRAL_TYPE_P (lhs_type))
      || (!INTEGRAL_TYPE_P (rhs_type) && !INTEGRAL_TYPE_P (lhs_type)))
    return false;

  integral_type = INTEGRAL_TYPE_P (rhs_type) ? vectype_in : vectype_out;

  if (modifier == NARROW)
    ncopies = LOOP_VINFO_VECT_FACTOR (loop_vinfo) / nunits_out;
  else
    ncopies = LOOP_VINFO_VECT_FACTOR (loop_vinfo) / nunits_in;

  /* FORNOW: SLP with multiple types is not supported. The SLP analysis verifies
     this, so we can safely override NCOPIES with 1 here.  */
  if (slp_node)
    ncopies = 1;
  
  /* Sanity check: make sure that at least one copy of the vectorized stmt
     needs to be generated.  */
  gcc_assert (ncopies >= 1);

  /* Check the operands of the operation.  */
  if (!vect_is_simple_use (op0, loop_vinfo, &def_stmt, &def, &dt[0]))
    {
      if (vect_print_dump_info (REPORT_DETAILS))
	fprintf (vect_dump, "use not simple.");
      return false;
    }

  /* Supportable by target?  */
  if ((modifier == NONE
       && !targetm.vectorize.builtin_conversion (code, integral_type))
      || (modifier == WIDEN
	  && !supportable_widening_operation (code, stmt, vectype_in,
					      &decl1, &decl2,
					      &code1, &code2,
                                              &dummy_int, &dummy))
      || (modifier == NARROW
	  && !supportable_narrowing_operation (code, stmt, vectype_in,
					       &code1, &dummy_int, &dummy)))
    {
      if (vect_print_dump_info (REPORT_DETAILS))
        fprintf (vect_dump, "conversion not supported by target.");
      return false;
    }

  if (modifier != NONE)
    {
      STMT_VINFO_VECTYPE (stmt_info) = vectype_in;
      /* FORNOW: SLP not supported.  */
      if (STMT_SLP_TYPE (stmt_info))
	return false;      
    }

  if (!vec_stmt)		/* transformation not required.  */
    {
      STMT_VINFO_TYPE (stmt_info) = type_conversion_vec_info_type;
      return true;
    }

  /** Transform.  **/
  if (vect_print_dump_info (REPORT_DETAILS))
    fprintf (vect_dump, "transform conversion.");

  /* Handle def.  */
  vec_dest = vect_create_destination_var (scalar_dest, vectype_out);

  if (modifier == NONE && !slp_node)
    vec_oprnds0 = VEC_alloc (tree, heap, 1);

  prev_stmt_info = NULL;
  switch (modifier)
    {
    case NONE:
      for (j = 0; j < ncopies; j++)
	{
	  tree sym;
	  ssa_op_iter iter;

	  if (j == 0)
	    vect_get_vec_defs (op0, NULL, stmt, &vec_oprnds0, NULL, slp_node); 
	  else
	    vect_get_vec_defs_for_stmt_copy (dt, &vec_oprnds0, NULL);

	  builtin_decl =
	    targetm.vectorize.builtin_conversion (code, integral_type);
	  for (i = 0; VEC_iterate (tree, vec_oprnds0, i, vop0); i++)
	    { 
	      /* Arguments are ready. create the new vector stmt.  */
	      new_stmt = gimple_build_call (builtin_decl, 1, vop0);
	      new_temp = make_ssa_name (vec_dest, new_stmt);
	      gimple_call_set_lhs (new_stmt, new_temp);
	      vect_finish_stmt_generation (stmt, new_stmt, gsi);
	      FOR_EACH_SSA_TREE_OPERAND (sym, new_stmt, iter, 
					 SSA_OP_ALL_VIRTUALS)
		{
		  if (TREE_CODE (sym) == SSA_NAME)
		    sym = SSA_NAME_VAR (sym);
		  mark_sym_for_renaming (sym);
		}
	      if (slp_node)
		VEC_quick_push (gimple, SLP_TREE_VEC_STMTS (slp_node), new_stmt);
	    }

	  if (j == 0)
	    STMT_VINFO_VEC_STMT (stmt_info) = *vec_stmt = new_stmt;
	  else
	    STMT_VINFO_RELATED_STMT (prev_stmt_info) = new_stmt;
	  prev_stmt_info = vinfo_for_stmt (new_stmt);
	}
      break;

    case WIDEN:
      /* In case the vectorization factor (VF) is bigger than the number
	 of elements that we can fit in a vectype (nunits), we have to
	 generate more than one vector stmt - i.e - we need to "unroll"
	 the vector stmt by a factor VF/nunits.  */
      for (j = 0; j < ncopies; j++)
	{
	  if (j == 0)
	    vec_oprnd0 = vect_get_vec_def_for_operand (op0, stmt, NULL);
	  else
	    vec_oprnd0 = vect_get_vec_def_for_stmt_copy (dt[0], vec_oprnd0);

	  STMT_VINFO_VECTYPE (stmt_info) = vectype_in;

	  /* Generate first half of the widened result:  */
	  new_stmt
	    = vect_gen_widened_results_half (code1, decl1, 
					     vec_oprnd0, vec_oprnd1,
					     unary_op, vec_dest, gsi, stmt);
	  if (j == 0)
	    STMT_VINFO_VEC_STMT (stmt_info) = new_stmt;
	  else
	    STMT_VINFO_RELATED_STMT (prev_stmt_info) = new_stmt;
	  prev_stmt_info = vinfo_for_stmt (new_stmt);

	  /* Generate second half of the widened result:  */
	  new_stmt
	    = vect_gen_widened_results_half (code2, decl2,
					     vec_oprnd0, vec_oprnd1,
					     unary_op, vec_dest, gsi, stmt);
	  STMT_VINFO_RELATED_STMT (prev_stmt_info) = new_stmt;
	  prev_stmt_info = vinfo_for_stmt (new_stmt);
	}
      break;

    case NARROW:
      /* In case the vectorization factor (VF) is bigger than the number
	 of elements that we can fit in a vectype (nunits), we have to
	 generate more than one vector stmt - i.e - we need to "unroll"
	 the vector stmt by a factor VF/nunits.  */
      for (j = 0; j < ncopies; j++)
	{
	  /* Handle uses.  */
	  if (j == 0)
	    {
	      vec_oprnd0 = vect_get_vec_def_for_operand (op0, stmt, NULL);
	      vec_oprnd1 = vect_get_vec_def_for_stmt_copy (dt[0], vec_oprnd0);
	    }
	  else
	    {
	      vec_oprnd0 = vect_get_vec_def_for_stmt_copy (dt[0], vec_oprnd1);
	      vec_oprnd1 = vect_get_vec_def_for_stmt_copy (dt[0], vec_oprnd0);
	    }

	  /* Arguments are ready. Create the new vector stmt.  */
	  expr = build2 (code1, vectype_out, vec_oprnd0, vec_oprnd1);
	  new_stmt = gimple_build_assign_with_ops (code1, vec_dest, vec_oprnd0,
						   vec_oprnd1);
	  new_temp = make_ssa_name (vec_dest, new_stmt);
	  gimple_assign_set_lhs (new_stmt, new_temp);
	  vect_finish_stmt_generation (stmt, new_stmt, gsi);

	  if (j == 0)
	    STMT_VINFO_VEC_STMT (stmt_info) = new_stmt;
	  else
	    STMT_VINFO_RELATED_STMT (prev_stmt_info) = new_stmt;

	  prev_stmt_info = vinfo_for_stmt (new_stmt);
	}

      *vec_stmt = STMT_VINFO_VEC_STMT (stmt_info);
    }

  if (vec_oprnds0)
    VEC_free (tree, heap, vec_oprnds0); 

  return true;
}


/* Function vectorizable_assignment.

   Check if STMT performs an assignment (copy) that can be vectorized. 
   If VEC_STMT is also passed, vectorize the STMT: create a vectorized 
   stmt to replace it, put it in VEC_STMT, and insert it at BSI.
   Return FALSE if not a vectorizable STMT, TRUE otherwise.  */

bool
vectorizable_assignment (gimple stmt, gimple_stmt_iterator *gsi,
			 gimple *vec_stmt, slp_tree slp_node)
{
  tree vec_dest;
  tree scalar_dest;
  tree op;
  stmt_vec_info stmt_info = vinfo_for_stmt (stmt);
  tree vectype = STMT_VINFO_VECTYPE (stmt_info);
  loop_vec_info loop_vinfo = STMT_VINFO_LOOP_VINFO (stmt_info);
  tree new_temp;
  tree def;
  gimple def_stmt;
  enum vect_def_type dt[2] = {vect_unknown_def_type, vect_unknown_def_type};
  int nunits = TYPE_VECTOR_SUBPARTS (vectype);
  int ncopies;
  int i;
  VEC(tree,heap) *vec_oprnds = NULL;
  tree vop;

  /* Multiple types in SLP are handled by creating the appropriate number of
     vectorized stmts for each SLP node. Hence, NCOPIES is always 1 in
     case of SLP.  */
  if (slp_node)
    ncopies = 1;
  else
    ncopies = LOOP_VINFO_VECT_FACTOR (loop_vinfo) / nunits;

  gcc_assert (ncopies >= 1);
  if (ncopies > 1)
    return false; /* FORNOW */

  if (!STMT_VINFO_RELEVANT_P (stmt_info))
    return false;

  if (STMT_VINFO_DEF_TYPE (stmt_info) != vect_loop_def)
    return false;

  /* Is vectorizable assignment?  */
  if (!is_gimple_assign (stmt))
    return false;

  scalar_dest = gimple_assign_lhs (stmt);
  if (TREE_CODE (scalar_dest) != SSA_NAME)
    return false;

  if (gimple_assign_single_p (stmt)
      || gimple_assign_rhs_code (stmt) == PAREN_EXPR)
    op = gimple_assign_rhs1 (stmt);
  else
    return false;

  if (!vect_is_simple_use (op, loop_vinfo, &def_stmt, &def, &dt[0]))
    {
      if (vect_print_dump_info (REPORT_DETAILS))
        fprintf (vect_dump, "use not simple.");
      return false;
    }

  if (!vec_stmt) /* transformation not required.  */
    {
      STMT_VINFO_TYPE (stmt_info) = assignment_vec_info_type;
      if (vect_print_dump_info (REPORT_DETAILS))
        fprintf (vect_dump, "=== vectorizable_assignment ===");
      vect_model_simple_cost (stmt_info, ncopies, dt, NULL);
      return true;
    }

  /** Transform.  **/
  if (vect_print_dump_info (REPORT_DETAILS))
    fprintf (vect_dump, "transform assignment.");

  /* Handle def.  */
  vec_dest = vect_create_destination_var (scalar_dest, vectype);

  /* Handle use.  */
  vect_get_vec_defs (op, NULL, stmt, &vec_oprnds, NULL, slp_node);

  /* Arguments are ready. create the new vector stmt.  */
  for (i = 0; VEC_iterate (tree, vec_oprnds, i, vop); i++)
    {
      *vec_stmt = gimple_build_assign (vec_dest, vop);
      new_temp = make_ssa_name (vec_dest, *vec_stmt);
      gimple_assign_set_lhs (*vec_stmt, new_temp);
      vect_finish_stmt_generation (stmt, *vec_stmt, gsi);
      STMT_VINFO_VEC_STMT (stmt_info) = *vec_stmt;

      if (slp_node)
	VEC_quick_push (gimple, SLP_TREE_VEC_STMTS (slp_node), *vec_stmt);
   }
  
  VEC_free (tree, heap, vec_oprnds);       
  return true;
}


/* Function vect_min_worthwhile_factor.

   For a loop where we could vectorize the operation indicated by CODE,
   return the minimum vectorization factor that makes it worthwhile
   to use generic vectors.  */
static int
vect_min_worthwhile_factor (enum tree_code code)
{
  switch (code)
    {
    case PLUS_EXPR:
    case MINUS_EXPR:
    case NEGATE_EXPR:
      return 4;

    case BIT_AND_EXPR:
    case BIT_IOR_EXPR:
    case BIT_XOR_EXPR:
    case BIT_NOT_EXPR:
      return 2;

    default:
      return INT_MAX;
    }
}


/* Function vectorizable_induction

   Check if PHI performs an induction computation that can be vectorized.
   If VEC_STMT is also passed, vectorize the induction PHI: create a vectorized
   phi to replace it, put it in VEC_STMT, and add it to the same basic block.
   Return FALSE if not a vectorizable STMT, TRUE otherwise.  */

bool
vectorizable_induction (gimple phi, gimple_stmt_iterator *gsi ATTRIBUTE_UNUSED,
			gimple *vec_stmt)
{
  stmt_vec_info stmt_info = vinfo_for_stmt (phi);
  tree vectype = STMT_VINFO_VECTYPE (stmt_info);
  loop_vec_info loop_vinfo = STMT_VINFO_LOOP_VINFO (stmt_info);
  struct loop *loop = LOOP_VINFO_LOOP (loop_vinfo);
  int nunits = TYPE_VECTOR_SUBPARTS (vectype);
  int ncopies = LOOP_VINFO_VECT_FACTOR (loop_vinfo) / nunits;
  tree vec_def;

  gcc_assert (ncopies >= 1);
  /* FORNOW. This restriction should be relaxed.  */
  if (nested_in_vect_loop_p (loop, phi) && ncopies > 1)
    {
      if (vect_print_dump_info (REPORT_DETAILS))
        fprintf (vect_dump, "multiple types in nested loop.");
      return false;
    }

  if (!STMT_VINFO_RELEVANT_P (stmt_info))
    return false;

  /* FORNOW: SLP not supported.  */
  if (STMT_SLP_TYPE (stmt_info))
    return false;

  gcc_assert (STMT_VINFO_DEF_TYPE (stmt_info) == vect_induction_def);

  if (gimple_code (phi) != GIMPLE_PHI)
    return false;

  if (!vec_stmt) /* transformation not required.  */
    {
      STMT_VINFO_TYPE (stmt_info) = induc_vec_info_type;
      if (vect_print_dump_info (REPORT_DETAILS))
        fprintf (vect_dump, "=== vectorizable_induction ===");
      vect_model_induction_cost (stmt_info, ncopies);
      return true;
    }

  /** Transform.  **/

  if (vect_print_dump_info (REPORT_DETAILS))
    fprintf (vect_dump, "transform induction phi.");

  vec_def = get_initial_def_for_induction (phi);
  *vec_stmt = SSA_NAME_DEF_STMT (vec_def);
  return true;
}


/* Function vectorizable_operation.

   Check if STMT performs a binary or unary operation that can be vectorized. 
   If VEC_STMT is also passed, vectorize the STMT: create a vectorized 
   stmt to replace it, put it in VEC_STMT, and insert it at BSI.
   Return FALSE if not a vectorizable STMT, TRUE otherwise.  */

bool
vectorizable_operation (gimple stmt, gimple_stmt_iterator *gsi,
			gimple *vec_stmt, slp_tree slp_node)
{
  tree vec_dest;
  tree scalar_dest;
  tree op0, op1 = NULL;
  tree vec_oprnd1 = NULL_TREE;
  stmt_vec_info stmt_info = vinfo_for_stmt (stmt);
  tree vectype = STMT_VINFO_VECTYPE (stmt_info);
  loop_vec_info loop_vinfo = STMT_VINFO_LOOP_VINFO (stmt_info);
  enum tree_code code;
  enum machine_mode vec_mode;
  tree new_temp;
  int op_type;
  optab optab;
  int icode;
  enum machine_mode optab_op2_mode;
  tree def;
  gimple def_stmt;
  enum vect_def_type dt[2] = {vect_unknown_def_type, vect_unknown_def_type};
  gimple new_stmt = NULL;
  stmt_vec_info prev_stmt_info;
  int nunits_in = TYPE_VECTOR_SUBPARTS (vectype);
  int nunits_out;
  tree vectype_out;
  int ncopies;
  int j, i;
  VEC(tree,heap) *vec_oprnds0 = NULL, *vec_oprnds1 = NULL;
  tree vop0, vop1;
  unsigned int k;
  bool shift_p = false;
  bool scalar_shift_arg = false;

  /* Multiple types in SLP are handled by creating the appropriate number of
     vectorized stmts for each SLP node. Hence, NCOPIES is always 1 in
     case of SLP.  */
  if (slp_node)
    ncopies = 1;
  else
    ncopies = LOOP_VINFO_VECT_FACTOR (loop_vinfo) / nunits_in;

  gcc_assert (ncopies >= 1);

  if (!STMT_VINFO_RELEVANT_P (stmt_info))
    return false;

  if (STMT_VINFO_DEF_TYPE (stmt_info) != vect_loop_def)
    return false;

  /* Is STMT a vectorizable binary/unary operation?   */
  if (!is_gimple_assign (stmt))
    return false;

  if (TREE_CODE (gimple_assign_lhs (stmt)) != SSA_NAME)
    return false;

  scalar_dest = gimple_assign_lhs (stmt);
  vectype_out = get_vectype_for_scalar_type (TREE_TYPE (scalar_dest));
  if (!vectype_out)
    return false;
  nunits_out = TYPE_VECTOR_SUBPARTS (vectype_out);
  if (nunits_out != nunits_in)
    return false;

  code = gimple_assign_rhs_code (stmt);

  /* For pointer addition, we should use the normal plus for
     the vector addition.  */
  if (code == POINTER_PLUS_EXPR)
    code = PLUS_EXPR;

  /* Support only unary or binary operations.  */
  op_type = TREE_CODE_LENGTH (code);
  if (op_type != unary_op && op_type != binary_op)
    {
      if (vect_print_dump_info (REPORT_DETAILS))
	fprintf (vect_dump, "num. args = %d (not unary/binary op).", op_type);
      return false;
    }

  op0 = gimple_assign_rhs1 (stmt);
  if (!vect_is_simple_use (op0, loop_vinfo, &def_stmt, &def, &dt[0]))
    {
      if (vect_print_dump_info (REPORT_DETAILS))
        fprintf (vect_dump, "use not simple.");
      return false;
    }

  if (op_type == binary_op)
    {
      op1 = gimple_assign_rhs2 (stmt);
      if (!vect_is_simple_use (op1, loop_vinfo, &def_stmt, &def, &dt[1]))
	{
	  if (vect_print_dump_info (REPORT_DETAILS))
	    fprintf (vect_dump, "use not simple.");
	  return false;
	}
    }

  /* If this is a shift/rotate, determine whether the shift amount is a vector,
     or scalar.  If the shift/rotate amount is a vector, use the vector/vector
     shift optabs.  */
  if (code == LSHIFT_EXPR || code == RSHIFT_EXPR || code == LROTATE_EXPR
      || code == RROTATE_EXPR)
    {
      shift_p = true;

      /* vector shifted by vector */
      if (dt[1] == vect_loop_def)
	{
	  optab = optab_for_tree_code (code, vectype, optab_vector);
	  if (vect_print_dump_info (REPORT_DETAILS))
	    fprintf (vect_dump, "vector/vector shift/rotate found.");
	}

      /* See if the machine has a vector shifted by scalar insn and if not
	 then see if it has a vector shifted by vector insn */
      else if (dt[1] == vect_constant_def || dt[1] == vect_invariant_def)
	{
	  optab = optab_for_tree_code (code, vectype, optab_scalar);
	  if (optab
	      && (optab_handler (optab, TYPE_MODE (vectype))->insn_code
		  != CODE_FOR_nothing))
	    {
	      scalar_shift_arg = true;
	      if (vect_print_dump_info (REPORT_DETAILS))
		fprintf (vect_dump, "vector/scalar shift/rotate found.");
	    }
	  else
	    {
	      optab = optab_for_tree_code (code, vectype, optab_vector);
	      if (vect_print_dump_info (REPORT_DETAILS)
		  && optab
		  && (optab_handler (optab, TYPE_MODE (vectype))->insn_code
		      != CODE_FOR_nothing))
		fprintf (vect_dump, "vector/vector shift/rotate found.");
	    }
	}

      else
	{
	  if (vect_print_dump_info (REPORT_DETAILS))
	    fprintf (vect_dump, "operand mode requires invariant argument.");
	  return false;
	}
    }
  else
    optab = optab_for_tree_code (code, vectype, optab_default);

  /* Supportable by target?  */
  if (!optab)
    {
      if (vect_print_dump_info (REPORT_DETAILS))
	fprintf (vect_dump, "no optab.");
      return false;
    }
  vec_mode = TYPE_MODE (vectype);
  icode = (int) optab_handler (optab, vec_mode)->insn_code;
  if (icode == CODE_FOR_nothing)
    {
      if (vect_print_dump_info (REPORT_DETAILS))
	fprintf (vect_dump, "op not supported by target.");
      /* Check only during analysis.  */
      if (GET_MODE_SIZE (vec_mode) != UNITS_PER_WORD
          || (LOOP_VINFO_VECT_FACTOR (loop_vinfo)
	      < vect_min_worthwhile_factor (code)
              && !vec_stmt))
        return false;
      if (vect_print_dump_info (REPORT_DETAILS))
	fprintf (vect_dump, "proceeding using word mode.");
    }

  /* Worthwhile without SIMD support? Check only during analysis.  */
  if (!VECTOR_MODE_P (TYPE_MODE (vectype))
      && LOOP_VINFO_VECT_FACTOR (loop_vinfo)
	 < vect_min_worthwhile_factor (code)
      && !vec_stmt)
    {
      if (vect_print_dump_info (REPORT_DETAILS))
	fprintf (vect_dump, "not worthwhile without SIMD support.");
      return false;
    }

  if (!vec_stmt) /* transformation not required.  */
    {
      STMT_VINFO_TYPE (stmt_info) = op_vec_info_type;
      if (vect_print_dump_info (REPORT_DETAILS))
        fprintf (vect_dump, "=== vectorizable_operation ===");
      vect_model_simple_cost (stmt_info, ncopies, dt, NULL);
      return true;
    }

  /** Transform.  **/

  if (vect_print_dump_info (REPORT_DETAILS))
    fprintf (vect_dump, "transform binary/unary operation.");

  /* Handle def.  */
  vec_dest = vect_create_destination_var (scalar_dest, vectype);

  /* Allocate VECs for vector operands. In case of SLP, vector operands are 
     created in the previous stages of the recursion, so no allocation is
     needed, except for the case of shift with scalar shift argument. In that
     case we store the scalar operand in VEC_OPRNDS1 for every vector stmt to
     be created to vectorize the SLP group, i.e., SLP_NODE->VEC_STMTS_SIZE.
     In case of loop-based vectorization we allocate VECs of size 1. We 
     allocate VEC_OPRNDS1 only in case of binary operation.  */ 
  if (!slp_node)
    {
      vec_oprnds0 = VEC_alloc (tree, heap, 1);
      if (op_type == binary_op)
        vec_oprnds1 = VEC_alloc (tree, heap, 1);
    }
  else if (scalar_shift_arg)
    vec_oprnds1 = VEC_alloc (tree, heap, slp_node->vec_stmts_size);  

  /* In case the vectorization factor (VF) is bigger than the number
     of elements that we can fit in a vectype (nunits), we have to generate
     more than one vector stmt - i.e - we need to "unroll" the
     vector stmt by a factor VF/nunits. In doing so, we record a pointer
     from one copy of the vector stmt to the next, in the field
     STMT_VINFO_RELATED_STMT. This is necessary in order to allow following
     stages to find the correct vector defs to be used when vectorizing
     stmts that use the defs of the current stmt. The example below illustrates
     the vectorization process when VF=16 and nunits=4 (i.e - we need to create
     4 vectorized stmts):

     before vectorization:
                                RELATED_STMT    VEC_STMT
        S1:     x = memref      -               -
        S2:     z = x + 1       -               -

     step 1: vectorize stmt S1 (done in vectorizable_load. See more details
             there):
                                RELATED_STMT    VEC_STMT
        VS1_0:  vx0 = memref0   VS1_1           -
        VS1_1:  vx1 = memref1   VS1_2           -
        VS1_2:  vx2 = memref2   VS1_3           -
        VS1_3:  vx3 = memref3   -               -
        S1:     x = load        -               VS1_0
        S2:     z = x + 1       -               -

     step2: vectorize stmt S2 (done here):
        To vectorize stmt S2 we first need to find the relevant vector
        def for the first operand 'x'. This is, as usual, obtained from
        the vector stmt recorded in the STMT_VINFO_VEC_STMT of the stmt
        that defines 'x' (S1). This way we find the stmt VS1_0, and the
        relevant vector def 'vx0'. Having found 'vx0' we can generate
        the vector stmt VS2_0, and as usual, record it in the
        STMT_VINFO_VEC_STMT of stmt S2.
        When creating the second copy (VS2_1), we obtain the relevant vector
        def from the vector stmt recorded in the STMT_VINFO_RELATED_STMT of
        stmt VS1_0. This way we find the stmt VS1_1 and the relevant
        vector def 'vx1'. Using 'vx1' we create stmt VS2_1 and record a
        pointer to it in the STMT_VINFO_RELATED_STMT of the vector stmt VS2_0.
        Similarly when creating stmts VS2_2 and VS2_3. This is the resulting
        chain of stmts and pointers:
                                RELATED_STMT    VEC_STMT
        VS1_0:  vx0 = memref0   VS1_1           -
        VS1_1:  vx1 = memref1   VS1_2           -
        VS1_2:  vx2 = memref2   VS1_3           -
        VS1_3:  vx3 = memref3   -               -
        S1:     x = load        -               VS1_0
        VS2_0:  vz0 = vx0 + v1  VS2_1           -
        VS2_1:  vz1 = vx1 + v1  VS2_2           -
        VS2_2:  vz2 = vx2 + v1  VS2_3           -
        VS2_3:  vz3 = vx3 + v1  -               -
        S2:     z = x + 1       -               VS2_0  */

  prev_stmt_info = NULL;
  for (j = 0; j < ncopies; j++)
    {
      /* Handle uses.  */
      if (j == 0)
	{
	  if (op_type == binary_op && scalar_shift_arg)
	    {
	      /* Vector shl and shr insn patterns can be defined with scalar 
		 operand 2 (shift operand). In this case, use constant or loop 
		 invariant op1 directly, without extending it to vector mode 
		 first.  */
	      optab_op2_mode = insn_data[icode].operand[2].mode;
	      if (!VECTOR_MODE_P (optab_op2_mode))
		{
		  if (vect_print_dump_info (REPORT_DETAILS))
		    fprintf (vect_dump, "operand 1 using scalar mode.");
		  vec_oprnd1 = op1;
		  VEC_quick_push (tree, vec_oprnds1, vec_oprnd1);
	          if (slp_node)
	            {
	              /* Store vec_oprnd1 for every vector stmt to be created
	                 for SLP_NODE. We check during the analysis that all the
                         shift arguments are the same.  
	                 TODO: Allow different constants for different vector 
	                 stmts generated for an SLP instance.  */          
	              for (k = 0; k < slp_node->vec_stmts_size - 1; k++)
	                VEC_quick_push (tree, vec_oprnds1, vec_oprnd1);
	            }
		}
	    }
	 
          /* vec_oprnd1 is available if operand 1 should be of a scalar-type 
             (a special case for certain kind of vector shifts); otherwise, 
             operand 1 should be of a vector type (the usual case).  */
	  if (op_type == binary_op && !vec_oprnd1)
	    vect_get_vec_defs (op0, op1, stmt, &vec_oprnds0, &vec_oprnds1, 
			       slp_node);
	  else
	    vect_get_vec_defs (op0, NULL_TREE, stmt, &vec_oprnds0, NULL, 
			       slp_node);
	}
      else
	vect_get_vec_defs_for_stmt_copy (dt, &vec_oprnds0, &vec_oprnds1);

      /* Arguments are ready. Create the new vector stmt.  */
      for (i = 0; VEC_iterate (tree, vec_oprnds0, i, vop0); i++)
        {
	  vop1 = ((op_type == binary_op)
		  ? VEC_index (tree, vec_oprnds1, i) : NULL);
	  new_stmt = gimple_build_assign_with_ops (code, vec_dest, vop0, vop1);
	  new_temp = make_ssa_name (vec_dest, new_stmt);
	  gimple_assign_set_lhs (new_stmt, new_temp);
	  vect_finish_stmt_generation (stmt, new_stmt, gsi);
          if (slp_node)
	    VEC_quick_push (gimple, SLP_TREE_VEC_STMTS (slp_node), new_stmt);
        }

      if (slp_node)
        continue;

      if (j == 0)
	STMT_VINFO_VEC_STMT (stmt_info) = *vec_stmt = new_stmt;
      else
	STMT_VINFO_RELATED_STMT (prev_stmt_info) = new_stmt;
      prev_stmt_info = vinfo_for_stmt (new_stmt);
    }

  VEC_free (tree, heap, vec_oprnds0);
  if (vec_oprnds1)
    VEC_free (tree, heap, vec_oprnds1);

  return true;
}


/* Get vectorized definitions for loop-based vectorization. For the first
   operand we call vect_get_vec_def_for_operand() (with OPRND containing 
   scalar operand), and for the rest we get a copy with 
   vect_get_vec_def_for_stmt_copy() using the previous vector definition
   (stored in OPRND). See vect_get_vec_def_for_stmt_copy() for details.
   The vectors are collected into VEC_OPRNDS.  */

static void
vect_get_loop_based_defs (tree *oprnd, gimple stmt, enum vect_def_type dt, 
                          VEC (tree, heap) **vec_oprnds, int multi_step_cvt)
{
  tree vec_oprnd;

  /* Get first vector operand.  */
  /* All the vector operands except the very first one (that is scalar oprnd)
     are stmt copies.  */
  if (TREE_CODE (TREE_TYPE (*oprnd)) != VECTOR_TYPE)  
    vec_oprnd = vect_get_vec_def_for_operand (*oprnd, stmt, NULL);
  else
    vec_oprnd = vect_get_vec_def_for_stmt_copy (dt, *oprnd);

  VEC_quick_push (tree, *vec_oprnds, vec_oprnd);

  /* Get second vector operand.  */
  vec_oprnd = vect_get_vec_def_for_stmt_copy (dt, vec_oprnd);
  VEC_quick_push (tree, *vec_oprnds, vec_oprnd);
    
  *oprnd = vec_oprnd;

  /* For conversion in multiple steps, continue to get operands 
     recursively.  */
  if (multi_step_cvt)
    vect_get_loop_based_defs (oprnd, stmt, dt, vec_oprnds,  multi_step_cvt - 1); 
}


/* Create vectorized demotion statements for vector operands from VEC_OPRNDS.
   For multi-step conversions store the resulting vectors and call the function 
   recursively.  */

static void
vect_create_vectorized_demotion_stmts (VEC (tree, heap) **vec_oprnds,
                                       int multi_step_cvt, gimple stmt,
                                       VEC (tree, heap) *vec_dsts,
                                       gimple_stmt_iterator *gsi,
                                       slp_tree slp_node, enum tree_code code,
                                       stmt_vec_info *prev_stmt_info)
{
  unsigned int i;
  tree vop0, vop1, new_tmp, vec_dest;
  gimple new_stmt;
  stmt_vec_info stmt_info = vinfo_for_stmt (stmt);

  vec_dest = VEC_pop (tree, vec_dsts); 

  for (i = 0; i < VEC_length (tree, *vec_oprnds); i += 2)
    {
      /* Create demotion operation.  */
      vop0 = VEC_index (tree, *vec_oprnds, i);
      vop1 = VEC_index (tree, *vec_oprnds, i + 1);
      new_stmt = gimple_build_assign_with_ops (code, vec_dest, vop0, vop1);
      new_tmp = make_ssa_name (vec_dest, new_stmt);
      gimple_assign_set_lhs (new_stmt, new_tmp);
      vect_finish_stmt_generation (stmt, new_stmt, gsi);

      if (multi_step_cvt)
        /* Store the resulting vector for next recursive call.  */
        VEC_replace (tree, *vec_oprnds, i/2, new_tmp);      
      else
        {
          /* This is the last step of the conversion sequence. Store the 
             vectors in SLP_NODE or in vector info of the scalar statement
             (or in STMT_VINFO_RELATED_STMT chain).  */
          if (slp_node)
            VEC_quick_push (gimple, SLP_TREE_VEC_STMTS (slp_node), new_stmt);
          else
            {
              if (!*prev_stmt_info)
                STMT_VINFO_VEC_STMT (stmt_info) = new_stmt;
              else
                STMT_VINFO_RELATED_STMT (*prev_stmt_info) = new_stmt;

              *prev_stmt_info = vinfo_for_stmt (new_stmt);
            }
        }
    }

  /* For multi-step demotion operations we first generate demotion operations
     from the source type to the intermediate types, and then combine the 
     results (stored in VEC_OPRNDS) in demotion operation to the destination
     type.  */
  if (multi_step_cvt)
    {
      /* At each level of recursion we have have of the operands we had at the
         previous level.  */
      VEC_truncate (tree, *vec_oprnds, (i+1)/2);
      vect_create_vectorized_demotion_stmts (vec_oprnds, multi_step_cvt - 1, 
                                             stmt, vec_dsts, gsi, slp_node,
                                             code, prev_stmt_info);
    }
}


/* Function vectorizable_type_demotion

   Check if STMT performs a binary or unary operation that involves
   type demotion, and if it can be vectorized.
   If VEC_STMT is also passed, vectorize the STMT: create a vectorized
   stmt to replace it, put it in VEC_STMT, and insert it at BSI.
   Return FALSE if not a vectorizable STMT, TRUE otherwise.  */

bool
vectorizable_type_demotion (gimple stmt, gimple_stmt_iterator *gsi,
			    gimple *vec_stmt, slp_tree slp_node)
{
  tree vec_dest;
  tree scalar_dest;
  tree op0;
  stmt_vec_info stmt_info = vinfo_for_stmt (stmt);
  loop_vec_info loop_vinfo = STMT_VINFO_LOOP_VINFO (stmt_info);
  enum tree_code code, code1 = ERROR_MARK;
  tree def;
  gimple def_stmt;
  enum vect_def_type dt[2] = {vect_unknown_def_type, vect_unknown_def_type};
  stmt_vec_info prev_stmt_info;
  int nunits_in;
  int nunits_out;
  tree vectype_out;
  int ncopies;
  int j, i;
  tree vectype_in;
  int multi_step_cvt = 0;
  VEC (tree, heap) *vec_oprnds0 = NULL;
  VEC (tree, heap) *vec_dsts = NULL, *interm_types = NULL, *tmp_vec_dsts = NULL;
  tree last_oprnd, intermediate_type;

  if (!STMT_VINFO_RELEVANT_P (stmt_info))
    return false;

  if (STMT_VINFO_DEF_TYPE (stmt_info) != vect_loop_def)
    return false;

  /* Is STMT a vectorizable type-demotion operation?  */
  if (!is_gimple_assign (stmt))
    return false;

  if (TREE_CODE (gimple_assign_lhs (stmt)) != SSA_NAME)
    return false;

  code = gimple_assign_rhs_code (stmt);
  if (!CONVERT_EXPR_CODE_P (code))
    return false;

  op0 = gimple_assign_rhs1 (stmt);
  vectype_in = get_vectype_for_scalar_type (TREE_TYPE (op0));
  if (!vectype_in)
    return false;
  nunits_in = TYPE_VECTOR_SUBPARTS (vectype_in);

  scalar_dest = gimple_assign_lhs (stmt);
  vectype_out = get_vectype_for_scalar_type (TREE_TYPE (scalar_dest));
  if (!vectype_out)
    return false;
  nunits_out = TYPE_VECTOR_SUBPARTS (vectype_out);
  if (nunits_in >= nunits_out)
    return false;

  /* Multiple types in SLP are handled by creating the appropriate number of
     vectorized stmts for each SLP node. Hence, NCOPIES is always 1 in
     case of SLP.  */
  if (slp_node)
    ncopies = 1;
  else
    ncopies = LOOP_VINFO_VECT_FACTOR (loop_vinfo) / nunits_out;

  gcc_assert (ncopies >= 1);

  if (! ((INTEGRAL_TYPE_P (TREE_TYPE (scalar_dest))
	  && INTEGRAL_TYPE_P (TREE_TYPE (op0)))
	 || (SCALAR_FLOAT_TYPE_P (TREE_TYPE (scalar_dest))
	     && SCALAR_FLOAT_TYPE_P (TREE_TYPE (op0))
	     && CONVERT_EXPR_CODE_P (code))))
    return false;

  /* Check the operands of the operation.  */
  if (!vect_is_simple_use (op0, loop_vinfo, &def_stmt, &def, &dt[0]))
    {
      if (vect_print_dump_info (REPORT_DETAILS))
        fprintf (vect_dump, "use not simple.");
      return false;
    }

  /* Supportable by target?  */
  if (!supportable_narrowing_operation (code, stmt, vectype_in, &code1,
                                        &multi_step_cvt, &interm_types))
    return false;

  STMT_VINFO_VECTYPE (stmt_info) = vectype_in;

  if (!vec_stmt) /* transformation not required.  */
    {
      STMT_VINFO_TYPE (stmt_info) = type_demotion_vec_info_type;
      if (vect_print_dump_info (REPORT_DETAILS))
        fprintf (vect_dump, "=== vectorizable_demotion ===");
      vect_model_simple_cost (stmt_info, ncopies, dt, NULL);
      return true;
    }

  /** Transform.  **/
  if (vect_print_dump_info (REPORT_DETAILS))
    fprintf (vect_dump, "transform type demotion operation. ncopies = %d.",
	     ncopies);

  /* In case of multi-step demotion, we first generate demotion operations to 
     the intermediate types, and then from that types to the final one. 
     We create vector destinations for the intermediate type (TYPES) received
     from supportable_narrowing_operation, and store them in the correct order 
     for future use in vect_create_vectorized_demotion_stmts().  */
  if (multi_step_cvt)
    vec_dsts = VEC_alloc (tree, heap, multi_step_cvt + 1);
  else
    vec_dsts = VEC_alloc (tree, heap, 1);
 
  vec_dest = vect_create_destination_var (scalar_dest, vectype_out);
  VEC_quick_push (tree, vec_dsts, vec_dest);

  if (multi_step_cvt)
    {
      for (i = VEC_length (tree, interm_types) - 1; 
           VEC_iterate (tree, interm_types, i, intermediate_type); i--)
        {
          vec_dest = vect_create_destination_var (scalar_dest, 
                                                  intermediate_type);
          VEC_quick_push (tree, vec_dsts, vec_dest);
        }
    }

  /* In case the vectorization factor (VF) is bigger than the number
     of elements that we can fit in a vectype (nunits), we have to generate
     more than one vector stmt - i.e - we need to "unroll" the
     vector stmt by a factor VF/nunits.   */
  last_oprnd = op0;
  prev_stmt_info = NULL;
  for (j = 0; j < ncopies; j++)
    {
      /* Handle uses.  */
      if (slp_node)
        vect_get_slp_defs (slp_node, &vec_oprnds0, NULL); 
      else
        {
          VEC_free (tree, heap, vec_oprnds0);
          vec_oprnds0 = VEC_alloc (tree, heap,
                        (multi_step_cvt ? vect_pow2 (multi_step_cvt) * 2 : 2));
          vect_get_loop_based_defs (&last_oprnd, stmt, dt[0], &vec_oprnds0,  
                                    vect_pow2 (multi_step_cvt) - 1);
        }

      /* Arguments are ready. Create the new vector stmts.  */
      tmp_vec_dsts = VEC_copy (tree, heap, vec_dsts);
      vect_create_vectorized_demotion_stmts (&vec_oprnds0,  
                                             multi_step_cvt, stmt, tmp_vec_dsts,
                                             gsi, slp_node, code1, 
                                             &prev_stmt_info);
    }

  VEC_free (tree, heap, vec_oprnds0);
  VEC_free (tree, heap, vec_dsts);
  VEC_free (tree, heap, tmp_vec_dsts);
  VEC_free (tree, heap, interm_types);

  *vec_stmt = STMT_VINFO_VEC_STMT (stmt_info);
  return true;
}


/* Create vectorized promotion statements for vector operands from VEC_OPRNDS0
   and VEC_OPRNDS1 (for binary operations). For multi-step conversions store 
   the resulting vectors and call the function recursively.  */

static void
vect_create_vectorized_promotion_stmts (VEC (tree, heap) **vec_oprnds0,
                                        VEC (tree, heap) **vec_oprnds1,
                                        int multi_step_cvt, gimple stmt,
                                        VEC (tree, heap) *vec_dsts,
                                        gimple_stmt_iterator *gsi,
                                        slp_tree slp_node, enum tree_code code1,
                                        enum tree_code code2, tree decl1, 
                                        tree decl2, int op_type,
                                        stmt_vec_info *prev_stmt_info)
{
  int i;
  tree vop0, vop1, new_tmp1, new_tmp2, vec_dest;
  gimple new_stmt1, new_stmt2;
  stmt_vec_info stmt_info = vinfo_for_stmt (stmt);
  VEC (tree, heap) *vec_tmp;

  vec_dest = VEC_pop (tree, vec_dsts);
  vec_tmp = VEC_alloc (tree, heap, VEC_length (tree, *vec_oprnds0) * 2);

  for (i = 0; VEC_iterate (tree, *vec_oprnds0, i, vop0); i++)
    {
      if (op_type == binary_op)
        vop1 = VEC_index (tree, *vec_oprnds1, i);
      else
        vop1 = NULL_TREE;

      /* Generate the two halves of promotion operation.  */
      new_stmt1 = vect_gen_widened_results_half (code1, decl1, vop0, vop1,  
                                                 op_type, vec_dest, gsi, stmt);
      new_stmt2 = vect_gen_widened_results_half (code2, decl2, vop0, vop1,
                                                 op_type, vec_dest, gsi, stmt);
      if (is_gimple_call (new_stmt1))
        {
          new_tmp1 = gimple_call_lhs (new_stmt1);
          new_tmp2 = gimple_call_lhs (new_stmt2);
        }
      else
        {
          new_tmp1 = gimple_assign_lhs (new_stmt1);
          new_tmp2 = gimple_assign_lhs (new_stmt2);
        }

      if (multi_step_cvt)
        {
          /* Store the results for the recursive call.  */
          VEC_quick_push (tree, vec_tmp, new_tmp1);
          VEC_quick_push (tree, vec_tmp, new_tmp2);
        }
      else
        {
          /* Last step of promotion sequience - store the results.  */
          if (slp_node)
            {
              VEC_quick_push (gimple, SLP_TREE_VEC_STMTS (slp_node), new_stmt1);
              VEC_quick_push (gimple, SLP_TREE_VEC_STMTS (slp_node), new_stmt2);
            }
          else
            {
              if (!*prev_stmt_info)
                STMT_VINFO_VEC_STMT (stmt_info) = new_stmt1;
              else
                STMT_VINFO_RELATED_STMT (*prev_stmt_info) = new_stmt1;

              *prev_stmt_info = vinfo_for_stmt (new_stmt1);
              STMT_VINFO_RELATED_STMT (*prev_stmt_info) = new_stmt2;
              *prev_stmt_info = vinfo_for_stmt (new_stmt2);
            }
        }
    }

  if (multi_step_cvt)
    {
      /* For multi-step promotion operation we first generate we call the 
         function recurcively for every stage. We start from the input type,
         create promotion operations to the intermediate types, and then
         create promotions to the output type.  */
      *vec_oprnds0 = VEC_copy (tree, heap, vec_tmp);
      VEC_free (tree, heap, vec_tmp);
      vect_create_vectorized_promotion_stmts (vec_oprnds0, vec_oprnds1,
                                              multi_step_cvt - 1, stmt,
                                              vec_dsts, gsi, slp_node, code1,
                                              code2, decl2, decl2, op_type,
                                              prev_stmt_info);
    }
}


/* Function vectorizable_type_promotion

   Check if STMT performs a binary or unary operation that involves
   type promotion, and if it can be vectorized.
   If VEC_STMT is also passed, vectorize the STMT: create a vectorized
   stmt to replace it, put it in VEC_STMT, and insert it at BSI.
   Return FALSE if not a vectorizable STMT, TRUE otherwise.  */

bool
vectorizable_type_promotion (gimple stmt, gimple_stmt_iterator *gsi,
			     gimple *vec_stmt, slp_tree slp_node)
{
  tree vec_dest;
  tree scalar_dest;
  tree op0, op1 = NULL;
  tree vec_oprnd0=NULL, vec_oprnd1=NULL;
  stmt_vec_info stmt_info = vinfo_for_stmt (stmt);
  loop_vec_info loop_vinfo = STMT_VINFO_LOOP_VINFO (stmt_info);
  enum tree_code code, code1 = ERROR_MARK, code2 = ERROR_MARK;
  tree decl1 = NULL_TREE, decl2 = NULL_TREE;
  int op_type; 
  tree def;
  gimple def_stmt;
  enum vect_def_type dt[2] = {vect_unknown_def_type, vect_unknown_def_type};
  stmt_vec_info prev_stmt_info;
  int nunits_in;
  int nunits_out;
  tree vectype_out;
  int ncopies;
  int j, i;
  tree vectype_in;
  tree intermediate_type = NULL_TREE;
  int multi_step_cvt = 0;
  VEC (tree, heap) *vec_oprnds0 = NULL, *vec_oprnds1 = NULL;
  VEC (tree, heap) *vec_dsts = NULL, *interm_types = NULL, *tmp_vec_dsts = NULL;
  
  if (!STMT_VINFO_RELEVANT_P (stmt_info))
    return false;

  if (STMT_VINFO_DEF_TYPE (stmt_info) != vect_loop_def)
    return false;

  /* Is STMT a vectorizable type-promotion operation?  */
  if (!is_gimple_assign (stmt))
    return false;

  if (TREE_CODE (gimple_assign_lhs (stmt)) != SSA_NAME)
    return false;

  code = gimple_assign_rhs_code (stmt);
  if (!CONVERT_EXPR_CODE_P (code)
      && code != WIDEN_MULT_EXPR)
    return false;

  op0 = gimple_assign_rhs1 (stmt);
  vectype_in = get_vectype_for_scalar_type (TREE_TYPE (op0));
  if (!vectype_in)
    return false;
  nunits_in = TYPE_VECTOR_SUBPARTS (vectype_in);

  scalar_dest = gimple_assign_lhs (stmt);
  vectype_out = get_vectype_for_scalar_type (TREE_TYPE (scalar_dest));
  if (!vectype_out)
    return false;
  nunits_out = TYPE_VECTOR_SUBPARTS (vectype_out);
  if (nunits_in <= nunits_out)
    return false;

  /* Multiple types in SLP are handled by creating the appropriate number of
     vectorized stmts for each SLP node. Hence, NCOPIES is always 1 in
     case of SLP.  */
  if (slp_node)
    ncopies = 1;
  else
    ncopies = LOOP_VINFO_VECT_FACTOR (loop_vinfo) / nunits_in;

  gcc_assert (ncopies >= 1);

  if (! ((INTEGRAL_TYPE_P (TREE_TYPE (scalar_dest))
	  && INTEGRAL_TYPE_P (TREE_TYPE (op0)))
	 || (SCALAR_FLOAT_TYPE_P (TREE_TYPE (scalar_dest))
	     && SCALAR_FLOAT_TYPE_P (TREE_TYPE (op0))
	     && CONVERT_EXPR_CODE_P (code))))
    return false;

  /* Check the operands of the operation.  */
  if (!vect_is_simple_use (op0, loop_vinfo, &def_stmt, &def, &dt[0]))
    {
      if (vect_print_dump_info (REPORT_DETAILS))
	fprintf (vect_dump, "use not simple.");
      return false;
    }

  op_type = TREE_CODE_LENGTH (code);
  if (op_type == binary_op)
    {
      op1 = gimple_assign_rhs2 (stmt);
      if (!vect_is_simple_use (op1, loop_vinfo, &def_stmt, &def, &dt[1]))
        {
	  if (vect_print_dump_info (REPORT_DETAILS))
	    fprintf (vect_dump, "use not simple.");
          return false;
        }
    }

  /* Supportable by target?  */
  if (!supportable_widening_operation (code, stmt, vectype_in,
				       &decl1, &decl2, &code1, &code2,
                                       &multi_step_cvt, &interm_types))
    return false;

  /* Binary widening operation can only be supported directly by the
     architecture.  */
  gcc_assert (!(multi_step_cvt && op_type == binary_op));

  STMT_VINFO_VECTYPE (stmt_info) = vectype_in;

  if (!vec_stmt) /* transformation not required.  */
    {
      STMT_VINFO_TYPE (stmt_info) = type_promotion_vec_info_type;
      if (vect_print_dump_info (REPORT_DETAILS))
        fprintf (vect_dump, "=== vectorizable_promotion ===");
      vect_model_simple_cost (stmt_info, 2*ncopies, dt, NULL);
      return true;
    }

  /** Transform.  **/

  if (vect_print_dump_info (REPORT_DETAILS))
    fprintf (vect_dump, "transform type promotion operation. ncopies = %d.",
                        ncopies);

  /* Handle def.  */
  /* In case of multi-step promotion, we first generate promotion operations 
     to the intermediate types, and then from that types to the final one.
     We store vector destination in VEC_DSTS in the correct order for 
     recursive creation of promotion operations in 
     vect_create_vectorized_promotion_stmts(). Vector destinations are created
     according to TYPES recieved from supportable_widening_operation().   */
  if (multi_step_cvt)
    vec_dsts = VEC_alloc (tree, heap, multi_step_cvt + 1);
  else
    vec_dsts = VEC_alloc (tree, heap, 1);

  vec_dest = vect_create_destination_var (scalar_dest, vectype_out);
  VEC_quick_push (tree, vec_dsts, vec_dest);

  if (multi_step_cvt)
    {
      for (i = VEC_length (tree, interm_types) - 1;
           VEC_iterate (tree, interm_types, i, intermediate_type); i--)
        {
          vec_dest = vect_create_destination_var (scalar_dest,
                                                  intermediate_type);
          VEC_quick_push (tree, vec_dsts, vec_dest);
        }
    }
  
  if (!slp_node)
    {
      vec_oprnds0 = VEC_alloc (tree, heap, 
                            (multi_step_cvt ? vect_pow2 (multi_step_cvt) : 1));
      if (op_type == binary_op)
        vec_oprnds1 = VEC_alloc (tree, heap, 1);
    }

  /* In case the vectorization factor (VF) is bigger than the number
     of elements that we can fit in a vectype (nunits), we have to generate
     more than one vector stmt - i.e - we need to "unroll" the
     vector stmt by a factor VF/nunits.   */

  prev_stmt_info = NULL;
  for (j = 0; j < ncopies; j++)
    {
      /* Handle uses.  */
      if (j == 0)
        {
          if (slp_node)
              vect_get_slp_defs (slp_node, &vec_oprnds0, &vec_oprnds1);
          else
            {
              vec_oprnd0 = vect_get_vec_def_for_operand (op0, stmt, NULL);
              VEC_quick_push (tree, vec_oprnds0, vec_oprnd0);
              if (op_type == binary_op)
                {
                  vec_oprnd1 = vect_get_vec_def_for_operand (op1, stmt, NULL);
                  VEC_quick_push (tree, vec_oprnds1, vec_oprnd1);
                }
            }
        }
      else
        {
          vec_oprnd0 = vect_get_vec_def_for_stmt_copy (dt[0], vec_oprnd0);
          VEC_replace (tree, vec_oprnds0, 0, vec_oprnd0);
          if (op_type == binary_op)
            {
              vec_oprnd1 = vect_get_vec_def_for_stmt_copy (dt[1], vec_oprnd1);
              VEC_replace (tree, vec_oprnds1, 0, vec_oprnd1);
            }
        }

      /* Arguments are ready. Create the new vector stmts.  */
      tmp_vec_dsts = VEC_copy (tree, heap, vec_dsts);
      vect_create_vectorized_promotion_stmts (&vec_oprnds0, &vec_oprnds1,
                                              multi_step_cvt, stmt, 
                                              tmp_vec_dsts,
                                              gsi, slp_node, code1, code2,
                                              decl1, decl2, op_type,
                                              &prev_stmt_info);
    }

  VEC_free (tree, heap, vec_dsts);
  VEC_free (tree, heap, tmp_vec_dsts);
  VEC_free (tree, heap, interm_types);
  VEC_free (tree, heap, vec_oprnds0);
  VEC_free (tree, heap, vec_oprnds1);

  *vec_stmt = STMT_VINFO_VEC_STMT (stmt_info);
  return true;
}


/* Function vect_strided_store_supported.

   Returns TRUE is INTERLEAVE_HIGH and INTERLEAVE_LOW operations are supported,
   and FALSE otherwise.  */

static bool
vect_strided_store_supported (tree vectype)
{
  optab interleave_high_optab, interleave_low_optab;
  int mode;

  mode = (int) TYPE_MODE (vectype);
      
  /* Check that the operation is supported.  */
  interleave_high_optab = optab_for_tree_code (VEC_INTERLEAVE_HIGH_EXPR, 
					       vectype, optab_default);
  interleave_low_optab = optab_for_tree_code (VEC_INTERLEAVE_LOW_EXPR, 
					      vectype, optab_default);
  if (!interleave_high_optab || !interleave_low_optab)
    {
      if (vect_print_dump_info (REPORT_DETAILS))
	fprintf (vect_dump, "no optab for interleave.");
      return false;
    }

  if (optab_handler (interleave_high_optab, mode)->insn_code 
      == CODE_FOR_nothing
      || optab_handler (interleave_low_optab, mode)->insn_code 
      == CODE_FOR_nothing)
    {
      if (vect_print_dump_info (REPORT_DETAILS))
	fprintf (vect_dump, "interleave op not supported by target.");
      return false;
    }

  return true;
}


/* Function vect_permute_store_chain.

   Given a chain of interleaved stores in DR_CHAIN of LENGTH that must be
   a power of 2, generate interleave_high/low stmts to reorder the data 
   correctly for the stores. Return the final references for stores in
   RESULT_CHAIN.

   E.g., LENGTH is 4 and the scalar type is short, i.e., VF is 8.
   The input is 4 vectors each containing 8 elements. We assign a number to each
   element, the input sequence is:

   1st vec:   0  1  2  3  4  5  6  7
   2nd vec:   8  9 10 11 12 13 14 15
   3rd vec:  16 17 18 19 20 21 22 23 
   4th vec:  24 25 26 27 28 29 30 31

   The output sequence should be:

   1st vec:  0  8 16 24  1  9 17 25
   2nd vec:  2 10 18 26  3 11 19 27
   3rd vec:  4 12 20 28  5 13 21 30
   4th vec:  6 14 22 30  7 15 23 31

   i.e., we interleave the contents of the four vectors in their order.

   We use interleave_high/low instructions to create such output. The input of 
   each interleave_high/low operation is two vectors:
   1st vec    2nd vec 
   0 1 2 3    4 5 6 7 
   the even elements of the result vector are obtained left-to-right from the 
   high/low elements of the first vector. The odd elements of the result are 
   obtained left-to-right from the high/low elements of the second vector.
   The output of interleave_high will be:   0 4 1 5
   and of interleave_low:                   2 6 3 7

   
   The permutation is done in log LENGTH stages. In each stage interleave_high
   and interleave_low stmts are created for each pair of vectors in DR_CHAIN, 
   where the first argument is taken from the first half of DR_CHAIN and the 
   second argument from it's second half. 
   In our example, 

   I1: interleave_high (1st vec, 3rd vec)
   I2: interleave_low (1st vec, 3rd vec)
   I3: interleave_high (2nd vec, 4th vec)
   I4: interleave_low (2nd vec, 4th vec)

   The output for the first stage is:

   I1:  0 16  1 17  2 18  3 19
   I2:  4 20  5 21  6 22  7 23
   I3:  8 24  9 25 10 26 11 27
   I4: 12 28 13 29 14 30 15 31

   The output of the second stage, i.e. the final result is:

   I1:  0  8 16 24  1  9 17 25
   I2:  2 10 18 26  3 11 19 27
   I3:  4 12 20 28  5 13 21 30
   I4:  6 14 22 30  7 15 23 31.  */
 
static bool
vect_permute_store_chain (VEC(tree,heap) *dr_chain, 
			  unsigned int length, 
			  gimple stmt,
			  gimple_stmt_iterator *gsi,
			  VEC(tree,heap) **result_chain)
{
  tree perm_dest, vect1, vect2, high, low;
  gimple perm_stmt;
  tree vectype = STMT_VINFO_VECTYPE (vinfo_for_stmt (stmt));
  tree scalar_dest;
  int i;
  unsigned int j;
  enum tree_code high_code, low_code;
  
  scalar_dest = gimple_assign_lhs (stmt);

  /* Check that the operation is supported.  */
  if (!vect_strided_store_supported (vectype))
    return false;

  *result_chain = VEC_copy (tree, heap, dr_chain);

  for (i = 0; i < exact_log2 (length); i++)
    {
      for (j = 0; j < length/2; j++)
	{
	  vect1 = VEC_index (tree, dr_chain, j);
	  vect2 = VEC_index (tree, dr_chain, j+length/2);

	  /* Create interleaving stmt:
	     in the case of big endian: 
                                high = interleave_high (vect1, vect2) 
             and in the case of little endian: 
                                high = interleave_low (vect1, vect2).  */
	  perm_dest = create_tmp_var (vectype, "vect_inter_high");
	  DECL_GIMPLE_REG_P (perm_dest) = 1;
	  add_referenced_var (perm_dest);
          if (BYTES_BIG_ENDIAN)
	    {
	      high_code = VEC_INTERLEAVE_HIGH_EXPR;
	      low_code = VEC_INTERLEAVE_LOW_EXPR;
	    }
	  else
	    {
	      low_code = VEC_INTERLEAVE_HIGH_EXPR;
	      high_code = VEC_INTERLEAVE_LOW_EXPR;
	    }
	  perm_stmt = gimple_build_assign_with_ops (high_code, perm_dest,
						    vect1, vect2);
	  high = make_ssa_name (perm_dest, perm_stmt);
	  gimple_assign_set_lhs (perm_stmt, high);
	  vect_finish_stmt_generation (stmt, perm_stmt, gsi);
	  VEC_replace (tree, *result_chain, 2*j, high);

	  /* Create interleaving stmt:
             in the case of big endian:
                               low  = interleave_low (vect1, vect2) 
             and in the case of little endian:
                               low  = interleave_high (vect1, vect2).  */     
	  perm_dest = create_tmp_var (vectype, "vect_inter_low");
	  DECL_GIMPLE_REG_P (perm_dest) = 1;
	  add_referenced_var (perm_dest);
	  perm_stmt = gimple_build_assign_with_ops (low_code, perm_dest,
						    vect1, vect2);
	  low = make_ssa_name (perm_dest, perm_stmt);
	  gimple_assign_set_lhs (perm_stmt, low);
	  vect_finish_stmt_generation (stmt, perm_stmt, gsi);
	  VEC_replace (tree, *result_chain, 2*j+1, low);
	}
      dr_chain = VEC_copy (tree, heap, *result_chain);
    }
  return true;
}


/* Function vectorizable_store.

   Check if STMT defines a non scalar data-ref (array/pointer/structure) that 
   can be vectorized. 
   If VEC_STMT is also passed, vectorize the STMT: create a vectorized 
   stmt to replace it, put it in VEC_STMT, and insert it at BSI.
   Return FALSE if not a vectorizable STMT, TRUE otherwise.  */

bool
vectorizable_store (gimple stmt, gimple_stmt_iterator *gsi, gimple *vec_stmt,
		    slp_tree slp_node)
{
  tree scalar_dest;
  tree data_ref;
  tree op;
  tree vec_oprnd = NULL_TREE;
  stmt_vec_info stmt_info = vinfo_for_stmt (stmt);
  struct data_reference *dr = STMT_VINFO_DATA_REF (stmt_info), *first_dr = NULL;
  tree vectype = STMT_VINFO_VECTYPE (stmt_info);
  loop_vec_info loop_vinfo = STMT_VINFO_LOOP_VINFO (stmt_info);
  struct loop *loop = LOOP_VINFO_LOOP (loop_vinfo);
  enum machine_mode vec_mode;
  tree dummy;
  enum dr_alignment_support alignment_support_scheme;
  tree def;
  gimple def_stmt;
  enum vect_def_type dt;
  stmt_vec_info prev_stmt_info = NULL;
  tree dataref_ptr = NULL_TREE;
  int nunits = TYPE_VECTOR_SUBPARTS (vectype);
  int ncopies;
  int j;
  gimple next_stmt, first_stmt = NULL;
  bool strided_store = false;
  unsigned int group_size, i;
  VEC(tree,heap) *dr_chain = NULL, *oprnds = NULL, *result_chain = NULL;
  bool inv_p;
  VEC(tree,heap) *vec_oprnds = NULL;
  bool slp = (slp_node != NULL);
  stmt_vec_info first_stmt_vinfo;
  unsigned int vec_num;

  /* Multiple types in SLP are handled by creating the appropriate number of
     vectorized stmts for each SLP node. Hence, NCOPIES is always 1 in
     case of SLP.  */
  if (slp)
    ncopies = 1;
  else
    ncopies = LOOP_VINFO_VECT_FACTOR (loop_vinfo) / nunits;

  gcc_assert (ncopies >= 1);

  /* FORNOW. This restriction should be relaxed.  */
  if (nested_in_vect_loop_p (loop, stmt) && ncopies > 1)
    {
      if (vect_print_dump_info (REPORT_DETAILS))
        fprintf (vect_dump, "multiple types in nested loop.");
      return false;
    }

  if (!STMT_VINFO_RELEVANT_P (stmt_info))
    return false;

  if (STMT_VINFO_DEF_TYPE (stmt_info) != vect_loop_def)
    return false;

  /* Is vectorizable store? */

  if (!is_gimple_assign (stmt))
    return false;

  scalar_dest = gimple_assign_lhs (stmt);
  if (TREE_CODE (scalar_dest) != ARRAY_REF
      && TREE_CODE (scalar_dest) != INDIRECT_REF
      && !STMT_VINFO_STRIDED_ACCESS (stmt_info))
    return false;

  gcc_assert (gimple_assign_single_p (stmt));
  op = gimple_assign_rhs1 (stmt);
  if (!vect_is_simple_use (op, loop_vinfo, &def_stmt, &def, &dt))
    {
      if (vect_print_dump_info (REPORT_DETAILS))
        fprintf (vect_dump, "use not simple.");
      return false;
    }

  /* The scalar rhs type needs to be trivially convertible to the vector
     component type.  This should always be the case.  */
  if (!useless_type_conversion_p (TREE_TYPE (vectype), TREE_TYPE (op)))
    {      
      if (vect_print_dump_info (REPORT_DETAILS))
        fprintf (vect_dump, "???  operands of different types");
      return false;
    }

  vec_mode = TYPE_MODE (vectype);
  /* FORNOW. In some cases can vectorize even if data-type not supported
     (e.g. - array initialization with 0).  */
  if (optab_handler (mov_optab, (int)vec_mode)->insn_code == CODE_FOR_nothing)
    return false;

  if (!STMT_VINFO_DATA_REF (stmt_info))
    return false;

  if (STMT_VINFO_STRIDED_ACCESS (stmt_info))
    {
      strided_store = true;
      first_stmt = DR_GROUP_FIRST_DR (stmt_info);
      if (!vect_strided_store_supported (vectype)
	  && !PURE_SLP_STMT (stmt_info) && !slp)
	return false;
     
      if (first_stmt == stmt)
	{
          /* STMT is the leader of the group. Check the operands of all the
             stmts of the group.  */
          next_stmt = DR_GROUP_NEXT_DR (stmt_info);
          while (next_stmt)
            {
	      gcc_assert (gimple_assign_single_p (next_stmt));
	      op = gimple_assign_rhs1 (next_stmt);
              if (!vect_is_simple_use (op, loop_vinfo, &def_stmt, &def, &dt))
                {
                  if (vect_print_dump_info (REPORT_DETAILS))
                    fprintf (vect_dump, "use not simple.");
                  return false;
                }
              next_stmt = DR_GROUP_NEXT_DR (vinfo_for_stmt (next_stmt));
            }
        }
    }

  if (!vec_stmt) /* transformation not required.  */
    {
      STMT_VINFO_TYPE (stmt_info) = store_vec_info_type;
      vect_model_store_cost (stmt_info, ncopies, dt, NULL);
      return true;
    }

  /** Transform.  **/

  if (strided_store)
    {
      first_dr = STMT_VINFO_DATA_REF (vinfo_for_stmt (first_stmt));
      group_size = DR_GROUP_SIZE (vinfo_for_stmt (first_stmt));

      DR_GROUP_STORE_COUNT (vinfo_for_stmt (first_stmt))++;

      /* FORNOW */
      gcc_assert (!nested_in_vect_loop_p (loop, stmt));

      /* We vectorize all the stmts of the interleaving group when we
	 reach the last stmt in the group.  */
      if (DR_GROUP_STORE_COUNT (vinfo_for_stmt (first_stmt)) 
	  < DR_GROUP_SIZE (vinfo_for_stmt (first_stmt))
	  && !slp)
	{
	  *vec_stmt = NULL;
	  return true;
	}

      if (slp)
	strided_store = false;

      /* VEC_NUM is the number of vect stmts to be created for this group.  */
      if (slp)
	vec_num = SLP_TREE_NUMBER_OF_VEC_STMTS (slp_node);
      else
	vec_num = group_size;
    }
  else 
    {
      first_stmt = stmt;
      first_dr = dr;
      group_size = vec_num = 1;
      first_stmt_vinfo = stmt_info;
    }
  
  if (vect_print_dump_info (REPORT_DETAILS))
    fprintf (vect_dump, "transform store. ncopies = %d",ncopies);

  dr_chain = VEC_alloc (tree, heap, group_size);
  oprnds = VEC_alloc (tree, heap, group_size);

  alignment_support_scheme = vect_supportable_dr_alignment (first_dr);
  gcc_assert (alignment_support_scheme);
  gcc_assert (alignment_support_scheme == dr_aligned);  /* FORNOW */

  /* In case the vectorization factor (VF) is bigger than the number
     of elements that we can fit in a vectype (nunits), we have to generate
     more than one vector stmt - i.e - we need to "unroll" the
     vector stmt by a factor VF/nunits.  For more details see documentation in 
     vect_get_vec_def_for_copy_stmt.  */

  /* In case of interleaving (non-unit strided access):

        S1:  &base + 2 = x2
        S2:  &base = x0
        S3:  &base + 1 = x1
        S4:  &base + 3 = x3

     We create vectorized stores starting from base address (the access of the
     first stmt in the chain (S2 in the above example), when the last store stmt
     of the chain (S4) is reached:

        VS1: &base = vx2
	VS2: &base + vec_size*1 = vx0
	VS3: &base + vec_size*2 = vx1
	VS4: &base + vec_size*3 = vx3

     Then permutation statements are generated:

        VS5: vx5 = VEC_INTERLEAVE_HIGH_EXPR < vx0, vx3 >
        VS6: vx6 = VEC_INTERLEAVE_LOW_EXPR < vx0, vx3 >
	...
	
     And they are put in STMT_VINFO_VEC_STMT of the corresponding scalar stmts
     (the order of the data-refs in the output of vect_permute_store_chain
     corresponds to the order of scalar stmts in the interleaving chain - see
     the documentation of vect_permute_store_chain()).

     In case of both multiple types and interleaving, above vector stores and
     permutation stmts are created for every copy. The result vector stmts are
     put in STMT_VINFO_VEC_STMT for the first copy and in the corresponding
     STMT_VINFO_RELATED_STMT for the next copies.     
  */

  prev_stmt_info = NULL;
  for (j = 0; j < ncopies; j++)
    {
      gimple new_stmt;
      gimple ptr_incr;

      if (j == 0)
	{
          if (slp)
            {
	      /* Get vectorized arguments for SLP_NODE.  */
              vect_get_slp_defs (slp_node, &vec_oprnds, NULL);

              vec_oprnd = VEC_index (tree, vec_oprnds, 0);
            }
          else
            {
	      /* For interleaved stores we collect vectorized defs for all the 
		 stores in the group in DR_CHAIN and OPRNDS. DR_CHAIN is then 
		 used as an input to vect_permute_store_chain(), and OPRNDS as 
		 an input to vect_get_vec_def_for_stmt_copy() for the next copy.

		 If the store is not strided, GROUP_SIZE is 1, and DR_CHAIN and
		 OPRNDS are of size 1.  */
	      next_stmt = first_stmt;	  
	      for (i = 0; i < group_size; i++)
		{
		  /* Since gaps are not supported for interleaved stores, 
		     GROUP_SIZE is the exact number of stmts in the chain. 
		     Therefore, NEXT_STMT can't be NULL_TREE.  In case that 
		     there is no interleaving, GROUP_SIZE is 1, and only one 
		     iteration of the loop will be executed.  */
		  gcc_assert (next_stmt
			      && gimple_assign_single_p (next_stmt));
		  op = gimple_assign_rhs1 (next_stmt);

		  vec_oprnd = vect_get_vec_def_for_operand (op, next_stmt, 
							    NULL);
		  VEC_quick_push(tree, dr_chain, vec_oprnd); 
		  VEC_quick_push(tree, oprnds, vec_oprnd); 
		  next_stmt = DR_GROUP_NEXT_DR (vinfo_for_stmt (next_stmt));
		}
	    }

	  /* We should have catched mismatched types earlier.  */
	  gcc_assert (useless_type_conversion_p (vectype,
						 TREE_TYPE (vec_oprnd)));
	  dataref_ptr = vect_create_data_ref_ptr (first_stmt, NULL, NULL_TREE, 
						  &dummy, &ptr_incr, false, 
						  &inv_p, NULL);
	  gcc_assert (!inv_p);
	}
      else 
	{
	  /* For interleaved stores we created vectorized defs for all the 
	     defs stored in OPRNDS in the previous iteration (previous copy). 
	     DR_CHAIN is then used as an input to vect_permute_store_chain(), 
	     and OPRNDS as an input to vect_get_vec_def_for_stmt_copy() for the
	     next copy.
	     If the store is not strided, GROUP_SIZE is 1, and DR_CHAIN and
	     OPRNDS are of size 1.  */
	  for (i = 0; i < group_size; i++)
	    {
	      op = VEC_index (tree, oprnds, i);
	      vect_is_simple_use (op, loop_vinfo, &def_stmt, &def, &dt);
	      vec_oprnd = vect_get_vec_def_for_stmt_copy (dt, op); 
	      VEC_replace(tree, dr_chain, i, vec_oprnd);
	      VEC_replace(tree, oprnds, i, vec_oprnd);
	    }
	  dataref_ptr = 
		bump_vector_ptr (dataref_ptr, ptr_incr, gsi, stmt, NULL_TREE);
	}

      if (strided_store)
	{
	  result_chain = VEC_alloc (tree, heap, group_size);     
	  /* Permute.  */
	  if (!vect_permute_store_chain (dr_chain, group_size, stmt, gsi,
					 &result_chain))
	    return false;
	}

      next_stmt = first_stmt;
      for (i = 0; i < vec_num; i++)
	{
	  if (i > 0)
	    /* Bump the vector pointer.  */
	    dataref_ptr = bump_vector_ptr (dataref_ptr, ptr_incr, gsi, stmt,
					   NULL_TREE);

	  if (slp)
	    vec_oprnd = VEC_index (tree, vec_oprnds, i);
	  else if (strided_store)
	    /* For strided stores vectorized defs are interleaved in 
	       vect_permute_store_chain().  */
	    vec_oprnd = VEC_index (tree, result_chain, i);

	  data_ref = build_fold_indirect_ref (dataref_ptr);

	  /* Arguments are ready. Create the new vector stmt.  */
	  new_stmt = gimple_build_assign (data_ref, vec_oprnd);
	  vect_finish_stmt_generation (stmt, new_stmt, gsi);
	  mark_symbols_for_renaming (new_stmt);

          if (slp)
            continue;
	  
          if (j == 0)
            STMT_VINFO_VEC_STMT (stmt_info) = *vec_stmt =  new_stmt;
	  else
	    STMT_VINFO_RELATED_STMT (prev_stmt_info) = new_stmt;

	  prev_stmt_info = vinfo_for_stmt (new_stmt);
	  next_stmt = DR_GROUP_NEXT_DR (vinfo_for_stmt (next_stmt));
	  if (!next_stmt)
	    break;
	}
    }

  VEC_free (tree, heap, dr_chain);  
  VEC_free (tree, heap, oprnds);  
  if (result_chain)
    VEC_free (tree, heap, result_chain);  

  return true;
}


/* Function vect_setup_realignment
  
   This function is called when vectorizing an unaligned load using
   the dr_explicit_realign[_optimized] scheme.
   This function generates the following code at the loop prolog:

      p = initial_addr;
   x  msq_init = *(floor(p));   # prolog load
      realignment_token = call target_builtin; 
    loop:
   x  msq = phi (msq_init, ---)

   The stmts marked with x are generated only for the case of 
   dr_explicit_realign_optimized.

   The code above sets up a new (vector) pointer, pointing to the first 
   location accessed by STMT, and a "floor-aligned" load using that pointer.
   It also generates code to compute the "realignment-token" (if the relevant
   target hook was defined), and creates a phi-node at the loop-header bb
   whose arguments are the result of the prolog-load (created by this
   function) and the result of a load that takes place in the loop (to be
   created by the caller to this function).

   For the case of dr_explicit_realign_optimized:
   The caller to this function uses the phi-result (msq) to create the 
   realignment code inside the loop, and sets up the missing phi argument,
   as follows:
    loop: 
      msq = phi (msq_init, lsq)
      lsq = *(floor(p'));        # load in loop
      result = realign_load (msq, lsq, realignment_token);

   For the case of dr_explicit_realign:
    loop:
      msq = *(floor(p)); 	# load in loop
      p' = p + (VS-1);
      lsq = *(floor(p'));	# load in loop
      result = realign_load (msq, lsq, realignment_token);

   Input:
   STMT - (scalar) load stmt to be vectorized. This load accesses
          a memory location that may be unaligned.
   BSI - place where new code is to be inserted.
   ALIGNMENT_SUPPORT_SCHEME - which of the two misalignment handling schemes
			      is used.	
   
   Output:
   REALIGNMENT_TOKEN - the result of a call to the builtin_mask_for_load
                       target hook, if defined.
   Return value - the result of the loop-header phi node.  */

static tree
vect_setup_realignment (gimple stmt, gimple_stmt_iterator *gsi,
                        tree *realignment_token,
			enum dr_alignment_support alignment_support_scheme,
			tree init_addr,
			struct loop **at_loop)
{
  stmt_vec_info stmt_info = vinfo_for_stmt (stmt);
  tree vectype = STMT_VINFO_VECTYPE (stmt_info);
  loop_vec_info loop_vinfo = STMT_VINFO_LOOP_VINFO (stmt_info);
  struct loop *loop = LOOP_VINFO_LOOP (loop_vinfo);
  edge pe;
  tree scalar_dest = gimple_assign_lhs (stmt);
  tree vec_dest;
  gimple inc;
  tree ptr;
  tree data_ref;
  gimple new_stmt;
  basic_block new_bb;
  tree msq_init = NULL_TREE;
  tree new_temp;
  gimple phi_stmt;
  tree msq = NULL_TREE;
  gimple_seq stmts = NULL;
  bool inv_p;
  bool compute_in_loop = false;
  bool nested_in_vect_loop = nested_in_vect_loop_p (loop, stmt);
  struct loop *containing_loop = (gimple_bb (stmt))->loop_father;
  struct loop *loop_for_initial_load;

  gcc_assert (alignment_support_scheme == dr_explicit_realign
	      || alignment_support_scheme == dr_explicit_realign_optimized);

  /* We need to generate three things:
     1. the misalignment computation
     2. the extra vector load (for the optimized realignment scheme).
     3. the phi node for the two vectors from which the realignment is
      done (for the optimized realignment scheme).
   */

  /* 1. Determine where to generate the misalignment computation.

     If INIT_ADDR is NULL_TREE, this indicates that the misalignment
     calculation will be generated by this function, outside the loop (in the
     preheader).  Otherwise, INIT_ADDR had already been computed for us by the
     caller, inside the loop.

     Background: If the misalignment remains fixed throughout the iterations of
     the loop, then both realignment schemes are applicable, and also the
     misalignment computation can be done outside LOOP.  This is because we are
     vectorizing LOOP, and so the memory accesses in LOOP advance in steps that
     are a multiple of VS (the Vector Size), and therefore the misalignment in
     different vectorized LOOP iterations is always the same.
     The problem arises only if the memory access is in an inner-loop nested
     inside LOOP, which is now being vectorized using outer-loop vectorization.
     This is the only case when the misalignment of the memory access may not
     remain fixed throughout the iterations of the inner-loop (as explained in
     detail in vect_supportable_dr_alignment).  In this case, not only is the
     optimized realignment scheme not applicable, but also the misalignment
     computation (and generation of the realignment token that is passed to
     REALIGN_LOAD) have to be done inside the loop.

     In short, INIT_ADDR indicates whether we are in a COMPUTE_IN_LOOP mode
     or not, which in turn determines if the misalignment is computed inside
     the inner-loop, or outside LOOP.  */

  if (init_addr != NULL_TREE)
    {
      compute_in_loop = true;
      gcc_assert (alignment_support_scheme == dr_explicit_realign);
    }


  /* 2. Determine where to generate the extra vector load.

     For the optimized realignment scheme, instead of generating two vector
     loads in each iteration, we generate a single extra vector load in the
     preheader of the loop, and in each iteration reuse the result of the
     vector load from the previous iteration.  In case the memory access is in
     an inner-loop nested inside LOOP, which is now being vectorized using
     outer-loop vectorization, we need to determine whether this initial vector
     load should be generated at the preheader of the inner-loop, or can be
     generated at the preheader of LOOP.  If the memory access has no evolution
     in LOOP, it can be generated in the preheader of LOOP. Otherwise, it has
     to be generated inside LOOP (in the preheader of the inner-loop).  */

  if (nested_in_vect_loop)
    {
      tree outerloop_step = STMT_VINFO_DR_STEP (stmt_info);
      bool invariant_in_outerloop =
            (tree_int_cst_compare (outerloop_step, size_zero_node) == 0);
      loop_for_initial_load = (invariant_in_outerloop ? loop : loop->inner);
    }
  else
    loop_for_initial_load = loop;
  if (at_loop)
    *at_loop = loop_for_initial_load;

  /* 3. For the case of the optimized realignment, create the first vector
      load at the loop preheader.  */

  if (alignment_support_scheme == dr_explicit_realign_optimized)
    {
      /* Create msq_init = *(floor(p1)) in the loop preheader  */

      gcc_assert (!compute_in_loop);
      pe = loop_preheader_edge (loop_for_initial_load);
      vec_dest = vect_create_destination_var (scalar_dest, vectype);
      ptr = vect_create_data_ref_ptr (stmt, loop_for_initial_load, NULL_TREE,
		                  &init_addr, &inc, true, &inv_p, NULL_TREE);
      data_ref = build1 (ALIGN_INDIRECT_REF, vectype, ptr);
      new_stmt = gimple_build_assign (vec_dest, data_ref);
      new_temp = make_ssa_name (vec_dest, new_stmt);
      gimple_assign_set_lhs (new_stmt, new_temp);
      mark_symbols_for_renaming (new_stmt);
      new_bb = gsi_insert_on_edge_immediate (pe, new_stmt);
      gcc_assert (!new_bb);
      msq_init = gimple_assign_lhs (new_stmt);
    }

  /* 4. Create realignment token using a target builtin, if available.
      It is done either inside the containing loop, or before LOOP (as
      determined above).  */

  if (targetm.vectorize.builtin_mask_for_load)
    {
      tree builtin_decl;

      /* Compute INIT_ADDR - the initial addressed accessed by this memref.  */
      if (compute_in_loop)
	gcc_assert (init_addr); /* already computed by the caller.  */
      else
	{
	  /* Generate the INIT_ADDR computation outside LOOP.  */
	  init_addr = vect_create_addr_base_for_vector_ref (stmt, &stmts,
							NULL_TREE, loop);
	  pe = loop_preheader_edge (loop);
	  new_bb = gsi_insert_seq_on_edge_immediate (pe, stmts);
	  gcc_assert (!new_bb);
	}

      builtin_decl = targetm.vectorize.builtin_mask_for_load ();
      new_stmt = gimple_build_call (builtin_decl, 1, init_addr);
      vec_dest =
	vect_create_destination_var (scalar_dest,
				     gimple_call_return_type (new_stmt));
      new_temp = make_ssa_name (vec_dest, new_stmt);
      gimple_call_set_lhs (new_stmt, new_temp);

      if (compute_in_loop)
	gsi_insert_before (gsi, new_stmt, GSI_SAME_STMT);
      else
	{
	  /* Generate the misalignment computation outside LOOP.  */
	  pe = loop_preheader_edge (loop);
	  new_bb = gsi_insert_on_edge_immediate (pe, new_stmt);
	  gcc_assert (!new_bb);
	}

      *realignment_token = gimple_call_lhs (new_stmt);

      /* The result of the CALL_EXPR to this builtin is determined from
         the value of the parameter and no global variables are touched
         which makes the builtin a "const" function.  Requiring the
         builtin to have the "const" attribute makes it unnecessary
         to call mark_call_clobbered.  */
      gcc_assert (TREE_READONLY (builtin_decl));
    }

  if (alignment_support_scheme == dr_explicit_realign)
    return msq;

  gcc_assert (!compute_in_loop);
  gcc_assert (alignment_support_scheme == dr_explicit_realign_optimized);


  /* 5. Create msq = phi <msq_init, lsq> in loop  */

  pe = loop_preheader_edge (containing_loop);
  vec_dest = vect_create_destination_var (scalar_dest, vectype);
  msq = make_ssa_name (vec_dest, NULL);
  phi_stmt = create_phi_node (msq, containing_loop->header);
  SSA_NAME_DEF_STMT (msq) = phi_stmt;
  add_phi_arg (phi_stmt, msq_init, pe);

  return msq;
}


/* Function vect_strided_load_supported.

   Returns TRUE is EXTRACT_EVEN and EXTRACT_ODD operations are supported,
   and FALSE otherwise.  */

static bool
vect_strided_load_supported (tree vectype)
{
  optab perm_even_optab, perm_odd_optab;
  int mode;

  mode = (int) TYPE_MODE (vectype);

  perm_even_optab = optab_for_tree_code (VEC_EXTRACT_EVEN_EXPR, vectype,
					 optab_default);
  if (!perm_even_optab)
    {
      if (vect_print_dump_info (REPORT_DETAILS))
	fprintf (vect_dump, "no optab for perm_even.");
      return false;
    }

  if (optab_handler (perm_even_optab, mode)->insn_code == CODE_FOR_nothing)
    {
      if (vect_print_dump_info (REPORT_DETAILS))
	fprintf (vect_dump, "perm_even op not supported by target.");
      return false;
    }

  perm_odd_optab = optab_for_tree_code (VEC_EXTRACT_ODD_EXPR, vectype,
					optab_default);
  if (!perm_odd_optab)
    {
      if (vect_print_dump_info (REPORT_DETAILS))
	fprintf (vect_dump, "no optab for perm_odd.");
      return false;
    }

  if (optab_handler (perm_odd_optab, mode)->insn_code == CODE_FOR_nothing)
    {
      if (vect_print_dump_info (REPORT_DETAILS))
	fprintf (vect_dump, "perm_odd op not supported by target.");
      return false;
    }
  return true;
}


/* Function vect_permute_load_chain.

   Given a chain of interleaved loads in DR_CHAIN of LENGTH that must be
   a power of 2, generate extract_even/odd stmts to reorder the input data 
   correctly. Return the final references for loads in RESULT_CHAIN.

   E.g., LENGTH is 4 and the scalar type is short, i.e., VF is 8.
   The input is 4 vectors each containing 8 elements. We assign a number to each
   element, the input sequence is:

   1st vec:   0  1  2  3  4  5  6  7
   2nd vec:   8  9 10 11 12 13 14 15
   3rd vec:  16 17 18 19 20 21 22 23 
   4th vec:  24 25 26 27 28 29 30 31

   The output sequence should be:

   1st vec:  0 4  8 12 16 20 24 28
   2nd vec:  1 5  9 13 17 21 25 29
   3rd vec:  2 6 10 14 18 22 26 30 
   4th vec:  3 7 11 15 19 23 27 31

   i.e., the first output vector should contain the first elements of each
   interleaving group, etc.

   We use extract_even/odd instructions to create such output. The input of each
   extract_even/odd operation is two vectors
   1st vec    2nd vec 
   0 1 2 3    4 5 6 7 

   and the output is the vector of extracted even/odd elements. The output of 
   extract_even will be:   0 2 4 6
   and of extract_odd:     1 3 5 7

   
   The permutation is done in log LENGTH stages. In each stage extract_even and
   extract_odd stmts are created for each pair of vectors in DR_CHAIN in their 
   order. In our example, 

   E1: extract_even (1st vec, 2nd vec)
   E2: extract_odd (1st vec, 2nd vec)
   E3: extract_even (3rd vec, 4th vec)
   E4: extract_odd (3rd vec, 4th vec)

   The output for the first stage will be:

   E1:  0  2  4  6  8 10 12 14
   E2:  1  3  5  7  9 11 13 15
   E3: 16 18 20 22 24 26 28 30 
   E4: 17 19 21 23 25 27 29 31

   In order to proceed and create the correct sequence for the next stage (or
   for the correct output, if the second stage is the last one, as in our 
   example), we first put the output of extract_even operation and then the 
   output of extract_odd in RESULT_CHAIN (which is then copied to DR_CHAIN).
   The input for the second stage is:

   1st vec (E1):  0  2  4  6  8 10 12 14
   2nd vec (E3): 16 18 20 22 24 26 28 30  
   3rd vec (E2):  1  3  5  7  9 11 13 15    
   4th vec (E4): 17 19 21 23 25 27 29 31

   The output of the second stage:

   E1: 0 4  8 12 16 20 24 28
   E2: 2 6 10 14 18 22 26 30
   E3: 1 5  9 13 17 21 25 29
   E4: 3 7 11 15 19 23 27 31

   And RESULT_CHAIN after reordering:

   1st vec (E1):  0 4  8 12 16 20 24 28
   2nd vec (E3):  1 5  9 13 17 21 25 29
   3rd vec (E2):  2 6 10 14 18 22 26 30 
   4th vec (E4):  3 7 11 15 19 23 27 31.  */

static bool
vect_permute_load_chain (VEC(tree,heap) *dr_chain, 
			 unsigned int length, 
			 gimple stmt,
			 gimple_stmt_iterator *gsi,
			 VEC(tree,heap) **result_chain)
{
  tree perm_dest, data_ref, first_vect, second_vect;
  gimple perm_stmt;
  tree vectype = STMT_VINFO_VECTYPE (vinfo_for_stmt (stmt));
  int i;
  unsigned int j;

  /* Check that the operation is supported.  */
  if (!vect_strided_load_supported (vectype))
    return false;

  *result_chain = VEC_copy (tree, heap, dr_chain);
  for (i = 0; i < exact_log2 (length); i++)
    {
      for (j = 0; j < length; j +=2)
	{
	  first_vect = VEC_index (tree, dr_chain, j);
	  second_vect = VEC_index (tree, dr_chain, j+1);

	  /* data_ref = permute_even (first_data_ref, second_data_ref);  */
	  perm_dest = create_tmp_var (vectype, "vect_perm_even");
	  DECL_GIMPLE_REG_P (perm_dest) = 1;
	  add_referenced_var (perm_dest);

	  perm_stmt = gimple_build_assign_with_ops (VEC_EXTRACT_EVEN_EXPR,
						    perm_dest, first_vect,
						    second_vect);

	  data_ref = make_ssa_name (perm_dest, perm_stmt);
	  gimple_assign_set_lhs (perm_stmt, data_ref);
	  vect_finish_stmt_generation (stmt, perm_stmt, gsi);
	  mark_symbols_for_renaming (perm_stmt);

	  VEC_replace (tree, *result_chain, j/2, data_ref);	      
	      
	  /* data_ref = permute_odd (first_data_ref, second_data_ref);  */
	  perm_dest = create_tmp_var (vectype, "vect_perm_odd");
	  DECL_GIMPLE_REG_P (perm_dest) = 1;
	  add_referenced_var (perm_dest);

	  perm_stmt = gimple_build_assign_with_ops (VEC_EXTRACT_ODD_EXPR,
						    perm_dest, first_vect,
						    second_vect);
	  data_ref = make_ssa_name (perm_dest, perm_stmt);
	  gimple_assign_set_lhs (perm_stmt, data_ref);
	  vect_finish_stmt_generation (stmt, perm_stmt, gsi);
	  mark_symbols_for_renaming (perm_stmt);

	  VEC_replace (tree, *result_chain, j/2+length/2, data_ref);
	}
      dr_chain = VEC_copy (tree, heap, *result_chain);
    }
  return true;
}


/* Function vect_transform_strided_load.

   Given a chain of input interleaved data-refs (in DR_CHAIN), build statements
   to perform their permutation and ascribe the result vectorized statements to
   the scalar statements.
*/

static bool
vect_transform_strided_load (gimple stmt, VEC(tree,heap) *dr_chain, int size,
			     gimple_stmt_iterator *gsi)
{
  stmt_vec_info stmt_info = vinfo_for_stmt (stmt);
  gimple first_stmt = DR_GROUP_FIRST_DR (stmt_info);
  gimple next_stmt, new_stmt;
  VEC(tree,heap) *result_chain = NULL;
  unsigned int i, gap_count;
  tree tmp_data_ref;

  /* DR_CHAIN contains input data-refs that are a part of the interleaving. 
     RESULT_CHAIN is the output of vect_permute_load_chain, it contains permuted 
     vectors, that are ready for vector computation.  */
  result_chain = VEC_alloc (tree, heap, size);
  /* Permute.  */
  if (!vect_permute_load_chain (dr_chain, size, stmt, gsi, &result_chain))
    return false;

  /* Put a permuted data-ref in the VECTORIZED_STMT field.  
     Since we scan the chain starting from it's first node, their order 
     corresponds the order of data-refs in RESULT_CHAIN.  */
  next_stmt = first_stmt;
  gap_count = 1;
  for (i = 0; VEC_iterate (tree, result_chain, i, tmp_data_ref); i++)
    {
      if (!next_stmt)
	break;

      /* Skip the gaps. Loads created for the gaps will be removed by dead
       code elimination pass later. No need to check for the first stmt in
       the group, since it always exists.
       DR_GROUP_GAP is the number of steps in elements from the previous
       access (if there is no gap DR_GROUP_GAP is 1). We skip loads that
       correspond to the gaps.
      */
      if (next_stmt != first_stmt 
          && gap_count < DR_GROUP_GAP (vinfo_for_stmt (next_stmt)))
      {
        gap_count++;
        continue;
      }

      while (next_stmt)
        {
	  new_stmt = SSA_NAME_DEF_STMT (tmp_data_ref);
	  /* We assume that if VEC_STMT is not NULL, this is a case of multiple
	     copies, and we put the new vector statement in the first available
	     RELATED_STMT.  */
	  if (!STMT_VINFO_VEC_STMT (vinfo_for_stmt (next_stmt)))
	    STMT_VINFO_VEC_STMT (vinfo_for_stmt (next_stmt)) = new_stmt;
	  else
            {
              if (!DR_GROUP_SAME_DR_STMT (vinfo_for_stmt (next_stmt)))
                {
 	          gimple prev_stmt =
		    STMT_VINFO_VEC_STMT (vinfo_for_stmt (next_stmt));
	          gimple rel_stmt =
		    STMT_VINFO_RELATED_STMT (vinfo_for_stmt (prev_stmt));
	          while (rel_stmt)
		    {
		      prev_stmt = rel_stmt;
		      rel_stmt = 
                        STMT_VINFO_RELATED_STMT (vinfo_for_stmt (rel_stmt));
		    }

  	          STMT_VINFO_RELATED_STMT (vinfo_for_stmt (prev_stmt)) = 
                    new_stmt;
                }
            }

	  next_stmt = DR_GROUP_NEXT_DR (vinfo_for_stmt (next_stmt));
	  gap_count = 1;
	  /* If NEXT_STMT accesses the same DR as the previous statement,
	     put the same TMP_DATA_REF as its vectorized statement; otherwise
	     get the next data-ref from RESULT_CHAIN.  */
	  if (!next_stmt || !DR_GROUP_SAME_DR_STMT (vinfo_for_stmt (next_stmt)))
	    break;
        }
    }

  VEC_free (tree, heap, result_chain);
  return true;
}


/* Create NCOPIES permutation statements using the mask MASK_BYTES (by 
   building a vector of type MASK_TYPE from it) and two input vectors placed in
   DR_CHAIN at FIRST_VEC_INDX and SECOND_VEC_INDX for the first copy and
   shifting by STRIDE elements of DR_CHAIN for every copy.
   (STRIDE is the number of vectorized stmts for NODE divided by the number of
   copies).  
   VECT_STMTS_COUNTER specifies the index in the vectorized stmts of NODE, where
   the created stmts must be inserted.  */

static inline void
vect_create_mask_and_perm (gimple stmt, gimple next_scalar_stmt, 
                           int *mask_array, int mask_nunits, 
                           tree mask_element_type, tree mask_type,
                           int first_vec_indx, int second_vec_indx, 
                           gimple_stmt_iterator *gsi, slp_tree node, 
                           tree builtin_decl, tree vectype, 
                           VEC(tree,heap) *dr_chain,
                           int ncopies, int vect_stmts_counter)
{
  tree t = NULL_TREE, mask_vec, mask, perm_dest;
  gimple perm_stmt = NULL;
  stmt_vec_info next_stmt_info;
  int i, group_size, stride, dr_chain_size;
  tree first_vec, second_vec, data_ref;
  tree sym;
  ssa_op_iter iter;
  VEC (tree, heap) *params = NULL;

  /* Create a vector mask.  */
  for (i = mask_nunits - 1; i >= 0; --i)
    t = tree_cons (NULL_TREE, build_int_cst (mask_element_type, mask_array[i]),
                   t);
  mask_vec = build_vector (mask_type, t);
  mask = vect_init_vector (stmt, mask_vec, mask_type, NULL);

  group_size = VEC_length (gimple, SLP_TREE_SCALAR_STMTS (node));
  stride = SLP_TREE_NUMBER_OF_VEC_STMTS (node) / ncopies;
  dr_chain_size = VEC_length (tree, dr_chain); 

  /* Initialize the vect stmts of NODE to properly insert the generated 
     stmts later.  */
  for (i = VEC_length (gimple, SLP_TREE_VEC_STMTS (node)); 
       i < (int) SLP_TREE_NUMBER_OF_VEC_STMTS (node); i++)
    VEC_quick_push (gimple, SLP_TREE_VEC_STMTS (node), NULL);

  perm_dest = vect_create_destination_var (gimple_assign_lhs (stmt), vectype);
  for (i = 0; i < ncopies; i++)
    {
      first_vec = VEC_index (tree, dr_chain, first_vec_indx);
      second_vec = VEC_index (tree, dr_chain, second_vec_indx);

      /* Build argument list for the vectorized call.  */
      VEC_free (tree, heap, params);
      params = VEC_alloc (tree, heap, 3);
      VEC_quick_push (tree, params, first_vec);
      VEC_quick_push (tree, params, second_vec);
      VEC_quick_push (tree, params, mask);

      /* Generate the permute statement.  */
      perm_stmt = gimple_build_call_vec (builtin_decl, params);
      data_ref = make_ssa_name (perm_dest, perm_stmt);
      gimple_call_set_lhs (perm_stmt, data_ref);
      vect_finish_stmt_generation (stmt, perm_stmt, gsi);
      FOR_EACH_SSA_TREE_OPERAND (sym, perm_stmt, iter, SSA_OP_ALL_VIRTUALS)
        {
          if (TREE_CODE (sym) == SSA_NAME)
            sym = SSA_NAME_VAR (sym);
          mark_sym_for_renaming (sym);
        }

      /* Store the vector statement in NODE.  */ 
      VEC_replace (gimple, SLP_TREE_VEC_STMTS (node), 
                   stride * i + vect_stmts_counter, perm_stmt);

      first_vec_indx += stride;
      second_vec_indx += stride;
    }

  /* Mark the scalar stmt as vectorized.  */
  next_stmt_info = vinfo_for_stmt (next_scalar_stmt);
  STMT_VINFO_VEC_STMT (next_stmt_info) = perm_stmt;
}


/* Given FIRST_MASK_ELEMENT - the mask element in element representation, 
   return in CURRENT_MASK_ELEMENT its equivalent in target specific
   representation. Check that the mask is valid and return FALSE if not. 
   Return TRUE in NEED_NEXT_VECTOR if the permutation requires to move to
   the next vector, i.e., the current first vector is not needed.  */
   
static bool
vect_get_mask_element (gimple stmt, int first_mask_element, int m, 
                       int mask_nunits, bool only_one_vec, int index,
                       int *mask, int *current_mask_element, 
                       bool *need_next_vector)
{
  int i;
  static int number_of_mask_fixes = 1;
  static bool mask_fixed = false;
  static bool needs_first_vector = false;

  /* Convert to target specific representation.  */
  *current_mask_element = first_mask_element + m;
  /* Adjust the value in case it's a mask for second and third vectors.  */
  *current_mask_element -= mask_nunits * (number_of_mask_fixes - 1);

  if (*current_mask_element < mask_nunits)
    needs_first_vector = true;

  /* We have only one input vector to permute but the mask accesses values in
     the next vector as well.  */
  if (only_one_vec && *current_mask_element >= mask_nunits)
    {
      if (vect_print_dump_info (REPORT_DETAILS))
        {
          fprintf (vect_dump, "permutation requires at least two vectors ");
          print_gimple_stmt (vect_dump, stmt, 0, TDF_SLIM);
        }

      return false;
    }

  /* The mask requires the next vector.  */
  if (*current_mask_element >= mask_nunits * 2)
    {
      if (needs_first_vector || mask_fixed)
        {
          /* We either need the first vector too or have already moved to the
             next vector. In both cases, this permutation needs three   
             vectors.  */
          if (vect_print_dump_info (REPORT_DETAILS))
            {
              fprintf (vect_dump, "permutation requires at "
                                  "least three vectors ");
              print_gimple_stmt (vect_dump, stmt, 0, TDF_SLIM);
            }

          return false;
        }

      /* We move to the next vector, dropping the first one and working with
         the second and the third - we need to adjust the values of the mask
         accordingly.  */
      *current_mask_element -= mask_nunits * number_of_mask_fixes;

      for (i = 0; i < index; i++)
        mask[i] -= mask_nunits * number_of_mask_fixes;

      (number_of_mask_fixes)++;
      mask_fixed = true;
    }

  *need_next_vector = mask_fixed;

  /* This was the last element of this mask. Start a new one.  */
  if (index == mask_nunits - 1)
    {
      number_of_mask_fixes = 1;
      mask_fixed = false;
      needs_first_vector = false;
    }

  return true;
}


/* Generate vector permute statements from a list of loads in DR_CHAIN.
   If ANALYZE_ONLY is TRUE, only check that it is possible to create valid
   permute statements for SLP_NODE_INSTANCE.  */
bool
vect_transform_slp_perm_load (gimple stmt, VEC (tree, heap) *dr_chain,
                              gimple_stmt_iterator *gsi, int vf,
                              slp_instance slp_node_instance, bool analyze_only)
{
  stmt_vec_info stmt_info = vinfo_for_stmt (stmt);
  tree mask_element_type = NULL_TREE, mask_type;
  int i, j, k, m, scale, mask_nunits, nunits, vec_index = 0, scalar_index;
  slp_tree node;
  tree vectype = STMT_VINFO_VECTYPE (stmt_info), builtin_decl;
  gimple next_scalar_stmt;
  int group_size = SLP_INSTANCE_GROUP_SIZE (slp_node_instance);
  int first_mask_element;
  int index, unroll_factor, *mask, current_mask_element, ncopies;
  bool only_one_vec = false, need_next_vector = false;
  int first_vec_index, second_vec_index, orig_vec_stmts_num, vect_stmts_counter;

  if (!targetm.vectorize.builtin_vec_perm)
    {
      if (vect_print_dump_info (REPORT_DETAILS))
        {
          fprintf (vect_dump, "no builtin for vect permute for ");
          print_gimple_stmt (vect_dump, stmt, 0, TDF_SLIM);
        }

       return false;
    }

  builtin_decl = targetm.vectorize.builtin_vec_perm (vectype,
                                                     &mask_element_type);
  if (!builtin_decl || !mask_element_type)
    {
      if (vect_print_dump_info (REPORT_DETAILS))
        {
          fprintf (vect_dump, "no builtin for vect permute for ");
          print_gimple_stmt (vect_dump, stmt, 0, TDF_SLIM);
        }

       return false;
    }

  mask_type = get_vectype_for_scalar_type (mask_element_type);
  mask_nunits = TYPE_VECTOR_SUBPARTS (mask_type);
  mask = (int *) xmalloc (sizeof (int) * mask_nunits);
  nunits = TYPE_VECTOR_SUBPARTS (vectype);
  scale = mask_nunits / nunits;
  unroll_factor = SLP_INSTANCE_UNROLLING_FACTOR (slp_node_instance);

  /* The number of vector stmts to generate based only on SLP_NODE_INSTANCE
     unrolling factor.  */
  orig_vec_stmts_num = group_size * 
                SLP_INSTANCE_UNROLLING_FACTOR (slp_node_instance) / nunits;
  if (orig_vec_stmts_num == 1)
    only_one_vec = true;

  /* Number of copies is determined by the final vectorization factor 
     relatively to SLP_NODE_INSTANCE unrolling factor.  */
  ncopies = vf / SLP_INSTANCE_UNROLLING_FACTOR (slp_node_instance); 

  /* Generate permutation masks for every NODE. Number of masks for each NODE 
     is equal to GROUP_SIZE.  
     E.g., we have a group of three nodes with three loads from the same 
     location in each node, and the vector size is 4. I.e., we have a 
     a0b0c0a1b1c1... sequence and we need to create the following vectors: 
     for a's: a0a0a0a1 a1a1a2a2 a2a3a3a3
     for b's: b0b0b0b1 b1b1b2b2 b2b3b3b3
     ...

     The masks for a's should be: {0,0,0,3} {3,3,6,6} {6,9,9,9} (in target
     scpecific type, e.g., in bytes for Altivec.
     The last mask is illegal since we assume two operands for permute 
     operation, and the mask element values can't be outside that range. Hence,
     the last mask must be converted into {2,5,5,5}.
     For the first two permutations we need the first and the second input 
     vectors: {a0,b0,c0,a1} and {b1,c1,a2,b2}, and for the last permutation
     we need the second and the third vectors: {b1,c1,a2,b2} and 
     {c2,a3,b3,c3}.  */

  for (i = 0;
       VEC_iterate (slp_tree, SLP_INSTANCE_LOADS (slp_node_instance),
                    i, node);
       i++)
    {
      scalar_index = 0;
      index = 0;
      vect_stmts_counter = 0;
      vec_index = 0;
      first_vec_index = vec_index++;
      if (only_one_vec)
        second_vec_index = first_vec_index;
      else
        second_vec_index =  vec_index++;

      for (j = 0; j < unroll_factor; j++)
        {
          for (k = 0; k < group_size; k++)
            {
              first_mask_element = (i + j * group_size) * scale;
              for (m = 0; m < scale; m++)
                {
                  if (!vect_get_mask_element (stmt, first_mask_element, m, 
                                   mask_nunits, only_one_vec, index, mask,
                                   &current_mask_element, &need_next_vector))
                    return false;

                  mask[index++] = current_mask_element;
                } 

              if (index == mask_nunits)
                {
                  index = 0;
                  if (!analyze_only)
                    {
                      if (need_next_vector)
                        {
                          first_vec_index = second_vec_index;
                          second_vec_index = vec_index;
                        }

                      next_scalar_stmt = VEC_index (gimple,
                                SLP_TREE_SCALAR_STMTS (node), scalar_index++);

                      vect_create_mask_and_perm (stmt, next_scalar_stmt,
                               mask, mask_nunits, mask_element_type, mask_type, 
                               first_vec_index, second_vec_index, gsi, node, 
                               builtin_decl, vectype, dr_chain, ncopies, 
                               vect_stmts_counter++);
                    }
                } 
            } 
        } 
    } 

  free (mask);
  return true;
}

/* vectorizable_load.

   Check if STMT reads a non scalar data-ref (array/pointer/structure) that 
   can be vectorized. 
   If VEC_STMT is also passed, vectorize the STMT: create a vectorized 
   stmt to replace it, put it in VEC_STMT, and insert it at BSI.
   Return FALSE if not a vectorizable STMT, TRUE otherwise.  */

bool
vectorizable_load (gimple stmt, gimple_stmt_iterator *gsi, gimple *vec_stmt,
		   slp_tree slp_node, slp_instance slp_node_instance)
{
  tree scalar_dest;
  tree vec_dest = NULL;
  tree data_ref = NULL;
  stmt_vec_info stmt_info = vinfo_for_stmt (stmt);
  stmt_vec_info prev_stmt_info; 
  loop_vec_info loop_vinfo = STMT_VINFO_LOOP_VINFO (stmt_info);
  struct loop *loop = LOOP_VINFO_LOOP (loop_vinfo);
  struct loop *containing_loop = (gimple_bb (stmt))->loop_father;
  bool nested_in_vect_loop = nested_in_vect_loop_p (loop, stmt);
  struct data_reference *dr = STMT_VINFO_DATA_REF (stmt_info), *first_dr;
  tree vectype = STMT_VINFO_VECTYPE (stmt_info);
  tree new_temp;
  int mode;
  gimple new_stmt = NULL;
  tree dummy;
  enum dr_alignment_support alignment_support_scheme;
  tree dataref_ptr = NULL_TREE;
  gimple ptr_incr;
  int nunits = TYPE_VECTOR_SUBPARTS (vectype);
  int ncopies;
  int i, j, group_size;
  tree msq = NULL_TREE, lsq;
  tree offset = NULL_TREE;
  tree realignment_token = NULL_TREE;
  gimple phi = NULL;
  VEC(tree,heap) *dr_chain = NULL;
  bool strided_load = false;
  gimple first_stmt;
  tree scalar_type;
  bool inv_p;
  bool compute_in_loop = false;
  struct loop *at_loop;
  int vec_num;
  bool slp = (slp_node != NULL);
  bool slp_perm = false;
  enum tree_code code;

  /* Multiple types in SLP are handled by creating the appropriate number of
     vectorized stmts for each SLP node. Hence, NCOPIES is always 1 in
     case of SLP.  */
  if (slp)
    ncopies = 1;
  else
    ncopies = LOOP_VINFO_VECT_FACTOR (loop_vinfo) / nunits;

  gcc_assert (ncopies >= 1);

  /* FORNOW. This restriction should be relaxed.  */
  if (nested_in_vect_loop && ncopies > 1)
    {
      if (vect_print_dump_info (REPORT_DETAILS))
        fprintf (vect_dump, "multiple types in nested loop.");
      return false;
    }

  if (slp && SLP_INSTANCE_LOAD_PERMUTATION (slp_node_instance))
    slp_perm = true;
 
  if (!STMT_VINFO_RELEVANT_P (stmt_info))
    return false;

  if (STMT_VINFO_DEF_TYPE (stmt_info) != vect_loop_def)
    return false;

  /* Is vectorizable load? */
  if (!is_gimple_assign (stmt))
    return false;

  scalar_dest = gimple_assign_lhs (stmt);
  if (TREE_CODE (scalar_dest) != SSA_NAME)
    return false;

  code = gimple_assign_rhs_code (stmt);
  if (code != ARRAY_REF
      && code != INDIRECT_REF
      && !STMT_VINFO_STRIDED_ACCESS (stmt_info))
    return false;

  if (!STMT_VINFO_DATA_REF (stmt_info))
    return false;

  scalar_type = TREE_TYPE (DR_REF (dr));
  mode = (int) TYPE_MODE (vectype);

  /* FORNOW. In some cases can vectorize even if data-type not supported
    (e.g. - data copies).  */
  if (optab_handler (mov_optab, mode)->insn_code == CODE_FOR_nothing)
    {
      if (vect_print_dump_info (REPORT_DETAILS))
	fprintf (vect_dump, "Aligned load, but unsupported type.");
      return false;
    }

  /* The vector component type needs to be trivially convertible to the
     scalar lhs.  This should always be the case.  */
  if (!useless_type_conversion_p (TREE_TYPE (scalar_dest), TREE_TYPE (vectype)))
    {      
      if (vect_print_dump_info (REPORT_DETAILS))
        fprintf (vect_dump, "???  operands of different types");
      return false;
    }

  /* Check if the load is a part of an interleaving chain.  */
  if (STMT_VINFO_STRIDED_ACCESS (stmt_info))
    {
      strided_load = true;
      /* FORNOW */
      gcc_assert (! nested_in_vect_loop);

      /* Check if interleaving is supported.  */
      if (!vect_strided_load_supported (vectype)
	  && !PURE_SLP_STMT (stmt_info) && !slp)
	return false;
    }

  if (!vec_stmt) /* transformation not required.  */
    {
      STMT_VINFO_TYPE (stmt_info) = load_vec_info_type;
      vect_model_load_cost (stmt_info, ncopies, NULL);
      return true;
    }

  if (vect_print_dump_info (REPORT_DETAILS))
    fprintf (vect_dump, "transform load.");

  /** Transform.  **/

  if (strided_load)
    {
      first_stmt = DR_GROUP_FIRST_DR (stmt_info);
      /* Check if the chain of loads is already vectorized.  */
      if (STMT_VINFO_VEC_STMT (vinfo_for_stmt (first_stmt)))
	{
	  *vec_stmt = STMT_VINFO_VEC_STMT (stmt_info);
	  return true;
	}
      first_dr = STMT_VINFO_DATA_REF (vinfo_for_stmt (first_stmt));
      group_size = DR_GROUP_SIZE (vinfo_for_stmt (first_stmt));

      /* VEC_NUM is the number of vect stmts to be created for this group.  */
      if (slp)
	{
	  strided_load = false;
	  vec_num = SLP_TREE_NUMBER_OF_VEC_STMTS (slp_node);
	}
      else
	vec_num = group_size;

      dr_chain = VEC_alloc (tree, heap, vec_num);
    }
  else
    {
      first_stmt = stmt;
      first_dr = dr;
      group_size = vec_num = 1;
    }

  alignment_support_scheme = vect_supportable_dr_alignment (first_dr);
  gcc_assert (alignment_support_scheme);

  /* In case the vectorization factor (VF) is bigger than the number
     of elements that we can fit in a vectype (nunits), we have to generate
     more than one vector stmt - i.e - we need to "unroll" the
     vector stmt by a factor VF/nunits. In doing so, we record a pointer
     from one copy of the vector stmt to the next, in the field
     STMT_VINFO_RELATED_STMT. This is necessary in order to allow following
     stages to find the correct vector defs to be used when vectorizing
     stmts that use the defs of the current stmt. The example below illustrates
     the vectorization process when VF=16 and nunits=4 (i.e - we need to create
     4 vectorized stmts):

     before vectorization:
                                RELATED_STMT    VEC_STMT
        S1:     x = memref      -               -
        S2:     z = x + 1       -               -

     step 1: vectorize stmt S1:
        We first create the vector stmt VS1_0, and, as usual, record a
        pointer to it in the STMT_VINFO_VEC_STMT of the scalar stmt S1.
        Next, we create the vector stmt VS1_1, and record a pointer to
        it in the STMT_VINFO_RELATED_STMT of the vector stmt VS1_0.
        Similarly, for VS1_2 and VS1_3. This is the resulting chain of
        stmts and pointers:
                                RELATED_STMT    VEC_STMT
        VS1_0:  vx0 = memref0   VS1_1           -
        VS1_1:  vx1 = memref1   VS1_2           -
        VS1_2:  vx2 = memref2   VS1_3           -
        VS1_3:  vx3 = memref3   -               -
        S1:     x = load        -               VS1_0
        S2:     z = x + 1       -               -

     See in documentation in vect_get_vec_def_for_stmt_copy for how the 
     information we recorded in RELATED_STMT field is used to vectorize 
     stmt S2.  */

  /* In case of interleaving (non-unit strided access):

     S1:  x2 = &base + 2
     S2:  x0 = &base
     S3:  x1 = &base + 1
     S4:  x3 = &base + 3

     Vectorized loads are created in the order of memory accesses 
     starting from the access of the first stmt of the chain:

     VS1: vx0 = &base
     VS2: vx1 = &base + vec_size*1
     VS3: vx3 = &base + vec_size*2
     VS4: vx4 = &base + vec_size*3

     Then permutation statements are generated:

     VS5: vx5 = VEC_EXTRACT_EVEN_EXPR < vx0, vx1 >
     VS6: vx6 = VEC_EXTRACT_ODD_EXPR < vx0, vx1 >
       ...

     And they are put in STMT_VINFO_VEC_STMT of the corresponding scalar stmts
     (the order of the data-refs in the output of vect_permute_load_chain
     corresponds to the order of scalar stmts in the interleaving chain - see
     the documentation of vect_permute_load_chain()).
     The generation of permutation stmts and recording them in
     STMT_VINFO_VEC_STMT is done in vect_transform_strided_load().

     In case of both multiple types and interleaving, the vector loads and 
     permutation stmts above are created for every copy. The result vector stmts
     are put in STMT_VINFO_VEC_STMT for the first copy and in the corresponding
     STMT_VINFO_RELATED_STMT for the next copies.  */

  /* If the data reference is aligned (dr_aligned) or potentially unaligned
     on a target that supports unaligned accesses (dr_unaligned_supported)
     we generate the following code:
         p = initial_addr;
         indx = 0;
         loop {
	   p = p + indx * vectype_size;
           vec_dest = *(p);
           indx = indx + 1;
         }

     Otherwise, the data reference is potentially unaligned on a target that
     does not support unaligned accesses (dr_explicit_realign_optimized) - 
     then generate the following code, in which the data in each iteration is
     obtained by two vector loads, one from the previous iteration, and one
     from the current iteration:
         p1 = initial_addr;
         msq_init = *(floor(p1))
         p2 = initial_addr + VS - 1;
         realignment_token = call target_builtin;
         indx = 0;
         loop {
           p2 = p2 + indx * vectype_size
           lsq = *(floor(p2))
           vec_dest = realign_load (msq, lsq, realignment_token)
           indx = indx + 1;
           msq = lsq;
         }   */

  /* If the misalignment remains the same throughout the execution of the
     loop, we can create the init_addr and permutation mask at the loop
     preheader. Otherwise, it needs to be created inside the loop.
     This can only occur when vectorizing memory accesses in the inner-loop
     nested within an outer-loop that is being vectorized.  */

  if (nested_in_vect_loop_p (loop, stmt)
      && (TREE_INT_CST_LOW (DR_STEP (dr))
	  % GET_MODE_SIZE (TYPE_MODE (vectype)) != 0))
    {
      gcc_assert (alignment_support_scheme != dr_explicit_realign_optimized);
      compute_in_loop = true;
    }

  if ((alignment_support_scheme == dr_explicit_realign_optimized
       || alignment_support_scheme == dr_explicit_realign)
      && !compute_in_loop)
    {
      msq = vect_setup_realignment (first_stmt, gsi, &realignment_token,
				    alignment_support_scheme, NULL_TREE,
				    &at_loop);
      if (alignment_support_scheme == dr_explicit_realign_optimized)
	{
	  phi = SSA_NAME_DEF_STMT (msq);
	  offset = size_int (TYPE_VECTOR_SUBPARTS (vectype) - 1);
	}
    }
  else
    at_loop = loop;

  prev_stmt_info = NULL;
  for (j = 0; j < ncopies; j++)
    { 
      /* 1. Create the vector pointer update chain.  */
      if (j == 0)
        dataref_ptr = vect_create_data_ref_ptr (first_stmt,
					        at_loop, offset, 
						&dummy, &ptr_incr, false, 
						&inv_p, NULL_TREE);
      else
        dataref_ptr = 
		bump_vector_ptr (dataref_ptr, ptr_incr, gsi, stmt, NULL_TREE);

      for (i = 0; i < vec_num; i++)
	{
	  if (i > 0)
	    dataref_ptr = bump_vector_ptr (dataref_ptr, ptr_incr, gsi, stmt,
					   NULL_TREE);

	  /* 2. Create the vector-load in the loop.  */
	  switch (alignment_support_scheme)
	    {
	    case dr_aligned:
	      gcc_assert (aligned_access_p (first_dr));
	      data_ref = build_fold_indirect_ref (dataref_ptr);
	      break;
	    case dr_unaligned_supported:
	      {
		int mis = DR_MISALIGNMENT (first_dr);
		tree tmis = (mis == -1 ? size_zero_node : size_int (mis));

		tmis = size_binop (MULT_EXPR, tmis, size_int(BITS_PER_UNIT));
		data_ref =
		  build2 (MISALIGNED_INDIRECT_REF, vectype, dataref_ptr, tmis);
		break;
	      }
	    case dr_explicit_realign:
	      {
		tree ptr, bump;
		tree vs_minus_1 = size_int (TYPE_VECTOR_SUBPARTS (vectype) - 1);

		if (compute_in_loop)
		  msq = vect_setup_realignment (first_stmt, gsi,
						&realignment_token,
						dr_explicit_realign, 
						dataref_ptr, NULL);

		data_ref = build1 (ALIGN_INDIRECT_REF, vectype, dataref_ptr);
		vec_dest = vect_create_destination_var (scalar_dest, vectype);
		new_stmt = gimple_build_assign (vec_dest, data_ref);
		new_temp = make_ssa_name (vec_dest, new_stmt);
		gimple_assign_set_lhs (new_stmt, new_temp);
		vect_finish_stmt_generation (stmt, new_stmt, gsi);
		copy_virtual_operands (new_stmt, stmt);
		mark_symbols_for_renaming (new_stmt);
		msq = new_temp;

		bump = size_binop (MULT_EXPR, vs_minus_1,
				   TYPE_SIZE_UNIT (scalar_type));
		ptr = bump_vector_ptr (dataref_ptr, NULL, gsi, stmt, bump);
	        data_ref = build1 (ALIGN_INDIRECT_REF, vectype, ptr);
	        break;
	      }
	    case dr_explicit_realign_optimized:
	      data_ref = build1 (ALIGN_INDIRECT_REF, vectype, dataref_ptr);
	      break;
	    default:
	      gcc_unreachable ();
	    }
	  vec_dest = vect_create_destination_var (scalar_dest, vectype);
	  new_stmt = gimple_build_assign (vec_dest, data_ref);
	  new_temp = make_ssa_name (vec_dest, new_stmt);
	  gimple_assign_set_lhs (new_stmt, new_temp);
	  vect_finish_stmt_generation (stmt, new_stmt, gsi);
	  mark_symbols_for_renaming (new_stmt);

	  /* 3. Handle explicit realignment if necessary/supported. Create in
		loop: vec_dest = realign_load (msq, lsq, realignment_token)  */
	  if (alignment_support_scheme == dr_explicit_realign_optimized
	      || alignment_support_scheme == dr_explicit_realign)
	    {
	      tree tmp;

	      lsq = gimple_assign_lhs (new_stmt);
	      if (!realignment_token)
		realignment_token = dataref_ptr;
	      vec_dest = vect_create_destination_var (scalar_dest, vectype);
	      tmp = build3 (REALIGN_LOAD_EXPR, vectype, msq, lsq,
			    realignment_token);
	      new_stmt = gimple_build_assign (vec_dest, tmp);
	      new_temp = make_ssa_name (vec_dest, new_stmt);
	      gimple_assign_set_lhs (new_stmt, new_temp);
	      vect_finish_stmt_generation (stmt, new_stmt, gsi);

	      if (alignment_support_scheme == dr_explicit_realign_optimized)
		{
		  gcc_assert (phi);
		  if (i == vec_num - 1 && j == ncopies - 1)
		    add_phi_arg (phi, lsq, loop_latch_edge (containing_loop));
		  msq = lsq;
		}
	    }

	  /* 4. Handle invariant-load.  */
	  if (inv_p)
	    {
	      gcc_assert (!strided_load);
	      gcc_assert (nested_in_vect_loop_p (loop, stmt));
	      if (j == 0)
		{
		  int k;
		  tree t = NULL_TREE;
		  tree vec_inv, bitpos, bitsize = TYPE_SIZE (scalar_type);

		  /* CHECKME: bitpos depends on endianess?  */
		  bitpos = bitsize_zero_node;
		  vec_inv = build3 (BIT_FIELD_REF, scalar_type, new_temp, 
				    bitsize, bitpos);
		  vec_dest = 
			vect_create_destination_var (scalar_dest, NULL_TREE);
		  new_stmt = gimple_build_assign (vec_dest, vec_inv);
                  new_temp = make_ssa_name (vec_dest, new_stmt);
		  gimple_assign_set_lhs (new_stmt, new_temp);
		  vect_finish_stmt_generation (stmt, new_stmt, gsi);

		  for (k = nunits - 1; k >= 0; --k)
		    t = tree_cons (NULL_TREE, new_temp, t);
		  /* FIXME: use build_constructor directly.  */
		  vec_inv = build_constructor_from_list (vectype, t);
		  new_temp = vect_init_vector (stmt, vec_inv, vectype, gsi);
		  new_stmt = SSA_NAME_DEF_STMT (new_temp);
		}
	      else
		gcc_unreachable (); /* FORNOW. */
	    }

	  /* Collect vector loads and later create their permutation in
	     vect_transform_strided_load ().  */
          if (strided_load || slp_perm)
            VEC_quick_push (tree, dr_chain, new_temp);

         /* Store vector loads in the corresponding SLP_NODE.  */
	  if (slp && !slp_perm)
	    VEC_quick_push (gimple, SLP_TREE_VEC_STMTS (slp_node), new_stmt);
	}

      if (slp && !slp_perm)
	continue;

      if (slp_perm)
        {
          if (!vect_transform_slp_perm_load (stmt, dr_chain, gsi,
                                   LOOP_VINFO_VECT_FACTOR (loop_vinfo),
                                             slp_node_instance, false))
            {
              VEC_free (tree, heap, dr_chain);
              return false;
            }
        }
      else
        {
          if (strided_load)
  	    {
	      if (!vect_transform_strided_load (stmt, dr_chain, group_size, gsi))
	        return false;	  

	      *vec_stmt = STMT_VINFO_VEC_STMT (stmt_info);
              VEC_free (tree, heap, dr_chain);
	      dr_chain = VEC_alloc (tree, heap, group_size);
	    }
          else
	    {
	      if (j == 0)
	        STMT_VINFO_VEC_STMT (stmt_info) = *vec_stmt = new_stmt;
	      else
	        STMT_VINFO_RELATED_STMT (prev_stmt_info) = new_stmt;
	      prev_stmt_info = vinfo_for_stmt (new_stmt);
	    }
        }
    }

  if (dr_chain)
    VEC_free (tree, heap, dr_chain);

  return true;
}


/* Function vectorizable_live_operation.

   STMT computes a value that is used outside the loop. Check if 
   it can be supported.  */

bool
vectorizable_live_operation (gimple stmt,
			     gimple_stmt_iterator *gsi ATTRIBUTE_UNUSED,
			     gimple *vec_stmt ATTRIBUTE_UNUSED)
{
  stmt_vec_info stmt_info = vinfo_for_stmt (stmt);
  loop_vec_info loop_vinfo = STMT_VINFO_LOOP_VINFO (stmt_info);
  struct loop *loop = LOOP_VINFO_LOOP (loop_vinfo);
  int i;
  int op_type;
  tree op;
  tree def;
  gimple def_stmt;
  enum vect_def_type dt; 
  enum tree_code code;
  enum gimple_rhs_class rhs_class;

  gcc_assert (STMT_VINFO_LIVE_P (stmt_info));

  if (STMT_VINFO_DEF_TYPE (stmt_info) == vect_reduction_def)
    return false;

  if (!is_gimple_assign (stmt))
    return false;

  if (TREE_CODE (gimple_assign_lhs (stmt)) != SSA_NAME)
    return false;

  /* FORNOW. CHECKME. */
  if (nested_in_vect_loop_p (loop, stmt))
    return false;

  code = gimple_assign_rhs_code (stmt);
  op_type = TREE_CODE_LENGTH (code);
  rhs_class = get_gimple_rhs_class (code);
  gcc_assert (rhs_class != GIMPLE_UNARY_RHS || op_type == unary_op);
  gcc_assert (rhs_class != GIMPLE_BINARY_RHS || op_type == binary_op);

  /* FORNOW: support only if all uses are invariant. This means
     that the scalar operations can remain in place, unvectorized.
     The original last scalar value that they compute will be used.  */

  for (i = 0; i < op_type; i++)
    {
      if (rhs_class == GIMPLE_SINGLE_RHS)
	op = TREE_OPERAND (gimple_op (stmt, 1), i);
      else
	op = gimple_op (stmt, i + 1);
      if (op && !vect_is_simple_use (op, loop_vinfo, &def_stmt, &def, &dt))
        {
          if (vect_print_dump_info (REPORT_DETAILS))
            fprintf (vect_dump, "use not simple.");
          return false;
        }

      if (dt != vect_invariant_def && dt != vect_constant_def)
        return false;
    }

  /* No transformation is required for the cases we currently support.  */
  return true;
}


/* Function vect_is_simple_cond.
  
   Input:
   LOOP - the loop that is being vectorized.
   COND - Condition that is checked for simple use.

   Returns whether a COND can be vectorized.  Checks whether
   condition operands are supportable using vec_is_simple_use.  */

static bool
vect_is_simple_cond (tree cond, loop_vec_info loop_vinfo)
{
  tree lhs, rhs;
  tree def;
  enum vect_def_type dt;

  if (!COMPARISON_CLASS_P (cond))
    return false;

  lhs = TREE_OPERAND (cond, 0);
  rhs = TREE_OPERAND (cond, 1);

  if (TREE_CODE (lhs) == SSA_NAME)
    {
      gimple lhs_def_stmt = SSA_NAME_DEF_STMT (lhs);
      if (!vect_is_simple_use (lhs, loop_vinfo, &lhs_def_stmt, &def, &dt))
	return false;
    }
  else if (TREE_CODE (lhs) != INTEGER_CST && TREE_CODE (lhs) != REAL_CST
	   && TREE_CODE (lhs) != FIXED_CST)
    return false;

  if (TREE_CODE (rhs) == SSA_NAME)
    {
      gimple rhs_def_stmt = SSA_NAME_DEF_STMT (rhs);
      if (!vect_is_simple_use (rhs, loop_vinfo, &rhs_def_stmt, &def, &dt))
	return false;
    }
  else if (TREE_CODE (rhs) != INTEGER_CST  && TREE_CODE (rhs) != REAL_CST
	   && TREE_CODE (rhs) != FIXED_CST)
    return false;

  return true;
}

/* vectorizable_condition.

   Check if STMT is conditional modify expression that can be vectorized. 
   If VEC_STMT is also passed, vectorize the STMT: create a vectorized 
   stmt using VEC_COND_EXPR  to replace it, put it in VEC_STMT, and insert it 
   at BSI.

   Return FALSE if not a vectorizable STMT, TRUE otherwise.  */

bool
vectorizable_condition (gimple stmt, gimple_stmt_iterator *gsi,
			gimple *vec_stmt)
{
  tree scalar_dest = NULL_TREE;
  tree vec_dest = NULL_TREE;
  tree op = NULL_TREE;
  tree cond_expr, then_clause, else_clause;
  stmt_vec_info stmt_info = vinfo_for_stmt (stmt);
  tree vectype = STMT_VINFO_VECTYPE (stmt_info);
  tree vec_cond_lhs, vec_cond_rhs, vec_then_clause, vec_else_clause;
  tree vec_compare, vec_cond_expr;
  tree new_temp;
  loop_vec_info loop_vinfo = STMT_VINFO_LOOP_VINFO (stmt_info);
  enum machine_mode vec_mode;
  tree def;
  enum vect_def_type dt;
  int nunits = TYPE_VECTOR_SUBPARTS (vectype);
  int ncopies = LOOP_VINFO_VECT_FACTOR (loop_vinfo) / nunits;
  enum tree_code code;

  gcc_assert (ncopies >= 1);
  if (ncopies > 1)
    return false; /* FORNOW */

  if (!STMT_VINFO_RELEVANT_P (stmt_info))
    return false;

  if (STMT_VINFO_DEF_TYPE (stmt_info) != vect_loop_def)
    return false;

  /* FORNOW: SLP not supported.  */
  if (STMT_SLP_TYPE (stmt_info))
    return false;

  /* FORNOW: not yet supported.  */
  if (STMT_VINFO_LIVE_P (stmt_info))
    {
      if (vect_print_dump_info (REPORT_DETAILS))
        fprintf (vect_dump, "value used after loop.");
      return false;
    }

  /* Is vectorizable conditional operation?  */
  if (!is_gimple_assign (stmt))
    return false;

  code = gimple_assign_rhs_code (stmt);

  if (code != COND_EXPR)
    return false;

  gcc_assert (gimple_assign_single_p (stmt));
  op = gimple_assign_rhs1 (stmt);
  cond_expr = TREE_OPERAND (op, 0);
  then_clause = TREE_OPERAND (op, 1);
  else_clause = TREE_OPERAND (op, 2);

  if (!vect_is_simple_cond (cond_expr, loop_vinfo))
    return false;

  /* We do not handle two different vector types for the condition
     and the values.  */
  if (TREE_TYPE (TREE_OPERAND (cond_expr, 0)) != TREE_TYPE (vectype))
    return false;

  if (TREE_CODE (then_clause) == SSA_NAME)
    {
      gimple then_def_stmt = SSA_NAME_DEF_STMT (then_clause);
      if (!vect_is_simple_use (then_clause, loop_vinfo, 
			       &then_def_stmt, &def, &dt))
	return false;
    }
  else if (TREE_CODE (then_clause) != INTEGER_CST 
	   && TREE_CODE (then_clause) != REAL_CST
	   && TREE_CODE (then_clause) != FIXED_CST)
    return false;

  if (TREE_CODE (else_clause) == SSA_NAME)
    {
      gimple else_def_stmt = SSA_NAME_DEF_STMT (else_clause);
      if (!vect_is_simple_use (else_clause, loop_vinfo, 
			       &else_def_stmt, &def, &dt))
	return false;
    }
  else if (TREE_CODE (else_clause) != INTEGER_CST 
	   && TREE_CODE (else_clause) != REAL_CST
	   && TREE_CODE (else_clause) != FIXED_CST)
    return false;


  vec_mode = TYPE_MODE (vectype);

  if (!vec_stmt) 
    {
      STMT_VINFO_TYPE (stmt_info) = condition_vec_info_type;
      return expand_vec_cond_expr_p (op, vec_mode);
    }

  /* Transform */

  /* Handle def.  */
  scalar_dest = gimple_assign_lhs (stmt);
  vec_dest = vect_create_destination_var (scalar_dest, vectype);

  /* Handle cond expr.  */
  vec_cond_lhs = 
    vect_get_vec_def_for_operand (TREE_OPERAND (cond_expr, 0), stmt, NULL);
  vec_cond_rhs = 
    vect_get_vec_def_for_operand (TREE_OPERAND (cond_expr, 1), stmt, NULL);
  vec_then_clause = vect_get_vec_def_for_operand (then_clause, stmt, NULL);
  vec_else_clause = vect_get_vec_def_for_operand (else_clause, stmt, NULL);

  /* Arguments are ready. Create the new vector stmt.  */
  vec_compare = build2 (TREE_CODE (cond_expr), vectype, 
			vec_cond_lhs, vec_cond_rhs);
  vec_cond_expr = build3 (VEC_COND_EXPR, vectype, 
			  vec_compare, vec_then_clause, vec_else_clause);

  *vec_stmt = gimple_build_assign (vec_dest, vec_cond_expr);
  new_temp = make_ssa_name (vec_dest, *vec_stmt);
  gimple_assign_set_lhs (*vec_stmt, new_temp);
  vect_finish_stmt_generation (stmt, *vec_stmt, gsi);
  
  return true;
}


/* Function vect_transform_stmt.

   Create a vectorized stmt to replace STMT, and insert it at BSI.  */

static bool
vect_transform_stmt (gimple stmt, gimple_stmt_iterator *gsi,
		     bool *strided_store, slp_tree slp_node, 
                     slp_instance slp_node_instance)
{
  bool is_store = false;
  gimple vec_stmt = NULL;
  stmt_vec_info stmt_info = vinfo_for_stmt (stmt);
  gimple orig_stmt_in_pattern;
  bool done;
  loop_vec_info loop_vinfo = STMT_VINFO_LOOP_VINFO (stmt_info);
  struct loop *loop = LOOP_VINFO_LOOP (loop_vinfo);

  switch (STMT_VINFO_TYPE (stmt_info))
    {
    case type_demotion_vec_info_type:
      done = vectorizable_type_demotion (stmt, gsi, &vec_stmt, slp_node);
      gcc_assert (done);
      break;

    case type_promotion_vec_info_type:
      done = vectorizable_type_promotion (stmt, gsi, &vec_stmt, slp_node);
      gcc_assert (done);
      break;

    case type_conversion_vec_info_type:
      done = vectorizable_conversion (stmt, gsi, &vec_stmt, slp_node);
      gcc_assert (done);
      break;

    case induc_vec_info_type:
      gcc_assert (!slp_node);
      done = vectorizable_induction (stmt, gsi, &vec_stmt);
      gcc_assert (done);
      break;

    case op_vec_info_type:
      done = vectorizable_operation (stmt, gsi, &vec_stmt, slp_node);
      gcc_assert (done);
      break;

    case assignment_vec_info_type:
      done = vectorizable_assignment (stmt, gsi, &vec_stmt, slp_node);
      gcc_assert (done);
      break;

    case load_vec_info_type:
      done = vectorizable_load (stmt, gsi, &vec_stmt, slp_node, 
                                slp_node_instance);
      gcc_assert (done);
      break;

    case store_vec_info_type:
      done = vectorizable_store (stmt, gsi, &vec_stmt, slp_node);
      gcc_assert (done);
      if (STMT_VINFO_STRIDED_ACCESS (stmt_info) && !slp_node)
	{
	  /* In case of interleaving, the whole chain is vectorized when the
	     last store in the chain is reached. Store stmts before the last
	     one are skipped, and there vec_stmt_info shouldn't be freed
	     meanwhile.  */
	  *strided_store = true;
	  if (STMT_VINFO_VEC_STMT (stmt_info))
	    is_store = true;
	  }
      else
	is_store = true;
      break;

    case condition_vec_info_type:
      gcc_assert (!slp_node);
      done = vectorizable_condition (stmt, gsi, &vec_stmt);
      gcc_assert (done);
      break;

    case call_vec_info_type:
      gcc_assert (!slp_node);
      done = vectorizable_call (stmt, gsi, &vec_stmt);
      break;

    case reduc_vec_info_type:
      gcc_assert (!slp_node);
      done = vectorizable_reduction (stmt, gsi, &vec_stmt);
      gcc_assert (done);
      break;

    default:
      if (!STMT_VINFO_LIVE_P (stmt_info))
	{
	  if (vect_print_dump_info (REPORT_DETAILS))
	    fprintf (vect_dump, "stmt not supported.");
	  gcc_unreachable ();
	}
    }

  /* Handle inner-loop stmts whose DEF is used in the loop-nest that
     is being vectorized, but outside the immediately enclosing loop.  */
  if (vec_stmt
      && nested_in_vect_loop_p (loop, stmt)
      && STMT_VINFO_TYPE (stmt_info) != reduc_vec_info_type
      && (STMT_VINFO_RELEVANT (stmt_info) == vect_used_in_outer
          || STMT_VINFO_RELEVANT (stmt_info) == vect_used_in_outer_by_reduction))
    {
      struct loop *innerloop = loop->inner;
      imm_use_iterator imm_iter;
      use_operand_p use_p;
      tree scalar_dest;
      gimple exit_phi;

      if (vect_print_dump_info (REPORT_DETAILS))
       fprintf (vect_dump, "Record the vdef for outer-loop vectorization.");

      /* Find the relevant loop-exit phi-node, and reord the vec_stmt there
        (to be used when vectorizing outer-loop stmts that use the DEF of
        STMT).  */
      if (gimple_code (stmt) == GIMPLE_PHI)
        scalar_dest = PHI_RESULT (stmt);
      else
        scalar_dest = gimple_assign_lhs (stmt);

      FOR_EACH_IMM_USE_FAST (use_p, imm_iter, scalar_dest)
       {
         if (!flow_bb_inside_loop_p (innerloop, gimple_bb (USE_STMT (use_p))))
           {
             exit_phi = USE_STMT (use_p);
             STMT_VINFO_VEC_STMT (vinfo_for_stmt (exit_phi)) = vec_stmt;
           }
       }
    }

  /* Handle stmts whose DEF is used outside the loop-nest that is
     being vectorized.  */
  if (STMT_VINFO_LIVE_P (stmt_info)
      && STMT_VINFO_TYPE (stmt_info) != reduc_vec_info_type)
    {
      done = vectorizable_live_operation (stmt, gsi, &vec_stmt);
      gcc_assert (done);
    }

  if (vec_stmt)
    {
      STMT_VINFO_VEC_STMT (stmt_info) = vec_stmt;
      orig_stmt_in_pattern = STMT_VINFO_RELATED_STMT (stmt_info);
      if (orig_stmt_in_pattern)
	{
	  stmt_vec_info stmt_vinfo = vinfo_for_stmt (orig_stmt_in_pattern);
	  /* STMT was inserted by the vectorizer to replace a computation idiom.
	     ORIG_STMT_IN_PATTERN is a stmt in the original sequence that 
	     computed this idiom.  We need to record a pointer to VEC_STMT in 
	     the stmt_info of ORIG_STMT_IN_PATTERN.  See more details in the 
	     documentation of vect_pattern_recog.  */
	  if (STMT_VINFO_IN_PATTERN_P (stmt_vinfo))
	    {
	      gcc_assert (STMT_VINFO_RELATED_STMT (stmt_vinfo) == stmt);
	      STMT_VINFO_VEC_STMT (stmt_vinfo) = vec_stmt;
	    }
	}
    }

  return is_store; 
}


/* This function builds ni_name = number of iterations loop executes
   on the loop preheader.  */

static tree
vect_build_loop_niters (loop_vec_info loop_vinfo)
{
  tree ni_name, var;
  gimple_seq stmts = NULL;
  edge pe;
  struct loop *loop = LOOP_VINFO_LOOP (loop_vinfo);
  tree ni = unshare_expr (LOOP_VINFO_NITERS (loop_vinfo));

  var = create_tmp_var (TREE_TYPE (ni), "niters");
  add_referenced_var (var);
  ni_name = force_gimple_operand (ni, &stmts, false, var);

  pe = loop_preheader_edge (loop);
  if (stmts)
    {
      basic_block new_bb = gsi_insert_seq_on_edge_immediate (pe, stmts);
      gcc_assert (!new_bb);
    }
      
  return ni_name;
}


/* This function generates the following statements:

 ni_name = number of iterations loop executes
 ratio = ni_name / vf
 ratio_mult_vf_name = ratio * vf

 and places them at the loop preheader edge.  */

static void 
vect_generate_tmps_on_preheader (loop_vec_info loop_vinfo, 
				 tree *ni_name_ptr,
				 tree *ratio_mult_vf_name_ptr, 
				 tree *ratio_name_ptr)
{

  edge pe;
  basic_block new_bb;
  gimple_seq stmts;
  tree ni_name;
  tree var;
  tree ratio_name;
  tree ratio_mult_vf_name;
  struct loop *loop = LOOP_VINFO_LOOP (loop_vinfo);
  tree ni = LOOP_VINFO_NITERS (loop_vinfo);
  int vf = LOOP_VINFO_VECT_FACTOR (loop_vinfo);
  tree log_vf;

  pe = loop_preheader_edge (loop);

  /* Generate temporary variable that contains 
     number of iterations loop executes.  */

  ni_name = vect_build_loop_niters (loop_vinfo);
  log_vf = build_int_cst (TREE_TYPE (ni), exact_log2 (vf));

  /* Create: ratio = ni >> log2(vf) */

  ratio_name = fold_build2 (RSHIFT_EXPR, TREE_TYPE (ni_name), ni_name, log_vf);
  if (!is_gimple_val (ratio_name))
    {
      var = create_tmp_var (TREE_TYPE (ni), "bnd");
      add_referenced_var (var);

      stmts = NULL;
      ratio_name = force_gimple_operand (ratio_name, &stmts, true, var);
      pe = loop_preheader_edge (loop);
      new_bb = gsi_insert_seq_on_edge_immediate (pe, stmts);
      gcc_assert (!new_bb);
    }
       
  /* Create: ratio_mult_vf = ratio << log2 (vf).  */

  ratio_mult_vf_name = fold_build2 (LSHIFT_EXPR, TREE_TYPE (ratio_name),
				    ratio_name, log_vf);
  if (!is_gimple_val (ratio_mult_vf_name))
    {
      var = create_tmp_var (TREE_TYPE (ni), "ratio_mult_vf");
      add_referenced_var (var);

      stmts = NULL;
      ratio_mult_vf_name = force_gimple_operand (ratio_mult_vf_name, &stmts,
						 true, var);
      pe = loop_preheader_edge (loop);
      new_bb = gsi_insert_seq_on_edge_immediate (pe, stmts);
      gcc_assert (!new_bb);
    }

  *ni_name_ptr = ni_name;
  *ratio_mult_vf_name_ptr = ratio_mult_vf_name;
  *ratio_name_ptr = ratio_name;
    
  return;  
}


/*   Function vect_update_ivs_after_vectorizer.

     "Advance" the induction variables of LOOP to the value they should take
     after the execution of LOOP.  This is currently necessary because the
     vectorizer does not handle induction variables that are used after the
     loop.  Such a situation occurs when the last iterations of LOOP are
     peeled, because:
     1. We introduced new uses after LOOP for IVs that were not originally used
        after LOOP: the IVs of LOOP are now used by an epilog loop.
     2. LOOP is going to be vectorized; this means that it will iterate N/VF
        times, whereas the loop IVs should be bumped N times.

     Input:
     - LOOP - a loop that is going to be vectorized. The last few iterations
              of LOOP were peeled.
     - NITERS - the number of iterations that LOOP executes (before it is
                vectorized). i.e, the number of times the ivs should be bumped.
     - UPDATE_E - a successor edge of LOOP->exit that is on the (only) path
                  coming out from LOOP on which there are uses of the LOOP ivs
		  (this is the path from LOOP->exit to epilog_loop->preheader).

                  The new definitions of the ivs are placed in LOOP->exit.
                  The phi args associated with the edge UPDATE_E in the bb
                  UPDATE_E->dest are updated accordingly.

     Assumption 1: Like the rest of the vectorizer, this function assumes
     a single loop exit that has a single predecessor.

     Assumption 2: The phi nodes in the LOOP header and in update_bb are
     organized in the same order.

     Assumption 3: The access function of the ivs is simple enough (see
     vect_can_advance_ivs_p).  This assumption will be relaxed in the future.

     Assumption 4: Exactly one of the successors of LOOP exit-bb is on a path
     coming out of LOOP on which the ivs of LOOP are used (this is the path 
     that leads to the epilog loop; other paths skip the epilog loop).  This
     path starts with the edge UPDATE_E, and its destination (denoted update_bb)
     needs to have its phis updated.
 */

static void
vect_update_ivs_after_vectorizer (loop_vec_info loop_vinfo, tree niters, 
				  edge update_e)
{
  struct loop *loop = LOOP_VINFO_LOOP (loop_vinfo);
  basic_block exit_bb = single_exit (loop)->dest;
  gimple phi, phi1;
  gimple_stmt_iterator gsi, gsi1;
  basic_block update_bb = update_e->dest;

  /* gcc_assert (vect_can_advance_ivs_p (loop_vinfo)); */

  /* Make sure there exists a single-predecessor exit bb:  */
  gcc_assert (single_pred_p (exit_bb));

  for (gsi = gsi_start_phis (loop->header), gsi1 = gsi_start_phis (update_bb);
       !gsi_end_p (gsi) && !gsi_end_p (gsi1);
       gsi_next (&gsi), gsi_next (&gsi1))
    {
      tree access_fn = NULL;
      tree evolution_part;
      tree init_expr;
      tree step_expr;
      tree var, ni, ni_name;
      gimple_stmt_iterator last_gsi;

      phi = gsi_stmt (gsi);
      phi1 = gsi_stmt (gsi1);
      if (vect_print_dump_info (REPORT_DETAILS))
        {
          fprintf (vect_dump, "vect_update_ivs_after_vectorizer: phi: ");
	  print_gimple_stmt (vect_dump, phi, 0, TDF_SLIM);
        }

      /* Skip virtual phi's.  */
      if (!is_gimple_reg (SSA_NAME_VAR (PHI_RESULT (phi))))
	{
	  if (vect_print_dump_info (REPORT_DETAILS))
	    fprintf (vect_dump, "virtual phi. skip.");
	  continue;
	}

      /* Skip reduction phis.  */
      if (STMT_VINFO_DEF_TYPE (vinfo_for_stmt (phi)) == vect_reduction_def)
        { 
          if (vect_print_dump_info (REPORT_DETAILS))
            fprintf (vect_dump, "reduc phi. skip.");
          continue;
        } 

      access_fn = analyze_scalar_evolution (loop, PHI_RESULT (phi)); 
      gcc_assert (access_fn);
      STRIP_NOPS (access_fn);
      evolution_part =
	 unshare_expr (evolution_part_in_loop_num (access_fn, loop->num));
      gcc_assert (evolution_part != NULL_TREE);
      
      /* FORNOW: We do not support IVs whose evolution function is a polynomial
         of degree >= 2 or exponential.  */
      gcc_assert (!tree_is_chrec (evolution_part));

      step_expr = evolution_part;
      init_expr = unshare_expr (initial_condition_in_loop_num (access_fn, 
							       loop->num));

      if (POINTER_TYPE_P (TREE_TYPE (init_expr)))
	ni = fold_build2 (POINTER_PLUS_EXPR, TREE_TYPE (init_expr), 
			  init_expr, 
			  fold_convert (sizetype, 
					fold_build2 (MULT_EXPR, TREE_TYPE (niters),
						     niters, step_expr)));
      else
	ni = fold_build2 (PLUS_EXPR, TREE_TYPE (init_expr),
			  fold_build2 (MULT_EXPR, TREE_TYPE (init_expr),
				       fold_convert (TREE_TYPE (init_expr),
						     niters),
				       step_expr),
			  init_expr);



      var = create_tmp_var (TREE_TYPE (init_expr), "tmp");
      add_referenced_var (var);

      last_gsi = gsi_last_bb (exit_bb);
      ni_name = force_gimple_operand_gsi (&last_gsi, ni, false, var,
					  true, GSI_SAME_STMT);
      
      /* Fix phi expressions in the successor bb.  */
      SET_PHI_ARG_DEF (phi1, update_e->dest_idx, ni_name);
    }
}

/* Return the more conservative threshold between the
   min_profitable_iters returned by the cost model and the user
   specified threshold, if provided.  */

static unsigned int
conservative_cost_threshold (loop_vec_info loop_vinfo,
			     int min_profitable_iters)
{
  unsigned int th;
  int min_scalar_loop_bound;

  min_scalar_loop_bound = ((PARAM_VALUE (PARAM_MIN_VECT_LOOP_BOUND)
			    * LOOP_VINFO_VECT_FACTOR (loop_vinfo)) - 1);

  /* Use the cost model only if it is more conservative than user specified
     threshold.  */
  th = (unsigned) min_scalar_loop_bound;
  if (min_profitable_iters
      && (!min_scalar_loop_bound
          || min_profitable_iters > min_scalar_loop_bound))
    th = (unsigned) min_profitable_iters;

  if (th && vect_print_dump_info (REPORT_COST))
    fprintf (vect_dump, "Vectorization may not be profitable.");

  return th;
}

/* Function vect_do_peeling_for_loop_bound

   Peel the last iterations of the loop represented by LOOP_VINFO.
   The peeled iterations form a new epilog loop.  Given that the loop now 
   iterates NITERS times, the new epilog loop iterates
   NITERS % VECTORIZATION_FACTOR times.
   
   The original loop will later be made to iterate 
   NITERS / VECTORIZATION_FACTOR times (this value is placed into RATIO).  */

static void 
vect_do_peeling_for_loop_bound (loop_vec_info loop_vinfo, tree *ratio)
{
  tree ni_name, ratio_mult_vf_name;
  struct loop *loop = LOOP_VINFO_LOOP (loop_vinfo);
  struct loop *new_loop;
  edge update_e;
  basic_block preheader;
  int loop_num;
  bool check_profitability = false;
  unsigned int th = 0;
  int min_profitable_iters;

  if (vect_print_dump_info (REPORT_DETAILS))
    fprintf (vect_dump, "=== vect_do_peeling_for_loop_bound ===");

  initialize_original_copy_tables ();

  /* Generate the following variables on the preheader of original loop:
	 
     ni_name = number of iteration the original loop executes
     ratio = ni_name / vf
     ratio_mult_vf_name = ratio * vf  */
  vect_generate_tmps_on_preheader (loop_vinfo, &ni_name,
				   &ratio_mult_vf_name, ratio);

  loop_num  = loop->num; 

  /* If cost model check not done during versioning and 
     peeling for alignment.  */
  if (!VEC_length (gimple, LOOP_VINFO_MAY_MISALIGN_STMTS (loop_vinfo))
      && !VEC_length (ddr_p, LOOP_VINFO_MAY_ALIAS_DDRS (loop_vinfo))
      && !LOOP_PEELING_FOR_ALIGNMENT (loop_vinfo))
    {
      check_profitability = true;

      /* Get profitability threshold for vectorized loop.  */
      min_profitable_iters = LOOP_VINFO_COST_MODEL_MIN_ITERS (loop_vinfo);

      th = conservative_cost_threshold (loop_vinfo, 
					min_profitable_iters);
    }

  new_loop = slpeel_tree_peel_loop_to_edge (loop, single_exit (loop),
                                            ratio_mult_vf_name, ni_name, false,
                                            th, check_profitability);
  gcc_assert (new_loop);
  gcc_assert (loop_num == loop->num);
#ifdef ENABLE_CHECKING
  slpeel_verify_cfg_after_peeling (loop, new_loop);
#endif

  /* A guard that controls whether the new_loop is to be executed or skipped
     is placed in LOOP->exit.  LOOP->exit therefore has two successors - one
     is the preheader of NEW_LOOP, where the IVs from LOOP are used.  The other
     is a bb after NEW_LOOP, where these IVs are not used.  Find the edge that
     is on the path where the LOOP IVs are used and need to be updated.  */

  preheader = loop_preheader_edge (new_loop)->src;
  if (EDGE_PRED (preheader, 0)->src == single_exit (loop)->dest)
    update_e = EDGE_PRED (preheader, 0);
  else
    update_e = EDGE_PRED (preheader, 1);

  /* Update IVs of original loop as if they were advanced 
     by ratio_mult_vf_name steps.  */
  vect_update_ivs_after_vectorizer (loop_vinfo, ratio_mult_vf_name, update_e); 

  /* After peeling we have to reset scalar evolution analyzer.  */
  scev_reset ();

  free_original_copy_tables ();
}


/* Function vect_gen_niters_for_prolog_loop

   Set the number of iterations for the loop represented by LOOP_VINFO
   to the minimum between LOOP_NITERS (the original iteration count of the loop)
   and the misalignment of DR - the data reference recorded in
   LOOP_VINFO_UNALIGNED_DR (LOOP_VINFO).  As a result, after the execution of 
   this loop, the data reference DR will refer to an aligned location.

   The following computation is generated:

   If the misalignment of DR is known at compile time:
     addr_mis = int mis = DR_MISALIGNMENT (dr);
   Else, compute address misalignment in bytes:
     addr_mis = addr & (vectype_size - 1)

   prolog_niters = min (LOOP_NITERS, ((VF - addr_mis/elem_size)&(VF-1))/step)

   (elem_size = element type size; an element is the scalar element whose type
   is the inner type of the vectype)

   When the step of the data-ref in the loop is not 1 (as in interleaved data
   and SLP), the number of iterations of the prolog must be divided by the step
   (which is equal to the size of interleaved group).

   The above formulas assume that VF == number of elements in the vector. This
   may not hold when there are multiple-types in the loop.
   In this case, for some data-references in the loop the VF does not represent
   the number of elements that fit in the vector.  Therefore, instead of VF we
   use TYPE_VECTOR_SUBPARTS.  */

static tree 
vect_gen_niters_for_prolog_loop (loop_vec_info loop_vinfo, tree loop_niters)
{
  struct data_reference *dr = LOOP_VINFO_UNALIGNED_DR (loop_vinfo);
  struct loop *loop = LOOP_VINFO_LOOP (loop_vinfo);
  tree var;
  gimple_seq stmts;
  tree iters, iters_name;
  edge pe;
  basic_block new_bb;
  gimple dr_stmt = DR_STMT (dr);
  stmt_vec_info stmt_info = vinfo_for_stmt (dr_stmt);
  tree vectype = STMT_VINFO_VECTYPE (stmt_info);
  int vectype_align = TYPE_ALIGN (vectype) / BITS_PER_UNIT;
  tree niters_type = TREE_TYPE (loop_niters);
  int step = 1;
  int element_size = GET_MODE_SIZE (TYPE_MODE (TREE_TYPE (DR_REF (dr))));
  int nelements = TYPE_VECTOR_SUBPARTS (vectype);

  if (STMT_VINFO_STRIDED_ACCESS (stmt_info))
    step = DR_GROUP_SIZE (vinfo_for_stmt (DR_GROUP_FIRST_DR (stmt_info)));

  pe = loop_preheader_edge (loop); 

  if (LOOP_PEELING_FOR_ALIGNMENT (loop_vinfo) > 0)
    {
      int byte_misalign = LOOP_PEELING_FOR_ALIGNMENT (loop_vinfo);
      int elem_misalign = byte_misalign / element_size;

      if (vect_print_dump_info (REPORT_DETAILS))
        fprintf (vect_dump, "known alignment = %d.", byte_misalign);

      iters = build_int_cst (niters_type,
                     (((nelements - elem_misalign) & (nelements - 1)) / step));
    }
  else
    {
      gimple_seq new_stmts = NULL;
      tree start_addr = vect_create_addr_base_for_vector_ref (dr_stmt, 
						&new_stmts, NULL_TREE, loop);
      tree ptr_type = TREE_TYPE (start_addr);
      tree size = TYPE_SIZE (ptr_type);
      tree type = lang_hooks.types.type_for_size (tree_low_cst (size, 1), 1);
      tree vectype_size_minus_1 = build_int_cst (type, vectype_align - 1);
      tree elem_size_log =
        build_int_cst (type, exact_log2 (vectype_align/nelements));
      tree nelements_minus_1 = build_int_cst (type, nelements - 1);
      tree nelements_tree = build_int_cst (type, nelements);
      tree byte_misalign;
      tree elem_misalign;

      new_bb = gsi_insert_seq_on_edge_immediate (pe, new_stmts);
      gcc_assert (!new_bb);
  
      /* Create:  byte_misalign = addr & (vectype_size - 1)  */
      byte_misalign = 
        fold_build2 (BIT_AND_EXPR, type, fold_convert (type, start_addr), vectype_size_minus_1);
  
      /* Create:  elem_misalign = byte_misalign / element_size  */
      elem_misalign =
        fold_build2 (RSHIFT_EXPR, type, byte_misalign, elem_size_log);

      /* Create:  (niters_type) (nelements - elem_misalign)&(nelements - 1)  */
      iters = fold_build2 (MINUS_EXPR, type, nelements_tree, elem_misalign);
      iters = fold_build2 (BIT_AND_EXPR, type, iters, nelements_minus_1);
      iters = fold_convert (niters_type, iters);
    }

  /* Create:  prolog_loop_niters = min (iters, loop_niters) */
  /* If the loop bound is known at compile time we already verified that it is
     greater than vf; since the misalignment ('iters') is at most vf, there's
     no need to generate the MIN_EXPR in this case.  */
  if (TREE_CODE (loop_niters) != INTEGER_CST)
    iters = fold_build2 (MIN_EXPR, niters_type, iters, loop_niters);

  if (vect_print_dump_info (REPORT_DETAILS))
    {
      fprintf (vect_dump, "niters for prolog loop: ");
      print_generic_expr (vect_dump, iters, TDF_SLIM);
    }

  var = create_tmp_var (niters_type, "prolog_loop_niters");
  add_referenced_var (var);
  stmts = NULL;
  iters_name = force_gimple_operand (iters, &stmts, false, var);

  /* Insert stmt on loop preheader edge.  */
  if (stmts)
    {
      basic_block new_bb = gsi_insert_seq_on_edge_immediate (pe, stmts);
      gcc_assert (!new_bb);
    }

  return iters_name; 
}


/* Function vect_update_init_of_dr

   NITERS iterations were peeled from LOOP.  DR represents a data reference
   in LOOP.  This function updates the information recorded in DR to
   account for the fact that the first NITERS iterations had already been 
   executed.  Specifically, it updates the OFFSET field of DR.  */

static void
vect_update_init_of_dr (struct data_reference *dr, tree niters)
{
  tree offset = DR_OFFSET (dr);
      
  niters = fold_build2 (MULT_EXPR, sizetype,
			fold_convert (sizetype, niters),
			fold_convert (sizetype, DR_STEP (dr)));
  offset = fold_build2 (PLUS_EXPR, sizetype, offset, niters);
  DR_OFFSET (dr) = offset;
}


/* Function vect_update_inits_of_drs

   NITERS iterations were peeled from the loop represented by LOOP_VINFO.  
   This function updates the information recorded for the data references in 
   the loop to account for the fact that the first NITERS iterations had 
   already been executed.  Specifically, it updates the initial_condition of
   the access_function of all the data_references in the loop.  */

static void
vect_update_inits_of_drs (loop_vec_info loop_vinfo, tree niters)
{
  unsigned int i;
  VEC (data_reference_p, heap) *datarefs = LOOP_VINFO_DATAREFS (loop_vinfo);
  struct data_reference *dr;

  if (vect_print_dump_info (REPORT_DETAILS))
    fprintf (vect_dump, "=== vect_update_inits_of_dr ===");

  for (i = 0; VEC_iterate (data_reference_p, datarefs, i, dr); i++)
    vect_update_init_of_dr (dr, niters);
}


/* Function vect_do_peeling_for_alignment

   Peel the first 'niters' iterations of the loop represented by LOOP_VINFO.
   'niters' is set to the misalignment of one of the data references in the
   loop, thereby forcing it to refer to an aligned location at the beginning
   of the execution of this loop.  The data reference for which we are
   peeling is recorded in LOOP_VINFO_UNALIGNED_DR.  */

static void
vect_do_peeling_for_alignment (loop_vec_info loop_vinfo)
{
  struct loop *loop = LOOP_VINFO_LOOP (loop_vinfo);
  tree niters_of_prolog_loop, ni_name;
  tree n_iters;
  struct loop *new_loop;
  bool check_profitability = false;
  unsigned int th = 0;
  int min_profitable_iters;

  if (vect_print_dump_info (REPORT_DETAILS))
    fprintf (vect_dump, "=== vect_do_peeling_for_alignment ===");

  initialize_original_copy_tables ();

  ni_name = vect_build_loop_niters (loop_vinfo);
  niters_of_prolog_loop = vect_gen_niters_for_prolog_loop (loop_vinfo, ni_name);
  

  /* If cost model check not done during versioning.  */
  if (!VEC_length (gimple, LOOP_VINFO_MAY_MISALIGN_STMTS (loop_vinfo))
      && !VEC_length (ddr_p, LOOP_VINFO_MAY_ALIAS_DDRS (loop_vinfo)))
    {
      check_profitability = true;

      /* Get profitability threshold for vectorized loop.  */
      min_profitable_iters = LOOP_VINFO_COST_MODEL_MIN_ITERS (loop_vinfo);

      th = conservative_cost_threshold (loop_vinfo, 
					min_profitable_iters);
    }

  /* Peel the prolog loop and iterate it niters_of_prolog_loop.  */
  new_loop =
    slpeel_tree_peel_loop_to_edge (loop, loop_preheader_edge (loop),
				   niters_of_prolog_loop, ni_name, true,
				   th, check_profitability);

  gcc_assert (new_loop);
#ifdef ENABLE_CHECKING
  slpeel_verify_cfg_after_peeling (new_loop, loop);
#endif

  /* Update number of times loop executes.  */
  n_iters = LOOP_VINFO_NITERS (loop_vinfo);
  LOOP_VINFO_NITERS (loop_vinfo) = fold_build2 (MINUS_EXPR,
		TREE_TYPE (n_iters), n_iters, niters_of_prolog_loop);

  /* Update the init conditions of the access functions of all data refs.  */
  vect_update_inits_of_drs (loop_vinfo, niters_of_prolog_loop);

  /* After peeling we have to reset scalar evolution analyzer.  */
  scev_reset ();

  free_original_copy_tables ();
}


/* Function vect_create_cond_for_align_checks.

   Create a conditional expression that represents the alignment checks for
   all of data references (array element references) whose alignment must be
   checked at runtime.

   Input:
   COND_EXPR  - input conditional expression.  New conditions will be chained
                with logical AND operation.
   LOOP_VINFO - two fields of the loop information are used.
                LOOP_VINFO_PTR_MASK is the mask used to check the alignment.
                LOOP_VINFO_MAY_MISALIGN_STMTS contains the refs to be checked.

   Output:
   COND_EXPR_STMT_LIST - statements needed to construct the conditional
                         expression.
   The returned value is the conditional expression to be used in the if
   statement that controls which version of the loop gets executed at runtime.

   The algorithm makes two assumptions:
     1) The number of bytes "n" in a vector is a power of 2.
     2) An address "a" is aligned if a%n is zero and that this
        test can be done as a&(n-1) == 0.  For example, for 16
        byte vectors the test is a&0xf == 0.  */

static void
vect_create_cond_for_align_checks (loop_vec_info loop_vinfo,
                                   tree *cond_expr,
				   gimple_seq *cond_expr_stmt_list)
{
  struct loop *loop = LOOP_VINFO_LOOP (loop_vinfo);
  VEC(gimple,heap) *may_misalign_stmts
    = LOOP_VINFO_MAY_MISALIGN_STMTS (loop_vinfo);
  gimple ref_stmt;
  int mask = LOOP_VINFO_PTR_MASK (loop_vinfo);
  tree mask_cst;
  unsigned int i;
  tree psize;
  tree int_ptrsize_type;
  char tmp_name[20];
  tree or_tmp_name = NULL_TREE;
  tree and_tmp, and_tmp_name;
  gimple and_stmt;
  tree ptrsize_zero;
  tree part_cond_expr;

  /* Check that mask is one less than a power of 2, i.e., mask is
     all zeros followed by all ones.  */
  gcc_assert ((mask != 0) && ((mask & (mask+1)) == 0));

  /* CHECKME: what is the best integer or unsigned type to use to hold a
     cast from a pointer value?  */
  psize = TYPE_SIZE (ptr_type_node);
  int_ptrsize_type
    = lang_hooks.types.type_for_size (tree_low_cst (psize, 1), 0);

  /* Create expression (mask & (dr_1 || ... || dr_n)) where dr_i is the address
     of the first vector of the i'th data reference. */

  for (i = 0; VEC_iterate (gimple, may_misalign_stmts, i, ref_stmt); i++)
    {
      gimple_seq new_stmt_list = NULL;
      tree addr_base;
      tree addr_tmp, addr_tmp_name;
      tree or_tmp, new_or_tmp_name;
      gimple addr_stmt, or_stmt;

      /* create: addr_tmp = (int)(address_of_first_vector) */
      addr_base =
	vect_create_addr_base_for_vector_ref (ref_stmt, &new_stmt_list,
					      NULL_TREE, loop);
      if (new_stmt_list != NULL)
	gimple_seq_add_seq (cond_expr_stmt_list, new_stmt_list);

      sprintf (tmp_name, "%s%d", "addr2int", i);
      addr_tmp = create_tmp_var (int_ptrsize_type, tmp_name);
      add_referenced_var (addr_tmp);
      addr_tmp_name = make_ssa_name (addr_tmp, NULL);
      addr_stmt = gimple_build_assign_with_ops (NOP_EXPR, addr_tmp_name,
						addr_base, NULL_TREE);
      SSA_NAME_DEF_STMT (addr_tmp_name) = addr_stmt;
      gimple_seq_add_stmt (cond_expr_stmt_list, addr_stmt);

      /* The addresses are OR together.  */

      if (or_tmp_name != NULL_TREE)
        {
          /* create: or_tmp = or_tmp | addr_tmp */
          sprintf (tmp_name, "%s%d", "orptrs", i);
          or_tmp = create_tmp_var (int_ptrsize_type, tmp_name);
          add_referenced_var (or_tmp);
	  new_or_tmp_name = make_ssa_name (or_tmp, NULL);
	  or_stmt = gimple_build_assign_with_ops (BIT_IOR_EXPR,
						  new_or_tmp_name,
						  or_tmp_name, addr_tmp_name);
          SSA_NAME_DEF_STMT (new_or_tmp_name) = or_stmt;
	  gimple_seq_add_stmt (cond_expr_stmt_list, or_stmt);
          or_tmp_name = new_or_tmp_name;
        }
      else
        or_tmp_name = addr_tmp_name;

    } /* end for i */

  mask_cst = build_int_cst (int_ptrsize_type, mask);

  /* create: and_tmp = or_tmp & mask  */
  and_tmp = create_tmp_var (int_ptrsize_type, "andmask" );
  add_referenced_var (and_tmp);
  and_tmp_name = make_ssa_name (and_tmp, NULL);

  and_stmt = gimple_build_assign_with_ops (BIT_AND_EXPR, and_tmp_name,
					   or_tmp_name, mask_cst);
  SSA_NAME_DEF_STMT (and_tmp_name) = and_stmt;
  gimple_seq_add_stmt (cond_expr_stmt_list, and_stmt);

  /* Make and_tmp the left operand of the conditional test against zero.
     if and_tmp has a nonzero bit then some address is unaligned.  */
  ptrsize_zero = build_int_cst (int_ptrsize_type, 0);
  part_cond_expr = fold_build2 (EQ_EXPR, boolean_type_node,
				and_tmp_name, ptrsize_zero);
  if (*cond_expr)
    *cond_expr = fold_build2 (TRUTH_AND_EXPR, boolean_type_node,
			      *cond_expr, part_cond_expr);
  else
    *cond_expr = part_cond_expr;
}

/* Function vect_vfa_segment_size.

   Create an expression that computes the size of segment
   that will be accessed for a data reference.  The functions takes into
   account that realignment loads may access one more vector.

   Input:
     DR: The data reference.
     VECT_FACTOR: vectorization factor.

   Return an expression whose value is the size of segment which will be
   accessed by DR.  */

static tree
vect_vfa_segment_size (struct data_reference *dr, tree vect_factor)
{
  tree segment_length = fold_build2 (MULT_EXPR, integer_type_node,
			             DR_STEP (dr), vect_factor);

  if (vect_supportable_dr_alignment (dr) == dr_explicit_realign_optimized)
    {
      tree vector_size = TYPE_SIZE_UNIT
			  (STMT_VINFO_VECTYPE (vinfo_for_stmt (DR_STMT (dr))));

      segment_length = fold_build2 (PLUS_EXPR, integer_type_node,
				    segment_length, vector_size);
    }
  return fold_convert (sizetype, segment_length);
}

/* Function vect_create_cond_for_alias_checks.

   Create a conditional expression that represents the run-time checks for
   overlapping of address ranges represented by a list of data references
   relations passed as input.

   Input:
   COND_EXPR  - input conditional expression.  New conditions will be chained
                with logical AND operation.
   LOOP_VINFO - field LOOP_VINFO_MAY_ALIAS_STMTS contains the list of ddrs
	        to be checked.

   Output:
   COND_EXPR - conditional expression.
   COND_EXPR_STMT_LIST - statements needed to construct the conditional
                         expression.


   The returned value is the conditional expression to be used in the if
   statement that controls which version of the loop gets executed at runtime.
*/

static void
vect_create_cond_for_alias_checks (loop_vec_info loop_vinfo,
				   tree * cond_expr,
				   gimple_seq * cond_expr_stmt_list)
{
  struct loop *loop = LOOP_VINFO_LOOP (loop_vinfo);
  VEC (ddr_p, heap) * may_alias_ddrs =
    LOOP_VINFO_MAY_ALIAS_DDRS (loop_vinfo);
  tree vect_factor =
    build_int_cst (integer_type_node, LOOP_VINFO_VECT_FACTOR (loop_vinfo));

  ddr_p ddr;
  unsigned int i;
  tree part_cond_expr;

  /* Create expression
     ((store_ptr_0 + store_segment_length_0) < load_ptr_0)
     || (load_ptr_0 + load_segment_length_0) < store_ptr_0))
     &&         
     ...
     &&
     ((store_ptr_n + store_segment_length_n) < load_ptr_n)
     || (load_ptr_n + load_segment_length_n) < store_ptr_n))  */

  if (VEC_empty (ddr_p, may_alias_ddrs))
    return;

  for (i = 0; VEC_iterate (ddr_p, may_alias_ddrs, i, ddr); i++)
    {
      struct data_reference *dr_a, *dr_b;
      gimple dr_group_first_a, dr_group_first_b;
      tree addr_base_a, addr_base_b;
      tree segment_length_a, segment_length_b;
      gimple stmt_a, stmt_b;

      dr_a = DDR_A (ddr);
      stmt_a = DR_STMT (DDR_A (ddr));
      dr_group_first_a = DR_GROUP_FIRST_DR (vinfo_for_stmt (stmt_a));
      if (dr_group_first_a)
        {
	  stmt_a = dr_group_first_a;
	  dr_a = STMT_VINFO_DATA_REF (vinfo_for_stmt (stmt_a));
	}

      dr_b = DDR_B (ddr);
      stmt_b = DR_STMT (DDR_B (ddr));
      dr_group_first_b = DR_GROUP_FIRST_DR (vinfo_for_stmt (stmt_b));
      if (dr_group_first_b)
        {
	  stmt_b = dr_group_first_b;
	  dr_b = STMT_VINFO_DATA_REF (vinfo_for_stmt (stmt_b));
	}

      addr_base_a =
        vect_create_addr_base_for_vector_ref (stmt_a, cond_expr_stmt_list,
					      NULL_TREE, loop);
      addr_base_b =
        vect_create_addr_base_for_vector_ref (stmt_b, cond_expr_stmt_list,
					      NULL_TREE, loop);

      segment_length_a = vect_vfa_segment_size (dr_a, vect_factor);
      segment_length_b = vect_vfa_segment_size (dr_b, vect_factor);

      if (vect_print_dump_info (REPORT_DR_DETAILS))
	{
	  fprintf (vect_dump,
		   "create runtime check for data references ");
	  print_generic_expr (vect_dump, DR_REF (dr_a), TDF_SLIM);
	  fprintf (vect_dump, " and ");
	  print_generic_expr (vect_dump, DR_REF (dr_b), TDF_SLIM);
	}


      part_cond_expr = 
      	fold_build2 (TRUTH_OR_EXPR, boolean_type_node,
	  fold_build2 (LT_EXPR, boolean_type_node,
	    fold_build2 (POINTER_PLUS_EXPR, TREE_TYPE (addr_base_a),
	      addr_base_a,
	      segment_length_a),
	    addr_base_b),
	  fold_build2 (LT_EXPR, boolean_type_node,
	    fold_build2 (POINTER_PLUS_EXPR, TREE_TYPE (addr_base_b),
	      addr_base_b,
	      segment_length_b),
	    addr_base_a));
      
      if (*cond_expr)
	*cond_expr = fold_build2 (TRUTH_AND_EXPR, boolean_type_node,
				  *cond_expr, part_cond_expr);
      else
	*cond_expr = part_cond_expr;
    }
    if (vect_print_dump_info (REPORT_VECTORIZED_LOOPS))
      fprintf (vect_dump, "created %u versioning for alias checks.\n",
               VEC_length (ddr_p, may_alias_ddrs));

}

/* Function vect_loop_versioning.
 
   If the loop has data references that may or may not be aligned or/and
   has data reference relations whose independence was not proven then
   two versions of the loop need to be generated, one which is vectorized
   and one which isn't.  A test is then generated to control which of the
   loops is executed.  The test checks for the alignment of all of the
   data references that may or may not be aligned.  An additional
   sequence of runtime tests is generated for each pairs of DDRs whose
   independence was not proven.  The vectorized version of loop is 
   executed only if both alias and alignment tests are passed.  
  
   The test generated to check which version of loop is executed
   is modified to also check for profitability as indicated by the 
   cost model initially.  */

static void
vect_loop_versioning (loop_vec_info loop_vinfo)
{
  struct loop *loop = LOOP_VINFO_LOOP (loop_vinfo);
  struct loop *nloop;
  tree cond_expr = NULL_TREE;
  gimple_seq cond_expr_stmt_list = NULL;
  basic_block condition_bb;
  gimple_stmt_iterator gsi, cond_exp_gsi;
  basic_block merge_bb;
  basic_block new_exit_bb;
  edge new_exit_e, e;
  gimple orig_phi, new_phi;
  tree arg;
  unsigned prob = 4 * REG_BR_PROB_BASE / 5;
  gimple_seq gimplify_stmt_list = NULL;
  tree scalar_loop_iters = LOOP_VINFO_NITERS (loop_vinfo);
  int min_profitable_iters = 0;
  unsigned int th;

  /* Get profitability threshold for vectorized loop.  */
  min_profitable_iters = LOOP_VINFO_COST_MODEL_MIN_ITERS (loop_vinfo);

  th = conservative_cost_threshold (loop_vinfo,
				    min_profitable_iters);

  cond_expr =
    build2 (GT_EXPR, boolean_type_node, scalar_loop_iters, 
	    build_int_cst (TREE_TYPE (scalar_loop_iters), th));

  cond_expr = force_gimple_operand (cond_expr, &cond_expr_stmt_list,
				    false, NULL_TREE);

  if (VEC_length (gimple, LOOP_VINFO_MAY_MISALIGN_STMTS (loop_vinfo)))
      vect_create_cond_for_align_checks (loop_vinfo, &cond_expr,
					 &cond_expr_stmt_list);

  if (VEC_length (ddr_p, LOOP_VINFO_MAY_ALIAS_DDRS (loop_vinfo)))
    vect_create_cond_for_alias_checks (loop_vinfo, &cond_expr, 
				       &cond_expr_stmt_list);

  cond_expr =
    fold_build2 (NE_EXPR, boolean_type_node, cond_expr, integer_zero_node);
  cond_expr =
    force_gimple_operand (cond_expr, &gimplify_stmt_list, true, NULL_TREE);
  gimple_seq_add_seq (&cond_expr_stmt_list, gimplify_stmt_list);

  initialize_original_copy_tables ();
  nloop = loop_version (loop, cond_expr, &condition_bb,
			prob, prob, REG_BR_PROB_BASE - prob, true);
  free_original_copy_tables();

  /* Loop versioning violates an assumption we try to maintain during 
     vectorization - that the loop exit block has a single predecessor.
     After versioning, the exit block of both loop versions is the same
     basic block (i.e. it has two predecessors). Just in order to simplify
     following transformations in the vectorizer, we fix this situation
     here by adding a new (empty) block on the exit-edge of the loop,
     with the proper loop-exit phis to maintain loop-closed-form.  */
  
  merge_bb = single_exit (loop)->dest;
  gcc_assert (EDGE_COUNT (merge_bb->preds) == 2);
  new_exit_bb = split_edge (single_exit (loop));
  new_exit_e = single_exit (loop);
  e = EDGE_SUCC (new_exit_bb, 0);

  for (gsi = gsi_start_phis (merge_bb); !gsi_end_p (gsi); gsi_next (&gsi))
    {
      orig_phi = gsi_stmt (gsi);
      new_phi = create_phi_node (SSA_NAME_VAR (PHI_RESULT (orig_phi)),
				  new_exit_bb);
      arg = PHI_ARG_DEF_FROM_EDGE (orig_phi, e);
      add_phi_arg (new_phi, arg, new_exit_e);
      SET_PHI_ARG_DEF (orig_phi, e->dest_idx, PHI_RESULT (new_phi));
    } 

  /* End loop-exit-fixes after versioning.  */

  update_ssa (TODO_update_ssa);
  if (cond_expr_stmt_list)
    {
      cond_exp_gsi = gsi_last_bb (condition_bb);
      gsi_insert_seq_before (&cond_exp_gsi, cond_expr_stmt_list, GSI_SAME_STMT);
    }
}

/* Remove a group of stores (for SLP or interleaving), free their 
   stmt_vec_info.  */

static void
vect_remove_stores (gimple first_stmt)
{
  gimple next = first_stmt;
  gimple tmp;
  gimple_stmt_iterator next_si;

  while (next)
    {
      /* Free the attached stmt_vec_info and remove the stmt.  */
      next_si = gsi_for_stmt (next);
      gsi_remove (&next_si, true);
      tmp = DR_GROUP_NEXT_DR (vinfo_for_stmt (next));
      free_stmt_vec_info (next);
      next = tmp;
    }
}


/* Vectorize SLP instance tree in postorder.  */

static bool
vect_schedule_slp_instance (slp_tree node, slp_instance instance,
                            unsigned int vectorization_factor) 
{
  gimple stmt;
  bool strided_store, is_store;
  gimple_stmt_iterator si;
  stmt_vec_info stmt_info;
  unsigned int vec_stmts_size, nunits, group_size;
  tree vectype;
  int i;
  slp_tree loads_node;

  if (!node)
    return false;

  vect_schedule_slp_instance (SLP_TREE_LEFT (node), instance,
                              vectorization_factor);
  vect_schedule_slp_instance (SLP_TREE_RIGHT (node), instance,
                              vectorization_factor);
  
  stmt = VEC_index (gimple, SLP_TREE_SCALAR_STMTS (node), 0);
  stmt_info = vinfo_for_stmt (stmt);

  /* VECTYPE is the type of the destination.  */
  vectype = get_vectype_for_scalar_type (TREE_TYPE (gimple_assign_lhs (stmt)));
  nunits = (unsigned int) TYPE_VECTOR_SUBPARTS (vectype);
  group_size = SLP_INSTANCE_GROUP_SIZE (instance);

  /* For each SLP instance calculate number of vector stmts to be created
     for the scalar stmts in each node of the SLP tree. Number of vector
     elements in one vector iteration is the number of scalar elements in
     one scalar iteration (GROUP_SIZE) multiplied by VF divided by vector
     size.  */
  vec_stmts_size = (vectorization_factor * group_size) / nunits;

  /* In case of load permutation we have to allocate vectorized statements for
     all the nodes that participate in that permutation.  */
  if (SLP_INSTANCE_LOAD_PERMUTATION (instance))
    {
      for (i = 0;
           VEC_iterate (slp_tree, SLP_INSTANCE_LOADS (instance), i, loads_node);
           i++)
        {
          if (!SLP_TREE_VEC_STMTS (loads_node))
            {
              SLP_TREE_VEC_STMTS (loads_node) = VEC_alloc (gimple, heap,
                                                           vec_stmts_size);
              SLP_TREE_NUMBER_OF_VEC_STMTS (loads_node) = vec_stmts_size;
            }
        }
    }

  if (!SLP_TREE_VEC_STMTS (node))
    {
      SLP_TREE_VEC_STMTS (node) = VEC_alloc (gimple, heap, vec_stmts_size);
      SLP_TREE_NUMBER_OF_VEC_STMTS (node) = vec_stmts_size;
    }

  if (vect_print_dump_info (REPORT_DETAILS))
    {
      fprintf (vect_dump, "------>vectorizing SLP node starting from: ");
      print_gimple_stmt (vect_dump, stmt, 0, TDF_SLIM);
    }	

  /* Loads should be inserted before the first load.  */
  if (SLP_INSTANCE_FIRST_LOAD_STMT (instance)
      && STMT_VINFO_STRIDED_ACCESS (stmt_info)
      && !REFERENCE_CLASS_P (gimple_get_lhs (stmt)))
    si = gsi_for_stmt (SLP_INSTANCE_FIRST_LOAD_STMT (instance));
  else
    si = gsi_for_stmt (stmt);

  is_store = vect_transform_stmt (stmt, &si, &strided_store, node, instance);
  if (is_store)
    {
      if (DR_GROUP_FIRST_DR (stmt_info))
	/* If IS_STORE is TRUE, the vectorization of the
	   interleaving chain was completed - free all the stores in
	   the chain.  */
	vect_remove_stores (DR_GROUP_FIRST_DR (stmt_info));
      else
	/* FORNOW: SLP originates only from strided stores.  */
	gcc_unreachable ();

      return true;
    }

  /* FORNOW: SLP originates only from strided stores.  */
  return false;
}


static bool
vect_schedule_slp (loop_vec_info loop_vinfo)
{
  VEC (slp_instance, heap) *slp_instances = 
    LOOP_VINFO_SLP_INSTANCES (loop_vinfo);
  slp_instance instance;
  unsigned int i;
  bool is_store = false;

  for (i = 0; VEC_iterate (slp_instance, slp_instances, i, instance); i++)
    {
      /* Schedule the tree of INSTANCE.  */
      is_store = vect_schedule_slp_instance (SLP_INSTANCE_TREE (instance),
                            instance, LOOP_VINFO_VECT_FACTOR (loop_vinfo));
			  
      if (vect_print_dump_info (REPORT_VECTORIZED_LOOPS)
	  || vect_print_dump_info (REPORT_UNVECTORIZED_LOOPS))
	fprintf (vect_dump, "vectorizing stmts using SLP.");
    }

  return is_store;
}

/* Function vect_transform_loop.

   The analysis phase has determined that the loop is vectorizable.
   Vectorize the loop - created vectorized stmts to replace the scalar
   stmts in the loop, and update the loop exit condition.  */

void
vect_transform_loop (loop_vec_info loop_vinfo)
{
  struct loop *loop = LOOP_VINFO_LOOP (loop_vinfo);
  basic_block *bbs = LOOP_VINFO_BBS (loop_vinfo);
  int nbbs = loop->num_nodes;
  gimple_stmt_iterator si;
  int i;
  tree ratio = NULL;
  int vectorization_factor = LOOP_VINFO_VECT_FACTOR (loop_vinfo);
  bool strided_store;
  bool slp_scheduled = false;
  unsigned int nunits;

  if (vect_print_dump_info (REPORT_DETAILS))
    fprintf (vect_dump, "=== vec_transform_loop ===");

  if (VEC_length (gimple, LOOP_VINFO_MAY_MISALIGN_STMTS (loop_vinfo))
      || VEC_length (ddr_p, LOOP_VINFO_MAY_ALIAS_DDRS (loop_vinfo)))
    vect_loop_versioning (loop_vinfo);

  /* CHECKME: we wouldn't need this if we called update_ssa once
     for all loops.  */
  bitmap_zero (vect_memsyms_to_rename);

  /* Peel the loop if there are data refs with unknown alignment.
     Only one data ref with unknown store is allowed.  */

  if (LOOP_PEELING_FOR_ALIGNMENT (loop_vinfo))
    vect_do_peeling_for_alignment (loop_vinfo);
  
  /* If the loop has a symbolic number of iterations 'n' (i.e. it's not a
     compile time constant), or it is a constant that doesn't divide by the
     vectorization factor, then an epilog loop needs to be created.
     We therefore duplicate the loop: the original loop will be vectorized,
     and will compute the first (n/VF) iterations. The second copy of the loop
     will remain scalar and will compute the remaining (n%VF) iterations.
     (VF is the vectorization factor).  */

  if (!LOOP_VINFO_NITERS_KNOWN_P (loop_vinfo)
      || (LOOP_VINFO_NITERS_KNOWN_P (loop_vinfo)
          && LOOP_VINFO_INT_NITERS (loop_vinfo) % vectorization_factor != 0))
    vect_do_peeling_for_loop_bound (loop_vinfo, &ratio);
  else
    ratio = build_int_cst (TREE_TYPE (LOOP_VINFO_NITERS (loop_vinfo)),
		LOOP_VINFO_INT_NITERS (loop_vinfo) / vectorization_factor);

  /* 1) Make sure the loop header has exactly two entries
     2) Make sure we have a preheader basic block.  */

  gcc_assert (EDGE_COUNT (loop->header->preds) == 2);

  split_edge (loop_preheader_edge (loop));

  /* FORNOW: the vectorizer supports only loops which body consist
     of one basic block (header + empty latch). When the vectorizer will 
     support more involved loop forms, the order by which the BBs are 
     traversed need to be reconsidered.  */

  for (i = 0; i < nbbs; i++)
    {
      basic_block bb = bbs[i];
      stmt_vec_info stmt_info;
      gimple phi;

      for (si = gsi_start_phis (bb); !gsi_end_p (si); gsi_next (&si))
        {
	  phi = gsi_stmt (si);
	  if (vect_print_dump_info (REPORT_DETAILS))
	    {
	      fprintf (vect_dump, "------>vectorizing phi: ");
	      print_gimple_stmt (vect_dump, phi, 0, TDF_SLIM);
	    }
	  stmt_info = vinfo_for_stmt (phi);
	  if (!stmt_info)
	    continue;

	  if (!STMT_VINFO_RELEVANT_P (stmt_info)
	      && !STMT_VINFO_LIVE_P (stmt_info))
	    continue;

	  if ((TYPE_VECTOR_SUBPARTS (STMT_VINFO_VECTYPE (stmt_info))
	        != (unsigned HOST_WIDE_INT) vectorization_factor)
	      && vect_print_dump_info (REPORT_DETAILS))
	    fprintf (vect_dump, "multiple-types.");

	  if (STMT_VINFO_DEF_TYPE (stmt_info) == vect_induction_def)
	    {
	      if (vect_print_dump_info (REPORT_DETAILS))
		fprintf (vect_dump, "transform phi.");
	      vect_transform_stmt (phi, NULL, NULL, NULL, NULL);
	    }
	}

      for (si = gsi_start_bb (bb); !gsi_end_p (si);)
	{
	  gimple stmt = gsi_stmt (si);
	  bool is_store;

	  if (vect_print_dump_info (REPORT_DETAILS))
	    {
	      fprintf (vect_dump, "------>vectorizing statement: ");
	      print_gimple_stmt (vect_dump, stmt, 0, TDF_SLIM);
	    }	

	  stmt_info = vinfo_for_stmt (stmt);

	  /* vector stmts created in the outer-loop during vectorization of
	     stmts in an inner-loop may not have a stmt_info, and do not
	     need to be vectorized.  */
	  if (!stmt_info)
	    {
	      gsi_next (&si);
	      continue;
	    }

	  if (!STMT_VINFO_RELEVANT_P (stmt_info)
	      && !STMT_VINFO_LIVE_P (stmt_info))
	    {
	      gsi_next (&si);
	      continue;
	    }

	  gcc_assert (STMT_VINFO_VECTYPE (stmt_info));
	  nunits =
	    (unsigned int) TYPE_VECTOR_SUBPARTS (STMT_VINFO_VECTYPE (stmt_info));
	  if (!STMT_SLP_TYPE (stmt_info)
	      && nunits != (unsigned int) vectorization_factor
              && vect_print_dump_info (REPORT_DETAILS))
	    /* For SLP VF is set according to unrolling factor, and not to
	       vector size, hence for SLP this print is not valid.  */
            fprintf (vect_dump, "multiple-types.");

	  /* SLP. Schedule all the SLP instances when the first SLP stmt is
	     reached.  */
	  if (STMT_SLP_TYPE (stmt_info))
	    {
	      if (!slp_scheduled)
		{
		  slp_scheduled = true;

		  if (vect_print_dump_info (REPORT_DETAILS))
		    fprintf (vect_dump, "=== scheduling SLP instances ===");

		  is_store = vect_schedule_slp (loop_vinfo);

		  /* IS_STORE is true if STMT is a store. Stores cannot be of
		     hybrid SLP type. They are removed in
		     vect_schedule_slp_instance and their vinfo is destroyed. */
		  if (is_store)
		    {
		      gsi_next (&si);
		      continue;
		    }
		}

	      /* Hybrid SLP stmts must be vectorized in addition to SLP.  */
	      if (PURE_SLP_STMT (stmt_info))
		{
		  gsi_next (&si);
		  continue;
		}
	    }
	  
	  /* -------- vectorize statement ------------ */
	  if (vect_print_dump_info (REPORT_DETAILS))
	    fprintf (vect_dump, "transform statement.");

	  strided_store = false;
	  is_store = vect_transform_stmt (stmt, &si, &strided_store, NULL, NULL);
          if (is_store)
            {
	      if (STMT_VINFO_STRIDED_ACCESS (stmt_info))
		{
		  /* Interleaving. If IS_STORE is TRUE, the vectorization of the
		     interleaving chain was completed - free all the stores in
		     the chain.  */
		  vect_remove_stores (DR_GROUP_FIRST_DR (stmt_info));
		  gsi_remove (&si, true);
		  continue;
		}
	      else
		{
		  /* Free the attached stmt_vec_info and remove the stmt.  */
		  free_stmt_vec_info (stmt);
		  gsi_remove (&si, true);
		  continue;
		}
	    }
	  gsi_next (&si);
	}		        /* stmts in BB */
    }				/* BBs in loop */

  slpeel_make_loop_iterate_ntimes (loop, ratio);

  mark_set_for_renaming (vect_memsyms_to_rename);

  /* The memory tags and pointers in vectorized statements need to
     have their SSA forms updated.  FIXME, why can't this be delayed
     until all the loops have been transformed?  */
  update_ssa (TODO_update_ssa);

  if (vect_print_dump_info (REPORT_VECTORIZED_LOOPS))
    fprintf (vect_dump, "LOOP VECTORIZED.");
  if (loop->inner && vect_print_dump_info (REPORT_VECTORIZED_LOOPS))
    fprintf (vect_dump, "OUTER LOOP VECTORIZED.");
}<|MERGE_RESOLUTION|>--- conflicted
+++ resolved
@@ -1,10 +1,6 @@
 /* Transformation Utilities for Loop Vectorization.
-<<<<<<< HEAD
-   Copyright (C) 2003, 2004, 2005, 2006, 2007, 2008 Free Software Foundation, Inc.
-=======
    Copyright (C) 2003, 2004, 2005, 2006, 2007, 2008, 2009
    Free Software Foundation, Inc.
->>>>>>> a0daa400
    Contributed by Dorit Naishlos <dorit@il.ibm.com>
 
 This file is part of GCC.
@@ -127,10 +123,6 @@
   int vec_outside_cost = 0;
   int scalar_single_iter_cost = 0;
   int scalar_outside_cost = 0;
-<<<<<<< HEAD
-  bool runtime_test = false;
-=======
->>>>>>> a0daa400
   int vf = LOOP_VINFO_VECT_FACTOR (loop_vinfo);
   struct loop *loop = LOOP_VINFO_LOOP (loop_vinfo);
   basic_block *bbs = LOOP_VINFO_BBS (loop_vinfo);
@@ -149,18 +141,7 @@
       return 0;
     }
 
-  /* If the number of iterations is unknown, or the
-     peeling-for-misalignment amount is unknown, we will have to generate
-     a runtime test to test the loop count against the threshold.    */
-  if (!LOOP_VINFO_NITERS_KNOWN_P (loop_vinfo)
-      || (byte_misalign < 0))
-    runtime_test = true;
-
   /* Requires loop versioning tests to handle misalignment.  */
-<<<<<<< HEAD
-
-=======
->>>>>>> a0daa400
   if (VEC_length (gimple, LOOP_VINFO_MAY_MISALIGN_STMTS (loop_vinfo)))
     {
       /*  FIXME: Make cost depend on complexity of individual check.  */
@@ -347,16 +328,12 @@
      conditions/branch directions.  Change the estimates below to
      something more reasonable.  */
 
-<<<<<<< HEAD
-  if (runtime_test)
-=======
   /* If the number of iterations is known and we do not do versioning, we can
      decide whether to vectorize at compile time. Hence the scalar version
      do not carry cost model guard costs.  */
   if (!LOOP_VINFO_NITERS_KNOWN_P (loop_vinfo)
       || VEC_length (gimple, LOOP_VINFO_MAY_MISALIGN_STMTS (loop_vinfo))
       || VEC_length (ddr_p, LOOP_VINFO_MAY_ALIAS_DDRS (loop_vinfo)))
->>>>>>> a0daa400
     {
       /* Cost model check occurs at versioning.  */
       if (VEC_length (gimple, LOOP_VINFO_MAY_MISALIGN_STMTS (loop_vinfo))
@@ -364,13 +341,8 @@
 	scalar_outside_cost += TARG_COND_NOT_TAKEN_BRANCH_COST;
       else
 	{
-<<<<<<< HEAD
-	  /* Cost model occurs at prologue generation.  */
-	  if (LOOP_VINFO_NITERS_KNOWN_P (loop_vinfo))
-=======
 	  /* Cost model check occurs at prologue generation.  */
 	  if (LOOP_PEELING_FOR_ALIGNMENT (loop_vinfo) < 0)
->>>>>>> a0daa400
 	    scalar_outside_cost += 2 * TARG_COND_TAKEN_BRANCH_COST
 	      + TARG_COND_NOT_TAKEN_BRANCH_COST;
 	  /* Cost model check occurs at epilogue generation.  */
