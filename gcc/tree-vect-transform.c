--- conflicted
+++ resolved
@@ -183,19 +183,12 @@
   addr_expr = vect_get_new_vect_var (vect_ptr_type, vect_pointer_var,
                                      get_name (base_name));
   add_referenced_var (addr_expr);
-<<<<<<< HEAD
-  vec_stmt = build2 (GIMPLE_MODIFY_STMT, void_type_node, addr_expr, addr_base);
-  new_temp = make_ssa_name (addr_expr, vec_stmt);
-  GIMPLE_STMT_OPERAND (vec_stmt, 0) = new_temp;
-  append_to_statement_list_force (vec_stmt, new_stmt_list);
-=======
   vec_stmt = fold_convert (vect_ptr_type, addr_base);
   addr_expr2 = vect_get_new_vect_var (vect_ptr_type, vect_pointer_var,
                                      get_name (base_name));
   add_referenced_var (addr_expr2);
   vec_stmt = force_gimple_operand (vec_stmt, &new_stmt, false, addr_expr2);
   append_to_statement_list_force (new_stmt, new_stmt_list);
->>>>>>> cc0faf9d
 
   if (vect_print_dump_info (REPORT_DETAILS))
     {
@@ -418,10 +411,10 @@
   use_operand_p use_p;
   tree new_dataref_ptr;
 
-  incr_stmt = build2 (MODIFY_EXPR, void_type_node, ptr_var,
+  incr_stmt = build2 (GIMPLE_MODIFY_STMT, void_type_node, ptr_var,
                 build2 (PLUS_EXPR, vptr_type, dataref_ptr, update));
   new_dataref_ptr = make_ssa_name (ptr_var, incr_stmt);
-  TREE_OPERAND (incr_stmt, 0) = new_dataref_ptr;
+  GIMPLE_STMT_OPERAND (incr_stmt, 0) = new_dataref_ptr;
   vect_finish_stmt_generation (stmt, incr_stmt, bsi);
 
   /* Update the vector-pointer's cross-iteration increment.  */
@@ -493,11 +486,7 @@
   new_var = vect_get_new_vect_var (vector_type, vect_simple_var, "cst_");
   add_referenced_var (new_var); 
  
-<<<<<<< HEAD
-  init_stmt = build2 (GIMPLE_MODIFY_STMT, vectype, new_var, vector_var);
-=======
-  init_stmt = build2 (MODIFY_EXPR, void_type_node, new_var, vector_var);
->>>>>>> cc0faf9d
+  init_stmt = build2 (GIMPLE_MODIFY_STMT, void_type_node, new_var, vector_var);
   new_temp = make_ssa_name (new_var, init_stmt);
   GIMPLE_STMT_OPERAND (init_stmt, 0) = new_temp;
 
@@ -724,7 +713,7 @@
   gcc_assert (def_stmt_info);
   vec_stmt_for_operand = STMT_VINFO_RELATED_STMT (def_stmt_info);
   gcc_assert (vec_stmt_for_operand);
-  vec_oprnd = TREE_OPERAND (vec_stmt_for_operand, 0);
+  vec_oprnd = GIMPLE_STMT_OPERAND (vec_stmt_for_operand, 0);
 
   return vec_oprnd;
 }
@@ -1068,14 +1057,8 @@
 	fprintf (vect_dump, "Reduce using direct vector reduction.");
 
       vec_dest = vect_create_destination_var (scalar_dest, vectype);
-<<<<<<< HEAD
-      epilog_stmt = build2 (GIMPLE_MODIFY_STMT, vectype, vec_dest,
-			    build1 (reduc_code, vectype,
-			      	    PHI_RESULT (new_phi)));
-=======
-      epilog_stmt = build2 (MODIFY_EXPR, void_type_node, vec_dest,
+      epilog_stmt = build2 (GIMPLE_MODIFY_STMT, void_type_node, vec_dest,
 			build1 (reduc_code, vectype,  PHI_RESULT (new_phi)));
->>>>>>> cc0faf9d
       new_temp = make_ssa_name (vec_dest, epilog_stmt);
       GIMPLE_STMT_OPERAND (epilog_stmt, 0) = new_temp;
       bsi_insert_after (&exit_bsi, epilog_stmt, BSI_NEW_STMT);
@@ -1132,26 +1115,18 @@
 	    {
 	      tree bitpos = size_int (bit_offset);
 
-<<<<<<< HEAD
-	      epilog_stmt = build2 (GIMPLE_MODIFY_STMT, vectype, vec_dest,
-	      build2 (shift_code, vectype, new_temp, bitpos));
-=======
-	      epilog_stmt = build2 (MODIFY_EXPR, void_type_node, vec_dest,
+	      epilog_stmt = build2 (GIMPLE_MODIFY_STMT, void_type_node,
+		  		    vec_dest,
 				    build2 (shift_code, vectype,
 					    new_temp, bitpos));
->>>>>>> cc0faf9d
 	      new_name = make_ssa_name (vec_dest, epilog_stmt);
 	      GIMPLE_STMT_OPERAND (epilog_stmt, 0) = new_name;
 	      bsi_insert_after (&exit_bsi, epilog_stmt, BSI_NEW_STMT);
 
-<<<<<<< HEAD
-	      epilog_stmt = build2 (GIMPLE_MODIFY_STMT, vectype, vec_dest,
-	      build2 (code, vectype, new_name, new_temp));
-=======
-	      epilog_stmt = build2 (MODIFY_EXPR, void_type_node, vec_dest,
+	      epilog_stmt = build2 (GIMPLE_MODIFY_STMT, void_type_node,
+		  		    vec_dest,
 				    build2 (code, vectype,
 					    new_name, new_temp));
->>>>>>> cc0faf9d
 	      new_temp = make_ssa_name (vec_dest, epilog_stmt);
 	      GIMPLE_STMT_OPERAND (epilog_stmt, 0) = new_temp;
 	      bsi_insert_after (&exit_bsi, epilog_stmt, BSI_NEW_STMT);
@@ -1181,12 +1156,8 @@
 	  rhs = build3 (BIT_FIELD_REF, scalar_type, vec_temp, bitsize,
 			 bitsize_zero_node);
 	  BIT_FIELD_REF_UNSIGNED (rhs) = TYPE_UNSIGNED (scalar_type);
-<<<<<<< HEAD
-	  epilog_stmt = build2 (GIMPLE_MODIFY_STMT, scalar_type,
+	  epilog_stmt = build2 (GIMPLE_MODIFY_STMT, void_type_node,
 	      			new_scalar_dest, rhs);
-=======
-	  epilog_stmt = build2 (MODIFY_EXPR, void_type_node, new_scalar_dest, rhs);
->>>>>>> cc0faf9d
 	  new_temp = make_ssa_name (new_scalar_dest, epilog_stmt);
 	  GIMPLE_STMT_OPERAND (epilog_stmt, 0) = new_temp;
 	  bsi_insert_after (&exit_bsi, epilog_stmt, BSI_NEW_STMT);
@@ -1200,26 +1171,15 @@
 				 bitpos);
 		
 	      BIT_FIELD_REF_UNSIGNED (rhs) = TYPE_UNSIGNED (scalar_type);
-<<<<<<< HEAD
-	      epilog_stmt = build2 (GIMPLE_MODIFY_STMT, scalar_type,
-		  		    new_scalar_dest,
-=======
-	      epilog_stmt = build2 (MODIFY_EXPR, void_type_node, new_scalar_dest,
->>>>>>> cc0faf9d
-				    rhs);	
+	      epilog_stmt = build2 (GIMPLE_MODIFY_STMT, void_type_node,
+		  		    new_scalar_dest, rhs);	
 	      new_name = make_ssa_name (new_scalar_dest, epilog_stmt);
 	      GIMPLE_STMT_OPERAND (epilog_stmt, 0) = new_name;
 	      bsi_insert_after (&exit_bsi, epilog_stmt, BSI_NEW_STMT);
 
-<<<<<<< HEAD
-	      epilog_stmt = build2 (GIMPLE_MODIFY_STMT, scalar_type,
-		  		    new_scalar_dest,
-				    build2 (code, scalar_type, new_name,
-				      	    new_temp));
-=======
-	      epilog_stmt = build2 (MODIFY_EXPR, void_type_node, new_scalar_dest,
+	      epilog_stmt = build2 (GIMPLE_MODIFY_STMT, void_type_node,
+		  		new_scalar_dest,
 				build2 (code, scalar_type, new_name, new_temp));
->>>>>>> cc0faf9d
 	      new_temp = make_ssa_name (new_scalar_dest, epilog_stmt);
 	      GIMPLE_STMT_OPERAND (epilog_stmt, 0) = new_temp;
 	      bsi_insert_after (&exit_bsi, epilog_stmt, BSI_NEW_STMT);
@@ -1248,12 +1208,8 @@
 
       rhs = build3 (BIT_FIELD_REF, scalar_type, new_temp, bitsize, bitpos);
       BIT_FIELD_REF_UNSIGNED (rhs) = TYPE_UNSIGNED (scalar_type);
-<<<<<<< HEAD
-      epilog_stmt = build2 (GIMPLE_MODIFY_STMT, scalar_type, new_scalar_dest,
-	  		    rhs);
-=======
-      epilog_stmt = build2 (MODIFY_EXPR, void_type_node, new_scalar_dest, rhs);
->>>>>>> cc0faf9d
+      epilog_stmt = build2 (GIMPLE_MODIFY_STMT, void_type_node,
+	  		    new_scalar_dest, rhs);
       new_temp = make_ssa_name (new_scalar_dest, epilog_stmt);
       GIMPLE_STMT_OPERAND (epilog_stmt, 0) = new_temp; 
       bsi_insert_after (&exit_bsi, epilog_stmt, BSI_NEW_STMT);
@@ -1268,14 +1224,9 @@
   
   if (scalar_initial_def)
     {
-<<<<<<< HEAD
-      epilog_stmt = build2 (GIMPLE_MODIFY_STMT, scalar_type, new_scalar_dest,
-                      	    build2 (code, scalar_type, new_temp,
-			      	    scalar_initial_def));
-=======
-      epilog_stmt = build2 (MODIFY_EXPR, void_type_node, new_scalar_dest,
+      epilog_stmt = build2 (GIMPLE_MODIFY_STMT, void_type_node,
+	  	      new_scalar_dest,
                       build2 (code, scalar_type, new_temp, scalar_initial_def));
->>>>>>> cc0faf9d
       new_temp = make_ssa_name (new_scalar_dest, epilog_stmt);
       GIMPLE_STMT_OPERAND (epilog_stmt, 0) = new_temp;
       bsi_insert_after (&exit_bsi, epilog_stmt, BSI_NEW_STMT);
@@ -1594,7 +1545,7 @@
                                                                                 
           /* Get the vector def for the reduction variable from the vectorized
              reduction operation generated in the previous iteration (j-1)  */
-          reduc_def = TREE_OPERAND (new_stmt ,0);
+          reduc_def = GIMPLE_STMT_OPERAND (new_stmt ,0);
         }
                                                                                 
       /* Arguments are ready. create the new vector stmt.  */
@@ -1604,9 +1555,9 @@
       else
         expr = build3 (code, vectype, loop_vec_def0, loop_vec_def1, 
 								reduc_def);
-      new_stmt = build2 (MODIFY_EXPR, void_type_node, vec_dest, expr);
+      new_stmt = build2 (GIMPLE_MODIFY_STMT, void_type_node, vec_dest, expr);
       new_temp = make_ssa_name (vec_dest, new_stmt);
-      TREE_OPERAND (new_stmt, 0) = new_temp;
+      GIMPLE_STMT_OPERAND (new_stmt, 0) = new_temp;
       vect_finish_stmt_generation (stmt, new_stmt, bsi);
                                                                                 
       if (j == 0)
@@ -1688,13 +1639,13 @@
   enum vect_def_type dt;
 
   /* Is STMT a vectorizable call?   */
-  if (TREE_CODE (stmt) != MODIFY_EXPR)
-    return false;
-
-  if (TREE_CODE (TREE_OPERAND (stmt, 0)) != SSA_NAME)
-    return false;
-
-  operation = TREE_OPERAND (stmt, 1);
+  if (TREE_CODE (stmt) != GIMPLE_MODIFY_STMT)
+    return false;
+
+  if (TREE_CODE (GIMPLE_STMT_OPERAND (stmt, 0)) != SSA_NAME)
+    return false;
+
+  operation = GIMPLE_STMT_OPERAND (stmt, 1);
   if (TREE_CODE (operation) != CALL_EXPR)
     return false;
    
@@ -1735,7 +1686,7 @@
     fprintf (vect_dump, "transform operation.");
 
   /* Handle def.  */
-  scalar_dest = TREE_OPERAND (stmt, 0);
+  scalar_dest = GIMPLE_STMT_OPERAND (stmt, 0);
   vec_dest = vect_create_destination_var (scalar_dest, vectype);
 
   /* Handle uses.  */
@@ -1750,19 +1701,12 @@
       pvargs_end = &TREE_CHAIN (*pvargs_end);
     }
 
-<<<<<<< HEAD
-  /* Create the vectorized operation that computes the partial results  */
-  *vec_stmt = build2 (GIMPLE_MODIFY_STMT, vectype, vec_dest, expr);
+  fndecl = get_callee_fndecl (operation);
+  rhs = build_vectorized_function_call (fndecl, vectype, vargs);
+  *vec_stmt = build2 (GIMPLE_MODIFY_STMT, vectype, vec_dest, rhs);
   new_temp = make_ssa_name (vec_dest, *vec_stmt);
   GIMPLE_STMT_OPERAND (*vec_stmt, 0) = new_temp;
-=======
-  fndecl = get_callee_fndecl (operation);
-  rhs = build_vectorized_function_call (fndecl, vectype, vargs);
-  *vec_stmt = build2 (MODIFY_EXPR, vectype, vec_dest, rhs);
-  new_temp = make_ssa_name (vec_dest, *vec_stmt);
-  TREE_OPERAND (*vec_stmt, 0) = new_temp;
-
->>>>>>> cc0faf9d
+
   vect_finish_stmt_generation (stmt, *vec_stmt, bsi);
 
   /* The call in STMT might prevent it from being removed in dce.  We however
@@ -1842,11 +1786,7 @@
   vec_oprnd = vect_get_vec_def_for_operand (op, stmt, NULL);
 
   /* Arguments are ready. create the new vector stmt.  */
-<<<<<<< HEAD
-  *vec_stmt = build2 (GIMPLE_MODIFY_STMT, vectype, vec_dest, vec_oprnd);
-=======
-  *vec_stmt = build2 (MODIFY_EXPR, void_type_node, vec_dest, vec_oprnd);
->>>>>>> cc0faf9d
+  *vec_stmt = build2 (GIMPLE_MODIFY_STMT, void_type_node, vec_dest, vec_oprnd);
   new_temp = make_ssa_name (vec_dest, *vec_stmt);
   GIMPLE_STMT_OPERAND (*vec_stmt, 0) = new_temp;
   vect_finish_stmt_generation (stmt, *vec_stmt, bsi);
@@ -1939,17 +1879,13 @@
   if (TREE_CODE (GIMPLE_STMT_OPERAND (stmt, 0)) != SSA_NAME)
     return false;
 
-<<<<<<< HEAD
-  operation = GIMPLE_STMT_OPERAND (stmt, 1);
-=======
-  scalar_dest = TREE_OPERAND (stmt, 0);
+  scalar_dest = GIMPLE_STMT_OPERAND (stmt, 0);
   vectype_out = get_vectype_for_scalar_type (TREE_TYPE (scalar_dest));
   nunits_out = TYPE_VECTOR_SUBPARTS (vectype_out);
   if (nunits_out != nunits_in)
     return false;
 
-  operation = TREE_OPERAND (stmt, 1);
->>>>>>> cc0faf9d
+  operation = GIMPLE_STMT_OPERAND (stmt, 1);
   code = TREE_CODE (operation);
   optab = optab_for_tree_code (code, vectype);
 
@@ -2043,10 +1979,6 @@
     fprintf (vect_dump, "transform binary/unary operation.");
 
   /* Handle def.  */
-<<<<<<< HEAD
-  scalar_dest = GIMPLE_STMT_OPERAND (stmt, 0);
-=======
->>>>>>> cc0faf9d
   vec_dest = vect_create_destination_var (scalar_dest, vectype);
 
   /* In case the vectorization factor (VF) is bigger than the number
@@ -2139,13 +2071,13 @@
       /* Arguments are ready. create the new vector stmt.  */
                                                                                 
       if (op_type == binary_op)
-        new_stmt = build2 (MODIFY_EXPR, void_type_node, vec_dest,
+        new_stmt = build2 (GIMPLE_MODIFY_STMT, void_type_node, vec_dest,
                     build2 (code, vectype, vec_oprnd0, vec_oprnd1));
       else
-        new_stmt = build2 (MODIFY_EXPR, void_type_node, vec_dest,
+        new_stmt = build2 (GIMPLE_MODIFY_STMT, void_type_node, vec_dest,
                     build1 (code, vectype, vec_oprnd0));
       new_temp = make_ssa_name (vec_dest, new_stmt);
-      TREE_OPERAND (new_stmt, 0) = new_temp;
+      GIMPLE_STMT_OPERAND (new_stmt, 0) = new_temp;
       vect_finish_stmt_generation (stmt, new_stmt, bsi);
                                                                                 
       if (j == 0)
@@ -2155,21 +2087,6 @@
       prev_stmt_info = vinfo_for_stmt (new_stmt);
     }
 
-<<<<<<< HEAD
-  /* Arguments are ready. create the new vector stmt.  */
-
-  if (op_type == binary_op)
-    *vec_stmt = build2 (GIMPLE_MODIFY_STMT, vectype, vec_dest,
-		build2 (code, vectype, vec_oprnd0, vec_oprnd1));
-  else
-    *vec_stmt = build2 (GIMPLE_MODIFY_STMT, vectype, vec_dest,
-		build1 (code, vectype, vec_oprnd0));
-  new_temp = make_ssa_name (vec_dest, *vec_stmt);
-  GIMPLE_STMT_OPERAND (*vec_stmt, 0) = new_temp;
-  vect_finish_stmt_generation (stmt, *vec_stmt, bsi);
-
-=======
->>>>>>> cc0faf9d
   return true;
 }
 
@@ -2196,13 +2113,6 @@
   enum tree_code code;
   tree new_temp;
   tree def, def_stmt;
-<<<<<<< HEAD
-  enum vect_def_type dt;
-
-  /* Is vectorizable store? */
-
-  if (TREE_CODE (stmt) != GIMPLE_MODIFY_STMT)
-=======
   enum vect_def_type dt0;
   tree new_stmt;
   stmt_vec_info prev_stmt_info;
@@ -2232,14 +2142,13 @@
       return false;
     }
                                                                                 
-  if (TREE_CODE (stmt) != MODIFY_EXPR)
->>>>>>> cc0faf9d
+  if (TREE_CODE (stmt) != GIMPLE_MODIFY_STMT)
     return false;
                                                                                 
-  if (TREE_CODE (TREE_OPERAND (stmt, 0)) != SSA_NAME)
+  if (TREE_CODE (GIMPLE_STMT_OPERAND (stmt, 0)) != SSA_NAME)
     return false;
                                                                                 
-  operation = TREE_OPERAND (stmt, 1);
+  operation = GIMPLE_STMT_OPERAND (stmt, 1);
   code = TREE_CODE (operation);
   if (code != NOP_EXPR && code != CONVERT_EXPR)
     return false;
@@ -2248,7 +2157,7 @@
   vectype_in = get_vectype_for_scalar_type (TREE_TYPE (op0));
   nunits_in = TYPE_VECTOR_SUBPARTS (vectype_in);
                                                                                 
-  scalar_dest = TREE_OPERAND (stmt, 0);
+  scalar_dest = GIMPLE_STMT_OPERAND (stmt, 0);
   scalar_type = TREE_TYPE (scalar_dest);
   vectype_out = get_vectype_for_scalar_type (scalar_type);
   nunits_out = TYPE_VECTOR_SUBPARTS (vectype_out);
@@ -2315,9 +2224,9 @@
                                                                                 
       /* Arguments are ready. Create the new vector stmt.  */
       expr = build2 (code, vectype_out, vec_oprnd0, vec_oprnd1);
-      new_stmt = build2 (MODIFY_EXPR, void_type_node, vec_dest, expr);
+      new_stmt = build2 (GIMPLE_MODIFY_STMT, void_type_node, vec_dest, expr);
       new_temp = make_ssa_name (vec_dest, new_stmt);
-      TREE_OPERAND (new_stmt, 0) = new_temp;
+      GIMPLE_STMT_OPERAND (new_stmt, 0) = new_temp;
       vect_finish_stmt_generation (stmt, new_stmt, bsi);
                                                                                 
       if (j == 0)
@@ -2373,9 +2282,9 @@
       else  
         expr = build1 (code, vectype, vec_oprnd0); 
     } 
-  new_stmt = build2 (MODIFY_EXPR, void_type_node, vec_dest, expr);
+  new_stmt = build2 (GIMPLE_MODIFY_STMT, void_type_node, vec_dest, expr);
   new_temp = make_ssa_name (vec_dest, new_stmt); 
-  TREE_OPERAND (new_stmt, 0) = new_temp; 
+  GIMPLE_STMT_OPERAND (new_stmt, 0) = new_temp; 
   vect_finish_stmt_generation (stmt, new_stmt, bsi); 
 
   if (code == CALL_EXPR)
@@ -2440,13 +2349,13 @@
       return false;
     }
 
-  if (TREE_CODE (stmt) != MODIFY_EXPR)
-    return false;
-
-  if (TREE_CODE (TREE_OPERAND (stmt, 0)) != SSA_NAME)
-    return false;
-
-  operation = TREE_OPERAND (stmt, 1);
+  if (TREE_CODE (stmt) != GIMPLE_MODIFY_STMT)
+    return false;
+
+  if (TREE_CODE (GIMPLE_STMT_OPERAND (stmt, 0)) != SSA_NAME)
+    return false;
+
+  operation = GIMPLE_STMT_OPERAND (stmt, 1);
   code = TREE_CODE (operation);
   if (code != NOP_EXPR && code != WIDEN_MULT_EXPR)
     return false;
@@ -2457,7 +2366,7 @@
   ncopies = LOOP_VINFO_VECT_FACTOR (loop_vinfo) / nunits_in;
   gcc_assert (ncopies >= 1);
 
-  scalar_dest = TREE_OPERAND (stmt, 0);
+  scalar_dest = GIMPLE_STMT_OPERAND (stmt, 0);
   vectype_out = get_vectype_for_scalar_type (TREE_TYPE (scalar_dest));
   nunits_out = TYPE_VECTOR_SUBPARTS (vectype_out);
   if (nunits_out != nunits_in / 2) /* FORNOW */
@@ -2686,22 +2595,22 @@
 	  /* high = interleave_high (vect1, vect2);  */
 	  perm_dest = create_tmp_var (vectype, "vect_inter_high");
 	  add_referenced_var (perm_dest);
-	  perm_stmt = build2 (MODIFY_EXPR, void_type_node, perm_dest,
+	  perm_stmt = build2 (GIMPLE_MODIFY_STMT, void_type_node, perm_dest,
 			      build2 (VEC_INTERLEAVE_HIGH_EXPR, vectype, vect1, 
 				      vect2));
 	  high = make_ssa_name (perm_dest, perm_stmt);
-	  TREE_OPERAND (perm_stmt, 0) = high;
+	  GIMPLE_STMT_OPERAND (perm_stmt, 0) = high;
 	  vect_finish_stmt_generation (stmt, perm_stmt, bsi);
 	  VEC_replace (tree, *result_chain, 2*j, high);
 
 	  /* low = interleave_low (vect1, vect2);  */
 	  perm_dest = create_tmp_var (vectype, "vect_inter_low");
 	  add_referenced_var (perm_dest);
-	  perm_stmt = build2 (MODIFY_EXPR, void_type_node, perm_dest,
+	  perm_stmt = build2 (GIMPLE_MODIFY_STMT, void_type_node, perm_dest,
 			      build2 (VEC_INTERLEAVE_LOW_EXPR, vectype, vect1, 
 				      vect2));
 	  low = make_ssa_name (perm_dest, perm_stmt);
-	  TREE_OPERAND (perm_stmt, 0) = low;
+	  GIMPLE_STMT_OPERAND (perm_stmt, 0) = low;
 	  vect_finish_stmt_generation (stmt, perm_stmt, bsi);
 	  VEC_replace (tree, *result_chain, 2*j+1, low);
 	}
@@ -2750,16 +2659,16 @@
 
   /* Is vectorizable store? */
 
-  if (TREE_CODE (stmt) != MODIFY_EXPR)
-    return false;
-
-  scalar_dest = TREE_OPERAND (stmt, 0);
+  if (TREE_CODE (stmt) != GIMPLE_MODIFY_STMT)
+    return false;
+
+  scalar_dest = GIMPLE_STMT_OPERAND (stmt, 0);
   if (TREE_CODE (scalar_dest) != ARRAY_REF
       && TREE_CODE (scalar_dest) != INDIRECT_REF
       && !DR_GROUP_FIRST_DR (stmt_info))
     return false;
 
-  op = TREE_OPERAND (stmt, 1);
+  op = GIMPLE_STMT_OPERAND (stmt, 1);
   if (!vect_is_simple_use (op, loop_vinfo, &def_stmt, &def, &dt))
     {
       if (vect_print_dump_info (REPORT_DETAILS))
@@ -2889,7 +2798,7 @@
 		 executed.
 	      */
 	      gcc_assert (next_stmt);
-	      op = TREE_OPERAND (next_stmt, 1);
+	      op = GIMPLE_STMT_OPERAND (next_stmt, 1);
 	      vec_oprnd = vect_get_vec_def_for_operand (op, next_stmt, NULL);
 	      VEC_quick_push(tree, dr_chain, vec_oprnd); 
 	      VEC_quick_push(tree, oprnds, vec_oprnd); 
@@ -2938,7 +2847,7 @@
 
 	  data_ref = build_fold_indirect_ref (dataref_ptr);
 	  /* Arguments are ready. Create the new vector stmt.  */
-	  new_stmt = build2 (MODIFY_EXPR, void_type_node, data_ref, 
+	  new_stmt = build2 (GIMPLE_MODIFY_STMT, void_type_node, data_ref, 
 			     vec_oprnd);
 	  vect_finish_stmt_generation (stmt, new_stmt, bsi);
 
@@ -3023,15 +2932,6 @@
                        target hook, if defined.
    Return value - the result of the loop-header phi node.  */
 
-<<<<<<< HEAD
-  scalar_dest = GIMPLE_STMT_OPERAND (stmt, 0);
-  if (TREE_CODE (scalar_dest) != ARRAY_REF
-      && TREE_CODE (scalar_dest) != INDIRECT_REF)
-    return false;
-
-  op = GIMPLE_STMT_OPERAND (stmt, 1);
-  if (!vect_is_simple_use (op, loop_vinfo, &def_stmt, &def, &dt))
-=======
 static tree
 vect_setup_realignment (tree stmt, block_stmt_iterator *bsi,
                         tree *realignment_token)
@@ -3059,12 +2959,12 @@
   ptr = vect_create_data_ref_ptr (stmt, bsi, NULL_TREE, &init_addr, &inc, true,
 				  NULL_TREE);
   data_ref = build1 (ALIGN_INDIRECT_REF, vectype, ptr);
-  new_stmt = build2 (MODIFY_EXPR, void_type_node, vec_dest, data_ref);
+  new_stmt = build2 (GIMPLE_MODIFY_STMT, void_type_node, vec_dest, data_ref);
   new_temp = make_ssa_name (vec_dest, new_stmt);
-  TREE_OPERAND (new_stmt, 0) = new_temp;
+  GIMPLE_STMT_OPERAND (new_stmt, 0) = new_temp;
   new_bb = bsi_insert_on_edge_immediate (pe, new_stmt);
   gcc_assert (!new_bb);
-  msq_init = TREE_OPERAND (new_stmt, 0);
+  msq_init = GIMPLE_STMT_OPERAND (new_stmt, 0);
   copy_virtual_operands (new_stmt, stmt);
   update_vuses_to_preheader (new_stmt, loop);
 
@@ -3078,12 +2978,13 @@
       new_stmt = build_function_call_expr (builtin_decl, params);
       vec_dest = vect_create_destination_var (scalar_dest, 
 					      TREE_TYPE (new_stmt));
-      new_stmt = build2 (MODIFY_EXPR, void_type_node, vec_dest, new_stmt);
+      new_stmt = build2 (GIMPLE_MODIFY_STMT, void_type_node, vec_dest,
+	  		 new_stmt);
       new_temp = make_ssa_name (vec_dest, new_stmt);
-      TREE_OPERAND (new_stmt, 0) = new_temp;
+      GIMPLE_STMT_OPERAND (new_stmt, 0) = new_temp;
       new_bb = bsi_insert_on_edge_immediate (pe, new_stmt);
       gcc_assert (!new_bb);
-      *realignment_token = TREE_OPERAND (new_stmt, 0);
+      *realignment_token = GIMPLE_STMT_OPERAND (new_stmt, 0);
 
       /* The result of the CALL_EXPR to this builtin is determined from
          the value of the parameter and no global variables are touched
@@ -3119,7 +3020,6 @@
 
   perm_even_optab = optab_for_tree_code (VEC_EXTRACT_EVEN_EXPR, vectype);
   if (!perm_even_optab)
->>>>>>> cc0faf9d
     {
       if (vect_print_dump_info (REPORT_DETAILS))
 	fprintf (vect_dump, "no optab for perm_even.");
@@ -3166,11 +3066,6 @@
    3rd vec:  16 17 18 19 20 21 22 23 
    4th vec:  24 25 26 27 28 29 30 31
 
-<<<<<<< HEAD
-  /* Arguments are ready. create the new vector stmt.  */
-  *vec_stmt = build2 (GIMPLE_MODIFY_STMT, vectype, data_ref, vec_oprnd1);
-  vect_finish_stmt_generation (stmt, *vec_stmt, bsi);
-=======
    The output sequence should be:
 
    1st vec:  0 4  8 12 16 20 24 28
@@ -3199,7 +3094,6 @@
    E2: extract_odd (1st vec, 2nd vec)
    E3: extract_even (3rd vec, 4th vec)
    E4: extract_odd (3rd vec, 4th vec)
->>>>>>> cc0faf9d
 
    The output for the first stage will be:
 
@@ -3261,12 +3155,12 @@
 	  perm_dest = create_tmp_var (vectype, "vect_perm_even");
 	  add_referenced_var (perm_dest);
 	 
-	  perm_stmt = build2 (MODIFY_EXPR, void_type_node, perm_dest,
+	  perm_stmt = build2 (GIMPLE_MODIFY_STMT, void_type_node, perm_dest,
 			      build2 (VEC_EXTRACT_EVEN_EXPR, vectype, 
 				      first_vect, second_vect));
 
 	  data_ref = make_ssa_name (perm_dest, perm_stmt);
-	  TREE_OPERAND (perm_stmt, 0) = data_ref;
+	  GIMPLE_STMT_OPERAND (perm_stmt, 0) = data_ref;
 	  vect_finish_stmt_generation (stmt, perm_stmt, bsi);
 	  mark_new_vars_to_rename (perm_stmt);
 
@@ -3276,11 +3170,11 @@
 	  perm_dest = create_tmp_var (vectype, "vect_perm_odd");
 	  add_referenced_var (perm_dest);
 
-	  perm_stmt = build2 (MODIFY_EXPR, void_type_node, perm_dest,
+	  perm_stmt = build2 (GIMPLE_MODIFY_STMT, void_type_node, perm_dest,
 			      build2 (VEC_EXTRACT_ODD_EXPR, vectype, 
 				      first_vect, second_vect));
 	  data_ref = make_ssa_name (perm_dest, perm_stmt);
-	  TREE_OPERAND (perm_stmt, 0) = data_ref;
+	  GIMPLE_STMT_OPERAND (perm_stmt, 0) = data_ref;
 	  vect_finish_stmt_generation (stmt, perm_stmt, bsi);
 	  mark_new_vars_to_rename (perm_stmt);
 
@@ -3433,15 +3327,10 @@
   if (TREE_CODE (scalar_dest) != SSA_NAME)
     return false;
 
-<<<<<<< HEAD
   op = GIMPLE_STMT_OPERAND (stmt, 1);
-  if (TREE_CODE (op) != ARRAY_REF && TREE_CODE (op) != INDIRECT_REF)
-=======
-  op = TREE_OPERAND (stmt, 1);
   if (TREE_CODE (op) != ARRAY_REF 
       && TREE_CODE (op) != INDIRECT_REF
       && !DR_GROUP_FIRST_DR (stmt_info))
->>>>>>> cc0faf9d
     return false;
 
   if (!STMT_VINFO_DATA_REF (stmt_info))
@@ -3581,66 +3470,6 @@
            vec_dest = *(p);
            indx = indx + 1;
          }
-<<<<<<< HEAD
-      */
-
-      vec_dest = vect_create_destination_var (scalar_dest, vectype);
-      data_ref = vect_create_data_ref_ptr (stmt, bsi, NULL_TREE, &dummy, false);
-      if (aligned_access_p (dr))
-        data_ref = build_fold_indirect_ref (data_ref);
-      else
-	{
-	  int mis = DR_MISALIGNMENT (dr);
-	  tree tmis = (mis == -1 ? size_zero_node : size_int (mis));
-	  tmis = size_binop (MULT_EXPR, tmis, size_int(BITS_PER_UNIT));
-	  data_ref = build2 (MISALIGNED_INDIRECT_REF, vectype, data_ref, tmis);
-	}
-      new_stmt = build2 (GIMPLE_MODIFY_STMT, vectype, vec_dest, data_ref);
-      new_temp = make_ssa_name (vec_dest, new_stmt);
-      GIMPLE_STMT_OPERAND (new_stmt, 0) = new_temp;
-      vect_finish_stmt_generation (stmt, new_stmt, bsi);
-      copy_virtual_operands (new_stmt, stmt);
-    }
-  else if (alignment_support_cheme == dr_unaligned_software_pipeline)
-    {
-      /* Create:
-	 p1 = initial_addr;
-	 msq_init = *(floor(p1))
-	 p2 = initial_addr + VS - 1;
-	 magic = have_builtin ? builtin_result : initial_address;
-	 indx = 0;
-	 loop {
-	   p2' = p2 + indx * vectype_size
-	   lsq = *(floor(p2'))
-	   vec_dest = realign_load (msq, lsq, magic)
-	   indx = indx + 1;
-	   msq = lsq;
-	 }
-      */
-
-      tree offset;
-      tree magic;
-      tree phi_stmt;
-      tree msq_init;
-      tree msq, lsq;
-      tree dataref_ptr;
-      tree params;
-
-      /* <1> Create msq_init = *(floor(p1)) in the loop preheader  */
-      vec_dest = vect_create_destination_var (scalar_dest, vectype);
-      data_ref = vect_create_data_ref_ptr (stmt, bsi, NULL_TREE, 
-					   &init_addr, true);
-      data_ref = build1 (ALIGN_INDIRECT_REF, vectype, data_ref);
-      new_stmt = build2 (GIMPLE_MODIFY_STMT, vectype, vec_dest, data_ref);
-      new_temp = make_ssa_name (vec_dest, new_stmt);
-      GIMPLE_STMT_OPERAND (new_stmt, 0) = new_temp;
-      new_bb = bsi_insert_on_edge_immediate (pe, new_stmt);
-      gcc_assert (!new_bb);
-      msq_init = GIMPLE_STMT_OPERAND (new_stmt, 0);
-      copy_virtual_operands (new_stmt, stmt);
-      update_vuses_to_preheader (new_stmt, loop);
-=======
->>>>>>> cc0faf9d
 
      Otherwise, the data reference is potentially unaligned on a target that
      does not support unaligned accesses (dr_unaligned_software_pipeline) - 
@@ -3665,19 +3494,7 @@
       msq = vect_setup_realignment (first_stmt, bsi, &realignment_token);
       phi_stmt = SSA_NAME_DEF_STMT (msq);
       offset = size_int (TYPE_VECTOR_SUBPARTS (vectype) - 1);
-<<<<<<< HEAD
-      vec_dest = vect_create_destination_var (scalar_dest, vectype);
-      dataref_ptr = vect_create_data_ref_ptr (stmt, bsi, offset, &dummy, false);
-      data_ref = build1 (ALIGN_INDIRECT_REF, vectype, dataref_ptr);
-      new_stmt = build2 (GIMPLE_MODIFY_STMT, vectype, vec_dest, data_ref);
-      new_temp = make_ssa_name (vec_dest, new_stmt);
-      GIMPLE_STMT_OPERAND (new_stmt, 0) = new_temp;
-      vect_finish_stmt_generation (stmt, new_stmt, bsi);
-      lsq = GIMPLE_STMT_OPERAND (new_stmt, 0);
-      copy_virtual_operands (new_stmt, stmt);
-=======
-    }
->>>>>>> cc0faf9d
+    }
 
   prev_stmt_info = NULL;
   for (j = 0; j < ncopies; j++)
@@ -3691,29 +3508,6 @@
 
       for (i = 0; i < group_size; i++)
 	{
-<<<<<<< HEAD
-	  /* Create permutation mask, if required, in loop preheader.  */
-	  tree builtin_decl;
-	  params = build_tree_list (NULL_TREE, init_addr);
-	  builtin_decl = targetm.vectorize.builtin_mask_for_load ();
-	  new_stmt = build_function_call_expr (builtin_decl, params);
-	  vec_dest = vect_create_destination_var (scalar_dest,
-                                                  TREE_TYPE (new_stmt));
-          new_stmt = build2 (GIMPLE_MODIFY_STMT, TREE_TYPE (vec_dest),
-			     vec_dest, new_stmt);
-          new_temp = make_ssa_name (vec_dest, new_stmt);
-	  GIMPLE_STMT_OPERAND (new_stmt, 0) = new_temp;
-	  new_bb = bsi_insert_on_edge_immediate (pe, new_stmt);
-	  gcc_assert (!new_bb);
-	  magic = GIMPLE_STMT_OPERAND (new_stmt, 0);
-
-	  /* The result of the CALL_EXPR to this builtin is determined from
-	     the value of the parameter and no global variables are touched
-	     which makes the builtin a "const" function.  Requiring the
-	     builtin to have the "const" attribute makes it unnecessary
-	     to call mark_call_clobbered.  */
-	  gcc_assert (TREE_READONLY (builtin_decl));
-=======
 	  /* 2. Create the vector-load in the loop.  */
 	  switch (alignment_support_cheme)
 	    {
@@ -3740,9 +3534,10 @@
 	      gcc_unreachable ();
 	    }
 	  vec_dest = vect_create_destination_var (scalar_dest, vectype);
-	  new_stmt = build2 (MODIFY_EXPR, void_type_node, vec_dest, data_ref);
+	  new_stmt = build2 (GIMPLE_MODIFY_STMT, void_type_node, vec_dest,
+	      		     data_ref);
 	  new_temp = make_ssa_name (vec_dest, new_stmt);
-	  TREE_OPERAND (new_stmt, 0) = new_temp;
+	  GIMPLE_STMT_OPERAND (new_stmt, 0) = new_temp;
 	  vect_finish_stmt_generation (stmt, new_stmt, bsi);
 	  copy_virtual_operands (new_stmt, stmt);
 	  mark_new_vars_to_rename (new_stmt);
@@ -3752,15 +3547,16 @@
 	    {
 	      /* Create in loop: 
 		 <vec_dest = realign_load (msq, lsq, realignment_token)>  */
-	      lsq = TREE_OPERAND (new_stmt, 0);
+	      lsq = GIMPLE_STMT_OPERAND (new_stmt, 0);
 	      if (!realignment_token)
 		realignment_token = dataref_ptr;
 	      vec_dest = vect_create_destination_var (scalar_dest, vectype);
 	      new_stmt =
 		build3 (REALIGN_LOAD_EXPR, vectype, msq, lsq, realignment_token);
-	      new_stmt = build2 (MODIFY_EXPR, void_type_node, vec_dest, new_stmt);
+	      new_stmt = build2 (GIMPLE_MODIFY_STMT, void_type_node, vec_dest,
+		  		 new_stmt);
 	      new_temp = make_ssa_name (vec_dest, new_stmt);
-	      TREE_OPERAND (new_stmt, 0) = new_temp;
+	      GIMPLE_STMT_OPERAND (new_stmt, 0) = new_temp;
 	      vect_finish_stmt_generation (stmt, new_stmt, bsi);
 	      if (i == group_size - 1 && j == ncopies - 1)
 		add_phi_arg (phi_stmt, lsq, loop_latch_edge (loop));
@@ -3778,7 +3574,6 @@
 	    return false;	  
 	  *vec_stmt = STMT_VINFO_VEC_STMT (stmt_info);
 	  dr_chain = VEC_alloc (tree, heap, group_size);
->>>>>>> cc0faf9d
 	}
       else
 	{
@@ -3788,27 +3583,6 @@
 	    STMT_VINFO_RELATED_STMT (prev_stmt_info) = new_stmt;
 	  prev_stmt_info = vinfo_for_stmt (new_stmt);
 	}
-<<<<<<< HEAD
-
-
-      /* <4> Create msq = phi <msq_init, lsq> in loop  */ 
-      vec_dest = vect_create_destination_var (scalar_dest, vectype);
-      msq = make_ssa_name (vec_dest, NULL_TREE);
-      phi_stmt = create_phi_node (msq, loop->header); /* CHECKME */
-      SSA_NAME_DEF_STMT (msq) = phi_stmt;
-      add_phi_arg (phi_stmt, msq_init, loop_preheader_edge (loop));
-      add_phi_arg (phi_stmt, lsq, loop_latch_edge (loop));
-
-
-      /* <5> Create <vec_dest = realign_load (msq, lsq, magic)> in loop  */
-      vec_dest = vect_create_destination_var (scalar_dest, vectype);
-      new_stmt = build3 (REALIGN_LOAD_EXPR, vectype, msq, lsq, magic);
-      new_stmt = build2 (GIMPLE_MODIFY_STMT, vectype, vec_dest, new_stmt);
-      new_temp = make_ssa_name (vec_dest, new_stmt); 
-      GIMPLE_STMT_OPERAND (new_stmt, 0) = new_temp;
-      vect_finish_stmt_generation (stmt, new_stmt, bsi);
-=======
->>>>>>> cc0faf9d
     }
 
   return true;
@@ -4031,11 +3805,8 @@
   vec_cond_expr = build3 (VEC_COND_EXPR, vectype, 
 			  vec_compare, vec_then_clause, vec_else_clause);
 
-<<<<<<< HEAD
-  *vec_stmt = build2 (GIMPLE_MODIFY_STMT, vectype, vec_dest, vec_cond_expr);
-=======
-  *vec_stmt = build2 (MODIFY_EXPR, void_type_node, vec_dest, vec_cond_expr);
->>>>>>> cc0faf9d
+  *vec_stmt = build2 (GIMPLE_MODIFY_STMT, void_type_node, vec_dest,
+      		      vec_cond_expr);
   new_temp = make_ssa_name (vec_dest, *vec_stmt);
   GIMPLE_STMT_OPERAND (*vec_stmt, 0) = new_temp;
   vect_finish_stmt_generation (stmt, *vec_stmt, bsi);
@@ -4223,20 +3994,11 @@
 
   /* Create: ratio = ni >> log2(vf) */
 
-<<<<<<< HEAD
-  var = create_tmp_var (TREE_TYPE (ni), "bnd");
-  add_referenced_var (var);
-  ratio_name = make_ssa_name (var, NULL_TREE);
-  stmt = build2 (GIMPLE_MODIFY_STMT, void_type_node, ratio_name,
-	   build2 (RSHIFT_EXPR, TREE_TYPE (ni_name), ni_name, log_vf));
-  SSA_NAME_DEF_STMT (ratio_name) = stmt;
-=======
   ratio_name = fold_build2 (RSHIFT_EXPR, TREE_TYPE (ni_name), ni_name, log_vf);
   if (!is_gimple_val (ratio_name))
     {
       var = create_tmp_var (TREE_TYPE (ni), "bnd");
       add_referenced_var (var);
->>>>>>> cc0faf9d
 
       ratio_name = force_gimple_operand (ratio_name, &stmt, true, var);
       pe = loop_preheader_edge (loop);
@@ -4246,21 +4008,12 @@
        
   /* Create: ratio_mult_vf = ratio << log2 (vf).  */
 
-<<<<<<< HEAD
-  var = create_tmp_var (TREE_TYPE (ni), "ratio_mult_vf");
-  add_referenced_var (var);
-  ratio_mult_vf_name = make_ssa_name (var, NULL_TREE);
-  stmt = build2 (GIMPLE_MODIFY_STMT, void_type_node, ratio_mult_vf_name,
-	   build2 (LSHIFT_EXPR, TREE_TYPE (ratio_name), ratio_name, log_vf));
-  SSA_NAME_DEF_STMT (ratio_mult_vf_name) = stmt;
-=======
   ratio_mult_vf_name = fold_build2 (LSHIFT_EXPR, TREE_TYPE (ratio_name),
 				    ratio_name, log_vf);
   if (!is_gimple_val (ratio_mult_vf_name))
     {
       var = create_tmp_var (TREE_TYPE (ni), "ratio_mult_vf");
       add_referenced_var (var);
->>>>>>> cc0faf9d
 
       ratio_mult_vf_name = force_gimple_operand (ratio_mult_vf_name, &stmt,
 						 true, var);
