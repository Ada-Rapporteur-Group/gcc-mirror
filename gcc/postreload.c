--- conflicted
+++ resolved
@@ -1710,11 +1710,7 @@
 	 regno of the lowpart might be different.  */
       poly_int64 s_off = subreg_lowpart_offset (mode, old_mode);
       s_off = subreg_regno_offset (regno, old_mode, s_off, mode);
-<<<<<<< HEAD
-      if (may_ne (s_off, 0))
-=======
       if (maybe_ne (s_off, 0))
->>>>>>> 70783a86
 	/* We could in principle adjust regno, check reg_mode[regno] to be
 	   BLKmode, and return s_off to the caller (vs. -1 for failure),
 	   but we currently have no callers that could make use of this
