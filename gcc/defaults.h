/* Definitions of various defaults for tm.h macros.
   Copyright (C) 1992-2015 Free Software Foundation, Inc.
   Contributed by Ron Guilmette (rfg@monkeys.com)

This file is part of GCC.

GCC is free software; you can redistribute it and/or modify it under
the terms of the GNU General Public License as published by the Free
Software Foundation; either version 3, or (at your option) any later
version.

GCC is distributed in the hope that it will be useful, but WITHOUT ANY
WARRANTY; without even the implied warranty of MERCHANTABILITY or
FITNESS FOR A PARTICULAR PURPOSE.  See the GNU General Public License
for more details.

Under Section 7 of GPL version 3, you are granted additional
permissions described in the GCC Runtime Library Exception, version
3.1, as published by the Free Software Foundation.

You should have received a copy of the GNU General Public License and
a copy of the GCC Runtime Library Exception along with this program;
see the files COPYING3 and COPYING.RUNTIME respectively.  If not, see
<http://www.gnu.org/licenses/>.  */

#ifndef GCC_DEFAULTS_H
#define GCC_DEFAULTS_H

/* How to start an assembler comment.  */
#ifndef ASM_COMMENT_START
#define ASM_COMMENT_START ";#"
#endif

/* Store in OUTPUT a string (made with alloca) containing an
   assembler-name for a local static variable or function named NAME.
   LABELNO is an integer which is different for each call.  */

#ifndef ASM_PN_FORMAT
# ifndef NO_DOT_IN_LABEL
#  define ASM_PN_FORMAT "%s.%lu"
# else
#  ifndef NO_DOLLAR_IN_LABEL
#   define ASM_PN_FORMAT "%s$%lu"
#  else
#   define ASM_PN_FORMAT "__%s_%lu"
#  endif
# endif
#endif /* ! ASM_PN_FORMAT */

#ifndef ASM_FORMAT_PRIVATE_NAME
# define ASM_FORMAT_PRIVATE_NAME(OUTPUT, NAME, LABELNO) \
  do { const char *const name_ = (NAME); \
       char *const output_ = (OUTPUT) = \
	 (char *) alloca (strlen (name_) + 32); \
       sprintf (output_, ASM_PN_FORMAT, name_, (unsigned long)(LABELNO)); \
  } while (0)
#endif

/* Choose a reasonable default for ASM_OUTPUT_ASCII.  */

#ifndef ASM_OUTPUT_ASCII
#define ASM_OUTPUT_ASCII(MYFILE, MYSTRING, MYLENGTH) \
  do {									      \
    FILE *_hide_asm_out_file = (MYFILE);				      \
    const unsigned char *_hide_p = (const unsigned char *) (MYSTRING);	      \
    int _hide_thissize = (MYLENGTH);					      \
    {									      \
      FILE *asm_out_file = _hide_asm_out_file;				      \
      const unsigned char *p = _hide_p;					      \
      int thissize = _hide_thissize;					      \
      int i;								      \
      fprintf (asm_out_file, "\t.ascii \"");				      \
									      \
      for (i = 0; i < thissize; i++)					      \
	{								      \
	  int c = p[i];			   				      \
	  if (c == '\"' || c == '\\')					      \
	    putc ('\\', asm_out_file);					      \
	  if (ISPRINT (c))						      \
	    putc (c, asm_out_file);					      \
	  else								      \
	    {								      \
	      fprintf (asm_out_file, "\\%o", c);			      \
	      /* After an octal-escape, if a digit follows,		      \
		 terminate one string constant and start another.	      \
		 The VAX assembler fails to stop reading the escape	      \
		 after three digits, so this is the only way we		      \
		 can get it to parse the data properly.  */		      \
	      if (i < thissize - 1 && ISDIGIT (p[i + 1]))		      \
		fprintf (asm_out_file, "\"\n\t.ascii \"");		      \
	  }								      \
	}								      \
      fprintf (asm_out_file, "\"\n");					      \
    }									      \
  }									      \
  while (0)
#endif

/* This is how we tell the assembler to equate two values.  */
#ifdef SET_ASM_OP
#ifndef ASM_OUTPUT_DEF
#define ASM_OUTPUT_DEF(FILE,LABEL1,LABEL2)				\
 do {	fprintf ((FILE), "%s", SET_ASM_OP);				\
	assemble_name (FILE, LABEL1);					\
	fprintf (FILE, ",");						\
	assemble_name (FILE, LABEL2);					\
	fprintf (FILE, "\n");						\
  } while (0)
#endif
#endif

#ifndef IFUNC_ASM_TYPE
#define IFUNC_ASM_TYPE "gnu_indirect_function"
#endif

#ifndef TLS_COMMON_ASM_OP
#define TLS_COMMON_ASM_OP ".tls_common"
#endif

#if defined (HAVE_AS_TLS) && !defined (ASM_OUTPUT_TLS_COMMON)
#define ASM_OUTPUT_TLS_COMMON(FILE, DECL, NAME, SIZE)			\
  do									\
    {									\
      fprintf ((FILE), "\t%s\t", TLS_COMMON_ASM_OP);			\
      assemble_name ((FILE), (NAME));					\
      fprintf ((FILE), "," HOST_WIDE_INT_PRINT_UNSIGNED",%u\n",		\
	       (SIZE), DECL_ALIGN (DECL) / BITS_PER_UNIT);		\
    }									\
  while (0)
#endif

/* Decide whether to defer emitting the assembler output for an equate
   of two values.  The default is to not defer output.  */
#ifndef TARGET_DEFERRED_OUTPUT_DEFS
#define TARGET_DEFERRED_OUTPUT_DEFS(DECL,TARGET) false
#endif

/* This is how to output the definition of a user-level label named
   NAME, such as the label on variable NAME.  */

#ifndef ASM_OUTPUT_LABEL
#define ASM_OUTPUT_LABEL(FILE,NAME) \
  do {						\
    assemble_name ((FILE), (NAME));		\
    fputs (":\n", (FILE));			\
  } while (0)
#endif

/* This is how to output the definition of a user-level label named
   NAME, such as the label on a function.  */

#ifndef ASM_OUTPUT_FUNCTION_LABEL
#define ASM_OUTPUT_FUNCTION_LABEL(FILE, NAME, DECL) \
  ASM_OUTPUT_LABEL ((FILE), (NAME))
#endif

/* Output the definition of a compiler-generated label named NAME.  */
#ifndef ASM_OUTPUT_INTERNAL_LABEL
#define ASM_OUTPUT_INTERNAL_LABEL(FILE,NAME)	\
  do {						\
    assemble_name_raw ((FILE), (NAME));		\
    fputs (":\n", (FILE));			\
  } while (0)
#endif

/* This is how to output a reference to a user-level label named NAME.  */

#ifndef ASM_OUTPUT_LABELREF
#define ASM_OUTPUT_LABELREF(FILE,NAME)  \
  do {							\
    fputs (user_label_prefix, (FILE));			\
    fputs ((NAME), (FILE));				\
  } while (0);
#endif

/* Allow target to print debug info labels specially.  This is useful for
   VLIW targets, since debug info labels should go into the middle of
   instruction bundles instead of breaking them.  */

#ifndef ASM_OUTPUT_DEBUG_LABEL
#define ASM_OUTPUT_DEBUG_LABEL(FILE, PREFIX, NUM) \
  (*targetm.asm_out.internal_label) (FILE, PREFIX, NUM)
#endif

/* This is how we tell the assembler that a symbol is weak.  */
#ifndef ASM_OUTPUT_WEAK_ALIAS
#if defined (ASM_WEAKEN_LABEL) && defined (ASM_OUTPUT_DEF)
#define ASM_OUTPUT_WEAK_ALIAS(STREAM, NAME, VALUE)	\
  do							\
    {							\
      ASM_WEAKEN_LABEL (STREAM, NAME);			\
      if (VALUE)					\
        ASM_OUTPUT_DEF (STREAM, NAME, VALUE);		\
    }							\
  while (0)
#endif
#endif

/* This is how we tell the assembler that a symbol is a weak alias to
   another symbol that doesn't require the other symbol to be defined.
   Uses of the former will turn into weak uses of the latter, i.e.,
   uses that, in case the latter is undefined, will not cause errors,
   and will add it to the symbol table as weak undefined.  However, if
   the latter is referenced directly, a strong reference prevails.  */
#ifndef ASM_OUTPUT_WEAKREF
#if defined HAVE_GAS_WEAKREF
#define ASM_OUTPUT_WEAKREF(FILE, DECL, NAME, VALUE)			\
  do									\
    {									\
      fprintf ((FILE), "\t.weakref\t");					\
      assemble_name ((FILE), (NAME));					\
      fprintf ((FILE), ",");						\
      assemble_name ((FILE), (VALUE));					\
      fprintf ((FILE), "\n");						\
    }									\
  while (0)
#endif
#endif

/* How to emit a .type directive.  */
#ifndef ASM_OUTPUT_TYPE_DIRECTIVE
#if defined TYPE_ASM_OP && defined TYPE_OPERAND_FMT
#define ASM_OUTPUT_TYPE_DIRECTIVE(STREAM, NAME, TYPE)	\
  do							\
    {							\
      fputs (TYPE_ASM_OP, STREAM);			\
      assemble_name (STREAM, NAME);			\
      fputs (", ", STREAM);				\
      fprintf (STREAM, TYPE_OPERAND_FMT, TYPE);		\
      putc ('\n', STREAM);				\
    }							\
  while (0)
#endif
#endif

/* How to emit a .size directive.  */
#ifndef ASM_OUTPUT_SIZE_DIRECTIVE
#ifdef SIZE_ASM_OP
#define ASM_OUTPUT_SIZE_DIRECTIVE(STREAM, NAME, SIZE)	\
  do							\
    {							\
      HOST_WIDE_INT size_ = (SIZE);			\
      fputs (SIZE_ASM_OP, STREAM);			\
      assemble_name (STREAM, NAME);			\
      fprintf (STREAM, ", " HOST_WIDE_INT_PRINT_DEC "\n", size_); \
    }							\
  while (0)

#define ASM_OUTPUT_MEASURED_SIZE(STREAM, NAME)		\
  do							\
    {							\
      fputs (SIZE_ASM_OP, STREAM);			\
      assemble_name (STREAM, NAME);			\
      fputs (", .-", STREAM);				\
      assemble_name (STREAM, NAME);			\
      putc ('\n', STREAM);				\
    }							\
  while (0)

#endif
#endif

/* This determines whether or not we support weak symbols.  SUPPORTS_WEAK
   must be a preprocessor constant.  */
#ifndef SUPPORTS_WEAK
#if defined (ASM_WEAKEN_LABEL) || defined (ASM_WEAKEN_DECL)
#define SUPPORTS_WEAK 1
#else
#define SUPPORTS_WEAK 0
#endif
#endif

/* This determines whether or not we support weak symbols during target
   code generation.  TARGET_SUPPORTS_WEAK can be any valid C expression.  */
#ifndef TARGET_SUPPORTS_WEAK
#define TARGET_SUPPORTS_WEAK (SUPPORTS_WEAK)
#endif

/* This determines whether or not we support the discriminator
   attribute in the .loc directive.  */
#ifndef SUPPORTS_DISCRIMINATOR
#ifdef HAVE_GAS_DISCRIMINATOR
#define SUPPORTS_DISCRIMINATOR 1
#else
#define SUPPORTS_DISCRIMINATOR 0
#endif
#endif

/* This determines whether or not we support link-once semantics.  */
#ifndef SUPPORTS_ONE_ONLY
#ifdef MAKE_DECL_ONE_ONLY
#define SUPPORTS_ONE_ONLY 1
#else
#define SUPPORTS_ONE_ONLY 0
#endif
#endif

/* This determines whether weak symbols must be left out of a static
   archive's table of contents.  Defining this macro to be nonzero has
   the consequence that certain symbols will not be made weak that
   otherwise would be.  The C++ ABI requires this macro to be zero;
   see the documentation.  */
#ifndef TARGET_WEAK_NOT_IN_ARCHIVE_TOC
#define TARGET_WEAK_NOT_IN_ARCHIVE_TOC 0
#endif

/* This determines whether or not we need linkonce unwind information.  */
#ifndef TARGET_USES_WEAK_UNWIND_INFO
#define TARGET_USES_WEAK_UNWIND_INFO 0
#endif

/* By default, there is no prefix on user-defined symbols.  */
#ifndef USER_LABEL_PREFIX
#define USER_LABEL_PREFIX ""
#endif

/* If the target supports weak symbols, define TARGET_ATTRIBUTE_WEAK to
   provide a weak attribute.  Else define it to nothing.

   This would normally belong in ansidecl.h, but SUPPORTS_WEAK is
   not available at that time.

   Note, this is only for use by target files which we know are to be
   compiled by GCC.  */
#ifndef TARGET_ATTRIBUTE_WEAK
# if SUPPORTS_WEAK
#  define TARGET_ATTRIBUTE_WEAK __attribute__ ((weak))
# else
#  define TARGET_ATTRIBUTE_WEAK
# endif
#endif

/* By default we can assume that all global symbols are in one namespace,
   across all shared libraries.  */
#ifndef MULTIPLE_SYMBOL_SPACES
# define MULTIPLE_SYMBOL_SPACES 0
#endif

/* If the target supports init_priority C++ attribute, give
   SUPPORTS_INIT_PRIORITY a nonzero value.  */
#ifndef SUPPORTS_INIT_PRIORITY
#define SUPPORTS_INIT_PRIORITY 1
#endif /* SUPPORTS_INIT_PRIORITY */

/* If we have a definition of INCOMING_RETURN_ADDR_RTX, assume that
   the rest of the DWARF 2 frame unwind support is also provided.  */
#if !defined (DWARF2_UNWIND_INFO) && defined (INCOMING_RETURN_ADDR_RTX)
#define DWARF2_UNWIND_INFO 1
#endif

/* If we have named sections, and we're using crtstuff to run ctors,
   use them for registering eh frame information.  */
#if defined (TARGET_ASM_NAMED_SECTION) && DWARF2_UNWIND_INFO \
    && !defined (EH_FRAME_THROUGH_COLLECT2)
#ifndef EH_FRAME_SECTION_NAME
#define EH_FRAME_SECTION_NAME ".eh_frame"
#endif
#endif

/* On many systems, different EH table encodings are used under
   difference circumstances.  Some will require runtime relocations;
   some will not.  For those that do not require runtime relocations,
   we would like to make the table read-only.  However, since the
   read-only tables may need to be combined with read-write tables
   that do require runtime relocation, it is not safe to make the
   tables read-only unless the linker will merge read-only and
   read-write sections into a single read-write section.  If your
   linker does not have this ability, but your system is such that no
   encoding used with non-PIC code will ever require a runtime
   relocation, then you can define EH_TABLES_CAN_BE_READ_ONLY to 1 in
   your target configuration file.  */
#ifndef EH_TABLES_CAN_BE_READ_ONLY
#ifdef HAVE_LD_RO_RW_SECTION_MIXING
#define EH_TABLES_CAN_BE_READ_ONLY 1
#else
#define EH_TABLES_CAN_BE_READ_ONLY 0
#endif
#endif

/* Provide defaults for stuff that may not be defined when using
   sjlj exceptions.  */
#ifndef EH_RETURN_DATA_REGNO
#define EH_RETURN_DATA_REGNO(N) INVALID_REGNUM
#endif

/* Offset between the eh handler address and entry in eh tables.  */
#ifndef RETURN_ADDR_OFFSET
#define RETURN_ADDR_OFFSET 0
#endif

#ifndef MASK_RETURN_ADDR
#define MASK_RETURN_ADDR NULL_RTX
#endif

/* If we have named section and we support weak symbols, then use the
   .jcr section for recording java classes which need to be registered
   at program start-up time.  */
#if defined (TARGET_ASM_NAMED_SECTION) && SUPPORTS_WEAK
#ifndef JCR_SECTION_NAME
#define JCR_SECTION_NAME ".jcr"
#endif
#endif

/* This decision to use a .jcr section can be overridden by defining
   USE_JCR_SECTION to 0 in target file.  This is necessary if target
   can define JCR_SECTION_NAME but does not have crtstuff or
   linker support for .jcr section.  */
#ifndef TARGET_USE_JCR_SECTION
#ifdef JCR_SECTION_NAME
#define TARGET_USE_JCR_SECTION 1
#else
#define TARGET_USE_JCR_SECTION 0
#endif
#endif

/* Number of hardware registers that go into the DWARF-2 unwind info.
   If not defined, equals FIRST_PSEUDO_REGISTER  */

#ifndef DWARF_FRAME_REGISTERS
#define DWARF_FRAME_REGISTERS FIRST_PSEUDO_REGISTER
#endif

/* Offsets recorded in opcodes are a multiple of this alignment factor.  */
#ifndef DWARF_CIE_DATA_ALIGNMENT
#ifdef STACK_GROWS_DOWNWARD
#define DWARF_CIE_DATA_ALIGNMENT (-((int) UNITS_PER_WORD))
#else
#define DWARF_CIE_DATA_ALIGNMENT ((int) UNITS_PER_WORD)
#endif
#endif

/* The DWARF 2 CFA column which tracks the return address.  Normally this
   is the column for PC, or the first column after all of the hard
   registers.  */
#ifndef DWARF_FRAME_RETURN_COLUMN
#ifdef PC_REGNUM
#define DWARF_FRAME_RETURN_COLUMN	DWARF_FRAME_REGNUM (PC_REGNUM)
#else
#define DWARF_FRAME_RETURN_COLUMN	DWARF_FRAME_REGISTERS
#endif
#endif

/* How to renumber registers for dbx and gdb.  If not defined, assume
   no renumbering is necessary.  */

#ifndef DBX_REGISTER_NUMBER
#define DBX_REGISTER_NUMBER(REGNO) (REGNO)
#endif

/* The mapping from gcc register number to DWARF 2 CFA column number.
   By default, we just provide columns for all registers.  */
#ifndef DWARF_FRAME_REGNUM
#define DWARF_FRAME_REGNUM(REG) DBX_REGISTER_NUMBER (REG)
#endif

/* The mapping from dwarf CFA reg number to internal dwarf reg numbers.  */
#ifndef DWARF_REG_TO_UNWIND_COLUMN
#define DWARF_REG_TO_UNWIND_COLUMN(REGNO) (REGNO)
#endif

/* Map register numbers held in the call frame info that gcc has
   collected using DWARF_FRAME_REGNUM to those that should be output in
   .debug_frame and .eh_frame.  */
#ifndef DWARF2_FRAME_REG_OUT
#define DWARF2_FRAME_REG_OUT(REGNO, FOR_EH) (REGNO)
#endif

/* The size of addresses as they appear in the Dwarf 2 data.
   Some architectures use word addresses to refer to code locations,
   but Dwarf 2 info always uses byte addresses.  On such machines,
   Dwarf 2 addresses need to be larger than the architecture's
   pointers.  */
#ifndef DWARF2_ADDR_SIZE
#define DWARF2_ADDR_SIZE ((POINTER_SIZE + BITS_PER_UNIT - 1) / BITS_PER_UNIT)
#endif

/* The size in bytes of a DWARF field indicating an offset or length
   relative to a debug info section, specified to be 4 bytes in the
   DWARF-2 specification.  The SGI/MIPS ABI defines it to be the same
   as PTR_SIZE.  */
#ifndef DWARF_OFFSET_SIZE
#define DWARF_OFFSET_SIZE 4
#endif

/* The size in bytes of a DWARF 4 type signature.  */
#ifndef DWARF_TYPE_SIGNATURE_SIZE
#define DWARF_TYPE_SIGNATURE_SIZE 8
#endif

/* Default sizes for base C types.  If the sizes are different for
   your target, you should override these values by defining the
   appropriate symbols in your tm.h file.  */

#if BITS_PER_UNIT == 8
#define LOG2_BITS_PER_UNIT 3
#elif BITS_PER_UNIT == 16
#define LOG2_BITS_PER_UNIT 4
#else
#error Unknown BITS_PER_UNIT
#endif

#ifndef BITS_PER_WORD
#define BITS_PER_WORD (BITS_PER_UNIT * UNITS_PER_WORD)
#endif

#ifndef CHAR_TYPE_SIZE
#define CHAR_TYPE_SIZE BITS_PER_UNIT
#endif

#ifndef BOOL_TYPE_SIZE
/* `bool' has size and alignment `1', on almost all platforms.  */
#define BOOL_TYPE_SIZE CHAR_TYPE_SIZE
#endif

#ifndef SHORT_TYPE_SIZE
#define SHORT_TYPE_SIZE (BITS_PER_UNIT * MIN ((UNITS_PER_WORD + 1) / 2, 2))
#endif

#ifndef INT_TYPE_SIZE
#define INT_TYPE_SIZE BITS_PER_WORD
#endif

#ifndef LONG_TYPE_SIZE
#define LONG_TYPE_SIZE BITS_PER_WORD
#endif

#ifndef LONG_LONG_TYPE_SIZE
#define LONG_LONG_TYPE_SIZE (BITS_PER_WORD * 2)
#endif

#ifndef WCHAR_TYPE_SIZE
#define WCHAR_TYPE_SIZE INT_TYPE_SIZE
#endif

#ifndef FLOAT_TYPE_SIZE
#define FLOAT_TYPE_SIZE BITS_PER_WORD
#endif

#ifndef DOUBLE_TYPE_SIZE
#define DOUBLE_TYPE_SIZE (BITS_PER_WORD * 2)
#endif

#ifndef LONG_DOUBLE_TYPE_SIZE
#define LONG_DOUBLE_TYPE_SIZE (BITS_PER_WORD * 2)
#endif

#ifndef DECIMAL32_TYPE_SIZE
#define DECIMAL32_TYPE_SIZE 32
#endif

#ifndef DECIMAL64_TYPE_SIZE
#define DECIMAL64_TYPE_SIZE 64
#endif

#ifndef DECIMAL128_TYPE_SIZE
#define DECIMAL128_TYPE_SIZE 128
#endif

#ifndef SHORT_FRACT_TYPE_SIZE
#define SHORT_FRACT_TYPE_SIZE BITS_PER_UNIT
#endif

#ifndef FRACT_TYPE_SIZE
#define FRACT_TYPE_SIZE (BITS_PER_UNIT * 2)
#endif

#ifndef LONG_FRACT_TYPE_SIZE
#define LONG_FRACT_TYPE_SIZE (BITS_PER_UNIT * 4)
#endif

#ifndef LONG_LONG_FRACT_TYPE_SIZE
#define LONG_LONG_FRACT_TYPE_SIZE (BITS_PER_UNIT * 8)
#endif

#ifndef SHORT_ACCUM_TYPE_SIZE
#define SHORT_ACCUM_TYPE_SIZE (SHORT_FRACT_TYPE_SIZE * 2)
#endif

#ifndef ACCUM_TYPE_SIZE
#define ACCUM_TYPE_SIZE (FRACT_TYPE_SIZE * 2)
#endif

#ifndef LONG_ACCUM_TYPE_SIZE
#define LONG_ACCUM_TYPE_SIZE (LONG_FRACT_TYPE_SIZE * 2)
#endif

#ifndef LONG_LONG_ACCUM_TYPE_SIZE
#define LONG_LONG_ACCUM_TYPE_SIZE (LONG_LONG_FRACT_TYPE_SIZE * 2)
#endif

/* We let tm.h override the types used here, to handle trivial differences
   such as the choice of unsigned int or long unsigned int for size_t.
   When machines start needing nontrivial differences in the size type,
   it would be best to do something here to figure out automatically
   from other information what type to use.  */

#ifndef SIZE_TYPE
#define SIZE_TYPE "long unsigned int"
#endif

#ifndef SIZETYPE
#define SIZETYPE SIZE_TYPE
#endif

#ifndef PID_TYPE
#define PID_TYPE "int"
#endif

/* If GCC knows the exact uint_least16_t and uint_least32_t types from
   <stdint.h>, use them for char16_t and char32_t.  Otherwise, use
   these guesses; getting the wrong type of a given width will not
   affect C++ name mangling because in C++ these are distinct types
   not typedefs.  */

#ifdef UINT_LEAST16_TYPE
#define CHAR16_TYPE UINT_LEAST16_TYPE
#else
#define CHAR16_TYPE "short unsigned int"
#endif

#ifdef UINT_LEAST32_TYPE
#define CHAR32_TYPE UINT_LEAST32_TYPE
#else
#define CHAR32_TYPE "unsigned int"
#endif

#ifndef WCHAR_TYPE
#define WCHAR_TYPE "int"
#endif

/* WCHAR_TYPE gets overridden by -fshort-wchar.  */
#define MODIFIED_WCHAR_TYPE \
	(flag_short_wchar ? "short unsigned int" : WCHAR_TYPE)

#ifndef PTRDIFF_TYPE
#define PTRDIFF_TYPE "long int"
#endif

#ifndef WINT_TYPE
#define WINT_TYPE "unsigned int"
#endif

#ifndef INTMAX_TYPE
#define INTMAX_TYPE ((INT_TYPE_SIZE == LONG_LONG_TYPE_SIZE)	\
		     ? "int"					\
		     : ((LONG_TYPE_SIZE == LONG_LONG_TYPE_SIZE)	\
			? "long int"				\
			: "long long int"))
#endif

#ifndef UINTMAX_TYPE
#define UINTMAX_TYPE ((INT_TYPE_SIZE == LONG_LONG_TYPE_SIZE)	\
		     ? "unsigned int"				\
		     : ((LONG_TYPE_SIZE == LONG_LONG_TYPE_SIZE)	\
			? "long unsigned int"			\
			: "long long unsigned int"))
#endif


/* There are no default definitions of these <stdint.h> types.  */

#ifndef SIG_ATOMIC_TYPE
#define SIG_ATOMIC_TYPE ((const char *) NULL)
#endif

#ifndef INT8_TYPE
#define INT8_TYPE ((const char *) NULL)
#endif

#ifndef INT16_TYPE
#define INT16_TYPE ((const char *) NULL)
#endif

#ifndef INT32_TYPE
#define INT32_TYPE ((const char *) NULL)
#endif

#ifndef INT64_TYPE
#define INT64_TYPE ((const char *) NULL)
#endif

#ifndef UINT8_TYPE
#define UINT8_TYPE ((const char *) NULL)
#endif

#ifndef UINT16_TYPE
#define UINT16_TYPE ((const char *) NULL)
#endif

#ifndef UINT32_TYPE
#define UINT32_TYPE ((const char *) NULL)
#endif

#ifndef UINT64_TYPE
#define UINT64_TYPE ((const char *) NULL)
#endif

#ifndef INT_LEAST8_TYPE
#define INT_LEAST8_TYPE ((const char *) NULL)
#endif

#ifndef INT_LEAST16_TYPE
#define INT_LEAST16_TYPE ((const char *) NULL)
#endif

#ifndef INT_LEAST32_TYPE
#define INT_LEAST32_TYPE ((const char *) NULL)
#endif

#ifndef INT_LEAST64_TYPE
#define INT_LEAST64_TYPE ((const char *) NULL)
#endif

#ifndef UINT_LEAST8_TYPE
#define UINT_LEAST8_TYPE ((const char *) NULL)
#endif

#ifndef UINT_LEAST16_TYPE
#define UINT_LEAST16_TYPE ((const char *) NULL)
#endif

#ifndef UINT_LEAST32_TYPE
#define UINT_LEAST32_TYPE ((const char *) NULL)
#endif

#ifndef UINT_LEAST64_TYPE
#define UINT_LEAST64_TYPE ((const char *) NULL)
#endif

#ifndef INT_FAST8_TYPE
#define INT_FAST8_TYPE ((const char *) NULL)
#endif

#ifndef INT_FAST16_TYPE
#define INT_FAST16_TYPE ((const char *) NULL)
#endif

#ifndef INT_FAST32_TYPE
#define INT_FAST32_TYPE ((const char *) NULL)
#endif

#ifndef INT_FAST64_TYPE
#define INT_FAST64_TYPE ((const char *) NULL)
#endif

#ifndef UINT_FAST8_TYPE
#define UINT_FAST8_TYPE ((const char *) NULL)
#endif

#ifndef UINT_FAST16_TYPE
#define UINT_FAST16_TYPE ((const char *) NULL)
#endif

#ifndef UINT_FAST32_TYPE
#define UINT_FAST32_TYPE ((const char *) NULL)
#endif

#ifndef UINT_FAST64_TYPE
#define UINT_FAST64_TYPE ((const char *) NULL)
#endif

#ifndef INTPTR_TYPE
#define INTPTR_TYPE ((const char *) NULL)
#endif

#ifndef UINTPTR_TYPE
#define UINTPTR_TYPE ((const char *) NULL)
#endif

/* Width in bits of a pointer.  Mind the value of the macro `Pmode'.  */
#ifndef POINTER_SIZE
#define POINTER_SIZE BITS_PER_WORD
#endif
#ifndef POINTER_SIZE_UNITS
#define POINTER_SIZE_UNITS ((POINTER_SIZE + BITS_PER_UNIT - 1) / BITS_PER_UNIT)
#endif


#ifndef PIC_OFFSET_TABLE_REGNUM
#define PIC_OFFSET_TABLE_REGNUM INVALID_REGNUM
#endif

#ifndef PIC_OFFSET_TABLE_REG_CALL_CLOBBERED
#define PIC_OFFSET_TABLE_REG_CALL_CLOBBERED 0
#endif

#ifndef TARGET_DLLIMPORT_DECL_ATTRIBUTES
#define TARGET_DLLIMPORT_DECL_ATTRIBUTES 0
#endif

#ifndef TARGET_DECLSPEC
#if TARGET_DLLIMPORT_DECL_ATTRIBUTES
/* If the target supports the "dllimport" attribute, users are
   probably used to the "__declspec" syntax.  */
#define TARGET_DECLSPEC 1
#else
#define TARGET_DECLSPEC 0
#endif
#endif

/* By default, the preprocessor should be invoked the same way in C++
   as in C.  */
#ifndef CPLUSPLUS_CPP_SPEC
#ifdef CPP_SPEC
#define CPLUSPLUS_CPP_SPEC CPP_SPEC
#endif
#endif

#ifndef ACCUMULATE_OUTGOING_ARGS
#define ACCUMULATE_OUTGOING_ARGS 0
#endif

/* By default, use the GNU runtime for Objective C.  */
#ifndef NEXT_OBJC_RUNTIME
#define NEXT_OBJC_RUNTIME 0
#endif

/* Supply a default definition for PUSH_ARGS.  */
#ifndef PUSH_ARGS
#ifdef PUSH_ROUNDING
#define PUSH_ARGS	!ACCUMULATE_OUTGOING_ARGS
#else
#define PUSH_ARGS	0
#endif
#endif

/* Decide whether a function's arguments should be processed
   from first to last or from last to first.

   They should if the stack and args grow in opposite directions, but
   only if we have push insns.  */

#ifdef PUSH_ROUNDING

#ifndef PUSH_ARGS_REVERSED
#if defined (STACK_GROWS_DOWNWARD) != defined (ARGS_GROW_DOWNWARD)
#define PUSH_ARGS_REVERSED  PUSH_ARGS
#endif
#endif

#endif

#ifndef PUSH_ARGS_REVERSED
#define PUSH_ARGS_REVERSED 0
#endif

/* Default value for the alignment (in bits) a C conformant malloc has to
   provide. This default is intended to be safe and always correct.  */
#ifndef MALLOC_ABI_ALIGNMENT
#define MALLOC_ABI_ALIGNMENT BITS_PER_WORD
#endif

/* If PREFERRED_STACK_BOUNDARY is not defined, set it to STACK_BOUNDARY.
   STACK_BOUNDARY is required.  */
#ifndef PREFERRED_STACK_BOUNDARY
#define PREFERRED_STACK_BOUNDARY STACK_BOUNDARY
#endif

/* Set INCOMING_STACK_BOUNDARY to PREFERRED_STACK_BOUNDARY if it is not
   defined.  */
#ifndef INCOMING_STACK_BOUNDARY
#define INCOMING_STACK_BOUNDARY PREFERRED_STACK_BOUNDARY
#endif

#ifndef TARGET_DEFAULT_PACK_STRUCT
#define TARGET_DEFAULT_PACK_STRUCT 0
#endif

/* By default, the vtable entries are void pointers, the so the alignment
   is the same as pointer alignment.  The value of this macro specifies
   the alignment of the vtable entry in bits.  It should be defined only
   when special alignment is necessary.  */
#ifndef TARGET_VTABLE_ENTRY_ALIGN
#define TARGET_VTABLE_ENTRY_ALIGN POINTER_SIZE
#endif

/* There are a few non-descriptor entries in the vtable at offsets below
   zero.  If these entries must be padded (say, to preserve the alignment
   specified by TARGET_VTABLE_ENTRY_ALIGN), set this to the number of
   words in each data entry.  */
#ifndef TARGET_VTABLE_DATA_ENTRY_DISTANCE
#define TARGET_VTABLE_DATA_ENTRY_DISTANCE 1
#endif

/* Decide whether it is safe to use a local alias for a virtual function
   when constructing thunks.  */
#ifndef TARGET_USE_LOCAL_THUNK_ALIAS_P
#ifdef ASM_OUTPUT_DEF
#define TARGET_USE_LOCAL_THUNK_ALIAS_P(DECL) 1
#else
#define TARGET_USE_LOCAL_THUNK_ALIAS_P(DECL) 0
#endif
#endif

/* Select a format to encode pointers in exception handling data.  We
   prefer those that result in fewer dynamic relocations.  Assume no
   special support here and encode direct references.  */
#ifndef ASM_PREFERRED_EH_DATA_FORMAT
#define ASM_PREFERRED_EH_DATA_FORMAT(CODE,GLOBAL)  DW_EH_PE_absptr
#endif

/* By default, the C++ compiler will use the lowest bit of the pointer
   to function to indicate a pointer-to-member-function points to a
   virtual member function.  However, if FUNCTION_BOUNDARY indicates
   function addresses aren't always even, the lowest bit of the delta
   field will be used.  */
#ifndef TARGET_PTRMEMFUNC_VBIT_LOCATION
#define TARGET_PTRMEMFUNC_VBIT_LOCATION \
  (FUNCTION_BOUNDARY >= 2 * BITS_PER_UNIT \
   ? ptrmemfunc_vbit_in_pfn : ptrmemfunc_vbit_in_delta)
#endif

#ifndef DEFAULT_GDB_EXTENSIONS
#define DEFAULT_GDB_EXTENSIONS 1
#endif

#ifndef SDB_DEBUGGING_INFO
#define SDB_DEBUGGING_INFO 0
#endif

/* If more than one debugging type is supported, you must define
   PREFERRED_DEBUGGING_TYPE to choose the default.  */

#if 1 < (defined (DBX_DEBUGGING_INFO) + (SDB_DEBUGGING_INFO) \
         + defined (DWARF2_DEBUGGING_INFO) + defined (XCOFF_DEBUGGING_INFO) \
         + defined (VMS_DEBUGGING_INFO))
#ifndef PREFERRED_DEBUGGING_TYPE
#error You must define PREFERRED_DEBUGGING_TYPE
#endif /* no PREFERRED_DEBUGGING_TYPE */

/* If only one debugging format is supported, define PREFERRED_DEBUGGING_TYPE
   here so other code needn't care.  */
#elif defined DBX_DEBUGGING_INFO
#define PREFERRED_DEBUGGING_TYPE DBX_DEBUG

#elif SDB_DEBUGGING_INFO
#define PREFERRED_DEBUGGING_TYPE SDB_DEBUG

#elif defined DWARF2_DEBUGGING_INFO || defined DWARF2_LINENO_DEBUGGING_INFO
#define PREFERRED_DEBUGGING_TYPE DWARF2_DEBUG

#elif defined VMS_DEBUGGING_INFO
#define PREFERRED_DEBUGGING_TYPE VMS_AND_DWARF2_DEBUG

#elif defined XCOFF_DEBUGGING_INFO
#define PREFERRED_DEBUGGING_TYPE XCOFF_DEBUG

#else
/* No debugging format is supported by this target.  */
#define PREFERRED_DEBUGGING_TYPE NO_DEBUG
#endif

#ifndef FLOAT_LIB_COMPARE_RETURNS_BOOL
#define FLOAT_LIB_COMPARE_RETURNS_BOOL(MODE, COMPARISON) false
#endif

/* True if the targets integer-comparison functions return { 0, 1, 2
   } to indicate { <, ==, > }.  False if { -1, 0, 1 } is used
   instead.  The libgcc routines are biased.  */
#ifndef TARGET_LIB_INT_CMP_BIASED
#define TARGET_LIB_INT_CMP_BIASED (true)
#endif

/* If FLOAT_WORDS_BIG_ENDIAN is not defined in the header files,
   then the word-endianness is the same as for integers.  */
#ifndef FLOAT_WORDS_BIG_ENDIAN
#define FLOAT_WORDS_BIG_ENDIAN WORDS_BIG_ENDIAN
#endif

#ifndef REG_WORDS_BIG_ENDIAN
#define REG_WORDS_BIG_ENDIAN WORDS_BIG_ENDIAN
#endif

#ifdef TARGET_FLT_EVAL_METHOD
#define TARGET_FLT_EVAL_METHOD_NON_DEFAULT 1
#else
#define TARGET_FLT_EVAL_METHOD 0
#define TARGET_FLT_EVAL_METHOD_NON_DEFAULT 0
#endif

#ifndef TARGET_DEC_EVAL_METHOD
#define TARGET_DEC_EVAL_METHOD 2
#endif

#ifndef HAS_LONG_COND_BRANCH
#define HAS_LONG_COND_BRANCH 0
#endif

#ifndef HAS_LONG_UNCOND_BRANCH
#define HAS_LONG_UNCOND_BRANCH 0
#endif

/* Determine whether __cxa_atexit, rather than atexit, is used to
   register C++ destructors for local statics and global objects.  */
#ifndef DEFAULT_USE_CXA_ATEXIT
#define DEFAULT_USE_CXA_ATEXIT 0
#endif

#if GCC_VERSION >= 3000 && defined IN_GCC
/* These old constraint macros shouldn't appear anywhere in a
   configuration using MD constraint definitions.  */
#endif

/* Determin whether the target runtime library is Bionic */
#ifndef TARGET_HAS_BIONIC
#define TARGET_HAS_BIONIC 0
#endif

/* Indicate that CLZ and CTZ are undefined at zero.  */
#ifndef CLZ_DEFINED_VALUE_AT_ZERO
#define CLZ_DEFINED_VALUE_AT_ZERO(MODE, VALUE)  0
#endif
#ifndef CTZ_DEFINED_VALUE_AT_ZERO
#define CTZ_DEFINED_VALUE_AT_ZERO(MODE, VALUE)  0
#endif

/* Provide a default value for STORE_FLAG_VALUE.  */
#ifndef STORE_FLAG_VALUE
#define STORE_FLAG_VALUE  1
#endif

/* This macro is used to determine what the largest unit size that
   move_by_pieces can use is.  */

/* MOVE_MAX_PIECES is the number of bytes at a time which we can
   move efficiently, as opposed to  MOVE_MAX which is the maximum
   number of bytes we can move with a single instruction.  */

#ifndef MOVE_MAX_PIECES
#define MOVE_MAX_PIECES   MOVE_MAX
#endif

/* STORE_MAX_PIECES is the number of bytes at a time that we can
   store efficiently.  Due to internal GCC limitations, this is
   MOVE_MAX_PIECES limited by the number of bytes GCC can represent
   for an immediate constant.  */

#ifndef STORE_MAX_PIECES
#define STORE_MAX_PIECES  MIN (MOVE_MAX_PIECES, 2 * sizeof (HOST_WIDE_INT))
#endif

#ifndef MAX_MOVE_MAX
#define MAX_MOVE_MAX MOVE_MAX
#endif

#ifndef MIN_UNITS_PER_WORD
#define MIN_UNITS_PER_WORD UNITS_PER_WORD
#endif

#ifndef MAX_BITS_PER_WORD
#define MAX_BITS_PER_WORD BITS_PER_WORD
#endif

#ifndef STACK_POINTER_OFFSET
#define STACK_POINTER_OFFSET    0
#endif

#ifndef LOCAL_REGNO
#define LOCAL_REGNO(REGNO)  0
#endif

#ifndef HONOR_REG_ALLOC_ORDER
#define HONOR_REG_ALLOC_ORDER 0
#endif

/* EXIT_IGNORE_STACK should be nonzero if, when returning from a function,
   the stack pointer does not matter.  The value is tested only in
   functions that have frame pointers.  */
#ifndef EXIT_IGNORE_STACK
#define EXIT_IGNORE_STACK 0
#endif

/* Assume that case vectors are not pc-relative.  */
#ifndef CASE_VECTOR_PC_RELATIVE
#define CASE_VECTOR_PC_RELATIVE 0
#endif

/* Assume that trampolines need function alignment.  */
#ifndef TRAMPOLINE_ALIGNMENT
#define TRAMPOLINE_ALIGNMENT FUNCTION_BOUNDARY
#endif

/* Register mappings for target machines without register windows.  */
#ifndef INCOMING_REGNO
#define INCOMING_REGNO(N) (N)
#endif

#ifndef OUTGOING_REGNO
#define OUTGOING_REGNO(N) (N)
#endif

#ifndef SHIFT_COUNT_TRUNCATED
#define SHIFT_COUNT_TRUNCATED 0
#endif

#ifndef LEGITIMATE_PIC_OPERAND_P
#define LEGITIMATE_PIC_OPERAND_P(X) 1
#endif

#ifndef TARGET_MEM_CONSTRAINT
#define TARGET_MEM_CONSTRAINT 'm'
#endif

#ifndef REVERSIBLE_CC_MODE
#define REVERSIBLE_CC_MODE(MODE) 0
#endif

/* Biggest alignment supported by the object file format of this machine.  */
#ifndef MAX_OFILE_ALIGNMENT
#define MAX_OFILE_ALIGNMENT BIGGEST_ALIGNMENT
#endif

#ifndef FRAME_GROWS_DOWNWARD
#define FRAME_GROWS_DOWNWARD 0
#endif

#ifndef RETURN_ADDR_IN_PREVIOUS_FRAME
#define RETURN_ADDR_IN_PREVIOUS_FRAME 0
#endif

/* On most machines, the CFA coincides with the first incoming parm.  */
#ifndef ARG_POINTER_CFA_OFFSET
#define ARG_POINTER_CFA_OFFSET(FNDECL) \
  (FIRST_PARM_OFFSET (FNDECL) + crtl->args.pretend_args_size)
#endif

/* On most machines, we use the CFA as DW_AT_frame_base.  */
#ifndef CFA_FRAME_BASE_OFFSET
#define CFA_FRAME_BASE_OFFSET(FNDECL) 0
#endif

/* The offset from the incoming value of %sp to the top of the stack frame
   for the current function.  */
#ifndef INCOMING_FRAME_SP_OFFSET
#define INCOMING_FRAME_SP_OFFSET 0
#endif

#ifndef HARD_REGNO_NREGS_HAS_PADDING
#define HARD_REGNO_NREGS_HAS_PADDING(REGNO, MODE) 0
#define HARD_REGNO_NREGS_WITH_PADDING(REGNO, MODE) -1
#endif

#ifndef OUTGOING_REG_PARM_STACK_SPACE
#define OUTGOING_REG_PARM_STACK_SPACE(FNTYPE) 0
#endif

/* MAX_STACK_ALIGNMENT is the maximum stack alignment guaranteed by
   the backend.  MAX_SUPPORTED_STACK_ALIGNMENT is the maximum best
   effort stack alignment supported by the backend.  If the backend
   supports stack alignment, MAX_SUPPORTED_STACK_ALIGNMENT and
   MAX_STACK_ALIGNMENT are the same.  Otherwise, the incoming stack
   boundary will limit the maximum guaranteed stack alignment.  */
#ifdef MAX_STACK_ALIGNMENT
#define MAX_SUPPORTED_STACK_ALIGNMENT MAX_STACK_ALIGNMENT
#else
#define MAX_STACK_ALIGNMENT STACK_BOUNDARY
#define MAX_SUPPORTED_STACK_ALIGNMENT PREFERRED_STACK_BOUNDARY
#endif

#define SUPPORTS_STACK_ALIGNMENT (MAX_STACK_ALIGNMENT > STACK_BOUNDARY)

#ifndef LOCAL_ALIGNMENT
#define LOCAL_ALIGNMENT(TYPE, ALIGNMENT) ALIGNMENT
#endif

#ifndef STACK_SLOT_ALIGNMENT
#define STACK_SLOT_ALIGNMENT(TYPE,MODE,ALIGN) \
  ((TYPE) ? LOCAL_ALIGNMENT ((TYPE), (ALIGN)) : (ALIGN))
#endif

#ifndef LOCAL_DECL_ALIGNMENT
#define LOCAL_DECL_ALIGNMENT(DECL) \
  LOCAL_ALIGNMENT (TREE_TYPE (DECL), DECL_ALIGN (DECL))
#endif

#ifndef MINIMUM_ALIGNMENT
#define MINIMUM_ALIGNMENT(EXP,MODE,ALIGN) (ALIGN)
#endif

/* Alignment value for attribute ((aligned)).  */
#ifndef ATTRIBUTE_ALIGNED_VALUE
#define ATTRIBUTE_ALIGNED_VALUE BIGGEST_ALIGNMENT
#endif

#ifndef SLOW_UNALIGNED_ACCESS
#define SLOW_UNALIGNED_ACCESS(MODE, ALIGN) STRICT_ALIGNMENT
#endif

/* For most ports anything that evaluates to a constant symbolic
   or integer value is acceptable as a constant address.  */
#ifndef CONSTANT_ADDRESS_P
#define CONSTANT_ADDRESS_P(X)   (CONSTANT_P (X) && GET_CODE (X) != CONST_DOUBLE)
#endif

#ifndef MAX_FIXED_MODE_SIZE
#define MAX_FIXED_MODE_SIZE GET_MODE_BITSIZE (DImode)
#endif

/* Nonzero if structures and unions should be returned in memory.

   This should only be defined if compatibility with another compiler or
   with an ABI is needed, because it results in slower code.  */

#ifndef DEFAULT_PCC_STRUCT_RETURN
#define DEFAULT_PCC_STRUCT_RETURN 1
#endif

#ifndef PCC_BITFIELD_TYPE_MATTERS
#define PCC_BITFIELD_TYPE_MATTERS false
#endif

#ifndef INSN_SETS_ARE_DELAYED
#define INSN_SETS_ARE_DELAYED(INSN) false
#endif

#ifndef INSN_REFERENCES_ARE_DELAYED
#define INSN_REFERENCES_ARE_DELAYED(INSN) false
#endif

#ifndef NO_FUNCTION_CSE
#define NO_FUNCTION_CSE false
#endif

#ifndef HARD_REGNO_RENAME_OK
#define HARD_REGNO_RENAME_OK(FROM, TO) true
#endif

#ifndef EPILOGUE_USES
#define EPILOGUE_USES(REG) false
#endif

#ifndef ARGS_GROW_DOWNWARD
#define ARGS_GROW_DOWNWARD 0
#endif

#ifndef STACK_GROWS_DOWNWARD
#define STACK_GROWS_DOWNWARD 0
#endif

#ifndef STACK_PUSH_CODE
#if STACK_GROWS_DOWNWARD
#define STACK_PUSH_CODE PRE_DEC
#else
#define STACK_PUSH_CODE PRE_INC
#endif
#endif

/* Default value for flag_pie when flag_pie is initialized to -1:
   --enable-default-pie: Default flag_pie to -fPIE.
   --disable-default-pie: Default flag_pie to 0.
 */
#ifdef ENABLE_DEFAULT_PIE
# ifndef DEFAULT_FLAG_PIE
#  define DEFAULT_FLAG_PIE 2
# endif
#else
# define DEFAULT_FLAG_PIE 0
#endif

#ifndef SWITCHABLE_TARGET
#define SWITCHABLE_TARGET 0
#endif

/* If the target supports integers that are wider than two
   HOST_WIDE_INTs on the host compiler, then the target should define
   TARGET_SUPPORTS_WIDE_INT and make the appropriate fixups.
   Otherwise the compiler really is not robust.  */
#ifndef TARGET_SUPPORTS_WIDE_INT
#define TARGET_SUPPORTS_WIDE_INT 0
#endif

#ifndef SHORT_IMMEDIATES_SIGN_EXTEND
#define SHORT_IMMEDIATES_SIGN_EXTEND 0
#endif

#ifndef WORD_REGISTER_OPERATIONS
#define WORD_REGISTER_OPERATIONS 0
#endif

#ifndef CONSTANT_ALIGNMENT
#define CONSTANT_ALIGNMENT(EXP, ALIGN) ALIGN
#endif

#ifndef INITIAL_FRAME_ADDRESS_RTX
#define INITIAL_FRAME_ADDRESS_RTX NULL
#endif

#ifndef SETUP_FRAME_ADDRESSES
#define SETUP_FRAME_ADDRESSES() do { } while (0)
#endif

#ifndef DYNAMIC_CHAIN_ADDRESS
#define DYNAMIC_CHAIN_ADDRESS(x) (x)
#endif

#ifndef FRAME_ADDR_RTX
#define FRAME_ADDR_RTX(x) (x)
#endif

#ifndef REVERSE_CONDITION
#define REVERSE_CONDITION(code, mode) reverse_condition (code)
#endif

#ifndef TARGET_PECOFF
#define TARGET_PECOFF 0
#endif

#ifndef EH_RETURN_HANDLER_RTX
#define EH_RETURN_HANDLER_RTX NULL
#endif

#ifdef GCC_INSN_FLAGS_H
/* Dependent default target macro definitions

   This section of defaults.h defines target macros that depend on generated
   headers.  This is a bit awkward:  We want to put all default definitions
   for target macros in defaults.h, but some of the defaults depend on the
   HAVE_* flags defines of insn-flags.h.  But insn-flags.h is not always
   included by files that do include defaults.h.

   Fortunately, the default macro definitions that depend on the HAVE_*
   macros are also the ones that will only be used inside GCC itself, i.e.
   not in the gen* programs or in target objects like libgcc.

   Obviously, it would be best to keep this section of defaults.h as small
   as possible, by converting the macros defined below to target hooks or
   functions.
*/

/* The default branch cost is 1.  */
#ifndef BRANCH_COST
#define BRANCH_COST(speed_p, predictable_p) 1
#endif

/* If a memory-to-memory move would take MOVE_RATIO or more simple
   move-instruction sequences, we will do a movmem or libcall instead.  */

#ifndef MOVE_RATIO
#if defined (HAVE_movmemqi) || defined (HAVE_movmemhi) || defined (HAVE_movmemsi) || defined (HAVE_movmemdi) || defined (HAVE_movmemti)
#define MOVE_RATIO(speed) 2
#else
/* If we are optimizing for space (-Os), cut down the default move ratio.  */
#define MOVE_RATIO(speed) ((speed) ? 15 : 3)
#endif
#endif

/* If a clear memory operation would take CLEAR_RATIO or more simple
   move-instruction sequences, we will do a setmem or libcall instead.  */

#ifndef CLEAR_RATIO
#if defined (HAVE_setmemqi) || defined (HAVE_setmemhi) || defined (HAVE_setmemsi) || defined (HAVE_setmemdi) || defined (HAVE_setmemti)
#define CLEAR_RATIO(speed) 2
#else
/* If we are optimizing for space, cut down the default clear ratio.  */
#define CLEAR_RATIO(speed) ((speed) ? 15 :3)
#endif
#endif

/* If a memory set (to value other than zero) operation would take
   SET_RATIO or more simple move-instruction sequences, we will do a movmem
   or libcall instead.  */
#ifndef SET_RATIO
#define SET_RATIO(speed) MOVE_RATIO (speed)
#endif

/* Supply a default definition for FUNCTION_ARG_PADDING:
   usually pad upward, but pad short args downward on
   big-endian machines.  */

#define DEFAULT_FUNCTION_ARG_PADDING(MODE, TYPE)			\
  (! BYTES_BIG_ENDIAN							\
   ? upward								\
   : (((MODE) == BLKmode						\
       ? ((TYPE) && TREE_CODE (TYPE_SIZE (TYPE)) == INTEGER_CST		\
	  && int_size_in_bytes (TYPE) < (PARM_BOUNDARY / BITS_PER_UNIT)) \
       : GET_MODE_BITSIZE (MODE) < PARM_BOUNDARY)			\
      ? downward : upward))

#ifndef FUNCTION_ARG_PADDING
#define FUNCTION_ARG_PADDING(MODE, TYPE)	\
  DEFAULT_FUNCTION_ARG_PADDING ((MODE), (TYPE))
#endif

/* Supply a default definition of STACK_SAVEAREA_MODE for emit_stack_save.
   Normally move_insn, so Pmode stack pointer.  */

#ifndef STACK_SAVEAREA_MODE
#define STACK_SAVEAREA_MODE(LEVEL) Pmode
#endif

/* Supply a default definition of STACK_SIZE_MODE for
   allocate_dynamic_stack_space.  Normally PLUS/MINUS, so word_mode.  */

#ifndef STACK_SIZE_MODE
#define STACK_SIZE_MODE word_mode
#endif

/* Default value for flag_stack_protect when flag_stack_protect is initialized to -1:
   --enable-default-ssp: Default flag_stack_protect to -fstack-protector-strong.
   --disable-default-ssp: Default flag_stack_protect to 0.
 */
#ifdef ENABLE_DEFAULT_SSP
# ifndef DEFAULT_FLAG_SSP
#  define DEFAULT_FLAG_SSP 3
# endif
#else
# define DEFAULT_FLAG_SSP 0
#endif

/* Provide default values for the macros controlling stack checking.  */

/* The default is neither full builtin stack checking...  */
#ifndef STACK_CHECK_BUILTIN
#define STACK_CHECK_BUILTIN 0
#endif

/* ...nor static builtin stack checking.  */
#ifndef STACK_CHECK_STATIC_BUILTIN
#define STACK_CHECK_STATIC_BUILTIN 0
#endif

/* The default interval is one page (4096 bytes).  */
#ifndef STACK_CHECK_PROBE_INTERVAL_EXP
#define STACK_CHECK_PROBE_INTERVAL_EXP 12
#endif

/* The default is not to move the stack pointer.  */
#ifndef STACK_CHECK_MOVING_SP
#define STACK_CHECK_MOVING_SP 0
#endif

/* This is a kludge to try to capture the discrepancy between the old
   mechanism (generic stack checking) and the new mechanism (static
   builtin stack checking).  STACK_CHECK_PROTECT needs to be bumped
   for the latter because part of the protection area is effectively
   included in STACK_CHECK_MAX_FRAME_SIZE for the former.  */
#ifdef STACK_CHECK_PROTECT
#define STACK_OLD_CHECK_PROTECT STACK_CHECK_PROTECT
#else
#define STACK_OLD_CHECK_PROTECT						\
 (!global_options.x_flag_exceptions					\
  ? 75 * UNITS_PER_WORD							\
  : targetm_common.except_unwind_info (&global_options) == UI_SJLJ	\
    ? 4 * 1024								\
    : 8 * 1024)
#endif

/* Minimum amount of stack required to recover from an anticipated stack
   overflow detection.  The default value conveys an estimate of the amount
   of stack required to propagate an exception.  */
#ifndef STACK_CHECK_PROTECT
#define STACK_CHECK_PROTECT						\
 (!global_options.x_flag_exceptions					\
  ? 4 * 1024								\
  : targetm_common.except_unwind_info (&global_options) == UI_SJLJ	\
    ? 8 * 1024								\
    : 12 * 1024)
#endif

/* Make the maximum frame size be the largest we can and still only need
   one probe per function.  */
#ifndef STACK_CHECK_MAX_FRAME_SIZE
#define STACK_CHECK_MAX_FRAME_SIZE \
  ((1 << STACK_CHECK_PROBE_INTERVAL_EXP) - UNITS_PER_WORD)
#endif

/* This is arbitrary, but should be large enough everywhere.  */
#ifndef STACK_CHECK_FIXED_FRAME_SIZE
#define STACK_CHECK_FIXED_FRAME_SIZE (4 * UNITS_PER_WORD)
#endif

/* Provide a reasonable default for the maximum size of an object to
   allocate in the fixed frame.  We may need to be able to make this
   controllable by the user at some point.  */
#ifndef STACK_CHECK_MAX_VAR_SIZE
#define STACK_CHECK_MAX_VAR_SIZE (STACK_CHECK_MAX_FRAME_SIZE / 100)
#endif

/* By default, the C++ compiler will use function addresses in the
   vtable entries.  Setting this nonzero tells the compiler to use
   function descriptors instead.  The value of this macro says how
   many words wide the descriptor is (normally 2).  It is assumed
   that the address of a function descriptor may be treated as a
   pointer to a function.  */
#ifndef TARGET_VTABLE_USES_DESCRIPTORS
#define TARGET_VTABLE_USES_DESCRIPTORS 0
#endif

#endif /* GCC_INSN_FLAGS_H  */

<<<<<<< HEAD
/* UPC section names.  */

/* Name of section used to assign addresses to shared data items.  */
#ifndef UPC_SHARED_SECTION_NAME
#define UPC_SHARED_SECTION_NAME "upc_shared"
#endif

/* Name of section used to hold info. describing how
   a UPC source file was compiled.  */
#ifndef UPC_PGM_INFO_SECTION_NAME
#define UPC_PGM_INFO_SECTION_NAME "upc_pgm_info"
#endif

/* Name of section that holds an array of addresses that points to 
   the UPC initialization routines.  */
#ifndef UPC_INIT_ARRAY_SECTION_NAME
#define UPC_INIT_ARRAY_SECTION_NAME "upc_init_array"
=======
#ifndef DWARF_GNAT_ENCODINGS_DEFAULT
#define DWARF_GNAT_ENCODINGS_DEFAULT DWARF_GNAT_ENCODINGS_GDB
>>>>>>> bcdb352b
#endif

#endif  /* ! GCC_DEFAULTS_H */<|MERGE_RESOLUTION|>--- conflicted
+++ resolved
@@ -1488,7 +1488,10 @@
 
 #endif /* GCC_INSN_FLAGS_H  */
 
-<<<<<<< HEAD
+#ifndef DWARF_GNAT_ENCODINGS_DEFAULT
+#define DWARF_GNAT_ENCODINGS_DEFAULT DWARF_GNAT_ENCODINGS_GDB
+#endif
+
 /* UPC section names.  */
 
 /* Name of section used to assign addresses to shared data items.  */
@@ -1506,10 +1509,6 @@
    the UPC initialization routines.  */
 #ifndef UPC_INIT_ARRAY_SECTION_NAME
 #define UPC_INIT_ARRAY_SECTION_NAME "upc_init_array"
-=======
-#ifndef DWARF_GNAT_ENCODINGS_DEFAULT
-#define DWARF_GNAT_ENCODINGS_DEFAULT DWARF_GNAT_ENCODINGS_GDB
->>>>>>> bcdb352b
 #endif
 
 #endif  /* ! GCC_DEFAULTS_H */