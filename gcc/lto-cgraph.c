/* Write and read the cgraph to the memory mapped representation of a
   .o file.

   Copyright (C) 2009-2014 Free Software Foundation, Inc.
   Contributed by Kenneth Zadeck <zadeck@naturalbridge.com>

This file is part of GCC.

GCC is free software; you can redistribute it and/or modify it under
the terms of the GNU General Public License as published by the Free
Software Foundation; either version 3, or (at your option) any later
version.

GCC is distributed in the hope that it will be useful, but WITHOUT ANY
WARRANTY; without even the implied warranty of MERCHANTABILITY or
FITNESS FOR A PARTICULAR PURPOSE.  See the GNU General Public License
for more details.

You should have received a copy of the GNU General Public License
along with GCC; see the file COPYING3.  If not see
<http://www.gnu.org/licenses/>.  */

#include "config.h"
#include "system.h"
#include "coretypes.h"
#include "tm.h"
#include "tree.h"
#include "stringpool.h"
#include "basic-block.h"
#include "tree-ssa-alias.h"
#include "internal-fn.h"
#include "gimple-expr.h"
#include "is-a.h"
#include "gimple.h"
#include "expr.h"
#include "flags.h"
#include "params.h"
#include "input.h"
#include "hashtab.h"
#include "langhooks.h"
#include "bitmap.h"
#include "function.h"
#include "diagnostic-core.h"
#include "except.h"
#include "timevar.h"
#include "lto-streamer.h"
#include "data-streamer.h"
#include "tree-streamer.h"
#include "gcov-io.h"
#include "tree-pass.h"
#include "profile.h"
#include "context.h"
#include "pass_manager.h"
#include "ipa-utils.h"

/* True when asm nodes has been output.  */
bool asm_nodes_output = false;

static void output_cgraph_opt_summary (void);
static void input_cgraph_opt_summary (vec<symtab_node *>  nodes);

/* Number of LDPR values known to GCC.  */
#define LDPR_NUM_KNOWN (LDPR_PREVAILING_DEF_IRONLY_EXP + 1)

/* All node orders are ofsetted by ORDER_BASE.  */
static int order_base;

/* Cgraph streaming is organized as set of record whose type
   is indicated by a tag.  */
enum LTO_symtab_tags
{
  /* Must leave 0 for the stopper.  */

  /* Cgraph node without body available.  */
  LTO_symtab_unavail_node = 1,
  /* Cgraph node with function body.  */
  LTO_symtab_analyzed_node,
  /* Cgraph edges.  */
  LTO_symtab_edge,
  LTO_symtab_indirect_edge,
  LTO_symtab_variable,
  LTO_symtab_last_tag
};

/* Create a new symtab encoder.
   if FOR_INPUT, the encoder allocate only datastructures needed
   to read the symtab.  */

lto_symtab_encoder_t
lto_symtab_encoder_new (bool for_input)
{
  lto_symtab_encoder_t encoder = XCNEW (struct lto_symtab_encoder_d);

  if (!for_input)
    encoder->map = pointer_map_create ();
  encoder->nodes.create (0);
  return encoder;
}


/* Delete ENCODER and its components.  */

void
lto_symtab_encoder_delete (lto_symtab_encoder_t encoder)
{
   encoder->nodes.release ();
   if (encoder->map)
     pointer_map_destroy (encoder->map);
   free (encoder);
}


/* Return the existing reference number of NODE in the symtab encoder in
   output block OB.  Assign a new reference if this is the first time
   NODE is encoded.  */

int
lto_symtab_encoder_encode (lto_symtab_encoder_t encoder,
			   symtab_node *node)
{
  int ref;
  void **slot;

  if (!encoder->map)
    {
      lto_encoder_entry entry = {node, false, false, false};

      ref = encoder->nodes.length ();
      encoder->nodes.safe_push (entry);
      return ref;
    }

  slot = pointer_map_contains (encoder->map, node);
  if (!slot || !*slot)
    {
      lto_encoder_entry entry = {node, false, false, false};
      ref = encoder->nodes.length ();
      if (!slot)
        slot = pointer_map_insert (encoder->map, node);
      *slot = (void *) (intptr_t) (ref + 1);
      encoder->nodes.safe_push (entry);
    }
  else
    ref = (size_t) *slot - 1;

  return ref;
}

/* Remove NODE from encoder.  */

bool
lto_symtab_encoder_delete_node (lto_symtab_encoder_t encoder,
			        symtab_node *node)
{
  void **slot, **last_slot;
  int index;
  lto_encoder_entry last_node;

  slot = pointer_map_contains (encoder->map, node);
  if (slot == NULL || !*slot)
    return false;

  index = (size_t) *slot - 1;
  gcc_checking_assert (encoder->nodes[index].node == node);

  /* Remove from vector. We do this by swapping node with the last element
     of the vector.  */
  last_node = encoder->nodes.pop ();
  if (last_node.node != node)
    {
      last_slot = pointer_map_contains (encoder->map, last_node.node);
      gcc_checking_assert (last_slot && *last_slot);
      *last_slot = (void *)(size_t) (index + 1);

      /* Move the last element to the original spot of NODE.  */
      encoder->nodes[index] = last_node;
    }

  /* Remove element from hash table.  */
  *slot = NULL;
  return true;
}


/* Return TRUE if we should encode initializer of NODE (if any).  */

bool
lto_symtab_encoder_encode_body_p (lto_symtab_encoder_t encoder,
				  struct cgraph_node *node)
{
  int index = lto_symtab_encoder_lookup (encoder, node);
  return encoder->nodes[index].body;
}

/* Return TRUE if we should encode body of NODE (if any).  */

static void
lto_set_symtab_encoder_encode_body (lto_symtab_encoder_t encoder,
				    struct cgraph_node *node)
{
  int index = lto_symtab_encoder_encode (encoder, node);
  gcc_checking_assert (encoder->nodes[index].node == node);
  encoder->nodes[index].body = true;
}

/* Return TRUE if we should encode initializer of NODE (if any).  */

bool
lto_symtab_encoder_encode_initializer_p (lto_symtab_encoder_t encoder,
					 varpool_node *node)
{
  int index = lto_symtab_encoder_lookup (encoder, node);
  if (index == LCC_NOT_FOUND)
    return false;
  return encoder->nodes[index].initializer;
}

/* Return TRUE if we should encode initializer of NODE (if any).  */

static void
lto_set_symtab_encoder_encode_initializer (lto_symtab_encoder_t encoder,
					   varpool_node *node)
{
  int index = lto_symtab_encoder_lookup (encoder, node);
  encoder->nodes[index].initializer = true;
}

/* Return TRUE if we should encode initializer of NODE (if any).  */

bool
lto_symtab_encoder_in_partition_p (lto_symtab_encoder_t encoder,
				   symtab_node *node)
{
  int index = lto_symtab_encoder_lookup (encoder, node);
  if (index == LCC_NOT_FOUND)
    return false;
  return encoder->nodes[index].in_partition;
}

/* Return TRUE if we should encode body of NODE (if any).  */

void
lto_set_symtab_encoder_in_partition (lto_symtab_encoder_t encoder,
				     symtab_node *node)
{
  int index = lto_symtab_encoder_encode (encoder, node);
  encoder->nodes[index].in_partition = true;
}

/* Output the cgraph EDGE to OB using ENCODER.  */

static void
lto_output_edge (struct lto_simple_output_block *ob, struct cgraph_edge *edge,
		 lto_symtab_encoder_t encoder)
{
  unsigned int uid;
  intptr_t ref;
  struct bitpack_d bp;

  if (edge->indirect_unknown_callee)
    streamer_write_enum (ob->main_stream, LTO_symtab_tags, LTO_symtab_last_tag,
			 LTO_symtab_indirect_edge);
  else
    streamer_write_enum (ob->main_stream, LTO_symtab_tags, LTO_symtab_last_tag,
			 LTO_symtab_edge);

  ref = lto_symtab_encoder_lookup (encoder, edge->caller);
  gcc_assert (ref != LCC_NOT_FOUND);
  streamer_write_hwi_stream (ob->main_stream, ref);

  if (!edge->indirect_unknown_callee)
    {
      ref = lto_symtab_encoder_lookup (encoder, edge->callee);
      gcc_assert (ref != LCC_NOT_FOUND);
      streamer_write_hwi_stream (ob->main_stream, ref);
    }

  streamer_write_gcov_count_stream (ob->main_stream, edge->count);

  bp = bitpack_create (ob->main_stream);
  uid = (!gimple_has_body_p (edge->caller->decl)
	 ? edge->lto_stmt_uid : gimple_uid (edge->call_stmt) + 1);
  bp_pack_enum (&bp, cgraph_inline_failed_t,
	        CIF_N_REASONS, edge->inline_failed);
  bp_pack_var_len_unsigned (&bp, uid);
  bp_pack_var_len_unsigned (&bp, edge->frequency);
  bp_pack_value (&bp, edge->indirect_inlining_edge, 1);
  bp_pack_value (&bp, edge->speculative, 1);
  bp_pack_value (&bp, edge->call_stmt_cannot_inline_p, 1);
  bp_pack_value (&bp, edge->can_throw_external, 1);
  if (edge->indirect_unknown_callee)
    {
      int flags = edge->indirect_info->ecf_flags;
      bp_pack_value (&bp, (flags & ECF_CONST) != 0, 1);
      bp_pack_value (&bp, (flags & ECF_PURE) != 0, 1);
      bp_pack_value (&bp, (flags & ECF_NORETURN) != 0, 1);
      bp_pack_value (&bp, (flags & ECF_MALLOC) != 0, 1);
      bp_pack_value (&bp, (flags & ECF_NOTHROW) != 0, 1);
      bp_pack_value (&bp, (flags & ECF_RETURNS_TWICE) != 0, 1);
      /* Flags that should not appear on indirect calls.  */
      gcc_assert (!(flags & (ECF_LOOPING_CONST_OR_PURE
			     | ECF_MAY_BE_ALLOCA
			     | ECF_SIBCALL
			     | ECF_LEAF
			     | ECF_NOVOPS)));
    }
  streamer_write_bitpack (&bp);
  if (edge->indirect_unknown_callee)
    {
      streamer_write_hwi_stream (ob->main_stream,
			         edge->indirect_info->common_target_id);
      if (edge->indirect_info->common_target_id)
	streamer_write_hwi_stream
	   (ob->main_stream, edge->indirect_info->common_target_probability);
    }
}

/* Return if LIST contain references from other partitions.  */

bool
referenced_from_other_partition_p (struct ipa_ref_list *list, lto_symtab_encoder_t encoder)
{
  int i;
  struct ipa_ref *ref;
  for (i = 0; ipa_ref_list_referring_iterate (list, i, ref); i++)
    {
      if (ref->referring->in_other_partition
          || !lto_symtab_encoder_in_partition_p (encoder, ref->referring))
	return true;
    }
  return false;
}

/* Return true when node is reachable from other partition.  */

bool
reachable_from_other_partition_p (struct cgraph_node *node, lto_symtab_encoder_t encoder)
{
  struct cgraph_edge *e;
  if (!node->definition)
    return false;
  if (node->global.inlined_to)
    return false;
  for (e = node->callers; e; e = e->next_caller)
    if (e->caller->in_other_partition
	|| !lto_symtab_encoder_in_partition_p (encoder, e->caller))
      return true;
  return false;
}

/* Return if LIST contain references from other partitions.  */

bool
referenced_from_this_partition_p (struct ipa_ref_list *list,
				  lto_symtab_encoder_t encoder)
{
  int i;
  struct ipa_ref *ref;
  for (i = 0; ipa_ref_list_referring_iterate (list, i, ref); i++)
    if (lto_symtab_encoder_in_partition_p (encoder, ref->referring))
      return true;
  return false;
}

/* Return true when node is reachable from other partition.  */

bool
reachable_from_this_partition_p (struct cgraph_node *node, lto_symtab_encoder_t encoder)
{
  struct cgraph_edge *e;
  for (e = node->callers; e; e = e->next_caller)
    if (lto_symtab_encoder_in_partition_p (encoder, e->caller))
      return true;
  return false;
}

/* Output the cgraph NODE to OB.  ENCODER is used to find the
   reference number of NODE->inlined_to.  SET is the set of nodes we
   are writing to the current file.  If NODE is not in SET, then NODE
   is a boundary of a cgraph_node_set and we pretend NODE just has a
   decl and no callees.  WRITTEN_DECLS is the set of FUNCTION_DECLs
   that have had their callgraph node written so far.  This is used to
   determine if NODE is a clone of a previously written node.  */

static void
lto_output_node (struct lto_simple_output_block *ob, struct cgraph_node *node,
		 lto_symtab_encoder_t encoder)
{
  unsigned int tag;
  struct bitpack_d bp;
  bool boundary_p;
  intptr_t ref;
  bool in_other_partition = false;
  struct cgraph_node *clone_of, *ultimate_clone_of;
  ipa_opt_pass_d *pass;
  int i;
  bool alias_p;

  boundary_p = !lto_symtab_encoder_in_partition_p (encoder, node);

  if (node->analyzed && !boundary_p)
    tag = LTO_symtab_analyzed_node;
  else
    tag = LTO_symtab_unavail_node;

  streamer_write_enum (ob->main_stream, LTO_symtab_tags, LTO_symtab_last_tag,
		       tag);
  streamer_write_hwi_stream (ob->main_stream, node->order);

  /* In WPA mode, we only output part of the call-graph.  Also, we
     fake cgraph node attributes.  There are two cases that we care.

     Boundary nodes: There are nodes that are not part of SET but are
     called from within SET.  We artificially make them look like
     externally visible nodes with no function body.

     Cherry-picked nodes:  These are nodes we pulled from other
     translation units into SET during IPA-inlining.  We make them as
     local static nodes to prevent clashes with other local statics.  */
  if (boundary_p && node->analyzed
      && symtab_get_symbol_partitioning_class (node) == SYMBOL_PARTITION)
    {
      /* Inline clones can not be part of boundary.  
         gcc_assert (!node->global.inlined_to);  

	 FIXME: At the moment they can be, when partition contains an inline
	 clone that is clone of inline clone from outside partition.  We can
	 reshape the clone tree and make other tree to be the root, but it
	 needs a bit extra work and will be promplty done by cgraph_remove_node
	 after reading back.  */
      in_other_partition = 1;
    }

  clone_of = node->clone_of;
  while (clone_of
	 && (ref = lto_symtab_encoder_lookup (encoder, clone_of)) == LCC_NOT_FOUND)
    if (clone_of->prev_sibling_clone)
      clone_of = clone_of->prev_sibling_clone;
    else
      clone_of = clone_of->clone_of;

  /* See if body of the master function is output.  If not, we are seeing only
     an declaration and we do not need to pass down clone tree. */
  ultimate_clone_of = clone_of;
  while (ultimate_clone_of && ultimate_clone_of->clone_of)
    ultimate_clone_of = ultimate_clone_of->clone_of;

  if (clone_of && !lto_symtab_encoder_encode_body_p (encoder, ultimate_clone_of))
    clone_of = NULL;

  if (tag == LTO_symtab_analyzed_node)
    gcc_assert (clone_of || !node->clone_of);
  if (!clone_of)
    streamer_write_hwi_stream (ob->main_stream, LCC_NOT_FOUND);
  else
    streamer_write_hwi_stream (ob->main_stream, ref);


  lto_output_fn_decl_index (ob->decl_state, ob->main_stream, node->decl);
  streamer_write_gcov_count_stream (ob->main_stream, node->count);
  streamer_write_hwi_stream (ob->main_stream, node->count_materialization_scale);

  streamer_write_hwi_stream (ob->main_stream,
			     node->ipa_transforms_to_apply.length ());
  FOR_EACH_VEC_ELT (node->ipa_transforms_to_apply, i, pass)
    streamer_write_hwi_stream (ob->main_stream, pass->static_pass_number);

  if (tag == LTO_symtab_analyzed_node)
    {
      if (node->global.inlined_to)
	{
	  ref = lto_symtab_encoder_lookup (encoder, node->global.inlined_to);
	  gcc_assert (ref != LCC_NOT_FOUND);
	}
      else
	ref = LCC_NOT_FOUND;

      streamer_write_hwi_stream (ob->main_stream, ref);
    }

  if (node->same_comdat_group && !boundary_p)
    {
      ref = lto_symtab_encoder_lookup (encoder,
				       node->same_comdat_group);
      gcc_assert (ref != LCC_NOT_FOUND);
    }
  else
    ref = LCC_NOT_FOUND;
  streamer_write_hwi_stream (ob->main_stream, ref);

  streamer_write_hwi_stream (ob->main_stream, node->tp_first_run);

  bp = bitpack_create (ob->main_stream);
  bp_pack_value (&bp, node->local.local, 1);
  bp_pack_value (&bp, node->externally_visible, 1);
  bp_pack_value (&bp, node->definition, 1);
  bp_pack_value (&bp, node->local.versionable, 1);
  bp_pack_value (&bp, node->local.can_change_signature, 1);
  bp_pack_value (&bp, node->local.redefined_extern_inline, 1);
  bp_pack_value (&bp, node->force_output, 1);
  bp_pack_value (&bp, node->forced_by_abi, 1);
  bp_pack_value (&bp, node->unique_name, 1);
  bp_pack_value (&bp, node->body_removed, 1);
  bp_pack_value (&bp, node->address_taken, 1);
  bp_pack_value (&bp, tag == LTO_symtab_analyzed_node
		 && symtab_get_symbol_partitioning_class (node) == SYMBOL_PARTITION
		 && (reachable_from_other_partition_p (node, encoder)
		     || referenced_from_other_partition_p (&node->ref_list,
							   encoder)), 1);
  bp_pack_value (&bp, node->lowered, 1);
  bp_pack_value (&bp, in_other_partition, 1);
  /* Real aliases in a boundary become non-aliases. However we still stream
     alias info on weakrefs. 
     TODO: We lose a bit of information here - when we know that variable is
     defined in other unit, we may use the info on aliases to resolve 
     symbol1 != symbol2 type tests that we can do only for locally defined objects
     otherwise.  */
  alias_p = node->alias && (!boundary_p || node->weakref);
  bp_pack_value (&bp, alias_p, 1);
  bp_pack_value (&bp, node->weakref, 1);
  bp_pack_value (&bp, node->frequency, 2);
  bp_pack_value (&bp, node->only_called_at_startup, 1);
  bp_pack_value (&bp, node->only_called_at_exit, 1);
  bp_pack_value (&bp, node->tm_clone, 1);
  bp_pack_value (&bp, node->calls_comdat_local, 1);
  bp_pack_value (&bp, node->thunk.thunk_p && !boundary_p, 1);
  bp_pack_enum (&bp, ld_plugin_symbol_resolution,
	        LDPR_NUM_KNOWN, node->resolution);
  bp_pack_value (&bp, node->instrumentation_clone, 1);
  streamer_write_bitpack (&bp);

  if (node->thunk.thunk_p && !boundary_p)
    {
      streamer_write_uhwi_stream
	 (ob->main_stream,
	  1 + (node->thunk.this_adjusting != 0) * 2
	  + (node->thunk.virtual_offset_p != 0) * 4
	  + (node->thunk.add_pointer_bounds_args != 0) * 8);
      streamer_write_uhwi_stream (ob->main_stream, node->thunk.fixed_offset);
      streamer_write_uhwi_stream (ob->main_stream, node->thunk.virtual_value);
    }
  streamer_write_hwi_stream (ob->main_stream, node->profile_id);

  if (node->instrumentation_clone)
    lto_output_fn_decl_index (ob->decl_state, ob->main_stream, node->orig_decl);
}

/* Output the varpool NODE to OB. 
   If NODE is not in SET, then NODE is a boundary.  */

static void
lto_output_varpool_node (struct lto_simple_output_block *ob, varpool_node *node,
			 lto_symtab_encoder_t encoder)
{
  bool boundary_p = !lto_symtab_encoder_in_partition_p (encoder, node);
  struct bitpack_d bp;
  int ref;
  bool alias_p;

  streamer_write_enum (ob->main_stream, LTO_symtab_tags, LTO_symtab_last_tag,
		       LTO_symtab_variable);
  streamer_write_hwi_stream (ob->main_stream, node->order);
  lto_output_var_decl_index (ob->decl_state, ob->main_stream, node->decl);
  bp = bitpack_create (ob->main_stream);
  bp_pack_value (&bp, node->externally_visible, 1);
  bp_pack_value (&bp, node->force_output, 1);
  bp_pack_value (&bp, node->forced_by_abi, 1);
  bp_pack_value (&bp, node->unique_name, 1);
  bp_pack_value (&bp, node->body_removed, 1);
  bp_pack_value (&bp, node->definition, 1);
  alias_p = node->alias && (!boundary_p || node->weakref);
  bp_pack_value (&bp, alias_p, 1);
  bp_pack_value (&bp, node->weakref, 1);
  bp_pack_value (&bp, node->analyzed && !boundary_p, 1);
  gcc_assert (node->definition || !node->analyzed);
  /* Constant pool initializers can be de-unified into individual ltrans units.
     FIXME: Alternatively at -Os we may want to avoid generating for them the local
     labels and share them across LTRANS partitions.  */
  if (symtab_get_symbol_partitioning_class (node) != SYMBOL_PARTITION)
    {
      bp_pack_value (&bp, 0, 1);  /* used_from_other_parition.  */
      bp_pack_value (&bp, 0, 1);  /* in_other_partition.  */
    }
  else
    {
      bp_pack_value (&bp, node->definition
		     && referenced_from_other_partition_p (&node->ref_list,
							   encoder), 1);
      bp_pack_value (&bp, node->analyzed
		     && boundary_p && !DECL_EXTERNAL (node->decl), 1);
	  /* in_other_partition.  */
    }
  bp_pack_value (&bp, node->need_bounds_init, 1);
  streamer_write_bitpack (&bp);
  if (node->same_comdat_group && !boundary_p)
    {
      ref = lto_symtab_encoder_lookup (encoder,
				       node->same_comdat_group);
      gcc_assert (ref != LCC_NOT_FOUND);
    }
  else
    ref = LCC_NOT_FOUND;
  streamer_write_hwi_stream (ob->main_stream, ref);
  streamer_write_enum (ob->main_stream, ld_plugin_symbol_resolution,
		       LDPR_NUM_KNOWN, node->resolution);
}

/* Output the varpool NODE to OB. 
   If NODE is not in SET, then NODE is a boundary.  */

static void
lto_output_ref (struct lto_simple_output_block *ob, struct ipa_ref *ref,
		lto_symtab_encoder_t encoder)
{
  struct bitpack_d bp;
  int nref;
  int uid = ref->lto_stmt_uid;
  struct cgraph_node *node;

  bp = bitpack_create (ob->main_stream);
  bp_pack_value (&bp, ref->use, 3);
  bp_pack_value (&bp, ref->speculative, 1);
  streamer_write_bitpack (&bp);
  nref = lto_symtab_encoder_lookup (encoder, ref->referred);
  gcc_assert (nref != LCC_NOT_FOUND);
  streamer_write_hwi_stream (ob->main_stream, nref);
  
  node = dyn_cast <cgraph_node> (ref->referring);
  if (node)
    {
      if (ref->stmt)
	uid = gimple_uid (ref->stmt) + 1;
      streamer_write_hwi_stream (ob->main_stream, uid);
    }
}

/* Stream out profile_summary to OB.  */

static void
output_profile_summary (struct lto_simple_output_block *ob)
{
  unsigned h_ix;
  struct bitpack_d bp;

  if (profile_info)
    {
      /* We do not output num and run_max, they are not used by
         GCC profile feedback and they are difficult to merge from multiple
         units.  */
      gcc_assert (profile_info->runs);
      streamer_write_uhwi_stream (ob->main_stream, profile_info->runs);
      streamer_write_gcov_count_stream (ob->main_stream, profile_info->sum_max);

      /* sum_all is needed for computing the working set with the
         histogram.  */
      streamer_write_gcov_count_stream (ob->main_stream, profile_info->sum_all);

      /* Create and output a bitpack of non-zero histogram entries indices.  */
      bp = bitpack_create (ob->main_stream);
      for (h_ix = 0; h_ix < GCOV_HISTOGRAM_SIZE; h_ix++)
        bp_pack_value (&bp, profile_info->histogram[h_ix].num_counters > 0, 1);
      streamer_write_bitpack (&bp);
      /* Now stream out only those non-zero entries.  */
      for (h_ix = 0; h_ix < GCOV_HISTOGRAM_SIZE; h_ix++)
        {
          if (!profile_info->histogram[h_ix].num_counters)
            continue;
          streamer_write_gcov_count_stream (ob->main_stream,
                                      profile_info->histogram[h_ix].num_counters);
          streamer_write_gcov_count_stream (ob->main_stream,
                                      profile_info->histogram[h_ix].min_value);
          streamer_write_gcov_count_stream (ob->main_stream,
                                      profile_info->histogram[h_ix].cum_value);
         }
      /* IPA-profile computes hot bb threshold based on cumulated
	 whole program profile.  We need to stream it down to ltrans.  */
       if (flag_wpa)
         streamer_write_gcov_count_stream (ob->main_stream,
					   get_hot_bb_threshold ());
    }
  else
    streamer_write_uhwi_stream (ob->main_stream, 0);
}

/* Output all callees or indirect outgoing edges.  EDGE must be the first such
   edge.  */

static void
output_outgoing_cgraph_edges (struct cgraph_edge *edge,
			      struct lto_simple_output_block *ob,
			      lto_symtab_encoder_t encoder)
{
  if (!edge)
    return;

  /* Output edges in backward direction, so the reconstructed callgraph match
     and it is easy to associate call sites in the IPA pass summaries.  */
  while (edge->next_callee)
    edge = edge->next_callee;
  for (; edge; edge = edge->prev_callee)
    lto_output_edge (ob, edge, encoder);
}

/* Output the part of the cgraph in SET.  */

static void
output_refs (lto_symtab_encoder_t encoder)
{
  lto_symtab_encoder_iterator lsei;
  struct lto_simple_output_block *ob;
  int count;
  struct ipa_ref *ref;
  int i;

  ob = lto_create_simple_output_block (LTO_section_refs);

  for (lsei = lsei_start_in_partition (encoder); !lsei_end_p (lsei);
       lsei_next_in_partition (&lsei))
    {
      symtab_node *node = lsei_node (lsei);

      count = ipa_ref_list_nreferences (&node->ref_list);
      if (count)
	{
	  streamer_write_gcov_count_stream (ob->main_stream, count);
	  streamer_write_uhwi_stream (ob->main_stream,
				     lto_symtab_encoder_lookup (encoder, node));
	  for (i = 0; ipa_ref_list_reference_iterate (&node->ref_list,
						      i, ref); i++)
	    lto_output_ref (ob, ref, encoder);
	}
    }

  streamer_write_uhwi_stream (ob->main_stream, 0);

  lto_destroy_simple_output_block (ob);
}

/* Add NODE into encoder as well as nodes it is cloned from.
   Do it in a way so clones appear first.  */

static void
add_node_to (lto_symtab_encoder_t encoder, struct cgraph_node *node,
	     bool include_body)
{
  if (node->clone_of)
    add_node_to (encoder, node->clone_of, include_body);
  else if (include_body)
    lto_set_symtab_encoder_encode_body (encoder, node);
  lto_symtab_encoder_encode (encoder, node);
}

/* Add all references in LIST to encoders.  */

static void
add_references (lto_symtab_encoder_t encoder,
		struct ipa_ref_list *list)
{
  int i;
  struct ipa_ref *ref;
  for (i = 0; ipa_ref_list_reference_iterate (list, i, ref); i++)
    if (is_a <cgraph_node> (ref->referred))
      add_node_to (encoder, ipa_ref_node (ref), false);
    else
      lto_symtab_encoder_encode (encoder, ref->referred);
}

/* Find all symbols we want to stream into given partition and insert them
   to encoders.

   The function actually replaces IN_ENCODER by new one.  The reason is that
   streaming code needs clone's origin to be streamed before clone.  This
   means that we need to insert the nodes in specific order.  This order is
   ignored by the partitioning logic earlier.  */

lto_symtab_encoder_t 
compute_ltrans_boundary (lto_symtab_encoder_t in_encoder)
{
  struct cgraph_node *node;
  struct cgraph_edge *edge;
  int i;
  lto_symtab_encoder_t encoder;
  lto_symtab_encoder_iterator lsei;
  struct pointer_set_t *reachable_call_targets = pointer_set_create ();

  encoder = lto_symtab_encoder_new (false);

  /* Go over all entries in the IN_ENCODER and duplicate them to
     ENCODER. At the same time insert masters of clones so
     every master appears before clone.  */
  for (lsei = lsei_start_function_in_partition (in_encoder);
       !lsei_end_p (lsei); lsei_next_function_in_partition (&lsei))
    {
      node = lsei_cgraph_node (lsei);
      add_node_to (encoder, node, true);
      lto_set_symtab_encoder_in_partition (encoder, node);
      add_references (encoder, &node->ref_list);
      /* For proper debug info, we need to ship the origins, too.  */
      if (DECL_ABSTRACT_ORIGIN (node->decl))
	{
	  struct cgraph_node *origin_node
	  = cgraph_get_node (DECL_ABSTRACT_ORIGIN (node->decl));
	  add_node_to (encoder, origin_node, true);
	}
    }
  for (lsei = lsei_start_variable_in_partition (in_encoder);
       !lsei_end_p (lsei); lsei_next_variable_in_partition (&lsei))
    {
      varpool_node *vnode = lsei_varpool_node (lsei);

      lto_set_symtab_encoder_in_partition (encoder, vnode);
      lto_set_symtab_encoder_encode_initializer (encoder, vnode);
      add_references (encoder, &vnode->ref_list);
      /* For proper debug info, we need to ship the origins, too.  */
      if (DECL_ABSTRACT_ORIGIN (vnode->decl))
	{
	  varpool_node *origin_node
	  = varpool_get_node (DECL_ABSTRACT_ORIGIN (node->decl));
	  lto_set_symtab_encoder_in_partition (encoder, origin_node);
	}
    }
  /* Pickle in also the initializer of all referenced readonly variables
     to help folding.  Constant pool variables are not shared, so we must
     pickle those too.  */
  for (i = 0; i < lto_symtab_encoder_size (encoder); i++)
    {
      symtab_node *node = lto_symtab_encoder_deref (encoder, i);
      if (varpool_node *vnode = dyn_cast <varpool_node> (node))
	{
	  if (!lto_symtab_encoder_encode_initializer_p (encoder,
							vnode)
	      && ctor_for_folding (vnode->decl) != error_mark_node)
	    {
	      lto_set_symtab_encoder_encode_initializer (encoder, vnode);
	      add_references (encoder, &vnode->ref_list);
	    }
       }
    }

  /* Go over all the nodes again to include callees that are not in
     SET.  */
  for (lsei = lsei_start_function_in_partition (encoder);
       !lsei_end_p (lsei); lsei_next_function_in_partition (&lsei))
    {
      node = lsei_cgraph_node (lsei);
      for (edge = node->callees; edge; edge = edge->next_callee)
	{
	  struct cgraph_node *callee = edge->callee;
	  if (!lto_symtab_encoder_in_partition_p (encoder, callee))
	    {
	      /* We should have moved all the inlines.  */
	      gcc_assert (!callee->global.inlined_to);
	      add_node_to (encoder, callee, false);
	    }
	}
      /* Add all possible targets for late devirtualization.  */
      if (flag_devirtualize)
	for (edge = node->indirect_calls; edge; edge = edge->next_callee)
	  if (edge->indirect_info->polymorphic)
	    {
	      unsigned int i;
	      void *cache_token;
	      bool final;
	      vec <cgraph_node *>targets
		= possible_polymorphic_call_targets
		    (edge, &final, &cache_token);
	      if (!pointer_set_insert (reachable_call_targets,
				       cache_token))
		{
		  for (i = 0; i < targets.length (); i++)
		    {
		      struct cgraph_node *callee = targets[i];

		      /* Adding an external declarations into the unit serves
			 no purpose and just increases its boundary.  */
		      if (callee->definition
			  && !lto_symtab_encoder_in_partition_p
			       (encoder, callee))
			{
			  gcc_assert (!callee->global.inlined_to);
			  add_node_to (encoder, callee, false);
			}
		    }
		}
	    }
    }
  lto_symtab_encoder_delete (in_encoder);
  pointer_set_destroy (reachable_call_targets);
  return encoder;
}

/* Output the part of the symtab in SET and VSET.  */

void
output_symtab (void)
{
  struct cgraph_node *node;
  struct lto_simple_output_block *ob;
  lto_symtab_encoder_iterator lsei;
  int i, n_nodes;
  lto_symtab_encoder_t encoder;

  if (flag_wpa)
    output_cgraph_opt_summary ();

  ob = lto_create_simple_output_block (LTO_section_symtab_nodes);

  output_profile_summary (ob);

  /* An encoder for cgraph nodes should have been created by
     ipa_write_summaries_1.  */
  gcc_assert (ob->decl_state->symtab_node_encoder);
  encoder = ob->decl_state->symtab_node_encoder;

  /* Write out the nodes.  We must first output a node and then its clones,
     otherwise at a time reading back the node there would be nothing to clone
     from.  */
  n_nodes = lto_symtab_encoder_size (encoder);
  for (i = 0; i < n_nodes; i++)
    {
      symtab_node *node = lto_symtab_encoder_deref (encoder, i);
      if (cgraph_node *cnode = dyn_cast <cgraph_node> (node))
        lto_output_node (ob, cnode, encoder);
      else
        lto_output_varpool_node (ob, varpool (node), encoder);
	
    }

  /* Go over the nodes in SET again to write edges.  */
  for (lsei = lsei_start_function_in_partition (encoder); !lsei_end_p (lsei);
       lsei_next_function_in_partition (&lsei))
    {
      node = lsei_cgraph_node (lsei);
      output_outgoing_cgraph_edges (node->callees, ob, encoder);
      output_outgoing_cgraph_edges (node->indirect_calls, ob, encoder);
    }

  streamer_write_uhwi_stream (ob->main_stream, 0);

  lto_destroy_simple_output_block (ob);

  /* Emit toplevel asms.
     When doing WPA we must output every asm just once.  Since we do not partition asm
     nodes at all, output them to first output.  This is kind of hack, but should work
     well.  */
  if (!asm_nodes_output)
    {
      asm_nodes_output = true;
      lto_output_toplevel_asms ();
    }

  output_refs (encoder);
}

/* Overwrite the information in NODE based on FILE_DATA, TAG, FLAGS,
   STACK_SIZE, SELF_TIME and SELF_SIZE.  This is called either to initialize
   NODE or to replace the values in it, for instance because the first
   time we saw it, the function body was not available but now it
   is.  BP is a bitpack with all the bitflags for NODE read from the
   stream.  */

static void
input_overwrite_node (struct lto_file_decl_data *file_data,
		      struct cgraph_node *node,
		      enum LTO_symtab_tags tag,
		      struct bitpack_d *bp)
{
  node->aux = (void *) tag;
  node->lto_file_data = file_data;

  node->local.local = bp_unpack_value (bp, 1);
  node->externally_visible = bp_unpack_value (bp, 1);
  node->definition = bp_unpack_value (bp, 1);
  node->local.versionable = bp_unpack_value (bp, 1);
  node->local.can_change_signature = bp_unpack_value (bp, 1);
  node->local.redefined_extern_inline = bp_unpack_value (bp, 1);
  node->force_output = bp_unpack_value (bp, 1);
  node->forced_by_abi = bp_unpack_value (bp, 1);
  node->unique_name = bp_unpack_value (bp, 1);
  node->body_removed = bp_unpack_value (bp, 1);
  node->address_taken = bp_unpack_value (bp, 1);
  node->used_from_other_partition = bp_unpack_value (bp, 1);
  node->lowered = bp_unpack_value (bp, 1);
  node->analyzed = tag == LTO_symtab_analyzed_node;
  node->in_other_partition = bp_unpack_value (bp, 1);
  if (node->in_other_partition
      /* Avoid updating decl when we are seeing just inline clone.
	 When inlining function that has functions already inlined into it,
	 we produce clones of inline clones.

	 WPA partitioning might put each clone into different unit and
	 we might end up streaming inline clone from other partition
	 to support clone we are interested in. */
      && (!node->clone_of
	  || node->clone_of->decl != node->decl))
    {
      DECL_EXTERNAL (node->decl) = 1;
      TREE_STATIC (node->decl) = 0;
    }
  node->alias = bp_unpack_value (bp, 1);
  node->weakref = bp_unpack_value (bp, 1);
  node->frequency = (enum node_frequency)bp_unpack_value (bp, 2);
  node->only_called_at_startup = bp_unpack_value (bp, 1);
  node->only_called_at_exit = bp_unpack_value (bp, 1);
  node->tm_clone = bp_unpack_value (bp, 1);
  node->calls_comdat_local = bp_unpack_value (bp, 1);
  node->thunk.thunk_p = bp_unpack_value (bp, 1);
  node->resolution = bp_unpack_enum (bp, ld_plugin_symbol_resolution,
				     LDPR_NUM_KNOWN);
<<<<<<< HEAD
  node->instrumentation_clone = bp_unpack_value (bp, 1);
=======
  gcc_assert (flag_ltrans
	      || (!node->in_other_partition
		  && !node->used_from_other_partition));
>>>>>>> 8eed6b35
}

/* Return string alias is alias of.  */

static tree
get_alias_symbol (tree decl)
{
  tree alias = lookup_attribute ("alias", DECL_ATTRIBUTES (decl));
  return get_identifier (TREE_STRING_POINTER
			  (TREE_VALUE (TREE_VALUE (alias))));
}

/* Read a node from input_block IB.  TAG is the node's tag just read.
   Return the node read or overwriten.  */

static struct cgraph_node *
input_node (struct lto_file_decl_data *file_data,
	    struct lto_input_block *ib,
	    enum LTO_symtab_tags tag,
	    vec<symtab_node *> nodes)
{
  gcc::pass_manager *passes = g->get_passes ();
  tree fn_decl;
  struct cgraph_node *node;
  struct bitpack_d bp;
  unsigned decl_index;
  int ref = LCC_NOT_FOUND, ref2 = LCC_NOT_FOUND;
  int clone_ref;
  int order;
  int i, count;

  order = streamer_read_hwi (ib) + order_base;
  clone_ref = streamer_read_hwi (ib);

  decl_index = streamer_read_uhwi (ib);
  fn_decl = lto_file_decl_data_get_fn_decl (file_data, decl_index);

  if (clone_ref != LCC_NOT_FOUND)
    {
      node = cgraph_clone_node (cgraph (nodes[clone_ref]), fn_decl,
				0, CGRAPH_FREQ_BASE, false,
				vNULL, false, NULL, NULL);
    }
  else
    {
      /* Declaration of functions can be already merged with a declaration
	 from other input file.  We keep cgraph unmerged until after streaming
	 of ipa passes is done.  Alays forcingly create a fresh node.  */
      node = cgraph_create_empty_node ();
      node->decl = fn_decl;
      symtab_register_node (node);
    }

  node->order = order;
  if (order >= symtab_order)
    symtab_order = order + 1;

  node->count = streamer_read_gcov_count (ib);
  node->count_materialization_scale = streamer_read_hwi (ib);

  count = streamer_read_hwi (ib);
  node->ipa_transforms_to_apply = vNULL;
  for (i = 0; i < count; i++)
    {
      opt_pass *pass;
      int pid = streamer_read_hwi (ib);

      gcc_assert (pid < passes->passes_by_id_size);
      pass = passes->passes_by_id[pid];
      node->ipa_transforms_to_apply.safe_push ((ipa_opt_pass_d *) pass);
    }

  if (tag == LTO_symtab_analyzed_node)
    ref = streamer_read_hwi (ib);

  ref2 = streamer_read_hwi (ib);

  /* Make sure that we have not read this node before.  Nodes that
     have already been read will have their tag stored in the 'aux'
     field.  Since built-in functions can be referenced in multiple
     functions, they are expected to be read more than once.  */
  if (node->aux && !DECL_BUILT_IN (node->decl))
    internal_error ("bytecode stream: found multiple instances of cgraph "
		    "node with uid %d", node->uid);

  node->tp_first_run = streamer_read_uhwi (ib);

  bp = streamer_read_bitpack (ib);

  input_overwrite_node (file_data, node, tag, &bp);

  /* Store a reference for now, and fix up later to be a pointer.  */
  node->global.inlined_to = (cgraph_node_ptr) (intptr_t) ref;

  /* Store a reference for now, and fix up later to be a pointer.  */
  node->same_comdat_group = (symtab_node *) (intptr_t) ref2;

  if (node->thunk.thunk_p)
    {
      int type = streamer_read_uhwi (ib);
      HOST_WIDE_INT fixed_offset = streamer_read_uhwi (ib);
      HOST_WIDE_INT virtual_value = streamer_read_uhwi (ib);

      node->thunk.fixed_offset = fixed_offset;
      node->thunk.this_adjusting = (type & 2);
      node->thunk.virtual_value = virtual_value;
      node->thunk.virtual_offset_p = (type & 4);
      node->thunk.add_pointer_bounds_args = (type & 8);
    }
  if (node->alias && !node->analyzed && node->weakref)
    node->alias_target = get_alias_symbol (node->decl);
  node->profile_id = streamer_read_hwi (ib);

  if (node->instrumentation_clone)
    {
      decl_index = streamer_read_uhwi (ib);
      fn_decl = lto_file_decl_data_get_fn_decl (file_data, decl_index);
      node->orig_decl = fn_decl;
    }

  return node;
}

/* Read a node from input_block IB.  TAG is the node's tag just read.
   Return the node read or overwriten.  */

static varpool_node *
input_varpool_node (struct lto_file_decl_data *file_data,
		    struct lto_input_block *ib)
{
  int decl_index;
  tree var_decl;
  varpool_node *node;
  struct bitpack_d bp;
  int ref = LCC_NOT_FOUND;
  int order;

  order = streamer_read_hwi (ib) + order_base;
  decl_index = streamer_read_uhwi (ib);
  var_decl = lto_file_decl_data_get_var_decl (file_data, decl_index);

  /* Declaration of functions can be already merged with a declaration
     from other input file.  We keep cgraph unmerged until after streaming
     of ipa passes is done.  Alays forcingly create a fresh node.  */
  node = varpool_create_empty_node ();
  node->decl = var_decl;
  symtab_register_node (node);

  node->order = order;
  if (order >= symtab_order)
    symtab_order = order + 1;
  node->lto_file_data = file_data;

  bp = streamer_read_bitpack (ib);
  node->externally_visible = bp_unpack_value (&bp, 1);
  node->force_output = bp_unpack_value (&bp, 1);
  node->forced_by_abi = bp_unpack_value (&bp, 1);
  node->unique_name = bp_unpack_value (&bp, 1);
  node->body_removed = bp_unpack_value (&bp, 1);
  node->definition = bp_unpack_value (&bp, 1);
  node->alias = bp_unpack_value (&bp, 1);
  node->weakref = bp_unpack_value (&bp, 1);
  node->analyzed = bp_unpack_value (&bp, 1);
  node->used_from_other_partition = bp_unpack_value (&bp, 1);
  node->in_other_partition = bp_unpack_value (&bp, 1);
  node->need_bounds_init = bp_unpack_value (&bp, 1);
  if (node->in_other_partition)
    {
      DECL_EXTERNAL (node->decl) = 1;
      TREE_STATIC (node->decl) = 0;
    }
  if (node->alias && !node->analyzed && node->weakref)
    node->alias_target = get_alias_symbol (node->decl);
  ref = streamer_read_hwi (ib);
  /* Store a reference for now, and fix up later to be a pointer.  */
  node->same_comdat_group = (symtab_node *) (intptr_t) ref;
  node->resolution = streamer_read_enum (ib, ld_plugin_symbol_resolution,
					        LDPR_NUM_KNOWN);
  gcc_assert (flag_ltrans
	      || (!node->in_other_partition
		  && !node->used_from_other_partition));

  return node;
}

/* Read a node from input_block IB.  TAG is the node's tag just read.
   Return the node read or overwriten.  */

static void
input_ref (struct lto_input_block *ib,
	   symtab_node *referring_node,
	   vec<symtab_node *> nodes)
{
  symtab_node *node = NULL;
  struct bitpack_d bp;
  enum ipa_ref_use use;
  bool speculative;
  struct ipa_ref *ref;

  bp = streamer_read_bitpack (ib);
  use = (enum ipa_ref_use) bp_unpack_value (&bp, 3);
  speculative = (enum ipa_ref_use) bp_unpack_value (&bp, 1);
  node = nodes[streamer_read_hwi (ib)];
  ref = ipa_record_reference (referring_node, node, use, NULL);
  ref->speculative = speculative;
  if (is_a <cgraph_node> (referring_node))
    ref->lto_stmt_uid = streamer_read_hwi (ib);
}

/* Read an edge from IB.  NODES points to a vector of previously read nodes for
   decoding caller and callee of the edge to be read.  If INDIRECT is true, the
   edge being read is indirect (in the sense that it has
   indirect_unknown_callee set).  */

static void
input_edge (struct lto_input_block *ib, vec<symtab_node *> nodes,
	    bool indirect)
{
  struct cgraph_node *caller, *callee;
  struct cgraph_edge *edge;
  unsigned int stmt_id;
  gcov_type count;
  int freq;
  cgraph_inline_failed_t inline_failed;
  struct bitpack_d bp;
  int ecf_flags = 0;

  caller = cgraph (nodes[streamer_read_hwi (ib)]);
  if (caller == NULL || caller->decl == NULL_TREE)
    internal_error ("bytecode stream: no caller found while reading edge");

  if (!indirect)
    {
      callee = cgraph (nodes[streamer_read_hwi (ib)]);
      if (callee == NULL || callee->decl == NULL_TREE)
	internal_error ("bytecode stream: no callee found while reading edge");
    }
  else
    callee = NULL;

  count = streamer_read_gcov_count (ib);

  bp = streamer_read_bitpack (ib);
  inline_failed = bp_unpack_enum (&bp, cgraph_inline_failed_t, CIF_N_REASONS);
  stmt_id = bp_unpack_var_len_unsigned (&bp);
  freq = (int) bp_unpack_var_len_unsigned (&bp);

  if (indirect)
    edge = cgraph_create_indirect_edge (caller, NULL, 0, count, freq);
  else
    edge = cgraph_create_edge (caller, callee, NULL, count, freq);

  edge->indirect_inlining_edge = bp_unpack_value (&bp, 1);
  edge->speculative = bp_unpack_value (&bp, 1);
  edge->lto_stmt_uid = stmt_id;
  edge->inline_failed = inline_failed;
  edge->call_stmt_cannot_inline_p = bp_unpack_value (&bp, 1);
  edge->can_throw_external = bp_unpack_value (&bp, 1);
  if (indirect)
    {
      if (bp_unpack_value (&bp, 1))
	ecf_flags |= ECF_CONST;
      if (bp_unpack_value (&bp, 1))
	ecf_flags |= ECF_PURE;
      if (bp_unpack_value (&bp, 1))
	ecf_flags |= ECF_NORETURN;
      if (bp_unpack_value (&bp, 1))
	ecf_flags |= ECF_MALLOC;
      if (bp_unpack_value (&bp, 1))
	ecf_flags |= ECF_NOTHROW;
      if (bp_unpack_value (&bp, 1))
	ecf_flags |= ECF_RETURNS_TWICE;
      edge->indirect_info->ecf_flags = ecf_flags;
      edge->indirect_info->common_target_id = streamer_read_hwi (ib);
      if (edge->indirect_info->common_target_id)
        edge->indirect_info->common_target_probability = streamer_read_hwi (ib);
    }
}


/* Read a cgraph from IB using the info in FILE_DATA.  */

static vec<symtab_node *> 
input_cgraph_1 (struct lto_file_decl_data *file_data,
		struct lto_input_block *ib)
{
  enum LTO_symtab_tags tag;
  vec<symtab_node *> nodes = vNULL;
  symtab_node *node;
  unsigned i;

  tag = streamer_read_enum (ib, LTO_symtab_tags, LTO_symtab_last_tag);
  order_base = symtab_order;
  while (tag)
    {
      if (tag == LTO_symtab_edge)
        input_edge (ib, nodes, false);
      else if (tag == LTO_symtab_indirect_edge)
        input_edge (ib, nodes, true);
      else if (tag == LTO_symtab_variable)
        {
	  node = input_varpool_node (file_data, ib);
          nodes.safe_push (node);
	  lto_symtab_encoder_encode (file_data->symtab_node_encoder, node);
        }
      else
	{
	  node = input_node (file_data, ib, tag, nodes);
	  if (node == NULL || node->decl == NULL_TREE)
	    internal_error ("bytecode stream: found empty cgraph node");
	  nodes.safe_push (node);
	  lto_symtab_encoder_encode (file_data->symtab_node_encoder, node);
	}

      tag = streamer_read_enum (ib, LTO_symtab_tags, LTO_symtab_last_tag);
    }

  lto_input_toplevel_asms (file_data, order_base);

  /* AUX pointers should be all non-zero for function nodes read from the stream.  */
#ifdef ENABLE_CHECKING
  FOR_EACH_VEC_ELT (nodes, i, node)
    gcc_assert (node->aux || !is_a <cgraph_node> (node));
#endif
  FOR_EACH_VEC_ELT (nodes, i, node)
    {
      int ref;
      if (cgraph_node *cnode = dyn_cast <cgraph_node> (node))
	{
	  ref = (int) (intptr_t) cnode->global.inlined_to;

	  /* We share declaration of builtins, so we may read same node twice.  */
	  if (!node->aux)
	    continue;
	  node->aux = NULL;

	  /* Fixup inlined_to from reference to pointer.  */
	  if (ref != LCC_NOT_FOUND)
	    cgraph (node)->global.inlined_to = cgraph (nodes[ref]);
	  else
	    cnode->global.inlined_to = NULL;

	  /* Compute instrumented_version.  */
	  if (cnode->instrumentation_clone)
	    {
	      gcc_assert (cnode->orig_decl);

	      cnode->instrumented_version = cgraph_get_node (cnode->orig_decl);
	      if (cnode->instrumented_version)
		cnode->instrumented_version->instrumented_version = cnode;

	      /* Restore decl names reference.  */
	      if (IDENTIFIER_TRANSPARENT_ALIAS (DECL_ASSEMBLER_NAME (cnode->decl))
		  && !TREE_CHAIN (DECL_ASSEMBLER_NAME (cnode->decl)))
		TREE_CHAIN (DECL_ASSEMBLER_NAME (cnode->decl))
		  = DECL_ASSEMBLER_NAME (cnode->orig_decl);
	    }
	}

      ref = (int) (intptr_t) node->same_comdat_group;

      /* Fixup same_comdat_group from reference to pointer.  */
      if (ref != LCC_NOT_FOUND)
	node->same_comdat_group = nodes[ref];
      else
	node->same_comdat_group = NULL;
    }
  FOR_EACH_VEC_ELT (nodes, i, node)
    node->aux = is_a <cgraph_node> (node) ? (void *)1 : NULL;
  return nodes;
}

/* Input ipa_refs.  */

static void
input_refs (struct lto_input_block *ib,
	    vec<symtab_node *> nodes)
{
  int count;
  int idx;
  while (true)
    {
      symtab_node *node;
      count = streamer_read_uhwi (ib);
      if (!count)
	break;
      idx = streamer_read_uhwi (ib);
      node = nodes[idx];
      while (count)
	{
	  input_ref (ib, node, nodes);
	  count--;
	}
    }
}
	    

static struct gcov_ctr_summary lto_gcov_summary;

/* Input profile_info from IB.  */
static void
input_profile_summary (struct lto_input_block *ib,
		       struct lto_file_decl_data *file_data)
{
  unsigned h_ix;
  struct bitpack_d bp;
  unsigned int runs = streamer_read_uhwi (ib);
  if (runs)
    {
      file_data->profile_info.runs = runs;
      file_data->profile_info.sum_max = streamer_read_gcov_count (ib);
      file_data->profile_info.sum_all = streamer_read_gcov_count (ib);

      memset (file_data->profile_info.histogram, 0,
              sizeof (gcov_bucket_type) * GCOV_HISTOGRAM_SIZE);
      /* Input the bitpack of non-zero histogram indices.  */
      bp = streamer_read_bitpack (ib);
      /* Read in and unpack the full bitpack, flagging non-zero
         histogram entries by setting the num_counters non-zero.  */
      for (h_ix = 0; h_ix < GCOV_HISTOGRAM_SIZE; h_ix++)
        {
          file_data->profile_info.histogram[h_ix].num_counters
              = bp_unpack_value (&bp, 1);
        }
      for (h_ix = 0; h_ix < GCOV_HISTOGRAM_SIZE; h_ix++)
        {
          if (!file_data->profile_info.histogram[h_ix].num_counters)
            continue;

          file_data->profile_info.histogram[h_ix].num_counters
              = streamer_read_gcov_count (ib);
          file_data->profile_info.histogram[h_ix].min_value
              = streamer_read_gcov_count (ib);
          file_data->profile_info.histogram[h_ix].cum_value
              = streamer_read_gcov_count (ib);
        }
      /* IPA-profile computes hot bb threshold based on cumulated
	 whole program profile.  We need to stream it down to ltrans.  */
      if (flag_ltrans)
	set_hot_bb_threshold (streamer_read_gcov_count (ib));
    }

}

/* Rescale profile summaries to the same number of runs in the whole unit.  */

static void
merge_profile_summaries (struct lto_file_decl_data **file_data_vec)
{
  struct lto_file_decl_data *file_data;
  unsigned int j, h_ix;
  gcov_unsigned_t max_runs = 0;
  struct cgraph_node *node;
  struct cgraph_edge *edge;
  gcov_type saved_sum_all = 0;
  gcov_ctr_summary *saved_profile_info = 0;
  int saved_scale = 0;

  /* Find unit with maximal number of runs.  If we ever get serious about
     roundoff errors, we might also consider computing smallest common
     multiply.  */
  for (j = 0; (file_data = file_data_vec[j]) != NULL; j++)
    if (max_runs < file_data->profile_info.runs)
      max_runs = file_data->profile_info.runs;

  if (!max_runs)
    return;

  /* Simple overflow check.  We probably don't need to support that many train
     runs. Such a large value probably imply data corruption anyway.  */
  if (max_runs > INT_MAX / REG_BR_PROB_BASE)
    {
      sorry ("At most %i profile runs is supported. Perhaps corrupted profile?",
	     INT_MAX / REG_BR_PROB_BASE);
      return;
    }

  profile_info = &lto_gcov_summary;
  lto_gcov_summary.runs = max_runs;
  lto_gcov_summary.sum_max = 0;
  memset (lto_gcov_summary.histogram, 0,
          sizeof (gcov_bucket_type) * GCOV_HISTOGRAM_SIZE);

  /* Rescale all units to the maximal number of runs.
     sum_max can not be easily merged, as we have no idea what files come from
     the same run.  We do not use the info anyway, so leave it 0.  */
  for (j = 0; (file_data = file_data_vec[j]) != NULL; j++)
    if (file_data->profile_info.runs)
      {
	int scale = GCOV_COMPUTE_SCALE (max_runs,
                                        file_data->profile_info.runs);
	lto_gcov_summary.sum_max
            = MAX (lto_gcov_summary.sum_max,
                   apply_scale (file_data->profile_info.sum_max, scale));
	lto_gcov_summary.sum_all
            = MAX (lto_gcov_summary.sum_all,
                   apply_scale (file_data->profile_info.sum_all, scale));
        /* Save a pointer to the profile_info with the largest
           scaled sum_all and the scale for use in merging the
           histogram.  */
        if (!saved_profile_info
            || lto_gcov_summary.sum_all > saved_sum_all)
          {
            saved_profile_info = &file_data->profile_info;
            saved_sum_all = lto_gcov_summary.sum_all;
            saved_scale = scale;
          }
      }

  gcc_assert (saved_profile_info);

  /* Scale up the histogram from the profile that had the largest
     scaled sum_all above.  */
  for (h_ix = 0; h_ix < GCOV_HISTOGRAM_SIZE; h_ix++)
    {
      /* Scale up the min value as we did the corresponding sum_all
         above. Use that to find the new histogram index.  */
      gcov_type scaled_min
          = apply_scale (saved_profile_info->histogram[h_ix].min_value,
                         saved_scale);
      /* The new index may be shared with another scaled histogram entry,
         so we need to account for a non-zero histogram entry at new_ix.  */
      unsigned new_ix = gcov_histo_index (scaled_min);
      lto_gcov_summary.histogram[new_ix].min_value
          = (lto_gcov_summary.histogram[new_ix].num_counters
             ? MIN (lto_gcov_summary.histogram[new_ix].min_value, scaled_min)
             : scaled_min);
      /* Some of the scaled counter values would ostensibly need to be placed
         into different (larger) histogram buckets, but we keep things simple
         here and place the scaled cumulative counter value in the bucket
         corresponding to the scaled minimum counter value.  */
      lto_gcov_summary.histogram[new_ix].cum_value
          += apply_scale (saved_profile_info->histogram[h_ix].cum_value,
                          saved_scale);
      lto_gcov_summary.histogram[new_ix].num_counters
          += saved_profile_info->histogram[h_ix].num_counters;
    }

  /* Watch roundoff errors.  */
  if (lto_gcov_summary.sum_max < max_runs)
    lto_gcov_summary.sum_max = max_runs;

  /* If merging already happent at WPA time, we are done.  */
  if (flag_ltrans)
    return;

  /* Now compute count_materialization_scale of each node.
     During LTRANS we already have values of count_materialization_scale
     computed, so just update them.  */
  FOR_EACH_FUNCTION (node)
    if (node->lto_file_data
	&& node->lto_file_data->profile_info.runs)
      {
	int scale;

	scale = RDIV (node->count_materialization_scale * max_runs,
                      node->lto_file_data->profile_info.runs);
	node->count_materialization_scale = scale;
	if (scale < 0)
	  fatal_error ("Profile information in %s corrupted",
		       file_data->file_name);

	if (scale == REG_BR_PROB_BASE)
	  continue;
	for (edge = node->callees; edge; edge = edge->next_callee)
	  edge->count = apply_scale (edge->count, scale);
	node->count = apply_scale (node->count, scale);
      }
}

/* Input and merge the symtab from each of the .o files passed to
   lto1.  */

void
input_symtab (void)
{
  struct lto_file_decl_data **file_data_vec = lto_get_file_decl_data ();
  struct lto_file_decl_data *file_data;
  unsigned int j = 0;
  struct cgraph_node *node;

  while ((file_data = file_data_vec[j++]))
    {
      const char *data;
      size_t len;
      struct lto_input_block *ib;
      vec<symtab_node *> nodes;

      ib = lto_create_simple_input_block (file_data, LTO_section_symtab_nodes,
					  &data, &len);
      if (!ib) 
	fatal_error ("cannot find LTO cgraph in %s", file_data->file_name);
      input_profile_summary (ib, file_data);
      file_data->symtab_node_encoder = lto_symtab_encoder_new (true);
      nodes = input_cgraph_1 (file_data, ib);
      lto_destroy_simple_input_block (file_data, LTO_section_symtab_nodes,
				      ib, data, len);

      ib = lto_create_simple_input_block (file_data, LTO_section_refs,
					  &data, &len);
      if (!ib)
	fatal_error ("cannot find LTO section refs in %s",
		     file_data->file_name);
      input_refs (ib, nodes);
      lto_destroy_simple_input_block (file_data, LTO_section_refs,
				      ib, data, len);
      if (flag_ltrans)
	input_cgraph_opt_summary (nodes);
      nodes.release ();
    }

  merge_profile_summaries (file_data_vec);
  get_working_sets ();


  /* Clear out the aux field that was used to store enough state to
     tell which nodes should be overwritten.  */
  FOR_EACH_FUNCTION (node)
    {
      /* Some nodes may have been created by cgraph_node.  This
	 happens when the callgraph contains nested functions.  If the
	 node for the parent function was never emitted to the gimple
	 file, cgraph_node will create a node for it when setting the
	 context of the nested function.  */
      if (node->lto_file_data)
	node->aux = NULL;
    }
}

/* True when we need optimization summary for NODE.  */

static int
output_cgraph_opt_summary_p (struct cgraph_node *node)
{
  return (node->clone_of
	  && (node->clone.tree_map
	      || node->clone.args_to_skip
	      || node->clone.combined_args_to_skip));
}

/* Output optimization summary for EDGE to OB.  */
static void
output_edge_opt_summary (struct output_block *ob ATTRIBUTE_UNUSED,
			 struct cgraph_edge *edge ATTRIBUTE_UNUSED)
{
}

/* Output optimization summary for NODE to OB.  */

static void
output_node_opt_summary (struct output_block *ob,
			 struct cgraph_node *node,
			 lto_symtab_encoder_t encoder)
{
  unsigned int index;
  bitmap_iterator bi;
  struct ipa_replace_map *map;
  struct bitpack_d bp;
  int i;
  struct cgraph_edge *e;

  if (node->clone.args_to_skip)
    {
      streamer_write_uhwi (ob, bitmap_count_bits (node->clone.args_to_skip));
      EXECUTE_IF_SET_IN_BITMAP (node->clone.args_to_skip, 0, index, bi)
	streamer_write_uhwi (ob, index);
    }
  else
    streamer_write_uhwi (ob, 0);
  if (node->clone.combined_args_to_skip)
    {
      streamer_write_uhwi (ob, bitmap_count_bits (node->clone.combined_args_to_skip));
      EXECUTE_IF_SET_IN_BITMAP (node->clone.combined_args_to_skip, 0, index, bi)
	streamer_write_uhwi (ob, index);
    }
  else
    streamer_write_uhwi (ob, 0);
  streamer_write_uhwi (ob, vec_safe_length (node->clone.tree_map));
  FOR_EACH_VEC_SAFE_ELT (node->clone.tree_map, i, map)
    {
      /* At the moment we assume all old trees to be PARM_DECLs, because we have no
         mechanism to store function local declarations into summaries.  */
      gcc_assert (!map->old_tree);
      streamer_write_uhwi (ob, map->parm_num);
      gcc_assert (EXPR_LOCATION (map->new_tree) == UNKNOWN_LOCATION);
      stream_write_tree (ob, map->new_tree, true);
      bp = bitpack_create (ob->main_stream);
      bp_pack_value (&bp, map->replace_p, 1);
      bp_pack_value (&bp, map->ref_p, 1);
      streamer_write_bitpack (&bp);
    }

  if (lto_symtab_encoder_in_partition_p (encoder, node))
    {
      for (e = node->callees; e; e = e->next_callee)
	output_edge_opt_summary (ob, e);
      for (e = node->indirect_calls; e; e = e->next_callee)
	output_edge_opt_summary (ob, e);
    }
}

/* Output optimization summaries stored in callgraph.
   At the moment it is the clone info structure.  */

static void
output_cgraph_opt_summary (void)
{
  int i, n_nodes;
  lto_symtab_encoder_t encoder;
  struct output_block *ob = create_output_block (LTO_section_cgraph_opt_sum);
  unsigned count = 0;

  ob->cgraph_node = NULL;
  encoder = ob->decl_state->symtab_node_encoder;
  n_nodes = lto_symtab_encoder_size (encoder);
  for (i = 0; i < n_nodes; i++)
    {
      symtab_node *node = lto_symtab_encoder_deref (encoder, i);
      cgraph_node *cnode = dyn_cast <cgraph_node> (node);
      if (cnode && output_cgraph_opt_summary_p (cnode))
	count++;
    }
  streamer_write_uhwi (ob, count);
  for (i = 0; i < n_nodes; i++)
    {
      symtab_node *node = lto_symtab_encoder_deref (encoder, i);
      cgraph_node *cnode = dyn_cast <cgraph_node> (node);
      if (cnode && output_cgraph_opt_summary_p (cnode))
	{
	  streamer_write_uhwi (ob, i);
	  output_node_opt_summary (ob, cnode, encoder);
	}
    }
  produce_asm (ob, NULL);
  destroy_output_block (ob);
}

/* Input optimisation summary of EDGE.  */

static void
input_edge_opt_summary (struct cgraph_edge *edge ATTRIBUTE_UNUSED,
			struct lto_input_block *ib_main ATTRIBUTE_UNUSED)
{
}

/* Input optimisation summary of NODE.  */

static void
input_node_opt_summary (struct cgraph_node *node,
			struct lto_input_block *ib_main,
			struct data_in *data_in)
{
  int i;
  int count;
  int bit;
  struct bitpack_d bp;
  struct cgraph_edge *e;

  count = streamer_read_uhwi (ib_main);
  if (count)
    node->clone.args_to_skip = BITMAP_GGC_ALLOC ();
  for (i = 0; i < count; i++)
    {
      bit = streamer_read_uhwi (ib_main);
      bitmap_set_bit (node->clone.args_to_skip, bit);
    }
  count = streamer_read_uhwi (ib_main);
  if (count)
    node->clone.combined_args_to_skip = BITMAP_GGC_ALLOC ();
  for (i = 0; i < count; i++)
    {
      bit = streamer_read_uhwi (ib_main);
      bitmap_set_bit (node->clone.combined_args_to_skip, bit);
    }
  count = streamer_read_uhwi (ib_main);
  for (i = 0; i < count; i++)
    {
      struct ipa_replace_map *map = ggc_alloc_ipa_replace_map ();

      vec_safe_push (node->clone.tree_map, map);
      map->parm_num = streamer_read_uhwi (ib_main);
      map->old_tree = NULL;
      map->new_tree = stream_read_tree (ib_main, data_in);
      bp = streamer_read_bitpack (ib_main);
      map->replace_p = bp_unpack_value (&bp, 1);
      map->ref_p = bp_unpack_value (&bp, 1);
    }
  for (e = node->callees; e; e = e->next_callee)
    input_edge_opt_summary (e, ib_main);
  for (e = node->indirect_calls; e; e = e->next_callee)
    input_edge_opt_summary (e, ib_main);
}

/* Read section in file FILE_DATA of length LEN with data DATA.  */

static void
input_cgraph_opt_section (struct lto_file_decl_data *file_data,
			  const char *data, size_t len,
			  vec<symtab_node *> nodes)
{
  const struct lto_function_header *header =
    (const struct lto_function_header *) data;
  const int cfg_offset = sizeof (struct lto_function_header);
  const int main_offset = cfg_offset + header->cfg_size;
  const int string_offset = main_offset + header->main_size;
  struct data_in *data_in;
  struct lto_input_block ib_main;
  unsigned int i;
  unsigned int count;

  LTO_INIT_INPUT_BLOCK (ib_main, (const char *) data + main_offset, 0,
			header->main_size);

  data_in =
    lto_data_in_create (file_data, (const char *) data + string_offset,
			header->string_size, vNULL);
  count = streamer_read_uhwi (&ib_main);

  for (i = 0; i < count; i++)
    {
      int ref = streamer_read_uhwi (&ib_main);
      input_node_opt_summary (cgraph (nodes[ref]),
			      &ib_main, data_in);
    }
  lto_free_section_data (file_data, LTO_section_cgraph_opt_sum, NULL, data,
			 len);
  lto_data_in_delete (data_in);
}

/* Input optimization summary of cgraph.  */

static void
input_cgraph_opt_summary (vec<symtab_node *> nodes)
{
  struct lto_file_decl_data **file_data_vec = lto_get_file_decl_data ();
  struct lto_file_decl_data *file_data;
  unsigned int j = 0;

  while ((file_data = file_data_vec[j++]))
    {
      size_t len;
      const char *data =
	lto_get_section_data (file_data, LTO_section_cgraph_opt_sum, NULL,
			      &len);

      if (data)
	input_cgraph_opt_section (file_data, data, len, nodes);
    }
}<|MERGE_RESOLUTION|>--- conflicted
+++ resolved
@@ -1007,13 +1007,10 @@
   node->thunk.thunk_p = bp_unpack_value (bp, 1);
   node->resolution = bp_unpack_enum (bp, ld_plugin_symbol_resolution,
 				     LDPR_NUM_KNOWN);
-<<<<<<< HEAD
   node->instrumentation_clone = bp_unpack_value (bp, 1);
-=======
   gcc_assert (flag_ltrans
 	      || (!node->in_other_partition
 		  && !node->used_from_other_partition));
->>>>>>> 8eed6b35
 }
 
 /* Return string alias is alias of.  */
