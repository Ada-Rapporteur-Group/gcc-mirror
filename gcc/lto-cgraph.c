--- conflicted
+++ resolved
@@ -1561,13 +1561,7 @@
   count = lto_input_uleb128 (ib_main);
   for (i = 0; i < count; i++)
     {
-<<<<<<< HEAD
-      struct ipa_replace_map *map = GGC_NEW (struct ipa_replace_map);
-=======
-      int parm_num;
-      tree parm;
       struct ipa_replace_map *map = ggc_alloc_ipa_replace_map ();
->>>>>>> fb80065c
 
       VEC_safe_push (ipa_replace_map_p, gc, node->clone.tree_map, map);
       map->parm_num = lto_input_uleb128 (ib_main);
