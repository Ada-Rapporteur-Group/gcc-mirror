--- conflicted
+++ resolved
@@ -1,9 +1,5 @@
 /* Generate attribute information (insn-attr.h) from machine description.
-<<<<<<< HEAD
-   Copyright (C) 1991, 1994, 1996, 1998, 1999, 2000, 2003, 2004, 2007
-=======
    Copyright (C) 1991, 1994, 1996, 1998, 1999, 2000, 2003, 2004, 2007, 2008
->>>>>>> 42bae686
    Free Software Foundation, Inc.
    Contributed by Richard Kenner (kenner@vlsi1.ultra.nyu.edu)
 
