--- conflicted
+++ resolved
@@ -1,5 +1,3 @@
-<<<<<<< HEAD
-=======
 2013-04-02  Joseph Myers  <joseph@codesourcery.com>
 
 	* de.po: Update.
@@ -24,7 +22,6 @@
 
 	* gcc.pot: Regenerate.
 
->>>>>>> 43bd423a
 2013-03-11  Joseph Myers  <joseph@codesourcery.com>
 
 	* de.po, sv.po: Update.
