--- conflicted
+++ resolved
@@ -188,6 +188,8 @@
       gcc_assert (index >= 0);
       info->params[index].modified = true;
     }
+
+  return false;
 
   return false;
 }
@@ -428,18 +430,11 @@
   jfunc->value.member_cst.delta = delta;
 }
 
-<<<<<<< HEAD
-/* If RHS is an SSA_NAMe and it is defined by a 2 operand assign statement,
-   return the rhs of its defining statement.  */
-static inline tree
-get_ssa_def_if_simple (tree rhs)
-=======
 /* If RHS is an SSA_NAMe and it is defined by a simple copy assign statement,
    return the rhs of its defining statement.  */
 
 static inline tree
 get_ssa_def_if_simple_copy (tree rhs)
->>>>>>> e4c29fbc
 {
   while (TREE_CODE (rhs) == SSA_NAME && !SSA_NAME_IS_DEFAULT_DEF (rhs))
     {
@@ -451,10 +446,6 @@
   return rhs;
 }
 
-<<<<<<< HEAD
-
-=======
->>>>>>> e4c29fbc
 /* Traverse statements from CALL backwards, scanning whether the argument ARG
    which is a member pointer is filled in with constant values.  If it is, fill
    the jump function JFUNC in appropriately.  METHOD_FIELD and DELTA_FIELD are
@@ -494,12 +485,7 @@
       fld = TREE_OPERAND (lhs, 1);
       if (!method && fld == method_field)
 	{
-<<<<<<< HEAD
-	  rhs = get_ssa_def_if_simple (rhs);
-
-=======
 	  rhs = get_ssa_def_if_simple_copy (rhs);
->>>>>>> e4c29fbc
 	  if (TREE_CODE (rhs) == ADDR_EXPR
 	      && TREE_CODE (TREE_OPERAND (rhs, 0)) == FUNCTION_DECL
 	      && TREE_CODE (TREE_TYPE (TREE_OPERAND (rhs, 0))) == METHOD_TYPE)
@@ -517,12 +503,7 @@
 
       if (!delta && fld == delta_field)
 	{
-<<<<<<< HEAD
-	  rhs = get_ssa_def_if_simple (rhs);
-
-=======
 	  rhs = get_ssa_def_if_simple_copy (rhs);
->>>>>>> e4c29fbc
 	  if (TREE_CODE (rhs) == INTEGER_CST)
 	    {
 	      delta = rhs;
