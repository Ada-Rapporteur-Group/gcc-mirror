/* Interprocedural analyses.
   Copyright (C) 2005, 2007, 2008, 2009 Free Software Foundation, Inc.

This file is part of GCC.

GCC is free software; you can redistribute it and/or modify it under
the terms of the GNU General Public License as published by the Free
Software Foundation; either version 3, or (at your option) any later
version.

GCC is distributed in the hope that it will be useful, but WITHOUT ANY
WARRANTY; without even the implied warranty of MERCHANTABILITY or
FITNESS FOR A PARTICULAR PURPOSE.  See the GNU General Public License
for more details.

You should have received a copy of the GNU General Public License
along with GCC; see the file COPYING3.  If not see
<http://www.gnu.org/licenses/>.  */

#include "config.h"
#include "system.h"
#include "coretypes.h"
#include "tree.h"
#include "langhooks.h"
#include "ggc.h"
#include "target.h"
#include "cgraph.h"
#include "ipa-prop.h"
#include "tree-flow.h"
#include "tree-pass.h"
#include "tree-inline.h"
#include "flags.h"
#include "timevar.h"
#include "flags.h"
#include "diagnostic.h"

/* Vector where the parameter infos are actually stored. */
VEC (ipa_node_params_t, heap) *ipa_node_params_vector;
/* Vector where the parameter infos are actually stored. */
VEC (ipa_edge_args_t, heap) *ipa_edge_args_vector;

/* Holders of ipa cgraph hooks: */
static struct cgraph_edge_hook_list *edge_removal_hook_holder;
static struct cgraph_node_hook_list *node_removal_hook_holder;
static struct cgraph_2edge_hook_list *edge_duplication_hook_holder;
static struct cgraph_2node_hook_list *node_duplication_hook_holder;

/* Initialize worklist to contain all functions.  */

struct ipa_func_list *
ipa_init_func_list (void)
{
  struct cgraph_node *node;
  struct ipa_func_list * wl;

  wl = NULL;
  for (node = cgraph_nodes; node; node = node->next)
    if (node->analyzed)
      {
	/* Unreachable nodes should have been eliminated before ipcp and
	   inlining.  */
	gcc_assert (node->needed || node->reachable);
	ipa_push_func_to_list (&wl, node);
      }

  return wl;
}

/* Add cgraph node MT to the worklist. Set worklist element WL
   to point to MT.  */

void
ipa_push_func_to_list (struct ipa_func_list **wl, struct cgraph_node *mt)
{
  struct ipa_func_list *temp;

  temp = XCNEW (struct ipa_func_list);
  temp->node = mt;
  temp->next = *wl;
  *wl = temp;
}

/* Remove a function from the worklist. WL points to the first
   element in the list, which is removed.  */

struct cgraph_node *
ipa_pop_func_from_list (struct ipa_func_list ** wl)
{
  struct ipa_func_list *first;
  struct cgraph_node *return_func;

  first = *wl;
  *wl = (*wl)->next;
  return_func = first->node;
  free (first);
  return return_func;
}

/* Return index of the formal whose tree is PTREE in function which corresponds
   to INFO.  */

static int
ipa_get_param_decl_index (struct ipa_node_params *info, tree ptree)
{
  int i, count;

  count = ipa_get_param_count (info);
  for (i = 0; i < count; i++)
    if (ipa_get_param(info, i) == ptree)
      return i;

  return -1;
}

/* Populate the param_decl field in parameter descriptors of INFO that
   corresponds to NODE.  */

static void
ipa_populate_param_decls (struct cgraph_node *node,
			  struct ipa_node_params *info)
{
  tree fndecl;
  tree fnargs;
  tree parm;
  int param_num;

  fndecl = node->decl;
  fnargs = DECL_ARGUMENTS (fndecl);
  param_num = 0;
  for (parm = fnargs; parm; parm = TREE_CHAIN (parm))
    {
      info->params[param_num].decl = parm;
      param_num++;
    }
}

/* Count number of formal parameters in NOTE. Store the result to the
   appropriate field of INFO.  */

static void
ipa_count_formal_params (struct cgraph_node *node,
			 struct ipa_node_params *info)
{
  tree fndecl;
  tree fnargs;
  tree parm;
  int param_num;

  fndecl = node->decl;
  fnargs = DECL_ARGUMENTS (fndecl);
  param_num = 0;
  for (parm = fnargs; parm; parm = TREE_CHAIN (parm))
    param_num++;
  ipa_set_param_count (info, param_num);
}

/* Initialize the ipa_node_params structure associated with NODE by counting
   the function parameters, creating the descriptors and populating their
   param_decls.  */

void
ipa_initialize_node_params (struct cgraph_node *node)
{
  struct ipa_node_params *info = IPA_NODE_REF (node);

  if (!info->params)
    {
      ipa_count_formal_params (node, info);
      info->params = XCNEWVEC (struct ipa_param_descriptor,
				    ipa_get_param_count (info));
      ipa_populate_param_decls (node, info);
    }
}

/* Check STMT to detect whether a formal parameter is directly modified within
   STMT, the appropriate entry is updated in the modified flags of INFO.
   Directly means that this function does not check for modifications through
   pointers or escaping addresses because all TREE_ADDRESSABLE parameters are
   considered modified anyway.  */

static void
ipa_check_stmt_modifications (struct ipa_node_params *info, gimple stmt)
{
  int j;
  int index;
  tree lhs;

  switch (gimple_code (stmt))
    {
    case GIMPLE_ASSIGN:
      lhs = gimple_assign_lhs (stmt);

      while (handled_component_p (lhs))
	lhs = TREE_OPERAND (lhs, 0);
      if (TREE_CODE (lhs) == SSA_NAME)
	lhs = SSA_NAME_VAR (lhs);
      index = ipa_get_param_decl_index (info, lhs);
      if (index >= 0)
	info->params[index].modified = true;
      break;

    case GIMPLE_ASM:
      /* Asm code could modify any of the parameters.  */
      for (j = 0; j < ipa_get_param_count (info); j++)
	info->params[j].modified = true;
      break;

    default:
      break;
    }
}

/* Compute which formal parameters of function associated with NODE are locally
   modified.  Parameters may be modified in NODE if they are TREE_ADDRESSABLE,
   if they appear on the left hand side of an assignment or if there is an
   ASM_EXPR in the function.  */

void
ipa_detect_param_modifications (struct cgraph_node *node)
{
  tree decl = node->decl;
  basic_block bb;
  struct function *func;
  gimple_stmt_iterator gsi;
  gimple stmt;
  struct ipa_node_params *info = IPA_NODE_REF (node);
  int i, count;

  if (ipa_get_param_count (info) == 0 || info->modification_analysis_done)
    return;

  func = DECL_STRUCT_FUNCTION (decl);
  FOR_EACH_BB_FN (bb, func)
    {
      for (gsi = gsi_start_bb (bb); !gsi_end_p (gsi); gsi_next (&gsi))
	{
	  stmt = gsi_stmt (gsi);
	  ipa_check_stmt_modifications (info, stmt);
	}
    }

  count = ipa_get_param_count (info);
  for (i = 0; i < count; i++)
    if (TREE_ADDRESSABLE (ipa_get_param (info, i)))
      info->params[i].modified = true;

  info->modification_analysis_done = 1;
}

/* Count number of arguments callsite CS has and store it in
   ipa_edge_args structure corresponding to this callsite.  */

void
ipa_count_arguments (struct cgraph_edge *cs)
{
  gimple stmt;
  int arg_num;

  stmt = cs->call_stmt;
  gcc_assert (is_gimple_call (stmt));
  arg_num = gimple_call_num_args (stmt);
  if (VEC_length (ipa_edge_args_t, ipa_edge_args_vector)
      <= (unsigned) cgraph_edge_max_uid)
    VEC_safe_grow_cleared (ipa_edge_args_t, heap,
			   ipa_edge_args_vector, cgraph_edge_max_uid + 1);
  ipa_set_cs_argument_count (IPA_EDGE_REF (cs), arg_num);
}

/* Print the jump functions of all arguments on all call graph edges going from
   NODE to file F.  */

void
ipa_print_node_jump_functions (FILE *f, struct cgraph_node *node)
{
  int i, count;
  struct cgraph_edge *cs;
  struct ipa_jump_func *jump_func;
  enum jump_func_type type;

  fprintf (f, "  Jump functions of caller  %s:\n", cgraph_node_name (node));
  for (cs = node->callees; cs; cs = cs->next_callee)
    {
      if (!ipa_edge_args_info_available_for_edge_p (cs))
	continue;

      fprintf (f, "    callsite  %s ", cgraph_node_name (node));
      fprintf (f, "-> %s :: \n", cgraph_node_name (cs->callee));

      count = ipa_get_cs_argument_count (IPA_EDGE_REF (cs));
      for (i = 0; i < count; i++)
	{
	  jump_func = ipa_get_ith_jump_func (IPA_EDGE_REF (cs), i);
	  type = jump_func->type;

	  fprintf (f, "       param %d: ", i);
	  if (type == IPA_JF_UNKNOWN)
	    fprintf (f, "UNKNOWN\n");
	  else if (type == IPA_JF_CONST)
 	    {
	      tree val = jump_func->value.constant;
	      fprintf (f, "CONST: ");
	      print_generic_expr (f, val, 0);
	      fprintf (f, "\n");
	    }
	  else if (type == IPA_JF_CONST_MEMBER_PTR)
	    {
	      fprintf (f, "CONST MEMBER PTR: ");
	      print_generic_expr (f, jump_func->value.member_cst.pfn, 0);
	      fprintf (f, ", ");
	      print_generic_expr (f, jump_func->value.member_cst.delta, 0);
	      fprintf (f, "\n");
	    }
	  else if (type == IPA_JF_PASS_THROUGH)
 	    {
	      fprintf (f, "PASS THROUGH: ");
	      fprintf (f, "%d\n", jump_func->value.formal_id);
 	    }
	}
    }
}

/* Print ipa_jump_func data structures of all nodes in the call graph to F.  */

void
ipa_print_all_jump_functions (FILE *f)
{
  struct cgraph_node *node;

  fprintf (f, "\nJump functions:\n");
  for (node = cgraph_nodes; node; node = node->next)
    {
      ipa_print_node_jump_functions (f, node);
    }
}

/* Determine the jump functions of scalar arguments.  Scalar means SSA names
   and constants of a number of selected types.  INFO is the ipa_node_params
   structure associated with the caller, FUNCTIONS is a pointer to an array of
   jump function structures associated with CALL which is the call statement
   being examined.*/

static void
compute_scalar_jump_functions (struct ipa_node_params *info,
			       struct ipa_jump_func *functions,
			       gimple call)
{
  tree arg;
  unsigned num = 0;

  for (num = 0; num < gimple_call_num_args (call); num++)
    {
      arg = gimple_call_arg (call, num);

      if (is_gimple_ip_invariant (arg))
	{
	  functions[num].type = IPA_JF_CONST;
	  functions[num].value.constant = arg;
	}
      else if ((TREE_CODE (arg) == SSA_NAME) && SSA_NAME_IS_DEFAULT_DEF (arg))
	{
	  int index = ipa_get_param_decl_index (info, SSA_NAME_VAR (arg));

	  if (index >= 0)
	    {
	      functions[num].type = IPA_JF_PASS_THROUGH;
	      functions[num].value.formal_id = index;
	    }
	}
    }
}

/* Inspect the given TYPE and return true iff it has the same structure (the
   same number of fields of the same types) as a C++ member pointer.  If
   METHOD_PTR and DELTA are non-NULL, store the trees representing the
   corresponding fields there.  */

static bool
type_like_member_ptr_p (tree type, tree *method_ptr, tree *delta)
{
  tree fld;

  if (TREE_CODE (type) != RECORD_TYPE)
    return false;

  fld = TYPE_FIELDS (type);
  if (!fld || !POINTER_TYPE_P (TREE_TYPE (fld))
      || TREE_CODE (TREE_TYPE (TREE_TYPE (fld))) != METHOD_TYPE)
    return false;

  if (method_ptr)
    *method_ptr = fld;

  fld = TREE_CHAIN (fld);
  if (!fld || INTEGRAL_TYPE_P (fld))
    return false;
  if (delta)
    *delta = fld;

  if (TREE_CHAIN (fld))
    return false;

  return true;
}

/* Go through arguments of the CALL and for every one that looks like a member
   pointer, check whether it can be safely declared pass-through and if so,
   mark that to the corresponding item of jump FUNCTIONS.  Return true iff
   there are non-pass-through member pointers within the arguments.  INFO
   describes formal parameters of the caller.  */

static bool
compute_pass_through_member_ptrs (struct ipa_node_params *info,
				  struct ipa_jump_func *functions,
				  gimple call)
{
  bool undecided_members = false;
  unsigned num;
  tree arg;

  for (num = 0; num < gimple_call_num_args (call); num++)
    {
      arg = gimple_call_arg (call, num);

      if (type_like_member_ptr_p (TREE_TYPE (arg), NULL, NULL))
	{
	  if (TREE_CODE (arg) == PARM_DECL)
	    {
	      int index = ipa_get_param_decl_index (info, arg);

	      gcc_assert (index >=0);
	      if (!ipa_is_param_modified (info, index))
		{
		  functions[num].type = IPA_JF_PASS_THROUGH;
		  functions[num].value.formal_id = index;
		}
	      else
		undecided_members = true;
	    }
	  else
	    undecided_members = true;
	}
    }

  return undecided_members;
}

/* Simple function filling in a member pointer constant jump function (with PFN
   and DELTA as the constant value) into JFUNC.  */

static void
fill_member_ptr_cst_jump_function (struct ipa_jump_func *jfunc,
				   tree pfn, tree delta)
{
  jfunc->type = IPA_JF_CONST_MEMBER_PTR;
  jfunc->value.member_cst.pfn = pfn;
  jfunc->value.member_cst.delta = delta;
}

/* Traverse statements from CALL backwards, scanning whether the argument ARG
   which is a member pointer is filled in with constant values.  If it is, fill
   the jump function JFUNC in appropriately.  METHOD_FIELD and DELTA_FIELD are
   fields of the record type of the member pointer.  To give an example, we
   look for a pattern looking like the following:

     D.2515.__pfn ={v} printStuff;
     D.2515.__delta ={v} 0;
     i_1 = doprinting (D.2515);  */

static void
determine_cst_member_ptr (gimple call, tree arg, tree method_field,
			  tree delta_field, struct ipa_jump_func *jfunc)
{
  gimple_stmt_iterator gsi;
  tree method = NULL_TREE;
  tree delta = NULL_TREE;

  gsi = gsi_for_stmt (call);

  gsi_prev (&gsi);
  for (; !gsi_end_p (gsi); gsi_prev (&gsi))
    {
      gimple stmt = gsi_stmt (gsi);
      tree lhs, rhs, fld;

      if (!is_gimple_assign (stmt) || gimple_num_ops (stmt) != 2)
	return;

      lhs = gimple_assign_lhs (stmt);
      rhs = gimple_assign_rhs1 (stmt);

      if (TREE_CODE (lhs) != COMPONENT_REF
	  || TREE_OPERAND (lhs, 0) != arg)
	continue;

      fld = TREE_OPERAND (lhs, 1);
      if (!method && fld == method_field)
	{
	  if (TREE_CODE (rhs) == ADDR_EXPR
	      && TREE_CODE (TREE_OPERAND (rhs, 0)) == FUNCTION_DECL
	      && TREE_CODE (TREE_TYPE (TREE_OPERAND (rhs, 0))) == METHOD_TYPE)
	    {
	      method = TREE_OPERAND (rhs, 0);
	      if (delta)
		{
		  fill_member_ptr_cst_jump_function (jfunc, rhs, delta);
		  return;
		}
	    }
	  else
	    return;
	}

      if (!delta && fld == delta_field)
	{
	  if (TREE_CODE (rhs) == INTEGER_CST)
	    {
	      delta = rhs;
	      if (method)
		{
		  fill_member_ptr_cst_jump_function (jfunc, rhs, delta);
		  return;
		}
	    }
	  else
	    return;
	}
    }

  return;
}

/* Go through the arguments of the CALL and for every member pointer within
   tries determine whether it is a constant.  If it is, create a corresponding
   constant jump function in FUNCTIONS which is an array of jump functions
   associated with the call.  */

static void
compute_cst_member_ptr_arguments (struct ipa_jump_func *functions,
				  gimple call)
{
  unsigned num;
  tree arg, method_field, delta_field;

  for (num = 0; num < gimple_call_num_args (call); num++)
    {
      arg = gimple_call_arg (call, num);

      if (functions[num].type == IPA_JF_UNKNOWN
	  && type_like_member_ptr_p (TREE_TYPE (arg), &method_field,
				     &delta_field))
	determine_cst_member_ptr (call, arg, method_field, delta_field,
				  &functions[num]);
    }
}

/* Compute jump function for all arguments of callsite CS and insert the
   information in the jump_functions array in the ipa_edge_args corresponding
   to this callsite.  */

void
ipa_compute_jump_functions (struct cgraph_edge *cs)
{
  struct ipa_node_params *info = IPA_NODE_REF (cs->caller);
  struct ipa_edge_args *arguments = IPA_EDGE_REF (cs);
  gimple call;

  if (ipa_get_cs_argument_count (arguments) == 0 || arguments->jump_functions)
    return;
  arguments->jump_functions = XCNEWVEC (struct ipa_jump_func,
					ipa_get_cs_argument_count (arguments));

  call = cs->call_stmt;
  gcc_assert (is_gimple_call (call));

  /* We will deal with constants and SSA scalars first:  */
  compute_scalar_jump_functions (info, arguments->jump_functions, call);

  /* Let's check whether there are any potential member pointers and if so,
     whether we can determine their functions as pass_through.  */
  if (!compute_pass_through_member_ptrs (info, arguments->jump_functions, call))
    return;

  /* Finally, let's check whether we actually pass a new constant member
     pointer here...  */
  compute_cst_member_ptr_arguments (arguments->jump_functions, call);
}

/* If RHS looks like a rhs of a statement loading pfn from a member pointer
   formal parameter, return the parameter, otherwise return NULL.  */

static tree
ipa_get_member_ptr_load_param (tree rhs)
{
  tree rec, fld;
  tree ptr_field;

  if (TREE_CODE (rhs) != COMPONENT_REF)
    return NULL_TREE;

  rec = TREE_OPERAND (rhs, 0);
  if (TREE_CODE (rec) != PARM_DECL
      || !type_like_member_ptr_p (TREE_TYPE (rec), &ptr_field, NULL))
    return NULL_TREE;

  fld = TREE_OPERAND (rhs, 1);
  if (fld == ptr_field)
    return rec;
  else
    return NULL_TREE;
}

/* If STMT looks like a statement loading a value from a member pointer formal
   parameter, this function returns that parameter.  */

static tree
ipa_get_stmt_member_ptr_load_param (gimple stmt)
{
  tree rhs;

  if (!is_gimple_assign (stmt) || gimple_num_ops (stmt) != 2)
    return NULL_TREE;

  rhs = gimple_assign_rhs1 (stmt);
  return ipa_get_member_ptr_load_param (rhs);
}

/* Returns true iff T is an SSA_NAME defined by a statement.  */

static bool
ipa_is_ssa_with_stmt_def (tree t)
{
  if (TREE_CODE (t) == SSA_NAME
      && !SSA_NAME_IS_DEFAULT_DEF (t))
    return true;
  else
    return false;
}

/* Creates a new note describing a call to a parameter number FORMAL_ID and
   attaches it to the linked list of INFO.  It also sets the called flag of the
   parameter.  STMT is the corresponding call statement.  */

static void
ipa_note_param_call (struct ipa_node_params *info, int formal_id,
		     gimple stmt)
{
  struct ipa_param_call_note *note;
  basic_block bb = gimple_bb (stmt);

  info->params[formal_id].called = 1;

  note = XCNEW (struct ipa_param_call_note);
  note->formal_id = formal_id;
  note->stmt = stmt;
  note->count = bb->count;
  note->frequency = compute_call_stmt_bb_frequency (bb);

  note->next = info->param_calls;
  info->param_calls = note;

  return;
}

/* Analyze the CALL and examine uses of formal parameters of the caller
   (described by INFO).  Currently it checks whether the call calls a pointer
   that is a formal parameter and if so, the parameter is marked with the
   called flag and a note describing the call is created.  This is very simple
   for ordinary pointers represented in SSA but not-so-nice when it comes to
   member pointers.  The ugly part of this function does nothing more than
   tries to match the pattern of such a call.  An example of such a pattern is
   the gimple dump below, the call is on the last line:

     <bb 2>:
       f$__delta_5 = f.__delta;
       f$__pfn_24 = f.__pfn;
       D.2496_3 = (int) f$__pfn_24;
       D.2497_4 = D.2496_3 & 1;
       if (D.2497_4 != 0)
         goto <bb 3>;
       else
         goto <bb 4>;

     <bb 3>:
       D.2500_7 = (unsigned int) f$__delta_5;
       D.2501_8 = &S + D.2500_7;
       D.2502_9 = (int (*__vtbl_ptr_type) (void) * *) D.2501_8;
       D.2503_10 = *D.2502_9;
       D.2504_12 = f$__pfn_24 + -1;
       D.2505_13 = (unsigned int) D.2504_12;
       D.2506_14 = D.2503_10 + D.2505_13;
       D.2507_15 = *D.2506_14;
       iftmp.11_16 = (String:: *) D.2507_15;

     <bb 4>:
       # iftmp.11_1 = PHI <iftmp.11_16(3), f$__pfn_24(2)>
       D.2500_19 = (unsigned int) f$__delta_5;
       D.2508_20 = &S + D.2500_19;
       D.2493_21 = iftmp.11_1 (D.2508_20, 4);

   Such patterns are results of simple calls to a member pointer:

     int doprinting (int (MyString::* f)(int) const)
     {
       MyString S ("somestring");

       return (S.*f)(4);
     }
*/

static void
ipa_analyze_call_uses (struct ipa_node_params *info, gimple call)
{
  tree target = gimple_call_fn (call);
  gimple def;
  tree var;
  tree n1, n2;
  gimple d1, d2;
  tree rec, rec2, cond;
  gimple branch;
  int index;
  basic_block bb, virt_bb, join;

  if (TREE_CODE (target) != SSA_NAME)
    return;

  var = SSA_NAME_VAR (target);
  if (SSA_NAME_IS_DEFAULT_DEF (target))
    {
      /* assuming TREE_CODE (var) == PARM_DECL */
      index = ipa_get_param_decl_index (info, var);
      if (index >= 0)
	ipa_note_param_call (info, index, call);
      return;
    }

  /* Now we need to try to match the complex pattern of calling a member
     pointer. */

  if (!POINTER_TYPE_P (TREE_TYPE (target))
      || TREE_CODE (TREE_TYPE (TREE_TYPE (target))) != METHOD_TYPE)
    return;

  def = SSA_NAME_DEF_STMT (target);
  if (gimple_code (def) != GIMPLE_PHI)
    return;

  if (gimple_phi_num_args (def) != 2)
    return;

  /* First, we need to check whether one of these is a load from a member
     pointer that is a parameter to this function. */
  n1 = PHI_ARG_DEF (def, 0);
  n2 = PHI_ARG_DEF (def, 1);
  if (!ipa_is_ssa_with_stmt_def (n1) || !ipa_is_ssa_with_stmt_def (n2))
    return;
  d1 = SSA_NAME_DEF_STMT (n1);
  d2 = SSA_NAME_DEF_STMT (n2);

  if ((rec = ipa_get_stmt_member_ptr_load_param (d1)))
    {
      if (ipa_get_stmt_member_ptr_load_param (d2))
	return;

      bb = gimple_bb (d1);
      virt_bb = gimple_bb (d2);
    }
  else if ((rec = ipa_get_stmt_member_ptr_load_param (d2)))
    {
      bb = gimple_bb (d2);
      virt_bb = gimple_bb (d1);
    }
  else
    return;

  /* Second, we need to check that the basic blocks are laid out in the way
     corresponding to the pattern. */

  join = gimple_bb (def);
  if (!single_pred_p (virt_bb) || !single_succ_p (virt_bb)
      || single_pred (virt_bb) != bb
      || single_succ (virt_bb) != join)
    return;

  /* Third, let's see that the branching is done depending on the least
     significant bit of the pfn. */

  branch = last_stmt (bb);
  if (gimple_code (branch) != GIMPLE_COND)
    return;

  if (gimple_cond_code (branch) != NE_EXPR
      || !integer_zerop (gimple_cond_rhs (branch)))
    return;

  cond = gimple_cond_lhs (branch);
  if (!ipa_is_ssa_with_stmt_def (cond))
    return;

  def = SSA_NAME_DEF_STMT (cond);
  if (!is_gimple_assign (def) || gimple_num_ops (def) != 3
      || gimple_assign_rhs_code (def) != BIT_AND_EXPR
      || !integer_onep (gimple_assign_rhs2 (def)))
    return;

  cond = gimple_assign_rhs1 (def);
  if (!ipa_is_ssa_with_stmt_def (cond))
    return;

  def = SSA_NAME_DEF_STMT (cond);

  if (is_gimple_assign (def) && gimple_num_ops (def) == 2
      && gimple_assign_rhs_code (def) == NOP_EXPR)
    {
      cond = gimple_assign_rhs1 (def);
      if (!ipa_is_ssa_with_stmt_def (cond))
	return;
      def = SSA_NAME_DEF_STMT (cond);
    }

  rec2 = ipa_get_stmt_member_ptr_load_param (def);
  if (rec != rec2)
    return;

  index = ipa_get_param_decl_index (info, rec);
  if (index >= 0 && !ipa_is_param_modified (info, index))
    ipa_note_param_call (info, index, call);

  return;
}

/* Analyze the statement STMT with respect to formal parameters (described in
   INFO) and their uses.  Currently it only checks whether formal parameters
   are called.  */

static void
ipa_analyze_stmt_uses (struct ipa_node_params *info, gimple stmt)
{
  if (is_gimple_call (stmt))
    ipa_analyze_call_uses (info, stmt);
}

/* Scan the function body of NODE and inspect the uses of formal parameters.
   Store the findings in various structures of the associated ipa_node_params
   structure, such as parameter flags, notes etc.  */

void
ipa_analyze_params_uses (struct cgraph_node *node)
{
  tree decl = node->decl;
  basic_block bb;
  struct function *func;
  gimple_stmt_iterator gsi;
  struct ipa_node_params *info = IPA_NODE_REF (node);

  if (ipa_get_param_count (info) == 0 || info->uses_analysis_done)
    return;

  func = DECL_STRUCT_FUNCTION (decl);
  FOR_EACH_BB_FN (bb, func)
    {
      for (gsi = gsi_start_bb (bb); !gsi_end_p (gsi); gsi_next (&gsi))
	{
	  gimple stmt = gsi_stmt (gsi);
	  ipa_analyze_stmt_uses (info, stmt);
	}
    }

  info->uses_analysis_done = 1;
}

/* Update the jump functions associated with call graph edge E when the call
   graph edge CS is being inlined, assuming that E->caller is already (possibly
   indirectly) inlined into CS->callee and that E has not been inlined.  */

static void
update_jump_functions_after_inlining (struct cgraph_edge *cs,
				      struct cgraph_edge *e)
{
  struct ipa_edge_args *top = IPA_EDGE_REF (cs);
  struct ipa_edge_args *args = IPA_EDGE_REF (e);
  int count = ipa_get_cs_argument_count (args);
  int i;

  for (i = 0; i < count; i++)
    {
      struct ipa_jump_func *src, *dst = ipa_get_ith_jump_func (args, i);

      if (dst->type != IPA_JF_PASS_THROUGH)
	continue;

      /* We must check range due to calls with variable number of arguments:  */
      if (dst->value.formal_id >= (unsigned) ipa_get_cs_argument_count (top))
	{
<<<<<<< HEAD
	  dst->type = IPA_UNKNOWN;
=======
	  dst->type = IPA_JF_UNKNOWN;
>>>>>>> 81f40b79
	  continue;
	}

      src = ipa_get_ith_jump_func (top, dst->value.formal_id);
      *dst = *src;
    }
}

/* Print out a debug message to file F that we have discovered that an indirect
   call described by NT is in fact a call of a known constant function described
   by JFUNC.  NODE is the node where the call is.  */

static void
print_edge_addition_message (FILE *f, struct ipa_param_call_note *nt,
			     struct ipa_jump_func *jfunc,
			     struct cgraph_node *node)
{
  fprintf (f, "ipa-prop: Discovered an indirect call to a known target (");
  if (jfunc->type == IPA_JF_CONST_MEMBER_PTR)
    {
      print_node_brief (f, "", jfunc->value.member_cst.pfn, 0);
      print_node_brief (f, ", ", jfunc->value.member_cst.delta, 0);
    }
  else
    print_node_brief(f, "", jfunc->value.constant, 0);

  fprintf (f, ") in %s: ", cgraph_node_name (node));
  print_gimple_stmt (f, nt->stmt, 2, TDF_SLIM);
}

/* Update the param called notes associated with NODE when CS is being inlined,
   assuming NODE is (potentially indirectly) inlined into CS->callee.
   Moreover, if the callee is discovered to be constant, create a new cgraph
   edge for it.  Newly discovered indirect edges will be added to *NEW_EDGES,
   unless NEW_EDGES is NULL.  Return true iff a new edge(s) were created.  */

static bool
update_call_notes_after_inlining (struct cgraph_edge *cs,
				  struct cgraph_node *node,
				  VEC (cgraph_edge_p, heap) **new_edges)
{
  struct ipa_node_params *info = IPA_NODE_REF (node);
  struct ipa_edge_args *top = IPA_EDGE_REF (cs);
  struct ipa_param_call_note *nt;
  bool res = false;

  for (nt = info->param_calls; nt; nt = nt->next)
    {
      struct ipa_jump_func *jfunc;

      if (nt->processed)
	continue;

      /* We must check range due to calls with variable number of arguments:  */
      if (nt->formal_id >= (unsigned) ipa_get_cs_argument_count (top))
	{
	  nt->processed = true;
	  continue;
	}

      jfunc = ipa_get_ith_jump_func (top, nt->formal_id);
      if (jfunc->type == IPA_JF_PASS_THROUGH)
	nt->formal_id = jfunc->value.formal_id;
      else if (jfunc->type == IPA_JF_CONST
	       || jfunc->type == IPA_JF_CONST_MEMBER_PTR)
	{
	  struct cgraph_node *callee;
	  struct cgraph_edge *new_indirect_edge;
	  tree decl;

	  nt->processed = true;
	  if (jfunc->type == IPA_JF_CONST_MEMBER_PTR)
	    decl = jfunc->value.member_cst.pfn;
	  else
	    decl = jfunc->value.constant;

	  if (TREE_CODE (decl) != ADDR_EXPR)
	    continue;
	  decl = TREE_OPERAND (decl, 0);

	  if (TREE_CODE (decl) != FUNCTION_DECL)
	    continue;
	  callee = cgraph_node (decl);
	  if (!callee || !callee->local.inlinable)
	    continue;

	  res = true;
	  if (dump_file)
	    print_edge_addition_message (dump_file, nt, jfunc, node);

	  new_indirect_edge = cgraph_create_edge (node, callee, nt->stmt,
						  nt->count, nt->frequency,
						  nt->loop_nest);
	  new_indirect_edge->indirect_call = 1;
	  ipa_check_create_edge_args ();
	  if (new_edges)
	    VEC_safe_push (cgraph_edge_p, heap, *new_edges, new_indirect_edge);
	  top = IPA_EDGE_REF (cs);
	}
    }
  return res;
}

/* Recursively traverse subtree of NODE (including node) made of inlined
   cgraph_edges when CS has been inlined and invoke
   update_call_notes_after_inlining on all nodes and
   update_jump_functions_after_inlining on all non-inlined edges that lead out
   of this subtree.  Newly discovered indirect edges will be added to
   *NEW_EDGES, unless NEW_EDGES is NULL.  Return true iff a new edge(s) were
   created.  */

static bool
propagate_info_to_inlined_callees (struct cgraph_edge *cs,
				   struct cgraph_node *node,
				   VEC (cgraph_edge_p, heap) **new_edges)
{
  struct cgraph_edge *e;
  bool res;

  res = update_call_notes_after_inlining (cs, node, new_edges);

  for (e = node->callees; e; e = e->next_callee)
    if (!e->inline_failed)
      res |= propagate_info_to_inlined_callees (cs, e->callee, new_edges);
    else
      update_jump_functions_after_inlining (cs, e);

  return res;
}

/* Update jump functions and call note functions on inlining the call site CS.
   CS is expected to lead to a node already cloned by
   cgraph_clone_inline_nodes.  Newly discovered indirect edges will be added to
   *NEW_EDGES, unless NEW_EDGES is NULL.  Return true iff a new edge(s) were +
   created.  */

bool
ipa_propagate_indirect_call_infos (struct cgraph_edge *cs,
				   VEC (cgraph_edge_p, heap) **new_edges)
{
  /* Do nothing if the preparation phase has not been carried out yet
     (i.e. during early inlining).  */
  if (!ipa_node_params_vector)
    return false;
  gcc_assert (ipa_edge_args_vector);

  return propagate_info_to_inlined_callees (cs, cs->callee, new_edges);
}

/* Frees all dynamically allocated structures that the argument info points
   to.  */

void
ipa_free_edge_args_substructures (struct ipa_edge_args *args)
{
  if (args->jump_functions)
    free (args->jump_functions);

  memset (args, 0, sizeof (*args));
}

/* Free all ipa_edge structures.  */

void
ipa_free_all_edge_args (void)
{
  int i;
  struct ipa_edge_args *args;

  for (i = 0;
       VEC_iterate (ipa_edge_args_t, ipa_edge_args_vector, i, args);
       i++)
    ipa_free_edge_args_substructures (args);

  VEC_free (ipa_edge_args_t, heap, ipa_edge_args_vector);
  ipa_edge_args_vector = NULL;
}

/* Frees all dynamically allocated structures that the param info points
   to.  */

void
ipa_free_node_params_substructures (struct ipa_node_params *info)
{
  if (info->params)
    free (info->params);

  while (info->param_calls)
    {
      struct ipa_param_call_note *note = info->param_calls;
      info->param_calls = note->next;
      free (note);
    }

  memset (info, 0, sizeof (*info));
}

/* Free all ipa_node_params structures.  */

void
ipa_free_all_node_params (void)
{
  int i;
  struct ipa_node_params *info;

  for (i = 0;
       VEC_iterate (ipa_node_params_t, ipa_node_params_vector, i, info);
       i++)
    ipa_free_node_params_substructures (info);

  VEC_free (ipa_node_params_t, heap, ipa_node_params_vector);
  ipa_node_params_vector = NULL;
}

/* Hook that is called by cgraph.c when an edge is removed.  */

static void
ipa_edge_removal_hook (struct cgraph_edge *cs, void *data ATTRIBUTE_UNUSED)
{
  /* During IPA-CP updating we can be called on not-yet analyze clones.  */
  if (VEC_length (ipa_edge_args_t, ipa_edge_args_vector)
      <= (unsigned)cs->uid)
    return;
  ipa_free_edge_args_substructures (IPA_EDGE_REF (cs));
}

/* Hook that is called by cgraph.c when a node is removed.  */

static void
ipa_node_removal_hook (struct cgraph_node *node, void *data ATTRIBUTE_UNUSED)
{
  ipa_free_node_params_substructures (IPA_NODE_REF (node));
}

/* Helper function to duplicate an array of size N that is at SRC and store a
   pointer to it to DST.  Nothing is done if SRC is NULL.  */

static void *
duplicate_array (void *src, size_t n)
{
  void *p;

  if (!src)
    return NULL;

  p = xcalloc (1, n);
  memcpy (p, src, n);
  return p;
}

/* Hook that is called by cgraph.c when a node is duplicated.  */

static void
ipa_edge_duplication_hook (struct cgraph_edge *src, struct cgraph_edge *dst,
			   __attribute__((unused)) void *data)
{
  struct ipa_edge_args *old_args, *new_args;
  int arg_count;

  ipa_check_create_edge_args ();

  old_args = IPA_EDGE_REF (src);
  new_args = IPA_EDGE_REF (dst);

  arg_count = ipa_get_cs_argument_count (old_args);
  ipa_set_cs_argument_count (new_args, arg_count);
  new_args->jump_functions = (struct ipa_jump_func *)
    duplicate_array (old_args->jump_functions,
		     sizeof (struct ipa_jump_func) * arg_count);
}

/* Hook that is called by cgraph.c when a node is duplicated.  */

static void
ipa_node_duplication_hook (struct cgraph_node *src, struct cgraph_node *dst,
			   __attribute__((unused)) void *data)
{
  struct ipa_node_params *old_info, *new_info;
  struct ipa_param_call_note *note;
  int param_count;

  ipa_check_create_node_params ();
  old_info = IPA_NODE_REF (src);
  new_info = IPA_NODE_REF (dst);
  param_count = ipa_get_param_count (old_info);

  ipa_set_param_count (new_info, param_count);
  new_info->params = (struct ipa_param_descriptor *)
    duplicate_array (old_info->params,
		     sizeof (struct ipa_param_descriptor) * param_count);
  new_info->ipcp_orig_node = old_info->ipcp_orig_node;
  new_info->count_scale = old_info->count_scale;

  for (note = old_info->param_calls; note; note = note->next)
    {
      struct ipa_param_call_note *nn;

      nn = (struct ipa_param_call_note *)
	xcalloc (1, sizeof (struct ipa_param_call_note));
      memcpy (nn, note, sizeof (struct ipa_param_call_note));
      nn->next = new_info->param_calls;
      new_info->param_calls = nn;
    }
}

/* Register our cgraph hooks if they are not already there.  */

void
ipa_register_cgraph_hooks (void)
{
  if (!edge_removal_hook_holder)
    edge_removal_hook_holder =
      cgraph_add_edge_removal_hook (&ipa_edge_removal_hook, NULL);
  if (!node_removal_hook_holder)
    node_removal_hook_holder =
      cgraph_add_node_removal_hook (&ipa_node_removal_hook, NULL);
  if (!edge_duplication_hook_holder)
    edge_duplication_hook_holder =
      cgraph_add_edge_duplication_hook (&ipa_edge_duplication_hook, NULL);
  if (!node_duplication_hook_holder)
    node_duplication_hook_holder =
      cgraph_add_node_duplication_hook (&ipa_node_duplication_hook, NULL);
}

/* Unregister our cgraph hooks if they are not already there.  */

static void
ipa_unregister_cgraph_hooks (void)
{
  cgraph_remove_edge_removal_hook (edge_removal_hook_holder);
  edge_removal_hook_holder = NULL;
  cgraph_remove_node_removal_hook (node_removal_hook_holder);
  node_removal_hook_holder = NULL;
  cgraph_remove_edge_duplication_hook (edge_duplication_hook_holder);
  edge_duplication_hook_holder = NULL;
  cgraph_remove_node_duplication_hook (node_duplication_hook_holder);
  node_duplication_hook_holder = NULL;
}

/* Free all ipa_node_params and all ipa_edge_args structures if they are no
   longer needed after ipa-cp.  */

void
free_all_ipa_structures_after_ipa_cp (void)
{
  if (!flag_indirect_inlining)
    {
      ipa_free_all_edge_args ();
      ipa_free_all_node_params ();
      ipa_unregister_cgraph_hooks ();
    }
}

/* Free all ipa_node_params and all ipa_edge_args structures if they are no
   longer needed after indirect inlining.  */

void
free_all_ipa_structures_after_iinln (void)
{
  ipa_free_all_edge_args ();
  ipa_free_all_node_params ();
  ipa_unregister_cgraph_hooks ();
}

/* Print ipa_tree_map data structures of all functions in the
   callgraph to F.  */

void
ipa_print_node_params (FILE * f, struct cgraph_node *node)
{
  int i, count;
  tree temp;
  struct ipa_node_params *info;

  if (!node->analyzed)
    return;
  info = IPA_NODE_REF (node);
  fprintf (f, "  function  %s Trees :: \n", cgraph_node_name (node));
  count = ipa_get_param_count (info);
  for (i = 0; i < count; i++)
    {
      temp = ipa_get_param (info, i);
      if (TREE_CODE (temp) == PARM_DECL)
	fprintf (f, "    param %d : %s", i,
		 (*lang_hooks.decl_printable_name) (temp, 2));
      if (ipa_is_param_modified (info, i))
	fprintf (f, " modified");
      if (ipa_is_param_called (info, i))
	fprintf (f, " called");
      fprintf (f, "\n");
    }
}

/* Print ipa_tree_map data structures of all functions in the
   callgraph to F.  */

void
ipa_print_all_params (FILE * f)
{
  struct cgraph_node *node;

  fprintf (f, "\nFunction parameters:\n");
  for (node = cgraph_nodes; node; node = node->next)
    ipa_print_node_params (f, node);
}<|MERGE_RESOLUTION|>--- conflicted
+++ resolved
@@ -891,11 +891,7 @@
       /* We must check range due to calls with variable number of arguments:  */
       if (dst->value.formal_id >= (unsigned) ipa_get_cs_argument_count (top))
 	{
-<<<<<<< HEAD
-	  dst->type = IPA_UNKNOWN;
-=======
 	  dst->type = IPA_JF_UNKNOWN;
->>>>>>> 81f40b79
 	  continue;
 	}
 
