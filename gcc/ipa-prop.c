/* Interprocedural analyses.
   Copyright (C) 2005-2014 Free Software Foundation, Inc.

This file is part of GCC.

GCC is free software; you can redistribute it and/or modify it under
the terms of the GNU General Public License as published by the Free
Software Foundation; either version 3, or (at your option) any later
version.

GCC is distributed in the hope that it will be useful, but WITHOUT ANY
WARRANTY; without even the implied warranty of MERCHANTABILITY or
FITNESS FOR A PARTICULAR PURPOSE.  See the GNU General Public License
for more details.

You should have received a copy of the GNU General Public License
along with GCC; see the file COPYING3.  If not see
<http://www.gnu.org/licenses/>.  */

#include "config.h"
#include "system.h"
#include "coretypes.h"
#include "tree.h"
#include "basic-block.h"
#include "tree-ssa-alias.h"
#include "internal-fn.h"
#include "gimple-fold.h"
#include "tree-eh.h"
#include "gimple-expr.h"
#include "is-a.h"
#include "gimple.h"
#include "expr.h"
#include "stor-layout.h"
#include "print-tree.h"
#include "gimplify.h"
#include "gimple-iterator.h"
#include "gimplify-me.h"
#include "gimple-walk.h"
#include "langhooks.h"
#include "target.h"
#include "ipa-prop.h"
#include "bitmap.h"
#include "gimple-ssa.h"
#include "tree-cfg.h"
#include "tree-phinodes.h"
#include "ssa-iterators.h"
#include "tree-into-ssa.h"
#include "tree-dfa.h"
#include "tree-pass.h"
#include "tree-inline.h"
#include "ipa-inline.h"
#include "flags.h"
#include "diagnostic.h"
#include "gimple-pretty-print.h"
#include "lto-streamer.h"
#include "data-streamer.h"
#include "tree-streamer.h"
#include "params.h"
#include "ipa-utils.h"
#include "stringpool.h"
#include "tree-ssanames.h"

/* Intermediate information about a parameter that is only useful during the
   run of ipa_analyze_node and is not kept afterwards.  */

struct param_analysis_info
{
  bool parm_modified, ref_modified, pt_modified;
  bitmap parm_visited_statements, pt_visited_statements;
};

/* Vector where the parameter infos are actually stored. */
vec<ipa_node_params> ipa_node_params_vector;
/* Vector of known aggregate values in cloned nodes.  */
vec<ipa_agg_replacement_value_p, va_gc> *ipa_node_agg_replacements;
/* Vector where the parameter infos are actually stored. */
vec<ipa_edge_args, va_gc> *ipa_edge_args_vector;

/* Holders of ipa cgraph hooks: */
static struct cgraph_edge_hook_list *edge_removal_hook_holder;
static struct cgraph_node_hook_list *node_removal_hook_holder;
static struct cgraph_2edge_hook_list *edge_duplication_hook_holder;
static struct cgraph_2node_hook_list *node_duplication_hook_holder;
static struct cgraph_node_hook_list *function_insertion_hook_holder;

/* Description of a reference to an IPA constant.  */
struct ipa_cst_ref_desc
{
  /* Edge that corresponds to the statement which took the reference.  */
  struct cgraph_edge *cs;
  /* Linked list of duplicates created when call graph edges are cloned.  */
  struct ipa_cst_ref_desc *next_duplicate;
  /* Number of references in IPA structures, IPA_UNDESCRIBED_USE if the value
     if out of control.  */
  int refcount;
};

/* Allocation pool for reference descriptions.  */

static alloc_pool ipa_refdesc_pool;

/* Return true if DECL_FUNCTION_SPECIFIC_OPTIMIZATION of the decl associated
   with NODE should prevent us from analyzing it for the purposes of IPA-CP.  */

static bool
ipa_func_spec_opts_forbid_analysis_p (struct cgraph_node *node)
{
  tree fs_opts = DECL_FUNCTION_SPECIFIC_OPTIMIZATION (node->decl);
  struct cl_optimization *os;

  if (!fs_opts)
    return false;
  os = TREE_OPTIMIZATION (fs_opts);
  return !os->x_optimize || !os->x_flag_ipa_cp;
}

/* Return index of the formal whose tree is PTREE in function which corresponds
   to INFO.  */

static int
ipa_get_param_decl_index_1 (vec<ipa_param_descriptor> descriptors, tree ptree)
{
  int i, count;

  count = descriptors.length ();
  for (i = 0; i < count; i++)
    if (descriptors[i].decl == ptree)
      return i;

  return -1;
}

/* Return index of the formal whose tree is PTREE in function which corresponds
   to INFO.  */

int
ipa_get_param_decl_index (struct ipa_node_params *info, tree ptree)
{
  return ipa_get_param_decl_index_1 (info->descriptors, ptree);
}

/* Populate the param_decl field in parameter DESCRIPTORS that correspond to
   NODE.  */

static void
ipa_populate_param_decls (struct cgraph_node *node,
			  vec<ipa_param_descriptor> &descriptors)
{
  tree fndecl;
  tree fnargs;
  tree parm;
  int param_num;

  fndecl = node->decl;
  gcc_assert (gimple_has_body_p (fndecl));
  fnargs = DECL_ARGUMENTS (fndecl);
  param_num = 0;
  for (parm = fnargs; parm; parm = DECL_CHAIN (parm))
    {
      descriptors[param_num].decl = parm;
      descriptors[param_num].move_cost = estimate_move_cost (TREE_TYPE (parm));
      param_num++;
    }
}

/* Return how many formal parameters FNDECL has.  */

static inline int
count_formal_params (tree fndecl)
{
  tree parm;
  int count = 0;
  gcc_assert (gimple_has_body_p (fndecl));

  for (parm = DECL_ARGUMENTS (fndecl); parm; parm = DECL_CHAIN (parm))
    count++;

  return count;
}

/* Return the declaration of Ith formal parameter of the function corresponding
   to INFO.  Note there is no setter function as this array is built just once
   using ipa_initialize_node_params. */

void
ipa_dump_param (FILE *file, struct ipa_node_params *info, int i)
{
  fprintf (file, "param #%i", i);
  if (info->descriptors[i].decl)
    {
      fprintf (file, " ");
      print_generic_expr (file, info->descriptors[i].decl, 0);
    }
}

/* Initialize the ipa_node_params structure associated with NODE 
   to hold PARAM_COUNT parameters.  */

void
ipa_alloc_node_params (struct cgraph_node *node, int param_count)
{
  struct ipa_node_params *info = IPA_NODE_REF (node);

  if (!info->descriptors.exists () && param_count)
    info->descriptors.safe_grow_cleared (param_count);
}

/* Initialize the ipa_node_params structure associated with NODE by counting
   the function parameters, creating the descriptors and populating their
   param_decls.  */

void
ipa_initialize_node_params (struct cgraph_node *node)
{
  struct ipa_node_params *info = IPA_NODE_REF (node);

  if (!info->descriptors.exists ())
    {
      ipa_alloc_node_params (node, count_formal_params (node->decl));
      ipa_populate_param_decls (node, info->descriptors);
    }
}

/* Print the jump functions associated with call graph edge CS to file F.  */

static void
ipa_print_node_jump_functions_for_edge (FILE *f, struct cgraph_edge *cs)
{
  int i, count;

  count = ipa_get_cs_argument_count (IPA_EDGE_REF (cs));
  for (i = 0; i < count; i++)
    {
      struct ipa_jump_func *jump_func;
      enum jump_func_type type;

      jump_func = ipa_get_ith_jump_func (IPA_EDGE_REF (cs), i);
      type = jump_func->type;

      fprintf (f, "       param %d: ", i);
      if (type == IPA_JF_UNKNOWN)
	fprintf (f, "UNKNOWN\n");
      else if (type == IPA_JF_KNOWN_TYPE)
	{
	  fprintf (f, "KNOWN TYPE: base  ");
	  print_generic_expr (f, jump_func->value.known_type.base_type, 0);
	  fprintf (f, ", offset "HOST_WIDE_INT_PRINT_DEC", component ",
		   jump_func->value.known_type.offset);
	  print_generic_expr (f, jump_func->value.known_type.component_type, 0);
	  fprintf (f, "\n");
	}
      else if (type == IPA_JF_CONST)
	{
	  tree val = jump_func->value.constant.value;
	  fprintf (f, "CONST: ");
	  print_generic_expr (f, val, 0);
	  if (TREE_CODE (val) == ADDR_EXPR
	      && TREE_CODE (TREE_OPERAND (val, 0)) == CONST_DECL)
	    {
	      fprintf (f, " -> ");
	      print_generic_expr (f, DECL_INITIAL (TREE_OPERAND (val, 0)),
				  0);
	    }
	  fprintf (f, "\n");
	}
      else if (type == IPA_JF_PASS_THROUGH)
	{
	  fprintf (f, "PASS THROUGH: ");
	  fprintf (f, "%d, op %s",
		   jump_func->value.pass_through.formal_id,
		   get_tree_code_name(jump_func->value.pass_through.operation));
	  if (jump_func->value.pass_through.operation != NOP_EXPR)
	    {
	      fprintf (f, " ");
	      print_generic_expr (f,
				  jump_func->value.pass_through.operand, 0);
	    }
	  if (jump_func->value.pass_through.agg_preserved)
	    fprintf (f, ", agg_preserved");
	  if (jump_func->value.pass_through.type_preserved)
	    fprintf (f, ", type_preserved");
	  fprintf (f, "\n");
	}
      else if (type == IPA_JF_ANCESTOR)
	{
	  fprintf (f, "ANCESTOR: ");
	  fprintf (f, "%d, offset "HOST_WIDE_INT_PRINT_DEC", ",
		   jump_func->value.ancestor.formal_id,
		   jump_func->value.ancestor.offset);
	  print_generic_expr (f, jump_func->value.ancestor.type, 0);
	  if (jump_func->value.ancestor.agg_preserved)
	    fprintf (f, ", agg_preserved");
	  if (jump_func->value.ancestor.type_preserved)
	    fprintf (f, ", type_preserved");
	  fprintf (f, "\n");
	}

      if (jump_func->agg.items)
	{
	  struct ipa_agg_jf_item *item;
	  int j;

	  fprintf (f, "         Aggregate passed by %s:\n",
		   jump_func->agg.by_ref ? "reference" : "value");
	  FOR_EACH_VEC_SAFE_ELT (jump_func->agg.items, j, item)
	    {
	      fprintf (f, "           offset: " HOST_WIDE_INT_PRINT_DEC ", ",
		       item->offset);
	      if (TYPE_P (item->value))
		fprintf (f, "clobber of " HOST_WIDE_INT_PRINT_DEC " bits",
			 tree_to_uhwi (TYPE_SIZE (item->value)));
	      else
		{
		  fprintf (f, "cst: ");
		  print_generic_expr (f, item->value, 0);
		}
	      fprintf (f, "\n");
	    }
	}
    }
}


/* Print the jump functions of all arguments on all call graph edges going from
   NODE to file F.  */

void
ipa_print_node_jump_functions (FILE *f, struct cgraph_node *node)
{
  struct cgraph_edge *cs;

  fprintf (f, "  Jump functions of caller  %s/%i:\n", node->name (),
	   node->order);
  for (cs = node->callees; cs; cs = cs->next_callee)
    {
      if (!ipa_edge_args_info_available_for_edge_p (cs))
	continue;

      fprintf (f, "    callsite  %s/%i -> %s/%i : \n",
	       xstrdup (node->name ()), node->order,
	       xstrdup (cs->callee->name ()),
	       cs->callee->order);
      ipa_print_node_jump_functions_for_edge (f, cs);
    }

  for (cs = node->indirect_calls; cs; cs = cs->next_callee)
    {
      struct cgraph_indirect_call_info *ii;
      if (!ipa_edge_args_info_available_for_edge_p (cs))
	continue;

      ii = cs->indirect_info;
      if (ii->agg_contents)
	fprintf (f, "    indirect %s callsite, calling param %i, "
		 "offset " HOST_WIDE_INT_PRINT_DEC ", %s",
		 ii->member_ptr ? "member ptr" : "aggregate",
		 ii->param_index, ii->offset,
		 ii->by_ref ? "by reference" : "by_value");
      else
	fprintf (f, "    indirect %s callsite, calling param %i, "
		 "offset " HOST_WIDE_INT_PRINT_DEC,
		 ii->polymorphic ? "polymorphic" : "simple", ii->param_index,
		 ii->offset);

      if (cs->call_stmt)
	{
	  fprintf (f, ", for stmt ");
	  print_gimple_stmt (f, cs->call_stmt, 0, TDF_SLIM);
	}
      else
	fprintf (f, "\n");
      ipa_print_node_jump_functions_for_edge (f, cs);
    }
}

/* Print ipa_jump_func data structures of all nodes in the call graph to F.  */

void
ipa_print_all_jump_functions (FILE *f)
{
  struct cgraph_node *node;

  fprintf (f, "\nJump functions:\n");
  FOR_EACH_FUNCTION (node)
    {
      ipa_print_node_jump_functions (f, node);
    }
}

/* Set JFUNC to be a known type jump function.  */

static void
ipa_set_jf_known_type (struct ipa_jump_func *jfunc, HOST_WIDE_INT offset,
		       tree base_type, tree component_type)
{
  gcc_assert (TREE_CODE (component_type) == RECORD_TYPE
	      && TYPE_BINFO (component_type));
  if (!flag_devirtualize)
    return;
  gcc_assert (BINFO_VTABLE (TYPE_BINFO (component_type)));
  jfunc->type = IPA_JF_KNOWN_TYPE;
  jfunc->value.known_type.offset = offset,
  jfunc->value.known_type.base_type = base_type;
  jfunc->value.known_type.component_type = component_type;
  gcc_assert (component_type);
}

/* Set JFUNC to be a copy of another jmp (to be used by jump function
   combination code).  The two functions will share their rdesc.  */

static void
ipa_set_jf_cst_copy (struct ipa_jump_func *dst,
		     struct ipa_jump_func *src)

{
  gcc_checking_assert (src->type == IPA_JF_CONST);
  dst->type = IPA_JF_CONST;
  dst->value.constant = src->value.constant;
}

/* Set JFUNC to be a constant jmp function.  */

static void
ipa_set_jf_constant (struct ipa_jump_func *jfunc, tree constant,
		     struct cgraph_edge *cs)
{
  constant = unshare_expr (constant);
  if (constant && EXPR_P (constant))
    SET_EXPR_LOCATION (constant, UNKNOWN_LOCATION);
  jfunc->type = IPA_JF_CONST;
  jfunc->value.constant.value = unshare_expr_without_location (constant);

  if (TREE_CODE (constant) == ADDR_EXPR
      && TREE_CODE (TREE_OPERAND (constant, 0)) == FUNCTION_DECL)
    {
      struct ipa_cst_ref_desc *rdesc;
      if (!ipa_refdesc_pool)
	ipa_refdesc_pool = create_alloc_pool ("IPA-PROP ref descriptions",
					sizeof (struct ipa_cst_ref_desc), 32);

      rdesc = (struct ipa_cst_ref_desc *) pool_alloc (ipa_refdesc_pool);
      rdesc->cs = cs;
      rdesc->next_duplicate = NULL;
      rdesc->refcount = 1;
      jfunc->value.constant.rdesc = rdesc;
    }
  else
    jfunc->value.constant.rdesc = NULL;
}

/* Set JFUNC to be a simple pass-through jump function.  */
static void
ipa_set_jf_simple_pass_through (struct ipa_jump_func *jfunc, int formal_id,
				bool agg_preserved, bool type_preserved)
{
  jfunc->type = IPA_JF_PASS_THROUGH;
  jfunc->value.pass_through.operand = NULL_TREE;
  jfunc->value.pass_through.formal_id = formal_id;
  jfunc->value.pass_through.operation = NOP_EXPR;
  jfunc->value.pass_through.agg_preserved = agg_preserved;
  jfunc->value.pass_through.type_preserved = type_preserved;
}

/* Set JFUNC to be an arithmetic pass through jump function.  */

static void
ipa_set_jf_arith_pass_through (struct ipa_jump_func *jfunc, int formal_id,
			       tree operand, enum tree_code operation)
{
  jfunc->type = IPA_JF_PASS_THROUGH;
  jfunc->value.pass_through.operand = unshare_expr_without_location (operand);
  jfunc->value.pass_through.formal_id = formal_id;
  jfunc->value.pass_through.operation = operation;
  jfunc->value.pass_through.agg_preserved = false;
  jfunc->value.pass_through.type_preserved = false;
}

/* Set JFUNC to be an ancestor jump function.  */

static void
ipa_set_ancestor_jf (struct ipa_jump_func *jfunc, HOST_WIDE_INT offset,
		     tree type, int formal_id, bool agg_preserved,
		     bool type_preserved)
{
  if (!flag_devirtualize)
    type_preserved = false;
  gcc_assert (!type_preserved
	      || (TREE_CODE (type) == RECORD_TYPE
		  && TYPE_BINFO (type)
		  && BINFO_VTABLE (TYPE_BINFO (type))));
  jfunc->type = IPA_JF_ANCESTOR;
  jfunc->value.ancestor.formal_id = formal_id;
  jfunc->value.ancestor.offset = offset;
  jfunc->value.ancestor.type = type_preserved ? type : NULL;
  jfunc->value.ancestor.agg_preserved = agg_preserved;
  jfunc->value.ancestor.type_preserved = type_preserved;
}

/* Extract the acual BINFO being described by JFUNC which must be a known type
   jump function.  */

tree
ipa_binfo_from_known_type_jfunc (struct ipa_jump_func *jfunc)
{
  tree base_binfo = TYPE_BINFO (jfunc->value.known_type.base_type);
  if (!base_binfo)
    return NULL_TREE;
  return get_binfo_at_offset (base_binfo,
			      jfunc->value.known_type.offset,
			      jfunc->value.known_type.component_type);
}

/* Structure to be passed in between detect_type_change and
   check_stmt_for_type_change.  */

struct type_change_info
{
  /* Offset into the object where there is the virtual method pointer we are
     looking for.  */
  HOST_WIDE_INT offset;
  /* The declaration or SSA_NAME pointer of the base that we are checking for
     type change.  */
  tree object;
  /* If we actually can tell the type that the object has changed to, it is
     stored in this field.  Otherwise it remains NULL_TREE.  */
  tree known_current_type;
  /* Set to true if dynamic type change has been detected.  */
  bool type_maybe_changed;
  /* Set to true if multiple types have been encountered.  known_current_type
     must be disregarded in that case.  */
  bool multiple_types_encountered;
};

/* Return true if STMT can modify a virtual method table pointer.

   This function makes special assumptions about both constructors and
   destructors which are all the functions that are allowed to alter the VMT
   pointers.  It assumes that destructors begin with assignment into all VMT
   pointers and that constructors essentially look in the following way:

   1) The very first thing they do is that they call constructors of ancestor
   sub-objects that have them.

   2) Then VMT pointers of this and all its ancestors is set to new values
   corresponding to the type corresponding to the constructor.

   3) Only afterwards, other stuff such as constructor of member sub-objects
   and the code written by the user is run.  Only this may include calling
   virtual functions, directly or indirectly.

   There is no way to call a constructor of an ancestor sub-object in any
   other way.

   This means that we do not have to care whether constructors get the correct
   type information because they will always change it (in fact, if we define
   the type to be given by the VMT pointer, it is undefined).

   The most important fact to derive from the above is that if, for some
   statement in the section 3, we try to detect whether the dynamic type has
   changed, we can safely ignore all calls as we examine the function body
   backwards until we reach statements in section 2 because these calls cannot
   be ancestor constructors or destructors (if the input is not bogus) and so
   do not change the dynamic type (this holds true only for automatically
   allocated objects but at the moment we devirtualize only these).  We then
   must detect that statements in section 2 change the dynamic type and can try
   to derive the new type.  That is enough and we can stop, we will never see
   the calls into constructors of sub-objects in this code.  Therefore we can
   safely ignore all call statements that we traverse.
  */

static bool
stmt_may_be_vtbl_ptr_store (gimple stmt)
{
  if (is_gimple_call (stmt))
    return false;
  else if (gimple_clobber_p (stmt))
    return false;
  else if (is_gimple_assign (stmt))
    {
      tree lhs = gimple_assign_lhs (stmt);

      if (!AGGREGATE_TYPE_P (TREE_TYPE (lhs)))
	{
	  if (flag_strict_aliasing
	      && !POINTER_TYPE_P (TREE_TYPE (lhs)))
	    return false;

	  if (TREE_CODE (lhs) == COMPONENT_REF
	      && !DECL_VIRTUAL_P (TREE_OPERAND (lhs, 1)))
	    return false;
	  /* In the future we might want to use get_base_ref_and_offset to find
	     if there is a field corresponding to the offset and if so, proceed
	     almost like if it was a component ref.  */
	}
    }
  return true;
}

/* If STMT can be proved to be an assignment to the virtual method table
   pointer of ANALYZED_OBJ and the type associated with the new table
   identified, return the type.  Otherwise return NULL_TREE.  */

static tree
extr_type_from_vtbl_ptr_store (gimple stmt, struct type_change_info *tci)
{
  HOST_WIDE_INT offset, size, max_size;
  tree lhs, rhs, base, binfo;
  bool reverse;

  if (!gimple_assign_single_p (stmt))
    return NULL_TREE;

  lhs = gimple_assign_lhs (stmt);
  rhs = gimple_assign_rhs1 (stmt);
  if (TREE_CODE (lhs) != COMPONENT_REF
      || !DECL_VIRTUAL_P (TREE_OPERAND (lhs, 1)))
    return NULL_TREE;

  base = get_ref_base_and_extent (lhs, &offset, &size, &max_size, &reverse);
  if (offset != tci->offset
      || size != POINTER_SIZE
      || max_size != POINTER_SIZE)
    return NULL_TREE;
  if (TREE_CODE (base) == MEM_REF)
    {
      if (TREE_CODE (tci->object) != MEM_REF
	  || TREE_OPERAND (tci->object, 0) != TREE_OPERAND (base, 0)
	  || !tree_int_cst_equal (TREE_OPERAND (tci->object, 1),
				  TREE_OPERAND (base, 1)))
	return NULL_TREE;
    }
  else if (tci->object != base)
    return NULL_TREE;

  binfo = vtable_pointer_value_to_binfo (rhs);

  /* FIXME: vtable_pointer_value_to_binfo may return BINFO of a
     base of outer type.  In this case we would need to either
     work on binfos or translate it back to outer type and offset.
     KNOWN_TYPE jump functions are not ready for that, yet.  */
  if (!binfo || TYPE_BINFO (BINFO_TYPE (binfo)) != binfo)
   return NULL;

  return BINFO_TYPE (binfo);
}

/* Callback of walk_aliased_vdefs and a helper function for
   detect_type_change to check whether a particular statement may modify
   the virtual table pointer, and if possible also determine the new type of
   the (sub-)object.  It stores its result into DATA, which points to a
   type_change_info structure.  */

static bool
check_stmt_for_type_change (ao_ref *ao ATTRIBUTE_UNUSED, tree vdef, void *data)
{
  gimple stmt = SSA_NAME_DEF_STMT (vdef);
  struct type_change_info *tci = (struct type_change_info *) data;

  if (stmt_may_be_vtbl_ptr_store (stmt))
    {
      tree type;
      type = extr_type_from_vtbl_ptr_store (stmt, tci);
      if (tci->type_maybe_changed
	  && type != tci->known_current_type)
	tci->multiple_types_encountered = true;
      tci->known_current_type = type;
      tci->type_maybe_changed = true;
      return true;
    }
  else
    return false;
}



/* Detect whether the dynamic type of ARG of COMP_TYPE has changed (before
   callsite CALL) by looking for assignments to its virtual table pointer.  If
   it is, return true and fill in the jump function JFUNC with relevant type
   information or set it to unknown.  ARG is the object itself (not a pointer
   to it, unless dereferenced).  BASE is the base of the memory access as
   returned by get_ref_base_and_extent, as is the offset.  */

static bool
detect_type_change (tree arg, tree base, tree comp_type, gimple call,
		    struct ipa_jump_func *jfunc, HOST_WIDE_INT offset)
{
  struct type_change_info tci;
  ao_ref ao;

  gcc_checking_assert (DECL_P (arg)
		       || TREE_CODE (arg) == MEM_REF
		       || handled_component_p (arg));
  /* Const calls cannot call virtual methods through VMT and so type changes do
     not matter.  */
  if (!flag_devirtualize || !gimple_vuse (call)
      /* Be sure expected_type is polymorphic.  */
      || !comp_type
      || TREE_CODE (comp_type) != RECORD_TYPE
      || !TYPE_BINFO (comp_type)
      || !BINFO_VTABLE (TYPE_BINFO (comp_type)))
    return true;

  /* C++ methods are not allowed to change THIS pointer unless they
     are constructors or destructors.  */
  if (TREE_CODE	(base) == MEM_REF
      && TREE_CODE (TREE_OPERAND (base, 0)) == SSA_NAME
      && SSA_NAME_IS_DEFAULT_DEF (TREE_OPERAND (base, 0))
      && TREE_CODE (SSA_NAME_VAR (TREE_OPERAND (base, 0))) == PARM_DECL
      && TREE_CODE (TREE_TYPE (current_function_decl)) == METHOD_TYPE
      && !DECL_CXX_CONSTRUCTOR_P (current_function_decl)
      && !DECL_CXX_DESTRUCTOR_P (current_function_decl)
      && (SSA_NAME_VAR (TREE_OPERAND (base, 0))
	  == DECL_ARGUMENTS (current_function_decl)))
    return false;

  ao_ref_init (&ao, arg);
  ao.base = base;
  ao.offset = offset;
  ao.size = POINTER_SIZE;
  ao.max_size = ao.size;

  tci.offset = offset;
  tci.object = get_base_address (arg);
  tci.known_current_type = NULL_TREE;
  tci.type_maybe_changed = false;
  tci.multiple_types_encountered = false;

  walk_aliased_vdefs (&ao, gimple_vuse (call), check_stmt_for_type_change,
		      &tci, NULL);
  if (!tci.type_maybe_changed)
    return false;

  if (!tci.known_current_type
      || tci.multiple_types_encountered
      || offset != 0)
    jfunc->type = IPA_JF_UNKNOWN;
  else
    ipa_set_jf_known_type (jfunc, 0, tci.known_current_type, comp_type);

  return true;
}

/* Like detect_type_change but ARG is supposed to be a non-dereferenced pointer
   SSA name (its dereference will become the base and the offset is assumed to
   be zero).  */

static bool
detect_type_change_ssa (tree arg, tree comp_type,
			gimple call, struct ipa_jump_func *jfunc)
{
  gcc_checking_assert (TREE_CODE (arg) == SSA_NAME);
  if (!flag_devirtualize
      || !POINTER_TYPE_P (TREE_TYPE (arg)))
    return false;

  arg = build2 (MEM_REF, ptr_type_node, arg,
		build_int_cst (ptr_type_node, 0));

  return detect_type_change (arg, arg, comp_type, call, jfunc, 0);
}

/* Callback of walk_aliased_vdefs.  Flags that it has been invoked to the
   boolean variable pointed to by DATA.  */

static bool
mark_modified (ao_ref *ao ATTRIBUTE_UNUSED, tree vdef ATTRIBUTE_UNUSED,
		     void *data)
{
  bool *b = (bool *) data;
  *b = true;
  return true;
}

/* Return true if a load from a formal parameter PARM_LOAD is known to retrieve
   a value known not to be modified in this function before reaching the
   statement STMT.  PARM_AINFO is a pointer to a structure containing temporary
   information about the parameter.  */

static bool
parm_preserved_before_stmt_p (struct param_analysis_info *parm_ainfo,
			       gimple stmt, tree parm_load)
{
  bool modified = false;
  bitmap *visited_stmts;
  ao_ref refd;

  if (parm_ainfo && parm_ainfo->parm_modified)
    return false;

  gcc_checking_assert (gimple_vuse (stmt) != NULL_TREE);
  ao_ref_init (&refd, parm_load);
  /* We can cache visited statements only when parm_ainfo is available and when
     we are looking at a naked load of the whole parameter.  */
  if (!parm_ainfo || TREE_CODE (parm_load) != PARM_DECL)
    visited_stmts = NULL;
  else
    visited_stmts = &parm_ainfo->parm_visited_statements;
  walk_aliased_vdefs (&refd, gimple_vuse (stmt), mark_modified, &modified,
		      visited_stmts);
  if (parm_ainfo && modified)
    parm_ainfo->parm_modified = true;
  return !modified;
}

/* If STMT is an assignment that loads a value from an parameter declaration,
   return the index of the parameter in ipa_node_params which has not been
   modified.  Otherwise return -1.  */

static int
load_from_unmodified_param (vec<ipa_param_descriptor> descriptors,
			    struct param_analysis_info *parms_ainfo,
			    gimple stmt)
{
  int index;
  tree op1;

  if (!gimple_assign_single_p (stmt))
    return -1;

  op1 = gimple_assign_rhs1 (stmt);
  if (TREE_CODE (op1) != PARM_DECL)
    return -1;

  index = ipa_get_param_decl_index_1 (descriptors, op1);
  if (index < 0
      || !parm_preserved_before_stmt_p (parms_ainfo ? &parms_ainfo[index]
					: NULL, stmt, op1))
    return -1;

  return index;
}

/* Return true if memory reference REF loads data that are known to be
   unmodified in this function before reaching statement STMT.  PARM_AINFO, if
   non-NULL, is a pointer to a structure containing temporary information about
   PARM.  */

static bool
parm_ref_data_preserved_p (struct param_analysis_info *parm_ainfo,
			      gimple stmt, tree ref)
{
  bool modified = false;
  ao_ref refd;

  gcc_checking_assert (gimple_vuse (stmt));
  if (parm_ainfo && parm_ainfo->ref_modified)
    return false;

  ao_ref_init (&refd, ref);
  walk_aliased_vdefs (&refd, gimple_vuse (stmt), mark_modified, &modified,
		      NULL);
  if (parm_ainfo && modified)
    parm_ainfo->ref_modified = true;
  return !modified;
}

/* Return true if the data pointed to by PARM is known to be unmodified in this
   function before reaching call statement CALL into which it is passed.
   PARM_AINFO is a pointer to a structure containing temporary information
   about PARM.  */

static bool
parm_ref_data_pass_through_p (struct param_analysis_info *parm_ainfo,
			       gimple call, tree parm)
{
  bool modified = false;
  ao_ref refd;

  /* It's unnecessary to calculate anything about memory contnets for a const
     function because it is not goin to use it.  But do not cache the result
     either.  Also, no such calculations for non-pointers.  */
  if (!gimple_vuse (call)
      || !POINTER_TYPE_P (TREE_TYPE (parm)))
    return false;

  if (parm_ainfo->pt_modified)
    return false;

  ao_ref_init_from_ptr_and_size (&refd, parm, NULL_TREE);
  walk_aliased_vdefs (&refd, gimple_vuse (call), mark_modified, &modified,
		      parm_ainfo ? &parm_ainfo->pt_visited_statements : NULL);
  if (modified)
    parm_ainfo->pt_modified = true;
  return !modified;
}

/* Return true if we can prove that OP is a memory reference loading unmodified
   data from an aggregate passed as a parameter and if the aggregate is passed
   by reference, that the alias type of the load corresponds to the type of the
   formal parameter (so that we can rely on this type for TBAA in callers).
   INFO and PARMS_AINFO describe parameters of the current function (but the
   latter can be NULL), STMT is the load statement.  If function returns true,
   *INDEX_P, *OFFSET_P and *BY_REF is filled with the parameter index, offset
   within the aggregate and whether it is a load from a value passed by
   reference respectively.  */

static bool
ipa_load_from_parm_agg_1 (vec<ipa_param_descriptor> descriptors,
			  struct param_analysis_info *parms_ainfo, gimple stmt,
			  tree op, int *index_p, HOST_WIDE_INT *offset_p,
			  HOST_WIDE_INT *size_p, bool *by_ref_p)
{
  int index;
  HOST_WIDE_INT size, max_size;
  bool reverse;
  tree base
    = get_ref_base_and_extent (op, offset_p, &size, &max_size, &reverse);

  if (max_size == -1 || max_size != size || *offset_p < 0)
    return false;

  if (DECL_P (base))
    {
      int index = ipa_get_param_decl_index_1 (descriptors, base);
      if (index >= 0
	  && parm_preserved_before_stmt_p (parms_ainfo ? &parms_ainfo[index]
					   : NULL, stmt, op))
	{
	  *index_p = index;
	  *by_ref_p = false;
	  if (size_p)
	    *size_p = size;
	  return true;
	}
      return false;
    }

  if (TREE_CODE (base) != MEM_REF
	   || TREE_CODE (TREE_OPERAND (base, 0)) != SSA_NAME
	   || !integer_zerop (TREE_OPERAND (base, 1)))
    return false;

  if (SSA_NAME_IS_DEFAULT_DEF (TREE_OPERAND (base, 0)))
    {
      tree parm = SSA_NAME_VAR (TREE_OPERAND (base, 0));
      index = ipa_get_param_decl_index_1 (descriptors, parm);
    }
  else
    {
      /* This branch catches situations where a pointer parameter is not a
	 gimple register, for example:

	 void hip7(S*) (struct S * p)
	 {
	 void (*<T2e4>) (struct S *) D.1867;
	 struct S * p.1;

	 <bb 2>:
	 p.1_1 = p;
	 D.1867_2 = p.1_1->f;
	 D.1867_2 ();
	 gdp = &p;
      */

      gimple def = SSA_NAME_DEF_STMT (TREE_OPERAND (base, 0));
      index = load_from_unmodified_param (descriptors, parms_ainfo, def);
    }

  if (index >= 0
      && parm_ref_data_preserved_p (parms_ainfo ? &parms_ainfo[index] : NULL,
				    stmt, op))
    {
      *index_p = index;
      *by_ref_p = true;
      if (size_p)
	*size_p = size;
      return true;
    }
  return false;
}

/* Just like the previous function, just without the param_analysis_info
   pointer, for users outside of this file.  */

bool
ipa_load_from_parm_agg (struct ipa_node_params *info, gimple stmt,
			tree op, int *index_p, HOST_WIDE_INT *offset_p,
			bool *by_ref_p)
{
  return ipa_load_from_parm_agg_1 (info->descriptors, NULL, stmt, op, index_p,
				   offset_p, NULL, by_ref_p);
}

/* Given that an actual argument is an SSA_NAME (given in NAME) and is a result
   of an assignment statement STMT, try to determine whether we are actually
   handling any of the following cases and construct an appropriate jump
   function into JFUNC if so:

   1) The passed value is loaded from a formal parameter which is not a gimple
   register (most probably because it is addressable, the value has to be
   scalar) and we can guarantee the value has not changed.  This case can
   therefore be described by a simple pass-through jump function.  For example:

      foo (int a)
      {
        int a.0;

        a.0_2 = a;
        bar (a.0_2);

   2) The passed value can be described by a simple arithmetic pass-through
   jump function. E.g.

      foo (int a)
      {
        int D.2064;

        D.2064_4 = a.1(D) + 4;
        bar (D.2064_4);

   This case can also occur in combination of the previous one, e.g.:

      foo (int a, int z)
      {
        int a.0;
        int D.2064;

	a.0_3 = a;
	D.2064_4 = a.0_3 + 4;
	foo (D.2064_4);

   3) The passed value is an address of an object within another one (which
   also passed by reference).  Such situations are described by an ancestor
   jump function and describe situations such as:

     B::foo() (struct B * const this)
     {
       struct A * D.1845;

       D.1845_2 = &this_1(D)->D.1748;
       A::bar (D.1845_2);

   INFO is the structure describing individual parameters access different
   stages of IPA optimizations.  PARMS_AINFO contains the information that is
   only needed for intraprocedural analysis.  */

static void
compute_complex_assign_jump_func (struct ipa_node_params *info,
				  struct param_analysis_info *parms_ainfo,
				  struct ipa_jump_func *jfunc,
				  gimple call, gimple stmt, tree name,
				  tree param_type)
{
  HOST_WIDE_INT offset, size, max_size;
  tree op1, tc_ssa, base, ssa;
  bool reverse;
  int index;

  op1 = gimple_assign_rhs1 (stmt);

  if (TREE_CODE (op1) == SSA_NAME)
    {
      if (SSA_NAME_IS_DEFAULT_DEF (op1))
	index = ipa_get_param_decl_index (info, SSA_NAME_VAR (op1));
      else
	index = load_from_unmodified_param (info->descriptors, parms_ainfo,
					    SSA_NAME_DEF_STMT (op1));
      tc_ssa = op1;
    }
  else
    {
      index = load_from_unmodified_param (info->descriptors, parms_ainfo, stmt);
      tc_ssa = gimple_assign_lhs (stmt);
    }

  if (index >= 0)
    {
      tree op2 = gimple_assign_rhs2 (stmt);

      if (op2)
	{
	  if (!is_gimple_ip_invariant (op2)
	      || (TREE_CODE_CLASS (gimple_expr_code (stmt)) != tcc_comparison
		  && !useless_type_conversion_p (TREE_TYPE (name),
						 TREE_TYPE (op1))))
	    return;

	  ipa_set_jf_arith_pass_through (jfunc, index, op2,
					 gimple_assign_rhs_code (stmt));
	}
      else if (gimple_assign_single_p (stmt))
	{
	  bool agg_p = parm_ref_data_pass_through_p (&parms_ainfo[index],
						     call, tc_ssa);
	  bool type_p = false;

	  if (param_type && POINTER_TYPE_P (param_type))
	    type_p = !detect_type_change_ssa (tc_ssa, TREE_TYPE (param_type),
					      call, jfunc);
	  if (type_p || jfunc->type == IPA_JF_UNKNOWN)
	    ipa_set_jf_simple_pass_through (jfunc, index, agg_p, type_p);
	}
      return;
    }

  if (TREE_CODE (op1) != ADDR_EXPR)
    return;
  op1 = TREE_OPERAND (op1, 0);
  if (TREE_CODE (TREE_TYPE (op1)) != RECORD_TYPE)
    return;
  base = get_ref_base_and_extent (op1, &offset, &size, &max_size, &reverse);
  if (TREE_CODE (base) != MEM_REF
      /* If this is a varying address, punt.  */
      || max_size == -1
      || max_size != size)
    return;
  offset += mem_ref_offset (base).low * BITS_PER_UNIT;
  ssa = TREE_OPERAND (base, 0);
  if (TREE_CODE (ssa) != SSA_NAME
      || !SSA_NAME_IS_DEFAULT_DEF (ssa)
      || offset < 0)
    return;

  /* Dynamic types are changed in constructors and destructors.  */
  index = ipa_get_param_decl_index (info, SSA_NAME_VAR (ssa));
  if (index >= 0 && param_type && POINTER_TYPE_P (param_type))
    {
      bool type_p = !detect_type_change (op1, base, TREE_TYPE (param_type),
					 call, jfunc, offset);
      if (type_p || jfunc->type == IPA_JF_UNKNOWN)
	ipa_set_ancestor_jf (jfunc, offset,
			     type_p ? TREE_TYPE (param_type) : NULL, index,
			     parm_ref_data_pass_through_p (&parms_ainfo[index],
							   call, ssa), type_p);
    }
}

/* Extract the base, offset and MEM_REF expression from a statement ASSIGN if
   it looks like:

   iftmp.1_3 = &obj_2(D)->D.1762;

   The base of the MEM_REF must be a default definition SSA NAME of a
   parameter.  Return NULL_TREE if it looks otherwise.  If case of success, the
   whole MEM_REF expression is returned and the offset calculated from any
   handled components and the MEM_REF itself is stored into *OFFSET.  The whole
   RHS stripped off the ADDR_EXPR is stored into *OBJ_P.  */

static tree
get_ancestor_addr_info (gimple assign, tree *obj_p, HOST_WIDE_INT *offset)
{
  HOST_WIDE_INT size, max_size;
  tree expr, parm, obj;
  bool reverse;

  if (!gimple_assign_single_p (assign))
    return NULL_TREE;
  expr = gimple_assign_rhs1 (assign);

  if (TREE_CODE (expr) != ADDR_EXPR)
    return NULL_TREE;
  expr = TREE_OPERAND (expr, 0);
  obj = expr;
  expr = get_ref_base_and_extent (expr, offset, &size, &max_size, &reverse);

  if (TREE_CODE (expr) != MEM_REF
      /* If this is a varying address, punt.  */
      || max_size == -1
      || max_size != size
      || *offset < 0)
    return NULL_TREE;
  parm = TREE_OPERAND (expr, 0);
  if (TREE_CODE (parm) != SSA_NAME
      || !SSA_NAME_IS_DEFAULT_DEF (parm)
      || TREE_CODE (SSA_NAME_VAR (parm)) != PARM_DECL)
    return NULL_TREE;

  *offset += mem_ref_offset (expr).low * BITS_PER_UNIT;
  *obj_p = obj;
  return expr;
}


/* Given that an actual argument is an SSA_NAME that is a result of a phi
   statement PHI, try to find out whether NAME is in fact a
   multiple-inheritance typecast from a descendant into an ancestor of a formal
   parameter and thus can be described by an ancestor jump function and if so,
   write the appropriate function into JFUNC.

   Essentially we want to match the following pattern:

     if (obj_2(D) != 0B)
       goto <bb 3>;
     else
       goto <bb 4>;

   <bb 3>:
     iftmp.1_3 = &obj_2(D)->D.1762;

   <bb 4>:
     # iftmp.1_1 = PHI <iftmp.1_3(3), 0B(2)>
     D.1879_6 = middleman_1 (iftmp.1_1, i_5(D));
     return D.1879_6;  */

static void
compute_complex_ancestor_jump_func (struct ipa_node_params *info,
				    struct param_analysis_info *parms_ainfo,
				    struct ipa_jump_func *jfunc,
				    gimple call, gimple phi, tree param_type)
{
  HOST_WIDE_INT offset;
  gimple assign, cond;
  basic_block phi_bb, assign_bb, cond_bb;
  tree tmp, parm, expr, obj;
  int index, i;

  if (gimple_phi_num_args (phi) != 2)
    return;

  if (integer_zerop (PHI_ARG_DEF (phi, 1)))
    tmp = PHI_ARG_DEF (phi, 0);
  else if (integer_zerop (PHI_ARG_DEF (phi, 0)))
    tmp = PHI_ARG_DEF (phi, 1);
  else
    return;
  if (TREE_CODE (tmp) != SSA_NAME
      || SSA_NAME_IS_DEFAULT_DEF (tmp)
      || !POINTER_TYPE_P (TREE_TYPE (tmp))
      || TREE_CODE (TREE_TYPE (TREE_TYPE (tmp))) != RECORD_TYPE)
    return;

  assign = SSA_NAME_DEF_STMT (tmp);
  assign_bb = gimple_bb (assign);
  if (!single_pred_p (assign_bb))
    return;
  expr = get_ancestor_addr_info (assign, &obj, &offset);
  if (!expr)
    return;
  parm = TREE_OPERAND (expr, 0);
  index = ipa_get_param_decl_index (info, SSA_NAME_VAR (parm));
  if (index < 0)
    return;

  cond_bb = single_pred (assign_bb);
  cond = last_stmt (cond_bb);
  if (!cond
      || gimple_code (cond) != GIMPLE_COND
      || gimple_cond_code (cond) != NE_EXPR
      || gimple_cond_lhs (cond) != parm
      || !integer_zerop (gimple_cond_rhs (cond)))
    return;

  phi_bb = gimple_bb (phi);
  for (i = 0; i < 2; i++)
    {
      basic_block pred = EDGE_PRED (phi_bb, i)->src;
      if (pred != assign_bb && pred != cond_bb)
	return;
    }

  bool type_p = false;
  if (param_type && POINTER_TYPE_P (param_type))
    type_p = !detect_type_change (obj, expr, TREE_TYPE (param_type),
				  call, jfunc, offset);
  if (type_p || jfunc->type == IPA_JF_UNKNOWN)
    ipa_set_ancestor_jf (jfunc, offset, type_p ? TREE_TYPE (param_type) : NULL, index,
			 parm_ref_data_pass_through_p (&parms_ainfo[index],
						       call, parm), type_p);
}

/* Given OP which is passed as an actual argument to a called function,
   determine if it is possible to construct a KNOWN_TYPE jump function for it
   and if so, create one and store it to JFUNC.
   EXPECTED_TYPE represents a type the argument should be in  */

static void
compute_known_type_jump_func (tree op, struct ipa_jump_func *jfunc,
			      gimple call, tree expected_type)
{
  HOST_WIDE_INT offset, size, max_size;
  bool reverse;
  tree base;

  if (!flag_devirtualize
      || TREE_CODE (op) != ADDR_EXPR
      || TREE_CODE (TREE_TYPE (TREE_TYPE (op))) != RECORD_TYPE
      /* Be sure expected_type is polymorphic.  */
      || !expected_type
      || TREE_CODE (expected_type) != RECORD_TYPE
      || !TYPE_BINFO (expected_type)
      || !BINFO_VTABLE (TYPE_BINFO (expected_type)))
    return;

  op = TREE_OPERAND (op, 0);
  base = get_ref_base_and_extent (op, &offset, &size, &max_size, &reverse);
  if (!DECL_P (base)
      || max_size == -1
      || max_size != size
      || TREE_CODE (TREE_TYPE (base)) != RECORD_TYPE
      || is_global_var (base))
    return;

  if (detect_type_change (op, base, expected_type, call, jfunc, offset))
    return;

  ipa_set_jf_known_type (jfunc, offset, TREE_TYPE (base),
			 expected_type);
}

/* Inspect the given TYPE and return true iff it has the same structure (the
   same number of fields of the same types) as a C++ member pointer.  If
   METHOD_PTR and DELTA are non-NULL, store the trees representing the
   corresponding fields there.  */

static bool
type_like_member_ptr_p (tree type, tree *method_ptr, tree *delta)
{
  tree fld;

  if (TREE_CODE (type) != RECORD_TYPE)
    return false;

  fld = TYPE_FIELDS (type);
  if (!fld || !POINTER_TYPE_P (TREE_TYPE (fld))
      || TREE_CODE (TREE_TYPE (TREE_TYPE (fld))) != METHOD_TYPE
      || !tree_fits_uhwi_p (DECL_FIELD_OFFSET (fld)))
    return false;

  if (method_ptr)
    *method_ptr = fld;

  fld = DECL_CHAIN (fld);
  if (!fld || INTEGRAL_TYPE_P (fld)
      || !tree_fits_uhwi_p (DECL_FIELD_OFFSET (fld)))
    return false;
  if (delta)
    *delta = fld;

  if (DECL_CHAIN (fld))
    return false;

  return true;
}

/* If RHS is an SSA_NAME and it is defined by a simple copy assign statement,
   return the rhs of its defining statement.  Otherwise return RHS as it
   is.  */

static inline tree
get_ssa_def_if_simple_copy (tree rhs)
{
  while (TREE_CODE (rhs) == SSA_NAME && !SSA_NAME_IS_DEFAULT_DEF (rhs))
    {
      gimple def_stmt = SSA_NAME_DEF_STMT (rhs);

      if (gimple_assign_single_p (def_stmt))
	rhs = gimple_assign_rhs1 (def_stmt);
      else
	break;
    }
  return rhs;
}

/* Simple linked list, describing known contents of an aggregate beforere
   call.  */

struct ipa_known_agg_contents_list
{
  /* Offset and size of the described part of the aggregate.  */
  HOST_WIDE_INT offset, size;
  /* Known constant value or NULL if the contents is known to be unknown.  */
  tree constant;
  /* Pointer to the next structure in the list.  */
  struct ipa_known_agg_contents_list *next;
};

/* Traverse statements from CALL backwards, scanning whether an aggregate given
   in ARG is filled in with constant values.  ARG can either be an aggregate
   expression or a pointer to an aggregate.  ARG_TYPE is the type of the aggregate.
   JFUNC is the jump function into which the constants are subsequently stored.  */

static void
determine_known_aggregate_parts (gimple call, tree arg, tree arg_type,
				 struct ipa_jump_func *jfunc)
{
  struct ipa_known_agg_contents_list *list = NULL;
  int item_count = 0, const_count = 0;
  HOST_WIDE_INT arg_offset, arg_size;
  gimple_stmt_iterator gsi;
  tree arg_base;
  bool check_ref, by_ref;
  ao_ref r;

  /* The function operates in three stages.  First, we prepare check_ref, r,
     arg_base and arg_offset based on what is actually passed as an actual
     argument.  */

  if (POINTER_TYPE_P (arg_type))
    {
      by_ref = true;
      if (TREE_CODE (arg) == SSA_NAME)
	{
	  tree type_size;
          if (!tree_fits_uhwi_p (TYPE_SIZE (TREE_TYPE (arg_type))))
            return;
	  check_ref = true;
	  arg_base = arg;
	  arg_offset = 0;
	  type_size = TYPE_SIZE (TREE_TYPE (arg_type));
	  arg_size = tree_to_uhwi (type_size);
	  ao_ref_init_from_ptr_and_size (&r, arg_base, NULL_TREE);
	}
      else if (TREE_CODE (arg) == ADDR_EXPR)
	{
	  HOST_WIDE_INT arg_max_size;
	  bool reverse;

	  arg = TREE_OPERAND (arg, 0);
	  arg_base = get_ref_base_and_extent (arg, &arg_offset, &arg_size,
					      &arg_max_size, &reverse);
	  if (arg_max_size == -1
	      || arg_max_size != arg_size
	      || arg_offset < 0)
	    return;
	  if (DECL_P (arg_base))
	    {
	      tree size;
	      check_ref = false;
	      size = build_int_cst (integer_type_node, arg_size);
	      ao_ref_init_from_ptr_and_size (&r, arg_base, size);
	    }
	  else
	    return;
	}
      else
	return;
    }
  else
    {
      HOST_WIDE_INT arg_max_size;
      bool reverse;

      gcc_checking_assert (AGGREGATE_TYPE_P (TREE_TYPE (arg)));

      by_ref = false;
      check_ref = false;
      arg_base = get_ref_base_and_extent (arg, &arg_offset, &arg_size,
					  &arg_max_size, &reverse);
      if (arg_max_size == -1
	  || arg_max_size != arg_size
	  || arg_offset < 0)
	return;

      ao_ref_init (&r, arg);
    }

  /* Second stage walks back the BB, looks at individual statements and as long
     as it is confident of how the statements affect contents of the
     aggregates, it builds a sorted linked list of ipa_agg_jf_list structures
     describing it.  */
  gsi = gsi_for_stmt (call);
  gsi_prev (&gsi);
  for (; !gsi_end_p (gsi); gsi_prev (&gsi))
    {
      struct ipa_known_agg_contents_list *n, **p;
      gimple stmt = gsi_stmt (gsi);
      HOST_WIDE_INT lhs_offset, lhs_size, lhs_max_size;
      tree lhs, rhs, lhs_base;
      bool reverse, partial_overlap;

      if (!stmt_may_clobber_ref_p_1 (stmt, &r))
	continue;
      if (!gimple_assign_single_p (stmt))
	break;

      lhs = gimple_assign_lhs (stmt);
      rhs = gimple_assign_rhs1 (stmt);
      if (!is_gimple_reg_type (TREE_TYPE (rhs))
	  || TREE_CODE (lhs) == BIT_FIELD_REF
	  || contains_bitfld_component_ref_p (lhs))
	break;

      lhs_base = get_ref_base_and_extent (lhs, &lhs_offset, &lhs_size,
					  &lhs_max_size, &reverse);
      if (lhs_max_size == -1
	  || lhs_max_size != lhs_size
	  || (lhs_offset < arg_offset
	      && lhs_offset + lhs_size > arg_offset)
	  || (lhs_offset < arg_offset + arg_size
	      && lhs_offset + lhs_size > arg_offset + arg_size))
	break;

      if (check_ref)
	{
	  if (TREE_CODE (lhs_base) != MEM_REF
	      || TREE_OPERAND (lhs_base, 0) != arg_base
	      || !integer_zerop (TREE_OPERAND (lhs_base, 1)))
	    break;
	}
      else if (lhs_base != arg_base)
	{
	  if (DECL_P (lhs_base))
	    continue;
	  else
	    break;
	}

      if (lhs_offset + lhs_size < arg_offset
	  || lhs_offset >= (arg_offset + arg_size))
	continue;

      partial_overlap = false;
      p = &list;
      while (*p && (*p)->offset < lhs_offset)
	{
	  if ((*p)->offset + (*p)->size > lhs_offset)
	    {
	      partial_overlap = true;
	      break;
	    }
	  p = &(*p)->next;
	}
      if (partial_overlap)
	break;
      if (*p && (*p)->offset < lhs_offset + lhs_size)
	{
	  if ((*p)->offset == lhs_offset && (*p)->size == lhs_size)
	    /* We already know this value is subsequently overwritten with
	       something else.  */
	    continue;
	  else
	    /* Otherwise this is a partial overlap which we cannot
	       represent.  */
	    break;
	}

      rhs = get_ssa_def_if_simple_copy (rhs);
      n = XALLOCA (struct ipa_known_agg_contents_list);
      n->size = lhs_size;
      n->offset = lhs_offset;
      if (is_gimple_ip_invariant (rhs))
	{
	  n->constant = rhs;
	  const_count++;
	}
      else
	n->constant = NULL_TREE;
      n->next = *p;
      *p = n;

      item_count++;
      if (const_count == PARAM_VALUE (PARAM_IPA_MAX_AGG_ITEMS)
	  || item_count == 2 * PARAM_VALUE (PARAM_IPA_MAX_AGG_ITEMS))
	break;
    }

  /* Third stage just goes over the list and creates an appropriate vector of
     ipa_agg_jf_item structures out of it, of sourse only if there are
     any known constants to begin with.  */

  if (const_count)
    {
      jfunc->agg.by_ref = by_ref;
      vec_alloc (jfunc->agg.items, const_count);
      while (list)
	{
	  if (list->constant)
	    {
	      struct ipa_agg_jf_item item;
	      item.offset = list->offset - arg_offset;
	      gcc_assert ((item.offset % BITS_PER_UNIT) == 0);
	      item.value = unshare_expr_without_location (list->constant);
	      jfunc->agg.items->quick_push (item);
	    }
	  list = list->next;
	}
    }
}

static tree
ipa_get_callee_param_type (struct cgraph_edge *e, int i)
{
  int n;
  tree type = (e->callee
	       ? TREE_TYPE (e->callee->decl)
	       : gimple_call_fntype (e->call_stmt));
  tree t = TYPE_ARG_TYPES (type);

  for (n = 0; n < i; n++)
    {
      if (!t)
        break;
      t = TREE_CHAIN (t);
    }
  if (t)
    return TREE_VALUE (t);
  if (!e->callee)
    return NULL;
  t = DECL_ARGUMENTS (e->callee->decl);
  for (n = 0; n < i; n++)
    {
      if (!t)
	return NULL;
      t = TREE_CHAIN (t);
    }
  if (t)
    return TREE_TYPE (t);
  return NULL;
}

/* Compute jump function for all arguments of callsite CS and insert the
   information in the jump_functions array in the ipa_edge_args corresponding
   to this callsite.  */

static void
ipa_compute_jump_functions_for_edge (struct param_analysis_info *parms_ainfo,
				     struct cgraph_edge *cs)
{
  struct ipa_node_params *info = IPA_NODE_REF (cs->caller);
  struct ipa_edge_args *args = IPA_EDGE_REF (cs);
  gimple call = cs->call_stmt;
  int n, arg_num = gimple_call_num_args (call);

  if (arg_num == 0 || args->jump_functions)
    return;
  vec_safe_grow_cleared (args->jump_functions, arg_num);

  if (gimple_call_internal_p (call))
    return;
  if (ipa_func_spec_opts_forbid_analysis_p (cs->caller))
    return;

  for (n = 0; n < arg_num; n++)
    {
      struct ipa_jump_func *jfunc = ipa_get_ith_jump_func (args, n);
      tree arg = gimple_call_arg (call, n);
      tree param_type = ipa_get_callee_param_type (cs, n);

      if (is_gimple_ip_invariant (arg))
	ipa_set_jf_constant (jfunc, arg, cs);
      else if (!is_gimple_reg_type (TREE_TYPE (arg))
	       && TREE_CODE (arg) == PARM_DECL)
	{
	  int index = ipa_get_param_decl_index (info, arg);

	  gcc_assert (index >=0);
	  /* Aggregate passed by value, check for pass-through, otherwise we
	     will attempt to fill in aggregate contents later in this
	     for cycle.  */
	  if (parm_preserved_before_stmt_p (&parms_ainfo[index], call, arg))
	    {
	      ipa_set_jf_simple_pass_through (jfunc, index, false, false);
	      continue;
	    }
	}
      else if (TREE_CODE (arg) == SSA_NAME)
	{
	  if (SSA_NAME_IS_DEFAULT_DEF (arg))
	    {
	      int index = ipa_get_param_decl_index (info, SSA_NAME_VAR (arg));
	      if (index >= 0)
		{
		  bool agg_p, type_p;
		  agg_p = parm_ref_data_pass_through_p (&parms_ainfo[index],
							call, arg);
		  if (param_type && POINTER_TYPE_P (param_type))
		    type_p = !detect_type_change_ssa (arg, TREE_TYPE (param_type),
						      call, jfunc);
		  else
		    type_p = false;
		  if (type_p || jfunc->type == IPA_JF_UNKNOWN)
		    ipa_set_jf_simple_pass_through (jfunc, index, agg_p,
						    type_p);
		}
	    }
	  else
	    {
	      gimple stmt = SSA_NAME_DEF_STMT (arg);
	      if (is_gimple_assign (stmt))
		compute_complex_assign_jump_func (info, parms_ainfo, jfunc,
						  call, stmt, arg, param_type);
	      else if (gimple_code (stmt) == GIMPLE_PHI)
		compute_complex_ancestor_jump_func (info, parms_ainfo, jfunc,
						    call, stmt, param_type);
	    }
	}
      else
	compute_known_type_jump_func (arg, jfunc, call,
				      param_type
				      && POINTER_TYPE_P (param_type)
				      ? TREE_TYPE (param_type)
				      : NULL);

      /* If ARG is pointer, we can not use its type to determine the type of aggregate
	 passed (because type conversions are ignored in gimple).  Usually we can
	 safely get type from function declaration, but in case of K&R prototypes or
	 variadic functions we can try our luck with type of the pointer passed.
	 TODO: Since we look for actual initialization of the memory object, we may better
	 work out the type based on the memory stores we find.  */
      if (!param_type)
	param_type = TREE_TYPE (arg);

      if ((jfunc->type != IPA_JF_PASS_THROUGH
	      || !ipa_get_jf_pass_through_agg_preserved (jfunc))
	  && (jfunc->type != IPA_JF_ANCESTOR
	      || !ipa_get_jf_ancestor_agg_preserved (jfunc))
	  && (AGGREGATE_TYPE_P (TREE_TYPE (arg))
	      || POINTER_TYPE_P (param_type)))
	determine_known_aggregate_parts (call, arg, param_type, jfunc);
    }
}

/* Compute jump functions for all edges - both direct and indirect - outgoing
   from NODE.  Also count the actual arguments in the process.  */

static void
ipa_compute_jump_functions (struct cgraph_node *node,
			    struct param_analysis_info *parms_ainfo)
{
  struct cgraph_edge *cs;

  for (cs = node->callees; cs; cs = cs->next_callee)
    {
      struct cgraph_node *callee = cgraph_function_or_thunk_node (cs->callee,
								  NULL);
      /* We do not need to bother analyzing calls to unknown
	 functions unless they may become known during lto/whopr.  */
      if (!callee->definition && !flag_lto)
	continue;
      ipa_compute_jump_functions_for_edge (parms_ainfo, cs);
    }

  for (cs = node->indirect_calls; cs; cs = cs->next_callee)
    ipa_compute_jump_functions_for_edge (parms_ainfo, cs);
}

/* If STMT looks like a statement loading a value from a member pointer formal
   parameter, return that parameter and store the offset of the field to
   *OFFSET_P, if it is non-NULL.  Otherwise return NULL (but *OFFSET_P still
   might be clobbered).  If USE_DELTA, then we look for a use of the delta
   field rather than the pfn.  */

static tree
ipa_get_stmt_member_ptr_load_param (gimple stmt, bool use_delta,
				    HOST_WIDE_INT *offset_p)
{
  tree rhs, rec, ref_field, ref_offset, fld, ptr_field, delta_field;

  if (!gimple_assign_single_p (stmt))
    return NULL_TREE;

  rhs = gimple_assign_rhs1 (stmt);
  if (TREE_CODE (rhs) == COMPONENT_REF)
    {
      ref_field = TREE_OPERAND (rhs, 1);
      rhs = TREE_OPERAND (rhs, 0);
    }
  else
    ref_field = NULL_TREE;
  if (TREE_CODE (rhs) != MEM_REF)
    return NULL_TREE;
  rec = TREE_OPERAND (rhs, 0);
  if (TREE_CODE (rec) != ADDR_EXPR)
    return NULL_TREE;
  rec = TREE_OPERAND (rec, 0);
  if (TREE_CODE (rec) != PARM_DECL
      || !type_like_member_ptr_p (TREE_TYPE (rec), &ptr_field, &delta_field))
    return NULL_TREE;
  ref_offset = TREE_OPERAND (rhs, 1);

  if (use_delta)
    fld = delta_field;
  else
    fld = ptr_field;
  if (offset_p)
    *offset_p = int_bit_position (fld);

  if (ref_field)
    {
      if (integer_nonzerop (ref_offset))
	return NULL_TREE;
      return ref_field == fld ? rec : NULL_TREE;
    }
  else
    return tree_int_cst_equal (byte_position (fld), ref_offset) ? rec
      : NULL_TREE;
}

/* Returns true iff T is an SSA_NAME defined by a statement.  */

static bool
ipa_is_ssa_with_stmt_def (tree t)
{
  if (TREE_CODE (t) == SSA_NAME
      && !SSA_NAME_IS_DEFAULT_DEF (t))
    return true;
  else
    return false;
}

/* Find the indirect call graph edge corresponding to STMT and mark it as a
   call to a parameter number PARAM_INDEX.  NODE is the caller.  Return the
   indirect call graph edge.  */

static struct cgraph_edge *
ipa_note_param_call (struct cgraph_node *node, int param_index, gimple stmt)
{
  struct cgraph_edge *cs;

  cs = cgraph_edge (node, stmt);
  cs->indirect_info->param_index = param_index;
  cs->indirect_info->agg_contents = 0;
  cs->indirect_info->member_ptr = 0;
  return cs;
}

/* Analyze the CALL and examine uses of formal parameters of the caller NODE
   (described by INFO).  PARMS_AINFO is a pointer to a vector containing
   intermediate information about each formal parameter.  Currently it checks
   whether the call calls a pointer that is a formal parameter and if so, the
   parameter is marked with the called flag and an indirect call graph edge
   describing the call is created.  This is very simple for ordinary pointers
   represented in SSA but not-so-nice when it comes to member pointers.  The
   ugly part of this function does nothing more than trying to match the
   pattern of such a call.  An example of such a pattern is the gimple dump
   below, the call is on the last line:

     <bb 2>:
       f$__delta_5 = f.__delta;
       f$__pfn_24 = f.__pfn;

   or
     <bb 2>:
       f$__delta_5 = MEM[(struct  *)&f];
       f$__pfn_24 = MEM[(struct  *)&f + 4B];

   and a few lines below:

     <bb 5>
       D.2496_3 = (int) f$__pfn_24;
       D.2497_4 = D.2496_3 & 1;
       if (D.2497_4 != 0)
         goto <bb 3>;
       else
         goto <bb 4>;

     <bb 6>:
       D.2500_7 = (unsigned int) f$__delta_5;
       D.2501_8 = &S + D.2500_7;
       D.2502_9 = (int (*__vtbl_ptr_type) (void) * *) D.2501_8;
       D.2503_10 = *D.2502_9;
       D.2504_12 = f$__pfn_24 + -1;
       D.2505_13 = (unsigned int) D.2504_12;
       D.2506_14 = D.2503_10 + D.2505_13;
       D.2507_15 = *D.2506_14;
       iftmp.11_16 = (String:: *) D.2507_15;

     <bb 7>:
       # iftmp.11_1 = PHI <iftmp.11_16(3), f$__pfn_24(2)>
       D.2500_19 = (unsigned int) f$__delta_5;
       D.2508_20 = &S + D.2500_19;
       D.2493_21 = iftmp.11_1 (D.2508_20, 4);

   Such patterns are results of simple calls to a member pointer:

     int doprinting (int (MyString::* f)(int) const)
     {
       MyString S ("somestring");

       return (S.*f)(4);
     }

   Moreover, the function also looks for called pointers loaded from aggregates
   passed by value or reference.  */

static void
ipa_analyze_indirect_call_uses (struct cgraph_node *node,
				struct ipa_node_params *info,
				struct param_analysis_info *parms_ainfo,
				gimple call, tree target)
{
  gimple def;
  tree n1, n2;
  gimple d1, d2;
  tree rec, rec2, cond;
  gimple branch;
  int index;
  basic_block bb, virt_bb, join;
  HOST_WIDE_INT offset;
  bool by_ref;

  if (SSA_NAME_IS_DEFAULT_DEF (target))
    {
      tree var = SSA_NAME_VAR (target);
      index = ipa_get_param_decl_index (info, var);
      if (index >= 0)
	ipa_note_param_call (node, index, call);
      return;
    }

  def = SSA_NAME_DEF_STMT (target);
  if (gimple_assign_single_p (def)
      && ipa_load_from_parm_agg_1 (info->descriptors, parms_ainfo, def,
				   gimple_assign_rhs1 (def), &index, &offset,
				   NULL, &by_ref))
    {
      struct cgraph_edge *cs = ipa_note_param_call (node, index, call);
      if (cs->indirect_info->offset != offset)
	cs->indirect_info->outer_type = NULL;
      cs->indirect_info->offset = offset;
      cs->indirect_info->agg_contents = 1;
      cs->indirect_info->by_ref = by_ref;
      return;
    }

  /* Now we need to try to match the complex pattern of calling a member
     pointer. */
  if (gimple_code (def) != GIMPLE_PHI
      || gimple_phi_num_args (def) != 2
      || !POINTER_TYPE_P (TREE_TYPE (target))
      || TREE_CODE (TREE_TYPE (TREE_TYPE (target))) != METHOD_TYPE)
    return;

  /* First, we need to check whether one of these is a load from a member
     pointer that is a parameter to this function. */
  n1 = PHI_ARG_DEF (def, 0);
  n2 = PHI_ARG_DEF (def, 1);
  if (!ipa_is_ssa_with_stmt_def (n1) || !ipa_is_ssa_with_stmt_def (n2))
    return;
  d1 = SSA_NAME_DEF_STMT (n1);
  d2 = SSA_NAME_DEF_STMT (n2);

  join = gimple_bb (def);
  if ((rec = ipa_get_stmt_member_ptr_load_param (d1, false, &offset)))
    {
      if (ipa_get_stmt_member_ptr_load_param (d2, false, NULL))
	return;

      bb = EDGE_PRED (join, 0)->src;
      virt_bb = gimple_bb (d2);
    }
  else if ((rec = ipa_get_stmt_member_ptr_load_param (d2, false, &offset)))
    {
      bb = EDGE_PRED (join, 1)->src;
      virt_bb = gimple_bb (d1);
    }
  else
    return;

  /* Second, we need to check that the basic blocks are laid out in the way
     corresponding to the pattern. */

  if (!single_pred_p (virt_bb) || !single_succ_p (virt_bb)
      || single_pred (virt_bb) != bb
      || single_succ (virt_bb) != join)
    return;

  /* Third, let's see that the branching is done depending on the least
     significant bit of the pfn. */

  branch = last_stmt (bb);
  if (!branch || gimple_code (branch) != GIMPLE_COND)
    return;

  if ((gimple_cond_code (branch) != NE_EXPR
       && gimple_cond_code (branch) != EQ_EXPR)
      || !integer_zerop (gimple_cond_rhs (branch)))
    return;

  cond = gimple_cond_lhs (branch);
  if (!ipa_is_ssa_with_stmt_def (cond))
    return;

  def = SSA_NAME_DEF_STMT (cond);
  if (!is_gimple_assign (def)
      || gimple_assign_rhs_code (def) != BIT_AND_EXPR
      || !integer_onep (gimple_assign_rhs2 (def)))
    return;

  cond = gimple_assign_rhs1 (def);
  if (!ipa_is_ssa_with_stmt_def (cond))
    return;

  def = SSA_NAME_DEF_STMT (cond);

  if (is_gimple_assign (def)
      && CONVERT_EXPR_CODE_P (gimple_assign_rhs_code (def)))
    {
      cond = gimple_assign_rhs1 (def);
      if (!ipa_is_ssa_with_stmt_def (cond))
	return;
      def = SSA_NAME_DEF_STMT (cond);
    }

  rec2 = ipa_get_stmt_member_ptr_load_param (def,
					     (TARGET_PTRMEMFUNC_VBIT_LOCATION
					      == ptrmemfunc_vbit_in_delta),
					     NULL);
  if (rec != rec2)
    return;

  index = ipa_get_param_decl_index (info, rec);
  if (index >= 0
      && parm_preserved_before_stmt_p (&parms_ainfo[index], call, rec))
    {
      struct cgraph_edge *cs = ipa_note_param_call (node, index, call);
      if (cs->indirect_info->offset != offset)
	cs->indirect_info->outer_type = NULL;
      cs->indirect_info->offset = offset;
      cs->indirect_info->agg_contents = 1;
      cs->indirect_info->member_ptr = 1;
    }

  return;
}

/* Analyze a CALL to an OBJ_TYPE_REF which is passed in TARGET and if the
   object referenced in the expression is a formal parameter of the caller
   (described by INFO), create a call note for the statement. */

static void
ipa_analyze_virtual_call_uses (struct cgraph_node *node,
			       struct ipa_node_params *info, gimple call,
			       tree target)
{
  struct cgraph_edge *cs;
  struct cgraph_indirect_call_info *ii;
  struct ipa_jump_func jfunc;
  tree obj = OBJ_TYPE_REF_OBJECT (target);
  int index;
  HOST_WIDE_INT anc_offset;

  if (!flag_devirtualize)
    return;

  if (TREE_CODE (obj) != SSA_NAME)
    return;

  if (SSA_NAME_IS_DEFAULT_DEF (obj))
    {
      if (TREE_CODE (SSA_NAME_VAR (obj)) != PARM_DECL)
	return;

      anc_offset = 0;
      index = ipa_get_param_decl_index (info, SSA_NAME_VAR (obj));
      gcc_assert (index >= 0);
      if (detect_type_change_ssa (obj, obj_type_ref_class (target),
				  call, &jfunc))
	return;
    }
  else
    {
      gimple stmt = SSA_NAME_DEF_STMT (obj);
      tree expr;

      expr = get_ancestor_addr_info (stmt, &obj, &anc_offset);
      if (!expr)
	return;
      index = ipa_get_param_decl_index (info,
					SSA_NAME_VAR (TREE_OPERAND (expr, 0)));
      gcc_assert (index >= 0);
      if (detect_type_change (obj, expr, obj_type_ref_class (target),
			      call, &jfunc, anc_offset))
	return;
    }

  cs = ipa_note_param_call (node, index, call);
  ii = cs->indirect_info;
  ii->offset = anc_offset;
  ii->otr_token = tree_to_uhwi (OBJ_TYPE_REF_TOKEN (target));
  ii->otr_type = obj_type_ref_class (target);
  ii->polymorphic = 1;
}

/* Analyze a call statement CALL whether and how it utilizes formal parameters
   of the caller (described by INFO).  PARMS_AINFO is a pointer to a vector
   containing intermediate information about each formal parameter.  */

static void
ipa_analyze_call_uses (struct cgraph_node *node,
		       struct ipa_node_params *info,
		       struct param_analysis_info *parms_ainfo, gimple call)
{
  tree target = gimple_call_fn (call);
  struct cgraph_edge *cs;

  if (!target
      || (TREE_CODE (target) != SSA_NAME
          && !virtual_method_call_p (target)))
    return;

  /* If we previously turned the call into a direct call, there is
     no need to analyze.  */
  cs = cgraph_edge (node, call);
  if (cs && !cs->indirect_unknown_callee)
    return;
  if (TREE_CODE (target) == SSA_NAME)
    ipa_analyze_indirect_call_uses (node, info, parms_ainfo, call, target);
  else if (virtual_method_call_p (target))
    ipa_analyze_virtual_call_uses (node, info, call, target);
}


/* Analyze the call statement STMT with respect to formal parameters (described
   in INFO) of caller given by NODE.  Currently it only checks whether formal
   parameters are called.  PARMS_AINFO is a pointer to a vector containing
   intermediate information about each formal parameter.  */

static void
ipa_analyze_stmt_uses (struct cgraph_node *node, struct ipa_node_params *info,
		       struct param_analysis_info *parms_ainfo, gimple stmt)
{
  if (is_gimple_call (stmt))
    ipa_analyze_call_uses (node, info, parms_ainfo, stmt);
}

/* Callback of walk_stmt_load_store_addr_ops for the visit_load.
   If OP is a parameter declaration, mark it as used in the info structure
   passed in DATA.  */

static bool
visit_ref_for_mod_analysis (gimple, tree op, tree, void *data)
{
  struct ipa_node_params *info = (struct ipa_node_params *) data;

  op = get_base_address (op);
  if (op
      && TREE_CODE (op) == PARM_DECL)
    {
      int index = ipa_get_param_decl_index (info, op);
      gcc_assert (index >= 0);
      ipa_set_param_used (info, index, true);
    }

  return false;
}

/* Scan the function body of NODE and inspect the uses of formal parameters.
   Store the findings in various structures of the associated ipa_node_params
   structure, such as parameter flags, notes etc.  PARMS_AINFO is a pointer to a
   vector containing intermediate information about each formal parameter.   */

static void
ipa_analyze_params_uses (struct cgraph_node *node,
			 struct param_analysis_info *parms_ainfo)
{
  tree decl = node->decl;
  basic_block bb;
  struct function *func;
  gimple_stmt_iterator gsi;
  struct ipa_node_params *info = IPA_NODE_REF (node);
  int i;

  if (ipa_get_param_count (info) == 0 || info->uses_analysis_done)
    return;

  info->uses_analysis_done = 1;
  if (ipa_func_spec_opts_forbid_analysis_p (node))
    {
      for (i = 0; i < ipa_get_param_count (info); i++)
	{
	  ipa_set_param_used (info, i, true);
	  ipa_set_controlled_uses (info, i, IPA_UNDESCRIBED_USE);
	}
      return;
    }

  for (i = 0; i < ipa_get_param_count (info); i++)
    {
      tree parm = ipa_get_param (info, i);
      int controlled_uses = 0;

      /* For SSA regs see if parameter is used.  For non-SSA we compute
	 the flag during modification analysis.  */
      if (is_gimple_reg (parm))
	{
	  tree ddef = ssa_default_def (DECL_STRUCT_FUNCTION (node->decl),
				       parm);
	  if (ddef && !has_zero_uses (ddef))
	    {
	      imm_use_iterator imm_iter;
	      use_operand_p use_p;

	      ipa_set_param_used (info, i, true);
	      FOR_EACH_IMM_USE_FAST (use_p, imm_iter, ddef)
		if (!is_gimple_call (USE_STMT (use_p)))
		  {
		    if (!is_gimple_debug (USE_STMT (use_p)))
		      {
			controlled_uses = IPA_UNDESCRIBED_USE;
			break;
		      }
		  }
		else
		  controlled_uses++;
	    }
	  else
	    controlled_uses = 0;
	}
      else
	controlled_uses = IPA_UNDESCRIBED_USE;
      ipa_set_controlled_uses (info, i, controlled_uses);
    }

  func = DECL_STRUCT_FUNCTION (decl);
  FOR_EACH_BB_FN (bb, func)
    {
      for (gsi = gsi_start_bb (bb); !gsi_end_p (gsi); gsi_next (&gsi))
	{
	  gimple stmt = gsi_stmt (gsi);

	  if (is_gimple_debug (stmt))
	    continue;

	  ipa_analyze_stmt_uses (node, info, parms_ainfo, stmt);
	  walk_stmt_load_store_addr_ops (stmt, info,
					 visit_ref_for_mod_analysis,
					 visit_ref_for_mod_analysis,
					 visit_ref_for_mod_analysis);
	}
      for (gsi = gsi_start_phis (bb); !gsi_end_p (gsi); gsi_next (&gsi))
	walk_stmt_load_store_addr_ops (gsi_stmt (gsi), info,
				       visit_ref_for_mod_analysis,
				       visit_ref_for_mod_analysis,
				       visit_ref_for_mod_analysis);
    }
}

/* Free stuff in PARMS_AINFO, assume there are PARAM_COUNT parameters.  */

static void
free_parms_ainfo (struct param_analysis_info *parms_ainfo, int param_count)
{
  int i;

  for (i = 0; i < param_count; i++)
    {
      if (parms_ainfo[i].parm_visited_statements)
	BITMAP_FREE (parms_ainfo[i].parm_visited_statements);
      if (parms_ainfo[i].pt_visited_statements)
	BITMAP_FREE (parms_ainfo[i].pt_visited_statements);
    }
}

/* Initialize the array describing properties of of formal parameters
   of NODE, analyze their uses and compute jump functions associated
   with actual arguments of calls from within NODE.  */

void
ipa_analyze_node (struct cgraph_node *node)
{
  struct ipa_node_params *info;
  struct param_analysis_info *parms_ainfo;
  int param_count;

  ipa_check_create_node_params ();
  ipa_check_create_edge_args ();
  info = IPA_NODE_REF (node);
  push_cfun (DECL_STRUCT_FUNCTION (node->decl));
  ipa_initialize_node_params (node);

  param_count = ipa_get_param_count (info);
  parms_ainfo = XALLOCAVEC (struct param_analysis_info, param_count);
  memset (parms_ainfo, 0, sizeof (struct param_analysis_info) * param_count);

  ipa_analyze_params_uses (node, parms_ainfo);
  ipa_compute_jump_functions (node, parms_ainfo);

  free_parms_ainfo (parms_ainfo, param_count);
  pop_cfun ();
}

/* Given a statement CALL which must be a GIMPLE_CALL calling an OBJ_TYPE_REF
   attempt a type-based devirtualization.  If successful, return the
   target function declaration, otherwise return NULL.  */

tree
ipa_intraprocedural_devirtualization (gimple call)
{
  tree binfo, token, fndecl;
  struct ipa_jump_func jfunc;
  tree otr = gimple_call_fn (call);

  jfunc.type = IPA_JF_UNKNOWN;
  compute_known_type_jump_func (OBJ_TYPE_REF_OBJECT (otr), &jfunc,
				call, obj_type_ref_class (otr));
  if (jfunc.type != IPA_JF_KNOWN_TYPE)
    return NULL_TREE;
  binfo = ipa_binfo_from_known_type_jfunc (&jfunc);
  if (!binfo)
    return NULL_TREE;
  token = OBJ_TYPE_REF_TOKEN (otr);
  fndecl = gimple_get_virt_method_for_binfo (tree_to_uhwi (token),
					     binfo);
#ifdef ENABLE_CHECKING
  if (fndecl)
    gcc_assert (possible_polymorphic_call_target_p
		  (otr, cgraph_get_node (fndecl)));
#endif
  return fndecl;
}

/* Update the jump function DST when the call graph edge corresponding to SRC is
   is being inlined, knowing that DST is of type ancestor and src of known
   type.  */

static void
combine_known_type_and_ancestor_jfs (struct ipa_jump_func *src,
				     struct ipa_jump_func *dst)
{
  HOST_WIDE_INT combined_offset;
  tree combined_type;

  if (!ipa_get_jf_ancestor_type_preserved (dst))
    {
      dst->type = IPA_JF_UNKNOWN;
      return;
    }

  combined_offset = ipa_get_jf_known_type_offset (src)
    + ipa_get_jf_ancestor_offset (dst);
  combined_type = ipa_get_jf_ancestor_type (dst);

  ipa_set_jf_known_type (dst, combined_offset,
			 ipa_get_jf_known_type_base_type (src),
			 combined_type);
}

/* Update the jump functions associated with call graph edge E when the call
   graph edge CS is being inlined, assuming that E->caller is already (possibly
   indirectly) inlined into CS->callee and that E has not been inlined.  */

static void
update_jump_functions_after_inlining (struct cgraph_edge *cs,
				      struct cgraph_edge *e)
{
  struct ipa_edge_args *top = IPA_EDGE_REF (cs);
  struct ipa_edge_args *args = IPA_EDGE_REF (e);
  int count = ipa_get_cs_argument_count (args);
  int i;

  for (i = 0; i < count; i++)
    {
      struct ipa_jump_func *dst = ipa_get_ith_jump_func (args, i);

      if (dst->type == IPA_JF_ANCESTOR)
	{
	  struct ipa_jump_func *src;
	  int dst_fid = dst->value.ancestor.formal_id;

	  /* Variable number of arguments can cause havoc if we try to access
	     one that does not exist in the inlined edge.  So make sure we
	     don't.  */
	  if (dst_fid >= ipa_get_cs_argument_count (top))
	    {
	      dst->type = IPA_JF_UNKNOWN;
	      continue;
	    }

	  src = ipa_get_ith_jump_func (top, dst_fid);

	  if (src->agg.items
	      && (dst->value.ancestor.agg_preserved || !src->agg.by_ref))
	    {
	      struct ipa_agg_jf_item *item;
	      int j;

	      /* Currently we do not produce clobber aggregate jump functions,
		 replace with merging when we do.  */
	      gcc_assert (!dst->agg.items);

	      dst->agg.items = vec_safe_copy (src->agg.items);
	      dst->agg.by_ref = src->agg.by_ref;
	      FOR_EACH_VEC_SAFE_ELT (dst->agg.items, j, item)
		item->offset -= dst->value.ancestor.offset;
	    }

	  if (src->type == IPA_JF_KNOWN_TYPE)
	    combine_known_type_and_ancestor_jfs (src, dst);
	  else if (src->type == IPA_JF_PASS_THROUGH
		   && src->value.pass_through.operation == NOP_EXPR)
	    {
	      dst->value.ancestor.formal_id = src->value.pass_through.formal_id;
	      dst->value.ancestor.agg_preserved &=
		src->value.pass_through.agg_preserved;
	      dst->value.ancestor.type_preserved &=
		src->value.pass_through.type_preserved;
	    }
	  else if (src->type == IPA_JF_ANCESTOR)
	    {
	      dst->value.ancestor.formal_id = src->value.ancestor.formal_id;
	      dst->value.ancestor.offset += src->value.ancestor.offset;
	      dst->value.ancestor.agg_preserved &=
		src->value.ancestor.agg_preserved;
	      dst->value.ancestor.type_preserved &=
		src->value.ancestor.type_preserved;
	    }
	  else
	    dst->type = IPA_JF_UNKNOWN;
	}
      else if (dst->type == IPA_JF_PASS_THROUGH)
	{
	  struct ipa_jump_func *src;
	  /* We must check range due to calls with variable number of arguments
	     and we cannot combine jump functions with operations.  */
	  if (dst->value.pass_through.operation == NOP_EXPR
	      && (dst->value.pass_through.formal_id
		  < ipa_get_cs_argument_count (top)))
	    {
	      int dst_fid = dst->value.pass_through.formal_id;
	      src = ipa_get_ith_jump_func (top, dst_fid);
	      bool dst_agg_p = ipa_get_jf_pass_through_agg_preserved (dst);

	      switch (src->type)
		{
		case IPA_JF_UNKNOWN:
		  dst->type = IPA_JF_UNKNOWN;
		  break;
		case IPA_JF_KNOWN_TYPE:
		  if (ipa_get_jf_pass_through_type_preserved (dst))
		    ipa_set_jf_known_type (dst,
					   ipa_get_jf_known_type_offset (src),
					   ipa_get_jf_known_type_base_type (src),
					   ipa_get_jf_known_type_component_type (src));
		  else
		    dst->type = IPA_JF_UNKNOWN;
		  break;
		case IPA_JF_CONST:
		  ipa_set_jf_cst_copy (dst, src);
		  break;

		case IPA_JF_PASS_THROUGH:
		  {
		    int formal_id = ipa_get_jf_pass_through_formal_id (src);
		    enum tree_code operation;
		    operation = ipa_get_jf_pass_through_operation (src);

		    if (operation == NOP_EXPR)
		      {
			bool agg_p, type_p;
			agg_p = dst_agg_p
			  && ipa_get_jf_pass_through_agg_preserved (src);
			type_p = ipa_get_jf_pass_through_type_preserved (src)
			  && ipa_get_jf_pass_through_type_preserved (dst);
			ipa_set_jf_simple_pass_through (dst, formal_id,
							agg_p, type_p);
		      }
		    else
		      {
			tree operand = ipa_get_jf_pass_through_operand (src);
			ipa_set_jf_arith_pass_through (dst, formal_id, operand,
						       operation);
		      }
		    break;
		  }
		case IPA_JF_ANCESTOR:
		  {
		    bool agg_p, type_p;
		    agg_p = dst_agg_p
		      && ipa_get_jf_ancestor_agg_preserved (src);
		    type_p = ipa_get_jf_ancestor_type_preserved (src)
		      && ipa_get_jf_pass_through_type_preserved (dst);
		    ipa_set_ancestor_jf (dst,
					 ipa_get_jf_ancestor_offset (src),
					 ipa_get_jf_ancestor_type (src),
					 ipa_get_jf_ancestor_formal_id (src),
					 agg_p, type_p);
		    break;
		  }
		default:
		  gcc_unreachable ();
		}

	      if (src->agg.items
		  && (dst_agg_p || !src->agg.by_ref))
		{
		  /* Currently we do not produce clobber aggregate jump
		     functions, replace with merging when we do.  */
		  gcc_assert (!dst->agg.items);

		  dst->agg.by_ref = src->agg.by_ref;
		  dst->agg.items = vec_safe_copy (src->agg.items);
		}
	    }
	  else
	    dst->type = IPA_JF_UNKNOWN;
	}
    }
}

/* If TARGET is an addr_expr of a function declaration, make it the destination
   of an indirect edge IE and return the edge.  Otherwise, return NULL.  */

struct cgraph_edge *
ipa_make_edge_direct_to_target (struct cgraph_edge *ie, tree target)
{
  struct cgraph_node *callee;
  struct inline_edge_summary *es = inline_edge_summary (ie);
  bool unreachable = false;

  if (TREE_CODE (target) == ADDR_EXPR)
    target = TREE_OPERAND (target, 0);
  if (TREE_CODE (target) != FUNCTION_DECL)
    {
      target = canonicalize_constructor_val (target, NULL);
      if (!target || TREE_CODE (target) != FUNCTION_DECL)
	{
	  if (ie->indirect_info->member_ptr)
	    /* Member pointer call that goes through a VMT lookup.  */
	    return NULL;

	  if (dump_file)
	    fprintf (dump_file, "ipa-prop: Discovered direct call to non-function"
				" in %s/%i, making it unreachable.\n",
		     ie->caller->name (), ie->caller->order);
	  target = builtin_decl_implicit (BUILT_IN_UNREACHABLE);
	  callee = cgraph_get_create_node (target);
	  unreachable = true;
	}
      else
	callee = cgraph_get_node (target);
    }
  else
    callee = cgraph_get_node (target);

  /* Because may-edges are not explicitely represented and vtable may be external,
     we may create the first reference to the object in the unit.  */
  if (!callee || callee->global.inlined_to)
    {

      /* We are better to ensure we can refer to it.
	 In the case of static functions we are out of luck, since we already	
	 removed its body.  In the case of public functions we may or may
	 not introduce the reference.  */
      if (!canonicalize_constructor_val (target, NULL)
	  || !TREE_PUBLIC (target))
	{
	  if (dump_file)
	    fprintf (dump_file, "ipa-prop: Discovered call to a known target "
		     "(%s/%i -> %s/%i) but can not refer to it. Giving up.\n",
		     xstrdup (ie->caller->name ()),
		     ie->caller->order,
		     xstrdup (ie->callee->name ()),
		     ie->callee->order);
	  return NULL;
	}
      callee = cgraph_get_create_node (target);
    }
  ipa_check_create_node_params ();

  /* We can not make edges to inline clones.  It is bug that someone removed
     the cgraph node too early.  */
  gcc_assert (!callee->global.inlined_to);

  if (dump_file && !unreachable)
    {
      fprintf (dump_file, "ipa-prop: Discovered %s call to a known target "
	       "(%s/%i -> %s/%i), for stmt ",
	       ie->indirect_info->polymorphic ? "a virtual" : "an indirect",
	       xstrdup (ie->caller->name ()),
	       ie->caller->order,
	       xstrdup (callee->name ()),
	       callee->order);
      if (ie->call_stmt)
	print_gimple_stmt (dump_file, ie->call_stmt, 2, TDF_SLIM);
      else
	fprintf (dump_file, "with uid %i\n", ie->lto_stmt_uid);
     }
  ie = cgraph_make_edge_direct (ie, callee);
  es = inline_edge_summary (ie);
  es->call_stmt_size -= (eni_size_weights.indirect_call_cost
			 - eni_size_weights.call_cost);
  es->call_stmt_time -= (eni_time_weights.indirect_call_cost
			 - eni_time_weights.call_cost);

  return ie;
}

/* Retrieve value from aggregate jump function AGG for the given OFFSET or
   return NULL if there is not any.  BY_REF specifies whether the value has to
   be passed by reference or by value.  */

tree
ipa_find_agg_cst_for_param (struct ipa_agg_jump_function *agg,
			    HOST_WIDE_INT offset, bool by_ref)
{
  struct ipa_agg_jf_item *item;
  int i;

  if (by_ref != agg->by_ref)
    return NULL;

  FOR_EACH_VEC_SAFE_ELT (agg->items, i, item)
    if (item->offset == offset)
      {
	/* Currently we do not have clobber values, return NULL for them once
	   we do.  */
	gcc_checking_assert (is_gimple_ip_invariant (item->value));
	return item->value;
      }
  return NULL;
}

/* Remove a reference to SYMBOL from the list of references of a node given by
   reference description RDESC.  Return true if the reference has been
   successfully found and removed.  */

static bool
remove_described_reference (symtab_node *symbol, struct ipa_cst_ref_desc *rdesc)
{
  struct ipa_ref *to_del;
  struct cgraph_edge *origin;

  origin = rdesc->cs;
  if (!origin)
    return false;
  to_del = ipa_find_reference (origin->caller, symbol,
			       origin->call_stmt, origin->lto_stmt_uid);
  if (!to_del)
    return false;

  ipa_remove_reference (to_del);
  if (dump_file)
    fprintf (dump_file, "ipa-prop: Removed a reference from %s/%i to %s.\n",
	     xstrdup (origin->caller->name ()),
	     origin->caller->order, xstrdup (symbol->name ()));
  return true;
}

/* If JFUNC has a reference description with refcount different from
   IPA_UNDESCRIBED_USE, return the reference description, otherwise return
   NULL.  JFUNC must be a constant jump function.  */

static struct ipa_cst_ref_desc *
jfunc_rdesc_usable (struct ipa_jump_func *jfunc)
{
  struct ipa_cst_ref_desc *rdesc = ipa_get_jf_constant_rdesc (jfunc);
  if (rdesc && rdesc->refcount != IPA_UNDESCRIBED_USE)
    return rdesc;
  else
    return NULL;
}

/* If the value of constant jump function JFUNC is an address of a function
   declaration, return the associated call graph node.  Otherwise return
   NULL.  */

static cgraph_node *
cgraph_node_for_jfunc (struct ipa_jump_func *jfunc)
{
  gcc_checking_assert (jfunc->type == IPA_JF_CONST);
  tree cst = ipa_get_jf_constant (jfunc);
  if (TREE_CODE (cst) != ADDR_EXPR
      || TREE_CODE (TREE_OPERAND (cst, 0)) != FUNCTION_DECL)
    return NULL;

  return cgraph_get_node (TREE_OPERAND (cst, 0));
}


/* If JFUNC is a constant jump function with a usable rdesc, decrement its
   refcount and if it hits zero, remove reference to SYMBOL from the caller of
   the edge specified in the rdesc.  Return false if either the symbol or the
   reference could not be found, otherwise return true.  */

static bool
try_decrement_rdesc_refcount (struct ipa_jump_func *jfunc)
{
  struct ipa_cst_ref_desc *rdesc;
  if (jfunc->type == IPA_JF_CONST
      && (rdesc = jfunc_rdesc_usable (jfunc))
      && --rdesc->refcount == 0)
    {
      symtab_node *symbol = cgraph_node_for_jfunc (jfunc);
      if (!symbol)
	return false;

      return remove_described_reference (symbol, rdesc);
    }
  return true;
}

/* Try to find a destination for indirect edge IE that corresponds to a simple
   call or a call of a member function pointer and where the destination is a
   pointer formal parameter described by jump function JFUNC.  If it can be
   determined, return the newly direct edge, otherwise return NULL.
   NEW_ROOT_INFO is the node info that JFUNC lattices are relative to.  */

static struct cgraph_edge *
try_make_edge_direct_simple_call (struct cgraph_edge *ie,
				  struct ipa_jump_func *jfunc,
				  struct ipa_node_params *new_root_info)
{
  struct cgraph_edge *cs;
  tree target;
  bool agg_contents = ie->indirect_info->agg_contents;

  if (ie->indirect_info->agg_contents)
    target = ipa_find_agg_cst_for_param (&jfunc->agg,
					 ie->indirect_info->offset,
					 ie->indirect_info->by_ref);
  else
    target = ipa_value_from_jfunc (new_root_info, jfunc);
  if (!target)
    return NULL;
  cs = ipa_make_edge_direct_to_target (ie, target);

  if (cs && !agg_contents)
    {
      bool ok;
      gcc_checking_assert (cs->callee
			   && (cs != ie
			       || jfunc->type != IPA_JF_CONST
			       || !cgraph_node_for_jfunc (jfunc)
			       || cs->callee == cgraph_node_for_jfunc (jfunc)));
      ok = try_decrement_rdesc_refcount (jfunc);
      gcc_checking_assert (ok);
    }

  return cs;
}

/* Try to find a destination for indirect edge IE that corresponds to a virtual
   call based on a formal parameter which is described by jump function JFUNC
   and if it can be determined, make it direct and return the direct edge.
   Otherwise, return NULL.  NEW_ROOT_INFO is the node info that JFUNC lattices
   are relative to.  */

static struct cgraph_edge *
try_make_edge_direct_virtual_call (struct cgraph_edge *ie,
				   struct ipa_jump_func *jfunc,
				   struct ipa_node_params *new_root_info)
{
  tree binfo, target;

  if (!flag_devirtualize)
    return NULL;

  /* First try to do lookup via known virtual table pointer value.  */
  if (!ie->indirect_info->by_ref)
    {
      tree vtable;
      unsigned HOST_WIDE_INT offset;
      tree t = ipa_find_agg_cst_for_param (&jfunc->agg,
					   ie->indirect_info->offset,
					   true);
      if (t && vtable_pointer_value_to_vtable (t, &vtable, &offset))
	{
	  target = gimple_get_virt_method_for_vtable (ie->indirect_info->otr_token,
						      vtable, offset);
	  if (target)
	    {
	      if ((TREE_CODE (TREE_TYPE (target)) == FUNCTION_TYPE
		   && DECL_FUNCTION_CODE (target) == BUILT_IN_UNREACHABLE)
		  || !possible_polymorphic_call_target_p
		       (ie, cgraph_get_node (target)))
		{
		  if (dump_file)
		    fprintf (dump_file,
			     "Type inconsident devirtualization: %s/%i->%s\n",
			     ie->caller->name (), ie->caller->order,
			     IDENTIFIER_POINTER (DECL_ASSEMBLER_NAME (target)));
		  target = builtin_decl_implicit (BUILT_IN_UNREACHABLE);
		  cgraph_get_create_node (target);
		}
	      return ipa_make_edge_direct_to_target (ie, target);
	    }
	}
    }

  binfo = ipa_value_from_jfunc (new_root_info, jfunc);

  if (!binfo)
    return NULL;

  if (TREE_CODE (binfo) != TREE_BINFO)
    {
      ipa_polymorphic_call_context context;
      vec <cgraph_node *>targets;
      bool final;

      if (!get_polymorphic_call_info_from_invariant
	     (&context, binfo, ie->indirect_info->otr_type,
	      ie->indirect_info->offset))
	return NULL;
      targets = possible_polymorphic_call_targets
		 (ie->indirect_info->otr_type,
		  ie->indirect_info->otr_token,
		  context, &final);
      if (!final || targets.length () > 1)
	return NULL;
      if (targets.length () == 1)
	target = targets[0]->decl;
      else
	{
          target = builtin_decl_implicit (BUILT_IN_UNREACHABLE);
	  cgraph_get_create_node (target);
	}
    }
  else
    {
      binfo = get_binfo_at_offset (binfo, ie->indirect_info->offset,
				   ie->indirect_info->otr_type);
      if (binfo)
	target = gimple_get_virt_method_for_binfo (ie->indirect_info->otr_token,
						   binfo);
      else
	return NULL;
    }

  if (target)
    {
#ifdef ENABLE_CHECKING
      gcc_assert (possible_polymorphic_call_target_p
	 (ie, cgraph_get_node (target)));
#endif
      return ipa_make_edge_direct_to_target (ie, target);
    }
  else
    return NULL;
}

/* Update the param called notes associated with NODE when CS is being inlined,
   assuming NODE is (potentially indirectly) inlined into CS->callee.
   Moreover, if the callee is discovered to be constant, create a new cgraph
   edge for it.  Newly discovered indirect edges will be added to *NEW_EDGES,
   unless NEW_EDGES is NULL.  Return true iff a new edge(s) were created.  */

static bool
update_indirect_edges_after_inlining (struct cgraph_edge *cs,
				      struct cgraph_node *node,
				      vec<cgraph_edge_p> *new_edges)
{
  struct ipa_edge_args *top;
  struct cgraph_edge *ie, *next_ie, *new_direct_edge;
  struct ipa_node_params *new_root_info;
  bool res = false;

  ipa_check_create_edge_args ();
  top = IPA_EDGE_REF (cs);
  new_root_info = IPA_NODE_REF (cs->caller->global.inlined_to
				? cs->caller->global.inlined_to
				: cs->caller);

  for (ie = node->indirect_calls; ie; ie = next_ie)
    {
      struct cgraph_indirect_call_info *ici = ie->indirect_info;
      struct ipa_jump_func *jfunc;
      int param_index;

      next_ie = ie->next_callee;

      if (ici->param_index == -1)
	continue;

      /* We must check range due to calls with variable number of arguments:  */
      if (ici->param_index >= ipa_get_cs_argument_count (top))
	{
	  ici->param_index = -1;
	  continue;
	}

      param_index = ici->param_index;
      jfunc = ipa_get_ith_jump_func (top, param_index);

      if (!flag_indirect_inlining)
	new_direct_edge = NULL;
      else if (ici->polymorphic)
	new_direct_edge = try_make_edge_direct_virtual_call (ie, jfunc,
							     new_root_info);
      else
	new_direct_edge = try_make_edge_direct_simple_call (ie, jfunc,
							    new_root_info);
      /* If speculation was removed, then we need to do nothing.  */
      if (new_direct_edge && new_direct_edge != ie)
	{
	  new_direct_edge->indirect_inlining_edge = 1;
	  top = IPA_EDGE_REF (cs);
	  res = true;
	}
      else if (new_direct_edge)
	{
	  new_direct_edge->indirect_inlining_edge = 1;
	  if (new_direct_edge->call_stmt)
	    new_direct_edge->call_stmt_cannot_inline_p
	      = !gimple_check_call_matching_types (
		  new_direct_edge->call_stmt,
		  new_direct_edge->callee->decl, false);
	  if (new_edges)
	    {
	      new_edges->safe_push (new_direct_edge);
	      res = true;
	    }
	  top = IPA_EDGE_REF (cs);
	}
      else if (jfunc->type == IPA_JF_PASS_THROUGH
	       && ipa_get_jf_pass_through_operation (jfunc) == NOP_EXPR)
	{
	  if (ici->agg_contents
	      && !ipa_get_jf_pass_through_agg_preserved (jfunc))
	    ici->param_index = -1;
	  else
	    ici->param_index = ipa_get_jf_pass_through_formal_id (jfunc);
	}
      else if (jfunc->type == IPA_JF_ANCESTOR)
	{
	  if (ici->agg_contents
	      && !ipa_get_jf_ancestor_agg_preserved (jfunc))
	    ici->param_index = -1;
	  else
	    {
	      ici->param_index = ipa_get_jf_ancestor_formal_id (jfunc);
	      if (ipa_get_jf_ancestor_offset (jfunc))
	        ici->outer_type = NULL;
	      ici->offset += ipa_get_jf_ancestor_offset (jfunc);
	    }
	}
      else
	/* Either we can find a destination for this edge now or never. */
	ici->param_index = -1;
    }

  return res;
}

/* Recursively traverse subtree of NODE (including node) made of inlined
   cgraph_edges when CS has been inlined and invoke
   update_indirect_edges_after_inlining on all nodes and
   update_jump_functions_after_inlining on all non-inlined edges that lead out
   of this subtree.  Newly discovered indirect edges will be added to
   *NEW_EDGES, unless NEW_EDGES is NULL.  Return true iff a new edge(s) were
   created.  */

static bool
propagate_info_to_inlined_callees (struct cgraph_edge *cs,
				   struct cgraph_node *node,
				   vec<cgraph_edge_p> *new_edges)
{
  struct cgraph_edge *e;
  bool res;

  res = update_indirect_edges_after_inlining (cs, node, new_edges);

  for (e = node->callees; e; e = e->next_callee)
    if (!e->inline_failed)
      res |= propagate_info_to_inlined_callees (cs, e->callee, new_edges);
    else
      update_jump_functions_after_inlining (cs, e);
  for (e = node->indirect_calls; e; e = e->next_callee)
    update_jump_functions_after_inlining (cs, e);

  return res;
}

/* Combine two controlled uses counts as done during inlining.  */

static int
combine_controlled_uses_counters (int c, int d)
{
  if (c == IPA_UNDESCRIBED_USE || d == IPA_UNDESCRIBED_USE)
    return IPA_UNDESCRIBED_USE;
  else
    return c + d - 1;
}

/* Propagate number of controlled users from CS->caleee to the new root of the
   tree of inlined nodes.  */

static void
propagate_controlled_uses (struct cgraph_edge *cs)
{
  struct ipa_edge_args *args = IPA_EDGE_REF (cs);
  struct cgraph_node *new_root = cs->caller->global.inlined_to
    ? cs->caller->global.inlined_to : cs->caller;
  struct ipa_node_params *new_root_info = IPA_NODE_REF (new_root);
  struct ipa_node_params *old_root_info = IPA_NODE_REF (cs->callee);
  int count, i;

  count = MIN (ipa_get_cs_argument_count (args),
	       ipa_get_param_count (old_root_info));
  for (i = 0; i < count; i++)
    {
      struct ipa_jump_func *jf = ipa_get_ith_jump_func (args, i);
      struct ipa_cst_ref_desc *rdesc;

      if (jf->type == IPA_JF_PASS_THROUGH)
	{
	  int src_idx, c, d;
	  src_idx = ipa_get_jf_pass_through_formal_id (jf);
	  c = ipa_get_controlled_uses (new_root_info, src_idx);
	  d = ipa_get_controlled_uses (old_root_info, i);

	  gcc_checking_assert (ipa_get_jf_pass_through_operation (jf)
			       == NOP_EXPR || c == IPA_UNDESCRIBED_USE);
	  c = combine_controlled_uses_counters (c, d);
	  ipa_set_controlled_uses (new_root_info, src_idx, c);
	  if (c == 0 && new_root_info->ipcp_orig_node)
	    {
	      struct cgraph_node *n;
	      struct ipa_ref *ref;
	      tree t = new_root_info->known_vals[src_idx];

	      if (t && TREE_CODE (t) == ADDR_EXPR
		  && TREE_CODE (TREE_OPERAND (t, 0)) == FUNCTION_DECL
		  && (n = cgraph_get_node (TREE_OPERAND (t, 0)))
		  && (ref = ipa_find_reference (new_root,
						n, NULL, 0)))
		{
		  if (dump_file)
		    fprintf (dump_file, "ipa-prop: Removing cloning-created "
			     "reference from %s/%i to %s/%i.\n",
			     xstrdup (new_root->name ()),
			     new_root->order,
			     xstrdup (n->name ()), n->order);
		  ipa_remove_reference (ref);
		}
	    }
	}
      else if (jf->type == IPA_JF_CONST
	       && (rdesc = jfunc_rdesc_usable (jf)))
	{
	  int d = ipa_get_controlled_uses (old_root_info, i);
	  int c = rdesc->refcount;
	  rdesc->refcount = combine_controlled_uses_counters (c, d);
	  if (rdesc->refcount == 0)
	    {
	      tree cst = ipa_get_jf_constant (jf);
	      struct cgraph_node *n;
	      gcc_checking_assert (TREE_CODE (cst) == ADDR_EXPR
				   && TREE_CODE (TREE_OPERAND (cst, 0))
				   == FUNCTION_DECL);
	      n = cgraph_get_node (TREE_OPERAND (cst, 0));
	      if (n)
		{
		  struct cgraph_node *clone;
		  bool ok;
		  ok = remove_described_reference (n, rdesc);
		  gcc_checking_assert (ok);

		  clone = cs->caller;
		  while (clone->global.inlined_to
			 && clone != rdesc->cs->caller
			 && IPA_NODE_REF (clone)->ipcp_orig_node)
		    {
		      struct ipa_ref *ref;
		      ref = ipa_find_reference (clone,
						n, NULL, 0);
		      if (ref)
			{
			  if (dump_file)
			    fprintf (dump_file, "ipa-prop: Removing "
				     "cloning-created reference "
				     "from %s/%i to %s/%i.\n",
				     xstrdup (clone->name ()),
				     clone->order,
				     xstrdup (n->name ()),
				     n->order);
			  ipa_remove_reference (ref);
			}
		      clone = clone->callers->caller;
		    }
		}
	    }
	}
    }

  for (i = ipa_get_param_count (old_root_info);
       i < ipa_get_cs_argument_count (args);
       i++)
    {
      struct ipa_jump_func *jf = ipa_get_ith_jump_func (args, i);

      if (jf->type == IPA_JF_CONST)
	{
	  struct ipa_cst_ref_desc *rdesc = jfunc_rdesc_usable (jf);
	  if (rdesc)
	    rdesc->refcount = IPA_UNDESCRIBED_USE;
	}
      else if (jf->type == IPA_JF_PASS_THROUGH)
	ipa_set_controlled_uses (new_root_info,
				 jf->value.pass_through.formal_id,
				 IPA_UNDESCRIBED_USE);
    }
}

/* Update jump functions and call note functions on inlining the call site CS.
   CS is expected to lead to a node already cloned by
   cgraph_clone_inline_nodes.  Newly discovered indirect edges will be added to
   *NEW_EDGES, unless NEW_EDGES is NULL.  Return true iff a new edge(s) were +
   created.  */

bool
ipa_propagate_indirect_call_infos (struct cgraph_edge *cs,
				   vec<cgraph_edge_p> *new_edges)
{
  bool changed;
  /* Do nothing if the preparation phase has not been carried out yet
     (i.e. during early inlining).  */
  if (!ipa_node_params_vector.exists ())
    return false;
  gcc_assert (ipa_edge_args_vector);

  propagate_controlled_uses (cs);
  changed = propagate_info_to_inlined_callees (cs, cs->callee, new_edges);

  return changed;
}

/* Frees all dynamically allocated structures that the argument info points
   to.  */

void
ipa_free_edge_args_substructures (struct ipa_edge_args *args)
{
  vec_free (args->jump_functions);
  memset (args, 0, sizeof (*args));
}

/* Free all ipa_edge structures.  */

void
ipa_free_all_edge_args (void)
{
  int i;
  struct ipa_edge_args *args;

  if (!ipa_edge_args_vector)
    return;

  FOR_EACH_VEC_ELT (*ipa_edge_args_vector, i, args)
    ipa_free_edge_args_substructures (args);

  vec_free (ipa_edge_args_vector);
}

/* Frees all dynamically allocated structures that the param info points
   to.  */

void
ipa_free_node_params_substructures (struct ipa_node_params *info)
{
  info->descriptors.release ();
  free (info->lattices);
  /* Lattice values and their sources are deallocated with their alocation
     pool.  */
  info->known_vals.release ();
  memset (info, 0, sizeof (*info));
}

/* Free all ipa_node_params structures.  */

void
ipa_free_all_node_params (void)
{
  int i;
  struct ipa_node_params *info;

  FOR_EACH_VEC_ELT (ipa_node_params_vector, i, info)
    ipa_free_node_params_substructures (info);

  ipa_node_params_vector.release ();
}

/* Set the aggregate replacements of NODE to be AGGVALS.  */

void
ipa_set_node_agg_value_chain (struct cgraph_node *node,
			      struct ipa_agg_replacement_value *aggvals)
{
  if (vec_safe_length (ipa_node_agg_replacements) <= (unsigned) cgraph_max_uid)
    vec_safe_grow_cleared (ipa_node_agg_replacements, cgraph_max_uid + 1);

  (*ipa_node_agg_replacements)[node->uid] = aggvals;
}

/* Hook that is called by cgraph.c when an edge is removed.  */

static void
ipa_edge_removal_hook (struct cgraph_edge *cs, void *data ATTRIBUTE_UNUSED)
{
  struct ipa_edge_args *args;

  /* During IPA-CP updating we can be called on not-yet analyzed clones.  */
  if (vec_safe_length (ipa_edge_args_vector) <= (unsigned)cs->uid)
    return;

  args = IPA_EDGE_REF (cs);
  if (args->jump_functions)
    {
      struct ipa_jump_func *jf;
      int i;
      FOR_EACH_VEC_ELT (*args->jump_functions, i, jf)
	{
	  struct ipa_cst_ref_desc *rdesc;
	  try_decrement_rdesc_refcount (jf);
	  if (jf->type == IPA_JF_CONST
	      && (rdesc = ipa_get_jf_constant_rdesc (jf))
	      && rdesc->cs == cs)
	    rdesc->cs = NULL;
	}
    }

  ipa_free_edge_args_substructures (IPA_EDGE_REF (cs));
}

/* Hook that is called by cgraph.c when a node is removed.  */

static void
ipa_node_removal_hook (struct cgraph_node *node, void *data ATTRIBUTE_UNUSED)
{
  /* During IPA-CP updating we can be called on not-yet analyze clones.  */
  if (ipa_node_params_vector.length () > (unsigned)node->uid)
    ipa_free_node_params_substructures (IPA_NODE_REF (node));
  if (vec_safe_length (ipa_node_agg_replacements) > (unsigned)node->uid)
    (*ipa_node_agg_replacements)[(unsigned)node->uid] = NULL;
}

/* Hook that is called by cgraph.c when an edge is duplicated.  */

static void
ipa_edge_duplication_hook (struct cgraph_edge *src, struct cgraph_edge *dst,
			   __attribute__((unused)) void *data)
{
  struct ipa_edge_args *old_args, *new_args;
  unsigned int i;

  ipa_check_create_edge_args ();

  old_args = IPA_EDGE_REF (src);
  new_args = IPA_EDGE_REF (dst);

  new_args->jump_functions = vec_safe_copy (old_args->jump_functions);

  for (i = 0; i < vec_safe_length (old_args->jump_functions); i++)
    {
      struct ipa_jump_func *src_jf = ipa_get_ith_jump_func (old_args, i);
      struct ipa_jump_func *dst_jf = ipa_get_ith_jump_func (new_args, i);

      dst_jf->agg.items = vec_safe_copy (dst_jf->agg.items);

      if (src_jf->type == IPA_JF_CONST)
	{
	  struct ipa_cst_ref_desc *src_rdesc = jfunc_rdesc_usable (src_jf);

	  if (!src_rdesc)
	    dst_jf->value.constant.rdesc = NULL;
	  else if (src->caller == dst->caller)
	    {
	      struct ipa_ref *ref;
	      symtab_node *n = cgraph_node_for_jfunc (src_jf);
	      gcc_checking_assert (n);
	      ref = ipa_find_reference (src->caller, n,
					src->call_stmt, src->lto_stmt_uid);
	      gcc_checking_assert (ref);
	      ipa_clone_ref (ref, dst->caller, ref->stmt);

	      gcc_checking_assert (ipa_refdesc_pool);
	      struct ipa_cst_ref_desc *dst_rdesc
		= (struct ipa_cst_ref_desc *) pool_alloc (ipa_refdesc_pool);
	      dst_rdesc->cs = dst;
	      dst_rdesc->refcount = src_rdesc->refcount;
	      dst_rdesc->next_duplicate = NULL;
	      dst_jf->value.constant.rdesc = dst_rdesc;
	    }
	  else if (src_rdesc->cs == src)
	    {
	      struct ipa_cst_ref_desc *dst_rdesc;
	      gcc_checking_assert (ipa_refdesc_pool);
	      dst_rdesc
		= (struct ipa_cst_ref_desc *) pool_alloc (ipa_refdesc_pool);
	      dst_rdesc->cs = dst;
	      dst_rdesc->refcount = src_rdesc->refcount;
	      dst_rdesc->next_duplicate = src_rdesc->next_duplicate;
	      src_rdesc->next_duplicate = dst_rdesc;
	      dst_jf->value.constant.rdesc = dst_rdesc;
	    }
	  else
	    {
	      struct ipa_cst_ref_desc *dst_rdesc;
	      /* This can happen during inlining, when a JFUNC can refer to a
		 reference taken in a function up in the tree of inline clones.
		 We need to find the duplicate that refers to our tree of
		 inline clones.  */

	      gcc_assert (dst->caller->global.inlined_to);
	      for (dst_rdesc = src_rdesc->next_duplicate;
		   dst_rdesc;
		   dst_rdesc = dst_rdesc->next_duplicate)
		{
		  struct cgraph_node *top;
		  top = dst_rdesc->cs->caller->global.inlined_to
		    ? dst_rdesc->cs->caller->global.inlined_to
		    : dst_rdesc->cs->caller;
		  if (dst->caller->global.inlined_to == top)
		    break;
		}
	      gcc_assert (dst_rdesc);
	      dst_jf->value.constant.rdesc = dst_rdesc;
	    }
	}
    }
}

/* Hook that is called by cgraph.c when a node is duplicated.  */

static void
ipa_node_duplication_hook (struct cgraph_node *src, struct cgraph_node *dst,
			   ATTRIBUTE_UNUSED void *data)
{
  struct ipa_node_params *old_info, *new_info;
  struct ipa_agg_replacement_value *old_av, *new_av;

  ipa_check_create_node_params ();
  old_info = IPA_NODE_REF (src);
  new_info = IPA_NODE_REF (dst);

  new_info->descriptors = old_info->descriptors.copy ();
  new_info->lattices = NULL;
  new_info->ipcp_orig_node = old_info->ipcp_orig_node;

  new_info->uses_analysis_done = old_info->uses_analysis_done;
  new_info->node_enqueued = old_info->node_enqueued;

  old_av = ipa_get_agg_replacements_for_node (src);
  if (!old_av)
    return;

  new_av = NULL;
  while (old_av)
    {
      struct ipa_agg_replacement_value *v;

      v = ggc_alloc_ipa_agg_replacement_value ();
      memcpy (v, old_av, sizeof (*v));
      v->next = new_av;
      new_av = v;
      old_av = old_av->next;
    }
  ipa_set_node_agg_value_chain (dst, new_av);
}


/* Analyze newly added function into callgraph.  */

static void
ipa_add_new_function (struct cgraph_node *node, void *data ATTRIBUTE_UNUSED)
{
  if (cgraph_function_with_gimple_body_p (node))
    ipa_analyze_node (node);
}

/* Register our cgraph hooks if they are not already there.  */

void
ipa_register_cgraph_hooks (void)
{
  if (!edge_removal_hook_holder)
    edge_removal_hook_holder =
      cgraph_add_edge_removal_hook (&ipa_edge_removal_hook, NULL);
  if (!node_removal_hook_holder)
    node_removal_hook_holder =
      cgraph_add_node_removal_hook (&ipa_node_removal_hook, NULL);
  if (!edge_duplication_hook_holder)
    edge_duplication_hook_holder =
      cgraph_add_edge_duplication_hook (&ipa_edge_duplication_hook, NULL);
  if (!node_duplication_hook_holder)
    node_duplication_hook_holder =
      cgraph_add_node_duplication_hook (&ipa_node_duplication_hook, NULL);
  function_insertion_hook_holder =
      cgraph_add_function_insertion_hook (&ipa_add_new_function, NULL);
}

/* Unregister our cgraph hooks if they are not already there.  */

static void
ipa_unregister_cgraph_hooks (void)
{
  cgraph_remove_edge_removal_hook (edge_removal_hook_holder);
  edge_removal_hook_holder = NULL;
  cgraph_remove_node_removal_hook (node_removal_hook_holder);
  node_removal_hook_holder = NULL;
  cgraph_remove_edge_duplication_hook (edge_duplication_hook_holder);
  edge_duplication_hook_holder = NULL;
  cgraph_remove_node_duplication_hook (node_duplication_hook_holder);
  node_duplication_hook_holder = NULL;
  cgraph_remove_function_insertion_hook (function_insertion_hook_holder);
  function_insertion_hook_holder = NULL;
}

/* Free all ipa_node_params and all ipa_edge_args structures if they are no
   longer needed after ipa-cp.  */

void
ipa_free_all_structures_after_ipa_cp (void)
{
  if (!optimize)
    {
      ipa_free_all_edge_args ();
      ipa_free_all_node_params ();
      free_alloc_pool (ipcp_sources_pool);
      free_alloc_pool (ipcp_values_pool);
      free_alloc_pool (ipcp_agg_lattice_pool);
      ipa_unregister_cgraph_hooks ();
      if (ipa_refdesc_pool)
	free_alloc_pool (ipa_refdesc_pool);
    }
}

/* Free all ipa_node_params and all ipa_edge_args structures if they are no
   longer needed after indirect inlining.  */

void
ipa_free_all_structures_after_iinln (void)
{
  ipa_free_all_edge_args ();
  ipa_free_all_node_params ();
  ipa_unregister_cgraph_hooks ();
  if (ipcp_sources_pool)
    free_alloc_pool (ipcp_sources_pool);
  if (ipcp_values_pool)
    free_alloc_pool (ipcp_values_pool);
  if (ipcp_agg_lattice_pool)
    free_alloc_pool (ipcp_agg_lattice_pool);
  if (ipa_refdesc_pool)
    free_alloc_pool (ipa_refdesc_pool);
}

/* Print ipa_tree_map data structures of all functions in the
   callgraph to F.  */

void
ipa_print_node_params (FILE *f, struct cgraph_node *node)
{
  int i, count;
  struct ipa_node_params *info;

  if (!node->definition)
    return;
  info = IPA_NODE_REF (node);
  fprintf (f, "  function  %s/%i parameter descriptors:\n",
	   node->name (), node->order);
  count = ipa_get_param_count (info);
  for (i = 0; i < count; i++)
    {
      int c;

      fprintf (f, "    ");
      ipa_dump_param (f, info, i);
      if (ipa_is_param_used (info, i))
	fprintf (f, " used");
      c = ipa_get_controlled_uses (info, i);
      if (c == IPA_UNDESCRIBED_USE)
	fprintf (f, " undescribed_use");
      else
	fprintf (f, "  controlled_uses=%i", c);
      fprintf (f, "\n");
    }
}

/* Print ipa_tree_map data structures of all functions in the
   callgraph to F.  */

void
ipa_print_all_params (FILE * f)
{
  struct cgraph_node *node;

  fprintf (f, "\nFunction parameters:\n");
  FOR_EACH_FUNCTION (node)
    ipa_print_node_params (f, node);
}

/* Return a heap allocated vector containing formal parameters of FNDECL.  */

vec<tree> 
ipa_get_vector_of_formal_parms (tree fndecl)
{
  vec<tree> args;
  int count;
  tree parm;

  gcc_assert (!flag_wpa);
  count = count_formal_params (fndecl);
  args.create (count);
  for (parm = DECL_ARGUMENTS (fndecl); parm; parm = DECL_CHAIN (parm))
    args.quick_push (parm);

  return args;
}

/* Return a heap allocated vector containing types of formal parameters of
   function type FNTYPE.  */

vec<tree>
ipa_get_vector_of_formal_parm_types (tree fntype)
{
  vec<tree> types;
  int count = 0;
  tree t;

  for (t = TYPE_ARG_TYPES (fntype); t; t = TREE_CHAIN (t))
    count++;

  types.create (count);
  for (t = TYPE_ARG_TYPES (fntype); t; t = TREE_CHAIN (t))
    types.quick_push (TREE_VALUE (t));

  return types;
}

/* Modify the function declaration FNDECL and its type according to the plan in
   ADJUSTMENTS.  It also sets base fields of individual adjustments structures
   to reflect the actual parameters being modified which are determined by the
   base_index field.  */

void
ipa_modify_formal_parameters (tree fndecl, ipa_parm_adjustment_vec adjustments)
{
  vec<tree> oparms = ipa_get_vector_of_formal_parms (fndecl);
  tree orig_type = TREE_TYPE (fndecl);
  tree old_arg_types = TYPE_ARG_TYPES (orig_type);

  /* The following test is an ugly hack, some functions simply don't have any
     arguments in their type.  This is probably a bug but well... */
  bool care_for_types = (old_arg_types != NULL_TREE);
  bool last_parm_void;
  vec<tree> otypes;
  if (care_for_types)
    {
      last_parm_void = (TREE_VALUE (tree_last (old_arg_types))
			== void_type_node);
      otypes = ipa_get_vector_of_formal_parm_types (orig_type);
      if (last_parm_void)
	gcc_assert (oparms.length () + 1 == otypes.length ());
      else
	gcc_assert (oparms.length () == otypes.length ());
    }
  else
    {
      last_parm_void = false;
      otypes.create (0);
    }

  int len = adjustments.length ();
  tree *link = &DECL_ARGUMENTS (fndecl);
  tree new_arg_types = NULL;
  for (int i = 0; i < len; i++)
    {
      struct ipa_parm_adjustment *adj;
      gcc_assert (link);

      adj = &adjustments[i];
      tree parm;
      if (adj->op == IPA_PARM_OP_NEW)
	parm = NULL;
      else
	parm = oparms[adj->base_index];
      adj->base = parm;

      if (adj->op == IPA_PARM_OP_COPY)
	{
	  if (care_for_types)
	    new_arg_types = tree_cons (NULL_TREE, otypes[adj->base_index],
				       new_arg_types);
	  *link = parm;
	  link = &DECL_CHAIN (parm);
	}
      else if (adj->op != IPA_PARM_OP_REMOVE)
	{
	  tree new_parm;
	  tree ptype;

	  if (adj->by_ref)
	    ptype = build_pointer_type (adj->type);
	  else
	    {
	      ptype = adj->type;
	      if (is_gimple_reg_type (ptype))
		{
		  unsigned malign = GET_MODE_ALIGNMENT (TYPE_MODE (ptype));
		  if (TYPE_ALIGN (ptype) < malign)
		    ptype = build_aligned_type (ptype, malign);
		}
	    }

	  if (care_for_types)
	    new_arg_types = tree_cons (NULL_TREE, ptype, new_arg_types);

	  new_parm = build_decl (UNKNOWN_LOCATION, PARM_DECL, NULL_TREE,
				 ptype);
	  const char *prefix = adj->arg_prefix ? adj->arg_prefix : "SYNTH";
	  DECL_NAME (new_parm) = create_tmp_var_name (prefix);
	  DECL_ARTIFICIAL (new_parm) = 1;
	  DECL_ARG_TYPE (new_parm) = ptype;
	  DECL_CONTEXT (new_parm) = fndecl;
	  TREE_USED (new_parm) = 1;
	  DECL_IGNORED_P (new_parm) = 1;
	  layout_decl (new_parm, 0);

	  if (adj->op == IPA_PARM_OP_NEW)
	    adj->base = NULL;
	  else
	    adj->base = parm;
	  adj->new_decl = new_parm;

	  *link = new_parm;
	  link = &DECL_CHAIN (new_parm);
	}
    }

  *link = NULL_TREE;

  tree new_reversed = NULL;
  if (care_for_types)
    {
      new_reversed = nreverse (new_arg_types);
      if (last_parm_void)
	{
	  if (new_reversed)
	    TREE_CHAIN (new_arg_types) = void_list_node;
	  else
	    new_reversed = void_list_node;
	}
    }

  /* Use copy_node to preserve as much as possible from original type
     (debug info, attribute lists etc.)
     Exception is METHOD_TYPEs must have THIS argument.
     When we are asked to remove it, we need to build new FUNCTION_TYPE
     instead.  */
  tree new_type = NULL;
  if (TREE_CODE (orig_type) != METHOD_TYPE
       || (adjustments[0].op == IPA_PARM_OP_COPY
	  && adjustments[0].base_index == 0))
    {
      new_type = build_distinct_type_copy (orig_type);
      TYPE_ARG_TYPES (new_type) = new_reversed;
    }
  else
    {
      new_type
        = build_distinct_type_copy (build_function_type (TREE_TYPE (orig_type),
							 new_reversed));
      TYPE_CONTEXT (new_type) = TYPE_CONTEXT (orig_type);
      DECL_VINDEX (fndecl) = NULL_TREE;
    }

  /* When signature changes, we need to clear builtin info.  */
  if (DECL_BUILT_IN (fndecl))
    {
      DECL_BUILT_IN_CLASS (fndecl) = NOT_BUILT_IN;
      DECL_FUNCTION_CODE (fndecl) = (enum built_in_function) 0;
    }

  /* This is a new type, not a copy of an old type.  Need to reassociate
     variants.  We can handle everything except the main variant lazily.  */
  tree t = TYPE_MAIN_VARIANT (orig_type);
  if (orig_type != t)
    {
      TYPE_MAIN_VARIANT (new_type) = t;
      TYPE_NEXT_VARIANT (new_type) = TYPE_NEXT_VARIANT (t);
      TYPE_NEXT_VARIANT (t) = new_type;
    }
  else
    {
      TYPE_MAIN_VARIANT (new_type) = new_type;
      TYPE_NEXT_VARIANT (new_type) = NULL;
    }

  TREE_TYPE (fndecl) = new_type;
  DECL_VIRTUAL_P (fndecl) = 0;
  otypes.release ();
  oparms.release ();
}

/* Modify actual arguments of a function call CS as indicated in ADJUSTMENTS.
   If this is a directly recursive call, CS must be NULL.  Otherwise it must
   contain the corresponding call graph edge.  */

void
ipa_modify_call_arguments (struct cgraph_edge *cs, gimple stmt,
			   ipa_parm_adjustment_vec adjustments)
{
  struct cgraph_node *current_node = cgraph_get_node (current_function_decl);
  vec<tree> vargs;
  vec<tree, va_gc> **debug_args = NULL;
  gimple new_stmt;
  gimple_stmt_iterator gsi, prev_gsi;
  tree callee_decl;
  int i, len;

  len = adjustments.length ();
  vargs.create (len);
  callee_decl = !cs ? gimple_call_fndecl (stmt) : cs->callee->decl;
  ipa_remove_stmt_references (current_node, stmt);

  gsi = gsi_for_stmt (stmt);
  prev_gsi = gsi;
  gsi_prev (&prev_gsi);
  for (i = 0; i < len; i++)
    {
      struct ipa_parm_adjustment *adj;

      adj = &adjustments[i];

      if (adj->op == IPA_PARM_OP_COPY)
	{
	  tree arg = gimple_call_arg (stmt, adj->base_index);

	  vargs.quick_push (arg);
	}
      else if (adj->op != IPA_PARM_OP_REMOVE)
	{
	  tree expr, base, off;
	  location_t loc;
	  unsigned int deref_align = 0;
	  bool deref_base = false;

	  /* We create a new parameter out of the value of the old one, we can
	     do the following kind of transformations:

	     - A scalar passed by reference is converted to a scalar passed by
               value.  (adj->by_ref is false and the type of the original
               actual argument is a pointer to a scalar).

             - A part of an aggregate is passed instead of the whole aggregate.
               The part can be passed either by value or by reference, this is
               determined by value of adj->by_ref.  Moreover, the code below
               handles both situations when the original aggregate is passed by
               value (its type is not a pointer) and when it is passed by
               reference (it is a pointer to an aggregate).

	     When the new argument is passed by reference (adj->by_ref is true)
	     it must be a part of an aggregate and therefore we form it by
	     simply taking the address of a reference inside the original
	     aggregate.  */

	  gcc_checking_assert (adj->offset % BITS_PER_UNIT == 0);
	  base = gimple_call_arg (stmt, adj->base_index);
	  loc = DECL_P (base) ? DECL_SOURCE_LOCATION (base)
			      : EXPR_LOCATION (base);

	  if (TREE_CODE (base) != ADDR_EXPR
	      && POINTER_TYPE_P (TREE_TYPE (base)))
	    off = build_int_cst (adj->alias_ptr_type,
				 adj->offset / BITS_PER_UNIT);
	  else
	    {
	      HOST_WIDE_INT base_offset;
	      tree prev_base;
	      bool addrof;

	      if (TREE_CODE (base) == ADDR_EXPR)
		{
		  base = TREE_OPERAND (base, 0);
		  addrof = true;
		}
	      else
		addrof = false;
	      prev_base = base;
	      base = get_addr_base_and_unit_offset (base, &base_offset);
	      /* Aggregate arguments can have non-invariant addresses.  */
	      if (!base)
		{
		  base = build_fold_addr_expr (prev_base);
		  off = build_int_cst (adj->alias_ptr_type,
				       adj->offset / BITS_PER_UNIT);
		}
	      else if (TREE_CODE (base) == MEM_REF)
		{
		  if (!addrof)
		    {
		      deref_base = true;
		      deref_align = TYPE_ALIGN (TREE_TYPE (base));
		    }
		  off = build_int_cst (adj->alias_ptr_type,
				       base_offset
				       + adj->offset / BITS_PER_UNIT);
		  off = int_const_binop (PLUS_EXPR, TREE_OPERAND (base, 1),
					 off);
		  base = TREE_OPERAND (base, 0);
		}
	      else
		{
		  off = build_int_cst (adj->alias_ptr_type,
				       base_offset
				       + adj->offset / BITS_PER_UNIT);
		  base = build_fold_addr_expr (base);
		}
	    }

	  if (!adj->by_ref)
	    {
	      tree type = adj->type;
	      unsigned int align;
	      unsigned HOST_WIDE_INT misalign;

	      if (deref_base)
		{
		  align = deref_align;
		  misalign = 0;
		}
	      else
		{
		  get_pointer_alignment_1 (base, &align, &misalign);
		  if (TYPE_ALIGN (type) > align)
		    align = TYPE_ALIGN (type);
		}
	      misalign += (tree_to_double_int (off)
			   .sext (TYPE_PRECISION (TREE_TYPE (off))).low
			   * BITS_PER_UNIT);
	      misalign = misalign & (align - 1);
	      if (misalign != 0)
		align = (misalign & -misalign);
	      if (align < TYPE_ALIGN (type))
		type = build_aligned_type (type, align);
	      base = force_gimple_operand_gsi (&gsi, base,
					       true, NULL, true, GSI_SAME_STMT);
	      expr = fold_build2_loc (loc, MEM_REF, type, base, off);
<<<<<<< HEAD
	      REF_REVERSE_STORAGE_ORDER (expr) = adj->reverse;
=======
	      /* If expr is not a valid gimple call argument emit
	         a load into a temporary.  */
	      if (is_gimple_reg_type (TREE_TYPE (expr)))
		{
		  gimple tem = gimple_build_assign (NULL_TREE, expr);
		  if (gimple_in_ssa_p (cfun))
		    {
		      gimple_set_vuse (tem, gimple_vuse (stmt));
		      expr = make_ssa_name (TREE_TYPE (expr), tem);
		    }
		  else
		    expr = create_tmp_reg (TREE_TYPE (expr), NULL);
		  gimple_assign_set_lhs (tem, expr);
		  gsi_insert_before (&gsi, tem, GSI_SAME_STMT);
		}
>>>>>>> 6f45986a
	    }
	  else
	    {
	      expr = fold_build2_loc (loc, MEM_REF, adj->type, base, off);
	      REF_REVERSE_STORAGE_ORDER (expr) = adj->reverse;
	      expr = build_fold_addr_expr (expr);
	      expr = force_gimple_operand_gsi (&gsi, expr,
					       true, NULL, true, GSI_SAME_STMT);
	    }
	  vargs.quick_push (expr);
	}
      if (adj->op != IPA_PARM_OP_COPY && MAY_HAVE_DEBUG_STMTS)
	{
	  unsigned int ix;
	  tree ddecl = NULL_TREE, origin = DECL_ORIGIN (adj->base), arg;
	  gimple def_temp;

	  arg = gimple_call_arg (stmt, adj->base_index);
	  if (!useless_type_conversion_p (TREE_TYPE (origin), TREE_TYPE (arg)))
	    {
	      if (!fold_convertible_p (TREE_TYPE (origin), arg))
		continue;
	      arg = fold_convert_loc (gimple_location (stmt),
				      TREE_TYPE (origin), arg);
	    }
	  if (debug_args == NULL)
	    debug_args = decl_debug_args_insert (callee_decl);
	  for (ix = 0; vec_safe_iterate (*debug_args, ix, &ddecl); ix += 2)
	    if (ddecl == origin)
	      {
		ddecl = (**debug_args)[ix + 1];
		break;
	      }
	  if (ddecl == NULL)
	    {
	      ddecl = make_node (DEBUG_EXPR_DECL);
	      DECL_ARTIFICIAL (ddecl) = 1;
	      TREE_TYPE (ddecl) = TREE_TYPE (origin);
	      DECL_MODE (ddecl) = DECL_MODE (origin);

	      vec_safe_push (*debug_args, origin);
	      vec_safe_push (*debug_args, ddecl);
	    }
	  def_temp = gimple_build_debug_bind (ddecl, unshare_expr (arg), stmt);
	  gsi_insert_before (&gsi, def_temp, GSI_SAME_STMT);
	}
    }

  if (dump_file && (dump_flags & TDF_DETAILS))
    {
      fprintf (dump_file, "replacing stmt:");
      print_gimple_stmt (dump_file, gsi_stmt (gsi), 0, 0);
    }

  new_stmt = gimple_build_call_vec (callee_decl, vargs);
  vargs.release ();
  if (gimple_call_lhs (stmt))
    gimple_call_set_lhs (new_stmt, gimple_call_lhs (stmt));

  gimple_set_block (new_stmt, gimple_block (stmt));
  if (gimple_has_location (stmt))
    gimple_set_location (new_stmt, gimple_location (stmt));
  gimple_call_set_chain (new_stmt, gimple_call_chain (stmt));
  gimple_call_copy_flags (new_stmt, stmt);
  if (gimple_in_ssa_p (cfun))
    {
      gimple_set_vuse (new_stmt, gimple_vuse (stmt));
      if (gimple_vdef (stmt))
	{
	  gimple_set_vdef (new_stmt, gimple_vdef (stmt));
	  SSA_NAME_DEF_STMT (gimple_vdef (new_stmt)) = new_stmt;
	}
    }

  if (dump_file && (dump_flags & TDF_DETAILS))
    {
      fprintf (dump_file, "with stmt:");
      print_gimple_stmt (dump_file, new_stmt, 0, 0);
      fprintf (dump_file, "\n");
    }
  gsi_replace (&gsi, new_stmt, true);
  if (cs)
    cgraph_set_call_stmt (cs, new_stmt);
  do
    {
      ipa_record_stmt_references (current_node, gsi_stmt (gsi));
      gsi_prev (&gsi);
    }
  while ((gsi_end_p (prev_gsi) && !gsi_end_p (gsi))
	 || (!gsi_end_p (prev_gsi) && gsi_stmt (gsi) == gsi_stmt (prev_gsi)));
}

/* If the expression *EXPR should be replaced by a reduction of a parameter, do
   so.  ADJUSTMENTS is a pointer to a vector of adjustments.  CONVERT
   specifies whether the function should care about type incompatibility the
   current and new expressions.  If it is false, the function will leave
   incompatibility issues to the caller.  Return true iff the expression
   was modified. */

bool
ipa_modify_expr (tree *expr, bool convert,
		 ipa_parm_adjustment_vec adjustments)
{
  struct ipa_parm_adjustment *cand
    = ipa_get_adjustment_candidate (&expr, &convert, adjustments, false);
  if (!cand)
    return false;

  tree src;
  if (cand->by_ref)
    src = build_simple_mem_ref (cand->new_decl);
  else
    src = cand->new_decl;

  if (dump_file && (dump_flags & TDF_DETAILS))
    {
      fprintf (dump_file, "About to replace expr ");
      print_generic_expr (dump_file, *expr, 0);
      fprintf (dump_file, " with ");
      print_generic_expr (dump_file, src, 0);
      fprintf (dump_file, "\n");
    }

  if (convert && !useless_type_conversion_p (TREE_TYPE (*expr), cand->type))
    {
      tree vce = build1 (VIEW_CONVERT_EXPR, TREE_TYPE (*expr), src);
      *expr = vce;
    }
  else
    *expr = src;
  return true;
}

/* If T is an SSA_NAME, return NULL if it is not a default def or
   return its base variable if it is.  If IGNORE_DEFAULT_DEF is true,
   the base variable is always returned, regardless if it is a default
   def.  Return T if it is not an SSA_NAME.  */

static tree
get_ssa_base_param (tree t, bool ignore_default_def)
{
  if (TREE_CODE (t) == SSA_NAME)
    {
      if (ignore_default_def || SSA_NAME_IS_DEFAULT_DEF (t))
	return SSA_NAME_VAR (t);
      else
	return NULL_TREE;
    }
  return t;
}

/* Given an expression, return an adjustment entry specifying the
   transformation to be done on EXPR.  If no suitable adjustment entry
   was found, returns NULL.

   If IGNORE_DEFAULT_DEF is set, consider SSA_NAMEs which are not a
   default def, otherwise bail on them.

   If CONVERT is non-NULL, this function will set *CONVERT if the
   expression provided is a component reference.  ADJUSTMENTS is the
   adjustments vector.  */

ipa_parm_adjustment *
ipa_get_adjustment_candidate (tree **expr, bool *convert,
			      ipa_parm_adjustment_vec adjustments,
			      bool ignore_default_def)
{
  if (TREE_CODE (**expr) == BIT_FIELD_REF
      || TREE_CODE (**expr) == IMAGPART_EXPR
      || TREE_CODE (**expr) == REALPART_EXPR)
    {
      *expr = &TREE_OPERAND (**expr, 0);
      if (convert)
	*convert = true;
    }

  HOST_WIDE_INT offset, size, max_size;
  bool reverse;
  tree base
    = get_ref_base_and_extent (**expr, &offset, &size, &max_size, &reverse);
  if (!base || size == -1 || max_size == -1)
    return NULL;

  if (TREE_CODE (base) == MEM_REF)
    {
      offset += mem_ref_offset (base).low * BITS_PER_UNIT;
      base = TREE_OPERAND (base, 0);
    }

  base = get_ssa_base_param (base, ignore_default_def);
  if (!base || TREE_CODE (base) != PARM_DECL)
    return NULL;

  struct ipa_parm_adjustment *cand = NULL;
  unsigned int len = adjustments.length ();
  for (unsigned i = 0; i < len; i++)
    {
      struct ipa_parm_adjustment *adj = &adjustments[i];

      if (adj->base == base
	  && (adj->offset == offset || adj->op == IPA_PARM_OP_REMOVE))
	{
	  cand = adj;
	  break;
	}
    }

  if (!cand || cand->op == IPA_PARM_OP_COPY || cand->op == IPA_PARM_OP_REMOVE)
    return NULL;
  return cand;
}

/* Return true iff BASE_INDEX is in ADJUSTMENTS more than once.  */

static bool
index_in_adjustments_multiple_times_p (int base_index,
				       ipa_parm_adjustment_vec adjustments)
{
  int i, len = adjustments.length ();
  bool one = false;

  for (i = 0; i < len; i++)
    {
      struct ipa_parm_adjustment *adj;
      adj = &adjustments[i];

      if (adj->base_index == base_index)
	{
	  if (one)
	    return true;
	  else
	    one = true;
	}
    }
  return false;
}


/* Return adjustments that should have the same effect on function parameters
   and call arguments as if they were first changed according to adjustments in
   INNER and then by adjustments in OUTER.  */

ipa_parm_adjustment_vec
ipa_combine_adjustments (ipa_parm_adjustment_vec inner,
			 ipa_parm_adjustment_vec outer)
{
  int i, outlen = outer.length ();
  int inlen = inner.length ();
  int removals = 0;
  ipa_parm_adjustment_vec adjustments, tmp;

  tmp.create (inlen);
  for (i = 0; i < inlen; i++)
    {
      struct ipa_parm_adjustment *n;
      n = &inner[i];

      if (n->op == IPA_PARM_OP_REMOVE)
	removals++;
      else
	{
	  /* FIXME: Handling of new arguments are not implemented yet.  */
	  gcc_assert (n->op != IPA_PARM_OP_NEW);
	  tmp.quick_push (*n);
	}
    }

  adjustments.create (outlen + removals);
  for (i = 0; i < outlen; i++)
    {
      struct ipa_parm_adjustment r;
      struct ipa_parm_adjustment *out = &outer[i];
      struct ipa_parm_adjustment *in = &tmp[out->base_index];

      memset (&r, 0, sizeof (r));
      gcc_assert (in->op != IPA_PARM_OP_REMOVE);
      if (out->op == IPA_PARM_OP_REMOVE)
	{
	  if (!index_in_adjustments_multiple_times_p (in->base_index, tmp))
	    {
	      r.op = IPA_PARM_OP_REMOVE;
	      adjustments.quick_push (r);
	    }
	  continue;
	}
      else
	{
	  /* FIXME: Handling of new arguments are not implemented yet.  */
	  gcc_assert (out->op != IPA_PARM_OP_NEW);
	}

      r.base_index = in->base_index;
      r.type = out->type;

      /* FIXME:  Create nonlocal value too.  */

      if (in->op == IPA_PARM_OP_COPY && out->op == IPA_PARM_OP_COPY)
	r.op = IPA_PARM_OP_COPY;
      else if (in->op == IPA_PARM_OP_COPY)
	r.offset = out->offset;
      else if (out->op == IPA_PARM_OP_COPY)
	r.offset = in->offset;
      else
	r.offset = in->offset + out->offset;
      adjustments.quick_push (r);
    }

  for (i = 0; i < inlen; i++)
    {
      struct ipa_parm_adjustment *n = &inner[i];

      if (n->op == IPA_PARM_OP_REMOVE)
	adjustments.quick_push (*n);
    }

  tmp.release ();
  return adjustments;
}

/* Dump the adjustments in the vector ADJUSTMENTS to dump_file in a human
   friendly way, assuming they are meant to be applied to FNDECL.  */

void
ipa_dump_param_adjustments (FILE *file, ipa_parm_adjustment_vec adjustments,
			    tree fndecl)
{
  int i, len = adjustments.length ();
  bool first = true;
  vec<tree> parms = ipa_get_vector_of_formal_parms (fndecl);

  fprintf (file, "IPA param adjustments: ");
  for (i = 0; i < len; i++)
    {
      struct ipa_parm_adjustment *adj;
      adj = &adjustments[i];

      if (!first)
	fprintf (file, "                 ");
      else
	first = false;

      fprintf (file, "%i. base_index: %i - ", i, adj->base_index);
      print_generic_expr (file, parms[adj->base_index], 0);
      if (adj->base)
	{
	  fprintf (file, ", base: ");
	  print_generic_expr (file, adj->base, 0);
	}
      if (adj->new_decl)
	{
	  fprintf (file, ", new_decl: ");
	  print_generic_expr (file, adj->new_decl, 0);
	}
      if (adj->new_ssa_base)
	{
	  fprintf (file, ", new_ssa_base: ");
	  print_generic_expr (file, adj->new_ssa_base, 0);
	}

      if (adj->op == IPA_PARM_OP_COPY)
	fprintf (file, ", copy_param");
      else if (adj->op == IPA_PARM_OP_REMOVE)
	fprintf (file, ", remove_param");
      else
	fprintf (file, ", offset %li", (long) adj->offset);
      if (adj->by_ref)
	fprintf (file, ", by_ref");
      print_node_brief (file, ", type: ", adj->type, 0);
      fprintf (file, "\n");
    }
  parms.release ();
}

/* Dump the AV linked list.  */

void
ipa_dump_agg_replacement_values (FILE *f, struct ipa_agg_replacement_value *av)
{
  bool comma = false;
  fprintf (f, "     Aggregate replacements:");
  for (; av; av = av->next)
    {
      fprintf (f, "%s %i[" HOST_WIDE_INT_PRINT_DEC "]=", comma ? "," : "",
	       av->index, av->offset);
      print_generic_expr (f, av->value, 0);
      comma = true;
    }
  fprintf (f, "\n");
}

/* Stream out jump function JUMP_FUNC to OB.  */

static void
ipa_write_jump_function (struct output_block *ob,
			 struct ipa_jump_func *jump_func)
{
  struct ipa_agg_jf_item *item;
  struct bitpack_d bp;
  int i, count;

  streamer_write_uhwi (ob, jump_func->type);
  switch (jump_func->type)
    {
    case IPA_JF_UNKNOWN:
      break;
    case IPA_JF_KNOWN_TYPE:
      streamer_write_uhwi (ob, jump_func->value.known_type.offset);
      stream_write_tree (ob, jump_func->value.known_type.base_type, true);
      stream_write_tree (ob, jump_func->value.known_type.component_type, true);
      break;
    case IPA_JF_CONST:
      gcc_assert (
	  EXPR_LOCATION (jump_func->value.constant.value) == UNKNOWN_LOCATION);
      stream_write_tree (ob, jump_func->value.constant.value, true);
      break;
    case IPA_JF_PASS_THROUGH:
      streamer_write_uhwi (ob, jump_func->value.pass_through.operation);
      if (jump_func->value.pass_through.operation == NOP_EXPR)
	{
	  streamer_write_uhwi (ob, jump_func->value.pass_through.formal_id);
	  bp = bitpack_create (ob->main_stream);
	  bp_pack_value (&bp, jump_func->value.pass_through.agg_preserved, 1);
	  bp_pack_value (&bp, jump_func->value.pass_through.type_preserved, 1);
	  streamer_write_bitpack (&bp);
	}
      else
	{
	  stream_write_tree (ob, jump_func->value.pass_through.operand, true);
	  streamer_write_uhwi (ob, jump_func->value.pass_through.formal_id);
	}
      break;
    case IPA_JF_ANCESTOR:
      streamer_write_uhwi (ob, jump_func->value.ancestor.offset);
      stream_write_tree (ob, jump_func->value.ancestor.type, true);
      streamer_write_uhwi (ob, jump_func->value.ancestor.formal_id);
      bp = bitpack_create (ob->main_stream);
      bp_pack_value (&bp, jump_func->value.ancestor.agg_preserved, 1);
      bp_pack_value (&bp, jump_func->value.ancestor.type_preserved, 1);
      streamer_write_bitpack (&bp);
      break;
    }

  count = vec_safe_length (jump_func->agg.items);
  streamer_write_uhwi (ob, count);
  if (count)
    {
      bp = bitpack_create (ob->main_stream);
      bp_pack_value (&bp, jump_func->agg.by_ref, 1);
      streamer_write_bitpack (&bp);
    }

  FOR_EACH_VEC_SAFE_ELT (jump_func->agg.items, i, item)
    {
      streamer_write_uhwi (ob, item->offset);
      stream_write_tree (ob, item->value, true);
    }
}

/* Read in jump function JUMP_FUNC from IB.  */

static void
ipa_read_jump_function (struct lto_input_block *ib,
			struct ipa_jump_func *jump_func,
			struct cgraph_edge *cs,
			struct data_in *data_in)
{
  enum jump_func_type jftype;
  enum tree_code operation;
  int i, count;

  jftype = (enum jump_func_type) streamer_read_uhwi (ib);
  switch (jftype)
    {
    case IPA_JF_UNKNOWN:
      jump_func->type = IPA_JF_UNKNOWN;
      break;
    case IPA_JF_KNOWN_TYPE:
      {
	HOST_WIDE_INT offset = streamer_read_uhwi (ib);
	tree base_type = stream_read_tree (ib, data_in);
	tree component_type = stream_read_tree (ib, data_in);

	ipa_set_jf_known_type (jump_func, offset, base_type, component_type);
	break;
      }
    case IPA_JF_CONST:
      ipa_set_jf_constant (jump_func, stream_read_tree (ib, data_in), cs);
      break;
    case IPA_JF_PASS_THROUGH:
      operation = (enum tree_code) streamer_read_uhwi (ib);
      if (operation == NOP_EXPR)
	{
	  int formal_id =  streamer_read_uhwi (ib);
	  struct bitpack_d bp = streamer_read_bitpack (ib);
	  bool agg_preserved = bp_unpack_value (&bp, 1);
	  bool type_preserved = bp_unpack_value (&bp, 1);
	  ipa_set_jf_simple_pass_through (jump_func, formal_id, agg_preserved,
					  type_preserved);
	}
      else
	{
	  tree operand = stream_read_tree (ib, data_in);
	  int formal_id =  streamer_read_uhwi (ib);
	  ipa_set_jf_arith_pass_through (jump_func, formal_id, operand,
					 operation);
	}
      break;
    case IPA_JF_ANCESTOR:
      {
	HOST_WIDE_INT offset = streamer_read_uhwi (ib);
	tree type = stream_read_tree (ib, data_in);
	int formal_id = streamer_read_uhwi (ib);
	struct bitpack_d bp = streamer_read_bitpack (ib);
	bool agg_preserved = bp_unpack_value (&bp, 1);
	bool type_preserved = bp_unpack_value (&bp, 1);

	ipa_set_ancestor_jf (jump_func, offset, type, formal_id, agg_preserved,
			     type_preserved);
	break;
      }
    }

  count = streamer_read_uhwi (ib);
  vec_alloc (jump_func->agg.items, count);
  if (count)
    {
      struct bitpack_d bp = streamer_read_bitpack (ib);
      jump_func->agg.by_ref = bp_unpack_value (&bp, 1);
    }
  for (i = 0; i < count; i++)
    {
      struct ipa_agg_jf_item item;
      item.offset = streamer_read_uhwi (ib);
      item.value = stream_read_tree (ib, data_in);
      jump_func->agg.items->quick_push (item);
    }
}

/* Stream out parts of cgraph_indirect_call_info corresponding to CS that are
   relevant to indirect inlining to OB.  */

static void
ipa_write_indirect_edge_info (struct output_block *ob,
			      struct cgraph_edge *cs)
{
  struct cgraph_indirect_call_info *ii = cs->indirect_info;
  struct bitpack_d bp;

  streamer_write_hwi (ob, ii->param_index);
  streamer_write_hwi (ob, ii->offset);
  bp = bitpack_create (ob->main_stream);
  bp_pack_value (&bp, ii->polymorphic, 1);
  bp_pack_value (&bp, ii->agg_contents, 1);
  bp_pack_value (&bp, ii->member_ptr, 1);
  bp_pack_value (&bp, ii->by_ref, 1);
  bp_pack_value (&bp, ii->maybe_in_construction, 1);
  bp_pack_value (&bp, ii->maybe_derived_type, 1);
  streamer_write_bitpack (&bp);

  if (ii->polymorphic)
    {
      streamer_write_hwi (ob, ii->otr_token);
      stream_write_tree (ob, ii->otr_type, true);
      stream_write_tree (ob, ii->outer_type, true);
    }
}

/* Read in parts of cgraph_indirect_call_info corresponding to CS that are
   relevant to indirect inlining from IB.  */

static void
ipa_read_indirect_edge_info (struct lto_input_block *ib,
			     struct data_in *data_in ATTRIBUTE_UNUSED,
			     struct cgraph_edge *cs)
{
  struct cgraph_indirect_call_info *ii = cs->indirect_info;
  struct bitpack_d bp;

  ii->param_index = (int) streamer_read_hwi (ib);
  ii->offset = (HOST_WIDE_INT) streamer_read_hwi (ib);
  bp = streamer_read_bitpack (ib);
  ii->polymorphic = bp_unpack_value (&bp, 1);
  ii->agg_contents = bp_unpack_value (&bp, 1);
  ii->member_ptr = bp_unpack_value (&bp, 1);
  ii->by_ref = bp_unpack_value (&bp, 1);
  ii->maybe_in_construction = bp_unpack_value (&bp, 1);
  ii->maybe_derived_type = bp_unpack_value (&bp, 1);
  if (ii->polymorphic)
    {
      ii->otr_token = (HOST_WIDE_INT) streamer_read_hwi (ib);
      ii->otr_type = stream_read_tree (ib, data_in);
      ii->outer_type = stream_read_tree (ib, data_in);
    }
}

/* Stream out NODE info to OB.  */

static void
ipa_write_node_info (struct output_block *ob, struct cgraph_node *node)
{
  int node_ref;
  lto_symtab_encoder_t encoder;
  struct ipa_node_params *info = IPA_NODE_REF (node);
  int j;
  struct cgraph_edge *e;
  struct bitpack_d bp;

  encoder = ob->decl_state->symtab_node_encoder;
  node_ref = lto_symtab_encoder_encode (encoder, node);
  streamer_write_uhwi (ob, node_ref);

  streamer_write_uhwi (ob, ipa_get_param_count (info));
  for (j = 0; j < ipa_get_param_count (info); j++)
    streamer_write_uhwi (ob, ipa_get_param_move_cost (info, j));
  bp = bitpack_create (ob->main_stream);
  gcc_assert (info->uses_analysis_done
	      || ipa_get_param_count (info) == 0);
  gcc_assert (!info->node_enqueued);
  gcc_assert (!info->ipcp_orig_node);
  for (j = 0; j < ipa_get_param_count (info); j++)
    bp_pack_value (&bp, ipa_is_param_used (info, j), 1);
  streamer_write_bitpack (&bp);
  for (j = 0; j < ipa_get_param_count (info); j++)
    streamer_write_hwi (ob, ipa_get_controlled_uses (info, j));
  for (e = node->callees; e; e = e->next_callee)
    {
      struct ipa_edge_args *args = IPA_EDGE_REF (e);

      streamer_write_uhwi (ob, ipa_get_cs_argument_count (args));
      for (j = 0; j < ipa_get_cs_argument_count (args); j++)
	ipa_write_jump_function (ob, ipa_get_ith_jump_func (args, j));
    }
  for (e = node->indirect_calls; e; e = e->next_callee)
    {
      struct ipa_edge_args *args = IPA_EDGE_REF (e);

      streamer_write_uhwi (ob, ipa_get_cs_argument_count (args));
      for (j = 0; j < ipa_get_cs_argument_count (args); j++)
	ipa_write_jump_function (ob, ipa_get_ith_jump_func (args, j));
      ipa_write_indirect_edge_info (ob, e);
    }
}

/* Stream in NODE info from IB.  */

static void
ipa_read_node_info (struct lto_input_block *ib, struct cgraph_node *node,
		    struct data_in *data_in)
{
  struct ipa_node_params *info = IPA_NODE_REF (node);
  int k;
  struct cgraph_edge *e;
  struct bitpack_d bp;

  ipa_alloc_node_params (node, streamer_read_uhwi (ib));

  for (k = 0; k < ipa_get_param_count (info); k++)
    info->descriptors[k].move_cost = streamer_read_uhwi (ib);
    
  bp = streamer_read_bitpack (ib);
  if (ipa_get_param_count (info) != 0)
    info->uses_analysis_done = true;
  info->node_enqueued = false;
  for (k = 0; k < ipa_get_param_count (info); k++)
    ipa_set_param_used (info, k, bp_unpack_value (&bp, 1));
  for (k = 0; k < ipa_get_param_count (info); k++)
    ipa_set_controlled_uses (info, k, streamer_read_hwi (ib));
  for (e = node->callees; e; e = e->next_callee)
    {
      struct ipa_edge_args *args = IPA_EDGE_REF (e);
      int count = streamer_read_uhwi (ib);

      if (!count)
	continue;
      vec_safe_grow_cleared (args->jump_functions, count);

      for (k = 0; k < ipa_get_cs_argument_count (args); k++)
	ipa_read_jump_function (ib, ipa_get_ith_jump_func (args, k), e,
				data_in);
    }
  for (e = node->indirect_calls; e; e = e->next_callee)
    {
      struct ipa_edge_args *args = IPA_EDGE_REF (e);
      int count = streamer_read_uhwi (ib);

      if (count)
	{
	  vec_safe_grow_cleared (args->jump_functions, count);
          for (k = 0; k < ipa_get_cs_argument_count (args); k++)
	    ipa_read_jump_function (ib, ipa_get_ith_jump_func (args, k), e,
				    data_in);
	}
      ipa_read_indirect_edge_info (ib, data_in, e);
    }
}

/* Write jump functions for nodes in SET.  */

void
ipa_prop_write_jump_functions (void)
{
  struct cgraph_node *node;
  struct output_block *ob;
  unsigned int count = 0;
  lto_symtab_encoder_iterator lsei;
  lto_symtab_encoder_t encoder;


  if (!ipa_node_params_vector.exists ())
    return;

  ob = create_output_block (LTO_section_jump_functions);
  encoder = ob->decl_state->symtab_node_encoder;
  ob->cgraph_node = NULL;
  for (lsei = lsei_start_function_in_partition (encoder); !lsei_end_p (lsei);
       lsei_next_function_in_partition (&lsei))
    {
      node = lsei_cgraph_node (lsei);
      if (cgraph_function_with_gimple_body_p (node)
	  && IPA_NODE_REF (node) != NULL)
	count++;
    }

  streamer_write_uhwi (ob, count);

  /* Process all of the functions.  */
  for (lsei = lsei_start_function_in_partition (encoder); !lsei_end_p (lsei);
       lsei_next_function_in_partition (&lsei))
    {
      node = lsei_cgraph_node (lsei);
      if (cgraph_function_with_gimple_body_p (node)
	  && IPA_NODE_REF (node) != NULL)
        ipa_write_node_info (ob, node);
    }
  streamer_write_char_stream (ob->main_stream, 0);
  produce_asm (ob, NULL);
  destroy_output_block (ob);
}

/* Read section in file FILE_DATA of length LEN with data DATA.  */

static void
ipa_prop_read_section (struct lto_file_decl_data *file_data, const char *data,
		       size_t len)
{
  const struct lto_function_header *header =
    (const struct lto_function_header *) data;
  const int cfg_offset = sizeof (struct lto_function_header);
  const int main_offset = cfg_offset + header->cfg_size;
  const int string_offset = main_offset + header->main_size;
  struct data_in *data_in;
  struct lto_input_block ib_main;
  unsigned int i;
  unsigned int count;

  LTO_INIT_INPUT_BLOCK (ib_main, (const char *) data + main_offset, 0,
			header->main_size);

  data_in =
    lto_data_in_create (file_data, (const char *) data + string_offset,
			header->string_size, vNULL);
  count = streamer_read_uhwi (&ib_main);

  for (i = 0; i < count; i++)
    {
      unsigned int index;
      struct cgraph_node *node;
      lto_symtab_encoder_t encoder;

      index = streamer_read_uhwi (&ib_main);
      encoder = file_data->symtab_node_encoder;
      node = cgraph (lto_symtab_encoder_deref (encoder, index));
      gcc_assert (node->definition);
      ipa_read_node_info (&ib_main, node, data_in);
    }
  lto_free_section_data (file_data, LTO_section_jump_functions, NULL, data,
			 len);
  lto_data_in_delete (data_in);
}

/* Read ipcp jump functions.  */

void
ipa_prop_read_jump_functions (void)
{
  struct lto_file_decl_data **file_data_vec = lto_get_file_decl_data ();
  struct lto_file_decl_data *file_data;
  unsigned int j = 0;

  ipa_check_create_node_params ();
  ipa_check_create_edge_args ();
  ipa_register_cgraph_hooks ();

  while ((file_data = file_data_vec[j++]))
    {
      size_t len;
      const char *data = lto_get_section_data (file_data, LTO_section_jump_functions, NULL, &len);

      if (data)
        ipa_prop_read_section (file_data, data, len);
    }
}

/* After merging units, we can get mismatch in argument counts.
   Also decl merging might've rendered parameter lists obsolete.
   Also compute called_with_variable_arg info.  */

void
ipa_update_after_lto_read (void)
{
  ipa_check_create_node_params ();
  ipa_check_create_edge_args ();
}

void
write_agg_replacement_chain (struct output_block *ob, struct cgraph_node *node)
{
  int node_ref;
  unsigned int count = 0;
  lto_symtab_encoder_t encoder;
  struct ipa_agg_replacement_value *aggvals, *av;

  aggvals = ipa_get_agg_replacements_for_node (node);
  encoder = ob->decl_state->symtab_node_encoder;
  node_ref = lto_symtab_encoder_encode (encoder, node);
  streamer_write_uhwi (ob, node_ref);

  for (av = aggvals; av; av = av->next)
    count++;
  streamer_write_uhwi (ob, count);

  for (av = aggvals; av; av = av->next)
    {
      struct bitpack_d bp;

      streamer_write_uhwi (ob, av->offset);
      streamer_write_uhwi (ob, av->index);
      stream_write_tree (ob, av->value, true);

      bp = bitpack_create (ob->main_stream);
      bp_pack_value (&bp, av->by_ref, 1);
      streamer_write_bitpack (&bp);
    }
}

/* Stream in the aggregate value replacement chain for NODE from IB.  */

static void
read_agg_replacement_chain (struct lto_input_block *ib,
			    struct cgraph_node *node,
			    struct data_in *data_in)
{
  struct ipa_agg_replacement_value *aggvals = NULL;
  unsigned int count, i;

  count = streamer_read_uhwi (ib);
  for (i = 0; i <count; i++)
    {
      struct ipa_agg_replacement_value *av;
      struct bitpack_d bp;

      av = ggc_alloc_ipa_agg_replacement_value ();
      av->offset = streamer_read_uhwi (ib);
      av->index = streamer_read_uhwi (ib);
      av->value = stream_read_tree (ib, data_in);
      bp = streamer_read_bitpack (ib);
      av->by_ref = bp_unpack_value (&bp, 1);
      av->next = aggvals;
      aggvals = av;
    }
  ipa_set_node_agg_value_chain (node, aggvals);
}

/* Write all aggregate replacement for nodes in set.  */

void
ipa_prop_write_all_agg_replacement (void)
{
  struct cgraph_node *node;
  struct output_block *ob;
  unsigned int count = 0;
  lto_symtab_encoder_iterator lsei;
  lto_symtab_encoder_t encoder;

  if (!ipa_node_agg_replacements)
    return;

  ob = create_output_block (LTO_section_ipcp_transform);
  encoder = ob->decl_state->symtab_node_encoder;
  ob->cgraph_node = NULL;
  for (lsei = lsei_start_function_in_partition (encoder); !lsei_end_p (lsei);
       lsei_next_function_in_partition (&lsei))
    {
      node = lsei_cgraph_node (lsei);
      if (cgraph_function_with_gimple_body_p (node)
	  && ipa_get_agg_replacements_for_node (node) != NULL)
	count++;
    }

  streamer_write_uhwi (ob, count);

  for (lsei = lsei_start_function_in_partition (encoder); !lsei_end_p (lsei);
       lsei_next_function_in_partition (&lsei))
    {
      node = lsei_cgraph_node (lsei);
      if (cgraph_function_with_gimple_body_p (node)
	  && ipa_get_agg_replacements_for_node (node) != NULL)
	write_agg_replacement_chain (ob, node);
    }
  streamer_write_char_stream (ob->main_stream, 0);
  produce_asm (ob, NULL);
  destroy_output_block (ob);
}

/* Read replacements section in file FILE_DATA of length LEN with data
   DATA.  */

static void
read_replacements_section (struct lto_file_decl_data *file_data,
			   const char *data,
			   size_t len)
{
  const struct lto_function_header *header =
    (const struct lto_function_header *) data;
  const int cfg_offset = sizeof (struct lto_function_header);
  const int main_offset = cfg_offset + header->cfg_size;
  const int string_offset = main_offset + header->main_size;
  struct data_in *data_in;
  struct lto_input_block ib_main;
  unsigned int i;
  unsigned int count;

  LTO_INIT_INPUT_BLOCK (ib_main, (const char *) data + main_offset, 0,
			header->main_size);

  data_in = lto_data_in_create (file_data, (const char *) data + string_offset,
				header->string_size, vNULL);
  count = streamer_read_uhwi (&ib_main);

  for (i = 0; i < count; i++)
    {
      unsigned int index;
      struct cgraph_node *node;
      lto_symtab_encoder_t encoder;

      index = streamer_read_uhwi (&ib_main);
      encoder = file_data->symtab_node_encoder;
      node = cgraph (lto_symtab_encoder_deref (encoder, index));
      gcc_assert (node->definition);
      read_agg_replacement_chain (&ib_main, node, data_in);
    }
  lto_free_section_data (file_data, LTO_section_jump_functions, NULL, data,
			 len);
  lto_data_in_delete (data_in);
}

/* Read IPA-CP aggregate replacements.  */

void
ipa_prop_read_all_agg_replacement (void)
{
  struct lto_file_decl_data **file_data_vec = lto_get_file_decl_data ();
  struct lto_file_decl_data *file_data;
  unsigned int j = 0;

  while ((file_data = file_data_vec[j++]))
    {
      size_t len;
      const char *data = lto_get_section_data (file_data,
					       LTO_section_ipcp_transform,
					       NULL, &len);
      if (data)
        read_replacements_section (file_data, data, len);
    }
}

/* Adjust the aggregate replacements in AGGVAL to reflect parameters skipped in
   NODE.  */

static void
adjust_agg_replacement_values (struct cgraph_node *node,
			       struct ipa_agg_replacement_value *aggval)
{
  struct ipa_agg_replacement_value *v;
  int i, c = 0, d = 0, *adj;

  if (!node->clone.combined_args_to_skip)
    return;

  for (v = aggval; v; v = v->next)
    {
      gcc_assert (v->index >= 0);
      if (c < v->index)
	c = v->index;
    }
  c++;

  adj = XALLOCAVEC (int, c);
  for (i = 0; i < c; i++)
    if (bitmap_bit_p (node->clone.combined_args_to_skip, i))
      {
	adj[i] = -1;
	d++;
      }
    else
      adj[i] = i - d;

  for (v = aggval; v; v = v->next)
    v->index = adj[v->index];
}


/* Function body transformation phase.  */

unsigned int
ipcp_transform_function (struct cgraph_node *node)
{
  vec<ipa_param_descriptor> descriptors = vNULL;
  struct param_analysis_info *parms_ainfo;
  struct ipa_agg_replacement_value *aggval;
  gimple_stmt_iterator gsi;
  basic_block bb;
  int param_count;
  bool cfg_changed = false, something_changed = false;

  gcc_checking_assert (cfun);
  gcc_checking_assert (current_function_decl);

  if (dump_file)
    fprintf (dump_file, "Modification phase of node %s/%i\n",
	     node->name (), node->order);

  aggval = ipa_get_agg_replacements_for_node (node);
  if (!aggval)
      return 0;
  param_count = count_formal_params (node->decl);
  if (param_count == 0)
    return 0;
  adjust_agg_replacement_values (node, aggval);
  if (dump_file)
    ipa_dump_agg_replacement_values (dump_file, aggval);
  parms_ainfo = XALLOCAVEC (struct param_analysis_info, param_count);
  memset (parms_ainfo, 0, sizeof (struct param_analysis_info) * param_count);
  descriptors.safe_grow_cleared (param_count);
  ipa_populate_param_decls (node, descriptors);

  FOR_EACH_BB_FN (bb, cfun)
    for (gsi = gsi_start_bb (bb); !gsi_end_p (gsi); gsi_next (&gsi))
      {
	struct ipa_agg_replacement_value *v;
	gimple stmt = gsi_stmt (gsi);
	tree rhs, val, t;
	HOST_WIDE_INT offset, size;
	int index;
	bool by_ref, vce;

	if (!gimple_assign_load_p (stmt))
	  continue;
	rhs = gimple_assign_rhs1 (stmt);
	if (!is_gimple_reg_type (TREE_TYPE (rhs)))
	  continue;

	vce = false;
	t = rhs;
	while (handled_component_p (t))
	  {
	    /* V_C_E can do things like convert an array of integers to one
               bigger integer and similar things we do not handle below.  */
            if (TREE_CODE (rhs) == VIEW_CONVERT_EXPR)
	      {
		vce = true;
		break;
	      }
	    t = TREE_OPERAND (t, 0);
	  }
	if (vce)
	  continue;

	if (!ipa_load_from_parm_agg_1 (descriptors, parms_ainfo, stmt,
				       rhs, &index, &offset, &size, &by_ref))
	  continue;
	for (v = aggval; v; v = v->next)
	  if (v->index == index
	      && v->offset == offset)
	    break;
	if (!v
	    || v->by_ref != by_ref
	    || tree_to_shwi (TYPE_SIZE (TREE_TYPE (v->value))) != size)
	  continue;

	gcc_checking_assert (is_gimple_ip_invariant (v->value));
	if (!useless_type_conversion_p (TREE_TYPE (rhs), TREE_TYPE (v->value)))
	  {
	    if (fold_convertible_p (TREE_TYPE (rhs), v->value))
	      val = fold_build1 (NOP_EXPR, TREE_TYPE (rhs), v->value);
	    else if (TYPE_SIZE (TREE_TYPE (rhs))
		     == TYPE_SIZE (TREE_TYPE (v->value)))
	      val = fold_build1 (VIEW_CONVERT_EXPR, TREE_TYPE (rhs), v->value);
	    else
	      {
		if (dump_file)
		  {
		    fprintf (dump_file, "    const ");
		    print_generic_expr (dump_file, v->value, 0);
		    fprintf (dump_file, "  can't be converted to type of ");
		    print_generic_expr (dump_file, rhs, 0);
		    fprintf (dump_file, "\n");
		  }
		continue;
	      }
	  }
	else
	  val = v->value;

	if (dump_file && (dump_flags & TDF_DETAILS))
	  {
	    fprintf (dump_file, "Modifying stmt:\n  ");
	    print_gimple_stmt (dump_file, stmt, 0, 0);
	  }
	gimple_assign_set_rhs_from_tree (&gsi, val);
	update_stmt (stmt);

	if (dump_file && (dump_flags & TDF_DETAILS))
	  {
	    fprintf (dump_file, "into:\n  ");
	    print_gimple_stmt (dump_file, stmt, 0, 0);
	    fprintf (dump_file, "\n");
	  }

	something_changed = true;
	if (maybe_clean_eh_stmt (stmt)
	    && gimple_purge_dead_eh_edges (gimple_bb (stmt)))
	  cfg_changed = true;
      }

  (*ipa_node_agg_replacements)[node->uid] = NULL;
  free_parms_ainfo (parms_ainfo, param_count);
  descriptors.release ();

  if (!something_changed)
    return 0;
  else if (cfg_changed)
    return TODO_update_ssa_only_virtuals | TODO_cleanup_cfg;
  else
    return TODO_update_ssa_only_virtuals;
}<|MERGE_RESOLUTION|>--- conflicted
+++ resolved
@@ -3807,9 +3807,7 @@
 	      base = force_gimple_operand_gsi (&gsi, base,
 					       true, NULL, true, GSI_SAME_STMT);
 	      expr = fold_build2_loc (loc, MEM_REF, type, base, off);
-<<<<<<< HEAD
 	      REF_REVERSE_STORAGE_ORDER (expr) = adj->reverse;
-=======
 	      /* If expr is not a valid gimple call argument emit
 	         a load into a temporary.  */
 	      if (is_gimple_reg_type (TREE_TYPE (expr)))
@@ -3825,7 +3823,6 @@
 		  gimple_assign_set_lhs (tem, expr);
 		  gsi_insert_before (&gsi, tem, GSI_SAME_STMT);
 		}
->>>>>>> 6f45986a
 	    }
 	  else
 	    {
