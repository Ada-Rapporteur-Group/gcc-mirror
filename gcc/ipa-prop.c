--- conflicted
+++ resolved
@@ -156,11 +156,7 @@
    pointers or escaping addresses because all TREE_ADDRESSABLE parameters are
    considered modified anyway.  */
 static void
-<<<<<<< HEAD
-ipa_check_stmt_modifications (struct cgraph_node *mt, gimple stmt)
-=======
-ipa_check_stmt_modifications (struct ipa_node_params *info, tree stmt)
->>>>>>> 3e293154
+ipa_check_stmt_modifications (struct ipa_node_params *info, gimple stmt)
 {
   int j;
   int index;
@@ -168,21 +164,8 @@
 
   switch (gimple_code (stmt))
     {
-<<<<<<< HEAD
     case GIMPLE_ASSIGN:
-	  if (TREE_CODE (gimple_assign_lhs (stmt)) == PARM_DECL)
-	{
-	  info = IPA_NODE_REF (mt);
-	  parm_decl = gimple_assign_lhs (stmt);
-	  index = ipa_get_param_decl_index (info, parm_decl);
-	  if (index >= 0)
-	    info->modified_flags[index] = true;
-	}
-      break;
-    case GIMPLE_ASM:
-=======
-    case GIMPLE_MODIFY_STMT:
-      lhs = GIMPLE_STMT_OPERAND (stmt, 0);
+      lhs = gimple_assign_lhs (stmt);
 
       while (handled_component_p (lhs))
 	lhs = TREE_OPERAND (lhs, 0);
@@ -193,8 +176,7 @@
 	info->param_flags[index].modified = true;
       break;
 
-    case ASM_EXPR:
->>>>>>> 3e293154
+    case GIMPLE_ASM:
       /* Asm code could modify any of the parameters.  */
       for (j = 0; j < ipa_get_param_count (info); j++)
 	info->param_flags[j].modified = true;
@@ -215,17 +197,10 @@
   tree decl = node->decl;
   basic_block bb;
   struct function *func;
-<<<<<<< HEAD
   gimple_stmt_iterator gsi;
   gimple stmt;
-  tree parm_tree;
-  struct ipa_node_params *info = IPA_NODE_REF (mt);
-=======
-  block_stmt_iterator bsi;
-  tree stmt;
   struct ipa_node_params *info = IPA_NODE_REF (node);
   int i, count;
->>>>>>> 3e293154
 
   if (ipa_get_param_count (info) == 0 || info->modification_analysis_done)
     return;
@@ -237,23 +212,11 @@
   func = DECL_STRUCT_FUNCTION (decl);
   FOR_EACH_BB_FN (bb, func)
     {
-<<<<<<< HEAD
-      func = DECL_STRUCT_FUNCTION (decl);
-      FOR_EACH_BB_FN (bb, func)
-      {
-	for (gsi = gsi_start_bb (bb); !gsi_end_p (gsi); gsi_next (&gsi))
-	  {
-	    stmt = gsi_stmt (gsi);
-	    ipa_check_stmt_modifications (mt, stmt);
-	  }
-      }
-=======
-      for (bsi = bsi_start (bb); !bsi_end_p (bsi); bsi_next (&bsi))
+      for (gsi = gsi_start_bb (bb); !gsi_end_p (gsi); gsi_next (&gsi))
 	{
-	  stmt = bsi_stmt (bsi);
+	  stmt = gsi_stmt (gsi);
 	  ipa_check_stmt_modifications (info, stmt);
 	}
->>>>>>> 3e293154
     }
 
   count = ipa_get_param_count (info);
@@ -264,7 +227,7 @@
   info->modification_analysis_done = 1;
 }
 
-/* Count number of arguments callsite CS has and store it in
+/* Count number of arguments callsite CS has and store it in 
    ipa_edge_args structure corresponding to this callsite.  */
 void
 ipa_count_arguments (struct cgraph_edge *cs)
@@ -283,34 +246,6 @@
 void
 ipa_print_node_jump_functions (FILE *f, struct cgraph_node *node)
 {
-<<<<<<< HEAD
-  gimple stmt;
-  tree arg, cst_decl;
-  size_t arg_num;
-  struct cgraph_node *mt;
-  tree parm_decl;
-  struct function *curr_cfun;
-  struct ipa_edge_args *args = IPA_EDGE_REF (cs);
-
-  if (ipa_get_cs_argument_count (args) == 0 || args->jump_functions)
-    return;
-  args->jump_functions = XCNEWVEC (struct ipa_jump_func,
-				   ipa_get_cs_argument_count (args));
-
-  stmt = cs->call_stmt;
-  gcc_assert (is_gimple_call (stmt));
-
-  for (arg_num = 0; arg_num < gimple_call_num_args (stmt); arg_num++)
-    {
-      arg = gimple_call_arg (stmt, arg_num);
-
-      /* If the formal parameter was passed as argument, we store 
-         IPA_PASS_THROUGH and its index in the caller as the jump function
-         of this argument.  */
-      if ((TREE_CODE (arg) == SSA_NAME
-	   && TREE_CODE (SSA_NAME_VAR (arg)) == PARM_DECL)
-	  || TREE_CODE (arg) == PARM_DECL)
-=======
   int i, count;
   struct cgraph_edge *cs;
   struct ipa_jump_func *jump_func;
@@ -379,18 +314,18 @@
 static void
 compute_scalar_jump_functions (struct ipa_node_params *info,
 			       struct ipa_jump_func *functions,
-			       tree call)
-{
-  call_expr_arg_iterator iter;
+			       gimple call)
+{
   tree arg;
-  int num = 0;
-
-  FOR_EACH_CALL_EXPR_ARG (arg, iter, call)
-    {
+  unsigned num = 0;
+
+  for (num = 0; num < gimple_call_num_args (call); num++)
+    {
+      arg = gimple_call_arg (call, num);
+
       if (TREE_CODE (arg) == INTEGER_CST
 	  || TREE_CODE (arg) == REAL_CST
 	  || TREE_CODE (arg) == FIXED_CST)
->>>>>>> 3e293154
 	{
 	  functions[num].type = IPA_CONST;
 	  functions[num].value.constant = arg;
@@ -425,8 +360,6 @@
 	      functions[num].value.formal_id = index;
 	    }
 	}
-
-      num++;
     }
 }
 
@@ -470,15 +403,16 @@
 static bool
 compute_pass_through_member_ptrs (struct ipa_node_params *info,
 				  struct ipa_jump_func *functions,
-				  tree call)
-{
-  call_expr_arg_iterator iter;
+				  gimple call)
+{
   bool undecided_members = false;
-  int num = 0;
+  unsigned num;
   tree arg;
 
-  FOR_EACH_CALL_EXPR_ARG (arg, iter, call)
-    {
+  for (num = 0; num < gimple_call_num_args (call); num++)
+    {
+      arg = gimple_call_arg (call, num);
+
       if (type_like_member_ptr_p (TREE_TYPE (arg), NULL, NULL))
 	{
 	  if (TREE_CODE (arg) == PARM_DECL)
@@ -497,8 +431,6 @@
 	  else
 	    undecided_members = true;
 	}
-
-      num++;
     }
 
   return undecided_members;
@@ -515,39 +447,36 @@
   jfunc->value.member_cst.delta = delta;
 }
 
-/* Traverse statements from CALL_STMT backwards, scanning whether the argument
-   ARG which is a member pointer is filled in with constant values.  If it is,
-   fill the jump function JFUNC in appropriately.  METHOD_FIELD and DELTA_FIELD
-   are fields of the record type of the member pointer.  To give an example, we
-   look for a pattern looking like the following:  
+/* Traverse statements from CALL backwards, scanning whether the argument ARG
+   which is a member pointer is filled in with constant values.  If it is, fill
+   the jump function JFUNC in appropriately.  METHOD_FIELD and DELTA_FIELD are
+   fields of the record type of the member pointer.  To give an example, we
+   look for a pattern looking like the following:
 
      D.2515.__pfn ={v} printStuff;
      D.2515.__delta ={v} 0;
      i_1 = doprinting (D.2515);  */
 static void
-determine_cst_member_ptr (tree call_stmt, tree arg, tree method_field,
+determine_cst_member_ptr (gimple call, tree arg, tree method_field,
 			  tree delta_field, struct ipa_jump_func *jfunc)
 {
-  block_stmt_iterator bsi;
+  gimple_stmt_iterator gsi;
   tree method = NULL_TREE;
   tree delta = NULL_TREE;
 
-  bsi = bsi_for_stmt (call_stmt);
-
-  bsi_prev (&bsi);
-  for (; !bsi_end_p (bsi); bsi_prev (&bsi))
-    {
-      tree stmt = bsi_stmt (bsi);
+  gsi = gsi_for_stmt (call);
+
+  gsi_prev (&gsi);
+  for (; !gsi_end_p (gsi); gsi_prev (&gsi))
+    {
+      gimple stmt = gsi_stmt (gsi);
       tree lhs, rhs, fld;
 
-      if (TREE_CODE (stmt) != GIMPLE_MODIFY_STMT)
+      if (!is_gimple_assign (stmt) || gimple_num_ops (stmt) != 2)
 	return;
 
-      rhs = GIMPLE_STMT_OPERAND (stmt, 1);
-      if (TREE_CODE (rhs) == CALL_EXPR)
-	return;
-
-      lhs = GIMPLE_STMT_OPERAND (stmt, 0);
+      lhs = gimple_assign_lhs (stmt);
+      rhs = gimple_assign_rhs1 (stmt);
 
       if (TREE_CODE (lhs) != COMPONENT_REF
 	  || TREE_OPERAND (lhs, 0) != arg)
@@ -590,28 +519,26 @@
   return;
 }
 
-/* Go through the arguments of the call in CALL_STMT and for every member
-   pointer within tries determine whether it is a constant.  If it is, create a
-   corresponding constant jump function in FUNCTIONS which is an array of jump
-   functions associated with the call.  */
+/* Go through the arguments of the CALL and for every member pointer within
+   tries determine whether it is a constant.  If it is, create a corresponding
+   constant jump function in FUNCTIONS which is an array of jump functions
+   associated with the call.  */
 static void
 compute_cst_member_ptr_arguments (struct ipa_jump_func *functions,
-				  tree call_stmt)
-{
-  call_expr_arg_iterator iter;
-  int num = 0;
-  tree call = get_call_expr_in (call_stmt);
+				  gimple call)
+{
+  unsigned num;
   tree arg, method_field, delta_field;
 
-  FOR_EACH_CALL_EXPR_ARG (arg, iter, call)
-    {
+  for (num = 0; num < gimple_call_num_args (call); num++)
+    {
+      arg = gimple_call_arg (call, num);
+
       if (functions[num].type == IPA_UNKNOWN
 	  && type_like_member_ptr_p (TREE_TYPE (arg), &method_field,
 				     &delta_field))
-	determine_cst_member_ptr (call_stmt, arg, method_field,
-				  delta_field, &functions[num]);
-
-      num++;
+	determine_cst_member_ptr (call, arg, method_field, delta_field,
+				  &functions[num]);
     }
 }
 
@@ -623,13 +550,15 @@
 {
   struct ipa_node_params *info = IPA_NODE_REF (cs->caller);
   struct ipa_edge_args *arguments = IPA_EDGE_REF (cs);
-  tree call;
+  gimple call;
 
   if (ipa_get_cs_argument_count (arguments) == 0 || arguments->jump_functions)
     return;
   arguments->jump_functions = XCNEWVEC (struct ipa_jump_func,
 					ipa_get_cs_argument_count (arguments));
-  call = get_call_expr_in (cs->call_stmt);
+
+  call = cs->call_stmt;
+  gcc_assert (is_gimple_call (call));
 
   /* We will deal with constants and SSA scalars first:  */
   compute_scalar_jump_functions (info, arguments->jump_functions, call);
@@ -641,7 +570,7 @@
 
   /* Finally, let's check whether we actually pass a new constant membeer
      pointer here...  */
-  compute_cst_member_ptr_arguments (arguments->jump_functions, cs->call_stmt);
+  compute_cst_member_ptr_arguments (arguments->jump_functions, call);
 }
 
 /* If RHS looks like a rhs of a statement loading pfn from a member pointer
@@ -670,14 +599,14 @@
 /* If STMT looks like a statement loading a value from a member pointer formal
    parameter, this function retuns that parameter.  */
 static tree
-ipa_get_stmt_member_ptr_load_param (tree stmt)
+ipa_get_stmt_member_ptr_load_param (gimple stmt)
 {
   tree rhs;
 
-  if (TREE_CODE (stmt) != GIMPLE_MODIFY_STMT)
+  if (!is_gimple_assign (stmt) || gimple_num_ops (stmt) != 2)
     return NULL_TREE;
 
-  rhs = GIMPLE_STMT_OPERAND (stmt, 1);
+  rhs = gimple_assign_rhs1 (stmt);
   return ipa_get_member_ptr_load_param (rhs);
 }
 
@@ -697,10 +626,10 @@
    parameter.  STMT is the corresponding call statement.  */
 static void
 ipa_note_param_call (struct ipa_node_params *info, int formal_id,
-		     tree stmt)
+		     gimple stmt)
 {
   struct ipa_param_call_note *note;
-  basic_block bb = bb_for_stmt (stmt);
+  basic_block bb = gimple_bb (stmt);
 
   info->param_flags[formal_id].called = 1;
 
@@ -716,15 +645,14 @@
   return;
 }
 
-/* Analyze the CALL (which itself must be a part of statement STMT) and examine
-   uses of formal parameters of the caller (described by INFO).  Currently it
-   checks whether the call calls a pointer that is a formal parameter and if
-   so, the parameter is marked with the called flag and a note describing the
-   call is created.  This is very simple for ordinary pointers represented in
-   SSA but not-so-nice when it comes to member pointers.  The ugly part of this
-   function does nothing more than tries to match the pattern of such a call.
-   An example of such a pattern is the gimple dump below, the call is on the
-   last line:
+/* Analyze the CALL and examine uses of formal parameters of the caller
+   (described by INFO).  Currently it checks whether the call calls a pointer
+   that is a formal parameter and if so, the parameter is marked with the
+   called flag and a note describing the call is created.  This is very simple
+   for ordinary pointers represented in SSA but not-so-nice when it comes to
+   member pointers.  The ugly part of this function does nothing more than
+   tries to match the pattern of such a call.  An example of such a pattern is
+   the gimple dump below, the call is on the last line:
 
      <bb 2>:
        f$__delta_5 = f.__delta;
@@ -764,16 +692,16 @@
 */
 
 static void
-ipa_analyze_call_uses (struct ipa_node_params *info, tree call, tree stmt)
-{
-  tree target = CALL_EXPR_FN (call);
-  tree var, def;
+ipa_analyze_call_uses (struct ipa_node_params *info, gimple call)
+{
+  tree target = gimple_call_fn (call);
+  gimple def;
+  tree var;
   tree n1, n2;
-  tree d1, d2;
-  tree rec, rec2;
-  tree branch, cond;
+  gimple d1, d2;
+  tree rec, rec2, cond;
+  gimple branch;
   int index;
-
   basic_block bb, virt_bb, join;
 
   if (TREE_CODE (target) != SSA_NAME)
@@ -785,7 +713,7 @@
       /* assuming TREE_CODE (var) == PARM_DECL */
       index = ipa_get_param_decl_index (info, var);
       if (index >= 0)
-	ipa_note_param_call (info, index, stmt);
+	ipa_note_param_call (info, index, call);
       return;
     }
 
@@ -797,17 +725,17 @@
     return;
 
   def = SSA_NAME_DEF_STMT (target);
-  if (TREE_CODE (def) != PHI_NODE)
-    return;
-
-  if (PHI_NUM_ARGS (def) != 2)
+  if (gimple_code (def) != GIMPLE_PHI)
+    return;
+
+  if (gimple_phi_num_args (def) != 2)
     return;
 
   /* First, we need to check whether one of these is a load from a member
      pointer that is a parameter to this function. */
   n1 = PHI_ARG_DEF (def, 0);
   n2 = PHI_ARG_DEF (def, 1);
-  if (SSA_NAME_IS_DEFAULT_DEF (n1) || SSA_NAME_IS_DEFAULT_DEF (n2))
+  if (!ipa_is_ssa_with_stmt_def (n1) || !ipa_is_ssa_with_stmt_def (n2))
     return;
   d1 = SSA_NAME_DEF_STMT (n1);
   d2 = SSA_NAME_DEF_STMT (n2);
@@ -817,13 +745,13 @@
       if (ipa_get_stmt_member_ptr_load_param (d2))
 	return;
 
-      bb = bb_for_stmt (d1);
-      virt_bb = bb_for_stmt (d2);
+      bb = gimple_bb (d1);
+      virt_bb = gimple_bb (d2);
     }
   else if ((rec = ipa_get_stmt_member_ptr_load_param (d2)))
     {
-      bb = bb_for_stmt (d2);
-      virt_bb = bb_for_stmt (d1);
+      bb = gimple_bb (d2);
+      virt_bb = gimple_bb (d1);
     }
   else
     return;
@@ -831,7 +759,7 @@
   /* Second, we need to check that the basic blocks are laid out in the way
      corresponding to the pattern. */
 
-  join = bb_for_stmt (def);
+  join = gimple_bb (def);
   if (!single_pred_p (virt_bb) || !single_succ_p (virt_bb)
       || single_pred (virt_bb) != bb
       || single_succ (virt_bb) != join)
@@ -841,52 +769,45 @@
      significant bit of the pfn. */
 
   branch = last_stmt (bb);
-  if (TREE_CODE (branch) != COND_EXPR)
-    return;
-
-  cond = TREE_OPERAND (branch, 0);
-  if (TREE_CODE (cond) != NE_EXPR
-      || !integer_zerop (TREE_OPERAND (cond, 1)))
-    return;
-  cond = TREE_OPERAND (cond, 0);
-
+  if (gimple_code (branch) != GIMPLE_COND)
+    return;
+
+  if (gimple_cond_code (branch) != NE_EXPR
+      || !integer_zerop (gimple_cond_rhs (branch)))
+    return;
+
+  cond = gimple_cond_lhs (branch);
   if (!ipa_is_ssa_with_stmt_def (cond))
     return;
 
-  cond = SSA_NAME_DEF_STMT (cond);
-  if (TREE_CODE (cond) != GIMPLE_MODIFY_STMT)
-    return;
-  cond = GIMPLE_STMT_OPERAND (cond, 1);
-  if (TREE_CODE (cond) != BIT_AND_EXPR
-      || !integer_onep (TREE_OPERAND (cond, 1)))
-    return;
-  cond = TREE_OPERAND (cond, 0);
+  def = SSA_NAME_DEF_STMT (cond);
+  if (!is_gimple_assign (def) || gimple_num_ops (def) != 3
+      || gimple_assign_rhs_code (def) != BIT_AND_EXPR
+      || !integer_onep (gimple_assign_rhs2 (def)))
+    return;
+
+  cond = gimple_assign_rhs1 (def);
   if (!ipa_is_ssa_with_stmt_def (cond))
     return;
 
-  cond = SSA_NAME_DEF_STMT (cond);
-  if (TREE_CODE (cond) != GIMPLE_MODIFY_STMT)
-    return;
-  cond = GIMPLE_STMT_OPERAND (cond, 1);
-
-  if (TREE_CODE (cond) == NOP_EXPR)
-    {
-      cond = TREE_OPERAND (cond, 0);
+  def = SSA_NAME_DEF_STMT (cond);
+
+  if (is_gimple_assign (def) && gimple_num_ops (def) == 2
+      && gimple_assign_rhs_code (def) == NOP_EXPR)
+    {
+      cond = gimple_assign_rhs1 (def);
       if (!ipa_is_ssa_with_stmt_def (cond))
 	return;
-      cond = SSA_NAME_DEF_STMT (cond);
-      if (TREE_CODE (cond) != GIMPLE_MODIFY_STMT)
-	return;
-      cond = GIMPLE_STMT_OPERAND (cond, 1);
-    }
-
-  rec2 = ipa_get_member_ptr_load_param (cond);
+      def = SSA_NAME_DEF_STMT (cond);
+    }
+
+  rec2 = ipa_get_stmt_member_ptr_load_param (def);
   if (rec != rec2)
     return;
 
   index = ipa_get_param_decl_index (info, rec);
   if (index >= 0 && !ipa_is_ith_param_modified (info, index))
-    ipa_note_param_call (info, index, stmt);
+    ipa_note_param_call (info, index, call);
 
   return;
 }
@@ -895,12 +816,10 @@
    INFO) and their uses.  Currently it only checks whether formal parameters
    are called.  */
 static void
-ipa_analyze_stmt_uses (struct ipa_node_params *info, tree stmt)
-{
-  tree call = get_call_expr_in (stmt);
-
-  if (call)
-    ipa_analyze_call_uses (info, call, stmt);
+ipa_analyze_stmt_uses (struct ipa_node_params *info, gimple stmt)
+{
+  if (is_gimple_call (stmt))
+    ipa_analyze_call_uses (info, stmt);
 }
 
 /* Scan the function body of NODE and inspect the uses of formal parameters.
@@ -912,11 +831,10 @@
   tree decl = node->decl;
   basic_block bb;
   struct function *func;
-  block_stmt_iterator bsi;
+  gimple_stmt_iterator gsi;
   struct ipa_node_params *info = IPA_NODE_REF (node);
 
-  if (ipa_get_param_count (info) == 0 || info->uses_analysis_done
-      || !DECL_SAVED_TREE (decl))
+  if (ipa_get_param_count (info) == 0 || info->uses_analysis_done)
     return;
   if (!info->param_flags)
     info->param_flags = XCNEWVEC (struct ipa_param_flags,
@@ -925,16 +843,11 @@
   func = DECL_STRUCT_FUNCTION (decl);
   FOR_EACH_BB_FN (bb, func)
     {
-      for (bsi = bsi_start (bb); !bsi_end_p (bsi); bsi_next (&bsi))
+      for (gsi = gsi_start_bb (bb); !gsi_end_p (gsi); gsi_next (&gsi))
 	{
-	  tree stmt = bsi_stmt (bsi);
+	  gimple stmt = gsi_stmt (gsi);
 	  ipa_analyze_stmt_uses (info, stmt);
 	}
-<<<<<<< HEAD
-      else
-	args->jump_functions[arg_num].type = IPA_UNKNOWN;
-=======
->>>>>>> 3e293154
     }
 
   info->uses_analysis_done = 1;
@@ -989,7 +902,7 @@
     print_node_brief(f, "", jfunc->value.constant, 0);
 
   fprintf (f, ") in %s: ", cgraph_node_name (node));
-  print_generic_stmt (f, nt->stmt, 2);
+  print_gimple_stmt (f, nt->stmt, 2, TDF_SLIM);
 }
 
 /* Update the param called notes associated with NODE when CS is being inlined,
