/* Interprocedural analyses.
   Copyright (C) 2005-2014 Free Software Foundation, Inc.

This file is part of GCC.

GCC is free software; you can redistribute it and/or modify it under
the terms of the GNU General Public License as published by the Free
Software Foundation; either version 3, or (at your option) any later
version.

GCC is distributed in the hope that it will be useful, but WITHOUT ANY
WARRANTY; without even the implied warranty of MERCHANTABILITY or
FITNESS FOR A PARTICULAR PURPOSE.  See the GNU General Public License
for more details.

You should have received a copy of the GNU General Public License
along with GCC; see the file COPYING3.  If not see
<http://www.gnu.org/licenses/>.  */

#include "config.h"
#include "system.h"
#include "coretypes.h"
#include "tree.h"
#include "basic-block.h"
#include "tree-ssa-alias.h"
#include "internal-fn.h"
#include "gimple-fold.h"
#include "tree-eh.h"
#include "gimple-expr.h"
#include "is-a.h"
#include "gimple.h"
#include "expr.h"
#include "stor-layout.h"
#include "print-tree.h"
#include "gimplify.h"
#include "gimple-iterator.h"
#include "gimplify-me.h"
#include "gimple-walk.h"
#include "langhooks.h"
#include "target.h"
#include "ipa-prop.h"
#include "bitmap.h"
#include "gimple-ssa.h"
#include "tree-cfg.h"
#include "tree-phinodes.h"
#include "ssa-iterators.h"
#include "tree-into-ssa.h"
#include "tree-dfa.h"
#include "tree-pass.h"
#include "tree-inline.h"
#include "ipa-inline.h"
#include "flags.h"
#include "diagnostic.h"
#include "gimple-pretty-print.h"
#include "lto-streamer.h"
#include "data-streamer.h"
#include "tree-streamer.h"
#include "params.h"
#include "ipa-utils.h"

/* Intermediate information about a parameter that is only useful during the
   run of ipa_analyze_node and is not kept afterwards.  */

struct param_analysis_info
{
  bool parm_modified, ref_modified, pt_modified;
  bitmap parm_visited_statements, pt_visited_statements;
};

/* Vector where the parameter infos are actually stored. */
vec<ipa_node_params> ipa_node_params_vector;
/* Vector of known aggregate values in cloned nodes.  */
vec<ipa_agg_replacement_value_p, va_gc> *ipa_node_agg_replacements;
/* Vector where the parameter infos are actually stored. */
vec<ipa_edge_args, va_gc> *ipa_edge_args_vector;

/* Holders of ipa cgraph hooks: */
static struct cgraph_edge_hook_list *edge_removal_hook_holder;
static struct cgraph_node_hook_list *node_removal_hook_holder;
static struct cgraph_2edge_hook_list *edge_duplication_hook_holder;
static struct cgraph_2node_hook_list *node_duplication_hook_holder;
static struct cgraph_node_hook_list *function_insertion_hook_holder;

/* Description of a reference to an IPA constant.  */
struct ipa_cst_ref_desc
{
  /* Edge that corresponds to the statement which took the reference.  */
  struct cgraph_edge *cs;
  /* Linked list of duplicates created when call graph edges are cloned.  */
  struct ipa_cst_ref_desc *next_duplicate;
  /* Number of references in IPA structures, IPA_UNDESCRIBED_USE if the value
     if out of control.  */
  int refcount;
};

/* Allocation pool for reference descriptions.  */

static alloc_pool ipa_refdesc_pool;

/* Return true if DECL_FUNCTION_SPECIFIC_OPTIMIZATION of the decl associated
   with NODE should prevent us from analyzing it for the purposes of IPA-CP.  */

static bool
ipa_func_spec_opts_forbid_analysis_p (struct cgraph_node *node)
{
  tree fs_opts = DECL_FUNCTION_SPECIFIC_OPTIMIZATION (node->decl);
  struct cl_optimization *os;

  if (!fs_opts)
    return false;
  os = TREE_OPTIMIZATION (fs_opts);
  return !os->x_optimize || !os->x_flag_ipa_cp;
}

/* Return index of the formal whose tree is PTREE in function which corresponds
   to INFO.  */

static int
ipa_get_param_decl_index_1 (vec<ipa_param_descriptor> descriptors, tree ptree)
{
  int i, count;

  count = descriptors.length ();
  for (i = 0; i < count; i++)
    if (descriptors[i].decl == ptree)
      return i;

  return -1;
}

/* Return index of the formal whose tree is PTREE in function which corresponds
   to INFO.  */

int
ipa_get_param_decl_index (struct ipa_node_params *info, tree ptree)
{
  return ipa_get_param_decl_index_1 (info->descriptors, ptree);
}

/* Populate the param_decl field in parameter DESCRIPTORS that correspond to
   NODE.  */

static void
ipa_populate_param_decls (struct cgraph_node *node,
			  vec<ipa_param_descriptor> &descriptors)
{
  tree fndecl;
  tree fnargs;
  tree parm;
  int param_num;

  fndecl = node->decl;
  gcc_assert (gimple_has_body_p (fndecl));
  fnargs = DECL_ARGUMENTS (fndecl);
  param_num = 0;
  for (parm = fnargs; parm; parm = DECL_CHAIN (parm))
    {
      descriptors[param_num].decl = parm;
      descriptors[param_num].move_cost = estimate_move_cost (TREE_TYPE (parm));
      param_num++;
    }
}

/* Return how many formal parameters FNDECL has.  */

static inline int
count_formal_params (tree fndecl)
{
  tree parm;
  int count = 0;
  gcc_assert (gimple_has_body_p (fndecl));

  for (parm = DECL_ARGUMENTS (fndecl); parm; parm = DECL_CHAIN (parm))
    count++;

  return count;
}

/* Return the declaration of Ith formal parameter of the function corresponding
   to INFO.  Note there is no setter function as this array is built just once
   using ipa_initialize_node_params. */

void
ipa_dump_param (FILE *file, struct ipa_node_params *info, int i)
{
  fprintf (file, "param #%i", i);
  if (info->descriptors[i].decl)
    {
      fprintf (file, " ");
      print_generic_expr (file, info->descriptors[i].decl, 0);
    }
}

/* Initialize the ipa_node_params structure associated with NODE 
   to hold PARAM_COUNT parameters.  */

void
ipa_alloc_node_params (struct cgraph_node *node, int param_count)
{
  struct ipa_node_params *info = IPA_NODE_REF (node);

  if (!info->descriptors.exists () && param_count)
    info->descriptors.safe_grow_cleared (param_count);
}

/* Initialize the ipa_node_params structure associated with NODE by counting
   the function parameters, creating the descriptors and populating their
   param_decls.  */

void
ipa_initialize_node_params (struct cgraph_node *node)
{
  struct ipa_node_params *info = IPA_NODE_REF (node);

  if (!info->descriptors.exists ())
    {
      ipa_alloc_node_params (node, count_formal_params (node->decl));
      ipa_populate_param_decls (node, info->descriptors);
    }
}

/* Print the jump functions associated with call graph edge CS to file F.  */

static void
ipa_print_node_jump_functions_for_edge (FILE *f, struct cgraph_edge *cs)
{
  int i, count;

  count = ipa_get_cs_argument_count (IPA_EDGE_REF (cs));
  for (i = 0; i < count; i++)
    {
      struct ipa_jump_func *jump_func;
      enum jump_func_type type;

      jump_func = ipa_get_ith_jump_func (IPA_EDGE_REF (cs), i);
      type = jump_func->type;

      fprintf (f, "       param %d: ", i);
      if (type == IPA_JF_UNKNOWN)
	fprintf (f, "UNKNOWN\n");
      else if (type == IPA_JF_KNOWN_TYPE)
	{
	  fprintf (f, "KNOWN TYPE: base  ");
	  print_generic_expr (f, jump_func->value.known_type.base_type, 0);
	  fprintf (f, ", offset "HOST_WIDE_INT_PRINT_DEC", component ",
		   jump_func->value.known_type.offset);
	  print_generic_expr (f, jump_func->value.known_type.component_type, 0);
	  fprintf (f, "\n");
	}
      else if (type == IPA_JF_CONST)
	{
	  tree val = jump_func->value.constant.value;
	  fprintf (f, "CONST: ");
	  print_generic_expr (f, val, 0);
	  if (TREE_CODE (val) == ADDR_EXPR
	      && TREE_CODE (TREE_OPERAND (val, 0)) == CONST_DECL)
	    {
	      fprintf (f, " -> ");
	      print_generic_expr (f, DECL_INITIAL (TREE_OPERAND (val, 0)),
				  0);
	    }
	  fprintf (f, "\n");
	}
      else if (type == IPA_JF_PASS_THROUGH)
	{
	  fprintf (f, "PASS THROUGH: ");
	  fprintf (f, "%d, op %s",
		   jump_func->value.pass_through.formal_id,
		   get_tree_code_name(jump_func->value.pass_through.operation));
	  if (jump_func->value.pass_through.operation != NOP_EXPR)
	    {
	      fprintf (f, " ");
	      print_generic_expr (f,
				  jump_func->value.pass_through.operand, 0);
	    }
	  if (jump_func->value.pass_through.agg_preserved)
	    fprintf (f, ", agg_preserved");
	  if (jump_func->value.pass_through.type_preserved)
	    fprintf (f, ", type_preserved");
	  fprintf (f, "\n");
	}
      else if (type == IPA_JF_ANCESTOR)
	{
	  fprintf (f, "ANCESTOR: ");
	  fprintf (f, "%d, offset "HOST_WIDE_INT_PRINT_DEC", ",
		   jump_func->value.ancestor.formal_id,
		   jump_func->value.ancestor.offset);
	  print_generic_expr (f, jump_func->value.ancestor.type, 0);
	  if (jump_func->value.ancestor.agg_preserved)
	    fprintf (f, ", agg_preserved");
	  if (jump_func->value.ancestor.type_preserved)
	    fprintf (f, ", type_preserved");
	  fprintf (f, "\n");
	}

      if (jump_func->agg.items)
	{
	  struct ipa_agg_jf_item *item;
	  int j;

	  fprintf (f, "         Aggregate passed by %s:\n",
		   jump_func->agg.by_ref ? "reference" : "value");
	  FOR_EACH_VEC_SAFE_ELT (jump_func->agg.items, j, item)
	    {
	      fprintf (f, "           offset: " HOST_WIDE_INT_PRINT_DEC ", ",
		       item->offset);
	      if (TYPE_P (item->value))
		fprintf (f, "clobber of " HOST_WIDE_INT_PRINT_DEC " bits",
			 tree_to_uhwi (TYPE_SIZE (item->value)));
	      else
		{
		  fprintf (f, "cst: ");
		  print_generic_expr (f, item->value, 0);
		}
	      fprintf (f, "\n");
	    }
	}
    }
}


/* Print the jump functions of all arguments on all call graph edges going from
   NODE to file F.  */

void
ipa_print_node_jump_functions (FILE *f, struct cgraph_node *node)
{
  struct cgraph_edge *cs;

  fprintf (f, "  Jump functions of caller  %s/%i:\n", node->name (),
	   node->order);
  for (cs = node->callees; cs; cs = cs->next_callee)
    {
      if (!ipa_edge_args_info_available_for_edge_p (cs))
	continue;

      fprintf (f, "    callsite  %s/%i -> %s/%i : \n",
	       xstrdup (node->name ()), node->order,
	       xstrdup (cs->callee->name ()),
	       cs->callee->order);
      ipa_print_node_jump_functions_for_edge (f, cs);
    }

  for (cs = node->indirect_calls; cs; cs = cs->next_callee)
    {
      struct cgraph_indirect_call_info *ii;
      if (!ipa_edge_args_info_available_for_edge_p (cs))
	continue;

      ii = cs->indirect_info;
      if (ii->agg_contents)
	fprintf (f, "    indirect %s callsite, calling param %i, "
		 "offset " HOST_WIDE_INT_PRINT_DEC ", %s",
		 ii->member_ptr ? "member ptr" : "aggregate",
		 ii->param_index, ii->offset,
		 ii->by_ref ? "by reference" : "by_value");
      else
	fprintf (f, "    indirect %s callsite, calling param %i, "
		 "offset " HOST_WIDE_INT_PRINT_DEC,
		 ii->polymorphic ? "polymorphic" : "simple", ii->param_index,
		 ii->offset);

      if (cs->call_stmt)
	{
	  fprintf (f, ", for stmt ");
	  print_gimple_stmt (f, cs->call_stmt, 0, TDF_SLIM);
	}
      else
	fprintf (f, "\n");
      ipa_print_node_jump_functions_for_edge (f, cs);
    }
}

/* Print ipa_jump_func data structures of all nodes in the call graph to F.  */

void
ipa_print_all_jump_functions (FILE *f)
{
  struct cgraph_node *node;

  fprintf (f, "\nJump functions:\n");
  FOR_EACH_FUNCTION (node)
    {
      ipa_print_node_jump_functions (f, node);
    }
}

/* Set JFUNC to be a known type jump function.  */

static void
ipa_set_jf_known_type (struct ipa_jump_func *jfunc, HOST_WIDE_INT offset,
		       tree base_type, tree component_type)
{
  gcc_assert (TREE_CODE (component_type) == RECORD_TYPE
	      && TYPE_BINFO (component_type));
  jfunc->type = IPA_JF_KNOWN_TYPE;
  jfunc->value.known_type.offset = offset,
  jfunc->value.known_type.base_type = base_type;
  jfunc->value.known_type.component_type = component_type;
  gcc_assert (component_type);
}

/* Set JFUNC to be a copy of another jmp (to be used by jump function
   combination code).  The two functions will share their rdesc.  */

static void
ipa_set_jf_cst_copy (struct ipa_jump_func *dst,
		     struct ipa_jump_func *src)

{
  gcc_checking_assert (src->type == IPA_JF_CONST);
  dst->type = IPA_JF_CONST;
  dst->value.constant = src->value.constant;
}

/* Set JFUNC to be a constant jmp function.  */

static void
ipa_set_jf_constant (struct ipa_jump_func *jfunc, tree constant,
		     struct cgraph_edge *cs)
{
  constant = unshare_expr (constant);
  if (constant && EXPR_P (constant))
    SET_EXPR_LOCATION (constant, UNKNOWN_LOCATION);
  jfunc->type = IPA_JF_CONST;
  jfunc->value.constant.value = unshare_expr_without_location (constant);

  if (TREE_CODE (constant) == ADDR_EXPR
      && TREE_CODE (TREE_OPERAND (constant, 0)) == FUNCTION_DECL)
    {
      struct ipa_cst_ref_desc *rdesc;
      if (!ipa_refdesc_pool)
	ipa_refdesc_pool = create_alloc_pool ("IPA-PROP ref descriptions",
					sizeof (struct ipa_cst_ref_desc), 32);

      rdesc = (struct ipa_cst_ref_desc *) pool_alloc (ipa_refdesc_pool);
      rdesc->cs = cs;
      rdesc->next_duplicate = NULL;
      rdesc->refcount = 1;
      jfunc->value.constant.rdesc = rdesc;
    }
  else
    jfunc->value.constant.rdesc = NULL;
}

/* Set JFUNC to be a simple pass-through jump function.  */
static void
ipa_set_jf_simple_pass_through (struct ipa_jump_func *jfunc, int formal_id,
				bool agg_preserved, bool type_preserved)
{
  jfunc->type = IPA_JF_PASS_THROUGH;
  jfunc->value.pass_through.operand = NULL_TREE;
  jfunc->value.pass_through.formal_id = formal_id;
  jfunc->value.pass_through.operation = NOP_EXPR;
  jfunc->value.pass_through.agg_preserved = agg_preserved;
  jfunc->value.pass_through.type_preserved = type_preserved;
}

/* Set JFUNC to be an arithmetic pass through jump function.  */

static void
ipa_set_jf_arith_pass_through (struct ipa_jump_func *jfunc, int formal_id,
			       tree operand, enum tree_code operation)
{
  jfunc->type = IPA_JF_PASS_THROUGH;
  jfunc->value.pass_through.operand = unshare_expr_without_location (operand);
  jfunc->value.pass_through.formal_id = formal_id;
  jfunc->value.pass_through.operation = operation;
  jfunc->value.pass_through.agg_preserved = false;
  jfunc->value.pass_through.type_preserved = false;
}

/* Set JFUNC to be an ancestor jump function.  */

static void
ipa_set_ancestor_jf (struct ipa_jump_func *jfunc, HOST_WIDE_INT offset,
		     tree type, int formal_id, bool agg_preserved,
		     bool type_preserved)
{
  jfunc->type = IPA_JF_ANCESTOR;
  jfunc->value.ancestor.formal_id = formal_id;
  jfunc->value.ancestor.offset = offset;
  jfunc->value.ancestor.type = type;
  jfunc->value.ancestor.agg_preserved = agg_preserved;
  jfunc->value.ancestor.type_preserved = type_preserved;
}

/* Extract the acual BINFO being described by JFUNC which must be a known type
   jump function.  */

tree
ipa_binfo_from_known_type_jfunc (struct ipa_jump_func *jfunc)
{
  tree base_binfo = TYPE_BINFO (jfunc->value.known_type.base_type);
  if (!base_binfo)
    return NULL_TREE;
  return get_binfo_at_offset (base_binfo,
			      jfunc->value.known_type.offset,
			      jfunc->value.known_type.component_type);
}

/* Structure to be passed in between detect_type_change and
   check_stmt_for_type_change.  */

struct type_change_info
{
  /* Offset into the object where there is the virtual method pointer we are
     looking for.  */
  HOST_WIDE_INT offset;
  /* The declaration or SSA_NAME pointer of the base that we are checking for
     type change.  */
  tree object;
  /* If we actually can tell the type that the object has changed to, it is
     stored in this field.  Otherwise it remains NULL_TREE.  */
  tree known_current_type;
  /* Set to true if dynamic type change has been detected.  */
  bool type_maybe_changed;
  /* Set to true if multiple types have been encountered.  known_current_type
     must be disregarded in that case.  */
  bool multiple_types_encountered;
};

/* Return true if STMT can modify a virtual method table pointer.

   This function makes special assumptions about both constructors and
   destructors which are all the functions that are allowed to alter the VMT
   pointers.  It assumes that destructors begin with assignment into all VMT
   pointers and that constructors essentially look in the following way:

   1) The very first thing they do is that they call constructors of ancestor
   sub-objects that have them.

   2) Then VMT pointers of this and all its ancestors is set to new values
   corresponding to the type corresponding to the constructor.

   3) Only afterwards, other stuff such as constructor of member sub-objects
   and the code written by the user is run.  Only this may include calling
   virtual functions, directly or indirectly.

   There is no way to call a constructor of an ancestor sub-object in any
   other way.

   This means that we do not have to care whether constructors get the correct
   type information because they will always change it (in fact, if we define
   the type to be given by the VMT pointer, it is undefined).

   The most important fact to derive from the above is that if, for some
   statement in the section 3, we try to detect whether the dynamic type has
   changed, we can safely ignore all calls as we examine the function body
   backwards until we reach statements in section 2 because these calls cannot
   be ancestor constructors or destructors (if the input is not bogus) and so
   do not change the dynamic type (this holds true only for automatically
   allocated objects but at the moment we devirtualize only these).  We then
   must detect that statements in section 2 change the dynamic type and can try
   to derive the new type.  That is enough and we can stop, we will never see
   the calls into constructors of sub-objects in this code.  Therefore we can
   safely ignore all call statements that we traverse.
  */

static bool
stmt_may_be_vtbl_ptr_store (gimple stmt)
{
  if (is_gimple_call (stmt))
    return false;
  else if (gimple_clobber_p (stmt))
    return false;
  else if (is_gimple_assign (stmt))
    {
      tree lhs = gimple_assign_lhs (stmt);

      if (!AGGREGATE_TYPE_P (TREE_TYPE (lhs)))
	{
	  if (flag_strict_aliasing
	      && !POINTER_TYPE_P (TREE_TYPE (lhs)))
	    return false;

	  if (TREE_CODE (lhs) == COMPONENT_REF
	      && !DECL_VIRTUAL_P (TREE_OPERAND (lhs, 1)))
	    return false;
	  /* In the future we might want to use get_base_ref_and_offset to find
	     if there is a field corresponding to the offset and if so, proceed
	     almost like if it was a component ref.  */
	}
    }
  return true;
}

/* If STMT can be proved to be an assignment to the virtual method table
   pointer of ANALYZED_OBJ and the type associated with the new table
   identified, return the type.  Otherwise return NULL_TREE.  */

static tree
extr_type_from_vtbl_ptr_store (gimple stmt, struct type_change_info *tci)
{
  HOST_WIDE_INT offset, size, max_size;
<<<<<<< HEAD
  tree lhs, rhs, base;
  bool reverse;
=======
  tree lhs, rhs, base, binfo;
>>>>>>> fcd4d553

  if (!gimple_assign_single_p (stmt))
    return NULL_TREE;

  lhs = gimple_assign_lhs (stmt);
  rhs = gimple_assign_rhs1 (stmt);
  if (TREE_CODE (lhs) != COMPONENT_REF
      || !DECL_VIRTUAL_P (TREE_OPERAND (lhs, 1)))
    return NULL_TREE;

  base = get_ref_base_and_extent (lhs, &offset, &size, &max_size, &reverse);
  if (offset != tci->offset
      || size != POINTER_SIZE
      || max_size != POINTER_SIZE)
    return NULL_TREE;
  if (TREE_CODE (base) == MEM_REF)
    {
      if (TREE_CODE (tci->object) != MEM_REF
	  || TREE_OPERAND (tci->object, 0) != TREE_OPERAND (base, 0)
	  || !tree_int_cst_equal (TREE_OPERAND (tci->object, 1),
				  TREE_OPERAND (base, 1)))
	return NULL_TREE;
    }
  else if (tci->object != base)
    return NULL_TREE;

  binfo = vtable_pointer_value_to_binfo (rhs);

  /* FIXME: vtable_pointer_value_to_binfo may return BINFO of a
     base of outer type.  In this case we would need to either
     work on binfos or translate it back to outer type and offset.
     KNOWN_TYPE jump functions are not ready for that, yet.  */
  if (!binfo || TYPE_BINFO (BINFO_TYPE (binfo)) != binfo)
   return NULL;

  return BINFO_TYPE (binfo);
}

/* Callback of walk_aliased_vdefs and a helper function for
   detect_type_change to check whether a particular statement may modify
   the virtual table pointer, and if possible also determine the new type of
   the (sub-)object.  It stores its result into DATA, which points to a
   type_change_info structure.  */

static bool
check_stmt_for_type_change (ao_ref *ao ATTRIBUTE_UNUSED, tree vdef, void *data)
{
  gimple stmt = SSA_NAME_DEF_STMT (vdef);
  struct type_change_info *tci = (struct type_change_info *) data;

  if (stmt_may_be_vtbl_ptr_store (stmt))
    {
      tree type;
      type = extr_type_from_vtbl_ptr_store (stmt, tci);
      if (tci->type_maybe_changed
	  && type != tci->known_current_type)
	tci->multiple_types_encountered = true;
      tci->known_current_type = type;
      tci->type_maybe_changed = true;
      return true;
    }
  else
    return false;
}



/* Detect whether the dynamic type of ARG of COMP_TYPE has changed (before
   callsite CALL) by looking for assignments to its virtual table pointer.  If
   it is, return true and fill in the jump function JFUNC with relevant type
   information or set it to unknown.  ARG is the object itself (not a pointer
   to it, unless dereferenced).  BASE is the base of the memory access as
   returned by get_ref_base_and_extent, as is the offset.  */

static bool
detect_type_change (tree arg, tree base, tree comp_type, gimple call,
		    struct ipa_jump_func *jfunc, HOST_WIDE_INT offset)
{
  struct type_change_info tci;
  ao_ref ao;

  gcc_checking_assert (DECL_P (arg)
		       || TREE_CODE (arg) == MEM_REF
		       || handled_component_p (arg));
  /* Const calls cannot call virtual methods through VMT and so type changes do
     not matter.  */
  if (!flag_devirtualize || !gimple_vuse (call)
      /* Be sure expected_type is polymorphic.  */
      || !comp_type
      || TREE_CODE (comp_type) != RECORD_TYPE
      || !TYPE_BINFO (comp_type)
      || !BINFO_VTABLE (TYPE_BINFO (comp_type)))
    return false;

  /* C++ methods are not allowed to change THIS pointer unless they
     are constructors or destructors.  */
  if (TREE_CODE	(base) == MEM_REF
      && TREE_CODE (TREE_OPERAND (base, 0)) == SSA_NAME
      && SSA_NAME_IS_DEFAULT_DEF (TREE_OPERAND (base, 0))
      && TREE_CODE (SSA_NAME_VAR (TREE_OPERAND (base, 0))) == PARM_DECL
      && TREE_CODE (TREE_TYPE (current_function_decl)) == METHOD_TYPE
      && !DECL_CXX_CONSTRUCTOR_P (current_function_decl)
      && !DECL_CXX_DESTRUCTOR_P (current_function_decl)
      && (SSA_NAME_VAR (TREE_OPERAND (base, 0))
	  == DECL_ARGUMENTS (current_function_decl)))
    return false;

  ao_ref_init (&ao, arg);
  ao.base = base;
  ao.offset = offset;
  ao.size = POINTER_SIZE;
  ao.max_size = ao.size;

  tci.offset = offset;
  tci.object = get_base_address (arg);
  tci.known_current_type = NULL_TREE;
  tci.type_maybe_changed = false;
  tci.multiple_types_encountered = false;

  walk_aliased_vdefs (&ao, gimple_vuse (call), check_stmt_for_type_change,
		      &tci, NULL);
  if (!tci.type_maybe_changed)
    return false;

  if (!tci.known_current_type
      || tci.multiple_types_encountered
      || offset != 0)
    jfunc->type = IPA_JF_UNKNOWN;
  else
    ipa_set_jf_known_type (jfunc, 0, tci.known_current_type, comp_type);

  return true;
}

/* Like detect_type_change but ARG is supposed to be a non-dereferenced pointer
   SSA name (its dereference will become the base and the offset is assumed to
   be zero).  */

static bool
detect_type_change_ssa (tree arg, tree comp_type,
			gimple call, struct ipa_jump_func *jfunc)
{
  gcc_checking_assert (TREE_CODE (arg) == SSA_NAME);
  if (!flag_devirtualize
      || !POINTER_TYPE_P (TREE_TYPE (arg)))
    return false;

  arg = build2 (MEM_REF, ptr_type_node, arg,
		build_int_cst (ptr_type_node, 0));

  return detect_type_change (arg, arg, comp_type, call, jfunc, 0);
}

/* Callback of walk_aliased_vdefs.  Flags that it has been invoked to the
   boolean variable pointed to by DATA.  */

static bool
mark_modified (ao_ref *ao ATTRIBUTE_UNUSED, tree vdef ATTRIBUTE_UNUSED,
		     void *data)
{
  bool *b = (bool *) data;
  *b = true;
  return true;
}

/* Return true if a load from a formal parameter PARM_LOAD is known to retrieve
   a value known not to be modified in this function before reaching the
   statement STMT.  PARM_AINFO is a pointer to a structure containing temporary
   information about the parameter.  */

static bool
parm_preserved_before_stmt_p (struct param_analysis_info *parm_ainfo,
			       gimple stmt, tree parm_load)
{
  bool modified = false;
  bitmap *visited_stmts;
  ao_ref refd;

  if (parm_ainfo && parm_ainfo->parm_modified)
    return false;

  gcc_checking_assert (gimple_vuse (stmt) != NULL_TREE);
  ao_ref_init (&refd, parm_load);
  /* We can cache visited statements only when parm_ainfo is available and when
     we are looking at a naked load of the whole parameter.  */
  if (!parm_ainfo || TREE_CODE (parm_load) != PARM_DECL)
    visited_stmts = NULL;
  else
    visited_stmts = &parm_ainfo->parm_visited_statements;
  walk_aliased_vdefs (&refd, gimple_vuse (stmt), mark_modified, &modified,
		      visited_stmts);
  if (parm_ainfo && modified)
    parm_ainfo->parm_modified = true;
  return !modified;
}

/* If STMT is an assignment that loads a value from an parameter declaration,
   return the index of the parameter in ipa_node_params which has not been
   modified.  Otherwise return -1.  */

static int
load_from_unmodified_param (vec<ipa_param_descriptor> descriptors,
			    struct param_analysis_info *parms_ainfo,
			    gimple stmt)
{
  int index;
  tree op1;

  if (!gimple_assign_single_p (stmt))
    return -1;

  op1 = gimple_assign_rhs1 (stmt);
  if (TREE_CODE (op1) != PARM_DECL)
    return -1;

  index = ipa_get_param_decl_index_1 (descriptors, op1);
  if (index < 0
      || !parm_preserved_before_stmt_p (parms_ainfo ? &parms_ainfo[index]
					: NULL, stmt, op1))
    return -1;

  return index;
}

/* Return true if memory reference REF loads data that are known to be
   unmodified in this function before reaching statement STMT.  PARM_AINFO, if
   non-NULL, is a pointer to a structure containing temporary information about
   PARM.  */

static bool
parm_ref_data_preserved_p (struct param_analysis_info *parm_ainfo,
			      gimple stmt, tree ref)
{
  bool modified = false;
  ao_ref refd;

  gcc_checking_assert (gimple_vuse (stmt));
  if (parm_ainfo && parm_ainfo->ref_modified)
    return false;

  ao_ref_init (&refd, ref);
  walk_aliased_vdefs (&refd, gimple_vuse (stmt), mark_modified, &modified,
		      NULL);
  if (parm_ainfo && modified)
    parm_ainfo->ref_modified = true;
  return !modified;
}

/* Return true if the data pointed to by PARM is known to be unmodified in this
   function before reaching call statement CALL into which it is passed.
   PARM_AINFO is a pointer to a structure containing temporary information
   about PARM.  */

static bool
parm_ref_data_pass_through_p (struct param_analysis_info *parm_ainfo,
			       gimple call, tree parm)
{
  bool modified = false;
  ao_ref refd;

  /* It's unnecessary to calculate anything about memory contnets for a const
     function because it is not goin to use it.  But do not cache the result
     either.  Also, no such calculations for non-pointers.  */
  if (!gimple_vuse (call)
      || !POINTER_TYPE_P (TREE_TYPE (parm)))
    return false;

  if (parm_ainfo->pt_modified)
    return false;

  ao_ref_init_from_ptr_and_size (&refd, parm, NULL_TREE);
  walk_aliased_vdefs (&refd, gimple_vuse (call), mark_modified, &modified,
		      parm_ainfo ? &parm_ainfo->pt_visited_statements : NULL);
  if (modified)
    parm_ainfo->pt_modified = true;
  return !modified;
}

/* Return true if we can prove that OP is a memory reference loading unmodified
   data from an aggregate passed as a parameter and if the aggregate is passed
   by reference, that the alias type of the load corresponds to the type of the
   formal parameter (so that we can rely on this type for TBAA in callers).
   INFO and PARMS_AINFO describe parameters of the current function (but the
   latter can be NULL), STMT is the load statement.  If function returns true,
   *INDEX_P, *OFFSET_P and *BY_REF is filled with the parameter index, offset
   within the aggregate and whether it is a load from a value passed by
   reference respectively.  */

static bool
ipa_load_from_parm_agg_1 (vec<ipa_param_descriptor> descriptors,
			  struct param_analysis_info *parms_ainfo, gimple stmt,
			  tree op, int *index_p, HOST_WIDE_INT *offset_p,
			  HOST_WIDE_INT *size_p, bool *by_ref_p)
{
  int index;
  HOST_WIDE_INT size, max_size;
  bool reverse;
  tree base
    = get_ref_base_and_extent (op, offset_p, &size, &max_size, &reverse);

  if (max_size == -1 || max_size != size || *offset_p < 0)
    return false;

  if (DECL_P (base))
    {
      int index = ipa_get_param_decl_index_1 (descriptors, base);
      if (index >= 0
	  && parm_preserved_before_stmt_p (parms_ainfo ? &parms_ainfo[index]
					   : NULL, stmt, op))
	{
	  *index_p = index;
	  *by_ref_p = false;
	  if (size_p)
	    *size_p = size;
	  return true;
	}
      return false;
    }

  if (TREE_CODE (base) != MEM_REF
	   || TREE_CODE (TREE_OPERAND (base, 0)) != SSA_NAME
	   || !integer_zerop (TREE_OPERAND (base, 1)))
    return false;

  if (SSA_NAME_IS_DEFAULT_DEF (TREE_OPERAND (base, 0)))
    {
      tree parm = SSA_NAME_VAR (TREE_OPERAND (base, 0));
      index = ipa_get_param_decl_index_1 (descriptors, parm);
    }
  else
    {
      /* This branch catches situations where a pointer parameter is not a
	 gimple register, for example:

	 void hip7(S*) (struct S * p)
	 {
	 void (*<T2e4>) (struct S *) D.1867;
	 struct S * p.1;

	 <bb 2>:
	 p.1_1 = p;
	 D.1867_2 = p.1_1->f;
	 D.1867_2 ();
	 gdp = &p;
      */

      gimple def = SSA_NAME_DEF_STMT (TREE_OPERAND (base, 0));
      index = load_from_unmodified_param (descriptors, parms_ainfo, def);
    }

  if (index >= 0
      && parm_ref_data_preserved_p (parms_ainfo ? &parms_ainfo[index] : NULL,
				    stmt, op))
    {
      *index_p = index;
      *by_ref_p = true;
      if (size_p)
	*size_p = size;
      return true;
    }
  return false;
}

/* Just like the previous function, just without the param_analysis_info
   pointer, for users outside of this file.  */

bool
ipa_load_from_parm_agg (struct ipa_node_params *info, gimple stmt,
			tree op, int *index_p, HOST_WIDE_INT *offset_p,
			bool *by_ref_p)
{
  return ipa_load_from_parm_agg_1 (info->descriptors, NULL, stmt, op, index_p,
				   offset_p, NULL, by_ref_p);
}

/* Given that an actual argument is an SSA_NAME (given in NAME) and is a result
   of an assignment statement STMT, try to determine whether we are actually
   handling any of the following cases and construct an appropriate jump
   function into JFUNC if so:

   1) The passed value is loaded from a formal parameter which is not a gimple
   register (most probably because it is addressable, the value has to be
   scalar) and we can guarantee the value has not changed.  This case can
   therefore be described by a simple pass-through jump function.  For example:

      foo (int a)
      {
        int a.0;

        a.0_2 = a;
        bar (a.0_2);

   2) The passed value can be described by a simple arithmetic pass-through
   jump function. E.g.

      foo (int a)
      {
        int D.2064;

        D.2064_4 = a.1(D) + 4;
        bar (D.2064_4);

   This case can also occur in combination of the previous one, e.g.:

      foo (int a, int z)
      {
        int a.0;
        int D.2064;

	a.0_3 = a;
	D.2064_4 = a.0_3 + 4;
	foo (D.2064_4);

   3) The passed value is an address of an object within another one (which
   also passed by reference).  Such situations are described by an ancestor
   jump function and describe situations such as:

     B::foo() (struct B * const this)
     {
       struct A * D.1845;

       D.1845_2 = &this_1(D)->D.1748;
       A::bar (D.1845_2);

   INFO is the structure describing individual parameters access different
   stages of IPA optimizations.  PARMS_AINFO contains the information that is
   only needed for intraprocedural analysis.  */

static void
compute_complex_assign_jump_func (struct ipa_node_params *info,
				  struct param_analysis_info *parms_ainfo,
				  struct ipa_jump_func *jfunc,
				  gimple call, gimple stmt, tree name,
				  tree param_type)
{
  HOST_WIDE_INT offset, size, max_size;
  tree op1, tc_ssa, base, ssa;
  bool reverse;
  int index;

  op1 = gimple_assign_rhs1 (stmt);

  if (TREE_CODE (op1) == SSA_NAME)
    {
      if (SSA_NAME_IS_DEFAULT_DEF (op1))
	index = ipa_get_param_decl_index (info, SSA_NAME_VAR (op1));
      else
	index = load_from_unmodified_param (info->descriptors, parms_ainfo,
					    SSA_NAME_DEF_STMT (op1));
      tc_ssa = op1;
    }
  else
    {
      index = load_from_unmodified_param (info->descriptors, parms_ainfo, stmt);
      tc_ssa = gimple_assign_lhs (stmt);
    }

  if (index >= 0)
    {
      tree op2 = gimple_assign_rhs2 (stmt);

      if (op2)
	{
	  if (!is_gimple_ip_invariant (op2)
	      || (TREE_CODE_CLASS (gimple_expr_code (stmt)) != tcc_comparison
		  && !useless_type_conversion_p (TREE_TYPE (name),
						 TREE_TYPE (op1))))
	    return;

	  ipa_set_jf_arith_pass_through (jfunc, index, op2,
					 gimple_assign_rhs_code (stmt));
	}
      else if (gimple_assign_single_p (stmt))
	{
	  bool agg_p = parm_ref_data_pass_through_p (&parms_ainfo[index],
						     call, tc_ssa);
	  bool type_p = false;

	  if (param_type && POINTER_TYPE_P (param_type))
	    type_p = !detect_type_change_ssa (tc_ssa, TREE_TYPE (param_type),
					      call, jfunc);
	  if (type_p || jfunc->type == IPA_JF_UNKNOWN)
	    ipa_set_jf_simple_pass_through (jfunc, index, agg_p, type_p);
	}
      return;
    }

  if (TREE_CODE (op1) != ADDR_EXPR)
    return;
  op1 = TREE_OPERAND (op1, 0);
  if (TREE_CODE (TREE_TYPE (op1)) != RECORD_TYPE)
    return;
  base = get_ref_base_and_extent (op1, &offset, &size, &max_size, &reverse);
  if (TREE_CODE (base) != MEM_REF
      /* If this is a varying address, punt.  */
      || max_size == -1
      || max_size != size)
    return;
  offset += mem_ref_offset (base).low * BITS_PER_UNIT;
  ssa = TREE_OPERAND (base, 0);
  if (TREE_CODE (ssa) != SSA_NAME
      || !SSA_NAME_IS_DEFAULT_DEF (ssa)
      || offset < 0)
    return;

  /* Dynamic types are changed in constructors and destructors.  */
  index = ipa_get_param_decl_index (info, SSA_NAME_VAR (ssa));
  if (index >= 0 && param_type && POINTER_TYPE_P (param_type))
    {
      bool type_p = !detect_type_change (op1, base, TREE_TYPE (param_type),
					 call, jfunc, offset);
      if (type_p || jfunc->type == IPA_JF_UNKNOWN)
	ipa_set_ancestor_jf (jfunc, offset, TREE_TYPE (op1), index,
			     parm_ref_data_pass_through_p (&parms_ainfo[index],
							   call, ssa), type_p);
    }
}

/* Extract the base, offset and MEM_REF expression from a statement ASSIGN if
   it looks like:

   iftmp.1_3 = &obj_2(D)->D.1762;

   The base of the MEM_REF must be a default definition SSA NAME of a
   parameter.  Return NULL_TREE if it looks otherwise.  If case of success, the
   whole MEM_REF expression is returned and the offset calculated from any
   handled components and the MEM_REF itself is stored into *OFFSET.  The whole
   RHS stripped off the ADDR_EXPR is stored into *OBJ_P.  */

static tree
get_ancestor_addr_info (gimple assign, tree *obj_p, HOST_WIDE_INT *offset)
{
  HOST_WIDE_INT size, max_size;
  tree expr, parm, obj;
  bool reverse;

  if (!gimple_assign_single_p (assign))
    return NULL_TREE;
  expr = gimple_assign_rhs1 (assign);

  if (TREE_CODE (expr) != ADDR_EXPR)
    return NULL_TREE;
  expr = TREE_OPERAND (expr, 0);
  obj = expr;
  expr = get_ref_base_and_extent (expr, offset, &size, &max_size, &reverse);

  if (TREE_CODE (expr) != MEM_REF
      /* If this is a varying address, punt.  */
      || max_size == -1
      || max_size != size
      || *offset < 0)
    return NULL_TREE;
  parm = TREE_OPERAND (expr, 0);
  if (TREE_CODE (parm) != SSA_NAME
      || !SSA_NAME_IS_DEFAULT_DEF (parm)
      || TREE_CODE (SSA_NAME_VAR (parm)) != PARM_DECL)
    return NULL_TREE;

  *offset += mem_ref_offset (expr).low * BITS_PER_UNIT;
  *obj_p = obj;
  return expr;
}


/* Given that an actual argument is an SSA_NAME that is a result of a phi
   statement PHI, try to find out whether NAME is in fact a
   multiple-inheritance typecast from a descendant into an ancestor of a formal
   parameter and thus can be described by an ancestor jump function and if so,
   write the appropriate function into JFUNC.

   Essentially we want to match the following pattern:

     if (obj_2(D) != 0B)
       goto <bb 3>;
     else
       goto <bb 4>;

   <bb 3>:
     iftmp.1_3 = &obj_2(D)->D.1762;

   <bb 4>:
     # iftmp.1_1 = PHI <iftmp.1_3(3), 0B(2)>
     D.1879_6 = middleman_1 (iftmp.1_1, i_5(D));
     return D.1879_6;  */

static void
compute_complex_ancestor_jump_func (struct ipa_node_params *info,
				    struct param_analysis_info *parms_ainfo,
				    struct ipa_jump_func *jfunc,
				    gimple call, gimple phi, tree param_type)
{
  HOST_WIDE_INT offset;
  gimple assign, cond;
  basic_block phi_bb, assign_bb, cond_bb;
  tree tmp, parm, expr, obj;
  int index, i;

  if (gimple_phi_num_args (phi) != 2)
    return;

  if (integer_zerop (PHI_ARG_DEF (phi, 1)))
    tmp = PHI_ARG_DEF (phi, 0);
  else if (integer_zerop (PHI_ARG_DEF (phi, 0)))
    tmp = PHI_ARG_DEF (phi, 1);
  else
    return;
  if (TREE_CODE (tmp) != SSA_NAME
      || SSA_NAME_IS_DEFAULT_DEF (tmp)
      || !POINTER_TYPE_P (TREE_TYPE (tmp))
      || TREE_CODE (TREE_TYPE (TREE_TYPE (tmp))) != RECORD_TYPE)
    return;

  assign = SSA_NAME_DEF_STMT (tmp);
  assign_bb = gimple_bb (assign);
  if (!single_pred_p (assign_bb))
    return;
  expr = get_ancestor_addr_info (assign, &obj, &offset);
  if (!expr)
    return;
  parm = TREE_OPERAND (expr, 0);
  index = ipa_get_param_decl_index (info, SSA_NAME_VAR (parm));
  gcc_assert (index >= 0);

  cond_bb = single_pred (assign_bb);
  cond = last_stmt (cond_bb);
  if (!cond
      || gimple_code (cond) != GIMPLE_COND
      || gimple_cond_code (cond) != NE_EXPR
      || gimple_cond_lhs (cond) != parm
      || !integer_zerop (gimple_cond_rhs (cond)))
    return;

  phi_bb = gimple_bb (phi);
  for (i = 0; i < 2; i++)
    {
      basic_block pred = EDGE_PRED (phi_bb, i)->src;
      if (pred != assign_bb && pred != cond_bb)
	return;
    }

  bool type_p = false;
  if (param_type && POINTER_TYPE_P (param_type))
    type_p = !detect_type_change (obj, expr, TREE_TYPE (param_type),
				  call, jfunc, offset);
  if (type_p || jfunc->type == IPA_JF_UNKNOWN)
    ipa_set_ancestor_jf (jfunc, offset, TREE_TYPE (obj), index,
			 parm_ref_data_pass_through_p (&parms_ainfo[index],
						       call, parm), type_p);
}

/* Given OP which is passed as an actual argument to a called function,
   determine if it is possible to construct a KNOWN_TYPE jump function for it
   and if so, create one and store it to JFUNC.
   EXPECTED_TYPE represents a type the argument should be in  */

static void
compute_known_type_jump_func (tree op, struct ipa_jump_func *jfunc,
			      gimple call, tree expected_type)
{
  HOST_WIDE_INT offset, size, max_size;
  bool reverse;
  tree base;

  if (!flag_devirtualize
      || TREE_CODE (op) != ADDR_EXPR
      || TREE_CODE (TREE_TYPE (TREE_TYPE (op))) != RECORD_TYPE
      /* Be sure expected_type is polymorphic.  */
      || !expected_type
      || TREE_CODE (expected_type) != RECORD_TYPE
      || !TYPE_BINFO (expected_type)
      || !BINFO_VTABLE (TYPE_BINFO (expected_type)))
    return;

  op = TREE_OPERAND (op, 0);
  base = get_ref_base_and_extent (op, &offset, &size, &max_size, &reverse);
  if (!DECL_P (base)
      || max_size == -1
      || max_size != size
      || TREE_CODE (TREE_TYPE (base)) != RECORD_TYPE
      || is_global_var (base))
    return;

  if (detect_type_change (op, base, expected_type, call, jfunc, offset))
    return;

  ipa_set_jf_known_type (jfunc, offset, TREE_TYPE (base),
			 expected_type);
}

/* Inspect the given TYPE and return true iff it has the same structure (the
   same number of fields of the same types) as a C++ member pointer.  If
   METHOD_PTR and DELTA are non-NULL, store the trees representing the
   corresponding fields there.  */

static bool
type_like_member_ptr_p (tree type, tree *method_ptr, tree *delta)
{
  tree fld;

  if (TREE_CODE (type) != RECORD_TYPE)
    return false;

  fld = TYPE_FIELDS (type);
  if (!fld || !POINTER_TYPE_P (TREE_TYPE (fld))
      || TREE_CODE (TREE_TYPE (TREE_TYPE (fld))) != METHOD_TYPE
      || !tree_fits_uhwi_p (DECL_FIELD_OFFSET (fld)))
    return false;

  if (method_ptr)
    *method_ptr = fld;

  fld = DECL_CHAIN (fld);
  if (!fld || INTEGRAL_TYPE_P (fld)
      || !tree_fits_uhwi_p (DECL_FIELD_OFFSET (fld)))
    return false;
  if (delta)
    *delta = fld;

  if (DECL_CHAIN (fld))
    return false;

  return true;
}

/* If RHS is an SSA_NAME and it is defined by a simple copy assign statement,
   return the rhs of its defining statement.  Otherwise return RHS as it
   is.  */

static inline tree
get_ssa_def_if_simple_copy (tree rhs)
{
  while (TREE_CODE (rhs) == SSA_NAME && !SSA_NAME_IS_DEFAULT_DEF (rhs))
    {
      gimple def_stmt = SSA_NAME_DEF_STMT (rhs);

      if (gimple_assign_single_p (def_stmt))
	rhs = gimple_assign_rhs1 (def_stmt);
      else
	break;
    }
  return rhs;
}

/* Simple linked list, describing known contents of an aggregate beforere
   call.  */

struct ipa_known_agg_contents_list
{
  /* Offset and size of the described part of the aggregate.  */
  HOST_WIDE_INT offset, size;
  /* Known constant value or NULL if the contents is known to be unknown.  */
  tree constant;
  /* Pointer to the next structure in the list.  */
  struct ipa_known_agg_contents_list *next;
};

/* Traverse statements from CALL backwards, scanning whether an aggregate given
   in ARG is filled in with constant values.  ARG can either be an aggregate
   expression or a pointer to an aggregate.  ARG_TYPE is the type of the aggregate.
   JFUNC is the jump function into which the constants are subsequently stored.  */

static void
determine_known_aggregate_parts (gimple call, tree arg, tree arg_type,
				 struct ipa_jump_func *jfunc)
{
  struct ipa_known_agg_contents_list *list = NULL;
  int item_count = 0, const_count = 0;
  HOST_WIDE_INT arg_offset, arg_size;
  gimple_stmt_iterator gsi;
  tree arg_base;
  bool check_ref, by_ref;
  ao_ref r;

  /* The function operates in three stages.  First, we prepare check_ref, r,
     arg_base and arg_offset based on what is actually passed as an actual
     argument.  */

  if (POINTER_TYPE_P (arg_type))
    {
      by_ref = true;
      if (TREE_CODE (arg) == SSA_NAME)
	{
	  tree type_size;
          if (!tree_fits_uhwi_p (TYPE_SIZE (TREE_TYPE (arg_type))))
            return;
	  check_ref = true;
	  arg_base = arg;
	  arg_offset = 0;
	  type_size = TYPE_SIZE (TREE_TYPE (arg_type));
	  arg_size = tree_to_uhwi (type_size);
	  ao_ref_init_from_ptr_and_size (&r, arg_base, NULL_TREE);
	}
      else if (TREE_CODE (arg) == ADDR_EXPR)
	{
	  HOST_WIDE_INT arg_max_size;
	  bool reverse;

	  arg = TREE_OPERAND (arg, 0);
	  arg_base = get_ref_base_and_extent (arg, &arg_offset, &arg_size,
					      &arg_max_size, &reverse);
	  if (arg_max_size == -1
	      || arg_max_size != arg_size
	      || arg_offset < 0)
	    return;
	  if (DECL_P (arg_base))
	    {
	      tree size;
	      check_ref = false;
	      size = build_int_cst (integer_type_node, arg_size);
	      ao_ref_init_from_ptr_and_size (&r, arg_base, size);
	    }
	  else
	    return;
	}
      else
	return;
    }
  else
    {
      HOST_WIDE_INT arg_max_size;
      bool reverse;

      gcc_checking_assert (AGGREGATE_TYPE_P (TREE_TYPE (arg)));

      by_ref = false;
      check_ref = false;
      arg_base = get_ref_base_and_extent (arg, &arg_offset, &arg_size,
					  &arg_max_size, &reverse);
      if (arg_max_size == -1
	  || arg_max_size != arg_size
	  || arg_offset < 0)
	return;

      ao_ref_init (&r, arg);
    }

  /* Second stage walks back the BB, looks at individual statements and as long
     as it is confident of how the statements affect contents of the
     aggregates, it builds a sorted linked list of ipa_agg_jf_list structures
     describing it.  */
  gsi = gsi_for_stmt (call);
  gsi_prev (&gsi);
  for (; !gsi_end_p (gsi); gsi_prev (&gsi))
    {
      struct ipa_known_agg_contents_list *n, **p;
      gimple stmt = gsi_stmt (gsi);
      HOST_WIDE_INT lhs_offset, lhs_size, lhs_max_size;
      tree lhs, rhs, lhs_base;
      bool reverse, partial_overlap;

      if (!stmt_may_clobber_ref_p_1 (stmt, &r))
	continue;
      if (!gimple_assign_single_p (stmt))
	break;

      lhs = gimple_assign_lhs (stmt);
      rhs = gimple_assign_rhs1 (stmt);
      if (!is_gimple_reg_type (TREE_TYPE (rhs))
	  || TREE_CODE (lhs) == BIT_FIELD_REF
	  || contains_bitfld_component_ref_p (lhs))
	break;

      lhs_base = get_ref_base_and_extent (lhs, &lhs_offset, &lhs_size,
					  &lhs_max_size, &reverse);
      if (lhs_max_size == -1
	  || lhs_max_size != lhs_size
	  || (lhs_offset < arg_offset
	      && lhs_offset + lhs_size > arg_offset)
	  || (lhs_offset < arg_offset + arg_size
	      && lhs_offset + lhs_size > arg_offset + arg_size))
	break;

      if (check_ref)
	{
	  if (TREE_CODE (lhs_base) != MEM_REF
	      || TREE_OPERAND (lhs_base, 0) != arg_base
	      || !integer_zerop (TREE_OPERAND (lhs_base, 1)))
	    break;
	}
      else if (lhs_base != arg_base)
	{
	  if (DECL_P (lhs_base))
	    continue;
	  else
	    break;
	}

      if (lhs_offset + lhs_size < arg_offset
	  || lhs_offset >= (arg_offset + arg_size))
	continue;

      partial_overlap = false;
      p = &list;
      while (*p && (*p)->offset < lhs_offset)
	{
	  if ((*p)->offset + (*p)->size > lhs_offset)
	    {
	      partial_overlap = true;
	      break;
	    }
	  p = &(*p)->next;
	}
      if (partial_overlap)
	break;
      if (*p && (*p)->offset < lhs_offset + lhs_size)
	{
	  if ((*p)->offset == lhs_offset && (*p)->size == lhs_size)
	    /* We already know this value is subsequently overwritten with
	       something else.  */
	    continue;
	  else
	    /* Otherwise this is a partial overlap which we cannot
	       represent.  */
	    break;
	}

      rhs = get_ssa_def_if_simple_copy (rhs);
      n = XALLOCA (struct ipa_known_agg_contents_list);
      n->size = lhs_size;
      n->offset = lhs_offset;
      if (is_gimple_ip_invariant (rhs))
	{
	  n->constant = rhs;
	  const_count++;
	}
      else
	n->constant = NULL_TREE;
      n->next = *p;
      *p = n;

      item_count++;
      if (const_count == PARAM_VALUE (PARAM_IPA_MAX_AGG_ITEMS)
	  || item_count == 2 * PARAM_VALUE (PARAM_IPA_MAX_AGG_ITEMS))
	break;
    }

  /* Third stage just goes over the list and creates an appropriate vector of
     ipa_agg_jf_item structures out of it, of sourse only if there are
     any known constants to begin with.  */

  if (const_count)
    {
      jfunc->agg.by_ref = by_ref;
      vec_alloc (jfunc->agg.items, const_count);
      while (list)
	{
	  if (list->constant)
	    {
	      struct ipa_agg_jf_item item;
	      item.offset = list->offset - arg_offset;
	      gcc_assert ((item.offset % BITS_PER_UNIT) == 0);
	      item.value = unshare_expr_without_location (list->constant);
	      jfunc->agg.items->quick_push (item);
	    }
	  list = list->next;
	}
    }
}

static tree
ipa_get_callee_param_type (struct cgraph_edge *e, int i)
{
  int n;
  tree type = (e->callee
	       ? TREE_TYPE (e->callee->decl)
	       : gimple_call_fntype (e->call_stmt));
  tree t = TYPE_ARG_TYPES (type);

  for (n = 0; n < i; n++)
    {
      if (!t)
        break;
      t = TREE_CHAIN (t);
    }
  if (t)
    return TREE_VALUE (t);
  if (!e->callee)
    return NULL;
  t = DECL_ARGUMENTS (e->callee->decl);
  for (n = 0; n < i; n++)
    {
      if (!t)
	return NULL;
      t = TREE_CHAIN (t);
    }
  if (t)
    return TREE_TYPE (t);
  return NULL;
}

/* Compute jump function for all arguments of callsite CS and insert the
   information in the jump_functions array in the ipa_edge_args corresponding
   to this callsite.  */

static void
ipa_compute_jump_functions_for_edge (struct param_analysis_info *parms_ainfo,
				     struct cgraph_edge *cs)
{
  struct ipa_node_params *info = IPA_NODE_REF (cs->caller);
  struct ipa_edge_args *args = IPA_EDGE_REF (cs);
  gimple call = cs->call_stmt;
  int n, arg_num = gimple_call_num_args (call);

  if (arg_num == 0 || args->jump_functions)
    return;
  vec_safe_grow_cleared (args->jump_functions, arg_num);

  if (gimple_call_internal_p (call))
    return;
  if (ipa_func_spec_opts_forbid_analysis_p (cs->caller))
    return;

  for (n = 0; n < arg_num; n++)
    {
      struct ipa_jump_func *jfunc = ipa_get_ith_jump_func (args, n);
      tree arg = gimple_call_arg (call, n);
      tree param_type = ipa_get_callee_param_type (cs, n);

      if (is_gimple_ip_invariant (arg))
	ipa_set_jf_constant (jfunc, arg, cs);
      else if (!is_gimple_reg_type (TREE_TYPE (arg))
	       && TREE_CODE (arg) == PARM_DECL)
	{
	  int index = ipa_get_param_decl_index (info, arg);

	  gcc_assert (index >=0);
	  /* Aggregate passed by value, check for pass-through, otherwise we
	     will attempt to fill in aggregate contents later in this
	     for cycle.  */
	  if (parm_preserved_before_stmt_p (&parms_ainfo[index], call, arg))
	    {
	      ipa_set_jf_simple_pass_through (jfunc, index, false, false);
	      continue;
	    }
	}
      else if (TREE_CODE (arg) == SSA_NAME)
	{
	  if (SSA_NAME_IS_DEFAULT_DEF (arg))
	    {
	      int index = ipa_get_param_decl_index (info, SSA_NAME_VAR (arg));
	      if (index >= 0)
		{
		  bool agg_p, type_p;
		  agg_p = parm_ref_data_pass_through_p (&parms_ainfo[index],
							call, arg);
		  if (param_type && POINTER_TYPE_P (param_type))
		    type_p = !detect_type_change_ssa (arg, TREE_TYPE (param_type),
						      call, jfunc);
		  else
		    type_p = false;
		  if (type_p || jfunc->type == IPA_JF_UNKNOWN)
		    ipa_set_jf_simple_pass_through (jfunc, index, agg_p,
						    type_p);
		}
	    }
	  else
	    {
	      gimple stmt = SSA_NAME_DEF_STMT (arg);
	      if (is_gimple_assign (stmt))
		compute_complex_assign_jump_func (info, parms_ainfo, jfunc,
						  call, stmt, arg, param_type);
	      else if (gimple_code (stmt) == GIMPLE_PHI)
		compute_complex_ancestor_jump_func (info, parms_ainfo, jfunc,
						    call, stmt, param_type);
	    }
	}
      else
	compute_known_type_jump_func (arg, jfunc, call,
				      param_type
				      && POINTER_TYPE_P (param_type)
				      ? TREE_TYPE (param_type)
				      : NULL);

      /* If ARG is pointer, we can not use its type to determine the type of aggregate
	 passed (because type conversions are ignored in gimple).  Usually we can
	 safely get type from function declaration, but in case of K&R prototypes or
	 variadic functions we can try our luck with type of the pointer passed.
	 TODO: Since we look for actual initialization of the memory object, we may better
	 work out the type based on the memory stores we find.  */
      if (!param_type)
	param_type = TREE_TYPE (arg);

      if ((jfunc->type != IPA_JF_PASS_THROUGH
	      || !ipa_get_jf_pass_through_agg_preserved (jfunc))
	  && (jfunc->type != IPA_JF_ANCESTOR
	      || !ipa_get_jf_ancestor_agg_preserved (jfunc))
	  && (AGGREGATE_TYPE_P (TREE_TYPE (arg))
	      || POINTER_TYPE_P (param_type)))
	determine_known_aggregate_parts (call, arg, param_type, jfunc);
    }
}

/* Compute jump functions for all edges - both direct and indirect - outgoing
   from NODE.  Also count the actual arguments in the process.  */

static void
ipa_compute_jump_functions (struct cgraph_node *node,
			    struct param_analysis_info *parms_ainfo)
{
  struct cgraph_edge *cs;

  for (cs = node->callees; cs; cs = cs->next_callee)
    {
      struct cgraph_node *callee = cgraph_function_or_thunk_node (cs->callee,
								  NULL);
      /* We do not need to bother analyzing calls to unknown
	 functions unless they may become known during lto/whopr.  */
      if (!callee->definition && !flag_lto)
	continue;
      ipa_compute_jump_functions_for_edge (parms_ainfo, cs);
    }

  for (cs = node->indirect_calls; cs; cs = cs->next_callee)
    ipa_compute_jump_functions_for_edge (parms_ainfo, cs);
}

/* If STMT looks like a statement loading a value from a member pointer formal
   parameter, return that parameter and store the offset of the field to
   *OFFSET_P, if it is non-NULL.  Otherwise return NULL (but *OFFSET_P still
   might be clobbered).  If USE_DELTA, then we look for a use of the delta
   field rather than the pfn.  */

static tree
ipa_get_stmt_member_ptr_load_param (gimple stmt, bool use_delta,
				    HOST_WIDE_INT *offset_p)
{
  tree rhs, rec, ref_field, ref_offset, fld, ptr_field, delta_field;

  if (!gimple_assign_single_p (stmt))
    return NULL_TREE;

  rhs = gimple_assign_rhs1 (stmt);
  if (TREE_CODE (rhs) == COMPONENT_REF)
    {
      ref_field = TREE_OPERAND (rhs, 1);
      rhs = TREE_OPERAND (rhs, 0);
    }
  else
    ref_field = NULL_TREE;
  if (TREE_CODE (rhs) != MEM_REF)
    return NULL_TREE;
  rec = TREE_OPERAND (rhs, 0);
  if (TREE_CODE (rec) != ADDR_EXPR)
    return NULL_TREE;
  rec = TREE_OPERAND (rec, 0);
  if (TREE_CODE (rec) != PARM_DECL
      || !type_like_member_ptr_p (TREE_TYPE (rec), &ptr_field, &delta_field))
    return NULL_TREE;
  ref_offset = TREE_OPERAND (rhs, 1);

  if (use_delta)
    fld = delta_field;
  else
    fld = ptr_field;
  if (offset_p)
    *offset_p = int_bit_position (fld);

  if (ref_field)
    {
      if (integer_nonzerop (ref_offset))
	return NULL_TREE;
      return ref_field == fld ? rec : NULL_TREE;
    }
  else
    return tree_int_cst_equal (byte_position (fld), ref_offset) ? rec
      : NULL_TREE;
}

/* Returns true iff T is an SSA_NAME defined by a statement.  */

static bool
ipa_is_ssa_with_stmt_def (tree t)
{
  if (TREE_CODE (t) == SSA_NAME
      && !SSA_NAME_IS_DEFAULT_DEF (t))
    return true;
  else
    return false;
}

/* Find the indirect call graph edge corresponding to STMT and mark it as a
   call to a parameter number PARAM_INDEX.  NODE is the caller.  Return the
   indirect call graph edge.  */

static struct cgraph_edge *
ipa_note_param_call (struct cgraph_node *node, int param_index, gimple stmt)
{
  struct cgraph_edge *cs;

  cs = cgraph_edge (node, stmt);
  cs->indirect_info->param_index = param_index;
  cs->indirect_info->agg_contents = 0;
  cs->indirect_info->member_ptr = 0;
  return cs;
}

/* Analyze the CALL and examine uses of formal parameters of the caller NODE
   (described by INFO).  PARMS_AINFO is a pointer to a vector containing
   intermediate information about each formal parameter.  Currently it checks
   whether the call calls a pointer that is a formal parameter and if so, the
   parameter is marked with the called flag and an indirect call graph edge
   describing the call is created.  This is very simple for ordinary pointers
   represented in SSA but not-so-nice when it comes to member pointers.  The
   ugly part of this function does nothing more than trying to match the
   pattern of such a call.  An example of such a pattern is the gimple dump
   below, the call is on the last line:

     <bb 2>:
       f$__delta_5 = f.__delta;
       f$__pfn_24 = f.__pfn;

   or
     <bb 2>:
       f$__delta_5 = MEM[(struct  *)&f];
       f$__pfn_24 = MEM[(struct  *)&f + 4B];

   and a few lines below:

     <bb 5>
       D.2496_3 = (int) f$__pfn_24;
       D.2497_4 = D.2496_3 & 1;
       if (D.2497_4 != 0)
         goto <bb 3>;
       else
         goto <bb 4>;

     <bb 6>:
       D.2500_7 = (unsigned int) f$__delta_5;
       D.2501_8 = &S + D.2500_7;
       D.2502_9 = (int (*__vtbl_ptr_type) (void) * *) D.2501_8;
       D.2503_10 = *D.2502_9;
       D.2504_12 = f$__pfn_24 + -1;
       D.2505_13 = (unsigned int) D.2504_12;
       D.2506_14 = D.2503_10 + D.2505_13;
       D.2507_15 = *D.2506_14;
       iftmp.11_16 = (String:: *) D.2507_15;

     <bb 7>:
       # iftmp.11_1 = PHI <iftmp.11_16(3), f$__pfn_24(2)>
       D.2500_19 = (unsigned int) f$__delta_5;
       D.2508_20 = &S + D.2500_19;
       D.2493_21 = iftmp.11_1 (D.2508_20, 4);

   Such patterns are results of simple calls to a member pointer:

     int doprinting (int (MyString::* f)(int) const)
     {
       MyString S ("somestring");

       return (S.*f)(4);
     }

   Moreover, the function also looks for called pointers loaded from aggregates
   passed by value or reference.  */

static void
ipa_analyze_indirect_call_uses (struct cgraph_node *node,
				struct ipa_node_params *info,
				struct param_analysis_info *parms_ainfo,
				gimple call, tree target)
{
  gimple def;
  tree n1, n2;
  gimple d1, d2;
  tree rec, rec2, cond;
  gimple branch;
  int index;
  basic_block bb, virt_bb, join;
  HOST_WIDE_INT offset;
  bool by_ref;

  if (SSA_NAME_IS_DEFAULT_DEF (target))
    {
      tree var = SSA_NAME_VAR (target);
      index = ipa_get_param_decl_index (info, var);
      if (index >= 0)
	ipa_note_param_call (node, index, call);
      return;
    }

  def = SSA_NAME_DEF_STMT (target);
  if (gimple_assign_single_p (def)
      && ipa_load_from_parm_agg_1 (info->descriptors, parms_ainfo, def,
				   gimple_assign_rhs1 (def), &index, &offset,
				   NULL, &by_ref))
    {
      struct cgraph_edge *cs = ipa_note_param_call (node, index, call);
      if (cs->indirect_info->offset != offset)
	cs->indirect_info->outer_type = NULL;
      cs->indirect_info->offset = offset;
      cs->indirect_info->agg_contents = 1;
      cs->indirect_info->by_ref = by_ref;
      return;
    }

  /* Now we need to try to match the complex pattern of calling a member
     pointer. */
  if (gimple_code (def) != GIMPLE_PHI
      || gimple_phi_num_args (def) != 2
      || !POINTER_TYPE_P (TREE_TYPE (target))
      || TREE_CODE (TREE_TYPE (TREE_TYPE (target))) != METHOD_TYPE)
    return;

  /* First, we need to check whether one of these is a load from a member
     pointer that is a parameter to this function. */
  n1 = PHI_ARG_DEF (def, 0);
  n2 = PHI_ARG_DEF (def, 1);
  if (!ipa_is_ssa_with_stmt_def (n1) || !ipa_is_ssa_with_stmt_def (n2))
    return;
  d1 = SSA_NAME_DEF_STMT (n1);
  d2 = SSA_NAME_DEF_STMT (n2);

  join = gimple_bb (def);
  if ((rec = ipa_get_stmt_member_ptr_load_param (d1, false, &offset)))
    {
      if (ipa_get_stmt_member_ptr_load_param (d2, false, NULL))
	return;

      bb = EDGE_PRED (join, 0)->src;
      virt_bb = gimple_bb (d2);
    }
  else if ((rec = ipa_get_stmt_member_ptr_load_param (d2, false, &offset)))
    {
      bb = EDGE_PRED (join, 1)->src;
      virt_bb = gimple_bb (d1);
    }
  else
    return;

  /* Second, we need to check that the basic blocks are laid out in the way
     corresponding to the pattern. */

  if (!single_pred_p (virt_bb) || !single_succ_p (virt_bb)
      || single_pred (virt_bb) != bb
      || single_succ (virt_bb) != join)
    return;

  /* Third, let's see that the branching is done depending on the least
     significant bit of the pfn. */

  branch = last_stmt (bb);
  if (!branch || gimple_code (branch) != GIMPLE_COND)
    return;

  if ((gimple_cond_code (branch) != NE_EXPR
       && gimple_cond_code (branch) != EQ_EXPR)
      || !integer_zerop (gimple_cond_rhs (branch)))
    return;

  cond = gimple_cond_lhs (branch);
  if (!ipa_is_ssa_with_stmt_def (cond))
    return;

  def = SSA_NAME_DEF_STMT (cond);
  if (!is_gimple_assign (def)
      || gimple_assign_rhs_code (def) != BIT_AND_EXPR
      || !integer_onep (gimple_assign_rhs2 (def)))
    return;

  cond = gimple_assign_rhs1 (def);
  if (!ipa_is_ssa_with_stmt_def (cond))
    return;

  def = SSA_NAME_DEF_STMT (cond);

  if (is_gimple_assign (def)
      && CONVERT_EXPR_CODE_P (gimple_assign_rhs_code (def)))
    {
      cond = gimple_assign_rhs1 (def);
      if (!ipa_is_ssa_with_stmt_def (cond))
	return;
      def = SSA_NAME_DEF_STMT (cond);
    }

  rec2 = ipa_get_stmt_member_ptr_load_param (def,
					     (TARGET_PTRMEMFUNC_VBIT_LOCATION
					      == ptrmemfunc_vbit_in_delta),
					     NULL);
  if (rec != rec2)
    return;

  index = ipa_get_param_decl_index (info, rec);
  if (index >= 0
      && parm_preserved_before_stmt_p (&parms_ainfo[index], call, rec))
    {
      struct cgraph_edge *cs = ipa_note_param_call (node, index, call);
      if (cs->indirect_info->offset != offset)
	cs->indirect_info->outer_type = NULL;
      cs->indirect_info->offset = offset;
      cs->indirect_info->agg_contents = 1;
      cs->indirect_info->member_ptr = 1;
    }

  return;
}

/* Analyze a CALL to an OBJ_TYPE_REF which is passed in TARGET and if the
   object referenced in the expression is a formal parameter of the caller
   (described by INFO), create a call note for the statement. */

static void
ipa_analyze_virtual_call_uses (struct cgraph_node *node,
			       struct ipa_node_params *info, gimple call,
			       tree target)
{
  struct cgraph_edge *cs;
  struct cgraph_indirect_call_info *ii;
  struct ipa_jump_func jfunc;
  tree obj = OBJ_TYPE_REF_OBJECT (target);
  int index;
  HOST_WIDE_INT anc_offset;

  if (!flag_devirtualize)
    return;

  if (TREE_CODE (obj) != SSA_NAME)
    return;

  if (SSA_NAME_IS_DEFAULT_DEF (obj))
    {
      if (TREE_CODE (SSA_NAME_VAR (obj)) != PARM_DECL)
	return;

      anc_offset = 0;
      index = ipa_get_param_decl_index (info, SSA_NAME_VAR (obj));
      gcc_assert (index >= 0);
      if (detect_type_change_ssa (obj, obj_type_ref_class (target),
				  call, &jfunc))
	return;
    }
  else
    {
      gimple stmt = SSA_NAME_DEF_STMT (obj);
      tree expr;

      expr = get_ancestor_addr_info (stmt, &obj, &anc_offset);
      if (!expr)
	return;
      index = ipa_get_param_decl_index (info,
					SSA_NAME_VAR (TREE_OPERAND (expr, 0)));
      gcc_assert (index >= 0);
      if (detect_type_change (obj, expr, obj_type_ref_class (target),
			      call, &jfunc, anc_offset))
	return;
    }

  cs = ipa_note_param_call (node, index, call);
  ii = cs->indirect_info;
  ii->offset = anc_offset;
  ii->otr_token = tree_to_uhwi (OBJ_TYPE_REF_TOKEN (target));
  ii->otr_type = obj_type_ref_class (target);
  ii->polymorphic = 1;
}

/* Analyze a call statement CALL whether and how it utilizes formal parameters
   of the caller (described by INFO).  PARMS_AINFO is a pointer to a vector
   containing intermediate information about each formal parameter.  */

static void
ipa_analyze_call_uses (struct cgraph_node *node,
		       struct ipa_node_params *info,
		       struct param_analysis_info *parms_ainfo, gimple call)
{
  tree target = gimple_call_fn (call);
  struct cgraph_edge *cs;

  if (!target
      || (TREE_CODE (target) != SSA_NAME
          && !virtual_method_call_p (target)))
    return;

  /* If we previously turned the call into a direct call, there is
     no need to analyze.  */
  cs = cgraph_edge (node, call);
  if (cs && !cs->indirect_unknown_callee)
    return;
  if (TREE_CODE (target) == SSA_NAME)
    ipa_analyze_indirect_call_uses (node, info, parms_ainfo, call, target);
  else if (virtual_method_call_p (target))
    ipa_analyze_virtual_call_uses (node, info, call, target);
}


/* Analyze the call statement STMT with respect to formal parameters (described
   in INFO) of caller given by NODE.  Currently it only checks whether formal
   parameters are called.  PARMS_AINFO is a pointer to a vector containing
   intermediate information about each formal parameter.  */

static void
ipa_analyze_stmt_uses (struct cgraph_node *node, struct ipa_node_params *info,
		       struct param_analysis_info *parms_ainfo, gimple stmt)
{
  if (is_gimple_call (stmt))
    ipa_analyze_call_uses (node, info, parms_ainfo, stmt);
}

/* Callback of walk_stmt_load_store_addr_ops for the visit_load.
   If OP is a parameter declaration, mark it as used in the info structure
   passed in DATA.  */

static bool
visit_ref_for_mod_analysis (gimple, tree op, tree, void *data)
{
  struct ipa_node_params *info = (struct ipa_node_params *) data;

  op = get_base_address (op);
  if (op
      && TREE_CODE (op) == PARM_DECL)
    {
      int index = ipa_get_param_decl_index (info, op);
      gcc_assert (index >= 0);
      ipa_set_param_used (info, index, true);
    }

  return false;
}

/* Scan the function body of NODE and inspect the uses of formal parameters.
   Store the findings in various structures of the associated ipa_node_params
   structure, such as parameter flags, notes etc.  PARMS_AINFO is a pointer to a
   vector containing intermediate information about each formal parameter.   */

static void
ipa_analyze_params_uses (struct cgraph_node *node,
			 struct param_analysis_info *parms_ainfo)
{
  tree decl = node->decl;
  basic_block bb;
  struct function *func;
  gimple_stmt_iterator gsi;
  struct ipa_node_params *info = IPA_NODE_REF (node);
  int i;

  if (ipa_get_param_count (info) == 0 || info->uses_analysis_done)
    return;

  info->uses_analysis_done = 1;
  if (ipa_func_spec_opts_forbid_analysis_p (node))
    {
      for (i = 0; i < ipa_get_param_count (info); i++)
	{
	  ipa_set_param_used (info, i, true);
	  ipa_set_controlled_uses (info, i, IPA_UNDESCRIBED_USE);
	}
      return;
    }

  for (i = 0; i < ipa_get_param_count (info); i++)
    {
      tree parm = ipa_get_param (info, i);
      int controlled_uses = 0;

      /* For SSA regs see if parameter is used.  For non-SSA we compute
	 the flag during modification analysis.  */
      if (is_gimple_reg (parm))
	{
	  tree ddef = ssa_default_def (DECL_STRUCT_FUNCTION (node->decl),
				       parm);
	  if (ddef && !has_zero_uses (ddef))
	    {
	      imm_use_iterator imm_iter;
	      use_operand_p use_p;

	      ipa_set_param_used (info, i, true);
	      FOR_EACH_IMM_USE_FAST (use_p, imm_iter, ddef)
		if (!is_gimple_call (USE_STMT (use_p)))
		  {
		    if (!is_gimple_debug (USE_STMT (use_p)))
		      {
			controlled_uses = IPA_UNDESCRIBED_USE;
			break;
		      }
		  }
		else
		  controlled_uses++;
	    }
	  else
	    controlled_uses = 0;
	}
      else
	controlled_uses = IPA_UNDESCRIBED_USE;
      ipa_set_controlled_uses (info, i, controlled_uses);
    }

  func = DECL_STRUCT_FUNCTION (decl);
  FOR_EACH_BB_FN (bb, func)
    {
      for (gsi = gsi_start_bb (bb); !gsi_end_p (gsi); gsi_next (&gsi))
	{
	  gimple stmt = gsi_stmt (gsi);

	  if (is_gimple_debug (stmt))
	    continue;

	  ipa_analyze_stmt_uses (node, info, parms_ainfo, stmt);
	  walk_stmt_load_store_addr_ops (stmt, info,
					 visit_ref_for_mod_analysis,
					 visit_ref_for_mod_analysis,
					 visit_ref_for_mod_analysis);
	}
      for (gsi = gsi_start_phis (bb); !gsi_end_p (gsi); gsi_next (&gsi))
	walk_stmt_load_store_addr_ops (gsi_stmt (gsi), info,
				       visit_ref_for_mod_analysis,
				       visit_ref_for_mod_analysis,
				       visit_ref_for_mod_analysis);
    }
}

/* Free stuff in PARMS_AINFO, assume there are PARAM_COUNT parameters.  */

static void
free_parms_ainfo (struct param_analysis_info *parms_ainfo, int param_count)
{
  int i;

  for (i = 0; i < param_count; i++)
    {
      if (parms_ainfo[i].parm_visited_statements)
	BITMAP_FREE (parms_ainfo[i].parm_visited_statements);
      if (parms_ainfo[i].pt_visited_statements)
	BITMAP_FREE (parms_ainfo[i].pt_visited_statements);
    }
}

/* Initialize the array describing properties of of formal parameters
   of NODE, analyze their uses and compute jump functions associated
   with actual arguments of calls from within NODE.  */

void
ipa_analyze_node (struct cgraph_node *node)
{
  struct ipa_node_params *info;
  struct param_analysis_info *parms_ainfo;
  int param_count;

  ipa_check_create_node_params ();
  ipa_check_create_edge_args ();
  info = IPA_NODE_REF (node);
  push_cfun (DECL_STRUCT_FUNCTION (node->decl));
  ipa_initialize_node_params (node);

  param_count = ipa_get_param_count (info);
  parms_ainfo = XALLOCAVEC (struct param_analysis_info, param_count);
  memset (parms_ainfo, 0, sizeof (struct param_analysis_info) * param_count);

  ipa_analyze_params_uses (node, parms_ainfo);
  ipa_compute_jump_functions (node, parms_ainfo);

  free_parms_ainfo (parms_ainfo, param_count);
  pop_cfun ();
}

/* Given a statement CALL which must be a GIMPLE_CALL calling an OBJ_TYPE_REF
   attempt a type-based devirtualization.  If successful, return the
   target function declaration, otherwise return NULL.  */

tree
ipa_intraprocedural_devirtualization (gimple call)
{
  tree binfo, token, fndecl;
  struct ipa_jump_func jfunc;
  tree otr = gimple_call_fn (call);

  jfunc.type = IPA_JF_UNKNOWN;
  compute_known_type_jump_func (OBJ_TYPE_REF_OBJECT (otr), &jfunc,
				call, obj_type_ref_class (otr));
  if (jfunc.type != IPA_JF_KNOWN_TYPE)
    return NULL_TREE;
  binfo = ipa_binfo_from_known_type_jfunc (&jfunc);
  if (!binfo)
    return NULL_TREE;
  token = OBJ_TYPE_REF_TOKEN (otr);
  fndecl = gimple_get_virt_method_for_binfo (tree_to_uhwi (token),
					     binfo);
#ifdef ENABLE_CHECKING
  if (fndecl)
    gcc_assert (possible_polymorphic_call_target_p
		  (otr, cgraph_get_node (fndecl)));
#endif
  return fndecl;
}

/* Update the jump function DST when the call graph edge corresponding to SRC is
   is being inlined, knowing that DST is of type ancestor and src of known
   type.  */

static void
combine_known_type_and_ancestor_jfs (struct ipa_jump_func *src,
				     struct ipa_jump_func *dst)
{
  HOST_WIDE_INT combined_offset;
  tree combined_type;

  if (!ipa_get_jf_ancestor_type_preserved (dst))
    {
      dst->type = IPA_JF_UNKNOWN;
      return;
    }

  combined_offset = ipa_get_jf_known_type_offset (src)
    + ipa_get_jf_ancestor_offset (dst);
  combined_type = ipa_get_jf_ancestor_type (dst);

  ipa_set_jf_known_type (dst, combined_offset,
			 ipa_get_jf_known_type_base_type (src),
			 combined_type);
}

/* Update the jump functions associated with call graph edge E when the call
   graph edge CS is being inlined, assuming that E->caller is already (possibly
   indirectly) inlined into CS->callee and that E has not been inlined.  */

static void
update_jump_functions_after_inlining (struct cgraph_edge *cs,
				      struct cgraph_edge *e)
{
  struct ipa_edge_args *top = IPA_EDGE_REF (cs);
  struct ipa_edge_args *args = IPA_EDGE_REF (e);
  int count = ipa_get_cs_argument_count (args);
  int i;

  for (i = 0; i < count; i++)
    {
      struct ipa_jump_func *dst = ipa_get_ith_jump_func (args, i);

      if (dst->type == IPA_JF_ANCESTOR)
	{
	  struct ipa_jump_func *src;
	  int dst_fid = dst->value.ancestor.formal_id;

	  /* Variable number of arguments can cause havoc if we try to access
	     one that does not exist in the inlined edge.  So make sure we
	     don't.  */
	  if (dst_fid >= ipa_get_cs_argument_count (top))
	    {
	      dst->type = IPA_JF_UNKNOWN;
	      continue;
	    }

	  src = ipa_get_ith_jump_func (top, dst_fid);

	  if (src->agg.items
	      && (dst->value.ancestor.agg_preserved || !src->agg.by_ref))
	    {
	      struct ipa_agg_jf_item *item;
	      int j;

	      /* Currently we do not produce clobber aggregate jump functions,
		 replace with merging when we do.  */
	      gcc_assert (!dst->agg.items);

	      dst->agg.items = vec_safe_copy (src->agg.items);
	      dst->agg.by_ref = src->agg.by_ref;
	      FOR_EACH_VEC_SAFE_ELT (dst->agg.items, j, item)
		item->offset -= dst->value.ancestor.offset;
	    }

	  if (src->type == IPA_JF_KNOWN_TYPE)
	    combine_known_type_and_ancestor_jfs (src, dst);
	  else if (src->type == IPA_JF_PASS_THROUGH
		   && src->value.pass_through.operation == NOP_EXPR)
	    {
	      dst->value.ancestor.formal_id = src->value.pass_through.formal_id;
	      dst->value.ancestor.agg_preserved &=
		src->value.pass_through.agg_preserved;
	      dst->value.ancestor.type_preserved &=
		src->value.pass_through.type_preserved;
	    }
	  else if (src->type == IPA_JF_ANCESTOR)
	    {
	      dst->value.ancestor.formal_id = src->value.ancestor.formal_id;
	      dst->value.ancestor.offset += src->value.ancestor.offset;
	      dst->value.ancestor.agg_preserved &=
		src->value.ancestor.agg_preserved;
	      dst->value.ancestor.type_preserved &=
		src->value.ancestor.type_preserved;
	    }
	  else
	    dst->type = IPA_JF_UNKNOWN;
	}
      else if (dst->type == IPA_JF_PASS_THROUGH)
	{
	  struct ipa_jump_func *src;
	  /* We must check range due to calls with variable number of arguments
	     and we cannot combine jump functions with operations.  */
	  if (dst->value.pass_through.operation == NOP_EXPR
	      && (dst->value.pass_through.formal_id
		  < ipa_get_cs_argument_count (top)))
	    {
	      int dst_fid = dst->value.pass_through.formal_id;
	      src = ipa_get_ith_jump_func (top, dst_fid);
	      bool dst_agg_p = ipa_get_jf_pass_through_agg_preserved (dst);

	      switch (src->type)
		{
		case IPA_JF_UNKNOWN:
		  dst->type = IPA_JF_UNKNOWN;
		  break;
		case IPA_JF_KNOWN_TYPE:
		  if (ipa_get_jf_pass_through_type_preserved (dst))
		    ipa_set_jf_known_type (dst,
					   ipa_get_jf_known_type_offset (src),
					   ipa_get_jf_known_type_base_type (src),
					   ipa_get_jf_known_type_base_type (src));
		  else
		    dst->type = IPA_JF_UNKNOWN;
		  break;
		case IPA_JF_CONST:
		  ipa_set_jf_cst_copy (dst, src);
		  break;

		case IPA_JF_PASS_THROUGH:
		  {
		    int formal_id = ipa_get_jf_pass_through_formal_id (src);
		    enum tree_code operation;
		    operation = ipa_get_jf_pass_through_operation (src);

		    if (operation == NOP_EXPR)
		      {
			bool agg_p, type_p;
			agg_p = dst_agg_p
			  && ipa_get_jf_pass_through_agg_preserved (src);
			type_p = ipa_get_jf_pass_through_type_preserved (src)
			  && ipa_get_jf_pass_through_type_preserved (dst);
			ipa_set_jf_simple_pass_through (dst, formal_id,
							agg_p, type_p);
		      }
		    else
		      {
			tree operand = ipa_get_jf_pass_through_operand (src);
			ipa_set_jf_arith_pass_through (dst, formal_id, operand,
						       operation);
		      }
		    break;
		  }
		case IPA_JF_ANCESTOR:
		  {
		    bool agg_p, type_p;
		    agg_p = dst_agg_p
		      && ipa_get_jf_ancestor_agg_preserved (src);
		    type_p = ipa_get_jf_ancestor_type_preserved (src)
		      && ipa_get_jf_pass_through_type_preserved (dst);
		    ipa_set_ancestor_jf (dst,
					 ipa_get_jf_ancestor_offset (src),
					 ipa_get_jf_ancestor_type (src),
					 ipa_get_jf_ancestor_formal_id (src),
					 agg_p, type_p);
		    break;
		  }
		default:
		  gcc_unreachable ();
		}

	      if (src->agg.items
		  && (dst_agg_p || !src->agg.by_ref))
		{
		  /* Currently we do not produce clobber aggregate jump
		     functions, replace with merging when we do.  */
		  gcc_assert (!dst->agg.items);

		  dst->agg.by_ref = src->agg.by_ref;
		  dst->agg.items = vec_safe_copy (src->agg.items);
		}
	    }
	  else
	    dst->type = IPA_JF_UNKNOWN;
	}
    }
}

/* If TARGET is an addr_expr of a function declaration, make it the destination
   of an indirect edge IE and return the edge.  Otherwise, return NULL.  */

struct cgraph_edge *
ipa_make_edge_direct_to_target (struct cgraph_edge *ie, tree target)
{
  struct cgraph_node *callee;
  struct inline_edge_summary *es = inline_edge_summary (ie);
  bool unreachable = false;

  if (TREE_CODE (target) == ADDR_EXPR)
    target = TREE_OPERAND (target, 0);
  if (TREE_CODE (target) != FUNCTION_DECL)
    {
      target = canonicalize_constructor_val (target, NULL);
      if (!target || TREE_CODE (target) != FUNCTION_DECL)
	{
	  if (ie->indirect_info->member_ptr)
	    /* Member pointer call that goes through a VMT lookup.  */
	    return NULL;

	  if (dump_file)
	    fprintf (dump_file, "ipa-prop: Discovered direct call to non-function"
				" in %s/%i, making it unreachable.\n",
		     ie->caller->name (), ie->caller->order);
	  target = builtin_decl_implicit (BUILT_IN_UNREACHABLE);
	  callee = cgraph_get_create_node (target);
	  unreachable = true;
	}
      else
	callee = cgraph_get_node (target);
    }
  else
    callee = cgraph_get_node (target);

  /* Because may-edges are not explicitely represented and vtable may be external,
     we may create the first reference to the object in the unit.  */
  if (!callee || callee->global.inlined_to)
    {

      /* We are better to ensure we can refer to it.
	 In the case of static functions we are out of luck, since we already	
	 removed its body.  In the case of public functions we may or may
	 not introduce the reference.  */
      if (!canonicalize_constructor_val (target, NULL)
	  || !TREE_PUBLIC (target))
	{
	  if (dump_file)
	    fprintf (dump_file, "ipa-prop: Discovered call to a known target "
		     "(%s/%i -> %s/%i) but can not refer to it. Giving up.\n",
		     xstrdup (ie->caller->name ()),
		     ie->caller->order,
		     xstrdup (ie->callee->name ()),
		     ie->callee->order);
	  return NULL;
	}
      callee = cgraph_get_create_node (target);
    }
  ipa_check_create_node_params ();

  /* We can not make edges to inline clones.  It is bug that someone removed
     the cgraph node too early.  */
  gcc_assert (!callee->global.inlined_to);

  if (dump_file && !unreachable)
    {
      fprintf (dump_file, "ipa-prop: Discovered %s call to a known target "
	       "(%s/%i -> %s/%i), for stmt ",
	       ie->indirect_info->polymorphic ? "a virtual" : "an indirect",
	       xstrdup (ie->caller->name ()),
	       ie->caller->order,
	       xstrdup (callee->name ()),
	       callee->order);
      if (ie->call_stmt)
	print_gimple_stmt (dump_file, ie->call_stmt, 2, TDF_SLIM);
      else
	fprintf (dump_file, "with uid %i\n", ie->lto_stmt_uid);
     }
  ie = cgraph_make_edge_direct (ie, callee);
  es = inline_edge_summary (ie);
  es->call_stmt_size -= (eni_size_weights.indirect_call_cost
			 - eni_size_weights.call_cost);
  es->call_stmt_time -= (eni_time_weights.indirect_call_cost
			 - eni_time_weights.call_cost);

  return ie;
}

/* Retrieve value from aggregate jump function AGG for the given OFFSET or
   return NULL if there is not any.  BY_REF specifies whether the value has to
   be passed by reference or by value.  */

tree
ipa_find_agg_cst_for_param (struct ipa_agg_jump_function *agg,
			    HOST_WIDE_INT offset, bool by_ref)
{
  struct ipa_agg_jf_item *item;
  int i;

  if (by_ref != agg->by_ref)
    return NULL;

  FOR_EACH_VEC_SAFE_ELT (agg->items, i, item)
    if (item->offset == offset)
      {
	/* Currently we do not have clobber values, return NULL for them once
	   we do.  */
	gcc_checking_assert (is_gimple_ip_invariant (item->value));
	return item->value;
      }
  return NULL;
}

/* Remove a reference to SYMBOL from the list of references of a node given by
   reference description RDESC.  Return true if the reference has been
   successfully found and removed.  */

static bool
remove_described_reference (symtab_node *symbol, struct ipa_cst_ref_desc *rdesc)
{
  struct ipa_ref *to_del;
  struct cgraph_edge *origin;

  origin = rdesc->cs;
  if (!origin)
    return false;
  to_del = ipa_find_reference (origin->caller, symbol,
			       origin->call_stmt, origin->lto_stmt_uid);
  if (!to_del)
    return false;

  ipa_remove_reference (to_del);
  if (dump_file)
    fprintf (dump_file, "ipa-prop: Removed a reference from %s/%i to %s.\n",
	     xstrdup (origin->caller->name ()),
	     origin->caller->order, xstrdup (symbol->name ()));
  return true;
}

/* If JFUNC has a reference description with refcount different from
   IPA_UNDESCRIBED_USE, return the reference description, otherwise return
   NULL.  JFUNC must be a constant jump function.  */

static struct ipa_cst_ref_desc *
jfunc_rdesc_usable (struct ipa_jump_func *jfunc)
{
  struct ipa_cst_ref_desc *rdesc = ipa_get_jf_constant_rdesc (jfunc);
  if (rdesc && rdesc->refcount != IPA_UNDESCRIBED_USE)
    return rdesc;
  else
    return NULL;
}

/* If the value of constant jump function JFUNC is an address of a function
   declaration, return the associated call graph node.  Otherwise return
   NULL.  */

static cgraph_node *
cgraph_node_for_jfunc (struct ipa_jump_func *jfunc)
{
  gcc_checking_assert (jfunc->type == IPA_JF_CONST);
  tree cst = ipa_get_jf_constant (jfunc);
  if (TREE_CODE (cst) != ADDR_EXPR
      || TREE_CODE (TREE_OPERAND (cst, 0)) != FUNCTION_DECL)
    return NULL;

  return cgraph_get_node (TREE_OPERAND (cst, 0));
}


/* If JFUNC is a constant jump function with a usable rdesc, decrement its
   refcount and if it hits zero, remove reference to SYMBOL from the caller of
   the edge specified in the rdesc.  Return false if either the symbol or the
   reference could not be found, otherwise return true.  */

static bool
try_decrement_rdesc_refcount (struct ipa_jump_func *jfunc)
{
  struct ipa_cst_ref_desc *rdesc;
  if (jfunc->type == IPA_JF_CONST
      && (rdesc = jfunc_rdesc_usable (jfunc))
      && --rdesc->refcount == 0)
    {
      symtab_node *symbol = cgraph_node_for_jfunc (jfunc);
      if (!symbol)
	return false;

      return remove_described_reference (symbol, rdesc);
    }
  return true;
}

/* Try to find a destination for indirect edge IE that corresponds to a simple
   call or a call of a member function pointer and where the destination is a
   pointer formal parameter described by jump function JFUNC.  If it can be
   determined, return the newly direct edge, otherwise return NULL.
   NEW_ROOT_INFO is the node info that JFUNC lattices are relative to.  */

static struct cgraph_edge *
try_make_edge_direct_simple_call (struct cgraph_edge *ie,
				  struct ipa_jump_func *jfunc,
				  struct ipa_node_params *new_root_info)
{
  struct cgraph_edge *cs;
  tree target;
  bool agg_contents = ie->indirect_info->agg_contents;

  if (ie->indirect_info->agg_contents)
    target = ipa_find_agg_cst_for_param (&jfunc->agg,
					 ie->indirect_info->offset,
					 ie->indirect_info->by_ref);
  else
    target = ipa_value_from_jfunc (new_root_info, jfunc);
  if (!target)
    return NULL;
  cs = ipa_make_edge_direct_to_target (ie, target);

  if (cs && !agg_contents)
    {
      bool ok;
      gcc_checking_assert (cs->callee
			   && (cs != ie
			       || jfunc->type != IPA_JF_CONST
			       || !cgraph_node_for_jfunc (jfunc)
			       || cs->callee == cgraph_node_for_jfunc (jfunc)));
      ok = try_decrement_rdesc_refcount (jfunc);
      gcc_checking_assert (ok);
    }

  return cs;
}

/* Try to find a destination for indirect edge IE that corresponds to a virtual
   call based on a formal parameter which is described by jump function JFUNC
   and if it can be determined, make it direct and return the direct edge.
   Otherwise, return NULL.  NEW_ROOT_INFO is the node info that JFUNC lattices
   are relative to.  */

static struct cgraph_edge *
try_make_edge_direct_virtual_call (struct cgraph_edge *ie,
				   struct ipa_jump_func *jfunc,
				   struct ipa_node_params *new_root_info)
{
  tree binfo, target;

  if (!flag_devirtualize)
    return NULL;

  /* First try to do lookup via known virtual table pointer value.  */
  if (!ie->indirect_info->by_ref)
    {
      tree vtable;
      unsigned HOST_WIDE_INT offset;
      tree t = ipa_find_agg_cst_for_param (&jfunc->agg,
					   ie->indirect_info->offset,
					   true);
      if (t && vtable_pointer_value_to_vtable (t, &vtable, &offset))
	{
	  target = gimple_get_virt_method_for_vtable (ie->indirect_info->otr_token,
						      vtable, offset);
	  if (target)
	    {
	      if ((TREE_CODE (TREE_TYPE (target)) == FUNCTION_TYPE
		   && DECL_FUNCTION_CODE (target) == BUILT_IN_UNREACHABLE)
		  || !possible_polymorphic_call_target_p
		       (ie, cgraph_get_node (target)))
		{
		  if (dump_file)
		    fprintf (dump_file,
			     "Type inconsident devirtualization: %s/%i->%s\n",
			     ie->caller->name (), ie->caller->order,
			     IDENTIFIER_POINTER (DECL_ASSEMBLER_NAME (target)));
		  target = builtin_decl_implicit (BUILT_IN_UNREACHABLE);
		  cgraph_get_create_node (target);
		}
	      return ipa_make_edge_direct_to_target (ie, target);
	    }
	}
    }

  binfo = ipa_value_from_jfunc (new_root_info, jfunc);

  if (!binfo)
    return NULL;

  if (TREE_CODE (binfo) != TREE_BINFO)
    {
      ipa_polymorphic_call_context context;
      vec <cgraph_node *>targets;
      bool final;

      if (!get_polymorphic_call_info_from_invariant
	     (&context, binfo, ie->indirect_info->otr_type,
	      ie->indirect_info->offset))
	return NULL;
      targets = possible_polymorphic_call_targets
		 (ie->indirect_info->otr_type,
		  ie->indirect_info->otr_token,
		  context, &final);
      if (!final || targets.length () > 1)
	return NULL;
      if (targets.length () == 1)
	target = targets[0]->decl;
      else
	{
          target = builtin_decl_implicit (BUILT_IN_UNREACHABLE);
	  cgraph_get_create_node (target);
	}
    }
  else
    {
      binfo = get_binfo_at_offset (binfo, ie->indirect_info->offset,
				   ie->indirect_info->otr_type);
      if (binfo)
	target = gimple_get_virt_method_for_binfo (ie->indirect_info->otr_token,
						   binfo);
      else
	return NULL;
    }

  if (target)
    {
#ifdef ENABLE_CHECKING
      gcc_assert (possible_polymorphic_call_target_p
	 (ie, cgraph_get_node (target)));
#endif
      return ipa_make_edge_direct_to_target (ie, target);
    }
  else
    return NULL;
}

/* Update the param called notes associated with NODE when CS is being inlined,
   assuming NODE is (potentially indirectly) inlined into CS->callee.
   Moreover, if the callee is discovered to be constant, create a new cgraph
   edge for it.  Newly discovered indirect edges will be added to *NEW_EDGES,
   unless NEW_EDGES is NULL.  Return true iff a new edge(s) were created.  */

static bool
update_indirect_edges_after_inlining (struct cgraph_edge *cs,
				      struct cgraph_node *node,
				      vec<cgraph_edge_p> *new_edges)
{
  struct ipa_edge_args *top;
  struct cgraph_edge *ie, *next_ie, *new_direct_edge;
  struct ipa_node_params *new_root_info;
  bool res = false;

  ipa_check_create_edge_args ();
  top = IPA_EDGE_REF (cs);
  new_root_info = IPA_NODE_REF (cs->caller->global.inlined_to
				? cs->caller->global.inlined_to
				: cs->caller);

  for (ie = node->indirect_calls; ie; ie = next_ie)
    {
      struct cgraph_indirect_call_info *ici = ie->indirect_info;
      struct ipa_jump_func *jfunc;
      int param_index;

      next_ie = ie->next_callee;

      if (ici->param_index == -1)
	continue;

      /* We must check range due to calls with variable number of arguments:  */
      if (ici->param_index >= ipa_get_cs_argument_count (top))
	{
	  ici->param_index = -1;
	  continue;
	}

      param_index = ici->param_index;
      jfunc = ipa_get_ith_jump_func (top, param_index);

      if (!flag_indirect_inlining)
	new_direct_edge = NULL;
      else if (ici->polymorphic)
	new_direct_edge = try_make_edge_direct_virtual_call (ie, jfunc,
							     new_root_info);
      else
	new_direct_edge = try_make_edge_direct_simple_call (ie, jfunc,
							    new_root_info);
      /* If speculation was removed, then we need to do nothing.  */
      if (new_direct_edge && new_direct_edge != ie)
	{
	  new_direct_edge->indirect_inlining_edge = 1;
	  top = IPA_EDGE_REF (cs);
	  res = true;
	}
      else if (new_direct_edge)
	{
	  new_direct_edge->indirect_inlining_edge = 1;
	  if (new_direct_edge->call_stmt)
	    new_direct_edge->call_stmt_cannot_inline_p
	      = !gimple_check_call_matching_types (
		  new_direct_edge->call_stmt,
		  new_direct_edge->callee->decl, false);
	  if (new_edges)
	    {
	      new_edges->safe_push (new_direct_edge);
	      res = true;
	    }
	  top = IPA_EDGE_REF (cs);
	}
      else if (jfunc->type == IPA_JF_PASS_THROUGH
	       && ipa_get_jf_pass_through_operation (jfunc) == NOP_EXPR)
	{
	  if (ici->agg_contents
	      && !ipa_get_jf_pass_through_agg_preserved (jfunc))
	    ici->param_index = -1;
	  else
	    ici->param_index = ipa_get_jf_pass_through_formal_id (jfunc);
	}
      else if (jfunc->type == IPA_JF_ANCESTOR)
	{
	  if (ici->agg_contents
	      && !ipa_get_jf_ancestor_agg_preserved (jfunc))
	    ici->param_index = -1;
	  else
	    {
	      ici->param_index = ipa_get_jf_ancestor_formal_id (jfunc);
	      if (ipa_get_jf_ancestor_offset (jfunc))
	        ici->outer_type = NULL;
	      ici->offset += ipa_get_jf_ancestor_offset (jfunc);
	    }
	}
      else
	/* Either we can find a destination for this edge now or never. */
	ici->param_index = -1;
    }

  return res;
}

/* Recursively traverse subtree of NODE (including node) made of inlined
   cgraph_edges when CS has been inlined and invoke
   update_indirect_edges_after_inlining on all nodes and
   update_jump_functions_after_inlining on all non-inlined edges that lead out
   of this subtree.  Newly discovered indirect edges will be added to
   *NEW_EDGES, unless NEW_EDGES is NULL.  Return true iff a new edge(s) were
   created.  */

static bool
propagate_info_to_inlined_callees (struct cgraph_edge *cs,
				   struct cgraph_node *node,
				   vec<cgraph_edge_p> *new_edges)
{
  struct cgraph_edge *e;
  bool res;

  res = update_indirect_edges_after_inlining (cs, node, new_edges);

  for (e = node->callees; e; e = e->next_callee)
    if (!e->inline_failed)
      res |= propagate_info_to_inlined_callees (cs, e->callee, new_edges);
    else
      update_jump_functions_after_inlining (cs, e);
  for (e = node->indirect_calls; e; e = e->next_callee)
    update_jump_functions_after_inlining (cs, e);

  return res;
}

/* Combine two controlled uses counts as done during inlining.  */

static int
combine_controlled_uses_counters (int c, int d)
{
  if (c == IPA_UNDESCRIBED_USE || d == IPA_UNDESCRIBED_USE)
    return IPA_UNDESCRIBED_USE;
  else
    return c + d - 1;
}

/* Propagate number of controlled users from CS->caleee to the new root of the
   tree of inlined nodes.  */

static void
propagate_controlled_uses (struct cgraph_edge *cs)
{
  struct ipa_edge_args *args = IPA_EDGE_REF (cs);
  struct cgraph_node *new_root = cs->caller->global.inlined_to
    ? cs->caller->global.inlined_to : cs->caller;
  struct ipa_node_params *new_root_info = IPA_NODE_REF (new_root);
  struct ipa_node_params *old_root_info = IPA_NODE_REF (cs->callee);
  int count, i;

  count = MIN (ipa_get_cs_argument_count (args),
	       ipa_get_param_count (old_root_info));
  for (i = 0; i < count; i++)
    {
      struct ipa_jump_func *jf = ipa_get_ith_jump_func (args, i);
      struct ipa_cst_ref_desc *rdesc;

      if (jf->type == IPA_JF_PASS_THROUGH)
	{
	  int src_idx, c, d;
	  src_idx = ipa_get_jf_pass_through_formal_id (jf);
	  c = ipa_get_controlled_uses (new_root_info, src_idx);
	  d = ipa_get_controlled_uses (old_root_info, i);

	  gcc_checking_assert (ipa_get_jf_pass_through_operation (jf)
			       == NOP_EXPR || c == IPA_UNDESCRIBED_USE);
	  c = combine_controlled_uses_counters (c, d);
	  ipa_set_controlled_uses (new_root_info, src_idx, c);
	  if (c == 0 && new_root_info->ipcp_orig_node)
	    {
	      struct cgraph_node *n;
	      struct ipa_ref *ref;
	      tree t = new_root_info->known_vals[src_idx];

	      if (t && TREE_CODE (t) == ADDR_EXPR
		  && TREE_CODE (TREE_OPERAND (t, 0)) == FUNCTION_DECL
		  && (n = cgraph_get_node (TREE_OPERAND (t, 0)))
		  && (ref = ipa_find_reference (new_root,
						n, NULL, 0)))
		{
		  if (dump_file)
		    fprintf (dump_file, "ipa-prop: Removing cloning-created "
			     "reference from %s/%i to %s/%i.\n",
			     xstrdup (new_root->name ()),
			     new_root->order,
			     xstrdup (n->name ()), n->order);
		  ipa_remove_reference (ref);
		}
	    }
	}
      else if (jf->type == IPA_JF_CONST
	       && (rdesc = jfunc_rdesc_usable (jf)))
	{
	  int d = ipa_get_controlled_uses (old_root_info, i);
	  int c = rdesc->refcount;
	  rdesc->refcount = combine_controlled_uses_counters (c, d);
	  if (rdesc->refcount == 0)
	    {
	      tree cst = ipa_get_jf_constant (jf);
	      struct cgraph_node *n;
	      gcc_checking_assert (TREE_CODE (cst) == ADDR_EXPR
				   && TREE_CODE (TREE_OPERAND (cst, 0))
				   == FUNCTION_DECL);
	      n = cgraph_get_node (TREE_OPERAND (cst, 0));
	      if (n)
		{
		  struct cgraph_node *clone;
		  bool ok;
		  ok = remove_described_reference (n, rdesc);
		  gcc_checking_assert (ok);

		  clone = cs->caller;
		  while (clone->global.inlined_to
			 && clone != rdesc->cs->caller
			 && IPA_NODE_REF (clone)->ipcp_orig_node)
		    {
		      struct ipa_ref *ref;
		      ref = ipa_find_reference (clone,
						n, NULL, 0);
		      if (ref)
			{
			  if (dump_file)
			    fprintf (dump_file, "ipa-prop: Removing "
				     "cloning-created reference "
				     "from %s/%i to %s/%i.\n",
				     xstrdup (clone->name ()),
				     clone->order,
				     xstrdup (n->name ()),
				     n->order);
			  ipa_remove_reference (ref);
			}
		      clone = clone->callers->caller;
		    }
		}
	    }
	}
    }

  for (i = ipa_get_param_count (old_root_info);
       i < ipa_get_cs_argument_count (args);
       i++)
    {
      struct ipa_jump_func *jf = ipa_get_ith_jump_func (args, i);

      if (jf->type == IPA_JF_CONST)
	{
	  struct ipa_cst_ref_desc *rdesc = jfunc_rdesc_usable (jf);
	  if (rdesc)
	    rdesc->refcount = IPA_UNDESCRIBED_USE;
	}
      else if (jf->type == IPA_JF_PASS_THROUGH)
	ipa_set_controlled_uses (new_root_info,
				 jf->value.pass_through.formal_id,
				 IPA_UNDESCRIBED_USE);
    }
}

/* Update jump functions and call note functions on inlining the call site CS.
   CS is expected to lead to a node already cloned by
   cgraph_clone_inline_nodes.  Newly discovered indirect edges will be added to
   *NEW_EDGES, unless NEW_EDGES is NULL.  Return true iff a new edge(s) were +
   created.  */

bool
ipa_propagate_indirect_call_infos (struct cgraph_edge *cs,
				   vec<cgraph_edge_p> *new_edges)
{
  bool changed;
  /* Do nothing if the preparation phase has not been carried out yet
     (i.e. during early inlining).  */
  if (!ipa_node_params_vector.exists ())
    return false;
  gcc_assert (ipa_edge_args_vector);

  propagate_controlled_uses (cs);
  changed = propagate_info_to_inlined_callees (cs, cs->callee, new_edges);

  return changed;
}

/* Frees all dynamically allocated structures that the argument info points
   to.  */

void
ipa_free_edge_args_substructures (struct ipa_edge_args *args)
{
  vec_free (args->jump_functions);
  memset (args, 0, sizeof (*args));
}

/* Free all ipa_edge structures.  */

void
ipa_free_all_edge_args (void)
{
  int i;
  struct ipa_edge_args *args;

  if (!ipa_edge_args_vector)
    return;

  FOR_EACH_VEC_ELT (*ipa_edge_args_vector, i, args)
    ipa_free_edge_args_substructures (args);

  vec_free (ipa_edge_args_vector);
}

/* Frees all dynamically allocated structures that the param info points
   to.  */

void
ipa_free_node_params_substructures (struct ipa_node_params *info)
{
  info->descriptors.release ();
  free (info->lattices);
  /* Lattice values and their sources are deallocated with their alocation
     pool.  */
  info->known_vals.release ();
  memset (info, 0, sizeof (*info));
}

/* Free all ipa_node_params structures.  */

void
ipa_free_all_node_params (void)
{
  int i;
  struct ipa_node_params *info;

  FOR_EACH_VEC_ELT (ipa_node_params_vector, i, info)
    ipa_free_node_params_substructures (info);

  ipa_node_params_vector.release ();
}

/* Set the aggregate replacements of NODE to be AGGVALS.  */

void
ipa_set_node_agg_value_chain (struct cgraph_node *node,
			      struct ipa_agg_replacement_value *aggvals)
{
  if (vec_safe_length (ipa_node_agg_replacements) <= (unsigned) cgraph_max_uid)
    vec_safe_grow_cleared (ipa_node_agg_replacements, cgraph_max_uid + 1);

  (*ipa_node_agg_replacements)[node->uid] = aggvals;
}

/* Hook that is called by cgraph.c when an edge is removed.  */

static void
ipa_edge_removal_hook (struct cgraph_edge *cs, void *data ATTRIBUTE_UNUSED)
{
  struct ipa_edge_args *args;

  /* During IPA-CP updating we can be called on not-yet analyzed clones.  */
  if (vec_safe_length (ipa_edge_args_vector) <= (unsigned)cs->uid)
    return;

  args = IPA_EDGE_REF (cs);
  if (args->jump_functions)
    {
      struct ipa_jump_func *jf;
      int i;
      FOR_EACH_VEC_ELT (*args->jump_functions, i, jf)
	{
	  struct ipa_cst_ref_desc *rdesc;
	  try_decrement_rdesc_refcount (jf);
	  if (jf->type == IPA_JF_CONST
	      && (rdesc = ipa_get_jf_constant_rdesc (jf))
	      && rdesc->cs == cs)
	    rdesc->cs = NULL;
	}
    }

  ipa_free_edge_args_substructures (IPA_EDGE_REF (cs));
}

/* Hook that is called by cgraph.c when a node is removed.  */

static void
ipa_node_removal_hook (struct cgraph_node *node, void *data ATTRIBUTE_UNUSED)
{
  /* During IPA-CP updating we can be called on not-yet analyze clones.  */
  if (ipa_node_params_vector.length () > (unsigned)node->uid)
    ipa_free_node_params_substructures (IPA_NODE_REF (node));
  if (vec_safe_length (ipa_node_agg_replacements) > (unsigned)node->uid)
    (*ipa_node_agg_replacements)[(unsigned)node->uid] = NULL;
}

/* Hook that is called by cgraph.c when an edge is duplicated.  */

static void
ipa_edge_duplication_hook (struct cgraph_edge *src, struct cgraph_edge *dst,
			   __attribute__((unused)) void *data)
{
  struct ipa_edge_args *old_args, *new_args;
  unsigned int i;

  ipa_check_create_edge_args ();

  old_args = IPA_EDGE_REF (src);
  new_args = IPA_EDGE_REF (dst);

  new_args->jump_functions = vec_safe_copy (old_args->jump_functions);

  for (i = 0; i < vec_safe_length (old_args->jump_functions); i++)
    {
      struct ipa_jump_func *src_jf = ipa_get_ith_jump_func (old_args, i);
      struct ipa_jump_func *dst_jf = ipa_get_ith_jump_func (new_args, i);

      dst_jf->agg.items = vec_safe_copy (dst_jf->agg.items);

      if (src_jf->type == IPA_JF_CONST)
	{
	  struct ipa_cst_ref_desc *src_rdesc = jfunc_rdesc_usable (src_jf);

	  if (!src_rdesc)
	    dst_jf->value.constant.rdesc = NULL;
	  else if (src->caller == dst->caller)
	    {
	      struct ipa_ref *ref;
	      symtab_node *n = cgraph_node_for_jfunc (src_jf);
	      gcc_checking_assert (n);
	      ref = ipa_find_reference (src->caller, n,
					src->call_stmt, src->lto_stmt_uid);
	      gcc_checking_assert (ref);
	      ipa_clone_ref (ref, dst->caller, ref->stmt);

	      gcc_checking_assert (ipa_refdesc_pool);
	      struct ipa_cst_ref_desc *dst_rdesc
		= (struct ipa_cst_ref_desc *) pool_alloc (ipa_refdesc_pool);
	      dst_rdesc->cs = dst;
	      dst_rdesc->refcount = src_rdesc->refcount;
	      dst_rdesc->next_duplicate = NULL;
	      dst_jf->value.constant.rdesc = dst_rdesc;
	    }
	  else if (src_rdesc->cs == src)
	    {
	      struct ipa_cst_ref_desc *dst_rdesc;
	      gcc_checking_assert (ipa_refdesc_pool);
	      dst_rdesc
		= (struct ipa_cst_ref_desc *) pool_alloc (ipa_refdesc_pool);
	      dst_rdesc->cs = dst;
	      dst_rdesc->refcount = src_rdesc->refcount;
	      dst_rdesc->next_duplicate = src_rdesc->next_duplicate;
	      src_rdesc->next_duplicate = dst_rdesc;
	      dst_jf->value.constant.rdesc = dst_rdesc;
	    }
	  else
	    {
	      struct ipa_cst_ref_desc *dst_rdesc;
	      /* This can happen during inlining, when a JFUNC can refer to a
		 reference taken in a function up in the tree of inline clones.
		 We need to find the duplicate that refers to our tree of
		 inline clones.  */

	      gcc_assert (dst->caller->global.inlined_to);
	      for (dst_rdesc = src_rdesc->next_duplicate;
		   dst_rdesc;
		   dst_rdesc = dst_rdesc->next_duplicate)
		{
		  struct cgraph_node *top;
		  top = dst_rdesc->cs->caller->global.inlined_to
		    ? dst_rdesc->cs->caller->global.inlined_to
		    : dst_rdesc->cs->caller;
		  if (dst->caller->global.inlined_to == top)
		    break;
		}
	      gcc_assert (dst_rdesc);
	      dst_jf->value.constant.rdesc = dst_rdesc;
	    }
	}
    }
}

/* Hook that is called by cgraph.c when a node is duplicated.  */

static void
ipa_node_duplication_hook (struct cgraph_node *src, struct cgraph_node *dst,
			   ATTRIBUTE_UNUSED void *data)
{
  struct ipa_node_params *old_info, *new_info;
  struct ipa_agg_replacement_value *old_av, *new_av;

  ipa_check_create_node_params ();
  old_info = IPA_NODE_REF (src);
  new_info = IPA_NODE_REF (dst);

  new_info->descriptors = old_info->descriptors.copy ();
  new_info->lattices = NULL;
  new_info->ipcp_orig_node = old_info->ipcp_orig_node;

  new_info->uses_analysis_done = old_info->uses_analysis_done;
  new_info->node_enqueued = old_info->node_enqueued;

  old_av = ipa_get_agg_replacements_for_node (src);
  if (!old_av)
    return;

  new_av = NULL;
  while (old_av)
    {
      struct ipa_agg_replacement_value *v;

      v = ggc_alloc_ipa_agg_replacement_value ();
      memcpy (v, old_av, sizeof (*v));
      v->next = new_av;
      new_av = v;
      old_av = old_av->next;
    }
  ipa_set_node_agg_value_chain (dst, new_av);
}


/* Analyze newly added function into callgraph.  */

static void
ipa_add_new_function (struct cgraph_node *node, void *data ATTRIBUTE_UNUSED)
{
  if (cgraph_function_with_gimple_body_p (node))
    ipa_analyze_node (node);
}

/* Register our cgraph hooks if they are not already there.  */

void
ipa_register_cgraph_hooks (void)
{
  if (!edge_removal_hook_holder)
    edge_removal_hook_holder =
      cgraph_add_edge_removal_hook (&ipa_edge_removal_hook, NULL);
  if (!node_removal_hook_holder)
    node_removal_hook_holder =
      cgraph_add_node_removal_hook (&ipa_node_removal_hook, NULL);
  if (!edge_duplication_hook_holder)
    edge_duplication_hook_holder =
      cgraph_add_edge_duplication_hook (&ipa_edge_duplication_hook, NULL);
  if (!node_duplication_hook_holder)
    node_duplication_hook_holder =
      cgraph_add_node_duplication_hook (&ipa_node_duplication_hook, NULL);
  function_insertion_hook_holder =
      cgraph_add_function_insertion_hook (&ipa_add_new_function, NULL);
}

/* Unregister our cgraph hooks if they are not already there.  */

static void
ipa_unregister_cgraph_hooks (void)
{
  cgraph_remove_edge_removal_hook (edge_removal_hook_holder);
  edge_removal_hook_holder = NULL;
  cgraph_remove_node_removal_hook (node_removal_hook_holder);
  node_removal_hook_holder = NULL;
  cgraph_remove_edge_duplication_hook (edge_duplication_hook_holder);
  edge_duplication_hook_holder = NULL;
  cgraph_remove_node_duplication_hook (node_duplication_hook_holder);
  node_duplication_hook_holder = NULL;
  cgraph_remove_function_insertion_hook (function_insertion_hook_holder);
  function_insertion_hook_holder = NULL;
}

/* Free all ipa_node_params and all ipa_edge_args structures if they are no
   longer needed after ipa-cp.  */

void
ipa_free_all_structures_after_ipa_cp (void)
{
  if (!optimize)
    {
      ipa_free_all_edge_args ();
      ipa_free_all_node_params ();
      free_alloc_pool (ipcp_sources_pool);
      free_alloc_pool (ipcp_values_pool);
      free_alloc_pool (ipcp_agg_lattice_pool);
      ipa_unregister_cgraph_hooks ();
      if (ipa_refdesc_pool)
	free_alloc_pool (ipa_refdesc_pool);
    }
}

/* Free all ipa_node_params and all ipa_edge_args structures if they are no
   longer needed after indirect inlining.  */

void
ipa_free_all_structures_after_iinln (void)
{
  ipa_free_all_edge_args ();
  ipa_free_all_node_params ();
  ipa_unregister_cgraph_hooks ();
  if (ipcp_sources_pool)
    free_alloc_pool (ipcp_sources_pool);
  if (ipcp_values_pool)
    free_alloc_pool (ipcp_values_pool);
  if (ipcp_agg_lattice_pool)
    free_alloc_pool (ipcp_agg_lattice_pool);
  if (ipa_refdesc_pool)
    free_alloc_pool (ipa_refdesc_pool);
}

/* Print ipa_tree_map data structures of all functions in the
   callgraph to F.  */

void
ipa_print_node_params (FILE *f, struct cgraph_node *node)
{
  int i, count;
  struct ipa_node_params *info;

  if (!node->definition)
    return;
  info = IPA_NODE_REF (node);
  fprintf (f, "  function  %s/%i parameter descriptors:\n",
	   node->name (), node->order);
  count = ipa_get_param_count (info);
  for (i = 0; i < count; i++)
    {
      int c;

      fprintf (f, "    ");
      ipa_dump_param (f, info, i);
      if (ipa_is_param_used (info, i))
	fprintf (f, " used");
      c = ipa_get_controlled_uses (info, i);
      if (c == IPA_UNDESCRIBED_USE)
	fprintf (f, " undescribed_use");
      else
	fprintf (f, "  controlled_uses=%i", c);
      fprintf (f, "\n");
    }
}

/* Print ipa_tree_map data structures of all functions in the
   callgraph to F.  */

void
ipa_print_all_params (FILE * f)
{
  struct cgraph_node *node;

  fprintf (f, "\nFunction parameters:\n");
  FOR_EACH_FUNCTION (node)
    ipa_print_node_params (f, node);
}

/* Return a heap allocated vector containing formal parameters of FNDECL.  */

vec<tree> 
ipa_get_vector_of_formal_parms (tree fndecl)
{
  vec<tree> args;
  int count;
  tree parm;

  gcc_assert (!flag_wpa);
  count = count_formal_params (fndecl);
  args.create (count);
  for (parm = DECL_ARGUMENTS (fndecl); parm; parm = DECL_CHAIN (parm))
    args.quick_push (parm);

  return args;
}

/* Return a heap allocated vector containing types of formal parameters of
   function type FNTYPE.  */

vec<tree>
ipa_get_vector_of_formal_parm_types (tree fntype)
{
  vec<tree> types;
  int count = 0;
  tree t;

  for (t = TYPE_ARG_TYPES (fntype); t; t = TREE_CHAIN (t))
    count++;

  types.create (count);
  for (t = TYPE_ARG_TYPES (fntype); t; t = TREE_CHAIN (t))
    types.quick_push (TREE_VALUE (t));

  return types;
}

/* Modify the function declaration FNDECL and its type according to the plan in
   ADJUSTMENTS.  It also sets base fields of individual adjustments structures
   to reflect the actual parameters being modified which are determined by the
   base_index field.  */

void
ipa_modify_formal_parameters (tree fndecl, ipa_parm_adjustment_vec adjustments)
{
  vec<tree> oparms = ipa_get_vector_of_formal_parms (fndecl);
  tree orig_type = TREE_TYPE (fndecl);
  tree old_arg_types = TYPE_ARG_TYPES (orig_type);

  /* The following test is an ugly hack, some functions simply don't have any
     arguments in their type.  This is probably a bug but well... */
  bool care_for_types = (old_arg_types != NULL_TREE);
  bool last_parm_void;
  vec<tree> otypes;
  if (care_for_types)
    {
      last_parm_void = (TREE_VALUE (tree_last (old_arg_types))
			== void_type_node);
      otypes = ipa_get_vector_of_formal_parm_types (orig_type);
      if (last_parm_void)
	gcc_assert (oparms.length () + 1 == otypes.length ());
      else
	gcc_assert (oparms.length () == otypes.length ());
    }
  else
    {
      last_parm_void = false;
      otypes.create (0);
    }

  int len = adjustments.length ();
  tree *link = &DECL_ARGUMENTS (fndecl);
  tree new_arg_types = NULL;
  for (int i = 0; i < len; i++)
    {
      struct ipa_parm_adjustment *adj;
      gcc_assert (link);

      adj = &adjustments[i];
      tree parm;
      if (adj->op == IPA_PARM_OP_NEW)
	parm = NULL;
      else
	parm = oparms[adj->base_index];
      adj->base = parm;

      if (adj->op == IPA_PARM_OP_COPY)
	{
	  if (care_for_types)
	    new_arg_types = tree_cons (NULL_TREE, otypes[adj->base_index],
				       new_arg_types);
	  *link = parm;
	  link = &DECL_CHAIN (parm);
	}
      else if (adj->op != IPA_PARM_OP_REMOVE)
	{
	  tree new_parm;
	  tree ptype;

	  if (adj->by_ref)
	    ptype = build_pointer_type (adj->type);
	  else
	    {
	      ptype = adj->type;
	      if (is_gimple_reg_type (ptype))
		{
		  unsigned malign = GET_MODE_ALIGNMENT (TYPE_MODE (ptype));
		  if (TYPE_ALIGN (ptype) < malign)
		    ptype = build_aligned_type (ptype, malign);
		}
	    }

	  if (care_for_types)
	    new_arg_types = tree_cons (NULL_TREE, ptype, new_arg_types);

	  new_parm = build_decl (UNKNOWN_LOCATION, PARM_DECL, NULL_TREE,
				 ptype);
	  const char *prefix = adj->arg_prefix ? adj->arg_prefix : "SYNTH";
	  DECL_NAME (new_parm) = create_tmp_var_name (prefix);
	  DECL_ARTIFICIAL (new_parm) = 1;
	  DECL_ARG_TYPE (new_parm) = ptype;
	  DECL_CONTEXT (new_parm) = fndecl;
	  TREE_USED (new_parm) = 1;
	  DECL_IGNORED_P (new_parm) = 1;
	  layout_decl (new_parm, 0);

	  if (adj->op == IPA_PARM_OP_NEW)
	    adj->base = NULL;
	  else
	    adj->base = parm;
	  adj->new_decl = new_parm;

	  *link = new_parm;
	  link = &DECL_CHAIN (new_parm);
	}
    }

  *link = NULL_TREE;

  tree new_reversed = NULL;
  if (care_for_types)
    {
      new_reversed = nreverse (new_arg_types);
      if (last_parm_void)
	{
	  if (new_reversed)
	    TREE_CHAIN (new_arg_types) = void_list_node;
	  else
	    new_reversed = void_list_node;
	}
    }

  /* Use copy_node to preserve as much as possible from original type
     (debug info, attribute lists etc.)
     Exception is METHOD_TYPEs must have THIS argument.
     When we are asked to remove it, we need to build new FUNCTION_TYPE
     instead.  */
  tree new_type = NULL;
  if (TREE_CODE (orig_type) != METHOD_TYPE
       || (adjustments[0].op == IPA_PARM_OP_COPY
	  && adjustments[0].base_index == 0))
    {
      new_type = build_distinct_type_copy (orig_type);
      TYPE_ARG_TYPES (new_type) = new_reversed;
    }
  else
    {
      new_type
        = build_distinct_type_copy (build_function_type (TREE_TYPE (orig_type),
							 new_reversed));
      TYPE_CONTEXT (new_type) = TYPE_CONTEXT (orig_type);
      DECL_VINDEX (fndecl) = NULL_TREE;
    }

  /* When signature changes, we need to clear builtin info.  */
  if (DECL_BUILT_IN (fndecl))
    {
      DECL_BUILT_IN_CLASS (fndecl) = NOT_BUILT_IN;
      DECL_FUNCTION_CODE (fndecl) = (enum built_in_function) 0;
    }

  /* This is a new type, not a copy of an old type.  Need to reassociate
     variants.  We can handle everything except the main variant lazily.  */
  tree t = TYPE_MAIN_VARIANT (orig_type);
  if (orig_type != t)
    {
      TYPE_MAIN_VARIANT (new_type) = t;
      TYPE_NEXT_VARIANT (new_type) = TYPE_NEXT_VARIANT (t);
      TYPE_NEXT_VARIANT (t) = new_type;
    }
  else
    {
      TYPE_MAIN_VARIANT (new_type) = new_type;
      TYPE_NEXT_VARIANT (new_type) = NULL;
    }

  TREE_TYPE (fndecl) = new_type;
  DECL_VIRTUAL_P (fndecl) = 0;
  otypes.release ();
  oparms.release ();
}

/* Modify actual arguments of a function call CS as indicated in ADJUSTMENTS.
   If this is a directly recursive call, CS must be NULL.  Otherwise it must
   contain the corresponding call graph edge.  */

void
ipa_modify_call_arguments (struct cgraph_edge *cs, gimple stmt,
			   ipa_parm_adjustment_vec adjustments)
{
  struct cgraph_node *current_node = cgraph_get_node (current_function_decl);
  vec<tree> vargs;
  vec<tree, va_gc> **debug_args = NULL;
  gimple new_stmt;
  gimple_stmt_iterator gsi, prev_gsi;
  tree callee_decl;
  int i, len;

  len = adjustments.length ();
  vargs.create (len);
  callee_decl = !cs ? gimple_call_fndecl (stmt) : cs->callee->decl;
  ipa_remove_stmt_references (current_node, stmt);

  gsi = gsi_for_stmt (stmt);
  prev_gsi = gsi;
  gsi_prev (&prev_gsi);
  for (i = 0; i < len; i++)
    {
      struct ipa_parm_adjustment *adj;

      adj = &adjustments[i];

      if (adj->op == IPA_PARM_OP_COPY)
	{
	  tree arg = gimple_call_arg (stmt, adj->base_index);

	  vargs.quick_push (arg);
	}
      else if (adj->op != IPA_PARM_OP_REMOVE)
	{
	  tree expr, base, off;
	  location_t loc;
	  unsigned int deref_align = 0;
	  bool deref_base = false;

	  /* We create a new parameter out of the value of the old one, we can
	     do the following kind of transformations:

	     - A scalar passed by reference is converted to a scalar passed by
               value.  (adj->by_ref is false and the type of the original
               actual argument is a pointer to a scalar).

             - A part of an aggregate is passed instead of the whole aggregate.
               The part can be passed either by value or by reference, this is
               determined by value of adj->by_ref.  Moreover, the code below
               handles both situations when the original aggregate is passed by
               value (its type is not a pointer) and when it is passed by
               reference (it is a pointer to an aggregate).

	     When the new argument is passed by reference (adj->by_ref is true)
	     it must be a part of an aggregate and therefore we form it by
	     simply taking the address of a reference inside the original
	     aggregate.  */

	  gcc_checking_assert (adj->offset % BITS_PER_UNIT == 0);
	  base = gimple_call_arg (stmt, adj->base_index);
	  loc = DECL_P (base) ? DECL_SOURCE_LOCATION (base)
			      : EXPR_LOCATION (base);

	  if (TREE_CODE (base) != ADDR_EXPR
	      && POINTER_TYPE_P (TREE_TYPE (base)))
	    off = build_int_cst (adj->alias_ptr_type,
				 adj->offset / BITS_PER_UNIT);
	  else
	    {
	      HOST_WIDE_INT base_offset;
	      tree prev_base;
	      bool addrof;

	      if (TREE_CODE (base) == ADDR_EXPR)
		{
		  base = TREE_OPERAND (base, 0);
		  addrof = true;
		}
	      else
		addrof = false;
	      prev_base = base;
	      base = get_addr_base_and_unit_offset (base, &base_offset);
	      /* Aggregate arguments can have non-invariant addresses.  */
	      if (!base)
		{
		  base = build_fold_addr_expr (prev_base);
		  off = build_int_cst (adj->alias_ptr_type,
				       adj->offset / BITS_PER_UNIT);
		}
	      else if (TREE_CODE (base) == MEM_REF)
		{
		  if (!addrof)
		    {
		      deref_base = true;
		      deref_align = TYPE_ALIGN (TREE_TYPE (base));
		    }
		  off = build_int_cst (adj->alias_ptr_type,
				       base_offset
				       + adj->offset / BITS_PER_UNIT);
		  off = int_const_binop (PLUS_EXPR, TREE_OPERAND (base, 1),
					 off);
		  base = TREE_OPERAND (base, 0);
		}
	      else
		{
		  off = build_int_cst (adj->alias_ptr_type,
				       base_offset
				       + adj->offset / BITS_PER_UNIT);
		  base = build_fold_addr_expr (base);
		}
	    }

	  if (!adj->by_ref)
	    {
	      tree type = adj->type;
	      unsigned int align;
	      unsigned HOST_WIDE_INT misalign;

	      if (deref_base)
		{
		  align = deref_align;
		  misalign = 0;
		}
	      else
		{
		  get_pointer_alignment_1 (base, &align, &misalign);
		  if (TYPE_ALIGN (type) > align)
		    align = TYPE_ALIGN (type);
		}
	      misalign += (tree_to_double_int (off)
			   .sext (TYPE_PRECISION (TREE_TYPE (off))).low
			   * BITS_PER_UNIT);
	      misalign = misalign & (align - 1);
	      if (misalign != 0)
		align = (misalign & -misalign);
	      if (align < TYPE_ALIGN (type))
		type = build_aligned_type (type, align);
	      expr = fold_build2_loc (loc, MEM_REF, type, base, off);
	      REF_REVERSE_STORAGE_ORDER (expr) = adj->reverse;
	    }
	  else
	    {
	      expr = fold_build2_loc (loc, MEM_REF, adj->type, base, off);
	      REF_REVERSE_STORAGE_ORDER (expr) = adj->reverse;
	      expr = build_fold_addr_expr (expr);
	    }

	  expr = force_gimple_operand_gsi (&gsi, expr,
					   adj->by_ref
					   || is_gimple_reg_type (adj->type),
					   NULL, true, GSI_SAME_STMT);
	  vargs.quick_push (expr);
	}
      if (adj->op != IPA_PARM_OP_COPY && MAY_HAVE_DEBUG_STMTS)
	{
	  unsigned int ix;
	  tree ddecl = NULL_TREE, origin = DECL_ORIGIN (adj->base), arg;
	  gimple def_temp;

	  arg = gimple_call_arg (stmt, adj->base_index);
	  if (!useless_type_conversion_p (TREE_TYPE (origin), TREE_TYPE (arg)))
	    {
	      if (!fold_convertible_p (TREE_TYPE (origin), arg))
		continue;
	      arg = fold_convert_loc (gimple_location (stmt),
				      TREE_TYPE (origin), arg);
	    }
	  if (debug_args == NULL)
	    debug_args = decl_debug_args_insert (callee_decl);
	  for (ix = 0; vec_safe_iterate (*debug_args, ix, &ddecl); ix += 2)
	    if (ddecl == origin)
	      {
		ddecl = (**debug_args)[ix + 1];
		break;
	      }
	  if (ddecl == NULL)
	    {
	      ddecl = make_node (DEBUG_EXPR_DECL);
	      DECL_ARTIFICIAL (ddecl) = 1;
	      TREE_TYPE (ddecl) = TREE_TYPE (origin);
	      DECL_MODE (ddecl) = DECL_MODE (origin);

	      vec_safe_push (*debug_args, origin);
	      vec_safe_push (*debug_args, ddecl);
	    }
	  def_temp = gimple_build_debug_bind (ddecl, unshare_expr (arg), stmt);
	  gsi_insert_before (&gsi, def_temp, GSI_SAME_STMT);
	}
    }

  if (dump_file && (dump_flags & TDF_DETAILS))
    {
      fprintf (dump_file, "replacing stmt:");
      print_gimple_stmt (dump_file, gsi_stmt (gsi), 0, 0);
    }

  new_stmt = gimple_build_call_vec (callee_decl, vargs);
  vargs.release ();
  if (gimple_call_lhs (stmt))
    gimple_call_set_lhs (new_stmt, gimple_call_lhs (stmt));

  gimple_set_block (new_stmt, gimple_block (stmt));
  if (gimple_has_location (stmt))
    gimple_set_location (new_stmt, gimple_location (stmt));
  gimple_call_set_chain (new_stmt, gimple_call_chain (stmt));
  gimple_call_copy_flags (new_stmt, stmt);

  if (dump_file && (dump_flags & TDF_DETAILS))
    {
      fprintf (dump_file, "with stmt:");
      print_gimple_stmt (dump_file, new_stmt, 0, 0);
      fprintf (dump_file, "\n");
    }
  gsi_replace (&gsi, new_stmt, true);
  if (cs)
    cgraph_set_call_stmt (cs, new_stmt);
  do
    {
      ipa_record_stmt_references (current_node, gsi_stmt (gsi));
      gsi_prev (&gsi);
    }
  while ((gsi_end_p (prev_gsi) && !gsi_end_p (gsi))
	 || (!gsi_end_p (prev_gsi) && gsi_stmt (gsi) == gsi_stmt (prev_gsi)));

  update_ssa (TODO_update_ssa);
  free_dominance_info (CDI_DOMINATORS);
}

/* If the expression *EXPR should be replaced by a reduction of a parameter, do
   so.  ADJUSTMENTS is a pointer to a vector of adjustments.  CONVERT
   specifies whether the function should care about type incompatibility the
   current and new expressions.  If it is false, the function will leave
   incompatibility issues to the caller.  Return true iff the expression
   was modified. */

bool
ipa_modify_expr (tree *expr, bool convert,
		 ipa_parm_adjustment_vec adjustments)
{
  struct ipa_parm_adjustment *cand
    = ipa_get_adjustment_candidate (&expr, &convert, adjustments, false);
  if (!cand)
    return false;

  tree src;
  if (cand->by_ref)
    src = build_simple_mem_ref (cand->new_decl);
  else
    src = cand->new_decl;

  if (dump_file && (dump_flags & TDF_DETAILS))
    {
      fprintf (dump_file, "About to replace expr ");
      print_generic_expr (dump_file, *expr, 0);
      fprintf (dump_file, " with ");
      print_generic_expr (dump_file, src, 0);
      fprintf (dump_file, "\n");
    }

  if (convert && !useless_type_conversion_p (TREE_TYPE (*expr), cand->type))
    {
      tree vce = build1 (VIEW_CONVERT_EXPR, TREE_TYPE (*expr), src);
      *expr = vce;
    }
  else
    *expr = src;
  return true;
}

/* If T is an SSA_NAME, return NULL if it is not a default def or
   return its base variable if it is.  If IGNORE_DEFAULT_DEF is true,
   the base variable is always returned, regardless if it is a default
   def.  Return T if it is not an SSA_NAME.  */

static tree
get_ssa_base_param (tree t, bool ignore_default_def)
{
  if (TREE_CODE (t) == SSA_NAME)
    {
      if (ignore_default_def || SSA_NAME_IS_DEFAULT_DEF (t))
	return SSA_NAME_VAR (t);
      else
	return NULL_TREE;
    }
  return t;
}

/* Given an expression, return an adjustment entry specifying the
   transformation to be done on EXPR.  If no suitable adjustment entry
   was found, returns NULL.

   If IGNORE_DEFAULT_DEF is set, consider SSA_NAMEs which are not a
   default def, otherwise bail on them.

   If CONVERT is non-NULL, this function will set *CONVERT if the
   expression provided is a component reference.  ADJUSTMENTS is the
   adjustments vector.  */

ipa_parm_adjustment *
ipa_get_adjustment_candidate (tree **expr, bool *convert,
			      ipa_parm_adjustment_vec adjustments,
			      bool ignore_default_def)
{
  if (TREE_CODE (**expr) == BIT_FIELD_REF
      || TREE_CODE (**expr) == IMAGPART_EXPR
      || TREE_CODE (**expr) == REALPART_EXPR)
    {
      *expr = &TREE_OPERAND (**expr, 0);
      if (convert)
	*convert = true;
    }

  HOST_WIDE_INT offset, size, max_size;
  bool reverse;
  tree base
    = get_ref_base_and_extent (**expr, &offset, &size, &max_size, &reverse);
  if (!base || size == -1 || max_size == -1)
    return NULL;

  if (TREE_CODE (base) == MEM_REF)
    {
      offset += mem_ref_offset (base).low * BITS_PER_UNIT;
      base = TREE_OPERAND (base, 0);
    }

  base = get_ssa_base_param (base, ignore_default_def);
  if (!base || TREE_CODE (base) != PARM_DECL)
    return NULL;

  struct ipa_parm_adjustment *cand = NULL;
  unsigned int len = adjustments.length ();
  for (unsigned i = 0; i < len; i++)
    {
      struct ipa_parm_adjustment *adj = &adjustments[i];

      if (adj->base == base
	  && (adj->offset == offset || adj->op == IPA_PARM_OP_REMOVE))
	{
	  cand = adj;
	  break;
	}
    }

  if (!cand || cand->op == IPA_PARM_OP_COPY || cand->op == IPA_PARM_OP_REMOVE)
    return NULL;
  return cand;
}

/* Return true iff BASE_INDEX is in ADJUSTMENTS more than once.  */

static bool
index_in_adjustments_multiple_times_p (int base_index,
				       ipa_parm_adjustment_vec adjustments)
{
  int i, len = adjustments.length ();
  bool one = false;

  for (i = 0; i < len; i++)
    {
      struct ipa_parm_adjustment *adj;
      adj = &adjustments[i];

      if (adj->base_index == base_index)
	{
	  if (one)
	    return true;
	  else
	    one = true;
	}
    }
  return false;
}


/* Return adjustments that should have the same effect on function parameters
   and call arguments as if they were first changed according to adjustments in
   INNER and then by adjustments in OUTER.  */

ipa_parm_adjustment_vec
ipa_combine_adjustments (ipa_parm_adjustment_vec inner,
			 ipa_parm_adjustment_vec outer)
{
  int i, outlen = outer.length ();
  int inlen = inner.length ();
  int removals = 0;
  ipa_parm_adjustment_vec adjustments, tmp;

  tmp.create (inlen);
  for (i = 0; i < inlen; i++)
    {
      struct ipa_parm_adjustment *n;
      n = &inner[i];

      if (n->op == IPA_PARM_OP_REMOVE)
	removals++;
      else
	{
	  /* FIXME: Handling of new arguments are not implemented yet.  */
	  gcc_assert (n->op != IPA_PARM_OP_NEW);
	  tmp.quick_push (*n);
	}
    }

  adjustments.create (outlen + removals);
  for (i = 0; i < outlen; i++)
    {
      struct ipa_parm_adjustment r;
      struct ipa_parm_adjustment *out = &outer[i];
      struct ipa_parm_adjustment *in = &tmp[out->base_index];

      memset (&r, 0, sizeof (r));
      gcc_assert (in->op != IPA_PARM_OP_REMOVE);
      if (out->op == IPA_PARM_OP_REMOVE)
	{
	  if (!index_in_adjustments_multiple_times_p (in->base_index, tmp))
	    {
	      r.op = IPA_PARM_OP_REMOVE;
	      adjustments.quick_push (r);
	    }
	  continue;
	}
      else
	{
	  /* FIXME: Handling of new arguments are not implemented yet.  */
	  gcc_assert (out->op != IPA_PARM_OP_NEW);
	}

      r.base_index = in->base_index;
      r.type = out->type;

      /* FIXME:  Create nonlocal value too.  */

      if (in->op == IPA_PARM_OP_COPY && out->op == IPA_PARM_OP_COPY)
	r.op = IPA_PARM_OP_COPY;
      else if (in->op == IPA_PARM_OP_COPY)
	r.offset = out->offset;
      else if (out->op == IPA_PARM_OP_COPY)
	r.offset = in->offset;
      else
	r.offset = in->offset + out->offset;
      adjustments.quick_push (r);
    }

  for (i = 0; i < inlen; i++)
    {
      struct ipa_parm_adjustment *n = &inner[i];

      if (n->op == IPA_PARM_OP_REMOVE)
	adjustments.quick_push (*n);
    }

  tmp.release ();
  return adjustments;
}

/* Dump the adjustments in the vector ADJUSTMENTS to dump_file in a human
   friendly way, assuming they are meant to be applied to FNDECL.  */

void
ipa_dump_param_adjustments (FILE *file, ipa_parm_adjustment_vec adjustments,
			    tree fndecl)
{
  int i, len = adjustments.length ();
  bool first = true;
  vec<tree> parms = ipa_get_vector_of_formal_parms (fndecl);

  fprintf (file, "IPA param adjustments: ");
  for (i = 0; i < len; i++)
    {
      struct ipa_parm_adjustment *adj;
      adj = &adjustments[i];

      if (!first)
	fprintf (file, "                 ");
      else
	first = false;

      fprintf (file, "%i. base_index: %i - ", i, adj->base_index);
      print_generic_expr (file, parms[adj->base_index], 0);
      if (adj->base)
	{
	  fprintf (file, ", base: ");
	  print_generic_expr (file, adj->base, 0);
	}
      if (adj->new_decl)
	{
	  fprintf (file, ", new_decl: ");
	  print_generic_expr (file, adj->new_decl, 0);
	}
      if (adj->new_ssa_base)
	{
	  fprintf (file, ", new_ssa_base: ");
	  print_generic_expr (file, adj->new_ssa_base, 0);
	}

      if (adj->op == IPA_PARM_OP_COPY)
	fprintf (file, ", copy_param");
      else if (adj->op == IPA_PARM_OP_REMOVE)
	fprintf (file, ", remove_param");
      else
	fprintf (file, ", offset %li", (long) adj->offset);
      if (adj->by_ref)
	fprintf (file, ", by_ref");
      print_node_brief (file, ", type: ", adj->type, 0);
      fprintf (file, "\n");
    }
  parms.release ();
}

/* Dump the AV linked list.  */

void
ipa_dump_agg_replacement_values (FILE *f, struct ipa_agg_replacement_value *av)
{
  bool comma = false;
  fprintf (f, "     Aggregate replacements:");
  for (; av; av = av->next)
    {
      fprintf (f, "%s %i[" HOST_WIDE_INT_PRINT_DEC "]=", comma ? "," : "",
	       av->index, av->offset);
      print_generic_expr (f, av->value, 0);
      comma = true;
    }
  fprintf (f, "\n");
}

/* Stream out jump function JUMP_FUNC to OB.  */

static void
ipa_write_jump_function (struct output_block *ob,
			 struct ipa_jump_func *jump_func)
{
  struct ipa_agg_jf_item *item;
  struct bitpack_d bp;
  int i, count;

  streamer_write_uhwi (ob, jump_func->type);
  switch (jump_func->type)
    {
    case IPA_JF_UNKNOWN:
      break;
    case IPA_JF_KNOWN_TYPE:
      streamer_write_uhwi (ob, jump_func->value.known_type.offset);
      stream_write_tree (ob, jump_func->value.known_type.base_type, true);
      stream_write_tree (ob, jump_func->value.known_type.component_type, true);
      break;
    case IPA_JF_CONST:
      gcc_assert (
	  EXPR_LOCATION (jump_func->value.constant.value) == UNKNOWN_LOCATION);
      stream_write_tree (ob, jump_func->value.constant.value, true);
      break;
    case IPA_JF_PASS_THROUGH:
      streamer_write_uhwi (ob, jump_func->value.pass_through.operation);
      if (jump_func->value.pass_through.operation == NOP_EXPR)
	{
	  streamer_write_uhwi (ob, jump_func->value.pass_through.formal_id);
	  bp = bitpack_create (ob->main_stream);
	  bp_pack_value (&bp, jump_func->value.pass_through.agg_preserved, 1);
	  bp_pack_value (&bp, jump_func->value.pass_through.type_preserved, 1);
	  streamer_write_bitpack (&bp);
	}
      else
	{
	  stream_write_tree (ob, jump_func->value.pass_through.operand, true);
	  streamer_write_uhwi (ob, jump_func->value.pass_through.formal_id);
	}
      break;
    case IPA_JF_ANCESTOR:
      streamer_write_uhwi (ob, jump_func->value.ancestor.offset);
      stream_write_tree (ob, jump_func->value.ancestor.type, true);
      streamer_write_uhwi (ob, jump_func->value.ancestor.formal_id);
      bp = bitpack_create (ob->main_stream);
      bp_pack_value (&bp, jump_func->value.ancestor.agg_preserved, 1);
      bp_pack_value (&bp, jump_func->value.ancestor.type_preserved, 1);
      streamer_write_bitpack (&bp);
      break;
    }

  count = vec_safe_length (jump_func->agg.items);
  streamer_write_uhwi (ob, count);
  if (count)
    {
      bp = bitpack_create (ob->main_stream);
      bp_pack_value (&bp, jump_func->agg.by_ref, 1);
      streamer_write_bitpack (&bp);
    }

  FOR_EACH_VEC_SAFE_ELT (jump_func->agg.items, i, item)
    {
      streamer_write_uhwi (ob, item->offset);
      stream_write_tree (ob, item->value, true);
    }
}

/* Read in jump function JUMP_FUNC from IB.  */

static void
ipa_read_jump_function (struct lto_input_block *ib,
			struct ipa_jump_func *jump_func,
			struct cgraph_edge *cs,
			struct data_in *data_in)
{
  enum jump_func_type jftype;
  enum tree_code operation;
  int i, count;

  jftype = (enum jump_func_type) streamer_read_uhwi (ib);
  switch (jftype)
    {
    case IPA_JF_UNKNOWN:
      jump_func->type = IPA_JF_UNKNOWN;
      break;
    case IPA_JF_KNOWN_TYPE:
      {
	HOST_WIDE_INT offset = streamer_read_uhwi (ib);
	tree base_type = stream_read_tree (ib, data_in);
	tree component_type = stream_read_tree (ib, data_in);

	ipa_set_jf_known_type (jump_func, offset, base_type, component_type);
	break;
      }
    case IPA_JF_CONST:
      ipa_set_jf_constant (jump_func, stream_read_tree (ib, data_in), cs);
      break;
    case IPA_JF_PASS_THROUGH:
      operation = (enum tree_code) streamer_read_uhwi (ib);
      if (operation == NOP_EXPR)
	{
	  int formal_id =  streamer_read_uhwi (ib);
	  struct bitpack_d bp = streamer_read_bitpack (ib);
	  bool agg_preserved = bp_unpack_value (&bp, 1);
	  bool type_preserved = bp_unpack_value (&bp, 1);
	  ipa_set_jf_simple_pass_through (jump_func, formal_id, agg_preserved,
					  type_preserved);
	}
      else
	{
	  tree operand = stream_read_tree (ib, data_in);
	  int formal_id =  streamer_read_uhwi (ib);
	  ipa_set_jf_arith_pass_through (jump_func, formal_id, operand,
					 operation);
	}
      break;
    case IPA_JF_ANCESTOR:
      {
	HOST_WIDE_INT offset = streamer_read_uhwi (ib);
	tree type = stream_read_tree (ib, data_in);
	int formal_id = streamer_read_uhwi (ib);
	struct bitpack_d bp = streamer_read_bitpack (ib);
	bool agg_preserved = bp_unpack_value (&bp, 1);
	bool type_preserved = bp_unpack_value (&bp, 1);

	ipa_set_ancestor_jf (jump_func, offset, type, formal_id, agg_preserved,
			     type_preserved);
	break;
      }
    }

  count = streamer_read_uhwi (ib);
  vec_alloc (jump_func->agg.items, count);
  if (count)
    {
      struct bitpack_d bp = streamer_read_bitpack (ib);
      jump_func->agg.by_ref = bp_unpack_value (&bp, 1);
    }
  for (i = 0; i < count; i++)
    {
      struct ipa_agg_jf_item item;
      item.offset = streamer_read_uhwi (ib);
      item.value = stream_read_tree (ib, data_in);
      jump_func->agg.items->quick_push (item);
    }
}

/* Stream out parts of cgraph_indirect_call_info corresponding to CS that are
   relevant to indirect inlining to OB.  */

static void
ipa_write_indirect_edge_info (struct output_block *ob,
			      struct cgraph_edge *cs)
{
  struct cgraph_indirect_call_info *ii = cs->indirect_info;
  struct bitpack_d bp;

  streamer_write_hwi (ob, ii->param_index);
  streamer_write_hwi (ob, ii->offset);
  bp = bitpack_create (ob->main_stream);
  bp_pack_value (&bp, ii->polymorphic, 1);
  bp_pack_value (&bp, ii->agg_contents, 1);
  bp_pack_value (&bp, ii->member_ptr, 1);
  bp_pack_value (&bp, ii->by_ref, 1);
  bp_pack_value (&bp, ii->maybe_in_construction, 1);
  bp_pack_value (&bp, ii->maybe_derived_type, 1);
  streamer_write_bitpack (&bp);

  if (ii->polymorphic)
    {
      streamer_write_hwi (ob, ii->otr_token);
      stream_write_tree (ob, ii->otr_type, true);
      stream_write_tree (ob, ii->outer_type, true);
    }
}

/* Read in parts of cgraph_indirect_call_info corresponding to CS that are
   relevant to indirect inlining from IB.  */

static void
ipa_read_indirect_edge_info (struct lto_input_block *ib,
			     struct data_in *data_in ATTRIBUTE_UNUSED,
			     struct cgraph_edge *cs)
{
  struct cgraph_indirect_call_info *ii = cs->indirect_info;
  struct bitpack_d bp;

  ii->param_index = (int) streamer_read_hwi (ib);
  ii->offset = (HOST_WIDE_INT) streamer_read_hwi (ib);
  bp = streamer_read_bitpack (ib);
  ii->polymorphic = bp_unpack_value (&bp, 1);
  ii->agg_contents = bp_unpack_value (&bp, 1);
  ii->member_ptr = bp_unpack_value (&bp, 1);
  ii->by_ref = bp_unpack_value (&bp, 1);
  ii->maybe_in_construction = bp_unpack_value (&bp, 1);
  ii->maybe_derived_type = bp_unpack_value (&bp, 1);
  if (ii->polymorphic)
    {
      ii->otr_token = (HOST_WIDE_INT) streamer_read_hwi (ib);
      ii->otr_type = stream_read_tree (ib, data_in);
      ii->outer_type = stream_read_tree (ib, data_in);
    }
}

/* Stream out NODE info to OB.  */

static void
ipa_write_node_info (struct output_block *ob, struct cgraph_node *node)
{
  int node_ref;
  lto_symtab_encoder_t encoder;
  struct ipa_node_params *info = IPA_NODE_REF (node);
  int j;
  struct cgraph_edge *e;
  struct bitpack_d bp;

  encoder = ob->decl_state->symtab_node_encoder;
  node_ref = lto_symtab_encoder_encode (encoder, node);
  streamer_write_uhwi (ob, node_ref);

  streamer_write_uhwi (ob, ipa_get_param_count (info));
  for (j = 0; j < ipa_get_param_count (info); j++)
    streamer_write_uhwi (ob, ipa_get_param_move_cost (info, j));
  bp = bitpack_create (ob->main_stream);
  gcc_assert (info->uses_analysis_done
	      || ipa_get_param_count (info) == 0);
  gcc_assert (!info->node_enqueued);
  gcc_assert (!info->ipcp_orig_node);
  for (j = 0; j < ipa_get_param_count (info); j++)
    bp_pack_value (&bp, ipa_is_param_used (info, j), 1);
  streamer_write_bitpack (&bp);
  for (j = 0; j < ipa_get_param_count (info); j++)
    streamer_write_hwi (ob, ipa_get_controlled_uses (info, j));
  for (e = node->callees; e; e = e->next_callee)
    {
      struct ipa_edge_args *args = IPA_EDGE_REF (e);

      streamer_write_uhwi (ob, ipa_get_cs_argument_count (args));
      for (j = 0; j < ipa_get_cs_argument_count (args); j++)
	ipa_write_jump_function (ob, ipa_get_ith_jump_func (args, j));
    }
  for (e = node->indirect_calls; e; e = e->next_callee)
    {
      struct ipa_edge_args *args = IPA_EDGE_REF (e);

      streamer_write_uhwi (ob, ipa_get_cs_argument_count (args));
      for (j = 0; j < ipa_get_cs_argument_count (args); j++)
	ipa_write_jump_function (ob, ipa_get_ith_jump_func (args, j));
      ipa_write_indirect_edge_info (ob, e);
    }
}

/* Stream in NODE info from IB.  */

static void
ipa_read_node_info (struct lto_input_block *ib, struct cgraph_node *node,
		    struct data_in *data_in)
{
  struct ipa_node_params *info = IPA_NODE_REF (node);
  int k;
  struct cgraph_edge *e;
  struct bitpack_d bp;

  ipa_alloc_node_params (node, streamer_read_uhwi (ib));

  for (k = 0; k < ipa_get_param_count (info); k++)
    info->descriptors[k].move_cost = streamer_read_uhwi (ib);
    
  bp = streamer_read_bitpack (ib);
  if (ipa_get_param_count (info) != 0)
    info->uses_analysis_done = true;
  info->node_enqueued = false;
  for (k = 0; k < ipa_get_param_count (info); k++)
    ipa_set_param_used (info, k, bp_unpack_value (&bp, 1));
  for (k = 0; k < ipa_get_param_count (info); k++)
    ipa_set_controlled_uses (info, k, streamer_read_hwi (ib));
  for (e = node->callees; e; e = e->next_callee)
    {
      struct ipa_edge_args *args = IPA_EDGE_REF (e);
      int count = streamer_read_uhwi (ib);

      if (!count)
	continue;
      vec_safe_grow_cleared (args->jump_functions, count);

      for (k = 0; k < ipa_get_cs_argument_count (args); k++)
	ipa_read_jump_function (ib, ipa_get_ith_jump_func (args, k), e,
				data_in);
    }
  for (e = node->indirect_calls; e; e = e->next_callee)
    {
      struct ipa_edge_args *args = IPA_EDGE_REF (e);
      int count = streamer_read_uhwi (ib);

      if (count)
	{
	  vec_safe_grow_cleared (args->jump_functions, count);
          for (k = 0; k < ipa_get_cs_argument_count (args); k++)
	    ipa_read_jump_function (ib, ipa_get_ith_jump_func (args, k), e,
				    data_in);
	}
      ipa_read_indirect_edge_info (ib, data_in, e);
    }
}

/* Write jump functions for nodes in SET.  */

void
ipa_prop_write_jump_functions (void)
{
  struct cgraph_node *node;
  struct output_block *ob;
  unsigned int count = 0;
  lto_symtab_encoder_iterator lsei;
  lto_symtab_encoder_t encoder;


  if (!ipa_node_params_vector.exists ())
    return;

  ob = create_output_block (LTO_section_jump_functions);
  encoder = ob->decl_state->symtab_node_encoder;
  ob->cgraph_node = NULL;
  for (lsei = lsei_start_function_in_partition (encoder); !lsei_end_p (lsei);
       lsei_next_function_in_partition (&lsei))
    {
      node = lsei_cgraph_node (lsei);
      if (cgraph_function_with_gimple_body_p (node)
	  && IPA_NODE_REF (node) != NULL)
	count++;
    }

  streamer_write_uhwi (ob, count);

  /* Process all of the functions.  */
  for (lsei = lsei_start_function_in_partition (encoder); !lsei_end_p (lsei);
       lsei_next_function_in_partition (&lsei))
    {
      node = lsei_cgraph_node (lsei);
      if (cgraph_function_with_gimple_body_p (node)
	  && IPA_NODE_REF (node) != NULL)
        ipa_write_node_info (ob, node);
    }
  streamer_write_char_stream (ob->main_stream, 0);
  produce_asm (ob, NULL);
  destroy_output_block (ob);
}

/* Read section in file FILE_DATA of length LEN with data DATA.  */

static void
ipa_prop_read_section (struct lto_file_decl_data *file_data, const char *data,
		       size_t len)
{
  const struct lto_function_header *header =
    (const struct lto_function_header *) data;
  const int cfg_offset = sizeof (struct lto_function_header);
  const int main_offset = cfg_offset + header->cfg_size;
  const int string_offset = main_offset + header->main_size;
  struct data_in *data_in;
  struct lto_input_block ib_main;
  unsigned int i;
  unsigned int count;

  LTO_INIT_INPUT_BLOCK (ib_main, (const char *) data + main_offset, 0,
			header->main_size);

  data_in =
    lto_data_in_create (file_data, (const char *) data + string_offset,
			header->string_size, vNULL);
  count = streamer_read_uhwi (&ib_main);

  for (i = 0; i < count; i++)
    {
      unsigned int index;
      struct cgraph_node *node;
      lto_symtab_encoder_t encoder;

      index = streamer_read_uhwi (&ib_main);
      encoder = file_data->symtab_node_encoder;
      node = cgraph (lto_symtab_encoder_deref (encoder, index));
      gcc_assert (node->definition);
      ipa_read_node_info (&ib_main, node, data_in);
    }
  lto_free_section_data (file_data, LTO_section_jump_functions, NULL, data,
			 len);
  lto_data_in_delete (data_in);
}

/* Read ipcp jump functions.  */

void
ipa_prop_read_jump_functions (void)
{
  struct lto_file_decl_data **file_data_vec = lto_get_file_decl_data ();
  struct lto_file_decl_data *file_data;
  unsigned int j = 0;

  ipa_check_create_node_params ();
  ipa_check_create_edge_args ();
  ipa_register_cgraph_hooks ();

  while ((file_data = file_data_vec[j++]))
    {
      size_t len;
      const char *data = lto_get_section_data (file_data, LTO_section_jump_functions, NULL, &len);

      if (data)
        ipa_prop_read_section (file_data, data, len);
    }
}

/* After merging units, we can get mismatch in argument counts.
   Also decl merging might've rendered parameter lists obsolete.
   Also compute called_with_variable_arg info.  */

void
ipa_update_after_lto_read (void)
{
  ipa_check_create_node_params ();
  ipa_check_create_edge_args ();
}

void
write_agg_replacement_chain (struct output_block *ob, struct cgraph_node *node)
{
  int node_ref;
  unsigned int count = 0;
  lto_symtab_encoder_t encoder;
  struct ipa_agg_replacement_value *aggvals, *av;

  aggvals = ipa_get_agg_replacements_for_node (node);
  encoder = ob->decl_state->symtab_node_encoder;
  node_ref = lto_symtab_encoder_encode (encoder, node);
  streamer_write_uhwi (ob, node_ref);

  for (av = aggvals; av; av = av->next)
    count++;
  streamer_write_uhwi (ob, count);

  for (av = aggvals; av; av = av->next)
    {
      struct bitpack_d bp;

      streamer_write_uhwi (ob, av->offset);
      streamer_write_uhwi (ob, av->index);
      stream_write_tree (ob, av->value, true);

      bp = bitpack_create (ob->main_stream);
      bp_pack_value (&bp, av->by_ref, 1);
      streamer_write_bitpack (&bp);
    }
}

/* Stream in the aggregate value replacement chain for NODE from IB.  */

static void
read_agg_replacement_chain (struct lto_input_block *ib,
			    struct cgraph_node *node,
			    struct data_in *data_in)
{
  struct ipa_agg_replacement_value *aggvals = NULL;
  unsigned int count, i;

  count = streamer_read_uhwi (ib);
  for (i = 0; i <count; i++)
    {
      struct ipa_agg_replacement_value *av;
      struct bitpack_d bp;

      av = ggc_alloc_ipa_agg_replacement_value ();
      av->offset = streamer_read_uhwi (ib);
      av->index = streamer_read_uhwi (ib);
      av->value = stream_read_tree (ib, data_in);
      bp = streamer_read_bitpack (ib);
      av->by_ref = bp_unpack_value (&bp, 1);
      av->next = aggvals;
      aggvals = av;
    }
  ipa_set_node_agg_value_chain (node, aggvals);
}

/* Write all aggregate replacement for nodes in set.  */

void
ipa_prop_write_all_agg_replacement (void)
{
  struct cgraph_node *node;
  struct output_block *ob;
  unsigned int count = 0;
  lto_symtab_encoder_iterator lsei;
  lto_symtab_encoder_t encoder;

  if (!ipa_node_agg_replacements)
    return;

  ob = create_output_block (LTO_section_ipcp_transform);
  encoder = ob->decl_state->symtab_node_encoder;
  ob->cgraph_node = NULL;
  for (lsei = lsei_start_function_in_partition (encoder); !lsei_end_p (lsei);
       lsei_next_function_in_partition (&lsei))
    {
      node = lsei_cgraph_node (lsei);
      if (cgraph_function_with_gimple_body_p (node)
	  && ipa_get_agg_replacements_for_node (node) != NULL)
	count++;
    }

  streamer_write_uhwi (ob, count);

  for (lsei = lsei_start_function_in_partition (encoder); !lsei_end_p (lsei);
       lsei_next_function_in_partition (&lsei))
    {
      node = lsei_cgraph_node (lsei);
      if (cgraph_function_with_gimple_body_p (node)
	  && ipa_get_agg_replacements_for_node (node) != NULL)
	write_agg_replacement_chain (ob, node);
    }
  streamer_write_char_stream (ob->main_stream, 0);
  produce_asm (ob, NULL);
  destroy_output_block (ob);
}

/* Read replacements section in file FILE_DATA of length LEN with data
   DATA.  */

static void
read_replacements_section (struct lto_file_decl_data *file_data,
			   const char *data,
			   size_t len)
{
  const struct lto_function_header *header =
    (const struct lto_function_header *) data;
  const int cfg_offset = sizeof (struct lto_function_header);
  const int main_offset = cfg_offset + header->cfg_size;
  const int string_offset = main_offset + header->main_size;
  struct data_in *data_in;
  struct lto_input_block ib_main;
  unsigned int i;
  unsigned int count;

  LTO_INIT_INPUT_BLOCK (ib_main, (const char *) data + main_offset, 0,
			header->main_size);

  data_in = lto_data_in_create (file_data, (const char *) data + string_offset,
				header->string_size, vNULL);
  count = streamer_read_uhwi (&ib_main);

  for (i = 0; i < count; i++)
    {
      unsigned int index;
      struct cgraph_node *node;
      lto_symtab_encoder_t encoder;

      index = streamer_read_uhwi (&ib_main);
      encoder = file_data->symtab_node_encoder;
      node = cgraph (lto_symtab_encoder_deref (encoder, index));
      gcc_assert (node->definition);
      read_agg_replacement_chain (&ib_main, node, data_in);
    }
  lto_free_section_data (file_data, LTO_section_jump_functions, NULL, data,
			 len);
  lto_data_in_delete (data_in);
}

/* Read IPA-CP aggregate replacements.  */

void
ipa_prop_read_all_agg_replacement (void)
{
  struct lto_file_decl_data **file_data_vec = lto_get_file_decl_data ();
  struct lto_file_decl_data *file_data;
  unsigned int j = 0;

  while ((file_data = file_data_vec[j++]))
    {
      size_t len;
      const char *data = lto_get_section_data (file_data,
					       LTO_section_ipcp_transform,
					       NULL, &len);
      if (data)
        read_replacements_section (file_data, data, len);
    }
}

/* Adjust the aggregate replacements in AGGVAL to reflect parameters skipped in
   NODE.  */

static void
adjust_agg_replacement_values (struct cgraph_node *node,
			       struct ipa_agg_replacement_value *aggval)
{
  struct ipa_agg_replacement_value *v;
  int i, c = 0, d = 0, *adj;

  if (!node->clone.combined_args_to_skip)
    return;

  for (v = aggval; v; v = v->next)
    {
      gcc_assert (v->index >= 0);
      if (c < v->index)
	c = v->index;
    }
  c++;

  adj = XALLOCAVEC (int, c);
  for (i = 0; i < c; i++)
    if (bitmap_bit_p (node->clone.combined_args_to_skip, i))
      {
	adj[i] = -1;
	d++;
      }
    else
      adj[i] = i - d;

  for (v = aggval; v; v = v->next)
    v->index = adj[v->index];
}


/* Function body transformation phase.  */

unsigned int
ipcp_transform_function (struct cgraph_node *node)
{
  vec<ipa_param_descriptor> descriptors = vNULL;
  struct param_analysis_info *parms_ainfo;
  struct ipa_agg_replacement_value *aggval;
  gimple_stmt_iterator gsi;
  basic_block bb;
  int param_count;
  bool cfg_changed = false, something_changed = false;

  gcc_checking_assert (cfun);
  gcc_checking_assert (current_function_decl);

  if (dump_file)
    fprintf (dump_file, "Modification phase of node %s/%i\n",
	     node->name (), node->order);

  aggval = ipa_get_agg_replacements_for_node (node);
  if (!aggval)
      return 0;
  param_count = count_formal_params (node->decl);
  if (param_count == 0)
    return 0;
  adjust_agg_replacement_values (node, aggval);
  if (dump_file)
    ipa_dump_agg_replacement_values (dump_file, aggval);
  parms_ainfo = XALLOCAVEC (struct param_analysis_info, param_count);
  memset (parms_ainfo, 0, sizeof (struct param_analysis_info) * param_count);
  descriptors.safe_grow_cleared (param_count);
  ipa_populate_param_decls (node, descriptors);

  FOR_EACH_BB_FN (bb, cfun)
    for (gsi = gsi_start_bb (bb); !gsi_end_p (gsi); gsi_next (&gsi))
      {
	struct ipa_agg_replacement_value *v;
	gimple stmt = gsi_stmt (gsi);
	tree rhs, val, t;
	HOST_WIDE_INT offset, size;
	int index;
	bool by_ref, vce;

	if (!gimple_assign_load_p (stmt))
	  continue;
	rhs = gimple_assign_rhs1 (stmt);
	if (!is_gimple_reg_type (TREE_TYPE (rhs)))
	  continue;

	vce = false;
	t = rhs;
	while (handled_component_p (t))
	  {
	    /* V_C_E can do things like convert an array of integers to one
               bigger integer and similar things we do not handle below.  */
            if (TREE_CODE (rhs) == VIEW_CONVERT_EXPR)
	      {
		vce = true;
		break;
	      }
	    t = TREE_OPERAND (t, 0);
	  }
	if (vce)
	  continue;

	if (!ipa_load_from_parm_agg_1 (descriptors, parms_ainfo, stmt,
				       rhs, &index, &offset, &size, &by_ref))
	  continue;
	for (v = aggval; v; v = v->next)
	  if (v->index == index
	      && v->offset == offset)
	    break;
	if (!v
	    || v->by_ref != by_ref
	    || tree_to_shwi (TYPE_SIZE (TREE_TYPE (v->value))) != size)
	  continue;

	gcc_checking_assert (is_gimple_ip_invariant (v->value));
	if (!useless_type_conversion_p (TREE_TYPE (rhs), TREE_TYPE (v->value)))
	  {
	    if (fold_convertible_p (TREE_TYPE (rhs), v->value))
	      val = fold_build1 (NOP_EXPR, TREE_TYPE (rhs), v->value);
	    else if (TYPE_SIZE (TREE_TYPE (rhs))
		     == TYPE_SIZE (TREE_TYPE (v->value)))
	      val = fold_build1 (VIEW_CONVERT_EXPR, TREE_TYPE (rhs), v->value);
	    else
	      {
		if (dump_file)
		  {
		    fprintf (dump_file, "    const ");
		    print_generic_expr (dump_file, v->value, 0);
		    fprintf (dump_file, "  can't be converted to type of ");
		    print_generic_expr (dump_file, rhs, 0);
		    fprintf (dump_file, "\n");
		  }
		continue;
	      }
	  }
	else
	  val = v->value;

	if (dump_file && (dump_flags & TDF_DETAILS))
	  {
	    fprintf (dump_file, "Modifying stmt:\n  ");
	    print_gimple_stmt (dump_file, stmt, 0, 0);
	  }
	gimple_assign_set_rhs_from_tree (&gsi, val);
	update_stmt (stmt);

	if (dump_file && (dump_flags & TDF_DETAILS))
	  {
	    fprintf (dump_file, "into:\n  ");
	    print_gimple_stmt (dump_file, stmt, 0, 0);
	    fprintf (dump_file, "\n");
	  }

	something_changed = true;
	if (maybe_clean_eh_stmt (stmt)
	    && gimple_purge_dead_eh_edges (gimple_bb (stmt)))
	  cfg_changed = true;
      }

  (*ipa_node_agg_replacements)[node->uid] = NULL;
  free_parms_ainfo (parms_ainfo, param_count);
  descriptors.release ();

  if (!something_changed)
    return 0;
  else if (cfg_changed)
    return TODO_update_ssa_only_virtuals | TODO_cleanup_cfg;
  else
    return TODO_update_ssa_only_virtuals;
}<|MERGE_RESOLUTION|>--- conflicted
+++ resolved
@@ -593,12 +593,8 @@
 extr_type_from_vtbl_ptr_store (gimple stmt, struct type_change_info *tci)
 {
   HOST_WIDE_INT offset, size, max_size;
-<<<<<<< HEAD
-  tree lhs, rhs, base;
+  tree lhs, rhs, base, binfo;
   bool reverse;
-=======
-  tree lhs, rhs, base, binfo;
->>>>>>> fcd4d553
 
   if (!gimple_assign_single_p (stmt))
     return NULL_TREE;
