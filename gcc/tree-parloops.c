--- conflicted
+++ resolved
@@ -2529,6 +2529,19 @@
   return 1;
 }
 
+/* Return true if the type of reduction performed by STMT is suitable
+   for this pass.  */
+
+static bool
+valid_reduction_p (gimple *stmt)
+{
+  /* Parallelization would reassociate the operation, which isn't
+     allowed for in-order reductions.  */
+  stmt_vec_info stmt_info = vinfo_for_stmt (stmt);
+  vect_reduction_type reduc_type = STMT_VINFO_REDUC_TYPE (stmt_info);
+  return reduc_type != STRICT_FP_REDUCTION;
+}
+
 /* Detect all reductions in the LOOP, insert them into REDUCTION_LIST.  */
 
 static void
@@ -2559,17 +2572,10 @@
       if (simple_iv (loop, loop, res, &iv, true))
 	continue;
 
-      bool strict_reduc;
       gimple *reduc_stmt
-<<<<<<< HEAD
-	= vect_force_simple_reduction (simple_loop_info, phi, true,
-				       &double_reduc, &strict_reduc, true);
-      if (!reduc_stmt || strict_reduc)
-=======
 	= vect_force_simple_reduction (simple_loop_info, phi,
 				       &double_reduc, true);
-      if (!reduc_stmt)
->>>>>>> 16316b61
+      if (!reduc_stmt || !valid_reduction_p (reduc_stmt))
 	continue;
 
       if (double_reduc)
@@ -2598,7 +2604,7 @@
 	    {
 	      affine_iv iv;
 	      tree res = PHI_RESULT (phi);
-	      bool double_reduc, strict_reduc;
+	      bool double_reduc;
 
 	      use_operand_p use_p;
 	      gimple *inner_stmt;
@@ -2613,14 +2619,10 @@
 
 	      gimple *inner_reduc_stmt
 		= vect_force_simple_reduction (simple_loop_info, inner_phi,
-<<<<<<< HEAD
-					       true, &double_reduc,
-					       &strict_reduc, true);
-=======
 					       &double_reduc, true);
->>>>>>> 16316b61
 	      gcc_assert (!double_reduc);
-	      if (inner_reduc_stmt == NULL || strict_reduc)
+	      if (inner_reduc_stmt == NULL
+		  || !valid_reduction_p (inner_reduc_stmt))
 		continue;
 
 	      build_new_reduction (reduction_list, double_reduc_stmts[i], phi);
