/* RTL-based forward propagation pass for GNU compiler.
   Copyright (C) 2005, 2006, 2007, 2008, 2009, 2010
   Free Software Foundation, Inc.
   Contributed by Paolo Bonzini and Steven Bosscher.

This file is part of GCC.

GCC is free software; you can redistribute it and/or modify it under
the terms of the GNU General Public License as published by the Free
Software Foundation; either version 3, or (at your option) any later
version.

GCC is distributed in the hope that it will be useful, but WITHOUT ANY
WARRANTY; without even the implied warranty of MERCHANTABILITY or
FITNESS FOR A PARTICULAR PURPOSE.  See the GNU General Public License
for more details.

You should have received a copy of the GNU General Public License
along with GCC; see the file COPYING3.  If not see
<http://www.gnu.org/licenses/>.  */

#include "config.h"
#include "system.h"
#include "coretypes.h"
#include "tm.h"
#include "diagnostic-core.h"

#include "sparseset.h"
#include "timevar.h"
#include "rtl.h"
#include "tm_p.h"
#include "insn-config.h"
#include "recog.h"
#include "flags.h"
#include "obstack.h"
#include "basic-block.h"
#include "output.h"
#include "df.h"
#include "target.h"
#include "cfgloop.h"
#include "tree-pass.h"
#include "domwalk.h"
#include "emit-rtl.h"


/* This pass does simple forward propagation and simplification when an
   operand of an insn can only come from a single def.  This pass uses
   df.c, so it is global.  However, we only do limited analysis of
   available expressions.

   1) The pass tries to propagate the source of the def into the use,
   and checks if the result is independent of the substituted value.
   For example, the high word of a (zero_extend:DI (reg:SI M)) is always
   zero, independent of the source register.

   In particular, we propagate constants into the use site.  Sometimes
   RTL expansion did not put the constant in the same insn on purpose,
   to satisfy a predicate, and the result will fail to be recognized;
   but this happens rarely and in this case we can still create a
   REG_EQUAL note.  For multi-word operations, this

      (set (subreg:SI (reg:DI 120) 0) (const_int 0))
      (set (subreg:SI (reg:DI 120) 4) (const_int -1))
      (set (subreg:SI (reg:DI 122) 0)
         (ior:SI (subreg:SI (reg:DI 119) 0) (subreg:SI (reg:DI 120) 0)))
      (set (subreg:SI (reg:DI 122) 4)
         (ior:SI (subreg:SI (reg:DI 119) 4) (subreg:SI (reg:DI 120) 4)))

   can be simplified to the much simpler

      (set (subreg:SI (reg:DI 122) 0) (subreg:SI (reg:DI 119)))
      (set (subreg:SI (reg:DI 122) 4) (const_int -1))

   This particular propagation is also effective at putting together
   complex addressing modes.  We are more aggressive inside MEMs, in
   that all definitions are propagated if the use is in a MEM; if the
   result is a valid memory address we check address_cost to decide
   whether the substitution is worthwhile.

   2) The pass propagates register copies.  This is not as effective as
   the copy propagation done by CSE's canon_reg, which works by walking
   the instruction chain, it can help the other transformations.

   We should consider removing this optimization, and instead reorder the
   RTL passes, because GCSE does this transformation too.  With some luck,
   the CSE pass at the end of rest_of_handle_gcse could also go away.

   3) The pass looks for paradoxical subregs that are actually unnecessary.
   Things like this:

     (set (reg:QI 120) (subreg:QI (reg:SI 118) 0))
     (set (reg:QI 121) (subreg:QI (reg:SI 119) 0))
     (set (reg:SI 122) (plus:SI (subreg:SI (reg:QI 120) 0)
                                (subreg:SI (reg:QI 121) 0)))

   are very common on machines that can only do word-sized operations.
   For each use of a paradoxical subreg (subreg:WIDER (reg:NARROW N) 0),
   if it has a single def and it is (subreg:NARROW (reg:WIDE M) 0),
   we can replace the paradoxical subreg with simply (reg:WIDE M).  The
   above will simplify this to

     (set (reg:QI 120) (subreg:QI (reg:SI 118) 0))
     (set (reg:QI 121) (subreg:QI (reg:SI 119) 0))
     (set (reg:SI 122) (plus:SI (reg:SI 118) (reg:SI 119)))

   where the first two insns are now dead.

   We used to use reaching definitions to find which uses have a
   single reaching definition (sounds obvious...), but this is too
   complex a problem in nasty testcases like PR33928.  Now we use the
   multiple definitions problem in df-problems.c.  The similarity
   between that problem and SSA form creation is taken further, in
   that fwprop does a dominator walk to create its chains; however,
   instead of creating a PHI function where multiple definitions meet
   I just punt and record only singleton use-def chains, which is
   all that is needed by fwprop.  */


static int num_changes;

DEF_VEC_P(df_ref);
DEF_VEC_ALLOC_P(df_ref,heap);
static VEC(df_ref,heap) *use_def_ref;
static VEC(df_ref,heap) *reg_defs;
static VEC(df_ref,heap) *reg_defs_stack;

/* The MD bitmaps are trimmed to include only live registers to cut
   memory usage on testcases like insn-recog.c.  Track live registers
   in the basic block and do not perform forward propagation if the
   destination is a dead pseudo occurring in a note.  */
static bitmap local_md;
static bitmap local_lr;

/* Return the only def in USE's use-def chain, or NULL if there is
   more than one def in the chain.  */

static inline df_ref
get_def_for_use (df_ref use)
{
  return VEC_index (df_ref, use_def_ref, DF_REF_ID (use));
}


/* Update the reg_defs vector with non-partial definitions in DEF_REC.
   TOP_FLAG says which artificials uses should be used, when DEF_REC
   is an artificial def vector.  LOCAL_MD is modified as after a
   df_md_simulate_* function; we do more or less the same processing
   done there, so we do not use those functions.  */

#define DF_MD_GEN_FLAGS \
	(DF_REF_PARTIAL | DF_REF_CONDITIONAL | DF_REF_MAY_CLOBBER)

static void
process_defs (df_ref *def_rec, int top_flag)
{
  df_ref def;
  while ((def = *def_rec++) != NULL)
    {
      df_ref curr_def = VEC_index (df_ref, reg_defs, DF_REF_REGNO (def));
      unsigned int dregno;

      if ((DF_REF_FLAGS (def) & DF_REF_AT_TOP) != top_flag)
	continue;

      dregno = DF_REF_REGNO (def);
      if (curr_def)
	VEC_safe_push (df_ref, heap, reg_defs_stack, curr_def);
      else
	{
	  /* Do not store anything if "transitioning" from NULL to NULL.  But
             otherwise, push a special entry on the stack to tell the
	     leave_block callback that the entry in reg_defs was NULL.  */
	  if (DF_REF_FLAGS (def) & DF_MD_GEN_FLAGS)
	    ;
	  else
	    VEC_safe_push (df_ref, heap, reg_defs_stack, def);
	}

      if (DF_REF_FLAGS (def) & DF_MD_GEN_FLAGS)
	{
	  bitmap_set_bit (local_md, dregno);
	  VEC_replace (df_ref, reg_defs, dregno, NULL);
	}
      else
	{
	  bitmap_clear_bit (local_md, dregno);
	  VEC_replace (df_ref, reg_defs, dregno, def);
	}
    }
}


/* Fill the use_def_ref vector with values for the uses in USE_REC,
   taking reaching definitions info from LOCAL_MD and REG_DEFS.
   TOP_FLAG says which artificials uses should be used, when USE_REC
   is an artificial use vector.  */

static void
process_uses (df_ref *use_rec, int top_flag)
{
  df_ref use;
  while ((use = *use_rec++) != NULL)
    if ((DF_REF_FLAGS (use) & DF_REF_AT_TOP) == top_flag)
      {
        unsigned int uregno = DF_REF_REGNO (use);
        if (VEC_index (df_ref, reg_defs, uregno)
	    && !bitmap_bit_p (local_md, uregno)
	    && bitmap_bit_p (local_lr, uregno))
	  VEC_replace (df_ref, use_def_ref, DF_REF_ID (use),
		       VEC_index (df_ref, reg_defs, uregno));
      }
}


static void
single_def_use_enter_block (struct dom_walk_data *walk_data ATTRIBUTE_UNUSED,
			    basic_block bb)
{
  int bb_index = bb->index;
  struct df_md_bb_info *md_bb_info = df_md_get_bb_info (bb_index);
  struct df_lr_bb_info *lr_bb_info = df_lr_get_bb_info (bb_index);
  rtx insn;

  bitmap_copy (local_md, &md_bb_info->in);
  bitmap_copy (local_lr, &lr_bb_info->in);

  /* Push a marker for the leave_block callback.  */
  VEC_safe_push (df_ref, heap, reg_defs_stack, NULL);

  process_uses (df_get_artificial_uses (bb_index), DF_REF_AT_TOP);
  process_defs (df_get_artificial_defs (bb_index), DF_REF_AT_TOP);

  /* We don't call df_simulate_initialize_forwards, as it may overestimate
     the live registers if there are unused artificial defs.  We prefer
     liveness to be underestimated.  */

  FOR_BB_INSNS (bb, insn)
    if (INSN_P (insn))
      {
        unsigned int uid = INSN_UID (insn);
        process_uses (DF_INSN_UID_USES (uid), 0);
        process_uses (DF_INSN_UID_EQ_USES (uid), 0);
        process_defs (DF_INSN_UID_DEFS (uid), 0);
	df_simulate_one_insn_forwards (bb, insn, local_lr);
      }

  process_uses (df_get_artificial_uses (bb_index), 0);
  process_defs (df_get_artificial_defs (bb_index), 0);
}

/* Pop the definitions created in this basic block when leaving its
   dominated parts.  */

static void
single_def_use_leave_block (struct dom_walk_data *walk_data ATTRIBUTE_UNUSED,
			    basic_block bb ATTRIBUTE_UNUSED)
{
  df_ref saved_def;
  while ((saved_def = VEC_pop (df_ref, reg_defs_stack)) != NULL)
    {
      unsigned int dregno = DF_REF_REGNO (saved_def);

      /* See also process_defs.  */
      if (saved_def == VEC_index (df_ref, reg_defs, dregno))
	VEC_replace (df_ref, reg_defs, dregno, NULL);
      else
	VEC_replace (df_ref, reg_defs, dregno, saved_def);
    }
}


/* Build a vector holding the reaching definitions of uses reached by a
   single dominating definition.  */

static void
build_single_def_use_links (void)
{
  struct dom_walk_data walk_data;

  /* We use the multiple definitions problem to compute our restricted
     use-def chains.  */
  df_set_flags (DF_EQ_NOTES);
  df_md_add_problem ();
  df_note_add_problem ();
  df_analyze ();
  df_maybe_reorganize_use_refs (DF_REF_ORDER_BY_INSN_WITH_NOTES);

  use_def_ref = VEC_alloc (df_ref, heap, DF_USES_TABLE_SIZE ());
  VEC_safe_grow_cleared (df_ref, heap, use_def_ref, DF_USES_TABLE_SIZE ());

  reg_defs = VEC_alloc (df_ref, heap, max_reg_num ());
  VEC_safe_grow_cleared (df_ref, heap, reg_defs, max_reg_num ());

  reg_defs_stack = VEC_alloc (df_ref, heap, n_basic_blocks * 10);
  local_md = BITMAP_ALLOC (NULL);
  local_lr = BITMAP_ALLOC (NULL);

  /* Walk the dominator tree looking for single reaching definitions
     dominating the uses.  This is similar to how SSA form is built.  */
  walk_data.dom_direction = CDI_DOMINATORS;
  walk_data.initialize_block_local_data = NULL;
  walk_data.before_dom_children = single_def_use_enter_block;
  walk_data.after_dom_children = single_def_use_leave_block;

  init_walk_dominator_tree (&walk_data);
  walk_dominator_tree (&walk_data, ENTRY_BLOCK_PTR);
  fini_walk_dominator_tree (&walk_data);

  BITMAP_FREE (local_lr);
  BITMAP_FREE (local_md);
  VEC_free (df_ref, heap, reg_defs);
  VEC_free (df_ref, heap, reg_defs_stack);
}


/* Do not try to replace constant addresses or addresses of local and
   argument slots.  These MEM expressions are made only once and inserted
   in many instructions, as well as being used to control symbol table
   output.  It is not safe to clobber them.

   There are some uncommon cases where the address is already in a register
   for some reason, but we cannot take advantage of that because we have
   no easy way to unshare the MEM.  In addition, looking up all stack
   addresses is costly.  */

static bool
can_simplify_addr (rtx addr)
{
  rtx reg;

  if (CONSTANT_ADDRESS_P (addr))
    return false;

  if (GET_CODE (addr) == PLUS)
    reg = XEXP (addr, 0);
  else
    reg = addr;

  return (!REG_P (reg)
	  || (REGNO (reg) != FRAME_POINTER_REGNUM
	      && REGNO (reg) != HARD_FRAME_POINTER_REGNUM
	      && REGNO (reg) != ARG_POINTER_REGNUM));
}

/* Returns a canonical version of X for the address, from the point of view,
   that all multiplications are represented as MULT instead of the multiply
   by a power of 2 being represented as ASHIFT.

   Every ASHIFT we find has been made by simplify_gen_binary and was not
   there before, so it is not shared.  So we can do this in place.  */

static void
canonicalize_address (rtx x)
{
  for (;;)
    switch (GET_CODE (x))
      {
      case ASHIFT:
        if (CONST_INT_P (XEXP (x, 1))
            && INTVAL (XEXP (x, 1)) < GET_MODE_BITSIZE (GET_MODE (x))
            && INTVAL (XEXP (x, 1)) >= 0)
	  {
	    HOST_WIDE_INT shift = INTVAL (XEXP (x, 1));
	    PUT_CODE (x, MULT);
	    XEXP (x, 1) = gen_int_mode ((HOST_WIDE_INT) 1 << shift,
					GET_MODE (x));
	  }

	x = XEXP (x, 0);
        break;

      case PLUS:
        if (GET_CODE (XEXP (x, 0)) == PLUS
	    || GET_CODE (XEXP (x, 0)) == ASHIFT
	    || GET_CODE (XEXP (x, 0)) == CONST)
	  canonicalize_address (XEXP (x, 0));

	x = XEXP (x, 1);
        break;

      case CONST:
	x = XEXP (x, 0);
        break;

      default:
        return;
      }
}

/* OLD is a memory address.  Return whether it is good to use NEW instead,
   for a memory access in the given MODE.  */

static bool
should_replace_address (rtx old_rtx, rtx new_rtx, enum machine_mode mode,
			addr_space_t as, bool speed)
{
  int gain;

  if (rtx_equal_p (old_rtx, new_rtx)
      || !memory_address_addr_space_p (mode, new_rtx, as))
    return false;

  /* Copy propagation is always ok.  */
  if (REG_P (old_rtx) && REG_P (new_rtx))
    return true;

  /* Prefer the new address if it is less expensive.  */
  gain = (address_cost (old_rtx, mode, as, speed)
	  - address_cost (new_rtx, mode, as, speed));

  /* If the addresses have equivalent cost, prefer the new address
     if it has the highest `rtx_cost'.  That has the potential of
     eliminating the most insns without additional costs, and it
     is the same that cse.c used to do.  */
  if (gain == 0)
    gain = rtx_cost (new_rtx, SET, speed) - rtx_cost (old_rtx, SET, speed);

  return (gain > 0);
}


/* Flags for the last parameter of propagate_rtx_1.  */

enum {
  /* If PR_CAN_APPEAR is true, propagate_rtx_1 always returns true;
     if it is false, propagate_rtx_1 returns false if, for at least
     one occurrence OLD, it failed to collapse the result to a constant.
     For example, (mult:M (reg:M A) (minus:M (reg:M B) (reg:M A))) may
     collapse to zero if replacing (reg:M B) with (reg:M A).

     PR_CAN_APPEAR is disregarded inside MEMs: in that case,
     propagate_rtx_1 just tries to make cheaper and valid memory
     addresses.  */
  PR_CAN_APPEAR = 1,

  /* If PR_HANDLE_MEM is not set, propagate_rtx_1 won't attempt any replacement
     outside memory addresses.  This is needed because propagate_rtx_1 does
     not do any analysis on memory; thus it is very conservative and in general
     it will fail if non-read-only MEMs are found in the source expression.

     PR_HANDLE_MEM is set when the source of the propagation was not
     another MEM.  Then, it is safe not to treat non-read-only MEMs as
     ``opaque'' objects.  */
  PR_HANDLE_MEM = 2,

  /* Set when costs should be optimized for speed.  */
  PR_OPTIMIZE_FOR_SPEED = 4
};


/* Replace all occurrences of OLD in *PX with NEW and try to simplify the
   resulting expression.  Replace *PX with a new RTL expression if an
   occurrence of OLD was found.

   This is only a wrapper around simplify-rtx.c: do not add any pattern
   matching code here.  (The sole exception is the handling of LO_SUM, but
   that is because there is no simplify_gen_* function for LO_SUM).  */

static bool
propagate_rtx_1 (rtx *px, rtx old_rtx, rtx new_rtx, int flags)
{
  rtx x = *px, tem = NULL_RTX, op0, op1, op2;
  enum rtx_code code = GET_CODE (x);
  enum machine_mode mode = GET_MODE (x);
  enum machine_mode op_mode;
  bool can_appear = (flags & PR_CAN_APPEAR) != 0;
  bool valid_ops = true;

  if (!(flags & PR_HANDLE_MEM) && MEM_P (x) && !MEM_READONLY_P (x))
    {
      /* If unsafe, change MEMs to CLOBBERs or SCRATCHes (to preserve whether
	 they have side effects or not).  */
      *px = (side_effects_p (x)
	     ? gen_rtx_CLOBBER (GET_MODE (x), const0_rtx)
	     : gen_rtx_SCRATCH (GET_MODE (x)));
      return false;
    }

  /* If X is OLD_RTX, return NEW_RTX.  But not if replacing only within an
     address, and we are *not* inside one.  */
  if (x == old_rtx)
    {
      *px = new_rtx;
      return can_appear;
    }

  /* If this is an expression, try recursive substitution.  */
  switch (GET_RTX_CLASS (code))
    {
    case RTX_UNARY:
      op0 = XEXP (x, 0);
      op_mode = GET_MODE (op0);
      valid_ops &= propagate_rtx_1 (&op0, old_rtx, new_rtx, flags);
      if (op0 == XEXP (x, 0))
	return true;
      tem = simplify_gen_unary (code, mode, op0, op_mode);
      break;

    case RTX_BIN_ARITH:
    case RTX_COMM_ARITH:
      op0 = XEXP (x, 0);
      op1 = XEXP (x, 1);
      valid_ops &= propagate_rtx_1 (&op0, old_rtx, new_rtx, flags);
      valid_ops &= propagate_rtx_1 (&op1, old_rtx, new_rtx, flags);
      if (op0 == XEXP (x, 0) && op1 == XEXP (x, 1))
	return true;
      tem = simplify_gen_binary (code, mode, op0, op1);
      break;

    case RTX_COMPARE:
    case RTX_COMM_COMPARE:
      op0 = XEXP (x, 0);
      op1 = XEXP (x, 1);
      op_mode = GET_MODE (op0) != VOIDmode ? GET_MODE (op0) : GET_MODE (op1);
      valid_ops &= propagate_rtx_1 (&op0, old_rtx, new_rtx, flags);
      valid_ops &= propagate_rtx_1 (&op1, old_rtx, new_rtx, flags);
      if (op0 == XEXP (x, 0) && op1 == XEXP (x, 1))
	return true;
      tem = simplify_gen_relational (code, mode, op_mode, op0, op1);
      break;

    case RTX_TERNARY:
    case RTX_BITFIELD_OPS:
      op0 = XEXP (x, 0);
      op1 = XEXP (x, 1);
      op2 = XEXP (x, 2);
      op_mode = GET_MODE (op0);
      valid_ops &= propagate_rtx_1 (&op0, old_rtx, new_rtx, flags);
      valid_ops &= propagate_rtx_1 (&op1, old_rtx, new_rtx, flags);
      valid_ops &= propagate_rtx_1 (&op2, old_rtx, new_rtx, flags);
      if (op0 == XEXP (x, 0) && op1 == XEXP (x, 1) && op2 == XEXP (x, 2))
	return true;
      if (op_mode == VOIDmode)
	op_mode = GET_MODE (op0);
      tem = simplify_gen_ternary (code, mode, op_mode, op0, op1, op2);
      break;

    case RTX_EXTRA:
      /* The only case we try to handle is a SUBREG.  */
      if (code == SUBREG)
	{
          op0 = XEXP (x, 0);
	  valid_ops &= propagate_rtx_1 (&op0, old_rtx, new_rtx, flags);
          if (op0 == XEXP (x, 0))
	    return true;
	  tem = simplify_gen_subreg (mode, op0, GET_MODE (SUBREG_REG (x)),
				     SUBREG_BYTE (x));
	}
      break;

    case RTX_OBJ:
      if (code == MEM && x != new_rtx)
	{
	  rtx new_op0;
	  op0 = XEXP (x, 0);

	  /* There are some addresses that we cannot work on.  */
	  if (!can_simplify_addr (op0))
	    return true;

	  op0 = new_op0 = targetm.delegitimize_address (op0);
	  valid_ops &= propagate_rtx_1 (&new_op0, old_rtx, new_rtx,
					flags | PR_CAN_APPEAR);

	  /* Dismiss transformation that we do not want to carry on.  */
	  if (!valid_ops
	      || new_op0 == op0
	      || !(GET_MODE (new_op0) == GET_MODE (op0)
		   || GET_MODE (new_op0) == VOIDmode))
	    return true;

	  canonicalize_address (new_op0);

	  /* Copy propagations are always ok.  Otherwise check the costs.  */
	  if (!(REG_P (old_rtx) && REG_P (new_rtx))
	      && !should_replace_address (op0, new_op0, GET_MODE (x),
					  MEM_ADDR_SPACE (x),
	      			 	  flags & PR_OPTIMIZE_FOR_SPEED))
	    return true;

	  tem = replace_equiv_address_nv (x, new_op0);
	}

      else if (code == LO_SUM)
	{
          op0 = XEXP (x, 0);
          op1 = XEXP (x, 1);

	  /* The only simplification we do attempts to remove references to op0
	     or make it constant -- in both cases, op0's invalidity will not
	     make the result invalid.  */
	  propagate_rtx_1 (&op0, old_rtx, new_rtx, flags | PR_CAN_APPEAR);
	  valid_ops &= propagate_rtx_1 (&op1, old_rtx, new_rtx, flags);
          if (op0 == XEXP (x, 0) && op1 == XEXP (x, 1))
	    return true;

	  /* (lo_sum (high x) x) -> x  */
	  if (GET_CODE (op0) == HIGH && rtx_equal_p (XEXP (op0, 0), op1))
	    tem = op1;
	  else
	    tem = gen_rtx_LO_SUM (mode, op0, op1);

	  /* OP1 is likely not a legitimate address, otherwise there would have
	     been no LO_SUM.  We want it to disappear if it is invalid, return
	     false in that case.  */
	  return memory_address_p (mode, tem);
	}

      else if (code == REG)
	{
	  if (rtx_equal_p (x, old_rtx))
	    {
              *px = new_rtx;
              return can_appear;
	    }
	}
      break;

    default:
      break;
    }

  /* No change, no trouble.  */
  if (tem == NULL_RTX)
    return true;

  *px = tem;

  /* The replacement we made so far is valid, if all of the recursive
     replacements were valid, or we could simplify everything to
     a constant.  */
  return valid_ops || can_appear || CONSTANT_P (tem);
}


/* for_each_rtx traversal function that returns 1 if BODY points to
   a non-constant mem.  */

static int
varying_mem_p (rtx *body, void *data ATTRIBUTE_UNUSED)
{
  rtx x = *body;
  return MEM_P (x) && !MEM_READONLY_P (x);
}


/* Replace all occurrences of OLD in X with NEW and try to simplify the
   resulting expression (in mode MODE).  Return a new expression if it is
   a constant, otherwise X.

   Simplifications where occurrences of NEW collapse to a constant are always
   accepted.  All simplifications are accepted if NEW is a pseudo too.
   Otherwise, we accept simplifications that have a lower or equal cost.  */

static rtx
propagate_rtx (rtx x, enum machine_mode mode, rtx old_rtx, rtx new_rtx,
	       bool speed)
{
  rtx tem;
  bool collapsed;
  int flags;

  if (REG_P (new_rtx) && REGNO (new_rtx) < FIRST_PSEUDO_REGISTER)
    return NULL_RTX;

  flags = 0;
  if (REG_P (new_rtx) || CONSTANT_P (new_rtx))
    flags |= PR_CAN_APPEAR;
  if (!for_each_rtx (&new_rtx, varying_mem_p, NULL))
    flags |= PR_HANDLE_MEM;

  if (speed)
    flags |= PR_OPTIMIZE_FOR_SPEED;

  tem = x;
  collapsed = propagate_rtx_1 (&tem, old_rtx, copy_rtx (new_rtx), flags);
  if (tem == x || !collapsed)
    return NULL_RTX;

  /* gen_lowpart_common will not be able to process VOIDmode entities other
     than CONST_INTs.  */
  if (GET_MODE (tem) == VOIDmode && !CONST_INT_P (tem))
    return NULL_RTX;

  if (GET_MODE (tem) == VOIDmode)
    tem = rtl_hooks.gen_lowpart_no_emit (mode, tem);
  else
    gcc_assert (GET_MODE (tem) == mode);

  return tem;
}




/* Return true if the register from reference REF is killed
   between FROM to (but not including) TO.  */

static bool
local_ref_killed_between_p (df_ref ref, rtx from, rtx to)
{
  rtx insn;

  for (insn = from; insn != to; insn = NEXT_INSN (insn))
    {
      df_ref *def_rec;
      if (!INSN_P (insn))
	continue;

      for (def_rec = DF_INSN_DEFS (insn); *def_rec; def_rec++)
	{
	  df_ref def = *def_rec;
	  if (DF_REF_REGNO (ref) == DF_REF_REGNO (def))
	    return true;
	}
    }
  return false;
}


/* Check if the given DEF is available in INSN.  This would require full
   computation of available expressions; we check only restricted conditions:
   - if DEF is the sole definition of its register, go ahead;
   - in the same basic block, we check for no definitions killing the
     definition of DEF_INSN;
   - if USE's basic block has DEF's basic block as the sole predecessor,
     we check if the definition is killed after DEF_INSN or before
     TARGET_INSN insn, in their respective basic blocks.  */
static bool
use_killed_between (df_ref use, rtx def_insn, rtx target_insn)
{
  basic_block def_bb = BLOCK_FOR_INSN (def_insn);
  basic_block target_bb = BLOCK_FOR_INSN (target_insn);
  int regno;
  df_ref def;

  /* We used to have a def reaching a use that is _before_ the def,
     with the def not dominating the use even though the use and def
     are in the same basic block, when a register may be used
     uninitialized in a loop.  This should not happen anymore since
     we do not use reaching definitions, but still we test for such
     cases and assume that DEF is not available.  */
  if (def_bb == target_bb
      ? DF_INSN_LUID (def_insn) >= DF_INSN_LUID (target_insn)
      : !dominated_by_p (CDI_DOMINATORS, target_bb, def_bb))
    return true;

  /* Check if the reg in USE has only one definition.  We already
     know that this definition reaches use, or we wouldn't be here.
     However, this is invalid for hard registers because if they are
     live at the beginning of the function it does not mean that we
     have an uninitialized access.  */
  regno = DF_REF_REGNO (use);
  def = DF_REG_DEF_CHAIN (regno);
  if (def
      && DF_REF_NEXT_REG (def) == NULL
      && regno >= FIRST_PSEUDO_REGISTER)
    return false;

  /* Check locally if we are in the same basic block.  */
  if (def_bb == target_bb)
    return local_ref_killed_between_p (use, def_insn, target_insn);

  /* Finally, if DEF_BB is the sole predecessor of TARGET_BB.  */
  if (single_pred_p (target_bb)
      && single_pred (target_bb) == def_bb)
    {
      df_ref x;

      /* See if USE is killed between DEF_INSN and the last insn in the
	 basic block containing DEF_INSN.  */
      x = df_bb_regno_last_def_find (def_bb, regno);
      if (x && DF_INSN_LUID (DF_REF_INSN (x)) >= DF_INSN_LUID (def_insn))
	return true;

      /* See if USE is killed between TARGET_INSN and the first insn in the
	 basic block containing TARGET_INSN.  */
      x = df_bb_regno_first_def_find (target_bb, regno);
      if (x && DF_INSN_LUID (DF_REF_INSN (x)) < DF_INSN_LUID (target_insn))
	return true;

      return false;
    }

  /* Otherwise assume the worst case.  */
  return true;
}


/* Check if all uses in DEF_INSN can be used in TARGET_INSN.  This
   would require full computation of available expressions;
   we check only restricted conditions, see use_killed_between.  */
static bool
all_uses_available_at (rtx def_insn, rtx target_insn)
{
  df_ref *use_rec;
  struct df_insn_info *insn_info = DF_INSN_INFO_GET (def_insn);
  rtx def_set = single_set (def_insn);

  gcc_assert (def_set);

  /* If target_insn comes right after def_insn, which is very common
     for addresses, we can use a quicker test.  */
  if (NEXT_INSN (def_insn) == target_insn
      && REG_P (SET_DEST (def_set)))
    {
      rtx def_reg = SET_DEST (def_set);

      /* If the insn uses the reg that it defines, the substitution is
         invalid.  */
      for (use_rec = DF_INSN_INFO_USES (insn_info); *use_rec; use_rec++)
	{
	  df_ref use = *use_rec;
	  if (rtx_equal_p (DF_REF_REG (use), def_reg))
	    return false;
	}
      for (use_rec = DF_INSN_INFO_EQ_USES (insn_info); *use_rec; use_rec++)
	{
	  df_ref use = *use_rec;
	  if (rtx_equal_p (DF_REF_REG (use), def_reg))
	    return false;
	}
    }
  else
    {
      rtx def_reg = REG_P (SET_DEST (def_set)) ? SET_DEST (def_set) : NULL_RTX;

      /* Look at all the uses of DEF_INSN, and see if they are not
	 killed between DEF_INSN and TARGET_INSN.  */
      for (use_rec = DF_INSN_INFO_USES (insn_info); *use_rec; use_rec++)
	{
	  df_ref use = *use_rec;
	  if (def_reg && rtx_equal_p (DF_REF_REG (use), def_reg))
	    return false;
	  if (use_killed_between (use, def_insn, target_insn))
	    return false;
	}
      for (use_rec = DF_INSN_INFO_EQ_USES (insn_info); *use_rec; use_rec++)
	{
	  df_ref use = *use_rec;
	  if (def_reg && rtx_equal_p (DF_REF_REG (use), def_reg))
	    return false;
	  if (use_killed_between (use, def_insn, target_insn))
	    return false;
	}
    }

  return true;
}


static df_ref *active_defs;
#ifdef ENABLE_CHECKING
static sparseset active_defs_check;
#endif

/* Fill the ACTIVE_DEFS array with the use->def link for the registers
   mentioned in USE_REC.  Register the valid entries in ACTIVE_DEFS_CHECK
   too, for checking purposes.  */

static void
register_active_defs (df_ref *use_rec)
{
  while (*use_rec)
    {
      df_ref use = *use_rec++;
      df_ref def = get_def_for_use (use);
      int regno = DF_REF_REGNO (use);

#ifdef ENABLE_CHECKING
      sparseset_set_bit (active_defs_check, regno);
#endif
      active_defs[regno] = def;
    }
}


/* Build the use->def links that we use to update the dataflow info
   for new uses.  Note that building the links is very cheap and if
   it were done earlier, they could be used to rule out invalid
   propagations (in addition to what is done in all_uses_available_at).
   I'm not doing this yet, though.  */

static void
update_df_init (rtx def_insn, rtx insn)
{
#ifdef ENABLE_CHECKING
  sparseset_clear (active_defs_check);
#endif
  register_active_defs (DF_INSN_USES (def_insn));
  register_active_defs (DF_INSN_USES (insn));
  register_active_defs (DF_INSN_EQ_USES (insn));
}


/* Update the USE_DEF_REF array for the given use, using the active definitions
   in the ACTIVE_DEFS array to match pseudos to their def. */

static inline void
update_uses (df_ref *use_rec)
{
  while (*use_rec)
    {
<<<<<<< HEAD
      df_ref use = *use_rec;
      df_ref orig_use = use, new_use;
      int width = -1;
      int offset = -1;
      enum machine_mode mode = VOIDmode;
      rtx *new_loc = find_occurrence (loc, DF_REF_REG (orig_use));
      use_rec++;

      if (!new_loc)
	continue;
=======
      df_ref use = *use_rec++;
      int regno = DF_REF_REGNO (use);
>>>>>>> b56a5220

      /* Set up the use-def chain.  */
      if (DF_REF_ID (use) >= (int) VEC_length (df_ref, use_def_ref))
        VEC_safe_grow_cleared (df_ref, heap, use_def_ref,
                               DF_REF_ID (use) + 1);

#ifdef ENABLE_CHECKING
      gcc_assert (sparseset_bit_p (active_defs_check, regno));
#endif
      VEC_replace (df_ref, use_def_ref, DF_REF_ID (use), active_defs[regno]);
    }
}

<<<<<<< HEAD
      /* Add a new insn use.  Use the original type, because it says if the
         use was within a MEM.  */
      new_use = df_ref_create (DF_REF_REG (orig_use), new_loc,
			       insn, BLOCK_FOR_INSN (insn),
			       type, DF_REF_FLAGS (orig_use) | new_flags,
			       width, offset, mode);

      /* Set up the use-def chain.  */
      gcc_assert (DF_REF_ID (new_use) == (int) VEC_length (df_ref, use_def_ref));
      VEC_safe_push (df_ref, heap, use_def_ref, get_def_for_use (orig_use));
      changed = true;
=======

/* Update the USE_DEF_REF array for the uses in INSN.  Only update note
   uses if NOTES_ONLY is true.  */

static void
update_df (rtx insn, rtx note)
{
  struct df_insn_info *insn_info = DF_INSN_INFO_GET (insn);

  if (note)
    {
      df_uses_create (&XEXP (note, 0), insn, DF_REF_IN_NOTE);
      df_notes_rescan (insn);
>>>>>>> b56a5220
    }
  else
    {
      df_uses_create (&PATTERN (insn), insn, 0);
      df_insn_rescan (insn);
      update_uses (DF_INSN_INFO_USES (insn_info));
    }

  update_uses (DF_INSN_INFO_EQ_USES (insn_info));
}


/* Try substituting NEW into LOC, which originated from forward propagation
   of USE's value from DEF_INSN.  SET_REG_EQUAL says whether we are
   substituting the whole SET_SRC, so we can set a REG_EQUAL note if the
   new insn is not recognized.  Return whether the substitution was
   performed.  */

static bool
try_fwprop_subst (df_ref use, rtx *loc, rtx new_rtx, rtx def_insn, bool set_reg_equal)
{
  rtx insn = DF_REF_INSN (use);
  rtx set = single_set (insn);
  rtx note = NULL_RTX;
  bool speed = optimize_bb_for_speed_p (BLOCK_FOR_INSN (insn));
  int old_cost = 0;
  bool ok;

<<<<<<< HEAD
=======
  update_df_init (def_insn, insn);

>>>>>>> b56a5220
  /* forward_propagate_subreg may be operating on an instruction with
     multiple sets.  If so, assume the cost of the new instruction is
     not greater than the old one.  */
  if (set)
    old_cost = rtx_cost (SET_SRC (set), SET, speed);
  if (dump_file)
    {
      fprintf (dump_file, "\nIn insn %d, replacing\n ", INSN_UID (insn));
      print_inline_rtx (dump_file, *loc, 2);
      fprintf (dump_file, "\n with ");
      print_inline_rtx (dump_file, new_rtx, 2);
      fprintf (dump_file, "\n");
    }

  validate_unshare_change (insn, loc, new_rtx, true);
  if (!verify_changes (0))
    {
      if (dump_file)
	fprintf (dump_file, "Changes to insn %d not recognized\n",
		 INSN_UID (insn));
      ok = false;
    }

  else if (DF_REF_TYPE (use) == DF_REF_REG_USE
	   && set
	   && rtx_cost (SET_SRC (set), SET, speed) > old_cost)
    {
      if (dump_file)
	fprintf (dump_file, "Changes to insn %d not profitable\n",
		 INSN_UID (insn));
      ok = false;
    }

  else
    {
      if (dump_file)
	fprintf (dump_file, "Changed insn %d\n", INSN_UID (insn));
      ok = true;
    }

  if (ok)
    {
      confirm_change_group ();
      num_changes++;
    }
  else
    {
      cancel_changes (0);

      /* Can also record a simplified value in a REG_EQUAL note,
	 making a new one if one does not already exist.  */
      if (set_reg_equal)
	{
	  if (dump_file)
	    fprintf (dump_file, " Setting REG_EQUAL note\n");

	  note = set_unique_reg_note (insn, REG_EQUAL, copy_rtx (new_rtx));
	}
    }

  if ((ok || note) && !CONSTANT_P (new_rtx))
    update_df (insn, note);

  return ok;
}

/* For the given single_set INSN, containing SRC known to be a
   ZERO_EXTEND or SIGN_EXTEND of a register, return true if INSN
   is redundant due to the register being set by a LOAD_EXTEND_OP
   load from memory.  */
<<<<<<< HEAD

static bool
free_load_extend (rtx src, rtx insn)
{
  rtx reg;
  df_ref *use_vec;
  df_ref use = 0, def;

  reg = XEXP (src, 0);
#ifdef LOAD_EXTEND_OP
  if (LOAD_EXTEND_OP (GET_MODE (reg)) != GET_CODE (src))
#endif
    return false;

  for (use_vec = DF_INSN_USES (insn); *use_vec; use_vec++)
    {
      use = *use_vec;

      if (!DF_REF_IS_ARTIFICIAL (use)
	  && DF_REF_TYPE (use) == DF_REF_REG_USE
	  && DF_REF_REG (use) == reg)
	break;
    }
  if (!use)
    return false;

  def = get_def_for_use (use);
  if (!def)
    return false;

  if (DF_REF_IS_ARTIFICIAL (def))
    return false;

  if (NONJUMP_INSN_P (DF_REF_INSN (def)))
    {
      rtx patt = PATTERN (DF_REF_INSN (def));

      if (GET_CODE (patt) == SET
	  && GET_CODE (SET_SRC (patt)) == MEM
	  && rtx_equal_p (SET_DEST (patt), reg))
	return true;
    }
  return false;
}

=======

static bool
free_load_extend (rtx src, rtx insn)
{
  rtx reg;
  df_ref *use_vec;
  df_ref use = 0, def;

  reg = XEXP (src, 0);
#ifdef LOAD_EXTEND_OP
  if (LOAD_EXTEND_OP (GET_MODE (reg)) != GET_CODE (src))
#endif
    return false;

  for (use_vec = DF_INSN_USES (insn); *use_vec; use_vec++)
    {
      use = *use_vec;

      if (!DF_REF_IS_ARTIFICIAL (use)
	  && DF_REF_TYPE (use) == DF_REF_REG_USE
	  && DF_REF_REG (use) == reg)
	break;
    }
  if (!use)
    return false;

  def = get_def_for_use (use);
  if (!def)
    return false;

  if (DF_REF_IS_ARTIFICIAL (def))
    return false;

  if (NONJUMP_INSN_P (DF_REF_INSN (def)))
    {
      rtx patt = PATTERN (DF_REF_INSN (def));

      if (GET_CODE (patt) == SET
	  && GET_CODE (SET_SRC (patt)) == MEM
	  && rtx_equal_p (SET_DEST (patt), reg))
	return true;
    }
  return false;
}

>>>>>>> b56a5220
/* If USE is a subreg, see if it can be replaced by a pseudo.  */

static bool
forward_propagate_subreg (df_ref use, rtx def_insn, rtx def_set)
{
  rtx use_reg = DF_REF_REG (use);
  rtx use_insn, src;

  /* Only consider subregs... */
  enum machine_mode use_mode = GET_MODE (use_reg);
  if (GET_CODE (use_reg) != SUBREG
      || !REG_P (SET_DEST (def_set)))
    return false;

  /* If this is a paradoxical SUBREG...  */
  if (GET_MODE_SIZE (use_mode)
      > GET_MODE_SIZE (GET_MODE (SUBREG_REG (use_reg))))
    {
      /* If this is a paradoxical SUBREG, we have no idea what value the
	 extra bits would have.  However, if the operand is equivalent to
	 a SUBREG whose operand is the same as our mode, and all the modes
	 are within a word, we can just use the inner operand because
	 these SUBREGs just say how to treat the register.  */
      use_insn = DF_REF_INSN (use);
      src = SET_SRC (def_set);
      if (GET_CODE (src) == SUBREG
	  && REG_P (SUBREG_REG (src))
	  && GET_MODE (SUBREG_REG (src)) == use_mode
	  && subreg_lowpart_p (src)
	  && all_uses_available_at (def_insn, use_insn))
	return try_fwprop_subst (use, DF_REF_LOC (use), SUBREG_REG (src),
				 def_insn, false);
    }

  /* If this is a SUBREG of a ZERO_EXTEND or SIGN_EXTEND, and the SUBREG
     is the low part of the reg being extended then just use the inner
     operand.  Don't do this if the ZERO_EXTEND or SIGN_EXTEND insn will
     be removed due to it matching a LOAD_EXTEND_OP load from memory.  */
  else if (subreg_lowpart_p (use_reg))
    {
      use_insn = DF_REF_INSN (use);
      src = SET_SRC (def_set);
      if ((GET_CODE (src) == ZERO_EXTEND
	   || GET_CODE (src) == SIGN_EXTEND)
	  && REG_P (XEXP (src, 0))
	  && GET_MODE (XEXP (src, 0)) == use_mode
	  && !free_load_extend (src, def_insn)
	  && all_uses_available_at (def_insn, use_insn))
	return try_fwprop_subst (use, DF_REF_LOC (use), XEXP (src, 0),
				 def_insn, false);
    }

  return false;
}

/* Try to replace USE with SRC (defined in DEF_INSN) in __asm.  */

static bool
forward_propagate_asm (df_ref use, rtx def_insn, rtx def_set, rtx reg)
{
  rtx use_insn = DF_REF_INSN (use), src, use_pat, asm_operands, new_rtx, *loc;
  int speed_p, i;
  df_ref *use_vec;

  gcc_assert ((DF_REF_FLAGS (use) & DF_REF_IN_NOTE) == 0);

  src = SET_SRC (def_set);
  use_pat = PATTERN (use_insn);

  /* In __asm don't replace if src might need more registers than
     reg, as that could increase register pressure on the __asm.  */
  use_vec = DF_INSN_USES (def_insn);
  if (use_vec[0] && use_vec[1])
    return false;

<<<<<<< HEAD
=======
  update_df_init (def_insn, use_insn);
>>>>>>> b56a5220
  speed_p = optimize_bb_for_speed_p (BLOCK_FOR_INSN (use_insn));
  asm_operands = NULL_RTX;
  switch (GET_CODE (use_pat))
    {
    case ASM_OPERANDS:
      asm_operands = use_pat;
      break;
    case SET:
      if (MEM_P (SET_DEST (use_pat)))
	{
	  loc = &SET_DEST (use_pat);
	  new_rtx = propagate_rtx (*loc, GET_MODE (*loc), reg, src, speed_p);
	  if (new_rtx)
	    validate_unshare_change (use_insn, loc, new_rtx, true);
	}
      asm_operands = SET_SRC (use_pat);
      break;
    case PARALLEL:
      for (i = 0; i < XVECLEN (use_pat, 0); i++)
	if (GET_CODE (XVECEXP (use_pat, 0, i)) == SET)
	  {
	    if (MEM_P (SET_DEST (XVECEXP (use_pat, 0, i))))
	      {
		loc = &SET_DEST (XVECEXP (use_pat, 0, i));
		new_rtx = propagate_rtx (*loc, GET_MODE (*loc), reg,
					 src, speed_p);
		if (new_rtx)
		  validate_unshare_change (use_insn, loc, new_rtx, true);
	      }
	    asm_operands = SET_SRC (XVECEXP (use_pat, 0, i));
	  }
	else if (GET_CODE (XVECEXP (use_pat, 0, i)) == ASM_OPERANDS)
	  asm_operands = XVECEXP (use_pat, 0, i);
      break;
    default:
      gcc_unreachable ();
    }

  gcc_assert (asm_operands && GET_CODE (asm_operands) == ASM_OPERANDS);
  for (i = 0; i < ASM_OPERANDS_INPUT_LENGTH (asm_operands); i++)
    {
      loc = &ASM_OPERANDS_INPUT (asm_operands, i);
      new_rtx = propagate_rtx (*loc, GET_MODE (*loc), reg, src, speed_p);
      if (new_rtx)
	validate_unshare_change (use_insn, loc, new_rtx, true);
    }

  if (num_changes_pending () == 0 || !apply_change_group ())
    return false;

<<<<<<< HEAD
=======
  update_df (use_insn, NULL);
>>>>>>> b56a5220
  num_changes++;
  return true;
}

/* Try to replace USE with SRC (defined in DEF_INSN) and simplify the
   result.  */

static bool
forward_propagate_and_simplify (df_ref use, rtx def_insn, rtx def_set)
{
  rtx use_insn = DF_REF_INSN (use);
  rtx use_set = single_set (use_insn);
  rtx src, reg, new_rtx, *loc;
  bool set_reg_equal;
  enum machine_mode mode;
  int asm_use = -1;

  if (INSN_CODE (use_insn) < 0)
    asm_use = asm_noperands (PATTERN (use_insn));

  if (!use_set && asm_use < 0 && !DEBUG_INSN_P (use_insn))
    return false;

  /* Do not propagate into PC, CC0, etc.  */
  if (use_set && GET_MODE (SET_DEST (use_set)) == VOIDmode)
    return false;

  /* If def and use are subreg, check if they match.  */
  reg = DF_REF_REG (use);
  if (GET_CODE (reg) == SUBREG
      && GET_CODE (SET_DEST (def_set)) == SUBREG
      && (SUBREG_BYTE (SET_DEST (def_set)) != SUBREG_BYTE (reg)
	  || GET_MODE (SET_DEST (def_set)) != GET_MODE (reg)))
    return false;

  /* Check if the def had a subreg, but the use has the whole reg.  */
  if (REG_P (reg) && GET_CODE (SET_DEST (def_set)) == SUBREG)
    return false;

  /* Check if the use has a subreg, but the def had the whole reg.  Unlike the
     previous case, the optimization is possible and often useful indeed.  */
  if (GET_CODE (reg) == SUBREG && REG_P (SET_DEST (def_set)))
    reg = SUBREG_REG (reg);

  /* Check if the substitution is valid (last, because it's the most
     expensive check!).  */
  src = SET_SRC (def_set);
  if (!CONSTANT_P (src) && !all_uses_available_at (def_insn, use_insn))
    return false;

  /* Check if the def is loading something from the constant pool; in this
     case we would undo optimization such as compress_float_constant.
     Still, we can set a REG_EQUAL note.  */
  if (MEM_P (src) && MEM_READONLY_P (src))
    {
      rtx x = avoid_constant_pool_reference (src);
      if (x != src && use_set)
	{
          rtx note = find_reg_note (use_insn, REG_EQUAL, NULL_RTX);
	  rtx old_rtx = note ? XEXP (note, 0) : SET_SRC (use_set);
	  rtx new_rtx = simplify_replace_rtx (old_rtx, src, x);
	  if (old_rtx != new_rtx)
            set_unique_reg_note (use_insn, REG_EQUAL, copy_rtx (new_rtx));
	}
      return false;
    }

  if (asm_use >= 0)
    return forward_propagate_asm (use, def_insn, def_set, reg);

  /* Else try simplifying.  */

  if (DF_REF_TYPE (use) == DF_REF_REG_MEM_STORE)
    {
      loc = &SET_DEST (use_set);
      set_reg_equal = false;
    }
  else if (!use_set)
    {
      loc = &INSN_VAR_LOCATION_LOC (use_insn);
      set_reg_equal = false;
    }
  else
    {
      rtx note = find_reg_note (use_insn, REG_EQUAL, NULL_RTX);
      if (DF_REF_FLAGS (use) & DF_REF_IN_NOTE)
	loc = &XEXP (note, 0);
      else
	loc = &SET_SRC (use_set);

      /* Do not replace an existing REG_EQUAL note if the insn is not
	 recognized.  Either we're already replacing in the note, or we'll
	 separately try plugging the definition in the note and simplifying.
	 And only install a REQ_EQUAL note when the destination is a REG,
	 as the note would be invalid otherwise.  */
      set_reg_equal = (note == NULL_RTX && REG_P (SET_DEST (use_set)));
    }

  if (GET_MODE (*loc) == VOIDmode)
    mode = GET_MODE (SET_DEST (use_set));
  else
    mode = GET_MODE (*loc);

  new_rtx = propagate_rtx (*loc, mode, reg, src,
  			   optimize_bb_for_speed_p (BLOCK_FOR_INSN (use_insn)));

  if (!new_rtx)
    return false;

  return try_fwprop_subst (use, loc, new_rtx, def_insn, set_reg_equal);
}


/* Given a use USE of an insn, if it has a single reaching
   definition, try to forward propagate it into that insn.  */

static void
forward_propagate_into (df_ref use)
{
  df_ref def;
  rtx def_insn, def_set, use_insn;
  rtx parent;

  if (DF_REF_FLAGS (use) & DF_REF_READ_WRITE)
    return;
  if (DF_REF_IS_ARTIFICIAL (use))
    return;

  /* Only consider uses that have a single definition.  */
  def = get_def_for_use (use);
  if (!def)
    return;
  if (DF_REF_FLAGS (def) & DF_REF_READ_WRITE)
    return;
  if (DF_REF_IS_ARTIFICIAL (def))
    return;

  /* Do not propagate loop invariant definitions inside the loop.  */
  if (DF_REF_BB (def)->loop_father != DF_REF_BB (use)->loop_father)
    return;

  /* Check if the use is still present in the insn!  */
  use_insn = DF_REF_INSN (use);
  if (DF_REF_FLAGS (use) & DF_REF_IN_NOTE)
    parent = find_reg_note (use_insn, REG_EQUAL, NULL_RTX);
  else
    parent = PATTERN (use_insn);

  if (!reg_mentioned_p (DF_REF_REG (use), parent))
    return;

  def_insn = DF_REF_INSN (def);
  if (multiple_sets (def_insn))
    return;
  def_set = single_set (def_insn);
  if (!def_set)
    return;

  /* Only try one kind of propagation.  If two are possible, we'll
     do it on the following iterations.  */
  if (!forward_propagate_and_simplify (use, def_insn, def_set))
    forward_propagate_subreg (use, def_insn, def_set);
}


static void
fwprop_init (void)
{
  num_changes = 0;
  calculate_dominance_info (CDI_DOMINATORS);

  /* We do not always want to propagate into loops, so we have to find
     loops and be careful about them.  But we have to call flow_loops_find
     before df_analyze, because flow_loops_find may introduce new jump
     insns (sadly) if we are not working in cfglayout mode.  */
  loop_optimizer_init (0);

  build_single_def_use_links ();
  df_set_flags (DF_DEFER_INSN_RESCAN);

  active_defs = XNEWVEC (df_ref, max_reg_num ());
#ifdef ENABLE_CHECKING
  active_defs_check = sparseset_alloc (max_reg_num ());
#endif
}

static void
fwprop_done (void)
{
  loop_optimizer_finalize ();

  VEC_free (df_ref, heap, use_def_ref);
<<<<<<< HEAD
=======
  free (active_defs);
#ifdef ENABLE_CHECKING
  sparseset_free (active_defs_check);
#endif

>>>>>>> b56a5220
  free_dominance_info (CDI_DOMINATORS);
  cleanup_cfg (0);
  delete_trivially_dead_insns (get_insns (), max_reg_num ());

  if (dump_file)
    fprintf (dump_file,
	     "\nNumber of successful forward propagations: %d\n\n",
	     num_changes);
}


/* Main entry point.  */

static bool
gate_fwprop (void)
{
  return optimize > 0 && flag_forward_propagate;
}

static unsigned int
fwprop (void)
{
  unsigned i;

  fwprop_init ();

  /* Go through all the uses.  df_uses_create will create new ones at the
     end, and we'll go through them as well.

     Do not forward propagate addresses into loops until after unrolling.
     CSE did so because it was able to fix its own mess, but we are not.  */

  for (i = 0; i < DF_USES_TABLE_SIZE (); i++)
    {
      df_ref use = DF_USES_GET (i);
      if (use)
	if (DF_REF_TYPE (use) == DF_REF_REG_USE
	    || DF_REF_BB (use)->loop_father == NULL
	    /* The outer most loop is not really a loop.  */
	    || loop_outer (DF_REF_BB (use)->loop_father) == NULL)
	  forward_propagate_into (use);
    }

  fwprop_done ();
  return 0;
}

struct rtl_opt_pass pass_rtl_fwprop =
{
 {
  RTL_PASS,
  "fwprop1",                            /* name */
  gate_fwprop,				/* gate */
  fwprop,				/* execute */
  NULL,                                 /* sub */
  NULL,                                 /* next */
  0,                                    /* static_pass_number */
  TV_FWPROP,                            /* tv_id */
  0,                                    /* properties_required */
  0,                                    /* properties_provided */
  0,                                    /* properties_destroyed */
  0,                                    /* todo_flags_start */
  TODO_df_finish | TODO_verify_rtl_sharing |
  TODO_dump_func                        /* todo_flags_finish */
 }
};

static unsigned int
fwprop_addr (void)
{
  unsigned i;
  fwprop_init ();

  /* Go through all the uses.  df_uses_create will create new ones at the
     end, and we'll go through them as well.  */
  for (i = 0; i < DF_USES_TABLE_SIZE (); i++)
    {
      df_ref use = DF_USES_GET (i);
      if (use)
	if (DF_REF_TYPE (use) != DF_REF_REG_USE
	    && DF_REF_BB (use)->loop_father != NULL
	    /* The outer most loop is not really a loop.  */
	    && loop_outer (DF_REF_BB (use)->loop_father) != NULL)
	  forward_propagate_into (use);
    }

  fwprop_done ();

  return 0;
}

struct rtl_opt_pass pass_rtl_fwprop_addr =
{
 {
  RTL_PASS,
  "fwprop2",                            /* name */
  gate_fwprop,				/* gate */
  fwprop_addr,				/* execute */
  NULL,                                 /* sub */
  NULL,                                 /* next */
  0,                                    /* static_pass_number */
  TV_FWPROP,                            /* tv_id */
  0,                                    /* properties_required */
  0,                                    /* properties_provided */
  0,                                    /* properties_destroyed */
  0,                                    /* todo_flags_start */
  TODO_df_finish | TODO_verify_rtl_sharing |
  TODO_dump_func                        /* todo_flags_finish */
 }
};<|MERGE_RESOLUTION|>--- conflicted
+++ resolved
@@ -904,21 +904,8 @@
 {
   while (*use_rec)
     {
-<<<<<<< HEAD
-      df_ref use = *use_rec;
-      df_ref orig_use = use, new_use;
-      int width = -1;
-      int offset = -1;
-      enum machine_mode mode = VOIDmode;
-      rtx *new_loc = find_occurrence (loc, DF_REF_REG (orig_use));
-      use_rec++;
-
-      if (!new_loc)
-	continue;
-=======
       df_ref use = *use_rec++;
       int regno = DF_REF_REGNO (use);
->>>>>>> b56a5220
 
       /* Set up the use-def chain.  */
       if (DF_REF_ID (use) >= (int) VEC_length (df_ref, use_def_ref))
@@ -932,19 +919,6 @@
     }
 }
 
-<<<<<<< HEAD
-      /* Add a new insn use.  Use the original type, because it says if the
-         use was within a MEM.  */
-      new_use = df_ref_create (DF_REF_REG (orig_use), new_loc,
-			       insn, BLOCK_FOR_INSN (insn),
-			       type, DF_REF_FLAGS (orig_use) | new_flags,
-			       width, offset, mode);
-
-      /* Set up the use-def chain.  */
-      gcc_assert (DF_REF_ID (new_use) == (int) VEC_length (df_ref, use_def_ref));
-      VEC_safe_push (df_ref, heap, use_def_ref, get_def_for_use (orig_use));
-      changed = true;
-=======
 
 /* Update the USE_DEF_REF array for the uses in INSN.  Only update note
    uses if NOTES_ONLY is true.  */
@@ -958,7 +932,6 @@
     {
       df_uses_create (&XEXP (note, 0), insn, DF_REF_IN_NOTE);
       df_notes_rescan (insn);
->>>>>>> b56a5220
     }
   else
     {
@@ -987,11 +960,8 @@
   int old_cost = 0;
   bool ok;
 
-<<<<<<< HEAD
-=======
   update_df_init (def_insn, insn);
 
->>>>>>> b56a5220
   /* forward_propagate_subreg may be operating on an instruction with
      multiple sets.  If so, assume the cost of the new instruction is
      not greater than the old one.  */
@@ -1062,7 +1032,6 @@
    ZERO_EXTEND or SIGN_EXTEND of a register, return true if INSN
    is redundant due to the register being set by a LOAD_EXTEND_OP
    load from memory.  */
-<<<<<<< HEAD
 
 static bool
 free_load_extend (rtx src, rtx insn)
@@ -1108,53 +1077,6 @@
   return false;
 }
 
-=======
-
-static bool
-free_load_extend (rtx src, rtx insn)
-{
-  rtx reg;
-  df_ref *use_vec;
-  df_ref use = 0, def;
-
-  reg = XEXP (src, 0);
-#ifdef LOAD_EXTEND_OP
-  if (LOAD_EXTEND_OP (GET_MODE (reg)) != GET_CODE (src))
-#endif
-    return false;
-
-  for (use_vec = DF_INSN_USES (insn); *use_vec; use_vec++)
-    {
-      use = *use_vec;
-
-      if (!DF_REF_IS_ARTIFICIAL (use)
-	  && DF_REF_TYPE (use) == DF_REF_REG_USE
-	  && DF_REF_REG (use) == reg)
-	break;
-    }
-  if (!use)
-    return false;
-
-  def = get_def_for_use (use);
-  if (!def)
-    return false;
-
-  if (DF_REF_IS_ARTIFICIAL (def))
-    return false;
-
-  if (NONJUMP_INSN_P (DF_REF_INSN (def)))
-    {
-      rtx patt = PATTERN (DF_REF_INSN (def));
-
-      if (GET_CODE (patt) == SET
-	  && GET_CODE (SET_SRC (patt)) == MEM
-	  && rtx_equal_p (SET_DEST (patt), reg))
-	return true;
-    }
-  return false;
-}
-
->>>>>>> b56a5220
 /* If USE is a subreg, see if it can be replaced by a pseudo.  */
 
 static bool
@@ -1230,10 +1152,7 @@
   if (use_vec[0] && use_vec[1])
     return false;
 
-<<<<<<< HEAD
-=======
   update_df_init (def_insn, use_insn);
->>>>>>> b56a5220
   speed_p = optimize_bb_for_speed_p (BLOCK_FOR_INSN (use_insn));
   asm_operands = NULL_RTX;
   switch (GET_CODE (use_pat))
@@ -1284,10 +1203,7 @@
   if (num_changes_pending () == 0 || !apply_change_group ())
     return false;
 
-<<<<<<< HEAD
-=======
   update_df (use_insn, NULL);
->>>>>>> b56a5220
   num_changes++;
   return true;
 }
@@ -1481,14 +1397,11 @@
   loop_optimizer_finalize ();
 
   VEC_free (df_ref, heap, use_def_ref);
-<<<<<<< HEAD
-=======
   free (active_defs);
 #ifdef ENABLE_CHECKING
   sparseset_free (active_defs_check);
 #endif
 
->>>>>>> b56a5220
   free_dominance_info (CDI_DOMINATORS);
   cleanup_cfg (0);
   delete_trivially_dead_insns (get_insns (), max_reg_num ());
