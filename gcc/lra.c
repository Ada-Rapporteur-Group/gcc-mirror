/* LRA (local register allocator) driver and LRA utilities.
   Copyright (C) 2010-2018 Free Software Foundation, Inc.
   Contributed by Vladimir Makarov <vmakarov@redhat.com>.

This file is part of GCC.

GCC is free software; you can redistribute it and/or modify it under
the terms of the GNU General Public License as published by the Free
Software Foundation; either version 3, or (at your option) any later
version.

GCC is distributed in the hope that it will be useful, but WITHOUT ANY
WARRANTY; without even the implied warranty of MERCHANTABILITY or
FITNESS FOR A PARTICULAR PURPOSE.  See the GNU General Public License
for more details.

You should have received a copy of the GNU General Public License
along with GCC; see the file COPYING3.	If not see
<http://www.gnu.org/licenses/>.	 */


/* The Local Register Allocator (LRA) is a replacement of former
   reload pass.	 It is focused to simplify code solving the reload
   pass tasks, to make the code maintenance easier, and to implement new
   perspective optimizations.

   The major LRA design solutions are:
     o division small manageable, separated sub-tasks
     o reflection of all transformations and decisions in RTL as more
       as possible
     o insn constraints as a primary source of the info (minimizing
       number of target-depended macros/hooks)

   In brief LRA works by iterative insn process with the final goal is
   to satisfy all insn and address constraints:
     o New reload insns (in brief reloads) and reload pseudos might be
       generated;
     o Some pseudos might be spilled to assign hard registers to
       new reload pseudos;
     o Recalculating spilled pseudo values (rematerialization);
     o Changing spilled pseudos to stack memory or their equivalences;
     o Allocation stack memory changes the address displacement and
       new iteration is needed.

   Here is block diagram of LRA passes:

                                ------------------------
           ---------------     | Undo inheritance for   |     ---------------
          | Memory-memory |    | spilled pseudos,       |    | New (and old) |
          | move coalesce |<---| splits for pseudos got |<-- |   pseudos     |
           ---------------     | the same hard regs,    |    |  assignment   |
  Start           |            | and optional reloads   |     ---------------
    |             |             ------------------------            ^
    V             |              ----------------                   |
 -----------      V             | Update virtual |                  |
|  Remove   |----> ------------>|    register    |                  |
| scratches |     ^             |  displacements |                  |
 -----------      |              ----------------                   |
                  |                      |                          |
                  |                      V         New              |
                  |                 ------------  pseudos   -------------------
                  |                |Constraints:| or insns | Inheritance/split |
                  |                |    RTL     |--------->|  transformations  |
                  |                | transfor-  |          |    in EBB scope   |
                  | substi-        |  mations   |           -------------------
                  | tutions         ------------
                  |                     | No change
          ----------------              V
         | Spilled pseudo |      -------------------
         |    to memory   |<----| Rematerialization |
         |  substitution  |      -------------------
          ----------------        
                  | No susbtitions
                  V                
      -------------------------
     | Hard regs substitution, |
     |  devirtalization, and   |------> Finish
     | restoring scratches got |
     |         memory          |
      -------------------------

   To speed up the process:
     o We process only insns affected by changes on previous
       iterations;
     o We don't use DFA-infrastructure because it results in much slower
       compiler speed than a special IR described below does;
     o We use a special insn representation for quick access to insn
       info which is always *synchronized* with the current RTL;
       o Insn IR is minimized by memory.  It is divided on three parts:
	 o one specific for each insn in RTL (only operand locations);
	 o one common for all insns in RTL with the same insn code
	   (different operand attributes from machine descriptions);
	 o one oriented for maintenance of live info (list of pseudos).
       o Pseudo data:
	 o all insns where the pseudo is referenced;
	 o live info (conflicting hard regs, live ranges, # of
	   references etc);
	 o data used for assigning (preferred hard regs, costs etc).

   This file contains LRA driver, LRA utility functions and data, and
   code for dealing with scratches.  */

#include "config.h"
#include "system.h"
#include "coretypes.h"
#include "backend.h"
#include "target.h"
#include "rtl.h"
#include "tree.h"
#include "predict.h"
#include "df.h"
#include "memmodel.h"
#include "tm_p.h"
#include "optabs.h"
#include "regs.h"
#include "ira.h"
#include "recog.h"
#include "expr.h"
#include "cfgrtl.h"
#include "cfgbuild.h"
#include "lra.h"
#include "lra-int.h"
#include "print-rtl.h"

/* Dump bitmap SET with TITLE and BB INDEX.  */
void
lra_dump_bitmap_with_title (const char *title, bitmap set, int index)
{
  unsigned int i;
  int count;
  bitmap_iterator bi;
  static const int max_nums_on_line = 10;

  if (bitmap_empty_p (set))
    return;
  fprintf (lra_dump_file, "  %s %d:", title, index);
  fprintf (lra_dump_file, "\n");
  count = max_nums_on_line + 1;
  EXECUTE_IF_SET_IN_BITMAP (set, 0, i, bi)
    {
      if (count > max_nums_on_line)
	{
	  fprintf (lra_dump_file, "\n    ");
	  count = 0;
	}
      fprintf (lra_dump_file, " %4u", i);
      count++;
    }
  fprintf (lra_dump_file, "\n");
}

/* Hard registers currently not available for allocation.  It can
   changed after some hard  registers become not eliminable.  */
HARD_REG_SET lra_no_alloc_regs;

static int get_new_reg_value (void);
static void expand_reg_info (void);
static void invalidate_insn_recog_data (int);
static int get_insn_freq (rtx_insn *);
static void invalidate_insn_data_regno_info (lra_insn_recog_data_t,
					     rtx_insn *, int);

/* Expand all regno related info needed for LRA.  */
static void
expand_reg_data (int old)
{
  resize_reg_info ();
  expand_reg_info ();
  ira_expand_reg_equiv ();
  for (int i = (int) max_reg_num () - 1; i >= old; i--)
    lra_change_class (i, ALL_REGS, "      Set", true);
}

/* Create and return a new reg of ORIGINAL mode.  If ORIGINAL is NULL
   or of VOIDmode, use MD_MODE for the new reg.  Initialize its
   register class to RCLASS.  Print message about assigning class
   RCLASS containing new register name TITLE unless it is NULL.  Use
   attributes of ORIGINAL if it is a register.  The created register
   will have unique held value.  */
rtx
lra_create_new_reg_with_unique_value (machine_mode md_mode, rtx original,
				      enum reg_class rclass, const char *title)
{
  machine_mode mode;
  rtx new_reg;

  if (original == NULL_RTX || (mode = GET_MODE (original)) == VOIDmode)
    mode = md_mode;
  lra_assert (mode != VOIDmode);
  new_reg = gen_reg_rtx (mode);
  if (original == NULL_RTX || ! REG_P (original))
    {
      if (lra_dump_file != NULL)
	fprintf (lra_dump_file, "      Creating newreg=%i", REGNO (new_reg));
    }
  else
    {
      if (ORIGINAL_REGNO (original) >= FIRST_PSEUDO_REGISTER)
	ORIGINAL_REGNO (new_reg) = ORIGINAL_REGNO (original);
      REG_USERVAR_P (new_reg) = REG_USERVAR_P (original);
      REG_POINTER (new_reg) = REG_POINTER (original);
      REG_ATTRS (new_reg) = REG_ATTRS (original);
      if (lra_dump_file != NULL)
	fprintf (lra_dump_file, "      Creating newreg=%i from oldreg=%i",
		 REGNO (new_reg), REGNO (original));
    }
  if (lra_dump_file != NULL)
    {
      if (title != NULL)
	fprintf (lra_dump_file, ", assigning class %s to%s%s r%d",
		 reg_class_names[rclass], *title == '\0' ? "" : " ",
		 title, REGNO (new_reg));
      fprintf (lra_dump_file, "\n");
    }
  expand_reg_data (max_reg_num ());
  setup_reg_classes (REGNO (new_reg), rclass, NO_REGS, rclass);
  return new_reg;
}

/* Analogous to the previous function but also inherits value of
   ORIGINAL.  */
rtx
lra_create_new_reg (machine_mode md_mode, rtx original,
		    enum reg_class rclass, const char *title)
{
  rtx new_reg;

  new_reg
    = lra_create_new_reg_with_unique_value (md_mode, original, rclass, title);
  if (original != NULL_RTX && REG_P (original))
    lra_assign_reg_val (REGNO (original), REGNO (new_reg));
  return new_reg;
}

/* Set up for REGNO unique hold value.	*/
void
lra_set_regno_unique_value (int regno)
{
  lra_reg_info[regno].val = get_new_reg_value ();
}

/* Invalidate INSN related info used by LRA.  The info should never be
   used after that.  */
void
lra_invalidate_insn_data (rtx_insn *insn)
{
  lra_invalidate_insn_regno_info (insn);
  invalidate_insn_recog_data (INSN_UID (insn));
}

/* Mark INSN deleted and invalidate the insn related info used by
   LRA.	 */
void
lra_set_insn_deleted (rtx_insn *insn)
{
  lra_invalidate_insn_data (insn);
  SET_INSN_DELETED (insn);
}

/* Delete an unneeded INSN and any previous insns who sole purpose is
   loading data that is dead in INSN.  */
void
lra_delete_dead_insn (rtx_insn *insn)
{
  rtx_insn *prev = prev_real_insn (insn);
  rtx prev_dest;

  /* If the previous insn sets a register that dies in our insn,
     delete it too.  */
  if (prev && GET_CODE (PATTERN (prev)) == SET
      && (prev_dest = SET_DEST (PATTERN (prev)), REG_P (prev_dest))
      && reg_mentioned_p (prev_dest, PATTERN (insn))
      && find_regno_note (insn, REG_DEAD, REGNO (prev_dest))
      && ! side_effects_p (SET_SRC (PATTERN (prev))))
    lra_delete_dead_insn (prev);

  lra_set_insn_deleted (insn);
}

/* Emit insn x = y + z.  Return NULL if we failed to do it.
   Otherwise, return the insn.  We don't use gen_add3_insn as it might
   clobber CC.  */
static rtx_insn *
emit_add3_insn (rtx x, rtx y, rtx z)
{
  rtx_insn *last;

  last = get_last_insn ();

  if (have_addptr3_insn (x, y, z))
    {
      rtx_insn *insn = gen_addptr3_insn (x, y, z);

      /* If the target provides an "addptr" pattern it hopefully does
	 for a reason.  So falling back to the normal add would be
	 a bug.  */
      lra_assert (insn != NULL_RTX);
      emit_insn (insn);
      return insn;
    }

  rtx_insn *insn = emit_insn (gen_rtx_SET (x, gen_rtx_PLUS (GET_MODE (y),
							    y, z)));
  if (recog_memoized (insn) < 0)
    {
      delete_insns_since (last);
      insn = NULL;
    }
  return insn;
}

/* Emit insn x = x + y.  Return the insn.  We use gen_add2_insn as the
   last resort.  */
static rtx_insn *
emit_add2_insn (rtx x, rtx y)
{
  rtx_insn *insn = emit_add3_insn (x, x, y);
  if (insn == NULL_RTX)
    {
      insn = gen_add2_insn (x, y);
      if (insn != NULL_RTX)
	emit_insn (insn);
    }
  return insn;
}

/* Target checks operands through operand predicates to recognize an
   insn.  We should have a special precaution to generate add insns
   which are frequent results of elimination.

   Emit insns for x = y + z.  X can be used to store intermediate
   values and should be not in Y and Z when we use X to store an
   intermediate value.  Y + Z should form [base] [+ index[ * scale]] [
   + disp] where base and index are registers, disp and scale are
   constants.  Y should contain base if it is present, Z should
   contain disp if any.  index[*scale] can be part of Y or Z.  */
void
lra_emit_add (rtx x, rtx y, rtx z)
{
  int old;
  rtx_insn *last;
  rtx a1, a2, base, index, disp, scale, index_scale;
  bool ok_p;

  rtx_insn *add3_insn = emit_add3_insn (x, y, z);
  old = max_reg_num ();
  if (add3_insn != NULL)
    ;
  else
    {
      disp = a2 = NULL_RTX;
      if (GET_CODE (y) == PLUS)
	{
	  a1 = XEXP (y, 0);
	  a2 = XEXP (y, 1);
	  disp = z;
	}
      else
	{
	  a1 = y;
	  if (CONSTANT_P (z))
	    disp = z;
	  else
	    a2 = z;
	}
      index_scale = scale = NULL_RTX;
      if (GET_CODE (a1) == MULT)
	{
	  index_scale = a1;
	  index = XEXP (a1, 0);
	  scale = XEXP (a1, 1);
	  base = a2;
	}
      else if (a2 != NULL_RTX && GET_CODE (a2) == MULT)
	{
	  index_scale = a2;
	  index = XEXP (a2, 0);
	  scale = XEXP (a2, 1);
	  base = a1;
	}
      else
	{
	  base = a1;
	  index = a2;
	}
      if ((base != NULL_RTX && ! (REG_P (base) || GET_CODE (base) == SUBREG))
	  || (index != NULL_RTX
	      && ! (REG_P (index) || GET_CODE (index) == SUBREG))
	  || (disp != NULL_RTX && ! CONSTANT_P (disp))
	  || (scale != NULL_RTX && ! CONSTANT_P (scale)))
	{
	  /* Probably we have no 3 op add.  Last chance is to use 2-op
	     add insn.  To succeed, don't move Z to X as an address
	     segment always comes in Y.  Otherwise, we might fail when
	     adding the address segment to register.  */
	  lra_assert (x != y && x != z);
	  emit_move_insn (x, y);
	  rtx_insn *insn = emit_add2_insn (x, z);
	  lra_assert (insn != NULL_RTX);
	}
      else
	{
	  if (index_scale == NULL_RTX)
	    index_scale = index;
	  if (disp == NULL_RTX)
	    {
	      /* Generate x = index_scale; x = x + base.  */
	      lra_assert (index_scale != NULL_RTX && base != NULL_RTX);
	      emit_move_insn (x, index_scale);
	      rtx_insn *insn = emit_add2_insn (x, base);
	      lra_assert (insn != NULL_RTX);
	    }
	  else if (scale == NULL_RTX)
	    {
	      /* Try x = base + disp.  */
	      lra_assert (base != NULL_RTX);
	      last = get_last_insn ();
	      rtx_insn *move_insn =
		emit_move_insn (x, gen_rtx_PLUS (GET_MODE (base), base, disp));
	      if (recog_memoized (move_insn) < 0)
		{
		  delete_insns_since (last);
		  /* Generate x = disp; x = x + base.  */
		  emit_move_insn (x, disp);
		  rtx_insn *add2_insn = emit_add2_insn (x, base);
		  lra_assert (add2_insn != NULL_RTX);
		}
	      /* Generate x = x + index.  */
	      if (index != NULL_RTX)
		{
		  rtx_insn *insn = emit_add2_insn (x, index);
		  lra_assert (insn != NULL_RTX);
		}
	    }
	  else
	    {
	      /* Try x = index_scale; x = x + disp; x = x + base.  */
	      last = get_last_insn ();
	      rtx_insn *move_insn = emit_move_insn (x, index_scale);
	      ok_p = false;
	      if (recog_memoized (move_insn) >= 0)
		{
		  rtx_insn *insn = emit_add2_insn (x, disp);
		  if (insn != NULL_RTX)
		    {
		      if (base == NULL_RTX)
			ok_p = true;
		      else
			{
			  insn = emit_add2_insn (x, base);
			  if (insn != NULL_RTX)
			    ok_p = true;
			}
		    }
		}
	      if (! ok_p)
		{
		  rtx_insn *insn;
		  
		  delete_insns_since (last);
		  /* Generate x = disp; x = x + base; x = x + index_scale.  */
		  emit_move_insn (x, disp);
		  if (base != NULL_RTX)
		    {
		      insn = emit_add2_insn (x, base);
		      lra_assert (insn != NULL_RTX);
		    }
		  insn = emit_add2_insn (x, index_scale);
		  lra_assert (insn != NULL_RTX);
		}
	    }
	}
    }
  /* Functions emit_... can create pseudos -- so expand the pseudo
     data.  */
  if (old != max_reg_num ())
    expand_reg_data (old);
}

/* The number of emitted reload insns so far.  */
int lra_curr_reload_num;

/* Emit x := y, processing special case when y = u + v or y = u + v *
   scale + w through emit_add (Y can be an address which is base +
   index reg * scale + displacement in general case).  X may be used
   as intermediate result therefore it should be not in Y.  */
void
lra_emit_move (rtx x, rtx y)
{
  int old;

  if (GET_CODE (y) != PLUS)
    {
      if (rtx_equal_p (x, y))
	return;
      old = max_reg_num ();
      emit_move_insn (x, y);
      if (REG_P (x))
	lra_reg_info[ORIGINAL_REGNO (x)].last_reload = ++lra_curr_reload_num;
      /* Function emit_move can create pseudos -- so expand the pseudo
	 data.	*/
      if (old != max_reg_num ())
	expand_reg_data (old);
      return;
    }
  lra_emit_add (x, XEXP (y, 0), XEXP (y, 1));
}

/* Update insn operands which are duplication of operands whose
   numbers are in array of NOPS (with end marker -1).  The insn is
   represented by its LRA internal representation ID.  */
void
lra_update_dups (lra_insn_recog_data_t id, signed char *nops)
{
  int i, j, nop;
  struct lra_static_insn_data *static_id = id->insn_static_data;

  for (i = 0; i < static_id->n_dups; i++)
    for (j = 0; (nop = nops[j]) >= 0; j++)
      if (static_id->dup_num[i] == nop)
	*id->dup_loc[i] = *id->operand_loc[nop];
}



/* This page contains code dealing with info about registers in the
   insns.  */

/* Pools for insn reg info.  */
object_allocator<lra_insn_reg> lra_insn_reg_pool ("insn regs");

/* Create LRA insn related info about a reference to REGNO in INSN
   with TYPE (in/out/inout), biggest reference mode MODE, flag that it
   is reference through subreg (SUBREG_P), flag that is early
   clobbered in the insn (EARLY_CLOBBER), and reference to the next
   insn reg info (NEXT).  If REGNO can be early clobbered,
   alternatives in which it can be early clobbered are given by
   EARLY_CLOBBER_ALTS.  */
static struct lra_insn_reg *
new_insn_reg (rtx_insn *insn, int regno, enum op_type type,
	      machine_mode mode,
	      bool subreg_p, bool early_clobber,
	      alternative_mask early_clobber_alts,
	      struct lra_insn_reg *next)
{
  lra_insn_reg *ir = lra_insn_reg_pool.allocate ();
  ir->type = type;
  ir->biggest_mode = mode;
  if (NONDEBUG_INSN_P (insn)
      && partial_subreg_p (lra_reg_info[regno].biggest_mode, mode))
    lra_reg_info[regno].biggest_mode = mode;
  ir->subreg_p = subreg_p;
  ir->early_clobber = early_clobber;
  ir->early_clobber_alts = early_clobber_alts;
  ir->regno = regno;
  ir->next = next;
  return ir;
}

/* Free insn reg info list IR.	*/
static void
free_insn_regs (struct lra_insn_reg *ir)
{
  struct lra_insn_reg *next_ir;

  for (; ir != NULL; ir = next_ir)
    {
      next_ir = ir->next;
      lra_insn_reg_pool.remove (ir);
    }
}

/* Finish pool for insn reg info.  */
static void
finish_insn_regs (void)
{
  lra_insn_reg_pool.release ();
}



/* This page contains code dealing LRA insn info (or in other words
   LRA internal insn representation).  */

/* Map INSN_CODE -> the static insn data.  This info is valid during
   all translation unit.  */
struct lra_static_insn_data *insn_code_data[NUM_INSN_CODES];

/* Debug insns are represented as a special insn with one input
   operand which is RTL expression in var_location.  */

/* The following data are used as static insn operand data for all
   debug insns.	 If structure lra_operand_data is changed, the
   initializer should be changed too.  */
static struct lra_operand_data debug_operand_data =
  {
    NULL, /* alternative  */
    0, /* early_clobber_alts */
    E_VOIDmode, /* We are not interesting in the operand mode.  */
    OP_IN,
    0, 0, 0, 0
  };

/* The following data are used as static insn data for all debug
   bind insns.  If structure lra_static_insn_data is changed, the
   initializer should be changed too.  */
static struct lra_static_insn_data debug_bind_static_data =
  {
    &debug_operand_data,
    0,	/* Duplication operands #.  */
    -1, /* Commutative operand #.  */
    1,	/* Operands #.	There is only one operand which is debug RTL
	   expression.	*/
    0,	/* Duplications #.  */
    0,	/* Alternatives #.  We are not interesting in alternatives
	   because we does not proceed debug_insns for reloads.	 */
    NULL, /* Hard registers referenced in machine description.	*/
    NULL  /* Descriptions of operands in alternatives.	*/
  };

/* The following data are used as static insn data for all debug
   marker insns.  If structure lra_static_insn_data is changed, the
   initializer should be changed too.  */
static struct lra_static_insn_data debug_marker_static_data =
  {
    &debug_operand_data,
    0,	/* Duplication operands #.  */
    -1, /* Commutative operand #.  */
    0,	/* Operands #.	There isn't any operand.  */
    0,	/* Duplications #.  */
    0,	/* Alternatives #.  We are not interesting in alternatives
	   because we does not proceed debug_insns for reloads.	 */
    NULL, /* Hard registers referenced in machine description.	*/
    NULL  /* Descriptions of operands in alternatives.	*/
  };

/* Called once per compiler work to initialize some LRA data related
   to insns.  */
static void
init_insn_code_data_once (void)
{
  memset (insn_code_data, 0, sizeof (insn_code_data));
}

/* Called once per compiler work to finalize some LRA data related to
   insns.  */
static void
finish_insn_code_data_once (void)
{
  for (unsigned int i = 0; i < NUM_INSN_CODES; i++)
    {
      if (insn_code_data[i] != NULL)
	free (insn_code_data[i]);
    }
}

/* Return static insn data, allocate and setup if necessary.  Although
   dup_num is static data (it depends only on icode), to set it up we
   need to extract insn first.	So recog_data should be valid for
   normal insn (ICODE >= 0) before the call.  */
static struct lra_static_insn_data *
get_static_insn_data (int icode, int nop, int ndup, int nalt)
{
  struct lra_static_insn_data *data;
  size_t n_bytes;

  lra_assert (icode < (int) NUM_INSN_CODES);
  if (icode >= 0 && (data = insn_code_data[icode]) != NULL)
    return data;
  lra_assert (nop >= 0 && ndup >= 0 && nalt >= 0);
  n_bytes = sizeof (struct lra_static_insn_data)
	    + sizeof (struct lra_operand_data) * nop
	    + sizeof (int) * ndup;
  data = XNEWVAR (struct lra_static_insn_data, n_bytes);
  data->operand_alternative = NULL;
  data->n_operands = nop;
  data->n_dups = ndup;
  data->n_alternatives = nalt;
  data->operand = ((struct lra_operand_data *)
		   ((char *) data + sizeof (struct lra_static_insn_data)));
  data->dup_num = ((int *) ((char *) data->operand
			    + sizeof (struct lra_operand_data) * nop));
  if (icode >= 0)
    {
      int i;

      insn_code_data[icode] = data;
      for (i = 0; i < nop; i++)
	{
	  data->operand[i].constraint
	    = insn_data[icode].operand[i].constraint;
	  data->operand[i].mode = insn_data[icode].operand[i].mode;
	  data->operand[i].strict_low = insn_data[icode].operand[i].strict_low;
	  data->operand[i].is_operator
	    = insn_data[icode].operand[i].is_operator;
	  data->operand[i].type
	    = (data->operand[i].constraint[0] == '=' ? OP_OUT
	       : data->operand[i].constraint[0] == '+' ? OP_INOUT
	       : OP_IN);
	  data->operand[i].is_address = false;
	}
      for (i = 0; i < ndup; i++)
	data->dup_num[i] = recog_data.dup_num[i];
    }
  return data;
}

/* The current length of the following array.  */
int lra_insn_recog_data_len;

/* Map INSN_UID -> the insn recog data (NULL if unknown).  */
lra_insn_recog_data_t *lra_insn_recog_data;

/* Initialize LRA data about insns.  */
static void
init_insn_recog_data (void)
{
  lra_insn_recog_data_len = 0;
  lra_insn_recog_data = NULL;
}

/* Expand, if necessary, LRA data about insns.	*/
static void
check_and_expand_insn_recog_data (int index)
{
  int i, old;

  if (lra_insn_recog_data_len > index)
    return;
  old = lra_insn_recog_data_len;
  lra_insn_recog_data_len = index * 3 / 2 + 1;
  lra_insn_recog_data = XRESIZEVEC (lra_insn_recog_data_t,
				    lra_insn_recog_data,
				    lra_insn_recog_data_len);
  for (i = old; i < lra_insn_recog_data_len; i++)
    lra_insn_recog_data[i] = NULL;
}

/* Finish LRA DATA about insn.	*/
static void
free_insn_recog_data (lra_insn_recog_data_t data)
{
  if (data->operand_loc != NULL)
    free (data->operand_loc);
  if (data->dup_loc != NULL)
    free (data->dup_loc);
  if (data->arg_hard_regs != NULL)
    free (data->arg_hard_regs);
  if (data->icode < 0 && NONDEBUG_INSN_P (data->insn))
    {
      if (data->insn_static_data->operand_alternative != NULL)
	free (const_cast <operand_alternative *>
	      (data->insn_static_data->operand_alternative));
      free_insn_regs (data->insn_static_data->hard_regs);
      free (data->insn_static_data);
    }
  free_insn_regs (data->regs);
  data->regs = NULL;
  free (data);
}

/* Pools for copies.  */
static object_allocator<lra_copy> lra_copy_pool ("lra copies");

/* Finish LRA data about all insns.  */
static void
finish_insn_recog_data (void)
{
  int i;
  lra_insn_recog_data_t data;

  for (i = 0; i < lra_insn_recog_data_len; i++)
    if ((data = lra_insn_recog_data[i]) != NULL)
      free_insn_recog_data (data);
  finish_insn_regs ();
  lra_copy_pool.release ();
  lra_insn_reg_pool.release ();
  free (lra_insn_recog_data);
}

/* Setup info about operands in alternatives of LRA DATA of insn.  */
static void
setup_operand_alternative (lra_insn_recog_data_t data,
			   const operand_alternative *op_alt)
{
  int i, j, nop, nalt;
  int icode = data->icode;
  struct lra_static_insn_data *static_data = data->insn_static_data;

  static_data->commutative = -1;
  nop = static_data->n_operands;
  nalt = static_data->n_alternatives;
  static_data->operand_alternative = op_alt;
  for (i = 0; i < nop; i++)
    {
      static_data->operand[i].early_clobber_alts = 0;
      static_data->operand[i].early_clobber = false;
      static_data->operand[i].is_address = false;
      if (static_data->operand[i].constraint[0] == '%')
	{
	  /* We currently only support one commutative pair of operands.  */
	  if (static_data->commutative < 0)
	    static_data->commutative = i;
	  else
	    lra_assert (icode < 0); /* Asm  */
	  /* The last operand should not be marked commutative.  */
	  lra_assert (i != nop - 1);
	}
    }
  for (j = 0; j < nalt; j++)
    for (i = 0; i < nop; i++, op_alt++)
      {
	static_data->operand[i].early_clobber |= op_alt->earlyclobber;
	if (op_alt->earlyclobber)
	  static_data->operand[i].early_clobber_alts |= (alternative_mask) 1 << j;
	static_data->operand[i].is_address |= op_alt->is_address;
      }
}

/* Recursively process X and collect info about registers, which are
   not the insn operands, in X with TYPE (in/out/inout) and flag that
   it is early clobbered in the insn (EARLY_CLOBBER) and add the info
   to LIST.  X is a part of insn given by DATA.	 Return the result
   list.  */
static struct lra_insn_reg *
collect_non_operand_hard_regs (rtx_insn *insn, rtx *x,
			       lra_insn_recog_data_t data,
			       struct lra_insn_reg *list,
			       enum op_type type, bool early_clobber)
{
  int i, j, regno, last;
  bool subreg_p;
  machine_mode mode;
  struct lra_insn_reg *curr;
  rtx op = *x;
  enum rtx_code code = GET_CODE (op);
  const char *fmt = GET_RTX_FORMAT (code);

  for (i = 0; i < data->insn_static_data->n_operands; i++)
    if (! data->insn_static_data->operand[i].is_operator
	&& x == data->operand_loc[i])
      /* It is an operand loc. Stop here.  */
      return list;
  for (i = 0; i < data->insn_static_data->n_dups; i++)
    if (x == data->dup_loc[i])
      /* It is a dup loc. Stop here.  */
      return list;
  mode = GET_MODE (op);
  subreg_p = false;
  if (code == SUBREG)
    {
      mode = wider_subreg_mode (op);
      if (read_modify_subreg_p (op))
	subreg_p = true;
      op = SUBREG_REG (op);
      code = GET_CODE (op);
    }
  if (REG_P (op))
    {
      if ((regno = REGNO (op)) >= FIRST_PSEUDO_REGISTER)
	return list;
      /* Process all regs even unallocatable ones as we need info
	 about all regs for rematerialization pass.  */
      for (last = end_hard_regno (mode, regno); regno < last; regno++)
	{
	  for (curr = list; curr != NULL; curr = curr->next)
	    if (curr->regno == regno && curr->subreg_p == subreg_p
		&& curr->biggest_mode == mode)
	      {
		if (curr->type != type)
		  curr->type = OP_INOUT;
		if (early_clobber)
		  {
		    curr->early_clobber = true;
		    curr->early_clobber_alts = ALL_ALTERNATIVES;
		  }
		break;
	      }
	  if (curr == NULL)
	    {
	      /* This is a new hard regno or the info can not be
		 integrated into the found structure.	 */
#ifdef STACK_REGS
	      early_clobber
		= (early_clobber
		   /* This clobber is to inform popping floating
		      point stack only.  */
		   && ! (FIRST_STACK_REG <= regno
			 && regno <= LAST_STACK_REG));
#endif
	      list = new_insn_reg (data->insn, regno, type, mode, subreg_p,
				   early_clobber,
				   early_clobber ? ALL_ALTERNATIVES : 0, list);
	    }
	}
      return list;
    }
  switch (code)
    {
    case SET:
      list = collect_non_operand_hard_regs (insn, &SET_DEST (op), data,
					    list, OP_OUT, false);
      list = collect_non_operand_hard_regs (insn, &SET_SRC (op), data,
					    list, OP_IN, false);
      break;
    case CLOBBER:
      /* We treat clobber of non-operand hard registers as early clobber.  */
      list = collect_non_operand_hard_regs (insn, &XEXP (op, 0), data,
					    list, OP_OUT, true);
      break;
    case PRE_INC: case PRE_DEC: case POST_INC: case POST_DEC:
      list = collect_non_operand_hard_regs (insn, &XEXP (op, 0), data,
					    list, OP_INOUT, false);
      break;
    case PRE_MODIFY: case POST_MODIFY:
      list = collect_non_operand_hard_regs (insn, &XEXP (op, 0), data,
					    list, OP_INOUT, false);
      list = collect_non_operand_hard_regs (insn, &XEXP (op, 1), data,
					    list, OP_IN, false);
      break;
    default:
      fmt = GET_RTX_FORMAT (code);
      for (i = GET_RTX_LENGTH (code) - 1; i >= 0; i--)
	{
	  if (fmt[i] == 'e')
	    list = collect_non_operand_hard_regs (insn, &XEXP (op, i), data,
						  list, OP_IN, false);
	  else if (fmt[i] == 'E')
	    for (j = XVECLEN (op, i) - 1; j >= 0; j--)
	      list = collect_non_operand_hard_regs (insn, &XVECEXP (op, i, j),
						    data, list, OP_IN, false);
	}
    }
  return list;
}

/* Set up and return info about INSN.  Set up the info if it is not set up
   yet.	 */
lra_insn_recog_data_t
lra_set_insn_recog_data (rtx_insn *insn)
{
  lra_insn_recog_data_t data;
  int i, n, icode;
  rtx **locs;
  unsigned int uid = INSN_UID (insn);
  struct lra_static_insn_data *insn_static_data;

  check_and_expand_insn_recog_data (uid);
  if (DEBUG_INSN_P (insn))
    icode = -1;
  else
    {
      icode = INSN_CODE (insn);
      if (icode < 0)
	/* It might be a new simple insn which is not recognized yet.  */
	INSN_CODE (insn) = icode = recog_memoized (insn);
    }
  data = XNEW (struct lra_insn_recog_data);
  lra_insn_recog_data[uid] = data;
  data->insn = insn;
  data->used_insn_alternative = -1;
  data->icode = icode;
  data->regs = NULL;
  if (DEBUG_INSN_P (insn))
    {
      data->dup_loc = NULL;
      data->arg_hard_regs = NULL;
      data->preferred_alternatives = ALL_ALTERNATIVES;
      if (DEBUG_BIND_INSN_P (insn))
	{
	  data->insn_static_data = &debug_bind_static_data;
	  data->operand_loc = XNEWVEC (rtx *, 1);
	  data->operand_loc[0] = &INSN_VAR_LOCATION_LOC (insn);
	}
      else if (DEBUG_MARKER_INSN_P (insn))
	{
	  data->insn_static_data = &debug_marker_static_data;
	  data->operand_loc = NULL;
	}
      return data;
    }
  if (icode < 0)
    {
      int nop, nalt;
      machine_mode operand_mode[MAX_RECOG_OPERANDS];
      const char *constraints[MAX_RECOG_OPERANDS];

      nop = asm_noperands (PATTERN (insn));
      data->operand_loc = data->dup_loc = NULL;
      nalt = 1;
      if (nop < 0)
	{
	  /* It is a special insn like USE or CLOBBER.  We should
	     recognize any regular insn otherwise LRA can do nothing
	     with this insn.  */
	  gcc_assert (GET_CODE (PATTERN (insn)) == USE
		      || GET_CODE (PATTERN (insn)) == CLOBBER
		      || GET_CODE (PATTERN (insn)) == ASM_INPUT);
	  data->insn_static_data = insn_static_data
	    = get_static_insn_data (-1, 0, 0, nalt);
	}
      else
	{
	  /* expand_asm_operands makes sure there aren't too many
	     operands.	*/
	  lra_assert (nop <= MAX_RECOG_OPERANDS);
	  if (nop != 0)
	    data->operand_loc = XNEWVEC (rtx *, nop);
	  /* Now get the operand values and constraints out of the
	     insn.  */
	  decode_asm_operands (PATTERN (insn), NULL,
			       data->operand_loc,
			       constraints, operand_mode, NULL);
	  if (nop > 0)
	    {
	      const char *p =  recog_data.constraints[0];

	      for (p =	constraints[0]; *p; p++)
		nalt += *p == ',';
	    }
	  data->insn_static_data = insn_static_data
	    = get_static_insn_data (-1, nop, 0, nalt);
	  for (i = 0; i < nop; i++)
	    {
	      insn_static_data->operand[i].mode = operand_mode[i];
	      insn_static_data->operand[i].constraint = constraints[i];
	      insn_static_data->operand[i].strict_low = false;
	      insn_static_data->operand[i].is_operator = false;
	      insn_static_data->operand[i].is_address = false;
	    }
	}
      for (i = 0; i < insn_static_data->n_operands; i++)
	insn_static_data->operand[i].type
	  = (insn_static_data->operand[i].constraint[0] == '=' ? OP_OUT
	     : insn_static_data->operand[i].constraint[0] == '+' ? OP_INOUT
	     : OP_IN);
      data->preferred_alternatives = ALL_ALTERNATIVES;
      if (nop > 0)
	{
	  operand_alternative *op_alt = XCNEWVEC (operand_alternative,
						  nalt * nop);
	  preprocess_constraints (nop, nalt, constraints, op_alt);
	  setup_operand_alternative (data, op_alt);
	}
    }
  else
    {
      insn_extract (insn);
      data->insn_static_data = insn_static_data
	= get_static_insn_data (icode, insn_data[icode].n_operands,
				insn_data[icode].n_dups,
				insn_data[icode].n_alternatives);
      n = insn_static_data->n_operands;
      if (n == 0)
	locs = NULL;
      else
	{
	  locs = XNEWVEC (rtx *, n);
	  memcpy (locs, recog_data.operand_loc, n * sizeof (rtx *));
	}
      data->operand_loc = locs;
      n = insn_static_data->n_dups;
      if (n == 0)
	locs = NULL;
      else
	{
	  locs = XNEWVEC (rtx *, n);
	  memcpy (locs, recog_data.dup_loc, n * sizeof (rtx *));
	}
      data->dup_loc = locs;
      data->preferred_alternatives = get_preferred_alternatives (insn);
      const operand_alternative *op_alt = preprocess_insn_constraints (icode);
      if (!insn_static_data->operand_alternative)
	setup_operand_alternative (data, op_alt);
      else if (op_alt != insn_static_data->operand_alternative)
	insn_static_data->operand_alternative = op_alt;
    }
  if (GET_CODE (PATTERN (insn)) == CLOBBER || GET_CODE (PATTERN (insn)) == USE)
    insn_static_data->hard_regs = NULL;
  else
    insn_static_data->hard_regs
      = collect_non_operand_hard_regs (insn, &PATTERN (insn), data,
				       NULL, OP_IN, false);
  data->arg_hard_regs = NULL;
  if (CALL_P (insn))
    {
      bool use_p;
      rtx link;
      int n_hard_regs, regno, arg_hard_regs[FIRST_PSEUDO_REGISTER];

      n_hard_regs = 0;
      /* Finding implicit hard register usage.	We believe it will be
	 not changed whatever transformations are used.	 Call insns
	 are such example.  */
      for (link = CALL_INSN_FUNCTION_USAGE (insn);
	   link != NULL_RTX;
	   link = XEXP (link, 1))
	if (((use_p = GET_CODE (XEXP (link, 0)) == USE)
	     || GET_CODE (XEXP (link, 0)) == CLOBBER)
	    && REG_P (XEXP (XEXP (link, 0), 0)))
	  {
	    regno = REGNO (XEXP (XEXP (link, 0), 0));
	    lra_assert (regno < FIRST_PSEUDO_REGISTER);
	    /* It is an argument register.  */
	    for (i = REG_NREGS (XEXP (XEXP (link, 0), 0)) - 1; i >= 0; i--)
	      arg_hard_regs[n_hard_regs++]
		= regno + i + (use_p ? 0 : FIRST_PSEUDO_REGISTER);
	  }
      if (n_hard_regs != 0)
	{
	  arg_hard_regs[n_hard_regs++] = -1;
	  data->arg_hard_regs = XNEWVEC (int, n_hard_regs);
	  memcpy (data->arg_hard_regs, arg_hard_regs,
		  sizeof (int) * n_hard_regs);
	}
    }
  /* Some output operand can be recognized only from the context not
     from the constraints which are empty in this case.	 Call insn may
     contain a hard register in set destination with empty constraint
     and extract_insn treats them as an input.	*/
  for (i = 0; i < insn_static_data->n_operands; i++)
    {
      int j;
      rtx pat, set;
      struct lra_operand_data *operand = &insn_static_data->operand[i];

      /* ??? Should we treat 'X' the same way.	It looks to me that
	 'X' means anything and empty constraint means we do not
	 care.	*/
      if (operand->type != OP_IN || *operand->constraint != '\0'
	  || operand->is_operator)
	continue;
      pat = PATTERN (insn);
      if (GET_CODE (pat) == SET)
	{
	  if (data->operand_loc[i] != &SET_DEST (pat))
	    continue;
	}
      else if (GET_CODE (pat) == PARALLEL)
	{
	  for (j = XVECLEN (pat, 0) - 1; j >= 0; j--)
	    {
	      set = XVECEXP (PATTERN (insn), 0, j);
	      if (GET_CODE (set) == SET
		  && &SET_DEST (set) == data->operand_loc[i])
		break;
	    }
	  if (j < 0)
	    continue;
	}
      else
	continue;
      operand->type = OP_OUT;
    }
  return data;
}

/* Return info about insn give by UID.	The info should be already set
   up.	*/
static lra_insn_recog_data_t
get_insn_recog_data_by_uid (int uid)
{
  lra_insn_recog_data_t data;

  data = lra_insn_recog_data[uid];
  lra_assert (data != NULL);
  return data;
}

/* Invalidate all info about insn given by its UID.  */
static void
invalidate_insn_recog_data (int uid)
{
  lra_insn_recog_data_t data;

  data = lra_insn_recog_data[uid];
  lra_assert (data != NULL);
  free_insn_recog_data (data);
  lra_insn_recog_data[uid] = NULL;
}

/* Update all the insn info about INSN.	 It is usually called when
   something in the insn was changed.  Return the updated info.	 */
lra_insn_recog_data_t
lra_update_insn_recog_data (rtx_insn *insn)
{
  lra_insn_recog_data_t data;
  int n;
  unsigned int uid = INSN_UID (insn);
  struct lra_static_insn_data *insn_static_data;
  poly_int64 sp_offset = 0;

  check_and_expand_insn_recog_data (uid);
  if ((data = lra_insn_recog_data[uid]) != NULL
      && data->icode != INSN_CODE (insn))
    {
      sp_offset = data->sp_offset;
      invalidate_insn_data_regno_info (data, insn, get_insn_freq (insn));
      invalidate_insn_recog_data (uid);
      data = NULL;
    }
  if (data == NULL)
    {
      data = lra_get_insn_recog_data (insn);
      /* Initiate or restore SP offset.  */
      data->sp_offset = sp_offset;
      return data;
    }
  insn_static_data = data->insn_static_data;
  data->used_insn_alternative = -1;
  if (DEBUG_INSN_P (insn))
    return data;
  if (data->icode < 0)
    {
      int nop;
      machine_mode operand_mode[MAX_RECOG_OPERANDS];
      const char *constraints[MAX_RECOG_OPERANDS];

      nop = asm_noperands (PATTERN (insn));
      if (nop >= 0)
	{
	  lra_assert (nop == data->insn_static_data->n_operands);
	  /* Now get the operand values and constraints out of the
	     insn.  */
	  decode_asm_operands (PATTERN (insn), NULL,
			       data->operand_loc,
			       constraints, operand_mode, NULL);

	  if (flag_checking)
	    for (int i = 0; i < nop; i++)
	      lra_assert
		(insn_static_data->operand[i].mode == operand_mode[i]
		 && insn_static_data->operand[i].constraint == constraints[i]
		 && ! insn_static_data->operand[i].is_operator);
	}

      if (flag_checking)
	for (int i = 0; i < insn_static_data->n_operands; i++)
	  lra_assert
	    (insn_static_data->operand[i].type
	     == (insn_static_data->operand[i].constraint[0] == '=' ? OP_OUT
		 : insn_static_data->operand[i].constraint[0] == '+' ? OP_INOUT
		 : OP_IN));
    }
  else
    {
      insn_extract (insn);
      n = insn_static_data->n_operands;
      if (n != 0)
	memcpy (data->operand_loc, recog_data.operand_loc, n * sizeof (rtx *));
      n = insn_static_data->n_dups;
      if (n != 0)
	memcpy (data->dup_loc, recog_data.dup_loc, n * sizeof (rtx *));
      lra_assert (check_bool_attrs (insn));
    }
  return data;
}

/* Set up that INSN is using alternative ALT now.  */
void
lra_set_used_insn_alternative (rtx_insn *insn, int alt)
{
  lra_insn_recog_data_t data;

  data = lra_get_insn_recog_data (insn);
  data->used_insn_alternative = alt;
}

/* Set up that insn with UID is using alternative ALT now.  The insn
   info should be already set up.  */
void
lra_set_used_insn_alternative_by_uid (int uid, int alt)
{
  lra_insn_recog_data_t data;

  check_and_expand_insn_recog_data (uid);
  data = lra_insn_recog_data[uid];
  lra_assert (data != NULL);
  data->used_insn_alternative = alt;
}



/* This page contains code dealing with common register info and
   pseudo copies.  */

/* The size of the following array.  */
static int reg_info_size;
/* Common info about each register.  */
struct lra_reg *lra_reg_info;

/* Last register value.	 */
static int last_reg_value;

/* Return new register value.  */
static int
get_new_reg_value (void)
{
  return ++last_reg_value;
}

/* Vec referring to pseudo copies.  */
static vec<lra_copy_t> copy_vec;

/* Initialize I-th element of lra_reg_info.  */
static inline void
initialize_lra_reg_info_element (int i)
{
  bitmap_initialize (&lra_reg_info[i].insn_bitmap, &reg_obstack);
#ifdef STACK_REGS
  lra_reg_info[i].no_stack_p = false;
#endif
  CLEAR_HARD_REG_SET (lra_reg_info[i].conflict_hard_regs);
  CLEAR_HARD_REG_SET (lra_reg_info[i].actual_call_used_reg_set);
  lra_reg_info[i].preferred_hard_regno1 = -1;
  lra_reg_info[i].preferred_hard_regno2 = -1;
  lra_reg_info[i].preferred_hard_regno_profit1 = 0;
  lra_reg_info[i].preferred_hard_regno_profit2 = 0;
  lra_reg_info[i].biggest_mode = VOIDmode;
  lra_reg_info[i].live_ranges = NULL;
  lra_reg_info[i].nrefs = lra_reg_info[i].freq = 0;
  lra_reg_info[i].last_reload = 0;
  lra_reg_info[i].restore_rtx = NULL_RTX;
  lra_reg_info[i].val = get_new_reg_value ();
  lra_reg_info[i].offset = 0;
  lra_reg_info[i].copies = NULL;
}

/* Initialize common reg info and copies.  */
static void
init_reg_info (void)
{
  int i;

  last_reg_value = 0;
  reg_info_size = max_reg_num () * 3 / 2 + 1;
  lra_reg_info = XNEWVEC (struct lra_reg, reg_info_size);
  for (i = 0; i < reg_info_size; i++)
    initialize_lra_reg_info_element (i);
  copy_vec.truncate (0);
}


/* Finish common reg info and copies.  */
static void
finish_reg_info (void)
{
  int i;

  for (i = 0; i < reg_info_size; i++)
    bitmap_clear (&lra_reg_info[i].insn_bitmap);
  free (lra_reg_info);
  reg_info_size = 0;
}

/* Expand common reg info if it is necessary.  */
static void
expand_reg_info (void)
{
  int i, old = reg_info_size;

  if (reg_info_size > max_reg_num ())
    return;
  reg_info_size = max_reg_num () * 3 / 2 + 1;
  lra_reg_info = XRESIZEVEC (struct lra_reg, lra_reg_info, reg_info_size);
  for (i = old; i < reg_info_size; i++)
    initialize_lra_reg_info_element (i);
}

/* Free all copies.  */
void
lra_free_copies (void)
{
  lra_copy_t cp;

  while (copy_vec.length () != 0)
    {
      cp = copy_vec.pop ();
      lra_reg_info[cp->regno1].copies = lra_reg_info[cp->regno2].copies = NULL;
      lra_copy_pool.remove (cp);
    }
}

/* Create copy of two pseudos REGNO1 and REGNO2.  The copy execution
   frequency is FREQ.  */
void
lra_create_copy (int regno1, int regno2, int freq)
{
  bool regno1_dest_p;
  lra_copy_t cp;

  lra_assert (regno1 != regno2);
  regno1_dest_p = true;
  if (regno1 > regno2)
    {
      std::swap (regno1, regno2);
      regno1_dest_p = false;
    }
  cp = lra_copy_pool.allocate ();
  copy_vec.safe_push (cp);
  cp->regno1_dest_p = regno1_dest_p;
  cp->freq = freq;
  cp->regno1 = regno1;
  cp->regno2 = regno2;
  cp->regno1_next = lra_reg_info[regno1].copies;
  lra_reg_info[regno1].copies = cp;
  cp->regno2_next = lra_reg_info[regno2].copies;
  lra_reg_info[regno2].copies = cp;
  if (lra_dump_file != NULL)
    fprintf (lra_dump_file, "	   Creating copy r%d%sr%d@%d\n",
	     regno1, regno1_dest_p ? "<-" : "->", regno2, freq);
}

/* Return N-th (0, 1, ...) copy.  If there is no copy, return
   NULL.  */
lra_copy_t
lra_get_copy (int n)
{
  if (n >= (int) copy_vec.length ())
    return NULL;
  return copy_vec[n];
}



/* This page contains code dealing with info about registers in
   insns.  */

/* Process X of INSN recursively and add info (operand type is
   given by TYPE, flag of that it is early clobber is EARLY_CLOBBER)
   about registers in X to the insn DATA.  If X can be early clobbered,
   alternatives in which it can be early clobbered are given by
   EARLY_CLOBBER_ALTS.  */
static void
add_regs_to_insn_regno_info (lra_insn_recog_data_t data, rtx x,
			     rtx_insn *insn,
			     enum op_type type, bool early_clobber,
			     alternative_mask early_clobber_alts)
{
  int i, j, regno;
  bool subreg_p;
  machine_mode mode;
  const char *fmt;
  enum rtx_code code;
  struct lra_insn_reg *curr;

  code = GET_CODE (x);
  mode = GET_MODE (x);
  subreg_p = false;
  if (GET_CODE (x) == SUBREG)
    {
      mode = wider_subreg_mode (x);
      if (read_modify_subreg_p (x))
	subreg_p = true;
      x = SUBREG_REG (x);
      code = GET_CODE (x);
    }
  if (REG_P (x))
    {
      regno = REGNO (x);
      /* Process all regs even unallocatable ones as we need info about
	 all regs for rematerialization pass.  */
      expand_reg_info ();
      if (bitmap_set_bit (&lra_reg_info[regno].insn_bitmap, INSN_UID (insn)))
	{
	  data->regs = new_insn_reg (data->insn, regno, type, mode, subreg_p,
				     early_clobber, early_clobber_alts,
				     data->regs);
	  return;
	}
      else
	{
	  for (curr = data->regs; curr != NULL; curr = curr->next)
	    if (curr->regno == regno)
	      {
		if (curr->subreg_p != subreg_p || curr->biggest_mode != mode)
		  /* The info can not be integrated into the found
		     structure.  */
		  data->regs = new_insn_reg (data->insn, regno, type, mode,
					     subreg_p, early_clobber,
					     early_clobber_alts, data->regs);
		else
		  {
		    if (curr->type != type)
		      curr->type = OP_INOUT;
		    if (curr->early_clobber != early_clobber)
		      curr->early_clobber = true;
		    curr->early_clobber_alts |= early_clobber_alts;
		  }
		return;
	      }
	  gcc_unreachable ();
	}
    }

  switch (code)
    {
    case SET:
      add_regs_to_insn_regno_info (data, SET_DEST (x), insn, OP_OUT, false, 0);
      add_regs_to_insn_regno_info (data, SET_SRC (x), insn, OP_IN, false, 0);
      break;
    case CLOBBER:
      /* We treat clobber of non-operand hard registers as early
	 clobber.  */
      add_regs_to_insn_regno_info (data, XEXP (x, 0), insn, OP_OUT,
				   true, ALL_ALTERNATIVES);
      break;
    case PRE_INC: case PRE_DEC: case POST_INC: case POST_DEC:
      add_regs_to_insn_regno_info (data, XEXP (x, 0), insn, OP_INOUT, false, 0);
      break;
    case PRE_MODIFY: case POST_MODIFY:
      add_regs_to_insn_regno_info (data, XEXP (x, 0), insn, OP_INOUT, false, 0);
      add_regs_to_insn_regno_info (data, XEXP (x, 1), insn, OP_IN, false, 0);
      break;
    default:
      if ((code != PARALLEL && code != EXPR_LIST) || type != OP_OUT)
	/* Some targets place small structures in registers for return
	   values of functions, and those registers are wrapped in
	   PARALLEL that we may see as the destination of a SET.  Here
	   is an example:

	   (call_insn 13 12 14 2 (set (parallel:BLK [
		(expr_list:REG_DEP_TRUE (reg:DI 0 ax)
		    (const_int 0 [0]))
		(expr_list:REG_DEP_TRUE (reg:DI 1 dx)
		    (const_int 8 [0x8]))
	       ])
	     (call (mem:QI (symbol_ref:DI (...	*/
	type = OP_IN;
      fmt = GET_RTX_FORMAT (code);
      for (i = GET_RTX_LENGTH (code) - 1; i >= 0; i--)
	{
	  if (fmt[i] == 'e')
	    add_regs_to_insn_regno_info (data, XEXP (x, i), insn, type, false, 0);
	  else if (fmt[i] == 'E')
	    {
	      for (j = XVECLEN (x, i) - 1; j >= 0; j--)
		add_regs_to_insn_regno_info (data, XVECEXP (x, i, j), insn,
					     type, false, 0);
	    }
	}
    }
}

/* Return execution frequency of INSN.	*/
static int
get_insn_freq (rtx_insn *insn)
{
  basic_block bb = BLOCK_FOR_INSN (insn);

  gcc_checking_assert (bb != NULL);
  return REG_FREQ_FROM_BB (bb);
}

/* Invalidate all reg info of INSN with DATA and execution frequency
   FREQ.  Update common info about the invalidated registers.  */
static void
invalidate_insn_data_regno_info (lra_insn_recog_data_t data, rtx_insn *insn,
				 int freq)
{
  int uid;
  bool debug_p;
  unsigned int i;
  struct lra_insn_reg *ir, *next_ir;

  uid = INSN_UID (insn);
  debug_p = DEBUG_INSN_P (insn);
  for (ir = data->regs; ir != NULL; ir = next_ir)
    {
      i = ir->regno;
      next_ir = ir->next;
      lra_insn_reg_pool.remove (ir);
      bitmap_clear_bit (&lra_reg_info[i].insn_bitmap, uid);
      if (i >= FIRST_PSEUDO_REGISTER && ! debug_p)
	{
	  lra_reg_info[i].nrefs--;
	  lra_reg_info[i].freq -= freq;
	  lra_assert (lra_reg_info[i].nrefs >= 0 && lra_reg_info[i].freq >= 0);
	}
    }
  data->regs = NULL;
}

/* Invalidate all reg info of INSN.  Update common info about the
   invalidated registers.  */
void
lra_invalidate_insn_regno_info (rtx_insn *insn)
{
  invalidate_insn_data_regno_info (lra_get_insn_recog_data (insn), insn,
				   get_insn_freq (insn));
}

/* Update common reg info from reg info of insn given by its DATA and
   execution frequency FREQ.  */
static void
setup_insn_reg_info (lra_insn_recog_data_t data, int freq)
{
  unsigned int i;
  struct lra_insn_reg *ir;

  for (ir = data->regs; ir != NULL; ir = ir->next)
    if ((i = ir->regno) >= FIRST_PSEUDO_REGISTER)
      {
	lra_reg_info[i].nrefs++;
	lra_reg_info[i].freq += freq;
      }
}

/* Set up insn reg info of INSN.  Update common reg info from reg info
   of INSN.  */
void
lra_update_insn_regno_info (rtx_insn *insn)
{
  int i, freq;
  lra_insn_recog_data_t data;
  struct lra_static_insn_data *static_data;
  enum rtx_code code;
  rtx link;
  
  if (! INSN_P (insn))
    return;
  data = lra_get_insn_recog_data (insn);
  static_data = data->insn_static_data;
  freq = NONDEBUG_INSN_P (insn) ? get_insn_freq (insn) : 0;
  invalidate_insn_data_regno_info (data, insn, freq);
  for (i = static_data->n_operands - 1; i >= 0; i--)
    add_regs_to_insn_regno_info (data, *data->operand_loc[i], insn,
				 static_data->operand[i].type,
				 static_data->operand[i].early_clobber,
				 static_data->operand[i].early_clobber_alts);
  if ((code = GET_CODE (PATTERN (insn))) == CLOBBER || code == USE)
    add_regs_to_insn_regno_info (data, XEXP (PATTERN (insn), 0), insn,
				 code == USE ? OP_IN : OP_OUT, false, 0);
  if (CALL_P (insn))
    /* On some targets call insns can refer to pseudos in memory in
       CALL_INSN_FUNCTION_USAGE list.  Process them in order to
       consider their occurrences in calls for different
       transformations (e.g. inheritance) with given pseudos.  */
    for (link = CALL_INSN_FUNCTION_USAGE (insn);
	 link != NULL_RTX;
	 link = XEXP (link, 1))
      if (((code = GET_CODE (XEXP (link, 0))) == USE || code == CLOBBER)
	  && MEM_P (XEXP (XEXP (link, 0), 0)))
	add_regs_to_insn_regno_info (data, XEXP (XEXP (link, 0), 0), insn,
				     code == USE ? OP_IN : OP_OUT, false, 0);
  if (NONDEBUG_INSN_P (insn))
    setup_insn_reg_info (data, freq);
}

/* Return reg info of insn given by it UID.  */
struct lra_insn_reg *
lra_get_insn_regs (int uid)
{
  lra_insn_recog_data_t data;

  data = get_insn_recog_data_by_uid (uid);
  return data->regs;
}



/* Recursive hash function for RTL X.  */
hashval_t
lra_rtx_hash (rtx x)
{
  int i, j;
  enum rtx_code code;
  const char *fmt;
  hashval_t val = 0;

  if (x == 0)
    return val;

  code = GET_CODE (x);
  val += (int) code + 4095;

  /* Some RTL can be compared nonrecursively.  */
  switch (code)
    {
    case REG:
      return val + REGNO (x);

    case LABEL_REF:
      return iterative_hash_object (XEXP (x, 0), val);

    case SYMBOL_REF:
      return iterative_hash_object (XSTR (x, 0), val);

    case SCRATCH:
    case CONST_DOUBLE:
    case CONST_INT:
    case CONST_VECTOR:
      return val;

    default:
      break;
    }

  /* Hash the elements.  */
  fmt = GET_RTX_FORMAT (code);
  for (i = GET_RTX_LENGTH (code) - 1; i >= 0; i--)
    {
      switch (fmt[i])
	{
	case 'w':
	  val += XWINT (x, i);
	  break;

	case 'n':
	case 'i':
	  val += XINT (x, i);
	  break;

	case 'V':
	case 'E':
	  val += XVECLEN (x, i);

	  for (j = 0; j < XVECLEN (x, i); j++)
	    val += lra_rtx_hash (XVECEXP (x, i, j));
	  break;

	case 'e':
	  val += lra_rtx_hash (XEXP (x, i));
	  break;

	case 'S':
	case 's':
	  val += htab_hash_string (XSTR (x, i));
	  break;

	case 'u':
	case '0':
	case 't':
	  break;

	  /* It is believed that rtx's at this level will never
	     contain anything but integers and other rtx's, except for
	     within LABEL_REFs and SYMBOL_REFs.  */
	default:
	  abort ();
	}
    }
  return val;
}



/* This page contains code dealing with stack of the insns which
   should be processed by the next constraint pass.  */

/* Bitmap used to put an insn on the stack only in one exemplar.  */
static sbitmap lra_constraint_insn_stack_bitmap;

/* The stack itself.  */
vec<rtx_insn *> lra_constraint_insn_stack;

/* Put INSN on the stack.  If ALWAYS_UPDATE is true, always update the reg
   info for INSN, otherwise only update it if INSN is not already on the
   stack.  */
static inline void
lra_push_insn_1 (rtx_insn *insn, bool always_update)
{
  unsigned int uid = INSN_UID (insn);
  if (always_update)
    lra_update_insn_regno_info (insn);
  if (uid >= SBITMAP_SIZE (lra_constraint_insn_stack_bitmap))
    lra_constraint_insn_stack_bitmap =
      sbitmap_resize (lra_constraint_insn_stack_bitmap, 3 * uid / 2, 0);
  if (bitmap_bit_p (lra_constraint_insn_stack_bitmap, uid))
    return;
  bitmap_set_bit (lra_constraint_insn_stack_bitmap, uid);
  if (! always_update)
    lra_update_insn_regno_info (insn);
  lra_constraint_insn_stack.safe_push (insn);
}

/* Put INSN on the stack.  */
void
lra_push_insn (rtx_insn *insn)
{
  lra_push_insn_1 (insn, false);
}

/* Put INSN on the stack and update its reg info.  */
void
lra_push_insn_and_update_insn_regno_info (rtx_insn *insn)
{
  lra_push_insn_1 (insn, true);
}

/* Put insn with UID on the stack.  */
void
lra_push_insn_by_uid (unsigned int uid)
{
  lra_push_insn (lra_insn_recog_data[uid]->insn);
}

/* Take the last-inserted insns off the stack and return it.  */
rtx_insn *
lra_pop_insn (void)
{
  rtx_insn *insn = lra_constraint_insn_stack.pop ();
  bitmap_clear_bit (lra_constraint_insn_stack_bitmap, INSN_UID (insn));
  return insn;
}

/* Return the current size of the insn stack.  */
unsigned int
lra_insn_stack_length (void)
{
  return lra_constraint_insn_stack.length ();
}

/* Push insns FROM to TO (excluding it) going in reverse order.	 */
static void
push_insns (rtx_insn *from, rtx_insn *to)
{
  rtx_insn *insn;

  if (from == NULL_RTX)
    return;
  for (insn = from; insn != to; insn = PREV_INSN (insn))
    if (INSN_P (insn))
      lra_push_insn (insn);
}

/* Set up sp offset for insn in range [FROM, LAST].  The offset is
   taken from the next BB insn after LAST or zero if there in such
   insn.  */
static void
setup_sp_offset (rtx_insn *from, rtx_insn *last)
{
  rtx_insn *before = next_nonnote_nondebug_insn_bb (last);
<<<<<<< HEAD
  HOST_WIDE_INT offset = (before == NULL_RTX || ! INSN_P (before)
			  ? 0 : lra_get_insn_recog_data (before)->sp_offset);
=======
  poly_int64 offset = (before == NULL_RTX || ! INSN_P (before)
		       ? 0 : lra_get_insn_recog_data (before)->sp_offset);
>>>>>>> 8f6f3638

  for (rtx_insn *insn = from; insn != NEXT_INSN (last); insn = NEXT_INSN (insn))
    lra_get_insn_recog_data (insn)->sp_offset = offset;
}

/* Emit insns BEFORE before INSN and insns AFTER after INSN.  Put the
   insns onto the stack.  Print about emitting the insns with
   TITLE.  */
void
lra_process_new_insns (rtx_insn *insn, rtx_insn *before, rtx_insn *after,
		       const char *title)
{
  rtx_insn *last;

  if (before == NULL_RTX && after == NULL_RTX)
    return;
  if (lra_dump_file != NULL)
    {
      dump_insn_slim (lra_dump_file, insn);
      if (before != NULL_RTX)
	{
	  fprintf (lra_dump_file,"    %s before:\n", title);
	  dump_rtl_slim (lra_dump_file, before, NULL, -1, 0);
	}
      if (after != NULL_RTX)
	{
	  fprintf (lra_dump_file, "    %s after:\n", title);
	  dump_rtl_slim (lra_dump_file, after, NULL, -1, 0);
	}
      fprintf (lra_dump_file, "\n");
    }
  if (before != NULL_RTX)
    {
      if (cfun->can_throw_non_call_exceptions)
	copy_reg_eh_region_note_forward (insn, before, NULL);
      emit_insn_before (before, insn);
      push_insns (PREV_INSN (insn), PREV_INSN (before));
      setup_sp_offset (before, PREV_INSN (insn));
    }
  if (after != NULL_RTX)
    {
      if (cfun->can_throw_non_call_exceptions)
	copy_reg_eh_region_note_forward (insn, after, NULL);
      for (last = after; NEXT_INSN (last) != NULL_RTX; last = NEXT_INSN (last))
	;
      emit_insn_after (after, insn);
      push_insns (last, insn);
      setup_sp_offset (after, last);
    }
  if (cfun->can_throw_non_call_exceptions)
    {
      rtx note = find_reg_note (insn, REG_EH_REGION, NULL_RTX);
      if (note && !insn_could_throw_p (insn))
	remove_note (insn, note);
    }
}


/* Replace all references to register OLD_REGNO in *LOC with pseudo
   register NEW_REG.  Try to simplify subreg of constant if SUBREG_P.
   Return true if any change was made.  */
bool
lra_substitute_pseudo (rtx *loc, int old_regno, rtx new_reg, bool subreg_p)
{
  rtx x = *loc;
  bool result = false;
  enum rtx_code code;
  const char *fmt;
  int i, j;

  if (x == NULL_RTX)
    return false;

  code = GET_CODE (x);
  if (code == SUBREG && subreg_p)
    {
      rtx subst, inner = SUBREG_REG (x);
      /* Transform subreg of constant while we still have inner mode
	 of the subreg.  The subreg internal should not be an insn
	 operand.  */
      if (REG_P (inner) && (int) REGNO (inner) == old_regno
	  && CONSTANT_P (new_reg)
	  && (subst = simplify_subreg (GET_MODE (x), new_reg, GET_MODE (inner),
				       SUBREG_BYTE (x))) != NULL_RTX)
	{
	  *loc = subst;
	  return true;
	}
      
    }
  else if (code == REG && (int) REGNO (x) == old_regno)
    {
      machine_mode mode = GET_MODE (x);
      machine_mode inner_mode = GET_MODE (new_reg);

      if (mode != inner_mode
	  && ! (CONST_INT_P (new_reg) && SCALAR_INT_MODE_P (mode)))
	{
	  if (!partial_subreg_p (mode, inner_mode)
	      || ! SCALAR_INT_MODE_P (inner_mode))
	    new_reg = gen_rtx_SUBREG (mode, new_reg, 0);
	  else
	    new_reg = gen_lowpart_SUBREG (mode, new_reg);
	}
      *loc = new_reg;
      return true;
    }

  /* Scan all the operand sub-expressions.  */
  fmt = GET_RTX_FORMAT (code);
  for (i = GET_RTX_LENGTH (code) - 1; i >= 0; i--)
    {
      if (fmt[i] == 'e')
	{
	  if (lra_substitute_pseudo (&XEXP (x, i), old_regno,
				     new_reg, subreg_p))
	    result = true;
	}
      else if (fmt[i] == 'E')
	{
	  for (j = XVECLEN (x, i) - 1; j >= 0; j--)
	    if (lra_substitute_pseudo (&XVECEXP (x, i, j), old_regno,
				       new_reg, subreg_p))
	      result = true;
	}
    }
  return result;
}

/* Call lra_substitute_pseudo within an insn.  Try to simplify subreg
   of constant if SUBREG_P.  This won't update the insn ptr, just the
   contents of the insn.  */
bool
lra_substitute_pseudo_within_insn (rtx_insn *insn, int old_regno,
				   rtx new_reg, bool subreg_p)
{
  rtx loc = insn;
  return lra_substitute_pseudo (&loc, old_regno, new_reg, subreg_p);
}



/* This page contains code dealing with scratches (changing them onto
   pseudos and restoring them from the pseudos).

   We change scratches into pseudos at the beginning of LRA to
   simplify dealing with them (conflicts, hard register assignments).

   If the pseudo denoting scratch was spilled it means that we do need
   a hard register for it.  Such pseudos are transformed back to
   scratches at the end of LRA.	 */

/* Description of location of a former scratch operand.	 */
struct sloc
{
  rtx_insn *insn; /* Insn where the scratch was.  */
  int nop;  /* Number of the operand which was a scratch.  */
};

typedef struct sloc *sloc_t;

/* Locations of the former scratches.  */
static vec<sloc_t> scratches;

/* Bitmap of scratch regnos.  */
static bitmap_head scratch_bitmap;

/* Bitmap of scratch operands.	*/
static bitmap_head scratch_operand_bitmap;

/* Return true if pseudo REGNO is made of SCRATCH.  */
bool
lra_former_scratch_p (int regno)
{
  return bitmap_bit_p (&scratch_bitmap, regno);
}

/* Return true if the operand NOP of INSN is a former scratch.	*/
bool
lra_former_scratch_operand_p (rtx_insn *insn, int nop)
{
  return bitmap_bit_p (&scratch_operand_bitmap,
		       INSN_UID (insn) * MAX_RECOG_OPERANDS + nop) != 0;
}

/* Register operand NOP in INSN as a former scratch.  It will be
   changed to scratch back, if it is necessary, at the LRA end.  */
void
lra_register_new_scratch_op (rtx_insn *insn, int nop)
{
  lra_insn_recog_data_t id = lra_get_insn_recog_data (insn);
  rtx op = *id->operand_loc[nop];
  sloc_t loc = XNEW (struct sloc);
  lra_assert (REG_P (op));
  loc->insn = insn;
  loc->nop = nop;
  scratches.safe_push (loc);
  bitmap_set_bit (&scratch_bitmap, REGNO (op));
  bitmap_set_bit (&scratch_operand_bitmap,
		  INSN_UID (insn) * MAX_RECOG_OPERANDS + nop);
  add_reg_note (insn, REG_UNUSED, op);
}

/* Change scratches onto pseudos and save their location.  */
static void
remove_scratches (void)
{
  int i;
  bool insn_changed_p;
  basic_block bb;
  rtx_insn *insn;
  rtx reg;
  lra_insn_recog_data_t id;
  struct lra_static_insn_data *static_id;

  scratches.create (get_max_uid ());
  bitmap_initialize (&scratch_bitmap, &reg_obstack);
  bitmap_initialize (&scratch_operand_bitmap, &reg_obstack);
  FOR_EACH_BB_FN (bb, cfun)
    FOR_BB_INSNS (bb, insn)
    if (INSN_P (insn))
      {
	id = lra_get_insn_recog_data (insn);
	static_id = id->insn_static_data;
	insn_changed_p = false;
	for (i = 0; i < static_id->n_operands; i++)
	  if (GET_CODE (*id->operand_loc[i]) == SCRATCH
	      && GET_MODE (*id->operand_loc[i]) != VOIDmode)
	    {
	      insn_changed_p = true;
	      *id->operand_loc[i] = reg
		= lra_create_new_reg (static_id->operand[i].mode,
				      *id->operand_loc[i], ALL_REGS, NULL);
	      lra_register_new_scratch_op (insn, i);
	      if (lra_dump_file != NULL)
		fprintf (lra_dump_file,
			 "Removing SCRATCH in insn #%u (nop %d)\n",
			 INSN_UID (insn), i);
	    }
	if (insn_changed_p)
	  /* Because we might use DF right after caller-saves sub-pass
	     we need to keep DF info up to date.  */
	  df_insn_rescan (insn);
      }
}

/* Changes pseudos created by function remove_scratches onto scratches.	 */
static void
restore_scratches (void)
{
  int regno;
  unsigned i;
  sloc_t loc;
  rtx_insn *last = NULL;
  lra_insn_recog_data_t id = NULL;

  for (i = 0; scratches.iterate (i, &loc); i++)
    {
      /* Ignore already deleted insns.  */
      if (NOTE_P (loc->insn)
	  && NOTE_KIND (loc->insn) == NOTE_INSN_DELETED)
	continue;
      if (last != loc->insn)
	{
	  last = loc->insn;
	  id = lra_get_insn_recog_data (last);
	}
      if (REG_P (*id->operand_loc[loc->nop])
	  && ((regno = REGNO (*id->operand_loc[loc->nop]))
	      >= FIRST_PSEUDO_REGISTER)
	  && lra_get_regno_hard_regno (regno) < 0)
	{
	  /* It should be only case when scratch register with chosen
	     constraint 'X' did not get memory or hard register.  */
	  lra_assert (lra_former_scratch_p (regno));
	  *id->operand_loc[loc->nop]
	    = gen_rtx_SCRATCH (GET_MODE (*id->operand_loc[loc->nop]));
	  lra_update_dup (id, loc->nop);
	  if (lra_dump_file != NULL)
	    fprintf (lra_dump_file, "Restoring SCRATCH in insn #%u(nop %d)\n",
		     INSN_UID (loc->insn), loc->nop);
	}
    }
  for (i = 0; scratches.iterate (i, &loc); i++)
    free (loc);
  scratches.release ();
  bitmap_clear (&scratch_bitmap);
  bitmap_clear (&scratch_operand_bitmap);
}



/* Function checks RTL for correctness.	 If FINAL_P is true, it is
   done at the end of LRA and the check is more rigorous.  */
static void
check_rtl (bool final_p)
{
  basic_block bb;
  rtx_insn *insn;

  lra_assert (! final_p || reload_completed);
  FOR_EACH_BB_FN (bb, cfun)
    FOR_BB_INSNS (bb, insn)
    if (NONDEBUG_INSN_P (insn)
	&& GET_CODE (PATTERN (insn)) != USE
	&& GET_CODE (PATTERN (insn)) != CLOBBER
	&& GET_CODE (PATTERN (insn)) != ASM_INPUT)
      {
	if (final_p)
	  {
	    extract_constrain_insn (insn);
	    continue;
	  }
	/* LRA code is based on assumption that all addresses can be
	   correctly decomposed.  LRA can generate reloads for
	   decomposable addresses.  The decomposition code checks the
	   correctness of the addresses.  So we don't need to check
	   the addresses here.  Don't call insn_invalid_p here, it can
	   change the code at this stage.  */
	if (recog_memoized (insn) < 0 && asm_noperands (PATTERN (insn)) < 0)
	  fatal_insn_not_found (insn);
      }
}

/* Determine if the current function has an exception receiver block
   that reaches the exit block via non-exceptional edges  */
static bool
has_nonexceptional_receiver (void)
{
  edge e;
  edge_iterator ei;
  basic_block *tos, *worklist, bb;

  /* If we're not optimizing, then just err on the safe side.  */
  if (!optimize)
    return true;

  /* First determine which blocks can reach exit via normal paths.  */
  tos = worklist = XNEWVEC (basic_block, n_basic_blocks_for_fn (cfun) + 1);

  FOR_EACH_BB_FN (bb, cfun)
    bb->flags &= ~BB_REACHABLE;

  /* Place the exit block on our worklist.  */
  EXIT_BLOCK_PTR_FOR_FN (cfun)->flags |= BB_REACHABLE;
  *tos++ = EXIT_BLOCK_PTR_FOR_FN (cfun);

  /* Iterate: find everything reachable from what we've already seen.  */
  while (tos != worklist)
    {
      bb = *--tos;

      FOR_EACH_EDGE (e, ei, bb->preds)
	if (e->flags & EDGE_ABNORMAL)
	  {
	    free (worklist);
	    return true;
	  }
	else
	  {
	    basic_block src = e->src;

	    if (!(src->flags & BB_REACHABLE))
	      {
		src->flags |= BB_REACHABLE;
		*tos++ = src;
	      }
	  }
    }
  free (worklist);
  /* No exceptional block reached exit unexceptionally.	 */
  return false;
}


/* Process recursively X of INSN and add REG_INC notes if necessary.  */
static void
add_auto_inc_notes (rtx_insn *insn, rtx x)
{
  enum rtx_code code = GET_CODE (x);
  const char *fmt;
  int i, j;

  if (code == MEM && auto_inc_p (XEXP (x, 0)))
    {
      add_reg_note (insn, REG_INC, XEXP (XEXP (x, 0), 0));
      return;
    }

  /* Scan all X sub-expressions.  */
  fmt = GET_RTX_FORMAT (code);
  for (i = GET_RTX_LENGTH (code) - 1; i >= 0; i--)
    {
      if (fmt[i] == 'e')
	add_auto_inc_notes (insn, XEXP (x, i));
      else if (fmt[i] == 'E')
	for (j = XVECLEN (x, i) - 1; j >= 0; j--)
	  add_auto_inc_notes (insn, XVECEXP (x, i, j));
    }
}


/* Remove all REG_DEAD and REG_UNUSED notes and regenerate REG_INC.
   We change pseudos by hard registers without notification of DF and
   that can make the notes obsolete.  DF-infrastructure does not deal
   with REG_INC notes -- so we should regenerate them here.  */
static void
update_inc_notes (void)
{
  rtx *pnote;
  basic_block bb;
  rtx_insn *insn;

  FOR_EACH_BB_FN (bb, cfun)
    FOR_BB_INSNS (bb, insn)
    if (NONDEBUG_INSN_P (insn))
      {
	pnote = &REG_NOTES (insn);
	while (*pnote != 0)
	  {
	    if (REG_NOTE_KIND (*pnote) == REG_DEAD
                || REG_NOTE_KIND (*pnote) == REG_UNUSED
                || REG_NOTE_KIND (*pnote) == REG_INC)
	      *pnote = XEXP (*pnote, 1);
	    else
	      pnote = &XEXP (*pnote, 1);
	  }

	if (AUTO_INC_DEC)
	  add_auto_inc_notes (insn, PATTERN (insn));
      }
}

/* Set to 1 while in lra.  */
int lra_in_progress;

/* Start of pseudo regnos before the LRA.  */
int lra_new_regno_start;

/* Start of reload pseudo regnos before the new spill pass.  */
int lra_constraint_new_regno_start;

/* Avoid spilling pseudos with regno more than the following value if
   it is possible.  */
int lra_bad_spill_regno_start;

/* Inheritance pseudo regnos before the new spill pass.	 */
bitmap_head lra_inheritance_pseudos;

/* Split regnos before the new spill pass.  */
bitmap_head lra_split_regs;

/* Reload pseudo regnos before the new assignment pass which still can
   be spilled after the assignment pass as memory is also accepted in
   insns for the reload pseudos.  */
bitmap_head lra_optional_reload_pseudos;

/* Pseudo regnos used for subreg reloads before the new assignment
   pass.  Such pseudos still can be spilled after the assignment
   pass.  */
bitmap_head lra_subreg_reload_pseudos;

/* File used for output of LRA debug information.  */
FILE *lra_dump_file;

/* True if we should try spill into registers of different classes
   instead of memory.  */
bool lra_reg_spill_p;

/* Set up value LRA_REG_SPILL_P.  */
static void
setup_reg_spill_flag (void)
{
  int cl, mode;

  if (targetm.spill_class != NULL)
    for (cl = 0; cl < (int) LIM_REG_CLASSES; cl++)
      for (mode = 0; mode < MAX_MACHINE_MODE; mode++)
	if (targetm.spill_class ((enum reg_class) cl,
				 (machine_mode) mode) != NO_REGS)
	  {
	    lra_reg_spill_p = true;
	    return;
	  }
  lra_reg_spill_p = false;
}

/* True if the current function is too big to use regular algorithms
   in LRA. In other words, we should use simpler and faster algorithms
   in LRA.  It also means we should not worry about generation code
   for caller saves.  The value is set up in IRA.  */
bool lra_simple_p;

/* Major LRA entry function.  F is a file should be used to dump LRA
   debug info.  */
void
lra (FILE *f)
{
  int i;
  bool live_p, inserted_p;

  lra_dump_file = f;

  timevar_push (TV_LRA);

  /* Make sure that the last insn is a note.  Some subsequent passes
     need it.  */
  emit_note (NOTE_INSN_DELETED);

  COPY_HARD_REG_SET (lra_no_alloc_regs, ira_no_alloc_regs);

  init_reg_info ();
  expand_reg_info ();

  init_insn_recog_data ();

  /* Some quick check on RTL generated by previous passes.  */
  if (flag_checking)
    check_rtl (false);

  lra_in_progress = 1;

  lra_live_range_iter = lra_coalesce_iter = lra_constraint_iter = 0;
  lra_assignment_iter = lra_assignment_iter_after_spill = 0;
  lra_inheritance_iter = lra_undo_inheritance_iter = 0;
  lra_rematerialization_iter = 0;

  setup_reg_spill_flag ();

  /* Function remove_scratches can creates new pseudos for clobbers --
     so set up lra_constraint_new_regno_start before its call to
     permit changing reg classes for pseudos created by this
     simplification.  */
  lra_constraint_new_regno_start = lra_new_regno_start = max_reg_num ();
  lra_bad_spill_regno_start = INT_MAX;
  remove_scratches ();

  /* A function that has a non-local label that can reach the exit
     block via non-exceptional paths must save all call-saved
     registers.	 */
  if (cfun->has_nonlocal_label && has_nonexceptional_receiver ())
    crtl->saves_all_registers = 1;

  if (crtl->saves_all_registers)
    for (i = 0; i < FIRST_PSEUDO_REGISTER; i++)
      if (! call_used_regs[i] && ! fixed_regs[i] && ! LOCAL_REGNO (i))
	df_set_regs_ever_live (i, true);

  /* We don't DF from now and avoid its using because it is to
     expensive when a lot of RTL changes are made.  */
  df_set_flags (DF_NO_INSN_RESCAN);
  lra_constraint_insn_stack.create (get_max_uid ());
  lra_constraint_insn_stack_bitmap = sbitmap_alloc (get_max_uid ());
  bitmap_clear (lra_constraint_insn_stack_bitmap);
  lra_live_ranges_init ();
  lra_constraints_init ();
  lra_curr_reload_num = 0;
  push_insns (get_last_insn (), NULL);
  /* It is needed for the 1st coalescing.  */
  bitmap_initialize (&lra_inheritance_pseudos, &reg_obstack);
  bitmap_initialize (&lra_split_regs, &reg_obstack);
  bitmap_initialize (&lra_optional_reload_pseudos, &reg_obstack);
  bitmap_initialize (&lra_subreg_reload_pseudos, &reg_obstack);
  live_p = false;
  if (maybe_ne (get_frame_size (), 0) && crtl->stack_alignment_needed)
    /* If we have a stack frame, we must align it now.  The stack size
       may be a part of the offset computation for register
       elimination.  */
    assign_stack_local (BLKmode, 0, crtl->stack_alignment_needed);
  lra_init_equiv ();
  for (;;)
    {
      for (;;)
	{
	  bool reloads_p = lra_constraints (lra_constraint_iter == 0);
	  /* Constraint transformations may result in that eliminable
	     hard regs become uneliminable and pseudos which use them
	     should be spilled.	 It is better to do it before pseudo
	     assignments.

	     For example, rs6000 can make
	     RS6000_PIC_OFFSET_TABLE_REGNUM uneliminable if we started
	     to use a constant pool.  */
	  lra_eliminate (false, false);
	  /* We should try to assign hard registers to scratches even
	     if there were no RTL transformations in lra_constraints.
	     Also we should check IRA assignments on the first
	     iteration as they can be wrong because of early clobbers
	     operands which are ignored in IRA.  */
	  if (! reloads_p && lra_constraint_iter > 1)
	    {
	      /* Stack is not empty here only when there are changes
		 during the elimination sub-pass.  */
	      if (bitmap_empty_p (lra_constraint_insn_stack_bitmap))
		break;
	      else
		/* If there are no reloads but changing due
		   elimination, restart the constraint sub-pass
		   first.  */
		continue;
	    }
	  /* Do inheritance only for regular algorithms.  */
	  if (! lra_simple_p)
	    {
	      if (flag_ipa_ra)
		{
		  if (live_p)
		    lra_clear_live_ranges ();
		  /* As a side-effect of lra_create_live_ranges, we calculate
		     actual_call_used_reg_set,  which is needed during
		     lra_inheritance.  */
		  lra_create_live_ranges (true, true);
		  live_p = true;
		}
	      lra_inheritance ();
	    }
	  if (live_p)
	    lra_clear_live_ranges ();
	  /* We need live ranges for lra_assign -- so build them.  But
	     don't remove dead insns or change global live info as we
	     can undo inheritance transformations after inheritance
	     pseudo assigning.  */
	  lra_create_live_ranges (true, false);
	  live_p = true;
	  /* If we don't spill non-reload and non-inheritance pseudos,
	     there is no sense to run memory-memory move coalescing.
	     If inheritance pseudos were spilled, the memory-memory
	     moves involving them will be removed by pass undoing
	     inheritance.  */
	  if (lra_simple_p)
	    lra_assign ();
	  else
	    {
	      bool spill_p = !lra_assign ();

	      if (lra_undo_inheritance ())
		live_p = false;
	      if (spill_p)
		{
		  if (! live_p)
		    {
		      lra_create_live_ranges (true, true);
		      live_p = true;
		    }
		  if (lra_coalesce ())
		    live_p = false;
		}
	      if (! live_p)
		lra_clear_live_ranges ();
	    }
	}
      /* Don't clear optional reloads bitmap until all constraints are
	 satisfied as we need to differ them from regular reloads.  */
      bitmap_clear (&lra_optional_reload_pseudos);
      bitmap_clear (&lra_subreg_reload_pseudos);
      bitmap_clear (&lra_inheritance_pseudos);
      bitmap_clear (&lra_split_regs);
      if (! live_p)
	{
	  /* We need full live info for spilling pseudos into
	     registers instead of memory.  */
	  lra_create_live_ranges (lra_reg_spill_p, true);
	  live_p = true;
	}
      /* We should check necessity for spilling here as the above live
	 range pass can remove spilled pseudos.  */
      if (! lra_need_for_spills_p ())
	break;
      /* Now we know what pseudos should be spilled.  Try to
	 rematerialize them first.  */
      if (lra_remat ())
	{
	  /* We need full live info -- see the comment above.  */
	  lra_create_live_ranges (lra_reg_spill_p, true);
	  live_p = true;
	  if (! lra_need_for_spills_p ())
	    break;
	}
      lra_spill ();
      /* Assignment of stack slots changes elimination offsets for
	 some eliminations.  So update the offsets here.  */
      lra_eliminate (false, false);
      lra_constraint_new_regno_start = max_reg_num ();
      if (lra_bad_spill_regno_start == INT_MAX
	  && lra_inheritance_iter > LRA_MAX_INHERITANCE_PASSES
	  && lra_rematerialization_iter > LRA_MAX_REMATERIALIZATION_PASSES)
	/* After switching off inheritance and rematerialization
	   passes, avoid spilling reload pseudos will be created to
	   prevent LRA cycling in some complicated cases.  */
	lra_bad_spill_regno_start = lra_constraint_new_regno_start;
      lra_assignment_iter_after_spill = 0;
    }
  restore_scratches ();
  lra_eliminate (true, false);
  lra_final_code_change ();
  lra_in_progress = 0;
  if (live_p)
    lra_clear_live_ranges ();
  lra_live_ranges_finish ();
  lra_constraints_finish ();
  finish_reg_info ();
  sbitmap_free (lra_constraint_insn_stack_bitmap);
  lra_constraint_insn_stack.release ();
  finish_insn_recog_data ();
  regstat_free_n_sets_and_refs ();
  regstat_free_ri ();
  reload_completed = 1;
  update_inc_notes ();

  inserted_p = fixup_abnormal_edges ();

  /* We've possibly turned single trapping insn into multiple ones.  */
  if (cfun->can_throw_non_call_exceptions)
    {
      auto_sbitmap blocks (last_basic_block_for_fn (cfun));
      bitmap_ones (blocks);
      find_many_sub_basic_blocks (blocks);
    }

  if (inserted_p)
    commit_edge_insertions ();

  /* Replacing pseudos with their memory equivalents might have
     created shared rtx.  Subsequent passes would get confused
     by this, so unshare everything here.  */
  unshare_all_rtl_again (get_insns ());

  if (flag_checking)
    check_rtl (true);

  timevar_pop (TV_LRA);
}

/* Called once per compiler to initialize LRA data once.  */
void
lra_init_once (void)
{
  init_insn_code_data_once ();
}

/* Called once per compiler to finish LRA data which are initialize
   once.  */
void
lra_finish_once (void)
{
  finish_insn_code_data_once ();
}<|MERGE_RESOLUTION|>--- conflicted
+++ resolved
@@ -1837,13 +1837,8 @@
 setup_sp_offset (rtx_insn *from, rtx_insn *last)
 {
   rtx_insn *before = next_nonnote_nondebug_insn_bb (last);
-<<<<<<< HEAD
-  HOST_WIDE_INT offset = (before == NULL_RTX || ! INSN_P (before)
-			  ? 0 : lra_get_insn_recog_data (before)->sp_offset);
-=======
   poly_int64 offset = (before == NULL_RTX || ! INSN_P (before)
 		       ? 0 : lra_get_insn_recog_data (before)->sp_offset);
->>>>>>> 8f6f3638
 
   for (rtx_insn *insn = from; insn != NEXT_INSN (last); insn = NEXT_INSN (insn))
     lra_get_insn_recog_data (insn)->sp_offset = offset;
