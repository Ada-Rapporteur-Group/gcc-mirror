--- conflicted
+++ resolved
@@ -91,8 +91,6 @@
   gcc_assert (fun && fun->gimple_df);
   return fun->gimple_df->nonlocal_all;
 }
-<<<<<<< HEAD
-=======
 
 /* Hashtable of variables annotations.  Used for static variables only;
    local variables have direct pointer in the tree node.  */
@@ -102,7 +100,6 @@
   return fun->gimple_df->var_anns;
 }
 
->>>>>>> 1177f497
 /* Initialize the hashtable iterator HTI to point to hashtable TABLE */
 
 static inline void *
@@ -206,8 +203,6 @@
   gcc_assert (t);
   gcc_assert (DECL_P (t));
   gcc_assert (TREE_CODE (t) != FUNCTION_DECL);
-<<<<<<< HEAD
-=======
   if (!MTAG_P (t) && (TREE_STATIC (t) || DECL_EXTERNAL (t)))
     {
       struct static_var_ann_d *sann
@@ -218,7 +213,6 @@
       gcc_assert (sann->ann.common.type = VAR_ANN);
       return &sann->ann;
     }
->>>>>>> 1177f497
   gcc_assert (!t->base.ann
 	      || t->base.ann->common.type == VAR_ANN);
 
@@ -902,11 +896,7 @@
 {
   var_ann (var)->escape_mask |= escape_type;
   if (!MTAG_P (var))
-<<<<<<< HEAD
-    DECL_CALL_CLOBBERED (var) = true;
-=======
     var_ann (var)->call_clobbered = true;
->>>>>>> 1177f497
   bitmap_set_bit (gimple_call_clobbered_vars (cfun), DECL_UID (var));
 }
 
@@ -919,23 +909,8 @@
   if (MTAG_P (var) && TREE_CODE (var) != STRUCT_FIELD_TAG)
     MTAG_GLOBAL (var) = 0;
   if (!MTAG_P (var))
-<<<<<<< HEAD
-    DECL_CALL_CLOBBERED (var) = false;
-  bitmap_clear_bit (gimple_call_clobbered_vars (cfun), DECL_UID (var));
-}
-
-/* Mark variable VAR as being non-addressable.  */
-static inline void
-mark_non_addressable (tree var)
-{
-  if (!MTAG_P (var))
-    DECL_CALL_CLOBBERED (var) = false;
-  bitmap_clear_bit (gimple_call_clobbered_vars (cfun), DECL_UID (var));
-  TREE_ADDRESSABLE (var) = 0;
-=======
     var_ann (var)->call_clobbered = false;
   bitmap_clear_bit (gimple_call_clobbered_vars (cfun), DECL_UID (var));
->>>>>>> 1177f497
 }
 
 /* Return the common annotation for T.  Return NULL if the annotation
@@ -943,12 +918,9 @@
 static inline tree_ann_common_t
 tree_common_ann (tree t)
 {
-<<<<<<< HEAD
-=======
   /* Watch out static variables with unshared annotations.  */
   if (DECL_P (t) && TREE_CODE (t) == VAR_DECL)
     return &var_ann (t)->common;
->>>>>>> 1177f497
   return &t->base.ann->common;
 }
 
@@ -1750,8 +1722,6 @@
 
 }
 
-<<<<<<< HEAD
-=======
 /* Return the memory tag associated with symbol SYM.  */
 
 static inline tree
@@ -1781,7 +1751,6 @@
   get_var_ann (sym)->symbol_mem_tag = tag;
 }
 
->>>>>>> 1177f497
 /* Get the value handle of EXPR.  This is the only correct way to get
    the value handle for a "thing".  If EXPR does not have a value
    handle associated, it returns NULL_TREE.  
@@ -1816,8 +1785,6 @@
 {
   return &fun->gimple_df->ssa_operands;
 }
-<<<<<<< HEAD
-=======
 
 /* Map describing reference statistics for function FN.  */
 static inline struct mem_ref_stats_d *
@@ -1825,5 +1792,4 @@
 {
   return &fn->gimple_df->mem_ref_stats;
 }
->>>>>>> 1177f497
 #endif /* _TREE_FLOW_INLINE_H  */