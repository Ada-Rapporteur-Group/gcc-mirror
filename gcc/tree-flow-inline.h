/* Inline functions for tree-flow.h
   Copyright (C) 2001, 2003, 2005, 2006 Free Software Foundation, Inc.
   Contributed by Diego Novillo <dnovillo@redhat.com>

This file is part of GCC.

GCC is free software; you can redistribute it and/or modify
it under the terms of the GNU General Public License as published by
the Free Software Foundation; either version 2, or (at your option)
any later version.

GCC is distributed in the hope that it will be useful,
but WITHOUT ANY WARRANTY; without even the implied warranty of
MERCHANTABILITY or FITNESS FOR A PARTICULAR PURPOSE.  See the
GNU General Public License for more details.

You should have received a copy of the GNU General Public License
along with GCC; see the file COPYING.  If not, write to
the Free Software Foundation, 51 Franklin Street, Fifth Floor,
Boston, MA 02110-1301, USA.  */

#ifndef _TREE_FLOW_INLINE_H
#define _TREE_FLOW_INLINE_H 1

/* Inline functions for manipulating various data structures defined in
   tree-flow.h.  See tree-flow.h for documentation.  */

/* Return true when gimple SSA form was built.
   gimple_in_ssa_p is queried by gimplifier in various early stages before SSA
   infrastructure is initialized.  Check for presence of the datastructures
   at first place.  */
static inline bool
gimple_in_ssa_p (struct function *fun)
{
  return fun && fun->gimple_df && fun->gimple_df->in_ssa_p;
}

/* 'true' after aliases have been computed (see compute_may_aliases).  */
static inline bool
gimple_aliases_computed_p (struct function *fun)
{
  gcc_assert (fun && fun->gimple_df);
  return fun->gimple_df->aliases_computed_p;
}

/* Addressable variables in the function.  If bit I is set, then
   REFERENCED_VARS (I) has had its address taken.  Note that
   CALL_CLOBBERED_VARS and ADDRESSABLE_VARS are not related.  An
   addressable variable is not necessarily call-clobbered (e.g., a
   local addressable whose address does not escape) and not all
   call-clobbered variables are addressable (e.g., a local static
   variable).  */
static inline bitmap
gimple_addressable_vars (struct function *fun)
{
  gcc_assert (fun && fun->gimple_df);
  return fun->gimple_df->addressable_vars;
}

/* Call clobbered variables in the function.  If bit I is set, then
   REFERENCED_VARS (I) is call-clobbered.  */
static inline bitmap
gimple_call_clobbered_vars (struct function *fun)
{
  gcc_assert (fun && fun->gimple_df);
  return fun->gimple_df->call_clobbered_vars;
}

/* Array of all variables referenced in the function.  */
static inline htab_t
gimple_referenced_vars (struct function *fun)
{
  if (!fun->gimple_df)
    return NULL;
  return fun->gimple_df->referenced_vars;
}

/* Artificial variable used to model the effects of function calls.  */
static inline tree
gimple_global_var (struct function *fun)
{
  gcc_assert (fun && fun->gimple_df);
  return fun->gimple_df->global_var;
}

/* Artificial variable used to model the effects of nonlocal
   variables.  */
static inline tree
gimple_nonlocal_all (struct function *fun)
{
  gcc_assert (fun && fun->gimple_df);
  return fun->gimple_df->nonlocal_all;
}

/* Hashtable of variables annotations.  Used for static variables only;
   local variables have direct pointer in the tree node.  */
static inline htab_t
gimple_var_anns (struct function *fun)
{
  return fun->gimple_df->var_anns;
}

/* Initialize the hashtable iterator HTI to point to hashtable TABLE */

static inline void *
first_htab_element (htab_iterator *hti, htab_t table)
{
  hti->htab = table;
  hti->slot = table->entries;
  hti->limit = hti->slot + htab_size (table);
  do
    {
      PTR x = *(hti->slot);
      if (x != HTAB_EMPTY_ENTRY && x != HTAB_DELETED_ENTRY)
	break;
    } while (++(hti->slot) < hti->limit);
  
  if (hti->slot < hti->limit)
    return *(hti->slot);
  return NULL;
}

/* Return current non-empty/deleted slot of the hashtable pointed to by HTI,
   or NULL if we have  reached the end.  */

static inline bool
end_htab_p (htab_iterator *hti)
{
  if (hti->slot >= hti->limit)
    return true;
  return false;
}

/* Advance the hashtable iterator pointed to by HTI to the next element of the
   hashtable.  */

static inline void *
next_htab_element (htab_iterator *hti)
{
  while (++(hti->slot) < hti->limit)
    {
      PTR x = *(hti->slot);
      if (x != HTAB_EMPTY_ENTRY && x != HTAB_DELETED_ENTRY)
	return x;
    };
  return NULL;
}

/* Initialize ITER to point to the first referenced variable in the
   referenced_vars hashtable, and return that variable.  */

static inline tree
first_referenced_var (referenced_var_iterator *iter)
{
  struct int_tree_map *itm;
  itm = (struct int_tree_map *) first_htab_element (&iter->hti,
                                                    gimple_referenced_vars
						    (cfun));
  if (!itm) 
    return NULL;
  return itm->to;
}

/* Return true if we have hit the end of the referenced variables ITER is
   iterating through.  */

static inline bool
end_referenced_vars_p (referenced_var_iterator *iter)
{
  return end_htab_p (&iter->hti);
}

/* Make ITER point to the next referenced_var in the referenced_var hashtable,
   and return that variable.  */

static inline tree
next_referenced_var (referenced_var_iterator *iter)
{
  struct int_tree_map *itm;
  itm = (struct int_tree_map *) next_htab_element (&iter->hti);
  if (!itm) 
    return NULL;
  return itm->to;
} 

/* Fill up VEC with the variables in the referenced vars hashtable.  */

static inline void
fill_referenced_var_vec (VEC (tree, heap) **vec)
{
  referenced_var_iterator rvi;
  tree var;
  *vec = NULL;
  FOR_EACH_REFERENCED_VAR (var, rvi)
    VEC_safe_push (tree, heap, *vec, var);
}

/* Return the variable annotation for T, which must be a _DECL node.
   Return NULL if the variable annotation doesn't already exist.  */
static inline var_ann_t
var_ann (tree t)
{
  gcc_assert (t);
  gcc_assert (DECL_P (t));
  gcc_assert (TREE_CODE (t) != FUNCTION_DECL);
  if (!MTAG_P (t) && (TREE_STATIC (t) || DECL_EXTERNAL (t)))
    {
      struct static_var_ann_d *sann
        = ((struct static_var_ann_d *)
	   htab_find_with_hash (gimple_var_anns (cfun), t, DECL_UID (t)));
      if (!sann)
	return NULL;
      gcc_assert (sann->ann.common.type = VAR_ANN);
      return &sann->ann;
    }
  gcc_assert (!t->base.ann
	      || t->base.ann->common.type == VAR_ANN);

  return (var_ann_t) t->base.ann;
}

/* Return the variable annotation for T, which must be a _DECL node.
   Create the variable annotation if it doesn't exist.  */
static inline var_ann_t
get_var_ann (tree var)
{
  var_ann_t ann = var_ann (var);
  return (ann) ? ann : create_var_ann (var);
}

/* Return the function annotation for T, which must be a FUNCTION_DECL node.
   Return NULL if the function annotation doesn't already exist.  */
static inline function_ann_t
function_ann (tree t)
{
  gcc_assert (t);
  gcc_assert (TREE_CODE (t) == FUNCTION_DECL);
  gcc_assert (!t->base.ann
	      || t->base.ann->common.type == FUNCTION_ANN);

  return (function_ann_t) t->base.ann;
}

/* Return the function annotation for T, which must be a FUNCTION_DECL node.
   Create the function annotation if it doesn't exist.  */
static inline function_ann_t
get_function_ann (tree var)
{
  function_ann_t ann = function_ann (var);
  gcc_assert (!var->base.ann || var->base.ann->common.type == FUNCTION_ANN);
  return (ann) ? ann : create_function_ann (var);
}

/* Return true if T has a statement annotation attached to it.  */

static inline bool
has_stmt_ann (tree t)
{
#ifdef ENABLE_CHECKING
  gcc_assert (is_gimple_stmt (t));
#endif
  return t->base.ann && t->base.ann->common.type == STMT_ANN;
}

/* Return the statement annotation for T, which must be a statement
   node.  Return NULL if the statement annotation doesn't exist.  */
static inline stmt_ann_t
stmt_ann (tree t)
{
#ifdef ENABLE_CHECKING
  gcc_assert (is_gimple_stmt (t));
#endif
  gcc_assert (!t->base.ann || t->base.ann->common.type == STMT_ANN);
  return (stmt_ann_t) t->base.ann;
}

/* Return the statement annotation for T, which must be a statement
   node.  Create the statement annotation if it doesn't exist.  */
static inline stmt_ann_t
get_stmt_ann (tree stmt)
{
  stmt_ann_t ann = stmt_ann (stmt);
  return (ann) ? ann : create_stmt_ann (stmt);
}

/* Return the annotation type for annotation ANN.  */
static inline enum tree_ann_type
ann_type (tree_ann_t ann)
{
  return ann->common.type;
}

/* Return the basic block for statement T.  */
static inline basic_block
bb_for_stmt (tree t)
{
  stmt_ann_t ann;

  if (TREE_CODE (t) == PHI_NODE)
    return PHI_BB (t);

  ann = stmt_ann (t);
  return ann ? ann->bb : NULL;
}

/* Return the may_aliases bitmap for variable VAR, or NULL if it has
   no may aliases.  */
static inline bitmap
may_aliases (tree var)
{
  return MTAG_ALIASES (var);
}

/* Return the line number for EXPR, or return -1 if we have no line
   number information for it.  */
static inline int
get_lineno (tree expr)
{
  if (expr == NULL_TREE)
    return -1;

  if (TREE_CODE (expr) == COMPOUND_EXPR)
    expr = TREE_OPERAND (expr, 0);

  if (! EXPR_HAS_LOCATION (expr))
    return -1;

  return EXPR_LINENO (expr);
}

/* Return the file name for EXPR, or return "???" if we have no
   filename information.  */
static inline const char *
get_filename (tree expr)
{
  const char *filename;
  if (expr == NULL_TREE)
    return "???";

  if (TREE_CODE (expr) == COMPOUND_EXPR)
    expr = TREE_OPERAND (expr, 0);

  if (EXPR_HAS_LOCATION (expr) && (filename = EXPR_FILENAME (expr)))
    return filename;
  else
    return "???";
}

/* Return true if T is a noreturn call.  */
static inline bool
noreturn_call_p (tree t)
{
  tree call = get_call_expr_in (t);
  return call != 0 && (call_expr_flags (call) & ECF_NORETURN) != 0;
}

/* Mark statement T as modified.  */
static inline void
mark_stmt_modified (tree t)
{
  stmt_ann_t ann;
  if (TREE_CODE (t) == PHI_NODE)
    return;

  ann = stmt_ann (t);
  if (ann == NULL)
    ann = create_stmt_ann (t);
  else if (noreturn_call_p (t) && cfun->gimple_df)
    VEC_safe_push (tree, gc, MODIFIED_NORETURN_CALLS (cfun), t);
  ann->modified = 1;
}

/* Mark statement T as modified, and update it.  */
static inline void
update_stmt (tree t)
{
  if (TREE_CODE (t) == PHI_NODE)
    return;
  mark_stmt_modified (t);
  update_stmt_operands (t);
}

static inline void
update_stmt_if_modified (tree t)
{
  if (stmt_modified_p (t))
    update_stmt_operands (t);
}

/* Return true if T is marked as modified, false otherwise.  */
static inline bool
stmt_modified_p (tree t)
{
  stmt_ann_t ann = stmt_ann (t);

  /* Note that if the statement doesn't yet have an annotation, we consider it
     modified.  This will force the next call to update_stmt_operands to scan 
     the statement.  */
  return ann ? ann->modified : true;
}

/* Delink an immediate_uses node from its chain.  */
static inline void
delink_imm_use (ssa_use_operand_t *linknode)
{
  /* Return if this node is not in a list.  */
  if (linknode->prev == NULL)
    return;

  linknode->prev->next = linknode->next;
  linknode->next->prev = linknode->prev;
  linknode->prev = NULL;
  linknode->next = NULL;
}

/* Link ssa_imm_use node LINKNODE into the chain for LIST.  */
static inline void
link_imm_use_to_list (ssa_use_operand_t *linknode, ssa_use_operand_t *list)
{
  /* Link the new node at the head of the list.  If we are in the process of 
     traversing the list, we won't visit any new nodes added to it.  */
  linknode->prev = list;
  linknode->next = list->next;
  list->next->prev = linknode;
  list->next = linknode;
}

/* Link ssa_imm_use node LINKNODE into the chain for DEF.  */
static inline void
link_imm_use (ssa_use_operand_t *linknode, tree def)
{
  ssa_use_operand_t *root;

  if (!def || TREE_CODE (def) != SSA_NAME)
    linknode->prev = NULL;
  else
    {
      root = &(SSA_NAME_IMM_USE_NODE (def));
#ifdef ENABLE_CHECKING
      if (linknode->use)
        gcc_assert (*(linknode->use) == def);
#endif
      link_imm_use_to_list (linknode, root);
    }
}

/* Set the value of a use pointed to by USE to VAL.  */
static inline void
set_ssa_use_from_ptr (use_operand_p use, tree val)
{
  delink_imm_use (use);
  *(use->use) = val;
  link_imm_use (use, val);
}

/* Link ssa_imm_use node LINKNODE into the chain for DEF, with use occurring 
   in STMT.  */
static inline void
link_imm_use_stmt (ssa_use_operand_t *linknode, tree def, tree stmt)
{
  if (stmt)
    link_imm_use (linknode, def);
  else
    link_imm_use (linknode, NULL);
  linknode->stmt = stmt;
}

/* Relink a new node in place of an old node in the list.  */
static inline void
relink_imm_use (ssa_use_operand_t *node, ssa_use_operand_t *old)
{
  /* The node one had better be in the same list.  */
  gcc_assert (*(old->use) == *(node->use));
  node->prev = old->prev;
  node->next = old->next;
  if (old->prev)
    {
      old->prev->next = node;
      old->next->prev = node;
      /* Remove the old node from the list.  */
      old->prev = NULL;
    }
}

/* Relink ssa_imm_use node LINKNODE into the chain for OLD, with use occurring 
   in STMT.  */
static inline void
relink_imm_use_stmt (ssa_use_operand_t *linknode, ssa_use_operand_t *old, tree stmt)
{
  if (stmt)
    relink_imm_use (linknode, old);
  else
    link_imm_use (linknode, NULL);
  linknode->stmt = stmt;
}


/* Return true is IMM has reached the end of the immediate use list.  */
static inline bool
end_readonly_imm_use_p (imm_use_iterator *imm)
{
  return (imm->imm_use == imm->end_p);
}

/* Initialize iterator IMM to process the list for VAR.  */
static inline use_operand_p
first_readonly_imm_use (imm_use_iterator *imm, tree var)
{
  gcc_assert (TREE_CODE (var) == SSA_NAME);

  imm->end_p = &(SSA_NAME_IMM_USE_NODE (var));
  imm->imm_use = imm->end_p->next;
#ifdef ENABLE_CHECKING
  imm->iter_node.next = imm->imm_use->next;
#endif
  if (end_readonly_imm_use_p (imm))
    return NULL_USE_OPERAND_P;
  return imm->imm_use;
}

/* Bump IMM to the next use in the list.  */
static inline use_operand_p
next_readonly_imm_use (imm_use_iterator *imm)
{
  use_operand_p old = imm->imm_use;

#ifdef ENABLE_CHECKING
  /* If this assertion fails, it indicates the 'next' pointer has changed 
     since we the last bump.  This indicates that the list is being modified
     via stmt changes, or SET_USE, or somesuch thing, and you need to be
     using the SAFE version of the iterator.  */
  gcc_assert (imm->iter_node.next == old->next);
  imm->iter_node.next = old->next->next;
#endif

  imm->imm_use = old->next;
  if (end_readonly_imm_use_p (imm))
    return old;
  return imm->imm_use;
}

/* Return true if VAR has no uses.  */
static inline bool
has_zero_uses (tree var)
{
  ssa_use_operand_t *ptr;
  ptr = &(SSA_NAME_IMM_USE_NODE (var));
  /* A single use means there is no items in the list.  */
  return (ptr == ptr->next);
}

/* Return true if VAR has a single use.  */
static inline bool
has_single_use (tree var)
{
  ssa_use_operand_t *ptr;
  ptr = &(SSA_NAME_IMM_USE_NODE (var));
  /* A single use means there is one item in the list.  */
  return (ptr != ptr->next && ptr == ptr->next->next);
}


<<<<<<< HEAD
/* If VAR has only a single immediate use, return true.  */
static inline bool
single_imm_use_p (tree var)
{
  ssa_use_operand_t *ptr;

  ptr = &(SSA_NAME_IMM_USE_NODE (var));
  return (ptr != ptr->next && ptr == ptr->next->next);
}


=======
>>>>>>> 29c07800
/* If VAR has only a single immediate use, return true, and set USE_P and STMT
   to the use pointer and stmt of occurrence.  */
static inline bool
single_imm_use (tree var, use_operand_p *use_p, tree *stmt)
{
  ssa_use_operand_t *ptr;

  ptr = &(SSA_NAME_IMM_USE_NODE (var));
  if (ptr != ptr->next && ptr == ptr->next->next)
    {
      *use_p = ptr->next;
      *stmt = ptr->next->stmt;
      return true;
    }
  *use_p = NULL_USE_OPERAND_P;
  *stmt = NULL_TREE;
  return false;
}

/* Return the number of immediate uses of VAR.  */
static inline unsigned int
num_imm_uses (tree var)
{
  ssa_use_operand_t *ptr, *start;
  unsigned int num;

  start = &(SSA_NAME_IMM_USE_NODE (var));
  num = 0;
  for (ptr = start->next; ptr != start; ptr = ptr->next)
     num++;

  return num;
}

<<<<<<< HEAD
/* Return true if VAR has no immediate uses.  */
static inline bool
zero_imm_uses_p (tree var)
{
  ssa_use_operand_t *ptr = &(SSA_NAME_IMM_USE_NODE (var));
  return (ptr == ptr->next);
}

=======
>>>>>>> 29c07800
/* Return the tree pointer to by USE.  */ 
static inline tree
get_use_from_ptr (use_operand_p use)
{ 
  return *(use->use);
} 

/* Return the tree pointer to by DEF.  */
static inline tree
get_def_from_ptr (def_operand_p def)
{
  return *def;
}

/* Return a def_operand_p pointer for the result of PHI.  */
static inline def_operand_p
get_phi_result_ptr (tree phi)
{
  return &(PHI_RESULT_TREE (phi));
}

/* Return a use_operand_p pointer for argument I of phinode PHI.  */
static inline use_operand_p
get_phi_arg_def_ptr (tree phi, int i)
{
  return &(PHI_ARG_IMM_USE_NODE (phi,i));
}


/* Return the bitmap of addresses taken by STMT, or NULL if it takes
   no addresses.  */
static inline bitmap
addresses_taken (tree stmt)
{
  stmt_ann_t ann = stmt_ann (stmt);
  return ann ? ann->addresses_taken : NULL;
}

/* Return the PHI nodes for basic block BB, or NULL if there are no
   PHI nodes.  */
static inline tree
phi_nodes (basic_block bb)
{
  return bb->phi_nodes;
}

/* Set list of phi nodes of a basic block BB to L.  */

static inline void
set_phi_nodes (basic_block bb, tree l)
{
  tree phi;

  bb->phi_nodes = l;
  for (phi = l; phi; phi = PHI_CHAIN (phi))
    set_bb_for_stmt (phi, bb);
}

/* Return the phi argument which contains the specified use.  */

static inline int
phi_arg_index_from_use (use_operand_p use)
{
  struct phi_arg_d *element, *root;
  int index;
  tree phi;

  /* Since the use is the first thing in a PHI argument element, we can
     calculate its index based on casting it to an argument, and performing
     pointer arithmetic.  */

  phi = USE_STMT (use);
  gcc_assert (TREE_CODE (phi) == PHI_NODE);

  element = (struct phi_arg_d *)use;
  root = &(PHI_ARG_ELT (phi, 0));
  index = element - root;

#ifdef ENABLE_CHECKING
  /* Make sure the calculation doesn't have any leftover bytes.  If it does, 
     then imm_use is likely not the first element in phi_arg_d.  */
  gcc_assert (
	  (((char *)element - (char *)root) % sizeof (struct phi_arg_d)) == 0);
  gcc_assert (index >= 0 && index < PHI_ARG_CAPACITY (phi));
#endif
 
 return index;
}

/* Mark VAR as used, so that it'll be preserved during rtl expansion.  */

static inline void
set_is_used (tree var)
{
  var_ann_t ann = get_var_ann (var);
  ann->used = 1;
}

/* Return true if T is an executable statement.  */
static inline bool
is_exec_stmt (tree t)
{
  return (t && !IS_EMPTY_STMT (t) && t != error_mark_node);
}


/* Return true if this stmt can be the target of a control transfer stmt such
   as a goto.  */
static inline bool
is_label_stmt (tree t)
{
  if (t)
    switch (TREE_CODE (t))
      {
	case LABEL_DECL:
	case LABEL_EXPR:
	case CASE_LABEL_EXPR:
	  return true;
	default:
	  return false;
      }
  return false;
}

/* PHI nodes should contain only ssa_names and invariants.  A test
   for ssa_name is definitely simpler; don't let invalid contents
   slip in in the meantime.  */

static inline bool
phi_ssa_name_p (tree t)
{
  if (TREE_CODE (t) == SSA_NAME)
    return true;
#ifdef ENABLE_CHECKING
  gcc_assert (is_gimple_min_invariant (t));
#endif
  return false;
}

/*  -----------------------------------------------------------------------  */

/* Return a block_stmt_iterator that points to beginning of basic
   block BB.  */
static inline block_stmt_iterator
bsi_start (basic_block bb)
{
  block_stmt_iterator bsi;
  if (bb->stmt_list)
    bsi.tsi = tsi_start (bb->stmt_list);
  else
    {
      gcc_assert (bb->index < NUM_FIXED_BLOCKS);
      bsi.tsi.ptr = NULL;
      bsi.tsi.container = NULL;
    }
  bsi.bb = bb;
  return bsi;
}

/* Return a block statement iterator that points to the first non-label
   statement in block BB.  */

static inline block_stmt_iterator
bsi_after_labels (basic_block bb)
{
  block_stmt_iterator bsi = bsi_start (bb);

  while (!bsi_end_p (bsi) && TREE_CODE (bsi_stmt (bsi)) == LABEL_EXPR)
    bsi_next (&bsi);

  return bsi;
}

/* Return a block statement iterator that points to the end of basic
   block BB.  */
static inline block_stmt_iterator
bsi_last (basic_block bb)
{
  block_stmt_iterator bsi;
  if (bb->stmt_list)
    bsi.tsi = tsi_last (bb->stmt_list);
  else
    {
      gcc_assert (bb->index < NUM_FIXED_BLOCKS);
      bsi.tsi.ptr = NULL;
      bsi.tsi.container = NULL;
    }
  bsi.bb = bb;
  return bsi;
}

/* Return true if block statement iterator I has reached the end of
   the basic block.  */
static inline bool
bsi_end_p (block_stmt_iterator i)
{
  return tsi_end_p (i.tsi);
}

/* Modify block statement iterator I so that it is at the next
   statement in the basic block.  */
static inline void
bsi_next (block_stmt_iterator *i)
{
  tsi_next (&i->tsi);
}

/* Modify block statement iterator I so that it is at the previous
   statement in the basic block.  */
static inline void
bsi_prev (block_stmt_iterator *i)
{
  tsi_prev (&i->tsi);
}

/* Return the statement that block statement iterator I is currently
   at.  */
static inline tree
bsi_stmt (block_stmt_iterator i)
{
  return tsi_stmt (i.tsi);
}

/* Return a pointer to the statement that block statement iterator I
   is currently at.  */
static inline tree *
bsi_stmt_ptr (block_stmt_iterator i)
{
  return tsi_stmt_ptr (i.tsi);
}

/* Returns the loop of the statement STMT.  */

static inline struct loop *
loop_containing_stmt (tree stmt)
{
  basic_block bb = bb_for_stmt (stmt);
  if (!bb)
    return NULL;

  return bb->loop_father;
}


/* Return the memory partition tag associated with symbol SYM.  */

static inline tree
memory_partition (tree sym)
{
  tree tag;

  /* MPTs belong to their own partition.  */
  if (TREE_CODE (sym) == MEMORY_PARTITION_TAG)
    return sym;

  gcc_assert (!is_gimple_reg (sym));
  tag = get_var_ann (sym)->mpt;

#if defined ENABLE_CHECKING
  if (tag)
    gcc_assert (TREE_CODE (tag) == MEMORY_PARTITION_TAG);
#endif

  return tag;
}


/* Set MPT to be the memory partition associated with symbol SYM.  */

static inline void
set_memory_partition (tree sym, tree mpt)
{
#if defined ENABLE_CHECKING
  if (mpt)
    gcc_assert (TREE_CODE (mpt) == MEMORY_PARTITION_TAG
	        && !is_gimple_reg (sym));
#endif
  var_ann (sym)->mpt = mpt;
  if (mpt)
    {
      bitmap_set_bit (MPT_SYMBOLS (mpt), DECL_UID (sym));

      /* MPT inherits the call-clobbering attributes from SYM.  */
      if (is_call_clobbered (sym))
	{
	  MTAG_GLOBAL (mpt) = 1;
	  mark_call_clobbered (mpt, ESCAPE_IS_GLOBAL);
	}
    }
}

/* Return true if NAME is a memory factoring SSA name (i.e., an SSA
   name for a memory partition.  */

static inline bool
factoring_name_p (tree name)
{
  return TREE_CODE (SSA_NAME_VAR (name)) == MEMORY_PARTITION_TAG;
}

/* Return true if VAR is a clobbered by function calls.  */
static inline bool
is_call_clobbered (tree var)
{
  if (!MTAG_P (var))
    return var_ann (var)->call_clobbered;
  else
    return bitmap_bit_p (gimple_call_clobbered_vars (cfun), DECL_UID (var)); 
}

/* Mark variable VAR as being clobbered by function calls.  */
static inline void
mark_call_clobbered (tree var, unsigned int escape_type)
{
  var_ann (var)->escape_mask |= escape_type;
  if (!MTAG_P (var))
    var_ann (var)->call_clobbered = true;
  bitmap_set_bit (gimple_call_clobbered_vars (cfun), DECL_UID (var));
}

/* Clear the call-clobbered attribute from variable VAR.  */
static inline void
clear_call_clobbered (tree var)
{
  var_ann_t ann = var_ann (var);
  ann->escape_mask = 0;
  if (MTAG_P (var) && TREE_CODE (var) != STRUCT_FIELD_TAG)
    MTAG_GLOBAL (var) = 0;
  if (!MTAG_P (var))
    var_ann (var)->call_clobbered = false;
  bitmap_clear_bit (gimple_call_clobbered_vars (cfun), DECL_UID (var));
}

/* Return the common annotation for T.  Return NULL if the annotation
   doesn't already exist.  */
static inline tree_ann_common_t
tree_common_ann (tree t)
{
  /* Watch out static variables with unshared annotations.  */
  if (DECL_P (t) && TREE_CODE (t) == VAR_DECL)
    return &var_ann (t)->common;
  return &t->base.ann->common;
}

/* Return a common annotation for T.  Create the constant annotation if it
   doesn't exist.  */
static inline tree_ann_common_t
get_tree_common_ann (tree t)
{
  tree_ann_common_t ann = tree_common_ann (t);
  return (ann) ? ann : create_tree_common_ann (t);
}

/*  -----------------------------------------------------------------------  */

/* The following set of routines are used to iterator over various type of
   SSA operands.  */

/* Return true if PTR is finished iterating.  */
static inline bool
op_iter_done (ssa_op_iter *ptr)
{
  return ptr->done;
}

/* Get the next iterator use value for PTR.  */
static inline use_operand_p
op_iter_next_use (ssa_op_iter *ptr)
{
  use_operand_p use_p;
#ifdef ENABLE_CHECKING
  gcc_assert (ptr->iter_type == ssa_op_iter_use);
#endif
  if (ptr->uses)
    {
      use_p = USE_OP_PTR (ptr->uses);
      ptr->uses = ptr->uses->next;
      return use_p;
    }
  if (ptr->vuses)
    {
      use_p = VUSE_OP_PTR (ptr->vuses, ptr->vuse_index);
      if (++(ptr->vuse_index) >= VUSE_NUM (ptr->vuses))
        {
	  ptr->vuse_index = 0;
	  ptr->vuses = ptr->vuses->next;
	}
      return use_p;
    }
  if (ptr->mayuses)
    {
      use_p = VDEF_OP_PTR (ptr->mayuses, ptr->mayuse_index);
      if (++(ptr->mayuse_index) >= VDEF_NUM (ptr->mayuses))
        {
	  ptr->mayuse_index = 0;
	  ptr->mayuses = ptr->mayuses->next;
	}
      return use_p;
    }
  if (ptr->phi_i < ptr->num_phi)
    {
      return PHI_ARG_DEF_PTR (ptr->phi_stmt, (ptr->phi_i)++);
    }
  ptr->done = true;
  return NULL_USE_OPERAND_P;
}

/* Get the next iterator def value for PTR.  */
static inline def_operand_p
op_iter_next_def (ssa_op_iter *ptr)
{
  def_operand_p def_p;
#ifdef ENABLE_CHECKING
  gcc_assert (ptr->iter_type == ssa_op_iter_def);
#endif
  if (ptr->defs)
    {
      def_p = DEF_OP_PTR (ptr->defs);
      ptr->defs = ptr->defs->next;
      return def_p;
    }
  if (ptr->vdefs)
    {
      def_p = VDEF_RESULT_PTR (ptr->vdefs);
      ptr->vdefs = ptr->vdefs->next;
      return def_p;
    }
  ptr->done = true;
  return NULL_DEF_OPERAND_P;
}

/* Get the next iterator tree value for PTR.  */
static inline tree
op_iter_next_tree (ssa_op_iter *ptr)
{
  tree val;
#ifdef ENABLE_CHECKING
  gcc_assert (ptr->iter_type == ssa_op_iter_tree);
#endif
  if (ptr->uses)
    {
      val = USE_OP (ptr->uses);
      ptr->uses = ptr->uses->next;
      return val;
    }
  if (ptr->vuses)
    {
      val = VUSE_OP (ptr->vuses, ptr->vuse_index);
      if (++(ptr->vuse_index) >= VUSE_NUM (ptr->vuses))
        {
	  ptr->vuse_index = 0;
	  ptr->vuses = ptr->vuses->next;
	}
      return val;
    }
  if (ptr->mayuses)
    {
      val = VDEF_OP (ptr->mayuses, ptr->mayuse_index);
      if (++(ptr->mayuse_index) >= VDEF_NUM (ptr->mayuses))
        {
	  ptr->mayuse_index = 0;
	  ptr->mayuses = ptr->mayuses->next;
	}
      return val;
    }
  if (ptr->defs)
    {
      val = DEF_OP (ptr->defs);
      ptr->defs = ptr->defs->next;
      return val;
    }
  if (ptr->vdefs)
    {
      val = VDEF_RESULT (ptr->vdefs);
      ptr->vdefs = ptr->vdefs->next;
      return val;
    }

  ptr->done = true;
  return NULL_TREE;

}


/* This functions clears the iterator PTR, and marks it done.  This is normally
   used to prevent warnings in the compile about might be uninitialized
   components.  */

static inline void
clear_and_done_ssa_iter (ssa_op_iter *ptr)
{
  ptr->defs = NULL;
  ptr->uses = NULL;
  ptr->vuses = NULL;
  ptr->vdefs = NULL;
  ptr->mayuses = NULL;
  ptr->iter_type = ssa_op_iter_none;
  ptr->phi_i = 0;
  ptr->num_phi = 0;
  ptr->phi_stmt = NULL_TREE;
  ptr->done = true;
  ptr->vuse_index = 0;
  ptr->mayuse_index = 0;
}

/* Initialize the iterator PTR to the virtual defs in STMT.  */
static inline void
op_iter_init (ssa_op_iter *ptr, tree stmt, int flags)
{
#ifdef ENABLE_CHECKING
  gcc_assert (stmt_ann (stmt));
#endif

  ptr->defs = (flags & SSA_OP_DEF) ? DEF_OPS (stmt) : NULL;
  ptr->uses = (flags & SSA_OP_USE) ? USE_OPS (stmt) : NULL;
  ptr->vuses = (flags & SSA_OP_VUSE) ? VUSE_OPS (stmt) : NULL;
  ptr->vdefs = (flags & SSA_OP_VDEF) ? VDEF_OPS (stmt) : NULL;
  ptr->mayuses = (flags & SSA_OP_VMAYUSE) ? VDEF_OPS (stmt) : NULL;
  ptr->done = false;

  ptr->phi_i = 0;
  ptr->num_phi = 0;
  ptr->phi_stmt = NULL_TREE;
  ptr->vuse_index = 0;
  ptr->mayuse_index = 0;
}

/* Initialize iterator PTR to the use operands in STMT based on FLAGS. Return
   the first use.  */
static inline use_operand_p
op_iter_init_use (ssa_op_iter *ptr, tree stmt, int flags)
{
  gcc_assert ((flags & SSA_OP_ALL_DEFS) == 0);
  op_iter_init (ptr, stmt, flags);
  ptr->iter_type = ssa_op_iter_use;
  return op_iter_next_use (ptr);
}

/* Initialize iterator PTR to the def operands in STMT based on FLAGS. Return
   the first def.  */
static inline def_operand_p
op_iter_init_def (ssa_op_iter *ptr, tree stmt, int flags)
{
  gcc_assert ((flags & SSA_OP_ALL_USES) == 0);
  op_iter_init (ptr, stmt, flags);
  ptr->iter_type = ssa_op_iter_def;
  return op_iter_next_def (ptr);
}

/* Initialize iterator PTR to the operands in STMT based on FLAGS. Return
   the first operand as a tree.  */
static inline tree
op_iter_init_tree (ssa_op_iter *ptr, tree stmt, int flags)
{
  op_iter_init (ptr, stmt, flags);
  ptr->iter_type = ssa_op_iter_tree;
  return op_iter_next_tree (ptr);
}

/* Get the next iterator mustdef value for PTR, returning the mustdef values in
   KILL and DEF.  */
static inline void
op_iter_next_vdef (vuse_vec_p *use, def_operand_p *def, 
			 ssa_op_iter *ptr)
{
#ifdef ENABLE_CHECKING
  gcc_assert (ptr->iter_type == ssa_op_iter_vdef);
#endif
  if (ptr->mayuses)
    {
      *def = VDEF_RESULT_PTR (ptr->mayuses);
      *use = VDEF_VECT (ptr->mayuses);
      ptr->mayuses = ptr->mayuses->next;
      return;
    }

  *def = NULL_DEF_OPERAND_P;
  *use = NULL;
  ptr->done = true;
  return;
}


static inline void
op_iter_next_mustdef (use_operand_p *use, def_operand_p *def, 
			 ssa_op_iter *ptr)
{
  vuse_vec_p vp;
  op_iter_next_vdef (&vp, def, ptr);
  if (vp != NULL)
    {
      gcc_assert (VUSE_VECT_NUM_ELEM (*vp) == 1);
      *use = VUSE_ELEMENT_PTR (*vp, 0);
    }
  else
    *use = NULL_USE_OPERAND_P;
}

/* Initialize iterator PTR to the operands in STMT.  Return the first operands
   in USE and DEF.  */
static inline void
op_iter_init_vdef (ssa_op_iter *ptr, tree stmt, vuse_vec_p *use, 
		     def_operand_p *def)
{
  gcc_assert (TREE_CODE (stmt) != PHI_NODE);

  op_iter_init (ptr, stmt, SSA_OP_VMAYUSE);
  ptr->iter_type = ssa_op_iter_vdef;
  op_iter_next_vdef (use, def, ptr);
}


/* If there is a single operand in STMT matching FLAGS, return it.  Otherwise
   return NULL.  */
static inline tree
single_ssa_tree_operand (tree stmt, int flags)
{
  tree var;
  ssa_op_iter iter;

  var = op_iter_init_tree (&iter, stmt, flags);
  if (op_iter_done (&iter))
    return NULL_TREE;
  op_iter_next_tree (&iter);
  if (op_iter_done (&iter))
    return var;
  return NULL_TREE;
}


/* If there is a single operand in STMT matching FLAGS, return it.  Otherwise
   return NULL.  */
static inline use_operand_p
single_ssa_use_operand (tree stmt, int flags)
{
  use_operand_p var;
  ssa_op_iter iter;

  var = op_iter_init_use (&iter, stmt, flags);
  if (op_iter_done (&iter))
    return NULL_USE_OPERAND_P;
  op_iter_next_use (&iter);
  if (op_iter_done (&iter))
    return var;
  return NULL_USE_OPERAND_P;
}



/* If there is a single operand in STMT matching FLAGS, return it.  Otherwise
   return NULL.  */
static inline def_operand_p
single_ssa_def_operand (tree stmt, int flags)
{
  def_operand_p var;
  ssa_op_iter iter;

  var = op_iter_init_def (&iter, stmt, flags);
  if (op_iter_done (&iter))
    return NULL_DEF_OPERAND_P;
  op_iter_next_def (&iter);
  if (op_iter_done (&iter))
    return var;
  return NULL_DEF_OPERAND_P;
}


/* Return true if there are zero operands in STMT matching the type 
   given in FLAGS.  */
static inline bool
zero_ssa_operands (tree stmt, int flags)
{
  ssa_op_iter iter;

  op_iter_init_tree (&iter, stmt, flags);
  return op_iter_done (&iter);
}


/* Return the number of operands matching FLAGS in STMT.  */
static inline int
num_ssa_operands (tree stmt, int flags)
{
  ssa_op_iter iter;
  tree t;
  int num = 0;

  FOR_EACH_SSA_TREE_OPERAND (t, stmt, iter, flags)
    num++;
  return num;
}


/* Delink all immediate_use information for STMT.  */
static inline void
delink_stmt_imm_use (tree stmt)
{
   ssa_op_iter iter;
   use_operand_p use_p;

   if (ssa_operands_active ())
     FOR_EACH_SSA_USE_OPERAND (use_p, stmt, iter, SSA_OP_ALL_USES)
       delink_imm_use (use_p);
}


/* This routine will compare all the operands matching FLAGS in STMT1 to those
   in STMT2.  TRUE is returned if they are the same.  STMTs can be NULL.  */
static inline bool
compare_ssa_operands_equal (tree stmt1, tree stmt2, int flags)
{
  ssa_op_iter iter1, iter2;
  tree op1 = NULL_TREE;
  tree op2 = NULL_TREE;
  bool look1, look2;

  if (stmt1 == stmt2)
    return true;

  look1 = stmt1 && stmt_ann (stmt1);
  look2 = stmt2 && stmt_ann (stmt2);

  if (look1)
    {
      op1 = op_iter_init_tree (&iter1, stmt1, flags);
      if (!look2)
        return op_iter_done (&iter1);
    }
  else
    clear_and_done_ssa_iter (&iter1);

  if (look2)
    {
      op2 = op_iter_init_tree (&iter2, stmt2, flags);
      if (!look1)
        return op_iter_done (&iter2);
    }
  else
    clear_and_done_ssa_iter (&iter2);

  while (!op_iter_done (&iter1) && !op_iter_done (&iter2))
    {
      if (op1 != op2)
	return false;
      op1 = op_iter_next_tree (&iter1);
      op2 = op_iter_next_tree (&iter2);
    }

  return (op_iter_done (&iter1) && op_iter_done (&iter2));
}


/* If there is a single DEF in the PHI node which matches FLAG, return it.
   Otherwise return NULL_DEF_OPERAND_P.  */
static inline tree
single_phi_def (tree stmt, int flags)
{
  tree def = PHI_RESULT (stmt);
  if ((flags & SSA_OP_DEF) && is_gimple_reg (def)) 
    return def;
  if ((flags & SSA_OP_VIRTUAL_DEFS) && !is_gimple_reg (def))
    return def;
  return NULL_TREE;
}

/* Initialize the iterator PTR for uses matching FLAGS in PHI.  FLAGS should
   be either SSA_OP_USES or SSA_OP_VIRTUAL_USES.  */
static inline use_operand_p
op_iter_init_phiuse (ssa_op_iter *ptr, tree phi, int flags)
{
  tree phi_def = PHI_RESULT (phi);
  int comp;

  clear_and_done_ssa_iter (ptr);
  ptr->done = false;

  gcc_assert ((flags & (SSA_OP_USE | SSA_OP_VIRTUAL_USES)) != 0);

  comp = (is_gimple_reg (phi_def) ? SSA_OP_USE : SSA_OP_VIRTUAL_USES);
    
  /* If the PHI node doesn't the operand type we care about, we're done.  */
  if ((flags & comp) == 0)
    {
      ptr->done = true;
      return NULL_USE_OPERAND_P;
    }

  ptr->phi_stmt = phi;
  ptr->num_phi = PHI_NUM_ARGS (phi);
  ptr->iter_type = ssa_op_iter_use;
  return op_iter_next_use (ptr);
}


/* Start an iterator for a PHI definition.  */

static inline def_operand_p
op_iter_init_phidef (ssa_op_iter *ptr, tree phi, int flags)
{
  tree phi_def = PHI_RESULT (phi);
  int comp;

  clear_and_done_ssa_iter (ptr);
  ptr->done = false;

  gcc_assert ((flags & (SSA_OP_DEF | SSA_OP_VIRTUAL_DEFS)) != 0);

  comp = (is_gimple_reg (phi_def) ? SSA_OP_DEF : SSA_OP_VIRTUAL_DEFS);
    
  /* If the PHI node doesn't the operand type we care about, we're done.  */
  if ((flags & comp) == 0)
    {
      ptr->done = true;
      return NULL_USE_OPERAND_P;
    }

  ptr->iter_type = ssa_op_iter_def;
  /* The first call to op_iter_next_def will terminate the iterator since
     all the fields are NULL.  Simply return the result here as the first and
     therefore only result.  */
  return PHI_RESULT_PTR (phi);
}

/* Return true is IMM has reached the end of the immediate use stmt list.  */

static inline bool
end_imm_use_stmt_p (imm_use_iterator *imm)
{
  return (imm->imm_use == imm->end_p);
}

/* Finished the traverse of an immediate use stmt list IMM by removing the
   placeholder node from the list.  */

static inline void
end_imm_use_stmt_traverse (imm_use_iterator *imm)
{
  delink_imm_use (&(imm->iter_node));
}

/* Immediate use traversal of uses within a stmt require that all the
   uses on a stmt be sequentially listed.  This routine is used to build up
   this sequential list by adding USE_P to the end of the current list 
   currently delimited by HEAD and LAST_P.  The new LAST_P value is 
   returned.  */

static inline use_operand_p
move_use_after_head (use_operand_p use_p, use_operand_p head, 
		      use_operand_p last_p)
{
  gcc_assert (USE_FROM_PTR (use_p) == USE_FROM_PTR (head));
  /* Skip head when we find it.  */
  if (use_p != head)
    {
      /* If use_p is already linked in after last_p, continue.  */
      if (last_p->next == use_p)
	last_p = use_p;
      else
	{
	  /* Delink from current location, and link in at last_p.  */
	  delink_imm_use (use_p);
	  link_imm_use_to_list (use_p, last_p);
	  last_p = use_p;
	}
    }
  return last_p;
}


/* This routine will relink all uses with the same stmt as HEAD into the list
   immediately following HEAD for iterator IMM.  */

static inline void
link_use_stmts_after (use_operand_p head, imm_use_iterator *imm)
{
  use_operand_p use_p;
  use_operand_p last_p = head;
  tree head_stmt = USE_STMT (head);
  tree use = USE_FROM_PTR (head);
  ssa_op_iter op_iter;
  int flag;

  /* Only look at virtual or real uses, depending on the type of HEAD.  */
  flag = (is_gimple_reg (use) ? SSA_OP_USE : SSA_OP_VIRTUAL_USES);

  if (TREE_CODE (head_stmt) == PHI_NODE)
    {
      FOR_EACH_PHI_ARG (use_p, head_stmt, op_iter, flag)
	if (USE_FROM_PTR (use_p) == use)
	  last_p = move_use_after_head (use_p, head, last_p);
    }
  else
    {
      FOR_EACH_SSA_USE_OPERAND (use_p, head_stmt, op_iter, flag)
	if (USE_FROM_PTR (use_p) == use)
	  last_p = move_use_after_head (use_p, head, last_p);
    }
  /* LInk iter node in after last_p.  */
  if (imm->iter_node.prev != NULL)
    delink_imm_use (&imm->iter_node);
  link_imm_use_to_list (&(imm->iter_node), last_p);
}

/* Initialize IMM to traverse over uses of VAR.  Return the first statement.  */
static inline tree
first_imm_use_stmt (imm_use_iterator *imm, tree var)
{
  gcc_assert (TREE_CODE (var) == SSA_NAME);
  
  imm->end_p = &(SSA_NAME_IMM_USE_NODE (var));
  imm->imm_use = imm->end_p->next;
  imm->next_imm_name = NULL_USE_OPERAND_P;

  /* iter_node is used as a marker within the immediate use list to indicate
     where the end of the current stmt's uses are.  Initialize it to NULL
     stmt and use, which indicates a marker node.  */
  imm->iter_node.prev = NULL_USE_OPERAND_P;
  imm->iter_node.next = NULL_USE_OPERAND_P;
  imm->iter_node.stmt = NULL_TREE;
  imm->iter_node.use = NULL_USE_OPERAND_P;

  if (end_imm_use_stmt_p (imm))
    return NULL_TREE;

  link_use_stmts_after (imm->imm_use, imm);

  return USE_STMT (imm->imm_use);
}

/* Bump IMM to the next stmt which has a use of var.  */
<<<<<<< HEAD

static inline tree
next_imm_use_stmt (imm_use_iterator *imm)
{
  imm->imm_use = imm->iter_node.next;
  if (end_imm_use_stmt_p (imm))
    {
      if (imm->iter_node.prev != NULL)
	delink_imm_use (&imm->iter_node);
      return NULL_TREE;
    }

  link_use_stmts_after (imm->imm_use, imm);
  return USE_STMT (imm->imm_use);

}

/* This routine will return the first use on the stmt IMM currently refers
   to.  */

static inline use_operand_p
first_imm_use_on_stmt (imm_use_iterator *imm)
{
  imm->next_imm_name = imm->imm_use->next;
  return imm->imm_use;
}

/*  Return TRUE if the last use on the stmt IMM refers to has been visited.  */

=======

static inline tree
next_imm_use_stmt (imm_use_iterator *imm)
{
  imm->imm_use = imm->iter_node.next;
  if (end_imm_use_stmt_p (imm))
    {
      if (imm->iter_node.prev != NULL)
	delink_imm_use (&imm->iter_node);
      return NULL_TREE;
    }

  link_use_stmts_after (imm->imm_use, imm);
  return USE_STMT (imm->imm_use);

}

/* This routine will return the first use on the stmt IMM currently refers
   to.  */

static inline use_operand_p
first_imm_use_on_stmt (imm_use_iterator *imm)
{
  imm->next_imm_name = imm->imm_use->next;
  return imm->imm_use;
}

/*  Return TRUE if the last use on the stmt IMM refers to has been visited.  */

>>>>>>> 29c07800
static inline bool
end_imm_use_on_stmt_p (imm_use_iterator *imm)
{
  return (imm->imm_use == &(imm->iter_node));
}

/* Bump to the next use on the stmt IMM refers to, return NULL if done.  */

static inline use_operand_p
next_imm_use_on_stmt (imm_use_iterator *imm)
{
  imm->imm_use = imm->next_imm_name;
  if (end_imm_use_on_stmt_p (imm))
    return NULL_USE_OPERAND_P;
  else
    {
      imm->next_imm_name = imm->imm_use->next;
      return imm->imm_use;
    }
}

/* Return true if VAR cannot be modified by the program.  */

static inline bool
unmodifiable_var_p (tree var)
{
  if (TREE_CODE (var) == SSA_NAME)
    var = SSA_NAME_VAR (var);

  if (MTAG_P (var))
    return TREE_READONLY (var) && (TREE_STATIC (var) || MTAG_GLOBAL (var));

  return TREE_READONLY (var) && (TREE_STATIC (var) || DECL_EXTERNAL (var));
}

/* Return true if REF, an ARRAY_REF, has an INDIRECT_REF somewhere in it.  */

static inline bool
array_ref_contains_indirect_ref (tree ref)
{
  gcc_assert (TREE_CODE (ref) == ARRAY_REF);

  do {
    ref = TREE_OPERAND (ref, 0);
  } while (handled_component_p (ref));

  return TREE_CODE (ref) == INDIRECT_REF;
}

/* Return true if REF, a handled component reference, has an ARRAY_REF
   somewhere in it.  */

static inline bool
ref_contains_array_ref (tree ref)
{
  gcc_assert (handled_component_p (ref));

  do {
    if (TREE_CODE (ref) == ARRAY_REF)
      return true;
    ref = TREE_OPERAND (ref, 0);
  } while (handled_component_p (ref));

  return false;
}

/* Given a variable VAR, lookup and return a pointer to the list of
   subvariables for it.  */

static inline subvar_t *
lookup_subvars_for_var (tree var)
{
  var_ann_t ann = var_ann (var);
  gcc_assert (ann);
  return &ann->subvars;
}

/* Given a variable VAR, return a linked list of subvariables for VAR, or
   NULL, if there are no subvariables.  */

static inline subvar_t
get_subvars_for_var (tree var)
{
  subvar_t subvars;

  gcc_assert (SSA_VAR_P (var));  
  
  if (TREE_CODE (var) == SSA_NAME)
    subvars = *(lookup_subvars_for_var (SSA_NAME_VAR (var)));
  else
    subvars = *(lookup_subvars_for_var (var));
  return subvars;
}

/* Return the subvariable of VAR at offset OFFSET.  */

static inline tree
get_subvar_at (tree var, unsigned HOST_WIDE_INT offset)
{
  subvar_t sv;

  for (sv = get_subvars_for_var (var); sv; sv = sv->next)
    if (SFT_OFFSET (sv->var) == offset)
      return sv->var;

  return NULL_TREE;
}

/* Return true if V is a tree that we can have subvars for.
   Normally, this is any aggregate type.  Also complex
   types which are not gimple registers can have subvars.  */

static inline bool
var_can_have_subvars (tree v)
{
  /* Volatile variables should never have subvars.  */
  if (TREE_THIS_VOLATILE (v))
    return false;

  /* Non decls or memory tags can never have subvars.  */
  if (!DECL_P (v) || MTAG_P (v))
    return false;

  /* Aggregates can have subvars.  */
  if (AGGREGATE_TYPE_P (TREE_TYPE (v)))
    return true;

  /* Complex types variables which are not also a gimple register can
    have subvars. */
  if (TREE_CODE (TREE_TYPE (v)) == COMPLEX_TYPE
      && !DECL_GIMPLE_REG_P (v))
    return true;

  return false;
}

  
/* Return true if OFFSET and SIZE define a range that overlaps with some
   portion of the range of SV, a subvar.  If there was an exact overlap,
   *EXACT will be set to true upon return. */

static inline bool
overlap_subvar (unsigned HOST_WIDE_INT offset, unsigned HOST_WIDE_INT size,
		tree sv,  bool *exact)
{
  /* There are three possible cases of overlap.
     1. We can have an exact overlap, like so:   
     |offset, offset + size             |
     |sv->offset, sv->offset + sv->size |
     
     2. We can have offset starting after sv->offset, like so:
     
           |offset, offset + size              |
     |sv->offset, sv->offset + sv->size  |

     3. We can have offset starting before sv->offset, like so:
     
     |offset, offset + size    |
       |sv->offset, sv->offset + sv->size|
  */

  if (exact)
    *exact = false;
  if (offset == SFT_OFFSET (sv) && size == SFT_SIZE (sv))
    {
      if (exact)
	*exact = true;
      return true;
    }
  else if (offset >= SFT_OFFSET (sv) 
	   && offset < (SFT_OFFSET (sv) + SFT_SIZE (sv)))
    {
      return true;
    }
  else if (offset < SFT_OFFSET (sv) 
	   && (size > SFT_OFFSET (sv) - offset))
    {
      return true;
    }
  return false;

}

/* Return the memory tag associated with symbol SYM.  */

static inline tree
symbol_mem_tag (tree sym)
{
  tree tag = get_var_ann (sym)->symbol_mem_tag;

#if defined ENABLE_CHECKING
  if (tag)
    gcc_assert (TREE_CODE (tag) == SYMBOL_MEMORY_TAG);
#endif

  return tag;
}


/* Set the memory tag associated with symbol SYM.  */

static inline void
set_symbol_mem_tag (tree sym, tree tag)
{
#if defined ENABLE_CHECKING
  if (tag)
    gcc_assert (TREE_CODE (tag) == SYMBOL_MEMORY_TAG);
#endif

  get_var_ann (sym)->symbol_mem_tag = tag;
}

/* Get the value handle of EXPR.  This is the only correct way to get
   the value handle for a "thing".  If EXPR does not have a value
   handle associated, it returns NULL_TREE.  
   NB: If EXPR is min_invariant, this function is *required* to return
   EXPR.  */

static inline tree
get_value_handle (tree expr)
{
  if (TREE_CODE (expr) == SSA_NAME)
    return SSA_NAME_VALUE (expr);
  else if (DECL_P (expr) || TREE_CODE (expr) == TREE_LIST
	   || TREE_CODE (expr) == CONSTRUCTOR)
    {
      tree_ann_common_t ann = tree_common_ann (expr);
      return ((ann) ? ann->value_handle : NULL_TREE);
    }
  else if (is_gimple_min_invariant (expr))
    return expr;
  else if (EXPR_P (expr))
    {
      tree_ann_common_t ann = tree_common_ann (expr);
      return ((ann) ? ann->value_handle : NULL_TREE);
    }
  else
    gcc_unreachable ();
}

/* Accessor to tree-ssa-operands.c caches.  */
static inline struct ssa_operands *
gimple_ssa_operands (struct function *fun)
{
  return &fun->gimple_df->ssa_operands;
}
#endif /* _TREE_FLOW_INLINE_H  */<|MERGE_RESOLUTION|>--- conflicted
+++ resolved
@@ -560,20 +560,6 @@
 }
 
 
-<<<<<<< HEAD
-/* If VAR has only a single immediate use, return true.  */
-static inline bool
-single_imm_use_p (tree var)
-{
-  ssa_use_operand_t *ptr;
-
-  ptr = &(SSA_NAME_IMM_USE_NODE (var));
-  return (ptr != ptr->next && ptr == ptr->next->next);
-}
-
-
-=======
->>>>>>> 29c07800
 /* If VAR has only a single immediate use, return true, and set USE_P and STMT
    to the use pointer and stmt of occurrence.  */
 static inline bool
@@ -608,17 +594,6 @@
   return num;
 }
 
-<<<<<<< HEAD
-/* Return true if VAR has no immediate uses.  */
-static inline bool
-zero_imm_uses_p (tree var)
-{
-  ssa_use_operand_t *ptr = &(SSA_NAME_IMM_USE_NODE (var));
-  return (ptr == ptr->next);
-}
-
-=======
->>>>>>> 29c07800
 /* Return the tree pointer to by USE.  */ 
 static inline tree
 get_use_from_ptr (use_operand_p use)
@@ -1549,7 +1524,6 @@
 }
 
 /* Bump IMM to the next stmt which has a use of var.  */
-<<<<<<< HEAD
 
 static inline tree
 next_imm_use_stmt (imm_use_iterator *imm)
@@ -1579,37 +1553,6 @@
 
 /*  Return TRUE if the last use on the stmt IMM refers to has been visited.  */
 
-=======
-
-static inline tree
-next_imm_use_stmt (imm_use_iterator *imm)
-{
-  imm->imm_use = imm->iter_node.next;
-  if (end_imm_use_stmt_p (imm))
-    {
-      if (imm->iter_node.prev != NULL)
-	delink_imm_use (&imm->iter_node);
-      return NULL_TREE;
-    }
-
-  link_use_stmts_after (imm->imm_use, imm);
-  return USE_STMT (imm->imm_use);
-
-}
-
-/* This routine will return the first use on the stmt IMM currently refers
-   to.  */
-
-static inline use_operand_p
-first_imm_use_on_stmt (imm_use_iterator *imm)
-{
-  imm->next_imm_name = imm->imm_use->next;
-  return imm->imm_use;
-}
-
-/*  Return TRUE if the last use on the stmt IMM refers to has been visited.  */
-
->>>>>>> 29c07800
 static inline bool
 end_imm_use_on_stmt_p (imm_use_iterator *imm)
 {
