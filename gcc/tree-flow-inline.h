/* Inline functions for tree-flow.h
   Copyright (C) 2001, 2003, 2005, 2006, 2007, 2008, 2010
   Free Software Foundation, Inc.
   Contributed by Diego Novillo <dnovillo@redhat.com>

This file is part of GCC.

GCC is free software; you can redistribute it and/or modify
it under the terms of the GNU General Public License as published by
the Free Software Foundation; either version 3, or (at your option)
any later version.

GCC is distributed in the hope that it will be useful,
but WITHOUT ANY WARRANTY; without even the implied warranty of
MERCHANTABILITY or FITNESS FOR A PARTICULAR PURPOSE.  See the
GNU General Public License for more details.

You should have received a copy of the GNU General Public License
along with GCC; see the file COPYING3.  If not see
<http://www.gnu.org/licenses/>.  */

#ifndef _TREE_FLOW_INLINE_H
#define _TREE_FLOW_INLINE_H 1

/* Inline functions for manipulating various data structures defined in
   tree-flow.h.  See tree-flow.h for documentation.  */

/* Return true when gimple SSA form was built.
   gimple_in_ssa_p is queried by gimplifier in various early stages before SSA
   infrastructure is initialized.  Check for presence of the datastructures
   at first place.  */
static inline bool
gimple_in_ssa_p (const struct function *fun)
{
  return fun && fun->gimple_df && fun->gimple_df->in_ssa_p;
}

/* Array of all variables referenced in the function.  */
static inline htab_t
gimple_referenced_vars (const struct function *fun)
{
  if (!fun->gimple_df)
    return NULL;
  return fun->gimple_df->referenced_vars;
}

/* Artificial variable used for the virtual operand FUD chain.  */
static inline tree
gimple_vop (const struct function *fun)
{
  gcc_checking_assert (fun && fun->gimple_df);
  return fun->gimple_df->vop;
}

/* Initialize the hashtable iterator HTI to point to hashtable TABLE */

static inline void *
first_htab_element (htab_iterator *hti, htab_t table)
{
  hti->htab = table;
  hti->slot = table->entries;
  hti->limit = hti->slot + htab_size (table);
  do
    {
      PTR x = *(hti->slot);
      if (x != HTAB_EMPTY_ENTRY && x != HTAB_DELETED_ENTRY)
	break;
    } while (++(hti->slot) < hti->limit);

  if (hti->slot < hti->limit)
    return *(hti->slot);
  return NULL;
}

/* Return current non-empty/deleted slot of the hashtable pointed to by HTI,
   or NULL if we have  reached the end.  */

static inline bool
end_htab_p (const htab_iterator *hti)
{
  if (hti->slot >= hti->limit)
    return true;
  return false;
}

/* Advance the hashtable iterator pointed to by HTI to the next element of the
   hashtable.  */

static inline void *
next_htab_element (htab_iterator *hti)
{
  while (++(hti->slot) < hti->limit)
    {
      PTR x = *(hti->slot);
      if (x != HTAB_EMPTY_ENTRY && x != HTAB_DELETED_ENTRY)
	return x;
    };
  return NULL;
}

/* Get the variable with uid UID from the list of referenced vars.  */

static inline tree
referenced_var (unsigned int uid)
{
  tree var = referenced_var_lookup (uid);
  gcc_assert (var || uid == 0);
  return var;
}

/* Initialize ITER to point to the first referenced variable in the
   referenced_vars hashtable, and return that variable.  */

static inline tree
first_referenced_var (referenced_var_iterator *iter)
{
  return (tree) first_htab_element (&iter->hti,
				    gimple_referenced_vars (cfun));
}

/* Return true if we have hit the end of the referenced variables ITER is
   iterating through.  */

static inline bool
end_referenced_vars_p (const referenced_var_iterator *iter)
{
  return end_htab_p (&iter->hti);
}

/* Make ITER point to the next referenced_var in the referenced_var hashtable,
   and return that variable.  */

static inline tree
next_referenced_var (referenced_var_iterator *iter)
{
  return (tree) next_htab_element (&iter->hti);
}

/* Return the variable annotation for T, which must be a _DECL node.
   Return NULL if the variable annotation doesn't already exist.  */
static inline var_ann_t
var_ann (const_tree t)
{
  const var_ann_t *p = DECL_VAR_ANN_PTR (t);
  return p ? *p : NULL;
}

/* Return the variable annotation for T, which must be a _DECL node.
   Create the variable annotation if it doesn't exist.  */
static inline var_ann_t
get_var_ann (tree var)
{
  var_ann_t *p = DECL_VAR_ANN_PTR (var);
  gcc_checking_assert (p);
  return *p ? *p : create_var_ann (var);
}

/* Get the number of the next statement uid to be allocated.  */
static inline unsigned int
gimple_stmt_max_uid (struct function *fn)
{
  return fn->last_stmt_uid;
}

/* Set the number of the next statement uid to be allocated.  */
static inline void
set_gimple_stmt_max_uid (struct function *fn, unsigned int maxid)
{
  fn->last_stmt_uid = maxid;
}

/* Set the number of the next statement uid to be allocated.  */
static inline unsigned int
inc_gimple_stmt_max_uid (struct function *fn)
{
  return fn->last_stmt_uid++;
}

/* Return the line number for EXPR, or return -1 if we have no line
   number information for it.  */
static inline int
get_lineno (const_gimple stmt)
{
  location_t loc;

  if (!stmt)
    return -1;

  loc = gimple_location (stmt);
  if (loc == UNKNOWN_LOCATION)
    return -1;

  return LOCATION_LINE (loc);
}

/* Delink an immediate_uses node from its chain.  */
static inline void
delink_imm_use (ssa_use_operand_t *linknode)
{
  /* Return if this node is not in a list.  */
  if (linknode->prev == NULL)
    return;

  linknode->prev->next = linknode->next;
  linknode->next->prev = linknode->prev;
  linknode->prev = NULL;
  linknode->next = NULL;
}

/* Link ssa_imm_use node LINKNODE into the chain for LIST.  */
static inline void
link_imm_use_to_list (ssa_use_operand_t *linknode, ssa_use_operand_t *list)
{
  /* Link the new node at the head of the list.  If we are in the process of
     traversing the list, we won't visit any new nodes added to it.  */
  linknode->prev = list;
  linknode->next = list->next;
  list->next->prev = linknode;
  list->next = linknode;
}

/* Link ssa_imm_use node LINKNODE into the chain for DEF.  */
static inline void
link_imm_use (ssa_use_operand_t *linknode, tree def)
{
  ssa_use_operand_t *root;

  if (!def || TREE_CODE (def) != SSA_NAME)
    linknode->prev = NULL;
  else
    {
      root = &(SSA_NAME_IMM_USE_NODE (def));
      if (linknode->use)
        gcc_checking_assert (*(linknode->use) == def);
<<<<<<< HEAD
#endif
=======
>>>>>>> 155d23aa
      link_imm_use_to_list (linknode, root);
    }
}

/* Set the value of a use pointed to by USE to VAL.  */
static inline void
set_ssa_use_from_ptr (use_operand_p use, tree val)
{
  delink_imm_use (use);
  *(use->use) = val;
  link_imm_use (use, val);
}

/* Link ssa_imm_use node LINKNODE into the chain for DEF, with use occurring
   in STMT.  */
static inline void
link_imm_use_stmt (ssa_use_operand_t *linknode, tree def, gimple stmt)
{
  if (stmt)
    link_imm_use (linknode, def);
  else
    link_imm_use (linknode, NULL);
  linknode->loc.stmt = stmt;
}

/* Relink a new node in place of an old node in the list.  */
static inline void
relink_imm_use (ssa_use_operand_t *node, ssa_use_operand_t *old)
{
  /* The node one had better be in the same list.  */
  gcc_checking_assert (*(old->use) == *(node->use));
  node->prev = old->prev;
  node->next = old->next;
  if (old->prev)
    {
      old->prev->next = node;
      old->next->prev = node;
      /* Remove the old node from the list.  */
      old->prev = NULL;
    }
}

/* Relink ssa_imm_use node LINKNODE into the chain for OLD, with use occurring
   in STMT.  */
static inline void
relink_imm_use_stmt (ssa_use_operand_t *linknode, ssa_use_operand_t *old,
		     gimple stmt)
{
  if (stmt)
    relink_imm_use (linknode, old);
  else
    link_imm_use (linknode, NULL);
  linknode->loc.stmt = stmt;
}


/* Return true is IMM has reached the end of the immediate use list.  */
static inline bool
end_readonly_imm_use_p (const imm_use_iterator *imm)
{
  return (imm->imm_use == imm->end_p);
}

/* Initialize iterator IMM to process the list for VAR.  */
static inline use_operand_p
first_readonly_imm_use (imm_use_iterator *imm, tree var)
{
  imm->end_p = &(SSA_NAME_IMM_USE_NODE (var));
  imm->imm_use = imm->end_p->next;
#ifdef ENABLE_CHECKING
  imm->iter_node.next = imm->imm_use->next;
#endif
  if (end_readonly_imm_use_p (imm))
    return NULL_USE_OPERAND_P;
  return imm->imm_use;
}

/* Bump IMM to the next use in the list.  */
static inline use_operand_p
next_readonly_imm_use (imm_use_iterator *imm)
{
  use_operand_p old = imm->imm_use;

#ifdef ENABLE_CHECKING
  /* If this assertion fails, it indicates the 'next' pointer has changed
     since the last bump.  This indicates that the list is being modified
     via stmt changes, or SET_USE, or somesuch thing, and you need to be
     using the SAFE version of the iterator.  */
  gcc_assert (imm->iter_node.next == old->next);
  imm->iter_node.next = old->next->next;
#endif

  imm->imm_use = old->next;
  if (end_readonly_imm_use_p (imm))
    return NULL_USE_OPERAND_P;
  return imm->imm_use;
}

/* tree-cfg.c */
extern bool has_zero_uses_1 (const ssa_use_operand_t *head);
extern bool single_imm_use_1 (const ssa_use_operand_t *head,
			      use_operand_p *use_p, gimple *stmt);

/* Return true if VAR has no nondebug uses.  */
static inline bool
has_zero_uses (const_tree var)
{
  const ssa_use_operand_t *const ptr = &(SSA_NAME_IMM_USE_NODE (var));

  /* A single use_operand means there is no items in the list.  */
  if (ptr == ptr->next)
    return true;

  /* If there are debug stmts, we have to look at each use and see
     whether there are any nondebug uses.  */
  if (!MAY_HAVE_DEBUG_STMTS)
    return false;

  return has_zero_uses_1 (ptr);
}

/* Return true if VAR has a single nondebug use.  */
static inline bool
has_single_use (const_tree var)
{
  const ssa_use_operand_t *const ptr = &(SSA_NAME_IMM_USE_NODE (var));

  /* If there aren't any uses whatsoever, we're done.  */
  if (ptr == ptr->next)
    return false;

  /* If there's a single use, check that it's not a debug stmt.  */
  if (ptr == ptr->next->next)
    return !is_gimple_debug (USE_STMT (ptr->next));

  /* If there are debug stmts, we have to look at each of them.  */
  if (!MAY_HAVE_DEBUG_STMTS)
    return false;

  return single_imm_use_1 (ptr, NULL, NULL);
}


/* If VAR has only a single immediate nondebug use, return true, and
   set USE_P and STMT to the use pointer and stmt of occurrence.  */
static inline bool
single_imm_use (const_tree var, use_operand_p *use_p, gimple *stmt)
{
  const ssa_use_operand_t *const ptr = &(SSA_NAME_IMM_USE_NODE (var));

  /* If there aren't any uses whatsoever, we're done.  */
  if (ptr == ptr->next)
    {
    return_false:
      *use_p = NULL_USE_OPERAND_P;
      *stmt = NULL;
      return false;
    }

  /* If there's a single use, check that it's not a debug stmt.  */
  if (ptr == ptr->next->next)
    {
      if (!is_gimple_debug (USE_STMT (ptr->next)))
	{
	  *use_p = ptr->next;
	  *stmt = ptr->next->loc.stmt;
	  return true;
	}
      else
	goto return_false;
    }

  /* If there are debug stmts, we have to look at each of them.  */
  if (!MAY_HAVE_DEBUG_STMTS)
    goto return_false;

  return single_imm_use_1 (ptr, use_p, stmt);
}

/* Return the number of nondebug immediate uses of VAR.  */
static inline unsigned int
num_imm_uses (const_tree var)
{
  const ssa_use_operand_t *const start = &(SSA_NAME_IMM_USE_NODE (var));
  const ssa_use_operand_t *ptr;
  unsigned int num = 0;

  if (!MAY_HAVE_DEBUG_STMTS)
    for (ptr = start->next; ptr != start; ptr = ptr->next)
      num++;
  else
    for (ptr = start->next; ptr != start; ptr = ptr->next)
      if (!is_gimple_debug (USE_STMT (ptr)))
	num++;

  return num;
}

/* Return the tree pointed-to by USE.  */
static inline tree
get_use_from_ptr (use_operand_p use)
{
  return *(use->use);
}

/* Return the tree pointed-to by DEF.  */
static inline tree
get_def_from_ptr (def_operand_p def)
{
  return *def;
}

/* Return a use_operand_p pointer for argument I of PHI node GS.  */

static inline use_operand_p
gimple_phi_arg_imm_use_ptr (gimple gs, int i)
{
  return &gimple_phi_arg (gs, i)->imm_use;
}

/* Return the tree operand for argument I of PHI node GS.  */

static inline tree
gimple_phi_arg_def (gimple gs, size_t index)
{
  struct phi_arg_d *pd = gimple_phi_arg (gs, index);
  return get_use_from_ptr (&pd->imm_use);
}

/* Return a pointer to the tree operand for argument I of PHI node GS.  */

static inline tree *
gimple_phi_arg_def_ptr (gimple gs, size_t index)
{
  return &gimple_phi_arg (gs, index)->def;
}

/* Return the edge associated with argument I of phi node GS.  */

static inline edge
gimple_phi_arg_edge (gimple gs, size_t i)
{
  return EDGE_PRED (gimple_bb (gs), i);
}

/* Return the source location of gimple argument I of phi node GS.  */

static inline source_location
gimple_phi_arg_location (gimple gs, size_t i)
{
  return gimple_phi_arg (gs, i)->locus;
}

/* Return the source location of the argument on edge E of phi node GS.  */

static inline source_location
gimple_phi_arg_location_from_edge (gimple gs, edge e)
{
  return gimple_phi_arg (gs, e->dest_idx)->locus;
}

/* Set the source location of gimple argument I of phi node GS to LOC.  */

static inline void
gimple_phi_arg_set_location (gimple gs, size_t i, source_location loc)
{
  gimple_phi_arg (gs, i)->locus = loc;
}

/* Return TRUE if argument I of phi node GS has a location record.  */

static inline bool
gimple_phi_arg_has_location (gimple gs, size_t i)
{
  return gimple_phi_arg_location (gs, i) != UNKNOWN_LOCATION;
}


/* Return the PHI nodes for basic block BB, or NULL if there are no
   PHI nodes.  */
static inline gimple_seq
phi_nodes (const_basic_block bb)
{
  gcc_checking_assert (!(bb->flags & BB_RTL));
  if (!bb->il.gimple)
    return NULL;
  return bb->il.gimple->phi_nodes;
}

/* Set PHI nodes of a basic block BB to SEQ.  */

static inline void
set_phi_nodes (basic_block bb, gimple_seq seq)
{
  gimple_stmt_iterator i;

  gcc_checking_assert (!(bb->flags & BB_RTL));
  bb->il.gimple->phi_nodes = seq;
  if (seq)
    for (i = gsi_start (seq); !gsi_end_p (i); gsi_next (&i))
      gimple_set_bb (gsi_stmt (i), bb);
}

/* Return the phi argument which contains the specified use.  */

static inline int
phi_arg_index_from_use (use_operand_p use)
{
  struct phi_arg_d *element, *root;
  size_t index;
  gimple phi;

  /* Since the use is the first thing in a PHI argument element, we can
     calculate its index based on casting it to an argument, and performing
     pointer arithmetic.  */

  phi = USE_STMT (use);

  element = (struct phi_arg_d *)use;
  root = gimple_phi_arg (phi, 0);
  index = element - root;

  /* Make sure the calculation doesn't have any leftover bytes.  If it does,
     then imm_use is likely not the first element in phi_arg_d.  */
  gcc_checking_assert ((((char *)element - (char *)root)
			% sizeof (struct phi_arg_d)) == 0
		       && index < gimple_phi_capacity (phi));

 return index;
}

/* Mark VAR as used, so that it'll be preserved during rtl expansion.  */

static inline void
set_is_used (tree var)
{
  var_ann_t ann = get_var_ann (var);
  ann->used = 1;
}


/* Return true if T (assumed to be a DECL) is a global variable.
   A variable is considered global if its storage is not automatic.  */

static inline bool
is_global_var (const_tree t)
{
  return (TREE_STATIC (t) || DECL_EXTERNAL (t));
}


/* Return true if VAR may be aliased.  A variable is considered as
   maybe aliased if it has its address taken by the local TU
   or possibly by another TU and might be modified through a pointer.  */

static inline bool
may_be_aliased (const_tree var)
{
  return (TREE_CODE (var) != CONST_DECL
	  && !((TREE_STATIC (var) || TREE_PUBLIC (var) || DECL_EXTERNAL (var))
	       && TREE_READONLY (var)
	       && !TYPE_NEEDS_CONSTRUCTING (TREE_TYPE (var)))
	  && (TREE_PUBLIC (var)
	      || DECL_EXTERNAL (var)
	      || TREE_ADDRESSABLE (var)));
}


/* PHI nodes should contain only ssa_names and invariants.  A test
   for ssa_name is definitely simpler; don't let invalid contents
   slip in in the meantime.  */

static inline bool
phi_ssa_name_p (const_tree t)
{
  if (TREE_CODE (t) == SSA_NAME)
    return true;
  gcc_checking_assert (is_gimple_min_invariant (t));
  return false;
}


/* Returns the loop of the statement STMT.  */

static inline struct loop *
loop_containing_stmt (gimple stmt)
{
  basic_block bb = gimple_bb (stmt);
  if (!bb)
    return NULL;

  return bb->loop_father;
}


/*  -----------------------------------------------------------------------  */

/* The following set of routines are used to iterator over various type of
   SSA operands.  */

/* Return true if PTR is finished iterating.  */
static inline bool
op_iter_done (const ssa_op_iter *ptr)
{
  return ptr->done;
}

/* Get the next iterator use value for PTR.  */
static inline use_operand_p
op_iter_next_use (ssa_op_iter *ptr)
{
  use_operand_p use_p;
  gcc_checking_assert (ptr->iter_type == ssa_op_iter_use);
  if (ptr->uses)
    {
      use_p = USE_OP_PTR (ptr->uses);
      ptr->uses = ptr->uses->next;
      return use_p;
    }
  if (ptr->phi_i < ptr->num_phi)
    {
      return PHI_ARG_DEF_PTR (ptr->phi_stmt, (ptr->phi_i)++);
    }
  ptr->done = true;
  return NULL_USE_OPERAND_P;
}

/* Get the next iterator def value for PTR.  */
static inline def_operand_p
op_iter_next_def (ssa_op_iter *ptr)
{
  def_operand_p def_p;
  gcc_checking_assert (ptr->iter_type == ssa_op_iter_def);
  if (ptr->defs)
    {
      def_p = DEF_OP_PTR (ptr->defs);
      ptr->defs = ptr->defs->next;
      return def_p;
    }
  ptr->done = true;
  return NULL_DEF_OPERAND_P;
}

/* Get the next iterator tree value for PTR.  */
static inline tree
op_iter_next_tree (ssa_op_iter *ptr)
{
  tree val;
  gcc_checking_assert (ptr->iter_type == ssa_op_iter_tree);
  if (ptr->uses)
    {
      val = USE_OP (ptr->uses);
      ptr->uses = ptr->uses->next;
      return val;
    }
  if (ptr->defs)
    {
      val = DEF_OP (ptr->defs);
      ptr->defs = ptr->defs->next;
      return val;
    }

  ptr->done = true;
  return NULL_TREE;

}


/* This functions clears the iterator PTR, and marks it done.  This is normally
   used to prevent warnings in the compile about might be uninitialized
   components.  */

static inline void
clear_and_done_ssa_iter (ssa_op_iter *ptr)
{
  ptr->defs = NULL;
  ptr->uses = NULL;
  ptr->iter_type = ssa_op_iter_none;
  ptr->phi_i = 0;
  ptr->num_phi = 0;
  ptr->phi_stmt = NULL;
  ptr->done = true;
}

/* Initialize the iterator PTR to the virtual defs in STMT.  */
static inline void
op_iter_init (ssa_op_iter *ptr, gimple stmt, int flags)
{
  /* We do not support iterating over virtual defs or uses without
     iterating over defs or uses at the same time.  */
  gcc_checking_assert ((!(flags & SSA_OP_VDEF) || (flags & SSA_OP_DEF))
		       && (!(flags & SSA_OP_VUSE) || (flags & SSA_OP_USE)));
  ptr->defs = (flags & (SSA_OP_DEF|SSA_OP_VDEF)) ? gimple_def_ops (stmt) : NULL;
  if (!(flags & SSA_OP_VDEF)
      && ptr->defs
      && gimple_vdef (stmt) != NULL_TREE)
    ptr->defs = ptr->defs->next;
  ptr->uses = (flags & (SSA_OP_USE|SSA_OP_VUSE)) ? gimple_use_ops (stmt) : NULL;
  if (!(flags & SSA_OP_VUSE)
      && ptr->uses
      && gimple_vuse (stmt) != NULL_TREE)
    ptr->uses = ptr->uses->next;
  ptr->done = false;

  ptr->phi_i = 0;
  ptr->num_phi = 0;
  ptr->phi_stmt = NULL;
}

/* Initialize iterator PTR to the use operands in STMT based on FLAGS. Return
   the first use.  */
static inline use_operand_p
op_iter_init_use (ssa_op_iter *ptr, gimple stmt, int flags)
{
  gcc_checking_assert ((flags & SSA_OP_ALL_DEFS) == 0
		       && (flags & SSA_OP_USE));
  op_iter_init (ptr, stmt, flags);
  ptr->iter_type = ssa_op_iter_use;
  return op_iter_next_use (ptr);
}

/* Initialize iterator PTR to the def operands in STMT based on FLAGS. Return
   the first def.  */
static inline def_operand_p
op_iter_init_def (ssa_op_iter *ptr, gimple stmt, int flags)
{
  gcc_checking_assert ((flags & SSA_OP_ALL_USES) == 0
		       && (flags & SSA_OP_DEF));
  op_iter_init (ptr, stmt, flags);
  ptr->iter_type = ssa_op_iter_def;
  return op_iter_next_def (ptr);
}

/* Initialize iterator PTR to the operands in STMT based on FLAGS. Return
   the first operand as a tree.  */
static inline tree
op_iter_init_tree (ssa_op_iter *ptr, gimple stmt, int flags)
{
  op_iter_init (ptr, stmt, flags);
  ptr->iter_type = ssa_op_iter_tree;
  return op_iter_next_tree (ptr);
}


/* If there is a single operand in STMT matching FLAGS, return it.  Otherwise
   return NULL.  */
static inline tree
single_ssa_tree_operand (gimple stmt, int flags)
{
  tree var;
  ssa_op_iter iter;

  var = op_iter_init_tree (&iter, stmt, flags);
  if (op_iter_done (&iter))
    return NULL_TREE;
  op_iter_next_tree (&iter);
  if (op_iter_done (&iter))
    return var;
  return NULL_TREE;
}


/* If there is a single operand in STMT matching FLAGS, return it.  Otherwise
   return NULL.  */
static inline use_operand_p
single_ssa_use_operand (gimple stmt, int flags)
{
  use_operand_p var;
  ssa_op_iter iter;

  var = op_iter_init_use (&iter, stmt, flags);
  if (op_iter_done (&iter))
    return NULL_USE_OPERAND_P;
  op_iter_next_use (&iter);
  if (op_iter_done (&iter))
    return var;
  return NULL_USE_OPERAND_P;
}



/* If there is a single operand in STMT matching FLAGS, return it.  Otherwise
   return NULL.  */
static inline def_operand_p
single_ssa_def_operand (gimple stmt, int flags)
{
  def_operand_p var;
  ssa_op_iter iter;

  var = op_iter_init_def (&iter, stmt, flags);
  if (op_iter_done (&iter))
    return NULL_DEF_OPERAND_P;
  op_iter_next_def (&iter);
  if (op_iter_done (&iter))
    return var;
  return NULL_DEF_OPERAND_P;
}


/* Return true if there are zero operands in STMT matching the type
   given in FLAGS.  */
static inline bool
zero_ssa_operands (gimple stmt, int flags)
{
  ssa_op_iter iter;

  op_iter_init_tree (&iter, stmt, flags);
  return op_iter_done (&iter);
}


/* Return the number of operands matching FLAGS in STMT.  */
static inline int
num_ssa_operands (gimple stmt, int flags)
{
  ssa_op_iter iter;
  tree t;
  int num = 0;

  FOR_EACH_SSA_TREE_OPERAND (t, stmt, iter, flags)
    num++;
  return num;
}


/* Delink all immediate_use information for STMT.  */
static inline void
delink_stmt_imm_use (gimple stmt)
{
   ssa_op_iter iter;
   use_operand_p use_p;

   if (ssa_operands_active ())
     FOR_EACH_SSA_USE_OPERAND (use_p, stmt, iter, SSA_OP_ALL_USES)
       delink_imm_use (use_p);
}


/* If there is a single DEF in the PHI node which matches FLAG, return it.
   Otherwise return NULL_DEF_OPERAND_P.  */
static inline tree
single_phi_def (gimple stmt, int flags)
{
  tree def = PHI_RESULT (stmt);
  if ((flags & SSA_OP_DEF) && is_gimple_reg (def))
    return def;
  if ((flags & SSA_OP_VIRTUAL_DEFS) && !is_gimple_reg (def))
    return def;
  return NULL_TREE;
}

/* Initialize the iterator PTR for uses matching FLAGS in PHI.  FLAGS should
   be either SSA_OP_USES or SSA_OP_VIRTUAL_USES.  */
static inline use_operand_p
op_iter_init_phiuse (ssa_op_iter *ptr, gimple phi, int flags)
{
  tree phi_def = gimple_phi_result (phi);
  int comp;

  clear_and_done_ssa_iter (ptr);
  ptr->done = false;

  gcc_checking_assert ((flags & (SSA_OP_USE | SSA_OP_VIRTUAL_USES)) != 0);

  comp = (is_gimple_reg (phi_def) ? SSA_OP_USE : SSA_OP_VIRTUAL_USES);

  /* If the PHI node doesn't the operand type we care about, we're done.  */
  if ((flags & comp) == 0)
    {
      ptr->done = true;
      return NULL_USE_OPERAND_P;
    }

  ptr->phi_stmt = phi;
  ptr->num_phi = gimple_phi_num_args (phi);
  ptr->iter_type = ssa_op_iter_use;
  return op_iter_next_use (ptr);
}


/* Start an iterator for a PHI definition.  */

static inline def_operand_p
op_iter_init_phidef (ssa_op_iter *ptr, gimple phi, int flags)
{
  tree phi_def = PHI_RESULT (phi);
  int comp;

  clear_and_done_ssa_iter (ptr);
  ptr->done = false;

  gcc_checking_assert ((flags & (SSA_OP_DEF | SSA_OP_VIRTUAL_DEFS)) != 0);

  comp = (is_gimple_reg (phi_def) ? SSA_OP_DEF : SSA_OP_VIRTUAL_DEFS);

  /* If the PHI node doesn't have the operand type we care about,
     we're done.  */
  if ((flags & comp) == 0)
    {
      ptr->done = true;
      return NULL_DEF_OPERAND_P;
    }

  ptr->iter_type = ssa_op_iter_def;
  /* The first call to op_iter_next_def will terminate the iterator since
     all the fields are NULL.  Simply return the result here as the first and
     therefore only result.  */
  return PHI_RESULT_PTR (phi);
}

/* Return true is IMM has reached the end of the immediate use stmt list.  */

static inline bool
end_imm_use_stmt_p (const imm_use_iterator *imm)
{
  return (imm->imm_use == imm->end_p);
}

/* Finished the traverse of an immediate use stmt list IMM by removing the
   placeholder node from the list.  */

static inline void
end_imm_use_stmt_traverse (imm_use_iterator *imm)
{
  delink_imm_use (&(imm->iter_node));
}

/* Immediate use traversal of uses within a stmt require that all the
   uses on a stmt be sequentially listed.  This routine is used to build up
   this sequential list by adding USE_P to the end of the current list
   currently delimited by HEAD and LAST_P.  The new LAST_P value is
   returned.  */

static inline use_operand_p
move_use_after_head (use_operand_p use_p, use_operand_p head,
		      use_operand_p last_p)
{
  gcc_checking_assert (USE_FROM_PTR (use_p) == USE_FROM_PTR (head));
  /* Skip head when we find it.  */
  if (use_p != head)
    {
      /* If use_p is already linked in after last_p, continue.  */
      if (last_p->next == use_p)
	last_p = use_p;
      else
	{
	  /* Delink from current location, and link in at last_p.  */
	  delink_imm_use (use_p);
	  link_imm_use_to_list (use_p, last_p);
	  last_p = use_p;
	}
    }
  return last_p;
}


/* This routine will relink all uses with the same stmt as HEAD into the list
   immediately following HEAD for iterator IMM.  */

static inline void
link_use_stmts_after (use_operand_p head, imm_use_iterator *imm)
{
  use_operand_p use_p;
  use_operand_p last_p = head;
  gimple head_stmt = USE_STMT (head);
  tree use = USE_FROM_PTR (head);
  ssa_op_iter op_iter;
  int flag;

  /* Only look at virtual or real uses, depending on the type of HEAD.  */
  flag = (is_gimple_reg (use) ? SSA_OP_USE : SSA_OP_VIRTUAL_USES);

  if (gimple_code (head_stmt) == GIMPLE_PHI)
    {
      FOR_EACH_PHI_ARG (use_p, head_stmt, op_iter, flag)
	if (USE_FROM_PTR (use_p) == use)
	  last_p = move_use_after_head (use_p, head, last_p);
    }
  else
    {
      if (flag == SSA_OP_USE)
	{
	  FOR_EACH_SSA_USE_OPERAND (use_p, head_stmt, op_iter, flag)
	    if (USE_FROM_PTR (use_p) == use)
	      last_p = move_use_after_head (use_p, head, last_p);
	}
      else if ((use_p = gimple_vuse_op (head_stmt)) != NULL_USE_OPERAND_P)
	{
	  if (USE_FROM_PTR (use_p) == use)
	    last_p = move_use_after_head (use_p, head, last_p);
	}
    }
  /* Link iter node in after last_p.  */
  if (imm->iter_node.prev != NULL)
    delink_imm_use (&imm->iter_node);
  link_imm_use_to_list (&(imm->iter_node), last_p);
}

/* Initialize IMM to traverse over uses of VAR.  Return the first statement.  */
static inline gimple
first_imm_use_stmt (imm_use_iterator *imm, tree var)
{
  imm->end_p = &(SSA_NAME_IMM_USE_NODE (var));
  imm->imm_use = imm->end_p->next;
  imm->next_imm_name = NULL_USE_OPERAND_P;

  /* iter_node is used as a marker within the immediate use list to indicate
     where the end of the current stmt's uses are.  Initialize it to NULL
     stmt and use, which indicates a marker node.  */
  imm->iter_node.prev = NULL_USE_OPERAND_P;
  imm->iter_node.next = NULL_USE_OPERAND_P;
  imm->iter_node.loc.stmt = NULL;
  imm->iter_node.use = NULL;

  if (end_imm_use_stmt_p (imm))
    return NULL;

  link_use_stmts_after (imm->imm_use, imm);

  return USE_STMT (imm->imm_use);
}

/* Bump IMM to the next stmt which has a use of var.  */

static inline gimple
next_imm_use_stmt (imm_use_iterator *imm)
{
  imm->imm_use = imm->iter_node.next;
  if (end_imm_use_stmt_p (imm))
    {
      if (imm->iter_node.prev != NULL)
	delink_imm_use (&imm->iter_node);
      return NULL;
    }

  link_use_stmts_after (imm->imm_use, imm);
  return USE_STMT (imm->imm_use);
}

/* This routine will return the first use on the stmt IMM currently refers
   to.  */

static inline use_operand_p
first_imm_use_on_stmt (imm_use_iterator *imm)
{
  imm->next_imm_name = imm->imm_use->next;
  return imm->imm_use;
}

/*  Return TRUE if the last use on the stmt IMM refers to has been visited.  */

static inline bool
end_imm_use_on_stmt_p (const imm_use_iterator *imm)
{
  return (imm->imm_use == &(imm->iter_node));
}

/* Bump to the next use on the stmt IMM refers to, return NULL if done.  */

static inline use_operand_p
next_imm_use_on_stmt (imm_use_iterator *imm)
{
  imm->imm_use = imm->next_imm_name;
  if (end_imm_use_on_stmt_p (imm))
    return NULL_USE_OPERAND_P;
  else
    {
      imm->next_imm_name = imm->imm_use->next;
      return imm->imm_use;
    }
}

/* Return true if VAR cannot be modified by the program.  */

static inline bool
unmodifiable_var_p (const_tree var)
{
  if (TREE_CODE (var) == SSA_NAME)
    var = SSA_NAME_VAR (var);

  return TREE_READONLY (var) && (TREE_STATIC (var) || DECL_EXTERNAL (var));
}

/* Return true if REF, a handled component reference, has an ARRAY_REF
   somewhere in it.  */

static inline bool
ref_contains_array_ref (const_tree ref)
{
  gcc_checking_assert (handled_component_p (ref));

  do {
    if (TREE_CODE (ref) == ARRAY_REF)
      return true;
    ref = TREE_OPERAND (ref, 0);
  } while (handled_component_p (ref));

  return false;
}

/* Return true if REF has an VIEW_CONVERT_EXPR somewhere in it.  */

static inline bool
contains_view_convert_expr_p (const_tree ref)
{
  while (handled_component_p (ref))
    {
      if (TREE_CODE (ref) == VIEW_CONVERT_EXPR)
	return true;
      ref = TREE_OPERAND (ref, 0);
    }

  return false;
}

/* Return true, if the two ranges [POS1, SIZE1] and [POS2, SIZE2]
   overlap.  SIZE1 and/or SIZE2 can be (unsigned)-1 in which case the
   range is open-ended.  Otherwise return false.  */

static inline bool
ranges_overlap_p (unsigned HOST_WIDE_INT pos1,
		  unsigned HOST_WIDE_INT size1,
		  unsigned HOST_WIDE_INT pos2,
		  unsigned HOST_WIDE_INT size2)
{
  if (pos1 >= pos2
      && (size2 == (unsigned HOST_WIDE_INT)-1
	  || pos1 < (pos2 + size2)))
    return true;
  if (pos2 >= pos1
      && (size1 == (unsigned HOST_WIDE_INT)-1
	  || pos2 < (pos1 + size1)))
    return true;

  return false;
}

/* Accessor to tree-ssa-operands.c caches.  */
static inline struct ssa_operands *
gimple_ssa_operands (const struct function *fun)
{
  return &fun->gimple_df->ssa_operands;
}

/* Given an edge_var_map V, return the PHI arg definition.  */

static inline tree
redirect_edge_var_map_def (edge_var_map *v)
{
  return v->def;
}

/* Given an edge_var_map V, return the PHI result.  */

static inline tree
redirect_edge_var_map_result (edge_var_map *v)
{
  return v->result;
}

/* Given an edge_var_map V, return the PHI arg location.  */

static inline source_location
redirect_edge_var_map_location (edge_var_map *v)
{
  return v->locus;
}


/* Return an SSA_NAME node for variable VAR defined in statement STMT
   in function cfun.  */

static inline tree
make_ssa_name (tree var, gimple stmt)
{
  return make_ssa_name_fn (cfun, var, stmt);
}

#endif /* _TREE_FLOW_INLINE_H  */<|MERGE_RESOLUTION|>--- conflicted
+++ resolved
@@ -232,10 +232,6 @@
       root = &(SSA_NAME_IMM_USE_NODE (def));
       if (linknode->use)
         gcc_checking_assert (*(linknode->use) == def);
-<<<<<<< HEAD
-#endif
-=======
->>>>>>> 155d23aa
       link_imm_use_to_list (linknode, root);
     }
 }
