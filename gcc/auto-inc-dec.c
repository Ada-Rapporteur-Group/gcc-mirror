/* Discovery of auto-inc and auto-dec instructions.
<<<<<<< HEAD
   Copyright (C) 2006, 2007, 2008 Free Software Foundation, Inc.
=======
   Copyright (C) 2006, 2007, 2008, 2009 Free Software Foundation, Inc.
>>>>>>> a0daa400
   Contributed by Kenneth Zadeck <zadeck@naturalbridge.com>
   
This file is part of GCC.

GCC is free software; you can redistribute it and/or modify it under
the terms of the GNU General Public License as published by the Free
Software Foundation; either version 3, or (at your option) any later
version.

GCC is distributed in the hope that it will be useful, but WITHOUT ANY
WARRANTY; without even the implied warranty of MERCHANTABILITY or
FITNESS FOR A PARTICULAR PURPOSE.  See the GNU General Public License
for more details.

You should have received a copy of the GNU General Public License
along with GCC; see the file COPYING3.  If not see
<http://www.gnu.org/licenses/>.  */

#include "config.h"
#include "system.h"
#include "coretypes.h"
#include "tm.h"
#include "tree.h"
#include "rtl.h"
#include "tm_p.h"
#include "hard-reg-set.h"
#include "basic-block.h"
#include "insn-config.h"
#include "regs.h"
#include "flags.h"
#include "output.h"
#include "function.h"
#include "except.h"
#include "toplev.h"
#include "recog.h"
#include "expr.h"
#include "timevar.h"
#include "tree-pass.h"
#include "df.h"
#include "dbgcnt.h"

/* This pass was originally removed from flow.c. However there is
   almost nothing that remains of that code.

   There are (4) basic forms that are matched:

           a <- b + c
           ...
           *a

        becomes

           a <- b
           ...
           *(a += c) pre
           a += c
           ...
           *a

        becomes

           *(a += c) pre
           *a
           ...
           b <- a + c

	   for this case to be true, b must not be assigned or used between 
	   the *a and the assignment to b.  B must also be a Pmode reg.

        becomes

           b <- a
           ...
           *(b += c) post
           *a
           ...
           a <- a + c

        becomes

           *(a += c) post

  There are three types of values of c.

    1) c is a constant equal to the width of the value being accessed by
       the pointer.  This is useful for machines that have
       HAVE_PRE_INCREMENT, HAVE_POST_INCREMENT, HAVE_PRE_DECREMENT or
       HAVE_POST_DECREMENT defined.

    2) c is a constant not equal to the width of the value being accessed
       by the pointer.  This is useful for machines that have
       HAVE_PRE_MODIFY_DISP, HAVE_POST_MODIFY_DISP defined.

    3) c is a register.  This is useful for machines that have 
       HAVE_PRE_MODIFY_REG,  HAVE_POST_MODIFY_REG  
  
  The is one special case: if a already had an offset equal to it +-
  its width and that offset is equal to -c when the increment was
  before the ref or +c if the increment was after the ref, then if we
  can do the combination but switch the pre/post bit.

        (1) FORM_PRE_ADD

           a <- b + c
           ...
           *(a - c)

        becomes

           a <- b
           ...
           *(a += c) post

        (2) FORM_PRE_INC

           a += c
           ...
           *(a - c)

        becomes

           *(a += c) post

        (3) FORM_POST_ADD

           *(a + c)
           ...
           b <- a + c

	   for this case to be true, b must not be assigned or used between 
	   the *a and the assignment to b. B must also be a Pmode reg.

        becomes

           b <- a
           ...
           *(b += c) pre


        (4) FORM_POST_INC

           *(a + c)
           ...
           a <- a + c 

        becomes

           *(a += c) pre
*/
#ifdef AUTO_INC_DEC

enum form
{
  FORM_PRE_ADD,
  FORM_PRE_INC,
  FORM_POST_ADD,
  FORM_POST_INC,
  FORM_last
};

/* The states of the second operands of mem refs and inc insns.  If no
   second operand of the mem_ref was found, it is assumed to just be
   ZERO.  SIZE is the size of the mode accessed in the memref.  The
   ANY is used for constants that are not +-size or 0.  REG is used if
   the forms are reg1 + reg2.  */

enum inc_state 
{
  INC_ZERO,           /* == 0  */
  INC_NEG_SIZE,       /* == +size  */
  INC_POS_SIZE,       /* == -size */
  INC_NEG_ANY,        /* == some -constant  */
  INC_POS_ANY,        /* == some +constant  */
  INC_REG,            /* == some register  */
  INC_last
};

/* The eight forms that pre/post inc/dec can take.  */
enum gen_form
{
  NOTHING,
  SIMPLE_PRE_INC,     /* ++size  */
  SIMPLE_POST_INC,    /* size++  */
  SIMPLE_PRE_DEC,     /* --size  */
  SIMPLE_POST_DEC,    /* size--  */
  DISP_PRE,           /* ++con   */
  DISP_POST,          /* con++   */
  REG_PRE,            /* ++reg   */
  REG_POST            /* reg++   */
};

/* Tmp mem rtx for use in cost modeling.  */
static rtx mem_tmp;

static enum inc_state
set_inc_state (HOST_WIDE_INT val, int size)
{
  if (val == 0)
    return INC_ZERO;
  if (val < 0)
    return (val == -size) ? INC_NEG_SIZE : INC_NEG_ANY;
  else
    return (val == size) ? INC_POS_SIZE : INC_POS_ANY;
}

/* The DECISION_TABLE that describes what form, if any, the increment
   or decrement will take. It is a three dimensional table.  The first
   index is the type of constant or register found as the second
   operand of the inc insn.  The second index is the type of constant
   or register found as the second operand of the memory reference (if
   no second operand exists, 0 is used).  The third index is the form
   and location (relative to the mem reference) of inc insn.  */

static bool initialized = false;
static enum gen_form decision_table[INC_last][INC_last][FORM_last];

static void
init_decision_table (void)
{
  enum gen_form value;

  if (HAVE_PRE_INCREMENT || HAVE_PRE_MODIFY_DISP)
    {
      /* Prefer the simple form if both are available.  */
      value = (HAVE_PRE_INCREMENT) ? SIMPLE_PRE_INC : DISP_PRE;

      decision_table[INC_POS_SIZE][INC_ZERO][FORM_PRE_ADD] = value;
      decision_table[INC_POS_SIZE][INC_ZERO][FORM_PRE_INC] = value;

      decision_table[INC_POS_SIZE][INC_POS_SIZE][FORM_POST_ADD] = value;
      decision_table[INC_POS_SIZE][INC_POS_SIZE][FORM_POST_INC] = value;
    }

  if (HAVE_POST_INCREMENT || HAVE_POST_MODIFY_DISP)
    {
      /* Prefer the simple form if both are available.  */
      value = (HAVE_POST_INCREMENT) ? SIMPLE_POST_INC : DISP_POST;

      decision_table[INC_POS_SIZE][INC_ZERO][FORM_POST_ADD] = value;
      decision_table[INC_POS_SIZE][INC_ZERO][FORM_POST_INC] = value;

      decision_table[INC_POS_SIZE][INC_NEG_SIZE][FORM_PRE_ADD] = value;
      decision_table[INC_POS_SIZE][INC_NEG_SIZE][FORM_PRE_INC] = value;
    }

  if (HAVE_PRE_DECREMENT || HAVE_PRE_MODIFY_DISP)
    {
      /* Prefer the simple form if both are available.  */
      value = (HAVE_PRE_DECREMENT) ? SIMPLE_PRE_DEC : DISP_PRE;

      decision_table[INC_NEG_SIZE][INC_ZERO][FORM_PRE_ADD] = value;
      decision_table[INC_NEG_SIZE][INC_ZERO][FORM_PRE_INC] = value;

      decision_table[INC_NEG_SIZE][INC_NEG_SIZE][FORM_POST_ADD] = value;
      decision_table[INC_NEG_SIZE][INC_NEG_SIZE][FORM_POST_INC] = value;
    }

  if (HAVE_POST_DECREMENT || HAVE_POST_MODIFY_DISP)
    {
      /* Prefer the simple form if both are available.  */
      value = (HAVE_POST_DECREMENT) ? SIMPLE_POST_DEC : DISP_POST;

      decision_table[INC_NEG_SIZE][INC_ZERO][FORM_POST_ADD] = value;
      decision_table[INC_NEG_SIZE][INC_ZERO][FORM_POST_INC] = value;

      decision_table[INC_NEG_SIZE][INC_POS_SIZE][FORM_PRE_ADD] = value;
      decision_table[INC_NEG_SIZE][INC_POS_SIZE][FORM_PRE_INC] = value;
    }

  if (HAVE_PRE_MODIFY_DISP)
    {
      decision_table[INC_POS_ANY][INC_ZERO][FORM_PRE_ADD] = DISP_PRE;
      decision_table[INC_POS_ANY][INC_ZERO][FORM_PRE_INC] = DISP_PRE;

      decision_table[INC_POS_ANY][INC_POS_ANY][FORM_POST_ADD] = DISP_PRE;
      decision_table[INC_POS_ANY][INC_POS_ANY][FORM_POST_INC] = DISP_PRE;

      decision_table[INC_NEG_ANY][INC_ZERO][FORM_PRE_ADD] = DISP_PRE;
      decision_table[INC_NEG_ANY][INC_ZERO][FORM_PRE_INC] = DISP_PRE;

      decision_table[INC_NEG_ANY][INC_NEG_ANY][FORM_POST_ADD] = DISP_PRE;
      decision_table[INC_NEG_ANY][INC_NEG_ANY][FORM_POST_INC] = DISP_PRE;
    }

  if (HAVE_POST_MODIFY_DISP)
    {
      decision_table[INC_POS_ANY][INC_ZERO][FORM_POST_ADD] = DISP_POST;
      decision_table[INC_POS_ANY][INC_ZERO][FORM_POST_INC] = DISP_POST;

      decision_table[INC_POS_ANY][INC_NEG_ANY][FORM_PRE_ADD] = DISP_POST;
      decision_table[INC_POS_ANY][INC_NEG_ANY][FORM_PRE_INC] = DISP_POST;

      decision_table[INC_NEG_ANY][INC_ZERO][FORM_POST_ADD] = DISP_POST;
      decision_table[INC_NEG_ANY][INC_ZERO][FORM_POST_INC] = DISP_POST;

      decision_table[INC_NEG_ANY][INC_POS_ANY][FORM_PRE_ADD] = DISP_POST;
      decision_table[INC_NEG_ANY][INC_POS_ANY][FORM_PRE_INC] = DISP_POST;
    }

  /* This is much simpler than the other cases because we do not look
     for the reg1-reg2 case.  Note that we do not have a INC_POS_REG
     and INC_NEG_REG states.  Most of the use of such states would be
     on a target that had an R1 - R2 update address form.

     There is the remote possibility that you could also catch a = a +
     b; *(a - b) as a postdecrement of (a + b).  However, it is
     unclear if *(a - b) would ever be generated on a machine that did
     not have that kind of addressing mode.  The IA-64 and RS6000 will
     not do this, and I cannot speak for any other.  If any
     architecture does have an a-b update for, these cases should be
     added.  */
  if (HAVE_PRE_MODIFY_REG)
    {
      decision_table[INC_REG][INC_ZERO][FORM_PRE_ADD] = REG_PRE;
      decision_table[INC_REG][INC_ZERO][FORM_PRE_INC] = REG_PRE;

      decision_table[INC_REG][INC_REG][FORM_POST_ADD] = REG_PRE;
      decision_table[INC_REG][INC_REG][FORM_POST_INC] = REG_PRE;
    }

  if (HAVE_POST_MODIFY_REG)
    {
      decision_table[INC_REG][INC_ZERO][FORM_POST_ADD] = REG_POST;
      decision_table[INC_REG][INC_ZERO][FORM_POST_INC] = REG_POST;
    }

  initialized = true;
}

/* Parsed fields of an inc insn of the form "reg_res = reg0+reg1" or
   "reg_res = reg0+c".  */

static struct inc_insn 
{
  rtx insn;           /* The insn being parsed.  */
  rtx pat;            /* The pattern of the insn.  */
  bool reg1_is_const; /* True if reg1 is const, false if reg1 is a reg.  */
  enum form form;
  rtx reg_res;
  rtx reg0;
  rtx reg1;
  enum inc_state reg1_state;/* The form of the const if reg1 is a const.  */
  HOST_WIDE_INT reg1_val;/* Value if reg1 is const.  */
} inc_insn;


/* Dump the parsed inc insn to FILE.  */

static void 
dump_inc_insn (FILE *file)
{
  const char *f = ((inc_insn.form == FORM_PRE_ADD) 
	      || (inc_insn.form == FORM_PRE_INC)) ? "pre" : "post";

  dump_insn_slim (file, inc_insn.insn);

  switch (inc_insn.form)
    {
    case FORM_PRE_ADD:
    case FORM_POST_ADD:
      if (inc_insn.reg1_is_const)
	fprintf (file, "found %s add(%d) r[%d]=r[%d]+%d\n", 
		 f, INSN_UID (inc_insn.insn), 
		 REGNO (inc_insn.reg_res), 
		 REGNO (inc_insn.reg0), (int) inc_insn.reg1_val);
      else
	fprintf (file, "found %s add(%d) r[%d]=r[%d]+r[%d]\n", 
		 f, INSN_UID (inc_insn.insn), 
		 REGNO (inc_insn.reg_res), 
		 REGNO (inc_insn.reg0), REGNO (inc_insn.reg1));
      break;
      
    case FORM_PRE_INC:
    case FORM_POST_INC:
      if (inc_insn.reg1_is_const)
	fprintf (file, "found %s inc(%d) r[%d]+=%d\n", 
		 f, INSN_UID (inc_insn.insn), 
		 REGNO (inc_insn.reg_res), (int) inc_insn.reg1_val);
      else
	fprintf (file, "found %s inc(%d) r[%d]+=r[%d]\n", 
		 f, INSN_UID (inc_insn.insn), 
		 REGNO (inc_insn.reg_res), REGNO (inc_insn.reg1));
      break;

    default:
      break;
    }
}


/* Parsed fields of a mem ref of the form "*(reg0+reg1)" or "*(reg0+c)".  */

static struct mem_insn
{
  rtx insn;           /* The insn being parsed.  */
  rtx pat;            /* The pattern of the insn.  */
  rtx *mem_loc;       /* The address of the field that holds the mem */
                      /* that is to be replaced.  */
  bool reg1_is_const; /* True if reg1 is const, false if reg1 is a reg.  */
  rtx reg0;
  rtx reg1;           /* This is either a reg or a const depending on
			 reg1_is_const.  */
  enum inc_state reg1_state;/* The form of the const if reg1 is a const.  */
  HOST_WIDE_INT reg1_val;/* Value if reg1 is const.  */
} mem_insn;


/* Dump the parsed mem insn to FILE.  */

static void 
dump_mem_insn (FILE *file)
{
  dump_insn_slim (file, mem_insn.insn);

  if (mem_insn.reg1_is_const)
    fprintf (file, "found mem(%d) *(r[%d]+%d)\n", 
	     INSN_UID (mem_insn.insn), 
	     REGNO (mem_insn.reg0), (int) mem_insn.reg1_val);
  else
    fprintf (file, "found mem(%d) *(r[%d]+r[%d])\n", 
	     INSN_UID (mem_insn.insn), 
	     REGNO (mem_insn.reg0), REGNO (mem_insn.reg1));
}


/* The following three arrays contain pointers to instructions. They
   are indexed by REGNO.  At any point in the basic block where we are
   looking these three arrays contain, respectively, the next insn
   that uses REGNO, the next inc or add insn that uses REGNO and the
   next insn that sets REGNO.

   The arrays are not cleared when we move from block to block so
   whenever an insn is retrieved from these arrays, it's block number
   must be compared with the current block.
*/

static rtx *reg_next_use = NULL;
static rtx *reg_next_inc_use = NULL;
static rtx *reg_next_def = NULL;


/* Move dead note that match PATTERN to TO_INSN from FROM_INSN.  We do
   not really care about moving any other notes from the inc or add
   insn.  Moving the REG_EQUAL and REG_EQUIV is clearly wrong and it
   does not appear that there are any other kinds of relevant notes.  */

static void 
move_dead_notes (rtx to_insn, rtx from_insn, rtx pattern)
{
  rtx note; 
  rtx next_note;
  rtx prev_note = NULL;

  for (note = REG_NOTES (from_insn); note; note = next_note)
    {
      next_note = XEXP (note, 1);
      
      if ((REG_NOTE_KIND (note) == REG_DEAD)
	  && pattern == XEXP (note, 0))
	{
	  XEXP (note, 1) = REG_NOTES (to_insn);
	  REG_NOTES (to_insn) = note;
	  if (prev_note)
	    XEXP (prev_note, 1) = next_note;
	  else
	    REG_NOTES (from_insn) = next_note;
	}
      else prev_note = note;
    }
}


/* Create a mov insn DEST_REG <- SRC_REG and insert it before
   NEXT_INSN.  */

static rtx
insert_move_insn_before (rtx next_insn, rtx dest_reg, rtx src_reg)
{
  rtx insns;

  start_sequence ();
  emit_move_insn (dest_reg, src_reg);
  insns = get_insns ();
  end_sequence ();
  emit_insn_before (insns, next_insn);
  return insns;
}

  
/* Change mem_insn.mem_loc so that uses NEW_ADDR which has an
   increment of INC_REG.  To have reached this point, the change is a
   legitimate one from a dataflow point of view.  The only questions
   are is this a valid change to the instruction and is this a
   profitable change to the instruction.  */

static bool
attempt_change (rtx new_addr, rtx inc_reg)
{
  /* There are four cases: For the two cases that involve an add
     instruction, we are going to have to delete the add and insert a
     mov.  We are going to assume that the mov is free.  This is
     fairly early in the backend and there are a lot of opportunities
     for removing that move later.  In particular, there is the case
     where the move may be dead, this is what dead code elimination
     passes are for.  The two cases where we have an inc insn will be
     handled mov free.  */

  basic_block bb = BASIC_BLOCK (BLOCK_NUM (mem_insn.insn));
  rtx mov_insn = NULL;
  int regno;
  rtx mem = *mem_insn.mem_loc;
  enum machine_mode mode = GET_MODE (mem);
  rtx new_mem;
  int old_cost = 0;
  int new_cost = 0;
  bool speed = optimize_bb_for_speed_p (bb);

  PUT_MODE (mem_tmp, mode);
  XEXP (mem_tmp, 0) = new_addr;

  old_cost = rtx_cost (mem, 0, speed) 
    + rtx_cost (PATTERN (inc_insn.insn), 0, speed);
  new_cost = rtx_cost (mem_tmp, 0, speed);
  
  /* The first item of business is to see if this is profitable.  */
  if (old_cost < new_cost)
    {
      if (dump_file)
	fprintf (dump_file, "cost failure old=%d new=%d\n", old_cost, new_cost);
      return false;
    }

  /* Jump thru a lot of hoops to keep the attributes up to date.  We
     do not want to call one of the change address variants that take
     an offset even though we know the offset in many cases.  These
     assume you are changing where the address is pointing by the
     offset.  */
  new_mem = replace_equiv_address_nv (mem, new_addr);
  if (! validate_change (mem_insn.insn, mem_insn.mem_loc, new_mem, 0))
    {
      if (dump_file)
	fprintf (dump_file, "validation failure\n"); 
      return false;
    }

  /* From here to the end of the function we are committed to the
     change, i.e. nothing fails.  Generate any necessary movs, move
     any regnotes, and fix up the reg_next_{use,inc_use,def}.  */
  switch (inc_insn.form)
    {
    case FORM_PRE_ADD:
      /* Replace the addition with a move.  Do it at the location of
	 the addition since the operand of the addition may change
	 before the memory reference.  */
      mov_insn = insert_move_insn_before (inc_insn.insn, 
					  inc_insn.reg_res, inc_insn.reg0);
      move_dead_notes (mov_insn, inc_insn.insn, inc_insn.reg0);

      regno = REGNO (inc_insn.reg_res);
      reg_next_def[regno] = mov_insn;
      reg_next_use[regno] = NULL;
      regno = REGNO (inc_insn.reg0);
      reg_next_use[regno] = mov_insn;
      df_recompute_luids (bb);
      break;

    case FORM_POST_INC:
      regno = REGNO (inc_insn.reg_res);
      if (reg_next_use[regno] == reg_next_inc_use[regno])
	reg_next_inc_use[regno] = NULL;

      /* Fallthru.  */
    case FORM_PRE_INC:
      regno = REGNO (inc_insn.reg_res);
      reg_next_def[regno] = mem_insn.insn;
      reg_next_use[regno] = NULL;

      break;

    case FORM_POST_ADD:
      mov_insn = insert_move_insn_before (mem_insn.insn, 
					  inc_insn.reg_res, inc_insn.reg0);
      move_dead_notes (mov_insn, inc_insn.insn, inc_insn.reg0);

      /* Do not move anything to the mov insn because the instruction
	 pointer for the main iteration has not yet hit that.  It is
	 still pointing to the mem insn. */
      regno = REGNO (inc_insn.reg_res);
      reg_next_def[regno] = mem_insn.insn;
      reg_next_use[regno] = NULL;

      regno = REGNO (inc_insn.reg0);
      reg_next_use[regno] = mem_insn.insn;
      if ((reg_next_use[regno] == reg_next_inc_use[regno])
	  || (reg_next_inc_use[regno] == inc_insn.insn))
	reg_next_inc_use[regno] = NULL;
      df_recompute_luids (bb);
      break;

    case FORM_last:
    default:
      gcc_unreachable ();
    }

  if (!inc_insn.reg1_is_const)
    {
      regno = REGNO (inc_insn.reg1);
      reg_next_use[regno] = mem_insn.insn;
      if ((reg_next_use[regno] == reg_next_inc_use[regno])
	  || (reg_next_inc_use[regno] == inc_insn.insn))
	reg_next_inc_use[regno] = NULL;
    }

  delete_insn (inc_insn.insn);

  if (dump_file && mov_insn)
    {
      fprintf (dump_file, "inserting mov ");
      dump_insn_slim (dump_file, mov_insn);
    }

  /* Record that this insn has an implicit side effect.  */
  add_reg_note (mem_insn.insn, REG_INC, inc_reg);

  if (dump_file)
    {
      fprintf (dump_file, "****success ");
      dump_insn_slim (dump_file, mem_insn.insn);
    }

  return true;
}


/* Try to combine the instruction in INC_INSN with the instruction in
   MEM_INSN.  First the form is determined using the DECISION_TABLE
   and the results of parsing the INC_INSN and the MEM_INSN.
   Assuming the form is ok, a prototype new address is built which is
   passed to ATTEMPT_CHANGE for final processing.  */

static bool 
try_merge (void)
{
  enum gen_form gen_form;
  rtx mem = *mem_insn.mem_loc;
  rtx inc_reg = inc_insn.form == FORM_POST_ADD ?
    inc_insn.reg_res : mem_insn.reg0;

  /* The width of the mem being accessed.  */
  int size = GET_MODE_SIZE (GET_MODE (mem));
  rtx last_insn = NULL;

  switch (inc_insn.form)
    {
    case FORM_PRE_ADD:
    case FORM_PRE_INC:
      last_insn = mem_insn.insn;
      break;
    case FORM_POST_INC:
    case FORM_POST_ADD:
      last_insn = inc_insn.insn;
      break;
    case FORM_last:
    default:
      gcc_unreachable ();
    }

  /* Cannot handle auto inc of the stack.  */
  if (inc_reg == stack_pointer_rtx)
    {
      if (dump_file)
	fprintf (dump_file, "cannot inc stack %d failure\n", REGNO (inc_reg));
      return false;
    }

  /* Look to see if the inc register is dead after the memory
     reference.  If it is, do not do the combination.  */
  if (find_regno_note (last_insn, REG_DEAD, REGNO (inc_reg)))
    {
      if (dump_file)
	fprintf (dump_file, "dead failure %d\n", REGNO (inc_reg));
      return false;
    }

  mem_insn.reg1_state = (mem_insn.reg1_is_const) 
    ? set_inc_state (mem_insn.reg1_val, size) : INC_REG;
  inc_insn.reg1_state = (inc_insn.reg1_is_const)
    ? set_inc_state (inc_insn.reg1_val, size) : INC_REG;

  /* Now get the form that we are generating.  */
  gen_form = decision_table 
    [inc_insn.reg1_state][mem_insn.reg1_state][inc_insn.form];

  if (dbg_cnt (auto_inc_dec) == false)
    return false;

  switch (gen_form)
    {
    default:
    case NOTHING:
      return false;

    case SIMPLE_PRE_INC:     /* ++size  */
      if (dump_file)
	fprintf (dump_file, "trying SIMPLE_PRE_INC\n");
      return attempt_change (gen_rtx_PRE_INC (Pmode, inc_reg), inc_reg);
      break;
      
    case SIMPLE_POST_INC:    /* size++  */
      if (dump_file)
	fprintf (dump_file, "trying SIMPLE_POST_INC\n");
      return attempt_change (gen_rtx_POST_INC (Pmode, inc_reg), inc_reg);
      break;
      
    case SIMPLE_PRE_DEC:     /* --size  */
      if (dump_file)
	fprintf (dump_file, "trying SIMPLE_PRE_DEC\n");
      return attempt_change (gen_rtx_PRE_DEC (Pmode, inc_reg), inc_reg);
      break;
      
    case SIMPLE_POST_DEC:    /* size--  */
      if (dump_file)
	fprintf (dump_file, "trying SIMPLE_POST_DEC\n");
      return attempt_change (gen_rtx_POST_DEC (Pmode, inc_reg), inc_reg);
      break;
      
    case DISP_PRE:           /* ++con   */
      if (dump_file)
	fprintf (dump_file, "trying DISP_PRE\n");
      return attempt_change (gen_rtx_PRE_MODIFY (Pmode, 
						 inc_reg,
						 gen_rtx_PLUS (Pmode,
							       inc_reg,
							       inc_insn.reg1)),
			     inc_reg);
      break;
      
    case DISP_POST:          /* con++   */
      if (dump_file)
	fprintf (dump_file, "trying POST_DISP\n");
      return attempt_change (gen_rtx_POST_MODIFY (Pmode,
						  inc_reg,
						  gen_rtx_PLUS (Pmode,
								inc_reg,
								inc_insn.reg1)),
			     inc_reg);
      break;
      
    case REG_PRE:            /* ++reg   */
      if (dump_file)
	fprintf (dump_file, "trying PRE_REG\n");
      return attempt_change (gen_rtx_PRE_MODIFY (Pmode, 
						 inc_reg,
						 gen_rtx_PLUS (Pmode,
							       inc_reg,
							       inc_insn.reg1)),
			     inc_reg);
      break;
      
    case REG_POST:            /* reg++   */
      if (dump_file)
	fprintf (dump_file, "trying POST_REG\n");
      return attempt_change (gen_rtx_POST_MODIFY (Pmode, 
						  inc_reg,
						  gen_rtx_PLUS (Pmode,
								inc_reg,
								inc_insn.reg1)),
			     inc_reg);
      break;
    }
}

/* Return the next insn that uses (if reg_next_use is passed in
   NEXT_ARRAY) or defines (if reg_next_def is passed in NEXT_ARRAY)
   REGNO in BB.  */

static rtx
get_next_ref (int regno, basic_block bb, rtx *next_array)
{
  rtx insn = next_array[regno];

  /* Lazy about cleaning out the next_arrays.  */
  if (insn && BASIC_BLOCK (BLOCK_NUM (insn)) != bb)
    {
      next_array[regno] = NULL;
      insn = NULL;
    }

  return insn;
}


/* Reverse the operands in a mem insn.  */

static void 
reverse_mem (void)
{
  rtx tmp = mem_insn.reg1; 
  mem_insn.reg1 = mem_insn.reg0;
  mem_insn.reg0 = tmp;
}


/* Reverse the operands in a inc insn.  */

static void 
reverse_inc (void)
{
  rtx tmp = inc_insn.reg1; 
  inc_insn.reg1 = inc_insn.reg0;
  inc_insn.reg0 = tmp;
}


/* Return true if INSN is of a form "a = b op c" where a and b are
   regs.  op is + if c is a reg and +|- if c is a const.  Fill in
   INC_INSN with what is found.  
   
   This function is called in two contexts, if BEFORE_MEM is true,
   this is called for each insn in the basic block.  If BEFORE_MEM is
   false, it is called for the instruction in the block that uses the
   index register for some memory reference that is currently being
   processed.  */

static bool
parse_add_or_inc (rtx insn, bool before_mem)
{
  rtx pat = single_set (insn);
  if (!pat)
    return false;

  /* Result must be single reg.  */
  if (!REG_P (SET_DEST (pat)))
    return false;

  if ((GET_CODE (SET_SRC (pat)) != PLUS)
      && (GET_CODE (SET_SRC (pat)) != MINUS))
    return false;

  if (!REG_P (XEXP (SET_SRC (pat), 0)))
    return false;

  inc_insn.insn = insn;
  inc_insn.pat = pat;
  inc_insn.reg_res = SET_DEST (pat);
  inc_insn.reg0 = XEXP (SET_SRC (pat), 0);
  if (rtx_equal_p (inc_insn.reg_res, inc_insn.reg0))
    inc_insn.form = before_mem ? FORM_PRE_INC : FORM_POST_INC;
  else 
    inc_insn.form = before_mem ? FORM_PRE_ADD : FORM_POST_ADD;

  if (GET_CODE (XEXP (SET_SRC (pat), 1)) == CONST_INT)
    {
      /* Process a = b + c where c is a const.  */
      inc_insn.reg1_is_const = true;
      if (GET_CODE (SET_SRC (pat)) == PLUS)
	{
	  inc_insn.reg1 = XEXP (SET_SRC (pat), 1);
	  inc_insn.reg1_val = INTVAL (inc_insn.reg1);
	}
      else
	{
	  inc_insn.reg1_val = -INTVAL (XEXP (SET_SRC (pat), 1));
	  inc_insn.reg1 = GEN_INT (inc_insn.reg1_val);
	}
      return true;
    }
  else if ((HAVE_PRE_MODIFY_REG || HAVE_POST_MODIFY_REG)
	   && (REG_P (XEXP (SET_SRC (pat), 1)))
	   && GET_CODE (SET_SRC (pat)) == PLUS)
    {
      /* Process a = b + c where c is a reg.  */
      inc_insn.reg1 = XEXP (SET_SRC (pat), 1);
      inc_insn.reg1_is_const = false;
      
      if (inc_insn.form == FORM_PRE_INC 
	  || inc_insn.form == FORM_POST_INC)
	return true;
      else if (rtx_equal_p (inc_insn.reg_res, inc_insn.reg1))
	{
	  /* Reverse the two operands and turn *_ADD into *_INC since
	     a = c + a.  */
	  reverse_inc ();
	  inc_insn.form = before_mem ? FORM_PRE_INC : FORM_POST_INC;
	  return true;
	}
      else 
	return true;
    }

  return false;
}


/* A recursive function that checks all of the mem uses in
   ADDRESS_OF_X to see if any single one of them is compatible with
   what has been found in inc_insn.

   -1 is returned for success.  0 is returned if nothing was found and 
   1 is returned for failure. */

static int
find_address (rtx *address_of_x)
{
  rtx x = *address_of_x;
  enum rtx_code code = GET_CODE (x);
  const char *const fmt = GET_RTX_FORMAT (code);
  int i;
  int value = 0;
  int tem;

  if (code == MEM && rtx_equal_p (XEXP (x, 0), inc_insn.reg_res))
    {
      /* Match with *reg0.  */
      mem_insn.mem_loc = address_of_x;
      mem_insn.reg0 = inc_insn.reg_res;
      mem_insn.reg1_is_const = true;
      mem_insn.reg1_val = 0;
      mem_insn.reg1 = GEN_INT (0);
      return -1;
    }
  if (code == MEM && GET_CODE (XEXP (x, 0)) == PLUS
      && rtx_equal_p (XEXP (XEXP (x, 0), 0), inc_insn.reg_res))
    {
      rtx b = XEXP (XEXP (x, 0), 1);
      mem_insn.mem_loc = address_of_x;
      mem_insn.reg0 = inc_insn.reg_res;
      mem_insn.reg1 = b;
      mem_insn.reg1_is_const = inc_insn.reg1_is_const;
      if (GET_CODE (b) == CONST_INT)
	{
	  /* Match with *(reg0 + reg1) where reg1 is a const. */
	  HOST_WIDE_INT val = INTVAL (b);
	  if (inc_insn.reg1_is_const 
	      && (inc_insn.reg1_val == val || inc_insn.reg1_val == -val))
	    {
	      mem_insn.reg1_val = val;
	      return -1;
	    }
	}
      else if (!inc_insn.reg1_is_const 
	       && rtx_equal_p (inc_insn.reg1, b)) 
	/* Match with *(reg0 + reg1). */
	return -1;
    }

  if (code == SIGN_EXTRACT || code == ZERO_EXTRACT)
    {
      /* If REG occurs inside a MEM used in a bit-field reference,
	 that is unacceptable.  */
      if (find_address (&XEXP (x, 0)))
	return 1;
    }

  if (x == inc_insn.reg_res)
    return 1;

  /* Time for some deep diving.  */
  for (i = GET_RTX_LENGTH (code) - 1; i >= 0; i--)
    {
      if (fmt[i] == 'e')
	{
	  tem = find_address (&XEXP (x, i));
	  /* If this is the first use, let it go so the rest of the
	     insn can be checked.  */
	  if (value == 0)
	    value = tem;
	  else if (tem != 0)
	    /* More than one match was found.  */
	    return 1;
	}
      else if (fmt[i] == 'E')
	{
	  int j;
	  for (j = XVECLEN (x, i) - 1; j >= 0; j--)
	    {
	      tem = find_address (&XVECEXP (x, i, j));
	      /* If this is the first use, let it go so the rest of
		 the insn can be checked.  */
	      if (value == 0)
		value = tem;
	      else if (tem != 0)
		/* More than one match was found.  */
		return 1;
	    }
	}
    }
  return value;
}

/* Once a suitable mem reference has been found and the MEM_INSN
   structure has been filled in, FIND_INC is called to see if there is
   a suitable add or inc insn that follows the mem reference and
   determine if it is suitable to merge.

   In the case where the MEM_INSN has two registers in the reference,
   this function may be called recursively.  The first time looking
   for an add of the first register, and if that fails, looking for an
   add of the second register.  The FIRST_TRY parameter is used to
   only allow the parameters to be reversed once.  */

static bool 
find_inc (bool first_try)
{
  rtx insn;
  basic_block bb = BASIC_BLOCK (BLOCK_NUM (mem_insn.insn));
  rtx other_insn;
  df_ref *def_rec;

  /* Make sure this reg appears only once in this insn.  */
  if (count_occurrences (PATTERN (mem_insn.insn), mem_insn.reg0, 1) != 1)
    {
      if (dump_file)
	fprintf (dump_file, "mem count failure\n"); 
      return false;
    }

  if (dump_file)
    dump_mem_insn (dump_file);

  /* Find the next use that is an inc.  */
  insn = get_next_ref (REGNO (mem_insn.reg0), 
		       BASIC_BLOCK (BLOCK_NUM (mem_insn.insn)), 
		       reg_next_inc_use);
  if (!insn)
    return false;

  /* Even though we know the next use is an add or inc because it came
     from the reg_next_inc_use, we must still reparse.  */
  if (!parse_add_or_inc (insn, false))
    {
      /* Next use was not an add.  Look for one extra case. It could be
	 that we have:
	 
	 *(a + b)
	 ...= a;
	 ...= b + a
	 
	 if we reverse the operands in the mem ref we would
	 find this.  Only try it once though.  */
      if (first_try && !mem_insn.reg1_is_const)
	{
	  reverse_mem ();
	  return find_inc (false);
	}
      else
	return false;
    }

  /* Need to assure that none of the operands of the inc instruction are 
     assigned to by the mem insn.  */
  for (def_rec = DF_INSN_DEFS (mem_insn.insn); *def_rec; def_rec++)
    {
      df_ref def = *def_rec;
      unsigned int regno = DF_REF_REGNO (def);
      if ((regno == REGNO (inc_insn.reg0)) 
	  || (regno == REGNO (inc_insn.reg_res)))
	{
	  if (dump_file)
	    fprintf (dump_file, "inc conflicts with store failure.\n");
	  return false;
	}
      if (!inc_insn.reg1_is_const && (regno == REGNO (inc_insn.reg1)))
	{
	  if (dump_file)
	    fprintf (dump_file, "inc conflicts with store failure.\n");
	  return false;
	}
    }

  if (dump_file)
    dump_inc_insn (dump_file);

  if (inc_insn.form == FORM_POST_ADD)
    {
      /* Make sure that there is no insn that assigns to inc_insn.res
	 between the mem_insn and the inc_insn.  */
      rtx other_insn = get_next_ref (REGNO (inc_insn.reg_res), 
				     BASIC_BLOCK (BLOCK_NUM (mem_insn.insn)), 
				     reg_next_def);
      if (other_insn != inc_insn.insn)
	{
	  if (dump_file)
	    fprintf (dump_file, 
		     "result of add is assigned to between mem and inc insns.\n");
	  return false;
	}

      other_insn = get_next_ref (REGNO (inc_insn.reg_res), 
				 BASIC_BLOCK (BLOCK_NUM (mem_insn.insn)), 
				 reg_next_use);
      if (other_insn 
	  && (other_insn != inc_insn.insn)
	  && (DF_INSN_LUID (inc_insn.insn) > DF_INSN_LUID (other_insn)))
	{
	  if (dump_file)
	    fprintf (dump_file, 
		     "result of add is used between mem and inc insns.\n");
	  return false;
	}

      /* For the post_add to work, the result_reg of the inc must not be
	 used in the mem insn since this will become the new index
	 register.  */
      if (count_occurrences (PATTERN (mem_insn.insn), inc_insn.reg_res, 1) != 0)
	{
	  if (dump_file)
	    fprintf (dump_file, "base reg replacement failure.\n");
	  return false;
	}
    }

  if (mem_insn.reg1_is_const)
    {
      if (mem_insn.reg1_val == 0)
	{
	  if (!inc_insn.reg1_is_const)
	    {
	      /* The mem looks like *r0 and the rhs of the add has two
		 registers.  */
	      int luid = DF_INSN_LUID (inc_insn.insn);
	      if (inc_insn.form == FORM_POST_ADD)
		{
		  /* The trick is that we are not going to increment r0, 
		     we are going to increment the result of the add insn.
		     For this trick to be correct, the result reg of
		     the inc must be a valid addressing reg.  */
		  if (GET_MODE (inc_insn.reg_res) != Pmode)
		    {
		      if (dump_file)
			fprintf (dump_file, "base reg mode failure.\n");
		      return false;
		    }

		  /* We also need to make sure that the next use of
		     inc result is after the inc.  */
		  other_insn 
		    = get_next_ref (REGNO (inc_insn.reg1), bb, reg_next_use);
		  if (other_insn && luid > DF_INSN_LUID (other_insn))
		    return false;

		  if (!rtx_equal_p (mem_insn.reg0, inc_insn.reg0))
		    reverse_inc (); 
		}

	      other_insn 
		= get_next_ref (REGNO (inc_insn.reg1), bb, reg_next_def);
	      if (other_insn && luid > DF_INSN_LUID (other_insn))
		return false;
	    }
	}
      /* Both the inc/add and the mem have a constant.  Need to check
	 that the constants are ok. */
      else if ((mem_insn.reg1_val != inc_insn.reg1_val)
	       && (mem_insn.reg1_val != -inc_insn.reg1_val))
	return false;
    }
  else
    {
      /* The mem insn is of the form *(a + b) where a and b are both
	 regs.  It may be that in order to match the add or inc we
	 need to treat it as if it was *(b + a).  It may also be that
	 the add is of the form a + c where c does not match b and
	 then we just abandon this.  */
      
      int luid = DF_INSN_LUID (inc_insn.insn);
      rtx other_insn;
      
      /* Make sure this reg appears only once in this insn.  */
      if (count_occurrences (PATTERN (mem_insn.insn), mem_insn.reg1, 1) != 1)
	return false;
      
      if (inc_insn.form == FORM_POST_ADD)
	{
	  /* For this trick to be correct, the result reg of the inc
	     must be a valid addressing reg.  */
	  if (GET_MODE (inc_insn.reg_res) != Pmode)
	    {
	      if (dump_file)
		fprintf (dump_file, "base reg mode failure.\n");
	      return false;
	    }

	  if (rtx_equal_p (mem_insn.reg0, inc_insn.reg0))
	    {
	      if (!rtx_equal_p (mem_insn.reg1, inc_insn.reg1))
		{
		  /* See comment above on find_inc (false) call.  */
		  if (first_try)
		    {
		      reverse_mem ();
		      return find_inc (false);
		    }
		  else
		    return false;
		}

	      /* Need to check that there are no assignments to b
		 before the add insn.  */
	      other_insn 
		= get_next_ref (REGNO (inc_insn.reg1), bb, reg_next_def);
	      if (other_insn && luid > DF_INSN_LUID (other_insn))
		return false;
	      /* All ok for the next step.  */
	    }
	  else
	    {
	      /* We know that mem_insn.reg0 must equal inc_insn.reg1
		 or else we would not have found the inc insn.  */
	      reverse_mem ();
	      if (!rtx_equal_p (mem_insn.reg0, inc_insn.reg0))
		{
		  /* See comment above on find_inc (false) call.  */
		  if (first_try)
		    return find_inc (false);
		  else
		    return false;
		}
	      /* To have gotten here know that.
	       *(b + a)
	       
	       ... = (b + a)
	       
	       We also know that the lhs of the inc is not b or a.  We
	       need to make sure that there are no assignments to b
	       between the mem ref and the inc.  */	 
	      
	      other_insn 
		= get_next_ref (REGNO (inc_insn.reg0), bb, reg_next_def);
	      if (other_insn && luid > DF_INSN_LUID (other_insn))
		return false;
	    }

	  /* Need to check that the next use of the add result is later than
	     add insn since this will be the reg incremented.  */
	  other_insn 
	    = get_next_ref (REGNO (inc_insn.reg_res), bb, reg_next_use);
	  if (other_insn && luid > DF_INSN_LUID (other_insn))
	    return false;
	}
      else /* FORM_POST_INC.  There is less to check here because we
	      know that operands must line up.  */ 
	{
	  if (!rtx_equal_p (mem_insn.reg1, inc_insn.reg1))
	    /* See comment above on find_inc (false) call.  */
	    {
	      if (first_try)
		{
		  reverse_mem ();
		  return find_inc (false);
		}
	      else 
		return false;
	    }
      
	  /* To have gotten here know that.
	   *(a + b)
	   
	   ... = (a + b)
	   
	   We also know that the lhs of the inc is not b.  We need to make
	   sure that there are no assignments to b between the mem ref and
	   the inc.  */
	  other_insn 
	    = get_next_ref (REGNO (inc_insn.reg1), bb, reg_next_def);
	  if (other_insn && luid > DF_INSN_LUID (other_insn))
	    return false;
	}
    }

  if (inc_insn.form == FORM_POST_INC)
    {
      other_insn 
	= get_next_ref (REGNO (inc_insn.reg0), bb, reg_next_use);
      /* When we found inc_insn, we were looking for the
	 next add or inc, not the next insn that used the
	 reg.  Because we are going to increment the reg
	 in this form, we need to make sure that there
	 were no intervening uses of reg.  */
      if (inc_insn.insn != other_insn)
	return false;
    }

  return try_merge ();
}


/* A recursive function that walks ADDRESS_OF_X to find all of the mem
   uses in pat that could be used as an auto inc or dec.  It then
   calls FIND_INC for each one.  */

static bool
find_mem (rtx *address_of_x)
{
  rtx x = *address_of_x;
  enum rtx_code code = GET_CODE (x);
  const char *const fmt = GET_RTX_FORMAT (code);
  int i;

  if (code == MEM && REG_P (XEXP (x, 0)))
    {
      /* Match with *reg0.  */
      mem_insn.mem_loc = address_of_x;
      mem_insn.reg0 = XEXP (x, 0);
      mem_insn.reg1_is_const = true;
      mem_insn.reg1_val = 0;
      mem_insn.reg1 = GEN_INT (0);
      if (find_inc (true))
	return true;
    }
  if (code == MEM && GET_CODE (XEXP (x, 0)) == PLUS
      && REG_P (XEXP (XEXP (x, 0), 0)))
    {
      rtx reg1 = XEXP (XEXP (x, 0), 1);
      mem_insn.mem_loc = address_of_x;
      mem_insn.reg0 = XEXP (XEXP (x, 0), 0);
      mem_insn.reg1 = reg1;
      if (GET_CODE (reg1) == CONST_INT)
	{
	  mem_insn.reg1_is_const = true;
	  /* Match with *(reg0 + c) where c is a const. */
	  mem_insn.reg1_val = INTVAL (reg1);
	  if (find_inc (true))
	    return true;
	}
      else if (REG_P (reg1))
	{
	  /* Match with *(reg0 + reg1).  */
	  mem_insn.reg1_is_const = false;
	  if (find_inc (true))
	    return true;
	}
    }

  if (code == SIGN_EXTRACT || code == ZERO_EXTRACT)
    {
      /* If REG occurs inside a MEM used in a bit-field reference,
	 that is unacceptable.  */
      return false;
    }

  /* Time for some deep diving.  */
  for (i = GET_RTX_LENGTH (code) - 1; i >= 0; i--)
    {
      if (fmt[i] == 'e')
	{
	  if (find_mem (&XEXP (x, i)))
	    return true;
	}
      else if (fmt[i] == 'E')
	{
	  int j;
	  for (j = XVECLEN (x, i) - 1; j >= 0; j--)
	    if (find_mem (&XVECEXP (x, i, j)))
	      return true;
	}
    }
  return false;
}


/* Try to combine all incs and decs by constant values with memory
   references in BB.  */

static void
merge_in_block (int max_reg, basic_block bb)
{
  rtx insn;
  rtx curr;
  int success_in_block = 0;

  if (dump_file)
    fprintf (dump_file, "\n\nstarting bb %d\n", bb->index);

  FOR_BB_INSNS_REVERSE_SAFE (bb, insn, curr)
    {
      unsigned int uid = INSN_UID (insn);
      bool insn_is_add_or_inc = true;

      if (!INSN_P (insn) || DEBUG_INSN_P (insn))
	continue;	

      /* This continue is deliberate.  We do not want the uses of the
	 jump put into reg_next_use because it is not considered safe to 
	 combine a preincrement with a jump.  */
      if (JUMP_P (insn))
	continue;

      if (dump_file)
	dump_insn_slim (dump_file, insn);

      /* Does this instruction increment or decrement a register?  */
      if (parse_add_or_inc (insn, true))
	{
	  int regno = REGNO (inc_insn.reg_res);
	  /* Cannot handle case where there are three separate regs
	     before a mem ref.  Too many moves would be needed to be
	     profitable.  */
	  if ((inc_insn.form == FORM_PRE_INC) || inc_insn.reg1_is_const)
	    {
	      mem_insn.insn = get_next_ref (regno, bb, reg_next_use);
	      if (mem_insn.insn)
		{
		  bool ok = true;
		  if (!inc_insn.reg1_is_const)
		    {
		      /* We are only here if we are going to try a
			 HAVE_*_MODIFY_REG type transformation.  c is a
			 reg and we must sure that the path from the
			 inc_insn to the mem_insn.insn is both def and use
			 clear of c because the inc insn is going to move
			 into the mem_insn.insn.  */
		      int luid = DF_INSN_LUID (mem_insn.insn);
		      rtx other_insn 
			= get_next_ref (REGNO (inc_insn.reg1), bb, reg_next_use);
		      
		      if (other_insn && luid > DF_INSN_LUID (other_insn))
			ok = false;
		      
		      other_insn 
			= get_next_ref (REGNO (inc_insn.reg1), bb, reg_next_def);
		      
		      if (other_insn && luid > DF_INSN_LUID (other_insn))
			ok = false;
		    }
		  
		  if (dump_file)
		    dump_inc_insn (dump_file);
		  
		  if (ok && find_address (&PATTERN (mem_insn.insn)) == -1)
		    {
		      if (dump_file)
			dump_mem_insn (dump_file);
		      if (try_merge ())
			{
			  success_in_block++;
			  insn_is_add_or_inc = false;
			}
		    }
		}
	    }
	}
      else
	{
	  insn_is_add_or_inc = false;
	  mem_insn.insn = insn;
	  if (find_mem (&PATTERN (insn)))
	    success_in_block++;
	}
      
      /* If the inc insn was merged with a mem, the inc insn is gone
	 and there is noting to update.  */
      if (DF_INSN_UID_GET (uid))
	{
	  df_ref *def_rec;
	  df_ref *use_rec;
	  /* Need to update next use.  */
	  for (def_rec = DF_INSN_UID_DEFS (uid); *def_rec; def_rec++)
	    {
	      df_ref def = *def_rec;
	      reg_next_use[DF_REF_REGNO (def)] = NULL;
	      reg_next_inc_use[DF_REF_REGNO (def)] = NULL;
	      reg_next_def[DF_REF_REGNO (def)] = insn;
	    }
	  
	  for (use_rec = DF_INSN_UID_USES (uid); *use_rec; use_rec++)
	    {
	      df_ref use = *use_rec;
	      reg_next_use[DF_REF_REGNO (use)] = insn;
	      if (insn_is_add_or_inc)
		reg_next_inc_use[DF_REF_REGNO (use)] = insn;
	      else
		reg_next_inc_use[DF_REF_REGNO (use)] = NULL;
	    }  
	}
      else if (dump_file)
	fprintf (dump_file, "skipping update of deleted insn %d\n", uid);
    }

  /* If we were successful, try again.  There may have been several
     opportunities that were interleaved.  This is rare but
     gcc.c-torture/compile/pr17273.c actually exhibits this.  */
  if (success_in_block)
    {
      /* In this case, we must clear these vectors since the trick of
	 testing if the stale insn in the block will not work.  */
      memset (reg_next_use, 0, max_reg * sizeof(rtx));
      memset (reg_next_inc_use, 0, max_reg * sizeof(rtx));
      memset (reg_next_def, 0, max_reg * sizeof(rtx));
      df_recompute_luids (bb);
      merge_in_block (max_reg, bb);
    }
}

#endif

static unsigned int 
rest_of_handle_auto_inc_dec (void)
{
#ifdef AUTO_INC_DEC
  basic_block bb;
  int max_reg = max_reg_num ();

  if (!initialized)
    init_decision_table ();

  mem_tmp = gen_rtx_MEM (Pmode, NULL_RTX);

  df_note_add_problem ();
  df_analyze ();

  reg_next_use = XCNEWVEC (rtx, max_reg);
  reg_next_inc_use = XCNEWVEC (rtx, max_reg);
  reg_next_def = XCNEWVEC (rtx, max_reg);
  FOR_EACH_BB (bb)
    merge_in_block (max_reg, bb);

  free (reg_next_use);
  free (reg_next_inc_use);
  free (reg_next_def);

  mem_tmp = NULL;
#endif
  return 0;
}


/* Discover auto-inc auto-dec instructions.  */

static bool
gate_auto_inc_dec (void)
{
#ifdef AUTO_INC_DEC
  return (optimize > 0 && flag_auto_inc_dec);
#else
  return false;
#endif
}


struct rtl_opt_pass pass_inc_dec =
{
 {
  RTL_PASS,
<<<<<<< HEAD
  "auto-inc-dec",                       /* name */
=======
  "auto_inc_dec",                       /* name */
>>>>>>> a0daa400
  gate_auto_inc_dec,                    /* gate */
  rest_of_handle_auto_inc_dec,          /* execute */
  NULL,                                 /* sub */
  NULL,                                 /* next */
  0,                                    /* static_pass_number */
  TV_AUTO_INC_DEC,                      /* tv_id */
  0,                                    /* properties_required */
  0,                                    /* properties_provided */
  0,                                    /* properties_destroyed */
  0,                                    /* todo_flags_start */
  TODO_dump_func | 
  TODO_df_finish,                       /* todo_flags_finish */
 }
};
<|MERGE_RESOLUTION|>--- conflicted
+++ resolved
@@ -1,9 +1,5 @@
 /* Discovery of auto-inc and auto-dec instructions.
-<<<<<<< HEAD
-   Copyright (C) 2006, 2007, 2008 Free Software Foundation, Inc.
-=======
    Copyright (C) 2006, 2007, 2008, 2009 Free Software Foundation, Inc.
->>>>>>> a0daa400
    Contributed by Kenneth Zadeck <zadeck@naturalbridge.com>
    
 This file is part of GCC.
@@ -1548,11 +1544,7 @@
 {
  {
   RTL_PASS,
-<<<<<<< HEAD
-  "auto-inc-dec",                       /* name */
-=======
   "auto_inc_dec",                       /* name */
->>>>>>> a0daa400
   gate_auto_inc_dec,                    /* gate */
   rest_of_handle_auto_inc_dec,          /* execute */
   NULL,                                 /* sub */
