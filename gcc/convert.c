--- conflicted
+++ resolved
@@ -644,20 +644,12 @@
 	 type corresponding to its mode, then do a nop conversion
 	 to TYPE.  */
       else if (TREE_CODE (type) == ENUMERAL_TYPE
-<<<<<<< HEAD
 	       || partial_integral_type_p (type))
-	return build1 (NOP_EXPR, type,
-		       convert (lang_hooks.types.type_for_mode
-				(TYPE_MODE (type), TYPE_UNSIGNED (type)),
-				expr));
-=======
-	       || outprec != GET_MODE_PRECISION (TYPE_MODE (type)))
 	{
 	  expr = convert (lang_hooks.types.type_for_mode
 			  (TYPE_MODE (type), TYPE_UNSIGNED (type)), expr);
 	  return maybe_fold_build1_loc (dofold, loc, NOP_EXPR, type, expr);
 	}
->>>>>>> 68b948d3
 
       /* Here detect when we can distribute the truncation down past some
 	 arithmetic.  For example, if adding two longs and converting to an
