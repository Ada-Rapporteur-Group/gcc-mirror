/* Liveness for SSA trees.
   Copyright (C) 2003, 2004, 2005, 2007, 2008, 2009 Free Software Foundation,
   Inc.
   Contributed by Andrew MacLeod <amacleod@redhat.com>

This file is part of GCC.

GCC is free software; you can redistribute it and/or modify
it under the terms of the GNU General Public License as published by
the Free Software Foundation; either version 3, or (at your option)
any later version.

GCC is distributed in the hope that it will be useful,
but WITHOUT ANY WARRANTY; without even the implied warranty of
MERCHANTABILITY or FITNESS FOR A PARTICULAR PURPOSE.  See the
GNU General Public License for more details.

You should have received a copy of the GNU General Public License
along with GCC; see the file COPYING3.  If not see
<http://www.gnu.org/licenses/>.  */

#include "config.h"
#include "system.h"
#include "coretypes.h"
#include "tm.h"
#include "tree.h"
#include "diagnostic.h"
#include "bitmap.h"
#include "tree-flow.h"
#include "tree-dump.h"
#include "tree-ssa-live.h"
#include "toplev.h"
#include "debug.h"
#include "flags.h"

#ifdef ENABLE_CHECKING
static void  verify_live_on_entry (tree_live_info_p);
#endif


/* VARMAP maintains a mapping from SSA version number to real variables.

   All SSA_NAMES are divided into partitions.  Initially each ssa_name is the
   only member of it's own partition.  Coalescing will attempt to group any
   ssa_names which occur in a copy or in a PHI node into the same partition.

   At the end of out-of-ssa, each partition becomes a "real" variable and is
   rewritten as a compiler variable.

   The var_map data structure is used to manage these partitions.  It allows
   partitions to be combined, and determines which partition belongs to what
   ssa_name or variable, and vice versa.  */


/* This routine will initialize the basevar fields of MAP.  */

static void
var_map_base_init (var_map map)
{
  int x, num_part, num;
  tree var;
  var_ann_t ann;
  
  num = 0;
  num_part = num_var_partitions (map);

  /* If a base table already exists, clear it, otherwise create it.  */
  if (map->partition_to_base_index != NULL)
    {
      free (map->partition_to_base_index);
      VEC_truncate (tree, map->basevars, 0);
    }
  else
    map->basevars = VEC_alloc (tree, heap, MAX (40, (num_part / 10)));

  map->partition_to_base_index = (int *) xmalloc (sizeof (int) * num_part);

  /* Build the base variable list, and point partitions at their bases.  */
  for (x = 0; x < num_part; x++)
    {
      var = partition_to_var (map, x);
      if (TREE_CODE (var) == SSA_NAME)
	 var = SSA_NAME_VAR (var);
      ann = var_ann (var);
      /* If base variable hasn't been seen, set it up.  */
      if (!ann->base_var_processed)
        {
	  ann->base_var_processed = 1;
	  VAR_ANN_BASE_INDEX (ann) = num++;
	  VEC_safe_push (tree, heap, map->basevars, var);
	}
      map->partition_to_base_index[x] = VAR_ANN_BASE_INDEX (ann);
    }

  map->num_basevars = num;

  /* Now clear the processed bit.  */
  for (x = 0; x < num; x++)
    {
       var = VEC_index (tree, map->basevars, x);
       var_ann (var)->base_var_processed = 0;
    }

#ifdef ENABLE_CHECKING
  for (x = 0; x < num_part; x++)
    {
      tree var2;
      var = SSA_NAME_VAR (partition_to_var (map, x));
      var2 = VEC_index (tree, map->basevars, basevar_index (map, x));
      gcc_assert (var == var2);
    }
#endif
}


/* Remove the base table in MAP.  */

static void
var_map_base_fini (var_map map)
{
  /* Free the basevar info if it is present.  */
  if (map->partition_to_base_index != NULL)
    {
      VEC_free (tree, heap, map->basevars);
      free (map->partition_to_base_index);
      map->partition_to_base_index = NULL;
      map->num_basevars = 0;
    }
}
/* Create a variable partition map of SIZE, initialize and return it.  */

var_map
init_var_map (int size)
{
  var_map map;

  map = (var_map) xmalloc (sizeof (struct _var_map));
  map->var_partition = partition_new (size);
  map->partition_to_var 
	      = (tree *)xmalloc (size * sizeof (tree));
  memset (map->partition_to_var, 0, size * sizeof (tree));

  map->partition_to_view = NULL;
  map->view_to_partition = NULL;
  map->num_partitions = size;
  map->partition_size = size;
  map->num_basevars = 0;
  map->partition_to_base_index = NULL;
  map->basevars = NULL;
  return map;
}


/* Free memory associated with MAP.  */

void
delete_var_map (var_map map)
{
  var_map_base_fini (map);
  free (map->partition_to_var);
  partition_delete (map->var_partition);
  if (map->partition_to_view)
    free (map->partition_to_view);
  if (map->view_to_partition)
    free (map->view_to_partition);
  free (map);
}


/* This function will combine the partitions in MAP for VAR1 and VAR2.  It 
   Returns the partition which represents the new partition.  If the two 
   partitions cannot be combined, NO_PARTITION is returned.  */

int
var_union (var_map map, tree var1, tree var2)
{
  int p1, p2, p3;
  tree root_var = NULL_TREE;
  tree other_var = NULL_TREE;

  /* This is independent of partition_to_view. If partition_to_view is 
     on, then whichever one of these partitions is absorbed will never have a
     dereference into the partition_to_view array any more.  */

  if (TREE_CODE (var1) == SSA_NAME)
    p1 = partition_find (map->var_partition, SSA_NAME_VERSION (var1));
  else
    {
      p1 = var_to_partition (map, var1);
      if (map->view_to_partition)
        p1 = map->view_to_partition[p1];
      root_var = var1;
    }
  
  if (TREE_CODE (var2) == SSA_NAME)
    p2 = partition_find (map->var_partition, SSA_NAME_VERSION (var2));
  else
    {
      p2 = var_to_partition (map, var2);
      if (map->view_to_partition)
        p2 = map->view_to_partition[p2];

      /* If there is no root_var set, or it's not a user variable, set the
	 root_var to this one.  */
      if (!root_var || (DECL_P (root_var) && DECL_IGNORED_P (root_var)))
        {
	  other_var = root_var;
	  root_var = var2;
	}
      else 
	other_var = var2;
    }

  gcc_assert (p1 != NO_PARTITION);
  gcc_assert (p2 != NO_PARTITION);

  if (p1 == p2)
    p3 = p1;
  else
    p3 = partition_union (map->var_partition, p1, p2);

  if (map->partition_to_view)
    p3 = map->partition_to_view[p3];

  if (root_var)
    change_partition_var (map, root_var, p3);
  if (other_var)
    change_partition_var (map, other_var, p3);

  return p3;
}

 
/* Compress the partition numbers in MAP such that they fall in the range 
   0..(num_partitions-1) instead of wherever they turned out during
   the partitioning exercise.  This removes any references to unused
   partitions, thereby allowing bitmaps and other vectors to be much
   denser.  

   This is implemented such that compaction doesn't affect partitioning.
   Ie., once partitions are created and possibly merged, running one
   or more different kind of compaction will not affect the partitions
   themselves.  Their index might change, but all the same variables will
   still be members of the same partition group.  This allows work on reduced
   sets, and no loss of information when a larger set is later desired.

   In particular, coalescing can work on partitions which have 2 or more
   definitions, and then 'recompact' later to include all the single
   definitions for assignment to program variables.  */


/* Set MAP back to the initial state of having no partition view.  Return a 
   bitmap which has a bit set for each partition number which is in use in the 
   varmap.  */

static bitmap
partition_view_init (var_map map)
{
  bitmap used;
  int tmp;
  unsigned int x;

  used = BITMAP_ALLOC (NULL);

  /* Already in a view? Abandon the old one.  */
  if (map->partition_to_view)
    {
      free (map->partition_to_view);
      map->partition_to_view = NULL;
    }
  if (map->view_to_partition)
    {
      free (map->view_to_partition);
      map->view_to_partition = NULL;
    }

  /* Find out which partitions are actually referenced.  */
  for (x = 0; x < map->partition_size; x++)
    {
      tmp = partition_find (map->var_partition, x);
      if (map->partition_to_var[tmp] != NULL_TREE && !bitmap_bit_p (used, tmp))
	bitmap_set_bit (used, tmp);
    }

  map->num_partitions = map->partition_size;
  return used;
}


/* This routine will finalize the view data for MAP based on the partitions
   set in SELECTED.  This is either the same bitmap returned from 
   partition_view_init, or a trimmed down version if some of those partitions
   were not desired in this view.  SELECTED is freed before returning.  */

static void 
partition_view_fini (var_map map, bitmap selected)
{
  bitmap_iterator bi;
  unsigned count, i, x, limit;
  tree var;

  gcc_assert (selected);

  count = bitmap_count_bits (selected);
  limit = map->partition_size;

  /* If its a one-to-one ratio, we don't need any view compaction.  */
  if (count < limit)
    {
      map->partition_to_view = (int *)xmalloc (limit * sizeof (int));
      memset (map->partition_to_view, 0xff, (limit * sizeof (int)));
      map->view_to_partition = (int *)xmalloc (count * sizeof (int));

      i = 0;
      /* Give each selected partition an index.  */
      EXECUTE_IF_SET_IN_BITMAP (selected, 0, x, bi)
	{
	  map->partition_to_view[x] = i;
	  map->view_to_partition[i] = x;
	  var = map->partition_to_var[x];
	  /* If any one of the members of a partition is not an SSA_NAME, make
	     sure it is the representative.  */
	  if (TREE_CODE (var) != SSA_NAME)
	    change_partition_var (map, var, i);
	  i++;
	}
      gcc_assert (i == count);
      map->num_partitions = i;
    }

  BITMAP_FREE (selected);
}


/* Create a partition view which includes all the used partitions in MAP.  If 
   WANT_BASES is true, create the base variable map as well.  */

extern void
partition_view_normal (var_map map, bool want_bases)
{
  bitmap used;

  used = partition_view_init (map);
  partition_view_fini (map, used);

  if (want_bases)
    var_map_base_init (map);
  else
    var_map_base_fini (map);
}


/* Create a partition view in MAP which includes just partitions which occur in 
   the bitmap ONLY. If WANT_BASES is true, create the base variable map 
   as well.  */

extern void
partition_view_bitmap (var_map map, bitmap only, bool want_bases)
{
  bitmap used;
  bitmap new_partitions = BITMAP_ALLOC (NULL);
  unsigned x, p;
  bitmap_iterator bi;

  used = partition_view_init (map);
  EXECUTE_IF_SET_IN_BITMAP (only, 0, x, bi)
    {
      p = partition_find (map->var_partition, x);
      gcc_assert (bitmap_bit_p (used, p));
      bitmap_set_bit (new_partitions, p);
    }
  partition_view_fini (map, new_partitions);

  BITMAP_FREE (used);
  if (want_bases)
    var_map_base_init (map);
  else
    var_map_base_fini (map);
}


/* This function is used to change the representative variable in MAP for VAR's 
   partition to a regular non-ssa variable.  This allows partitions to be 
   mapped back to real variables.  */
  
void 
change_partition_var (var_map map, tree var, int part)
{
  var_ann_t ann;

  gcc_assert (TREE_CODE (var) != SSA_NAME);

  ann = var_ann (var);
  ann->out_of_ssa_tag = 1;
  VAR_ANN_PARTITION (ann) = part;
  if (map->view_to_partition)
    map->partition_to_var[map->view_to_partition[part]] = var;
}


static inline void mark_all_vars_used (tree *, void *data);

/* Helper function for mark_all_vars_used, called via walk_tree.  */

static tree
mark_all_vars_used_1 (tree *tp, int *walk_subtrees, void *data)
{
  tree t = *tp;
  enum tree_code_class c = TREE_CODE_CLASS (TREE_CODE (t));
  tree b;

  if (TREE_CODE (t) == SSA_NAME)
    t = SSA_NAME_VAR (t);

  if (IS_EXPR_CODE_CLASS (c)
      && (b = TREE_BLOCK (t)) != NULL)
    TREE_USED (b) = true;

  /* Ignore TREE_ORIGINAL for TARGET_MEM_REFS, as well as other
     fields that do not contain vars.  */
  if (TREE_CODE (t) == TARGET_MEM_REF)
    {
      mark_all_vars_used (&TMR_SYMBOL (t), data);
      mark_all_vars_used (&TMR_BASE (t), data);
      mark_all_vars_used (&TMR_INDEX (t), data);
      *walk_subtrees = 0;
      return NULL;
    }

  /* Only need to mark VAR_DECLS; parameters and return results are not
     eliminated as unused.  */
  if (TREE_CODE (t) == VAR_DECL)
    {
      if (data != NULL && bitmap_bit_p ((bitmap) data, DECL_UID (t)))
	{
	  bitmap_clear_bit ((bitmap) data, DECL_UID (t));
	  mark_all_vars_used (&DECL_INITIAL (t), data);
	}
      set_is_used (t);
    }

  if (IS_TYPE_OR_DECL_P (t))
    *walk_subtrees = 0;

  return NULL;
}

/* Mark the scope block SCOPE and its subblocks unused when they can be
   possibly eliminated if dead.  */

static void
mark_scope_block_unused (tree scope)
{
  tree t;
  TREE_USED (scope) = false;
  if (!(*debug_hooks->ignore_block) (scope))
    TREE_USED (scope) = true;
  for (t = BLOCK_SUBBLOCKS (scope); t ; t = BLOCK_CHAIN (t))
    mark_scope_block_unused (t);
}

/* Look if the block is dead (by possibly eliminating its dead subblocks)
   and return true if so.  
   Block is declared dead if:
     1) No statements are associated with it.
     2) Declares no live variables
     3) All subblocks are dead
	or there is precisely one subblocks and the block
	has same abstract origin as outer block and declares
	no variables, so it is pure wrapper.
   When we are not outputting full debug info, we also eliminate dead variables
   out of scope blocks to let them to be recycled by GGC and to save copying work
   done by the inliner.  */

static bool
remove_unused_scope_block_p (tree scope)
{
  tree *t, *next;
  bool unused = !TREE_USED (scope);
  var_ann_t ann;
  int nsubblocks = 0;

  for (t = &BLOCK_VARS (scope); *t; t = next)
    {
      next = &TREE_CHAIN (*t);

      /* Debug info of nested function refers to the block of the
	 function.  We might stil call it even if all statements
	 of function it was nested into was elliminated.
	 
	 TODO: We can actually look into cgraph to see if function
	 will be output to file.  */
      if (TREE_CODE (*t) == FUNCTION_DECL)
	unused = false;
      /* If a decl has a value expr, we need to instantiate it
	 regardless of debug info generation, to avoid codegen
	 differences in memory overlap tests.  update_equiv_regs() may
	 indirectly call validate_equiv_mem() to test whether a
	 SET_DEST overlaps with others, and if the value expr changes
	 by virtual register instantiation, we may get end up with
	 different results.  */
      else if (TREE_CODE (*t) == VAR_DECL && DECL_HAS_VALUE_EXPR_P (*t))
	unused = false;

      /* Remove everything we don't generate debug info for.  */
      else if (DECL_IGNORED_P (*t))
	{
	  *t = TREE_CHAIN (*t);
	  next = t;
	}

      /* When we are outputting debug info, we usually want to output
	 info about optimized-out variables in the scope blocks.
	 Exception are the scope blocks not containing any instructions
	 at all so user can't get into the scopes at first place.  */
      else if ((ann = var_ann (*t)) != NULL
		&& ann->used)
	unused = false;

      /* When we are not doing full debug info, we however can keep around
	 only the used variables for cfgexpand's memory packing saving quite
	 a lot of memory.  

	 For sake of -g3, we keep around those vars but we don't count this as
	 use of block, so innermost block with no used vars and no instructions
	 can be considered dead.  We only want to keep around blocks user can
	 breakpoint into and ask about value of optimized out variables. 

	 Similarly we need to keep around types at least until all variables of
	 all nested blocks are gone.  We track no information on whether given
	 type is used or not.  */

      else if (debug_info_level == DINFO_LEVEL_NORMAL
	       || debug_info_level == DINFO_LEVEL_VERBOSE
	       /* Removing declarations before inlining is going to affect
		  DECL_UID that in turn is going to affect hashtables and
		  code generation.  */
	       || !cfun->after_inlining)
	;
      else
	{
	  *t = TREE_CHAIN (*t);
	  next = t;
	}
    }

  for (t = &BLOCK_SUBBLOCKS (scope); *t ;)
    if (remove_unused_scope_block_p (*t))
      {
	if (BLOCK_SUBBLOCKS (*t))
	  {
	    tree next = BLOCK_CHAIN (*t);
	    tree supercontext = BLOCK_SUPERCONTEXT (*t);

	    *t = BLOCK_SUBBLOCKS (*t);
	    while (BLOCK_CHAIN (*t))
	      {
	        BLOCK_SUPERCONTEXT (*t) = supercontext;
	        t = &BLOCK_CHAIN (*t);
	      }
	    BLOCK_CHAIN (*t) = next;
	    BLOCK_SUPERCONTEXT (*t) = supercontext;
	    t = &BLOCK_CHAIN (*t);
	    nsubblocks ++;
	  }
	else
	  *t = BLOCK_CHAIN (*t);
      }
    else
      {
        t = &BLOCK_CHAIN (*t);
	nsubblocks ++;
      }


   if (!unused)
     ;
   /* Outer scope is always used.  */
   else if (!BLOCK_SUPERCONTEXT (scope)
            || TREE_CODE (BLOCK_SUPERCONTEXT (scope)) == FUNCTION_DECL)
     unused = false;
   /* Innermost blocks with no live variables nor statements can be always
      eliminated.  */
   else if (!nsubblocks)
     ;
   /* If there are live subblocks and we still have some unused variables
      or types declared, we must keep them.
      Before inliing we must not depend on debug info verbosity to keep
      DECL_UIDs stable.  */
   else if (!cfun->after_inlining && BLOCK_VARS (scope))
     unused = false;
   /* For terse debug info we can eliminate info on unused variables.  */
   else if (debug_info_level == DINFO_LEVEL_NONE
	    || debug_info_level == DINFO_LEVEL_TERSE)
     {
       /* Even for -g0/-g1 don't prune outer scopes from artificial
	  functions, otherwise diagnostics using tree_nonartificial_location
	  will not be emitted properly.  */
       if (inlined_function_outer_scope_p (scope))
	 {
	   tree ao = scope;

	   while (ao
		  && TREE_CODE (ao) == BLOCK
		  && BLOCK_ABSTRACT_ORIGIN (ao) != ao)
	     ao = BLOCK_ABSTRACT_ORIGIN (ao);
	   if (ao
	       && TREE_CODE (ao) == FUNCTION_DECL
	       && DECL_DECLARED_INLINE_P (ao)
	       && lookup_attribute ("artificial", DECL_ATTRIBUTES (ao)))
	     unused = false;
	 }
     }
   else if (BLOCK_VARS (scope) || BLOCK_NUM_NONLOCALIZED_VARS (scope))
     unused = false;
   /* See if this block is important for representation of inlined function.
      Inlined functions are always represented by block with
      block_ultimate_origin being set to FUNCTION_DECL and DECL_SOURCE_LOCATION
      set...  */
   else if (inlined_function_outer_scope_p (scope))
     unused = false;
   else
   /* Verfify that only blocks with source location set
      are entry points to the inlined functions.  */
     gcc_assert (BLOCK_SOURCE_LOCATION (scope) == UNKNOWN_LOCATION);

   TREE_USED (scope) = !unused;
   return unused;
}

/* Mark all VAR_DECLS under *EXPR_P as used, so that they won't be 
   eliminated during the tree->rtl conversion process.  */

static inline void
mark_all_vars_used (tree *expr_p, void *data)
{
  walk_tree (expr_p, mark_all_vars_used_1, data, NULL);
}

/* Dump scope blocks.  */

static void
dump_scope_block (FILE *file, int indent, tree scope, int flags)
{
  tree var, t;
  unsigned int i;

  fprintf (file, "\n%*s{ Scope block #%i%s%s",indent, "" , BLOCK_NUMBER (scope),
  	   TREE_USED (scope) ? "" : " (unused)",
	   BLOCK_ABSTRACT (scope) ? " (abstract)": "");
  if (BLOCK_SOURCE_LOCATION (scope) != UNKNOWN_LOCATION)
    {
      expanded_location s = expand_location (BLOCK_SOURCE_LOCATION (scope));
      fprintf (file, " %s:%i", s.file, s.line);
    }
  if (BLOCK_ABSTRACT_ORIGIN (scope))
    {
      tree origin = block_ultimate_origin (scope);
      if (origin)
	{
	  fprintf (file, " Originating from :");
	  if (DECL_P (origin))
	    print_generic_decl (file, origin, flags);
	  else
	    fprintf (file, "#%i", BLOCK_NUMBER (origin));
	}
    }
  fprintf (file, " \n");
  for (var = BLOCK_VARS (scope); var; var = TREE_CHAIN (var))
    {
      bool used = false;
      var_ann_t ann;

      if ((ann = var_ann (var))
	  && ann->used)
	used = true;

      fprintf (file, "%*s",indent, "");
      print_generic_decl (file, var, flags);
      fprintf (file, "%s\n", used ? "" : " (unused)");
    }
  for (i = 0; i < BLOCK_NUM_NONLOCALIZED_VARS (scope); i++)
    {
      fprintf (file, "%*s",indent, "");
      print_generic_decl (file, BLOCK_NONLOCALIZED_VAR (scope, i),
      			  flags);
      fprintf (file, " (nonlocalized)\n");
    }
  for (t = BLOCK_SUBBLOCKS (scope); t ; t = BLOCK_CHAIN (t))
    dump_scope_block (file, indent + 2, t, flags);
  fprintf (file, "\n%*s}\n",indent, "");
}

void
dump_scope_blocks (FILE *file, int flags)
{
  dump_scope_block (file, 0, DECL_INITIAL (current_function_decl), flags);
}

/* Remove local variables that are not referenced in the IL.  */

void
remove_unused_locals (void)
{
  basic_block bb;
  tree t, *cell;
  referenced_var_iterator rvi;
  var_ann_t ann;
  bitmap global_unused_vars = NULL;

<<<<<<< HEAD
=======
  /* Removing declarations from lexical blocks when not optimizing is
     not only a waste of time, it actually causes differences in stack
     layout.  */
>>>>>>> 14b2040d
  if (!optimize)
    return;

  mark_scope_block_unused (DECL_INITIAL (current_function_decl));

  /* Assume all locals are unused.  */
  FOR_EACH_REFERENCED_VAR (t, rvi)
    var_ann (t)->used = false;

  /* Walk the CFG marking all referenced symbols.  */
  FOR_EACH_BB (bb)
    {
      gimple_stmt_iterator gsi;
      size_t i;
      edge_iterator ei;
      edge e;

      /* Walk the statements.  */
      for (gsi = gsi_start_bb (bb); !gsi_end_p (gsi); gsi_next (&gsi))
	{
	  gimple stmt = gsi_stmt (gsi);
	  tree b = gimple_block (stmt);

	  if (is_gimple_debug (stmt))
	    continue;

	  if (b)
	    TREE_USED (b) = true;

	  for (i = 0; i < gimple_num_ops (stmt); i++)
	    mark_all_vars_used (gimple_op_ptr (gsi_stmt (gsi), i), NULL);
	}

      for (gsi = gsi_start_phis (bb); !gsi_end_p (gsi); gsi_next (&gsi))
        {
          use_operand_p arg_p;
          ssa_op_iter i;
	  tree def;
	  gimple phi = gsi_stmt (gsi);

	  /* No point processing globals.  */
	  if (is_global_var (SSA_NAME_VAR (gimple_phi_result (phi))))
	    continue;

	  def = gimple_phi_result (phi);
	  mark_all_vars_used (&def, NULL);

          FOR_EACH_PHI_ARG (arg_p, phi, i, SSA_OP_ALL_USES)
            {
	      tree arg = USE_FROM_PTR (arg_p);
	      mark_all_vars_used (&arg, NULL);
            }
        }

      FOR_EACH_EDGE (e, ei, bb->succs)
	if (e->goto_locus)
	  TREE_USED (e->goto_block) = true;
    }

  cfun->has_local_explicit_reg_vars = false;

  /* Remove unmarked local vars from local_decls.  */
  for (cell = &cfun->local_decls; *cell; )
    {
      tree var = TREE_VALUE (*cell);

      if (TREE_CODE (var) != FUNCTION_DECL
	  && (!(ann = var_ann (var))
	      || !ann->used))
	{
	  if (is_global_var (var))
	    {
	      if (global_unused_vars == NULL)
		global_unused_vars = BITMAP_ALLOC (NULL);
	      bitmap_set_bit (global_unused_vars, DECL_UID (var));
	    }
	  else
	    {
	      *cell = TREE_CHAIN (*cell);
	      continue;
	    }
	}
      else if (TREE_CODE (var) == VAR_DECL
	       && DECL_HARD_REGISTER (var)
	       && !is_global_var (var))
	cfun->has_local_explicit_reg_vars = true;
      cell = &TREE_CHAIN (*cell);
    }

  /* Remove unmarked global vars from local_decls.  */
  if (global_unused_vars != NULL)
    {
      for (t = cfun->local_decls; t; t = TREE_CHAIN (t))
	{
	  tree var = TREE_VALUE (t);

	  if (TREE_CODE (var) == VAR_DECL
	      && is_global_var (var)
	      && (ann = var_ann (var)) != NULL
	      && ann->used)
	    mark_all_vars_used (&DECL_INITIAL (var), global_unused_vars);
	}

      for (cell = &cfun->local_decls; *cell; )
	{
	  tree var = TREE_VALUE (*cell);

	  if (TREE_CODE (var) == VAR_DECL
	      && is_global_var (var)
	      && bitmap_bit_p (global_unused_vars, DECL_UID (var)))
	    *cell = TREE_CHAIN (*cell);
	  else
	    cell = &TREE_CHAIN (*cell);
	}
      BITMAP_FREE (global_unused_vars);
    }

  /* Remove unused variables from REFERENCED_VARs.  As a special
     exception keep the variables that are believed to be aliased.
     Those can't be easily removed from the alias sets and operand
     caches.  They will be removed shortly after the next may_alias
     pass is performed.  */
  FOR_EACH_REFERENCED_VAR (t, rvi)
    if (!is_global_var (t)
	&& !MTAG_P (t)
	&& TREE_CODE (t) != PARM_DECL
	&& TREE_CODE (t) != RESULT_DECL
	&& !(ann = var_ann (t))->used
	&& !ann->symbol_mem_tag
	&& !TREE_ADDRESSABLE (t))
      remove_referenced_var (t);
  remove_unused_scope_block_p (DECL_INITIAL (current_function_decl));
  if (dump_file && (dump_flags & TDF_DETAILS))
    {
      fprintf (dump_file, "Scope blocks after cleanups:\n");
      dump_scope_blocks (dump_file, dump_flags);
    }
}


/* Allocate and return a new live range information object base on MAP.  */

static tree_live_info_p
new_tree_live_info (var_map map)
{
  tree_live_info_p live;
  unsigned x;

  live = (tree_live_info_p) xmalloc (sizeof (struct tree_live_info_d));
  live->map = map;
  live->num_blocks = last_basic_block;

  live->livein = (bitmap *)xmalloc (last_basic_block * sizeof (bitmap));
  for (x = 0; x < (unsigned)last_basic_block; x++)
    live->livein[x] = BITMAP_ALLOC (NULL);

  live->liveout = (bitmap *)xmalloc (last_basic_block * sizeof (bitmap));
  for (x = 0; x < (unsigned)last_basic_block; x++)
    live->liveout[x] = BITMAP_ALLOC (NULL);

  live->work_stack = XNEWVEC (int, last_basic_block);
  live->stack_top = live->work_stack;

  live->global = BITMAP_ALLOC (NULL);
  return live;
}


/* Free storage for live range info object LIVE.  */

void 
delete_tree_live_info (tree_live_info_p live)
{
  int x;

  BITMAP_FREE (live->global);
  free (live->work_stack);

  for (x = live->num_blocks - 1; x >= 0; x--)
    BITMAP_FREE (live->liveout[x]);
  free (live->liveout);

  for (x = live->num_blocks - 1; x >= 0; x--)
    BITMAP_FREE (live->livein[x]);
  free (live->livein);

  free (live);
}


/* Visit basic block BB and propagate any required live on entry bits from 
   LIVE into the predecessors.  VISITED is the bitmap of visited blocks.  
   TMP is a temporary work bitmap which is passed in to avoid reallocating
   it each time.  */

static void 
loe_visit_block (tree_live_info_p live, basic_block bb, sbitmap visited,
		 bitmap tmp)
{
  edge e;
  bool change;
  edge_iterator ei;
  basic_block pred_bb;
  bitmap loe;
  gcc_assert (!TEST_BIT (visited, bb->index));

  SET_BIT (visited, bb->index);
  loe = live_on_entry (live, bb);

  FOR_EACH_EDGE (e, ei, bb->preds)
    {
      pred_bb = e->src;
      if (pred_bb == ENTRY_BLOCK_PTR)
	continue;
      /* TMP is variables live-on-entry from BB that aren't defined in the
	 predecessor block.  This should be the live on entry vars to pred.  
	 Note that liveout is the DEFs in a block while live on entry is
	 being calculated.  */
      bitmap_and_compl (tmp, loe, live->liveout[pred_bb->index]);

      /* Add these bits to live-on-entry for the pred. if there are any 
	 changes, and pred_bb has been visited already, add it to the
	 revisit stack.  */
      change = bitmap_ior_into (live_on_entry (live, pred_bb), tmp);
      if (TEST_BIT (visited, pred_bb->index) && change)
	{
	  RESET_BIT (visited, pred_bb->index);
	  *(live->stack_top)++ = pred_bb->index;
	}
    }
}


/* Using LIVE, fill in all the live-on-entry blocks between the defs and uses 
   of all the variables.  */

static void
live_worklist (tree_live_info_p live)
{
  unsigned b;
  basic_block bb;
  sbitmap visited = sbitmap_alloc (last_basic_block + 1);
  bitmap tmp = BITMAP_ALLOC (NULL);

  sbitmap_zero (visited);

  /* Visit all the blocks in reverse order and propagate live on entry values
     into the predecessors blocks.  */
  FOR_EACH_BB_REVERSE (bb)
    loe_visit_block (live, bb, visited, tmp);

  /* Process any blocks which require further iteration.  */
  while (live->stack_top != live->work_stack)
    {
      b = *--(live->stack_top);
      loe_visit_block (live, BASIC_BLOCK (b), visited, tmp);
    }

  BITMAP_FREE (tmp);
  sbitmap_free (visited);
}


/* Calculate the initial live on entry vector for SSA_NAME using immediate_use
   links.  Set the live on entry fields in LIVE.  Def's are marked temporarily
   in the liveout vector.  */

static void
set_var_live_on_entry (tree ssa_name, tree_live_info_p live)
{
  int p;
  gimple stmt;
  use_operand_p use;
  basic_block def_bb = NULL;
  imm_use_iterator imm_iter;
  bool global = false;

  p = var_to_partition (live->map, ssa_name);
  if (p == NO_PARTITION)
    return;

  stmt = SSA_NAME_DEF_STMT (ssa_name);
  if (stmt)
    {
      def_bb = gimple_bb (stmt);
      /* Mark defs in liveout bitmap temporarily.  */
      if (def_bb)
	bitmap_set_bit (live->liveout[def_bb->index], p);
    }
  else
    def_bb = ENTRY_BLOCK_PTR;

  /* Visit each use of SSA_NAME and if it isn't in the same block as the def,
     add it to the list of live on entry blocks.  */
  FOR_EACH_IMM_USE_FAST (use, imm_iter, ssa_name)
    {
      gimple use_stmt = USE_STMT (use);
      basic_block add_block = NULL;

      if (gimple_code (use_stmt) == GIMPLE_PHI)
        {
	  /* Uses in PHI's are considered to be live at exit of the SRC block
	     as this is where a copy would be inserted.  Check to see if it is
	     defined in that block, or whether its live on entry.  */
	  int index = PHI_ARG_INDEX_FROM_USE (use);
	  edge e = gimple_phi_arg_edge (use_stmt, index);
	  if (e->src != ENTRY_BLOCK_PTR)
	    {
	      if (e->src != def_bb)
		add_block = e->src;
	    }
	}
      else if (is_gimple_debug (use_stmt))
	continue;
      else
        {
	  /* If its not defined in this block, its live on entry.  */
	  basic_block use_bb = gimple_bb (use_stmt);
	  if (use_bb != def_bb)
	    add_block = use_bb;
	}  

      /* If there was a live on entry use, set the bit.  */
      if (add_block)
        {
	  global = true;
	  bitmap_set_bit (live->livein[add_block->index], p);
	}
    }

  /* If SSA_NAME is live on entry to at least one block, fill in all the live
     on entry blocks between the def and all the uses.  */
  if (global)
    bitmap_set_bit (live->global, p);
}


/* Calculate the live on exit vectors based on the entry info in LIVEINFO.  */

void
calculate_live_on_exit (tree_live_info_p liveinfo)
{
  basic_block bb;
  edge e;
  edge_iterator ei;

  /* live on entry calculations used liveout vectors for defs, clear them.  */
  FOR_EACH_BB (bb)
    bitmap_clear (liveinfo->liveout[bb->index]);

  /* Set all the live-on-exit bits for uses in PHIs.  */
  FOR_EACH_BB (bb)
    {
      gimple_stmt_iterator gsi;
      size_t i;

      /* Mark the PHI arguments which are live on exit to the pred block.  */
      for (gsi = gsi_start_phis (bb); !gsi_end_p (gsi); gsi_next (&gsi))
	{
	  gimple phi = gsi_stmt (gsi);
	  for (i = 0; i < gimple_phi_num_args (phi); i++)
	    { 
	      tree t = PHI_ARG_DEF (phi, i);
	      int p;

	      if (TREE_CODE (t) != SSA_NAME)
		continue;

	      p = var_to_partition (liveinfo->map, t);
	      if (p == NO_PARTITION)
		continue;
	      e = gimple_phi_arg_edge (phi, i);
	      if (e->src != ENTRY_BLOCK_PTR)
		bitmap_set_bit (liveinfo->liveout[e->src->index], p);
	    }
	}

      /* Add each successors live on entry to this bock live on exit.  */
      FOR_EACH_EDGE (e, ei, bb->succs)
        if (e->dest != EXIT_BLOCK_PTR)
	  bitmap_ior_into (liveinfo->liveout[bb->index],
			   live_on_entry (liveinfo, e->dest));
    }
}


/* Given partition map MAP, calculate all the live on entry bitmaps for 
   each partition.  Return a new live info object.  */

tree_live_info_p 
calculate_live_ranges (var_map map)
{
  tree var;
  unsigned i;
  tree_live_info_p live;

  live = new_tree_live_info (map);
  for (i = 0; i < num_var_partitions (map); i++)
    {
      var = partition_to_var (map, i);
      if (var != NULL_TREE)
	set_var_live_on_entry (var, live);
    }

  live_worklist (live);

#ifdef ENABLE_CHECKING
  verify_live_on_entry (live);
#endif

  calculate_live_on_exit (live);
  return live;
}


/* Output partition map MAP to file F.  */

void
dump_var_map (FILE *f, var_map map)
{
  int t;
  unsigned x, y;
  int p;

  fprintf (f, "\nPartition map \n\n");

  for (x = 0; x < map->num_partitions; x++)
    {
      if (map->view_to_partition != NULL)
	p = map->view_to_partition[x];
      else
	p = x;

      if (map->partition_to_var[p] == NULL_TREE)
        continue;

      t = 0;
      for (y = 1; y < num_ssa_names; y++)
        {
	  p = partition_find (map->var_partition, y);
	  if (map->partition_to_view)
	    p = map->partition_to_view[p];
	  if (p == (int)x)
	    {
	      if (t++ == 0)
	        {
		  fprintf(f, "Partition %d (", x);
		  print_generic_expr (f, partition_to_var (map, p), TDF_SLIM);
		  fprintf (f, " - ");
		}
	      fprintf (f, "%d ", y);
	    }
	}
      if (t != 0)
	fprintf (f, ")\n");
    }
  fprintf (f, "\n");
}


/* Output live range info LIVE to file F, controlled by FLAG.  */

void
dump_live_info (FILE *f, tree_live_info_p live, int flag)
{
  basic_block bb;
  unsigned i;
  var_map map = live->map;
  bitmap_iterator bi;

  if ((flag & LIVEDUMP_ENTRY) && live->livein)
    {
      FOR_EACH_BB (bb)
	{
	  fprintf (f, "\nLive on entry to BB%d : ", bb->index);
	  EXECUTE_IF_SET_IN_BITMAP (live->livein[bb->index], 0, i, bi)
	    {
	      print_generic_expr (f, partition_to_var (map, i), TDF_SLIM);
	      fprintf (f, "  ");
	    }
	  fprintf (f, "\n");
	}
    }

  if ((flag & LIVEDUMP_EXIT) && live->liveout)
    {
      FOR_EACH_BB (bb)
	{
	  fprintf (f, "\nLive on exit from BB%d : ", bb->index);
	  EXECUTE_IF_SET_IN_BITMAP (live->liveout[bb->index], 0, i, bi)
	    {
	      print_generic_expr (f, partition_to_var (map, i), TDF_SLIM);
	      fprintf (f, "  ");
	    }
	  fprintf (f, "\n");
	}
    }
}


#ifdef ENABLE_CHECKING
/* Verify that SSA_VAR is a non-virtual SSA_NAME.  */

void
register_ssa_partition_check (tree ssa_var)
{
  gcc_assert (TREE_CODE (ssa_var) == SSA_NAME);
  if (!is_gimple_reg (SSA_NAME_VAR (ssa_var)))
    {
      fprintf (stderr, "Illegally registering a virtual SSA name :");
      print_generic_expr (stderr, ssa_var, TDF_SLIM);
      fprintf (stderr, " in the SSA->Normal phase.\n");
      internal_error ("SSA corruption");
    }
}


/* Verify that the info in LIVE matches the current cfg.  */

static void
verify_live_on_entry (tree_live_info_p live)
{
  unsigned i;
  tree var;
  gimple stmt;
  basic_block bb;
  edge e;
  int num;
  edge_iterator ei;
  var_map map = live->map;

   /* Check for live on entry partitions and report those with a DEF in
      the program. This will typically mean an optimization has done
      something wrong.  */
  bb = ENTRY_BLOCK_PTR;
  num = 0;
  FOR_EACH_EDGE (e, ei, bb->succs)
    {
      int entry_block = e->dest->index;
      if (e->dest == EXIT_BLOCK_PTR)
        continue;
      for (i = 0; i < (unsigned)num_var_partitions (map); i++)
	{
	  basic_block tmp;
	  tree d;
	  bitmap loe;
	  var = partition_to_var (map, i);
	  stmt = SSA_NAME_DEF_STMT (var);
	  tmp = gimple_bb (stmt);
	  d = gimple_default_def (cfun, SSA_NAME_VAR (var));

	  loe = live_on_entry (live, e->dest);
	  if (loe && bitmap_bit_p (loe, i))
	    {
	      if (!gimple_nop_p (stmt))
		{
		  num++;
		  print_generic_expr (stderr, var, TDF_SLIM);
		  fprintf (stderr, " is defined ");
		  if (tmp)
		    fprintf (stderr, " in BB%d, ", tmp->index);
		  fprintf (stderr, "by:\n");
		  print_gimple_stmt (stderr, stmt, 0, TDF_SLIM);
		  fprintf (stderr, "\nIt is also live-on-entry to entry BB %d", 
			   entry_block);
		  fprintf (stderr, " So it appears to have multiple defs.\n");
		}
	      else
	        {
		  if (d != var)
		    {
		      num++;
		      print_generic_expr (stderr, var, TDF_SLIM);
		      fprintf (stderr, " is live-on-entry to BB%d ",
			       entry_block);
		      if (d)
		        {
			  fprintf (stderr, " but is not the default def of ");
			  print_generic_expr (stderr, d, TDF_SLIM);
			  fprintf (stderr, "\n");
			}
		      else
			fprintf (stderr, " and there is no default def.\n");
		    }
		}
	    }
	  else
	    if (d == var)
	      {
		/* The only way this var shouldn't be marked live on entry is 
		   if it occurs in a PHI argument of the block.  */
		size_t z;
		bool ok = false;
		gimple_stmt_iterator gsi;
		for (gsi = gsi_start_phis (e->dest);
		     !gsi_end_p (gsi) && !ok;
		     gsi_next (&gsi))
		  {
		    gimple phi = gsi_stmt (gsi);
		    for (z = 0; z < gimple_phi_num_args (phi); z++)
		      if (var == gimple_phi_arg_def (phi, z))
			{
			  ok = true;
			  break;
			}
		  }
		if (ok)
		  continue;
	        num++;
		print_generic_expr (stderr, var, TDF_SLIM);
		fprintf (stderr, " is not marked live-on-entry to entry BB%d ", 
			 entry_block);
		fprintf (stderr, "but it is a default def so it should be.\n");
	      }
	}
    }
  gcc_assert (num <= 0);
}
#endif<|MERGE_RESOLUTION|>--- conflicted
+++ resolved
@@ -708,12 +708,9 @@
   var_ann_t ann;
   bitmap global_unused_vars = NULL;
 
-<<<<<<< HEAD
-=======
   /* Removing declarations from lexical blocks when not optimizing is
      not only a waste of time, it actually causes differences in stack
      layout.  */
->>>>>>> 14b2040d
   if (!optimize)
     return;
 
