--- conflicted
+++ resolved
@@ -1,9 +1,5 @@
 /* Pipeline hazard description translator.
-<<<<<<< HEAD
-   Copyright (C) 2000, 2001, 2002, 2003, 2004, 2005, 2007, 2008, 2009
-=======
    Copyright (C) 2000, 2001, 2002, 2003, 2004, 2005, 2007, 2008, 2009, 2010
->>>>>>> 3082eeb7
    Free Software Foundation, Inc.
 
    Written by Vladimir Makarov <vmakarov@redhat.com>
@@ -2408,62 +2404,6 @@
    this and does nothing.  */
 static void
 insert_bypass (struct bypass_decl *bypass)
-<<<<<<< HEAD
-{
-  struct bypass_decl *curr, *last;
-  struct insn_reserv_decl *out_insn_reserv = bypass->out_insn_reserv;
-  struct insn_reserv_decl *in_insn_reserv = bypass->in_insn_reserv;
-
-  for (curr = out_insn_reserv->bypass_list, last = NULL;
-       curr != NULL;
-       last = curr, curr = curr->next)
-    if (curr->in_insn_reserv == in_insn_reserv)
-      {
-	if ((bypass->bypass_guard_name != NULL
-	     && curr->bypass_guard_name != NULL
-	     && ! strcmp (bypass->bypass_guard_name, curr->bypass_guard_name))
-	    || bypass->bypass_guard_name == curr->bypass_guard_name)
-	  {
-	    if (bypass->bypass_guard_name == NULL)
-	      {
-		if (!w_flag)
-		  error ("the same bypass `%s - %s' is already defined",
-			 bypass->out_insn_name, bypass->in_insn_name);
-		else
-		  warning ("the same bypass `%s - %s' is already defined",
-			   bypass->out_insn_name, bypass->in_insn_name);
-	      }
-	    else if (!w_flag)
-	      error ("the same bypass `%s - %s' (guard %s) is already defined",
-		     bypass->out_insn_name, bypass->in_insn_name,
-		     bypass->bypass_guard_name);
-	    else
-	      warning
-		("the same bypass `%s - %s' (guard %s) is already defined",
-		 bypass->out_insn_name, bypass->in_insn_name,
-		 bypass->bypass_guard_name);
-	    return;
-	  }
-	if (curr->bypass_guard_name == NULL)
-	  break;
-	if (curr->next == NULL || curr->next->in_insn_reserv != in_insn_reserv)
-	  {
-	    last = curr;
-	    break;
-	  }
-
-      }
-  if (last == NULL)
-    {
-      bypass->next = out_insn_reserv->bypass_list;
-      out_insn_reserv->bypass_list = bypass;
-    }
-  else
-    {
-      bypass->next = last->next;
-      last->next = bypass;
-    }
-=======
 {
   struct bypass_decl *curr, *last;
   struct insn_reserv_decl *out_insn_reserv = bypass->out_insn_reserv;
@@ -2604,7 +2544,6 @@
 {
   for_each_matching_insn (bypass, DECL_BYPASS (bypass)->in_pattern,
 			  process_bypass_1, NULL);
->>>>>>> 3082eeb7
 }
 
 /* The function processes pipeline description declarations, checks
@@ -2615,11 +2554,6 @@
   decl_t decl;
   decl_t automaton_decl;
   decl_t decl_in_table;
-<<<<<<< HEAD
-  decl_t out_insn_reserv;
-  decl_t in_insn_reserv;
-=======
->>>>>>> 3082eeb7
   int automaton_presence;
   int i;
 
@@ -2727,28 +2661,7 @@
     {
       decl = description->decls [i];
       if (decl->mode == dm_bypass)
-<<<<<<< HEAD
-	{
-	  out_insn_reserv = find_insn_decl (DECL_BYPASS (decl)->out_insn_name);
-	  in_insn_reserv = find_insn_decl (DECL_BYPASS (decl)->in_insn_name);
-	  if (out_insn_reserv == NULL)
-	    error ("there is no insn reservation `%s'",
-		   DECL_BYPASS (decl)->out_insn_name);
-	  else if (in_insn_reserv == NULL)
-	    error ("there is no insn reservation `%s'",
-		   DECL_BYPASS (decl)->in_insn_name);
-	  else
-	    {
-	      DECL_BYPASS (decl)->out_insn_reserv
-		= DECL_INSN_RESERV (out_insn_reserv);
-	      DECL_BYPASS (decl)->in_insn_reserv
-		= DECL_INSN_RESERV (in_insn_reserv);
-	      insert_bypass (DECL_BYPASS (decl));
-	    }
-	}
-=======
 	process_bypass (decl);
->>>>>>> 3082eeb7
     }
 
   /* Check exclusion set declarations and form exclusion sets.  */
@@ -5205,7 +5118,6 @@
     VEC_replace (unit_usage_t, cycle_alt_unit_usages, index, unit_usage_ptr);
   else
     prev->next = unit_usage_ptr;
-<<<<<<< HEAD
 }
 
 /* Return true if unit UNIT_DECL is present on the LIST.  */
@@ -5259,61 +5171,6 @@
   return true;
 }
 
-=======
-}
-
-/* Return true if unit UNIT_DECL is present on the LIST.  */
-static bool
-unit_present_on_list_p (unit_usage_t list, unit_decl_t unit_decl)
-{
-  while (list != NULL)
-    {
-      if (list->unit_decl == unit_decl)
-	return true;
-      list = list->next;
-    }
-  return false;
-}
-
-/* The function returns true if reservations of alternatives ALT1 and
-   ALT2 are equal after excluding reservations of units of
-   EXCLUDED_AUTOMATON_DECL.  */
-static bool
-equal_alternatives_p (int alt1, int alt2, int n_alts,
-		      struct automaton_decl *excluded_automaton_decl)
-{
-  int i;
-  unit_usage_t list1, list2;
-
-  for (i = 0;
-       i < (int) VEC_length (unit_usage_t, cycle_alt_unit_usages);
-       i += n_alts)
-    {
-      for (list1 = VEC_index (unit_usage_t, cycle_alt_unit_usages, i + alt1),
-	     list2 = VEC_index (unit_usage_t, cycle_alt_unit_usages, i + alt2);;
-	   list1 = list1->next, list2 = list2->next)
-	{
-	  while (list1 != NULL
-		 && list1->unit_decl->automaton_decl == excluded_automaton_decl)
-	    list1 = list1->next;
-	  while (list2 != NULL
-		 && list2->unit_decl->automaton_decl == excluded_automaton_decl)
-	    list2 = list2->next;
-	  if (list1 == NULL || list2 == NULL)
-	    {
-	      if (list1 != list2)
-		return false;
-	      else
-		break;
-	    }
-	  if (list1->unit_decl != list2->unit_decl)
-	    return false;
-	}
-    }
-  return true;
-}
-
->>>>>>> 3082eeb7
 DEF_VEC_I(int);
 DEF_VEC_ALLOC_I(int, heap);
 
@@ -5499,7 +5356,6 @@
       decl = description->decls [i];
       if (decl->mode == dm_automaton)
 	VEC_safe_push (decl_t, heap, automaton_decls, decl);
-<<<<<<< HEAD
     }
   if (VEC_length (decl_t, automaton_decls) > 1)
     {
@@ -5513,21 +5369,6 @@
 	       DECL_INSN_RESERV (decl)->transformed_regexp);
 	}
     }
-=======
-    }
-  if (VEC_length (decl_t, automaton_decls) > 1)
-    {
-      annotation_message_reported_p = FALSE;
-      for (i = 0; i < description->decls_num; i++)
-	{
-	  decl = description->decls [i];
-	  if (decl->mode == dm_insn_reserv)
-	    check_regexp_units_distribution
-	      (DECL_INSN_RESERV (decl)->name,
-	       DECL_INSN_RESERV (decl)->transformed_regexp);
-	}
-    }
->>>>>>> 3082eeb7
   VEC_free (decl_t, heap, automaton_decls);
   if (progress_flag)
     fprintf (stderr, "done\n");
@@ -5763,11 +5604,6 @@
   state_t state;
   state_t start_state;
   state_t state2;
-<<<<<<< HEAD
-  ainsn_t advance_cycle_ainsn;
-  arc_t added_arc;
-=======
->>>>>>> 3082eeb7
   VEC(state_t, heap) *state_stack = VEC_alloc(state_t, heap, 150);
   int states_n;
   reserv_sets_t reservs_matter = form_reservs_matter (automaton);
@@ -7814,75 +7650,6 @@
 
   VEC_free (state_t, heap, output_states_vect);
   VEC_free (vect_el_t, heap, transition_vect);
-<<<<<<< HEAD
-}
-
-/* The current number of passing states to find minimal issue delay
-   value for an ainsn and state.  */
-static int curr_state_pass_num;
-
-/* This recursive function passes states to find minimal issue delay
-   value for AINSN.  The state being visited is STATE.  The function
-   returns minimal issue delay value for AINSN in STATE or -1 if we
-   enter into a loop.  */
-static int
-min_issue_delay_pass_states (state_t state, ainsn_t ainsn)
-{
-  arc_t arc;
-  int min_insn_issue_delay, insn_issue_delay;
-
-  if (state->state_pass_num == curr_state_pass_num
-      || state->min_insn_issue_delay != -1)
-    /* We've entered into a loop or already have the correct value for
-       given state and ainsn.  */
-    return state->min_insn_issue_delay;
-  state->state_pass_num = curr_state_pass_num;
-  min_insn_issue_delay = -1;
-  for (arc = first_out_arc (state); arc != NULL; arc = next_out_arc (arc))
-    if (arc->insn == ainsn)
-      {
-	min_insn_issue_delay = 0;
-	break;
-      }
-    else
-      {
-        insn_issue_delay = min_issue_delay_pass_states (arc->to_state, ainsn);
-	if (insn_issue_delay != -1)
-	  {
-	    if (arc->insn->insn_reserv_decl
-		== DECL_INSN_RESERV (advance_cycle_insn_decl))
-	      insn_issue_delay++;
-	    if (min_insn_issue_delay == -1
-		|| min_insn_issue_delay > insn_issue_delay)
-	      {
-		min_insn_issue_delay = insn_issue_delay;
-		if (insn_issue_delay == 0)
-		  break;
-	      }
-	  }
-      }
-  return min_insn_issue_delay;
-}
-
-/* The function searches minimal issue delay value for AINSN in STATE.
-   The function can return negative value if we can not issue AINSN.  We
-   will report about it later.  */
-static int
-min_issue_delay (state_t state, ainsn_t ainsn)
-{
-  curr_state_pass_num++;
-  state->min_insn_issue_delay = min_issue_delay_pass_states (state, ainsn);
-  return state->min_insn_issue_delay;
-}
-
-/* The function initiates code for finding minimal issue delay values.
-   It should be called only once.  */
-static void
-initiate_min_issue_delay_pass_states (void)
-{
-  curr_state_pass_num = 0;
-=======
->>>>>>> 3082eeb7
 }
 
 /* Form and output vectors representing minimal issue delay table of
@@ -9971,17 +9738,6 @@
 		"#include \"insn-config.h\"\n"
 		"#include \"recog.h\"\n"
 		"#include \"regs.h\"\n"
-<<<<<<< HEAD
-		"#include \"real.h\"\n"
-		"#include \"output.h\"\n"
-		"#include \"insn-attr.h\"\n"
-		"#include \"toplev.h\"\n"
-		"#include \"flags.h\"\n"
-		"#include \"function.h\"\n");
-
-	  write_automata ();
-	}
-=======
 		"#include \"output.h\"\n"
 		"#include \"insn-attr.h\"\n"
                 "#include \"diagnostic-core.h\"\n"
@@ -10002,7 +9758,6 @@
 	    "   declarations, and its pre-requisite header file.  */\n"
 	    "#include \"config.h\"\n"
 	    "#include \"system.h\"\n");
->>>>>>> 3082eeb7
     }
 
   fflush (stdout);
