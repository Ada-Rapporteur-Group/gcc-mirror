/* Pipeline hazard description translator.
   Copyright (C) 2000, 2001, 2002, 2003, 2004, 2005, 2007, 2008, 2009
   Free Software Foundation, Inc.

   Written by Vladimir Makarov <vmakarov@redhat.com>

This file is part of GCC.

GCC is free software; you can redistribute it and/or modify it
under the terms of the GNU General Public License as published by the
Free Software Foundation; either version 3, or (at your option) any
later version.

GCC is distributed in the hope that it will be useful, but WITHOUT
ANY WARRANTY; without even the implied warranty of MERCHANTABILITY or
FITNESS FOR A PARTICULAR PURPOSE.  See the GNU General Public License
for more details.

You should have received a copy of the GNU General Public License
along with GCC; see the file COPYING3.  If not see
<http://www.gnu.org/licenses/>.  */

/* References:

   1. The finite state automaton based pipeline hazard recognizer and
      instruction scheduler in GCC.  V. Makarov.  Proceedings of GCC
      summit, 2003.

   2. Detecting pipeline structural hazards quickly. T. Proebsting,
      C. Fraser. Proceedings of ACM SIGPLAN-SIGACT Symposium on
      Principles of Programming Languages, pages 280--286, 1994.

      This article is a good start point to understand usage of finite
      state automata for pipeline hazard recognizers.  But I'd
      recommend the 1st and 3rd article for more deep understanding.

   3. Efficient Instruction Scheduling Using Finite State Automata:
      V. Bala and N. Rubin, Proceedings of MICRO-28.  This is the best
      article about usage of finite state automata for pipeline hazard
      recognizers.

   The current implementation is described in the 1st article and it
   is different from the 3rd article in the following:

   1. New operator `|' (alternative) is permitted in functional unit
      reservation which can be treated deterministically and
      non-deterministically.

   2. Possibility of usage of nondeterministic automata too.

   3. Possibility to query functional unit reservations for given
      automaton state.

   4. Several constructions to describe impossible reservations
      (`exclusion_set', `presence_set', `final_presence_set',
      `absence_set', and `final_absence_set').

   5. No reverse automata are generated.  Trace instruction scheduling
      requires this.  It can be easily added in the future if we
      really need this.

   6. Union of automaton states are not generated yet.  It is planned
      to be implemented.  Such feature is needed to make more accurate
      interlock insn scheduling to get state describing functional
      unit reservation in a joint CFG point.  */

/* This file code processes constructions of machine description file
   which describes automaton used for recognition of processor pipeline
   hazards by insn scheduler and can be used for other tasks (such as
   VLIW insn packing.

   The translator functions `gen_cpu_unit', `gen_query_cpu_unit',
   `gen_bypass', `gen_excl_set', `gen_presence_set',
   `gen_final_presence_set', `gen_absence_set',
   `gen_final_absence_set', `gen_automaton', `gen_automata_option',
   `gen_reserv', `gen_insn_reserv' are called from file
   `genattrtab.c'.  They transform RTL constructions describing
   automata in .md file into internal representation convenient for
   further processing.

   The translator major function `expand_automata' processes the
   description internal representation into finite state automaton.
   It can be divided on:

     o checking correctness of the automaton pipeline description
       (major function is `check_all_description').

     o generating automaton (automata) from the description (major
       function is `make_automaton').

     o optional transformation of nondeterministic finite state
       automata into deterministic ones if the alternative operator
       `|' is treated nondeterministically in the description (major
       function is NDFA_to_DFA).

     o optional minimization of the finite state automata by merging
       equivalent automaton states (major function is `minimize_DFA').

     o forming tables (some as comb vectors) and attributes
       representing the automata (functions output_..._table).

   Function `write_automata' outputs the created finite state
   automaton as different tables and functions which works with the
   automata to inquire automaton state and to change its state.  These
   function are used by gcc instruction scheduler and may be some
   other gcc code.  */

#include "bconfig.h"
#include "system.h"
#include "coretypes.h"
#include "tm.h"
#include "rtl.h"
#include "obstack.h"
#include "errors.h"
#include "gensupport.h"

#include <math.h>
#include "hashtab.h"
#include "vec.h"

#ifndef CHAR_BIT
#define CHAR_BIT 8
#endif

/* Positions in machine description file.  Now they are not used.  But
   they could be used in the future for better diagnostic messages.  */
typedef int pos_t;

/* The following is element of vector of current (and planned in the
   future) functional unit reservations.  */
typedef unsigned HOST_WIDE_INT set_el_t;

/* Reservations of function units are represented by value of the following
   type.  */
typedef set_el_t *reserv_sets_t;
typedef const set_el_t *const_reserv_sets_t;

/* The following structure describes a ticker.  */
struct ticker
{
  /* The following member value is time of the ticker creation with
     taking into account time when the ticker is off.  Active time of
     the ticker is current time minus the value.  */
  int modified_creation_time;
  /* The following member value is time (incremented by one) when the
     ticker was off.  Zero value means that now the ticker is on.  */
  int incremented_off_time;
};

/* The ticker is represented by the following type.  */
typedef struct ticker ticker_t;

/* The following type describes elements of output vectors.  */
typedef HOST_WIDE_INT vect_el_t;

/* Forward declaration of structures of internal representation of
   pipeline description based on NDFA.  */

struct unit_decl;
struct bypass_decl;
struct result_decl;
struct automaton_decl;
struct unit_pattern_rel_decl;
struct reserv_decl;
struct insn_reserv_decl;
struct decl;
struct unit_regexp;
struct result_regexp;
struct reserv_regexp;
struct nothing_regexp;
struct sequence_regexp;
struct repeat_regexp;
struct allof_regexp;
struct oneof_regexp;
struct regexp;
struct description;
struct unit_set_el;
struct pattern_set_el;
struct pattern_reserv;
struct state;
struct alt_state;
struct arc;
struct ainsn;
struct automaton;
struct state_ainsn_table;

/* The following typedefs are for brevity.  */
typedef struct unit_decl *unit_decl_t;
typedef const struct unit_decl *const_unit_decl_t;
typedef struct decl *decl_t;
typedef const struct decl *const_decl_t;
typedef struct regexp *regexp_t;
typedef struct unit_set_el *unit_set_el_t;
typedef struct pattern_set_el *pattern_set_el_t;
typedef struct pattern_reserv *pattern_reserv_t;
typedef struct alt_state *alt_state_t;
typedef struct state *state_t;
typedef const struct state *const_state_t;
typedef struct arc *arc_t;
typedef struct ainsn *ainsn_t;
typedef struct automaton *automaton_t;
typedef struct automata_list_el *automata_list_el_t;
typedef const struct automata_list_el *const_automata_list_el_t;
typedef struct state_ainsn_table *state_ainsn_table_t;

/* Undefined position.  */
static pos_t no_pos = 0;

/* All IR is stored in the following obstack.  */
static struct obstack irp;


/* Declare vector types for various data structures: */

DEF_VEC_P(alt_state_t);
DEF_VEC_ALLOC_P(alt_state_t, heap);
DEF_VEC_P(ainsn_t);
DEF_VEC_ALLOC_P(ainsn_t, heap);
DEF_VEC_P(state_t);
DEF_VEC_ALLOC_P(state_t, heap);
DEF_VEC_P(decl_t);
DEF_VEC_ALLOC_P(decl_t, heap);
DEF_VEC_P(reserv_sets_t);
DEF_VEC_ALLOC_P(reserv_sets_t, heap);

DEF_VEC_I(vect_el_t);
DEF_VEC_ALLOC_I(vect_el_t, heap);
typedef VEC(vect_el_t, heap) *vla_hwint_t;

/* Forward declarations of functions used before their definitions, only.  */
static regexp_t gen_regexp_sequence    (const char *);
static void reserv_sets_or             (reserv_sets_t, reserv_sets_t,
				        reserv_sets_t);
static reserv_sets_t get_excl_set      (reserv_sets_t);
static int check_presence_pattern_sets (reserv_sets_t,
					reserv_sets_t, int);
static int check_absence_pattern_sets  (reserv_sets_t, reserv_sets_t,
					int);
static arc_t first_out_arc             (const_state_t);
static arc_t next_out_arc              (arc_t);



/* Options with the following names can be set up in automata_option
   construction.  Because the strings occur more one time we use the
   macros.  */

#define NO_MINIMIZATION_OPTION "-no-minimization"
#define TIME_OPTION "-time"
#define STATS_OPTION "-stats"
#define V_OPTION "-v"
#define W_OPTION "-w"
#define NDFA_OPTION "-ndfa"
#define PROGRESS_OPTION "-progress"

/* The following flags are set up by function `initiate_automaton_gen'.  */

/* Make automata with nondeterministic reservation by insns (`-ndfa').  */
static int ndfa_flag;

/* Do not make minimization of DFA (`-no-minimization').  */
static int no_minimization_flag;

/* Value of this variable is number of automata being generated.  The
   actual number of automata may be less this value if there is not
   sufficient number of units.  This value is defined by argument of
   option `-split' or by constructions automaton if the value is zero
   (it is default value of the argument).  */
static int split_argument;

/* Flag of output time statistics (`-time').  */
static int time_flag;

/* Flag of automata statistics (`-stats').  */
static int stats_flag;

/* Flag of creation of description file which contains description of
   result automaton and statistics information (`-v').  */
static int v_flag;

/* Flag of output of a progress bar showing how many states were
   generated so far for automaton being processed (`-progress').  */
static int progress_flag;

/* Flag of generating warning instead of error for non-critical errors
   (`-w').  */
static int w_flag;


/* Output file for pipeline hazard recognizer (PHR) being generated.
   The value is NULL if the file is not defined.  */
static FILE *output_file;

/* Description file of PHR.  The value is NULL if the file is not
   created.  */
static FILE *output_description_file;

/* PHR description file name.  */
static char *output_description_file_name;

/* Value of the following variable is node representing description
   being processed.  This is start point of IR.  */
static struct description *description;



/* This page contains description of IR structure (nodes).  */

enum decl_mode
{
  dm_unit,
  dm_bypass,
  dm_automaton,
  dm_excl,
  dm_presence,
  dm_absence,
  dm_reserv,
  dm_insn_reserv
};

/* This describes define_cpu_unit and define_query_cpu_unit (see file
   rtl.def).  */
struct unit_decl
{
  const char *name;
  /* NULL if the automaton name is absent.  */
  const char *automaton_name;
  /* If the following value is not zero, the cpu unit reservation is
     described in define_query_cpu_unit.  */
  char query_p;

  /* The following fields are defined by checker.  */

  /* The following field value is nonzero if the unit is used in an
     regexp.  */
  char unit_is_used;

  /* The following field value is order number (0, 1, ...) of given
     unit.  */
  int unit_num;
  /* The following field value is corresponding declaration of
     automaton which was given in description.  If the field value is
     NULL then automaton in the unit declaration was absent.  */
  struct automaton_decl *automaton_decl;
  /* The following field value is maximal cycle number (1, ...) on
     which given unit occurs in insns.  Zero value means that given
     unit is not used in insns.  */
  int max_occ_cycle_num;
  /* The following field value is minimal cycle number (0, ...) on
     which given unit occurs in insns.  -1 value means that given
     unit is not used in insns.  */
  int min_occ_cycle_num;
  /* The following list contains units which conflict with given
     unit.  */
  unit_set_el_t excl_list;
  /* The following list contains patterns which are required to
     reservation of given unit.  */
  pattern_set_el_t presence_list;
  pattern_set_el_t final_presence_list;
  /* The following list contains patterns which should be not present
     in reservation for given unit.  */
  pattern_set_el_t absence_list;
  pattern_set_el_t final_absence_list;
  /* The following is used only when `query_p' has nonzero value.
     This is query number for the unit.  */
  int query_num;
  /* The following is the last cycle on which the unit was checked for
     correct distributions of units to automata in a regexp.  */
  int last_distribution_check_cycle;

  /* The following fields are defined by automaton generator.  */

  /* The following field value is number of the automaton to which
     given unit belongs.  */
  int corresponding_automaton_num;
  /* If the following value is not zero, the cpu unit is present in a
     `exclusion_set' or in right part of a `presence_set',
     `final_presence_set', `absence_set', and
     `final_absence_set'define_query_cpu_unit.  */
  char in_set_p;
};

/* This describes define_bypass (see file rtl.def).  */
struct bypass_decl
{
  int latency;
  const char *out_insn_name;
  const char *in_insn_name;
  const char *bypass_guard_name;

  /* The following fields are defined by checker.  */

  /* output and input insns of given bypass.  */
  struct insn_reserv_decl *out_insn_reserv;
  struct insn_reserv_decl *in_insn_reserv;
  /* The next bypass for given output insn.  */
  struct bypass_decl *next;
};

/* This describes define_automaton (see file rtl.def).  */
struct automaton_decl
{
  const char *name;

  /* The following fields are defined by automaton generator.  */

  /* The following field value is nonzero if the automaton is used in
     an regexp definition.  */
  char automaton_is_used;

  /* The following fields are defined by checker.  */

  /* The following field value is the corresponding automaton.  This
     field is not NULL only if the automaton is present in unit
     declarations and the automatic partition on automata is not
     used.  */
  automaton_t corresponding_automaton;
};

/* This describes exclusion relations: exclusion_set (see file
   rtl.def).  */
struct excl_rel_decl
{
  int all_names_num;
  int first_list_length;
  char *names [1];
};

/* This describes unit relations: [final_]presence_set or
   [final_]absence_set (see file rtl.def).  */
struct unit_pattern_rel_decl
{
  int final_p;
  int names_num;
  int patterns_num;
  char **names;
  char ***patterns;
};

/* This describes define_reservation (see file rtl.def).  */
struct reserv_decl
{
  const char *name;
  regexp_t regexp;

  /* The following fields are defined by checker.  */

  /* The following field value is nonzero if the unit is used in an
     regexp.  */
  char reserv_is_used;
  /* The following field is used to check up cycle in expression
     definition.  */
  int loop_pass_num;
};

/* This describes define_insn_reservation (see file rtl.def).  */
struct insn_reserv_decl
{
  rtx condexp;
  int default_latency;
  regexp_t regexp;
  const char *name;

  /* The following fields are defined by checker.  */

  /* The following field value is order number (0, 1, ...) of given
     insn.  */
  int insn_num;
  /* The following field value is list of bypasses in which given insn
     is output insn.  Bypasses with the same input insn stay one after
     another in the list in the same order as their occurrences in the
     description but the bypass without a guard stays always the last
     in a row of bypasses with the same input insn.  */
  struct bypass_decl *bypass_list;

  /* The following fields are defined by automaton generator.  */

  /* The following field is the insn regexp transformed that
     the regexp has not optional regexp, repetition regexp, and an
     reservation name (i.e. reservation identifiers are changed by the
     corresponding regexp) and all alternations are the top level
     of the regexp.  The value can be NULL only if it is special
     insn `cycle advancing'.  */
  regexp_t transformed_regexp;
  /* The following field value is list of arcs marked given
     insn.  The field is used in transformation NDFA -> DFA.  */
  arc_t arcs_marked_by_insn;
  /* The two following fields are used during minimization of a finite state
     automaton.  */
  /* The field value is number of equivalence class of state into
     which arc marked by given insn enters from a state (fixed during
     an automaton minimization).  */
  int equiv_class_num;
  /* The following member value is the list to automata which can be
     changed by the insn issue.  */
  automata_list_el_t important_automata_list;
  /* The following member is used to process insn once for output.  */
  int processed_p;
};

/* This contains a declaration mentioned above.  */
struct decl
{
  /* What node in the union? */
  enum decl_mode mode;
  pos_t pos;
  union
  {
    struct unit_decl unit;
    struct bypass_decl bypass;
    struct automaton_decl automaton;
    struct excl_rel_decl excl;
    struct unit_pattern_rel_decl presence;
    struct unit_pattern_rel_decl absence;
    struct reserv_decl reserv;
    struct insn_reserv_decl insn_reserv;
  } decl;
};

/* The following structures represent parsed reservation strings.  */
enum regexp_mode
{
  rm_unit,
  rm_reserv,
  rm_nothing,
  rm_sequence,
  rm_repeat,
  rm_allof,
  rm_oneof
};

/* Cpu unit in reservation.  */
struct unit_regexp
{
  const char *name;
  unit_decl_t unit_decl;
};

/* Define_reservation in a reservation.  */
struct reserv_regexp
{
  const char *name;
  struct reserv_decl *reserv_decl;
};

/* Absence of reservation (represented by string `nothing').  */
struct nothing_regexp
{
  /* This used to be empty but ISO C doesn't allow that.  */
  char unused;
};

/* Representation of reservations separated by ',' (see file
   rtl.def).  */
struct sequence_regexp
{
  int regexps_num;
  regexp_t regexps [1];
};

/* Representation of construction `repeat' (see file rtl.def).  */
struct repeat_regexp
{
  int repeat_num;
  regexp_t regexp;
};

/* Representation of reservations separated by '+' (see file
   rtl.def).  */
struct allof_regexp
{
  int regexps_num;
  regexp_t regexps [1];
};

/* Representation of reservations separated by '|' (see file
   rtl.def).  */
struct oneof_regexp
{
  int regexps_num;
  regexp_t regexps [1];
};

/* Representation of a reservation string.  */
struct regexp
{
  /* What node in the union? */
  enum regexp_mode mode;
  pos_t pos;
  union
  {
    struct unit_regexp unit;
    struct reserv_regexp reserv;
    struct nothing_regexp nothing;
    struct sequence_regexp sequence;
    struct repeat_regexp repeat;
    struct allof_regexp allof;
    struct oneof_regexp oneof;
  } regexp;
};

/* Represents description of pipeline hazard description based on
   NDFA.  */
struct description
{
  int decls_num;

  /* The following fields are defined by checker.  */

  /* The following fields values are correspondingly number of all
     units, query units, and insns in the description.  */
  int units_num;
  int query_units_num;
  int insns_num;
  /* The following field value is max length (in cycles) of
     reservations of insns.  The field value is defined only for
     correct programs.  */
  int max_insn_reserv_cycles;

  /* The following fields are defined by automaton generator.  */

  /* The following field value is the first automaton.  */
  automaton_t first_automaton;

  /* The following field is created by pipeline hazard parser and
     contains all declarations.  We allocate additional entry for
     special insn "cycle advancing" which is added by the automaton
     generator.  */
  decl_t decls [1];
};


/* The following nodes are created in automaton checker.  */

/* The following nodes represent exclusion set for cpu units.  Each
   element is accessed through only one excl_list.  */
struct unit_set_el
{
  unit_decl_t unit_decl;
  unit_set_el_t next_unit_set_el;
};

/* The following nodes represent presence or absence pattern for cpu
   units.  Each element is accessed through only one presence_list or
   absence_list.  */
struct pattern_set_el
{
  /* The number of units in unit_decls.  */
  int units_num;
  /* The units forming the pattern.  */
  struct unit_decl **unit_decls;
  pattern_set_el_t next_pattern_set_el;
};


/* The following nodes are created in automaton generator.  */


/* The following nodes represent presence or absence pattern for cpu
   units.  Each element is accessed through only one element of
   unit_presence_set_table or unit_absence_set_table.  */
struct pattern_reserv
{
  reserv_sets_t reserv;
  pattern_reserv_t next_pattern_reserv;
};

/* The following node type describes state automaton.  The state may
   be deterministic or non-deterministic.  Non-deterministic state has
   several component states which represent alternative cpu units
   reservations.  The state also is used for describing a
   deterministic reservation of automaton insn.  */
struct state
{
  /* The following member value is nonzero if there is a transition by
     cycle advancing.  */
  int new_cycle_p;
  /* The following field is list of processor unit reservations on
     each cycle.  */
  reserv_sets_t reservs;
  /* The following field is unique number of given state between other
     states.  */
  int unique_num;
  /* The following field value is automaton to which given state
     belongs.  */
  automaton_t automaton;
  /* The following field value is the first arc output from given
     state.  */
  arc_t first_out_arc;
  unsigned int num_out_arcs;
  /* The following field is used to form NDFA.  */
  char it_was_placed_in_stack_for_NDFA_forming;
  /* The following field is used to form DFA.  */
  char it_was_placed_in_stack_for_DFA_forming;
  /* The following field is used to transform NDFA to DFA and DFA
     minimization.  The field value is not NULL if the state is a
     compound state.  In this case the value of field `unit_sets_list'
     is NULL.  All states in the list are in the hash table.  The list
     is formed through field `next_sorted_alt_state'.  We should
     support only one level of nesting state.  */
  alt_state_t component_states;
  /* The following field is used for passing graph of states.  */
  int pass_num;
  /* The list of states belonging to one equivalence class is formed
     with the aid of the following field.  */
  state_t next_equiv_class_state;
  /* The two following fields are used during minimization of a finite
     state automaton.  */
  int equiv_class_num_1, equiv_class_num_2;
  /* The following field is used during minimization of a finite state
     automaton.  The field value is state corresponding to equivalence
     class to which given state belongs.  */
  state_t equiv_class_state;
  unsigned int *presence_signature;
  /* The following field value is the order number of given state.
     The states in final DFA is enumerated with the aid of the
     following field.  */
  int order_state_num;
  /* This member is used for passing states for searching minimal
     delay time.  */
  int state_pass_num;
  /* The following member is used to evaluate min issue delay of insn
     for a state.  */
  int min_insn_issue_delay;
};

/* Automaton arc.  */
struct arc
{
  /* The following field refers for the state into which given arc
     enters.  */
  state_t to_state;
  /* The following field describes that the insn issue (with cycle
     advancing for special insn `cycle advancing' and without cycle
     advancing for others) makes transition from given state to
     another given state.  */
  ainsn_t insn;
  /* The following field value is the next arc output from the same
     state.  */
  arc_t next_out_arc;
  /* List of arcs marked given insn is formed with the following
     field.  The field is used in transformation NDFA -> DFA.  */
  arc_t next_arc_marked_by_insn;
};

/* The following node type describes a deterministic alternative in
   non-deterministic state which characterizes cpu unit reservations
   of automaton insn or which is part of NDFA.  */
struct alt_state
{
  /* The following field is a deterministic state which characterizes
     unit reservations of the instruction.  */
  state_t state;
  /* The following field refers to the next state which characterizes
     unit reservations of the instruction.  */
  alt_state_t next_alt_state;
  /* The following field refers to the next state in sorted list.  */
  alt_state_t next_sorted_alt_state;
};

/* The following node type describes insn of automaton.  They are
   labels of FA arcs.  */
struct ainsn
{
  /* The following field value is the corresponding insn declaration
     of description.  */
  struct insn_reserv_decl *insn_reserv_decl;
  /* The following field value is the next insn declaration for an
     automaton.  */
  ainsn_t next_ainsn;
  /* The following field is states which characterize automaton unit
     reservations of the instruction.  The value can be NULL only if it
     is special insn `cycle advancing'.  */
  alt_state_t alt_states;
  /* The following field is sorted list of states which characterize
     automaton unit reservations of the instruction.  The value can be
     NULL only if it is special insn `cycle advancing'.  */
  alt_state_t sorted_alt_states;
  /* The following field refers the next automaton insn with
     the same reservations.  */
  ainsn_t next_same_reservs_insn;
  /* The following field is flag of the first automaton insn with the
     same reservations in the declaration list.  Only arcs marked such
     insn is present in the automaton.  This significantly decreases
     memory requirements especially when several automata are
     formed.  */
  char first_insn_with_same_reservs;
  /* The following member has nonzero value if there is arc from state of
     the automaton marked by the ainsn.  */
  char arc_exists_p;
  /* Cyclic list of insns of an equivalence class is formed with the
     aid of the following field.  */
  ainsn_t next_equiv_class_insn;
  /* The following field value is nonzero if the insn declaration is
     the first insn declaration with given equivalence number.  */
  char first_ainsn_with_given_equivalence_num;
  /* The following field is number of class of equivalence of insns.
     It is necessary because many insns may be equivalent with the
     point of view of pipeline hazards.  */
  int insn_equiv_class_num;
  /* The following member value is TRUE if there is an arc in the
     automaton marked by the insn into another state.  In other
     words, the insn can change the state of the automaton.  */
  int important_p;
};

/* The following describes an automaton for PHR.  */
struct automaton
{
  /* The following field value is the list of insn declarations for
     given automaton.  */
  ainsn_t ainsn_list;
  /* The following field value is the corresponding automaton
     declaration.  This field is not NULL only if the automatic
     partition on automata is not used.  */
  struct automaton_decl *corresponding_automaton_decl;
  /* The following field value is the next automaton.  */
  automaton_t next_automaton;
  /* The following field is start state of FA.  There are not unit
     reservations in the state.  */
  state_t start_state;
  /* The following field value is number of equivalence classes of
     insns (see field `insn_equiv_class_num' in
     `insn_reserv_decl').  */
  int insn_equiv_classes_num;
  /* The following field value is number of states of final DFA.  */
  int achieved_states_num;
  /* The following field value is the order number (0, 1, ...) of
     given automaton.  */
  int automaton_order_num;
  /* The following fields contain statistics information about
     building automaton.  */
  int NDFA_states_num, DFA_states_num;
  /* The following field value is defined only if minimization of DFA
     is used.  */
  int minimal_DFA_states_num;
  int NDFA_arcs_num, DFA_arcs_num;
  /* The following field value is defined only if minimization of DFA
     is used.  */
  int minimal_DFA_arcs_num;
  /* The following member refers for two table state x ainsn -> int.
     ??? Above sentence is incomprehensible.  */
  state_ainsn_table_t trans_table;
  /* The following member value is maximal value of min issue delay
     for insns of the automaton.  */
  int max_min_delay;
  /* Usually min issue delay is small and we can place several (2, 4,
     8) elements in one vector element.  So the compression factor can
     be 1 (no compression), 2, 4, 8.  */
  int min_issue_delay_table_compression_factor;
  /* Total number of locked states in this automaton.  */
  int locked_states;
};

/* The following is the element of the list of automata.  */
struct automata_list_el
{
  /* The automaton itself.  */
  automaton_t automaton;
  /* The next automata set element.  */
  automata_list_el_t next_automata_list_el;
};

/* The following structure describes a table state X ainsn -> int(>= 0).  */
struct state_ainsn_table
{
  /* Automaton to which given table belongs.  */
  automaton_t automaton;
  /* The following tree vectors for comb vector implementation of the
     table.  */
  vla_hwint_t comb_vect;
  vla_hwint_t check_vect;
  vla_hwint_t base_vect;
  /* This is simple implementation of the table.  */
  vla_hwint_t full_vect;
  /* Minimal and maximal values of the previous vectors.  */
  int min_comb_vect_el_value, max_comb_vect_el_value;
  int min_base_vect_el_value, max_base_vect_el_value;
};

/* Macros to access members of unions.  Use only them for access to
   union members of declarations and regexps.  */

#if defined ENABLE_CHECKING && (GCC_VERSION >= 2007)

#define DECL_UNIT(d) __extension__					\
(({ __typeof (d) const _decl = (d);					\
     if (_decl->mode != dm_unit)					\
       decl_mode_check_failed (_decl->mode, "dm_unit",			\
			       __FILE__, __LINE__, __FUNCTION__);	\
     &(_decl)->decl.unit; }))

#define DECL_BYPASS(d) __extension__					\
(({ __typeof (d) const _decl = (d);					\
     if (_decl->mode != dm_bypass)					\
       decl_mode_check_failed (_decl->mode, "dm_bypass",		\
			       __FILE__, __LINE__, __FUNCTION__);	\
     &(_decl)->decl.bypass; }))

#define DECL_AUTOMATON(d) __extension__					\
(({ __typeof (d) const _decl = (d);					\
     if (_decl->mode != dm_automaton)					\
       decl_mode_check_failed (_decl->mode, "dm_automaton",		\
			       __FILE__, __LINE__, __FUNCTION__);	\
     &(_decl)->decl.automaton; }))

#define DECL_EXCL(d) __extension__					\
(({ __typeof (d) const _decl = (d);					\
     if (_decl->mode != dm_excl)					\
       decl_mode_check_failed (_decl->mode, "dm_excl",			\
			       __FILE__, __LINE__, __FUNCTION__);	\
     &(_decl)->decl.excl; }))

#define DECL_PRESENCE(d) __extension__					\
(({ __typeof (d) const _decl = (d);					\
     if (_decl->mode != dm_presence)					\
       decl_mode_check_failed (_decl->mode, "dm_presence",		\
			       __FILE__, __LINE__, __FUNCTION__);	\
     &(_decl)->decl.presence; }))

#define DECL_ABSENCE(d) __extension__					\
(({ __typeof (d) const _decl = (d);					\
     if (_decl->mode != dm_absence)					\
       decl_mode_check_failed (_decl->mode, "dm_absence",		\
			       __FILE__, __LINE__, __FUNCTION__);	\
     &(_decl)->decl.absence; }))

#define DECL_RESERV(d) __extension__					\
(({ __typeof (d) const _decl = (d);					\
     if (_decl->mode != dm_reserv)					\
       decl_mode_check_failed (_decl->mode, "dm_reserv",		\
			       __FILE__, __LINE__, __FUNCTION__);	\
     &(_decl)->decl.reserv; }))

#define DECL_INSN_RESERV(d) __extension__				\
(({ __typeof (d) const _decl = (d);					\
     if (_decl->mode != dm_insn_reserv)					\
       decl_mode_check_failed (_decl->mode, "dm_insn_reserv",		\
			       __FILE__, __LINE__, __FUNCTION__);	\
     &(_decl)->decl.insn_reserv; }))

static const char *decl_name (enum decl_mode);
static void decl_mode_check_failed (enum decl_mode, const char *,
				    const char *, int, const char *)
     ATTRIBUTE_NORETURN;

/* Return string representation of declaration mode MODE.  */
static const char *
decl_name (enum decl_mode mode)
{
  static char str [100];

  if (mode == dm_unit)
    return "dm_unit";
  else if (mode == dm_bypass)
    return "dm_bypass";
  else if (mode == dm_automaton)
    return "dm_automaton";
  else if (mode == dm_excl)
    return "dm_excl";
  else if (mode == dm_presence)
    return "dm_presence";
  else if (mode == dm_absence)
    return "dm_absence";
  else if (mode == dm_reserv)
    return "dm_reserv";
  else if (mode == dm_insn_reserv)
    return "dm_insn_reserv";
  else
    sprintf (str, "unknown (%d)", (int) mode);
  return str;
}

/* The function prints message about unexpected declaration and finish
   the program.  */
static void
decl_mode_check_failed (enum decl_mode mode, const char *expected_mode_str,
			const char *file, int line, const char *func)
{
  fprintf
    (stderr,
     "\n%s: %d: error in %s: DECL check: expected decl %s, have %s\n",
     file, line, func, expected_mode_str, decl_name (mode));
  exit (1);
}


#define REGEXP_UNIT(r) __extension__					\
(({ struct regexp *const _regexp = (r);					\
     if (_regexp->mode != rm_unit)					\
       regexp_mode_check_failed (_regexp->mode, "rm_unit",		\
			       __FILE__, __LINE__, __FUNCTION__);	\
     &(_regexp)->regexp.unit; }))

#define REGEXP_RESERV(r) __extension__					\
(({ struct regexp *const _regexp = (r);					\
     if (_regexp->mode != rm_reserv)					\
       regexp_mode_check_failed (_regexp->mode, "rm_reserv",		\
			       __FILE__, __LINE__, __FUNCTION__);	\
     &(_regexp)->regexp.reserv; }))

#define REGEXP_SEQUENCE(r) __extension__				\
(({ struct regexp *const _regexp = (r);					\
     if (_regexp->mode != rm_sequence)					\
       regexp_mode_check_failed (_regexp->mode, "rm_sequence",		\
			       __FILE__, __LINE__, __FUNCTION__);	\
     &(_regexp)->regexp.sequence; }))

#define REGEXP_REPEAT(r) __extension__					\
(({ struct regexp *const _regexp = (r);					\
     if (_regexp->mode != rm_repeat)					\
       regexp_mode_check_failed (_regexp->mode, "rm_repeat",		\
			       __FILE__, __LINE__, __FUNCTION__);	\
     &(_regexp)->regexp.repeat; }))

#define REGEXP_ALLOF(r) __extension__					\
(({ struct regexp *const _regexp = (r);					\
     if (_regexp->mode != rm_allof)					\
       regexp_mode_check_failed (_regexp->mode, "rm_allof",		\
			       __FILE__, __LINE__, __FUNCTION__);	\
     &(_regexp)->regexp.allof; }))

#define REGEXP_ONEOF(r) __extension__					\
(({ struct regexp *const _regexp = (r);					\
     if (_regexp->mode != rm_oneof)					\
       regexp_mode_check_failed (_regexp->mode, "rm_oneof",		\
			       __FILE__, __LINE__, __FUNCTION__);	\
     &(_regexp)->regexp.oneof; }))

static const char *regexp_name (enum regexp_mode);
static void regexp_mode_check_failed (enum regexp_mode, const char *,
				      const char *, int,
				      const char *) ATTRIBUTE_NORETURN;


/* Return string representation of regexp mode MODE.  */
static const char *
regexp_name (enum regexp_mode mode)
{
  switch (mode)
    {
    case rm_unit:
      return "rm_unit";
    case rm_reserv:
      return "rm_reserv";
    case rm_nothing:
      return "rm_nothing";
    case rm_sequence:
      return "rm_sequence";
    case rm_repeat:
      return "rm_repeat";
    case rm_allof:
      return "rm_allof";
    case rm_oneof:
      return "rm_oneof";
    default:
      gcc_unreachable ();
    }
}

/* The function prints message about unexpected regexp and finish the
   program.  */
static void
regexp_mode_check_failed (enum regexp_mode mode,
			  const char *expected_mode_str,
			  const char *file, int line, const char *func)
{
  fprintf
    (stderr,
     "\n%s: %d: error in %s: REGEXP check: expected decl %s, have %s\n",
     file, line, func, expected_mode_str, regexp_name (mode));
  exit (1);
}

#else /* #if defined ENABLE_RTL_CHECKING && (GCC_VERSION >= 2007) */

#define DECL_UNIT(d) (&(d)->decl.unit)
#define DECL_BYPASS(d) (&(d)->decl.bypass)
#define DECL_AUTOMATON(d) (&(d)->decl.automaton)
#define DECL_EXCL(d) (&(d)->decl.excl)
#define DECL_PRESENCE(d) (&(d)->decl.presence)
#define DECL_ABSENCE(d) (&(d)->decl.absence)
#define DECL_RESERV(d) (&(d)->decl.reserv)
#define DECL_INSN_RESERV(d) (&(d)->decl.insn_reserv)

#define REGEXP_UNIT(r) (&(r)->regexp.unit)
#define REGEXP_RESERV(r) (&(r)->regexp.reserv)
#define REGEXP_SEQUENCE(r) (&(r)->regexp.sequence)
#define REGEXP_REPEAT(r) (&(r)->regexp.repeat)
#define REGEXP_ALLOF(r) (&(r)->regexp.allof)
#define REGEXP_ONEOF(r) (&(r)->regexp.oneof)

#endif /* #if defined ENABLE_RTL_CHECKING && (GCC_VERSION >= 2007) */

#define XCREATENODE(T) ((T *) create_node (sizeof (T)))
#define XCREATENODEVEC(T, N) ((T *) create_node (sizeof (T) * (N)))
#define XCREATENODEVAR(T, S) ((T *) create_node ((S)))

#define XCOPYNODE(T, P) ((T *) copy_node ((P), sizeof (T)))
#define XCOPYNODEVEC(T, P, N) ((T *) copy_node ((P), sizeof (T) * (N)))
#define XCOPYNODEVAR(T, P, S) ((T *) copy_node ((P), (S)))

/* Create IR structure (node).  */
static void *
create_node (size_t size)
{
  void *result;

  obstack_blank (&irp, size);
  result = obstack_base (&irp);
  obstack_finish (&irp);
  /* Default values of members are NULL and zero.  */
  memset (result, 0, size);
  return result;
}

/* Copy IR structure (node).  */
static void *
copy_node (const void *from, size_t size)
{
  void *const result = create_node (size);
  memcpy (result, from, size);
  return result;
}

/* The function checks that NAME does not contain quotes (`"').  */
static const char *
check_name (const char * name, pos_t pos ATTRIBUTE_UNUSED)
{
  const char *str;

  for (str = name; *str != '\0'; str++)
    if (*str == '\"')
      error ("Name `%s' contains quotes", name);
  return name;
}

/* Pointers to all declarations during IR generation are stored in the
   following.  */
static VEC(decl_t, heap) *decls;

/* Given a pointer to a (char *) and a separator, return an alloc'ed
   string containing the next separated element, taking parentheses
   into account if PAR_FLAG has nonzero value.  Advance the pointer to
   after the string scanned, or the end-of-string.  Return NULL if at
   end of string.  */
static char *
next_sep_el (const char **pstr, int sep, int par_flag)
{
  char *out_str;
  const char *p;
  int pars_num;
  int n_spaces;

  /* Remove leading whitespaces.  */
  while (ISSPACE ((int) **pstr))
    (*pstr)++;

  if (**pstr == '\0')
    return NULL;

  n_spaces = 0;
  for (pars_num = 0, p = *pstr; *p != '\0'; p++)
    {
      if (par_flag && *p == '(')
	pars_num++;
      else if (par_flag && *p == ')')
	pars_num--;
      else if (pars_num == 0 && *p == sep)
	break;
      if (pars_num == 0 && ISSPACE ((int) *p))
	n_spaces++;
      else
	{
	  for (; n_spaces != 0; n_spaces--)
	    obstack_1grow (&irp, p [-n_spaces]);
	  obstack_1grow (&irp, *p);
	}
    }
  obstack_1grow (&irp, '\0');
  out_str = obstack_base (&irp);
  obstack_finish (&irp);

  *pstr = p;
  if (**pstr == sep)
    (*pstr)++;

  return out_str;
}

/* Given a string and a separator, return the number of separated
   elements in it, taking parentheses into account if PAR_FLAG has
   nonzero value.  Return 0 for the null string, -1 if parentheses is
   not balanced.  */
static int
n_sep_els (const char *s, int sep, int par_flag)
{
  int n;
  int pars_num;

  if (*s == '\0')
    return 0;

  for (pars_num = 0, n = 1; *s; s++)
    if (par_flag && *s == '(')
      pars_num++;
    else if (par_flag && *s == ')')
      pars_num--;
    else if (pars_num == 0 && *s == sep)
      n++;

  return (pars_num != 0 ? -1 : n);
}

/* Given a string and a separator, return vector of strings which are
   elements in the string and number of elements through els_num.
   Take parentheses into account if PAREN_P has nonzero value.  The
   function also inserts the end marker NULL at the end of vector.
   Return 0 for the null string, -1 if parentheses are not balanced.  */
static char **
get_str_vect (const char *str, int *els_num, int sep, int paren_p)
{
  int i;
  char **vect;
  const char **pstr;
  char *trail;

  *els_num = n_sep_els (str, sep, paren_p);
  if (*els_num <= 0)
    return NULL;
  obstack_blank (&irp, sizeof (char *) * (*els_num + 1));
  vect = (char **) obstack_base (&irp);
  obstack_finish (&irp);
  pstr = &str;
  for (i = 0; i < *els_num; i++)
    vect [i] = next_sep_el (pstr, sep, paren_p);
  trail = next_sep_el (pstr, sep, paren_p);
  gcc_assert (!trail);
  vect [i] = NULL;
  return vect;
}

/* Process a DEFINE_CPU_UNIT.

   This gives information about a unit contained in CPU.  We fill a
   struct unit_decl with information used later by `expand_automata'.  */
static void
gen_cpu_unit (rtx def)
{
  decl_t decl;
  char **str_cpu_units;
  int vect_length;
  int i;

  str_cpu_units = get_str_vect (XSTR (def, 0), &vect_length, ',', FALSE);
  if (str_cpu_units == NULL)
    fatal ("invalid string `%s' in define_cpu_unit", XSTR (def, 0));
  for (i = 0; i < vect_length; i++)
    {
      decl = XCREATENODE (struct decl);
      decl->mode = dm_unit;
      decl->pos = 0;
      DECL_UNIT (decl)->name = check_name (str_cpu_units [i], decl->pos);
      DECL_UNIT (decl)->automaton_name = XSTR (def, 1);
      DECL_UNIT (decl)->query_p = 0;
      DECL_UNIT (decl)->min_occ_cycle_num = -1;
      DECL_UNIT (decl)->in_set_p = 0;
      VEC_safe_push (decl_t, heap, decls, decl);
    }
}

/* Process a DEFINE_QUERY_CPU_UNIT.

   This gives information about a unit contained in CPU.  We fill a
   struct unit_decl with information used later by `expand_automata'.  */
static void
gen_query_cpu_unit (rtx def)
{
  decl_t decl;
  char **str_cpu_units;
  int vect_length;
  int i;

  str_cpu_units = get_str_vect (XSTR (def, 0), &vect_length, ',',
				FALSE);
  if (str_cpu_units == NULL)
    fatal ("invalid string `%s' in define_query_cpu_unit", XSTR (def, 0));
  for (i = 0; i < vect_length; i++)
    {
      decl = XCREATENODE (struct decl);
      decl->mode = dm_unit;
      decl->pos = 0;
      DECL_UNIT (decl)->name = check_name (str_cpu_units [i], decl->pos);
      DECL_UNIT (decl)->automaton_name = XSTR (def, 1);
      DECL_UNIT (decl)->query_p = 1;
      VEC_safe_push (decl_t, heap, decls, decl);
    }
}

/* Process a DEFINE_BYPASS.

   This gives information about a unit contained in the CPU.  We fill
   in a struct bypass_decl with information used later by
   `expand_automata'.  */
static void
gen_bypass (rtx def)
{
  decl_t decl;
  char **out_insns;
  int out_length;
  char **in_insns;
  int in_length;
  int i, j;

  out_insns = get_str_vect (XSTR (def, 1), &out_length, ',', FALSE);
  if (out_insns == NULL)
    fatal ("invalid string `%s' in define_bypass", XSTR (def, 1));
  in_insns = get_str_vect (XSTR (def, 2), &in_length, ',', FALSE);
  if (in_insns == NULL)
    fatal ("invalid string `%s' in define_bypass", XSTR (def, 2));
  for (i = 0; i < out_length; i++)
    for (j = 0; j < in_length; j++)
      {
	decl = XCREATENODE (struct decl);
	decl->mode = dm_bypass;
	decl->pos = 0;
	DECL_BYPASS (decl)->latency = XINT (def, 0);
	DECL_BYPASS (decl)->out_insn_name = out_insns [i];
	DECL_BYPASS (decl)->in_insn_name = in_insns [j];
	DECL_BYPASS (decl)->bypass_guard_name = XSTR (def, 3);
	VEC_safe_push (decl_t, heap, decls, decl);
      }
}

/* Process an EXCLUSION_SET.

   This gives information about a cpu unit conflicts.  We fill a
   struct excl_rel_decl (excl) with information used later by
   `expand_automata'.  */
static void
gen_excl_set (rtx def)
{
  decl_t decl;
  char **first_str_cpu_units;
  char **second_str_cpu_units;
  int first_vect_length;
  int length;
  int i;

  first_str_cpu_units
    = get_str_vect (XSTR (def, 0), &first_vect_length, ',', FALSE);
  if (first_str_cpu_units == NULL)
    fatal ("invalid first string `%s' in exclusion_set", XSTR (def, 0));
  second_str_cpu_units = get_str_vect (XSTR (def, 1), &length, ',',
				       FALSE);
  if (second_str_cpu_units == NULL)
    fatal ("invalid second string `%s' in exclusion_set", XSTR (def, 1));
  length += first_vect_length;
  decl = XCREATENODEVAR (struct decl, sizeof (struct decl) + (length - 1) * sizeof (char *));
  decl->mode = dm_excl;
  decl->pos = 0;
  DECL_EXCL (decl)->all_names_num = length;
  DECL_EXCL (decl)->first_list_length = first_vect_length;
  for (i = 0; i < length; i++)
    if (i < first_vect_length)
      DECL_EXCL (decl)->names [i] = first_str_cpu_units [i];
    else
      DECL_EXCL (decl)->names [i]
	= second_str_cpu_units [i - first_vect_length];
  VEC_safe_push (decl_t, heap, decls, decl);
}

/* Process a PRESENCE_SET, a FINAL_PRESENCE_SET, an ABSENCE_SET,
   FINAL_ABSENCE_SET (it is depended on PRESENCE_P and FINAL_P).

   This gives information about a cpu unit reservation requirements.
   We fill a struct unit_pattern_rel_decl with information used later
   by `expand_automata'.  */
static void
gen_presence_absence_set (rtx def, int presence_p, int final_p)
{
  decl_t decl;
  char **str_cpu_units;
  char **str_pattern_lists;
  char ***str_patterns;
  int cpu_units_length;
  int length;
  int patterns_length;
  int i;

  str_cpu_units = get_str_vect (XSTR (def, 0), &cpu_units_length, ',',
				FALSE);
  if (str_cpu_units == NULL)
    fatal ((presence_p
	    ? (final_p
	       ? "invalid first string `%s' in final_presence_set"
	       : "invalid first string `%s' in presence_set")
	    : (final_p
	       ? "invalid first string `%s' in final_absence_set"
	       : "invalid first string `%s' in absence_set")),
	   XSTR (def, 0));
  str_pattern_lists = get_str_vect (XSTR (def, 1),
				    &patterns_length, ',', FALSE);
  if (str_pattern_lists == NULL)
    fatal ((presence_p
	    ? (final_p
	       ? "invalid second string `%s' in final_presence_set"
	       : "invalid second string `%s' in presence_set")
	    : (final_p
	       ? "invalid second string `%s' in final_absence_set"
	       : "invalid second string `%s' in absence_set")), XSTR (def, 1));
  str_patterns = XOBNEWVEC (&irp, char **, patterns_length);
  for (i = 0; i < patterns_length; i++)
    {
      str_patterns [i] = get_str_vect (str_pattern_lists [i],
				       &length, ' ', FALSE);
      gcc_assert (str_patterns [i]);
    }
  decl = XCREATENODE (struct decl);
  decl->pos = 0;
  if (presence_p)
    {
      decl->mode = dm_presence;
      DECL_PRESENCE (decl)->names_num = cpu_units_length;
      DECL_PRESENCE (decl)->names = str_cpu_units;
      DECL_PRESENCE (decl)->patterns = str_patterns;
      DECL_PRESENCE (decl)->patterns_num = patterns_length;
      DECL_PRESENCE (decl)->final_p = final_p;
    }
  else
    {
      decl->mode = dm_absence;
      DECL_ABSENCE (decl)->names_num = cpu_units_length;
      DECL_ABSENCE (decl)->names = str_cpu_units;
      DECL_ABSENCE (decl)->patterns = str_patterns;
      DECL_ABSENCE (decl)->patterns_num = patterns_length;
      DECL_ABSENCE (decl)->final_p = final_p;
    }
  VEC_safe_push (decl_t, heap, decls, decl);
}

/* Process a PRESENCE_SET.

    This gives information about a cpu unit reservation requirements.
   We fill a struct unit_pattern_rel_decl (presence) with information
   used later by `expand_automata'.  */
static void
gen_presence_set (rtx def)
{
  gen_presence_absence_set (def, TRUE, FALSE);
}

/* Process a FINAL_PRESENCE_SET.

   This gives information about a cpu unit reservation requirements.
   We fill a struct unit_pattern_rel_decl (presence) with information
   used later by `expand_automata'.  */
static void
gen_final_presence_set (rtx def)
{
  gen_presence_absence_set (def, TRUE, TRUE);
}

/* Process an ABSENCE_SET.

   This gives information about a cpu unit reservation requirements.
   We fill a struct unit_pattern_rel_decl (absence) with information
   used later by `expand_automata'.  */
static void
gen_absence_set (rtx def)
{
  gen_presence_absence_set (def, FALSE, FALSE);
}

/* Process a FINAL_ABSENCE_SET.

   This gives information about a cpu unit reservation requirements.
   We fill a struct unit_pattern_rel_decl (absence) with information
   used later by `expand_automata'.  */
static void
gen_final_absence_set (rtx def)
{
  gen_presence_absence_set (def, FALSE, TRUE);
}

/* Process a DEFINE_AUTOMATON.

   This gives information about a finite state automaton used for
   recognizing pipeline hazards.  We fill a struct automaton_decl
   with information used later by `expand_automata'.  */
static void
gen_automaton (rtx def)
{
  decl_t decl;
  char **str_automata;
  int vect_length;
  int i;

  str_automata = get_str_vect (XSTR (def, 0), &vect_length, ',', FALSE);
  if (str_automata == NULL)
    fatal ("invalid string `%s' in define_automaton", XSTR (def, 0));
  for (i = 0; i < vect_length; i++)
    {
      decl = XCREATENODE (struct decl);
      decl->mode = dm_automaton;
      decl->pos = 0;
      DECL_AUTOMATON (decl)->name = check_name (str_automata [i], decl->pos);
      VEC_safe_push (decl_t, heap, decls, decl);
    }
}

/* Process an AUTOMATA_OPTION.

   This gives information how to generate finite state automaton used
   for recognizing pipeline hazards.  */
static void
gen_automata_option (rtx def)
{
  if (strcmp (XSTR (def, 0), NO_MINIMIZATION_OPTION + 1) == 0)
    no_minimization_flag = 1;
  else if (strcmp (XSTR (def, 0), TIME_OPTION + 1) == 0)
    time_flag = 1;
  else if (strcmp (XSTR (def, 0), STATS_OPTION + 1) == 0)
    stats_flag = 1;
  else if (strcmp (XSTR (def, 0), V_OPTION + 1) == 0)
    v_flag = 1;
  else if (strcmp (XSTR (def, 0), W_OPTION + 1) == 0)
    w_flag = 1;
  else if (strcmp (XSTR (def, 0), NDFA_OPTION + 1) == 0)
    ndfa_flag = 1;
  else if (strcmp (XSTR (def, 0), PROGRESS_OPTION + 1) == 0)
    progress_flag = 1;
  else
    fatal ("invalid option `%s' in automata_option", XSTR (def, 0));
}

/* Name in reservation to denote absence reservation.  */
#define NOTHING_NAME "nothing"

/* The following string contains original reservation string being
   parsed.  */
static const char *reserv_str;

/* Parse an element in STR.  */
static regexp_t
gen_regexp_el (const char *str)
{
  regexp_t regexp;
  char *dstr;
  int len;

  if (*str == '(')
    {
      len = strlen (str);
      if (str [len - 1] != ')')
	fatal ("garbage after ) in reservation `%s'", reserv_str);
      dstr = XALLOCAVAR (char, len - 1);
      memcpy (dstr, str + 1, len - 2);
      dstr [len-2] = '\0';
      regexp = gen_regexp_sequence (dstr);
    }
  else if (strcmp (str, NOTHING_NAME) == 0)
    {
      regexp = XCREATENODE (struct regexp);
      regexp->mode = rm_nothing;
    }
  else
    {
      regexp = XCREATENODE (struct regexp);
      regexp->mode = rm_unit;
      REGEXP_UNIT (regexp)->name = str;
    }
  return regexp;
}

/* Parse construction `repeat' in STR.  */
static regexp_t
gen_regexp_repeat (const char *str)
{
  regexp_t regexp;
  regexp_t repeat;
  char **repeat_vect;
  int els_num;
  int i;

  repeat_vect = get_str_vect (str, &els_num, '*', TRUE);
  if (repeat_vect == NULL)
    fatal ("invalid `%s' in reservation `%s'", str, reserv_str);
  if (els_num > 1)
    {
      regexp = gen_regexp_el (repeat_vect [0]);
      for (i = 1; i < els_num; i++)
	{
	  repeat = XCREATENODE (struct regexp);
	  repeat->mode = rm_repeat;
	  REGEXP_REPEAT (repeat)->regexp = regexp;
	  REGEXP_REPEAT (repeat)->repeat_num = atoi (repeat_vect [i]);
          if (REGEXP_REPEAT (repeat)->repeat_num <= 1)
            fatal ("repetition `%s' <= 1 in reservation `%s'",
                   str, reserv_str);
          regexp = repeat;
	}
      return regexp;
    }
  else
    return gen_regexp_el (str);
}

/* Parse reservation STR which possibly contains separator '+'.  */
static regexp_t
gen_regexp_allof (const char *str)
{
  regexp_t allof;
  char **allof_vect;
  int els_num;
  int i;

  allof_vect = get_str_vect (str, &els_num, '+', TRUE);
  if (allof_vect == NULL)
    fatal ("invalid `%s' in reservation `%s'", str, reserv_str);
  if (els_num > 1)
    {
      allof = XCREATENODEVAR (struct regexp, sizeof (struct regexp)
			      + sizeof (regexp_t) * (els_num - 1));
      allof->mode = rm_allof;
      REGEXP_ALLOF (allof)->regexps_num = els_num;
      for (i = 0; i < els_num; i++)
	REGEXP_ALLOF (allof)->regexps [i] = gen_regexp_repeat (allof_vect [i]);
      return allof;
    }
  else
    return gen_regexp_repeat (str);
}

/* Parse reservation STR which possibly contains separator '|'.  */
static regexp_t
gen_regexp_oneof (const char *str)
{
  regexp_t oneof;
  char **oneof_vect;
  int els_num;
  int i;

  oneof_vect = get_str_vect (str, &els_num, '|', TRUE);
  if (oneof_vect == NULL)
    fatal ("invalid `%s' in reservation `%s'", str, reserv_str);
  if (els_num > 1)
    {
      oneof = XCREATENODEVAR (struct regexp, sizeof (struct regexp)
			      + sizeof (regexp_t) * (els_num - 1));
      oneof->mode = rm_oneof;
      REGEXP_ONEOF (oneof)->regexps_num = els_num;
      for (i = 0; i < els_num; i++)
	REGEXP_ONEOF (oneof)->regexps [i] = gen_regexp_allof (oneof_vect [i]);
      return oneof;
    }
  else
    return gen_regexp_allof (str);
}

/* Parse reservation STR which possibly contains separator ','.  */
static regexp_t
gen_regexp_sequence (const char *str)
{
  regexp_t sequence;
  char **sequence_vect;
  int els_num;
  int i;

  sequence_vect = get_str_vect (str, &els_num, ',', TRUE);
  if (els_num > 1)
    {
      sequence = XCREATENODEVAR (struct regexp, sizeof (struct regexp)
				 + sizeof (regexp_t) * (els_num - 1));
      sequence->mode = rm_sequence;
      REGEXP_SEQUENCE (sequence)->regexps_num = els_num;
      for (i = 0; i < els_num; i++)
	REGEXP_SEQUENCE (sequence)->regexps [i]
          = gen_regexp_oneof (sequence_vect [i]);
      return sequence;
    }
  else
    return gen_regexp_oneof (str);
}

/* Parse construction reservation STR.  */
static regexp_t
gen_regexp (const char *str)
{
  reserv_str = str;
  return gen_regexp_sequence (str);;
}

/* Process a DEFINE_RESERVATION.

   This gives information about a reservation of cpu units.  We fill
   in a struct reserv_decl with information used later by
   `expand_automata'.  */
static void
gen_reserv (rtx def)
{
  decl_t decl;

  decl = XCREATENODE (struct decl);
  decl->mode = dm_reserv;
  decl->pos = 0;
  DECL_RESERV (decl)->name = check_name (XSTR (def, 0), decl->pos);
  DECL_RESERV (decl)->regexp = gen_regexp (XSTR (def, 1));
  VEC_safe_push (decl_t, heap, decls, decl);
}

/* Process a DEFINE_INSN_RESERVATION.

   This gives information about the reservation of cpu units by an
   insn.  We fill a struct insn_reserv_decl with information used
   later by `expand_automata'.  */
static void
gen_insn_reserv (rtx def)
{
  decl_t decl;

  decl = XCREATENODE (struct decl);
  decl->mode = dm_insn_reserv;
  decl->pos = 0;
  DECL_INSN_RESERV (decl)->name
    = check_name (XSTR (def, 0), decl->pos);
  DECL_INSN_RESERV (decl)->default_latency = XINT (def, 1);
  DECL_INSN_RESERV (decl)->condexp = XEXP (def, 2);
  DECL_INSN_RESERV (decl)->regexp = gen_regexp (XSTR (def, 3));
  VEC_safe_push (decl_t, heap, decls, decl);
}



/* The function evaluates hash value (0..UINT_MAX) of string.  */
static unsigned
string_hash (const char *string)
{
  unsigned result, i;

  for (result = i = 0;*string++ != '\0'; i++)
    result += ((unsigned char) *string << (i % CHAR_BIT));
  return result;
}



/* This page contains abstract data `table of automaton declarations'.
   Elements of the table is nodes representing automaton declarations.
   Key of the table elements is name of given automaton.  Remember
   that automaton names have own space.  */

/* The function evaluates hash value of an automaton declaration.  The
   function is used by abstract data `hashtab'.  The function returns
   hash value (0..UINT_MAX) of given automaton declaration.  */
static hashval_t
automaton_decl_hash (const void *automaton_decl)
{
  const_decl_t const decl = (const_decl_t) automaton_decl;

  gcc_assert (decl->mode != dm_automaton
	      || DECL_AUTOMATON (decl)->name);
  return string_hash (DECL_AUTOMATON (decl)->name);
}

/* The function tests automaton declarations on equality of their
   keys.  The function is used by abstract data `hashtab'.  The
   function returns 1 if the declarations have the same key, 0
   otherwise.  */
static int
automaton_decl_eq_p (const void* automaton_decl_1,
		     const void* automaton_decl_2)
{
  const_decl_t const decl1 = (const_decl_t) automaton_decl_1;
  const_decl_t const decl2 = (const_decl_t) automaton_decl_2;

  gcc_assert (decl1->mode == dm_automaton
	      && DECL_AUTOMATON (decl1)->name
	      && decl2->mode == dm_automaton
	      && DECL_AUTOMATON (decl2)->name);
  return strcmp (DECL_AUTOMATON (decl1)->name,
		 DECL_AUTOMATON (decl2)->name) == 0;
}

/* The automaton declaration table itself is represented by the
   following variable.  */
static htab_t automaton_decl_table;

/* The function inserts automaton declaration into the table.  The
   function does nothing if an automaton declaration with the same key
   exists already in the table.  The function returns automaton
   declaration node in the table with the same key as given automaton
   declaration node.  */
static decl_t
insert_automaton_decl (decl_t automaton_decl)
{
  void **entry_ptr;

  entry_ptr = htab_find_slot (automaton_decl_table, automaton_decl, INSERT);
  if (*entry_ptr == NULL)
    *entry_ptr = (void *) automaton_decl;
  return (decl_t) *entry_ptr;
}

/* The following variable value is node representing automaton
   declaration.  The node used for searching automaton declaration
   with given name.  */
static struct decl work_automaton_decl;

/* The function searches for automaton declaration in the table with
   the same key as node representing name of the automaton
   declaration.  The function returns node found in the table, NULL if
   such node does not exist in the table.  */
static decl_t
find_automaton_decl (const char *name)
{
  void *entry;

  work_automaton_decl.mode = dm_automaton;
  DECL_AUTOMATON (&work_automaton_decl)->name = name;
  entry = htab_find (automaton_decl_table, &work_automaton_decl);
  return (decl_t) entry;
}

/* The function creates empty automaton declaration table and node
   representing automaton declaration and used for searching automaton
   declaration with given name.  The function must be called only once
   before any work with the automaton declaration table.  */
static void
initiate_automaton_decl_table (void)
{
  work_automaton_decl.mode = dm_automaton;
  automaton_decl_table = htab_create (10, automaton_decl_hash,
				      automaton_decl_eq_p, (htab_del) 0);
}

/* The function deletes the automaton declaration table.  Only call of
   function `initiate_automaton_decl_table' is possible immediately
   after this function call.  */
static void
finish_automaton_decl_table (void)
{
  htab_delete (automaton_decl_table);
}



/* This page contains abstract data `table of insn declarations'.
   Elements of the table is nodes representing insn declarations.  Key
   of the table elements is name of given insn (in corresponding
   define_insn_reservation).  Remember that insn names have own
   space.  */

/* The function evaluates hash value of an insn declaration.  The
   function is used by abstract data `hashtab'.  The function returns
   hash value (0..UINT_MAX) of given insn declaration.  */
static hashval_t
insn_decl_hash (const void *insn_decl)
{
  const_decl_t const decl = (const_decl_t) insn_decl;

  gcc_assert (decl->mode == dm_insn_reserv
	      && DECL_INSN_RESERV (decl)->name);
  return string_hash (DECL_INSN_RESERV (decl)->name);
}

/* The function tests insn declarations on equality of their keys.
   The function is used by abstract data `hashtab'.  The function
   returns 1 if declarations have the same key, 0 otherwise.  */
static int
insn_decl_eq_p (const void *insn_decl_1, const void *insn_decl_2)
{
  const_decl_t const decl1 = (const_decl_t) insn_decl_1;
  const_decl_t const decl2 = (const_decl_t) insn_decl_2;

  gcc_assert (decl1->mode == dm_insn_reserv
	      && DECL_INSN_RESERV (decl1)->name
	      && decl2->mode == dm_insn_reserv
	      && DECL_INSN_RESERV (decl2)->name);
  return strcmp (DECL_INSN_RESERV (decl1)->name,
                 DECL_INSN_RESERV (decl2)->name) == 0;
}

/* The insn declaration table itself is represented by the following
   variable.  The table does not contain insn reservation
   declarations.  */
static htab_t insn_decl_table;

/* The function inserts insn declaration into the table.  The function
   does nothing if an insn declaration with the same key exists
   already in the table.  The function returns insn declaration node
   in the table with the same key as given insn declaration node.  */
static decl_t
insert_insn_decl (decl_t insn_decl)
{
  void **entry_ptr;

  entry_ptr = htab_find_slot (insn_decl_table, insn_decl, INSERT);
  if (*entry_ptr == NULL)
    *entry_ptr = (void *) insn_decl;
  return (decl_t) *entry_ptr;
}

/* The following variable value is node representing insn reservation
   declaration.  The node used for searching insn reservation
   declaration with given name.  */
static struct decl work_insn_decl;

/* The function searches for insn reservation declaration in the table
   with the same key as node representing name of the insn reservation
   declaration.  The function returns node found in the table, NULL if
   such node does not exist in the table.  */
static decl_t
find_insn_decl (const char *name)
{
  void *entry;

  work_insn_decl.mode = dm_insn_reserv;
  DECL_INSN_RESERV (&work_insn_decl)->name = name;
  entry = htab_find (insn_decl_table, &work_insn_decl);
  return (decl_t) entry;
}

/* The function creates empty insn declaration table and node
   representing insn declaration and used for searching insn
   declaration with given name.  The function must be called only once
   before any work with the insn declaration table.  */
static void
initiate_insn_decl_table (void)
{
  work_insn_decl.mode = dm_insn_reserv;
  insn_decl_table = htab_create (10, insn_decl_hash, insn_decl_eq_p,
				 (htab_del) 0);
}

/* The function deletes the insn declaration table.  Only call of
   function `initiate_insn_decl_table' is possible immediately after
   this function call.  */
static void
finish_insn_decl_table (void)
{
  htab_delete (insn_decl_table);
}



/* This page contains abstract data `table of declarations'.  Elements
   of the table is nodes representing declarations (of units and
   reservations).  Key of the table elements is names of given
   declarations.  */

/* The function evaluates hash value of a declaration.  The function
   is used by abstract data `hashtab'.  The function returns hash
   value (0..UINT_MAX) of given declaration.  */
static hashval_t
decl_hash (const void *decl)
{
  const_decl_t const d = (const_decl_t) decl;

  gcc_assert ((d->mode == dm_unit && DECL_UNIT (d)->name)
	      || (d->mode == dm_reserv && DECL_RESERV (d)->name));
  return string_hash (d->mode == dm_unit
		      ? DECL_UNIT (d)->name : DECL_RESERV (d)->name);
}

/* The function tests declarations on equality of their keys.  The
   function is used by abstract data 'hashtab'.  The function
   returns 1 if the declarations have the same key, 0 otherwise.  */
static int
decl_eq_p (const void *decl_1, const void *decl_2)
{
  const_decl_t const d1 = (const_decl_t) decl_1;
  const_decl_t const d2 = (const_decl_t) decl_2;

  gcc_assert ((d1->mode == dm_unit && DECL_UNIT (d1)->name)
	      || (d1->mode == dm_reserv && DECL_RESERV (d1)->name));
  gcc_assert ((d2->mode == dm_unit && DECL_UNIT (d2)->name)
	      || (d2->mode == dm_reserv && DECL_RESERV (d2)->name));
  return strcmp ((d1->mode == dm_unit
                  ? DECL_UNIT (d1)->name : DECL_RESERV (d1)->name),
                 (d2->mode == dm_unit
                  ? DECL_UNIT (d2)->name : DECL_RESERV (d2)->name)) == 0;
}

/* The declaration table itself is represented by the following
   variable.  */
static htab_t decl_table;

/* The function inserts declaration into the table.  The function does
   nothing if a declaration with the same key exists already in the
   table.  The function returns declaration node in the table with the
   same key as given declaration node.  */

static decl_t
insert_decl (decl_t decl)
{
  void **entry_ptr;

  entry_ptr = htab_find_slot (decl_table, decl, INSERT);
  if (*entry_ptr == NULL)
    *entry_ptr = (void *) decl;
  return (decl_t) *entry_ptr;
}

/* The following variable value is node representing declaration.  The
   node used for searching declaration with given name.  */
static struct decl work_decl;

/* The function searches for declaration in the table with the same
   key as node representing name of the declaration.  The function
   returns node found in the table, NULL if such node does not exist
   in the table.  */
static decl_t
find_decl (const char *name)
{
  void *entry;

  work_decl.mode = dm_unit;
  DECL_UNIT (&work_decl)->name = name;
  entry = htab_find (decl_table, &work_decl);
  return (decl_t) entry;
}

/* The function creates empty declaration table and node representing
   declaration and used for searching declaration with given name.
   The function must be called only once before any work with the
   declaration table.  */
static void
initiate_decl_table (void)
{
  work_decl.mode = dm_unit;
  decl_table = htab_create (10, decl_hash, decl_eq_p, (htab_del) 0);
}

/* The function deletes the declaration table.  Only call of function
   `initiate_declaration_table' is possible immediately after this
   function call.  */
static void
finish_decl_table (void)
{
  htab_delete (decl_table);
}



/* This page contains checker of pipeline hazard description.  */

/* Checking NAMES in an exclusion clause vector and returning formed
   unit_set_el_list.  */
static unit_set_el_t
process_excls (char **names, int num, pos_t excl_pos ATTRIBUTE_UNUSED)
{
  unit_set_el_t el_list;
  unit_set_el_t last_el;
  unit_set_el_t new_el;
  decl_t decl_in_table;
  int i;

  el_list = NULL;
  last_el = NULL;
  for (i = 0; i < num; i++)
    {
      decl_in_table = find_decl (names [i]);
      if (decl_in_table == NULL)
	error ("unit `%s' in exclusion is not declared", names [i]);
      else if (decl_in_table->mode != dm_unit)
	error ("`%s' in exclusion is not unit", names [i]);
      else
	{
	  new_el = XCREATENODE (struct unit_set_el);
	  new_el->unit_decl = DECL_UNIT (decl_in_table);
	  new_el->next_unit_set_el = NULL;
	  if (last_el == NULL)
	    el_list = last_el = new_el;
	  else
	    {
	      last_el->next_unit_set_el = new_el;
	      last_el = last_el->next_unit_set_el;
	    }
	}
    }
  return el_list;
}

/* The function adds each element from SOURCE_LIST to the exclusion
   list of the each element from DEST_LIST.  Checking situation "unit
   excludes itself".  */
static void
add_excls (unit_set_el_t dest_list, unit_set_el_t source_list,
	   pos_t excl_pos ATTRIBUTE_UNUSED)
{
  unit_set_el_t dst;
  unit_set_el_t src;
  unit_set_el_t curr_el;
  unit_set_el_t prev_el;
  unit_set_el_t copy;

  for (dst = dest_list; dst != NULL; dst = dst->next_unit_set_el)
    for (src = source_list; src != NULL; src = src->next_unit_set_el)
      {
	if (dst->unit_decl == src->unit_decl)
	  {
	    error ("unit `%s' excludes itself", src->unit_decl->name);
	    continue;
	  }
	if (dst->unit_decl->automaton_name != NULL
	    && src->unit_decl->automaton_name != NULL
	    && strcmp (dst->unit_decl->automaton_name,
		       src->unit_decl->automaton_name) != 0)
	  {
	    error ("units `%s' and `%s' in exclusion set belong to different automata",
		   src->unit_decl->name, dst->unit_decl->name);
	    continue;
	  }
	for (curr_el = dst->unit_decl->excl_list, prev_el = NULL;
	     curr_el != NULL;
	     prev_el = curr_el, curr_el = curr_el->next_unit_set_el)
	  if (curr_el->unit_decl == src->unit_decl)
	    break;
	if (curr_el == NULL)
	  {
	    /* Element not found - insert.  */
	    copy = XCOPYNODE (struct unit_set_el, src);
	    copy->next_unit_set_el = NULL;
	    if (prev_el == NULL)
	      dst->unit_decl->excl_list = copy;
	    else
	      prev_el->next_unit_set_el = copy;
	}
    }
}

/* Checking NAMES in presence/absence clause and returning the
   formed unit_set_el_list.  The function is called only after
   processing all exclusion sets.  */
static unit_set_el_t
process_presence_absence_names (char **names, int num,
				pos_t req_pos ATTRIBUTE_UNUSED,
				int presence_p, int final_p)
{
  unit_set_el_t el_list;
  unit_set_el_t last_el;
  unit_set_el_t new_el;
  decl_t decl_in_table;
  int i;

  el_list = NULL;
  last_el = NULL;
  for (i = 0; i < num; i++)
    {
      decl_in_table = find_decl (names [i]);
      if (decl_in_table == NULL)
	error ((presence_p
		? (final_p
		   ? "unit `%s' in final presence set is not declared"
		   : "unit `%s' in presence set is not declared")
		: (final_p
		   ? "unit `%s' in final absence set is not declared"
		   : "unit `%s' in absence set is not declared")), names [i]);
      else if (decl_in_table->mode != dm_unit)
	error ((presence_p
		? (final_p
		   ? "`%s' in final presence set is not unit"
		   : "`%s' in presence set is not unit")
		: (final_p
		   ? "`%s' in final absence set is not unit"
		   : "`%s' in absence set is not unit")), names [i]);
      else
	{
	  new_el = XCREATENODE (struct unit_set_el);
	  new_el->unit_decl = DECL_UNIT (decl_in_table);
	  new_el->next_unit_set_el = NULL;
	  if (last_el == NULL)
	    el_list = last_el = new_el;
	  else
	    {
	      last_el->next_unit_set_el = new_el;
	      last_el = last_el->next_unit_set_el;
	    }
	}
    }
  return el_list;
}

/* Checking NAMES in patterns of a presence/absence clause and
   returning the formed pattern_set_el_list.  The function is called
   only after processing all exclusion sets.  */
static pattern_set_el_t
process_presence_absence_patterns (char ***patterns, int num,
				   pos_t req_pos ATTRIBUTE_UNUSED,
				   int presence_p, int final_p)
{
  pattern_set_el_t el_list;
  pattern_set_el_t last_el;
  pattern_set_el_t new_el;
  decl_t decl_in_table;
  int i, j;

  el_list = NULL;
  last_el = NULL;
  for (i = 0; i < num; i++)
    {
      for (j = 0; patterns [i] [j] != NULL; j++)
	;
      new_el = XCREATENODEVAR (struct pattern_set_el,
			       sizeof (struct pattern_set_el)
			       + sizeof (struct unit_decl *) * j);
      new_el->unit_decls
	= (struct unit_decl **) ((char *) new_el
				 + sizeof (struct pattern_set_el));
      new_el->next_pattern_set_el = NULL;
      if (last_el == NULL)
	el_list = last_el = new_el;
      else
	{
	  last_el->next_pattern_set_el = new_el;
	  last_el = last_el->next_pattern_set_el;
	}
      new_el->units_num = 0;
      for (j = 0; patterns [i] [j] != NULL; j++)
	{
	  decl_in_table = find_decl (patterns [i] [j]);
	  if (decl_in_table == NULL)
	    error ((presence_p
		    ? (final_p
		       ? "unit `%s' in final presence set is not declared"
		       : "unit `%s' in presence set is not declared")
		    : (final_p
		       ? "unit `%s' in final absence set is not declared"
		       : "unit `%s' in absence set is not declared")),
		   patterns [i] [j]);
	  else if (decl_in_table->mode != dm_unit)
	    error ((presence_p
		    ? (final_p
		       ? "`%s' in final presence set is not unit"
		       : "`%s' in presence set is not unit")
		    : (final_p
		       ? "`%s' in final absence set is not unit"
		       : "`%s' in absence set is not unit")),
		   patterns [i] [j]);
	  else
	    {
	      new_el->unit_decls [new_el->units_num]
		= DECL_UNIT (decl_in_table);
	      new_el->units_num++;
	    }
	}
    }
  return el_list;
}

/* The function adds each element from PATTERN_LIST to presence (if
   PRESENCE_P) or absence list of the each element from DEST_LIST.
   Checking situations "unit requires own absence", and "unit excludes
   and requires presence of ...", "unit requires absence and presence
   of ...", "units in (final) presence set belong to different
   automata", and "units in (final) absence set belong to different
   automata".  Remember that we process absence sets only after all
   presence sets.  */
static void
add_presence_absence (unit_set_el_t dest_list,
		      pattern_set_el_t pattern_list,
		      pos_t req_pos ATTRIBUTE_UNUSED,
		      int presence_p, int final_p)
{
  unit_set_el_t dst;
  pattern_set_el_t pat;
  struct unit_decl *unit;
  unit_set_el_t curr_excl_el;
  pattern_set_el_t curr_pat_el;
  pattern_set_el_t prev_el;
  pattern_set_el_t copy;
  int i;
  int no_error_flag;

  for (dst = dest_list; dst != NULL; dst = dst->next_unit_set_el)
    for (pat = pattern_list; pat != NULL; pat = pat->next_pattern_set_el)
      {
	for (i = 0; i < pat->units_num; i++)
	  {
	    unit = pat->unit_decls [i];
	    if (dst->unit_decl == unit && pat->units_num == 1 && !presence_p)
	      {
		error ("unit `%s' requires own absence", unit->name);
		continue;
	      }
	    if (dst->unit_decl->automaton_name != NULL
		&& unit->automaton_name != NULL
		&& strcmp (dst->unit_decl->automaton_name,
			   unit->automaton_name) != 0)
	      {
		error ((presence_p
			? (final_p
			   ? "units `%s' and `%s' in final presence set belong to different automata"
			   : "units `%s' and `%s' in presence set belong to different automata")
			: (final_p
			   ? "units `%s' and `%s' in final absence set belong to different automata"
			   : "units `%s' and `%s' in absence set belong to different automata")),
		       unit->name, dst->unit_decl->name);
		continue;
	      }
	    no_error_flag = 1;
	    if (presence_p)
	      for (curr_excl_el = dst->unit_decl->excl_list;
		   curr_excl_el != NULL;
		   curr_excl_el = curr_excl_el->next_unit_set_el)
		{
		  if (unit == curr_excl_el->unit_decl && pat->units_num == 1)
		    {
		      if (!w_flag)
			{
			  error ("unit `%s' excludes and requires presence of `%s'",
				 dst->unit_decl->name, unit->name);
			  no_error_flag = 0;
			}
		      else
			warning ("unit `%s' excludes and requires presence of `%s'",
			   dst->unit_decl->name, unit->name);
		    }
		}
	    else if (pat->units_num == 1)
	      for (curr_pat_el = dst->unit_decl->presence_list;
		   curr_pat_el != NULL;
		   curr_pat_el = curr_pat_el->next_pattern_set_el)
		if (curr_pat_el->units_num == 1
		    && unit == curr_pat_el->unit_decls [0])
		  {
		    if (!w_flag)
		      {
			error ("unit `%s' requires absence and presence of `%s'",
			       dst->unit_decl->name, unit->name);
			no_error_flag = 0;
		      }
		    else
		      warning ("unit `%s' requires absence and presence of `%s'",
			       dst->unit_decl->name, unit->name);
		  }
	    if (no_error_flag)
	      {
		for (prev_el = (presence_p
				? (final_p
				   ? dst->unit_decl->final_presence_list
				   : dst->unit_decl->final_presence_list)
				: (final_p
				   ? dst->unit_decl->final_absence_list
				   : dst->unit_decl->absence_list));
		     prev_el != NULL && prev_el->next_pattern_set_el != NULL;
		     prev_el = prev_el->next_pattern_set_el)
		  ;
		copy = XCOPYNODE (struct pattern_set_el, pat);
		copy->next_pattern_set_el = NULL;
		if (prev_el == NULL)
		  {
		    if (presence_p)
		      {
			if (final_p)
			  dst->unit_decl->final_presence_list = copy;
			else
			  dst->unit_decl->presence_list = copy;
		      }
		    else if (final_p)
		      dst->unit_decl->final_absence_list = copy;
		    else
		      dst->unit_decl->absence_list = copy;
		  }
		else
		  prev_el->next_pattern_set_el = copy;
	      }
	  }
      }
}


/* The function inserts BYPASS in the list of bypasses of the
   corresponding output insn.  The order of bypasses in the list is
   decribed in a comment for member `bypass_list' (see above).  If
   there is already the same bypass in the list the function reports
   this and does nothing.  */
static void
insert_bypass (struct bypass_decl *bypass)
{
  struct bypass_decl *curr, *last;
  struct insn_reserv_decl *out_insn_reserv = bypass->out_insn_reserv;
  struct insn_reserv_decl *in_insn_reserv = bypass->in_insn_reserv;
  
  for (curr = out_insn_reserv->bypass_list, last = NULL;
       curr != NULL;
       last = curr, curr = curr->next)
    if (curr->in_insn_reserv == in_insn_reserv)
      {
	if ((bypass->bypass_guard_name != NULL
	     && curr->bypass_guard_name != NULL
	     && ! strcmp (bypass->bypass_guard_name, curr->bypass_guard_name))
	    || bypass->bypass_guard_name == curr->bypass_guard_name)
	  {
	    if (bypass->bypass_guard_name == NULL)
	      {
		if (!w_flag)
		  error ("the same bypass `%s - %s' is already defined",
			 bypass->out_insn_name, bypass->in_insn_name);
		else
<<<<<<< HEAD
		  warning (0, "the same bypass `%s - %s' is already defined",
=======
		  warning ("the same bypass `%s - %s' is already defined",
>>>>>>> 42a9ba1d
			   bypass->out_insn_name, bypass->in_insn_name);
	      }
	    else if (!w_flag)
	      error ("the same bypass `%s - %s' (guard %s) is already defined",
		     bypass->out_insn_name, bypass->in_insn_name,
		     bypass->bypass_guard_name);
	    else
	      warning
<<<<<<< HEAD
		(0, "the same bypass `%s - %s' (guard %s) is already defined",
=======
		("the same bypass `%s - %s' (guard %s) is already defined",
>>>>>>> 42a9ba1d
		 bypass->out_insn_name, bypass->in_insn_name,
		 bypass->bypass_guard_name);
	    return;
	  }
	if (curr->bypass_guard_name == NULL)
	  break;
	if (curr->next == NULL || curr->next->in_insn_reserv != in_insn_reserv)
	  {
	    last = curr;
	    break;
	  }
	  
      }
  if (last == NULL)
    {
      bypass->next = out_insn_reserv->bypass_list;
      out_insn_reserv->bypass_list = bypass;
    }
  else
    {
      bypass->next = last->next;
      last->next = bypass;
    }
}

/* The function processes pipeline description declarations, checks
   their correctness, and forms exclusion/presence/absence sets.  */
static void
process_decls (void)
{
  decl_t decl;
  decl_t automaton_decl;
  decl_t decl_in_table;
  decl_t out_insn_reserv;
  decl_t in_insn_reserv;
  int automaton_presence;
  int i;

  /* Checking repeated automata declarations.  */
  automaton_presence = 0;
  for (i = 0; i < description->decls_num; i++)
    {
      decl = description->decls [i];
      if (decl->mode == dm_automaton)
	{
	  automaton_presence = 1;
	  decl_in_table = insert_automaton_decl (decl);
	  if (decl_in_table != decl)
	    {
	      if (!w_flag)
		error ("repeated declaration of automaton `%s'",
		       DECL_AUTOMATON (decl)->name);
	      else
		warning ("repeated declaration of automaton `%s'",
			 DECL_AUTOMATON (decl)->name);
	    }
	}
    }
  /* Checking undeclared automata, repeated declarations (except for
     automata) and correctness of their attributes (insn latency times
     etc.).  */
  for (i = 0; i < description->decls_num; i++)
    {
      decl = description->decls [i];
      if (decl->mode == dm_insn_reserv)
	{
	  if (DECL_INSN_RESERV (decl)->default_latency < 0)
	    error ("define_insn_reservation `%s' has negative latency time",
		   DECL_INSN_RESERV (decl)->name);
	  DECL_INSN_RESERV (decl)->insn_num = description->insns_num;
	  description->insns_num++;
	  decl_in_table = insert_insn_decl (decl);
	  if (decl_in_table != decl)
	    error ("`%s' is already used as insn reservation name",
		   DECL_INSN_RESERV (decl)->name);
	}
      else if (decl->mode == dm_bypass)
	{
	  if (DECL_BYPASS (decl)->latency < 0)
	    error ("define_bypass `%s - %s' has negative latency time",
		   DECL_BYPASS (decl)->out_insn_name,
		   DECL_BYPASS (decl)->in_insn_name);
	}
      else if (decl->mode == dm_unit || decl->mode == dm_reserv)
	{
	  if (decl->mode == dm_unit)
	    {
	      DECL_UNIT (decl)->automaton_decl = NULL;
	      if (DECL_UNIT (decl)->automaton_name != NULL)
		{
		  automaton_decl
                    = find_automaton_decl (DECL_UNIT (decl)->automaton_name);
		  if (automaton_decl == NULL)
		    error ("automaton `%s' is not declared",
			   DECL_UNIT (decl)->automaton_name);
		  else
		    {
		      DECL_AUTOMATON (automaton_decl)->automaton_is_used = 1;
		      DECL_UNIT (decl)->automaton_decl
			= DECL_AUTOMATON (automaton_decl);
		    }
		}
	      else if (automaton_presence)
		error ("define_unit `%s' without automaton when one defined",
		       DECL_UNIT (decl)->name);
	      DECL_UNIT (decl)->unit_num = description->units_num;
	      description->units_num++;
	      if (strcmp (DECL_UNIT (decl)->name, NOTHING_NAME) == 0)
		{
		  error ("`%s' is declared as cpu unit", NOTHING_NAME);
		  continue;
		}
	      decl_in_table = find_decl (DECL_UNIT (decl)->name);
	    }
	  else
	    {
	      if (strcmp (DECL_RESERV (decl)->name, NOTHING_NAME) == 0)
		{
		  error ("`%s' is declared as cpu reservation", NOTHING_NAME);
		  continue;
		}
	      decl_in_table = find_decl (DECL_RESERV (decl)->name);
	    }
	  if (decl_in_table == NULL)
	    decl_in_table = insert_decl (decl);
	  else
	    {
	      if (decl->mode == dm_unit)
		error ("repeated declaration of unit `%s'",
		       DECL_UNIT (decl)->name);
	      else
		error ("repeated declaration of reservation `%s'",
		       DECL_RESERV (decl)->name);
	    }
	}
    }
  /* Check bypasses and form list of bypasses for each (output)
     insn.  */
  for (i = 0; i < description->decls_num; i++)
    {
      decl = description->decls [i];
      if (decl->mode == dm_bypass)
	{
	  out_insn_reserv = find_insn_decl (DECL_BYPASS (decl)->out_insn_name);
	  in_insn_reserv = find_insn_decl (DECL_BYPASS (decl)->in_insn_name);
	  if (out_insn_reserv == NULL)
	    error ("there is no insn reservation `%s'",
		   DECL_BYPASS (decl)->out_insn_name);
	  else if (in_insn_reserv == NULL)
	    error ("there is no insn reservation `%s'",
		   DECL_BYPASS (decl)->in_insn_name);
	  else
	    {
	      DECL_BYPASS (decl)->out_insn_reserv
		= DECL_INSN_RESERV (out_insn_reserv);
	      DECL_BYPASS (decl)->in_insn_reserv
		= DECL_INSN_RESERV (in_insn_reserv);
	      insert_bypass (DECL_BYPASS (decl));
	    }
	}
    }

  /* Check exclusion set declarations and form exclusion sets.  */
  for (i = 0; i < description->decls_num; i++)
    {
      decl = description->decls [i];
      if (decl->mode == dm_excl)
	{
	  unit_set_el_t unit_set_el_list;
	  unit_set_el_t unit_set_el_list_2;

	  unit_set_el_list
            = process_excls (DECL_EXCL (decl)->names,
			     DECL_EXCL (decl)->first_list_length, decl->pos);
	  unit_set_el_list_2
	    = process_excls (&DECL_EXCL (decl)->names
			     [DECL_EXCL (decl)->first_list_length],
                             DECL_EXCL (decl)->all_names_num
                             - DECL_EXCL (decl)->first_list_length,
                             decl->pos);
	  add_excls (unit_set_el_list, unit_set_el_list_2, decl->pos);
	  add_excls (unit_set_el_list_2, unit_set_el_list, decl->pos);
	}
    }

  /* Check presence set declarations and form presence sets.  */
  for (i = 0; i < description->decls_num; i++)
    {
      decl = description->decls [i];
      if (decl->mode == dm_presence)
	{
	  unit_set_el_t unit_set_el_list;
	  pattern_set_el_t pattern_set_el_list;

	  unit_set_el_list
            = process_presence_absence_names
	      (DECL_PRESENCE (decl)->names, DECL_PRESENCE (decl)->names_num,
	       decl->pos, TRUE, DECL_PRESENCE (decl)->final_p);
	  pattern_set_el_list
	    = process_presence_absence_patterns
	      (DECL_PRESENCE (decl)->patterns,
	       DECL_PRESENCE (decl)->patterns_num,
	       decl->pos, TRUE, DECL_PRESENCE (decl)->final_p);
	  add_presence_absence (unit_set_el_list, pattern_set_el_list,
				decl->pos, TRUE,
				DECL_PRESENCE (decl)->final_p);
	}
    }

  /* Check absence set declarations and form absence sets.  */
  for (i = 0; i < description->decls_num; i++)
    {
      decl = description->decls [i];
      if (decl->mode == dm_absence)
	{
	  unit_set_el_t unit_set_el_list;
	  pattern_set_el_t pattern_set_el_list;

	  unit_set_el_list
            = process_presence_absence_names
	      (DECL_ABSENCE (decl)->names, DECL_ABSENCE (decl)->names_num,
	       decl->pos, FALSE, DECL_ABSENCE (decl)->final_p);
	  pattern_set_el_list
	    = process_presence_absence_patterns
	      (DECL_ABSENCE (decl)->patterns,
	       DECL_ABSENCE (decl)->patterns_num,
	       decl->pos, FALSE, DECL_ABSENCE (decl)->final_p);
	  add_presence_absence (unit_set_el_list, pattern_set_el_list,
				decl->pos, FALSE,
				DECL_ABSENCE (decl)->final_p);
	}
    }
}

/* The following function checks that declared automaton is used.  If
   the automaton is not used, the function fixes error/warning.  The
   following function must be called only after `process_decls'.  */
static void
check_automaton_usage (void)
{
  decl_t decl;
  int i;

  for (i = 0; i < description->decls_num; i++)
    {
      decl = description->decls [i];
      if (decl->mode == dm_automaton
	  && !DECL_AUTOMATON (decl)->automaton_is_used)
	{
	  if (!w_flag)
	    error ("automaton `%s' is not used", DECL_AUTOMATON (decl)->name);
	  else
	    warning ("automaton `%s' is not used",
		     DECL_AUTOMATON (decl)->name);
	}
    }
}

/* The following recursive function processes all regexp in order to
   fix usage of units or reservations and to fix errors of undeclared
   name.  The function may change unit_regexp onto reserv_regexp.
   Remember that reserv_regexp does not exist before the function
   call.  */
static regexp_t
process_regexp (regexp_t regexp)
{
  decl_t decl_in_table;
  regexp_t new_regexp;
  int i;

  switch (regexp->mode)
    {
    case rm_unit:
      decl_in_table = find_decl (REGEXP_UNIT (regexp)->name);
      if (decl_in_table == NULL)
        error ("undeclared unit or reservation `%s'",
	       REGEXP_UNIT (regexp)->name);
      else
	switch (decl_in_table->mode)
	  {
	  case dm_unit:
	    DECL_UNIT (decl_in_table)->unit_is_used = 1;
	    REGEXP_UNIT (regexp)->unit_decl = DECL_UNIT (decl_in_table);
	    break;

	  case dm_reserv:
	    DECL_RESERV (decl_in_table)->reserv_is_used = 1;
	    new_regexp = XCREATENODE (struct regexp);
	    new_regexp->mode = rm_reserv;
	    new_regexp->pos = regexp->pos;
	    REGEXP_RESERV (new_regexp)->name = REGEXP_UNIT (regexp)->name;
	    REGEXP_RESERV (new_regexp)->reserv_decl
	      = DECL_RESERV (decl_in_table);
	    regexp = new_regexp;
	    break;

	  default:
	    gcc_unreachable ();
	}
      break;
    case rm_sequence:
      for (i = 0; i <REGEXP_SEQUENCE (regexp)->regexps_num; i++)
	REGEXP_SEQUENCE (regexp)->regexps [i]
	  = process_regexp (REGEXP_SEQUENCE (regexp)->regexps [i]);
      break;
    case rm_allof:
      for (i = 0; i < REGEXP_ALLOF (regexp)->regexps_num; i++)
	REGEXP_ALLOF (regexp)->regexps [i]
	  = process_regexp (REGEXP_ALLOF (regexp)->regexps [i]);
      break;
    case rm_oneof:
      for (i = 0; i < REGEXP_ONEOF (regexp)->regexps_num; i++)
	REGEXP_ONEOF (regexp)->regexps [i]
	  = process_regexp (REGEXP_ONEOF (regexp)->regexps [i]);
      break;
    case rm_repeat:
      REGEXP_REPEAT (regexp)->regexp
	= process_regexp (REGEXP_REPEAT (regexp)->regexp);
      break;
    case rm_nothing:
      break;
    default:
      gcc_unreachable ();
    }
  return regexp;
}

/* The following function processes regexp of define_reservation and
   define_insn_reservation with the aid of function
   `process_regexp'.  */
static void
process_regexp_decls (void)
{
  decl_t decl;
  int i;

  for (i = 0; i < description->decls_num; i++)
    {
      decl = description->decls [i];
      if (decl->mode == dm_reserv)
	DECL_RESERV (decl)->regexp
	  = process_regexp (DECL_RESERV (decl)->regexp);
      else if (decl->mode == dm_insn_reserv)
	DECL_INSN_RESERV (decl)->regexp
	  = process_regexp (DECL_INSN_RESERV (decl)->regexp);
    }
}

/* The following function checks that declared unit is used.  If the
   unit is not used, the function fixes errors/warnings.  The
   following function must be called only after `process_decls',
   `process_regexp_decls'.  */
static void
check_usage (void)
{
  decl_t decl;
  int i;

  for (i = 0; i < description->decls_num; i++)
    {
      decl = description->decls [i];
      if (decl->mode == dm_unit && !DECL_UNIT (decl)->unit_is_used)
	{
	  if (!w_flag)
	    error ("unit `%s' is not used", DECL_UNIT (decl)->name);
	  else
	    warning ("unit `%s' is not used", DECL_UNIT (decl)->name);
	}
      else if (decl->mode == dm_reserv && !DECL_RESERV (decl)->reserv_is_used)
	{
	  if (!w_flag)
	    error ("reservation `%s' is not used", DECL_RESERV (decl)->name);
	  else
	    warning ("reservation `%s' is not used", DECL_RESERV (decl)->name);
	}
    }
}

/* The following variable value is number of reservation being
   processed on loop recognition.  */
static int curr_loop_pass_num;

/* The following recursive function returns nonzero value if REGEXP
   contains given decl or reservations in given regexp refers for
   given decl.  */
static int
loop_in_regexp (regexp_t regexp, decl_t start_decl)
{
  int i;

  if (regexp == NULL)
    return 0;
  switch (regexp->mode)
    {
      case rm_unit:
	return 0;

    case rm_reserv:
      if (start_decl->mode == dm_reserv
          && REGEXP_RESERV (regexp)->reserv_decl == DECL_RESERV (start_decl))
        return 1;
      else if (REGEXP_RESERV (regexp)->reserv_decl->loop_pass_num
	       == curr_loop_pass_num)
        /* declaration has been processed.  */
        return 0;
      else
        {
	  REGEXP_RESERV (regexp)->reserv_decl->loop_pass_num
            = curr_loop_pass_num;
          return loop_in_regexp (REGEXP_RESERV (regexp)->reserv_decl->regexp,
                                 start_decl);
        }

    case rm_sequence:
      for (i = 0; i <REGEXP_SEQUENCE (regexp)->regexps_num; i++)
	if (loop_in_regexp (REGEXP_SEQUENCE (regexp)->regexps [i], start_decl))
	  return 1;
      return 0;

    case rm_allof:
      for (i = 0; i < REGEXP_ALLOF (regexp)->regexps_num; i++)
	if (loop_in_regexp (REGEXP_ALLOF (regexp)->regexps [i], start_decl))
	  return 1;
      return 0;

    case rm_oneof:
      for (i = 0; i < REGEXP_ONEOF (regexp)->regexps_num; i++)
	if (loop_in_regexp (REGEXP_ONEOF (regexp)->regexps [i], start_decl))
	  return 1;
      return 0;

    case rm_repeat:
      return loop_in_regexp (REGEXP_REPEAT (regexp)->regexp, start_decl);

    case rm_nothing:
      return 0;

    default:
      gcc_unreachable ();
    }
}

/* The following function fixes errors "cycle in definition ...".  The
   function uses function `loop_in_regexp' for that.  */
static void
check_loops_in_regexps (void)
{
  decl_t decl;
  int i;

  for (i = 0; i < description->decls_num; i++)
    {
      decl = description->decls [i];
      if (decl->mode == dm_reserv)
	DECL_RESERV (decl)->loop_pass_num = 0;
    }
  for (i = 0; i < description->decls_num; i++)
    {
      decl = description->decls [i];
      curr_loop_pass_num = i;

      if (decl->mode == dm_reserv)
	  {
	    DECL_RESERV (decl)->loop_pass_num = curr_loop_pass_num;
	    if (loop_in_regexp (DECL_RESERV (decl)->regexp, decl))
	      {
		gcc_assert (DECL_RESERV (decl)->regexp);
		error ("cycle in definition of reservation `%s'",
		       DECL_RESERV (decl)->name);
	      }
	  }
    }
}

/* The function recursively processes IR of reservation and defines
   max and min cycle for reservation of unit.  */
static void
process_regexp_cycles (regexp_t regexp, int max_start_cycle,
		       int min_start_cycle, int *max_finish_cycle,
		       int *min_finish_cycle)
{
  int i;

  switch (regexp->mode)
    {
    case rm_unit:
      if (REGEXP_UNIT (regexp)->unit_decl->max_occ_cycle_num < max_start_cycle)
	REGEXP_UNIT (regexp)->unit_decl->max_occ_cycle_num = max_start_cycle;
      if (REGEXP_UNIT (regexp)->unit_decl->min_occ_cycle_num > min_start_cycle
	  || REGEXP_UNIT (regexp)->unit_decl->min_occ_cycle_num == -1)
	REGEXP_UNIT (regexp)->unit_decl->min_occ_cycle_num = min_start_cycle;
      *max_finish_cycle = max_start_cycle;
      *min_finish_cycle = min_start_cycle;
      break;

    case rm_reserv:
      process_regexp_cycles (REGEXP_RESERV (regexp)->reserv_decl->regexp,
			     max_start_cycle, min_start_cycle,
			     max_finish_cycle, min_finish_cycle);
      break;

    case rm_repeat:
      for (i = 0; i < REGEXP_REPEAT (regexp)->repeat_num; i++)
	{
	  process_regexp_cycles (REGEXP_REPEAT (regexp)->regexp,
				 max_start_cycle, min_start_cycle,
				 max_finish_cycle, min_finish_cycle);
	  max_start_cycle = *max_finish_cycle + 1;
	  min_start_cycle = *min_finish_cycle + 1;
	}
      break;

    case rm_sequence:
      for (i = 0; i <REGEXP_SEQUENCE (regexp)->regexps_num; i++)
	{
	  process_regexp_cycles (REGEXP_SEQUENCE (regexp)->regexps [i],
				 max_start_cycle, min_start_cycle,
				 max_finish_cycle, min_finish_cycle);
	  max_start_cycle = *max_finish_cycle + 1;
	  min_start_cycle = *min_finish_cycle + 1;
	}
      break;

    case rm_allof:
      {
	int max_cycle = 0;
	int min_cycle = 0;
	
	for (i = 0; i < REGEXP_ALLOF (regexp)->regexps_num; i++)
	  {
	    process_regexp_cycles (REGEXP_ALLOF (regexp)->regexps [i],
				   max_start_cycle, min_start_cycle,
				   max_finish_cycle, min_finish_cycle);
	    if (max_cycle < *max_finish_cycle)
	      max_cycle = *max_finish_cycle;
	    if (i == 0 || min_cycle > *min_finish_cycle)
	      min_cycle = *min_finish_cycle;
	  }
	*max_finish_cycle = max_cycle;
	*min_finish_cycle = min_cycle;
      }
      break;

    case rm_oneof:
      {
	int max_cycle = 0;
	int min_cycle = 0;
	
	for (i = 0; i < REGEXP_ONEOF (regexp)->regexps_num; i++)
	  {
	    process_regexp_cycles (REGEXP_ONEOF (regexp)->regexps [i],
				   max_start_cycle, min_start_cycle,
				   max_finish_cycle, min_finish_cycle);
	    if (max_cycle < *max_finish_cycle)
	      max_cycle = *max_finish_cycle;
	    if (i == 0 || min_cycle > *min_finish_cycle)
	      min_cycle = *min_finish_cycle;
	  }
	*max_finish_cycle = max_cycle;
	*min_finish_cycle = min_cycle;
      }
      break;

    case rm_nothing:
      *max_finish_cycle = max_start_cycle;
      *min_finish_cycle = min_start_cycle;
      break;

    default:
      gcc_unreachable ();
    }
}

/* The following function is called only for correct program.  The
   function defines max reservation of insns in cycles.  */
static void
evaluate_max_reserv_cycles (void)
{
  int max_insn_cycles_num;
  int min_insn_cycles_num;
  decl_t decl;
  int i;

  description->max_insn_reserv_cycles = 0;
  for (i = 0; i < description->decls_num; i++)
    {
      decl = description->decls [i];
      if (decl->mode == dm_insn_reserv)
      {
        process_regexp_cycles (DECL_INSN_RESERV (decl)->regexp, 0, 0,
			       &max_insn_cycles_num, &min_insn_cycles_num);
        if (description->max_insn_reserv_cycles < max_insn_cycles_num)
	  description->max_insn_reserv_cycles = max_insn_cycles_num;
      }
    }
  description->max_insn_reserv_cycles++;
}

/* The following function calls functions for checking all
   description.  */
static void
check_all_description (void)
{
  process_decls ();
  check_automaton_usage ();
  process_regexp_decls ();
  check_usage ();
  check_loops_in_regexps ();
  if (!have_error)
    evaluate_max_reserv_cycles ();
}



/* The page contains abstract data `ticker'.  This data is used to
   report time of different phases of building automata.  It is
   possibly to write a description for which automata will be built
   during several minutes even on fast machine.  */

/* The following function creates ticker and makes it active.  */
static ticker_t
create_ticker (void)
{
  ticker_t ticker;

  ticker.modified_creation_time = get_run_time ();
  ticker.incremented_off_time = 0;
  return ticker;
}

/* The following function switches off given ticker.  */
static void
ticker_off (ticker_t *ticker)
{
  if (ticker->incremented_off_time == 0)
    ticker->incremented_off_time = get_run_time () + 1;
}

/* The following function switches on given ticker.  */
static void
ticker_on (ticker_t *ticker)
{
  if (ticker->incremented_off_time != 0)
    {
      ticker->modified_creation_time
        += get_run_time () - ticker->incremented_off_time + 1;
      ticker->incremented_off_time = 0;
    }
}

/* The following function returns current time in milliseconds since
   the moment when given ticker was created.  */
static int
active_time (ticker_t ticker)
{
  if (ticker.incremented_off_time != 0)
    return ticker.incremented_off_time - 1 - ticker.modified_creation_time;
  else
    return get_run_time () - ticker.modified_creation_time;
}

/* The following function returns string representation of active time
   of given ticker.  The result is string representation of seconds
   with accuracy of 1/100 second.  Only result of the last call of the
   function exists.  Therefore the following code is not correct

      printf ("parser time: %s\ngeneration time: %s\n",
              active_time_string (parser_ticker),
              active_time_string (generation_ticker));

   Correct code has to be the following

      printf ("parser time: %s\n", active_time_string (parser_ticker));
      printf ("generation time: %s\n",
              active_time_string (generation_ticker));

*/
static void
print_active_time (FILE *f, ticker_t ticker)
{
  int msecs;

  msecs = active_time (ticker);
  fprintf (f, "%d.%06d", msecs / 1000000, msecs % 1000000);
}



/* The following variable value is number of automaton which are
   really being created.  This value is defined on the base of
   argument of option `-split'.  If the variable has zero value the
   number of automata is defined by the constructions `%automaton'.
   This case occurs when option `-split' is absent or has zero
   argument.  If constructions `define_automaton' is absent only one
   automaton is created.  */
static int automata_num;

/* The following variable values are times of
       o transformation of regular expressions
       o building NDFA (DFA if !ndfa_flag)
       o NDFA -> DFA   (simply the same automaton if !ndfa_flag)
       o DFA minimization
       o building insn equivalence classes
       o all previous ones
       o code output */
static ticker_t transform_time;
static ticker_t NDFA_time;
static ticker_t NDFA_to_DFA_time;
static ticker_t minimize_time;
static ticker_t equiv_time;
static ticker_t automaton_generation_time;
static ticker_t output_time;

/* The following variable values are times of
       all checking
       all generation
       all pipeline hazard translator work */
static ticker_t check_time;
static ticker_t generation_time;
static ticker_t all_time;



/* Pseudo insn decl which denotes advancing cycle.  */
static decl_t advance_cycle_insn_decl;
static void
add_advance_cycle_insn_decl (void)
{
  advance_cycle_insn_decl = XCREATENODE (struct decl);
  advance_cycle_insn_decl->mode = dm_insn_reserv;
  advance_cycle_insn_decl->pos = no_pos;
  DECL_INSN_RESERV (advance_cycle_insn_decl)->regexp = NULL;
  DECL_INSN_RESERV (advance_cycle_insn_decl)->name = "$advance_cycle";
  DECL_INSN_RESERV (advance_cycle_insn_decl)->insn_num
    = description->insns_num;
  description->decls [description->decls_num] = advance_cycle_insn_decl;
  description->decls_num++;
  description->insns_num++;
}


/* Abstract data `alternative states' which represents
   nondeterministic nature of the description (see comments for
   structures alt_state and state).  */

/* List of free states.  */
static alt_state_t first_free_alt_state;

#ifndef NDEBUG
/* The following variables is maximal number of allocated nodes
   alt_state.  */
static int allocated_alt_states_num = 0;
#endif

/* The following function returns free node alt_state.  It may be new
   allocated node or node freed earlier.  */
static alt_state_t
get_free_alt_state (void)
{
  alt_state_t result;

  if (first_free_alt_state != NULL)
    {
      result = first_free_alt_state;
      first_free_alt_state = first_free_alt_state->next_alt_state;
    }
  else
    {
#ifndef NDEBUG
      allocated_alt_states_num++;
#endif
      result = XCREATENODE (struct alt_state);
    }
  result->state = NULL;
  result->next_alt_state = NULL;
  result->next_sorted_alt_state = NULL;
  return result;
}

/* The function frees node ALT_STATE.  */
static void
free_alt_state (alt_state_t alt_state)
{
  if (alt_state == NULL)
    return;
  alt_state->next_alt_state = first_free_alt_state;
  first_free_alt_state = alt_state;
}

/* The function frees list started with node ALT_STATE_LIST.  */
static void
free_alt_states (alt_state_t alt_states_list)
{
  alt_state_t curr_alt_state;
  alt_state_t next_alt_state;

  for (curr_alt_state = alt_states_list;
       curr_alt_state != NULL;
       curr_alt_state = next_alt_state)
    {
      next_alt_state = curr_alt_state->next_alt_state;
      free_alt_state (curr_alt_state);
    }
}

/* The function compares unique numbers of alt states.  */
static int
alt_state_cmp (const void *alt_state_ptr_1, const void *alt_state_ptr_2)
{
  if ((*(const alt_state_t *) alt_state_ptr_1)->state->unique_num
      == (*(const alt_state_t *) alt_state_ptr_2)->state->unique_num)
    return 0;
  else if ((*(const alt_state_t *) alt_state_ptr_1)->state->unique_num
	   < (*(const alt_state_t *) alt_state_ptr_2)->state->unique_num)
    return -1;
  else
    return 1;
}

/* The function sorts ALT_STATES_LIST and removes duplicated alt
   states from the list.  The comparison key is alt state unique
   number.  */

static alt_state_t
uniq_sort_alt_states (alt_state_t alt_states_list)
{
  alt_state_t curr_alt_state;
  VEC(alt_state_t, heap) *alt_states;
  size_t i;
  size_t prev_unique_state_ind;
  alt_state_t result;

  if (alt_states_list == 0)
    return 0;
  if (alt_states_list->next_alt_state == 0)
    return alt_states_list;

  alt_states = VEC_alloc (alt_state_t, heap, 150);
  for (curr_alt_state = alt_states_list;
       curr_alt_state != NULL;
       curr_alt_state = curr_alt_state->next_alt_state)
    VEC_safe_push (alt_state_t, heap, alt_states, curr_alt_state);

  qsort (VEC_address (alt_state_t, alt_states),
	 VEC_length  (alt_state_t, alt_states),
	 sizeof (alt_state_t), alt_state_cmp);

  prev_unique_state_ind = 0;
  for (i = 1; i < VEC_length (alt_state_t, alt_states); i++)
    if (VEC_index (alt_state_t, alt_states, prev_unique_state_ind)->state
	!= VEC_index (alt_state_t, alt_states, i)->state)
      {
	prev_unique_state_ind++;
	VEC_replace (alt_state_t, alt_states, prev_unique_state_ind,
		     VEC_index (alt_state_t, alt_states, i));
      }
  VEC_truncate (alt_state_t, alt_states, prev_unique_state_ind + 1);

  for (i = 1; i < VEC_length (alt_state_t, alt_states); i++)
    VEC_index (alt_state_t, alt_states, i-1)->next_sorted_alt_state
      = VEC_index (alt_state_t, alt_states, i);
  VEC_last (alt_state_t, alt_states)->next_sorted_alt_state = 0;

  result = VEC_index (alt_state_t, alt_states, 0);

  VEC_free (alt_state_t, heap, alt_states);
  return result;
}

/* The function checks equality of alt state lists.  Remember that the
   lists must be already sorted by the previous function.  */
static int
alt_states_eq (alt_state_t alt_states_1, alt_state_t alt_states_2)
{
  while (alt_states_1 != NULL && alt_states_2 != NULL
         && alt_state_cmp (&alt_states_1, &alt_states_2) == 0)
    {
      alt_states_1 = alt_states_1->next_sorted_alt_state;
      alt_states_2 = alt_states_2->next_sorted_alt_state;
    }
  return alt_states_1 == alt_states_2;
}

/* Initialization of the abstract data.  */
static void
initiate_alt_states (void)
{
  first_free_alt_state = NULL;
}

/* Finishing work with the abstract data.  */
static void
finish_alt_states (void)
{
}



/* The page contains macros for work with bits strings.  We could use
   standard gcc bitmap or sbitmap but it would result in difficulties
   of building canadian cross.  */

/* Set bit number bitno in the bit string.  The macro is not side
   effect proof.  */
#define SET_BIT(bitstring, bitno)					  \
  (((char *) (bitstring)) [(bitno) / CHAR_BIT] |= 1 << (bitno) % CHAR_BIT)

#define CLEAR_BIT(bitstring, bitno)					  \
  (((char *) (bitstring)) [(bitno) / CHAR_BIT] &= ~(1 << (bitno) % CHAR_BIT))

/* Test if bit number bitno in the bitstring is set.  The macro is not
   side effect proof.  */
#define TEST_BIT(bitstring, bitno)                                        \
  (((char *) (bitstring)) [(bitno) / CHAR_BIT] >> (bitno) % CHAR_BIT & 1)



/* This page contains abstract data `state'.  */

/* Maximal length of reservations in cycles (>= 1).  */
static int max_cycles_num;

/* Number of set elements (see type set_el_t) needed for
   representation of one cycle reservation.  It is depended on units
   number.  */
static int els_in_cycle_reserv;

/* Number of set elements (see type set_el_t) needed for
   representation of maximal length reservation.  Deterministic
   reservation is stored as set (bit string) of length equal to the
   variable value * number of bits in set_el_t.  */
static int els_in_reservs;

/* Array of pointers to unit declarations.  */
static unit_decl_t *units_array;

/* Temporary reservation of maximal length.  */
static reserv_sets_t temp_reserv;

/* The state table itself is represented by the following variable.  */
static htab_t state_table;

/* Linked list of free 'state' structures to be recycled.  The
   next_equiv_class_state pointer is borrowed for a free list.  */
static state_t first_free_state;

static int curr_unique_state_num;

#ifndef NDEBUG
/* The following variables is maximal number of allocated nodes
   `state'.  */
static int allocated_states_num = 0;
#endif

/* Allocate new reservation set.  */
static reserv_sets_t
alloc_empty_reserv_sets (void)
{
  reserv_sets_t result;

  obstack_blank (&irp, els_in_reservs * sizeof (set_el_t));
  result = (reserv_sets_t) obstack_base (&irp);
  obstack_finish (&irp);
  memset (result, 0, els_in_reservs * sizeof (set_el_t));
  return result;
}

/* Hash value of reservation set.  */
static unsigned
reserv_sets_hash_value (reserv_sets_t reservs)
{
  set_el_t hash_value;
  unsigned result;
  int reservs_num, i;
  set_el_t *reserv_ptr;

  hash_value = 0;
  reservs_num = els_in_reservs;
  reserv_ptr = reservs;
  i = 0;
  while (reservs_num != 0)
    {
      reservs_num--;
      hash_value += ((*reserv_ptr >> i)
		     | (*reserv_ptr << (sizeof (set_el_t) * CHAR_BIT - i)));
      i++;
      if (i == sizeof (set_el_t) * CHAR_BIT)
	i = 0;
      reserv_ptr++;
    }
  if (sizeof (set_el_t) <= sizeof (unsigned))
    return hash_value;
  result = 0;
  for (i = sizeof (set_el_t); i > 0; i -= sizeof (unsigned) - 1)
    {
      result += (unsigned) hash_value;
      hash_value >>= (sizeof (unsigned) - 1) * CHAR_BIT;
    }
  return result;
}

/* Comparison of given reservation sets.  */
static int
reserv_sets_cmp (const_reserv_sets_t reservs_1, const_reserv_sets_t reservs_2)
{
  int reservs_num;
  const set_el_t *reserv_ptr_1;
  const set_el_t *reserv_ptr_2;

  gcc_assert (reservs_1 && reservs_2);
  reservs_num = els_in_reservs;
  reserv_ptr_1 = reservs_1;
  reserv_ptr_2 = reservs_2;
  while (reservs_num != 0 && *reserv_ptr_1 == *reserv_ptr_2)
    {
      reservs_num--;
      reserv_ptr_1++;
      reserv_ptr_2++;
    }
  if (reservs_num == 0)
    return 0;
  else if (*reserv_ptr_1 < *reserv_ptr_2)
    return -1;
  else
    return 1;
}

/* The function checks equality of the reservation sets.  */
static int
reserv_sets_eq (const_reserv_sets_t reservs_1, const_reserv_sets_t reservs_2)
{
  return reserv_sets_cmp (reservs_1, reservs_2) == 0;
}

/* Set up in the reservation set that unit with UNIT_NUM is used on
   CYCLE_NUM.  */
static void
set_unit_reserv (reserv_sets_t reservs, int cycle_num, int unit_num)
{
  gcc_assert (cycle_num < max_cycles_num);
  SET_BIT (reservs, cycle_num * els_in_cycle_reserv
           * sizeof (set_el_t) * CHAR_BIT + unit_num);
}

/* Set up in the reservation set RESERVS that unit with UNIT_NUM is
   used on CYCLE_NUM.  */
static int
test_unit_reserv (reserv_sets_t reservs, int cycle_num, int unit_num)
{
  gcc_assert (cycle_num < max_cycles_num);
  return TEST_BIT (reservs, cycle_num * els_in_cycle_reserv
		   * sizeof (set_el_t) * CHAR_BIT + unit_num);
}

/* The function checks that the reservation sets are intersected,
   i.e. there is a unit reservation on a cycle in both reservation
   sets.  */
static int
reserv_sets_are_intersected (reserv_sets_t operand_1,
			     reserv_sets_t operand_2)
{
  set_el_t *el_ptr_1;
  set_el_t *el_ptr_2;
  set_el_t *cycle_ptr_1;
  set_el_t *cycle_ptr_2;

  gcc_assert (operand_1 && operand_2);
  for (el_ptr_1 = operand_1, el_ptr_2 = operand_2;
       el_ptr_1 < operand_1 + els_in_reservs;
       el_ptr_1++, el_ptr_2++)
    if (*el_ptr_1 & *el_ptr_2)
      return 1;
  reserv_sets_or (temp_reserv, operand_1, operand_2);
  for (cycle_ptr_1 = operand_1, cycle_ptr_2 = operand_2;
       cycle_ptr_1 < operand_1 + els_in_reservs;
       cycle_ptr_1 += els_in_cycle_reserv, cycle_ptr_2 += els_in_cycle_reserv)
    {
      for (el_ptr_1 = cycle_ptr_1, el_ptr_2 = get_excl_set (cycle_ptr_2);
	   el_ptr_1 < cycle_ptr_1 + els_in_cycle_reserv;
	   el_ptr_1++, el_ptr_2++)
	if (*el_ptr_1 & *el_ptr_2)
	  return 1;
      if (!check_presence_pattern_sets (cycle_ptr_1, cycle_ptr_2, FALSE))
	return 1;
      if (!check_presence_pattern_sets (temp_reserv + (cycle_ptr_2
						       - operand_2),
					cycle_ptr_2, TRUE))
	return 1;
      if (!check_absence_pattern_sets (cycle_ptr_1, cycle_ptr_2, FALSE))
	return 1;
      if (!check_absence_pattern_sets (temp_reserv + (cycle_ptr_2 - operand_2),
				       cycle_ptr_2, TRUE))
	return 1;
    }
  return 0;
}

/* The function sets up RESULT bits by bits of OPERAND shifted on one
   cpu cycle.  The remaining bits of OPERAND (representing the last
   cycle unit reservations) are not changed.  */
static void
reserv_sets_shift (reserv_sets_t result, reserv_sets_t operand)
{
  int i;

  gcc_assert (result && operand && result != operand);
  for (i = els_in_cycle_reserv; i < els_in_reservs; i++)
    result [i - els_in_cycle_reserv] = operand [i];
}

/* OR of the reservation sets.  */
static void
reserv_sets_or (reserv_sets_t result, reserv_sets_t operand_1,
		reserv_sets_t operand_2)
{
  set_el_t *el_ptr_1;
  set_el_t *el_ptr_2;
  set_el_t *result_set_el_ptr;

  gcc_assert (result && operand_1 && operand_2);
  for (el_ptr_1 = operand_1, el_ptr_2 = operand_2, result_set_el_ptr = result;
       el_ptr_1 < operand_1 + els_in_reservs;
       el_ptr_1++, el_ptr_2++, result_set_el_ptr++)
    *result_set_el_ptr = *el_ptr_1 | *el_ptr_2;
}

/* AND of the reservation sets.  */
static void
reserv_sets_and (reserv_sets_t result, reserv_sets_t operand_1,
		reserv_sets_t operand_2)
{
  set_el_t *el_ptr_1;
  set_el_t *el_ptr_2;
  set_el_t *result_set_el_ptr;

  gcc_assert (result && operand_1 && operand_2);
  for (el_ptr_1 = operand_1, el_ptr_2 = operand_2, result_set_el_ptr = result;
       el_ptr_1 < operand_1 + els_in_reservs;
       el_ptr_1++, el_ptr_2++, result_set_el_ptr++)
    *result_set_el_ptr = *el_ptr_1 & *el_ptr_2;
}

/* The function outputs string representation of units reservation on
   cycle START_CYCLE in the reservation set.  The function uses repeat
   construction if REPETITION_NUM > 1.  */
static void
output_cycle_reservs (FILE *f, reserv_sets_t reservs, int start_cycle,
		      int repetition_num)
{
  int unit_num;
  int reserved_units_num;

  reserved_units_num = 0;
  for (unit_num = 0; unit_num < description->units_num; unit_num++)
    if (TEST_BIT (reservs, start_cycle * els_in_cycle_reserv
                  * sizeof (set_el_t) * CHAR_BIT + unit_num))
      reserved_units_num++;
  gcc_assert (repetition_num > 0);
  if (repetition_num != 1 && reserved_units_num > 1)
    fprintf (f, "(");
  reserved_units_num = 0;
  for (unit_num = 0;
       unit_num < description->units_num;
       unit_num++)
    if (TEST_BIT (reservs, start_cycle * els_in_cycle_reserv
		  * sizeof (set_el_t) * CHAR_BIT + unit_num))
      {
        if (reserved_units_num != 0)
          fprintf (f, "+");
        reserved_units_num++;
        fprintf (f, "%s", units_array [unit_num]->name);
      }
  if (reserved_units_num == 0)
    fprintf (f, NOTHING_NAME);
  gcc_assert (repetition_num > 0);
  if (repetition_num != 1 && reserved_units_num > 1)
    fprintf (f, ")");
  if (repetition_num != 1)
    fprintf (f, "*%d", repetition_num);
}

/* The function outputs string representation of units reservation in
   the reservation set.  */
static void
output_reserv_sets (FILE *f, reserv_sets_t reservs)
{
  int start_cycle = 0;
  int cycle;
  int repetition_num;

  repetition_num = 0;
  for (cycle = 0; cycle < max_cycles_num; cycle++)
    if (repetition_num == 0)
      {
        repetition_num++;
        start_cycle = cycle;
      }
    else if (memcmp
             ((char *) reservs + start_cycle * els_in_cycle_reserv
	      * sizeof (set_el_t),
              (char *) reservs + cycle * els_in_cycle_reserv
	      * sizeof (set_el_t),
	      els_in_cycle_reserv * sizeof (set_el_t)) == 0)
      repetition_num++;
    else
      {
        if (start_cycle != 0)
          fprintf (f, ", ");
        output_cycle_reservs (f, reservs, start_cycle, repetition_num);
        repetition_num = 1;
        start_cycle = cycle;
      }
  if (start_cycle < max_cycles_num)
    {
      if (start_cycle != 0)
        fprintf (f, ", ");
      output_cycle_reservs (f, reservs, start_cycle, repetition_num);
    }
}

/* The following function returns free node state for AUTOMATON.  It
   may be new allocated node or node freed earlier.  The function also
   allocates reservation set if WITH_RESERVS has nonzero value.  */
static state_t
get_free_state (int with_reservs, automaton_t automaton)
{
  state_t result;

  gcc_assert (max_cycles_num > 0 && automaton);
  if (first_free_state)
    {
      result = first_free_state;
      first_free_state = result->next_equiv_class_state;

      result->next_equiv_class_state = NULL;
      result->automaton = automaton;
      result->first_out_arc = NULL;
      result->it_was_placed_in_stack_for_NDFA_forming = 0;
      result->it_was_placed_in_stack_for_DFA_forming = 0;
      result->component_states = NULL;
    }
  else
    {
#ifndef NDEBUG
      allocated_states_num++;
#endif
      result = XCREATENODE (struct state);
      result->automaton = automaton;
      result->first_out_arc = NULL;
      result->unique_num = curr_unique_state_num;
      curr_unique_state_num++;
    }
  if (with_reservs)
    {
      if (result->reservs == NULL)
        result->reservs = alloc_empty_reserv_sets ();
      else
        memset (result->reservs, 0, els_in_reservs * sizeof (set_el_t));
    }
  return result;
}

/* The function frees node STATE.  */
static void
free_state (state_t state)
{
  free_alt_states (state->component_states);
  state->next_equiv_class_state = first_free_state;
  first_free_state = state;
}

/* Hash value of STATE.  If STATE represents deterministic state it is
   simply hash value of the corresponding reservation set.  Otherwise
   it is formed from hash values of the component deterministic
   states.  One more key is order number of state automaton.  */
static hashval_t
state_hash (const void *state)
{
  unsigned int hash_value;
  alt_state_t alt_state;

  if (((const_state_t) state)->component_states == NULL)
    hash_value = reserv_sets_hash_value (((const_state_t) state)->reservs);
  else
    {
      hash_value = 0;
      for (alt_state = ((const_state_t) state)->component_states;
           alt_state != NULL;
           alt_state = alt_state->next_sorted_alt_state)
        hash_value = (((hash_value >> (sizeof (unsigned) - 1) * CHAR_BIT)
                       | (hash_value << CHAR_BIT))
                      + alt_state->state->unique_num);
    }
  hash_value = (((hash_value >> (sizeof (unsigned) - 1) * CHAR_BIT)
                 | (hash_value << CHAR_BIT))
                + ((const_state_t) state)->automaton->automaton_order_num);
  return hash_value;
}

/* Return nonzero value if the states are the same.  */
static int
state_eq_p (const void *state_1, const void *state_2)
{
  alt_state_t alt_state_1;
  alt_state_t alt_state_2;

  if (((const_state_t) state_1)->automaton != ((const_state_t) state_2)->automaton)
    return 0;
  else if (((const_state_t) state_1)->component_states == NULL
           && ((const_state_t) state_2)->component_states == NULL)
    return reserv_sets_eq (((const_state_t) state_1)->reservs,
			   ((const_state_t) state_2)->reservs);
  else if (((const_state_t) state_1)->component_states != NULL
           && ((const_state_t) state_2)->component_states != NULL)
    {
      for (alt_state_1 = ((const_state_t) state_1)->component_states,
           alt_state_2 = ((const_state_t) state_2)->component_states;
           alt_state_1 != NULL && alt_state_2 != NULL;
           alt_state_1 = alt_state_1->next_sorted_alt_state,
	   alt_state_2 = alt_state_2->next_sorted_alt_state)
        /* All state in the list must be already in the hash table.
           Also the lists must be sorted.  */
        if (alt_state_1->state != alt_state_2->state)
          return 0;
      return alt_state_1 == alt_state_2;
    }
  else
    return 0;
}

/* Insert STATE into the state table.  */
static state_t
insert_state (state_t state)
{
  void **entry_ptr;

  entry_ptr = htab_find_slot (state_table, (void *) state, INSERT);
  if (*entry_ptr == NULL)
    *entry_ptr = (void *) state;
  return (state_t) *entry_ptr;
}

/* Add reservation of unit with UNIT_NUM on cycle CYCLE_NUM to
   deterministic STATE.  */
static void
set_state_reserv (state_t state, int cycle_num, int unit_num)
{
  set_unit_reserv (state->reservs, cycle_num, unit_num);
}

/* Return nonzero value if the deterministic states contains a
   reservation of the same cpu unit on the same cpu cycle.  */
static int
intersected_state_reservs_p (state_t state1, state_t state2)
{
  gcc_assert (state1->automaton == state2->automaton);
  return reserv_sets_are_intersected (state1->reservs, state2->reservs);
}

/* Return deterministic state (inserted into the table) which
   representing the automaton state which is union of reservations of
   the deterministic states masked by RESERVS.  */
static state_t
states_union (state_t state1, state_t state2, reserv_sets_t reservs)
{
  state_t result;
  state_t state_in_table;

  gcc_assert (state1->automaton == state2->automaton);
  result = get_free_state (1, state1->automaton);
  reserv_sets_or (result->reservs, state1->reservs, state2->reservs);
  reserv_sets_and (result->reservs, result->reservs, reservs);
  state_in_table = insert_state (result);
  if (result != state_in_table)
    {
      free_state (result);
      result = state_in_table;
    }
  return result;
}

/* Return deterministic state (inserted into the table) which
   represent the automaton state is obtained from deterministic STATE
   by advancing cpu cycle and masking by RESERVS.  */
static state_t
state_shift (state_t state, reserv_sets_t reservs)
{
  state_t result;
  state_t state_in_table;

  result = get_free_state (1, state->automaton);
  reserv_sets_shift (result->reservs, state->reservs);
  reserv_sets_and (result->reservs, result->reservs, reservs);
  state_in_table = insert_state (result);
  if (result != state_in_table)
    {
      free_state (result);
      result = state_in_table;
    }
  return result;
}

/* Initialization of the abstract data.  */
static void
initiate_states (void)
{
  decl_t decl;
  int i;

  if (description->units_num)
    units_array = XNEWVEC (unit_decl_t, description->units_num);
  else
    units_array = 0;

  for (i = 0; i < description->decls_num; i++)
    {
      decl = description->decls [i];
      if (decl->mode == dm_unit)
	units_array [DECL_UNIT (decl)->unit_num] = DECL_UNIT (decl);
    }
  max_cycles_num = description->max_insn_reserv_cycles;
  els_in_cycle_reserv
    = ((description->units_num + sizeof (set_el_t) * CHAR_BIT - 1)
       / (sizeof (set_el_t) * CHAR_BIT));
  els_in_reservs = els_in_cycle_reserv * max_cycles_num;
  curr_unique_state_num = 0;
  initiate_alt_states ();
  state_table = htab_create (1500, state_hash, state_eq_p, (htab_del) 0);
  temp_reserv = alloc_empty_reserv_sets ();
}

/* Finishing work with the abstract data.  */
static void
finish_states (void)
{
  free (units_array);
  units_array = 0;
  htab_delete (state_table);
  first_free_state = NULL;
  finish_alt_states ();
}



/* Abstract data `arcs'.  */

/* List of free arcs.  */
static arc_t first_free_arc;

#ifndef NDEBUG
/* The following variables is maximal number of allocated nodes
   `arc'.  */
static int allocated_arcs_num = 0;
#endif

/* The function frees node ARC.  */
static void
free_arc (arc_t arc)
{
  arc->next_out_arc = first_free_arc;
  first_free_arc = arc;
}

/* The function removes and frees ARC staring from FROM_STATE.  */
static void
remove_arc (state_t from_state, arc_t arc)
{
  arc_t prev_arc;
  arc_t curr_arc;

  gcc_assert (arc);
  for (prev_arc = NULL, curr_arc = from_state->first_out_arc;
       curr_arc != NULL;
       prev_arc = curr_arc, curr_arc = curr_arc->next_out_arc)
    if (curr_arc == arc)
      break;
  gcc_assert (curr_arc);
  if (prev_arc == NULL)
    from_state->first_out_arc = arc->next_out_arc;
  else
    prev_arc->next_out_arc = arc->next_out_arc;
  from_state->num_out_arcs--;
  free_arc (arc);
}

/* The functions returns arc with given characteristics (or NULL if
   the arc does not exist).  */
static arc_t
find_arc (state_t from_state, state_t to_state, ainsn_t insn)
{
  arc_t arc;

  for (arc = first_out_arc (from_state); arc != NULL; arc = next_out_arc (arc))
    if (arc->to_state == to_state && arc->insn == insn)
      return arc;
  return NULL;
}

/* The function adds arc from FROM_STATE to TO_STATE marked by AINSN.
   The function returns added arc (or already existing arc).  */
static arc_t
add_arc (state_t from_state, state_t to_state, ainsn_t ainsn)
{
  arc_t new_arc;

  new_arc = find_arc (from_state, to_state, ainsn);
  if (new_arc != NULL)
    return new_arc;
  if (first_free_arc == NULL)
    {
#ifndef NDEBUG
      allocated_arcs_num++;
#endif
      new_arc = XCREATENODE (struct arc);
      new_arc->to_state = NULL;
      new_arc->insn = NULL;
      new_arc->next_out_arc = NULL;
    }
  else
    {
      new_arc = first_free_arc;
      first_free_arc =  first_free_arc->next_out_arc;
    }
  new_arc->to_state = to_state;
  new_arc->insn = ainsn;
  ainsn->arc_exists_p = 1;
  new_arc->next_out_arc = from_state->first_out_arc;
  from_state->first_out_arc = new_arc;
  from_state->num_out_arcs++;
  new_arc->next_arc_marked_by_insn = NULL;
  return new_arc;
}

/* The function returns the first arc starting from STATE.  */
static arc_t
first_out_arc (const_state_t state)
{
  return state->first_out_arc;
}

/* The function returns next out arc after ARC.  */
static arc_t
next_out_arc (arc_t arc)
{
  return arc->next_out_arc;
}

/* Initialization of the abstract data.  */
static void
initiate_arcs (void)
{
  first_free_arc = NULL;
}

/* Finishing work with the abstract data.  */
static void
finish_arcs (void)
{
}



/* Abstract data `automata lists'.  */

/* List of free states.  */
static automata_list_el_t first_free_automata_list_el;

/* The list being formed.  */
static automata_list_el_t current_automata_list;

/* Hash table of automata lists.  */
static htab_t automata_list_table;

/* The following function returns free automata list el.  It may be
   new allocated node or node freed earlier.  */
static automata_list_el_t
get_free_automata_list_el (void)
{
  automata_list_el_t result;

  if (first_free_automata_list_el != NULL)
    {
      result = first_free_automata_list_el;
      first_free_automata_list_el
	= first_free_automata_list_el->next_automata_list_el;
    }
  else
    result = XCREATENODE (struct automata_list_el);
  result->automaton = NULL;
  result->next_automata_list_el = NULL;
  return result;
}

/* The function frees node AUTOMATA_LIST_EL.  */
static void
free_automata_list_el (automata_list_el_t automata_list_el)
{
  if (automata_list_el == NULL)
    return;
  automata_list_el->next_automata_list_el = first_free_automata_list_el;
  first_free_automata_list_el = automata_list_el;
}

/* The function frees list AUTOMATA_LIST.  */
static void
free_automata_list (automata_list_el_t automata_list)
{
  automata_list_el_t curr_automata_list_el;
  automata_list_el_t next_automata_list_el;

  for (curr_automata_list_el = automata_list;
       curr_automata_list_el != NULL;
       curr_automata_list_el = next_automata_list_el)
    {
      next_automata_list_el = curr_automata_list_el->next_automata_list_el;
      free_automata_list_el (curr_automata_list_el);
    }
}

/* Hash value of AUTOMATA_LIST.  */
static hashval_t
automata_list_hash (const void *automata_list)
{
  unsigned int hash_value;
  const_automata_list_el_t curr_automata_list_el;

  hash_value = 0;
  for (curr_automata_list_el = (const_automata_list_el_t) automata_list;
       curr_automata_list_el != NULL;
       curr_automata_list_el = curr_automata_list_el->next_automata_list_el)
    hash_value = (((hash_value >> (sizeof (unsigned) - 1) * CHAR_BIT)
		   | (hash_value << CHAR_BIT))
		  + curr_automata_list_el->automaton->automaton_order_num);
  return hash_value;
}

/* Return nonzero value if the automata_lists are the same.  */
static int
automata_list_eq_p (const void *automata_list_1, const void *automata_list_2)
{
  const_automata_list_el_t automata_list_el_1;
  const_automata_list_el_t automata_list_el_2;

  for (automata_list_el_1 = (const_automata_list_el_t) automata_list_1,
	 automata_list_el_2 = (const_automata_list_el_t) automata_list_2;
       automata_list_el_1 != NULL && automata_list_el_2 != NULL;
       automata_list_el_1 = automata_list_el_1->next_automata_list_el,
	 automata_list_el_2 = automata_list_el_2->next_automata_list_el)
    if (automata_list_el_1->automaton != automata_list_el_2->automaton)
      return 0;
  return automata_list_el_1 == automata_list_el_2;
}

/* Initialization of the abstract data.  */
static void
initiate_automata_lists (void)
{
  first_free_automata_list_el = NULL;
  automata_list_table = htab_create (1500, automata_list_hash,
				     automata_list_eq_p, (htab_del) 0);
}

/* The following function starts new automata list and makes it the
   current one.  */
static void
automata_list_start (void)
{
  current_automata_list = NULL;
}

/* The following function adds AUTOMATON to the current list.  */
static void
automata_list_add (automaton_t automaton)
{
  automata_list_el_t el;

  el = get_free_automata_list_el ();
  el->automaton = automaton;
  el->next_automata_list_el = current_automata_list;
  current_automata_list = el;
}

/* The following function finishes forming the current list, inserts
   it into the table and returns it.  */
static automata_list_el_t
automata_list_finish (void)
{
  void **entry_ptr;

  if (current_automata_list == NULL)
    return NULL;
  entry_ptr = htab_find_slot (automata_list_table,
			      (void *) current_automata_list, INSERT);
  if (*entry_ptr == NULL)
    *entry_ptr = (void *) current_automata_list;
  else
    free_automata_list (current_automata_list);
  current_automata_list = NULL;
  return (automata_list_el_t) *entry_ptr;
}

/* Finishing work with the abstract data.  */
static void
finish_automata_lists (void)
{
  htab_delete (automata_list_table);
}



/* The page contains abstract data for work with exclusion sets (see
   exclusion_set in file rtl.def).  */

/* The following variable refers to an exclusion set returned by
   get_excl_set.  This is bit string of length equal to cpu units
   number.  If exclusion set for given unit contains 1 for a unit,
   then simultaneous reservation of the units is prohibited.  */
static reserv_sets_t excl_set;

/* The array contains exclusion sets for each unit.  */
static reserv_sets_t *unit_excl_set_table;

/* The following function forms the array containing exclusion sets
   for each unit.  */
static void
initiate_excl_sets (void)
{
  decl_t decl;
  reserv_sets_t unit_excl_set;
  unit_set_el_t el;
  int i;

  obstack_blank (&irp, els_in_cycle_reserv * sizeof (set_el_t));
  excl_set = (reserv_sets_t) obstack_base (&irp);
  obstack_finish (&irp);
  obstack_blank (&irp, description->units_num * sizeof (reserv_sets_t));
  unit_excl_set_table = (reserv_sets_t *) obstack_base (&irp);
  obstack_finish (&irp);
  /* Evaluate unit exclusion sets.  */
  for (i = 0; i < description->decls_num; i++)
    {
      decl = description->decls [i];
      if (decl->mode == dm_unit)
	{
	  obstack_blank (&irp, els_in_cycle_reserv * sizeof (set_el_t));
	  unit_excl_set = (reserv_sets_t) obstack_base (&irp);
	  obstack_finish (&irp);
	  memset (unit_excl_set, 0, els_in_cycle_reserv * sizeof (set_el_t));
	  for (el = DECL_UNIT (decl)->excl_list;
	       el != NULL;
	       el = el->next_unit_set_el)
	    {
	      SET_BIT (unit_excl_set, el->unit_decl->unit_num);
	      el->unit_decl->in_set_p = TRUE;
	    }
          unit_excl_set_table [DECL_UNIT (decl)->unit_num] = unit_excl_set;
        }
    }
}

/* The function sets up and return EXCL_SET which is union of
   exclusion sets for each unit in IN_SET.  */
static reserv_sets_t
get_excl_set (reserv_sets_t in_set)
{
  int excl_char_num;
  int chars_num;
  int i;
  int start_unit_num;
  int unit_num;

  chars_num = els_in_cycle_reserv * sizeof (set_el_t);
  memset (excl_set, 0, chars_num);
  for (excl_char_num = 0; excl_char_num < chars_num; excl_char_num++)
    if (((unsigned char *) in_set) [excl_char_num])
      for (i = CHAR_BIT - 1; i >= 0; i--)
	if ((((unsigned char *) in_set) [excl_char_num] >> i) & 1)
	  {
	    start_unit_num = excl_char_num * CHAR_BIT + i;
	    if (start_unit_num >= description->units_num)
	      return excl_set;
	    for (unit_num = 0; unit_num < els_in_cycle_reserv; unit_num++)
	      {
		excl_set [unit_num]
		  |= unit_excl_set_table [start_unit_num] [unit_num];
	      }
	  }
  return excl_set;
}



/* The page contains abstract data for work with presence/absence
   pattern sets (see presence_set/absence_set in file rtl.def).  */

/* The following arrays contain correspondingly presence, final
   presence, absence, and final absence patterns for each unit.  */
static pattern_reserv_t *unit_presence_set_table;
static pattern_reserv_t *unit_final_presence_set_table;
static pattern_reserv_t *unit_absence_set_table;
static pattern_reserv_t *unit_final_absence_set_table;

/* The following function forms list of reservation sets for given
   PATTERN_LIST.  */
static pattern_reserv_t
form_reserv_sets_list (pattern_set_el_t pattern_list)
{
  pattern_set_el_t el;
  pattern_reserv_t first, curr, prev;
  int i;

  prev = first = NULL;
  for (el = pattern_list; el != NULL; el = el->next_pattern_set_el)
    {
      curr = XCREATENODE (struct pattern_reserv);
      curr->reserv = alloc_empty_reserv_sets ();
      curr->next_pattern_reserv = NULL;
      for (i = 0; i < el->units_num; i++)
	{
	  SET_BIT (curr->reserv, el->unit_decls [i]->unit_num);
	  el->unit_decls [i]->in_set_p = TRUE;
	}
      if (prev != NULL)
	prev->next_pattern_reserv = curr;
      else
	first = curr;
      prev = curr;
    }
  return first;
}

 /* The following function forms the array containing presence and
   absence pattern sets for each unit.  */
static void
initiate_presence_absence_pattern_sets (void)
{
  decl_t decl;
  int i;

  obstack_blank (&irp, description->units_num * sizeof (pattern_reserv_t));
  unit_presence_set_table = (pattern_reserv_t *) obstack_base (&irp);
  obstack_finish (&irp);
  obstack_blank (&irp, description->units_num * sizeof (pattern_reserv_t));
  unit_final_presence_set_table = (pattern_reserv_t *) obstack_base (&irp);
  obstack_finish (&irp);
  obstack_blank (&irp, description->units_num * sizeof (pattern_reserv_t));
  unit_absence_set_table = (pattern_reserv_t *) obstack_base (&irp);
  obstack_finish (&irp);
  obstack_blank (&irp, description->units_num * sizeof (pattern_reserv_t));
  unit_final_absence_set_table = (pattern_reserv_t *) obstack_base (&irp);
  obstack_finish (&irp);
  /* Evaluate unit presence/absence sets.  */
  for (i = 0; i < description->decls_num; i++)
    {
      decl = description->decls [i];
      if (decl->mode == dm_unit)
	{
          unit_presence_set_table [DECL_UNIT (decl)->unit_num]
	    = form_reserv_sets_list (DECL_UNIT (decl)->presence_list);
          unit_final_presence_set_table [DECL_UNIT (decl)->unit_num]
	    = form_reserv_sets_list (DECL_UNIT (decl)->final_presence_list);
          unit_absence_set_table [DECL_UNIT (decl)->unit_num]
	    = form_reserv_sets_list (DECL_UNIT (decl)->absence_list);
          unit_final_absence_set_table [DECL_UNIT (decl)->unit_num]
	    = form_reserv_sets_list (DECL_UNIT (decl)->final_absence_list);
        }
    }
}

/* The function checks that CHECKED_SET satisfies all presence pattern
   sets for units in ORIGINAL_SET.  The function returns TRUE if it
   is ok.  */
static int
check_presence_pattern_sets (reserv_sets_t checked_set,
			     reserv_sets_t original_set,
			     int final_p)
{
  int char_num;
  int chars_num;
  int i;
  int start_unit_num;
  int unit_num;
  int presence_p;
  pattern_reserv_t pat_reserv;

  chars_num = els_in_cycle_reserv * sizeof (set_el_t);
  for (char_num = 0; char_num < chars_num; char_num++)
    if (((unsigned char *) original_set) [char_num])
      for (i = CHAR_BIT - 1; i >= 0; i--)
	if ((((unsigned char *) original_set) [char_num] >> i) & 1)
	  {
	    start_unit_num = char_num * CHAR_BIT + i;
	    if (start_unit_num >= description->units_num)
	      break;
	    if ((final_p
		 && unit_final_presence_set_table [start_unit_num] == NULL)
		|| (!final_p
		    && unit_presence_set_table [start_unit_num] == NULL))
	      continue;
	    presence_p = FALSE;
	    for (pat_reserv = (final_p
			       ? unit_final_presence_set_table [start_unit_num]
			       : unit_presence_set_table [start_unit_num]);
		 pat_reserv != NULL;
		 pat_reserv = pat_reserv->next_pattern_reserv)
	      {
		for (unit_num = 0; unit_num < els_in_cycle_reserv; unit_num++)
		  if ((checked_set [unit_num] & pat_reserv->reserv [unit_num])
		      != pat_reserv->reserv [unit_num])
		    break;
		presence_p = presence_p || unit_num >= els_in_cycle_reserv;
	      }
	    if (!presence_p)
	      return FALSE;
	  }
  return TRUE;
}

/* The function checks that CHECKED_SET satisfies all absence pattern
   sets for units in ORIGINAL_SET.  The function returns TRUE if it
   is ok.  */
static int
check_absence_pattern_sets (reserv_sets_t checked_set,
			    reserv_sets_t original_set,
			    int final_p)
{
  int char_num;
  int chars_num;
  int i;
  int start_unit_num;
  int unit_num;
  pattern_reserv_t pat_reserv;

  chars_num = els_in_cycle_reserv * sizeof (set_el_t);
  for (char_num = 0; char_num < chars_num; char_num++)
    if (((unsigned char *) original_set) [char_num])
      for (i = CHAR_BIT - 1; i >= 0; i--)
	if ((((unsigned char *) original_set) [char_num] >> i) & 1)
	  {
	    start_unit_num = char_num * CHAR_BIT + i;
	    if (start_unit_num >= description->units_num)
	      break;
	    for (pat_reserv = (final_p
			       ? unit_final_absence_set_table [start_unit_num]
			       : unit_absence_set_table [start_unit_num]);
		 pat_reserv != NULL;
		 pat_reserv = pat_reserv->next_pattern_reserv)
	      {
		for (unit_num = 0; unit_num < els_in_cycle_reserv; unit_num++)
		  if ((checked_set [unit_num] & pat_reserv->reserv [unit_num])
		      != pat_reserv->reserv [unit_num]
		      && pat_reserv->reserv [unit_num])
		    break;
		if (unit_num >= els_in_cycle_reserv)
		  return FALSE;
	      }
	  }
  return TRUE;
}



/* This page contains code for transformation of original reservations
   described in .md file.  The main goal of transformations is
   simplifying reservation and lifting up all `|' on the top of IR
   reservation representation.  */


/* The following function makes copy of IR representation of
   reservation.  The function also substitutes all reservations
   defined by define_reservation by corresponding value during making
   the copy.  */
static regexp_t
copy_insn_regexp (regexp_t regexp)
{
  regexp_t  result;
  int i;

  switch (regexp->mode)
    {
    case rm_reserv:
      result = copy_insn_regexp (REGEXP_RESERV (regexp)->reserv_decl->regexp);
      break;

    case rm_unit:
      result = XCOPYNODE (struct regexp, regexp);
      break;

    case rm_repeat:
      result = XCOPYNODE (struct regexp, regexp);
      REGEXP_REPEAT (result)->regexp
        = copy_insn_regexp (REGEXP_REPEAT (regexp)->regexp);
      break;

    case rm_sequence:
      result = XCOPYNODEVAR (struct regexp, regexp,
			     sizeof (struct regexp) + sizeof (regexp_t)
			     * (REGEXP_SEQUENCE (regexp)->regexps_num - 1));
      for (i = 0; i <REGEXP_SEQUENCE (regexp)->regexps_num; i++)
	REGEXP_SEQUENCE (result)->regexps [i]
	  = copy_insn_regexp (REGEXP_SEQUENCE (regexp)->regexps [i]);
      break;

    case rm_allof:
      result = XCOPYNODEVAR (struct regexp, regexp,
			     sizeof (struct regexp) + sizeof (regexp_t)
			     * (REGEXP_ALLOF (regexp)->regexps_num - 1));
      for (i = 0; i < REGEXP_ALLOF (regexp)->regexps_num; i++)
	REGEXP_ALLOF (result)->regexps [i]
	  = copy_insn_regexp (REGEXP_ALLOF (regexp)->regexps [i]);
      break;

    case rm_oneof:
      result = XCOPYNODEVAR (struct regexp, regexp,
			     sizeof (struct regexp) + sizeof (regexp_t)
			     * (REGEXP_ONEOF (regexp)->regexps_num - 1));
      for (i = 0; i < REGEXP_ONEOF (regexp)->regexps_num; i++)
	REGEXP_ONEOF (result)->regexps [i]
	  = copy_insn_regexp (REGEXP_ONEOF (regexp)->regexps [i]);
      break;

    case rm_nothing:
      result = XCOPYNODE (struct regexp, regexp);
      break;

    default:
      gcc_unreachable ();
    }
  return result;
}

/* The following variable is set up 1 if a transformation has been
   applied.  */
static int regexp_transformed_p;

/* The function makes transformation
   A*N -> A, A, ...  */
static regexp_t
transform_1 (regexp_t regexp)
{
  int i;
  int repeat_num;
  regexp_t operand;
  pos_t pos;

  if (regexp->mode == rm_repeat)
    {
      repeat_num = REGEXP_REPEAT (regexp)->repeat_num;
      gcc_assert (repeat_num > 1);
      operand = REGEXP_REPEAT (regexp)->regexp;
      pos = regexp->mode;
      regexp = XCREATENODEVAR (struct regexp, sizeof (struct regexp)
			       + sizeof (regexp_t) * (repeat_num - 1));
      regexp->mode = rm_sequence;
      regexp->pos = pos;
      REGEXP_SEQUENCE (regexp)->regexps_num = repeat_num;
      for (i = 0; i < repeat_num; i++)
	REGEXP_SEQUENCE (regexp)->regexps [i] = copy_insn_regexp (operand);
      regexp_transformed_p = 1;
    }
  return regexp;
}

/* The function makes transformations
   ...,(A,B,...),C,... -> ...,A,B,...,C,...
   ...+(A+B+...)+C+... -> ...+A+B+...+C+...
   ...|(A|B|...)|C|... -> ...|A|B|...|C|...  */
static regexp_t
transform_2 (regexp_t regexp)
{
  if (regexp->mode == rm_sequence)
    {
      regexp_t sequence = NULL;
      regexp_t result;
      int sequence_index = 0;
      int i, j;

      for (i = 0; i < REGEXP_SEQUENCE (regexp)->regexps_num; i++)
	if (REGEXP_SEQUENCE (regexp)->regexps [i]->mode == rm_sequence)
	  {
	    sequence_index = i;
	    sequence = REGEXP_SEQUENCE (regexp)->regexps [i];
	    break;
	  }
      if (i < REGEXP_SEQUENCE (regexp)->regexps_num)
	{
	  gcc_assert (REGEXP_SEQUENCE (sequence)->regexps_num > 1
		      && REGEXP_SEQUENCE (regexp)->regexps_num > 1);
	  result = XCREATENODEVAR (struct regexp, sizeof (struct regexp)
				   + sizeof (regexp_t)
				   * (REGEXP_SEQUENCE (regexp)->regexps_num
				      + REGEXP_SEQUENCE (sequence)->regexps_num
				      - 2));
	  result->mode = rm_sequence;
	  result->pos = regexp->pos;
	  REGEXP_SEQUENCE (result)->regexps_num
            = (REGEXP_SEQUENCE (regexp)->regexps_num
               + REGEXP_SEQUENCE (sequence)->regexps_num - 1);
	  for (i = 0; i < REGEXP_SEQUENCE (regexp)->regexps_num; i++)
            if (i < sequence_index)
              REGEXP_SEQUENCE (result)->regexps [i]
                = copy_insn_regexp (REGEXP_SEQUENCE (regexp)->regexps [i]);
            else if (i > sequence_index)
              REGEXP_SEQUENCE (result)->regexps
                [i + REGEXP_SEQUENCE (sequence)->regexps_num - 1]
                = copy_insn_regexp (REGEXP_SEQUENCE (regexp)->regexps [i]);
            else
              for (j = 0; j < REGEXP_SEQUENCE (sequence)->regexps_num; j++)
                REGEXP_SEQUENCE (result)->regexps [i + j]
                  = copy_insn_regexp (REGEXP_SEQUENCE (sequence)->regexps [j]);
	  regexp_transformed_p = 1;
	  regexp = result;
	}
    }
  else if (regexp->mode == rm_allof)
    {
      regexp_t allof = NULL;
      regexp_t result;
      int allof_index = 0;
      int i, j;

      for (i = 0; i < REGEXP_ALLOF (regexp)->regexps_num; i++)
	if (REGEXP_ALLOF (regexp)->regexps [i]->mode == rm_allof)
	  {
	    allof_index = i;
	    allof = REGEXP_ALLOF (regexp)->regexps [i];
	    break;
	  }
      if (i < REGEXP_ALLOF (regexp)->regexps_num)
	{
	  gcc_assert (REGEXP_ALLOF (allof)->regexps_num > 1
		      && REGEXP_ALLOF (regexp)->regexps_num > 1);
	  result = XCREATENODEVAR (struct regexp, sizeof (struct regexp)
				   + sizeof (regexp_t)
				   * (REGEXP_ALLOF (regexp)->regexps_num
				      + REGEXP_ALLOF (allof)->regexps_num - 2));
	  result->mode = rm_allof;
	  result->pos = regexp->pos;
	  REGEXP_ALLOF (result)->regexps_num
            = (REGEXP_ALLOF (regexp)->regexps_num
               + REGEXP_ALLOF (allof)->regexps_num - 1);
	  for (i = 0; i < REGEXP_ALLOF (regexp)->regexps_num; i++)
            if (i < allof_index)
              REGEXP_ALLOF (result)->regexps [i]
                = copy_insn_regexp (REGEXP_ALLOF (regexp)->regexps [i]);
            else if (i > allof_index)
              REGEXP_ALLOF (result)->regexps
                [i + REGEXP_ALLOF (allof)->regexps_num - 1]
                = copy_insn_regexp (REGEXP_ALLOF (regexp)->regexps [i]);
            else
              for (j = 0; j < REGEXP_ALLOF (allof)->regexps_num; j++)
                REGEXP_ALLOF (result)->regexps [i + j]
                  = copy_insn_regexp (REGEXP_ALLOF (allof)->regexps [j]);
	  regexp_transformed_p = 1;
	  regexp = result;
	}
    }
  else if (regexp->mode == rm_oneof)
    {
      regexp_t oneof = NULL;
      regexp_t result;
      int oneof_index = 0;
      int i, j;

      for (i = 0; i < REGEXP_ONEOF (regexp)->regexps_num; i++)
	if (REGEXP_ONEOF (regexp)->regexps [i]->mode == rm_oneof)
	  {
	    oneof_index = i;
	    oneof = REGEXP_ONEOF (regexp)->regexps [i];
	    break;
	  }
      if (i < REGEXP_ONEOF (regexp)->regexps_num)
	{
	  gcc_assert (REGEXP_ONEOF (oneof)->regexps_num > 1
		      && REGEXP_ONEOF (regexp)->regexps_num > 1);
	  result = XCREATENODEVAR (struct regexp, sizeof (struct regexp)
				   + sizeof (regexp_t)
				   * (REGEXP_ONEOF (regexp)->regexps_num
				      + REGEXP_ONEOF (oneof)->regexps_num - 2));
	  result->mode = rm_oneof;
	  result->pos = regexp->pos;
	  REGEXP_ONEOF (result)->regexps_num
	    = (REGEXP_ONEOF (regexp)->regexps_num
               + REGEXP_ONEOF (oneof)->regexps_num - 1);
	  for (i = 0; i < REGEXP_ONEOF (regexp)->regexps_num; i++)
            if (i < oneof_index)
              REGEXP_ONEOF (result)->regexps [i]
                = copy_insn_regexp (REGEXP_ONEOF (regexp)->regexps [i]);
            else if (i > oneof_index)
              REGEXP_ONEOF (result)->regexps
                [i + REGEXP_ONEOF (oneof)->regexps_num - 1]
                = copy_insn_regexp (REGEXP_ONEOF (regexp)->regexps [i]);
            else
              for (j = 0; j < REGEXP_ONEOF (oneof)->regexps_num; j++)
                REGEXP_ONEOF (result)->regexps [i + j]
                  = copy_insn_regexp (REGEXP_ONEOF (oneof)->regexps [j]);
	  regexp_transformed_p = 1;
	  regexp = result;
	}
    }
  return regexp;
}

/* The function makes transformations
   ...,A|B|...,C,... -> (...,A,C,...)|(...,B,C,...)|...
   ...+(A|B|...)+C+... -> (...+A+C+...)|(...+B+C+...)|...
   ...+(A,B,...)+C+... -> (...+A+C+...),B,...
   ...+(A,B,...)+(C,D,...) -> (A+C),(B+D),...  */
static regexp_t
transform_3 (regexp_t regexp)
{
  if (regexp->mode == rm_sequence)
    {
      regexp_t oneof = NULL;
      int oneof_index = 0;
      regexp_t result;
      regexp_t sequence;
      int i, j;

      for (i = 0; i <REGEXP_SEQUENCE (regexp)->regexps_num; i++)
	if (REGEXP_SEQUENCE (regexp)->regexps [i]->mode == rm_oneof)
	  {
	    oneof_index = i;
	    oneof = REGEXP_SEQUENCE (regexp)->regexps [i];
	    break;
	  }
      if (i < REGEXP_SEQUENCE (regexp)->regexps_num)
	{
	  gcc_assert (REGEXP_ONEOF (oneof)->regexps_num > 1
		      && REGEXP_SEQUENCE (regexp)->regexps_num > 1);
	  result = XCREATENODEVAR (struct regexp, sizeof (struct regexp)
				   + sizeof (regexp_t)
				   * (REGEXP_ONEOF (oneof)->regexps_num - 1));
	  result->mode = rm_oneof;
	  result->pos = regexp->pos;
	  REGEXP_ONEOF (result)->regexps_num
	    = REGEXP_ONEOF (oneof)->regexps_num;
	  for (i = 0; i < REGEXP_ONEOF (result)->regexps_num; i++)
	    {
	      sequence
                = XCREATENODEVAR (struct regexp, sizeof (struct regexp)
				  + sizeof (regexp_t)
				  * (REGEXP_SEQUENCE (regexp)->regexps_num - 1));
	      sequence->mode = rm_sequence;
	      sequence->pos = regexp->pos;
	      REGEXP_SEQUENCE (sequence)->regexps_num
                = REGEXP_SEQUENCE (regexp)->regexps_num;
              REGEXP_ONEOF (result)->regexps [i] = sequence;
	      for (j = 0; j < REGEXP_SEQUENCE (sequence)->regexps_num; j++)
		if (j != oneof_index)
		  REGEXP_SEQUENCE (sequence)->regexps [j]
		    = copy_insn_regexp (REGEXP_SEQUENCE (regexp)->regexps [j]);
		else
		  REGEXP_SEQUENCE (sequence)->regexps [j]
		    = copy_insn_regexp (REGEXP_ONEOF (oneof)->regexps [i]);
	    }
	  regexp_transformed_p = 1;
	  regexp = result;
	}
    }
  else if (regexp->mode == rm_allof)
    {
      regexp_t oneof = NULL;
      regexp_t seq;
      int oneof_index = 0;
      int max_seq_length, allof_length;
      regexp_t result;
      regexp_t allof = NULL;
      regexp_t allof_op = NULL;
      int i, j;

      for (i = 0; i < REGEXP_ALLOF (regexp)->regexps_num; i++)
	if (REGEXP_ALLOF (regexp)->regexps [i]->mode == rm_oneof)
	  {
	    oneof_index = i;
	    oneof = REGEXP_ALLOF (regexp)->regexps [i];
	    break;
	  }
      if (i < REGEXP_ALLOF (regexp)->regexps_num)
	{
	  gcc_assert (REGEXP_ONEOF (oneof)->regexps_num > 1
		      && REGEXP_ALLOF (regexp)->regexps_num > 1);
	  result = XCREATENODEVAR (struct regexp, sizeof (struct regexp)
				   + sizeof (regexp_t)
				   * (REGEXP_ONEOF (oneof)->regexps_num - 1));
	  result->mode = rm_oneof;
	  result->pos = regexp->pos;
	  REGEXP_ONEOF (result)->regexps_num
	    = REGEXP_ONEOF (oneof)->regexps_num;
	  for (i = 0; i < REGEXP_ONEOF (result)->regexps_num; i++)
	    {
	      allof
		= XCREATENODEVAR (struct regexp, sizeof (struct regexp)
				  + sizeof (regexp_t)
				  * (REGEXP_ALLOF (regexp)->regexps_num - 1));
	      allof->mode = rm_allof;
	      allof->pos = regexp->pos;
	      REGEXP_ALLOF (allof)->regexps_num
                = REGEXP_ALLOF (regexp)->regexps_num;
              REGEXP_ONEOF (result)->regexps [i] = allof;
	      for (j = 0; j < REGEXP_ALLOF (allof)->regexps_num; j++)
		if (j != oneof_index)
		  REGEXP_ALLOF (allof)->regexps [j]
		    = copy_insn_regexp (REGEXP_ALLOF (regexp)->regexps [j]);
		else
		  REGEXP_ALLOF (allof)->regexps [j]
		    = copy_insn_regexp (REGEXP_ONEOF (oneof)->regexps [i]);
	    }
	  regexp_transformed_p = 1;
	  regexp = result;
	}
      max_seq_length = 0;
      if (regexp->mode == rm_allof)
	for (i = 0; i < REGEXP_ALLOF (regexp)->regexps_num; i++)
	  {
	    switch (REGEXP_ALLOF (regexp)->regexps [i]->mode)
	      {
	      case rm_sequence:
		seq = REGEXP_ALLOF (regexp)->regexps [i];
		if (max_seq_length < REGEXP_SEQUENCE (seq)->regexps_num)
		  max_seq_length = REGEXP_SEQUENCE (seq)->regexps_num;
		break;

	      case rm_unit:
	      case rm_nothing:
		break;

	      default:
		max_seq_length = 0;
		goto break_for;
	      }
	  }
    break_for:
      if (max_seq_length != 0)
	{
	  gcc_assert (max_seq_length != 1
		      && REGEXP_ALLOF (regexp)->regexps_num > 1);
	  result = XCREATENODEVAR (struct regexp, sizeof (struct regexp)
				   + sizeof (regexp_t) * (max_seq_length - 1));
	  result->mode = rm_sequence;
	  result->pos = regexp->pos;
	  REGEXP_SEQUENCE (result)->regexps_num = max_seq_length;
	  for (i = 0; i < max_seq_length; i++)
	    {
	      allof_length = 0;
	      for (j = 0; j < REGEXP_ALLOF (regexp)->regexps_num; j++)
		switch (REGEXP_ALLOF (regexp)->regexps [j]->mode)
		  {
		  case rm_sequence:
		    if (i < (REGEXP_SEQUENCE (REGEXP_ALLOF (regexp)
					      ->regexps [j])->regexps_num))
		      {
			allof_op
			  = (REGEXP_SEQUENCE (REGEXP_ALLOF (regexp)
					      ->regexps [j])
			     ->regexps [i]);
			allof_length++;
		      }
		    break;
		  case rm_unit:
		  case rm_nothing:
		    if (i == 0)
		      {
			allof_op = REGEXP_ALLOF (regexp)->regexps [j];
			allof_length++;
		      }
		    break;
		  default:
		    break;
		  }
	      
	      if (allof_length == 1)
		REGEXP_SEQUENCE (result)->regexps [i] = allof_op;
	      else
		{
		  allof = XCREATENODEVAR (struct regexp, sizeof (struct regexp)
					  + sizeof (regexp_t)
					  * (allof_length - 1));
		  allof->mode = rm_allof;
		  allof->pos = regexp->pos;
		  REGEXP_ALLOF (allof)->regexps_num = allof_length;
		  REGEXP_SEQUENCE (result)->regexps [i] = allof;
		  allof_length = 0;
		  for (j = 0; j < REGEXP_ALLOF (regexp)->regexps_num; j++)
		    if (REGEXP_ALLOF (regexp)->regexps [j]->mode == rm_sequence
			&& (i <
			    (REGEXP_SEQUENCE (REGEXP_ALLOF (regexp)
					      ->regexps [j])->regexps_num)))
		      {
			allof_op = (REGEXP_SEQUENCE (REGEXP_ALLOF (regexp)
						     ->regexps [j])
				    ->regexps [i]);
			REGEXP_ALLOF (allof)->regexps [allof_length]
			  = allof_op;
			allof_length++;
		      }
		    else if (i == 0
			     && (REGEXP_ALLOF (regexp)->regexps [j]->mode
				 == rm_unit
				 || (REGEXP_ALLOF (regexp)->regexps [j]->mode
				     == rm_nothing)))
		      {
			allof_op = REGEXP_ALLOF (regexp)->regexps [j];
			REGEXP_ALLOF (allof)->regexps [allof_length]
			  = allof_op;
			allof_length++;
		      }
		}
	    }
	  regexp_transformed_p = 1;
	  regexp = result;
	}
    }
  return regexp;
}

/* The function traverses IR of reservation and applies transformations
   implemented by FUNC.  */
static regexp_t
regexp_transform_func (regexp_t regexp, regexp_t (*func) (regexp_t regexp))
{
  int i;

  switch (regexp->mode)
    {
    case rm_sequence:
      for (i = 0; i < REGEXP_SEQUENCE (regexp)->regexps_num; i++)
	REGEXP_SEQUENCE (regexp)->regexps [i]
	  = regexp_transform_func (REGEXP_SEQUENCE (regexp)->regexps [i],
				   func);
      break;

    case rm_allof:
      for (i = 0; i < REGEXP_ALLOF (regexp)->regexps_num; i++)
	REGEXP_ALLOF (regexp)->regexps [i]
	  = regexp_transform_func (REGEXP_ALLOF (regexp)->regexps [i], func);
      break;

    case rm_oneof:
      for (i = 0; i < REGEXP_ONEOF (regexp)->regexps_num; i++)
	REGEXP_ONEOF (regexp)->regexps [i]
	  = regexp_transform_func (REGEXP_ONEOF (regexp)->regexps [i], func);
      break;

    case rm_repeat:
      REGEXP_REPEAT (regexp)->regexp
	= regexp_transform_func (REGEXP_REPEAT (regexp)->regexp, func);
      break;

    case rm_nothing:
    case rm_unit:
      break;

    default:
      gcc_unreachable ();
    }
  return (*func) (regexp);
}

/* The function applies all transformations for IR representation of
   reservation REGEXP.  */
static regexp_t
transform_regexp (regexp_t regexp)
{
  regexp = regexp_transform_func (regexp, transform_1);
  do
    {
      regexp_transformed_p = 0;
      regexp = regexp_transform_func (regexp, transform_2);
      regexp = regexp_transform_func (regexp, transform_3);
    }
  while (regexp_transformed_p);
  return regexp;
}

/* The function applies all transformations for reservations of all
   insn declarations.  */
static void
transform_insn_regexps (void)
{
  decl_t decl;
  int i;

  transform_time = create_ticker ();
  add_advance_cycle_insn_decl ();
  if (progress_flag)
    fprintf (stderr, "Reservation transformation...");
  for (i = 0; i < description->decls_num; i++)
    {
      decl = description->decls [i];
      if (decl->mode == dm_insn_reserv && decl != advance_cycle_insn_decl)
	DECL_INSN_RESERV (decl)->transformed_regexp
	  = transform_regexp (copy_insn_regexp
			      (DECL_INSN_RESERV (decl)->regexp));
    }
  if (progress_flag)
    fprintf (stderr, "done\n");
  ticker_off (&transform_time);
}



/* The following variable value is TRUE if the first annotated message
   about units to automata distribution has been output.  */
static int annotation_message_reported_p;

/* The vector contains all decls which are automata.  */
static VEC(decl_t, heap) *automaton_decls;

/* The following structure describes usage of a unit in a reservation.  */
struct unit_usage
{
  unit_decl_t unit_decl;
  /* The following forms a list of units used on the same cycle in the
     same alternative.  The list is ordered by the correspdoning unit
     declarations and there is no unit declaration duplication in the
     list.  */
  struct unit_usage *next;
};
typedef struct unit_usage *unit_usage_t;

DEF_VEC_P(unit_usage_t);
DEF_VEC_ALLOC_P(unit_usage_t, heap);

/* Obstack for unit_usage structures.  */
static struct obstack unit_usages;

/* VLA for representation of array of pointers to unit usage
   structures.  There is an element for each combination of
   (alternative number, cycle).  Unit usages on given cycle in
   alternative with given number are referred through element with
   index equals to the cycle * number of all alternatives in the
   regexp + the alternative number.  */
static VEC(unit_usage_t, heap) *cycle_alt_unit_usages;

/* The following function creates the structure unit_usage for UNIT on
   CYCLE in REGEXP alternative with ALT_NUM.  The structure is made
   accessed through cycle_alt_unit_usages.  */
static void
store_alt_unit_usage (regexp_t regexp, regexp_t unit, int cycle,
		      int alt_num)
{
  size_t length;
  unit_decl_t unit_decl;
  unit_usage_t unit_usage_ptr, curr, prev;
  int index;

  gcc_assert (regexp && regexp->mode == rm_oneof
	      && alt_num < REGEXP_ONEOF (regexp)->regexps_num);
  unit_decl = REGEXP_UNIT (unit)->unit_decl;

  length = (cycle + 1) * REGEXP_ONEOF (regexp)->regexps_num;
  while (VEC_length (unit_usage_t, cycle_alt_unit_usages) < length)
    VEC_safe_push (unit_usage_t, heap, cycle_alt_unit_usages, 0);
  
  index = cycle * REGEXP_ONEOF (regexp)->regexps_num + alt_num;
  prev = NULL;
  for (curr = VEC_index (unit_usage_t, cycle_alt_unit_usages, index);
       curr != NULL;
       prev = curr, curr = curr->next)
    if (curr->unit_decl >= unit_decl)
      break;
  if (curr != NULL && curr->unit_decl == unit_decl)
    return;
  obstack_blank (&unit_usages, sizeof (struct unit_usage));
  unit_usage_ptr = (struct unit_usage *) obstack_base (&unit_usages);
  obstack_finish (&unit_usages);
  unit_usage_ptr->unit_decl = unit_decl;
  unit_decl->last_distribution_check_cycle = -1; /* undefined */
  unit_usage_ptr->next = curr;
  if (prev == NULL)
    VEC_replace (unit_usage_t, cycle_alt_unit_usages, index, unit_usage_ptr);
  else
    prev->next = unit_usage_ptr;
}

/* Return true if unit UNIT_DECL is present on the LIST.  */
static bool
unit_present_on_list_p (unit_usage_t list, unit_decl_t unit_decl)
{
  while (list != NULL)
    {
      if (list->unit_decl == unit_decl)
	return true;
      list = list->next;
    }
  return false;
}

/* The function returns true if reservations of alternatives ALT1 and
   ALT2 are equal after excluding reservations of units of
   EXCLUDED_AUTOMATON_DECL.  */
static bool
equal_alternatives_p (int alt1, int alt2, int n_alts,
		      struct automaton_decl *excluded_automaton_decl)
{
  int i;
  unit_usage_t list1, list2;

  for (i = 0;
       i < (int) VEC_length (unit_usage_t, cycle_alt_unit_usages);
       i += n_alts)
    {
      for (list1 = VEC_index (unit_usage_t, cycle_alt_unit_usages, i + alt1),
	     list2 = VEC_index (unit_usage_t, cycle_alt_unit_usages, i + alt2);;
	   list1 = list1->next, list2 = list2->next)
	{
	  while (list1 != NULL
		 && list1->unit_decl->automaton_decl == excluded_automaton_decl)
	    list1 = list1->next;
	  while (list2 != NULL
		 && list2->unit_decl->automaton_decl == excluded_automaton_decl)
	    list2 = list2->next;
	  if (list1 == NULL || list2 == NULL)
	    {
	      if (list1 != list2)
		return false;
	      else
		break;
	    }
	  if (list1->unit_decl != list2->unit_decl)
	    return false;
	}
    }
  return true;
}

DEF_VEC_I(int);
DEF_VEC_ALLOC_I(int, heap);

/* The function processes given REGEXP to find units with the wrong
   distribution.  */
static void
check_regexp_units_distribution (const char *insn_reserv_name,
				 regexp_t regexp)
{
  int i, j, k, cycle, cycle2, start, n_alts, alt, alt2;
  bool annotation_reservation_message_reported_p;
  regexp_t seq, allof, unit;
  struct unit_usage *unit_usage_ptr;
  VEC(int, heap) *marked;

  if (regexp == NULL || regexp->mode != rm_oneof)
    return;
  /* Store all unit usages in the regexp:  */
  obstack_init (&unit_usages);
  cycle_alt_unit_usages = VEC_alloc (unit_usage_t, heap, 10);

  for (i = REGEXP_ONEOF (regexp)->regexps_num - 1; i >= 0; i--)
    {
      seq = REGEXP_ONEOF (regexp)->regexps [i];
      switch (seq->mode)
	{
	case rm_sequence:
	  for (j = 0; j < REGEXP_SEQUENCE (seq)->regexps_num; j++)
	    {
	      allof = REGEXP_SEQUENCE (seq)->regexps [j];
	      switch (allof->mode)
		{
		case rm_allof:
		  for (k = 0; k < REGEXP_ALLOF (allof)->regexps_num; k++)
		    {
		      unit = REGEXP_ALLOF (allof)->regexps [k];
		      if (unit->mode == rm_unit)
			store_alt_unit_usage (regexp, unit, j, i);
		      else
			gcc_assert (unit->mode == rm_nothing);
		    }
		  break;
		  
		case rm_unit:
		  store_alt_unit_usage (regexp, allof, j, i);
		  break;
		  
		case rm_nothing:
		  break;
		  
		default:
		  gcc_unreachable ();
		}
	    }
	  break;

	case rm_allof:
	  for (k = 0; k < REGEXP_ALLOF (seq)->regexps_num; k++)
	    {
	      unit = REGEXP_ALLOF (seq)->regexps [k];
	      switch (unit->mode)
		{
		case rm_unit:
		  store_alt_unit_usage (regexp, unit, 0, i);
		  break;
		  
		case rm_nothing:
		  break;
		  
		default:
		  gcc_unreachable ();
		}
	    }
	  break;

	case rm_unit:
	  store_alt_unit_usage (regexp, seq, 0, i);
	  break;

	case rm_nothing:
	  break;

	default:
	  gcc_unreachable ();
	}
    }
  /* Check distribution:  */
  for (i = 0; i < (int) VEC_length (unit_usage_t, cycle_alt_unit_usages); i++)
    for (unit_usage_ptr = VEC_index (unit_usage_t, cycle_alt_unit_usages, i);
	 unit_usage_ptr != NULL;
	 unit_usage_ptr = unit_usage_ptr->next)
      unit_usage_ptr->unit_decl->last_distribution_check_cycle = -1;
  n_alts = REGEXP_ONEOF (regexp)->regexps_num;
  marked = VEC_alloc (int, heap, n_alts);
  for (i = 0; i < n_alts; i++)
    VEC_safe_push (int, heap, marked, 0);
  annotation_reservation_message_reported_p = false;
  for (i = 0; i < (int) VEC_length (unit_usage_t, cycle_alt_unit_usages); i++)
    {
      cycle = i / n_alts;
      start = cycle * n_alts;
      for (unit_usage_ptr = VEC_index (unit_usage_t, cycle_alt_unit_usages, i);
	   unit_usage_ptr != NULL;
	   unit_usage_ptr = unit_usage_ptr->next)
	{
	  if (unit_usage_ptr->unit_decl->last_distribution_check_cycle == cycle)
	    continue;
	  unit_usage_ptr->unit_decl->last_distribution_check_cycle = cycle;
	  for (alt = 0; alt < n_alts; alt++)
	    if (! unit_present_on_list_p (VEC_index (unit_usage_t,
						     cycle_alt_unit_usages,
						     start + alt),
					  unit_usage_ptr->unit_decl))
	      break;
	  if (alt >= n_alts)
	    continue;
	  memset (VEC_address (int, marked), 0, n_alts * sizeof (int));
	  for (alt = 0; alt < n_alts; alt++)
	    {
	      if (! unit_present_on_list_p (VEC_index (unit_usage_t,
						       cycle_alt_unit_usages,
						       start + alt),
					    unit_usage_ptr->unit_decl))
		continue;
	      for (j = 0;
		   j < (int) VEC_length (unit_usage_t, cycle_alt_unit_usages);
		   j++)
		{
		  cycle2 = j / n_alts;
		  alt2 = j % n_alts;
		  if (! unit_present_on_list_p
		        (VEC_index (unit_usage_t, cycle_alt_unit_usages,
				    start + alt2),
			 unit_usage_ptr->unit_decl)
		      && equal_alternatives_p (alt, alt2, n_alts,
					       unit_usage_ptr
					       ->unit_decl->automaton_decl))
		    {
		      VEC_replace (int, marked, alt, 1);
		      VEC_replace (int, marked, alt2, 1);
		    }
		}
	    }
	  for (alt = 0; alt < n_alts && VEC_index (int, marked, alt); alt++)
	    ;
	  if (alt < n_alts && 0)
	    {
	      if (! annotation_message_reported_p)
		{
		  fprintf (stderr, "\n");
		  error ("The following units do not satisfy units-automata distribution rule");
		  error ("(Unit presence on one alt and its absence on other alt\n");
		  error (" result in different other automata reservations)");
		  annotation_message_reported_p = TRUE;
		}
	      if (! annotation_reservation_message_reported_p)
		{
		  error ("Reserv %s:", insn_reserv_name);
		  annotation_reservation_message_reported_p = true;
		}
	      error ("  Unit %s, cycle %d, alt %d, another alt %d",
		     unit_usage_ptr->unit_decl->name, cycle, i % n_alts, alt);
	    }
	}
    }
  VEC_free (int, heap, marked);
  VEC_free (unit_usage_t, heap, cycle_alt_unit_usages);
  obstack_free (&unit_usages, NULL);
}

/* The function finds units which violates units to automata
   distribution rule.  If the units exist, report about them.  */
static void
check_unit_distributions_to_automata (void)
{
  decl_t decl;
  int i;

  if (progress_flag)
    fprintf (stderr, "Check unit distributions to automata...");
  automaton_decls = NULL;
  for (i = 0; i < description->decls_num; i++)
    {
      decl = description->decls [i];
      if (decl->mode == dm_automaton)
	VEC_safe_push (decl_t, heap, automaton_decls, decl);
    }
  if (VEC_length (decl_t, automaton_decls) > 1)
    {
      annotation_message_reported_p = FALSE;
      for (i = 0; i < description->decls_num; i++)
	{
	  decl = description->decls [i];
	  if (decl->mode == dm_insn_reserv)
	    check_regexp_units_distribution
	      (DECL_INSN_RESERV (decl)->name,
	       DECL_INSN_RESERV (decl)->transformed_regexp);
	}
    }
  VEC_free (decl_t, heap, automaton_decls);
  if (progress_flag)
    fprintf (stderr, "done\n");
}



/* The page contains code for building alt_states (see comments for
   IR) describing all possible insns reservations of an automaton.  */

/* Current state being formed for which the current alt_state
   refers.  */
static state_t state_being_formed;

/* Current alt_state being formed.  */
static alt_state_t alt_state_being_formed;

/* This recursive function processes `,' and units in reservation
   REGEXP for forming alt_states of AUTOMATON.  It is believed that
   CURR_CYCLE is start cycle of all reservation REGEXP.  */
static int
process_seq_for_forming_states (regexp_t regexp, automaton_t automaton,
				int curr_cycle)
{
  int i;

  if (regexp == NULL)
    return curr_cycle;

  switch (regexp->mode)
    {
    case rm_unit:
      if (REGEXP_UNIT (regexp)->unit_decl->corresponding_automaton_num
          == automaton->automaton_order_num)
        set_state_reserv (state_being_formed, curr_cycle,
                          REGEXP_UNIT (regexp)->unit_decl->unit_num);
      return curr_cycle;
      
    case rm_sequence:
      for (i = 0; i < REGEXP_SEQUENCE (regexp)->regexps_num; i++)
	curr_cycle
	  = process_seq_for_forming_states
	    (REGEXP_SEQUENCE (regexp)->regexps [i], automaton, curr_cycle) + 1;
      return curr_cycle;

    case rm_allof:
      {
	int finish_cycle = 0;
	int cycle;
	
	for (i = 0; i < REGEXP_ALLOF (regexp)->regexps_num; i++)
	  {
	    cycle = process_seq_for_forming_states (REGEXP_ALLOF (regexp)
						    ->regexps [i],
						    automaton, curr_cycle);
	    if (finish_cycle < cycle)
	      finish_cycle = cycle;
	  }
	return finish_cycle;
      }

    case rm_nothing:
      return curr_cycle;

    default:
      gcc_unreachable ();
    }
}

/* This recursive function finishes forming ALT_STATE of AUTOMATON and
   inserts alt_state into the table.  */
static void
finish_forming_alt_state (alt_state_t alt_state,
			  automaton_t automaton ATTRIBUTE_UNUSED)
{
  state_t state_in_table;
  state_t corresponding_state;

  corresponding_state = alt_state->state;
  state_in_table = insert_state (corresponding_state);
  if (state_in_table != corresponding_state)
    {
      free_state (corresponding_state);
      alt_state->state = state_in_table;
    }
}

/* The following variable value is current automaton insn for whose
   reservation the alt states are created.  */
static ainsn_t curr_ainsn;

/* This recursive function processes `|' in reservation REGEXP for
   forming alt_states of AUTOMATON.  List of the alt states should
   have the same order as in the description.  */
static void
process_alts_for_forming_states (regexp_t regexp, automaton_t automaton,
				 int inside_oneof_p)
{
  int i;

  if (regexp->mode != rm_oneof)
    {
      alt_state_being_formed = get_free_alt_state ();
      state_being_formed = get_free_state (1, automaton);
      alt_state_being_formed->state = state_being_formed;
      /* We inserts in reverse order but we process alternatives also
         in reverse order.  So we have the same order of alternative
         as in the description.  */
      alt_state_being_formed->next_alt_state = curr_ainsn->alt_states;
      curr_ainsn->alt_states = alt_state_being_formed;
      (void) process_seq_for_forming_states (regexp, automaton, 0);
      finish_forming_alt_state (alt_state_being_formed, automaton);
    }
  else
    {
      gcc_assert (!inside_oneof_p);
      /* We processes it in reverse order to get list with the same
	 order as in the description.  See also the previous
	 commentary.  */
      for (i = REGEXP_ONEOF (regexp)->regexps_num - 1; i >= 0; i--)
	process_alts_for_forming_states (REGEXP_ONEOF (regexp)->regexps [i],
					 automaton, 1);
    }
}

/* Create nodes alt_state for all AUTOMATON insns.  */
static void
create_alt_states (automaton_t automaton)
{
  struct insn_reserv_decl *reserv_decl;

  for (curr_ainsn = automaton->ainsn_list;
       curr_ainsn != NULL;
       curr_ainsn = curr_ainsn->next_ainsn)
    {
      reserv_decl = curr_ainsn->insn_reserv_decl;
      if (reserv_decl != DECL_INSN_RESERV (advance_cycle_insn_decl))
        {
          curr_ainsn->alt_states = NULL;
          process_alts_for_forming_states (reserv_decl->transformed_regexp,
					   automaton, 0);
          curr_ainsn->sorted_alt_states
	    = uniq_sort_alt_states (curr_ainsn->alt_states);
        }
    }
}



/* The page contains major code for building DFA(s) for fast pipeline
   hazards recognition.  */

/* The function forms list of ainsns of AUTOMATON with the same
   reservation.  */

static void
form_ainsn_with_same_reservs (automaton_t automaton)
{
  ainsn_t curr_ainsn;
  size_t i;
  VEC(ainsn_t, heap) *last_insns = VEC_alloc (ainsn_t, heap, 150);

  for (curr_ainsn = automaton->ainsn_list;
       curr_ainsn != NULL;
       curr_ainsn = curr_ainsn->next_ainsn)
    if (curr_ainsn->insn_reserv_decl
	== DECL_INSN_RESERV (advance_cycle_insn_decl))
      {
        curr_ainsn->next_same_reservs_insn = NULL;
        curr_ainsn->first_insn_with_same_reservs = 1;
      }
    else
      {
        for (i = 0; i < VEC_length (ainsn_t, last_insns); i++)
          if (alt_states_eq
              (curr_ainsn->sorted_alt_states,
               VEC_index (ainsn_t, last_insns, i)->sorted_alt_states))
            break;
        curr_ainsn->next_same_reservs_insn = NULL;
        if (i < VEC_length (ainsn_t, last_insns))
          {
            curr_ainsn->first_insn_with_same_reservs = 0;
	    VEC_index (ainsn_t, last_insns, i)->next_same_reservs_insn
	      = curr_ainsn;
            VEC_replace (ainsn_t, last_insns, i, curr_ainsn);
          }
        else
          {
            VEC_safe_push (ainsn_t, heap, last_insns, curr_ainsn);
            curr_ainsn->first_insn_with_same_reservs = 1;
          }
      }
  VEC_free (ainsn_t, heap, last_insns);
}

/* Forming unit reservations which can affect creating the automaton
   states achieved from a given state.  It permits to build smaller
   automata in many cases.  We would have the same automata after
   the minimization without such optimization, but the automaton
   right after the building could be huge.  So in other words, usage
   of reservs_matter means some minimization during building the
   automaton.  */
static reserv_sets_t
form_reservs_matter (automaton_t automaton)
{
  int cycle, unit;
  reserv_sets_t reservs_matter = alloc_empty_reserv_sets();

  for (cycle = 0; cycle < max_cycles_num; cycle++)
    for (unit = 0; unit < description->units_num; unit++)
      if (units_array [unit]->automaton_decl
	  == automaton->corresponding_automaton_decl
	  && (cycle >= units_array [unit]->min_occ_cycle_num
	      /* We can not remove queried unit from reservations.  */
	      || units_array [unit]->query_p
	      /* We can not remove units which are used
		 `exclusion_set', `presence_set',
		 `final_presence_set', `absence_set', and
		 `final_absence_set'.  */
	      || units_array [unit]->in_set_p))
	set_unit_reserv (reservs_matter, cycle, unit);
  return reservs_matter;
}

/* The following function creates all states of nondeterministic AUTOMATON.  */
static void
make_automaton (automaton_t automaton)
{
  ainsn_t ainsn;
  struct insn_reserv_decl *insn_reserv_decl;
  alt_state_t alt_state;
  state_t state;
  state_t start_state;
  state_t state2;
  ainsn_t advance_cycle_ainsn;
  arc_t added_arc;
  VEC(state_t, heap) *state_stack = VEC_alloc(state_t, heap, 150);
  int states_n;
  reserv_sets_t reservs_matter = form_reservs_matter (automaton);

  /* Create the start state (empty state).  */
  start_state = insert_state (get_free_state (1, automaton));
  automaton->start_state = start_state;
  start_state->it_was_placed_in_stack_for_NDFA_forming = 1;
  VEC_safe_push (state_t, heap, state_stack, start_state);
  states_n = 1;
  while (VEC_length (state_t, state_stack) != 0)
    {
      state = VEC_pop (state_t, state_stack);
      advance_cycle_ainsn = NULL;
      for (ainsn = automaton->ainsn_list;
	   ainsn != NULL;
	   ainsn = ainsn->next_ainsn)
        if (ainsn->first_insn_with_same_reservs)
          {
            insn_reserv_decl = ainsn->insn_reserv_decl;
            if (insn_reserv_decl != DECL_INSN_RESERV (advance_cycle_insn_decl))
              {
		/* We process alt_states in the same order as they are
                   present in the description.  */
		added_arc = NULL;
                for (alt_state = ainsn->alt_states;
                     alt_state != NULL;
                     alt_state = alt_state->next_alt_state)
                  {
                    state2 = alt_state->state;
                    if (!intersected_state_reservs_p (state, state2))
                      {
                        state2 = states_union (state, state2, reservs_matter);
                        if (!state2->it_was_placed_in_stack_for_NDFA_forming)
                          {
                            state2->it_was_placed_in_stack_for_NDFA_forming
			      = 1;
                            VEC_safe_push (state_t, heap, state_stack, state2);
			    states_n++;
			    if (progress_flag && states_n % 100 == 0)
			      fprintf (stderr, ".");
                          }
			added_arc = add_arc (state, state2, ainsn);
			if (!ndfa_flag)
			  break;
                      }
                  }
		if (!ndfa_flag && added_arc != NULL)
		  {
		    for (alt_state = ainsn->alt_states;
			 alt_state != NULL;
			 alt_state = alt_state->next_alt_state)
		      state2 = alt_state->state;
		  }
              }
            else
              advance_cycle_ainsn = ainsn;
          }
      /* Add transition to advance cycle.  */
      state2 = state_shift (state, reservs_matter);
      if (!state2->it_was_placed_in_stack_for_NDFA_forming)
        {
          state2->it_was_placed_in_stack_for_NDFA_forming = 1;
          VEC_safe_push (state_t, heap, state_stack, state2);
	  states_n++;
	  if (progress_flag && states_n % 100 == 0)
	    fprintf (stderr, ".");
        }
      gcc_assert (advance_cycle_ainsn);
      add_arc (state, state2, advance_cycle_ainsn);
    }
  VEC_free (state_t, heap, state_stack);
}

/* Form lists of all arcs of STATE marked by the same ainsn.  */
static void
form_arcs_marked_by_insn (state_t state)
{
  decl_t decl;
  arc_t arc;
  int i;

  for (i = 0; i < description->decls_num; i++)
    {
      decl = description->decls [i];
      if (decl->mode == dm_insn_reserv)
	DECL_INSN_RESERV (decl)->arcs_marked_by_insn = NULL;
    }
  for (arc = first_out_arc (state); arc != NULL; arc = next_out_arc (arc))
    {
      gcc_assert (arc->insn);
      arc->next_arc_marked_by_insn
	= arc->insn->insn_reserv_decl->arcs_marked_by_insn;
      arc->insn->insn_reserv_decl->arcs_marked_by_insn = arc;
    }
}

/* The function creates composed state (see comments for IR) from
   ORIGINAL_STATE and list of arcs ARCS_MARKED_BY_INSN marked by the
   same insn.  If the composed state is not in STATE_STACK yet, it is
   pushed into STATE_STACK.  */

static int
create_composed_state (state_t original_state, arc_t arcs_marked_by_insn,
		       VEC(state_t, heap) **state_stack)
{
  state_t state;
  alt_state_t alt_state, curr_alt_state;
  alt_state_t new_alt_state;
  arc_t curr_arc;
  arc_t next_arc;
  state_t state_in_table;
  state_t temp_state;
  alt_state_t canonical_alt_states_list;
  int alts_number;
  int new_state_p = 0;

  if (arcs_marked_by_insn == NULL)
    return new_state_p;
  if (arcs_marked_by_insn->next_arc_marked_by_insn == NULL)
    state = arcs_marked_by_insn->to_state;
  else
    {
      gcc_assert (ndfa_flag);
      /* Create composed state.  */
      state = get_free_state (0, arcs_marked_by_insn->to_state->automaton);
      curr_alt_state = NULL;
      for (curr_arc = arcs_marked_by_insn;
           curr_arc != NULL;
           curr_arc = curr_arc->next_arc_marked_by_insn)
	if (curr_arc->to_state->component_states == NULL)
	  {
	    new_alt_state = get_free_alt_state ();
	    new_alt_state->next_alt_state = curr_alt_state;
	    new_alt_state->state = curr_arc->to_state;
	    curr_alt_state = new_alt_state;
	  }
	else
	  for (alt_state = curr_arc->to_state->component_states;
	       alt_state != NULL;
	       alt_state = alt_state->next_sorted_alt_state)
	    {
	      new_alt_state = get_free_alt_state ();
	      new_alt_state->next_alt_state = curr_alt_state;
	      new_alt_state->state = alt_state->state;
	      gcc_assert (!alt_state->state->component_states);
	      curr_alt_state = new_alt_state;
	    }
      /* There are not identical sets in the alt state list.  */
      canonical_alt_states_list = uniq_sort_alt_states (curr_alt_state);
      if (canonical_alt_states_list->next_sorted_alt_state == NULL)
        {
          temp_state = state;
          state = canonical_alt_states_list->state;
          free_state (temp_state);
        }
      else
        {
          state->component_states = canonical_alt_states_list;
          state_in_table = insert_state (state);
          if (state_in_table != state)
            {
              gcc_assert
		(state_in_table->it_was_placed_in_stack_for_DFA_forming);
              free_state (state);
              state = state_in_table;
            }
          else
            {
              gcc_assert (!state->it_was_placed_in_stack_for_DFA_forming);
	      new_state_p = 1;
              for (curr_alt_state = state->component_states;
                   curr_alt_state != NULL;
                   curr_alt_state = curr_alt_state->next_sorted_alt_state)
                for (curr_arc = first_out_arc (curr_alt_state->state);
                     curr_arc != NULL;
                     curr_arc = next_out_arc (curr_arc))
		  add_arc (state, curr_arc->to_state, curr_arc->insn);
            }
          arcs_marked_by_insn->to_state = state;
          for (alts_number = 0,
	       curr_arc = arcs_marked_by_insn->next_arc_marked_by_insn;
               curr_arc != NULL;
               curr_arc = next_arc)
            {
              next_arc = curr_arc->next_arc_marked_by_insn;
              remove_arc (original_state, curr_arc);
	      alts_number++;
            }
        }
    }
  if (!state->it_was_placed_in_stack_for_DFA_forming)
    {
      state->it_was_placed_in_stack_for_DFA_forming = 1;
      VEC_safe_push (state_t, heap, *state_stack, state);
    }
  return new_state_p;
}

/* The function transforms nondeterministic AUTOMATON into
   deterministic.  */

static void
NDFA_to_DFA (automaton_t automaton)
{
  state_t start_state;
  state_t state;
  decl_t decl;
  VEC(state_t, heap) *state_stack;
  int i;
  int states_n;

  state_stack = VEC_alloc (state_t, heap, 0);

  /* Create the start state (empty state).  */
  start_state = automaton->start_state;
  start_state->it_was_placed_in_stack_for_DFA_forming = 1;
  VEC_safe_push (state_t, heap, state_stack, start_state);
  states_n = 1;
  while (VEC_length (state_t, state_stack) != 0)
    {
      state = VEC_pop (state_t, state_stack);
      form_arcs_marked_by_insn (state);
      for (i = 0; i < description->decls_num; i++)
	{
	  decl = description->decls [i];
	  if (decl->mode == dm_insn_reserv
	      && create_composed_state
	         (state, DECL_INSN_RESERV (decl)->arcs_marked_by_insn,
		  &state_stack))
	    {
	      states_n++;
	      if (progress_flag && states_n % 100 == 0)
		fprintf (stderr, ".");
	    }
	}
    }
  VEC_free (state_t, heap, state_stack);
}

/* The following variable value is current number (1, 2, ...) of passing
   graph of states.  */
static int curr_state_graph_pass_num;

/* This recursive function passes all states achieved from START_STATE
   and applies APPLIED_FUNC to them.  */
static void
pass_state_graph (state_t start_state, void (*applied_func) (state_t state))
{
  arc_t arc;

  if (start_state->pass_num == curr_state_graph_pass_num)
    return;
  start_state->pass_num = curr_state_graph_pass_num;
  (*applied_func) (start_state);
  for (arc = first_out_arc (start_state);
       arc != NULL;
       arc = next_out_arc (arc))
    pass_state_graph (arc->to_state, applied_func);
}

/* This recursive function passes all states of AUTOMATON and applies
   APPLIED_FUNC to them.  */
static void
pass_states (automaton_t automaton, void (*applied_func) (state_t state))
{
  curr_state_graph_pass_num++;
  pass_state_graph (automaton->start_state, applied_func);
}

/* The function initializes code for passing of all states.  */
static void
initiate_pass_states (void)
{
  curr_state_graph_pass_num = 0;
}

/* The following vla is used for storing pointers to all achieved
   states.  */
static VEC(state_t, heap) *all_achieved_states;

/* This function is called by function pass_states to add an achieved
   STATE.  */
static void
add_achieved_state (state_t state)
{
  VEC_safe_push (state_t, heap, all_achieved_states, state);
}

/* The function sets up equivalence numbers of insns which mark all
   out arcs of STATE by equiv_class_num_1 (if ODD_ITERATION_FLAG has
   nonzero value) or by equiv_class_num_2 of the destination state.
   The function returns number of out arcs of STATE.  */
static void
set_out_arc_insns_equiv_num (state_t state, int odd_iteration_flag)
{
  arc_t arc;

  for (arc = first_out_arc (state); arc != NULL; arc = next_out_arc (arc))
    {
      gcc_assert (!arc->insn->insn_reserv_decl->equiv_class_num);
      arc->insn->insn_reserv_decl->equiv_class_num
	= (odd_iteration_flag
           ? arc->to_state->equiv_class_num_1
	   : arc->to_state->equiv_class_num_2);
      gcc_assert (arc->insn->insn_reserv_decl->equiv_class_num);
    }
}

/* The function clears equivalence numbers and alt_states in all insns
   which mark all out arcs of STATE.  */
static void
clear_arc_insns_equiv_num (state_t state)
{
  arc_t arc;

  for (arc = first_out_arc (state); arc != NULL; arc = next_out_arc (arc))
    arc->insn->insn_reserv_decl->equiv_class_num = 0;
}


/* The following function returns TRUE if STATE reserves the unit with
   UNIT_NUM on the first cycle.  */
static int
first_cycle_unit_presence (state_t state, int unit_num)
{
  alt_state_t alt_state;

  if (state->component_states == NULL)
    return test_unit_reserv (state->reservs, 0, unit_num);
  else
    {
      for (alt_state = state->component_states;
	   alt_state != NULL;
	   alt_state = alt_state->next_sorted_alt_state)
	if (test_unit_reserv (alt_state->state->reservs, 0, unit_num))
	  return true;
    }
  return false;
}

/* This fills in the presence_signature[] member of STATE.  */
static void
cache_presence (state_t state)
{
  int i, num = 0;
  unsigned int sz;
  sz = (description->query_units_num + sizeof (int) * CHAR_BIT - 1)
        / (sizeof (int) * CHAR_BIT);
  
  state->presence_signature = XCREATENODEVEC (unsigned int, sz);
  for (i = 0; i < description->units_num; i++)
    if (units_array [i]->query_p)
      {
	int presence1_p = first_cycle_unit_presence (state, i);
	state->presence_signature[num / (sizeof (int) * CHAR_BIT)]
	  |= (!!presence1_p) << (num % (sizeof (int) * CHAR_BIT));
	num++;
      }
}

/* The function returns nonzero value if STATE is not equivalent to
   ANOTHER_STATE from the same current partition on equivalence
   classes.  Another state has ANOTHER_STATE_OUT_ARCS_NUM number of
   output arcs.  Iteration of making equivalence partition is defined
   by ODD_ITERATION_FLAG.  */
static int
state_is_differed (state_t state, state_t another_state,
		   int odd_iteration_flag)
{
  arc_t arc;
  unsigned int sz, si;

  gcc_assert (state->num_out_arcs == another_state->num_out_arcs);

  sz = (description->query_units_num + sizeof (int) * CHAR_BIT - 1)
	/ (sizeof (int) * CHAR_BIT);

  for (si = 0; si < sz; si++)
    gcc_assert (state->presence_signature[si]
		== another_state->presence_signature[si]);

  for (arc = first_out_arc (state); arc != NULL; arc = next_out_arc (arc))
    {
      if ((odd_iteration_flag
           ? arc->to_state->equiv_class_num_1
	   : arc->to_state->equiv_class_num_2)
          != arc->insn->insn_reserv_decl->equiv_class_num)
        return 1;
    }

  return 0;
}

/* Compares two states pointed to by STATE_PTR_1 and STATE_PTR_2
   and return -1, 0 or 1.  This function can be used as predicate for
   qsort().  It requires the member presence_signature[] of both
   states be filled.  */
static int
compare_states_for_equiv (const void *state_ptr_1,
			  const void *state_ptr_2)
{
  const_state_t const s1 = *(const_state_t const*)state_ptr_1;
  const_state_t const s2 = *(const_state_t const*)state_ptr_2;
  unsigned int sz, si;
  if (s1->num_out_arcs < s2->num_out_arcs)
    return -1;
  else if (s1->num_out_arcs > s2->num_out_arcs)
    return 1;

  sz = (description->query_units_num + sizeof (int) * CHAR_BIT - 1)
	/ (sizeof (int) * CHAR_BIT);

  for (si = 0; si < sz; si++)
    if (s1->presence_signature[si] < s2->presence_signature[si])
      return -1;
    else if (s1->presence_signature[si] > s2->presence_signature[si])
      return 1;
  return 0;
}

/* The function makes initial partition of STATES on equivalent
   classes and saves it into *CLASSES.  This function requires the input
   to be sorted via compare_states_for_equiv().  */
static int
init_equiv_class (VEC(state_t, heap) *states, VEC (state_t, heap) **classes)
{
  size_t i;
  state_t prev = 0;
  int class_num = 1;

  *classes = VEC_alloc (state_t, heap, 150);
  for (i = 0; i < VEC_length (state_t, states); i++)
    {
      state_t state = VEC_index (state_t, states, i);
      if (prev)
        {
	  if (compare_states_for_equiv (&prev, &state) != 0)
	    {
	      VEC_safe_push (state_t, heap, *classes, prev);
	      class_num++;
	      prev = NULL;
	    }
        }
      state->equiv_class_num_1 = class_num;
      state->next_equiv_class_state = prev;
      prev = state;
    }
  if (prev)
    VEC_safe_push (state_t, heap, *classes, prev);
  return class_num;
}

/* The function copies pointers to equivalent states from vla FROM
   into vla TO.  */
static void
copy_equiv_class (VEC(state_t, heap) **to, VEC(state_t, heap) *from)
{
  VEC_free (state_t, heap, *to);
  *to = VEC_copy (state_t, heap, from);
}

/* The function processes equivalence class given by its first state,
   FIRST_STATE, on odd iteration if ODD_ITERATION_FLAG.  If there
   are not equivalent states, the function partitions the class
   removing nonequivalent states and placing them in
   *NEXT_ITERATION_CLASSES, increments *NEW_EQUIV_CLASS_NUM_PTR ans
   assigns it to the state equivalence number.  If the class has been
   partitioned, the function returns nonzero value.  */
static int
partition_equiv_class (state_t first_state, int odd_iteration_flag,
		       VEC(state_t, heap) **next_iteration_classes,
		       int *new_equiv_class_num_ptr)
{
  state_t new_equiv_class;
  int partition_p;
  state_t curr_state;
  state_t prev_state;
  state_t next_state;

  partition_p = 0;

  while (first_state != NULL)
    {
      new_equiv_class = NULL;
      if (first_state->next_equiv_class_state != NULL)
	{
	  /* There are more one states in the class equivalence.  */
	  set_out_arc_insns_equiv_num (first_state, odd_iteration_flag);
	  for (prev_state = first_state,
		 curr_state = first_state->next_equiv_class_state;
	       curr_state != NULL;
	       curr_state = next_state)
	    {
	      next_state = curr_state->next_equiv_class_state;
	      if (state_is_differed (curr_state, first_state, 
				     odd_iteration_flag))
		{
		  /* Remove curr state from the class equivalence.  */
		  prev_state->next_equiv_class_state = next_state;
		  /* Add curr state to the new class equivalence.  */
		  curr_state->next_equiv_class_state = new_equiv_class;
		  if (new_equiv_class == NULL)
		    (*new_equiv_class_num_ptr)++;
		  if (odd_iteration_flag)
		    curr_state->equiv_class_num_2 = *new_equiv_class_num_ptr;
		  else
		    curr_state->equiv_class_num_1 = *new_equiv_class_num_ptr;
		  new_equiv_class = curr_state;
		  partition_p = 1;
		}
	      else
		prev_state = curr_state;
	    }
	  clear_arc_insns_equiv_num (first_state);
	}
      if (new_equiv_class != NULL)
	VEC_safe_push (state_t, heap, *next_iteration_classes, new_equiv_class);
      first_state = new_equiv_class;
    }
  return partition_p;
}

/* The function finds equivalent states of AUTOMATON.  */
static void
evaluate_equiv_classes (automaton_t automaton,
			VEC(state_t, heap) **equiv_classes)
{
  int new_equiv_class_num;
  int odd_iteration_flag;
  int finish_flag;
  VEC (state_t, heap) *next_iteration_classes;
  size_t i;

  all_achieved_states = VEC_alloc (state_t, heap, 1500);
  pass_states (automaton, add_achieved_state);
  pass_states (automaton, cache_presence);
  qsort (VEC_address (state_t, all_achieved_states),
	 VEC_length (state_t, all_achieved_states),
         sizeof (state_t), compare_states_for_equiv);

  odd_iteration_flag = 0;
  new_equiv_class_num = init_equiv_class (all_achieved_states,
  					  &next_iteration_classes);

  do
    {
      odd_iteration_flag = !odd_iteration_flag;
      finish_flag = 1;
      copy_equiv_class (equiv_classes, next_iteration_classes);

      /* Transfer equiv numbers for the next iteration.  */
      for (i = 0; i < VEC_length (state_t, all_achieved_states); i++)
	if (odd_iteration_flag)
	  VEC_index (state_t, all_achieved_states, i)->equiv_class_num_2
	    = VEC_index (state_t, all_achieved_states, i)->equiv_class_num_1;
	else
	  VEC_index (state_t, all_achieved_states, i)->equiv_class_num_1
	    = VEC_index (state_t, all_achieved_states, i)->equiv_class_num_2;

      for (i = 0; i < VEC_length (state_t, *equiv_classes); i++)
	if (partition_equiv_class (VEC_index (state_t, *equiv_classes, i),
				   odd_iteration_flag,
				   &next_iteration_classes,
				   &new_equiv_class_num))
	  finish_flag = 0;
    }
  while (!finish_flag);
  VEC_free (state_t, heap, next_iteration_classes);
  VEC_free (state_t, heap, all_achieved_states);
}

/* The function merges equivalent states of AUTOMATON.  */
static void
merge_states (automaton_t automaton, VEC(state_t, heap) *equiv_classes)
{
  state_t curr_state;
  state_t new_state;
  state_t first_class_state;
  alt_state_t alt_states;
  alt_state_t alt_state, new_alt_state;
  arc_t curr_arc;
  arc_t next_arc;
  size_t i;

  /* Create states corresponding to equivalence classes containing two
     or more states.  */
  for (i = 0; i < VEC_length (state_t, equiv_classes); i++)
    {
      curr_state = VEC_index (state_t, equiv_classes, i);
      if (curr_state->next_equiv_class_state != NULL)
	{
	  /* There are more one states in the class equivalence.  */
	  /* Create new compound state.  */
	  new_state = get_free_state (0, automaton);
	  alt_states = NULL;
	  first_class_state = curr_state;
	  for (curr_state = first_class_state;
	       curr_state != NULL;
	       curr_state = curr_state->next_equiv_class_state)
	    {
	      curr_state->equiv_class_state = new_state;
	      if (curr_state->component_states == NULL)
		{
		  new_alt_state = get_free_alt_state ();
		  new_alt_state->state = curr_state;
		  new_alt_state->next_alt_state = alt_states;
		  alt_states = new_alt_state;
		}
	      else
		for (alt_state = curr_state->component_states;
		     alt_state != NULL;
		     alt_state = alt_state->next_sorted_alt_state)
		  {
		    new_alt_state = get_free_alt_state ();
		    new_alt_state->state = alt_state->state;
		    new_alt_state->next_alt_state = alt_states;
		    alt_states = new_alt_state;
		  }
	    }
	  /* Its is important that alt states were sorted before and
	     after merging to have the same querying results.  */
	  new_state->component_states = uniq_sort_alt_states (alt_states);
	}
      else
	curr_state->equiv_class_state = curr_state;
    }

  for (i = 0; i < VEC_length (state_t, equiv_classes); i++)
    {
      curr_state = VEC_index (state_t, equiv_classes, i);
      if (curr_state->next_equiv_class_state != NULL)
	{
	  first_class_state = curr_state;
	  /* Create new arcs output from the state corresponding to
	     equiv class.  */
	  for (curr_arc = first_out_arc (first_class_state);
	       curr_arc != NULL;
	       curr_arc = next_out_arc (curr_arc))
	    add_arc (first_class_state->equiv_class_state,
		     curr_arc->to_state->equiv_class_state,
		     curr_arc->insn);
	  /* Delete output arcs from states of given class equivalence.  */
	  for (curr_state = first_class_state;
	       curr_state != NULL;
	       curr_state = curr_state->next_equiv_class_state)
	    {
	      if (automaton->start_state == curr_state)
		automaton->start_state = curr_state->equiv_class_state;
	      /* Delete the state and its output arcs.  */
	      for (curr_arc = first_out_arc (curr_state);
		   curr_arc != NULL;
		   curr_arc = next_arc)
		{
		  next_arc = next_out_arc (curr_arc);
		  free_arc (curr_arc);
		}
	    }
	}
      else
	{
	  /* Change `to_state' of arcs output from the state of given
	     equivalence class.  */
	  for (curr_arc = first_out_arc (curr_state);
	       curr_arc != NULL;
	       curr_arc = next_out_arc (curr_arc))
	    curr_arc->to_state = curr_arc->to_state->equiv_class_state;
	}
    }
}

/* The function sets up new_cycle_p for states if there is arc to the
   state marked by advance_cycle_insn_decl.  */
static void
set_new_cycle_flags (state_t state)
{
  arc_t arc;

  for (arc = first_out_arc (state); arc != NULL; arc = next_out_arc (arc))
    if (arc->insn->insn_reserv_decl
	== DECL_INSN_RESERV (advance_cycle_insn_decl))
      arc->to_state->new_cycle_p = 1;
}

/* The top level function for minimization of deterministic
   AUTOMATON.  */
static void
minimize_DFA (automaton_t automaton)
{
  VEC(state_t, heap) *equiv_classes = 0;

  evaluate_equiv_classes (automaton, &equiv_classes);
  merge_states (automaton, equiv_classes);
  pass_states (automaton, set_new_cycle_flags);

  VEC_free (state_t, heap, equiv_classes);
}

/* Values of two variables are counted number of states and arcs in an
   automaton.  */
static int curr_counted_states_num;
static int curr_counted_arcs_num;

/* The function is called by function `pass_states' to count states
   and arcs of an automaton.  */
static void
incr_states_and_arcs_nums (state_t state)
{
  arc_t arc;

  curr_counted_states_num++;
  for (arc = first_out_arc (state); arc != NULL; arc = next_out_arc (arc))
    curr_counted_arcs_num++;
}

/* The function counts states and arcs of AUTOMATON.  */
static void
count_states_and_arcs (automaton_t automaton, int *states_num,
		       int *arcs_num)
{
  curr_counted_states_num = 0;
  curr_counted_arcs_num = 0;
  pass_states (automaton, incr_states_and_arcs_nums);
  *states_num = curr_counted_states_num;
  *arcs_num = curr_counted_arcs_num;
}

/* The function builds one DFA AUTOMATON for fast pipeline hazards
   recognition after checking and simplifying IR of the
   description.  */
static void
build_automaton (automaton_t automaton)
{
  int states_num;
  int arcs_num;

  ticker_on (&NDFA_time);
  if (progress_flag)
    {
      if (automaton->corresponding_automaton_decl == NULL)
	fprintf (stderr, "Create anonymous automaton");
      else
	fprintf (stderr, "Create automaton `%s'",
		 automaton->corresponding_automaton_decl->name);
      fprintf (stderr, " (1 dot is 100 new states):");
    }
  make_automaton (automaton);
  if (progress_flag)
    fprintf (stderr, " done\n");
  ticker_off (&NDFA_time);
  count_states_and_arcs (automaton, &states_num, &arcs_num);
  automaton->NDFA_states_num = states_num;
  automaton->NDFA_arcs_num = arcs_num;
  ticker_on (&NDFA_to_DFA_time);
  if (progress_flag)
    {
      if (automaton->corresponding_automaton_decl == NULL)
	fprintf (stderr, "Make anonymous DFA");
      else
	fprintf (stderr, "Make DFA `%s'",
		 automaton->corresponding_automaton_decl->name);
      fprintf (stderr, " (1 dot is 100 new states):");
    }
  NDFA_to_DFA (automaton);
  if (progress_flag)
    fprintf (stderr, " done\n");
  ticker_off (&NDFA_to_DFA_time);
  count_states_and_arcs (automaton, &states_num, &arcs_num);
  automaton->DFA_states_num = states_num;
  automaton->DFA_arcs_num = arcs_num;
  if (!no_minimization_flag)
    {
      ticker_on (&minimize_time);
      if (progress_flag)
	{
	  if (automaton->corresponding_automaton_decl == NULL)
	    fprintf (stderr, "Minimize anonymous DFA...");
	  else
	    fprintf (stderr, "Minimize DFA `%s'...",
		     automaton->corresponding_automaton_decl->name);
	}
      minimize_DFA (automaton);
      if (progress_flag)
	fprintf (stderr, "done\n");
      ticker_off (&minimize_time);
      count_states_and_arcs (automaton, &states_num, &arcs_num);
      automaton->minimal_DFA_states_num = states_num;
      automaton->minimal_DFA_arcs_num = arcs_num;
    }
}



/* The page contains code for enumeration  of all states of an automaton.  */

/* Variable used for enumeration of all states of an automaton.  Its
   value is current number of automaton states.  */
static int curr_state_order_num;

/* The function is called by function `pass_states' for enumerating
   states.  */
static void
set_order_state_num (state_t state)
{
  state->order_state_num = curr_state_order_num;
  curr_state_order_num++;
}

/* The function enumerates all states of AUTOMATON.  */
static void
enumerate_states (automaton_t automaton)
{
  curr_state_order_num = 0;
  pass_states (automaton, set_order_state_num);
  automaton->achieved_states_num = curr_state_order_num;
}



/* The page contains code for finding equivalent automaton insns
   (ainsns).  */

/* The function inserts AINSN into cyclic list
   CYCLIC_EQUIV_CLASS_INSN_LIST of ainsns.  */
static ainsn_t
insert_ainsn_into_equiv_class (ainsn_t ainsn,
			       ainsn_t cyclic_equiv_class_insn_list)
{
  if (cyclic_equiv_class_insn_list == NULL)
    ainsn->next_equiv_class_insn = ainsn;
  else
    {
      ainsn->next_equiv_class_insn
        = cyclic_equiv_class_insn_list->next_equiv_class_insn;
      cyclic_equiv_class_insn_list->next_equiv_class_insn = ainsn;
    }
  return ainsn;
}

/* The function deletes equiv_class_insn into cyclic list of
   equivalent ainsns.  */
static void
delete_ainsn_from_equiv_class (ainsn_t equiv_class_insn)
{
  ainsn_t curr_equiv_class_insn;
  ainsn_t prev_equiv_class_insn;

  prev_equiv_class_insn = equiv_class_insn;
  for (curr_equiv_class_insn = equiv_class_insn->next_equiv_class_insn;
       curr_equiv_class_insn != equiv_class_insn;
       curr_equiv_class_insn = curr_equiv_class_insn->next_equiv_class_insn)
    prev_equiv_class_insn = curr_equiv_class_insn;
  if (prev_equiv_class_insn != equiv_class_insn)
    prev_equiv_class_insn->next_equiv_class_insn
      = equiv_class_insn->next_equiv_class_insn;
}

/* The function processes AINSN of a state in order to find equivalent
   ainsns.  INSN_ARCS_ARRAY is table: code of insn -> out arc of the
   state.  */
static void
process_insn_equiv_class (ainsn_t ainsn, arc_t *insn_arcs_array)
{
  ainsn_t next_insn;
  ainsn_t curr_insn;
  ainsn_t cyclic_insn_list;
  arc_t arc;

  gcc_assert (insn_arcs_array [ainsn->insn_reserv_decl->insn_num]);
  curr_insn = ainsn;
  /* New class of ainsns which are not equivalent to given ainsn.  */
  cyclic_insn_list = NULL;
  do
    {
      next_insn = curr_insn->next_equiv_class_insn;
      arc = insn_arcs_array [curr_insn->insn_reserv_decl->insn_num];
      if (arc == NULL
          || (insn_arcs_array [ainsn->insn_reserv_decl->insn_num]->to_state
              != arc->to_state))
        {
          delete_ainsn_from_equiv_class (curr_insn);
          cyclic_insn_list = insert_ainsn_into_equiv_class (curr_insn,
							    cyclic_insn_list);
        }
      curr_insn = next_insn;
    }
  while (curr_insn != ainsn);
}

/* The function processes STATE in order to find equivalent ainsns.  */
static void
process_state_for_insn_equiv_partition (state_t state)
{
  arc_t arc;
  arc_t *insn_arcs_array = XCNEWVEC (arc_t, description->insns_num);

  /* Process insns of the arcs.  */
  for (arc = first_out_arc (state); arc != NULL; arc = next_out_arc (arc))
    insn_arcs_array [arc->insn->insn_reserv_decl->insn_num] = arc;
  for (arc = first_out_arc (state); arc != NULL; arc = next_out_arc (arc))
    process_insn_equiv_class (arc->insn, insn_arcs_array);

  free (insn_arcs_array);
}

/* The function searches for equivalent ainsns of AUTOMATON.  */
static void
set_insn_equiv_classes (automaton_t automaton)
{
  ainsn_t ainsn;
  ainsn_t first_insn;
  ainsn_t curr_insn;
  ainsn_t cyclic_insn_list;
  ainsn_t insn_with_same_reservs;
  int equiv_classes_num;

  /* All insns are included in one equivalence class.  */
  cyclic_insn_list = NULL;
  for (ainsn = automaton->ainsn_list; ainsn != NULL; ainsn = ainsn->next_ainsn)
    if (ainsn->first_insn_with_same_reservs)
      cyclic_insn_list = insert_ainsn_into_equiv_class (ainsn,
							cyclic_insn_list);
  /* Process insns in order to make equivalence partition.  */
  pass_states (automaton, process_state_for_insn_equiv_partition);
  /* Enumerate equiv classes.  */
  for (ainsn = automaton->ainsn_list; ainsn != NULL; ainsn = ainsn->next_ainsn)
    /* Set undefined value.  */
    ainsn->insn_equiv_class_num = -1;
  equiv_classes_num = 0;
  for (ainsn = automaton->ainsn_list; ainsn != NULL; ainsn = ainsn->next_ainsn)
    if (ainsn->insn_equiv_class_num < 0)
      {
        first_insn = ainsn;
        gcc_assert (first_insn->first_insn_with_same_reservs);
        first_insn->first_ainsn_with_given_equivalence_num = 1;
        curr_insn = first_insn;
        do
          {
            for (insn_with_same_reservs = curr_insn;
                 insn_with_same_reservs != NULL;
                 insn_with_same_reservs
		   = insn_with_same_reservs->next_same_reservs_insn)
              insn_with_same_reservs->insn_equiv_class_num = equiv_classes_num;
            curr_insn = curr_insn->next_equiv_class_insn;
          }
        while (curr_insn != first_insn);
        equiv_classes_num++;
      }
  automaton->insn_equiv_classes_num = equiv_classes_num;
}



/* This page contains code for creating DFA(s) and calls functions
   building them.  */


/* The following value is used to prevent floating point overflow for
   estimating an automaton bound.  The value should be less DBL_MAX on
   the host machine.  We use here approximate minimum of maximal
   double floating point value required by ANSI C standard.  It
   will work for non ANSI sun compiler too.  */

#define MAX_FLOATING_POINT_VALUE_FOR_AUTOMATON_BOUND  1.0E37

/* The function estimate size of the single DFA used by PHR (pipeline
   hazards recognizer).  */
static double
estimate_one_automaton_bound (void)
{
  decl_t decl;
  double one_automaton_estimation_bound;
  double root_value;
  int i;

  one_automaton_estimation_bound = 1.0;
  for (i = 0; i < description->decls_num; i++)
    {
      decl = description->decls [i];
      if (decl->mode == dm_unit)
	{
	  root_value = exp (log (DECL_UNIT (decl)->max_occ_cycle_num
				 - DECL_UNIT (decl)->min_occ_cycle_num + 1.0)
                            / automata_num);
	  if (MAX_FLOATING_POINT_VALUE_FOR_AUTOMATON_BOUND / root_value
	      > one_automaton_estimation_bound)
	    one_automaton_estimation_bound *= root_value;
	}
    }
  return one_automaton_estimation_bound;
}

/* The function compares unit declarations according to their maximal
   cycle in reservations.  */
static int
compare_max_occ_cycle_nums (const void *unit_decl_1,
			    const void *unit_decl_2)
{
  if ((DECL_UNIT (*(const_decl_t const*) unit_decl_1)->max_occ_cycle_num)
      < (DECL_UNIT (*(const_decl_t const*) unit_decl_2)->max_occ_cycle_num))
    return 1;
  else if ((DECL_UNIT (*(const_decl_t const*) unit_decl_1)->max_occ_cycle_num)
	   == (DECL_UNIT (*(const_decl_t const*) unit_decl_2)->max_occ_cycle_num))
    return 0;
  else
    return -1;
}

/* The function makes heuristic assigning automata to units.  Actually
   efficacy of the algorithm has been checked yet??? */

static void
units_to_automata_heuristic_distr (void)
{
  double estimation_bound;
  int automaton_num;
  int rest_units_num;
  double bound_value;
  unit_decl_t *unit_decls;
  int i, j;

  if (description->units_num == 0)
    return;
  estimation_bound = estimate_one_automaton_bound ();
  unit_decls = XNEWVEC (unit_decl_t, description->units_num);

  for (i = 0, j = 0; i < description->decls_num; i++)
    if (description->decls[i]->mode == dm_unit)
      unit_decls[j++] = DECL_UNIT (description->decls[i]);
  gcc_assert (j == description->units_num);

  qsort (unit_decls, description->units_num,
         sizeof (unit_decl_t), compare_max_occ_cycle_nums);

  automaton_num = 0;
  bound_value = unit_decls[0]->max_occ_cycle_num;
  unit_decls[0]->corresponding_automaton_num = automaton_num;

  for (i = 1; i < description->units_num; i++)
    {
      rest_units_num = description->units_num - i + 1;
      gcc_assert (automata_num - automaton_num - 1 <= rest_units_num);
      if (automaton_num < automata_num - 1
          && ((automata_num - automaton_num - 1 == rest_units_num)
              || (bound_value
                  > (estimation_bound
		     / unit_decls[i]->max_occ_cycle_num))))
        {
          bound_value = unit_decls[i]->max_occ_cycle_num;
          automaton_num++;
        }
      else
        bound_value *= unit_decls[i]->max_occ_cycle_num;
      unit_decls[i]->corresponding_automaton_num = automaton_num;
    }
  gcc_assert (automaton_num == automata_num - 1);
  free (unit_decls);
}

/* The functions creates automaton insns for each automata.  Automaton
   insn is simply insn for given automaton which makes reservation
   only of units of the automaton.  */
static ainsn_t
create_ainsns (void)
{
  decl_t decl;
  ainsn_t first_ainsn;
  ainsn_t curr_ainsn;
  ainsn_t prev_ainsn;
  int i;

  first_ainsn = NULL;
  prev_ainsn = NULL;
  for (i = 0; i < description->decls_num; i++)
    {
      decl = description->decls [i];
      if (decl->mode == dm_insn_reserv)
	{
	  curr_ainsn = XCREATENODE (struct ainsn);
	  curr_ainsn->insn_reserv_decl = DECL_INSN_RESERV (decl);
	  curr_ainsn->important_p = FALSE;
	  curr_ainsn->next_ainsn = NULL;
	  if (prev_ainsn == NULL)
	    first_ainsn = curr_ainsn;
	  else
	    prev_ainsn->next_ainsn = curr_ainsn;
	  prev_ainsn = curr_ainsn;
	}
    }
  return first_ainsn;
}

/* The function assigns automata to units according to constructions
   `define_automaton' in the description.  */
static void
units_to_automata_distr (void)
{
  decl_t decl;
  int i;

  for (i = 0; i < description->decls_num; i++)
    {
      decl = description->decls [i];
      if (decl->mode == dm_unit)
	{
	  if (DECL_UNIT (decl)->automaton_decl == NULL
	      || (DECL_UNIT (decl)->automaton_decl->corresponding_automaton
		  == NULL))
	    /* Distribute to the first automaton.  */
	    DECL_UNIT (decl)->corresponding_automaton_num = 0;
	  else
	    DECL_UNIT (decl)->corresponding_automaton_num
	      = (DECL_UNIT (decl)->automaton_decl
                 ->corresponding_automaton->automaton_order_num);
	}
    }
}

/* The function creates DFA(s) for fast pipeline hazards recognition
   after checking and simplifying IR of the description.  */
static void
create_automata (void)
{
  automaton_t curr_automaton;
  automaton_t prev_automaton;
  decl_t decl;
  int curr_automaton_num;
  int i;

  if (automata_num != 0)
    {
      units_to_automata_heuristic_distr ();
      for (prev_automaton = NULL, curr_automaton_num = 0;
           curr_automaton_num < automata_num;
           curr_automaton_num++, prev_automaton = curr_automaton)
        {
	  curr_automaton = XCREATENODE (struct automaton);
	  curr_automaton->ainsn_list = create_ainsns ();
	  curr_automaton->corresponding_automaton_decl = NULL;
	  curr_automaton->next_automaton = NULL;
          curr_automaton->automaton_order_num = curr_automaton_num;
          if (prev_automaton == NULL)
            description->first_automaton = curr_automaton;
          else
            prev_automaton->next_automaton = curr_automaton;
        }
    }
  else
    {
      curr_automaton_num = 0;
      prev_automaton = NULL;
      for (i = 0; i < description->decls_num; i++)
	{
	  decl = description->decls [i];
	  if (decl->mode == dm_automaton
	      && DECL_AUTOMATON (decl)->automaton_is_used)
	    {
	      curr_automaton = XCREATENODE (struct automaton);
	      curr_automaton->ainsn_list = create_ainsns ();
	      curr_automaton->corresponding_automaton_decl
		= DECL_AUTOMATON (decl);
	      curr_automaton->next_automaton = NULL;
	      DECL_AUTOMATON (decl)->corresponding_automaton = curr_automaton;
	      curr_automaton->automaton_order_num = curr_automaton_num;
	      if (prev_automaton == NULL)
		description->first_automaton = curr_automaton;
	      else
		prev_automaton->next_automaton = curr_automaton;
	      curr_automaton_num++;
	      prev_automaton = curr_automaton;
	    }
	}
      if (curr_automaton_num == 0)
	{
	  curr_automaton = XCREATENODE (struct automaton);
	  curr_automaton->ainsn_list = create_ainsns ();
	  curr_automaton->corresponding_automaton_decl = NULL;
	  curr_automaton->next_automaton = NULL;
	  description->first_automaton = curr_automaton;
	}
      units_to_automata_distr ();
    }
  NDFA_time = create_ticker ();
  ticker_off (&NDFA_time);
  NDFA_to_DFA_time = create_ticker ();
  ticker_off (&NDFA_to_DFA_time);
  minimize_time = create_ticker ();
  ticker_off (&minimize_time);
  equiv_time = create_ticker ();
  ticker_off (&equiv_time);
  for (curr_automaton = description->first_automaton;
       curr_automaton != NULL;
       curr_automaton = curr_automaton->next_automaton)
    {
      if (progress_flag)
	{
	  if (curr_automaton->corresponding_automaton_decl == NULL)
	    fprintf (stderr, "Prepare anonymous automaton creation ... ");
	  else
	    fprintf (stderr, "Prepare automaton `%s' creation...",
		     curr_automaton->corresponding_automaton_decl->name);
	}
      create_alt_states (curr_automaton);
      form_ainsn_with_same_reservs (curr_automaton);
      if (progress_flag)
	fprintf (stderr, "done\n");
      build_automaton (curr_automaton);
      enumerate_states (curr_automaton);
      ticker_on (&equiv_time);
      set_insn_equiv_classes (curr_automaton);
      ticker_off (&equiv_time);
    }
}



/* This page contains code for forming string representation of
   regexp.  The representation is formed on IR obstack.  So you should
   not work with IR obstack between regexp_representation and
   finish_regexp_representation calls.  */

/* This recursive function forms string representation of regexp
   (without tailing '\0').  */
static void
form_regexp (regexp_t regexp)
{
  int i;

  switch (regexp->mode)
    {
    case rm_unit: case rm_reserv:
      {
	const char *name = (regexp->mode == rm_unit
			    ? REGEXP_UNIT (regexp)->name
			    : REGEXP_RESERV (regexp)->name);
	
	obstack_grow (&irp, name, strlen (name));
	break;
      }
      
    case rm_sequence:
      for (i = 0; i < REGEXP_SEQUENCE (regexp)->regexps_num; i++)
	{
	  if (i != 0)
	    obstack_1grow (&irp, ',');
	  form_regexp (REGEXP_SEQUENCE (regexp)->regexps [i]);
	}
      break;

    case rm_allof:
      obstack_1grow (&irp, '(');
      for (i = 0; i < REGEXP_ALLOF (regexp)->regexps_num; i++)
	{
	  if (i != 0)
            obstack_1grow (&irp, '+');
	  if (REGEXP_ALLOF (regexp)->regexps[i]->mode == rm_sequence
              || REGEXP_ALLOF (regexp)->regexps[i]->mode == rm_oneof)
            obstack_1grow (&irp, '(');
	  form_regexp (REGEXP_ALLOF (regexp)->regexps [i]);
	  if (REGEXP_ALLOF (regexp)->regexps[i]->mode == rm_sequence
              || REGEXP_ALLOF (regexp)->regexps[i]->mode == rm_oneof)
            obstack_1grow (&irp, ')');
        }
      obstack_1grow (&irp, ')');
      break;
      
    case rm_oneof:
      for (i = 0; i < REGEXP_ONEOF (regexp)->regexps_num; i++)
	{
	  if (i != 0)
	    obstack_1grow (&irp, '|');
	  if (REGEXP_ONEOF (regexp)->regexps[i]->mode == rm_sequence)
	    obstack_1grow (&irp, '(');
	  form_regexp (REGEXP_ONEOF (regexp)->regexps [i]);
	  if (REGEXP_ONEOF (regexp)->regexps[i]->mode == rm_sequence)
          obstack_1grow (&irp, ')');
	}
      break;
      
    case rm_repeat:
      {
	char digits [30];
	
	if (REGEXP_REPEAT (regexp)->regexp->mode == rm_sequence
	    || REGEXP_REPEAT (regexp)->regexp->mode == rm_allof
	    || REGEXP_REPEAT (regexp)->regexp->mode == rm_oneof)
	  obstack_1grow (&irp, '(');
	form_regexp (REGEXP_REPEAT (regexp)->regexp);
	if (REGEXP_REPEAT (regexp)->regexp->mode == rm_sequence
	    || REGEXP_REPEAT (regexp)->regexp->mode == rm_allof
	    || REGEXP_REPEAT (regexp)->regexp->mode == rm_oneof)
	  obstack_1grow (&irp, ')');
	sprintf (digits, "*%d", REGEXP_REPEAT (regexp)->repeat_num);
	obstack_grow (&irp, digits, strlen (digits));
	break;
      }

    case rm_nothing:
      obstack_grow (&irp, NOTHING_NAME, strlen (NOTHING_NAME));
      break;

    default:
      gcc_unreachable ();
    }
}

/* The function returns string representation of REGEXP on IR
   obstack.  */
static const char *
regexp_representation (regexp_t regexp)
{
  form_regexp (regexp);
  obstack_1grow (&irp, '\0');
  return obstack_base (&irp);
}

/* The function frees memory allocated for last formed string
   representation of regexp.  */
static void
finish_regexp_representation (void)
{
  int length = obstack_object_size (&irp);

  obstack_blank_fast (&irp, -length);
}



/* This page contains code for output PHR (pipeline hazards recognizer).  */

/* The function outputs minimal C type which is sufficient for
   representation numbers in range min_range_value and
   max_range_value.  Because host machine and build machine may be
   different, we use here minimal values required by ANSI C standard
   instead of UCHAR_MAX, SHRT_MAX, SHRT_MIN, etc.  This is a good
   approximation.  */

static void
output_range_type (FILE *f, long int min_range_value,
		   long int max_range_value)
{
  if (min_range_value >= 0 && max_range_value <= 255)
    fprintf (f, "unsigned char");
  else if (min_range_value >= -127 && max_range_value <= 127)
    fprintf (f, "signed char");
  else if (min_range_value >= 0 && max_range_value <= 65535)
    fprintf (f, "unsigned short");
  else if (min_range_value >= -32767 && max_range_value <= 32767)
    fprintf (f, "short");
  else
    fprintf (f, "int");
}

/* The function outputs all initialization values of VECT.  */
static void
output_vect (vla_hwint_t vect)
{
  int els_on_line;
  size_t vect_length = VEC_length (vect_el_t, vect);
  size_t i;

  els_on_line = 1;
  if (vect_length == 0)
    fputs ("0 /* This is dummy el because the vect is empty */", output_file);
  else
    for (i = 0; i < vect_length; i++)
      {
	fprintf (output_file, "%5ld", (long) VEC_index (vect_el_t, vect, i));
	if (els_on_line == 10)
	  {
	    els_on_line = 0;
	    fputs (",\n", output_file);
	  }
	else if (i < vect_length-1)
	  fputs (", ", output_file);
	els_on_line++;
      }
}

/* The following is name of the structure which represents DFA(s) for
   PHR.  */
#define CHIP_NAME "DFA_chip"

/* The following is name of member which represents state of a DFA for
   PHR.  */
static void
output_chip_member_name (FILE *f, automaton_t automaton)
{
  if (automaton->corresponding_automaton_decl == NULL)
    fprintf (f, "automaton_state_%d", automaton->automaton_order_num);
  else
    fprintf (f, "%s_automaton_state",
             automaton->corresponding_automaton_decl->name);
}

/* The following is name of temporary variable which stores state of a
   DFA for PHR.  */
static void
output_temp_chip_member_name (FILE *f, automaton_t automaton)
{
  fprintf (f, "_");
  output_chip_member_name (f, automaton);
}

/* This is name of macro value which is code of pseudo_insn
   representing advancing cpu cycle.  Its value is used as internal
   code unknown insn.  */
#define ADVANCE_CYCLE_VALUE_NAME "DFA__ADVANCE_CYCLE"

/* Output name of translate vector for given automaton.  */
static void
output_translate_vect_name (FILE *f, automaton_t automaton)
{
  if (automaton->corresponding_automaton_decl == NULL)
    fprintf (f, "translate_%d", automaton->automaton_order_num);
  else
    fprintf (f, "%s_translate", automaton->corresponding_automaton_decl->name);
}

/* Output name for simple transition table representation.  */
static void
output_trans_full_vect_name (FILE *f, automaton_t automaton)
{
  if (automaton->corresponding_automaton_decl == NULL)
    fprintf (f, "transitions_%d", automaton->automaton_order_num);
  else
    fprintf (f, "%s_transitions",
	     automaton->corresponding_automaton_decl->name);
}

/* Output name of comb vector of the transition table for given
   automaton.  */
static void
output_trans_comb_vect_name (FILE *f, automaton_t automaton)
{
  if (automaton->corresponding_automaton_decl == NULL)
    fprintf (f, "transitions_%d", automaton->automaton_order_num);
  else
    fprintf (f, "%s_transitions",
             automaton->corresponding_automaton_decl->name);
}

/* Output name of check vector of the transition table for given
   automaton.  */
static void
output_trans_check_vect_name (FILE *f, automaton_t automaton)
{
  if (automaton->corresponding_automaton_decl == NULL)
    fprintf (f, "check_%d", automaton->automaton_order_num);
  else
    fprintf (f, "%s_check", automaton->corresponding_automaton_decl->name);
}

/* Output name of base vector of the transition table for given
   automaton.  */
static void
output_trans_base_vect_name (FILE *f, automaton_t automaton)
{
  if (automaton->corresponding_automaton_decl == NULL)
    fprintf (f, "base_%d", automaton->automaton_order_num);
  else
    fprintf (f, "%s_base", automaton->corresponding_automaton_decl->name);
}

/* Output name of simple min issue delay table representation.  */
static void
output_min_issue_delay_vect_name (FILE *f, automaton_t automaton)
{
  if (automaton->corresponding_automaton_decl == NULL)
    fprintf (f, "min_issue_delay_%d", automaton->automaton_order_num);
  else
    fprintf (f, "%s_min_issue_delay",
             automaton->corresponding_automaton_decl->name);
}

/* Output name of deadlock vector for given automaton.  */
static void
output_dead_lock_vect_name (FILE *f, automaton_t automaton)
{
  if (automaton->corresponding_automaton_decl == NULL)
    fprintf (f, "dead_lock_%d", automaton->automaton_order_num);
  else
    fprintf (f, "%s_dead_lock", automaton->corresponding_automaton_decl->name);
}

/* Output name of reserved units table for AUTOMATON into file F.  */
static void
output_reserved_units_table_name (FILE *f, automaton_t automaton)
{
  if (automaton->corresponding_automaton_decl == NULL)
    fprintf (f, "reserved_units_%d", automaton->automaton_order_num);
  else
    fprintf (f, "%s_reserved_units",
	     automaton->corresponding_automaton_decl->name);
}

/* Name of the PHR interface macro.  */
#define CPU_UNITS_QUERY_MACRO_NAME "CPU_UNITS_QUERY"

/* Names of an internal functions: */
#define INTERNAL_MIN_ISSUE_DELAY_FUNC_NAME "internal_min_issue_delay"

/* This is external type of DFA(s) state.  */
#define STATE_TYPE_NAME "state_t"

#define INTERNAL_TRANSITION_FUNC_NAME "internal_state_transition"

#define INTERNAL_RESET_FUNC_NAME "internal_reset"

#define INTERNAL_DEAD_LOCK_FUNC_NAME "internal_state_dead_lock_p"

#define INTERNAL_INSN_LATENCY_FUNC_NAME "internal_insn_latency"

/* Name of cache of insn dfa codes.  */
#define DFA_INSN_CODES_VARIABLE_NAME "dfa_insn_codes"

/* Name of length of cache of insn dfa codes.  */
#define DFA_INSN_CODES_LENGTH_VARIABLE_NAME "dfa_insn_codes_length"

/* Names of the PHR interface functions: */
#define SIZE_FUNC_NAME "state_size"

#define TRANSITION_FUNC_NAME "state_transition"

#define MIN_ISSUE_DELAY_FUNC_NAME "min_issue_delay"

#define MIN_INSN_CONFLICT_DELAY_FUNC_NAME "min_insn_conflict_delay"

#define DEAD_LOCK_FUNC_NAME "state_dead_lock_p"

#define RESET_FUNC_NAME "state_reset"

#define INSN_LATENCY_FUNC_NAME "insn_latency"

#define PRINT_RESERVATION_FUNC_NAME "print_reservation"

#define GET_CPU_UNIT_CODE_FUNC_NAME "get_cpu_unit_code"

#define CPU_UNIT_RESERVATION_P_FUNC_NAME "cpu_unit_reservation_p"

#define INSN_HAS_DFA_RESERVATION_P_FUNC_NAME "insn_has_dfa_reservation_p"

#define DFA_CLEAN_INSN_CACHE_FUNC_NAME  "dfa_clean_insn_cache"

#define DFA_CLEAR_SINGLE_INSN_CACHE_FUNC_NAME "dfa_clear_single_insn_cache"

#define DFA_START_FUNC_NAME  "dfa_start"

#define DFA_FINISH_FUNC_NAME "dfa_finish"

/* Names of parameters of the PHR interface functions.  */
#define STATE_NAME "state"

#define INSN_PARAMETER_NAME "insn"

#define INSN2_PARAMETER_NAME "insn2"

#define CHIP_PARAMETER_NAME "chip"

#define FILE_PARAMETER_NAME "f"

#define CPU_UNIT_NAME_PARAMETER_NAME "cpu_unit_name"

#define CPU_CODE_PARAMETER_NAME "cpu_unit_code"

/* Names of the variables whose values are internal insn code of rtx
   insn.  */
#define INTERNAL_INSN_CODE_NAME "insn_code"

#define INTERNAL_INSN2_CODE_NAME "insn2_code"

/* Names of temporary variables in some functions.  */
#define TEMPORARY_VARIABLE_NAME "temp"

#define I_VARIABLE_NAME "i"

/* Name of result variable in some functions.  */
#define RESULT_VARIABLE_NAME "res"

/* Name of function (attribute) to translate insn into internal insn
   code.  */
#define INTERNAL_DFA_INSN_CODE_FUNC_NAME "internal_dfa_insn_code"

/* Name of function (attribute) to translate insn into internal insn
   code with caching.  */
#define DFA_INSN_CODE_FUNC_NAME "dfa_insn_code"

/* Output C type which is used for representation of codes of states
   of AUTOMATON.  */
static void
output_state_member_type (FILE *f, automaton_t automaton)
{
  output_range_type (f, 0, automaton->achieved_states_num);
}

/* Output definition of the structure representing current DFA(s)
   state(s).  */
static void
output_chip_definitions (void)
{
  automaton_t automaton;

  fprintf (output_file, "struct %s\n{\n", CHIP_NAME);
  for (automaton = description->first_automaton;
       automaton != NULL;
       automaton = automaton->next_automaton)
    {
      fprintf (output_file, "  ");
      output_state_member_type (output_file, automaton);
      fprintf (output_file, " ");
      output_chip_member_name (output_file, automaton);
      fprintf (output_file, ";\n");
    }
  fprintf (output_file, "};\n\n");
#if 0
  fprintf (output_file, "static struct %s %s;\n\n", CHIP_NAME, CHIP_NAME);
#endif
}


/* The function outputs translate vector of internal insn code into
   insn equivalence class number.  The equivalence class number is
   used to access to table and vectors representing DFA(s).  */
static void
output_translate_vect (automaton_t automaton)
{
  ainsn_t ainsn;
  int insn_value;
  vla_hwint_t translate_vect;

  translate_vect = VEC_alloc (vect_el_t, heap, description->insns_num);

  for (insn_value = 0; insn_value < description->insns_num; insn_value++)
    /* Undefined value */
    VEC_quick_push (vect_el_t, translate_vect,
		    automaton->insn_equiv_classes_num);

  for (ainsn = automaton->ainsn_list; ainsn != NULL; ainsn = ainsn->next_ainsn)
    VEC_replace (vect_el_t, translate_vect,
		 ainsn->insn_reserv_decl->insn_num,
		 ainsn->insn_equiv_class_num);

  fprintf (output_file,
           "/* Vector translating external insn codes to internal ones.*/\n");
  fprintf (output_file, "static const ");
  output_range_type (output_file, 0, automaton->insn_equiv_classes_num);
  fprintf (output_file, " ");
  output_translate_vect_name (output_file, automaton);
  fprintf (output_file, "[] ATTRIBUTE_UNUSED = {\n");
  output_vect (translate_vect);
  fprintf (output_file, "};\n\n");
  VEC_free (vect_el_t, heap, translate_vect);
}

/* The value in a table state x ainsn -> something which represents
   undefined value.  */
static int undefined_vect_el_value;

/* The following function returns nonzero value if the best
   representation of the table is comb vector.  */
static int
comb_vect_p (state_ainsn_table_t tab)
{
  return  (2 * VEC_length (vect_el_t, tab->full_vect)
           > 5 * VEC_length (vect_el_t, tab->comb_vect));
}

/* The following function creates new table for AUTOMATON.  */
static state_ainsn_table_t
create_state_ainsn_table (automaton_t automaton)
{
  state_ainsn_table_t tab;
  int full_vect_length;
  int i;

  tab = XCREATENODE (struct state_ainsn_table);
  tab->automaton = automaton;

  tab->comb_vect  = VEC_alloc (vect_el_t, heap, 10000);
  tab->check_vect = VEC_alloc (vect_el_t, heap, 10000);

  tab->base_vect  = 0;
  VEC_safe_grow (vect_el_t, heap, tab->base_vect,
		 automaton->achieved_states_num);

  full_vect_length = (automaton->insn_equiv_classes_num
                      * automaton->achieved_states_num);
  tab->full_vect  = VEC_alloc (vect_el_t, heap, full_vect_length);
  for (i = 0; i < full_vect_length; i++)
    VEC_quick_push (vect_el_t, tab->full_vect, undefined_vect_el_value);

  tab->min_base_vect_el_value = 0;
  tab->max_base_vect_el_value = 0;
  tab->min_comb_vect_el_value = 0;
  tab->max_comb_vect_el_value = 0;
  return tab;
}

/* The following function outputs the best C representation of the
   table TAB of given TABLE_NAME.  */
static void
output_state_ainsn_table (state_ainsn_table_t tab, const char *table_name,
			  void (*output_full_vect_name_func) (FILE *, automaton_t),
			  void (*output_comb_vect_name_func) (FILE *, automaton_t),
			  void (*output_check_vect_name_func) (FILE *, automaton_t),
			  void (*output_base_vect_name_func) (FILE *, automaton_t))
{
  if (!comb_vect_p (tab))
    {
      fprintf (output_file, "/* Vector for %s.  */\n", table_name);
      fprintf (output_file, "static const ");
      output_range_type (output_file, tab->min_comb_vect_el_value,
                         tab->max_comb_vect_el_value);
      fprintf (output_file, " ");
      (*output_full_vect_name_func) (output_file, tab->automaton);
      fprintf (output_file, "[] ATTRIBUTE_UNUSED = {\n");
      output_vect (tab->full_vect);
      fprintf (output_file, "};\n\n");
    }
  else
    {
      fprintf (output_file, "/* Comb vector for %s.  */\n", table_name);
      fprintf (output_file, "static const ");
      output_range_type (output_file, tab->min_comb_vect_el_value,
                         tab->max_comb_vect_el_value);
      fprintf (output_file, " ");
      (*output_comb_vect_name_func) (output_file, tab->automaton);
      fprintf (output_file, "[] ATTRIBUTE_UNUSED = {\n");
      output_vect (tab->comb_vect);
      fprintf (output_file, "};\n\n");
      fprintf (output_file, "/* Check vector for %s.  */\n", table_name);
      fprintf (output_file, "static const ");
      output_range_type (output_file, 0, tab->automaton->achieved_states_num);
      fprintf (output_file, " ");
      (*output_check_vect_name_func) (output_file, tab->automaton);
      fprintf (output_file, "[] = {\n");
      output_vect (tab->check_vect);
      fprintf (output_file, "};\n\n");
      fprintf (output_file, "/* Base vector for %s.  */\n", table_name);
      fprintf (output_file, "static const ");
      output_range_type (output_file, tab->min_base_vect_el_value,
                         tab->max_base_vect_el_value);
      fprintf (output_file, " ");
      (*output_base_vect_name_func) (output_file, tab->automaton);
      fprintf (output_file, "[] = {\n");
      output_vect (tab->base_vect);
      fprintf (output_file, "};\n\n");
    }
}

/* The following function adds vector VECT to table TAB as its line
   with number VECT_NUM.  */
static void
add_vect (state_ainsn_table_t tab, int vect_num, vla_hwint_t vect)
{
  int vect_length;
  size_t real_vect_length;
  int comb_vect_index;
  int comb_vect_els_num;
  int vect_index;
  int first_unempty_vect_index;
  int additional_els_num;
  int no_state_value;
  vect_el_t vect_el;
  int i;
  unsigned long vect_mask, comb_vect_mask;

  vect_length = VEC_length (vect_el_t, vect);
  gcc_assert (vect_length);
  gcc_assert (VEC_last (vect_el_t, vect) != undefined_vect_el_value);
  real_vect_length = tab->automaton->insn_equiv_classes_num;
  /* Form full vector in the table: */
  {
    size_t full_base = tab->automaton->insn_equiv_classes_num * vect_num;
    if (VEC_length (vect_el_t, tab->full_vect) < full_base + vect_length)
      VEC_safe_grow (vect_el_t, heap, tab->full_vect,
		     full_base + vect_length);
    for (i = 0; i < vect_length; i++)
      VEC_replace (vect_el_t, tab->full_vect, full_base + i,
		   VEC_index (vect_el_t, vect, i));
  }
  /* Form comb vector in the table: */
  gcc_assert (VEC_length (vect_el_t, tab->comb_vect)
	      == VEC_length (vect_el_t, tab->check_vect));

  comb_vect_els_num = VEC_length (vect_el_t, tab->comb_vect);
  for (first_unempty_vect_index = 0;
       first_unempty_vect_index < vect_length;
       first_unempty_vect_index++)
    if (VEC_index (vect_el_t, vect, first_unempty_vect_index)
	!= undefined_vect_el_value)
      break;

  /* Search for the place in comb vect for the inserted vect.  */

  /* Slow case.  */
  if (vect_length - first_unempty_vect_index >= SIZEOF_LONG * CHAR_BIT)
    {
      for (comb_vect_index = 0;
           comb_vect_index < comb_vect_els_num;
           comb_vect_index++)
        {
          for (vect_index = first_unempty_vect_index;
               vect_index < vect_length
               && vect_index + comb_vect_index < comb_vect_els_num;
               vect_index++)
            if (VEC_index (vect_el_t, vect, vect_index)
		!= undefined_vect_el_value
                && (VEC_index (vect_el_t, tab->comb_vect,
			       vect_index + comb_vect_index)
		    != undefined_vect_el_value))
              break;
          if (vect_index >= vect_length
              || vect_index + comb_vect_index >= comb_vect_els_num)
            break;
        }
      goto found;
    }

  /* Fast case.  */
  vect_mask = 0;
  for (vect_index = first_unempty_vect_index;
       vect_index < vect_length;
       vect_index++)
    {
      vect_mask = vect_mask << 1;
      if (VEC_index (vect_el_t, vect, vect_index) != undefined_vect_el_value)
	vect_mask |= 1;
    }

  /* Search for the place in comb vect for the inserted vect.  */
  comb_vect_index = 0;
  if (comb_vect_els_num == 0)
    goto found;

  comb_vect_mask = 0;
  for (vect_index = first_unempty_vect_index;
       vect_index < vect_length && vect_index < comb_vect_els_num;
       vect_index++)
    {
      comb_vect_mask <<= 1;
      if (vect_index + comb_vect_index < comb_vect_els_num
	  && VEC_index (vect_el_t, tab->comb_vect, vect_index + comb_vect_index)
	     != undefined_vect_el_value)
	comb_vect_mask |= 1;
    }
  if ((vect_mask & comb_vect_mask) == 0)
    goto found;

  for (comb_vect_index = 1, i = vect_length; i < comb_vect_els_num;
       comb_vect_index++, i++)
    {
      comb_vect_mask = (comb_vect_mask << 1) | 1;
      comb_vect_mask ^= (VEC_index (vect_el_t, tab->comb_vect, i)
			 == undefined_vect_el_value);
      if ((vect_mask & comb_vect_mask) == 0)
	goto found;
    }
  for ( ; comb_vect_index < comb_vect_els_num; comb_vect_index++)
    {
      comb_vect_mask <<= 1;
      if ((vect_mask & comb_vect_mask) == 0)
	goto found;
    }

 found:
  /* Slot was found.  */
  additional_els_num = comb_vect_index + real_vect_length - comb_vect_els_num;
  if (additional_els_num < 0)
    additional_els_num = 0;
  /* Expand comb and check vectors.  */
  vect_el = undefined_vect_el_value;
  no_state_value = tab->automaton->achieved_states_num;
  while (additional_els_num > 0)
    {
      VEC_safe_push (vect_el_t, heap, tab->comb_vect, vect_el);
      VEC_safe_push (vect_el_t, heap, tab->check_vect, no_state_value);
      additional_els_num--;
    }
  gcc_assert (VEC_length (vect_el_t, tab->comb_vect)
	      >= comb_vect_index + real_vect_length);
  /* Fill comb and check vectors.  */
  for (vect_index = 0; vect_index < vect_length; vect_index++)
    if (VEC_index (vect_el_t, vect, vect_index) != undefined_vect_el_value)
      {
	vect_el_t x = VEC_index (vect_el_t, vect, vect_index);
        gcc_assert (VEC_index (vect_el_t, tab->comb_vect,
			       comb_vect_index + vect_index)
		    == undefined_vect_el_value);
        gcc_assert (x >= 0);
        if (tab->max_comb_vect_el_value < x)
          tab->max_comb_vect_el_value = x;
        if (tab->min_comb_vect_el_value > x)
          tab->min_comb_vect_el_value = x;
	VEC_replace (vect_el_t, tab->comb_vect,
		     comb_vect_index + vect_index, x);
	VEC_replace (vect_el_t, tab->check_vect,
		     comb_vect_index + vect_index, vect_num);
      }
  if (tab->max_comb_vect_el_value < undefined_vect_el_value)
    tab->max_comb_vect_el_value = undefined_vect_el_value;
  if (tab->min_comb_vect_el_value > undefined_vect_el_value)
    tab->min_comb_vect_el_value = undefined_vect_el_value;
  if (tab->max_base_vect_el_value < comb_vect_index)
    tab->max_base_vect_el_value = comb_vect_index;
  if (tab->min_base_vect_el_value > comb_vect_index)
    tab->min_base_vect_el_value = comb_vect_index;

  VEC_replace (vect_el_t, tab->base_vect, vect_num, comb_vect_index);
}

/* Return number of out arcs of STATE.  */
static int
out_state_arcs_num (const_state_t state)
{
  int result;
  arc_t arc;

  result = 0;
  for (arc = first_out_arc (state); arc != NULL; arc = next_out_arc (arc))
    {
      gcc_assert (arc->insn);
      if (arc->insn->first_ainsn_with_given_equivalence_num)
        result++;
    }
  return result;
}

/* Compare number of possible transitions from the states.  */
static int
compare_transition_els_num (const void *state_ptr_1,
			    const void *state_ptr_2)
{
  const int transition_els_num_1
    = out_state_arcs_num (*(const_state_t const*) state_ptr_1);
  const int transition_els_num_2
    = out_state_arcs_num (*(const_state_t const*) state_ptr_2);

  if (transition_els_num_1 < transition_els_num_2)
    return 1;
  else if (transition_els_num_1 == transition_els_num_2)
    return 0;
  else
    return -1;
}

/* The function adds element EL_VALUE to vector VECT for a table state
   x AINSN.  */
static void
add_vect_el (vla_hwint_t *vect, ainsn_t ainsn, int el_value)
{
  int equiv_class_num;
  int vect_index;

  gcc_assert (ainsn);
  equiv_class_num = ainsn->insn_equiv_class_num;
  for (vect_index = VEC_length (vect_el_t, *vect);
       vect_index <= equiv_class_num;
       vect_index++)
    VEC_safe_push (vect_el_t, heap, *vect, undefined_vect_el_value);
  VEC_replace (vect_el_t, *vect, equiv_class_num, el_value);
}

/* This is for forming vector of states of an automaton.  */
static VEC(state_t, heap) *output_states_vect;

/* The function is called by function pass_states.  The function adds
   STATE to `output_states_vect'.  */
static void
add_states_vect_el (state_t state)
{
  VEC_safe_push (state_t, heap, output_states_vect, state);
}

/* Form and output vectors (comb, check, base or full vector)
   representing transition table of AUTOMATON.  */
static void
output_trans_table (automaton_t automaton)
{
  size_t i;
  arc_t arc;
  vla_hwint_t transition_vect = 0;

  undefined_vect_el_value = automaton->achieved_states_num;
  automaton->trans_table = create_state_ainsn_table (automaton);
  /* Create vect of pointers to states ordered by num of transitions
     from the state (state with the maximum num is the first).  */
  output_states_vect = 0;
  pass_states (automaton, add_states_vect_el);
  qsort (VEC_address (state_t, output_states_vect),
	 VEC_length (state_t, output_states_vect),
         sizeof (state_t), compare_transition_els_num);

  for (i = 0; i < VEC_length (state_t, output_states_vect); i++)
    {
      VEC_truncate (vect_el_t, transition_vect, 0);
      for (arc = first_out_arc (VEC_index (state_t, output_states_vect, i));
	   arc != NULL;
	   arc = next_out_arc (arc))
        {
          gcc_assert (arc->insn);
          if (arc->insn->first_ainsn_with_given_equivalence_num)
            add_vect_el (&transition_vect, arc->insn,
                         arc->to_state->order_state_num);
        }
      add_vect (automaton->trans_table,
		VEC_index (state_t, output_states_vect, i)->order_state_num,
		transition_vect);
    }
  output_state_ainsn_table
    (automaton->trans_table, "state transitions",
     output_trans_full_vect_name, output_trans_comb_vect_name,
     output_trans_check_vect_name, output_trans_base_vect_name);

  VEC_free (state_t, heap, output_states_vect);
  VEC_free (vect_el_t, heap, transition_vect);
}

/* The current number of passing states to find minimal issue delay
   value for an ainsn and state.  */
static int curr_state_pass_num;

/* This recursive function passes states to find minimal issue delay
   value for AINSN.  The state being visited is STATE.  The function
   returns minimal issue delay value for AINSN in STATE or -1 if we
   enter into a loop.  */
static int
min_issue_delay_pass_states (state_t state, ainsn_t ainsn)
{
  arc_t arc;
  int min_insn_issue_delay, insn_issue_delay;

  if (state->state_pass_num == curr_state_pass_num
      || state->min_insn_issue_delay != -1)
    /* We've entered into a loop or already have the correct value for
       given state and ainsn.  */
    return state->min_insn_issue_delay;
  state->state_pass_num = curr_state_pass_num;
  min_insn_issue_delay = -1;
  for (arc = first_out_arc (state); arc != NULL; arc = next_out_arc (arc))
    if (arc->insn == ainsn)
      {
	min_insn_issue_delay = 0;
	break;
      }
    else
      {
        insn_issue_delay = min_issue_delay_pass_states (arc->to_state, ainsn);
	if (insn_issue_delay != -1)
	  {
	    if (arc->insn->insn_reserv_decl
		== DECL_INSN_RESERV (advance_cycle_insn_decl))
	      insn_issue_delay++;
	    if (min_insn_issue_delay == -1
		|| min_insn_issue_delay > insn_issue_delay)
	      {
		min_insn_issue_delay = insn_issue_delay;
		if (insn_issue_delay == 0)
		  break;
	      }
	  }
      }
  return min_insn_issue_delay;
}

/* The function searches minimal issue delay value for AINSN in STATE.
   The function can return negative value if we can not issue AINSN.  We
   will report about it later.  */
static int
min_issue_delay (state_t state, ainsn_t ainsn)
{
  curr_state_pass_num++;
  state->min_insn_issue_delay = min_issue_delay_pass_states (state, ainsn);
  return state->min_insn_issue_delay;
}

/* The function initiates code for finding minimal issue delay values.
   It should be called only once.  */
static void
initiate_min_issue_delay_pass_states (void)
{
  curr_state_pass_num = 0;
}

/* Form and output vectors representing minimal issue delay table of
   AUTOMATON.  The table is state x ainsn -> minimal issue delay of
   the ainsn.  */
static void
output_min_issue_delay_table (automaton_t automaton)
{
  vla_hwint_t min_issue_delay_vect;
  vla_hwint_t compressed_min_issue_delay_vect;
  vect_el_t min_delay;
  ainsn_t ainsn;
  size_t i, min_issue_delay_len;
  size_t compressed_min_issue_delay_len;
  size_t cfactor;

  /* Create vect of pointers to states ordered by num of transitions
     from the state (state with the maximum num is the first).  */
  output_states_vect = 0;
  pass_states (automaton, add_states_vect_el);

  min_issue_delay_len = (VEC_length (state_t, output_states_vect)
			 * automaton->insn_equiv_classes_num);
  min_issue_delay_vect = VEC_alloc (vect_el_t, heap, min_issue_delay_len);
  for (i = 0; i < min_issue_delay_len; i++)
    VEC_quick_push (vect_el_t, min_issue_delay_vect, 0);

  automaton->max_min_delay = 0;
  for (ainsn = automaton->ainsn_list; ainsn != NULL; ainsn = ainsn->next_ainsn)
    if (ainsn->first_ainsn_with_given_equivalence_num)
      {
	for (i = 0; i < VEC_length (state_t, output_states_vect); i++)
	  VEC_index (state_t, output_states_vect, i)->min_insn_issue_delay = -1;
	for (i = 0; i < VEC_length (state_t, output_states_vect); i++)
	  {
	    state_t s = VEC_index (state_t, output_states_vect, i);
            min_delay = min_issue_delay (s, ainsn);
	    if (automaton->max_min_delay < min_delay)
	      automaton->max_min_delay = min_delay;
	    VEC_replace (vect_el_t, min_issue_delay_vect,
			 s->order_state_num
			 * automaton->insn_equiv_classes_num
			 + ainsn->insn_equiv_class_num,
			 min_delay);
	  }
      }
  fprintf (output_file, "/* Vector of min issue delay of insns.  */\n");
  fprintf (output_file, "static const ");
  output_range_type (output_file, 0, automaton->max_min_delay);
  fprintf (output_file, " ");
  output_min_issue_delay_vect_name (output_file, automaton);
  fprintf (output_file, "[] ATTRIBUTE_UNUSED = {\n");
  /* Compress the vector.  */
  if (automaton->max_min_delay < 2)
    cfactor = 8;
  else if (automaton->max_min_delay < 4)
    cfactor = 4;
  else if (automaton->max_min_delay < 16)
    cfactor = 2;
  else
    cfactor = 1;
  automaton->min_issue_delay_table_compression_factor = cfactor;

  compressed_min_issue_delay_len = (min_issue_delay_len+cfactor-1) / cfactor;
  compressed_min_issue_delay_vect
    = VEC_alloc (vect_el_t, heap, compressed_min_issue_delay_len);

  for (i = 0; i < compressed_min_issue_delay_len; i++)
    VEC_quick_push (vect_el_t, compressed_min_issue_delay_vect, 0);

  for (i = 0; i < min_issue_delay_len; i++)
    {
      size_t ci = i / cfactor;
      vect_el_t x = VEC_index (vect_el_t, min_issue_delay_vect, i);
      vect_el_t cx = VEC_index (vect_el_t, compressed_min_issue_delay_vect, ci);

      cx |= x << (8 - (i % cfactor + 1) * (8 / cfactor));
      VEC_replace (vect_el_t, compressed_min_issue_delay_vect, ci, cx);
    }
  output_vect (compressed_min_issue_delay_vect);
  fprintf (output_file, "};\n\n");
  VEC_free (state_t, heap, output_states_vect);
  VEC_free (vect_el_t, heap, min_issue_delay_vect);
  VEC_free (vect_el_t, heap, compressed_min_issue_delay_vect);
}

/* Form and output vector representing the locked states of
   AUTOMATON.  */
static void
output_dead_lock_vect (automaton_t automaton)
{
  size_t i;
  arc_t arc;
  vla_hwint_t dead_lock_vect = 0;

  /* Create vect of pointers to states ordered by num of
     transitions from the state (state with the maximum num is the
     first).  */
  automaton->locked_states = 0;
  output_states_vect = 0;
  pass_states (automaton, add_states_vect_el);

  VEC_safe_grow (vect_el_t, heap, dead_lock_vect, 
		 VEC_length (state_t, output_states_vect));
  for (i = 0; i < VEC_length (state_t, output_states_vect); i++)
    {
      state_t s = VEC_index (state_t, output_states_vect, i);
      arc = first_out_arc (s);
      gcc_assert (arc);
      if (next_out_arc (arc) == NULL
	  && (arc->insn->insn_reserv_decl
	      == DECL_INSN_RESERV (advance_cycle_insn_decl)))
	{
	  VEC_replace (vect_el_t, dead_lock_vect, s->order_state_num, 1);
	  automaton->locked_states++;
	}
      else
	VEC_replace (vect_el_t, dead_lock_vect, s->order_state_num, 0);
    }
  if (automaton->locked_states == 0)
    return;

  fprintf (output_file, "/* Vector for locked state flags.  */\n");
  fprintf (output_file, "static const ");
  output_range_type (output_file, 0, 1);
  fprintf (output_file, " ");
  output_dead_lock_vect_name (output_file, automaton);
  fprintf (output_file, "[] = {\n");
  output_vect (dead_lock_vect);
  fprintf (output_file, "};\n\n");
  VEC_free (state_t, heap, output_states_vect);
  VEC_free (vect_el_t, heap, dead_lock_vect);
}

/* Form and output vector representing reserved units of the states of
   AUTOMATON.  */
static void
output_reserved_units_table (automaton_t automaton)
{
  vla_hwint_t reserved_units_table = 0;
  int state_byte_size;
  int reserved_units_size;
  size_t n;
  int i;

  if (description->query_units_num == 0)
    return;

  /* Create vect of pointers to states.  */
  output_states_vect = 0;
  pass_states (automaton, add_states_vect_el);
  /* Create vector.  */
  state_byte_size = (description->query_units_num + 7) / 8;
  reserved_units_size = (VEC_length (state_t, output_states_vect)
			 * state_byte_size);

  reserved_units_table = VEC_alloc (vect_el_t, heap, reserved_units_size);
		 
  for (i = 0; i < reserved_units_size; i++)
    VEC_quick_push (vect_el_t, reserved_units_table, 0);
  for (n = 0; n < VEC_length (state_t, output_states_vect); n++)
    {
      state_t s = VEC_index (state_t, output_states_vect, n);
      for (i = 0; i < description->units_num; i++)
	if (units_array [i]->query_p
	    && first_cycle_unit_presence (s, i))
	  {
	    int ri = (s->order_state_num * state_byte_size
		      + units_array [i]->query_num / 8);
	    vect_el_t x = VEC_index (vect_el_t, reserved_units_table, ri);

	    x += 1 << (units_array [i]->query_num % 8);
	    VEC_replace (vect_el_t, reserved_units_table, ri, x);
	  }
    }
  fprintf (output_file, "\n#if %s\n", CPU_UNITS_QUERY_MACRO_NAME);
  fprintf (output_file, "/* Vector for reserved units of states.  */\n");
  fprintf (output_file, "static const ");
  output_range_type (output_file, 0, 255);
  fprintf (output_file, " ");
  output_reserved_units_table_name (output_file, automaton);
  fprintf (output_file, "[] = {\n");
  output_vect (reserved_units_table);
  fprintf (output_file, "};\n#endif /* #if %s */\n\n",
	   CPU_UNITS_QUERY_MACRO_NAME);

  VEC_free (state_t, heap, output_states_vect);
  VEC_free (vect_el_t, heap, reserved_units_table);
}

/* The function outputs all tables representing DFA(s) used for fast
   pipeline hazards recognition.  */
static void
output_tables (void)
{
  automaton_t automaton;

  initiate_min_issue_delay_pass_states ();
  for (automaton = description->first_automaton;
       automaton != NULL;
       automaton = automaton->next_automaton)
    {
      output_translate_vect (automaton);
      output_trans_table (automaton);
      output_min_issue_delay_table (automaton);
      output_dead_lock_vect (automaton);
      output_reserved_units_table (automaton);
    }
  fprintf (output_file, "\n#define %s %d\n\n", ADVANCE_CYCLE_VALUE_NAME,
           DECL_INSN_RESERV (advance_cycle_insn_decl)->insn_num);
}

/* The function outputs definition and value of PHR interface variable
   `max_insn_queue_index'.  Its value is not less than maximal queue
   length needed for the insn scheduler.  */
static void
output_max_insn_queue_index_def (void)
{
  int i, max, latency;
  decl_t decl;

  max = description->max_insn_reserv_cycles;
  for (i = 0; i < description->decls_num; i++)
    {
      decl = description->decls [i];
      if (decl->mode == dm_insn_reserv && decl != advance_cycle_insn_decl)
	{
	  latency = DECL_INSN_RESERV (decl)->default_latency;
	  if (latency > max)
	    max = latency;
	}
      else if (decl->mode == dm_bypass)
	{
	  latency = DECL_BYPASS (decl)->latency;
	  if (latency > max)
	    max = latency;
	}
    }
  for (i = 0; (1 << i) <= max; i++)
    ;
  gcc_assert (i >= 0);
  fprintf (output_file, "\nconst int max_insn_queue_index = %d;\n\n",
	   (1 << i) - 1);
}

/* The function outputs switch cases for insn reservations using
   function *output_automata_list_code.  */
static void
output_insn_code_cases (void (*output_automata_list_code)
			(automata_list_el_t))
{
  decl_t decl, decl2;
  int i, j;

  for (i = 0; i < description->decls_num; i++)
    {
      decl = description->decls [i];
      if (decl->mode == dm_insn_reserv)
	DECL_INSN_RESERV (decl)->processed_p = FALSE;
    }
  for (i = 0; i < description->decls_num; i++)
    {
      decl = description->decls [i];
      if (decl->mode == dm_insn_reserv
	  && !DECL_INSN_RESERV (decl)->processed_p)
	{
	  for (j = i; j < description->decls_num; j++)
	    {
	      decl2 = description->decls [j];
	      if (decl2->mode == dm_insn_reserv
		  && (DECL_INSN_RESERV (decl2)->important_automata_list
		      == DECL_INSN_RESERV (decl)->important_automata_list))
		{
		  DECL_INSN_RESERV (decl2)->processed_p = TRUE;
		  fprintf (output_file, "    case %d: /* %s */\n",
			   DECL_INSN_RESERV (decl2)->insn_num,
			   DECL_INSN_RESERV (decl2)->name);
		}
	    }
	  (*output_automata_list_code)
	    (DECL_INSN_RESERV (decl)->important_automata_list);
	}
    }
}


/* The function outputs a code for evaluation of a minimal delay of
   issue of insns which have reservations in given AUTOMATA_LIST.  */
static void
output_automata_list_min_issue_delay_code (automata_list_el_t automata_list)
{
  automata_list_el_t el;
  automaton_t automaton;

  for (el = automata_list; el != NULL; el = el->next_automata_list_el)
    {
      automaton = el->automaton;
      fprintf (output_file, "\n      %s = ", TEMPORARY_VARIABLE_NAME);
      output_min_issue_delay_vect_name (output_file, automaton);
      fprintf (output_file,
	       (automaton->min_issue_delay_table_compression_factor != 1
		? " [(" : " ["));
      output_translate_vect_name (output_file, automaton);
      fprintf (output_file, " [%s] + ", INTERNAL_INSN_CODE_NAME);
      fprintf (output_file, "%s->", CHIP_PARAMETER_NAME);
      output_chip_member_name (output_file, automaton);
      fprintf (output_file, " * %d", automaton->insn_equiv_classes_num);
      if (automaton->min_issue_delay_table_compression_factor == 1)
	fprintf (output_file, "];\n");
      else
	{
	  fprintf (output_file, ") / %d];\n",
		   automaton->min_issue_delay_table_compression_factor);
	  fprintf (output_file, "      %s = (%s >> (8 - (",
		   TEMPORARY_VARIABLE_NAME, TEMPORARY_VARIABLE_NAME);
	  output_translate_vect_name (output_file, automaton);
	  fprintf
	    (output_file, " [%s] %% %d + 1) * %d)) & %d;\n",
	     INTERNAL_INSN_CODE_NAME,
	     automaton->min_issue_delay_table_compression_factor,
	     8 / automaton->min_issue_delay_table_compression_factor,
	     (1 << (8 / automaton->min_issue_delay_table_compression_factor))
	     - 1);
	}
      if (el == automata_list)
	fprintf (output_file, "      %s = %s;\n",
		 RESULT_VARIABLE_NAME, TEMPORARY_VARIABLE_NAME);
      else
	{
	  fprintf (output_file, "      if (%s > %s)\n",
		   TEMPORARY_VARIABLE_NAME, RESULT_VARIABLE_NAME);
	  fprintf (output_file, "        %s = %s;\n",
		   RESULT_VARIABLE_NAME, TEMPORARY_VARIABLE_NAME);
	}
    }
  fprintf (output_file, "      break;\n\n");
}

/* Output function `internal_min_issue_delay'.  */
static void
output_internal_min_issue_delay_func (void)
{
  fprintf (output_file,
	   "static int\n%s (int %s, struct %s *%s ATTRIBUTE_UNUSED)\n",
	   INTERNAL_MIN_ISSUE_DELAY_FUNC_NAME, INTERNAL_INSN_CODE_NAME,
	   CHIP_NAME, CHIP_PARAMETER_NAME);
  fprintf (output_file, "{\n  int %s ATTRIBUTE_UNUSED;\n  int %s = -1;\n",
	   TEMPORARY_VARIABLE_NAME, RESULT_VARIABLE_NAME);
  fprintf (output_file, "\n  switch (%s)\n    {\n", INTERNAL_INSN_CODE_NAME);
  output_insn_code_cases (output_automata_list_min_issue_delay_code);
  fprintf (output_file,
	   "\n    default:\n      %s = -1;\n      break;\n    }\n",
	   RESULT_VARIABLE_NAME);
  fprintf (output_file, "  return %s;\n", RESULT_VARIABLE_NAME);
  fprintf (output_file, "}\n\n");
}

/* The function outputs a code changing state after issue of insns
   which have reservations in given AUTOMATA_LIST.  */
static void
output_automata_list_transition_code (automata_list_el_t automata_list)
{
  automata_list_el_t el, next_el;

  fprintf (output_file, "      {\n");
  if (automata_list != NULL && automata_list->next_automata_list_el != NULL)
    for (el = automata_list;; el = next_el)
      {
        next_el = el->next_automata_list_el;
        if (next_el == NULL)
          break;
        fprintf (output_file, "        ");
        output_state_member_type (output_file, el->automaton);
	fprintf (output_file, " ");
        output_temp_chip_member_name (output_file, el->automaton);
        fprintf (output_file, ";\n");
      }
  for (el = automata_list; el != NULL; el = el->next_automata_list_el)
    if (comb_vect_p (el->automaton->trans_table))
      {
	fprintf (output_file, "\n        %s = ", TEMPORARY_VARIABLE_NAME);
	output_trans_base_vect_name (output_file, el->automaton);
	fprintf (output_file, " [%s->", CHIP_PARAMETER_NAME);
	output_chip_member_name (output_file, el->automaton);
	fprintf (output_file, "] + ");
	output_translate_vect_name (output_file, el->automaton);
	fprintf (output_file, " [%s];\n", INTERNAL_INSN_CODE_NAME);
	fprintf (output_file, "        if (");
	output_trans_check_vect_name (output_file, el->automaton);
	fprintf (output_file, " [%s] != %s->",
		 TEMPORARY_VARIABLE_NAME, CHIP_PARAMETER_NAME);
	output_chip_member_name (output_file, el->automaton);
	fprintf (output_file, ")\n");
	fprintf (output_file, "          return %s (%s, %s);\n",
		 INTERNAL_MIN_ISSUE_DELAY_FUNC_NAME, INTERNAL_INSN_CODE_NAME,
		 CHIP_PARAMETER_NAME);
	fprintf (output_file, "        else\n");
	fprintf (output_file, "          ");
	if (el->next_automata_list_el != NULL)
	  output_temp_chip_member_name (output_file, el->automaton);
	else
	  {
	    fprintf (output_file, "%s->", CHIP_PARAMETER_NAME);
	    output_chip_member_name (output_file, el->automaton);
	  }
	fprintf (output_file, " = ");
	output_trans_comb_vect_name (output_file, el->automaton);
	fprintf (output_file, " [%s];\n", TEMPORARY_VARIABLE_NAME);
      }
    else
      {
	fprintf (output_file, "\n        %s = ", TEMPORARY_VARIABLE_NAME);
	output_trans_full_vect_name (output_file, el->automaton);
	fprintf (output_file, " [");
	output_translate_vect_name (output_file, el->automaton);
	fprintf (output_file, " [%s] + ", INTERNAL_INSN_CODE_NAME);
	fprintf (output_file, "%s->", CHIP_PARAMETER_NAME);
	output_chip_member_name (output_file, el->automaton);
	fprintf (output_file, " * %d];\n",
		 el->automaton->insn_equiv_classes_num);
	fprintf (output_file, "        if (%s >= %d)\n",
		 TEMPORARY_VARIABLE_NAME, el->automaton->achieved_states_num);
	fprintf (output_file, "          return %s (%s, %s);\n",
		 INTERNAL_MIN_ISSUE_DELAY_FUNC_NAME, INTERNAL_INSN_CODE_NAME,
		 CHIP_PARAMETER_NAME);
	fprintf (output_file, "        else\n          ");
	if (el->next_automata_list_el != NULL)
	  output_temp_chip_member_name (output_file, el->automaton);
	else
	  {
	    fprintf (output_file, "%s->", CHIP_PARAMETER_NAME);
	    output_chip_member_name (output_file, el->automaton);
	  }
	fprintf (output_file, " = %s;\n", TEMPORARY_VARIABLE_NAME);
      }
  if (automata_list != NULL && automata_list->next_automata_list_el != NULL)
    for (el = automata_list;; el = next_el)
      {
        next_el = el->next_automata_list_el;
        if (next_el == NULL)
          break;
        fprintf (output_file, "        %s->", CHIP_PARAMETER_NAME);
        output_chip_member_name (output_file, el->automaton);
        fprintf (output_file, " = ");
        output_temp_chip_member_name (output_file, el->automaton);
        fprintf (output_file, ";\n");
      }
  fprintf (output_file, "        return -1;\n");
  fprintf (output_file, "      }\n");
}

/* Output function `internal_state_transition'.  */
static void
output_internal_trans_func (void)
{
  fprintf (output_file,
	   "static int\n%s (int %s, struct %s *%s ATTRIBUTE_UNUSED)\n",
	   INTERNAL_TRANSITION_FUNC_NAME, INTERNAL_INSN_CODE_NAME,
	   CHIP_NAME, CHIP_PARAMETER_NAME);
  fprintf (output_file, "{\n  int %s ATTRIBUTE_UNUSED;\n", TEMPORARY_VARIABLE_NAME);
  fprintf (output_file, "\n  switch (%s)\n    {\n", INTERNAL_INSN_CODE_NAME);
  output_insn_code_cases (output_automata_list_transition_code);
  fprintf (output_file, "\n    default:\n      return -1;\n    }\n");
  fprintf (output_file, "}\n\n");
}

/* Output code

  if (insn != 0)
    {
      insn_code = dfa_insn_code (insn);
      if (insn_code > DFA__ADVANCE_CYCLE)
        return code;
    }
  else
    insn_code = DFA__ADVANCE_CYCLE;

  where insn denotes INSN_NAME, insn_code denotes INSN_CODE_NAME, and
  code denotes CODE.  */
static void
output_internal_insn_code_evaluation (const char *insn_name,
				      const char *insn_code_name,
				      int code)
{
  fprintf (output_file, "\n  if (%s != 0)\n    {\n", insn_name);
  fprintf (output_file, "      %s = %s (%s);\n", insn_code_name,
	   DFA_INSN_CODE_FUNC_NAME, insn_name);
  fprintf (output_file, "      if (%s > %s)\n        return %d;\n",
	   insn_code_name, ADVANCE_CYCLE_VALUE_NAME, code);
  fprintf (output_file, "    }\n  else\n    %s = %s;\n\n",
	   insn_code_name, ADVANCE_CYCLE_VALUE_NAME);
}


/* This function outputs `dfa_insn_code' and its helper function
   `dfa_insn_code_enlarge'.  */
static void
output_dfa_insn_code_func (void)
{
  /* Emacs c-mode gets really confused if there's a { or } in column 0
     inside a string, so don't do that.  */
  fprintf (output_file, "\
static void\n\
dfa_insn_code_enlarge (int uid)\n\
{\n\
  int i = %s;\n\
  %s = 2 * uid;\n\
  %s = XRESIZEVEC (int, %s,\n\
                 %s);\n\
  for (; i < %s; i++)\n\
    %s[i] = -1;\n}\n\n",
	   DFA_INSN_CODES_LENGTH_VARIABLE_NAME,
	   DFA_INSN_CODES_LENGTH_VARIABLE_NAME,
	   DFA_INSN_CODES_VARIABLE_NAME, DFA_INSN_CODES_VARIABLE_NAME,
	   DFA_INSN_CODES_LENGTH_VARIABLE_NAME,
	   DFA_INSN_CODES_LENGTH_VARIABLE_NAME,
	   DFA_INSN_CODES_VARIABLE_NAME);
  fprintf (output_file, "\
static inline int\n%s (rtx %s)\n\
{\n\
  int uid = INSN_UID (%s);\n\
  int %s;\n\n",
	   DFA_INSN_CODE_FUNC_NAME, INSN_PARAMETER_NAME,
	   INSN_PARAMETER_NAME, INTERNAL_INSN_CODE_NAME);

  fprintf (output_file,
	   "  if (uid >= %s)\n    dfa_insn_code_enlarge (uid);\n\n",
	   DFA_INSN_CODES_LENGTH_VARIABLE_NAME);
  fprintf (output_file, "  %s = %s[uid];\n",
	   INTERNAL_INSN_CODE_NAME, DFA_INSN_CODES_VARIABLE_NAME);
  fprintf (output_file, "\
  if (%s < 0)\n\
    {\n\
      %s = %s (%s);\n\
      %s[uid] = %s;\n\
    }\n",
	   INTERNAL_INSN_CODE_NAME,
	   INTERNAL_INSN_CODE_NAME,
	   INTERNAL_DFA_INSN_CODE_FUNC_NAME, INSN_PARAMETER_NAME,
	   DFA_INSN_CODES_VARIABLE_NAME, INTERNAL_INSN_CODE_NAME);
  fprintf (output_file, "  return %s;\n}\n\n", INTERNAL_INSN_CODE_NAME);
}

/* The function outputs PHR interface function `state_transition'.  */
static void
output_trans_func (void)
{
  fprintf (output_file, "int\n%s (%s %s, rtx %s)\n",
	   TRANSITION_FUNC_NAME, STATE_TYPE_NAME, STATE_NAME,
	   INSN_PARAMETER_NAME);
  fprintf (output_file, "{\n  int %s;\n", INTERNAL_INSN_CODE_NAME);
  output_internal_insn_code_evaluation (INSN_PARAMETER_NAME,
					INTERNAL_INSN_CODE_NAME, -1);
  fprintf (output_file, "  return %s (%s, (struct %s *) %s);\n}\n\n",
	   INTERNAL_TRANSITION_FUNC_NAME, INTERNAL_INSN_CODE_NAME, CHIP_NAME, STATE_NAME);
}

/* Output function `min_issue_delay'.  */
static void
output_min_issue_delay_func (void)
{
  fprintf (output_file, "int\n%s (%s %s, rtx %s)\n",
	   MIN_ISSUE_DELAY_FUNC_NAME, STATE_TYPE_NAME, STATE_NAME,
	   INSN_PARAMETER_NAME);
  fprintf (output_file, "{\n  int %s;\n", INTERNAL_INSN_CODE_NAME);
  fprintf (output_file, "\n  if (%s != 0)\n    {\n", INSN_PARAMETER_NAME);
  fprintf (output_file, "      %s = %s (%s);\n", INTERNAL_INSN_CODE_NAME,
	   DFA_INSN_CODE_FUNC_NAME, INSN_PARAMETER_NAME);
  fprintf (output_file, "      if (%s > %s)\n        return 0;\n",
	   INTERNAL_INSN_CODE_NAME, ADVANCE_CYCLE_VALUE_NAME);
  fprintf (output_file, "    }\n  else\n    %s = %s;\n",
	   INTERNAL_INSN_CODE_NAME, ADVANCE_CYCLE_VALUE_NAME);
  fprintf (output_file, "\n  return %s (%s, (struct %s *) %s);\n",
	   INTERNAL_MIN_ISSUE_DELAY_FUNC_NAME, INTERNAL_INSN_CODE_NAME,
	   CHIP_NAME, STATE_NAME);
  fprintf (output_file, "}\n\n");
}

/* Output function `internal_dead_lock'.  */
static void
output_internal_dead_lock_func (void)
{
  automaton_t automaton;

  fprintf (output_file, "static int\n%s (struct %s *ARG_UNUSED (%s))\n",
	   INTERNAL_DEAD_LOCK_FUNC_NAME, CHIP_NAME, CHIP_PARAMETER_NAME);
  fprintf (output_file, "{\n");
  for (automaton = description->first_automaton;
       automaton != NULL;
       automaton = automaton->next_automaton)
    if (automaton->locked_states)
      {
	fprintf (output_file, "  if (");
	output_dead_lock_vect_name (output_file, automaton);
	fprintf (output_file, " [%s->", CHIP_PARAMETER_NAME);
	output_chip_member_name (output_file, automaton);
	fprintf (output_file, "])\n    return 1/* TRUE */;\n");
      }
  fprintf (output_file, "  return 0/* FALSE */;\n}\n\n");
}

/* The function outputs PHR interface function `state_dead_lock_p'.  */
static void
output_dead_lock_func (void)
{
  fprintf (output_file, "int\n%s (%s %s)\n",
	   DEAD_LOCK_FUNC_NAME, STATE_TYPE_NAME, STATE_NAME);
  fprintf (output_file, "{\n  return %s ((struct %s *) %s);\n}\n\n",
	   INTERNAL_DEAD_LOCK_FUNC_NAME, CHIP_NAME, STATE_NAME);
}

/* Output function `internal_reset'.  */
static void
output_internal_reset_func (void)
{
  fprintf (output_file, "static inline void\n%s (struct %s *%s)\n",
	   INTERNAL_RESET_FUNC_NAME, CHIP_NAME, CHIP_PARAMETER_NAME);
  fprintf (output_file, "{\n  memset (%s, 0, sizeof (struct %s));\n}\n\n",
	   CHIP_PARAMETER_NAME, CHIP_NAME);
}

/* The function outputs PHR interface function `state_size'.  */
static void
output_size_func (void)
{
  fprintf (output_file, "int\n%s (void)\n", SIZE_FUNC_NAME);
  fprintf (output_file, "{\n  return sizeof (struct %s);\n}\n\n", CHIP_NAME);
}

/* The function outputs PHR interface function `state_reset'.  */
static void
output_reset_func (void)
{
  fprintf (output_file, "void\n%s (%s %s)\n",
	   RESET_FUNC_NAME, STATE_TYPE_NAME, STATE_NAME);
  fprintf (output_file, "{\n  %s ((struct %s *) %s);\n}\n\n", INTERNAL_RESET_FUNC_NAME,
	   CHIP_NAME, STATE_NAME);
}

/* Output function `min_insn_conflict_delay'.  */
static void
output_min_insn_conflict_delay_func (void)
{
  fprintf (output_file,
	   "int\n%s (%s %s, rtx %s, rtx %s)\n",
	   MIN_INSN_CONFLICT_DELAY_FUNC_NAME, STATE_TYPE_NAME,
	   STATE_NAME, INSN_PARAMETER_NAME, INSN2_PARAMETER_NAME);
  fprintf (output_file, "{\n  struct %s %s;\n  int %s, %s, transition;\n",
	   CHIP_NAME, CHIP_NAME, INTERNAL_INSN_CODE_NAME,
	   INTERNAL_INSN2_CODE_NAME);
  output_internal_insn_code_evaluation (INSN_PARAMETER_NAME,
					INTERNAL_INSN_CODE_NAME, 0);
  output_internal_insn_code_evaluation (INSN2_PARAMETER_NAME,
					INTERNAL_INSN2_CODE_NAME, 0);
  fprintf (output_file, "  memcpy (&%s, %s, sizeof (%s));\n",
	   CHIP_NAME, STATE_NAME, CHIP_NAME);
  fprintf (output_file, "  %s (&%s);\n", INTERNAL_RESET_FUNC_NAME, CHIP_NAME);
  fprintf (output_file, "  transition = %s (%s, &%s);\n",
	   INTERNAL_TRANSITION_FUNC_NAME, INTERNAL_INSN_CODE_NAME, CHIP_NAME);
  fprintf (output_file, "  gcc_assert (transition <= 0);\n");
  fprintf (output_file, "  return %s (%s, &%s);\n",
	   INTERNAL_MIN_ISSUE_DELAY_FUNC_NAME, INTERNAL_INSN2_CODE_NAME,
	   CHIP_NAME);
  fprintf (output_file, "}\n\n");
}

/* Output the array holding default latency values.  These are used in 
   insn_latency and maximal_insn_latency function implementations.  */
static void
output_default_latencies (void)
{
  int i, j, col;
  decl_t decl;
  const char *tabletype = "unsigned char";

  /* Find the smallest integer type that can hold all the default
     latency values.  */
  for (i = 0; i < description->decls_num; i++)
    if (description->decls[i]->mode == dm_insn_reserv)
      {
	decl = description->decls[i];
	if (DECL_INSN_RESERV (decl)->default_latency > UCHAR_MAX
	    && tabletype[0] != 'i')  /* Don't shrink it.  */
	  tabletype = "unsigned short";
	if (DECL_INSN_RESERV (decl)->default_latency > USHRT_MAX)
	  tabletype = "int";
      }

  fprintf (output_file, "  static const %s default_latencies[] =\n    {",
	   tabletype);

  for (i = 0, j = 0, col = 7; i < description->decls_num; i++)
    if (description->decls[i]->mode == dm_insn_reserv
	&& description->decls[i] != advance_cycle_insn_decl)
      {
	if ((col = (col+1) % 8) == 0)
	  fputs ("\n     ", output_file);
	decl = description->decls[i];
	gcc_assert (j++ == DECL_INSN_RESERV (decl)->insn_num);
	fprintf (output_file, "% 4d,",
		 DECL_INSN_RESERV (decl)->default_latency);
      }
  gcc_assert (j == DECL_INSN_RESERV (advance_cycle_insn_decl)->insn_num);
  fputs ("\n    };\n", output_file);
}

/* Output function `internal_insn_latency'.  */
static void
output_internal_insn_latency_func (void)
{
  int i;
  decl_t decl;
  struct bypass_decl *bypass;

  fprintf (output_file, "static int\n%s (int %s ATTRIBUTE_UNUSED,\n\tint %s ATTRIBUTE_UNUSED,\n\trtx %s ATTRIBUTE_UNUSED,\n\trtx %s ATTRIBUTE_UNUSED)\n",
	   INTERNAL_INSN_LATENCY_FUNC_NAME, INTERNAL_INSN_CODE_NAME,
	   INTERNAL_INSN2_CODE_NAME, INSN_PARAMETER_NAME,
	   INSN2_PARAMETER_NAME);
  fprintf (output_file, "{\n");

  if (DECL_INSN_RESERV (advance_cycle_insn_decl)->insn_num == 0)
    {
      fputs ("  return 0;\n}\n\n", output_file);
      return;
    }

  fprintf (output_file, "  if (%s >= %s || %s >= %s)\n    return 0;\n",
	   INTERNAL_INSN_CODE_NAME, ADVANCE_CYCLE_VALUE_NAME,
	   INTERNAL_INSN2_CODE_NAME, ADVANCE_CYCLE_VALUE_NAME);

  fprintf (output_file, "  switch (%s)\n    {\n", INTERNAL_INSN_CODE_NAME);
  for (i = 0; i < description->decls_num; i++)
    if (description->decls[i]->mode == dm_insn_reserv
	&& DECL_INSN_RESERV (description->decls[i])->bypass_list)
      {
	decl = description->decls [i];
	fprintf (output_file,
		 "    case %d:\n      switch (%s)\n        {\n",
		 DECL_INSN_RESERV (decl)->insn_num,
		 INTERNAL_INSN2_CODE_NAME);
	for (bypass = DECL_INSN_RESERV (decl)->bypass_list;
	     bypass != NULL;
	     bypass = bypass->next)
	  {
	    gcc_assert (bypass->in_insn_reserv->insn_num
			!= (DECL_INSN_RESERV
			    (advance_cycle_insn_decl)->insn_num));
	    fprintf (output_file, "        case %d:\n",
		     bypass->in_insn_reserv->insn_num);
	    for (;;)
	      {
		if (bypass->bypass_guard_name == NULL)
		  {
		    gcc_assert (bypass->next == NULL
				|| (bypass->in_insn_reserv
				    != bypass->next->in_insn_reserv));
		    fprintf (output_file, "          return %d;\n",
			     bypass->latency);
		  }
		else
		  {
		    fprintf (output_file,
			     "          if (%s (%s, %s))\n",
			     bypass->bypass_guard_name, INSN_PARAMETER_NAME,
			     INSN2_PARAMETER_NAME);
		    fprintf (output_file, "            return %d;\n",
			     bypass->latency);
		  }
		if (bypass->next == NULL
		    || bypass->in_insn_reserv != bypass->next->in_insn_reserv)
		  break;
		bypass = bypass->next;
	      }
	    if (bypass->bypass_guard_name != NULL)
	      fprintf (output_file, "          break;\n");
	  }
	fputs ("        }\n      break;\n", output_file);
      }

  fprintf (output_file, "    }\n  return default_latencies[%s];\n}\n\n",
	   INTERNAL_INSN_CODE_NAME);
}

/* Output function `internal_maximum_insn_latency'.  */
static void
output_internal_maximal_insn_latency_func (void)
{
  decl_t decl;
  struct bypass_decl *bypass;
  int i;
  int max;

  fprintf (output_file, "static int\n%s (int %s ATTRIBUTE_UNUSED,\n\trtx %s ATTRIBUTE_UNUSED)\n",
	   "internal_maximal_insn_latency", INTERNAL_INSN_CODE_NAME,
	   INSN_PARAMETER_NAME);
  fprintf (output_file, "{\n");

  if (DECL_INSN_RESERV (advance_cycle_insn_decl)->insn_num == 0)
    {
      fputs ("  return 0;\n}\n\n", output_file);
      return;
    }

  fprintf (output_file, "  switch (%s)\n    {\n", INTERNAL_INSN_CODE_NAME);
  for (i = 0; i < description->decls_num; i++)
    if (description->decls[i]->mode == dm_insn_reserv
	&& DECL_INSN_RESERV (description->decls[i])->bypass_list)
      {
	decl = description->decls [i];
        max = DECL_INSN_RESERV (decl)->default_latency;
	fprintf (output_file,
		 "    case %d: {",
		 DECL_INSN_RESERV (decl)->insn_num);
	for (bypass = DECL_INSN_RESERV (decl)->bypass_list;
	     bypass != NULL;
	     bypass = bypass->next)
	  {
	    if (bypass->latency > max)
              max = bypass->latency;
	  }
	fprintf (output_file, " return %d; }\n      break;\n", max);
      }

  fprintf (output_file, "    }\n  return default_latencies[%s];\n}\n\n",
	   INTERNAL_INSN_CODE_NAME);
}

/* The function outputs PHR interface function `insn_latency'.  */
static void
output_insn_latency_func (void)
{
  fprintf (output_file, "int\n%s (rtx %s, rtx %s)\n",
	   INSN_LATENCY_FUNC_NAME, INSN_PARAMETER_NAME, INSN2_PARAMETER_NAME);
  fprintf (output_file, "{\n  int %s, %s;\n",
	   INTERNAL_INSN_CODE_NAME, INTERNAL_INSN2_CODE_NAME);
  output_internal_insn_code_evaluation (INSN_PARAMETER_NAME,
					INTERNAL_INSN_CODE_NAME, 0);
  output_internal_insn_code_evaluation (INSN2_PARAMETER_NAME,
					INTERNAL_INSN2_CODE_NAME, 0);
  fprintf (output_file, "  return %s (%s, %s, %s, %s);\n}\n\n",
	   INTERNAL_INSN_LATENCY_FUNC_NAME,
	   INTERNAL_INSN_CODE_NAME, INTERNAL_INSN2_CODE_NAME,
	   INSN_PARAMETER_NAME, INSN2_PARAMETER_NAME);
}

/* The function outputs PHR interface function `maximal_insn_latency'.  */
static void
output_maximal_insn_latency_func (void)
{
  fprintf (output_file, "int\n%s (rtx %s)\n",
	   "maximal_insn_latency", INSN_PARAMETER_NAME);
  fprintf (output_file, "{\n  int %s;\n",
	   INTERNAL_INSN_CODE_NAME);
  output_internal_insn_code_evaluation (INSN_PARAMETER_NAME,
					INTERNAL_INSN_CODE_NAME, 0);
  fprintf (output_file, "  return %s (%s, %s);\n}\n\n",
	   "internal_maximal_insn_latency",
	   INTERNAL_INSN_CODE_NAME, INSN_PARAMETER_NAME);
}

/* The function outputs PHR interface function `print_reservation'.  */
static void
output_print_reservation_func (void)
{
  decl_t decl;
  int i, j;

  fprintf (output_file,
	   "void\n%s (FILE *%s, rtx %s ATTRIBUTE_UNUSED)\n{\n",
           PRINT_RESERVATION_FUNC_NAME, FILE_PARAMETER_NAME,
           INSN_PARAMETER_NAME);

  if (DECL_INSN_RESERV (advance_cycle_insn_decl)->insn_num == 0)
    {
      fprintf (output_file, "  fputs (\"%s\", %s);\n}\n\n",
	       NOTHING_NAME, FILE_PARAMETER_NAME);
      return;
    }


  fputs ("  static const char *const reservation_names[] =\n    {",
	 output_file);

  for (i = 0, j = 0; i < description->decls_num; i++)
    {
      decl = description->decls [i];
      if (decl->mode == dm_insn_reserv && decl != advance_cycle_insn_decl)
	{
	  gcc_assert (j == DECL_INSN_RESERV (decl)->insn_num);
	  j++;
	  
	  fprintf (output_file, "\n      \"%s\",",
		   regexp_representation (DECL_INSN_RESERV (decl)->regexp));
	  finish_regexp_representation ();
	}
    }
  gcc_assert (j == DECL_INSN_RESERV (advance_cycle_insn_decl)->insn_num);

  fprintf (output_file, "\n      \"%s\"\n    };\n  int %s;\n\n",
	   NOTHING_NAME, INTERNAL_INSN_CODE_NAME);

  fprintf (output_file, "  if (%s == 0)\n    %s = %s;\n",
	   INSN_PARAMETER_NAME,
	   INTERNAL_INSN_CODE_NAME, ADVANCE_CYCLE_VALUE_NAME);
  fprintf (output_file, "  else\n\
    {\n\
      %s = %s (%s);\n\
      if (%s > %s)\n\
        %s = %s;\n\
    }\n",
	   INTERNAL_INSN_CODE_NAME, DFA_INSN_CODE_FUNC_NAME,
	       INSN_PARAMETER_NAME,
	   INTERNAL_INSN_CODE_NAME, ADVANCE_CYCLE_VALUE_NAME,
	   INTERNAL_INSN_CODE_NAME, ADVANCE_CYCLE_VALUE_NAME);

  fprintf (output_file, "  fputs (reservation_names[%s], %s);\n}\n\n",
	   INTERNAL_INSN_CODE_NAME, FILE_PARAMETER_NAME);
}

/* The following function is used to sort unit declaration by their
   names.  */
static int
units_cmp (const void *unit1, const void *unit2)
{
  const_unit_decl_t const u1 = *(const_unit_decl_t const*) unit1;
  const_unit_decl_t const u2 = *(const_unit_decl_t const*) unit2;

  return strcmp (u1->name, u2->name);
}

/* The following macro value is name of struct containing unit name
   and unit code.  */
#define NAME_CODE_STRUCT_NAME  "name_code"

/* The following macro value is name of table of struct name_code.  */
#define NAME_CODE_TABLE_NAME   "name_code_table"

/* The following macro values are member names for struct name_code.  */
#define NAME_MEMBER_NAME       "name"
#define CODE_MEMBER_NAME       "code"

/* The following macro values are local variable names for function
   `get_cpu_unit_code'.  */
#define CMP_VARIABLE_NAME      "cmp"
#define LOW_VARIABLE_NAME      "l"
#define MIDDLE_VARIABLE_NAME   "m"
#define HIGH_VARIABLE_NAME     "h"

/* The following function outputs function to obtain internal cpu unit
   code by the cpu unit name.  */
static void
output_get_cpu_unit_code_func (void)
{
  int i;
  unit_decl_t *units;

  fprintf (output_file, "int\n%s (const char *%s)\n",
	   GET_CPU_UNIT_CODE_FUNC_NAME, CPU_UNIT_NAME_PARAMETER_NAME);
  fprintf (output_file, "{\n  struct %s {const char *%s; int %s;};\n",
	   NAME_CODE_STRUCT_NAME, NAME_MEMBER_NAME, CODE_MEMBER_NAME);
  fprintf (output_file, "  int %s, %s, %s, %s;\n", CMP_VARIABLE_NAME,
	   LOW_VARIABLE_NAME, MIDDLE_VARIABLE_NAME, HIGH_VARIABLE_NAME);
  fprintf (output_file, "  static struct %s %s [] =\n    {\n",
	   NAME_CODE_STRUCT_NAME, NAME_CODE_TABLE_NAME);
  units = XNEWVEC (unit_decl_t, description->units_num);
  memcpy (units, units_array, sizeof (unit_decl_t) * description->units_num);
  qsort (units, description->units_num, sizeof (unit_decl_t), units_cmp);
  for (i = 0; i < description->units_num; i++)
    if (units [i]->query_p)
      fprintf (output_file, "      {\"%s\", %d},\n",
	       units[i]->name, units[i]->query_num);
  fprintf (output_file, "    };\n\n");
  fprintf (output_file, "  /* The following is binary search: */\n");
  fprintf (output_file, "  %s = 0;\n", LOW_VARIABLE_NAME);
  fprintf (output_file, "  %s = sizeof (%s) / sizeof (struct %s) - 1;\n",
	   HIGH_VARIABLE_NAME, NAME_CODE_TABLE_NAME, NAME_CODE_STRUCT_NAME);
  fprintf (output_file, "  while (%s <= %s)\n    {\n",
	   LOW_VARIABLE_NAME, HIGH_VARIABLE_NAME);
  fprintf (output_file, "      %s = (%s + %s) / 2;\n",
	   MIDDLE_VARIABLE_NAME, LOW_VARIABLE_NAME, HIGH_VARIABLE_NAME);
  fprintf (output_file, "      %s = strcmp (%s, %s [%s].%s);\n",
	   CMP_VARIABLE_NAME, CPU_UNIT_NAME_PARAMETER_NAME,
	   NAME_CODE_TABLE_NAME, MIDDLE_VARIABLE_NAME, NAME_MEMBER_NAME);
  fprintf (output_file, "      if (%s < 0)\n", CMP_VARIABLE_NAME);
  fprintf (output_file, "        %s = %s - 1;\n",
	   HIGH_VARIABLE_NAME, MIDDLE_VARIABLE_NAME);
  fprintf (output_file, "      else if (%s > 0)\n", CMP_VARIABLE_NAME);
  fprintf (output_file, "        %s = %s + 1;\n",
	   LOW_VARIABLE_NAME, MIDDLE_VARIABLE_NAME);
  fprintf (output_file, "      else\n");
  fprintf (output_file, "        return %s [%s].%s;\n    }\n",
	   NAME_CODE_TABLE_NAME, MIDDLE_VARIABLE_NAME, CODE_MEMBER_NAME);
  fprintf (output_file, "  return -1;\n}\n\n");
  free (units);
}

/* The following function outputs function to check reservation of cpu
   unit (its internal code will be passed as the function argument) in
   given cpu state.  */
static void
output_cpu_unit_reservation_p (void)
{
  automaton_t automaton;

  fprintf (output_file, "int\n%s (%s %s, int %s)\n",
	   CPU_UNIT_RESERVATION_P_FUNC_NAME,
	   STATE_TYPE_NAME, STATE_NAME,
	   CPU_CODE_PARAMETER_NAME);
  fprintf (output_file, "{\n  gcc_assert (%s >= 0 && %s < %d);\n",
	   CPU_CODE_PARAMETER_NAME, CPU_CODE_PARAMETER_NAME,
	   description->query_units_num);
  if (description->query_units_num > 0)
    for (automaton = description->first_automaton;
	 automaton != NULL;
	 automaton = automaton->next_automaton)
      {
	fprintf (output_file, "  if ((");
	output_reserved_units_table_name (output_file, automaton);
	fprintf (output_file, " [((struct %s *) %s)->", CHIP_NAME, STATE_NAME);
	output_chip_member_name (output_file, automaton);
	fprintf (output_file, " * %d + %s / 8] >> (%s %% 8)) & 1)\n",
		 (description->query_units_num + 7) / 8,
		 CPU_CODE_PARAMETER_NAME, CPU_CODE_PARAMETER_NAME);
	fprintf (output_file, "    return 1;\n");
      }
  fprintf (output_file, "  return 0;\n}\n\n");
}

/* The following function outputs a function to check if insn
   has a dfa reservation.  */
static void
output_insn_has_dfa_reservation_p (void)
{
  fprintf (output_file,
	   "bool\n%s (rtx %s ATTRIBUTE_UNUSED)\n{\n",
           INSN_HAS_DFA_RESERVATION_P_FUNC_NAME,
           INSN_PARAMETER_NAME);

  if (DECL_INSN_RESERV (advance_cycle_insn_decl)->insn_num == 0)
    {
      fprintf (output_file, "  return false;\n}\n\n");
      return;
    }

  fprintf (output_file, "  int %s;\n\n", INTERNAL_INSN_CODE_NAME);

  fprintf (output_file, "  if (%s == 0)\n    %s = %s;\n",
	   INSN_PARAMETER_NAME,
	   INTERNAL_INSN_CODE_NAME, ADVANCE_CYCLE_VALUE_NAME);
  fprintf (output_file, "  else\n\
    {\n\
      %s = %s (%s);\n\
      if (%s > %s)\n\
        %s = %s;\n\
    }\n\n",
	   INTERNAL_INSN_CODE_NAME, DFA_INSN_CODE_FUNC_NAME,
	       INSN_PARAMETER_NAME,
	   INTERNAL_INSN_CODE_NAME, ADVANCE_CYCLE_VALUE_NAME,
	   INTERNAL_INSN_CODE_NAME, ADVANCE_CYCLE_VALUE_NAME);

  fprintf (output_file, "  return %s != %s;\n}\n\n",
	   INTERNAL_INSN_CODE_NAME, ADVANCE_CYCLE_VALUE_NAME);
}

/* The function outputs PHR interface functions `dfa_clean_insn_cache'
   and 'dfa_clear_single_insn_cache'.  */
static void
output_dfa_clean_insn_cache_func (void)
{
  fprintf (output_file,
	   "void\n%s (void)\n{\n  int %s;\n\n",
	   DFA_CLEAN_INSN_CACHE_FUNC_NAME, I_VARIABLE_NAME);
  fprintf (output_file,
	   "  for (%s = 0; %s < %s; %s++)\n    %s [%s] = -1;\n}\n\n",
	   I_VARIABLE_NAME, I_VARIABLE_NAME,
	   DFA_INSN_CODES_LENGTH_VARIABLE_NAME, I_VARIABLE_NAME,
	   DFA_INSN_CODES_VARIABLE_NAME, I_VARIABLE_NAME);

  fprintf (output_file,
           "void\n%s (rtx %s)\n{\n  int %s;\n\n",
           DFA_CLEAR_SINGLE_INSN_CACHE_FUNC_NAME, INSN_PARAMETER_NAME,
	   I_VARIABLE_NAME);
  fprintf (output_file,
           "  %s = INSN_UID (%s);\n  if (%s < %s)\n    %s [%s] = -1;\n}\n\n",
           I_VARIABLE_NAME, INSN_PARAMETER_NAME, I_VARIABLE_NAME,
	   DFA_INSN_CODES_LENGTH_VARIABLE_NAME, DFA_INSN_CODES_VARIABLE_NAME,
	   I_VARIABLE_NAME);
}

/* The function outputs PHR interface function `dfa_start'.  */
static void
output_dfa_start_func (void)
{
  fprintf (output_file,
	   "void\n%s (void)\n{\n  %s = get_max_uid ();\n",
	   DFA_START_FUNC_NAME, DFA_INSN_CODES_LENGTH_VARIABLE_NAME);
  fprintf (output_file, "  %s = XNEWVEC (int, %s);\n",
	   DFA_INSN_CODES_VARIABLE_NAME, DFA_INSN_CODES_LENGTH_VARIABLE_NAME);
  fprintf (output_file, "  %s ();\n}\n\n", DFA_CLEAN_INSN_CACHE_FUNC_NAME);
}

/* The function outputs PHR interface function `dfa_finish'.  */
static void
output_dfa_finish_func (void)
{
  fprintf (output_file, "void\n%s (void)\n{\n  free (%s);\n}\n\n",
	   DFA_FINISH_FUNC_NAME, DFA_INSN_CODES_VARIABLE_NAME);
}



/* The page contains code for output description file (readable
   representation of original description and generated DFA(s).  */

/* The function outputs string representation of IR reservation.  */
static void
output_regexp (regexp_t regexp)
{
  fprintf (output_description_file, "%s", regexp_representation (regexp));
  finish_regexp_representation ();
}

/* Output names of units in LIST separated by comma.  */
static void
output_unit_set_el_list (unit_set_el_t list)
{
  unit_set_el_t el;

  for (el = list; el != NULL; el = el->next_unit_set_el)
    {
      if (el != list)
	fprintf (output_description_file, ", ");
      fprintf (output_description_file, "%s", el->unit_decl->name);
    }
}

/* Output patterns in LIST separated by comma.  */
static void
output_pattern_set_el_list (pattern_set_el_t list)
{
  pattern_set_el_t el;
  int i;

  for (el = list; el != NULL; el = el->next_pattern_set_el)
    {
      if (el != list)
	fprintf (output_description_file, ", ");
      for (i = 0; i < el->units_num; i++)
	fprintf (output_description_file, (i == 0 ? "%s" : " %s"),
		 el->unit_decls [i]->name);
    }
}

/* The function outputs string representation of IR define_reservation
   and define_insn_reservation.  */
static void
output_description (void)
{
  decl_t decl;
  int i;

  for (i = 0; i < description->decls_num; i++)
    {
      decl = description->decls [i];
      if (decl->mode == dm_unit)
	{
	  if (DECL_UNIT (decl)->excl_list != NULL)
	    {
	      fprintf (output_description_file, "unit %s exclusion_set: ",
		       DECL_UNIT (decl)->name);
	      output_unit_set_el_list (DECL_UNIT (decl)->excl_list);
	      fprintf (output_description_file, "\n");
	    }
	  if (DECL_UNIT (decl)->presence_list != NULL)
	    {
	      fprintf (output_description_file, "unit %s presence_set: ",
		       DECL_UNIT (decl)->name);
	      output_pattern_set_el_list (DECL_UNIT (decl)->presence_list);
	      fprintf (output_description_file, "\n");
	    }
	  if (DECL_UNIT (decl)->final_presence_list != NULL)
	    {
	      fprintf (output_description_file, "unit %s final_presence_set: ",
		       DECL_UNIT (decl)->name);
	      output_pattern_set_el_list
		(DECL_UNIT (decl)->final_presence_list);
	      fprintf (output_description_file, "\n");
	    }
	  if (DECL_UNIT (decl)->absence_list != NULL)
	    {
	      fprintf (output_description_file, "unit %s absence_set: ",
		       DECL_UNIT (decl)->name);
	      output_pattern_set_el_list (DECL_UNIT (decl)->absence_list);
	      fprintf (output_description_file, "\n");
	    }
	  if (DECL_UNIT (decl)->final_absence_list != NULL)
	    {
	      fprintf (output_description_file, "unit %s final_absence_set: ",
		       DECL_UNIT (decl)->name);
	      output_pattern_set_el_list
		(DECL_UNIT (decl)->final_absence_list);
	      fprintf (output_description_file, "\n");
	    }
	}
    }
  fprintf (output_description_file, "\n");
  for (i = 0; i < description->decls_num; i++)
    {
      decl = description->decls [i];
      if (decl->mode == dm_reserv)
	{
          fprintf (output_description_file, "reservation %s: ",
		   DECL_RESERV (decl)->name);
          output_regexp (DECL_RESERV (decl)->regexp);
          fprintf (output_description_file, "\n");
        }
      else if (decl->mode == dm_insn_reserv && decl != advance_cycle_insn_decl)
        {
          fprintf (output_description_file, "insn reservation %s ",
		   DECL_INSN_RESERV (decl)->name);
          print_rtl (output_description_file,
		     DECL_INSN_RESERV (decl)->condexp);
          fprintf (output_description_file, ": ");
          output_regexp (DECL_INSN_RESERV (decl)->regexp);
          fprintf (output_description_file, "\n");
        }
      else if (decl->mode == dm_bypass)
	fprintf (output_description_file, "bypass %d %s %s\n",
		 DECL_BYPASS (decl)->latency,
		 DECL_BYPASS (decl)->out_insn_name,
		 DECL_BYPASS (decl)->in_insn_name);
    }
  fprintf (output_description_file, "\n\f\n");
}

/* The function outputs name of AUTOMATON.  */
static void
output_automaton_name (FILE *f, automaton_t automaton)
{
  if (automaton->corresponding_automaton_decl == NULL)
    fprintf (f, "#%d", automaton->automaton_order_num);
  else
    fprintf (f, "`%s'", automaton->corresponding_automaton_decl->name);
}

/* Maximal length of line for pretty printing into description
   file.  */
#define MAX_LINE_LENGTH 70

/* The function outputs units name belonging to AUTOMATON.  */
static void
output_automaton_units (automaton_t automaton)
{
  decl_t decl;
  const char *name;
  int curr_line_length;
  int there_is_an_automaton_unit;
  int i;

  fprintf (output_description_file, "\n  Corresponding units:\n");
  fprintf (output_description_file, "    ");
  curr_line_length = 4;
  there_is_an_automaton_unit = 0;
  for (i = 0; i < description->decls_num; i++)
    {
      decl = description->decls [i];
      if (decl->mode == dm_unit
          && (DECL_UNIT (decl)->corresponding_automaton_num
	      == automaton->automaton_order_num))
	{
	  there_is_an_automaton_unit = 1;
	  name = DECL_UNIT (decl)->name;
	  if (curr_line_length + strlen (name) + 1 > MAX_LINE_LENGTH )
	    {
	      curr_line_length = strlen (name) + 4;
	      fprintf (output_description_file, "\n    ");
	    }
	  else
	    {
	      curr_line_length += strlen (name) + 1;
	      fprintf (output_description_file, " ");
	    }
	  fprintf (output_description_file, "%s", name);
	}
    }
  if (!there_is_an_automaton_unit)
    fprintf (output_description_file, "<None>");
  fprintf (output_description_file, "\n\n");
}

/* The following variable is used for forming array of all possible cpu unit
   reservations described by the current DFA state.  */
static VEC(reserv_sets_t, heap) *state_reservs;

/* The function forms `state_reservs' for STATE.  */
static void
add_state_reservs (state_t state)
{
  alt_state_t curr_alt_state;

  if (state->component_states != NULL)
    for (curr_alt_state = state->component_states;
         curr_alt_state != NULL;
         curr_alt_state = curr_alt_state->next_sorted_alt_state)
      add_state_reservs (curr_alt_state->state);
  else
    VEC_safe_push (reserv_sets_t, heap, state_reservs, state->reservs);
}

/* The function outputs readable representation of all out arcs of
   STATE.  */
static void
output_state_arcs (state_t state)
{
  arc_t arc;
  ainsn_t ainsn;
  const char *insn_name;
  int curr_line_length;

  for (arc = first_out_arc (state); arc != NULL; arc = next_out_arc (arc))
    {
      ainsn = arc->insn;
      gcc_assert (ainsn->first_insn_with_same_reservs);
      fprintf (output_description_file, "    ");
      curr_line_length = 7;
      fprintf (output_description_file, "%2d: ", ainsn->insn_equiv_class_num);
      do
        {
          insn_name = ainsn->insn_reserv_decl->name;
          if (curr_line_length + strlen (insn_name) > MAX_LINE_LENGTH)
            {
              if (ainsn != arc->insn)
                {
                  fprintf (output_description_file, ",\n      ");
                  curr_line_length = strlen (insn_name) + 6;
                }
              else
                curr_line_length += strlen (insn_name);
            }
          else
            {
              curr_line_length += strlen (insn_name);
              if (ainsn != arc->insn)
                {
                  curr_line_length += 2;
                  fprintf (output_description_file, ", ");
                }
            }
          fprintf (output_description_file, "%s", insn_name);
          ainsn = ainsn->next_same_reservs_insn;
        }
      while (ainsn != NULL);
      fprintf (output_description_file, "    %d \n",
	       arc->to_state->order_state_num);
    }
  fprintf (output_description_file, "\n");
}

/* The following function is used for sorting possible cpu unit
   reservation of a DFA state.  */
static int
state_reservs_cmp (const void *reservs_ptr_1, const void *reservs_ptr_2)
{
  return reserv_sets_cmp (*(const_reserv_sets_t const*) reservs_ptr_1,
                          *(const_reserv_sets_t const*) reservs_ptr_2);
}

/* The following function is used for sorting possible cpu unit
   reservation of a DFA state.  */
static void
remove_state_duplicate_reservs (void)
{
  size_t i, j;

  for (i = 1, j = 0; i < VEC_length (reserv_sets_t, state_reservs); i++)
    if (reserv_sets_cmp (VEC_index (reserv_sets_t, state_reservs, j),
			 VEC_index (reserv_sets_t, state_reservs, i)))
      {
	j++;
	VEC_replace (reserv_sets_t, state_reservs, j,
		     VEC_index (reserv_sets_t, state_reservs, i));
      }
  VEC_truncate (reserv_sets_t, state_reservs, j + 1);
}

/* The following function output readable representation of DFA(s)
   state used for fast recognition of pipeline hazards.  State is
   described by possible (current and scheduled) cpu unit
   reservations.  */
static void
output_state (state_t state)
{
  size_t i;

  state_reservs = 0;

  fprintf (output_description_file, "  State #%d", state->order_state_num);
  fprintf (output_description_file,
	   state->new_cycle_p ? " (new cycle)\n" : "\n");
  add_state_reservs (state);
  qsort (VEC_address (reserv_sets_t, state_reservs),
	 VEC_length (reserv_sets_t, state_reservs),
         sizeof (reserv_sets_t), state_reservs_cmp);
  remove_state_duplicate_reservs ();
  for (i = 0; i < VEC_length (reserv_sets_t, state_reservs); i++)
    {
      fprintf (output_description_file, "    ");
      output_reserv_sets (output_description_file,
			  VEC_index (reserv_sets_t, state_reservs, i));
      fprintf (output_description_file, "\n");
    }
  fprintf (output_description_file, "\n");
  output_state_arcs (state);
  VEC_free (reserv_sets_t, heap, state_reservs);
}

/* The following function output readable representation of
   DFAs used for fast recognition of pipeline hazards.  */
static void
output_automaton_descriptions (void)
{
  automaton_t automaton;

  for (automaton = description->first_automaton;
       automaton != NULL;
       automaton = automaton->next_automaton)
    {
      fprintf (output_description_file, "\nAutomaton ");
      output_automaton_name (output_description_file, automaton);
      fprintf (output_description_file, "\n");
      output_automaton_units (automaton);
      pass_states (automaton, output_state);
    }
}



/* The page contains top level function for generation DFA(s) used for
   PHR.  */

/* The function outputs statistics about work of different phases of
   DFA generator.  */
static void
output_statistics (FILE *f)
{
  automaton_t automaton;
  int states_num;
#ifndef NDEBUG
  int transition_comb_vect_els = 0;
  int transition_full_vect_els = 0;
  int min_issue_delay_vect_els = 0;
  int locked_states = 0;
#endif

  for (automaton = description->first_automaton;
       automaton != NULL;
       automaton = automaton->next_automaton)
    {
      fprintf (f, "\nAutomaton ");
      output_automaton_name (f, automaton);
      fprintf (f, "\n    %5d NDFA states,          %5d NDFA arcs\n",
	       automaton->NDFA_states_num, automaton->NDFA_arcs_num);
      fprintf (f, "    %5d DFA states,           %5d DFA arcs\n",
	       automaton->DFA_states_num, automaton->DFA_arcs_num);
      states_num = automaton->DFA_states_num;
      if (!no_minimization_flag)
	{
	  fprintf (f, "    %5d minimal DFA states,   %5d minimal DFA arcs\n",
		   automaton->minimal_DFA_states_num,
		   automaton->minimal_DFA_arcs_num);
	  states_num = automaton->minimal_DFA_states_num;
	}
      fprintf (f, "    %5d all insns      %5d insn equivalence classes\n",
	       description->insns_num, automaton->insn_equiv_classes_num);
      fprintf (f, "    %d locked states\n", automaton->locked_states);
#ifndef NDEBUG
      fprintf
	(f, "%5ld transition comb vector els, %5ld trans table els: %s\n",
	 (long) VEC_length (vect_el_t, automaton->trans_table->comb_vect),
	 (long) VEC_length (vect_el_t, automaton->trans_table->full_vect),
	 (comb_vect_p (automaton->trans_table)
	  ? "use comb vect" : "use simple vect"));
      fprintf
        (f, "%5ld min delay table els, compression factor %d\n",
         (long) states_num * automaton->insn_equiv_classes_num,
	 automaton->min_issue_delay_table_compression_factor);
      transition_comb_vect_els
	+= VEC_length (vect_el_t, automaton->trans_table->comb_vect);
      transition_full_vect_els
        += VEC_length (vect_el_t, automaton->trans_table->full_vect);
      min_issue_delay_vect_els
	+= states_num * automaton->insn_equiv_classes_num;
      locked_states
	+= automaton->locked_states;
#endif
    }
#ifndef NDEBUG
  fprintf (f, "\n%5d all allocated states,     %5d all allocated arcs\n",
	   allocated_states_num, allocated_arcs_num);
  fprintf (f, "%5d all allocated alternative states\n",
	   allocated_alt_states_num);
  fprintf (f, "%5d all transition comb vector els, %5d all trans table els\n",
	   transition_comb_vect_els, transition_full_vect_els);
  fprintf (f, "%5d all min delay table els\n", min_issue_delay_vect_els);
  fprintf (f, "%5d all locked states\n", locked_states);
#endif
}

/* The function output times of work of different phases of DFA
   generator.  */
static void
output_time_statistics (FILE *f)
{
  fprintf (f, "\n  transformation: ");
  print_active_time (f, transform_time);
  fprintf (f, (!ndfa_flag ? ", building DFA: " : ", building NDFA: "));
  print_active_time (f, NDFA_time);
  if (ndfa_flag)
    {
      fprintf (f, ", NDFA -> DFA: ");
      print_active_time (f, NDFA_to_DFA_time);
    }
  fprintf (f, "\n  DFA minimization: ");
  print_active_time (f, minimize_time);
  fprintf (f, ", making insn equivalence: ");
  print_active_time (f, equiv_time);
  fprintf (f, "\n all automaton generation: ");
  print_active_time (f, automaton_generation_time);
  fprintf (f, ", output: ");
  print_active_time (f, output_time);
  fprintf (f, "\n");
}

/* The function generates DFA (deterministic finite state automaton)
   for fast recognition of pipeline hazards.  No errors during
   checking must be fixed before this function call.  */
static void
generate (void)
{
  automata_num = split_argument;
  if (description->units_num < automata_num)
    automata_num = description->units_num;
  initiate_states ();
  initiate_arcs ();
  initiate_automata_lists ();
  initiate_pass_states ();
  initiate_excl_sets ();
  initiate_presence_absence_pattern_sets ();
  automaton_generation_time = create_ticker ();
  create_automata ();
  ticker_off (&automaton_generation_time);
}



/* This page mainly contains top level functions of pipeline hazards
   description translator.  */

/* The following macro value is suffix of name of description file of
   pipeline hazards description translator.  */
#define STANDARD_OUTPUT_DESCRIPTION_FILE_SUFFIX ".dfa"

/* The function returns suffix of given file name.  The returned
   string can not be changed.  */
static const char *
file_name_suffix (const char *file_name)
{
  const char *last_period;

  for (last_period = NULL; *file_name != '\0'; file_name++)
    if (*file_name == '.')
      last_period = file_name;
  return (last_period == NULL ? file_name : last_period);
}

/* The function returns base name of given file name, i.e. pointer to
   first char after last `/' (or `\' for WIN32) in given file name,
   given file name itself if the directory name is absent.  The
   returned string can not be changed.  */
static const char *
base_file_name (const char *file_name)
{
  int directory_name_length;

  directory_name_length = strlen (file_name);
#ifdef WIN32
  while (directory_name_length >= 0 && file_name[directory_name_length] != '/'
         && file_name[directory_name_length] != '\\')
#else
  while (directory_name_length >= 0 && file_name[directory_name_length] != '/')
#endif
    directory_name_length--;
  return file_name + directory_name_length + 1;
}

/* The following is top level function to initialize the work of
   pipeline hazards description translator.  */
static void
initiate_automaton_gen (int argc, char **argv)
{
  const char *base_name;
  int i;

  ndfa_flag = 0;
  split_argument = 0;  /* default value */
  no_minimization_flag = 0;
  time_flag = 0;
  stats_flag = 0;
  v_flag = 0;
  w_flag = 0;
  progress_flag = 0;
  for (i = 2; i < argc; i++)
    if (strcmp (argv [i], NO_MINIMIZATION_OPTION) == 0)
      no_minimization_flag = 1;
    else if (strcmp (argv [i], TIME_OPTION) == 0)
      time_flag = 1;
    else if (strcmp (argv [i], STATS_OPTION) == 0)
      stats_flag = 1;
    else if (strcmp (argv [i], V_OPTION) == 0)
      v_flag = 1;
    else if (strcmp (argv [i], W_OPTION) == 0)
      w_flag = 1;
    else if (strcmp (argv [i], NDFA_OPTION) == 0)
      ndfa_flag = 1;
    else if (strcmp (argv [i], PROGRESS_OPTION) == 0)
      progress_flag = 1;
    else if (strcmp (argv [i], "-split") == 0)
      {
	if (i + 1 >= argc)
	  fatal ("-split has no argument.");
	fatal ("option `-split' has not been implemented yet\n");
	/* split_argument = atoi (argument_vect [i + 1]); */
      }

  /* Initialize IR storage.  */
  obstack_init (&irp);
  initiate_automaton_decl_table ();
  initiate_insn_decl_table ();
  initiate_decl_table ();
  output_file = stdout;
  output_description_file = NULL;
  base_name = base_file_name (argv[1]);
  obstack_grow (&irp, base_name,
		strlen (base_name) - strlen (file_name_suffix (base_name)));
  obstack_grow (&irp, STANDARD_OUTPUT_DESCRIPTION_FILE_SUFFIX,
		strlen (STANDARD_OUTPUT_DESCRIPTION_FILE_SUFFIX) + 1);
  obstack_1grow (&irp, '\0');
  output_description_file_name = obstack_base (&irp);
  obstack_finish (&irp);
}

/* The following function checks existence at least one arc marked by
   each insn.  */
static void
check_automata_insn_issues (void)
{
  automaton_t automaton;
  ainsn_t ainsn, reserv_ainsn;

  for (automaton = description->first_automaton;
       automaton != NULL;
       automaton = automaton->next_automaton)
    {
      for (ainsn = automaton->ainsn_list;
	   ainsn != NULL;
	   ainsn = ainsn->next_ainsn)
	if (ainsn->first_insn_with_same_reservs && !ainsn->arc_exists_p)
	  {
	    for (reserv_ainsn = ainsn;
		 reserv_ainsn != NULL;
		 reserv_ainsn = reserv_ainsn->next_same_reservs_insn)
	      if (automaton->corresponding_automaton_decl != NULL)
		{
		  if (!w_flag)
		    error ("Automaton `%s': Insn `%s' will never be issued",
			   automaton->corresponding_automaton_decl->name,
			   reserv_ainsn->insn_reserv_decl->name);
		  else
		    warning ("Automaton `%s': Insn `%s' will never be issued",
			     automaton->corresponding_automaton_decl->name,
			     reserv_ainsn->insn_reserv_decl->name);
		}
	      else
		{
		  if (!w_flag)
		    error ("Insn `%s' will never be issued",
			   reserv_ainsn->insn_reserv_decl->name);
		  else
		    warning ("Insn `%s' will never be issued",
			     reserv_ainsn->insn_reserv_decl->name);
		}
	  }
    }
}

/* The following vla is used for storing pointers to all achieved
   states.  */
static VEC(state_t, heap) *automaton_states;

/* This function is called by function pass_states to add an achieved
   STATE.  */
static void
add_automaton_state (state_t state)
{
  VEC_safe_push (state_t, heap, automaton_states, state);
}

/* The following function forms list of important automata (whose
   states may be changed after the insn issue) for each insn.  */
static void
form_important_insn_automata_lists (void)
{
  automaton_t automaton;
  decl_t decl;
  ainsn_t ainsn;
  arc_t arc;
  int i;
  size_t n;

  automaton_states = 0;
  /* Mark important ainsns.  */
  for (automaton = description->first_automaton;
       automaton != NULL;
       automaton = automaton->next_automaton)
    {
      VEC_truncate (state_t, automaton_states, 0);
      pass_states (automaton, add_automaton_state);
      for (n = 0; n < VEC_length (state_t, automaton_states); n++)
	{
	  state_t s = VEC_index (state_t, automaton_states, n);
	  for (arc = first_out_arc (s);
	       arc != NULL;
	       arc = next_out_arc (arc))
	    if (arc->to_state != s)
	      {
		gcc_assert (arc->insn->first_insn_with_same_reservs);
		for (ainsn = arc->insn;
		     ainsn != NULL;
		     ainsn = ainsn->next_same_reservs_insn)
		  ainsn->important_p = TRUE;
	      }
	}
    }
  VEC_free (state_t, heap, automaton_states);

  /* Create automata sets for the insns.  */
  for (i = 0; i < description->decls_num; i++)
    {
      decl = description->decls [i];
      if (decl->mode == dm_insn_reserv)
	{
	  automata_list_start ();
	  for (automaton = description->first_automaton;
	       automaton != NULL;
	       automaton = automaton->next_automaton)
	    for (ainsn = automaton->ainsn_list;
		 ainsn != NULL;
		 ainsn = ainsn->next_ainsn)
	      if (ainsn->important_p
		  && ainsn->insn_reserv_decl == DECL_INSN_RESERV (decl))
		{
		  automata_list_add (automaton);
		  break;
		}
	  DECL_INSN_RESERV (decl)->important_automata_list
	    = automata_list_finish ();
	}
    }
}


/* The following is top level function to generate automat(a,on) for
   fast recognition of pipeline hazards.  */
static void
expand_automata (void)
{
  int i;

  description = XCREATENODEVAR (struct description,
				sizeof (struct description)
				/* One entry for cycle advancing insn.  */
				+ sizeof (decl_t) * VEC_length (decl_t, decls));
  description->decls_num = VEC_length (decl_t, decls);
  description->query_units_num = 0;
  for (i = 0; i < description->decls_num; i++)
    {
      description->decls [i] = VEC_index (decl_t, decls, i);
      if (description->decls [i]->mode == dm_unit
	  && DECL_UNIT (description->decls [i])->query_p)
        DECL_UNIT (description->decls [i])->query_num
	  = description->query_units_num++;
    }
  all_time = create_ticker ();
  check_time = create_ticker ();
  if (progress_flag)
    fprintf (stderr, "Check description...");
  check_all_description ();
  if (progress_flag)
    fprintf (stderr, "done\n");
  ticker_off (&check_time);
  generation_time = create_ticker ();
  if (!have_error)
    {
      transform_insn_regexps ();
      check_unit_distributions_to_automata ();
    }
  if (!have_error)
    {
      generate ();
      check_automata_insn_issues ();
    }
  if (!have_error)
    {
      form_important_insn_automata_lists ();
    }
  ticker_off (&generation_time);
}

/* The following is top level function to output PHR and to finish
   work with pipeline description translator.  */
static void
write_automata (void)
{
  output_time = create_ticker ();
  if (progress_flag)
    fprintf (stderr, "Forming and outputting automata tables...");
  output_tables ();
  if (progress_flag)
    {
      fprintf (stderr, "done\n");
      fprintf (stderr, "Output functions to work with automata...");
    }
  output_chip_definitions ();
  output_max_insn_queue_index_def ();
  output_internal_min_issue_delay_func ();
  output_internal_trans_func ();
  /* Cache of insn dfa codes: */
  fprintf (output_file, "\nstatic int *%s;\n", DFA_INSN_CODES_VARIABLE_NAME);
  fprintf (output_file, "\nstatic int %s;\n\n",
	   DFA_INSN_CODES_LENGTH_VARIABLE_NAME);
  output_dfa_insn_code_func ();
  output_trans_func ();
  output_min_issue_delay_func ();
  output_internal_dead_lock_func ();
  output_dead_lock_func ();
  output_size_func ();
  output_internal_reset_func ();
  output_reset_func ();
  output_min_insn_conflict_delay_func ();
  output_default_latencies ();
  output_internal_insn_latency_func ();
  output_insn_latency_func ();
  output_internal_maximal_insn_latency_func ();
  output_maximal_insn_latency_func ();
  output_print_reservation_func ();
  /* Output function get_cpu_unit_code.  */
  fprintf (output_file, "\n#if %s\n\n", CPU_UNITS_QUERY_MACRO_NAME);
  output_get_cpu_unit_code_func ();
  output_cpu_unit_reservation_p ();
  output_insn_has_dfa_reservation_p ();
  fprintf (output_file, "\n#endif /* #if %s */\n\n",
	   CPU_UNITS_QUERY_MACRO_NAME);
  output_dfa_clean_insn_cache_func ();
  output_dfa_start_func ();
  output_dfa_finish_func ();
  if (progress_flag)
    fprintf (stderr, "done\n");
  if (v_flag)
    {
      output_description_file = fopen (output_description_file_name, "w");
      if (output_description_file == NULL)
	{
	  perror (output_description_file_name);
	  exit (FATAL_EXIT_CODE);
	}
      if (progress_flag)
	fprintf (stderr, "Output automata description...");
      output_description ();
      output_automaton_descriptions ();
      if (progress_flag)
	fprintf (stderr, "done\n");
      output_statistics (output_description_file);
    }
  if (stats_flag)
    output_statistics (stderr);
  ticker_off (&output_time);
  if (time_flag)
    output_time_statistics (stderr);
  finish_states ();
  finish_arcs ();
  finish_automata_lists ();
  if (time_flag)
    {
      fprintf (stderr, "Summary:\n");
      fprintf (stderr, "  check time ");
      print_active_time (stderr, check_time);
      fprintf (stderr, ", generation time ");
      print_active_time (stderr, generation_time);
      fprintf (stderr, ", all time ");
      print_active_time (stderr, all_time);
      fprintf (stderr, "\n");
    }
  /* Finish all work.  */
  if (output_description_file != NULL)
    {
      fflush (output_description_file);
      if (ferror (stdout) != 0)
	fatal ("Error in writing DFA description file %s: %s",
               output_description_file_name, xstrerror (errno));
      fclose (output_description_file);
    }
  finish_automaton_decl_table ();
  finish_insn_decl_table ();
  finish_decl_table ();
  obstack_free (&irp, NULL);
  if (have_error && output_description_file != NULL)
    remove (output_description_file_name);
}

int
main (int argc, char **argv)
{
  rtx desc;

  progname = "genautomata";

  if (init_md_reader_args (argc, argv) != SUCCESS_EXIT_CODE)
    return (FATAL_EXIT_CODE);

  initiate_automaton_gen (argc, argv);
  while (1)
    {
      int lineno;
      int insn_code_number;

      desc = read_md_rtx (&lineno, &insn_code_number);
      if (desc == NULL)
	break;

      switch (GET_CODE (desc))
	{
	case DEFINE_CPU_UNIT:
	  gen_cpu_unit (desc);
	  break;

	case DEFINE_QUERY_CPU_UNIT:
	  gen_query_cpu_unit (desc);
	  break;

	case DEFINE_BYPASS:
	  gen_bypass (desc);
	  break;

	case EXCLUSION_SET:
	  gen_excl_set (desc);
	  break;

	case PRESENCE_SET:
	  gen_presence_set (desc);
	  break;

	case FINAL_PRESENCE_SET:
	  gen_final_presence_set (desc);
	  break;

	case ABSENCE_SET:
	  gen_absence_set (desc);
	  break;

	case FINAL_ABSENCE_SET:
	  gen_final_absence_set (desc);
	  break;

	case DEFINE_AUTOMATON:
	  gen_automaton (desc);
	  break;

	case AUTOMATA_OPTION:
	  gen_automata_option (desc);
	  break;

	case DEFINE_RESERVATION:
	  gen_reserv (desc);
	  break;

	case DEFINE_INSN_RESERVATION:
	  gen_insn_reserv (desc);
	  break;

	default:
	  break;
	}
    }

  if (have_error)
    return FATAL_EXIT_CODE;

  if (VEC_length (decl_t, decls) > 0)
    {
      expand_automata ();
      if (!have_error)
	{
	  puts ("/* Generated automatically by the program `genautomata'\n"
		"   from the machine description file `md'.  */\n\n"
		"#include \"config.h\"\n"
		"#include \"system.h\"\n"
		"#include \"coretypes.h\"\n"
		"#include \"tm.h\"\n"
		"#include \"rtl.h\"\n"
		"#include \"tm_p.h\"\n"
		"#include \"insn-config.h\"\n"
		"#include \"recog.h\"\n"
		"#include \"regs.h\"\n"
		"#include \"real.h\"\n"
		"#include \"output.h\"\n"
		"#include \"insn-attr.h\"\n"
		"#include \"toplev.h\"\n"
		"#include \"flags.h\"\n"
		"#include \"function.h\"\n");

	  write_automata ();
	}
    }

  fflush (stdout);
  return (ferror (stdout) != 0 || have_error
	  ? FATAL_EXIT_CODE : SUCCESS_EXIT_CODE);
}<|MERGE_RESOLUTION|>--- conflicted
+++ resolved
@@ -2408,11 +2408,7 @@
 		  error ("the same bypass `%s - %s' is already defined",
 			 bypass->out_insn_name, bypass->in_insn_name);
 		else
-<<<<<<< HEAD
-		  warning (0, "the same bypass `%s - %s' is already defined",
-=======
 		  warning ("the same bypass `%s - %s' is already defined",
->>>>>>> 42a9ba1d
 			   bypass->out_insn_name, bypass->in_insn_name);
 	      }
 	    else if (!w_flag)
@@ -2421,11 +2417,7 @@
 		     bypass->bypass_guard_name);
 	    else
 	      warning
-<<<<<<< HEAD
-		(0, "the same bypass `%s - %s' (guard %s) is already defined",
-=======
 		("the same bypass `%s - %s' (guard %s) is already defined",
->>>>>>> 42a9ba1d
 		 bypass->out_insn_name, bypass->in_insn_name,
 		 bypass->bypass_guard_name);
 	    return;
