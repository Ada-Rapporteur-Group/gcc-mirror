--- conflicted
+++ resolved
@@ -99,11 +99,7 @@
 end
 
 document pmz
-<<<<<<< HEAD
-Print the mpz value that is $ 
-=======
 Print the mpz value that is $
->>>>>>> eb1ce453
 Works only when an inferior is executing.
 end
 
