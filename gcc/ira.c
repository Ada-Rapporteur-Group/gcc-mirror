--- conflicted
+++ resolved
@@ -3760,14 +3760,6 @@
   bool loops_p;
   int max_regno_before_ira, ira_max_point_before_emit;
   int rebuild_p;
-<<<<<<< HEAD
-  int saved_flag_ira_share_spill_slots;
-  basic_block bb;
-  bool need_dce = false;
-
-  timevar_push (TV_IRA);
-=======
->>>>>>> 6c4f0f01
 
 #ifndef IRA_NO_OBSTACK
   gcc_obstack_init (&ira_obstack);
@@ -3971,12 +3963,14 @@
   if (flag_ira_verbose < 10)
     ira_dump_file = dump_file;
 
-<<<<<<< HEAD
   timevar_push (TV_RELOAD);
   if (flag_lra)
     {
-      flow_loops_free (&ira_loops);
-      free_dominance_info (CDI_DOMINATORS);
+      if (current_loops != NULL)
+	{
+	  flow_loops_free (&ira_loops);
+	  free_dominance_info (CDI_DOMINATORS);
+	}
       FOR_ALL_BB (bb)
 	bb->loop_father = NULL;
       current_loops = NULL;
@@ -3991,21 +3985,18 @@
 	 LRA.  */
       VEC_free (reg_equivs_t, gc, reg_equivs);
       reg_equivs = NULL;
+      need_dce = false;
     }
   else
     {
       df_set_flags (DF_NO_INSN_RESCAN);
       build_insn_chain ();
       
-      need_dce = !reload (get_insns (), ira_conflicts_p);
-
-      finish_subregs_of_mode ();
-    }
-=======
-  df_set_flags (DF_NO_INSN_RESCAN);
-  build_insn_chain ();
->>>>>>> 6c4f0f01
-
+      need_dce = reload (get_insns (), ira_conflicts_p);
+
+    }
+
+  timevar_pop (TV_RELOAD);
 
   timevar_push (TV_IRA);
 
@@ -4021,12 +4012,14 @@
 
   flag_ira_share_spill_slots = saved_flag_ira_share_spill_slots;
 
-<<<<<<< HEAD
   if (! flag_lra)
     {
       ira_destroy ();
-      flow_loops_free (&ira_loops);
-      free_dominance_info (CDI_DOMINATORS);
+      if (current_loops != NULL)
+	{
+	  flow_loops_free (&ira_loops);
+	  free_dominance_info (CDI_DOMINATORS);
+	}
       FOR_ALL_BB (bb)
 	bb->loop_father = NULL;
       current_loops = NULL;
@@ -4034,19 +4027,6 @@
       regstat_free_ri ();
       regstat_free_n_sets_and_refs ();
     }
-=======
-  if (current_loops != NULL)
-    {
-      flow_loops_free (&ira_loops);
-      free_dominance_info (CDI_DOMINATORS);
-    }
-  FOR_ALL_BB (bb)
-    bb->loop_father = NULL;
-  current_loops = NULL;
-
-  regstat_free_ri ();
-  regstat_free_n_sets_and_refs ();
->>>>>>> 6c4f0f01
 
   if (optimize)
     cleanup_cfg (CLEANUP_EXPENSIVE);
