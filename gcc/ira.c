/* Integrated Register Allocator (IRA) entry point.
   Copyright (C) 2006, 2007, 2008, 2009, 2010
   Free Software Foundation, Inc.
   Contributed by Vladimir Makarov <vmakarov@redhat.com>.

This file is part of GCC.

GCC is free software; you can redistribute it and/or modify it under
the terms of the GNU General Public License as published by the Free
Software Foundation; either version 3, or (at your option) any later
version.

GCC is distributed in the hope that it will be useful, but WITHOUT ANY
WARRANTY; without even the implied warranty of MERCHANTABILITY or
FITNESS FOR A PARTICULAR PURPOSE.  See the GNU General Public License
for more details.

You should have received a copy of the GNU General Public License
along with GCC; see the file COPYING3.  If not see
<http://www.gnu.org/licenses/>.  */

/* The integrated register allocator (IRA) is a
   regional register allocator performing graph coloring on a top-down
   traversal of nested regions.  Graph coloring in a region is based
   on Chaitin-Briggs algorithm.  It is called integrated because
   register coalescing, register live range splitting, and choosing a
   better hard register are done on-the-fly during coloring.  Register
   coalescing and choosing a cheaper hard register is done by hard
   register preferencing during hard register assigning.  The live
   range splitting is a byproduct of the regional register allocation.

   Major IRA notions are:

     o *Region* is a part of CFG where graph coloring based on
       Chaitin-Briggs algorithm is done.  IRA can work on any set of
       nested CFG regions forming a tree.  Currently the regions are
       the entire function for the root region and natural loops for
       the other regions.  Therefore data structure representing a
       region is called loop_tree_node.

     o *Cover class* is a register class belonging to a set of
       non-intersecting register classes containing all of the
       hard-registers available for register allocation.  The set of
       all cover classes for a target is defined in the corresponding
       machine-description file according some criteria.  Such notion
       is needed because Chaitin-Briggs algorithm works on
       non-intersected register classes.

     o *Allocno* represents the live range of a pseudo-register in a
       region.  Besides the obvious attributes like the corresponding
       pseudo-register number, cover class, conflicting allocnos and
       conflicting hard-registers, there are a few allocno attributes
       which are important for understanding the allocation algorithm:

       - *Live ranges*.  This is a list of ranges of *program
         points* where the allocno lives.  Program points represent
         places where a pseudo can be born or become dead (there are
         approximately two times more program points than the insns)
         and they are represented by integers starting with 0.  The
         live ranges are used to find conflicts between allocnos of
         different cover classes.  They also play very important role
         for the transformation of the IRA internal representation of
         several regions into a one region representation.  The later is
         used during the reload pass work because each allocno
         represents all of the corresponding pseudo-registers.

       - *Hard-register costs*.  This is a vector of size equal to the
         number of available hard-registers of the allocno's cover
         class.  The cost of a callee-clobbered hard-register for an
         allocno is increased by the cost of save/restore code around
         the calls through the given allocno's life.  If the allocno
         is a move instruction operand and another operand is a
         hard-register of the allocno's cover class, the cost of the
         hard-register is decreased by the move cost.

         When an allocno is assigned, the hard-register with minimal
         full cost is used.  Initially, a hard-register's full cost is
         the corresponding value from the hard-register's cost vector.
         If the allocno is connected by a *copy* (see below) to
         another allocno which has just received a hard-register, the
         cost of the hard-register is decreased.  Before choosing a
         hard-register for an allocno, the allocno's current costs of
         the hard-registers are modified by the conflict hard-register
         costs of all of the conflicting allocnos which are not
         assigned yet.

       - *Conflict hard-register costs*.  This is a vector of the same
         size as the hard-register costs vector.  To permit an
         unassigned allocno to get a better hard-register, IRA uses
         this vector to calculate the final full cost of the
         available hard-registers.  Conflict hard-register costs of an
         unassigned allocno are also changed with a change of the
         hard-register cost of the allocno when a copy involving the
         allocno is processed as described above.  This is done to
         show other unassigned allocnos that a given allocno prefers
         some hard-registers in order to remove the move instruction
         corresponding to the copy.

     o *Cap*.  If a pseudo-register does not live in a region but
       lives in a nested region, IRA creates a special allocno called
       a cap in the outer region.  A region cap is also created for a
       subregion cap.

     o *Copy*.  Allocnos can be connected by copies.  Copies are used
       to modify hard-register costs for allocnos during coloring.
       Such modifications reflects a preference to use the same
       hard-register for the allocnos connected by copies.  Usually
       copies are created for move insns (in this case it results in
       register coalescing).  But IRA also creates copies for operands
       of an insn which should be assigned to the same hard-register
       due to constraints in the machine description (it usually
       results in removing a move generated in reload to satisfy
       the constraints) and copies referring to the allocno which is
       the output operand of an instruction and the allocno which is
       an input operand dying in the instruction (creation of such
       copies results in less register shuffling).  IRA *does not*
       create copies between the same register allocnos from different
       regions because we use another technique for propagating
       hard-register preference on the borders of regions.

   Allocnos (including caps) for the upper region in the region tree
   *accumulate* information important for coloring from allocnos with
   the same pseudo-register from nested regions.  This includes
   hard-register and memory costs, conflicts with hard-registers,
   allocno conflicts, allocno copies and more.  *Thus, attributes for
   allocnos in a region have the same values as if the region had no
   subregions*.  It means that attributes for allocnos in the
   outermost region corresponding to the function have the same values
   as though the allocation used only one region which is the entire
   function.  It also means that we can look at IRA work as if the
   first IRA did allocation for all function then it improved the
   allocation for loops then their subloops and so on.

   IRA major passes are:

     o Building IRA internal representation which consists of the
       following subpasses:

       * First, IRA builds regions and creates allocnos (file
         ira-build.c) and initializes most of their attributes.

       * Then IRA finds a cover class for each allocno and calculates
         its initial (non-accumulated) cost of memory and each
         hard-register of its cover class (file ira-cost.c).

       * IRA creates live ranges of each allocno, calulates register
         pressure for each cover class in each region, sets up
         conflict hard registers for each allocno and info about calls
         the allocno lives through (file ira-lives.c).

       * IRA removes low register pressure loops from the regions
         mostly to speed IRA up (file ira-build.c).

       * IRA propagates accumulated allocno info from lower region
         allocnos to corresponding upper region allocnos (file
         ira-build.c).

       * IRA creates all caps (file ira-build.c).

       * Having live-ranges of allocnos and their cover classes, IRA
         creates conflicting allocnos of the same cover class for each
         allocno.  Conflicting allocnos are stored as a bit vector or
         array of pointers to the conflicting allocnos whatever is
         more profitable (file ira-conflicts.c).  At this point IRA
         creates allocno copies.

     o Coloring.  Now IRA has all necessary info to start graph coloring
       process.  It is done in each region on top-down traverse of the
       region tree (file ira-color.c).  There are following subpasses:
<<<<<<< HEAD

       * Optional aggressive coalescing of allocnos in the region.
=======
>>>>>>> 03d20231

       * Putting allocnos onto the coloring stack.  IRA uses Briggs
         optimistic coloring which is a major improvement over
         Chaitin's coloring.  Therefore IRA does not spill allocnos at
         this point.  There is some freedom in the order of putting
         allocnos on the stack which can affect the final result of
         the allocation.  IRA uses some heuristics to improve the order.

       * Popping the allocnos from the stack and assigning them hard
         registers.  If IRA can not assign a hard register to an
         allocno and the allocno is coalesced, IRA undoes the
         coalescing and puts the uncoalesced allocnos onto the stack in
         the hope that some such allocnos will get a hard register
         separately.  If IRA fails to assign hard register or memory
         is more profitable for it, IRA spills the allocno.  IRA
         assigns the allocno the hard-register with minimal full
         allocation cost which reflects the cost of usage of the
         hard-register for the allocno and cost of usage of the
         hard-register for allocnos conflicting with given allocno.

       * After allono assigning in the region, IRA modifies the hard
         register and memory costs for the corresponding allocnos in
         the subregions to reflect the cost of possible loads, stores,
         or moves on the border of the region and its subregions.
         When default regional allocation algorithm is used
         (-fira-algorithm=mixed), IRA just propagates the assignment
         for allocnos if the register pressure in the region for the
         corresponding cover class is less than number of available
         hard registers for given cover class.

     o Spill/restore code moving.  When IRA performs an allocation
       by traversing regions in top-down order, it does not know what
       happens below in the region tree.  Therefore, sometimes IRA
       misses opportunities to perform a better allocation.  A simple
       optimization tries to improve allocation in a region having
       subregions and containing in another region.  If the
       corresponding allocnos in the subregion are spilled, it spills
       the region allocno if it is profitable.  The optimization
       implements a simple iterative algorithm performing profitable
       transformations while they are still possible.  It is fast in
       practice, so there is no real need for a better time complexity
       algorithm.

     o Code change.  After coloring, two allocnos representing the same
       pseudo-register outside and inside a region respectively may be
       assigned to different locations (hard-registers or memory).  In
       this case IRA creates and uses a new pseudo-register inside the
       region and adds code to move allocno values on the region's
       borders.  This is done during top-down traversal of the regions
       (file ira-emit.c).  In some complicated cases IRA can create a
       new allocno to move allocno values (e.g. when a swap of values
       stored in two hard-registers is needed).  At this stage, the
       new allocno is marked as spilled.  IRA still creates the
       pseudo-register and the moves on the region borders even when
       both allocnos were assigned to the same hard-register.  If the
       reload pass spills a pseudo-register for some reason, the
       effect will be smaller because another allocno will still be in
       the hard-register.  In most cases, this is better then spilling
       both allocnos.  If reload does not change the allocation
       for the two pseudo-registers, the trivial move will be removed
       by post-reload optimizations.  IRA does not generate moves for
       allocnos assigned to the same hard register when the default
       regional allocation algorithm is used and the register pressure
       in the region for the corresponding allocno cover class is less
       than number of available hard registers for given cover class.
       IRA also does some optimizations to remove redundant stores and
       to reduce code duplication on the region borders.

     o Flattening internal representation.  After changing code, IRA
       transforms its internal representation for several regions into
       one region representation (file ira-build.c).  This process is
       called IR flattening.  Such process is more complicated than IR
       rebuilding would be, but is much faster.

     o After IR flattening, IRA tries to assign hard registers to all
       spilled allocnos.  This is impelemented by a simple and fast
       priority coloring algorithm (see function
       ira_reassign_conflict_allocnos::ira-color.c).  Here new allocnos
       created during the code change pass can be assigned to hard
       registers.

     o At the end IRA calls the reload pass.  The reload pass
       communicates with IRA through several functions in file
       ira-color.c to improve its decisions in

       * sharing stack slots for the spilled pseudos based on IRA info
         about pseudo-register conflicts.

       * reassigning hard-registers to all spilled pseudos at the end
         of each reload iteration.

       * choosing a better hard-register to spill based on IRA info
         about pseudo-register live ranges and the register pressure
         in places where the pseudo-register lives.

   IRA uses a lot of data representing the target processors.  These
   data are initilized in file ira.c.

   If function has no loops (or the loops are ignored when
   -fira-algorithm=CB is used), we have classic Chaitin-Briggs
   coloring (only instead of separate pass of coalescing, we use hard
   register preferencing).  In such case, IRA works much faster
   because many things are not made (like IR flattening, the
   spill/restore optimization, and the code change).

   Literature is worth to read for better understanding the code:

   o Preston Briggs, Keith D. Cooper, Linda Torczon.  Improvements to
     Graph Coloring Register Allocation.

   o David Callahan, Brian Koblenz.  Register allocation via
     hierarchical graph coloring.

   o Keith Cooper, Anshuman Dasgupta, Jason Eckhardt. Revisiting Graph
     Coloring Register Allocation: A Study of the Chaitin-Briggs and
     Callahan-Koblenz Algorithms.

   o Guei-Yuan Lueh, Thomas Gross, and Ali-Reza Adl-Tabatabai. Global
     Register Allocation Based on Graph Fusion.

   o Vladimir Makarov. The Integrated Register Allocator for GCC.

   o Vladimir Makarov.  The top-down register allocator for irregular
     register file architectures.

*/


#include "config.h"
#include "system.h"
#include "coretypes.h"
#include "tm.h"
#include "regs.h"
#include "rtl.h"
#include "tm_p.h"
#include "target.h"
#include "flags.h"
#include "obstack.h"
#include "bitmap.h"
#include "hard-reg-set.h"
#include "basic-block.h"
#include "df.h"
#include "expr.h"
#include "recog.h"
#include "params.h"
#include "timevar.h"
#include "tree-pass.h"
#include "output.h"
#include "except.h"
#include "reload.h"
<<<<<<< HEAD
#include "toplev.h"
=======
#include "diagnostic-core.h"
>>>>>>> 03d20231
#include "integrate.h"
#include "ggc.h"
#include "ira-int.h"


struct target_ira default_target_ira;
struct target_ira_int default_target_ira_int;
#if SWITCHABLE_TARGET
struct target_ira *this_target_ira = &default_target_ira;
struct target_ira_int *this_target_ira_int = &default_target_ira_int;
#endif

/* A modified value of flag `-fira-verbose' used internally.  */
int internal_flag_ira_verbose;

/* Dump file of the allocator if it is not NULL.  */
FILE *ira_dump_file;

/* The number of elements in the following array.  */
int ira_spilled_reg_stack_slots_num;

/* The following array contains info about spilled pseudo-registers
   stack slots used in current function so far.  */
struct ira_spilled_reg_stack_slot *ira_spilled_reg_stack_slots;

/* Correspondingly overall cost of the allocation, cost of the
   allocnos assigned to hard-registers, cost of the allocnos assigned
   to memory, cost of loads, stores and register move insns generated
   for pseudo-register live range splitting (see ira-emit.c).  */
int ira_overall_cost;
int ira_reg_cost, ira_mem_cost;
int ira_load_cost, ira_store_cost, ira_shuffle_cost;
int ira_move_loops_num, ira_additional_jumps_num;

/* All registers that can be eliminated.  */
<<<<<<< HEAD

HARD_REG_SET eliminable_regset;

/* Map: hard regs X modes -> set of hard registers for storing value
   of given mode starting with given hard register.  */
HARD_REG_SET ira_reg_mode_hard_regset[FIRST_PSEUDO_REGISTER][NUM_MACHINE_MODES];

/* Array analogous to target hook TARGET_MEMORY_MOVE_COST.  */
short int ira_memory_move_cost[MAX_MACHINE_MODE][N_REG_CLASSES][2];

/* Array based on TARGET_REGISTER_MOVE_COST.  */
move_table *ira_register_move_cost[MAX_MACHINE_MODE];

/* Similar to may_move_in_cost but it is calculated in IRA instead of
   regclass.  Another difference is that we take only available hard
   registers into account to figure out that one register class is a
   subset of the another one.  */
move_table *ira_may_move_in_cost[MAX_MACHINE_MODE];

/* Similar to may_move_out_cost but it is calculated in IRA instead of
   regclass.  Another difference is that we take only available hard
   registers into account to figure out that one register class is a
   subset of the another one.  */
move_table *ira_may_move_out_cost[MAX_MACHINE_MODE];
=======
>>>>>>> 03d20231

HARD_REG_SET eliminable_regset;

/* Temporary hard reg set used for a different calculation.  */
static HARD_REG_SET temp_hard_regset;



/* The function sets up the map IRA_REG_MODE_HARD_REGSET.  */
static void
setup_reg_mode_hard_regset (void)
{
  int i, m, hard_regno;

  for (m = 0; m < NUM_MACHINE_MODES; m++)
    for (hard_regno = 0; hard_regno < FIRST_PSEUDO_REGISTER; hard_regno++)
      {
	CLEAR_HARD_REG_SET (ira_reg_mode_hard_regset[hard_regno][m]);
	for (i = hard_regno_nregs[hard_regno][m] - 1; i >= 0; i--)
	  if (hard_regno + i < FIRST_PSEUDO_REGISTER)
	    SET_HARD_REG_BIT (ira_reg_mode_hard_regset[hard_regno][m],
			      hard_regno + i);
      }
}


<<<<<<< HEAD

/* Hard registers that can not be used for the register allocator for
   all functions of the current compilation unit.  */
static HARD_REG_SET no_unit_alloc_regs;

/* Array of the number of hard registers of given class which are
   available for allocation.  The order is defined by the
   allocation order.  */
short ira_class_hard_regs[N_REG_CLASSES][FIRST_PSEUDO_REGISTER];

/* Array of the number of hard registers of given class which are
   available for allocation.  The order is defined by the
   the hard register numbers.  */
short ira_non_ordered_class_hard_regs[N_REG_CLASSES][FIRST_PSEUDO_REGISTER];

/* The number of elements of the above array for given register
   class.  */
int ira_class_hard_regs_num[N_REG_CLASSES];

/* Index (in ira_class_hard_regs) for given register class and hard
   register (in general case a hard register can belong to several
   register classes).  The index is negative for hard registers
   unavailable for the allocation. */
short ira_class_hard_reg_index[N_REG_CLASSES][FIRST_PSEUDO_REGISTER];
=======
#define no_unit_alloc_regs \
  (this_target_ira_int->x_no_unit_alloc_regs)
>>>>>>> 03d20231

/* The function sets up the three arrays declared above.  */
static void
setup_class_hard_regs (void)
{
  int cl, i, hard_regno, n;
  HARD_REG_SET processed_hard_reg_set;

  ira_assert (SHRT_MAX >= FIRST_PSEUDO_REGISTER);
  for (cl = (int) N_REG_CLASSES - 1; cl >= 0; cl--)
    {
      COPY_HARD_REG_SET (temp_hard_regset, reg_class_contents[cl]);
      AND_COMPL_HARD_REG_SET (temp_hard_regset, no_unit_alloc_regs);
      CLEAR_HARD_REG_SET (processed_hard_reg_set);
      for (i = 0; i < FIRST_PSEUDO_REGISTER; i++)
	{
<<<<<<< HEAD
	  ira_non_ordered_class_hard_regs[cl][0] = -1;
	  ira_class_hard_reg_index[cl][0] = -1;
=======
	  ira_non_ordered_class_hard_regs[cl][i] = -1;
	  ira_class_hard_reg_index[cl][i] = -1;
>>>>>>> 03d20231
	}
      for (n = 0, i = 0; i < FIRST_PSEUDO_REGISTER; i++)
	{
#ifdef REG_ALLOC_ORDER
	  hard_regno = reg_alloc_order[i];
#else
	  hard_regno = i;
#endif
	  if (TEST_HARD_REG_BIT (processed_hard_reg_set, hard_regno))
	    continue;
	  SET_HARD_REG_BIT (processed_hard_reg_set, hard_regno);
      	  if (! TEST_HARD_REG_BIT (temp_hard_regset, hard_regno))
	    ira_class_hard_reg_index[cl][hard_regno] = -1;
	  else
	    {
	      ira_class_hard_reg_index[cl][hard_regno] = n;
	      ira_class_hard_regs[cl][n++] = hard_regno;
	    }
	}
      ira_class_hard_regs_num[cl] = n;
      for (n = 0, i = 0; i < FIRST_PSEUDO_REGISTER; i++)
	if (TEST_HARD_REG_BIT (temp_hard_regset, i))
	  ira_non_ordered_class_hard_regs[cl][n++] = i;
      ira_assert (ira_class_hard_regs_num[cl] == n);
    }
}

/* Set up IRA_AVAILABLE_CLASS_REGS.  */
static void
setup_available_class_regs (void)
{
  int i, j;

  memset (ira_available_class_regs, 0, sizeof (ira_available_class_regs));
  for (i = 0; i < N_REG_CLASSES; i++)
    {
      COPY_HARD_REG_SET (temp_hard_regset, reg_class_contents[i]);
      AND_COMPL_HARD_REG_SET (temp_hard_regset, no_unit_alloc_regs);
      for (j = 0; j < FIRST_PSEUDO_REGISTER; j++)
	if (TEST_HARD_REG_BIT (temp_hard_regset, j))
	  ira_available_class_regs[i]++;
    }
}

/* Set up global variables defining info about hard registers for the
   allocation.  These depend on USE_HARD_FRAME_P whose TRUE value means
   that we can use the hard frame pointer for the allocation.  */
static void
setup_alloc_regs (bool use_hard_frame_p)
{
#ifdef ADJUST_REG_ALLOC_ORDER
  ADJUST_REG_ALLOC_ORDER;
#endif
  COPY_HARD_REG_SET (no_unit_alloc_regs, fixed_reg_set);
  if (! use_hard_frame_p)
    SET_HARD_REG_BIT (no_unit_alloc_regs, HARD_FRAME_POINTER_REGNUM);
  setup_class_hard_regs ();
  setup_available_class_regs ();
}



/* Set up IRA_MEMORY_MOVE_COST, IRA_REGISTER_MOVE_COST.  */
static void
setup_class_subset_and_memory_move_costs (void)
{
  int cl, cl2, mode;
  HARD_REG_SET temp_hard_regset2;

  for (mode = 0; mode < MAX_MACHINE_MODE; mode++)
    ira_memory_move_cost[mode][NO_REGS][0]
      = ira_memory_move_cost[mode][NO_REGS][1] = SHRT_MAX;
  for (cl = (int) N_REG_CLASSES - 1; cl >= 0; cl--)
    {
      if (cl != (int) NO_REGS)
	for (mode = 0; mode < MAX_MACHINE_MODE; mode++)
	  {
	    ira_memory_move_cost[mode][cl][0] =
	      memory_move_cost ((enum machine_mode) mode,
				(enum reg_class) cl, false);
	    ira_memory_move_cost[mode][cl][1] =
	      memory_move_cost ((enum machine_mode) mode,
				(enum reg_class) cl, true);
	    /* Costs for NO_REGS are used in cost calculation on the
	       1st pass when the preferred register classes are not
	       known yet.  In this case we take the best scenario.  */
	    if (ira_memory_move_cost[mode][NO_REGS][0]
		> ira_memory_move_cost[mode][cl][0])
	      ira_memory_move_cost[mode][NO_REGS][0]
		= ira_memory_move_cost[mode][cl][0];
	    if (ira_memory_move_cost[mode][NO_REGS][1]
		> ira_memory_move_cost[mode][cl][1])
	      ira_memory_move_cost[mode][NO_REGS][1]
		= ira_memory_move_cost[mode][cl][1];
	  }
      for (cl2 = (int) N_REG_CLASSES - 1; cl2 >= 0; cl2--)
	{
	  COPY_HARD_REG_SET (temp_hard_regset, reg_class_contents[cl]);
	  AND_COMPL_HARD_REG_SET (temp_hard_regset, no_unit_alloc_regs);
	  COPY_HARD_REG_SET (temp_hard_regset2, reg_class_contents[cl2]);
	  AND_COMPL_HARD_REG_SET (temp_hard_regset2, no_unit_alloc_regs);
	  ira_class_subset_p[cl][cl2]
	    = hard_reg_set_subset_p (temp_hard_regset, temp_hard_regset2);
	}
    }
}



/* Define the following macro if allocation through malloc if
   preferable.  */
#define IRA_NO_OBSTACK

#ifndef IRA_NO_OBSTACK
/* Obstack used for storing all dynamic data (except bitmaps) of the
   IRA.  */
static struct obstack ira_obstack;
#endif

/* Obstack used for storing all bitmaps of the IRA.  */
static struct bitmap_obstack ira_bitmap_obstack;

/* Allocate memory of size LEN for IRA data.  */
void *
ira_allocate (size_t len)
{
  void *res;

#ifndef IRA_NO_OBSTACK
  res = obstack_alloc (&ira_obstack, len);
#else
  res = xmalloc (len);
#endif
  return res;
}

/* Reallocate memory PTR of size LEN for IRA data.  */
void *
ira_reallocate (void *ptr, size_t len)
{
  void *res;

#ifndef IRA_NO_OBSTACK
  res = obstack_alloc (&ira_obstack, len);
#else
  res = xrealloc (ptr, len);
#endif
  return res;
}

/* Free memory ADDR allocated for IRA data.  */
void
ira_free (void *addr ATTRIBUTE_UNUSED)
{
#ifndef IRA_NO_OBSTACK
  /* do nothing */
#else
  free (addr);
#endif
}


/* Allocate and returns bitmap for IRA.  */
bitmap
ira_allocate_bitmap (void)
{
  return BITMAP_ALLOC (&ira_bitmap_obstack);
}

/* Free bitmap B allocated for IRA.  */
void
ira_free_bitmap (bitmap b ATTRIBUTE_UNUSED)
{
  /* do nothing */
}



/* Output information about allocation of all allocnos (except for
   caps) into file F.  */
void
ira_print_disposition (FILE *f)
{
  int i, n, max_regno;
  ira_allocno_t a;
  basic_block bb;

  fprintf (f, "Disposition:");
  max_regno = max_reg_num ();
  for (n = 0, i = FIRST_PSEUDO_REGISTER; i < max_regno; i++)
    for (a = ira_regno_allocno_map[i];
	 a != NULL;
	 a = ALLOCNO_NEXT_REGNO_ALLOCNO (a))
      {
	if (n % 4 == 0)
	  fprintf (f, "\n");
	n++;
	fprintf (f, " %4d:r%-4d", ALLOCNO_NUM (a), ALLOCNO_REGNO (a));
	if ((bb = ALLOCNO_LOOP_TREE_NODE (a)->bb) != NULL)
	  fprintf (f, "b%-3d", bb->index);
	else
	  fprintf (f, "l%-3d", ALLOCNO_LOOP_TREE_NODE (a)->loop->num);
	if (ALLOCNO_HARD_REGNO (a) >= 0)
	  fprintf (f, " %3d", ALLOCNO_HARD_REGNO (a));
	else
	  fprintf (f, " mem");
      }
  fprintf (f, "\n");
}

/* Outputs information about allocation of all allocnos into
   stderr.  */
void
ira_debug_disposition (void)
{
  ira_print_disposition (stderr);
}


#define alloc_reg_class_subclasses \
  (this_target_ira_int->x_alloc_reg_class_subclasses)

/* Initialize the table of subclasses of each reg class.  */
static void
setup_reg_subclasses (void)
{
  int i, j;
  HARD_REG_SET temp_hard_regset2;

  for (i = 0; i < N_REG_CLASSES; i++)
    for (j = 0; j < N_REG_CLASSES; j++)
      alloc_reg_class_subclasses[i][j] = LIM_REG_CLASSES;

  for (i = 0; i < N_REG_CLASSES; i++)
    {
      if (i == (int) NO_REGS)
	continue;

      COPY_HARD_REG_SET (temp_hard_regset, reg_class_contents[i]);
      AND_COMPL_HARD_REG_SET (temp_hard_regset, no_unit_alloc_regs);
      if (hard_reg_set_empty_p (temp_hard_regset))
	continue;
      for (j = 0; j < N_REG_CLASSES; j++)
	if (i != j)
	  {
	    enum reg_class *p;

	    COPY_HARD_REG_SET (temp_hard_regset2, reg_class_contents[j]);
	    AND_COMPL_HARD_REG_SET (temp_hard_regset2, no_unit_alloc_regs);
	    if (! hard_reg_set_subset_p (temp_hard_regset,
					 temp_hard_regset2))
	      continue;
	    p = &alloc_reg_class_subclasses[j][0];
	    while (*p != LIM_REG_CLASSES) p++;
	    *p = (enum reg_class) i;
	  }
    }
}



<<<<<<< HEAD
/* Number of cover classes.  Cover classes is non-intersected register
   classes containing all hard-registers available for the
   allocation.  */
int ira_reg_class_cover_size;

/* The array containing cover classes (see also comments for macro
   IRA_COVER_CLASSES).  Only first IRA_REG_CLASS_COVER_SIZE elements are
   used for this.  */
enum reg_class ira_reg_class_cover[N_REG_CLASSES];

/* The number of elements in the subsequent array.  */
int ira_important_classes_num;

/* The array containing non-empty classes (including non-empty cover
   classes) which are subclasses of cover classes.  Such classes is
   important for calculation of the hard register usage costs.  */
enum reg_class ira_important_classes[N_REG_CLASSES];

/* The array containing indexes of important classes in the previous
   array.  The array elements are defined only for important
   classes.  */
int ira_important_class_nums[N_REG_CLASSES];

=======
>>>>>>> 03d20231
/* Set the four global variables defined above.  */
static void
setup_cover_and_important_classes (void)
{
  int i, j, n, cl;
  bool set_p;
  const reg_class_t *cover_classes;
  HARD_REG_SET temp_hard_regset2;
  static enum reg_class classes[LIM_REG_CLASSES + 1];

  if (targetm.ira_cover_classes == NULL)
    cover_classes = NULL;
  else
    cover_classes = targetm.ira_cover_classes ();
  if (cover_classes == NULL)
    ira_assert (flag_ira_algorithm == IRA_ALGORITHM_PRIORITY);
  else
    {
      for (i = 0; (cl = cover_classes[i]) != LIM_REG_CLASSES; i++)
	classes[i] = (enum reg_class) cl;
      classes[i] = LIM_REG_CLASSES;
    }

  if (flag_ira_algorithm == IRA_ALGORITHM_PRIORITY)
    {
      n = 0;
      for (i = 0; i <= LIM_REG_CLASSES; i++)
	{
	  if (i == NO_REGS)
	    continue;
#ifdef CONSTRAINT_NUM_DEFINED_P
	  for (j = 0; j < CONSTRAINT__LIMIT; j++)
	    if ((int) REG_CLASS_FOR_CONSTRAINT ((enum constraint_num) j) == i)
	      break;
	  if (j < CONSTRAINT__LIMIT)
	    {
	      classes[n++] = (enum reg_class) i;
	      continue;
	    }
#endif
	  COPY_HARD_REG_SET (temp_hard_regset, reg_class_contents[i]);
	  AND_COMPL_HARD_REG_SET (temp_hard_regset, no_unit_alloc_regs);
	  for (j = 0; j < LIM_REG_CLASSES; j++)
	    {
	      if (i == j)
		continue;
	      COPY_HARD_REG_SET (temp_hard_regset2, reg_class_contents[j]);
	      AND_COMPL_HARD_REG_SET (temp_hard_regset2,
				      no_unit_alloc_regs);
	      if (hard_reg_set_equal_p (temp_hard_regset,
					temp_hard_regset2))
		    break;
	    }
	  if (j >= i)
	    classes[n++] = (enum reg_class) i;
	}
      classes[n] = LIM_REG_CLASSES;
    }

  ira_reg_class_cover_size = 0;
  for (i = 0; (cl = classes[i]) != LIM_REG_CLASSES; i++)
    {
      for (j = 0; j < i; j++)
	if (flag_ira_algorithm != IRA_ALGORITHM_PRIORITY
	    && reg_classes_intersect_p ((enum reg_class) cl, classes[j]))
	  gcc_unreachable ();
      COPY_HARD_REG_SET (temp_hard_regset, reg_class_contents[cl]);
      AND_COMPL_HARD_REG_SET (temp_hard_regset, no_unit_alloc_regs);
      if (! hard_reg_set_empty_p (temp_hard_regset))
	ira_reg_class_cover[ira_reg_class_cover_size++] = (enum reg_class) cl;
    }
  ira_important_classes_num = 0;
  for (cl = 0; cl < N_REG_CLASSES; cl++)
    {
      COPY_HARD_REG_SET (temp_hard_regset, reg_class_contents[cl]);
      AND_COMPL_HARD_REG_SET (temp_hard_regset, no_unit_alloc_regs);
      if (! hard_reg_set_empty_p (temp_hard_regset))
	{
	  set_p = false;
	  for (j = 0; j < ira_reg_class_cover_size; j++)
	    {
	      COPY_HARD_REG_SET (temp_hard_regset, reg_class_contents[cl]);
	      AND_COMPL_HARD_REG_SET (temp_hard_regset, no_unit_alloc_regs);
	      COPY_HARD_REG_SET (temp_hard_regset2,
				 reg_class_contents[ira_reg_class_cover[j]]);
	      AND_COMPL_HARD_REG_SET (temp_hard_regset2, no_unit_alloc_regs);
	      if ((enum reg_class) cl == ira_reg_class_cover[j]
		  || hard_reg_set_equal_p (temp_hard_regset,
					   temp_hard_regset2))
		break;
	      else if (hard_reg_set_subset_p (temp_hard_regset,
					      temp_hard_regset2))
		set_p = true;
	    }
	  if (set_p && j >= ira_reg_class_cover_size)
	    ira_important_classes[ira_important_classes_num++]
	      = (enum reg_class) cl;
	}
    }
  for (j = 0; j < ira_reg_class_cover_size; j++)
    ira_important_classes[ira_important_classes_num++]
      = ira_reg_class_cover[j];
}

/* Set up array IRA_CLASS_TRANSLATE.  */
static void
setup_class_translate (void)
{
  int cl, mode;
  enum reg_class cover_class, best_class, *cl_ptr;
  int i, cost, min_cost, best_cost;

  for (cl = 0; cl < N_REG_CLASSES; cl++)
    ira_class_translate[cl] = NO_REGS;

  if (flag_ira_algorithm == IRA_ALGORITHM_PRIORITY)
    for (cl = 0; cl < LIM_REG_CLASSES; cl++)
      {
	COPY_HARD_REG_SET (temp_hard_regset, reg_class_contents[cl]);
	AND_COMPL_HARD_REG_SET (temp_hard_regset, no_unit_alloc_regs);
	for (i = 0; i < ira_reg_class_cover_size; i++)
	  {
	    HARD_REG_SET temp_hard_regset2;

	    cover_class = ira_reg_class_cover[i];
	    COPY_HARD_REG_SET (temp_hard_regset2,
			       reg_class_contents[cover_class]);
	    AND_COMPL_HARD_REG_SET (temp_hard_regset2, no_unit_alloc_regs);
	    if (hard_reg_set_equal_p (temp_hard_regset, temp_hard_regset2))
	      ira_class_translate[cl] = cover_class;
	  }
      }
  for (i = 0; i < ira_reg_class_cover_size; i++)
    {
      cover_class = ira_reg_class_cover[i];
      if (flag_ira_algorithm != IRA_ALGORITHM_PRIORITY)
	for (cl_ptr = &alloc_reg_class_subclasses[cover_class][0];
	     (cl = *cl_ptr) != LIM_REG_CLASSES;
	     cl_ptr++)
	  {
	    if (ira_class_translate[cl] == NO_REGS)
	      ira_class_translate[cl] = cover_class;
#ifdef ENABLE_IRA_CHECKING
	    else
	      {
		COPY_HARD_REG_SET (temp_hard_regset, reg_class_contents[cl]);
		AND_COMPL_HARD_REG_SET (temp_hard_regset, no_unit_alloc_regs);
		if (! hard_reg_set_empty_p (temp_hard_regset))
		  gcc_unreachable ();
	      }
#endif
	  }
      ira_class_translate[cover_class] = cover_class;
    }
  /* For classes which are not fully covered by a cover class (in
     other words covered by more one cover class), use the cheapest
     cover class.  */
  for (cl = 0; cl < N_REG_CLASSES; cl++)
    {
      if (cl == NO_REGS || ira_class_translate[cl] != NO_REGS)
	continue;
      best_class = NO_REGS;
      best_cost = INT_MAX;
      for (i = 0; i < ira_reg_class_cover_size; i++)
	{
	  cover_class = ira_reg_class_cover[i];
	  COPY_HARD_REG_SET (temp_hard_regset,
			     reg_class_contents[cover_class]);
	  AND_HARD_REG_SET (temp_hard_regset, reg_class_contents[cl]);
	  AND_COMPL_HARD_REG_SET (temp_hard_regset, no_unit_alloc_regs);
	  if (! hard_reg_set_empty_p (temp_hard_regset))
	    {
	      min_cost = INT_MAX;
	      for (mode = 0; mode < MAX_MACHINE_MODE; mode++)
		{
		  cost = (ira_memory_move_cost[mode][cl][0]
			  + ira_memory_move_cost[mode][cl][1]);
		  if (min_cost > cost)
		    min_cost = cost;
		}
	      if (best_class == NO_REGS || best_cost > min_cost)
		{
		  best_class = cover_class;
		  best_cost = min_cost;
		}
	    }
	}
      ira_class_translate[cl] = best_class;
    }
}

/* Order numbers of cover classes in original target cover class
<<<<<<< HEAD
   array, -1 for non-cover classes.  */
=======
   array, -1 for non-cover classes.  This is only live during
   reorder_important_classes.  */
>>>>>>> 03d20231
static int cover_class_order[N_REG_CLASSES];

/* The function used to sort the important classes.  */
static int
comp_reg_classes_func (const void *v1p, const void *v2p)
{
  enum reg_class cl1 = *(const enum reg_class *) v1p;
  enum reg_class cl2 = *(const enum reg_class *) v2p;
  int diff;

  cl1 = ira_class_translate[cl1];
  cl2 = ira_class_translate[cl2];
  if (cl1 != NO_REGS && cl2 != NO_REGS
      && (diff = cover_class_order[cl1] - cover_class_order[cl2]) != 0)
    return diff;
  return (int) cl1 - (int) cl2;
}

/* Reorder important classes according to the order of their cover
<<<<<<< HEAD
   classes.  Set up array ira_important_class_nums too.  */
=======
   classes.  */
>>>>>>> 03d20231
static void
reorder_important_classes (void)
{
  int i;

  for (i = 0; i < N_REG_CLASSES; i++)
    cover_class_order[i] = -1;
  for (i = 0; i < ira_reg_class_cover_size; i++)
    cover_class_order[ira_reg_class_cover[i]] = i;
  qsort (ira_important_classes, ira_important_classes_num,
	 sizeof (enum reg_class), comp_reg_classes_func);
<<<<<<< HEAD
  for (i = 0; i < ira_important_classes_num; i++)
    ira_important_class_nums[ira_important_classes[i]] = i;
}

/* The biggest important reg_class inside of intersection of the two
   reg_classes (that is calculated taking only hard registers
   available for allocation into account).  If the both reg_classes
   contain no hard registers available for allocation, the value is
   calculated by taking all hard-registers including fixed ones into
   account.  */
enum reg_class ira_reg_class_intersect[N_REG_CLASSES][N_REG_CLASSES];

/* True if the two classes (that is calculated taking only hard
   registers available for allocation into account) are
   intersected.  */
bool ira_reg_classes_intersect_p[N_REG_CLASSES][N_REG_CLASSES];

/* Important classes with end marker LIM_REG_CLASSES which are
   supersets with given important class (the first index).  That
   includes given class itself.  This is calculated taking only hard
   registers available for allocation into account.  */
enum reg_class ira_reg_class_super_classes[N_REG_CLASSES][N_REG_CLASSES];

/* The biggest important reg_class inside of union of the two
   reg_classes (that is calculated taking only hard registers
   available for allocation into account).  If the both reg_classes
   contain no hard registers available for allocation, the value is
   calculated by taking all hard-registers including fixed ones into
   account.  In other words, the value is the corresponding
   reg_class_subunion value.  */
enum reg_class ira_reg_class_union[N_REG_CLASSES][N_REG_CLASSES];

=======
}

>>>>>>> 03d20231
/* Set up the above reg class relations.  */
static void
setup_reg_class_relations (void)
{
  int i, cl1, cl2, cl3;
  HARD_REG_SET intersection_set, union_set, temp_set2;
  bool important_class_p[N_REG_CLASSES];

  memset (important_class_p, 0, sizeof (important_class_p));
  for (i = 0; i < ira_important_classes_num; i++)
    important_class_p[ira_important_classes[i]] = true;
  for (cl1 = 0; cl1 < N_REG_CLASSES; cl1++)
    {
      ira_reg_class_super_classes[cl1][0] = LIM_REG_CLASSES;
      for (cl2 = 0; cl2 < N_REG_CLASSES; cl2++)
	{
	  ira_reg_classes_intersect_p[cl1][cl2] = false;
	  ira_reg_class_intersect[cl1][cl2] = NO_REGS;
	  COPY_HARD_REG_SET (temp_hard_regset, reg_class_contents[cl1]);
	  AND_COMPL_HARD_REG_SET (temp_hard_regset, no_unit_alloc_regs);
	  COPY_HARD_REG_SET (temp_set2, reg_class_contents[cl2]);
	  AND_COMPL_HARD_REG_SET (temp_set2, no_unit_alloc_regs);
	  if (hard_reg_set_empty_p (temp_hard_regset)
	      && hard_reg_set_empty_p (temp_set2))
	    {
	      for (i = 0;; i++)
		{
		  cl3 = reg_class_subclasses[cl1][i];
		  if (cl3 == LIM_REG_CLASSES)
		    break;
		  if (reg_class_subset_p (ira_reg_class_intersect[cl1][cl2],
					  (enum reg_class) cl3))
		    ira_reg_class_intersect[cl1][cl2] = (enum reg_class) cl3;
		}
	      ira_reg_class_union[cl1][cl2] = reg_class_subunion[cl1][cl2];
	      continue;
	    }
	  ira_reg_classes_intersect_p[cl1][cl2]
	    = hard_reg_set_intersect_p (temp_hard_regset, temp_set2);
	  if (important_class_p[cl1] && important_class_p[cl2]
	      && hard_reg_set_subset_p (temp_hard_regset, temp_set2))
	    {
	      enum reg_class *p;

	      p = &ira_reg_class_super_classes[cl1][0];
	      while (*p != LIM_REG_CLASSES)
		p++;
	      *p++ = (enum reg_class) cl2;
	      *p = LIM_REG_CLASSES;
	    }
	  ira_reg_class_union[cl1][cl2] = NO_REGS;
	  COPY_HARD_REG_SET (intersection_set, reg_class_contents[cl1]);
	  AND_HARD_REG_SET (intersection_set, reg_class_contents[cl2]);
	  AND_COMPL_HARD_REG_SET (intersection_set, no_unit_alloc_regs);
	  COPY_HARD_REG_SET (union_set, reg_class_contents[cl1]);
	  IOR_HARD_REG_SET (union_set, reg_class_contents[cl2]);
	  AND_COMPL_HARD_REG_SET (union_set, no_unit_alloc_regs);
	  for (i = 0; i < ira_important_classes_num; i++)
	    {
	      cl3 = ira_important_classes[i];
	      COPY_HARD_REG_SET (temp_hard_regset, reg_class_contents[cl3]);
	      AND_COMPL_HARD_REG_SET (temp_hard_regset, no_unit_alloc_regs);
	      if (hard_reg_set_subset_p (temp_hard_regset, intersection_set))
		{
		  COPY_HARD_REG_SET
		    (temp_set2,
		     reg_class_contents[(int)
					ira_reg_class_intersect[cl1][cl2]]);
		  AND_COMPL_HARD_REG_SET (temp_set2, no_unit_alloc_regs);
	 	  if (! hard_reg_set_subset_p (temp_hard_regset, temp_set2)
		      /* Ignore unavailable hard registers and prefer
			 smallest class for debugging purposes.  */
		      || (hard_reg_set_equal_p (temp_hard_regset, temp_set2)
			  && hard_reg_set_subset_p
			     (reg_class_contents[cl3],
			      reg_class_contents
			      [(int) ira_reg_class_intersect[cl1][cl2]])))
		    ira_reg_class_intersect[cl1][cl2] = (enum reg_class) cl3;
		}
	      if (hard_reg_set_subset_p (temp_hard_regset, union_set))
		{
		  COPY_HARD_REG_SET
		    (temp_set2,
		     reg_class_contents[(int) ira_reg_class_union[cl1][cl2]]);
		  AND_COMPL_HARD_REG_SET (temp_set2, no_unit_alloc_regs);
	 	  if (ira_reg_class_union[cl1][cl2] == NO_REGS
		      || (hard_reg_set_subset_p (temp_set2, temp_hard_regset)

			  && (! hard_reg_set_equal_p (temp_set2,
						      temp_hard_regset)
			      /* Ignore unavailable hard registers and
				 prefer smallest class for debugging
				 purposes.  */
			      || hard_reg_set_subset_p
			         (reg_class_contents[cl3],
				  reg_class_contents
				  [(int) ira_reg_class_union[cl1][cl2]]))))
		    ira_reg_class_union[cl1][cl2] = (enum reg_class) cl3;
		}
	    }
	}
    }
}

/* Output all cover classes and the translation map into file F.  */
static void
print_class_cover (FILE *f)
{
  static const char *const reg_class_names[] = REG_CLASS_NAMES;
  int i;

  fprintf (f, "Class cover:\n");
  for (i = 0; i < ira_reg_class_cover_size; i++)
    fprintf (f, " %s", reg_class_names[ira_reg_class_cover[i]]);
  fprintf (f, "\nClass translation:\n");
  for (i = 0; i < N_REG_CLASSES; i++)
    fprintf (f, " %s -> %s\n", reg_class_names[i],
	     reg_class_names[ira_class_translate[i]]);
}

/* Output all cover classes and the translation map into
   stderr.  */
void
ira_debug_class_cover (void)
{
  print_class_cover (stderr);
}

/* Set up different arrays concerning class subsets, cover and
   important classes.  */
static void
find_reg_class_closure (void)
{
  setup_reg_subclasses ();
  setup_cover_and_important_classes ();
  setup_class_translate ();
  reorder_important_classes ();
  setup_reg_class_relations ();
}



/* Set up the array above.  */
static void
setup_hard_regno_cover_class (void)
{
  int i;

  for (i = 0; i < FIRST_PSEUDO_REGISTER; i++)
    {
<<<<<<< HEAD
      ira_hard_regno_cover_class[i] = NO_REGS;
      for (j = 0; j < ira_reg_class_cover_size; j++)
	{
	  cl = ira_reg_class_cover[j];
	  if (ira_class_hard_reg_index[cl][i] >= 0)
	    {
	      ira_hard_regno_cover_class[i] = cl;
	      break;
	    }
	}

=======
      ira_hard_regno_cover_class[i]
	= (TEST_HARD_REG_BIT (no_unit_alloc_regs, i)
	   ? NO_REGS
	   : ira_class_translate[REGNO_REG_CLASS (i)]);
>>>>>>> 03d20231
    }
}



/* Form IRA_REG_CLASS_NREGS map.  */
static void
setup_reg_class_nregs (void)
{
  int cl, m;

  for (cl = 0; cl < N_REG_CLASSES; cl++)
    for (m = 0; m < MAX_MACHINE_MODE; m++)
<<<<<<< HEAD
      {
	ira_reg_class_nregs[cl][m] = CLASS_MAX_NREGS ((enum reg_class) cl,
						      (enum machine_mode) m);
	if (ira_max_nregs < ira_reg_class_nregs[cl][m])
	  ira_max_nregs = ira_reg_class_nregs[cl][m];
      }
=======
      ira_reg_class_nregs[cl][m] = CLASS_MAX_NREGS ((enum reg_class) cl,
						    (enum machine_mode) m);
>>>>>>> 03d20231
}



/* Set up PROHIBITED_CLASS_MODE_REGS.  */
static void
setup_prohibited_class_mode_regs (void)
{
  int i, j, k, hard_regno;
  enum reg_class cl;

  for (i = 0; i < ira_reg_class_cover_size; i++)
    {
      cl = ira_reg_class_cover[i];
      for (j = 0; j < NUM_MACHINE_MODES; j++)
	{
	  CLEAR_HARD_REG_SET (prohibited_class_mode_regs[cl][j]);
	  for (k = ira_class_hard_regs_num[cl] - 1; k >= 0; k--)
	    {
	      hard_regno = ira_class_hard_regs[cl][k];
	      if (! HARD_REGNO_MODE_OK (hard_regno, (enum machine_mode) j))
		SET_HARD_REG_BIT (prohibited_class_mode_regs[cl][j],
				  hard_regno);
	    }
	}
    }
}



/* Allocate and initialize IRA_REGISTER_MOVE_COST,
   IRA_MAY_MOVE_IN_COST, and IRA_MAY_MOVE_OUT_COST for MODE if it is
   not done yet.  */
void
ira_init_register_move_cost (enum machine_mode mode)
{
  int cl1, cl2;

  ira_assert (ira_register_move_cost[mode] == NULL
	      && ira_may_move_in_cost[mode] == NULL
	      && ira_may_move_out_cost[mode] == NULL);
  if (move_cost[mode] == NULL)
    init_move_cost (mode);
  ira_register_move_cost[mode] = move_cost[mode];
  /* Don't use ira_allocate because the tables exist out of scope of a
     IRA call.  */
  ira_may_move_in_cost[mode]
    = (move_table *) xmalloc (sizeof (move_table) * N_REG_CLASSES);
  memcpy (ira_may_move_in_cost[mode], may_move_in_cost[mode],
	  sizeof (move_table) * N_REG_CLASSES);
  ira_may_move_out_cost[mode]
    = (move_table *) xmalloc (sizeof (move_table) * N_REG_CLASSES);
  memcpy (ira_may_move_out_cost[mode], may_move_out_cost[mode],
	  sizeof (move_table) * N_REG_CLASSES);
  for (cl1 = 0; cl1 < N_REG_CLASSES; cl1++)
    {
      for (cl2 = 0; cl2 < N_REG_CLASSES; cl2++)
	{
	  if (ira_class_subset_p[cl1][cl2])
	    ira_may_move_in_cost[mode][cl1][cl2] = 0;
	  if (ira_class_subset_p[cl2][cl1])
	    ira_may_move_out_cost[mode][cl1][cl2] = 0;
	}
    }
}



/* This is called once during compiler work.  It sets up
   different arrays whose values don't depend on the compiled
   function.  */
void
ira_init_once (void)
{
  int mode;

  for (mode = 0; mode < MAX_MACHINE_MODE; mode++)
    {
      ira_register_move_cost[mode] = NULL;
      ira_may_move_in_cost[mode] = NULL;
      ira_may_move_out_cost[mode] = NULL;
    }
  ira_init_costs_once ();
}

/* Free ira_register_move_cost, ira_may_move_in_cost, and
   ira_may_move_out_cost for each mode.  */
static void
free_register_move_costs (void)
{
  int mode;

  for (mode = 0; mode < MAX_MACHINE_MODE; mode++)
    {
      if (ira_may_move_in_cost[mode] != NULL)
	free (ira_may_move_in_cost[mode]);
      if (ira_may_move_out_cost[mode] != NULL)
	free (ira_may_move_out_cost[mode]);
      ira_register_move_cost[mode] = NULL;
      ira_may_move_in_cost[mode] = NULL;
      ira_may_move_out_cost[mode] = NULL;
    }
}

/* This is called every time when register related information is
   changed.  */
void
ira_init (void)
{
  free_register_move_costs ();
  setup_reg_mode_hard_regset ();
  setup_alloc_regs (flag_omit_frame_pointer != 0);
  setup_class_subset_and_memory_move_costs ();
  find_reg_class_closure ();
  setup_hard_regno_cover_class ();
  setup_reg_class_nregs ();
  setup_prohibited_class_mode_regs ();
  ira_init_costs ();
}

/* Function called once at the end of compiler work.  */
void
ira_finish_once (void)
{
  ira_finish_costs_once ();
  free_register_move_costs ();
}


#define ira_prohibited_mode_move_regs_initialized_p \
  (this_target_ira_int->x_ira_prohibited_mode_move_regs_initialized_p)

/* Set up IRA_PROHIBITED_MODE_MOVE_REGS.  */
static void
setup_prohibited_mode_move_regs (void)
{
  int i, j;
  rtx test_reg1, test_reg2, move_pat, move_insn;

  if (ira_prohibited_mode_move_regs_initialized_p)
    return;
  ira_prohibited_mode_move_regs_initialized_p = true;
  test_reg1 = gen_rtx_REG (VOIDmode, 0);
  test_reg2 = gen_rtx_REG (VOIDmode, 0);
  move_pat = gen_rtx_SET (VOIDmode, test_reg1, test_reg2);
  move_insn = gen_rtx_INSN (VOIDmode, 0, 0, 0, 0, move_pat, 0, -1, 0);
  for (i = 0; i < NUM_MACHINE_MODES; i++)
    {
      SET_HARD_REG_SET (ira_prohibited_mode_move_regs[i]);
      for (j = 0; j < FIRST_PSEUDO_REGISTER; j++)
	{
	  if (! HARD_REGNO_MODE_OK (j, (enum machine_mode) i))
	    continue;
<<<<<<< HEAD
	  SET_REGNO (test_reg1, j);
	  PUT_MODE (test_reg1, (enum machine_mode) i);
	  SET_REGNO (test_reg2, j);
=======
	  SET_REGNO_RAW (test_reg1, j);
	  PUT_MODE (test_reg1, (enum machine_mode) i);
	  SET_REGNO_RAW (test_reg2, j);
>>>>>>> 03d20231
	  PUT_MODE (test_reg2, (enum machine_mode) i);
	  INSN_CODE (move_insn) = -1;
	  recog_memoized (move_insn);
	  if (INSN_CODE (move_insn) < 0)
	    continue;
	  extract_insn (move_insn);
	  if (! constrain_operands (1))
	    continue;
	  CLEAR_HARD_REG_BIT (ira_prohibited_mode_move_regs[i], j);
	}
    }
}



/* Return nonzero if REGNO is a particularly bad choice for reloading X.  */
static bool
ira_bad_reload_regno_1 (int regno, rtx x)
{
<<<<<<< HEAD
  int x_regno;
=======
  int x_regno, n, i;
>>>>>>> 03d20231
  ira_allocno_t a;
  enum reg_class pref;

  /* We only deal with pseudo regs.  */
  if (! x || GET_CODE (x) != REG)
    return false;

  x_regno = REGNO (x);
  if (x_regno < FIRST_PSEUDO_REGISTER)
    return false;

  /* If the pseudo prefers REGNO explicitly, then do not consider
     REGNO a bad spill choice.  */
  pref = reg_preferred_class (x_regno);
  if (reg_class_size[pref] == 1)
    return !TEST_HARD_REG_BIT (reg_class_contents[pref], regno);

  /* If the pseudo conflicts with REGNO, then we consider REGNO a
     poor choice for a reload regno.  */
  a = ira_regno_allocno_map[x_regno];
<<<<<<< HEAD
  if (TEST_HARD_REG_BIT (ALLOCNO_TOTAL_CONFLICT_HARD_REGS (a), regno))
    return true;

=======
  n = ALLOCNO_NUM_OBJECTS (a);
  for (i = 0; i < n; i++)
    {
      ira_object_t obj = ALLOCNO_OBJECT (a, i);
      if (TEST_HARD_REG_BIT (OBJECT_TOTAL_CONFLICT_HARD_REGS (obj), regno))
	return true;
    }
>>>>>>> 03d20231
  return false;
}

/* Return nonzero if REGNO is a particularly bad choice for reloading
   IN or OUT.  */
bool
ira_bad_reload_regno (int regno, rtx in, rtx out)
{
  return (ira_bad_reload_regno_1 (regno, in)
	  || ira_bad_reload_regno_1 (regno, out));
}

/* Function specific hard registers that can not be used for the
   register allocation.  */
HARD_REG_SET ira_no_alloc_regs;

/* Return TRUE if *LOC contains an asm.  */
static int
insn_contains_asm_1 (rtx *loc, void *data ATTRIBUTE_UNUSED)
{
  if ( !*loc)
    return FALSE;
  if (GET_CODE (*loc) == ASM_OPERANDS)
    return TRUE;
  return FALSE;
}


/* Return TRUE if INSN contains an ASM.  */
static bool
insn_contains_asm (rtx insn)
{
  return for_each_rtx (&insn, insn_contains_asm_1, NULL);
}

/* Add register clobbers from asm statements.  */
static void
compute_regs_asm_clobbered (void)
{
  basic_block bb;

  FOR_EACH_BB (bb)
    {
      rtx insn;
      FOR_BB_INSNS_REVERSE (bb, insn)
	{
	  df_ref *def_rec;

	  if (insn_contains_asm (insn))
	    for (def_rec = DF_INSN_DEFS (insn); *def_rec; def_rec++)
	      {
		df_ref def = *def_rec;
		unsigned int dregno = DF_REF_REGNO (def);
		if (dregno < FIRST_PSEUDO_REGISTER)
		  {
		    unsigned int i;
		    enum machine_mode mode = GET_MODE (DF_REF_REAL_REG (def));
		    unsigned int end = dregno
		      + hard_regno_nregs[dregno][mode] - 1;

		    for (i = dregno; i <= end; ++i)
		      SET_HARD_REG_BIT(crtl->asm_clobbers, i);
		  }
	      }
	}
    }
}


/* Set up ELIMINABLE_REGSET, IRA_NO_ALLOC_REGS, and REGS_EVER_LIVE.  */
void
ira_setup_eliminable_regset (void)
{
#ifdef ELIMINABLE_REGS
  int i;
  static const struct {const int from, to; } eliminables[] = ELIMINABLE_REGS;
#endif
  /* FIXME: If EXIT_IGNORE_STACK is set, we will not save and restore
     sp for alloca.  So we can't eliminate the frame pointer in that
     case.  At some point, we should improve this by emitting the
     sp-adjusting insns for this case.  */
  int need_fp
    = (! flag_omit_frame_pointer
       || (cfun->calls_alloca && EXIT_IGNORE_STACK)
       /* We need the frame pointer to catch stack overflow exceptions
	  if the stack pointer is moving.  */
       || (flag_stack_check && STACK_CHECK_MOVING_SP)
       || crtl->accesses_prior_frames
       || crtl->stack_realign_needed
       || targetm.frame_pointer_required ());

  frame_pointer_needed = need_fp;

  COPY_HARD_REG_SET (ira_no_alloc_regs, no_unit_alloc_regs);
  CLEAR_HARD_REG_SET (eliminable_regset);

  compute_regs_asm_clobbered ();

  /* Build the regset of all eliminable registers and show we can't
     use those that we already know won't be eliminated.  */
#ifdef ELIMINABLE_REGS
  for (i = 0; i < (int) ARRAY_SIZE (eliminables); i++)
    {
      bool cannot_elim
	= (! targetm.can_eliminate (eliminables[i].from, eliminables[i].to)
	   || (eliminables[i].to == STACK_POINTER_REGNUM && need_fp));

      if (!TEST_HARD_REG_BIT (crtl->asm_clobbers, eliminables[i].from))
	{
	    SET_HARD_REG_BIT (eliminable_regset, eliminables[i].from);

	    if (cannot_elim)
	      SET_HARD_REG_BIT (ira_no_alloc_regs, eliminables[i].from);
	}
      else if (cannot_elim)
	error ("%s cannot be used in asm here",
	       reg_names[eliminables[i].from]);
      else
	df_set_regs_ever_live (eliminables[i].from, true);
    }
<<<<<<< HEAD
#if FRAME_POINTER_REGNUM != HARD_FRAME_POINTER_REGNUM
=======
#if !HARD_FRAME_POINTER_IS_FRAME_POINTER
>>>>>>> 03d20231
  if (!TEST_HARD_REG_BIT (crtl->asm_clobbers, HARD_FRAME_POINTER_REGNUM))
    {
      SET_HARD_REG_BIT (eliminable_regset, HARD_FRAME_POINTER_REGNUM);
      if (need_fp)
	SET_HARD_REG_BIT (ira_no_alloc_regs, HARD_FRAME_POINTER_REGNUM);
    }
  else if (need_fp)
    error ("%s cannot be used in asm here",
	   reg_names[HARD_FRAME_POINTER_REGNUM]);
  else
    df_set_regs_ever_live (HARD_FRAME_POINTER_REGNUM, true);
#endif

#else
  if (!TEST_HARD_REG_BIT (crtl->asm_clobbers, HARD_FRAME_POINTER_REGNUM))
    {
      SET_HARD_REG_BIT (eliminable_regset, FRAME_POINTER_REGNUM);
      if (need_fp)
	SET_HARD_REG_BIT (ira_no_alloc_regs, FRAME_POINTER_REGNUM);
    }
  else if (need_fp)
    error ("%s cannot be used in asm here", reg_names[FRAME_POINTER_REGNUM]);
  else
    df_set_regs_ever_live (FRAME_POINTER_REGNUM, true);
#endif
}



/* The length of the following two arrays.  */
int ira_reg_equiv_len;

/* The element value is TRUE if the corresponding regno value is
   invariant.  */
bool *ira_reg_equiv_invariant_p;

/* The element value is equiv constant of given pseudo-register or
   NULL_RTX.  */
rtx *ira_reg_equiv_const;

/* Set up the two arrays declared above.  */
static void
find_reg_equiv_invariant_const (void)
{
  int i;
  bool invariant_p;
  rtx list, insn, note, constant, x;

  for (i = FIRST_PSEUDO_REGISTER; i < reg_equiv_init_size; i++)
    {
      constant = NULL_RTX;
      invariant_p = false;
      for (list = reg_equiv_init[i]; list != NULL_RTX; list = XEXP (list, 1))
	{
	  insn = XEXP (list, 0);
	  note = find_reg_note (insn, REG_EQUIV, NULL_RTX);

	  if (note == NULL_RTX)
	    continue;

	  x = XEXP (note, 0);

	  if (! CONSTANT_P (x)
	      || ! flag_pic || LEGITIMATE_PIC_OPERAND_P (x))
	    {
	      /* It can happen that a REG_EQUIV note contains a MEM
		 that is not a legitimate memory operand.  As later
		 stages of the reload assume that all addresses found
		 in the reg_equiv_* arrays were originally legitimate,
		 we ignore such REG_EQUIV notes.  */
	      if (memory_operand (x, VOIDmode))
		invariant_p = MEM_READONLY_P (x);
	      else if (function_invariant_p (x))
		{
		  if (GET_CODE (x) == PLUS
		      || x == frame_pointer_rtx || x == arg_pointer_rtx)
		    invariant_p = true;
		  else
		    constant = x;
		}
	    }
	}
      ira_reg_equiv_invariant_p[i] = invariant_p;
      ira_reg_equiv_const[i] = constant;
    }
}



/* Vector of substitutions of register numbers,
   used to map pseudo regs into hardware regs.
   This is set up as a result of register allocation.
   Element N is the hard reg assigned to pseudo reg N,
   or is -1 if no hard reg was assigned.
   If N is a hard reg number, element N is N.  */
short *reg_renumber;

/* Set up REG_RENUMBER and CALLER_SAVE_NEEDED (used by reload) from
   the allocation found by IRA.  */
static void
setup_reg_renumber (void)
{
  int regno, hard_regno;
  ira_allocno_t a;
  ira_allocno_iterator ai;

  caller_save_needed = 0;
  FOR_EACH_ALLOCNO (a, ai)
    {
      /* There are no caps at this point.  */
      ira_assert (ALLOCNO_CAP_MEMBER (a) == NULL);
      if (! ALLOCNO_ASSIGNED_P (a))
	/* It can happen if A is not referenced but partially anticipated
	   somewhere in a region.  */
	ALLOCNO_ASSIGNED_P (a) = true;
      ira_free_allocno_updated_costs (a);
      hard_regno = ALLOCNO_HARD_REGNO (a);
      regno = (int) REGNO (ALLOCNO_REG (a));
      reg_renumber[regno] = (hard_regno < 0 ? -1 : hard_regno);
      if (hard_regno >= 0 && ALLOCNO_CALLS_CROSSED_NUM (a) != 0
	  && ! ira_hard_reg_not_in_set_p (hard_regno, ALLOCNO_MODE (a),
					  call_used_reg_set))
	{
	  ira_assert (!optimize || flag_caller_saves
		      || regno >= ira_reg_equiv_len
		      || ira_reg_equiv_const[regno]
		      || ira_reg_equiv_invariant_p[regno]);
	  caller_save_needed = 1;
	}
    }
}

/* Set up allocno assignment flags for further allocation
   improvements.  */
static void
setup_allocno_assignment_flags (void)
{
  int hard_regno;
  ira_allocno_t a;
  ira_allocno_iterator ai;

  FOR_EACH_ALLOCNO (a, ai)
    {
      if (! ALLOCNO_ASSIGNED_P (a))
	/* It can happen if A is not referenced but partially anticipated
	   somewhere in a region.  */
	ira_free_allocno_updated_costs (a);
      hard_regno = ALLOCNO_HARD_REGNO (a);
      /* Don't assign hard registers to allocnos which are destination
	 of removed store at the end of loop.  It has no sense to keep
	 the same value in different hard registers.  It is also
	 impossible to assign hard registers correctly to such
	 allocnos because the cost info and info about intersected
	 calls are incorrect for them.  */
      ALLOCNO_ASSIGNED_P (a) = (hard_regno >= 0
				|| ALLOCNO_MEM_OPTIMIZED_DEST_P (a)
				|| (ALLOCNO_MEMORY_COST (a)
				    - ALLOCNO_COVER_CLASS_COST (a)) < 0);
      ira_assert (hard_regno < 0
		  || ! ira_hard_reg_not_in_set_p (hard_regno, ALLOCNO_MODE (a),
						  reg_class_contents
						  [ALLOCNO_COVER_CLASS (a)]));
    }
}

/* Evaluate overall allocation cost and the costs for using hard
   registers and memory for allocnos.  */
static void
calculate_allocation_cost (void)
{
  int hard_regno, cost;
  ira_allocno_t a;
  ira_allocno_iterator ai;

  ira_overall_cost = ira_reg_cost = ira_mem_cost = 0;
  FOR_EACH_ALLOCNO (a, ai)
    {
      hard_regno = ALLOCNO_HARD_REGNO (a);
      ira_assert (hard_regno < 0
		  || ! ira_hard_reg_not_in_set_p
		       (hard_regno, ALLOCNO_MODE (a),
			reg_class_contents[ALLOCNO_COVER_CLASS (a)]));
      if (hard_regno < 0)
	{
	  cost = ALLOCNO_MEMORY_COST (a);
	  ira_mem_cost += cost;
	}
      else if (ALLOCNO_HARD_REG_COSTS (a) != NULL)
	{
	  cost = (ALLOCNO_HARD_REG_COSTS (a)
		  [ira_class_hard_reg_index
		   [ALLOCNO_COVER_CLASS (a)][hard_regno]]);
	  ira_reg_cost += cost;
	}
      else
	{
	  cost = ALLOCNO_COVER_CLASS_COST (a);
	  ira_reg_cost += cost;
	}
      ira_overall_cost += cost;
    }

  if (internal_flag_ira_verbose > 0 && ira_dump_file != NULL)
    {
      fprintf (ira_dump_file,
	       "+++Costs: overall %d, reg %d, mem %d, ld %d, st %d, move %d\n",
	       ira_overall_cost, ira_reg_cost, ira_mem_cost,
	       ira_load_cost, ira_store_cost, ira_shuffle_cost);
      fprintf (ira_dump_file, "+++       move loops %d, new jumps %d\n",
	       ira_move_loops_num, ira_additional_jumps_num);
    }

}

#ifdef ENABLE_IRA_CHECKING
/* Check the correctness of the allocation.  We do need this because
   of complicated code to transform more one region internal
   representation into one region representation.  */
static void
check_allocation (void)
{
  ira_allocno_t a;
  int hard_regno, nregs, conflict_nregs;
  ira_allocno_iterator ai;

  FOR_EACH_ALLOCNO (a, ai)
    {
      int n = ALLOCNO_NUM_OBJECTS (a);
      int i;

      if (ALLOCNO_CAP_MEMBER (a) != NULL
	  || (hard_regno = ALLOCNO_HARD_REGNO (a)) < 0)
	continue;
      nregs = hard_regno_nregs[hard_regno][ALLOCNO_MODE (a)];
      if (nregs == 1)
	/* We allocated a single hard register.  */
	n = 1;
      else if (n > 1)
	/* We allocated multiple hard registers, and we will test
	   conflicts in a granularity of single hard regs.  */
	nregs = 1;

      for (i = 0; i < n; i++)
	{
	  ira_object_t obj = ALLOCNO_OBJECT (a, i);
	  ira_object_t conflict_obj;
	  ira_object_conflict_iterator oci;
	  int this_regno = hard_regno;
	  if (n > 1)
	    {
	      if (WORDS_BIG_ENDIAN)
		this_regno += n - i - 1;
	      else
		this_regno += i;
	    }
	  FOR_EACH_OBJECT_CONFLICT (obj, conflict_obj, oci)
	    {
	      ira_allocno_t conflict_a = OBJECT_ALLOCNO (conflict_obj);
	      int conflict_hard_regno = ALLOCNO_HARD_REGNO (conflict_a);
	      if (conflict_hard_regno < 0)
		continue;

	      conflict_nregs
		= (hard_regno_nregs
		   [conflict_hard_regno][ALLOCNO_MODE (conflict_a)]);

	      if (ALLOCNO_NUM_OBJECTS (conflict_a) > 1
		  && conflict_nregs == ALLOCNO_NUM_OBJECTS (conflict_a))
		{
		  if (WORDS_BIG_ENDIAN)
		    conflict_hard_regno += (ALLOCNO_NUM_OBJECTS (conflict_a)
					    - OBJECT_SUBWORD (conflict_obj) - 1);
		  else
		    conflict_hard_regno += OBJECT_SUBWORD (conflict_obj);
		  conflict_nregs = 1;
		}

	      if ((conflict_hard_regno <= this_regno
		 && this_regno < conflict_hard_regno + conflict_nregs)
		|| (this_regno <= conflict_hard_regno
		    && conflict_hard_regno < this_regno + nregs))
		{
		  fprintf (stderr, "bad allocation for %d and %d\n",
			   ALLOCNO_REGNO (a), ALLOCNO_REGNO (conflict_a));
		  gcc_unreachable ();
		}
	    }
	}
    }
}
#endif

/* Fix values of array REG_EQUIV_INIT after live range splitting done
   by IRA.  */
static void
fix_reg_equiv_init (void)
{
  int max_regno = max_reg_num ();
  int i, new_regno;
  rtx x, prev, next, insn, set;

  if (reg_equiv_init_size < max_regno)
    {
      reg_equiv_init = GGC_RESIZEVEC (rtx, reg_equiv_init, max_regno);
      while (reg_equiv_init_size < max_regno)
	reg_equiv_init[reg_equiv_init_size++] = NULL_RTX;
      for (i = FIRST_PSEUDO_REGISTER; i < reg_equiv_init_size; i++)
	for (prev = NULL_RTX, x = reg_equiv_init[i]; x != NULL_RTX; x = next)
	  {
	    next = XEXP (x, 1);
	    insn = XEXP (x, 0);
	    set = single_set (insn);
	    ira_assert (set != NULL_RTX
			&& (REG_P (SET_DEST (set)) || REG_P (SET_SRC (set))));
	    if (REG_P (SET_DEST (set))
		&& ((int) REGNO (SET_DEST (set)) == i
		    || (int) ORIGINAL_REGNO (SET_DEST (set)) == i))
	      new_regno = REGNO (SET_DEST (set));
	    else if (REG_P (SET_SRC (set))
		     && ((int) REGNO (SET_SRC (set)) == i
			 || (int) ORIGINAL_REGNO (SET_SRC (set)) == i))
	      new_regno = REGNO (SET_SRC (set));
	    else
 	      gcc_unreachable ();
	    if (new_regno == i)
	      prev = x;
	    else
	      {
		if (prev == NULL_RTX)
		  reg_equiv_init[i] = next;
		else
		  XEXP (prev, 1) = next;
		XEXP (x, 1) = reg_equiv_init[new_regno];
		reg_equiv_init[new_regno] = x;
	      }
	  }
    }
}

#ifdef ENABLE_IRA_CHECKING
/* Print redundant memory-memory copies.  */
static void
print_redundant_copies (void)
{
  int hard_regno;
  ira_allocno_t a;
  ira_copy_t cp, next_cp;
  ira_allocno_iterator ai;

  FOR_EACH_ALLOCNO (a, ai)
    {
      if (ALLOCNO_CAP_MEMBER (a) != NULL)
	/* It is a cap. */
	continue;
      hard_regno = ALLOCNO_HARD_REGNO (a);
      if (hard_regno >= 0)
	continue;
      for (cp = ALLOCNO_COPIES (a); cp != NULL; cp = next_cp)
	if (cp->first == a)
	  next_cp = cp->next_first_allocno_copy;
	else
	  {
	    next_cp = cp->next_second_allocno_copy;
	    if (internal_flag_ira_verbose > 4 && ira_dump_file != NULL
		&& cp->insn != NULL_RTX
		&& ALLOCNO_HARD_REGNO (cp->first) == hard_regno)
	      fprintf (ira_dump_file,
		       "        Redundant move from %d(freq %d):%d\n",
		       INSN_UID (cp->insn), cp->freq, hard_regno);
	  }
    }
}
#endif

/* Setup preferred and alternative classes for new pseudo-registers
   created by IRA starting with START.  */
static void
setup_preferred_alternate_classes_for_new_pseudos (int start)
{
  int i, old_regno;
  int max_regno = max_reg_num ();

  for (i = start; i < max_regno; i++)
    {
      old_regno = ORIGINAL_REGNO (regno_reg_rtx[i]);
      ira_assert (i != old_regno);
      setup_reg_classes (i, reg_preferred_class (old_regno),
			 reg_alternate_class (old_regno),
			 reg_cover_class (old_regno));
      if (internal_flag_ira_verbose > 2 && ira_dump_file != NULL)
	fprintf (ira_dump_file,
		 "    New r%d: setting preferred %s, alternative %s\n",
		 i, reg_class_names[reg_preferred_class (old_regno)],
		 reg_class_names[reg_alternate_class (old_regno)]);
    }
}



/* Regional allocation can create new pseudo-registers.  This function
   expands some arrays for pseudo-registers.  */
static void
expand_reg_info (int old_size)
{
  int i;
  int size = max_reg_num ();

  resize_reg_info ();
  for (i = old_size; i < size; i++)
    setup_reg_classes (i, GENERAL_REGS, ALL_REGS, GENERAL_REGS);
}

/* Return TRUE if there is too high register pressure in the function.
   It is used to decide when stack slot sharing is worth to do.  */
static bool
too_high_register_pressure_p (void)
{
  int i;
  enum reg_class cover_class;

  for (i = 0; i < ira_reg_class_cover_size; i++)
<<<<<<< HEAD
    {
      cover_class = ira_reg_class_cover[i];
      if (ira_loop_tree_root->reg_pressure[cover_class] > 10000)
	return true;
    }
  return false;
}



/* Indicate that hard register number FROM was eliminated and replaced with
   an offset from hard register number TO.  The status of hard registers live
   at the start of a basic block is updated by replacing a use of FROM with
   a use of TO.  */

void
mark_elimination (int from, int to)
{
  basic_block bb;

  FOR_EACH_BB (bb)
    {
      /* We don't use LIVE info in IRA.  */
      bitmap r = DF_LR_IN (bb);

      if (REGNO_REG_SET_P (r, from))
	{
	  CLEAR_REGNO_REG_SET (r, from);
	  SET_REGNO_REG_SET (r, to);
	}
    }
}



struct equivalence
{
  /* Set when a REG_EQUIV note is found or created.  Use to
     keep track of what memory accesses might be created later,
     e.g. by reload.  */
  rtx replacement;
  rtx *src_p;
  /* The list of each instruction which initializes this register.  */
  rtx init_insns;
  /* Loop depth is used to recognize equivalences which appear
     to be present within the same loop (or in an inner loop).  */
  int loop_depth;
  /* Nonzero if this had a preexisting REG_EQUIV note.  */
  int is_arg_equivalence;
  /* Set when an attempt should be made to replace a register
     with the associated src_p entry.  */
  char replace;
};

/* reg_equiv[N] (where N is a pseudo reg number) is the equivalence
   structure for that register.  */
static struct equivalence *reg_equiv;

/* Used for communication between the following two functions: contains
   a MEM that we wish to ensure remains unchanged.  */
static rtx equiv_mem;

/* Set nonzero if EQUIV_MEM is modified.  */
static int equiv_mem_modified;

/* If EQUIV_MEM is modified by modifying DEST, indicate that it is modified.
   Called via note_stores.  */
static void
validate_equiv_mem_from_store (rtx dest, const_rtx set ATTRIBUTE_UNUSED,
			       void *data ATTRIBUTE_UNUSED)
{
  if ((REG_P (dest)
       && reg_overlap_mentioned_p (dest, equiv_mem))
      || (MEM_P (dest)
	  && true_dependence (dest, VOIDmode, equiv_mem, rtx_varies_p)))
    equiv_mem_modified = 1;
}

/* Verify that no store between START and the death of REG invalidates
   MEMREF.  MEMREF is invalidated by modifying a register used in MEMREF,
   by storing into an overlapping memory location, or with a non-const
   CALL_INSN.

   Return 1 if MEMREF remains valid.  */
static int
validate_equiv_mem (rtx start, rtx reg, rtx memref)
{
  rtx insn;
  rtx note;

  equiv_mem = memref;
  equiv_mem_modified = 0;

  /* If the memory reference has side effects or is volatile, it isn't a
     valid equivalence.  */
  if (side_effects_p (memref))
    return 0;

  for (insn = start; insn && ! equiv_mem_modified; insn = NEXT_INSN (insn))
    {
      if (! INSN_P (insn))
	continue;

      if (find_reg_note (insn, REG_DEAD, reg))
	return 1;

      if (CALL_P (insn) && ! MEM_READONLY_P (memref)
	  && ! RTL_CONST_OR_PURE_CALL_P (insn))
	return 0;

      note_stores (PATTERN (insn), validate_equiv_mem_from_store, NULL);

      /* If a register mentioned in MEMREF is modified via an
	 auto-increment, we lose the equivalence.  Do the same if one
	 dies; although we could extend the life, it doesn't seem worth
	 the trouble.  */

      for (note = REG_NOTES (insn); note; note = XEXP (note, 1))
	if ((REG_NOTE_KIND (note) == REG_INC
	     || REG_NOTE_KIND (note) == REG_DEAD)
	    && REG_P (XEXP (note, 0))
	    && reg_overlap_mentioned_p (XEXP (note, 0), memref))
	  return 0;
    }

  return 0;
}

/* Returns zero if X is known to be invariant.  */
static int
equiv_init_varies_p (rtx x)
{
  RTX_CODE code = GET_CODE (x);
  int i;
  const char *fmt;

  switch (code)
    {
    case MEM:
      return !MEM_READONLY_P (x) || equiv_init_varies_p (XEXP (x, 0));

    case CONST:
    case CONST_INT:
    case CONST_DOUBLE:
    case CONST_FIXED:
    case CONST_VECTOR:
    case SYMBOL_REF:
    case LABEL_REF:
      return 0;

    case REG:
      return reg_equiv[REGNO (x)].replace == 0 && rtx_varies_p (x, 0);

    case ASM_OPERANDS:
      if (MEM_VOLATILE_P (x))
	return 1;

      /* Fall through.  */

    default:
      break;
    }

  fmt = GET_RTX_FORMAT (code);
  for (i = GET_RTX_LENGTH (code) - 1; i >= 0; i--)
    if (fmt[i] == 'e')
      {
	if (equiv_init_varies_p (XEXP (x, i)))
	  return 1;
      }
    else if (fmt[i] == 'E')
      {
	int j;
	for (j = 0; j < XVECLEN (x, i); j++)
	  if (equiv_init_varies_p (XVECEXP (x, i, j)))
	    return 1;
      }

  return 0;
}

/* Returns nonzero if X (used to initialize register REGNO) is movable.
   X is only movable if the registers it uses have equivalent initializations
   which appear to be within the same loop (or in an inner loop) and movable
   or if they are not candidates for local_alloc and don't vary.  */
static int
equiv_init_movable_p (rtx x, int regno)
{
  int i, j;
  const char *fmt;
  enum rtx_code code = GET_CODE (x);

  switch (code)
    {
    case SET:
      return equiv_init_movable_p (SET_SRC (x), regno);

    case CC0:
    case CLOBBER:
      return 0;

    case PRE_INC:
    case PRE_DEC:
    case POST_INC:
    case POST_DEC:
    case PRE_MODIFY:
    case POST_MODIFY:
      return 0;

    case REG:
      return (reg_equiv[REGNO (x)].loop_depth >= reg_equiv[regno].loop_depth
	      && reg_equiv[REGNO (x)].replace)
	     || (REG_BASIC_BLOCK (REGNO (x)) < NUM_FIXED_BLOCKS && ! rtx_varies_p (x, 0));

    case UNSPEC_VOLATILE:
      return 0;

    case ASM_OPERANDS:
      if (MEM_VOLATILE_P (x))
	return 0;

      /* Fall through.  */

    default:
      break;
    }

  fmt = GET_RTX_FORMAT (code);
  for (i = GET_RTX_LENGTH (code) - 1; i >= 0; i--)
    switch (fmt[i])
      {
      case 'e':
	if (! equiv_init_movable_p (XEXP (x, i), regno))
	  return 0;
	break;
      case 'E':
	for (j = XVECLEN (x, i) - 1; j >= 0; j--)
	  if (! equiv_init_movable_p (XVECEXP (x, i, j), regno))
	    return 0;
	break;
      }

  return 1;
}

/* TRUE if X uses any registers for which reg_equiv[REGNO].replace is true.  */
static int
contains_replace_regs (rtx x)
{
  int i, j;
  const char *fmt;
  enum rtx_code code = GET_CODE (x);

  switch (code)
    {
    case CONST_INT:
    case CONST:
    case LABEL_REF:
    case SYMBOL_REF:
    case CONST_DOUBLE:
    case CONST_FIXED:
    case CONST_VECTOR:
    case PC:
    case CC0:
    case HIGH:
      return 0;

    case REG:
      return reg_equiv[REGNO (x)].replace;

    default:
      break;
    }

  fmt = GET_RTX_FORMAT (code);
  for (i = GET_RTX_LENGTH (code) - 1; i >= 0; i--)
    switch (fmt[i])
      {
      case 'e':
	if (contains_replace_regs (XEXP (x, i)))
	  return 1;
	break;
      case 'E':
	for (j = XVECLEN (x, i) - 1; j >= 0; j--)
	  if (contains_replace_regs (XVECEXP (x, i, j)))
	    return 1;
	break;
      }

  return 0;
}

/* TRUE if X references a memory location that would be affected by a store
   to MEMREF.  */
static int
memref_referenced_p (rtx memref, rtx x)
{
  int i, j;
  const char *fmt;
  enum rtx_code code = GET_CODE (x);

  switch (code)
    {
    case CONST_INT:
    case CONST:
    case LABEL_REF:
    case SYMBOL_REF:
    case CONST_DOUBLE:
    case CONST_FIXED:
    case CONST_VECTOR:
    case PC:
    case CC0:
    case HIGH:
    case LO_SUM:
      return 0;

    case REG:
      return (reg_equiv[REGNO (x)].replacement
	      && memref_referenced_p (memref,
				      reg_equiv[REGNO (x)].replacement));

    case MEM:
      if (true_dependence (memref, VOIDmode, x, rtx_varies_p))
	return 1;
      break;

    case SET:
      /* If we are setting a MEM, it doesn't count (its address does), but any
	 other SET_DEST that has a MEM in it is referencing the MEM.  */
      if (MEM_P (SET_DEST (x)))
	{
	  if (memref_referenced_p (memref, XEXP (SET_DEST (x), 0)))
	    return 1;
	}
      else if (memref_referenced_p (memref, SET_DEST (x)))
	return 1;

      return memref_referenced_p (memref, SET_SRC (x));

    default:
      break;
    }

  fmt = GET_RTX_FORMAT (code);
  for (i = GET_RTX_LENGTH (code) - 1; i >= 0; i--)
    switch (fmt[i])
      {
      case 'e':
	if (memref_referenced_p (memref, XEXP (x, i)))
	  return 1;
	break;
      case 'E':
	for (j = XVECLEN (x, i) - 1; j >= 0; j--)
	  if (memref_referenced_p (memref, XVECEXP (x, i, j)))
	    return 1;
	break;
      }

  return 0;
}

/* TRUE if some insn in the range (START, END] references a memory location
   that would be affected by a store to MEMREF.  */
static int
memref_used_between_p (rtx memref, rtx start, rtx end)
{
  rtx insn;

  for (insn = NEXT_INSN (start); insn != NEXT_INSN (end);
       insn = NEXT_INSN (insn))
    {
      if (!NONDEBUG_INSN_P (insn))
	continue;

      if (memref_referenced_p (memref, PATTERN (insn)))
	return 1;

      /* Nonconst functions may access memory.  */
      if (CALL_P (insn) && (! RTL_CONST_CALL_P (insn)))
	return 1;
    }

  return 0;
}

/* Mark REG as having no known equivalence.
   Some instructions might have been processed before and furnished
   with REG_EQUIV notes for this register; these notes will have to be
   removed.
   STORE is the piece of RTL that does the non-constant / conflicting
   assignment - a SET, CLOBBER or REG_INC note.  It is currently not used,
   but needs to be there because this function is called from note_stores.  */
static void
no_equiv (rtx reg, const_rtx store ATTRIBUTE_UNUSED, void *data ATTRIBUTE_UNUSED)
{
  int regno;
  rtx list;

  if (!REG_P (reg))
    return;
  regno = REGNO (reg);
  list = reg_equiv[regno].init_insns;
  if (list == const0_rtx)
    return;
  reg_equiv[regno].init_insns = const0_rtx;
  reg_equiv[regno].replacement = NULL_RTX;
  /* This doesn't matter for equivalences made for argument registers, we
     should keep their initialization insns.  */
  if (reg_equiv[regno].is_arg_equivalence)
    return;
  reg_equiv_init[regno] = NULL_RTX;
  for (; list; list =  XEXP (list, 1))
    {
      rtx insn = XEXP (list, 0);
      remove_note (insn, find_reg_note (insn, REG_EQUIV, NULL_RTX));
    }
}

/* In DEBUG_INSN location adjust REGs from CLEARED_REGS bitmap to the
   equivalent replacement.  */

static rtx
adjust_cleared_regs (rtx loc, const_rtx old_rtx ATTRIBUTE_UNUSED, void *data)
{
  if (REG_P (loc))
    {
      bitmap cleared_regs = (bitmap) data;
      if (bitmap_bit_p (cleared_regs, REGNO (loc)))
	return simplify_replace_fn_rtx (*reg_equiv[REGNO (loc)].src_p,
					NULL_RTX, adjust_cleared_regs, data);
    }
  return NULL_RTX;
}

/* Nonzero if we recorded an equivalence for a LABEL_REF.  */
static int recorded_label_ref;

/* Find registers that are equivalent to a single value throughout the
   compilation (either because they can be referenced in memory or are set once
   from a single constant).  Lower their priority for a register.

   If such a register is only referenced once, try substituting its value
   into the using insn.  If it succeeds, we can eliminate the register
   completely.

   Initialize the REG_EQUIV_INIT array of initializing insns.

   Return non-zero if jump label rebuilding should be done.  */
static int
update_equiv_regs (void)
{
  rtx insn;
  basic_block bb;
  int loop_depth;
  bitmap cleared_regs;

  /* We need to keep track of whether or not we recorded a LABEL_REF so
     that we know if the jump optimizer needs to be rerun.  */
  recorded_label_ref = 0;

  reg_equiv = XCNEWVEC (struct equivalence, max_regno);
  reg_equiv_init = ggc_alloc_cleared_vec_rtx (max_regno);
  reg_equiv_init_size = max_regno;

  init_alias_analysis ();

  /* Scan the insns and find which registers have equivalences.  Do this
     in a separate scan of the insns because (due to -fcse-follow-jumps)
     a register can be set below its use.  */
  FOR_EACH_BB (bb)
    {
      loop_depth = bb->loop_depth;

      for (insn = BB_HEAD (bb);
	   insn != NEXT_INSN (BB_END (bb));
	   insn = NEXT_INSN (insn))
	{
	  rtx note;
	  rtx set;
	  rtx dest, src;
	  int regno;

	  if (! INSN_P (insn))
	    continue;

	  for (note = REG_NOTES (insn); note; note = XEXP (note, 1))
	    if (REG_NOTE_KIND (note) == REG_INC)
	      no_equiv (XEXP (note, 0), note, NULL);

	  set = single_set (insn);

	  /* If this insn contains more (or less) than a single SET,
	     only mark all destinations as having no known equivalence.  */
	  if (set == 0)
	    {
	      note_stores (PATTERN (insn), no_equiv, NULL);
	      continue;
	    }
	  else if (GET_CODE (PATTERN (insn)) == PARALLEL)
	    {
	      int i;

	      for (i = XVECLEN (PATTERN (insn), 0) - 1; i >= 0; i--)
		{
		  rtx part = XVECEXP (PATTERN (insn), 0, i);
		  if (part != set)
		    note_stores (part, no_equiv, NULL);
		}
	    }

	  dest = SET_DEST (set);
	  src = SET_SRC (set);

	  /* See if this is setting up the equivalence between an argument
	     register and its stack slot.  */
	  note = find_reg_note (insn, REG_EQUIV, NULL_RTX);
	  if (note)
	    {
	      gcc_assert (REG_P (dest));
	      regno = REGNO (dest);

	      /* Note that we don't want to clear reg_equiv_init even if there
		 are multiple sets of this register.  */
	      reg_equiv[regno].is_arg_equivalence = 1;

	      /* Record for reload that this is an equivalencing insn.  */
	      if (rtx_equal_p (src, XEXP (note, 0)))
		reg_equiv_init[regno]
		  = gen_rtx_INSN_LIST (VOIDmode, insn, reg_equiv_init[regno]);

	      /* Continue normally in case this is a candidate for
		 replacements.  */
	    }

	  if (!optimize)
	    continue;

	  /* We only handle the case of a pseudo register being set
	     once, or always to the same value.  */
	  /* ??? The mn10200 port breaks if we add equivalences for
	     values that need an ADDRESS_REGS register and set them equivalent
	     to a MEM of a pseudo.  The actual problem is in the over-conservative
	     handling of INPADDR_ADDRESS / INPUT_ADDRESS / INPUT triples in
	     calculate_needs, but we traditionally work around this problem
	     here by rejecting equivalences when the destination is in a register
	     that's likely spilled.  This is fragile, of course, since the
	     preferred class of a pseudo depends on all instructions that set
	     or use it.  */

	  if (!REG_P (dest)
	      || (regno = REGNO (dest)) < FIRST_PSEUDO_REGISTER
	      || reg_equiv[regno].init_insns == const0_rtx
	      || (CLASS_LIKELY_SPILLED_P (reg_preferred_class (regno))
		  && MEM_P (src) && ! reg_equiv[regno].is_arg_equivalence))
	    {
	      /* This might be setting a SUBREG of a pseudo, a pseudo that is
		 also set somewhere else to a constant.  */
	      note_stores (set, no_equiv, NULL);
	      continue;
	    }

	  note = find_reg_note (insn, REG_EQUAL, NULL_RTX);

	  /* cse sometimes generates function invariants, but doesn't put a
	     REG_EQUAL note on the insn.  Since this note would be redundant,
	     there's no point creating it earlier than here.  */
	  if (! note && ! rtx_varies_p (src, 0))
	    note = set_unique_reg_note (insn, REG_EQUAL, copy_rtx (src));

	  /* Don't bother considering a REG_EQUAL note containing an EXPR_LIST
	     since it represents a function call */
	  if (note && GET_CODE (XEXP (note, 0)) == EXPR_LIST)
	    note = NULL_RTX;

	  if (DF_REG_DEF_COUNT (regno) != 1
	      && (! note
		  || rtx_varies_p (XEXP (note, 0), 0)
		  || (reg_equiv[regno].replacement
		      && ! rtx_equal_p (XEXP (note, 0),
					reg_equiv[regno].replacement))))
	    {
	      no_equiv (dest, set, NULL);
	      continue;
	    }
	  /* Record this insn as initializing this register.  */
	  reg_equiv[regno].init_insns
	    = gen_rtx_INSN_LIST (VOIDmode, insn, reg_equiv[regno].init_insns);

	  /* If this register is known to be equal to a constant, record that
	     it is always equivalent to the constant.  */
	  if (DF_REG_DEF_COUNT (regno) == 1
	      && note && ! rtx_varies_p (XEXP (note, 0), 0))
	    {
	      rtx note_value = XEXP (note, 0);
	      remove_note (insn, note);
	      set_unique_reg_note (insn, REG_EQUIV, note_value);
	    }

	  /* If this insn introduces a "constant" register, decrease the priority
	     of that register.  Record this insn if the register is only used once
	     more and the equivalence value is the same as our source.

	     The latter condition is checked for two reasons:  First, it is an
	     indication that it may be more efficient to actually emit the insn
	     as written (if no registers are available, reload will substitute
	     the equivalence).  Secondly, it avoids problems with any registers
	     dying in this insn whose death notes would be missed.

	     If we don't have a REG_EQUIV note, see if this insn is loading
	     a register used only in one basic block from a MEM.  If so, and the
	     MEM remains unchanged for the life of the register, add a REG_EQUIV
	     note.  */

	  note = find_reg_note (insn, REG_EQUIV, NULL_RTX);

	  if (note == 0 && REG_BASIC_BLOCK (regno) >= NUM_FIXED_BLOCKS
	      && MEM_P (SET_SRC (set))
	      && validate_equiv_mem (insn, dest, SET_SRC (set)))
	    note = set_unique_reg_note (insn, REG_EQUIV, copy_rtx (SET_SRC (set)));

	  if (note)
	    {
	      int regno = REGNO (dest);
	      rtx x = XEXP (note, 0);

	      /* If we haven't done so, record for reload that this is an
		 equivalencing insn.  */
	      if (!reg_equiv[regno].is_arg_equivalence)
		reg_equiv_init[regno]
		  = gen_rtx_INSN_LIST (VOIDmode, insn, reg_equiv_init[regno]);

	      /* Record whether or not we created a REG_EQUIV note for a LABEL_REF.
		 We might end up substituting the LABEL_REF for uses of the
		 pseudo here or later.  That kind of transformation may turn an
		 indirect jump into a direct jump, in which case we must rerun the
		 jump optimizer to ensure that the JUMP_LABEL fields are valid.  */
	      if (GET_CODE (x) == LABEL_REF
		  || (GET_CODE (x) == CONST
		      && GET_CODE (XEXP (x, 0)) == PLUS
		      && (GET_CODE (XEXP (XEXP (x, 0), 0)) == LABEL_REF)))
		recorded_label_ref = 1;

	      reg_equiv[regno].replacement = x;
	      reg_equiv[regno].src_p = &SET_SRC (set);
	      reg_equiv[regno].loop_depth = loop_depth;

	      /* Don't mess with things live during setjmp.  */
	      if (REG_LIVE_LENGTH (regno) >= 0 && optimize)
		{
		  /* Note that the statement below does not affect the priority
		     in local-alloc!  */
		  REG_LIVE_LENGTH (regno) *= 2;

		  /* If the register is referenced exactly twice, meaning it is
		     set once and used once, indicate that the reference may be
		     replaced by the equivalence we computed above.  Do this
		     even if the register is only used in one block so that
		     dependencies can be handled where the last register is
		     used in a different block (i.e. HIGH / LO_SUM sequences)
		     and to reduce the number of registers alive across
		     calls.  */

		  if (REG_N_REFS (regno) == 2
		      && (rtx_equal_p (x, src)
			  || ! equiv_init_varies_p (src))
		      && NONJUMP_INSN_P (insn)
		      && equiv_init_movable_p (PATTERN (insn), regno))
		    reg_equiv[regno].replace = 1;
		}
	    }
	}
    }

  if (!optimize)
    goto out;

  /* A second pass, to gather additional equivalences with memory.  This needs
     to be done after we know which registers we are going to replace.  */

  for (insn = get_insns (); insn; insn = NEXT_INSN (insn))
    {
      rtx set, src, dest;
      unsigned regno;

      if (! INSN_P (insn))
	continue;

      set = single_set (insn);
      if (! set)
	continue;

      dest = SET_DEST (set);
      src = SET_SRC (set);

      /* If this sets a MEM to the contents of a REG that is only used
	 in a single basic block, see if the register is always equivalent
	 to that memory location and if moving the store from INSN to the
	 insn that set REG is safe.  If so, put a REG_EQUIV note on the
	 initializing insn.

	 Don't add a REG_EQUIV note if the insn already has one.  The existing
	 REG_EQUIV is likely more useful than the one we are adding.

	 If one of the regs in the address has reg_equiv[REGNO].replace set,
	 then we can't add this REG_EQUIV note.  The reg_equiv[REGNO].replace
	 optimization may move the set of this register immediately before
	 insn, which puts it after reg_equiv[REGNO].init_insns, and hence
	 the mention in the REG_EQUIV note would be to an uninitialized
	 pseudo.  */

      if (MEM_P (dest) && REG_P (src)
	  && (regno = REGNO (src)) >= FIRST_PSEUDO_REGISTER
	  && REG_BASIC_BLOCK (regno) >= NUM_FIXED_BLOCKS
	  && DF_REG_DEF_COUNT (regno) == 1
	  && reg_equiv[regno].init_insns != 0
	  && reg_equiv[regno].init_insns != const0_rtx
	  && ! find_reg_note (XEXP (reg_equiv[regno].init_insns, 0),
			      REG_EQUIV, NULL_RTX)
	  && ! contains_replace_regs (XEXP (dest, 0)))
	{
	  rtx init_insn = XEXP (reg_equiv[regno].init_insns, 0);
	  if (validate_equiv_mem (init_insn, src, dest)
	      && ! memref_used_between_p (dest, init_insn, insn)
	      /* Attaching a REG_EQUIV note will fail if INIT_INSN has
		 multiple sets.  */
	      && set_unique_reg_note (init_insn, REG_EQUIV, copy_rtx (dest)))
	    {
	      /* This insn makes the equivalence, not the one initializing
		 the register.  */
	      reg_equiv_init[regno]
		= gen_rtx_INSN_LIST (VOIDmode, insn, NULL_RTX);
	      df_notes_rescan (init_insn);
	    }
	}
    }

  cleared_regs = BITMAP_ALLOC (NULL);
  /* Now scan all regs killed in an insn to see if any of them are
     registers only used that once.  If so, see if we can replace the
     reference with the equivalent form.  If we can, delete the
     initializing reference and this register will go away.  If we
     can't replace the reference, and the initializing reference is
     within the same loop (or in an inner loop), then move the register
     initialization just before the use, so that they are in the same
     basic block.  */
  FOR_EACH_BB_REVERSE (bb)
    {
      loop_depth = bb->loop_depth;
      for (insn = BB_END (bb);
	   insn != PREV_INSN (BB_HEAD (bb));
	   insn = PREV_INSN (insn))
	{
	  rtx link;

	  if (! INSN_P (insn))
	    continue;

	  /* Don't substitute into a non-local goto, this confuses CFG.  */
	  if (JUMP_P (insn)
	      && find_reg_note (insn, REG_NON_LOCAL_GOTO, NULL_RTX))
	    continue;

	  for (link = REG_NOTES (insn); link; link = XEXP (link, 1))
	    {
	      if (REG_NOTE_KIND (link) == REG_DEAD
		  /* Make sure this insn still refers to the register.  */
		  && reg_mentioned_p (XEXP (link, 0), PATTERN (insn)))
		{
		  int regno = REGNO (XEXP (link, 0));
		  rtx equiv_insn;

		  if (! reg_equiv[regno].replace
		      || reg_equiv[regno].loop_depth < loop_depth)
		    continue;

		  /* reg_equiv[REGNO].replace gets set only when
		     REG_N_REFS[REGNO] is 2, i.e. the register is set
		     once and used once.  (If it were only set, but not used,
		     flow would have deleted the setting insns.)  Hence
		     there can only be one insn in reg_equiv[REGNO].init_insns.  */
		  gcc_assert (reg_equiv[regno].init_insns
			      && !XEXP (reg_equiv[regno].init_insns, 1));
		  equiv_insn = XEXP (reg_equiv[regno].init_insns, 0);

		  /* We may not move instructions that can throw, since
		     that changes basic block boundaries and we are not
		     prepared to adjust the CFG to match.  */
		  if (can_throw_internal (equiv_insn))
		    continue;

		  if (asm_noperands (PATTERN (equiv_insn)) < 0
		      && validate_replace_rtx (regno_reg_rtx[regno],
					       *(reg_equiv[regno].src_p), insn))
		    {
		      rtx equiv_link;
		      rtx last_link;
		      rtx note;

		      /* Find the last note.  */
		      for (last_link = link; XEXP (last_link, 1);
			   last_link = XEXP (last_link, 1))
			;

		      /* Append the REG_DEAD notes from equiv_insn.  */
		      equiv_link = REG_NOTES (equiv_insn);
		      while (equiv_link)
			{
			  note = equiv_link;
			  equiv_link = XEXP (equiv_link, 1);
			  if (REG_NOTE_KIND (note) == REG_DEAD)
			    {
			      remove_note (equiv_insn, note);
			      XEXP (last_link, 1) = note;
			      XEXP (note, 1) = NULL_RTX;
			      last_link = note;
			    }
			}

		      remove_death (regno, insn);
		      SET_REG_N_REFS (regno, 0);
		      REG_FREQ (regno) = 0;
		      delete_insn (equiv_insn);

		      reg_equiv[regno].init_insns
			= XEXP (reg_equiv[regno].init_insns, 1);

		      reg_equiv_init[regno] = NULL_RTX;
		      bitmap_set_bit (cleared_regs, regno);
		    }
		  /* Move the initialization of the register to just before
		     INSN.  Update the flow information.  */
		  else if (prev_nondebug_insn (insn) != equiv_insn)
		    {
		      rtx new_insn;

		      new_insn = emit_insn_before (PATTERN (equiv_insn), insn);
		      REG_NOTES (new_insn) = REG_NOTES (equiv_insn);
		      REG_NOTES (equiv_insn) = 0;
		      /* Rescan it to process the notes.  */
		      df_insn_rescan (new_insn);

		      /* Make sure this insn is recognized before
			 reload begins, otherwise
			 eliminate_regs_in_insn will die.  */
		      INSN_CODE (new_insn) = INSN_CODE (equiv_insn);

		      delete_insn (equiv_insn);

		      XEXP (reg_equiv[regno].init_insns, 0) = new_insn;

		      REG_BASIC_BLOCK (regno) = bb->index;
		      REG_N_CALLS_CROSSED (regno) = 0;
		      REG_FREQ_CALLS_CROSSED (regno) = 0;
		      REG_N_THROWING_CALLS_CROSSED (regno) = 0;
		      REG_LIVE_LENGTH (regno) = 2;

		      if (insn == BB_HEAD (bb))
			BB_HEAD (bb) = PREV_INSN (insn);

		      reg_equiv_init[regno]
			= gen_rtx_INSN_LIST (VOIDmode, new_insn, NULL_RTX);
		      bitmap_set_bit (cleared_regs, regno);
		    }
		}
	    }
	}
    }

  if (!bitmap_empty_p (cleared_regs))
    {
      FOR_EACH_BB (bb)
	{
	  bitmap_and_compl_into (DF_LIVE_IN (bb), cleared_regs);
	  bitmap_and_compl_into (DF_LIVE_OUT (bb), cleared_regs);
	  bitmap_and_compl_into (DF_LR_IN (bb), cleared_regs);
	  bitmap_and_compl_into (DF_LR_OUT (bb), cleared_regs);
	}

      /* Last pass - adjust debug insns referencing cleared regs.  */
      if (MAY_HAVE_DEBUG_INSNS)
	for (insn = get_insns (); insn; insn = NEXT_INSN (insn))
	  if (DEBUG_INSN_P (insn))
	    {
	      rtx old_loc = INSN_VAR_LOCATION_LOC (insn);
	      INSN_VAR_LOCATION_LOC (insn)
		= simplify_replace_fn_rtx (old_loc, NULL_RTX,
					   adjust_cleared_regs,
					   (void *) cleared_regs);
	      if (old_loc != INSN_VAR_LOCATION_LOC (insn))
		df_insn_rescan (insn);
	    }
    }

  BITMAP_FREE (cleared_regs);

  out:
  /* Clean up.  */

  end_alias_analysis ();
  free (reg_equiv);
  return recorded_label_ref;
}



/* Print chain C to FILE.  */
static void
print_insn_chain (FILE *file, struct insn_chain *c)
{
  fprintf (file, "insn=%d, ", INSN_UID(c->insn));
  bitmap_print (file, &c->live_throughout, "live_throughout: ", ", ");
  bitmap_print (file, &c->dead_or_set, "dead_or_set: ", "\n");
=======
    {
      cover_class = ira_reg_class_cover[i];
      if (ira_loop_tree_root->reg_pressure[cover_class] > 10000)
	return true;
    }
  return false;
>>>>>>> 03d20231
}


/* Print all reload_insn_chains to FILE.  */
static void
print_insn_chains (FILE *file)
{
  struct insn_chain *c;
  for (c = reload_insn_chain; c ; c = c->next)
    print_insn_chain (file, c);
}

/* Return true if pseudo REGNO should be added to set live_throughout
   or dead_or_set of the insn chains for reload consideration.  */
static bool
pseudo_for_reload_consideration_p (int regno)
{
  /* Consider spilled pseudos too for IRA because they still have a
     chance to get hard-registers in the reload when IRA is used.  */
  return (reg_renumber[regno] >= 0
	  || (ira_conflicts_p && flag_ira_share_spill_slots));
}

/* Init LIVE_SUBREGS[ALLOCNUM] and LIVE_SUBREGS_USED[ALLOCNUM] using
   REG to the number of nregs, and INIT_VALUE to get the
   initialization.  ALLOCNUM need not be the regno of REG.  */
static void
init_live_subregs (bool init_value, sbitmap *live_subregs,
		   int *live_subregs_used, int allocnum, rtx reg)
{
  unsigned int regno = REGNO (SUBREG_REG (reg));
  int size = GET_MODE_SIZE (GET_MODE (regno_reg_rtx[regno]));

  gcc_assert (size > 0);

  /* Been there, done that.  */
  if (live_subregs_used[allocnum])
    return;

  /* Create a new one with zeros.  */
  if (live_subregs[allocnum] == NULL)
    live_subregs[allocnum] = sbitmap_alloc (size);

  /* If the entire reg was live before blasting into subregs, we need
     to init all of the subregs to ones else init to 0.  */
  if (init_value)
    sbitmap_ones (live_subregs[allocnum]);
  else
    sbitmap_zero (live_subregs[allocnum]);

  /* Set the number of bits that we really want.  */
  live_subregs_used[allocnum] = size;
}

/* Walk the insns of the current function and build reload_insn_chain,
   and record register life information.  */
static void
build_insn_chain (void)
{
  unsigned int i;
  struct insn_chain **p = &reload_insn_chain;
  basic_block bb;
  struct insn_chain *c = NULL;
  struct insn_chain *next = NULL;
  bitmap live_relevant_regs = BITMAP_ALLOC (NULL);
  bitmap elim_regset = BITMAP_ALLOC (NULL);
  /* live_subregs is a vector used to keep accurate information about
     which hardregs are live in multiword pseudos.  live_subregs and
     live_subregs_used are indexed by pseudo number.  The live_subreg
     entry for a particular pseudo is only used if the corresponding
     element is non zero in live_subregs_used.  The value in
     live_subregs_used is number of bytes that the pseudo can
     occupy.  */
  sbitmap *live_subregs = XCNEWVEC (sbitmap, max_regno);
  int *live_subregs_used = XNEWVEC (int, max_regno);

  for (i = 0; i < FIRST_PSEUDO_REGISTER; i++)
    if (TEST_HARD_REG_BIT (eliminable_regset, i))
      bitmap_set_bit (elim_regset, i);
  FOR_EACH_BB_REVERSE (bb)
    {
      bitmap_iterator bi;
      rtx insn;

      CLEAR_REG_SET (live_relevant_regs);
      memset (live_subregs_used, 0, max_regno * sizeof (int));

      EXECUTE_IF_SET_IN_BITMAP (DF_LR_OUT (bb), 0, i, bi)
	{
	  if (i >= FIRST_PSEUDO_REGISTER)
	    break;
	  bitmap_set_bit (live_relevant_regs, i);
	}

      EXECUTE_IF_SET_IN_BITMAP (DF_LR_OUT (bb),
				FIRST_PSEUDO_REGISTER, i, bi)
	{
	  if (pseudo_for_reload_consideration_p (i))
	    bitmap_set_bit (live_relevant_regs, i);
	}

      FOR_BB_INSNS_REVERSE (bb, insn)
	{
	  if (!NOTE_P (insn) && !BARRIER_P (insn))
	    {
	      unsigned int uid = INSN_UID (insn);
	      df_ref *def_rec;
	      df_ref *use_rec;

	      c = new_insn_chain ();
	      c->next = next;
	      next = c;
	      *p = c;
	      p = &c->prev;

	      c->insn = insn;
	      c->block = bb->index;

	      if (INSN_P (insn))
		for (def_rec = DF_INSN_UID_DEFS (uid); *def_rec; def_rec++)
		  {
		    df_ref def = *def_rec;
		    unsigned int regno = DF_REF_REGNO (def);

		    /* Ignore may clobbers because these are generated
		       from calls. However, every other kind of def is
		       added to dead_or_set.  */
		    if (!DF_REF_FLAGS_IS_SET (def, DF_REF_MAY_CLOBBER))
		      {
			if (regno < FIRST_PSEUDO_REGISTER)
			  {
			    if (!fixed_regs[regno])
			      bitmap_set_bit (&c->dead_or_set, regno);
			  }
			else if (pseudo_for_reload_consideration_p (regno))
			  bitmap_set_bit (&c->dead_or_set, regno);
		      }

		    if ((regno < FIRST_PSEUDO_REGISTER
			 || reg_renumber[regno] >= 0
			 || ira_conflicts_p)
			&& (!DF_REF_FLAGS_IS_SET (def, DF_REF_CONDITIONAL)))
		      {
			rtx reg = DF_REF_REG (def);

			/* We can model subregs, but not if they are
			   wrapped in ZERO_EXTRACTS.  */
			if (GET_CODE (reg) == SUBREG
			    && !DF_REF_FLAGS_IS_SET (def, DF_REF_ZERO_EXTRACT))
			  {
			    unsigned int start = SUBREG_BYTE (reg);
			    unsigned int last = start
			      + GET_MODE_SIZE (GET_MODE (reg));

			    init_live_subregs
			      (bitmap_bit_p (live_relevant_regs, regno),
			       live_subregs, live_subregs_used, regno, reg);

			    if (!DF_REF_FLAGS_IS_SET
				(def, DF_REF_STRICT_LOW_PART))
			      {
				/* Expand the range to cover entire words.
				   Bytes added here are "don't care".  */
				start
				  = start / UNITS_PER_WORD * UNITS_PER_WORD;
				last = ((last + UNITS_PER_WORD - 1)
					/ UNITS_PER_WORD * UNITS_PER_WORD);
			      }

			    /* Ignore the paradoxical bits.  */
			    if ((int)last > live_subregs_used[regno])
			      last = live_subregs_used[regno];

			    while (start < last)
			      {
				RESET_BIT (live_subregs[regno], start);
				start++;
			      }

			    if (sbitmap_empty_p (live_subregs[regno]))
			      {
				live_subregs_used[regno] = 0;
				bitmap_clear_bit (live_relevant_regs, regno);
			      }
			    else
			      /* Set live_relevant_regs here because
				 that bit has to be true to get us to
				 look at the live_subregs fields.  */
			      bitmap_set_bit (live_relevant_regs, regno);
			  }
			else
			  {
			    /* DF_REF_PARTIAL is generated for
			       subregs, STRICT_LOW_PART, and
			       ZERO_EXTRACT.  We handle the subreg
			       case above so here we have to keep from
			       modeling the def as a killing def.  */
			    if (!DF_REF_FLAGS_IS_SET (def, DF_REF_PARTIAL))
			      {
				bitmap_clear_bit (live_relevant_regs, regno);
				live_subregs_used[regno] = 0;
			      }
			  }
		      }
		  }

	      bitmap_and_compl_into (live_relevant_regs, elim_regset);
	      bitmap_copy (&c->live_throughout, live_relevant_regs);

	      if (INSN_P (insn))
		for (use_rec = DF_INSN_UID_USES (uid); *use_rec; use_rec++)
		  {
		    df_ref use = *use_rec;
		    unsigned int regno = DF_REF_REGNO (use);
		    rtx reg = DF_REF_REG (use);

		    /* DF_REF_READ_WRITE on a use means that this use
		       is fabricated from a def that is a partial set
		       to a multiword reg.  Here, we only model the
		       subreg case that is not wrapped in ZERO_EXTRACT
		       precisely so we do not need to look at the
		       fabricated use. */
		    if (DF_REF_FLAGS_IS_SET (use, DF_REF_READ_WRITE)
			&& !DF_REF_FLAGS_IS_SET (use, DF_REF_ZERO_EXTRACT)
			&& DF_REF_FLAGS_IS_SET (use, DF_REF_SUBREG))
		      continue;

		    /* Add the last use of each var to dead_or_set.  */
		    if (!bitmap_bit_p (live_relevant_regs, regno))
		      {
			if (regno < FIRST_PSEUDO_REGISTER)
			  {
			    if (!fixed_regs[regno])
			      bitmap_set_bit (&c->dead_or_set, regno);
			  }
			else if (pseudo_for_reload_consideration_p (regno))
			  bitmap_set_bit (&c->dead_or_set, regno);
		      }

		    if (regno < FIRST_PSEUDO_REGISTER
			|| pseudo_for_reload_consideration_p (regno))
		      {
			if (GET_CODE (reg) == SUBREG
			    && !DF_REF_FLAGS_IS_SET (use,
						     DF_REF_SIGN_EXTRACT
						     | DF_REF_ZERO_EXTRACT))
			  {
			    unsigned int start = SUBREG_BYTE (reg);
			    unsigned int last = start
			      + GET_MODE_SIZE (GET_MODE (reg));

			    init_live_subregs
			      (bitmap_bit_p (live_relevant_regs, regno),
			       live_subregs, live_subregs_used, regno, reg);

			    /* Ignore the paradoxical bits.  */
			    if ((int)last > live_subregs_used[regno])
			      last = live_subregs_used[regno];

			    while (start < last)
			      {
				SET_BIT (live_subregs[regno], start);
				start++;
			      }
			  }
			else
			  /* Resetting the live_subregs_used is
			     effectively saying do not use the subregs
			     because we are reading the whole
			     pseudo.  */
			  live_subregs_used[regno] = 0;
			bitmap_set_bit (live_relevant_regs, regno);
		      }
		  }
	    }
	}

      /* FIXME!! The following code is a disaster.  Reload needs to see the
	 labels and jump tables that are just hanging out in between
	 the basic blocks.  See pr33676.  */
      insn = BB_HEAD (bb);

      /* Skip over the barriers and cruft.  */
      while (insn && (BARRIER_P (insn) || NOTE_P (insn)
		      || BLOCK_FOR_INSN (insn) == bb))
	insn = PREV_INSN (insn);

      /* While we add anything except barriers and notes, the focus is
	 to get the labels and jump tables into the
	 reload_insn_chain.  */
      while (insn)
	{
	  if (!NOTE_P (insn) && !BARRIER_P (insn))
	    {
	      if (BLOCK_FOR_INSN (insn))
		break;

	      c = new_insn_chain ();
	      c->next = next;
	      next = c;
	      *p = c;
	      p = &c->prev;

	      /* The block makes no sense here, but it is what the old
		 code did.  */
	      c->block = bb->index;
	      c->insn = insn;
	      bitmap_copy (&c->live_throughout, live_relevant_regs);
	    }
	  insn = PREV_INSN (insn);
	}
    }

  for (i = 0; i < (unsigned int) max_regno; i++)
    if (live_subregs[i])
      free (live_subregs[i]);

  reload_insn_chain = c;
  *p = NULL;

  free (live_subregs);
  free (live_subregs_used);
  BITMAP_FREE (live_relevant_regs);
  BITMAP_FREE (elim_regset);

  if (dump_file)
    print_insn_chains (dump_file);
}

/* Allocate memory for reg_equiv_memory_loc.  */
static void
init_reg_equiv_memory_loc (void)
{
  max_regno = max_reg_num ();

  /* And the reg_equiv_memory_loc array.  */
  VEC_safe_grow (rtx, gc, reg_equiv_memory_loc_vec, max_regno);
  memset (VEC_address (rtx, reg_equiv_memory_loc_vec), 0,
	  sizeof (rtx) * max_regno);
  reg_equiv_memory_loc = VEC_address (rtx, reg_equiv_memory_loc_vec);
}

/* Indicate that hard register number FROM was eliminated and replaced with
   an offset from hard register number TO.  The status of hard registers live
   at the start of a basic block is updated by replacing a use of FROM with
   a use of TO.  */

<<<<<<< HEAD
/* True if we have allocno conflicts.  It is false for non-optimized
   mode or when the conflict table is too big.  */
bool ira_conflicts_p;

/* This is the main entry of IRA.  */
static void
ira (FILE *f)
{
  int overall_cost_before, allocated_reg_info_size;
  bool loops_p;
  int max_regno_before_ira, ira_max_point_before_emit;
  int rebuild_p;
  int saved_flag_ira_share_spill_slots;
  basic_block bb;

  timevar_push (TV_IRA);

  if (flag_caller_saves)
    init_caller_save ();

  if (flag_ira_verbose < 10)
=======
void
mark_elimination (int from, int to)
{
  basic_block bb;

  FOR_EACH_BB (bb)
>>>>>>> 03d20231
    {
      /* We don't use LIVE info in IRA.  */
      bitmap r = DF_LR_IN (bb);

      if (REGNO_REG_SET_P (r, from))
	{
	  CLEAR_REGNO_REG_SET (r, from);
	  SET_REGNO_REG_SET (r, to);
	}
    }
}



struct equivalence
{
  /* Set when a REG_EQUIV note is found or created.  Use to
     keep track of what memory accesses might be created later,
     e.g. by reload.  */
  rtx replacement;
  rtx *src_p;
  /* The list of each instruction which initializes this register.  */
  rtx init_insns;
  /* Loop depth is used to recognize equivalences which appear
     to be present within the same loop (or in an inner loop).  */
  int loop_depth;
  /* Nonzero if this had a preexisting REG_EQUIV note.  */
  int is_arg_equivalence;
  /* Set when an attempt should be made to replace a register
     with the associated src_p entry.  */
  char replace;
};

/* reg_equiv[N] (where N is a pseudo reg number) is the equivalence
   structure for that register.  */
static struct equivalence *reg_equiv;

/* Used for communication between the following two functions: contains
   a MEM that we wish to ensure remains unchanged.  */
static rtx equiv_mem;

/* Set nonzero if EQUIV_MEM is modified.  */
static int equiv_mem_modified;

/* If EQUIV_MEM is modified by modifying DEST, indicate that it is modified.
   Called via note_stores.  */
static void
validate_equiv_mem_from_store (rtx dest, const_rtx set ATTRIBUTE_UNUSED,
			       void *data ATTRIBUTE_UNUSED)
{
  if ((REG_P (dest)
       && reg_overlap_mentioned_p (dest, equiv_mem))
      || (MEM_P (dest)
	  && true_dependence (dest, VOIDmode, equiv_mem, rtx_varies_p)))
    equiv_mem_modified = 1;
}

/* Verify that no store between START and the death of REG invalidates
   MEMREF.  MEMREF is invalidated by modifying a register used in MEMREF,
   by storing into an overlapping memory location, or with a non-const
   CALL_INSN.

   Return 1 if MEMREF remains valid.  */
static int
validate_equiv_mem (rtx start, rtx reg, rtx memref)
{
  rtx insn;
  rtx note;

  equiv_mem = memref;
  equiv_mem_modified = 0;

  /* If the memory reference has side effects or is volatile, it isn't a
     valid equivalence.  */
  if (side_effects_p (memref))
    return 0;

  for (insn = start; insn && ! equiv_mem_modified; insn = NEXT_INSN (insn))
    {
      if (! INSN_P (insn))
	continue;

      if (find_reg_note (insn, REG_DEAD, reg))
	return 1;

      /* This used to ignore readonly memory and const/pure calls.  The problem
	 is the equivalent form may reference a pseudo which gets assigned a
	 call clobbered hard reg.  When we later replace REG with its
	 equivalent form, the value in the call-clobbered reg has been
	 changed and all hell breaks loose.  */
      if (CALL_P (insn))
	return 0;

      note_stores (PATTERN (insn), validate_equiv_mem_from_store, NULL);

      /* If a register mentioned in MEMREF is modified via an
	 auto-increment, we lose the equivalence.  Do the same if one
	 dies; although we could extend the life, it doesn't seem worth
	 the trouble.  */

      for (note = REG_NOTES (insn); note; note = XEXP (note, 1))
	if ((REG_NOTE_KIND (note) == REG_INC
	     || REG_NOTE_KIND (note) == REG_DEAD)
	    && REG_P (XEXP (note, 0))
	    && reg_overlap_mentioned_p (XEXP (note, 0), memref))
	  return 0;
    }

<<<<<<< HEAD
  ira_conflicts_p = optimize > 0;
  setup_prohibited_mode_move_regs ();
=======
  return 0;
}
>>>>>>> 03d20231

/* Returns zero if X is known to be invariant.  */
static int
equiv_init_varies_p (rtx x)
{
  RTX_CODE code = GET_CODE (x);
  int i;
  const char *fmt;

  switch (code)
    {
    case MEM:
      return !MEM_READONLY_P (x) || equiv_init_varies_p (XEXP (x, 0));

    case CONST:
    case CONST_INT:
    case CONST_DOUBLE:
    case CONST_FIXED:
    case CONST_VECTOR:
    case SYMBOL_REF:
    case LABEL_REF:
      return 0;

<<<<<<< HEAD
  /* Determine if the current function is a leaf before running IRA
     since this can impact optimizations done by the prologue and
     epilogue thus changing register elimination offsets.  */
  current_function_is_leaf = leaf_function_p ();

  if (resize_reg_info () && flag_ira_loop_pressure)
    ira_set_pseudo_classes (ira_dump_file);

  rebuild_p = update_equiv_regs ();

#ifndef IRA_NO_OBSTACK
  gcc_obstack_init (&ira_obstack);
#endif
  bitmap_obstack_initialize (&ira_bitmap_obstack);
  if (optimize)
    {
      max_regno = max_reg_num ();
      ira_reg_equiv_len = max_regno;
      ira_reg_equiv_invariant_p
	= (bool *) ira_allocate (max_regno * sizeof (bool));
      memset (ira_reg_equiv_invariant_p, 0, max_regno * sizeof (bool));
      ira_reg_equiv_const = (rtx *) ira_allocate (max_regno * sizeof (rtx));
      memset (ira_reg_equiv_const, 0, max_regno * sizeof (rtx));
      find_reg_equiv_invariant_const ();
      if (rebuild_p)
	{
	  timevar_push (TV_JUMP);
	  rebuild_jump_labels (get_insns ());
	  purge_all_dead_edges ();
	  timevar_pop (TV_JUMP);
	}
    }

=======
    case REG:
      return reg_equiv[REGNO (x)].replace == 0 && rtx_varies_p (x, 0);

    case ASM_OPERANDS:
      if (MEM_VOLATILE_P (x))
	return 1;

      /* Fall through.  */

    default:
      break;
    }

  fmt = GET_RTX_FORMAT (code);
  for (i = GET_RTX_LENGTH (code) - 1; i >= 0; i--)
    if (fmt[i] == 'e')
      {
	if (equiv_init_varies_p (XEXP (x, i)))
	  return 1;
      }
    else if (fmt[i] == 'E')
      {
	int j;
	for (j = 0; j < XVECLEN (x, i); j++)
	  if (equiv_init_varies_p (XVECEXP (x, i, j)))
	    return 1;
      }

  return 0;
}

/* Returns nonzero if X (used to initialize register REGNO) is movable.
   X is only movable if the registers it uses have equivalent initializations
   which appear to be within the same loop (or in an inner loop) and movable
   or if they are not candidates for local_alloc and don't vary.  */
static int
equiv_init_movable_p (rtx x, int regno)
{
  int i, j;
  const char *fmt;
  enum rtx_code code = GET_CODE (x);

  switch (code)
    {
    case SET:
      return equiv_init_movable_p (SET_SRC (x), regno);

    case CC0:
    case CLOBBER:
      return 0;

    case PRE_INC:
    case PRE_DEC:
    case POST_INC:
    case POST_DEC:
    case PRE_MODIFY:
    case POST_MODIFY:
      return 0;

    case REG:
      return (reg_equiv[REGNO (x)].loop_depth >= reg_equiv[regno].loop_depth
	      && reg_equiv[REGNO (x)].replace)
	     || (REG_BASIC_BLOCK (REGNO (x)) < NUM_FIXED_BLOCKS && ! rtx_varies_p (x, 0));

    case UNSPEC_VOLATILE:
      return 0;

    case ASM_OPERANDS:
      if (MEM_VOLATILE_P (x))
	return 0;

      /* Fall through.  */

    default:
      break;
    }

  fmt = GET_RTX_FORMAT (code);
  for (i = GET_RTX_LENGTH (code) - 1; i >= 0; i--)
    switch (fmt[i])
      {
      case 'e':
	if (! equiv_init_movable_p (XEXP (x, i), regno))
	  return 0;
	break;
      case 'E':
	for (j = XVECLEN (x, i) - 1; j >= 0; j--)
	  if (! equiv_init_movable_p (XVECEXP (x, i, j), regno))
	    return 0;
	break;
      }

  return 1;
}

/* TRUE if X uses any registers for which reg_equiv[REGNO].replace is true.  */
static int
contains_replace_regs (rtx x)
{
  int i, j;
  const char *fmt;
  enum rtx_code code = GET_CODE (x);

  switch (code)
    {
    case CONST_INT:
    case CONST:
    case LABEL_REF:
    case SYMBOL_REF:
    case CONST_DOUBLE:
    case CONST_FIXED:
    case CONST_VECTOR:
    case PC:
    case CC0:
    case HIGH:
      return 0;

    case REG:
      return reg_equiv[REGNO (x)].replace;

    default:
      break;
    }

  fmt = GET_RTX_FORMAT (code);
  for (i = GET_RTX_LENGTH (code) - 1; i >= 0; i--)
    switch (fmt[i])
      {
      case 'e':
	if (contains_replace_regs (XEXP (x, i)))
	  return 1;
	break;
      case 'E':
	for (j = XVECLEN (x, i) - 1; j >= 0; j--)
	  if (contains_replace_regs (XVECEXP (x, i, j)))
	    return 1;
	break;
      }

  return 0;
}

/* TRUE if X references a memory location that would be affected by a store
   to MEMREF.  */
static int
memref_referenced_p (rtx memref, rtx x)
{
  int i, j;
  const char *fmt;
  enum rtx_code code = GET_CODE (x);

  switch (code)
    {
    case CONST_INT:
    case CONST:
    case LABEL_REF:
    case SYMBOL_REF:
    case CONST_DOUBLE:
    case CONST_FIXED:
    case CONST_VECTOR:
    case PC:
    case CC0:
    case HIGH:
    case LO_SUM:
      return 0;

    case REG:
      return (reg_equiv[REGNO (x)].replacement
	      && memref_referenced_p (memref,
				      reg_equiv[REGNO (x)].replacement));

    case MEM:
      if (true_dependence (memref, VOIDmode, x, rtx_varies_p))
	return 1;
      break;

    case SET:
      /* If we are setting a MEM, it doesn't count (its address does), but any
	 other SET_DEST that has a MEM in it is referencing the MEM.  */
      if (MEM_P (SET_DEST (x)))
	{
	  if (memref_referenced_p (memref, XEXP (SET_DEST (x), 0)))
	    return 1;
	}
      else if (memref_referenced_p (memref, SET_DEST (x)))
	return 1;

      return memref_referenced_p (memref, SET_SRC (x));

    default:
      break;
    }

  fmt = GET_RTX_FORMAT (code);
  for (i = GET_RTX_LENGTH (code) - 1; i >= 0; i--)
    switch (fmt[i])
      {
      case 'e':
	if (memref_referenced_p (memref, XEXP (x, i)))
	  return 1;
	break;
      case 'E':
	for (j = XVECLEN (x, i) - 1; j >= 0; j--)
	  if (memref_referenced_p (memref, XVECEXP (x, i, j)))
	    return 1;
	break;
      }

  return 0;
}

/* TRUE if some insn in the range (START, END] references a memory location
   that would be affected by a store to MEMREF.  */
static int
memref_used_between_p (rtx memref, rtx start, rtx end)
{
  rtx insn;

  for (insn = NEXT_INSN (start); insn != NEXT_INSN (end);
       insn = NEXT_INSN (insn))
    {
      if (!NONDEBUG_INSN_P (insn))
	continue;

      if (memref_referenced_p (memref, PATTERN (insn)))
	return 1;

      /* Nonconst functions may access memory.  */
      if (CALL_P (insn) && (! RTL_CONST_CALL_P (insn)))
	return 1;
    }

  return 0;
}

/* Mark REG as having no known equivalence.
   Some instructions might have been processed before and furnished
   with REG_EQUIV notes for this register; these notes will have to be
   removed.
   STORE is the piece of RTL that does the non-constant / conflicting
   assignment - a SET, CLOBBER or REG_INC note.  It is currently not used,
   but needs to be there because this function is called from note_stores.  */
static void
no_equiv (rtx reg, const_rtx store ATTRIBUTE_UNUSED, void *data ATTRIBUTE_UNUSED)
{
  int regno;
  rtx list;

  if (!REG_P (reg))
    return;
  regno = REGNO (reg);
  list = reg_equiv[regno].init_insns;
  if (list == const0_rtx)
    return;
  reg_equiv[regno].init_insns = const0_rtx;
  reg_equiv[regno].replacement = NULL_RTX;
  /* This doesn't matter for equivalences made for argument registers, we
     should keep their initialization insns.  */
  if (reg_equiv[regno].is_arg_equivalence)
    return;
  reg_equiv_init[regno] = NULL_RTX;
  for (; list; list =  XEXP (list, 1))
    {
      rtx insn = XEXP (list, 0);
      remove_note (insn, find_reg_note (insn, REG_EQUIV, NULL_RTX));
    }
}

/* In DEBUG_INSN location adjust REGs from CLEARED_REGS bitmap to the
   equivalent replacement.  */

static rtx
adjust_cleared_regs (rtx loc, const_rtx old_rtx ATTRIBUTE_UNUSED, void *data)
{
  if (REG_P (loc))
    {
      bitmap cleared_regs = (bitmap) data;
      if (bitmap_bit_p (cleared_regs, REGNO (loc)))
	return simplify_replace_fn_rtx (*reg_equiv[REGNO (loc)].src_p,
					NULL_RTX, adjust_cleared_regs, data);
    }
  return NULL_RTX;
}

/* Nonzero if we recorded an equivalence for a LABEL_REF.  */
static int recorded_label_ref;

/* Find registers that are equivalent to a single value throughout the
   compilation (either because they can be referenced in memory or are set once
   from a single constant).  Lower their priority for a register.

   If such a register is only referenced once, try substituting its value
   into the using insn.  If it succeeds, we can eliminate the register
   completely.

   Initialize the REG_EQUIV_INIT array of initializing insns.

   Return non-zero if jump label rebuilding should be done.  */
static int
update_equiv_regs (void)
{
  rtx insn;
  basic_block bb;
  int loop_depth;
  bitmap cleared_regs;

  /* We need to keep track of whether or not we recorded a LABEL_REF so
     that we know if the jump optimizer needs to be rerun.  */
  recorded_label_ref = 0;

  reg_equiv = XCNEWVEC (struct equivalence, max_regno);
  reg_equiv_init = ggc_alloc_cleared_vec_rtx (max_regno);
  reg_equiv_init_size = max_regno;

  init_alias_analysis ();

  /* Scan the insns and find which registers have equivalences.  Do this
     in a separate scan of the insns because (due to -fcse-follow-jumps)
     a register can be set below its use.  */
  FOR_EACH_BB (bb)
    {
      loop_depth = bb->loop_depth;

      for (insn = BB_HEAD (bb);
	   insn != NEXT_INSN (BB_END (bb));
	   insn = NEXT_INSN (insn))
	{
	  rtx note;
	  rtx set;
	  rtx dest, src;
	  int regno;

	  if (! INSN_P (insn))
	    continue;

	  for (note = REG_NOTES (insn); note; note = XEXP (note, 1))
	    if (REG_NOTE_KIND (note) == REG_INC)
	      no_equiv (XEXP (note, 0), note, NULL);

	  set = single_set (insn);

	  /* If this insn contains more (or less) than a single SET,
	     only mark all destinations as having no known equivalence.  */
	  if (set == 0)
	    {
	      note_stores (PATTERN (insn), no_equiv, NULL);
	      continue;
	    }
	  else if (GET_CODE (PATTERN (insn)) == PARALLEL)
	    {
	      int i;

	      for (i = XVECLEN (PATTERN (insn), 0) - 1; i >= 0; i--)
		{
		  rtx part = XVECEXP (PATTERN (insn), 0, i);
		  if (part != set)
		    note_stores (part, no_equiv, NULL);
		}
	    }

	  dest = SET_DEST (set);
	  src = SET_SRC (set);

	  /* See if this is setting up the equivalence between an argument
	     register and its stack slot.  */
	  note = find_reg_note (insn, REG_EQUIV, NULL_RTX);
	  if (note)
	    {
	      gcc_assert (REG_P (dest));
	      regno = REGNO (dest);

	      /* Note that we don't want to clear reg_equiv_init even if there
		 are multiple sets of this register.  */
	      reg_equiv[regno].is_arg_equivalence = 1;

	      /* Record for reload that this is an equivalencing insn.  */
	      if (rtx_equal_p (src, XEXP (note, 0)))
		reg_equiv_init[regno]
		  = gen_rtx_INSN_LIST (VOIDmode, insn, reg_equiv_init[regno]);

	      /* Continue normally in case this is a candidate for
		 replacements.  */
	    }

	  if (!optimize)
	    continue;

	  /* We only handle the case of a pseudo register being set
	     once, or always to the same value.  */
	  /* ??? The mn10200 port breaks if we add equivalences for
	     values that need an ADDRESS_REGS register and set them equivalent
	     to a MEM of a pseudo.  The actual problem is in the over-conservative
	     handling of INPADDR_ADDRESS / INPUT_ADDRESS / INPUT triples in
	     calculate_needs, but we traditionally work around this problem
	     here by rejecting equivalences when the destination is in a register
	     that's likely spilled.  This is fragile, of course, since the
	     preferred class of a pseudo depends on all instructions that set
	     or use it.  */

	  if (!REG_P (dest)
	      || (regno = REGNO (dest)) < FIRST_PSEUDO_REGISTER
	      || reg_equiv[regno].init_insns == const0_rtx
	      || (targetm.class_likely_spilled_p (reg_preferred_class (regno))
		  && MEM_P (src) && ! reg_equiv[regno].is_arg_equivalence))
	    {
	      /* This might be setting a SUBREG of a pseudo, a pseudo that is
		 also set somewhere else to a constant.  */
	      note_stores (set, no_equiv, NULL);
	      continue;
	    }

	  note = find_reg_note (insn, REG_EQUAL, NULL_RTX);

	  /* cse sometimes generates function invariants, but doesn't put a
	     REG_EQUAL note on the insn.  Since this note would be redundant,
	     there's no point creating it earlier than here.  */
	  if (! note && ! rtx_varies_p (src, 0))
	    note = set_unique_reg_note (insn, REG_EQUAL, copy_rtx (src));

	  /* Don't bother considering a REG_EQUAL note containing an EXPR_LIST
	     since it represents a function call */
	  if (note && GET_CODE (XEXP (note, 0)) == EXPR_LIST)
	    note = NULL_RTX;

	  if (DF_REG_DEF_COUNT (regno) != 1
	      && (! note
		  || rtx_varies_p (XEXP (note, 0), 0)
		  || (reg_equiv[regno].replacement
		      && ! rtx_equal_p (XEXP (note, 0),
					reg_equiv[regno].replacement))))
	    {
	      no_equiv (dest, set, NULL);
	      continue;
	    }
	  /* Record this insn as initializing this register.  */
	  reg_equiv[regno].init_insns
	    = gen_rtx_INSN_LIST (VOIDmode, insn, reg_equiv[regno].init_insns);

	  /* If this register is known to be equal to a constant, record that
	     it is always equivalent to the constant.  */
	  if (DF_REG_DEF_COUNT (regno) == 1
	      && note && ! rtx_varies_p (XEXP (note, 0), 0))
	    {
	      rtx note_value = XEXP (note, 0);
	      remove_note (insn, note);
	      set_unique_reg_note (insn, REG_EQUIV, note_value);
	    }

	  /* If this insn introduces a "constant" register, decrease the priority
	     of that register.  Record this insn if the register is only used once
	     more and the equivalence value is the same as our source.

	     The latter condition is checked for two reasons:  First, it is an
	     indication that it may be more efficient to actually emit the insn
	     as written (if no registers are available, reload will substitute
	     the equivalence).  Secondly, it avoids problems with any registers
	     dying in this insn whose death notes would be missed.

	     If we don't have a REG_EQUIV note, see if this insn is loading
	     a register used only in one basic block from a MEM.  If so, and the
	     MEM remains unchanged for the life of the register, add a REG_EQUIV
	     note.  */

	  note = find_reg_note (insn, REG_EQUIV, NULL_RTX);

	  if (note == 0 && REG_BASIC_BLOCK (regno) >= NUM_FIXED_BLOCKS
	      && MEM_P (SET_SRC (set))
	      && validate_equiv_mem (insn, dest, SET_SRC (set)))
	    note = set_unique_reg_note (insn, REG_EQUIV, copy_rtx (SET_SRC (set)));

	  if (note)
	    {
	      int regno = REGNO (dest);
	      rtx x = XEXP (note, 0);

	      /* If we haven't done so, record for reload that this is an
		 equivalencing insn.  */
	      if (!reg_equiv[regno].is_arg_equivalence)
		reg_equiv_init[regno]
		  = gen_rtx_INSN_LIST (VOIDmode, insn, reg_equiv_init[regno]);

	      /* Record whether or not we created a REG_EQUIV note for a LABEL_REF.
		 We might end up substituting the LABEL_REF for uses of the
		 pseudo here or later.  That kind of transformation may turn an
		 indirect jump into a direct jump, in which case we must rerun the
		 jump optimizer to ensure that the JUMP_LABEL fields are valid.  */
	      if (GET_CODE (x) == LABEL_REF
		  || (GET_CODE (x) == CONST
		      && GET_CODE (XEXP (x, 0)) == PLUS
		      && (GET_CODE (XEXP (XEXP (x, 0), 0)) == LABEL_REF)))
		recorded_label_ref = 1;

	      reg_equiv[regno].replacement = x;
	      reg_equiv[regno].src_p = &SET_SRC (set);
	      reg_equiv[regno].loop_depth = loop_depth;

	      /* Don't mess with things live during setjmp.  */
	      if (REG_LIVE_LENGTH (regno) >= 0 && optimize)
		{
		  /* Note that the statement below does not affect the priority
		     in local-alloc!  */
		  REG_LIVE_LENGTH (regno) *= 2;

		  /* If the register is referenced exactly twice, meaning it is
		     set once and used once, indicate that the reference may be
		     replaced by the equivalence we computed above.  Do this
		     even if the register is only used in one block so that
		     dependencies can be handled where the last register is
		     used in a different block (i.e. HIGH / LO_SUM sequences)
		     and to reduce the number of registers alive across
		     calls.  */

		  if (REG_N_REFS (regno) == 2
		      && (rtx_equal_p (x, src)
			  || ! equiv_init_varies_p (src))
		      && NONJUMP_INSN_P (insn)
		      && equiv_init_movable_p (PATTERN (insn), regno))
		    reg_equiv[regno].replace = 1;
		}
	    }
	}
    }

  if (!optimize)
    goto out;

  /* A second pass, to gather additional equivalences with memory.  This needs
     to be done after we know which registers we are going to replace.  */

  for (insn = get_insns (); insn; insn = NEXT_INSN (insn))
    {
      rtx set, src, dest;
      unsigned regno;

      if (! INSN_P (insn))
	continue;

      set = single_set (insn);
      if (! set)
	continue;

      dest = SET_DEST (set);
      src = SET_SRC (set);

      /* If this sets a MEM to the contents of a REG that is only used
	 in a single basic block, see if the register is always equivalent
	 to that memory location and if moving the store from INSN to the
	 insn that set REG is safe.  If so, put a REG_EQUIV note on the
	 initializing insn.

	 Don't add a REG_EQUIV note if the insn already has one.  The existing
	 REG_EQUIV is likely more useful than the one we are adding.

	 If one of the regs in the address has reg_equiv[REGNO].replace set,
	 then we can't add this REG_EQUIV note.  The reg_equiv[REGNO].replace
	 optimization may move the set of this register immediately before
	 insn, which puts it after reg_equiv[REGNO].init_insns, and hence
	 the mention in the REG_EQUIV note would be to an uninitialized
	 pseudo.  */

      if (MEM_P (dest) && REG_P (src)
	  && (regno = REGNO (src)) >= FIRST_PSEUDO_REGISTER
	  && REG_BASIC_BLOCK (regno) >= NUM_FIXED_BLOCKS
	  && DF_REG_DEF_COUNT (regno) == 1
	  && reg_equiv[regno].init_insns != 0
	  && reg_equiv[regno].init_insns != const0_rtx
	  && ! find_reg_note (XEXP (reg_equiv[regno].init_insns, 0),
			      REG_EQUIV, NULL_RTX)
	  && ! contains_replace_regs (XEXP (dest, 0)))
	{
	  rtx init_insn = XEXP (reg_equiv[regno].init_insns, 0);
	  if (validate_equiv_mem (init_insn, src, dest)
	      && ! memref_used_between_p (dest, init_insn, insn)
	      /* Attaching a REG_EQUIV note will fail if INIT_INSN has
		 multiple sets.  */
	      && set_unique_reg_note (init_insn, REG_EQUIV, copy_rtx (dest)))
	    {
	      /* This insn makes the equivalence, not the one initializing
		 the register.  */
	      reg_equiv_init[regno]
		= gen_rtx_INSN_LIST (VOIDmode, insn, NULL_RTX);
	      df_notes_rescan (init_insn);
	    }
	}
    }

  cleared_regs = BITMAP_ALLOC (NULL);
  /* Now scan all regs killed in an insn to see if any of them are
     registers only used that once.  If so, see if we can replace the
     reference with the equivalent form.  If we can, delete the
     initializing reference and this register will go away.  If we
     can't replace the reference, and the initializing reference is
     within the same loop (or in an inner loop), then move the register
     initialization just before the use, so that they are in the same
     basic block.  */
  FOR_EACH_BB_REVERSE (bb)
    {
      loop_depth = bb->loop_depth;
      for (insn = BB_END (bb);
	   insn != PREV_INSN (BB_HEAD (bb));
	   insn = PREV_INSN (insn))
	{
	  rtx link;

	  if (! INSN_P (insn))
	    continue;

	  /* Don't substitute into a non-local goto, this confuses CFG.  */
	  if (JUMP_P (insn)
	      && find_reg_note (insn, REG_NON_LOCAL_GOTO, NULL_RTX))
	    continue;

	  for (link = REG_NOTES (insn); link; link = XEXP (link, 1))
	    {
	      if (REG_NOTE_KIND (link) == REG_DEAD
		  /* Make sure this insn still refers to the register.  */
		  && reg_mentioned_p (XEXP (link, 0), PATTERN (insn)))
		{
		  int regno = REGNO (XEXP (link, 0));
		  rtx equiv_insn;

		  if (! reg_equiv[regno].replace
		      || reg_equiv[regno].loop_depth < loop_depth
		      /* There is no sense to move insns if we did
			 register pressure-sensitive scheduling was
			 done because it will not improve allocation
			 but worsen insn schedule with a big
			 probability.  */
		      || (flag_sched_pressure && flag_schedule_insns))
		    continue;

		  /* reg_equiv[REGNO].replace gets set only when
		     REG_N_REFS[REGNO] is 2, i.e. the register is set
		     once and used once.  (If it were only set, but not used,
		     flow would have deleted the setting insns.)  Hence
		     there can only be one insn in reg_equiv[REGNO].init_insns.  */
		  gcc_assert (reg_equiv[regno].init_insns
			      && !XEXP (reg_equiv[regno].init_insns, 1));
		  equiv_insn = XEXP (reg_equiv[regno].init_insns, 0);

		  /* We may not move instructions that can throw, since
		     that changes basic block boundaries and we are not
		     prepared to adjust the CFG to match.  */
		  if (can_throw_internal (equiv_insn))
		    continue;

		  if (asm_noperands (PATTERN (equiv_insn)) < 0
		      && validate_replace_rtx (regno_reg_rtx[regno],
					       *(reg_equiv[regno].src_p), insn))
		    {
		      rtx equiv_link;
		      rtx last_link;
		      rtx note;

		      /* Find the last note.  */
		      for (last_link = link; XEXP (last_link, 1);
			   last_link = XEXP (last_link, 1))
			;

		      /* Append the REG_DEAD notes from equiv_insn.  */
		      equiv_link = REG_NOTES (equiv_insn);
		      while (equiv_link)
			{
			  note = equiv_link;
			  equiv_link = XEXP (equiv_link, 1);
			  if (REG_NOTE_KIND (note) == REG_DEAD)
			    {
			      remove_note (equiv_insn, note);
			      XEXP (last_link, 1) = note;
			      XEXP (note, 1) = NULL_RTX;
			      last_link = note;
			    }
			}

		      remove_death (regno, insn);
		      SET_REG_N_REFS (regno, 0);
		      REG_FREQ (regno) = 0;
		      delete_insn (equiv_insn);

		      reg_equiv[regno].init_insns
			= XEXP (reg_equiv[regno].init_insns, 1);

		      reg_equiv_init[regno] = NULL_RTX;
		      bitmap_set_bit (cleared_regs, regno);
		    }
		  /* Move the initialization of the register to just before
		     INSN.  Update the flow information.  */
		  else if (prev_nondebug_insn (insn) != equiv_insn)
		    {
		      rtx new_insn;

		      new_insn = emit_insn_before (PATTERN (equiv_insn), insn);
		      REG_NOTES (new_insn) = REG_NOTES (equiv_insn);
		      REG_NOTES (equiv_insn) = 0;
		      /* Rescan it to process the notes.  */
		      df_insn_rescan (new_insn);

		      /* Make sure this insn is recognized before
			 reload begins, otherwise
			 eliminate_regs_in_insn will die.  */
		      INSN_CODE (new_insn) = INSN_CODE (equiv_insn);

		      delete_insn (equiv_insn);

		      XEXP (reg_equiv[regno].init_insns, 0) = new_insn;

		      REG_BASIC_BLOCK (regno) = bb->index;
		      REG_N_CALLS_CROSSED (regno) = 0;
		      REG_FREQ_CALLS_CROSSED (regno) = 0;
		      REG_N_THROWING_CALLS_CROSSED (regno) = 0;
		      REG_LIVE_LENGTH (regno) = 2;

		      if (insn == BB_HEAD (bb))
			BB_HEAD (bb) = PREV_INSN (insn);

		      reg_equiv_init[regno]
			= gen_rtx_INSN_LIST (VOIDmode, new_insn, NULL_RTX);
		      bitmap_set_bit (cleared_regs, regno);
		    }
		}
	    }
	}
    }

  if (!bitmap_empty_p (cleared_regs))
    {
      FOR_EACH_BB (bb)
	{
	  bitmap_and_compl_into (DF_LIVE_IN (bb), cleared_regs);
	  bitmap_and_compl_into (DF_LIVE_OUT (bb), cleared_regs);
	  bitmap_and_compl_into (DF_LR_IN (bb), cleared_regs);
	  bitmap_and_compl_into (DF_LR_OUT (bb), cleared_regs);
	}

      /* Last pass - adjust debug insns referencing cleared regs.  */
      if (MAY_HAVE_DEBUG_INSNS)
	for (insn = get_insns (); insn; insn = NEXT_INSN (insn))
	  if (DEBUG_INSN_P (insn))
	    {
	      rtx old_loc = INSN_VAR_LOCATION_LOC (insn);
	      INSN_VAR_LOCATION_LOC (insn)
		= simplify_replace_fn_rtx (old_loc, NULL_RTX,
					   adjust_cleared_regs,
					   (void *) cleared_regs);
	      if (old_loc != INSN_VAR_LOCATION_LOC (insn))
		df_insn_rescan (insn);
	    }
    }

  BITMAP_FREE (cleared_regs);

  out:
  /* Clean up.  */

  end_alias_analysis ();
  free (reg_equiv);
  return recorded_label_ref;
}



/* Print chain C to FILE.  */
static void
print_insn_chain (FILE *file, struct insn_chain *c)
{
  fprintf (file, "insn=%d, ", INSN_UID(c->insn));
  bitmap_print (file, &c->live_throughout, "live_throughout: ", ", ");
  bitmap_print (file, &c->dead_or_set, "dead_or_set: ", "\n");
}


/* Print all reload_insn_chains to FILE.  */
static void
print_insn_chains (FILE *file)
{
  struct insn_chain *c;
  for (c = reload_insn_chain; c ; c = c->next)
    print_insn_chain (file, c);
}

/* Return true if pseudo REGNO should be added to set live_throughout
   or dead_or_set of the insn chains for reload consideration.  */
static bool
pseudo_for_reload_consideration_p (int regno)
{
  /* Consider spilled pseudos too for IRA because they still have a
     chance to get hard-registers in the reload when IRA is used.  */
  return (reg_renumber[regno] >= 0 || ira_conflicts_p);
}

/* Init LIVE_SUBREGS[ALLOCNUM] and LIVE_SUBREGS_USED[ALLOCNUM] using
   REG to the number of nregs, and INIT_VALUE to get the
   initialization.  ALLOCNUM need not be the regno of REG.  */
static void
init_live_subregs (bool init_value, sbitmap *live_subregs,
		   int *live_subregs_used, int allocnum, rtx reg)
{
  unsigned int regno = REGNO (SUBREG_REG (reg));
  int size = GET_MODE_SIZE (GET_MODE (regno_reg_rtx[regno]));

  gcc_assert (size > 0);

  /* Been there, done that.  */
  if (live_subregs_used[allocnum])
    return;

  /* Create a new one with zeros.  */
  if (live_subregs[allocnum] == NULL)
    live_subregs[allocnum] = sbitmap_alloc (size);

  /* If the entire reg was live before blasting into subregs, we need
     to init all of the subregs to ones else init to 0.  */
  if (init_value)
    sbitmap_ones (live_subregs[allocnum]);
  else
    sbitmap_zero (live_subregs[allocnum]);

  /* Set the number of bits that we really want.  */
  live_subregs_used[allocnum] = size;
}

/* Walk the insns of the current function and build reload_insn_chain,
   and record register life information.  */
static void
build_insn_chain (void)
{
  unsigned int i;
  struct insn_chain **p = &reload_insn_chain;
  basic_block bb;
  struct insn_chain *c = NULL;
  struct insn_chain *next = NULL;
  bitmap live_relevant_regs = BITMAP_ALLOC (NULL);
  bitmap elim_regset = BITMAP_ALLOC (NULL);
  /* live_subregs is a vector used to keep accurate information about
     which hardregs are live in multiword pseudos.  live_subregs and
     live_subregs_used are indexed by pseudo number.  The live_subreg
     entry for a particular pseudo is only used if the corresponding
     element is non zero in live_subregs_used.  The value in
     live_subregs_used is number of bytes that the pseudo can
     occupy.  */
  sbitmap *live_subregs = XCNEWVEC (sbitmap, max_regno);
  int *live_subregs_used = XNEWVEC (int, max_regno);

  for (i = 0; i < FIRST_PSEUDO_REGISTER; i++)
    if (TEST_HARD_REG_BIT (eliminable_regset, i))
      bitmap_set_bit (elim_regset, i);
  FOR_EACH_BB_REVERSE (bb)
    {
      bitmap_iterator bi;
      rtx insn;

      CLEAR_REG_SET (live_relevant_regs);
      memset (live_subregs_used, 0, max_regno * sizeof (int));

      EXECUTE_IF_SET_IN_BITMAP (DF_LR_OUT (bb), 0, i, bi)
	{
	  if (i >= FIRST_PSEUDO_REGISTER)
	    break;
	  bitmap_set_bit (live_relevant_regs, i);
	}

      EXECUTE_IF_SET_IN_BITMAP (DF_LR_OUT (bb),
				FIRST_PSEUDO_REGISTER, i, bi)
	{
	  if (pseudo_for_reload_consideration_p (i))
	    bitmap_set_bit (live_relevant_regs, i);
	}

      FOR_BB_INSNS_REVERSE (bb, insn)
	{
	  if (!NOTE_P (insn) && !BARRIER_P (insn))
	    {
	      unsigned int uid = INSN_UID (insn);
	      df_ref *def_rec;
	      df_ref *use_rec;

	      c = new_insn_chain ();
	      c->next = next;
	      next = c;
	      *p = c;
	      p = &c->prev;

	      c->insn = insn;
	      c->block = bb->index;

	      if (INSN_P (insn))
		for (def_rec = DF_INSN_UID_DEFS (uid); *def_rec; def_rec++)
		  {
		    df_ref def = *def_rec;
		    unsigned int regno = DF_REF_REGNO (def);

		    /* Ignore may clobbers because these are generated
		       from calls. However, every other kind of def is
		       added to dead_or_set.  */
		    if (!DF_REF_FLAGS_IS_SET (def, DF_REF_MAY_CLOBBER))
		      {
			if (regno < FIRST_PSEUDO_REGISTER)
			  {
			    if (!fixed_regs[regno])
			      bitmap_set_bit (&c->dead_or_set, regno);
			  }
			else if (pseudo_for_reload_consideration_p (regno))
			  bitmap_set_bit (&c->dead_or_set, regno);
		      }

		    if ((regno < FIRST_PSEUDO_REGISTER
			 || reg_renumber[regno] >= 0
			 || ira_conflicts_p)
			&& (!DF_REF_FLAGS_IS_SET (def, DF_REF_CONDITIONAL)))
		      {
			rtx reg = DF_REF_REG (def);

			/* We can model subregs, but not if they are
			   wrapped in ZERO_EXTRACTS.  */
			if (GET_CODE (reg) == SUBREG
			    && !DF_REF_FLAGS_IS_SET (def, DF_REF_ZERO_EXTRACT))
			  {
			    unsigned int start = SUBREG_BYTE (reg);
			    unsigned int last = start
			      + GET_MODE_SIZE (GET_MODE (reg));

			    init_live_subregs
			      (bitmap_bit_p (live_relevant_regs, regno),
			       live_subregs, live_subregs_used, regno, reg);

			    if (!DF_REF_FLAGS_IS_SET
				(def, DF_REF_STRICT_LOW_PART))
			      {
				/* Expand the range to cover entire words.
				   Bytes added here are "don't care".  */
				start
				  = start / UNITS_PER_WORD * UNITS_PER_WORD;
				last = ((last + UNITS_PER_WORD - 1)
					/ UNITS_PER_WORD * UNITS_PER_WORD);
			      }

			    /* Ignore the paradoxical bits.  */
			    if ((int)last > live_subregs_used[regno])
			      last = live_subregs_used[regno];

			    while (start < last)
			      {
				RESET_BIT (live_subregs[regno], start);
				start++;
			      }

			    if (sbitmap_empty_p (live_subregs[regno]))
			      {
				live_subregs_used[regno] = 0;
				bitmap_clear_bit (live_relevant_regs, regno);
			      }
			    else
			      /* Set live_relevant_regs here because
				 that bit has to be true to get us to
				 look at the live_subregs fields.  */
			      bitmap_set_bit (live_relevant_regs, regno);
			  }
			else
			  {
			    /* DF_REF_PARTIAL is generated for
			       subregs, STRICT_LOW_PART, and
			       ZERO_EXTRACT.  We handle the subreg
			       case above so here we have to keep from
			       modeling the def as a killing def.  */
			    if (!DF_REF_FLAGS_IS_SET (def, DF_REF_PARTIAL))
			      {
				bitmap_clear_bit (live_relevant_regs, regno);
				live_subregs_used[regno] = 0;
			      }
			  }
		      }
		  }

	      bitmap_and_compl_into (live_relevant_regs, elim_regset);
	      bitmap_copy (&c->live_throughout, live_relevant_regs);

	      if (INSN_P (insn))
		for (use_rec = DF_INSN_UID_USES (uid); *use_rec; use_rec++)
		  {
		    df_ref use = *use_rec;
		    unsigned int regno = DF_REF_REGNO (use);
		    rtx reg = DF_REF_REG (use);

		    /* DF_REF_READ_WRITE on a use means that this use
		       is fabricated from a def that is a partial set
		       to a multiword reg.  Here, we only model the
		       subreg case that is not wrapped in ZERO_EXTRACT
		       precisely so we do not need to look at the
		       fabricated use. */
		    if (DF_REF_FLAGS_IS_SET (use, DF_REF_READ_WRITE)
			&& !DF_REF_FLAGS_IS_SET (use, DF_REF_ZERO_EXTRACT)
			&& DF_REF_FLAGS_IS_SET (use, DF_REF_SUBREG))
		      continue;

		    /* Add the last use of each var to dead_or_set.  */
		    if (!bitmap_bit_p (live_relevant_regs, regno))
		      {
			if (regno < FIRST_PSEUDO_REGISTER)
			  {
			    if (!fixed_regs[regno])
			      bitmap_set_bit (&c->dead_or_set, regno);
			  }
			else if (pseudo_for_reload_consideration_p (regno))
			  bitmap_set_bit (&c->dead_or_set, regno);
		      }

		    if (regno < FIRST_PSEUDO_REGISTER
			|| pseudo_for_reload_consideration_p (regno))
		      {
			if (GET_CODE (reg) == SUBREG
			    && !DF_REF_FLAGS_IS_SET (use,
						     DF_REF_SIGN_EXTRACT
						     | DF_REF_ZERO_EXTRACT))
			  {
			    unsigned int start = SUBREG_BYTE (reg);
			    unsigned int last = start
			      + GET_MODE_SIZE (GET_MODE (reg));

			    init_live_subregs
			      (bitmap_bit_p (live_relevant_regs, regno),
			       live_subregs, live_subregs_used, regno, reg);

			    /* Ignore the paradoxical bits.  */
			    if ((int)last > live_subregs_used[regno])
			      last = live_subregs_used[regno];

			    while (start < last)
			      {
				SET_BIT (live_subregs[regno], start);
				start++;
			      }
			  }
			else
			  /* Resetting the live_subregs_used is
			     effectively saying do not use the subregs
			     because we are reading the whole
			     pseudo.  */
			  live_subregs_used[regno] = 0;
			bitmap_set_bit (live_relevant_regs, regno);
		      }
		  }
	    }
	}

      /* FIXME!! The following code is a disaster.  Reload needs to see the
	 labels and jump tables that are just hanging out in between
	 the basic blocks.  See pr33676.  */
      insn = BB_HEAD (bb);

      /* Skip over the barriers and cruft.  */
      while (insn && (BARRIER_P (insn) || NOTE_P (insn)
		      || BLOCK_FOR_INSN (insn) == bb))
	insn = PREV_INSN (insn);

      /* While we add anything except barriers and notes, the focus is
	 to get the labels and jump tables into the
	 reload_insn_chain.  */
      while (insn)
	{
	  if (!NOTE_P (insn) && !BARRIER_P (insn))
	    {
	      if (BLOCK_FOR_INSN (insn))
		break;

	      c = new_insn_chain ();
	      c->next = next;
	      next = c;
	      *p = c;
	      p = &c->prev;

	      /* The block makes no sense here, but it is what the old
		 code did.  */
	      c->block = bb->index;
	      c->insn = insn;
	      bitmap_copy (&c->live_throughout, live_relevant_regs);
	    }
	  insn = PREV_INSN (insn);
	}
    }

  for (i = 0; i < (unsigned int) max_regno; i++)
    if (live_subregs[i])
      free (live_subregs[i]);

  reload_insn_chain = c;
  *p = NULL;

  free (live_subregs);
  free (live_subregs_used);
  BITMAP_FREE (live_relevant_regs);
  BITMAP_FREE (elim_regset);

  if (dump_file)
    print_insn_chains (dump_file);
}

/* Allocate memory for reg_equiv_memory_loc.  */
static void
init_reg_equiv_memory_loc (void)
{
  max_regno = max_reg_num ();

  /* And the reg_equiv_memory_loc array.  */
  VEC_safe_grow (rtx, gc, reg_equiv_memory_loc_vec, max_regno);
  memset (VEC_address (rtx, reg_equiv_memory_loc_vec), 0,
	  sizeof (rtx) * max_regno);
  reg_equiv_memory_loc = VEC_address (rtx, reg_equiv_memory_loc_vec);
}

/* All natural loops.  */
struct loops ira_loops;

/* True if we have allocno conflicts.  It is false for non-optimized
   mode or when the conflict table is too big.  */
bool ira_conflicts_p;

/* This is the main entry of IRA.  */
static void
ira (FILE *f)
{
  int overall_cost_before, allocated_reg_info_size;
  bool loops_p;
  int max_regno_before_ira, ira_max_point_before_emit;
  int rebuild_p;
  int saved_flag_ira_share_spill_slots;
  basic_block bb;

  timevar_push (TV_IRA);

  if (flag_caller_saves)
    init_caller_save ();

  if (flag_ira_verbose < 10)
    {
      internal_flag_ira_verbose = flag_ira_verbose;
      ira_dump_file = f;
    }
  else
    {
      internal_flag_ira_verbose = flag_ira_verbose - 10;
      ira_dump_file = stderr;
    }

  ira_conflicts_p = optimize > 0;
  setup_prohibited_mode_move_regs ();

  df_note_add_problem ();

  if (optimize == 1)
    {
      df_live_add_problem ();
      df_live_set_all_dirty ();
    }
#ifdef ENABLE_CHECKING
  df->changeable_flags |= DF_VERIFY_SCHEDULED;
#endif
  df_analyze ();
  df_clear_flags (DF_NO_INSN_RESCAN);
  regstat_init_n_sets_and_refs ();
  regstat_compute_ri ();

  /* If we are not optimizing, then this is the only place before
     register allocation where dataflow is done.  And that is needed
     to generate these warnings.  */
  if (warn_clobbered)
    generate_setjmp_warnings ();

  /* Determine if the current function is a leaf before running IRA
     since this can impact optimizations done by the prologue and
     epilogue thus changing register elimination offsets.  */
  current_function_is_leaf = leaf_function_p ();

  if (resize_reg_info () && flag_ira_loop_pressure)
    ira_set_pseudo_classes (ira_dump_file);

  rebuild_p = update_equiv_regs ();

#ifndef IRA_NO_OBSTACK
  gcc_obstack_init (&ira_obstack);
#endif
  bitmap_obstack_initialize (&ira_bitmap_obstack);
  if (optimize)
    {
      max_regno = max_reg_num ();
      ira_reg_equiv_len = max_regno;
      ira_reg_equiv_invariant_p
	= (bool *) ira_allocate (max_regno * sizeof (bool));
      memset (ira_reg_equiv_invariant_p, 0, max_regno * sizeof (bool));
      ira_reg_equiv_const = (rtx *) ira_allocate (max_regno * sizeof (rtx));
      memset (ira_reg_equiv_const, 0, max_regno * sizeof (rtx));
      find_reg_equiv_invariant_const ();
      if (rebuild_p)
	{
	  timevar_push (TV_JUMP);
	  rebuild_jump_labels (get_insns ());
	  if (purge_all_dead_edges ())
	    delete_unreachable_blocks ();
	  timevar_pop (TV_JUMP);
	}
    }

>>>>>>> 03d20231
  max_regno_before_ira = allocated_reg_info_size = max_reg_num ();
  ira_setup_eliminable_regset ();

  ira_overall_cost = ira_reg_cost = ira_mem_cost = 0;
  ira_load_cost = ira_store_cost = ira_shuffle_cost = 0;
  ira_move_loops_num = ira_additional_jumps_num = 0;

  ira_assert (current_loops == NULL);
  flow_loops_find (&ira_loops);
  record_loop_exits ();
  current_loops = &ira_loops;

  init_reg_equiv_memory_loc ();

  if (internal_flag_ira_verbose > 0 && ira_dump_file != NULL)
    fprintf (ira_dump_file, "Building IRA IR\n");
  loops_p = ira_build (optimize
		       && (flag_ira_region == IRA_REGION_ALL
			   || flag_ira_region == IRA_REGION_MIXED));

  ira_assert (ira_conflicts_p || !loops_p);

  saved_flag_ira_share_spill_slots = flag_ira_share_spill_slots;
<<<<<<< HEAD
  if (too_high_register_pressure_p ())
    /* It is just wasting compiler's time to pack spilled pseudos into
       stack slots in this case -- prohibit it.  */
=======
  if (too_high_register_pressure_p () || cfun->calls_setjmp)
    /* It is just wasting compiler's time to pack spilled pseudos into
       stack slots in this case -- prohibit it.  We also do this if
       there is setjmp call because a variable not modified between
       setjmp and longjmp the compiler is required to preserve its
       value and sharing slots does not guarantee it.  */
>>>>>>> 03d20231
    flag_ira_share_spill_slots = FALSE;

  ira_color ();

  ira_max_point_before_emit = ira_max_point;

  ira_emit (loops_p);

  if (ira_conflicts_p)
    {
      max_regno = max_reg_num ();

      if (! loops_p)
	ira_initiate_assign ();
      else
	{
	  expand_reg_info (allocated_reg_info_size);
	  setup_preferred_alternate_classes_for_new_pseudos
	    (allocated_reg_info_size);
	  allocated_reg_info_size = max_regno;

	  if (internal_flag_ira_verbose > 0 && ira_dump_file != NULL)
	    fprintf (ira_dump_file, "Flattening IR\n");
	  ira_flattening (max_regno_before_ira, ira_max_point_before_emit);
	  /* New insns were generated: add notes and recalculate live
	     info.  */
	  df_analyze ();

	  flow_loops_find (&ira_loops);
	  record_loop_exits ();
	  current_loops = &ira_loops;

	  setup_allocno_assignment_flags ();
	  ira_initiate_assign ();
	  ira_reassign_conflict_allocnos (max_regno);
	}
    }

  setup_reg_renumber ();

  calculate_allocation_cost ();

#ifdef ENABLE_IRA_CHECKING
  if (ira_conflicts_p)
    check_allocation ();
#endif

  delete_trivially_dead_insns (get_insns (), max_reg_num ());

  init_reg_equiv_memory_loc ();

  if (max_regno != max_regno_before_ira)
    {
      regstat_free_n_sets_and_refs ();
      regstat_free_ri ();
      regstat_init_n_sets_and_refs ();
      regstat_compute_ri ();
    }

  allocate_initial_values (reg_equiv_memory_loc);

  overall_cost_before = ira_overall_cost;
  if (ira_conflicts_p)
    {
      fix_reg_equiv_init ();

#ifdef ENABLE_IRA_CHECKING
      print_redundant_copies ();
#endif

      ira_spilled_reg_stack_slots_num = 0;
      ira_spilled_reg_stack_slots
	= ((struct ira_spilled_reg_stack_slot *)
	   ira_allocate (max_regno
			 * sizeof (struct ira_spilled_reg_stack_slot)));
      memset (ira_spilled_reg_stack_slots, 0,
	      max_regno * sizeof (struct ira_spilled_reg_stack_slot));
    }

  timevar_pop (TV_IRA);

  timevar_push (TV_RELOAD);
  df_set_flags (DF_NO_INSN_RESCAN);
  build_insn_chain ();

  reload_completed = !reload (get_insns (), ira_conflicts_p);
<<<<<<< HEAD

  finish_subregs_of_mode ();
=======
>>>>>>> 03d20231

  timevar_pop (TV_RELOAD);

  timevar_push (TV_IRA);

  if (ira_conflicts_p)
    {
      ira_free (ira_spilled_reg_stack_slots);

      ira_finish_assign ();

    }
  if (internal_flag_ira_verbose > 0 && ira_dump_file != NULL
      && overall_cost_before != ira_overall_cost)
    fprintf (ira_dump_file, "+++Overall after reload %d\n", ira_overall_cost);
  ira_destroy ();

  flag_ira_share_spill_slots = saved_flag_ira_share_spill_slots;

  flow_loops_free (&ira_loops);
  free_dominance_info (CDI_DOMINATORS);
  FOR_ALL_BB (bb)
    bb->loop_father = NULL;
  current_loops = NULL;

  regstat_free_ri ();
  regstat_free_n_sets_and_refs ();

  if (optimize)
    {
      cleanup_cfg (CLEANUP_EXPENSIVE);

      ira_free (ira_reg_equiv_invariant_p);
      ira_free (ira_reg_equiv_const);
    }

  bitmap_obstack_release (&ira_bitmap_obstack);
#ifndef IRA_NO_OBSTACK
  obstack_free (&ira_obstack, NULL);
#endif

  /* The code after the reload has changed so much that at this point
     we might as well just rescan everything.  Not that
     df_rescan_all_insns is not going to help here because it does not
     touch the artificial uses and defs.  */
  df_finish_pass (true);
  if (optimize > 1)
    df_live_add_problem ();
  df_scan_alloc (NULL);
  df_scan_blocks ();

  if (optimize)
    df_analyze ();

  timevar_pop (TV_IRA);
}



static bool
gate_ira (void)
{
  return true;
}

/* Run the integrated register allocator.  */
static unsigned int
rest_of_handle_ira (void)
{
  ira (dump_file);
  return 0;
}

struct rtl_opt_pass pass_ira =
{
 {
  RTL_PASS,
  "ira",                                /* name */
  gate_ira,                             /* gate */
  rest_of_handle_ira,		        /* execute */
  NULL,                                 /* sub */
  NULL,                                 /* next */
  0,                                    /* static_pass_number */
  TV_NONE,	                        /* tv_id */
  0,                                    /* properties_required */
  0,                                    /* properties_provided */
  0,                                    /* properties_destroyed */
  0,                                    /* todo_flags_start */
  TODO_dump_func |
  TODO_ggc_collect                      /* todo_flags_finish */
 }
};<|MERGE_RESOLUTION|>--- conflicted
+++ resolved
@@ -167,11 +167,6 @@
      o Coloring.  Now IRA has all necessary info to start graph coloring
        process.  It is done in each region on top-down traverse of the
        region tree (file ira-color.c).  There are following subpasses:
-<<<<<<< HEAD
-
-       * Optional aggressive coalescing of allocnos in the region.
-=======
->>>>>>> 03d20231
 
        * Putting allocnos onto the coloring stack.  IRA uses Briggs
          optimistic coloring which is a major improvement over
@@ -322,11 +317,7 @@
 #include "output.h"
 #include "except.h"
 #include "reload.h"
-<<<<<<< HEAD
-#include "toplev.h"
-=======
 #include "diagnostic-core.h"
->>>>>>> 03d20231
 #include "integrate.h"
 #include "ggc.h"
 #include "ira-int.h"
@@ -362,33 +353,6 @@
 int ira_move_loops_num, ira_additional_jumps_num;
 
 /* All registers that can be eliminated.  */
-<<<<<<< HEAD
-
-HARD_REG_SET eliminable_regset;
-
-/* Map: hard regs X modes -> set of hard registers for storing value
-   of given mode starting with given hard register.  */
-HARD_REG_SET ira_reg_mode_hard_regset[FIRST_PSEUDO_REGISTER][NUM_MACHINE_MODES];
-
-/* Array analogous to target hook TARGET_MEMORY_MOVE_COST.  */
-short int ira_memory_move_cost[MAX_MACHINE_MODE][N_REG_CLASSES][2];
-
-/* Array based on TARGET_REGISTER_MOVE_COST.  */
-move_table *ira_register_move_cost[MAX_MACHINE_MODE];
-
-/* Similar to may_move_in_cost but it is calculated in IRA instead of
-   regclass.  Another difference is that we take only available hard
-   registers into account to figure out that one register class is a
-   subset of the another one.  */
-move_table *ira_may_move_in_cost[MAX_MACHINE_MODE];
-
-/* Similar to may_move_out_cost but it is calculated in IRA instead of
-   regclass.  Another difference is that we take only available hard
-   registers into account to figure out that one register class is a
-   subset of the another one.  */
-move_table *ira_may_move_out_cost[MAX_MACHINE_MODE];
-=======
->>>>>>> 03d20231
 
 HARD_REG_SET eliminable_regset;
 
@@ -417,35 +381,8 @@
 
  
-<<<<<<< HEAD
-
-/* Hard registers that can not be used for the register allocator for
-   all functions of the current compilation unit.  */
-static HARD_REG_SET no_unit_alloc_regs;
-
-/* Array of the number of hard registers of given class which are
-   available for allocation.  The order is defined by the
-   allocation order.  */
-short ira_class_hard_regs[N_REG_CLASSES][FIRST_PSEUDO_REGISTER];
-
-/* Array of the number of hard registers of given class which are
-   available for allocation.  The order is defined by the
-   the hard register numbers.  */
-short ira_non_ordered_class_hard_regs[N_REG_CLASSES][FIRST_PSEUDO_REGISTER];
-
-/* The number of elements of the above array for given register
-   class.  */
-int ira_class_hard_regs_num[N_REG_CLASSES];
-
-/* Index (in ira_class_hard_regs) for given register class and hard
-   register (in general case a hard register can belong to several
-   register classes).  The index is negative for hard registers
-   unavailable for the allocation. */
-short ira_class_hard_reg_index[N_REG_CLASSES][FIRST_PSEUDO_REGISTER];
-=======
 #define no_unit_alloc_regs \
   (this_target_ira_int->x_no_unit_alloc_regs)
->>>>>>> 03d20231
 
 /* The function sets up the three arrays declared above.  */
 static void
@@ -462,13 +399,8 @@
       CLEAR_HARD_REG_SET (processed_hard_reg_set);
       for (i = 0; i < FIRST_PSEUDO_REGISTER; i++)
 	{
-<<<<<<< HEAD
-	  ira_non_ordered_class_hard_regs[cl][0] = -1;
-	  ira_class_hard_reg_index[cl][0] = -1;
-=======
 	  ira_non_ordered_class_hard_regs[cl][i] = -1;
 	  ira_class_hard_reg_index[cl][i] = -1;
->>>>>>> 03d20231
 	}
       for (n = 0, i = 0; i < FIRST_PSEUDO_REGISTER; i++)
 	{
@@ -735,32 +667,6 @@
  
 
-<<<<<<< HEAD
-/* Number of cover classes.  Cover classes is non-intersected register
-   classes containing all hard-registers available for the
-   allocation.  */
-int ira_reg_class_cover_size;
-
-/* The array containing cover classes (see also comments for macro
-   IRA_COVER_CLASSES).  Only first IRA_REG_CLASS_COVER_SIZE elements are
-   used for this.  */
-enum reg_class ira_reg_class_cover[N_REG_CLASSES];
-
-/* The number of elements in the subsequent array.  */
-int ira_important_classes_num;
-
-/* The array containing non-empty classes (including non-empty cover
-   classes) which are subclasses of cover classes.  Such classes is
-   important for calculation of the hard register usage costs.  */
-enum reg_class ira_important_classes[N_REG_CLASSES];
-
-/* The array containing indexes of important classes in the previous
-   array.  The array elements are defined only for important
-   classes.  */
-int ira_important_class_nums[N_REG_CLASSES];
-
-=======
->>>>>>> 03d20231
 /* Set the four global variables defined above.  */
 static void
 setup_cover_and_important_classes (void)
@@ -953,12 +859,8 @@
 }
 
 /* Order numbers of cover classes in original target cover class
-<<<<<<< HEAD
-   array, -1 for non-cover classes.  */
-=======
    array, -1 for non-cover classes.  This is only live during
    reorder_important_classes.  */
->>>>>>> 03d20231
 static int cover_class_order[N_REG_CLASSES];
 
 /* The function used to sort the important classes.  */
@@ -978,11 +880,7 @@
 }
 
 /* Reorder important classes according to the order of their cover
-<<<<<<< HEAD
-   classes.  Set up array ira_important_class_nums too.  */
-=======
    classes.  */
->>>>>>> 03d20231
 static void
 reorder_important_classes (void)
 {
@@ -994,43 +892,8 @@
     cover_class_order[ira_reg_class_cover[i]] = i;
   qsort (ira_important_classes, ira_important_classes_num,
 	 sizeof (enum reg_class), comp_reg_classes_func);
-<<<<<<< HEAD
-  for (i = 0; i < ira_important_classes_num; i++)
-    ira_important_class_nums[ira_important_classes[i]] = i;
-}
-
-/* The biggest important reg_class inside of intersection of the two
-   reg_classes (that is calculated taking only hard registers
-   available for allocation into account).  If the both reg_classes
-   contain no hard registers available for allocation, the value is
-   calculated by taking all hard-registers including fixed ones into
-   account.  */
-enum reg_class ira_reg_class_intersect[N_REG_CLASSES][N_REG_CLASSES];
-
-/* True if the two classes (that is calculated taking only hard
-   registers available for allocation into account) are
-   intersected.  */
-bool ira_reg_classes_intersect_p[N_REG_CLASSES][N_REG_CLASSES];
-
-/* Important classes with end marker LIM_REG_CLASSES which are
-   supersets with given important class (the first index).  That
-   includes given class itself.  This is calculated taking only hard
-   registers available for allocation into account.  */
-enum reg_class ira_reg_class_super_classes[N_REG_CLASSES][N_REG_CLASSES];
-
-/* The biggest important reg_class inside of union of the two
-   reg_classes (that is calculated taking only hard registers
-   available for allocation into account).  If the both reg_classes
-   contain no hard registers available for allocation, the value is
-   calculated by taking all hard-registers including fixed ones into
-   account.  In other words, the value is the corresponding
-   reg_class_subunion value.  */
-enum reg_class ira_reg_class_union[N_REG_CLASSES][N_REG_CLASSES];
-
-=======
-}
-
->>>>>>> 03d20231
+}
+
 /* Set up the above reg class relations.  */
 static void
 setup_reg_class_relations (void)
@@ -1182,24 +1045,10 @@
 
   for (i = 0; i < FIRST_PSEUDO_REGISTER; i++)
     {
-<<<<<<< HEAD
-      ira_hard_regno_cover_class[i] = NO_REGS;
-      for (j = 0; j < ira_reg_class_cover_size; j++)
-	{
-	  cl = ira_reg_class_cover[j];
-	  if (ira_class_hard_reg_index[cl][i] >= 0)
-	    {
-	      ira_hard_regno_cover_class[i] = cl;
-	      break;
-	    }
-	}
-
-=======
       ira_hard_regno_cover_class[i]
 	= (TEST_HARD_REG_BIT (no_unit_alloc_regs, i)
 	   ? NO_REGS
 	   : ira_class_translate[REGNO_REG_CLASS (i)]);
->>>>>>> 03d20231
     }
 }
 
@@ -1214,17 +1063,8 @@
 
   for (cl = 0; cl < N_REG_CLASSES; cl++)
     for (m = 0; m < MAX_MACHINE_MODE; m++)
-<<<<<<< HEAD
-      {
-	ira_reg_class_nregs[cl][m] = CLASS_MAX_NREGS ((enum reg_class) cl,
-						      (enum machine_mode) m);
-	if (ira_max_nregs < ira_reg_class_nregs[cl][m])
-	  ira_max_nregs = ira_reg_class_nregs[cl][m];
-      }
-=======
       ira_reg_class_nregs[cl][m] = CLASS_MAX_NREGS ((enum reg_class) cl,
 						    (enum machine_mode) m);
->>>>>>> 03d20231
 }
 
 @@ -1382,15 +1222,9 @@
 	{
 	  if (! HARD_REGNO_MODE_OK (j, (enum machine_mode) i))
 	    continue;
-<<<<<<< HEAD
-	  SET_REGNO (test_reg1, j);
-	  PUT_MODE (test_reg1, (enum machine_mode) i);
-	  SET_REGNO (test_reg2, j);
-=======
 	  SET_REGNO_RAW (test_reg1, j);
 	  PUT_MODE (test_reg1, (enum machine_mode) i);
 	  SET_REGNO_RAW (test_reg2, j);
->>>>>>> 03d20231
 	  PUT_MODE (test_reg2, (enum machine_mode) i);
 	  INSN_CODE (move_insn) = -1;
 	  recog_memoized (move_insn);
@@ -1411,11 +1245,7 @@
 static bool
 ira_bad_reload_regno_1 (int regno, rtx x)
 {
-<<<<<<< HEAD
-  int x_regno;
-=======
   int x_regno, n, i;
->>>>>>> 03d20231
   ira_allocno_t a;
   enum reg_class pref;
 
@@ -1436,11 +1266,6 @@
   /* If the pseudo conflicts with REGNO, then we consider REGNO a
      poor choice for a reload regno.  */
   a = ira_regno_allocno_map[x_regno];
-<<<<<<< HEAD
-  if (TEST_HARD_REG_BIT (ALLOCNO_TOTAL_CONFLICT_HARD_REGS (a), regno))
-    return true;
-
-=======
   n = ALLOCNO_NUM_OBJECTS (a);
   for (i = 0; i < n; i++)
     {
@@ -1448,7 +1273,6 @@
       if (TEST_HARD_REG_BIT (OBJECT_TOTAL_CONFLICT_HARD_REGS (obj), regno))
 	return true;
     }
->>>>>>> 03d20231
   return false;
 }
 
@@ -1569,11 +1393,7 @@
       else
 	df_set_regs_ever_live (eliminables[i].from, true);
     }
-<<<<<<< HEAD
-#if FRAME_POINTER_REGNUM != HARD_FRAME_POINTER_REGNUM
-=======
 #if !HARD_FRAME_POINTER_IS_FRAME_POINTER
->>>>>>> 03d20231
   if (!TEST_HARD_REG_BIT (crtl->asm_clobbers, HARD_FRAME_POINTER_REGNUM))
     {
       SET_HARD_REG_BIT (eliminable_regset, HARD_FRAME_POINTER_REGNUM);
@@ -1998,7 +1818,6 @@
   enum reg_class cover_class;
 
   for (i = 0; i < ira_reg_class_cover_size; i++)
-<<<<<<< HEAD
     {
       cover_class = ira_reg_class_cover[i];
       if (ira_loop_tree_root->reg_pressure[cover_class] > 10000)
@@ -2107,8 +1926,12 @@
       if (find_reg_note (insn, REG_DEAD, reg))
 	return 1;
 
-      if (CALL_P (insn) && ! MEM_READONLY_P (memref)
-	  && ! RTL_CONST_OR_PURE_CALL_P (insn))
+      /* This used to ignore readonly memory and const/pure calls.  The problem
+	 is the equivalent form may reference a pseudo which gets assigned a
+	 call clobbered hard reg.  When we later replace REG with its
+	 equivalent form, the value in the call-clobbered reg has been
+	 changed and all hell breaks loose.  */
+      if (CALL_P (insn))
 	return 0;
 
       note_stores (PATTERN (insn), validate_equiv_mem_from_store, NULL);
@@ -2553,7 +2376,7 @@
 	  if (!REG_P (dest)
 	      || (regno = REGNO (dest)) < FIRST_PSEUDO_REGISTER
 	      || reg_equiv[regno].init_insns == const0_rtx
-	      || (CLASS_LIKELY_SPILLED_P (reg_preferred_class (regno))
+	      || (targetm.class_likely_spilled_p (reg_preferred_class (regno))
 		  && MEM_P (src) && ! reg_equiv[regno].is_arg_equivalence))
 	    {
 	      /* This might be setting a SUBREG of a pseudo, a pseudo that is
@@ -2773,7 +2596,13 @@
 		  rtx equiv_insn;
 
 		  if (! reg_equiv[regno].replace
-		      || reg_equiv[regno].loop_depth < loop_depth)
+		      || reg_equiv[regno].loop_depth < loop_depth
+		      /* There is no sense to move insns if we did
+			 register pressure-sensitive scheduling was
+			 done because it will not improve allocation
+			 but worsen insn schedule with a big
+			 probability.  */
+		      || (flag_sched_pressure && flag_schedule_insns))
 		    continue;
 
 		  /* reg_equiv[REGNO].replace gets set only when
@@ -2914,14 +2743,6 @@
   fprintf (file, "insn=%d, ", INSN_UID(c->insn));
   bitmap_print (file, &c->live_throughout, "live_throughout: ", ", ");
   bitmap_print (file, &c->dead_or_set, "dead_or_set: ", "\n");
-=======
-    {
-      cover_class = ira_reg_class_cover[i];
-      if (ira_loop_tree_root->reg_pressure[cover_class] > 10000)
-	return true;
-    }
-  return false;
->>>>>>> 03d20231
 }
 
 
@@ -2941,8 +2762,7 @@
 {
   /* Consider spilled pseudos too for IRA because they still have a
      chance to get hard-registers in the reload when IRA is used.  */
-  return (reg_renumber[regno] >= 0
-	  || (ira_conflicts_p && flag_ira_share_spill_slots));
+  return (reg_renumber[regno] >= 0 || ira_conflicts_p);
 }
 
 /* Init LIVE_SUBREGS[ALLOCNUM] and LIVE_SUBREGS_USED[ALLOCNUM] using
@@ -3265,1326 +3085,6 @@
   reg_equiv_memory_loc = VEC_address (rtx, reg_equiv_memory_loc_vec);
 }
 
-/* Indicate that hard register number FROM was eliminated and replaced with
-   an offset from hard register number TO.  The status of hard registers live
-   at the start of a basic block is updated by replacing a use of FROM with
-   a use of TO.  */
-
-<<<<<<< HEAD
-/* True if we have allocno conflicts.  It is false for non-optimized
-   mode or when the conflict table is too big.  */
-bool ira_conflicts_p;
-
-/* This is the main entry of IRA.  */
-static void
-ira (FILE *f)
-{
-  int overall_cost_before, allocated_reg_info_size;
-  bool loops_p;
-  int max_regno_before_ira, ira_max_point_before_emit;
-  int rebuild_p;
-  int saved_flag_ira_share_spill_slots;
-  basic_block bb;
-
-  timevar_push (TV_IRA);
-
-  if (flag_caller_saves)
-    init_caller_save ();
-
-  if (flag_ira_verbose < 10)
-=======
-void
-mark_elimination (int from, int to)
-{
-  basic_block bb;
-
-  FOR_EACH_BB (bb)
->>>>>>> 03d20231
-    {
-      /* We don't use LIVE info in IRA.  */
-      bitmap r = DF_LR_IN (bb);
-
-      if (REGNO_REG_SET_P (r, from))
-	{
-	  CLEAR_REGNO_REG_SET (r, from);
-	  SET_REGNO_REG_SET (r, to);
-	}
-    }
-}
-
--
-
-struct equivalence
-{
-  /* Set when a REG_EQUIV note is found or created.  Use to
-     keep track of what memory accesses might be created later,
-     e.g. by reload.  */
-  rtx replacement;
-  rtx *src_p;
-  /* The list of each instruction which initializes this register.  */
-  rtx init_insns;
-  /* Loop depth is used to recognize equivalences which appear
-     to be present within the same loop (or in an inner loop).  */
-  int loop_depth;
-  /* Nonzero if this had a preexisting REG_EQUIV note.  */
-  int is_arg_equivalence;
-  /* Set when an attempt should be made to replace a register
-     with the associated src_p entry.  */
-  char replace;
-};
-
-/* reg_equiv[N] (where N is a pseudo reg number) is the equivalence
-   structure for that register.  */
-static struct equivalence *reg_equiv;
-
-/* Used for communication between the following two functions: contains
-   a MEM that we wish to ensure remains unchanged.  */
-static rtx equiv_mem;
-
-/* Set nonzero if EQUIV_MEM is modified.  */
-static int equiv_mem_modified;
-
-/* If EQUIV_MEM is modified by modifying DEST, indicate that it is modified.
-   Called via note_stores.  */
-static void
-validate_equiv_mem_from_store (rtx dest, const_rtx set ATTRIBUTE_UNUSED,
-			       void *data ATTRIBUTE_UNUSED)
-{
-  if ((REG_P (dest)
-       && reg_overlap_mentioned_p (dest, equiv_mem))
-      || (MEM_P (dest)
-	  && true_dependence (dest, VOIDmode, equiv_mem, rtx_varies_p)))
-    equiv_mem_modified = 1;
-}
-
-/* Verify that no store between START and the death of REG invalidates
-   MEMREF.  MEMREF is invalidated by modifying a register used in MEMREF,
-   by storing into an overlapping memory location, or with a non-const
-   CALL_INSN.
-
-   Return 1 if MEMREF remains valid.  */
-static int
-validate_equiv_mem (rtx start, rtx reg, rtx memref)
-{
-  rtx insn;
-  rtx note;
-
-  equiv_mem = memref;
-  equiv_mem_modified = 0;
-
-  /* If the memory reference has side effects or is volatile, it isn't a
-     valid equivalence.  */
-  if (side_effects_p (memref))
-    return 0;
-
-  for (insn = start; insn && ! equiv_mem_modified; insn = NEXT_INSN (insn))
-    {
-      if (! INSN_P (insn))
-	continue;
-
-      if (find_reg_note (insn, REG_DEAD, reg))
-	return 1;
-
-      /* This used to ignore readonly memory and const/pure calls.  The problem
-	 is the equivalent form may reference a pseudo which gets assigned a
-	 call clobbered hard reg.  When we later replace REG with its
-	 equivalent form, the value in the call-clobbered reg has been
-	 changed and all hell breaks loose.  */
-      if (CALL_P (insn))
-	return 0;
-
-      note_stores (PATTERN (insn), validate_equiv_mem_from_store, NULL);
-
-      /* If a register mentioned in MEMREF is modified via an
-	 auto-increment, we lose the equivalence.  Do the same if one
-	 dies; although we could extend the life, it doesn't seem worth
-	 the trouble.  */
-
-      for (note = REG_NOTES (insn); note; note = XEXP (note, 1))
-	if ((REG_NOTE_KIND (note) == REG_INC
-	     || REG_NOTE_KIND (note) == REG_DEAD)
-	    && REG_P (XEXP (note, 0))
-	    && reg_overlap_mentioned_p (XEXP (note, 0), memref))
-	  return 0;
-    }
-
-<<<<<<< HEAD
-  ira_conflicts_p = optimize > 0;
-  setup_prohibited_mode_move_regs ();
-=======
-  return 0;
-}
->>>>>>> 03d20231
-
-/* Returns zero if X is known to be invariant.  */
-static int
-equiv_init_varies_p (rtx x)
-{
-  RTX_CODE code = GET_CODE (x);
-  int i;
-  const char *fmt;
-
-  switch (code)
-    {
-    case MEM:
-      return !MEM_READONLY_P (x) || equiv_init_varies_p (XEXP (x, 0));
-
-    case CONST:
-    case CONST_INT:
-    case CONST_DOUBLE:
-    case CONST_FIXED:
-    case CONST_VECTOR:
-    case SYMBOL_REF:
-    case LABEL_REF:
-      return 0;
-
-<<<<<<< HEAD
-  /* Determine if the current function is a leaf before running IRA
-     since this can impact optimizations done by the prologue and
-     epilogue thus changing register elimination offsets.  */
-  current_function_is_leaf = leaf_function_p ();
-
-  if (resize_reg_info () && flag_ira_loop_pressure)
-    ira_set_pseudo_classes (ira_dump_file);
-
-  rebuild_p = update_equiv_regs ();
-
-#ifndef IRA_NO_OBSTACK
-  gcc_obstack_init (&ira_obstack);
-#endif
-  bitmap_obstack_initialize (&ira_bitmap_obstack);
-  if (optimize)
-    {
-      max_regno = max_reg_num ();
-      ira_reg_equiv_len = max_regno;
-      ira_reg_equiv_invariant_p
-	= (bool *) ira_allocate (max_regno * sizeof (bool));
-      memset (ira_reg_equiv_invariant_p, 0, max_regno * sizeof (bool));
-      ira_reg_equiv_const = (rtx *) ira_allocate (max_regno * sizeof (rtx));
-      memset (ira_reg_equiv_const, 0, max_regno * sizeof (rtx));
-      find_reg_equiv_invariant_const ();
-      if (rebuild_p)
-	{
-	  timevar_push (TV_JUMP);
-	  rebuild_jump_labels (get_insns ());
-	  purge_all_dead_edges ();
-	  timevar_pop (TV_JUMP);
-	}
-    }
-
-=======
-    case REG:
-      return reg_equiv[REGNO (x)].replace == 0 && rtx_varies_p (x, 0);
-
-    case ASM_OPERANDS:
-      if (MEM_VOLATILE_P (x))
-	return 1;
-
-      /* Fall through.  */
-
-    default:
-      break;
-    }
-
-  fmt = GET_RTX_FORMAT (code);
-  for (i = GET_RTX_LENGTH (code) - 1; i >= 0; i--)
-    if (fmt[i] == 'e')
-      {
-	if (equiv_init_varies_p (XEXP (x, i)))
-	  return 1;
-      }
-    else if (fmt[i] == 'E')
-      {
-	int j;
-	for (j = 0; j < XVECLEN (x, i); j++)
-	  if (equiv_init_varies_p (XVECEXP (x, i, j)))
-	    return 1;
-      }
-
-  return 0;
-}
-
-/* Returns nonzero if X (used to initialize register REGNO) is movable.
-   X is only movable if the registers it uses have equivalent initializations
-   which appear to be within the same loop (or in an inner loop) and movable
-   or if they are not candidates for local_alloc and don't vary.  */
-static int
-equiv_init_movable_p (rtx x, int regno)
-{
-  int i, j;
-  const char *fmt;
-  enum rtx_code code = GET_CODE (x);
-
-  switch (code)
-    {
-    case SET:
-      return equiv_init_movable_p (SET_SRC (x), regno);
-
-    case CC0:
-    case CLOBBER:
-      return 0;
-
-    case PRE_INC:
-    case PRE_DEC:
-    case POST_INC:
-    case POST_DEC:
-    case PRE_MODIFY:
-    case POST_MODIFY:
-      return 0;
-
-    case REG:
-      return (reg_equiv[REGNO (x)].loop_depth >= reg_equiv[regno].loop_depth
-	      && reg_equiv[REGNO (x)].replace)
-	     || (REG_BASIC_BLOCK (REGNO (x)) < NUM_FIXED_BLOCKS && ! rtx_varies_p (x, 0));
-
-    case UNSPEC_VOLATILE:
-      return 0;
-
-    case ASM_OPERANDS:
-      if (MEM_VOLATILE_P (x))
-	return 0;
-
-      /* Fall through.  */
-
-    default:
-      break;
-    }
-
-  fmt = GET_RTX_FORMAT (code);
-  for (i = GET_RTX_LENGTH (code) - 1; i >= 0; i--)
-    switch (fmt[i])
-      {
-      case 'e':
-	if (! equiv_init_movable_p (XEXP (x, i), regno))
-	  return 0;
-	break;
-      case 'E':
-	for (j = XVECLEN (x, i) - 1; j >= 0; j--)
-	  if (! equiv_init_movable_p (XVECEXP (x, i, j), regno))
-	    return 0;
-	break;
-      }
-
-  return 1;
-}
-
-/* TRUE if X uses any registers for which reg_equiv[REGNO].replace is true.  */
-static int
-contains_replace_regs (rtx x)
-{
-  int i, j;
-  const char *fmt;
-  enum rtx_code code = GET_CODE (x);
-
-  switch (code)
-    {
-    case CONST_INT:
-    case CONST:
-    case LABEL_REF:
-    case SYMBOL_REF:
-    case CONST_DOUBLE:
-    case CONST_FIXED:
-    case CONST_VECTOR:
-    case PC:
-    case CC0:
-    case HIGH:
-      return 0;
-
-    case REG:
-      return reg_equiv[REGNO (x)].replace;
-
-    default:
-      break;
-    }
-
-  fmt = GET_RTX_FORMAT (code);
-  for (i = GET_RTX_LENGTH (code) - 1; i >= 0; i--)
-    switch (fmt[i])
-      {
-      case 'e':
-	if (contains_replace_regs (XEXP (x, i)))
-	  return 1;
-	break;
-      case 'E':
-	for (j = XVECLEN (x, i) - 1; j >= 0; j--)
-	  if (contains_replace_regs (XVECEXP (x, i, j)))
-	    return 1;
-	break;
-      }
-
-  return 0;
-}
-
-/* TRUE if X references a memory location that would be affected by a store
-   to MEMREF.  */
-static int
-memref_referenced_p (rtx memref, rtx x)
-{
-  int i, j;
-  const char *fmt;
-  enum rtx_code code = GET_CODE (x);
-
-  switch (code)
-    {
-    case CONST_INT:
-    case CONST:
-    case LABEL_REF:
-    case SYMBOL_REF:
-    case CONST_DOUBLE:
-    case CONST_FIXED:
-    case CONST_VECTOR:
-    case PC:
-    case CC0:
-    case HIGH:
-    case LO_SUM:
-      return 0;
-
-    case REG:
-      return (reg_equiv[REGNO (x)].replacement
-	      && memref_referenced_p (memref,
-				      reg_equiv[REGNO (x)].replacement));
-
-    case MEM:
-      if (true_dependence (memref, VOIDmode, x, rtx_varies_p))
-	return 1;
-      break;
-
-    case SET:
-      /* If we are setting a MEM, it doesn't count (its address does), but any
-	 other SET_DEST that has a MEM in it is referencing the MEM.  */
-      if (MEM_P (SET_DEST (x)))
-	{
-	  if (memref_referenced_p (memref, XEXP (SET_DEST (x), 0)))
-	    return 1;
-	}
-      else if (memref_referenced_p (memref, SET_DEST (x)))
-	return 1;
-
-      return memref_referenced_p (memref, SET_SRC (x));
-
-    default:
-      break;
-    }
-
-  fmt = GET_RTX_FORMAT (code);
-  for (i = GET_RTX_LENGTH (code) - 1; i >= 0; i--)
-    switch (fmt[i])
-      {
-      case 'e':
-	if (memref_referenced_p (memref, XEXP (x, i)))
-	  return 1;
-	break;
-      case 'E':
-	for (j = XVECLEN (x, i) - 1; j >= 0; j--)
-	  if (memref_referenced_p (memref, XVECEXP (x, i, j)))
-	    return 1;
-	break;
-      }
-
-  return 0;
-}
-
-/* TRUE if some insn in the range (START, END] references a memory location
-   that would be affected by a store to MEMREF.  */
-static int
-memref_used_between_p (rtx memref, rtx start, rtx end)
-{
-  rtx insn;
-
-  for (insn = NEXT_INSN (start); insn != NEXT_INSN (end);
-       insn = NEXT_INSN (insn))
-    {
-      if (!NONDEBUG_INSN_P (insn))
-	continue;
-
-      if (memref_referenced_p (memref, PATTERN (insn)))
-	return 1;
-
-      /* Nonconst functions may access memory.  */
-      if (CALL_P (insn) && (! RTL_CONST_CALL_P (insn)))
-	return 1;
-    }
-
-  return 0;
-}
-
-/* Mark REG as having no known equivalence.
-   Some instructions might have been processed before and furnished
-   with REG_EQUIV notes for this register; these notes will have to be
-   removed.
-   STORE is the piece of RTL that does the non-constant / conflicting
-   assignment - a SET, CLOBBER or REG_INC note.  It is currently not used,
-   but needs to be there because this function is called from note_stores.  */
-static void
-no_equiv (rtx reg, const_rtx store ATTRIBUTE_UNUSED, void *data ATTRIBUTE_UNUSED)
-{
-  int regno;
-  rtx list;
-
-  if (!REG_P (reg))
-    return;
-  regno = REGNO (reg);
-  list = reg_equiv[regno].init_insns;
-  if (list == const0_rtx)
-    return;
-  reg_equiv[regno].init_insns = const0_rtx;
-  reg_equiv[regno].replacement = NULL_RTX;
-  /* This doesn't matter for equivalences made for argument registers, we
-     should keep their initialization insns.  */
-  if (reg_equiv[regno].is_arg_equivalence)
-    return;
-  reg_equiv_init[regno] = NULL_RTX;
-  for (; list; list =  XEXP (list, 1))
-    {
-      rtx insn = XEXP (list, 0);
-      remove_note (insn, find_reg_note (insn, REG_EQUIV, NULL_RTX));
-    }
-}
-
-/* In DEBUG_INSN location adjust REGs from CLEARED_REGS bitmap to the
-   equivalent replacement.  */
-
-static rtx
-adjust_cleared_regs (rtx loc, const_rtx old_rtx ATTRIBUTE_UNUSED, void *data)
-{
-  if (REG_P (loc))
-    {
-      bitmap cleared_regs = (bitmap) data;
-      if (bitmap_bit_p (cleared_regs, REGNO (loc)))
-	return simplify_replace_fn_rtx (*reg_equiv[REGNO (loc)].src_p,
-					NULL_RTX, adjust_cleared_regs, data);
-    }
-  return NULL_RTX;
-}
-
-/* Nonzero if we recorded an equivalence for a LABEL_REF.  */
-static int recorded_label_ref;
-
-/* Find registers that are equivalent to a single value throughout the
-   compilation (either because they can be referenced in memory or are set once
-   from a single constant).  Lower their priority for a register.
-
-   If such a register is only referenced once, try substituting its value
-   into the using insn.  If it succeeds, we can eliminate the register
-   completely.
-
-   Initialize the REG_EQUIV_INIT array of initializing insns.
-
-   Return non-zero if jump label rebuilding should be done.  */
-static int
-update_equiv_regs (void)
-{
-  rtx insn;
-  basic_block bb;
-  int loop_depth;
-  bitmap cleared_regs;
-
-  /* We need to keep track of whether or not we recorded a LABEL_REF so
-     that we know if the jump optimizer needs to be rerun.  */
-  recorded_label_ref = 0;
-
-  reg_equiv = XCNEWVEC (struct equivalence, max_regno);
-  reg_equiv_init = ggc_alloc_cleared_vec_rtx (max_regno);
-  reg_equiv_init_size = max_regno;
-
-  init_alias_analysis ();
-
-  /* Scan the insns and find which registers have equivalences.  Do this
-     in a separate scan of the insns because (due to -fcse-follow-jumps)
-     a register can be set below its use.  */
-  FOR_EACH_BB (bb)
-    {
-      loop_depth = bb->loop_depth;
-
-      for (insn = BB_HEAD (bb);
-	   insn != NEXT_INSN (BB_END (bb));
-	   insn = NEXT_INSN (insn))
-	{
-	  rtx note;
-	  rtx set;
-	  rtx dest, src;
-	  int regno;
-
-	  if (! INSN_P (insn))
-	    continue;
-
-	  for (note = REG_NOTES (insn); note; note = XEXP (note, 1))
-	    if (REG_NOTE_KIND (note) == REG_INC)
-	      no_equiv (XEXP (note, 0), note, NULL);
-
-	  set = single_set (insn);
-
-	  /* If this insn contains more (or less) than a single SET,
-	     only mark all destinations as having no known equivalence.  */
-	  if (set == 0)
-	    {
-	      note_stores (PATTERN (insn), no_equiv, NULL);
-	      continue;
-	    }
-	  else if (GET_CODE (PATTERN (insn)) == PARALLEL)
-	    {
-	      int i;
-
-	      for (i = XVECLEN (PATTERN (insn), 0) - 1; i >= 0; i--)
-		{
-		  rtx part = XVECEXP (PATTERN (insn), 0, i);
-		  if (part != set)
-		    note_stores (part, no_equiv, NULL);
-		}
-	    }
-
-	  dest = SET_DEST (set);
-	  src = SET_SRC (set);
-
-	  /* See if this is setting up the equivalence between an argument
-	     register and its stack slot.  */
-	  note = find_reg_note (insn, REG_EQUIV, NULL_RTX);
-	  if (note)
-	    {
-	      gcc_assert (REG_P (dest));
-	      regno = REGNO (dest);
-
-	      /* Note that we don't want to clear reg_equiv_init even if there
-		 are multiple sets of this register.  */
-	      reg_equiv[regno].is_arg_equivalence = 1;
-
-	      /* Record for reload that this is an equivalencing insn.  */
-	      if (rtx_equal_p (src, XEXP (note, 0)))
-		reg_equiv_init[regno]
-		  = gen_rtx_INSN_LIST (VOIDmode, insn, reg_equiv_init[regno]);
-
-	      /* Continue normally in case this is a candidate for
-		 replacements.  */
-	    }
-
-	  if (!optimize)
-	    continue;
-
-	  /* We only handle the case of a pseudo register being set
-	     once, or always to the same value.  */
-	  /* ??? The mn10200 port breaks if we add equivalences for
-	     values that need an ADDRESS_REGS register and set them equivalent
-	     to a MEM of a pseudo.  The actual problem is in the over-conservative
-	     handling of INPADDR_ADDRESS / INPUT_ADDRESS / INPUT triples in
-	     calculate_needs, but we traditionally work around this problem
-	     here by rejecting equivalences when the destination is in a register
-	     that's likely spilled.  This is fragile, of course, since the
-	     preferred class of a pseudo depends on all instructions that set
-	     or use it.  */
-
-	  if (!REG_P (dest)
-	      || (regno = REGNO (dest)) < FIRST_PSEUDO_REGISTER
-	      || reg_equiv[regno].init_insns == const0_rtx
-	      || (targetm.class_likely_spilled_p (reg_preferred_class (regno))
-		  && MEM_P (src) && ! reg_equiv[regno].is_arg_equivalence))
-	    {
-	      /* This might be setting a SUBREG of a pseudo, a pseudo that is
-		 also set somewhere else to a constant.  */
-	      note_stores (set, no_equiv, NULL);
-	      continue;
-	    }
-
-	  note = find_reg_note (insn, REG_EQUAL, NULL_RTX);
-
-	  /* cse sometimes generates function invariants, but doesn't put a
-	     REG_EQUAL note on the insn.  Since this note would be redundant,
-	     there's no point creating it earlier than here.  */
-	  if (! note && ! rtx_varies_p (src, 0))
-	    note = set_unique_reg_note (insn, REG_EQUAL, copy_rtx (src));
-
-	  /* Don't bother considering a REG_EQUAL note containing an EXPR_LIST
-	     since it represents a function call */
-	  if (note && GET_CODE (XEXP (note, 0)) == EXPR_LIST)
-	    note = NULL_RTX;
-
-	  if (DF_REG_DEF_COUNT (regno) != 1
-	      && (! note
-		  || rtx_varies_p (XEXP (note, 0), 0)
-		  || (reg_equiv[regno].replacement
-		      && ! rtx_equal_p (XEXP (note, 0),
-					reg_equiv[regno].replacement))))
-	    {
-	      no_equiv (dest, set, NULL);
-	      continue;
-	    }
-	  /* Record this insn as initializing this register.  */
-	  reg_equiv[regno].init_insns
-	    = gen_rtx_INSN_LIST (VOIDmode, insn, reg_equiv[regno].init_insns);
-
-	  /* If this register is known to be equal to a constant, record that
-	     it is always equivalent to the constant.  */
-	  if (DF_REG_DEF_COUNT (regno) == 1
-	      && note && ! rtx_varies_p (XEXP (note, 0), 0))
-	    {
-	      rtx note_value = XEXP (note, 0);
-	      remove_note (insn, note);
-	      set_unique_reg_note (insn, REG_EQUIV, note_value);
-	    }
-
-	  /* If this insn introduces a "constant" register, decrease the priority
-	     of that register.  Record this insn if the register is only used once
-	     more and the equivalence value is the same as our source.
-
-	     The latter condition is checked for two reasons:  First, it is an
-	     indication that it may be more efficient to actually emit the insn
-	     as written (if no registers are available, reload will substitute
-	     the equivalence).  Secondly, it avoids problems with any registers
-	     dying in this insn whose death notes would be missed.
-
-	     If we don't have a REG_EQUIV note, see if this insn is loading
-	     a register used only in one basic block from a MEM.  If so, and the
-	     MEM remains unchanged for the life of the register, add a REG_EQUIV
-	     note.  */
-
-	  note = find_reg_note (insn, REG_EQUIV, NULL_RTX);
-
-	  if (note == 0 && REG_BASIC_BLOCK (regno) >= NUM_FIXED_BLOCKS
-	      && MEM_P (SET_SRC (set))
-	      && validate_equiv_mem (insn, dest, SET_SRC (set)))
-	    note = set_unique_reg_note (insn, REG_EQUIV, copy_rtx (SET_SRC (set)));
-
-	  if (note)
-	    {
-	      int regno = REGNO (dest);
-	      rtx x = XEXP (note, 0);
-
-	      /* If we haven't done so, record for reload that this is an
-		 equivalencing insn.  */
-	      if (!reg_equiv[regno].is_arg_equivalence)
-		reg_equiv_init[regno]
-		  = gen_rtx_INSN_LIST (VOIDmode, insn, reg_equiv_init[regno]);
-
-	      /* Record whether or not we created a REG_EQUIV note for a LABEL_REF.
-		 We might end up substituting the LABEL_REF for uses of the
-		 pseudo here or later.  That kind of transformation may turn an
-		 indirect jump into a direct jump, in which case we must rerun the
-		 jump optimizer to ensure that the JUMP_LABEL fields are valid.  */
-	      if (GET_CODE (x) == LABEL_REF
-		  || (GET_CODE (x) == CONST
-		      && GET_CODE (XEXP (x, 0)) == PLUS
-		      && (GET_CODE (XEXP (XEXP (x, 0), 0)) == LABEL_REF)))
-		recorded_label_ref = 1;
-
-	      reg_equiv[regno].replacement = x;
-	      reg_equiv[regno].src_p = &SET_SRC (set);
-	      reg_equiv[regno].loop_depth = loop_depth;
-
-	      /* Don't mess with things live during setjmp.  */
-	      if (REG_LIVE_LENGTH (regno) >= 0 && optimize)
-		{
-		  /* Note that the statement below does not affect the priority
-		     in local-alloc!  */
-		  REG_LIVE_LENGTH (regno) *= 2;
-
-		  /* If the register is referenced exactly twice, meaning it is
-		     set once and used once, indicate that the reference may be
-		     replaced by the equivalence we computed above.  Do this
-		     even if the register is only used in one block so that
-		     dependencies can be handled where the last register is
-		     used in a different block (i.e. HIGH / LO_SUM sequences)
-		     and to reduce the number of registers alive across
-		     calls.  */
-
-		  if (REG_N_REFS (regno) == 2
-		      && (rtx_equal_p (x, src)
-			  || ! equiv_init_varies_p (src))
-		      && NONJUMP_INSN_P (insn)
-		      && equiv_init_movable_p (PATTERN (insn), regno))
-		    reg_equiv[regno].replace = 1;
-		}
-	    }
-	}
-    }
-
-  if (!optimize)
-    goto out;
-
-  /* A second pass, to gather additional equivalences with memory.  This needs
-     to be done after we know which registers we are going to replace.  */
-
-  for (insn = get_insns (); insn; insn = NEXT_INSN (insn))
-    {
-      rtx set, src, dest;
-      unsigned regno;
-
-      if (! INSN_P (insn))
-	continue;
-
-      set = single_set (insn);
-      if (! set)
-	continue;
-
-      dest = SET_DEST (set);
-      src = SET_SRC (set);
-
-      /* If this sets a MEM to the contents of a REG that is only used
-	 in a single basic block, see if the register is always equivalent
-	 to that memory location and if moving the store from INSN to the
-	 insn that set REG is safe.  If so, put a REG_EQUIV note on the
-	 initializing insn.
-
-	 Don't add a REG_EQUIV note if the insn already has one.  The existing
-	 REG_EQUIV is likely more useful than the one we are adding.
-
-	 If one of the regs in the address has reg_equiv[REGNO].replace set,
-	 then we can't add this REG_EQUIV note.  The reg_equiv[REGNO].replace
-	 optimization may move the set of this register immediately before
-	 insn, which puts it after reg_equiv[REGNO].init_insns, and hence
-	 the mention in the REG_EQUIV note would be to an uninitialized
-	 pseudo.  */
-
-      if (MEM_P (dest) && REG_P (src)
-	  && (regno = REGNO (src)) >= FIRST_PSEUDO_REGISTER
-	  && REG_BASIC_BLOCK (regno) >= NUM_FIXED_BLOCKS
-	  && DF_REG_DEF_COUNT (regno) == 1
-	  && reg_equiv[regno].init_insns != 0
-	  && reg_equiv[regno].init_insns != const0_rtx
-	  && ! find_reg_note (XEXP (reg_equiv[regno].init_insns, 0),
-			      REG_EQUIV, NULL_RTX)
-	  && ! contains_replace_regs (XEXP (dest, 0)))
-	{
-	  rtx init_insn = XEXP (reg_equiv[regno].init_insns, 0);
-	  if (validate_equiv_mem (init_insn, src, dest)
-	      && ! memref_used_between_p (dest, init_insn, insn)
-	      /* Attaching a REG_EQUIV note will fail if INIT_INSN has
-		 multiple sets.  */
-	      && set_unique_reg_note (init_insn, REG_EQUIV, copy_rtx (dest)))
-	    {
-	      /* This insn makes the equivalence, not the one initializing
-		 the register.  */
-	      reg_equiv_init[regno]
-		= gen_rtx_INSN_LIST (VOIDmode, insn, NULL_RTX);
-	      df_notes_rescan (init_insn);
-	    }
-	}
-    }
-
-  cleared_regs = BITMAP_ALLOC (NULL);
-  /* Now scan all regs killed in an insn to see if any of them are
-     registers only used that once.  If so, see if we can replace the
-     reference with the equivalent form.  If we can, delete the
-     initializing reference and this register will go away.  If we
-     can't replace the reference, and the initializing reference is
-     within the same loop (or in an inner loop), then move the register
-     initialization just before the use, so that they are in the same
-     basic block.  */
-  FOR_EACH_BB_REVERSE (bb)
-    {
-      loop_depth = bb->loop_depth;
-      for (insn = BB_END (bb);
-	   insn != PREV_INSN (BB_HEAD (bb));
-	   insn = PREV_INSN (insn))
-	{
-	  rtx link;
-
-	  if (! INSN_P (insn))
-	    continue;
-
-	  /* Don't substitute into a non-local goto, this confuses CFG.  */
-	  if (JUMP_P (insn)
-	      && find_reg_note (insn, REG_NON_LOCAL_GOTO, NULL_RTX))
-	    continue;
-
-	  for (link = REG_NOTES (insn); link; link = XEXP (link, 1))
-	    {
-	      if (REG_NOTE_KIND (link) == REG_DEAD
-		  /* Make sure this insn still refers to the register.  */
-		  && reg_mentioned_p (XEXP (link, 0), PATTERN (insn)))
-		{
-		  int regno = REGNO (XEXP (link, 0));
-		  rtx equiv_insn;
-
-		  if (! reg_equiv[regno].replace
-		      || reg_equiv[regno].loop_depth < loop_depth
-		      /* There is no sense to move insns if we did
-			 register pressure-sensitive scheduling was
-			 done because it will not improve allocation
-			 but worsen insn schedule with a big
-			 probability.  */
-		      || (flag_sched_pressure && flag_schedule_insns))
-		    continue;
-
-		  /* reg_equiv[REGNO].replace gets set only when
-		     REG_N_REFS[REGNO] is 2, i.e. the register is set
-		     once and used once.  (If it were only set, but not used,
-		     flow would have deleted the setting insns.)  Hence
-		     there can only be one insn in reg_equiv[REGNO].init_insns.  */
-		  gcc_assert (reg_equiv[regno].init_insns
-			      && !XEXP (reg_equiv[regno].init_insns, 1));
-		  equiv_insn = XEXP (reg_equiv[regno].init_insns, 0);
-
-		  /* We may not move instructions that can throw, since
-		     that changes basic block boundaries and we are not
-		     prepared to adjust the CFG to match.  */
-		  if (can_throw_internal (equiv_insn))
-		    continue;
-
-		  if (asm_noperands (PATTERN (equiv_insn)) < 0
-		      && validate_replace_rtx (regno_reg_rtx[regno],
-					       *(reg_equiv[regno].src_p), insn))
-		    {
-		      rtx equiv_link;
-		      rtx last_link;
-		      rtx note;
-
-		      /* Find the last note.  */
-		      for (last_link = link; XEXP (last_link, 1);
-			   last_link = XEXP (last_link, 1))
-			;
-
-		      /* Append the REG_DEAD notes from equiv_insn.  */
-		      equiv_link = REG_NOTES (equiv_insn);
-		      while (equiv_link)
-			{
-			  note = equiv_link;
-			  equiv_link = XEXP (equiv_link, 1);
-			  if (REG_NOTE_KIND (note) == REG_DEAD)
-			    {
-			      remove_note (equiv_insn, note);
-			      XEXP (last_link, 1) = note;
-			      XEXP (note, 1) = NULL_RTX;
-			      last_link = note;
-			    }
-			}
-
-		      remove_death (regno, insn);
-		      SET_REG_N_REFS (regno, 0);
-		      REG_FREQ (regno) = 0;
-		      delete_insn (equiv_insn);
-
-		      reg_equiv[regno].init_insns
-			= XEXP (reg_equiv[regno].init_insns, 1);
-
-		      reg_equiv_init[regno] = NULL_RTX;
-		      bitmap_set_bit (cleared_regs, regno);
-		    }
-		  /* Move the initialization of the register to just before
-		     INSN.  Update the flow information.  */
-		  else if (prev_nondebug_insn (insn) != equiv_insn)
-		    {
-		      rtx new_insn;
-
-		      new_insn = emit_insn_before (PATTERN (equiv_insn), insn);
-		      REG_NOTES (new_insn) = REG_NOTES (equiv_insn);
-		      REG_NOTES (equiv_insn) = 0;
-		      /* Rescan it to process the notes.  */
-		      df_insn_rescan (new_insn);
-
-		      /* Make sure this insn is recognized before
-			 reload begins, otherwise
-			 eliminate_regs_in_insn will die.  */
-		      INSN_CODE (new_insn) = INSN_CODE (equiv_insn);
-
-		      delete_insn (equiv_insn);
-
-		      XEXP (reg_equiv[regno].init_insns, 0) = new_insn;
-
-		      REG_BASIC_BLOCK (regno) = bb->index;
-		      REG_N_CALLS_CROSSED (regno) = 0;
-		      REG_FREQ_CALLS_CROSSED (regno) = 0;
-		      REG_N_THROWING_CALLS_CROSSED (regno) = 0;
-		      REG_LIVE_LENGTH (regno) = 2;
-
-		      if (insn == BB_HEAD (bb))
-			BB_HEAD (bb) = PREV_INSN (insn);
-
-		      reg_equiv_init[regno]
-			= gen_rtx_INSN_LIST (VOIDmode, new_insn, NULL_RTX);
-		      bitmap_set_bit (cleared_regs, regno);
-		    }
-		}
-	    }
-	}
-    }
-
-  if (!bitmap_empty_p (cleared_regs))
-    {
-      FOR_EACH_BB (bb)
-	{
-	  bitmap_and_compl_into (DF_LIVE_IN (bb), cleared_regs);
-	  bitmap_and_compl_into (DF_LIVE_OUT (bb), cleared_regs);
-	  bitmap_and_compl_into (DF_LR_IN (bb), cleared_regs);
-	  bitmap_and_compl_into (DF_LR_OUT (bb), cleared_regs);
-	}
-
-      /* Last pass - adjust debug insns referencing cleared regs.  */
-      if (MAY_HAVE_DEBUG_INSNS)
-	for (insn = get_insns (); insn; insn = NEXT_INSN (insn))
-	  if (DEBUG_INSN_P (insn))
-	    {
-	      rtx old_loc = INSN_VAR_LOCATION_LOC (insn);
-	      INSN_VAR_LOCATION_LOC (insn)
-		= simplify_replace_fn_rtx (old_loc, NULL_RTX,
-					   adjust_cleared_regs,
-					   (void *) cleared_regs);
-	      if (old_loc != INSN_VAR_LOCATION_LOC (insn))
-		df_insn_rescan (insn);
-	    }
-    }
-
-  BITMAP_FREE (cleared_regs);
-
-  out:
-  /* Clean up.  */
-
-  end_alias_analysis ();
-  free (reg_equiv);
-  return recorded_label_ref;
-}
-
--
-
-/* Print chain C to FILE.  */
-static void
-print_insn_chain (FILE *file, struct insn_chain *c)
-{
-  fprintf (file, "insn=%d, ", INSN_UID(c->insn));
-  bitmap_print (file, &c->live_throughout, "live_throughout: ", ", ");
-  bitmap_print (file, &c->dead_or_set, "dead_or_set: ", "\n");
-}
-
-
-/* Print all reload_insn_chains to FILE.  */
-static void
-print_insn_chains (FILE *file)
-{
-  struct insn_chain *c;
-  for (c = reload_insn_chain; c ; c = c->next)
-    print_insn_chain (file, c);
-}
-
-/* Return true if pseudo REGNO should be added to set live_throughout
-   or dead_or_set of the insn chains for reload consideration.  */
-static bool
-pseudo_for_reload_consideration_p (int regno)
-{
-  /* Consider spilled pseudos too for IRA because they still have a
-     chance to get hard-registers in the reload when IRA is used.  */
-  return (reg_renumber[regno] >= 0 || ira_conflicts_p);
-}
-
-/* Init LIVE_SUBREGS[ALLOCNUM] and LIVE_SUBREGS_USED[ALLOCNUM] using
-   REG to the number of nregs, and INIT_VALUE to get the
-   initialization.  ALLOCNUM need not be the regno of REG.  */
-static void
-init_live_subregs (bool init_value, sbitmap *live_subregs,
-		   int *live_subregs_used, int allocnum, rtx reg)
-{
-  unsigned int regno = REGNO (SUBREG_REG (reg));
-  int size = GET_MODE_SIZE (GET_MODE (regno_reg_rtx[regno]));
-
-  gcc_assert (size > 0);
-
-  /* Been there, done that.  */
-  if (live_subregs_used[allocnum])
-    return;
-
-  /* Create a new one with zeros.  */
-  if (live_subregs[allocnum] == NULL)
-    live_subregs[allocnum] = sbitmap_alloc (size);
-
-  /* If the entire reg was live before blasting into subregs, we need
-     to init all of the subregs to ones else init to 0.  */
-  if (init_value)
-    sbitmap_ones (live_subregs[allocnum]);
-  else
-    sbitmap_zero (live_subregs[allocnum]);
-
-  /* Set the number of bits that we really want.  */
-  live_subregs_used[allocnum] = size;
-}
-
-/* Walk the insns of the current function and build reload_insn_chain,
-   and record register life information.  */
-static void
-build_insn_chain (void)
-{
-  unsigned int i;
-  struct insn_chain **p = &reload_insn_chain;
-  basic_block bb;
-  struct insn_chain *c = NULL;
-  struct insn_chain *next = NULL;
-  bitmap live_relevant_regs = BITMAP_ALLOC (NULL);
-  bitmap elim_regset = BITMAP_ALLOC (NULL);
-  /* live_subregs is a vector used to keep accurate information about
-     which hardregs are live in multiword pseudos.  live_subregs and
-     live_subregs_used are indexed by pseudo number.  The live_subreg
-     entry for a particular pseudo is only used if the corresponding
-     element is non zero in live_subregs_used.  The value in
-     live_subregs_used is number of bytes that the pseudo can
-     occupy.  */
-  sbitmap *live_subregs = XCNEWVEC (sbitmap, max_regno);
-  int *live_subregs_used = XNEWVEC (int, max_regno);
-
-  for (i = 0; i < FIRST_PSEUDO_REGISTER; i++)
-    if (TEST_HARD_REG_BIT (eliminable_regset, i))
-      bitmap_set_bit (elim_regset, i);
-  FOR_EACH_BB_REVERSE (bb)
-    {
-      bitmap_iterator bi;
-      rtx insn;
-
-      CLEAR_REG_SET (live_relevant_regs);
-      memset (live_subregs_used, 0, max_regno * sizeof (int));
-
-      EXECUTE_IF_SET_IN_BITMAP (DF_LR_OUT (bb), 0, i, bi)
-	{
-	  if (i >= FIRST_PSEUDO_REGISTER)
-	    break;
-	  bitmap_set_bit (live_relevant_regs, i);
-	}
-
-      EXECUTE_IF_SET_IN_BITMAP (DF_LR_OUT (bb),
-				FIRST_PSEUDO_REGISTER, i, bi)
-	{
-	  if (pseudo_for_reload_consideration_p (i))
-	    bitmap_set_bit (live_relevant_regs, i);
-	}
-
-      FOR_BB_INSNS_REVERSE (bb, insn)
-	{
-	  if (!NOTE_P (insn) && !BARRIER_P (insn))
-	    {
-	      unsigned int uid = INSN_UID (insn);
-	      df_ref *def_rec;
-	      df_ref *use_rec;
-
-	      c = new_insn_chain ();
-	      c->next = next;
-	      next = c;
-	      *p = c;
-	      p = &c->prev;
-
-	      c->insn = insn;
-	      c->block = bb->index;
-
-	      if (INSN_P (insn))
-		for (def_rec = DF_INSN_UID_DEFS (uid); *def_rec; def_rec++)
-		  {
-		    df_ref def = *def_rec;
-		    unsigned int regno = DF_REF_REGNO (def);
-
-		    /* Ignore may clobbers because these are generated
-		       from calls. However, every other kind of def is
-		       added to dead_or_set.  */
-		    if (!DF_REF_FLAGS_IS_SET (def, DF_REF_MAY_CLOBBER))
-		      {
-			if (regno < FIRST_PSEUDO_REGISTER)
-			  {
-			    if (!fixed_regs[regno])
-			      bitmap_set_bit (&c->dead_or_set, regno);
-			  }
-			else if (pseudo_for_reload_consideration_p (regno))
-			  bitmap_set_bit (&c->dead_or_set, regno);
-		      }
-
-		    if ((regno < FIRST_PSEUDO_REGISTER
-			 || reg_renumber[regno] >= 0
-			 || ira_conflicts_p)
-			&& (!DF_REF_FLAGS_IS_SET (def, DF_REF_CONDITIONAL)))
-		      {
-			rtx reg = DF_REF_REG (def);
-
-			/* We can model subregs, but not if they are
-			   wrapped in ZERO_EXTRACTS.  */
-			if (GET_CODE (reg) == SUBREG
-			    && !DF_REF_FLAGS_IS_SET (def, DF_REF_ZERO_EXTRACT))
-			  {
-			    unsigned int start = SUBREG_BYTE (reg);
-			    unsigned int last = start
-			      + GET_MODE_SIZE (GET_MODE (reg));
-
-			    init_live_subregs
-			      (bitmap_bit_p (live_relevant_regs, regno),
-			       live_subregs, live_subregs_used, regno, reg);
-
-			    if (!DF_REF_FLAGS_IS_SET
-				(def, DF_REF_STRICT_LOW_PART))
-			      {
-				/* Expand the range to cover entire words.
-				   Bytes added here are "don't care".  */
-				start
-				  = start / UNITS_PER_WORD * UNITS_PER_WORD;
-				last = ((last + UNITS_PER_WORD - 1)
-					/ UNITS_PER_WORD * UNITS_PER_WORD);
-			      }
-
-			    /* Ignore the paradoxical bits.  */
-			    if ((int)last > live_subregs_used[regno])
-			      last = live_subregs_used[regno];
-
-			    while (start < last)
-			      {
-				RESET_BIT (live_subregs[regno], start);
-				start++;
-			      }
-
-			    if (sbitmap_empty_p (live_subregs[regno]))
-			      {
-				live_subregs_used[regno] = 0;
-				bitmap_clear_bit (live_relevant_regs, regno);
-			      }
-			    else
-			      /* Set live_relevant_regs here because
-				 that bit has to be true to get us to
-				 look at the live_subregs fields.  */
-			      bitmap_set_bit (live_relevant_regs, regno);
-			  }
-			else
-			  {
-			    /* DF_REF_PARTIAL is generated for
-			       subregs, STRICT_LOW_PART, and
-			       ZERO_EXTRACT.  We handle the subreg
-			       case above so here we have to keep from
-			       modeling the def as a killing def.  */
-			    if (!DF_REF_FLAGS_IS_SET (def, DF_REF_PARTIAL))
-			      {
-				bitmap_clear_bit (live_relevant_regs, regno);
-				live_subregs_used[regno] = 0;
-			      }
-			  }
-		      }
-		  }
-
-	      bitmap_and_compl_into (live_relevant_regs, elim_regset);
-	      bitmap_copy (&c->live_throughout, live_relevant_regs);
-
-	      if (INSN_P (insn))
-		for (use_rec = DF_INSN_UID_USES (uid); *use_rec; use_rec++)
-		  {
-		    df_ref use = *use_rec;
-		    unsigned int regno = DF_REF_REGNO (use);
-		    rtx reg = DF_REF_REG (use);
-
-		    /* DF_REF_READ_WRITE on a use means that this use
-		       is fabricated from a def that is a partial set
-		       to a multiword reg.  Here, we only model the
-		       subreg case that is not wrapped in ZERO_EXTRACT
-		       precisely so we do not need to look at the
-		       fabricated use. */
-		    if (DF_REF_FLAGS_IS_SET (use, DF_REF_READ_WRITE)
-			&& !DF_REF_FLAGS_IS_SET (use, DF_REF_ZERO_EXTRACT)
-			&& DF_REF_FLAGS_IS_SET (use, DF_REF_SUBREG))
-		      continue;
-
-		    /* Add the last use of each var to dead_or_set.  */
-		    if (!bitmap_bit_p (live_relevant_regs, regno))
-		      {
-			if (regno < FIRST_PSEUDO_REGISTER)
-			  {
-			    if (!fixed_regs[regno])
-			      bitmap_set_bit (&c->dead_or_set, regno);
-			  }
-			else if (pseudo_for_reload_consideration_p (regno))
-			  bitmap_set_bit (&c->dead_or_set, regno);
-		      }
-
-		    if (regno < FIRST_PSEUDO_REGISTER
-			|| pseudo_for_reload_consideration_p (regno))
-		      {
-			if (GET_CODE (reg) == SUBREG
-			    && !DF_REF_FLAGS_IS_SET (use,
-						     DF_REF_SIGN_EXTRACT
-						     | DF_REF_ZERO_EXTRACT))
-			  {
-			    unsigned int start = SUBREG_BYTE (reg);
-			    unsigned int last = start
-			      + GET_MODE_SIZE (GET_MODE (reg));
-
-			    init_live_subregs
-			      (bitmap_bit_p (live_relevant_regs, regno),
-			       live_subregs, live_subregs_used, regno, reg);
-
-			    /* Ignore the paradoxical bits.  */
-			    if ((int)last > live_subregs_used[regno])
-			      last = live_subregs_used[regno];
-
-			    while (start < last)
-			      {
-				SET_BIT (live_subregs[regno], start);
-				start++;
-			      }
-			  }
-			else
-			  /* Resetting the live_subregs_used is
-			     effectively saying do not use the subregs
-			     because we are reading the whole
-			     pseudo.  */
-			  live_subregs_used[regno] = 0;
-			bitmap_set_bit (live_relevant_regs, regno);
-		      }
-		  }
-	    }
-	}
-
-      /* FIXME!! The following code is a disaster.  Reload needs to see the
-	 labels and jump tables that are just hanging out in between
-	 the basic blocks.  See pr33676.  */
-      insn = BB_HEAD (bb);
-
-      /* Skip over the barriers and cruft.  */
-      while (insn && (BARRIER_P (insn) || NOTE_P (insn)
-		      || BLOCK_FOR_INSN (insn) == bb))
-	insn = PREV_INSN (insn);
-
-      /* While we add anything except barriers and notes, the focus is
-	 to get the labels and jump tables into the
-	 reload_insn_chain.  */
-      while (insn)
-	{
-	  if (!NOTE_P (insn) && !BARRIER_P (insn))
-	    {
-	      if (BLOCK_FOR_INSN (insn))
-		break;
-
-	      c = new_insn_chain ();
-	      c->next = next;
-	      next = c;
-	      *p = c;
-	      p = &c->prev;
-
-	      /* The block makes no sense here, but it is what the old
-		 code did.  */
-	      c->block = bb->index;
-	      c->insn = insn;
-	      bitmap_copy (&c->live_throughout, live_relevant_regs);
-	    }
-	  insn = PREV_INSN (insn);
-	}
-    }
-
-  for (i = 0; i < (unsigned int) max_regno; i++)
-    if (live_subregs[i])
-      free (live_subregs[i]);
-
-  reload_insn_chain = c;
-  *p = NULL;
-
-  free (live_subregs);
-  free (live_subregs_used);
-  BITMAP_FREE (live_relevant_regs);
-  BITMAP_FREE (elim_regset);
-
-  if (dump_file)
-    print_insn_chains (dump_file);
-}
--
-/* Allocate memory for reg_equiv_memory_loc.  */
-static void
-init_reg_equiv_memory_loc (void)
-{
-  max_regno = max_reg_num ();
-
-  /* And the reg_equiv_memory_loc array.  */
-  VEC_safe_grow (rtx, gc, reg_equiv_memory_loc_vec, max_regno);
-  memset (VEC_address (rtx, reg_equiv_memory_loc_vec), 0,
-	  sizeof (rtx) * max_regno);
-  reg_equiv_memory_loc = VEC_address (rtx, reg_equiv_memory_loc_vec);
-}
-
 /* All natural loops.  */
 struct loops ira_loops;
 
@@ -4677,7 +3177,6 @@
 	}
     }
 
->>>>>>> 03d20231
   max_regno_before_ira = allocated_reg_info_size = max_reg_num ();
   ira_setup_eliminable_regset ();
 
@@ -4701,18 +3200,12 @@
   ira_assert (ira_conflicts_p || !loops_p);
 
   saved_flag_ira_share_spill_slots = flag_ira_share_spill_slots;
-<<<<<<< HEAD
-  if (too_high_register_pressure_p ())
-    /* It is just wasting compiler's time to pack spilled pseudos into
-       stack slots in this case -- prohibit it.  */
-=======
   if (too_high_register_pressure_p () || cfun->calls_setjmp)
     /* It is just wasting compiler's time to pack spilled pseudos into
        stack slots in this case -- prohibit it.  We also do this if
        there is setjmp call because a variable not modified between
        setjmp and longjmp the compiler is required to preserve its
        value and sharing slots does not guarantee it.  */
->>>>>>> 03d20231
     flag_ira_share_spill_slots = FALSE;
 
   ira_color ();
@@ -4799,11 +3292,6 @@
   build_insn_chain ();
 
   reload_completed = !reload (get_insns (), ira_conflicts_p);
-<<<<<<< HEAD
-
-  finish_subregs_of_mode ();
-=======
->>>>>>> 03d20231
 
   timevar_pop (TV_RELOAD);
 
