--- conflicted
+++ resolved
@@ -749,11 +749,7 @@
 {
   int i, j, n, cl;
   bool set_p;
-<<<<<<< HEAD
   const reg_class_t *cover_classes;
-=======
-  const int /*enum reg_class*/ *cover_classes;
->>>>>>> a52a02eb
   HARD_REG_SET temp_hard_regset2;
   static enum reg_class classes[LIM_REG_CLASSES + 1];
 
@@ -1481,11 +1477,7 @@
 		      + hard_regno_nregs[dregno][mode] - 1;
 
 		    for (i = dregno; i <= end; ++i)
-<<<<<<< HEAD
 		      SET_HARD_REG_BIT (CRTL_ASM_CLOBBERS, i);
-=======
-		      SET_HARD_REG_BIT(CRTL_ASM_CLOBBERS, i);
->>>>>>> a52a02eb
 		  }
 	      }
 	}
