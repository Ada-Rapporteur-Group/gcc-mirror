/* brig-lang.c -- brig (HSAIL) input gcc interface.
   Copyright (C) 2016-2017 Free Software Foundation, Inc.
   Contributed by Pekka Jaaskelainen <pekka.jaaskelainen@parmance.com>
   for General Processor Tech.

This file is part of GCC.

GCC is free software; you can redistribute it and/or modify it under
the terms of the GNU General Public License as published by the Free
Software Foundation; either version 3, or (at your option) any later
version.

GCC is distributed in the hope that it will be useful, but WITHOUT ANY
WARRANTY; without even the implied warranty of MERCHANTABILITY or
FITNESS FOR A PARTICULAR PURPOSE.  See the GNU General Public License
for more details.

You should have received a copy of the GNU General Public License
along with GCC; see the file COPYING3.  If not see
<http://www.gnu.org/licenses/>.  */

#include "config.h"
#include "system.h"
#include "ansidecl.h"
#include "coretypes.h"
#include "opts.h"
#include "tree.h"
#include "tree-iterator.h"
#include "print-tree.h"
#include "stringpool.h"
#include "basic-block.h"
#include "gimple-expr.h"
#include "gimplify.h"
#include "dumpfile.h"
#include "stor-layout.h"
#include "toplev.h"
#include "debug.h"
#include "options.h"
#include "flags.h"
#include "convert.h"
#include "diagnostic.h"
#include "langhooks.h"
#include "langhooks-def.h"
#include "target.h"
#include "vec.h"
#include "brigfrontend/brig-to-generic.h"
#include "machmode.h"
#include "fold-const.h"
#include "common/common-target.h"
#include <mpfr.h>
#include "brig-c.h"
#include "brig-builtins.h"

static tree handle_leaf_attribute (tree *, tree, tree, int, bool *);
static tree handle_const_attribute (tree *, tree, tree, int, bool *);
static tree handle_pure_attribute (tree *, tree, tree, int, bool *);
static tree handle_nothrow_attribute (tree *, tree, tree, int, bool *);
static tree handle_returns_twice_attribute (tree *, tree, tree, int, bool *);

/* This file is based on Go frontent'd go-lang.c and gogo-tree.cc.  */

/* If -v set.  */

int gccbrig_verbose = 0;

/* Language-dependent contents of a type.  */

struct GTY (()) lang_type
{
  char dummy;
};

/* Language-dependent contents of a decl.  */

struct GTY ((variable_size)) lang_decl
{
  char dummy;
};

/* Language-dependent contents of an identifier.  This must include a
   tree_identifier.  */

struct GTY (()) lang_identifier
{
  struct tree_identifier common;
};

/* The resulting tree type.  */

union GTY ((desc ("TREE_CODE (&%h.generic) == IDENTIFIER_NODE"),
	    chain_next ("CODE_CONTAINS_STRUCT (TREE_CODE (&%h.generic), "
			"TS_COMMON) ? ((union lang_tree_node *) TREE_CHAIN "
			"(&%h.generic)) : NULL"))) lang_tree_node
{
  union tree_node GTY ((tag ("0"), desc ("tree_node_structure (&%h)"))) generic;
  struct lang_identifier GTY ((tag ("1"))) identifier;
};

/* We don't use language_function.  */

struct GTY (()) language_function
{
  int dummy;
};


/* The option mask.  */

static unsigned int
brig_langhook_option_lang_mask (void)
{
  return CL_BRIG;
}

/* Initialize the options structure.  */

static void
brig_langhook_init_options_struct (struct gcc_options *opts)
{
  /* Signed overflow is precisely defined.  */
  opts->x_flag_wrapv = 1;

  /* If we set this to one, the whole program optimizations internalize
     all global variables, making them invisible to the dyn loader (and
     thus the HSA runtime implementation).  */
  opts->x_flag_whole_program = 0;

  /* The builtin math functions should not set errno.  */
  opts->x_flag_errno_math = 0;
  opts->frontend_set_flag_errno_math = false;

  opts->x_flag_exceptions = 0;
  opts->x_flag_non_call_exceptions = 0;

  opts->x_flag_finite_math_only = 0;
  opts->x_flag_signed_zeros = 1;

  opts->x_optimize = 3;
}

/* Handle Brig specific options.  Return 0 if we didn't do anything.  */

static bool
brig_langhook_handle_option
  (size_t scode, const char *arg ATTRIBUTE_UNUSED,
  int value ATTRIBUTE_UNUSED, int kind ATTRIBUTE_UNUSED,
  location_t loc ATTRIBUTE_UNUSED,
  const struct cl_option_handlers *handlers ATTRIBUTE_UNUSED)
{
  enum opt_code code = (enum opt_code) scode;
  switch (code)
    {
    case OPT_v:
      gccbrig_verbose = 1;
      break;
    default:
      break;
    }
  return 1;
}

/* Run after parsing options.  */

static bool
brig_langhook_post_options (const char **pfilename ATTRIBUTE_UNUSED)
{
  if (flag_excess_precision_cmdline == EXCESS_PRECISION_DEFAULT)
    flag_excess_precision_cmdline = EXCESS_PRECISION_STANDARD;

  /* gccbrig casts pointers around like crazy, TBAA produces
     broken code if not force disabling it.  */
  flag_strict_aliasing = 0;

  /* Returning false means that the backend should be used.  */
  return false;
}

static size_t
get_file_size (FILE *file)
{
  size_t size;
  fseek (file, 0, SEEK_END);
  size = (size_t) ftell (file);
  fseek (file, 0, SEEK_SET);
  return size;
}

static void
brig_langhook_parse_file (void)
{
  brig_to_generic brig_to_gen;

  std::vector <char*> brig_blobs;

  for (unsigned int i = 0; i < num_in_fnames; ++i)
    {

      FILE *f;
      f = fopen (in_fnames[i], "r");
      size_t fsize = get_file_size (f);
      char *brig_blob = new char[fsize];
      if (fread (brig_blob, 1, fsize, f) != fsize)
	{
	  error ("could not read the BRIG file");
	  exit (1);
	}
      fclose (f);

      brig_to_gen.analyze (brig_blob);
      brig_blobs.push_back (brig_blob);
    }

  for (size_t i = 0; i < brig_blobs.size(); ++i)
    {
      char *brig_blob = brig_blobs.at(i);
      brig_to_gen.parse (brig_blob);
    }

  brig_to_gen.write_globals ();

  for (size_t i = 0; i < brig_blobs.size (); ++i)
    delete brig_blobs[i];
}

static tree
brig_langhook_type_for_size (unsigned int bits,
			     int unsignedp)
{
  /* Copied from go-lang.c  */
  tree type;
  if (unsignedp)
    {
      if (bits == INT_TYPE_SIZE)
        type = unsigned_type_node;
      else if (bits == CHAR_TYPE_SIZE)
        type = unsigned_char_type_node;
      else if (bits == SHORT_TYPE_SIZE)
        type = short_unsigned_type_node;
      else if (bits == LONG_TYPE_SIZE)
        type = long_unsigned_type_node;
      else if (bits == LONG_LONG_TYPE_SIZE)
        type = long_long_unsigned_type_node;
      else
        type = make_unsigned_type(bits);
    }
  else
    {
      if (bits == INT_TYPE_SIZE)
        type = integer_type_node;
      else if (bits == CHAR_TYPE_SIZE)
        type = signed_char_type_node;
      else if (bits == SHORT_TYPE_SIZE)
        type = short_integer_type_node;
      else if (bits == LONG_TYPE_SIZE)
        type = long_integer_type_node;
      else if (bits == LONG_LONG_TYPE_SIZE)
        type = long_long_integer_type_node;
      else
        type = make_signed_type(bits);
    }
  return type;
}

static tree
brig_langhook_type_for_mode (machine_mode mode, int unsignedp)
{
  if (mode == TYPE_MODE (void_type_node))
    return void_type_node;

  if (VECTOR_MODE_P (mode))
    {
      tree inner;

      inner = brig_langhook_type_for_mode (GET_MODE_INNER (mode), unsignedp);
      if (inner != NULL_TREE)
	return build_vector_type_for_mode (inner, mode);
      gcc_unreachable ();
      return NULL_TREE;
    }

  scalar_int_mode imode;
  scalar_float_mode fmode;
<<<<<<< HEAD
  if (is_int_mode (mode, &imode))
    {
      switch (GET_MODE_BITSIZE (imode))
=======
  if (is_float_mode (mode, &fmode))
    {
      switch (GET_MODE_BITSIZE (fmode))
>>>>>>> 8c089b5c
	{
	case 32:
	  return float_type_node;
	case 64:
	  return double_type_node;
	default:
	  /* We have to check for long double in order to support
	     i386 excess precision.  */
<<<<<<< HEAD
	  if (imode == TYPE_MODE (long_double_type_node))
=======
	  if (fmode == TYPE_MODE (long_double_type_node))
>>>>>>> 8c089b5c
	    return long_double_type_node;

	  gcc_unreachable ();
	  return NULL_TREE;
	}
    }
<<<<<<< HEAD
  else if (is_float_mode (mode, &fmode))
    return brig_langhook_type_for_size (GET_MODE_BITSIZE (fmode), unsignedp);
=======
  else if (is_int_mode (mode, &imode))
    return brig_langhook_type_for_size (GET_MODE_BITSIZE (imode), unsignedp);
>>>>>>> 8c089b5c
  else
    {
      /* E.g., build_common_builtin_nodes () asks for modes/builtins
	       we do not generate or need.  Just ignore them silently for now.
      */
      return NULL_TREE;
    }
  return NULL_TREE;
}

static tree
brig_langhook_builtin_function (tree decl)
{
  return decl;
}

static GTY(()) tree registered_builtin_types;

static void
brig_langhook_register_builtin_type (tree type, const char *name)
{
  tree decl;

  if (!TYPE_NAME (type))
    {
      decl = build_decl (UNKNOWN_LOCATION, TYPE_DECL,
			 get_identifier (name), type);
      DECL_ARTIFICIAL (decl) = 1;
      TYPE_NAME (type) = decl;
    }

  registered_builtin_types = tree_cons (0, type, registered_builtin_types);
}


/* Return true if we are in the global binding level.  */

static bool
brig_langhook_global_bindings_p (void)
{
  return current_function_decl == NULL_TREE;
}

/* Push a declaration into the current binding level.  From Go: We can't
   usefully implement this since we don't want to convert from tree
   back to one of our internal data structures.  I think the only way
   this is used is to record a decl which is to be returned by
   getdecls, and we could implement it for that purpose if
   necessary.  */

static tree
brig_langhook_pushdecl (tree decl ATTRIBUTE_UNUSED)
{
  gcc_unreachable ();
}

/* This hook is used to get the current list of declarations as trees.
   From Go: We don't support that; instead we use the write_globals hook.
   This can't simply crash because it is called by -gstabs.  */

static tree
brig_langhook_getdecls (void)
{
  return NULL;
}

static int
brig_langhook_gimplify_expr (tree *expr_p, gimple_seq *pre_p ATTRIBUTE_UNUSED,
			     gimple_seq *post_p ATTRIBUTE_UNUSED)
{

  /* Strip off the static chain info that appears to function
     calls for some strange reason even though we don't add
     nested functions.  Maybe something wrong with the function
     declaration contexts? */
  if (TREE_CODE (*expr_p) == CALL_EXPR
      && CALL_EXPR_STATIC_CHAIN (*expr_p) != NULL_TREE)
    CALL_EXPR_STATIC_CHAIN (*expr_p) = NULL_TREE;
  return GS_UNHANDLED;
}

static tree
brig_langhook_eh_personality (void)
{
  gcc_unreachable ();
}

/* Functions called directly by the generic backend.
   Adapted from go-lang.c.  */

tree
convert (tree type, tree expr)
{
  if (type == error_mark_node || expr == error_mark_node
      || TREE_TYPE (expr) == error_mark_node)
    return error_mark_node;

  if (type == TREE_TYPE (expr))
    return expr;

  if (TYPE_MAIN_VARIANT (type) == TYPE_MAIN_VARIANT (TREE_TYPE (expr)))
    return fold_convert (type, expr);

  switch (TREE_CODE (type))
    {
    case VOID_TYPE:
    case BOOLEAN_TYPE:
      return fold_convert (type, expr);
    case INTEGER_TYPE:
      return fold (convert_to_integer (type, expr));
    case REAL_TYPE:
      return fold (convert_to_real (type, expr));
    case VECTOR_TYPE:
      return fold (convert_to_vector (type, expr));
    case POINTER_TYPE:
      return build1 (VIEW_CONVERT_EXPR, type, convert (size_type_node, expr));
    default:
      break;
    }

  gcc_unreachable ();
}

static GTY (()) tree brig_gc_root;

/* Preserve trees that we create from the garbage collector.  */

void
brig_preserve_from_gc (tree t)
{
  brig_gc_root = tree_cons (NULL_TREE, t, brig_gc_root);
}

/* Convert an identifier for use in an error message.  */

const char *
brig_localize_identifier (const char *ident)
{
  return identifier_to_locale (ident);
}

/* Define supported attributes and their handlers. Code copied from
   lto-lang.c */

/* Table of machine-independent attributes supported in GIMPLE.  */
const struct attribute_spec brig_attribute_table[] =
{
  /* { name, min_len, max_len, decl_req, type_req, fn_type_req, handler,
       do_diagnostic } */
  { "leaf",		      0, 0, true,  false, false,
			      handle_leaf_attribute, false },
  { "const",                  0, 0, true,  false, false,
			      handle_const_attribute, false },
  { "pure",                   0, 0, true,  false, false,
			      handle_pure_attribute, false },
  { "nothrow",                0, 0, true,  false, false,
			      handle_nothrow_attribute, false },
  { "returns_twice",          0, 0, true,  false, false,
			      handle_returns_twice_attribute, false },
  { NULL,                     0, 0, false, false, false, NULL, false }
};

/* Attribute handlers.  */
/* Handle a "leaf" attribute; arguments as in
   struct attribute_spec.handler.  */

static tree
handle_leaf_attribute (tree *node, tree name,
		       tree ARG_UNUSED (args),
		       int ARG_UNUSED (flags), bool *no_add_attrs)
{
  if (TREE_CODE (*node) != FUNCTION_DECL)
    {
      warning (OPT_Wattributes, "%qE attribute ignored", name);
      *no_add_attrs = true;
    }
  if (!TREE_PUBLIC (*node))
    {
      warning (OPT_Wattributes,
	       "%qE attribute has no effect on unit local functions", name);
      *no_add_attrs = true;
    }

  return NULL_TREE;
}

/* Handle a "const" attribute; arguments as in
   struct attribute_spec.handler.  */

static tree
handle_const_attribute (tree *node, tree ARG_UNUSED (name),
			tree ARG_UNUSED (args), int ARG_UNUSED (flags),
			bool * ARG_UNUSED (no_add_attrs))
{
  tree type = TREE_TYPE (*node);

  /* See FIXME comment on noreturn in c_common_attribute_table.  */
  if (TREE_CODE (*node) == FUNCTION_DECL)
    TREE_READONLY (*node) = 1;
  else if (TREE_CODE (type) == POINTER_TYPE
	   && TREE_CODE (TREE_TYPE (type)) == FUNCTION_TYPE)
    TREE_TYPE (*node)
      = build_pointer_type
	(build_type_variant (TREE_TYPE (type), 1,
			     TREE_THIS_VOLATILE (TREE_TYPE (type))));
  else
    gcc_unreachable ();

  return NULL_TREE;
}

/* Handle a "pure" attribute; arguments as in
   struct attribute_spec.handler.  */

static tree
handle_pure_attribute (tree *node, tree ARG_UNUSED (name),
		       tree ARG_UNUSED (args), int ARG_UNUSED (flags),
		       bool * ARG_UNUSED (no_add_attrs))
{
  if (TREE_CODE (*node) == FUNCTION_DECL)
    DECL_PURE_P (*node) = 1;
  else
    gcc_unreachable ();

  return NULL_TREE;
}

/* Handle a "nothrow" attribute; arguments as in
   struct attribute_spec.handler.  */

static tree
handle_nothrow_attribute (tree *node, tree ARG_UNUSED (name),
			  tree ARG_UNUSED (args), int ARG_UNUSED (flags),
			  bool * ARG_UNUSED (no_add_attrs))
{
  if (TREE_CODE (*node) == FUNCTION_DECL)
    TREE_NOTHROW (*node) = 1;
  else
    gcc_unreachable ();

  return NULL_TREE;
}

/* Handle a "returns_twice" attribute.  */

static tree
handle_returns_twice_attribute (tree *node, tree ARG_UNUSED (name),
				tree ARG_UNUSED (args),
				int ARG_UNUSED (flags),
				bool * ARG_UNUSED (no_add_attrs))
{
  gcc_assert (TREE_CODE (*node) == FUNCTION_DECL);

  DECL_IS_RETURNS_TWICE (*node) = 1;

  return NULL_TREE;
}


/* Built-in initialization code cribbed from lto-lang.c which cribbed it
   from c-common.c.  */


static GTY(()) tree built_in_attributes[(int) ATTR_LAST];


static GTY(()) tree builtin_types[(int) BT_LAST + 1];

static GTY(()) tree string_type_node;
static GTY(()) tree const_string_type_node;
static GTY(()) tree wint_type_node;
static GTY(()) tree intmax_type_node;
static GTY(()) tree uintmax_type_node;
static GTY(()) tree signed_size_type_node;

/* Flags needed to process builtins.def.  */
int flag_isoc94;
int flag_isoc99;
int flag_isoc11;

static void
def_fn_type (builtin_type def, builtin_type ret, bool var, int n, ...)
{
  tree t;
  tree *args = XALLOCAVEC (tree, n);
  va_list list;
  int i;
  bool err = false;

  va_start (list, n);
  for (i = 0; i < n; ++i)
    {
      builtin_type a = (builtin_type) va_arg (list, int);
      t = builtin_types[a];
      if (t == error_mark_node)
	err = true;
      args[i] = t;
    }
  va_end (list);

  t = builtin_types[ret];
  if (err)
    t = error_mark_node;
  if (t == error_mark_node)
    ;
  else if (var)
    t = build_varargs_function_type_array (t, n, args);
  else
    t = build_function_type_array (t, n, args);

  builtin_types[def] = t;
}

/* Used to help initialize the builtin-types.def table.  When a type of
   the correct size doesn't exist, use error_mark_node instead of NULL.
   The later results in segfaults even when a decl using the type doesn't
   get invoked.  */

static tree
builtin_type_for_size (int size, bool unsignedp)
{
  tree type = brig_langhook_type_for_size (size, unsignedp);
  return type ? type : error_mark_node;
}

/* Support for DEF_BUILTIN.  */

static void
def_builtin_1 (enum built_in_function fncode, const char *name,
	       enum built_in_class fnclass, tree fntype, tree libtype,
	       bool both_p, bool fallback_p, bool nonansi_p,
	       tree fnattrs, bool implicit_p)
{
  tree decl;
  const char *libname;

  if (fntype == error_mark_node)
    return;

  libname = name + strlen ("__builtin_");
  decl = add_builtin_function (name, fntype, fncode, fnclass,
			       (fallback_p ? libname : NULL),
			       fnattrs);

  if (both_p
      && !flag_no_builtin
      && !(nonansi_p && flag_no_nonansi_builtin))
    add_builtin_function (libname, libtype, fncode, fnclass,
			  NULL, fnattrs);

  set_builtin_decl (fncode, decl, implicit_p);
}


/* Initialize the attribute table for all the supported builtins.  */

static void
brig_init_attributes (void)
{
  /* Fill in the built_in_attributes array.  */
#define DEF_ATTR_NULL_TREE(ENUM)				\
  built_in_attributes[(int) ENUM] = NULL_TREE;
#define DEF_ATTR_INT(ENUM, VALUE)				\
  built_in_attributes[(int) ENUM] = build_int_cst (NULL_TREE, VALUE);
#define DEF_ATTR_STRING(ENUM, VALUE)				\
  built_in_attributes[(int) ENUM] = build_string (strlen (VALUE), VALUE);
#define DEF_ATTR_IDENT(ENUM, STRING)				\
  built_in_attributes[(int) ENUM] = get_identifier (STRING);
#define DEF_ATTR_TREE_LIST(ENUM, PURPOSE, VALUE, CHAIN)	\
  built_in_attributes[(int) ENUM]			\
    = tree_cons (built_in_attributes[(int) PURPOSE],	\
		 built_in_attributes[(int) VALUE],	\
		 built_in_attributes[(int) CHAIN]);
#include "builtin-attrs.def"
#undef DEF_ATTR_NULL_TREE
#undef DEF_ATTR_INT
#undef DEF_ATTR_STRING
#undef DEF_ATTR_IDENT
#undef DEF_ATTR_TREE_LIST
}

/* Create builtin types and functions.  VA_LIST_REF_TYPE_NODE and
   VA_LIST_ARG_TYPE_NODE are used in builtin-types.def.  */

static void
brig_define_builtins (tree va_list_ref_type_node ATTRIBUTE_UNUSED,
		     tree va_list_arg_type_node ATTRIBUTE_UNUSED)
{
#define DEF_PRIMITIVE_TYPE(ENUM, VALUE) \
  builtin_types[ENUM] = VALUE;
#define DEF_FUNCTION_TYPE_0(ENUM, RETURN) \
  def_fn_type (ENUM, RETURN, 0, 0);
#define DEF_FUNCTION_TYPE_1(ENUM, RETURN, ARG1) \
  def_fn_type (ENUM, RETURN, 0, 1, ARG1);
#define DEF_FUNCTION_TYPE_2(ENUM, RETURN, ARG1, ARG2) \
  def_fn_type (ENUM, RETURN, 0, 2, ARG1, ARG2);
#define DEF_FUNCTION_TYPE_3(ENUM, RETURN, ARG1, ARG2, ARG3) \
  def_fn_type (ENUM, RETURN, 0, 3, ARG1, ARG2, ARG3);
#define DEF_FUNCTION_TYPE_4(ENUM, RETURN, ARG1, ARG2, ARG3, ARG4) \
  def_fn_type (ENUM, RETURN, 0, 4, ARG1, ARG2, ARG3, ARG4);
#define DEF_FUNCTION_TYPE_5(ENUM, RETURN, ARG1, ARG2, ARG3, ARG4, ARG5)	\
  def_fn_type (ENUM, RETURN, 0, 5, ARG1, ARG2, ARG3, ARG4, ARG5);
#define DEF_FUNCTION_TYPE_6(ENUM, RETURN, ARG1, ARG2, ARG3, ARG4, ARG5, \
			    ARG6)					\
  def_fn_type (ENUM, RETURN, 0, 6, ARG1, ARG2, ARG3, ARG4, ARG5, ARG6);
#define DEF_FUNCTION_TYPE_7(ENUM, RETURN, ARG1, ARG2, ARG3, ARG4, ARG5, \
			    ARG6, ARG7)					\
  def_fn_type (ENUM, RETURN, 0, 7, ARG1, ARG2, ARG3, ARG4, ARG5, ARG6, ARG7);
#define DEF_FUNCTION_TYPE_8(ENUM, RETURN, ARG1, ARG2, ARG3, ARG4, ARG5, \
			    ARG6, ARG7, ARG8)				\
  def_fn_type (ENUM, RETURN, 0, 8, ARG1, ARG2, ARG3, ARG4, ARG5, ARG6,	\
	       ARG7, ARG8);
#define DEF_FUNCTION_TYPE_9(ENUM, RETURN, ARG1, ARG2, ARG3, ARG4, ARG5, \
			    ARG6, ARG7, ARG8, ARG9)			\
  def_fn_type (ENUM, RETURN, 0, 9, ARG1, ARG2, ARG3, ARG4, ARG5, ARG6,	\
	       ARG7, ARG8, ARG9);
#define DEF_FUNCTION_TYPE_10(ENUM, RETURN, ARG1, ARG2, ARG3, ARG4, ARG5, \
			     ARG6, ARG7, ARG8, ARG9, ARG10)		 \
  def_fn_type (ENUM, RETURN, 0, 10, ARG1, ARG2, ARG3, ARG4, ARG5, ARG6,	 \
	       ARG7, ARG8, ARG9, ARG10);
#define DEF_FUNCTION_TYPE_11(ENUM, RETURN, ARG1, ARG2, ARG3, ARG4, ARG5, \
			     ARG6, ARG7, ARG8, ARG9, ARG10, ARG11)	 \
  def_fn_type (ENUM, RETURN, 0, 11, ARG1, ARG2, ARG3, ARG4, ARG5, ARG6,	 \
	       ARG7, ARG8, ARG9, ARG10, ARG11);
#define DEF_FUNCTION_TYPE_VAR_0(ENUM, RETURN) \
  def_fn_type (ENUM, RETURN, 1, 0);
#define DEF_FUNCTION_TYPE_VAR_1(ENUM, RETURN, ARG1) \
  def_fn_type (ENUM, RETURN, 1, 1, ARG1);
#define DEF_FUNCTION_TYPE_VAR_2(ENUM, RETURN, ARG1, ARG2) \
  def_fn_type (ENUM, RETURN, 1, 2, ARG1, ARG2);
#define DEF_FUNCTION_TYPE_VAR_3(ENUM, RETURN, ARG1, ARG2, ARG3) \
  def_fn_type (ENUM, RETURN, 1, 3, ARG1, ARG2, ARG3);
#define DEF_FUNCTION_TYPE_VAR_4(ENUM, RETURN, ARG1, ARG2, ARG3, ARG4) \
  def_fn_type (ENUM, RETURN, 1, 4, ARG1, ARG2, ARG3, ARG4);
#define DEF_FUNCTION_TYPE_VAR_5(ENUM, RETURN, ARG1, ARG2, ARG3, ARG4, ARG5) \
  def_fn_type (ENUM, RETURN, 1, 5, ARG1, ARG2, ARG3, ARG4, ARG5);
#define DEF_FUNCTION_TYPE_VAR_6(ENUM, RETURN, ARG1, ARG2, ARG3, ARG4, ARG5, \
				 ARG6)	\
  def_fn_type (ENUM, RETURN, 1, 6, ARG1, ARG2, ARG3, ARG4, ARG5, ARG6);
#define DEF_FUNCTION_TYPE_VAR_7(ENUM, RETURN, ARG1, ARG2, ARG3, ARG4, ARG5, \
				ARG6, ARG7)				\
  def_fn_type (ENUM, RETURN, 1, 7, ARG1, ARG2, ARG3, ARG4, ARG5, ARG6, ARG7);
#define DEF_POINTER_TYPE(ENUM, TYPE) \
  builtin_types[(int) ENUM] = build_pointer_type (builtin_types[(int) TYPE]);

#include "builtin-types.def"

#undef DEF_PRIMITIVE_TYPE
#undef DEF_FUNCTION_TYPE_0
#undef DEF_FUNCTION_TYPE_1
#undef DEF_FUNCTION_TYPE_2
#undef DEF_FUNCTION_TYPE_3
#undef DEF_FUNCTION_TYPE_4
#undef DEF_FUNCTION_TYPE_5
#undef DEF_FUNCTION_TYPE_6
#undef DEF_FUNCTION_TYPE_7
#undef DEF_FUNCTION_TYPE_8
#undef DEF_FUNCTION_TYPE_9
#undef DEF_FUNCTION_TYPE_10
#undef DEF_FUNCTION_TYPE_11
#undef DEF_FUNCTION_TYPE_VAR_0
#undef DEF_FUNCTION_TYPE_VAR_1
#undef DEF_FUNCTION_TYPE_VAR_2
#undef DEF_FUNCTION_TYPE_VAR_3
#undef DEF_FUNCTION_TYPE_VAR_4
#undef DEF_FUNCTION_TYPE_VAR_5
#undef DEF_FUNCTION_TYPE_VAR_6
#undef DEF_FUNCTION_TYPE_VAR_7
#undef DEF_POINTER_TYPE
  builtin_types[(int) BT_LAST] = NULL_TREE;

  brig_init_attributes ();

#define DEF_BUILTIN(ENUM, NAME, CLASS, TYPE, LIBTYPE, BOTH_P, FALLBACK_P,\
		    NONANSI_P, ATTRS, IMPLICIT, COND)			\
    if (NAME && COND)							\
      def_builtin_1 (ENUM, NAME, CLASS, builtin_types[(int) TYPE],	\
		     builtin_types[(int) LIBTYPE], BOTH_P, FALLBACK_P,	\
		     NONANSI_P, built_in_attributes[(int) ATTRS], IMPLICIT);

#undef DEF_HSAIL_BUILTIN
#define DEF_HSAIL_BUILTIN(ENUM, HSAIL_OPCODE, HSAIL_TYPE, NAME, TYPE, ATTRS) \
  DEF_BUILTIN (ENUM, "__builtin_" NAME, BUILT_IN_NORMAL, TYPE, TYPE,    \
              false, true, true, ATTRS, false, true)

/* HSAIL atomic builtins do not have separate identifying opcodes.  */

#undef DEF_HSAIL_ATOMIC_BUILTIN
#define DEF_HSAIL_ATOMIC_BUILTIN(ENUM, ATOMIC_OPCODE, HSAIL_TYPE, NAME, \
       TYPE, ATTRS) \
  DEF_BUILTIN (ENUM, "__builtin_" NAME, BUILT_IN_NORMAL, TYPE, TYPE,    \
              false, true, true, ATTRS, false, true)

/* HSAIL saturating arithmetics builtins.  */

#undef DEF_HSAIL_SAT_BUILTIN
#define DEF_HSAIL_SAT_BUILTIN(ENUM, BRIG_OPCODE, HSAIL_TYPE, NAME, \
       TYPE, ATTRS) \
  DEF_BUILTIN (ENUM, "__builtin_" NAME, BUILT_IN_NORMAL, TYPE, TYPE,    \
              false, true, true, ATTRS, false, true)

/* HSAIL builtins used internally by the frontend.  */

#undef DEF_HSAIL_INTR_BUILTIN
#define DEF_HSAIL_INTR_BUILTIN(ENUM, NAME, TYPE, ATTRS) \
  DEF_BUILTIN (ENUM, "__builtin_" NAME, BUILT_IN_NORMAL, TYPE, TYPE,    \
              false, true, true, ATTRS, false, true)

/* HSAIL saturated conversions.  */

#undef DEF_HSAIL_CVT_ZEROI_SAT_BUILTIN
#define DEF_HSAIL_CVT_ZEROI_SAT_BUILTIN(ENUM, HSAIL_DEST_TYPE, HSAIL_SRC_TYPE, \
  NAME, TYPE, ATTRS) \
  DEF_BUILTIN (ENUM, "__builtin_" NAME, BUILT_IN_NORMAL, TYPE, TYPE,    \
              false, true, true, ATTRS, false, true)

#include "builtins.def"
}

/* Build nodes that would have be created by the C front-end; necessary
   for including builtin-types.def and ultimately builtins.def.  Borrowed
   from lto-lang.c.  */

static void
brig_build_c_type_nodes (void)
{
  gcc_assert (void_type_node);

  void_list_node = build_tree_list (NULL_TREE, void_type_node);
  string_type_node = build_pointer_type (char_type_node);
  const_string_type_node
    = build_pointer_type (build_qualified_type (char_type_node,
						TYPE_QUAL_CONST));

  if (strcmp (SIZE_TYPE, "unsigned int") == 0)
    {
      intmax_type_node = integer_type_node;
      uintmax_type_node = unsigned_type_node;
      signed_size_type_node = integer_type_node;
    }
  else if (strcmp (SIZE_TYPE, "long unsigned int") == 0)
    {
      intmax_type_node = long_integer_type_node;
      uintmax_type_node = long_unsigned_type_node;
      signed_size_type_node = long_integer_type_node;
    }
  else if (strcmp (SIZE_TYPE, "long long unsigned int") == 0)
    {
      intmax_type_node = long_long_integer_type_node;
      uintmax_type_node = long_long_unsigned_type_node;
      signed_size_type_node = long_long_integer_type_node;
    }
  else
    {
      int i;

      signed_size_type_node = NULL_TREE;
      for (i = 0; i < NUM_INT_N_ENTS; i++)
	if (int_n_enabled_p[i])
	  {
	    char name[50];
	    sprintf (name, "__int%d unsigned", int_n_data[i].bitsize);

	    if (strcmp (name, SIZE_TYPE) == 0)
	      {
		intmax_type_node = int_n_trees[i].signed_type;
		uintmax_type_node = int_n_trees[i].unsigned_type;
		signed_size_type_node = int_n_trees[i].signed_type;
	      }
	  }
      if (signed_size_type_node == NULL_TREE)
	gcc_unreachable ();
    }

  wint_type_node = unsigned_type_node;
  pid_type_node = integer_type_node;
}


static bool
brig_langhook_init (void)
{
  build_common_tree_nodes (false);

  /* Builtin initialization related code borrowed from lto-lang.c.  */
  void_list_node = build_tree_list (NULL_TREE, void_type_node);

  brig_build_c_type_nodes ();

  if (TREE_CODE (va_list_type_node) == ARRAY_TYPE)
    {
      tree x = build_pointer_type (TREE_TYPE (va_list_type_node));
      brig_define_builtins (x, x);
    }
  else
    {
      brig_define_builtins (build_reference_type (va_list_type_node),
			    va_list_type_node);
    }

  targetm.init_builtins ();
  build_common_builtin_nodes ();

  return true;
}

#undef LANG_HOOKS_NAME
#undef LANG_HOOKS_INIT
#undef LANG_HOOKS_OPTION_LANG_MASK
#undef LANG_HOOKS_INIT_OPTIONS_STRUCT
#undef LANG_HOOKS_HANDLE_OPTION
#undef LANG_HOOKS_POST_OPTIONS
#undef LANG_HOOKS_PARSE_FILE
#undef LANG_HOOKS_TYPE_FOR_MODE
#undef LANG_HOOKS_TYPE_FOR_SIZE
#undef LANG_HOOKS_REGISTER_BUILTIN_TYPE
#undef LANG_HOOKS_BUILTIN_FUNCTION
#undef LANG_HOOKS_GLOBAL_BINDINGS_P
#undef LANG_HOOKS_PUSHDECL
#undef LANG_HOOKS_GETDECLS
#undef LANG_HOOKS_WRITE_GLOBALS
#undef LANG_HOOKS_GIMPLIFY_EXPR
#undef LANG_HOOKS_EH_PERSONALITY

#define LANG_HOOKS_NAME "GNU Brig"
#define LANG_HOOKS_INIT brig_langhook_init
#define LANG_HOOKS_OPTION_LANG_MASK brig_langhook_option_lang_mask
#define LANG_HOOKS_INIT_OPTIONS_STRUCT brig_langhook_init_options_struct
#define LANG_HOOKS_HANDLE_OPTION brig_langhook_handle_option
#define LANG_HOOKS_POST_OPTIONS brig_langhook_post_options
#define LANG_HOOKS_PARSE_FILE brig_langhook_parse_file
#define LANG_HOOKS_TYPE_FOR_MODE brig_langhook_type_for_mode
#define LANG_HOOKS_TYPE_FOR_SIZE brig_langhook_type_for_size
#define LANG_HOOKS_REGISTER_BUILTIN_TYPE brig_langhook_register_builtin_type
#define LANG_HOOKS_BUILTIN_FUNCTION brig_langhook_builtin_function
#define LANG_HOOKS_GLOBAL_BINDINGS_P brig_langhook_global_bindings_p
#define LANG_HOOKS_PUSHDECL brig_langhook_pushdecl
#define LANG_HOOKS_GETDECLS brig_langhook_getdecls
#define LANG_HOOKS_GIMPLIFY_EXPR brig_langhook_gimplify_expr
#define LANG_HOOKS_EH_PERSONALITY brig_langhook_eh_personality

/* Attribute hooks.  */
#undef LANG_HOOKS_COMMON_ATTRIBUTE_TABLE
#define LANG_HOOKS_COMMON_ATTRIBUTE_TABLE brig_attribute_table

struct lang_hooks lang_hooks = LANG_HOOKS_INITIALIZER;

#include "gt-brig-brig-lang.h"
#include "gtype-brig.h"<|MERGE_RESOLUTION|>--- conflicted
+++ resolved
@@ -280,15 +280,9 @@
 
   scalar_int_mode imode;
   scalar_float_mode fmode;
-<<<<<<< HEAD
-  if (is_int_mode (mode, &imode))
-    {
-      switch (GET_MODE_BITSIZE (imode))
-=======
   if (is_float_mode (mode, &fmode))
     {
       switch (GET_MODE_BITSIZE (fmode))
->>>>>>> 8c089b5c
 	{
 	case 32:
 	  return float_type_node;
@@ -297,24 +291,15 @@
 	default:
 	  /* We have to check for long double in order to support
 	     i386 excess precision.  */
-<<<<<<< HEAD
-	  if (imode == TYPE_MODE (long_double_type_node))
-=======
 	  if (fmode == TYPE_MODE (long_double_type_node))
->>>>>>> 8c089b5c
 	    return long_double_type_node;
 
 	  gcc_unreachable ();
 	  return NULL_TREE;
 	}
     }
-<<<<<<< HEAD
-  else if (is_float_mode (mode, &fmode))
-    return brig_langhook_type_for_size (GET_MODE_BITSIZE (fmode), unsignedp);
-=======
   else if (is_int_mode (mode, &imode))
     return brig_langhook_type_for_size (GET_MODE_BITSIZE (imode), unsignedp);
->>>>>>> 8c089b5c
   else
     {
       /* E.g., build_common_builtin_nodes () asks for modes/builtins
