/* Implements exception handling.
   Copyright (C) 1989-2013 Free Software Foundation, Inc.
   Contributed by Mike Stump <mrs@cygnus.com>.

This file is part of GCC.

GCC is free software; you can redistribute it and/or modify it under
the terms of the GNU General Public License as published by the Free
Software Foundation; either version 3, or (at your option) any later
version.

GCC is distributed in the hope that it will be useful, but WITHOUT ANY
WARRANTY; without even the implied warranty of MERCHANTABILITY or
FITNESS FOR A PARTICULAR PURPOSE.  See the GNU General Public License
for more details.

You should have received a copy of the GNU General Public License
along with GCC; see the file COPYING3.  If not see
<http://www.gnu.org/licenses/>.  */


/* An exception is an event that can be "thrown" from within a
   function.  This event can then be "caught" by the callers of
   the function.

   The representation of exceptions changes several times during
   the compilation process:

   In the beginning, in the front end, we have the GENERIC trees
   TRY_CATCH_EXPR, TRY_FINALLY_EXPR, WITH_CLEANUP_EXPR,
   CLEANUP_POINT_EXPR, CATCH_EXPR, and EH_FILTER_EXPR.

   During initial gimplification (gimplify.c) these are lowered
   to the GIMPLE_TRY, GIMPLE_CATCH, and GIMPLE_EH_FILTER nodes.
   The WITH_CLEANUP_EXPR and CLEANUP_POINT_EXPR nodes are converted
   into GIMPLE_TRY_FINALLY nodes; the others are a more direct 1-1
   conversion.

   During pass_lower_eh (tree-eh.c) we record the nested structure
   of the TRY nodes in EH_REGION nodes in CFUN->EH->REGION_TREE.
   We expand the eh_protect_cleanup_actions langhook into MUST_NOT_THROW
   regions at this time.  We can then flatten the statements within
   the TRY nodes to straight-line code.  Statements that had been within
   TRY nodes that can throw are recorded within CFUN->EH->THROW_STMT_TABLE,
   so that we may remember what action is supposed to be taken if
   a given statement does throw.  During this lowering process,
   we create an EH_LANDING_PAD node for each EH_REGION that has
   some code within the function that needs to be executed if a
   throw does happen.  We also create RESX statements that are
   used to transfer control from an inner EH_REGION to an outer
   EH_REGION.  We also create EH_DISPATCH statements as placeholders
   for a runtime type comparison that should be made in order to
   select the action to perform among different CATCH and EH_FILTER
   regions.

   During pass_lower_eh_dispatch (tree-eh.c), which is run after
   all inlining is complete, we are able to run assign_filter_values,
   which allows us to map the set of types manipulated by all of the
   CATCH and EH_FILTER regions to a set of integers.  This set of integers
   will be how the exception runtime communicates with the code generated
   within the function.  We then expand the GIMPLE_EH_DISPATCH statements
   to a switch or conditional branches that use the argument provided by
   the runtime (__builtin_eh_filter) and the set of integers we computed
   in assign_filter_values.

   During pass_lower_resx (tree-eh.c), which is run near the end
   of optimization, we expand RESX statements.  If the eh region
   that is outer to the RESX statement is a MUST_NOT_THROW, then
   the RESX expands to some form of abort statement.  If the eh
   region that is outer to the RESX statement is within the current
   function, then the RESX expands to a bookkeeping call
   (__builtin_eh_copy_values) and a goto.  Otherwise, the next
   handler for the exception must be within a function somewhere
   up the call chain, so we call back into the exception runtime
   (__builtin_unwind_resume).

   During pass_expand (cfgexpand.c), we generate REG_EH_REGION notes
   that create an rtl to eh_region mapping that corresponds to the
   gimple to eh_region mapping that had been recorded in the
   THROW_STMT_TABLE.

   Then, via finish_eh_generation, we generate the real landing pads
   to which the runtime will actually transfer control.  These new
   landing pads perform whatever bookkeeping is needed by the target
   backend in order to resume execution within the current function.
   Each of these new landing pads falls through into the post_landing_pad
   label which had been used within the CFG up to this point.  All
   exception edges within the CFG are redirected to the new landing pads.
   If the target uses setjmp to implement exceptions, the various extra
   calls into the runtime to register and unregister the current stack
   frame are emitted at this time.

   During pass_convert_to_eh_region_ranges (except.c), we transform
   the REG_EH_REGION notes attached to individual insns into
   non-overlapping ranges of insns bounded by NOTE_INSN_EH_REGION_BEG
   and NOTE_INSN_EH_REGION_END.  Each insn within such ranges has the
   same associated action within the exception region tree, meaning
   that (1) the exception is caught by the same landing pad within the
   current function, (2) the exception is blocked by the runtime with
   a MUST_NOT_THROW region, or (3) the exception is not handled at all
   within the current function.

   Finally, during assembly generation, we call
   output_function_exception_table (except.c) to emit the tables with
   which the exception runtime can determine if a given stack frame
   handles a given exception, and if so what filter value to provide
   to the function when the non-local control transfer is effected.
   If the target uses dwarf2 unwinding to implement exceptions, then
   output_call_frame_info (dwarf2out.c) emits the required unwind data.  */


#include "config.h"
#include "system.h"
#include "coretypes.h"
#include "tm.h"
#include "rtl.h"
#include "tree.h"
#include "stringpool.h"
#include "stor-layout.h"
#include "flags.h"
#include "function.h"
#include "expr.h"
#include "libfuncs.h"
#include "insn-config.h"
#include "except.h"
#include "hard-reg-set.h"
#include "output.h"
#include "dwarf2asm.h"
#include "dwarf2out.h"
#include "dwarf2.h"
#include "toplev.h"
#include "hash-table.h"
#include "intl.h"
#include "tm_p.h"
#include "target.h"
#include "common/common-target.h"
#include "langhooks.h"
#include "cgraph.h"
#include "diagnostic.h"
#include "tree-pretty-print.h"
#include "tree-pass.h"
<<<<<<< HEAD
#include "tree-ssa.h"
=======
#include "pointer-set.h"
>>>>>>> 66c14933
#include "cfgloop.h"

/* Provide defaults for stuff that may not be defined when using
   sjlj exceptions.  */
#ifndef EH_RETURN_DATA_REGNO
#define EH_RETURN_DATA_REGNO(N) INVALID_REGNUM
#endif

static GTY(()) int call_site_base;
static GTY ((param_is (union tree_node)))
  htab_t type_to_runtime_map;

/* Describe the SjLj_Function_Context structure.  */
static GTY(()) tree sjlj_fc_type_node;
static int sjlj_fc_call_site_ofs;
static int sjlj_fc_data_ofs;
static int sjlj_fc_personality_ofs;
static int sjlj_fc_lsda_ofs;
static int sjlj_fc_jbuf_ofs;


struct GTY(()) call_site_record_d
{
  rtx landing_pad;
  int action;
};

/* In the following structure and associated functions,
   we represent entries in the action table as 1-based indices.
   Special cases are:

	 0:	null action record, non-null landing pad; implies cleanups
	-1:	null action record, null landing pad; implies no action
	-2:	no call-site entry; implies must_not_throw
	-3:	we have yet to process outer regions

   Further, no special cases apply to the "next" field of the record.
   For next, 0 means end of list.  */

struct action_record
{
  int offset;
  int filter;
  int next;
};

/* Hashtable helpers.  */

struct action_record_hasher : typed_free_remove <action_record>
{
  typedef action_record value_type;
  typedef action_record compare_type;
  static inline hashval_t hash (const value_type *);
  static inline bool equal (const value_type *, const compare_type *);
};

inline hashval_t
action_record_hasher::hash (const value_type *entry)
{
  return entry->next * 1009 + entry->filter;
}

inline bool
action_record_hasher::equal (const value_type *entry, const compare_type *data)
{
  return entry->filter == data->filter && entry->next == data->next;
}

typedef hash_table <action_record_hasher> action_hash_type;

static bool get_eh_region_and_lp_from_rtx (const_rtx, eh_region *,
					   eh_landing_pad *);

static int t2r_eq (const void *, const void *);
static hashval_t t2r_hash (const void *);

static void dw2_build_landing_pads (void);

static int collect_one_action_chain (action_hash_type, eh_region);
static int add_call_site (rtx, int, int);

static void push_uleb128 (vec<uchar, va_gc> **, unsigned int);
static void push_sleb128 (vec<uchar, va_gc> **, int);
#ifndef HAVE_AS_LEB128
static int dw2_size_of_call_site_table (int);
static int sjlj_size_of_call_site_table (void);
#endif
static void dw2_output_call_site_table (int, int);
static void sjlj_output_call_site_table (void);


void
init_eh (void)
{
  if (! flag_exceptions)
    return;

  type_to_runtime_map = htab_create_ggc (31, t2r_hash, t2r_eq, NULL);

  /* Create the SjLj_Function_Context structure.  This should match
     the definition in unwind-sjlj.c.  */
  if (targetm_common.except_unwind_info (&global_options) == UI_SJLJ)
    {
      tree f_jbuf, f_per, f_lsda, f_prev, f_cs, f_data, tmp;

      sjlj_fc_type_node = lang_hooks.types.make_type (RECORD_TYPE);

      f_prev = build_decl (BUILTINS_LOCATION,
			   FIELD_DECL, get_identifier ("__prev"),
			   build_pointer_type (sjlj_fc_type_node));
      DECL_FIELD_CONTEXT (f_prev) = sjlj_fc_type_node;

      f_cs = build_decl (BUILTINS_LOCATION,
			 FIELD_DECL, get_identifier ("__call_site"),
			 integer_type_node);
      DECL_FIELD_CONTEXT (f_cs) = sjlj_fc_type_node;

      tmp = build_index_type (size_int (4 - 1));
      tmp = build_array_type (lang_hooks.types.type_for_mode
				(targetm.unwind_word_mode (), 1),
			      tmp);
      f_data = build_decl (BUILTINS_LOCATION,
			   FIELD_DECL, get_identifier ("__data"), tmp);
      DECL_FIELD_CONTEXT (f_data) = sjlj_fc_type_node;

      f_per = build_decl (BUILTINS_LOCATION,
			  FIELD_DECL, get_identifier ("__personality"),
			  ptr_type_node);
      DECL_FIELD_CONTEXT (f_per) = sjlj_fc_type_node;

      f_lsda = build_decl (BUILTINS_LOCATION,
			   FIELD_DECL, get_identifier ("__lsda"),
			   ptr_type_node);
      DECL_FIELD_CONTEXT (f_lsda) = sjlj_fc_type_node;

#ifdef DONT_USE_BUILTIN_SETJMP
#ifdef JMP_BUF_SIZE
      tmp = size_int (JMP_BUF_SIZE - 1);
#else
      /* Should be large enough for most systems, if it is not,
	 JMP_BUF_SIZE should be defined with the proper value.  It will
	 also tend to be larger than necessary for most systems, a more
	 optimal port will define JMP_BUF_SIZE.  */
      tmp = size_int (FIRST_PSEUDO_REGISTER + 2 - 1);
#endif
#else
      /* builtin_setjmp takes a pointer to 5 words.  */
      tmp = size_int (5 * BITS_PER_WORD / POINTER_SIZE - 1);
#endif
      tmp = build_index_type (tmp);
      tmp = build_array_type (ptr_type_node, tmp);
      f_jbuf = build_decl (BUILTINS_LOCATION,
			   FIELD_DECL, get_identifier ("__jbuf"), tmp);
#ifdef DONT_USE_BUILTIN_SETJMP
      /* We don't know what the alignment requirements of the
	 runtime's jmp_buf has.  Overestimate.  */
      DECL_ALIGN (f_jbuf) = BIGGEST_ALIGNMENT;
      DECL_USER_ALIGN (f_jbuf) = 1;
#endif
      DECL_FIELD_CONTEXT (f_jbuf) = sjlj_fc_type_node;

      TYPE_FIELDS (sjlj_fc_type_node) = f_prev;
      TREE_CHAIN (f_prev) = f_cs;
      TREE_CHAIN (f_cs) = f_data;
      TREE_CHAIN (f_data) = f_per;
      TREE_CHAIN (f_per) = f_lsda;
      TREE_CHAIN (f_lsda) = f_jbuf;

      layout_type (sjlj_fc_type_node);

      /* Cache the interesting field offsets so that we have
	 easy access from rtl.  */
      sjlj_fc_call_site_ofs
	= (tree_to_uhwi (DECL_FIELD_OFFSET (f_cs))
	   + tree_to_uhwi (DECL_FIELD_BIT_OFFSET (f_cs)) / BITS_PER_UNIT);
      sjlj_fc_data_ofs
	= (tree_to_uhwi (DECL_FIELD_OFFSET (f_data))
	   + tree_to_uhwi (DECL_FIELD_BIT_OFFSET (f_data)) / BITS_PER_UNIT);
      sjlj_fc_personality_ofs
	= (tree_to_uhwi (DECL_FIELD_OFFSET (f_per))
	   + tree_to_uhwi (DECL_FIELD_BIT_OFFSET (f_per)) / BITS_PER_UNIT);
      sjlj_fc_lsda_ofs
	= (tree_to_uhwi (DECL_FIELD_OFFSET (f_lsda))
	   + tree_to_uhwi (DECL_FIELD_BIT_OFFSET (f_lsda)) / BITS_PER_UNIT);
      sjlj_fc_jbuf_ofs
	= (tree_to_uhwi (DECL_FIELD_OFFSET (f_jbuf))
	   + tree_to_uhwi (DECL_FIELD_BIT_OFFSET (f_jbuf)) / BITS_PER_UNIT);
    }
}

void
init_eh_for_function (void)
{
  cfun->eh = ggc_alloc_cleared_eh_status ();

  /* Make sure zero'th entries are used.  */
  vec_safe_push (cfun->eh->region_array, (eh_region)0);
  vec_safe_push (cfun->eh->lp_array, (eh_landing_pad)0);
}

/* Routines to generate the exception tree somewhat directly.
   These are used from tree-eh.c when processing exception related
   nodes during tree optimization.  */

static eh_region
gen_eh_region (enum eh_region_type type, eh_region outer)
{
  eh_region new_eh;

  /* Insert a new blank region as a leaf in the tree.  */
  new_eh = ggc_alloc_cleared_eh_region_d ();
  new_eh->type = type;
  new_eh->outer = outer;
  if (outer)
    {
      new_eh->next_peer = outer->inner;
      outer->inner = new_eh;
    }
  else
    {
      new_eh->next_peer = cfun->eh->region_tree;
      cfun->eh->region_tree = new_eh;
    }

  new_eh->index = vec_safe_length (cfun->eh->region_array);
  vec_safe_push (cfun->eh->region_array, new_eh);

  /* Copy the language's notion of whether to use __cxa_end_cleanup.  */
  if (targetm.arm_eabi_unwinder && lang_hooks.eh_use_cxa_end_cleanup)
    new_eh->use_cxa_end_cleanup = true;

  return new_eh;
}

eh_region
gen_eh_region_cleanup (eh_region outer)
{
  return gen_eh_region (ERT_CLEANUP, outer);
}

eh_region
gen_eh_region_try (eh_region outer)
{
  return gen_eh_region (ERT_TRY, outer);
}

eh_catch
gen_eh_region_catch (eh_region t, tree type_or_list)
{
  eh_catch c, l;
  tree type_list, type_node;

  gcc_assert (t->type == ERT_TRY);

  /* Ensure to always end up with a type list to normalize further
     processing, then register each type against the runtime types map.  */
  type_list = type_or_list;
  if (type_or_list)
    {
      if (TREE_CODE (type_or_list) != TREE_LIST)
	type_list = tree_cons (NULL_TREE, type_or_list, NULL_TREE);

      type_node = type_list;
      for (; type_node; type_node = TREE_CHAIN (type_node))
	add_type_for_runtime (TREE_VALUE (type_node));
    }

  c = ggc_alloc_cleared_eh_catch_d ();
  c->type_list = type_list;
  l = t->u.eh_try.last_catch;
  c->prev_catch = l;
  if (l)
    l->next_catch = c;
  else
    t->u.eh_try.first_catch = c;
  t->u.eh_try.last_catch = c;

  return c;
}

eh_region
gen_eh_region_allowed (eh_region outer, tree allowed)
{
  eh_region region = gen_eh_region (ERT_ALLOWED_EXCEPTIONS, outer);
  region->u.allowed.type_list = allowed;

  for (; allowed ; allowed = TREE_CHAIN (allowed))
    add_type_for_runtime (TREE_VALUE (allowed));

  return region;
}

eh_region
gen_eh_region_must_not_throw (eh_region outer)
{
  return gen_eh_region (ERT_MUST_NOT_THROW, outer);
}

eh_landing_pad
gen_eh_landing_pad (eh_region region)
{
  eh_landing_pad lp = ggc_alloc_cleared_eh_landing_pad_d ();

  lp->next_lp = region->landing_pads;
  lp->region = region;
  lp->index = vec_safe_length (cfun->eh->lp_array);
  region->landing_pads = lp;

  vec_safe_push (cfun->eh->lp_array, lp);

  return lp;
}

eh_region
get_eh_region_from_number_fn (struct function *ifun, int i)
{
  return (*ifun->eh->region_array)[i];
}

eh_region
get_eh_region_from_number (int i)
{
  return get_eh_region_from_number_fn (cfun, i);
}

eh_landing_pad
get_eh_landing_pad_from_number_fn (struct function *ifun, int i)
{
  return (*ifun->eh->lp_array)[i];
}

eh_landing_pad
get_eh_landing_pad_from_number (int i)
{
  return get_eh_landing_pad_from_number_fn (cfun, i);
}

eh_region
get_eh_region_from_lp_number_fn (struct function *ifun, int i)
{
  if (i < 0)
    return (*ifun->eh->region_array)[-i];
  else if (i == 0)
    return NULL;
  else
    {
      eh_landing_pad lp;
      lp = (*ifun->eh->lp_array)[i];
      return lp->region;
    }
}

eh_region
get_eh_region_from_lp_number (int i)
{
  return get_eh_region_from_lp_number_fn (cfun, i);
}

/* Returns true if the current function has exception handling regions.  */

bool
current_function_has_exception_handlers (void)
{
  return cfun->eh->region_tree != NULL;
}

/* A subroutine of duplicate_eh_regions.  Copy the eh_region tree at OLD.
   Root it at OUTER, and apply LP_OFFSET to the lp numbers.  */

struct duplicate_eh_regions_data
{
  duplicate_eh_regions_map label_map;
  void *label_map_data;
  struct pointer_map_t *eh_map;
};

static void
duplicate_eh_regions_1 (struct duplicate_eh_regions_data *data,
			eh_region old_r, eh_region outer)
{
  eh_landing_pad old_lp, new_lp;
  eh_region new_r;
  void **slot;

  new_r = gen_eh_region (old_r->type, outer);
  slot = pointer_map_insert (data->eh_map, (void *)old_r);
  gcc_assert (*slot == NULL);
  *slot = (void *)new_r;

  switch (old_r->type)
    {
    case ERT_CLEANUP:
      break;

    case ERT_TRY:
      {
	eh_catch oc, nc;
	for (oc = old_r->u.eh_try.first_catch; oc ; oc = oc->next_catch)
	  {
	    /* We should be doing all our region duplication before and
	       during inlining, which is before filter lists are created.  */
	    gcc_assert (oc->filter_list == NULL);
	    nc = gen_eh_region_catch (new_r, oc->type_list);
	    nc->label = data->label_map (oc->label, data->label_map_data);
	  }
      }
      break;

    case ERT_ALLOWED_EXCEPTIONS:
      new_r->u.allowed.type_list = old_r->u.allowed.type_list;
      if (old_r->u.allowed.label)
	new_r->u.allowed.label
	    = data->label_map (old_r->u.allowed.label, data->label_map_data);
      else
	new_r->u.allowed.label = NULL_TREE;
      break;

    case ERT_MUST_NOT_THROW:
      new_r->u.must_not_throw.failure_loc =
	LOCATION_LOCUS (old_r->u.must_not_throw.failure_loc);
      new_r->u.must_not_throw.failure_decl =
	old_r->u.must_not_throw.failure_decl;
      break;
    }

  for (old_lp = old_r->landing_pads; old_lp ; old_lp = old_lp->next_lp)
    {
      /* Don't bother copying unused landing pads.  */
      if (old_lp->post_landing_pad == NULL)
	continue;

      new_lp = gen_eh_landing_pad (new_r);
      slot = pointer_map_insert (data->eh_map, (void *)old_lp);
      gcc_assert (*slot == NULL);
      *slot = (void *)new_lp;

      new_lp->post_landing_pad
	= data->label_map (old_lp->post_landing_pad, data->label_map_data);
      EH_LANDING_PAD_NR (new_lp->post_landing_pad) = new_lp->index;
    }

  /* Make sure to preserve the original use of __cxa_end_cleanup.  */
  new_r->use_cxa_end_cleanup = old_r->use_cxa_end_cleanup;

  for (old_r = old_r->inner; old_r ; old_r = old_r->next_peer)
    duplicate_eh_regions_1 (data, old_r, new_r);
}

/* Duplicate the EH regions from IFUN rooted at COPY_REGION into
   the current function and root the tree below OUTER_REGION.
   The special case of COPY_REGION of NULL means all regions.
   Remap labels using MAP/MAP_DATA callback.  Return a pointer map
   that allows the caller to remap uses of both EH regions and
   EH landing pads.  */

struct pointer_map_t *
duplicate_eh_regions (struct function *ifun,
		      eh_region copy_region, int outer_lp,
		      duplicate_eh_regions_map map, void *map_data)
{
  struct duplicate_eh_regions_data data;
  eh_region outer_region;

#ifdef ENABLE_CHECKING
  verify_eh_tree (ifun);
#endif

  data.label_map = map;
  data.label_map_data = map_data;
  data.eh_map = pointer_map_create ();

  outer_region = get_eh_region_from_lp_number (outer_lp);

  /* Copy all the regions in the subtree.  */
  if (copy_region)
    duplicate_eh_regions_1 (&data, copy_region, outer_region);
  else
    {
      eh_region r;
      for (r = ifun->eh->region_tree; r ; r = r->next_peer)
	duplicate_eh_regions_1 (&data, r, outer_region);
    }

#ifdef ENABLE_CHECKING
  verify_eh_tree (cfun);
#endif

  return data.eh_map;
}

/* Return the region that is outer to both REGION_A and REGION_B in IFUN.  */

eh_region
eh_region_outermost (struct function *ifun, eh_region region_a,
		     eh_region region_b)
{
  sbitmap b_outer;

  gcc_assert (ifun->eh->region_array);
  gcc_assert (ifun->eh->region_tree);

  b_outer = sbitmap_alloc (ifun->eh->region_array->length ());
  bitmap_clear (b_outer);

  do
    {
      bitmap_set_bit (b_outer, region_b->index);
      region_b = region_b->outer;
    }
  while (region_b);

  do
    {
      if (bitmap_bit_p (b_outer, region_a->index))
	break;
      region_a = region_a->outer;
    }
  while (region_a);

  sbitmap_free (b_outer);
  return region_a;
}

static int
t2r_eq (const void *pentry, const void *pdata)
{
  const_tree const entry = (const_tree) pentry;
  const_tree const data = (const_tree) pdata;

  return TREE_PURPOSE (entry) == data;
}

static hashval_t
t2r_hash (const void *pentry)
{
  const_tree const entry = (const_tree) pentry;
  return TREE_HASH (TREE_PURPOSE (entry));
}

void
add_type_for_runtime (tree type)
{
  tree *slot;

  /* If TYPE is NOP_EXPR, it means that it already is a runtime type.  */
  if (TREE_CODE (type) == NOP_EXPR)
    return;

  slot = (tree *) htab_find_slot_with_hash (type_to_runtime_map, type,
					    TREE_HASH (type), INSERT);
  if (*slot == NULL)
    {
      tree runtime = lang_hooks.eh_runtime_type (type);
      *slot = tree_cons (type, runtime, NULL_TREE);
    }
}

tree
lookup_type_for_runtime (tree type)
{
  tree *slot;

  /* If TYPE is NOP_EXPR, it means that it already is a runtime type.  */
  if (TREE_CODE (type) == NOP_EXPR)
    return type;

  slot = (tree *) htab_find_slot_with_hash (type_to_runtime_map, type,
					    TREE_HASH (type), NO_INSERT);

  /* We should have always inserted the data earlier.  */
  return TREE_VALUE (*slot);
}


/* Represent an entry in @TTypes for either catch actions
   or exception filter actions.  */
struct ttypes_filter {
  tree t;
  int filter;
};

/* Helper for ttypes_filter hashing.  */

struct ttypes_filter_hasher : typed_free_remove <ttypes_filter>
{
  typedef ttypes_filter value_type;
  typedef tree_node compare_type;
  static inline hashval_t hash (const value_type *);
  static inline bool equal (const value_type *, const compare_type *);
};

/* Compare ENTRY (a ttypes_filter entry in the hash table) with DATA
   (a tree) for a @TTypes type node we are thinking about adding.  */

inline bool
ttypes_filter_hasher::equal (const value_type *entry, const compare_type *data)
{
  return entry->t == data;
}

inline hashval_t
ttypes_filter_hasher::hash (const value_type *entry)
{
  return TREE_HASH (entry->t);
}

typedef hash_table <ttypes_filter_hasher> ttypes_hash_type;


/* Helper for ehspec hashing.  */

struct ehspec_hasher : typed_free_remove <ttypes_filter>
{
  typedef ttypes_filter value_type;
  typedef ttypes_filter compare_type;
  static inline hashval_t hash (const value_type *);
  static inline bool equal (const value_type *, const compare_type *);
};

/* Compare ENTRY with DATA (both struct ttypes_filter) for a @TTypes
   exception specification list we are thinking about adding.  */
/* ??? Currently we use the type lists in the order given.  Someone
   should put these in some canonical order.  */

inline bool
ehspec_hasher::equal (const value_type *entry, const compare_type *data)
{
  return type_list_equal (entry->t, data->t);
}

/* Hash function for exception specification lists.  */

inline hashval_t
ehspec_hasher::hash (const value_type *entry)
{
  hashval_t h = 0;
  tree list;

  for (list = entry->t; list ; list = TREE_CHAIN (list))
    h = (h << 5) + (h >> 27) + TREE_HASH (TREE_VALUE (list));
  return h;
}

typedef hash_table <ehspec_hasher> ehspec_hash_type;


/* Add TYPE (which may be NULL) to cfun->eh->ttype_data, using TYPES_HASH
   to speed up the search.  Return the filter value to be used.  */

static int
add_ttypes_entry (ttypes_hash_type ttypes_hash, tree type)
{
  struct ttypes_filter **slot, *n;

  slot = ttypes_hash.find_slot_with_hash (type, (hashval_t) TREE_HASH (type),
					  INSERT);

  if ((n = *slot) == NULL)
    {
      /* Filter value is a 1 based table index.  */

      n = XNEW (struct ttypes_filter);
      n->t = type;
      n->filter = vec_safe_length (cfun->eh->ttype_data) + 1;
      *slot = n;

      vec_safe_push (cfun->eh->ttype_data, type);
    }

  return n->filter;
}

/* Add LIST to cfun->eh->ehspec_data, using EHSPEC_HASH and TYPES_HASH
   to speed up the search.  Return the filter value to be used.  */

static int
add_ehspec_entry (ehspec_hash_type ehspec_hash, ttypes_hash_type ttypes_hash,
		  tree list)
{
  struct ttypes_filter **slot, *n;
  struct ttypes_filter dummy;

  dummy.t = list;
  slot = ehspec_hash.find_slot (&dummy, INSERT);

  if ((n = *slot) == NULL)
    {
      int len;

      if (targetm.arm_eabi_unwinder)
	len = vec_safe_length (cfun->eh->ehspec_data.arm_eabi);
      else
	len = vec_safe_length (cfun->eh->ehspec_data.other);

      /* Filter value is a -1 based byte index into a uleb128 buffer.  */

      n = XNEW (struct ttypes_filter);
      n->t = list;
      n->filter = -(len + 1);
      *slot = n;

      /* Generate a 0 terminated list of filter values.  */
      for (; list ; list = TREE_CHAIN (list))
	{
	  if (targetm.arm_eabi_unwinder)
	    vec_safe_push (cfun->eh->ehspec_data.arm_eabi, TREE_VALUE (list));
	  else
	    {
	      /* Look up each type in the list and encode its filter
		 value as a uleb128.  */
	      push_uleb128 (&cfun->eh->ehspec_data.other,
			    add_ttypes_entry (ttypes_hash, TREE_VALUE (list)));
	    }
	}
      if (targetm.arm_eabi_unwinder)
	vec_safe_push (cfun->eh->ehspec_data.arm_eabi, NULL_TREE);
      else
	vec_safe_push (cfun->eh->ehspec_data.other, (uchar)0);
    }

  return n->filter;
}

/* Generate the action filter values to be used for CATCH and
   ALLOWED_EXCEPTIONS regions.  When using dwarf2 exception regions,
   we use lots of landing pads, and so every type or list can share
   the same filter value, which saves table space.  */

void
assign_filter_values (void)
{
  int i;
  ttypes_hash_type ttypes;
  ehspec_hash_type ehspec;
  eh_region r;
  eh_catch c;

  vec_alloc (cfun->eh->ttype_data, 16);
  if (targetm.arm_eabi_unwinder)
    vec_alloc (cfun->eh->ehspec_data.arm_eabi, 64);
  else
    vec_alloc (cfun->eh->ehspec_data.other, 64);

  ttypes.create (31);
  ehspec.create (31);

  for (i = 1; vec_safe_iterate (cfun->eh->region_array, i, &r); ++i)
    {
      if (r == NULL)
	continue;

      switch (r->type)
	{
	case ERT_TRY:
	  for (c = r->u.eh_try.first_catch; c ; c = c->next_catch)
	    {
	      /* Whatever type_list is (NULL or true list), we build a list
		 of filters for the region.  */
	      c->filter_list = NULL_TREE;

	      if (c->type_list != NULL)
		{
		  /* Get a filter value for each of the types caught and store
		     them in the region's dedicated list.  */
		  tree tp_node = c->type_list;

		  for ( ; tp_node; tp_node = TREE_CHAIN (tp_node))
		    {
		      int flt = add_ttypes_entry (ttypes, TREE_VALUE (tp_node));
		      tree flt_node = build_int_cst (integer_type_node, flt);

		      c->filter_list
			= tree_cons (NULL_TREE, flt_node, c->filter_list);
		    }
		}
	      else
		{
		  /* Get a filter value for the NULL list also since it
		     will need an action record anyway.  */
		  int flt = add_ttypes_entry (ttypes, NULL);
		  tree flt_node = build_int_cst (integer_type_node, flt);

		  c->filter_list
		    = tree_cons (NULL_TREE, flt_node, NULL);
		}
	    }
	  break;

	case ERT_ALLOWED_EXCEPTIONS:
	  r->u.allowed.filter
	    = add_ehspec_entry (ehspec, ttypes, r->u.allowed.type_list);
	  break;

	default:
	  break;
	}
    }

  ttypes.dispose ();
  ehspec.dispose ();
}

/* Emit SEQ into basic block just before INSN (that is assumed to be
   first instruction of some existing BB and return the newly
   produced block.  */
static basic_block
emit_to_new_bb_before (rtx seq, rtx insn)
{
  rtx last;
  basic_block bb, prev_bb;
  edge e;
  edge_iterator ei;

  /* If there happens to be a fallthru edge (possibly created by cleanup_cfg
     call), we don't want it to go into newly created landing pad or other EH
     construct.  */
  for (ei = ei_start (BLOCK_FOR_INSN (insn)->preds); (e = ei_safe_edge (ei)); )
    if (e->flags & EDGE_FALLTHRU)
      force_nonfallthru (e);
    else
      ei_next (&ei);
  last = emit_insn_before (seq, insn);
  if (BARRIER_P (last))
    last = PREV_INSN (last);
  prev_bb = BLOCK_FOR_INSN (insn)->prev_bb;
  bb = create_basic_block (seq, last, prev_bb);
  update_bb_for_insn (bb);
  bb->flags |= BB_SUPERBLOCK;
  return bb;
}

/* A subroutine of dw2_build_landing_pads, also used for edge splitting
   at the rtl level.  Emit the code required by the target at a landing
   pad for the given region.  */

void
expand_dw2_landing_pad_for_region (eh_region region)
{
#ifdef HAVE_exception_receiver
  if (HAVE_exception_receiver)
    emit_insn (gen_exception_receiver ());
  else
#endif
#ifdef HAVE_nonlocal_goto_receiver
  if (HAVE_nonlocal_goto_receiver)
    emit_insn (gen_nonlocal_goto_receiver ());
  else
#endif
    { /* Nothing */ }

  if (region->exc_ptr_reg)
    emit_move_insn (region->exc_ptr_reg,
		    gen_rtx_REG (ptr_mode, EH_RETURN_DATA_REGNO (0)));
  if (region->filter_reg)
    emit_move_insn (region->filter_reg,
		    gen_rtx_REG (targetm.eh_return_filter_mode (),
				 EH_RETURN_DATA_REGNO (1)));
}

/* Expand the extra code needed at landing pads for dwarf2 unwinding.  */

static void
dw2_build_landing_pads (void)
{
  int i;
  eh_landing_pad lp;
  int e_flags = EDGE_FALLTHRU;

  /* If we're going to partition blocks, we need to be able to add
     new landing pads later, which means that we need to hold on to
     the post-landing-pad block.  Prevent it from being merged away.
     We'll remove this bit after partitioning.  */
  if (flag_reorder_blocks_and_partition)
    e_flags |= EDGE_PRESERVE;

  for (i = 1; vec_safe_iterate (cfun->eh->lp_array, i, &lp); ++i)
    {
      basic_block bb;
      rtx seq;
      edge e;

      if (lp == NULL || lp->post_landing_pad == NULL)
	continue;

      start_sequence ();

      lp->landing_pad = gen_label_rtx ();
      emit_label (lp->landing_pad);
      LABEL_PRESERVE_P (lp->landing_pad) = 1;

      expand_dw2_landing_pad_for_region (lp->region);

      seq = get_insns ();
      end_sequence ();

      bb = emit_to_new_bb_before (seq, label_rtx (lp->post_landing_pad));
      e = make_edge (bb, bb->next_bb, e_flags);
      e->count = bb->count;
      e->probability = REG_BR_PROB_BASE;
      if (current_loops)
	{
	  struct loop *loop = bb->next_bb->loop_father;
	  /* If we created a pre-header block, add the new block to the
	     outer loop, otherwise to the loop itself.  */
	  if (bb->next_bb == loop->header)
	    add_bb_to_loop (bb, loop_outer (loop));
	  else
	    add_bb_to_loop (bb, loop);
	}
    }
}


static vec<int> sjlj_lp_call_site_index;

/* Process all active landing pads.  Assign each one a compact dispatch
   index, and a call-site index.  */

static int
sjlj_assign_call_site_values (void)
{
  action_hash_type ar_hash;
  int i, disp_index;
  eh_landing_pad lp;

  vec_alloc (crtl->eh.action_record_data, 64);
  ar_hash.create (31);

  disp_index = 0;
  call_site_base = 1;
  for (i = 1; vec_safe_iterate (cfun->eh->lp_array, i, &lp); ++i)
    if (lp && lp->post_landing_pad)
      {
	int action, call_site;

	/* First: build the action table.  */
	action = collect_one_action_chain (ar_hash, lp->region);

	/* Next: assign call-site values.  If dwarf2 terms, this would be
	   the region number assigned by convert_to_eh_region_ranges, but
	   handles no-action and must-not-throw differently.  */
	/* Map must-not-throw to otherwise unused call-site index 0.  */
	if (action == -2)
	  call_site = 0;
	/* Map no-action to otherwise unused call-site index -1.  */
	else if (action == -1)
	  call_site = -1;
	/* Otherwise, look it up in the table.  */
	else
	  call_site = add_call_site (GEN_INT (disp_index), action, 0);
	sjlj_lp_call_site_index[i] = call_site;

	disp_index++;
      }

  ar_hash.dispose ();

  return disp_index;
}

/* Emit code to record the current call-site index before every
   insn that can throw.  */

static void
sjlj_mark_call_sites (void)
{
  int last_call_site = -2;
  rtx insn, mem;

  for (insn = get_insns (); insn ; insn = NEXT_INSN (insn))
    {
      eh_landing_pad lp;
      eh_region r;
      bool nothrow;
      int this_call_site;
      rtx before, p;

      /* Reset value tracking at extended basic block boundaries.  */
      if (LABEL_P (insn))
	last_call_site = -2;

      if (! INSN_P (insn))
	continue;

      nothrow = get_eh_region_and_lp_from_rtx (insn, &r, &lp);
      if (nothrow)
	continue;
      if (lp)
	this_call_site = sjlj_lp_call_site_index[lp->index];
      else if (r == NULL)
	{
	  /* Calls (and trapping insns) without notes are outside any
	     exception handling region in this function.  Mark them as
	     no action.  */
	  this_call_site = -1;
	}
      else
	{
	  gcc_assert (r->type == ERT_MUST_NOT_THROW);
	  this_call_site = 0;
	}

      if (this_call_site != -1)
	crtl->uses_eh_lsda = 1;

      if (this_call_site == last_call_site)
	continue;

      /* Don't separate a call from it's argument loads.  */
      before = insn;
      if (CALL_P (insn))
	before = find_first_parameter_load (insn, NULL_RTX);

      start_sequence ();
      mem = adjust_address (crtl->eh.sjlj_fc, TYPE_MODE (integer_type_node),
			    sjlj_fc_call_site_ofs);
      emit_move_insn (mem, gen_int_mode (this_call_site, GET_MODE (mem)));
      p = get_insns ();
      end_sequence ();

      emit_insn_before (p, before);
      last_call_site = this_call_site;
    }
}

/* Construct the SjLj_Function_Context.  */

static void
sjlj_emit_function_enter (rtx dispatch_label)
{
  rtx fn_begin, fc, mem, seq;
  bool fn_begin_outside_block;
  rtx personality = get_personality_function (current_function_decl);

  fc = crtl->eh.sjlj_fc;

  start_sequence ();

  /* We're storing this libcall's address into memory instead of
     calling it directly.  Thus, we must call assemble_external_libcall
     here, as we can not depend on emit_library_call to do it for us.  */
  assemble_external_libcall (personality);
  mem = adjust_address (fc, Pmode, sjlj_fc_personality_ofs);
  emit_move_insn (mem, personality);

  mem = adjust_address (fc, Pmode, sjlj_fc_lsda_ofs);
  if (crtl->uses_eh_lsda)
    {
      char buf[20];
      rtx sym;

      ASM_GENERATE_INTERNAL_LABEL (buf, "LLSDA", current_function_funcdef_no);
      sym = gen_rtx_SYMBOL_REF (Pmode, ggc_strdup (buf));
      SYMBOL_REF_FLAGS (sym) = SYMBOL_FLAG_LOCAL;
      emit_move_insn (mem, sym);
    }
  else
    emit_move_insn (mem, const0_rtx);

  if (dispatch_label)
    {
#ifdef DONT_USE_BUILTIN_SETJMP
      rtx x;
      x = emit_library_call_value (setjmp_libfunc, NULL_RTX, LCT_RETURNS_TWICE,
				   TYPE_MODE (integer_type_node), 1,
				   plus_constant (Pmode, XEXP (fc, 0),
						  sjlj_fc_jbuf_ofs), Pmode);

      emit_cmp_and_jump_insns (x, const0_rtx, NE, 0,
			       TYPE_MODE (integer_type_node), 0,
			       dispatch_label, REG_BR_PROB_BASE / 100);
#else
      expand_builtin_setjmp_setup (plus_constant (Pmode, XEXP (fc, 0),
						  sjlj_fc_jbuf_ofs),
				   dispatch_label);
#endif
    }

  emit_library_call (unwind_sjlj_register_libfunc, LCT_NORMAL, VOIDmode,
		     1, XEXP (fc, 0), Pmode);

  seq = get_insns ();
  end_sequence ();

  /* ??? Instead of doing this at the beginning of the function,
     do this in a block that is at loop level 0 and dominates all
     can_throw_internal instructions.  */

  fn_begin_outside_block = true;
  for (fn_begin = get_insns (); ; fn_begin = NEXT_INSN (fn_begin))
    if (NOTE_P (fn_begin))
      {
	if (NOTE_KIND (fn_begin) == NOTE_INSN_FUNCTION_BEG)
	  break;
	else if (NOTE_INSN_BASIC_BLOCK_P (fn_begin))
	  fn_begin_outside_block = false;
      }

  if (fn_begin_outside_block)
    insert_insn_on_edge (seq, single_succ_edge (ENTRY_BLOCK_PTR_FOR_FN (cfun)));
  else
    emit_insn_after (seq, fn_begin);
}

/* Call back from expand_function_end to know where we should put
   the call to unwind_sjlj_unregister_libfunc if needed.  */

void
sjlj_emit_function_exit_after (rtx after)
{
  crtl->eh.sjlj_exit_after = after;
}

static void
sjlj_emit_function_exit (void)
{
  rtx seq, insn;

  start_sequence ();

  emit_library_call (unwind_sjlj_unregister_libfunc, LCT_NORMAL, VOIDmode,
		     1, XEXP (crtl->eh.sjlj_fc, 0), Pmode);

  seq = get_insns ();
  end_sequence ();

  /* ??? Really this can be done in any block at loop level 0 that
     post-dominates all can_throw_internal instructions.  This is
     the last possible moment.  */

  insn = crtl->eh.sjlj_exit_after;
  if (LABEL_P (insn))
    insn = NEXT_INSN (insn);

  emit_insn_after (seq, insn);
}

static void
sjlj_emit_dispatch_table (rtx dispatch_label, int num_dispatch)
{
  enum machine_mode unwind_word_mode = targetm.unwind_word_mode ();
  enum machine_mode filter_mode = targetm.eh_return_filter_mode ();
  eh_landing_pad lp;
  rtx mem, seq, fc, before, exc_ptr_reg, filter_reg;
  rtx first_reachable_label;
  basic_block bb;
  eh_region r;
  edge e;
  int i, disp_index;
  vec<tree> dispatch_labels = vNULL;

  fc = crtl->eh.sjlj_fc;

  start_sequence ();

  emit_label (dispatch_label);

#ifndef DONT_USE_BUILTIN_SETJMP
  expand_builtin_setjmp_receiver (dispatch_label);

  /* The caller of expand_builtin_setjmp_receiver is responsible for
     making sure that the label doesn't vanish.  The only other caller
     is the expander for __builtin_setjmp_receiver, which places this
     label on the nonlocal_goto_label list.  Since we're modeling these
     CFG edges more exactly, we can use the forced_labels list instead.  */
  LABEL_PRESERVE_P (dispatch_label) = 1;
  forced_labels
    = gen_rtx_EXPR_LIST (VOIDmode, dispatch_label, forced_labels);
#endif

  /* Load up exc_ptr and filter values from the function context.  */
  mem = adjust_address (fc, unwind_word_mode, sjlj_fc_data_ofs);
  if (unwind_word_mode != ptr_mode)
    {
#ifdef POINTERS_EXTEND_UNSIGNED
      mem = convert_memory_address (ptr_mode, mem);
#else
      mem = convert_to_mode (ptr_mode, mem, 0);
#endif
    }
  exc_ptr_reg = force_reg (ptr_mode, mem);

  mem = adjust_address (fc, unwind_word_mode,
			sjlj_fc_data_ofs + GET_MODE_SIZE (unwind_word_mode));
  if (unwind_word_mode != filter_mode)
    mem = convert_to_mode (filter_mode, mem, 0);
  filter_reg = force_reg (filter_mode, mem);

  /* Jump to one of the directly reachable regions.  */

  disp_index = 0;
  first_reachable_label = NULL;

  /* If there's exactly one call site in the function, don't bother
     generating a switch statement.  */
  if (num_dispatch > 1)
    dispatch_labels.create (num_dispatch);

  for (i = 1; vec_safe_iterate (cfun->eh->lp_array, i, &lp); ++i)
    if (lp && lp->post_landing_pad)
      {
	rtx seq2, label;

	start_sequence ();

	lp->landing_pad = dispatch_label;

	if (num_dispatch > 1)
	  {
	    tree t_label, case_elt, t;

	    t_label = create_artificial_label (UNKNOWN_LOCATION);
	    t = build_int_cst (integer_type_node, disp_index);
	    case_elt = build_case_label (t, NULL, t_label);
	    dispatch_labels.quick_push (case_elt);
	    label = label_rtx (t_label);
	  }
	else
	  label = gen_label_rtx ();

	if (disp_index == 0)
	  first_reachable_label = label;
	emit_label (label);

	r = lp->region;
	if (r->exc_ptr_reg)
	  emit_move_insn (r->exc_ptr_reg, exc_ptr_reg);
	if (r->filter_reg)
	  emit_move_insn (r->filter_reg, filter_reg);

	seq2 = get_insns ();
	end_sequence ();

	before = label_rtx (lp->post_landing_pad);
	bb = emit_to_new_bb_before (seq2, before);
	e = make_edge (bb, bb->next_bb, EDGE_FALLTHRU);
	e->count = bb->count;
	e->probability = REG_BR_PROB_BASE;
	if (current_loops)
	  {
	    struct loop *loop = bb->next_bb->loop_father;
	    /* If we created a pre-header block, add the new block to the
	       outer loop, otherwise to the loop itself.  */
	    if (bb->next_bb == loop->header)
	      add_bb_to_loop (bb, loop_outer (loop));
	    else
	      add_bb_to_loop (bb, loop);
	    /* ???  For multiple dispatches we will end up with edges
	       from the loop tree root into this loop, making it a
	       multiple-entry loop.  Discard all affected loops.  */
	    if (num_dispatch > 1)
	      {
		for (loop = bb->loop_father;
		     loop_outer (loop); loop = loop_outer (loop))
		  {
		    loop->header = NULL;
		    loop->latch = NULL;
		  }
	      }
	  }

	disp_index++;
      }
  gcc_assert (disp_index == num_dispatch);

  if (num_dispatch > 1)
    {
      rtx disp = adjust_address (fc, TYPE_MODE (integer_type_node),
				 sjlj_fc_call_site_ofs);
      expand_sjlj_dispatch_table (disp, dispatch_labels);
    }

  seq = get_insns ();
  end_sequence ();

  bb = emit_to_new_bb_before (seq, first_reachable_label);
  if (num_dispatch == 1)
    {
      e = make_edge (bb, bb->next_bb, EDGE_FALLTHRU);
      e->count = bb->count;
      e->probability = REG_BR_PROB_BASE;
      if (current_loops)
	{
	  struct loop *loop = bb->next_bb->loop_father;
	  /* If we created a pre-header block, add the new block to the
	     outer loop, otherwise to the loop itself.  */
	  if (bb->next_bb == loop->header)
	    add_bb_to_loop (bb, loop_outer (loop));
	  else
	    add_bb_to_loop (bb, loop);
	}
    }
  else
    {
      /* We are not wiring up edges here, but as the dispatcher call
         is at function begin simply associate the block with the
	 outermost (non-)loop.  */
      if (current_loops)
	add_bb_to_loop (bb, current_loops->tree_root);
    }
}

static void
sjlj_build_landing_pads (void)
{
  int num_dispatch;

  num_dispatch = vec_safe_length (cfun->eh->lp_array);
  if (num_dispatch == 0)
    return;
  sjlj_lp_call_site_index.safe_grow_cleared (num_dispatch);

  num_dispatch = sjlj_assign_call_site_values ();
  if (num_dispatch > 0)
    {
      rtx dispatch_label = gen_label_rtx ();
      int align = STACK_SLOT_ALIGNMENT (sjlj_fc_type_node,
					TYPE_MODE (sjlj_fc_type_node),
					TYPE_ALIGN (sjlj_fc_type_node));
      crtl->eh.sjlj_fc
	= assign_stack_local (TYPE_MODE (sjlj_fc_type_node),
			      int_size_in_bytes (sjlj_fc_type_node),
			      align);

      sjlj_mark_call_sites ();
      sjlj_emit_function_enter (dispatch_label);
      sjlj_emit_dispatch_table (dispatch_label, num_dispatch);
      sjlj_emit_function_exit ();
    }

  /* If we do not have any landing pads, we may still need to register a
     personality routine and (empty) LSDA to handle must-not-throw regions.  */
  else if (function_needs_eh_personality (cfun) != eh_personality_none)
    {
      int align = STACK_SLOT_ALIGNMENT (sjlj_fc_type_node,
					TYPE_MODE (sjlj_fc_type_node),
					TYPE_ALIGN (sjlj_fc_type_node));
      crtl->eh.sjlj_fc
	= assign_stack_local (TYPE_MODE (sjlj_fc_type_node),
			      int_size_in_bytes (sjlj_fc_type_node),
			      align);

      sjlj_mark_call_sites ();
      sjlj_emit_function_enter (NULL_RTX);
      sjlj_emit_function_exit ();
    }

  sjlj_lp_call_site_index.release ();
}

/* After initial rtl generation, call back to finish generating
   exception support code.  */

void
finish_eh_generation (void)
{
  basic_block bb;

  /* Construct the landing pads.  */
  if (targetm_common.except_unwind_info (&global_options) == UI_SJLJ)
    sjlj_build_landing_pads ();
  else
    dw2_build_landing_pads ();
  break_superblocks ();

  if (targetm_common.except_unwind_info (&global_options) == UI_SJLJ
      /* Kludge for Alpha (see alpha_gp_save_rtx).  */
      || single_succ_edge (ENTRY_BLOCK_PTR_FOR_FN (cfun))->insns.r)
    commit_edge_insertions ();

  /* Redirect all EH edges from the post_landing_pad to the landing pad.  */
  FOR_EACH_BB (bb)
    {
      eh_landing_pad lp;
      edge_iterator ei;
      edge e;

      lp = get_eh_landing_pad_from_rtx (BB_END (bb));

      FOR_EACH_EDGE (e, ei, bb->succs)
	if (e->flags & EDGE_EH)
	  break;

      /* We should not have generated any new throwing insns during this
	 pass, and we should not have lost any EH edges, so we only need
	 to handle two cases here:
	 (1) reachable handler and an existing edge to post-landing-pad,
	 (2) no reachable handler and no edge.  */
      gcc_assert ((lp != NULL) == (e != NULL));
      if (lp != NULL)
	{
	  gcc_assert (BB_HEAD (e->dest) == label_rtx (lp->post_landing_pad));

	  redirect_edge_succ (e, BLOCK_FOR_INSN (lp->landing_pad));
	  e->flags |= (CALL_P (BB_END (bb))
		       ? EDGE_ABNORMAL | EDGE_ABNORMAL_CALL
		       : EDGE_ABNORMAL);
	}
    }
}

/* This section handles removing dead code for flow.  */

void
remove_eh_landing_pad (eh_landing_pad lp)
{
  eh_landing_pad *pp;

  for (pp = &lp->region->landing_pads; *pp != lp; pp = &(*pp)->next_lp)
    continue;
  *pp = lp->next_lp;

  if (lp->post_landing_pad)
    EH_LANDING_PAD_NR (lp->post_landing_pad) = 0;
  (*cfun->eh->lp_array)[lp->index] = NULL;
}

/* Splice the EH region at PP from the region tree.  */

static void
remove_eh_handler_splicer (eh_region *pp)
{
  eh_region region = *pp;
  eh_landing_pad lp;

  for (lp = region->landing_pads; lp ; lp = lp->next_lp)
    {
      if (lp->post_landing_pad)
	EH_LANDING_PAD_NR (lp->post_landing_pad) = 0;
      (*cfun->eh->lp_array)[lp->index] = NULL;
    }

  if (region->inner)
    {
      eh_region p, outer;
      outer = region->outer;

      *pp = p = region->inner;
      do
	{
	  p->outer = outer;
	  pp = &p->next_peer;
	  p = *pp;
	}
      while (p);
    }
  *pp = region->next_peer;

  (*cfun->eh->region_array)[region->index] = NULL;
}

/* Splice a single EH region REGION from the region tree.

   To unlink REGION, we need to find the pointer to it with a relatively
   expensive search in REGION's outer region.  If you are going to
   remove a number of handlers, using remove_unreachable_eh_regions may
   be a better option.  */

void
remove_eh_handler (eh_region region)
{
  eh_region *pp, *pp_start, p, outer;

  outer = region->outer;
  if (outer)
    pp_start = &outer->inner;
  else
    pp_start = &cfun->eh->region_tree;
  for (pp = pp_start, p = *pp; p != region; pp = &p->next_peer, p = *pp)
    continue;

  remove_eh_handler_splicer (pp);
}

/* Worker for remove_unreachable_eh_regions.
   PP is a pointer to the region to start a region tree depth-first
   search from.  R_REACHABLE is the set of regions that have to be
   preserved.  */

static void
remove_unreachable_eh_regions_worker (eh_region *pp, sbitmap r_reachable)
{
  while (*pp)
    {
      eh_region region = *pp;
      remove_unreachable_eh_regions_worker (&region->inner, r_reachable);
      if (!bitmap_bit_p (r_reachable, region->index))
	remove_eh_handler_splicer (pp);
      else
	pp = &region->next_peer;
    }
}

/* Splice all EH regions *not* marked in R_REACHABLE from the region tree.
   Do this by traversing the EH tree top-down and splice out regions that
   are not marked.  By removing regions from the leaves, we avoid costly
   searches in the region tree.  */

void
remove_unreachable_eh_regions (sbitmap r_reachable)
{
  remove_unreachable_eh_regions_worker (&cfun->eh->region_tree, r_reachable);
}

/* Invokes CALLBACK for every exception handler landing pad label.
   Only used by reload hackery; should not be used by new code.  */

void
for_each_eh_label (void (*callback) (rtx))
{
  eh_landing_pad lp;
  int i;

  for (i = 1; vec_safe_iterate (cfun->eh->lp_array, i, &lp); ++i)
    {
      if (lp)
	{
	  rtx lab = lp->landing_pad;
	  if (lab && LABEL_P (lab))
	    (*callback) (lab);
	}
    }
}

/* Create the REG_EH_REGION note for INSN, given its ECF_FLAGS for a
   call insn.

   At the gimple level, we use LP_NR
       > 0 : The statement transfers to landing pad LP_NR
       = 0 : The statement is outside any EH region
       < 0 : The statement is within MUST_NOT_THROW region -LP_NR.

   At the rtl level, we use LP_NR
       > 0 : The insn transfers to landing pad LP_NR
       = 0 : The insn cannot throw
       < 0 : The insn is within MUST_NOT_THROW region -LP_NR
       = INT_MIN : The insn cannot throw or execute a nonlocal-goto.
       missing note: The insn is outside any EH region.

  ??? This difference probably ought to be avoided.  We could stand
  to record nothrow for arbitrary gimple statements, and so avoid
  some moderately complex lookups in stmt_could_throw_p.  Perhaps
  NOTHROW should be mapped on both sides to INT_MIN.  Perhaps the
  no-nonlocal-goto property should be recorded elsewhere as a bit
  on the call_insn directly.  Perhaps we should make more use of
  attaching the trees to call_insns (reachable via symbol_ref in
  direct call cases) and just pull the data out of the trees.  */

void
make_reg_eh_region_note (rtx insn, int ecf_flags, int lp_nr)
{
  rtx value;
  if (ecf_flags & ECF_NOTHROW)
    value = const0_rtx;
  else if (lp_nr != 0)
    value = GEN_INT (lp_nr);
  else
    return;
  add_reg_note (insn, REG_EH_REGION, value);
}

/* Create a REG_EH_REGION note for a CALL_INSN that cannot throw
   nor perform a non-local goto.  Replace the region note if it
   already exists.  */

void
make_reg_eh_region_note_nothrow_nononlocal (rtx insn)
{
  rtx note = find_reg_note (insn, REG_EH_REGION, NULL_RTX);
  rtx intmin = GEN_INT (INT_MIN);

  if (note != 0)
    XEXP (note, 0) = intmin;
  else
    add_reg_note (insn, REG_EH_REGION, intmin);
}

/* Return true if INSN could throw, assuming no REG_EH_REGION note
   to the contrary.  */

bool
insn_could_throw_p (const_rtx insn)
{
  if (!flag_exceptions)
    return false;
  if (CALL_P (insn))
    return true;
  if (INSN_P (insn) && cfun->can_throw_non_call_exceptions)
    return may_trap_p (PATTERN (insn));
  return false;
}

/* Copy an REG_EH_REGION note to each insn that might throw beginning
   at FIRST and ending at LAST.  NOTE_OR_INSN is either the source insn
   to look for a note, or the note itself.  */

void
copy_reg_eh_region_note_forward (rtx note_or_insn, rtx first, rtx last)
{
  rtx insn, note = note_or_insn;

  if (INSN_P (note_or_insn))
    {
      note = find_reg_note (note_or_insn, REG_EH_REGION, NULL_RTX);
      if (note == NULL)
	return;
    }
  note = XEXP (note, 0);

  for (insn = first; insn != last ; insn = NEXT_INSN (insn))
    if (!find_reg_note (insn, REG_EH_REGION, NULL_RTX)
        && insn_could_throw_p (insn))
      add_reg_note (insn, REG_EH_REGION, note);
}

/* Likewise, but iterate backward.  */

void
copy_reg_eh_region_note_backward (rtx note_or_insn, rtx last, rtx first)
{
  rtx insn, note = note_or_insn;

  if (INSN_P (note_or_insn))
    {
      note = find_reg_note (note_or_insn, REG_EH_REGION, NULL_RTX);
      if (note == NULL)
	return;
    }
  note = XEXP (note, 0);

  for (insn = last; insn != first; insn = PREV_INSN (insn))
    if (insn_could_throw_p (insn))
      add_reg_note (insn, REG_EH_REGION, note);
}


/* Extract all EH information from INSN.  Return true if the insn
   was marked NOTHROW.  */

static bool
get_eh_region_and_lp_from_rtx (const_rtx insn, eh_region *pr,
			       eh_landing_pad *plp)
{
  eh_landing_pad lp = NULL;
  eh_region r = NULL;
  bool ret = false;
  rtx note;
  int lp_nr;

  if (! INSN_P (insn))
    goto egress;

  if (NONJUMP_INSN_P (insn)
      && GET_CODE (PATTERN (insn)) == SEQUENCE)
    insn = XVECEXP (PATTERN (insn), 0, 0);

  note = find_reg_note (insn, REG_EH_REGION, NULL_RTX);
  if (!note)
    {
      ret = !insn_could_throw_p (insn);
      goto egress;
    }

  lp_nr = INTVAL (XEXP (note, 0));
  if (lp_nr == 0 || lp_nr == INT_MIN)
    {
      ret = true;
      goto egress;
    }

  if (lp_nr < 0)
    r = (*cfun->eh->region_array)[-lp_nr];
  else
    {
      lp = (*cfun->eh->lp_array)[lp_nr];
      r = lp->region;
    }

 egress:
  *plp = lp;
  *pr = r;
  return ret;
}

/* Return the landing pad to which INSN may go, or NULL if it does not
   have a reachable landing pad within this function.  */

eh_landing_pad
get_eh_landing_pad_from_rtx (const_rtx insn)
{
  eh_landing_pad lp;
  eh_region r;

  get_eh_region_and_lp_from_rtx (insn, &r, &lp);
  return lp;
}

/* Return the region to which INSN may go, or NULL if it does not
   have a reachable region within this function.  */

eh_region
get_eh_region_from_rtx (const_rtx insn)
{
  eh_landing_pad lp;
  eh_region r;

  get_eh_region_and_lp_from_rtx (insn, &r, &lp);
  return r;
}

/* Return true if INSN throws and is caught by something in this function.  */

bool
can_throw_internal (const_rtx insn)
{
  return get_eh_landing_pad_from_rtx (insn) != NULL;
}

/* Return true if INSN throws and escapes from the current function.  */

bool
can_throw_external (const_rtx insn)
{
  eh_landing_pad lp;
  eh_region r;
  bool nothrow;

  if (! INSN_P (insn))
    return false;

  if (NONJUMP_INSN_P (insn)
      && GET_CODE (PATTERN (insn)) == SEQUENCE)
    {
      rtx seq = PATTERN (insn);
      int i, n = XVECLEN (seq, 0);

      for (i = 0; i < n; i++)
	if (can_throw_external (XVECEXP (seq, 0, i)))
	  return true;

      return false;
    }

  nothrow = get_eh_region_and_lp_from_rtx (insn, &r, &lp);

  /* If we can't throw, we obviously can't throw external.  */
  if (nothrow)
    return false;

  /* If we have an internal landing pad, then we're not external.  */
  if (lp != NULL)
    return false;

  /* If we're not within an EH region, then we are external.  */
  if (r == NULL)
    return true;

  /* The only thing that ought to be left is MUST_NOT_THROW regions,
     which don't always have landing pads.  */
  gcc_assert (r->type == ERT_MUST_NOT_THROW);
  return false;
}

/* Return true if INSN cannot throw at all.  */

bool
insn_nothrow_p (const_rtx insn)
{
  eh_landing_pad lp;
  eh_region r;

  if (! INSN_P (insn))
    return true;

  if (NONJUMP_INSN_P (insn)
      && GET_CODE (PATTERN (insn)) == SEQUENCE)
    {
      rtx seq = PATTERN (insn);
      int i, n = XVECLEN (seq, 0);

      for (i = 0; i < n; i++)
	if (!insn_nothrow_p (XVECEXP (seq, 0, i)))
	  return false;

      return true;
    }

  return get_eh_region_and_lp_from_rtx (insn, &r, &lp);
}

/* Return true if INSN can perform a non-local goto.  */
/* ??? This test is here in this file because it (ab)uses REG_EH_REGION.  */

bool
can_nonlocal_goto (const_rtx insn)
{
  if (nonlocal_goto_handler_labels && CALL_P (insn))
    {
      rtx note = find_reg_note (insn, REG_EH_REGION, NULL_RTX);
      if (!note || INTVAL (XEXP (note, 0)) != INT_MIN)
	return true;
    }
  return false;
}

/* Set TREE_NOTHROW and crtl->all_throwers_are_sibcalls.  */

static unsigned int
set_nothrow_function_flags (void)
{
  rtx insn;

  crtl->nothrow = 1;

  /* Assume crtl->all_throwers_are_sibcalls until we encounter
     something that can throw an exception.  We specifically exempt
     CALL_INSNs that are SIBLING_CALL_P, as these are really jumps,
     and can't throw.  Most CALL_INSNs are not SIBLING_CALL_P, so this
     is optimistic.  */

  crtl->all_throwers_are_sibcalls = 1;

  /* If we don't know that this implementation of the function will
     actually be used, then we must not set TREE_NOTHROW, since
     callers must not assume that this function does not throw.  */
  if (TREE_NOTHROW (current_function_decl))
    return 0;

  if (! flag_exceptions)
    return 0;

  for (insn = get_insns (); insn; insn = NEXT_INSN (insn))
    if (can_throw_external (insn))
      {
        crtl->nothrow = 0;

	if (!CALL_P (insn) || !SIBLING_CALL_P (insn))
	  {
	    crtl->all_throwers_are_sibcalls = 0;
	    return 0;
	  }
      }

  if (crtl->nothrow
      && (cgraph_function_body_availability (cgraph_get_node
					     (current_function_decl))
          >= AVAIL_AVAILABLE))
    {
      struct cgraph_node *node = cgraph_get_node (current_function_decl);
      struct cgraph_edge *e;
      for (e = node->callers; e; e = e->next_caller)
        e->can_throw_external = false;
      cgraph_set_nothrow_flag (node, true);

      if (dump_file)
	fprintf (dump_file, "Marking function nothrow: %s\n\n",
		 current_function_name ());
    }
  return 0;
}

namespace {

const pass_data pass_data_set_nothrow_function_flags =
{
  RTL_PASS, /* type */
  "nothrow", /* name */
  OPTGROUP_NONE, /* optinfo_flags */
  false, /* has_gate */
  true, /* has_execute */
  TV_NONE, /* tv_id */
  0, /* properties_required */
  0, /* properties_provided */
  0, /* properties_destroyed */
  0, /* todo_flags_start */
  0, /* todo_flags_finish */
};

class pass_set_nothrow_function_flags : public rtl_opt_pass
{
public:
  pass_set_nothrow_function_flags (gcc::context *ctxt)
    : rtl_opt_pass (pass_data_set_nothrow_function_flags, ctxt)
  {}

  /* opt_pass methods: */
  unsigned int execute () { return set_nothrow_function_flags (); }

}; // class pass_set_nothrow_function_flags

} // anon namespace

rtl_opt_pass *
make_pass_set_nothrow_function_flags (gcc::context *ctxt)
{
  return new pass_set_nothrow_function_flags (ctxt);
}


/* Various hooks for unwind library.  */

/* Expand the EH support builtin functions:
   __builtin_eh_pointer and __builtin_eh_filter.  */

static eh_region
expand_builtin_eh_common (tree region_nr_t)
{
  HOST_WIDE_INT region_nr;
  eh_region region;

  gcc_assert (tree_fits_shwi_p (region_nr_t));
  region_nr = tree_to_shwi (region_nr_t);

  region = (*cfun->eh->region_array)[region_nr];

  /* ??? We shouldn't have been able to delete a eh region without
     deleting all the code that depended on it.  */
  gcc_assert (region != NULL);

  return region;
}

/* Expand to the exc_ptr value from the given eh region.  */

rtx
expand_builtin_eh_pointer (tree exp)
{
  eh_region region
    = expand_builtin_eh_common (CALL_EXPR_ARG (exp, 0));
  if (region->exc_ptr_reg == NULL)
    region->exc_ptr_reg = gen_reg_rtx (ptr_mode);
  return region->exc_ptr_reg;
}

/* Expand to the filter value from the given eh region.  */

rtx
expand_builtin_eh_filter (tree exp)
{
  eh_region region
    = expand_builtin_eh_common (CALL_EXPR_ARG (exp, 0));
  if (region->filter_reg == NULL)
    region->filter_reg = gen_reg_rtx (targetm.eh_return_filter_mode ());
  return region->filter_reg;
}

/* Copy the exc_ptr and filter values from one landing pad's registers
   to another.  This is used to inline the resx statement.  */

rtx
expand_builtin_eh_copy_values (tree exp)
{
  eh_region dst
    = expand_builtin_eh_common (CALL_EXPR_ARG (exp, 0));
  eh_region src
    = expand_builtin_eh_common (CALL_EXPR_ARG (exp, 1));
  enum machine_mode fmode = targetm.eh_return_filter_mode ();

  if (dst->exc_ptr_reg == NULL)
    dst->exc_ptr_reg = gen_reg_rtx (ptr_mode);
  if (src->exc_ptr_reg == NULL)
    src->exc_ptr_reg = gen_reg_rtx (ptr_mode);

  if (dst->filter_reg == NULL)
    dst->filter_reg = gen_reg_rtx (fmode);
  if (src->filter_reg == NULL)
    src->filter_reg = gen_reg_rtx (fmode);

  emit_move_insn (dst->exc_ptr_reg, src->exc_ptr_reg);
  emit_move_insn (dst->filter_reg, src->filter_reg);

  return const0_rtx;
}

/* Do any necessary initialization to access arbitrary stack frames.
   On the SPARC, this means flushing the register windows.  */

void
expand_builtin_unwind_init (void)
{
  /* Set this so all the registers get saved in our frame; we need to be
     able to copy the saved values for any registers from frames we unwind.  */
  crtl->saves_all_registers = 1;

#ifdef SETUP_FRAME_ADDRESSES
  SETUP_FRAME_ADDRESSES ();
#endif
}

/* Map a non-negative number to an eh return data register number; expands
   to -1 if no return data register is associated with the input number.
   At least the inputs 0 and 1 must be mapped; the target may provide more.  */

rtx
expand_builtin_eh_return_data_regno (tree exp)
{
  tree which = CALL_EXPR_ARG (exp, 0);
  unsigned HOST_WIDE_INT iwhich;

  if (TREE_CODE (which) != INTEGER_CST)
    {
      error ("argument of %<__builtin_eh_return_regno%> must be constant");
      return constm1_rtx;
    }

  iwhich = tree_to_uhwi (which);
  iwhich = EH_RETURN_DATA_REGNO (iwhich);
  if (iwhich == INVALID_REGNUM)
    return constm1_rtx;

#ifdef DWARF_FRAME_REGNUM
  iwhich = DWARF_FRAME_REGNUM (iwhich);
#else
  iwhich = DBX_REGISTER_NUMBER (iwhich);
#endif

  return GEN_INT (iwhich);
}

/* Given a value extracted from the return address register or stack slot,
   return the actual address encoded in that value.  */

rtx
expand_builtin_extract_return_addr (tree addr_tree)
{
  rtx addr = expand_expr (addr_tree, NULL_RTX, Pmode, EXPAND_NORMAL);

  if (GET_MODE (addr) != Pmode
      && GET_MODE (addr) != VOIDmode)
    {
#ifdef POINTERS_EXTEND_UNSIGNED
      addr = convert_memory_address (Pmode, addr);
#else
      addr = convert_to_mode (Pmode, addr, 0);
#endif
    }

  /* First mask out any unwanted bits.  */
#ifdef MASK_RETURN_ADDR
  expand_and (Pmode, addr, MASK_RETURN_ADDR, addr);
#endif

  /* Then adjust to find the real return address.  */
#if defined (RETURN_ADDR_OFFSET)
  addr = plus_constant (Pmode, addr, RETURN_ADDR_OFFSET);
#endif

  return addr;
}

/* Given an actual address in addr_tree, do any necessary encoding
   and return the value to be stored in the return address register or
   stack slot so the epilogue will return to that address.  */

rtx
expand_builtin_frob_return_addr (tree addr_tree)
{
  rtx addr = expand_expr (addr_tree, NULL_RTX, ptr_mode, EXPAND_NORMAL);

  addr = convert_memory_address (Pmode, addr);

#ifdef RETURN_ADDR_OFFSET
  addr = force_reg (Pmode, addr);
  addr = plus_constant (Pmode, addr, -RETURN_ADDR_OFFSET);
#endif

  return addr;
}

/* Set up the epilogue with the magic bits we'll need to return to the
   exception handler.  */

void
expand_builtin_eh_return (tree stackadj_tree ATTRIBUTE_UNUSED,
			  tree handler_tree)
{
  rtx tmp;

#ifdef EH_RETURN_STACKADJ_RTX
  tmp = expand_expr (stackadj_tree, crtl->eh.ehr_stackadj,
		     VOIDmode, EXPAND_NORMAL);
  tmp = convert_memory_address (Pmode, tmp);
  if (!crtl->eh.ehr_stackadj)
    crtl->eh.ehr_stackadj = copy_to_reg (tmp);
  else if (tmp != crtl->eh.ehr_stackadj)
    emit_move_insn (crtl->eh.ehr_stackadj, tmp);
#endif

  tmp = expand_expr (handler_tree, crtl->eh.ehr_handler,
		     VOIDmode, EXPAND_NORMAL);
  tmp = convert_memory_address (Pmode, tmp);
  if (!crtl->eh.ehr_handler)
    crtl->eh.ehr_handler = copy_to_reg (tmp);
  else if (tmp != crtl->eh.ehr_handler)
    emit_move_insn (crtl->eh.ehr_handler, tmp);

  if (!crtl->eh.ehr_label)
    crtl->eh.ehr_label = gen_label_rtx ();
  emit_jump (crtl->eh.ehr_label);
}

/* Expand __builtin_eh_return.  This exit path from the function loads up
   the eh return data registers, adjusts the stack, and branches to a
   given PC other than the normal return address.  */

void
expand_eh_return (void)
{
  rtx around_label;

  if (! crtl->eh.ehr_label)
    return;

  crtl->calls_eh_return = 1;

#ifdef EH_RETURN_STACKADJ_RTX
  emit_move_insn (EH_RETURN_STACKADJ_RTX, const0_rtx);
#endif

  around_label = gen_label_rtx ();
  emit_jump (around_label);

  emit_label (crtl->eh.ehr_label);
  clobber_return_register ();

#ifdef EH_RETURN_STACKADJ_RTX
  emit_move_insn (EH_RETURN_STACKADJ_RTX, crtl->eh.ehr_stackadj);
#endif

#ifdef HAVE_eh_return
  if (HAVE_eh_return)
    emit_insn (gen_eh_return (crtl->eh.ehr_handler));
  else
#endif
    {
#ifdef EH_RETURN_HANDLER_RTX
      emit_move_insn (EH_RETURN_HANDLER_RTX, crtl->eh.ehr_handler);
#else
      error ("__builtin_eh_return not supported on this target");
#endif
    }

  emit_label (around_label);
}

/* Convert a ptr_mode address ADDR_TREE to a Pmode address controlled by
   POINTERS_EXTEND_UNSIGNED and return it.  */

rtx
expand_builtin_extend_pointer (tree addr_tree)
{
  rtx addr = expand_expr (addr_tree, NULL_RTX, ptr_mode, EXPAND_NORMAL);
  int extend;

#ifdef POINTERS_EXTEND_UNSIGNED
  extend = POINTERS_EXTEND_UNSIGNED;
#else
  /* The previous EH code did an unsigned extend by default, so we do this also
     for consistency.  */
  extend = 1;
#endif

  return convert_modes (targetm.unwind_word_mode (), ptr_mode, addr, extend);
}

static int
add_action_record (action_hash_type ar_hash, int filter, int next)
{
  struct action_record **slot, *new_ar, tmp;

  tmp.filter = filter;
  tmp.next = next;
  slot = ar_hash.find_slot (&tmp, INSERT);

  if ((new_ar = *slot) == NULL)
    {
      new_ar = XNEW (struct action_record);
      new_ar->offset = crtl->eh.action_record_data->length () + 1;
      new_ar->filter = filter;
      new_ar->next = next;
      *slot = new_ar;

      /* The filter value goes in untouched.  The link to the next
	 record is a "self-relative" byte offset, or zero to indicate
	 that there is no next record.  So convert the absolute 1 based
	 indices we've been carrying around into a displacement.  */

      push_sleb128 (&crtl->eh.action_record_data, filter);
      if (next)
	next -= crtl->eh.action_record_data->length () + 1;
      push_sleb128 (&crtl->eh.action_record_data, next);
    }

  return new_ar->offset;
}

static int
collect_one_action_chain (action_hash_type ar_hash, eh_region region)
{
  int next;

  /* If we've reached the top of the region chain, then we have
     no actions, and require no landing pad.  */
  if (region == NULL)
    return -1;

  switch (region->type)
    {
    case ERT_CLEANUP:
      {
	eh_region r;
	/* A cleanup adds a zero filter to the beginning of the chain, but
	   there are special cases to look out for.  If there are *only*
	   cleanups along a path, then it compresses to a zero action.
	   Further, if there are multiple cleanups along a path, we only
	   need to represent one of them, as that is enough to trigger
	   entry to the landing pad at runtime.  */
	next = collect_one_action_chain (ar_hash, region->outer);
	if (next <= 0)
	  return 0;
	for (r = region->outer; r ; r = r->outer)
	  if (r->type == ERT_CLEANUP)
	    return next;
	return add_action_record (ar_hash, 0, next);
      }

    case ERT_TRY:
      {
	eh_catch c;

	/* Process the associated catch regions in reverse order.
	   If there's a catch-all handler, then we don't need to
	   search outer regions.  Use a magic -3 value to record
	   that we haven't done the outer search.  */
	next = -3;
	for (c = region->u.eh_try.last_catch; c ; c = c->prev_catch)
	  {
	    if (c->type_list == NULL)
	      {
		/* Retrieve the filter from the head of the filter list
		   where we have stored it (see assign_filter_values).  */
		int filter = TREE_INT_CST_LOW (TREE_VALUE (c->filter_list));
		next = add_action_record (ar_hash, filter, 0);
	      }
	    else
	      {
		/* Once the outer search is done, trigger an action record for
		   each filter we have.  */
		tree flt_node;

		if (next == -3)
		  {
		    next = collect_one_action_chain (ar_hash, region->outer);

		    /* If there is no next action, terminate the chain.  */
		    if (next == -1)
		      next = 0;
		    /* If all outer actions are cleanups or must_not_throw,
		       we'll have no action record for it, since we had wanted
		       to encode these states in the call-site record directly.
		       Add a cleanup action to the chain to catch these.  */
		    else if (next <= 0)
		      next = add_action_record (ar_hash, 0, 0);
		  }

		flt_node = c->filter_list;
		for (; flt_node; flt_node = TREE_CHAIN (flt_node))
		  {
		    int filter = TREE_INT_CST_LOW (TREE_VALUE (flt_node));
		    next = add_action_record (ar_hash, filter, next);
		  }
	      }
	  }
	return next;
      }

    case ERT_ALLOWED_EXCEPTIONS:
      /* An exception specification adds its filter to the
	 beginning of the chain.  */
      next = collect_one_action_chain (ar_hash, region->outer);

      /* If there is no next action, terminate the chain.  */
      if (next == -1)
	next = 0;
      /* If all outer actions are cleanups or must_not_throw,
	 we'll have no action record for it, since we had wanted
	 to encode these states in the call-site record directly.
	 Add a cleanup action to the chain to catch these.  */
      else if (next <= 0)
	next = add_action_record (ar_hash, 0, 0);

      return add_action_record (ar_hash, region->u.allowed.filter, next);

    case ERT_MUST_NOT_THROW:
      /* A must-not-throw region with no inner handlers or cleanups
	 requires no call-site entry.  Note that this differs from
	 the no handler or cleanup case in that we do require an lsda
	 to be generated.  Return a magic -2 value to record this.  */
      return -2;
    }

  gcc_unreachable ();
}

static int
add_call_site (rtx landing_pad, int action, int section)
{
  call_site_record record;

  record = ggc_alloc_call_site_record_d ();
  record->landing_pad = landing_pad;
  record->action = action;

  vec_safe_push (crtl->eh.call_site_record_v[section], record);

  return call_site_base + crtl->eh.call_site_record_v[section]->length () - 1;
}

/* Turn REG_EH_REGION notes back into NOTE_INSN_EH_REGION notes.
   The new note numbers will not refer to region numbers, but
   instead to call site entries.  */

static unsigned int
convert_to_eh_region_ranges (void)
{
  rtx insn, iter, note;
  action_hash_type ar_hash;
  int last_action = -3;
  rtx last_action_insn = NULL_RTX;
  rtx last_landing_pad = NULL_RTX;
  rtx first_no_action_insn = NULL_RTX;
  int call_site = 0;
  int cur_sec = 0;
  rtx section_switch_note = NULL_RTX;
  rtx first_no_action_insn_before_switch = NULL_RTX;
  rtx last_no_action_insn_before_switch = NULL_RTX;
  int saved_call_site_base = call_site_base;

  vec_alloc (crtl->eh.action_record_data, 64);

  ar_hash.create (31);

  for (iter = get_insns (); iter ; iter = NEXT_INSN (iter))
    if (INSN_P (iter))
      {
	eh_landing_pad lp;
	eh_region region;
	bool nothrow;
	int this_action;
	rtx this_landing_pad;

	insn = iter;
	if (NONJUMP_INSN_P (insn)
	    && GET_CODE (PATTERN (insn)) == SEQUENCE)
	  insn = XVECEXP (PATTERN (insn), 0, 0);

	nothrow = get_eh_region_and_lp_from_rtx (insn, &region, &lp);
	if (nothrow)
	  continue;
	if (region)
	  this_action = collect_one_action_chain (ar_hash, region);
	else
	  this_action = -1;

	/* Existence of catch handlers, or must-not-throw regions
	   implies that an lsda is needed (even if empty).  */
	if (this_action != -1)
	  crtl->uses_eh_lsda = 1;

	/* Delay creation of region notes for no-action regions
	   until we're sure that an lsda will be required.  */
	else if (last_action == -3)
	  {
	    first_no_action_insn = iter;
	    last_action = -1;
	  }

	if (this_action >= 0)
	  this_landing_pad = lp->landing_pad;
	else
	  this_landing_pad = NULL_RTX;

	/* Differing actions or landing pads implies a change in call-site
	   info, which implies some EH_REGION note should be emitted.  */
	if (last_action != this_action
	    || last_landing_pad != this_landing_pad)
	  {
	    /* If there is a queued no-action region in the other section
	       with hot/cold partitioning, emit it now.  */
	    if (first_no_action_insn_before_switch)
	      {
		gcc_assert (this_action != -1
			    && last_action == (first_no_action_insn
					       ? -1 : -3));
		call_site = add_call_site (NULL_RTX, 0, 0);
		note = emit_note_before (NOTE_INSN_EH_REGION_BEG,
					 first_no_action_insn_before_switch);
		NOTE_EH_HANDLER (note) = call_site;
		note = emit_note_after (NOTE_INSN_EH_REGION_END,
					last_no_action_insn_before_switch);
		NOTE_EH_HANDLER (note) = call_site;
		gcc_assert (last_action != -3
			    || (last_action_insn
				== last_no_action_insn_before_switch));
		first_no_action_insn_before_switch = NULL_RTX;
		last_no_action_insn_before_switch = NULL_RTX;
		call_site_base++;
	      }
	    /* If we'd not seen a previous action (-3) or the previous
	       action was must-not-throw (-2), then we do not need an
	       end note.  */
	    if (last_action >= -1)
	      {
		/* If we delayed the creation of the begin, do it now.  */
		if (first_no_action_insn)
		  {
		    call_site = add_call_site (NULL_RTX, 0, cur_sec);
		    note = emit_note_before (NOTE_INSN_EH_REGION_BEG,
					     first_no_action_insn);
		    NOTE_EH_HANDLER (note) = call_site;
		    first_no_action_insn = NULL_RTX;
		  }

		note = emit_note_after (NOTE_INSN_EH_REGION_END,
					last_action_insn);
		NOTE_EH_HANDLER (note) = call_site;
	      }

	    /* If the new action is must-not-throw, then no region notes
	       are created.  */
	    if (this_action >= -1)
	      {
		call_site = add_call_site (this_landing_pad,
					   this_action < 0 ? 0 : this_action,
					   cur_sec);
		note = emit_note_before (NOTE_INSN_EH_REGION_BEG, iter);
		NOTE_EH_HANDLER (note) = call_site;
	      }

	    last_action = this_action;
	    last_landing_pad = this_landing_pad;
	  }
	last_action_insn = iter;
      }
    else if (NOTE_P (iter)
	     && NOTE_KIND (iter) == NOTE_INSN_SWITCH_TEXT_SECTIONS)
      {
	gcc_assert (section_switch_note == NULL_RTX);
	gcc_assert (flag_reorder_blocks_and_partition);
	section_switch_note = iter;
	if (first_no_action_insn)
	  {
	    first_no_action_insn_before_switch = first_no_action_insn;
	    last_no_action_insn_before_switch = last_action_insn;
	    first_no_action_insn = NULL_RTX;
	    gcc_assert (last_action == -1);
	    last_action = -3;
	  }
	/* Force closing of current EH region before section switch and
	   opening a new one afterwards.  */
	else if (last_action != -3)
	  last_landing_pad = pc_rtx;
	if (crtl->eh.call_site_record_v[cur_sec])
	  call_site_base += crtl->eh.call_site_record_v[cur_sec]->length ();
	cur_sec++;
	gcc_assert (crtl->eh.call_site_record_v[cur_sec] == NULL);
	vec_alloc (crtl->eh.call_site_record_v[cur_sec], 10);
      }

  if (last_action >= -1 && ! first_no_action_insn)
    {
      note = emit_note_after (NOTE_INSN_EH_REGION_END, last_action_insn);
      NOTE_EH_HANDLER (note) = call_site;
    }

  call_site_base = saved_call_site_base;

  ar_hash.dispose ();
  return 0;
}

static bool
gate_convert_to_eh_region_ranges (void)
{
  /* Nothing to do for SJLJ exceptions or if no regions created.  */
  if (cfun->eh->region_tree == NULL)
    return false;
  if (targetm_common.except_unwind_info (&global_options) == UI_SJLJ)
    return false;
  return true;
}

namespace {

const pass_data pass_data_convert_to_eh_region_ranges =
{
  RTL_PASS, /* type */
  "eh_ranges", /* name */
  OPTGROUP_NONE, /* optinfo_flags */
  true, /* has_gate */
  true, /* has_execute */
  TV_NONE, /* tv_id */
  0, /* properties_required */
  0, /* properties_provided */
  0, /* properties_destroyed */
  0, /* todo_flags_start */
  0, /* todo_flags_finish */
};

class pass_convert_to_eh_region_ranges : public rtl_opt_pass
{
public:
  pass_convert_to_eh_region_ranges (gcc::context *ctxt)
    : rtl_opt_pass (pass_data_convert_to_eh_region_ranges, ctxt)
  {}

  /* opt_pass methods: */
  bool gate () { return gate_convert_to_eh_region_ranges (); }
  unsigned int execute () { return convert_to_eh_region_ranges (); }

}; // class pass_convert_to_eh_region_ranges

} // anon namespace

rtl_opt_pass *
make_pass_convert_to_eh_region_ranges (gcc::context *ctxt)
{
  return new pass_convert_to_eh_region_ranges (ctxt);
}

static void
push_uleb128 (vec<uchar, va_gc> **data_area, unsigned int value)
{
  do
    {
      unsigned char byte = value & 0x7f;
      value >>= 7;
      if (value)
	byte |= 0x80;
      vec_safe_push (*data_area, byte);
    }
  while (value);
}

static void
push_sleb128 (vec<uchar, va_gc> **data_area, int value)
{
  unsigned char byte;
  int more;

  do
    {
      byte = value & 0x7f;
      value >>= 7;
      more = ! ((value == 0 && (byte & 0x40) == 0)
		|| (value == -1 && (byte & 0x40) != 0));
      if (more)
	byte |= 0x80;
      vec_safe_push (*data_area, byte);
    }
  while (more);
}


#ifndef HAVE_AS_LEB128
static int
dw2_size_of_call_site_table (int section)
{
  int n = vec_safe_length (crtl->eh.call_site_record_v[section]);
  int size = n * (4 + 4 + 4);
  int i;

  for (i = 0; i < n; ++i)
    {
      struct call_site_record_d *cs =
	(*crtl->eh.call_site_record_v[section])[i];
      size += size_of_uleb128 (cs->action);
    }

  return size;
}

static int
sjlj_size_of_call_site_table (void)
{
  int n = vec_safe_length (crtl->eh.call_site_record_v[0]);
  int size = 0;
  int i;

  for (i = 0; i < n; ++i)
    {
      struct call_site_record_d *cs =
	(*crtl->eh.call_site_record_v[0])[i];
      size += size_of_uleb128 (INTVAL (cs->landing_pad));
      size += size_of_uleb128 (cs->action);
    }

  return size;
}
#endif

static void
dw2_output_call_site_table (int cs_format, int section)
{
  int n = vec_safe_length (crtl->eh.call_site_record_v[section]);
  int i;
  const char *begin;

  if (section == 0)
    begin = current_function_func_begin_label;
  else if (first_function_block_is_cold)
    begin = crtl->subsections.hot_section_label;
  else
    begin = crtl->subsections.cold_section_label;

  for (i = 0; i < n; ++i)
    {
      struct call_site_record_d *cs = (*crtl->eh.call_site_record_v[section])[i];
      char reg_start_lab[32];
      char reg_end_lab[32];
      char landing_pad_lab[32];

      ASM_GENERATE_INTERNAL_LABEL (reg_start_lab, "LEHB", call_site_base + i);
      ASM_GENERATE_INTERNAL_LABEL (reg_end_lab, "LEHE", call_site_base + i);

      if (cs->landing_pad)
	ASM_GENERATE_INTERNAL_LABEL (landing_pad_lab, "L",
				     CODE_LABEL_NUMBER (cs->landing_pad));

      /* ??? Perhaps use insn length scaling if the assembler supports
	 generic arithmetic.  */
      /* ??? Perhaps use attr_length to choose data1 or data2 instead of
	 data4 if the function is small enough.  */
      if (cs_format == DW_EH_PE_uleb128)
	{
	  dw2_asm_output_delta_uleb128 (reg_start_lab, begin,
					"region %d start", i);
	  dw2_asm_output_delta_uleb128 (reg_end_lab, reg_start_lab,
					"length");
	  if (cs->landing_pad)
	    dw2_asm_output_delta_uleb128 (landing_pad_lab, begin,
					  "landing pad");
	  else
	    dw2_asm_output_data_uleb128 (0, "landing pad");
	}
      else
	{
	  dw2_asm_output_delta (4, reg_start_lab, begin,
				"region %d start", i);
	  dw2_asm_output_delta (4, reg_end_lab, reg_start_lab, "length");
	  if (cs->landing_pad)
	    dw2_asm_output_delta (4, landing_pad_lab, begin,
				  "landing pad");
	  else
	    dw2_asm_output_data (4, 0, "landing pad");
	}
      dw2_asm_output_data_uleb128 (cs->action, "action");
    }

  call_site_base += n;
}

static void
sjlj_output_call_site_table (void)
{
  int n = vec_safe_length (crtl->eh.call_site_record_v[0]);
  int i;

  for (i = 0; i < n; ++i)
    {
      struct call_site_record_d *cs = (*crtl->eh.call_site_record_v[0])[i];

      dw2_asm_output_data_uleb128 (INTVAL (cs->landing_pad),
				   "region %d landing pad", i);
      dw2_asm_output_data_uleb128 (cs->action, "action");
    }

  call_site_base += n;
}

/* Switch to the section that should be used for exception tables.  */

static void
switch_to_exception_section (const char * ARG_UNUSED (fnname))
{
  section *s;

  if (exception_section)
    s = exception_section;
  else
    {
      /* Compute the section and cache it into exception_section,
	 unless it depends on the function name.  */
      if (targetm_common.have_named_sections)
	{
	  int flags;

	  if (EH_TABLES_CAN_BE_READ_ONLY)
	    {
	      int tt_format =
		ASM_PREFERRED_EH_DATA_FORMAT (/*code=*/0, /*global=*/1);
	      flags = ((! flag_pic
			|| ((tt_format & 0x70) != DW_EH_PE_absptr
			    && (tt_format & 0x70) != DW_EH_PE_aligned))
		       ? 0 : SECTION_WRITE);
	    }
	  else
	    flags = SECTION_WRITE;

#ifdef HAVE_LD_EH_GC_SECTIONS
	  if (flag_function_sections
	      || (DECL_ONE_ONLY (current_function_decl) && HAVE_COMDAT_GROUP))
	    {
	      char *section_name = XNEWVEC (char, strlen (fnname) + 32);
	      /* The EH table must match the code section, so only mark
		 it linkonce if we have COMDAT groups to tie them together.  */
	      if (DECL_ONE_ONLY (current_function_decl) && HAVE_COMDAT_GROUP)
		flags |= SECTION_LINKONCE;
	      sprintf (section_name, ".gcc_except_table.%s", fnname);
	      s = get_section (section_name, flags, current_function_decl);
	      free (section_name);
	    }
	  else
#endif
	    exception_section
	      = s = get_section (".gcc_except_table", flags, NULL);
	}
      else
	exception_section
	  = s = flag_pic ? data_section : readonly_data_section;
    }

  switch_to_section (s);
}


/* Output a reference from an exception table to the type_info object TYPE.
   TT_FORMAT and TT_FORMAT_SIZE describe the DWARF encoding method used for
   the value.  */

static void
output_ttype (tree type, int tt_format, int tt_format_size)
{
  rtx value;
  bool is_public = true;

  if (type == NULL_TREE)
    value = const0_rtx;
  else
    {
      /* FIXME lto.  pass_ipa_free_lang_data changes all types to
	 runtime types so TYPE should already be a runtime type
	 reference.  When pass_ipa_free_lang data is made a default
	 pass, we can then remove the call to lookup_type_for_runtime
	 below.  */
      if (TYPE_P (type))
	type = lookup_type_for_runtime (type);

      value = expand_expr (type, NULL_RTX, VOIDmode, EXPAND_INITIALIZER);

      /* Let cgraph know that the rtti decl is used.  Not all of the
	 paths below go through assemble_integer, which would take
	 care of this for us.  */
      STRIP_NOPS (type);
      if (TREE_CODE (type) == ADDR_EXPR)
	{
	  type = TREE_OPERAND (type, 0);
	  if (TREE_CODE (type) == VAR_DECL)
	    is_public = TREE_PUBLIC (type);
	}
      else
	gcc_assert (TREE_CODE (type) == INTEGER_CST);
    }

  /* Allow the target to override the type table entry format.  */
  if (targetm.asm_out.ttype (value))
    return;

  if (tt_format == DW_EH_PE_absptr || tt_format == DW_EH_PE_aligned)
    assemble_integer (value, tt_format_size,
		      tt_format_size * BITS_PER_UNIT, 1);
  else
    dw2_asm_output_encoded_addr_rtx (tt_format, value, is_public, NULL);
}

static void
output_one_function_exception_table (int section)
{
  int tt_format, cs_format, lp_format, i;
#ifdef HAVE_AS_LEB128
  char ttype_label[32];
  char cs_after_size_label[32];
  char cs_end_label[32];
#else
  int call_site_len;
#endif
  int have_tt_data;
  int tt_format_size = 0;

  have_tt_data = (vec_safe_length (cfun->eh->ttype_data)
		  || (targetm.arm_eabi_unwinder
		      ? vec_safe_length (cfun->eh->ehspec_data.arm_eabi)
		      : vec_safe_length (cfun->eh->ehspec_data.other)));

  /* Indicate the format of the @TType entries.  */
  if (! have_tt_data)
    tt_format = DW_EH_PE_omit;
  else
    {
      tt_format = ASM_PREFERRED_EH_DATA_FORMAT (/*code=*/0, /*global=*/1);
#ifdef HAVE_AS_LEB128
      ASM_GENERATE_INTERNAL_LABEL (ttype_label,
				   section ? "LLSDATTC" : "LLSDATT",
				   current_function_funcdef_no);
#endif
      tt_format_size = size_of_encoded_value (tt_format);

      assemble_align (tt_format_size * BITS_PER_UNIT);
    }

  targetm.asm_out.internal_label (asm_out_file, section ? "LLSDAC" : "LLSDA",
				  current_function_funcdef_no);

  /* The LSDA header.  */

  /* Indicate the format of the landing pad start pointer.  An omitted
     field implies @LPStart == @Start.  */
  /* Currently we always put @LPStart == @Start.  This field would
     be most useful in moving the landing pads completely out of
     line to another section, but it could also be used to minimize
     the size of uleb128 landing pad offsets.  */
  lp_format = DW_EH_PE_omit;
  dw2_asm_output_data (1, lp_format, "@LPStart format (%s)",
		       eh_data_format_name (lp_format));

  /* @LPStart pointer would go here.  */

  dw2_asm_output_data (1, tt_format, "@TType format (%s)",
		       eh_data_format_name (tt_format));

#ifndef HAVE_AS_LEB128
  if (targetm_common.except_unwind_info (&global_options) == UI_SJLJ)
    call_site_len = sjlj_size_of_call_site_table ();
  else
    call_site_len = dw2_size_of_call_site_table (section);
#endif

  /* A pc-relative 4-byte displacement to the @TType data.  */
  if (have_tt_data)
    {
#ifdef HAVE_AS_LEB128
      char ttype_after_disp_label[32];
      ASM_GENERATE_INTERNAL_LABEL (ttype_after_disp_label,
				   section ? "LLSDATTDC" : "LLSDATTD",
				   current_function_funcdef_no);
      dw2_asm_output_delta_uleb128 (ttype_label, ttype_after_disp_label,
				    "@TType base offset");
      ASM_OUTPUT_LABEL (asm_out_file, ttype_after_disp_label);
#else
      /* Ug.  Alignment queers things.  */
      unsigned int before_disp, after_disp, last_disp, disp;

      before_disp = 1 + 1;
      after_disp = (1 + size_of_uleb128 (call_site_len)
		    + call_site_len
		    + vec_safe_length (crtl->eh.action_record_data)
		    + (vec_safe_length (cfun->eh->ttype_data)
		       * tt_format_size));

      disp = after_disp;
      do
	{
	  unsigned int disp_size, pad;

	  last_disp = disp;
	  disp_size = size_of_uleb128 (disp);
	  pad = before_disp + disp_size + after_disp;
	  if (pad % tt_format_size)
	    pad = tt_format_size - (pad % tt_format_size);
	  else
	    pad = 0;
	  disp = after_disp + pad;
	}
      while (disp != last_disp);

      dw2_asm_output_data_uleb128 (disp, "@TType base offset");
#endif
    }

  /* Indicate the format of the call-site offsets.  */
#ifdef HAVE_AS_LEB128
  cs_format = DW_EH_PE_uleb128;
#else
  cs_format = DW_EH_PE_udata4;
#endif
  dw2_asm_output_data (1, cs_format, "call-site format (%s)",
		       eh_data_format_name (cs_format));

#ifdef HAVE_AS_LEB128
  ASM_GENERATE_INTERNAL_LABEL (cs_after_size_label,
			       section ? "LLSDACSBC" : "LLSDACSB",
			       current_function_funcdef_no);
  ASM_GENERATE_INTERNAL_LABEL (cs_end_label,
			       section ? "LLSDACSEC" : "LLSDACSE",
			       current_function_funcdef_no);
  dw2_asm_output_delta_uleb128 (cs_end_label, cs_after_size_label,
				"Call-site table length");
  ASM_OUTPUT_LABEL (asm_out_file, cs_after_size_label);
  if (targetm_common.except_unwind_info (&global_options) == UI_SJLJ)
    sjlj_output_call_site_table ();
  else
    dw2_output_call_site_table (cs_format, section);
  ASM_OUTPUT_LABEL (asm_out_file, cs_end_label);
#else
  dw2_asm_output_data_uleb128 (call_site_len, "Call-site table length");
  if (targetm_common.except_unwind_info (&global_options) == UI_SJLJ)
    sjlj_output_call_site_table ();
  else
    dw2_output_call_site_table (cs_format, section);
#endif

  /* ??? Decode and interpret the data for flag_debug_asm.  */
  {
    uchar uc;
    FOR_EACH_VEC_ELT (*crtl->eh.action_record_data, i, uc)
      dw2_asm_output_data (1, uc, i ? NULL : "Action record table");
  }

  if (have_tt_data)
    assemble_align (tt_format_size * BITS_PER_UNIT);

  i = vec_safe_length (cfun->eh->ttype_data);
  while (i-- > 0)
    {
      tree type = (*cfun->eh->ttype_data)[i];
      output_ttype (type, tt_format, tt_format_size);
    }

#ifdef HAVE_AS_LEB128
  if (have_tt_data)
      ASM_OUTPUT_LABEL (asm_out_file, ttype_label);
#endif

  /* ??? Decode and interpret the data for flag_debug_asm.  */
  if (targetm.arm_eabi_unwinder)
    {
      tree type;
      for (i = 0;
	   vec_safe_iterate (cfun->eh->ehspec_data.arm_eabi, i, &type); ++i)
	output_ttype (type, tt_format, tt_format_size);
    }
  else
    {
      uchar uc;
      for (i = 0;
	   vec_safe_iterate (cfun->eh->ehspec_data.other, i, &uc); ++i)
	dw2_asm_output_data (1, uc,
			     i ? NULL : "Exception specification table");
    }
}

void
output_function_exception_table (const char *fnname)
{
  rtx personality = get_personality_function (current_function_decl);

  /* Not all functions need anything.  */
  if (! crtl->uses_eh_lsda)
    return;

  if (personality)
    {
      assemble_external_libcall (personality);

      if (targetm.asm_out.emit_except_personality)
	targetm.asm_out.emit_except_personality (personality);
    }

  switch_to_exception_section (fnname);

  /* If the target wants a label to begin the table, emit it here.  */
  targetm.asm_out.emit_except_table_label (asm_out_file);

  output_one_function_exception_table (0);
  if (crtl->eh.call_site_record_v[1])
    output_one_function_exception_table (1);

  switch_to_section (current_function_section ());
}

void
set_eh_throw_stmt_table (struct function *fun, struct htab *table)
{
  fun->eh->throw_stmt_table = table;
}

htab_t
get_eh_throw_stmt_table (struct function *fun)
{
  return fun->eh->throw_stmt_table;
}

/* Determine if the function needs an EH personality function.  */

enum eh_personality_kind
function_needs_eh_personality (struct function *fn)
{
  enum eh_personality_kind kind = eh_personality_none;
  eh_region i;

  FOR_ALL_EH_REGION_FN (i, fn)
    {
      switch (i->type)
	{
	case ERT_CLEANUP:
	  /* Can do with any personality including the generic C one.  */
	  kind = eh_personality_any;
	  break;

	case ERT_TRY:
	case ERT_ALLOWED_EXCEPTIONS:
	  /* Always needs a EH personality function.  The generic C
	     personality doesn't handle these even for empty type lists.  */
	  return eh_personality_lang;

	case ERT_MUST_NOT_THROW:
	  /* Always needs a EH personality function.  The language may specify
	     what abort routine that must be used, e.g. std::terminate.  */
	  return eh_personality_lang;
	}
    }

  return kind;
}

/* Dump EH information to OUT.  */

void
dump_eh_tree (FILE * out, struct function *fun)
{
  eh_region i;
  int depth = 0;
  static const char *const type_name[] = {
    "cleanup", "try", "allowed_exceptions", "must_not_throw"
  };

  i = fun->eh->region_tree;
  if (!i)
    return;

  fprintf (out, "Eh tree:\n");
  while (1)
    {
      fprintf (out, "  %*s %i %s", depth * 2, "",
	       i->index, type_name[(int) i->type]);

      if (i->landing_pads)
	{
	  eh_landing_pad lp;

	  fprintf (out, " land:");
	  if (current_ir_type () == IR_GIMPLE)
	    {
	      for (lp = i->landing_pads; lp ; lp = lp->next_lp)
		{
		  fprintf (out, "{%i,", lp->index);
		  print_generic_expr (out, lp->post_landing_pad, 0);
		  fputc ('}', out);
		  if (lp->next_lp)
		    fputc (',', out);
		}
	    }
	  else
	    {
	      for (lp = i->landing_pads; lp ; lp = lp->next_lp)
		{
		  fprintf (out, "{%i,", lp->index);
		  if (lp->landing_pad)
		    fprintf (out, "%i%s,", INSN_UID (lp->landing_pad),
			     NOTE_P (lp->landing_pad) ? "(del)" : "");
		  else
		    fprintf (out, "(nil),");
		  if (lp->post_landing_pad)
		    {
		      rtx lab = label_rtx (lp->post_landing_pad);
		      fprintf (out, "%i%s}", INSN_UID (lab),
			       NOTE_P (lab) ? "(del)" : "");
		    }
		  else
		    fprintf (out, "(nil)}");
		  if (lp->next_lp)
		    fputc (',', out);
		}
	    }
	}

      switch (i->type)
	{
	case ERT_CLEANUP:
	case ERT_MUST_NOT_THROW:
	  break;

	case ERT_TRY:
	  {
	    eh_catch c;
	    fprintf (out, " catch:");
	    for (c = i->u.eh_try.first_catch; c; c = c->next_catch)
	      {
		fputc ('{', out);
		if (c->label)
		  {
		    fprintf (out, "lab:");
		    print_generic_expr (out, c->label, 0);
		    fputc (';', out);
		  }
		print_generic_expr (out, c->type_list, 0);
		fputc ('}', out);
		if (c->next_catch)
		  fputc (',', out);
	      }
	  }
	  break;

	case ERT_ALLOWED_EXCEPTIONS:
	  fprintf (out, " filter :%i types:", i->u.allowed.filter);
	  print_generic_expr (out, i->u.allowed.type_list, 0);
	  break;
	}
      fputc ('\n', out);

      /* If there are sub-regions, process them.  */
      if (i->inner)
	i = i->inner, depth++;
      /* If there are peers, process them.  */
      else if (i->next_peer)
	i = i->next_peer;
      /* Otherwise, step back up the tree to the next peer.  */
      else
	{
	  do
	    {
	      i = i->outer;
	      depth--;
	      if (i == NULL)
		return;
	    }
	  while (i->next_peer == NULL);
	  i = i->next_peer;
	}
    }
}

/* Dump the EH tree for FN on stderr.  */

DEBUG_FUNCTION void
debug_eh_tree (struct function *fn)
{
  dump_eh_tree (stderr, fn);
}

/* Verify invariants on EH datastructures.  */

DEBUG_FUNCTION void
verify_eh_tree (struct function *fun)
{
  eh_region r, outer;
  int nvisited_lp, nvisited_r;
  int count_lp, count_r, depth, i;
  eh_landing_pad lp;
  bool err = false;

  if (!fun->eh->region_tree)
    return;

  count_r = 0;
  for (i = 1; vec_safe_iterate (fun->eh->region_array, i, &r); ++i)
    if (r)
      {
	if (r->index == i)
	  count_r++;
	else
	  {
	    error ("region_array is corrupted for region %i", r->index);
	    err = true;
	  }
      }

  count_lp = 0;
  for (i = 1; vec_safe_iterate (fun->eh->lp_array, i, &lp); ++i)
    if (lp)
      {
	if (lp->index == i)
	  count_lp++;
	else
	  {
	    error ("lp_array is corrupted for lp %i", lp->index);
	    err = true;
	  }
      }

  depth = nvisited_lp = nvisited_r = 0;
  outer = NULL;
  r = fun->eh->region_tree;
  while (1)
    {
      if ((*fun->eh->region_array)[r->index] != r)
	{
	  error ("region_array is corrupted for region %i", r->index);
	  err = true;
	}
      if (r->outer != outer)
	{
	  error ("outer block of region %i is wrong", r->index);
	  err = true;
	}
      if (depth < 0)
	{
	  error ("negative nesting depth of region %i", r->index);
	  err = true;
	}
      nvisited_r++;

      for (lp = r->landing_pads; lp ; lp = lp->next_lp)
	{
	  if ((*fun->eh->lp_array)[lp->index] != lp)
	    {
	      error ("lp_array is corrupted for lp %i", lp->index);
	      err = true;
	    }
	  if (lp->region != r)
	    {
	      error ("region of lp %i is wrong", lp->index);
	      err = true;
	    }
	  nvisited_lp++;
	}

      if (r->inner)
	outer = r, r = r->inner, depth++;
      else if (r->next_peer)
	r = r->next_peer;
      else
	{
	  do
	    {
	      r = r->outer;
	      if (r == NULL)
		goto region_done;
	      depth--;
	      outer = r->outer;
	    }
	  while (r->next_peer == NULL);
	  r = r->next_peer;
	}
    }
 region_done:
  if (depth != 0)
    {
      error ("tree list ends on depth %i", depth);
      err = true;
    }
  if (count_r != nvisited_r)
    {
      error ("region_array does not match region_tree");
      err = true;
    }
  if (count_lp != nvisited_lp)
    {
      error ("lp_array does not match region_tree");
      err = true;
    }

  if (err)
    {
      dump_eh_tree (stderr, fun);
      internal_error ("verify_eh_tree failed");
    }
}

#include "gt-except.h"<|MERGE_RESOLUTION|>--- conflicted
+++ resolved
@@ -139,11 +139,7 @@
 #include "diagnostic.h"
 #include "tree-pretty-print.h"
 #include "tree-pass.h"
-<<<<<<< HEAD
-#include "tree-ssa.h"
-=======
 #include "pointer-set.h"
->>>>>>> 66c14933
 #include "cfgloop.h"
 
 /* Provide defaults for stuff that may not be defined when using
