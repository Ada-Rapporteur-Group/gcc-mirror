--- conflicted
+++ resolved
@@ -707,27 +707,7 @@
 tree
 lookup_type_for_runtime (tree type)
 {
-<<<<<<< HEAD
-  int i;
-  struct eh_region_d *r;
-  VEC(eh_region,heap) *must_not_throws = VEC_alloc (eh_region, heap, 16);
-  struct eh_region_d *local_must_not_throw = NULL;
-  struct eh_region_d *first_must_not_throw = NULL;
-
-#ifdef ENABLE_CHECKING
-  verify_eh_tree (cfun);
-#endif
-  for (i = cfun->eh->last_region_number; i > 0; --i)
-    {
-      r = VEC_index (eh_region, cfun->eh->region_array, i);
-      if (!r || r->region_number != i)
-	continue;
-      if (!TEST_BIT (reachable, i) && !r->resume)
-	{
-	  bool kill_it = true;
-=======
   tree *slot;
->>>>>>> 2fdb618d
 
   /* If TYPE is NOP_EXPR, it means that it already is a runtime type.  */
   if (TREE_CODE (type) == NOP_EXPR)
@@ -759,764 +739,6 @@
     = (const struct ttypes_filter *) pentry;
   const_tree const data = (const_tree) pdata;
 
-<<<<<<< HEAD
-  if (local_must_not_throw)
-    first_must_not_throw = local_must_not_throw;
-
-  for (i = 0; VEC_iterate (eh_region, must_not_throws, i, r); i++)
-    {
-      if (!r->label && !r->tree_label && r != first_must_not_throw)
-	{
-	  if (dump_file)
-	    fprintf (dump_file, "Replacing MUST_NOT_THROW region %i by %i\n",
-		     r->region_number,
-		     first_must_not_throw->region_number);
-	  remove_eh_handler_and_replace (r, first_must_not_throw, false);
-	  first_must_not_throw->may_contain_throw |= r->may_contain_throw;
-	}
-      else
-	bring_to_root (r);
-    }
-  merge_peers (cfun->eh->region_tree);
-#ifdef ENABLE_CHECKING
-  verify_eh_tree (cfun);
-#endif
-  VEC_free (eh_region, heap, must_not_throws);
-}
-
-/* Return array mapping LABEL_DECL_UID to region such that region's tree_label
-   is identical to label.  */
-
-VEC (int, heap) *
-label_to_region_map (void)
-{
-  VEC (int, heap) * label_to_region = NULL;
-  int i;
-  int idx;
-
-  VEC_safe_grow_cleared (int, heap, label_to_region,
-			 cfun->cfg->last_label_uid + 1);
-  for (i = cfun->eh->last_region_number; i > 0; --i)
-    {
-      struct eh_region_d *r = VEC_index (eh_region, cfun->eh->region_array, i);
-      if (r && r->region_number == i
-	  && r->tree_label && LABEL_DECL_UID (r->tree_label) >= 0)
-	{
-	  if ((idx = VEC_index (int, label_to_region,
-				LABEL_DECL_UID (r->tree_label))) != 0)
-	      r->next_region_sharing_label =
-	      VEC_index (eh_region, cfun->eh->region_array, idx);
-	  else
-	    r->next_region_sharing_label = NULL;
-	  VEC_replace (int, label_to_region, LABEL_DECL_UID (r->tree_label),
-		       i);
-	}
-    }
-  return label_to_region;
-}
-
-/* Return number of EH regions.  */
-int
-num_eh_regions (void)
-{
-  return cfun->eh->last_region_number + 1;
-}
-
-int
-get_next_region_sharing_label (int region)
-{
-  struct eh_region_d *r;
-  if (!region)
-    return 0;
-  r = VEC_index (eh_region, cfun->eh->region_array, region);
-  if (!r || !r->next_region_sharing_label)
-    return 0;
-  return r->next_region_sharing_label->region_number;
-}
-
-/* Return bitmap of all labels that are handlers of must not throw regions.  */
-
-bitmap
-must_not_throw_labels (void)
-{
-  struct eh_region_d *i;
-  bitmap labels = BITMAP_ALLOC (NULL);
-
-  i = cfun->eh->region_tree;
-  if (! i)
-    return labels;
-
-  while (1)
-    {
-      if (i->type == ERT_MUST_NOT_THROW && i->tree_label
-          && LABEL_DECL_UID (i->tree_label) >= 0)
-        bitmap_set_bit (labels, LABEL_DECL_UID (i->tree_label));
-
-      /* If there are sub-regions, process them.  */
-      if (i->inner)
-	i = i->inner;
-      /* If there are peers, process them.  */
-      else if (i->next_peer)
-	i = i->next_peer;
-      /* Otherwise, step back up the tree to the next peer.  */
-      else
-	{
-	  do {
-	    i = i->outer;
-	    if (i == NULL)
-	      return labels;
-	  } while (i->next_peer == NULL);
-	  i = i->next_peer;
-	}
-    }
-}
-
-/* Set up EH labels for RTL.  */
-
-void
-convert_from_eh_region_ranges (void)
-{
-  int i, n = cfun->eh->last_region_number;
-
-  /* Most of the work is already done at the tree level.  All we need to
-     do is collect the rtl labels that correspond to the tree labels that
-     collect the rtl labels that correspond to the tree labels
-     we allocated earlier.  */
-  for (i = 1; i <= n; ++i)
-    {
-      struct eh_region_d *region;
-
-      region = VEC_index (eh_region, cfun->eh->region_array, i);
-      if (region && region->tree_label)
-	region->label = DECL_RTL_IF_SET (region->tree_label);
-    }
-}
-
-void
-find_exception_handler_labels (void)
-{
-  int i;
-
-  if (cfun->eh->region_tree == NULL)
-    return;
-
-  for (i = cfun->eh->last_region_number; i > 0; --i)
-    {
-      struct eh_region_d *region;
-      rtx lab;
-
-      region = VEC_index (eh_region, cfun->eh->region_array, i);
-      if (! region || region->region_number != i)
-	continue;
-      if (crtl->eh.built_landing_pads)
-	lab = region->landing_pad;
-      else
-	lab = region->label;
-    }
-}
-
-/* Returns true if the current function has exception handling regions.  */
-
-bool
-current_function_has_exception_handlers (void)
-{
-  int i;
-
-  for (i = cfun->eh->last_region_number; i > 0; --i)
-    {
-      struct eh_region_d *region;
-
-      region = VEC_index (eh_region, cfun->eh->region_array, i);
-      if (region
-	  && region->region_number == i
-	  && region->type != ERT_THROW)
-	return true;
-    }
-
-  return false;
-}
--
-/* A subroutine of duplicate_eh_regions.  Search the region tree under O
-   for the minimum and maximum region numbers.  Update *MIN and *MAX.  */
-
-static void
-duplicate_eh_regions_0 (eh_region o, int *min, int *max)
-{
-  int i;
-
-  if (o->aka)
-    {
-      i = bitmap_first_set_bit (o->aka);
-      if (i < *min)
-	*min = i;
-      i = bitmap_last_set_bit (o->aka);
-      if (i > *max)
-	*max = i;
-    }
-  if (o->region_number < *min)
-    *min = o->region_number;
-  if (o->region_number > *max)
-    *max = o->region_number;
-
-  if (o->inner)
-    {
-      o = o->inner;
-      duplicate_eh_regions_0 (o, min, max);
-      while (o->next_peer)
-	{
-	  o = o->next_peer;
-	  duplicate_eh_regions_0 (o, min, max);
-	}
-    }
-}
-
-/* A subroutine of duplicate_eh_regions.  Copy the region tree under OLD.
-   Root it at OUTER, and apply EH_OFFSET to the region number.  Don't worry
-   about the other internal pointers just yet, just the tree-like pointers.  */
-
-static eh_region
-duplicate_eh_regions_1 (eh_region old, eh_region outer, int eh_offset)
-{
-  eh_region ret, n;
-
-  ret = n = GGC_NEW (struct eh_region_d);
-
-  *n = *old;
-  n->outer = outer;
-  n->next_peer = NULL;
-  if (old->aka)
-    {
-      unsigned i;
-      bitmap_iterator bi;
-      n->aka = BITMAP_GGC_ALLOC ();
-
-      EXECUTE_IF_SET_IN_BITMAP (old->aka, 0, i, bi)
-      {
-	bitmap_set_bit (n->aka, i + eh_offset);
-	VEC_replace (eh_region, cfun->eh->region_array, i + eh_offset, n);
-      }
-    }
-
-  n->region_number += eh_offset;
-  VEC_replace (eh_region, cfun->eh->region_array, n->region_number, n);
-
-  if (old->inner)
-    {
-      old = old->inner;
-      n = n->inner = duplicate_eh_regions_1 (old, ret, eh_offset);
-      while (old->next_peer)
-	{
-	  old = old->next_peer;
-	  n = n->next_peer = duplicate_eh_regions_1 (old, ret, eh_offset);
-	}
-    }
-
-  return ret;
-}
-
-/* Look for first outer region of R (or R itself) that is
-   TRY region. Return NULL if none.  */
-
-static struct eh_region_d *
-find_prev_try (struct eh_region_d * r)
-{
-  for (; r && r->type != ERT_TRY; r = r->outer)
-    if (r->type == ERT_MUST_NOT_THROW
-	|| (r->type == ERT_ALLOWED_EXCEPTIONS
-	    && !r->u.allowed.type_list))
-      {
-	r = NULL;
-	break;
-      }
-  return r;
-}
-
-/* Duplicate the EH regions of IFUN, rooted at COPY_REGION, into current
-   function and root the tree below OUTER_REGION.  Remap labels using MAP
-   callback.  The special case of COPY_REGION of 0 means all regions.  */
-
-int
-duplicate_eh_regions (struct function *ifun, duplicate_eh_regions_map map,
-		      void *data, int copy_region, int outer_region)
-{
-  eh_region cur, outer, *splice;
-  int i, min_region, max_region, eh_offset, cfun_last_region_number;
-  int num_regions;
-
-  if (!ifun->eh)
-    return 0;
-#ifdef ENABLE_CHECKING
-  verify_eh_tree (ifun);
-#endif
-
-  /* Find the range of region numbers to be copied.  The interface we 
-     provide here mandates a single offset to find new number from old,
-     which means we must look at the numbers present, instead of the
-     count or something else.  */
-  if (copy_region > 0)
-    {
-      min_region = INT_MAX;
-      max_region = 0;
-
-      cur = VEC_index (eh_region, ifun->eh->region_array, copy_region);
-      duplicate_eh_regions_0 (cur, &min_region, &max_region);
-    }
-  else
-    {
-      min_region = 1;
-      max_region = ifun->eh->last_region_number;
-    }
-  num_regions = max_region - min_region + 1;
-  cfun_last_region_number = cfun->eh->last_region_number;
-  eh_offset = cfun_last_region_number + 1 - min_region;
-
-  /* If we've not yet created a region array, do so now.  */
-  cfun->eh->last_region_number = cfun_last_region_number + num_regions;
-  VEC_safe_grow_cleared (eh_region, gc, cfun->eh->region_array,
-			 cfun->eh->last_region_number + 1);
-
-  /* Locate the spot at which to insert the new tree.  */
-  if (outer_region > 0)
-    {
-      outer = VEC_index (eh_region, cfun->eh->region_array, outer_region);
-      if (outer)
-	splice = &outer->inner;
-      else
-	splice = &cfun->eh->region_tree;
-    }
-  else
-    {
-      outer = NULL;
-      splice = &cfun->eh->region_tree;
-    }
-  while (*splice)
-    splice = &(*splice)->next_peer;
-
-  if (!ifun->eh->region_tree)
-    {
-      if (outer)
-	for (i = cfun_last_region_number + 1;
-	     i <= cfun->eh->last_region_number; i++)
-	  {
-	    VEC_replace (eh_region, cfun->eh->region_array, i, outer);
-	    if (outer->aka == NULL)
-	      outer->aka = BITMAP_GGC_ALLOC ();
-	    bitmap_set_bit (outer->aka, i);
-	  }
-      return eh_offset;
-    }
-
-  /* Copy all the regions in the subtree.  */
-  if (copy_region > 0)
-    {
-      cur = VEC_index (eh_region, ifun->eh->region_array, copy_region);
-      *splice = duplicate_eh_regions_1 (cur, outer, eh_offset);
-    }
-  else
-    {
-      eh_region n;
-
-      cur = ifun->eh->region_tree;
-      *splice = n = duplicate_eh_regions_1 (cur, outer, eh_offset);
-      while (cur->next_peer)
-	{
-	  cur = cur->next_peer;
-	  n = n->next_peer = duplicate_eh_regions_1 (cur, outer, eh_offset);
-	}
-    }
-
-  /* Remap all the labels in the new regions.  */
-  for (i = cfun_last_region_number + 1;
-       VEC_iterate (eh_region, cfun->eh->region_array, i, cur); ++i)
-    if (cur && cur->tree_label)
-      cur->tree_label = map (cur->tree_label, data);
-
-  /* Remap all of the internal catch and cleanup linkages.  Since we 
-     duplicate entire subtrees, all of the referenced regions will have
-     been copied too.  And since we renumbered them as a block, a simple
-     bit of arithmetic finds us the index for the replacement region.  */
-  for (i = cfun_last_region_number + 1;
-       VEC_iterate (eh_region, cfun->eh->region_array, i, cur); ++i)
-    {
-      /* All removed EH that is toplevel in input function is now
-         in outer EH of output function.  */
-      if (cur == NULL)
-	{
-	  gcc_assert (VEC_index
-		      (eh_region, ifun->eh->region_array,
-		       i - eh_offset) == NULL);
-	  if (outer)
-	    {
-	      VEC_replace (eh_region, cfun->eh->region_array, i, outer);
-	      if (outer->aka == NULL)
-		outer->aka = BITMAP_GGC_ALLOC ();
-	      bitmap_set_bit (outer->aka, i);
-	    }
-	  continue;
-	}
-      if (i != cur->region_number)
-	continue;
-
-#define REMAP(REG) \
-	(REG) = VEC_index (eh_region, cfun->eh->region_array, \
-			   (REG)->region_number + eh_offset)
-
-      switch (cur->type)
-	{
-	case ERT_TRY:
-	  if (cur->u.eh_try.eh_catch)
-	    REMAP (cur->u.eh_try.eh_catch);
-	  if (cur->u.eh_try.last_catch)
-	    REMAP (cur->u.eh_try.last_catch);
-	  break;
-
-	case ERT_CATCH:
-	  if (cur->u.eh_catch.next_catch)
-	    REMAP (cur->u.eh_catch.next_catch);
-	  if (cur->u.eh_catch.prev_catch)
-	    REMAP (cur->u.eh_catch.prev_catch);
-	  break;
-
-	default:
-	  break;
-	}
-
-#undef REMAP
-    }
-#ifdef ENABLE_CHECKING
-  verify_eh_tree (cfun);
-#endif
-
-  return eh_offset;
-}
-
-/* Return new copy of eh region OLD inside region NEW_OUTER.
-   Do not care about updating the tree otherwise.  */
-
-static struct eh_region_d *
-copy_eh_region_1 (struct eh_region_d *old, struct eh_region_d *new_outer)
-{
-  struct eh_region_d *new_eh = gen_eh_region (old->type, new_outer);
-  new_eh->u = old->u;
-  new_eh->tree_label = old->tree_label;
-  new_eh->may_contain_throw = old->may_contain_throw;
-  VEC_safe_grow (eh_region, gc, cfun->eh->region_array,
-		 cfun->eh->last_region_number + 1);
-  VEC_replace (eh_region, cfun->eh->region_array, new_eh->region_number, new_eh);
-  if (dump_file && (dump_flags & TDF_DETAILS))
-    fprintf (dump_file, "Copying region %i to %i\n", old->region_number, new_eh->region_number);
-  return new_eh;
-}
-
-/* Return new copy of eh region OLD inside region NEW_OUTER.  
-  
-   Copy whole catch-try chain if neccesary.  */
-
-static struct eh_region_d *
-copy_eh_region (struct eh_region_d *old, struct eh_region_d *new_outer)
-{
-  struct eh_region_d *r, *n, *old_try, *new_try, *ret = NULL;
-  VEC(eh_region,heap) *catch_list = NULL;
-
-  if (old->type != ERT_CATCH)
-    {
-      gcc_assert (old->type != ERT_TRY);
-      r = copy_eh_region_1 (old, new_outer);
-      return r;
-    }
-
-  /* Locate and copy corresponding TRY.  */
-  for (old_try = old->next_peer; old_try->type == ERT_CATCH; old_try = old_try->next_peer)
-    continue;
-  gcc_assert (old_try->type == ERT_TRY);
-  new_try = gen_eh_region_try (new_outer);
-  new_try->tree_label = old_try->tree_label;
-  new_try->may_contain_throw = old_try->may_contain_throw;
-  if (dump_file && (dump_flags & TDF_DETAILS))
-    fprintf (dump_file, "Copying try-catch regions. Try: %i to %i\n",
-    	     old_try->region_number, new_try->region_number);
-  VEC_safe_grow (eh_region, gc, cfun->eh->region_array,
-		 cfun->eh->last_region_number + 1);
-  VEC_replace (eh_region, cfun->eh->region_array, new_try->region_number, new_try);
-
-  /* In order to keep CATCH list in order, we need to copy in reverse order.  */
-  for (r = old_try->u.eh_try.last_catch; r->type == ERT_CATCH; r = r->next_peer)
-    VEC_safe_push (eh_region, heap, catch_list, r);
-
-  while (VEC_length (eh_region, catch_list))
-    {
-      r = VEC_pop (eh_region, catch_list);
-
-      /* Duplicate CATCH.  */
-      n = gen_eh_region_catch (new_try, r->u.eh_catch.type_list);
-      n->tree_label = r->tree_label;
-      n->may_contain_throw = r->may_contain_throw;
-      VEC_safe_grow (eh_region, gc, cfun->eh->region_array,
-		     cfun->eh->last_region_number + 1);
-      VEC_replace (eh_region, cfun->eh->region_array, n->region_number, n);
-      n->tree_label = r->tree_label;
-
-      if (dump_file && (dump_flags & TDF_DETAILS))
-        fprintf (dump_file, "Copying try-catch regions. Catch: %i to %i\n",
-	         r->region_number, n->region_number);
-      if (r == old)
-	ret = n;
-    }
-  VEC_free (eh_region, heap, catch_list);
-  gcc_assert (ret);
-  return ret;
-}
-
-/* Callback for forach_reachable_handler that push REGION into single VECtor DATA.  */
-
-static void
-push_reachable_handler (struct eh_region_d *region, void *data)
-{
-  VEC(eh_region,heap) **trace = (VEC(eh_region,heap) **) data;
-  VEC_safe_push (eh_region, heap, *trace, region);
-}
-
-/* Redirect EH edge E that to NEW_DEST_LABEL.
-   IS_RESX, INLINABLE_CALL and REGION_NMUBER match the parameter of
-   foreach_reachable_handler.  */
-
-struct eh_region_d *
-redirect_eh_edge_to_label (edge e, tree new_dest_label, bool is_resx,
-			   bool inlinable_call, int region_number)
-{
-  struct eh_region_d *outer;
-  struct eh_region_d *region;
-  VEC (eh_region, heap) * trace = NULL;
-  int i;
-  int start_here = -1;
-  basic_block old_bb = e->dest;
-  struct eh_region_d *old, *r = NULL;
-  bool update_inplace = true;
-  edge_iterator ei;
-  edge e2;
-
-  /* If there is only one EH edge, we don't need to duplicate;
-     just update labels in the tree.  */
-  FOR_EACH_EDGE (e2, ei, old_bb->preds)
-    if ((e2->flags & EDGE_EH) && e2 != e)
-      {
-        update_inplace = false;
-        break;
-      }
-
-  region = VEC_index (eh_region, cfun->eh->region_array, region_number);
-  gcc_assert (region);
-
-  foreach_reachable_handler (region_number, is_resx, inlinable_call,
-			     push_reachable_handler, &trace);
-  if (dump_file && (dump_flags & TDF_DETAILS))
-    {
-      dump_eh_tree (dump_file, cfun);
-      fprintf (dump_file, "Trace: ");
-      for (i = 0; i < (int) VEC_length (eh_region, trace); i++)
-	fprintf (dump_file, " %i", VEC_index (eh_region, trace, i)->region_number);
-      fprintf (dump_file, " inplace: %i\n", update_inplace);
-    }
-
-  if (update_inplace)
-    {
-      /* In easy route just walk trace and update all occurences of the label.  */
-      for (i = 0; i < (int) VEC_length (eh_region, trace); i++)
-	{
-	  r = VEC_index (eh_region, trace, i);
-	  if (r->tree_label && label_to_block (r->tree_label) == old_bb)
-	    {
-	      r->tree_label = new_dest_label;
-	      if (dump_file && (dump_flags & TDF_DETAILS))
-		fprintf (dump_file, "Updating label for region %i\n",
-			 r->region_number);
-	    }
-	}
-      r = region;
-    }
-  else
-    {
-      /* Now look for outermost handler that reffers to the basic block in question.
-         We start our duplication there.  */
-      for (i = 0; i < (int) VEC_length (eh_region, trace); i++)
-	{
-	  r = VEC_index (eh_region, trace, i);
-	  if (r->tree_label && label_to_block (r->tree_label) == old_bb)
-	    start_here = i;
-	}
-      outer = VEC_index (eh_region, trace, start_here)->outer;
-      gcc_assert (start_here >= 0);
-
-      /* And now do the dirty job!  */
-      for (i = start_here; i >= 0; i--)
-	{
-	  old = VEC_index (eh_region, trace, i);
-	  gcc_assert (!outer || old->outer != outer->outer);
-
-	  /* Copy region and update label.  */
-	  r = copy_eh_region (old, outer);
-	  VEC_replace (eh_region, trace, i, r);
-	  if (r->tree_label && label_to_block (r->tree_label) == old_bb)
-	    {
-	      r->tree_label = new_dest_label;
-	      if (dump_file && (dump_flags & TDF_DETAILS))
-		fprintf (dump_file, "Updating label for region %i\n",
-			 r->region_number);
-	    }
-
-	  /* We got into copying CATCH.  copy_eh_region already did job
-	     of copying all catch blocks corresponding to the try.  Now
-	     we need to update labels in all of them and see trace.
-
-	     We continue nesting into TRY region corresponding to CATCH:
-	     When duplicating EH tree contaiing subregions of CATCH,
-	     the CATCH region itself is never inserted to trace so we
-	     never get here anyway.  */
-	  if (r->type == ERT_CATCH)
-	    {
-	      /* Walk other catch regions we copied and update labels as needed.  */
-	      for (r = r->next_peer; r->type == ERT_CATCH; r = r->next_peer)
-		if (r->tree_label && label_to_block (r->tree_label) == old_bb)
-		  {
-		    r->tree_label = new_dest_label;
-		    if (dump_file && (dump_flags & TDF_DETAILS))
-		      fprintf (dump_file, "Updating label for region %i\n",
-			       r->region_number);
-		  }
-	       gcc_assert (r->type == ERT_TRY);
-
-	       /* Skip sibling catch regions from the trace.
-		  They are already updated.  */
-	       while (i > 0 && VEC_index (eh_region, trace, i - 1)->outer == old->outer)
-		 {
-		   gcc_assert (VEC_index (eh_region, trace, i - 1)->type == ERT_CATCH);
-		   i--;
-		 }
-	     }
-
-	  outer = r;
-	}
-        
-      if (is_resx || region->type == ERT_THROW)
-	r = copy_eh_region (region, outer);
-    }
-
-  VEC_free (eh_region, heap, trace);
-  if (dump_file && (dump_flags & TDF_DETAILS))
-    {
-      dump_eh_tree (dump_file, cfun);
-      fprintf (dump_file, "New region: %i\n", r->region_number);
-    }
-  return r;
-}
-
-/* Return region number of region that is outer to both if REGION_A and
-   REGION_B in IFUN.  */
-
-int
-eh_region_outermost (struct function *ifun, int region_a, int region_b)
-{
-  struct eh_region_d *rp_a, *rp_b;
-  sbitmap b_outer;
-
-  gcc_assert (ifun->eh->last_region_number > 0);
-  gcc_assert (ifun->eh->region_tree);
-
-  rp_a = VEC_index (eh_region, ifun->eh->region_array, region_a);
-  rp_b = VEC_index (eh_region, ifun->eh->region_array, region_b);
-  gcc_assert (rp_a != NULL);
-  gcc_assert (rp_b != NULL);
-
-  b_outer = sbitmap_alloc (ifun->eh->last_region_number + 1);
-  sbitmap_zero (b_outer);
-
-  do
-    {
-      SET_BIT (b_outer, rp_b->region_number);
-      rp_b = rp_b->outer;
-    }
-  while (rp_b);
-
-  do
-    {
-      if (TEST_BIT (b_outer, rp_a->region_number))
-	{
-	  sbitmap_free (b_outer);
-	  return rp_a->region_number;
-	}
-      rp_a = rp_a->outer;
-    }
-  while (rp_a);
-
-  sbitmap_free (b_outer);
-  return -1;
-}
--
-static int
-t2r_eq (const void *pentry, const void *pdata)
-{
-  const_tree const entry = (const_tree) pentry;
-  const_tree const data = (const_tree) pdata;
-
-  return TREE_PURPOSE (entry) == data;
-}
-
-static hashval_t
-t2r_hash (const void *pentry)
-{
-  const_tree const entry = (const_tree) pentry;
-  return TREE_HASH (TREE_PURPOSE (entry));
-}
-
-void
-add_type_for_runtime (tree type)
-{
-  tree *slot;
-
-  slot = (tree *) htab_find_slot_with_hash (type_to_runtime_map, type,
-					    TREE_HASH (type), INSERT);
-  if (*slot == NULL)
-    {
-      tree runtime = (*lang_eh_runtime_type) (type);
-      *slot = tree_cons (type, runtime, NULL_TREE);
-    }
-}
-
-tree
-lookup_type_for_runtime (tree type)
-{
-  tree *slot;
-
-  slot = (tree *) htab_find_slot_with_hash (type_to_runtime_map, type,
-					    TREE_HASH (type), NO_INSERT);
-
-  /* We should have always inserted the data earlier.  */
-  return TREE_VALUE (*slot);
-}
-
--
-/* Represent an entry in @TTypes for either catch actions
-   or exception filter actions.  */
-struct GTY(()) ttypes_filter {
-  tree t;
-  int filter;
-};
-
-/* Compare ENTRY (a ttypes_filter entry in the hash table) with DATA
-   (a tree) for a @TTypes type node we are thinking about adding.  */
-
-static int
-ttypes_filter_eq (const void *pentry, const void *pdata)
-{
-  const struct ttypes_filter *const entry
-    = (const struct ttypes_filter *) pentry;
-  const_tree const data = (const_tree) pdata;
-
-=======
->>>>>>> 2fdb618d
   return entry->t == data;
 }
 
@@ -2686,12 +1908,8 @@
       struct cgraph_edge *e;
       for (e = node->callers; e; e = e->next_caller)
         e->can_throw_external = false;
-<<<<<<< HEAD
-      TREE_NOTHROW (current_function_decl) = 1;
-=======
       cgraph_set_nothrow_flag (node, true);
 
->>>>>>> 2fdb618d
       if (dump_file)
 	fprintf (dump_file, "Marking function nothrow: %s\n\n",
 		 current_function_name ());
