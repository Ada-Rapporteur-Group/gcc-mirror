/* IRA allocation based on graph coloring.
   Copyright (C) 2006, 2007, 2008, 2009, 2010
   Free Software Foundation, Inc.
   Contributed by Vladimir Makarov <vmakarov@redhat.com>.

This file is part of GCC.

GCC is free software; you can redistribute it and/or modify it under
the terms of the GNU General Public License as published by the Free
Software Foundation; either version 3, or (at your option) any later
version.

GCC is distributed in the hope that it will be useful, but WITHOUT ANY
WARRANTY; without even the implied warranty of MERCHANTABILITY or
FITNESS FOR A PARTICULAR PURPOSE.  See the GNU General Public License
for more details.

You should have received a copy of the GNU General Public License
along with GCC; see the file COPYING3.  If not see
<http://www.gnu.org/licenses/>.  */

#include "config.h"
#include "system.h"
#include "coretypes.h"
#include "tm.h"
#include "rtl.h"
#include "tm_p.h"
#include "target.h"
#include "regs.h"
#include "flags.h"
#include "sbitmap.h"
#include "bitmap.h"
#include "hard-reg-set.h"
#include "basic-block.h"
#include "expr.h"
#include "toplev.h"
#include "reload.h"
#include "params.h"
#include "df.h"
#include "ira-int.h"

/* See below.  */
typedef struct allocno_hard_regs *allocno_hard_regs_t;

/* The structure contains information about hard registers can be
   assigned to allocnos.  Usually it is allocno profitable hard
   registers but in some cases this set can be a bit different.  Major
   reason of the difference is a requirement to use hard register sets
   that form a tree or a forest (set of trees), i.e. hard register set
   of a node should contain hard register sets of its subnodes.  */
struct allocno_hard_regs
{
  /* Hard registers can be assigned to an allocno.  */
  HARD_REG_SET set;
  /* Overall (spilling) cost of all allocnos with given register
     set.  */
  long long int cost;
};

/* See below.  */
typedef struct allocno_hard_regs_node *allocno_hard_regs_node_t;

/* A node representing allocno hard registers.  Such nodes form a
   forest (set of trees).  Each subnode of given node in the forest
   refers for hard register set (usually allocno profitable hard
   register set) which is a subset of one referred from given
   node.  */
struct allocno_hard_regs_node
{
  /* Set up number of the node in preorder traversing of the forest.  */
  int preorder_num;
  /* Used for different calculation like finding conflict size of an
     allocno.  */
  int check;
  /* Used for calculation of conflict size of an allocno.  The
     conflict size of the allocno is maximal number of given allocno
     hard registers needed for allocation of the conflicting allocnos.
     Given allocno is trivially colored if this number plus the number
     of hard registers needed for given allocno is not greater than
     the number of given allocno hard register set.  */
  int conflict_size;
  /* The number of hard registers given by member hard_regs.  */
  int hard_regs_num;
  /* The following member is used to form the final forest.  */
  bool used_p;
  /* Pointer to the corresponding profitable hard registers.  */
  allocno_hard_regs_t hard_regs;
  /* Parent, first subnode, previous and next node with the same
     parent in the forest.  */
  allocno_hard_regs_node_t parent, first, prev, next;
};

/* To decrease footprint of ira_allocno structure we store all data
   needed only for coloring in the following structure.  */
struct color_data
{
  /* TRUE value means that the allocno was not removed yet from the
     conflicting graph during colouring.  */
  unsigned int in_graph_p : 1;
  /* TRUE if it is put on the stack to make other allocnos
     colorable.  */
  unsigned int may_be_spilled_p : 1;
  /* TRUE if the allocno is trivially colorable.  */
  unsigned int colorable_p : 1;
  /* Number of hard registers of the allocno class really
     available for the allocno allocation.  It is number of the
     profitable hard regs.  */
  int available_regs_num;
  /* Allocnos in a bucket (used in coloring) chained by the following
     two members.  */
  ira_allocno_t next_bucket_allocno;
  ira_allocno_t prev_bucket_allocno;
  /* Used for temporary purposes.  */
  int temp;
  /* Profitable hard regs available for this pseudo allocation.  It
     means that the set excludes unavailable hard regs and hard regs
     conflicting with given pseudo.  They should be of the allocno
     class.  */
  HARD_REG_SET profitable_hard_regs;
  /* The allocno hard registers node.  */
  allocno_hard_regs_node_t hard_regs_node;
  /* Array of structures allocno_hard_regs_subnode representing
     given allocno hard registers node (the 1st element in the array)
     and all its subnodes in the tree (forest) of allocno hard
     register nodes (see comments above).  */
  int hard_regs_subnodes_start;
  /* The length of the previous array. */
  int hard_regs_subnodes_num;
};

/* See above.  */
typedef struct color_data *color_data_t;

/* Container for storing allocno data concerning coloring.  */
static color_data_t allocno_color_data;

/* Macro to access the data concerning coloring.  */
#define ALLOCNO_COLOR_DATA(a) ((color_data_t) ALLOCNO_ADD_DATA (a))

/* This file contains code for regional graph coloring, spill/restore
   code placement optimization, and code helping the reload pass to do
   a better job.  */

/* Bitmap of allocnos which should be colored.  */
static bitmap coloring_allocno_bitmap;

/* Bitmap of allocnos which should be taken into account during
   coloring.  In general case it contains allocnos from
   coloring_allocno_bitmap plus other already colored conflicting
   allocnos.  */
static bitmap consideration_allocno_bitmap;

/* All allocnos sorted according their priorities.  */
static ira_allocno_t *sorted_allocnos;

/* Vec representing the stack of allocnos used during coloring.  */
static VEC(ira_allocno_t,heap) *allocno_stack_vec;



/* Definition of vector of allocno hard registers.  */
DEF_VEC_P(allocno_hard_regs_t);
DEF_VEC_ALLOC_P(allocno_hard_regs_t, heap);

/* Vector of unique allocno hard registers.  */
static VEC(allocno_hard_regs_t, heap) *allocno_hard_regs_vec;

/* Returns hash value for allocno hard registers V.  */
static hashval_t
allocno_hard_regs_hash (const void *v)
{
  const struct allocno_hard_regs *hv = (const struct allocno_hard_regs *) v;

  return iterative_hash (&hv->set, sizeof (HARD_REG_SET), 0);
}

/* Compares allocno hard registers V1 and V2.  */
static int
allocno_hard_regs_eq (const void *v1, const void *v2)
{
  const struct allocno_hard_regs *hv1 = (const struct allocno_hard_regs *) v1;
  const struct allocno_hard_regs *hv2 = (const struct allocno_hard_regs *) v2;

  return hard_reg_set_equal_p (hv1->set, hv2->set);
}

/* Hash table of unique allocno hard registers.  */
static htab_t allocno_hard_regs_htab;

/* Return allocno hard registers in the hash table equal to HV.  */
static allocno_hard_regs_t
find_hard_regs (allocno_hard_regs_t hv)
{
  return (allocno_hard_regs_t) htab_find (allocno_hard_regs_htab, hv);
}

/* Insert allocno hard registers HV in the hash table (if it is not
   there yet) and return the value which in the table.  */
static allocno_hard_regs_t
insert_hard_regs (allocno_hard_regs_t hv)
{
  PTR *slot = htab_find_slot (allocno_hard_regs_htab, hv, INSERT);

  if (*slot == NULL)
    *slot = hv;
  return (allocno_hard_regs_t) *slot;
}

/* Initialize data concerning allocno hard registers.  */
static void
init_allocno_hard_regs (void)
{
  allocno_hard_regs_vec = VEC_alloc (allocno_hard_regs_t, heap, 200);
  allocno_hard_regs_htab
    = htab_create (200, allocno_hard_regs_hash, allocno_hard_regs_eq, NULL);
}

/* Add (or update info about) allocno hard registers with SET and
   COST.  */
static allocno_hard_regs_t
add_allocno_hard_regs (HARD_REG_SET set, long long int cost)
{
  struct allocno_hard_regs temp;
  allocno_hard_regs_t hv;

  gcc_assert (! hard_reg_set_empty_p (set));
  COPY_HARD_REG_SET (temp.set, set);
  if ((hv = find_hard_regs (&temp)) != NULL)
    hv->cost += cost;
  else
    {
      hv = ((struct allocno_hard_regs *)
	    ira_allocate (sizeof (struct allocno_hard_regs)));
      COPY_HARD_REG_SET (hv->set, set);
      hv->cost = cost;
      VEC_safe_push (allocno_hard_regs_t, heap, allocno_hard_regs_vec, hv);
      insert_hard_regs (hv);
    }
  return hv;
}

/* Finalize data concerning allocno hard registers.  */
static void
finish_allocno_hard_regs (void)
{
  int i;
  allocno_hard_regs_t hv;

  for (i = 0;
       VEC_iterate (allocno_hard_regs_t, allocno_hard_regs_vec, i, hv);
       i++)
    ira_free (hv);
  htab_delete (allocno_hard_regs_htab);
  VEC_free (allocno_hard_regs_t, heap, allocno_hard_regs_vec);
}

/* Sort hard regs according to their frequency of usage. */
static int
allocno_hard_regs_compare (const void *v1p, const void *v2p)
{
  allocno_hard_regs_t hv1 = *(const allocno_hard_regs_t *) v1p;
  allocno_hard_regs_t hv2 = *(const allocno_hard_regs_t *) v2p;

  if (hv2->cost > hv1->cost)
    return 1;
  else if (hv2->cost < hv1->cost)
    return -1;
  else
    return 0;
}



/* Used for finding a common ancestor of two allocno hard registers
   nodes in the forrest.  It is also used to figure out allocno
   colorability.  */
static int node_check_tick;

/* Roots of the forest containing hard register sets can be assigned
   to allocnos.  */
static allocno_hard_regs_node_t hard_regs_roots;

/* Definition of vector of allocno hard register nodes.  */
DEF_VEC_P(allocno_hard_regs_node_t);
DEF_VEC_ALLOC_P(allocno_hard_regs_node_t, heap);

/* Vector used to create the forrest.  */
static VEC(allocno_hard_regs_node_t, heap) *hard_regs_node_vec;

/* Create and return allocno hard registers node containing allocno
   hard registers HV.  */
static allocno_hard_regs_node_t
create_new_allocno_hard_regs_node (allocno_hard_regs_t hv)
{
  allocno_hard_regs_node_t new_node;

  new_node = ((struct allocno_hard_regs_node *)
	      ira_allocate (sizeof (struct allocno_hard_regs_node)));
  new_node->check = 0;
  new_node->hard_regs = hv;
  new_node->hard_regs_num = hard_reg_set_size (hv->set);
  new_node->first = NULL;
  new_node->used_p = false;
  return new_node;
}

/* Add allocno hard registers node NEW_NODE to the forest on its level
   given by ROOTS.  */
static void
add_new_allocno_hard_regs_node_to_forest (allocno_hard_regs_node_t *roots,
					  allocno_hard_regs_node_t new_node)
{
  new_node->next = *roots;
  if (new_node->next != NULL)
    new_node->next->prev = new_node;
  new_node->prev = NULL;
  *roots = new_node;
}

/* Add allocno hard registers HV (or its best approximation if it is
   not possible) to the forest on its level given by ROOTS.  */
static void
add_allocno_hard_regs_to_forest (allocno_hard_regs_node_t *roots,
				 allocno_hard_regs_t hv)
{
  unsigned int i, start;
  allocno_hard_regs_node_t node, prev, new_node;
  HARD_REG_SET temp_set;
  allocno_hard_regs_t hv2;

  start = VEC_length (allocno_hard_regs_node_t, hard_regs_node_vec);
  for (node = *roots; node != NULL; node = node->next)
    {
      if (hard_reg_set_equal_p (hv->set, node->hard_regs->set))
	return;
      if (hard_reg_set_subset_p (hv->set, node->hard_regs->set))
	{
	  add_allocno_hard_regs_to_forest (&node->first, hv);
	  return;
	}
      if (hard_reg_set_subset_p (node->hard_regs->set, hv->set))
	VEC_safe_push (allocno_hard_regs_node_t, heap,
		       hard_regs_node_vec, node);
      else if (hard_reg_set_intersect_p (hv->set, node->hard_regs->set))
	{
	  COPY_HARD_REG_SET (temp_set, hv->set);
	  AND_HARD_REG_SET (temp_set, node->hard_regs->set);
	  hv2 = add_allocno_hard_regs (temp_set, hv->cost);
	  add_allocno_hard_regs_to_forest (&node->first, hv2);
	}
    }
  if (VEC_length (allocno_hard_regs_node_t, hard_regs_node_vec)
      > start + 1)
    {
      /* Create a new node which contains nodes in hard_regs_node_vec.  */
      CLEAR_HARD_REG_SET (temp_set);
      for (i = start;
	   i < VEC_length (allocno_hard_regs_node_t, hard_regs_node_vec);
	   i++)
	{
	  node = VEC_index (allocno_hard_regs_node_t, hard_regs_node_vec, i);
	  IOR_HARD_REG_SET (temp_set, node->hard_regs->set);
	}
      hv = add_allocno_hard_regs (temp_set, hv->cost);
      new_node = create_new_allocno_hard_regs_node (hv);
      prev = NULL;
      for (i = start;
	   i < VEC_length (allocno_hard_regs_node_t, hard_regs_node_vec);
	   i++)
	{
	  node = VEC_index (allocno_hard_regs_node_t, hard_regs_node_vec, i);
	  if (node->prev == NULL)
	    *roots = node->next;
	  else
	    node->prev->next = node->next;
	  if (node->next != NULL)
	    node->next->prev = node->prev;
	  if (prev == NULL)
	    new_node->first = node;
	  else
	    prev->next = node;
	  node->prev = prev;
	  node->next = NULL;
	  prev = node;
	}
      add_new_allocno_hard_regs_node_to_forest (roots, new_node);
    }
  VEC_truncate (allocno_hard_regs_node_t, hard_regs_node_vec, start);
}

/* Add allocno hard registers nodes starting with the forrest level
   given by FIRTS which contains biggest set inside SET.  */
static void
collect_allocno_hard_regs_cover (allocno_hard_regs_node_t first,
				 HARD_REG_SET set)
{
  allocno_hard_regs_node_t node;

  ira_assert (first != NULL);
  for (node = first; node != NULL; node = node->next)
    if (hard_reg_set_subset_p (node->hard_regs->set, set))
      VEC_safe_push (allocno_hard_regs_node_t, heap, hard_regs_node_vec,
		     node);
    else if (hard_reg_set_intersect_p (set, node->hard_regs->set))
      collect_allocno_hard_regs_cover (node->first, set);
}

/* Set up field parent as PARENT in all allocno hard registers nodes
   in forest given by FIRST.  */
static void
setup_allocno_hard_regs_nodes_parent (allocno_hard_regs_node_t first,
				      allocno_hard_regs_node_t parent)
{
  allocno_hard_regs_node_t node;

  for (node = first; node != NULL; node = node->next)
    {
      node->parent = parent;
      setup_allocno_hard_regs_nodes_parent (node->first, node);
    }
}

/* Return allocno hard registers node which is a first common ancestor
   node of FIRST and SECOND in the forest.  */
static allocno_hard_regs_node_t
first_common_ancestor_node (allocno_hard_regs_node_t first,
			    allocno_hard_regs_node_t second)
{
  allocno_hard_regs_node_t node;

  node_check_tick++;
  for (node = first; node != NULL; node = node->parent)
    node->check = node_check_tick;
  for (node = second; node != NULL; node = node->parent)
    if (node->check == node_check_tick)
      return node;
  return first_common_ancestor_node (second, first);
}

/* Print hard reg set SET to F.  */
static void
print_hard_reg_set (FILE *f, HARD_REG_SET set, bool new_line_p)
{
  int i, start;

  for (start = -1, i = 0; i < FIRST_PSEUDO_REGISTER; i++)
    {
      if (TEST_HARD_REG_BIT (set, i))
	{
	  if (i == 0 || ! TEST_HARD_REG_BIT (set, i - 1))
	    start = i;
	}
      if (start >= 0
	  && (i == FIRST_PSEUDO_REGISTER - 1 || ! TEST_HARD_REG_BIT (set, i)))
	{
	  if (start == i - 1)
	    fprintf (f, " %d", start);
	  else if (start == i - 2)
	    fprintf (f, " %d %d", start, start + 1);
	  else
	    fprintf (f, " %d-%d", start, i - 1);
	  start = -1;
	}
    }
  if (new_line_p)
    fprintf (f, "\n");
}

/* Print allocno hard register subforest given by ROOTS and its LEVEL
   to F.  */
static void
print_hard_regs_subforest (FILE *f, allocno_hard_regs_node_t roots,
			   int level)
{
  int i;
  allocno_hard_regs_node_t node;

  for (node = roots; node != NULL; node = node->next)
    {
      fprintf (f, "    ");
      for (i = 0; i < level * 2; i++)
	fprintf (f, " ");
      fprintf (f, "%d:(", node->preorder_num);
      print_hard_reg_set (f, node->hard_regs->set, false);
      fprintf (f, ")@%lld\n", node->hard_regs->cost);
      print_hard_regs_subforest (f, node->first, level + 1);
    }
}

/* Print the allocno hard register forest to F.  */
static void
print_hard_regs_forest (FILE *f)
{
  fprintf (f, "    Hard reg set forest:\n");
  print_hard_regs_subforest (f, hard_regs_roots, 1);
}

/* Print the allocno hard register forest to stderr.  */
void
ira_debug_hard_regs_forest (void)
{
  print_hard_regs_forest (stderr);
}

/* Remove unused allocno hard registers nodes from forest given by its
   *ROOTS.  */
static void
remove_unused_allocno_hard_regs_nodes (allocno_hard_regs_node_t *roots)
{
  allocno_hard_regs_node_t node, prev, next, last;

  for (prev = NULL, node = *roots; node != NULL; node = next)
    {
      next = node->next;
      if (node->used_p)
	{
	  remove_unused_allocno_hard_regs_nodes (&node->first);
	  prev = node;
	}
      else
	{
	  for (last = node->first;
	       last != NULL && last->next != NULL;
	       last = last->next)
	    ;
	  if (last != NULL)
	    {
	      if (prev == NULL)
		*roots = node->first;
	      else 
		prev->next = node->first;
	      if (next != NULL)
		next->prev = last;
	      last->next = next;
	      next = node->first;
	    }
	  else
	    {
	      if (prev == NULL)
		*roots = next;
	      else
		prev->next = next;
	      if (next != NULL)
		next->prev = prev;
	    }
	  ira_free (node);
	}
    }
}

/* Set up fields preorder_num starting with START_NUM in all allocno
   hard registers nodes in forest given by FIRST.  Return biggest set
   PREORDER_NUM increased by 1.  */
static int
enumerate_allocno_hard_regs_nodes (allocno_hard_regs_node_t first,
				   allocno_hard_regs_node_t parent,
				   int start_num)
{
  allocno_hard_regs_node_t node;

  for (node = first; node != NULL; node = node->next)
    {
      node->preorder_num = start_num++;
      node->parent = parent;
      start_num	= enumerate_allocno_hard_regs_nodes (node->first, node,
						     start_num);
    }
  return start_num;
}

/* Number of allocno hard registers nodes in the forest.  */
static int allocno_hard_regs_nodes_num;

/* Table preorder number of allocno hard registers node in the forest
   -> the allocno hard registers node.  */
static allocno_hard_regs_node_t *allocno_hard_regs_nodes;

/* See below.  */
typedef struct allocno_hard_regs_subnode *allocno_hard_regs_subnode_t;

/* The structure is used to describes all subnodes (not only immediate
   ones) in the mentioned above tree for given allocno hard register
   node.  The usage of such data accelerates calculation of
   colorability of given allocno.  */
struct allocno_hard_regs_subnode
{
  /* The conflict size of conflicting allocnos whose hard register
     sets are equal sets (plus supersets if given node is given
     allocno hard registers node) of one in the given node.  */
  int left_conflict_size;
  /* The summary conflict size of conflicting allocnos whose hard
     register sets are strict subsets of one in the given node.
     Overall conflict size is
     left_conflict_subnodes_size
       + MIN (max_node_impact - left_conflict_subnodes_size,
              left_conflict_size)
  */
  short left_conflict_subnodes_size;
  short max_node_impact;
};

/* Container for hard regs subnodes of all allocnos.  */
static allocno_hard_regs_subnode_t allocno_hard_regs_subnodes;

/* Table (preorder number of allocno hard registers node in the
   forest, preorder number of allocno hard registers subnode) -> index
   of the subnode relative to the node.  -1 if it is not a
   subnode.  */
static int *allocno_hard_regs_subnode_index;

/* Setup arrays ALLOCNO_HARD_REGS_NODES and
   ALLOCNO_HARD_REGS_SUBNODE_INDEX.  */
static void
setup_allocno_hard_regs_subnode_index (allocno_hard_regs_node_t first)
{
  allocno_hard_regs_node_t node, parent;
  int index;

  for (node = first; node != NULL; node = node->next)
    {
      allocno_hard_regs_nodes[node->preorder_num] = node;
      for (parent = node; parent != NULL; parent = parent->parent)
	{
	  index = parent->preorder_num * allocno_hard_regs_nodes_num;
	  allocno_hard_regs_subnode_index[index + node->preorder_num]
	    = node->preorder_num - parent->preorder_num;
	}
      setup_allocno_hard_regs_subnode_index (node->first);
    }
}

/* Count all allocno hard registers nodes in tree ROOT.  */
static int
get_allocno_hard_regs_subnodes_num (allocno_hard_regs_node_t root)
{
  int len = 1;

  for (root = root->first; root != NULL; root = root->next)
    len += get_allocno_hard_regs_subnodes_num (root);
  return len;
}

/* Build the forest of allocno hard registers nodes and assign each
   allocno a node from the forest.  */
static void
form_allocno_hard_regs_nodes_forest (void)
{
  unsigned int i, j, size, len;
  int start;
  ira_allocno_t a;
  allocno_hard_regs_t hv;
  bitmap_iterator bi;
  HARD_REG_SET temp;
  allocno_hard_regs_node_t node, allocno_hard_regs_node;
  color_data_t data;

  node_check_tick = 0;
  init_allocno_hard_regs ();
  hard_regs_roots = NULL;
  hard_regs_node_vec = VEC_alloc (allocno_hard_regs_node_t, heap, 100);
  for (i = 0; i < FIRST_PSEUDO_REGISTER; i++)
    if (! TEST_HARD_REG_BIT (ira_no_alloc_regs, i))
      {
	CLEAR_HARD_REG_SET (temp);
	SET_HARD_REG_BIT (temp, i);
	hv = add_allocno_hard_regs (temp, 0);
	node = create_new_allocno_hard_regs_node (hv);
	add_new_allocno_hard_regs_node_to_forest (&hard_regs_roots, node);
      }
  start = VEC_length (allocno_hard_regs_t, allocno_hard_regs_vec);
  EXECUTE_IF_SET_IN_BITMAP (coloring_allocno_bitmap, 0, i, bi)
    {
      a = ira_allocnos[i];
      if (hard_reg_set_empty_p (ALLOCNO_COLOR_DATA (a)->profitable_hard_regs))
	continue;
      hv = (add_allocno_hard_regs
	    (ALLOCNO_COLOR_DATA (a)->profitable_hard_regs,
	     ALLOCNO_MEMORY_COST (a) - ALLOCNO_CLASS_COST (a)));
    }
  SET_HARD_REG_SET (temp);
  AND_COMPL_HARD_REG_SET (temp, ira_no_alloc_regs);
  add_allocno_hard_regs (temp, 0);
  qsort (VEC_address (allocno_hard_regs_t, allocno_hard_regs_vec) + start,
	 VEC_length (allocno_hard_regs_t, allocno_hard_regs_vec) - start,
	 sizeof (allocno_hard_regs_t), allocno_hard_regs_compare);
  for (i = start;
       VEC_iterate (allocno_hard_regs_t, allocno_hard_regs_vec, i, hv);
       i++)
    {
      add_allocno_hard_regs_to_forest (&hard_regs_roots, hv);
      ira_assert (VEC_length (allocno_hard_regs_node_t,
			      hard_regs_node_vec) == 0);
    }
  /* We need to set up parent fields for right work of
     first_common_ancestor_node. */
  setup_allocno_hard_regs_nodes_parent (hard_regs_roots, NULL);
  EXECUTE_IF_SET_IN_BITMAP (coloring_allocno_bitmap, 0, i, bi)
    {
      a = ira_allocnos[i];
      data = ALLOCNO_COLOR_DATA (a);
      if (hard_reg_set_empty_p (data->profitable_hard_regs))
	continue;
      VEC_truncate (allocno_hard_regs_node_t, hard_regs_node_vec, 0);
      collect_allocno_hard_regs_cover (hard_regs_roots,
				       data->profitable_hard_regs);
      allocno_hard_regs_node = NULL;
      for (j = 0;
	   VEC_iterate (allocno_hard_regs_node_t, hard_regs_node_vec,
			j, node);
	   j++)
	allocno_hard_regs_node
	  = (j == 0
	     ? node
	     : first_common_ancestor_node (node, allocno_hard_regs_node));
      /* That is a temporary storage.  */
      allocno_hard_regs_node->used_p = true;
      data->hard_regs_node = allocno_hard_regs_node;
    }
  ira_assert (hard_regs_roots->next == NULL);
  hard_regs_roots->used_p = true;
  remove_unused_allocno_hard_regs_nodes (&hard_regs_roots);
  allocno_hard_regs_nodes_num
    = enumerate_allocno_hard_regs_nodes (hard_regs_roots, NULL, 0);
  allocno_hard_regs_nodes
    = ((allocno_hard_regs_node_t *)
       ira_allocate (allocno_hard_regs_nodes_num
		     * sizeof (allocno_hard_regs_node_t)));
  size = allocno_hard_regs_nodes_num * allocno_hard_regs_nodes_num;
  allocno_hard_regs_subnode_index
    = (int *) ira_allocate (size * sizeof (int));
  for (i = 0; i < size; i++)
    allocno_hard_regs_subnode_index[i] = -1;
  setup_allocno_hard_regs_subnode_index (hard_regs_roots);
  start = 0;
  EXECUTE_IF_SET_IN_BITMAP (coloring_allocno_bitmap, 0, i, bi)
    {
      a = ira_allocnos[i];
      data = ALLOCNO_COLOR_DATA (a);
      if (hard_reg_set_empty_p (data->profitable_hard_regs))
	continue;
      len = get_allocno_hard_regs_subnodes_num (data->hard_regs_node);
      data->hard_regs_subnodes_start = start;
      data->hard_regs_subnodes_num = len;
      start += len;
    }
  allocno_hard_regs_subnodes
    = ((allocno_hard_regs_subnode_t)
       ira_allocate (sizeof (struct allocno_hard_regs_subnode) * start));
  VEC_free (allocno_hard_regs_node_t, heap, hard_regs_node_vec);
}

/* Free tree of allocno hard registers nodes given by its ROOT.  */
static void
finish_allocno_hard_regs_nodes_tree (allocno_hard_regs_node_t root)
{
  allocno_hard_regs_node_t child, next;

  for (child = root->first; child != NULL; child = next)
    {
      next = child->next;
      finish_allocno_hard_regs_nodes_tree (child);
    }
  ira_free (root);
}

/* Finish work with the forest of allocno hard registers nodes.  */
static void
finish_allocno_hard_regs_nodes_forest (void)
{
  allocno_hard_regs_node_t node, next;
  
  ira_free (allocno_hard_regs_subnodes);
  for (node = hard_regs_roots; node != NULL; node = next)
    {
      next = node->next;
      finish_allocno_hard_regs_nodes_tree (node);
    }
  ira_free (allocno_hard_regs_nodes);
  ira_free (allocno_hard_regs_subnode_index);
  finish_allocno_hard_regs ();
}

/* Set up left conflict sizes and left conflict subnodes sizes of hard
   registers subnodes of allocno A.  Return TRUE if allocno A is
   trivially colorable.  */
static bool
setup_left_conflict_sizes_p (ira_allocno_t a)
{
  int i, node_preorder_num, size, start, parent_i;
  int conflict_size, left_conflict_subnodes_size;
  ira_allocno_t conflict_a;
  ira_allocno_conflict_iterator aci;
  HARD_REG_SET profitable_hard_regs;
  allocno_hard_regs_subnode_t subnodes;
  allocno_hard_regs_node_t node, conflict_node, temp_node, parent;
  HARD_REG_SET node_set, conflict_node_set;
  color_data_t data, conflict_data;

  node_check_tick++;
  data = ALLOCNO_COLOR_DATA (a);
  subnodes = allocno_hard_regs_subnodes + data->hard_regs_subnodes_start;
  COPY_HARD_REG_SET (profitable_hard_regs, data->profitable_hard_regs);
  node = data->hard_regs_node;
  node_preorder_num = node->preorder_num;
  COPY_HARD_REG_SET (node_set, node->hard_regs->set);
  FOR_EACH_ALLOCNO_CONFLICT (a, conflict_a, aci)
    {
      conflict_data = ALLOCNO_COLOR_DATA (conflict_a);
      if (! conflict_data->in_graph_p
	  || ! hard_reg_set_intersect_p (profitable_hard_regs,
					 conflict_data->profitable_hard_regs))
	continue;
      conflict_node = conflict_data->hard_regs_node;
      COPY_HARD_REG_SET (conflict_node_set, conflict_node->hard_regs->set);
      if (hard_reg_set_subset_p (node_set, conflict_node_set))
	temp_node = node;
      else
	{
	  ira_assert (hard_reg_set_subset_p (conflict_node_set, node_set));
	  temp_node = conflict_node;
	}
      if (temp_node->check != node_check_tick)
	{
	  temp_node->check = node_check_tick;
	  temp_node->conflict_size = 0;
	}
      temp_node->conflict_size
	+= (ira_reg_class_max_nregs
	    [ALLOCNO_CLASS (conflict_a)][ALLOCNO_MODE (conflict_a)]);
    }
  for (i = 0; i < data->hard_regs_subnodes_num; i++)
    {
      temp_node = allocno_hard_regs_nodes[i + node_preorder_num];
      ira_assert (temp_node->preorder_num == i + node_preorder_num);
      subnodes[i].left_conflict_size
	= (temp_node->check != node_check_tick ? 0 : temp_node->conflict_size);
      if (hard_reg_set_subset_p (temp_node->hard_regs->set,
				 profitable_hard_regs))
	subnodes[i].max_node_impact = temp_node->hard_regs_num;
      else
	{
	  HARD_REG_SET temp_set;
	  int j, n;
	  enum reg_class aclass;

	  COPY_HARD_REG_SET (temp_set, temp_node->hard_regs->set);
	  AND_HARD_REG_SET (temp_set, profitable_hard_regs);
	  aclass = ALLOCNO_CLASS (a);
	  for (n = 0, j = ira_class_hard_regs_num[aclass] - 1; j >= 0; j--)
	    if (TEST_HARD_REG_BIT (temp_set, ira_class_hard_regs[aclass][j]))
	      n++;
	  subnodes[i].max_node_impact = n;
	}
      subnodes[i].left_conflict_subnodes_size = 0;
    }
  start = node_preorder_num * allocno_hard_regs_nodes_num;
  for (i = data->hard_regs_subnodes_num - 1; i >= 0; i--)
    {
      size = (subnodes[i].left_conflict_subnodes_size
	      + MIN (subnodes[i].max_node_impact
		     - subnodes[i].left_conflict_subnodes_size,
		     subnodes[i].left_conflict_size));
      parent = allocno_hard_regs_nodes[i + node_preorder_num]->parent;
      if (parent == NULL)
	continue;
      parent_i
	= allocno_hard_regs_subnode_index[start + parent->preorder_num];
      if (parent_i < 0)
	continue;
      subnodes[parent_i].left_conflict_subnodes_size += size;
    }
  left_conflict_subnodes_size = subnodes[0].left_conflict_subnodes_size;
  conflict_size
    = (left_conflict_subnodes_size
       + MIN (subnodes[0].max_node_impact - left_conflict_subnodes_size,
	      subnodes[0].left_conflict_size));
  conflict_size
    += ira_reg_class_max_nregs[ALLOCNO_CLASS (a)][ALLOCNO_MODE (a)];
  data->colorable_p = conflict_size <= data->available_regs_num;
  return data->colorable_p;
}

/* Update left conflict sizes of hard registers subnodes of allocno A
   after removing allocno REMOVED_A from the conflict graph.  Return
   TRUE if A is trivially colorable.  */
static bool
update_left_conflict_sizes_p (ira_allocno_t a, ira_allocno_t removed_a)
{
  int i, conflict_size, before_conflict_size, diff, start;
  int node_preorder_num, parent_i;
  allocno_hard_regs_node_t node, removed_node, parent;
  allocno_hard_regs_subnode_t subnodes;
  color_data_t data;

  data = ALLOCNO_COLOR_DATA (a);
  node = data->hard_regs_node;
  node_preorder_num = node->preorder_num;
  removed_node = ALLOCNO_COLOR_DATA (removed_a)->hard_regs_node;
  ira_assert (hard_reg_set_subset_p (removed_node->hard_regs->set,
				     node->hard_regs->set)
	      || hard_reg_set_subset_p (node->hard_regs->set,
					removed_node->hard_regs->set));
  start = node_preorder_num * allocno_hard_regs_nodes_num;
  i = allocno_hard_regs_subnode_index[start + removed_node->preorder_num];
  if (i < 0)
    i = 0;
  subnodes = allocno_hard_regs_subnodes + data->hard_regs_subnodes_start;
  before_conflict_size
    = (subnodes[i].left_conflict_subnodes_size
       + MIN (subnodes[i].max_node_impact
	      - subnodes[i].left_conflict_subnodes_size,
	      subnodes[i].left_conflict_size));
  subnodes[i].left_conflict_size
    -= (ira_reg_class_max_nregs
	[ALLOCNO_CLASS (removed_a)][ALLOCNO_MODE (removed_a)]);
  for (;;)
    {
      conflict_size
	= (subnodes[i].left_conflict_subnodes_size
	   + MIN (subnodes[i].max_node_impact
		  - subnodes[i].left_conflict_subnodes_size,
		  subnodes[i].left_conflict_size));
      if ((diff = before_conflict_size - conflict_size) == 0)
	break;
      ira_assert (conflict_size < before_conflict_size);
      parent = allocno_hard_regs_nodes[i + node_preorder_num]->parent;
      if (parent == NULL)
	break;
      parent_i
	= allocno_hard_regs_subnode_index[start + parent->preorder_num];
      if (parent_i < 0)
	break;
      i = parent_i;
      before_conflict_size
	= (subnodes[i].left_conflict_subnodes_size
	   + MIN (subnodes[i].max_node_impact
		  - subnodes[i].left_conflict_subnodes_size,
		  subnodes[i].left_conflict_size));
      subnodes[i].left_conflict_subnodes_size -= diff;
    }
  if (i == 0
      && (conflict_size
	  + ira_reg_class_max_nregs[ALLOCNO_CLASS (a)][ALLOCNO_MODE (a)]
	  <= data->available_regs_num))
    {
      data->colorable_p = true;
      return true;
    }
  ira_assert (! data->colorable_p);
  return false;
}

/* Set up profitable hard registers for each allocno being
   colored.  */
static void
setup_profitable_hard_regs (void)
{
  unsigned int i;
  int j, hard_regno, class_size;
  ira_allocno_t a, conflict_a;
  ira_allocno_conflict_iterator aci;
  bitmap_iterator bi;
  enum reg_class aclass;
  enum machine_mode mode;
  color_data_t data;

  EXECUTE_IF_SET_IN_BITMAP (coloring_allocno_bitmap, 0, i, bi)
    {
      a = ira_allocnos[i];
      if ((aclass = ALLOCNO_CLASS (a)) == NO_REGS)
	continue;
      data = ALLOCNO_COLOR_DATA (a);
      if (ALLOCNO_UPDATED_HARD_REG_COSTS (a) == NULL
	  && ALLOCNO_CLASS_COST (a) > ALLOCNO_MEMORY_COST (a))
	CLEAR_HARD_REG_SET (data->profitable_hard_regs);
      else
	{
	  mode = ALLOCNO_MODE (a);
	  COPY_HARD_REG_SET (data->profitable_hard_regs,
			     reg_class_contents[aclass]);
	  AND_COMPL_HARD_REG_SET
	    (data->profitable_hard_regs,
	     ira_prohibited_class_mode_regs[aclass][mode]);
	  AND_COMPL_HARD_REG_SET (data->profitable_hard_regs,
				  ira_no_alloc_regs);
	  AND_COMPL_HARD_REG_SET (data->profitable_hard_regs,
				  ALLOCNO_TOTAL_CONFLICT_HARD_REGS (a));
	}
    }
  EXECUTE_IF_SET_IN_BITMAP (consideration_allocno_bitmap, 0, i, bi)
    {
      a = ira_allocnos[i];
      if ((aclass = ALLOCNO_CLASS (a)) == NO_REGS
	  || ! ALLOCNO_ASSIGNED_P (a)
	  || (hard_regno = ALLOCNO_HARD_REGNO (a)) < 0)
	continue;
      FOR_EACH_ALLOCNO_CONFLICT (a, conflict_a, aci)
	AND_COMPL_HARD_REG_SET
	  (ALLOCNO_COLOR_DATA (conflict_a)->profitable_hard_regs,
	   ira_reg_mode_hard_regset[hard_regno][ALLOCNO_MODE (a)]);
    }
  EXECUTE_IF_SET_IN_BITMAP (coloring_allocno_bitmap, 0, i, bi)
    {
      int min_cost = INT_MAX;
      int *costs;

      a = ira_allocnos[i];
      data = ALLOCNO_COLOR_DATA (a);
      if ((aclass = ALLOCNO_CLASS (a)) == NO_REGS
	  || hard_reg_set_empty_p (data->profitable_hard_regs))
	continue;
      if ((costs = ALLOCNO_UPDATED_HARD_REG_COSTS (a)) != NULL
	  || (costs = ALLOCNO_HARD_REG_COSTS (a)) != NULL)
	{
	  class_size = ira_class_hard_regs_num[aclass];
	  mode = ALLOCNO_MODE (a);
	  for (j = 0; j < class_size; j++)
	    {
	      hard_regno = ira_class_hard_regs[aclass][j];
	      if (! TEST_HARD_REG_BIT (data->profitable_hard_regs,
				       hard_regno))
		continue;
	      if (ALLOCNO_UPDATED_MEMORY_COST (a) < costs[j])
		CLEAR_HARD_REG_BIT (data->profitable_hard_regs,
				    hard_regno);
	      else if (min_cost > costs[j])
		min_cost = costs[j];
	    }
	}
      else if (ALLOCNO_UPDATED_MEMORY_COST (a)
	       < ALLOCNO_UPDATED_CLASS_COST (a))
	CLEAR_HARD_REG_SET (data->profitable_hard_regs);
      if (ALLOCNO_UPDATED_CLASS_COST (a) > min_cost)
	ALLOCNO_UPDATED_CLASS_COST (a) = min_cost;
    }
}



/* This page contains functions used to choose hard registers for
   allocnos.  */

/* Array whose element value is TRUE if the corresponding hard
   register was already allocated for an allocno.  */
static bool allocated_hardreg_p[FIRST_PSEUDO_REGISTER];

/* Describes one element in a queue of allocnos whose costs need to be
   updated.  Each allocno in the queue is known to have an allocno
   class.  */
struct update_cost_queue_elem
{
  /* This element is in the queue iff CHECK == update_cost_check.  */
  int check;

  /* COST_HOP_DIVISOR**N, where N is the length of the shortest path
     connecting this allocno to the one being allocated.  */
  int divisor;

  /* The next allocno in the queue, or null if this is the last element.  */
  ira_allocno_t next;
};

/* The first element in a queue of allocnos whose copy costs need to be
   updated.  Null if the queue is empty.  */
static ira_allocno_t update_cost_queue;

/* The last element in the queue described by update_cost_queue.
   Not valid if update_cost_queue is null.  */
static struct update_cost_queue_elem *update_cost_queue_tail;

/* A pool of elements in the queue described by update_cost_queue.
   Elements are indexed by ALLOCNO_NUM.  */
static struct update_cost_queue_elem *update_cost_queue_elems;

/* The current value of update_copy_cost call count.  */
static int update_cost_check;

/* Allocate and initialize data necessary for function
   update_copy_costs.  */
static void
initiate_cost_update (void)
{
  size_t size;

  size = ira_allocnos_num * sizeof (struct update_cost_queue_elem);
  update_cost_queue_elems
    = (struct update_cost_queue_elem *) ira_allocate (size);
  memset (update_cost_queue_elems, 0, size);
  update_cost_check = 0;
}

/* Deallocate data used by function update_copy_costs.  */
static void
finish_cost_update (void)
{
  ira_free (update_cost_queue_elems);
}

/* When we traverse allocnos to update hard register costs, the cost
   divisor will be multiplied by the following macro value for each
   hop from given allocno to directly connected allocnos.  */
#define COST_HOP_DIVISOR 4

/* Start a new cost-updating pass.  */
static void
start_update_cost (void)
{
  update_cost_check++;
  update_cost_queue = NULL;
}

/* Add (ALLOCNO, DIVISOR) to the end of update_cost_queue, unless
   ALLOCNO is already in the queue, or has NO_REGS class.  */
static inline void
queue_update_cost (ira_allocno_t allocno, int divisor)
{
  struct update_cost_queue_elem *elem;

  elem = &update_cost_queue_elems[ALLOCNO_NUM (allocno)];
  if (elem->check != update_cost_check
      && ALLOCNO_CLASS (allocno) != NO_REGS)
    {
      elem->check = update_cost_check;
      elem->divisor = divisor;
      elem->next = NULL;
      if (update_cost_queue == NULL)
	update_cost_queue = allocno;
      else
	update_cost_queue_tail->next = allocno;
      update_cost_queue_tail = elem;
    }
}

/* Try to remove the first element from update_cost_queue.  Return false
   if the queue was empty, otherwise make (*ALLOCNO, *DIVISOR) describe
   the removed element.  */
static inline bool
get_next_update_cost (ira_allocno_t *allocno, int *divisor)
{
  struct update_cost_queue_elem *elem;

  if (update_cost_queue == NULL)
    return false;

  *allocno = update_cost_queue;
  elem = &update_cost_queue_elems[ALLOCNO_NUM (*allocno)];
  *divisor = elem->divisor;
  update_cost_queue = elem->next;
  return true;
}

/* Update the cost of allocnos to increase chances to remove some
   copies as the result of subsequent assignment.  */
static void
update_copy_costs (ira_allocno_t allocno, bool decr_p)
{
  int i, cost, update_cost, hard_regno, divisor;
  enum machine_mode mode;
  enum reg_class rclass, aclass;
  ira_allocno_t another_allocno;
  ira_copy_t cp, next_cp;

  hard_regno = ALLOCNO_HARD_REGNO (allocno);
  ira_assert (hard_regno >= 0);

  aclass = ALLOCNO_CLASS (allocno);
  if (aclass == NO_REGS)
    return;
  i = ira_class_hard_reg_index[aclass][hard_regno];
  ira_assert (i >= 0);
  rclass = REGNO_REG_CLASS (hard_regno);

  start_update_cost ();
  divisor = 1;
  do
    {
      mode = ALLOCNO_MODE (allocno);
      ira_init_register_move_cost_if_necessary (mode);
      for (cp = ALLOCNO_COPIES (allocno); cp != NULL; cp = next_cp)
	{
	  if (cp->first == allocno)
	    {
	      next_cp = cp->next_first_allocno_copy;
	      another_allocno = cp->second;
	    }
	  else if (cp->second == allocno)
	    {
	      next_cp = cp->next_second_allocno_copy;
	      another_allocno = cp->first;
	    }
	  else
	    gcc_unreachable ();

	  aclass = ALLOCNO_CLASS (another_allocno);
	  if (! ira_reg_classes_intersect_p[rclass][aclass]
	      || ALLOCNO_ASSIGNED_P (another_allocno))
	    continue;

	  cost = (cp->second == allocno
		  ? ira_register_move_cost[mode][rclass][aclass]
		  : ira_register_move_cost[mode][aclass][rclass]);
	  if (decr_p)
	    cost = -cost;

	  update_cost = cp->freq * cost / divisor;
	  if (update_cost == 0)
	    continue;

	  ira_allocate_and_set_or_copy_costs
	    (&ALLOCNO_UPDATED_HARD_REG_COSTS (another_allocno), aclass,
	     ALLOCNO_UPDATED_CLASS_COST (another_allocno),
	     ALLOCNO_HARD_REG_COSTS (another_allocno));
	  ira_allocate_and_set_or_copy_costs
	    (&ALLOCNO_UPDATED_CONFLICT_HARD_REG_COSTS (another_allocno),
	     aclass, 0, ALLOCNO_CONFLICT_HARD_REG_COSTS (another_allocno));
	  i = ira_class_hard_reg_index[aclass][hard_regno];
	  if (i < 0)
	    continue;
	  ALLOCNO_UPDATED_HARD_REG_COSTS (another_allocno)[i] += update_cost;
	  ALLOCNO_UPDATED_CONFLICT_HARD_REG_COSTS (another_allocno)[i]
	    += update_cost;

	  queue_update_cost (another_allocno, divisor * COST_HOP_DIVISOR);
	}
    }
  while (get_next_update_cost (&allocno, &divisor));
}

/* This function updates COSTS (decrease if DECR_P) for hard_registers
   of ACLASS by conflict costs of the unassigned allocnos
   connected by copies with allocnos in update_cost_queue.  This
   update increases chances to remove some copies.  */
static void
update_conflict_hard_regno_costs (int *costs, enum reg_class aclass,
				  bool decr_p)
{
  int i, cost, class_size, freq, mult, div, divisor;
  int index, hard_regno;
  int *conflict_costs;
  bool cont_p;
  enum reg_class another_aclass;
  ira_allocno_t allocno, another_allocno;
  ira_copy_t cp, next_cp;

  while (get_next_update_cost (&allocno, &divisor))
    for (cp = ALLOCNO_COPIES (allocno); cp != NULL; cp = next_cp)
      {
	if (cp->first == allocno)
	  {
	    next_cp = cp->next_first_allocno_copy;
	    another_allocno = cp->second;
	  }
	else if (cp->second == allocno)
	  {
	    next_cp = cp->next_second_allocno_copy;
	    another_allocno = cp->first;
	  }
	else
	  gcc_unreachable ();
 	another_aclass = ALLOCNO_CLASS (another_allocno);
 	if (! ira_reg_classes_intersect_p[aclass][another_aclass]
	    || ALLOCNO_ASSIGNED_P (another_allocno)
	    || ALLOCNO_COLOR_DATA (another_allocno)->may_be_spilled_p)
	  continue;
	class_size = ira_class_hard_regs_num[another_aclass];
	ira_allocate_and_copy_costs
	  (&ALLOCNO_UPDATED_CONFLICT_HARD_REG_COSTS (another_allocno),
	   another_aclass, ALLOCNO_CONFLICT_HARD_REG_COSTS (another_allocno));
	conflict_costs
	  = ALLOCNO_UPDATED_CONFLICT_HARD_REG_COSTS (another_allocno);
	if (conflict_costs == NULL)
	  cont_p = true;
	else
	  {
	    mult = cp->freq;
	    freq = ALLOCNO_FREQ (another_allocno);
	    if (freq == 0)
	      freq = 1;
	    div = freq * divisor;
	    cont_p = false;
	    for (i = class_size - 1; i >= 0; i--)
	      {
		hard_regno = ira_class_hard_regs[another_aclass][i];
		ira_assert (hard_regno >= 0);
		index = ira_class_hard_reg_index[aclass][hard_regno];
		if (index < 0)
		  continue;
		cost = conflict_costs [i] * mult / div;
		if (cost == 0)
		  continue;
		cont_p = true;
		if (decr_p)
		  cost = -cost;
		costs[index] += cost;
	      }
	  }
	/* Probably 5 hops will be enough.  */
	if (cont_p
	    && divisor <= (COST_HOP_DIVISOR
			   * COST_HOP_DIVISOR
			   * COST_HOP_DIVISOR
			   * COST_HOP_DIVISOR))
	  queue_update_cost (another_allocno, divisor * COST_HOP_DIVISOR);
      }
}

/* Sort allocnos according to the profit of usage of a hard register
   instead of memory for them. */
static int
allocno_cost_compare_func (const void *v1p, const void *v2p)
{
  ira_allocno_t p1 = *(const ira_allocno_t *) v1p;
  ira_allocno_t p2 = *(const ira_allocno_t *) v2p;
  int c1, c2;

  c1 = ALLOCNO_UPDATED_MEMORY_COST (p1) - ALLOCNO_UPDATED_CLASS_COST (p1);
  c2 = ALLOCNO_UPDATED_MEMORY_COST (p2) - ALLOCNO_UPDATED_CLASS_COST (p2);
  if (c1 - c2)
    return c1 - c2;

  /* If regs are equally good, sort by allocno numbers, so that the
     results of qsort leave nothing to chance.  */
  return ALLOCNO_NUM (p1) - ALLOCNO_NUM (p2);
}

/* Choose a hard register for allocno A.  If RETRY_P is TRUE, it means
   that the function called from function
   `ira_reassign_conflict_allocnos' and `allocno_reload_assign'.  */
static bool
assign_hard_reg (ira_allocno_t a, bool retry_p)
{
  HARD_REG_SET conflicting_regs, profitable_hard_regs;
  int i, j, k, hard_regno, best_hard_regno, class_size;
  int cost, mem_cost, min_cost, full_cost, min_full_cost;
  int *a_costs;
  int *conflict_costs;
  enum reg_class aclass, conflict_aclass;
  enum machine_mode mode;
  ira_allocno_t conflict_a;
  ira_allocno_conflict_iterator aci;
  static int costs[FIRST_PSEUDO_REGISTER], full_costs[FIRST_PSEUDO_REGISTER];
#ifndef HONOR_REG_ALLOC_ORDER
  enum reg_class rclass;
  int add_cost;
#endif
#ifdef STACK_REGS
  bool no_stack_reg_p;
#endif

  ira_assert (! ALLOCNO_ASSIGNED_P (a));
  aclass = ALLOCNO_CLASS (a);
  if (retry_p)
    COPY_HARD_REG_SET (profitable_hard_regs,
		       reg_class_contents[aclass]);
  else
    COPY_HARD_REG_SET (profitable_hard_regs,
		       ALLOCNO_COLOR_DATA (a)->profitable_hard_regs);
  class_size = ira_class_hard_regs_num[aclass];
  mode = ALLOCNO_MODE (a);
  CLEAR_HARD_REG_SET (conflicting_regs);
  best_hard_regno = -1;
  memset (full_costs, 0, sizeof (int) * class_size);
  mem_cost = 0;
  memset (costs, 0, sizeof (int) * class_size);
  memset (full_costs, 0, sizeof (int) * class_size);
#ifdef STACK_REGS
  no_stack_reg_p = false;
#endif
  if (! retry_p)
    start_update_cost ();
  mem_cost += ALLOCNO_UPDATED_MEMORY_COST (a);
  IOR_HARD_REG_SET (conflicting_regs,
		    ALLOCNO_TOTAL_CONFLICT_HARD_REGS (a));
  ira_allocate_and_copy_costs (&ALLOCNO_UPDATED_HARD_REG_COSTS (a),
			       aclass, ALLOCNO_HARD_REG_COSTS (a));
  a_costs = ALLOCNO_UPDATED_HARD_REG_COSTS (a);
#ifdef STACK_REGS
  no_stack_reg_p = no_stack_reg_p || ALLOCNO_TOTAL_NO_STACK_REG_P (a);
#endif
<<<<<<< HEAD
  for (cost = ALLOCNO_UPDATED_CLASS_COST (a), i = 0; i < class_size; i++)
    if (a_costs != NULL)
      {
	costs[i] += a_costs[i];
	full_costs[i] += a_costs[i];
      }
    else
      {
	costs[i] += cost;
	full_costs[i] += cost;
      }
  /* Take preferences of conflicting allocnos into account.  */
  FOR_EACH_ALLOCNO_CONFLICT (a, conflict_a, aci)
    /* Reload can give another class so we need to check all
       allocnos.  */
    if (retry_p
	|| (bitmap_bit_p (consideration_allocno_bitmap,
			  ALLOCNO_NUM (conflict_a))
	    && ((ALLOCNO_ASSIGNED_P (conflict_a)
		 && ALLOCNO_HARD_REGNO (conflict_a) >= 0)
		|| (hard_reg_set_intersect_p
		    (profitable_hard_regs,
		     ALLOCNO_COLOR_DATA (conflict_a)->profitable_hard_regs)))))
      {
	conflict_aclass = ALLOCNO_CLASS (conflict_a);
	ira_assert (ira_reg_classes_intersect_p[aclass][conflict_aclass]);
	if (ALLOCNO_ASSIGNED_P (conflict_a))
=======
      cost = ALLOCNO_UPDATED_COVER_CLASS_COST (a);
      for (i = 0; i < class_size; i++)
	if (a_costs != NULL)
	  {
	    costs[i] += a_costs[i];
	    full_costs[i] += a_costs[i];
	  }
	else
	  {
	    costs[i] += cost;
	    full_costs[i] += cost;
	  }
      /* Take preferences of conflicting allocnos into account.  */
      FOR_EACH_ALLOCNO_CONFLICT (a, conflict_allocno, aci)
	/* Reload can give another class so we need to check all
	   allocnos.  */
	if (retry_p || bitmap_bit_p (consideration_allocno_bitmap,
				     ALLOCNO_NUM (conflict_allocno)))
>>>>>>> 6b180c51
	  {
	    if ((hard_regno = ALLOCNO_HARD_REGNO (conflict_a)) >= 0
		&& ira_class_hard_reg_index[aclass][hard_regno] >= 0)
	      {
		IOR_HARD_REG_SET (conflicting_regs,
				  ira_reg_mode_hard_regset
				  [hard_regno][ALLOCNO_MODE (conflict_a)]);
		/* Using profitable hard regs.  */
		if (hard_reg_set_subset_p (profitable_hard_regs,
					   conflicting_regs))
		  goto fail;
	      }
	  }
	else if (! retry_p
		 && ! ALLOCNO_COLOR_DATA (conflict_a)->may_be_spilled_p)
	  {
	    ira_allocate_and_copy_costs
	      (&ALLOCNO_UPDATED_CONFLICT_HARD_REG_COSTS (conflict_a),
	       conflict_aclass, ALLOCNO_CONFLICT_HARD_REG_COSTS (conflict_a));
	    conflict_costs
	      = ALLOCNO_UPDATED_CONFLICT_HARD_REG_COSTS (conflict_a);
	    if (conflict_costs != NULL)
	      for (j = class_size - 1; j >= 0; j--)
		{
		  hard_regno = ira_class_hard_regs[aclass][j];
		  ira_assert (hard_regno >= 0);
		  k = ira_class_hard_reg_index[conflict_aclass][hard_regno];
		  if (k < 0)
		    continue;
		  full_costs[j] -= conflict_costs[k];
		}
	    queue_update_cost (conflict_a, COST_HOP_DIVISOR);
	  }
      }
  if (! retry_p)
    /* Take into account preferences of allocnos connected by copies to
       the conflict allocnos.  */
    update_conflict_hard_regno_costs (full_costs, aclass, true);

  /* Take preferences of allocnos connected by copies into
     account.  */
  if (! retry_p)
    {
      start_update_cost ();
      queue_update_cost (a, COST_HOP_DIVISOR);
      update_conflict_hard_regno_costs (full_costs, aclass, false);
    }
  min_cost = min_full_cost = INT_MAX;
  /* We don't care about giving callee saved registers to allocnos no
     living through calls because call clobbered registers are
     allocated first (it is usual practice to put them first in
     REG_ALLOC_ORDER).  */
  for (i = 0; i < class_size; i++)
    {
      hard_regno = ira_class_hard_regs[aclass][i];
#ifdef STACK_REGS
      if (no_stack_reg_p
	  && FIRST_STACK_REG <= hard_regno && hard_regno <= LAST_STACK_REG)
	continue;
#endif
      /* Checking only profitable hard regs.  */
      if (! ira_hard_reg_not_in_set_p (hard_regno, mode, conflicting_regs)
	  || ! TEST_HARD_REG_BIT (profitable_hard_regs, hard_regno))
	continue;
      cost = costs[i];
      full_cost = full_costs[i];
#ifndef HONOR_REG_ALLOC_ORDER
      if (! allocated_hardreg_p[hard_regno]
	  && ira_hard_reg_not_in_set_p (hard_regno, mode, call_used_reg_set))
	/* We need to save/restore the hard register in
	   epilogue/prologue.  Therefore we increase the cost.  */
	{
	  /* ??? If only part is call clobbered.  */
	  rclass = REGNO_REG_CLASS (hard_regno);
	  add_cost = (ira_memory_move_cost[mode][rclass][0]
		      + ira_memory_move_cost[mode][rclass][1] - 1);
	  cost += add_cost;
	  full_cost += add_cost;
	}
#endif
      if (min_cost > cost)
	min_cost = cost;
      if (min_full_cost > full_cost)
	{
	  min_full_cost = full_cost;
	  best_hard_regno = hard_regno;
	  ira_assert (hard_regno >= 0);
	}
    }
  if (min_full_cost > mem_cost)
    {
      if (! retry_p && internal_flag_ira_verbose > 3 && ira_dump_file != NULL)
	fprintf (ira_dump_file, "(memory is more profitable %d vs %d) ",
		 mem_cost, min_full_cost);
      best_hard_regno = -1;
    }
 fail:
  if (best_hard_regno >= 0)
    allocated_hardreg_p[best_hard_regno] = true;
  ALLOCNO_HARD_REGNO (a) = best_hard_regno;
  ALLOCNO_ASSIGNED_P (a) = true;
  if (best_hard_regno >= 0)
    update_copy_costs (a, true);
  ira_assert (ALLOCNO_CLASS (a) == aclass);
  /* We don't need updated costs anymore: */
  ira_free_allocno_updated_costs (a);
  return best_hard_regno >= 0;
}



/* This page contains the allocator based on the Chaitin-Briggs algorithm.  */

/* Bucket of allocnos that can colored currently without spilling.  */
static ira_allocno_t colorable_allocno_bucket;

/* Bucket of allocnos that might be not colored currently without
   spilling.  */
static ira_allocno_t uncolorable_allocno_bucket;

/* The current number of allocnos in the uncolorable_bucket.  */
static int uncolorable_allocnos_num;

/* Return the current spill priority of allocno A.  The less the
   number, the more preferable the allocno for spilling.  */
static inline int
allocno_spill_priority (ira_allocno_t a)
{
  color_data_t data = ALLOCNO_COLOR_DATA (a);

  return (data->temp
	  / (ALLOCNO_EXCESS_PRESSURE_POINTS_NUM (a)
	     * ira_reg_class_max_nregs[ALLOCNO_CLASS (a)][ALLOCNO_MODE (a)]
	     + 1));
}

/* Add allocno A to bucket *BUCKET_PTR.  A should be not in a bucket
   before the call.  */
static void
add_allocno_to_bucket (ira_allocno_t a, ira_allocno_t *bucket_ptr)
{
  ira_allocno_t first_a;
  color_data_t data;

  if (bucket_ptr == &uncolorable_allocno_bucket
      && ALLOCNO_CLASS (a) != NO_REGS)
    {
      uncolorable_allocnos_num++;
      ira_assert (uncolorable_allocnos_num > 0);
    }
  first_a = *bucket_ptr;
  data = ALLOCNO_COLOR_DATA (a);
  data->next_bucket_allocno = first_a;
  data->prev_bucket_allocno = NULL;
  if (first_a != NULL)
    ALLOCNO_COLOR_DATA (first_a)->prev_bucket_allocno = a;
  *bucket_ptr = a;
}

/* Compare two allocnos to define which allocno should be pushed first
   into the coloring stack.  If the return is a negative number, the
   allocno given by the first parameter will be pushed first.  In this
   case such allocno has less priority than the second one and the
   hard register will be assigned to it after assignment to the second
   one.  As the result of such assignment order, the second allocno
   has a better chance to get the best hard register.  */
static int
bucket_allocno_compare_func (const void *v1p, const void *v2p)
{
  ira_allocno_t a1 = *(const ira_allocno_t *) v1p;
  ira_allocno_t a2 = *(const ira_allocno_t *) v2p;
  int diff, a1_freq, a2_freq, a1_num, a2_num;

  if ((diff = (int) ALLOCNO_CLASS (a2) - ALLOCNO_CLASS (a1)) != 0)
    return diff;
  a1_freq = ALLOCNO_FREQ (a1);
  a1_num = ALLOCNO_COLOR_DATA (a1)->available_regs_num;
  a2_freq = ALLOCNO_FREQ (a2);
  a2_num = ALLOCNO_COLOR_DATA (a2)->available_regs_num;
  if ((diff = a2_num - a1_num) != 0)
    return diff;
  else if ((diff = a1_freq - a2_freq) != 0)
    return diff;
  return ALLOCNO_NUM (a2) - ALLOCNO_NUM (a1);
}

/* Sort bucket *BUCKET_PTR and return the result through
   BUCKET_PTR.  */
static void
sort_bucket (ira_allocno_t *bucket_ptr,
	     int (*compare_func) (const void *, const void *))
{
  ira_allocno_t a, head;
  int n;

  for (n = 0, a = *bucket_ptr;
       a != NULL;
       a = ALLOCNO_COLOR_DATA (a)->next_bucket_allocno)
    sorted_allocnos[n++] = a;
  if (n <= 1)
    return;
  qsort (sorted_allocnos, n, sizeof (ira_allocno_t), compare_func);
  head = NULL;
  for (n--; n >= 0; n--)
    {
      a = sorted_allocnos[n];
      ALLOCNO_COLOR_DATA (a)->next_bucket_allocno = head;
      ALLOCNO_COLOR_DATA (a)->prev_bucket_allocno = NULL;
      if (head != NULL)
	ALLOCNO_COLOR_DATA (head)->prev_bucket_allocno = a;
      head = a;
    }
  *bucket_ptr = head;
}

/* Add ALLOCNO to bucket *BUCKET_PTR maintaining the order according
   their priority.  ALLOCNO should be not in a bucket before the
   call.  */
static void
add_allocno_to_ordered_bucket (ira_allocno_t allocno,
			       ira_allocno_t *bucket_ptr)
{
  ira_allocno_t before, after;

  if (bucket_ptr == &uncolorable_allocno_bucket
      && ALLOCNO_CLASS (allocno) != NO_REGS)
    {
      uncolorable_allocnos_num++;
      ira_assert (uncolorable_allocnos_num > 0);
    }
  for (before = *bucket_ptr, after = NULL;
       before != NULL;
       after = before,
	 before = ALLOCNO_COLOR_DATA (before)->next_bucket_allocno)
    if (bucket_allocno_compare_func (&allocno, &before) < 0)
      break;
  ALLOCNO_COLOR_DATA (allocno)->next_bucket_allocno = before;
  ALLOCNO_COLOR_DATA (allocno)->prev_bucket_allocno = after;
  if (after == NULL)
    *bucket_ptr = allocno;
  else
    ALLOCNO_COLOR_DATA (after)->next_bucket_allocno = allocno;
  if (before != NULL)
    ALLOCNO_COLOR_DATA (before)->prev_bucket_allocno = allocno;
}

/* Delete ALLOCNO from bucket *BUCKET_PTR.  It should be there before
   the call.  */
static void
delete_allocno_from_bucket (ira_allocno_t allocno, ira_allocno_t *bucket_ptr)
{
  ira_allocno_t prev_allocno, next_allocno;

  if (bucket_ptr == &uncolorable_allocno_bucket
      && ALLOCNO_CLASS (allocno) != NO_REGS)
    {
      uncolorable_allocnos_num--;
      ira_assert (uncolorable_allocnos_num >= 0);
    }
  prev_allocno = ALLOCNO_COLOR_DATA (allocno)->prev_bucket_allocno;
  next_allocno = ALLOCNO_COLOR_DATA (allocno)->next_bucket_allocno;
  if (prev_allocno != NULL)
    ALLOCNO_COLOR_DATA (prev_allocno)->next_bucket_allocno = next_allocno;
  else
    {
      ira_assert (*bucket_ptr == allocno);
      *bucket_ptr = next_allocno;
    }
  if (next_allocno != NULL)
    ALLOCNO_COLOR_DATA (next_allocno)->prev_bucket_allocno = prev_allocno;
}

/* Put allocno A onto the coloring stack without removing it from its
   bucket.  Pushing allocno to the coloring stack can result in moving
   conflicting allocnos from the uncolorable bucket to the colorable
   one.  */
static void
push_allocno_to_stack (ira_allocno_t a)
{
  ira_allocno_t conflict_a;
  enum reg_class aclass;
  ira_allocno_conflict_iterator aci;
  color_data_t data, conflict_data;

  data = ALLOCNO_COLOR_DATA (a);
  data->in_graph_p = false;
  VEC_safe_push (ira_allocno_t, heap, allocno_stack_vec, a);
  aclass = ALLOCNO_CLASS (a);
  if (aclass == NO_REGS)
    return;
  FOR_EACH_ALLOCNO_CONFLICT (a, conflict_a, aci)
    {
      conflict_data = ALLOCNO_COLOR_DATA (conflict_a);
      if (! conflict_data->colorable_p
	  && conflict_data->in_graph_p
	  && ! ALLOCNO_ASSIGNED_P (conflict_a)
	  && (hard_reg_set_intersect_p
	      (data->profitable_hard_regs,
	       conflict_data->profitable_hard_regs)))
	{
	  ira_assert (bitmap_bit_p (coloring_allocno_bitmap,
				    ALLOCNO_NUM (conflict_a)));
	  if (update_left_conflict_sizes_p (conflict_a, a))
	    {
	      delete_allocno_from_bucket
		(conflict_a, &uncolorable_allocno_bucket);
	      add_allocno_to_ordered_bucket
		(conflict_a, &colorable_allocno_bucket);
	    }
	}
    }
}

/* Put ALLOCNO onto the coloring stack and remove it from its bucket.
   The allocno is in the colorable bucket if COLORABLE_P is TRUE.  */
static void
remove_allocno_from_bucket_and_push (ira_allocno_t allocno, bool colorable_p)
{
  if (colorable_p)
    delete_allocno_from_bucket (allocno, &colorable_allocno_bucket);
  else
    delete_allocno_from_bucket (allocno, &uncolorable_allocno_bucket);
  if (internal_flag_ira_verbose > 3 && ira_dump_file != NULL)
    {
      fprintf (ira_dump_file, "      Pushing");
      ira_print_expanded_allocno (allocno);
      if (colorable_p)
	fprintf (ira_dump_file, "(cost %d)\n",
		 ALLOCNO_COLOR_DATA (allocno)->temp);
      else
	fprintf (ira_dump_file, "(potential spill: %spri=%d, cost=%d)\n",
		 ALLOCNO_BAD_SPILL_P (allocno) ? "bad spill, " : "",
		 allocno_spill_priority (allocno),
		 ALLOCNO_COLOR_DATA (allocno)->temp);
    }
  if (! colorable_p)
    ALLOCNO_COLOR_DATA (allocno)->may_be_spilled_p = true;
  push_allocno_to_stack (allocno);
}

/* Put all allocnos from colorable bucket onto the coloring stack.  */
static void
push_only_colorable (void)
{
  sort_bucket (&colorable_allocno_bucket, bucket_allocno_compare_func);
  for (;colorable_allocno_bucket != NULL;)
    remove_allocno_from_bucket_and_push (colorable_allocno_bucket, true);
}

/* Return the frequency of exit edges (if EXIT_P) or entry from/to the
   loop given by its LOOP_NODE.  */
int
ira_loop_edge_freq (ira_loop_tree_node_t loop_node, int regno, bool exit_p)
{
  int freq, i;
  edge_iterator ei;
  edge e;
  VEC (edge, heap) *edges;

  ira_assert (loop_node->loop != NULL
	      && (regno < 0 || regno >= FIRST_PSEUDO_REGISTER));
  freq = 0;
  if (! exit_p)
    {
      FOR_EACH_EDGE (e, ei, loop_node->loop->header->preds)
	if (e->src != loop_node->loop->latch
	    && (regno < 0
		|| (bitmap_bit_p (DF_LR_OUT (e->src), regno)
		    && bitmap_bit_p (DF_LR_IN (e->dest), regno))))
	  freq += EDGE_FREQUENCY (e);
    }
  else
    {
      edges = get_loop_exit_edges (loop_node->loop);
      for (i = 0; VEC_iterate (edge, edges, i, e); i++)
	if (regno < 0
	    || (bitmap_bit_p (DF_LR_OUT (e->src), regno)
		&& bitmap_bit_p (DF_LR_IN (e->dest), regno)))
	  freq += EDGE_FREQUENCY (e);
      VEC_free (edge, heap, edges);
    }

  return REG_FREQ_FROM_EDGE_FREQ (freq);
}

/* Calculate and return the cost of putting allocno A into memory.  */
static int
calculate_allocno_spill_cost (ira_allocno_t a)
{
  int regno, cost;
  enum machine_mode mode;
  enum reg_class rclass;
  ira_allocno_t parent_allocno;
  ira_loop_tree_node_t parent_node, loop_node;

  regno = ALLOCNO_REGNO (a);
  cost = ALLOCNO_UPDATED_MEMORY_COST (a) - ALLOCNO_UPDATED_CLASS_COST (a);
  if (ALLOCNO_CAP (a) != NULL)
    return cost;
  loop_node = ALLOCNO_LOOP_TREE_NODE (a);
  if ((parent_node = loop_node->parent) == NULL)
    return cost;
  if ((parent_allocno = parent_node->regno_allocno_map[regno]) == NULL)
    return cost;
  mode = ALLOCNO_MODE (a);
  rclass = ALLOCNO_CLASS (a);
  if (ALLOCNO_HARD_REGNO (parent_allocno) < 0)
    cost -= (ira_memory_move_cost[mode][rclass][0]
	     * ira_loop_edge_freq (loop_node, regno, true)
	     + ira_memory_move_cost[mode][rclass][1]
	     * ira_loop_edge_freq (loop_node, regno, false));
  else
    {
      ira_init_register_move_cost_if_necessary (mode);
      cost += ((ira_memory_move_cost[mode][rclass][1]
		* ira_loop_edge_freq (loop_node, regno, true)
		+ ira_memory_move_cost[mode][rclass][0]
		* ira_loop_edge_freq (loop_node, regno, false))
	       - (ira_register_move_cost[mode][rclass][rclass]
		  * (ira_loop_edge_freq (loop_node, regno, false)
		     + ira_loop_edge_freq (loop_node, regno, true))));
    }
  return cost;
}

/* Used for sorting allocnos for spilling.  */
static inline int
allocno_spill_priority_compare (ira_allocno_t a1, ira_allocno_t a2)
{
  int pri1, pri2, diff;

  if (ALLOCNO_BAD_SPILL_P (a1) && ! ALLOCNO_BAD_SPILL_P (a2))
    return 1;
  if (ALLOCNO_BAD_SPILL_P (a2) && ! ALLOCNO_BAD_SPILL_P (a1))
    return -1;
  pri1 = allocno_spill_priority (a1);
  pri2 = allocno_spill_priority (a2);
  if ((diff = pri1 - pri2) != 0)
    return diff;
  if ((diff
       = ALLOCNO_COLOR_DATA (a1)->temp - ALLOCNO_COLOR_DATA (a2)->temp) != 0)
    return diff;
  return ALLOCNO_NUM (a1) - ALLOCNO_NUM (a2);
}

/* Used for sorting allocnos for spilling.  */
static int
allocno_spill_sort_compare (const void *v1p, const void *v2p)
{
  ira_allocno_t p1 = *(const ira_allocno_t *) v1p;
  ira_allocno_t p2 = *(const ira_allocno_t *) v2p;

  return allocno_spill_priority_compare (p1, p2);
}

/* Push allocnos to the coloring stack.  The order of allocnos in the
   stack defines the order for the subsequent coloring.  */
static void
push_allocnos_to_stack (void)
{
  ira_allocno_t a;
  int cost;

  /* Calculate uncolorable allocno spill costs.  */
  for (a = uncolorable_allocno_bucket;
       a != NULL;
       a = ALLOCNO_COLOR_DATA (a)->next_bucket_allocno)
    if (ALLOCNO_CLASS (a) != NO_REGS)
      {
	cost = calculate_allocno_spill_cost (a);
	/* ??? Remove cost of copies between the coalesced
	   allocnos.  */
	ALLOCNO_COLOR_DATA (a)->temp = cost;
      }
  sort_bucket (&uncolorable_allocno_bucket, allocno_spill_sort_compare);
  for (;;)
    {
      push_only_colorable ();
      a = uncolorable_allocno_bucket;
      if (a == NULL)
	break;
      remove_allocno_from_bucket_and_push (a, false);
    }
  ira_assert (colorable_allocno_bucket == NULL
	      && uncolorable_allocno_bucket == NULL);
  ira_assert (uncolorable_allocnos_num == 0);
}

/* Pop the coloring stack and assign hard registers to the popped
   allocnos.  */
static void
pop_allocnos_from_stack (void)
{
  ira_allocno_t allocno;
  enum reg_class aclass;

  for (;VEC_length (ira_allocno_t, allocno_stack_vec) != 0;)
    {
      allocno = VEC_pop (ira_allocno_t, allocno_stack_vec);
      aclass = ALLOCNO_CLASS (allocno);
      if (internal_flag_ira_verbose > 3 && ira_dump_file != NULL)
	{
	  fprintf (ira_dump_file, "      Popping");
	  ira_print_expanded_allocno (allocno);
	  fprintf (ira_dump_file, "  -- ");
	}
      if (aclass == NO_REGS)
	{
	  ALLOCNO_HARD_REGNO (allocno) = -1;
	  ALLOCNO_ASSIGNED_P (allocno) = true;
	  ira_assert (ALLOCNO_UPDATED_HARD_REG_COSTS (allocno) == NULL);
	  ira_assert
	    (ALLOCNO_UPDATED_CONFLICT_HARD_REG_COSTS (allocno) == NULL);
	  if (internal_flag_ira_verbose > 3 && ira_dump_file != NULL)
	    fprintf (ira_dump_file, "assign memory\n");
	}
      else if (assign_hard_reg (allocno, false))
	{
	  if (internal_flag_ira_verbose > 3 && ira_dump_file != NULL)
	    fprintf (ira_dump_file, "assign reg %d\n",
		     ALLOCNO_HARD_REGNO (allocno));
	}
      else if (ALLOCNO_ASSIGNED_P (allocno))
	{
	  if (internal_flag_ira_verbose > 3 && ira_dump_file != NULL)
	    fprintf (ira_dump_file, "spill\n");
	}
      ALLOCNO_COLOR_DATA (allocno)->in_graph_p = true;
    }
}

/* Set up number of available hard registers for allocno A.  */
static void
setup_allocno_available_regs_num (ira_allocno_t a)
{
  int i, n, hard_regno, hard_regs_num;
  enum reg_class aclass;
  HARD_REG_SET temp_set;
  enum machine_mode mode;
  color_data_t data;

  aclass = ALLOCNO_CLASS (a);
  data = ALLOCNO_COLOR_DATA (a);
  data->available_regs_num = 0;
  if (aclass == NO_REGS)
    return;
  COPY_HARD_REG_SET (temp_set, ALLOCNO_TOTAL_CONFLICT_HARD_REGS (a));
  mode = ALLOCNO_MODE (a);
  hard_regs_num = ira_class_hard_regs_num[aclass];
  for (n = 0, i = hard_regs_num - 1; i >= 0; i--)
    {
      hard_regno = ira_class_hard_regs[aclass][i];
      if (! ira_hard_reg_set_intersection_p (hard_regno, mode, temp_set)
	  && TEST_HARD_REG_BIT (data->profitable_hard_regs, hard_regno))
	n++;
    }
  data->available_regs_num = n;
  if (internal_flag_ira_verbose <= 2 || ira_dump_file == NULL)
    return;
  fprintf
    (ira_dump_file,
     "      Allocno a%dr%d of %s(%d) has %d avail. regs (confl. regs): ",
     ALLOCNO_NUM (a), ALLOCNO_REGNO (a),
     reg_class_names[aclass], ira_class_hard_regs_num[aclass], n);
  print_hard_reg_set (ira_dump_file, data->profitable_hard_regs, false);
  fprintf (ira_dump_file, " (");
  print_hard_reg_set (ira_dump_file, temp_set, false);
  fprintf (ira_dump_file, " ) %snode: ",
	   hard_reg_set_equal_p (data->profitable_hard_regs,
				 data->hard_regs_node->hard_regs->set)
	   ? "" : "^");
  print_hard_reg_set (ira_dump_file,
		      data->hard_regs_node->hard_regs->set, false);
  fprintf (ira_dump_file, "\n");
}

/* Put ALLOCNO in a bucket corresponding to its number and size of its
   conflicting allocnos and hard registers.  */
static void
put_allocno_into_bucket (ira_allocno_t allocno)
{
  ALLOCNO_COLOR_DATA (allocno)->in_graph_p = true;
  setup_allocno_available_regs_num (allocno);
  if (setup_left_conflict_sizes_p (allocno))
    add_allocno_to_bucket (allocno, &colorable_allocno_bucket);
  else
    add_allocno_to_bucket (allocno, &uncolorable_allocno_bucket);
}

/* Map: allocno number -> allocno priority.  */
static int *allocno_priorities;

/* Set up priorities for N allocnos in array
   CONSIDERATION_ALLOCNOS.  */
static void
setup_allocno_priorities (ira_allocno_t *consideration_allocnos, int n)
{
  int i, length, nrefs, priority, max_priority, mult;
  ira_allocno_t a;

  max_priority = 0;
  for (i = 0; i < n; i++)
    {
      a = consideration_allocnos[i];
      nrefs = ALLOCNO_NREFS (a);
      ira_assert (nrefs >= 0);
      mult = floor_log2 (ALLOCNO_NREFS (a)) + 1;
      ira_assert (mult >= 0);
      allocno_priorities[ALLOCNO_NUM (a)]
	= priority
	= (mult
	   * (ALLOCNO_MEMORY_COST (a) - ALLOCNO_CLASS_COST (a))
	   * ira_reg_class_max_nregs[ALLOCNO_CLASS (a)][ALLOCNO_MODE (a)]);
      if (priority < 0)
	priority = -priority;
      if (max_priority < priority)
	max_priority = priority;
    }
  mult = max_priority == 0 ? 1 : INT_MAX / max_priority;
  for (i = 0; i < n; i++)
    {
      a = consideration_allocnos[i];
      length = ALLOCNO_EXCESS_PRESSURE_POINTS_NUM (a);
      if (length <= 0)
	length = 1;
      allocno_priorities[ALLOCNO_NUM (a)]
	= allocno_priorities[ALLOCNO_NUM (a)] * mult / length;
    }
}

/* Improve the allocation by spilling some allocnos and assigning the
   freed hard registers to other allocnos if it decreases the overall
   allocation cost.  */
static void
improve_allocation (void)
{
  unsigned int i;
  int j, k, n, hard_regno, conflict_hard_regno, base_cost, class_size;
  int spill_cost, min_cost, nregs, conflict_nregs, r, best;
  bool try_p;
  enum reg_class aclass;
  enum machine_mode mode;
  int *allocno_costs;
  int costs[FIRST_PSEUDO_REGISTER];
  HARD_REG_SET conflict_hard_regs;
  ira_allocno_t a, conflict_a;
  bitmap_iterator bi;
  ira_allocno_conflict_iterator aci;

  n = 0;
  EXECUTE_IF_SET_IN_BITMAP (coloring_allocno_bitmap, 0, i, bi)
    {
      a = ira_allocnos[i];
      if (hard_reg_set_empty_p (ALLOCNO_COLOR_DATA (a)->profitable_hard_regs))
	continue;
      aclass = ALLOCNO_CLASS (a);
      allocno_costs = ALLOCNO_UPDATED_HARD_REG_COSTS (a);
      if (allocno_costs == NULL)
	allocno_costs = ALLOCNO_HARD_REG_COSTS (a);
      if ((hard_regno = ALLOCNO_HARD_REGNO (a)) < 0)
	base_cost = ALLOCNO_UPDATED_MEMORY_COST (a);
      else if (allocno_costs == NULL)
	continue;
      else
	base_cost
	  = allocno_costs[ira_class_hard_reg_index[aclass][hard_regno]];
      try_p = false;
      ira_assert (hard_reg_set_subset_p
		  (ALLOCNO_COLOR_DATA (a)->profitable_hard_regs,
		   reg_class_contents[aclass]));
      class_size = ira_class_hard_regs_num[aclass];
      for (j = 0; j < class_size; j++)
	{
	  hard_regno = ira_class_hard_regs[aclass][j];
	  if (! TEST_HARD_REG_BIT (ALLOCNO_COLOR_DATA (a)->profitable_hard_regs,
				   hard_regno))
	    continue;
	  ira_assert (ira_class_hard_reg_index[aclass][hard_regno] == j);
	  k = allocno_costs == NULL ? 0 : j;
	  costs[hard_regno]
	    = (allocno_costs == NULL
	       ? ALLOCNO_UPDATED_CLASS_COST (a) : allocno_costs[k]);
	  costs[hard_regno] -= base_cost;
	  if (costs[hard_regno] < 0)
	    try_p = true;
	}
      if (! try_p)
	continue;
      mode = ALLOCNO_MODE (a);
      COPY_HARD_REG_SET (conflict_hard_regs,
			 ALLOCNO_TOTAL_CONFLICT_HARD_REGS (a));
      FOR_EACH_ALLOCNO_CONFLICT (a, conflict_a, aci)
	{
	  if ((conflict_hard_regno = ALLOCNO_HARD_REGNO (conflict_a)) < 0)
	    continue;
	  spill_cost = ALLOCNO_UPDATED_MEMORY_COST (conflict_a);
	  k = (ira_class_hard_reg_index
	       [ALLOCNO_CLASS (conflict_a)][conflict_hard_regno]);
	  ira_assert (k >= 0);
	  if ((allocno_costs = ALLOCNO_UPDATED_HARD_REG_COSTS (conflict_a))
	      != NULL)
	    spill_cost -= allocno_costs[k];
	  else if ((allocno_costs = ALLOCNO_HARD_REG_COSTS (conflict_a))
		   != NULL)
	    spill_cost -= allocno_costs[k];
	  else
	    spill_cost -= ALLOCNO_UPDATED_CLASS_COST (conflict_a);
	  conflict_nregs
	    = hard_regno_nregs[conflict_hard_regno][ALLOCNO_MODE (conflict_a)];
	  for (r = conflict_hard_regno;
	       r >= 0 && r + hard_regno_nregs[r][mode] > conflict_hard_regno;
	       r--)
	    if (TEST_HARD_REG_BIT
		(ALLOCNO_COLOR_DATA (a)->profitable_hard_regs, r)
		&& ira_hard_reg_not_in_set_p (r, mode, conflict_hard_regs))
	      costs[r] += spill_cost;
	  for (r = conflict_hard_regno + 1;
	       r < conflict_hard_regno + conflict_nregs;
	       r++)
	    if (TEST_HARD_REG_BIT
		(ALLOCNO_COLOR_DATA (a)->profitable_hard_regs, r)
		&& ira_hard_reg_not_in_set_p (r, mode, conflict_hard_regs))
	      costs[r] += spill_cost;
	}
      min_cost = INT_MAX;
      best = -1;
      for (j = 0; j < class_size; j++)
	{
	  hard_regno = ira_class_hard_regs[aclass][j];
	  if (TEST_HARD_REG_BIT (ALLOCNO_COLOR_DATA (a)->profitable_hard_regs,
				 hard_regno)
	      && (ira_hard_reg_not_in_set_p
		  (hard_regno, ALLOCNO_MODE (a),
		   ALLOCNO_TOTAL_CONFLICT_HARD_REGS (a)))
	      && min_cost > costs[hard_regno])
	    {
	      best = hard_regno;
	      min_cost = costs[hard_regno];
	    }
	}
      if (min_cost >= 0)
	continue;
      nregs = hard_regno_nregs[best][mode];
      FOR_EACH_ALLOCNO_CONFLICT (a, conflict_a, aci)
	{
	  if ((conflict_hard_regno = ALLOCNO_HARD_REGNO (conflict_a)) < 0)
	    continue;
	  conflict_nregs
	    = hard_regno_nregs[conflict_hard_regno][ALLOCNO_MODE (conflict_a)];
	  if (best + nregs <= conflict_hard_regno
	      || conflict_hard_regno + conflict_nregs <= best)
	    /* No intersection.  */
	    continue;
	  ALLOCNO_HARD_REGNO (conflict_a) = -1;
	  sorted_allocnos[n++] = conflict_a;
	  if (internal_flag_ira_verbose > 2 && ira_dump_file != NULL)
	    fprintf (ira_dump_file, "Spilling a%dr%d for a%dr%d\n",
		     ALLOCNO_NUM (conflict_a), ALLOCNO_REGNO (conflict_a),
		     ALLOCNO_NUM (a), ALLOCNO_REGNO (a));
	}
      ALLOCNO_HARD_REGNO (a) = best;
      if (internal_flag_ira_verbose > 2 && ira_dump_file != NULL)
	fprintf (ira_dump_file, "Assigning %d to a%dr%d\n",
		 best, ALLOCNO_NUM (a), ALLOCNO_REGNO (a));
    }
  if (n == 0)
    return;
  qsort (sorted_allocnos, n, sizeof (ira_allocno_t),
	 allocno_cost_compare_func);
  for (j = 0; j < n; j++)
    {
      a = sorted_allocnos[j];
      ALLOCNO_ASSIGNED_P (a) = false;
      if (internal_flag_ira_verbose > 3 && ira_dump_file != NULL)
	{
	  fprintf (ira_dump_file, "      ");
	  ira_print_expanded_allocno (a);
	  fprintf (ira_dump_file, "  -- ");
	}
      if (assign_hard_reg (a, false))
	{
	  if (internal_flag_ira_verbose > 3 && ira_dump_file != NULL)
	    fprintf (ira_dump_file, "assign hard reg %d\n",
		     ALLOCNO_HARD_REGNO (a));
	}
      else
	{
	  if (internal_flag_ira_verbose > 3 && ira_dump_file != NULL)
	    fprintf (ira_dump_file, "assign memory\n");
	}
    }
}

/* Sort allocnos according to their priorities which are calculated
   analogous to ones in file `global.c'.  */
static int
allocno_priority_compare_func (const void *v1p, const void *v2p)
{
  ira_allocno_t a1 = *(const ira_allocno_t *) v1p;
  ira_allocno_t a2 = *(const ira_allocno_t *) v2p;
  int pri1, pri2;

  pri1 = allocno_priorities[ALLOCNO_NUM (a1)];
  pri2 = allocno_priorities[ALLOCNO_NUM (a2)];
  if (pri2 - pri1)
    return pri2 - pri1;

  /* If regs are equally good, sort by allocnos, so that the results of
     qsort leave nothing to chance.  */
  return ALLOCNO_NUM (a1) - ALLOCNO_NUM (a2);
}

/* Chaitin-Briggs coloring for allocnos in COLORING_ALLOCNO_BITMAP
   taking into account allocnos in CONSIDERATION_ALLOCNO_BITMAP.  */
static void
color_allocnos (void)
{
  unsigned int i, n;
  bitmap_iterator bi;
  ira_allocno_t a;

  if (flag_ira_algorithm == IRA_ALGORITHM_PRIORITY)
    {
      n = 0;
      EXECUTE_IF_SET_IN_BITMAP (coloring_allocno_bitmap, 0, i, bi)
	{
	  a = ira_allocnos[i];
	  if (ALLOCNO_CLASS (a) == NO_REGS)
	    {
	      ALLOCNO_HARD_REGNO (a) = -1;
	      ALLOCNO_ASSIGNED_P (a) = true;
	      ira_assert (ALLOCNO_UPDATED_HARD_REG_COSTS (a) == NULL);
	      ira_assert (ALLOCNO_UPDATED_CONFLICT_HARD_REG_COSTS (a) == NULL);
	      if (internal_flag_ira_verbose > 3 && ira_dump_file != NULL)
		{
		  fprintf (ira_dump_file, "      Spill");
		  ira_print_expanded_allocno (a);
		  fprintf (ira_dump_file, "\n");
		}
	      continue;
	    }
	  sorted_allocnos[n++] = a;
	}
      if (n != 0)
	{
	  setup_allocno_priorities (sorted_allocnos, n);
	  qsort (sorted_allocnos, n, sizeof (ira_allocno_t),
		 allocno_priority_compare_func);
	  for (i = 0; i < n; i++)
	    {
	      a = sorted_allocnos[i];
	      if (internal_flag_ira_verbose > 3 && ira_dump_file != NULL)
		{
		  fprintf (ira_dump_file, "      ");
		  ira_print_expanded_allocno (a);
		  fprintf (ira_dump_file, "  -- ");
		}
	      if (assign_hard_reg (a, false))
		{
		  if (internal_flag_ira_verbose > 3 && ira_dump_file != NULL)
		    fprintf (ira_dump_file, "assign hard reg %d\n",
			     ALLOCNO_HARD_REGNO (a));
		}
	      else
		{
		  if (internal_flag_ira_verbose > 3 && ira_dump_file != NULL)
		    fprintf (ira_dump_file, "assign memory\n");
		}
	    }
	}
    }
  else
    {
      setup_profitable_hard_regs ();
      form_allocno_hard_regs_nodes_forest ();
      if (internal_flag_ira_verbose > 2 && ira_dump_file != NULL)
	print_hard_regs_forest (ira_dump_file);
      EXECUTE_IF_SET_IN_BITMAP (coloring_allocno_bitmap, 0, i, bi)
	{
	  a = ira_allocnos[i];
	  if (ALLOCNO_CLASS (a) != NO_REGS
	      && ! hard_reg_set_empty_p (ALLOCNO_COLOR_DATA (a)
					 ->profitable_hard_regs))
	    ALLOCNO_COLOR_DATA (a)->in_graph_p = true;
	  else
	    {
	      ALLOCNO_HARD_REGNO (a) = -1;
	      ALLOCNO_ASSIGNED_P (a) = true;
	      /* We don't need updated costs anymore.  */
	      ira_free_allocno_updated_costs (a);
	      if (internal_flag_ira_verbose > 3 && ira_dump_file != NULL)
		{
		  fprintf (ira_dump_file, "      Spill");
		  ira_print_expanded_allocno (a);
		  fprintf (ira_dump_file, "\n");
		}
	    }
	}
      /* Put the allocnos into the corresponding buckets.  */
      colorable_allocno_bucket = NULL;
      uncolorable_allocno_bucket = NULL;
      EXECUTE_IF_SET_IN_BITMAP (coloring_allocno_bitmap, 0, i, bi)
	{
	  a = ira_allocnos[i];
	  if (ALLOCNO_COLOR_DATA (a)->in_graph_p)
	    put_allocno_into_bucket (a);
	}
      push_allocnos_to_stack ();
      pop_allocnos_from_stack ();
      finish_allocno_hard_regs_nodes_forest ();
    }
  improve_allocation ();
}



/* Output information about the loop given by its LOOP_TREE_NODE. */
static void
print_loop_title (ira_loop_tree_node_t loop_tree_node)
{
  unsigned int j;
  bitmap_iterator bi;
  ira_loop_tree_node_t subloop_node, dest_loop_node;
  edge e;
  edge_iterator ei;

  ira_assert (loop_tree_node->loop != NULL);
  fprintf (ira_dump_file,
	   "\n  Loop %d (parent %d, header bb%d, depth %d)\n    bbs:",
	   loop_tree_node->loop->num,
	   (loop_tree_node->parent == NULL
	    ? -1 : loop_tree_node->parent->loop->num),
	   loop_tree_node->loop->header->index,
	   loop_depth (loop_tree_node->loop));
  for (subloop_node = loop_tree_node->children;
       subloop_node != NULL;
       subloop_node = subloop_node->next)
    if (subloop_node->bb != NULL)
      {
	fprintf (ira_dump_file, " %d", subloop_node->bb->index);
	FOR_EACH_EDGE (e, ei, subloop_node->bb->succs)
	  if (e->dest != EXIT_BLOCK_PTR
	      && ((dest_loop_node = IRA_BB_NODE (e->dest)->parent)
		  != loop_tree_node))
	    fprintf (ira_dump_file, "(->%d:l%d)",
		     e->dest->index, dest_loop_node->loop->num);
      }
  fprintf (ira_dump_file, "\n    all:");
  EXECUTE_IF_SET_IN_BITMAP (loop_tree_node->all_allocnos, 0, j, bi)
    fprintf (ira_dump_file, " %dr%d", j, ALLOCNO_REGNO (ira_allocnos[j]));
  fprintf (ira_dump_file, "\n    modified regnos:");
  EXECUTE_IF_SET_IN_BITMAP (loop_tree_node->modified_regnos, 0, j, bi)
    fprintf (ira_dump_file, " %d", j);
  fprintf (ira_dump_file, "\n    border:");
  EXECUTE_IF_SET_IN_BITMAP (loop_tree_node->border_allocnos, 0, j, bi)
    fprintf (ira_dump_file, " %dr%d", j, ALLOCNO_REGNO (ira_allocnos[j]));
  fprintf (ira_dump_file, "\n    Pressure:");
  for (j = 0; (int) j < ira_pressure_classes_num; j++)
    {
      enum reg_class pclass;

      pclass = ira_pressure_classes[j];
      if (loop_tree_node->reg_pressure[pclass] == 0)
	continue;
      fprintf (ira_dump_file, " %s=%d", reg_class_names[pclass],
	       loop_tree_node->reg_pressure[pclass]);
    }
  fprintf (ira_dump_file, "\n");
}

/* Color the allocnos inside loop (in the extreme case it can be all
   of the function) given the corresponding LOOP_TREE_NODE.  The
   function is called for each loop during top-down traverse of the
   loop tree.  */
static void
color_pass (ira_loop_tree_node_t loop_tree_node)
{
  int regno, hard_regno, index = -1, n;
  int cost, exit_freq, enter_freq;
  unsigned int j;
  bitmap_iterator bi;
  enum machine_mode mode;
  enum reg_class rclass, aclass, pclass;
  ira_allocno_t a, subloop_allocno;
  ira_loop_tree_node_t subloop_node;

  ira_assert (loop_tree_node->bb == NULL);
  if (internal_flag_ira_verbose > 1 && ira_dump_file != NULL)
    print_loop_title (loop_tree_node);

  bitmap_copy (coloring_allocno_bitmap, loop_tree_node->all_allocnos);
  bitmap_copy (consideration_allocno_bitmap, coloring_allocno_bitmap);
  n = 0;
  EXECUTE_IF_SET_IN_BITMAP (consideration_allocno_bitmap, 0, j, bi)
    {
      a = ira_allocnos[j];
      n++;
      if (! ALLOCNO_ASSIGNED_P (a))
	continue;
      bitmap_clear_bit (coloring_allocno_bitmap, ALLOCNO_NUM (a));
    }
  allocno_color_data
    = (color_data_t) ira_allocate (sizeof (struct color_data) * n);
  memset (allocno_color_data, 0, sizeof (struct color_data) * n);
  n = 0;
  EXECUTE_IF_SET_IN_BITMAP (consideration_allocno_bitmap, 0, j, bi)
    {
      a = ira_allocnos[j];
      ALLOCNO_ADD_DATA (a) = allocno_color_data + n;
      n++;
    }
  /* Color all mentioned allocnos including transparent ones.  */
  color_allocnos ();
  /* Process caps.  They are processed just once.  */
  if (flag_ira_region == IRA_REGION_MIXED
      || flag_ira_region == IRA_REGION_ALL)
    EXECUTE_IF_SET_IN_BITMAP (loop_tree_node->all_allocnos, 0, j, bi)
      {
	a = ira_allocnos[j];
	if (ALLOCNO_CAP_MEMBER (a) == NULL)
	  continue;
	/* Remove from processing in the next loop.  */
	bitmap_clear_bit (consideration_allocno_bitmap, j);
	rclass = ALLOCNO_CLASS (a);
	pclass = ira_pressure_class_translate[rclass];
	if (flag_ira_region == IRA_REGION_MIXED
	    && (loop_tree_node->reg_pressure[pclass]
		<= ira_available_class_regs[pclass]))
	  {
	    mode = ALLOCNO_MODE (a);
	    hard_regno = ALLOCNO_HARD_REGNO (a);
	    if (hard_regno >= 0)
	      {
		index = ira_class_hard_reg_index[rclass][hard_regno];
		ira_assert (index >= 0);
	      }
	    regno = ALLOCNO_REGNO (a);
	    subloop_allocno = ALLOCNO_CAP_MEMBER (a);
	    subloop_node = ALLOCNO_LOOP_TREE_NODE (subloop_allocno);
	    ira_assert (!ALLOCNO_ASSIGNED_P (subloop_allocno));
	    ALLOCNO_HARD_REGNO (subloop_allocno) = hard_regno;
	    ALLOCNO_ASSIGNED_P (subloop_allocno) = true;
	    if (hard_regno >= 0)
	      update_copy_costs (subloop_allocno, true);
	    /* We don't need updated costs anymore: */
	    ira_free_allocno_updated_costs (subloop_allocno);
	  }
      }
  /* Update costs of the corresponding allocnos (not caps) in the
     subloops.  */
  for (subloop_node = loop_tree_node->subloops;
       subloop_node != NULL;
       subloop_node = subloop_node->subloop_next)
    {
      ira_assert (subloop_node->bb == NULL);
      EXECUTE_IF_SET_IN_BITMAP (consideration_allocno_bitmap, 0, j, bi)
        {
	  a = ira_allocnos[j];
	  ira_assert (ALLOCNO_CAP_MEMBER (a) == NULL);
	  mode = ALLOCNO_MODE (a);
	  rclass = ALLOCNO_CLASS (a);
	  pclass = ira_pressure_class_translate[rclass];
	  hard_regno = ALLOCNO_HARD_REGNO (a);
	  /* Use hard register class here.  ??? */
	  if (hard_regno >= 0)
	    {
	      index = ira_class_hard_reg_index[rclass][hard_regno];
	      ira_assert (index >= 0);
	    }
	  regno = ALLOCNO_REGNO (a);
	  /* ??? conflict costs */
	  subloop_allocno = subloop_node->regno_allocno_map[regno];
	  if (subloop_allocno == NULL
	      || ALLOCNO_CAP (subloop_allocno) != NULL)
	    continue;
	  ira_assert (ALLOCNO_CLASS (subloop_allocno) == rclass);
	  ira_assert (bitmap_bit_p (subloop_node->all_allocnos,
				    ALLOCNO_NUM (subloop_allocno)));
	  if ((flag_ira_region == IRA_REGION_MIXED)
	      && (loop_tree_node->reg_pressure[pclass]
		  <= ira_available_class_regs[pclass]))
	    {
	      if (! ALLOCNO_ASSIGNED_P (subloop_allocno))
		{
		  ALLOCNO_HARD_REGNO (subloop_allocno) = hard_regno;
		  ALLOCNO_ASSIGNED_P (subloop_allocno) = true;
		  if (hard_regno >= 0)
		    update_copy_costs (subloop_allocno, true);
		  /* We don't need updated costs anymore: */
		  ira_free_allocno_updated_costs (subloop_allocno);
		}
	      continue;
	    }
	  exit_freq = ira_loop_edge_freq (subloop_node, regno, true);
	  enter_freq = ira_loop_edge_freq (subloop_node, regno, false);
	  ira_assert (regno < ira_reg_equiv_len);
	  if (ira_reg_equiv_invariant_p[regno]
	      || ira_reg_equiv_const[regno] != NULL_RTX)
	    {
	      if (! ALLOCNO_ASSIGNED_P (subloop_allocno))
		{
		  ALLOCNO_HARD_REGNO (subloop_allocno) = hard_regno;
		  ALLOCNO_ASSIGNED_P (subloop_allocno) = true;
		  if (hard_regno >= 0)
		    update_copy_costs (subloop_allocno, true);
		  /* We don't need updated costs anymore: */
		  ira_free_allocno_updated_costs (subloop_allocno);
		}
	    }
	  else if (hard_regno < 0)
	    {
	      ALLOCNO_UPDATED_MEMORY_COST (subloop_allocno)
		-= ((ira_memory_move_cost[mode][rclass][1] * enter_freq)
		    + (ira_memory_move_cost[mode][rclass][0] * exit_freq));
	    }
	  else
	    {
	      aclass = ALLOCNO_CLASS (subloop_allocno);
	      ira_init_register_move_cost_if_necessary (mode);
	      cost = (ira_register_move_cost[mode][rclass][rclass]
		      * (exit_freq + enter_freq));
	      ira_allocate_and_set_or_copy_costs
		(&ALLOCNO_UPDATED_HARD_REG_COSTS (subloop_allocno), aclass,
		 ALLOCNO_UPDATED_CLASS_COST (subloop_allocno),
		 ALLOCNO_HARD_REG_COSTS (subloop_allocno));
	      ira_allocate_and_set_or_copy_costs
		(&ALLOCNO_UPDATED_CONFLICT_HARD_REG_COSTS (subloop_allocno),
		 aclass, 0, ALLOCNO_CONFLICT_HARD_REG_COSTS (subloop_allocno));
	      ALLOCNO_UPDATED_HARD_REG_COSTS (subloop_allocno)[index] -= cost;
	      ALLOCNO_UPDATED_CONFLICT_HARD_REG_COSTS (subloop_allocno)[index]
		-= cost;
	      if (ALLOCNO_UPDATED_CLASS_COST (subloop_allocno)
		  > ALLOCNO_UPDATED_HARD_REG_COSTS (subloop_allocno)[index])
		ALLOCNO_UPDATED_CLASS_COST (subloop_allocno)
		  = ALLOCNO_UPDATED_HARD_REG_COSTS (subloop_allocno)[index];
	      ALLOCNO_UPDATED_MEMORY_COST (subloop_allocno)
		+= (ira_memory_move_cost[mode][rclass][0] * enter_freq
		    + ira_memory_move_cost[mode][rclass][1] * exit_freq);
	    }
	}
    }
  ira_free (allocno_color_data);
  EXECUTE_IF_SET_IN_BITMAP (coloring_allocno_bitmap, 0, j, bi)
    {
      a = ira_allocnos[j];
      ALLOCNO_ADD_DATA (a) = NULL;
    }
}

/* Initialize the common data for coloring and calls functions to do
   Chaitin-Briggs and regional coloring.  */
static void
do_coloring (void)
{
  coloring_allocno_bitmap = ira_allocate_bitmap ();
  if (internal_flag_ira_verbose > 0 && ira_dump_file != NULL)
    fprintf (ira_dump_file, "\n**** Allocnos coloring:\n\n");

  ira_traverse_loop_tree (false, ira_loop_tree_root, color_pass, NULL);

  if (internal_flag_ira_verbose > 1 && ira_dump_file != NULL)
    ira_print_disposition (ira_dump_file);

  ira_free_bitmap (coloring_allocno_bitmap);
}



/* Move spill/restore code, which are to be generated in ira-emit.c,
   to less frequent points (if it is profitable) by reassigning some
   allocnos (in loop with subloops containing in another loop) to
   memory which results in longer live-range where the corresponding
   pseudo-registers will be in memory.  */
static void
move_spill_restore (void)
{
  int cost, regno, hard_regno, hard_regno2, index;
  bool changed_p;
  int enter_freq, exit_freq;
  enum machine_mode mode;
  enum reg_class rclass;
  ira_allocno_t a, parent_allocno, subloop_allocno;
  ira_loop_tree_node_t parent, loop_node, subloop_node;
  ira_allocno_iterator ai;

  for (;;)
    {
      changed_p = false;
      if (internal_flag_ira_verbose > 0 && ira_dump_file != NULL)
	fprintf (ira_dump_file, "New iteration of spill/restore move\n");
      FOR_EACH_ALLOCNO (a, ai)
	{
	  regno = ALLOCNO_REGNO (a);
	  loop_node = ALLOCNO_LOOP_TREE_NODE (a);
	  if (ALLOCNO_CAP_MEMBER (a) != NULL
	      || ALLOCNO_CAP (a) != NULL
	      || (hard_regno = ALLOCNO_HARD_REGNO (a)) < 0
	      || loop_node->children == NULL
	      /* don't do the optimization because it can create
		 copies and the reload pass can spill the allocno set
		 by copy although the allocno will not get memory
		 slot.  */
	      || ira_reg_equiv_invariant_p[regno]
	      || ira_reg_equiv_const[regno] != NULL_RTX
	      || !bitmap_bit_p (loop_node->border_allocnos, ALLOCNO_NUM (a)))
	    continue;
	  mode = ALLOCNO_MODE (a);
	  rclass = ALLOCNO_CLASS (a);
	  index = ira_class_hard_reg_index[rclass][hard_regno];
	  ira_assert (index >= 0);
	  cost = (ALLOCNO_MEMORY_COST (a)
		  - (ALLOCNO_HARD_REG_COSTS (a) == NULL
		     ? ALLOCNO_CLASS_COST (a)
		     : ALLOCNO_HARD_REG_COSTS (a)[index]));
	  ira_init_register_move_cost_if_necessary (mode);
	  for (subloop_node = loop_node->subloops;
	       subloop_node != NULL;
	       subloop_node = subloop_node->subloop_next)
	    {
	      ira_assert (subloop_node->bb == NULL);
	      subloop_allocno = subloop_node->regno_allocno_map[regno];
	      if (subloop_allocno == NULL)
		continue;
	      ira_assert (rclass == ALLOCNO_CLASS (subloop_allocno));
	      /* We have accumulated cost.  To get the real cost of
		 allocno usage in the loop we should subtract costs of
		 the subloop allocnos.  */
	      cost -= (ALLOCNO_MEMORY_COST (subloop_allocno)
		       - (ALLOCNO_HARD_REG_COSTS (subloop_allocno) == NULL
			  ? ALLOCNO_CLASS_COST (subloop_allocno)
			  : ALLOCNO_HARD_REG_COSTS (subloop_allocno)[index]));
	      exit_freq = ira_loop_edge_freq (subloop_node, regno, true);
	      enter_freq = ira_loop_edge_freq (subloop_node, regno, false);
	      if ((hard_regno2 = ALLOCNO_HARD_REGNO (subloop_allocno)) < 0)
		cost -= (ira_memory_move_cost[mode][rclass][0] * exit_freq
			 + ira_memory_move_cost[mode][rclass][1] * enter_freq);
	      else
		{
		  cost
		    += (ira_memory_move_cost[mode][rclass][0] * exit_freq
			+ ira_memory_move_cost[mode][rclass][1] * enter_freq);
		  if (hard_regno2 != hard_regno)
		    cost -= (ira_register_move_cost[mode][rclass][rclass]
			     * (exit_freq + enter_freq));
		}
	    }
	  if ((parent = loop_node->parent) != NULL
	      && (parent_allocno = parent->regno_allocno_map[regno]) != NULL)
	    {
	      ira_assert (rclass == ALLOCNO_CLASS (parent_allocno));
	      exit_freq	= ira_loop_edge_freq (loop_node, regno, true);
	      enter_freq = ira_loop_edge_freq (loop_node, regno, false);
	      if ((hard_regno2 = ALLOCNO_HARD_REGNO (parent_allocno)) < 0)
		cost -= (ira_memory_move_cost[mode][rclass][0] * exit_freq
			 + ira_memory_move_cost[mode][rclass][1] * enter_freq);
	      else
		{
		  cost
		    += (ira_memory_move_cost[mode][rclass][1] * exit_freq
			+ ira_memory_move_cost[mode][rclass][0] * enter_freq);
		  if (hard_regno2 != hard_regno)
		    cost -= (ira_register_move_cost[mode][rclass][rclass]
			     * (exit_freq + enter_freq));
		}
	    }
	  if (cost < 0)
	    {
	      ALLOCNO_HARD_REGNO (a) = -1;
	      if (internal_flag_ira_verbose > 3 && ira_dump_file != NULL)
		{
		  fprintf
		    (ira_dump_file,
		     "      Moving spill/restore for a%dr%d up from loop %d",
		     ALLOCNO_NUM (a), regno, loop_node->loop->num);
		  fprintf (ira_dump_file, " - profit %d\n", -cost);
		}
	      changed_p = true;
	    }
	}
      if (! changed_p)
	break;
    }
}



/* Update current hard reg costs and current conflict hard reg costs
   for allocno A.  It is done by processing its copies containing
   other allocnos already assigned.  */
static void
update_curr_costs (ira_allocno_t a)
{
  int i, hard_regno, cost;
  enum machine_mode mode;
  enum reg_class aclass, rclass;
  ira_allocno_t another_a;
  ira_copy_t cp, next_cp;

  ira_free_allocno_updated_costs (a);
  ira_assert (! ALLOCNO_ASSIGNED_P (a));
  aclass = ALLOCNO_CLASS (a);
  if (aclass == NO_REGS)
    return;
  mode = ALLOCNO_MODE (a);
  ira_init_register_move_cost_if_necessary (mode);
  for (cp = ALLOCNO_COPIES (a); cp != NULL; cp = next_cp)
    {
      if (cp->first == a)
	{
	  next_cp = cp->next_first_allocno_copy;
	  another_a = cp->second;
	}
      else if (cp->second == a)
	{
	  next_cp = cp->next_second_allocno_copy;
	  another_a = cp->first;
	}
      else
	gcc_unreachable ();
      if (! ira_reg_classes_intersect_p[aclass][ALLOCNO_CLASS (another_a)]
	  || ! ALLOCNO_ASSIGNED_P (another_a)
	  || (hard_regno = ALLOCNO_HARD_REGNO (another_a)) < 0)
	continue;
      rclass = REGNO_REG_CLASS (hard_regno);
      i = ira_class_hard_reg_index[aclass][hard_regno];
      if (i < 0)
	continue;
      cost = (cp->first == a
	      ? ira_register_move_cost[mode][rclass][aclass]
	      : ira_register_move_cost[mode][aclass][rclass]);
      ira_allocate_and_set_or_copy_costs
	(&ALLOCNO_UPDATED_HARD_REG_COSTS (a), aclass, ALLOCNO_CLASS_COST (a),
	 ALLOCNO_HARD_REG_COSTS (a));
      ira_allocate_and_set_or_copy_costs
	(&ALLOCNO_UPDATED_CONFLICT_HARD_REG_COSTS (a),
	 aclass, 0, ALLOCNO_CONFLICT_HARD_REG_COSTS (a));
      ALLOCNO_UPDATED_HARD_REG_COSTS (a)[i] -= cp->freq * cost;
      ALLOCNO_UPDATED_CONFLICT_HARD_REG_COSTS (a)[i] -= cp->freq * cost;
    }
}

/* Try to assign hard registers to the unassigned allocnos and
   allocnos conflicting with them or conflicting with allocnos whose
   regno >= START_REGNO.  The function is called after ira_flattening,
   so more allocnos (including ones created in ira-emit.c) will have a
   chance to get a hard register.  We use simple assignment algorithm
   based on priorities.  */
void
ira_reassign_conflict_allocnos (int start_regno)
{
  int i, allocnos_to_color_num;
  ira_allocno_t a, conflict_a;
  ira_allocno_conflict_iterator aci;
  enum reg_class aclass;
  bitmap allocnos_to_color;
  ira_allocno_iterator ai;

  allocnos_to_color = ira_allocate_bitmap ();
  allocnos_to_color_num = 0;
  FOR_EACH_ALLOCNO (a, ai)
    {
      if (! ALLOCNO_ASSIGNED_P (a)
	  && ! bitmap_bit_p (allocnos_to_color, ALLOCNO_NUM (a)))
	{
	  if (ALLOCNO_CLASS (a) != NO_REGS)
	    sorted_allocnos[allocnos_to_color_num++] = a;
	  else
	    {
	      ALLOCNO_ASSIGNED_P (a) = true;
	      ALLOCNO_HARD_REGNO (a) = -1;
	      ira_assert (ALLOCNO_UPDATED_HARD_REG_COSTS (a) == NULL);
	      ira_assert (ALLOCNO_UPDATED_CONFLICT_HARD_REG_COSTS (a) == NULL);
	    }
	  bitmap_set_bit (allocnos_to_color, ALLOCNO_NUM (a));
	}
      if (ALLOCNO_REGNO (a) < start_regno
	  || (aclass = ALLOCNO_CLASS (a)) == NO_REGS)
	continue;
      FOR_EACH_ALLOCNO_CONFLICT (a, conflict_a, aci)
	{
	  ira_assert (ira_reg_classes_intersect_p
		      [aclass][ALLOCNO_CLASS (conflict_a)]);
	  if (bitmap_bit_p (allocnos_to_color, ALLOCNO_NUM (conflict_a)))
	    continue;
	  bitmap_set_bit (allocnos_to_color, ALLOCNO_NUM (conflict_a));
	  sorted_allocnos[allocnos_to_color_num++] = conflict_a;
	}
    }
  ira_free_bitmap (allocnos_to_color);
  if (allocnos_to_color_num > 1)
    {
      setup_allocno_priorities (sorted_allocnos, allocnos_to_color_num);
      qsort (sorted_allocnos, allocnos_to_color_num, sizeof (ira_allocno_t),
	     allocno_priority_compare_func);
    }
  for (i = 0; i < allocnos_to_color_num; i++)
    {
      a = sorted_allocnos[i];
      ALLOCNO_ASSIGNED_P (a) = false;
      update_curr_costs (a);
    }
  for (i = 0; i < allocnos_to_color_num; i++)
    {
      a = sorted_allocnos[i];
      if (assign_hard_reg (a, true))
	{
	  if (internal_flag_ira_verbose > 3 && ira_dump_file != NULL)
	    fprintf
	      (ira_dump_file,
	       "      Secondary allocation: assign hard reg %d to reg %d\n",
	       ALLOCNO_HARD_REGNO (a), ALLOCNO_REGNO (a));
	}
    }
}



/* This page contains functions used to find conflicts using allocno
   live ranges.  */

/* Return TRUE if live ranges of allocnos A1 and A2 intersect.  It is
   used to find a conflict for new allocnos or allocnos with the
   different allocno classes.  */
static bool
allocnos_have_intersected_live_ranges_p (ira_allocno_t a1, ira_allocno_t a2)
{
  rtx reg1, reg2;

  if (a1 == a2)
    return false;
  reg1 = regno_reg_rtx[ALLOCNO_REGNO (a1)];
  reg2 = regno_reg_rtx[ALLOCNO_REGNO (a2)];
  if (reg1 != NULL && reg2 != NULL
      && ORIGINAL_REGNO (reg1) == ORIGINAL_REGNO (reg2))
    return false;
  return ira_allocno_live_ranges_intersect_p (ALLOCNO_LIVE_RANGES (a1),
					      ALLOCNO_LIVE_RANGES (a2));
}

#ifdef ENABLE_IRA_CHECKING

/* Return TRUE if live ranges of pseudo-registers REGNO1 and REGNO2
   intersect.  This should be used when there is only one region.
   Currently this is used during reload.  */
static bool
pseudos_have_intersected_live_ranges_p (int regno1, int regno2)
{
  ira_allocno_t a1, a2;

  ira_assert (regno1 >= FIRST_PSEUDO_REGISTER
	      && regno2 >= FIRST_PSEUDO_REGISTER);
  /* Reg info caclulated by dataflow infrastructure can be different
     from one calculated by regclass.  */
  if ((a1 = ira_loop_tree_root->regno_allocno_map[regno1]) == NULL
      || (a2 = ira_loop_tree_root->regno_allocno_map[regno2]) == NULL)
    return false;
  return allocnos_have_intersected_live_ranges_p (a1, a2);
}

#endif



/* This page contains code to coalesce memory stack slots used by
   spilled allocnos.  This results in smaller stack frame, better data
   locality, and in smaller code for some architectures like
   x86/x86_64 where insn size depends on address displacement value.
   On the other hand, it can worsen insn scheduling after the RA but
   in practice it is less important than smaller stack frames.  */

/* TRUE if we coalesced some allocnos.  In other words, if we got
   loops formed by members first_coalesced_allocno and
   next_coalesced_allocno containing more one allocno.  */
static bool allocno_coalesced_p;

/* Bitmap used to prevent a repeated allocno processing because of
   coalescing.  */
static bitmap processed_coalesced_allocno_bitmap;

/* See below.  */
typedef struct coalesce_data *coalesce_data_t;

/* To decrease footprint of ira_allocno structure we store all data
   needed only for coalescing in the following structure.  */
struct coalesce_data
{
  /* Coalesced allocnos form a cyclic list.  One allocno given by
     FIRST represents all coalesced allocnos.  The
     list is chained by NEXT.  */
  ira_allocno_t first;
  ira_allocno_t next;
  int temp;
};

/* Container for storing allocno data concerning coalescing.  */
static coalesce_data_t allocno_coalesce_data;

/* Macro to access the data concerning coalescing.  */
#define ALLOCNO_COALESCE_DATA(a) ((coalesce_data_t) ALLOCNO_ADD_DATA (a))

/* The function is used to sort allocnos according to their execution
   frequencies.  */
static int
copy_freq_compare_func (const void *v1p, const void *v2p)
{
  ira_copy_t cp1 = *(const ira_copy_t *) v1p, cp2 = *(const ira_copy_t *) v2p;
  int pri1, pri2;

  pri1 = cp1->freq;
  pri2 = cp2->freq;
  if (pri2 - pri1)
    return pri2 - pri1;

  /* If freqencies are equal, sort by copies, so that the results of
     qsort leave nothing to chance.  */
  return cp1->num - cp2->num;
}

/* Merge two sets of coalesced allocnos given correspondingly by
   allocnos A1 and A2 (more accurately merging A2 set into A1
   set).  */
static void
merge_allocnos (ira_allocno_t a1, ira_allocno_t a2)
{
  ira_allocno_t a, first, last, next;

  first = ALLOCNO_COALESCE_DATA (a1)->first;
  a = ALLOCNO_COALESCE_DATA (a2)->first;
  if (first == a)
    return;
  for (last = a2, a = ALLOCNO_COALESCE_DATA (a2)->next;;
       a = ALLOCNO_COALESCE_DATA (a)->next)
    {
      ALLOCNO_COALESCE_DATA (a)->first = first;
      if (a == a2)
	break;
      last = a;
    }
  next = allocno_coalesce_data[ALLOCNO_NUM (first)].next;
  allocno_coalesce_data[ALLOCNO_NUM (first)].next = a2;
  allocno_coalesce_data[ALLOCNO_NUM (last)].next = next;
}

/* Return TRUE if there are conflicting allocnos from two sets of
   coalesced allocnos given correspondingly by allocnos A1 and A2.  We
   use live ranges to find conflicts because conflicts are represented
   only for allocnos of the same allocno class and during the reload
   pass we coalesce allocnos for sharing stack memory slots.  */
static bool
coalesced_allocno_conflict_p (ira_allocno_t a1, ira_allocno_t a2)
{
  ira_allocno_t a, conflict_a;

  if (allocno_coalesced_p)
    {
      bitmap_clear (processed_coalesced_allocno_bitmap);
      for (a = ALLOCNO_COALESCE_DATA (a1)->next;;
	   a = ALLOCNO_COALESCE_DATA (a)->next)
	{
	  bitmap_set_bit (processed_coalesced_allocno_bitmap, ALLOCNO_NUM (a));
	  if (a == a1)
	    break;
	}
    }
  for (a = ALLOCNO_COALESCE_DATA (a2)->next;;
       a = ALLOCNO_COALESCE_DATA (a)->next)
    {
      for (conflict_a = ALLOCNO_COALESCE_DATA (a1)->next;;
	   conflict_a = ALLOCNO_COALESCE_DATA (conflict_a)->next)
	{
	  if (allocnos_have_intersected_live_ranges_p (a, conflict_a))
	    return true;
	  if (conflict_a == a1)
	    break;
	}
      if (a == a2)
	break;
    }
  return false;
}

/* The major function for aggressive allocno coalescing.  We coalesce
   only spilled allocnos.  If some allocnos have been coalesced, we
   set up flag allocno_coalesced_p.  */
static void
coalesce_allocnos (void)
{
  ira_allocno_t a;
  ira_copy_t cp, next_cp, *sorted_copies;
  unsigned int j;
  int i, n, cp_num, regno;
  bitmap_iterator bi;

  sorted_copies = (ira_copy_t *) ira_allocate (ira_copies_num
					       * sizeof (ira_copy_t));
  cp_num = 0;
  /* Collect copies.  */
  EXECUTE_IF_SET_IN_BITMAP (coloring_allocno_bitmap, 0, j, bi)
    {
      a = ira_allocnos[j];
      regno = ALLOCNO_REGNO (a);
      if (! ALLOCNO_ASSIGNED_P (a) || ALLOCNO_HARD_REGNO (a) >= 0
	  || (regno < ira_reg_equiv_len
	      && (ira_reg_equiv_const[regno] != NULL_RTX
		  || ira_reg_equiv_invariant_p[regno])))
	continue;
      for (cp = ALLOCNO_COPIES (a); cp != NULL; cp = next_cp)
	{
	  if (cp->first == a)
	    {
	      next_cp = cp->next_first_allocno_copy;
	      regno = ALLOCNO_REGNO (cp->second);
	      /* For priority coloring we coalesce allocnos only with
		 the same allocno class not with intersected allocno
		 classes as it were possible.  It is done for
		 simplicity.  */
	      if ((cp->insn != NULL || cp->constraint_p)
		  && ALLOCNO_ASSIGNED_P (cp->second)
		  && ALLOCNO_HARD_REGNO (cp->second) < 0
		  && (regno >= ira_reg_equiv_len
		      || (! ira_reg_equiv_invariant_p[regno]
			  && ira_reg_equiv_const[regno] == NULL_RTX)))
		sorted_copies[cp_num++] = cp;
	    }
	  else if (cp->second == a)
	    next_cp = cp->next_second_allocno_copy;
	  else
	    gcc_unreachable ();
	}
    }
  qsort (sorted_copies, cp_num, sizeof (ira_copy_t), copy_freq_compare_func);
  /* Coalesced copies, most frequently executed first.  */
  for (; cp_num != 0;)
    {
      for (i = 0; i < cp_num; i++)
	{
	  cp = sorted_copies[i];
	  if (! coalesced_allocno_conflict_p (cp->first, cp->second))
	    {
	      allocno_coalesced_p = true;
	      if (internal_flag_ira_verbose > 3 && ira_dump_file != NULL)
		fprintf
		  (ira_dump_file,
		   "      Coalescing copy %d:a%dr%d-a%dr%d (freq=%d)\n",
		   cp->num, ALLOCNO_NUM (cp->first), ALLOCNO_REGNO (cp->first),
		   ALLOCNO_NUM (cp->second), ALLOCNO_REGNO (cp->second),
		   cp->freq);
	      merge_allocnos (cp->first, cp->second);
	      i++;
	      break;
	    }
	}
      /* Collect the rest of copies.  */
      for (n = 0; i < cp_num; i++)
	{
	  cp = sorted_copies[i];
	  if (allocno_coalesce_data[ALLOCNO_NUM (cp->first)].first
	      != allocno_coalesce_data[ALLOCNO_NUM (cp->second)].first)
	    sorted_copies[n++] = cp;
	}
      cp_num = n;
    }
  ira_free (sorted_copies);
}

/* Usage cost and order number of coalesced allocno set to which
   given pseudo register belongs to.  */
static int *regno_coalesced_allocno_cost;
static int *regno_coalesced_allocno_num;

/* Sort pseudos according frequencies of coalesced allocno sets they
   belong to (putting most frequently ones first), and according to
   coalesced allocno set order numbers.  */
static int
coalesced_pseudo_reg_freq_compare (const void *v1p, const void *v2p)
{
  const int regno1 = *(const int *) v1p;
  const int regno2 = *(const int *) v2p;
  int diff;

  if ((diff = (regno_coalesced_allocno_cost[regno2]
	       - regno_coalesced_allocno_cost[regno1])) != 0)
    return diff;
  if ((diff = (regno_coalesced_allocno_num[regno1]
	       - regno_coalesced_allocno_num[regno2])) != 0)
    return diff;
  return regno1 - regno2;
}

/* Widest width in which each pseudo reg is referred to (via subreg).
   It is used for sorting pseudo registers.  */
static unsigned int *regno_max_ref_width;

/* Redefine STACK_GROWS_DOWNWARD in terms of 0 or 1.  */
#ifdef STACK_GROWS_DOWNWARD
# undef STACK_GROWS_DOWNWARD
# define STACK_GROWS_DOWNWARD 1
#else
# define STACK_GROWS_DOWNWARD 0
#endif

/* Sort pseudos according their slot numbers (putting ones with
  smaller numbers first, or last when the frame pointer is not
  needed).  */
static int
coalesced_pseudo_reg_slot_compare (const void *v1p, const void *v2p)
{
  const int regno1 = *(const int *) v1p;
  const int regno2 = *(const int *) v2p;
  ira_allocno_t a1 = ira_regno_allocno_map[regno1];
  ira_allocno_t a2 = ira_regno_allocno_map[regno2];
  int diff, slot_num1, slot_num2;
  int total_size1, total_size2;

  if (a1 == NULL || ALLOCNO_HARD_REGNO (a1) >= 0)
    {
      if (a2 == NULL || ALLOCNO_HARD_REGNO (a2) >= 0)
	return regno1 - regno2;
      return 1;
    }
  else if (a2 == NULL || ALLOCNO_HARD_REGNO (a2) >= 0)
    return -1;
  slot_num1 = -ALLOCNO_HARD_REGNO (a1);
  slot_num2 = -ALLOCNO_HARD_REGNO (a2);
  if ((diff = slot_num1 - slot_num2) != 0)
    return (frame_pointer_needed
	    || !FRAME_GROWS_DOWNWARD == STACK_GROWS_DOWNWARD ? diff : -diff);
  total_size1 = MAX (PSEUDO_REGNO_BYTES (regno1),
		     regno_max_ref_width[regno1]);
  total_size2 = MAX (PSEUDO_REGNO_BYTES (regno2),
		     regno_max_ref_width[regno2]);
  if ((diff = total_size2 - total_size1) != 0)
    return diff;
  return regno1 - regno2;
}

/* Setup REGNO_COALESCED_ALLOCNO_COST and REGNO_COALESCED_ALLOCNO_NUM
   for coalesced allocno sets containing allocnos with their regnos
   given in array PSEUDO_REGNOS of length N.  */
static void
setup_coalesced_allocno_costs_and_nums (int *pseudo_regnos, int n)
{
  int i, num, regno, cost;
  ira_allocno_t allocno, a;

  for (num = i = 0; i < n; i++)
    {
      regno = pseudo_regnos[i];
      allocno = ira_regno_allocno_map[regno];
      if (allocno == NULL)
	{
	  regno_coalesced_allocno_cost[regno] = 0;
	  regno_coalesced_allocno_num[regno] = ++num;
	  continue;
	}
      if (ALLOCNO_COALESCE_DATA (allocno)->first != allocno)
	continue;
      num++;
      for (cost = 0, a = ALLOCNO_COALESCE_DATA (allocno)->next;;
	   a = ALLOCNO_COALESCE_DATA (a)->next)
	{
	  cost += ALLOCNO_FREQ (a);
	  if (a == allocno)
	    break;
	}
      for (a = ALLOCNO_COALESCE_DATA (allocno)->next;;
	   a = ALLOCNO_COALESCE_DATA (a)->next)
	{
	  regno_coalesced_allocno_num[ALLOCNO_REGNO (a)] = num;
	  regno_coalesced_allocno_cost[ALLOCNO_REGNO (a)] = cost;
	  if (a == allocno)
	    break;
	}
    }
}

/* Collect spilled allocnos representing coalesced allocno sets (the
   first coalesced allocno).  The collected allocnos are returned
   through array SPILLED_COALESCED_ALLOCNOS.  The function returns the
   number of the collected allocnos.  The allocnos are given by their
   regnos in array PSEUDO_REGNOS of length N.  */
static int
collect_spilled_coalesced_allocnos (int *pseudo_regnos, int n,
				    ira_allocno_t *spilled_coalesced_allocnos)
{
  int i, num, regno;
  ira_allocno_t allocno;

  for (num = i = 0; i < n; i++)
    {
      regno = pseudo_regnos[i];
      allocno = ira_regno_allocno_map[regno];
      if (allocno == NULL || ALLOCNO_HARD_REGNO (allocno) >= 0
	  || ALLOCNO_COALESCE_DATA (allocno)->first != allocno)
	continue;
      spilled_coalesced_allocnos[num++] = allocno;
    }
  return num;
}

/* Array of live ranges of size IRA_ALLOCNOS_NUM.  Live range for
   given slot contains live ranges of coalesced allocnos assigned to
   given slot.  */
static live_range_t *slot_coalesced_allocnos_live_ranges;

/* Return TRUE if coalesced allocnos represented by ALLOCNO has live
   ranges intersected with live ranges of coalesced allocnos assigned
   to slot with number N.  */
static bool
slot_coalesced_allocno_live_ranges_intersect_p (ira_allocno_t allocno, int n)
{
  ira_allocno_t a;

  for (a = ALLOCNO_COALESCE_DATA (allocno)->next;;
       a = ALLOCNO_COALESCE_DATA (a)->next)
    {
      if (ira_allocno_live_ranges_intersect_p
	  (slot_coalesced_allocnos_live_ranges[n], ALLOCNO_LIVE_RANGES (a)))
	return true;
      if (a == allocno)
	break;
    }
  return false;
}

/* Update live ranges of slot to which coalesced allocnos represented
   by ALLOCNO were assigned.  */
static void
setup_slot_coalesced_allocno_live_ranges (ira_allocno_t allocno)
{
  int n;
  ira_allocno_t a;
  live_range_t r;

  n = ALLOCNO_COALESCE_DATA (allocno)->temp;
  for (a = ALLOCNO_COALESCE_DATA (allocno)->next;;
       a = ALLOCNO_COALESCE_DATA (a)->next)
    {
      r = ira_copy_allocno_live_range_list (ALLOCNO_LIVE_RANGES (a));
      slot_coalesced_allocnos_live_ranges[n]
	= ira_merge_allocno_live_ranges
	  (slot_coalesced_allocnos_live_ranges[n], r);
      if (a == allocno)
	break;
    }
}

/* We have coalesced allocnos involving in copies.  Coalesce allocnos
   further in order to share the same memory stack slot.  Allocnos
   representing sets of allocnos coalesced before the call are given
   in array SPILLED_COALESCED_ALLOCNOS of length NUM.  Return TRUE if
   some allocnos were coalesced in the function.  */
static bool
coalesce_spill_slots (ira_allocno_t *spilled_coalesced_allocnos, int num)
{
  int i, j, n, last_coalesced_allocno_num;
  ira_allocno_t allocno, a;
  bool merged_p = false;
  bitmap set_jump_crosses = regstat_get_setjmp_crosses ();

  slot_coalesced_allocnos_live_ranges
    = (live_range_t *) ira_allocate (sizeof (live_range_t) * ira_allocnos_num);
  memset (slot_coalesced_allocnos_live_ranges, 0,
	  sizeof (live_range_t) * ira_allocnos_num);
  last_coalesced_allocno_num = 0;
  /* Coalesce non-conflicting spilled allocnos preferring most
     frequently used.  */
  for (i = 0; i < num; i++)
    {
      allocno = spilled_coalesced_allocnos[i];
      if (ALLOCNO_COALESCE_DATA (allocno)->first != allocno
	  || bitmap_bit_p (set_jump_crosses, ALLOCNO_REGNO (allocno))
	  || (ALLOCNO_REGNO (allocno) < ira_reg_equiv_len
	      && (ira_reg_equiv_const[ALLOCNO_REGNO (allocno)] != NULL_RTX
		  || ira_reg_equiv_invariant_p[ALLOCNO_REGNO (allocno)])))
	continue;
      for (j = 0; j < i; j++)
	{
	  a = spilled_coalesced_allocnos[j];
	  n = ALLOCNO_COALESCE_DATA (a)->temp;
	  if (ALLOCNO_COALESCE_DATA (a)->first == a
	      && ! bitmap_bit_p (set_jump_crosses, ALLOCNO_REGNO (a))
	      && (ALLOCNO_REGNO (a) >= ira_reg_equiv_len
		  || (! ira_reg_equiv_invariant_p[ALLOCNO_REGNO (a)]
		      && ira_reg_equiv_const[ALLOCNO_REGNO (a)] == NULL_RTX))
	      && ! slot_coalesced_allocno_live_ranges_intersect_p (allocno, n))
	    break;
	}
      if (j >= i)
	{
	  /* No coalescing: set up number for coalesced allocnos
	     represented by ALLOCNO.  */
	  ALLOCNO_COALESCE_DATA (allocno)->temp = last_coalesced_allocno_num++;
	  setup_slot_coalesced_allocno_live_ranges (allocno);
	}
      else
	{
	  allocno_coalesced_p = true;
	  merged_p = true;
	  if (internal_flag_ira_verbose > 3 && ira_dump_file != NULL)
	    fprintf (ira_dump_file,
		     "      Coalescing spilled allocnos a%dr%d->a%dr%d\n",
		     ALLOCNO_NUM (allocno), ALLOCNO_REGNO (allocno),
		     ALLOCNO_NUM (a), ALLOCNO_REGNO (a));
	  ALLOCNO_COALESCE_DATA (allocno)->temp
	    = ALLOCNO_COALESCE_DATA (a)->temp;
	  setup_slot_coalesced_allocno_live_ranges (allocno);
	  merge_allocnos (a, allocno);
	  ira_assert (ALLOCNO_COALESCE_DATA (a)->first == a);
	}
    }
  for (i = 0; i < ira_allocnos_num; i++)
    ira_finish_allocno_live_range_list
      (slot_coalesced_allocnos_live_ranges[i]);
  ira_free (slot_coalesced_allocnos_live_ranges);
  return merged_p;
}

/* Sort pseudo-register numbers in array PSEUDO_REGNOS of length N for
   subsequent assigning stack slots to them in the reload pass.  To do
   this we coalesce spilled allocnos first to decrease the number of
   memory-memory move insns.  This function is called by the
   reload.  */
void
ira_sort_regnos_for_alter_reg (int *pseudo_regnos, int n,
			       unsigned int *reg_max_ref_width)
{
  int max_regno = max_reg_num ();
  int i, regno, num, slot_num;
  ira_allocno_t allocno, a;
  ira_allocno_iterator ai;
  ira_allocno_t *spilled_coalesced_allocnos;

  /* Set up allocnos can be coalesced.  */
  coloring_allocno_bitmap = ira_allocate_bitmap ();
  for (i = 0; i < n; i++)
    {
      regno = pseudo_regnos[i];
      allocno = ira_regno_allocno_map[regno];
      if (allocno != NULL)
	bitmap_set_bit (coloring_allocno_bitmap, ALLOCNO_NUM (allocno));
    }
  allocno_coalesced_p = false;
  processed_coalesced_allocno_bitmap = ira_allocate_bitmap ();
  allocno_coalesce_data
    = (coalesce_data_t) ira_allocate (sizeof (struct coalesce_data)
				      * ira_allocnos_num);
  /* Initialize coalesce data for allocnos.  */
  FOR_EACH_ALLOCNO (a, ai)
    {
      ALLOCNO_ADD_DATA (a) = allocno_coalesce_data + ALLOCNO_NUM (a);
      ALLOCNO_COALESCE_DATA (a)->first = a;
      ALLOCNO_COALESCE_DATA (a)->next = a;
    }
  coalesce_allocnos ();
  ira_free_bitmap (coloring_allocno_bitmap);
  regno_coalesced_allocno_cost
    = (int *) ira_allocate (max_regno * sizeof (int));
  regno_coalesced_allocno_num
    = (int *) ira_allocate (max_regno * sizeof (int));
  memset (regno_coalesced_allocno_num, 0, max_regno * sizeof (int));
  setup_coalesced_allocno_costs_and_nums (pseudo_regnos, n);
  /* Sort regnos according frequencies of the corresponding coalesced
     allocno sets.  */
  qsort (pseudo_regnos, n, sizeof (int), coalesced_pseudo_reg_freq_compare);
  spilled_coalesced_allocnos
    = (ira_allocno_t *) ira_allocate (ira_allocnos_num
				      * sizeof (ira_allocno_t));
  /* Collect allocnos representing the spilled coalesced allocno
     sets.  */
  num = collect_spilled_coalesced_allocnos (pseudo_regnos, n,
					    spilled_coalesced_allocnos);
  if (flag_ira_share_spill_slots
      && coalesce_spill_slots (spilled_coalesced_allocnos, num))
    {
      setup_coalesced_allocno_costs_and_nums (pseudo_regnos, n);
      qsort (pseudo_regnos, n, sizeof (int),
	     coalesced_pseudo_reg_freq_compare);
      num = collect_spilled_coalesced_allocnos (pseudo_regnos, n,
						spilled_coalesced_allocnos);
    }
  ira_free_bitmap (processed_coalesced_allocno_bitmap);
  allocno_coalesced_p = false;
  /* Assign stack slot numbers to spilled allocno sets, use smaller
     numbers for most frequently used coalesced allocnos.  -1 is
     reserved for dynamic search of stack slots for pseudos spilled by
     the reload.  */
  slot_num = 1;
  for (i = 0; i < num; i++)
    {
      allocno = spilled_coalesced_allocnos[i];
      if (ALLOCNO_COALESCE_DATA (allocno)->first != allocno
	  || ALLOCNO_HARD_REGNO (allocno) >= 0
	  || (ALLOCNO_REGNO (allocno) < ira_reg_equiv_len
	      && (ira_reg_equiv_const[ALLOCNO_REGNO (allocno)] != NULL_RTX
		  || ira_reg_equiv_invariant_p[ALLOCNO_REGNO (allocno)])))
	continue;
      if (internal_flag_ira_verbose > 3 && ira_dump_file != NULL)
	fprintf (ira_dump_file, "      Slot %d (freq,size):", slot_num);
      slot_num++;
      for (a = ALLOCNO_COALESCE_DATA (allocno)->next;;
	   a = ALLOCNO_COALESCE_DATA (a)->next)
	{
	  ira_assert (ALLOCNO_HARD_REGNO (a) < 0);
	  ALLOCNO_HARD_REGNO (a) = -slot_num;
	  if (internal_flag_ira_verbose > 3 && ira_dump_file != NULL)
	    fprintf (ira_dump_file, " a%dr%d(%d,%d)",
		     ALLOCNO_NUM (a), ALLOCNO_REGNO (a), ALLOCNO_FREQ (a),
		     MAX (PSEUDO_REGNO_BYTES (ALLOCNO_REGNO (a)),
			  reg_max_ref_width[ALLOCNO_REGNO (a)]));

	  if (a == allocno)
	    break;
	}
      if (internal_flag_ira_verbose > 3 && ira_dump_file != NULL)
	fprintf (ira_dump_file, "\n");
    }
  ira_spilled_reg_stack_slots_num = slot_num - 1;
  ira_free (spilled_coalesced_allocnos);
  /* Sort regnos according the slot numbers.  */
  regno_max_ref_width = reg_max_ref_width;
  qsort (pseudo_regnos, n, sizeof (int), coalesced_pseudo_reg_slot_compare);
  FOR_EACH_ALLOCNO (a, ai)
    ALLOCNO_ADD_DATA (a) = NULL;
  ira_free (allocno_coalesce_data);
  ira_free (regno_coalesced_allocno_num);
  ira_free (regno_coalesced_allocno_cost);
}



/* This page contains code used by the reload pass to improve the
   final code.  */

/* The function is called from reload to mark changes in the
   allocation of REGNO made by the reload.  Remember that reg_renumber
   reflects the change result.  */
void
ira_mark_allocation_change (int regno)
{
  ira_allocno_t a = ira_regno_allocno_map[regno];
  int old_hard_regno, hard_regno, cost;
  enum reg_class aclass = ALLOCNO_CLASS (a);

  ira_assert (a != NULL);
  hard_regno = reg_renumber[regno];
  if ((old_hard_regno = ALLOCNO_HARD_REGNO (a)) == hard_regno)
    return;
  if (old_hard_regno < 0)
    cost = -ALLOCNO_MEMORY_COST (a);
  else
    {
      ira_assert (ira_class_hard_reg_index[aclass][old_hard_regno] >= 0);
      cost = -(ALLOCNO_HARD_REG_COSTS (a) == NULL
	       ? ALLOCNO_CLASS_COST (a)
	       : ALLOCNO_HARD_REG_COSTS (a)
	         [ira_class_hard_reg_index[aclass][old_hard_regno]]);
      update_copy_costs (a, false);
    }
  ira_overall_cost -= cost;
  ALLOCNO_HARD_REGNO (a) = hard_regno;
  if (hard_regno < 0)
    {
      ALLOCNO_HARD_REGNO (a) = -1;
      cost += ALLOCNO_MEMORY_COST (a);
    }
  else if (ira_class_hard_reg_index[aclass][hard_regno] >= 0)
    {
      cost += (ALLOCNO_HARD_REG_COSTS (a) == NULL
	       ? ALLOCNO_CLASS_COST (a)
	       : ALLOCNO_HARD_REG_COSTS (a)
	         [ira_class_hard_reg_index[aclass][hard_regno]]);
      update_copy_costs (a, true);
    }
  else
    /* Reload changed class of the allocno.  */
    cost = 0;
  ira_overall_cost += cost;
}

/* This function is called when reload deletes memory-memory move.  In
   this case we marks that the allocation of the corresponding
   allocnos should be not changed in future.  Otherwise we risk to get
   a wrong code.  */
void
ira_mark_memory_move_deletion (int dst_regno, int src_regno)
{
  ira_allocno_t dst = ira_regno_allocno_map[dst_regno];
  ira_allocno_t src = ira_regno_allocno_map[src_regno];

  ira_assert (dst != NULL && src != NULL
	      && ALLOCNO_HARD_REGNO (dst) < 0
	      && ALLOCNO_HARD_REGNO (src) < 0);
  ALLOCNO_DONT_REASSIGN_P (dst) = true;
  ALLOCNO_DONT_REASSIGN_P (src) = true;
}

/* Try to assign a hard register (except for FORBIDDEN_REGS) to
   allocno A and return TRUE in the case of success.  */
static bool
allocno_reload_assign (ira_allocno_t a, HARD_REG_SET forbidden_regs)
{
  int hard_regno;
  enum reg_class aclass;
  int regno = ALLOCNO_REGNO (a);
  HARD_REG_SET saved;

  COPY_HARD_REG_SET (saved, ALLOCNO_TOTAL_CONFLICT_HARD_REGS (a));
  IOR_HARD_REG_SET (ALLOCNO_TOTAL_CONFLICT_HARD_REGS (a), forbidden_regs);
  if (! flag_caller_saves && ALLOCNO_CALLS_CROSSED_NUM (a) != 0)
    IOR_HARD_REG_SET (ALLOCNO_TOTAL_CONFLICT_HARD_REGS (a),
		      call_used_reg_set);
  ALLOCNO_ASSIGNED_P (a) = false;
  aclass = ALLOCNO_CLASS (a);
  update_curr_costs (a);
  assign_hard_reg (a, true);
  hard_regno = ALLOCNO_HARD_REGNO (a);
  reg_renumber[regno] = hard_regno;
  if (hard_regno < 0)
    ALLOCNO_HARD_REGNO (a) = -1;
  else
    {
      ira_assert (ira_class_hard_reg_index[aclass][hard_regno] >= 0);
      ira_overall_cost
	-= (ALLOCNO_MEMORY_COST (a)
	    - (ALLOCNO_HARD_REG_COSTS (a) == NULL
	       ? ALLOCNO_CLASS_COST (a)
	       : ALLOCNO_HARD_REG_COSTS (a)[ira_class_hard_reg_index
					    [aclass][hard_regno]]));
      if (ALLOCNO_CALLS_CROSSED_NUM (a) != 0
	  && ! ira_hard_reg_not_in_set_p (hard_regno, ALLOCNO_MODE (a),
					  call_used_reg_set))
	{
	  ira_assert (flag_caller_saves);
	  caller_save_needed = 1;
	}
    }

  /* If we found a hard register, modify the RTL for the pseudo
     register to show the hard register, and mark the pseudo register
     live.  */
  if (reg_renumber[regno] >= 0)
    {
      if (internal_flag_ira_verbose > 3 && ira_dump_file != NULL)
	fprintf (ira_dump_file, ": reassign to %d\n", reg_renumber[regno]);
      SET_REGNO (regno_reg_rtx[regno], reg_renumber[regno]);
      mark_home_live (regno);
    }
  else if (internal_flag_ira_verbose > 3 && ira_dump_file != NULL)
    fprintf (ira_dump_file, "\n");
  COPY_HARD_REG_SET (ALLOCNO_TOTAL_CONFLICT_HARD_REGS (a), saved);
  return reg_renumber[regno] >= 0;
}

/* Sort pseudos according their usage frequencies (putting most
   frequently ones first).  */
static int
pseudo_reg_compare (const void *v1p, const void *v2p)
{
  int regno1 = *(const int *) v1p;
  int regno2 = *(const int *) v2p;
  int diff;

  if ((diff = REG_FREQ (regno2) - REG_FREQ (regno1)) != 0)
    return diff;
  return regno1 - regno2;
}

/* Try to allocate hard registers to SPILLED_PSEUDO_REGS (there are
   NUM of them) or spilled pseudos conflicting with pseudos in
   SPILLED_PSEUDO_REGS.  Return TRUE and update SPILLED, if the
   allocation has been changed.  The function doesn't use
   BAD_SPILL_REGS and hard registers in PSEUDO_FORBIDDEN_REGS and
   PSEUDO_PREVIOUS_REGS for the corresponding pseudos.  The function
   is called by the reload pass at the end of each reload
   iteration.  */
bool
ira_reassign_pseudos (int *spilled_pseudo_regs, int num,
		      HARD_REG_SET bad_spill_regs,
		      HARD_REG_SET *pseudo_forbidden_regs,
		      HARD_REG_SET *pseudo_previous_regs,
		      bitmap spilled)
{
  int i, n, regno;
  bool changed_p;
  ira_allocno_t a, conflict_a;
  HARD_REG_SET forbidden_regs;
  ira_allocno_conflict_iterator aci;
  bitmap temp = BITMAP_ALLOC (NULL);

  /* Add pseudos which conflict with pseudos already in
     SPILLED_PSEUDO_REGS to SPILLED_PSEUDO_REGS.  This is preferable
     to allocating in two steps as some of the conflicts might have
     a higher priority than the pseudos passed in SPILLED_PSEUDO_REGS.  */
  for (i = 0; i < num; i++)
    bitmap_set_bit (temp, spilled_pseudo_regs[i]);

  for (i = 0, n = num; i < n; i++)
    {
      int regno = spilled_pseudo_regs[i];
      bitmap_set_bit (temp, regno);

      a = ira_regno_allocno_map[regno];
      FOR_EACH_ALLOCNO_CONFLICT (a, conflict_a, aci)
	if (ALLOCNO_HARD_REGNO (conflict_a) < 0
	    && ! ALLOCNO_DONT_REASSIGN_P (conflict_a)
	    && ! bitmap_bit_p (temp, ALLOCNO_REGNO (conflict_a)))
	  {
	    spilled_pseudo_regs[num++] = ALLOCNO_REGNO (conflict_a);
	    bitmap_set_bit (temp, ALLOCNO_REGNO (conflict_a));
	    /* ?!? This seems wrong.  */
	    bitmap_set_bit (consideration_allocno_bitmap,
			    ALLOCNO_NUM (conflict_a));
	  }
    }

  if (num > 1)
    qsort (spilled_pseudo_regs, num, sizeof (int), pseudo_reg_compare);
  changed_p = false;
  /* Try to assign hard registers to pseudos from
     SPILLED_PSEUDO_REGS.  */
  for (i = 0; i < num; i++)
    {
      regno = spilled_pseudo_regs[i];
      COPY_HARD_REG_SET (forbidden_regs, bad_spill_regs);
      IOR_HARD_REG_SET (forbidden_regs, pseudo_forbidden_regs[regno]);
      IOR_HARD_REG_SET (forbidden_regs, pseudo_previous_regs[regno]);
      gcc_assert (reg_renumber[regno] < 0);
      a = ira_regno_allocno_map[regno];
      ira_mark_allocation_change (regno);
      ira_assert (reg_renumber[regno] < 0);
      if (internal_flag_ira_verbose > 3 && ira_dump_file != NULL)
	fprintf (ira_dump_file,
		 "      Try Assign %d(a%d), cost=%d", regno, ALLOCNO_NUM (a),
		 ALLOCNO_MEMORY_COST (a)
		 - ALLOCNO_CLASS_COST (a));
      allocno_reload_assign (a, forbidden_regs);
      if (reg_renumber[regno] >= 0)
	{
	  CLEAR_REGNO_REG_SET (spilled, regno);
	  changed_p = true;
	}
    }
  BITMAP_FREE (temp);
  return changed_p;
}

/* The function is called by reload and returns already allocated
   stack slot (if any) for REGNO with given INHERENT_SIZE and
   TOTAL_SIZE.  In the case of failure to find a slot which can be
   used for REGNO, the function returns NULL.  */
rtx
ira_reuse_stack_slot (int regno, unsigned int inherent_size,
		      unsigned int total_size)
{
  unsigned int i;
  int slot_num, best_slot_num;
  int cost, best_cost;
  ira_copy_t cp, next_cp;
  ira_allocno_t another_allocno, allocno = ira_regno_allocno_map[regno];
  rtx x;
  bitmap_iterator bi;
  struct ira_spilled_reg_stack_slot *slot = NULL;

  ira_assert (inherent_size == PSEUDO_REGNO_BYTES (regno)
	      && inherent_size <= total_size
	      && ALLOCNO_HARD_REGNO (allocno) < 0);
  if (! flag_ira_share_spill_slots)
    return NULL_RTX;
  slot_num = -ALLOCNO_HARD_REGNO (allocno) - 2;
  if (slot_num != -1)
    {
      slot = &ira_spilled_reg_stack_slots[slot_num];
      x = slot->mem;
    }
  else
    {
      best_cost = best_slot_num = -1;
      x = NULL_RTX;
      /* It means that the pseudo was spilled in the reload pass, try
	 to reuse a slot.  */
      for (slot_num = 0;
	   slot_num < ira_spilled_reg_stack_slots_num;
	   slot_num++)
	{
	  slot = &ira_spilled_reg_stack_slots[slot_num];
	  if (slot->mem == NULL_RTX)
	    continue;
	  if (slot->width < total_size
	      || GET_MODE_SIZE (GET_MODE (slot->mem)) < inherent_size)
	    continue;

	  EXECUTE_IF_SET_IN_BITMAP (&slot->spilled_regs,
				    FIRST_PSEUDO_REGISTER, i, bi)
	    {
	      another_allocno = ira_regno_allocno_map[i];
	      if (allocnos_have_intersected_live_ranges_p (allocno,
							   another_allocno))
		goto cont;
	    }
	  for (cost = 0, cp = ALLOCNO_COPIES (allocno);
	       cp != NULL;
	       cp = next_cp)
	    {
	      if (cp->first == allocno)
		{
		  next_cp = cp->next_first_allocno_copy;
		  another_allocno = cp->second;
		}
	      else if (cp->second == allocno)
		{
		  next_cp = cp->next_second_allocno_copy;
		  another_allocno = cp->first;
		}
	      else
		gcc_unreachable ();
	      if (cp->insn == NULL_RTX)
		continue;
	      if (bitmap_bit_p (&slot->spilled_regs,
				ALLOCNO_REGNO (another_allocno)))
		cost += cp->freq;
	    }
	  if (cost > best_cost)
	    {
	      best_cost = cost;
	      best_slot_num = slot_num;
	    }
	cont:
	  ;
	}
      if (best_cost >= 0)
	{
	  slot_num = best_slot_num;
	  slot = &ira_spilled_reg_stack_slots[slot_num];
	  SET_REGNO_REG_SET (&slot->spilled_regs, regno);
	  x = slot->mem;
	  ALLOCNO_HARD_REGNO (allocno) = -slot_num - 2;
	}
    }
  if (x != NULL_RTX)
    {
      ira_assert (slot->width >= total_size);
#ifdef ENABLE_IRA_CHECKING
      EXECUTE_IF_SET_IN_BITMAP (&slot->spilled_regs,
				FIRST_PSEUDO_REGISTER, i, bi)
	{
	  ira_assert (! pseudos_have_intersected_live_ranges_p (regno, i));
	}
#endif
      SET_REGNO_REG_SET (&slot->spilled_regs, regno);
      if (internal_flag_ira_verbose > 3 && ira_dump_file)
	{
	  fprintf (ira_dump_file, "      Assigning %d(freq=%d) slot %d of",
		   regno, REG_FREQ (regno), slot_num);
	  EXECUTE_IF_SET_IN_BITMAP (&slot->spilled_regs,
				    FIRST_PSEUDO_REGISTER, i, bi)
	    {
	      if ((unsigned) regno != i)
		fprintf (ira_dump_file, " %d", i);
	    }
	  fprintf (ira_dump_file, "\n");
	}
    }
  return x;
}

/* This is called by reload every time a new stack slot X with
   TOTAL_SIZE was allocated for REGNO.  We store this info for
   subsequent ira_reuse_stack_slot calls.  */
void
ira_mark_new_stack_slot (rtx x, int regno, unsigned int total_size)
{
  struct ira_spilled_reg_stack_slot *slot;
  int slot_num;
  ira_allocno_t allocno;

  ira_assert (PSEUDO_REGNO_BYTES (regno) <= total_size);
  allocno = ira_regno_allocno_map[regno];
  slot_num = -ALLOCNO_HARD_REGNO (allocno) - 2;
  if (slot_num == -1)
    {
      slot_num = ira_spilled_reg_stack_slots_num++;
      ALLOCNO_HARD_REGNO (allocno) = -slot_num - 2;
    }
  slot = &ira_spilled_reg_stack_slots[slot_num];
  INIT_REG_SET (&slot->spilled_regs);
  SET_REGNO_REG_SET (&slot->spilled_regs, regno);
  slot->mem = x;
  slot->width = total_size;
  if (internal_flag_ira_verbose > 3 && ira_dump_file)
    fprintf (ira_dump_file, "      Assigning %d(freq=%d) a new slot %d\n",
	     regno, REG_FREQ (regno), slot_num);
}


/* Return spill cost for pseudo-registers whose numbers are in array
   REGNOS (with a negative number as an end marker) for reload with
   given IN and OUT for INSN.  Return also number points (through
   EXCESS_PRESSURE_LIVE_LENGTH) where the pseudo-register lives and
   the register pressure is high, number of references of the
   pseudo-registers (through NREFS), number of callee-clobbered
   hard-registers occupied by the pseudo-registers (through
   CALL_USED_COUNT), and the first hard regno occupied by the
   pseudo-registers (through FIRST_HARD_REGNO).  */
static int
calculate_spill_cost (int *regnos, rtx in, rtx out, rtx insn,
		      int *excess_pressure_live_length,
		      int *nrefs, int *call_used_count, int *first_hard_regno)
{
  int i, cost, regno, hard_regno, j, count, saved_cost, nregs;
  bool in_p, out_p;
  int length;
  ira_allocno_t a;

  *nrefs = 0;
  for (length = count = cost = i = 0;; i++)
    {
      regno = regnos[i];
      if (regno < 0)
	break;
      *nrefs += REG_N_REFS (regno);
      hard_regno = reg_renumber[regno];
      ira_assert (hard_regno >= 0);
      a = ira_regno_allocno_map[regno];
      length += ALLOCNO_EXCESS_PRESSURE_POINTS_NUM (a);
      cost += ALLOCNO_MEMORY_COST (a) - ALLOCNO_CLASS_COST (a);
      nregs = hard_regno_nregs[hard_regno][ALLOCNO_MODE (a)];
      for (j = 0; j < nregs; j++)
	if (! TEST_HARD_REG_BIT (call_used_reg_set, hard_regno + j))
	  break;
      if (j == nregs)
	count++;
      in_p = in && REG_P (in) && (int) REGNO (in) == hard_regno;
      out_p = out && REG_P (out) && (int) REGNO (out) == hard_regno;
      if ((in_p || out_p)
	  && find_regno_note (insn, REG_DEAD, hard_regno) != NULL_RTX)
	{
	  saved_cost = 0;
	  if (in_p)
	    saved_cost += ira_memory_move_cost
	                  [ALLOCNO_MODE (a)][ALLOCNO_CLASS (a)][1];
	  if (out_p)
	    saved_cost
	      += ira_memory_move_cost
	         [ALLOCNO_MODE (a)][ALLOCNO_CLASS (a)][0];
	  cost -= REG_FREQ_FROM_BB (BLOCK_FOR_INSN (insn)) * saved_cost;
	}
    }
  *excess_pressure_live_length = length;
  *call_used_count = count;
  hard_regno = -1;
  if (regnos[0] >= 0)
    {
      hard_regno = reg_renumber[regnos[0]];
    }
  *first_hard_regno = hard_regno;
  return cost;
}

/* Return TRUE if spilling pseudo-registers whose numbers are in array
   REGNOS is better than spilling pseudo-registers with numbers in
   OTHER_REGNOS for reload with given IN and OUT for INSN.  The
   function used by the reload pass to make better register spilling
   decisions.  */
bool
ira_better_spill_reload_regno_p (int *regnos, int *other_regnos,
				 rtx in, rtx out, rtx insn)
{
  int cost, other_cost;
  int length, other_length;
  int nrefs, other_nrefs;
  int call_used_count, other_call_used_count;
  int hard_regno, other_hard_regno;

  cost = calculate_spill_cost (regnos, in, out, insn,
			       &length, &nrefs, &call_used_count, &hard_regno);
  other_cost = calculate_spill_cost (other_regnos, in, out, insn,
				     &other_length, &other_nrefs,
				     &other_call_used_count,
				     &other_hard_regno);
  if (nrefs == 0 && other_nrefs != 0)
    return true;
  if (nrefs != 0 && other_nrefs == 0)
    return false;
  if (cost != other_cost)
    return cost < other_cost;
  if (length != other_length)
    return length > other_length;
#ifdef REG_ALLOC_ORDER
  if (hard_regno >= 0 && other_hard_regno >= 0)
    return (inv_reg_alloc_order[hard_regno]
	    < inv_reg_alloc_order[other_hard_regno]);
#else
  if (call_used_count != other_call_used_count)
    return call_used_count > other_call_used_count;
#endif
  return false;
}



/* Allocate and initialize data necessary for assign_hard_reg.  */
void
ira_initiate_assign (void)
{
  sorted_allocnos
    = (ira_allocno_t *) ira_allocate (sizeof (ira_allocno_t)
				      * ira_allocnos_num);
  consideration_allocno_bitmap = ira_allocate_bitmap ();
  initiate_cost_update ();
  allocno_priorities = (int *) ira_allocate (sizeof (int) * ira_allocnos_num);
}

/* Deallocate data used by assign_hard_reg.  */
void
ira_finish_assign (void)
{
  ira_free (sorted_allocnos);
  ira_free_bitmap (consideration_allocno_bitmap);
  finish_cost_update ();
  ira_free (allocno_priorities);
}



/* Entry function doing color-based register allocation.  */
static void
color (void)
{
  allocno_stack_vec = VEC_alloc (ira_allocno_t, heap, ira_allocnos_num);
  memset (allocated_hardreg_p, 0, sizeof (allocated_hardreg_p));
  ira_initiate_assign ();
  do_coloring ();
  ira_finish_assign ();
  VEC_free (ira_allocno_t, heap, allocno_stack_vec);
  move_spill_restore ();
}



/* This page contains a simple register allocator without usage of
   allocno conflicts.  This is used for fast allocation for -O0.  */

/* Do register allocation by not using allocno conflicts.  It uses
   only allocno live ranges.  The algorithm is close to Chow's
   priority coloring.  */
static void
fast_allocation (void)
{
  int i, j, k, num, class_size, hard_regno;
#ifdef STACK_REGS
  bool no_stack_reg_p;
#endif
  enum reg_class aclass;
  enum machine_mode mode;
  ira_allocno_t a;
  ira_allocno_iterator ai;
  live_range_t r;
  HARD_REG_SET conflict_hard_regs, *used_hard_regs;

  sorted_allocnos = (ira_allocno_t *) ira_allocate (sizeof (ira_allocno_t)
						    * ira_allocnos_num);
  num = 0;
  FOR_EACH_ALLOCNO (a, ai)
    sorted_allocnos[num++] = a;
  allocno_priorities = (int *) ira_allocate (sizeof (int) * ira_allocnos_num);
  setup_allocno_priorities (sorted_allocnos, num);
  used_hard_regs = (HARD_REG_SET *) ira_allocate (sizeof (HARD_REG_SET)
						  * ira_max_point);
  for (i = 0; i < ira_max_point; i++)
    CLEAR_HARD_REG_SET (used_hard_regs[i]);
  qsort (sorted_allocnos, num, sizeof (ira_allocno_t),
	 allocno_priority_compare_func);
  for (i = 0; i < num; i++)
    {
      a = sorted_allocnos[i];
      COPY_HARD_REG_SET (conflict_hard_regs, ALLOCNO_CONFLICT_HARD_REGS (a));
      for (r = ALLOCNO_LIVE_RANGES (a); r != NULL; r = r->next)
	for (j =  r->start; j <= r->finish; j++)
	  IOR_HARD_REG_SET (conflict_hard_regs, used_hard_regs[j]);
      aclass = ALLOCNO_CLASS (a);
      ALLOCNO_ASSIGNED_P (a) = true;
      ALLOCNO_HARD_REGNO (a) = -1;
      if (hard_reg_set_subset_p (reg_class_contents[aclass],
				 conflict_hard_regs))
	continue;
      mode = ALLOCNO_MODE (a);
#ifdef STACK_REGS
      no_stack_reg_p = ALLOCNO_NO_STACK_REG_P (a);
#endif
      class_size = ira_class_hard_regs_num[aclass];
      for (j = 0; j < class_size; j++)
	{
	  hard_regno = ira_class_hard_regs[aclass][j];
#ifdef STACK_REGS
	  if (no_stack_reg_p && FIRST_STACK_REG <= hard_regno
	      && hard_regno <= LAST_STACK_REG)
	    continue;
#endif
	  if (!ira_hard_reg_not_in_set_p (hard_regno, mode, conflict_hard_regs)
	      || (TEST_HARD_REG_BIT
		  (ira_prohibited_class_mode_regs[aclass][mode], hard_regno)))
	    continue;
	  ALLOCNO_HARD_REGNO (a) = hard_regno;
	  for (r = ALLOCNO_LIVE_RANGES (a); r != NULL; r = r->next)
	    for (k = r->start; k <= r->finish; k++)
	      IOR_HARD_REG_SET (used_hard_regs[k],
				ira_reg_mode_hard_regset[hard_regno][mode]);
	  break;
	}
    }
  ira_free (sorted_allocnos);
  ira_free (used_hard_regs);
  ira_free (allocno_priorities);
  if (internal_flag_ira_verbose > 1 && ira_dump_file != NULL)
    ira_print_disposition (ira_dump_file);
}



/* Entry function doing coloring.  */
void
ira_color (void)
{
  ira_allocno_t a;
  ira_allocno_iterator ai;

  /* Setup updated costs.  */
  FOR_EACH_ALLOCNO (a, ai)
    {
      ALLOCNO_UPDATED_MEMORY_COST (a) = ALLOCNO_MEMORY_COST (a);
      ALLOCNO_UPDATED_CLASS_COST (a) = ALLOCNO_CLASS_COST (a);
    }
  if (ira_conflicts_p)
    color ();
  else
    fast_allocation ();
}<|MERGE_RESOLUTION|>--- conflicted
+++ resolved
@@ -1380,8 +1380,8 @@
 #ifdef STACK_REGS
   no_stack_reg_p = no_stack_reg_p || ALLOCNO_TOTAL_NO_STACK_REG_P (a);
 #endif
-<<<<<<< HEAD
-  for (cost = ALLOCNO_UPDATED_CLASS_COST (a), i = 0; i < class_size; i++)
+  cost = ALLOCNO_UPDATED_CLASS_COST (a);
+  for (i = 0; i < class_size; i++)
     if (a_costs != NULL)
       {
 	costs[i] += a_costs[i];
@@ -1408,26 +1408,6 @@
 	conflict_aclass = ALLOCNO_CLASS (conflict_a);
 	ira_assert (ira_reg_classes_intersect_p[aclass][conflict_aclass]);
 	if (ALLOCNO_ASSIGNED_P (conflict_a))
-=======
-      cost = ALLOCNO_UPDATED_COVER_CLASS_COST (a);
-      for (i = 0; i < class_size; i++)
-	if (a_costs != NULL)
-	  {
-	    costs[i] += a_costs[i];
-	    full_costs[i] += a_costs[i];
-	  }
-	else
-	  {
-	    costs[i] += cost;
-	    full_costs[i] += cost;
-	  }
-      /* Take preferences of conflicting allocnos into account.  */
-      FOR_EACH_ALLOCNO_CONFLICT (a, conflict_allocno, aci)
-	/* Reload can give another class so we need to check all
-	   allocnos.  */
-	if (retry_p || bitmap_bit_p (consideration_allocno_bitmap,
-				     ALLOCNO_NUM (conflict_allocno)))
->>>>>>> 6b180c51
 	  {
 	    if ((hard_regno = ALLOCNO_HARD_REGNO (conflict_a)) >= 0
 		&& ira_class_hard_reg_index[aclass][hard_regno] >= 0)
