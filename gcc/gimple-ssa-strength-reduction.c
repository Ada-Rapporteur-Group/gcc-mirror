--- conflicted
+++ resolved
@@ -1116,22 +1116,12 @@
 	     X = Y * c
 	     ============================
 	     X = (B + i') * (S * c)  */
-<<<<<<< HEAD
-	  temp = tree_to_double_int (base_cand->stride)
-		 * tree_to_double_int (stride_in);
-	  if (double_int_fits_to_tree_p (TREE_TYPE (stride_in), temp))
-	    {
-	      base = base_cand->base_expr;
-	      index = base_cand->index;
-	      stride = double_int_to_tree (TREE_TYPE (stride_in), temp);
-=======
 	  temp = wi::to_widest (base_cand->stride) * wi::to_widest (stride_in);
 	  if (wi::fits_to_tree_p (temp, TREE_TYPE (stride_in)))
 	    {
 	      base = base_cand->base_expr;
 	      index = base_cand->index;
 	      stride = wide_int_to_tree (TREE_TYPE (stride_in), temp);
->>>>>>> 02d42640
 	      ctype = base_cand->cand_type;
 	      if (has_single_use (base_in))
 		savings = (base_cand->dead_savings 
@@ -3015,11 +3005,7 @@
 	  else 
 	    {
 	      slsr_cand_t arg_cand = base_cand_from_table (arg);
-<<<<<<< HEAD
-	      double_int diff = arg_cand->index - basis->index;
-=======
 	      widest_int diff = arg_cand->index - basis->index;
->>>>>>> 02d42640
 	      basic_block pred = gimple_phi_arg_edge (phi, i)->src;
 
 	      if ((incr == diff) || (!address_arithmetic_p && incr == -diff))
