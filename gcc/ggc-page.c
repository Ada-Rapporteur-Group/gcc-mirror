--- conflicted
+++ resolved
@@ -30,11 +30,7 @@
 #include "ggc-internal.h"
 #include "timevar.h"
 #include "params.h"
-<<<<<<< HEAD
-#include "tree-ssa.h"
-=======
 #include "cgraph.h"
->>>>>>> fb4256c6
 #include "cfgloop.h"
 #include "plugin.h"
 
