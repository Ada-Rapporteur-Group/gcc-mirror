--- conflicted
+++ resolved
@@ -276,17 +276,10 @@
   strip_mined = lst_do_strip_mine (SCOP_TRANSFORMED_SCHEDULE (scop));
   interchanged = scop_do_interchange (scop);
 
-<<<<<<< HEAD
-  /* If we don't interchange loops, then the strip mine is not
-     profitable, and the transform is not a loop blocking.  */
-  if (!interchanged
-      || !graphite_legal_transform (scop))
-=======
   /* If we don't interchange loops, the strip mine alone will not be
      profitable, and the transform is not a loop blocking: so revert
      the transform.  */
   if (!interchanged)
->>>>>>> 6e7f08ad
     {
       restore_scattering (scop);
       return false;
