--- conflicted
+++ resolved
@@ -224,14 +224,10 @@
   if (is_gimple_call (stmt) && gimple_call_fndecl (stmt))
     return;
 
-<<<<<<< HEAD
-  if (is_gimple_atomic (stmt) || gimple_has_volatile_ops (stmt))
-=======
   /* Don't return early on *this_2(D) ={v} {CLOBBER}.  */
   if (gimple_has_volatile_ops (stmt)
       && (!gimple_clobber_p (stmt)
 	  || TREE_CODE (gimple_assign_lhs (stmt)) != MEM_REF))
->>>>>>> 3b8499b5
     return;
 
   if (is_gimple_assign (stmt))
