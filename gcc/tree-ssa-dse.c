--- conflicted
+++ resolved
@@ -129,15 +129,9 @@
 {
   return (ao_ref_base (ref)
 	  && known_size_p (ref->max_size)
-<<<<<<< HEAD
-	  && may_ne (ref->size, 0)
-	  && must_eq (ref->max_size, ref->size)
-	  && must_ge (ref->offset, 0)
-=======
 	  && maybe_ne (ref->size, 0)
 	  && known_eq (ref->max_size, ref->size)
 	  && known_ge (ref->offset, 0)
->>>>>>> 70783a86
 	  && multiple_p (ref->offset, BITS_PER_UNIT)
 	  && multiple_p (ref->size, BITS_PER_UNIT));
 }
@@ -155,28 +149,17 @@
   /* If COPY starts before REF, then reset the beginning of
      COPY to match REF and decrease the size of COPY by the
      number of bytes removed from COPY.  */
-<<<<<<< HEAD
-  if (may_lt (copy->offset, ref->offset))
-    {
-      poly_int64 diff = ref->offset - copy->offset;
-      if (may_le (copy->size, diff))
-=======
   if (maybe_lt (copy->offset, ref->offset))
     {
       poly_int64 diff = ref->offset - copy->offset;
       if (maybe_le (copy->size, diff))
->>>>>>> 70783a86
 	return false;
       copy->size -= diff;
       copy->offset = ref->offset;
     }
 
   poly_int64 diff = copy->offset - ref->offset;
-<<<<<<< HEAD
-  if (may_le (ref->size, diff))
-=======
   if (maybe_le (ref->size, diff))
->>>>>>> 70783a86
     return false;
 
   /* If COPY extends beyond REF, chop off its size appropriately.  */
@@ -184,11 +167,7 @@
   if (!ordered_p (limit, copy->size))
     return false;
 
-<<<<<<< HEAD
-  if (may_gt (copy->size, limit))
-=======
   if (maybe_gt (copy->size, limit))
->>>>>>> 70783a86
     copy->size = limit;
   return true;
 }
@@ -212,11 +191,7 @@
   HOST_WIDE_INT start, size;
   if (valid_ao_ref_for_dse (&write)
       && operand_equal_p (write.base, ref->base, OEP_ADDRESS_OF)
-<<<<<<< HEAD
-      && must_eq (write.size, write.max_size)
-=======
       && known_eq (write.size, write.max_size)
->>>>>>> 70783a86
       && normalize_ref (&write, ref)
       && (write.offset - ref->offset).is_constant (&start)
       && write.size.is_constant (&size))
@@ -305,11 +280,7 @@
      least half the size of the object to ensure we're trimming
      the entire real or imaginary half.  By writing things this
      way we avoid more O(n) bitmap operations.  */
-<<<<<<< HEAD
-  if (must_ge (trim_tail * 2 * BITS_PER_UNIT, ref->size))
-=======
   if (known_ge (trim_tail * 2 * BITS_PER_UNIT, ref->size))
->>>>>>> 70783a86
     {
       /* TREE_REALPART is live */
       tree x = TREE_REALPART (gimple_assign_rhs1 (stmt));
@@ -318,11 +289,7 @@
       gimple_assign_set_lhs (stmt, y);
       gimple_assign_set_rhs1 (stmt, x);
     }
-<<<<<<< HEAD
-  else if (must_ge (trim_head * 2 * BITS_PER_UNIT, ref->size))
-=======
   else if (known_ge (trim_head * 2 * BITS_PER_UNIT, ref->size))
->>>>>>> 70783a86
     {
       /* TREE_IMAGPART is live */
       tree x = TREE_IMAGPART (gimple_assign_rhs1 (stmt));
@@ -538,11 +505,7 @@
       /* If USE_REF covers all of REF, then it will hit one or more
 	 live bytes.   This avoids useless iteration over the bitmap
 	 below.  */
-<<<<<<< HEAD
-      if (start == 0 && must_eq (size, ref->size))
-=======
       if (start == 0 && known_eq (size, ref->size))
->>>>>>> 70783a86
 	return true;
 
       /* Now check if any of the remaining bits in use_ref are set in LIVE.  */
@@ -644,11 +607,7 @@
 		      ao_ref_init (&use_ref, gimple_assign_rhs1 (use_stmt));
 		      if (valid_ao_ref_for_dse (&use_ref)
 			  && use_ref.base == ref->base
-<<<<<<< HEAD
-			  && must_eq (use_ref.size, use_ref.max_size)
-=======
 			  && known_eq (use_ref.size, use_ref.max_size)
->>>>>>> 70783a86
 			  && !live_bytes_read (use_ref, ref, live_bytes))
 			{
 			  /* If this statement has a VDEF, then it is the
