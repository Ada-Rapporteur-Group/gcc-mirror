/* Dead store elimination
   Copyright (C) 2004-2017 Free Software Foundation, Inc.

This file is part of GCC.

GCC is free software; you can redistribute it and/or modify
it under the terms of the GNU General Public License as published by
the Free Software Foundation; either version 3, or (at your option)
any later version.

GCC is distributed in the hope that it will be useful,
but WITHOUT ANY WARRANTY; without even the implied warranty of
MERCHANTABILITY or FITNESS FOR A PARTICULAR PURPOSE.  See the
GNU General Public License for more details.

You should have received a copy of the GNU General Public License
along with GCC; see the file COPYING3.  If not see
<http://www.gnu.org/licenses/>.  */

#include "config.h"
#include "system.h"
#include "coretypes.h"
#include "backend.h"
#include "rtl.h"
#include "tree.h"
#include "gimple.h"
#include "tree-pass.h"
#include "ssa.h"
#include "gimple-pretty-print.h"
#include "fold-const.h"
#include "gimple-iterator.h"
#include "tree-cfg.h"
#include "tree-dfa.h"
#include "domwalk.h"
#include "tree-cfgcleanup.h"
#include "params.h"
#include "alias.h"

/* This file implements dead store elimination.

   A dead store is a store into a memory location which will later be
   overwritten by another store without any intervening loads.  In this
   case the earlier store can be deleted.

   In our SSA + virtual operand world we use immediate uses of virtual
   operands to detect dead stores.  If a store's virtual definition
   is used precisely once by a later store to the same location which
   post dominates the first store, then the first store is dead.

   The single use of the store's virtual definition ensures that
   there are no intervening aliased loads and the requirement that
   the second load post dominate the first ensures that if the earlier
   store executes, then the later stores will execute before the function
   exits.

   It may help to think of this as first moving the earlier store to
   the point immediately before the later store.  Again, the single
   use of the virtual definition and the post-dominance relationship
   ensure that such movement would be safe.  Clearly if there are
   back to back stores, then the second is redundant.

   Reviewing section 10.7.2 in Morgan's "Building an Optimizing Compiler"
   may also help in understanding this code since it discusses the
   relationship between dead store and redundant load elimination.  In
   fact, they are the same transformation applied to different views of
   the CFG.  */


/* Bitmap of blocks that have had EH statements cleaned.  We should
   remove their dead edges eventually.  */
static bitmap need_eh_cleanup;

/* Return value from dse_classify_store */
enum dse_store_status
{
  DSE_STORE_LIVE,
  DSE_STORE_MAYBE_PARTIAL_DEAD,
  DSE_STORE_DEAD
};

/* STMT is a statement that may write into memory.  Analyze it and
   initialize WRITE to describe how STMT affects memory.

   Return TRUE if the the statement was analyzed, FALSE otherwise.

   It is always safe to return FALSE.  But typically better optimziation
   can be achieved by analyzing more statements.  */

static bool
initialize_ao_ref_for_dse (gimple *stmt, ao_ref *write)
{
  /* It's advantageous to handle certain mem* functions.  */
  if (gimple_call_builtin_p (stmt, BUILT_IN_NORMAL))
    {
      switch (DECL_FUNCTION_CODE (gimple_call_fndecl (stmt)))
	{
	  case BUILT_IN_MEMCPY:
	  case BUILT_IN_MEMMOVE:
	  case BUILT_IN_MEMSET:
	    {
	      tree size = NULL_TREE;
	      if (gimple_call_num_args (stmt) == 3)
		size = gimple_call_arg (stmt, 2);
	      tree ptr = gimple_call_arg (stmt, 0);
	      ao_ref_init_from_ptr_and_size (write, ptr, size);
	      return true;
	    }
	  default:
	    break;
	}
    }
  else if (is_gimple_assign (stmt))
    {
      ao_ref_init (write, gimple_assign_lhs (stmt));
      return true;
    }
  return false;
}

/* Given REF from the the alias oracle, return TRUE if it is a valid
   memory reference for dead store elimination, false otherwise.

   In particular, the reference must have a known base, known maximum
   size, start at a byte offset and have a size that is one or more
   bytes.  */

static bool
valid_ao_ref_for_dse (ao_ref *ref)
{
  return (ao_ref_base (ref)
	  && known_size_p (ref->max_size)
	  && maybe_nonzero (ref->size)
	  && must_eq (ref->max_size, ref->size)
	  && must_ge (ref->offset, 0)
	  && multiple_p (ref->offset, BITS_PER_UNIT)
	  && multiple_p (ref->size, BITS_PER_UNIT));
}

/* Try to normalize COPY (an ao_ref) relative to REF.  Essentially when we are
   done COPY will only refer bytes found within REF.  Return true if COPY
   is known to intersect at least one byte of REF.  */

static bool
normalize_ref (ao_ref *copy, ao_ref *ref)
{
  if (!ordered_p (copy->offset, ref->offset))
    return false;

  /* If COPY starts before REF, then reset the beginning of
     COPY to match REF and decrease the size of COPY by the
     number of bytes removed from COPY.  */
  if (may_lt (copy->offset, ref->offset))
    {
<<<<<<< HEAD
      poly_int64 diff = ref->offset - copy->offset;
      if (may_le (copy->size, diff))
=======
      HOST_WIDE_INT diff = ref->offset - copy->offset;
      if (copy->size <= diff)
>>>>>>> 8c089b5c
	return false;
      copy->size -= diff;
      copy->offset = ref->offset;
    }

<<<<<<< HEAD
  poly_int64 diff = copy->offset - ref->offset;
  if (may_le (ref->size, diff))
    return false;

  /* If COPY extends beyond REF, chop off its size appropriately.  */
  poly_int64 limit = ref->size - diff;
  if (!ordered_p (limit, copy->size))
    return false;

  if (may_gt (copy->size, limit))
=======
  HOST_WIDE_INT diff = copy->offset - ref->offset;
  if (ref->size <= diff)
    return false;

  /* If COPY extends beyond REF, chop off its size appropriately.  */
  HOST_WIDE_INT limit = ref->size - diff;
  if (copy->size > limit)
>>>>>>> 8c089b5c
    copy->size = limit;
  return true;
}

/* Clear any bytes written by STMT from the bitmap LIVE_BYTES.  The base
   address written by STMT must match the one found in REF, which must
   have its base address previously initialized.

   This routine must be conservative.  If we don't know the offset or
   actual size written, assume nothing was written.  */

static void
clear_bytes_written_by (sbitmap live_bytes, gimple *stmt, ao_ref *ref)
{
  ao_ref write;
  if (!initialize_ao_ref_for_dse (stmt, &write))
    return;

  /* Verify we have the same base memory address, the write
     has a known size and overlaps with REF.  */
  HOST_WIDE_INT start, size;
  if (valid_ao_ref_for_dse (&write)
      && operand_equal_p (write.base, ref->base, OEP_ADDRESS_OF)
<<<<<<< HEAD
      && must_eq (write.size, write.max_size)
      && normalize_ref (&write, ref)
      && (write.offset - ref->offset).is_constant (&start)
      && write.size.is_constant (&size))
    bitmap_clear_range (live_bytes, start / BITS_PER_UNIT,
			size / BITS_PER_UNIT);
=======
      && write.size == write.max_size
      && normalize_ref (&write, ref))
    {
      HOST_WIDE_INT start = write.offset - ref->offset;
      bitmap_clear_range (live_bytes, start / BITS_PER_UNIT,
			  write.size / BITS_PER_UNIT);
    }
>>>>>>> 8c089b5c
}

/* REF is a memory write.  Extract relevant information from it and
   initialize the LIVE_BYTES bitmap.  If successful, return TRUE.
   Otherwise return FALSE.  */

static bool
setup_live_bytes_from_ref (ao_ref *ref, sbitmap live_bytes)
{
  HOST_WIDE_INT const_size;
  if (valid_ao_ref_for_dse (ref)
      && ref->size.is_constant (&const_size)
      && (const_size / BITS_PER_UNIT
	  <= PARAM_VALUE (PARAM_DSE_MAX_OBJECT_SIZE)))
    {
      bitmap_clear (live_bytes);
      bitmap_set_range (live_bytes, 0, const_size / BITS_PER_UNIT);
      return true;
    }
  return false;
}

/* Compute the number of elements that we can trim from the head and
   tail of ORIG resulting in a bitmap that is a superset of LIVE.

   Store the number of elements trimmed from the head and tail in
   TRIM_HEAD and TRIM_TAIL.

   STMT is the statement being trimmed and is used for debugging dump
   output only.  */

static void
compute_trims (ao_ref *ref, sbitmap live, int *trim_head, int *trim_tail,
	       gimple *stmt)
{
  /* We use sbitmaps biased such that ref->offset is bit zero and the bitmap
     extends through ref->size.  So we know that in the original bitmap
     bits 0..ref->size were true.  We don't actually need the bitmap, just
     the REF to compute the trims.  */

  /* Now identify how much, if any of the tail we can chop off.  */
  HOST_WIDE_INT const_size;
  if (ref->size.is_constant (&const_size))
    {
      int last_orig = (const_size / BITS_PER_UNIT) - 1;
      int last_live = bitmap_last_set_bit (live);
      *trim_tail = (last_orig - last_live) & ~0x1;
    }
  else
    *trim_tail = 0;

  /* Identify how much, if any of the head we can chop off.  */
  int first_orig = 0;
  int first_live = bitmap_first_set_bit (live);
  *trim_head = (first_live - first_orig) & ~0x1;

  if ((*trim_head || *trim_tail)
      && dump_file && (dump_flags & TDF_DETAILS))
    {
      fprintf (dump_file, "  Trimming statement (head = %d, tail = %d): ",
	       *trim_head, *trim_tail);
      print_gimple_stmt (dump_file, stmt, 0, dump_flags);
      fprintf (dump_file, "\n");
    }
}

/* STMT initializes an object from COMPLEX_CST where one or more of the
   bytes written may be dead stores.  REF is a representation of the
   memory written.  LIVE is the bitmap of stores that are actually live.

   Attempt to rewrite STMT so that only the real or imaginary part of
   the object is actually stored.  */

static void
maybe_trim_complex_store (ao_ref *ref, sbitmap live, gimple *stmt)
{
  int trim_head, trim_tail;
  compute_trims (ref, live, &trim_head, &trim_tail, stmt);

  /* The amount of data trimmed from the head or tail must be at
     least half the size of the object to ensure we're trimming
     the entire real or imaginary half.  By writing things this
     way we avoid more O(n) bitmap operations.  */
  if (must_ge (trim_tail * 2 * BITS_PER_UNIT, ref->size))
    {
      /* TREE_REALPART is live */
      tree x = TREE_REALPART (gimple_assign_rhs1 (stmt));
      tree y = gimple_assign_lhs (stmt);
      y = build1 (REALPART_EXPR, TREE_TYPE (x), y);
      gimple_assign_set_lhs (stmt, y);
      gimple_assign_set_rhs1 (stmt, x);
    }
  else if (must_ge (trim_head * 2 * BITS_PER_UNIT, ref->size))
    {
      /* TREE_IMAGPART is live */
      tree x = TREE_IMAGPART (gimple_assign_rhs1 (stmt));
      tree y = gimple_assign_lhs (stmt);
      y = build1 (IMAGPART_EXPR, TREE_TYPE (x), y);
      gimple_assign_set_lhs (stmt, y);
      gimple_assign_set_rhs1 (stmt, x);
    }

  /* Other cases indicate parts of both the real and imag subobjects
     are live.  We do not try to optimize those cases.  */
}

/* STMT initializes an object using a CONSTRUCTOR where one or more of the
   bytes written are dead stores.  ORIG is the bitmap of bytes stored by
   STMT.  LIVE is the bitmap of stores that are actually live.

   Attempt to rewrite STMT so that only the real or imaginary part of
   the object is actually stored.

   The most common case for getting here is a CONSTRUCTOR with no elements
   being used to zero initialize an object.  We do not try to handle other
   cases as those would force us to fully cover the object with the
   CONSTRUCTOR node except for the components that are dead.  */

static void
maybe_trim_constructor_store (ao_ref *ref, sbitmap live, gimple *stmt)
{
  tree ctor = gimple_assign_rhs1 (stmt);

  /* This is the only case we currently handle.  It actually seems to
     catch most cases of actual interest.  */
  gcc_assert (CONSTRUCTOR_NELTS (ctor) == 0);

  int head_trim = 0;
  int tail_trim = 0;
  compute_trims (ref, live, &head_trim, &tail_trim, stmt);

  /* Now we want to replace the constructor initializer
     with memset (object + head_trim, 0, size - head_trim - tail_trim).  */
  if (head_trim || tail_trim)
    {
      /* We want &lhs for the MEM_REF expression.  */
      tree lhs_addr = build_fold_addr_expr (gimple_assign_lhs (stmt));

      if (! is_gimple_min_invariant (lhs_addr))
	return;

      /* The number of bytes for the new constructor.  */
      poly_int64 ref_bytes = exact_div (ref->size, BITS_PER_UNIT);
      poly_int64 count = ref_bytes - head_trim - tail_trim;

      /* And the new type for the CONSTRUCTOR.  Essentially it's just
	 a char array large enough to cover the non-trimmed parts of
	 the original CONSTRUCTOR.  Note we want explicit bounds here
	 so that we know how many bytes to clear when expanding the
	 CONSTRUCTOR.  */
      tree type = build_array_type_nelts (char_type_node, count);

      /* Build a suitable alias type rather than using alias set zero
	 to avoid pessimizing.  */
      tree alias_type = reference_alias_ptr_type (gimple_assign_lhs (stmt));

      /* Build a MEM_REF representing the whole accessed area, starting
	 at the first byte not trimmed.  */
      tree exp = fold_build2 (MEM_REF, type, lhs_addr,
			      build_int_cst (alias_type, head_trim));

      /* Now update STMT with a new RHS and LHS.  */
      gimple_assign_set_lhs (stmt, exp);
      gimple_assign_set_rhs1 (stmt, build_constructor (type, NULL));
    }
}

/* STMT is a memcpy, memmove or memset.  Decrement the number of bytes
   copied/set by DECREMENT.  */
static void
decrement_count (gimple *stmt, int decrement)
{
  tree *countp = gimple_call_arg_ptr (stmt, 2);
  gcc_assert (TREE_CODE (*countp) == INTEGER_CST);
  *countp = wide_int_to_tree (TREE_TYPE (*countp), (TREE_INT_CST_LOW (*countp)
						    - decrement));

}

static void
increment_start_addr (gimple *stmt, tree *where, int increment)
{
  if (TREE_CODE (*where) == SSA_NAME)
    {
      tree tem = make_ssa_name (TREE_TYPE (*where));
      gassign *newop
        = gimple_build_assign (tem, POINTER_PLUS_EXPR, *where,
			       build_int_cst (sizetype, increment));
      gimple_stmt_iterator gsi = gsi_for_stmt (stmt);
      gsi_insert_before (&gsi, newop, GSI_SAME_STMT);
      *where = tem;
      update_stmt (gsi_stmt (gsi));
      return;
    }

  *where = build_fold_addr_expr (fold_build2 (MEM_REF, char_type_node,
                                             *where,
                                             build_int_cst (ptr_type_node,
                                                            increment)));
}

/* STMT is builtin call that writes bytes in bitmap ORIG, some bytes are dead
   (ORIG & ~NEW) and need not be stored.  Try to rewrite STMT to reduce
   the amount of data it actually writes.

   Right now we only support trimming from the head or the tail of the
   memory region.  In theory we could split the mem* call, but it's
   likely of marginal value.  */

static void
maybe_trim_memstar_call (ao_ref *ref, sbitmap live, gimple *stmt)
{
  switch (DECL_FUNCTION_CODE (gimple_call_fndecl (stmt)))
    {
    case BUILT_IN_MEMCPY:
    case BUILT_IN_MEMMOVE:
      {
	int head_trim, tail_trim;
	compute_trims (ref, live, &head_trim, &tail_trim, stmt);

	/* Tail trimming is easy, we can just reduce the count.  */
        if (tail_trim)
	  decrement_count (stmt, tail_trim);

	/* Head trimming requires adjusting all the arguments.  */
        if (head_trim)
          {
	    tree *dst = gimple_call_arg_ptr (stmt, 0);
	    increment_start_addr (stmt, dst, head_trim);
	    tree *src = gimple_call_arg_ptr (stmt, 1);
	    increment_start_addr (stmt, src, head_trim);
	    decrement_count (stmt, head_trim);
	  }
        break;
      }

    case BUILT_IN_MEMSET:
      {
	int head_trim, tail_trim;
	compute_trims (ref, live, &head_trim, &tail_trim, stmt);

	/* Tail trimming is easy, we can just reduce the count.  */
        if (tail_trim)
	  decrement_count (stmt, tail_trim);

	/* Head trimming requires adjusting all the arguments.  */
        if (head_trim)
          {
	    tree *dst = gimple_call_arg_ptr (stmt, 0);
	    increment_start_addr (stmt, dst, head_trim);
	    decrement_count (stmt, head_trim);
	  }
	break;
      }

      default:
	break;
    }
}

/* STMT is a memory write where one or more bytes written are dead
   stores.  ORIG is the bitmap of bytes stored by STMT.  LIVE is the
   bitmap of stores that are actually live.

   Attempt to rewrite STMT so that it writes fewer memory locations.  Right
   now we only support trimming at the start or end of the memory region.
   It's not clear how much there is to be gained by trimming from the middle
   of the region.  */

static void
maybe_trim_partially_dead_store (ao_ref *ref, sbitmap live, gimple *stmt)
{
  if (is_gimple_assign (stmt)
      && TREE_CODE (gimple_assign_lhs (stmt)) != TARGET_MEM_REF)
    {
      switch (gimple_assign_rhs_code (stmt))
	{
	case CONSTRUCTOR:
	  maybe_trim_constructor_store (ref, live, stmt);
	  break;
	case COMPLEX_CST:
	  maybe_trim_complex_store (ref, live, stmt);
	  break;
	default:
	  break;
	}
    }
}

/* Return TRUE if USE_REF reads bytes from LIVE where live is
   derived from REF, a write reference.

   While this routine may modify USE_REF, it's passed by value, not
   location.  So callers do not see those modifications.  */

static bool
live_bytes_read (ao_ref use_ref, ao_ref *ref, sbitmap live)
{
  /* We have already verified that USE_REF and REF hit the same object.
     Now verify that there's actually an overlap between USE_REF and REF.  */
<<<<<<< HEAD
  HOST_WIDE_INT start, size;
  if (normalize_ref (&use_ref, ref)
      && (use_ref.offset - ref->offset).is_constant (&start)
      && use_ref.size.is_constant (&size))
    {
      /* If USE_REF covers all of REF, then it will hit one or more
	 live bytes.   This avoids useless iteration over the bitmap
	 below.  */
      if (start == 0 && must_eq (size, ref->size))
=======
  if (normalize_ref (&use_ref, ref))
    {
      HOST_WIDE_INT start = use_ref.offset - ref->offset;
      HOST_WIDE_INT size = use_ref.size;

      /* If USE_REF covers all of REF, then it will hit one or more
	 live bytes.   This avoids useless iteration over the bitmap
	 below.  */
      if (start == 0 && size == ref->size)
>>>>>>> 8c089b5c
	return true;

      /* Now check if any of the remaining bits in use_ref are set in LIVE.  */
      return bitmap_bit_in_range_p (live, start / BITS_PER_UNIT,
				    (start + size - 1) / BITS_PER_UNIT);
    }
  return true;
}

/* A helper of dse_optimize_stmt.
   Given a GIMPLE_ASSIGN in STMT that writes to REF, find a candidate
   statement *USE_STMT that may prove STMT to be dead.
   Return TRUE if the above conditions are met, otherwise FALSE.  */

static dse_store_status
dse_classify_store (ao_ref *ref, gimple *stmt, gimple **use_stmt,
		    bool byte_tracking_enabled, sbitmap live_bytes)
{
  gimple *temp;
  unsigned cnt = 0;

  *use_stmt = NULL;

  /* Find the first dominated statement that clobbers (part of) the
     memory stmt stores to with no intermediate statement that may use
     part of the memory stmt stores.  That is, find a store that may
     prove stmt to be a dead store.  */
  temp = stmt;
  do
    {
      gimple *use_stmt, *defvar_def;
      imm_use_iterator ui;
      bool fail = false;
      tree defvar;

      /* Limit stmt walking to be linear in the number of possibly
         dead stores.  */
      if (++cnt > 256)
	return DSE_STORE_LIVE;

      if (gimple_code (temp) == GIMPLE_PHI)
	defvar = PHI_RESULT (temp);
      else
	defvar = gimple_vdef (temp);
      defvar_def = temp;
      temp = NULL;
      FOR_EACH_IMM_USE_STMT (use_stmt, ui, defvar)
	{
	  cnt++;

	  /* If we ever reach our DSE candidate stmt again fail.  We
	     cannot handle dead stores in loops.  */
	  if (use_stmt == stmt)
	    {
	      fail = true;
	      BREAK_FROM_IMM_USE_STMT (ui);
	    }
	  /* In simple cases we can look through PHI nodes, but we
	     have to be careful with loops and with memory references
	     containing operands that are also operands of PHI nodes.
	     See gcc.c-torture/execute/20051110-*.c.  */
	  else if (gimple_code (use_stmt) == GIMPLE_PHI)
	    {
	      if (temp
		  /* Make sure we are not in a loop latch block.  */
		  || gimple_bb (stmt) == gimple_bb (use_stmt)
		  || dominated_by_p (CDI_DOMINATORS,
				     gimple_bb (stmt), gimple_bb (use_stmt))
		  /* We can look through PHIs to regions post-dominating
		     the DSE candidate stmt.  */
		  || !dominated_by_p (CDI_POST_DOMINATORS,
				      gimple_bb (stmt), gimple_bb (use_stmt)))
		{
		  fail = true;
		  BREAK_FROM_IMM_USE_STMT (ui);
		}
	      /* Do not consider the PHI as use if it dominates the
	         stmt defining the virtual operand we are processing,
		 we have processed it already in this case.  */
	      if (gimple_bb (defvar_def) != gimple_bb (use_stmt)
		  && !dominated_by_p (CDI_DOMINATORS,
				      gimple_bb (defvar_def),
				      gimple_bb (use_stmt)))
		temp = use_stmt;
	    }
	  /* If the statement is a use the store is not dead.  */
	  else if (ref_maybe_used_by_stmt_p (use_stmt, ref))
	    {
	      /* Handle common cases where we can easily build an ao_ref
		 structure for USE_STMT and in doing so we find that the
		 references hit non-live bytes and thus can be ignored.  */
	      if (byte_tracking_enabled && (!gimple_vdef (use_stmt) || !temp))
		{
		  if (is_gimple_assign (use_stmt))
		    {
		      /* Other cases were noted as non-aliasing by
			 the call to ref_maybe_used_by_stmt_p.  */
		      ao_ref use_ref;
		      ao_ref_init (&use_ref, gimple_assign_rhs1 (use_stmt));
		      if (valid_ao_ref_for_dse (&use_ref)
			  && must_eq (use_ref.base, ref->base)
			  && must_eq (use_ref.size, use_ref.max_size)
			  && !live_bytes_read (use_ref, ref, live_bytes))
			{
			  /* If this statement has a VDEF, then it is the
			     first store we have seen, so walk through it.  */
			  if (gimple_vdef (use_stmt))
			    temp = use_stmt;
			  continue;
			}
		    }
		}

	      fail = true;
	      BREAK_FROM_IMM_USE_STMT (ui);
	    }
	  /* If this is a store, remember it or bail out if we have
	     multiple ones (the will be in different CFG parts then).  */
	  else if (gimple_vdef (use_stmt))
	    {
	      if (temp)
		{
		  fail = true;
		  BREAK_FROM_IMM_USE_STMT (ui);
		}
	      temp = use_stmt;
	    }
	}

      if (fail)
	{
	  /* STMT might be partially dead and we may be able to reduce
	     how many memory locations it stores into.  */
	  if (byte_tracking_enabled && !gimple_clobber_p (stmt))
	    return DSE_STORE_MAYBE_PARTIAL_DEAD;
	  return DSE_STORE_LIVE;
	}

      /* If we didn't find any definition this means the store is dead
         if it isn't a store to global reachable memory.  In this case
	 just pretend the stmt makes itself dead.  Otherwise fail.  */
      if (!temp)
	{
	  if (ref_may_alias_global_p (ref))
	    return DSE_STORE_LIVE;

	  temp = stmt;
	  break;
	}

      if (byte_tracking_enabled && temp)
	clear_bytes_written_by (live_bytes, temp, ref);
    }
  /* Continue walking until we reach a full kill as a single statement
     or there are no more live bytes.  */
  while (!stmt_kills_ref_p (temp, ref)
	 && !(byte_tracking_enabled && bitmap_empty_p (live_bytes)));

  *use_stmt = temp;
  return DSE_STORE_DEAD;
}


class dse_dom_walker : public dom_walker
{
public:
  dse_dom_walker (cdi_direction direction)
    : dom_walker (direction),
    m_live_bytes (PARAM_VALUE (PARAM_DSE_MAX_OBJECT_SIZE)),
    m_byte_tracking_enabled (false) {}

  virtual edge before_dom_children (basic_block);

private:
  auto_sbitmap m_live_bytes;
  bool m_byte_tracking_enabled;
  void dse_optimize_stmt (gimple_stmt_iterator *);
};

/* Delete a dead call at GSI, which is mem* call of some kind.  */
static void
delete_dead_call (gimple_stmt_iterator *gsi)
{
  gimple *stmt = gsi_stmt (*gsi);
  if (dump_file && (dump_flags & TDF_DETAILS))
    {
      fprintf (dump_file, "  Deleted dead call: ");
      print_gimple_stmt (dump_file, stmt, 0, dump_flags);
      fprintf (dump_file, "\n");
    }

  tree lhs = gimple_call_lhs (stmt);
  if (lhs)
    {
      tree ptr = gimple_call_arg (stmt, 0);
      gimple *new_stmt = gimple_build_assign (lhs, ptr);
      unlink_stmt_vdef (stmt);
      if (gsi_replace (gsi, new_stmt, true))
        bitmap_set_bit (need_eh_cleanup, gimple_bb (stmt)->index);
    }
  else
    {
      /* Then we need to fix the operand of the consuming stmt.  */
      unlink_stmt_vdef (stmt);

      /* Remove the dead store.  */
      if (gsi_remove (gsi, true))
	bitmap_set_bit (need_eh_cleanup, gimple_bb (stmt)->index);
      release_defs (stmt);
    }
}

/* Delete a dead store at GSI, which is a gimple assignment. */

static void
delete_dead_assignment (gimple_stmt_iterator *gsi)
{
  gimple *stmt = gsi_stmt (*gsi);
  if (dump_file && (dump_flags & TDF_DETAILS))
    {
      fprintf (dump_file, "  Deleted dead store: ");
      print_gimple_stmt (dump_file, stmt, 0, dump_flags);
      fprintf (dump_file, "\n");
    }

  /* Then we need to fix the operand of the consuming stmt.  */
  unlink_stmt_vdef (stmt);

  /* Remove the dead store.  */
  basic_block bb = gimple_bb (stmt);
  if (gsi_remove (gsi, true))
    bitmap_set_bit (need_eh_cleanup, bb->index);

  /* And release any SSA_NAMEs set in this statement back to the
     SSA_NAME manager.  */
  release_defs (stmt);
}

/* Attempt to eliminate dead stores in the statement referenced by BSI.

   A dead store is a store into a memory location which will later be
   overwritten by another store without any intervening loads.  In this
   case the earlier store can be deleted.

   In our SSA + virtual operand world we use immediate uses of virtual
   operands to detect dead stores.  If a store's virtual definition
   is used precisely once by a later store to the same location which
   post dominates the first store, then the first store is dead.  */

void
dse_dom_walker::dse_optimize_stmt (gimple_stmt_iterator *gsi)
{
  gimple *stmt = gsi_stmt (*gsi);

  /* If this statement has no virtual defs, then there is nothing
     to do.  */
  if (!gimple_vdef (stmt))
    return;

  /* Don't return early on *this_2(D) ={v} {CLOBBER}.  */
  if (gimple_has_volatile_ops (stmt)
      && (!gimple_clobber_p (stmt)
	  || TREE_CODE (gimple_assign_lhs (stmt)) != MEM_REF))
    return;

  ao_ref ref;
  if (!initialize_ao_ref_for_dse (stmt, &ref))
    return;

  /* We know we have virtual definitions.  We can handle assignments and
     some builtin calls.  */
  if (gimple_call_builtin_p (stmt, BUILT_IN_NORMAL))
    {
      switch (DECL_FUNCTION_CODE (gimple_call_fndecl (stmt)))
	{
	  case BUILT_IN_MEMCPY:
	  case BUILT_IN_MEMMOVE:
	  case BUILT_IN_MEMSET:
	    {
	      /* Occasionally calls with an explicit length of zero
		 show up in the IL.  It's pointless to do analysis
		 on them, they're trivially dead.  */
	      tree size = gimple_call_arg (stmt, 2);
	      if (integer_zerop (size))
		{
		  delete_dead_call (gsi);
		  return;
		}

	      gimple *use_stmt;
	      enum dse_store_status store_status;
	      m_byte_tracking_enabled
		= setup_live_bytes_from_ref (&ref, m_live_bytes);
	      store_status = dse_classify_store (&ref, stmt, &use_stmt,
						 m_byte_tracking_enabled,
						 m_live_bytes);
	      if (store_status == DSE_STORE_LIVE)
		return;

	      if (store_status == DSE_STORE_MAYBE_PARTIAL_DEAD)
		{
		  maybe_trim_memstar_call (&ref, m_live_bytes, stmt);
		  return;
		}

	      if (store_status == DSE_STORE_DEAD)
		delete_dead_call (gsi);
	      return;
	    }

	  default:
	    return;
	}
    }

  if (is_gimple_assign (stmt))
    {
      gimple *use_stmt;

      /* Self-assignments are zombies.  */
      if (operand_equal_p (gimple_assign_rhs1 (stmt),
			   gimple_assign_lhs (stmt), 0))
	use_stmt = stmt;
      else
	{
	  m_byte_tracking_enabled
	    = setup_live_bytes_from_ref (&ref, m_live_bytes);
	  enum dse_store_status store_status;
	  store_status = dse_classify_store (&ref, stmt, &use_stmt,
					     m_byte_tracking_enabled,
					     m_live_bytes);
	  if (store_status == DSE_STORE_LIVE)
	    return;

	  if (store_status == DSE_STORE_MAYBE_PARTIAL_DEAD)
	    {
	      maybe_trim_partially_dead_store (&ref, m_live_bytes, stmt);
	      return;
	    }
	}

      /* Now we know that use_stmt kills the LHS of stmt.  */

      /* But only remove *this_2(D) ={v} {CLOBBER} if killed by
	 another clobber stmt.  */
      if (gimple_clobber_p (stmt)
	  && !gimple_clobber_p (use_stmt))
	return;

      delete_dead_assignment (gsi);
    }
}

edge
dse_dom_walker::before_dom_children (basic_block bb)
{
  gimple_stmt_iterator gsi;

  for (gsi = gsi_last_bb (bb); !gsi_end_p (gsi);)
    {
      dse_optimize_stmt (&gsi);
      if (gsi_end_p (gsi))
	gsi = gsi_last_bb (bb);
      else
	gsi_prev (&gsi);
    }
  return NULL;
}

namespace {

const pass_data pass_data_dse =
{
  GIMPLE_PASS, /* type */
  "dse", /* name */
  OPTGROUP_NONE, /* optinfo_flags */
  TV_TREE_DSE, /* tv_id */
  ( PROP_cfg | PROP_ssa ), /* properties_required */
  0, /* properties_provided */
  0, /* properties_destroyed */
  0, /* todo_flags_start */
  0, /* todo_flags_finish */
};

class pass_dse : public gimple_opt_pass
{
public:
  pass_dse (gcc::context *ctxt)
    : gimple_opt_pass (pass_data_dse, ctxt)
  {}

  /* opt_pass methods: */
  opt_pass * clone () { return new pass_dse (m_ctxt); }
  virtual bool gate (function *) { return flag_tree_dse != 0; }
  virtual unsigned int execute (function *);

}; // class pass_dse

unsigned int
pass_dse::execute (function *fun)
{
  need_eh_cleanup = BITMAP_ALLOC (NULL);

  renumber_gimple_stmt_uids ();

  /* We might consider making this a property of each pass so that it
     can be [re]computed on an as-needed basis.  Particularly since
     this pass could be seen as an extension of DCE which needs post
     dominators.  */
  calculate_dominance_info (CDI_POST_DOMINATORS);
  calculate_dominance_info (CDI_DOMINATORS);

  /* Dead store elimination is fundamentally a walk of the post-dominator
     tree and a backwards walk of statements within each block.  */
  dse_dom_walker (CDI_POST_DOMINATORS).walk (fun->cfg->x_exit_block_ptr);

  /* Removal of stores may make some EH edges dead.  Purge such edges from
     the CFG as needed.  */
  if (!bitmap_empty_p (need_eh_cleanup))
    {
      gimple_purge_all_dead_eh_edges (need_eh_cleanup);
      cleanup_tree_cfg ();
    }

  BITMAP_FREE (need_eh_cleanup);

  /* For now, just wipe the post-dominator information.  */
  free_dominance_info (CDI_POST_DOMINATORS);
  return 0;
}

} // anon namespace

gimple_opt_pass *
make_pass_dse (gcc::context *ctxt)
{
  return new pass_dse (ctxt);
}<|MERGE_RESOLUTION|>--- conflicted
+++ resolved
@@ -129,7 +129,7 @@
 {
   return (ao_ref_base (ref)
 	  && known_size_p (ref->max_size)
-	  && maybe_nonzero (ref->size)
+	  && may_ne (ref->size, 0)
 	  && must_eq (ref->max_size, ref->size)
 	  && must_ge (ref->offset, 0)
 	  && multiple_p (ref->offset, BITS_PER_UNIT)
@@ -151,19 +151,13 @@
      number of bytes removed from COPY.  */
   if (may_lt (copy->offset, ref->offset))
     {
-<<<<<<< HEAD
       poly_int64 diff = ref->offset - copy->offset;
       if (may_le (copy->size, diff))
-=======
-      HOST_WIDE_INT diff = ref->offset - copy->offset;
-      if (copy->size <= diff)
->>>>>>> 8c089b5c
 	return false;
       copy->size -= diff;
       copy->offset = ref->offset;
     }
 
-<<<<<<< HEAD
   poly_int64 diff = copy->offset - ref->offset;
   if (may_le (ref->size, diff))
     return false;
@@ -174,15 +168,6 @@
     return false;
 
   if (may_gt (copy->size, limit))
-=======
-  HOST_WIDE_INT diff = copy->offset - ref->offset;
-  if (ref->size <= diff)
-    return false;
-
-  /* If COPY extends beyond REF, chop off its size appropriately.  */
-  HOST_WIDE_INT limit = ref->size - diff;
-  if (copy->size > limit)
->>>>>>> 8c089b5c
     copy->size = limit;
   return true;
 }
@@ -206,22 +191,12 @@
   HOST_WIDE_INT start, size;
   if (valid_ao_ref_for_dse (&write)
       && operand_equal_p (write.base, ref->base, OEP_ADDRESS_OF)
-<<<<<<< HEAD
       && must_eq (write.size, write.max_size)
       && normalize_ref (&write, ref)
       && (write.offset - ref->offset).is_constant (&start)
       && write.size.is_constant (&size))
     bitmap_clear_range (live_bytes, start / BITS_PER_UNIT,
 			size / BITS_PER_UNIT);
-=======
-      && write.size == write.max_size
-      && normalize_ref (&write, ref))
-    {
-      HOST_WIDE_INT start = write.offset - ref->offset;
-      bitmap_clear_range (live_bytes, start / BITS_PER_UNIT,
-			  write.size / BITS_PER_UNIT);
-    }
->>>>>>> 8c089b5c
 }
 
 /* REF is a memory write.  Extract relevant information from it and
@@ -522,7 +497,6 @@
 {
   /* We have already verified that USE_REF and REF hit the same object.
      Now verify that there's actually an overlap between USE_REF and REF.  */
-<<<<<<< HEAD
   HOST_WIDE_INT start, size;
   if (normalize_ref (&use_ref, ref)
       && (use_ref.offset - ref->offset).is_constant (&start)
@@ -532,17 +506,6 @@
 	 live bytes.   This avoids useless iteration over the bitmap
 	 below.  */
       if (start == 0 && must_eq (size, ref->size))
-=======
-  if (normalize_ref (&use_ref, ref))
-    {
-      HOST_WIDE_INT start = use_ref.offset - ref->offset;
-      HOST_WIDE_INT size = use_ref.size;
-
-      /* If USE_REF covers all of REF, then it will hit one or more
-	 live bytes.   This avoids useless iteration over the bitmap
-	 below.  */
-      if (start == 0 && size == ref->size)
->>>>>>> 8c089b5c
 	return true;
 
       /* Now check if any of the remaining bits in use_ref are set in LIVE.  */
@@ -643,7 +606,7 @@
 		      ao_ref use_ref;
 		      ao_ref_init (&use_ref, gimple_assign_rhs1 (use_stmt));
 		      if (valid_ao_ref_for_dse (&use_ref)
-			  && must_eq (use_ref.base, ref->base)
+			  && use_ref.base == ref->base
 			  && must_eq (use_ref.size, use_ref.max_size)
 			  && !live_bytes_read (use_ref, ref, live_bytes))
 			{
