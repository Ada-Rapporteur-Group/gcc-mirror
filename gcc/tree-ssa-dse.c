--- conflicted
+++ resolved
@@ -200,11 +200,7 @@
 
   /* If we've found a default definition, then there's no problem.  Both
      stores will post-dominate it.  And def_bb will be NULL.  */
-<<<<<<< HEAD
-  if (expr == gimple_default_def (cfun, SSA_NAME_VAR (expr)))
-=======
   if (SSA_NAME_IS_DEFAULT_DEF (expr))
->>>>>>> 1177f497
     return NULL_TREE;
 
   def_stmt = SSA_NAME_DEF_STMT (expr);
@@ -603,14 +599,9 @@
 	 SSA-form variables in the address will have the same values.  */
       if (use_p != NULL_USE_OPERAND_P
 	  && bitmap_bit_p (dse_gd->stores, get_stmt_uid (use_stmt))
-<<<<<<< HEAD
-	  && operand_equal_p (GIMPLE_STMT_OPERAND (stmt, 0),
-			      GIMPLE_STMT_OPERAND (use_stmt, 0), 0)
-=======
 	  && (operand_equal_p (GIMPLE_STMT_OPERAND (stmt, 0),
 			       GIMPLE_STMT_OPERAND (use_stmt, 0), 0)
 	      || dse_partial_kill_p (stmt, dse_gd))
->>>>>>> 1177f497
 	  && memory_address_same (stmt, use_stmt))
 	{
 	  ssa_op_iter op_iter;
