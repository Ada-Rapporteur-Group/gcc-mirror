/* Various declarations for language-independent diagnostics subroutines.
   Copyright (C) 2000, 2001, 2002, 2003, 2004, 2005, 2006, 2007, 2008, 2009
   2010, Free Software Foundation, Inc.
   Contributed by Gabriel Dos Reis <gdr@codesourcery.com>

This file is part of GCC.

GCC is free software; you can redistribute it and/or modify it under
the terms of the GNU General Public License as published by the Free
Software Foundation; either version 3, or (at your option) any later
version.

GCC is distributed in the hope that it will be useful, but WITHOUT ANY
WARRANTY; without even the implied warranty of MERCHANTABILITY or
FITNESS FOR A PARTICULAR PURPOSE.  See the GNU General Public License
for more details.

You should have received a copy of the GNU General Public License
along with GCC; see the file COPYING3.  If not see
<http://www.gnu.org/licenses/>.  */

#ifndef GCC_DIAGNOSTIC_H
#define GCC_DIAGNOSTIC_H

#include "pretty-print.h"
#include "diagnostic-core.h"

/* A diagnostic is described by the MESSAGE to send, the FILE and LINE of
   its context and its KIND (ice, error, warning, note, ...)  See complete
   list in diagnostic.def.  */
typedef struct diagnostic_info
{
  text_info message;
  location_t location;
  unsigned int override_column;
  /* Auxiliary data for client.  */
  void *x_data;
  /* The kind of diagnostic it is about.  */
  diagnostic_t kind;
  /* Which OPT_* directly controls this diagnostic.  */
  int option_index;
} diagnostic_info;

/* Each time a diagnostic's classification is changed with a pragma,
   we record the change and the location of the change in an array of
   these structs.  */
typedef struct diagnostic_classification_change_t
{
  location_t location;
  int option;
  diagnostic_t kind;
} diagnostic_classification_change_t;

/*  Forward declarations.  */
typedef struct diagnostic_context diagnostic_context;
typedef void (*diagnostic_starter_fn) (diagnostic_context *,
				       diagnostic_info *);
typedef diagnostic_starter_fn diagnostic_finalizer_fn;

/* This data structure bundles altogether any information relevant to
   the context of a diagnostic message.  */
struct diagnostic_context
{
  /* Where most of the diagnostic formatting work is done.  */
  pretty_printer *printer;

  /* The number of times we have issued diagnostics.  */
  int diagnostic_count[DK_LAST_DIAGNOSTIC_KIND];

  /* True if we should display the "warnings are being tread as error"
     message, usually displayed once per compiler run.  */
  bool some_warnings_are_errors;

  /* True if it has been requested that warnings be treated as errors.  */
  bool warning_as_error_requested;

  /* The number of option indexes that can be passed to warning() et
     al.  */
  int n_opts;

  /* For each option index that can be passed to warning() et al
     (OPT_* from options.h when using this code with the core GCC
     options), this array may contain a new kind that the diagnostic
     should be changed to before reporting, or DK_UNSPECIFIED to leave
     it as the reported kind, or DK_IGNORED to not report it at
     all.  */
  diagnostic_t *classify_diagnostic;

  /* History of all changes to the classifications above.  This list
     is stored in location-order, so we can search it, either
     binary-wise or end-to-front, to find the most recent
     classification for a given diagnostic, given the location of the
     diagnostic.  */
  diagnostic_classification_change_t *classification_history;

  /* The size of the above array.  */
  int n_classification_history;

  /* For pragma push/pop.  */
  int *push_list;
  int n_push;

  /* True if we should print the command line option which controls
     each diagnostic, if known.  */
  bool show_option_requested;

  /* True if we should raise a SIGABRT on errors.  */
  bool abort_on_error;

  /* True if we should show the column number on diagnostics.  */
  bool show_column;

  /* True if pedwarns are errors.  */
  bool pedantic_errors;

  /* True if permerrors are warnings.  */
  bool permissive;

  /* The index of the option to associate with turning permerrors into
     warnings.  */
  int opt_permissive;

  /* True if errors are fatal.  */
  bool fatal_errors;

  /* True if all warnings should be disabled.  */
  bool dc_inhibit_warnings;

  /* True if warnings should be given in system headers.  */
  bool dc_warn_system_headers;

  /* This function is called before any message is printed out.  It is
     responsible for preparing message prefix and such.  For example, it
     might say:
     In file included from "/usr/local/include/curses.h:5:
                      from "/home/gdr/src/nifty_printer.h:56:
                      ...
  */
  diagnostic_starter_fn begin_diagnostic;

  /* This function is called after the diagnostic message is printed.  */
  diagnostic_finalizer_fn end_diagnostic;

  /* Client hook to report an internal error.  */
  void (*internal_error) (diagnostic_context *, const char *, va_list *);

  /* Client hook to say whether the option controlling a diagnostic is
     enabled.  Returns nonzero if enabled, zero if disabled.  */
  int (*option_enabled) (int, void *);

  /* Client information to pass as second argument to
     option_enabled.  */
  void *option_state;

  /* Client hook to return the name of an option that controls a
     diagnostic.  Returns malloced memory.  The first diagnostic_t
     argument is the kind of diagnostic before any reclassification
     (of warnings as errors, etc.); the second is the kind after any
     reclassification.  May return NULL if no name is to be printed.
     May be passed 0 as well as the index of a particular option.  */
  char *(*option_name) (diagnostic_context *, int, diagnostic_t, diagnostic_t);

  /* Auxiliary data for client.  */
  void *x_data;

  /* Used to detect when the input file stack has changed since last
     described.  */
  const struct line_map *last_module;

  int lock;

  bool inhibit_notes_p;
};

static inline void
diagnostic_inhibit_notes (diagnostic_context * context)
{
  context->inhibit_notes_p = true;
}


/* Client supplied function to announce a diagnostic.  */
#define diagnostic_starter(DC) (DC)->begin_diagnostic

/* Client supplied function called after a diagnostic message is
   displayed.  */
#define diagnostic_finalizer(DC) (DC)->end_diagnostic

/* Extension hooks for client.  */
#define diagnostic_context_auxiliary_data(DC) (DC)->x_data
#define diagnostic_info_auxiliary_data(DI) (DI)->x_data

/* Same as pp_format_decoder.  Works on 'diagnostic_context *'.  */
#define diagnostic_format_decoder(DC) ((DC)->printer->format_decoder)

/* Same as output_prefixing_rule.  Works on 'diagnostic_context *'.  */
#define diagnostic_prefixing_rule(DC) ((DC)->printer->wrapping.rule)

/* Maximum characters per line in automatic line wrapping mode.
   Zero means don't wrap lines.  */
#define diagnostic_line_cutoff(DC) ((DC)->printer->wrapping.line_cutoff)

#define diagnostic_flush_buffer(DC) pp_base_flush ((DC)->printer)

/* True if the last module or file in which a diagnostic was reported is
   different from the current one.  */
#define diagnostic_last_module_changed(DC, MAP)	\
  ((DC)->last_module != MAP)

/* Remember the current module or file as being the last one in which we
   report a diagnostic.  */
#define diagnostic_set_last_module(DC, MAP)	\
  (DC)->last_module = MAP

/* Raise SIGABRT on any diagnostic of severity DK_ERROR or higher.  */
#define diagnostic_abort_on_error(DC) \
  (DC)->abort_on_error = true

/* This diagnostic_context is used by front-ends that directly output
   diagnostic messages without going through `error', `warning',
   and similar functions.  */
extern diagnostic_context *global_dc;

/* The total count of a KIND of diagnostics emitted so far.  */
#define diagnostic_kind_count(DC, DK) (DC)->diagnostic_count[(int) (DK)]

/* The number of errors that have been issued so far.  Ideally, these
   would take a diagnostic_context as an argument.  */
#define errorcount diagnostic_kind_count (global_dc, DK_ERROR)
/* Similarly, but for warnings.  */
#define warningcount diagnostic_kind_count (global_dc, DK_WARNING)
/* Similarly, but for sorrys.  */
#define sorrycount diagnostic_kind_count (global_dc, DK_SORRY)

/* Returns nonzero if warnings should be emitted.  */
#define diagnostic_report_warnings_p(DC, LOC)				\
  (!(DC)->dc_inhibit_warnings						\
   && !(in_system_header_at (LOC) && !(DC)->dc_warn_system_headers))

#define report_diagnostic(D) diagnostic_report_diagnostic (global_dc, D)

/* Override the column number to be used for reporting a
   diagnostic.  */
#define diagnostic_override_column(DI, COL) (DI)->override_column = (COL)

/* Override the option index to be used for reporting a
   diagnostic.  */
#define diagnostic_override_option_index(DI, OPTIDX) \
    ((DI)->option_index = (OPTIDX))

/* Diagnostic related functions.  */
<<<<<<< HEAD
extern void diagnostic_initialize (diagnostic_context *);
=======
extern void diagnostic_initialize (diagnostic_context *, int);
>>>>>>> 6e7f08ad
extern void diagnostic_finish (diagnostic_context *);
extern void diagnostic_report_current_module (diagnostic_context *);

/* Force diagnostics controlled by OPTIDX to be kind KIND.  */
extern diagnostic_t diagnostic_classify_diagnostic (diagnostic_context *,
						    int /* optidx */,
						    diagnostic_t /* kind */,
						    location_t);
extern void diagnostic_push_diagnostics (diagnostic_context *, location_t);
extern void diagnostic_pop_diagnostics (diagnostic_context *, location_t);
extern bool diagnostic_report_diagnostic (diagnostic_context *,
					  diagnostic_info *);
#ifdef ATTRIBUTE_GCC_DIAG
extern void diagnostic_set_info (diagnostic_info *, const char *, va_list *,
				 location_t, diagnostic_t) ATTRIBUTE_GCC_DIAG(2,0);
extern void diagnostic_set_info_translated (diagnostic_info *, const char *,
					    va_list *, location_t,
					    diagnostic_t)
     ATTRIBUTE_GCC_DIAG(2,0);
#endif
extern char *diagnostic_build_prefix (diagnostic_context *, diagnostic_info *);
void default_diagnostic_starter (diagnostic_context *, diagnostic_info *);
void default_diagnostic_finalizer (diagnostic_context *, diagnostic_info *);

/* Pure text formatting support functions.  */
extern char *file_name_as_prefix (const char *);

#endif /* ! GCC_DIAGNOSTIC_H */<|MERGE_RESOLUTION|>--- conflicted
+++ resolved
@@ -249,11 +249,7 @@
     ((DI)->option_index = (OPTIDX))
 
 /* Diagnostic related functions.  */
-<<<<<<< HEAD
-extern void diagnostic_initialize (diagnostic_context *);
-=======
 extern void diagnostic_initialize (diagnostic_context *, int);
->>>>>>> 6e7f08ad
 extern void diagnostic_finish (diagnostic_context *);
 extern void diagnostic_report_current_module (diagnostic_context *);
 
