/* Utilities for ipa analysis.
   Copyright (C) 2005-2013 Free Software Foundation, Inc.
   Contributed by Kenneth Zadeck <zadeck@naturalbridge.com>

This file is part of GCC.

GCC is free software; you can redistribute it and/or modify it under
the terms of the GNU General Public License as published by the Free
Software Foundation; either version 3, or (at your option) any later
version.

GCC is distributed in the hope that it will be useful, but WITHOUT ANY
WARRANTY; without even the implied warranty of MERCHANTABILITY or
FITNESS FOR A PARTICULAR PURPOSE.  See the GNU General Public License
for more details.

You should have received a copy of the GNU General Public License
along with GCC; see the file COPYING3.  If not see
<http://www.gnu.org/licenses/>.  */

#include "config.h"
#include "system.h"
#include "coretypes.h"
#include "tm.h"
#include "tree.h"
#include "tree-ssa.h"
#include "tree-inline.h"
#include "dumpfile.h"
#include "langhooks.h"
#include "pointer-set.h"
#include "splay-tree.h"
#include "ggc.h"
#include "ipa-utils.h"
#include "ipa-reference.h"
#include "gimple.h"
#include "cgraph.h"
#include "flags.h"
#include "diagnostic.h"
#include "langhooks.h"
<<<<<<< HEAD
#include "l-ipo.h"
=======
#include "lto-streamer.h"
#include "ipa-inline.h"
>>>>>>> 1fed20f1

/* Debugging function for postorder and inorder code. NOTE is a string
   that is printed before the nodes are printed.  ORDER is an array of
   cgraph_nodes that has COUNT useful nodes in it.  */

void
ipa_print_order (FILE* out,
		 const char * note,
		 struct cgraph_node** order,
		 int count)
{
  int i;
  fprintf (out, "\n\n ordered call graph: %s\n", note);

  for (i = count - 1; i >= 0; i--)
    dump_cgraph_node (dump_file, order[i]);
  fprintf (out, "\n");
  fflush (out);
}


struct searchc_env {
  struct cgraph_node **stack;
  int stack_size;
  struct cgraph_node **result;
  int order_pos;
  splay_tree nodes_marked_new;
  bool reduce;
  bool allow_overwritable;
  int count;
};

/* This is an implementation of Tarjan's strongly connected region
   finder as reprinted in Aho Hopcraft and Ullman's The Design and
   Analysis of Computer Programs (1975) pages 192-193.  This version
   has been customized for cgraph_nodes.  The env parameter is because
   it is recursive and there are no nested functions here.  This
   function should only be called from itself or
   ipa_reduced_postorder.  ENV is a stack env and would be
   unnecessary if C had nested functions.  V is the node to start
   searching from.  */

static void
searchc (struct searchc_env* env, struct cgraph_node *v,
	 bool (*ignore_edge) (struct cgraph_edge *))
{
  struct cgraph_edge *edge;
  struct ipa_dfs_info *v_info = (struct ipa_dfs_info *) v->symbol.aux;

  /* mark node as old */
  v_info->new_node = false;
  splay_tree_remove (env->nodes_marked_new, v->uid);

  v_info->dfn_number = env->count;
  v_info->low_link = env->count;
  env->count++;
  env->stack[(env->stack_size)++] = v;
  v_info->on_stack = true;

  for (edge = v->callees; edge; edge = edge->next_callee)
    {
      struct ipa_dfs_info * w_info;
      enum availability avail;
      struct cgraph_node *w = cgraph_function_or_thunk_node (edge->callee, &avail);

      if (!w || (ignore_edge && ignore_edge (edge)))
        continue;

      if (w->symbol.aux
	  && (avail > AVAIL_OVERWRITABLE
	      || (env->allow_overwritable && avail == AVAIL_OVERWRITABLE)))
	{
	  w_info = (struct ipa_dfs_info *) w->symbol.aux;
	  if (w_info->new_node)
	    {
	      searchc (env, w, ignore_edge);
	      v_info->low_link =
		(v_info->low_link < w_info->low_link) ?
		v_info->low_link : w_info->low_link;
	    }
	  else
	    if ((w_info->dfn_number < v_info->dfn_number)
		&& (w_info->on_stack))
	      v_info->low_link =
		(w_info->dfn_number < v_info->low_link) ?
		w_info->dfn_number : v_info->low_link;
	}
    }


  if (v_info->low_link == v_info->dfn_number)
    {
      struct cgraph_node *last = NULL;
      struct cgraph_node *x;
      struct ipa_dfs_info *x_info;
      do {
	x = env->stack[--(env->stack_size)];
	x_info = (struct ipa_dfs_info *) x->symbol.aux;
	x_info->on_stack = false;
	x_info->scc_no = v_info->dfn_number;

	if (env->reduce)
	  {
	    x_info->next_cycle = last;
	    last = x;
	  }
	else
	  env->result[env->order_pos++] = x;
      }
      while (v != x);
      if (env->reduce)
	env->result[env->order_pos++] = v;
    }
}

/* Topsort the call graph by caller relation.  Put the result in ORDER.

   The REDUCE flag is true if you want the cycles reduced to single nodes.
   You can use ipa_get_nodes_in_cycle to obtain a vector containing all real
   call graph nodes in a reduced node.

   Set ALLOW_OVERWRITABLE if nodes with such availability should be included.
   IGNORE_EDGE, if non-NULL is a hook that may make some edges insignificant
   for the topological sort.   */

int
ipa_reduced_postorder (struct cgraph_node **order,
		       bool reduce, bool allow_overwritable,
		       bool (*ignore_edge) (struct cgraph_edge *))
{
  struct cgraph_node *node;
  struct searchc_env env;
  splay_tree_node result;
  env.stack = XCNEWVEC (struct cgraph_node *, cgraph_n_nodes);
  env.stack_size = 0;
  env.result = order;
  env.order_pos = 0;
  env.nodes_marked_new = splay_tree_new (splay_tree_compare_ints, 0, 0);
  env.count = 1;
  env.reduce = reduce;
  env.allow_overwritable = allow_overwritable;

  FOR_EACH_DEFINED_FUNCTION (node)
    {
      enum availability avail = cgraph_function_body_availability (node);

      if (avail > AVAIL_OVERWRITABLE
	  || (allow_overwritable
	      && (avail == AVAIL_OVERWRITABLE)))
	{
	  /* Reuse the info if it is already there.  */
	  struct ipa_dfs_info *info = (struct ipa_dfs_info *) node->symbol.aux;
	  if (!info)
	    info = XCNEW (struct ipa_dfs_info);
	  info->new_node = true;
	  info->on_stack = false;
	  info->next_cycle = NULL;
	  node->symbol.aux = info;

	  splay_tree_insert (env.nodes_marked_new,
			     (splay_tree_key)node->uid,
			     (splay_tree_value)node);
	}
      else
	node->symbol.aux = NULL;
    }
  result = splay_tree_min (env.nodes_marked_new);
  while (result)
    {
      node = (struct cgraph_node *)result->value;
      searchc (&env, node, ignore_edge);
      result = splay_tree_min (env.nodes_marked_new);
    }
  splay_tree_delete (env.nodes_marked_new);
  free (env.stack);

  return env.order_pos;
}

/* Deallocate all ipa_dfs_info structures pointed to by the aux pointer of call
   graph nodes.  */

void
ipa_free_postorder_info (void)
{
  struct cgraph_node *node;
  FOR_EACH_DEFINED_FUNCTION (node)
    {
      /* Get rid of the aux information.  */
      if (node->symbol.aux)
	{
	  free (node->symbol.aux);
	  node->symbol.aux = NULL;
	}
    }
}

/* Get the set of nodes for the cycle in the reduced call graph starting
   from NODE.  */

vec<cgraph_node_ptr> 
ipa_get_nodes_in_cycle (struct cgraph_node *node)
{
  vec<cgraph_node_ptr> v = vNULL;
  struct ipa_dfs_info *node_dfs_info;
  while (node)
    {
      v.safe_push (node);
      node_dfs_info = (struct ipa_dfs_info *) node->symbol.aux;
      node = node_dfs_info->next_cycle;
    }
  return v;
}

struct postorder_stack
{
  struct cgraph_node *node;
  struct cgraph_edge *edge;
  int ref;
};

/* Fill array order with all nodes with output flag set in the reverse
   topological order.  Return the number of elements in the array.
   FIXME: While walking, consider aliases, too.  */

int
ipa_reverse_postorder (struct cgraph_node **order)
{
  struct cgraph_node *node, *node2;
  int stack_size = 0;
  int order_pos = 0;
  struct cgraph_edge *edge;
  int pass;
  struct ipa_ref *ref;

  struct postorder_stack *stack =
    XCNEWVEC (struct postorder_stack, cgraph_n_nodes);

  /* We have to deal with cycles nicely, so use a depth first traversal
     output algorithm.  Ignore the fact that some functions won't need
     to be output and put them into order as well, so we get dependencies
     right through inline functions.  */
  FOR_EACH_FUNCTION (node)
    node->symbol.aux = NULL;
  for (pass = 0; pass < 2; pass++)
    FOR_EACH_FUNCTION (node)
      if (!node->symbol.aux
	  && (pass
	      || (!node->symbol.address_taken
		  && !node->global.inlined_to
		  && !node->symbol.alias && !node->thunk.thunk_p
		  && !cgraph_only_called_directly_p (node))))
	{
	  stack_size = 0;
          stack[stack_size].node = node;
	  stack[stack_size].edge = node->callers;
	  stack[stack_size].ref = 0;
	  node->symbol.aux = (void *)(size_t)1;
	  while (stack_size >= 0)
	    {
	      while (true)
		{
		  node2 = NULL;
		  while (stack[stack_size].edge && !node2)
		    {
		      edge = stack[stack_size].edge;
		      node2 = edge->caller;
		      stack[stack_size].edge = edge->next_caller;
		      /* Break possible cycles involving always-inline
			 functions by ignoring edges from always-inline
			 functions to non-always-inline functions.  */
		      if (DECL_DISREGARD_INLINE_LIMITS (edge->caller->symbol.decl)
			  && !DECL_DISREGARD_INLINE_LIMITS
			    (cgraph_function_node (edge->callee, NULL)->symbol.decl))
			node2 = NULL;
                      if (L_IPO_COMP_MODE
		          && cgraph_is_fake_indirect_call_edge (edge))
			node2 = NULL;
		    }
		  for (;ipa_ref_list_referring_iterate (&stack[stack_size].node->symbol.ref_list,
						       stack[stack_size].ref,
						       ref) && !node2;
		       stack[stack_size].ref++)
		    {
		      if (ref->use == IPA_REF_ALIAS)
			node2 = ipa_ref_referring_node (ref);
		    }
		  if (!node2)
		    break;
		  if (!node2->symbol.aux)
		    {
		      stack[++stack_size].node = node2;
		      stack[stack_size].edge = node2->callers;
		      stack[stack_size].ref = 0;
		      node2->symbol.aux = (void *)(size_t)1;
		    }
		}
	      order[order_pos++] = stack[stack_size--].node;
	    }
	}
  free (stack);
  FOR_EACH_FUNCTION (node)
    node->symbol.aux = NULL;
  return order_pos;
}



/* Given a memory reference T, will return the variable at the bottom
   of the access.  Unlike get_base_address, this will recurse through
   INDIRECT_REFS.  */

tree
get_base_var (tree t)
{
  while (!SSA_VAR_P (t)
	 && (!CONSTANT_CLASS_P (t))
	 && TREE_CODE (t) != LABEL_DECL
	 && TREE_CODE (t) != FUNCTION_DECL
	 && TREE_CODE (t) != CONST_DECL
	 && TREE_CODE (t) != CONSTRUCTOR)
    {
      t = TREE_OPERAND (t, 0);
    }
  return t;
}


/* Create a new cgraph node set.  */

cgraph_node_set
cgraph_node_set_new (void)
{
  cgraph_node_set new_node_set;

  new_node_set = XCNEW (struct cgraph_node_set_def);
  new_node_set->map = pointer_map_create ();
  new_node_set->nodes.create (0);
  return new_node_set;
}


/* Add cgraph_node NODE to cgraph_node_set SET.  */

void
cgraph_node_set_add (cgraph_node_set set, struct cgraph_node *node)
{
  void **slot;

  slot = pointer_map_insert (set->map, node);

  if (*slot)
    {
      int index = (size_t) *slot - 1;
      gcc_checking_assert ((set->nodes[index]
		           == node));
      return;
    }

  *slot = (void *)(size_t) (set->nodes.length () + 1);

  /* Insert into node vector.  */
  set->nodes.safe_push (node);
}


/* Remove cgraph_node NODE from cgraph_node_set SET.  */

void
cgraph_node_set_remove (cgraph_node_set set, struct cgraph_node *node)
{
  void **slot, **last_slot;
  int index;
  struct cgraph_node *last_node;

  slot = pointer_map_contains (set->map, node);
  if (slot == NULL || !*slot)
    return;

  index = (size_t) *slot - 1;
  gcc_checking_assert (set->nodes[index]
	      	       == node);

  /* Remove from vector. We do this by swapping node with the last element
     of the vector.  */
  last_node = set->nodes.pop ();
  if (last_node != node)
    {
      last_slot = pointer_map_contains (set->map, last_node);
      gcc_checking_assert (last_slot && *last_slot);
      *last_slot = (void *)(size_t) (index + 1);

      /* Move the last element to the original spot of NODE.  */
      set->nodes[index] = last_node;
    }

  /* Remove element from hash table.  */
  *slot = NULL;
}


/* Find NODE in SET and return an iterator to it if found.  A null iterator
   is returned if NODE is not in SET.  */

cgraph_node_set_iterator
cgraph_node_set_find (cgraph_node_set set, struct cgraph_node *node)
{
  void **slot;
  cgraph_node_set_iterator csi;

  slot = pointer_map_contains (set->map, node);
  if (slot == NULL || !*slot)
    csi.index = (unsigned) ~0;
  else
    csi.index = (size_t)*slot - 1;
  csi.set = set;

  return csi;
}


/* Dump content of SET to file F.  */

void
dump_cgraph_node_set (FILE *f, cgraph_node_set set)
{
  cgraph_node_set_iterator iter;

  for (iter = csi_start (set); !csi_end_p (iter); csi_next (&iter))
    {
      struct cgraph_node *node = csi_node (iter);
      fprintf (f, " %s/%i", cgraph_node_name (node), node->symbol.order);
    }
  fprintf (f, "\n");
}


/* Dump content of SET to stderr.  */

DEBUG_FUNCTION void
debug_cgraph_node_set (cgraph_node_set set)
{
  dump_cgraph_node_set (stderr, set);
}


/* Free varpool node set.  */

void
free_cgraph_node_set (cgraph_node_set set)
{
  set->nodes.release ();
  pointer_map_destroy (set->map);
  free (set);
}


/* Create a new varpool node set.  */

varpool_node_set
varpool_node_set_new (void)
{
  varpool_node_set new_node_set;

  new_node_set = XCNEW (struct varpool_node_set_def);
  new_node_set->map = pointer_map_create ();
  new_node_set->nodes.create (0);
  return new_node_set;
}


/* Add varpool_node NODE to varpool_node_set SET.  */

void
varpool_node_set_add (varpool_node_set set, struct varpool_node *node)
{
  void **slot;

  slot = pointer_map_insert (set->map, node);

  if (*slot)
    {
      int index = (size_t) *slot - 1;
      gcc_checking_assert ((set->nodes[index]
		           == node));
      return;
    }

  *slot = (void *)(size_t) (set->nodes.length () + 1);

  /* Insert into node vector.  */
  set->nodes.safe_push (node);
}


/* Remove varpool_node NODE from varpool_node_set SET.  */

void
varpool_node_set_remove (varpool_node_set set, struct varpool_node *node)
{
  void **slot, **last_slot;
  int index;
  struct varpool_node *last_node;

  slot = pointer_map_contains (set->map, node);
  if (slot == NULL || !*slot)
    return;

  index = (size_t) *slot - 1;
  gcc_checking_assert (set->nodes[index]
	      	       == node);

  /* Remove from vector. We do this by swapping node with the last element
     of the vector.  */
  last_node = set->nodes.pop ();
  if (last_node != node)
    {
      last_slot = pointer_map_contains (set->map, last_node);
      gcc_checking_assert (last_slot && *last_slot);
      *last_slot = (void *)(size_t) (index + 1);

      /* Move the last element to the original spot of NODE.  */
      set->nodes[index] = last_node;
    }

  /* Remove element from hash table.  */
  *slot = NULL;
}


/* Find NODE in SET and return an iterator to it if found.  A null iterator
   is returned if NODE is not in SET.  */

varpool_node_set_iterator
varpool_node_set_find (varpool_node_set set, struct varpool_node *node)
{
  void **slot;
  varpool_node_set_iterator vsi;

  slot = pointer_map_contains (set->map, node);
  if (slot == NULL || !*slot)
    vsi.index = (unsigned) ~0;
  else
    vsi.index = (size_t)*slot - 1;
  vsi.set = set;

  return vsi;
}


/* Dump content of SET to file F.  */

void
dump_varpool_node_set (FILE *f, varpool_node_set set)
{
  varpool_node_set_iterator iter;

  for (iter = vsi_start (set); !vsi_end_p (iter); vsi_next (&iter))
    {
      struct varpool_node *node = vsi_node (iter);
      fprintf (f, " %s", varpool_node_name (node));
    }
  fprintf (f, "\n");
}


/* Free varpool node set.  */

void
free_varpool_node_set (varpool_node_set set)
{
  set->nodes.release ();
  pointer_map_destroy (set->map);
  free (set);
}


/* Dump content of SET to stderr.  */

DEBUG_FUNCTION void
debug_varpool_node_set (varpool_node_set set)
{
  dump_varpool_node_set (stderr, set);
}


/* SRC and DST are going to be merged.  Take SRC's profile and merge it into
   DST so it is not going to be lost.  Destroy SRC's body on the way.  */

void
ipa_merge_profiles (struct cgraph_node *dst,
		    struct cgraph_node *src)
{
  tree oldsrcdecl = src->symbol.decl;
  struct function *srccfun, *dstcfun;
  bool match = true;

  if (!src->symbol.definition
      || !dst->symbol.definition)
    return;
  if (src->frequency < dst->frequency)
    src->frequency = dst->frequency;
  if (!dst->count)
    return;
  if (cgraph_dump_file)
    {
      fprintf (cgraph_dump_file, "Merging profiles of %s/%i to %s/%i\n",
	       xstrdup (cgraph_node_name (src)), src->symbol.order,
	       xstrdup (cgraph_node_name (dst)), dst->symbol.order);
    }
  dst->count += src->count;

  /* This is ugly.  We need to get both function bodies into memory.
     If declaration is merged, we need to duplicate it to be able
     to load body that is being replaced.  This makes symbol table
     temporarily inconsistent.  */
  if (src->symbol.decl == dst->symbol.decl)
    {
      void **slot;
      struct lto_in_decl_state temp;
      struct lto_in_decl_state *state;

      /* We are going to move the decl, we want to remove its file decl data.
	 and link these with the new decl. */
      temp.fn_decl = src->symbol.decl;
      slot = htab_find_slot (src->symbol.lto_file_data->function_decl_states,
			     &temp, NO_INSERT);
      state = (lto_in_decl_state *)*slot;
      htab_clear_slot (src->symbol.lto_file_data->function_decl_states, slot);
      gcc_assert (state);

      /* Duplicate the decl and be sure it does not link into body of DST.  */
      src->symbol.decl = copy_node (src->symbol.decl);
      DECL_STRUCT_FUNCTION (src->symbol.decl) = NULL;
      DECL_ARGUMENTS (src->symbol.decl) = NULL;
      DECL_INITIAL (src->symbol.decl) = NULL;
      DECL_RESULT (src->symbol.decl) = NULL;

      /* Associate the decl state with new declaration, so LTO streamer
 	 can look it up.  */
      state->fn_decl = src->symbol.decl;
      slot = htab_find_slot (src->symbol.lto_file_data->function_decl_states,
			     state, INSERT);
      gcc_assert (!*slot);
      *slot = state;
    }
  cgraph_get_body (src);
  cgraph_get_body (dst);
  srccfun = DECL_STRUCT_FUNCTION (src->symbol.decl);
  dstcfun = DECL_STRUCT_FUNCTION (dst->symbol.decl);
  if (n_basic_blocks_for_function (srccfun)
      != n_basic_blocks_for_function (dstcfun))
    {
      if (cgraph_dump_file)
	fprintf (cgraph_dump_file,
		 "Giving up; number of basic block mismatch.\n");
      match = false;
    }
  else if (last_basic_block_for_function (srccfun)
	   != last_basic_block_for_function (dstcfun))
    {
      if (cgraph_dump_file)
	fprintf (cgraph_dump_file,
		 "Giving up; last block mismatch.\n");
      match = false;
    }
  else 
    {
      basic_block srcbb, dstbb;

      FOR_ALL_BB_FN (srcbb, srccfun)
	{
	  unsigned int i;

	  dstbb = BASIC_BLOCK_FOR_FUNCTION (dstcfun, srcbb->index);
	  if (dstbb == NULL)
	    {
	      if (cgraph_dump_file)
		fprintf (cgraph_dump_file,
			 "No matching block for bb %i.\n",
			 srcbb->index);
	      match = false;
	      break;
	    }
	  if (EDGE_COUNT (srcbb->succs) != EDGE_COUNT (dstbb->succs))
	    {
	      if (cgraph_dump_file)
		fprintf (cgraph_dump_file,
			 "Edge count mistmatch for bb %i.\n",
			 srcbb->index);
	      match = false;
	      break;
	    }
	  for (i = 0; i < EDGE_COUNT (srcbb->succs); i++)
	    {
	      edge srce = EDGE_SUCC (srcbb, i);
	      edge dste = EDGE_SUCC (dstbb, i);
	      if (srce->dest->index != dste->dest->index)
		{
		  if (cgraph_dump_file)
		    fprintf (cgraph_dump_file,
			     "Succ edge mistmatch for bb %i.\n",
			     srce->dest->index);
		  match = false;
		  break;
		}
	    }
	}
    }
  if (match)
    {
      struct cgraph_edge *e;
      basic_block srcbb, dstbb;

      /* TODO: merge also statement histograms.  */
      FOR_ALL_BB_FN (srcbb, srccfun)
	{
	  unsigned int i;

	  dstbb = BASIC_BLOCK_FOR_FUNCTION (dstcfun, srcbb->index);
	  dstbb->count += srcbb->count;
	  for (i = 0; i < EDGE_COUNT (srcbb->succs); i++)
	    {
	      edge srce = EDGE_SUCC (srcbb, i);
	      edge dste = EDGE_SUCC (dstbb, i);
	      dste->count += srce->count;
	    }
	}
      push_cfun (dstcfun);
      counts_to_freqs ();
      compute_function_frequency ();
      pop_cfun ();
      for (e = dst->callees; e; e = e->next_callee)
	{
	  gcc_assert (!e->speculative);
	  e->count = gimple_bb (e->call_stmt)->count;
	  e->frequency = compute_call_stmt_bb_frequency
			     (dst->symbol.decl,
			      gimple_bb (e->call_stmt));
	}
      for (e = dst->indirect_calls; e; e = e->next_callee)
	{
	  gcc_assert (!e->speculative);
	  e->count = gimple_bb (e->call_stmt)->count;
	  e->frequency = compute_call_stmt_bb_frequency
			     (dst->symbol.decl,
			      gimple_bb (e->call_stmt));
	}
      cgraph_release_function_body (src);
      inline_update_overall_summary (dst);
    }
  /* TODO: if there is no match, we can scale up.  */
  src->symbol.decl = oldsrcdecl;
}

/* Return true if call to DEST is known to be self-recusive call withing FUNC.   */

bool
recursive_call_p (tree func, tree dest)
{
  struct cgraph_node *dest_node = cgraph_get_create_node (dest);
  struct cgraph_node *cnode = cgraph_get_create_node (func);

  return symtab_semantically_equivalent_p ((symtab_node)dest_node,
					   (symtab_node)cnode);
}<|MERGE_RESOLUTION|>--- conflicted
+++ resolved
@@ -37,12 +37,9 @@
 #include "flags.h"
 #include "diagnostic.h"
 #include "langhooks.h"
-<<<<<<< HEAD
 #include "l-ipo.h"
-=======
 #include "lto-streamer.h"
 #include "ipa-inline.h"
->>>>>>> 1fed20f1
 
 /* Debugging function for postorder and inorder code. NOTE is a string
    that is printed before the nodes are printed.  ORDER is an array of
