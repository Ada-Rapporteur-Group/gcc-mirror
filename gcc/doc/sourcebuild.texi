@c Copyright (C) 2002-2017 Free Software Foundation, Inc.
@c This is part of the GCC manual.
@c For copying conditions, see the file gcc.texi.

@node Source Tree
@chapter Source Tree Structure and Build System

This chapter describes the structure of the GCC source tree, and how
GCC is built.  The user documentation for building and installing GCC
is in a separate manual (@uref{http://gcc.gnu.org/install/}), with
which it is presumed that you are familiar.

@menu
* Configure Terms:: Configuration terminology and history.
* Top Level::       The top level source directory.
* gcc Directory::   The @file{gcc} subdirectory.
@end menu

@include configterms.texi

@node Top Level
@section Top Level Source Directory

The top level source directory in a GCC distribution contains several
files and directories that are shared with other software
distributions such as that of GNU Binutils.  It also contains several
subdirectories that contain parts of GCC and its runtime libraries:

@table @file
@item boehm-gc
The Boehm conservative garbage collector, optionally used as part of
the ObjC runtime library when configured with @option{--enable-objc-gc}.

@item config
Autoconf macros and Makefile fragments used throughout the tree.

@item contrib
Contributed scripts that may be found useful in conjunction with GCC@.
One of these, @file{contrib/texi2pod.pl}, is used to generate man
pages from Texinfo manuals as part of the GCC build process.

@item fixincludes
The support for fixing system headers to work with GCC@.  See
@file{fixincludes/README} for more information.  The headers fixed by
this mechanism are installed in @file{@var{libsubdir}/include-fixed}.
Along with those headers, @file{README-fixinc} is also installed, as
@file{@var{libsubdir}/include-fixed/README}.

@item gcc
The main sources of GCC itself (except for runtime libraries),
including optimizers, support for different target architectures,
language front ends, and testsuites.  @xref{gcc Directory, , The
@file{gcc} Subdirectory}, for details.

@item gnattools
Support tools for GNAT.

@item include
Headers for the @code{libiberty} library.

@item intl
GNU @code{libintl}, from GNU @code{gettext}, for systems which do not
include it in @code{libc}.

@item libada
The Ada runtime library.

@item libatomic
The runtime support library for atomic operations (e.g. for @code{__sync}
and @code{__atomic}).

@item libcpp
The C preprocessor library.

@item libdecnumber
The Decimal Float support library.

@item libffi
The @code{libffi} library, used as part of the Go runtime library.

@item libgcc
The GCC runtime library.

@item libgfortran
The Fortran runtime library.

@item libgo
The Go runtime library.  The bulk of this library is mirrored from the
@uref{https://github.com/@/golang/go, master Go repository}.

@item libgomp
The GNU Offloading and Multi Processing Runtime Library.

@item libiberty
The @code{libiberty} library, used for portability and for some
generally useful data structures and algorithms.  @xref{Top, ,
Introduction, libiberty, @sc{gnu} libiberty}, for more information
about this library.

@item libitm
The runtime support library for transactional memory.

@item libobjc
The Objective-C and Objective-C++ runtime library.

@item libquadmath
The runtime support library for quad-precision math operations.

@item libssp
The Stack protector runtime library.

@item libstdc++-v3
The C++ runtime library.

@item lto-plugin
Plugin used by the linker if link-time optimizations are enabled.

@item maintainer-scripts
Scripts used by the @code{gccadmin} account on @code{gcc.gnu.org}.

@item zlib
The @code{zlib} compression library, used for compressing and
uncompressing GCC's intermediate language in LTO object files.
@end table

The build system in the top level directory, including how recursion
into subdirectories works and how building runtime libraries for
multilibs is handled, is documented in a separate manual, included
with GNU Binutils.  @xref{Top, , GNU configure and build system,
configure, The GNU configure and build system}, for details.

@node gcc Directory
@section The @file{gcc} Subdirectory

The @file{gcc} directory contains many files that are part of the C
sources of GCC, other files used as part of the configuration and
build process, and subdirectories including documentation and a
testsuite.  The files that are sources of GCC are documented in a
separate chapter.  @xref{Passes, , Passes and Files of the Compiler}.

@menu
* Subdirectories:: Subdirectories of @file{gcc}.
* Configuration::  The configuration process, and the files it uses.
* Build::          The build system in the @file{gcc} directory.
* Makefile::       Targets in @file{gcc/Makefile}.
* Library Files::  Library source files and headers under @file{gcc/}.
* Headers::        Headers installed by GCC.
* Documentation::  Building documentation in GCC.
* Front End::      Anatomy of a language front end.
* Back End::       Anatomy of a target back end.
@end menu

@node Subdirectories
@subsection Subdirectories of @file{gcc}

The @file{gcc} directory contains the following subdirectories:

@table @file
@item @var{language}
Subdirectories for various languages.  Directories containing a file
@file{config-lang.in} are language subdirectories.  The contents of
the subdirectories @file{c} (for C), @file{cp} (for C++),
@file{objc} (for Objective-C), @file{objcp} (for Objective-C++),
and @file{lto} (for LTO) are documented in this
manual (@pxref{Passes, , Passes and Files of the Compiler});
those for other languages are not.  @xref{Front End, ,
Anatomy of a Language Front End}, for details of the files in these
directories.

@item common
Source files shared between the compiler drivers (such as
@command{gcc}) and the compilers proper (such as @file{cc1}).  If an
architecture defines target hooks shared between those places, it also
has a subdirectory in @file{common/config}.  @xref{Target Structure}.

@item config
Configuration files for supported architectures and operating
systems.  @xref{Back End, , Anatomy of a Target Back End}, for
details of the files in this directory.

@item doc
Texinfo documentation for GCC, together with automatically generated
man pages and support for converting the installation manual to
HTML@.  @xref{Documentation}.

@item ginclude
System headers installed by GCC, mainly those required by the C
standard of freestanding implementations.  @xref{Headers, , Headers
Installed by GCC}, for details of when these and other headers are
installed.

@item po
Message catalogs with translations of messages produced by GCC into
various languages, @file{@var{language}.po}.  This directory also
contains @file{gcc.pot}, the template for these message catalogues,
@file{exgettext}, a wrapper around @command{gettext} to extract the
messages from the GCC sources and create @file{gcc.pot}, which is run
by @samp{make gcc.pot}, and @file{EXCLUDES}, a list of files from
which messages should not be extracted.

@item testsuite
The GCC testsuites (except for those for runtime libraries).
@xref{Testsuites}.
@end table

@node Configuration
@subsection Configuration in the @file{gcc} Directory

The @file{gcc} directory is configured with an Autoconf-generated
script @file{configure}.  The @file{configure} script is generated
from @file{configure.ac} and @file{aclocal.m4}.  From the files
@file{configure.ac} and @file{acconfig.h}, Autoheader generates the
file @file{config.in}.  The file @file{cstamp-h.in} is used as a
timestamp.

@menu
* Config Fragments::     Scripts used by @file{configure}.
* System Config::        The @file{config.build}, @file{config.host}, and
                         @file{config.gcc} files.
* Configuration Files::  Files created by running @file{configure}.
@end menu

@node Config Fragments
@subsubsection Scripts Used by @file{configure}

@file{configure} uses some other scripts to help in its work:

@itemize @bullet
@item The standard GNU @file{config.sub} and @file{config.guess}
files, kept in the top level directory, are used.

@item The file @file{config.gcc} is used to handle configuration
specific to the particular target machine.  The file
@file{config.build} is used to handle configuration specific to the
particular build machine.  The file @file{config.host} is used to handle
configuration specific to the particular host machine.  (In general,
these should only be used for features that cannot reasonably be tested in
Autoconf feature tests.)
@xref{System Config, , The @file{config.build}; @file{config.host};
and @file{config.gcc} Files}, for details of the contents of these files.

@item Each language subdirectory has a file
@file{@var{language}/config-lang.in} that is used for
front-end-specific configuration.  @xref{Front End Config, , The Front
End @file{config-lang.in} File}, for details of this file.

@item A helper script @file{configure.frag} is used as part of
creating the output of @file{configure}.
@end itemize

@node System Config
@subsubsection The @file{config.build}; @file{config.host}; and @file{config.gcc} Files

The @file{config.build} file contains specific rules for particular systems
which GCC is built on.  This should be used as rarely as possible, as the
behavior of the build system can always be detected by autoconf.

The @file{config.host} file contains specific rules for particular systems
which GCC will run on.  This is rarely needed.

The @file{config.gcc} file contains specific rules for particular systems
which GCC will generate code for.  This is usually needed.

Each file has a list of the shell variables it sets, with descriptions, at the
top of the file.

FIXME: document the contents of these files, and what variables should
be set to control build, host and target configuration.

@include configfiles.texi

@node Build
@subsection Build System in the @file{gcc} Directory

FIXME: describe the build system, including what is built in what
stages.  Also list the various source files that are used in the build
process but aren't source files of GCC itself and so aren't documented
below (@pxref{Passes}).

@include makefile.texi

@node Library Files
@subsection Library Source Files and Headers under the @file{gcc} Directory

FIXME: list here, with explanation, all the C source files and headers
under the @file{gcc} directory that aren't built into the GCC
executable but rather are part of runtime libraries and object files,
such as @file{crtstuff.c} and @file{unwind-dw2.c}.  @xref{Headers, ,
Headers Installed by GCC}, for more information about the
@file{ginclude} directory.

@node Headers
@subsection Headers Installed by GCC

In general, GCC expects the system C library to provide most of the
headers to be used with it.  However, GCC will fix those headers if
necessary to make them work with GCC, and will install some headers
required of freestanding implementations.  These headers are installed
in @file{@var{libsubdir}/include}.  Headers for non-C runtime
libraries are also installed by GCC; these are not documented here.
(FIXME: document them somewhere.)

Several of the headers GCC installs are in the @file{ginclude}
directory.  These headers, @file{iso646.h},
@file{stdarg.h}, @file{stdbool.h}, and @file{stddef.h},
are installed in @file{@var{libsubdir}/include},
unless the target Makefile fragment (@pxref{Target Fragment})
overrides this by setting @code{USER_H}.

In addition to these headers and those generated by fixing system
headers to work with GCC, some other headers may also be installed in
@file{@var{libsubdir}/include}.  @file{config.gcc} may set
@code{extra_headers}; this specifies additional headers under
@file{config} to be installed on some systems.

GCC installs its own version of @code{<float.h>}, from @file{ginclude/float.h}.
This is done to cope with command-line options that change the
representation of floating point numbers.

GCC also installs its own version of @code{<limits.h>}; this is generated
from @file{glimits.h}, together with @file{limitx.h} and
@file{limity.h} if the system also has its own version of
@code{<limits.h>}.  (GCC provides its own header because it is
required of ISO C freestanding implementations, but needs to include
the system header from its own header as well because other standards
such as POSIX specify additional values to be defined in
@code{<limits.h>}.)  The system's @code{<limits.h>} header is used via
@file{@var{libsubdir}/include/syslimits.h}, which is copied from
@file{gsyslimits.h} if it does not need fixing to work with GCC; if it
needs fixing, @file{syslimits.h} is the fixed copy.

GCC can also install @code{<tgmath.h>}.  It will do this when
@file{config.gcc} sets @code{use_gcc_tgmath} to @code{yes}.

@node Documentation
@subsection Building Documentation

The main GCC documentation is in the form of manuals in Texinfo
format.  These are installed in Info format; DVI versions may be
generated by @samp{make dvi}, PDF versions by @samp{make pdf}, and
HTML versions by @samp{make html}.  In addition, some man pages are
generated from the Texinfo manuals, there are some other text files
with miscellaneous documentation, and runtime libraries have their own
documentation outside the @file{gcc} directory.  FIXME: document the
documentation for runtime libraries somewhere.

@menu
* Texinfo Manuals::      GCC manuals in Texinfo format.
* Man Page Generation::  Generating man pages from Texinfo manuals.
* Miscellaneous Docs::   Miscellaneous text files with documentation.
@end menu

@node Texinfo Manuals
@subsubsection Texinfo Manuals

The manuals for GCC as a whole, and the C and C++ front ends, are in
files @file{doc/*.texi}.  Other front ends have their own manuals in
files @file{@var{language}/*.texi}.  Common files
@file{doc/include/*.texi} are provided which may be included in
multiple manuals; the following files are in @file{doc/include}:

@table @file
@item fdl.texi
The GNU Free Documentation License.
@item funding.texi
The section ``Funding Free Software''.
@item gcc-common.texi
Common definitions for manuals.
@item gpl_v3.texi
The GNU General Public License.
@item texinfo.tex
A copy of @file{texinfo.tex} known to work with the GCC manuals.
@end table

DVI-formatted manuals are generated by @samp{make dvi}, which uses
@command{texi2dvi} (via the Makefile macro @code{$(TEXI2DVI)}).
PDF-formatted manuals are generated by @samp{make pdf}, which uses
@command{texi2pdf} (via the Makefile macro @code{$(TEXI2PDF)}).  HTML
formatted manuals are generated by @samp{make html}.  Info
manuals are generated by @samp{make info} (which is run as part of
a bootstrap); this generates the manuals in the source directory,
using @command{makeinfo} via the Makefile macro @code{$(MAKEINFO)},
and they are included in release distributions.

Manuals are also provided on the GCC web site, in both HTML and
PostScript forms.  This is done via the script
@file{maintainer-scripts/update_web_docs_svn}.  Each manual to be
provided online must be listed in the definition of @code{MANUALS} in
that file; a file @file{@var{name}.texi} must only appear once in the
source tree, and the output manual must have the same name as the
source file.  (However, other Texinfo files, included in manuals but
not themselves the root files of manuals, may have names that appear
more than once in the source tree.)  The manual file
@file{@var{name}.texi} should only include other files in its own
directory or in @file{doc/include}.  HTML manuals will be generated by
@samp{makeinfo --html}, PostScript manuals by @command{texi2dvi}
and @command{dvips}, and PDF manuals by @command{texi2pdf}.
All Texinfo files that are parts of manuals must
be version-controlled, even if they are generated files, for the
generation of online manuals to work.

The installation manual, @file{doc/install.texi}, is also provided on
the GCC web site.  The HTML version is generated by the script
@file{doc/install.texi2html}.

@node Man Page Generation
@subsubsection Man Page Generation

Because of user demand, in addition to full Texinfo manuals, man pages
are provided which contain extracts from those manuals.  These man
pages are generated from the Texinfo manuals using
@file{contrib/texi2pod.pl} and @command{pod2man}.  (The man page for
@command{g++}, @file{cp/g++.1}, just contains a @samp{.so} reference
to @file{gcc.1}, but all the other man pages are generated from
Texinfo manuals.)

Because many systems may not have the necessary tools installed to
generate the man pages, they are only generated if the
@file{configure} script detects that recent enough tools are
installed, and the Makefiles allow generating man pages to fail
without aborting the build.  Man pages are also included in release
distributions.  They are generated in the source directory.

Magic comments in Texinfo files starting @samp{@@c man} control what
parts of a Texinfo file go into a man page.  Only a subset of Texinfo
is supported by @file{texi2pod.pl}, and it may be necessary to add
support for more Texinfo features to this script when generating new
man pages.  To improve the man page output, some special Texinfo
macros are provided in @file{doc/include/gcc-common.texi} which
@file{texi2pod.pl} understands:

@table @code
@item @@gcctabopt
Use in the form @samp{@@table @@gcctabopt} for tables of options,
where for printed output the effect of @samp{@@code} is better than
that of @samp{@@option} but for man page output a different effect is
wanted.
@item @@gccoptlist
Use for summary lists of options in manuals.
@item @@gol
Use at the end of each line inside @samp{@@gccoptlist}.  This is
necessary to avoid problems with differences in how the
@samp{@@gccoptlist} macro is handled by different Texinfo formatters.
@end table

FIXME: describe the @file{texi2pod.pl} input language and magic
comments in more detail.

@node Miscellaneous Docs
@subsubsection Miscellaneous Documentation

In addition to the formal documentation that is installed by GCC,
there are several other text files in the @file{gcc} subdirectory
with miscellaneous documentation:

@table @file
@item ABOUT-GCC-NLS
Notes on GCC's Native Language Support.  FIXME: this should be part of
this manual rather than a separate file.
@item ABOUT-NLS
Notes on the Free Translation Project.
@item COPYING
@itemx COPYING3
The GNU General Public License, Versions 2 and 3.
@item COPYING.LIB
@itemx COPYING3.LIB
The GNU Lesser General Public License, Versions 2.1 and 3.
@item *ChangeLog*
@itemx */ChangeLog*
Change log files for various parts of GCC@.
@item LANGUAGES
Details of a few changes to the GCC front-end interface.  FIXME: the
information in this file should be part of general documentation of
the front-end interface in this manual.
@item ONEWS
Information about new features in old versions of GCC@.  (For recent
versions, the information is on the GCC web site.)
@item README.Portability
Information about portability issues when writing code in GCC@.  FIXME:
why isn't this part of this manual or of the GCC Coding Conventions?
@end table

FIXME: document such files in subdirectories, at least @file{config},
@file{c}, @file{cp}, @file{objc}, @file{testsuite}.

@node Front End
@subsection Anatomy of a Language Front End

A front end for a language in GCC has the following parts:

@itemize @bullet
@item
A directory @file{@var{language}} under @file{gcc} containing source
files for that front end.  @xref{Front End Directory, , The Front End
@file{@var{language}} Directory}, for details.
@item
A mention of the language in the list of supported languages in
@file{gcc/doc/install.texi}.
@item
A mention of the name under which the language's runtime library is
recognized by @option{--enable-shared=@var{package}} in the
documentation of that option in @file{gcc/doc/install.texi}.
@item
A mention of any special prerequisites for building the front end in
the documentation of prerequisites in @file{gcc/doc/install.texi}.
@item
Details of contributors to that front end in
@file{gcc/doc/contrib.texi}.  If the details are in that front end's
own manual then there should be a link to that manual's list in
@file{contrib.texi}.
@item
Information about support for that language in
@file{gcc/doc/frontends.texi}.
@item
Information about standards for that language, and the front end's
support for them, in @file{gcc/doc/standards.texi}.  This may be a
link to such information in the front end's own manual.
@item
Details of source file suffixes for that language and @option{-x
@var{lang}} options supported, in @file{gcc/doc/invoke.texi}.
@item
Entries in @code{default_compilers} in @file{gcc.c} for source file
suffixes for that language.
@item
Preferably testsuites, which may be under @file{gcc/testsuite} or
runtime library directories.  FIXME: document somewhere how to write
testsuite harnesses.
@item
Probably a runtime library for the language, outside the @file{gcc}
directory.  FIXME: document this further.
@item
Details of the directories of any runtime libraries in
@file{gcc/doc/sourcebuild.texi}.
@item
Check targets in @file{Makefile.def} for the top-level @file{Makefile}
to check just the compiler or the compiler and runtime library for the
language.
@end itemize

If the front end is added to the official GCC source repository, the
following are also necessary:

@itemize @bullet
@item
At least one Bugzilla component for bugs in that front end and runtime
libraries.  This category needs to be added to the Bugzilla database.
@item
Normally, one or more maintainers of that front end listed in
@file{MAINTAINERS}.
@item
Mentions on the GCC web site in @file{index.html} and
@file{frontends.html}, with any relevant links on
@file{readings.html}.  (Front ends that are not an official part of
GCC may also be listed on @file{frontends.html}, with relevant links.)
@item
A news item on @file{index.html}, and possibly an announcement on the
@email{gcc-announce@@gcc.gnu.org} mailing list.
@item
The front end's manuals should be mentioned in
@file{maintainer-scripts/update_web_docs_svn} (@pxref{Texinfo Manuals})
and the online manuals should be linked to from
@file{onlinedocs/index.html}.
@item
Any old releases or CVS repositories of the front end, before its
inclusion in GCC, should be made available on the GCC FTP site
@uref{ftp://gcc.gnu.org/pub/gcc/old-releases/}.
@item
The release and snapshot script @file{maintainer-scripts/gcc_release}
should be updated to generate appropriate tarballs for this front end.
@item
If this front end includes its own version files that include the
current date, @file{maintainer-scripts/update_version} should be
updated accordingly.
@end itemize

@menu
* Front End Directory::  The front end @file{@var{language}} directory.
* Front End Config::     The front end @file{config-lang.in} file.
* Front End Makefile::   The front end @file{Make-lang.in} file.
@end menu

@node Front End Directory
@subsubsection The Front End @file{@var{language}} Directory

A front end @file{@var{language}} directory contains the source files
of that front end (but not of any runtime libraries, which should be
outside the @file{gcc} directory).  This includes documentation, and
possibly some subsidiary programs built alongside the front end.
Certain files are special and other parts of the compiler depend on
their names:

@table @file
@item config-lang.in
This file is required in all language subdirectories.  @xref{Front End
Config, , The Front End @file{config-lang.in} File}, for details of
its contents
@item Make-lang.in
This file is required in all language subdirectories.  @xref{Front End
Makefile, , The Front End @file{Make-lang.in} File}, for details of its
contents.
@item lang.opt
This file registers the set of switches that the front end accepts on
the command line, and their @option{--help} text.  @xref{Options}.
@item lang-specs.h
This file provides entries for @code{default_compilers} in
@file{gcc.c} which override the default of giving an error that a
compiler for that language is not installed.
@item @var{language}-tree.def
This file, which need not exist, defines any language-specific tree
codes.
@end table

@node Front End Config
@subsubsection The Front End @file{config-lang.in} File

Each language subdirectory contains a @file{config-lang.in} file.
This file is a shell script that may define some variables describing
the language:

@table @code
@item language
This definition must be present, and gives the name of the language
for some purposes such as arguments to @option{--enable-languages}.
@item lang_requires
If defined, this variable lists (space-separated) language front ends
other than C that this front end requires to be enabled (with the
names given being their @code{language} settings).  For example, the
Obj-C++ front end depends on the C++ and ObjC front ends, so sets
@samp{lang_requires="objc c++"}.
@item subdir_requires
If defined, this variable lists (space-separated) front end directories
other than C that this front end requires to be present.  For example,
the Objective-C++ front end uses source files from the C++ and
Objective-C front ends, so sets @samp{subdir_requires="cp objc"}.
@item target_libs
If defined, this variable lists (space-separated) targets in the top
level @file{Makefile} to build the runtime libraries for this
language, such as @code{target-libobjc}.
@item lang_dirs
If defined, this variable lists (space-separated) top level
directories (parallel to @file{gcc}), apart from the runtime libraries,
that should not be configured if this front end is not built.
@item build_by_default
If defined to @samp{no}, this language front end is not built unless
enabled in a @option{--enable-languages} argument.  Otherwise, front
ends are built by default, subject to any special logic in
@file{configure.ac} (as is present to disable the Ada front end if the
Ada compiler is not already installed).
@item boot_language
If defined to @samp{yes}, this front end is built in stage1 of the
bootstrap.  This is only relevant to front ends written in their own
languages.
@item compilers
If defined, a space-separated list of compiler executables that will
be run by the driver.  The names here will each end
with @samp{\$(exeext)}.
@item outputs
If defined, a space-separated list of files that should be generated
by @file{configure} substituting values in them.  This mechanism can
be used to create a file @file{@var{language}/Makefile} from
@file{@var{language}/Makefile.in}, but this is deprecated, building
everything from the single @file{gcc/Makefile} is preferred.
@item gtfiles
If defined, a space-separated list of files that should be scanned by
@file{gengtype.c} to generate the garbage collection tables and routines for
this language.  This excludes the files that are common to all front
ends.  @xref{Type Information}.

@end table

@node Front End Makefile
@subsubsection The Front End @file{Make-lang.in} File

Each language subdirectory contains a @file{Make-lang.in} file.  It contains
targets @code{@var{lang}.@var{hook}} (where @code{@var{lang}} is the
setting of @code{language} in @file{config-lang.in}) for the following
values of @code{@var{hook}}, and any other Makefile rules required to
build those targets (which may if necessary use other Makefiles
specified in @code{outputs} in @file{config-lang.in}, although this is
deprecated).  It also adds any testsuite targets that can use the
standard rule in @file{gcc/Makefile.in} to the variable
@code{lang_checks}.

@table @code
@item all.cross
@itemx start.encap
@itemx rest.encap
FIXME: exactly what goes in each of these targets?
@item tags
Build an @command{etags} @file{TAGS} file in the language subdirectory
in the source tree.
@item info
Build info documentation for the front end, in the build directory.
This target is only called by @samp{make bootstrap} if a suitable
version of @command{makeinfo} is available, so does not need to check
for this, and should fail if an error occurs.
@item dvi
Build DVI documentation for the front end, in the build directory.
This should be done using @code{$(TEXI2DVI)}, with appropriate
@option{-I} arguments pointing to directories of included files.
@item pdf
Build PDF documentation for the front end, in the build directory.
This should be done using @code{$(TEXI2PDF)}, with appropriate
@option{-I} arguments pointing to directories of included files.
@item html
Build HTML documentation for the front end, in the build directory.
@item man
Build generated man pages for the front end from Texinfo manuals
(@pxref{Man Page Generation}), in the build directory.  This target
is only called if the necessary tools are available, but should ignore
errors so as not to stop the build if errors occur; man pages are
optional and the tools involved may be installed in a broken way.
@item install-common
Install everything that is part of the front end, apart from the
compiler executables listed in @code{compilers} in
@file{config-lang.in}.
@item install-info
Install info documentation for the front end, if it is present in the
source directory.  This target should have dependencies on info files
that should be installed.
@item install-man
Install man pages for the front end.  This target should ignore
errors.
@item install-plugin
Install headers needed for plugins.
@item srcextra
Copies its dependencies into the source directory.  This generally should
be used for generated files such as Bison output files which are not
version-controlled, but should be included in any release tarballs.  This
target will be executed during a bootstrap if
@samp{--enable-generated-files-in-srcdir} was specified as a
@file{configure} option.
@item srcinfo
@itemx srcman
Copies its dependencies into the source directory.  These targets will be
executed during a bootstrap if @samp{--enable-generated-files-in-srcdir}
was specified as a @file{configure} option.
@item uninstall
Uninstall files installed by installing the compiler.  This is
currently documented not to be supported, so the hook need not do
anything.
@item mostlyclean
@itemx clean
@itemx distclean
@itemx maintainer-clean
The language parts of the standard GNU
@samp{*clean} targets.  @xref{Standard Targets, , Standard Targets for
Users, standards, GNU Coding Standards}, for details of the standard
targets.  For GCC, @code{maintainer-clean} should delete
all generated files in the source directory that are not version-controlled,
but should not delete anything that is.
@end table

@file{Make-lang.in} must also define a variable @code{@var{lang}_OBJS}
to a list of host object files that are used by that language.

@node Back End
@subsection Anatomy of a Target Back End

A back end for a target architecture in GCC has the following parts:

@itemize @bullet
@item
A directory @file{@var{machine}} under @file{gcc/config}, containing a
machine description @file{@var{machine}.md} file (@pxref{Machine Desc,
, Machine Descriptions}), header files @file{@var{machine}.h} and
@file{@var{machine}-protos.h} and a source file @file{@var{machine}.c}
(@pxref{Target Macros, , Target Description Macros and Functions}),
possibly a target Makefile fragment @file{t-@var{machine}}
(@pxref{Target Fragment, , The Target Makefile Fragment}), and maybe
some other files.  The names of these files may be changed from the
defaults given by explicit specifications in @file{config.gcc}.
@item
If necessary, a file @file{@var{machine}-modes.def} in the
@file{@var{machine}} directory, containing additional machine modes to
represent condition codes.  @xref{Condition Code}, for further details.
@item
An optional @file{@var{machine}.opt} file in the @file{@var{machine}}
directory, containing a list of target-specific options.  You can also
add other option files using the @code{extra_options} variable in
@file{config.gcc}.  @xref{Options}.
@item
Entries in @file{config.gcc} (@pxref{System Config, , The
@file{config.gcc} File}) for the systems with this target
architecture.
@item
Documentation in @file{gcc/doc/invoke.texi} for any command-line
options supported by this target (@pxref{Run-time Target, , Run-time
Target Specification}).  This means both entries in the summary table
of options and details of the individual options.
@item
Documentation in @file{gcc/doc/extend.texi} for any target-specific
attributes supported (@pxref{Target Attributes, , Defining
target-specific uses of @code{__attribute__}}), including where the
same attribute is already supported on some targets, which are
enumerated in the manual.
@item
Documentation in @file{gcc/doc/extend.texi} for any target-specific
pragmas supported.
@item
Documentation in @file{gcc/doc/extend.texi} of any target-specific
built-in functions supported.
@item
Documentation in @file{gcc/doc/extend.texi} of any target-specific
format checking styles supported.
@item
Documentation in @file{gcc/doc/md.texi} of any target-specific
constraint letters (@pxref{Machine Constraints, , Constraints for
Particular Machines}).
@item
A note in @file{gcc/doc/contrib.texi} under the person or people who
contributed the target support.
@item
Entries in @file{gcc/doc/install.texi} for all target triplets
supported with this target architecture, giving details of any special
notes about installation for this target, or saying that there are no
special notes if there are none.
@item
Possibly other support outside the @file{gcc} directory for runtime
libraries.  FIXME: reference docs for this.  The @code{libstdc++} porting
manual needs to be installed as info for this to work, or to be a
chapter of this manual.
@end itemize

If the back end is added to the official GCC source repository, the
following are also necessary:

@itemize @bullet
@item
An entry for the target architecture in @file{readings.html} on the
GCC web site, with any relevant links.
@item
Details of the properties of the back end and target architecture in
@file{backends.html} on the GCC web site.
@item
A news item about the contribution of support for that target
architecture, in @file{index.html} on the GCC web site.
@item
Normally, one or more maintainers of that target listed in
@file{MAINTAINERS}.  Some existing architectures may be unmaintained,
but it would be unusual to add support for a target that does not have
a maintainer when support is added.
@item
Target triplets covering all @file{config.gcc} stanzas for the target,
in the list in @file{contrib/config-list.mk}.
@end itemize

@node Testsuites
@chapter Testsuites

GCC contains several testsuites to help maintain compiler quality.
Most of the runtime libraries and language front ends in GCC have
testsuites.  Currently only the C language testsuites are documented
here; FIXME: document the others.

@menu
* Test Idioms::     Idioms used in testsuite code.
* Test Directives:: Directives used within DejaGnu tests.
* Ada Tests::       The Ada language testsuites.
* C Tests::         The C language testsuites.
* LTO Testing::     Support for testing link-time optimizations.
* gcov Testing::    Support for testing gcov.
* profopt Testing:: Support for testing profile-directed optimizations.
* compat Testing::  Support for testing binary compatibility.
* Torture Tests::   Support for torture testing using multiple options.
* GIMPLE Tests::    Support for testing GIMPLE passes.
* RTL Tests::       Support for testing RTL passes.
@end menu

@node Test Idioms
@section Idioms Used in Testsuite Code

In general, C testcases have a trailing @file{-@var{n}.c}, starting
with @file{-1.c}, in case other testcases with similar names are added
later.  If the test is a test of some well-defined feature, it should
have a name referring to that feature such as
@file{@var{feature}-1.c}.  If it does not test a well-defined feature
but just happens to exercise a bug somewhere in the compiler, and a
bug report has been filed for this bug in the GCC bug database,
@file{pr@var{bug-number}-1.c} is the appropriate form of name.
Otherwise (for miscellaneous bugs not filed in the GCC bug database),
and previously more generally, test cases are named after the date on
which they were added.  This allows people to tell at a glance whether
a test failure is because of a recently found bug that has not yet
been fixed, or whether it may be a regression, but does not give any
other information about the bug or where discussion of it may be
found.  Some other language testsuites follow similar conventions.

In the @file{gcc.dg} testsuite, it is often necessary to test that an
error is indeed a hard error and not just a warning---for example,
where it is a constraint violation in the C standard, which must
become an error with @option{-pedantic-errors}.  The following idiom,
where the first line shown is line @var{line} of the file and the line
that generates the error, is used for this:

@smallexample
/* @{ dg-bogus "warning" "warning in place of error" @} */
/* @{ dg-error "@var{regexp}" "@var{message}" @{ target *-*-* @} @var{line} @} */
@end smallexample

It may be necessary to check that an expression is an integer constant
expression and has a certain value.  To check that @code{@var{E}} has
value @code{@var{V}}, an idiom similar to the following is used:

@smallexample
char x[((E) == (V) ? 1 : -1)];
@end smallexample

In @file{gcc.dg} tests, @code{__typeof__} is sometimes used to make
assertions about the types of expressions.  See, for example,
@file{gcc.dg/c99-condexpr-1.c}.  The more subtle uses depend on the
exact rules for the types of conditional expressions in the C
standard; see, for example, @file{gcc.dg/c99-intconst-1.c}.

It is useful to be able to test that optimizations are being made
properly.  This cannot be done in all cases, but it can be done where
the optimization will lead to code being optimized away (for example,
where flow analysis or alias analysis should show that certain code
cannot be called) or to functions not being called because they have
been expanded as built-in functions.  Such tests go in
@file{gcc.c-torture/execute}.  Where code should be optimized away, a
call to a nonexistent function such as @code{link_failure ()} may be
inserted; a definition

@smallexample
#ifndef __OPTIMIZE__
void
link_failure (void)
@{
  abort ();
@}
#endif
@end smallexample

@noindent
will also be needed so that linking still succeeds when the test is
run without optimization.  When all calls to a built-in function
should have been optimized and no calls to the non-built-in version of
the function should remain, that function may be defined as
@code{static} to call @code{abort ()} (although redeclaring a function
as static may not work on all targets).

All testcases must be portable.  Target-specific testcases must have
appropriate code to avoid causing failures on unsupported systems;
unfortunately, the mechanisms for this differ by directory.

FIXME: discuss non-C testsuites here.

@node Test Directives
@section Directives used within DejaGnu tests

@menu
* Directives::  Syntax and descriptions of test directives.
* Selectors:: Selecting targets to which a test applies.
* Effective-Target Keywords:: Keywords describing target attributes.
* Add Options:: Features for @code{dg-add-options}
* Require Support:: Variants of @code{dg-require-@var{support}}
* Final Actions:: Commands for use in @code{dg-final}
@end menu

@node Directives
@subsection Syntax and Descriptions of test directives

Test directives appear within comments in a test source file and begin
with @code{dg-}.  Some of these are defined within DejaGnu and others
are local to the GCC testsuite.

The order in which test directives appear in a test can be important:
directives local to GCC sometimes override information used by the
DejaGnu directives, which know nothing about the GCC directives, so the
DejaGnu directives must precede GCC directives.

Several test directives include selectors (@pxref{Selectors, , })
which are usually preceded by the keyword @code{target} or @code{xfail}.

@subsubsection Specify how to build the test

@table @code
@item @{ dg-do @var{do-what-keyword} [@{ target/xfail @var{selector} @}] @}
@var{do-what-keyword} specifies how the test is compiled and whether
it is executed.  It is one of:

@table @code
@item preprocess
Compile with @option{-E} to run only the preprocessor.
@item compile
Compile with @option{-S} to produce an assembly code file.
@item assemble
Compile with @option{-c} to produce a relocatable object file.
@item link
Compile, assemble, and link to produce an executable file.
@item run
Produce and run an executable file, which is expected to return
an exit code of 0.
@end table

The default is @code{compile}.  That can be overridden for a set of
tests by redefining @code{dg-do-what-default} within the @code{.exp}
file for those tests.

If the directive includes the optional @samp{@{ target @var{selector} @}}
then the test is skipped unless the target system matches the
@var{selector}.

If @var{do-what-keyword} is @code{run} and the directive includes
the optional @samp{@{ xfail @var{selector} @}} and the selector is met
then the test is expected to fail.  The @code{xfail} clause is ignored
for other values of @var{do-what-keyword}; those tests can use
directive @code{dg-xfail-if}.
@end table

@subsubsection Specify additional compiler options

@table @code
@item @{ dg-options @var{options} [@{ target @var{selector} @}] @}
This DejaGnu directive provides a list of compiler options, to be used
if the target system matches @var{selector}, that replace the default
options used for this set of tests.

@item @{ dg-add-options @var{feature} @dots{} @}
Add any compiler options that are needed to access certain features.
This directive does nothing on targets that enable the features by
default, or that don't provide them at all.  It must come after
all @code{dg-options} directives.
For supported values of @var{feature} see @ref{Add Options, ,}.

@item @{ dg-additional-options @var{options} [@{ target @var{selector} @}] @}
This directive provides a list of compiler options, to be used
if the target system matches @var{selector}, that are added to the default
options used for this set of tests.
@end table

@subsubsection Modify the test timeout value

The normal timeout limit, in seconds, is found by searching the
following in order:

@itemize @bullet
@item the value defined by an earlier @code{dg-timeout} directive in
the test

@item variable @var{tool_timeout} defined by the set of tests

@item @var{gcc},@var{timeout} set in the target board

@item 300
@end itemize

@table @code
@item @{ dg-timeout @var{n} [@{target @var{selector} @}] @}
Set the time limit for the compilation and for the execution of the test
to the specified number of seconds.

@item @{ dg-timeout-factor @var{x} [@{ target @var{selector} @}] @}
Multiply the normal time limit for compilation and execution of the test
by the specified floating-point factor.
@end table

@subsubsection Skip a test for some targets

@table @code
@item @{ dg-skip-if @var{comment} @{ @var{selector} @} [@{ @var{include-opts} @} [@{ @var{exclude-opts} @}]] @}
Arguments @var{include-opts} and @var{exclude-opts} are lists in which
each element is a string of zero or more GCC options.
Skip the test if all of the following conditions are met:
@itemize @bullet
@item the test system is included in @var{selector}

@item for at least one of the option strings in @var{include-opts},
every option from that string is in the set of options with which
the test would be compiled; use @samp{"*"} for an @var{include-opts} list
that matches any options; that is the default if @var{include-opts} is
not specified

@item for each of the option strings in @var{exclude-opts}, at least one
option from that string is not in the set of options with which the test
would be compiled; use @samp{""} for an empty @var{exclude-opts} list;
that is the default if @var{exclude-opts} is not specified
@end itemize

For example, to skip a test if option @code{-Os} is present:

@smallexample
/* @{ dg-skip-if "" @{ *-*-* @}  @{ "-Os" @} @{ "" @} @} */
@end smallexample

To skip a test if both options @code{-O2} and @code{-g} are present:

@smallexample
/* @{ dg-skip-if "" @{ *-*-* @}  @{ "-O2 -g" @} @{ "" @} @} */
@end smallexample

To skip a test if either @code{-O2} or @code{-O3} is present:

@smallexample
/* @{ dg-skip-if "" @{ *-*-* @}  @{ "-O2" "-O3" @} @{ "" @} @} */
@end smallexample

To skip a test unless option @code{-Os} is present:

@smallexample
/* @{ dg-skip-if "" @{ *-*-* @}  @{ "*" @} @{ "-Os" @} @} */
@end smallexample

To skip a test if either @code{-O2} or @code{-O3} is used with @code{-g}
but not if @code{-fpic} is also present:

@smallexample
/* @{ dg-skip-if "" @{ *-*-* @}  @{ "-O2 -g" "-O3 -g" @} @{ "-fpic" @} @} */
@end smallexample

@item @{ dg-require-effective-target @var{keyword} [@{ @var{selector} @}] @}
Skip the test if the test target, including current multilib flags,
is not covered by the effective-target keyword.
If the directive includes the optional @samp{@{ @var{selector} @}}
then the effective-target test is only performed if the target system
matches the @var{selector}.
This directive must appear after any @code{dg-do} directive in the test
and before any @code{dg-additional-sources} directive.
@xref{Effective-Target Keywords, , }.

@item @{ dg-require-@var{support} args @}
Skip the test if the target does not provide the required support.
These directives must appear after any @code{dg-do} directive in the test
and before any @code{dg-additional-sources} directive.
They require at least one argument, which can be an empty string if the
specific procedure does not examine the argument.
@xref{Require Support, , }, for a complete list of these directives.
@end table

@subsubsection Expect a test to fail for some targets

@table @code
@item  @{ dg-xfail-if @var{comment} @{ @var{selector} @} [@{ @var{include-opts} @} [@{ @var{exclude-opts} @}]] @}
Expect the test to fail if the conditions (which are the same as for
@code{dg-skip-if}) are met.  This does not affect the execute step.

@item  @{ dg-xfail-run-if @var{comment} @{ @var{selector} @} [@{ @var{include-opts} @} [@{ @var{exclude-opts} @}]] @}
Expect the execute step of a test to fail if the conditions (which are
the same as for @code{dg-skip-if}) are met.
@end table

@subsubsection Expect the test executable to fail

@table @code
@item  @{ dg-shouldfail @var{comment} [@{ @var{selector} @} [@{ @var{include-opts} @} [@{ @var{exclude-opts} @}]]] @}
Expect the test executable to return a nonzero exit status if the
conditions (which are the same as for @code{dg-skip-if}) are met.
@end table

@subsubsection Verify compiler messages

@table @code
@item @{ dg-error @var{regexp} [@var{comment} [@{ target/xfail @var{selector} @} [@var{line}] ]] @}
This DejaGnu directive appears on a source line that is expected to get
an error message, or else specifies the source line associated with the
message.  If there is no message for that line or if the text of that
message is not matched by @var{regexp} then the check fails and
@var{comment} is included in the @code{FAIL} message.  The check does
not look for the string @samp{error} unless it is part of @var{regexp}.

@item @{ dg-warning @var{regexp} [@var{comment} [@{ target/xfail @var{selector} @} [@var{line}] ]] @}
This DejaGnu directive appears on a source line that is expected to get
a warning message, or else specifies the source line associated with the
message.  If there is no message for that line or if the text of that
message is not matched by @var{regexp} then the check fails and
@var{comment} is included in the @code{FAIL} message.  The check does
not look for the string @samp{warning} unless it is part of @var{regexp}.

@item @{ dg-message @var{regexp} [@var{comment} [@{ target/xfail @var{selector} @} [@var{line}] ]] @}
The line is expected to get a message other than an error or warning.
If there is no message for that line or if the text of that message is
not matched by @var{regexp} then the check fails and @var{comment} is
included in the @code{FAIL} message.

@item @{ dg-bogus @var{regexp} [@var{comment} [@{ target/xfail @var{selector} @} [@var{line}] ]] @}
This DejaGnu directive appears on a source line that should not get a
message matching @var{regexp}, or else specifies the source line
associated with the bogus message.  It is usually used with @samp{xfail}
to indicate that the message is a known problem for a particular set of
targets.

@item @{ dg-line @var{linenumvar} @}
This DejaGnu directive sets the variable @var{linenumvar} to the line number of
the source line.  The variable @var{linenumvar} can then be used in subsequent
@code{dg-error}, @code{dg-warning}, @code{dg-message} and @code{dg-bogus}
directives.  For example:

@smallexample
int a;   /* @{ dg-line first_def_a @} */
float a; /* @{ dg-error "conflicting types of" @} */
/* @{ dg-message "previous declaration of" "" @{ target *-*-* @} first_def_a @} */
@end smallexample

@item @{ dg-excess-errors @var{comment} [@{ target/xfail @var{selector} @}] @}
This DejaGnu directive indicates that the test is expected to fail due
to compiler messages that are not handled by @samp{dg-error},
@samp{dg-warning} or @samp{dg-bogus}.  For this directive @samp{xfail}
has the same effect as @samp{target}.

@item @{ dg-prune-output @var{regexp} @}
Prune messages matching @var{regexp} from the test output.
@end table

@subsubsection Verify output of the test executable

@table @code
@item @{ dg-output @var{regexp} [@{ target/xfail @var{selector} @}] @}
This DejaGnu directive compares @var{regexp} to the combined output
that the test executable writes to @file{stdout} and @file{stderr}.
@end table

@subsubsection Specify additional files for a test

@table @code
@item @{ dg-additional-files "@var{filelist}" @}
Specify additional files, other than source files, that must be copied
to the system where the compiler runs.

@item @{ dg-additional-sources "@var{filelist}" @}
Specify additional source files to appear in the compile line
following the main test file.
@end table

@subsubsection Add checks at the end of a test

@table @code
@item @{ dg-final @{ @var{local-directive} @} @}
This DejaGnu directive is placed within a comment anywhere in the
source file and is processed after the test has been compiled and run.
Multiple @samp{dg-final} commands are processed in the order in which
they appear in the source file.  @xref{Final Actions, , }, for a list
of directives that can be used within @code{dg-final}.
@end table

@node Selectors
@subsection Selecting targets to which a test applies

Several test directives include @var{selector}s to limit the targets
for which a test is run or to declare that a test is expected to fail
on particular targets.

A selector is:
@itemize @bullet
@item one or more target triplets, possibly including wildcard characters;
use @samp{*-*-*} to match any target
@item a single effective-target keyword (@pxref{Effective-Target Keywords})
@item a logical expression
@end itemize

Depending on the context, the selector specifies whether a test is
skipped and reported as unsupported or is expected to fail.  A context
that allows either @samp{target} or @samp{xfail} also allows
@samp{@{ target @var{selector1} xfail @var{selector2} @}}
to skip the test for targets that don't match @var{selector1} and the
test to fail for targets that match @var{selector2}.

A selector expression appears within curly braces and uses a single
logical operator: one of @samp{!}, @samp{&&}, or @samp{||}.  An
operand is another selector expression, an effective-target keyword,
a single target triplet, or a list of target triplets within quotes or
curly braces.  For example:

@smallexample
@{ target @{ ! "hppa*-*-* ia64*-*-*" @} @}
@{ target @{ powerpc*-*-* && lp64 @} @}
@{ xfail @{ lp64 || vect_no_align @} @}
@end smallexample

@node Effective-Target Keywords
@subsection Keywords describing target attributes

Effective-target keywords identify sets of targets that support
particular functionality.  They are used to limit tests to be run only
for particular targets, or to specify that particular sets of targets
are expected to fail some tests.

Effective-target keywords are defined in @file{lib/target-supports.exp} in
the GCC testsuite, with the exception of those that are documented as
being local to a particular test directory.

The @samp{effective target} takes into account all of the compiler options
with which the test will be compiled, including the multilib options.
By convention, keywords ending in @code{_nocache} can also include options
specified for the particular test in an earlier @code{dg-options} or
@code{dg-add-options} directive.

@subsubsection Data type sizes

@table @code
@item ilp32
Target has 32-bit @code{int}, @code{long}, and pointers.

@item lp64
Target has 32-bit @code{int}, 64-bit @code{long} and pointers.

@item llp64
Target has 32-bit @code{int} and @code{long}, 64-bit @code{long long}
and pointers.

@item double64
Target has 64-bit @code{double}.

@item double64plus
Target has @code{double} that is 64 bits or longer.

@item longdouble128
Target has 128-bit @code{long double}.

@item int32plus
Target has @code{int} that is at 32 bits or longer.

@item int16
Target has @code{int} that is 16 bits or shorter.

@item long_neq_int
Target has @code{int} and @code{long} with different sizes.

@item large_double
Target supports @code{double} that is longer than @code{float}.

@item large_long_double
Target supports @code{long double} that is longer than @code{double}.

@item ptr32plus
Target has pointers that are 32 bits or longer.

@item size32plus
Target supports array and structure sizes that are 32 bits or longer.

@item 4byte_wchar_t
Target has @code{wchar_t} that is at least 4 bytes.

@item float@var{n}
Target has the @code{_Float@var{n}} type.

@item float@var{n}x
Target has the @code{_Float@var{n}x} type.

@item float@var{n}_runtime
Target has the @code{_Float@var{n}} type, including runtime support
for any options added with @code{dg-add-options}.

@item float@var{n}x_runtime
Target has the @code{_Float@var{n}x} type, including runtime support
for any options added with @code{dg-add-options}.

@item floatn_nx_runtime
Target has runtime support for any options added with
@code{dg-add-options} for any @code{_Float@var{n}} or
@code{_Float@var{n}x} type.
@end table

@subsubsection Fortran-specific attributes

@table @code
@item fortran_integer_16
Target supports Fortran @code{integer} that is 16 bytes or longer.

@item fortran_real_10
Target supports Fortran @code{real} that is 10 bytes or longer.

@item fortran_real_16
Target supports Fortran @code{real} that is 16 bytes or longer.

@item fortran_large_int
Target supports Fortran @code{integer} kinds larger than @code{integer(8)}.

@item fortran_large_real
Target supports Fortran @code{real} kinds larger than @code{real(8)}.
@end table

@subsubsection Vector-specific attributes

@table @code
@item vect_condition
Target supports vector conditional operations.

@item vect_cond_mixed
Target supports vector conditional operations where comparison operands
have different type from the value operands.

@item vect_double
Target supports hardware vectors of @code{double}.

@item vect_float
Target supports hardware vectors of @code{float}.

@item vect_int
Target supports hardware vectors of @code{int}.

@item vect_long
Target supports hardware vectors of @code{long}.

@item vect_long_long
Target supports hardware vectors of @code{long long}.

@item vect_aligned_arrays
Target aligns arrays to vector alignment boundary.

@item vect_hw_misalign
Target supports a vector misalign access.

@item vect_no_align
Target does not support a vector alignment mechanism.

@item vect_peeling_profitable
Target might require to peel loops for alignment purposes.

@item vect_no_int_min_max
Target does not support a vector min and max instruction on @code{int}.

@item vect_no_int_add
Target does not support a vector add instruction on @code{int}.

@item vect_no_bitwise
Target does not support vector bitwise instructions.

@item vect_char_mult
Target supports @code{vector char} multiplication.

@item vect_short_mult
Target supports @code{vector short} multiplication.

@item vect_int_mult
Target supports @code{vector int} multiplication.

@item vect_long_mult
Target supports 64 bit @code{vector long} multiplication.

@item vect_extract_even_odd
Target supports vector even/odd element extraction.

@item vect_extract_even_odd_wide
Target supports vector even/odd element extraction of vectors with elements
@code{SImode} or larger.

@item vect_interleave
Target supports vector interleaving.

@item vect_strided
Target supports vector interleaving and extract even/odd.

@item vect_strided_wide
Target supports vector interleaving and extract even/odd for wide
element types.

@item vect_perm
Target supports vector permutation.

@item vect_shift
Target supports a hardware vector shift operation.

@item vect_widen_sum_hi_to_si
Target supports a vector widening summation of @code{short} operands
into @code{int} results, or can promote (unpack) from @code{short}
to @code{int}.

@item vect_widen_sum_qi_to_hi
Target supports a vector widening summation of @code{char} operands
into @code{short} results, or can promote (unpack) from @code{char}
to @code{short}.

@item vect_widen_sum_qi_to_si
Target supports a vector widening summation of @code{char} operands
into @code{int} results.

@item vect_widen_mult_qi_to_hi
Target supports a vector widening multiplication of @code{char} operands
into @code{short} results, or can promote (unpack) from @code{char} to
@code{short} and perform non-widening multiplication of @code{short}.

@item vect_widen_mult_hi_to_si
Target supports a vector widening multiplication of @code{short} operands
into @code{int} results, or can promote (unpack) from @code{short} to
@code{int} and perform non-widening multiplication of @code{int}.

@item vect_widen_mult_si_to_di_pattern
Target supports a vector widening multiplication of @code{int} operands
into @code{long} results.

@item vect_sdot_qi
Target supports a vector dot-product of @code{signed char}.

@item vect_udot_qi
Target supports a vector dot-product of @code{unsigned char}.

@item vect_sdot_hi
Target supports a vector dot-product of @code{signed short}.

@item vect_udot_hi
Target supports a vector dot-product of @code{unsigned short}.

@item vect_pack_trunc
Target supports a vector demotion (packing) of @code{short} to @code{char}
and from @code{int} to @code{short} using modulo arithmetic.

@item vect_unpack
Target supports a vector promotion (unpacking) of @code{char} to @code{short}
and from @code{char} to @code{int}.

@item vect_intfloat_cvt
Target supports conversion from @code{signed int} to @code{float}.

@item vect_uintfloat_cvt
Target supports conversion from @code{unsigned int} to @code{float}.

@item vect_floatint_cvt
Target supports conversion from @code{float} to @code{signed int}.

@item vect_floatuint_cvt
Target supports conversion from @code{float} to @code{unsigned int}.

@item vect_intdouble_cvt
Target supports conversion from @code{signed int} to @code{double}.

@item vect_doubleint_cvt
Target supports conversion from @code{double} to @code{signed int}.

@item vect_max_reduc
Target supports max reduction for vectors.

<<<<<<< HEAD
@item vect_logical_reduc
Target supports AND, IOR and XOR reduction on vectors.
=======
@item vect_sizes_16B_8B
Target supports 16- and 8-bytes vectors.

@item vect_sizes_32B_16B
Target supports 32- and 16-bytes vectors.
>>>>>>> e3d0f65c
@end table

@subsubsection Thread Local Storage attributes

@table @code
@item tls
Target supports thread-local storage.

@item tls_native
Target supports native (rather than emulated) thread-local storage.

@item tls_runtime
Test system supports executing TLS executables.
@end table

@subsubsection Decimal floating point attributes

@table @code
@item dfp
Targets supports compiling decimal floating point extension to C.

@item dfp_nocache
Including the options used to compile this particular test, the
target supports compiling decimal floating point extension to C.

@item dfprt
Test system can execute decimal floating point tests.

@item dfprt_nocache
Including the options used to compile this particular test, the
test system can execute decimal floating point tests.

@item hard_dfp
Target generates decimal floating point instructions with current options.
@end table

@subsubsection ARM-specific attributes

@table @code
@item arm32
ARM target generates 32-bit code.

@item arm_eabi
ARM target adheres to the ABI for the ARM Architecture.

@item arm_fp_ok
@anchor{arm_fp_ok}
ARM target defines @code{__ARM_FP} using @code{-mfloat-abi=softfp} or
equivalent options.  Some multilibs may be incompatible with these
options.

@item arm_hf_eabi
ARM target adheres to the VFP and Advanced SIMD Register Arguments
variant of the ABI for the ARM Architecture (as selected with
@code{-mfloat-abi=hard}).

@item arm_hard_vfp_ok
ARM target supports @code{-mfpu=vfp -mfloat-abi=hard}.
Some multilibs may be incompatible with these options.

@item arm_iwmmxt_ok
ARM target supports @code{-mcpu=iwmmxt}.
Some multilibs may be incompatible with this option.

@item arm_neon
ARM target supports generating NEON instructions.

@item arm_tune_string_ops_prefer_neon
Test CPU tune supports inlining string operations with NEON instructions.

@item arm_neon_hw
Test system supports executing NEON instructions.

@item arm_neonv2_hw
Test system supports executing NEON v2 instructions.

@item arm_neon_ok
@anchor{arm_neon_ok}
ARM Target supports @code{-mfpu=neon -mfloat-abi=softfp} or compatible
options.  Some multilibs may be incompatible with these options.

@item arm_neon_ok_no_float_abi
@anchor{arm_neon_ok_no_float_abi}
ARM Target supports NEON with @code{-mfpu=neon}, but without any
-mfloat-abi= option.  Some multilibs may be incompatible with this
option.

@item arm_neonv2_ok
@anchor{arm_neonv2_ok}
ARM Target supports @code{-mfpu=neon-vfpv4 -mfloat-abi=softfp} or compatible
options.  Some multilibs may be incompatible with these options.

@item arm_fp16_ok
@anchor{arm_fp16_ok}
Target supports options to generate VFP half-precision floating-point
instructions.  Some multilibs may be incompatible with these
options.  This test is valid for ARM only.

@item arm_fp16_hw
Target supports executing VFP half-precision floating-point
instructions.  This test is valid for ARM only.

@item arm_neon_fp16_ok
@anchor{arm_neon_fp16_ok}
ARM Target supports @code{-mfpu=neon-fp16 -mfloat-abi=softfp} or compatible
options, including @code{-mfp16-format=ieee} if necessary to obtain the
@code{__fp16} type.  Some multilibs may be incompatible with these options.

@item arm_neon_fp16_hw
Test system supports executing Neon half-precision float instructions.
(Implies previous.)

@item arm_fp16_alternative_ok
ARM target supports the ARM FP16 alternative format.  Some multilibs
may be incompatible with the options needed.

@item arm_fp16_none_ok
ARM target supports specifying none as the ARM FP16 format.

@item arm_thumb1_ok
ARM target generates Thumb-1 code for @code{-mthumb}.

@item arm_thumb2_ok
ARM target generates Thumb-2 code for @code{-mthumb}.

@item arm_vfp_ok
ARM target supports @code{-mfpu=vfp -mfloat-abi=softfp}.
Some multilibs may be incompatible with these options.

@item arm_vfp3_ok
@anchor{arm_vfp3_ok}
ARM target supports @code{-mfpu=vfp3 -mfloat-abi=softfp}.
Some multilibs may be incompatible with these options.

@item arm_v8_vfp_ok
ARM target supports @code{-mfpu=fp-armv8 -mfloat-abi=softfp}.
Some multilibs may be incompatible with these options.

@item arm_v8_neon_ok
ARM target supports @code{-mfpu=neon-fp-armv8 -mfloat-abi=softfp}.
Some multilibs may be incompatible with these options.

@item arm_v8_1a_neon_ok
@anchor{arm_v8_1a_neon_ok}
ARM target supports options to generate ARMv8.1 Adv.SIMD instructions.
Some multilibs may be incompatible with these options.

@item arm_v8_1a_neon_hw
ARM target supports executing ARMv8.1 Adv.SIMD instructions.  Some
multilibs may be incompatible with the options needed.  Implies
arm_v8_1a_neon_ok.

@item arm_acq_rel
ARM target supports acquire-release instructions.

@item arm_v8_2a_fp16_scalar_ok
@anchor{arm_v8_2a_fp16_scalar_ok}
ARM target supports options to generate instructions for ARMv8.2 and
scalar instructions from the FP16 extension.  Some multilibs may be
incompatible with these options.

@item arm_v8_2a_fp16_scalar_hw
ARM target supports executing instructions for ARMv8.2 and scalar
instructions from the FP16 extension.  Some multilibs may be
incompatible with these options.  Implies arm_v8_2a_fp16_neon_ok.

@item arm_v8_2a_fp16_neon_ok
@anchor{arm_v8_2a_fp16_neon_ok}
ARM target supports options to generate instructions from ARMv8.2 with
the FP16 extension.  Some multilibs may be incompatible with these
options.  Implies arm_v8_2a_fp16_scalar_ok.

@item arm_v8_2a_fp16_neon_hw
ARM target supports executing instructions from ARMv8.2 with the FP16
extension.  Some multilibs may be incompatible with these options.
Implies arm_v8_2a_fp16_neon_ok and arm_v8_2a_fp16_scalar_hw.

@item arm_prefer_ldrd_strd
ARM target prefers @code{LDRD} and @code{STRD} instructions over
@code{LDM} and @code{STM} instructions.

@item arm_thumb1_movt_ok
ARM target generates Thumb-1 code for @code{-mthumb} with @code{MOVW}
and @code{MOVT} instructions available.

@item arm_thumb1_cbz_ok
ARM target generates Thumb-1 code for @code{-mthumb} with
@code{CBZ} and @code{CBNZ} instructions available.

@item arm_divmod_simode
ARM target for which divmod transform is disabled, if it supports hardware
div instruction.

@item arm_cmse_ok
ARM target supports ARMv8-M Security Extensions, enabled by the @code{-mcmse}
option.

@item arm_coproc1_ok
@anchor{arm_coproc1_ok}
ARM target supports the following coprocessor instructions: @code{CDP},
@code{LDC}, @code{STC}, @code{MCR} and @code{MRC}.

@item arm_coproc2_ok
@anchor{arm_coproc2_ok}
ARM target supports all the coprocessor instructions also listed as supported
in @ref{arm_coproc1_ok} in addition to the following: @code{CDP2}, @code{LDC2},
@code{LDC2l}, @code{STC2}, @code{STC2l}, @code{MCR2} and @code{MRC2}.

@item arm_coproc3_ok
@anchor{arm_coproc3_ok}
ARM target supports all the coprocessor instructions also listed as supported
in @ref{arm_coproc2_ok} in addition the following: @code{MCRR} and @code{MRRC}.

@item arm_coproc4_ok
ARM target supports all the coprocessor instructions also listed as supported
in @ref{arm_coproc3_ok} in addition the following: @code{MCRR2} and @code{MRRC2}.
@end table

@subsubsection AArch64-specific attributes

@table @code
@item aarch64_asm_<ext>_ok
AArch64 assembler supports the architecture extension @code{ext} via the
@code{.arch_extension} pseudo-op.
@item aarch64_tiny
AArch64 target which generates instruction sequences for tiny memory model.
@item aarch64_small
AArch64 target which generates instruction sequences for small memory model.
@item aarch64_large
AArch64 target which generates instruction sequences for large memory model.
@item aarch64_little_endian
AArch64 target which generates instruction sequences for little endian.
@item aarch64_big_endian
AArch64 target which generates instruction sequences for big endian.
@item aarch64_small_fpic
Binutils installed on test system supports relocation types required by -fpic
for AArch64 small memory model.

@end table

@subsubsection MIPS-specific attributes

@table @code
@item mips64
MIPS target supports 64-bit instructions.

@item nomips16
MIPS target does not produce MIPS16 code.

@item mips16_attribute
MIPS target can generate MIPS16 code.

@item mips_loongson
MIPS target is a Loongson-2E or -2F target using an ABI that supports
the Loongson vector modes.

@item mips_msa
MIPS target supports @code{-mmsa}, MIPS SIMD Architecture (MSA).

@item mips_newabi_large_long_double
MIPS target supports @code{long double} larger than @code{double}
when using the new ABI.

@item mpaired_single
MIPS target supports @code{-mpaired-single}.
@end table

@subsubsection PowerPC-specific attributes

@table @code

@item dfp_hw
PowerPC target supports executing hardware DFP instructions.

@item p8vector_hw
PowerPC target supports executing VSX instructions (ISA 2.07).

@item powerpc64
Test system supports executing 64-bit instructions.

@item powerpc_altivec
PowerPC target supports AltiVec.

@item powerpc_altivec_ok
PowerPC target supports @code{-maltivec}.

@item powerpc_eabi_ok
PowerPC target supports @code{-meabi}.

@item powerpc_elfv2
PowerPC target supports @code{-mabi=elfv2}.

@item powerpc_fprs
PowerPC target supports floating-point registers.

@item powerpc_hard_double
PowerPC target supports hardware double-precision floating-point.

@item powerpc_htm_ok
PowerPC target supports @code{-mhtm}

@item powerpc_p8vector_ok
PowerPC target supports @code{-mpower8-vector}

@item powerpc_popcntb_ok
PowerPC target supports the @code{popcntb} instruction, indicating
that this target supports @code{-mcpu=power5}.

@item powerpc_ppu_ok
PowerPC target supports @code{-mcpu=cell}.

@item powerpc_spe
PowerPC target supports PowerPC SPE.

@item powerpc_spe_nocache
Including the options used to compile this particular test, the
PowerPC target supports PowerPC SPE.

@item powerpc_spu
PowerPC target supports PowerPC SPU.

@item powerpc_vsx_ok
PowerPC target supports @code{-mvsx}.

@item powerpc_405_nocache
Including the options used to compile this particular test, the
PowerPC target supports PowerPC 405.

@item ppc_recip_hw
PowerPC target supports executing reciprocal estimate instructions.

@item spu_auto_overlay
SPU target has toolchain that supports automatic overlay generation.

@item vmx_hw
PowerPC target supports executing AltiVec instructions.

@item vsx_hw
PowerPC target supports executing VSX instructions (ISA 2.06).
@end table

@subsubsection Other hardware attributes

@c Please keep this table sorted alphabetically.
@table @code
@item autoincdec
Target supports autoincrement/decrement addressing.

@item avx
Target supports compiling @code{avx} instructions.

@item avx_runtime
Target supports the execution of @code{avx} instructions.

@item avx2
Target supports compiling @code{avx2} instructions.

@item avx2_runtime
Target supports the execution of @code{avx2} instructions.

@item avx512f
Target supports compiling @code{avx512f} instructions.

@item avx512f_runtime
Target supports the execution of @code{avx512f} instructions.

@item cell_hw
Test system can execute AltiVec and Cell PPU instructions.

@item coldfire_fpu
Target uses a ColdFire FPU.

@item divmod
Target supporting hardware divmod insn or divmod libcall.

@item divmod_simode
Target supporting hardware divmod insn or divmod libcall for SImode.

@item hard_float
Target supports FPU instructions.

@item non_strict_align
Target does not require strict alignment.

@item pie_copyreloc
The x86-64 target linker supports PIE with copy reloc.

@item rdrand
Target supports x86 @code{rdrand} instruction.

@item sqrt_insn
Target has a square root instruction that the compiler can generate.

@item sse
Target supports compiling @code{sse} instructions.

@item sse_runtime
Target supports the execution of @code{sse} instructions.

@item sse2
Target supports compiling @code{sse2} instructions.

@item sse2_runtime
Target supports the execution of @code{sse2} instructions.

@item sync_char_short
Target supports atomic operations on @code{char} and @code{short}.

@item sync_int_long
Target supports atomic operations on @code{int} and @code{long}.

@item ultrasparc_hw
Test environment appears to run executables on a simulator that
accepts only @code{EM_SPARC} executables and chokes on @code{EM_SPARC32PLUS}
or @code{EM_SPARCV9} executables.

@item vect_cmdline_needed
Target requires a command line argument to enable a SIMD instruction set.

@item xorsign
Target supports the xorsign optab expansion.

@end table

@subsubsection Environment attributes

@table @code
@item c
The language for the compiler under test is C.

@item c++
The language for the compiler under test is C++.

@item c99_runtime
Target provides a full C99 runtime.

@item correct_iso_cpp_string_wchar_protos
Target @code{string.h} and @code{wchar.h} headers provide C++ required
overloads for @code{strchr} etc. functions.

@item dummy_wcsftime
Target uses a dummy @code{wcsftime} function that always returns zero.

@item fd_truncate
Target can truncate a file from a file descriptor, as used by
@file{libgfortran/io/unix.c:fd_truncate}; i.e. @code{ftruncate} or
@code{chsize}.

@item freestanding
Target is @samp{freestanding} as defined in section 4 of the C99 standard.
Effectively, it is a target which supports no extra headers or libraries
other than what is considered essential.

@item gettimeofday
Target supports @code{gettimeofday}.

@item init_priority
Target supports constructors with initialization priority arguments.

@item inttypes_types
Target has the basic signed and unsigned types in @code{inttypes.h}.
This is for tests that GCC's notions of these types agree with those
in the header, as some systems have only @code{inttypes.h}.

@item lax_strtofp
Target might have errors of a few ULP in string to floating-point
conversion functions and overflow is not always detected correctly by
those functions.

@item mempcpy
Target provides @code{mempcpy} function.

@item mmap
Target supports @code{mmap}.

@item newlib
Target supports Newlib.

@item pow10
Target provides @code{pow10} function.

@item pthread
Target can compile using @code{pthread.h} with no errors or warnings.

@item pthread_h
Target has @code{pthread.h}.

@item run_expensive_tests
Expensive testcases (usually those that consume excessive amounts of CPU
time) should be run on this target.  This can be enabled by setting the
@env{GCC_TEST_RUN_EXPENSIVE} environment variable to a non-empty string.

@item simulator
Test system runs executables on a simulator (i.e. slowly) rather than
hardware (i.e. fast).

@item signal
Target has @code{signal.h}.

@item stabs
Target supports the stabs debugging format.

@item stdint_types
Target has the basic signed and unsigned C types in @code{stdint.h}.
This will be obsolete when GCC ensures a working @code{stdint.h} for
all targets.

@item stpcpy
Target provides @code{stpcpy} function.

@item trampolines
Target supports trampolines.

@item uclibc
Target supports uClibc.

@item unwrapped
Target does not use a status wrapper.

@item vxworks_kernel
Target is a VxWorks kernel.

@item vxworks_rtp
Target is a VxWorks RTP.

@item wchar
Target supports wide characters.
@end table

@subsubsection Other attributes

@table @code
@item automatic_stack_alignment
Target supports automatic stack alignment.

@item cilkplus_runtime
Target supports the Cilk Plus runtime library.

@item cxa_atexit
Target uses @code{__cxa_atexit}.

@item default_packed
Target has packed layout of structure members by default.

@item fgraphite
Target supports Graphite optimizations.

@item fixed_point
Target supports fixed-point extension to C.

@item fopenacc
Target supports OpenACC via @option{-fopenacc}.

@item fopenmp
Target supports OpenMP via @option{-fopenmp}.

@item fpic
Target supports @option{-fpic} and @option{-fPIC}.

@item freorder
Target supports @option{-freorder-blocks-and-partition}.

@item fstack_protector
Target supports @option{-fstack-protector}.

@item gas
Target uses GNU @command{as}.

@item gc_sections
Target supports @option{--gc-sections}.

@item gld
Target uses GNU @command{ld}.

@item keeps_null_pointer_checks
Target keeps null pointer checks, either due to the use of
@option{-fno-delete-null-pointer-checks} or hardwired into the target.

@item lto
Compiler has been configured to support link-time optimization (LTO).

@item naked_functions
Target supports the @code{naked} function attribute.

@item named_sections
Target supports named sections.

@item natural_alignment_32
Target uses natural alignment (aligned to type size) for types of
32 bits or less.

@item target_natural_alignment_64
Target uses natural alignment (aligned to type size) for types of
64 bits or less.

@item nonpic
Target does not generate PIC by default.

@item pie_enabled
Target generates PIE by default.

@item pcc_bitfield_type_matters
Target defines @code{PCC_BITFIELD_TYPE_MATTERS}.

@item pe_aligned_commons
Target supports @option{-mpe-aligned-commons}.

@item pie
Target supports @option{-pie}, @option{-fpie} and @option{-fPIE}.

@item rdynamic
Target supports @option{-rdynamic}.

@item section_anchors
Target supports section anchors.

@item short_enums
Target defaults to short enums.

@item stack_size
@anchor{stack_size_et}
Target has limited stack size.  The stack size limit can be obtained using the
STACK_SIZE macro defined by @ref{stack_size_ao,,@code{dg-add-options} feature
@code{stack_size}}.

@item static
Target supports @option{-static}.

@item static_libgfortran
Target supports statically linking @samp{libgfortran}.

@item string_merging
Target supports merging string constants at link time.

@item ucn
Target supports compiling and assembling UCN.

@item ucn_nocache
Including the options used to compile this particular test, the
target supports compiling and assembling UCN.

@item unaligned_stack
Target does not guarantee that its @code{STACK_BOUNDARY} is greater than
or equal to the required vector alignment.

@item vector_alignment_reachable
Vector alignment is reachable for types of 32 bits or less.

@item vector_alignment_reachable_for_64bit
Vector alignment is reachable for types of 64 bits or less.

@item wchar_t_char16_t_compatible
Target supports @code{wchar_t} that is compatible with @code{char16_t}.

@item wchar_t_char32_t_compatible
Target supports @code{wchar_t} that is compatible with @code{char32_t}.

@item comdat_group
Target uses comdat groups.
@end table

@subsubsection Local to tests in @code{gcc.target/i386}

@table @code
@item 3dnow
Target supports compiling @code{3dnow} instructions.

@item aes
Target supports compiling @code{aes} instructions.

@item fma4
Target supports compiling @code{fma4} instructions.

@item ms_hook_prologue
Target supports attribute @code{ms_hook_prologue}.

@item pclmul
Target supports compiling @code{pclmul} instructions.

@item sse3
Target supports compiling @code{sse3} instructions.

@item sse4
Target supports compiling @code{sse4} instructions.

@item sse4a
Target supports compiling @code{sse4a} instructions.

@item ssse3
Target supports compiling @code{ssse3} instructions.

@item vaes
Target supports compiling @code{vaes} instructions.

@item vpclmul
Target supports compiling @code{vpclmul} instructions.

@item xop
Target supports compiling @code{xop} instructions.
@end table

@subsubsection Local to tests in @code{gcc.target/spu/ea}

@table @code
@item ealib
Target @code{__ea} library functions are available.
@end table

@subsubsection Local to tests in @code{gcc.test-framework}

@table @code
@item no
Always returns 0.

@item yes
Always returns 1.
@end table

@node Add Options
@subsection Features for @code{dg-add-options}

The supported values of @var{feature} for directive @code{dg-add-options}
are:

@table @code
@item arm_fp
@code{__ARM_FP} definition.  Only ARM targets support this feature, and only then
in certain modes; see the @ref{arm_fp_ok,,arm_fp_ok effective target
keyword}.

@item arm_neon
NEON support.  Only ARM targets support this feature, and only then
in certain modes; see the @ref{arm_neon_ok,,arm_neon_ok effective target
keyword}.

@item arm_fp16
VFP half-precision floating point support.  This does not select the
FP16 format; for that, use @ref{arm_fp16_ieee,,arm_fp16_ieee} or
@ref{arm_fp16_alternative,,arm_fp16_alternative} instead.  This
feature is only supported by ARM targets and then only in certain
modes; see the @ref{arm_fp16_ok,,arm_fp16_ok effective target
keyword}.

@item arm_fp16_ieee
@anchor{arm_fp16_ieee}
ARM IEEE 754-2008 format VFP half-precision floating point support.
This feature is only supported by ARM targets and then only in certain
modes; see the @ref{arm_fp16_ok,,arm_fp16_ok effective target
keyword}.

@item arm_fp16_alternative
@anchor{arm_fp16_alternative}
ARM Alternative format VFP half-precision floating point support.
This feature is only supported by ARM targets and then only in certain
modes; see the @ref{arm_fp16_ok,,arm_fp16_ok effective target
keyword}.

@item arm_neon_fp16
NEON and half-precision floating point support.  Only ARM targets
support this feature, and only then in certain modes; see
the @ref{arm_neon_fp16_ok,,arm_neon_fp16_ok effective target keyword}.

@item arm_vfp3
arm vfp3 floating point support; see
the @ref{arm_vfp3_ok,,arm_vfp3_ok effective target keyword}.

@item arm_v8_1a_neon
Add options for ARMv8.1 with Adv.SIMD support, if this is supported
by the target; see the @ref{arm_v8_1a_neon_ok,,arm_v8_1a_neon_ok}
effective target keyword.

@item arm_v8_2a_fp16_scalar
Add options for ARMv8.2 with scalar FP16 support, if this is
supported by the target; see the
@ref{arm_v8_2a_fp16_scalar_ok,,arm_v8_2a_fp16_scalar_ok} effective
target keyword.

@item arm_v8_2a_fp16_neon
Add options for ARMv8.2 with Adv.SIMD FP16 support, if this is
supported by the target; see the
@ref{arm_v8_2a_fp16_neon_ok,,arm_v8_2a_fp16_neon_ok} effective target
keyword.

@item bind_pic_locally
Add the target-specific flags needed to enable functions to bind
locally when using pic/PIC passes in the testsuite.

@item c99_runtime
Add the target-specific flags needed to access the C99 runtime.

@item float@var{n}
Add the target-specific flags needed to use the @code{_Float@var{n}} type.

@item float@var{n}x
Add the target-specific flags needed to use the @code{_Float@var{n}x} type.

@item ieee
Add the target-specific flags needed to enable full IEEE
compliance mode.

@item mips16_attribute
@code{mips16} function attributes.
Only MIPS targets support this feature, and only then in certain modes.

@item stack_size
@anchor{stack_size_ao}
Add the flags needed to define macro STACK_SIZE and set it to the stack size
limit associated with the @ref{stack_size_et,,@code{stack_size} effective
target}.

@item tls
Add the target-specific flags needed to use thread-local storage.
@end table

@node Require Support
@subsection Variants of @code{dg-require-@var{support}}

A few of the @code{dg-require} directives take arguments.

@table @code
@item dg-require-iconv @var{codeset}
Skip the test if the target does not support iconv.  @var{codeset} is
the codeset to convert to.

@item dg-require-profiling @var{profopt}
Skip the test if the target does not support profiling with option
@var{profopt}.

@item dg-require-stack-check @var{check}
Skip the test if the target does not support the @code{-fstack-check}
option.  If @var{check} is @code{""}, support for @code{-fstack-check}
is checked, for @code{-fstack-check=("@var{check}")} otherwise.

@item dg-require-visibility @var{vis}
Skip the test if the target does not support the @code{visibility} attribute.
If @var{vis} is @code{""}, support for @code{visibility("hidden")} is
checked, for @code{visibility("@var{vis}")} otherwise.
@end table

The original @code{dg-require} directives were defined before there
was support for effective-target keywords.  The directives that do not
take arguments could be replaced with effective-target keywords.

@table @code
@item dg-require-alias ""
Skip the test if the target does not support the @samp{alias} attribute.

@item dg-require-ascii-locale ""
Skip the test if the host does not support an ASCII locale.

@item dg-require-compat-dfp ""
Skip this test unless both compilers in a @file{compat} testsuite
support decimal floating point.

@item dg-require-cxa-atexit ""
Skip the test if the target does not support @code{__cxa_atexit}.
This is equivalent to @code{dg-require-effective-target cxa_atexit}.

@item dg-require-dll ""
Skip the test if the target does not support DLL attributes.

@item dg-require-fork ""
Skip the test if the target does not support @code{fork}.

@item dg-require-gc-sections ""
Skip the test if the target's linker does not support the
@code{--gc-sections} flags.
This is equivalent to @code{dg-require-effective-target gc-sections}.

@item dg-require-host-local ""
Skip the test if the host is remote, rather than the same as the build
system.  Some tests are incompatible with DejaGnu's handling of remote
hosts, which involves copying the source file to the host and compiling
it with a relative path and "@code{-o a.out}".

@item dg-require-mkfifo ""
Skip the test if the target does not support @code{mkfifo}.

@item dg-require-named-sections ""
Skip the test is the target does not support named sections.
This is equivalent to @code{dg-require-effective-target named_sections}.

@item dg-require-weak ""
Skip the test if the target does not support weak symbols.

@item dg-require-weak-override ""
Skip the test if the target does not support overriding weak symbols.
@end table

@node Final Actions
@subsection Commands for use in @code{dg-final}

The GCC testsuite defines the following directives to be used within
@code{dg-final}.

@subsubsection Scan a particular file

@table @code
@item scan-file @var{filename} @var{regexp} [@{ target/xfail @var{selector} @}]
Passes if @var{regexp} matches text in @var{filename}.
@item scan-file-not @var{filename} @var{regexp} [@{ target/xfail @var{selector} @}]
Passes if @var{regexp} does not match text in @var{filename}.
@item scan-module @var{module} @var{regexp} [@{ target/xfail @var{selector} @}]
Passes if @var{regexp} matches in Fortran module @var{module}.
@end table

@subsubsection Scan the assembly output

@table @code
@item scan-assembler @var{regex} [@{ target/xfail @var{selector} @}]
Passes if @var{regex} matches text in the test's assembler output.

@item scan-assembler-not @var{regex} [@{ target/xfail @var{selector} @}]
Passes if @var{regex} does not match text in the test's assembler output.

@item scan-assembler-times @var{regex} @var{num} [@{ target/xfail @var{selector} @}]
Passes if @var{regex} is matched exactly @var{num} times in the test's
assembler output.

@item scan-assembler-dem @var{regex} [@{ target/xfail @var{selector} @}]
Passes if @var{regex} matches text in the test's demangled assembler output.

@item scan-assembler-dem-not @var{regex} [@{ target/xfail @var{selector} @}]
Passes if @var{regex} does not match text in the test's demangled assembler
output.

@item scan-hidden @var{symbol} [@{ target/xfail @var{selector} @}]
Passes if @var{symbol} is defined as a hidden symbol in the test's
assembly output.

@item scan-not-hidden @var{symbol} [@{ target/xfail @var{selector} @}]
Passes if @var{symbol} is not defined as a hidden symbol in the test's
assembly output.
@end table

@subsubsection Scan optimization dump files

These commands are available for @var{kind} of @code{tree}, @code{rtl},
and @code{ipa}.

@table @code
@item scan-@var{kind}-dump @var{regex} @var{suffix} [@{ target/xfail @var{selector} @}]
Passes if @var{regex} matches text in the dump file with suffix @var{suffix}.

@item scan-@var{kind}-dump-not @var{regex} @var{suffix} [@{ target/xfail @var{selector} @}]
Passes if @var{regex} does not match text in the dump file with suffix
@var{suffix}.

@item scan-@var{kind}-dump-times @var{regex} @var{num} @var{suffix} [@{ target/xfail @var{selector} @}]
Passes if @var{regex} is found exactly @var{num} times in the dump file
with suffix @var{suffix}.

@item scan-@var{kind}-dump-dem @var{regex} @var{suffix} [@{ target/xfail @var{selector} @}]
Passes if @var{regex} matches demangled text in the dump file with
suffix @var{suffix}.

@item scan-@var{kind}-dump-dem-not @var{regex} @var{suffix} [@{ target/xfail @var{selector} @}]
Passes if @var{regex} does not match demangled text in the dump file with
suffix @var{suffix}.
@end table

@subsubsection Verify that an output files exists or not

@table @code
@item output-exists [@{ target/xfail @var{selector} @}]
Passes if compiler output file exists.

@item output-exists-not [@{ target/xfail @var{selector} @}]
Passes if compiler output file does not exist.
@end table

@subsubsection Check for LTO tests

@table @code
@item scan-symbol @var{regexp} [@{ target/xfail @var{selector} @}]
Passes if the pattern is present in the final executable.
@end table

@subsubsection Checks for @command{gcov} tests

@table @code
@item run-gcov @var{sourcefile}
Check line counts in @command{gcov} tests.

@item run-gcov [branches] [calls] @{ @var{opts} @var{sourcefile} @}
Check branch and/or call counts, in addition to line counts, in
@command{gcov} tests.
@end table

@subsubsection Clean up generated test files

Usually the test-framework removes files that were generated during
testing. If a testcase, for example, uses any dumping mechanism to
inspect a passes dump file, the testsuite recognized the dump option
passed to the tool and schedules a final cleanup to remove these files.

There are, however, following additional cleanup directives that can be
used to annotate a testcase "manually".
@table @code
@item cleanup-coverage-files
Removes coverage data files generated for this test.

@item cleanup-modules "@var{list-of-extra-modules}"
Removes Fortran module files generated for this test, excluding the
module names listed in keep-modules.
Cleaning up module files is usually done automatically by the testsuite
by looking at the source files and removing the modules after the test
has been executed.
@smallexample
module MoD1
end module MoD1
module Mod2
end module Mod2
module moD3
end module moD3
module mod4
end module mod4
! @{ dg-final @{ cleanup-modules "mod1 mod2" @} @} ! redundant
! @{ dg-final @{ keep-modules "mod3 mod4" @} @}
@end smallexample

@item keep-modules "@var{list-of-modules-not-to-delete}"
Whitespace separated list of module names that should not be deleted by
cleanup-modules.
If the list of modules is empty, all modules defined in this file are kept.
@smallexample
module maybe_unneeded
end module maybe_unneeded
module keep1
end module keep1
module keep2
end module keep2
! @{ dg-final @{ keep-modules "keep1 keep2" @} @} ! just keep these two
! @{ dg-final @{ keep-modules "" @} @} ! keep all
@end smallexample

@item dg-keep-saved-temps "@var{list-of-suffixes-not-to-delete}"
Whitespace separated list of suffixes that should not be deleted
automatically in a testcase that uses @option{-save-temps}.
@smallexample
// @{ dg-options "-save-temps -fpch-preprocess -I." @}
int main() @{ return 0; @}
// @{ dg-keep-saved-temps ".s" @} ! just keep assembler file
// @{ dg-keep-saved-temps ".s" ".i" @} ! ... and .i
// @{ dg-keep-saved-temps ".ii" ".o" @} ! or just .ii and .o
@end smallexample

@item cleanup-profile-file
Removes profiling files generated for this test.

@item cleanup-repo-files
Removes files generated for this test for @option{-frepo}.

@end table

@node Ada Tests
@section Ada Language Testsuites

The Ada testsuite includes executable tests from the ACATS
testsuite, publicly available at
@uref{http://www.ada-auth.org/acats.html}.

These tests are integrated in the GCC testsuite in the
@file{ada/acats} directory, and
enabled automatically when running @code{make check}, assuming
the Ada language has been enabled when configuring GCC@.

You can also run the Ada testsuite independently, using
@code{make check-ada}, or run a subset of the tests by specifying which
chapter to run, e.g.:

@smallexample
$ make check-ada CHAPTERS="c3 c9"
@end smallexample

The tests are organized by directory, each directory corresponding to
a chapter of the Ada Reference Manual.  So for example, @file{c9} corresponds
to chapter 9, which deals with tasking features of the language.

The tests are run using two @command{sh} scripts: @file{run_acats} and
@file{run_all.sh}.  To run the tests using a simulator or a cross
target, see the small
customization section at the top of @file{run_all.sh}.

These tests are run using the build tree: they can be run without doing
a @code{make install}.

@node C Tests
@section C Language Testsuites

GCC contains the following C language testsuites, in the
@file{gcc/testsuite} directory:

@table @file
@item gcc.dg
This contains tests of particular features of the C compiler, using the
more modern @samp{dg} harness.  Correctness tests for various compiler
features should go here if possible.

Magic comments determine whether the file
is preprocessed, compiled, linked or run.  In these tests, error and warning
message texts are compared against expected texts or regular expressions
given in comments.  These tests are run with the options @samp{-ansi -pedantic}
unless other options are given in the test.  Except as noted below they
are not run with multiple optimization options.
@item gcc.dg/compat
This subdirectory contains tests for binary compatibility using
@file{lib/compat.exp}, which in turn uses the language-independent support
(@pxref{compat Testing, , Support for testing binary compatibility}).
@item gcc.dg/cpp
This subdirectory contains tests of the preprocessor.
@item gcc.dg/debug
This subdirectory contains tests for debug formats.  Tests in this
subdirectory are run for each debug format that the compiler supports.
@item gcc.dg/format
This subdirectory contains tests of the @option{-Wformat} format
checking.  Tests in this directory are run with and without
@option{-DWIDE}.
@item gcc.dg/noncompile
This subdirectory contains tests of code that should not compile and
does not need any special compilation options.  They are run with
multiple optimization options, since sometimes invalid code crashes
the compiler with optimization.
@item gcc.dg/special
FIXME: describe this.

@item gcc.c-torture
This contains particular code fragments which have historically broken easily.
These tests are run with multiple optimization options, so tests for features
which only break at some optimization levels belong here.  This also contains
tests to check that certain optimizations occur.  It might be worthwhile to
separate the correctness tests cleanly from the code quality tests, but
it hasn't been done yet.

@item gcc.c-torture/compat
FIXME: describe this.

This directory should probably not be used for new tests.
@item gcc.c-torture/compile
This testsuite contains test cases that should compile, but do not
need to link or run.  These test cases are compiled with several
different combinations of optimization options.  All warnings are
disabled for these test cases, so this directory is not suitable if
you wish to test for the presence or absence of compiler warnings.
While special options can be set, and tests disabled on specific
platforms, by the use of @file{.x} files, mostly these test cases
should not contain platform dependencies.  FIXME: discuss how defines
such as @code{STACK_SIZE} are used.
@item gcc.c-torture/execute
This testsuite contains test cases that should compile, link and run;
otherwise the same comments as for @file{gcc.c-torture/compile} apply.
@item gcc.c-torture/execute/ieee
This contains tests which are specific to IEEE floating point.
@item gcc.c-torture/unsorted
FIXME: describe this.

This directory should probably not be used for new tests.
@item gcc.misc-tests
This directory contains C tests that require special handling.  Some
of these tests have individual expect files, and others share
special-purpose expect files:

@table @file
@item @code{bprob*.c}
Test @option{-fbranch-probabilities} using
@file{gcc.misc-tests/bprob.exp}, which
in turn uses the generic, language-independent framework
(@pxref{profopt Testing, , Support for testing profile-directed
optimizations}).

@item @code{gcov*.c}
Test @command{gcov} output using @file{gcov.exp}, which in turn uses the
language-independent support (@pxref{gcov Testing, , Support for testing gcov}).

@item @code{i386-pf-*.c}
Test i386-specific support for data prefetch using @file{i386-prefetch.exp}.
@end table

@item gcc.test-framework
@table @file
@item @code{dg-*.c}
Test the testsuite itself using @file{gcc.test-framework/test-framework.exp}.
@end table

@end table

FIXME: merge in @file{testsuite/README.gcc} and discuss the format of
test cases and magic comments more.

@node LTO Testing
@section Support for testing link-time optimizations

Tests for link-time optimizations usually require multiple source files
that are compiled separately, perhaps with different sets of options.
There are several special-purpose test directives used for these tests.

@table @code
@item @{ dg-lto-do @var{do-what-keyword} @}
@var{do-what-keyword} specifies how the test is compiled and whether
it is executed.  It is one of:

@table @code
@item assemble
Compile with @option{-c} to produce a relocatable object file.
@item link
Compile, assemble, and link to produce an executable file.
@item run
Produce and run an executable file, which is expected to return
an exit code of 0.
@end table

The default is @code{assemble}.  That can be overridden for a set of
tests by redefining @code{dg-do-what-default} within the @code{.exp}
file for those tests.

Unlike @code{dg-do}, @code{dg-lto-do} does not support an optional
@samp{target} or @samp{xfail} list.  Use @code{dg-skip-if},
@code{dg-xfail-if}, or @code{dg-xfail-run-if}.

@item @{ dg-lto-options @{ @{ @var{options} @} [@{ @var{options} @}] @} [@{ target @var{selector} @}]@}
This directive provides a list of one or more sets of compiler options
to override @var{LTO_OPTIONS}.  Each test will be compiled and run with
each of these sets of options.

@item @{ dg-extra-ld-options @var{options} [@{ target @var{selector} @}]@}
This directive adds @var{options} to the linker options used.

@item @{ dg-suppress-ld-options @var{options} [@{ target @var{selector} @}]@}
This directive removes @var{options} from the set of linker options used.
@end table

@node gcov Testing
@section Support for testing @command{gcov}

Language-independent support for testing @command{gcov}, and for checking
that branch profiling produces expected values, is provided by the
expect file @file{lib/gcov.exp}.  @command{gcov} tests also rely on procedures
in @file{lib/gcc-dg.exp} to compile and run the test program.  A typical
@command{gcov} test contains the following DejaGnu commands within comments:

@smallexample
@{ dg-options "-fprofile-arcs -ftest-coverage" @}
@{ dg-do run @{ target native @} @}
@{ dg-final @{ run-gcov sourcefile @} @}
@end smallexample

Checks of @command{gcov} output can include line counts, branch percentages,
and call return percentages.  All of these checks are requested via
commands that appear in comments in the test's source file.
Commands to check line counts are processed by default.
Commands to check branch percentages and call return percentages are
processed if the @command{run-gcov} command has arguments @code{branches}
or @code{calls}, respectively.  For example, the following specifies
checking both, as well as passing @option{-b} to @command{gcov}:

@smallexample
@{ dg-final @{ run-gcov branches calls @{ -b sourcefile @} @} @}
@end smallexample

A line count command appears within a comment on the source line
that is expected to get the specified count and has the form
@code{count(@var{cnt})}.  A test should only check line counts for
lines that will get the same count for any architecture.

Commands to check branch percentages (@code{branch}) and call
return percentages (@code{returns}) are very similar to each other.
A beginning command appears on or before the first of a range of
lines that will report the percentage, and the ending command
follows that range of lines.  The beginning command can include a
list of percentages, all of which are expected to be found within
the range.  A range is terminated by the next command of the same
kind.  A command @code{branch(end)} or @code{returns(end)} marks
the end of a range without starting a new one.  For example:

@smallexample
if (i > 10 && j > i && j < 20)  /* @r{branch(27 50 75)} */
                                /* @r{branch(end)} */
  foo (i, j);
@end smallexample

For a call return percentage, the value specified is the
percentage of calls reported to return.  For a branch percentage,
the value is either the expected percentage or 100 minus that
value, since the direction of a branch can differ depending on the
target or the optimization level.

Not all branches and calls need to be checked.  A test should not
check for branches that might be optimized away or replaced with
predicated instructions.  Don't check for calls inserted by the
compiler or ones that might be inlined or optimized away.

A single test can check for combinations of line counts, branch
percentages, and call return percentages.  The command to check a
line count must appear on the line that will report that count, but
commands to check branch percentages and call return percentages can
bracket the lines that report them.

@node profopt Testing
@section Support for testing profile-directed optimizations

The file @file{profopt.exp} provides language-independent support for
checking correct execution of a test built with profile-directed
optimization.  This testing requires that a test program be built and
executed twice.  The first time it is compiled to generate profile
data, and the second time it is compiled to use the data that was
generated during the first execution.  The second execution is to
verify that the test produces the expected results.

To check that the optimization actually generated better code, a
test can be built and run a third time with normal optimizations to
verify that the performance is better with the profile-directed
optimizations.  @file{profopt.exp} has the beginnings of this kind
of support.

@file{profopt.exp} provides generic support for profile-directed
optimizations.  Each set of tests that uses it provides information
about a specific optimization:

@table @code
@item tool
tool being tested, e.g., @command{gcc}

@item profile_option
options used to generate profile data

@item feedback_option
options used to optimize using that profile data

@item prof_ext
suffix of profile data files

@item PROFOPT_OPTIONS
list of options with which to run each test, similar to the lists for
torture tests

@item @{ dg-final-generate @{ @var{local-directive} @} @}
This directive is similar to @code{dg-final}, but the
@var{local-directive} is run after the generation of profile data.

@item @{ dg-final-use @{ @var{local-directive} @} @}
The @var{local-directive} is run after the profile data have been
used.
@end table

@node compat Testing
@section Support for testing binary compatibility

The file @file{compat.exp} provides language-independent support for
binary compatibility testing.  It supports testing interoperability of
two compilers that follow the same ABI, or of multiple sets of
compiler options that should not affect binary compatibility.  It is
intended to be used for testsuites that complement ABI testsuites.

A test supported by this framework has three parts, each in a
separate source file: a main program and two pieces that interact
with each other to split up the functionality being tested.

@table @file
@item @var{testname}_main.@var{suffix}
Contains the main program, which calls a function in file
@file{@var{testname}_x.@var{suffix}}.

@item @var{testname}_x.@var{suffix}
Contains at least one call to a function in
@file{@var{testname}_y.@var{suffix}}.

@item @var{testname}_y.@var{suffix}
Shares data with, or gets arguments from,
@file{@var{testname}_x.@var{suffix}}.
@end table

Within each test, the main program and one functional piece are
compiled by the GCC under test.  The other piece can be compiled by
an alternate compiler.  If no alternate compiler is specified,
then all three source files are all compiled by the GCC under test.
You can specify pairs of sets of compiler options.  The first element
of such a pair specifies options used with the GCC under test, and the
second element of the pair specifies options used with the alternate
compiler.  Each test is compiled with each pair of options.

@file{compat.exp} defines default pairs of compiler options.
These can be overridden by defining the environment variable
@env{COMPAT_OPTIONS} as:

@smallexample
COMPAT_OPTIONS="[list [list @{@var{tst1}@} @{@var{alt1}@}]
  @dots{}[list @{@var{tstn}@} @{@var{altn}@}]]"
@end smallexample

where @var{tsti} and @var{alti} are lists of options, with @var{tsti}
used by the compiler under test and @var{alti} used by the alternate
compiler.  For example, with
@code{[list [list @{-g -O0@} @{-O3@}] [list @{-fpic@} @{-fPIC -O2@}]]},
the test is first built with @option{-g -O0} by the compiler under
test and with @option{-O3} by the alternate compiler.  The test is
built a second time using @option{-fpic} by the compiler under test
and @option{-fPIC -O2} by the alternate compiler.

An alternate compiler is specified by defining an environment
variable to be the full pathname of an installed compiler; for C
define @env{ALT_CC_UNDER_TEST}, and for C++ define
@env{ALT_CXX_UNDER_TEST}.  These will be written to the
@file{site.exp} file used by DejaGnu.  The default is to build each
test with the compiler under test using the first of each pair of
compiler options from @env{COMPAT_OPTIONS}.  When
@env{ALT_CC_UNDER_TEST} or
@env{ALT_CXX_UNDER_TEST} is @code{same}, each test is built using
the compiler under test but with combinations of the options from
@env{COMPAT_OPTIONS}.

To run only the C++ compatibility suite using the compiler under test
and another version of GCC using specific compiler options, do the
following from @file{@var{objdir}/gcc}:

@smallexample
rm site.exp
make -k \
  ALT_CXX_UNDER_TEST=$@{alt_prefix@}/bin/g++ \
  COMPAT_OPTIONS="@var{lists as shown above}" \
  check-c++ \
  RUNTESTFLAGS="compat.exp"
@end smallexample

A test that fails when the source files are compiled with different
compilers, but passes when the files are compiled with the same
compiler, demonstrates incompatibility of the generated code or
runtime support.  A test that fails for the alternate compiler but
passes for the compiler under test probably tests for a bug that was
fixed in the compiler under test but is present in the alternate
compiler.

The binary compatibility tests support a small number of test framework
commands that appear within comments in a test file.

@table @code
@item dg-require-*
These commands can be used in @file{@var{testname}_main.@var{suffix}}
to skip the test if specific support is not available on the target.

@item dg-options
The specified options are used for compiling this particular source
file, appended to the options from @env{COMPAT_OPTIONS}.  When this
command appears in @file{@var{testname}_main.@var{suffix}} the options
are also used to link the test program.

@item dg-xfail-if
This command can be used in a secondary source file to specify that
compilation is expected to fail for particular options on particular
targets.
@end table

@node Torture Tests
@section Support for torture testing using multiple options

Throughout the compiler testsuite there are several directories whose
tests are run multiple times, each with a different set of options.
These are known as torture tests.
@file{lib/torture-options.exp} defines procedures to
set up these lists:

@table @code
@item torture-init
Initialize use of torture lists.
@item set-torture-options
Set lists of torture options to use for tests with and without loops.
Optionally combine a set of torture options with a set of other
options, as is done with Objective-C runtime options.
@item torture-finish
Finalize use of torture lists.
@end table

The @file{.exp} file for a set of tests that use torture options must
include calls to these three procedures if:

@itemize @bullet
@item It calls @code{gcc-dg-runtest} and overrides @var{DG_TORTURE_OPTIONS}.

@item It calls @var{$@{tool@}}@code{-torture} or
@var{$@{tool@}}@code{-torture-execute}, where @var{tool} is @code{c},
@code{fortran}, or @code{objc}.

@item It calls @code{dg-pch}.
@end itemize

It is not necessary for a @file{.exp} file that calls @code{gcc-dg-runtest}
to call the torture procedures if the tests should use the list in
@var{DG_TORTURE_OPTIONS} defined in @file{gcc-dg.exp}.

Most uses of torture options can override the default lists by defining
@var{TORTURE_OPTIONS} or add to the default list by defining
@var{ADDITIONAL_TORTURE_OPTIONS}.  Define these in a @file{.dejagnurc}
file or add them to the @file{site.exp} file; for example

@smallexample
set ADDITIONAL_TORTURE_OPTIONS  [list \
  @{ -O2 -ftree-loop-linear @} \
  @{ -O2 -fpeel-loops @} ]
@end smallexample

@node GIMPLE Tests
@section Support for testing GIMPLE passes

As of gcc 7, C functions can be tagged with @code{__GIMPLE} to indicate
that the function body will be GIMPLE, rather than C.  The compiler requires
the option @option{-fgimple} to enable this functionality.  For example:

@smallexample
/* @{ dg-do compile @} */
/* @{ dg-options "-O -fgimple" @} */

void __GIMPLE (startwith ("dse2")) foo ()
@{
  int a;

bb_2:
  if (a > 4)
    goto bb_3;
  else
    goto bb_4;

bb_3:
  a_2 = 10;
  goto bb_5;

bb_4:
  a_3 = 20;

bb_5:
  a_1 = __PHI (bb_3: a_2, bb_4: a_3);
  a_4 = a_1 + 4;

  return;
@}
@end smallexample

The @code{startwith} argument indicates at which pass to begin.

Use the dump modifier @code{-gimple} (e.g. @option{-fdump-tree-all-gimple})
to make tree dumps more closely follow the format accepted by the GIMPLE
parser.

Example DejaGnu tests of GIMPLE can be seen in the source tree at
@file{gcc/testsuite/gcc.dg/gimplefe-*.c}.

The @code{__GIMPLE} parser is integrated with the C tokenizer and
preprocessor, so it should be possible to use macros to build out
test coverage.

@node RTL Tests
@section Support for testing RTL passes

As of gcc 7, C functions can be tagged with @code{__RTL} to indicate that the
function body will be RTL, rather than C.  For example:

@smallexample
double __RTL (startwith ("ira")) test (struct foo *f, const struct bar *b)
@{
  (function "test"
     [...snip; various directives go in here...]
  ) ;; function "test"
@}
@end smallexample

The @code{startwith} argument indicates at which pass to begin.

The parser expects the RTL body to be in the format emitted by this
dumping function:

@smallexample
DEBUG_FUNCTION void
print_rtx_function (FILE *outfile, function *fn, bool compact);
@end smallexample

when "compact" is true.  So you can capture RTL in the correct format
from the debugger using:

@smallexample
(gdb) print_rtx_function (stderr, cfun, true);
@end smallexample

and copy and paste the output into the body of the C function.

Example DejaGnu tests of RTL can be seen in the source tree under
@file{gcc/testsuite/gcc.dg/rtl}.

The @code{__RTL} parser is not integrated with the C tokenizer or
preprocessor, and works simply by reading the relevant lines within
the braces.  In particular, the RTL body must be on separate lines from
the enclosing braces, and the preprocessor is not usable within it.<|MERGE_RESOLUTION|>--- conflicted
+++ resolved
@@ -1520,16 +1520,14 @@
 @item vect_max_reduc
 Target supports max reduction for vectors.
 
-<<<<<<< HEAD
+@item vect_sizes_16B_8B
+Target supports 16- and 8-bytes vectors.
+
+@item vect_sizes_32B_16B
+Target supports 32- and 16-bytes vectors.
+
 @item vect_logical_reduc
 Target supports AND, IOR and XOR reduction on vectors.
-=======
-@item vect_sizes_16B_8B
-Target supports 16- and 8-bytes vectors.
-
-@item vect_sizes_32B_16B
-Target supports 32- and 16-bytes vectors.
->>>>>>> e3d0f65c
 @end table
 
 @subsubsection Thread Local Storage attributes
