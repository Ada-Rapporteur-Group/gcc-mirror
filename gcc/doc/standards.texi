--- conflicted
+++ resolved
@@ -190,11 +190,7 @@
 available on the ISO C++ committee's web site at
 @uref{http://www.open-std.org/@/jtc1/@/sc22/@/wg21/}. For information
 regarding the C++0x features available in the experimental C++0x mode,
-<<<<<<< HEAD
-see @uref{http://gcc.gnu.org/projects/cxx0x.html}. To select this
-=======
 see @uref{http://gcc.gnu.org/projects/@/cxx0x.html}. To select this
->>>>>>> 03d20231
 standard in GCC, use the option @option{-std=c++0x}; to obtain all the
 diagnostics required by the standard, you should also specify
 @option{-pedantic} (or @option{-pedantic-errors} if you want them to be
@@ -235,19 +231,11 @@
 available at a number of web sites:
 @itemize
 @item
-<<<<<<< HEAD
-@uref{http://developer.apple.com/mac/library/documentation/Cocoa/Conceptual/ObjectiveC/}
-is a recent (and periodically updated) version;
-@item
-@uref{http://objc.toodarkpark.net}
-is an older example;
-=======
 @uref{http://www.gnustep.org/@/resources/@/documentation/@/ObjectivCBook.pdf}
 is the original NeXTstep document;
 @item
 @uref{http://objc.toodarkpark.net}
 is the same document in another format;
->>>>>>> 03d20231
 @item
 @uref{http://developer.apple.com/@/mac/@/library/@/documentation/@/Cocoa/@/Conceptual/@/ObjectiveC/}
 has an updated version but make sure you search for ``Object Oriented Programming and the Objective-C Programming Language 1.0'',
