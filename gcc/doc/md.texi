--- conflicted
+++ resolved
@@ -3227,13 +3227,11 @@
 Int constant that is the element number that the MFVSRLD instruction
 targets.
 
-<<<<<<< HEAD
 @item wM
 Vector constant of all 1's (ISA 2.07 and above).
-=======
+
 @item wO
 A memory operand suitable for the ISA 3.0 vector d-form instructions.
->>>>>>> 3fd2b007
 
 @item wQ
 A memory address that will work with the @code{lq} and @code{stq}
