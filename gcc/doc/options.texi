--- conflicted
+++ resolved
@@ -479,13 +479,11 @@
 The option is omitted from the producer string written by
 @option{-grecord-gcc-switches}.
 
-<<<<<<< HEAD
 @item NoDWARFRecord
 The option is omitted from the producer string written by
 @option{-grecord-gcc-switches}.
-=======
+
 @item PchIgnore
 Even if this is a target option, this option will not be recorded / compared
 to determine if a precompiled header file matches.
->>>>>>> 1f91035f
 @end table