--- conflicted
+++ resolved
@@ -459,8 +459,6 @@
 value of @option{-fmath-errno} for languages that do not use
 @code{errno}.
 
-<<<<<<< HEAD
-=======
 @item EnabledBy(@var{opt})
 @itemx EnabledBy(@var{opt} && @var{opt2})
 If not explicitly set, the option is set to the value of
@@ -478,7 +476,10 @@
 @var{language} must have been declared by an earlier @code{Language}
 record.  @xref{Option file format}.
 
->>>>>>> a1b98cc1
+@item NoDWARFRecord
+The option is omitted from the producer string written by
+@option{-grecord-gcc-switches}.
+
 @item NoDWARFRecord
 The option is omitted from the producer string written by
 @option{-grecord-gcc-switches}.
