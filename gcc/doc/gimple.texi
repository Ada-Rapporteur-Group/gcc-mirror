--- conflicted
+++ resolved
@@ -675,26 +675,13 @@
 the address of a function local variable).
 @end deftypefn
 
-<<<<<<< HEAD
-@deftypefn {GIMPLE function} is_gimple_min_invariant_address (tree t)
-Return true if t is an @code{ADDR_EXPR} that does not change once a
-function is running.
-@end deftypefn
-
-@deftypefn {GIMPLE function} is_gimple_ip_invariant (tree t)
-=======
 @deftypefn {GIMPLE function} bool is_gimple_ip_invariant (tree t)
->>>>>>> 03d20231
 Return true if t is an interprocedural invariant.  This means that t
 is a valid invariant in all functions (e.g. it can be an address of a
 global variable but not of a local one).
 @end deftypefn
 
-<<<<<<< HEAD
-@deftypefn {GIMPLE function} is_gimple_ip_invariant_address (tree t)
-=======
 @deftypefn {GIMPLE function} bool is_gimple_ip_invariant_address (tree t)
->>>>>>> 03d20231
 Return true if t is an @code{ADDR_EXPR} that does not change once the
 program is running (and which is valid in all functions).
 @end deftypefn
@@ -706,17 +693,6 @@
 Return true if the code of g is @code{GIMPLE_ASSIGN}.
 @end deftypefn
  
-<<<<<<< HEAD
-@deftypefn {GIMPLE function} is_gimple_call (gimple g)
-Return true if the code of g is @code{GIMPLE_CALL}.
-@end deftypefn
- 
-@deftypefn {GIMPLE function} is_gimple_debug (gimple g)
-Return true if the code of g is @code{GIMPLE_DEBUG}.
-@end deftypefn
-
-@deftypefn {GIMPLE function} gimple_assign_cast_p (gimple g)
-=======
 @deftypefn {GIMPLE function} bool is_gimple_call (gimple g)
 Return true if the code of g is @code{GIMPLE_CALL}.
 @end deftypefn
@@ -726,16 +702,11 @@
 @end deftypefn
 
 @deftypefn {GIMPLE function} bool gimple_assign_cast_p (gimple g)
->>>>>>> 03d20231
 Return true if g is a @code{GIMPLE_ASSIGN} that performs a type cast
 operation.
 @end deftypefn
 
-<<<<<<< HEAD
-@deftypefn {GIMPLE function} gimple_debug_bind_p (gimple g)
-=======
 @deftypefn {GIMPLE function} bool gimple_debug_bind_p (gimple g)
->>>>>>> 03d20231
 Return true if g is a @code{GIMPLE_DEBUG} that binds the value of an
 expression to a variable.
 @end deftypefn
@@ -1107,11 +1078,7 @@
 Return the third operand on the @code{RHS} of assignment statement @code{G}.
 @end deftypefn
  
-<<<<<<< HEAD
-@deftypefn {GIMPLE function} tree *gimple_assign_rhs3_ptr (gimple g)
-=======
 @deftypefn {GIMPLE function} {tree *} gimple_assign_rhs3_ptr (gimple g)
->>>>>>> 03d20231
 Return the address of the third operand on the @code{RHS} of assignment
 statement @code{G}.
 @end deftypefn
