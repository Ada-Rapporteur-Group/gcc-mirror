--- conflicted
+++ resolved
@@ -356,19 +356,12 @@
 
 The type machinery expects the types to be of constant size.  When this
 is not true, for example, with structs that have array fields or unions,
-<<<<<<< HEAD
-the type machinery cannot tell how many bytes need to be allocated at 
-each allocation.  The @code{variable_size} is used to mark such types.
-The type machinery then provides allocators that take a parameter 
-indicating an exact size of object being allocated.  
-=======
 the type machinery cannot tell how many bytes need to be allocated at
 each allocation.  The @code{variable_size} is used to mark such types.
 The type machinery then provides allocators that take a parameter
 indicating an exact size of object being allocated.  Note that the size
 must be provided in bytes whereas the @code{length} option works with
 array lengths in number of elements.
->>>>>>> 155d23aa
 
 For example,
 @smallexample
@@ -384,15 +377,12 @@
   field_vec = ggc_alloc_sorted_fields_type (size);
 @end smallexample
 
-<<<<<<< HEAD
-=======
 If @var{field_vec->elts} stores @var{n} elements, then @var{size}
 could be calculated as follows:
 @smallexample
   size_t size = sizeof (struct sorted_fields_type) + n * sizeof (tree);
 @end smallexample
 
->>>>>>> 155d23aa
 @findex special
 @item special ("@var{name}")
 
