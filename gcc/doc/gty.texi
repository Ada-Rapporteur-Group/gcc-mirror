--- conflicted
+++ resolved
@@ -1,8 +1,4 @@
-<<<<<<< HEAD
-@c Copyright (C) 2002, 2003, 2004, 2007, 2008, 2009
-=======
 @c Copyright (C) 2002, 2003, 2004, 2007, 2008, 2009, 2010
->>>>>>> 03d20231
 @c Free Software Foundation, Inc.
 @c This is part of the GCC manual.
 @c For copying conditions, see the file gcc.texi.
@@ -74,10 +70,7 @@
 * GGC Roots::           Making global variables GGC roots.
 * Files::               How the generated files work.
 * Invoking the garbage collector::   How to invoke the garbage collector.
-<<<<<<< HEAD
-=======
 * Troubleshooting::     When something does not work as expected.
->>>>>>> 03d20231
 @end menu
 
 @node GTY Options
@@ -363,19 +356,12 @@
 
 The type machinery expects the types to be of constant size.  When this
 is not true, for example, with structs that have array fields or unions,
-<<<<<<< HEAD
-the type machinery cannot tell how many bytes need to be allocated at 
-each allocation.  The @code{variable_size} is used to mark such types.
-The type machinery then provides allocators that take a parameter 
-indicating an exact size of object being allocated.  
-=======
 the type machinery cannot tell how many bytes need to be allocated at
 each allocation.  The @code{variable_size} is used to mark such types.
 The type machinery then provides allocators that take a parameter
 indicating an exact size of object being allocated.  Note that the size
 must be provided in bytes whereas the @code{length} option works with
 array lengths in number of elements.
->>>>>>> 03d20231
 
 For example,
 @smallexample
@@ -391,15 +377,12 @@
   field_vec = ggc_alloc_sorted_fields_type (size);
 @end smallexample
 
-<<<<<<< HEAD
-=======
 If @var{field_vec->elts} stores @var{n} elements, then @var{size}
 could be calculated as follows:
 @smallexample
   size_t size = sizeof (struct sorted_fields_type) + n * sizeof (tree);
 @end smallexample
 
->>>>>>> 03d20231
 @findex special
 @item special ("@var{name}")
 
@@ -513,17 +496,6 @@
 with many other garbage collectors, it is not implicitly invoked by
 allocation routines when a lot of memory has been consumed. So the
 only way to have GGC reclaim storage it to call the @code{ggc_collect}
-<<<<<<< HEAD
-function explicitly. This call is an expensive operation, as it may
-have to scan the entire heap. Beware that local variables (on the GCC
-call stack) are not followed by such an invocation (as many other
-garbage collectors do): you should reference all your data from static
-or external @code{GTY}-ed variables, and it is advised to call
-@code{ggc_collect} with a shallow call stack. The GGC is an exact mark
-and sweep garbage collector (so it does not scan the call stack for
-pointers). In practice GCC passes don't often call @code{ggc_collect}
-themselves, because it is called by the pass manager between passes.
-=======
 function explicitly.  This call is an expensive operation, as it may
 have to scan the entire heap.  Beware that local variables (on the GCC
 call stack) are not followed by such an invocation (as many other
@@ -563,5 +535,4 @@
 similarly-named symbols.  Check if your @file{foo_bar} source file has
 @code{#include "gt-foo_bar.h"} as its very last line.
 
-@end itemize
->>>>>>> 03d20231
+@end itemize