--- conflicted
+++ resolved
@@ -359,15 +359,9 @@
 
 Necessary to build link-time optimization (LTO) support.  It can be
 downloaded from @uref{http://www.mr511.de/software/libelf-0.8.12.tar.gz},
-<<<<<<< HEAD
-though it is commonly available in several systems.  The versions in
-IRIX 5 and 6 don't work since they lack @file{gelf.h}.  The version in
-recent releases of Solaris 11 does work, previous ones don't yet.
-=======
 though it is commonly available in several systems.  The version in
 IRIX 6.5 doesn't work since it lacks @file{gelf.h}.  The version in
 Solaris 2 does work.
->>>>>>> 6e7f08ad
 
 The @option{--with-libelf} configure option should be used if libelf is
 not installed in your default library search patch.
@@ -3003,8 +2997,6 @@
 @item
 @uref{#sparc-sun-solaris210,,sparc-sun-solaris2.10}
 @item
-@uref{#sparc-sun-solaris210,,sparc-sun-solaris2.10}
-@item
 @uref{#sparc-x-linux,,sparc-*-linux*}
 @item
 @uref{#sparc64-x-solaris2,,sparc64-*-solaris2*}
@@ -3065,14 +3057,8 @@
 
 As of GCC 3.2, versions before @code{alpha*-dec-osf4} are no longer
 supported.  (These are the versions which identify themselves as DEC
-<<<<<<< HEAD
-OSF/1.)  As of GCC 4.5, support for Tru64 UNIX V4.0 and V5.0 has been
-obsoleted, but can still be enabled by configuring with
-@option{--enable-obsolete}.  Support will be removed in GCC 4.6.
-=======
 OSF/1.)  As of GCC 4.6, support for Tru64 UNIX V4.0 and V5.0 has been
 removed.
->>>>>>> 6e7f08ad
 
 On Tru64 UNIX, virtual memory exhausted bootstrap failures
 may be fixed by reconfiguring Kernel Virtual Memory and Swap parameters
@@ -3908,75 +3894,22 @@
 @end html
 @heading @anchor{mips-sgi-irix5}mips-sgi-irix5
 
-<<<<<<< HEAD
-Support for IRIX 5 has been obsoleted in GCC 4.5, but can still be
-enabled by configuring with @option{--enable-obsolete}.  Support will be
-removed in GCC 4.6.
-
-In order to compile GCC on an SGI running IRIX 5, the @samp{compiler_dev.hdr}
-subsystem must be installed from the IDO CD-ROM supplied by SGI@.
-It is also available for download from
-@uref{http://freeware.sgi.com/ido.html}.
-
-If you use the MIPS C compiler to bootstrap, it may be necessary
-to increase its table size for switch statements with the
-@option{-Wf,-XNg1500} option.  If you use the @option{-O2}
-optimization option, you also need to use @option{-Olimit 3000}.
-@c FIXME: verify.
-
-GCC must be configured to use GNU @command{as}.  The latest version, from GNU
-binutils 2.20.1, is known to work.
-
-To enable debugging under IRIX 5, you must use GNU binutils 2.15 or
-later, and use the @option{--with-gnu-ld} @command{configure} option
-when configuring GCC@.
-You need to use GNU @command{ar} and @command{nm},
-also distributed with GNU binutils.
-@c FIXME: which parts of this are still true?
-
-Configuring GCC with @command{/bin/sh} is @emph{extremely} slow and may
-even hang.  This problem can be avoided by running @command{configure}
-like this:
-
-@smallexample
-   % CONFIG_SHELL=/usr/local/bin/bash
-   % export CONFIG_SHELL
-   % $CONFIG_SHELL @var{srcdir}/configure [@var{options}]
-@end smallexample
-
-@noindent
-@command{/bin/ksh} doesn't work properly either.
-=======
 Support for IRIX 5 has been removed in GCC 4.6.
->>>>>>> 6e7f08ad
 
 @html
 <hr />
 @end html
 @heading @anchor{mips-sgi-irix6}mips-sgi-irix6
 
-<<<<<<< HEAD
-Support for IRIX 6 releases before 6.5 has been obsoleted in GCC 4.5,
-but can still be enabled by configuring with @option{--enable-obsolete}.
-Support will be removed in GCC 4.6, which will also disable support for
-=======
 Support for IRIX 6 releases before 6.5 has been removed in GCC 4.6, as
 well as support for
->>>>>>> 6e7f08ad
 the O32 ABI.  It is @emph{strongly} recommended to upgrade to at least
 IRIX 6.5.18.  This release introduced full ISO C99 support, though for
 the N32 and N64 ABIs only.
 
-<<<<<<< HEAD
-To build and use GCC on IRIX 6, you need the IRIX Development Foundation
-(IDF) and IRIX Development Libraries (IDL).  They are included with the
-IRIX 6.5 media and can be downloaded from
-@uref{http://freeware.sgi.com/idf_idl.html} for older IRIX 6 releases.
-=======
 To build and use GCC on IRIX 6.5, you need the IRIX Development Foundation
 (IDF) and IRIX Development Libraries (IDL).  They are included with the
 IRIX 6.5 media.
->>>>>>> 6e7f08ad
 
 If you are using SGI's MIPSpro @command{cc} as your bootstrap compiler, you must
 ensure that the N32 ABI is in use.  To test this, compile a simple C
@@ -4183,13 +4116,7 @@
 @c alone is too unspecific and must be avoided.
 @heading @anchor{x-x-solaris2}*-*-solaris2*
 
-<<<<<<< HEAD
-Support for Solaris 7 has been obsoleted in GCC 4.5, but can still be
-enabled by configuring with @option{--enable-obsolete}.  Support will be
-removed in GCC 4.6.
-=======
 Support for Solaris 7 has been removed in GCC 4.6.
->>>>>>> 6e7f08ad
 
 Sun does not ship a C compiler with Solaris 2, though you can download
 the Sun Studio compilers for free from
@@ -4247,15 +4174,12 @@
 Solaris 10 cannot be used due to several bugs.  Again, the current
 version (2.20.1) is known to work, but generally lacks platform specific
 features, so better stay with Sun @command{ld}.
-<<<<<<< HEAD
-=======
 
 To enable symbol versioning in @samp{libstdc++} with Sun @command{ld},
 you need to have any version of GNU @command{c++filt}, which is part of
 GNU binutils.  @samp{libstdc++} symbol versioning will be disabled if no
 appropriate version is found.  Sun @command{c++filt} from the Sun Studio
 compilers does @emph{not} work.
->>>>>>> 6e7f08ad
 
 Sun bug 4296832 turns up when compiling X11 headers with GCC 2.95 or
 newer: @command{g++} will complain that types are missing.  These headers
@@ -4370,102 +4294,15 @@
 To work around this problem, compile with @option{-gstabs+} instead of
 plain @option{-g}.
 
-<<<<<<< HEAD
-When configuring the GNU Multiple Precision Library (GMP) or the MPFR
-library on a Solaris 7 or later system, the canonical target triplet
-must be specified as the @command{build} parameter on the configure
-line.  This triplet can be obtained by invoking @command{./config.guess} in
-the toplevel source directory of GCC (and not that of GMP or MPFR).
-For example on a Solaris 7 system:
-=======
 When configuring the GNU Multiple Precision Library (GMP), the MPFR
 library or the MPC library on a Solaris 7 or later system, the canonical
 target triplet must be specified as the @command{build} parameter on the
 configure line.  This target triplet can be obtained by invoking @command{./config.guess} in the toplevel source directory of GCC (and
 not that of GMP or MPFR or MPC).  For example on a Solaris 9 system:
->>>>>>> 6e7f08ad
 
 @smallexample
    % ./configure --build=sparc-sun-solaris2.9 --prefix=xxx
 @end smallexample
-
-@html
-<hr />
-@end html
-<<<<<<< HEAD
-@heading @anchor{sparc-sun-solaris27}sparc-sun-solaris2.7
-
-@emph{Note} that this configuration has been obsoleted in GCC 4.5, and will be
-removed in GCC 4.6.
-
-Sun patch 107058-01 (1999-01-13) for Solaris 7/SPARC triggers a bug in
-the dynamic linker.  This problem (Sun bug 4210064) affects GCC 2.8
-and later, including all EGCS releases.  Sun formerly recommended
-107058-01 for all Solaris 7 users, but around 1999-09-01 it started to
-recommend it only for people who use Sun's compilers.
-
-Here are some workarounds to this problem:
-@itemize @bullet
-@item
-Do not install Sun patch 107058-01 until after Sun releases a
-complete patch for bug 4210064.  This is the simplest course to take,
-unless you must also use Sun's C compiler.  Unfortunately 107058-01
-is preinstalled on some new Solaris 7-based hosts, so you may have to
-back it out.
-
-@item
-Copy the original, unpatched Solaris 7
-@command{/usr/ccs/bin/as} into
-@command{/usr/local/libexec/gcc/sparc-sun-solaris2.7/3.4/as},
-adjusting the latter name to fit your local conventions and software
-version numbers.
-
-@item
-Install Sun patch 106950-03 (1999-05-25) or later.  Nobody with
-both 107058-01 and 106950-03 installed has reported the bug with GCC
-and Sun's dynamic linker.  This last course of action is riskiest,
-for two reasons.  First, you must install 106950 on all hosts that
-run code generated by GCC; it doesn't suffice to install it only on
-the hosts that run GCC itself.  Second, Sun says that 106950-03 is
-only a partial fix for bug 4210064, but Sun doesn't know whether the
-partial fix is adequate for GCC@.  Revision -08 or later should fix
-the bug.  The current (as of 2004-05-23) revision is -24, and is included in
-the Solaris 7 Recommended Patch Cluster.
-@end itemize
-
-GCC 3.3 triggers a bug in version 5.0 Alpha 03/27/98 of the Sun assembler,
-which causes a bootstrap failure when linking the 64-bit shared version of
-@samp{libgcc}.  A typical error message is:
-=======
-@heading @anchor{sparc-sun-solaris210}sparc-sun-solaris2.10
-
-There is a bug in older versions of the Sun assembler which breaks
-thread-local storage (TLS).  A typical error message is
->>>>>>> 6e7f08ad
-
-@smallexample
-ld: fatal: relocation error: R_SPARC_TLS_LE_HIX22: file /var/tmp//ccamPA1v.o:
-  symbol <unknown>: bad symbol type SECT: symbol type must be TLS
-@end smallexample
-
-@noindent
-<<<<<<< HEAD
-This bug has been fixed in the final 5.0 version of the assembler.
-
-A similar problem was reported for version Sun WorkShop 6 99/08/18 of the
-Sun assembler, which causes a bootstrap failure with GCC 4.0.0:
-
-@smallexample
-ld: fatal: relocation error: R_SPARC_DISP32:
-  file .libs/libstdc++.lax/libsupc++convenience.a/vterminate.o:
-    symbol <unknown>: offset 0xfccd33ad is non-aligned
-@end smallexample
-
-@noindent
-This bug has been fixed in more recent revisions of the assembler.
-=======
-This bug is fixed in Sun patch 118683-03 or later.
->>>>>>> 6e7f08ad
 
 @html
 <hr />
