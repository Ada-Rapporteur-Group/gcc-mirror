\input texinfo.tex    @c -*-texinfo-*-
@c @ifnothtml
@c %**start of header
@setfilename gccinstall.info
@settitle Installing GCC
@setchapternewpage odd
@c %**end of header
@c @end ifnothtml

@include gcc-common.texi

@c Specify title for specific html page
@ifset indexhtml
@settitle Installing GCC
@end ifset
@ifset specifichtml
@settitle Host/Target specific installation notes for GCC
@end ifset
@ifset prerequisiteshtml
@settitle Prerequisites for GCC
@end ifset
@ifset downloadhtml
@settitle Downloading GCC
@end ifset
@ifset configurehtml
@settitle Installing GCC: Configuration
@end ifset
@ifset buildhtml
@settitle Installing GCC: Building
@end ifset
@ifset testhtml
@settitle Installing GCC: Testing
@end ifset
@ifset finalinstallhtml
@settitle Installing GCC: Final installation
@end ifset
@ifset binarieshtml
@settitle Installing GCC: Binaries
@end ifset
@ifset oldhtml
@settitle Installing GCC: Old documentation
@end ifset
@ifset gfdlhtml
@settitle Installing GCC: GNU Free Documentation License
@end ifset

@c Copyright (C) 1988-2016 Free Software Foundation, Inc.
@c *** Converted to texinfo by Dean Wakerley, dean@wakerley.com

@c IMPORTANT: whenever you modify this file, run `install.texi2html' to
@c test the generation of HTML documents for the gcc.gnu.org web pages.
@c
@c Do not use @footnote{} in this file as it breaks install.texi2html!

@c Include everything if we're not making html
@ifnothtml
@set indexhtml
@set specifichtml
@set prerequisiteshtml
@set downloadhtml
@set configurehtml
@set buildhtml
@set testhtml
@set finalinstallhtml
@set binarieshtml
@set oldhtml
@set gfdlhtml
@end ifnothtml

@c Part 2 Summary Description and Copyright
@copying
Copyright @copyright{} 1988-2016 Free Software Foundation, Inc.
@sp 1
Permission is granted to copy, distribute and/or modify this document
under the terms of the GNU Free Documentation License, Version 1.3 or
any later version published by the Free Software Foundation; with no
Invariant Sections, the Front-Cover texts being (a) (see below), and
with the Back-Cover Texts being (b) (see below).  A copy of the
license is included in the section entitled ``@uref{./gfdl.html,,GNU
Free Documentation License}''.

(a) The FSF's Front-Cover Text is:

     A GNU Manual

(b) The FSF's Back-Cover Text is:

     You have freedom to copy and modify this GNU Manual, like GNU
     software.  Copies published by the Free Software Foundation raise
     funds for GNU development.
@end copying
@ifinfo
@insertcopying
@end ifinfo
@dircategory Software development
@direntry
* gccinstall: (gccinstall).    Installing the GNU Compiler Collection.
@end direntry

@c Part 3 Titlepage and Copyright
@titlepage
@title Installing GCC
@versionsubtitle

@c The following two commands start the copyright page.
@page
@vskip 0pt plus 1filll
@insertcopying
@end titlepage

@c Part 4 Top node, Master Menu, and/or Table of Contents
@ifinfo
@node    Top, , , (dir)
@comment node-name, next,          Previous, up

@menu
* Installing GCC::  This document describes the generic installation
                    procedure for GCC as well as detailing some target
                    specific installation instructions.

* Specific::        Host/target specific installation notes for GCC.
* Binaries::        Where to get pre-compiled binaries.

* Old::             Old installation documentation.

* GNU Free Documentation License:: How you can copy and share this manual.
* Concept Index::   This index has two entries.
@end menu
@end ifinfo

@iftex
@contents
@end iftex

@c Part 5 The Body of the Document
@c ***Installing GCC**********************************************************
@ifnothtml
@comment node-name,     next,          previous, up
@node    Installing GCC, Binaries, , Top
@end ifnothtml
@ifset indexhtml
@ifnothtml
@chapter Installing GCC
@end ifnothtml

The latest version of this document is always available at
@uref{http://gcc.gnu.org/install/,,http://gcc.gnu.org/install/}.
It refers to the current development sources, instructions for
specific released versions are included with the sources.

This document describes the generic installation procedure for GCC as well
as detailing some target specific installation instructions.

GCC includes several components that previously were separate distributions
with their own installation instructions.  This document supersedes all
package-specific installation instructions.

@emph{Before} starting the build/install procedure please check the
@ifnothtml
@ref{Specific, host/target specific installation notes}.
@end ifnothtml
@ifhtml
@uref{specific.html,,host/target specific installation notes}.
@end ifhtml
We recommend you browse the entire generic installation instructions before
you proceed.

Lists of successful builds for released versions of GCC are
available at @uref{http://gcc.gnu.org/buildstat.html}.
These lists are updated as new information becomes available.

The installation procedure itself is broken into five steps.

@ifinfo
@menu
* Prerequisites::
* Downloading the source::
* Configuration::
* Building::
* Testing:: (optional)
* Final install::
@end menu
@end ifinfo
@ifhtml
@enumerate
@item
@uref{prerequisites.html,,Prerequisites}
@item
@uref{download.html,,Downloading the source}
@item
@uref{configure.html,,Configuration}
@item
@uref{build.html,,Building}
@item
@uref{test.html,,Testing} (optional)
@item
@uref{finalinstall.html,,Final install}
@end enumerate
@end ifhtml

Please note that GCC does not support @samp{make uninstall} and probably
won't do so in the near future as this would open a can of worms.  Instead,
we suggest that you install GCC into a directory of its own and simply
remove that directory when you do not need that specific version of GCC
any longer, and, if shared libraries are installed there as well, no
more binaries exist that use them.

@ifhtml
There are also some @uref{old.html,,old installation instructions},
which are mostly obsolete but still contain some information which has
not yet been merged into the main part of this manual.
@end ifhtml

@html
<hr />
<p>
@end html
@ifhtml
@uref{./index.html,,Return to the GCC Installation page}

@insertcopying
@end ifhtml
@end ifset

@c ***Prerequisites**************************************************
@ifnothtml
@comment node-name,     next,          previous, up
@node    Prerequisites, Downloading the source, , Installing GCC
@end ifnothtml
@ifset prerequisiteshtml
@ifnothtml
@chapter Prerequisites
@end ifnothtml
@cindex Prerequisites

GCC requires that various tools and packages be available for use in the
build procedure.  Modifying GCC sources requires additional tools
described below.

@heading Tools/packages necessary for building GCC
@table @asis
@item ISO C++98 compiler
Necessary to bootstrap GCC, although versions of GCC prior
to 4.8 also allow bootstrapping with a ISO C89 compiler and versions
of GCC prior to 3.4 also allow bootstrapping with a traditional
(K&R) C compiler.

To build all languages in a cross-compiler or other configuration where
3-stage bootstrap is not performed, you need to start with an existing
GCC binary (version 3.4 or later) because source code for language
frontends other than C might use GCC extensions.

Note that to bootstrap GCC with versions of GCC earlier than 3.4, you
may need to use @option{--disable-stage1-checking}, though
bootstrapping the compiler with such earlier compilers is strongly
discouraged.

@item C standard library and headers

In order to build GCC, the C standard library and headers must be present
for all target variants for which target libraries will be built (and not
only the variant of the host C++ compiler).

This affects the popular @samp{x86_64-unknown-linux-gnu} platform (among
other multilib targets), for which 64-bit (@samp{x86_64}) and 32-bit
(@samp{i386}) libc headers are usually packaged separately. If you do a
build of a native compiler on @samp{x86_64-unknown-linux-gnu}, make sure you
either have the 32-bit libc developer package properly installed (the exact
name of the package depends on your distro) or you must build GCC as a
64-bit only compiler by configuring with the option
@option{--disable-multilib}.  Otherwise, you may encounter an error such as
@samp{fatal error: gnu/stubs-32.h: No such file}

@item GNAT

In order to build the Ada compiler (GNAT) you must already have GNAT
installed because portions of the Ada frontend are written in Ada (with
GNAT extensions.)  Refer to the Ada installation instructions for more
specific information.

@item A ``working'' POSIX compatible shell, or GNU bash

Necessary when running @command{configure} because some
@command{/bin/sh} shells have bugs and may crash when configuring the
target libraries.  In other cases, @command{/bin/sh} or @command{ksh}
have disastrous corner-case performance problems.  This
can cause target @command{configure} runs to literally take days to
complete in some cases.

So on some platforms @command{/bin/ksh} is sufficient, on others it
isn't.  See the host/target specific instructions for your platform, or
use @command{bash} to be sure.  Then set @env{CONFIG_SHELL} in your
environment to your ``good'' shell prior to running
@command{configure}/@command{make}.

@command{zsh} is not a fully compliant POSIX shell and will not
work when configuring GCC@.

@item A POSIX or SVR4 awk

Necessary for creating some of the generated source files for GCC@.
If in doubt, use a recent GNU awk version, as some of the older ones
are broken.  GNU awk version 3.1.5 is known to work.

@item GNU binutils

Necessary in some circumstances, optional in others.  See the
host/target specific instructions for your platform for the exact
requirements.

@item gzip version 1.2.4 (or later) or
@itemx bzip2 version 1.0.2 (or later)

Necessary to uncompress GCC @command{tar} files when source code is
obtained via FTP mirror sites.

@item GNU make version 3.80 (or later)

You must have GNU make installed to build GCC@.

@item GNU tar version 1.14 (or later)

Necessary (only on some platforms) to untar the source code.  Many
systems' @command{tar} programs will also work, only try GNU
@command{tar} if you have problems.

@item Perl version 5.6.1 (or later)

Necessary when targeting Darwin, building @samp{libstdc++},
and not using @option{--disable-symvers}.
Necessary when targeting Solaris 2 with Sun @command{ld} and not using
@option{--disable-symvers}.  The bundled @command{perl} in Solaris@tie{}8
and up works.

Necessary when regenerating @file{Makefile} dependencies in libiberty.
Necessary when regenerating @file{libiberty/functions.texi}.
Necessary when generating manpages from Texinfo manuals.
Used by various scripts to generate some files included in SVN (mainly
Unicode-related and rarely changing) from source tables.

@end table

Several support libraries are necessary to build GCC, some are required,
others optional.  While any sufficiently new version of required tools
usually work, library requirements are generally stricter.  Newer
versions may work in some cases, but it's safer to use the exact
versions documented.  We appreciate bug reports about problems with
newer versions, though.  If your OS vendor provides packages for the
support libraries then using those packages may be the simplest way to
install the libraries.

@table @asis
@item GNU Multiple Precision Library (GMP) version 4.3.2 (or later)

Necessary to build GCC@.  If a GMP source distribution is found in a
subdirectory of your GCC sources named @file{gmp}, it will be built
together with GCC.  Alternatively, if GMP is already installed but it
is not in your library search path, you will have to configure with the
@option{--with-gmp} configure option.  See also @option{--with-gmp-lib}
and @option{--with-gmp-include}.
The in-tree build is only supported with the GMP version that
download_prerequisites installs.

@item MPFR Library version 2.4.2 (or later)

Necessary to build GCC@.  It can be downloaded from
@uref{http://www.mpfr.org/}.  If an MPFR source distribution is found
in a subdirectory of your GCC sources named @file{mpfr}, it will be
built together with GCC.  Alternatively, if MPFR is already installed
but it is not in your default library search path, the
@option{--with-mpfr} configure option should be used.  See also
@option{--with-mpfr-lib} and @option{--with-mpfr-include}.
The in-tree build is only supported with the MPFR version that
download_prerequisites installs.

@item MPC Library version 0.8.1 (or later)

Necessary to build GCC@.  It can be downloaded from
@uref{http://www.multiprecision.org/}.  If an MPC source distribution
is found in a subdirectory of your GCC sources named @file{mpc}, it
will be built together with GCC.  Alternatively, if MPC is already
installed but it is not in your default library search path, the
@option{--with-mpc} configure option should be used.  See also
@option{--with-mpc-lib} and @option{--with-mpc-include}.
The in-tree build is only supported with the MPC version that
download_prerequisites installs.

@item isl Library version 0.16, 0.15, or 0.14.

Necessary to build GCC with the Graphite loop optimizations.
It can be downloaded from @uref{ftp://gcc.gnu.org/pub/gcc/infrastructure/}.
If an isl source distribution is found
in a subdirectory of your GCC sources named @file{isl}, it will be
built together with GCC.  Alternatively, the @option{--with-isl} configure
option should be used if isl is not installed in your default library
search path.

@end table

@heading Tools/packages necessary for modifying GCC
@table @asis
@item autoconf version 2.64
@itemx GNU m4 version 1.4.6 (or later)

Necessary when modifying @file{configure.ac}, @file{aclocal.m4}, etc.@:
to regenerate @file{configure} and @file{config.in} files.

@item automake version 1.11.6

Necessary when modifying a @file{Makefile.am} file to regenerate its
associated @file{Makefile.in}.

Much of GCC does not use automake, so directly edit the @file{Makefile.in}
file.  Specifically this applies to the @file{gcc}, @file{intl},
@file{libcpp}, @file{libiberty}, @file{libobjc} directories as well
as any of their subdirectories.

For directories that use automake, GCC requires the latest release in
the 1.11 series, which is currently 1.11.6.  When regenerating a directory
to a newer version, please update all the directories using an older 1.11
to the latest released version.

@item gettext version 0.14.5 (or later)

Needed to regenerate @file{gcc.pot}.

@item gperf version 2.7.2 (or later)

Necessary when modifying @command{gperf} input files, e.g.@:
@file{gcc/cp/cfns.gperf} to regenerate its associated header file, e.g.@:
@file{gcc/cp/cfns.h}.

@item DejaGnu 1.4.4
@itemx Expect
@itemx Tcl

Necessary to run the GCC testsuite; see the section on testing for
details.  Tcl 8.6 has a known regression in RE pattern handling that
make parts of the testsuite fail.  See
@uref{http://core.tcl.tk/tcl/tktview/267b7e2334ee2e9de34c4b00d6e72e2f1997085f}
for more information.  This bug has been fixed in 8.6.1.

@item autogen version 5.5.4 (or later) and
@itemx guile version 1.4.1 (or later)

Necessary to regenerate @file{fixinc/fixincl.x} from
@file{fixinc/inclhack.def} and @file{fixinc/*.tpl}.

Necessary to run @samp{make check} for @file{fixinc}.

Necessary to regenerate the top level @file{Makefile.in} file from
@file{Makefile.tpl} and @file{Makefile.def}.

@item Flex version 2.5.4 (or later)

Necessary when modifying @file{*.l} files.

Necessary to build GCC during development because the generated output
files are not included in the SVN repository.  They are included in
releases.

@item Texinfo version 4.7 (or later)

Necessary for running @command{makeinfo} when modifying @file{*.texi}
files to test your changes.

Necessary for running @command{make dvi} or @command{make pdf} to
create printable documentation in DVI or PDF format.  Texinfo version
4.8 or later is required for @command{make pdf}.

Necessary to build GCC documentation during development because the
generated output files are not included in the SVN repository.  They are
included in releases.

@item @TeX{} (any working version)

Necessary for running @command{texi2dvi} and @command{texi2pdf}, which
are used when running @command{make dvi} or @command{make pdf} to create
DVI or PDF files, respectively.

@item Sphinx version 1.0 (or later)

Necessary to regenerate @file{jit/docs/_build/texinfo} from the @file{.rst}
files in the directories below @file{jit/docs}.

@item SVN (any version)
@itemx SSH (any version)

Necessary to access the SVN repository.  Public releases and weekly
snapshots of the development sources are also available via FTP@.

@item GNU diffutils version 2.7 (or later)

Useful when submitting patches for the GCC source code.

@item patch version 2.5.4 (or later)

Necessary when applying patches, created with @command{diff}, to one's
own sources.

@end table

@html
<hr />
<p>
@end html
@ifhtml
@uref{./index.html,,Return to the GCC Installation page}
@end ifhtml
@end ifset

@c ***Downloading the source**************************************************
@ifnothtml
@comment node-name,     next,          previous, up
@node    Downloading the source, Configuration, Prerequisites, Installing GCC
@end ifnothtml
@ifset downloadhtml
@ifnothtml
@chapter Downloading GCC
@end ifnothtml
@cindex Downloading GCC
@cindex Downloading the Source

GCC is distributed via @uref{http://gcc.gnu.org/svn.html,,SVN} and FTP
tarballs compressed with @command{gzip} or
@command{bzip2}.

Please refer to the @uref{http://gcc.gnu.org/releases.html,,releases web page}
for information on how to obtain GCC@.

The source distribution includes the C, C++, Objective-C, Fortran,
and Ada (in the case of GCC 3.1 and later) compilers, as well as
runtime libraries for C++, Objective-C, and Fortran.
For previous versions these were downloadable as separate components such
as the core GCC distribution, which included the C language front end and
shared components, and language-specific distributions including the
language front end and the language runtime (where appropriate).

If you also intend to build binutils (either to upgrade an existing
installation or for use in place of the corresponding tools of your
OS), unpack the binutils distribution either in the same directory or
a separate one.  In the latter case, add symbolic links to any
components of the binutils you intend to build alongside the compiler
(@file{bfd}, @file{binutils}, @file{gas}, @file{gprof}, @file{ld},
@file{opcodes}, @dots{}) to the directory containing the GCC sources.

Likewise the GMP, MPFR and MPC libraries can be automatically built
together with GCC.  You may simply run the
@command{contrib/download_prerequisites} script in the GCC source directory
to set up everything.
Otherwise unpack the GMP, MPFR and/or MPC source
distributions in the directory containing the GCC sources and rename
their directories to @file{gmp}, @file{mpfr} and @file{mpc},
respectively (or use symbolic links with the same name).

@html
<hr />
<p>
@end html
@ifhtml
@uref{./index.html,,Return to the GCC Installation page}
@end ifhtml
@end ifset

@c ***Configuration***********************************************************
@ifnothtml
@comment node-name,     next,          previous, up
@node    Configuration, Building, Downloading the source, Installing GCC
@end ifnothtml
@ifset configurehtml
@ifnothtml
@chapter Installing GCC: Configuration
@end ifnothtml
@cindex Configuration
@cindex Installing GCC: Configuration

Like most GNU software, GCC must be configured before it can be built.
This document describes the recommended configuration procedure
for both native and cross targets.

We use @var{srcdir} to refer to the toplevel source directory for
GCC; we use @var{objdir} to refer to the toplevel build/object directory.

If you obtained the sources via SVN, @var{srcdir} must refer to the top
@file{gcc} directory, the one where the @file{MAINTAINERS} file can be
found, and not its @file{gcc} subdirectory, otherwise the build will fail.

If either @var{srcdir} or @var{objdir} is located on an automounted NFS
file system, the shell's built-in @command{pwd} command will return
temporary pathnames.  Using these can lead to various sorts of build
problems.  To avoid this issue, set the @env{PWDCMD} environment
variable to an automounter-aware @command{pwd} command, e.g.,
@command{pawd} or @samp{amq -w}, during the configuration and build
phases.

First, we @strong{highly} recommend that GCC be built into a
separate directory from the sources which does @strong{not} reside
within the source tree.  This is how we generally build GCC; building
where @var{srcdir} == @var{objdir} should still work, but doesn't
get extensive testing; building where @var{objdir} is a subdirectory
of @var{srcdir} is unsupported.

If you have previously built GCC in the same directory for a
different target machine, do @samp{make distclean} to delete all files
that might be invalid.  One of the files this deletes is @file{Makefile};
if @samp{make distclean} complains that @file{Makefile} does not exist
or issues a message like ``don't know how to make distclean'' it probably
means that the directory is already suitably clean.  However, with the
recommended method of building in a separate @var{objdir}, you should
simply use a different @var{objdir} for each target.

Second, when configuring a native system, either @command{cc} or
@command{gcc} must be in your path or you must set @env{CC} in
your environment before running configure.  Otherwise the configuration
scripts may fail.

@ignore
Note that the bootstrap compiler and the resulting GCC must be link
compatible, else the bootstrap will fail with linker errors about
incompatible object file formats.  Several multilibed targets are
affected by this requirement, see
@ifnothtml
@ref{Specific, host/target specific installation notes}.
@end ifnothtml
@ifhtml
@uref{specific.html,,host/target specific installation notes}.
@end ifhtml
@end ignore

To configure GCC:

@smallexample
% mkdir @var{objdir}
% cd @var{objdir}
% @var{srcdir}/configure [@var{options}] [@var{target}]
@end smallexample

@heading Distributor options

If you will be distributing binary versions of GCC, with modifications
to the source code, you should use the options described in this
section to make clear that your version contains modifications.

@table @code
@item --with-pkgversion=@var{version}
Specify a string that identifies your package.  You may wish
to include a build number or build date.  This version string will be
included in the output of @command{gcc --version}.  This suffix does
not replace the default version string, only the @samp{GCC} part.

The default value is @samp{GCC}.

@item --with-bugurl=@var{url}
Specify the URL that users should visit if they wish to report a bug.
You are of course welcome to forward bugs reported to you to the FSF,
if you determine that they are not bugs in your modifications.

The default value refers to the FSF's GCC bug tracker.

@end table

@heading Target specification
@itemize @bullet
@item
GCC has code to correctly determine the correct value for @var{target}
for nearly all native systems.  Therefore, we highly recommend you do
not provide a configure target when configuring a native compiler.

@item
@var{target} must be specified as @option{--target=@var{target}}
when configuring a cross compiler; examples of valid targets would be
m68k-elf, sh-elf, etc.

@item
Specifying just @var{target} instead of @option{--target=@var{target}}
implies that the host defaults to @var{target}.
@end itemize


@heading Options specification

Use @var{options} to override several configure time options for
GCC@.  A list of supported @var{options} follows; @samp{configure
--help} may list other options, but those not listed below may not
work and should not normally be used.

Note that each @option{--enable} option has a corresponding
@option{--disable} option and that each @option{--with} option has a
corresponding @option{--without} option.

@table @code
@item --prefix=@var{dirname}
Specify the toplevel installation
directory.  This is the recommended way to install the tools into a directory
other than the default.  The toplevel installation directory defaults to
@file{/usr/local}.

We @strong{highly} recommend against @var{dirname} being the same or a
subdirectory of @var{objdir} or vice versa.  If specifying a directory
beneath a user's home directory tree, some shells will not expand
@var{dirname} correctly if it contains the @samp{~} metacharacter; use
@env{$HOME} instead.

The following standard @command{autoconf} options are supported.  Normally you
should not need to use these options.
@table @code
@item --exec-prefix=@var{dirname}
Specify the toplevel installation directory for architecture-dependent
files.  The default is @file{@var{prefix}}.

@item --bindir=@var{dirname}
Specify the installation directory for the executables called by users
(such as @command{gcc} and @command{g++}).  The default is
@file{@var{exec-prefix}/bin}.

@item --libdir=@var{dirname}
Specify the installation directory for object code libraries and
internal data files of GCC@.  The default is @file{@var{exec-prefix}/lib}.

@item --libexecdir=@var{dirname}
Specify the installation directory for internal executables of GCC@.
The default is @file{@var{exec-prefix}/libexec}.

@item --with-slibdir=@var{dirname}
Specify the installation directory for the shared libgcc library.  The
default is @file{@var{libdir}}.

@item --datarootdir=@var{dirname}
Specify the root of the directory tree for read-only architecture-independent
data files referenced by GCC@.  The default is @file{@var{prefix}/share}.

@item --infodir=@var{dirname}
Specify the installation directory for documentation in info format.
The default is @file{@var{datarootdir}/info}.

@item --datadir=@var{dirname}
Specify the installation directory for some architecture-independent
data files referenced by GCC@.  The default is @file{@var{datarootdir}}.

@item --docdir=@var{dirname}
Specify the installation directory for documentation files (other
than Info) for GCC@.  The default is @file{@var{datarootdir}/doc}.

@item --htmldir=@var{dirname}
Specify the installation directory for HTML documentation files.
The default is @file{@var{docdir}}.

@item --pdfdir=@var{dirname}
Specify the installation directory for PDF documentation files.
The default is @file{@var{docdir}}.

@item --mandir=@var{dirname}
Specify the installation directory for manual pages.  The default is
@file{@var{datarootdir}/man}.  (Note that the manual pages are only extracts
from the full GCC manuals, which are provided in Texinfo format.  The manpages
are derived by an automatic conversion process from parts of the full
manual.)

@item --with-gxx-include-dir=@var{dirname}
Specify
the installation directory for G++ header files.  The default depends
on other configuration options, and differs between cross and native
configurations.

@item --with-specs=@var{specs}
Specify additional command line driver SPECS.
This can be useful if you need to turn on a non-standard feature by
default without modifying the compiler's source code, for instance
@option{--with-specs=%@{!fcommon:%@{!fno-common:-fno-common@}@}}.
@ifnothtml
@xref{Spec Files,, Specifying subprocesses and the switches to pass to them,
gcc, Using the GNU Compiler Collection (GCC)},
@end ifnothtml
@ifhtml
See ``Spec Files'' in the main manual
@end ifhtml

@end table

@item --program-prefix=@var{prefix}
GCC supports some transformations of the names of its programs when
installing them.  This option prepends @var{prefix} to the names of
programs to install in @var{bindir} (see above).  For example, specifying
@option{--program-prefix=foo-} would result in @samp{gcc}
being installed as @file{/usr/local/bin/foo-gcc}.

@item --program-suffix=@var{suffix}
Appends @var{suffix} to the names of programs to install in @var{bindir}
(see above).  For example, specifying @option{--program-suffix=-3.1}
would result in @samp{gcc} being installed as
@file{/usr/local/bin/gcc-3.1}.

@item --program-transform-name=@var{pattern}
Applies the @samp{sed} script @var{pattern} to be applied to the names
of programs to install in @var{bindir} (see above).  @var{pattern} has to
consist of one or more basic @samp{sed} editing commands, separated by
semicolons.  For example, if you want the @samp{gcc} program name to be
transformed to the installed program @file{/usr/local/bin/myowngcc} and
the @samp{g++} program name to be transformed to
@file{/usr/local/bin/gspecial++} without changing other program names,
you could use the pattern
@option{--program-transform-name='s/^gcc$/myowngcc/; s/^g++$/gspecial++/'}
to achieve this effect.

All three options can be combined and used together, resulting in more
complex conversion patterns.  As a basic rule, @var{prefix} (and
@var{suffix}) are prepended (appended) before further transformations
can happen with a special transformation script @var{pattern}.

As currently implemented, this option only takes effect for native
builds; cross compiler binaries' names are not transformed even when a
transformation is explicitly asked for by one of these options.

For native builds, some of the installed programs are also installed
with the target alias in front of their name, as in
@samp{i686-pc-linux-gnu-gcc}.  All of the above transformations happen
before the target alias is prepended to the name---so, specifying
@option{--program-prefix=foo-} and @option{program-suffix=-3.1}, the
resulting binary would be installed as
@file{/usr/local/bin/i686-pc-linux-gnu-foo-gcc-3.1}.

As a last shortcoming, none of the installed Ada programs are
transformed yet, which will be fixed in some time.

@item --with-local-prefix=@var{dirname}
Specify the
installation directory for local include files.  The default is
@file{/usr/local}.  Specify this option if you want the compiler to
search directory @file{@var{dirname}/include} for locally installed
header files @emph{instead} of @file{/usr/local/include}.

You should specify @option{--with-local-prefix} @strong{only} if your
site has a different convention (not @file{/usr/local}) for where to put
site-specific files.

The default value for @option{--with-local-prefix} is @file{/usr/local}
regardless of the value of @option{--prefix}.  Specifying
@option{--prefix} has no effect on which directory GCC searches for
local header files.  This may seem counterintuitive, but actually it is
logical.

The purpose of @option{--prefix} is to specify where to @emph{install
GCC}.  The local header files in @file{/usr/local/include}---if you put
any in that directory---are not part of GCC@.  They are part of other
programs---perhaps many others.  (GCC installs its own header files in
another directory which is based on the @option{--prefix} value.)

Both the local-prefix include directory and the GCC-prefix include
directory are part of GCC's ``system include'' directories.  Although these
two directories are not fixed, they need to be searched in the proper
order for the correct processing of the include_next directive.  The
local-prefix include directory is searched before the GCC-prefix
include directory.  Another characteristic of system include directories
is that pedantic warnings are turned off for headers in these directories.

Some autoconf macros add @option{-I @var{directory}} options to the
compiler command line, to ensure that directories containing installed
packages' headers are searched.  When @var{directory} is one of GCC's
system include directories, GCC will ignore the option so that system
directories continue to be processed in the correct order.  This
may result in a search order different from what was specified but the
directory will still be searched.

GCC automatically searches for ordinary libraries using
@env{GCC_EXEC_PREFIX}.  Thus, when the same installation prefix is
used for both GCC and packages, GCC will automatically search for
both headers and libraries.  This provides a configuration that is
easy to use.  GCC behaves in a manner similar to that when it is
installed as a system compiler in @file{/usr}.

Sites that need to install multiple versions of GCC may not want to
use the above simple configuration.  It is possible to use the
@option{--program-prefix}, @option{--program-suffix} and
@option{--program-transform-name} options to install multiple versions
into a single directory, but it may be simpler to use different prefixes
and the @option{--with-local-prefix} option to specify the location of the
site-specific files for each version.  It will then be necessary for
users to specify explicitly the location of local site libraries
(e.g., with @env{LIBRARY_PATH}).

The same value can be used for both @option{--with-local-prefix} and
@option{--prefix} provided it is not @file{/usr}.  This can be used
to avoid the default search of @file{/usr/local/include}.

@strong{Do not} specify @file{/usr} as the @option{--with-local-prefix}!
The directory you use for @option{--with-local-prefix} @strong{must not}
contain any of the system's standard header files.  If it did contain
them, certain programs would be miscompiled (including GNU Emacs, on
certain targets), because this would override and nullify the header
file corrections made by the @command{fixincludes} script.

Indications are that people who use this option use it based on mistaken
ideas of what it is for.  People use it as if it specified where to
install part of GCC@.  Perhaps they make this assumption because
installing GCC creates the directory.

@item --with-native-system-header-dir=@var{dirname}
Specifies that @var{dirname} is the directory that contains native system
header files, rather than @file{/usr/include}.  This option is most useful
if you are creating a compiler that should be isolated from the system
as much as possible.  It is most commonly used with the
@option{--with-sysroot} option and will cause GCC to search
@var{dirname} inside the system root specified by that option.

@item --enable-shared[=@var{package}[,@dots{}]]
Build shared versions of libraries, if shared libraries are supported on
the target platform.  Unlike GCC 2.95.x and earlier, shared libraries
are enabled by default on all platforms that support shared libraries.

If a list of packages is given as an argument, build shared libraries
only for the listed packages.  For other packages, only static libraries
will be built.  Package names currently recognized in the GCC tree are
@samp{libgcc} (also known as @samp{gcc}), @samp{libstdc++} (not
@samp{libstdc++-v3}), @samp{libffi}, @samp{zlib}, @samp{boehm-gc},
@samp{ada}, @samp{libada}, @samp{libgo}, and @samp{libobjc}.
Note @samp{libiberty} does not support shared libraries at all.

Use @option{--disable-shared} to build only static libraries.  Note that
@option{--disable-shared} does not accept a list of package names as
argument, only @option{--enable-shared} does.

Contrast with @option{--enable-host-shared}, which affects @emph{host}
code.

@item --enable-host-shared
Specify that the @emph{host} code should be built into position-independent
machine code (with -fPIC), allowing it to be used within shared libraries,
but yielding a slightly slower compiler.

This option is required when building the libgccjit.so library.

Contrast with @option{--enable-shared}, which affects @emph{target}
libraries.

@item @anchor{with-gnu-as}--with-gnu-as
Specify that the compiler should assume that the
assembler it finds is the GNU assembler.  However, this does not modify
the rules to find an assembler and will result in confusion if the
assembler found is not actually the GNU assembler.  (Confusion may also
result if the compiler finds the GNU assembler but has not been
configured with @option{--with-gnu-as}.)  If you have more than one
assembler installed on your system, you may want to use this option in
connection with @option{--with-as=@var{pathname}} or
@option{--with-build-time-tools=@var{pathname}}.

The following systems are the only ones where it makes a difference
whether you use the GNU assembler.  On any other system,
@option{--with-gnu-as} has no effect.

@itemize @bullet
@item @samp{hppa1.0-@var{any}-@var{any}}
@item @samp{hppa1.1-@var{any}-@var{any}}
@item @samp{sparc-sun-solaris2.@var{any}}
@item @samp{sparc64-@var{any}-solaris2.@var{any}}
@end itemize

@item @anchor{with-as}--with-as=@var{pathname}
Specify that the compiler should use the assembler pointed to by
@var{pathname}, rather than the one found by the standard rules to find
an assembler, which are:
@itemize @bullet
@item
Unless GCC is being built with a cross compiler, check the
@file{@var{libexec}/gcc/@var{target}/@var{version}} directory.
@var{libexec} defaults to @file{@var{exec-prefix}/libexec};
@var{exec-prefix} defaults to @var{prefix}, which
defaults to @file{/usr/local} unless overridden by the
@option{--prefix=@var{pathname}} switch described above.  @var{target}
is the target system triple, such as @samp{sparc-sun-solaris2.7}, and
@var{version} denotes the GCC version, such as 3.0.

@item
If the target system is the same that you are building on, check
operating system specific directories (e.g.@: @file{/usr/ccs/bin} on
Sun Solaris 2).

@item
Check in the @env{PATH} for a tool whose name is prefixed by the
target system triple.

@item
Check in the @env{PATH} for a tool whose name is not prefixed by the
target system triple, if the host and target system triple are
the same (in other words, we use a host tool if it can be used for
the target as well).
@end itemize

You may want to use @option{--with-as} if no assembler
is installed in the directories listed above, or if you have multiple
assemblers installed and want to choose one that is not found by the
above rules.

@item @anchor{with-gnu-ld}--with-gnu-ld
Same as @uref{#with-gnu-as,,@option{--with-gnu-as}}
but for the linker.

@item --with-ld=@var{pathname}
Same as @uref{#with-as,,@option{--with-as}}
but for the linker.

@item --with-stabs
Specify that stabs debugging
information should be used instead of whatever format the host normally
uses.  Normally GCC uses the same debug format as the host system.

On MIPS based systems and on Alphas, you must specify whether you want
GCC to create the normal ECOFF debugging format, or to use BSD-style
stabs passed through the ECOFF symbol table.  The normal ECOFF debug
format cannot fully handle languages other than C@.  BSD stabs format can
handle other languages, but it only works with the GNU debugger GDB@.

Normally, GCC uses the ECOFF debugging format by default; if you
prefer BSD stabs, specify @option{--with-stabs} when you configure GCC@.

No matter which default you choose when you configure GCC, the user
can use the @option{-gcoff} and @option{-gstabs+} options to specify explicitly
the debug format for a particular compilation.

@option{--with-stabs} is meaningful on the ISC system on the 386, also, if
@option{--with-gas} is used.  It selects use of stabs debugging
information embedded in COFF output.  This kind of debugging information
supports C++ well; ordinary COFF debugging information does not.

@option{--with-stabs} is also meaningful on 386 systems running SVR4.  It
selects use of stabs debugging information embedded in ELF output.  The
C++ compiler currently (2.6.0) does not support the DWARF debugging
information normally used on 386 SVR4 platforms; stabs provide a
workable alternative.  This requires gas and gdb, as the normal SVR4
tools can not generate or interpret stabs.

@item --with-tls=@var{dialect}
Specify the default TLS dialect, for systems were there is a choice.
For ARM targets, possible values for @var{dialect} are @code{gnu} or
@code{gnu2}, which select between the original GNU dialect and the GNU TLS
descriptor-based dialect.

@item --enable-multiarch
Specify whether to enable or disable multiarch support.  The default is
to check for glibc start files in a multiarch location, and enable it
if the files are found.  The auto detection is enabled for native builds,
and for cross builds configured with @option{--with-sysroot}, and without
@option{--with-native-system-header-dir}.
More documentation about multiarch can be found at
@uref{https://wiki.debian.org/Multiarch}.

@item --enable-vtable-verify
Specify whether to enable or disable the vtable verification feature.
Enabling this feature causes libstdc++ to be built with its virtual calls
in verifiable mode.  This means that, when linked with libvtv, every
virtual call in libstdc++ will verify the vtable pointer through which the
call will be made before actually making the call.  If not linked with libvtv,
the verifier will call stub functions (in libstdc++ itself) and do nothing.
If vtable verification is disabled, then libstdc++ is not built with its
virtual calls in verifiable mode at all.  However the libvtv library will
still be built (see @option{--disable-libvtv} to turn off building libvtv).
@option{--disable-vtable-verify} is the default.

@item --disable-multilib
Specify that multiple target
libraries to support different target variants, calling
conventions, etc.@: should not be built.  The default is to build a
predefined set of them.

Some targets provide finer-grained control over which multilibs are built
(e.g., @option{--disable-softfloat}):
@table @code
@item arm-*-*
fpu, 26bit, underscore, interwork, biendian, nofmult.

@item m68*-*-*
softfloat, m68881, m68000, m68020.

@item mips*-*-*
single-float, biendian, softfloat.

@item powerpc*-*-*, rs6000*-*-*
aix64, pthread, softfloat, powercpu, powerpccpu, powerpcos, biendian,
sysv, aix.

@end table

@item --with-multilib-list=@var{list}
@itemx --without-multilib-list
Specify what multilibs to build.
Currently only implemented for arm*-*-*, sh*-*-* and x86-64-*-linux*.

@table @code
@item arm*-*-*
@var{list} is either @code{default} or @code{aprofile}.  Specifying
@code{default} is equivalent to omitting this option while specifying
@code{aprofile} builds multilibs for each combination of ISA (@code{-marm} or
@code{-mthumb}), architecture (@code{-march=armv7-a}, @code{-march=armv7ve},
or @code{-march=armv8-a}), FPU available (none, @code{-mfpu=vfpv3-d16},
@code{-mfpu=neon}, @code{-mfpu=vfpv4-d16}, @code{-mfpu=neon-vfpv4} or
@code{-mfpu=neon-fp-armv8} depending on architecture) and floating-point ABI
(@code{-mfloat-abi=softfp} or @code{-mfloat-abi=hard}).

@item sh*-*-*
@var{list} is a comma separated list of CPU names.  These must be of the
form @code{sh*} or @code{m*} (in which case they match the compiler option
for that processor).  The list should not contain any endian options -
these are handled by @option{--with-endian}.

If @var{list} is empty, then there will be no multilibs for extra
processors.  The multilib for the secondary endian remains enabled.

As a special case, if an entry in the list starts with a @code{!}
(exclamation point), then it is added to the list of excluded multilibs.
Entries of this sort should be compatible with @samp{MULTILIB_EXCLUDES}
(once the leading @code{!} has been stripped).

If @option{--with-multilib-list} is not given, then a default set of
multilibs is selected based on the value of @option{--target}.  This is
usually the complete set of libraries, but some targets imply a more
specialized subset.

Example 1: to configure a compiler for SH4A only, but supporting both
endians, with little endian being the default:
@smallexample
--with-cpu=sh4a --with-endian=little,big --with-multilib-list=
@end smallexample

Example 2: to configure a compiler for both SH4A and SH4AL-DSP, but with
only little endian SH4AL:
@smallexample
--with-cpu=sh4a --with-endian=little,big \
--with-multilib-list=sh4al,!mb/m4al
@end smallexample

@item x86-64-*-linux*
@var{list} is a comma separated list of @code{m32}, @code{m64} and
@code{mx32} to enable 32-bit, 64-bit and x32 run-time libraries,
respectively.  If @var{list} is empty, then there will be no multilibs
and only the default run-time library will be enabled.

If @option{--with-multilib-list} is not given, then only 32-bit and
64-bit run-time libraries will be enabled.
@end table

@item --with-endian=@var{endians}
Specify what endians to use.
Currently only implemented for sh*-*-*.

@var{endians} may be one of the following:
@table @code
@item big
Use big endian exclusively.
@item little
Use little endian exclusively.
@item big,little
Use big endian by default.  Provide a multilib for little endian.
@item little,big
Use little endian by default.  Provide a multilib for big endian.
@end table

@item --enable-threads
Specify that the target
supports threads.  This affects the Objective-C compiler and runtime
library, and exception handling for other languages like C++.
On some systems, this is the default.

In general, the best (and, in many cases, the only known) threading
model available will be configured for use.  Beware that on some
systems, GCC has not been taught what threading models are generally
available for the system.  In this case, @option{--enable-threads} is an
alias for @option{--enable-threads=single}.

@item --disable-threads
Specify that threading support should be disabled for the system.
This is an alias for @option{--enable-threads=single}.

@item --enable-threads=@var{lib}
Specify that
@var{lib} is the thread support library.  This affects the Objective-C
compiler and runtime library, and exception handling for other languages
like C++.  The possibilities for @var{lib} are:

@table @code
@item aix
AIX thread support.
@item dce
DCE thread support.
@item lynx
LynxOS thread support.
@item mipssde
MIPS SDE thread support.
@item no
This is an alias for @samp{single}.
@item posix
Generic POSIX/Unix98 thread support.
@item rtems
RTEMS thread support.
@item single
Disable thread support, should work for all platforms.
@item tpf
TPF thread support.
@item vxworks
VxWorks thread support.
@item win32
Microsoft Win32 API thread support.
@end table

@item --enable-tls
Specify that the target supports TLS (Thread Local Storage).  Usually
configure can correctly determine if TLS is supported.  In cases where
it guesses incorrectly, TLS can be explicitly enabled or disabled with
@option{--enable-tls} or @option{--disable-tls}.  This can happen if
the assembler supports TLS but the C library does not, or if the
assumptions made by the configure test are incorrect.

@item --disable-tls
Specify that the target does not support TLS.
This is an alias for @option{--enable-tls=no}.

@item --with-cpu=@var{cpu}
@itemx --with-cpu-32=@var{cpu}
@itemx --with-cpu-64=@var{cpu}
Specify which cpu variant the compiler should generate code for by default.
@var{cpu} will be used as the default value of the @option{-mcpu=} switch.
This option is only supported on some targets, including ARC, ARM, i386, M68k,
PowerPC, and SPARC@.  It is mandatory for ARC@.  The @option{--with-cpu-32} and
@option{--with-cpu-64} options specify separate default CPUs for
32-bit and 64-bit modes; these options are only supported for i386,
x86-64, PowerPC, and SPARC@.

@item --with-schedule=@var{cpu}
@itemx --with-arch=@var{cpu}
@itemx --with-arch-32=@var{cpu}
@itemx --with-arch-64=@var{cpu}
@itemx --with-tune=@var{cpu}
@itemx --with-tune-32=@var{cpu}
@itemx --with-tune-64=@var{cpu}
@itemx --with-abi=@var{abi}
@itemx --with-fpu=@var{type}
@itemx --with-float=@var{type}
These configure options provide default values for the @option{-mschedule=},
@option{-march=}, @option{-mtune=}, @option{-mabi=}, and @option{-mfpu=}
options and for @option{-mhard-float} or @option{-msoft-float}.  As with
@option{--with-cpu}, which switches will be accepted and acceptable values
of the arguments depend on the target.

@item --with-mode=@var{mode}
Specify if the compiler should default to @option{-marm} or @option{-mthumb}.
This option is only supported on ARM targets.

@item --with-stack-offset=@var{num}
This option sets the default for the -mstack-offset=@var{num} option,
and will thus generally also control the setting of this option for
libraries.  This option is only supported on Epiphany targets.

@item --with-fpmath=@var{isa}
This options sets @option{-mfpmath=sse} by default and specifies the default
ISA for floating-point arithmetics.  You can select either @samp{sse} which
enables @option{-msse2} or @samp{avx} which enables @option{-mavx} by default.
This option is only supported on i386 and x86-64 targets.

@item --with-fp-32=@var{mode}
On MIPS targets, set the default value for the @option{-mfp} option when using
the o32 ABI.  The possibilities for @var{mode} are:
@table @code
@item 32
Use the o32 FP32 ABI extension, as with the @option{-mfp32} command-line
option.
@item xx
Use the o32 FPXX ABI extension, as with the @option{-mfpxx} command-line
option.
@item 64
Use the o32 FP64 ABI extension, as with the @option{-mfp64} command-line
option.
@end table
In the absence of this configuration option the default is to use the o32
FP32 ABI extension.

@item --with-odd-spreg-32
On MIPS targets, set the @option{-modd-spreg} option by default when using
the o32 ABI.

@item --without-odd-spreg-32
On MIPS targets, set the @option{-mno-odd-spreg} option by default when using
the o32 ABI.  This is normally used in conjunction with
@option{--with-fp-32=64} in order to target the o32 FP64A ABI extension.

@item --with-nan=@var{encoding}
On MIPS targets, set the default encoding convention to use for the
special not-a-number (NaN) IEEE 754 floating-point data.  The
possibilities for @var{encoding} are:
@table @code
@item legacy
Use the legacy encoding, as with the @option{-mnan=legacy} command-line
option.
@item 2008
Use the 754-2008 encoding, as with the @option{-mnan=2008} command-line
option.
@end table
To use this configuration option you must have an assembler version
installed that supports the @option{-mnan=} command-line option too.
In the absence of this configuration option the default convention is
the legacy encoding, as when neither of the @option{-mnan=2008} and
@option{-mnan=legacy} command-line options has been used.

@item --with-divide=@var{type}
Specify how the compiler should generate code for checking for
division by zero.  This option is only supported on the MIPS target.
The possibilities for @var{type} are:
@table @code
@item traps
Division by zero checks use conditional traps (this is the default on
systems that support conditional traps).
@item breaks
Division by zero checks use the break instruction.
@end table

@c If you make --with-llsc the default for additional targets,
@c update the --with-llsc description in the MIPS section below.

@item --with-llsc
On MIPS targets, make @option{-mllsc} the default when no
@option{-mno-llsc} option is passed.  This is the default for
Linux-based targets, as the kernel will emulate them if the ISA does
not provide them.

@item --without-llsc
On MIPS targets, make @option{-mno-llsc} the default when no
@option{-mllsc} option is passed.

@item --with-synci
On MIPS targets, make @option{-msynci} the default when no
@option{-mno-synci} option is passed.

@item --without-synci
On MIPS targets, make @option{-mno-synci} the default when no
@option{-msynci} option is passed.  This is the default.

@item --with-mips-plt
On MIPS targets, make use of copy relocations and PLTs.
These features are extensions to the traditional
SVR4-based MIPS ABIs and require support from GNU binutils
and the runtime C library.

@item --enable-__cxa_atexit
Define if you want to use __cxa_atexit, rather than atexit, to
register C++ destructors for local statics and global objects.
This is essential for fully standards-compliant handling of
destructors, but requires __cxa_atexit in libc.  This option is currently
only available on systems with GNU libc.  When enabled, this will cause
@option{-fuse-cxa-atexit} to be passed by default.

@item --enable-gnu-indirect-function
Define if you want to enable the @code{ifunc} attribute.  This option is
currently only available on systems with GNU libc on certain targets.

@item --enable-target-optspace
Specify that target
libraries should be optimized for code space instead of code speed.
This is the default for the m32r platform.

@item --with-cpp-install-dir=@var{dirname}
Specify that the user visible @command{cpp} program should be installed
in @file{@var{prefix}/@var{dirname}/cpp}, in addition to @var{bindir}.

@item --enable-comdat
Enable COMDAT group support.  This is primarily used to override the
automatically detected value.

@item --enable-initfini-array
Force the use of sections @code{.init_array} and @code{.fini_array}
(instead of @code{.init} and @code{.fini}) for constructors and
destructors.  Option @option{--disable-initfini-array} has the
opposite effect.  If neither option is specified, the configure script
will try to guess whether the @code{.init_array} and
@code{.fini_array} sections are supported and, if they are, use them.

@item --enable-link-mutex
When building GCC, use a mutex to avoid linking the compilers for
multiple languages at the same time, to avoid thrashing on build
systems with limited free memory.  The default is not to use such a mutex.

@item --enable-maintainer-mode
The build rules that regenerate the Autoconf and Automake output files as
well as the GCC master message catalog @file{gcc.pot} are normally
disabled.  This is because it can only be rebuilt if the complete source
tree is present.  If you have changed the sources and want to rebuild the
catalog, configuring with @option{--enable-maintainer-mode} will enable
this.  Note that you need a recent version of the @code{gettext} tools
to do so.

@item --disable-bootstrap
For a native build, the default configuration is to perform
a 3-stage bootstrap of the compiler when @samp{make} is invoked,
testing that GCC can compile itself correctly.  If you want to disable
this process, you can configure with @option{--disable-bootstrap}.

@item --enable-bootstrap
In special cases, you may want to perform a 3-stage build
even if the target and host triplets are different.
This is possible when the host can run code compiled for
the target (e.g.@: host is i686-linux, target is i486-linux).
Starting from GCC 4.2, to do this you have to configure explicitly
with @option{--enable-bootstrap}.

@item --enable-generated-files-in-srcdir
Neither the .c and .h files that are generated from Bison and flex nor the
info manuals and man pages that are built from the .texi files are present
in the SVN development tree.  When building GCC from that development tree,
or from one of our snapshots, those generated files are placed in your
build directory, which allows for the source to be in a readonly
directory.

If you configure with @option{--enable-generated-files-in-srcdir} then those
generated files will go into the source directory.  This is mainly intended
for generating release or prerelease tarballs of the GCC sources, since it
is not a requirement that the users of source releases to have flex, Bison,
or makeinfo.

@item --enable-version-specific-runtime-libs
Specify
that runtime libraries should be installed in the compiler specific
subdirectory (@file{@var{libdir}/gcc}) rather than the usual places.  In
addition, @samp{libstdc++}'s include files will be installed into
@file{@var{libdir}} unless you overruled it by using
@option{--with-gxx-include-dir=@var{dirname}}.  Using this option is
particularly useful if you intend to use several versions of GCC in
parallel.  This is currently supported by @samp{libgfortran},
@samp{libstdc++}, and @samp{libobjc}.

@item @anchor{WithAixSoname}--with-aix-soname=@samp{aix}, @samp{svr4} or @samp{both}
Traditional AIX shared library versioning (versioned @code{Shared Object}
files as members of unversioned @code{Archive Library} files named
@samp{lib.a}) causes numerous headaches for package managers. However,
@code{Import Files} as members of @code{Archive Library} files allow for
@strong{filename-based versioning} of shared libraries as seen on Linux/SVR4,
where this is called the "SONAME". But as they prevent static linking,
@code{Import Files} may be used with @code{Runtime Linking} only, where the
linker does search for @samp{libNAME.so} before @samp{libNAME.a} library
filenames with the @samp{-lNAME} linker flag.

@anchor{AixLdCommand}For detailed information please refer to the AIX
@uref{http://www-01.ibm.com/support/knowledgecenter/search/%22the%20ld%20command%2C%20also%20called%20the%20linkage%20editor%20or%20binder%22,,ld
Command} reference.

As long as shared library creation is enabled, upon:
@table @code
@item --with-aix-soname=aix
@item --with-aix-soname=both
 A (traditional AIX) @code{Shared Archive Library} file is created:
 @itemize @bullet
  @item using the @samp{libNAME.a} filename scheme
  @item with the @code{Shared Object} file as archive member named
  @samp{libNAME.so.V} (except for @samp{libgcc_s}, where the @code{Shared
  Object} file is named @samp{shr.o} for backwards compatibility), which
  @itemize @minus
   @item is used for runtime loading from inside the @samp{libNAME.a} file
   @item is used for dynamic loading via
   @code{dlopen("libNAME.a(libNAME.so.V)", RTLD_MEMBER)}
   @item is used for shared linking
   @item is used for static linking, so no separate @code{Static Archive
   Library} file is needed
  @end itemize
 @end itemize
@item --with-aix-soname=both
@item --with-aix-soname=svr4
 A (second) @code{Shared Archive Library} file is created:
 @itemize @bullet
 @item using the @samp{libNAME.so.V} filename scheme
 @item with the @code{Shared Object} file as archive member named
 @samp{shr.o}, which
  @itemize @minus
   @item is created with the @code{-G linker flag}
   @item has the @code{F_LOADONLY} flag set
   @item is used for runtime loading from inside the @samp{libNAME.so.V} file
   @item is used for dynamic loading via @code{dlopen("libNAME.so.V(shr.o)",
   RTLD_MEMBER)}
  @end itemize
 @item with the @code{Import File} as archive member named @samp{shr.imp},
 which
  @itemize @minus
   @item refers to @samp{libNAME.so.V(shr.o)} as the "SONAME", to be recorded
   in the @code{Loader Section} of subsequent binaries
   @item indicates whether @samp{libNAME.so.V(shr.o)} is 32 or 64 bit
   @item lists all the public symbols exported by @samp{lib.so.V(shr.o)},
   eventually decorated with the @code{@samp{weak} Keyword}
   @item is necessary for shared linking against @samp{lib.so.V(shr.o)}
   @end itemize
  @end itemize
  A symbolic link using the @samp{libNAME.so} filename scheme is created:
  @itemize @bullet
  @item pointing to the @samp{libNAME.so.V} @code{Shared Archive Library} file
  @item to permit the @code{ld Command} to find @samp{lib.so.V(shr.imp)} via
  the @samp{-lNAME} argument (requires @code{Runtime Linking} to be enabled)
  @item to permit dynamic loading of @samp{lib.so.V(shr.o)} without the need
  to specify the version number via @code{dlopen("libNAME.so(shr.o)",
  RTLD_MEMBER)}
  @end itemize
@end table

As long as static library creation is enabled, upon:
@table @code
@item --with-aix-soname=svr4
 A @code{Static Archive Library} is created:
 @itemize @bullet
 @item using the @samp{libNAME.a} filename scheme
 @item with all the @code{Static Object} files as archive members, which
  @itemize @minus
   @item are used for static linking
  @end itemize
 @end itemize
@end table

While the aix-soname=@samp{svr4} option does not create @code{Shared Object}
files as members of unversioned @code{Archive Library} files any more, package
managers still are responsible to
@uref{./specific.html#TransferAixShobj,,transfer} @code{Shared Object} files
found as member of a previously installed unversioned @code{Archive Library}
file into the newly installed @code{Archive Library} file with the same
filename.

@emph{WARNING:} Creating @code{Shared Object} files with @code{Runtime Linking}
enabled may bloat the TOC, eventually leading to @code{TOC overflow} errors,
requiring the use of either the @option{-Wl,-bbigtoc} linker flag (seen to
break with the @code{GDB} debugger) or some of the TOC-related compiler flags,
@ifnothtml
@xref{RS/6000 and PowerPC Options,, RS/6000 and PowerPC Options, gcc,
Using the GNU Compiler Collection (GCC)}.
@end ifnothtml
@ifhtml
see ``RS/6000 and PowerPC Options'' in the main manual.
@end ifhtml

@option{--with-aix-soname} is currently supported by @samp{libgcc_s} only, so
this option is still experimental and not for normal use yet.

Default is the traditional behavior @option{--with-aix-soname=@samp{aix}}.

@item --enable-languages=@var{lang1},@var{lang2},@dots{}
Specify that only a particular subset of compilers and
their runtime libraries should be built.  For a list of valid values for
@var{langN} you can issue the following command in the
@file{gcc} directory of your GCC source tree:@*
@smallexample
grep ^language= */config-lang.in
@end smallexample
Currently, you can use any of the following:
@code{all}, @code{ada}, @code{c}, @code{c++}, @code{fortran},
@code{go}, @code{jit}, @code{lto}, @code{objc}, @code{obj-c++}.
Building the Ada compiler has special requirements, see below.
If you do not pass this flag, or specify the option @code{all}, then all
default languages available in the @file{gcc} sub-tree will be configured.
Ada, Go, Jit, and Objective-C++ are not default languages.  LTO is not a
default language, but is built by default because @option{--enable-lto} is
enabled by default.  The other languages are default languages.

@item --enable-stage1-languages=@var{lang1},@var{lang2},@dots{}
Specify that a particular subset of compilers and their runtime
libraries should be built with the system C compiler during stage 1 of
the bootstrap process, rather than only in later stages with the
bootstrapped C compiler.  The list of valid values is the same as for
@option{--enable-languages}, and the option @code{all} will select all
of the languages enabled by @option{--enable-languages}.  This option is
primarily useful for GCC development; for instance, when a development
version of the compiler cannot bootstrap due to compiler bugs, or when
one is debugging front ends other than the C front end.  When this
option is used, one can then build the target libraries for the
specified languages with the stage-1 compiler by using @command{make
stage1-bubble all-target}, or run the testsuite on the stage-1 compiler
for the specified languages using @command{make stage1-start check-gcc}.

@item --disable-libada
Specify that the run-time libraries and tools used by GNAT should not
be built.  This can be useful for debugging, or for compatibility with
previous Ada build procedures, when it was required to explicitly
do a @samp{make -C gcc gnatlib_and_tools}.

@item --disable-libsanitizer
Specify that the run-time libraries for the various sanitizers should
not be built.

@item --disable-libssp
Specify that the run-time libraries for stack smashing protection
should not be built.

@item --disable-libquadmath
Specify that the GCC quad-precision math library should not be built.
On some systems, the library is required to be linkable when building
the Fortran front end, unless @option{--disable-libquadmath-support}
is used.

@item --disable-libquadmath-support
Specify that the Fortran front end and @code{libgfortran} do not add
support for @code{libquadmath} on systems supporting it.

@item --disable-libgomp
Specify that the GNU Offloading and Multi Processing Runtime Library
should not be built.

@item --disable-libgupc
Specify that the run-time libraries used by GNU UPC should not be built.

@item --disable-libvtv
Specify that the run-time libraries used by vtable verification
should not be built.

@item --with-dwarf2
Specify that the compiler should
use DWARF 2 debugging information as the default.

@item --with-advance-toolchain=@var{at}
On 64-bit PowerPC Linux systems, configure the compiler to use the
header files, library files, and the dynamic linker from the Advance
Toolchain release @var{at} instead of the default versions that are
provided by the Linux distribution.  In general, this option is
intended for the developers of GCC, and it is not intended for general
use.

@item --enable-targets=all
@itemx --enable-targets=@var{target_list}
Some GCC targets, e.g.@: powerpc64-linux, build bi-arch compilers.
These are compilers that are able to generate either 64-bit or 32-bit
code.  Typically, the corresponding 32-bit target, e.g.@:
powerpc-linux for powerpc64-linux, only generates 32-bit code.  This
option enables the 32-bit target to be a bi-arch compiler, which is
useful when you want a bi-arch compiler that defaults to 32-bit, and
you are building a bi-arch or multi-arch binutils in a combined tree.
On mips-linux, this will build a tri-arch compiler (ABI o32/n32/64),
defaulted to o32.
Currently, this option only affects sparc-linux, powerpc-linux, x86-linux,
mips-linux and s390-linux.

@item --enable-default-pie
Turn on @option{-fPIE} and @option{-pie} by default.

@item --enable-secureplt
This option enables @option{-msecure-plt} by default for powerpc-linux.
@ifnothtml
@xref{RS/6000 and PowerPC Options,, RS/6000 and PowerPC Options, gcc,
Using the GNU Compiler Collection (GCC)},
@end ifnothtml
@ifhtml
See ``RS/6000 and PowerPC Options'' in the main manual
@end ifhtml

@item --enable-default-ssp
Turn on @option{-fstack-protector-strong} by default.

@item --enable-cld
This option enables @option{-mcld} by default for 32-bit x86 targets.
@ifnothtml
@xref{i386 and x86-64 Options,, i386 and x86-64 Options, gcc,
Using the GNU Compiler Collection (GCC)},
@end ifnothtml
@ifhtml
See ``i386 and x86-64 Options'' in the main manual
@end ifhtml

@item --enable-win32-registry
@itemx --enable-win32-registry=@var{key}
@itemx --disable-win32-registry
The @option{--enable-win32-registry} option enables Microsoft Windows-hosted GCC
to look up installations paths in the registry using the following key:

@smallexample
@code{HKEY_LOCAL_MACHINE\SOFTWARE\Free Software Foundation\@var{key}}
@end smallexample

@var{key} defaults to GCC version number, and can be overridden by the
@option{--enable-win32-registry=@var{key}} option.  Vendors and distributors
who use custom installers are encouraged to provide a different key,
perhaps one comprised of vendor name and GCC version number, to
avoid conflict with existing installations.  This feature is enabled
by default, and can be disabled by @option{--disable-win32-registry}
option.  This option has no effect on the other hosts.

@item --nfp
Specify that the machine does not have a floating point unit.  This
option only applies to @samp{m68k-sun-sunos@var{n}}.  On any other
system, @option{--nfp} has no effect.

@item --enable-werror
@itemx --disable-werror
@itemx --enable-werror=yes
@itemx --enable-werror=no
When you specify this option, it controls whether certain files in the
compiler are built with @option{-Werror} in bootstrap stage2 and later.
If you don't specify it, @option{-Werror} is turned on for the main
development trunk.  However it defaults to off for release branches and
final releases.  The specific files which get @option{-Werror} are
controlled by the Makefiles.

@item --enable-checking
@itemx --enable-checking=@var{list}
When you specify this option, the compiler is built to perform internal
consistency checks of the requested complexity.  This does not change the
generated code, but adds error checking within the compiler.  This will
slow down the compiler and may only work properly if you are building
the compiler with GCC@.  This is @samp{yes,extra} by default when building
from SVN or snapshots, but @samp{release} for releases.  The default
for building the stage1 compiler is @samp{yes}.  More control
over the checks may be had by specifying @var{list}.  The categories of
checks available are @samp{yes} (most common checks
@samp{assert,misc,tree,gc,rtlflag,runtime}), @samp{no} (no checks at
all), @samp{all} (all but @samp{valgrind}), @samp{release} (cheapest
checks @samp{assert,runtime}) or @samp{none} (same as @samp{no}).
Individual checks can be enabled with these flags @samp{assert},
@samp{df}, @samp{fold}, @samp{gc}, @samp{gcac}, @samp{misc}, @samp{rtl},
@samp{rtlflag}, @samp{runtime}, @samp{tree}, @samp{extra} and @samp{valgrind}.
@samp{extra} adds for @samp{misc} checking extra checks that might affect
code generation and should therefore not differ between stage1 and later
stages.

The @samp{valgrind} check requires the external @command{valgrind}
simulator, available from @uref{http://valgrind.org/}.  The
@samp{df}, @samp{rtl}, @samp{gcac} and @samp{valgrind} checks are very expensive.
To disable all checking, @samp{--disable-checking} or
@samp{--enable-checking=none} must be explicitly requested.  Disabling
assertions will make the compiler and runtime slightly faster but
increase the risk of undetected internal errors causing wrong code to be
generated.

@item --disable-stage1-checking
@itemx --enable-stage1-checking
@itemx --enable-stage1-checking=@var{list}
If no @option{--enable-checking} option is specified the stage1
compiler will be built with @samp{yes} checking enabled, otherwise
the stage1 checking flags are the same as specified by
@option{--enable-checking}.  To build the stage1 compiler with
different checking options use @option{--enable-stage1-checking}.
The list of checking options is the same as for @option{--enable-checking}.
If your system is too slow or too small to bootstrap a released compiler
with checking for stage1 enabled, you can use @samp{--disable-stage1-checking}
to disable checking for the stage1 compiler.

@item --enable-coverage
@itemx --enable-coverage=@var{level}
With this option, the compiler is built to collect self coverage
information, every time it is run.  This is for internal development
purposes, and only works when the compiler is being built with gcc.  The
@var{level} argument controls whether the compiler is built optimized or
not, values are @samp{opt} and @samp{noopt}.  For coverage analysis you
want to disable optimization, for performance analysis you want to
enable optimization.  When coverage is enabled, the default level is
without optimization.

@item --enable-gather-detailed-mem-stats
When this option is specified more detailed information on memory
allocation is gathered.  This information is printed when using
@option{-fmem-report}.

@item --enable-valgrind-annotations
Mark selected memory related operations in the compiler when run under
valgrind to suppress false positives.

@item --enable-nls
@itemx --disable-nls
The @option{--enable-nls} option enables Native Language Support (NLS),
which lets GCC output diagnostics in languages other than American
English.  Native Language Support is enabled by default if not doing a
canadian cross build.  The @option{--disable-nls} option disables NLS@.

@item --with-included-gettext
If NLS is enabled, the @option{--with-included-gettext} option causes the build
procedure to prefer its copy of GNU @command{gettext}.

@item --with-catgets
If NLS is enabled, and if the host lacks @code{gettext} but has the
inferior @code{catgets} interface, the GCC build procedure normally
ignores @code{catgets} and instead uses GCC's copy of the GNU
@code{gettext} library.  The @option{--with-catgets} option causes the
build procedure to use the host's @code{catgets} in this situation.

@item --with-libiconv-prefix=@var{dir}
Search for libiconv header files in @file{@var{dir}/include} and
libiconv library files in @file{@var{dir}/lib}.

@item --enable-obsolete
Enable configuration for an obsoleted system.  If you attempt to
configure GCC for a system (build, host, or target) which has been
obsoleted, and you do not specify this flag, configure will halt with an
error message.

All support for systems which have been obsoleted in one release of GCC
is removed entirely in the next major release, unless someone steps
forward to maintain the port.

@item --enable-decimal-float
@itemx --enable-decimal-float=yes
@itemx --enable-decimal-float=no
@itemx --enable-decimal-float=bid
@itemx --enable-decimal-float=dpd
@itemx --disable-decimal-float
Enable (or disable) support for the C decimal floating point extension
that is in the IEEE 754-2008 standard.  This is enabled by default only
on PowerPC, i386, and x86_64 GNU/Linux systems.  Other systems may also
support it, but require the user to specifically enable it.  You can
optionally control which decimal floating point format is used (either
@samp{bid} or @samp{dpd}).  The @samp{bid} (binary integer decimal)
format is default on i386 and x86_64 systems, and the @samp{dpd}
(densely packed decimal) format is default on PowerPC systems.

@item --enable-fixed-point
@itemx --disable-fixed-point
Enable (or disable) support for C fixed-point arithmetic.
This option is enabled by default for some targets (such as MIPS) which
have hardware-support for fixed-point operations.  On other targets, you
may enable this option manually.

@item --with-long-double-128
Specify if @code{long double} type should be 128-bit by default on selected
GNU/Linux architectures.  If using @code{--without-long-double-128},
@code{long double} will be by default 64-bit, the same as @code{double} type.
When neither of these configure options are used, the default will be
128-bit @code{long double} when built against GNU C Library 2.4 and later,
64-bit @code{long double} otherwise.

@item --enable-fdpic
On SH Linux systems, generate ELF FDPIC code.

@item --with-gmp=@var{pathname}
@itemx --with-gmp-include=@var{pathname}
@itemx --with-gmp-lib=@var{pathname}
@itemx --with-mpfr=@var{pathname}
@itemx --with-mpfr-include=@var{pathname}
@itemx --with-mpfr-lib=@var{pathname}
@itemx --with-mpc=@var{pathname}
@itemx --with-mpc-include=@var{pathname}
@itemx --with-mpc-lib=@var{pathname}
If you want to build GCC but do not have the GMP library, the MPFR
library and/or the MPC library installed in a standard location and
do not have their sources present in the GCC source tree then you
can explicitly specify the directory where they are installed
(@samp{--with-gmp=@var{gmpinstalldir}},
@samp{--with-mpfr=@/@var{mpfrinstalldir}},
@samp{--with-mpc=@/@var{mpcinstalldir}}).  The
@option{--with-gmp=@/@var{gmpinstalldir}} option is shorthand for
@option{--with-gmp-lib=@/@var{gmpinstalldir}/lib} and
@option{--with-gmp-include=@/@var{gmpinstalldir}/include}.  Likewise the
@option{--with-mpfr=@/@var{mpfrinstalldir}} option is shorthand for
@option{--with-mpfr-lib=@/@var{mpfrinstalldir}/lib} and
@option{--with-mpfr-include=@/@var{mpfrinstalldir}/include}, also the
@option{--with-mpc=@/@var{mpcinstalldir}} option is shorthand for
@option{--with-mpc-lib=@/@var{mpcinstalldir}/lib} and
@option{--with-mpc-include=@/@var{mpcinstalldir}/include}.  If these
shorthand assumptions are not correct, you can use the explicit
include and lib options directly.  You might also need to ensure the
shared libraries can be found by the dynamic linker when building and
using GCC, for example by setting the runtime shared library path
variable (@env{LD_LIBRARY_PATH} on GNU/Linux and Solaris systems).

These flags are applicable to the host platform only.  When building
a cross compiler, they will not be used to configure target libraries.

@item --with-isl=@var{pathname}
@itemx --with-isl-include=@var{pathname}
@itemx --with-isl-lib=@var{pathname}
If you do not have the isl library installed in a standard location and you
want to build GCC, you can explicitly specify the directory where it is
installed (@samp{--with-isl=@/@var{islinstalldir}}). The
@option{--with-isl=@/@var{islinstalldir}} option is shorthand for
@option{--with-isl-lib=@/@var{islinstalldir}/lib} and
@option{--with-isl-include=@/@var{islinstalldir}/include}. If this
shorthand assumption is not correct, you can use the explicit
include and lib options directly.

These flags are applicable to the host platform only.  When building
a cross compiler, they will not be used to configure target libraries.

@item --with-stage1-ldflags=@var{flags}
This option may be used to set linker flags to be used when linking
stage 1 of GCC.  These are also used when linking GCC if configured with
@option{--disable-bootstrap}.  If @option{--with-stage1-libs} is not set to a
value, then the default is @samp{-static-libstdc++ -static-libgcc}, if
supported.

@item --with-stage1-libs=@var{libs}
This option may be used to set libraries to be used when linking stage 1
of GCC.  These are also used when linking GCC if configured with
@option{--disable-bootstrap}.

@item --with-boot-ldflags=@var{flags}
This option may be used to set linker flags to be used when linking
stage 2 and later when bootstrapping GCC.  If --with-boot-libs
is not is set to a value, then the default is
@samp{-static-libstdc++ -static-libgcc}.

@item --with-boot-libs=@var{libs}
This option may be used to set libraries to be used when linking stage 2
and later when bootstrapping GCC.

@item --with-debug-prefix-map=@var{map}
Convert source directory names using @option{-fdebug-prefix-map} when
building runtime libraries.  @samp{@var{map}} is a space-separated
list of maps of the form @samp{@var{old}=@var{new}}.

@item --enable-linker-build-id
Tells GCC to pass @option{--build-id} option to the linker for all final
links (links performed without the @option{-r} or @option{--relocatable}
option), if the linker supports it.  If you specify
@option{--enable-linker-build-id}, but your linker does not
support @option{--build-id} option, a warning is issued and the
@option{--enable-linker-build-id} option is ignored.  The default is off.

@item --with-linker-hash-style=@var{choice}
Tells GCC to pass @option{--hash-style=@var{choice}} option to the
linker for all final links. @var{choice} can be one of
@samp{sysv}, @samp{gnu}, and @samp{both} where @samp{sysv} is the default.

@item --enable-gnu-unique-object
@itemx --disable-gnu-unique-object
Tells GCC to use the gnu_unique_object relocation for C++ template
static data members and inline function local statics.  Enabled by
default for a toolchain with an assembler that accepts it and
GLIBC 2.11 or above, otherwise disabled.

@item --with-diagnostics-color=@var{choice}
Tells GCC to use @var{choice} as the default for @option{-fdiagnostics-color=}
option (if not used explicitly on the command line).  @var{choice}
can be one of @samp{never}, @samp{auto}, @samp{always}, and @samp{auto-if-env}
where @samp{auto} is the default.  @samp{auto-if-env} means that
@option{-fdiagnostics-color=auto} will be the default if @code{GCC_COLORS}
is present and non-empty in the environment, and
@option{-fdiagnostics-color=never} otherwise.

@item --enable-lto
@itemx --disable-lto
Enable support for link-time optimization (LTO).  This is enabled by
default, and may be disabled using @option{--disable-lto}.

@item --enable-linker-plugin-configure-flags=FLAGS
@itemx --enable-linker-plugin-flags=FLAGS
By default, linker plugins (such as the LTO plugin) are built for the
host system architecture.  For the case that the linker has a
different (but run-time compatible) architecture, these flags can be
specified to build plugins that are compatible to the linker.  For
example, if you are building GCC for a 64-bit x86_64
(@samp{x86_64-unknown-linux-gnu}) host system, but have a 32-bit x86
GNU/Linux (@samp{i686-pc-linux-gnu}) linker executable (which is
executable on the former system), you can configure GCC as follows for
getting compatible linker plugins:

@smallexample
% @var{srcdir}/configure \
    --host=x86_64-unknown-linux-gnu \
    --enable-linker-plugin-configure-flags=--host=i686-pc-linux-gnu \
    --enable-linker-plugin-flags='CC=gcc\ -m32\ -Wl,-rpath,[...]/i686-pc-linux-gnu/lib'
@end smallexample

@item --with-plugin-ld=@var{pathname}
Enable an alternate linker to be used at link-time optimization (LTO)
link time when @option{-fuse-linker-plugin} is enabled.
This linker should have plugin support such as gold starting with
version 2.20 or GNU ld starting with version 2.21.
See @option{-fuse-linker-plugin} for details.

@item --enable-canonical-system-headers
@itemx --disable-canonical-system-headers
Enable system header path canonicalization for @file{libcpp}.  This can
produce shorter header file paths in diagnostics and dependency output
files, but these changed header paths may conflict with some compilation
environments.  Enabled by default, and may be disabled using
@option{--disable-canonical-system-headers}.

@item --with-glibc-version=@var{major}.@var{minor}
Tell GCC that when the GNU C Library (glibc) is used on the target it
will be version @var{major}.@var{minor} or later.  Normally this can
be detected from the C library's header files, but this option may be
needed when bootstrapping a cross toolchain without the header files
available for building the initial bootstrap compiler.

If GCC is configured with some multilibs that use glibc and some that
do not, this option applies only to the multilibs that use glibc.
However, such configurations may not work well as not all the relevant
configuration in GCC is on a per-multilib basis.

@item --enable-as-accelerator-for=@var{target}
Build as offload target compiler. Specify offload host triple by @var{target}.

@item --enable-offload-targets=@var{target1}[=@var{path1}],@dots{},@var{targetN}[=@var{pathN}]
Enable offloading to targets @var{target1}, @dots{}, @var{targetN}.
Offload compilers are expected to be already installed.  Default search
path for them is @file{@var{exec-prefix}}, but it can be changed by
specifying paths @var{path1}, @dots{}, @var{pathN}.

@smallexample
% @var{srcdir}/configure \
    --enable-offload-target=i686-unknown-linux-gnu=/path/to/i686/compiler,x86_64-pc-linux-gnu
@end smallexample

If @samp{hsa} is specified as one of the targets, the compiler will be
built with support for HSA GPU accelerators.  Because the same
compiler will emit the accelerator code, no path should be specified.

@item --with-hsa-runtime=@var{pathname}
@itemx --with-hsa-runtime-include=@var{pathname}
@itemx --with-hsa-runtime-lib=@var{pathname}

If you configure GCC with HSA offloading but do not have the HSA
run-time library installed in a standard location then you can
explicitly specify the directory where they are installed.  The
@option{--with-hsa-runtime=@/@var{hsainstalldir}} option is a
shorthand for
@option{--with-hsa-runtime-lib=@/@var{hsainstalldir}/lib} and
@option{--with-hsa-runtime-include=@/@var{hsainstalldir}/include}.

@item --with-hsa-kmt-lib=@var{pathname}

If you configure GCC with HSA offloading but do not have the HSA
KMT library installed in a standard location then you can
explicitly specify the directory where it resides.
@end table

@subheading Cross-Compiler-Specific Options
The following options only apply to building cross compilers.

@table @code
@item --with-sysroot
@itemx --with-sysroot=@var{dir}
Tells GCC to consider @var{dir} as the root of a tree that contains
(a subset of) the root filesystem of the target operating system.
Target system headers, libraries and run-time object files will be
searched for in there.  More specifically, this acts as if
@option{--sysroot=@var{dir}} was added to the default options of the built
compiler.  The specified directory is not copied into the
install tree, unlike the options @option{--with-headers} and
@option{--with-libs} that this option obsoletes.  The default value,
in case @option{--with-sysroot} is not given an argument, is
@option{$@{gcc_tooldir@}/sys-root}.  If the specified directory is a
subdirectory of @option{$@{exec_prefix@}}, then it will be found relative to
the GCC binaries if the installation tree is moved.

This option affects the system root for the compiler used to build
target libraries (which runs on the build system) and the compiler newly
installed with @code{make install}; it does not affect the compiler which is
used to build GCC itself.

If you specify the @option{--with-native-system-header-dir=@var{dirname}}
option then the compiler will search that directory within @var{dirname} for
native system headers rather than the default @file{/usr/include}.

@item --with-build-sysroot
@itemx --with-build-sysroot=@var{dir}
Tells GCC to consider @var{dir} as the system root (see
@option{--with-sysroot}) while building target libraries, instead of
the directory specified with @option{--with-sysroot}.  This option is
only useful when you are already using @option{--with-sysroot}.  You
can use @option{--with-build-sysroot} when you are configuring with
@option{--prefix} set to a directory that is different from the one in
which you are installing GCC and your target libraries.

This option affects the system root for the compiler used to build
target libraries (which runs on the build system); it does not affect
the compiler which is used to build GCC itself.

If you specify the @option{--with-native-system-header-dir=@var{dirname}}
option then the compiler will search that directory within @var{dirname} for
native system headers rather than the default @file{/usr/include}.

@item --with-headers
@itemx --with-headers=@var{dir}
Deprecated in favor of @option{--with-sysroot}.
Specifies that target headers are available when building a cross compiler.
The @var{dir} argument specifies a directory which has the target include
files.  These include files will be copied into the @file{gcc} install
directory.  @emph{This option with the @var{dir} argument is required} when
building a cross compiler, if @file{@var{prefix}/@var{target}/sys-include}
doesn't pre-exist.  If @file{@var{prefix}/@var{target}/sys-include} does
pre-exist, the @var{dir} argument may be omitted.  @command{fixincludes}
will be run on these files to make them compatible with GCC@.

@item --without-headers
Tells GCC not use any target headers from a libc when building a cross
compiler.  When crossing to GNU/Linux, you need the headers so GCC
can build the exception handling for libgcc.

@item --with-libs
@itemx --with-libs="@var{dir1} @var{dir2} @dots{} @var{dirN}"
Deprecated in favor of @option{--with-sysroot}.
Specifies a list of directories which contain the target runtime
libraries.  These libraries will be copied into the @file{gcc} install
directory.  If the directory list is omitted, this option has no
effect.

@item --with-newlib
Specifies that @samp{newlib} is
being used as the target C library.  This causes @code{__eprintf} to be
omitted from @file{libgcc.a} on the assumption that it will be provided by
@samp{newlib}.

@item --with-avrlibc
Specifies that @samp{AVR-Libc} is
being used as the target C library.  This causes float support
functions like @code{__addsf3} to be omitted from @file{libgcc.a} on
the assumption that it will be provided by @file{libm.a}.  For more
technical details, cf. @uref{http://gcc.gnu.org/PR54461,,PR54461}.
This option is only supported for the AVR target.  It is not supported for
RTEMS configurations, which currently use newlib.  The option is
supported since version 4.7.2 and is the default in 4.8.0 and newer.

@item --with-nds32-lib=@var{library}
Specifies that @var{library} setting is used for building @file{libgcc.a}.
Currently, the valid @var{library} is @samp{newlib} or @samp{mculib}.
This option is only supported for the NDS32 target.

@item --with-build-time-tools=@var{dir}
Specifies where to find the set of target tools (assembler, linker, etc.)
that will be used while building GCC itself.  This option can be useful
if the directory layouts are different between the system you are building
GCC on, and the system where you will deploy it.

For example, on an @samp{ia64-hp-hpux} system, you may have the GNU
assembler and linker in @file{/usr/bin}, and the native tools in a
different path, and build a toolchain that expects to find the
native tools in @file{/usr/bin}.

When you use this option, you should ensure that @var{dir} includes
@command{ar}, @command{as}, @command{ld}, @command{nm},
@command{ranlib} and @command{strip} if necessary, and possibly
@command{objdump}.  Otherwise, GCC may use an inconsistent set of
tools.
@end table

<<<<<<< HEAD
@subheading UPC-Specific Options

The following options apply to the build of the GCC front end;
they control aspects of UPC code generation.

@table @code

@item --enable-upc-link-script
Enable UPC's use of a custom linker script; this
will define the UPC shared section as a no load
section on targets where this feature is supported.
The @file{configure} script will by default enable this
option if the feature is available on the target platform.
You can use this switch to explicitly enable or disable
this feature.

@end table

@subheading Java-Specific Options

The following option applies to the build of the Java front end.

@table @code
@item --disable-libgcj
Specify that the run-time libraries
used by GCJ should not be built.  This is useful in case you intend
to use GCJ with some other run-time, or you're going to install it
separately, or it just happens not to build on your particular
machine.  In general, if the Java front end is enabled, the GCJ
libraries will be enabled too, unless they're known to not work on
the target platform.  If GCJ is enabled but @samp{libgcj} isn't built, you
may need to port it; in this case, before modifying the top-level
@file{configure.ac} so that @samp{libgcj} is enabled by default on this platform,
you may use @option{--enable-libgcj} to override the default.

@end table

The following options apply to building @samp{libgcj}.

@subsubheading General Options

@table @code
@item --enable-java-maintainer-mode
By default the @samp{libjava} build will not attempt to compile the
@file{.java} source files to @file{.class}.  Instead, it will use the
@file{.class} files from the source tree.  If you use this option you
must have executables named @command{ecj1} and @command{gjavah} in your path
for use by the build.  You must use this option if you intend to
modify any @file{.java} files in @file{libjava}.

@item --with-java-home=@var{dirname}
This @samp{libjava} option overrides the default value of the
@samp{java.home} system property.  It is also used to set
@samp{sun.boot.class.path} to @file{@var{dirname}/lib/rt.jar}.  By
default @samp{java.home} is set to @file{@var{prefix}} and
@samp{sun.boot.class.path} to
@file{@var{datadir}/java/libgcj-@var{version}.jar}.

@item --with-ecj-jar=@var{filename}
This option can be used to specify the location of an external jar
file containing the Eclipse Java compiler.  A specially modified
version of this compiler is used by @command{gcj} to parse
@file{.java} source files.  If this option is given, the
@samp{libjava} build will create and install an @file{ecj1} executable
which uses this jar file at runtime.

If this option is not given, but an @file{ecj.jar} file is found in
the topmost source tree at configure time, then the @samp{libgcj}
build will create and install @file{ecj1}, and will also install the
discovered @file{ecj.jar} into a suitable place in the install tree.

If @file{ecj1} is not installed, then the user will have to supply one
on his path in order for @command{gcj} to properly parse @file{.java}
source files.  A suitable jar is available from
@uref{ftp://sourceware.org/pub/java/}.

@item --disable-getenv-properties
Don't set system properties from @env{GCJ_PROPERTIES}.

@item --enable-hash-synchronization
Use a global hash table for monitor locks.  Ordinarily,
@samp{libgcj}'s @samp{configure} script automatically makes
the correct choice for this option for your platform.  Only use
this if you know you need the library to be configured differently.

@item --enable-interpreter
Enable the Java interpreter.  The interpreter is automatically
enabled by default on all platforms that support it.  This option
is really only useful if you want to disable the interpreter
(using @option{--disable-interpreter}).

@item --disable-java-net
Disable java.net.  This disables the native part of java.net only,
using non-functional stubs for native method implementations.

@item --disable-jvmpi
Disable JVMPI support.

@item --disable-libgcj-bc
Disable BC ABI compilation of certain parts of libgcj.  By default,
some portions of libgcj are compiled with @option{-findirect-dispatch}
and @option{-fno-indirect-classes}, allowing them to be overridden at
run-time.

If @option{--disable-libgcj-bc} is specified, libgcj is built without
these options.  This allows the compile-time linker to resolve
dependencies when statically linking to libgcj.  However it makes it
impossible to override the affected portions of libgcj at run-time.

@item --enable-reduced-reflection
Build most of libgcj with @option{-freduced-reflection}.  This reduces
the size of libgcj at the expense of not being able to do accurate
reflection on the classes it contains.  This option is safe if you
know that code using libgcj will never use reflection on the standard
runtime classes in libgcj (including using serialization, RMI or CORBA).

@item --with-ecos
Enable runtime eCos target support.

@item --without-libffi
Don't use @samp{libffi}.  This will disable the interpreter and JNI
support as well, as these require @samp{libffi} to work.

@item --enable-libgcj-debug
Enable runtime debugging code.

@item --enable-libgcj-multifile
If specified, causes all @file{.java} source files to be
compiled into @file{.class} files in one invocation of
@samp{gcj}.  This can speed up build time, but is more
resource-intensive.  If this option is unspecified or
disabled, @samp{gcj} is invoked once for each @file{.java}
file to compile into a @file{.class} file.

@item --with-libiconv-prefix=DIR
Search for libiconv in @file{DIR/include} and @file{DIR/lib}.

@item --enable-sjlj-exceptions
Force use of the @code{setjmp}/@code{longjmp}-based scheme for exceptions.
@samp{configure} ordinarily picks the correct value based on the platform.
Only use this option if you are sure you need a different setting.

@item --with-system-zlib
Use installed @samp{zlib} rather than that included with GCC@.

@item --with-win32-nlsapi=ansi, unicows or unicode
Indicates how MinGW @samp{libgcj} translates between UNICODE
characters and the Win32 API@.

@item --enable-java-home
If enabled, this creates a JPackage compatible SDK environment during install.
Note that if --enable-java-home is used, --with-arch-directory=ARCH must also
be specified.

@item --with-arch-directory=ARCH
Specifies the name to use for the @file{jre/lib/ARCH} directory in the SDK
environment created when --enable-java-home is passed. Typical names for this
directory include i386, amd64, ia64, etc.

@item --with-os-directory=DIR
Specifies the OS directory for the SDK include directory. This is set to auto
detect, and is typically 'linux'.

@item --with-origin-name=NAME
Specifies the JPackage origin name. This defaults to the 'gcj' in
java-1.5.0-gcj.

@item --with-arch-suffix=SUFFIX
Specifies the suffix for the sdk directory. Defaults to the empty string.
Examples include '.x86_64' in 'java-1.5.0-gcj-1.5.0.0.x86_64'.

@item --with-jvm-root-dir=DIR
Specifies where to install the SDK. Default is $(prefix)/lib/jvm.

@item --with-jvm-jar-dir=DIR
Specifies where to install jars. Default is $(prefix)/lib/jvm-exports.

@item --with-python-dir=DIR
Specifies where to install the Python modules used for aot-compile. DIR should
not include the prefix used in installation. For example, if the Python modules
are to be installed in /usr/lib/python2.5/site-packages, then
--with-python-dir=/lib/python2.5/site-packages should be passed. If this is
not specified, then the Python modules are installed in $(prefix)/share/python.

@item --enable-aot-compile-rpm
Adds aot-compile-rpm to the list of installed scripts.

@item --enable-browser-plugin
Build the gcjwebplugin web browser plugin.

@item --enable-static-libjava
Build static libraries in libjava. The default is to only build shared
libraries.

@table @code
@item ansi
Use the single-byte @code{char} and the Win32 A functions natively,
translating to and from UNICODE when using these functions.  If
unspecified, this is the default.

@item unicows
Use the @code{WCHAR} and Win32 W functions natively.  Adds
@code{-lunicows} to @file{libgcj.spec} to link with @samp{libunicows}.
@file{unicows.dll} needs to be deployed on Microsoft Windows 9X machines
running built executables.  @file{libunicows.a}, an open-source
import library around Microsoft's @code{unicows.dll}, is obtained from
@uref{http://libunicows.sourceforge.net/}, which also gives details
on getting @file{unicows.dll} from Microsoft.

@item unicode
Use the @code{WCHAR} and Win32 W functions natively.  Does @emph{not}
add @code{-lunicows} to @file{libgcj.spec}.  The built executables will
only run on Microsoft Windows NT and above.
@end table
@end table

@subsubheading AWT-Specific Options

@table @code
@item --with-x
Use the X Window System.

@item --enable-java-awt=PEER(S)
Specifies the AWT peer library or libraries to build alongside
@samp{libgcj}.  If this option is unspecified or disabled, AWT
will be non-functional.  Current valid values are @option{gtk} and
@option{xlib}.  Multiple libraries should be separated by a
comma (i.e.@: @option{--enable-java-awt=gtk,xlib}).

@item --enable-gtk-cairo
Build the cairo Graphics2D implementation on GTK@.

@item --enable-java-gc=TYPE
Choose garbage collector.  Defaults to @option{boehm} if unspecified.

@item --disable-gtktest
Do not try to compile and run a test GTK+ program.

@item --disable-glibtest
Do not try to compile and run a test GLIB program.

@item --with-libart-prefix=PFX
Prefix where libart is installed (optional).

@item --with-libart-exec-prefix=PFX
Exec prefix where libart is installed (optional).

@item --disable-libarttest
Do not try to compile and run a test libart program.

@end table

=======
>>>>>>> e51482c9
@subsubheading Overriding @command{configure} test results

Sometimes, it might be necessary to override the result of some
@command{configure} test, for example in order to ease porting to a new
system or work around a bug in a test.  The toplevel @command{configure}
script provides three variables for this:

@table @code

@item build_configargs
@cindex @code{build_configargs}
The contents of this variable is passed to all build @command{configure}
scripts.

@item host_configargs
@cindex @code{host_configargs}
The contents of this variable is passed to all host @command{configure}
scripts.

@item target_configargs
@cindex @code{target_configargs}
The contents of this variable is passed to all target @command{configure}
scripts.

@end table

In order to avoid shell and @command{make} quoting issues for complex
overrides, you can pass a setting for @env{CONFIG_SITE} and set
variables in the site file.

@html
<hr />
<p>
@end html
@ifhtml
@uref{./index.html,,Return to the GCC Installation page}
@end ifhtml
@end ifset

@c ***Building****************************************************************
@ifnothtml
@comment node-name,     next,          previous, up
@node    Building, Testing, Configuration, Installing GCC
@end ifnothtml
@ifset buildhtml
@ifnothtml
@chapter Building
@end ifnothtml
@cindex Installing GCC: Building

Now that GCC is configured, you are ready to build the compiler and
runtime libraries.

Some commands executed when making the compiler may fail (return a
nonzero status) and be ignored by @command{make}.  These failures, which
are often due to files that were not found, are expected, and can safely
be ignored.

It is normal to have compiler warnings when compiling certain files.
Unless you are a GCC developer, you can generally ignore these warnings
unless they cause compilation to fail.  Developers should attempt to fix
any warnings encountered, however they can temporarily continue past
warnings-as-errors by specifying the configure flag
@option{--disable-werror}.

On certain old systems, defining certain environment variables such as
@env{CC} can interfere with the functioning of @command{make}.

If you encounter seemingly strange errors when trying to build the
compiler in a directory other than the source directory, it could be
because you have previously configured the compiler in the source
directory.  Make sure you have done all the necessary preparations.

If you build GCC on a BSD system using a directory stored in an old System
V file system, problems may occur in running @command{fixincludes} if the
System V file system doesn't support symbolic links.  These problems
result in a failure to fix the declaration of @code{size_t} in
@file{sys/types.h}.  If you find that @code{size_t} is a signed type and
that type mismatches occur, this could be the cause.

The solution is not to use such a directory for building GCC@.

Similarly, when building from SVN or snapshots, or if you modify
@file{*.l} files, you need the Flex lexical analyzer generator
installed.  If you do not modify @file{*.l} files, releases contain
the Flex-generated files and you do not need Flex installed to build
them.  There is still one Flex-based lexical analyzer (part of the
build machinery, not of GCC itself) that is used even if you only
build the C front end.

When building from SVN or snapshots, or if you modify Texinfo
documentation, you need version 4.7 or later of Texinfo installed if you
want Info documentation to be regenerated.  Releases contain Info
documentation pre-built for the unmodified documentation in the release.

@section Building a native compiler

For a native build, the default configuration is to perform
a 3-stage bootstrap of the compiler when @samp{make} is invoked.
This will build the entire GCC system and ensure that it compiles
itself correctly.  It can be disabled with the @option{--disable-bootstrap}
parameter to @samp{configure}, but bootstrapping is suggested because
the compiler will be tested more completely and could also have
better performance.

The bootstrapping process will complete the following steps:

@itemize @bullet
@item
Build tools necessary to build the compiler.

@item
Perform a 3-stage bootstrap of the compiler.  This includes building
three times the target tools for use by the compiler such as binutils
(bfd, binutils, gas, gprof, ld, and opcodes) if they have been
individually linked or moved into the top level GCC source tree before
configuring.

@item
Perform a comparison test of the stage2 and stage3 compilers.

@item
Build runtime libraries using the stage3 compiler from the previous step.

@end itemize

If you are short on disk space you might consider @samp{make
bootstrap-lean} instead.  The sequence of compilation is the
same described above, but object files from the stage1 and
stage2 of the 3-stage bootstrap of the compiler are deleted as
soon as they are no longer needed.

If you wish to use non-default GCC flags when compiling the stage2
and stage3 compilers, set @code{BOOT_CFLAGS} on the command line when
doing @samp{make}.  For example, if you want to save additional space
during the bootstrap and in the final installation as well, you can
build the compiler binaries without debugging information as in the
following example.  This will save roughly 40% of disk space both for
the bootstrap and the final installation.  (Libraries will still contain
debugging information.)

@smallexample
make BOOT_CFLAGS='-O' bootstrap
@end smallexample

You can place non-default optimization flags into @code{BOOT_CFLAGS}; they
are less well tested here than the default of @samp{-g -O2}, but should
still work.  In a few cases, you may find that you need to specify special
flags such as @option{-msoft-float} here to complete the bootstrap; or,
if the native compiler miscompiles the stage1 compiler, you may need
to work around this, by choosing @code{BOOT_CFLAGS} to avoid the parts
of the stage1 compiler that were miscompiled, or by using @samp{make
bootstrap4} to increase the number of stages of bootstrap.

@code{BOOT_CFLAGS} does not apply to bootstrapped target libraries.
Since these are always compiled with the compiler currently being
bootstrapped, you can use @code{CFLAGS_FOR_TARGET} to modify their
compilation flags, as for non-bootstrapped target libraries.
Again, if the native compiler miscompiles the stage1 compiler, you may
need to work around this by avoiding non-working parts of the stage1
compiler.  Use @code{STAGE1_TFLAGS} to this end.

If you used the flag @option{--enable-languages=@dots{}} to restrict
the compilers to be built, only those you've actually enabled will be
built.  This will of course only build those runtime libraries, for
which the particular compiler has been built.  Please note,
that re-defining @env{LANGUAGES} when calling @samp{make}
@strong{does not} work anymore!

If the comparison of stage2 and stage3 fails, this normally indicates
that the stage2 compiler has compiled GCC incorrectly, and is therefore
a potentially serious bug which you should investigate and report.  (On
a few systems, meaningful comparison of object files is impossible; they
always appear ``different''.  If you encounter this problem, you will
need to disable comparison in the @file{Makefile}.)

If you do not want to bootstrap your compiler, you can configure with
@option{--disable-bootstrap}.  In particular cases, you may want to
bootstrap your compiler even if the target system is not the same as
the one you are building on: for example, you could build a
@code{powerpc-unknown-linux-gnu} toolchain on a
@code{powerpc64-unknown-linux-gnu} host.  In this case, pass
@option{--enable-bootstrap} to the configure script.

@code{BUILD_CONFIG} can be used to bring in additional customization
to the build.  It can be set to a whitespace-separated list of names.
For each such @code{NAME}, top-level @file{config/@code{NAME}.mk} will
be included by the top-level @file{Makefile}, bringing in any settings
it contains.  The default @code{BUILD_CONFIG} can be set using the
configure option @option{--with-build-config=@code{NAME}...}.  Some
examples of supported build configurations are:

@table @asis
@item @samp{bootstrap-O1}
Removes any @option{-O}-started option from @code{BOOT_CFLAGS}, and adds
@option{-O1} to it.  @samp{BUILD_CONFIG=bootstrap-O1} is equivalent to
@samp{BOOT_CFLAGS='-g -O1'}.

@item @samp{bootstrap-O3}
Analogous to @code{bootstrap-O1}.

@item @samp{bootstrap-lto}
Enables Link-Time Optimization for host tools during bootstrapping.
@samp{BUILD_CONFIG=bootstrap-lto} is equivalent to adding
@option{-flto} to @samp{BOOT_CFLAGS}.  This option assumes that the host
supports the linker plugin (e.g. GNU ld version 2.21 or later or GNU gold
version 2.21 or later).

@item @samp{bootstrap-lto-noplugin}
This option is similar to @code{bootstrap-lto}, but is intended for
hosts that do not support the linker plugin.  Without the linker plugin 
static libraries are not compiled with link-time optimizations.  Since 
the GCC middle end and back end are in @file{libbackend.a} this means
that only the front end is actually LTO optimized.

@item @samp{bootstrap-debug}
Verifies that the compiler generates the same executable code, whether
or not it is asked to emit debug information.  To this end, this
option builds stage2 host programs without debug information, and uses
@file{contrib/compare-debug} to compare them with the stripped stage3
object files.  If @code{BOOT_CFLAGS} is overridden so as to not enable
debug information, stage2 will have it, and stage3 won't.  This option
is enabled by default when GCC bootstrapping is enabled, if
@code{strip} can turn object files compiled with and without debug
info into identical object files.  In addition to better test
coverage, this option makes default bootstraps faster and leaner.

@item @samp{bootstrap-debug-big}
Rather than comparing stripped object files, as in
@code{bootstrap-debug}, this option saves internal compiler dumps
during stage2 and stage3 and compares them as well, which helps catch
additional potential problems, but at a great cost in terms of disk
space.  It can be specified in addition to @samp{bootstrap-debug}.

@item @samp{bootstrap-debug-lean}
This option saves disk space compared with @code{bootstrap-debug-big},
but at the expense of some recompilation.  Instead of saving the dumps
of stage2 and stage3 until the final compare, it uses
@option{-fcompare-debug} to generate, compare and remove the dumps
during stage3, repeating the compilation that already took place in
stage2, whose dumps were not saved.

@item @samp{bootstrap-debug-lib}
This option tests executable code invariance over debug information
generation on target libraries, just like @code{bootstrap-debug-lean}
tests it on host programs.  It builds stage3 libraries with
@option{-fcompare-debug}, and it can be used along with any of the
@code{bootstrap-debug} options above.

There aren't @code{-lean} or @code{-big} counterparts to this option
because most libraries are only build in stage3, so bootstrap compares
would not get significant coverage.  Moreover, the few libraries built
in stage2 are used in stage3 host programs, so we wouldn't want to
compile stage2 libraries with different options for comparison purposes.

@item @samp{bootstrap-debug-ckovw}
Arranges for error messages to be issued if the compiler built on any
stage is run without the option @option{-fcompare-debug}.  This is
useful to verify the full @option{-fcompare-debug} testing coverage.  It
must be used along with @code{bootstrap-debug-lean} and
@code{bootstrap-debug-lib}.

@item @samp{bootstrap-time}
Arranges for the run time of each program started by the GCC driver,
built in any stage, to be logged to @file{time.log}, in the top level of
the build tree.

@end table

@section Building a cross compiler

When building a cross compiler, it is not generally possible to do a
3-stage bootstrap of the compiler.  This makes for an interesting problem
as parts of GCC can only be built with GCC@.

To build a cross compiler, we recommend first building and installing a
native compiler.  You can then use the native GCC compiler to build the
cross compiler.  The installed native compiler needs to be GCC version
2.95 or later.

Assuming you have already installed a native copy of GCC and configured
your cross compiler, issue the command @command{make}, which performs the
following steps:

@itemize @bullet
@item
Build host tools necessary to build the compiler.

@item
Build target tools for use by the compiler such as binutils (bfd,
binutils, gas, gprof, ld, and opcodes)
if they have been individually linked or moved into the top level GCC source
tree before configuring.

@item
Build the compiler (single stage only).

@item
Build runtime libraries using the compiler from the previous step.
@end itemize

Note that if an error occurs in any step the make process will exit.

If you are not building GNU binutils in the same source tree as GCC,
you will need a cross-assembler and cross-linker installed before
configuring GCC@.  Put them in the directory
@file{@var{prefix}/@var{target}/bin}.  Here is a table of the tools
you should put in this directory:

@table @file
@item as
This should be the cross-assembler.

@item ld
This should be the cross-linker.

@item ar
This should be the cross-archiver: a program which can manipulate
archive files (linker libraries) in the target machine's format.

@item ranlib
This should be a program to construct a symbol table in an archive file.
@end table

The installation of GCC will find these programs in that directory,
and copy or link them to the proper place to for the cross-compiler to
find them when run later.

The easiest way to provide these files is to build the Binutils package.
Configure it with the same @option{--host} and @option{--target}
options that you use for configuring GCC, then build and install
them.  They install their executables automatically into the proper
directory.  Alas, they do not support all the targets that GCC
supports.

If you are not building a C library in the same source tree as GCC,
you should also provide the target libraries and headers before
configuring GCC, specifying the directories with
@option{--with-sysroot} or @option{--with-headers} and
@option{--with-libs}.  Many targets also require ``start files'' such
as @file{crt0.o} and
@file{crtn.o} which are linked into each executable.  There may be several
alternatives for @file{crt0.o}, for use with profiling or other
compilation options.  Check your target's definition of
@code{STARTFILE_SPEC} to find out what start files it uses.

@section Building in parallel

GNU Make 3.80 and above, which is necessary to build GCC, support
building in parallel.  To activate this, you can use @samp{make -j 2}
instead of @samp{make}.  You can also specify a bigger number, and
in most cases using a value greater than the number of processors in
your machine will result in fewer and shorter I/O latency hits, thus
improving overall throughput; this is especially true for slow drives
and network filesystems.

@section Building the Ada compiler

In order to build GNAT, the Ada compiler, you need a working GNAT
compiler (GCC version 4.0 or later).
This includes GNAT tools such as @command{gnatmake} and
@command{gnatlink}, since the Ada front end is written in Ada and
uses some GNAT-specific extensions.

In order to build a cross compiler, it is suggested to install
the new compiler as native first, and then use it to build the cross
compiler.

@command{configure} does not test whether the GNAT installation works
and has a sufficiently recent version; if too old a GNAT version is
installed, the build will fail unless @option{--enable-languages} is
used to disable building the Ada front end.

@env{ADA_INCLUDE_PATH} and @env{ADA_OBJECT_PATH} environment variables
must not be set when building the Ada compiler, the Ada tools, or the
Ada runtime libraries. You can check that your build environment is clean
by verifying that @samp{gnatls -v} lists only one explicit path in each
section.

@section Building with profile feedback

It is possible to use profile feedback to optimize the compiler itself.  This
should result in a faster compiler binary.  Experiments done on x86 using gcc
3.3 showed approximately 7 percent speedup on compiling C programs.  To
bootstrap the compiler with profile feedback, use @code{make profiledbootstrap}.

When @samp{make profiledbootstrap} is run, it will first build a @code{stage1}
compiler.  This compiler is used to build a @code{stageprofile} compiler
instrumented to collect execution counts of instruction and branch
probabilities.  Then runtime libraries are compiled with profile collected.
Finally a @code{stagefeedback} compiler is built using the information collected.

Unlike standard bootstrap, several additional restrictions apply.  The
compiler used to build @code{stage1} needs to support a 64-bit integral type.
It is recommended to only use GCC for this.

On Linux/x86_64 hosts with some restrictions (no virtualization) it is
also possible to do autofdo build with @samp{make
autoprofiledback}. This uses Linux perf to sample branches in the
binary and then rebuild it with feedback derived from the profile.
Linux perf and the @code{autofdo} toolkit needs to be installed for
this.

Only the profile from the current build is used, so when an error
occurs it is recommended to clean before restarting. Otherwise
the code quality may be much worse.

@html
<hr />
<p>
@end html
@ifhtml
@uref{./index.html,,Return to the GCC Installation page}
@end ifhtml
@end ifset

@c ***Testing*****************************************************************
@ifnothtml
@comment node-name,     next,          previous, up
@node    Testing, Final install, Building, Installing GCC
@end ifnothtml
@ifset testhtml
@ifnothtml
@chapter Installing GCC: Testing
@end ifnothtml
@cindex Testing
@cindex Installing GCC: Testing
@cindex Testsuite

Before you install GCC, we encourage you to run the testsuites and to
compare your results with results from a similar configuration that have
been submitted to the
@uref{http://gcc.gnu.org/ml/gcc-testresults/,,gcc-testresults mailing list}.
Some of these archived results are linked from the build status lists
at @uref{http://gcc.gnu.org/buildstat.html}, although not everyone who
reports a successful build runs the testsuites and submits the results.
This step is optional and may require you to download additional software,
but it can give you confidence in your new GCC installation or point out
problems before you install and start using your new GCC@.

First, you must have @uref{download.html,,downloaded the testsuites}.
These are part of the full distribution, but if you downloaded the
``core'' compiler plus any front ends, you must download the testsuites
separately.

Second, you must have the testing tools installed.  This includes
@uref{http://www.gnu.org/software/dejagnu/,,DejaGnu}, Tcl, and Expect;
the DejaGnu site has links to these.

If the directories where @command{runtest} and @command{expect} were
installed are not in the @env{PATH}, you may need to set the following
environment variables appropriately, as in the following example (which
assumes that DejaGnu has been installed under @file{/usr/local}):

@smallexample
TCL_LIBRARY = /usr/local/share/tcl8.0
DEJAGNULIBS = /usr/local/share/dejagnu
@end smallexample

(On systems such as Cygwin, these paths are required to be actual
paths, not mounts or links; presumably this is due to some lack of
portability in the DejaGnu code.)


Finally, you can run the testsuite (which may take a long time):
@smallexample
cd @var{objdir}; make -k check
@end smallexample

This will test various components of GCC, such as compiler
front ends and runtime libraries.  While running the testsuite, DejaGnu
might emit some harmless messages resembling
@samp{WARNING: Couldn't find the global config file.} or
@samp{WARNING: Couldn't find tool init file} that can be ignored.

If you are testing a cross-compiler, you may want to run the testsuite
on a simulator as described at @uref{http://gcc.gnu.org/simtest-howto.html}.

@section How can you run the testsuite on selected tests?

In order to run sets of tests selectively, there are targets
@samp{make check-gcc} and language specific @samp{make check-c},
@samp{make check-c++}, @samp{make check-fortran},
@samp{make check-ada}, @samp{make check-objc}, @samp{make check-obj-c++},
@samp{make check-lto}
in the @file{gcc} subdirectory of the object directory.  You can also
just run @samp{make check} in a subdirectory of the object directory.


A more selective way to just run all @command{gcc} execute tests in the
testsuite is to use

@smallexample
make check-gcc RUNTESTFLAGS="execute.exp @var{other-options}"
@end smallexample

Likewise, in order to run only the @command{g++} ``old-deja'' tests in
the testsuite with filenames matching @samp{9805*}, you would use

@smallexample
make check-g++ RUNTESTFLAGS="old-deja.exp=9805* @var{other-options}"
@end smallexample

The @file{*.exp} files are located in the testsuite directories of the GCC
source, the most important ones being @file{compile.exp},
@file{execute.exp}, @file{dg.exp} and @file{old-deja.exp}.
To get a list of the possible @file{*.exp} files, pipe the
output of @samp{make check} into a file and look at the
@samp{Running @dots{}  .exp} lines.

@section Passing options and running multiple testsuites

You can pass multiple options to the testsuite using the
@samp{--target_board} option of DejaGNU, either passed as part of
@samp{RUNTESTFLAGS}, or directly to @command{runtest} if you prefer to
work outside the makefiles.  For example,

@smallexample
make check-g++ RUNTESTFLAGS="--target_board=unix/-O3/-fmerge-constants"
@end smallexample

will run the standard @command{g++} testsuites (``unix'' is the target name
for a standard native testsuite situation), passing
@samp{-O3 -fmerge-constants} to the compiler on every test, i.e.,
slashes separate options.

You can run the testsuites multiple times using combinations of options
with a syntax similar to the brace expansion of popular shells:

@smallexample
@dots{}"--target_board=arm-sim\@{-mhard-float,-msoft-float\@}\@{-O1,-O2,-O3,\@}"
@end smallexample

(Note the empty option caused by the trailing comma in the final group.)
The following will run each testsuite eight times using the @samp{arm-sim}
target, as if you had specified all possible combinations yourself:

@smallexample
--target_board='arm-sim/-mhard-float/-O1 \
                arm-sim/-mhard-float/-O2 \
                arm-sim/-mhard-float/-O3 \
                arm-sim/-mhard-float \
                arm-sim/-msoft-float/-O1 \
                arm-sim/-msoft-float/-O2 \
                arm-sim/-msoft-float/-O3 \
                arm-sim/-msoft-float'
@end smallexample

They can be combined as many times as you wish, in arbitrary ways.  This
list:

@smallexample
@dots{}"--target_board=unix/-Wextra\@{-O3,-fno-strength\@}\@{-fomit-frame,\@}"
@end smallexample

will generate four combinations, all involving @samp{-Wextra}.

The disadvantage to this method is that the testsuites are run in serial,
which is a waste on multiprocessor systems.  For users with GNU Make and
a shell which performs brace expansion, you can run the testsuites in
parallel by having the shell perform the combinations and @command{make}
do the parallel runs.  Instead of using @samp{--target_board}, use a
special makefile target:

@smallexample
make -j@var{N} check-@var{testsuite}//@var{test-target}/@var{option1}/@var{option2}/@dots{}
@end smallexample

For example,

@smallexample
make -j3 check-gcc//sh-hms-sim/@{-m1,-m2,-m3,-m3e,-m4@}/@{,-nofpu@}
@end smallexample

will run three concurrent ``make-gcc'' testsuites, eventually testing all
ten combinations as described above.  Note that this is currently only
supported in the @file{gcc} subdirectory.  (To see how this works, try
typing @command{echo} before the example given here.)


@section How to interpret test results

The result of running the testsuite are various @file{*.sum} and @file{*.log}
files in the testsuite subdirectories.  The @file{*.log} files contain a
detailed log of the compiler invocations and the corresponding
results, the @file{*.sum} files summarize the results.  These summaries
contain status codes for all tests:

@itemize @bullet
@item
PASS: the test passed as expected
@item
XPASS: the test unexpectedly passed
@item
FAIL: the test unexpectedly failed
@item
XFAIL: the test failed as expected
@item
UNSUPPORTED: the test is not supported on this platform
@item
ERROR: the testsuite detected an error
@item
WARNING: the testsuite detected a possible problem
@end itemize

It is normal for some tests to report unexpected failures.  At the
current time the testing harness does not allow fine grained control
over whether or not a test is expected to fail.  This problem should
be fixed in future releases.


@section Submitting test results

If you want to report the results to the GCC project, use the
@file{contrib/test_summary} shell script.  Start it in the @var{objdir} with

@smallexample
@var{srcdir}/contrib/test_summary -p your_commentary.txt \
    -m gcc-testresults@@gcc.gnu.org |sh
@end smallexample

This script uses the @command{Mail} program to send the results, so
make sure it is in your @env{PATH}.  The file @file{your_commentary.txt} is
prepended to the testsuite summary and should contain any special
remarks you have on your results or your build environment.  Please
do not edit the testsuite result block or the subject line, as these
messages may be automatically processed.

@html
<hr />
<p>
@end html
@ifhtml
@uref{./index.html,,Return to the GCC Installation page}
@end ifhtml
@end ifset

@c ***Final install***********************************************************
@ifnothtml
@comment node-name,     next,          previous, up
@node    Final install, , Testing, Installing GCC
@end ifnothtml
@ifset finalinstallhtml
@ifnothtml
@chapter Installing GCC: Final installation
@end ifnothtml

Now that GCC has been built (and optionally tested), you can install it with
@smallexample
cd @var{objdir} && make install
@end smallexample

We strongly recommend to install into a target directory where there is
no previous version of GCC present.  Also, the GNAT runtime should not
be stripped, as this would break certain features of the debugger that
depend on this debugging information (catching Ada exceptions for
instance).

That step completes the installation of GCC; user level binaries can
be found in @file{@var{prefix}/bin} where @var{prefix} is the value
you specified with the @option{--prefix} to configure (or
@file{/usr/local} by default).  (If you specified @option{--bindir},
that directory will be used instead; otherwise, if you specified
@option{--exec-prefix}, @file{@var{exec-prefix}/bin} will be used.)
Headers for the C++ library are installed in
@file{@var{prefix}/include}; libraries in @file{@var{libdir}}
(normally @file{@var{prefix}/lib}); internal parts of the compiler in
@file{@var{libdir}/gcc} and @file{@var{libexecdir}/gcc}; documentation
in info format in @file{@var{infodir}} (normally
@file{@var{prefix}/info}).

When installing cross-compilers, GCC's executables
are not only installed into @file{@var{bindir}}, that
is, @file{@var{exec-prefix}/bin}, but additionally into
@file{@var{exec-prefix}/@var{target-alias}/bin}, if that directory
exists.  Typically, such @dfn{tooldirs} hold target-specific
binutils, including assembler and linker.

Installation into a temporary staging area or into a @command{chroot}
jail can be achieved with the command

@smallexample
make DESTDIR=@var{path-to-rootdir} install
@end smallexample

@noindent
where @var{path-to-rootdir} is the absolute path of
a directory relative to which all installation paths will be
interpreted.  Note that the directory specified by @code{DESTDIR}
need not exist yet; it will be created if necessary.

There is a subtle point with tooldirs and @code{DESTDIR}:
If you relocate a cross-compiler installation with
e.g.@: @samp{DESTDIR=@var{rootdir}}, then the directory
@file{@var{rootdir}/@var{exec-prefix}/@var{target-alias}/bin} will
be filled with duplicated GCC executables only if it already exists,
it will not be created otherwise.  This is regarded as a feature,
not as a bug, because it gives slightly more control to the packagers
using the @code{DESTDIR} feature.

You can install stripped programs and libraries with

@smallexample
make install-strip
@end smallexample

If you are bootstrapping a released version of GCC then please
quickly review the build status page for your release, available from
@uref{http://gcc.gnu.org/buildstat.html}.
If your system is not listed for the version of GCC that you built,
send a note to
@email{gcc@@gcc.gnu.org} indicating
that you successfully built and installed GCC@.
Include the following information:

@itemize @bullet
@item
Output from running @file{@var{srcdir}/config.guess}.  Do not send
that file itself, just the one-line output from running it.

@item
The output of @samp{gcc -v} for your newly installed @command{gcc}.
This tells us which version of GCC you built and the options you passed to
configure.

@item
Whether you enabled all languages or a subset of them.  If you used a
full distribution then this information is part of the configure
options in the output of @samp{gcc -v}, but if you downloaded the
``core'' compiler plus additional front ends then it isn't apparent
which ones you built unless you tell us about it.

@item
If the build was for GNU/Linux, also include:
@itemize @bullet
@item
The distribution name and version (e.g., Red Hat 7.1 or Debian 2.2.3);
this information should be available from @file{/etc/issue}.

@item
The version of the Linux kernel, available from @samp{uname --version}
or @samp{uname -a}.

@item
The version of glibc you used; for RPM-based systems like Red Hat,
Mandrake, and SuSE type @samp{rpm -q glibc} to get the glibc version,
and on systems like Debian and Progeny use @samp{dpkg -l libc6}.
@end itemize
For other systems, you can include similar information if you think it is
relevant.

@item
Any other information that you think would be useful to people building
GCC on the same configuration.  The new entry in the build status list
will include a link to the archived copy of your message.
@end itemize

We'd also like to know if the
@ifnothtml
@ref{Specific, host/target specific installation notes}
@end ifnothtml
@ifhtml
@uref{specific.html,,host/target specific installation notes}
@end ifhtml
didn't include your host/target information or if that information is
incomplete or out of date.  Send a note to
@email{gcc@@gcc.gnu.org} detailing how the information should be changed.

If you find a bug, please report it following the
@uref{../bugs/,,bug reporting guidelines}.

If you want to print the GCC manuals, do @samp{cd @var{objdir}; make
dvi}.  You will need to have @command{texi2dvi} (version at least 4.7)
and @TeX{} installed.  This creates a number of @file{.dvi} files in
subdirectories of @file{@var{objdir}}; these may be converted for
printing with programs such as @command{dvips}.  Alternately, by using
@samp{make pdf} in place of @samp{make dvi}, you can create documentation
in the form of @file{.pdf} files; this requires @command{texi2pdf}, which
is included with Texinfo version 4.8 and later.  You can also
@uref{https://shop.fsf.org/,,buy printed manuals from the
Free Software Foundation}, though such manuals may not be for the most
recent version of GCC@.

If you would like to generate online HTML documentation, do @samp{cd
@var{objdir}; make html} and HTML will be generated for the gcc manuals in
@file{@var{objdir}/gcc/HTML}.

@html
<hr />
<p>
@end html
@ifhtml
@uref{./index.html,,Return to the GCC Installation page}
@end ifhtml
@end ifset

@c ***Binaries****************************************************************
@ifnothtml
@comment node-name,     next,          previous, up
@node    Binaries, Specific, Installing GCC, Top
@end ifnothtml
@ifset binarieshtml
@ifnothtml
@chapter Installing GCC: Binaries
@end ifnothtml
@cindex Binaries
@cindex Installing GCC: Binaries

We are often asked about pre-compiled versions of GCC@.  While we cannot
provide these for all platforms, below you'll find links to binaries for
various platforms where creating them by yourself is not easy due to various
reasons.

Please note that we did not create these binaries, nor do we
support them.  If you have any problems installing them, please
contact their makers.

@itemize
@item
AIX:
@itemize
@item
@uref{http://www.bullfreeware.com,,Bull's Open Source Software Archive for
for AIX 5L and AIX 6};

@item
@uref{http://www.perzl.org/aix/,,AIX Open Source Packages (AIX5L AIX 6.1
AIX 7.1)}.
@end itemize

@item
DOS---@uref{http://www.delorie.com/djgpp/,,DJGPP}.

@item
HP-UX:
@itemize
@item
@uref{http://hpux.connect.org.uk/,,HP-UX Porting Center};
@end itemize

@item
Solaris 2 (SPARC, Intel):
@itemize
@item
@uref{https://www.opencsw.org/,,OpenCSW}

@item
@uref{http://jupiterrise.com/tgcware/,,TGCware}
@end itemize

@item
Microsoft Windows:
@itemize
@item
The @uref{http://sourceware.org/cygwin/,,Cygwin} project;
@item
The @uref{http://www.mingw.org/,,MinGW} and
@uref{http://mingw-w64.org/,,mingw-w64} projects.
@end itemize

@item
@uref{http://www.openpkg.org/,,OpenPKG} offers binaries for quite a
number of platforms.

@item
The @uref{http://gcc.gnu.org/wiki/GFortranBinaries,,GFortran Wiki} has
links to GNU Fortran binaries for several platforms.
@end itemize

@html
<hr />
<p>
@end html
@ifhtml
@uref{./index.html,,Return to the GCC Installation page}
@end ifhtml
@end ifset

@c ***Specific****************************************************************
@ifnothtml
@comment node-name,     next,          previous, up
@node    Specific, Old, Binaries, Top
@end ifnothtml
@ifset specifichtml
@ifnothtml
@chapter Host/target specific installation notes for GCC
@end ifnothtml
@cindex Specific
@cindex Specific installation notes
@cindex Target specific installation
@cindex Host specific installation
@cindex Target specific installation notes

Please read this document carefully @emph{before} installing the
GNU Compiler Collection on your machine.

Note that this list of install notes is @emph{not} a list of supported
hosts or targets.  Not all supported hosts and targets are listed
here, only the ones that require host-specific or target-specific
information have to. 

@ifhtml
@itemize
@item
@uref{#aarch64-x-x,,aarch64*-*-*}
@item
@uref{#alpha-x-x,,alpha*-*-*}
@item
@uref{#alpha-dec-osf51,,alpha*-dec-osf5.1}
@item
@uref{#amd64-x-solaris210,,amd64-*-solaris2.10}
@item
@uref{#arm-x-eabi,,arm-*-eabi}
@item
@uref{#avr,,avr}
@item
@uref{#bfin,,Blackfin}
@item
@uref{#dos,,DOS}
@item
@uref{#x-x-freebsd,,*-*-freebsd*}
@item
@uref{#h8300-hms,,h8300-hms}
@item
@uref{#hppa-hp-hpux,,hppa*-hp-hpux*}
@item
@uref{#hppa-hp-hpux10,,hppa*-hp-hpux10}
@item
@uref{#hppa-hp-hpux11,,hppa*-hp-hpux11}
@item
@uref{#x-x-linux-gnu,,*-*-linux-gnu}
@item
@uref{#ix86-x-linux,,i?86-*-linux*}
@item
@uref{#ix86-x-solaris210,,i?86-*-solaris2.10}
@item
@uref{#ia64-x-linux,,ia64-*-linux}
@item
@uref{#ia64-x-hpux,,ia64-*-hpux*}
@item
@uref{#x-ibm-aix,,*-ibm-aix*}
@item
@uref{#iq2000-x-elf,,iq2000-*-elf}
@item
@uref{#lm32-x-elf,,lm32-*-elf}
@item
@uref{#lm32-x-uclinux,,lm32-*-uclinux}
@item
@uref{#m32c-x-elf,,m32c-*-elf}
@item
@uref{#m32r-x-elf,,m32r-*-elf}
@item
@uref{#m68k-x-x,,m68k-*-*}
@item
@uref{#m68k-uclinux,,m68k-uclinux}
@item
@uref{#microblaze-x-elf,,microblaze-*-elf}
@item
@uref{#mips-x-x,,mips-*-*}
@item
@uref{#mips-sgi-irix5,,mips-sgi-irix5}
@item
@uref{#mips-sgi-irix6,,mips-sgi-irix6}
@item
@uref{#nds32le-x-elf,,nds32le-*-elf}
@item
@uref{#nds32be-x-elf,,nds32be-*-elf}
@item
@uref{#nvptx-x-none,,nvptx-*-none}
@item
@uref{#powerpc-x-x,,powerpc*-*-*}
@item
@uref{#powerpc-x-darwin,,powerpc-*-darwin*}
@item
@uref{#powerpc-x-elf,,powerpc-*-elf}
@item
@uref{#powerpc-x-linux-gnu,,powerpc*-*-linux-gnu*}
@item
@uref{#powerpc-x-netbsd,,powerpc-*-netbsd*}
@item
@uref{#powerpc-x-eabisim,,powerpc-*-eabisim}
@item
@uref{#powerpc-x-eabi,,powerpc-*-eabi}
@item
@uref{#powerpcle-x-elf,,powerpcle-*-elf}
@item
@uref{#powerpcle-x-eabisim,,powerpcle-*-eabisim}
@item
@uref{#powerpcle-x-eabi,,powerpcle-*-eabi}
@item
@uref{#s390-x-linux,,s390-*-linux*}
@item
@uref{#s390x-x-linux,,s390x-*-linux*}
@item
@uref{#s390x-ibm-tpf,,s390x-ibm-tpf*}
@item
@uref{#x-x-solaris2,,*-*-solaris2*}
@item
@uref{#sparc-x-x,,sparc*-*-*}
@item
@uref{#sparc-sun-solaris2,,sparc-sun-solaris2*}
@item
@uref{#sparc-sun-solaris210,,sparc-sun-solaris2.10}
@item
@uref{#sparc-x-linux,,sparc-*-linux*}
@item
@uref{#sparc64-x-solaris2,,sparc64-*-solaris2*}
@item
@uref{#sparcv9-x-solaris2,,sparcv9-*-solaris2*}
@item
@uref{#c6x-x-x,,c6x-*-*}
@item
@uref{#tilegx-x-linux,,tilegx-*-linux*}
@item
@uref{#tilegxbe-x-linux,,tilegxbe-*-linux*}
@item
@uref{#tilepro-x-linux,,tilepro-*-linux*}
@item
@uref{#visium-x-elf, visium-*-elf}
@item
@uref{#x-x-vxworks,,*-*-vxworks*}
@item
@uref{#x86-64-x-x,,x86_64-*-*, amd64-*-*}
@item
@uref{#x86-64-x-solaris210,,x86_64-*-solaris2.1[0-9]*}
@item
@uref{#xtensa-x-elf,,xtensa*-*-elf}
@item
@uref{#xtensa-x-linux,,xtensa*-*-linux*}
@item
@uref{#windows,,Microsoft Windows}
@item
@uref{#x-x-cygwin,,*-*-cygwin}
@item
@uref{#x-x-mingw32,,*-*-mingw32}
@item
@uref{#os2,,OS/2}
@item
@uref{#older,,Older systems}
@end itemize

@itemize
@item
@uref{#elf,,all ELF targets} (SVR4, Solaris 2, etc.)
@end itemize
@end ifhtml


@html
<!-- -------- host/target specific issues start here ---------------- -->
<hr />
@end html
@anchor{aarch64-x-x}
@heading aarch64*-*-*
Binutils pre 2.24 does not have support for selecting @option{-mabi} and
does not support ILP32.  If it is used to build GCC 4.9 or later, GCC will
not support option @option{-mabi=ilp32}.

To enable a workaround for the Cortex-A53 erratum number 835769 by default
(for all CPUs regardless of -mcpu option given) at configure time use the
@option{--enable-fix-cortex-a53-835769} option.  This will enable the fix by
default and can be explicitly disabled during compilation by passing the
@option{-mno-fix-cortex-a53-835769} option.  Conversely,
@option{--disable-fix-cortex-a53-835769} will disable the workaround by
default.  The workaround is disabled by default if neither of
@option{--enable-fix-cortex-a53-835769} or
@option{--disable-fix-cortex-a53-835769} is given at configure time.

To enable a workaround for the Cortex-A53 erratum number 843419 by default
(for all CPUs regardless of -mcpu option given) at configure time use the
@option{--enable-fix-cortex-a53-843419} option.  This workaround is applied at
link time.  Enabling the workaround will cause GCC to pass the relevant option
to the linker.  It can be explicitly disabled during compilation by passing the
@option{-mno-fix-cortex-a53-843419} option.  Conversely,
@option{--disable-fix-cortex-a53-843419} will disable the workaround by default.
The workaround is disabled by default if neither of
@option{--enable-fix-cortex-a53-843419} or
@option{--disable-fix-cortex-a53-843419} is given at configure time.

@html
<hr />
@end html
@anchor{alpha-x-x}
@heading alpha*-*-*
This section contains general configuration information for all
alpha-based platforms using ELF (in particular, ignore this section for
DEC OSF/1, Digital UNIX and Tru64 UNIX)@.  In addition to reading this
section, please read all other sections that match your target.

We require binutils 2.11.2 or newer.
Previous binutils releases had a number of problems with DWARF 2
debugging information, not the least of which is incorrect linking of
shared libraries.

@html
<hr />
@end html
@anchor{alpha-dec-osf51}
@heading alpha*-dec-osf5.1
Systems using processors that implement the DEC Alpha architecture and
are running the DEC/Compaq/HP Unix (DEC OSF/1, Digital UNIX, or Compaq/HP
Tru64 UNIX) operating system, for example the DEC Alpha AXP systems.

Support for Tru64 UNIX V5.1 has been removed in GCC 4.8.  As of GCC 4.6,
support for Tru64 UNIX V4.0 and V5.0 has been removed.  As of GCC 3.2,
versions before @code{alpha*-dec-osf4} are no longer supported.  (These
are the versions which identify themselves as DEC OSF/1.)

@html
<hr />
@end html
@anchor{amd64-x-solaris210}
@heading amd64-*-solaris2.1[0-9]*
This is a synonym for @samp{x86_64-*-solaris2.1[0-9]*}.

@html
<hr />
@end html
@anchor{arc-x-elf32}
@heading arc-*-elf32

Use @samp{configure --target=arc-elf32 --with-cpu=@var{cpu} --enable-languages="c,c++"}
to configure GCC, with @var{cpu} being one of @samp{arc600}, @samp{arc601},
or @samp{arc700}@.

@html
<hr />
@end html
@anchor{arc-linux-uclibc}
@heading arc-linux-uclibc

Use @samp{configure --target=arc-linux-uclibc --with-cpu=arc700 --enable-languages="c,c++"} to configure GCC@.

@html
<hr />
@end html
@anchor{arm-x-eabi}
@heading arm-*-eabi
ARM-family processors.  Subtargets that use the ELF object format
require GNU binutils 2.13 or newer.  Such subtargets include:
@code{arm-*-netbsdelf}, @code{arm-*-*linux-*}
and @code{arm-*-rtemseabi}.

Building the Ada frontend commonly fails (an infinite loop executing
@code{xsinfo}) if the host compiler is GNAT 4.8.  Host compilers built from the
GNAT 4.6, 4.9 or 5 release branches are known to succeed.

@html
<hr />
@end html
@anchor{avr}
@heading avr
ATMEL AVR-family micro controllers.  These are used in embedded
applications.  There are no standard Unix configurations.
@ifnothtml
@xref{AVR Options,, AVR Options, gcc, Using the GNU Compiler
Collection (GCC)},
@end ifnothtml
@ifhtml
See ``AVR Options'' in the main manual
@end ifhtml
for the list of supported MCU types.

Use @samp{configure --target=avr --enable-languages="c"} to configure GCC@.

Further installation notes and other useful information about AVR tools
can also be obtained from:

@itemize @bullet
@item
@uref{http://www.nongnu.org/avr/,,http://www.nongnu.org/avr/}
@item
@uref{http://www.amelek.gda.pl/avr/,,http://www.amelek.gda.pl/avr/}
@end itemize

We @emph{strongly} recommend using binutils 2.13 or newer.

The following error:
@smallexample
Error: register required
@end smallexample

indicates that you should upgrade to a newer version of the binutils.

@html
<hr />
@end html
@anchor{bfin}
@heading Blackfin
The Blackfin processor, an Analog Devices DSP.
@ifnothtml
@xref{Blackfin Options,, Blackfin Options, gcc, Using the GNU Compiler
Collection (GCC)},
@end ifnothtml
@ifhtml
See ``Blackfin Options'' in the main manual
@end ifhtml

More information, and a version of binutils with support for this processor,
is available at @uref{http://blackfin.uclinux.org}

@html
<hr />
@end html
@anchor{cr16}
@heading CR16
The CR16 CompactRISC architecture is a 16-bit architecture. This
architecture is used in embedded applications.

@ifnothtml
@xref{CR16 Options,, CR16 Options, gcc, Using and Porting the GNU Compiler
Collection (GCC)},
@end ifnothtml

@ifhtml
See ``CR16 Options'' in the main manual for a list of CR16-specific options.
@end ifhtml

Use @samp{configure --target=cr16-elf --enable-languages=c,c++} to configure
GCC@ for building a CR16 elf cross-compiler.

Use @samp{configure --target=cr16-uclinux --enable-languages=c,c++} to
configure GCC@ for building a CR16 uclinux cross-compiler.

@html
<hr />
@end html
@anchor{cris}
@heading CRIS
CRIS is the CPU architecture in Axis Communications ETRAX system-on-a-chip
series.  These are used in embedded applications.

@ifnothtml
@xref{CRIS Options,, CRIS Options, gcc, Using the GNU Compiler
Collection (GCC)},
@end ifnothtml
@ifhtml
See ``CRIS Options'' in the main manual
@end ifhtml
for a list of CRIS-specific options.

There are a few different CRIS targets:
@table @code
@item cris-axis-elf
Mainly for monolithic embedded systems.  Includes a multilib for the
@samp{v10} core used in @samp{ETRAX 100 LX}.
@item cris-axis-linux-gnu
A GNU/Linux port for the CRIS architecture, currently targeting
@samp{ETRAX 100 LX} by default.
@end table

For @code{cris-axis-elf} you need binutils 2.11
or newer.  For @code{cris-axis-linux-gnu} you need binutils 2.12 or newer.

Pre-packaged tools can be obtained from
@uref{ftp://ftp.axis.com/@/pub/@/axis/@/tools/@/cris/@/compiler-kit/}.  More
information about this platform is available at
@uref{http://developer.axis.com/}.

@html
<hr />
@end html
@anchor{dos}
@heading DOS
Please have a look at the @uref{binaries.html,,binaries page}.

You cannot install GCC by itself on MSDOS; it will not compile under
any MSDOS compiler except itself.  You need to get the complete
compilation package DJGPP, which includes binaries as well as sources,
and includes all the necessary compilation tools and libraries.

@html
<hr />
@end html
@anchor{epiphany-x-elf}
@heading epiphany-*-elf
Adapteva Epiphany.
This configuration is intended for embedded systems.

@html
<hr />
@end html
@anchor{x-x-freebsd}
@heading *-*-freebsd*
Support for FreeBSD 1 was discontinued in GCC 3.2.  Support for
FreeBSD 2 (and any mutant a.out variants of FreeBSD 3) was
discontinued in GCC 4.0.

In order to better utilize FreeBSD base system functionality and match
the configuration of the system compiler, GCC 4.5 and above as well as
GCC 4.4 past 2010-06-20 leverage SSP support in libc (which is present
on FreeBSD 7 or later) and the use of @code{__cxa_atexit} by default
(on FreeBSD 6 or later).  The use of @code{dl_iterate_phdr} inside
@file{libgcc_s.so.1} and boehm-gc (on FreeBSD 7 or later) is enabled
by GCC 4.5 and above.

We support FreeBSD using the ELF file format with DWARF 2 debugging
for all CPU architectures.  You may use @option{-gstabs} instead of
@option{-g}, if you really want the old debugging format.  There are
no known issues with mixing object files and libraries with different
debugging formats.  Otherwise, this release of GCC should now match
more of the configuration used in the stock FreeBSD configuration of
GCC@.  In particular, @option{--enable-threads} is now configured by
default.  However, as a general user, do not attempt to replace the
system compiler with this release.  Known to bootstrap and check with
good results on FreeBSD 7.2-STABLE@.  In the past, known to bootstrap
and check with good results on FreeBSD 3.0, 3.4, 4.0, 4.2, 4.3, 4.4,
4.5, 4.8, 4.9 and 5-CURRENT@.

The version of binutils installed in @file{/usr/bin} probably works
with this release of GCC@.  Bootstrapping against the latest GNU
binutils and/or the version found in @file{/usr/ports/devel/binutils} has
been known to enable additional features and improve overall testsuite
results.  However, it is currently known that boehm-gc may not configure
properly on FreeBSD prior to the FreeBSD 7.0 release with GNU binutils
after 2.16.1.

@html
<hr />
@end html
@anchor{ft32-x-elf}
@heading ft32-*-elf
The FT32 processor.
This configuration is intended for embedded systems.

@html
<hr />
@end html
@anchor{h8300-hms}
@heading h8300-hms
Renesas H8/300 series of processors.

Please have a look at the @uref{binaries.html,,binaries page}.

The calling convention and structure layout has changed in release 2.6.
All code must be recompiled.  The calling convention now passes the
first three arguments in function calls in registers.  Structures are no
longer a multiple of 2 bytes.

@html
<hr />
@end html
@anchor{hppa-hp-hpux}
@heading hppa*-hp-hpux*
Support for HP-UX version 9 and older was discontinued in GCC 3.4.

We require using gas/binutils on all hppa platforms.  Version 2.19 or
later is recommended.

It may be helpful to configure GCC with the
@uref{./configure.html#with-gnu-as,,@option{--with-gnu-as}} and
@option{--with-as=@dots{}} options to ensure that GCC can find GAS@.

The HP assembler should not be used with GCC.  It is rarely tested and may
not work.  It shouldn't be used with any languages other than C due to its
many limitations.

Specifically, @option{-g} does not work (HP-UX uses a peculiar debugging
format which GCC does not know about).  It also inserts timestamps
into each object file it creates, causing the 3-stage comparison test to
fail during a bootstrap.  You should be able to continue by saying
@samp{make all-host all-target} after getting the failure from @samp{make}.

Various GCC features are not supported.  For example, it does not support weak
symbols or alias definitions.  As a result, explicit template instantiations
are required when using C++.  This makes it difficult if not impossible to
build many C++ applications.

There are two default scheduling models for instructions.  These are
PROCESSOR_7100LC and PROCESSOR_8000.  They are selected from the pa-risc
architecture specified for the target machine when configuring.
PROCESSOR_8000 is the default.  PROCESSOR_7100LC is selected when
the target is a @samp{hppa1*} machine.

The PROCESSOR_8000 model is not well suited to older processors.  Thus,
it is important to completely specify the machine architecture when
configuring if you want a model other than PROCESSOR_8000.  The macro
TARGET_SCHED_DEFAULT can be defined in BOOT_CFLAGS if a different
default scheduling model is desired.

As of GCC 4.0, GCC uses the UNIX 95 namespace for HP-UX 10.10
through 11.00, and the UNIX 98 namespace for HP-UX 11.11 and later.
This namespace change might cause problems when bootstrapping with
an earlier version of GCC or the HP compiler as essentially the same
namespace is required for an entire build.  This problem can be avoided
in a number of ways.  With HP cc, @env{UNIX_STD} can be set to @samp{95}
or @samp{98}.  Another way is to add an appropriate set of predefines
to @env{CC}.  The description for the @option{munix=} option contains
a list of the predefines used with each standard.

More specific information to @samp{hppa*-hp-hpux*} targets follows.

@html
<hr />
@end html
@anchor{hppa-hp-hpux10}
@heading hppa*-hp-hpux10
For hpux10.20, we @emph{highly} recommend you pick up the latest sed patch
@code{PHCO_19798} from HP@.

The C++ ABI has changed incompatibly in GCC 4.0.  COMDAT subspaces are
used for one-only code and data.  This resolves many of the previous
problems in using C++ on this target.  However, the ABI is not compatible
with the one implemented under HP-UX 11 using secondary definitions.

@html
<hr />
@end html
@anchor{hppa-hp-hpux11}
@heading hppa*-hp-hpux11
GCC 3.0 and up support HP-UX 11.  GCC 2.95.x is not supported and cannot
be used to compile GCC 3.0 and up.

The libffi library haven't been ported to 64-bit HP-UX@ and doesn't build.

Refer to @uref{binaries.html,,binaries} for information about obtaining
precompiled GCC binaries for HP-UX@.  Precompiled binaries must be obtained
to build the Ada language as it can't be bootstrapped using C@.  Ada is
only available for the 32-bit PA-RISC runtime.

Starting with GCC 3.4 an ISO C compiler is required to bootstrap.  The
bundled compiler supports only traditional C; you will need either HP's
unbundled compiler, or a binary distribution of GCC@.

It is possible to build GCC 3.3 starting with the bundled HP compiler,
but the process requires several steps.  GCC 3.3 can then be used to
build later versions.

There are several possible approaches to building the distribution.
Binutils can be built first using the HP tools.  Then, the GCC
distribution can be built.  The second approach is to build GCC
first using the HP tools, then build binutils, then rebuild GCC@.
There have been problems with various binary distributions, so it
is best not to start from a binary distribution.

On 64-bit capable systems, there are two distinct targets.  Different
installation prefixes must be used if both are to be installed on
the same system.  The @samp{hppa[1-2]*-hp-hpux11*} target generates code
for the 32-bit PA-RISC runtime architecture and uses the HP linker.
The @samp{hppa64-hp-hpux11*} target generates 64-bit code for the
PA-RISC 2.0 architecture.

The script config.guess now selects the target type based on the compiler
detected during configuration.  You must define @env{PATH} or @env{CC} so
that configure finds an appropriate compiler for the initial bootstrap.
When @env{CC} is used, the definition should contain the options that are
needed whenever @env{CC} is used.

Specifically, options that determine the runtime architecture must be
in @env{CC} to correctly select the target for the build.  It is also
convenient to place many other compiler options in @env{CC}.  For example,
@env{CC="cc -Ac +DA2.0W -Wp,-H16376 -D_CLASSIC_TYPES -D_HPUX_SOURCE"}
can be used to bootstrap the GCC 3.3 branch with the HP compiler in
64-bit K&R/bundled mode.  The @option{+DA2.0W} option will result in
the automatic selection of the @samp{hppa64-hp-hpux11*} target.  The
macro definition table of cpp needs to be increased for a successful
build with the HP compiler.  _CLASSIC_TYPES and _HPUX_SOURCE need to
be defined when building with the bundled compiler, or when using the
@option{-Ac} option.  These defines aren't necessary with @option{-Ae}.

It is best to explicitly configure the @samp{hppa64-hp-hpux11*} target
with the @option{--with-ld=@dots{}} option.  This overrides the standard
search for ld.  The two linkers supported on this target require different
commands.  The default linker is determined during configuration.  As a
result, it's not possible to switch linkers in the middle of a GCC build.
This has been reported to sometimes occur in unified builds of binutils
and GCC@.

A recent linker patch must be installed for the correct operation of
GCC 3.3 and later.  @code{PHSS_26559} and @code{PHSS_24304} are the
oldest linker patches that are known to work.  They are for HP-UX
11.00 and 11.11, respectively.  @code{PHSS_24303}, the companion to
@code{PHSS_24304}, might be usable but it hasn't been tested.  These
patches have been superseded.  Consult the HP patch database to obtain
the currently recommended linker patch for your system.

The patches are necessary for the support of weak symbols on the
32-bit port, and for the running of initializers and finalizers.  Weak
symbols are implemented using SOM secondary definition symbols.  Prior
to HP-UX 11, there are bugs in the linker support for secondary symbols.
The patches correct a problem of linker core dumps creating shared
libraries containing secondary symbols, as well as various other
linking issues involving secondary symbols.

GCC 3.3 uses the ELF DT_INIT_ARRAY and DT_FINI_ARRAY capabilities to
run initializers and finalizers on the 64-bit port.  The 32-bit port
uses the linker @option{+init} and @option{+fini} options for the same
purpose.  The patches correct various problems with the +init/+fini
options, including program core dumps.  Binutils 2.14 corrects a
problem on the 64-bit port resulting from HP's non-standard use of
the .init and .fini sections for array initializers and finalizers.

Although the HP and GNU linkers are both supported for the
@samp{hppa64-hp-hpux11*} target, it is strongly recommended that the
HP linker be used for link editing on this target.

At this time, the GNU linker does not support the creation of long
branch stubs.  As a result, it can't successfully link binaries
containing branch offsets larger than 8 megabytes.  In addition,
there are problems linking shared libraries, linking executables
with @option{-static}, and with dwarf2 unwind and exception support.
It also doesn't provide stubs for internal calls to global functions
in shared libraries, so these calls can't be overloaded.

The HP dynamic loader does not support GNU symbol versioning, so symbol
versioning is not supported.  It may be necessary to disable symbol
versioning with @option{--disable-symvers} when using GNU ld.

POSIX threads are the default.  The optional DCE thread library is not
supported, so @option{--enable-threads=dce} does not work.

@html
<hr />
@end html
@anchor{x-x-linux-gnu}
@heading *-*-linux-gnu
Versions of libstdc++-v3 starting with 3.2.1 require bug fixes present
in glibc 2.2.5 and later.  More information is available in the
libstdc++-v3 documentation.

@html
<hr />
@end html
@anchor{ix86-x-linux}
@heading i?86-*-linux*
As of GCC 3.3, binutils 2.13.1 or later is required for this platform.
See @uref{http://gcc.gnu.org/PR10877,,bug 10877} for more information.

If you receive Signal 11 errors when building on GNU/Linux, then it is
possible you have a hardware problem.  Further information on this can be
found on @uref{http://www.bitwizard.nl/sig11/,,www.bitwizard.nl}.

@html
<hr />
@end html
@anchor{ix86-x-solaris210}
@heading i?86-*-solaris2.10
Use this for Solaris 10 or later on x86 and x86-64 systems.  Starting
with GCC 4.7, there is also a 64-bit @samp{amd64-*-solaris2.1[0-9]*} or
@samp{x86_64-*-solaris2.1[0-9]*} configuration that corresponds to
@samp{sparcv9-sun-solaris2*}.

It is recommended that you configure GCC to use the GNU assembler.  The
versions included in Solaris 10, from GNU binutils 2.15 (in
@file{/usr/sfw/bin/gas}), and Solaris 11, from GNU binutils 2.19 or
newer (also available as @file{/usr/bin/gas} and
@file{/usr/gnu/bin/as}), work fine.  Please note that the current
version, from GNU binutils 2.26, only works on Solaris 12 when using the
Solaris linker.  On Solaris 10 and 11, you either have to wait for GNU
binutils 2.26.1 or newer, or stay with GNU binutils 2.25.1.  Recent
versions of the Solaris assembler in @file{/usr/ccs/bin/as} work almost
as well, though.
@c FIXME: as patch requirements?

For linking, the Solaris linker, is preferred.  If you want to use the GNU
linker instead, note that due to a packaging bug the version in Solaris
10, from GNU binutils 2.15 (in @file{/usr/sfw/bin/gld}), cannot be used,
while the version in Solaris 11, from GNU binutils 2.19 or newer (also
in @file{/usr/gnu/bin/ld} and @file{/usr/bin/gld}), works, as does the
latest version, from GNU binutils 2.26.

To use GNU @command{as}, configure with the options
@option{--with-gnu-as --with-as=@//usr/@/sfw/@/bin/@/gas}.  It may be necessary
to configure with @option{--without-gnu-ld --with-ld=@//usr/@/ccs/@/bin/@/ld} to
guarantee use of Sun @command{ld}.
@c FIXME: why --without-gnu-ld --with-ld?

@html
<hr />
@end html
@anchor{ia64-x-linux}
@heading ia64-*-linux
IA-64 processor (also known as IPF, or Itanium Processor Family)
running GNU/Linux.

If you are using the installed system libunwind library with
@option{--with-system-libunwind}, then you must use libunwind 0.98 or
later.

None of the following versions of GCC has an ABI that is compatible
with any of the other versions in this list, with the exception that
Red Hat 2.96 and Trillian 000171 are compatible with each other:
3.1, 3.0.2, 3.0.1, 3.0, Red Hat 2.96, and Trillian 000717.
This primarily affects C++ programs and programs that create shared libraries.
GCC 3.1 or later is recommended for compiling linux, the kernel.
As of version 3.1 GCC is believed to be fully ABI compliant, and hence no
more major ABI changes are expected.

@html
<hr />
@end html
@anchor{ia64-x-hpux}
@heading ia64-*-hpux*
Building GCC on this target requires the GNU Assembler.  The bundled HP
assembler will not work.  To prevent GCC from using the wrong assembler,
the option @option{--with-gnu-as} may be necessary.

The GCC libunwind library has not been ported to HPUX@.  This means that for
GCC versions 3.2.3 and earlier, @option{--enable-libunwind-exceptions}
is required to build GCC@.  For GCC 3.3 and later, this is the default.
For gcc 3.4.3 and later, @option{--enable-libunwind-exceptions} is
removed and the system libunwind library will always be used.

@html
<hr />
<!-- rs6000-ibm-aix*, powerpc-ibm-aix* -->
@end html
@anchor{x-ibm-aix}
@heading *-ibm-aix*
Support for AIX version 3 and older was discontinued in GCC 3.4.
Support for AIX version 4.2 and older was discontinued in GCC 4.5.

``out of memory'' bootstrap failures may indicate a problem with
process resource limits (ulimit).  Hard limits are configured in the
@file{/etc/security/limits} system configuration file.

GCC 4.9 and above require a C++ compiler for bootstrap.  IBM VAC++ / xlC
cannot bootstrap GCC.  xlc can bootstrap an older version of GCC and
G++ can bootstrap recent releases of GCC.

GCC can bootstrap with recent versions of IBM XLC, but bootstrapping
with an earlier release of GCC is recommended.  Bootstrapping with XLC
requires a larger data segment, which can be enabled through the
@var{LDR_CNTRL} environment variable, e.g.,

@smallexample
% LDR_CNTRL=MAXDATA=0x50000000
% export LDR_CNTRL
@end smallexample

One can start with a pre-compiled version of GCC to build from
sources.  One may delete GCC's ``fixed'' header files when starting
with a version of GCC built for an earlier release of AIX.

To speed up the configuration phases of bootstrapping and installing GCC,
one may use GNU Bash instead of AIX @command{/bin/sh}, e.g.,

@smallexample
% CONFIG_SHELL=/opt/freeware/bin/bash
% export CONFIG_SHELL
@end smallexample

and then proceed as described in @uref{build.html,,the build
instructions}, where we strongly recommend specifying an absolute path
to invoke @var{srcdir}/configure.

Because GCC on AIX is built as a 32-bit executable by default,
(although it can generate 64-bit programs) the GMP and MPFR libraries
required by gfortran must be 32-bit libraries.  Building GMP and MPFR
as static archive libraries works better than shared libraries.

Errors involving @code{alloca} when building GCC generally are due
to an incorrect definition of @code{CC} in the Makefile or mixing files
compiled with the native C compiler and GCC@.  During the stage1 phase of
the build, the native AIX compiler @strong{must} be invoked as @command{cc}
(not @command{xlc}).  Once @command{configure} has been informed of
@command{xlc}, one needs to use @samp{make distclean} to remove the
configure cache files and ensure that @env{CC} environment variable
does not provide a definition that will confuse @command{configure}.
If this error occurs during stage2 or later, then the problem most likely
is the version of Make (see above).

The native @command{as} and @command{ld} are recommended for
bootstrapping on AIX@.  The GNU Assembler, GNU Linker, and GNU
Binutils version 2.20 is the minimum level that supports bootstrap on
AIX 5@.  The GNU Assembler has not been updated to support AIX 6@ or
AIX 7.  The native AIX tools do interoperate with GCC@.

AIX 7.1 added partial support for DWARF debugging, but full support
requires AIX 7.1 TL03 SP7 that supports additional DWARF sections and
fixes a bug in the assembler.  AIX 7.1 TL03 SP5 distributed a version
of libm.a missing important symbols; a fix for IV77796 will be
included in SP6.

AIX 5.3 TL10, AIX 6.1 TL05 and AIX 7.1 TL00 introduced an AIX
assembler change that sometimes produces corrupt assembly files
causing AIX linker errors.  The bug breaks GCC bootstrap on AIX and
can cause compilation failures with existing GCC installations.  An
AIX iFix for AIX 5.3 is available (APAR IZ98385 for AIX 5.3 TL10, APAR
IZ98477 for AIX 5.3 TL11 and IZ98134 for AIX 5.3 TL12). AIX 5.3 TL11 SP8,
AIX 5.3 TL12 SP5, AIX 6.1 TL04 SP11, AIX 6.1 TL05 SP7, AIX 6.1 TL06 SP6,
AIX 6.1 TL07 and AIX 7.1 TL01 should include the fix.

Building @file{libstdc++.a} requires a fix for an AIX Assembler bug
APAR IY26685 (AIX 4.3) or APAR IY25528 (AIX 5.1).  It also requires a
fix for another AIX Assembler bug and a co-dependent AIX Archiver fix
referenced as APAR IY53606 (AIX 5.2) or as APAR IY54774 (AIX 5.1)

@anchor{TransferAixShobj}
@samp{libstdc++} in GCC 3.4 increments the major version number of the
shared object and GCC installation places the @file{libstdc++.a}
shared library in a common location which will overwrite the and GCC
3.3 version of the shared library.  Applications either need to be
re-linked against the new shared library or the GCC 3.1 and GCC 3.3
versions of the @samp{libstdc++} shared object needs to be available
to the AIX runtime loader.  The GCC 3.1 @samp{libstdc++.so.4}, if
present, and GCC 3.3 @samp{libstdc++.so.5} shared objects can be
installed for runtime dynamic loading using the following steps to set
the @samp{F_LOADONLY} flag in the shared object for @emph{each}
multilib @file{libstdc++.a} installed:

Extract the shared objects from the currently installed
@file{libstdc++.a} archive:
@smallexample
% ar -x libstdc++.a libstdc++.so.4 libstdc++.so.5
@end smallexample

Enable the @samp{F_LOADONLY} flag so that the shared object will be
available for runtime dynamic loading, but not linking:
@smallexample
% strip -e libstdc++.so.4 libstdc++.so.5
@end smallexample

Archive the runtime-only shared object in the GCC 3.4
@file{libstdc++.a} archive:
@smallexample
% ar -q libstdc++.a libstdc++.so.4 libstdc++.so.5
@end smallexample

Eventually, the
@uref{./configure.html#WithAixSoname,,@option{--with-aix-soname=svr4}}
configure option may drop the need for this procedure for libraries that
support it.

Linking executables and shared libraries may produce warnings of
duplicate symbols.  The assembly files generated by GCC for AIX always
have included multiple symbol definitions for certain global variable
and function declarations in the original program.  The warnings should
not prevent the linker from producing a correct library or runnable
executable.

AIX 4.3 utilizes a ``large format'' archive to support both 32-bit and
64-bit object modules.  The routines provided in AIX 4.3.0 and AIX 4.3.1
to parse archive libraries did not handle the new format correctly.
These routines are used by GCC and result in error messages during
linking such as ``not a COFF file''.  The version of the routines shipped
with AIX 4.3.1 should work for a 32-bit environment.  The @option{-g}
option of the archive command may be used to create archives of 32-bit
objects using the original ``small format''.  A correct version of the
routines is shipped with AIX 4.3.2 and above.

Some versions of the AIX binder (linker) can fail with a relocation
overflow severe error when the @option{-bbigtoc} option is used to link
GCC-produced object files into an executable that overflows the TOC@.  A fix
for APAR IX75823 (OVERFLOW DURING LINK WHEN USING GCC AND -BBIGTOC) is
available from IBM Customer Support and from its
@uref{http://techsupport.services.ibm.com/,,techsupport.services.ibm.com}
website as PTF U455193.

The AIX 4.3.2.1 linker (bos.rte.bind_cmds Level 4.3.2.1) will dump core
with a segmentation fault when invoked by any version of GCC@.  A fix for
APAR IX87327 is available from IBM Customer Support and from its
@uref{http://techsupport.services.ibm.com/,,techsupport.services.ibm.com}
website as PTF U461879.  This fix is incorporated in AIX 4.3.3 and above.

The initial assembler shipped with AIX 4.3.0 generates incorrect object
files.  A fix for APAR IX74254 (64BIT DISASSEMBLED OUTPUT FROM COMPILER FAILS
TO ASSEMBLE/BIND) is available from IBM Customer Support and from its
@uref{http://techsupport.services.ibm.com/,,techsupport.services.ibm.com}
website as PTF U453956.  This fix is incorporated in AIX 4.3.1 and above.

AIX provides National Language Support (NLS)@.  Compilers and assemblers
use NLS to support locale-specific representations of various data
formats including floating-point numbers (e.g., @samp{.}  vs @samp{,} for
separating decimal fractions).  There have been problems reported where
GCC does not produce the same floating-point formats that the assembler
expects.  If one encounters this problem, set the @env{LANG}
environment variable to @samp{C} or @samp{En_US}.

A default can be specified with the @option{-mcpu=@var{cpu_type}}
switch and using the configure option @option{--with-cpu-@var{cpu_type}}.

@html
<hr />
@end html
@anchor{iq2000-x-elf}
@heading iq2000-*-elf
Vitesse IQ2000 processors.  These are used in embedded
applications.  There are no standard Unix configurations.

@html
<hr />
@end html
@anchor{lm32-x-elf}
@heading lm32-*-elf
Lattice Mico32 processor.
This configuration is intended for embedded systems.

@html
<hr />
@end html
@anchor{lm32-x-uclinux}
@heading lm32-*-uclinux
Lattice Mico32 processor.
This configuration is intended for embedded systems running uClinux.

@html
<hr />
@end html
@anchor{m32c-x-elf}
@heading m32c-*-elf
Renesas M32C processor.
This configuration is intended for embedded systems.

@html
<hr />
@end html
@anchor{m32r-x-elf}
@heading m32r-*-elf
Renesas M32R processor.
This configuration is intended for embedded systems.

@html
<hr />
@end html
@anchor{m68k-x-x}
@heading m68k-*-*
By default,
@samp{m68k-*-elf*}, @samp{m68k-*-rtems},  @samp{m68k-*-uclinux} and
@samp{m68k-*-linux}
build libraries for both M680x0 and ColdFire processors.  If you only
need the M680x0 libraries, you can omit the ColdFire ones by passing
@option{--with-arch=m68k} to @command{configure}.  Alternatively, you
can omit the M680x0 libraries by passing @option{--with-arch=cf} to
@command{configure}.  These targets default to 5206 or 5475 code as
appropriate for the target system when
configured with @option{--with-arch=cf} and 68020 code otherwise.

The @samp{m68k-*-netbsd} and
@samp{m68k-*-openbsd} targets also support the @option{--with-arch}
option.  They will generate ColdFire CFV4e code when configured with
@option{--with-arch=cf} and 68020 code otherwise.

You can override the default processors listed above by configuring
with @option{--with-cpu=@var{target}}.  This @var{target} can either
be a @option{-mcpu} argument or one of the following values:
@samp{m68000}, @samp{m68010}, @samp{m68020}, @samp{m68030},
@samp{m68040}, @samp{m68060}, @samp{m68020-40} and @samp{m68020-60}.

GCC requires at least binutils version 2.17 on these targets.

@html
<hr />
@end html
@anchor{m68k-x-uclinux}
@heading m68k-*-uclinux
GCC 4.3 changed the uClinux configuration so that it uses the
@samp{m68k-linux-gnu} ABI rather than the @samp{m68k-elf} ABI.
It also added improved support for C++ and flat shared libraries,
both of which were ABI changes.

@html
<hr />
@end html
@anchor{microblaze-x-elf}
@heading microblaze-*-elf
Xilinx MicroBlaze processor.
This configuration is intended for embedded systems.

@html
<hr />
@end html
@anchor{mips-x-x}
@heading mips-*-*
If on a MIPS system you get an error message saying ``does not have gp
sections for all it's [sic] sectons [sic]'', don't worry about it.  This
happens whenever you use GAS with the MIPS linker, but there is not
really anything wrong, and it is okay to use the output file.  You can
stop such warnings by installing the GNU linker.

It would be nice to extend GAS to produce the gp tables, but they are
optional, and there should not be a warning about their absence.

The libstdc++ atomic locking routines for MIPS targets requires MIPS II
and later.  A patch went in just after the GCC 3.3 release to
make @samp{mips*-*-*} use the generic implementation instead.  You can also
configure for @samp{mipsel-elf} as a workaround.  The
@samp{mips*-*-linux*} target continues to use the MIPS II routines.  More
work on this is expected in future releases.

@c If you make --with-llsc the default for another target, please also
@c update the description of the --with-llsc option.

The built-in @code{__sync_*} functions are available on MIPS II and
later systems and others that support the @samp{ll}, @samp{sc} and
@samp{sync} instructions.  This can be overridden by passing
@option{--with-llsc} or @option{--without-llsc} when configuring GCC.
Since the Linux kernel emulates these instructions if they are
missing, the default for @samp{mips*-*-linux*} targets is
@option{--with-llsc}.  The @option{--with-llsc} and
@option{--without-llsc} configure options may be overridden at compile
time by passing the @option{-mllsc} or @option{-mno-llsc} options to
the compiler.

MIPS systems check for division by zero (unless
@option{-mno-check-zero-division} is passed to the compiler) by
generating either a conditional trap or a break instruction.  Using
trap results in smaller code, but is only supported on MIPS II and
later.  Also, some versions of the Linux kernel have a bug that
prevents trap from generating the proper signal (@code{SIGFPE}).  To enable
the use of break, use the @option{--with-divide=breaks}
@command{configure} option when configuring GCC@.  The default is to
use traps on systems that support them.

The assembler from GNU binutils 2.17 and earlier has a bug in the way
it sorts relocations for REL targets (o32, o64, EABI).  This can cause
bad code to be generated for simple C++ programs.  Also the linker
from GNU binutils versions prior to 2.17 has a bug which causes the
runtime linker stubs in very large programs to
be incorrectly generated.  GNU Binutils 2.18 and later (and snapshots
made after Nov. 9, 2006) should be free from both of these problems.

@html
<hr />
@end html
@anchor{mips-sgi-irix5}
@heading mips-sgi-irix5
Support for IRIX 5 has been removed in GCC 4.6.

@html
<hr />
@end html
@anchor{mips-sgi-irix6}
@heading mips-sgi-irix6
Support for IRIX 6.5 has been removed in GCC 4.8.  Support for IRIX 6
releases before 6.5 has been removed in GCC 4.6, as well as support for
the O32 ABI.

@html
<hr />
@end html
@anchor{moxie-x-elf}
@heading moxie-*-elf
The moxie processor.

@html
<hr />
@end html
@anchor{msp430-x-elf}
@heading msp430-*-elf
TI MSP430 processor.
This configuration is intended for embedded systems.

@html
<hr />
@end html
@anchor{nds32le-x-elf}
@heading nds32le-*-elf
Andes NDS32 target in little endian mode.

@html
<hr />
@end html
@anchor{nds32be-x-elf}
@heading nds32be-*-elf
Andes NDS32 target in big endian mode.

@html
<hr />
@end html
@anchor{nvptx-x-none}
@heading nvptx-*-none
Nvidia PTX target.

Instead of GNU binutils, you will need to install
@uref{https://github.com/MentorEmbedded/nvptx-tools/,,nvptx-tools}.
Tell GCC where to find it:
@option{--with-build-time-tools=[install-nvptx-tools]/nvptx-none/bin}.

A nvptx port of newlib is available at
@uref{https://github.com/MentorEmbedded/nvptx-newlib/,,nvptx-newlib}.
It can be automatically built together with GCC@.  For this, add a
symbolic link to nvptx-newlib's @file{newlib} directory to the
directory containing the GCC sources.

Use the @option{--disable-sjlj-exceptions} and
@option{--enable-newlib-io-long-long} options when configuring.

@html
<hr />
@end html
@anchor{powerpc-x-x}
@heading powerpc-*-*
You can specify a default version for the @option{-mcpu=@var{cpu_type}}
switch by using the configure option @option{--with-cpu-@var{cpu_type}}.

You will need
@uref{ftp://ftp.kernel.org/pub/linux/devel/binutils,,binutils 2.15}
or newer for a working GCC@.

@html
<hr />
@end html
@anchor{powerpc-x-darwin}
@heading powerpc-*-darwin*
PowerPC running Darwin (Mac OS X kernel).

Pre-installed versions of Mac OS X may not include any developer tools,
meaning that you will not be able to build GCC from source.  Tool
binaries are available at
@uref{http://opensource.apple.com/}.

This version of GCC requires at least cctools-590.36.  The
cctools-590.36 package referenced from
@uref{http://gcc.gnu.org/ml/gcc/2006-03/msg00507.html} will not work
on systems older than 10.3.9 (aka darwin7.9.0).

@html
<hr />
@end html
@anchor{powerpc-x-elf}
@heading powerpc-*-elf
PowerPC system in big endian mode, running System V.4.

@html
<hr />
@end html
@anchor{powerpc-x-linux-gnu}
@heading powerpc*-*-linux-gnu*
PowerPC system in big endian mode running Linux.

@html
<hr />
@end html
@anchor{powerpc-x-netbsd}
@heading powerpc-*-netbsd*
PowerPC system in big endian mode running NetBSD@.

@html
<hr />
@end html
@anchor{powerpc-x-eabisim}
@heading powerpc-*-eabisim
Embedded PowerPC system in big endian mode for use in running under the
PSIM simulator.

@html
<hr />
@end html
@anchor{powerpc-x-eabi}
@heading powerpc-*-eabi
Embedded PowerPC system in big endian mode.

@html
<hr />
@end html
@anchor{powerpcle-x-elf}
@heading powerpcle-*-elf
PowerPC system in little endian mode, running System V.4.

@html
<hr />
@end html
@anchor{powerpcle-x-eabisim}
@heading powerpcle-*-eabisim
Embedded PowerPC system in little endian mode for use in running under
the PSIM simulator.

@html
<hr />
@end html
@anchor{powerpcle-x-eabi}
@heading powerpcle-*-eabi
Embedded PowerPC system in little endian mode.

@html
<hr />
@end html
@anchor{rl78-x-elf}
@heading rl78-*-elf
The Renesas RL78 processor.
This configuration is intended for embedded systems.

@html
<hr />
@end html
@anchor{rx-x-elf}
@heading rx-*-elf
The Renesas RX processor.  See
@uref{http://eu.renesas.com/fmwk.jsp?cnt=rx600_series_landing.jsp&fp=/products/mpumcu/rx_family/rx600_series}
for more information about this processor.

@html
<hr />
@end html
@anchor{s390-x-linux}
@heading s390-*-linux*
S/390 system running GNU/Linux for S/390@.

@html
<hr />
@end html
@anchor{s390x-x-linux}
@heading s390x-*-linux*
zSeries system (64-bit) running GNU/Linux for zSeries@.

@html
<hr />
@end html
@anchor{s390x-ibm-tpf}
@heading s390x-ibm-tpf*
zSeries system (64-bit) running TPF@.  This platform is
supported as cross-compilation target only.

@html
<hr />
@end html
@c Please use Solaris 2 to refer to all release of Solaris, starting
@c with 2.0 until 2.6, 7, 8, etc.  Solaris 1 was a marketing name for
@c SunOS 4 releases which we don't use to avoid confusion.  Solaris
@c alone is too unspecific and must be avoided.
@anchor{x-x-solaris2}
@heading *-*-solaris2*
Support for Solaris 9 has been removed in GCC 5.  Support for Solaris
8 has been removed in GCC 4.8.  Support for Solaris 7 has been removed
in GCC 4.6.

Sun does not ship a C compiler with Solaris 2 before Solaris 10, though
you can download the Sun Studio compilers for free.  In Solaris 10 and
11, GCC 3.4.3 is available as @command{/usr/sfw/bin/gcc}.  Solaris 11
also provides GCC 4.5.2, 4.7.3, and 4.8.2 as
@command{/usr/gcc/4.5/bin/gcc} or similar.  Alternatively,
you can install a pre-built GCC to bootstrap and install GCC.  See the
@uref{binaries.html,,binaries page} for details.

The Solaris 2 @command{/bin/sh} will often fail to configure
@samp{libstdc++-v3}or @samp{boehm-gc}.  We therefore recommend using the
following initial sequence of commands

@smallexample
% CONFIG_SHELL=/bin/ksh
% export CONFIG_SHELL
@end smallexample

@noindent
and proceed as described in @uref{configure.html,,the configure instructions}.
In addition we strongly recommend specifying an absolute path to invoke
@command{@var{srcdir}/configure}.

Solaris 10 comes with a number of optional OS packages.  Some of these
are needed to use GCC fully, namely @code{SUNWarc},
@code{SUNWbtool}, @code{SUNWesu}, @code{SUNWhea}, @code{SUNWlibm},
@code{SUNWsprot}, and @code{SUNWtoo}.  If you did not install all
optional packages when installing Solaris 10, you will need to verify that
the packages that GCC needs are installed.
To check whether an optional package is installed, use
the @command{pkginfo} command.  To add an optional package, use the
@command{pkgadd} command.  For further details, see the Solaris 10
documentation.

Starting with Solaris 11, the package management has changed, so you
need to check for @code{system/header}, @code{system/linker}, and
@code{developer/assembler} packages.  Checking for and installing
packages is done with the @command{pkg} command now.

Trying to use the linker and other tools in
@file{/usr/ucb} to install GCC has been observed to cause trouble.
For example, the linker may hang indefinitely.  The fix is to remove
@file{/usr/ucb} from your @env{PATH}.

The build process works more smoothly with the legacy Sun tools so, if you
have @file{/usr/xpg4/bin} in your @env{PATH}, we recommend that you place
@file{/usr/bin} before @file{/usr/xpg4/bin} for the duration of the build.

We recommend the use of the Solaris assembler or the GNU assembler, in
conjunction with the Solaris linker.  The GNU @command{as}
versions included in Solaris 10, from GNU binutils 2.15 (in
@file{/usr/sfw/bin/gas}), and Solaris 11,
from GNU binutils 2.19 or newer (also in @file{/usr/bin/gas} and
@file{/usr/gnu/bin/as}), are known to work.
Current versions of GNU binutils (2.26)
are known to work as well, with the caveat mentioned in
@uref{#ix86-x-solaris210,,i?86-*-solaris2.10} .  Note that your mileage may vary
if you use a combination of the GNU tools and the Solaris tools: while the
combination GNU @command{as} + Sun @command{ld} should reasonably work,
the reverse combination Sun @command{as} + GNU @command{ld} may fail to
build or cause memory corruption at runtime in some cases for C++ programs.
@c FIXME: still?
GNU @command{ld} usually works as well, although the version included in
Solaris 10 cannot be used due to several bugs.  Again, the current
version (2.26) is known to work, but generally lacks platform specific
features, so better stay with Solaris @command{ld}.  To use the LTO linker
plugin (@option{-fuse-linker-plugin}) with GNU @command{ld}, GNU
binutils @emph{must} be configured with @option{--enable-largefile}.

To enable symbol versioning in @samp{libstdc++} with the Solaris linker,
you need to have any version of GNU @command{c++filt}, which is part of
GNU binutils.  @samp{libstdc++} symbol versioning will be disabled if no
appropriate version is found.  Solaris @command{c++filt} from the Solaris
Studio compilers does @emph{not} work.

Sun bug 4927647 sometimes causes random spurious testsuite failures
related to missing diagnostic output.  This bug doesn't affect GCC
itself, rather it is a kernel bug triggered by the @command{expect}
program which is used only by the GCC testsuite driver.  When the bug
causes the @command{expect} program to miss anticipated output, extra
testsuite failures appear.

@html
<hr />
@end html
@anchor{sparc-x-x}
@heading sparc*-*-*
This section contains general configuration information for all
SPARC-based platforms.  In addition to reading this section, please
read all other sections that match your target.

Newer versions of the GNU Multiple Precision Library (GMP), the MPFR
library and the MPC library are known to be miscompiled by earlier
versions of GCC on these platforms.  We therefore recommend the use
of the exact versions of these libraries listed as minimal versions
in @uref{prerequisites.html,,the prerequisites}.

@html
<hr />
@end html
@anchor{sparc-sun-solaris2}
@heading sparc-sun-solaris2*
When GCC is configured to use GNU binutils 2.14 or later, the binaries
produced are smaller than the ones produced using Sun's native tools;
this difference is quite significant for binaries containing debugging
information.

Starting with Solaris 7, the operating system is capable of executing
64-bit SPARC V9 binaries.  GCC 3.1 and later properly supports
this; the @option{-m64} option enables 64-bit code generation.
However, if all you want is code tuned for the UltraSPARC CPU, you
should try the @option{-mtune=ultrasparc} option instead, which produces
code that, unlike full 64-bit code, can still run on non-UltraSPARC
machines.

When configuring the GNU Multiple Precision Library (GMP), the MPFR
library or the MPC library on a Solaris 7 or later system, the canonical
target triplet must be specified as the @command{build} parameter on the
configure line.  This target triplet can be obtained by invoking @command{./config.guess} in the toplevel source directory of GCC (and
not that of GMP or MPFR or MPC).  For example on a Solaris 9 system:

@smallexample
% ./configure --build=sparc-sun-solaris2.9 --prefix=xxx
@end smallexample

@html
<hr />
@end html
@anchor{sparc-sun-solaris210}
@heading sparc-sun-solaris2.10
There is a bug in older versions of the Sun assembler which breaks
thread-local storage (TLS).  A typical error message is

@smallexample
ld: fatal: relocation error: R_SPARC_TLS_LE_HIX22: file /var/tmp//ccamPA1v.o:
  symbol <unknown>: bad symbol type SECT: symbol type must be TLS
@end smallexample

@noindent
This bug is fixed in Sun patch 118683-03 or later.

@html
<hr />
@end html
@anchor{sparc-x-linux}
@heading sparc-*-linux*

GCC versions 3.0 and higher require binutils 2.11.2 and glibc 2.2.4
or newer on this platform.  All earlier binutils and glibc
releases mishandled unaligned relocations on @code{sparc-*-*} targets.


@html
<hr />
@end html
@anchor{sparc64-x-solaris2}
@heading sparc64-*-solaris2*
When configuring the GNU Multiple Precision Library (GMP), the MPFR
library or the MPC library, the canonical target triplet must be specified
as the @command{build} parameter on the configure line.  For example
on a Solaris 9 system:

@smallexample
% ./configure --build=sparc64-sun-solaris2.9 --prefix=xxx
@end smallexample

@html
<hr />
@end html
@anchor{sparcv9-x-solaris2}
@heading sparcv9-*-solaris2*
This is a synonym for @samp{sparc64-*-solaris2*}.

@html
<hr />
@end html
@anchor{c6x-x-x}
@heading c6x-*-*
The C6X family of processors. This port requires binutils-2.22 or newer.

@html
<hr />
@end html
@anchor{tilegx-*-linux}
@heading tilegx-*-linux*
The TILE-Gx processor in little endian mode, running GNU/Linux.  This
port requires binutils-2.22 or newer.

@html
<hr />
@end html
@anchor{tilegxbe-*-linux}
@heading tilegxbe-*-linux*
The TILE-Gx processor in big endian mode, running GNU/Linux.  This
port requires binutils-2.23 or newer.

@html
<hr />
@end html
@anchor{tilepro-*-linux}
@heading tilepro-*-linux*
The TILEPro processor running GNU/Linux.  This port requires
binutils-2.22 or newer.

@html
<hr />
@end html
@anchor{visium-x-elf}
@heading visium-*-elf
CDS VISIUMcore processor.
This configuration is intended for embedded systems.

@html
<hr />
@end html
@anchor{x-x-vxworks}
@heading *-*-vxworks*
Support for VxWorks is in flux.  At present GCC supports @emph{only} the
very recent VxWorks 5.5 (aka Tornado 2.2) release, and only on PowerPC@.
We welcome patches for other architectures supported by VxWorks 5.5.
Support for VxWorks AE would also be welcome; we believe this is merely
a matter of writing an appropriate ``configlette'' (see below).  We are
not interested in supporting older, a.out or COFF-based, versions of
VxWorks in GCC 3.

VxWorks comes with an older version of GCC installed in
@file{@var{$WIND_BASE}/host}; we recommend you do not overwrite it.
Choose an installation @var{prefix} entirely outside @var{$WIND_BASE}.
Before running @command{configure}, create the directories @file{@var{prefix}}
and @file{@var{prefix}/bin}.  Link or copy the appropriate assembler,
linker, etc.@: into @file{@var{prefix}/bin}, and set your @var{PATH} to
include that directory while running both @command{configure} and
@command{make}.

You must give @command{configure} the
@option{--with-headers=@var{$WIND_BASE}/target/h} switch so that it can
find the VxWorks system headers.  Since VxWorks is a cross compilation
target only, you must also specify @option{--target=@var{target}}.
@command{configure} will attempt to create the directory
@file{@var{prefix}/@var{target}/sys-include} and copy files into it;
make sure the user running @command{configure} has sufficient privilege
to do so.

GCC's exception handling runtime requires a special ``configlette''
module, @file{contrib/gthr_supp_vxw_5x.c}.  Follow the instructions in
that file to add the module to your kernel build.  (Future versions of
VxWorks will incorporate this module.)

@html
<hr />
@end html
@anchor{x86-64-x-x}
@heading x86_64-*-*, amd64-*-*
GCC supports the x86-64 architecture implemented by the AMD64 processor
(amd64-*-* is an alias for x86_64-*-*) on GNU/Linux, FreeBSD and NetBSD@.
On GNU/Linux the default is a bi-arch compiler which is able to generate
both 64-bit x86-64 and 32-bit x86 code (via the @option{-m32} switch).

@html
<hr />
@end html
@anchor{x86-64-x-solaris210}
@heading x86_64-*-solaris2.1[0-9]*
GCC also supports the x86-64 architecture implemented by the AMD64
processor (@samp{amd64-*-*} is an alias for @samp{x86_64-*-*}) on
Solaris 10 or later.  Unlike other systems, without special options a
bi-arch compiler is built which generates 32-bit code by default, but
can generate 64-bit x86-64 code with the @option{-m64} switch.  Since
GCC 4.7, there is also a configuration that defaults to 64-bit code, but
can generate 32-bit code with @option{-m32}.  To configure and build
this way, you have to provide all support libraries like @file{libgmp}
as 64-bit code, configure with @option{--target=x86_64-pc-solaris2.1x}
and @samp{CC=gcc -m64}.

@html
<hr />
@end html
@anchor{xtensa-x-elf}
@heading xtensa*-*-elf
This target is intended for embedded Xtensa systems using the
@samp{newlib} C library.  It uses ELF but does not support shared
objects.  Designed-defined instructions specified via the
Tensilica Instruction Extension (TIE) language are only supported
through inline assembly.

The Xtensa configuration information must be specified prior to
building GCC@.  The @file{include/xtensa-config.h} header
file contains the configuration information.  If you created your
own Xtensa configuration with the Xtensa Processor Generator, the
downloaded files include a customized copy of this header file,
which you can use to replace the default header file.

@html
<hr />
@end html
@anchor{xtensa-x-linux}
@heading xtensa*-*-linux*
This target is for Xtensa systems running GNU/Linux.  It supports ELF
shared objects and the GNU C library (glibc).  It also generates
position-independent code (PIC) regardless of whether the
@option{-fpic} or @option{-fPIC} options are used.  In other
respects, this target is the same as the
@uref{#xtensa*-*-elf,,@samp{xtensa*-*-elf}} target.

@html
<hr />
@end html
@anchor{windows}
@heading Microsoft Windows

@subheading Intel 16-bit versions
The 16-bit versions of Microsoft Windows, such as Windows 3.1, are not
supported.

However, the 32-bit port has limited support for Microsoft
Windows 3.11 in the Win32s environment, as a target only.  See below.

@subheading Intel 32-bit versions
The 32-bit versions of Windows, including Windows 95, Windows NT, Windows
XP, and Windows Vista, are supported by several different target
platforms.  These targets differ in which Windows subsystem they target
and which C libraries are used.

@itemize
@item Cygwin @uref{#x-x-cygwin,,*-*-cygwin}: Cygwin provides a user-space
Linux API emulation layer in the Win32 subsystem.
@item MinGW @uref{#x-x-mingw32,,*-*-mingw32}: MinGW is a native GCC port for
the Win32 subsystem that provides a subset of POSIX.
@item MKS i386-pc-mks: NuTCracker from MKS.  See
@uref{http://www.mkssoftware.com/} for more information.
@end itemize

@subheading Intel 64-bit versions
GCC contains support for x86-64 using the mingw-w64
runtime library, available from @uref{http://mingw-w64.sourceforge.net/}.
This library should be used with the target triple x86_64-pc-mingw32.

Presently Windows for Itanium is not supported.

@subheading Windows CE
Windows CE is supported as a target only on Hitachi
SuperH (sh-wince-pe), and MIPS (mips-wince-pe).

@subheading Other Windows Platforms
GCC no longer supports Windows NT on the Alpha or PowerPC.

GCC no longer supports the Windows POSIX subsystem.  However, it does
support the Interix subsystem.  See above.

Old target names including *-*-winnt and *-*-windowsnt are no longer used.

PW32 (i386-pc-pw32) support was never completed, and the project seems to
be inactive.  See @uref{http://pw32.sourceforge.net/} for more information.

UWIN support has been removed due to a lack of maintenance.

@html
<hr />
@end html
@anchor{x-x-cygwin}
@heading *-*-cygwin
Ports of GCC are included with the
@uref{http://www.cygwin.com/,,Cygwin environment}.

GCC will build under Cygwin without modification; it does not build
with Microsoft's C++ compiler and there are no plans to make it do so.

The Cygwin native compiler can be configured to target any 32-bit x86
cpu architecture desired; the default is i686-pc-cygwin.  It should be
used with as up-to-date a version of binutils as possible; use either
the latest official GNU binutils release in the Cygwin distribution,
or version 2.20 or above if building your own.

@html
<hr />
@end html
@anchor{x-x-mingw32}
@heading *-*-mingw32
GCC will build with and support only MinGW runtime 3.12 and later.
Earlier versions of headers are incompatible with the new default semantics
of @code{extern inline} in @code{-std=c99} and @code{-std=gnu99} modes.

@html
<hr />
@end html
@anchor{older}
@heading Older systems
GCC contains support files for many older (1980s and early
1990s) Unix variants.  For the most part, support for these systems
has not been deliberately removed, but it has not been maintained for
several years and may suffer from bitrot.

Starting with GCC 3.1, each release has a list of ``obsoleted'' systems.
Support for these systems is still present in that release, but
@command{configure} will fail unless the @option{--enable-obsolete}
option is given.  Unless a maintainer steps forward, support for these
systems will be removed from the next release of GCC@.

Support for old systems as hosts for GCC can cause problems if the
workarounds for compiler, library and operating system bugs affect the
cleanliness or maintainability of the rest of GCC@.  In some cases, to
bring GCC up on such a system, if still possible with current GCC, may
require first installing an old version of GCC which did work on that
system, and using it to compile a more recent GCC, to avoid bugs in the
vendor compiler.  Old releases of GCC 1 and GCC 2 are available in the
@file{old-releases} directory on the @uref{../mirrors.html,,GCC mirror
sites}.  Header bugs may generally be avoided using
@command{fixincludes}, but bugs or deficiencies in libraries and the
operating system may still cause problems.

Support for older systems as targets for cross-compilation is less
problematic than support for them as hosts for GCC; if an enthusiast
wishes to make such a target work again (including resurrecting any of
the targets that never worked with GCC 2, starting from the last
version before they were removed), patches
@uref{../contribute.html,,following the usual requirements} would be
likely to be accepted, since they should not affect the support for more
modern targets.

For some systems, old versions of GNU binutils may also be useful,
and are available from @file{pub/binutils/old-releases} on
@uref{http://sourceware.org/mirrors.html,,sourceware.org mirror sites}.

Some of the information on specific systems above relates to
such older systems, but much of the information
about GCC on such systems (which may no longer be applicable to
current GCC) is to be found in the GCC texinfo manual.

@html
<hr />
@end html
@anchor{elf}
@heading all ELF targets (SVR4, Solaris 2, etc.)
C++ support is significantly better on ELF targets if you use the
@uref{./configure.html#with-gnu-ld,,GNU linker}; duplicate copies of
inlines, vtables and template instantiations will be discarded
automatically.


@html
<hr />
<p>
@end html
@ifhtml
@uref{./index.html,,Return to the GCC Installation page}
@end ifhtml
@end ifset

@c ***Old documentation******************************************************
@ifset oldhtml
@include install-old.texi
@html
<hr />
<p>
@end html
@ifhtml
@uref{./index.html,,Return to the GCC Installation page}
@end ifhtml
@end ifset

@c ***GFDL********************************************************************
@ifset gfdlhtml
@include fdl.texi
@html
<hr />
<p>
@end html
@ifhtml
@uref{./index.html,,Return to the GCC Installation page}
@end ifhtml
@end ifset

@c ***************************************************************************
@c Part 6 The End of the Document
@ifinfo
@comment node-name,     next,          previous, up
@node    Concept Index, , GNU Free Documentation License, Top
@end ifinfo

@ifinfo
@unnumbered Concept Index

@printindex cp

@contents
@end ifinfo
@bye<|MERGE_RESOLUTION|>--- conflicted
+++ resolved
@@ -2116,7 +2116,6 @@
 tools.
 @end table
 
-<<<<<<< HEAD
 @subheading UPC-Specific Options
 
 The following options apply to the build of the GCC front end;
@@ -2369,8 +2368,6 @@
 
 @end table
 
-=======
->>>>>>> e51482c9
 @subsubheading Overriding @command{configure} test results
 
 Sometimes, it might be necessary to override the result of some
