\input texinfo.tex    @c -*-texinfo-*-
@c @ifnothtml
@c %**start of header
@setfilename gccinstall.info
@settitle Installing GCC
@setchapternewpage odd
@c %**end of header
@c @end ifnothtml

@include gcc-common.texi

@c Specify title for specific html page
@ifset indexhtml
@settitle Installing GCC
@end ifset
@ifset specifichtml
@settitle Host/Target specific installation notes for GCC
@end ifset
@ifset prerequisiteshtml
@settitle Prerequisites for GCC
@end ifset
@ifset downloadhtml
@settitle Downloading GCC
@end ifset
@ifset configurehtml
@settitle Installing GCC: Configuration
@end ifset
@ifset buildhtml
@settitle Installing GCC: Building
@end ifset
@ifset testhtml
@settitle Installing GCC: Testing
@end ifset
@ifset finalinstallhtml
@settitle Installing GCC: Final installation
@end ifset
@ifset binarieshtml
@settitle Installing GCC: Binaries
@end ifset
@ifset oldhtml
@settitle Installing GCC: Old documentation
@end ifset
@ifset gfdlhtml
@settitle Installing GCC: GNU Free Documentation License
@end ifset

@c Copyright (C) 1988, 1989, 1992, 1993, 1994, 1995, 1996, 1997, 1998,
@c 1999, 2000, 2001, 2002, 2003, 2004, 2005, 2006, 2007, 2008, 2009, 
@c 2010 Free Software Foundation, Inc.
@c *** Converted to texinfo by Dean Wakerley, dean@wakerley.com

@c IMPORTANT: whenever you modify this file, run `install.texi2html' to
@c test the generation of HTML documents for the gcc.gnu.org web pages.
@c
@c Do not use @footnote{} in this file as it breaks install.texi2html!

@c Include everything if we're not making html
@ifnothtml
@set indexhtml
@set specifichtml
@set prerequisiteshtml
@set downloadhtml
@set configurehtml
@set buildhtml
@set testhtml
@set finalinstallhtml
@set binarieshtml
@set oldhtml
@set gfdlhtml
@end ifnothtml

@c Part 2 Summary Description and Copyright
@copying
Copyright @copyright{} 1988, 1989, 1992, 1993, 1994, 1995, 1996, 1997,
1998, 1999, 2000, 2001, 2002, 2003, 2004, 2005, 2006, 2007, 2008, 2009,
2010 Free Software Foundation, Inc.
@sp 1
Permission is granted to copy, distribute and/or modify this document
under the terms of the GNU Free Documentation License, Version 1.3 or
any later version published by the Free Software Foundation; with no
Invariant Sections, the Front-Cover texts being (a) (see below), and
with the Back-Cover Texts being (b) (see below).  A copy of the
license is included in the section entitled ``@uref{./gfdl.html,,GNU
Free Documentation License}''.

(a) The FSF's Front-Cover Text is:

     A GNU Manual

(b) The FSF's Back-Cover Text is:

     You have freedom to copy and modify this GNU Manual, like GNU
     software.  Copies published by the Free Software Foundation raise
     funds for GNU development.
@end copying
@ifinfo
@insertcopying
@end ifinfo
@dircategory Software development
@direntry
* gccinstall: (gccinstall).    Installing the GNU Compiler Collection.
@end direntry

@c Part 3 Titlepage and Copyright
@titlepage
@title Installing GCC
@versionsubtitle

@c The following two commands start the copyright page.
@page
@vskip 0pt plus 1filll
@insertcopying
@end titlepage

@c Part 4 Top node, Master Menu, and/or Table of Contents
@ifinfo
@node    Top, , , (dir)
@comment node-name, next,          Previous, up

@menu
* Installing GCC::  This document describes the generic installation
                    procedure for GCC as well as detailing some target
                    specific installation instructions.

* Specific::        Host/target specific installation notes for GCC.
* Binaries::        Where to get pre-compiled binaries.

* Old::             Old installation documentation.

* GNU Free Documentation License:: How you can copy and share this manual.
* Concept Index::   This index has two entries.
@end menu
@end ifinfo

@iftex
@contents
@end iftex

@c Part 5 The Body of the Document
@c ***Installing GCC**********************************************************
@ifnothtml
@comment node-name,     next,          previous, up
@node    Installing GCC, Binaries, , Top
@end ifnothtml
@ifset indexhtml
@ifnothtml
@chapter Installing GCC
@end ifnothtml

The latest version of this document is always available at
@uref{http://gcc.gnu.org/install/,,http://gcc.gnu.org/install/}.

This document describes the generic installation procedure for GCC as well
as detailing some target specific installation instructions.

GCC includes several components that previously were separate distributions
with their own installation instructions.  This document supersedes all
package specific installation instructions.

@emph{Before} starting the build/install procedure please check the
@ifnothtml
@ref{Specific, host/target specific installation notes}.
@end ifnothtml
@ifhtml
@uref{specific.html,,host/target specific installation notes}.
@end ifhtml
We recommend you browse the entire generic installation instructions before
you proceed.

Lists of successful builds for released versions of GCC are
available at @uref{http://gcc.gnu.org/buildstat.html}.
These lists are updated as new information becomes available.

The installation procedure itself is broken into five steps.

@ifinfo
@menu
* Prerequisites::
* Downloading the source::
* Configuration::
* Building::
* Testing:: (optional)
* Final install::
@end menu
@end ifinfo
@ifhtml
@enumerate
@item
@uref{prerequisites.html,,Prerequisites}
@item
@uref{download.html,,Downloading the source}
@item
@uref{configure.html,,Configuration}
@item
@uref{build.html,,Building}
@item
@uref{test.html,,Testing} (optional)
@item
@uref{finalinstall.html,,Final install}
@end enumerate
@end ifhtml

Please note that GCC does not support @samp{make uninstall} and probably
won't do so in the near future as this would open a can of worms.  Instead,
we suggest that you install GCC into a directory of its own and simply
remove that directory when you do not need that specific version of GCC
any longer, and, if shared libraries are installed there as well, no
more binaries exist that use them.

@ifhtml
There are also some @uref{old.html,,old installation instructions},
which are mostly obsolete but still contain some information which has
not yet been merged into the main part of this manual.
@end ifhtml

@html
<hr />
<p>
@end html
@ifhtml
@uref{./index.html,,Return to the GCC Installation page}

@insertcopying
@end ifhtml
@end ifset

@c ***Prerequisites**************************************************
@ifnothtml
@comment node-name,     next,          previous, up
@node    Prerequisites, Downloading the source, , Installing GCC
@end ifnothtml
@ifset prerequisiteshtml
@ifnothtml
@chapter Prerequisites
@end ifnothtml
@cindex Prerequisites

GCC requires that various tools and packages be available for use in the
build procedure.  Modifying GCC sources requires additional tools
described below.

@heading Tools/packages necessary for building GCC
@table @asis
@item ISO C90 compiler
Necessary to bootstrap GCC, although versions of GCC prior
to 3.4 also allow bootstrapping with a traditional (K&R) C compiler.

To build all languages in a cross-compiler or other configuration where
3-stage bootstrap is not performed, you need to start with an existing
GCC binary (version 2.95 or later) because source code for language
frontends other than C might use GCC extensions.

@item GNAT

In order to build the Ada compiler (GNAT) you must already have GNAT
installed because portions of the Ada frontend are written in Ada (with
GNAT extensions.)  Refer to the Ada installation instructions for more
specific information.

@item A ``working'' POSIX compatible shell, or GNU bash

Necessary when running @command{configure} because some
@command{/bin/sh} shells have bugs and may crash when configuring the
target libraries.  In other cases, @command{/bin/sh} or @command{ksh}
have disastrous corner-case performance problems.  This
can cause target @command{configure} runs to literally take days to
complete in some cases.

So on some platforms @command{/bin/ksh} is sufficient, on others it
isn't.  See the host/target specific instructions for your platform, or
use @command{bash} to be sure.  Then set @env{CONFIG_SHELL} in your
environment to your ``good'' shell prior to running
@command{configure}/@command{make}.

@command{zsh} is not a fully compliant POSIX shell and will not
work when configuring GCC@.

@item A POSIX or SVR4 awk

Necessary for creating some of the generated source files for GCC@.
If in doubt, use a recent GNU awk version, as some of the older ones
are broken.  GNU awk version 3.1.5 is known to work.

@item GNU binutils

Necessary in some circumstances, optional in others.  See the
host/target specific instructions for your platform for the exact
requirements.

@item gzip version 1.2.4 (or later) or
@itemx bzip2 version 1.0.2 (or later)

Necessary to uncompress GCC @command{tar} files when source code is
obtained via FTP mirror sites.

@item GNU make version 3.80 (or later)

You must have GNU make installed to build GCC@.

@item GNU tar version 1.14 (or later)

Necessary (only on some platforms) to untar the source code.  Many
systems' @command{tar} programs will also work, only try GNU
@command{tar} if you have problems.

@item GNU Multiple Precision Library (GMP) version 4.3.2 (or later)

Necessary to build GCC@.  If you do not have it installed in your
library search path, you will have to configure with the
@option{--with-gmp} configure option.  See also @option{--with-gmp-lib}
and @option{--with-gmp-include}.  Alternatively, if a GMP source
distribution is found in a subdirectory of your GCC sources named
@file{gmp}, it will be built together with GCC@.

@item MPFR Library version 2.4.2 (or later)

Necessary to build GCC@.  It can be downloaded from
@uref{http://www.mpfr.org/}.  The @option{--with-mpfr} configure
option should be used if your MPFR Library is not installed in your
default library search path.  See also @option{--with-mpfr-lib} and
@option{--with-mpfr-include}.  Alternatively, if a MPFR source
distribution is found in a subdirectory of your GCC sources named
@file{mpfr}, it will be built together with GCC@.

@item MPC Library version 0.8.1 (or later)

Necessary to build GCC@.  It can be downloaded from
@uref{http://www.multiprecision.org/}.  The @option{--with-mpc}
configure option should be used if your MPC Library is not installed
in your default library search path.  See also @option{--with-mpc-lib}
and @option{--with-mpc-include}.  Alternatively, if an MPC source
distribution is found in a subdirectory of your GCC sources named
@file{mpc}, it will be built together with GCC@.

@item Parma Polyhedra Library (PPL) version 0.10

Necessary to build GCC with the Graphite loop optimizations.
It can be downloaded from @uref{http://www.cs.unipr.it/ppl/Download/}.

The @option{--with-ppl} configure option should be used if PPL is not
installed in your default library search path.

@item CLooG-PPL version 0.15

Necessary to build GCC with the Graphite loop optimizations.  It can
be downloaded from @uref{ftp://gcc.gnu.org/pub/gcc/infrastructure/}.
The code in @file{cloog-ppl-0.15.tar.gz} comes from a branch of CLooG
available from @uref{http://repo.or.cz/w/cloog-ppl.git}.  CLooG-PPL
should be configured with @option{--with-ppl}.

The @option{--with-cloog} configure option should be used if CLooG is
not installed in your default library search path.

@item @command{jar}, or InfoZIP (@command{zip} and @command{unzip})

Necessary to build libgcj, the GCJ runtime.

<<<<<<< HEAD
@item libelf version 0.8.12 (or later)

Necessary to build link-time optimization (LTO) support.  It can be
downloaded from @uref{http://www.mr511.de/software/libelf-0.8.12.tar.gz},
though it is commonly available in several systems.  The version in
IRIX 6.5 doesn't work since it lacks @file{gelf.h}.  The version in
Solaris 2 does work.

The @option{--with-libelf} configure option should be used if libelf is
not installed in your default library search patch.

=======
>>>>>>> 155d23aa
@end table

@heading Tools/packages necessary for modifying GCC
@table @asis
@item autoconf version 2.64
@itemx GNU m4 version 1.4.6 (or later)

Necessary when modifying @file{configure.ac}, @file{aclocal.m4}, etc.@:
to regenerate @file{configure} and @file{config.in} files.

@item automake version 1.11.1

Necessary when modifying a @file{Makefile.am} file to regenerate its
associated @file{Makefile.in}.

Much of GCC does not use automake, so directly edit the @file{Makefile.in}
file.  Specifically this applies to the @file{gcc}, @file{intl},
@file{libcpp}, @file{libiberty}, @file{libobjc} directories as well
as any of their subdirectories.

For directories that use automake, GCC requires the latest release in
the 1.11 series, which is currently 1.11.1.  When regenerating a directory
to a newer version, please update all the directories using an older 1.11
to the latest released version.

@item gettext version 0.14.5 (or later)

Needed to regenerate @file{gcc.pot}.

@item gperf version 2.7.2 (or later)

Necessary when modifying @command{gperf} input files, e.g.@:
@file{gcc/cp/cfns.gperf} to regenerate its associated header file, e.g.@:
@file{gcc/cp/cfns.h}.

@item DejaGnu 1.4.4
@itemx Expect
@itemx Tcl

Necessary to run the GCC testsuite; see the section on testing for details.

@item autogen version 5.5.4 (or later) and
@itemx guile version 1.4.1 (or later)

Necessary to regenerate @file{fixinc/fixincl.x} from
@file{fixinc/inclhack.def} and @file{fixinc/*.tpl}.

Necessary to run @samp{make check} for @file{fixinc}.

Necessary to regenerate the top level @file{Makefile.in} file from
@file{Makefile.tpl} and @file{Makefile.def}.

@item Flex version 2.5.4 (or later)

Necessary when modifying @file{*.l} files.

Necessary to build GCC during development because the generated output
files are not included in the SVN repository.  They are included in
releases.

@item Texinfo version 4.7 (or later)

Necessary for running @command{makeinfo} when modifying @file{*.texi}
files to test your changes.

Necessary for running @command{make dvi} or @command{make pdf} to
create printable documentation in DVI or PDF format.  Texinfo version
4.8 or later is required for @command{make pdf}.

Necessary to build GCC documentation during development because the
generated output files are not included in the SVN repository.  They are
included in releases.

@item @TeX{} (any working version)

Necessary for running @command{texi2dvi} and @command{texi2pdf}, which 
are used when running @command{make dvi} or @command{make pdf} to create
DVI or PDF files, respectively.

@item SVN (any version)
@itemx SSH (any version)

Necessary to access the SVN repository.  Public releases and weekly
snapshots of the development sources are also available via FTP@.

@item Perl version 5.6.1 (or later)

Necessary when regenerating @file{Makefile} dependencies in libiberty.
Necessary when regenerating @file{libiberty/functions.texi}.
Necessary when generating manpages from Texinfo manuals.
Necessary when targetting Darwin, building @samp{libstdc++},
and not using @option{--disable-symvers}.
Necessary when targetting Solaris 2 with Sun @command{ld}, building
@samp{libstdc++}, and not using @option{--disable-symvers}.  A helper
scripts needs @samp{Glob.pm}, which is missing from @command{perl} 5.005
included in Solaris~8.  The bundled @command{perl} in Solaris~9 and up
works.
Used by various scripts to generate some files included in SVN (mainly
Unicode-related and rarely changing) from source tables.

@item GNU diffutils version 2.7 (or later)

Useful when submitting patches for the GCC source code.

@item patch version 2.5.4 (or later)

Necessary when applying patches, created with @command{diff}, to one's
own sources.

@item ecj1
@itemx gjavah

If you wish to modify @file{.java} files in libjava, you will need to
configure with @option{--enable-java-maintainer-mode}, and you will need
to have executables named @command{ecj1} and @command{gjavah} in your path.
The @command{ecj1} executable should run the Eclipse Java compiler via
the GCC-specific entry point.  You can download a suitable jar from
@uref{ftp://sourceware.org/pub/java/}, or by running the script
@command{contrib/download_ecj}.

@item antlr.jar version 2.7.1 (or later)
@itemx antlr binary

If you wish to build the @command{gjdoc} binary in libjava, you will
need to have an @file{antlr.jar} library available. The library is
searched in system locations but can be configured with
@option{--with-antlr-jar=} instead.  When configuring with
@option{--enable-java-maintainer-mode}, you will need to have one of
the executables named @command{cantlr}, @command{runantlr} or
@command{antlr} in your path.

@end table

@html
<hr />
<p>
@end html
@ifhtml
@uref{./index.html,,Return to the GCC Installation page}
@end ifhtml
@end ifset

@c ***Downloading the source**************************************************
@ifnothtml
@comment node-name,     next,          previous, up
@node    Downloading the source, Configuration, Prerequisites, Installing GCC
@end ifnothtml
@ifset downloadhtml
@ifnothtml
@chapter Downloading GCC
@end ifnothtml
@cindex Downloading GCC
@cindex Downloading the Source

GCC is distributed via @uref{http://gcc.gnu.org/svn.html,,SVN} and FTP
tarballs compressed with @command{gzip} or
@command{bzip2}.  It is possible to download a full distribution or specific
components.

Please refer to the @uref{http://gcc.gnu.org/releases.html,,releases web page}
for information on how to obtain GCC@.

The full distribution includes the C, C++, Objective-C, Fortran, Java,
and Ada (in the case of GCC 3.1 and later) compilers.  The full
distribution also includes runtime libraries for C++, Objective-C,
Fortran, and Java.  In GCC 3.0 and later versions, the GNU compiler
testsuites are also included in the full distribution.

If you choose to download specific components, you must download the core
GCC distribution plus any language specific distributions you wish to
use.  The core distribution includes the C language front end as well as the
shared components.  Each language has a tarball which includes the language
front end as well as the language runtime (when appropriate).

Unpack the core distribution as well as any language specific
distributions in the same directory.

If you also intend to build binutils (either to upgrade an existing
installation or for use in place of the corresponding tools of your
OS), unpack the binutils distribution either in the same directory or
a separate one.  In the latter case, add symbolic links to any
components of the binutils you intend to build alongside the compiler
(@file{bfd}, @file{binutils}, @file{gas}, @file{gprof}, @file{ld},
@file{opcodes}, @dots{}) to the directory containing the GCC sources.

Likewise the GMP, MPFR and MPC libraries can be automatically built
together with GCC.  Unpack the GMP, MPFR and/or MPC source
distributions in the directory containing the GCC sources and rename
their directories to @file{gmp}, @file{mpfr} and @file{mpc},
respectively (or use symbolic links with the same name).

@html
<hr />
<p>
@end html
@ifhtml
@uref{./index.html,,Return to the GCC Installation page}
@end ifhtml
@end ifset

@c ***Configuration***********************************************************
@ifnothtml
@comment node-name,     next,          previous, up
@node    Configuration, Building, Downloading the source, Installing GCC
@end ifnothtml
@ifset configurehtml
@ifnothtml
@chapter Installing GCC: Configuration
@end ifnothtml
@cindex Configuration
@cindex Installing GCC: Configuration

Like most GNU software, GCC must be configured before it can be built.
This document describes the recommended configuration procedure
for both native and cross targets.

We use @var{srcdir} to refer to the toplevel source directory for
GCC; we use @var{objdir} to refer to the toplevel build/object directory.

If you obtained the sources via SVN, @var{srcdir} must refer to the top
@file{gcc} directory, the one where the @file{MAINTAINERS} file can be
found, and not its @file{gcc} subdirectory, otherwise the build will fail.

If either @var{srcdir} or @var{objdir} is located on an automounted NFS
file system, the shell's built-in @command{pwd} command will return
temporary pathnames.  Using these can lead to various sorts of build
problems.  To avoid this issue, set the @env{PWDCMD} environment
variable to an automounter-aware @command{pwd} command, e.g.,
@command{pawd} or @samp{amq -w}, during the configuration and build
phases.

First, we @strong{highly} recommend that GCC be built into a
separate directory from the sources which does @strong{not} reside
within the source tree.  This is how we generally build GCC; building
where @var{srcdir} == @var{objdir} should still work, but doesn't
get extensive testing; building where @var{objdir} is a subdirectory
of @var{srcdir} is unsupported.

If you have previously built GCC in the same directory for a
different target machine, do @samp{make distclean} to delete all files
that might be invalid.  One of the files this deletes is @file{Makefile};
if @samp{make distclean} complains that @file{Makefile} does not exist
or issues a message like ``don't know how to make distclean'' it probably
means that the directory is already suitably clean.  However, with the
recommended method of building in a separate @var{objdir}, you should
simply use a different @var{objdir} for each target.

Second, when configuring a native system, either @command{cc} or
@command{gcc} must be in your path or you must set @env{CC} in
your environment before running configure.  Otherwise the configuration
scripts may fail.

@ignore
Note that the bootstrap compiler and the resulting GCC must be link
compatible, else the bootstrap will fail with linker errors about
incompatible object file formats.  Several multilibed targets are
affected by this requirement, see
@ifnothtml
@ref{Specific, host/target specific installation notes}.
@end ifnothtml
@ifhtml
@uref{specific.html,,host/target specific installation notes}.
@end ifhtml
@end ignore

To configure GCC:

@smallexample
   % mkdir @var{objdir}
   % cd @var{objdir}
   % @var{srcdir}/configure [@var{options}] [@var{target}]
@end smallexample

@heading Distributor options

If you will be distributing binary versions of GCC, with modifications
to the source code, you should use the options described in this
section to make clear that your version contains modifications.

@table @code
@item --with-pkgversion=@var{version}
Specify a string that identifies your package.  You may wish
to include a build number or build date.  This version string will be
included in the output of @command{gcc --version}.  This suffix does
not replace the default version string, only the @samp{GCC} part.

The default value is @samp{GCC}.

@item --with-bugurl=@var{url}
Specify the URL that users should visit if they wish to report a bug.
You are of course welcome to forward bugs reported to you to the FSF,
if you determine that they are not bugs in your modifications.

The default value refers to the FSF's GCC bug tracker.

@end table

@heading Target specification
@itemize @bullet
@item
GCC has code to correctly determine the correct value for @var{target}
for nearly all native systems.  Therefore, we highly recommend you do
not provide a configure target when configuring a native compiler.

@item
@var{target} must be specified as @option{--target=@var{target}}
when configuring a cross compiler; examples of valid targets would be
m68k-elf, sh-elf, etc.

@item
Specifying just @var{target} instead of @option{--target=@var{target}}
implies that the host defaults to @var{target}.
@end itemize


@heading Options specification

Use @var{options} to override several configure time options for
GCC@.  A list of supported @var{options} follows; @samp{configure
--help} may list other options, but those not listed below may not
work and should not normally be used.

Note that each @option{--enable} option has a corresponding
@option{--disable} option and that each @option{--with} option has a
corresponding @option{--without} option.

@table @code
@item --prefix=@var{dirname}
Specify the toplevel installation
directory.  This is the recommended way to install the tools into a directory
other than the default.  The toplevel installation directory defaults to
@file{/usr/local}.

We @strong{highly} recommend against @var{dirname} being the same or a
subdirectory of @var{objdir} or vice versa.  If specifying a directory
beneath a user's home directory tree, some shells will not expand
@var{dirname} correctly if it contains the @samp{~} metacharacter; use
@env{$HOME} instead.

The following standard @command{autoconf} options are supported.  Normally you
should not need to use these options.
@table @code
@item --exec-prefix=@var{dirname}
Specify the toplevel installation directory for architecture-dependent
files.  The default is @file{@var{prefix}}.

@item --bindir=@var{dirname}
Specify the installation directory for the executables called by users
(such as @command{gcc} and @command{g++}).  The default is
@file{@var{exec-prefix}/bin}.

@item --libdir=@var{dirname}
Specify the installation directory for object code libraries and
internal data files of GCC@.  The default is @file{@var{exec-prefix}/lib}.

@item --libexecdir=@var{dirname}
Specify the installation directory for internal executables of GCC@.
The default is @file{@var{exec-prefix}/libexec}.

@item --with-slibdir=@var{dirname}
Specify the installation directory for the shared libgcc library.  The
default is @file{@var{libdir}}.

@item --datarootdir=@var{dirname}
Specify the root of the directory tree for read-only architecture-independent
data files referenced by GCC@.  The default is @file{@var{prefix}/share}.

@item --infodir=@var{dirname}
Specify the installation directory for documentation in info format.
The default is @file{@var{datarootdir}/info}.

@item --datadir=@var{dirname}
Specify the installation directory for some architecture-independent
data files referenced by GCC@.  The default is @file{@var{datarootdir}}.

@item --docdir=@var{dirname}
Specify the installation directory for documentation files (other
than Info) for GCC@.  The default is @file{@var{datarootdir}/doc}.

@item --htmldir=@var{dirname}
Specify the installation directory for HTML documentation files.
The default is @file{@var{docdir}}.

@item --pdfdir=@var{dirname}
Specify the installation directory for PDF documentation files.
The default is @file{@var{docdir}}.

@item --mandir=@var{dirname}
Specify the installation directory for manual pages.  The default is
@file{@var{datarootdir}/man}.  (Note that the manual pages are only extracts
from the full GCC manuals, which are provided in Texinfo format.  The manpages
are derived by an automatic conversion process from parts of the full
manual.)

@item --with-gxx-include-dir=@var{dirname}
Specify
the installation directory for G++ header files.  The default depends
on other configuration options, and differs between cross and native
configurations.

@end table

@item --program-prefix=@var{prefix}
GCC supports some transformations of the names of its programs when
installing them.  This option prepends @var{prefix} to the names of
programs to install in @var{bindir} (see above).  For example, specifying
@option{--program-prefix=foo-} would result in @samp{gcc}
being installed as @file{/usr/local/bin/foo-gcc}.

@item --program-suffix=@var{suffix}
Appends @var{suffix} to the names of programs to install in @var{bindir}
(see above).  For example, specifying @option{--program-suffix=-3.1}
would result in @samp{gcc} being installed as
@file{/usr/local/bin/gcc-3.1}.

@item --program-transform-name=@var{pattern}
Applies the @samp{sed} script @var{pattern} to be applied to the names
of programs to install in @var{bindir} (see above).  @var{pattern} has to
consist of one or more basic @samp{sed} editing commands, separated by
semicolons.  For example, if you want the @samp{gcc} program name to be
transformed to the installed program @file{/usr/local/bin/myowngcc} and
the @samp{g++} program name to be transformed to
@file{/usr/local/bin/gspecial++} without changing other program names,
you could use the pattern
@option{--program-transform-name='s/^gcc$/myowngcc/; s/^g++$/gspecial++/'}
to achieve this effect.

All three options can be combined and used together, resulting in more
complex conversion patterns.  As a basic rule, @var{prefix} (and
@var{suffix}) are prepended (appended) before further transformations
can happen with a special transformation script @var{pattern}.

As currently implemented, this option only takes effect for native
builds; cross compiler binaries' names are not transformed even when a
transformation is explicitly asked for by one of these options.

For native builds, some of the installed programs are also installed
with the target alias in front of their name, as in
@samp{i686-pc-linux-gnu-gcc}.  All of the above transformations happen
before the target alias is prepended to the name---so, specifying
@option{--program-prefix=foo-} and @option{program-suffix=-3.1}, the
resulting binary would be installed as
@file{/usr/local/bin/i686-pc-linux-gnu-foo-gcc-3.1}.

As a last shortcoming, none of the installed Ada programs are
transformed yet, which will be fixed in some time.

@item --with-local-prefix=@var{dirname}
Specify the
installation directory for local include files.  The default is
@file{/usr/local}.  Specify this option if you want the compiler to
search directory @file{@var{dirname}/include} for locally installed
header files @emph{instead} of @file{/usr/local/include}.

You should specify @option{--with-local-prefix} @strong{only} if your
site has a different convention (not @file{/usr/local}) for where to put
site-specific files.

The default value for @option{--with-local-prefix} is @file{/usr/local}
regardless of the value of @option{--prefix}.  Specifying
@option{--prefix} has no effect on which directory GCC searches for
local header files.  This may seem counterintuitive, but actually it is
logical.

The purpose of @option{--prefix} is to specify where to @emph{install
GCC}.  The local header files in @file{/usr/local/include}---if you put
any in that directory---are not part of GCC@.  They are part of other
programs---perhaps many others.  (GCC installs its own header files in
another directory which is based on the @option{--prefix} value.)

Both the local-prefix include directory and the GCC-prefix include
directory are part of GCC's ``system include'' directories.  Although these
two directories are not fixed, they need to be searched in the proper
order for the correct processing of the include_next directive.  The
local-prefix include directory is searched before the GCC-prefix
include directory.  Another characteristic of system include directories
is that pedantic warnings are turned off for headers in these directories.

Some autoconf macros add @option{-I @var{directory}} options to the
compiler command line, to ensure that directories containing installed
packages' headers are searched.  When @var{directory} is one of GCC's
system include directories, GCC will ignore the option so that system
directories continue to be processed in the correct order.  This
may result in a search order different from what was specified but the
directory will still be searched.

GCC automatically searches for ordinary libraries using
@env{GCC_EXEC_PREFIX}.  Thus, when the same installation prefix is
used for both GCC and packages, GCC will automatically search for
both headers and libraries.  This provides a configuration that is
easy to use.  GCC behaves in a manner similar to that when it is
installed as a system compiler in @file{/usr}.

Sites that need to install multiple versions of GCC may not want to
use the above simple configuration.  It is possible to use the
@option{--program-prefix}, @option{--program-suffix} and
@option{--program-transform-name} options to install multiple versions
into a single directory, but it may be simpler to use different prefixes
and the @option{--with-local-prefix} option to specify the location of the
site-specific files for each version.  It will then be necessary for
users to specify explicitly the location of local site libraries
(e.g., with @env{LIBRARY_PATH}).

The same value can be used for both @option{--with-local-prefix} and
@option{--prefix} provided it is not @file{/usr}.  This can be used
to avoid the default search of @file{/usr/local/include}.

@strong{Do not} specify @file{/usr} as the @option{--with-local-prefix}!
The directory you use for @option{--with-local-prefix} @strong{must not}
contain any of the system's standard header files.  If it did contain
them, certain programs would be miscompiled (including GNU Emacs, on
certain targets), because this would override and nullify the header
file corrections made by the @command{fixincludes} script.

Indications are that people who use this option use it based on mistaken
ideas of what it is for.  People use it as if it specified where to
install part of GCC@.  Perhaps they make this assumption because
installing GCC creates the directory.

@item --enable-shared[=@var{package}[,@dots{}]]
Build shared versions of libraries, if shared libraries are supported on
the target platform.  Unlike GCC 2.95.x and earlier, shared libraries
are enabled by default on all platforms that support shared libraries.

If a list of packages is given as an argument, build shared libraries
only for the listed packages.  For other packages, only static libraries
will be built.  Package names currently recognized in the GCC tree are
@samp{libgcc} (also known as @samp{gcc}), @samp{libstdc++} (not
@samp{libstdc++-v3}), @samp{libffi}, @samp{zlib}, @samp{boehm-gc},
@samp{ada}, @samp{libada}, @samp{libjava} and @samp{libobjc}.
Note @samp{libiberty} does not support shared libraries at all.

Use @option{--disable-shared} to build only static libraries.  Note that
@option{--disable-shared} does not accept a list of package names as
argument, only @option{--enable-shared} does.

@item @anchor{with-gnu-as}--with-gnu-as
Specify that the compiler should assume that the
assembler it finds is the GNU assembler.  However, this does not modify
the rules to find an assembler and will result in confusion if the
assembler found is not actually the GNU assembler.  (Confusion may also
result if the compiler finds the GNU assembler but has not been
configured with @option{--with-gnu-as}.)  If you have more than one
assembler installed on your system, you may want to use this option in
connection with @option{--with-as=@var{pathname}} or
@option{--with-build-time-tools=@var{pathname}}.

The following systems are the only ones where it makes a difference
whether you use the GNU assembler.  On any other system,
@option{--with-gnu-as} has no effect.

@itemize @bullet
@item @samp{hppa1.0-@var{any}-@var{any}}
@item @samp{hppa1.1-@var{any}-@var{any}}
@item @samp{sparc-sun-solaris2.@var{any}}
@item @samp{sparc64-@var{any}-solaris2.@var{any}}
@end itemize

@item @anchor{with-as}--with-as=@var{pathname}
Specify that the compiler should use the assembler pointed to by
@var{pathname}, rather than the one found by the standard rules to find
an assembler, which are:
@itemize @bullet
@item
Unless GCC is being built with a cross compiler, check the
@file{@var{libexec}/gcc/@var{target}/@var{version}} directory.
@var{libexec} defaults to @file{@var{exec-prefix}/libexec};
@var{exec-prefix} defaults to @var{prefix}, which
defaults to @file{/usr/local} unless overridden by the
@option{--prefix=@var{pathname}} switch described above.  @var{target}
is the target system triple, such as @samp{sparc-sun-solaris2.7}, and
@var{version} denotes the GCC version, such as 3.0.

@item
If the target system is the same that you are building on, check
operating system specific directories (e.g.@: @file{/usr/ccs/bin} on
Sun Solaris 2).

@item
Check in the @env{PATH} for a tool whose name is prefixed by the
target system triple.

@item
Check in the @env{PATH} for a tool whose name is not prefixed by the
target system triple, if the host and target system triple are
the same (in other words, we use a host tool if it can be used for
the target as well).
@end itemize

You may want to use @option{--with-as} if no assembler
is installed in the directories listed above, or if you have multiple
assemblers installed and want to choose one that is not found by the
above rules.

@item @anchor{with-gnu-ld}--with-gnu-ld
Same as @uref{#with-gnu-as,,@option{--with-gnu-as}}
but for the linker.

@item --with-ld=@var{pathname}
Same as @uref{#with-as,,@option{--with-as}}
but for the linker.

@item --with-stabs
Specify that stabs debugging
information should be used instead of whatever format the host normally
uses.  Normally GCC uses the same debug format as the host system.

On MIPS based systems and on Alphas, you must specify whether you want
GCC to create the normal ECOFF debugging format, or to use BSD-style
stabs passed through the ECOFF symbol table.  The normal ECOFF debug
format cannot fully handle languages other than C@.  BSD stabs format can
handle other languages, but it only works with the GNU debugger GDB@.

Normally, GCC uses the ECOFF debugging format by default; if you
prefer BSD stabs, specify @option{--with-stabs} when you configure GCC@.

No matter which default you choose when you configure GCC, the user
can use the @option{-gcoff} and @option{-gstabs+} options to specify explicitly
the debug format for a particular compilation.

@option{--with-stabs} is meaningful on the ISC system on the 386, also, if
@option{--with-gas} is used.  It selects use of stabs debugging
information embedded in COFF output.  This kind of debugging information
supports C++ well; ordinary COFF debugging information does not.

@option{--with-stabs} is also meaningful on 386 systems running SVR4.  It
selects use of stabs debugging information embedded in ELF output.  The
C++ compiler currently (2.6.0) does not support the DWARF debugging
information normally used on 386 SVR4 platforms; stabs provide a
workable alternative.  This requires gas and gdb, as the normal SVR4
tools can not generate or interpret stabs.

@item --disable-multilib
Specify that multiple target
libraries to support different target variants, calling
conventions, etc.@: should not be built.  The default is to build a
predefined set of them.

Some targets provide finer-grained control over which multilibs are built
(e.g., @option{--disable-softfloat}):
@table @code
@item arc-*-elf*
biendian.

@item arm-*-*
fpu, 26bit, underscore, interwork, biendian, nofmult.

@item m68*-*-*
softfloat, m68881, m68000, m68020.

@item mips*-*-*
single-float, biendian, softfloat.

@item powerpc*-*-*, rs6000*-*-*
aix64, pthread, softfloat, powercpu, powerpccpu, powerpcos, biendian,
sysv, aix.

@end table

@item --with-multilib-list=@var{list}
@itemx --without-multilib-list
Specify what multilibs to build.
Currently only implemented for sh*-*-*.

@var{list} is a comma separated list of CPU names.  These must be of the
form @code{sh*} or @code{m*} (in which case they match the compiler option
for that processor).  The list should not contain any endian options -
these are handled by @option{--with-endian}.

If @var{list} is empty, then there will be no multilibs for extra
processors.  The multilib for the secondary endian remains enabled.

As a special case, if an entry in the list starts with a @code{!}
(exclamation point), then it is added to the list of excluded multilibs.
Entries of this sort should be compatible with @samp{MULTILIB_EXCLUDES}
(once the leading @code{!} has been stripped).

If @option{--with-multilib-list} is not given, then a default set of
multilibs is selected based on the value of @option{--target}.  This is
usually the complete set of libraries, but some targets imply a more
specialized subset.

Example 1: to configure a compiler for SH4A only, but supporting both
endians, with little endian being the default:
@smallexample
--with-cpu=sh4a --with-endian=little,big --with-multilib-list=
@end smallexample

Example 2: to configure a compiler for both SH4A and SH4AL-DSP, but with
only little endian SH4AL:
@smallexample
--with-cpu=sh4a --with-endian=little,big --with-multilib-list=sh4al,!mb/m4al
@end smallexample

@item --with-endian=@var{endians}
Specify what endians to use.
Currently only implemented for sh*-*-*.

@var{endians} may be one of the following:
@table @code
@item big
Use big endian exclusively.
@item little
Use little endian exclusively.
@item big,little
Use big endian by default.  Provide a multilib for little endian.
@item little,big
Use little endian by default.  Provide a multilib for big endian.
@end table

@item --enable-threads
Specify that the target
supports threads.  This affects the Objective-C compiler and runtime
library, and exception handling for other languages like C++ and Java.
On some systems, this is the default.

In general, the best (and, in many cases, the only known) threading
model available will be configured for use.  Beware that on some
systems, GCC has not been taught what threading models are generally
available for the system.  In this case, @option{--enable-threads} is an
alias for @option{--enable-threads=single}.

@item --disable-threads
Specify that threading support should be disabled for the system.
This is an alias for @option{--enable-threads=single}.

@item --enable-threads=@var{lib}
Specify that
@var{lib} is the thread support library.  This affects the Objective-C
compiler and runtime library, and exception handling for other languages
like C++ and Java.  The possibilities for @var{lib} are:

@table @code
@item aix
AIX thread support.
@item dce
DCE thread support.
@item gnat
Ada tasking support.  For non-Ada programs, this setting is equivalent
to @samp{single}.  When used in conjunction with the Ada run time, it
causes GCC to use the same thread primitives as Ada uses.  This option
is necessary when using both Ada and the back end exception handling,
which is the default for most Ada targets.
@item mach
Generic MACH thread support, known to work on NeXTSTEP@.  (Please note
that the file needed to support this configuration, @file{gthr-mach.h}, is
missing and thus this setting will cause a known bootstrap failure.)
@item no
This is an alias for @samp{single}.
@item posix
Generic POSIX/Unix98 thread support.
@item posix95
Generic POSIX/Unix95 thread support.
@item rtems
RTEMS thread support.
@item single
Disable thread support, should work for all platforms.
@item solaris
Sun Solaris 2/Unix International thread support.  Only use this if you
really need to use this legacy API instead of the default, @samp{posix}.
@item vxworks
VxWorks thread support.
@item win32
Microsoft Win32 API thread support.
@item nks
Novell Kernel Services thread support.
@end table

@item --enable-tls
Specify that the target supports TLS (Thread Local Storage).  Usually
configure can correctly determine if TLS is supported.  In cases where
it guesses incorrectly, TLS can be explicitly enabled or disabled with
@option{--enable-tls} or @option{--disable-tls}.  This can happen if
the assembler supports TLS but the C library does not, or if the
assumptions made by the configure test are incorrect.

@item --disable-tls
Specify that the target does not support TLS.
This is an alias for @option{--enable-tls=no}.

@item --with-cpu=@var{cpu}
@itemx --with-cpu-32=@var{cpu}
@itemx --with-cpu-64=@var{cpu}
Specify which cpu variant the compiler should generate code for by default.
@var{cpu} will be used as the default value of the @option{-mcpu=} switch.
This option is only supported on some targets, including ARM, i386, M68k,
PowerPC, and SPARC@.  The @option{--with-cpu-32} and
@option{--with-cpu-64} options specify separate default CPUs for
32-bit and 64-bit modes; these options are only supported for i386,
x86-64 and PowerPC.

@item --with-schedule=@var{cpu}
@itemx --with-arch=@var{cpu}
@itemx --with-arch-32=@var{cpu}
@itemx --with-arch-64=@var{cpu}
@itemx --with-tune=@var{cpu}
@itemx --with-tune-32=@var{cpu}
@itemx --with-tune-64=@var{cpu}
@itemx --with-abi=@var{abi}
@itemx --with-fpu=@var{type}
@itemx --with-float=@var{type}
These configure options provide default values for the @option{-mschedule=},
@option{-march=}, @option{-mtune=}, @option{-mabi=}, and @option{-mfpu=}
options and for @option{-mhard-float} or @option{-msoft-float}.  As with
@option{--with-cpu}, which switches will be accepted and acceptable values
of the arguments depend on the target.

@item --with-mode=@var{mode}
Specify if the compiler should default to @option{-marm} or @option{-mthumb}.
This option is only supported on ARM targets.

@item --with-fpmath=@var{isa}
This options sets @option{-mfpmath=sse} by default and specifies the default
ISA for floating-point arithmetics.  You can select either @samp{sse} which
enables @option{-msse2} or @samp{avx} which enables @option{-mavx} by default.
This option is only supported on i386 and x86-64 targets.

@item --with-divide=@var{type}
Specify how the compiler should generate code for checking for
division by zero.  This option is only supported on the MIPS target.
The possibilities for @var{type} are:
@table @code
@item traps
Division by zero checks use conditional traps (this is the default on
systems that support conditional traps).
@item breaks
Division by zero checks use the break instruction.
@end table

@c If you make --with-llsc the default for additional targets,
@c update the --with-llsc description in the MIPS section below.

@item --with-llsc
On MIPS targets, make @option{-mllsc} the default when no
@option{-mno-lsc} option is passed.  This is the default for
Linux-based targets, as the kernel will emulate them if the ISA does
not provide them.

@item --without-llsc
On MIPS targets, make @option{-mno-llsc} the default when no
@option{-mllsc} option is passed.

@item --with-synci
On MIPS targets, make @option{-msynci} the default when no
@option{-mno-synci} option is passed.

@item --without-synci 
On MIPS targets, make @option{-mno-synci} the default when no
@option{-msynci} option is passed.  This is the default.

@item --with-mips-plt
On MIPS targets, make use of copy relocations and PLTs.
These features are extensions to the traditional
SVR4-based MIPS ABIs and require support from GNU binutils
and the runtime C library.

@item --enable-__cxa_atexit
Define if you want to use __cxa_atexit, rather than atexit, to
register C++ destructors for local statics and global objects.
This is essential for fully standards-compliant handling of
destructors, but requires __cxa_atexit in libc.  This option is currently
only available on systems with GNU libc.  When enabled, this will cause
@option{-fuse-cxa-atexit} to be passed by default.

@item --enable-indirect-function
Define if you want to enable the @code{ifunc} attribute.  This option is
currently only available on systems with GNU libc on certain targets.

@item --enable-target-optspace
Specify that target
libraries should be optimized for code space instead of code speed.
This is the default for the m32r platform.

@item --with-cpp-install-dir=@var{dirname}
Specify that the user visible @command{cpp} program should be installed
in @file{@var{prefix}/@var{dirname}/cpp}, in addition to @var{bindir}.

@item --enable-comdat
Enable COMDAT group support.  This is primarily used to override the
automatically detected value.

@item --enable-initfini-array
Force the use of sections @code{.init_array} and @code{.fini_array}
(instead of @code{.init} and @code{.fini}) for constructors and
destructors.  Option @option{--disable-initfini-array} has the
opposite effect.  If neither option is specified, the configure script
will try to guess whether the @code{.init_array} and
@code{.fini_array} sections are supported and, if they are, use them.

@item --enable-build-with-cxx
Build GCC using a C++ compiler rather than a C compiler.  This is an
experimental option which may become the default in a later release.

@item --enable-maintainer-mode
The build rules that regenerate the Autoconf and Automake output files as
well as the GCC master message catalog @file{gcc.pot} are normally
disabled.  This is because it can only be rebuilt if the complete source
tree is present.  If you have changed the sources and want to rebuild the
catalog, configuring with @option{--enable-maintainer-mode} will enable
this.  Note that you need a recent version of the @code{gettext} tools
to do so.

@item --disable-bootstrap
For a native build, the default configuration is to perform
a 3-stage bootstrap of the compiler when @samp{make} is invoked,
testing that GCC can compile itself correctly.  If you want to disable
this process, you can configure with @option{--disable-bootstrap}.

@item --enable-bootstrap
In special cases, you may want to perform a 3-stage build
even if the target and host triplets are different.
This is possible when the host can run code compiled for
the target (e.g.@: host is i686-linux, target is i486-linux).
Starting from GCC 4.2, to do this you have to configure explicitly
with @option{--enable-bootstrap}.

@item --enable-generated-files-in-srcdir
Neither the .c and .h files that are generated from Bison and flex nor the
info manuals and man pages that are built from the .texi files are present
in the SVN development tree.  When building GCC from that development tree,
or from one of our snapshots, those generated files are placed in your
build directory, which allows for the source to be in a readonly
directory.

If you configure with @option{--enable-generated-files-in-srcdir} then those
generated files will go into the source directory.  This is mainly intended
for generating release or prerelease tarballs of the GCC sources, since it
is not a requirement that the users of source releases to have flex, Bison,
or makeinfo.

@item --enable-version-specific-runtime-libs
Specify
that runtime libraries should be installed in the compiler specific
subdirectory (@file{@var{libdir}/gcc}) rather than the usual places.  In
addition, @samp{libstdc++}'s include files will be installed into
@file{@var{libdir}} unless you overruled it by using
@option{--with-gxx-include-dir=@var{dirname}}.  Using this option is
particularly useful if you intend to use several versions of GCC in
parallel.  This is currently supported by @samp{libgfortran},
@samp{libjava}, @samp{libmudflap}, @samp{libstdc++}, and @samp{libobjc}.

@item --enable-languages=@var{lang1},@var{lang2},@dots{}
Specify that only a particular subset of compilers and
their runtime libraries should be built.  For a list of valid values for
@var{langN} you can issue the following command in the
@file{gcc} directory of your GCC source tree:@*
@smallexample
grep language= */config-lang.in
@end smallexample
Currently, you can use any of the following:
@code{all}, @code{ada}, @code{c}, @code{c++}, @code{fortran}, @code{java},
@code{objc}, @code{obj-c++}.
Building the Ada compiler has special requirements, see below.
If you do not pass this flag, or specify the option @code{all}, then all
default languages available in the @file{gcc} sub-tree will be configured.
Ada and Objective-C++ are not default languages; the rest are.
Re-defining @code{LANGUAGES} when calling @samp{make} @strong{does not}
work anymore, as those language sub-directories might not have been
configured!

@item --enable-stage1-languages=@var{lang1},@var{lang2},@dots{}
Specify that a particular subset of compilers and their runtime
libraries should be built with the system C compiler during stage 1 of
the bootstrap process, rather than only in later stages with the
bootstrapped C compiler.  The list of valid values is the same as for
@option{--enable-languages}, and the option @code{all} will select all
of the languages enabled by @option{--enable-languages}.  This option is
primarily useful for GCC development; for instance, when a development
version of the compiler cannot bootstrap due to compiler bugs, or when
one is debugging front ends other than the C front end.  When this
option is used, one can then build the target libraries for the
specified languages with the stage-1 compiler by using @command{make
stage1-bubble all-target}, or run the testsuite on the stage-1 compiler
for the specified languages using @command{make stage1-start check-gcc}.

@item --disable-libada
Specify that the run-time libraries and tools used by GNAT should not
be built.  This can be useful for debugging, or for compatibility with
previous Ada build procedures, when it was required to explicitly
do a @samp{make -C gcc gnatlib_and_tools}.

@item --disable-libssp
Specify that the run-time libraries for stack smashing protection
should not be built.

@item --disable-libgomp
Specify that the run-time libraries used by GOMP should not be built.

@item --with-dwarf2
Specify that the compiler should
use DWARF 2 debugging information as the default.

@item --enable-targets=all
@itemx --enable-targets=@var{target_list}
Some GCC targets, e.g.@: powerpc64-linux, build bi-arch compilers.
These are compilers that are able to generate either 64-bit or 32-bit
code.  Typically, the corresponding 32-bit target, e.g.@:
powerpc-linux for powerpc64-linux, only generates 32-bit code.  This
option enables the 32-bit target to be a bi-arch compiler, which is
useful when you want a bi-arch compiler that defaults to 32-bit, and
you are building a bi-arch or multi-arch binutils in a combined tree.
On mips-linux, this will build a tri-arch compiler (ABI o32/n32/64),
defaulted to o32.
Currently, this option only affects sparc-linux, powerpc-linux, x86-linux
and mips-linux.

@item --enable-secureplt
This option enables @option{-msecure-plt} by default for powerpc-linux.
@ifnothtml
@xref{RS/6000 and PowerPC Options,, RS/6000 and PowerPC Options, gcc,
Using the GNU Compiler Collection (GCC)},
@end ifnothtml
@ifhtml
See ``RS/6000 and PowerPC Options'' in the main manual
@end ifhtml

@item --enable-cld
This option enables @option{-mcld} by default for 32-bit x86 targets.
@ifnothtml
@xref{i386 and x86-64 Options,, i386 and x86-64 Options, gcc,
Using the GNU Compiler Collection (GCC)},
@end ifnothtml
@ifhtml
See ``i386 and x86-64 Options'' in the main manual
@end ifhtml

@item --enable-win32-registry
@itemx --enable-win32-registry=@var{key}
@itemx --disable-win32-registry
The @option{--enable-win32-registry} option enables Microsoft Windows-hosted GCC
to look up installations paths in the registry using the following key:

@smallexample
@code{HKEY_LOCAL_MACHINE\SOFTWARE\Free Software Foundation\@var{key}}
@end smallexample

@var{key} defaults to GCC version number, and can be overridden by the
@option{--enable-win32-registry=@var{key}} option.  Vendors and distributors
who use custom installers are encouraged to provide a different key,
perhaps one comprised of vendor name and GCC version number, to
avoid conflict with existing installations.  This feature is enabled
by default, and can be disabled by @option{--disable-win32-registry}
option.  This option has no effect on the other hosts.

@item --nfp
Specify that the machine does not have a floating point unit.  This
option only applies to @samp{m68k-sun-sunos@var{n}}.  On any other
system, @option{--nfp} has no effect.

@item --enable-werror
@itemx --disable-werror
@itemx --enable-werror=yes
@itemx --enable-werror=no
When you specify this option, it controls whether certain files in the
compiler are built with @option{-Werror} in bootstrap stage2 and later.
If you don't specify it, @option{-Werror} is turned on for the main
development trunk.  However it defaults to off for release branches and
final releases.  The specific files which get @option{-Werror} are
controlled by the Makefiles.

@item --enable-checking
@itemx --enable-checking=@var{list}
When you specify this option, the compiler is built to perform internal
consistency checks of the requested complexity.  This does not change the
generated code, but adds error checking within the compiler.  This will
slow down the compiler and may only work properly if you are building
the compiler with GCC@.  This is @samp{yes} by default when building
from SVN or snapshots, but @samp{release} for releases.  The default
for building the stage1 compiler is @samp{yes}.  More control
over the checks may be had by specifying @var{list}.  The categories of
checks available are @samp{yes} (most common checks
@samp{assert,misc,tree,gc,rtlflag,runtime}), @samp{no} (no checks at
all), @samp{all} (all but @samp{valgrind}), @samp{release} (cheapest
checks @samp{assert,runtime}) or @samp{none} (same as @samp{no}).
Individual checks can be enabled with these flags @samp{assert},
@samp{df}, @samp{fold}, @samp{gc}, @samp{gcac} @samp{misc}, @samp{rtl},
@samp{rtlflag}, @samp{runtime}, @samp{tree}, and @samp{valgrind}.

The @samp{valgrind} check requires the external @command{valgrind}
simulator, available from @uref{http://valgrind.org/}.  The
@samp{df}, @samp{rtl}, @samp{gcac} and @samp{valgrind} checks are very expensive.
To disable all checking, @samp{--disable-checking} or
@samp{--enable-checking=none} must be explicitly requested.  Disabling
assertions will make the compiler and runtime slightly faster but
increase the risk of undetected internal errors causing wrong code to be
generated.

@item --disable-stage1-checking
@itemx --enable-stage1-checking
@itemx --enable-stage1-checking=@var{list}
If no @option{--enable-checking} option is specified the stage1
compiler will be built with @samp{yes} checking enabled, otherwise
the stage1 checking flags are the same as specified by
@option{--enable-checking}.  To build the stage1 compiler with
different checking options use @option{--enable-stage1-checking}.
The list of checking options is the same as for @option{--enable-checking}.
If your system is too slow or too small to bootstrap a released compiler
with checking for stage1 enabled, you can use @samp{--disable-stage1-checking}
to disable checking for the stage1 compiler.

@item --enable-coverage
@itemx --enable-coverage=@var{level}
With this option, the compiler is built to collect self coverage
information, every time it is run.  This is for internal development
purposes, and only works when the compiler is being built with gcc.  The
@var{level} argument controls whether the compiler is built optimized or
not, values are @samp{opt} and @samp{noopt}.  For coverage analysis you
want to disable optimization, for performance analysis you want to
enable optimization.  When coverage is enabled, the default level is
without optimization.

@item --enable-gather-detailed-mem-stats
When this option is specified more detailed information on memory
allocation is gathered.  This information is printed when using
@option{-fmem-report}.

@item --with-gc
@itemx --with-gc=@var{choice}
With this option you can specify the garbage collector implementation
used during the compilation process.  @var{choice} can be one of
@samp{page} and @samp{zone}, where @samp{page} is the default.

@item --enable-nls
@itemx --disable-nls
The @option{--enable-nls} option enables Native Language Support (NLS),
which lets GCC output diagnostics in languages other than American
English.  Native Language Support is enabled by default if not doing a
canadian cross build.  The @option{--disable-nls} option disables NLS@.

@item --with-included-gettext
If NLS is enabled, the @option{--with-included-gettext} option causes the build
procedure to prefer its copy of GNU @command{gettext}.

@item --with-catgets
If NLS is enabled, and if the host lacks @code{gettext} but has the
inferior @code{catgets} interface, the GCC build procedure normally
ignores @code{catgets} and instead uses GCC's copy of the GNU
@code{gettext} library.  The @option{--with-catgets} option causes the
build procedure to use the host's @code{catgets} in this situation.

@item --with-libiconv-prefix=@var{dir}
Search for libiconv header files in @file{@var{dir}/include} and
libiconv library files in @file{@var{dir}/lib}.

@item --enable-obsolete
Enable configuration for an obsoleted system.  If you attempt to
configure GCC for a system (build, host, or target) which has been
obsoleted, and you do not specify this flag, configure will halt with an
error message.

All support for systems which have been obsoleted in one release of GCC
is removed entirely in the next major release, unless someone steps
forward to maintain the port.

@item --enable-decimal-float
@itemx --enable-decimal-float=yes
@itemx --enable-decimal-float=no
@itemx --enable-decimal-float=bid
@itemx --enable-decimal-float=dpd
@itemx --disable-decimal-float
Enable (or disable) support for the C decimal floating point extension
that is in the IEEE 754-2008 standard.  This is enabled by default only
on PowerPC, i386, and x86_64 GNU/Linux systems.  Other systems may also
support it, but require the user to specifically enable it.  You can
optionally control which decimal floating point format is used (either
@samp{bid} or @samp{dpd}).  The @samp{bid} (binary integer decimal)
format is default on i386 and x86_64 systems, and the @samp{dpd}
(densely packed decimal) format is default on PowerPC systems.

@item --enable-fixed-point
@itemx --disable-fixed-point
Enable (or disable) support for C fixed-point arithmetic.
This option is enabled by default for some targets (such as MIPS) which
have hardware-support for fixed-point operations.  On other targets, you
may enable this option manually.

@item --with-long-double-128
Specify if @code{long double} type should be 128-bit by default on selected
GNU/Linux architectures.  If using @code{--without-long-double-128},
@code{long double} will be by default 64-bit, the same as @code{double} type.
When neither of these configure options are used, the default will be
128-bit @code{long double} when built against GNU C Library 2.4 and later,
64-bit @code{long double} otherwise.

@item --with-gmp=@var{pathname}
@itemx --with-gmp-include=@var{pathname}
@itemx --with-gmp-lib=@var{pathname}
@itemx --with-mpfr=@var{pathname}
@itemx --with-mpfr-include=@var{pathname}
@itemx --with-mpfr-lib=@var{pathname}
@itemx --with-mpc=@var{pathname}
@itemx --with-mpc-include=@var{pathname}
@itemx --with-mpc-lib=@var{pathname}
If you do not have GMP (the GNU Multiple Precision library), the MPFR
library and/or the MPC library installed in a standard location and
you want to build GCC, you can explicitly specify the directory where
they are installed (@samp{--with-gmp=@var{gmpinstalldir}},
@samp{--with-mpfr=@var{mpfrinstalldir}},
@samp{--with-mpc=@var{mpcinstalldir}}).  The
@option{--with-gmp=@var{gmpinstalldir}} option is shorthand for
@option{--with-gmp-lib=@var{gmpinstalldir}/lib} and
@option{--with-gmp-include=@var{gmpinstalldir}/include}.  Likewise the
@option{--with-mpfr=@var{mpfrinstalldir}} option is shorthand for
@option{--with-mpfr-lib=@var{mpfrinstalldir}/lib} and
@option{--with-mpfr-include=@var{mpfrinstalldir}/include}, also the
@option{--with-mpc=@var{mpcinstalldir}} option is shorthand for
@option{--with-mpc-lib=@var{mpcinstalldir}/lib} and
@option{--with-mpc-include=@var{mpcinstalldir}/include}.  If these
shorthand assumptions are not correct, you can use the explicit
include and lib options directly.  You might also need to ensure the
shared libraries can be found by the dynamic linker when building and
using GCC, for example by setting the runtime shared library path
variable (@env{LD_LIBRARY_PATH} on GNU/Linux and Solaris systems).

@item --with-ppl=@var{pathname}
@itemx --with-ppl-include=@var{pathname}
@itemx --with-ppl-lib=@var{pathname}
@itemx --with-cloog=@var{pathname}
@itemx --with-cloog-include=@var{pathname}
@itemx --with-cloog-lib=@var{pathname}
If you do not have PPL (the Parma Polyhedra Library) and the CLooG
libraries installed in a standard location and you want to build GCC,
you can explicitly specify the directory where they are installed
(@samp{--with-ppl=@var{pplinstalldir}},
@samp{--with-cloog=@var{clooginstalldir}}). The
@option{--with-ppl=@var{pplinstalldir}} option is shorthand for
@option{--with-ppl-lib=@var{pplinstalldir}/lib} and
@option{--with-ppl-include=@var{pplinstalldir}/include}.  Likewise the
@option{--with-cloog=@var{clooginstalldir}} option is shorthand for
@option{--with-cloog-lib=@var{clooginstalldir}/lib} and
@option{--with-cloog-include=@var{clooginstalldir}/include}.  If these
shorthand assumptions are not correct, you can use the explicit
include and lib options directly.

@item --with-host-libstdcxx=@var{linker-args}
If you are linking with a static copy of PPL, you can use this option
to specify how the linker should find the standard C++ library used
internally by PPL.  Typical values of @var{linker-args} might be
@samp{-lstdc++} or @samp{-Wl,-Bstatic,-lstdc++,-Bdynamic -lm}.  If you are
linking with a shared copy of PPL, you probably do not need this
option; shared library dependencies will cause the linker to search
for the standard C++ library automatically.

@item --with-stage1-ldflags=@var{flags}
This option may be used to set linker flags to be used when linking
stage 1 of GCC.  These are also used when linking GCC if configured with
@option{--disable-bootstrap}.  By default no special flags are used.

@item --with-stage1-libs=@var{libs}
This option may be used to set libraries to be used when linking stage 1
of GCC.  These are also used when linking GCC if configured with
@option{--disable-bootstrap}.  The default is the argument to
@option{--with-host-libstdcxx}, if specified.

@item --with-boot-ldflags=@var{flags}
This option may be used to set linker flags to be used when linking
stage 2 and later when bootstrapping GCC.  By default no special flags
are used.

@item --with-boot-libs=@var{libs}
This option may be used to set libraries to be used when linking stage 2
and later when bootstrapping GCC.  The default is the argument to
@option{--with-host-libstdcxx}, if specified.

@item --with-debug-prefix-map=@var{map}
Convert source directory names using @option{-fdebug-prefix-map} when
building runtime libraries.  @samp{@var{map}} is a space-separated
list of maps of the form @samp{@var{old}=@var{new}}.

@item --enable-linker-build-id
Tells GCC to pass @option{--build-id} option to the linker for all final
links (links performed without the @option{-r} or @option{--relocatable}
option), if the linker supports it.  If you specify
@option{--enable-linker-build-id}, but your linker does not
support @option{--build-id} option, a warning is issued and the
@option{--enable-linker-build-id} option is ignored.  The default is off.

@item --enable-gnu-unique-object
@itemx --disable-gnu-unique-object
Tells GCC to use the gnu_unique_object relocation for C++ template
static data members and inline function local statics.  Enabled by
default for a native toolchain with an assembler that accepts it and
GLIBC 2.11 or above, otherwise disabled.

@item --enable-lto
<<<<<<< HEAD
Enable support for link-time optimization (LTO).  This is enabled by
default if a working libelf implementation is found (see
@option{--with-libelf}).

@item --with-libelf=@var{pathname}
@itemx --with-libelf-include=@var{pathname}
@itemx --with-libelf-lib=@var{pathname}
If you do not have libelf installed in a standard location and you
want to enable support for link-time optimization (LTO), you can
explicitly specify the directory where libelf is installed
(@samp{--with-libelf=@var{libelfinstalldir}}).  The
@option{--with-libelf=@var{libelfinstalldir}} option is shorthand for
@option{--with-libelf-include=@var{libelfinstalldir}/include}
@option{--with-libelf-lib=@var{libelfinstalldir}/lib}.
=======
@itemx --disable-lto
Enable support for link-time optimization (LTO).  This is enabled by
default, and may be disabled using @option{--disable-lto}.
>>>>>>> 155d23aa

@item --enable-gold
Enable support for using @command{gold} as the linker.  If gold support is
enabled together with @option{--enable-lto}, an additional directory
@file{lto-plugin} will be built.  The code in this directory is a
plugin for gold that allows the link-time optimizer to extract object
files with LTO information out of library archives.  See
@option{-flto} and @option{-fwhopr} for details.
@end table

@subheading Cross-Compiler-Specific Options
The following options only apply to building cross compilers.

@table @code
@item --with-sysroot
@itemx --with-sysroot=@var{dir}
Tells GCC to consider @var{dir} as the root of a tree that contains
(a subset of) the root filesystem of the target operating system.
Target system headers, libraries and run-time object files will be
searched in there.  More specifically, this acts as if
@option{--sysroot=@var{dir}} was added to the default options of the built
compiler.  The specified directory is not copied into the
install tree, unlike the options @option{--with-headers} and
@option{--with-libs} that this option obsoletes.  The default value,
in case @option{--with-sysroot} is not given an argument, is
@option{$@{gcc_tooldir@}/sys-root}.  If the specified directory is a
subdirectory of @option{$@{exec_prefix@}}, then it will be found relative to
the GCC binaries if the installation tree is moved.

This option affects the system root for the compiler used to build
target libraries (which runs on the build system) and the compiler newly
installed with @code{make install}; it does not affect the compiler which is
used to build GCC itself.

@item --with-build-sysroot
@itemx --with-build-sysroot=@var{dir}
Tells GCC to consider @var{dir} as the system root (see
@option{--with-sysroot}) while building target libraries, instead of
the directory specified with @option{--with-sysroot}.  This option is
only useful when you are already using @option{--with-sysroot}.  You
can use @option{--with-build-sysroot} when you are configuring with
@option{--prefix} set to a directory that is different from the one in
which you are installing GCC and your target libraries.  

This option affects the system root for the compiler used to build
target libraries (which runs on the build system); it does not affect
the compiler which is used to build GCC itself.

@item --with-headers
@itemx --with-headers=@var{dir}
Deprecated in favor of @option{--with-sysroot}.
Specifies that target headers are available when building a cross compiler.
The @var{dir} argument specifies a directory which has the target include
files.  These include files will be copied into the @file{gcc} install
directory.  @emph{This option with the @var{dir} argument is required} when
building a cross compiler, if @file{@var{prefix}/@var{target}/sys-include}
doesn't pre-exist.  If @file{@var{prefix}/@var{target}/sys-include} does
pre-exist, the @var{dir} argument may be omitted.  @command{fixincludes}
will be run on these files to make them compatible with GCC@.

@item --without-headers
Tells GCC not use any target headers from a libc when building a cross
compiler.  When crossing to GNU/Linux, you need the headers so GCC
can build the exception handling for libgcc.

@item --with-libs
@itemx --with-libs="@var{dir1} @var{dir2} @dots{} @var{dirN}"
Deprecated in favor of @option{--with-sysroot}.
Specifies a list of directories which contain the target runtime
libraries.  These libraries will be copied into the @file{gcc} install
directory.  If the directory list is omitted, this option has no
effect.

@item --with-newlib
Specifies that @samp{newlib} is
being used as the target C library.  This causes @code{__eprintf} to be
omitted from @file{libgcc.a} on the assumption that it will be provided by
@samp{newlib}.

@item --with-build-time-tools=@var{dir}
Specifies where to find the set of target tools (assembler, linker, etc.)
that will be used while building GCC itself.  This option can be useful
if the directory layouts are different between the system you are building
GCC on, and the system where you will deploy it.

For example, on an @samp{ia64-hp-hpux} system, you may have the GNU
assembler and linker in @file{/usr/bin}, and the native tools in a
different path, and build a toolchain that expects to find the
native tools in @file{/usr/bin}.

When you use this option, you should ensure that @var{dir} includes
@command{ar}, @command{as}, @command{ld}, @command{nm},
@command{ranlib} and @command{strip} if necessary, and possibly
@command{objdump}.  Otherwise, GCC may use an inconsistent set of
tools.
@end table

@subheading Java-Specific Options

The following option applies to the build of the Java front end.

@table @code
@item --disable-libgcj
Specify that the run-time libraries
used by GCJ should not be built.  This is useful in case you intend
to use GCJ with some other run-time, or you're going to install it
separately, or it just happens not to build on your particular
machine.  In general, if the Java front end is enabled, the GCJ
libraries will be enabled too, unless they're known to not work on
the target platform.  If GCJ is enabled but @samp{libgcj} isn't built, you
may need to port it; in this case, before modifying the top-level
@file{configure.in} so that @samp{libgcj} is enabled by default on this platform,
you may use @option{--enable-libgcj} to override the default.

@end table

The following options apply to building @samp{libgcj}.

@subsubheading General Options

@table @code
@item --enable-java-maintainer-mode
By default the @samp{libjava} build will not attempt to compile the
@file{.java} source files to @file{.class}.  Instead, it will use the
@file{.class} files from the source tree.  If you use this option you
must have executables named @command{ecj1} and @command{gjavah} in your path
for use by the build.  You must use this option if you intend to
modify any @file{.java} files in @file{libjava}.

@item --with-java-home=@var{dirname}
This @samp{libjava} option overrides the default value of the
@samp{java.home} system property.  It is also used to set
@samp{sun.boot.class.path} to @file{@var{dirname}/lib/rt.jar}.  By
default @samp{java.home} is set to @file{@var{prefix}} and
@samp{sun.boot.class.path} to
@file{@var{datadir}/java/libgcj-@var{version}.jar}.

@item --with-ecj-jar=@var{filename}
This option can be used to specify the location of an external jar
file containing the Eclipse Java compiler.  A specially modified
version of this compiler is used by @command{gcj} to parse
@file{.java} source files.  If this option is given, the
@samp{libjava} build will create and install an @file{ecj1} executable
which uses this jar file at runtime.

If this option is not given, but an @file{ecj.jar} file is found in
the topmost source tree at configure time, then the @samp{libgcj}
build will create and install @file{ecj1}, and will also install the
discovered @file{ecj.jar} into a suitable place in the install tree.

If @file{ecj1} is not installed, then the user will have to supply one
on his path in order for @command{gcj} to properly parse @file{.java}
source files.  A suitable jar is available from
@uref{ftp://sourceware.org/pub/java/}.

@item --disable-getenv-properties
Don't set system properties from @env{GCJ_PROPERTIES}.

@item --enable-hash-synchronization
Use a global hash table for monitor locks.  Ordinarily,
@samp{libgcj}'s @samp{configure} script automatically makes
the correct choice for this option for your platform.  Only use
this if you know you need the library to be configured differently.

@item --enable-interpreter
Enable the Java interpreter.  The interpreter is automatically
enabled by default on all platforms that support it.  This option
is really only useful if you want to disable the interpreter
(using @option{--disable-interpreter}).

@item --disable-java-net
Disable java.net.  This disables the native part of java.net only,
using non-functional stubs for native method implementations.

@item --disable-jvmpi
Disable JVMPI support.

@item --disable-libgcj-bc
Disable BC ABI compilation of certain parts of libgcj.  By default,
some portions of libgcj are compiled with @option{-findirect-dispatch}
and @option{-fno-indirect-classes}, allowing them to be overridden at
run-time.

If @option{--disable-libgcj-bc} is specified, libgcj is built without
these options.  This allows the compile-time linker to resolve
dependencies when statically linking to libgcj.  However it makes it
impossible to override the affected portions of libgcj at run-time.

@item --enable-reduced-reflection
Build most of libgcj with @option{-freduced-reflection}.  This reduces
the size of libgcj at the expense of not being able to do accurate
reflection on the classes it contains.  This option is safe if you
know that code using libgcj will never use reflection on the standard
runtime classes in libgcj (including using serialization, RMI or CORBA).

@item --with-ecos
Enable runtime eCos target support.

@item --without-libffi
Don't use @samp{libffi}.  This will disable the interpreter and JNI
support as well, as these require @samp{libffi} to work.

@item --enable-libgcj-debug
Enable runtime debugging code.

@item --enable-libgcj-multifile
If specified, causes all @file{.java} source files to be
compiled into @file{.class} files in one invocation of
@samp{gcj}.  This can speed up build time, but is more
resource-intensive.  If this option is unspecified or
disabled, @samp{gcj} is invoked once for each @file{.java}
file to compile into a @file{.class} file.

@item --with-libiconv-prefix=DIR
Search for libiconv in @file{DIR/include} and @file{DIR/lib}.

@item --enable-sjlj-exceptions
Force use of the @code{setjmp}/@code{longjmp}-based scheme for exceptions.
@samp{configure} ordinarily picks the correct value based on the platform.
Only use this option if you are sure you need a different setting.

@item --with-system-zlib
Use installed @samp{zlib} rather than that included with GCC@.

@item --with-win32-nlsapi=ansi, unicows or unicode
Indicates how MinGW @samp{libgcj} translates between UNICODE
characters and the Win32 API@.

@item --enable-java-home
If enabled, this creates a JPackage compatible SDK environment during install.
Note that if --enable-java-home is used, --with-arch-directory=ARCH must also
be specified.

@item --with-arch-directory=ARCH
Specifies the name to use for the @file{jre/lib/ARCH} directory in the SDK 
environment created when --enable-java-home is passed. Typical names for this 
directory include i386, amd64, ia64, etc.

@item --with-os-directory=DIR
Specifies the OS directory for the SDK include directory. This is set to auto
detect, and is typically 'linux'.

@item --with-origin-name=NAME
Specifies the JPackage origin name. This defaults to the 'gcj' in
java-1.5.0-gcj.

@item --with-arch-suffix=SUFFIX
Specifies the suffix for the sdk directory. Defaults to the empty string. 
Examples include '.x86_64' in 'java-1.5.0-gcj-1.5.0.0.x86_64'.

@item --with-jvm-root-dir=DIR
Specifies where to install the SDK. Default is $(prefix)/lib/jvm.

@item --with-jvm-jar-dir=DIR
Specifies where to install jars. Default is $(prefix)/lib/jvm-exports.

@item --with-python-dir=DIR
Specifies where to install the Python modules used for aot-compile. DIR should
not include the prefix used in installation. For example, if the Python modules
are to be installed in /usr/lib/python2.5/site-packages, then 
--with-python-dir=/lib/python2.5/site-packages should be passed. If this is
not specified, then the Python modules are installed in $(prefix)/share/python.

@item --enable-aot-compile-rpm
Adds aot-compile-rpm to the list of installed scripts.

@item --enable-browser-plugin
Build the gcjwebplugin web browser plugin.

@table @code
@item ansi
Use the single-byte @code{char} and the Win32 A functions natively,
translating to and from UNICODE when using these functions.  If
unspecified, this is the default.

@item unicows
Use the @code{WCHAR} and Win32 W functions natively.  Adds
@code{-lunicows} to @file{libgcj.spec} to link with @samp{libunicows}.
@file{unicows.dll} needs to be deployed on Microsoft Windows 9X machines
running built executables.  @file{libunicows.a}, an open-source
import library around Microsoft's @code{unicows.dll}, is obtained from
@uref{http://libunicows.sourceforge.net/}, which also gives details
on getting @file{unicows.dll} from Microsoft.

@item unicode
Use the @code{WCHAR} and Win32 W functions natively.  Does @emph{not}
add @code{-lunicows} to @file{libgcj.spec}.  The built executables will
only run on Microsoft Windows NT and above.
@end table
@end table

@subsubheading AWT-Specific Options

@table @code
@item --with-x
Use the X Window System.

@item --enable-java-awt=PEER(S)
Specifies the AWT peer library or libraries to build alongside
@samp{libgcj}.  If this option is unspecified or disabled, AWT
will be non-functional.  Current valid values are @option{gtk} and
@option{xlib}.  Multiple libraries should be separated by a
comma (i.e.@: @option{--enable-java-awt=gtk,xlib}).

@item --enable-gtk-cairo
Build the cairo Graphics2D implementation on GTK@.

@item --enable-java-gc=TYPE
Choose garbage collector.  Defaults to @option{boehm} if unspecified.

@item --disable-gtktest
Do not try to compile and run a test GTK+ program.

@item --disable-glibtest
Do not try to compile and run a test GLIB program.

@item --with-libart-prefix=PFX
Prefix where libart is installed (optional).

@item --with-libart-exec-prefix=PFX
Exec prefix where libart is installed (optional).

@item --disable-libarttest
Do not try to compile and run a test libart program.

@end table

@subsubheading Overriding @command{configure} test results

Sometimes, it might be necessary to override the result of some
@command{configure} test, for example in order to ease porting to a new
system or work around a bug in a test.  The toplevel @command{configure}
script provides three variables for this:

@table @code

@item build_configargs
@cindex @code{build_configargs}
The contents of this variable is passed to all build @command{configure}
scripts.

@item host_configargs
@cindex @code{host_configargs}
The contents of this variable is passed to all host @command{configure}
scripts.

@item target_configargs
@cindex @code{target_configargs}
The contents of this variable is passed to all target @command{configure}
scripts.

@end table

In order to avoid shell and @command{make} quoting issues for complex
overrides, you can pass a setting for @env{CONFIG_SITE} and set
variables in the site file.

@html
<hr />
<p>
@end html
@ifhtml
@uref{./index.html,,Return to the GCC Installation page}
@end ifhtml
@end ifset

@c ***Building****************************************************************
@ifnothtml
@comment node-name,     next,          previous, up
@node    Building, Testing, Configuration, Installing GCC
@end ifnothtml
@ifset buildhtml
@ifnothtml
@chapter Building
@end ifnothtml
@cindex Installing GCC: Building

Now that GCC is configured, you are ready to build the compiler and
runtime libraries.

Some commands executed when making the compiler may fail (return a
nonzero status) and be ignored by @command{make}.  These failures, which
are often due to files that were not found, are expected, and can safely
be ignored.

It is normal to have compiler warnings when compiling certain files.
Unless you are a GCC developer, you can generally ignore these warnings
unless they cause compilation to fail.  Developers should attempt to fix
any warnings encountered, however they can temporarily continue past
warnings-as-errors by specifying the configure flag
@option{--disable-werror}.

On certain old systems, defining certain environment variables such as
@env{CC} can interfere with the functioning of @command{make}.

If you encounter seemingly strange errors when trying to build the
compiler in a directory other than the source directory, it could be
because you have previously configured the compiler in the source
directory.  Make sure you have done all the necessary preparations.

If you build GCC on a BSD system using a directory stored in an old System
V file system, problems may occur in running @command{fixincludes} if the
System V file system doesn't support symbolic links.  These problems
result in a failure to fix the declaration of @code{size_t} in
@file{sys/types.h}.  If you find that @code{size_t} is a signed type and
that type mismatches occur, this could be the cause.

The solution is not to use such a directory for building GCC@.

Similarly, when building from SVN or snapshots, or if you modify
@file{*.l} files, you need the Flex lexical analyzer generator
installed.  If you do not modify @file{*.l} files, releases contain
the Flex-generated files and you do not need Flex installed to build
them.  There is still one Flex-based lexical analyzer (part of the
build machinery, not of GCC itself) that is used even if you only
build the C front end.

When building from SVN or snapshots, or if you modify Texinfo
documentation, you need version 4.7 or later of Texinfo installed if you
want Info documentation to be regenerated.  Releases contain Info
documentation pre-built for the unmodified documentation in the release.

@section Building a native compiler

For a native build, the default configuration is to perform
a 3-stage bootstrap of the compiler when @samp{make} is invoked.
This will build the entire GCC system and ensure that it compiles
itself correctly.  It can be disabled with the @option{--disable-bootstrap}
parameter to @samp{configure}, but bootstrapping is suggested because
the compiler will be tested more completely and could also have
better performance.

The bootstrapping process will complete the following steps:

@itemize @bullet
@item
Build tools necessary to build the compiler.

@item
Perform a 3-stage bootstrap of the compiler.  This includes building
three times the target tools for use by the compiler such as binutils
(bfd, binutils, gas, gprof, ld, and opcodes) if they have been
individually linked or moved into the top level GCC source tree before
configuring.

@item
Perform a comparison test of the stage2 and stage3 compilers.

@item
Build runtime libraries using the stage3 compiler from the previous step.

@end itemize

If you are short on disk space you might consider @samp{make
bootstrap-lean} instead.  The sequence of compilation is the
same described above, but object files from the stage1 and
stage2 of the 3-stage bootstrap of the compiler are deleted as
soon as they are no longer needed.

If you wish to use non-default GCC flags when compiling the stage2
and stage3 compilers, set @code{BOOT_CFLAGS} on the command line when
doing @samp{make}.  For example, if you want to save additional space
during the bootstrap and in the final installation as well, you can
build the compiler binaries without debugging information as in the
following example.  This will save roughly 40% of disk space both for
the bootstrap and the final installation.  (Libraries will still contain
debugging information.)

@smallexample
     make BOOT_CFLAGS='-O' bootstrap
@end smallexample

You can place non-default optimization flags into @code{BOOT_CFLAGS}; they
are less well tested here than the default of @samp{-g -O2}, but should
still work.  In a few cases, you may find that you need to specify special
flags such as @option{-msoft-float} here to complete the bootstrap; or,
if the native compiler miscompiles the stage1 compiler, you may need
to work around this, by choosing @code{BOOT_CFLAGS} to avoid the parts
of the stage1 compiler that were miscompiled, or by using @samp{make
bootstrap4} to increase the number of stages of bootstrap.

@code{BOOT_CFLAGS} does not apply to bootstrapped target libraries.
Since these are always compiled with the compiler currently being
bootstrapped, you can use @code{CFLAGS_FOR_TARGET} to modify their
compilation flags, as for non-bootstrapped target libraries.
Again, if the native compiler miscompiles the stage1 compiler, you may
need to work around this by avoiding non-working parts of the stage1
compiler.  Use @code{STAGE1_TFLAGS} to this end.

If you used the flag @option{--enable-languages=@dots{}} to restrict
the compilers to be built, only those you've actually enabled will be
built.  This will of course only build those runtime libraries, for
which the particular compiler has been built.  Please note,
that re-defining @env{LANGUAGES} when calling @samp{make}
@strong{does not} work anymore!

If the comparison of stage2 and stage3 fails, this normally indicates
that the stage2 compiler has compiled GCC incorrectly, and is therefore
a potentially serious bug which you should investigate and report.  (On
a few systems, meaningful comparison of object files is impossible; they
always appear ``different''.  If you encounter this problem, you will
need to disable comparison in the @file{Makefile}.)

If you do not want to bootstrap your compiler, you can configure with
@option{--disable-bootstrap}.  In particular cases, you may want to
bootstrap your compiler even if the target system is not the same as
the one you are building on: for example, you could build a
@code{powerpc-unknown-linux-gnu} toolchain on a
@code{powerpc64-unknown-linux-gnu} host.  In this case, pass
@option{--enable-bootstrap} to the configure script.

@code{BUILD_CONFIG} can be used to bring in additional customization
to the build.  It can be set to a whitespace-separated list of names.
For each such @code{NAME}, top-level @file{config/@code{NAME}.mk} will
be included by the top-level @file{Makefile}, bringing in any settings
it contains.  The default @code{BUILD_CONFIG} can be set using the
configure option @option{--with-build-config=@code{NAME}...}.  Some
examples of supported build configurations are:

@table @asis
@item @samp{bootstrap-O1}
Removes any @option{-O}-started option from @code{BOOT_CFLAGS}, and adds
@option{-O1} to it.  @samp{BUILD_CONFIG=bootstrap-O1} is equivalent to
@samp{BOOT_CFLAGS='-g -O1'}.

@item @samp{bootstrap-O3}
Analogous to @code{bootstrap-O1}.

@item @samp{bootstrap-lto}
Enables Link-Time Optimization for host tools during bootstrapping.
@samp{BUILD_CONFIG=bootstrap-lto} is equivalent to adding
@option{-flto} to @samp{BOOT_CFLAGS}.

@item @samp{bootstrap-debug}
Verifies that the compiler generates the same executable code, whether
or not it is asked to emit debug information.  To this end, this
option builds stage2 host programs without debug information, and uses
@file{contrib/compare-debug} to compare them with the stripped stage3
object files.  If @code{BOOT_CFLAGS} is overridden so as to not enable
debug information, stage2 will have it, and stage3 won't.  This option
is enabled by default when GCC bootstrapping is enabled, if
@code{strip} can turn object files compiled with and without debug
info into identical object files.  In addition to better test
coverage, this option makes default bootstraps faster and leaner.

@item @samp{bootstrap-debug-big}
Rather than comparing stripped object files, as in
@code{bootstrap-debug}, this option saves internal compiler dumps
during stage2 and stage3 and compares them as well, which helps catch
additional potential problems, but at a great cost in terms of disk
space.  It can be specified in addition to @samp{bootstrap-debug}.

@item @samp{bootstrap-debug-lean}
This option saves disk space compared with @code{bootstrap-debug-big},
but at the expense of some recompilation.  Instead of saving the dumps
of stage2 and stage3 until the final compare, it uses
@option{-fcompare-debug} to generate, compare and remove the dumps
during stage3, repeating the compilation that already took place in
stage2, whose dumps were not saved.

@item @samp{bootstrap-debug-lib}
This option tests executable code invariance over debug information
generation on target libraries, just like @code{bootstrap-debug-lean}
tests it on host programs.  It builds stage3 libraries with
@option{-fcompare-debug}, and it can be used along with any of the
@code{bootstrap-debug} options above.

There aren't @code{-lean} or @code{-big} counterparts to this option
because most libraries are only build in stage3, so bootstrap compares
would not get significant coverage.  Moreover, the few libraries built
in stage2 are used in stage3 host programs, so we wouldn't want to
compile stage2 libraries with different options for comparison purposes.

@item @samp{bootstrap-debug-ckovw}
Arranges for error messages to be issued if the compiler built on any
stage is run without the option @option{-fcompare-debug}.  This is
useful to verify the full @option{-fcompare-debug} testing coverage.  It
must be used along with @code{bootstrap-debug-lean} and
@code{bootstrap-debug-lib}.

@item @samp{bootstrap-time}
Arranges for the run time of each program started by the GCC driver,
built in any stage, to be logged to @file{time.log}, in the top level of
the build tree.

@end table

@section Building a cross compiler

When building a cross compiler, it is not generally possible to do a
3-stage bootstrap of the compiler.  This makes for an interesting problem
as parts of GCC can only be built with GCC@.

To build a cross compiler, we recommend first building and installing a
native compiler.  You can then use the native GCC compiler to build the
cross compiler.  The installed native compiler needs to be GCC version
2.95 or later.

If the cross compiler is to be built with support for the Java
programming language and the ability to compile .java source files is
desired, the installed native compiler used to build the cross
compiler needs to be the same GCC version as the cross compiler.  In
addition the cross compiler needs to be configured with
@option{--with-ecj-jar=@dots{}}.

Assuming you have already installed a native copy of GCC and configured
your cross compiler, issue the command @command{make}, which performs the
following steps:

@itemize @bullet
@item
Build host tools necessary to build the compiler.

@item
Build target tools for use by the compiler such as binutils (bfd,
binutils, gas, gprof, ld, and opcodes)
if they have been individually linked or moved into the top level GCC source
tree before configuring.

@item
Build the compiler (single stage only).

@item
Build runtime libraries using the compiler from the previous step.
@end itemize

Note that if an error occurs in any step the make process will exit.

If you are not building GNU binutils in the same source tree as GCC,
you will need a cross-assembler and cross-linker installed before
configuring GCC@.  Put them in the directory
@file{@var{prefix}/@var{target}/bin}.  Here is a table of the tools
you should put in this directory:

@table @file
@item as
This should be the cross-assembler.

@item ld
This should be the cross-linker.

@item ar
This should be the cross-archiver: a program which can manipulate
archive files (linker libraries) in the target machine's format.

@item ranlib
This should be a program to construct a symbol table in an archive file.
@end table

The installation of GCC will find these programs in that directory,
and copy or link them to the proper place to for the cross-compiler to
find them when run later.

The easiest way to provide these files is to build the Binutils package.
Configure it with the same @option{--host} and @option{--target}
options that you use for configuring GCC, then build and install
them.  They install their executables automatically into the proper
directory.  Alas, they do not support all the targets that GCC
supports.

If you are not building a C library in the same source tree as GCC,
you should also provide the target libraries and headers before
configuring GCC, specifying the directories with
@option{--with-sysroot} or @option{--with-headers} and
@option{--with-libs}.  Many targets also require ``start files'' such
as @file{crt0.o} and
@file{crtn.o} which are linked into each executable.  There may be several
alternatives for @file{crt0.o}, for use with profiling or other
compilation options.  Check your target's definition of
@code{STARTFILE_SPEC} to find out what start files it uses.

@section Building in parallel

GNU Make 3.80 and above, which is necessary to build GCC, support
building in parallel.  To activate this, you can use @samp{make -j 2}
instead of @samp{make}.  You can also specify a bigger number, and 
in most cases using a value greater than the number of processors in
your machine will result in fewer and shorter I/O latency hits, thus
improving overall throughput; this is especially true for slow drives
and network filesystems.

@section Building the Ada compiler

In order to build GNAT, the Ada compiler, you need a working GNAT
compiler (GCC version 4.0 or later).
This includes GNAT tools such as @command{gnatmake} and
@command{gnatlink}, since the Ada front end is written in Ada and
uses some GNAT-specific extensions.

In order to build a cross compiler, it is suggested to install
the new compiler as native first, and then use it to build the cross
compiler.

@command{configure} does not test whether the GNAT installation works
and has a sufficiently recent version; if too old a GNAT version is
installed, the build will fail unless @option{--enable-languages} is
used to disable building the Ada front end.

@env{ADA_INCLUDE_PATH} and @env{ADA_OBJECT_PATH} environment variables
must not be set when building the Ada compiler, the Ada tools, or the
Ada runtime libraries. You can check that your build environment is clean
by verifying that @samp{gnatls -v} lists only one explicit path in each
section.

@section Building with profile feedback

It is possible to use profile feedback to optimize the compiler itself.  This
should result in a faster compiler binary.  Experiments done on x86 using gcc
3.3 showed approximately 7 percent speedup on compiling C programs.  To
bootstrap the compiler with profile feedback, use @code{make profiledbootstrap}.

When @samp{make profiledbootstrap} is run, it will first build a @code{stage1}
compiler.  This compiler is used to build a @code{stageprofile} compiler
instrumented to collect execution counts of instruction and branch
probabilities.  Then runtime libraries are compiled with profile collected.
Finally a @code{stagefeedback} compiler is built using the information collected.

Unlike standard bootstrap, several additional restrictions apply.  The
compiler used to build @code{stage1} needs to support a 64-bit integral type.
It is recommended to only use GCC for this.  Also parallel make is currently
not supported since collisions in profile collecting may occur.

@html
<hr />
<p>
@end html
@ifhtml
@uref{./index.html,,Return to the GCC Installation page}
@end ifhtml
@end ifset

@c ***Testing*****************************************************************
@ifnothtml
@comment node-name,     next,          previous, up
@node    Testing, Final install, Building, Installing GCC
@end ifnothtml
@ifset testhtml
@ifnothtml
@chapter Installing GCC: Testing
@end ifnothtml
@cindex Testing
@cindex Installing GCC: Testing
@cindex Testsuite

Before you install GCC, we encourage you to run the testsuites and to
compare your results with results from a similar configuration that have
been submitted to the
@uref{http://gcc.gnu.org/ml/gcc-testresults/,,gcc-testresults mailing list}.
Some of these archived results are linked from the build status lists
at @uref{http://gcc.gnu.org/buildstat.html}, although not everyone who
reports a successful build runs the testsuites and submits the results.
This step is optional and may require you to download additional software,
but it can give you confidence in your new GCC installation or point out
problems before you install and start using your new GCC@.

First, you must have @uref{download.html,,downloaded the testsuites}.
These are part of the full distribution, but if you downloaded the
``core'' compiler plus any front ends, you must download the testsuites
separately.

Second, you must have the testing tools installed.  This includes
@uref{http://www.gnu.org/software/dejagnu/,,DejaGnu}, Tcl, and Expect;
the DejaGnu site has links to these.

If the directories where @command{runtest} and @command{expect} were
installed are not in the @env{PATH}, you may need to set the following
environment variables appropriately, as in the following example (which
assumes that DejaGnu has been installed under @file{/usr/local}):

@smallexample
     TCL_LIBRARY = /usr/local/share/tcl8.0
     DEJAGNULIBS = /usr/local/share/dejagnu
@end smallexample

(On systems such as Cygwin, these paths are required to be actual
paths, not mounts or links; presumably this is due to some lack of
portability in the DejaGnu code.)


Finally, you can run the testsuite (which may take a long time):
@smallexample
     cd @var{objdir}; make -k check
@end smallexample

This will test various components of GCC, such as compiler
front ends and runtime libraries.  While running the testsuite, DejaGnu
might emit some harmless messages resembling
@samp{WARNING: Couldn't find the global config file.} or
@samp{WARNING: Couldn't find tool init file} that can be ignored.

If you are testing a cross-compiler, you may want to run the testsuite
on a simulator as described at @uref{http://gcc.gnu.org/simtest-howto.html}.

@section How can you run the testsuite on selected tests?

In order to run sets of tests selectively, there are targets
@samp{make check-gcc} and @samp{make check-g++}
in the @file{gcc} subdirectory of the object directory.  You can also
just run @samp{make check} in a subdirectory of the object directory.


A more selective way to just run all @command{gcc} execute tests in the
testsuite is to use

@smallexample
    make check-gcc RUNTESTFLAGS="execute.exp @var{other-options}"
@end smallexample

Likewise, in order to run only the @command{g++} ``old-deja'' tests in
the testsuite with filenames matching @samp{9805*}, you would use

@smallexample
    make check-g++ RUNTESTFLAGS="old-deja.exp=9805* @var{other-options}"
@end smallexample

The @file{*.exp} files are located in the testsuite directories of the GCC
source, the most important ones being @file{compile.exp},
@file{execute.exp}, @file{dg.exp} and @file{old-deja.exp}.
To get a list of the possible @file{*.exp} files, pipe the
output of @samp{make check} into a file and look at the
@samp{Running @dots{}  .exp} lines.

@section Passing options and running multiple testsuites

You can pass multiple options to the testsuite using the
@samp{--target_board} option of DejaGNU, either passed as part of
@samp{RUNTESTFLAGS}, or directly to @command{runtest} if you prefer to
work outside the makefiles.  For example,

@smallexample
    make check-g++ RUNTESTFLAGS="--target_board=unix/-O3/-fmerge-constants"
@end smallexample

will run the standard @command{g++} testsuites (``unix'' is the target name
for a standard native testsuite situation), passing
@samp{-O3 -fmerge-constants} to the compiler on every test, i.e.,
slashes separate options.

You can run the testsuites multiple times using combinations of options
with a syntax similar to the brace expansion of popular shells:

@smallexample
    @dots{}"--target_board=arm-sim\@{-mhard-float,-msoft-float\@}\@{-O1,-O2,-O3,\@}"
@end smallexample

(Note the empty option caused by the trailing comma in the final group.)
The following will run each testsuite eight times using the @samp{arm-sim}
target, as if you had specified all possible combinations yourself:

@smallexample
    --target_board=arm-sim/-mhard-float/-O1
    --target_board=arm-sim/-mhard-float/-O2
    --target_board=arm-sim/-mhard-float/-O3
    --target_board=arm-sim/-mhard-float
    --target_board=arm-sim/-msoft-float/-O1
    --target_board=arm-sim/-msoft-float/-O2
    --target_board=arm-sim/-msoft-float/-O3
    --target_board=arm-sim/-msoft-float
@end smallexample

They can be combined as many times as you wish, in arbitrary ways.  This
list:

@smallexample
    @dots{}"--target_board=unix/-Wextra\@{-O3,-fno-strength\@}\@{-fomit-frame,\@}"
@end smallexample

will generate four combinations, all involving @samp{-Wextra}.

The disadvantage to this method is that the testsuites are run in serial,
which is a waste on multiprocessor systems.  For users with GNU Make and
a shell which performs brace expansion, you can run the testsuites in
parallel by having the shell perform the combinations and @command{make}
do the parallel runs.  Instead of using @samp{--target_board}, use a
special makefile target:

@smallexample
    make -j@var{N} check-@var{testsuite}//@var{test-target}/@var{option1}/@var{option2}/@dots{}
@end smallexample

For example,

@smallexample
    make -j3 check-gcc//sh-hms-sim/@{-m1,-m2,-m3,-m3e,-m4@}/@{,-nofpu@}
@end smallexample

will run three concurrent ``make-gcc'' testsuites, eventually testing all
ten combinations as described above.  Note that this is currently only
supported in the @file{gcc} subdirectory.  (To see how this works, try
typing @command{echo} before the example given here.)


@section Additional testing for Java Class Libraries

The Java runtime tests can be executed via @samp{make check}
in the @file{@var{target}/libjava/testsuite} directory in
the build tree.

The @uref{http://sourceware.org/mauve/,,Mauve Project} provides
a suite of tests for the Java Class Libraries.  This suite can be run
as part of libgcj testing by placing the Mauve tree within the libjava
testsuite at @file{libjava/testsuite/libjava.mauve/mauve}, or by
specifying the location of that tree when invoking @samp{make}, as in
@samp{make MAUVEDIR=~/mauve check}.

@section How to interpret test results

The result of running the testsuite are various @file{*.sum} and @file{*.log}
files in the testsuite subdirectories.  The @file{*.log} files contain a
detailed log of the compiler invocations and the corresponding
results, the @file{*.sum} files summarize the results.  These summaries
contain status codes for all tests:

@itemize @bullet
@item
PASS: the test passed as expected
@item
XPASS: the test unexpectedly passed
@item
FAIL: the test unexpectedly failed
@item
XFAIL: the test failed as expected
@item
UNSUPPORTED: the test is not supported on this platform
@item
ERROR: the testsuite detected an error
@item
WARNING: the testsuite detected a possible problem
@end itemize

It is normal for some tests to report unexpected failures.  At the
current time the testing harness does not allow fine grained control
over whether or not a test is expected to fail.  This problem should
be fixed in future releases.


@section Submitting test results

If you want to report the results to the GCC project, use the
@file{contrib/test_summary} shell script.  Start it in the @var{objdir} with

@smallexample
    @var{srcdir}/contrib/test_summary -p your_commentary.txt \
        -m gcc-testresults@@gcc.gnu.org |sh
@end smallexample

This script uses the @command{Mail} program to send the results, so
make sure it is in your @env{PATH}.  The file @file{your_commentary.txt} is
prepended to the testsuite summary and should contain any special
remarks you have on your results or your build environment.  Please
do not edit the testsuite result block or the subject line, as these
messages may be automatically processed.

@html
<hr />
<p>
@end html
@ifhtml
@uref{./index.html,,Return to the GCC Installation page}
@end ifhtml
@end ifset

@c ***Final install***********************************************************
@ifnothtml
@comment node-name,     next,          previous, up
@node    Final install, , Testing, Installing GCC
@end ifnothtml
@ifset finalinstallhtml
@ifnothtml
@chapter Installing GCC: Final installation
@end ifnothtml

Now that GCC has been built (and optionally tested), you can install it with
@smallexample
cd @var{objdir} && make install
@end smallexample

We strongly recommend to install into a target directory where there is
no previous version of GCC present.  Also, the GNAT runtime should not
be stripped, as this would break certain features of the debugger that
depend on this debugging information (catching Ada exceptions for
instance).

That step completes the installation of GCC; user level binaries can
be found in @file{@var{prefix}/bin} where @var{prefix} is the value
you specified with the @option{--prefix} to configure (or
@file{/usr/local} by default).  (If you specified @option{--bindir},
that directory will be used instead; otherwise, if you specified
@option{--exec-prefix}, @file{@var{exec-prefix}/bin} will be used.)
Headers for the C++ and Java libraries are installed in
@file{@var{prefix}/include}; libraries in @file{@var{libdir}}
(normally @file{@var{prefix}/lib}); internal parts of the compiler in
@file{@var{libdir}/gcc} and @file{@var{libexecdir}/gcc}; documentation
in info format in @file{@var{infodir}} (normally
@file{@var{prefix}/info}).

When installing cross-compilers, GCC's executables
are not only installed into @file{@var{bindir}}, that
is, @file{@var{exec-prefix}/bin}, but additionally into
@file{@var{exec-prefix}/@var{target-alias}/bin}, if that directory
exists.  Typically, such @dfn{tooldirs} hold target-specific
binutils, including assembler and linker.

Installation into a temporary staging area or into a @command{chroot}
jail can be achieved with the command

@smallexample
make DESTDIR=@var{path-to-rootdir} install
@end smallexample

@noindent
where @var{path-to-rootdir} is the absolute path of
a directory relative to which all installation paths will be
interpreted.  Note that the directory specified by @code{DESTDIR}
need not exist yet; it will be created if necessary.

There is a subtle point with tooldirs and @code{DESTDIR}:
If you relocate a cross-compiler installation with
e.g.@: @samp{DESTDIR=@var{rootdir}}, then the directory
@file{@var{rootdir}/@var{exec-prefix}/@var{target-alias}/bin} will
be filled with duplicated GCC executables only if it already exists,
it will not be created otherwise.  This is regarded as a feature,
not as a bug, because it gives slightly more control to the packagers
using the @code{DESTDIR} feature.

You can install stripped programs and libraries with

@smallexample
make install-strip
@end smallexample

If you are bootstrapping a released version of GCC then please
quickly review the build status page for your release, available from
@uref{http://gcc.gnu.org/buildstat.html}.
If your system is not listed for the version of GCC that you built,
send a note to
@email{gcc@@gcc.gnu.org} indicating
that you successfully built and installed GCC@.
Include the following information:

@itemize @bullet
@item
Output from running @file{@var{srcdir}/config.guess}.  Do not send
that file itself, just the one-line output from running it.

@item
The output of @samp{gcc -v} for your newly installed @command{gcc}.
This tells us which version of GCC you built and the options you passed to
configure.

@item
Whether you enabled all languages or a subset of them.  If you used a
full distribution then this information is part of the configure
options in the output of @samp{gcc -v}, but if you downloaded the
``core'' compiler plus additional front ends then it isn't apparent
which ones you built unless you tell us about it.

@item
If the build was for GNU/Linux, also include:
@itemize @bullet
@item
The distribution name and version (e.g., Red Hat 7.1 or Debian 2.2.3);
this information should be available from @file{/etc/issue}.

@item
The version of the Linux kernel, available from @samp{uname --version}
or @samp{uname -a}.

@item
The version of glibc you used; for RPM-based systems like Red Hat,
Mandrake, and SuSE type @samp{rpm -q glibc} to get the glibc version,
and on systems like Debian and Progeny use @samp{dpkg -l libc6}.
@end itemize
For other systems, you can include similar information if you think it is
relevant.

@item
Any other information that you think would be useful to people building
GCC on the same configuration.  The new entry in the build status list
will include a link to the archived copy of your message.
@end itemize

We'd also like to know if the
@ifnothtml
@ref{Specific, host/target specific installation notes}
@end ifnothtml
@ifhtml
@uref{specific.html,,host/target specific installation notes}
@end ifhtml
didn't include your host/target information or if that information is
incomplete or out of date.  Send a note to
@email{gcc@@gcc.gnu.org} detailing how the information should be changed.

If you find a bug, please report it following the
@uref{../bugs/,,bug reporting guidelines}.

If you want to print the GCC manuals, do @samp{cd @var{objdir}; make
dvi}.  You will need to have @command{texi2dvi} (version at least 4.7)
and @TeX{} installed.  This creates a number of @file{.dvi} files in
subdirectories of @file{@var{objdir}}; these may be converted for
printing with programs such as @command{dvips}.  Alternately, by using
@samp{make pdf} in place of @samp{make dvi}, you can create documentation
in the form of @file{.pdf} files; this requires @command{texi2pdf}, which
is included with Texinfo version 4.8 and later.  You can also
@uref{http://shop.fsf.org/,,buy printed manuals from the
Free Software Foundation}, though such manuals may not be for the most
recent version of GCC@.

If you would like to generate online HTML documentation, do @samp{cd
@var{objdir}; make html} and HTML will be generated for the gcc manuals in
@file{@var{objdir}/gcc/HTML}.

@html
<hr />
<p>
@end html
@ifhtml
@uref{./index.html,,Return to the GCC Installation page}
@end ifhtml
@end ifset

@c ***Binaries****************************************************************
@ifnothtml
@comment node-name,     next,          previous, up
@node    Binaries, Specific, Installing GCC, Top
@end ifnothtml
@ifset binarieshtml
@ifnothtml
@chapter Installing GCC: Binaries
@end ifnothtml
@cindex Binaries
@cindex Installing GCC: Binaries

We are often asked about pre-compiled versions of GCC@.  While we cannot
provide these for all platforms, below you'll find links to binaries for
various platforms where creating them by yourself is not easy due to various
reasons.

Please note that we did not create these binaries, nor do we
support them.  If you have any problems installing them, please
contact their makers.

@itemize
@item
AIX:
@itemize
@item
@uref{http://www.bullfreeware.com,,Bull's Freeware and Shareware Archive for AIX};

@item
@uref{http://pware.hvcc.edu,,Hudson Valley Community College Open Source Software for IBM System p};

@item
@uref{http://www.perzl.org/aix/,,AIX 5L and 6 Open Source Packages}.
@end itemize

@item
DOS---@uref{http://www.delorie.com/djgpp/,,DJGPP}.

@item
Renesas H8/300[HS]---@uref{http://h8300-hms.sourceforge.net/,,GNU
Development Tools for the Renesas H8/300[HS] Series}.

@item
HP-UX:
@itemize
@item
@uref{http://hpux.connect.org.uk/,,HP-UX Porting Center};

@item
@uref{ftp://sunsite.informatik.rwth-aachen.de/pub/packages/gcc_hpux/,,Binaries for HP-UX 11.00 at Aachen University of Technology}.
@end itemize

@item
Motorola 68HC11/68HC12---@uref{http://www.gnu-m68hc11.org,,GNU
Development Tools for the Motorola 68HC11/68HC12}.

@item
@uref{http://www.sco.com/skunkware/devtools/index.html#gcc,,SCO
OpenServer/Unixware}.

@item
Solaris 2 (SPARC, Intel):
@itemize
@item
@uref{http://www.sunfreeware.com/,,Sunfreeware}

@item
@uref{http://www.blastwave.org/,,Blastwave}

@item
@uref{http://www.opencsw.org/,,OpenCSW}

@item
@uref{http://jupiterrise.com/tgcware/,,TGCware}
@end itemize

@item
SGI IRIX:
@itemize
@item
@uref{http://nekochan.net/,,Nekoware}

@item
@uref{http://jupiterrise.com/tgcware/,,TGCware}
@end itemize

@item
Microsoft Windows:
@itemize
@item
The @uref{http://sourceware.org/cygwin/,,Cygwin} project;
@item
The @uref{http://www.mingw.org/,,MinGW} project.
@end itemize

@item
@uref{ftp://ftp.thewrittenword.com/packages/by-name/,,The
Written Word} offers binaries for
AIX 4.3.3, 5.1 and 5.2,
IRIX 6.5,
Tru64 UNIX 4.0D and 5.1,
GNU/Linux (i386),
HP-UX 10.20, 11.00, and 11.11, and
Solaris/SPARC 2.5.1, 2.6, 7, 8, 9 and 10.

@item
@uref{http://www.openpkg.org/,,OpenPKG} offers binaries for quite a
number of platforms.

@item
The @uref{http://gcc.gnu.org/wiki/GFortranBinaries,,GFortran Wiki} has
links to GNU Fortran binaries for several platforms.
@end itemize

@html
<hr />
<p>
@end html
@ifhtml
@uref{./index.html,,Return to the GCC Installation page}
@end ifhtml
@end ifset

@c ***Specific****************************************************************
@ifnothtml
@comment node-name,     next,          previous, up
@node    Specific, Old, Binaries, Top
@end ifnothtml
@ifset specifichtml
@ifnothtml
@chapter Host/target specific installation notes for GCC
@end ifnothtml
@cindex Specific
@cindex Specific installation notes
@cindex Target specific installation
@cindex Host specific installation
@cindex Target specific installation notes

Please read this document carefully @emph{before} installing the
GNU Compiler Collection on your machine.

Note that this list of install notes is @emph{not} a list of supported
hosts or targets.  Not all supported hosts and targets are listed
here, only the ones that require host-specific or target-specific
information are.

@ifhtml
@itemize
@item
@uref{#alpha-x-x,,alpha*-*-*}
@item
@uref{#alpha-dec-osf51,,alpha*-dec-osf5.1}
@item
@uref{#arc-x-elf,,arc-*-elf}
@item
@uref{#arm-x-elf,,arm-*-elf}
@item
@uref{#avr,,avr}
@item
@uref{#bfin,,Blackfin}
@item
@uref{#dos,,DOS}
@item
@uref{#x-x-freebsd,,*-*-freebsd*}
@item
@uref{#h8300-hms,,h8300-hms}
@item
@uref{#hppa-hp-hpux,,hppa*-hp-hpux*}
@item
@uref{#hppa-hp-hpux10,,hppa*-hp-hpux10}
@item
@uref{#hppa-hp-hpux11,,hppa*-hp-hpux11}
@item
@uref{#x-x-linux-gnu,,*-*-linux-gnu}
@item
@uref{#ix86-x-linux,,i?86-*-linux*}
@item
@uref{#ix86-x-solaris289,,i?86-*-solaris2.[89]}
@item
@uref{#ix86-x-solaris210,,i?86-*-solaris2.10}
@item
@uref{#ia64-x-linux,,ia64-*-linux}
@item
@uref{#ia64-x-hpux,,ia64-*-hpux*}
@item
@uref{#x-ibm-aix,,*-ibm-aix*}
@item
@uref{#iq2000-x-elf,,iq2000-*-elf}
@item
@uref{#lm32-x-elf,,lm32-*-elf}
@item
@uref{#lm32-x-uclinux,,lm32-*-uclinux}
@item
@uref{#m32c-x-elf,,m32c-*-elf}
@item
@uref{#m32r-x-elf,,m32r-*-elf}
@item
@uref{#m6811-elf,,m6811-elf}
@item
@uref{#m6812-elf,,m6812-elf}
@item
@uref{#m68k-x-x,,m68k-*-*}
@item
@uref{#m68k-uclinux,,m68k-uclinux}
@item
@uref{#mep-x-elf,,mep-*-elf}
@item
@uref{#microblaze-x-elf,,microblaze-*-elf}
@item
@uref{#mips-x-x,,mips-*-*}
@item
@uref{#mips-sgi-irix5,,mips-sgi-irix5}
@item
@uref{#mips-sgi-irix6,,mips-sgi-irix6}
@item
@uref{#powerpc-x-x,,powerpc*-*-*}
@item
@uref{#powerpc-x-darwin,,powerpc-*-darwin*}
@item
@uref{#powerpc-x-elf,,powerpc-*-elf}
@item
@uref{#powerpc-x-linux-gnu,,powerpc*-*-linux-gnu*}
@item
@uref{#powerpc-x-netbsd,,powerpc-*-netbsd*}
@item
@uref{#powerpc-x-eabisim,,powerpc-*-eabisim}
@item
@uref{#powerpc-x-eabi,,powerpc-*-eabi}
@item
@uref{#powerpcle-x-elf,,powerpcle-*-elf}
@item
@uref{#powerpcle-x-eabisim,,powerpcle-*-eabisim}
@item
@uref{#powerpcle-x-eabi,,powerpcle-*-eabi}
@item
@uref{#s390-x-linux,,s390-*-linux*}
@item
@uref{#s390x-x-linux,,s390x-*-linux*}
@item
@uref{#s390x-ibm-tpf,,s390x-ibm-tpf*}
@item
@uref{#x-x-solaris2,,*-*-solaris2*}
@item
@uref{#sparc-x-x,,sparc*-*-*}
@item
<<<<<<< HEAD
=======
@uref{#sparc-sun-solaris2,,sparc-sun-solaris2*}
@item
>>>>>>> 155d23aa
@uref{#sparc-sun-solaris210,,sparc-sun-solaris2.10}
@item
@uref{#sparc-x-linux,,sparc-*-linux*}
@item
@uref{#sparc64-x-solaris2,,sparc64-*-solaris2*}
@item
@uref{#sparcv9-x-solaris2,,sparcv9-*-solaris2*}
@item
@uref{#x-x-vxworks,,*-*-vxworks*}
@item
@uref{#x86-64-x-x,,x86_64-*-*, amd64-*-*}
@item
@uref{#xtensa-x-elf,,xtensa*-*-elf}
@item
@uref{#xtensa-x-linux,,xtensa*-*-linux*}
@item
@uref{#windows,,Microsoft Windows}
@item
@uref{#x-x-cygwin,,*-*-cygwin}
@item
@uref{#x-x-interix,,*-*-interix}
@item
@uref{#x-x-mingw32,,*-*-mingw32}
@item
@uref{#os2,,OS/2}
@item
@uref{#older,,Older systems}
@end itemize

@itemize
@item
@uref{#elf,,all ELF targets} (SVR4, Solaris 2, etc.)
@end itemize
@end ifhtml


@html
<!-- -------- host/target specific issues start here ---------------- -->
<hr />
@end html
@heading @anchor{alpha-x-x}alpha*-*-*

This section contains general configuration information for all
alpha-based platforms using ELF (in particular, ignore this section for
DEC OSF/1, Digital UNIX and Tru64 UNIX)@.  In addition to reading this
section, please read all other sections that match your target.

We require binutils 2.11.2 or newer.
Previous binutils releases had a number of problems with DWARF 2
debugging information, not the least of which is incorrect linking of
shared libraries.

@html
<hr />
@end html
@heading @anchor{alpha-dec-osf51}alpha*-dec-osf5.1
Systems using processors that implement the DEC Alpha architecture and
are running the DEC/Compaq/HP Unix (DEC OSF/1, Digital UNIX, or Compaq/HP
Tru64 UNIX) operating system, for example the DEC Alpha AXP systems.

As of GCC 3.2, versions before @code{alpha*-dec-osf4} are no longer
supported.  (These are the versions which identify themselves as DEC
OSF/1.)  As of GCC 4.6, support for Tru64 UNIX V4.0 and V5.0 has been
removed.

On Tru64 UNIX, virtual memory exhausted bootstrap failures
may be fixed by reconfiguring Kernel Virtual Memory and Swap parameters
per the @command{/usr/sbin/sys_check} Tuning Suggestions,
or applying the patch in
@uref{http://gcc.gnu.org/ml/gcc/2002-08/msg00822.html}.  Depending on
the OS version used, you need a data segment size between 512 MB and
1 GB, so simply use @command{ulimit -Sd unlimited}.

As of GNU binutils 2.20.1, neither GNU @command{as} nor GNU @command{ld}
are supported on Tru64 UNIX, so you must not configure GCC with
@option{--with-gnu-as} or @option{--with-gnu-ld}.

GCC writes a @samp{.verstamp} directive to the assembler output file
unless it is built as a cross-compiler.  It gets the version to use from
the system header file @file{/usr/include/stamp.h}.  If you install a
new version of Tru64 UNIX, you should rebuild GCC to pick up the new version
stamp.

GCC now supports both the native (ECOFF) debugging format used by DBX
and GDB and an encapsulated STABS format for use only with GDB@.  See the
discussion of the @option{--with-stabs} option of @file{configure} above
for more information on these formats and how to select them.
@c FIXME: does this work at all?  If so, perhaps make default.

There is a bug in DEC's assembler that produces incorrect line numbers
for ECOFF format when the @samp{.align} directive is used.  To work
around this problem, GCC will not emit such alignment directives
while writing ECOFF format debugging information even if optimization is
being performed.  Unfortunately, this has the very undesirable
side-effect that code addresses when @option{-O} is specified are
different depending on whether or not @option{-g} is also specified.

To avoid this behavior, specify @option{-gstabs+} and use GDB instead of
DBX@.  DEC is now aware of this problem with the assembler and hopes to
provide a fix shortly.

@c FIXME: still applicable?

@html
<hr />
@end html
@heading @anchor{arc-x-elf}arc-*-elf
Argonaut ARC processor.
This configuration is intended for embedded systems.

@html
<hr />
@end html
@heading @anchor{arm-x-elf}arm-*-elf
ARM-family processors.  Subtargets that use the ELF object format
require GNU binutils 2.13 or newer.  Such subtargets include:
@code{arm-*-freebsd}, @code{arm-*-netbsdelf}, @code{arm-*-*linux}
and @code{arm-*-rtems}.

@html
<hr />
@end html
@heading @anchor{avr}avr

ATMEL AVR-family micro controllers.  These are used in embedded
applications.  There are no standard Unix configurations.
@ifnothtml
@xref{AVR Options,, AVR Options, gcc, Using the GNU Compiler
Collection (GCC)},
@end ifnothtml
@ifhtml
See ``AVR Options'' in the main manual
@end ifhtml
for the list of supported MCU types.

Use @samp{configure --target=avr --enable-languages="c"} to configure GCC@.

Further installation notes and other useful information about AVR tools
can also be obtained from:

@itemize @bullet
@item
@uref{http://www.nongnu.org/avr/,,http://www.nongnu.org/avr/}
@item
@uref{http://www.amelek.gda.pl/avr/,,http://www.amelek.gda.pl/avr/}
@end itemize

We @emph{strongly} recommend using binutils 2.13 or newer.

The following error:
@smallexample
  Error: register required
@end smallexample

indicates that you should upgrade to a newer version of the binutils.

@html
<hr />
@end html
@heading @anchor{bfin}Blackfin

The Blackfin processor, an Analog Devices DSP.
@ifnothtml
@xref{Blackfin Options,, Blackfin Options, gcc, Using the GNU Compiler
Collection (GCC)},
@end ifnothtml
@ifhtml
See ``Blackfin Options'' in the main manual
@end ifhtml

More information, and a version of binutils with support for this processor,
is available at @uref{http://blackfin.uclinux.org}

@html
<hr />
@end html
@heading @anchor{cris}CRIS

CRIS is the CPU architecture in Axis Communications ETRAX system-on-a-chip
series.  These are used in embedded applications.

@ifnothtml
@xref{CRIS Options,, CRIS Options, gcc, Using the GNU Compiler
Collection (GCC)},
@end ifnothtml
@ifhtml
See ``CRIS Options'' in the main manual
@end ifhtml
for a list of CRIS-specific options.

There are a few different CRIS targets:
@table @code
@item cris-axis-elf
Mainly for monolithic embedded systems.  Includes a multilib for the
@samp{v10} core used in @samp{ETRAX 100 LX}.
@item cris-axis-linux-gnu
A GNU/Linux port for the CRIS architecture, currently targeting
@samp{ETRAX 100 LX} by default.
@end table

For @code{cris-axis-elf} you need binutils 2.11
or newer.  For @code{cris-axis-linux-gnu} you need binutils 2.12 or newer.

Pre-packaged tools can be obtained from
@uref{ftp://ftp.axis.com/pub/axis/tools/cris/compiler-kit/}.  More
information about this platform is available at
@uref{http://developer.axis.com/}.

@html
<hr />
@end html
@heading @anchor{crx}CRX

The CRX CompactRISC architecture is a low-power 32-bit architecture with
fast context switching and architectural extensibility features.

@ifnothtml
@xref{CRX Options,, CRX Options, gcc, Using and Porting the GNU Compiler
Collection (GCC)},
@end ifnothtml

@ifhtml
See ``CRX Options'' in the main manual for a list of CRX-specific options.
@end ifhtml

Use @samp{configure --target=crx-elf --enable-languages=c,c++} to configure
GCC@ for building a CRX cross-compiler. The option @samp{--target=crx-elf}
is also used to build the @samp{newlib} C library for CRX.

It is also possible to build libstdc++-v3 for the CRX architecture. This
needs to be done in a separate step with the following configure settings:
@samp{gcc/libstdc++-v3/configure --host=crx-elf --with-newlib
--enable-sjlj-exceptions --enable-cxx-flags='-fexceptions -frtti'}

@html
<hr />
@end html
@heading @anchor{dos}DOS

Please have a look at the @uref{binaries.html,,binaries page}.

You cannot install GCC by itself on MSDOS; it will not compile under
any MSDOS compiler except itself.  You need to get the complete
compilation package DJGPP, which includes binaries as well as sources,
and includes all the necessary compilation tools and libraries.

@html
<hr />
@end html
@heading @anchor{x-x-freebsd}*-*-freebsd*

Support for FreeBSD 1 was discontinued in GCC 3.2.  Support for
FreeBSD 2 (and any mutant a.out variants of FreeBSD 3) was
discontinued in GCC 4.0.

In order to better utilize FreeBSD base system functionality and match
the configuration of the system compiler, GCC 4.5 and above as well as
GCC 4.4 past 2010-06-20 leverage SSP support in libc (which is present
on FreeBSD 7 or later) and the use of @code{__cxa_atexit} by default
(on FreeBSD 6 or later).  The use of @code{dl_iterate_phdr} inside
@file{libgcc_s.so.1} and boehm-gc (on FreeBSD 7 or later) is enabled
by GCC 4.5 and above.

We support FreeBSD using the ELF file format with DWARF 2 debugging
for all CPU architectures.  You may use @option{-gstabs} instead of
@option{-g}, if you really want the old debugging format.  There are
no known issues with mixing object files and libraries with different
debugging formats.  Otherwise, this release of GCC should now match
more of the configuration used in the stock FreeBSD configuration of
GCC@.  In particular, @option{--enable-threads} is now configured by
default.  However, as a general user, do not attempt to replace the
system compiler with this release.  Known to bootstrap and check with
good results on FreeBSD 7.2-STABLE@.  In the past, known to bootstrap
and check with good results on FreeBSD 3.0, 3.4, 4.0, 4.2, 4.3, 4.4,
4.5, 4.8, 4.9 and 5-CURRENT@.

The version of binutils installed in @file{/usr/bin} probably works
with this release of GCC@.  Bootstrapping against the latest GNU
binutils and/or the version found in @file{/usr/ports/devel/binutils} has
been known to enable additional features and improve overall testsuite
results.  However, it is currently known that boehm-gc (which itself
is required for java) may not configure properly on FreeBSD prior to
the FreeBSD 7.0 release with GNU binutils after 2.16.1.

@html
<hr />
@end html
@heading @anchor{h8300-hms}h8300-hms
Renesas H8/300 series of processors.

Please have a look at the @uref{binaries.html,,binaries page}.

The calling convention and structure layout has changed in release 2.6.
All code must be recompiled.  The calling convention now passes the
first three arguments in function calls in registers.  Structures are no
longer a multiple of 2 bytes.

@html
<hr />
@end html
@heading @anchor{hppa-hp-hpux}hppa*-hp-hpux*
Support for HP-UX version 9 and older was discontinued in GCC 3.4.

We require using gas/binutils on all hppa platforms.  Version 2.19 or
later is recommended.

It may be helpful to configure GCC with the
@uref{./configure.html#with-gnu-as,,@option{--with-gnu-as}} and
@option{--with-as=@dots{}} options to ensure that GCC can find GAS@.

The HP assembler should not be used with GCC.  It is rarely tested and may
not work.  It shouldn't be used with any languages other than C due to its
many limitations.

Specifically, @option{-g} does not work (HP-UX uses a peculiar debugging
format which GCC does not know about).  It also inserts timestamps
into each object file it creates, causing the 3-stage comparison test to
fail during a bootstrap.  You should be able to continue by saying
@samp{make all-host all-target} after getting the failure from @samp{make}.

Various GCC features are not supported.  For example, it does not support weak
symbols or alias definitions.  As a result, explicit template instantiations
are required when using C++.  This makes it difficult if not impossible to
build many C++ applications.

There are two default scheduling models for instructions.  These are
PROCESSOR_7100LC and PROCESSOR_8000.  They are selected from the pa-risc
architecture specified for the target machine when configuring.
PROCESSOR_8000 is the default.  PROCESSOR_7100LC is selected when
the target is a @samp{hppa1*} machine.

The PROCESSOR_8000 model is not well suited to older processors.  Thus,
it is important to completely specify the machine architecture when
configuring if you want a model other than PROCESSOR_8000.  The macro
TARGET_SCHED_DEFAULT can be defined in BOOT_CFLAGS if a different
default scheduling model is desired.

As of GCC 4.0, GCC uses the UNIX 95 namespace for HP-UX 10.10
through 11.00, and the UNIX 98 namespace for HP-UX 11.11 and later.
This namespace change might cause problems when bootstrapping with
an earlier version of GCC or the HP compiler as essentially the same
namespace is required for an entire build.  This problem can be avoided
in a number of ways.  With HP cc, @env{UNIX_STD} can be set to @samp{95}
or @samp{98}.  Another way is to add an appropriate set of predefines
to @env{CC}.  The description for the @option{munix=} option contains
a list of the predefines used with each standard.

More specific information to @samp{hppa*-hp-hpux*} targets follows.

@html
<hr />
@end html
@heading @anchor{hppa-hp-hpux10}hppa*-hp-hpux10

For hpux10.20, we @emph{highly} recommend you pick up the latest sed patch
@code{PHCO_19798} from HP@.  HP has two sites which provide patches free of
charge:

@itemize @bullet
@item
@html
<a href="http://us.itrc.hp.com/service/home/home.do">US, Canada, Asia-Pacific, and
Latin-America</a>
@end html
@ifnothtml
@uref{http://us.itrc.hp.com/service/home/home.do,,} US, Canada, Asia-Pacific,
and Latin-America.
@end ifnothtml
@item
@uref{http://europe.itrc.hp.com/service/home/home.do,,} Europe.
@end itemize

The C++ ABI has changed incompatibly in GCC 4.0.  COMDAT subspaces are
used for one-only code and data.  This resolves many of the previous
problems in using C++ on this target.  However, the ABI is not compatible
with the one implemented under HP-UX 11 using secondary definitions.

@html
<hr />
@end html
@heading @anchor{hppa-hp-hpux11}hppa*-hp-hpux11

GCC 3.0 and up support HP-UX 11.  GCC 2.95.x is not supported and cannot
be used to compile GCC 3.0 and up.

The libffi and libjava libraries haven't been ported to 64-bit HP-UX@
and don't build.

Refer to @uref{binaries.html,,binaries} for information about obtaining
precompiled GCC binaries for HP-UX@.  Precompiled binaries must be obtained
to build the Ada language as it can't be bootstrapped using C@.  Ada is
only available for the 32-bit PA-RISC runtime.

Starting with GCC 3.4 an ISO C compiler is required to bootstrap.  The
bundled compiler supports only traditional C; you will need either HP's
unbundled compiler, or a binary distribution of GCC@.

It is possible to build GCC 3.3 starting with the bundled HP compiler,
but the process requires several steps.  GCC 3.3 can then be used to
build later versions.  The fastjar program contains ISO C code and
can't be built with the HP bundled compiler.  This problem can be
avoided by not building the Java language.  For example, use the
@option{--enable-languages="c,c++,f77,objc"} option in your configure
command.

There are several possible approaches to building the distribution.
Binutils can be built first using the HP tools.  Then, the GCC
distribution can be built.  The second approach is to build GCC
first using the HP tools, then build binutils, then rebuild GCC@.
There have been problems with various binary distributions, so it
is best not to start from a binary distribution.

On 64-bit capable systems, there are two distinct targets.  Different
installation prefixes must be used if both are to be installed on
the same system.  The @samp{hppa[1-2]*-hp-hpux11*} target generates code
for the 32-bit PA-RISC runtime architecture and uses the HP linker.
The @samp{hppa64-hp-hpux11*} target generates 64-bit code for the
PA-RISC 2.0 architecture.

The script config.guess now selects the target type based on the compiler
detected during configuration.  You must define @env{PATH} or @env{CC} so
that configure finds an appropriate compiler for the initial bootstrap.
When @env{CC} is used, the definition should contain the options that are
needed whenever @env{CC} is used.

Specifically, options that determine the runtime architecture must be
in @env{CC} to correctly select the target for the build.  It is also
convenient to place many other compiler options in @env{CC}.  For example,
@env{CC="cc -Ac +DA2.0W -Wp,-H16376 -D_CLASSIC_TYPES -D_HPUX_SOURCE"}
can be used to bootstrap the GCC 3.3 branch with the HP compiler in
64-bit K&R/bundled mode.  The @option{+DA2.0W} option will result in
the automatic selection of the @samp{hppa64-hp-hpux11*} target.  The
macro definition table of cpp needs to be increased for a successful
build with the HP compiler.  _CLASSIC_TYPES and _HPUX_SOURCE need to
be defined when building with the bundled compiler, or when using the
@option{-Ac} option.  These defines aren't necessary with @option{-Ae}.

It is best to explicitly configure the @samp{hppa64-hp-hpux11*} target
with the @option{--with-ld=@dots{}} option.  This overrides the standard
search for ld.  The two linkers supported on this target require different
commands.  The default linker is determined during configuration.  As a
result, it's not possible to switch linkers in the middle of a GCC build.
This has been reported to sometimes occur in unified builds of binutils
and GCC@.

A recent linker patch must be installed for the correct operation of
GCC 3.3 and later.  @code{PHSS_26559} and @code{PHSS_24304} are the
oldest linker patches that are known to work.  They are for HP-UX
11.00 and 11.11, respectively.  @code{PHSS_24303}, the companion to
@code{PHSS_24304}, might be usable but it hasn't been tested.  These
patches have been superseded.  Consult the HP patch database to obtain
the currently recommended linker patch for your system.

The patches are necessary for the support of weak symbols on the
32-bit port, and for the running of initializers and finalizers.  Weak
symbols are implemented using SOM secondary definition symbols.  Prior
to HP-UX 11, there are bugs in the linker support for secondary symbols.
The patches correct a problem of linker core dumps creating shared
libraries containing secondary symbols, as well as various other
linking issues involving secondary symbols.

GCC 3.3 uses the ELF DT_INIT_ARRAY and DT_FINI_ARRAY capabilities to
run initializers and finalizers on the 64-bit port.  The 32-bit port
uses the linker @option{+init} and @option{+fini} options for the same
purpose.  The patches correct various problems with the +init/+fini
options, including program core dumps.  Binutils 2.14 corrects a
problem on the 64-bit port resulting from HP's non-standard use of
the .init and .fini sections for array initializers and finalizers.

Although the HP and GNU linkers are both supported for the
@samp{hppa64-hp-hpux11*} target, it is strongly recommended that the
HP linker be used for link editing on this target.

At this time, the GNU linker does not support the creation of long
branch stubs.  As a result, it can't successfully link binaries
containing branch offsets larger than 8 megabytes.  In addition,
there are problems linking shared libraries, linking executables
with @option{-static}, and with dwarf2 unwind and exception support.
It also doesn't provide stubs for internal calls to global functions
in shared libraries, so these calls can't be overloaded.

The HP dynamic loader does not support GNU symbol versioning, so symbol
versioning is not supported.  It may be necessary to disable symbol
versioning with @option{--disable-symvers} when using GNU ld.

POSIX threads are the default.  The optional DCE thread library is not
supported, so @option{--enable-threads=dce} does not work.

@html
<hr />
@end html
@heading @anchor{x-x-linux-gnu}*-*-linux-gnu

Versions of libstdc++-v3 starting with 3.2.1 require bug fixes present
in glibc 2.2.5 and later.  More information is available in the
libstdc++-v3 documentation.

@html
<hr />
@end html
@heading @anchor{ix86-x-linux}i?86-*-linux*

As of GCC 3.3, binutils 2.13.1 or later is required for this platform.
See @uref{http://gcc.gnu.org/PR10877,,bug 10877} for more information.

If you receive Signal 11 errors when building on GNU/Linux, then it is
possible you have a hardware problem.  Further information on this can be
found on @uref{http://www.bitwizard.nl/sig11/,,www.bitwizard.nl}.

@html
<hr />
@end html
@heading @anchor{ix86-x-solaris289}i?86-*-solaris2.[89]
The Sun assembler in Solaris 8 and 9 has several bugs and limitations.
While GCC works around them, several features are missing, so it is
@c FIXME: which ones?
recommended to use the GNU assembler instead.  There is no bundled
version, but the current version, from GNU binutils 2.20.1, is known to
work.

Solaris~2/x86 doesn't support the execution of SSE/SSE2 instructions
before Solaris~9 4/04, even if the CPU supports them.  Programs will
receive @code{SIGILL} if they try.  The fix is available both in
Solaris~9 Update~6 and kernel patch 112234-12 or newer.  There is no
corresponding patch for Solaris 8.  To avoid this problem,
@option{-march} defaults to @samp{pentiumpro} on Solaris 8 and 9.  If
you have the patch installed, you can configure GCC with an appropriate
@option{--with-arch} option, but need GNU @command{as} for SSE2 support.

@html
<hr />
@end html
@heading @anchor{ix86-x-solaris210}i?86-*-solaris2.10
Use this for Solaris 10 or later on x86 and x86-64 systems.  This
configuration is supported by GCC 4.0 and later versions only.  Unlike
@samp{sparcv9-sun-solaris2*}, there is no corresponding 64-bit
configuration like @samp{amd64-*-solaris2*} or @samp{x86_64-*-solaris2*}.
@c FIXME: will there ever be?

It is recommended that you configure GCC to use the GNU assembler, in
@file{/usr/sfw/bin/gas}.  The versions included in Solaris 10, from GNU
binutils 2.15, and Solaris 11, from GNU binutils 2.19, work fine,
although the current version, from GNU binutils
2.20.1, is known to work, too.  Recent versions of the Sun assembler in
@file{/usr/ccs/bin/as} work almost as well, though.
@c FIXME: as patch requirements?

For linking, the Sun linker, is preferred.  If you want to use the GNU
linker instead, which is available in @file{/usr/sfw/bin/gld}, note that
due to a packaging bug the version in Solaris 10, from GNU binutils
2.15, cannot be used, while the version in Solaris 11, from GNU binutils
2.19, works, as does the latest version, from GNU binutils 2.20.1.

To use GNU @command{as}, configure with the options
@option{--with-gnu-as --with-as=/usr/sfw/bin/gas}.  It may be necessary
to configure with @option{--without-gnu-ld --with-ld=/usr/ccs/bin/ld} to
guarantee use of Sun @command{ld}.
@c FIXME: why --without-gnu-ld --with-ld?

@html
<hr />
@end html
@heading @anchor{ia64-x-linux}ia64-*-linux
IA-64 processor (also known as IPF, or Itanium Processor Family)
running GNU/Linux.

If you are using the installed system libunwind library with
@option{--with-system-libunwind}, then you must use libunwind 0.98 or
later.

None of the following versions of GCC has an ABI that is compatible
with any of the other versions in this list, with the exception that
Red Hat 2.96 and Trillian 000171 are compatible with each other:
3.1, 3.0.2, 3.0.1, 3.0, Red Hat 2.96, and Trillian 000717.
This primarily affects C++ programs and programs that create shared libraries.
GCC 3.1 or later is recommended for compiling linux, the kernel.
As of version 3.1 GCC is believed to be fully ABI compliant, and hence no
more major ABI changes are expected.

@html
<hr />
@end html
@heading @anchor{ia64-x-hpux}ia64-*-hpux*
Building GCC on this target requires the GNU Assembler.  The bundled HP
assembler will not work.  To prevent GCC from using the wrong assembler,
the option @option{--with-gnu-as} may be necessary.

The GCC libunwind library has not been ported to HPUX@.  This means that for
GCC versions 3.2.3 and earlier, @option{--enable-libunwind-exceptions}
is required to build GCC@.  For GCC 3.3 and later, this is the default.
For gcc 3.4.3 and later, @option{--enable-libunwind-exceptions} is
removed and the system libunwind library will always be used.

@html
<hr />
<!-- rs6000-ibm-aix*, powerpc-ibm-aix* -->
@end html
@heading @anchor{x-ibm-aix}*-ibm-aix*
Support for AIX version 3 and older was discontinued in GCC 3.4.
Support for AIX version 4.2 and older was discontinued in GCC 4.5.

``out of memory'' bootstrap failures may indicate a problem with
process resource limits (ulimit).  Hard limits are configured in the
@file{/etc/security/limits} system configuration file.

GCC can bootstrap with recent versions of IBM XLC, but bootstrapping
with an earlier release of GCC is recommended.  Bootstrapping with XLC
requires a larger data segment, which can be enabled through the
@var{LDR_CNTRL} environment variable, e.g.,

@smallexample
   % LDR_CNTRL=MAXDATA=0x50000000
   % export LDR_CNTRL
@end smallexample

One can start with a pre-compiled version of GCC to build from
sources.  One may delete GCC's ``fixed'' header files when starting
with a version of GCC built for an earlier release of AIX.

To speed up the configuration phases of bootstrapping and installing GCC,
one may use GNU Bash instead of AIX @command{/bin/sh}, e.g.,

@smallexample
   % CONFIG_SHELL=/opt/freeware/bin/bash
   % export CONFIG_SHELL
@end smallexample

and then proceed as described in @uref{build.html,,the build
instructions}, where we strongly recommend specifying an absolute path
to invoke @var{srcdir}/configure.

Because GCC on AIX is built as a 32-bit executable by default,
(although it can generate 64-bit programs) the GMP and MPFR libraries
required by gfortran must be 32-bit libraries.  Building GMP and MPFR
as static archive libraries works better than shared libraries.

Errors involving @code{alloca} when building GCC generally are due
to an incorrect definition of @code{CC} in the Makefile or mixing files
compiled with the native C compiler and GCC@.  During the stage1 phase of
the build, the native AIX compiler @strong{must} be invoked as @command{cc}
(not @command{xlc}).  Once @command{configure} has been informed of
@command{xlc}, one needs to use @samp{make distclean} to remove the
configure cache files and ensure that @env{CC} environment variable
does not provide a definition that will confuse @command{configure}.
If this error occurs during stage2 or later, then the problem most likely
is the version of Make (see above).

The native @command{as} and @command{ld} are recommended for bootstrapping
on AIX@.  The GNU Assembler, GNU Linker, and GNU Binutils version 2.20
is required to bootstrap on AIX 5@.  The native AIX tools do
interoperate with GCC@.

Building @file{libstdc++.a} requires a fix for an AIX Assembler bug
APAR IY26685 (AIX 4.3) or APAR IY25528 (AIX 5.1).  It also requires a
fix for another AIX Assembler bug and a co-dependent AIX Archiver fix
referenced as APAR IY53606 (AIX 5.2) or as APAR IY54774 (AIX 5.1)

@samp{libstdc++} in GCC 3.4 increments the major version number of the
shared object and GCC installation places the @file{libstdc++.a}
shared library in a common location which will overwrite the and GCC
3.3 version of the shared library.  Applications either need to be
re-linked against the new shared library or the GCC 3.1 and GCC 3.3
versions of the @samp{libstdc++} shared object needs to be available
to the AIX runtime loader.  The GCC 3.1 @samp{libstdc++.so.4}, if
present, and GCC 3.3 @samp{libstdc++.so.5} shared objects can be
installed for runtime dynamic loading using the following steps to set
the @samp{F_LOADONLY} flag in the shared object for @emph{each}
multilib @file{libstdc++.a} installed:

Extract the shared objects from the currently installed
@file{libstdc++.a} archive:
@smallexample
   % ar -x libstdc++.a libstdc++.so.4 libstdc++.so.5
@end smallexample

Enable the @samp{F_LOADONLY} flag so that the shared object will be
available for runtime dynamic loading, but not linking:
@smallexample
   % strip -e libstdc++.so.4 libstdc++.so.5
@end smallexample

Archive the runtime-only shared object in the GCC 3.4
@file{libstdc++.a} archive:
@smallexample
   % ar -q libstdc++.a libstdc++.so.4 libstdc++.so.5
@end smallexample

Linking executables and shared libraries may produce warnings of
duplicate symbols.  The assembly files generated by GCC for AIX always
have included multiple symbol definitions for certain global variable
and function declarations in the original program.  The warnings should
not prevent the linker from producing a correct library or runnable
executable.

AIX 4.3 utilizes a ``large format'' archive to support both 32-bit and
64-bit object modules.  The routines provided in AIX 4.3.0 and AIX 4.3.1
to parse archive libraries did not handle the new format correctly.
These routines are used by GCC and result in error messages during
linking such as ``not a COFF file''.  The version of the routines shipped
with AIX 4.3.1 should work for a 32-bit environment.  The @option{-g}
option of the archive command may be used to create archives of 32-bit
objects using the original ``small format''.  A correct version of the
routines is shipped with AIX 4.3.2 and above.

Some versions of the AIX binder (linker) can fail with a relocation
overflow severe error when the @option{-bbigtoc} option is used to link
GCC-produced object files into an executable that overflows the TOC@.  A fix
for APAR IX75823 (OVERFLOW DURING LINK WHEN USING GCC AND -BBIGTOC) is
available from IBM Customer Support and from its
@uref{http://techsupport.services.ibm.com/,,techsupport.services.ibm.com}
website as PTF U455193.

The AIX 4.3.2.1 linker (bos.rte.bind_cmds Level 4.3.2.1) will dump core
with a segmentation fault when invoked by any version of GCC@.  A fix for
APAR IX87327 is available from IBM Customer Support and from its
@uref{http://techsupport.services.ibm.com/,,techsupport.services.ibm.com}
website as PTF U461879.  This fix is incorporated in AIX 4.3.3 and above.

The initial assembler shipped with AIX 4.3.0 generates incorrect object
files.  A fix for APAR IX74254 (64BIT DISASSEMBLED OUTPUT FROM COMPILER FAILS
TO ASSEMBLE/BIND) is available from IBM Customer Support and from its
@uref{http://techsupport.services.ibm.com/,,techsupport.services.ibm.com}
website as PTF U453956.  This fix is incorporated in AIX 4.3.1 and above.

AIX provides National Language Support (NLS)@.  Compilers and assemblers
use NLS to support locale-specific representations of various data
formats including floating-point numbers (e.g., @samp{.}  vs @samp{,} for
separating decimal fractions).  There have been problems reported where
GCC does not produce the same floating-point formats that the assembler
expects.  If one encounters this problem, set the @env{LANG}
environment variable to @samp{C} or @samp{En_US}.

A default can be specified with the @option{-mcpu=@var{cpu_type}}
switch and using the configure option @option{--with-cpu-@var{cpu_type}}.

@html
<hr />
@end html
@heading @anchor{iq2000-x-elf}iq2000-*-elf
Vitesse IQ2000 processors.  These are used in embedded
applications.  There are no standard Unix configurations.

@html
<hr />
@end html
@heading @anchor{lm32-x-elf}lm32-*-elf
Lattice Mico32 processor.
This configuration is intended for embedded systems.

@html
<hr />
@end html
@heading @anchor{lm32-x-uclinux}lm32-*-uclinux
Lattice Mico32 processor.
This configuration is intended for embedded systems running uClinux.

@html
<hr />
@end html
@heading @anchor{m32c-x-elf}m32c-*-elf
Renesas M32C processor.
This configuration is intended for embedded systems.

@html
<hr />
@end html
@heading @anchor{m32r-x-elf}m32r-*-elf
Renesas M32R processor.
This configuration is intended for embedded systems.

@html
<hr />
@end html
@heading @anchor{m6811-elf}m6811-elf
Motorola 68HC11 family micro controllers.  These are used in embedded
applications.  There are no standard Unix configurations.

@html
<hr />
@end html
@heading @anchor{m6812-elf}m6812-elf
Motorola 68HC12 family micro controllers.  These are used in embedded
applications.  There are no standard Unix configurations.

@html
<hr />
@end html
@heading @anchor{m68k-x-x}m68k-*-*
By default,
@samp{m68k-*-elf*}, @samp{m68k-*-rtems},  @samp{m68k-*-uclinux} and
@samp{m68k-*-linux}
build libraries for both M680x0 and ColdFire processors.  If you only
need the M680x0 libraries, you can omit the ColdFire ones by passing
@option{--with-arch=m68k} to @command{configure}.  Alternatively, you
can omit the M680x0 libraries by passing @option{--with-arch=cf} to
@command{configure}.  These targets default to 5206 or 5475 code as
appropriate for the target system when
configured with @option{--with-arch=cf} and 68020 code otherwise.

The @samp{m68k-*-netbsd} and
@samp{m68k-*-openbsd} targets also support the @option{--with-arch}
option.  They will generate ColdFire CFV4e code when configured with
@option{--with-arch=cf} and 68020 code otherwise.

You can override the default processors listed above by configuring
with @option{--with-cpu=@var{target}}.  This @var{target} can either
be a @option{-mcpu} argument or one of the following values:
@samp{m68000}, @samp{m68010}, @samp{m68020}, @samp{m68030},
@samp{m68040}, @samp{m68060}, @samp{m68020-40} and @samp{m68020-60}.

@html
<hr />
@end html
@heading @anchor{m68k-x-uclinux}m68k-*-uclinux
GCC 4.3 changed the uClinux configuration so that it uses the
@samp{m68k-linux-gnu} ABI rather than the @samp{m68k-elf} ABI.
It also added improved support for C++ and flat shared libraries,
both of which were ABI changes.  However, you can still use the
original ABI by configuring for @samp{m68k-uclinuxoldabi} or
@samp{m68k-@var{vendor}-uclinuxoldabi}.


@html
<hr />
@end html
@heading @anchor{mep-x-elf}mep-*-elf
Toshiba Media embedded Processor.
This configuration is intended for embedded systems.

@html
<hr />
@end html
@heading @anchor{microblaze-x-elf}microblaze-*-elf
Xilinx MicroBlaze processor.
This configuration is intended for embedded systems.

@html
<hr />
@end html
@heading @anchor{mips-x-x}mips-*-*
If on a MIPS system you get an error message saying ``does not have gp
sections for all it's [sic] sectons [sic]'', don't worry about it.  This
happens whenever you use GAS with the MIPS linker, but there is not
really anything wrong, and it is okay to use the output file.  You can
stop such warnings by installing the GNU linker.

It would be nice to extend GAS to produce the gp tables, but they are
optional, and there should not be a warning about their absence.

The libstdc++ atomic locking routines for MIPS targets requires MIPS II
and later.  A patch went in just after the GCC 3.3 release to
make @samp{mips*-*-*} use the generic implementation instead.  You can also
configure for @samp{mipsel-elf} as a workaround.  The
@samp{mips*-*-linux*} target continues to use the MIPS II routines.  More
work on this is expected in future releases.

@c If you make --with-llsc the default for another target, please also
@c update the description of the --with-llsc option.

The built-in @code{__sync_*} functions are available on MIPS II and
later systems and others that support the @samp{ll}, @samp{sc} and
@samp{sync} instructions.  This can be overridden by passing
@option{--with-llsc} or @option{--without-llsc} when configuring GCC.
Since the Linux kernel emulates these instructions if they are
missing, the default for @samp{mips*-*-linux*} targets is
@option{--with-llsc}.  The @option{--with-llsc} and
@option{--without-llsc} configure options may be overridden at compile
time by passing the @option{-mllsc} or @option{-mno-llsc} options to
the compiler.

MIPS systems check for division by zero (unless
@option{-mno-check-zero-division} is passed to the compiler) by
generating either a conditional trap or a break instruction.  Using
trap results in smaller code, but is only supported on MIPS II and
later.  Also, some versions of the Linux kernel have a bug that
prevents trap from generating the proper signal (@code{SIGFPE}).  To enable
the use of break, use the @option{--with-divide=breaks}
@command{configure} option when configuring GCC@.  The default is to
use traps on systems that support them.

Cross-compilers for the MIPS as target using the MIPS assembler
currently do not work, because the auxiliary programs
@file{mips-tdump.c} and @file{mips-tfile.c} can't be compiled on
anything but a MIPS@.  It does work to cross compile for a MIPS
if you use the GNU assembler and linker.

The assembler from GNU binutils 2.17 and earlier has a bug in the way
it sorts relocations for REL targets (o32, o64, EABI).  This can cause
bad code to be generated for simple C++ programs.  Also the linker
from GNU binutils versions prior to 2.17 has a bug which causes the
runtime linker stubs in very large programs, like @file{libgcj.so}, to
be incorrectly generated.  GNU Binutils 2.18 and later (and snapshots
made after Nov. 9, 2006) should be free from both of these problems.

@html
<hr />
@end html
@heading @anchor{mips-sgi-irix5}mips-sgi-irix5

Support for IRIX 5 has been removed in GCC 4.6.

@html
<hr />
@end html
@heading @anchor{mips-sgi-irix6}mips-sgi-irix6

Support for IRIX 6 releases before 6.5 has been removed in GCC 4.6, as
well as support for
the O32 ABI.  It is @emph{strongly} recommended to upgrade to at least
IRIX 6.5.18.  This release introduced full ISO C99 support, though for
the N32 and N64 ABIs only.

To build and use GCC on IRIX 6.5, you need the IRIX Development Foundation
(IDF) and IRIX Development Libraries (IDL).  They are included with the
IRIX 6.5 media.

If you are using SGI's MIPSpro @command{cc} as your bootstrap compiler, you must
ensure that the N32 ABI is in use.  To test this, compile a simple C
file with @command{cc} and then run @command{file} on the
resulting object file.  The output should look like:

@smallexample
test.o: ELF N32 MSB @dots{}
@end smallexample

@noindent
If you see:

@smallexample
test.o: ELF 32-bit MSB @dots{}
@end smallexample

@noindent
or

@smallexample
test.o: ELF 64-bit MSB @dots{}
@end smallexample

@noindent
then your version of @command{cc} uses the O32 or N64 ABI by default.  You
should set the environment variable @env{CC} to @samp{cc -n32}
before configuring GCC@.

If you want the resulting @command{gcc} to run on old 32-bit systems
with the MIPS R4400 CPU, you need to ensure that only code for the @samp{mips3}
instruction set architecture (ISA) is generated.  While GCC 3.x does
this correctly, both GCC 2.95 and SGI's MIPSpro @command{cc} may change
the ISA depending on the machine where GCC is built.  Using one of them
as the bootstrap compiler may result in @samp{mips4} code, which won't run at
all on @samp{mips3}-only systems.  For the test program above, you should see:

@smallexample
test.o: ELF N32 MSB mips-3 @dots{}
@end smallexample

@noindent
If you get:

@smallexample
test.o: ELF N32 MSB mips-4 @dots{}
@end smallexample

@noindent
instead, you should set the environment variable @env{CC} to @samp{cc
-n32 -mips3} or @samp{gcc -mips3} respectively before configuring GCC@.

MIPSpro C 7.4 may cause bootstrap failures, due to a bug when inlining
@code{memcmp}.  Either add @code{-U__INLINE_INTRINSICS} to the @env{CC}
environment variable as a workaround or upgrade to MIPSpro C 7.4.1m.

GCC on IRIX 6.5 is usually built to support the N32 and N64 ABIs.  If
you build GCC on a system that doesn't have the N64 libraries installed
or cannot run 64-bit binaries,
you need to configure with @option{--disable-multilib} so GCC doesn't
try to use them.
Look for @file{/usr/lib64/libc.so.1} to see if you
have the 64-bit libraries installed.

GCC must be configured with GNU @command{as}.  The latest version, from GNU
binutils 2.20.1, is known to work.  On the other hand, bootstrap fails
with GNU @command{ld} at least since GNU binutils 2.17.

The @option{--enable-libgcj}
option is disabled by default: IRIX 6 uses a very low default limit
(20480) for the command line length.  Although @command{libtool} contains a
workaround for this problem, at least the N64 @samp{libgcj} is known not
to build despite this, running into an internal error of the native
@command{ld}.  A sure fix is to increase this limit (@samp{ncargs}) to
its maximum of 262144 bytes.  If you have root access, you can use the
@command{systune} command to do this.
@c FIXME: does this work with current libtool?

@code{wchar_t} support in @samp{libstdc++} is not available for old
IRIX 6.5.x releases, @math{x < 19}.  The problem cannot be autodetected
and in order to build GCC for such targets you need to configure with
@option{--disable-wchar_t}.

@html
<hr />
@end html
@heading @anchor{moxie-x-elf}moxie-*-elf
The moxie processor.  See @uref{http://moxielogic.org/} for more
information about this processor.

@html
<hr />
@end html
@heading @anchor{powerpc-x-x}powerpc-*-*

You can specify a default version for the @option{-mcpu=@var{cpu_type}}
switch by using the configure option @option{--with-cpu-@var{cpu_type}}.

You will need
@uref{ftp://ftp.kernel.org/pub/linux/devel/binutils,,binutils 2.15}
or newer for a working GCC@.

@html
<hr />
@end html
@heading @anchor{powerpc-x-darwin}powerpc-*-darwin*
PowerPC running Darwin (Mac OS X kernel).

Pre-installed versions of Mac OS X may not include any developer tools,
meaning that you will not be able to build GCC from source.  Tool
binaries are available at
@uref{http://developer.apple.com/darwin/projects/compiler/} (free
registration required).

This version of GCC requires at least cctools-590.36.  The
cctools-590.36 package referenced from
@uref{http://gcc.gnu.org/ml/gcc/2006-03/msg00507.html} will not work
on systems older than 10.3.9 (aka darwin7.9.0).

@html
<hr />
@end html
@heading @anchor{powerpc-x-elf}powerpc-*-elf
PowerPC system in big endian mode, running System V.4.

@html
<hr />
@end html
@heading @anchor{powerpc-x-linux-gnu}powerpc*-*-linux-gnu*

PowerPC system in big endian mode running Linux.

@html
<hr />
@end html
@heading @anchor{powerpc-x-netbsd}powerpc-*-netbsd*
PowerPC system in big endian mode running NetBSD@.

@html
<hr />
@end html
@heading @anchor{powerpc-x-eabisim}powerpc-*-eabisim
Embedded PowerPC system in big endian mode for use in running under the
PSIM simulator.

@html
<hr />
@end html
@heading @anchor{powerpc-x-eabi}powerpc-*-eabi
Embedded PowerPC system in big endian mode.

@html
<hr />
@end html
@heading @anchor{powerpcle-x-elf}powerpcle-*-elf
PowerPC system in little endian mode, running System V.4.

@html
<hr />
@end html
@heading @anchor{powerpcle-x-eabisim}powerpcle-*-eabisim
Embedded PowerPC system in little endian mode for use in running under
the PSIM simulator.

@html
<hr />
@end html
@heading @anchor{powerpcle-x-eabi}powerpcle-*-eabi
Embedded PowerPC system in little endian mode.

@html
<hr />
@end html
@heading @anchor{rx-x-elf}rx-*-elf
The Renesas RX processor.  See
@uref{http://eu.renesas.com/fmwk.jsp?cnt=rx600_series_landing.jsp&fp=/products/mpumcu/rx_family/rx600_series}
for more information about this processor.

@html
<hr />
@end html
@heading @anchor{s390-x-linux}s390-*-linux*
S/390 system running GNU/Linux for S/390@.

@html
<hr />
@end html
@heading @anchor{s390x-x-linux}s390x-*-linux*
zSeries system (64-bit) running GNU/Linux for zSeries@.

@html
<hr />
@end html
@heading @anchor{s390x-ibm-tpf}s390x-ibm-tpf*
zSeries system (64-bit) running TPF@.  This platform is
supported as cross-compilation target only.

@html
<hr />
@end html
@c Please use Solaris 2 to refer to all release of Solaris, starting
@c with 2.0 until 2.6, 7, 8, etc.  Solaris 1 was a marketing name for
@c SunOS 4 releases which we don't use to avoid confusion.  Solaris
@c alone is too unspecific and must be avoided.
@heading @anchor{x-x-solaris2}*-*-solaris2*

Support for Solaris 7 has been removed in GCC 4.6.

Sun does not ship a C compiler with Solaris 2, though you can download
the Sun Studio compilers for free from
@uref{http://developers.sun.com/sunstudio/downloads/}.  Alternatively,
you can install a pre-built GCC to bootstrap and install GCC.  See the
@uref{binaries.html,,binaries page} for details.

The Solaris 2 @command{/bin/sh} will often fail to configure
@samp{libstdc++-v3}, @samp{boehm-gc} or @samp{libjava}.  We therefore
recommend using the following initial sequence of commands

@smallexample
   % CONFIG_SHELL=/bin/ksh
   % export CONFIG_SHELL
@end smallexample

@noindent
and proceed as described in @uref{configure.html,,the configure instructions}.
In addition we strongly recommend specifying an absolute path to invoke
@command{@var{srcdir}/configure}.

Solaris 2 comes with a number of optional OS packages.  Some of these
are needed to use GCC fully, namely @code{SUNWarc},
@code{SUNWbtool}, @code{SUNWesu}, @code{SUNWhea}, @code{SUNWlibm},
@code{SUNWsprot}, and @code{SUNWtoo}.  If you did not install all
optional packages when installing Solaris 2, you will need to verify that
the packages that GCC needs are installed.

To check whether an optional package is installed, use
the @command{pkginfo} command.  To add an optional package, use the
@command{pkgadd} command.  For further details, see the Solaris 2
documentation.

Trying to use the linker and other tools in
@file{/usr/ucb} to install GCC has been observed to cause trouble.
For example, the linker may hang indefinitely.  The fix is to remove
@file{/usr/ucb} from your @env{PATH}.

The build process works more smoothly with the legacy Sun tools so, if you
have @file{/usr/xpg4/bin} in your @env{PATH}, we recommend that you place
@file{/usr/bin} before @file{/usr/xpg4/bin} for the duration of the build.

We recommend the use of the Sun assembler or the GNU assembler, in
conjunction with the Sun linker.  The GNU @command{as}
versions included in Solaris 10, from GNU binutils 2.15, and Solaris 11,
from GNU binutils 2.19, are known to work.  They can be found in
@file{/usr/sfw/bin/gas}.  Current versions of GNU binutils (2.20.1)
are known to work as well.  Note that your mileage may vary
if you use a combination of the GNU tools and the Sun tools: while the
combination GNU @command{as} + Sun @command{ld} should reasonably work,
the reverse combination Sun @command{as} + GNU @command{ld} is known to
cause memory corruption at runtime in some cases for C++ programs.
@c FIXME: still?
GNU @command{ld} usually works as well, although the version included in
Solaris 10 cannot be used due to several bugs.  Again, the current
version (2.20.1) is known to work, but generally lacks platform specific
features, so better stay with Sun @command{ld}.
<<<<<<< HEAD
=======

To enable symbol versioning in @samp{libstdc++} with Sun @command{ld},
you need to have any version of GNU @command{c++filt}, which is part of
GNU binutils.  @samp{libstdc++} symbol versioning will be disabled if no
appropriate version is found.  Sun @command{c++filt} from the Sun Studio
compilers does @emph{not} work.
>>>>>>> 155d23aa

Sun bug 4296832 turns up when compiling X11 headers with GCC 2.95 or
newer: @command{g++} will complain that types are missing.  These headers
assume that omitting the type means @code{int}; this assumption worked for
C90 but is wrong for C++, and is now wrong for C99 also.

@command{g++} accepts such (invalid) constructs with the option
@option{-fpermissive}; it will assume that any missing type is @code{int}
(as defined by C90).

There are patches for Solaris 8 (108652-24 or newer for SPARC,
108653-22 for Intel) that fix this bug.

Sun bug 4927647 sometimes causes random spurious testsuite failures
related to missing diagnostic output.  This bug doesn't affect GCC
itself, rather it is a kernel bug triggered by the @command{expect}
program which is used only by the GCC testsuite driver.  When the bug
causes the @command{expect} program to miss anticipated output, extra
testsuite failures appear.

There are patches for Solaris 8 (117350-12 or newer for SPARC,
117351-12 or newer for Intel) and Solaris 9 (117171-11 or newer for
SPARC, 117172-11 or newer for Intel) that address this problem.

Solaris~8 provides an alternate implementation of the thread libraries,
@samp{libpthread} and @samp{libthread}.  They are required for TLS
support and have been made the default in Solaris~9, so they are always
used on Solaris~8.

Thread-local storage (TLS) is supported in Solaris~8 and 9, but requires
some patches.  The @samp{libthread} patches provide the
@code{__tls_get_addr} (SPARC, 64-bit x86) resp.@ @code{___tls_get_addr}
(32-bit x86) functions.  On Solaris~8, you need 108993-26 or newer on
SPARC, 108994-26 or newer on Intel.  On Solaris~9, the necessary support
on SPARC is present since FCS, while 114432-05 or newer is reqired on
Intel.  Additionally, on Solaris~8, patch 109147-14 or newer on SPARC or
109148-22 or newer on Intel are required for the Sun @command{ld} and
runtime linker (@command{ld.so.1}) support.  Again, Solaris~9/SPARC
works since FCS, while 113986-02 is required on Intel.  The linker
patches must be installed even if GNU @command{ld} is used. Sun
@command{as} in Solaris~8 and 9 doesn't support the necessary
relocations, so GNU @command{as} must be used.  The @command{configure}
script checks for those prerequisites and automatically enables TLS
support if they are met.  Although those minimal patch versions should
work, it is recommended to use the latest patch versions which include
additional bug fixes.

@html
<hr />
@end html
@heading @anchor{sparc-x-x}sparc*-*-*

This section contains general configuration information for all
SPARC-based platforms.  In addition to reading this section, please
read all other sections that match your target.

Newer versions of the GNU Multiple Precision Library (GMP), the MPFR
library and the MPC library are known to be miscompiled by earlier
versions of GCC on these platforms.  We therefore recommend the use
of the exact versions of these libraries listed as minimal versions
in @uref{prerequisites.html,,the prerequisites}.

@html
<hr />
@end html
@heading @anchor{sparc-sun-solaris2}sparc-sun-solaris2*

When GCC is configured to use GNU binutils 2.14 or later, the binaries
produced are smaller than the ones produced using Sun's native tools;
this difference is quite significant for binaries containing debugging
information.

Starting with Solaris 7, the operating system is capable of executing
64-bit SPARC V9 binaries.  GCC 3.1 and later properly supports
this; the @option{-m64} option enables 64-bit code generation.
However, if all you want is code tuned for the UltraSPARC CPU, you
should try the @option{-mtune=ultrasparc} option instead, which produces
code that, unlike full 64-bit code, can still run on non-UltraSPARC
machines.

When configuring on a Solaris 7 or later system that is running a kernel
that supports only 32-bit binaries, one must configure with
@option{--disable-multilib}, since we will not be able to build the
64-bit target libraries.

GCC 3.3 and GCC 3.4 trigger code generation bugs in earlier versions of
the GNU compiler (especially GCC 3.0.x versions), which lead to the
miscompilation of the stage1 compiler and the subsequent failure of the
bootstrap process.  A workaround is to use GCC 3.2.3 as an intermediary
stage, i.e.@: to bootstrap that compiler with the base compiler and then
use it to bootstrap the final compiler.

GCC 3.4 triggers a code generation bug in versions 5.4 (Sun ONE Studio 7)
and 5.5 (Sun ONE Studio 8) of the Sun compiler, which causes a bootstrap
failure in form of a miscompilation of the stage1 compiler by the Sun
compiler.  This is Sun bug 4974440.  This is fixed with patch 112760-07.

GCC 3.4 changed the default debugging format from Stabs to DWARF-2 for
32-bit code on Solaris 7 and later.  If you use the Sun assembler, this
change apparently runs afoul of Sun bug 4910101 (which is referenced as
an x86-only problem by Sun, probably because they do not use DWARF-2).
A symptom of the problem is that you cannot compile C++ programs like
@command{groff} 1.19.1 without getting messages similar to the following:

@smallexample
ld: warning: relocation error: R_SPARC_UA32: @dots{}
  external symbolic relocation against non-allocatable section
  .debug_info cannot be processed at runtime: relocation ignored.
@end smallexample

@noindent
To work around this problem, compile with @option{-gstabs+} instead of
plain @option{-g}.

<<<<<<< HEAD
When configuring the GNU Multiple Precision Library (GMP) or the MPFR
library on a Solaris 7 or later system, the canonical target triplet
must be specified as the @command{build} parameter on the configure
line.  This triplet can be obtained by invoking @command{./config.guess} in
the toplevel source directory of GCC (and not that of GMP or MPFR).
For example on a Solaris 9 system:
=======
When configuring the GNU Multiple Precision Library (GMP), the MPFR
library or the MPC library on a Solaris 7 or later system, the canonical
target triplet must be specified as the @command{build} parameter on the
configure line.  This target triplet can be obtained by invoking @command{./config.guess} in the toplevel source directory of GCC (and
not that of GMP or MPFR or MPC).  For example on a Solaris 9 system:
>>>>>>> 155d23aa

@smallexample
   % ./configure --build=sparc-sun-solaris2.9 --prefix=xxx
@end smallexample

@html
<hr />
@end html
@heading @anchor{sparc-sun-solaris210}sparc-sun-solaris2.10

There is a bug in older versions of the Sun assembler which breaks
thread-local storage (TLS).  A typical error message is

@smallexample
ld: fatal: relocation error: R_SPARC_TLS_LE_HIX22: file /var/tmp//ccamPA1v.o:
  symbol <unknown>: bad symbol type SECT: symbol type must be TLS
@end smallexample

@noindent
This bug is fixed in Sun patch 118683-03 or later.

@html
<hr />
@end html
@heading @anchor{sparc-x-linux}sparc-*-linux*

GCC versions 3.0 and higher require binutils 2.11.2 and glibc 2.2.4
or newer on this platform.  All earlier binutils and glibc
releases mishandled unaligned relocations on @code{sparc-*-*} targets.


@html
<hr />
@end html
@heading @anchor{sparc64-x-solaris2}sparc64-*-solaris2*

When configuring the GNU Multiple Precision Library (GMP) or the
MPFR library, the canonical target triplet must be specified as
the @command{build} parameter on the configure line.  For example
on a Solaris 9 system:

@smallexample
   % ./configure --build=sparc64-sun-solaris2.9 --prefix=xxx
@end smallexample

The following compiler flags must be specified in the configure
step in order to bootstrap this target with the Sun compiler:

@smallexample
   % CC="cc -xarch=v9 -xildoff" @var{srcdir}/configure [@var{options}] [@var{target}]
@end smallexample

@noindent
@option{-xarch=v9} specifies the SPARC-V9 architecture to the Sun toolchain
and @option{-xildoff} turns off the incremental linker.

@html
<hr />
@end html
@heading @anchor{sparcv9-x-solaris2}sparcv9-*-solaris2*

This is a synonym for @samp{sparc64-*-solaris2*}.

@html
<hr />
@end html
@heading @anchor{x-x-vxworks}*-*-vxworks*
Support for VxWorks is in flux.  At present GCC supports @emph{only} the
very recent VxWorks 5.5 (aka Tornado 2.2) release, and only on PowerPC@.
We welcome patches for other architectures supported by VxWorks 5.5.
Support for VxWorks AE would also be welcome; we believe this is merely
a matter of writing an appropriate ``configlette'' (see below).  We are
not interested in supporting older, a.out or COFF-based, versions of
VxWorks in GCC 3.

VxWorks comes with an older version of GCC installed in
@file{@var{$WIND_BASE}/host}; we recommend you do not overwrite it.
Choose an installation @var{prefix} entirely outside @var{$WIND_BASE}.
Before running @command{configure}, create the directories @file{@var{prefix}}
and @file{@var{prefix}/bin}.  Link or copy the appropriate assembler,
linker, etc.@: into @file{@var{prefix}/bin}, and set your @var{PATH} to
include that directory while running both @command{configure} and
@command{make}.

You must give @command{configure} the
@option{--with-headers=@var{$WIND_BASE}/target/h} switch so that it can
find the VxWorks system headers.  Since VxWorks is a cross compilation
target only, you must also specify @option{--target=@var{target}}.
@command{configure} will attempt to create the directory
@file{@var{prefix}/@var{target}/sys-include} and copy files into it;
make sure the user running @command{configure} has sufficient privilege
to do so.

GCC's exception handling runtime requires a special ``configlette''
module, @file{contrib/gthr_supp_vxw_5x.c}.  Follow the instructions in
that file to add the module to your kernel build.  (Future versions of
VxWorks will incorporate this module.)

@html
<hr />
@end html
@heading @anchor{x86-64-x-x}x86_64-*-*, amd64-*-*

GCC supports the x86-64 architecture implemented by the AMD64 processor
(amd64-*-* is an alias for x86_64-*-*) on GNU/Linux, FreeBSD and NetBSD@.
On GNU/Linux the default is a bi-arch compiler which is able to generate
both 64-bit x86-64 and 32-bit x86 code (via the @option{-m32} switch).

@html
<hr />
@end html
@heading @anchor{xtensa-x-elf}xtensa*-*-elf

This target is intended for embedded Xtensa systems using the
@samp{newlib} C library.  It uses ELF but does not support shared
objects.  Designed-defined instructions specified via the
Tensilica Instruction Extension (TIE) language are only supported
through inline assembly.

The Xtensa configuration information must be specified prior to
building GCC@.  The @file{include/xtensa-config.h} header
file contains the configuration information.  If you created your
own Xtensa configuration with the Xtensa Processor Generator, the
downloaded files include a customized copy of this header file,
which you can use to replace the default header file.

@html
<hr />
@end html
@heading @anchor{xtensa-x-linux}xtensa*-*-linux*

This target is for Xtensa systems running GNU/Linux.  It supports ELF
shared objects and the GNU C library (glibc).  It also generates
position-independent code (PIC) regardless of whether the
@option{-fpic} or @option{-fPIC} options are used.  In other
respects, this target is the same as the
@uref{#xtensa*-*-elf,,@samp{xtensa*-*-elf}} target.

@html
<hr />
@end html
@heading @anchor{windows}Microsoft Windows

@subheading Intel 16-bit versions
The 16-bit versions of Microsoft Windows, such as Windows 3.1, are not 
supported.

However, the 32-bit port has limited support for Microsoft 
Windows 3.11 in the Win32s environment, as a target only.  See below.

@subheading Intel 32-bit versions

The 32-bit versions of Windows, including Windows 95, Windows NT, Windows 
XP, and Windows Vista, are supported by several different target 
platforms.  These targets differ in which Windows subsystem they target 
and which C libraries are used.

@itemize
@item Cygwin @uref{#x-x-cygwin,,*-*-cygwin}: Cygwin provides a user-space 
Linux API emulation layer in the Win32 subsystem.
@item Interix @uref{#x-x-interix,,*-*-interix}: The Interix subsystem 
provides native support for POSIX.
@item MinGW @uref{#x-x-mingw32,,*-*-mingw32}: MinGW is a native GCC port for 
the Win32 subsystem that provides a subset of POSIX.
@item MKS i386-pc-mks: NuTCracker from MKS.  See 
@uref{http://www.mkssoftware.com/} for more information.
@end itemize

@subheading Intel 64-bit versions

GCC contains support for x86-64 using the mingw-w64
runtime library, available from @uref{http://mingw-w64.sourceforge.net/}.
This library should be used with the target triple x86_64-pc-mingw32.

Presently Windows for Itanium is not supported.

@subheading Windows CE

Windows CE is supported as a target only on ARM (arm-wince-pe), Hitachi 
SuperH (sh-wince-pe), and MIPS (mips-wince-pe).

@subheading Other Windows Platforms

GCC no longer supports Windows NT on the Alpha or PowerPC.

GCC no longer supports the Windows POSIX subsystem.  However, it does 
support the Interix subsystem.  See above.

Old target names including *-*-winnt and *-*-windowsnt are no longer used.

PW32 (i386-pc-pw32) support was never completed, and the project seems to 
be inactive.  See @uref{http://pw32.sourceforge.net/} for more information.

UWIN support has been removed due to a lack of maintenance.

@html
<hr />
@end html
@heading @anchor{x-x-cygwin}*-*-cygwin

Ports of GCC are included with the
@uref{http://www.cygwin.com/,,Cygwin environment}.

GCC will build under Cygwin without modification; it does not build
with Microsoft's C++ compiler and there are no plans to make it do so.

The Cygwin native compiler can be configured to target any 32-bit x86
cpu architecture desired; the default is i686-pc-cygwin.  It should be
used with as up-to-date a version of binutils as possible; use either
the latest official GNU binutils release in the Cygwin distribution,
or version 2.20 or above if building your own.

@html
<hr />
@end html
@heading @anchor{x-x-interix}*-*-interix

The Interix target is used by OpenNT, Interix, Services For UNIX (SFU), 
and Subsystem for UNIX-based Applications (SUA).  Applications compiled 
with this target run in the Interix subsystem, which is separate from 
the Win32 subsystem.  This target was last known to work in GCC 3.3.

For more information, see @uref{http://www.interix.com/}.

@html
<hr />
@end html
@heading @anchor{x-x-mingw32}*-*-mingw32

GCC will build with and support only MinGW runtime 3.12 and later.
Earlier versions of headers are incompatible with the new default semantics
of @code{extern inline} in @code{-std=c99} and @code{-std=gnu99} modes.

@html
<hr />
@end html
@heading @anchor{older}Older systems

GCC contains support files for many older (1980s and early
1990s) Unix variants.  For the most part, support for these systems
has not been deliberately removed, but it has not been maintained for
several years and may suffer from bitrot.

Starting with GCC 3.1, each release has a list of ``obsoleted'' systems.
Support for these systems is still present in that release, but
@command{configure} will fail unless the @option{--enable-obsolete}
option is given.  Unless a maintainer steps forward, support for these
systems will be removed from the next release of GCC@.

Support for old systems as hosts for GCC can cause problems if the
workarounds for compiler, library and operating system bugs affect the
cleanliness or maintainability of the rest of GCC@.  In some cases, to
bring GCC up on such a system, if still possible with current GCC, may
require first installing an old version of GCC which did work on that
system, and using it to compile a more recent GCC, to avoid bugs in the
vendor compiler.  Old releases of GCC 1 and GCC 2 are available in the
@file{old-releases} directory on the @uref{../mirrors.html,,GCC mirror
sites}.  Header bugs may generally be avoided using
@command{fixincludes}, but bugs or deficiencies in libraries and the
operating system may still cause problems.

Support for older systems as targets for cross-compilation is less
problematic than support for them as hosts for GCC; if an enthusiast
wishes to make such a target work again (including resurrecting any of
the targets that never worked with GCC 2, starting from the last
version before they were removed), patches
@uref{../contribute.html,,following the usual requirements} would be
likely to be accepted, since they should not affect the support for more
modern targets.

For some systems, old versions of GNU binutils may also be useful,
and are available from @file{pub/binutils/old-releases} on
@uref{http://sourceware.org/mirrors.html,,sourceware.org mirror sites}.

Some of the information on specific systems above relates to
such older systems, but much of the information
about GCC on such systems (which may no longer be applicable to
current GCC) is to be found in the GCC texinfo manual.

@html
<hr />
@end html
@heading @anchor{elf}all ELF targets (SVR4, Solaris 2, etc.)

C++ support is significantly better on ELF targets if you use the
@uref{./configure.html#with-gnu-ld,,GNU linker}; duplicate copies of
inlines, vtables and template instantiations will be discarded
automatically.


@html
<hr />
<p>
@end html
@ifhtml
@uref{./index.html,,Return to the GCC Installation page}
@end ifhtml
@end ifset

@c ***Old documentation******************************************************
@ifset oldhtml
@include install-old.texi
@html
<hr />
<p>
@end html
@ifhtml
@uref{./index.html,,Return to the GCC Installation page}
@end ifhtml
@end ifset

@c ***GFDL********************************************************************
@ifset gfdlhtml
@include fdl.texi
@html
<hr />
<p>
@end html
@ifhtml
@uref{./index.html,,Return to the GCC Installation page}
@end ifhtml
@end ifset

@c ***************************************************************************
@c Part 6 The End of the Document
@ifinfo
@comment node-name,     next,          previous, up
@node    Concept Index, , GNU Free Documentation License, Top
@end ifinfo

@ifinfo
@unnumbered Concept Index

@printindex cp

@contents
@end ifinfo
@bye<|MERGE_RESOLUTION|>--- conflicted
+++ resolved
@@ -355,20 +355,6 @@
 
 Necessary to build libgcj, the GCJ runtime.
 
-<<<<<<< HEAD
-@item libelf version 0.8.12 (or later)
-
-Necessary to build link-time optimization (LTO) support.  It can be
-downloaded from @uref{http://www.mr511.de/software/libelf-0.8.12.tar.gz},
-though it is commonly available in several systems.  The version in
-IRIX 6.5 doesn't work since it lacks @file{gelf.h}.  The version in
-Solaris 2 does work.
-
-The @option{--with-libelf} configure option should be used if libelf is
-not installed in your default library search patch.
-
-=======
->>>>>>> 155d23aa
 @end table
 
 @heading Tools/packages necessary for modifying GCC
@@ -1654,26 +1640,9 @@
 GLIBC 2.11 or above, otherwise disabled.
 
 @item --enable-lto
-<<<<<<< HEAD
-Enable support for link-time optimization (LTO).  This is enabled by
-default if a working libelf implementation is found (see
-@option{--with-libelf}).
-
-@item --with-libelf=@var{pathname}
-@itemx --with-libelf-include=@var{pathname}
-@itemx --with-libelf-lib=@var{pathname}
-If you do not have libelf installed in a standard location and you
-want to enable support for link-time optimization (LTO), you can
-explicitly specify the directory where libelf is installed
-(@samp{--with-libelf=@var{libelfinstalldir}}).  The
-@option{--with-libelf=@var{libelfinstalldir}} option is shorthand for
-@option{--with-libelf-include=@var{libelfinstalldir}/include}
-@option{--with-libelf-lib=@var{libelfinstalldir}/lib}.
-=======
 @itemx --disable-lto
 Enable support for link-time optimization (LTO).  This is enabled by
 default, and may be disabled using @option{--disable-lto}.
->>>>>>> 155d23aa
 
 @item --enable-gold
 Enable support for using @command{gold} as the linker.  If gold support is
@@ -3040,11 +3009,8 @@
 @item
 @uref{#sparc-x-x,,sparc*-*-*}
 @item
-<<<<<<< HEAD
-=======
 @uref{#sparc-sun-solaris2,,sparc-sun-solaris2*}
 @item
->>>>>>> 155d23aa
 @uref{#sparc-sun-solaris210,,sparc-sun-solaris2.10}
 @item
 @uref{#sparc-x-linux,,sparc-*-linux*}
@@ -4224,15 +4190,12 @@
 Solaris 10 cannot be used due to several bugs.  Again, the current
 version (2.20.1) is known to work, but generally lacks platform specific
 features, so better stay with Sun @command{ld}.
-<<<<<<< HEAD
-=======
 
 To enable symbol versioning in @samp{libstdc++} with Sun @command{ld},
 you need to have any version of GNU @command{c++filt}, which is part of
 GNU binutils.  @samp{libstdc++} symbol versioning will be disabled if no
 appropriate version is found.  Sun @command{c++filt} from the Sun Studio
 compilers does @emph{not} work.
->>>>>>> 155d23aa
 
 Sun bug 4296832 turns up when compiling X11 headers with GCC 2.95 or
 newer: @command{g++} will complain that types are missing.  These headers
@@ -4347,20 +4310,11 @@
 To work around this problem, compile with @option{-gstabs+} instead of
 plain @option{-g}.
 
-<<<<<<< HEAD
-When configuring the GNU Multiple Precision Library (GMP) or the MPFR
-library on a Solaris 7 or later system, the canonical target triplet
-must be specified as the @command{build} parameter on the configure
-line.  This triplet can be obtained by invoking @command{./config.guess} in
-the toplevel source directory of GCC (and not that of GMP or MPFR).
-For example on a Solaris 9 system:
-=======
 When configuring the GNU Multiple Precision Library (GMP), the MPFR
 library or the MPC library on a Solaris 7 or later system, the canonical
 target triplet must be specified as the @command{build} parameter on the
 configure line.  This target triplet can be obtained by invoking @command{./config.guess} in the toplevel source directory of GCC (and
 not that of GMP or MPFR or MPC).  For example on a Solaris 9 system:
->>>>>>> 155d23aa
 
 @smallexample
    % ./configure --build=sparc-sun-solaris2.9 --prefix=xxx
