--- conflicted
+++ resolved
@@ -586,7 +586,7 @@
 	}
       else
 	{
-	  enum machine_mode biggest_conflict_mode
+	  machine_mode biggest_conflict_mode
 	    = lra_reg_info[conflict_regno].biggest_mode;
 	  int biggest_conflict_nregs
 	    = hard_regno_nregs[conflict_hr][biggest_conflict_mode];
@@ -642,20 +642,14 @@
 	hard_regno = ira_class_hard_regs[rclass][i];
       if (! overlaps_hard_reg_set_p (conflict_set,
 				     PSEUDO_REGNO_MODE (regno), hard_regno)
-<<<<<<< HEAD
-	  /* We can not use prohibited_class_mode_regs because it is
-	     not defined for all classes.  */
 	  && targetm.hard_regno_mode_ok (hard_regno,
 					 PSEUDO_REGNO_MODE (regno))
-=======
-	  && HARD_REGNO_MODE_OK (hard_regno, PSEUDO_REGNO_MODE (regno))
 	  /* We can not use prohibited_class_mode_regs for all classes
 	     because it is not defined for all classes.  */
 	  && (ira_allocno_class_translate[rclass] != rclass
 	      || ! TEST_HARD_REG_BIT (ira_prohibited_class_mode_regs
 				      [rclass][PSEUDO_REGNO_MODE (regno)],
 				      hard_regno))
->>>>>>> 68b948d3
 	  && ! TEST_HARD_REG_BIT (impossible_start_hard_regs, hard_regno)
 	  && (nregs_diff == 0
 	      || (WORDS_BIG_ENDIAN
