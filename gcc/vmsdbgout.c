/* Output VMS debug format symbol table information from GCC.
   Copyright (C) 1987, 1988, 1992, 1993, 1994, 1995, 1996, 1997, 1998,
<<<<<<< HEAD
   1999, 2000, 2001, 2002, 2003, 2004, 2005, 2007, 2008, 2009
=======
   1999, 2000, 2001, 2002, 2003, 2004, 2005, 2007, 2008, 2009, 2010, 2011
>>>>>>> 3082eeb7
   Free Software Foundation, Inc.
   Contributed by Douglas B. Rupp (rupp@gnat.com).
   Updated by Bernard W. Giroud (bgiroud@users.sourceforge.net).

This file is part of GCC.

GCC is free software; you can redistribute it and/or modify it under
the terms of the GNU General Public License as published by the Free
Software Foundation; either version 3, or (at your option) any later
version.

GCC is distributed in the hope that it will be useful, but WITHOUT ANY
WARRANTY; without even the implied warranty of MERCHANTABILITY or
FITNESS FOR A PARTICULAR PURPOSE.  See the GNU General Public License
for more details.

You should have received a copy of the GNU General Public License
along with GCC; see the file COPYING3.  If not see
<http://www.gnu.org/licenses/>.  */

#include "config.h"
#include "system.h"
#include "coretypes.h"
#include "tm.h"

#ifdef VMS_DEBUGGING_INFO
#include "tree.h"
#include "version.h"
#include "flags.h"
#include "rtl.h"
#include "output.h"
#include "vmsdbg.h"
#include "debug.h"
#include "langhooks.h"
#include "function.h"
#include "target.h"

/* Difference in seconds between the VMS Epoch and the Unix Epoch */
static const long long vms_epoch_offset = 3506716800ll;

int vms_file_stats_name (const char *, long long *, long *, char *, int *);

/* NOTE: In the comments in this file, many references are made to "Debug
   Symbol Table".  This term is abbreviated as `DST' throughout the remainder
   of this file.  */

typedef struct dst_line_info_struct *dst_line_info_ref;

/* Each entry in the line_info_table maintains the file and
   line number associated with the label generated for that
   entry.  The label gives the PC value associated with
   the line number entry.  */
typedef struct dst_line_info_struct
{
  unsigned long dst_file_num;
  unsigned long dst_line_num;
}
dst_line_info_entry;

typedef struct dst_file_info_struct *dst_file_info_ref;

typedef struct dst_file_info_struct
{
  char *file_name;
  unsigned int max_line;
  unsigned int listing_line_start;
  long long cdt;
  long ebk;
  short ffb;
  char rfo;
}
dst_file_info_entry;

/* Maximum size (in bytes) of an artificially generated label.  */
#define MAX_ARTIFICIAL_LABEL_BYTES	30

/* Make sure we know the sizes of the various types debug can describe. These
   are only defaults.  If the sizes are different for your target, you should
   override these values by defining the appropriate symbols in your tm.h
   file.  */
#ifndef PTR_SIZE
#define PTR_SIZE 4 /* Must be 32 bits for VMS debug info */
#endif

/* Pointer to a structure of filenames referenced by this compilation unit.  */
static dst_file_info_ref file_info_table;

/* Total number of entries in the table (i.e. array) pointed to by
   `file_info_table'.  This is the *total* and includes both used and unused
   slots.  */
static unsigned int file_info_table_allocated;

/* Number of entries in the file_info_table which are actually in use.  */
static unsigned int file_info_table_in_use;

/* Size (in elements) of increments by which we may expand the filename
   table.  */
#define FILE_TABLE_INCREMENT 64

typedef char *char_p;
DEF_VEC_P(char_p);
DEF_VEC_ALLOC_P(char_p,heap);

static VEC(char_p,heap) *funcnam_table;
static VEC(unsigned,heap) *funcnum_table;
#define FUNC_TABLE_INITIAL 256

/* Local pointer to the name of the main input file.  Initialized in
   vmsdbgout_init.  */
static const char *primary_filename;

static char *module_producer;
static unsigned int module_language;

/* A pointer to the base of a table that contains line information
   for each source code line in .text in the compilation unit.  */
static dst_line_info_ref line_info_table;

/* Number of elements currently allocated for line_info_table.  */
static unsigned int line_info_table_allocated;

/* Number of elements in line_info_table currently in use.  */
static unsigned int line_info_table_in_use;

/* Size (in elements) of increments by which we may expand line_info_table.  */
#define LINE_INFO_TABLE_INCREMENT 1024

/* Forward declarations for functions defined in this file.  */
static char *full_name (const char *);
static unsigned int lookup_filename (const char *);
static int write_debug_header (DST_HEADER *, const char *, int);
static int write_debug_addr (const char *, const char *, int);
static int write_debug_data1 (unsigned int, const char *, int);
static int write_debug_data2 (unsigned int, const char *, int);
static int write_debug_data4 (unsigned long, const char *, int);
static int write_debug_data8 (unsigned long long, const char *, int);
static int write_debug_delta4 (const char *, const char *, const char *, int);
static int write_debug_string (const char *, const char *, int);
static int write_modbeg (int);
static int write_modend (int);
static int write_rtnbeg (int, int);
static int write_rtnend (int, int);
static int write_pclines (int);
static int write_srccorr (int, dst_file_info_entry, int);
static int write_srccorrs (int);

static void vmsdbgout_init (const char *);
static void vmsdbgout_finish (const char *);
static void vmsdbgout_assembly_start (void);
static void vmsdbgout_define (unsigned int, const char *);
static void vmsdbgout_undef (unsigned int, const char *);
static void vmsdbgout_start_source_file (unsigned int, const char *);
static void vmsdbgout_end_source_file (unsigned int);
static void vmsdbgout_begin_block (unsigned int, unsigned int);
static void vmsdbgout_end_block (unsigned int, unsigned int);
static bool vmsdbgout_ignore_block (const_tree);
static void vmsdbgout_source_line (unsigned int, const char *, int, bool);
static void vmsdbgout_begin_prologue (unsigned int, const char *);
static void vmsdbgout_end_prologue (unsigned int, const char *);
static void vmsdbgout_end_function (unsigned int);
static void vmsdbgout_begin_epilogue (unsigned int, const char *);
static void vmsdbgout_end_epilogue (unsigned int, const char *);
static void vmsdbgout_begin_function (tree);
static void vmsdbgout_decl (tree);
static void vmsdbgout_global_decl (tree);
static void vmsdbgout_type_decl (tree, int);
static void vmsdbgout_abstract_function (tree);

/* The debug hooks structure.  */

const struct gcc_debug_hooks vmsdbg_debug_hooks
= {vmsdbgout_init,
   vmsdbgout_finish,
   vmsdbgout_assembly_start,
   vmsdbgout_define,
   vmsdbgout_undef,
   vmsdbgout_start_source_file,
   vmsdbgout_end_source_file,
   vmsdbgout_begin_block,
   vmsdbgout_end_block,
   vmsdbgout_ignore_block,
   vmsdbgout_source_line,
   vmsdbgout_begin_prologue,
   vmsdbgout_end_prologue,
   vmsdbgout_begin_epilogue,
   vmsdbgout_end_epilogue,
   vmsdbgout_begin_function,
   vmsdbgout_end_function,
   vmsdbgout_decl,
   vmsdbgout_global_decl,
   vmsdbgout_type_decl,		  /* type_decl */
   debug_nothing_tree_tree_tree_bool, /* imported_module_or_decl */
   debug_nothing_tree,		  /* deferred_inline_function */
   vmsdbgout_abstract_function,
   debug_nothing_rtx,		  /* label */
   debug_nothing_int,		  /* handle_pch */
   debug_nothing_rtx,		  /* var_location */
   debug_nothing_void,            /* switch_text_section */
<<<<<<< HEAD
   debug_nothing_tree,		  /* direct_call */
   debug_nothing_tree_int,	  /* virtual_call_token */
   debug_nothing_rtx_rtx,	  /* copy_call_info */
   debug_nothing_uid,		  /* virtual_call */
   debug_nothing_tree_tree,	  /* set_name */
   0                              /* start_end_main_source_file */
=======
   debug_nothing_tree_tree,	  /* set_name */
   0,                             /* start_end_main_source_file */
   TYPE_SYMTAB_IS_ADDRESS         /* tree_type_symtab_field */
>>>>>>> 3082eeb7
};

/* Definitions of defaults for assembler-dependent names of various
   pseudo-ops and section names.
   Theses may be overridden in the tm.h file (if necessary) for a particular
   assembler.  */
#ifdef UNALIGNED_SHORT_ASM_OP
#undef UNALIGNED_SHORT_ASM_OP
#endif
#define UNALIGNED_SHORT_ASM_OP	".word"

#ifdef UNALIGNED_INT_ASM_OP
#undef UNALIGNED_INT_ASM_OP
#endif
#define UNALIGNED_INT_ASM_OP	".long"

#ifdef UNALIGNED_LONG_ASM_OP
#undef UNALIGNED_LONG_ASM_OP
#endif
#define UNALIGNED_LONG_ASM_OP	".long"

#ifdef UNALIGNED_DOUBLE_INT_ASM_OP
#undef UNALIGNED_DOUBLE_INT_ASM_OP
#endif
#define UNALIGNED_DOUBLE_INT_ASM_OP	".quad"

#ifdef ASM_BYTE_OP
#undef ASM_BYTE_OP
#endif
#define ASM_BYTE_OP	".byte"

#define NUMBYTES(I) ((I) < 256 ? 1 : (I) < 65536 ? 2 : 4)

#define NUMBYTES0(I) ((I) < 128 ? 0 : (I) < 65536 ? 2 : 4)

#ifndef UNALIGNED_PTR_ASM_OP
#define UNALIGNED_PTR_ASM_OP \
  (PTR_SIZE == 8 ? UNALIGNED_DOUBLE_INT_ASM_OP : UNALIGNED_INT_ASM_OP)
#endif

#ifndef UNALIGNED_OFFSET_ASM_OP
#define UNALIGNED_OFFSET_ASM_OP(OFFSET) \
  (NUMBYTES(OFFSET) == 4 \
   ? UNALIGNED_LONG_ASM_OP \
   : (NUMBYTES(OFFSET) == 2 ? UNALIGNED_SHORT_ASM_OP : ASM_BYTE_OP))
#endif

/* Definitions of defaults for formats and names of various special
   (artificial) labels which may be generated within this file (when the -g
   options is used and VMS_DEBUGGING_INFO is in effect.  If necessary, these
   may be overridden from within the tm.h file, but typically, overriding these
   defaults is unnecessary.  */

static char text_end_label[MAX_ARTIFICIAL_LABEL_BYTES];

#ifndef TEXT_END_LABEL
#define TEXT_END_LABEL		"Lvetext"
#endif
#ifndef FUNC_BEGIN_LABEL
#define FUNC_BEGIN_LABEL	"LVFB"
#endif
#ifndef FUNC_PROLOG_LABEL
#define FUNC_PROLOG_LABEL	"LVFP"
#endif
#ifndef FUNC_EPILOG_LABEL
#define FUNC_EPILOG_LABEL	"LVEB"
#endif
#ifndef FUNC_END_LABEL
#define FUNC_END_LABEL		"LVFE"
#endif
#ifndef BLOCK_BEGIN_LABEL
#define BLOCK_BEGIN_LABEL	"LVBB"
#endif
#ifndef BLOCK_END_LABEL
#define BLOCK_END_LABEL		"LVBE"
#endif
#ifndef LINE_CODE_LABEL
#define LINE_CODE_LABEL		"LVM"
#endif

#ifndef ASM_OUTPUT_DEBUG_DELTA2
#define ASM_OUTPUT_DEBUG_DELTA2(FILE,LABEL1,LABEL2)			 \
  do									 \
    {									 \
      fprintf ((FILE), "\t%s\t", UNALIGNED_SHORT_ASM_OP);		 \
      assemble_name (FILE, LABEL1);					 \
      fprintf (FILE, "-");						 \
      assemble_name (FILE, LABEL2);					 \
    }									 \
  while (0)
#endif

#ifndef ASM_OUTPUT_DEBUG_DELTA4
#define ASM_OUTPUT_DEBUG_DELTA4(FILE,LABEL1,LABEL2)			 \
  do									 \
    {									 \
      fprintf ((FILE), "\t%s\t", UNALIGNED_INT_ASM_OP);			 \
      assemble_name (FILE, LABEL1);					 \
      fprintf (FILE, "-");						 \
      assemble_name (FILE, LABEL2);					 \
    }									 \
  while (0)
#endif

#ifndef ASM_OUTPUT_DEBUG_ADDR_DELTA
#define ASM_OUTPUT_DEBUG_ADDR_DELTA(FILE,LABEL1,LABEL2)			 \
  do									 \
    {									 \
      fprintf ((FILE), "\t%s\t", UNALIGNED_PTR_ASM_OP);			 \
      assemble_name (FILE, LABEL1);					 \
      fprintf (FILE, "-");						 \
      assemble_name (FILE, LABEL2);					 \
    }									 \
  while (0)
#endif

#ifndef ASM_OUTPUT_DEBUG_ADDR
#define ASM_OUTPUT_DEBUG_ADDR(FILE,LABEL)				 \
  do									 \
    {									 \
      fprintf ((FILE), "\t%s\t", UNALIGNED_PTR_ASM_OP);			 \
      assemble_name (FILE, LABEL);					 \
    }									 \
  while (0)
#endif

#ifndef ASM_OUTPUT_DEBUG_ADDR_CONST
#define ASM_OUTPUT_DEBUG_ADDR_CONST(FILE,ADDR)				\
  fprintf ((FILE), "\t%s\t%s", UNALIGNED_PTR_ASM_OP, (ADDR))
#endif

#ifndef ASM_OUTPUT_DEBUG_DATA1
#define ASM_OUTPUT_DEBUG_DATA1(FILE,VALUE) \
  fprintf ((FILE), "\t%s\t%#x", ASM_BYTE_OP, (unsigned char) VALUE)
#endif

#ifndef ASM_OUTPUT_DEBUG_DATA2
#define ASM_OUTPUT_DEBUG_DATA2(FILE,VALUE) \
  fprintf ((FILE), "\t%s\t%#x", UNALIGNED_SHORT_ASM_OP, \
	   (unsigned short) VALUE)
#endif

#ifndef ASM_OUTPUT_DEBUG_DATA4
#define ASM_OUTPUT_DEBUG_DATA4(FILE,VALUE) \
  fprintf ((FILE), "\t%s\t%#lx", UNALIGNED_INT_ASM_OP, (unsigned long) VALUE)
#endif

#ifndef ASM_OUTPUT_DEBUG_DATA
#define ASM_OUTPUT_DEBUG_DATA(FILE,VALUE) \
  fprintf ((FILE), "\t%s\t%#lx", UNALIGNED_OFFSET_ASM_OP(VALUE), VALUE)
#endif

#ifndef ASM_OUTPUT_DEBUG_ADDR_DATA
#define ASM_OUTPUT_DEBUG_ADDR_DATA(FILE,VALUE) \
  fprintf ((FILE), "\t%s\t%#lx", UNALIGNED_PTR_ASM_OP, \
	   (unsigned long) VALUE)
#endif

#ifndef ASM_OUTPUT_DEBUG_DATA8
#define ASM_OUTPUT_DEBUG_DATA8(FILE,VALUE) \
  fprintf ((FILE), "\t%s\t%#llx", UNALIGNED_DOUBLE_INT_ASM_OP, \
                                 (unsigned long long) VALUE)
#endif

/* This is similar to the default ASM_OUTPUT_ASCII, except that no trailing
   newline is produced.  When flag_verbose_asm is asserted, we add commentary
   at the end of the line, so we must avoid output of a newline here.  */
#ifndef ASM_OUTPUT_DEBUG_STRING
#define ASM_OUTPUT_DEBUG_STRING(FILE,P)		\
  do						\
    {						\
      register int slen = strlen(P);		\
      register const char *p = (P);		\
      register int i;				\
      fprintf (FILE, "\t.ascii \"");		\
      for (i = 0; i < slen; i++)		\
	{					\
	  register int c = p[i];		\
	  if (c == '\"' || c == '\\')		\
	    putc ('\\', FILE);			\
	  if (c >= ' ' && c < 0177)		\
	    putc (c, FILE);			\
	  else					\
	    fprintf (FILE, "\\%o", c);		\
	}					\
      fprintf (FILE, "\"");			\
    }						\
  while (0)
#endif

/* Convert a reference to the assembler name of a C-level name.  This
   macro has the same effect as ASM_OUTPUT_LABELREF, but copies to
   a string rather than writing to a file.  */
#ifndef ASM_NAME_TO_STRING
#define ASM_NAME_TO_STRING(STR, NAME)		\
  do						\
    {						\
      if ((NAME)[0] == '*')			\
	strcpy (STR, NAME+1);			\
      else					\
	strcpy (STR, NAME);			\
    }						\
  while (0)
#endif


<<<<<<< HEAD
/* General utility functions.  */

/* Convert an integer constant expression into assembler syntax.  Addition and
   subtraction are the only arithmetic that may appear in these expressions.
   This is an adaptation of output_addr_const in final.c.  Here, the target
   of the conversion is a string buffer.  We can't use output_addr_const
   directly, because it writes to a file.  */

static void
addr_const_to_string (char *str, rtx x)
{
  char buf1[256];
  char buf2[256];

 restart:
  str[0] = '\0';
  switch (GET_CODE (x))
    {
    case PC:
      gcc_assert (flag_pic);
      strcat (str, ",");
      break;

    case SYMBOL_REF:
      ASM_NAME_TO_STRING (buf1, XSTR (x, 0));
      strcat (str, buf1);
      break;

    case LABEL_REF:
      ASM_GENERATE_INTERNAL_LABEL (buf1, "L", CODE_LABEL_NUMBER (XEXP (x, 0)));
      ASM_NAME_TO_STRING (buf2, buf1);
      strcat (str, buf2);
      break;

    case CODE_LABEL:
      ASM_GENERATE_INTERNAL_LABEL (buf1, "L", CODE_LABEL_NUMBER (x));
      ASM_NAME_TO_STRING (buf2, buf1);
      strcat (str, buf2);
      break;

    case CONST_INT:
      sprintf (buf1, HOST_WIDE_INT_PRINT_DEC, INTVAL (x));
      strcat (str, buf1);
      break;

    case CONST:
      /* This used to output parentheses around the expression, but that does
         not work on the 386 (either ATT or BSD assembler).  */
      addr_const_to_string (buf1, XEXP (x, 0));
      strcat (str, buf1);
      break;

    case CONST_DOUBLE:
      if (GET_MODE (x) == VOIDmode)
	{
	  /* We can use %d if the number is one word and positive.  */
	  if (CONST_DOUBLE_HIGH (x))
	    sprintf (buf1, HOST_WIDE_INT_PRINT_DOUBLE_HEX,
		     CONST_DOUBLE_HIGH (x), CONST_DOUBLE_LOW (x));
	  else if (CONST_DOUBLE_LOW (x) < 0)
	    sprintf (buf1, HOST_WIDE_INT_PRINT_HEX, CONST_DOUBLE_LOW (x));
	  else
	    sprintf (buf1, HOST_WIDE_INT_PRINT_DEC,
		     CONST_DOUBLE_LOW (x));
	  strcat (str, buf1);
	}
      else
	/* We can't handle floating point constants; PRINT_OPERAND must
	   handle them.  */
	output_operand_lossage ("floating constant misused");
      break;

    case PLUS:
      /* Some assemblers need integer constants to appear last (eg masm).  */
      if (CONST_INT_P (XEXP (x, 0)))
	{
	  addr_const_to_string (buf1, XEXP (x, 1));
	  strcat (str, buf1);
	  if (INTVAL (XEXP (x, 0)) >= 0)
	    strcat (str, "+");
	  addr_const_to_string (buf1, XEXP (x, 0));
	  strcat (str, buf1);
	}
      else
	{
	  addr_const_to_string (buf1, XEXP (x, 0));
	  strcat (str, buf1);
	  if (INTVAL (XEXP (x, 1)) >= 0)
	    strcat (str, "+");
	  addr_const_to_string (buf1, XEXP (x, 1));
	  strcat (str, buf1);
	}
      break;

    case MINUS:
      /* Avoid outputting things like x-x or x+5-x, since some assemblers
         can't handle that.  */
      x = simplify_subtraction (x);
      if (GET_CODE (x) != MINUS)
	goto restart;

      addr_const_to_string (buf1, XEXP (x, 0));
      strcat (str, buf1);
      strcat (str, "-");
      if (CONST_INT_P (XEXP (x, 1))
	  && INTVAL (XEXP (x, 1)) < 0)
	{
	  strcat (str, "(");
	  addr_const_to_string (buf1, XEXP (x, 1));
	  strcat (str, buf1);
	  strcat (str, ")");
	}
      else
	{
	  addr_const_to_string (buf1, XEXP (x, 1));
	  strcat (str, buf1);
	}
      break;

    case ZERO_EXTEND:
    case SIGN_EXTEND:
      addr_const_to_string (buf1, XEXP (x, 0));
      strcat (str, buf1);
      break;

    default:
      output_operand_lossage ("invalid expression as operand");
    }
}

=======
>>>>>>> 3082eeb7
/* Output the debug header HEADER.  Also output COMMENT if flag_verbose_asm is
   set.  Return the header size.  Just return the size if DOSIZEONLY is
   nonzero.  */

static int
write_debug_header (DST_HEADER *header, const char *comment, int dosizeonly)
{
  if (!dosizeonly)
    {
      ASM_OUTPUT_DEBUG_DATA2 (asm_out_file,
			      header->dst__header_length.dst_w_length);

      if (flag_verbose_asm)
	fprintf (asm_out_file, "\t%s record length", ASM_COMMENT_START);
      fputc ('\n', asm_out_file);

      ASM_OUTPUT_DEBUG_DATA2 (asm_out_file,
			      header->dst__header_type.dst_w_type);

      if (flag_verbose_asm)
	fprintf (asm_out_file, "\t%s record type (%s)", ASM_COMMENT_START,
		 comment);

      fputc ('\n', asm_out_file);
    }

  return 4;
}

/* Output the address of SYMBOL.  Also output COMMENT if flag_verbose_asm is
   set.  Return the address size.  Just return the size if DOSIZEONLY is
   nonzero.  */

static int
write_debug_addr (const char *symbol, const char *comment, int dosizeonly)
{
  if (!dosizeonly)
    {
      ASM_OUTPUT_DEBUG_ADDR (asm_out_file, symbol);
      if (flag_verbose_asm)
	fprintf (asm_out_file, "\t%s %s", ASM_COMMENT_START, comment);
      fputc ('\n', asm_out_file);
    }

  return PTR_SIZE;
}

/* Output the single byte DATA1.  Also output COMMENT if flag_verbose_asm is
   set.  Return the data size.  Just return the size if DOSIZEONLY is
   nonzero.  */

static int
write_debug_data1 (unsigned int data1, const char *comment, int dosizeonly)
{
  if (!dosizeonly)
    {
      ASM_OUTPUT_DEBUG_DATA1 (asm_out_file, data1);
      if (flag_verbose_asm)
	fprintf (asm_out_file, "\t%s %s", ASM_COMMENT_START, comment);
      fputc ('\n', asm_out_file);
    }

  return 1;
}

/* Output the single word DATA2.  Also output COMMENT if flag_verbose_asm is
   set.  Return the data size.  Just return the size if DOSIZEONLY is
   nonzero.  */

static int
write_debug_data2 (unsigned int data2, const char *comment, int dosizeonly)
{
  if (!dosizeonly)
    {
      ASM_OUTPUT_DEBUG_DATA2 (asm_out_file, data2);
      if (flag_verbose_asm)
	fprintf (asm_out_file, "\t%s %s", ASM_COMMENT_START, comment);
      fputc ('\n', asm_out_file);
    }

  return 2;
}

/* Output double word DATA4.  Also output COMMENT if flag_verbose_asm is set.
   Return the data size.  Just return the size if DOSIZEONLY is nonzero.  */

static int
write_debug_data4 (unsigned long data4, const char *comment, int dosizeonly)
{
  if (!dosizeonly)
    {
      ASM_OUTPUT_DEBUG_DATA4 (asm_out_file, data4);
      if (flag_verbose_asm)
	fprintf (asm_out_file, "\t%s %s", ASM_COMMENT_START, comment);
      fputc ('\n', asm_out_file);
    }

  return 4;
}

/* Output quad word DATA8.  Also output COMMENT if flag_verbose_asm is set.
   Return the data size.  Just return the size if DOSIZEONLY is nonzero.  */

static int
write_debug_data8 (unsigned long long data8, const char *comment,
		   int dosizeonly)
{
  if (!dosizeonly)
    {
      ASM_OUTPUT_DEBUG_DATA8 (asm_out_file, data8);
      if (flag_verbose_asm)
	fprintf (asm_out_file, "\t%s %s", ASM_COMMENT_START, comment);
      fputc ('\n', asm_out_file);
    }

  return 8;
}

/* Output the difference between LABEL1 and LABEL2.  Also output COMMENT if
   flag_verbose_asm is set.  Return the data size.  Just return the size if
   DOSIZEONLY is nonzero.  */

static int
write_debug_delta4 (const char *label1, const char *label2,
		    const char *comment, int dosizeonly)
{
  if (!dosizeonly)
    {
      ASM_OUTPUT_DEBUG_DELTA4 (asm_out_file, label1, label2);
      if (flag_verbose_asm)
	fprintf (asm_out_file, "\t%s %s", ASM_COMMENT_START, comment);
      fputc ('\n', asm_out_file);
    }

  return 4;
}

/* Output a character string STRING.  Also write COMMENT if flag_verbose_asm is
   set.  Return the string length.  Just return the length if DOSIZEONLY is
   nonzero.  */

static int
write_debug_string (const char *string, const char *comment, int dosizeonly)
{
  if (!dosizeonly)
    {
      ASM_OUTPUT_DEBUG_STRING (asm_out_file, string);
      if (flag_verbose_asm)
	fprintf (asm_out_file, "\t%s %s", ASM_COMMENT_START, comment);
      fputc ('\n', asm_out_file);
    }

  return strlen (string);
}

/* Output a module begin header and return the header size.  Just return the
   size if DOSIZEONLY is nonzero.  */

static int
write_modbeg (int dosizeonly)
{
  DST_MODULE_BEGIN modbeg;
  DST_MB_TRLR mb_trlr;
  int i;
  char *module_name, *m;
  int modnamelen;
  int prodnamelen;
  int totsize = 0;

  /* Assumes primary filename has Unix syntax file spec.  */
  module_name = xstrdup (lbasename (primary_filename));

  m = strrchr (module_name, '.');
  if (m)
    *m = 0;

  modnamelen = strlen (module_name);
  for (i = 0; i < modnamelen; i++)
    module_name[i] = TOUPPER (module_name[i]);

  prodnamelen = strlen (module_producer);

  modbeg.dst_a_modbeg_header.dst__header_length.dst_w_length
    = DST_K_MODBEG_SIZE + modnamelen + DST_K_MB_TRLR_SIZE + prodnamelen - 1;
  modbeg.dst_a_modbeg_header.dst__header_type.dst_w_type = DST_K_MODBEG;
  modbeg.dst_b_modbeg_flags.dst_v_modbeg_hide = 0;
  modbeg.dst_b_modbeg_flags.dst_v_modbeg_version = 1;
  modbeg.dst_b_modbeg_flags.dst_v_modbeg_unused = 0;
  modbeg.dst_b_modbeg_unused = 0;
  modbeg.dst_l_modbeg_language = (DST_LANGUAGE) module_language;
  modbeg.dst_w_version_major = DST_K_VERSION_MAJOR;
  modbeg.dst_w_version_minor = DST_K_VERSION_MINOR;
  modbeg.dst_b_modbeg_name = strlen (module_name);

  mb_trlr.dst_b_compiler = strlen (module_producer);

  totsize += write_debug_header (&modbeg.dst_a_modbeg_header,
				 "modbeg", dosizeonly);
  totsize += write_debug_data1 (*((char *) &modbeg.dst_b_modbeg_flags),
				"flags", dosizeonly);
  totsize += write_debug_data1 (modbeg.dst_b_modbeg_unused,
				"unused", dosizeonly);
  totsize += write_debug_data4 (modbeg.dst_l_modbeg_language,
				"language", dosizeonly);
  totsize += write_debug_data2 (modbeg.dst_w_version_major,
				"DST major version", dosizeonly);
  totsize += write_debug_data2 (modbeg.dst_w_version_minor,
				"DST minor version", dosizeonly);
  totsize += write_debug_data1 (modbeg.dst_b_modbeg_name,
				"length of module name", dosizeonly);
  totsize += write_debug_string (module_name, "module name", dosizeonly);
  totsize += write_debug_data1 (mb_trlr.dst_b_compiler,
				"length of compiler name", dosizeonly);
  totsize += write_debug_string (module_producer, "compiler name", dosizeonly);

  return totsize;
}

/* Output a module end trailer and return the trailer size.   Just return
   the size if DOSIZEONLY is nonzero.  */

static int
write_modend (int dosizeonly)
{
  DST_MODULE_END modend;
  int totsize = 0;

  modend.dst_a_modend_header.dst__header_length.dst_w_length
   = DST_K_MODEND_SIZE - 1;
  modend.dst_a_modend_header.dst__header_type.dst_w_type = DST_K_MODEND;

  totsize += write_debug_header (&modend.dst_a_modend_header, "modend",
				 dosizeonly);

  return totsize;
}

/* Output a routine begin header routine RTNNUM and return the header size.
   Just return the size if DOSIZEONLY is nonzero.  */

static int
write_rtnbeg (int rtnnum, int dosizeonly)
{
  const char *rtnname;
  int rtnnamelen;
  char *rtnentryname;
  int totsize = 0;
  char label[MAX_ARTIFICIAL_LABEL_BYTES];
  DST_ROUTINE_BEGIN rtnbeg;
  DST_PROLOG prolog;

  rtnname = VEC_index (char_p, funcnam_table, rtnnum);
  rtnnamelen = strlen (rtnname);
  rtnentryname = concat (rtnname, "..en", NULL);

  if (!strcmp (rtnname, "main"))
    {
      DST_HEADER header;
      const char *go = "TRANSFER$BREAK$GO";

      /* This command isn't documented in DSTRECORDS, so it's made to
	 look like what DEC C does */

      /* header size - 1st byte + flag byte + STO_LW size
	 + string count byte + string length */
      header.dst__header_length.dst_w_length
	= DST_K_DST_HEADER_SIZE - 1 + 1 + 4 + 1 + strlen (go);
      header.dst__header_type.dst_w_type = DST_K_TBG;

      totsize += write_debug_header (&header, "transfer", dosizeonly);

      /* I think this is a flag byte, but I don't know what this flag means */
      totsize += write_debug_data1 (0x1, "flags ???", dosizeonly);

      /* Routine Begin PD Address */
      totsize += write_debug_addr (rtnname, "main procedure descriptor",
				   dosizeonly);
      totsize += write_debug_data1 (strlen (go), "length of main_name",
				    dosizeonly);
      totsize += write_debug_string (go, "main name", dosizeonly);
    }

  /* The header length never includes the length byte.  */
  rtnbeg.dst_a_rtnbeg_header.dst__header_length.dst_w_length
   = DST_K_RTNBEG_SIZE + rtnnamelen - 1;
  rtnbeg.dst_a_rtnbeg_header.dst__header_type.dst_w_type = DST_K_RTNBEG;
  rtnbeg.dst_b_rtnbeg_flags.dst_v_rtnbeg_unused = 0;
  rtnbeg.dst_b_rtnbeg_flags.dst_v_rtnbeg_unalloc = 0;
  rtnbeg.dst_b_rtnbeg_flags.dst_v_rtnbeg_prototype = 0;
  rtnbeg.dst_b_rtnbeg_flags.dst_v_rtnbeg_inlined = 0;
  rtnbeg.dst_b_rtnbeg_flags.dst_v_rtnbeg_no_call = 1;
  rtnbeg.dst_b_rtnbeg_name = rtnnamelen;

  totsize += write_debug_header (&rtnbeg.dst_a_rtnbeg_header, "rtnbeg",
				 dosizeonly);
  totsize += write_debug_data1 (*((char *) &rtnbeg.dst_b_rtnbeg_flags),
				"flags", dosizeonly);

  /* Routine Begin Address */
  totsize += write_debug_addr (rtnentryname, "routine entry name", dosizeonly);

  /* Routine Begin PD Address */
  totsize += write_debug_addr (rtnname, "routine procedure descriptor",
			       dosizeonly);

  /* Routine Begin Name */
  totsize += write_debug_data1 (rtnbeg.dst_b_rtnbeg_name,
				"length of routine name", dosizeonly);

  totsize += write_debug_string (rtnname, "routine name", dosizeonly);

  free (rtnentryname);

  if (debug_info_level > DINFO_LEVEL_TERSE)
    {
      prolog.dst_a_prolog_header.dst__header_length.dst_w_length
	= DST_K_PROLOG_SIZE - 1;
      prolog.dst_a_prolog_header.dst__header_type.dst_w_type = DST_K_PROLOG;

      totsize += write_debug_header (&prolog.dst_a_prolog_header, "prolog",
				     dosizeonly);

      ASM_GENERATE_INTERNAL_LABEL
        (label, FUNC_PROLOG_LABEL,
	 VEC_index (unsigned, funcnum_table, rtnnum));
      totsize += write_debug_addr (label, "prolog breakpoint addr",
				   dosizeonly);
    }

  return totsize;
}

/* Output a routine end trailer for routine RTNNUM and return the header size.
   Just return the size if DOSIZEONLY is nonzero.  */

static int
write_rtnend (int rtnnum, int dosizeonly)
{
  DST_ROUTINE_END rtnend;
  char label1[MAX_ARTIFICIAL_LABEL_BYTES];
  char label2[MAX_ARTIFICIAL_LABEL_BYTES];
  int totsize;

  totsize = 0;

  rtnend.dst_a_rtnend_header.dst__header_length.dst_w_length
   = DST_K_RTNEND_SIZE - 1;
  rtnend.dst_a_rtnend_header.dst__header_type.dst_w_type = DST_K_RTNEND;
  rtnend.dst_b_rtnend_unused = 0;
  rtnend.dst_l_rtnend_size = 0; /* Calculated below.  */

  totsize += write_debug_header (&rtnend.dst_a_rtnend_header, "rtnend",
				 dosizeonly);
  totsize += write_debug_data1 (rtnend.dst_b_rtnend_unused, "unused",
				dosizeonly);

  ASM_GENERATE_INTERNAL_LABEL
   (label1, FUNC_BEGIN_LABEL,
    VEC_index (unsigned, funcnum_table, rtnnum));
  ASM_GENERATE_INTERNAL_LABEL
   (label2, FUNC_END_LABEL,
    VEC_index (unsigned, funcnum_table, rtnnum));
  totsize += write_debug_delta4 (label2, label1, "routine size", dosizeonly);

  return totsize;
}

#define K_DELTA_PC(I) \
 ((I) < 128 ? -(I) : (I) < 65536 ? DST_K_DELTA_PC_W : DST_K_DELTA_PC_L)

#define K_SET_LINUM(I) \
 ((I) < 256 ? DST_K_SET_LINUM_B \
  : (I) < 65536 ? DST_K_SET_LINUM : DST_K_SET_LINUM_L)

#define K_INCR_LINUM(I) \
 ((I) < 256 ? DST_K_INCR_LINUM \
  : (I) < 65536 ? DST_K_INCR_LINUM_W : DST_K_INCR_LINUM_L)

/* Output the PC to line number correlations and return the size.  Just return
   the size if DOSIZEONLY is nonzero */

static int
write_pclines (int dosizeonly)
{
  unsigned i;
  int fn;
  int ln, lastln;
  int linestart = 0;
  int max_line;
  DST_LINE_NUM_HEADER line_num;
  DST_PCLINE_COMMANDS pcline;
  char label[MAX_ARTIFICIAL_LABEL_BYTES];
  char lastlabel[MAX_ARTIFICIAL_LABEL_BYTES];
  int totsize = 0;
  char buff[256];

  max_line = file_info_table[1].max_line;
  file_info_table[1].listing_line_start = linestart;
  linestart = linestart + ((max_line / 100000) + 1) * 100000;

  for (i = 2; i < file_info_table_in_use; i++)
    {
      max_line = file_info_table[i].max_line;
      file_info_table[i].listing_line_start = linestart;
      linestart = linestart + ((max_line / 10000) + 1) * 10000;
    }

  /* Set starting address to beginning of text section.  */
  line_num.dst_a_line_num_header.dst__header_length.dst_w_length = 8;
  line_num.dst_a_line_num_header.dst__header_type.dst_w_type = DST_K_LINE_NUM;
  pcline.dst_b_pcline_command = DST_K_SET_ABS_PC;

  totsize += write_debug_header (&line_num.dst_a_line_num_header,
				 "line_num", dosizeonly);
  totsize += write_debug_data1 (pcline.dst_b_pcline_command,
				"line_num (SET ABS PC)", dosizeonly);

  if (dosizeonly)
    totsize += 4;
  else
    {
      ASM_OUTPUT_DEBUG_ADDR (asm_out_file, TEXT_SECTION_ASM_OP);
      if (flag_verbose_asm)
	fprintf (asm_out_file, "\t%s line_num", ASM_COMMENT_START);
      fputc ('\n', asm_out_file);
    }

  fn = line_info_table[1].dst_file_num;
  ln = (file_info_table[fn].listing_line_start
	+ line_info_table[1].dst_line_num);
  line_num.dst_a_line_num_header.dst__header_length.dst_w_length = 4 + 4;
  pcline.dst_b_pcline_command = DST_K_SET_LINUM_L;

  totsize += write_debug_header (&line_num.dst_a_line_num_header,
				 "line_num", dosizeonly);
  totsize += write_debug_data1 (pcline.dst_b_pcline_command,
				"line_num (SET LINUM LONG)", dosizeonly);

  sprintf (buff, "line_num (%d)", ln ? ln - 1 : 0);
  totsize += write_debug_data4 (ln ? ln - 1 : 0, buff, dosizeonly);

  lastln = ln;
  strcpy (lastlabel, TEXT_SECTION_ASM_OP);
  for (i = 1; i < line_info_table_in_use; i++)
    {
      int extrabytes;

      fn = line_info_table[i].dst_file_num;
      ln = (file_info_table[fn].listing_line_start
	    + line_info_table[i].dst_line_num);

      if (ln - lastln > 1)
	extrabytes = 5; /* NUMBYTES (ln - lastln - 1) + 1; */
      else if (ln <= lastln)
	extrabytes = 5; /* NUMBYTES (ln - 1) + 1; */
      else
	extrabytes = 0;

      line_num.dst_a_line_num_header.dst__header_length.dst_w_length
	= 8 + extrabytes;

      totsize += write_debug_header
	(&line_num.dst_a_line_num_header, "line_num", dosizeonly);

      if (ln - lastln > 1)
	{
	  int lndif = ln - lastln - 1;

	  /* K_INCR_LINUM (lndif); */
	  pcline.dst_b_pcline_command = DST_K_INCR_LINUM_L;

	  totsize += write_debug_data1 (pcline.dst_b_pcline_command,
					"line_num (INCR LINUM LONG)",
					dosizeonly);

	  sprintf (buff, "line_num (%d)", lndif);
	  totsize += write_debug_data4 (lndif, buff, dosizeonly);
	}
      else if (ln <= lastln)
	{
	  /* K_SET_LINUM (ln-1); */
	  pcline.dst_b_pcline_command = DST_K_SET_LINUM_L;

	  totsize += write_debug_data1 (pcline.dst_b_pcline_command,
					"line_num (SET LINUM LONG)",
					dosizeonly);

	  sprintf (buff, "line_num (%d)", ln - 1);
	  totsize += write_debug_data4 (ln - 1, buff, dosizeonly);
	}

      pcline.dst_b_pcline_command = DST_K_DELTA_PC_L;

      totsize += write_debug_data1 (pcline.dst_b_pcline_command,
				    "line_num (DELTA PC LONG)", dosizeonly);

      ASM_GENERATE_INTERNAL_LABEL (label, LINE_CODE_LABEL, i);
      totsize += write_debug_delta4 (label, lastlabel, "increment line_num",
				     dosizeonly);

      lastln = ln;
      strcpy (lastlabel, label);
    }

  return totsize;
}

/* Output a source correlation for file FILEID using information saved in
   FILE_INFO_ENTRY and return the size.  Just return the size if DOSIZEONLY is
   nonzero.  */

static int
write_srccorr (int fileid, dst_file_info_entry file_info_entry,
	       int dosizeonly)
{
  int src_command_size;
  int linesleft = file_info_entry.max_line;
  int linestart = file_info_entry.listing_line_start;
  int flen = strlen (file_info_entry.file_name);
  int linestodo = 0;
  DST_SOURCE_CORR src_header;
  DST_SRC_COMMAND src_command;
  DST_SRC_COMMAND src_command_sf;
  DST_SRC_COMMAND src_command_sl;
  DST_SRC_COMMAND src_command_sr;
  DST_SRC_COMMAND src_command_dl;
  DST_SRC_CMDTRLR src_cmdtrlr;
  char buff[256];
  int totsize = 0;

  if (fileid == 1)
    {
      src_header.dst_a_source_corr_header.dst__header_length.dst_w_length
	= DST_K_SOURCE_CORR_HEADER_SIZE + 1 - 1;
      src_header.dst_a_source_corr_header.dst__header_type.dst_w_type
	= DST_K_SOURCE;
      src_command.dst_b_src_command = DST_K_SRC_FORMFEED;

      totsize += write_debug_header (&src_header.dst_a_source_corr_header,
				     "source corr", dosizeonly);

      totsize += write_debug_data1 (src_command.dst_b_src_command,
				    "source_corr (SRC FORMFEED)",
				    dosizeonly);
    }

  src_command_size
    = DST_K_SRC_COMMAND_SIZE + flen + DST_K_SRC_CMDTRLR_SIZE;
  src_command.dst_b_src_command = DST_K_SRC_DECLFILE;
  src_command.dst_a_src_cmd_fields.dst_a_src_decl_src.dst_b_src_df_length
    = src_command_size - 2;
  src_command.dst_a_src_cmd_fields.dst_a_src_decl_src.dst_b_src_df_flags = 0;
  src_command.dst_a_src_cmd_fields.dst_a_src_decl_src.dst_w_src_df_fileid
    = fileid;
  src_command.dst_a_src_cmd_fields.dst_a_src_decl_src.dst_q_src_df_rms_cdt
    = file_info_entry.cdt;
  src_command.dst_a_src_cmd_fields.dst_a_src_decl_src.dst_l_src_df_rms_ebk
    = file_info_entry.ebk;
  src_command.dst_a_src_cmd_fields.dst_a_src_decl_src.dst_w_src_df_rms_ffb
    = file_info_entry.ffb;
  src_command.dst_a_src_cmd_fields.dst_a_src_decl_src.dst_b_src_df_rms_rfo
    = file_info_entry.rfo;
  src_command.dst_a_src_cmd_fields.dst_a_src_decl_src.dst_b_src_df_filename
    = flen;

  src_header.dst_a_source_corr_header.dst__header_length.dst_w_length
    = DST_K_SOURCE_CORR_HEADER_SIZE + src_command_size - 1;
  src_header.dst_a_source_corr_header.dst__header_type.dst_w_type
    = DST_K_SOURCE;

  src_cmdtrlr.dst_b_src_df_libmodname = 0;

  totsize += write_debug_header (&src_header.dst_a_source_corr_header,
				 "source corr", dosizeonly);
  totsize += write_debug_data1 (src_command.dst_b_src_command,
				"source_corr (DECL SRC FILE)", dosizeonly);
  totsize += write_debug_data1
    (src_command.dst_a_src_cmd_fields.dst_a_src_decl_src.dst_b_src_df_length,
     "source_corr (length)", dosizeonly);

  totsize += write_debug_data1
    (src_command.dst_a_src_cmd_fields.dst_a_src_decl_src.dst_b_src_df_flags,
     "source_corr (flags)", dosizeonly);

  totsize += write_debug_data2
    (src_command.dst_a_src_cmd_fields.dst_a_src_decl_src.dst_w_src_df_fileid,
     "source_corr (fileid)", dosizeonly);

  totsize += write_debug_data8
    (src_command.dst_a_src_cmd_fields.dst_a_src_decl_src.dst_q_src_df_rms_cdt,
     "source_corr (creation date)", dosizeonly);

  totsize += write_debug_data4
    (src_command.dst_a_src_cmd_fields.dst_a_src_decl_src.dst_l_src_df_rms_ebk,
     "source_corr (EOF block number)", dosizeonly);

  totsize += write_debug_data2
    (src_command.dst_a_src_cmd_fields.dst_a_src_decl_src.dst_w_src_df_rms_ffb,
     "source_corr (first free byte)", dosizeonly);

  totsize += write_debug_data1
    (src_command.dst_a_src_cmd_fields.dst_a_src_decl_src.dst_b_src_df_rms_rfo,
     "source_corr (record and file organization)", dosizeonly);

  totsize += write_debug_data1
    (src_command.dst_a_src_cmd_fields.dst_a_src_decl_src.dst_b_src_df_filename,
     "source_corr (filename length)", dosizeonly);

  totsize += write_debug_string (remap_debug_filename (
				    file_info_entry.file_name),
				 "source file name", dosizeonly);
  totsize += write_debug_data1 (src_cmdtrlr.dst_b_src_df_libmodname,
				"source_corr (libmodname)", dosizeonly);

  src_command_sf.dst_b_src_command = DST_K_SRC_SETFILE;
  src_command_sf.dst_a_src_cmd_fields.dst_w_src_unsword = fileid;

  src_command_sr.dst_b_src_command = DST_K_SRC_SETREC_W;
  src_command_sr.dst_a_src_cmd_fields.dst_w_src_unsword = 1;

  src_command_sl.dst_b_src_command = DST_K_SRC_SETLNUM_L;
  src_command_sl.dst_a_src_cmd_fields.dst_l_src_unslong = linestart + 1;

  src_command_dl.dst_b_src_command = DST_K_SRC_DEFLINES_W;

  if (linesleft > 65534)
    linesleft = linesleft - 65534, linestodo = 65534;
  else
    linestodo = linesleft, linesleft = 0;

  src_command_dl.dst_a_src_cmd_fields.dst_w_src_unsword = linestodo;

  src_header.dst_a_source_corr_header.dst__header_length.dst_w_length
    = DST_K_SOURCE_CORR_HEADER_SIZE + 3 + 3 + 5 + 3 - 1;
  src_header.dst_a_source_corr_header.dst__header_type.dst_w_type
    = DST_K_SOURCE;

  if (src_command_dl.dst_a_src_cmd_fields.dst_w_src_unsword)
    {
      totsize += write_debug_header (&src_header.dst_a_source_corr_header,
				     "source corr", dosizeonly);

      totsize += write_debug_data1 (src_command_sf.dst_b_src_command,
				    "source_corr (src setfile)", dosizeonly);

      totsize += write_debug_data2
	(src_command_sf.dst_a_src_cmd_fields.dst_w_src_unsword,
	 "source_corr (fileid)", dosizeonly);

      totsize += write_debug_data1 (src_command_sr.dst_b_src_command,
				    "source_corr (setrec)", dosizeonly);

      totsize += write_debug_data2
	(src_command_sr.dst_a_src_cmd_fields.dst_w_src_unsword,
	 "source_corr (recnum)", dosizeonly);

      totsize += write_debug_data1 (src_command_sl.dst_b_src_command,
				    "source_corr (setlnum)", dosizeonly);

      totsize += write_debug_data4
	(src_command_sl.dst_a_src_cmd_fields.dst_l_src_unslong,
	 "source_corr (linenum)", dosizeonly);

      totsize += write_debug_data1 (src_command_dl.dst_b_src_command,
				    "source_corr (deflines)", dosizeonly);

      sprintf (buff, "source_corr (%d)",
	       src_command_dl.dst_a_src_cmd_fields.dst_w_src_unsword);
      totsize += write_debug_data2
	(src_command_dl.dst_a_src_cmd_fields.dst_w_src_unsword,
	 buff, dosizeonly);

      while (linesleft > 0)
	{
	  src_header.dst_a_source_corr_header.dst__header_length.dst_w_length
	    = DST_K_SOURCE_CORR_HEADER_SIZE + 3 - 1;
	  src_header.dst_a_source_corr_header.dst__header_type.dst_w_type
	    = DST_K_SOURCE;
	  src_command_dl.dst_b_src_command = DST_K_SRC_DEFLINES_W;

	  if (linesleft > 65534)
	    linesleft = linesleft - 65534, linestodo = 65534;
	  else
	    linestodo = linesleft, linesleft = 0;

	  src_command_dl.dst_a_src_cmd_fields.dst_w_src_unsword = linestodo;

	  totsize += write_debug_header (&src_header.dst_a_source_corr_header,
					 "source corr", dosizeonly);
	  totsize += write_debug_data1 (src_command_dl.dst_b_src_command,
					"source_corr (deflines)", dosizeonly);
	  sprintf (buff, "source_corr (%d)",
		   src_command_dl.dst_a_src_cmd_fields.dst_w_src_unsword);
	  totsize += write_debug_data2
	    (src_command_dl.dst_a_src_cmd_fields.dst_w_src_unsword,
	     buff, dosizeonly);
	}
    }

  return totsize;
}

/* Output all the source correlation entries and return the size.  Just return
   the size if DOSIZEONLY is nonzero.  */

static int
write_srccorrs (int dosizeonly)
{
  unsigned int i;
  int totsize = 0;

  for (i = 1; i < file_info_table_in_use; i++)
    totsize += write_srccorr (i, file_info_table[i], dosizeonly);

  return totsize;
}

/* Output a marker (i.e. a label) for the beginning of a function, before
   the prologue.  */

static void
vmsdbgout_begin_prologue (unsigned int line, const char *file)
{
  char label[MAX_ARTIFICIAL_LABEL_BYTES];

  if (write_symbols == VMS_AND_DWARF2_DEBUG)
    (*dwarf2_debug_hooks.begin_prologue) (line, file);

  if (debug_info_level > DINFO_LEVEL_NONE)
    {
      ASM_GENERATE_INTERNAL_LABEL (label, FUNC_BEGIN_LABEL,
				   current_function_funcdef_no);
      ASM_OUTPUT_LABEL (asm_out_file, label);
    }
}

/* Output a marker (i.e. a label) for the beginning of a function, after
   the prologue.  */

static void
vmsdbgout_end_prologue (unsigned int line, const char *file)
{
  char label[MAX_ARTIFICIAL_LABEL_BYTES];

  if (write_symbols == VMS_AND_DWARF2_DEBUG)
    (*dwarf2_debug_hooks.end_prologue) (line, file);

  if (debug_info_level > DINFO_LEVEL_TERSE)
    {
      ASM_GENERATE_INTERNAL_LABEL (label, FUNC_PROLOG_LABEL,
				   current_function_funcdef_no);
      ASM_OUTPUT_LABEL (asm_out_file, label);

      /* VMS PCA expects every PC range to correlate to some line and file.  */
      vmsdbgout_source_line (line, file, 0, true);
    }
}

/* No output for VMS debug, but make obligatory call to Dwarf2 debug */

static void
vmsdbgout_end_function (unsigned int line)
{
  if (write_symbols == VMS_AND_DWARF2_DEBUG)
    (*dwarf2_debug_hooks.end_function) (line);
}

/* Output a marker (i.e. a label) for the beginning of the epilogue.
   This gets called *before* the epilogue code has been generated.  */

static void
vmsdbgout_begin_epilogue (unsigned int line, const char *file)
{
  char label[MAX_ARTIFICIAL_LABEL_BYTES];
  static int save_current_function_funcdef_no = -1;

  if (write_symbols == VMS_AND_DWARF2_DEBUG)
    (*dwarf2_debug_hooks.begin_epilogue) (line, file);

  if (debug_info_level > DINFO_LEVEL_NONE)
    {
      if (save_current_function_funcdef_no != current_function_funcdef_no)
	{
	  /* Output a label to mark the endpoint of the code generated for this
	     function.  */
	  ASM_GENERATE_INTERNAL_LABEL (label, FUNC_EPILOG_LABEL,
				       current_function_funcdef_no);

	  ASM_OUTPUT_LABEL (asm_out_file, label);

	  save_current_function_funcdef_no = current_function_funcdef_no;

	  /* VMS PCA expects every PC range to correlate to some line and
	     file.  */
	  vmsdbgout_source_line (line, file, 0, true);
	}
    }
}

/* Output a marker (i.e. a label) for the absolute end of the generated code
   for a function definition.  This gets called *after* the epilogue code has
   been generated.  */

static void
vmsdbgout_end_epilogue (unsigned int line, const char *file)
{
  char label[MAX_ARTIFICIAL_LABEL_BYTES];

  if (write_symbols == VMS_AND_DWARF2_DEBUG)
    (*dwarf2_debug_hooks.end_epilogue) (line, file);

  if (debug_info_level > DINFO_LEVEL_NONE)
    {
      /* Output a label to mark the endpoint of the code generated for this
         function.  */
      ASM_GENERATE_INTERNAL_LABEL (label, FUNC_END_LABEL,
				   current_function_funcdef_no);
      ASM_OUTPUT_LABEL (asm_out_file, label);

      /* VMS PCA expects every PC range to correlate to some line and file.  */
      vmsdbgout_source_line (line, file, 0, true);
    }
}

/* Output a marker (i.e. a label) for the beginning of the generated code for
   a lexical block.  */

static void
vmsdbgout_begin_block (register unsigned line, register unsigned blocknum)
{
  if (write_symbols == VMS_AND_DWARF2_DEBUG)
    (*dwarf2_debug_hooks.begin_block) (line, blocknum);

  if (debug_info_level > DINFO_LEVEL_TERSE)
    targetm.asm_out.internal_label (asm_out_file, BLOCK_BEGIN_LABEL, blocknum);
}

/* Output a marker (i.e. a label) for the end of the generated code for a
   lexical block.  */

static void
vmsdbgout_end_block (register unsigned line, register unsigned blocknum)
{
  if (write_symbols == VMS_AND_DWARF2_DEBUG)
    (*dwarf2_debug_hooks.end_block) (line, blocknum);

  if (debug_info_level > DINFO_LEVEL_TERSE)
    targetm.asm_out.internal_label (asm_out_file, BLOCK_END_LABEL, blocknum);
}

/* Not implemented in VMS Debug.  */

static bool
vmsdbgout_ignore_block (const_tree block)
{
  bool retval = 0;

  if (write_symbols == VMS_AND_DWARF2_DEBUG)
    retval = (*dwarf2_debug_hooks.ignore_block) (block);

  return retval;
}

/* Add an entry for function DECL into the funcnam_table.  */

static void
vmsdbgout_begin_function (tree decl)
{
  const char *name = XSTR (XEXP (DECL_RTL (decl), 0), 0);

  if (write_symbols == VMS_AND_DWARF2_DEBUG)
    (*dwarf2_debug_hooks.begin_function) (decl);

  /* Add the new entry to the end of the function name table.  */
  VEC_safe_push (char_p, heap, funcnam_table, xstrdup (name));
  VEC_safe_push (unsigned, heap, funcnum_table,
		 current_function_funcdef_no);
}

static char fullname_buff [4096];

/* Return the full file specification for FILENAME.  The specification must be
   in VMS syntax in order to be processed by VMS Debug.  */

static char *
full_name (const char *filename)
{
#ifdef VMS
  FILE *fp = fopen (filename, "r");

  fgetname (fp, fullname_buff, 1);
  fclose (fp);
#else
  /* Unix paths really mess up VMS debug. Better to just output the
     base filename.  */
  strcpy (fullname_buff, filename);
#endif

  return fullname_buff;
}

/* Lookup a filename (in the list of filenames that we know about here in
   vmsdbgout.c) and return its "index".  The index of each (known) filename is
   just a unique number which is associated with only that one filename.  We
   need such numbers for the sake of generating labels  and references
   to those files numbers.  If the filename given as an argument is not
   found in our current list, add it to the list and assign it the next
   available unique index number.  In order to speed up searches, we remember
   the index of the filename was looked up last.  This handles the majority of
   all searches.  */

static unsigned int
lookup_filename (const char *file_name)
{
  static unsigned int last_file_lookup_index = 0;
  register char *fn;
  register unsigned i;
  const char *fnam;
<<<<<<< HEAD
  char flen;
=======
>>>>>>> 3082eeb7
  long long cdt = 0;
  long ebk = 0;
  short ffb = 0;
  char rfo = 0;
  long siz = 0;
  int ver = 0;

  fnam = full_name (file_name);
<<<<<<< HEAD
  flen = strlen (fnam);
=======
>>>>>>> 3082eeb7

  /* Check to see if the file name that was searched on the previous call
     matches this file name. If so, return the index.  */
  if (last_file_lookup_index != 0)
    {
      fn = file_info_table[last_file_lookup_index].file_name;
      if (strcmp (fnam, fn) == 0)
	return last_file_lookup_index;
    }

  /* Didn't match the previous lookup, search the table */
  for (i = 1; i < file_info_table_in_use; ++i)
    {
      fn = file_info_table[i].file_name;
      if (strcmp (fnam, fn) == 0)
	{
	  last_file_lookup_index = i;
	  return i;
	}
    }

  /* Prepare to add a new table entry by making sure there is enough space in
     the table to do so.  If not, expand the current table.  */
  if (file_info_table_in_use == file_info_table_allocated)
    {

      file_info_table_allocated += FILE_TABLE_INCREMENT;
      file_info_table = XRESIZEVEC (dst_file_info_entry, file_info_table,
				    file_info_table_allocated);
    }

  if (vms_file_stats_name (file_name, &cdt, &siz, &rfo, &ver) == 0)
    {
      ebk = siz / 512 + 1;
      ffb = siz - ((siz / 512) * 512);
    }

  /* Add the new entry to the end of the filename table.  */
  file_info_table[file_info_table_in_use].file_name = xstrdup (fnam);
  file_info_table[file_info_table_in_use].max_line = 0;
  file_info_table[file_info_table_in_use].cdt = cdt;
  file_info_table[file_info_table_in_use].ebk = ebk;
  file_info_table[file_info_table_in_use].ffb = ffb;
  file_info_table[file_info_table_in_use].rfo = rfo;

  last_file_lookup_index = file_info_table_in_use++;
  return last_file_lookup_index;
}

/* Output a label to mark the beginning of a source code line entry
   and record information relating to this source line, in
   'line_info_table' for later output of the .debug_line section.  */

static void
vmsdbgout_source_line (register unsigned line, register const char *filename,
                       int discriminator, bool is_stmt)
{
  if (write_symbols == VMS_AND_DWARF2_DEBUG)
    (*dwarf2_debug_hooks.source_line) (line, filename, discriminator, is_stmt);

  if (debug_info_level >= DINFO_LEVEL_TERSE)
    {
      dst_line_info_ref line_info;

      targetm.asm_out.internal_label (asm_out_file, LINE_CODE_LABEL,
				      line_info_table_in_use);

      /* Expand the line info table if necessary.  */
      if (line_info_table_in_use == line_info_table_allocated)
	{
	  line_info_table_allocated += LINE_INFO_TABLE_INCREMENT;
	  line_info_table = XRESIZEVEC (dst_line_info_entry, line_info_table,
					line_info_table_allocated);
	}

      /* Add the new entry at the end of the line_info_table.  */
      line_info = &line_info_table[line_info_table_in_use++];
      line_info->dst_file_num = lookup_filename (filename);
      line_info->dst_line_num = line;
      if (line > file_info_table[line_info->dst_file_num].max_line)
	file_info_table[line_info->dst_file_num].max_line = line;
    }
}

/* Record the beginning of a new source file, for later output.
   At present, unimplemented.  */

static void
vmsdbgout_start_source_file (unsigned int lineno, const char *filename)
{
  if (write_symbols == VMS_AND_DWARF2_DEBUG)
    (*dwarf2_debug_hooks.start_source_file) (lineno, filename);
}

/* Record the end of a source file, for later output.
   At present, unimplemented.  */

static void
vmsdbgout_end_source_file (unsigned int lineno ATTRIBUTE_UNUSED)
{
  if (write_symbols == VMS_AND_DWARF2_DEBUG)
    (*dwarf2_debug_hooks.end_source_file) (lineno);
}

/* Set up for Debug output at the start of compilation.  */

static void
vmsdbgout_init (const char *filename)
{
  const char *language_string = lang_hooks.name;

  if (write_symbols == VMS_AND_DWARF2_DEBUG)
    (*dwarf2_debug_hooks.init) (filename);

  if (debug_info_level == DINFO_LEVEL_NONE)
    return;

  /* Remember the name of the primary input file.  */
  primary_filename = filename;

  /* Allocate the initial hunk of the file_info_table.  */
  file_info_table = XCNEWVEC (dst_file_info_entry, FILE_TABLE_INCREMENT);
  file_info_table_allocated = FILE_TABLE_INCREMENT;
  /* Skip the first entry - file numbers begin at 1.  */
  file_info_table_in_use = 1;

  funcnam_table = VEC_alloc (char_p, heap, FUNC_TABLE_INITIAL);
  funcnum_table = VEC_alloc (unsigned, heap, FUNC_TABLE_INITIAL);

  /* Allocate the initial hunk of the line_info_table.  */
  line_info_table = XCNEWVEC (dst_line_info_entry, LINE_INFO_TABLE_INCREMENT);
  line_info_table_allocated = LINE_INFO_TABLE_INCREMENT;
  /* zero-th entry is allocated, but unused */
  line_info_table_in_use = 1;

  lookup_filename (primary_filename);

  if (!strcmp (language_string, "GNU C"))
    module_language = DST_K_C;
  else if (!strcmp (language_string, "GNU C++"))
    module_language = DST_K_CXX;
  else if (!strcmp (language_string, "GNU Ada"))
    module_language = DST_K_ADA;
  else if (!strcmp (language_string, "GNU F77"))
    module_language = DST_K_FORTRAN;
  else
    module_language = DST_K_UNKNOWN;

  module_producer = concat (language_string, " ", version_string, NULL);

  ASM_GENERATE_INTERNAL_LABEL (text_end_label, TEXT_END_LABEL, 0);

}

/* Not implemented in VMS Debug.  */

static void
vmsdbgout_assembly_start (void)
{
  if (write_symbols == VMS_AND_DWARF2_DEBUG)
    (*dwarf2_debug_hooks.assembly_start) ();
}

/* Not implemented in VMS Debug.  */

static void
vmsdbgout_define (unsigned int lineno, const char *buffer)
{
  if (write_symbols == VMS_AND_DWARF2_DEBUG)
    (*dwarf2_debug_hooks.define) (lineno, buffer);
}

/* Not implemented in VMS Debug.  */

static void
vmsdbgout_undef (unsigned int lineno, const char *buffer)
{
  if (write_symbols == VMS_AND_DWARF2_DEBUG)
    (*dwarf2_debug_hooks.undef) (lineno, buffer);
}

/* Not implemented in VMS Debug.  */

static void
vmsdbgout_decl (tree decl)
{
  if (write_symbols == VMS_AND_DWARF2_DEBUG)
    (*dwarf2_debug_hooks.function_decl) (decl);
}

/* Not implemented in VMS Debug.  */

static void
vmsdbgout_global_decl (tree decl)
{
  if (write_symbols == VMS_AND_DWARF2_DEBUG)
    (*dwarf2_debug_hooks.global_decl) (decl);
}

/* Not implemented in VMS Debug.  */

static void
vmsdbgout_type_decl (tree decl, int local)
{
  if (write_symbols == VMS_AND_DWARF2_DEBUG)
    (*dwarf2_debug_hooks.type_decl) (decl, local);
}

/* Not implemented in VMS Debug.  */

static void
vmsdbgout_abstract_function (tree decl)
{
  if (write_symbols == VMS_AND_DWARF2_DEBUG)
    (*dwarf2_debug_hooks.outlining_inline_function) (decl);
}

/* Output stuff that Debug requires at the end of every file and generate the
   VMS Debug debugging info.  */

static void
vmsdbgout_finish (const char *filename ATTRIBUTE_UNUSED)
{
  unsigned int i, ifunc;
  int totsize;

  if (write_symbols == VMS_AND_DWARF2_DEBUG)
    (*dwarf2_debug_hooks.finish) (filename);

  if (debug_info_level == DINFO_LEVEL_NONE)
    return;

  /* Output a terminator label for the .text section.  */
  switch_to_section (text_section);
  targetm.asm_out.internal_label (asm_out_file, TEXT_END_LABEL, 0);

  /* Output debugging information.
     Warning! Do not change the name of the .vmsdebug section without
     changing it in the assembler also.  */
  switch_to_section (get_named_section (NULL, ".vmsdebug", 0));
  ASM_OUTPUT_ALIGN (asm_out_file, 0);

  totsize = write_modbeg (1);
  FOR_EACH_VEC_ELT (unsigned, funcnum_table, i, ifunc)
    {
      totsize += write_rtnbeg (i, 1);
      totsize += write_rtnend (i, 1);
    }
  totsize += write_pclines (1);

  write_modbeg (0);
  FOR_EACH_VEC_ELT (unsigned, funcnum_table, i, ifunc)
    {
      write_rtnbeg (i, 0);
      write_rtnend (i, 0);
    }
  write_pclines (0);

  if (debug_info_level > DINFO_LEVEL_TERSE)
    {
      totsize = write_srccorrs (1);
      write_srccorrs (0);
    }

  totsize = write_modend (1);
  write_modend (0);
}

/* Need for both Dwarf2 on IVMS and VMS Debug on AVMS */

#ifdef VMS
#define __NEW_STARLET 1
#include <vms/rms.h>
#include <vms/atrdef.h>
#include <vms/fibdef.h>
#include <vms/stsdef.h>
#include <vms/iodef.h>
#include <vms/fatdef.h>
<<<<<<< HEAD
#include <errno.h>
#include <vms/descrip.h>
#include <string.h>
=======
#include <vms/descrip.h>
>>>>>>> 3082eeb7
#include <unixlib.h>

#define MAXPATH 256

/* descrip.h doesn't have everything ...  */
typedef struct fibdef* __fibdef_ptr32 __attribute__ (( mode (SI) ));
struct dsc$descriptor_fib
{
  unsigned int fib$l_len;
  __fibdef_ptr32 fib$l_addr;
};

/* I/O Status Block.  */
struct IOSB
{
  unsigned short status, count;
  unsigned int devdep;
};

static char *tryfile;

/* Variable length string.  */
struct vstring
{
  short length;
  char string[NAM$C_MAXRSS+1];
};

static char filename_buff [MAXPATH];
static char vms_filespec [MAXPATH];

/* Callback function for filespec style conversion.  */

static int
translate_unix (char *name, int type ATTRIBUTE_UNUSED)
{
  strncpy (filename_buff, name, MAXPATH);
  filename_buff [MAXPATH - 1] = (char) 0;
  return 0;
}

/* Wrapper for DECC function that converts a Unix filespec
   to VMS style filespec.  */

static char *
to_vms_file_spec (char *filespec)
{
  strncpy (vms_filespec, "", MAXPATH);
  decc$to_vms (filespec, translate_unix, 1, 1);
  strncpy (vms_filespec, filename_buff, MAXPATH);

  vms_filespec [MAXPATH - 1] = (char) 0;

  return vms_filespec;
}

#else
#define VMS_EPOCH_OFFSET 35067168000000000
#define VMS_GRANULARITY_FACTOR 10000000
#endif

/* Return VMS file date, size, format, version given a name.  */

int
vms_file_stats_name (const char *filename, long long *cdt, long *siz, char *rfo,
		     int *ver)
{
#ifdef VMS
  struct FAB fab;
  struct NAM nam;

  unsigned long long create;
  FAT recattr;
  char ascnamebuff [256];

  ATRDEF atrlst[]
    = {
      { ATR$S_CREDATE,  ATR$C_CREDATE,  &create },
      { ATR$S_RECATTR,  ATR$C_RECATTR,  &recattr },
      { ATR$S_ASCNAME,  ATR$C_ASCNAME,  &ascnamebuff },
      { 0, 0, 0}
    };

  FIBDEF fib;
  struct dsc$descriptor_fib fibdsc = {sizeof (fib), (void *) &fib};

  struct IOSB iosb;

  long status;
  unsigned short chan;

  struct vstring file;
  struct dsc$descriptor_s filedsc
    = {NAM$C_MAXRSS, DSC$K_DTYPE_T, DSC$K_CLASS_S, (void *) file.string};
  struct vstring device;
  struct dsc$descriptor_s devicedsc
    = {NAM$C_MAXRSS, DSC$K_DTYPE_T, DSC$K_CLASS_S, (void *) device.string};
  struct vstring result;
  struct dsc$descriptor_s resultdsc
    = {NAM$C_MAXRSS, DSC$K_DTYPE_VT, DSC$K_CLASS_VS, (void *) result.string};

  if (strcmp (filename, "<internal>") == 0
      || strcmp (filename, "<built-in>") == 0)
    {
      if (cdt)
	*cdt = 0;

      if (siz)
	*siz = 0;

      if (rfo)
	*rfo = 0;

      if (ver)
        *ver = 0;

      return 0;
    }

  tryfile = to_vms_file_spec (filename);

  /* Allocate and initialize a FAB and NAM structures.  */
  fab = cc$rms_fab;
  nam = cc$rms_nam;

  nam.nam$l_esa = file.string;
  nam.nam$b_ess = NAM$C_MAXRSS;
  nam.nam$l_rsa = result.string;
  nam.nam$b_rss = NAM$C_MAXRSS;
  fab.fab$l_fna = tryfile;
  fab.fab$b_fns = strlen (tryfile);
  fab.fab$l_nam = &nam;

  /* Validate filespec syntax and device existence.  */
  status = SYS$PARSE (&fab, 0, 0);
  if ((status & 1) != 1)
    return 1;

  file.string[nam.nam$b_esl] = 0;

  /* Find matching filespec.  */
  status = SYS$SEARCH (&fab, 0, 0);
  if ((status & 1) != 1)
    return 1;

  file.string[nam.nam$b_esl] = 0;
  result.string[result.length=nam.nam$b_rsl] = 0;

  /* Get the device name and assign an IO channel.  */
  strncpy (device.string, nam.nam$l_dev, nam.nam$b_dev);
  devicedsc.dsc$w_length  = nam.nam$b_dev;
  chan = 0;
  status = SYS$ASSIGN (&devicedsc, &chan, 0, 0, 0);
  if ((status & 1) != 1)
    return 1;

  /* Initialize the FIB and fill in the directory id field.  */
  memset (&fib, 0, sizeof (fib));
  fib.fib$w_did[0]  = nam.nam$w_did[0];
  fib.fib$w_did[1]  = nam.nam$w_did[1];
  fib.fib$w_did[2]  = nam.nam$w_did[2];
  fib.fib$l_acctl = 0;
  fib.fib$l_wcc = 0;
  strcpy (file.string, (strrchr (result.string, ']') + 1));
  filedsc.dsc$w_length = strlen (file.string);
  result.string[result.length = 0] = 0;

  /* Open and close the file to fill in the attributes.  */
  status
    = SYS$QIOW (0, chan, IO$_ACCESS|IO$M_ACCESS, &iosb, 0, 0,
		&fibdsc, &filedsc, &result.length, &resultdsc, &atrlst, 0);
  if ((status & 1) != 1)
    return 1;
  if ((iosb.status & 1) != 1)
    return 1;

  result.string[result.length] = 0;
  status = SYS$QIOW (0, chan, IO$_DEACCESS, &iosb, 0, 0, &fibdsc, 0, 0, 0,
		     &atrlst, 0);
  if ((status & 1) != 1)
    return 1;
  if ((iosb.status & 1) != 1)
    return 1;

  /* Deassign the channel and exit.  */
  status = SYS$DASSGN (chan);
  if ((status & 1) != 1)
    return 1;

  if (cdt) *cdt = create;
  if (siz) *siz = (512 * 65536 * recattr.fat$w_efblkh) +
                  (512 * (recattr.fat$w_efblkl - 1)) +
                  recattr.fat$w_ffbyte;
  if (rfo) *rfo = recattr.fat$v_rtype;
  if (ver) *ver = strtol (strrchr (ascnamebuff, ';')+1, 0, 10);

  return 0;
#else
  struct stat buff;

  if ((stat (filename, &buff)) != 0)
     return 1;

  if (cdt)
    *cdt = (long long) (buff.st_mtime * VMS_GRANULARITY_FACTOR)
                        + VMS_EPOCH_OFFSET;

  if (siz)
    *siz = buff.st_size;

  if (rfo)
    *rfo = 2; /* Stream LF format */

  if (ver)
    *ver = 1;

  return 0;
#endif
}
#endif<|MERGE_RESOLUTION|>--- conflicted
+++ resolved
@@ -1,10 +1,6 @@
 /* Output VMS debug format symbol table information from GCC.
    Copyright (C) 1987, 1988, 1992, 1993, 1994, 1995, 1996, 1997, 1998,
-<<<<<<< HEAD
-   1999, 2000, 2001, 2002, 2003, 2004, 2005, 2007, 2008, 2009
-=======
    1999, 2000, 2001, 2002, 2003, 2004, 2005, 2007, 2008, 2009, 2010, 2011
->>>>>>> 3082eeb7
    Free Software Foundation, Inc.
    Contributed by Douglas B. Rupp (rupp@gnat.com).
    Updated by Bernard W. Giroud (bgiroud@users.sourceforge.net).
@@ -203,18 +199,9 @@
    debug_nothing_int,		  /* handle_pch */
    debug_nothing_rtx,		  /* var_location */
    debug_nothing_void,            /* switch_text_section */
-<<<<<<< HEAD
-   debug_nothing_tree,		  /* direct_call */
-   debug_nothing_tree_int,	  /* virtual_call_token */
-   debug_nothing_rtx_rtx,	  /* copy_call_info */
-   debug_nothing_uid,		  /* virtual_call */
-   debug_nothing_tree_tree,	  /* set_name */
-   0                              /* start_end_main_source_file */
-=======
    debug_nothing_tree_tree,	  /* set_name */
    0,                             /* start_end_main_source_file */
    TYPE_SYMTAB_IS_ADDRESS         /* tree_type_symtab_field */
->>>>>>> 3082eeb7
 };
 
 /* Definitions of defaults for assembler-dependent names of various
@@ -422,139 +409,6 @@
 
  
-<<<<<<< HEAD
-/* General utility functions.  */
-
-/* Convert an integer constant expression into assembler syntax.  Addition and
-   subtraction are the only arithmetic that may appear in these expressions.
-   This is an adaptation of output_addr_const in final.c.  Here, the target
-   of the conversion is a string buffer.  We can't use output_addr_const
-   directly, because it writes to a file.  */
-
-static void
-addr_const_to_string (char *str, rtx x)
-{
-  char buf1[256];
-  char buf2[256];
-
- restart:
-  str[0] = '\0';
-  switch (GET_CODE (x))
-    {
-    case PC:
-      gcc_assert (flag_pic);
-      strcat (str, ",");
-      break;
-
-    case SYMBOL_REF:
-      ASM_NAME_TO_STRING (buf1, XSTR (x, 0));
-      strcat (str, buf1);
-      break;
-
-    case LABEL_REF:
-      ASM_GENERATE_INTERNAL_LABEL (buf1, "L", CODE_LABEL_NUMBER (XEXP (x, 0)));
-      ASM_NAME_TO_STRING (buf2, buf1);
-      strcat (str, buf2);
-      break;
-
-    case CODE_LABEL:
-      ASM_GENERATE_INTERNAL_LABEL (buf1, "L", CODE_LABEL_NUMBER (x));
-      ASM_NAME_TO_STRING (buf2, buf1);
-      strcat (str, buf2);
-      break;
-
-    case CONST_INT:
-      sprintf (buf1, HOST_WIDE_INT_PRINT_DEC, INTVAL (x));
-      strcat (str, buf1);
-      break;
-
-    case CONST:
-      /* This used to output parentheses around the expression, but that does
-         not work on the 386 (either ATT or BSD assembler).  */
-      addr_const_to_string (buf1, XEXP (x, 0));
-      strcat (str, buf1);
-      break;
-
-    case CONST_DOUBLE:
-      if (GET_MODE (x) == VOIDmode)
-	{
-	  /* We can use %d if the number is one word and positive.  */
-	  if (CONST_DOUBLE_HIGH (x))
-	    sprintf (buf1, HOST_WIDE_INT_PRINT_DOUBLE_HEX,
-		     CONST_DOUBLE_HIGH (x), CONST_DOUBLE_LOW (x));
-	  else if (CONST_DOUBLE_LOW (x) < 0)
-	    sprintf (buf1, HOST_WIDE_INT_PRINT_HEX, CONST_DOUBLE_LOW (x));
-	  else
-	    sprintf (buf1, HOST_WIDE_INT_PRINT_DEC,
-		     CONST_DOUBLE_LOW (x));
-	  strcat (str, buf1);
-	}
-      else
-	/* We can't handle floating point constants; PRINT_OPERAND must
-	   handle them.  */
-	output_operand_lossage ("floating constant misused");
-      break;
-
-    case PLUS:
-      /* Some assemblers need integer constants to appear last (eg masm).  */
-      if (CONST_INT_P (XEXP (x, 0)))
-	{
-	  addr_const_to_string (buf1, XEXP (x, 1));
-	  strcat (str, buf1);
-	  if (INTVAL (XEXP (x, 0)) >= 0)
-	    strcat (str, "+");
-	  addr_const_to_string (buf1, XEXP (x, 0));
-	  strcat (str, buf1);
-	}
-      else
-	{
-	  addr_const_to_string (buf1, XEXP (x, 0));
-	  strcat (str, buf1);
-	  if (INTVAL (XEXP (x, 1)) >= 0)
-	    strcat (str, "+");
-	  addr_const_to_string (buf1, XEXP (x, 1));
-	  strcat (str, buf1);
-	}
-      break;
-
-    case MINUS:
-      /* Avoid outputting things like x-x or x+5-x, since some assemblers
-         can't handle that.  */
-      x = simplify_subtraction (x);
-      if (GET_CODE (x) != MINUS)
-	goto restart;
-
-      addr_const_to_string (buf1, XEXP (x, 0));
-      strcat (str, buf1);
-      strcat (str, "-");
-      if (CONST_INT_P (XEXP (x, 1))
-	  && INTVAL (XEXP (x, 1)) < 0)
-	{
-	  strcat (str, "(");
-	  addr_const_to_string (buf1, XEXP (x, 1));
-	  strcat (str, buf1);
-	  strcat (str, ")");
-	}
-      else
-	{
-	  addr_const_to_string (buf1, XEXP (x, 1));
-	  strcat (str, buf1);
-	}
-      break;
-
-    case ZERO_EXTEND:
-    case SIGN_EXTEND:
-      addr_const_to_string (buf1, XEXP (x, 0));
-      strcat (str, buf1);
-      break;
-
-    default:
-      output_operand_lossage ("invalid expression as operand");
-    }
-}
-
-=======
->>>>>>> 3082eeb7
 /* Output the debug header HEADER.  Also output COMMENT if flag_verbose_asm is
    set.  Return the header size.  Just return the size if DOSIZEONLY is
    nonzero.  */
@@ -1474,10 +1328,6 @@
   register char *fn;
   register unsigned i;
   const char *fnam;
-<<<<<<< HEAD
-  char flen;
-=======
->>>>>>> 3082eeb7
   long long cdt = 0;
   long ebk = 0;
   short ffb = 0;
@@ -1486,10 +1336,6 @@
   int ver = 0;
 
   fnam = full_name (file_name);
-<<<<<<< HEAD
-  flen = strlen (fnam);
-=======
->>>>>>> 3082eeb7
 
   /* Check to see if the file name that was searched on the previous call
      matches this file name. If so, return the index.  */
@@ -1768,13 +1614,7 @@
 #include <vms/stsdef.h>
 #include <vms/iodef.h>
 #include <vms/fatdef.h>
-<<<<<<< HEAD
-#include <errno.h>
 #include <vms/descrip.h>
-#include <string.h>
-=======
-#include <vms/descrip.h>
->>>>>>> 3082eeb7
 #include <unixlib.h>
 
 #define MAXPATH 256
